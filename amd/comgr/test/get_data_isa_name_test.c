/*******************************************************************************
 *
 * University of Illinois/NCSA
 * Open Source License
 *
 * Copyright (c) 2018 Advanced Micro Devices, Inc. All Rights Reserved.
 *
 * Permission is hereby granted, free of charge, to any person obtaining a copy
 * of this software and associated documentation files (the "Software"), to deal
 * with the Software without restriction, including without limitation the
 * rights to use, copy, modify, merge, publish, distribute, sublicense, and/or
 * sell copies of the Software, and to permit persons to whom the Software is
 * furnished to do so, subject to the following conditions:
 *
 *     * Redistributions of source code must retain the above copyright notice,
 *       this list of conditions and the following disclaimers.
 *
 *     * Redistributions in binary form must reproduce the above copyright
 *       notice, this list of conditions and the following disclaimers in the
 *       documentation and/or other materials provided with the distribution.
 *
 *     * Neither the names of Advanced Micro Devices, Inc. nor the names of its
 *       contributors may be used to endorse or promote products derived from
 *       this Software without specific prior written permission.
 *
 * THE SOFTWARE IS PROVIDED "AS IS", WITHOUT WARRANTY OF ANY KIND, EXPRESS OR
 * IMPLIED, INCLUDING BUT NOT LIMITED TO THE WARRANTIES OF MERCHANTABILITY,
 * FITNESS FOR A PARTICULAR PURPOSE AND NONINFRINGEMENT. IN NO EVENT SHALL THE
 * CONTRIBUTORS OR COPYRIGHT HOLDERS BE LIABLE FOR ANY CLAIM, DAMAGES OR OTHER
 * LIABILITY, WHETHER IN AN ACTION OF CONTRACT, TORT OR OTHERWISE, ARISING FROM,
 * OUT OF OR IN CONNECTION WITH THE SOFTWARE OR THE USE OR OTHER DEALINGS WITH
 * THE SOFTWARE.
 *
 ******************************************************************************/

#include "amd_comgr.h"
#include "common.h"
#include <stdio.h>
#include <stdlib.h>
#include <string.h>

#define MAX_ISA_NAME_SIZE 1024

typedef enum {
        none, // The feature is not supported by V2.
        off,  // The feature is supported in V2 but always disabled.
        on,   // The feature is supported in V2 but always enabled.
        any   // The feature is supported in V2 for both disabled and
              // enabled using different target names.
        } feature_mode_t;

typedef struct {
  const char *IsaName;
  bool SupportedV2;
  bool SrameccSupported;
  feature_mode_t SrameccV2;
  bool XnackSupported;
  feature_mode_t XnackV2;
} isa_features_t;

/* Features supported based on https://llvm.org/docs/AMDGPUUsage.html . */
static isa_features_t IsaFeatures[] = {
  //        ISA Name             V2         ------ SRAMECC ------  ------- XNACK -------
  //                             Supported  Supported  V2          Supported  V2
  {"amdgcn-amd-amdhsa--gfx600",  true,      false,     none,       false,     none},
  {"amdgcn-amd-amdhsa--gfx601",  true,      false,     none,       false,     none},
  {"amdgcn-amd-amdhsa--gfx602",  true,      false,     none,       false,     none},
  {"amdgcn-amd-amdhsa--gfx700",  true,      false,     none,       false,     none},
  {"amdgcn-amd-amdhsa--gfx701",  true,      false,     none,       false,     none},
  {"amdgcn-amd-amdhsa--gfx702",  true,      false,     none,       false,     none},
  {"amdgcn-amd-amdhsa--gfx703",  true,      false,     none,       false,     none},
  {"amdgcn-amd-amdhsa--gfx704",  true,      false,     none,       false,     none},
  {"amdgcn-amd-amdhsa--gfx705",  true,      false,     none,       false,     none},
  {"amdgcn-amd-amdhsa--gfx801",  true,      false,     none,       true,      on},
  {"amdgcn-amd-amdhsa--gfx802",  true,      false,     none,       false,     none},
  {"amdgcn-amd-amdhsa--gfx803",  true,      false,     none,       false,     none},
  {"amdgcn-amd-amdhsa--gfx805",  true,      false,     none,       false,     none},
  {"amdgcn-amd-amdhsa--gfx810",  true,      false,     none,       true,      on},
  {"amdgcn-amd-amdhsa--gfx900",  true,      false,     none,       true,      any},
  {"amdgcn-amd-amdhsa--gfx902",  true,      false,     none,       true,      any},
  {"amdgcn-amd-amdhsa--gfx904",  true,      false,     none,       true,      any},
  {"amdgcn-amd-amdhsa--gfx906",  true,      true,      off,        true,      any},
  {"amdgcn-amd-amdhsa--gfx908",  false,     true,      none,       true,      none},
  {"amdgcn-amd-amdhsa--gfx909",  false,     false,     none,       true,      none},
  {"amdgcn-amd-amdhsa--gfx90a",  false,     true,      none,       true,      none},
  {"amdgcn-amd-amdhsa--gfx90c",  true,      false,     none,       true,      off},
  {"amdgcn-amd-amdhsa--gfx940",  false,     true,      none,       true,      none},
  {"amdgcn-amd-amdhsa--gfx1010", false,     false,     none,       true,      none},
  {"amdgcn-amd-amdhsa--gfx1011", false,     false,     none,       true,      none},
  {"amdgcn-amd-amdhsa--gfx1012", false,     false,     none,       true,      none},
  {"amdgcn-amd-amdhsa--gfx1013", false,     false,     none,       true,      none},
  {"amdgcn-amd-amdhsa--gfx1030", false,     false,     none,       false,     none},
  {"amdgcn-amd-amdhsa--gfx1031", false,     false,     none,       false,     none},
  {"amdgcn-amd-amdhsa--gfx1032", false,     false,     none,       false,     none},
  {"amdgcn-amd-amdhsa--gfx1033", false,     false,     none,       false,     none},
  {"amdgcn-amd-amdhsa--gfx1034", false,     false,     none,       false,     none},
  {"amdgcn-amd-amdhsa--gfx1035", false,     false,     none,       false,     none},
<<<<<<< HEAD
  {"amdgcn-amd-amdhsa--gfx1036", false,     false,     none,       false,     none},
=======
  {"amdgcn-amd-amdhsa--gfx1100", false,     false,     none,       false,     none},
  {"amdgcn-amd-amdhsa--gfx1101", false,     false,     none,       false,     none},
  {"amdgcn-amd-amdhsa--gfx1102", false,     false,     none,       false,     none},
  {"amdgcn-amd-amdhsa--gfx1103", false,     false,     none,       false,     none},
>>>>>>> 98b9b7d9
};

static size_t IsaFeaturesSize = sizeof(IsaFeatures) / sizeof(IsaFeatures[0]);

bool hasSubString(const char *String, const char *Sub) {
  return !strncmp(String, Sub, strlen(Sub));
}

bool getExpectedIsaName(unsigned CodeObjectVersion, const char *IsaName,
                        char *ExpectedIsaName) {
  char TokenizedIsaName[MAX_ISA_NAME_SIZE];

  strncpy(TokenizedIsaName, IsaName, MAX_ISA_NAME_SIZE);

  char *Token = strtok(TokenizedIsaName, ":");
  isa_features_t *Isa = NULL;
  for (size_t I = 0; I < IsaFeaturesSize; I++) {
    if (strncmp(Token, IsaFeatures[I].IsaName, MAX_ISA_NAME_SIZE) == 0) {
      Isa = &IsaFeatures[I];
      break;
    }
  }
  if (!Isa) {
    printf("The %s target is not supported by the test (update the "
           "isa_features table)\n",
           Token);
    exit(1);
  }

  strncpy(ExpectedIsaName, Isa->IsaName, MAX_ISA_NAME_SIZE);

  feature_mode_t Sramecc = any;
  feature_mode_t Xnack = any;

  Token = strtok(NULL, ":");
  while (Token != NULL) {
    if (strncmp(Token, "sramecc", strlen("sramecc")) == 0 &&
        Isa->SrameccSupported) {
      switch (Token[strlen("sramecc")]) {
      case '-':
        Sramecc = off;
        break;
      case '+':
        Sramecc = on;
        break;
      }
    }

    if (strncmp(Token, "xnack", strlen("xnack")) == 0 && Isa->XnackSupported) {
      switch (Token[strlen("xnack")]) {
      case '-':
        Xnack = off;
        break;
      case '+':
        Xnack = on;
        break;
      }
    }

    Token = strtok(NULL, ":");
  }

  switch (CodeObjectVersion) {
  case 2: {
    /* For a V2 ISA string which does not specify a feature, the code object
     * expected ISA string will have a supported feature set to ON. If the
     * feature setting does not match the default then it is not supported.
     */
    if (!Isa->SupportedV2) {
      return false;
    }
    if (Isa->SrameccSupported) {
      if (Sramecc == any) {
        Sramecc = on;
      }
      if ((Sramecc == on) != (Isa->SrameccV2 == on || Isa->SrameccV2 == any)) {
        return false;
      }
    }
    if (Isa->XnackSupported) {
      if (Xnack == any) {
        Xnack = on;
      }
      if ((Xnack == on) != (Isa->XnackV2 == on || Isa->XnackV2 == any)) {
        return false;
      }
    }
    break;
  }

  case 3: {
    /* If a supported feature is not specified in the ISA string then it will
     * be enabled in the expected isa.
     */
    if (Isa->SrameccSupported) {
      if (Sramecc == any) {
        Sramecc = on;
      }
    }
    if (Isa->XnackSupported) {
      if (Xnack == any) {
        Xnack = on;
      }
    }
    break;
  }

  case 4: {
    // All ISA strings are valid.
    return true;
  }

  default:
    printf("Code object V%u is not supported by the test (update the "
           "get_expected_isa_name)\n",
           CodeObjectVersion);
    exit(1);
  }

  strncpy(ExpectedIsaName, Isa->IsaName, MAX_ISA_NAME_SIZE);

  if (Isa->SrameccSupported && Sramecc != any) {
    strncat(ExpectedIsaName, Sramecc == on ? ":sramecc+" : ":sramecc-",
            MAX_ISA_NAME_SIZE - strlen(ExpectedIsaName));
  }

  if (Isa->XnackSupported && Xnack != any) {
    strncat(ExpectedIsaName, Xnack == on ? ":xnack+" : ":xnack-",
            MAX_ISA_NAME_SIZE - strlen(ExpectedIsaName));
  }

  return true;
}

void checkIsaName(amd_comgr_data_t Data, const char *InputIsaName,
                  const char *ExpectedIsaName) {
  size_t Size;
  char *IsaName = NULL;
  amd_comgr_status_t Status;

  Status = amd_comgr_get_data_isa_name(Data, &Size, IsaName);
  checkError(Status, "amd_comgr_get_data_isa_name");

  IsaName = malloc(Size);
  if (!IsaName) {
    printf("cannot allocate %zu bytes for isa_name\n", Size);
    exit(1);
  }

  Status = amd_comgr_get_data_isa_name(Data, &Size, IsaName);
  checkError(Status, "amd_comgr_get_data_isa_name");

  if (strcmp(IsaName, ExpectedIsaName)) {
    printf(
        "ISA name match failed: input '%s', expected '%s' but produced '%s'\n",
        InputIsaName, ExpectedIsaName, IsaName);
    exit(1);
  }

  free(IsaName);
}

void compileAndTestIsaName(const char *IsaName, const char *ExpectedIsaName,
                           const char *Options[], size_t OptionsCount) {
  char *BufSource;
  size_t SizeSource;
  amd_comgr_data_t DataSource, DataReloc, DataExec;
  amd_comgr_status_t Status;
  amd_comgr_data_set_t DataSetIn, DataSetBc, DataSetLinked, DataSetReloc,
      DataSetExec;
  amd_comgr_action_info_t DataAction;

  SizeSource = setBuf(TEST_OBJ_DIR "/shared.cl", &BufSource);

  Status = amd_comgr_create_data_set(&DataSetIn);
  checkError(Status, "amd_comgr_create_data_set");

  Status = amd_comgr_create_data(AMD_COMGR_DATA_KIND_SOURCE, &DataSource);
  checkError(Status, "amd_comgr_create_data");
  Status = amd_comgr_set_data(DataSource, SizeSource, BufSource);
  checkError(Status, "amd_comgr_set_data");
  Status = amd_comgr_set_data_name(DataSource, "shared.cl");
  checkError(Status, "amd_comgr_set_data_name");
  Status = amd_comgr_data_set_add(DataSetIn, DataSource);
  checkError(Status, "amd_comgr_data_set_add");

  Status = amd_comgr_create_action_info(&DataAction);
  checkError(Status, "amd_comgr_create_action_info");
  Status = amd_comgr_action_info_set_language(DataAction,
                                              AMD_COMGR_LANGUAGE_OPENCL_1_2);
  checkError(Status, "amd_comgr_action_info_set_language");
  Status = amd_comgr_action_info_set_isa_name(DataAction, IsaName);
  checkError(Status, "amd_comgr_action_info_set_isa_name");
  Status =
      amd_comgr_action_info_set_option_list(DataAction, Options, OptionsCount);
  checkError(Status, "amd_comgr_action_info_set_option_list");

  Status = amd_comgr_create_data_set(&DataSetBc);
  checkError(Status, "amd_comgr_create_data_set");
  Status = amd_comgr_do_action(AMD_COMGR_ACTION_COMPILE_SOURCE_TO_BC,
                               DataAction, DataSetIn, DataSetBc);
  checkError(Status, "amd_comgr_do_action");

  Status = amd_comgr_create_data_set(&DataSetLinked);
  checkError(Status, "amd_comgr_create_data_set");
  Status = amd_comgr_do_action(AMD_COMGR_ACTION_LINK_BC_TO_BC, DataAction,
                               DataSetBc, DataSetLinked);
  checkError(Status, "amd_comgr_do_action");

  Status = amd_comgr_create_data_set(&DataSetReloc);
  checkError(Status, "amd_comgr_create_data_set");
  Status = amd_comgr_do_action(AMD_COMGR_ACTION_CODEGEN_BC_TO_RELOCATABLE,
                               DataAction, DataSetLinked, DataSetReloc);
  checkError(Status, "amd_comgr_do_action");

  Status = amd_comgr_action_data_get_data(
      DataSetReloc, AMD_COMGR_DATA_KIND_RELOCATABLE, 0, &DataReloc);
  checkError(Status, "amd_comgr_action_data_get_data");

  Status = amd_comgr_create_data_set(&DataSetExec);
  checkError(Status, "amd_comgr_create_data_set");
  Status = amd_comgr_do_action(AMD_COMGR_ACTION_LINK_RELOCATABLE_TO_EXECUTABLE,
                               DataAction, DataSetReloc, DataSetExec);
  checkError(Status, "amd_comgr_do_action");

  Status = amd_comgr_action_data_get_data(
      DataSetExec, AMD_COMGR_DATA_KIND_EXECUTABLE, 0, &DataExec);
  checkError(Status, "amd_comgr_action_data_get_data");

  checkIsaName(DataReloc, IsaName, ExpectedIsaName);
  checkIsaName(DataExec, IsaName, ExpectedIsaName);
  printf("ISA name matched %s -> %s\n", IsaName, ExpectedIsaName);

  Status = amd_comgr_release_data(DataSource);
  checkError(Status, "amd_comgr_release_data");
  Status = amd_comgr_release_data(DataReloc);
  checkError(Status, "amd_comgr_release_data");
  Status = amd_comgr_release_data(DataExec);
  checkError(Status, "amd_comgr_release_data");
  Status = amd_comgr_destroy_data_set(DataSetIn);
  checkError(Status, "amd_comgr_destroy_data_set");
  Status = amd_comgr_destroy_data_set(DataSetBc);
  checkError(Status, "amd_comgr_destroy_data_set");
  Status = amd_comgr_destroy_data_set(DataSetLinked);
  checkError(Status, "amd_comgr_destroy_data_set");
  Status = amd_comgr_destroy_data_set(DataSetReloc);
  checkError(Status, "amd_comgr_destroy_data_set");
  Status = amd_comgr_destroy_data_set(DataSetExec);
  checkError(Status, "amd_comgr_destroy_data_set");
  Status = amd_comgr_destroy_action_info(DataAction);
  checkError(Status, "amd_comgr_destroy_action_info");
  free(BufSource);
}

void testIsaName(char *Name, const char *Features) {
  char IsaName[MAX_ISA_NAME_SIZE];
  char ExpectedIsaName[MAX_ISA_NAME_SIZE];

  strncpy(IsaName, Name, MAX_ISA_NAME_SIZE);
  strncat(IsaName, Features, MAX_ISA_NAME_SIZE);

  const char *V2Options[] = {"-mcode-object-version=2"};
  size_t V2OptionsCount = sizeof(V2Options) / sizeof(V2Options[0]);
  const char *V3Options[] = {"-mcode-object-version=3"};
  size_t V3OptionsCount = sizeof(V3Options) / sizeof(V3Options[0]);
  const char *V4Options[] = {"-mcode-object-version=4"};
  size_t V4OptionsCount = sizeof(V4Options) / sizeof(V4Options[0]);

  // Test object code v2.
  if (getExpectedIsaName(2, IsaName, ExpectedIsaName)) {
    printf("V2 : ");
    compileAndTestIsaName(IsaName, ExpectedIsaName, V2Options, V2OptionsCount);
  }

  // Test object code v3.
  if (getExpectedIsaName(3, IsaName, ExpectedIsaName)) {
    printf("V3 : ");
    compileAndTestIsaName(IsaName, ExpectedIsaName, V3Options, V3OptionsCount);
  }

  // Test object code v4.
  if (getExpectedIsaName(4, IsaName, ExpectedIsaName)) {
    printf("V4 : ");
    compileAndTestIsaName(IsaName, IsaName, V4Options, V4OptionsCount);
  }
}

int main(int argc, char *argv[]) {
  size_t IsaCount;
  amd_comgr_status_t Status;

  Status = amd_comgr_get_isa_count(&IsaCount);
  checkError(Status, "amd_comgr_get_isa_count");

  for (size_t I = 0; I < IsaCount; I++) {
    const char *Name;
    char IsaName[MAX_ISA_NAME_SIZE];

    Status = amd_comgr_get_isa_name(I, &Name);
    checkError(Status, "amd_comgr_get_isa_name");

    strncpy(IsaName, Name, MAX_ISA_NAME_SIZE);

    testIsaName(IsaName, "");

    for (size_t I = 0; I < IsaFeaturesSize; I++) {
      if (strncmp(IsaName, IsaFeatures[I].IsaName, MAX_ISA_NAME_SIZE) == 0) {

        if (IsaFeatures[I].SrameccSupported) {
          testIsaName(IsaName, ":sramecc+");
          testIsaName(IsaName, ":sramecc-");
        }

        if (IsaFeatures[I].XnackSupported) {
          testIsaName(IsaName, ":xnack+");
          testIsaName(IsaName, ":xnack-");
        }

        if (IsaFeatures[I].SrameccSupported && IsaFeatures[I].XnackSupported) {
          testIsaName(IsaName, ":sramecc+:xnack+");
          testIsaName(IsaName, ":sramecc+:xnack-");
          testIsaName(IsaName, ":sramecc-:xnack+");
          testIsaName(IsaName, ":sramecc-:xnack-");
        }

        break;
      }
    }
  }

  return 0;
}<|MERGE_RESOLUTION|>--- conflicted
+++ resolved
@@ -95,14 +95,11 @@
   {"amdgcn-amd-amdhsa--gfx1033", false,     false,     none,       false,     none},
   {"amdgcn-amd-amdhsa--gfx1034", false,     false,     none,       false,     none},
   {"amdgcn-amd-amdhsa--gfx1035", false,     false,     none,       false,     none},
-<<<<<<< HEAD
   {"amdgcn-amd-amdhsa--gfx1036", false,     false,     none,       false,     none},
-=======
   {"amdgcn-amd-amdhsa--gfx1100", false,     false,     none,       false,     none},
   {"amdgcn-amd-amdhsa--gfx1101", false,     false,     none,       false,     none},
   {"amdgcn-amd-amdhsa--gfx1102", false,     false,     none,       false,     none},
   {"amdgcn-amd-amdhsa--gfx1103", false,     false,     none,       false,     none},
->>>>>>> 98b9b7d9
 };
 
 static size_t IsaFeaturesSize = sizeof(IsaFeatures) / sizeof(IsaFeatures[0]);
