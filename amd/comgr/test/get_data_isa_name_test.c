--- conflicted
+++ resolved
@@ -60,38 +60,6 @@
 
 /* Features supported based on https://llvm.org/docs/AMDGPUUsage.html . */
 static isa_features_t IsaFeatures[] = {
-<<<<<<< HEAD
-    {"amdgcn-amd-amdhsa--gfx600", true, false, none, false, none},
-    {"amdgcn-amd-amdhsa--gfx601", true, false, none, false, none},
-    {"amdgcn-amd-amdhsa--gfx602", true, false, none, false, none},
-    {"amdgcn-amd-amdhsa--gfx700", true, false, none, false, none},
-    {"amdgcn-amd-amdhsa--gfx701", true, false, none, false, none},
-    {"amdgcn-amd-amdhsa--gfx702", true, false, none, false, none},
-    {"amdgcn-amd-amdhsa--gfx703", true, false, none, false, none},
-    {"amdgcn-amd-amdhsa--gfx704", true, false, none, false, none},
-    {"amdgcn-amd-amdhsa--gfx705", true, false, none, false, none},
-    {"amdgcn-amd-amdhsa--gfx801", true, false, none, true, on},
-    {"amdgcn-amd-amdhsa--gfx802", true, false, none, false, none},
-    {"amdgcn-amd-amdhsa--gfx803", true, false, none, false, none},
-    {"amdgcn-amd-amdhsa--gfx805", true, false, none, false, none},
-    {"amdgcn-amd-amdhsa--gfx810", true, false, none, true, on},
-    {"amdgcn-amd-amdhsa--gfx900", true, false, none, true, any},
-    {"amdgcn-amd-amdhsa--gfx902", true, false, none, true, any},
-    {"amdgcn-amd-amdhsa--gfx904", true, false, none, true, any},
-    {"amdgcn-amd-amdhsa--gfx906", true, true, off, true, any},
-    {"amdgcn-amd-amdhsa--gfx908", false, true, none, true, none},
-    {"amdgcn-amd-amdhsa--gfx909", false, false, none, true, none},
-    {"amdgcn-amd-amdhsa--gfx90a", false, true, none, true, none},
-    {"amdgcn-amd-amdhsa--gfx90c", false, false, none, true, none},
-    {"amdgcn-amd-amdhsa--gfx1010", false, false, none, true, none},
-    {"amdgcn-amd-amdhsa--gfx1011", false, false, none, true, none},
-    {"amdgcn-amd-amdhsa--gfx1012", false, false, none, true, none},
-    {"amdgcn-amd-amdhsa--gfx1030", false, false, none, false, none},
-    {"amdgcn-amd-amdhsa--gfx1031", false, false, none, false, none},
-    {"amdgcn-amd-amdhsa--gfx1032", false, false, none, false, none},
-    {"amdgcn-amd-amdhsa--gfx1033", false, false, none, false, none},
-    {"amdgcn-amd-amdhsa--gfx1034", false, false, none, false, none},
-=======
   //        ISA Name             V2         ------ SRAMECC ------  ------- XNACK -------
   //                             Supported  Supported  V2          Supported  V2
   {"amdgcn-amd-amdhsa--gfx600",  true,      false,     none,       false,     none},
@@ -123,7 +91,7 @@
   {"amdgcn-amd-amdhsa--gfx1031", false,     false,     none,       false,     none},
   {"amdgcn-amd-amdhsa--gfx1032", false,     false,     none,       false,     none},
   {"amdgcn-amd-amdhsa--gfx1033", false,     false,     none,       false,     none},
->>>>>>> 4123f061
+  {"amdgcn-amd-amdhsa--gfx1034", false,     false,     none,       false,     none},
 };
 
 static size_t IsaFeaturesSize = sizeof(IsaFeatures) / sizeof(IsaFeatures[0]);
