/*******************************************************************************
 *
 * University of Illinois/NCSA
 * Open Source License
 *
 * Copyright (c) 2018 Advanced Micro Devices, Inc. All Rights Reserved.
 *
 * Permission is hereby granted, free of charge, to any person obtaining a copy
 * of this software and associated documentation files (the "Software"), to deal
 * with the Software without restriction, including without limitation the
 * rights to use, copy, modify, merge, publish, distribute, sublicense, and/or
 * sell copies of the Software, and to permit persons to whom the Software is
 * furnished to do so, subject to the following conditions:
 *
 *     * Redistributions of source code must retain the above copyright notice,
 *       this list of conditions and the following disclaimers.
 *
 *     * Redistributions in binary form must reproduce the above copyright
 *       notice, this list of conditions and the following disclaimers in the
 *       documentation and/or other materials provided with the distribution.
 *
 *     * Neither the names of Advanced Micro Devices, Inc. nor the names of its
 *       contributors may be used to endorse or promote products derived from
 *       this Software without specific prior written permission.
 *
 * THE SOFTWARE IS PROVIDED "AS IS", WITHOUT WARRANTY OF ANY KIND, EXPRESS OR
 * IMPLIED, INCLUDING BUT NOT LIMITED TO THE WARRANTIES OF MERCHANTABILITY,
 * FITNESS FOR A PARTICULAR PURPOSE AND NONINFRINGEMENT. IN NO EVENT SHALL THE
 * CONTRIBUTORS OR COPYRIGHT HOLDERS BE LIABLE FOR ANY CLAIM, DAMAGES OR OTHER
 * LIABILITY, WHETHER IN AN ACTION OF CONTRACT, TORT OR OTHERWISE, ARISING FROM,
 * OUT OF OR IN CONNECTION WITH THE SOFTWARE OR THE USE OR OTHER DEALINGS WITH
 * THE SOFTWARE.
 *
 *******************************************************************************/

#include "amd_comgr.h"
#include "common.h"
#include <stdio.h>
#include <stdlib.h>
#include <string.h>

int main(int argc, char *argv[]) {
  char *bufSource1;
  size_t sizeSource1;
  amd_comgr_data_t dataSource1;
  amd_comgr_data_set_t dataSetIn, dataSetFatBin;
  amd_comgr_action_info_t dataAction;
  amd_comgr_status_t status;
  size_t count;
<<<<<<< HEAD
  const char *options[] = {"--amdgpu-target=gfx900",
                           "-hip-path",
=======
  const char *options[] = {"--amdgpu-target=gfx900", "-hip-path",
>>>>>>> e3f2fa6c
                           "/opt/rocm/hip"};
  size_t optionsCount = sizeof(options) / sizeof(options[0]);

  sizeSource1 = setBuf(TEST_OBJ_DIR "/source1.hip", &bufSource1);

  status = amd_comgr_create_data_set(&dataSetIn);
  checkError(status, "amd_comgr_create_data_set");

  status = amd_comgr_create_data(AMD_COMGR_DATA_KIND_SOURCE, &dataSource1);
  checkError(status, "amd_comgr_create_data");
  status = amd_comgr_set_data(dataSource1, sizeSource1, bufSource1);
  checkError(status, "amd_comgr_set_data");
  status = amd_comgr_set_data_name(dataSource1, "source1.hip");
  checkError(status, "amd_comgr_set_data_name");
  status = amd_comgr_data_set_add(dataSetIn, dataSource1);
  checkError(status, "amd_comgr_data_set_add");

  status = amd_comgr_create_action_info(&dataAction);
  checkError(status, "amd_comgr_create_action_info");
  status =
      amd_comgr_action_info_set_language(dataAction, AMD_COMGR_LANGUAGE_HIP);
  checkError(status, "amd_comgr_action_info_set_language");
  status =
      amd_comgr_action_info_set_option_list(dataAction, options, optionsCount);
  checkError(status, "amd_comgr_action_info_set_option_list");

  status = amd_comgr_create_data_set(&dataSetFatBin);
  checkError(status, "amd_comgr_create_data_set");

  status = amd_comgr_do_action(AMD_COMGR_ACTION_COMPILE_SOURCE_TO_FATBIN,
                               dataAction, dataSetIn, dataSetFatBin);
  checkError(status, "amd_comgr_do_action");

  status = amd_comgr_action_data_count(dataSetFatBin,
                                       AMD_COMGR_DATA_KIND_FATBIN, &count);
  checkError(status, "amd_comgr_action_data_count");

  if (count != 1) {
    printf("AMD_COMGR_ACTION_COMPILE_SOURCE_TO_FATBIN Failed: "
           "produced %zu fab binaries (expected 1)\n",
           count);
    exit(1);
  }

  status = amd_comgr_release_data(dataSource1);
  checkError(status, "amd_comgr_release_data");
  status = amd_comgr_destroy_data_set(dataSetIn);
  checkError(status, "amd_comgr_destroy_data_set");
  status = amd_comgr_destroy_data_set(dataSetFatBin);
  checkError(status, "amd_comgr_destroy_data_set");
  status = amd_comgr_destroy_action_info(dataAction);
  checkError(status, "amd_comgr_destroy_action_info");
  free(bufSource1);
}<|MERGE_RESOLUTION|>--- conflicted
+++ resolved
@@ -47,12 +47,7 @@
   amd_comgr_action_info_t dataAction;
   amd_comgr_status_t status;
   size_t count;
-<<<<<<< HEAD
-  const char *options[] = {"--amdgpu-target=gfx900",
-                           "-hip-path",
-=======
   const char *options[] = {"--amdgpu-target=gfx900", "-hip-path",
->>>>>>> e3f2fa6c
                            "/opt/rocm/hip"};
   size_t optionsCount = sizeof(options) / sizeof(options[0]);
 
