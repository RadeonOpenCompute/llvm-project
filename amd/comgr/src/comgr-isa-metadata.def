/*******************************************************************************
*
* University of Illinois/NCSA
* Open Source License
*
* Copyright (c) 2018 Advanced Micro Devices, Inc. All Rights Reserved.
*
* Permission is hereby granted, free of charge, to any person obtaining a copy
* of this software and associated documentation files (the "Software"), to deal
* with the Software without restriction, including without limitation the
* rights to use, copy, modify, merge, publish, distribute, sublicense, and/or
* sell copies of the Software, and to permit persons to whom the Software is
* furnished to do so, subject to the following conditions:
*
*     * Redistributions of source code must retain the above copyright notice,
*       this list of conditions and the following disclaimers.
*
*     * Redistributions in binary form must reproduce the above copyright
*       notice, this list of conditions and the following disclaimers in the
*       documentation and/or other materials provided with the distribution.
*
*     * Neither the names of Advanced Micro Devices, Inc. nor the names of its
*       contributors may be used to endorse or promote products derived from
*       this Software without specific prior written permission.
*
* THE SOFTWARE IS PROVIDED "AS IS", WITHOUT WARRANTY OF ANY KIND, EXPRESS OR
* IMPLIED, INCLUDING BUT NOT LIMITED TO THE WARRANTIES OF MERCHANTABILITY,
* FITNESS FOR A PARTICULAR PURPOSE AND NONINFRINGEMENT. IN NO EVENT SHALL THE
* CONTRIBUTORS OR COPYRIGHT HOLDERS BE LIABLE FOR ANY CLAIM, DAMAGES OR OTHER
* LIABILITY, WHETHER IN AN ACTION OF CONTRACT, TORT OR OTHERWISE, ARISING FROM,
* OUT OF OR IN CONNECTION WITH THE SOFTWARE OR THE USE OR OTHER DEALINGS WITH
* THE SOFTWARE.
*
*******************************************************************************/

#if !(defined HANDLE_ISA)
#error "Missing macro definition of HANDLE_ISA"
#endif

/*
#define HANDLE_ISA(TARGET_TRIPLE, PROCESSOR,                                   \
        SRAMECC_SUPPORTED, XNACK_SUPPORTED,                                    \
        ELF_MACHINE, TRAP_HANDLER_ENABLED, LDS_SIZE, LDS_BANK_COUNT,           \
        EUS_PER_CU, MAX_WAVES_PER_CU, MAX_FLAT_WORK_GROUP_SIZE,                \
        SGPR_ALLOC_GRANULE, TOTAL_NUM_SGPRS, ADDRESSABLE_NUM_SGPRS,            \
        VGPR_ALLOC_GRANULE, TOTAL_NUM_VGPRS, ADDRESSABLE_NUM_VGPRS)            \

                                                                                                ----LDS--- ----CU---    WG ------SGPR----- ------VGPR-----
           TARGET_TRIPLE         PROCESSOR SRAMECC  XNACK  ELF_MACHINE                    TRAP   Size Bnks EUs Waves   Max Alloc  Max Addr Alloc  Max Addr */
<<<<<<< HEAD
HANDLE_ISA("amdgcn-amd-amdhsa-", "gfx700",   false, false, EF_AMDGPU_MACH_AMDGCN_GFX700,  true, 65536,  32,  4,   40, 1024,    8, 512, 104,    4, 256, 256)
HANDLE_ISA("amdgcn-amd-amdhsa-", "gfx701",   false, false, EF_AMDGPU_MACH_AMDGCN_GFX701,  true, 65536,  32,  4,   40, 1024,    8, 512, 104,    4, 256, 256)
HANDLE_ISA("amdgcn-amd-amdhsa-", "gfx702",   false, false, EF_AMDGPU_MACH_AMDGCN_GFX702,  true, 65536,  16,  4,   40, 1024,    8, 512, 104,    4, 256, 256)
HANDLE_ISA("amdgcn-amd-amdhsa-", "gfx801",   false,  true, EF_AMDGPU_MACH_AMDGCN_GFX801,  true, 65536,  32,  4,   40, 1024,   16, 800, 102,    4, 256, 256)
HANDLE_ISA("amdgcn-amd-amdhsa-", "gfx802",   false, false, EF_AMDGPU_MACH_AMDGCN_GFX802,  true, 65536,  32,  4,   40, 1024,   16, 800,  96,    4, 256, 256)
HANDLE_ISA("amdgcn-amd-amdhsa-", "gfx803",   false, false, EF_AMDGPU_MACH_AMDGCN_GFX803,  true, 65536,  32,  4,   40, 1024,   16, 800, 102,    4, 256, 256)
=======
// FIXME: Re-enable when compiler supports gfx60x.
// HANDLE_ISA("amdgcn-amd--",       "gfx600",   false, false, EF_AMDGPU_MACH_AMDGCN_GFX600,  true, 65536,  32,  4,   40, 1024,    8, 512, 104,    4, 256, 256)
// HANDLE_ISA("amdgcn-amd--",       "gfx601",   false, false, EF_AMDGPU_MACH_AMDGCN_GFX601,  true, 65536,  32,  4,   40, 1024,    8, 512, 104,    4, 256, 256)
// HANDLE_ISA("amdgcn-amd--",       "gfx602",   false, false, EF_AMDGPU_MACH_AMDGCN_GFX602,  true, 65536,  32,  4,   40, 1024,    8, 512, 104,    4, 256, 256)
HANDLE_ISA("amdgcn-amd-amdhsa-", "gfx700",   false, false, EF_AMDGPU_MACH_AMDGCN_GFX700,  true, 65536,  32,  4,   40, 1024,    8, 512, 104,    4, 256, 256)
HANDLE_ISA("amdgcn-amd-amdhsa-", "gfx701",   false, false, EF_AMDGPU_MACH_AMDGCN_GFX701,  true, 65536,  32,  4,   40, 1024,    8, 512, 104,    4, 256, 256)
HANDLE_ISA("amdgcn-amd-amdhsa-", "gfx702",   false, false, EF_AMDGPU_MACH_AMDGCN_GFX702,  true, 65536,  16,  4,   40, 1024,    8, 512, 104,    4, 256, 256)
HANDLE_ISA("amdgcn-amd-amdhsa-", "gfx703",   false, false, EF_AMDGPU_MACH_AMDGCN_GFX703,  true, 65536,  16,  4,   40, 1024,    8, 512, 104,    4, 256, 256)
HANDLE_ISA("amdgcn-amd-amdhsa-", "gfx704",   false, false, EF_AMDGPU_MACH_AMDGCN_GFX704,  true, 65536,  16,  4,   40, 1024,    8, 512, 104,    4, 256, 256)
HANDLE_ISA("amdgcn-amd-amdhsa-", "gfx705",   false, false, EF_AMDGPU_MACH_AMDGCN_GFX705,  true, 65536,  16,  4,   40, 1024,    8, 512, 104,    4, 256, 256)
HANDLE_ISA("amdgcn-amd-amdhsa-", "gfx801",   false,  true, EF_AMDGPU_MACH_AMDGCN_GFX801,  true, 65536,  32,  4,   40, 1024,   16, 800, 102,    4, 256, 256)
HANDLE_ISA("amdgcn-amd-amdhsa-", "gfx802",   false, false, EF_AMDGPU_MACH_AMDGCN_GFX802,  true, 65536,  32,  4,   40, 1024,   16, 800,  96,    4, 256, 256)
HANDLE_ISA("amdgcn-amd-amdhsa-", "gfx803",   false, false, EF_AMDGPU_MACH_AMDGCN_GFX803,  true, 65536,  32,  4,   40, 1024,   16, 800, 102,    4, 256, 256)
HANDLE_ISA("amdgcn-amd-amdhsa-", "gfx805",   false, false, EF_AMDGPU_MACH_AMDGCN_GFX805,  true, 65536,  32,  4,   40, 1024,   16, 800,  96,    4, 256, 256)
>>>>>>> b52688a7
HANDLE_ISA("amdgcn-amd-amdhsa-", "gfx810",   false,  true, EF_AMDGPU_MACH_AMDGCN_GFX810,  true, 65536,  16,  4,   40, 1024,   16, 800, 102,    4, 256, 256)
HANDLE_ISA("amdgcn-amd-amdhsa-", "gfx900",   false,  true, EF_AMDGPU_MACH_AMDGCN_GFX900,  true, 65536,  32,  4,   40, 1024,   16, 800, 102,    4, 256, 256)
HANDLE_ISA("amdgcn-amd-amdhsa-", "gfx902",   false,  true, EF_AMDGPU_MACH_AMDGCN_GFX902,  true, 65536,  32,  4,   40, 1024,   16, 800, 102,    4, 256, 256)
HANDLE_ISA("amdgcn-amd-amdhsa-", "gfx904",   false,  true, EF_AMDGPU_MACH_AMDGCN_GFX904,  true, 65536,  32,  4,   40, 1024,   16, 800, 102,    4, 256, 256)
HANDLE_ISA("amdgcn-amd-amdhsa-", "gfx906",    true,  true, EF_AMDGPU_MACH_AMDGCN_GFX906,  true, 65536,  32,  4,   40, 1024,   16, 800, 102,    4, 256, 256)
HANDLE_ISA("amdgcn-amd-amdhsa-", "gfx908",    true,  true, EF_AMDGPU_MACH_AMDGCN_GFX908,  true, 65536,  32,  4,   40, 1024,   16, 800, 102,    4, 256, 256)
HANDLE_ISA("amdgcn-amd-amdhsa-", "gfx909",   false,  true, EF_AMDGPU_MACH_AMDGCN_GFX909,  true, 65536,  32,  4,   40, 1024,   16, 800, 102,    4, 256, 256)
<<<<<<< HEAD
=======
HANDLE_ISA("amdgcn-amd-amdhsa-", "gfx90c",   false,  true, EF_AMDGPU_MACH_AMDGCN_GFX90C,  true, 65536,  32,  4,   40, 1024,   16, 800, 102,    4, 256, 256)
>>>>>>> b52688a7
HANDLE_ISA("amdgcn-amd-amdhsa-", "gfx1010",  false,  true, EF_AMDGPU_MACH_AMDGCN_GFX1010, true, 65536,  32,  4,   40, 1024,  106, 800, 106,    8, 256, 256)
HANDLE_ISA("amdgcn-amd-amdhsa-", "gfx1011",  false,  true, EF_AMDGPU_MACH_AMDGCN_GFX1011, true, 65536,  32,  4,   40, 1024,  106, 800, 106,    8, 256, 256)
HANDLE_ISA("amdgcn-amd-amdhsa-", "gfx1012",  false,  true, EF_AMDGPU_MACH_AMDGCN_GFX1012, true, 65536,  32,  4,   40, 1024,  106, 800, 106,    8, 256, 256)
HANDLE_ISA("amdgcn-amd-amdhsa-", "gfx1030",  false, false, EF_AMDGPU_MACH_AMDGCN_GFX1030, true, 65536,  32,  4,   40, 1024,  106, 800, 106,    8, 256, 256)
HANDLE_ISA("amdgcn-amd-amdhsa-", "gfx1031",  false, false, EF_AMDGPU_MACH_AMDGCN_GFX1031, true, 65536,  32,  4,   40, 1024,  106, 800, 106,    8, 256, 256)
HANDLE_ISA("amdgcn-amd-amdhsa-", "gfx1032",  false, false, EF_AMDGPU_MACH_AMDGCN_GFX1032, true, 65536,  32,  4,   40, 1024,  106, 800, 106,    8, 256, 256)
<<<<<<< HEAD
=======
HANDLE_ISA("amdgcn-amd-amdhsa-", "gfx1033",  false, false, EF_AMDGPU_MACH_AMDGCN_GFX1033, true, 65536,  32,  4,   40, 1024,  106, 800, 106,    8, 256, 256)
>>>>>>> b52688a7

#undef HANDLE_ISA<|MERGE_RESOLUTION|>--- conflicted
+++ resolved
@@ -47,14 +47,6 @@
 
                                                                                                 ----LDS--- ----CU---    WG ------SGPR----- ------VGPR-----
            TARGET_TRIPLE         PROCESSOR SRAMECC  XNACK  ELF_MACHINE                    TRAP   Size Bnks EUs Waves   Max Alloc  Max Addr Alloc  Max Addr */
-<<<<<<< HEAD
-HANDLE_ISA("amdgcn-amd-amdhsa-", "gfx700",   false, false, EF_AMDGPU_MACH_AMDGCN_GFX700,  true, 65536,  32,  4,   40, 1024,    8, 512, 104,    4, 256, 256)
-HANDLE_ISA("amdgcn-amd-amdhsa-", "gfx701",   false, false, EF_AMDGPU_MACH_AMDGCN_GFX701,  true, 65536,  32,  4,   40, 1024,    8, 512, 104,    4, 256, 256)
-HANDLE_ISA("amdgcn-amd-amdhsa-", "gfx702",   false, false, EF_AMDGPU_MACH_AMDGCN_GFX702,  true, 65536,  16,  4,   40, 1024,    8, 512, 104,    4, 256, 256)
-HANDLE_ISA("amdgcn-amd-amdhsa-", "gfx801",   false,  true, EF_AMDGPU_MACH_AMDGCN_GFX801,  true, 65536,  32,  4,   40, 1024,   16, 800, 102,    4, 256, 256)
-HANDLE_ISA("amdgcn-amd-amdhsa-", "gfx802",   false, false, EF_AMDGPU_MACH_AMDGCN_GFX802,  true, 65536,  32,  4,   40, 1024,   16, 800,  96,    4, 256, 256)
-HANDLE_ISA("amdgcn-amd-amdhsa-", "gfx803",   false, false, EF_AMDGPU_MACH_AMDGCN_GFX803,  true, 65536,  32,  4,   40, 1024,   16, 800, 102,    4, 256, 256)
-=======
 // FIXME: Re-enable when compiler supports gfx60x.
 // HANDLE_ISA("amdgcn-amd--",       "gfx600",   false, false, EF_AMDGPU_MACH_AMDGCN_GFX600,  true, 65536,  32,  4,   40, 1024,    8, 512, 104,    4, 256, 256)
 // HANDLE_ISA("amdgcn-amd--",       "gfx601",   false, false, EF_AMDGPU_MACH_AMDGCN_GFX601,  true, 65536,  32,  4,   40, 1024,    8, 512, 104,    4, 256, 256)
@@ -69,7 +61,6 @@
 HANDLE_ISA("amdgcn-amd-amdhsa-", "gfx802",   false, false, EF_AMDGPU_MACH_AMDGCN_GFX802,  true, 65536,  32,  4,   40, 1024,   16, 800,  96,    4, 256, 256)
 HANDLE_ISA("amdgcn-amd-amdhsa-", "gfx803",   false, false, EF_AMDGPU_MACH_AMDGCN_GFX803,  true, 65536,  32,  4,   40, 1024,   16, 800, 102,    4, 256, 256)
 HANDLE_ISA("amdgcn-amd-amdhsa-", "gfx805",   false, false, EF_AMDGPU_MACH_AMDGCN_GFX805,  true, 65536,  32,  4,   40, 1024,   16, 800,  96,    4, 256, 256)
->>>>>>> b52688a7
 HANDLE_ISA("amdgcn-amd-amdhsa-", "gfx810",   false,  true, EF_AMDGPU_MACH_AMDGCN_GFX810,  true, 65536,  16,  4,   40, 1024,   16, 800, 102,    4, 256, 256)
 HANDLE_ISA("amdgcn-amd-amdhsa-", "gfx900",   false,  true, EF_AMDGPU_MACH_AMDGCN_GFX900,  true, 65536,  32,  4,   40, 1024,   16, 800, 102,    4, 256, 256)
 HANDLE_ISA("amdgcn-amd-amdhsa-", "gfx902",   false,  true, EF_AMDGPU_MACH_AMDGCN_GFX902,  true, 65536,  32,  4,   40, 1024,   16, 800, 102,    4, 256, 256)
@@ -77,19 +68,13 @@
 HANDLE_ISA("amdgcn-amd-amdhsa-", "gfx906",    true,  true, EF_AMDGPU_MACH_AMDGCN_GFX906,  true, 65536,  32,  4,   40, 1024,   16, 800, 102,    4, 256, 256)
 HANDLE_ISA("amdgcn-amd-amdhsa-", "gfx908",    true,  true, EF_AMDGPU_MACH_AMDGCN_GFX908,  true, 65536,  32,  4,   40, 1024,   16, 800, 102,    4, 256, 256)
 HANDLE_ISA("amdgcn-amd-amdhsa-", "gfx909",   false,  true, EF_AMDGPU_MACH_AMDGCN_GFX909,  true, 65536,  32,  4,   40, 1024,   16, 800, 102,    4, 256, 256)
-<<<<<<< HEAD
-=======
 HANDLE_ISA("amdgcn-amd-amdhsa-", "gfx90c",   false,  true, EF_AMDGPU_MACH_AMDGCN_GFX90C,  true, 65536,  32,  4,   40, 1024,   16, 800, 102,    4, 256, 256)
->>>>>>> b52688a7
 HANDLE_ISA("amdgcn-amd-amdhsa-", "gfx1010",  false,  true, EF_AMDGPU_MACH_AMDGCN_GFX1010, true, 65536,  32,  4,   40, 1024,  106, 800, 106,    8, 256, 256)
 HANDLE_ISA("amdgcn-amd-amdhsa-", "gfx1011",  false,  true, EF_AMDGPU_MACH_AMDGCN_GFX1011, true, 65536,  32,  4,   40, 1024,  106, 800, 106,    8, 256, 256)
 HANDLE_ISA("amdgcn-amd-amdhsa-", "gfx1012",  false,  true, EF_AMDGPU_MACH_AMDGCN_GFX1012, true, 65536,  32,  4,   40, 1024,  106, 800, 106,    8, 256, 256)
 HANDLE_ISA("amdgcn-amd-amdhsa-", "gfx1030",  false, false, EF_AMDGPU_MACH_AMDGCN_GFX1030, true, 65536,  32,  4,   40, 1024,  106, 800, 106,    8, 256, 256)
 HANDLE_ISA("amdgcn-amd-amdhsa-", "gfx1031",  false, false, EF_AMDGPU_MACH_AMDGCN_GFX1031, true, 65536,  32,  4,   40, 1024,  106, 800, 106,    8, 256, 256)
 HANDLE_ISA("amdgcn-amd-amdhsa-", "gfx1032",  false, false, EF_AMDGPU_MACH_AMDGCN_GFX1032, true, 65536,  32,  4,   40, 1024,  106, 800, 106,    8, 256, 256)
-<<<<<<< HEAD
-=======
 HANDLE_ISA("amdgcn-amd-amdhsa-", "gfx1033",  false, false, EF_AMDGPU_MACH_AMDGCN_GFX1033, true, 65536,  32,  4,   40, 1024,  106, 800, 106,    8, 256, 256)
->>>>>>> b52688a7
 
 #undef HANDLE_ISA