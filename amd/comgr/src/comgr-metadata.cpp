/*******************************************************************************
 *
 * University of Illinois/NCSA
 * Open Source License
 *
 * Copyright (c) 2018 Advanced Micro Devices, Inc. All Rights Reserved.
 *
 * Permission is hereby granted, free of charge, to any person obtaining a copy
 * of this software and associated documentation files (the "Software"), to deal
 * with the Software without restriction, including without limitation the
 * rights to use, copy, modify, merge, publish, distribute, sublicense, and/or
 * sell copies of the Software, and to permit persons to whom the Software is
 * furnished to do so, subject to the following conditions:
 *
 *     * Redistributions of source code must retain the above copyright notice,
 *       this list of conditions and the following disclaimers.
 *
 *     * Redistributions in binary form must reproduce the above copyright
 *       notice, this list of conditions and the following disclaimers in the
 *       documentation and/or other materials provided with the distribution.
 *
 *     * Neither the names of Advanced Micro Devices, Inc. nor the names of its
 *       contributors may be used to endorse or promote products derived from
 *       this Software without specific prior written permission.
 *
 * THE SOFTWARE IS PROVIDED "AS IS", WITHOUT WARRANTY OF ANY KIND, EXPRESS OR
 * IMPLIED, INCLUDING BUT NOT LIMITED TO THE WARRANTIES OF MERCHANTABILITY,
 * FITNESS FOR A PARTICULAR PURPOSE AND NONINFRINGEMENT. IN NO EVENT SHALL THE
 * CONTRIBUTORS OR COPYRIGHT HOLDERS BE LIABLE FOR ANY CLAIM, DAMAGES OR OTHER
 * LIABILITY, WHETHER IN AN ACTION OF CONTRACT, TORT OR OTHERWISE, ARISING FROM,
 * OUT OF OR IN CONNECTION WITH THE SOFTWARE OR THE USE OR OTHER DEALINGS WITH
 * THE SOFTWARE.
 *
 ******************************************************************************/

#include "comgr-metadata.h"
#include "llvm/ADT/SmallVector.h"
#include "llvm/BinaryFormat/ELF.h"
#include "llvm/BinaryFormat/MsgPackDocument.h"
#include "llvm/Object/ELFObjectFile.h"
#include "llvm/Support/AMDGPUMetadata.h"
#include "llvm/Support/MathExtras.h"
#include "llvm/Support/MemoryBuffer.h"
#include "llvm/Support/TargetSelect.h"
#include "llvm/Support/raw_ostream.h"
#include <cstddef>
#include <iostream>

using namespace llvm;
using namespace llvm::object;

namespace COMGR {
namespace metadata {

template <typename ELFT> using Elf_Note = typename ELFT::Note;

static Expected<std::unique_ptr<ELFObjectFileBase>>
getELFObjectFileBase(DataObject *DataP) {
  std::unique_ptr<MemoryBuffer> Buf =
      MemoryBuffer::getMemBuffer(StringRef(DataP->Data, DataP->Size));

  Expected<std::unique_ptr<ObjectFile>> ObjOrErr =
      ObjectFile::createELFObjectFile(*Buf);

  if (auto Err = ObjOrErr.takeError())
    return std::move(Err);

  return unique_dyn_cast<ELFObjectFileBase>(std::move(*ObjOrErr));
}

/// Process all notes in the given ELF object file, passing them each to @p
/// ProcessNote.
///
/// @p ProcessNote should return @c true when the desired note is found, which
/// signals to stop searching and return @c AMD_COMGR_STATUS_SUCCESS. It should
/// return @c false otherwise to continue iteration.
///
/// @returns @c AMD_COMGR_STATUS_ERROR if an error was encountered in parsing
/// the ELF file; @c AMD_COMGR_STATUS_ERROR_INVALID_ARGUMENT if all notes are
/// processed without @p ProcessNote returning @c true; otherwise @c
/// AMD_COMGR_STATUS_SUCCESS.
template <class ELFT, typename F>
static amd_comgr_status_t processElfNotes(const ELFObjectFile<ELFT> *Obj,
                                          F ProcessNote) {
  const ELFFile<ELFT> *ELFFile = Obj->getELFFile();

  bool Found = false;

  auto ProgramHeadersOrError = ELFFile->program_headers();
  if (errorToBool(ProgramHeadersOrError.takeError()))
    return AMD_COMGR_STATUS_ERROR;

  for (const auto &Phdr : *ProgramHeadersOrError) {
    if (Phdr.p_type != ELF::PT_NOTE)
      continue;
    Error Err = Error::success();
    for (const auto &Note : ELFFile->notes(Phdr, Err))
      if (ProcessNote(Note)) {
        Found = true;
        break;
      }
    if (errorToBool(std::move(Err)))
      return AMD_COMGR_STATUS_ERROR;
    if (Found)
      return AMD_COMGR_STATUS_SUCCESS;
  }

  auto SectionsOrError = ELFFile->sections();
  if (errorToBool(SectionsOrError.takeError()))
    return AMD_COMGR_STATUS_ERROR;

  for (const auto &Shdr : *SectionsOrError) {
    if (Shdr.sh_type != ELF::SHT_NOTE)
      continue;
    Error Err = Error::success();
    for (const auto &Note : ELFFile->notes(Shdr, Err))
      if (ProcessNote(Note)) {
        Found = true;
        break;
      }
    if (errorToBool(std::move(Err)))
      return AMD_COMGR_STATUS_ERROR;
    if (Found)
      return AMD_COMGR_STATUS_SUCCESS;
  }

  return AMD_COMGR_STATUS_ERROR_INVALID_ARGUMENT;
}

// PAL currently produces MsgPack metadata in a note with this ID.
// FIXME: Unify with HSA note types?
#define PAL_METADATA_NOTE_TYPE 13

// Try to merge "amdhsa.kernels" from DocNode @p From to @p To.
// The merge is allowed only if
// 1. "amdhsa.printf" record is not existing in either of the nodes.
// 2. "amdhsa.version" exists and is same.
// 3. "amdhsa.kernels" exists in both nodes.
//
// If merge is possible the function merges Kernel records
// to @p To and returns @c true.
static bool mergeNoteRecords(llvm::msgpack::DocNode &From,
                             llvm::msgpack::DocNode &To,
                             const StringRef VersionStrKey,
                             const StringRef PrintfStrKey,
                             const StringRef KernelStrKey) {
  if (!From.isMap())
    return false;

  if (To.isEmpty()) {
    To = From;
    return true;
  }

  assert(To.isMap());

  if (From.getMap().find(PrintfStrKey) != From.getMap().end()) {
    /* Check if both have Printf records */
    if (To.getMap().find(PrintfStrKey) != To.getMap().end())
      return false;

    /* Add Printf record for 'To' */
    To.getMap()[PrintfStrKey] = From.getMap()[PrintfStrKey];
  }

  auto &FromMapNode = From.getMap();
  auto &ToMapNode = To.getMap();

  auto FromVersionArrayNode = FromMapNode.find(VersionStrKey);
  auto ToVersionArrayNode = ToMapNode.find(VersionStrKey);

  if ((FromVersionArrayNode == FromMapNode.end() ||
       !FromVersionArrayNode->second.isArray()) ||
      (ToVersionArrayNode == ToMapNode.end() ||
       !ToVersionArrayNode->second.isArray()))
    return false;

  auto FromVersionArray = FromMapNode[VersionStrKey].getArray();
  auto ToVersionArray = ToMapNode[VersionStrKey].getArray();

  if (FromVersionArray.size() != ToVersionArray.size())
    return false;

  for (size_t i = 0, e = FromVersionArray.size(); i != e; ++i) {
    if (FromVersionArray[i] != ToVersionArray[i])
      return false;
  }

  auto FromKernelArray = FromMapNode.find(KernelStrKey);
  auto ToKernelArray = ToMapNode.find(KernelStrKey);

  if ((FromKernelArray == FromMapNode.end() ||
       !FromKernelArray->second.isArray()) ||
      (ToKernelArray == ToMapNode.end() || !ToKernelArray->second.isArray()))
    return false;

  auto &ToKernelRecords = ToKernelArray->second.getArray();
  for (auto Kernel : FromKernelArray->second.getArray())
    ToKernelRecords.push_back(Kernel);

  return true;
}

template <class ELFT>
static bool processNote(const Elf_Note<ELFT> &Note, DataMeta *MetaP,
                        llvm::msgpack::DocNode &Root) {
  auto DescString = Note.getDescAsStringRef();

  if (Note.getName() == "AMD" &&
      Note.getType() == ELF::NT_AMD_HSA_METADATA) {

    if (!Root.isEmpty())
      return false;

    MetaP->MetaDoc->EmitIntegerBooleans = false;
    MetaP->MetaDoc->RawDocument.clear();
    if (!MetaP->MetaDoc->Document.fromYAML(DescString))
      return false;

    Root = MetaP->MetaDoc->Document.getRoot();
    return true;
  } else if (((Note.getName() == "AMD" || Note.getName() == "AMDGPU") &&
              Note.getType() == PAL_METADATA_NOTE_TYPE) ||
             (Note.getName() == "AMDGPU" &&
              Note.getType() == ELF::NT_AMDGPU_METADATA)) {
    if (!Root.isEmpty() && MetaP->MetaDoc->EmitIntegerBooleans != true)
      return false;

    MetaP->MetaDoc->EmitIntegerBooleans = true;
    MetaP->MetaDoc->RawDocumentList.push_back(std::string(DescString));

    /* TODO add support for merge using readFromBlob merge function */
    auto &Document = MetaP->MetaDoc->Document;

    Document.clear();
    if (!Document.readFromBlob(MetaP->MetaDoc->RawDocumentList.back(), false))
      return false;

    return mergeNoteRecords(Document.getRoot(), Root, "amdhsa.version",
                            "amdhsa.printf", "amdhsa.kernels");
  }
  return false;
}

template <class ELFT>
static amd_comgr_status_t getElfMetadataRoot(const ELFObjectFile<ELFT> *Obj,
                                             DataMeta *MetaP) {
  bool Found = false;
  llvm::msgpack::DocNode Root;
  const ELFFile<ELFT> *ELFFile = Obj->getELFFile();

  auto ProgramHeadersOrError = ELFFile->program_headers();
  if (errorToBool(ProgramHeadersOrError.takeError()))
    return AMD_COMGR_STATUS_ERROR_INVALID_ARGUMENT;

  for (const auto &Phdr : *ProgramHeadersOrError) {
    if (Phdr.p_type != ELF::PT_NOTE)
      continue;
    Error Err = Error::success();
    for (const auto &Note : ELFFile->notes(Phdr, Err))
      if (processNote<ELFT>(Note, MetaP, Root))
        Found = true;

    if (errorToBool(std::move(Err)))
      return AMD_COMGR_STATUS_ERROR;
  }

  if (Found) {
    MetaP->MetaDoc->Document.getRoot() = Root;
    MetaP->DocNode = MetaP->MetaDoc->Document.getRoot();
    return AMD_COMGR_STATUS_SUCCESS;
  }

  auto SectionsOrError = ELFFile->sections();
  if (errorToBool(SectionsOrError.takeError()))
    return AMD_COMGR_STATUS_ERROR_INVALID_ARGUMENT;

  for (const auto &Shdr : *SectionsOrError) {
    if (Shdr.sh_type != ELF::SHT_NOTE)
      continue;
    Error Err = Error::success();
    for (const auto &Note : ELFFile->notes(Shdr, Err))
      if (processNote<ELFT>(Note, MetaP, Root))
        Found = true;

    if (errorToBool(std::move(Err)))
      return AMD_COMGR_STATUS_ERROR;
  }

  if (Found) {
    MetaP->MetaDoc->Document.getRoot() = Root;
    MetaP->DocNode = MetaP->MetaDoc->Document.getRoot();
    return AMD_COMGR_STATUS_SUCCESS;
  }

  return AMD_COMGR_STATUS_ERROR_INVALID_ARGUMENT;
}

amd_comgr_status_t getMetadataRoot(DataObject *DataP, DataMeta *MetaP) {
  auto ObjOrErr = getELFObjectFileBase(DataP);
  if (errorToBool(ObjOrErr.takeError()))
    return AMD_COMGR_STATUS_ERROR_INVALID_ARGUMENT;
  auto Obj = ObjOrErr->get();

  if (auto ELF32LE = dyn_cast<ELF32LEObjectFile>(Obj))
    return getElfMetadataRoot(ELF32LE, MetaP);
  if (auto ELF64LE = dyn_cast<ELF64LEObjectFile>(Obj))
    return getElfMetadataRoot(ELF64LE, MetaP);
  if (auto ELF32BE = dyn_cast<ELF32BEObjectFile>(Obj))
    return getElfMetadataRoot(ELF32BE, MetaP);
  auto ELF64BE = dyn_cast<ELF64BEObjectFile>(Obj);
  return getElfMetadataRoot(ELF64BE, MetaP);
}

struct IsaInfo {
  const char* IsaName;
  const char* Processor;
  bool SrameccSupported;
  bool XnackSupported;
  unsigned ElfMachine;
  bool TrapHandlerEnabled;
  unsigned LDSSize;
  unsigned LDSBankCount;
  unsigned EUsPerCU;
  unsigned MaxWavesPerCU;
  unsigned MaxFlatWorkGroupSize;
  unsigned SGPRAllocGranule;
  unsigned TotalNumSGPRs;
  unsigned AddressableNumSGPRs;
  unsigned VGPRAllocGranule;
  unsigned TotalNumVGPRs;
  unsigned AddressableNumVGPRs;
} IsaInfos[] = {
#define HANDLE_ISA(TARGET_TRIPLE, PROCESSOR,                                   \
        SRAMECC_SUPPORTED, XNACK_SUPPORTED,                                    \
        ELF_MACHINE, TRAP_HANDLER_ENABLED, LDS_SIZE, LDS_BANK_COUNT,           \
        EUS_PER_CU, MAX_WAVES_PER_CU, MAX_FLAT_WORK_GROUP_SIZE,                \
        SGPR_ALLOC_GRANULE, TOTAL_NUM_SGPRS, ADDRESSABLE_NUM_SGPRS,            \
        VGPR_ALLOC_GRANULE, TOTAL_NUM_VGPRS, ADDRESSABLE_NUM_VGPRS)            \
  {TARGET_TRIPLE "-" PROCESSOR, PROCESSOR, SRAMECC_SUPPORTED, XNACK_SUPPORTED, \
   ELF::ELF_MACHINE, TRAP_HANDLER_ENABLED, LDS_SIZE, LDS_BANK_COUNT,           \
   EUS_PER_CU, MAX_WAVES_PER_CU, MAX_FLAT_WORK_GROUP_SIZE,                     \
   SGPR_ALLOC_GRANULE, TOTAL_NUM_SGPRS, ADDRESSABLE_NUM_SGPRS,                 \
   VGPR_ALLOC_GRANULE, TOTAL_NUM_VGPRS, ADDRESSABLE_NUM_VGPRS},
#include "comgr-isa-metadata.def"
};

size_t getIsaCount() {
  return std::distance(std::begin(IsaInfos), std::end(IsaInfos));
}

// NOLINTNEXTLINE(readability-identifier-naming)
typedef struct amdgpu_hsa_note_code_object_version_s {
  uint32_t major_version; // NOLINT(readability-identifier-naming)
  uint32_t minor_version; // NOLINT(readability-identifier-naming)
} amdgpu_hsa_note_code_object_version_t;

// NOLINTNEXTLINE(readability-identifier-naming)
typedef struct amdgpu_hsa_note_hsail_s {
  uint32_t hsail_major_version; // NOLINT(readability-identifier-naming)
  uint32_t hsail_minor_version; // NOLINT(readability-identifier-naming)
  uint8_t profile;              // NOLINT(readability-identifier-naming)
  uint8_t machine_model;        // NOLINT(readability-identifier-naming)
  uint8_t default_float_round;  // NOLINT(readability-identifier-naming)
} amdgpu_hsa_note_hsail_t;

// NOLINTNEXTLINE(readability-identifier-naming)
typedef struct amdgpu_hsa_note_isa_s {
  uint16_t vendor_name_size;            // NOLINT(readability-identifier-naming)
  uint16_t architecture_name_size;      // NOLINT(readability-identifier-naming)
  uint32_t major;                       // NOLINT(readability-identifier-naming)
  uint32_t minor;                       // NOLINT(readability-identifier-naming)
  uint32_t stepping;                    // NOLINT(readability-identifier-naming)
  char vendor_and_architecture_name[1]; // NOLINT(readability-identifier-naming)
} amdgpu_hsa_note_isa_t;

static bool GetMachInfo(unsigned mach, std::string &processor, bool &sramecc_supported, bool &xnack_supported) {
  auto IsaIterator = std::find_if(
      std::begin(IsaInfos), std::end(IsaInfos),
      [&](const IsaInfo &isa_info) { return mach == isa_info.ElfMachine; });
  if (IsaIterator == std::end(IsaInfos))
    return false;

  processor = IsaIterator->Processor;
  sramecc_supported = IsaIterator->SrameccSupported;
  xnack_supported = IsaIterator->XnackSupported;
  return true;
}

// This function is an exact copy of the ROCr loader function of the same name.
static std::string ConvertOldTargetNameToNew(const std::string &old_name, bool is_finalizer, uint32_t e_flags) {
  assert(!old_name.empty() && "Expecting non-empty old name");

  unsigned mach = 0;
<<<<<<< HEAD
  if (old_name == "AMD:AMDGPU:7:0:0")
=======
  if (old_name == "AMD:AMDGPU:6:0:0")
    mach = ELF::EF_AMDGPU_MACH_AMDGCN_GFX600;
  else if (old_name == "AMD:AMDGPU:6:0:1")
    mach = ELF::EF_AMDGPU_MACH_AMDGCN_GFX601;
  else if (old_name == "AMD:AMDGPU:6:0:2")
    mach = ELF::EF_AMDGPU_MACH_AMDGCN_GFX602;
  else if (old_name == "AMD:AMDGPU:7:0:0")
>>>>>>> b52688a7
    mach = ELF::EF_AMDGPU_MACH_AMDGCN_GFX700;
  else if (old_name == "AMD:AMDGPU:7:0:1")
    mach = ELF::EF_AMDGPU_MACH_AMDGCN_GFX701;
  else if (old_name == "AMD:AMDGPU:7:0:2")
    mach = ELF::EF_AMDGPU_MACH_AMDGCN_GFX702;
  else if (old_name == "AMD:AMDGPU:7:0:3")
    mach = ELF::EF_AMDGPU_MACH_AMDGCN_GFX703;
  else if (old_name == "AMD:AMDGPU:7:0:4")
    mach = ELF::EF_AMDGPU_MACH_AMDGCN_GFX704;
<<<<<<< HEAD
=======
  else if (old_name == "AMD:AMDGPU:7:0:5")
    mach = ELF::EF_AMDGPU_MACH_AMDGCN_GFX705;
>>>>>>> b52688a7
  else if (old_name == "AMD:AMDGPU:8:0:1")
    mach = ELF::EF_AMDGPU_MACH_AMDGCN_GFX801;
  else if (old_name == "AMD:AMDGPU:8:0:2")
    mach = ELF::EF_AMDGPU_MACH_AMDGCN_GFX802;
  else if (old_name == "AMD:AMDGPU:8:0:3")
    mach = ELF::EF_AMDGPU_MACH_AMDGCN_GFX803;
<<<<<<< HEAD
=======
  else if (old_name == "AMD:AMDGPU:8:0:5")
    mach = ELF::EF_AMDGPU_MACH_AMDGCN_GFX805;
>>>>>>> b52688a7
  else if (old_name == "AMD:AMDGPU:8:1:0")
    mach = ELF::EF_AMDGPU_MACH_AMDGCN_GFX810;
  else if (old_name == "AMD:AMDGPU:9:0:0" || old_name == "AMD:AMDGPU:9:0:1")
    mach = ELF::EF_AMDGPU_MACH_AMDGCN_GFX900;
  else if (old_name == "AMD:AMDGPU:9:0:2" || old_name == "AMD:AMDGPU:9:0:3")
    mach = ELF::EF_AMDGPU_MACH_AMDGCN_GFX902;
  else if (old_name == "AMD:AMDGPU:9:0:4" || old_name == "AMD:AMDGPU:9:0:5")
    mach = ELF::EF_AMDGPU_MACH_AMDGCN_GFX904;
  else if (old_name == "AMD:AMDGPU:9:0:6" || old_name == "AMD:AMDGPU:9:0:7")
    mach = ELF::EF_AMDGPU_MACH_AMDGCN_GFX906;
  else {
    // Code object v2 only supports asics up to gfx906. Do NOT add handling
    // of new asics into this if-else-if* block.
    return "";
  }

  std::string name;
  bool sramecc_supported = false;
  bool xnack_supported = false;
  if (!GetMachInfo(mach, name, sramecc_supported, xnack_supported))
    return "";

  // Only "AMD:AMDGPU:9:0:6" and "AMD:AMDGPU:9:0:7" supports SRAMECC for
  // code object V2, and it must be OFF.
  if (sramecc_supported)
    name += ":sramecc-";

  if (is_finalizer) {
    if (e_flags & ELF::EF_AMDGPU_FEATURE_XNACK_V2)
      name += ":xnack+";
    else if (xnack_supported)
      name += ":xnack-";
  } else {
    if (old_name == "AMD:AMDGPU:8:0:1")
      name += ":xnack+";
    else if (old_name == "AMD:AMDGPU:8:1:0")
      name += ":xnack+";
    else if (old_name == "AMD:AMDGPU:9:0:1")
      name += ":xnack+";
    else if (old_name == "AMD:AMDGPU:9:0:3")
      name += ":xnack+";
    else if (old_name == "AMD:AMDGPU:9:0:5")
      name += ":xnack+";
    else if (old_name == "AMD:AMDGPU:9:0:7")
      name += ":xnack+";
    else if (xnack_supported)
      name += ":xnack-";
  }

  return name;
}

template <class ELFT>
static amd_comgr_status_t getElfIsaNameFromElfNotes(const ELFObjectFile<ELFT> *Obj,
                                                    size_t *Size, char *IsaName) {

  auto ElfHeader = Obj->getELFFile()->getHeader();

  // Only ELFABIVERSION_AMDGPU_HSA_V2 used note records for the isa name.
  assert(ElfHeader.e_ident[ELF::EI_ABIVERSION] == ELF::ELFABIVERSION_AMDGPU_HSA_V2);

  bool IsError = false;
  bool IsCodeObjectVersion = false;
  bool IsHSAIL = false;
  bool IsIsa = false;
  uint32_t Major = 0;
  uint32_t Minor = 0;
  uint32_t Stepping = 0;
  StringRef VendorName;
  StringRef ArchitectureName;

  auto ProcessNote = [&](const Elf_Note<ELFT> &Note) {
    if (Note.getName() != "AMD") return false;

    switch (Note.getType()) {
    case ELF::NT_AMD_HSA_CODE_OBJECT_VERSION: {
      if (Note.getDesc().size() < sizeof(amdgpu_hsa_note_code_object_version_s)) {
        IsError = true;
        return true;
      }

      auto NoteCodeObjectVersion = reinterpret_cast<const amdgpu_hsa_note_code_object_version_s *>(
          Note.getDesc().data());

      // Only code objects up to version 2 used note records.
      if (NoteCodeObjectVersion->major_version > 2) {
        IsError = true;
        return true;
      }

      IsCodeObjectVersion = true;
      break;
    }

    case ELF::NT_AMD_HSA_HSAIL: {
      if (Note.getDesc().size() < sizeof(amdgpu_hsa_note_hsail_s)) {
        IsError = true;
        return true;
      }

      IsHSAIL = true;
      break;
    }

    case ELF::NT_AMD_HSA_ISA_VERSION: {
      if (Note.getDesc().size() <
          offsetof(amdgpu_hsa_note_isa_s, vendor_and_architecture_name)) {
        IsError = true;
        return true;
      }

      auto NoteIsa = reinterpret_cast<const amdgpu_hsa_note_isa_s *>(
          Note.getDesc().data());

      if (!NoteIsa->vendor_name_size || !NoteIsa->architecture_name_size) {
        IsError = true;
        return true;
      }

      if (Note.getDesc().size() <
          offsetof(amdgpu_hsa_note_isa_s, vendor_and_architecture_name) +
              NoteIsa->vendor_name_size + NoteIsa->architecture_name_size) {
        IsError = true;
        return true;
      }

      Major = NoteIsa->major;
      Minor = NoteIsa->minor;
      Stepping = NoteIsa->stepping;
      VendorName = StringRef(NoteIsa->vendor_and_architecture_name,
                             NoteIsa->vendor_name_size - 1);
      ArchitectureName = StringRef(NoteIsa->vendor_and_architecture_name +
                                      NoteIsa->vendor_name_size,
                                   NoteIsa->architecture_name_size - 1);

      IsIsa = true;
      break;
    }
    }

    // Only stop searching when found all the possible note records needed.
    return IsCodeObjectVersion && IsHSAIL && IsIsa;
  };

  if ((processElfNotes(Obj, ProcessNote) == AMD_COMGR_STATUS_ERROR) || IsError)
    return AMD_COMGR_STATUS_ERROR_INVALID_ARGUMENT;

  // Code objects up to V2 must have both code object version and isa note
  // records.
  if (!(IsCodeObjectVersion && IsIsa))
    return AMD_COMGR_STATUS_ERROR_INVALID_ARGUMENT;

  std::string OldName;
  OldName += VendorName;
  OldName += ":";
  OldName += ArchitectureName;
  OldName += ":";
  OldName += std::to_string(Major);
  OldName += ":";
  OldName += std::to_string(Minor);
  OldName += ":";
  OldName += std::to_string(Stepping);

  std::string NoteIsaName = ConvertOldTargetNameToNew(OldName, IsHSAIL, ElfHeader.e_flags);
  if (NoteIsaName.empty())
    return AMD_COMGR_STATUS_ERROR_INVALID_ARGUMENT;

  NoteIsaName = "amdgcn-amd-amdhsa--" + NoteIsaName;

  if (IsaName)
    memcpy(IsaName, NoteIsaName.c_str(), std::min(*Size, NoteIsaName.size() + 1));
  *Size = NoteIsaName.size() + 1;

  return AMD_COMGR_STATUS_SUCCESS;
}

template <class ELFT>
static amd_comgr_status_t getElfIsaNameFromElfHeader(const ELFObjectFile<ELFT> *Obj,
                                                     size_t *Size, char *IsaName) {
  auto ElfHeader = Obj->getELFFile()->getHeader();

  std::string ElfIsaName;

  switch (ElfHeader.e_ident[ELF::EI_CLASS]) {
  case ELF::ELFCLASSNONE:
    return AMD_COMGR_STATUS_ERROR_INVALID_ARGUMENT;
  case ELF::ELFCLASS32:
    ElfIsaName += "r600";
    break;
  case ELF::ELFCLASS64:
    ElfIsaName += "amdgcn";
    break;
  }

  if (ElfHeader.e_machine != ELF::EM_AMDGPU)
    return AMD_COMGR_STATUS_ERROR_INVALID_ARGUMENT;
  ElfIsaName += "-amd-";

  switch (ElfHeader.e_ident[ELF::EI_OSABI]) {
  case ELF::ELFOSABI_NONE:
    ElfIsaName += "unknown";
    break;
  case ELF::ELFOSABI_AMDGPU_HSA:
    ElfIsaName += "amdhsa";
    break;
  case ELF::ELFOSABI_AMDGPU_PAL:
    ElfIsaName += "amdpal";
    break;
  case ELF::ELFOSABI_AMDGPU_MESA3D:
    ElfIsaName += "mesa3d";
    break;
  default:
    return AMD_COMGR_STATUS_ERROR_INVALID_ARGUMENT;
  }

  ElfIsaName += "--";

  std::string Processor;
  bool SrameccSupported, XnackSupported;
  if (!GetMachInfo(ElfHeader.e_flags & ELF::EF_AMDGPU_MACH,
                   Processor, SrameccSupported, XnackSupported))
    return AMD_COMGR_STATUS_ERROR_INVALID_ARGUMENT;
  ElfIsaName += Processor;

  switch (ElfHeader.e_ident[ELF::EI_ABIVERSION]) {
  case ELF::ELFABIVERSION_AMDGPU_HSA_V2: {
    // ELFABIVERSION_AMDGPU_HSA_V2 uses ELF note records and is not supported.
    return AMD_COMGR_STATUS_ERROR_INVALID_ARGUMENT;
  }

  case ELF::ELFABIVERSION_AMDGPU_HSA_V3: {
    if (SrameccSupported) {
      if (ElfHeader.e_flags & ELF::EF_AMDGPU_FEATURE_SRAMECC_V3)
        ElfIsaName += ":sramecc+";
      else
        ElfIsaName += ":sramecc-";
    }
    if (XnackSupported) {
      if (ElfHeader.e_flags & ELF::EF_AMDGPU_FEATURE_XNACK_V3)
        ElfIsaName += ":xnack+";
      else
        ElfIsaName += ":xnack-";
    }
    break;
  }

  case ELF::ELFABIVERSION_AMDGPU_HSA_V4: {
    switch (ElfHeader.e_flags & ELF::EF_AMDGPU_FEATURE_SRAMECC_V4) {
    case ELF::EF_AMDGPU_FEATURE_SRAMECC_OFF_V4:
      ElfIsaName += ":sramecc-";
      break;
    case ELF::EF_AMDGPU_FEATURE_SRAMECC_ON_V4:
      ElfIsaName += ":sramecc+";
      break;
    }
    switch (ElfHeader.e_flags & ELF::EF_AMDGPU_FEATURE_XNACK_V4) {
    case ELF::EF_AMDGPU_FEATURE_XNACK_OFF_V4:
      ElfIsaName += ":xnack-";
      break;
    case ELF::EF_AMDGPU_FEATURE_XNACK_ON_V4:
      ElfIsaName += ":xnack+";
      break;
    }
    break;
  }

  default:
    return AMD_COMGR_STATUS_ERROR_INVALID_ARGUMENT;
  }

  if (IsaName)
    memcpy(IsaName, ElfIsaName.c_str(), std::min(*Size, ElfIsaName.size() + 1));
  *Size = ElfIsaName.size() + 1;

  return AMD_COMGR_STATUS_SUCCESS;
}

template <class ELFT>
static amd_comgr_status_t getElfIsaNameImpl(const ELFObjectFile<ELFT> *Obj,
                                            size_t *Size, char *IsaName) {
  auto ElfHeader = Obj->getELFFile()->getHeader();

  if (ElfHeader.e_ident[ELF::EI_ABIVERSION] == ELF::ELFABIVERSION_AMDGPU_HSA_V2)
    return getElfIsaNameFromElfNotes(Obj, Size, IsaName);

  return getElfIsaNameFromElfHeader(Obj, Size, IsaName);
}

amd_comgr_status_t getElfIsaName(DataObject *DataP, size_t *Size,
                                 char *IsaName) {
  auto ObjOrErr = getELFObjectFileBase(DataP);
  if (errorToBool(ObjOrErr.takeError()))
    return AMD_COMGR_STATUS_ERROR_INVALID_ARGUMENT;
  auto Obj = ObjOrErr->get();

  if (auto ELF32LE = dyn_cast<ELF32LEObjectFile>(Obj))
    return getElfIsaNameImpl(ELF32LE, Size, IsaName);
  if (auto ELF64LE = dyn_cast<ELF64LEObjectFile>(Obj))
    return getElfIsaNameImpl(ELF64LE, Size, IsaName);
  if (auto ELF32BE = dyn_cast<ELF32BEObjectFile>(Obj))
    return getElfIsaNameImpl(ELF32BE, Size, IsaName);
  auto ELF64BE = dyn_cast<ELF64BEObjectFile>(Obj);
  return getElfIsaNameImpl(ELF64BE, Size, IsaName);
}

amd_comgr_status_t getIsaIndex(StringRef IsaString, size_t &Index) {
  auto IsaName = IsaString.take_until([](char c) { return c == ':'; });
  auto IsaIterator = std::find_if(
      std::begin(IsaInfos), std::end(IsaInfos),
      [&](const IsaInfo &isa_info) { return IsaName == isa_info.IsaName; });
  if (IsaIterator == std::end(IsaInfos))
    return AMD_COMGR_STATUS_ERROR_INVALID_ARGUMENT;
  Index = std::distance(std::begin(IsaInfos), IsaIterator);

  return AMD_COMGR_STATUS_SUCCESS;
}

bool isSupportedFeature(size_t IsaIndex, StringRef Feature) {
  if (Feature.empty() || (Feature.take_back() != "+" &&
      Feature.take_back() != "-"))
    return false;

  return (Feature.drop_back() == "xnack" && IsaInfos[IsaIndex].XnackSupported) ||
         (Feature.drop_back() == "sramecc" &&
          IsaInfos[IsaIndex].SrameccSupported);
}

const char *getIsaName(size_t Index) { return IsaInfos[Index].IsaName; }

amd_comgr_status_t getIsaMetadata(StringRef IsaName,
                                  llvm::msgpack::Document &Doc) {
  amd_comgr_status_t Status;
  
  size_t IsaIndex;
  Status = getIsaIndex(IsaName, IsaIndex);
  if (Status != AMD_COMGR_STATUS_SUCCESS)
    return Status;

  TargetIdentifier Ident;
  Status = parseTargetIdentifier(IsaName, Ident);
  if (Status != AMD_COMGR_STATUS_SUCCESS)
    return Status;

  auto Root = Doc.getRoot().getMap(/*Convert=*/true);

  Root["Name"] = Doc.getNode(IsaName, /*Copy=*/true);
  Root["Architecture"] = Doc.getNode(Ident.Arch, /*Copy=*/true);
  Root["Vendor"] = Doc.getNode(Ident.Vendor, /*Copy=*/true);
  Root["OS"] = Doc.getNode(Ident.OS, /*Copy=*/true);
  Root["Environment"] = Doc.getNode(Ident.Environ, /*Copy=*/true);
  Root["Processor"] = Doc.getNode(Ident.Processor, /*Copy=*/true);
  Root["Version"] = Doc.getNode("1.0.0", /*Copy=*/true);

  auto FeaturesNode = Doc.getMapNode();
  if (IsaInfos[IsaIndex].XnackSupported)
    FeaturesNode["xnack"] = Doc.getNode("any", /*Copy=*/true);
  if (IsaInfos[IsaIndex].SrameccSupported)
    FeaturesNode["sramecc"] = Doc.getNode("any", /*Copy=*/true);

  for (size_t I = 0; I < Ident.Features.size(); ++I) {
    if (FeaturesNode.find(Ident.Features[I].drop_back()) == FeaturesNode.end())
      return AMD_COMGR_STATUS_ERROR_INVALID_ARGUMENT;

    auto State = Ident.Features[I].take_back();
    if (State == "+")
      FeaturesNode[Ident.Features[I].drop_back()] =
          Doc.getNode("on", /*Copy=*/true);
    else if (State == "-")
      FeaturesNode[Ident.Features[I].drop_back()] =
          Doc.getNode("off", /*Copy=*/true);
    else
      return AMD_COMGR_STATUS_ERROR_INVALID_ARGUMENT;
  }

  Root["Features"] = FeaturesNode;

  auto Info = IsaInfos[IsaIndex];
  Root["TrapHandlerEnabled"] =
      Doc.getNode(std::to_string(Info.TrapHandlerEnabled), /*Copy=*/true);
  Root["LocalMemorySize"] =
      Doc.getNode(std::to_string(Info.LDSSize), /*Copy=*/true);
  Root["EUsPerCU"] = Doc.getNode(std::to_string(Info.EUsPerCU), /*Copy=*/true);
  Root["MaxWavesPerCU"] =
      Doc.getNode(std::to_string(Info.MaxWavesPerCU), /*Copy=*/true);
  Root["MaxFlatWorkGroupSize"] =
      Doc.getNode(std::to_string(Info.MaxFlatWorkGroupSize), /*Copy=*/true);
  Root["SGPRAllocGranule"] =
      Doc.getNode(std::to_string(Info.SGPRAllocGranule), /*Copy=*/true);
  Root["TotalNumSGPRs"] =
      Doc.getNode(std::to_string(Info.TotalNumSGPRs), /*Copy=*/true);
  Root["AddressableNumSGPRs"] =
      Doc.getNode(std::to_string(Info.AddressableNumSGPRs), /*Copy=*/true);
  Root["VGPRAllocGranule"] =
      Doc.getNode(std::to_string(Info.VGPRAllocGranule), /*Copy=*/true);
  Root["TotalNumVGPRs"] =
      Doc.getNode(std::to_string(Info.TotalNumVGPRs), /*Copy=*/true);
  Root["AddressableNumVGPRs"] =
      Doc.getNode(std::to_string(Info.AddressableNumVGPRs), /*Copy=*/true);
  Root["LDSBankCount"] =
      Doc.getNode(std::to_string(Info.LDSBankCount), /*Copy=*/true);

  return AMD_COMGR_STATUS_SUCCESS;
}

bool isValidIsaName(StringRef IsaString) {
  TargetIdentifier Ident;
  return parseTargetIdentifier(IsaString, Ident) == AMD_COMGR_STATUS_SUCCESS;
}

} // namespace metadata
} // namespace COMGR<|MERGE_RESOLUTION|>--- conflicted
+++ resolved
@@ -392,9 +392,6 @@
   assert(!old_name.empty() && "Expecting non-empty old name");
 
   unsigned mach = 0;
-<<<<<<< HEAD
-  if (old_name == "AMD:AMDGPU:7:0:0")
-=======
   if (old_name == "AMD:AMDGPU:6:0:0")
     mach = ELF::EF_AMDGPU_MACH_AMDGCN_GFX600;
   else if (old_name == "AMD:AMDGPU:6:0:1")
@@ -402,7 +399,6 @@
   else if (old_name == "AMD:AMDGPU:6:0:2")
     mach = ELF::EF_AMDGPU_MACH_AMDGCN_GFX602;
   else if (old_name == "AMD:AMDGPU:7:0:0")
->>>>>>> b52688a7
     mach = ELF::EF_AMDGPU_MACH_AMDGCN_GFX700;
   else if (old_name == "AMD:AMDGPU:7:0:1")
     mach = ELF::EF_AMDGPU_MACH_AMDGCN_GFX701;
@@ -412,22 +408,16 @@
     mach = ELF::EF_AMDGPU_MACH_AMDGCN_GFX703;
   else if (old_name == "AMD:AMDGPU:7:0:4")
     mach = ELF::EF_AMDGPU_MACH_AMDGCN_GFX704;
-<<<<<<< HEAD
-=======
   else if (old_name == "AMD:AMDGPU:7:0:5")
     mach = ELF::EF_AMDGPU_MACH_AMDGCN_GFX705;
->>>>>>> b52688a7
   else if (old_name == "AMD:AMDGPU:8:0:1")
     mach = ELF::EF_AMDGPU_MACH_AMDGCN_GFX801;
   else if (old_name == "AMD:AMDGPU:8:0:2")
     mach = ELF::EF_AMDGPU_MACH_AMDGCN_GFX802;
   else if (old_name == "AMD:AMDGPU:8:0:3")
     mach = ELF::EF_AMDGPU_MACH_AMDGCN_GFX803;
-<<<<<<< HEAD
-=======
   else if (old_name == "AMD:AMDGPU:8:0:5")
     mach = ELF::EF_AMDGPU_MACH_AMDGCN_GFX805;
->>>>>>> b52688a7
   else if (old_name == "AMD:AMDGPU:8:1:0")
     mach = ELF::EF_AMDGPU_MACH_AMDGCN_GFX810;
   else if (old_name == "AMD:AMDGPU:9:0:0" || old_name == "AMD:AMDGPU:9:0:1")
