--- conflicted
+++ resolved
@@ -40,30 +40,12 @@
 
 #define PRINTF(fmt, ...) (void)printf(fmt, ##__VA_ARGS__);
 #define PRINT(str) PRINTF("%s", str)
-
-///}
-
-<<<<<<< HEAD
-/// Enter a debugging scope for performing function traces. Enabled with
-/// FunctionTracting set in the debug kind.
-#define FunctionTracingRAII()                                                  \
-  DebugEntryRAII Entry(__FILE__, __LINE__, __PRETTY_FUNCTION__);
 #else
 #define ASSERT(expr, msg)
 #define PRINTF(fmt, ...)
 #define PRINT(str) PRINTF("%s", str)
-#define FunctionTracingRAII()
 #define UNREACHABLE(msg)
 #endif
+///}
 
-/// An RAII class for handling entries to debug locations. The current location
-/// and function will be printed on entry. Nested levels increase the
-/// indentation shown in the debugging output.
-struct DebugEntryRAII {
-  DebugEntryRAII(const char *File, const unsigned Line, const char *Function);
-  ~DebugEntryRAII();
-};
-
-=======
->>>>>>> 46642cc8
 #endif