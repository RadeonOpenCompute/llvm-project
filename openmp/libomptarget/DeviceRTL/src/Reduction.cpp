--- conflicted
+++ resolved
@@ -310,21 +310,15 @@
 
 void __kmpc_nvptx_end_reduce(int32_t TId) {}
 
-<<<<<<< HEAD
-void __kmpc_nvptx_end_reduce_nowait(int32_t TId) { FunctionTracingRAII(); }
-
 #ifndef FORTRAN_NO_LONGER_NEEDS
 int32_t __kmpc_nvptx_parallel_reduce_nowait_simple_spmd(
     int32_t TId, int32_t num_vars, uint64_t reduce_size, void *reduce_data,
     ShuffleReductFnTy shflFct, InterWarpCopyFnTy cpyFct) {
-  FunctionTracingRAII();
   return nvptx_parallel_reduce_nowait(TId, num_vars, reduce_size, reduce_data,
                                       shflFct, cpyFct, true, false);
 }
 #endif
-=======
 void __kmpc_nvptx_end_reduce_nowait(int32_t TId) {}
->>>>>>> 46642cc8
 }
 
 #pragma omp end declare target