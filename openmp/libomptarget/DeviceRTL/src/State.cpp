--- conflicted
+++ resolved
@@ -332,17 +332,12 @@
   TeamStateTy InitialTeamState;
   InitialTeamState.init(IsSPMD);
   InitialTeamState.assertEqual(TeamState);
-<<<<<<< HEAD
-  ASSERT(!ThreadStates[mapping::getThreadIdInBlock()]);
-  ASSERT(mapping::isSPMDMode() == IsSPMD);
-=======
   ASSERT(mapping::isSPMDMode() == IsSPMD, nullptr);
 }
 
 int state::getEffectivePTeamSize() {
   int PTeamSize = state::ParallelTeamSize;
   return PTeamSize ? PTeamSize : mapping::getBlockSize();
->>>>>>> 6b693f5e
 }
 
 extern "C" {
