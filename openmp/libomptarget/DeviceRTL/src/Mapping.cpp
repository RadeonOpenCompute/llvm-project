--- conflicted
+++ resolved
@@ -47,10 +47,6 @@
   return llvm::omp::getAMDGPUGridValues<__AMDGCN_WAVEFRONT_SIZE>();
 }
 
-<<<<<<< HEAD
-uint32_t getNumHardwareThreadsInBlock() {
-    return external_get_local_size(0);
-=======
 uint32_t getNumberOfThreadsInBlock(int32_t Dim) {
   switch (Dim) {
   case 0:
@@ -61,7 +57,6 @@
     return __builtin_amdgcn_workgroup_size_z();
   };
   UNREACHABLE("Dim outside range!");
->>>>>>> deb0ea3e
 }
 
 LaneMaskTy activemask() { return __builtin_amdgcn_read_exec(); }
@@ -86,6 +81,14 @@
   return __builtin_amdgcn_mbcnt_hi(~0u, __builtin_amdgcn_mbcnt_lo(~0u, 0u));
 }
 
+uint32_t getKernelSize() { return __builtin_amdgcn_grid_size_x(); }
+
+uint32_t getBlockId() { return __builtin_amdgcn_workgroup_id_x(); }
+
+uint32_t getNumberOfBlocks() {
+    return external_get_num_groups(0);
+}
+
 uint32_t getThreadIdInBlock(int32_t Dim) {
   switch (Dim) {
   case 0:
@@ -115,10 +118,6 @@
   UNREACHABLE("Dim outside range!");
 }
 
-<<<<<<< HEAD
-uint32_t getNumberOfBlocks() {
-    return external_get_num_groups(0);
-=======
 uint32_t getNumberOfBlocksInKernel(int32_t Dim) {
   switch (Dim) {
   case 0:
@@ -129,7 +128,6 @@
     return __builtin_amdgcn_grid_size_z() / __builtin_amdgcn_workgroup_size_z();
   };
   UNREACHABLE("Dim outside range!");
->>>>>>> deb0ea3e
 }
 
 uint32_t getWarpIdInBlock() {
@@ -383,7 +381,7 @@
 
 __attribute__((noinline)) uint32_t __kmpc_get_hardware_num_blocks() {
   FunctionTracingRAII();
-  return impl::getNumberOfBlocks();
+  return impl::getNumberOfBlocksInKernel(0);
 }
 }
 
