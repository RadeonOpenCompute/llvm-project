--- conflicted
+++ resolved
@@ -8,19 +8,12 @@
 #ifndef SRC_RUNTIME_INCLUDE_RT_H_
 #define SRC_RUNTIME_INCLUDE_RT_H_
 
-<<<<<<< HEAD
-#include "atmi_runtime.h"
-=======
->>>>>>> 9c476172
-#include "hsa_api.h"
-#include "impl_runtime.h"
 #include "internal.h"
 
 #include <string>
 #include <vector>
 
 namespace core {
-<<<<<<< HEAD
 
 #define DEFAULT_MAX_QUEUE_SIZE 4096
 #define DEFAULT_DEBUG_MODE 0
@@ -77,7 +70,7 @@
 
 private:
   static hsa_status_t Malloc(void **ptr, size_t size, int DeviceId,
-                             atmi_devtype_t DeviceType);
+                             impl_devtype_t DeviceType);
 
 protected:
   Runtime() = default;
@@ -89,21 +82,6 @@
   // variable to track environment variables
   Environment env_;
 };
-=======
-namespace Runtime {
-hsa_status_t Memfree(void *);
-hsa_status_t HostMalloc(void **ptr, size_t size,
-                        hsa_amd_memory_pool_t MemoryPool);
-
-} // namespace Runtime
-hsa_status_t RegisterModuleFromMemory(
-    std::map<std::string, atl_kernel_info_t> &KernelInfoTable,
-    std::map<std::string, atl_symbol_info_t> &SymbolInfoTable,
-    void *module_bytes, size_t module_size, hsa_agent_t agent,
-    hsa_status_t (*on_deserialized_data)(void *data, size_t size,
-                                         void *cb_state),
-    void *cb_state, std::vector<hsa_executable_t> &HSAExecutables);
->>>>>>> 9c476172
 
 } // namespace core
 
