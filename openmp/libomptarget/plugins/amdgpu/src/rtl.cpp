--- conflicted
+++ resolved
@@ -2703,11 +2703,6 @@
           return HSA_STATUS_ERROR;
         }
 
-<<<<<<< HEAD
-        hsa_signal_t Signal;
-        bool UserLocked;
-=======
->>>>>>> 6f0d4568
         Err = hsa_memory_copy(StatePtr, &HostDeviceEnv, StatePtrSize);
         return Err;
       }
@@ -3629,26 +3624,16 @@
   if (rc != OFFLOAD_SUCCESS)
     return OFFLOAD_FAIL;
 
-<<<<<<< HEAD
-  hsa_status_t Err = AsyncData.waitToComplete(/*RetrieveToHost*/ false);
-=======
   hsa_status_t Err =
       AsyncData.waitToCompleteAndReleaseResources(/*RetrieveToHost*/ false);
->>>>>>> 6f0d4568
   if (Err != HSA_STATUS_SUCCESS) {
     DP("Error while submitting data: waiting memory copy to complete\n");
     return OFFLOAD_FAIL;
   }
-<<<<<<< HEAD
-  Err = AsyncData.releaseResources();
-  if (Err != HSA_STATUS_SUCCESS) {
+  return OFFLOAD_SUCCESS;
     DP("Error while submitting data: releasing completion signal\n");
     return OFFLOAD_FAIL;
   }
-
-=======
->>>>>>> 6f0d4568
-  return OFFLOAD_SUCCESS;
 }
 
 int32_t __tgt_rtl_data_submit_async(int DeviceId, void *TgtPtr, void *HstPtr,
@@ -3675,25 +3660,18 @@
   if (rc != OFFLOAD_SUCCESS)
     return OFFLOAD_FAIL;
 
-<<<<<<< HEAD
-  hsa_status_t err = AsyncData.waitToComplete(/*RetrieveToHost*/ true);
-=======
   hsa_status_t err =
       AsyncData.waitToCompleteAndReleaseResources(/*RetrieveToHost*/ true);
->>>>>>> 6f0d4568
   if (err != HSA_STATUS_SUCCESS) {
     DP("Error while retrieving data: waiting memory copy to complete\n");
     return OFFLOAD_FAIL;
   }
-<<<<<<< HEAD
   err = AsyncData.releaseResources();
   if (err != HSA_STATUS_SUCCESS) {
     DP("Error while retrieving data: releasing completion signal\n");
     return OFFLOAD_FAIL;
   }
 
-=======
->>>>>>> 6f0d4568
   return OFFLOAD_SUCCESS;
 }
 
@@ -3834,7 +3812,6 @@
     return OFFLOAD_FAIL;
   return OFFLOAD_SUCCESS;
 }
-}
 
 extern "C" {
 // following are some utility functions used by hostrpc
