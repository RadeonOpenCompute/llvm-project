--- conflicted
+++ resolved
@@ -345,87 +345,16 @@
 hsa_status_t addMemoryPool(hsa_amd_memory_pool_t MemoryPool, void *Data) {
   std::vector<hsa_amd_memory_pool_t> *Result =
       static_cast<std::vector<hsa_amd_memory_pool_t> *>(Data);
-<<<<<<< HEAD
-  bool IsValid = false;
-  hsa_status_t Err;
-  std::tie(Err, IsValid) = isValidMemoryPool(MemoryPool);
-  if (Err != HSA_STATUS_SUCCESS) {
-    DP("isValidMemoryPool failed: %s\n", get_error_string(Err));
-    return Err;
-  }
-
-  if (IsValid) {
-=======
 
   hsa_status_t err;
   if ((err = isValidMemoryPool(MemoryPool)) != HSA_STATUS_SUCCESS) {
     return err;
   }
 
-  uint32_t GlobalFlags = 0;
-  err = hsa_amd_memory_pool_get_info(
-      MemoryPool, HSA_AMD_MEMORY_POOL_INFO_GLOBAL_FLAGS, &GlobalFlags);
-  if (err != HSA_STATUS_SUCCESS) {
-    DP("Get memory pool info failed: %s\n", get_error_string(err));
-    return err;
-  }
-
-  if ((GlobalFlags & HSA_AMD_MEMORY_POOL_GLOBAL_FLAG_FINE_GRAINED) &&
-      (GlobalFlags & HSA_AMD_MEMORY_POOL_GLOBAL_FLAG_KERNARG_INIT)) {
->>>>>>> c4277275
-    Result->push_back(MemoryPool);
-  }
-
+  Result->push_back(MemoryPool);
   return HSA_STATUS_SUCCESS;
 }
 
-<<<<<<< HEAD
-=======
-template <typename AccumulatorFunc>
-hsa_status_t collectMemoryPools(const std::vector<hsa_agent_t> &Agents,
-                                AccumulatorFunc Func) {
-  for (int DeviceId = 0; DeviceId < Agents.size(); DeviceId++) {
-    hsa_status_t Err = hsa::amd_agent_iterate_memory_pools(
-        Agents[DeviceId], [&](hsa_amd_memory_pool_t MemoryPool) {
-          hsa_status_t Err;
-          if ((Err = isValidMemoryPool(MemoryPool)) != HSA_STATUS_SUCCESS) {
-            DP("Skipping memory pool: %s\n", get_error_string(Err));
-          } else
-            Func(MemoryPool, DeviceId);
-          return HSA_STATUS_SUCCESS;
-        });
-
-    if (Err != HSA_STATUS_SUCCESS) {
-      DP("[%s:%d] %s failed: %s\n", __FILE__, __LINE__,
-         "Iterate all memory pools", get_error_string(Err));
-      return Err;
-    }
-  }
-
-  return HSA_STATUS_SUCCESS;
-}
-
-std::pair<hsa_status_t, hsa_amd_memory_pool_t>
-FindKernargPool(const std::vector<hsa_agent_t> &HSAAgents) {
-  std::vector<hsa_amd_memory_pool_t> KernArgPools;
-  for (const auto &Agent : HSAAgents) {
-    hsa_status_t err = HSA_STATUS_SUCCESS;
-    err = hsa_amd_agent_iterate_memory_pools(
-        Agent, addKernArgPool, static_cast<void *>(&KernArgPools));
-    if (err != HSA_STATUS_SUCCESS) {
-      DP("addKernArgPool returned %s, continuing\n", get_error_string(err));
-    }
-  }
-
-  if (KernArgPools.empty()) {
-    DP("Unable to find any valid kernarg pool\n");
-    return {HSA_STATUS_ERROR, hsa_amd_memory_pool_t{}};
-  }
-
-  return {HSA_STATUS_SUCCESS, KernArgPools[0]};
-}
-
->>>>>>> c4277275
 } // namespace
 } // namespace core
 
@@ -667,20 +596,13 @@
     for (int DeviceId = 0; DeviceId < Agents.size(); DeviceId++) {
       hsa_status_t Err = hsa::amd_agent_iterate_memory_pools(
           Agents[DeviceId], [&](hsa_amd_memory_pool_t MemoryPool) {
-            bool AllocAllowed = false;
-            hsa_status_t ErrGetInfo;
-            std::tie(ErrGetInfo, AllocAllowed) =
-                core::isValidMemoryPool(MemoryPool);
-            if (ErrGetInfo != HSA_STATUS_SUCCESS) {
+            hsa_status_t ValidStatus = core::isValidMemoryPool(MemoryPool);
+            if (ValidStatus != HSA_STATUS_SUCCESS) {
               DP("Alloc allowed in memory pool check failed: %s\n",
-                 get_error_string(ErrGetInfo));
-              return ErrGetInfo;
+                 get_error_string(ValidStatus));
+              return HSA_STATUS_SUCCESS;
             }
-            if (AllocAllowed) {
-              return addDeviceMemoryPool(MemoryPool, DeviceId);
-            }
-
-            return HSA_STATUS_SUCCESS;
+            return addDeviceMemoryPool(MemoryPool, DeviceId);
           });
 
       if (Err != HSA_STATUS_SUCCESS) {
@@ -721,16 +643,7 @@
         return Err;
       }
 
-      size_t Size = 0;
-      Err = hsa_amd_memory_pool_get_info(MemoryPool,
-                                         HSA_AMD_MEMORY_POOL_INFO_SIZE, &Size);
-      if (Err != HSA_STATUS_SUCCESS) {
-        DP("Get memory pool size failed: %s\n", get_error_string(Err));
-        return Err;
-      }
-
-      if ((GlobalFlags & HSA_AMD_MEMORY_POOL_GLOBAL_FLAG_FINE_GRAINED) &&
-          Size > 0) {
+      if (GlobalFlags & HSA_AMD_MEMORY_POOL_GLOBAL_FLAG_FINE_GRAINED) {
         if (GlobalFlags & HSA_AMD_MEMORY_POOL_GLOBAL_FLAG_KERNARG_INIT) {
           KernArgPool = MemoryPool;
           KernArgPoolSet = true;
@@ -951,12 +864,9 @@
     // Default state.
     RequiresFlags = OMP_REQ_UNDEFINED;
 
-<<<<<<< HEAD
     for (int I = 0; I < NumberOfDevices; ++I)
       DeviceAllocators.emplace_back(I);
-=======
     ConstructionSucceeded = true;
->>>>>>> c4277275
   }
 
   ~RTLDeviceInfoTy() {
