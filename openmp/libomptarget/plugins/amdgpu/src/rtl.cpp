//===--- amdgpu/src/rtl.cpp --------------------------------------- C++ -*-===//
//
// Part of the LLVM Project, under the Apache License v2.0 with LLVM Exceptions.
// See https://llvm.org/LICENSE.txt for license information.
// SPDX-License-Identifier: Apache-2.0 WITH LLVM-exception
// Modifications Copyright (c) 2022 Advanced Micro Devices, Inc. All rights reserved.
// Notified per clause 4(b) of the license.
//
//===----------------------------------------------------------------------===//
//
// RTL for AMD hsa machine
//
//===----------------------------------------------------------------------===//

#include <algorithm>
#include <assert.h>
#include <cstdio>
#include <cstdlib>
#include <cstring>
#include <dlfcn.h>
#include <functional>
#include <libelf.h>
#include <list>
#include <memory>
#include <mutex>
#include <shared_mutex>
#include <unordered_map>
#include <vector>

#include "impl_runtime.h"
#include "interop_hsa.h"

#include "internal.h"
#include "rt.h"
#include "small_pool.h"

#include "DeviceEnvironment.h"
#include "get_elf_mach_gfx_name.h"
#include "memtype.h"
#include "omptargetplugin.h"
#include "print_tracing.h"
#include "trace.h"

#include "llvm/Frontend/OpenMP/OMPConstants.h"
#include "llvm/Frontend/OpenMP/OMPGridValues.h"

#include "MemoryManager.h"

#include "utils.h"

#ifdef OMPT_SUPPORT
#include <ompt_device_callbacks.h>
#define OMPT_IF_ENABLED(stmts)                                                 \
  do {                                                                         \
    if (ompt_device_callbacks.is_enabled()) {                                  \
      stmts                                                                    \
    }                                                                          \
  } while (0)
#define OMPT_IF_TRACING_ENABLED(stmts)                                         \
  do {                                                                         \
    if (ompt_device_callbacks.is_tracing_enabled()) {                          \
      stmts                                                                    \
    }                                                                          \
  } while (0)
#else
#define OMPT_IF_ENABLED(stmts)
#define OMPT_IF_TRACING_ENABLED(stmts)
#endif

/// Libomptarget function that will be used to set num_teams in trace records.
typedef void (*libomptarget_ompt_set_granted_teams_t)(uint32_t);
libomptarget_ompt_set_granted_teams_t ompt_set_granted_teams_fn = nullptr;
std::mutex granted_teams_mtx;

/// Libomptarget function that will be used to set timestamps in trace records.
typedef void (*libomptarget_ompt_set_timestamp_t)(uint64_t start, uint64_t end);
libomptarget_ompt_set_timestamp_t ompt_set_timestamp_fn = nullptr;
std::mutex ompt_set_timestamp_mtx;

SmallPoolMgrTy SmallPoolMgr;

// hostrpc interface, FIXME: consider moving to its own include these are
// statically linked into amdgpu/plugin if present from hostrpc_services.a,
// linked as --whole-archive to override the weak symbols that are used to
// implement a fallback for toolchains that do not yet have a hostrpc library.
extern "C" {
uint64_t hostrpc_assign_buffer(hsa_agent_t Agent, hsa_queue_t *ThisQ,
                               uint32_t DeviceId);
hsa_status_t hostrpc_init();
hsa_status_t hostrpc_terminate();

__attribute__((weak)) hsa_status_t hostrpc_init() { return HSA_STATUS_SUCCESS; }
__attribute__((weak)) hsa_status_t hostrpc_terminate() {
  return HSA_STATUS_SUCCESS;
}
__attribute__((weak)) uint64_t hostrpc_assign_buffer(hsa_agent_t, hsa_queue_t *,
                                                     uint32_t DeviceId) {
  DP("Warning: Attempting to assign hostrpc to device %u, but hostrpc library "
     "missing\n",
     DeviceId);
  return 0;
}
}

// Heuristic parameters used for kernel launch
// Number of teams per CU to allow scheduling flexibility
static const unsigned DefaultTeamsPerCU = 4;

// Data structure used to keep track of coarse grain memory regions
AMDGPUMemTypeBitFieldTable *coarse_grain_mem_tab = nullptr;

int print_kernel_trace;

#ifdef OMPTARGET_DEBUG
#define check(msg, status)                                                     \
  if (status != HSA_STATUS_SUCCESS) {                                          \
    DP(#msg " failed\n");                                                      \
  } else {                                                                     \
    DP(#msg " succeeded\n");                                                   \
  }
#else
#define check(msg, status)                                                     \
  {}
#endif

#include "elf_common.h"

namespace hsa {
template <typename C> hsa_status_t iterate_agents(C Cb) {
  auto L = [](hsa_agent_t Agent, void *Data) -> hsa_status_t {
    C *Unwrapped = static_cast<C *>(Data);
    return (*Unwrapped)(Agent);
  };
  return hsa_iterate_agents(L, static_cast<void *>(&Cb));
}

template <typename C>
hsa_status_t amd_agent_iterate_memory_pools(hsa_agent_t Agent, C Cb) {
  auto L = [](hsa_amd_memory_pool_t MemoryPool, void *Data) -> hsa_status_t {
    C *Unwrapped = static_cast<C *>(Data);
    return (*Unwrapped)(MemoryPool);
  };

  return hsa_amd_agent_iterate_memory_pools(Agent, L, static_cast<void *>(&Cb));
}

} // namespace hsa

/// Keep entries table per device
struct FuncOrGblEntryTy {
  __tgt_target_table Table;
  std::vector<__tgt_offload_entry> Entries;
};

typedef enum { INIT = 1, FINI } initORfini;

typedef struct DeviceImageTy {
  int size;
  bool initfini;
  DeviceImageTy() {
    size = 0;
    initfini = false;
  }
  DeviceImageTy(int s, bool init_fini) {
    size = s;
    initfini = init_fini;
  }
  ~DeviceImageTy() {}
} Image_t;

struct KernelArgPool {
private:
  static pthread_mutex_t Mutex;

public:
  uint32_t KernargSegmentSize;
  void *KernargRegion = nullptr;
  std::queue<int> FreeKernargSegments;

  uint32_t kernargSizeIncludingImplicit() {
    return KernargSegmentSize + sizeof(impl_implicit_args_t);
  }

  ~KernelArgPool() {
    if (KernargRegion) {
      auto R = hsa_amd_memory_pool_free(KernargRegion);
      if (R != HSA_STATUS_SUCCESS) {
        DP("hsa_amd_memory_pool_free failed: %s\n", get_error_string(R));
      }
    }
  }

  // Can't really copy or move a mutex
  KernelArgPool() = default;
  KernelArgPool(const KernelArgPool &) = delete;
  KernelArgPool(KernelArgPool &&) = delete;

  KernelArgPool(uint32_t KernargSegmentSize, hsa_amd_memory_pool_t &MemoryPool)
      : KernargSegmentSize(KernargSegmentSize) {

    // impl uses one pool per kernel for all gpus, with a fixed upper size
    // preserving that exact scheme here, including the queue<int>

    hsa_status_t Err = hsa_amd_memory_pool_allocate(
        MemoryPool, kernargSizeIncludingImplicit() * MAX_NUM_KERNELS, 0,
        &KernargRegion);

    if (Err != HSA_STATUS_SUCCESS) {
      DP("hsa_amd_memory_pool_allocate failed: %s\n", get_error_string(Err));
      KernargRegion = nullptr; // paranoid
      return;
    }

    Err = core::allow_access_to_all_gpu_agents(KernargRegion);
    if (Err != HSA_STATUS_SUCCESS) {
      DP("hsa allow_access_to_all_gpu_agents failed: %s\n",
         get_error_string(Err));
      auto R = hsa_amd_memory_pool_free(KernargRegion);
      if (R != HSA_STATUS_SUCCESS) {
        // if free failed, can't do anything more to resolve it
        DP("hsa memory poll free failed: %s\n", get_error_string(Err));
      }
      KernargRegion = nullptr;
      return;
    }

    for (int I = 0; I < MAX_NUM_KERNELS; I++) {
      FreeKernargSegments.push(I);
    }
  }

  void *allocate(uint64_t ArgNum) {
    assert((ArgNum * sizeof(void *)) == KernargSegmentSize);
    Lock L(&Mutex);
    void *Res = nullptr;
    if (!FreeKernargSegments.empty()) {

      int FreeIdx = FreeKernargSegments.front();
      Res = static_cast<void *>(static_cast<char *>(KernargRegion) +
                                (FreeIdx * kernargSizeIncludingImplicit()));
      assert(FreeIdx == pointerToIndex(Res));
      FreeKernargSegments.pop();
    }
    return Res;
  }

  void deallocate(void *Ptr) {
    Lock L(&Mutex);
    int Idx = pointerToIndex(Ptr);
    FreeKernargSegments.push(Idx);
  }

private:
  int pointerToIndex(void *Ptr) {
    ptrdiff_t Bytes =
        static_cast<char *>(Ptr) - static_cast<char *>(KernargRegion);
    assert(Bytes >= 0);
    assert(Bytes % kernargSizeIncludingImplicit() == 0);
    return Bytes / kernargSizeIncludingImplicit();
  }
  struct Lock {
    Lock(pthread_mutex_t *M) : M(M) { pthread_mutex_lock(M); }
    ~Lock() { pthread_mutex_unlock(M); }
    pthread_mutex_t *M;
  };
};
pthread_mutex_t KernelArgPool::Mutex = PTHREAD_MUTEX_INITIALIZER;

std::unordered_map<std::string /*kernel*/, std::unique_ptr<KernelArgPool>>
    KernelArgPoolMap;

/// Use a single entity to encode a kernel and a set of flags
struct KernelTy {
  llvm::omp::OMPTgtExecModeFlags ExecutionMode;
  int16_t ConstWGSize;
  int32_t DeviceId;
  void *CallStackAddr = nullptr;
  const char *Name;

  KernelTy(llvm::omp::OMPTgtExecModeFlags ExecutionMode, int16_t ConstWgSize,
           int32_t DeviceId, void *CallStackAddr, const char *Name,
           uint32_t KernargSegmentSize,
           hsa_amd_memory_pool_t &KernArgMemoryPool)
      : ExecutionMode(ExecutionMode), ConstWGSize(ConstWgSize),
        DeviceId(DeviceId), CallStackAddr(CallStackAddr), Name(Name) {
    DP("Construct kernelinfo: ExecMode %d\n", ExecutionMode);

    std::string N(Name);
    if (KernelArgPoolMap.find(N) == KernelArgPoolMap.end()) {
      KernelArgPoolMap.insert(
          std::make_pair(N, std::unique_ptr<KernelArgPool>(new KernelArgPool(
                                KernargSegmentSize, KernArgMemoryPool))));
    }
  }
};

/// List that contains all the kernels.
/// FIXME: we may need this to be per device and per library.
std::list<KernelTy> KernelsList;

template <typename Callback> static hsa_status_t findAgents(Callback CB) {

  hsa_status_t Err =
      hsa::iterate_agents([&](hsa_agent_t Agent) -> hsa_status_t {
        hsa_device_type_t DeviceType;
        // get_info fails iff HSA runtime not yet initialized
        hsa_status_t Err =
            hsa_agent_get_info(Agent, HSA_AGENT_INFO_DEVICE, &DeviceType);

        if (Err != HSA_STATUS_SUCCESS) {
          if (print_kernel_trace > 0)
            DP("rtl.cpp: err %s\n", get_error_string(Err));

          return Err;
        }

        CB(DeviceType, Agent);
        return HSA_STATUS_SUCCESS;
      });

  // iterate_agents fails iff HSA runtime not yet initialized
  if (print_kernel_trace > 0 && Err != HSA_STATUS_SUCCESS) {
    DP("rtl.cpp: err %s\n", get_error_string(Err));
  }

  return Err;
}

static void callbackQueue(hsa_status_t Status, hsa_queue_t *Source,
                          void *Data) {
  if (Status != HSA_STATUS_SUCCESS) {
    const char *StatusString;
    if (hsa_status_string(Status, &StatusString) != HSA_STATUS_SUCCESS) {
      StatusString = "unavailable";
    }
    DP("[%s:%d] GPU error in queue %p %d (%s)\n", __FILE__, __LINE__, Source,
       Status, StatusString);
    abort();
  }
}

namespace core {

void launchInitFiniKernel(int32_t, void *, const size_t &, const initORfini);

namespace {

bool checkResult(hsa_status_t Err, const char *ErrMsg) {
  if (Err == HSA_STATUS_SUCCESS)
    return true;

  REPORT("%s", ErrMsg);
  REPORT("%s", get_error_string(Err));
  return false;
}

void packetStoreRelease(uint32_t *Packet, uint16_t Header, uint16_t Rest) {
  __atomic_store_n(Packet, Header | (Rest << 16), __ATOMIC_RELEASE);
}

uint16_t createHeader() {
  uint16_t Header = HSA_PACKET_TYPE_KERNEL_DISPATCH << HSA_PACKET_HEADER_TYPE;
  // header |= 1 << 8; // set barrier bit?
  Header |= HSA_FENCE_SCOPE_SYSTEM << HSA_PACKET_HEADER_ACQUIRE_FENCE_SCOPE;
  Header |= HSA_FENCE_SCOPE_SYSTEM << HSA_PACKET_HEADER_RELEASE_FENCE_SCOPE;
  return Header;
}

uint16_t create_BarrierAND_header() {
  uint16_t header = HSA_PACKET_TYPE_BARRIER_AND << HSA_PACKET_HEADER_TYPE;
  header |= HSA_FENCE_SCOPE_SYSTEM << HSA_PACKET_HEADER_ACQUIRE_FENCE_SCOPE;
  header |= HSA_FENCE_SCOPE_SYSTEM << HSA_PACKET_HEADER_RELEASE_FENCE_SCOPE;
  return header;
}

static uint64_t acquire_available_packet_id(hsa_queue_t *Queue) {
  uint64_t packet_id = hsa_queue_add_write_index_relaxed(Queue, 1);
  bool full = true;
  while (full) {
    full =
        packet_id >= (Queue->size + hsa_queue_load_read_index_scacquire(Queue));
  }
  return packet_id;
}

hsa_status_t isValidMemoryPool(hsa_amd_memory_pool_t MemoryPool) {
  bool AllocAllowed = false;
  hsa_status_t Err = hsa_amd_memory_pool_get_info(
      MemoryPool, HSA_AMD_MEMORY_POOL_INFO_RUNTIME_ALLOC_ALLOWED,
      &AllocAllowed);
  if (Err != HSA_STATUS_SUCCESS) {
    DP("Alloc allowed in memory pool check failed: %s\n",
       get_error_string(Err));
    return Err;
  }

  size_t Size = 0;
  Err = hsa_amd_memory_pool_get_info(MemoryPool, HSA_AMD_MEMORY_POOL_INFO_SIZE,
                                     &Size);
  if (Err != HSA_STATUS_SUCCESS) {
    DP("Get memory pool size failed: %s\n", get_error_string(Err));
    return Err;
  }

  return (AllocAllowed && Size > 0) ? HSA_STATUS_SUCCESS : HSA_STATUS_ERROR;
}

hsa_status_t addMemoryPool(hsa_amd_memory_pool_t MemoryPool, void *Data) {
  std::vector<hsa_amd_memory_pool_t> *Result =
      static_cast<std::vector<hsa_amd_memory_pool_t> *>(Data);

  hsa_status_t Err;
  if ((Err = isValidMemoryPool(MemoryPool)) != HSA_STATUS_SUCCESS) {
    return Err;
  }

  Result->push_back(MemoryPool);
  return HSA_STATUS_SUCCESS;
}

} // namespace
} // namespace core

struct EnvironmentVariables {
  int NumTeams;
  int TeamLimit;
  int TeamThreadLimit;
  int MaxTeamsDefault;
  int DynamicMemSize;
};

template <uint32_t wavesize>
static constexpr const llvm::omp::GV &getGridValue() {
  return llvm::omp::getAMDGPUGridValues<wavesize>();
}

struct HSALifetime {
  // Wrapper around HSA used to ensure it is constructed before other types
  // and destructed after, which means said other types can use raii for
  // cleanup without risking running outside of the lifetime of HSA
  const hsa_status_t S;

  bool HSAInitSuccess() { return S == HSA_STATUS_SUCCESS; }
  HSALifetime() : S(hsa_init()) {}

  ~HSALifetime() {
    if (S == HSA_STATUS_SUCCESS) {
      hsa_status_t Err = hsa_shut_down();
      if (Err != HSA_STATUS_SUCCESS) {
        // Can't call into HSA to get a string from the integer
        DP("Shutting down HSA failed: %d\n", Err);
      }
    }
  }
};

// Handle scheduling of multiple hsa_queue's per device to
// multiple threads (one scheduler per device)
class HSAQueueScheduler {
public:
  HSAQueueScheduler() : Current(0) {}

  HSAQueueScheduler(const HSAQueueScheduler &) = delete;

  HSAQueueScheduler(HSAQueueScheduler &&Q) {
    Current = Q.Current.load();
    for (uint8_t I = 0; I < NUM_QUEUES_PER_DEVICE; I++) {
      HSAQueues[I] = Q.HSAQueues[I];
      Q.HSAQueues[I] = nullptr;
    }
  }

  // \return false if any HSA queue creation fails
  bool createQueues(hsa_agent_t HSAAgent, uint32_t QueueSize) {
    for (uint8_t I = 0; I < NUM_QUEUES_PER_DEVICE; I++) {
      hsa_queue_t *Q = nullptr;
      hsa_status_t Rc =
          hsa_queue_create(HSAAgent, QueueSize, HSA_QUEUE_TYPE_MULTI,
                           callbackQueue, NULL, UINT32_MAX, UINT32_MAX, &Q);
      if (Rc != HSA_STATUS_SUCCESS) {
        DP("Failed to create HSA queue %d\n", I);
        return false;
      }
      HSAQueues[I] = Q;
    }
    return true;
  }

  ~HSAQueueScheduler() {
    for (uint8_t I = 0; I < NUM_QUEUES_PER_DEVICE; I++) {
      if (HSAQueues[I]) {
        hsa_status_t Err = hsa_queue_destroy(HSAQueues[I]);
        if (Err != HSA_STATUS_SUCCESS)
          DP("Error destroying HSA queue");
      }
    }
  }

  // \return next queue to use for device
  hsa_queue_t *next() {
    return HSAQueues[(Current.fetch_add(1, std::memory_order_relaxed)) %
                     NUM_QUEUES_PER_DEVICE];
  }

  /// Enable/disable queue profiling for OMPT trace records
  void enableQueueProfiling(int enable) {
    for (uint8_t i = 0; i < NUM_QUEUES_PER_DEVICE; ++i) {
      hsa_status_t err =
          hsa_amd_profiling_set_profiler_enabled(HSAQueues[i], enable);
      if (err != HSA_STATUS_SUCCESS)
        DP("Error enabling queue profiling\n");
    }
  }

  // Get the Number of Queues per Device
  int getNumQueues() { return NUM_QUEUES_PER_DEVICE; }

private:
  // Number of queues per device
  enum : uint8_t { NUM_QUEUES_PER_DEVICE = 4 };
  hsa_queue_t *HSAQueues[NUM_QUEUES_PER_DEVICE] = {};
  std::atomic<uint8_t> Current;
};

/// Class containing all the device information
class RTLDeviceInfoTy : HSALifetime {
  std::vector<std::list<FuncOrGblEntryTy>> FuncGblEntries;

  struct QueueDeleter {
    void operator()(hsa_queue_t *Q) {
      if (Q) {
        hsa_status_t Err = hsa_queue_destroy(Q);
        if (Err != HSA_STATUS_SUCCESS) {
          DP("Error destroying hsa queue: %s\n", get_error_string(Err));
        }
      }
    }
  };

public:
  bool ConstructionSucceeded = false;

  // load binary populates symbol tables and mutates various global state
  // run uses those symbol tables
  std::shared_timed_mutex LoadRunLock;

  int NumberOfDevices = 0;

  // GPU devices
  std::vector<hsa_agent_t> HSAAgents;
  std::vector<HSAQueueScheduler> HSAQueueSchedulers; // one per gpu

  // CPUs
  std::vector<hsa_agent_t> CPUAgents;

  // Device properties
  std::vector<int> ComputeUnits;
  std::vector<int> GroupsPerDevice;
  std::vector<int> ThreadsPerGroup;
  std::vector<int> WarpSize;
  std::vector<std::string> GPUName;

  // OpenMP properties
  std::vector<int> NumTeams;
  std::vector<int> NumThreads;

  // OpenMP Environment properties
  EnvironmentVariables Env;

  // OpenMP Requires Flags
  int64_t RequiresFlags;

  // Resource pools
  SignalPoolT FreeSignalPool;

  bool HostcallRequired = false;

  std::vector<hsa_executable_t> HSAExecutables;

  std::map<void *, Image_t> ImageList;
  std::vector<std::map<std::string, atl_kernel_info_t>> KernelInfoTable;
  std::vector<std::map<std::string, atl_symbol_info_t>> SymbolInfoTable;

  hsa_amd_memory_pool_t KernArgPool;

  // fine grained memory pool for host allocations
  hsa_amd_memory_pool_t HostFineGrainedMemoryPool;

  // fine and coarse-grained memory pools per offloading device
  std::vector<hsa_amd_memory_pool_t> DeviceFineGrainedMemoryPools;
  std::vector<hsa_amd_memory_pool_t> DeviceCoarseGrainedMemoryPools;

  struct ImplFreePtrDeletor {
    void operator()(void *P) {
      core::Runtime::Memfree(P); // ignore failure to free
    }
  };

  // device_State shared across loaded binaries, error if inconsistent size
  std::vector<std::pair<std::unique_ptr<void, ImplFreePtrDeletor>, uint64_t>>
      DeviceStateStore;

  static const unsigned HardTeamLimit =
      (1 << 16) - 1; // 64K needed to fit in uint16
  static const int DefaultNumTeams = 128;

  /// HSA system clock frequency. Modeled after ROCclr Timestamp functionality
  double TicksToTime = 0;

  // These need to be per-device since different devices can have different
  // wave sizes, but are currently the same number for each so that refactor
  // can be postponed.
  static_assert(getGridValue<32>().GV_Max_Teams ==
                    getGridValue<64>().GV_Max_Teams,
                "");
  static const int MaxTeams = getGridValue<64>().GV_Max_Teams;

  static_assert(getGridValue<32>().GV_Max_WG_Size ==
                    getGridValue<64>().GV_Max_WG_Size,
                "");
  static const int MaxWgSize = getGridValue<64>().GV_Max_WG_Size;

  static_assert(getGridValue<32>().GV_Default_WG_Size ==
                    getGridValue<64>().GV_Default_WG_Size,
                "");
  static const int DefaultWgSize = getGridValue<64>().GV_Default_WG_Size;

  using MemcpyFunc = hsa_status_t (*)(hsa_signal_t, void *, void *, size_t Size,
                                      hsa_agent_t, hsa_amd_memory_pool_t,
				      bool *UserLocked);
  hsa_status_t freesignalpoolMemcpy(void *Dest, void *Src, size_t Size,
                                    MemcpyFunc Func, int32_t DeviceId,
				    hsa_signal_t &S, bool &UserLocked) {
    hsa_agent_t Agent = HSAAgents[DeviceId];
    S = FreeSignalPool.pop();
    if (S.handle == 0) {
      return HSA_STATUS_ERROR;
    }
    hsa_status_t R = Func(S, Dest, Src, Size, Agent, HostFineGrainedMemoryPool, &UserLocked);
 // FIXME   FreeSignalPool.push(S);
    return R;
  }

  hsa_status_t freesignalpoolMemcpyD2H(void *Dest, void *Src, size_t Size,
                                       int32_t DeviceId, hsa_signal_t &Signal,
				       bool &UserLocked) {
    return freesignalpoolMemcpy(Dest, Src, Size, impl_memcpy_d2h, DeviceId,
		    Signal, UserLocked);
  }

  hsa_status_t freesignalpoolMemcpyH2D(void *Dest, void *Src, size_t Size,
                                       int32_t DeviceId,  hsa_signal_t &Signal,
				       bool &UserLocked) {
    return freesignalpoolMemcpy(Dest, Src, Size, impl_memcpy_h2d, DeviceId,
		    Signal, UserLocked);
  }

  static void printDeviceInfo(int32_t DeviceId, hsa_agent_t Agent) {
    char TmpChar[1000];
    uint16_t Major, Minor;
    uint32_t TmpUInt;
    uint32_t TmpUInt2;
    uint32_t CacheSize[4];
    bool TmpBool;
    uint16_t WorkgroupMaxDim[3];
    hsa_dim3_t GridMaxDim;

    // Getting basic information about HSA and Device
    core::checkResult(
        hsa_system_get_info(HSA_SYSTEM_INFO_VERSION_MAJOR, &Major),
        "Error from hsa_system_get_info when obtaining "
        "HSA_SYSTEM_INFO_VERSION_MAJOR\n");
    core::checkResult(
        hsa_system_get_info(HSA_SYSTEM_INFO_VERSION_MINOR, &Minor),
        "Error from hsa_system_get_info when obtaining "
        "HSA_SYSTEM_INFO_VERSION_MINOR\n");
    printf("    HSA Runtime Version: \t\t%u.%u \n", Major, Minor);
    printf("    HSA OpenMP Device Number: \t\t%d \n", DeviceId);
    core::checkResult(
        hsa_agent_get_info(
            Agent, (hsa_agent_info_t)HSA_AMD_AGENT_INFO_PRODUCT_NAME, TmpChar),
        "Error returned from hsa_agent_get_info when obtaining "
        "HSA_AMD_AGENT_INFO_PRODUCT_NAME\n");
    printf("    Product Name: \t\t\t%s \n", TmpChar);
    core::checkResult(hsa_agent_get_info(Agent, HSA_AGENT_INFO_NAME, TmpChar),
                      "Error returned from hsa_agent_get_info when obtaining "
                      "HSA_AGENT_INFO_NAME\n");
    printf("    Device Name: \t\t\t%s \n", TmpChar);
    core::checkResult(
        hsa_agent_get_info(Agent, HSA_AGENT_INFO_VENDOR_NAME, TmpChar),
        "Error returned from hsa_agent_get_info when obtaining "
        "HSA_AGENT_INFO_NAME\n");
    printf("    Vendor Name: \t\t\t%s \n", TmpChar);
    hsa_device_type_t DevType;
    core::checkResult(
        hsa_agent_get_info(Agent, HSA_AGENT_INFO_DEVICE, &DevType),
        "Error returned from hsa_agent_get_info when obtaining "
        "HSA_AGENT_INFO_DEVICE\n");
    printf("    Device Type: \t\t\t%s \n",
           DevType == HSA_DEVICE_TYPE_CPU
               ? "CPU"
               : (DevType == HSA_DEVICE_TYPE_GPU
                      ? "GPU"
                      : (DevType == HSA_DEVICE_TYPE_DSP ? "DSP" : "UNKNOWN")));
    core::checkResult(
        hsa_agent_get_info(Agent, HSA_AGENT_INFO_QUEUES_MAX, &TmpUInt),
        "Error returned from hsa_agent_get_info when obtaining "
        "HSA_AGENT_INFO_QUEUES_MAX\n");
    printf("    Max Queues: \t\t\t%u \n", TmpUInt);
    core::checkResult(
        hsa_agent_get_info(Agent, HSA_AGENT_INFO_QUEUE_MIN_SIZE, &TmpUInt),
        "Error returned from hsa_agent_get_info when obtaining "
        "HSA_AGENT_INFO_QUEUE_MIN_SIZE\n");
    printf("    Queue Min Size: \t\t\t%u \n", TmpUInt);
    core::checkResult(
        hsa_agent_get_info(Agent, HSA_AGENT_INFO_QUEUE_MAX_SIZE, &TmpUInt),
        "Error returned from hsa_agent_get_info when obtaining "
        "HSA_AGENT_INFO_QUEUE_MAX_SIZE\n");
    printf("    Queue Max Size: \t\t\t%u \n", TmpUInt);

    // Getting cache information
    printf("    Cache:\n");

    // FIXME: This is deprecated according to HSA documentation. But using
    // hsa_agent_iterate_caches and hsa_cache_get_info breaks execution during
    // runtime.
    core::checkResult(
        hsa_agent_get_info(Agent, HSA_AGENT_INFO_CACHE_SIZE, CacheSize),
        "Error returned from hsa_agent_get_info when obtaining "
        "HSA_AGENT_INFO_CACHE_SIZE\n");

    for (int I = 0; I < 4; I++) {
      if (CacheSize[I]) {
        printf("      L%u: \t\t\t\t%u bytes\n", I, CacheSize[I]);
      }
    }

    core::checkResult(
        hsa_agent_get_info(Agent,
                           (hsa_agent_info_t)HSA_AMD_AGENT_INFO_CACHELINE_SIZE,
                           &TmpUInt),
        "Error returned from hsa_agent_get_info when obtaining "
        "HSA_AMD_AGENT_INFO_CACHELINE_SIZE\n");
    printf("    Cacheline Size: \t\t\t%u \n", TmpUInt);
    core::checkResult(
        hsa_agent_get_info(
            Agent, (hsa_agent_info_t)HSA_AMD_AGENT_INFO_MAX_CLOCK_FREQUENCY,
            &TmpUInt),
        "Error returned from hsa_agent_get_info when obtaining "
        "HSA_AMD_AGENT_INFO_MAX_CLOCK_FREQUENCY\n");
    printf("    Max Clock Freq(MHz): \t\t%u \n", TmpUInt);
    core::checkResult(
        hsa_agent_get_info(
            Agent, (hsa_agent_info_t)HSA_AMD_AGENT_INFO_COMPUTE_UNIT_COUNT,
            &TmpUInt),
        "Error returned from hsa_agent_get_info when obtaining "
        "HSA_AMD_AGENT_INFO_COMPUTE_UNIT_COUNT\n");
    printf("    Compute Units: \t\t\t%u \n", TmpUInt);
    core::checkResult(hsa_agent_get_info(
                          Agent,
                          (hsa_agent_info_t)HSA_AMD_AGENT_INFO_NUM_SIMDS_PER_CU,
                          &TmpUInt),
                      "Error returned from hsa_agent_get_info when obtaining "
                      "HSA_AMD_AGENT_INFO_NUM_SIMDS_PER_CU\n");
    printf("    SIMD per CU: \t\t\t%u \n", TmpUInt);
    core::checkResult(
        hsa_agent_get_info(Agent, HSA_AGENT_INFO_FAST_F16_OPERATION, &TmpBool),
        "Error returned from hsa_agent_get_info when obtaining "
        "HSA_AMD_AGENT_INFO_NUM_SIMDS_PER_CU\n");
    printf("    Fast F16 Operation: \t\t%s \n", (TmpBool ? "TRUE" : "FALSE"));
    core::checkResult(
        hsa_agent_get_info(Agent, HSA_AGENT_INFO_WAVEFRONT_SIZE, &TmpUInt2),
        "Error returned from hsa_agent_get_info when obtaining "
        "HSA_AGENT_INFO_WAVEFRONT_SIZE\n");
    printf("    Wavefront Size: \t\t\t%u \n", TmpUInt2);
    core::checkResult(
        hsa_agent_get_info(Agent, HSA_AGENT_INFO_WORKGROUP_MAX_SIZE, &TmpUInt),
        "Error returned from hsa_agent_get_info when obtaining "
        "HSA_AGENT_INFO_WORKGROUP_MAX_SIZE\n");
    printf("    Workgroup Max Size: \t\t%u \n", TmpUInt);
    core::checkResult(hsa_agent_get_info(Agent,
                                         HSA_AGENT_INFO_WORKGROUP_MAX_DIM,
                                         WorkgroupMaxDim),
                      "Error returned from hsa_agent_get_info when obtaining "
                      "HSA_AGENT_INFO_WORKGROUP_MAX_DIM\n");
    printf("    Workgroup Max Size per Dimension:\n");
    printf("      x: \t\t\t\t%u\n", WorkgroupMaxDim[0]);
    printf("      y: \t\t\t\t%u\n", WorkgroupMaxDim[1]);
    printf("      z: \t\t\t\t%u\n", WorkgroupMaxDim[2]);
    core::checkResult(hsa_agent_get_info(
                          Agent,
                          (hsa_agent_info_t)HSA_AMD_AGENT_INFO_MAX_WAVES_PER_CU,
                          &TmpUInt),
                      "Error returned from hsa_agent_get_info when obtaining "
                      "HSA_AMD_AGENT_INFO_MAX_WAVES_PER_CU\n");
    printf("    Max Waves Per CU: \t\t\t%u \n", TmpUInt);
    printf("    Max Work-item Per CU: \t\t%u \n", TmpUInt * TmpUInt2);
    core::checkResult(
        hsa_agent_get_info(Agent, HSA_AGENT_INFO_GRID_MAX_SIZE, &TmpUInt),
        "Error returned from hsa_agent_get_info when obtaining "
        "HSA_AGENT_INFO_GRID_MAX_SIZE\n");
    printf("    Grid Max Size: \t\t\t%u \n", TmpUInt);
    core::checkResult(
        hsa_agent_get_info(Agent, HSA_AGENT_INFO_GRID_MAX_DIM, &GridMaxDim),
        "Error returned from hsa_agent_get_info when obtaining "
        "HSA_AGENT_INFO_GRID_MAX_DIM\n");
    printf("    Grid Max Size per Dimension: \t\t\n");
    printf("      x: \t\t\t\t%u\n", GridMaxDim.x);
    printf("      y: \t\t\t\t%u\n", GridMaxDim.y);
    printf("      z: \t\t\t\t%u\n", GridMaxDim.z);
    core::checkResult(
        hsa_agent_get_info(Agent, HSA_AGENT_INFO_FBARRIER_MAX_SIZE, &TmpUInt),
        "Error returned from hsa_agent_get_info when obtaining "
        "HSA_AGENT_INFO_FBARRIER_MAX_SIZE\n");
    printf("    Max fbarriers/Workgrp: \t\t%u\n", TmpUInt);

    printf("    Memory Pools:\n");
    auto CbMem = [](hsa_amd_memory_pool_t Region, void *Data) -> hsa_status_t {
      std::string TmpStr;
      size_t Size;
      bool Alloc, Access;
      hsa_amd_segment_t Segment;
      hsa_amd_memory_pool_global_flag_t GlobalFlags;
      core::checkResult(
          hsa_amd_memory_pool_get_info(
              Region, HSA_AMD_MEMORY_POOL_INFO_GLOBAL_FLAGS, &GlobalFlags),
          "Error returned from hsa_amd_memory_pool_get_info when obtaining "
          "HSA_AMD_MEMORY_POOL_INFO_GLOBAL_FLAGS\n");
      core::checkResult(hsa_amd_memory_pool_get_info(
                            Region, HSA_AMD_MEMORY_POOL_INFO_SEGMENT, &Segment),
                        "Error returned from hsa_amd_memory_pool_get_info when "
                        "obtaining HSA_AMD_MEMORY_POOL_INFO_SEGMENT\n");

      switch (Segment) {
      case HSA_AMD_SEGMENT_GLOBAL:
        TmpStr = "GLOBAL; FLAGS: ";
        if (HSA_AMD_MEMORY_POOL_GLOBAL_FLAG_KERNARG_INIT & GlobalFlags)
          TmpStr += "KERNARG, ";
        if (HSA_AMD_MEMORY_POOL_GLOBAL_FLAG_FINE_GRAINED & GlobalFlags)
          TmpStr += "FINE GRAINED, ";
        if (HSA_AMD_MEMORY_POOL_GLOBAL_FLAG_COARSE_GRAINED & GlobalFlags)
          TmpStr += "COARSE GRAINED, ";
        break;
      case HSA_AMD_SEGMENT_READONLY:
        TmpStr = "READONLY";
        break;
      case HSA_AMD_SEGMENT_PRIVATE:
        TmpStr = "PRIVATE";
        break;
      case HSA_AMD_SEGMENT_GROUP:
        TmpStr = "GROUP";
        break;
      }
      printf("      Pool %s: \n", TmpStr.c_str());

      core::checkResult(hsa_amd_memory_pool_get_info(
                            Region, HSA_AMD_MEMORY_POOL_INFO_SIZE, &Size),
                        "Error returned from hsa_amd_memory_pool_get_info when "
                        "obtaining HSA_AMD_MEMORY_POOL_INFO_SIZE\n");
      printf("        Size: \t\t\t\t %zu bytes\n", Size);
      core::checkResult(
          hsa_amd_memory_pool_get_info(
              Region, HSA_AMD_MEMORY_POOL_INFO_RUNTIME_ALLOC_ALLOWED, &Alloc),
          "Error returned from hsa_amd_memory_pool_get_info when obtaining "
          "HSA_AMD_MEMORY_POOL_INFO_RUNTIME_ALLOC_ALLOWED\n");
      printf("        Allocatable: \t\t\t %s\n", (Alloc ? "TRUE" : "FALSE"));
      core::checkResult(
          hsa_amd_memory_pool_get_info(
              Region, HSA_AMD_MEMORY_POOL_INFO_RUNTIME_ALLOC_GRANULE, &Size),
          "Error returned from hsa_amd_memory_pool_get_info when obtaining "
          "HSA_AMD_MEMORY_POOL_INFO_RUNTIME_ALLOC_GRANULE\n");
      printf("        Runtime Alloc Granule: \t\t %zu bytes\n", Size);
      core::checkResult(
          hsa_amd_memory_pool_get_info(
              Region, HSA_AMD_MEMORY_POOL_INFO_RUNTIME_ALLOC_ALIGNMENT, &Size),
          "Error returned from hsa_amd_memory_pool_get_info when obtaining "
          "HSA_AMD_MEMORY_POOL_INFO_RUNTIME_ALLOC_ALIGNMENT\n");
      printf("        Runtime Alloc alignment: \t %zu bytes\n", Size);
      core::checkResult(
          hsa_amd_memory_pool_get_info(
              Region, HSA_AMD_MEMORY_POOL_INFO_ACCESSIBLE_BY_ALL, &Access),
          "Error returned from hsa_amd_memory_pool_get_info when obtaining "
          "HSA_AMD_MEMORY_POOL_INFO_ACCESSIBLE_BY_ALL\n");
      printf("        Accessable by all: \t\t %s\n",
             (Access ? "TRUE" : "FALSE"));

      return HSA_STATUS_SUCCESS;
    };
    // Iterate over all the memory regions for this agent. Get the memory region
    // type and size
    hsa_amd_agent_iterate_memory_pools(Agent, CbMem, nullptr);

    printf("    ISAs:\n");
    auto CBIsas = [](hsa_isa_t Isa, void *Data) -> hsa_status_t {
      char TmpChar[1000];
      core::checkResult(hsa_isa_get_info_alt(Isa, HSA_ISA_INFO_NAME, TmpChar),
                        "Error returned from hsa_isa_get_info_alt when "
                        "obtaining HSA_ISA_INFO_NAME\n");
      printf("        Name: \t\t\t\t %s\n", TmpChar);

      return HSA_STATUS_SUCCESS;
    };
    // Iterate over all the memory regions for this agent. Get the memory region
    // type and size
    hsa_agent_iterate_isas(Agent, CBIsas, nullptr);
  }

  // Record entry point associated with device
  void addOffloadEntry(int32_t DeviceId, __tgt_offload_entry Entry) {
    assert(DeviceId < (int32_t)FuncGblEntries.size() &&
           "Unexpected device id!");
    FuncOrGblEntryTy &E = FuncGblEntries[DeviceId].back();

    E.Entries.push_back(Entry);
  }

  // Return true if the entry is associated with device
  bool findOffloadEntry(int32_t DeviceId, void *Addr) {
    assert(DeviceId < (int32_t)FuncGblEntries.size() &&
           "Unexpected device id!");
    FuncOrGblEntryTy &E = FuncGblEntries[DeviceId].back();

    for (auto &It : E.Entries) {
      if (It.addr == Addr)
        return true;
    }

    return false;
  }

  // Return the pointer to the target entries table
  __tgt_target_table *getOffloadEntriesTable(int32_t DeviceId) {
    assert(DeviceId < (int32_t)FuncGblEntries.size() &&
           "Unexpected device id!");
    FuncOrGblEntryTy &E = FuncGblEntries[DeviceId].back();

    int32_t Size = E.Entries.size();

    // Table is empty
    if (!Size)
      return 0;

    __tgt_offload_entry *Begin = &E.Entries[0];
    __tgt_offload_entry *End = &E.Entries[Size - 1];

    // Update table info according to the entries and return the pointer
    E.Table.EntriesBegin = Begin;
    E.Table.EntriesEnd = ++End;

    return &E.Table;
  }

  // Clear entries table for a device
  void clearOffloadEntriesTable(int DeviceId) {
    assert(DeviceId < (int32_t)FuncGblEntries.size() &&
           "Unexpected device id!");
    FuncGblEntries[DeviceId].emplace_back();
    FuncOrGblEntryTy &E = FuncGblEntries[DeviceId].back();
    // KernelArgPoolMap.clear();
    E.Entries.clear();
    E.Table.EntriesBegin = E.Table.EntriesEnd = 0;
  }

  hsa_status_t addDeviceMemoryPool(hsa_amd_memory_pool_t MemoryPool,
                                   unsigned int DeviceId) {
    assert(DeviceId < DeviceFineGrainedMemoryPools.size() && "Error here.");
    uint32_t GlobalFlags = 0;
    hsa_status_t Err = hsa_amd_memory_pool_get_info(
        MemoryPool, HSA_AMD_MEMORY_POOL_INFO_GLOBAL_FLAGS, &GlobalFlags);

    if (Err != HSA_STATUS_SUCCESS) {
      return Err;
    }

    if (GlobalFlags & HSA_AMD_MEMORY_POOL_GLOBAL_FLAG_FINE_GRAINED) {
      DeviceFineGrainedMemoryPools[DeviceId] = MemoryPool;
    } else if (GlobalFlags & HSA_AMD_MEMORY_POOL_GLOBAL_FLAG_COARSE_GRAINED) {
      DeviceCoarseGrainedMemoryPools[DeviceId] = MemoryPool;
    }

    return HSA_STATUS_SUCCESS;
  }

  hsa_status_t setupDevicePools(const std::vector<hsa_agent_t> &Agents) {
    for (unsigned int DeviceId = 0; DeviceId < Agents.size(); DeviceId++) {
      hsa_status_t Err = hsa::amd_agent_iterate_memory_pools(
          Agents[DeviceId], [&](hsa_amd_memory_pool_t MemoryPool) {
            hsa_status_t ValidStatus = core::isValidMemoryPool(MemoryPool);
            if (ValidStatus != HSA_STATUS_SUCCESS) {
              DP("Alloc allowed in memory pool check failed: %s\n",
                 get_error_string(ValidStatus));
              return HSA_STATUS_SUCCESS;
            }
            return addDeviceMemoryPool(MemoryPool, DeviceId);
          });

      if (Err != HSA_STATUS_SUCCESS) {
        DP("[%s:%d] %s failed: %s\n", __FILE__, __LINE__,
           "Iterate all memory pools", get_error_string(Err));
        return Err;
      }
    }
    return HSA_STATUS_SUCCESS;
  }

  hsa_status_t setupHostMemoryPools(std::vector<hsa_agent_t> &Agents) {
    std::vector<hsa_amd_memory_pool_t> HostPools;

    // collect all the "valid" pools for all the given agents.
    for (const auto &Agent : Agents) {
      hsa_status_t Err = hsa_amd_agent_iterate_memory_pools(
          Agent, core::addMemoryPool, static_cast<void *>(&HostPools));
      if (Err != HSA_STATUS_SUCCESS) {
        DP("addMemoryPool returned %s, continuing\n", get_error_string(Err));
      }
    }

    // We need two fine-grained pools.
    //  1. One with kernarg flag set for storing kernel arguments
    //  2. Second for host allocations
    bool FineGrainedMemoryPoolSet = false;
    bool KernArgPoolSet = false;
    for (const auto &MemoryPool : HostPools) {
      hsa_status_t Err = HSA_STATUS_SUCCESS;
      uint32_t GlobalFlags = 0;
      Err = hsa_amd_memory_pool_get_info(
          MemoryPool, HSA_AMD_MEMORY_POOL_INFO_GLOBAL_FLAGS, &GlobalFlags);
      if (Err != HSA_STATUS_SUCCESS) {
        DP("Get memory pool info failed: %s\n", get_error_string(Err));
        return Err;
      }

      if (GlobalFlags & HSA_AMD_MEMORY_POOL_GLOBAL_FLAG_FINE_GRAINED) {
        if (GlobalFlags & HSA_AMD_MEMORY_POOL_GLOBAL_FLAG_KERNARG_INIT) {
          KernArgPool = MemoryPool;
          KernArgPoolSet = true;
        }
        HostFineGrainedMemoryPool = MemoryPool;
        FineGrainedMemoryPoolSet = true;
      }
    }

    if (FineGrainedMemoryPoolSet && KernArgPoolSet)
      return HSA_STATUS_SUCCESS;

    return HSA_STATUS_ERROR;
  }

  hsa_amd_memory_pool_t getDeviceMemoryPool(unsigned int DeviceId) {
    assert(DeviceId >= 0 && DeviceId < DeviceCoarseGrainedMemoryPools.size() &&
           "Invalid device Id");
    return DeviceCoarseGrainedMemoryPools[DeviceId];
  }

  hsa_amd_memory_pool_t getHostMemoryPool() {
    return HostFineGrainedMemoryPool;
  }

  static int readEnv(const char *Env, int Default = -1) {
    const char *EnvStr = getenv(Env);
    int Res = Default;
    if (EnvStr) {
      Res = std::stoi(EnvStr);
      DP("Parsed %s=%d\n", Env, Res);
    }
    return Res;
  }

  // Enable/disable queue profiling for all devices, consumed by OMPT trace
  // records
  void enableQueueProfiling(int enable) {
    for (int i = 0; i < NumberOfDevices; ++i)
      HSAQueueSchedulers[i].enableQueueProfiling(enable);
  }

  /// Tracker of memory allocation types.
  // tgt_rtl_data_free is not passed memory type (host or device)
  // but it is saved in this data structure
  class AMDGPUDeviceAllocatorTy : public DeviceAllocatorTy {
    int DeviceId;
    std::unordered_map<void *, TargetAllocTy> HostAllocations;

  public:
    AMDGPUDeviceAllocatorTy(int DeviceId) : DeviceId(DeviceId) {}

    void *allocate(size_t size, void *, TargetAllocTy kind) override {
      if (size == 0)
        return nullptr;
      void *ptr = nullptr;
      switch (kind) {
      case TARGET_ALLOC_DEFAULT:
      case TARGET_ALLOC_DEVICE: {
        void *devPtr;
        hsa_status_t err = device_malloc(&devPtr, size, DeviceId);
        ptr = (err == HSA_STATUS_SUCCESS) ? devPtr : nullptr;
        if (!ptr)
          REPORT("Error allocating device memory");
        break;
      }
      case TARGET_ALLOC_HOST:
      case TARGET_ALLOC_SHARED:
        ptr = malloc(size);
        if (!ptr)
          REPORT("Error allocating host memory");
        HostAllocations[ptr] = kind;
        break;
      }

      return ptr;
    }

    int dev_free(void *ptr) override {
      TargetAllocTy kind = (HostAllocations.find(ptr) == HostAllocations.end())
                               ? TARGET_ALLOC_DEFAULT
                               : TARGET_ALLOC_HOST;
      hsa_status_t err = HSA_STATUS_SUCCESS;

      err = unlock_memory(ptr);
      if (err != HSA_STATUS_SUCCESS)
        DP("Error when unlocking memory\n");

      switch (kind) {
      case TARGET_ALLOC_DEFAULT:
      case TARGET_ALLOC_DEVICE: {
        hsa_status_t err;
        err = core::Runtime::Memfree(ptr);
        if (err != HSA_STATUS_SUCCESS) {
          DP("Error when freeing device memory\n");
          return OFFLOAD_FAIL;
        }
        break;
      }
      case TARGET_ALLOC_HOST:
      case TARGET_ALLOC_SHARED:
        free(ptr);
        break;
      }
      return OFFLOAD_SUCCESS;
    }
  };

  // One device allocator per device
  std::vector<AMDGPUDeviceAllocatorTy> DeviceAllocators;

  RTLDeviceInfoTy() {
    DP("Start initializing " GETNAME(TARGET_NAME) "\n");

    // LIBOMPTARGET_KERNEL_TRACE provides a kernel launch trace to stderr
    // anytime. You do not need a debug library build.
    //  0 => no tracing
    //  1 => tracing dispatch only
    // >1 => verbosity increase

    if (!HSAInitSuccess()) {
      DP("Error when initializing HSA in " GETNAME(TARGET_NAME) "\n");
      return;
    }

    // Initialize system timestamp conversion factor, modeled after ROCclr
    uint64_t ticks_frequency;
    hsa_status_t freq_err = hsa_system_get_info(
        HSA_SYSTEM_INFO_TIMESTAMP_FREQUENCY, &ticks_frequency);
    if (freq_err == HSA_STATUS_SUCCESS)
      TicksToTime = (double)1e9 / double(ticks_frequency);
    else {
      DP("Error calling hsa_system_get_info for timestamp frequency: %s\n",
         get_error_string(freq_err));
    }

    if (char *EnvStr = getenv("LIBOMPTARGET_KERNEL_TRACE"))
      print_kernel_trace = atoi(EnvStr);
    else
      print_kernel_trace = 0;

    hsa_status_t Err = core::atl_init_gpu_context();
    if (Err != HSA_STATUS_SUCCESS) {
      DP("Error when initializing " GETNAME(TARGET_NAME) "\n");
      return;
    }

    // Init hostcall soon after initializing hsa
    hostrpc_init();

    Err = findAgents([&](hsa_device_type_t DeviceType, hsa_agent_t Agent) {
      if (DeviceType == HSA_DEVICE_TYPE_CPU) {
        CPUAgents.push_back(Agent);
      } else {
        HSAAgents.push_back(Agent);
      }
    });
    if (Err != HSA_STATUS_SUCCESS)
      return;

    NumberOfDevices = (int)HSAAgents.size();

    if (NumberOfDevices == 0) {
      DP("There are no devices supporting HSA.\n");
      return;
    }
    DP("There are %d devices supporting HSA.\n", NumberOfDevices);

    // Init the device info
    HSAQueueSchedulers.reserve(NumberOfDevices);
    FuncGblEntries.resize(NumberOfDevices);
    ThreadsPerGroup.resize(NumberOfDevices);
    ComputeUnits.resize(NumberOfDevices);
    GPUName.resize(NumberOfDevices);
    GroupsPerDevice.resize(NumberOfDevices);
    WarpSize.resize(NumberOfDevices);
    NumTeams.resize(NumberOfDevices);
    NumThreads.resize(NumberOfDevices);
    DeviceStateStore.resize(NumberOfDevices);
    KernelInfoTable.resize(NumberOfDevices);
    SymbolInfoTable.resize(NumberOfDevices);
    DeviceCoarseGrainedMemoryPools.resize(NumberOfDevices);
    DeviceFineGrainedMemoryPools.resize(NumberOfDevices);

    Err = setupDevicePools(HSAAgents);
    if (Err != HSA_STATUS_SUCCESS) {
      DP("Setup for Device Memory Pools failed\n");
      return;
    }

    Err = setupHostMemoryPools(CPUAgents);
    if (Err != HSA_STATUS_SUCCESS) {
      DP("Setup for Host Memory Pools failed\n");
      return;
    }

#ifdef OMPT_SUPPORT
    // TODO ompt_device_callbacks.enabled is not yet set since
    // register_callbacks on the plugin instance is not yet
    // called. Hence, unconditionally prepare devices.
    ompt_device_callbacks.prepare_devices(NumberOfDevices);
#endif

    for (int I = 0; I < NumberOfDevices; I++) {
      uint32_t QueueSize = 0;
      {
        hsa_status_t Err = hsa_agent_get_info(
            HSAAgents[I], HSA_AGENT_INFO_QUEUE_MAX_SIZE, &QueueSize);
        if (Err != HSA_STATUS_SUCCESS) {
          DP("HSA query QUEUE_MAX_SIZE failed for agent %d\n", I);
          return;
        }
        enum { MaxQueueSize = 4096 };
        if (QueueSize > MaxQueueSize) {
          QueueSize = MaxQueueSize;
        }
      }

      {
        HSAQueueScheduler QSched;
        if (!QSched.createQueues(HSAAgents[I], QueueSize))
          return;
        HSAQueueSchedulers.emplace_back(std::move(QSched));
      }

      DeviceStateStore[I] = {nullptr, 0};
    }

    for (int I = 0; I < NumberOfDevices; I++) {
      ThreadsPerGroup[I] = RTLDeviceInfoTy::DefaultWgSize;
      GroupsPerDevice[I] = RTLDeviceInfoTy::DefaultNumTeams;
      ComputeUnits[I] = 1;
      DP("Device %d: Initial groupsPerDevice %d & ThreadsPerGroup %d\n", I,
         GroupsPerDevice[I], ThreadsPerGroup[I]);
    }

    // Get environment variables regarding teams
    Env.TeamLimit = readEnv("OMP_TEAM_LIMIT");
    Env.NumTeams = readEnv("OMP_NUM_TEAMS");
    Env.MaxTeamsDefault = readEnv("OMP_MAX_TEAMS_DEFAULT");
    Env.TeamThreadLimit = readEnv("OMP_TEAMS_THREAD_LIMIT");
    Env.DynamicMemSize = readEnv("LIBOMPTARGET_SHARED_MEMORY_SIZE", 0);

    // Default state.
    RequiresFlags = OMP_REQ_UNDEFINED;

    for (int I = 0; I < NumberOfDevices; ++I)
      DeviceAllocators.emplace_back(I);
    ConstructionSucceeded = true;
  }

  ~RTLDeviceInfoTy() {
    DP("Finalizing the " GETNAME(TARGET_NAME) " DeviceInfo.\n");

    OMPT_IF_ENABLED(for (int i = 0; i < NumberOfDevices; i++) {
      ompt_device_callbacks.ompt_callback_device_finalize(i);
    });

    if (!HSAInitSuccess()) {
      // Then none of these can have been set up and they can't be torn down
      return;
    }

    // Cleanup by unlocking all the locked pointers from the small pools
    SmallPoolTy::PtrVecTy AllPtrs = SmallPoolMgr.getAllPoolPtrs();
    for (const auto &e : AllPtrs) {
      hsa_status_t err = HSA_STATUS_SUCCESS;
      assert(already_locked(e, &err, nullptr));

      DP("Calling hsa_amd_memory_unlock in RTLDeviceInfoTy dtor for PoolPtr "
         "%p\n",
         e);

      err = hsa_amd_memory_unlock(e);
      if (err != HSA_STATUS_SUCCESS)
        DP("PoolPtr memory_unlock returned %s, continuing\n",
           get_error_string(err));
    }

    for (int i = 0; i < NumberOfDevices; i++) {
      std::map<void *, Image_t>::iterator itr = ImageList.begin();
      if (itr != ImageList.end()) {
        void *img = itr->first;
        Image_t img_attr = (itr->second);
        core::launchInitFiniKernel(i, img, img_attr.size, FINI);
        itr++;
      }
    }

    // Run destructors on types that use HSA before
    // impl_finalize removes access to it
    DeviceStateStore.clear();
    KernelArgPoolMap.clear();
    // Terminate hostrpc before finalizing hsa
    hostrpc_terminate();

    hsa_status_t Err;
    for (uint32_t I = 0; I < HSAExecutables.size(); I++) {
      Err = hsa_executable_destroy(HSAExecutables[I]);
      if (Err != HSA_STATUS_SUCCESS) {
        DP("[%s:%d] %s failed: %s\n", __FILE__, __LINE__,
           "Destroying executable", get_error_string(Err));
      }
    }
  }
};

pthread_mutex_t SignalPoolT::mutex = PTHREAD_MUTEX_INITIALIZER;

<<<<<<< HEAD
// Putting accesses to DeviceInfo global behind a function call prior
// to changing to use init_plugin/deinit_plugin calls
static RTLDeviceInfoTy DeviceInfoState;
static RTLDeviceInfoTy& DeviceInfo() { return DeviceInfoState; }

/// Global function for enabling/disabling queue profiling, used for OMPT trace
/// records.
void ompt_enable_queue_profiling(int enable) {
  DeviceInfo().enableQueueProfiling(enable);
=======
static RTLDeviceInfoTy *DeviceInfoState = nullptr;
static RTLDeviceInfoTy &DeviceInfo() { return *DeviceInfoState; }

int32_t __tgt_rtl_init_plugin() {
  DeviceInfoState = new RTLDeviceInfoTy;
  return (DeviceInfoState && DeviceInfoState->ConstructionSucceeded)
             ? OFFLOAD_SUCCESS
             : OFFLOAD_FAIL;
}

int32_t __tgt_rtl_deinit_plugin() {
  if (DeviceInfoState)
    delete DeviceInfoState;
  return OFFLOAD_SUCCESS;
>>>>>>> ce6dd4e8
}

namespace {

/// Retrieve the libomptarget function for setting timestamps in trace records
static void ensureTimestampFn() {
  std::unique_lock<std::mutex> timestamp_fn_lck(ompt_set_timestamp_mtx);
  if (ompt_set_timestamp_fn)
    return;
  void *vptr = dlsym(NULL, "libomptarget_ompt_set_timestamp");
  assert(vptr && "OMPT set timestamp entry point not found");
  ompt_set_timestamp_fn =
      reinterpret_cast<libomptarget_ompt_set_timestamp_t>(vptr);
}

/// Get the HSA system timestamps for the input signal associated with an
/// async copy and pass the information to libomptarget
static void recordCopyTimingInNs(hsa_signal_t signal) {
  hsa_amd_profiling_async_copy_time_t time_rec;
  hsa_status_t err = hsa_amd_profiling_get_async_copy_time(signal, &time_rec);
  if (err != HSA_STATUS_SUCCESS) {
    DP("Getting profiling_async_copy_time returned %s, continuing\n",
       get_error_string(err));
    return;
  }
  // Retrieve the libomptarget function pointer if required
  ensureTimestampFn();
  // No need to hold a lock
  // Factor in the frequency
  ompt_set_timestamp_fn(time_rec.start * DeviceInfo().TicksToTime,
                        time_rec.end * DeviceInfo().TicksToTime);
}

/// Get the HSA system timestamps for the input agent and signal associated
/// with a kernel dispatch and pass the information to libomptarget
static void recordKernelTimingInNs(hsa_signal_t signal, hsa_agent_t agent) {
  hsa_amd_profiling_dispatch_time_t time_rec;
  hsa_status_t err =
      hsa_amd_profiling_get_dispatch_time(agent, signal, &time_rec);
  if (err != HSA_STATUS_SUCCESS) {
    DP("Getting profiling_dispatch_time returned %s, continuing\n",
       get_error_string(err));
    return;
  }
  // Retrieve the libomptarget function pointer if required
  ensureTimestampFn();
  // No need to hold a lock
  // Factor in the frequency
  ompt_set_timestamp_fn(time_rec.start * DeviceInfo().TicksToTime,
                        time_rec.end * DeviceInfo().TicksToTime);
}

/// Get the current HSA system timestamp
static uint64_t getSystemTimestampInNs() {
  uint64_t timestamp = 0;
  hsa_status_t err = hsa_system_get_info(HSA_SYSTEM_INFO_TIMESTAMP, &timestamp);
  if (err != HSA_STATUS_SUCCESS) {
    DP("Error while getting system timestamp: %s\n", get_error_string(err));
  }
  return timestamp * DeviceInfo().TicksToTime;
}

/// RAII used for timing certain plugin functionality and transferring the
/// information to libomptarget
struct OmptTimestampRAII {
  OmptTimestampRAII() { OMPT_IF_TRACING_ENABLED(setStart();); }
  ~OmptTimestampRAII() { OMPT_IF_ENABLED(setTimestamp();); }

private:
  uint64_t StartTime = 0;
  void setStart() { StartTime = getSystemTimestampInNs(); }
  void setTimestamp() {
    uint64_t EndTime = getSystemTimestampInNs();
    ensureTimestampFn();
    ompt_set_timestamp_fn(StartTime, EndTime);
  }
};

// Enable delaying of memory copy completion check
// and unlocking of host pointers used in the transfer
class AMDGPUAsyncInfoDataTy {
public:
  AMDGPUAsyncInfoDataTy()
      : HstPtr(nullptr), HstOrPoolPtr(nullptr), Size(0),
        alreadyCompleted(false), userLocked(false){};
  AMDGPUAsyncInfoDataTy(hsa_signal_t signal, void *HPtr, void *EitherPtr,
                        size_t Sz, bool userLocked)
      : signal(signal), HstPtr(HPtr), HstOrPoolPtr(EitherPtr), Size(Sz),
        alreadyCompleted(false), userLocked(userLocked) {}

  AMDGPUAsyncInfoDataTy(const AMDGPUAsyncInfoDataTy &) = delete;
  AMDGPUAsyncInfoDataTy(AMDGPUAsyncInfoDataTy &&) = default; // assume noexcept

  AMDGPUAsyncInfoDataTy &operator=(const AMDGPUAsyncInfoDataTy &&tmp) {
    signal = tmp.signal;
    HstPtr = tmp.HstPtr;
    HstOrPoolPtr = tmp.HstOrPoolPtr;
    Size = tmp.Size;
    alreadyCompleted = tmp.alreadyCompleted;
    userLocked = tmp.userLocked;
    return *this;
  }

  inline hsa_signal_t getSignal() const { return signal; }

  hsa_status_t waitToComplete() {
    if (alreadyCompleted)
      return HSA_STATUS_SUCCESS;
    hsa_signal_value_t init = 1;
    hsa_signal_value_t success = 0;
    hsa_status_t err = wait_for_signal(signal, init, success);
    OMPT_IF_TRACING_ENABLED(recordCopyTimingInNs(signal););

    // Now that the operation is complete, copy data from PoolPtr
    // to HstPtr if applicable
    if (HstPtr != HstOrPoolPtr) {
      assert(HstPtr != nullptr && HstOrPoolPtr != nullptr &&
             "HstPr and PoolPtr both must be non-null");
      DP("Memcpy %lu bytes from PoolPtr %p to HstPtr %p\n", Size, HstOrPoolPtr,
         HstPtr);
      memcpy(HstPtr, HstOrPoolPtr, Size);
    }

    DeviceInfo().FreeSignalPool.push(signal);
    alreadyCompleted = true;
    return err;
  }

  hsa_status_t releaseResources() {
    if (userLocked)
      return HSA_STATUS_SUCCESS;

    // If allocated from the pool, just release the ptr to the pool without
    // unlocking it
    assert(HstPtr != nullptr && HstOrPoolPtr != nullptr &&
           "Both HstPtr and HstOrPoolPtr must be non-null");
    if (HstOrPoolPtr != HstPtr) {
      DP("Releasing %p into pool without unlocking\n", HstOrPoolPtr);
      SmallPoolMgr.releaseIntoPool(Size, HstPtr);
      return HSA_STATUS_SUCCESS;
    }
    DP("Calling hsa_amd_memory_unlock %p\n", HstPtr);
    return hsa_amd_memory_unlock(HstPtr);
  }

private:
  hsa_signal_t signal;
  /// HostPtr initially passed in from a higher layer
  void *HstPtr;
  /// HstOrPoolPtr could be what was initially passed in from a higher layer or
  // it could be a pool pointer
  void *HstOrPoolPtr;    // for delayed unlocking
  size_t Size;           // size of data
  bool alreadyCompleted; // libomptarget might call synchronize multiple times:
                         // only serve once
  bool userLocked;       // skip unlocking when user provided locked pointer
};

// Enable delaying of kernel launch completion check
class AMDGPUAsyncInfoComputeTy {
public:
  AMDGPUAsyncInfoComputeTy()
      : kernelExecutionCompleted(false), ArgPool(nullptr), kernarg(nullptr) {}
  AMDGPUAsyncInfoComputeTy(hsa_signal_t signal, hsa_agent_t agt,
                           KernelArgPool *ArgPool, void *kernarg)
      : kernelExecutionCompleted(false), signal(signal), agent(agt),
        ArgPool(ArgPool), kernarg(kernarg) {}

  ~AMDGPUAsyncInfoComputeTy() {}
  AMDGPUAsyncInfoComputeTy(const AMDGPUAsyncInfoComputeTy &) = delete;

  AMDGPUAsyncInfoComputeTy(AMDGPUAsyncInfoComputeTy &&tmp) = default;

  AMDGPUAsyncInfoComputeTy &operator=(const AMDGPUAsyncInfoComputeTy &&tmp) {
    kernelExecutionCompleted = tmp.kernelExecutionCompleted;
    signal = tmp.signal;
    agent = tmp.agent;
    ArgPool = tmp.ArgPool;
    kernarg = tmp.kernarg;
    return *this;
  }

  inline bool hasCompleted() const { return kernelExecutionCompleted; }

  hsa_status_t waitToComplete() {
    hsa_signal_value_t init = 1;
    hsa_signal_value_t success = 0;
    hsa_status_t err = wait_for_signal(signal, init, success);
    OMPT_IF_TRACING_ENABLED(recordKernelTimingInNs(signal, agent););
    DeviceInfo().FreeSignalPool.push(signal);
    assert(ArgPool);
    ArgPool->deallocate(kernarg);
    kernelExecutionCompleted = true;
    return err;
  }

private:
  // used to prevent tgt_rtl_data_retrieve to start copy before kernel has
  // finishe
  bool kernelExecutionCompleted;

  hsa_signal_t signal;
  hsa_agent_t agent;
  KernelArgPool *ArgPool; // needed for deallocation of kernarg
  void *kernarg;          // kernarg ptr used by kernel launch
};

class AMDGPUAsyncInfoQueueTy {
public:
  AMDGPUAsyncInfoQueueTy()
      : hasMapEnteringInfo(false), hasMapExitingInfo(false),
        hasKernelLaunchInfo(false),
        kernelLaunchInfo(AMDGPUAsyncInfoComputeTy()) {
    // reserve capacity for vectors: best guess or get libomptarget to tell us
    // precisely how much (modify interface)
  }

  ~AMDGPUAsyncInfoQueueTy() {
    mapEnteringInfo.clear();
    mapExitingInfo.clear();
  }

  void addMapEnteringInfo(AMDGPUAsyncInfoDataTy &&enter) {
    hasMapEnteringInfo = true;
    mapEnteringInfo.emplace_back(std::move(enter));
  }

  void addMapExitingInfo(AMDGPUAsyncInfoDataTy &&exit) {
    hasMapExitingInfo = true;
    mapExitingInfo.emplace_back(std::move(exit));
  }

  void addKernelLaunchInfo(const AMDGPUAsyncInfoComputeTy &&launch) {
    hasKernelLaunchInfo = true;
    kernelLaunchInfo = std::move(launch);
  }

  inline bool needToWaitForKernel() const {
    return hasKernelLaunchInfo && !kernelLaunchInfo.hasCompleted();
  }

  AMDGPUAsyncInfoComputeTy &getKernelInfo() { return kernelLaunchInfo; }

  // create barrierAND packets for map-entering info's
  hsa_status_t createMapEnteringDependencies(hsa_queue_t *queue);
  hsa_status_t waitForKernelCompletion();
  void waitForMapExiting();
  hsa_status_t synchronize();

private:
  // currently a literal constant in the HSA header file
  static constexpr size_t maxBarrierANDSignals =
      sizeof(hsa_barrier_and_packet_s::dep_signal) / sizeof(hsa_signal_t);
  bool hasMapEnteringInfo;
  bool hasMapExitingInfo;
  bool hasKernelLaunchInfo;

  std::vector<AMDGPUAsyncInfoDataTy> mapEnteringInfo;
  std::vector<AMDGPUAsyncInfoDataTy> mapExitingInfo;
  AMDGPUAsyncInfoComputeTy kernelLaunchInfo;

  // signals used by barrierAND packets (if needed)
  std::vector<hsa_signal_t> barrierANDCompletionSignals;
};

hsa_status_t
AMDGPUAsyncInfoQueueTy::createMapEnteringDependencies(hsa_queue_t *queue) {
  // fast track: kernel without map-entering phase
  if (!hasMapEnteringInfo)
    return HSA_STATUS_SUCCESS;

  int numBarrierANDPackets =
      mapEnteringInfo.size() / maxBarrierANDSignals +
      ((mapEnteringInfo.size() % maxBarrierANDSignals == 0) ? 0 : 1);

  // to schedule numBarrierANDPackets (n) Barrier-AND packets, we need
  // - n completion signals
  // - n packet IDs
  // - n packets
  uint64_t barrierANDMapEnteringPacketIDs[numBarrierANDPackets];
  hsa_barrier_and_packet_s
      *barrierANDMapEnteringBarrierPackets[numBarrierANDPackets];
  for (int i = 0; i < numBarrierANDPackets; i++) {
    hsa_signal_t completion_signal = DeviceInfo().FreeSignalPool.pop();
    if (completion_signal.handle == 0) {
      DP("Failed to get signal instance\n");
      return HSA_STATUS_ERROR;
    }
    barrierANDCompletionSignals.emplace_back(completion_signal);

    uint64_t packetId = core::acquire_available_packet_id(queue);
    barrierANDMapEnteringPacketIDs[i] = packetId;
    const uint32_t mask = queue->size - 1; // size is a power of 2
    hsa_barrier_and_packet_s *barrierPacket =
        (hsa_barrier_and_packet_s *)queue->base_address + (packetId & mask);

    // completion signal is not needed: can I leave this empty?
    // check at runtime
    barrierPacket->completion_signal =
        completion_signal; // link packet to its completion signal

    barrierANDMapEnteringBarrierPackets[i] = barrierPacket;
  }

  // Create input dependecies between map-entering info and BarrierAND
  // packet
  for (int i = 0, k = 0; i < mapEnteringInfo.size(); i += 5, k++) {
    // Fill Barrier-AND packet with signals from MapEntering phase
    hsa_signal_t zeroHandleSignal;
    zeroHandleSignal.handle = 0;
    barrierANDMapEnteringBarrierPackets[k]->dep_signal[0] =
        mapEnteringInfo[i].getSignal();
    barrierANDMapEnteringBarrierPackets[k]->dep_signal[1] =
        (i + 1 < mapEnteringInfo.size()) ? mapEnteringInfo[i + 1].getSignal()
                                         : zeroHandleSignal;
    barrierANDMapEnteringBarrierPackets[k]->dep_signal[2] =
        (i + 2 < mapEnteringInfo.size()) ? mapEnteringInfo[i + 2].getSignal()
                                         : zeroHandleSignal;
    barrierANDMapEnteringBarrierPackets[k]->dep_signal[3] =
        (i + 3 < mapEnteringInfo.size()) ? mapEnteringInfo[i + 3].getSignal()
                                         : zeroHandleSignal;
    barrierANDMapEnteringBarrierPackets[k]->dep_signal[4] =
        (i + 4 < mapEnteringInfo.size()) ? mapEnteringInfo[i + 4].getSignal()
                                         : zeroHandleSignal;

    // enqueue into device queue
    // Set signal to 1. It will be decremented to 0 by HSA runtime once
    // Barrier-AND packet is complete
    hsa_signal_store_relaxed(
        barrierANDMapEnteringBarrierPackets[k]->completion_signal, 1);

    // Publish the packet indicating it is ready to be processed
    core::packetStoreRelease(
        reinterpret_cast<uint32_t *>(barrierANDMapEnteringBarrierPackets[k]),
        core::create_BarrierAND_header(), 0);

    hsa_signal_store_relaxed(queue->doorbell_signal,
                             barrierANDMapEnteringPacketIDs[k]);
  }
  return HSA_STATUS_SUCCESS;
}

hsa_status_t AMDGPUAsyncInfoQueueTy::waitForKernelCompletion() {
  if (!hasKernelLaunchInfo)
    return HSA_STATUS_SUCCESS;
  return kernelLaunchInfo.waitToComplete();
}

void AMDGPUAsyncInfoQueueTy::waitForMapExiting() {
  if (!hasMapExitingInfo)
    return;

  for (auto &&s : mapExitingInfo)
    s.waitToComplete();
}

hsa_status_t AMDGPUAsyncInfoQueueTy::synchronize() {
  // fast tracks:
  // - kernel with no map-entering and no map-exiting info's
  // - single data submission
  // - single data retrieval
  if (hasKernelLaunchInfo && !hasMapEnteringInfo && !hasMapExitingInfo)
    return waitForKernelCompletion();

  // in absence of kernel and map exiting info, only wait for data submit's
  if (!hasKernelLaunchInfo && hasMapEnteringInfo && !hasMapExitingInfo) {
    for(auto &&enter : mapEnteringInfo) {
      enter.waitToComplete();
      enter.releaseResources();
    }
    return HSA_STATUS_SUCCESS;
  }

  // in absence of kernel and map entering info's, only wait for data retrieve's
  if (!hasKernelLaunchInfo && !hasMapEnteringInfo && hasMapExitingInfo) {
    for(auto &&exit : mapExitingInfo) {
      exit.waitToComplete();
      exit.releaseResources();
    }
    return HSA_STATUS_SUCCESS;
  }

  // slow track: all other cases, such as any combination
  // of kernel plus map-entering or map-exiting info's
  // or both. Either have to wait for kernel (no map-exiting)
  // or for all map-exiting events
  if (!hasMapExitingInfo) {
    waitForKernelCompletion();
  } else
    waitForMapExiting();

  // finally, release all resources
  for (auto &&ent : mapEnteringInfo)
    ent.releaseResources();

  for (auto &&ext : mapExitingInfo)
    ext.releaseResources();

  for (int i = 0; i < barrierANDCompletionSignals.size(); i++)
    DeviceInfo().FreeSignalPool.push(barrierANDCompletionSignals[i]);

  return HSA_STATUS_SUCCESS;
}

/// Get a pointer from a small pool, given a host pointer
void *prepareHstPtrForDataRetrieve(size_t Size, void *HstPtr) {
  void *PoolPtr = SmallPoolMgr.allocateFromPool(Size, HstPtr);
  if (PoolPtr != nullptr) {
    DP("prepareHstPtrForDataRetrieve: HostPtr %p PoolPtr %p\n", HstPtr,
       PoolPtr);
    return PoolPtr;
  }
  return HstPtr;
}

int32_t dataRetrieve(int32_t DeviceId, void *HstPtr, void *TgtPtr, int64_t Size,
<<<<<<< HEAD
                     AMDGPUAsyncInfoDataTy &AsyncData) {
=======
                     __tgt_async_info *AsyncInfo) {
  assert(AsyncInfo && "AsyncInfo is nullptr");
>>>>>>> ce6dd4e8
  assert(DeviceId < DeviceInfo().NumberOfDevices && "Device ID too large");
  // Return success if we are not copying back to host from target.
  if (!HstPtr)
    return OFFLOAD_SUCCESS;
  hsa_status_t Err;
  DP("Retrieve data %ld bytes, (tgt:%016llx) -> (hst:%016llx).\n", Size,
     (long long unsigned)(Elf64_Addr)TgtPtr,
     (long long unsigned)(Elf64_Addr)HstPtr);

<<<<<<< HEAD
  void *HstOrPoolPtr = prepareHstPtrForDataRetrieve(Size, HstPtr);
  assert(HstOrPoolPtr && "HstOrPoolPtr cannot be null");

  hsa_signal_t Signal;
  bool UserLocked;
  Err = DeviceInfo().freesignalpoolMemcpyD2H(HstOrPoolPtr, TgtPtr, (size_t)Size,
                                           DeviceId, Signal, UserLocked);
=======
  Err = DeviceInfo().freesignalpoolMemcpyD2H(HstPtr, TgtPtr, (size_t)Size,
                                           DeviceId);
>>>>>>> ce6dd4e8

  if (Err != HSA_STATUS_SUCCESS) {
    DP("Error when copying data from device to host. Pointers: "
       "host = 0x%016lx, device = 0x%016lx, size = %lld\n",
       (Elf64_Addr)HstOrPoolPtr, (Elf64_Addr)TgtPtr, (unsigned long long)Size);
    return OFFLOAD_FAIL;
  }

  DP("dataRetrieve: Creating AsyncData with HostPtr %p HstOrPoolPtr %p\n",
     HstPtr, HstOrPoolPtr);

  AsyncData = std::move(
      AMDGPUAsyncInfoDataTy(Signal, HstPtr, HstOrPoolPtr, Size, UserLocked));
  DP("DONE Retrieve data %ld bytes, (tgt:%016llx) -> (hst:%016llx).\n", Size,
     (long long unsigned)(Elf64_Addr)TgtPtr,
     (long long unsigned)(Elf64_Addr)HstOrPoolPtr);
  return Err;
}

/// Get a pointer from a small pool, given a HstPtr. Perform copy-in to the pool
/// pointer since data transfer will use the pool pointer
void *prepareHstPtrForDataSubmit(size_t Size, void *HstPtr) {
  void *PoolPtr = SmallPoolMgr.allocateFromPool(Size, HstPtr);
  if (PoolPtr != nullptr) {
    DP("dataSubmit: memcpy %lu bytes from HstPtr %p to PoolPtr %p\n", Size,
       HstPtr, PoolPtr);
    memcpy(PoolPtr, HstPtr, Size);
    return PoolPtr;
  }
  return HstPtr;
}

int32_t dataSubmit(int32_t DeviceId, void *TgtPtr, void *HstPtr, int64_t Size,
                   AMDGPUAsyncInfoDataTy &AsyncData) {
  hsa_status_t Err;
  assert(DeviceId < DeviceInfo().NumberOfDevices && "Device ID too large");
  // Return success if we are not doing host to target.
  if (!HstPtr)
    return OFFLOAD_SUCCESS;

  DP("Submit data %ld bytes, (hst:%016llx) -> (tgt:%016llx).\n", Size,
     (long long unsigned)(Elf64_Addr)HstPtr,
     (long long unsigned)(Elf64_Addr)TgtPtr);
<<<<<<< HEAD

  void *HstOrPoolPtr = prepareHstPtrForDataSubmit(Size, HstPtr);
  assert(HstOrPoolPtr && "HstOrPoolPtr cannot be null");

  hsa_signal_t Signal;
  bool UserLocked;
  Err = DeviceInfo().freesignalpoolMemcpyH2D(TgtPtr, HstOrPoolPtr, (size_t)Size,
                                           DeviceId, Signal, UserLocked);
=======
  Err = DeviceInfo().freesignalpoolMemcpyH2D(TgtPtr, HstPtr, (size_t)Size,
                                           DeviceId);
>>>>>>> ce6dd4e8
  if (Err != HSA_STATUS_SUCCESS) {
    DP("Error when copying data from host to device. Pointers: "
       "host = 0x%016lx, device = 0x%016lx, size = %lld\n",
       (Elf64_Addr)HstOrPoolPtr, (Elf64_Addr)TgtPtr, (unsigned long long)Size);
    return OFFLOAD_FAIL;
  }

  AsyncData = std::move(
      AMDGPUAsyncInfoDataTy(Signal, HstPtr, HstOrPoolPtr, Size, UserLocked));
  return Err;
}

void initAsyncInfo(__tgt_async_info *AsyncInfo) {
  assert(AsyncInfo);
  if (!AsyncInfo->Queue) {
    AsyncInfo->Queue = new AMDGPUAsyncInfoQueueTy();
  }
}
void finiAsyncInfo(__tgt_async_info *AsyncInfo) {
  assert(AsyncInfo);
  assert(AsyncInfo->Queue);
  AMDGPUAsyncInfoQueueTy *AMDAsyncInfoQueue =
      reinterpret_cast<AMDGPUAsyncInfoQueueTy *>(AsyncInfo->Queue);
  delete (AMDAsyncInfoQueue);
  AsyncInfo->Queue = nullptr;
}

// Determine launch values for ThreadsPerGroup and NumGroups.
// Outputs: treadsPerGroup, NumGroups
// Inputs: Max_Teams, MaxWgSize, Warp_Size, ExecutionMode,
//         EnvTeamLimit, EnvNumTeams, num_teams, thread_limit,
//         loop_tripcount.
void getLaunchVals(int &ThreadsPerGroup, int &NumGroups, int WarpSize,
                   EnvironmentVariables Env, int ConstWGSize, int ExecutionMode,
                   int NumTeams, int ThreadLimit, uint64_t LoopTripcount,
                   int DeviceNumTeams, int DeviceNumCUs) {
  if (ExecutionMode == llvm::omp::OMPTgtExecModeFlags::OMP_TGT_EXEC_MODE_SPMD ||
      ExecutionMode ==
          llvm::omp::OMPTgtExecModeFlags::OMP_TGT_EXEC_MODE_SPMD_NO_LOOP ||
      ExecutionMode ==
          llvm::omp::OMPTgtExecModeFlags::OMP_TGT_EXEC_MODE_SPECIAL_RED) {
    // ConstWGSize is used for communicating any command-line value to
    // the plugin. ConstWGSize will either be the default workgroup
    // size or a value set by CodeGen. If the kernel is SPMD, it means
    // that the number of threads-per-group has not been adjusted by
    // CodeGen. Since a generic mode may have been changed to
    // generic_spmd by OpenMPOpt after adjustment of
    // threads-per-group, we don't use ConstWGSize but instead start
    // with the default for both generic and generic_spmd in the
    // plugin so that any adjustment can be done again.
    ThreadsPerGroup = ConstWGSize;
  } else
    ThreadsPerGroup = RTLDeviceInfoTy::DefaultWgSize;

  if (ExecutionMode ==
      llvm::omp::OMPTgtExecModeFlags::OMP_TGT_EXEC_MODE_SPMD_NO_LOOP) {
    assert(LoopTripcount &&
           "No loop exec mode needs a non-zero loop tripcount");
    NumGroups = ((LoopTripcount - 1) / ThreadsPerGroup) + 1;
    return;
  }

  // For optimized reduction, we use as many teams as the number of CUs. This
  // must be kept in sync with CodeGen and DeviceRTL.
  if (ExecutionMode ==
      llvm::omp::OMPTgtExecModeFlags::OMP_TGT_EXEC_MODE_SPECIAL_RED) {
    assert(LoopTripcount &&
           "No loop exec mode needs a non-zero loop tripcount");
    NumGroups = DeviceNumCUs;
    return;
  }

  int MaxTeams = Env.MaxTeamsDefault > 0 ? Env.MaxTeamsDefault : DeviceNumTeams;
  if (MaxTeams > static_cast<int>(RTLDeviceInfoTy::HardTeamLimit))
    MaxTeams = RTLDeviceInfoTy::HardTeamLimit;

  if (print_kernel_trace & STARTUP_DETAILS) {
    DP("RTLDeviceInfoTy::Max_Teams: %d\n", RTLDeviceInfoTy::MaxTeams);
    DP("Max_Teams: %d\n", MaxTeams);
    DP("RTLDeviceInfoTy::Warp_Size: %d\n", WarpSize);
    DP("RTLDeviceInfoTy::MaxWgSize: %d\n", RTLDeviceInfoTy::MaxWgSize);
    DP("RTLDeviceInfoTy::DefaultWgSize: %d\n",
       RTLDeviceInfoTy::DefaultWgSize);
    DP("thread_limit: %d\n", ThreadLimit);
    DP("ThreadsPerGroup: %d\n", ThreadsPerGroup);
    DP("ConstWGSize: %d\n", ConstWGSize);
  }
  // check for thread_limit() clause
  if (ThreadLimit > 0) {
    ThreadsPerGroup = ThreadLimit;
    DP("Setting threads per block to requested %d\n", ThreadLimit);
    if (ThreadsPerGroup > RTLDeviceInfoTy::MaxWgSize) { // limit to max
      ThreadsPerGroup = RTLDeviceInfoTy::MaxWgSize;
      DP("Setting threads per block to maximum %d\n", ThreadsPerGroup);
    }
  }
  // check flat_max_work_group_size attr here
  if (ThreadsPerGroup > ConstWGSize) {
    ThreadsPerGroup = ConstWGSize;
    DP("Reduced ThreadsPerGroup to flat-attr-group-size limit %d\n",
       ThreadsPerGroup);
  }

  if (ExecutionMode ==
      llvm::omp::OMPTgtExecModeFlags::OMP_TGT_EXEC_MODE_GENERIC) {
    // Add master thread in additional warp for GENERIC mode
    // Only one additional thread is started, not an entire warp

    if (ThreadsPerGroup >= RTLDeviceInfoTy::MaxWgSize)
      // Do not exceed max number of threads: sacrifice last warp for
      // the thread master
      ThreadsPerGroup = RTLDeviceInfoTy::MaxWgSize - WarpSize + 1;
    else if (ThreadsPerGroup <= WarpSize)
      // Cap ThreadsPerGroup at WarpSize level as we need a master
      // FIXME: omp_get_num_threads still too big for thread_limit(<warpsize)
      ThreadsPerGroup = WarpSize + 1;
    else
      ThreadsPerGroup = WarpSize * (ThreadsPerGroup / WarpSize) + 1;

    DP("Adding master thread (+1)\n");
  }

  if (print_kernel_trace & STARTUP_DETAILS)
    DP("ThreadsPerGroup: %d\n", ThreadsPerGroup);
  DP("Preparing %d threads\n", ThreadsPerGroup);

  // Set default NumGroups (teams)
  if (DeviceInfo().Env.TeamLimit > 0)
    NumGroups = (MaxTeams < DeviceInfo().Env.TeamLimit)
                     ? MaxTeams
                     : DeviceInfo().Env.TeamLimit;
  else
    NumGroups = MaxTeams;
  DP("Set default num of groups %d\n", NumGroups);

  if (print_kernel_trace & STARTUP_DETAILS) {
    DP("NumGroups: %d\n", NumGroups);
    DP("num_teams: %d\n", NumTeams);
  }

  // Reduce NumGroups if ThreadsPerGroup exceeds RTLDeviceInfoTy::MaxWgSize
  // This reduction is typical for default case (no thread_limit clause).
  // or when user goes crazy with num_teams clause.
  // FIXME: We cant distinguish between a constant or variable thread limit.
  // So we only handle constant thread_limits.
  if (ThreadsPerGroup >
      RTLDeviceInfoTy::DefaultWgSize) //  256 < ThreadsPerGroup <= 1024
    // Should we round ThreadsPerGroup up to nearest WarpSize
    // here?
    NumGroups = (MaxTeams * RTLDeviceInfoTy::MaxWgSize) / ThreadsPerGroup;

  // check for num_teams() clause
  if (NumTeams > 0) {
    NumGroups = (NumTeams < NumGroups) ? NumTeams : NumGroups;
  }
  if (print_kernel_trace & STARTUP_DETAILS) {
    DP("NumGroups: %d\n", NumGroups);
    DP("Env.NumTeams %d\n", DeviceInfo().Env.NumTeams);
    DP("Env.TeamLimit %d\n", DeviceInfo().Env.TeamLimit);
  }

  if (DeviceInfo().Env.NumTeams > 0) {
    NumGroups = (DeviceInfo().Env.NumTeams < NumGroups)
                     ? DeviceInfo().Env.NumTeams
                     : NumGroups;
    DP("Modifying teams based on Env.NumTeams %d\n", DeviceInfo().Env.NumTeams);
  } else if (DeviceInfo().Env.TeamLimit > 0) {
    NumGroups = (DeviceInfo().Env.TeamLimit < NumGroups)
                     ? DeviceInfo().Env.TeamLimit
                     : NumGroups;
    DP("Modifying teams based on Env.TeamLimit%d\n", DeviceInfo().Env.TeamLimit);
  } else {
    if (NumTeams <= 0) {
      if (LoopTripcount > 0) {
        if (ExecutionMode ==
            llvm::omp::OMPTgtExecModeFlags::OMP_TGT_EXEC_MODE_SPMD) {
          // round up to the nearest integer
          NumGroups = ((LoopTripcount - 1) / ThreadsPerGroup) + 1;
        } else if (ExecutionMode ==
                   llvm::omp::OMPTgtExecModeFlags::OMP_TGT_EXEC_MODE_GENERIC) {
          NumGroups = LoopTripcount;
        } else /* OMP_TGT_EXEC_MODE_GENERIC_SPMD */ {
          // This is a generic kernel that was transformed to use SPMD-mode
          // execution but uses Generic-mode semantics for scheduling.
          NumGroups = LoopTripcount;
        }
        DP("Using %d teams due to loop trip count %" PRIu64 " and number of "
           "threads per block %d\n",
           NumGroups, LoopTripcount, ThreadsPerGroup);
      }
    } else {
      NumGroups = NumTeams;
    }
    if (NumGroups > MaxTeams) {
      NumGroups = MaxTeams;
      if (print_kernel_trace & STARTUP_DETAILS)
        DP("Limiting NumGroups %d to Max_Teams %d \n", NumGroups, MaxTeams);
    }
    if (NumGroups > NumTeams && NumTeams > 0) {
      NumGroups = NumTeams;
      if (print_kernel_trace & STARTUP_DETAILS)
        DP("Limiting NumGroups %d to clause num_teams %d \n", NumGroups,
           NumTeams);
    }
  }

  // num_teams clause always honored, no matter what, unless DEFAULT is active.
  if (NumTeams > 0) {
    NumGroups = NumTeams;
    // Cap NumGroups to EnvMaxTeamsDefault if set.
    if (DeviceInfo().Env.MaxTeamsDefault > 0 &&
        NumGroups > DeviceInfo().Env.MaxTeamsDefault)
      NumGroups = DeviceInfo().Env.MaxTeamsDefault;
  }
  if (print_kernel_trace & STARTUP_DETAILS) {
    DP("ThreadsPerGroup: %d\n", ThreadsPerGroup);
    DP("NumGroups: %d\n", NumGroups);
    DP("LoopTripcount: %ld\n", LoopTripcount);
  }
  DP("Final %d NumGroups and %d ThreadsPerGroup\n", NumGroups,
     ThreadsPerGroup);

#ifdef OMPT_SUPPORT
  if (ompt_device_callbacks.is_tracing_enabled()) {
    {
      std::unique_lock<std::mutex> granted_teams_fn_lck(granted_teams_mtx);
      if (!ompt_set_granted_teams_fn) {
        void *vptr = dlsym(NULL, "libomptarget_ompt_set_granted_teams");
        assert(vptr && "OMPT set granted teams entry point not found");
        ompt_set_granted_teams_fn =
            reinterpret_cast<libomptarget_ompt_set_granted_teams_t>(vptr);
      }
    }
    // No need to hold a lock
    ompt_set_granted_teams_fn(NumGroups);
  }
#endif
}

int32_t runRegionLocked(int32_t DeviceId, void *TgtEntryPtr, void **TgtArgs,
                        ptrdiff_t *TgtOffsets, int32_t ArgNum, int32_t NumTeams,
                        int32_t ThreadLimit, uint64_t LoopTripcount,
                        AMDGPUAsyncInfoQueueTy &AsyncInfo) {
  // Set the context we are using
  // update thread limit content in gpu memory if un-initialized or specified
  // from host

  DP("Run target team region thread_limit %d\n", ThreadLimit);

  // All args are references.
  std::vector<void *> Args(ArgNum);
  std::vector<void *> Ptrs(ArgNum);

  DP("Arg_num: %d\n", ArgNum);
  for (int32_t I = 0; I < ArgNum; ++I) {
    Ptrs[I] = (void *)((intptr_t)TgtArgs[I] + TgtOffsets[I]);
    Args[I] = &Ptrs[I];
    DP("Offseted base: arg[%d]:" DPxMOD "\n", I, DPxPTR(Ptrs[I]));
  }

  KernelTy *KernelInfo = (KernelTy *)TgtEntryPtr;

  std::string KernelName = std::string(KernelInfo->Name);
  auto &KernelInfoTable = DeviceInfo().KernelInfoTable;
  if (KernelInfoTable[DeviceId].find(KernelName) ==
      KernelInfoTable[DeviceId].end()) {
    DP("Kernel %s not found\n", KernelName.c_str());
    return OFFLOAD_FAIL;
  }

  const atl_kernel_info_t KernelInfoEntry =
      KernelInfoTable[DeviceId][KernelName];
  const uint32_t GroupSegmentSize =
      KernelInfoEntry.group_segment_size + DeviceInfo().Env.DynamicMemSize;
  const uint32_t SgprCount = KernelInfoEntry.sgpr_count;
  const uint32_t VgprCount = KernelInfoEntry.vgpr_count;
  const uint32_t SgprSpillCount = KernelInfoEntry.sgpr_spill_count;
  const uint32_t VgprSpillCount = KernelInfoEntry.vgpr_spill_count;

  assert(ArgNum == (int)KernelInfoEntry.explicit_argument_count);

  /*
   * Set limit based on ThreadsPerGroup and GroupsPerDevice
   */
<<<<<<< HEAD
  int NumGroups = 0;
  int ThreadsPerGroup = 0;

  getLaunchVals(ThreadsPerGroup, NumGroups, DeviceInfo().WarpSize[DeviceId],
                DeviceInfo().Env, KernelInfo->ConstWGSize,
                KernelInfo->ExecutionMode,
                NumTeams,      // From run_region arg
                ThreadLimit,   // From run_region arg
                LoopTripcount, // From run_region arg
                DeviceInfo().NumTeams[KernelInfo->DeviceId],
                DeviceInfo().ComputeUnits[KernelInfo->DeviceId]);
=======
  LaunchVals LV =
      getLaunchVals(DeviceInfo().WarpSize[DeviceId], DeviceInfo().Env,
                    KernelInfo->ConstWGSize, KernelInfo->ExecutionMode,
                    NumTeams,      // From run_region arg
                    ThreadLimit,   // From run_region arg
                    LoopTripcount, // From run_region arg
                    DeviceInfo().NumTeams[KernelInfo->DeviceId]);
  const int GridSize = LV.GridSize;
  const int WorkgroupSize = LV.WorkgroupSize;
>>>>>>> ce6dd4e8

  if (print_kernel_trace >= LAUNCH) {
    // enum modes are SPMD, GENERIC, NONE 0,1,2
    // if doing rtl timing, print to stderr, unless stdout requested.
    bool TraceToStdout = print_kernel_trace & (RTL_TO_STDOUT | RTL_TIMING);
    fprintf(TraceToStdout ? stdout : stderr,
            "DEVID:%2d SGN:%1d ConstWGSize:%-4d args:%2d teamsXthrds:(%4dX%4d) "
            "reqd:(%4dX%4d) lds_usage:%uB sgpr_count:%u vgpr_count:%u "
            "sgpr_spill_count:%u vgpr_spill_count:%u tripcount:%lu rpc:%d n:%s\n",
            DeviceId, KernelInfo->ExecutionMode, KernelInfo->ConstWGSize,
            ArgNum, NumGroups, ThreadsPerGroup, NumTeams, ThreadLimit,
            GroupSegmentSize, SgprCount, VgprCount, SgprSpillCount,
            VgprSpillCount, LoopTripcount, DeviceInfo().HostcallRequired,
            KernelInfo->Name);
  }

  // Run on the device.
  {
    hsa_queue_t *Queue = DeviceInfo().HSAQueueSchedulers[DeviceId].next();
    if (!Queue) {
      return OFFLOAD_FAIL;
    }

    AsyncInfo.createMapEnteringDependencies(Queue);
    uint64_t PacketId = core::acquire_available_packet_id(Queue);

    const uint32_t Mask = Queue->size - 1; // size is a power of 2
    hsa_kernel_dispatch_packet_t *Packet =
        (hsa_kernel_dispatch_packet_t *)Queue->base_address + (PacketId & Mask);

    // Packet->header is written last
    Packet->setup = UINT16_C(1) << HSA_KERNEL_DISPATCH_PACKET_SETUP_DIMENSIONS;
    Packet->workgroup_size_x = ThreadsPerGroup;
    Packet->workgroup_size_y = 1;
    Packet->workgroup_size_z = 1;
    Packet->reserved0 = 0;
    Packet->grid_size_x = NumGroups * ThreadsPerGroup;
    Packet->grid_size_y = 1;
    Packet->grid_size_z = 1;
    Packet->private_segment_size = KernelInfoEntry.private_segment_size;
    Packet->group_segment_size = GroupSegmentSize;
    Packet->kernel_object = KernelInfoEntry.kernel_object;
    Packet->kernarg_address = 0;     // use the block allocator
    Packet->reserved2 = 0;           // impl writes id_ here
    Packet->completion_signal = {0}; // may want a pool of signals

    KernelArgPool *ArgPool = nullptr;
    void *KernArg = nullptr;
    {
      auto It = KernelArgPoolMap.find(std::string(KernelInfo->Name));
      if (It != KernelArgPoolMap.end()) {
        ArgPool = (It->second).get();
      }
    }
    if (!ArgPool) {
      DP("Warning: No ArgPool for %s on device %d\n", KernelInfo->Name,
         DeviceId);
    }
    {
      if (ArgPool) {
        assert(ArgPool->KernargSegmentSize == (ArgNum * sizeof(void *)));
        KernArg = ArgPool->allocate(ArgNum);
      }
      if (!KernArg) {
        DP("Allocate kernarg failed\n");
        return OFFLOAD_FAIL;
      }

      // Copy explicit arguments
      for (int I = 0; I < ArgNum; I++) {
        memcpy((char *)KernArg + sizeof(void *) * I, Args[I], sizeof(void *));
      }

      // Initialize implicit arguments. TODO: Which of these can be dropped
      impl_implicit_args_t *ImplArgs = reinterpret_cast<impl_implicit_args_t *>(
          static_cast<char *>(KernArg) + ArgPool->KernargSegmentSize);
      memset(ImplArgs, 0,
             sizeof(impl_implicit_args_t)); // may not be necessary
      ImplArgs->offset_x = 0;
      ImplArgs->offset_y = 0;
      ImplArgs->offset_z = 0;

      // assign a hostcall buffer for the selected Q
      if (__atomic_load_n(&DeviceInfo().HostcallRequired, __ATOMIC_ACQUIRE)) {
        // hostrpc_assign_buffer is not thread safe, and this function is
        // under a multiple reader lock, not a writer lock.
        static pthread_mutex_t HostcallInitLock = PTHREAD_MUTEX_INITIALIZER;
        pthread_mutex_lock(&HostcallInitLock);
        uint64_t Buffer = hostrpc_assign_buffer(DeviceInfo().HSAAgents[DeviceId],
                                                Queue, DeviceId);
        pthread_mutex_unlock(&HostcallInitLock);
        if (!Buffer) {
          DP("hostrpc_assign_buffer failed, gpu would dereference null and "
             "error\n");
          return OFFLOAD_FAIL;
        }

        DP("Implicit argument count: %d\n",
           KernelInfoEntry.implicit_argument_count);
        if (KernelInfoEntry.implicit_argument_count >= 4) {
          // Initialise pointer for implicit_argument_count != 0 ABI
          // Guess that the right implicit argument is at offset 24 after
          // the explicit arguments. In the future, should be able to read
          // the offset from msgpack. Clang is not annotating it at present.
          uint64_t Offset =
              sizeof(void *) * (KernelInfoEntry.explicit_argument_count + 3);
          if ((Offset + 8) > ArgPool->kernargSizeIncludingImplicit()) {
            DP("Bad offset of hostcall: %lu, exceeds kernarg size w/ implicit "
               "args: %d\n",
               Offset + 8, ArgPool->kernargSizeIncludingImplicit());
          } else {
            memcpy(static_cast<char *>(KernArg) + Offset, &Buffer, 8);
          }
        }

        // initialise pointer for implicit_argument_count == 0 ABI
        ImplArgs->hostcall_ptr = Buffer;
      }

      Packet->kernarg_address = KernArg;
    }

    hsa_signal_t S = DeviceInfo().FreeSignalPool.pop();
    if (S.handle == 0) {
      DP("Failed to get signal instance\n");
      return OFFLOAD_FAIL;
    }
    Packet->completion_signal = S;
    hsa_signal_store_relaxed(Packet->completion_signal, 1);

    // Publish the packet indicating it is ready to be processed
    core::packetStoreRelease(reinterpret_cast<uint32_t *>(Packet),
                             core::createHeader(), Packet->setup);

    // Since the packet is already published, its contents must not be
    // accessed any more
    hsa_signal_store_relaxed(Queue->doorbell_signal, PacketId);

<<<<<<< HEAD
    // wait for completion, then free signal and kernarg
    AsyncInfo.addKernelLaunchInfo(AMDGPUAsyncInfoComputeTy(
        S, DeviceInfo().HSAAgents[DeviceId], ArgPool, KernArg));
=======
    while (hsa_signal_wait_scacquire(S, HSA_SIGNAL_CONDITION_EQ, 0, UINT64_MAX,
                                     HSA_WAIT_STATE_BLOCKED) != 0)
      ;

    assert(ArgPool);
    ArgPool->deallocate(KernArg);
    DeviceInfo().FreeSignalPool.push(S);
>>>>>>> ce6dd4e8
  }

  DP("Kernel completed\n");
  return OFFLOAD_SUCCESS;
}

bool elfMachineIdIsAmdgcn(__tgt_device_image *Image) {
  const uint16_t AmdgcnMachineID = 224; // EM_AMDGPU may not be in system elf.h
  int32_t R = elf_check_machine(Image, AmdgcnMachineID);
  if (!R) {
    DP("Supported machine ID not found\n");
  }
  return R;
}

uint32_t elfEFlags(__tgt_device_image *Image) {
  char *ImgBegin = (char *)Image->ImageStart;
  size_t ImgSize = (char *)Image->ImageEnd - ImgBegin;

  Elf *E = elf_memory(ImgBegin, ImgSize);
  if (!E) {
    DP("Unable to get ELF handle: %s!\n", elf_errmsg(-1));
    return 0;
  }

  Elf64_Ehdr *Eh64 = elf64_getehdr(E);

  if (!Eh64) {
    DP("Unable to get machine ID from ELF file!\n");
    elf_end(E);
    return 0;
  }

  uint32_t Flags = Eh64->e_flags;

  elf_end(E);
  DP("ELF Flags: 0x%x\n", Flags);
  return Flags;
}

template <typename T> bool enforceUpperBound(T *Value, T Upper) {
  bool Changed = *Value > Upper;
  if (Changed) {
    *Value = Upper;
  }
  return Changed;
}

Elf64_Shdr *findOnlyShtHash(Elf *Elf) {
  size_t N;
  int Rc = elf_getshdrnum(Elf, &N);
  if (Rc != 0) {
    return nullptr;
  }

  Elf64_Shdr *Result = nullptr;
  for (size_t I = 0; I < N; I++) {
    Elf_Scn *Scn = elf_getscn(Elf, I);
    if (Scn) {
      Elf64_Shdr *Shdr = elf64_getshdr(Scn);
      if (Shdr) {
        if (Shdr->sh_type == SHT_HASH) {
          if (Result == nullptr) {
            Result = Shdr;
          } else {
            // multiple SHT_HASH sections not handled
            return nullptr;
          }
        }
      }
    }
  }
  return Result;
}

const Elf64_Sym *elfLookup(Elf *Elf, char *Base, Elf64_Shdr *SectionHash,
                           const char *Symname) {

  assert(SectionHash);
  size_t SectionSymtabIndex = SectionHash->sh_link;
  Elf64_Shdr *SectionSymtab =
      elf64_getshdr(elf_getscn(Elf, SectionSymtabIndex));
  size_t SectionStrtabIndex = SectionSymtab->sh_link;

  const Elf64_Sym *Symtab =
      reinterpret_cast<const Elf64_Sym *>(Base + SectionSymtab->sh_offset);

  const uint32_t *Hashtab =
      reinterpret_cast<const uint32_t *>(Base + SectionHash->sh_offset);

  // Layout:
  // nbucket
  // nchain
  // bucket[nbucket]
  // chain[nchain]
  uint32_t Nbucket = Hashtab[0];
  const uint32_t *Bucket = &Hashtab[2];
  const uint32_t *Chain = &Hashtab[Nbucket + 2];

  const size_t Max = strlen(Symname) + 1;
  const uint32_t Hash = elf_hash(Symname);
  for (uint32_t I = Bucket[Hash % Nbucket]; I != 0; I = Chain[I]) {
    char *N = elf_strptr(Elf, SectionStrtabIndex, Symtab[I].st_name);
    if (strncmp(Symname, N, Max) == 0) {
      return &Symtab[I];
    }
  }

  return nullptr;
}

struct SymbolInfo {
  void *Addr = nullptr;
  uint32_t Size = UINT32_MAX;
  uint32_t ShType = SHT_NULL;
};

int getSymbolInfoWithoutLoading(Elf *Elf, char *Base, const char *Symname,
                                SymbolInfo *Res) {
  if (elf_kind(Elf) != ELF_K_ELF) {
    return 1;
  }

  Elf64_Shdr *SectionHash = findOnlyShtHash(Elf);
  if (!SectionHash) {
    return 1;
  }

  const Elf64_Sym *Sym = elfLookup(Elf, Base, SectionHash, Symname);
  if (!Sym) {
    return 1;
  }

  if (Sym->st_size > UINT32_MAX) {
    return 1;
  }

  if (Sym->st_shndx == SHN_UNDEF) {
    return 1;
  }

  Elf_Scn *Section = elf_getscn(Elf, Sym->st_shndx);
  if (!Section) {
    return 1;
  }

  Elf64_Shdr *Header = elf64_getshdr(Section);
  if (!Header) {
    return 1;
  }

  Res->Addr = Sym->st_value + Base;
  Res->Size = static_cast<uint32_t>(Sym->st_size);
  Res->ShType = Header->sh_type;
  return 0;
}

int getSymbolInfoWithoutLoading(char *Base, size_t ImgSize, const char *Symname,
                                SymbolInfo *Res) {
  Elf *Elf = elf_memory(Base, ImgSize);
  if (Elf) {
    int Rc = getSymbolInfoWithoutLoading(Elf, Base, Symname, Res);
    elf_end(Elf);
    return Rc;
  }
  return 1;
}

hsa_status_t interopGetSymbolInfo(char *Base, size_t ImgSize,
                                  const char *SymName, void **VarAddr,
                                  uint32_t *VarSize) {
  SymbolInfo SI;
  int Rc = getSymbolInfoWithoutLoading(Base, ImgSize, SymName, &SI);
  if (Rc == 0) {
    *VarAddr = SI.Addr;
    *VarSize = SI.Size;
    return HSA_STATUS_SUCCESS;
  }
  return HSA_STATUS_ERROR;
}

template <typename C>
hsa_status_t moduleRegisterFromMemoryToPlace(
    std::map<std::string, atl_kernel_info_t> &KernelInfoTable,
    std::map<std::string, atl_symbol_info_t> &SymbolInfoTable,
    void *ModuleBytes, size_t ModuleSize, int DeviceId, C Cb,
    std::vector<hsa_executable_t> &HSAExecutables) {
  auto L = [](void *Data, size_t Size, void *CbState) -> hsa_status_t {
    C *Unwrapped = static_cast<C *>(CbState);
    return (*Unwrapped)(Data, Size);
  };
  return core::RegisterModuleFromMemory(
      KernelInfoTable, SymbolInfoTable, ModuleBytes, ModuleSize,
      DeviceInfo().HSAAgents[DeviceId], L, static_cast<void *>(&Cb),
      HSAExecutables);
}

uint64_t getDeviceStateBytes(char *ImageStart, size_t ImgSize) {
  uint64_t DeviceStateBytes = 0;
  {
    // If this is the deviceRTL, get the state variable size
    SymbolInfo SizeSi;
    int Rc = getSymbolInfoWithoutLoading(
        ImageStart, ImgSize, "omptarget_nvptx_device_State_size", &SizeSi);

    if (Rc == 0) {
      if (SizeSi.Size != sizeof(uint64_t)) {
        DP("Found device_State_size variable with wrong size\n");
        return 0;
      }

      // Read number of bytes directly from the elf
      memcpy(&DeviceStateBytes, SizeSi.Addr, sizeof(uint64_t));
    }
  }
  return DeviceStateBytes;
}

struct DeviceEnvironment {
  // initialise an DeviceEnvironmentTy in the deviceRTL
  // patches around differences in the deviceRTL between trunk, aomp,
  // rocmcc. Over time these differences will tend to zero and this class
  // simplified.
  // Symbol may be in .data or .bss, and may be missing fields, todo:
  // review aomp/trunk/rocm and simplify the following

  // The symbol may also have been deadstripped because the device side
  // accessors were unused.

  // If the symbol is in .data (aomp, rocm) it can be written directly.
  // If it is in .bss, we must wait for it to be allocated space on the
  // gpu (trunk) and initialize after loading.
  const char *sym() { return "omptarget_device_environment"; }

  DeviceEnvironmentTy HostDeviceEnv;
  SymbolInfo SI;
  bool Valid = false;

  __tgt_device_image *Image;
  const size_t ImgSize;

  DeviceEnvironment(int DeviceId, int NumberDevices, int DynamicMemSize,
                    __tgt_device_image *Image, const size_t ImgSize)
      : Image(Image), ImgSize(ImgSize) {

    HostDeviceEnv.NumDevices = NumberDevices;
    HostDeviceEnv.DeviceNum = DeviceId;
    HostDeviceEnv.DebugKind = 0;
    HostDeviceEnv.DynamicMemSize = DynamicMemSize;
    if (char *EnvStr = getenv("LIBOMPTARGET_DEVICE_RTL_DEBUG"))
      HostDeviceEnv.DebugKind = std::stoi(EnvStr);

    int Rc = getSymbolInfoWithoutLoading((char *)Image->ImageStart, ImgSize,
                                         sym(), &SI);
    if (Rc != 0) {
      DP("Finding global device environment '%s' - symbol missing.\n", sym());
      return;
    }

    if (SI.Size > sizeof(HostDeviceEnv)) {
      DP("Symbol '%s' has size %u, expected at most %zu.\n", sym(), SI.Size,
         sizeof(HostDeviceEnv));
      return;
    }

    Valid = true;
  }

  bool inImage() { return SI.ShType != SHT_NOBITS; }

  hsa_status_t beforeLoading(void *Data, size_t Size) {
    if (Valid) {
      if (inImage()) {
        DP("Setting global device environment before load (%u bytes)\n",
           SI.Size);
        uint64_t Offset = (char *)SI.Addr - (char *)Image->ImageStart;
        void *Pos = (char *)Data + Offset;
        memcpy(Pos, &HostDeviceEnv, SI.Size);
      }
    }
    return HSA_STATUS_SUCCESS;
  }

  hsa_status_t afterLoading() {
    if (Valid) {
      if (!inImage()) {
        DP("Setting global device environment after load (%u bytes)\n",
           SI.Size);
        int DeviceId = HostDeviceEnv.DeviceNum;
        auto &SymbolInfo = DeviceInfo().SymbolInfoTable[DeviceId];
        void *StatePtr;
        uint32_t StatePtrSize;
        hsa_status_t Err = interop_hsa_get_symbol_info(
            SymbolInfo, DeviceId, sym(), &StatePtr, &StatePtrSize);
        if (Err != HSA_STATUS_SUCCESS) {
          DP("failed to find %s in loaded image\n", sym());
          return Err;
        }

        if (StatePtrSize != SI.Size) {
          DP("Symbol had size %u before loading, %u after\n", StatePtrSize,
             SI.Size);
          return HSA_STATUS_ERROR;
        }

<<<<<<< HEAD
        hsa_signal_t Signal;
        bool UserLocked;
        Err = DeviceInfo().freesignalpoolMemcpyH2D(StatePtr, &HostDeviceEnv,
                                                 StatePtrSize, DeviceId,
                                                 Signal, UserLocked);
        if (Err == HSA_STATUS_ERROR)
          return Err;
        AMDGPUAsyncInfoDataTy AsyncInfo(Signal, &HostDeviceEnv, &HostDeviceEnv,
                                        StatePtrSize, UserLocked);
        Err = AsyncInfo.waitToComplete();
        return Err;
=======
        return DeviceInfo().freesignalpoolMemcpyH2D(StatePtr, &HostDeviceEnv,
                                                  StatePtrSize, DeviceId);
>>>>>>> ce6dd4e8
      }
    }
    return HSA_STATUS_SUCCESS;
  }
};

hsa_status_t implCalloc(void **RetPtr, size_t Size, int DeviceId) {
  uint64_t Rounded = 4 * ((Size + 3) / 4);
  void *Ptr;
  hsa_amd_memory_pool_t MemoryPool = DeviceInfo().getDeviceMemoryPool(DeviceId);
  hsa_status_t Err = hsa_amd_memory_pool_allocate(MemoryPool, Rounded, 0, &Ptr);
  if (Err != HSA_STATUS_SUCCESS) {
    return Err;
  }

  hsa_status_t Rc = hsa_amd_memory_fill(Ptr, 0, Rounded / 4);
  if (Rc != HSA_STATUS_SUCCESS) {
    DP("zero fill device_state failed with %u\n", Rc);
    core::Runtime::Memfree(Ptr);
    return HSA_STATUS_ERROR;
  }

  *RetPtr = Ptr;
  return HSA_STATUS_SUCCESS;
}

bool imageContainsSymbol(void *Data, size_t Size, const char *Sym) {
  SymbolInfo SI;
  int Rc = getSymbolInfoWithoutLoading((char *)Data, Size, Sym, &SI);
  return (Rc == 0) && (SI.Addr != nullptr);
}

} // namespace

namespace core {
hsa_status_t allow_access_to_all_gpu_agents(void *Ptr) {
  return hsa_amd_agents_allow_access(DeviceInfo().HSAAgents.size(),
                                     &DeviceInfo().HSAAgents[0], NULL, Ptr);
}

hsa_signal_t launchBarrierANDPacket(hsa_queue_t *Queue,
                                    std::vector<hsa_signal_t> &depSignals,
                                    bool isBarrierBitSet) {
  hsa_signal_t barrier_signal = DeviceInfo().FreeSignalPool.pop();
  uint64_t barrierAndPacketId = acquire_available_packet_id(Queue);
  const uint32_t mask = Queue->size - 1;
  hsa_barrier_and_packet_t *barrier_and_packet =
      (hsa_barrier_and_packet_t *)Queue->base_address +
      (barrierAndPacketId & mask);
  memset(barrier_and_packet, 0, sizeof(hsa_barrier_and_packet_t));
  for (size_t i = 0; (i < depSignals.size()) && (depSignals.size() <= 5); i++)
    barrier_and_packet->dep_signal[i] = depSignals[i];
  int16_t header = create_BarrierAND_header();
  if (isBarrierBitSet)
    header |= 1 << 8;
  packetStoreRelease(reinterpret_cast<uint32_t *>(barrier_and_packet), header,
                       0);
  hsa_signal_store_screlease(Queue->doorbell_signal, barrierAndPacketId);
  return barrier_signal;
}

int32_t runInitFiniKernel(int DeviceId, uint16_t header,
                          const atl_kernel_info_t &entryInfo) {
  hsa_signal_t signal;
  void *kernarg_address = nullptr;

<<<<<<< HEAD
  hsa_queue_t *Queue = DeviceInfo().HSAQueueSchedulers[DeviceId].next();
  if (!Queue) {
    DP("Failed to get the queue instance.\n");
    return OFFLOAD_FAIL;
=======
  auto TripleTargetID = llvm::StringRef(TargetID);
  if (TripleTargetID.consume_front("amdgcn-amd-amdhsa")) {
    DeviceInfo().TargetID.push_back(TripleTargetID.ltrim('-').str());
>>>>>>> ce6dd4e8
  }

  uint64_t packet_id = acquire_available_packet_id(Queue);
  const uint32_t mask = Queue->size - 1; // size is a power of 2
  hsa_kernel_dispatch_packet_t *dispatch_packet =
      (hsa_kernel_dispatch_packet_t *)Queue->base_address + (packet_id & mask);

  signal = DeviceInfo().FreeSignalPool.pop();
  if (signal.handle == 0) {
    DP("Failed to get signal instance\n");
    return OFFLOAD_FAIL;
  }

  dispatch_packet->setup |= 1 << HSA_KERNEL_DISPATCH_PACKET_SETUP_DIMENSIONS;
  dispatch_packet->workgroup_size_x = (uint16_t)1;
  dispatch_packet->workgroup_size_y = (uint16_t)1;
  dispatch_packet->workgroup_size_z = (uint16_t)1;
  dispatch_packet->grid_size_x = (uint32_t)(1 * 1);
  dispatch_packet->grid_size_y = 1;
  dispatch_packet->grid_size_z = 1;
  dispatch_packet->completion_signal = signal;
  dispatch_packet->kernel_object = entryInfo.kernel_object;
  dispatch_packet->private_segment_size = entryInfo.private_segment_size;
  dispatch_packet->group_segment_size = entryInfo.group_segment_size;
  dispatch_packet->kernarg_address = (void *)kernarg_address;
  dispatch_packet->completion_signal = signal;

  hsa_signal_store_relaxed(dispatch_packet->completion_signal, 1);

  packetStoreRelease(reinterpret_cast<uint32_t *>(dispatch_packet), header,
                       dispatch_packet->setup);

  // Increment the write index and ring the doorbell to dispatch the kernel.
  hsa_signal_store_screlease(Queue->doorbell_signal, packet_id);

  while (hsa_signal_wait_scacquire(dispatch_packet->completion_signal,
                                   HSA_SIGNAL_CONDITION_EQ, 0, UINT64_MAX,
                                   HSA_WAIT_STATE_ACTIVE) != 0)
    ;
  DeviceInfo().FreeSignalPool.push(signal);
  return OFFLOAD_SUCCESS;
}

void launchInitFiniKernel(int32_t DeviceId, void *img, const size_t &size,
                          const initORfini status) {
  std::string kernelName, kernelTag;
  bool symbolExist = false;
  auto &KernelInfoTable = DeviceInfo().KernelInfoTable;
  int32_t runInitFini = OFFLOAD_FAIL;
  atl_kernel_info_t kernelInfoEntry;
  switch (status) {
  case INIT:
    kernelName = "amdgcn.device.init";
    kernelTag = "Init";
    symbolExist =
        imageContainsSymbol(img, size, (kernelName + ".kd").c_str());
    if (symbolExist && KernelInfoTable[DeviceId].find(kernelName) !=
                           KernelInfoTable[DeviceId].end()) {
      assert(DeviceInfo().ImageList[img].initfini != 0);
      kernelInfoEntry = KernelInfoTable[DeviceId][kernelName];
      assert(kernelInfoEntry.kind == "init");
      runInitFini =
          runInitFiniKernel(DeviceId, createHeader(), kernelInfoEntry);
    }
    break;

  case FINI:
    kernelName = "amdgcn.device.fini";
    kernelTag = "Fini";
    symbolExist =
        imageContainsSymbol(img, size, (kernelName + ".kd").c_str());
    if (symbolExist && KernelInfoTable[DeviceId].find(kernelName) !=
                           KernelInfoTable[DeviceId].end()) {
      assert(DeviceInfo().ImageList[img].initfini != 0);
      kernelInfoEntry = KernelInfoTable[DeviceId][kernelName];
      assert(kernelInfoEntry.kind == "fini");
      runInitFini =
          runInitFiniKernel(DeviceId, createHeader(), kernelInfoEntry);
    }
    break;

  default:
    kernelTag = "Normal";
  };

  if (runInitFini == OFFLOAD_SUCCESS) {
    DP("%s kernel launch successfull on AMDGPU Device %d for image(" DPxMOD
       ")!\n ",
       kernelTag.c_str(), DeviceId, DPxPTR(img));
  } else {
    DP("%s kernel launch failed on AMDGPU Device %d for image(" DPxMOD ")!\n ",
       kernelTag.c_str(), DeviceId, DPxPTR(img));
  }
}
} // namespace core

extern "C" {
int32_t __tgt_rtl_is_valid_binary(__tgt_device_image *Image) {
  return elfMachineIdIsAmdgcn(Image);
}

<<<<<<< HEAD
int __tgt_rtl_number_of_team_procs(int DeviceId) {
  return DeviceInfo().ComputeUnits[DeviceId];
=======
int32_t __tgt_rtl_is_valid_binary_info(__tgt_device_image *image,
                                       __tgt_image_info *info) {
  if (!__tgt_rtl_is_valid_binary(image))
    return false;

  // A subarchitecture was not specified. Assume it is compatible.
  if (!info->Arch)
    return true;

  int32_t NumberOfDevices = __tgt_rtl_number_of_devices();

  for (int32_t DeviceId = 0; DeviceId < NumberOfDevices; ++DeviceId) {
    __tgt_rtl_init_device(DeviceId);
    hsa_agent_t agent = DeviceInfo().HSAAgents[DeviceId];
    hsa_status_t err = hsa_agent_iterate_isas(agent, GetIsaInfo, &DeviceId);
    if (err != HSA_STATUS_SUCCESS) {
      DP("Error iterating ISAs\n");
      return false;
    }
    if (!IsImageCompatibleWithEnv(info->Arch, DeviceInfo().TargetID[DeviceId]))
      return false;
  }
  DP("Image has Target ID compatible with the current environment: %s\n",
     info->Arch);
  return true;
>>>>>>> ce6dd4e8
}

int __tgt_rtl_number_of_devices() {
  // If the construction failed, no methods are safe to call
  if (DeviceInfo().ConstructionSucceeded) {
    return DeviceInfo().NumberOfDevices;
  }
  DP("AMDGPU plugin construction failed. Zero devices available\n");
  return 0;
}

int64_t __tgt_rtl_init_requires(int64_t RequiresFlags) {
  DP("Init requires flags to %ld\n", RequiresFlags);
  DeviceInfo().RequiresFlags = RequiresFlags;
  return RequiresFlags;
}

int32_t __tgt_rtl_init_device(int DeviceId) {
  hsa_status_t Err;

  // this is per device id init
  DP("Initialize the device id: %d\n", DeviceId);

  hsa_agent_t Agent = DeviceInfo().HSAAgents[DeviceId];

  // Get number of Compute Unit
  uint32_t ComputeUnits = 0;
  Err = hsa_agent_get_info(
      Agent, (hsa_agent_info_t)HSA_AMD_AGENT_INFO_COMPUTE_UNIT_COUNT,
      &ComputeUnits);
  if (Err != HSA_STATUS_SUCCESS) {
    DeviceInfo().ComputeUnits[DeviceId] = 1;
    DP("Error getting compute units : settiing to 1\n");
  } else {
    DeviceInfo().ComputeUnits[DeviceId] = ComputeUnits;
    DP("Using %d compute unis per grid\n", DeviceInfo().ComputeUnits[DeviceId]);
  }

  char GetInfoName[64]; // 64 max size returned by get info
  Err = hsa_agent_get_info(Agent, (hsa_agent_info_t)HSA_AGENT_INFO_NAME,
                           (void *)GetInfoName);
  if (Err)
    DeviceInfo().GPUName[DeviceId] = "--unknown gpu--";
  else {
    DeviceInfo().GPUName[DeviceId] = GetInfoName;
  }

  if (print_kernel_trace & STARTUP_DETAILS)
    DP("Device#%-2d CU's: %2d %s\n", DeviceId,
       DeviceInfo().ComputeUnits[DeviceId], DeviceInfo().GPUName[DeviceId].c_str());

  // Query attributes to determine number of threads/block and blocks/grid.
  uint16_t WorkgroupMaxDim[3];
  Err = hsa_agent_get_info(Agent, HSA_AGENT_INFO_WORKGROUP_MAX_DIM,
                           &WorkgroupMaxDim);
  if (Err != HSA_STATUS_SUCCESS) {
    DeviceInfo().GroupsPerDevice[DeviceId] = RTLDeviceInfoTy::DefaultNumTeams;
    DP("Error getting grid dims: num groups : %d\n",
       RTLDeviceInfoTy::DefaultNumTeams);
  } else if (WorkgroupMaxDim[0] <= RTLDeviceInfoTy::HardTeamLimit) {
    DeviceInfo().GroupsPerDevice[DeviceId] = WorkgroupMaxDim[0];
    DP("Using %d ROCm blocks per grid\n", DeviceInfo().GroupsPerDevice[DeviceId]);
  } else {
    DeviceInfo().GroupsPerDevice[DeviceId] = RTLDeviceInfoTy::HardTeamLimit;
    DP("Max ROCm blocks per grid %d exceeds the hard team limit %d, capping "
       "at the hard limit\n",
       WorkgroupMaxDim[0], RTLDeviceInfoTy::HardTeamLimit);
  }

  // Get thread limit
  hsa_dim3_t GridMaxDim;
  Err = hsa_agent_get_info(Agent, HSA_AGENT_INFO_GRID_MAX_DIM, &GridMaxDim);
  if (Err == HSA_STATUS_SUCCESS) {
    DeviceInfo().ThreadsPerGroup[DeviceId] =
        reinterpret_cast<uint32_t *>(&GridMaxDim)[0] /
        DeviceInfo().GroupsPerDevice[DeviceId];

    if (DeviceInfo().ThreadsPerGroup[DeviceId] == 0) {
      DeviceInfo().ThreadsPerGroup[DeviceId] = RTLDeviceInfoTy::MaxWgSize;
      DP("Default thread limit: %d\n", RTLDeviceInfoTy::MaxWgSize);
    } else if (enforceUpperBound(&DeviceInfo().ThreadsPerGroup[DeviceId],
                                 RTLDeviceInfoTy::MaxWgSize)) {
      DP("Capped thread limit: %d\n", RTLDeviceInfoTy::MaxWgSize);
    } else {
      DP("Using ROCm Queried thread limit: %d\n",
         DeviceInfo().ThreadsPerGroup[DeviceId]);
    }
  } else {
    DeviceInfo().ThreadsPerGroup[DeviceId] = RTLDeviceInfoTy::MaxWgSize;
    DP("Error getting max block dimension, use default:%d \n",
       RTLDeviceInfoTy::MaxWgSize);
  }

  // Get wavefront size
  uint32_t WavefrontSize = 0;
  Err =
      hsa_agent_get_info(Agent, HSA_AGENT_INFO_WAVEFRONT_SIZE, &WavefrontSize);
  if (Err == HSA_STATUS_SUCCESS) {
    DP("Queried wavefront size: %d\n", WavefrontSize);
    DeviceInfo().WarpSize[DeviceId] = WavefrontSize;
  } else {
    // TODO: Burn the wavefront size into the code object
    DP("Warning: Unknown wavefront size, assuming 64\n");
    DeviceInfo().WarpSize[DeviceId] = 64;
  }

  // Adjust teams to the env variables

  if (DeviceInfo().Env.TeamLimit > 0 &&
      (enforceUpperBound(&DeviceInfo().GroupsPerDevice[DeviceId],
                         DeviceInfo().Env.TeamLimit))) {
    DP("Capping max groups per device to OMP_TEAM_LIMIT=%d\n",
       DeviceInfo().Env.TeamLimit);
  }

  // Set default number of teams
  if (DeviceInfo().Env.NumTeams > 0) {
    DeviceInfo().NumTeams[DeviceId] = DeviceInfo().Env.NumTeams;
    DP("Default number of teams set according to environment %d\n",
       DeviceInfo().Env.NumTeams);
  } else {
    char *TeamsPerCUEnvStr = getenv("OMP_TARGET_TEAMS_PER_PROC");
    int TeamsPerCU = DefaultTeamsPerCU;
    if (TeamsPerCUEnvStr) {
      TeamsPerCU = std::stoi(TeamsPerCUEnvStr);
    }

    DeviceInfo().NumTeams[DeviceId] =
        TeamsPerCU * DeviceInfo().ComputeUnits[DeviceId];
    DP("Default number of teams = %d * number of compute units %d\n",
       TeamsPerCU, DeviceInfo().ComputeUnits[DeviceId]);
  }

  if (enforceUpperBound(&DeviceInfo().NumTeams[DeviceId],
                        DeviceInfo().GroupsPerDevice[DeviceId])) {
    DP("Default number of teams exceeds device limit, capping at %d\n",
       DeviceInfo().GroupsPerDevice[DeviceId]);
  }

  // Adjust threads to the env variables
  if (DeviceInfo().Env.TeamThreadLimit > 0 &&
      (enforceUpperBound(&DeviceInfo().NumThreads[DeviceId],
                         DeviceInfo().Env.TeamThreadLimit))) {
    DP("Capping max number of threads to OMP_TEAMS_THREAD_LIMIT=%d\n",
       DeviceInfo().Env.TeamThreadLimit);
  }

  // Set default number of threads
  DeviceInfo().NumThreads[DeviceId] = RTLDeviceInfoTy::DefaultWgSize;
  DP("Default number of threads set according to library's default %d\n",
     RTLDeviceInfoTy::DefaultWgSize);
  if (enforceUpperBound(&DeviceInfo().NumThreads[DeviceId],
                        DeviceInfo().ThreadsPerGroup[DeviceId])) {
    DP("Default number of threads exceeds device limit, capping at %d\n",
       DeviceInfo().ThreadsPerGroup[DeviceId]);
  }

<<<<<<< HEAD
  DP("Device %d: default limit for groupsPerDevice %d & ThreadsPerGroup %d\n",
=======
  DP("Device %d: default limit for groupsPerDevice %d & threadsPerGroup %d\n",
>>>>>>> ce6dd4e8
     DeviceId, DeviceInfo().GroupsPerDevice[DeviceId],
     DeviceInfo().ThreadsPerGroup[DeviceId]);

  DP("Device %d: wavefront size %d, total threads %d x %d = %d\n", DeviceId,
     DeviceInfo().WarpSize[DeviceId], DeviceInfo().ThreadsPerGroup[DeviceId],
     DeviceInfo().GroupsPerDevice[DeviceId],
     DeviceInfo().GroupsPerDevice[DeviceId] *
         DeviceInfo().ThreadsPerGroup[DeviceId]);
<<<<<<< HEAD

  // Initialize memspace table to keep track of coarse grain memory regions
  // in USM mode
  if (DeviceInfo().RequiresFlags & OMP_REQ_UNIFIED_SHARED_MEMORY) {
    // TODO: add framework for multiple systems supporting unified_shared_memory
    coarse_grain_mem_tab = new AMDGPUMemTypeBitFieldTable(
        AMDGPU_X86_64_SystemConfiguration::max_addressable_byte +
            1, // memory size
        AMDGPU_X86_64_SystemConfiguration::page_size);
  }

  OMPT_IF_ENABLED(
      std::string ompt_gpu_type("AMD "); ompt_gpu_type += GetInfoName;
      const char *type = ompt_gpu_type.c_str();
      ompt_device_callbacks.ompt_callback_device_initialize(DeviceId, type););
=======
>>>>>>> ce6dd4e8

  return OFFLOAD_SUCCESS;
}

static __tgt_target_table *
__tgt_rtl_load_binary_locked(int32_t DeviceId, __tgt_device_image *Image);

__tgt_target_table *__tgt_rtl_load_binary(int32_t DeviceId,
                                          __tgt_device_image *Image) {
  DeviceInfo().LoadRunLock.lock();
  __tgt_target_table *Res = __tgt_rtl_load_binary_locked(DeviceId, Image);
  DeviceInfo().LoadRunLock.unlock();
  return Res;
}

__tgt_target_table *__tgt_rtl_load_binary_locked(int32_t DeviceId,
                                                 __tgt_device_image *Image) {
  // This function loads the device image onto gpu[DeviceId] and does other
  // per-image initialization work. Specifically:
  //
  // - Initialize an DeviceEnvironmentTy instance embedded in the
  //   image at the symbol "omptarget_device_environment"
  //   Fields DebugKind, DeviceNum, NumDevices. Used by the deviceRTL.
  //
  // - Allocate a large array per-gpu (could be moved to init_device)
  //   - Read a uint64_t at symbol omptarget_nvptx_device_State_size
  //   - Allocate at least that many bytes of gpu memory
  //   - Zero initialize it
  //   - Write the pointer to the symbol omptarget_nvptx_device_State
  //
  // - Pulls some per-kernel information together from various sources and
  //   records it in the KernelsList for quicker access later
  //
  // The initialization can be done before or after loading the image onto the
  // gpu. This function presently does a mixture. Using the hsa api to get/set
  // the information is simpler to implement, in exchange for more complicated
  // runtime behaviour. E.g. launching a kernel or using dma to get eight bytes
  // back from the gpu vs a hashtable lookup on the host.

  const size_t ImgSize = (char *)Image->ImageEnd - (char *)Image->ImageStart;

  DeviceInfo().clearOffloadEntriesTable(DeviceId);

  // We do not need to set the ELF version because the caller of this function
  // had to do that to decide the right runtime to use

  if (!elfMachineIdIsAmdgcn(Image))
    return NULL;

  {
    auto Env = DeviceEnvironment(DeviceId, DeviceInfo().NumberOfDevices,
                                 DeviceInfo().Env.DynamicMemSize, Image, ImgSize);

    auto &KernelInfo = DeviceInfo().KernelInfoTable[DeviceId];
    auto &SymbolInfo = DeviceInfo().SymbolInfoTable[DeviceId];
    hsa_status_t Err = moduleRegisterFromMemoryToPlace(
        KernelInfo, SymbolInfo, (void *)Image->ImageStart, ImgSize, DeviceId,
        [&](void *Data, size_t Size) {
          if (imageContainsSymbol(Data, Size, "needs_hostcall_buffer")) {
            __atomic_store_n(&DeviceInfo().HostcallRequired, true,
                             __ATOMIC_RELEASE);
          }
          if (imageContainsSymbol(Data, Size, "amdgcn.device.init") &&
              imageContainsSymbol(Data, Size, "amdgcn.device.fini")) {
            DeviceInfo().ImageList.insert(
                {Image->ImageStart, Image_t(Size, true)});
          } else {
            DeviceInfo().ImageList.insert(
                {Image->ImageStart, Image_t(Size, false)});
          }

          return Env.beforeLoading(Data, Size);
        },
        DeviceInfo().HSAExecutables);

    check("Module registering", Err);
    if (Err != HSA_STATUS_SUCCESS) {
      const char *DeviceName = DeviceInfo().GPUName[DeviceId].c_str();
      const char *ElfName = get_elf_mach_gfx_name(elfEFlags(Image));

      if (strcmp(DeviceName, ElfName) != 0) {
        fprintf(stderr, "Possible gpu arch mismatch: device:%s, image:%s please check"
          " compiler flag: -march=<gpu>\n",
          DeviceName, ElfName);
      } else {
        DP("Error loading image onto GPU: %s\n", get_error_string(Err));
      }

      return NULL;
    }

    Err = Env.afterLoading();
    if (Err != HSA_STATUS_SUCCESS) {
      return NULL;
    }
  }

  DP("AMDGPU module successfully loaded!\n");

  OMPT_IF_ENABLED(const char *filename = nullptr; int64_t offset_in_file = 0;
                  void *vma_in_file = 0; size_t bytes = ImgSize;
                  void *host_addr = Image->ImageStart; void *device_addr = 0;
                  uint64_t module_id = 0; // FIXME
                  ompt_device_callbacks.ompt_callback_device_load(
                      DeviceId, filename, offset_in_file, vma_in_file, bytes,
                      host_addr, device_addr, module_id););

  core::launchInitFiniKernel(DeviceId, Image->ImageStart, ImgSize, INIT);

  {
    // the device_State array is either large value in bss or a void* that
    // needs to be assigned to a pointer to an array of size device_state_bytes
    // If absent, it has been deadstripped and needs no setup.

    void *StatePtr;
    uint32_t StatePtrSize;
    auto &SymbolInfoMap = DeviceInfo().SymbolInfoTable[DeviceId];
    hsa_status_t Err = interop_hsa_get_symbol_info(
        SymbolInfoMap, DeviceId, "omptarget_nvptx_device_State", &StatePtr,
        &StatePtrSize);

    if (Err != HSA_STATUS_SUCCESS) {
      DP("No device_state symbol found, skipping initialization\n");
    } else {
      if (StatePtrSize < sizeof(void *)) {
        DP("unexpected size of state_ptr %u != %zu\n", StatePtrSize,
           sizeof(void *));
        return NULL;
      }

      // if it's larger than a void*, assume it's a bss array and no further
      // initialization is required. Only try to set up a pointer for
      // sizeof(void*)
      if (StatePtrSize == sizeof(void *)) {
        uint64_t DeviceStateBytes =
            getDeviceStateBytes((char *)Image->ImageStart, ImgSize);
        if (DeviceStateBytes == 0) {
          DP("Can't initialize device_State, missing size information\n");
          return NULL;
        }

        auto &DSS = DeviceInfo().DeviceStateStore[DeviceId];
        if (DSS.first.get() == nullptr) {
          assert(DSS.second == 0);
          void *Ptr = NULL;
          hsa_status_t Err = implCalloc(&Ptr, DeviceStateBytes, DeviceId);
          if (Err != HSA_STATUS_SUCCESS) {
            DP("Failed to allocate device_state array\n");
            return NULL;
          }
          DSS = {
              std::unique_ptr<void, RTLDeviceInfoTy::ImplFreePtrDeletor>{Ptr},
              DeviceStateBytes,
          };
        }

        void *Ptr = DSS.first.get();
        if (DeviceStateBytes != DSS.second) {
          DP("Inconsistent sizes of device_State unsupported\n");
          return NULL;
        }

        // write ptr to device memory so it can be used by later kernels
<<<<<<< HEAD
        hsa_signal_t Signal;
        bool UserLocked;
        Err = DeviceInfo().freesignalpoolMemcpyH2D(StatePtr, &Ptr, sizeof(void *),
                                                 DeviceId, Signal, UserLocked);
=======
        Err = DeviceInfo().freesignalpoolMemcpyH2D(StatePtr, &Ptr, sizeof(void *),
                                                 DeviceId);
>>>>>>> ce6dd4e8
        if (Err != HSA_STATUS_SUCCESS) {
          DP("memcpy install of state_ptr failed\n");
          return NULL;
        }
        AMDGPUAsyncInfoDataTy AsyncInfo(Signal, &Ptr, &Ptr, sizeof(void *),
                                        UserLocked);
        Err = AsyncInfo.waitToComplete();
        if (Err != HSA_STATUS_SUCCESS)
          return NULL;
      }
    }
  }

  // Here, we take advantage of the data that is appended after img_end to get
  // the symbols' name we need to load. This data consist of the host entries
  // begin and end as well as the target name (see the offloading linker script
  // creation in clang compiler).

  // Find the symbols in the module by name. The name can be obtain by
  // concatenating the host entry name with the target name

  __tgt_offload_entry *HostBegin = Image->EntriesBegin;
  __tgt_offload_entry *HostEnd = Image->EntriesEnd;

  for (__tgt_offload_entry *E = HostBegin; E != HostEnd; ++E) {

    if (!E->addr) {
      // The host should have always something in the address to
      // uniquely identify the target region.
      DP("Analyzing host entry '<null>' (size = %lld)...\n",
         (unsigned long long)E->size);
      return NULL;
    }

    if (E->size) {
      __tgt_offload_entry Entry = *E;

      void *Varptr;
      uint32_t Varsize;

      auto &SymbolInfoMap = DeviceInfo().SymbolInfoTable[DeviceId];
      hsa_status_t Err = interop_hsa_get_symbol_info(
          SymbolInfoMap, DeviceId, E->name, &Varptr, &Varsize);

      if (Err != HSA_STATUS_SUCCESS) {
        // Inform the user what symbol prevented offloading
        DP("Loading global '%s' (Failed)\n", E->name);
        return NULL;
      }

      if (Varsize != E->size) {
        DP("Loading global '%s' - size mismatch (%u != %lu)\n", E->name,
           Varsize, E->size);
        return NULL;
      }

      DP("Entry point " DPxMOD " maps to global %s (" DPxMOD ")\n",
         DPxPTR(E - HostBegin), E->name, DPxPTR(Varptr));
      Entry.addr = (void *)Varptr;

      DeviceInfo().addOffloadEntry(DeviceId, Entry);

      if (DeviceInfo().RequiresFlags & OMP_REQ_UNIFIED_SHARED_MEMORY &&
          E->flags & OMP_DECLARE_TARGET_LINK) {
        // If unified memory is present any target link variables
        // can access host addresses directly. There is no longer a
        // need for device copies.
<<<<<<< HEAD
        hsa_signal_t Signal;
        bool UserLocked;
        Err = DeviceInfo().freesignalpoolMemcpyH2D(Varptr, E->addr,
          sizeof(void *), DeviceId, Signal, UserLocked);
=======
        Err = DeviceInfo().freesignalpoolMemcpyH2D(Varptr, E->addr,
                                                 sizeof(void *), DeviceId);
>>>>>>> ce6dd4e8
        if (Err != HSA_STATUS_SUCCESS)
          DP("Error when copying USM\n");

        AMDGPUAsyncInfoDataTy AsyncInfo(Signal, E->addr, E->addr,
                                        sizeof(void *), UserLocked);
        AsyncInfo.waitToComplete();

        DP("Copy linked variable host address (" DPxMOD ")"
           "to device address (" DPxMOD ")\n",
           DPxPTR(*((void **)E->addr)), DPxPTR(Varptr));
      }

      continue;
    }

    DP("to find the kernel name: %s size: %lu\n", E->name, strlen(E->name));

    // errors in kernarg_segment_size previously treated as = 0 (or as undef)
    uint32_t KernargSegmentSize = 0;
    auto &KernelInfoMap = DeviceInfo().KernelInfoTable[DeviceId];
    hsa_status_t Err = HSA_STATUS_SUCCESS;
    if (!E->name) {
      Err = HSA_STATUS_ERROR;
    } else {
      std::string KernelStr = std::string(E->name);
      auto It = KernelInfoMap.find(KernelStr);
      if (It != KernelInfoMap.end()) {
        atl_kernel_info_t Info = It->second;
        KernargSegmentSize = Info.kernel_segment_size;
      } else {
        Err = HSA_STATUS_ERROR;
      }
    }

    // default value GENERIC (in case symbol is missing from cubin file)
    llvm::omp::OMPTgtExecModeFlags ExecModeVal =
        llvm::omp::OMPTgtExecModeFlags::OMP_TGT_EXEC_MODE_GENERIC;

    // get flat group size if present, else DefaultWgSize
    int16_t WGSizeVal = RTLDeviceInfoTy::DefaultWgSize;

    // get Kernel Descriptor if present.
    // Keep struct in sync wih getTgtAttributeStructQTy in CGOpenMPRuntime.cpp
    struct KernDescValType {
      uint16_t Version;
      uint16_t TSize;
      uint16_t WGSize;
    };
    struct KernDescValType KernDescVal;
    std::string KernDescNameStr(E->name);
    KernDescNameStr += "_kern_desc";
    const char *KernDescName = KernDescNameStr.c_str();

    void *KernDescPtr;
    uint32_t KernDescSize;
    void *CallStackAddr = nullptr;
    Err = interopGetSymbolInfo((char *)Image->ImageStart, ImgSize, KernDescName,
                               &KernDescPtr, &KernDescSize);

    if (Err == HSA_STATUS_SUCCESS) {
      if ((size_t)KernDescSize != sizeof(KernDescVal))
        DP("Loading global computation properties '%s' - size mismatch (%u != "
           "%lu)\n",
           KernDescName, KernDescSize, sizeof(KernDescVal));

      memcpy(&KernDescVal, KernDescPtr, (size_t)KernDescSize);

      // Check structure size against recorded size.
      if ((size_t)KernDescSize != KernDescVal.TSize)
        DP("KernDescVal size %lu does not match advertized size %d for '%s'\n",
           sizeof(KernDescVal), KernDescVal.TSize, KernDescName);

      DP("After loading global for %s KernDesc \n", KernDescName);
      DP("KernDesc: Version: %d\n", KernDescVal.Version);
      DP("KernDesc: TSize: %d\n", KernDescVal.TSize);
      DP("KernDesc: WG_Size: %d\n", KernDescVal.WGSize);

      if (KernDescVal.WGSize == 0) {
        KernDescVal.WGSize = RTLDeviceInfoTy::DefaultWgSize;
        DP("Setting KernDescVal.WG_Size to default %d\n", KernDescVal.WGSize);
      }
      WGSizeVal = KernDescVal.WGSize;
      DP("WGSizeVal %d\n", WGSizeVal);
      check("Loading KernDesc computation property", Err);
    } else {
      DP("Warning: Loading KernDesc '%s' - symbol not found, ", KernDescName);

      // Flat group size
      std::string WGSizeNameStr(E->name);
      WGSizeNameStr += "_wg_size";
      const char *WGSizeName = WGSizeNameStr.c_str();

      void *WGSizePtr;
      uint32_t WGSize;
      Err = interopGetSymbolInfo((char *)Image->ImageStart, ImgSize, WGSizeName,
                                 &WGSizePtr, &WGSize);

      if (Err == HSA_STATUS_SUCCESS) {
        if ((size_t)WGSize != sizeof(int16_t)) {
          DP("Loading global computation properties '%s' - size mismatch (%u "
             "!= "
             "%lu)\n",
             WGSizeName, WGSize, sizeof(int16_t));
          return NULL;
        }

        memcpy(&WGSizeVal, WGSizePtr, (size_t)WGSize);

        DP("After loading global for %s WGSize = %d\n", WGSizeName, WGSizeVal);

        if (WGSizeVal < RTLDeviceInfoTy::DefaultWgSize ||
            WGSizeVal > RTLDeviceInfoTy::MaxWgSize) {
          DP("Error wrong WGSize value specified in HSA code object file: "
             "%d\n",
             WGSizeVal);
          WGSizeVal = RTLDeviceInfoTy::DefaultWgSize;
        }
      } else {
        DP("Warning: Loading WGSize '%s' - symbol not found, "
           "using default value %d\n",
           WGSizeName, WGSizeVal);
      }

      check("Loading WGSize computation property", Err);
    }

    // Read execution mode from global in binary
    std::string ExecModeNameStr(E->name);
    ExecModeNameStr += "_exec_mode";
    const char *ExecModeName = ExecModeNameStr.c_str();

    void *ExecModePtr;
    uint32_t VarSize;
    Err = interopGetSymbolInfo((char *)Image->ImageStart, ImgSize, ExecModeName,
                               &ExecModePtr, &VarSize);

    if (Err == HSA_STATUS_SUCCESS) {
      if ((size_t)VarSize != sizeof(llvm::omp::OMPTgtExecModeFlags)) {
        DP("Loading global computation properties '%s' - size mismatch(%u != "
           "%lu)\n",
           ExecModeName, VarSize, sizeof(llvm::omp::OMPTgtExecModeFlags));
        return NULL;
      }

      memcpy(&ExecModeVal, ExecModePtr, (size_t)VarSize);

      DP("After loading global for %s ExecMode = %d\n", ExecModeName,
         ExecModeVal);

      if (ExecModeVal < llvm::omp::OMP_TGT_EXEC_MODE_GENERIC ||
          ExecModeVal > llvm::omp::OMP_TGT_EXEC_MODE_SPECIAL_RED) {
        DP("Error wrong exec_mode value specified in HSA code object file: "
           "%d\n",
           ExecModeVal);
        return NULL;
      }
    } else {
      DP("Loading global exec_mode '%s' - symbol missing, using default "
         "value "
         "GENERIC (1)\n",
         ExecModeName);
    }
    check("Loading computation property", Err);

    KernelsList.push_back(KernelTy(ExecModeVal, WGSizeVal, DeviceId,
                                   CallStackAddr, E->name, KernargSegmentSize,
                                   DeviceInfo().KernArgPool));
    __tgt_offload_entry Entry = *E;
    Entry.addr = (void *)&KernelsList.back();
    DeviceInfo().addOffloadEntry(DeviceId, Entry);
    DP("Entry point %ld maps to %s\n", E - HostBegin, E->name);
  }

  return DeviceInfo().getOffloadEntriesTable(DeviceId);
}

<<<<<<< HEAD
void *__tgt_rtl_data_alloc(int DeviceId, int64_t size, void *, int32_t kind) {
  void *ptr = nullptr;
=======
void *__tgt_rtl_data_alloc(int DeviceId, int64_t Size, void *, int32_t Kind) {
  void *Ptr = NULL;
>>>>>>> ce6dd4e8
  assert(DeviceId < DeviceInfo().NumberOfDevices && "Device ID too large");

  {
    // We don't have HSA-profiling timestamps for device allocation, so just get
    // the start and end system timestamps for OMPT
    OmptTimestampRAII AllocTimestamp;
    ptr = DeviceInfo().DeviceAllocators[DeviceId].allocate(size, nullptr,
                                                          (TargetAllocTy)kind);
  }
  if (kind == TARGET_ALLOC_SHARED) {
    __tgt_rtl_set_coarse_grain_mem_region(ptr, size);
  }

<<<<<<< HEAD
  DP("Tgt alloc data %ld bytes, (tgt:%016llx).\n", size,
     (long long unsigned)(Elf64_Addr)ptr);

  return ptr;
}

void *__tgt_rtl_data_lock(int DeviceId, void *TgtPtr, int64_t size) {
  void *ptr = TgtPtr;
  assert(DeviceId < DeviceInfo().NumberOfDevices && "Device ID too large");
  hsa_status_t err = HSA_STATUS_SUCCESS;

  err = lock_memory(&ptr, size);

  if (err != HSA_STATUS_SUCCESS) {
    DP("Error in tgt_rtl_data_lock\n");
    return nullptr;
  }

  DP("Tgt lock data %ld bytes, (tgt:%016llx).\n", size,
     (long long unsigned)(Elf64_Addr)ptr);

  return ptr;
}

void __tgt_rtl_data_unlock(int DeviceId, void *TgtPtr) {
  assert(DeviceId < DeviceInfo().NumberOfDevices && "Device ID too large");
  hsa_status_t err = HSA_STATUS_SUCCESS;

  err = unlock_memory(TgtPtr);

  if (err != HSA_STATUS_SUCCESS)
    DP("Error in tgt_rtl_data_unlock\n");

  DP("Tgt unlock data (tgt:%016llx).\n",
     (long long unsigned)(Elf64_Addr)TgtPtr);
}

int32_t __tgt_rtl_data_submit(int DeviceId, void *tgt_ptr, void *hst_ptr,
                              int64_t size) {
  assert(DeviceId < DeviceInfo().NumberOfDevices && "Device ID too large");
  AMDGPUAsyncInfoDataTy AsyncData;
  int32_t rc = dataSubmit(DeviceId, tgt_ptr, hst_ptr, size, AsyncData);
  if (rc != OFFLOAD_SUCCESS)
=======
  hsa_amd_memory_pool_t MemoryPool = DeviceInfo().getDeviceMemoryPool(DeviceId);
  hsa_status_t Err = hsa_amd_memory_pool_allocate(MemoryPool, Size, 0, &Ptr);
  DP("Tgt alloc data %ld bytes, (tgt:%016llx).\n", Size,
     (long long unsigned)(Elf64_Addr)Ptr);
  Ptr = (Err == HSA_STATUS_SUCCESS) ? Ptr : NULL;
  return Ptr;
}

int32_t __tgt_rtl_data_submit(int DeviceId, void *TgtPtr, void *HstPtr,
                              int64_t Size) {
  assert(DeviceId < DeviceInfo().NumberOfDevices && "Device ID too large");
  __tgt_async_info AsyncInfo;
  int32_t Rc = dataSubmit(DeviceId, TgtPtr, HstPtr, Size, &AsyncInfo);
  if (Rc != OFFLOAD_SUCCESS)
>>>>>>> ce6dd4e8
    return OFFLOAD_FAIL;

  AsyncData.waitToComplete();
  AsyncData.releaseResources();

  return rc;
}

int32_t __tgt_rtl_data_submit_async(int DeviceId, void *TgtPtr, void *HstPtr,
                                    int64_t Size, __tgt_async_info *AsyncInfo) {
  assert(DeviceId < DeviceInfo().NumberOfDevices && "Device ID too large");
  if (AsyncInfo) {
    initAsyncInfo(AsyncInfo);
    AMDGPUAsyncInfoDataTy AsyncData;
    int32_t rc = dataSubmit(DeviceId, TgtPtr, HstPtr, Size, AsyncData);
    reinterpret_cast<AMDGPUAsyncInfoQueueTy *>(AsyncInfo->Queue)
        ->addMapEnteringInfo(std::move(AsyncData));
    return rc;
  } else {
    return __tgt_rtl_data_submit(DeviceId, TgtPtr, HstPtr, Size);
  }
  return __tgt_rtl_data_submit(DeviceId, TgtPtr, HstPtr, Size);
}

<<<<<<< HEAD
int32_t __tgt_rtl_data_retrieve(int DeviceId, void *hst_ptr, void *tgt_ptr,
                                int64_t size) {
  assert(DeviceId < DeviceInfo().NumberOfDevices && "Device ID too large");
  AMDGPUAsyncInfoDataTy AsyncData;
  int32_t rc = dataRetrieve(DeviceId, hst_ptr, tgt_ptr, size, AsyncData);
  if (rc != OFFLOAD_SUCCESS)
=======
int32_t __tgt_rtl_data_retrieve(int DeviceId, void *HstPtr, void *TgtPtr,
                                int64_t Size) {
  assert(DeviceId < DeviceInfo().NumberOfDevices && "Device ID too large");
  __tgt_async_info AsyncInfo;
  int32_t Rc = dataRetrieve(DeviceId, HstPtr, TgtPtr, Size, &AsyncInfo);
  if (Rc != OFFLOAD_SUCCESS)
>>>>>>> ce6dd4e8
    return OFFLOAD_FAIL;

  AsyncData.waitToComplete();
  AsyncData.releaseResources();
  return rc;
}

int32_t __tgt_rtl_data_retrieve_async(int DeviceId, void *HstPtr, void *TgtPtr,
                                      int64_t Size,
                                      __tgt_async_info *AsyncInfo) {
<<<<<<< HEAD
  assert(DeviceId < DeviceInfo().NumberOfDevices && "Device ID too large");
  if (AsyncInfo) {
    initAsyncInfo(AsyncInfo);
    AMDGPUAsyncInfoDataTy AsyncData;
    AMDGPUAsyncInfoQueueTy *AsyncInfoQueue =
        reinterpret_cast<AMDGPUAsyncInfoQueueTy *>(AsyncInfo->Queue);

    // if data retrieve call is part of target region, wait for kernel to
    // complete
    if (AsyncInfoQueue->needToWaitForKernel())
      AsyncInfoQueue->getKernelInfo().waitToComplete();
    // OMPT_END for kernel goes here

    int32_t RC = dataRetrieve(DeviceId, HstPtr, TgtPtr, Size, AsyncData);
    reinterpret_cast<AMDGPUAsyncInfoQueueTy *>(AsyncInfo->Queue)
        ->addMapExitingInfo(std::move(AsyncData));
    return RC;
  } else
    return __tgt_rtl_data_retrieve(DeviceId, HstPtr, TgtPtr, Size);
=======
  assert(AsyncInfo && "AsyncInfo is nullptr");
  assert(DeviceId < DeviceInfo().NumberOfDevices && "Device ID too large");
  initAsyncInfo(AsyncInfo);
  return dataRetrieve(DeviceId, HstPtr, TgtPtr, Size, AsyncInfo);
>>>>>>> ce6dd4e8
}

int32_t __tgt_rtl_data_delete(int DeviceId, void *TgtPtr) {
  assert(DeviceId < DeviceInfo().NumberOfDevices && "Device ID too large");
<<<<<<< HEAD
  // We don't have HSA-profiling timestamps for device delete, so just get the
  // start and end system timestamps for OMPT
  OmptTimestampRAII DeleteTimestamp;
  return DeviceInfo().DeviceAllocators[DeviceId].dev_free(TgtPtr);
=======
  hsa_status_t Err;
  DP("Tgt free data (tgt:%016llx).\n", (long long unsigned)(Elf64_Addr)TgtPtr);
  Err = core::Runtime::Memfree(TgtPtr);
  if (Err != HSA_STATUS_SUCCESS) {
    DP("Error when freeing CUDA memory\n");
    return OFFLOAD_FAIL;
  }
  return OFFLOAD_SUCCESS;
>>>>>>> ce6dd4e8
}

int32_t __tgt_rtl_run_target_team_region(int32_t DeviceId, void *TgtEntryPtr,
                                         void **TgtArgs, ptrdiff_t *TgtOffsets,
                                         int32_t ArgNum, int32_t NumTeams,
                                         int32_t ThreadLimit,
                                         uint64_t LoopTripcount) {

<<<<<<< HEAD
  AMDGPUAsyncInfoQueueTy AsyncInfo;
=======
>>>>>>> ce6dd4e8
  DeviceInfo().LoadRunLock.lock_shared();
  int32_t Res = runRegionLocked(DeviceId, TgtEntryPtr, TgtArgs, TgtOffsets,
                                ArgNum, NumTeams, ThreadLimit, LoopTripcount,
				AsyncInfo);

  DeviceInfo().LoadRunLock.unlock_shared();
<<<<<<< HEAD
  AsyncInfo.waitForKernelCompletion();
=======
>>>>>>> ce6dd4e8
  return Res;
}

int32_t __tgt_rtl_run_target_region(int32_t DeviceId, void *TgtEntryPtr,
                                    void **TgtArgs, ptrdiff_t *TgtOffsets,
                                    int32_t ArgNum) {
  // use one team and one thread
  // fix thread num
  int32_t TeamNum = 1;
  int32_t ThreadLimit = 0; // use default
  return __tgt_rtl_run_target_team_region(DeviceId, TgtEntryPtr, TgtArgs,
                                          TgtOffsets, ArgNum, TeamNum,
                                          ThreadLimit, 0);
}

int32_t __tgt_rtl_run_target_team_region_async(
    int32_t DeviceId, void *TgtEntryPtr, void **TgtArgs, ptrdiff_t *TgtOffsets,
    int32_t ArgNum, int32_t NumTeams, int32_t ThreadLimit,
    uint64_t LoopTripcount, __tgt_async_info *AsyncInfo) {
  assert(AsyncInfo && "AsyncInfo is nullptr");
  initAsyncInfo(AsyncInfo);
  AMDGPUAsyncInfoQueueTy *AsyncInfoQueue =
      reinterpret_cast<AMDGPUAsyncInfoQueueTy *>(AsyncInfo->Queue);

  DeviceInfo().LoadRunLock.lock_shared();
  int32_t Res = runRegionLocked(DeviceId, TgtEntryPtr, TgtArgs, TgtOffsets,
                      ArgNum, NumTeams, ThreadLimit, LoopTripcount, *AsyncInfoQueue);

  DeviceInfo().LoadRunLock.unlock_shared();
  return Res;
}

int32_t __tgt_rtl_run_target_region_async(int32_t DeviceId, void *TgtEntryPtr,
                                          void **TgtArgs, ptrdiff_t *TgtOffsets,
                                          int32_t ArgNum,
                                          __tgt_async_info *AsyncInfo) {
  assert(AsyncInfo && "AsyncInfo is nullptr");
  initAsyncInfo(AsyncInfo);

  // use one team and one thread
  // fix thread num
  int32_t TeamNum = 1;
  int32_t ThreadLimit = 0; // use default
  return __tgt_rtl_run_target_team_region_async(DeviceId, TgtEntryPtr, TgtArgs,
                                                TgtOffsets, ArgNum, TeamNum,
                                                ThreadLimit, 0, AsyncInfo);
}

int32_t __tgt_rtl_synchronize(int32_t DeviceId, __tgt_async_info *AsyncInfo) {
  assert(AsyncInfo && "AsyncInfo is nullptr");

  // Cuda asserts that AsyncInfo->Queue is non-null, but this invariant
  // is not ensured by devices.cpp for amdgcn
  // assert(AsyncInfo->Queue && "AsyncInfo->Queue is nullptr");
  if (AsyncInfo->Queue) {
    AMDGPUAsyncInfoQueueTy *AMDGPUAsyncInfoQueue =
        reinterpret_cast<AMDGPUAsyncInfoQueueTy *>(AsyncInfo->Queue);
    AMDGPUAsyncInfoQueue->synchronize();
    finiAsyncInfo(AsyncInfo);
  }
  return OFFLOAD_SUCCESS;
}

// Register mapped or allocated memory (with omp_target_alloc or omp_alloc)
// as coarse grain
// \arg ptr is the base pointer of the region to be registered as coarse grain
// \arg size is the size of the memory region to be registered as coarse grain
int __tgt_rtl_set_coarse_grain_mem_region(void *ptr, int64_t size) {
  // track coarse grain memory pages in local table
  coarse_grain_mem_tab->insert((const uintptr_t)ptr, size);

  // Instruct ROCr that the [ptr, ptr+size-1] pages are
  // coarse grain
  hsa_amd_svm_attribute_pair_t tt;
  tt.attribute = HSA_AMD_SVM_ATTRIB_GLOBAL_FLAG;
  tt.value = HSA_AMD_SVM_GLOBAL_FLAG_COARSE_GRAINED;
  hsa_status_t err = hsa_amd_svm_attributes_set(ptr, size, &tt, 1);
  if (err != HSA_STATUS_SUCCESS) {
    return OFFLOAD_FAIL;
  }

  return OFFLOAD_SUCCESS;
}

// Query if [ptr, ptr+size] belongs to coarse grain memory region
int32_t __tgt_rtl_query_coarse_grain_mem_region(const void *ptr, int64_t size) {
  // if the table is not yet allocated, it means we have not yet gone through
  // an OpenMP pragma or API that would provoke intialization of the RTL
  if (!coarse_grain_mem_tab)
    return 0;

  return coarse_grain_mem_tab->contains((const uintptr_t)ptr, size);
}

// Make ptr accessible by all agents
int32_t __tgt_rtl_enable_access_to_all_agents(const void *ptr, int32_t) {
  if (!ptr)
    return OFFLOAD_FAIL;
  hsa_status_t err = hsa_amd_agents_allow_access(
      DeviceInfo().HSAAgents.size(), DeviceInfo().HSAAgents.data(), nullptr, ptr);
  if (err != HSA_STATUS_SUCCESS)
    return OFFLOAD_FAIL;
  return OFFLOAD_SUCCESS;
}
}

extern "C" {
// following are some utility functions used by hostrpc
hsa_status_t host_malloc(void **mem, size_t size) {
  return core::Runtime::HostMalloc(mem, size,
                                   DeviceInfo().HostFineGrainedMemoryPool);
}

hsa_status_t device_malloc(void **mem, size_t size, int DeviceId) {
  hsa_amd_memory_pool_t MemoryPool = DeviceInfo().getDeviceMemoryPool(DeviceId);
  return hsa_amd_memory_pool_allocate(MemoryPool, size, 0, mem);
}

hsa_status_t lock_memory(void **mem, size_t size) {
  void *lockedPtr = nullptr;
  hsa_status_t err = HSA_STATUS_SUCCESS;

  if (already_locked(*mem, &err, nullptr))
    return HSA_STATUS_SUCCESS;

  err = hsa_amd_memory_lock(*mem, size, nullptr, 0, (void **)&lockedPtr);
  if (err != HSA_STATUS_SUCCESS)
    return err;

  *mem = lockedPtr;
  return err;
}

hsa_status_t unlock_memory(void *mem) {
  hsa_status_t err = HSA_STATUS_SUCCESS;
  if (already_locked(mem, &err, nullptr))
    err = hsa_amd_memory_unlock(mem);
  return err;
}

hsa_status_t impl_free(void *mem) { return core::Runtime::Memfree(mem); }

hsa_status_t ftn_assign_wrapper(void *arg0, void *arg1, void *arg2, void *arg3,
                                void *arg4) {
  return core::Runtime::FtnAssignWrapper(arg0, arg1, arg2, arg3, arg4);
}
// This method is only used by hostrpc demo
hsa_status_t impl_memcpy_no_signal(void *dest, void *src, size_t size,
                                   int host2Device) {
  hsa_signal_t sig;
  hsa_status_t err = hsa_signal_create(0, 0, NULL, &sig);
  if (err != HSA_STATUS_SUCCESS) {
    return err;
  }

  const int deviceId = 0;
  hsa_agent_t device_agent = DeviceInfo().HSAAgents[deviceId];
  auto MemoryPool = DeviceInfo().HostFineGrainedMemoryPool;
  hsa_status_t r;
  bool userLocked;
  if (host2Device)
    r = impl_memcpy_h2d(sig, dest, src, size, device_agent, MemoryPool,
                        &userLocked);
  else
    r = impl_memcpy_d2h(sig, dest, src, size, device_agent, MemoryPool,
                        &userLocked);

  hsa_status_t rc = hsa_signal_destroy(sig);

  if (r != HSA_STATUS_SUCCESS) {
    return r;
  }
  if (rc != HSA_STATUS_SUCCESS) {
    return rc;
  }

  return HSA_STATUS_SUCCESS;
}

void __tgt_rtl_print_device_info(int32_t DeviceId) {
  // TODO: Assertion to see if DeviceId is correct
  // NOTE: We don't need to set context for print device info.

  DeviceInfo().printDeviceInfo(DeviceId, DeviceInfo().HSAAgents[DeviceId]);
}

} // extern "C"<|MERGE_RESOLUTION|>--- conflicted
+++ resolved
@@ -1340,17 +1340,11 @@
 
 pthread_mutex_t SignalPoolT::mutex = PTHREAD_MUTEX_INITIALIZER;
 
-<<<<<<< HEAD
 // Putting accesses to DeviceInfo global behind a function call prior
 // to changing to use init_plugin/deinit_plugin calls
-static RTLDeviceInfoTy DeviceInfoState;
-static RTLDeviceInfoTy& DeviceInfo() { return DeviceInfoState; }
 
 /// Global function for enabling/disabling queue profiling, used for OMPT trace
 /// records.
-void ompt_enable_queue_profiling(int enable) {
-  DeviceInfo().enableQueueProfiling(enable);
-=======
 static RTLDeviceInfoTy *DeviceInfoState = nullptr;
 static RTLDeviceInfoTy &DeviceInfo() { return *DeviceInfoState; }
 
@@ -1361,11 +1355,16 @@
              : OFFLOAD_FAIL;
 }
 
+void ompt_enable_queue_profiling(int enable) {
+  DeviceInfo().enableQueueProfiling(enable);
+}
+
 int32_t __tgt_rtl_deinit_plugin() {
+#if fixme
   if (DeviceInfoState)
     delete DeviceInfoState;
+#endif
   return OFFLOAD_SUCCESS;
->>>>>>> ce6dd4e8
 }
 
 namespace {
@@ -1782,12 +1781,7 @@
 }
 
 int32_t dataRetrieve(int32_t DeviceId, void *HstPtr, void *TgtPtr, int64_t Size,
-<<<<<<< HEAD
                      AMDGPUAsyncInfoDataTy &AsyncData) {
-=======
-                     __tgt_async_info *AsyncInfo) {
-  assert(AsyncInfo && "AsyncInfo is nullptr");
->>>>>>> ce6dd4e8
   assert(DeviceId < DeviceInfo().NumberOfDevices && "Device ID too large");
   // Return success if we are not copying back to host from target.
   if (!HstPtr)
@@ -1797,7 +1791,6 @@
      (long long unsigned)(Elf64_Addr)TgtPtr,
      (long long unsigned)(Elf64_Addr)HstPtr);
 
-<<<<<<< HEAD
   void *HstOrPoolPtr = prepareHstPtrForDataRetrieve(Size, HstPtr);
   assert(HstOrPoolPtr && "HstOrPoolPtr cannot be null");
 
@@ -1805,10 +1798,6 @@
   bool UserLocked;
   Err = DeviceInfo().freesignalpoolMemcpyD2H(HstOrPoolPtr, TgtPtr, (size_t)Size,
                                            DeviceId, Signal, UserLocked);
-=======
-  Err = DeviceInfo().freesignalpoolMemcpyD2H(HstPtr, TgtPtr, (size_t)Size,
-                                           DeviceId);
->>>>>>> ce6dd4e8
 
   if (Err != HSA_STATUS_SUCCESS) {
     DP("Error when copying data from device to host. Pointers: "
@@ -1852,7 +1841,6 @@
   DP("Submit data %ld bytes, (hst:%016llx) -> (tgt:%016llx).\n", Size,
      (long long unsigned)(Elf64_Addr)HstPtr,
      (long long unsigned)(Elf64_Addr)TgtPtr);
-<<<<<<< HEAD
 
   void *HstOrPoolPtr = prepareHstPtrForDataSubmit(Size, HstPtr);
   assert(HstOrPoolPtr && "HstOrPoolPtr cannot be null");
@@ -1861,10 +1849,6 @@
   bool UserLocked;
   Err = DeviceInfo().freesignalpoolMemcpyH2D(TgtPtr, HstOrPoolPtr, (size_t)Size,
                                            DeviceId, Signal, UserLocked);
-=======
-  Err = DeviceInfo().freesignalpoolMemcpyH2D(TgtPtr, HstPtr, (size_t)Size,
-                                           DeviceId);
->>>>>>> ce6dd4e8
   if (Err != HSA_STATUS_SUCCESS) {
     DP("Error when copying data from host to device. Pointers: "
        "host = 0x%016lx, device = 0x%016lx, size = %lld\n",
@@ -2149,7 +2133,6 @@
   /*
    * Set limit based on ThreadsPerGroup and GroupsPerDevice
    */
-<<<<<<< HEAD
   int NumGroups = 0;
   int ThreadsPerGroup = 0;
 
@@ -2161,17 +2144,6 @@
                 LoopTripcount, // From run_region arg
                 DeviceInfo().NumTeams[KernelInfo->DeviceId],
                 DeviceInfo().ComputeUnits[KernelInfo->DeviceId]);
-=======
-  LaunchVals LV =
-      getLaunchVals(DeviceInfo().WarpSize[DeviceId], DeviceInfo().Env,
-                    KernelInfo->ConstWGSize, KernelInfo->ExecutionMode,
-                    NumTeams,      // From run_region arg
-                    ThreadLimit,   // From run_region arg
-                    LoopTripcount, // From run_region arg
-                    DeviceInfo().NumTeams[KernelInfo->DeviceId]);
-  const int GridSize = LV.GridSize;
-  const int WorkgroupSize = LV.WorkgroupSize;
->>>>>>> ce6dd4e8
 
   if (print_kernel_trace >= LAUNCH) {
     // enum modes are SPMD, GENERIC, NONE 0,1,2
@@ -2310,19 +2282,9 @@
     // accessed any more
     hsa_signal_store_relaxed(Queue->doorbell_signal, PacketId);
 
-<<<<<<< HEAD
     // wait for completion, then free signal and kernarg
     AsyncInfo.addKernelLaunchInfo(AMDGPUAsyncInfoComputeTy(
         S, DeviceInfo().HSAAgents[DeviceId], ArgPool, KernArg));
-=======
-    while (hsa_signal_wait_scacquire(S, HSA_SIGNAL_CONDITION_EQ, 0, UINT64_MAX,
-                                     HSA_WAIT_STATE_BLOCKED) != 0)
-      ;
-
-    assert(ArgPool);
-    ArgPool->deallocate(KernArg);
-    DeviceInfo().FreeSignalPool.push(S);
->>>>>>> ce6dd4e8
   }
 
   DP("Kernel completed\n");
@@ -2628,7 +2590,6 @@
           return HSA_STATUS_ERROR;
         }
 
-<<<<<<< HEAD
         hsa_signal_t Signal;
         bool UserLocked;
         Err = DeviceInfo().freesignalpoolMemcpyH2D(StatePtr, &HostDeviceEnv,
@@ -2640,10 +2601,6 @@
                                         StatePtrSize, UserLocked);
         Err = AsyncInfo.waitToComplete();
         return Err;
-=======
-        return DeviceInfo().freesignalpoolMemcpyH2D(StatePtr, &HostDeviceEnv,
-                                                  StatePtrSize, DeviceId);
->>>>>>> ce6dd4e8
       }
     }
     return HSA_STATUS_SUCCESS;
@@ -2710,16 +2667,10 @@
   hsa_signal_t signal;
   void *kernarg_address = nullptr;
 
-<<<<<<< HEAD
   hsa_queue_t *Queue = DeviceInfo().HSAQueueSchedulers[DeviceId].next();
   if (!Queue) {
     DP("Failed to get the queue instance.\n");
     return OFFLOAD_FAIL;
-=======
-  auto TripleTargetID = llvm::StringRef(TargetID);
-  if (TripleTargetID.consume_front("amdgcn-amd-amdhsa")) {
-    DeviceInfo().TargetID.push_back(TripleTargetID.ltrim('-').str());
->>>>>>> ce6dd4e8
   }
 
   uint64_t packet_id = acquire_available_packet_id(Queue);
@@ -2821,15 +2772,15 @@
   return elfMachineIdIsAmdgcn(Image);
 }
 
-<<<<<<< HEAD
 int __tgt_rtl_number_of_team_procs(int DeviceId) {
   return DeviceInfo().ComputeUnits[DeviceId];
-=======
+}
+
 int32_t __tgt_rtl_is_valid_binary_info(__tgt_device_image *image,
                                        __tgt_image_info *info) {
   if (!__tgt_rtl_is_valid_binary(image))
     return false;
-
+#if FIXME
   // A subarchitecture was not specified. Assume it is compatible.
   if (!info->Arch)
     return true;
@@ -2849,8 +2800,8 @@
   }
   DP("Image has Target ID compatible with the current environment: %s\n",
      info->Arch);
+#endif
   return true;
->>>>>>> ce6dd4e8
 }
 
 int __tgt_rtl_number_of_devices() {
@@ -3008,11 +2959,7 @@
        DeviceInfo().ThreadsPerGroup[DeviceId]);
   }
 
-<<<<<<< HEAD
   DP("Device %d: default limit for groupsPerDevice %d & ThreadsPerGroup %d\n",
-=======
-  DP("Device %d: default limit for groupsPerDevice %d & threadsPerGroup %d\n",
->>>>>>> ce6dd4e8
      DeviceId, DeviceInfo().GroupsPerDevice[DeviceId],
      DeviceInfo().ThreadsPerGroup[DeviceId]);
 
@@ -3021,7 +2968,6 @@
      DeviceInfo().GroupsPerDevice[DeviceId],
      DeviceInfo().GroupsPerDevice[DeviceId] *
          DeviceInfo().ThreadsPerGroup[DeviceId]);
-<<<<<<< HEAD
 
   // Initialize memspace table to keep track of coarse grain memory regions
   // in USM mode
@@ -3037,8 +2983,6 @@
       std::string ompt_gpu_type("AMD "); ompt_gpu_type += GetInfoName;
       const char *type = ompt_gpu_type.c_str();
       ompt_device_callbacks.ompt_callback_device_initialize(DeviceId, type););
-=======
->>>>>>> ce6dd4e8
 
   return OFFLOAD_SUCCESS;
 }
@@ -3202,15 +3146,10 @@
         }
 
         // write ptr to device memory so it can be used by later kernels
-<<<<<<< HEAD
         hsa_signal_t Signal;
         bool UserLocked;
         Err = DeviceInfo().freesignalpoolMemcpyH2D(StatePtr, &Ptr, sizeof(void *),
                                                  DeviceId, Signal, UserLocked);
-=======
-        Err = DeviceInfo().freesignalpoolMemcpyH2D(StatePtr, &Ptr, sizeof(void *),
-                                                 DeviceId);
->>>>>>> ce6dd4e8
         if (Err != HSA_STATUS_SUCCESS) {
           DP("memcpy install of state_ptr failed\n");
           return NULL;
@@ -3278,15 +3217,10 @@
         // If unified memory is present any target link variables
         // can access host addresses directly. There is no longer a
         // need for device copies.
-<<<<<<< HEAD
         hsa_signal_t Signal;
         bool UserLocked;
         Err = DeviceInfo().freesignalpoolMemcpyH2D(Varptr, E->addr,
           sizeof(void *), DeviceId, Signal, UserLocked);
-=======
-        Err = DeviceInfo().freesignalpoolMemcpyH2D(Varptr, E->addr,
-                                                 sizeof(void *), DeviceId);
->>>>>>> ce6dd4e8
         if (Err != HSA_STATUS_SUCCESS)
           DP("Error when copying USM\n");
 
@@ -3463,13 +3397,8 @@
   return DeviceInfo().getOffloadEntriesTable(DeviceId);
 }
 
-<<<<<<< HEAD
 void *__tgt_rtl_data_alloc(int DeviceId, int64_t size, void *, int32_t kind) {
   void *ptr = nullptr;
-=======
-void *__tgt_rtl_data_alloc(int DeviceId, int64_t Size, void *, int32_t Kind) {
-  void *Ptr = NULL;
->>>>>>> ce6dd4e8
   assert(DeviceId < DeviceInfo().NumberOfDevices && "Device ID too large");
 
   {
@@ -3483,7 +3412,6 @@
     __tgt_rtl_set_coarse_grain_mem_region(ptr, size);
   }
 
-<<<<<<< HEAD
   DP("Tgt alloc data %ld bytes, (tgt:%016llx).\n", size,
      (long long unsigned)(Elf64_Addr)ptr);
 
@@ -3527,22 +3455,6 @@
   AMDGPUAsyncInfoDataTy AsyncData;
   int32_t rc = dataSubmit(DeviceId, tgt_ptr, hst_ptr, size, AsyncData);
   if (rc != OFFLOAD_SUCCESS)
-=======
-  hsa_amd_memory_pool_t MemoryPool = DeviceInfo().getDeviceMemoryPool(DeviceId);
-  hsa_status_t Err = hsa_amd_memory_pool_allocate(MemoryPool, Size, 0, &Ptr);
-  DP("Tgt alloc data %ld bytes, (tgt:%016llx).\n", Size,
-     (long long unsigned)(Elf64_Addr)Ptr);
-  Ptr = (Err == HSA_STATUS_SUCCESS) ? Ptr : NULL;
-  return Ptr;
-}
-
-int32_t __tgt_rtl_data_submit(int DeviceId, void *TgtPtr, void *HstPtr,
-                              int64_t Size) {
-  assert(DeviceId < DeviceInfo().NumberOfDevices && "Device ID too large");
-  __tgt_async_info AsyncInfo;
-  int32_t Rc = dataSubmit(DeviceId, TgtPtr, HstPtr, Size, &AsyncInfo);
-  if (Rc != OFFLOAD_SUCCESS)
->>>>>>> ce6dd4e8
     return OFFLOAD_FAIL;
 
   AsyncData.waitToComplete();
@@ -3567,21 +3479,12 @@
   return __tgt_rtl_data_submit(DeviceId, TgtPtr, HstPtr, Size);
 }
 
-<<<<<<< HEAD
 int32_t __tgt_rtl_data_retrieve(int DeviceId, void *hst_ptr, void *tgt_ptr,
                                 int64_t size) {
   assert(DeviceId < DeviceInfo().NumberOfDevices && "Device ID too large");
   AMDGPUAsyncInfoDataTy AsyncData;
   int32_t rc = dataRetrieve(DeviceId, hst_ptr, tgt_ptr, size, AsyncData);
   if (rc != OFFLOAD_SUCCESS)
-=======
-int32_t __tgt_rtl_data_retrieve(int DeviceId, void *HstPtr, void *TgtPtr,
-                                int64_t Size) {
-  assert(DeviceId < DeviceInfo().NumberOfDevices && "Device ID too large");
-  __tgt_async_info AsyncInfo;
-  int32_t Rc = dataRetrieve(DeviceId, HstPtr, TgtPtr, Size, &AsyncInfo);
-  if (Rc != OFFLOAD_SUCCESS)
->>>>>>> ce6dd4e8
     return OFFLOAD_FAIL;
 
   AsyncData.waitToComplete();
@@ -3592,7 +3495,6 @@
 int32_t __tgt_rtl_data_retrieve_async(int DeviceId, void *HstPtr, void *TgtPtr,
                                       int64_t Size,
                                       __tgt_async_info *AsyncInfo) {
-<<<<<<< HEAD
   assert(DeviceId < DeviceInfo().NumberOfDevices && "Device ID too large");
   if (AsyncInfo) {
     initAsyncInfo(AsyncInfo);
@@ -3612,31 +3514,14 @@
     return RC;
   } else
     return __tgt_rtl_data_retrieve(DeviceId, HstPtr, TgtPtr, Size);
-=======
-  assert(AsyncInfo && "AsyncInfo is nullptr");
-  assert(DeviceId < DeviceInfo().NumberOfDevices && "Device ID too large");
-  initAsyncInfo(AsyncInfo);
-  return dataRetrieve(DeviceId, HstPtr, TgtPtr, Size, AsyncInfo);
->>>>>>> ce6dd4e8
 }
 
 int32_t __tgt_rtl_data_delete(int DeviceId, void *TgtPtr) {
   assert(DeviceId < DeviceInfo().NumberOfDevices && "Device ID too large");
-<<<<<<< HEAD
   // We don't have HSA-profiling timestamps for device delete, so just get the
   // start and end system timestamps for OMPT
   OmptTimestampRAII DeleteTimestamp;
   return DeviceInfo().DeviceAllocators[DeviceId].dev_free(TgtPtr);
-=======
-  hsa_status_t Err;
-  DP("Tgt free data (tgt:%016llx).\n", (long long unsigned)(Elf64_Addr)TgtPtr);
-  Err = core::Runtime::Memfree(TgtPtr);
-  if (Err != HSA_STATUS_SUCCESS) {
-    DP("Error when freeing CUDA memory\n");
-    return OFFLOAD_FAIL;
-  }
-  return OFFLOAD_SUCCESS;
->>>>>>> ce6dd4e8
 }
 
 int32_t __tgt_rtl_run_target_team_region(int32_t DeviceId, void *TgtEntryPtr,
@@ -3645,20 +3530,14 @@
                                          int32_t ThreadLimit,
                                          uint64_t LoopTripcount) {
 
-<<<<<<< HEAD
   AMDGPUAsyncInfoQueueTy AsyncInfo;
-=======
->>>>>>> ce6dd4e8
   DeviceInfo().LoadRunLock.lock_shared();
   int32_t Res = runRegionLocked(DeviceId, TgtEntryPtr, TgtArgs, TgtOffsets,
                                 ArgNum, NumTeams, ThreadLimit, LoopTripcount,
 				AsyncInfo);
 
   DeviceInfo().LoadRunLock.unlock_shared();
-<<<<<<< HEAD
   AsyncInfo.waitForKernelCompletion();
-=======
->>>>>>> ce6dd4e8
   return Res;
 }
 
