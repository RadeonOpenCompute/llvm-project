//===--- amdgpu/src/rtl.cpp --------------------------------------- C++ -*-===//
//
// Part of the LLVM Project, under the Apache License v2.0 with LLVM Exceptions.
// See https://llvm.org/LICENSE.txt for license information.
// SPDX-License-Identifier: Apache-2.0 WITH LLVM-exception
// Modifications Copyright (c) 2022 Advanced Micro Devices, Inc. All rights reserved.
// Notified per clause 4(b) of the license.
//
//===----------------------------------------------------------------------===//
//
// RTL for AMD hsa machine
//
//===----------------------------------------------------------------------===//

#include "llvm/ADT/StringMap.h"
#include "llvm/ADT/StringRef.h"
#include "llvm/Frontend/OpenMP/OMPConstants.h"
#include "llvm/Frontend/OpenMP/OMPGridValues.h"
#include "llvm/Object/ELF.h"
#include "llvm/Object/ELFObjectFile.h"

#include <algorithm>
#include <assert.h>
#include <cstdio>
#include <cstdlib>
#include <cstring>
#include <dlfcn.h>
#include <functional>
#include <list>
#include <memory>
#include <mutex>
#include <shared_mutex>
#include <unordered_map>
#include <vector>

#include "ELFSymbols.h"
#include "impl_runtime.h"
#include "interop_hsa.h"

#include "internal.h"
#include "rt.h"
#include "small_pool.h"

#include "DeviceEnvironment.h"
#include "get_elf_mach_gfx_name.h"
#include "memtype.h"
#include "omptargetplugin.h"
#include "print_tracing.h"
#include "trace.h"

#include "MemoryManager.h"

#include "utils.h"

using namespace llvm;
using namespace llvm::object;
using namespace llvm::ELF;

#ifdef OMPT_SUPPORT
#include <ompt_device_callbacks.h>
#define OMPT_IF_ENABLED(stmts)                                                 \
  do {                                                                         \
    if (ompt_device_callbacks.is_enabled()) {                                  \
      stmts                                                                    \
    }                                                                          \
  } while (0)
#define OMPT_IF_TRACING_ENABLED(stmts)                                         \
  do {                                                                         \
    if (ompt_device_callbacks.is_tracing_enabled()) {                          \
      stmts                                                                    \
    }                                                                          \
  } while (0)
#else
#define OMPT_IF_ENABLED(stmts)
#define OMPT_IF_TRACING_ENABLED(stmts)
#endif

/// Libomptarget function that will be used to set num_teams in trace records.
typedef void (*libomptarget_ompt_set_granted_teams_t)(uint32_t);
libomptarget_ompt_set_granted_teams_t ompt_set_granted_teams_fn = nullptr;
std::mutex granted_teams_mtx;

/// Libomptarget function that will be used to set timestamps in trace records.
typedef void (*libomptarget_ompt_set_timestamp_t)(uint64_t start, uint64_t end);
libomptarget_ompt_set_timestamp_t ompt_set_timestamp_fn = nullptr;
std::mutex ompt_set_timestamp_mtx;

// hostrpc interface, FIXME: consider moving to its own include these are
// statically linked into amdgpu/plugin if present from hostrpc_services.a,
// linked as --whole-archive to override the weak symbols that are used to
// implement a fallback for toolchains that do not yet have a hostrpc library.
extern "C" {
uint64_t hostrpc_assign_buffer(hsa_agent_t Agent, hsa_queue_t *ThisQ,
                               uint32_t DeviceId);
void hostrpcStatInit(const char *);
void printHostRPCCallCount();
hsa_status_t hostrpc_init();
hsa_status_t hostrpc_terminate();

__attribute__((weak)) hsa_status_t hostrpc_init() { return HSA_STATUS_SUCCESS; }
__attribute__((weak)) hsa_status_t hostrpc_terminate() {
  return HSA_STATUS_SUCCESS;
}
__attribute__((weak)) uint64_t hostrpc_assign_buffer(hsa_agent_t, hsa_queue_t *,
                                                     uint32_t DeviceId) {
  DP("Warning: Attempting to assign hostrpc to device %u, but hostrpc library "
     "missing\n",
     DeviceId);
  return 0;
}
}

// Heuristic parameters used for kernel launch
// Number of teams per CU to allow scheduling flexibility
static const unsigned DefaultTeamsPerCU = 4;

// Data structure used to keep track of coarse grain memory regions
AMDGPUMemTypeBitFieldTable *coarse_grain_mem_tab = nullptr;

int print_kernel_trace;

#ifdef OMPTARGET_DEBUG
#define check(msg, status)                                                     \
  if (status != HSA_STATUS_SUCCESS) {                                          \
    DP(#msg " failed\n");                                                      \
  } else {                                                                     \
    DP(#msg " succeeded\n");                                                   \
  }
#else
#define check(msg, status)                                                     \
  {}
#endif

#include "elf_common.h"

namespace hsa {
template <typename C> hsa_status_t iterate_agents(C Cb) {
  auto L = [](hsa_agent_t Agent, void *Data) -> hsa_status_t {
    C *Unwrapped = static_cast<C *>(Data);
    return (*Unwrapped)(Agent);
  };
  return hsa_iterate_agents(L, static_cast<void *>(&Cb));
}

template <typename C>
hsa_status_t amd_agent_iterate_memory_pools(hsa_agent_t Agent, C Cb) {
  auto L = [](hsa_amd_memory_pool_t MemoryPool, void *Data) -> hsa_status_t {
    C *Unwrapped = static_cast<C *>(Data);
    return (*Unwrapped)(MemoryPool);
  };

  return hsa_amd_agent_iterate_memory_pools(Agent, L, static_cast<void *>(&Cb));
}

} // namespace hsa

/// Keep entries table per device
struct FuncOrGblEntryTy {
  __tgt_target_table Table;
  std::vector<__tgt_offload_entry> Entries;
};

typedef enum { INIT = 1, FINI } initORfini;

typedef struct DeviceImageTy {
  int size;
  bool initfini;
  DeviceImageTy() {
    size = 0;
    initfini = false;
  }
  DeviceImageTy(int s, bool init_fini) {
    size = s;
    initfini = init_fini;
  }
  ~DeviceImageTy() {}
} Image_t;

struct KernelArgPool {
private:
  static pthread_mutex_t Mutex;

public:
  uint32_t KernargSegmentSize;
  void *KernargRegion = nullptr;
  std::queue<int> FreeKernargSegments;
  uint16_t CodeObjectVersion;

  uint32_t kernargSizeIncludingImplicit() {
    return KernargSegmentSize + implicitArgsSize(CodeObjectVersion);
  }

  ~KernelArgPool() {
    if (KernargRegion) {
      auto R = hsa_amd_memory_pool_free(KernargRegion);
      if (R != HSA_STATUS_SUCCESS) {
        DP("hsa_amd_memory_pool_free failed: %s\n", get_error_string(R));
      }
    }
  }

  // Can't really copy or move a mutex
  KernelArgPool() = default;
  KernelArgPool(const KernelArgPool &) = delete;
  KernelArgPool(KernelArgPool &&) = delete;

  KernelArgPool(uint32_t KernargSegmentSize, hsa_amd_memory_pool_t &MemoryPool,
                uint16_t CodeObjectVersion)
      : KernargSegmentSize(KernargSegmentSize),
        CodeObjectVersion(CodeObjectVersion) {

    // impl uses one pool per kernel for all gpus, with a fixed upper size
    // preserving that exact scheme here, including the queue<int>

    hsa_status_t Err = hsa_amd_memory_pool_allocate(
        MemoryPool, kernargSizeIncludingImplicit() * MAX_NUM_KERNELS, 0,
        &KernargRegion);

    if (Err != HSA_STATUS_SUCCESS) {
      DP("hsa_amd_memory_pool_allocate failed: %s\n", get_error_string(Err));
      KernargRegion = nullptr; // paranoid
      return;
    }

    Err = core::allow_access_to_all_gpu_agents(KernargRegion);
    if (Err != HSA_STATUS_SUCCESS) {
      DP("hsa allow_access_to_all_gpu_agents failed: %s\n",
         get_error_string(Err));
      auto R = hsa_amd_memory_pool_free(KernargRegion);
      if (R != HSA_STATUS_SUCCESS) {
        // if free failed, can't do anything more to resolve it
        DP("hsa memory poll free failed: %s\n", get_error_string(Err));
      }
      KernargRegion = nullptr;
      return;
    }

    for (int I = 0; I < MAX_NUM_KERNELS; I++) {
      FreeKernargSegments.push(I);
    }
  }

  void *allocate(uint64_t ArgNum) {
#if DBG_KERGN_ARGS
    assert((ArgNum * sizeof(void *)) == KernargSegmentSize);
#endif
    Lock L(&Mutex);
    void *Res = nullptr;
    if (!FreeKernargSegments.empty()) {

      int FreeIdx = FreeKernargSegments.front();
      Res = static_cast<void *>(static_cast<char *>(KernargRegion) +
                                (FreeIdx * kernargSizeIncludingImplicit()));
      assert(FreeIdx == pointerToIndex(Res));
      FreeKernargSegments.pop();
    }
    return Res;
  }

  void deallocate(void *Ptr) {
    Lock L(&Mutex);
    int Idx = pointerToIndex(Ptr);
    FreeKernargSegments.push(Idx);
  }

private:
  int pointerToIndex(void *Ptr) {
    ptrdiff_t Bytes =
        static_cast<char *>(Ptr) - static_cast<char *>(KernargRegion);
    assert(Bytes >= 0);
    assert(Bytes % kernargSizeIncludingImplicit() == 0);
    return Bytes / kernargSizeIncludingImplicit();
  }
  struct Lock {
    Lock(pthread_mutex_t *M) : M(M) { pthread_mutex_lock(M); }
    ~Lock() { pthread_mutex_unlock(M); }
    pthread_mutex_t *M;
  };
};
pthread_mutex_t KernelArgPool::Mutex = PTHREAD_MUTEX_INITIALIZER;

std::unordered_map<std::string /*kernel*/, std::unique_ptr<KernelArgPool>>
    KernelArgPoolMap;

/// Use a single entity to encode a kernel and a set of flags
struct KernelTy {
  llvm::omp::OMPTgtExecModeFlags ExecutionMode;
  int16_t ConstWGSize;
  int32_t DeviceId;
  void *CallStackAddr = nullptr;
  const char *Name;

  KernelTy(llvm::omp::OMPTgtExecModeFlags ExecutionMode, int16_t ConstWgSize,
           int32_t DeviceId, void *CallStackAddr, const char *Name,
           uint32_t KernargSegmentSize,
           hsa_amd_memory_pool_t &KernArgMemoryPool, uint16_t CodeObjectVersion)
      : ExecutionMode(ExecutionMode), ConstWGSize(ConstWgSize),
        DeviceId(DeviceId), CallStackAddr(CallStackAddr), Name(Name) {
    DP("Construct kernelinfo: ExecMode %d\n", ExecutionMode);

    std::string N(Name);
    if (KernelArgPoolMap.find(N) == KernelArgPoolMap.end()) {
      KernelArgPoolMap.insert(std::make_pair(
          N, std::unique_ptr<KernelArgPool>(new KernelArgPool(
                 KernargSegmentSize, KernArgMemoryPool, CodeObjectVersion))));
    }
  }
};

/// List that contains all the kernels.
/// FIXME: we may need this to be per device and per library.
std::list<KernelTy> KernelsList;

template <typename Callback> static hsa_status_t findAgents(Callback CB) {

  hsa_status_t Err =
      hsa::iterate_agents([&](hsa_agent_t Agent) -> hsa_status_t {
        hsa_device_type_t DeviceType;
        // get_info fails iff HSA runtime not yet initialized
        hsa_status_t Err =
            hsa_agent_get_info(Agent, HSA_AGENT_INFO_DEVICE, &DeviceType);

        if (Err != HSA_STATUS_SUCCESS) {
          if (print_kernel_trace > 0)
            DP("rtl.cpp: err %s\n", get_error_string(Err));

          return Err;
        }

        CB(DeviceType, Agent);
        return HSA_STATUS_SUCCESS;
      });

  // iterate_agents fails iff HSA runtime not yet initialized
  if (print_kernel_trace > 0 && Err != HSA_STATUS_SUCCESS) {
    DP("rtl.cpp: err %s\n", get_error_string(Err));
  }

  return Err;
}

static void callbackQueue(hsa_status_t Status, hsa_queue_t *Source,
                          void *Data) {
  if (Status != HSA_STATUS_SUCCESS) {
    const char *StatusString;
    if (hsa_status_string(Status, &StatusString) != HSA_STATUS_SUCCESS) {
      StatusString = "unavailable";
    }
    DP("[%s:%d] GPU error in queue %p %d (%s)\n", __FILE__, __LINE__, Source,
       Status, StatusString);
    abort();
  }
}

namespace core {

void launchInitFiniKernel(int32_t, void *, const size_t &, const initORfini);

namespace {

bool checkResult(hsa_status_t Err, const char *ErrMsg) {
  if (Err == HSA_STATUS_SUCCESS)
    return true;

  REPORT("%s", ErrMsg);
  REPORT("%s", get_error_string(Err));
  return false;
}

void packetStoreRelease(uint32_t *Packet, uint16_t Header, uint16_t Rest) {
  __atomic_store_n(Packet, Header | (Rest << 16), __ATOMIC_RELEASE);
}

uint16_t createHeader() {
  uint16_t Header = HSA_PACKET_TYPE_KERNEL_DISPATCH << HSA_PACKET_HEADER_TYPE;
  // header |= 1 << 8; // set barrier bit?
  Header |= HSA_FENCE_SCOPE_SYSTEM << HSA_PACKET_HEADER_ACQUIRE_FENCE_SCOPE;
  Header |= HSA_FENCE_SCOPE_SYSTEM << HSA_PACKET_HEADER_RELEASE_FENCE_SCOPE;
  return Header;
}

uint16_t create_BarrierAND_header() {
  uint16_t header = HSA_PACKET_TYPE_BARRIER_AND << HSA_PACKET_HEADER_TYPE;
  header |= HSA_FENCE_SCOPE_SYSTEM << HSA_PACKET_HEADER_ACQUIRE_FENCE_SCOPE;
  header |= HSA_FENCE_SCOPE_SYSTEM << HSA_PACKET_HEADER_RELEASE_FENCE_SCOPE;
  return header;
}

static uint64_t acquire_available_packet_id(hsa_queue_t *Queue) {
  uint64_t packet_id = hsa_queue_add_write_index_relaxed(Queue, 1);
  bool full = true;
  while (full) {
    full =
        packet_id >= (Queue->size + hsa_queue_load_read_index_scacquire(Queue));
  }
  return packet_id;
}

hsa_status_t isValidMemoryPool(hsa_amd_memory_pool_t MemoryPool) {
  bool AllocAllowed = false;
  hsa_status_t Err = hsa_amd_memory_pool_get_info(
      MemoryPool, HSA_AMD_MEMORY_POOL_INFO_RUNTIME_ALLOC_ALLOWED,
      &AllocAllowed);
  if (Err != HSA_STATUS_SUCCESS) {
    DP("Alloc allowed in memory pool check failed: %s\n",
       get_error_string(Err));
    return Err;
  }

  size_t Size = 0;
  Err = hsa_amd_memory_pool_get_info(MemoryPool, HSA_AMD_MEMORY_POOL_INFO_SIZE,
                                     &Size);
  if (Err != HSA_STATUS_SUCCESS) {
    DP("Get memory pool size failed: %s\n", get_error_string(Err));
    return Err;
  }

  return (AllocAllowed && Size > 0) ? HSA_STATUS_SUCCESS : HSA_STATUS_ERROR;
}

hsa_status_t addMemoryPool(hsa_amd_memory_pool_t MemoryPool, void *Data) {
  std::vector<hsa_amd_memory_pool_t> *Result =
      static_cast<std::vector<hsa_amd_memory_pool_t> *>(Data);

  hsa_status_t Err;
  if ((Err = isValidMemoryPool(MemoryPool)) != HSA_STATUS_SUCCESS) {
    return Err;
  }

  Result->push_back(MemoryPool);
  return HSA_STATUS_SUCCESS;
}

} // namespace
} // namespace core

struct EnvironmentVariables {
  int NumTeams;
  int TeamLimit;
  int TeamThreadLimit;
  int MaxTeamsDefault;
  int DynamicMemSize;
  int MaxHWQueues;
};

template <uint32_t wavesize>
static constexpr const llvm::omp::GV &getGridValue() {
  return llvm::omp::getAMDGPUGridValues<wavesize>();
}

struct HSALifetime {
  // Wrapper around HSA used to ensure it is constructed before other types
  // and destructed after, which means said other types can use raii for
  // cleanup without risking running outside of the lifetime of HSA
  const hsa_status_t S;

  bool HSAInitSuccess() { return S == HSA_STATUS_SUCCESS; }
  HSALifetime() : S(hsa_init()) {}

  ~HSALifetime() {
    if (S == HSA_STATUS_SUCCESS) {
      hsa_status_t Err = hsa_shut_down();
      if (Err != HSA_STATUS_SUCCESS) {
        // Can't call into HSA to get a string from the integer
        DP("Shutting down HSA failed: %d\n", Err);
      }
    }
  }
};

// Handle scheduling of multiple hsa_queue's per device to
// multiple threads (one scheduler per device)
class HSAQueueScheduler {

public:
  HSAQueueScheduler(int maxHWQueues) : MaxHWQueues(maxHWQueues), Current(0) {
    HSAQueues.resize(maxHWQueues);
  }

  HSAQueueScheduler(const HSAQueueScheduler &) = delete;

  HSAQueueScheduler(HSAQueueScheduler &&Q) {
    MaxHWQueues = Q.MaxHWQueues;
    HSAQueues.resize(MaxHWQueues);

    Current = Q.Current.load();

    for (uint8_t I = 0; I < MaxHWQueues; I++) {
      HSAQueues[I] = Q.HSAQueues[I];
      Q.HSAQueues[I] = nullptr;
    }
  }

  // \return false if any HSA queue creation fails
  bool createQueues(hsa_agent_t HSAAgent, uint32_t QueueSize) {
    for (uint8_t I = 0; I < MaxHWQueues; I++) {
      hsa_queue_t *Q = nullptr;
      hsa_status_t Rc =
          hsa_queue_create(HSAAgent, QueueSize, HSA_QUEUE_TYPE_MULTI,
                           callbackQueue, NULL, UINT32_MAX, UINT32_MAX, &Q);
      if (Rc != HSA_STATUS_SUCCESS) {
        DP("Failed to create HSA queue %d\n", I);
        return false;
      }
      HSAQueues[I] = Q;
    }
    return true;
  }

  ~HSAQueueScheduler() {
    for (uint8_t I = 0; I < MaxHWQueues; I++) {
      if (HSAQueues[I]) {
        hsa_status_t Err = hsa_queue_destroy(HSAQueues[I]);
        if (Err != HSA_STATUS_SUCCESS)
          DP("Error destroying HSA queue");
      }
    }
  }

  // \return next queue to use for device
  hsa_queue_t *next() {
    return HSAQueues[(Current.fetch_add(1, std::memory_order_relaxed)) %
                     MaxHWQueues];
  }

  /// Enable/disable queue profiling for OMPT trace records
  void enableQueueProfiling(int enable) {
    for (uint8_t i = 0; i < MaxHWQueues; ++i) {
      hsa_status_t err =
          hsa_amd_profiling_set_profiler_enabled(HSAQueues[i], enable);
      if (err != HSA_STATUS_SUCCESS)
        DP("Error enabling queue profiling\n");
    }
  }

  // Get the Number of Queues per Device
  int getNumQueues() { return HSAQueues.size(); }

private:
  // Number of queues per device
  int MaxHWQueues;
  std::vector<hsa_queue_t *> HSAQueues;
  std::atomic<uint8_t> Current;
};

/// Class containing all the device information
class RTLDeviceInfoTy : HSALifetime {
  enum : uint8_t { NUM_QUEUES_PER_DEVICE = 4 };
  std::vector<std::list<FuncOrGblEntryTy>> FuncGblEntries;

  struct QueueDeleter {
    void operator()(hsa_queue_t *Q) {
      if (Q) {
        hsa_status_t Err = hsa_queue_destroy(Q);
        if (Err != HSA_STATUS_SUCCESS) {
          DP("Error destroying hsa queue: %s\n", get_error_string(Err));
        }
      }
    }
  };

  SmallPoolMgrTy SmallPoolMgr;

public:
  SmallPoolMgrTy &getSmallPoolMgr() { return SmallPoolMgr; }

  bool ConstructionSucceeded = false;

  // load binary populates symbol tables and mutates various global state
  // run uses those symbol tables
  std::shared_timed_mutex LoadRunLock;

  int NumberOfDevices = 0;

  // GPU devices
  std::vector<hsa_agent_t> HSAAgents;
  std::vector<HSAQueueScheduler> HSAQueueSchedulers; // one per gpu

  // CPUs
  std::vector<hsa_agent_t> CPUAgents;

  // Device properties
  std::vector<int> ComputeUnits;
  std::vector<int> GroupsPerDevice;
  std::vector<int> ThreadsPerGroup;
  std::vector<int> WarpSize;
  std::vector<std::string> GPUName;
  std::vector<std::string> TargetID;
  uint16_t CodeObjectVersion;

  // OpenMP properties
  std::vector<int> NumTeams;
  std::vector<int> NumThreads;

  // OpenMP Environment properties
  EnvironmentVariables Env;

  // OpenMP Requires Flags
  int64_t RequiresFlags;

  // Resource pools
  SignalPoolT FreeSignalPool;
  std::vector<void *> PreallocatedDeviceHeap;

  bool HostcallRequired = false;

  std::vector<hsa_executable_t> HSAExecutables;

  std::map<void *, Image_t> ImageList;
  std::vector<std::map<std::string, atl_kernel_info_t>> KernelInfoTable;
  std::vector<std::map<std::string, atl_symbol_info_t>> SymbolInfoTable;

  hsa_amd_memory_pool_t KernArgPool;

  // fine grained memory pool for host allocations
  hsa_amd_memory_pool_t HostFineGrainedMemoryPool;

  // fine and coarse-grained memory pools per offloading device
  std::vector<hsa_amd_memory_pool_t> DeviceFineGrainedMemoryPools;
  std::vector<hsa_amd_memory_pool_t> DeviceCoarseGrainedMemoryPools;

  struct ImplFreePtrDeletor {
    void operator()(void *P) {
      core::Runtime::Memfree(P); // ignore failure to free
    }
  };

  // device_State shared across loaded binaries, error if inconsistent size
  std::vector<std::pair<std::unique_ptr<void, ImplFreePtrDeletor>, uint64_t>>
      DeviceStateStore;

  static const unsigned HardTeamLimit =
      (1 << 16) - 1; // 64K needed to fit in uint16
  static const int DefaultNumTeams = 128;

  /// HSA system clock frequency. Modeled after ROCclr Timestamp functionality
  double TicksToTime = 0;

  // These need to be per-device since different devices can have different
  // wave sizes, but are currently the same number for each so that refactor
  // can be postponed.
  static_assert(getGridValue<32>().GV_Max_Teams ==
                    getGridValue<64>().GV_Max_Teams,
                "");
  static const int MaxTeams = getGridValue<64>().GV_Max_Teams;

  static_assert(getGridValue<32>().GV_Max_WG_Size ==
                    getGridValue<64>().GV_Max_WG_Size,
                "");
  static const int MaxWgSize = getGridValue<64>().GV_Max_WG_Size;

  static_assert(getGridValue<32>().GV_Default_WG_Size ==
                    getGridValue<64>().GV_Default_WG_Size,
                "");
  static const int DefaultWgSize = getGridValue<64>().GV_Default_WG_Size;

  using MemcpyFunc = hsa_status_t (*)(hsa_signal_t, void *, void *, size_t Size,
                                      hsa_agent_t, hsa_amd_memory_pool_t,
				      bool *UserLocked);
  hsa_status_t freesignalpoolMemcpy(void *Dest, void *Src, size_t Size,
                                    MemcpyFunc Func, int32_t DeviceId,
				    hsa_signal_t &S, bool &UserLocked) {
    hsa_agent_t Agent = HSAAgents[DeviceId];
    S = FreeSignalPool.pop();
    if (S.handle == 0) {
      return HSA_STATUS_ERROR;
    }
    hsa_status_t R = Func(S, Dest, Src, Size, Agent, HostFineGrainedMemoryPool, &UserLocked);
 // FIXME   FreeSignalPool.push(S);
    return R;
  }

  hsa_status_t freesignalpoolMemcpyD2H(void *Dest, void *Src, size_t Size,
                                       int32_t DeviceId, hsa_signal_t &Signal,
				       bool &UserLocked) {
    return freesignalpoolMemcpy(Dest, Src, Size, impl_memcpy_d2h, DeviceId,
		    Signal, UserLocked);
  }

  hsa_status_t freesignalpoolMemcpyH2D(void *Dest, void *Src, size_t Size,
                                       int32_t DeviceId,  hsa_signal_t &Signal,
				       bool &UserLocked) {
    return freesignalpoolMemcpy(Dest, Src, Size, impl_memcpy_h2d, DeviceId,
		    Signal, UserLocked);
  }

  static void printDeviceInfo(int32_t DeviceId, hsa_agent_t Agent) {
    char TmpChar[1000];
    uint16_t Major, Minor;
    uint32_t TmpUInt;
    uint32_t TmpUInt2;
    uint32_t CacheSize[4];
    bool TmpBool;
    uint16_t WorkgroupMaxDim[3];
    hsa_dim3_t GridMaxDim;

    // Getting basic information about HSA and Device
    core::checkResult(
        hsa_system_get_info(HSA_SYSTEM_INFO_VERSION_MAJOR, &Major),
        "Error from hsa_system_get_info when obtaining "
        "HSA_SYSTEM_INFO_VERSION_MAJOR\n");
    core::checkResult(
        hsa_system_get_info(HSA_SYSTEM_INFO_VERSION_MINOR, &Minor),
        "Error from hsa_system_get_info when obtaining "
        "HSA_SYSTEM_INFO_VERSION_MINOR\n");
    printf("    HSA Runtime Version: \t\t%u.%u \n", Major, Minor);
    printf("    HSA OpenMP Device Number: \t\t%d \n", DeviceId);
    core::checkResult(
        hsa_agent_get_info(
            Agent, (hsa_agent_info_t)HSA_AMD_AGENT_INFO_PRODUCT_NAME, TmpChar),
        "Error returned from hsa_agent_get_info when obtaining "
        "HSA_AMD_AGENT_INFO_PRODUCT_NAME\n");
    printf("    Product Name: \t\t\t%s \n", TmpChar);
    core::checkResult(hsa_agent_get_info(Agent, HSA_AGENT_INFO_NAME, TmpChar),
                      "Error returned from hsa_agent_get_info when obtaining "
                      "HSA_AGENT_INFO_NAME\n");
    printf("    Device Name: \t\t\t%s \n", TmpChar);
    core::checkResult(
        hsa_agent_get_info(Agent, HSA_AGENT_INFO_VENDOR_NAME, TmpChar),
        "Error returned from hsa_agent_get_info when obtaining "
        "HSA_AGENT_INFO_NAME\n");
    printf("    Vendor Name: \t\t\t%s \n", TmpChar);
    hsa_device_type_t DevType;
    core::checkResult(
        hsa_agent_get_info(Agent, HSA_AGENT_INFO_DEVICE, &DevType),
        "Error returned from hsa_agent_get_info when obtaining "
        "HSA_AGENT_INFO_DEVICE\n");
    printf("    Device Type: \t\t\t%s \n",
           DevType == HSA_DEVICE_TYPE_CPU
               ? "CPU"
               : (DevType == HSA_DEVICE_TYPE_GPU
                      ? "GPU"
                      : (DevType == HSA_DEVICE_TYPE_DSP ? "DSP" : "UNKNOWN")));
    core::checkResult(
        hsa_agent_get_info(Agent, HSA_AGENT_INFO_QUEUES_MAX, &TmpUInt),
        "Error returned from hsa_agent_get_info when obtaining "
        "HSA_AGENT_INFO_QUEUES_MAX\n");
    printf("    Max Queues: \t\t\t%u \n", TmpUInt);
    core::checkResult(
        hsa_agent_get_info(Agent, HSA_AGENT_INFO_QUEUE_MIN_SIZE, &TmpUInt),
        "Error returned from hsa_agent_get_info when obtaining "
        "HSA_AGENT_INFO_QUEUE_MIN_SIZE\n");
    printf("    Queue Min Size: \t\t\t%u \n", TmpUInt);
    core::checkResult(
        hsa_agent_get_info(Agent, HSA_AGENT_INFO_QUEUE_MAX_SIZE, &TmpUInt),
        "Error returned from hsa_agent_get_info when obtaining "
        "HSA_AGENT_INFO_QUEUE_MAX_SIZE\n");
    printf("    Queue Max Size: \t\t\t%u \n", TmpUInt);

    // Getting cache information
    printf("    Cache:\n");

    // FIXME: This is deprecated according to HSA documentation. But using
    // hsa_agent_iterate_caches and hsa_cache_get_info breaks execution during
    // runtime.
    core::checkResult(
        hsa_agent_get_info(Agent, HSA_AGENT_INFO_CACHE_SIZE, CacheSize),
        "Error returned from hsa_agent_get_info when obtaining "
        "HSA_AGENT_INFO_CACHE_SIZE\n");

    for (int I = 0; I < 4; I++) {
      if (CacheSize[I]) {
        printf("      L%u: \t\t\t\t%u bytes\n", I, CacheSize[I]);
      }
    }

    core::checkResult(
        hsa_agent_get_info(Agent,
                           (hsa_agent_info_t)HSA_AMD_AGENT_INFO_CACHELINE_SIZE,
                           &TmpUInt),
        "Error returned from hsa_agent_get_info when obtaining "
        "HSA_AMD_AGENT_INFO_CACHELINE_SIZE\n");
    printf("    Cacheline Size: \t\t\t%u \n", TmpUInt);
    core::checkResult(
        hsa_agent_get_info(
            Agent, (hsa_agent_info_t)HSA_AMD_AGENT_INFO_MAX_CLOCK_FREQUENCY,
            &TmpUInt),
        "Error returned from hsa_agent_get_info when obtaining "
        "HSA_AMD_AGENT_INFO_MAX_CLOCK_FREQUENCY\n");
    printf("    Max Clock Freq(MHz): \t\t%u \n", TmpUInt);
    core::checkResult(
        hsa_agent_get_info(
            Agent, (hsa_agent_info_t)HSA_AMD_AGENT_INFO_COMPUTE_UNIT_COUNT,
            &TmpUInt),
        "Error returned from hsa_agent_get_info when obtaining "
        "HSA_AMD_AGENT_INFO_COMPUTE_UNIT_COUNT\n");
    printf("    Compute Units: \t\t\t%u \n", TmpUInt);
    core::checkResult(hsa_agent_get_info(
                          Agent,
                          (hsa_agent_info_t)HSA_AMD_AGENT_INFO_NUM_SIMDS_PER_CU,
                          &TmpUInt),
                      "Error returned from hsa_agent_get_info when obtaining "
                      "HSA_AMD_AGENT_INFO_NUM_SIMDS_PER_CU\n");
    printf("    SIMD per CU: \t\t\t%u \n", TmpUInt);
    core::checkResult(
        hsa_agent_get_info(Agent, HSA_AGENT_INFO_FAST_F16_OPERATION, &TmpBool),
        "Error returned from hsa_agent_get_info when obtaining "
        "HSA_AMD_AGENT_INFO_NUM_SIMDS_PER_CU\n");
    printf("    Fast F16 Operation: \t\t%s \n", (TmpBool ? "TRUE" : "FALSE"));
    core::checkResult(
        hsa_agent_get_info(Agent, HSA_AGENT_INFO_WAVEFRONT_SIZE, &TmpUInt2),
        "Error returned from hsa_agent_get_info when obtaining "
        "HSA_AGENT_INFO_WAVEFRONT_SIZE\n");
    printf("    Wavefront Size: \t\t\t%u \n", TmpUInt2);
    core::checkResult(
        hsa_agent_get_info(Agent, HSA_AGENT_INFO_WORKGROUP_MAX_SIZE, &TmpUInt),
        "Error returned from hsa_agent_get_info when obtaining "
        "HSA_AGENT_INFO_WORKGROUP_MAX_SIZE\n");
    printf("    Workgroup Max Size: \t\t%u \n", TmpUInt);
    core::checkResult(hsa_agent_get_info(Agent,
                                         HSA_AGENT_INFO_WORKGROUP_MAX_DIM,
                                         WorkgroupMaxDim),
                      "Error returned from hsa_agent_get_info when obtaining "
                      "HSA_AGENT_INFO_WORKGROUP_MAX_DIM\n");
    printf("    Workgroup Max Size per Dimension:\n");
    printf("      x: \t\t\t\t%u\n", WorkgroupMaxDim[0]);
    printf("      y: \t\t\t\t%u\n", WorkgroupMaxDim[1]);
    printf("      z: \t\t\t\t%u\n", WorkgroupMaxDim[2]);
    core::checkResult(hsa_agent_get_info(
                          Agent,
                          (hsa_agent_info_t)HSA_AMD_AGENT_INFO_MAX_WAVES_PER_CU,
                          &TmpUInt),
                      "Error returned from hsa_agent_get_info when obtaining "
                      "HSA_AMD_AGENT_INFO_MAX_WAVES_PER_CU\n");
    printf("    Max Waves Per CU: \t\t\t%u \n", TmpUInt);
    printf("    Max Work-item Per CU: \t\t%u \n", TmpUInt * TmpUInt2);
    core::checkResult(
        hsa_agent_get_info(Agent, HSA_AGENT_INFO_GRID_MAX_SIZE, &TmpUInt),
        "Error returned from hsa_agent_get_info when obtaining "
        "HSA_AGENT_INFO_GRID_MAX_SIZE\n");
    printf("    Grid Max Size: \t\t\t%u \n", TmpUInt);
    core::checkResult(
        hsa_agent_get_info(Agent, HSA_AGENT_INFO_GRID_MAX_DIM, &GridMaxDim),
        "Error returned from hsa_agent_get_info when obtaining "
        "HSA_AGENT_INFO_GRID_MAX_DIM\n");
    printf("    Grid Max Size per Dimension: \t\t\n");
    printf("      x: \t\t\t\t%u\n", GridMaxDim.x);
    printf("      y: \t\t\t\t%u\n", GridMaxDim.y);
    printf("      z: \t\t\t\t%u\n", GridMaxDim.z);
    core::checkResult(
        hsa_agent_get_info(Agent, HSA_AGENT_INFO_FBARRIER_MAX_SIZE, &TmpUInt),
        "Error returned from hsa_agent_get_info when obtaining "
        "HSA_AGENT_INFO_FBARRIER_MAX_SIZE\n");
    printf("    Max fbarriers/Workgrp: \t\t%u\n", TmpUInt);

    printf("    Memory Pools:\n");
    auto CbMem = [](hsa_amd_memory_pool_t Region, void *Data) -> hsa_status_t {
      std::string TmpStr;
      size_t Size;
      bool Alloc, Access;
      hsa_amd_segment_t Segment;
      hsa_amd_memory_pool_global_flag_t GlobalFlags;
      core::checkResult(
          hsa_amd_memory_pool_get_info(
              Region, HSA_AMD_MEMORY_POOL_INFO_GLOBAL_FLAGS, &GlobalFlags),
          "Error returned from hsa_amd_memory_pool_get_info when obtaining "
          "HSA_AMD_MEMORY_POOL_INFO_GLOBAL_FLAGS\n");
      core::checkResult(hsa_amd_memory_pool_get_info(
                            Region, HSA_AMD_MEMORY_POOL_INFO_SEGMENT, &Segment),
                        "Error returned from hsa_amd_memory_pool_get_info when "
                        "obtaining HSA_AMD_MEMORY_POOL_INFO_SEGMENT\n");

      switch (Segment) {
      case HSA_AMD_SEGMENT_GLOBAL:
        TmpStr = "GLOBAL; FLAGS: ";
        if (HSA_AMD_MEMORY_POOL_GLOBAL_FLAG_KERNARG_INIT & GlobalFlags)
          TmpStr += "KERNARG, ";
        if (HSA_AMD_MEMORY_POOL_GLOBAL_FLAG_FINE_GRAINED & GlobalFlags)
          TmpStr += "FINE GRAINED, ";
        if (HSA_AMD_MEMORY_POOL_GLOBAL_FLAG_COARSE_GRAINED & GlobalFlags)
          TmpStr += "COARSE GRAINED, ";
        break;
      case HSA_AMD_SEGMENT_READONLY:
        TmpStr = "READONLY";
        break;
      case HSA_AMD_SEGMENT_PRIVATE:
        TmpStr = "PRIVATE";
        break;
      case HSA_AMD_SEGMENT_GROUP:
        TmpStr = "GROUP";
        break;
      }
      printf("      Pool %s: \n", TmpStr.c_str());

      core::checkResult(hsa_amd_memory_pool_get_info(
                            Region, HSA_AMD_MEMORY_POOL_INFO_SIZE, &Size),
                        "Error returned from hsa_amd_memory_pool_get_info when "
                        "obtaining HSA_AMD_MEMORY_POOL_INFO_SIZE\n");
      printf("        Size: \t\t\t\t %zu bytes\n", Size);
      core::checkResult(
          hsa_amd_memory_pool_get_info(
              Region, HSA_AMD_MEMORY_POOL_INFO_RUNTIME_ALLOC_ALLOWED, &Alloc),
          "Error returned from hsa_amd_memory_pool_get_info when obtaining "
          "HSA_AMD_MEMORY_POOL_INFO_RUNTIME_ALLOC_ALLOWED\n");
      printf("        Allocatable: \t\t\t %s\n", (Alloc ? "TRUE" : "FALSE"));
      core::checkResult(
          hsa_amd_memory_pool_get_info(
              Region, HSA_AMD_MEMORY_POOL_INFO_RUNTIME_ALLOC_GRANULE, &Size),
          "Error returned from hsa_amd_memory_pool_get_info when obtaining "
          "HSA_AMD_MEMORY_POOL_INFO_RUNTIME_ALLOC_GRANULE\n");
      printf("        Runtime Alloc Granule: \t\t %zu bytes\n", Size);
      core::checkResult(
          hsa_amd_memory_pool_get_info(
              Region, HSA_AMD_MEMORY_POOL_INFO_RUNTIME_ALLOC_ALIGNMENT, &Size),
          "Error returned from hsa_amd_memory_pool_get_info when obtaining "
          "HSA_AMD_MEMORY_POOL_INFO_RUNTIME_ALLOC_ALIGNMENT\n");
      printf("        Runtime Alloc alignment: \t %zu bytes\n", Size);
      core::checkResult(
          hsa_amd_memory_pool_get_info(
              Region, HSA_AMD_MEMORY_POOL_INFO_ACCESSIBLE_BY_ALL, &Access),
          "Error returned from hsa_amd_memory_pool_get_info when obtaining "
          "HSA_AMD_MEMORY_POOL_INFO_ACCESSIBLE_BY_ALL\n");
      printf("        Accessable by all: \t\t %s\n",
             (Access ? "TRUE" : "FALSE"));

      return HSA_STATUS_SUCCESS;
    };
    // Iterate over all the memory regions for this agent. Get the memory region
    // type and size
    hsa_amd_agent_iterate_memory_pools(Agent, CbMem, nullptr);

    printf("    ISAs:\n");
    auto CBIsas = [](hsa_isa_t Isa, void *Data) -> hsa_status_t {
      char TmpChar[1000];
      core::checkResult(hsa_isa_get_info_alt(Isa, HSA_ISA_INFO_NAME, TmpChar),
                        "Error returned from hsa_isa_get_info_alt when "
                        "obtaining HSA_ISA_INFO_NAME\n");
      printf("        Name: \t\t\t\t %s\n", TmpChar);

      return HSA_STATUS_SUCCESS;
    };
    // Iterate over all the memory regions for this agent. Get the memory region
    // type and size
    hsa_agent_iterate_isas(Agent, CBIsas, nullptr);
  }

  // Record entry point associated with device
  void addOffloadEntry(int32_t DeviceId, __tgt_offload_entry Entry) {
    assert(DeviceId < (int32_t)FuncGblEntries.size() &&
           "Unexpected device id!");
    FuncOrGblEntryTy &E = FuncGblEntries[DeviceId].back();

    E.Entries.push_back(Entry);
  }

  // Return true if the entry is associated with device
  bool findOffloadEntry(int32_t DeviceId, void *Addr) {
    assert(DeviceId < (int32_t)FuncGblEntries.size() &&
           "Unexpected device id!");
    FuncOrGblEntryTy &E = FuncGblEntries[DeviceId].back();

    for (auto &It : E.Entries) {
      if (It.addr == Addr)
        return true;
    }

    return false;
  }

  // Return the pointer to the target entries table
  __tgt_target_table *getOffloadEntriesTable(int32_t DeviceId) {
    assert(DeviceId < (int32_t)FuncGblEntries.size() &&
           "Unexpected device id!");
    FuncOrGblEntryTy &E = FuncGblEntries[DeviceId].back();

    int32_t Size = E.Entries.size();

    // Table is empty
    if (!Size)
      return 0;

    __tgt_offload_entry *Begin = &E.Entries[0];
    __tgt_offload_entry *End = &E.Entries[Size - 1];

    // Update table info according to the entries and return the pointer
    E.Table.EntriesBegin = Begin;
    E.Table.EntriesEnd = ++End;

    return &E.Table;
  }

  // Clear entries table for a device
  void clearOffloadEntriesTable(int DeviceId) {
    assert(DeviceId < (int32_t)FuncGblEntries.size() &&
           "Unexpected device id!");
    FuncGblEntries[DeviceId].emplace_back();
    FuncOrGblEntryTy &E = FuncGblEntries[DeviceId].back();
    E.Entries.clear();
    E.Table.EntriesBegin = E.Table.EntriesEnd = 0;
  }

  hsa_status_t addDeviceMemoryPool(hsa_amd_memory_pool_t MemoryPool,
                                   unsigned int DeviceId) {
    assert(DeviceId < DeviceFineGrainedMemoryPools.size() && "Error here.");
    uint32_t GlobalFlags = 0;
    hsa_status_t Err = hsa_amd_memory_pool_get_info(
        MemoryPool, HSA_AMD_MEMORY_POOL_INFO_GLOBAL_FLAGS, &GlobalFlags);

    if (Err != HSA_STATUS_SUCCESS) {
      return Err;
    }

    if (GlobalFlags & HSA_AMD_MEMORY_POOL_GLOBAL_FLAG_FINE_GRAINED) {
      DeviceFineGrainedMemoryPools[DeviceId] = MemoryPool;
    } else if (GlobalFlags & HSA_AMD_MEMORY_POOL_GLOBAL_FLAG_COARSE_GRAINED) {
      DeviceCoarseGrainedMemoryPools[DeviceId] = MemoryPool;
    }

    return HSA_STATUS_SUCCESS;
  }

  hsa_status_t setupDevicePools(const std::vector<hsa_agent_t> &Agents) {
    for (unsigned int DeviceId = 0; DeviceId < Agents.size(); DeviceId++) {
      hsa_status_t Err = hsa::amd_agent_iterate_memory_pools(
          Agents[DeviceId], [&](hsa_amd_memory_pool_t MemoryPool) {
            hsa_status_t ValidStatus = core::isValidMemoryPool(MemoryPool);
            if (ValidStatus != HSA_STATUS_SUCCESS) {
              DP("Alloc allowed in memory pool check failed: %s\n",
                 get_error_string(ValidStatus));
              return HSA_STATUS_SUCCESS;
            }
            return addDeviceMemoryPool(MemoryPool, DeviceId);
          });

      if (Err != HSA_STATUS_SUCCESS) {
        DP("[%s:%d] %s failed: %s\n", __FILE__, __LINE__,
           "Iterate all memory pools", get_error_string(Err));
        return Err;
      }
    }
    return HSA_STATUS_SUCCESS;
  }

  hsa_status_t setupHostMemoryPools(std::vector<hsa_agent_t> &Agents) {
    std::vector<hsa_amd_memory_pool_t> HostPools;

    // collect all the "valid" pools for all the given agents.
    for (const auto &Agent : Agents) {
      hsa_status_t Err = hsa_amd_agent_iterate_memory_pools(
          Agent, core::addMemoryPool, static_cast<void *>(&HostPools));
      if (Err != HSA_STATUS_SUCCESS) {
        DP("addMemoryPool returned %s, continuing\n", get_error_string(Err));
      }
    }

    // We need two fine-grained pools.
    //  1. One with kernarg flag set for storing kernel arguments
    //  2. Second for host allocations
    bool FineGrainedMemoryPoolSet = false;
    bool KernArgPoolSet = false;
    for (const auto &MemoryPool : HostPools) {
      hsa_status_t Err = HSA_STATUS_SUCCESS;
      uint32_t GlobalFlags = 0;
      Err = hsa_amd_memory_pool_get_info(
          MemoryPool, HSA_AMD_MEMORY_POOL_INFO_GLOBAL_FLAGS, &GlobalFlags);
      if (Err != HSA_STATUS_SUCCESS) {
        DP("Get memory pool info failed: %s\n", get_error_string(Err));
        return Err;
      }

      if (GlobalFlags & HSA_AMD_MEMORY_POOL_GLOBAL_FLAG_FINE_GRAINED) {
        if (GlobalFlags & HSA_AMD_MEMORY_POOL_GLOBAL_FLAG_KERNARG_INIT) {
          KernArgPool = MemoryPool;
          KernArgPoolSet = true;
        }
        HostFineGrainedMemoryPool = MemoryPool;
        FineGrainedMemoryPoolSet = true;
      }
    }

    if (FineGrainedMemoryPoolSet && KernArgPoolSet)
      return HSA_STATUS_SUCCESS;

    return HSA_STATUS_ERROR;
  }

  hsa_amd_memory_pool_t getDeviceMemoryPool(unsigned int DeviceId) {
    assert(DeviceId >= 0 && DeviceId < DeviceCoarseGrainedMemoryPools.size() &&
           "Invalid device Id");
    return DeviceCoarseGrainedMemoryPools[DeviceId];
  }

  hsa_amd_memory_pool_t getHostMemoryPool() {
    return HostFineGrainedMemoryPool;
  }

  static int readEnv(const char *Env, int Default = -1) {
    const char *EnvStr = getenv(Env);
    int Res = Default;
    if (EnvStr) {
      Res = std::stoi(EnvStr);
      DP("Parsed %s=%d\n", Env, Res);
    }
    return Res;
  }

  // Enable/disable queue profiling for all devices, consumed by OMPT trace
  // records
  void enableQueueProfiling(int enable) {
    for (int i = 0; i < NumberOfDevices; ++i)
      HSAQueueSchedulers[i].enableQueueProfiling(enable);
  }

  /// Tracker of memory allocation types.
  // tgt_rtl_data_free is not passed memory type (host or device)
  // but it is saved in this data structure
  class AMDGPUDeviceAllocatorTy : public DeviceAllocatorTy {
    int DeviceId;
    std::unordered_map<void *, TargetAllocTy> HostAllocations;

  public:
    AMDGPUDeviceAllocatorTy(int DeviceId) : DeviceId(DeviceId) {}

    void *allocate(size_t size, void *, TargetAllocTy kind) override {
      if (size == 0)
        return nullptr;
      void *ptr = nullptr;
      switch (kind) {
      case TARGET_ALLOC_DEFAULT:
      case TARGET_ALLOC_DEVICE: {
        void *devPtr;
        hsa_status_t err = device_malloc(&devPtr, size, DeviceId);
        ptr = (err == HSA_STATUS_SUCCESS) ? devPtr : nullptr;
        if (!ptr)
          REPORT("Error allocating device memory");
        break;
      }
      case TARGET_ALLOC_HOST:
      case TARGET_ALLOC_SHARED:
        ptr = malloc(size);
        if (!ptr)
          REPORT("Error allocating host memory");
        HostAllocations[ptr] = kind;
        break;
      }

      return ptr;
    }

    int dev_free(void *ptr) override {
      TargetAllocTy kind = (HostAllocations.find(ptr) == HostAllocations.end())
                               ? TARGET_ALLOC_DEFAULT
                               : TARGET_ALLOC_HOST;
      hsa_status_t err = HSA_STATUS_SUCCESS;

      err = unlock_memory(ptr);
      if (err != HSA_STATUS_SUCCESS)
        DP("Error when unlocking memory\n");

      switch (kind) {
      case TARGET_ALLOC_DEFAULT:
      case TARGET_ALLOC_DEVICE: {
        hsa_status_t err;
        err = core::Runtime::Memfree(ptr);
        if (err != HSA_STATUS_SUCCESS) {
          DP("Error when freeing device memory\n");
          return OFFLOAD_FAIL;
        }
        break;
      }
      case TARGET_ALLOC_HOST:
      case TARGET_ALLOC_SHARED:
        free(ptr);
        break;
      }
      return OFFLOAD_SUCCESS;
    }
  };

  // One device allocator per device
  std::vector<AMDGPUDeviceAllocatorTy> DeviceAllocators;

  RTLDeviceInfoTy() {
    DP("Start initializing " GETNAME(TARGET_NAME) "\n");

    // LIBOMPTARGET_KERNEL_TRACE provides a kernel launch trace to stderr
    // anytime. You do not need a debug library build.
    //  0 => no tracing
    //  1 => tracing dispatch only
    // >1 => verbosity increase

    if (!HSAInitSuccess()) {
      DP("Error when initializing HSA in " GETNAME(TARGET_NAME) "\n");
      return;
    }

    // Initialize system timestamp conversion factor, modeled after ROCclr
    uint64_t ticks_frequency;
    hsa_status_t freq_err = hsa_system_get_info(
        HSA_SYSTEM_INFO_TIMESTAMP_FREQUENCY, &ticks_frequency);
    if (freq_err == HSA_STATUS_SUCCESS)
      TicksToTime = (double)1e9 / double(ticks_frequency);
    else {
      DP("Error calling hsa_system_get_info for timestamp frequency: %s\n",
         get_error_string(freq_err));
    }

    if (char *EnvStr = getenv("LIBOMPTARGET_KERNEL_TRACE"))
      print_kernel_trace = atoi(EnvStr);
    else
      print_kernel_trace = 0;

    hsa_status_t Err = core::atl_init_gpu_context();
    if (Err != HSA_STATUS_SUCCESS) {
      DP("Error when initializing " GETNAME(TARGET_NAME) "\n");
      return;
    }

    // Init hostcall soon after initializing hsa
    hostrpc_init();

    Err = findAgents([&](hsa_device_type_t DeviceType, hsa_agent_t Agent) {
      if (DeviceType == HSA_DEVICE_TYPE_CPU) {
        CPUAgents.push_back(Agent);
      } else {
        HSAAgents.push_back(Agent);
      }
    });
    if (Err != HSA_STATUS_SUCCESS)
      return;

    NumberOfDevices = (int)HSAAgents.size();

    if (NumberOfDevices == 0) {
      DP("There are no devices supporting HSA.\n");
      return;
    }
    DP("There are %d devices supporting HSA.\n", NumberOfDevices);

    // Init the device info
    HSAQueueSchedulers.reserve(NumberOfDevices);
    FuncGblEntries.resize(NumberOfDevices);
    ThreadsPerGroup.resize(NumberOfDevices);
    ComputeUnits.resize(NumberOfDevices);
    GPUName.resize(NumberOfDevices);
    GroupsPerDevice.resize(NumberOfDevices);
    WarpSize.resize(NumberOfDevices);
    NumTeams.resize(NumberOfDevices);
    NumThreads.resize(NumberOfDevices);
    DeviceStateStore.resize(NumberOfDevices);
    KernelInfoTable.resize(NumberOfDevices);
    SymbolInfoTable.resize(NumberOfDevices);
    DeviceCoarseGrainedMemoryPools.resize(NumberOfDevices);
    DeviceFineGrainedMemoryPools.resize(NumberOfDevices);
    PreallocatedDeviceHeap.resize(NumberOfDevices);

    Err = setupDevicePools(HSAAgents);
    if (Err != HSA_STATUS_SUCCESS) {
      DP("Setup for Device Memory Pools failed\n");
      return;
    }

    Err = setupHostMemoryPools(CPUAgents);
    if (Err != HSA_STATUS_SUCCESS) {
      DP("Setup for Host Memory Pools failed\n");
      return;
    }

#ifdef OMPT_SUPPORT
    // TODO ompt_device_callbacks.enabled is not yet set since
    // register_callbacks on the plugin instance is not yet
    // called. Hence, unconditionally prepare devices.
    ompt_device_callbacks.prepare_devices(NumberOfDevices);
#endif

    // Get environment variable for hardware queues
    Env.MaxHWQueues = readEnv("GPU_MAX_HW_QUEUES", NUM_QUEUES_PER_DEVICE);

    for (int I = 0; I < NumberOfDevices; I++) {
      uint32_t QueueSize = 0;
      {
        hsa_status_t Err = hsa_agent_get_info(
            HSAAgents[I], HSA_AGENT_INFO_QUEUE_MAX_SIZE, &QueueSize);
        if (Err != HSA_STATUS_SUCCESS) {
          DP("HSA query QUEUE_MAX_SIZE failed for agent %d\n", I);
          return;
        }
        enum { MaxQueueSize = 4096 };
        if (QueueSize > MaxQueueSize) {
          QueueSize = MaxQueueSize;
        }
      }

      {
        HSAQueueScheduler QSched(Env.MaxHWQueues);
        if (!QSched.createQueues(HSAAgents[I], QueueSize))
          return;
        HSAQueueSchedulers.emplace_back(std::move(QSched));
      }

      DeviceStateStore[I] = {nullptr, 0};
    }

    for (int I = 0; I < NumberOfDevices; I++) {
      ThreadsPerGroup[I] = RTLDeviceInfoTy::DefaultWgSize;
      GroupsPerDevice[I] = RTLDeviceInfoTy::DefaultNumTeams;
      ComputeUnits[I] = 1;
      DP("Device %d: Initial groupsPerDevice %d & ThreadsPerGroup %d\n", I,
         GroupsPerDevice[I], ThreadsPerGroup[I]);
    }

    // Get environment variables regarding teams
    Env.TeamLimit = readEnv("OMP_TEAM_LIMIT");
    Env.NumTeams = readEnv("OMP_NUM_TEAMS");
    Env.MaxTeamsDefault = readEnv("OMP_MAX_TEAMS_DEFAULT");
    Env.TeamThreadLimit = readEnv("OMP_TEAMS_THREAD_LIMIT");
    Env.DynamicMemSize = readEnv("LIBOMPTARGET_SHARED_MEMORY_SIZE", 0);

    // Default state.
    RequiresFlags = OMP_REQ_UNDEFINED;
#if FIX_ISSUE
    for (int I = 0; I < NumberOfDevices; ++I)
      DeviceAllocators.emplace_back(I);
#endif
    ConstructionSucceeded = true;
  }

  ~RTLDeviceInfoTy() {
    DP("Finalizing the " GETNAME(TARGET_NAME) " DeviceInfo.\n");

    OMPT_IF_ENABLED(for (int i = 0; i < NumberOfDevices; i++) {
      ompt_device_callbacks.ompt_callback_device_finalize(i);
    });

    if (!HSAInitSuccess()) {
      // Then none of these can have been set up and they can't be torn down
      return;
    }

    // Cleanup by unlocking all the locked pointers from the small pools
    SmallPoolTy::PtrVecTy AllPtrs = SmallPoolMgr.getAllPoolPtrs();
    for (const auto &e : AllPtrs) {
      hsa_status_t err = HSA_STATUS_SUCCESS;
      assert(is_locked(e, &err, nullptr));

      DP("Calling hsa_amd_memory_unlock in RTLDeviceInfoTy dtor for PoolPtr "
         "%p\n",
         e);

      err = hsa_amd_memory_unlock(e);
      if (err != HSA_STATUS_SUCCESS)
        DP("PoolPtr memory_unlock returned %s, continuing\n",
           get_error_string(err));
    }

    for (int i = 0; i < NumberOfDevices; i++) {
      std::map<void *, Image_t>::iterator itr = ImageList.begin();
      if (itr != ImageList.end()) {
        void *img = itr->first;
        Image_t img_attr = (itr->second);
        core::launchInitFiniKernel(i, img, img_attr.size, FINI);
        itr++;
      }
    }

    // Run destructors on types that use HSA before
    // impl_finalize removes access to it
    DeviceStateStore.clear();
    KernelArgPoolMap.clear();
    // Terminate hostrpc before finalizing hsa
    hostrpc_terminate();

    hsa_status_t Err;
    for (uint32_t I = 0; I < HSAExecutables.size(); I++) {
      Err = hsa_executable_destroy(HSAExecutables[I]);
      if (Err != HSA_STATUS_SUCCESS) {
        DP("[%s:%d] %s failed: %s\n", __FILE__, __LINE__,
           "Destroying executable", get_error_string(Err));
      }
    }
  }
};

pthread_mutex_t SignalPoolT::mutex = PTHREAD_MUTEX_INITIALIZER;

// Putting accesses to DeviceInfo global behind a function call prior
// to changing to use init_plugin/deinit_plugin calls
static RTLDeviceInfoTy DeviceInfoState;
static RTLDeviceInfoTy &DeviceInfo() { return DeviceInfoState; }
<<<<<<< HEAD

int32_t __tgt_rtl_init_plugin() { return OFFLOAD_SUCCESS; }
int32_t __tgt_rtl_deinit_plugin() { return OFFLOAD_SUCCESS; }
=======
>>>>>>> f2751388

/// Global function for enabling/disabling queue profiling, used for OMPT trace
/// records.
void ompt_enable_queue_profiling(int enable) {
  DeviceInfo().enableQueueProfiling(enable);
}

namespace {

/// Retrieve the libomptarget function for setting timestamps in trace records
static void ensureTimestampFn() {
  std::unique_lock<std::mutex> timestamp_fn_lck(ompt_set_timestamp_mtx);
  if (ompt_set_timestamp_fn)
    return;
  void *vptr = dlsym(NULL, "libomptarget_ompt_set_timestamp");
  assert(vptr && "OMPT set timestamp entry point not found");
  ompt_set_timestamp_fn =
      reinterpret_cast<libomptarget_ompt_set_timestamp_t>(vptr);
}

/// Get the HSA system timestamps for the input signal associated with an
/// async copy and pass the information to libomptarget
static void recordCopyTimingInNs(hsa_signal_t signal) {
  hsa_amd_profiling_async_copy_time_t time_rec;
  hsa_status_t err = hsa_amd_profiling_get_async_copy_time(signal, &time_rec);
  if (err != HSA_STATUS_SUCCESS) {
    DP("Getting profiling_async_copy_time returned %s, continuing\n",
       get_error_string(err));
    return;
  }
  // Retrieve the libomptarget function pointer if required
  ensureTimestampFn();
  // No need to hold a lock
  // Factor in the frequency
  ompt_set_timestamp_fn(time_rec.start * DeviceInfo().TicksToTime,
                        time_rec.end * DeviceInfo().TicksToTime);
}

/// Get the HSA system timestamps for the input agent and signal associated
/// with a kernel dispatch and pass the information to libomptarget
static void recordKernelTimingInNs(hsa_signal_t signal, hsa_agent_t agent) {
  hsa_amd_profiling_dispatch_time_t time_rec;
  hsa_status_t err =
      hsa_amd_profiling_get_dispatch_time(agent, signal, &time_rec);
  if (err != HSA_STATUS_SUCCESS) {
    DP("Getting profiling_dispatch_time returned %s, continuing\n",
       get_error_string(err));
    return;
  }
  // Retrieve the libomptarget function pointer if required
  ensureTimestampFn();
  // No need to hold a lock
  // Factor in the frequency
  ompt_set_timestamp_fn(time_rec.start * DeviceInfo().TicksToTime,
                        time_rec.end * DeviceInfo().TicksToTime);
}

/// Get the current HSA system timestamp
static uint64_t getSystemTimestampInNs() {
  uint64_t timestamp = 0;
  hsa_status_t err = hsa_system_get_info(HSA_SYSTEM_INFO_TIMESTAMP, &timestamp);
  if (err != HSA_STATUS_SUCCESS) {
    DP("Error while getting system timestamp: %s\n", get_error_string(err));
  }
  return timestamp * DeviceInfo().TicksToTime;
}

/// RAII used for timing certain plugin functionality and transferring the
/// information to libomptarget
struct OmptTimestampRAII {
  OmptTimestampRAII() { OMPT_IF_TRACING_ENABLED(setStart();); }
  ~OmptTimestampRAII() { OMPT_IF_ENABLED(setTimestamp();); }

private:
  uint64_t StartTime = 0;
  void setStart() { StartTime = getSystemTimestampInNs(); }
  void setTimestamp() {
    uint64_t EndTime = getSystemTimestampInNs();
    ensureTimestampFn();
    ompt_set_timestamp_fn(StartTime, EndTime);
  }
};

// Enable delaying of memory copy completion check
// and unlocking of host pointers used in the transfer
class AMDGPUAsyncInfoDataTy {
public:
  AMDGPUAsyncInfoDataTy()
      : HstPtr(nullptr), HstOrPoolPtr(nullptr), Size(0),
        alreadyCompleted(false), userLocked(false){};
  AMDGPUAsyncInfoDataTy(hsa_signal_t signal, void *HPtr, void *EitherPtr,
                        size_t Sz, bool userLocked)
      : signal(signal), HstPtr(HPtr), HstOrPoolPtr(EitherPtr), Size(Sz),
        alreadyCompleted(false), userLocked(userLocked) {}

  AMDGPUAsyncInfoDataTy(const AMDGPUAsyncInfoDataTy &) = delete;
  AMDGPUAsyncInfoDataTy(AMDGPUAsyncInfoDataTy &&) = default; // assume noexcept

  AMDGPUAsyncInfoDataTy &operator=(const AMDGPUAsyncInfoDataTy &&tmp) {
    signal = tmp.signal;
    HstPtr = tmp.HstPtr;
    HstOrPoolPtr = tmp.HstOrPoolPtr;
    Size = tmp.Size;
    alreadyCompleted = tmp.alreadyCompleted;
    userLocked = tmp.userLocked;
    return *this;
  }

  inline hsa_signal_t getSignal() const { return signal; }

  /// @brief Waits for the Async operation to complete
  /// @param RetrieveToHost If the HstPtr should be written to from the device
  /// @return hsa_status_t
  hsa_status_t waitToComplete(bool RetrieveToHost) {
    if (alreadyCompleted)
      return HSA_STATUS_SUCCESS;
    hsa_signal_value_t init = 1;
    hsa_signal_value_t success = 0;
    hsa_status_t err = wait_for_signal_data(signal, init, success);
    OMPT_IF_TRACING_ENABLED(recordCopyTimingInNs(signal););

#ifdef OMPTARGET_DEBUG
    // Catch if clients by mistake pass wrong argument
    if (!RetrieveToHost && HstPtr != HstOrPoolPtr) {
      assert(memcmp(HstPtr, HstOrPoolPtr, Size) == 0 &&
             "Allow no-retrievel iff memory contents are equal.");
    }
#endif

    // In case we want to retrieve the data back to host
    // Now that the operation is complete, copy data from PoolPtr
    // to HstPtr if applicable
    if (RetrieveToHost && HstPtr != HstOrPoolPtr) {
      assert(HstPtr != nullptr && HstOrPoolPtr != nullptr &&
             "HstPr and PoolPtr both must be non-null");
      DP("Memcpy %lu bytes from PoolPtr %p to HstPtr %p\n", Size, HstOrPoolPtr,
         HstPtr);
      memcpy(HstPtr, HstOrPoolPtr, Size);
    }

    DeviceInfo().FreeSignalPool.push(signal);
    alreadyCompleted = true;
    return err;
  }

  hsa_status_t releaseResources() {
    if (userLocked)
      return HSA_STATUS_SUCCESS;

    // If allocated from the pool, just release the ptr to the pool without
    // unlocking it
    assert(HstPtr != nullptr && HstOrPoolPtr != nullptr &&
           "Both HstPtr and HstOrPoolPtr must be non-null");
    if (HstOrPoolPtr != HstPtr) {
      DP("Releasing %p into pool without unlocking\n", HstOrPoolPtr);
      DeviceInfo().getSmallPoolMgr().releaseIntoPool(Size, HstPtr);
      return HSA_STATUS_SUCCESS;
    }
    DP("Calling hsa_amd_memory_unlock %p\n", HstPtr);
    return hsa_amd_memory_unlock(HstPtr);
  }

private:
  hsa_signal_t signal;
  /// HostPtr initially passed in from a higher layer
  void *HstPtr;
  /// HstOrPoolPtr could be what was initially passed in from a higher layer or
  // it could be a pool pointer
  void *HstOrPoolPtr;    // for delayed unlocking
  size_t Size;           // size of data
  bool alreadyCompleted; // libomptarget might call synchronize multiple times:
                         // only serve once
  bool userLocked;       // skip unlocking when user provided locked pointer
};

// Enable delaying of kernel launch completion check
class AMDGPUAsyncInfoComputeTy {
public:
  AMDGPUAsyncInfoComputeTy()
      : kernelExecutionCompleted(false), ArgPool(nullptr), kernarg(nullptr) {}
  AMDGPUAsyncInfoComputeTy(hsa_signal_t signal, hsa_agent_t agt,
                           KernelArgPool *ArgPool, void *kernarg)
      : kernelExecutionCompleted(false), signal(signal), agent(agt),
        ArgPool(ArgPool), kernarg(kernarg) {}

  ~AMDGPUAsyncInfoComputeTy() {}
  AMDGPUAsyncInfoComputeTy(const AMDGPUAsyncInfoComputeTy &) = delete;

  AMDGPUAsyncInfoComputeTy(AMDGPUAsyncInfoComputeTy &&tmp) = default;

  AMDGPUAsyncInfoComputeTy &operator=(const AMDGPUAsyncInfoComputeTy &&tmp) {
    kernelExecutionCompleted = tmp.kernelExecutionCompleted;
    signal = tmp.signal;
    agent = tmp.agent;
    ArgPool = tmp.ArgPool;
    kernarg = tmp.kernarg;
    return *this;
  }

  inline bool hasCompleted() const { return kernelExecutionCompleted; }

  hsa_status_t waitToComplete() {
    hsa_signal_value_t init = 1;
    hsa_signal_value_t success = 0;
    hsa_status_t err = wait_for_signal_kernel(signal, init, success);
    OMPT_IF_TRACING_ENABLED(recordKernelTimingInNs(signal, agent););
    DeviceInfo().FreeSignalPool.push(signal);
    assert(ArgPool);
    ArgPool->deallocate(kernarg);
    kernelExecutionCompleted = true;
    return err;
  }

private:
  // used to prevent tgt_rtl_data_retrieve to start copy before kernel has
  // finishe
  bool kernelExecutionCompleted;

  hsa_signal_t signal;
  hsa_agent_t agent;
  KernelArgPool *ArgPool; // needed for deallocation of kernarg
  void *kernarg;          // kernarg ptr used by kernel launch
};

class AMDGPUAsyncInfoQueueTy {
public:
  AMDGPUAsyncInfoQueueTy()
      : hasMapEnteringInfo(false), hasMapExitingInfo(false),
        hasKernelLaunchInfo(false),
        kernelLaunchInfo(AMDGPUAsyncInfoComputeTy()) {
    // reserve capacity for vectors: best guess or get libomptarget to tell us
    // precisely how much (modify interface)
  }

  ~AMDGPUAsyncInfoQueueTy() {
    mapEnteringInfo.clear();
    mapExitingInfo.clear();
  }

  void addMapEnteringInfo(AMDGPUAsyncInfoDataTy &&enter) {
    hasMapEnteringInfo = true;
    mapEnteringInfo.emplace_back(std::move(enter));
  }

  void addMapExitingInfo(AMDGPUAsyncInfoDataTy &&exit) {
    hasMapExitingInfo = true;
    mapExitingInfo.emplace_back(std::move(exit));
  }

  void addKernelLaunchInfo(const AMDGPUAsyncInfoComputeTy &&launch) {
    hasKernelLaunchInfo = true;
    kernelLaunchInfo = std::move(launch);
  }

  inline bool needToWaitForKernel() const {
    return hasKernelLaunchInfo && !kernelLaunchInfo.hasCompleted();
  }

  AMDGPUAsyncInfoComputeTy &getKernelInfo() { return kernelLaunchInfo; }

  // create barrierAND packets for map-entering info's
  hsa_status_t createMapEnteringDependencies(hsa_queue_t *queue);
  hsa_status_t waitForKernelCompletion();
  void waitForMapExiting();
  hsa_status_t synchronize();

private:
  // currently a literal constant in the HSA header file
  static constexpr size_t maxBarrierANDSignals =
      sizeof(hsa_barrier_and_packet_s::dep_signal) / sizeof(hsa_signal_t);
  bool hasMapEnteringInfo;
  bool hasMapExitingInfo;
  bool hasKernelLaunchInfo;

  std::vector<AMDGPUAsyncInfoDataTy> mapEnteringInfo;
  std::vector<AMDGPUAsyncInfoDataTy> mapExitingInfo;
  AMDGPUAsyncInfoComputeTy kernelLaunchInfo;

  // signals used by barrierAND packets (if needed)
  std::vector<hsa_signal_t> barrierANDCompletionSignals;
};

hsa_status_t
AMDGPUAsyncInfoQueueTy::createMapEnteringDependencies(hsa_queue_t *queue) {
  // fast track: kernel without map-entering phase
  if (!hasMapEnteringInfo)
    return HSA_STATUS_SUCCESS;

  int numBarrierANDPackets =
      mapEnteringInfo.size() / maxBarrierANDSignals +
      ((mapEnteringInfo.size() % maxBarrierANDSignals == 0) ? 0 : 1);

  // to schedule numBarrierANDPackets (n) Barrier-AND packets, we need
  // - n completion signals
  // - n packet IDs
  // - n packets
  uint64_t barrierANDMapEnteringPacketIDs[numBarrierANDPackets];
  hsa_barrier_and_packet_s
      *barrierANDMapEnteringBarrierPackets[numBarrierANDPackets];
  for (int i = 0; i < numBarrierANDPackets; i++) {
    hsa_signal_t completion_signal = DeviceInfo().FreeSignalPool.pop();
    if (completion_signal.handle == 0) {
      DP("Failed to get signal instance\n");
      return HSA_STATUS_ERROR;
    }
    barrierANDCompletionSignals.emplace_back(completion_signal);

    uint64_t packetId = core::acquire_available_packet_id(queue);
    barrierANDMapEnteringPacketIDs[i] = packetId;
    const uint32_t mask = queue->size - 1; // size is a power of 2
    hsa_barrier_and_packet_s *barrierPacket =
        (hsa_barrier_and_packet_s *)queue->base_address + (packetId & mask);

    // completion signal is not needed: can I leave this empty?
    // check at runtime
    barrierPacket->completion_signal =
        completion_signal; // link packet to its completion signal

    barrierANDMapEnteringBarrierPackets[i] = barrierPacket;
  }

  // Create input dependecies between map-entering info and BarrierAND
  // packet
  for (int i = 0, k = 0; i < mapEnteringInfo.size(); i += 5, k++) {
    // Fill Barrier-AND packet with signals from MapEntering phase
    hsa_signal_t zeroHandleSignal;
    zeroHandleSignal.handle = 0;
    barrierANDMapEnteringBarrierPackets[k]->dep_signal[0] =
        mapEnteringInfo[i].getSignal();
    barrierANDMapEnteringBarrierPackets[k]->dep_signal[1] =
        (i + 1 < mapEnteringInfo.size()) ? mapEnteringInfo[i + 1].getSignal()
                                         : zeroHandleSignal;
    barrierANDMapEnteringBarrierPackets[k]->dep_signal[2] =
        (i + 2 < mapEnteringInfo.size()) ? mapEnteringInfo[i + 2].getSignal()
                                         : zeroHandleSignal;
    barrierANDMapEnteringBarrierPackets[k]->dep_signal[3] =
        (i + 3 < mapEnteringInfo.size()) ? mapEnteringInfo[i + 3].getSignal()
                                         : zeroHandleSignal;
    barrierANDMapEnteringBarrierPackets[k]->dep_signal[4] =
        (i + 4 < mapEnteringInfo.size()) ? mapEnteringInfo[i + 4].getSignal()
                                         : zeroHandleSignal;

    // enqueue into device queue
    // Set signal to 1. It will be decremented to 0 by HSA runtime once
    // Barrier-AND packet is complete
    hsa_signal_store_relaxed(
        barrierANDMapEnteringBarrierPackets[k]->completion_signal, 1);

    // Publish the packet indicating it is ready to be processed
    core::packetStoreRelease(
        reinterpret_cast<uint32_t *>(barrierANDMapEnteringBarrierPackets[k]),
        core::create_BarrierAND_header(), 0);

    hsa_signal_store_relaxed(queue->doorbell_signal,
                             barrierANDMapEnteringPacketIDs[k]);
  }
  return HSA_STATUS_SUCCESS;
}

hsa_status_t AMDGPUAsyncInfoQueueTy::waitForKernelCompletion() {
  if (!hasKernelLaunchInfo)
    return HSA_STATUS_SUCCESS;
  return kernelLaunchInfo.waitToComplete();
}

void AMDGPUAsyncInfoQueueTy::waitForMapExiting() {
  if (!hasMapExitingInfo)
    return;
  for (auto &&s : mapExitingInfo)
    s.waitToComplete(/*RetrieveToHost*/ true);
}

hsa_status_t AMDGPUAsyncInfoQueueTy::synchronize() {
  // fast tracks:
  // - kernel with no map-entering and no map-exiting info's
  // - single data submission
  // - single data retrieval
  if (hasKernelLaunchInfo && !hasMapEnteringInfo && !hasMapExitingInfo)
    return waitForKernelCompletion();

  // in absence of kernel and map exiting info, only wait for data submit's
  if (!hasKernelLaunchInfo && hasMapEnteringInfo && !hasMapExitingInfo) {
    for(auto &&enter : mapEnteringInfo) {
      enter.waitToComplete(/*RetrieveToHost*/ false);
      enter.releaseResources();
    }
    return HSA_STATUS_SUCCESS;
  }

  // in absence of kernel and map entering info's, only wait for data retrieve's
  if (!hasKernelLaunchInfo && !hasMapEnteringInfo && hasMapExitingInfo) {
    for(auto &&exit : mapExitingInfo) {
      exit.waitToComplete(/*RetrieveToHost*/ true);
      exit.releaseResources();
    }
    return HSA_STATUS_SUCCESS;
  }

  // slow track: all other cases, such as any combination
  // of kernel plus map-entering or map-exiting info's
  // or both. Either have to wait for kernel (no map-exiting)
  // or for all map-exiting events
  if (!hasMapExitingInfo) {
    waitForKernelCompletion();
  } else
    waitForMapExiting();

  // finally, release all resources
  for (auto &&ent : mapEnteringInfo)
    ent.releaseResources();

  for (auto &&ext : mapExitingInfo)
    ext.releaseResources();

  for (int i = 0; i < barrierANDCompletionSignals.size(); i++)
    DeviceInfo().FreeSignalPool.push(barrierANDCompletionSignals[i]);

  return HSA_STATUS_SUCCESS;
}

/// Get a pointer from a small pool, given a host pointer
void *prepareHstPtrForDataRetrieve(size_t Size, void *HstPtr) {
  // user-locked data does not need the pool
  if (is_locked(HstPtr, /*err_p=*/nullptr, /*agentBaseAddress=*/nullptr))
    return HstPtr;

  void *PoolPtr = DeviceInfo().getSmallPoolMgr().allocateFromPool(Size, HstPtr);
  if (PoolPtr != nullptr) {
    DP("prepareHstPtrForDataRetrieve: HostPtr %p PoolPtr %p\n", HstPtr,
       PoolPtr);
    return PoolPtr;
  }
  return HstPtr;
}

int32_t dataRetrieve(int32_t DeviceId, void *HstPtr, void *TgtPtr, int64_t Size,
                     AMDGPUAsyncInfoDataTy &AsyncData) {
  assert(DeviceId < DeviceInfo().NumberOfDevices && "Device ID too large");
  // Return success if we are not copying back to host from target.
  if (!HstPtr)
    return OFFLOAD_SUCCESS;
  hsa_status_t Err;
  DP("Retrieve data %ld bytes, (tgt:%016llx) -> (hst:%016llx).\n", Size,
     (long long unsigned)(Elf64_Addr)TgtPtr,
     (long long unsigned)(Elf64_Addr)HstPtr);

  void *HstOrPoolPtr = prepareHstPtrForDataRetrieve(Size, HstPtr);
  assert(HstOrPoolPtr && "HstOrPoolPtr cannot be null");

  hsa_signal_t Signal;
  bool UserLocked;
  Err = DeviceInfo().freesignalpoolMemcpyD2H(HstOrPoolPtr, TgtPtr, (size_t)Size,
                                           DeviceId, Signal, UserLocked);

  if (Err != HSA_STATUS_SUCCESS) {
    DP("Error when copying data from device to host. Pointers: "
       "host = 0x%016lx, device = 0x%016lx, size = %lld\n",
       (Elf64_Addr)HstOrPoolPtr, (Elf64_Addr)TgtPtr, (unsigned long long)Size);
    return OFFLOAD_FAIL;
  }

  DP("dataRetrieve: Creating AsyncData with HostPtr %p HstOrPoolPtr %p\n",
     HstPtr, HstOrPoolPtr);

  AsyncData = std::move(
      AMDGPUAsyncInfoDataTy(Signal, HstPtr, HstOrPoolPtr, Size, UserLocked));
  DP("DONE Retrieve data %ld bytes, (tgt:%016llx) -> (hst:%016llx).\n", Size,
     (long long unsigned)(Elf64_Addr)TgtPtr,
     (long long unsigned)(Elf64_Addr)HstOrPoolPtr);
  return Err;
}

/// Get a pointer from a small pool, given a HstPtr. Perform copy-in to the pool
/// pointer since data transfer will use the pool pointer
void *prepareHstPtrForDataSubmit(size_t Size, void *HstPtr) {
  // user-locked data does not need the pool
  if (is_locked(HstPtr, /*err_p=*/nullptr, /*agentBaseAddress=*/nullptr))
    return HstPtr;

  void *PoolPtr = DeviceInfo().getSmallPoolMgr().allocateFromPool(Size, HstPtr);
  if (PoolPtr != nullptr) {
    DP("dataSubmit: memcpy %lu bytes from HstPtr %p to PoolPtr %p\n", Size,
       HstPtr, PoolPtr);
    memcpy(PoolPtr, HstPtr, Size);
    return PoolPtr;
  }
  return HstPtr;
}

int32_t dataSubmit(int32_t DeviceId, void *TgtPtr, void *HstPtr, int64_t Size,
                   AMDGPUAsyncInfoDataTy &AsyncData) {
  hsa_status_t Err;
  assert(DeviceId < DeviceInfo().NumberOfDevices && "Device ID too large");
  // Return success if we are not doing host to target.
  if (!HstPtr)
    return OFFLOAD_SUCCESS;

  DP("Submit data %ld bytes, (hst:%016llx) -> (tgt:%016llx).\n", Size,
     (long long unsigned)(Elf64_Addr)HstPtr,
     (long long unsigned)(Elf64_Addr)TgtPtr);
  void *HstOrPoolPtr = prepareHstPtrForDataSubmit(Size, HstPtr);
  assert(HstOrPoolPtr && "HstOrPoolPtr cannot be null");

  hsa_signal_t Signal;
  bool UserLocked;
  Err = DeviceInfo().freesignalpoolMemcpyH2D(TgtPtr, HstOrPoolPtr, (size_t)Size,
                                           DeviceId, Signal, UserLocked);
  if (Err != HSA_STATUS_SUCCESS) {
    DP("Error when copying data from host to device. Pointers: "
       "host = 0x%016lx, device = 0x%016lx, size = %lld\n",
       (Elf64_Addr)HstOrPoolPtr, (Elf64_Addr)TgtPtr, (unsigned long long)Size);
    return OFFLOAD_FAIL;
  }

  AsyncData = std::move(
      AMDGPUAsyncInfoDataTy(Signal, HstPtr, HstOrPoolPtr, Size, UserLocked));
  return Err;
}

void initAsyncInfo(__tgt_async_info *AsyncInfo) {
  assert(AsyncInfo);
  if (!AsyncInfo->Queue) {
    AsyncInfo->Queue = new AMDGPUAsyncInfoQueueTy();
  }
}
void finiAsyncInfo(__tgt_async_info *AsyncInfo) {
  assert(AsyncInfo);
  assert(AsyncInfo->Queue);
  AMDGPUAsyncInfoQueueTy *AMDAsyncInfoQueue =
      reinterpret_cast<AMDGPUAsyncInfoQueueTy *>(AsyncInfo->Queue);
  delete (AMDAsyncInfoQueue);
  AsyncInfo->Queue = nullptr;
}

// Determine launch values for ThreadsPerGroup and NumGroups.
// Outputs: treadsPerGroup, NumGroups
// Inputs: Max_Teams, MaxWgSize, Warp_Size, ExecutionMode,
//         EnvTeamLimit, EnvNumTeams, num_teams, thread_limit,
//         loop_tripcount.
void getLaunchVals(uint16_t &ThreadsPerGroup, int &NumGroups, int WarpSize,
                   EnvironmentVariables Env, int ConstWGSize, int ExecutionMode,
                   int NumTeams, int ThreadLimit, uint64_t LoopTripcount,
                   int DeviceNumTeams, int DeviceNumCUs) {
  if (ExecutionMode == llvm::omp::OMPTgtExecModeFlags::OMP_TGT_EXEC_MODE_SPMD ||
      ExecutionMode ==
          llvm::omp::OMPTgtExecModeFlags::OMP_TGT_EXEC_MODE_SPMD_NO_LOOP ||
      ExecutionMode ==
          llvm::omp::OMPTgtExecModeFlags::OMP_TGT_EXEC_MODE_XTEAM_RED) {
    // ConstWGSize is used for communicating any command-line value to
    // the plugin. ConstWGSize will either be the default workgroup
    // size or a value set by CodeGen. If the kernel is SPMD, it means
    // that the number of threads-per-group has not been adjusted by
    // CodeGen. Since a generic mode may have been changed to
    // generic_spmd by OpenMPOpt after adjustment of
    // threads-per-group, we don't use ConstWGSize but instead start
    // with the default for both generic and generic_spmd in the
    // plugin so that any adjustment can be done again.
    ThreadsPerGroup = ConstWGSize;
  } else
    ThreadsPerGroup = RTLDeviceInfoTy::DefaultWgSize;

  if (ExecutionMode ==
      llvm::omp::OMPTgtExecModeFlags::OMP_TGT_EXEC_MODE_SPMD_NO_LOOP) {
<<<<<<< HEAD
    assert(LoopTripcount &&
           "No loop exec mode needs a non-zero loop tripcount");
    NumGroups = ((LoopTripcount - 1) / ThreadsPerGroup) + 1;
=======
    // Cannot assert a non-zero tripcount. Instead, launch with 1 team
    // if the tripcount is indeed zero.
    if (LoopTripcount > 0)
      NumGroups = ((LoopTripcount - 1) / ThreadsPerGroup) + 1;
    else
      NumGroups = 1;
>>>>>>> f2751388
    DP("Final %d NumGroups and %d ThreadsPerGroup\n", NumGroups,
      ThreadsPerGroup);
    return;
  }

  // For optimized reduction, we use as many teams as the number of CUs. This
  // must be kept in sync with CodeGen and DeviceRTL.
  if (ExecutionMode ==
      llvm::omp::OMPTgtExecModeFlags::OMP_TGT_EXEC_MODE_XTEAM_RED) {
    NumGroups = DeviceNumCUs;
    DP("Final %d NumGroups and %d ThreadsPerGroup\n", NumGroups,
      ThreadsPerGroup);
    return;
  }

  int MaxTeams = Env.MaxTeamsDefault > 0 ? Env.MaxTeamsDefault : DeviceNumTeams;
  if (MaxTeams > static_cast<int>(RTLDeviceInfoTy::HardTeamLimit))
    MaxTeams = RTLDeviceInfoTy::HardTeamLimit;

  if (print_kernel_trace & STARTUP_DETAILS) {
    DP("RTLDeviceInfoTy::Max_Teams: %d\n", RTLDeviceInfoTy::MaxTeams);
    DP("Max_Teams: %d\n", MaxTeams);
    DP("RTLDeviceInfoTy::Warp_Size: %d\n", WarpSize);
    DP("RTLDeviceInfoTy::MaxWgSize: %d\n", RTLDeviceInfoTy::MaxWgSize);
    DP("RTLDeviceInfoTy::DefaultWgSize: %d\n",
       RTLDeviceInfoTy::DefaultWgSize);
    DP("thread_limit: %d\n", ThreadLimit);
    DP("ThreadsPerGroup: %d\n", ThreadsPerGroup);
    DP("ConstWGSize: %d\n", ConstWGSize);
  }
  // check for thread_limit() clause
  if (ThreadLimit > 0) {
    ThreadsPerGroup = ThreadLimit;
    DP("Setting threads per block to requested %d\n", ThreadLimit);
    if (ThreadsPerGroup > RTLDeviceInfoTy::MaxWgSize) { // limit to max
      ThreadsPerGroup = RTLDeviceInfoTy::MaxWgSize;
      DP("Setting threads per block to maximum %d\n", ThreadsPerGroup);
    }
  }
  // check flat_max_work_group_size attr here
  if (ThreadsPerGroup > ConstWGSize) {
    ThreadsPerGroup = ConstWGSize;
    DP("Reduced ThreadsPerGroup to flat-attr-group-size limit %d\n",
       ThreadsPerGroup);
  }

  if (ExecutionMode ==
      llvm::omp::OMPTgtExecModeFlags::OMP_TGT_EXEC_MODE_GENERIC) {
    // Add master thread in additional warp for GENERIC mode
    // Only one additional thread is started, not an entire warp

    if (ThreadsPerGroup >= RTLDeviceInfoTy::MaxWgSize)
      // Do not exceed max number of threads: sacrifice last warp for
      // the thread master
      ThreadsPerGroup = RTLDeviceInfoTy::MaxWgSize - WarpSize + 1;
    else if (ThreadsPerGroup <= WarpSize)
      // Cap ThreadsPerGroup at WarpSize level as we need a master
      // FIXME: omp_get_num_threads still too big for thread_limit(<warpsize)
      ThreadsPerGroup = WarpSize + 1;
    else
      ThreadsPerGroup = WarpSize * (ThreadsPerGroup / WarpSize) + 1;

    DP("Adding master thread (+1)\n");
  }

  if (print_kernel_trace & STARTUP_DETAILS)
    DP("ThreadsPerGroup: %d\n", ThreadsPerGroup);
  DP("Preparing %d threads\n", ThreadsPerGroup);

  // Set default NumGroups (teams)
  if (DeviceInfo().Env.TeamLimit > 0)
    NumGroups = (MaxTeams < DeviceInfo().Env.TeamLimit)
                     ? MaxTeams
                     : DeviceInfo().Env.TeamLimit;
  else
    NumGroups = MaxTeams;
  DP("Set default num of groups %d\n", NumGroups);

  if (print_kernel_trace & STARTUP_DETAILS) {
    DP("NumGroups: %d\n", NumGroups);
    DP("num_teams: %d\n", NumTeams);
  }

  // Reduce NumGroups if ThreadsPerGroup exceeds RTLDeviceInfoTy::MaxWgSize
  // This reduction is typical for default case (no thread_limit clause).
  // or when user goes crazy with num_teams clause.
  // FIXME: We cant distinguish between a constant or variable thread limit.
  // So we only handle constant thread_limits.
  if (ThreadsPerGroup >
      RTLDeviceInfoTy::DefaultWgSize) //  256 < ThreadsPerGroup <= 1024
    // Should we round ThreadsPerGroup up to nearest WarpSize
    // here?
    NumGroups = (MaxTeams * RTLDeviceInfoTy::MaxWgSize) / ThreadsPerGroup;

  // check for num_teams() clause
  if (NumTeams > 0) {
    NumGroups = (NumTeams < NumGroups) ? NumTeams : NumGroups;
  }
  if (print_kernel_trace & STARTUP_DETAILS) {
    DP("NumGroups: %d\n", NumGroups);
    DP("Env.NumTeams %d\n", DeviceInfo().Env.NumTeams);
    DP("Env.TeamLimit %d\n", DeviceInfo().Env.TeamLimit);
  }

  if (DeviceInfo().Env.NumTeams > 0) {
    NumGroups = (DeviceInfo().Env.NumTeams < NumGroups)
                     ? DeviceInfo().Env.NumTeams
                     : NumGroups;
    DP("Modifying teams based on Env.NumTeams %d\n", DeviceInfo().Env.NumTeams);
  } else if (DeviceInfo().Env.TeamLimit > 0) {
    NumGroups = (DeviceInfo().Env.TeamLimit < NumGroups)
                     ? DeviceInfo().Env.TeamLimit
                     : NumGroups;
    DP("Modifying teams based on Env.TeamLimit%d\n", DeviceInfo().Env.TeamLimit);
  } else {
    if (NumTeams <= 0) {
      if (LoopTripcount > 0) {
        if (ExecutionMode ==
            llvm::omp::OMPTgtExecModeFlags::OMP_TGT_EXEC_MODE_SPMD) {
          // round up to the nearest integer
          NumGroups = ((LoopTripcount - 1) / ThreadsPerGroup) + 1;
        } else if (ExecutionMode ==
                   llvm::omp::OMPTgtExecModeFlags::OMP_TGT_EXEC_MODE_GENERIC) {
          NumGroups = LoopTripcount;
        } else /* OMP_TGT_EXEC_MODE_GENERIC_SPMD */ {
          // This is a generic kernel that was transformed to use SPMD-mode
          // execution but uses Generic-mode semantics for scheduling.
          NumGroups = LoopTripcount;
        }
        DP("Using %d teams due to loop trip count %" PRIu64 " and number of "
           "threads per block %d\n",
           NumGroups, LoopTripcount, ThreadsPerGroup);
      }
    } else {
      NumGroups = NumTeams;
    }
    if (NumGroups > MaxTeams) {
      NumGroups = MaxTeams;
      if (print_kernel_trace & STARTUP_DETAILS)
        DP("Limiting NumGroups %d to Max_Teams %d \n", NumGroups, MaxTeams);
    }
    if (NumGroups > NumTeams && NumTeams > 0) {
      NumGroups = NumTeams;
      if (print_kernel_trace & STARTUP_DETAILS)
        DP("Limiting NumGroups %d to clause num_teams %d \n", NumGroups,
           NumTeams);
    }
  }

  // num_teams clause always honored, no matter what, unless DEFAULT is active.
  if (NumTeams > 0) {
    NumGroups = NumTeams;
    // Cap NumGroups to EnvMaxTeamsDefault if set.
    if (DeviceInfo().Env.MaxTeamsDefault > 0 &&
        NumGroups > DeviceInfo().Env.MaxTeamsDefault)
      NumGroups = DeviceInfo().Env.MaxTeamsDefault;
  }
  if (print_kernel_trace & STARTUP_DETAILS) {
    DP("ThreadsPerGroup: %d\n", ThreadsPerGroup);
    DP("NumGroups: %d\n", NumGroups);
    DP("LoopTripcount: %ld\n", LoopTripcount);
  }
  DP("Final %d NumGroups and %d ThreadsPerGroup\n", NumGroups,
     ThreadsPerGroup);

#ifdef OMPT_SUPPORT
  if (ompt_device_callbacks.is_tracing_enabled()) {
    {
      std::unique_lock<std::mutex> granted_teams_fn_lck(granted_teams_mtx);
      if (!ompt_set_granted_teams_fn) {
        void *vptr = dlsym(NULL, "libomptarget_ompt_set_granted_teams");
        assert(vptr && "OMPT set granted teams entry point not found");
        ompt_set_granted_teams_fn =
            reinterpret_cast<libomptarget_ompt_set_granted_teams_t>(vptr);
      }
    }
    // No need to hold a lock
    ompt_set_granted_teams_fn(NumGroups);
  }
#endif
}

const uint16_t getCodeObjectVersionFromELF(__tgt_device_image *Image) {
  char *ImageBegin = (char *)Image->ImageStart;
  size_t ImageSize = (char *)Image->ImageEnd - ImageBegin;

  StringRef Buffer = StringRef(ImageBegin, ImageSize);
  auto ElfOrErr = ObjectFile::createELFObjectFile(MemoryBufferRef(Buffer, ""),
                                                  /*InitContent=*/false);
  if (!ElfOrErr) {
    REPORT("Failed to load ELF: %s\n", toString(ElfOrErr.takeError()).c_str());
    return 1;
  }

  if (const auto *ELFObj = dyn_cast<ELF64LEObjectFile>(ElfOrErr->get())) {
    auto Header = ELFObj->getELFFile().getHeader();
    uint16_t Version = (uint8_t)(Header.e_ident[EI_ABIVERSION]);
    DP("ELFABIVERSION Version: %u\n", Version);
    return Version;
  }
  return 0;
}

int32_t runRegionLocked(int32_t DeviceId, void *TgtEntryPtr, void **TgtArgs,
                        ptrdiff_t *TgtOffsets, int32_t ArgNum, int32_t NumTeams,
                        int32_t ThreadLimit, uint64_t LoopTripcount,
                        AMDGPUAsyncInfoQueueTy &AsyncInfo) {
  // Set the context we are using
  // update thread limit content in gpu memory if un-initialized or specified
  // from host

  DP("Run target team region thread_limit %d\n", ThreadLimit);

  // All args are references.
  std::vector<void *> Args(ArgNum);
  std::vector<void *> Ptrs(ArgNum);

  DP("Arg_num: %d\n", ArgNum);
  for (int32_t I = 0; I < ArgNum; ++I) {
    Ptrs[I] = (void *)((intptr_t)TgtArgs[I] + TgtOffsets[I]);
    Args[I] = &Ptrs[I];
    DP("Offseted base: arg[%d]:" DPxMOD "\n", I, DPxPTR(Ptrs[I]));
  }

  KernelTy *KernelInfo = (KernelTy *)TgtEntryPtr;

  std::string KernelName = std::string(KernelInfo->Name);
  auto &KernelInfoTable = DeviceInfo().KernelInfoTable;
  if (KernelInfoTable[DeviceId].find(KernelName) ==
      KernelInfoTable[DeviceId].end()) {
    DP("Kernel %s not found\n", KernelName.c_str());
    return OFFLOAD_FAIL;
  }

  const atl_kernel_info_t KernelInfoEntry =
      KernelInfoTable[DeviceId][KernelName];
  const uint32_t GroupSegmentSize =
      KernelInfoEntry.group_segment_size + DeviceInfo().Env.DynamicMemSize;
  const uint32_t SgprCount = KernelInfoEntry.sgpr_count;
  const uint32_t VgprCount = KernelInfoEntry.vgpr_count;
  const uint32_t SgprSpillCount = KernelInfoEntry.sgpr_spill_count;
  const uint32_t VgprSpillCount = KernelInfoEntry.vgpr_spill_count;

#if DBG_KERGN_ARGS
  assert(ArgNum == (int)KernelInfoEntry.explicit_argument_count);
#endif
  /*
   * Set limit based on ThreadsPerGroup and GroupsPerDevice
   */
  int NumGroups = 0;
  uint16_t ThreadsPerGroup = 0;

  getLaunchVals(ThreadsPerGroup, NumGroups, DeviceInfo().WarpSize[DeviceId],
                DeviceInfo().Env, KernelInfo->ConstWGSize,
                KernelInfo->ExecutionMode,
                NumTeams,      // From run_region arg
                ThreadLimit,   // From run_region arg
                LoopTripcount, // From run_region arg
                DeviceInfo().NumTeams[KernelInfo->DeviceId],
                DeviceInfo().ComputeUnits[KernelInfo->DeviceId]);

  if (print_kernel_trace >= LAUNCH) {
    // if host tracing requested, init rpc counters for each kernel launch
    // TODO: implement same functionality for concurrent kernel launches. (not handled at this point)
    if (print_kernel_trace >= HOST_SERVICE_TRACING)
      hostrpcStatInit(KernelInfo->Name);
    // enum modes are SPMD, GENERIC, NONE 0,1,2
    // if doing rtl timing, print to stderr, unless stdout requested.
    bool TraceToStdout = print_kernel_trace & (RTL_TO_STDOUT | RTL_TIMING);
    fprintf(TraceToStdout ? stdout : stderr,
            "DEVID:%2d SGN:%1d ConstWGSize:%-4d args:%2d teamsXthrds:(%4dX%4d) "
            "reqd:(%4dX%4d) lds_usage:%uB sgpr_count:%u vgpr_count:%u "
            "sgpr_spill_count:%u vgpr_spill_count:%u tripcount:%lu rpc:%d n:%s\n",
            DeviceId, KernelInfo->ExecutionMode, KernelInfo->ConstWGSize,
            ArgNum, NumGroups, ThreadsPerGroup, NumTeams, ThreadLimit,
            GroupSegmentSize, SgprCount, VgprCount, SgprSpillCount,
            VgprSpillCount, LoopTripcount, DeviceInfo().HostcallRequired,
            KernelInfo->Name);
  }

  // Run on the device.
  {
    hsa_queue_t *Queue = DeviceInfo().HSAQueueSchedulers[DeviceId].next();
    if (!Queue) {
      return OFFLOAD_FAIL;
    }

    AsyncInfo.createMapEnteringDependencies(Queue);
    uint64_t PacketId = core::acquire_available_packet_id(Queue);

    uint16_t CodeObjectVersion = DeviceInfo().CodeObjectVersion;
    const uint32_t Mask = Queue->size - 1; // size is a power of 2
    hsa_kernel_dispatch_packet_t *Packet =
        (hsa_kernel_dispatch_packet_t *)Queue->base_address + (PacketId & Mask);

    // Packet->header is written last
    Packet->setup = UINT16_C(1) << HSA_KERNEL_DISPATCH_PACKET_SETUP_DIMENSIONS;
    Packet->workgroup_size_x = ThreadsPerGroup;
    Packet->workgroup_size_y = 1;
    Packet->workgroup_size_z = 1;
    Packet->reserved0 = 0;
    Packet->grid_size_x = NumGroups * ThreadsPerGroup;
    Packet->grid_size_y = 1;
    Packet->grid_size_z = 1;
    Packet->private_segment_size = KernelInfoEntry.private_segment_size;
    Packet->group_segment_size = GroupSegmentSize;
    Packet->kernel_object = KernelInfoEntry.kernel_object;
    Packet->kernarg_address = 0;     // use the block allocator
    Packet->reserved2 = 0;           // impl writes id_ here
    Packet->completion_signal = {0}; // may want a pool of signals

    KernelArgPool *ArgPool = nullptr;
    void *KernArg = nullptr;
    {
      auto It = KernelArgPoolMap.find(std::string(KernelInfo->Name));
      if (It != KernelArgPoolMap.end()) {
        ArgPool = (It->second).get();
      }
    }
    if (!ArgPool) {
      DP("Warning: No ArgPool for %s on device %d\n", KernelInfo->Name,
         DeviceId);
    }
    {
      if (ArgPool) {
#if DBG_KERGN_ARGS
        assert(ArgPool->KernargSegmentSize == (ArgNum * sizeof(void *)));
#endif
        KernArg = ArgPool->allocate(ArgNum);
      }
      if (!KernArg) {
        DP("Allocate kernarg failed\n");
        return OFFLOAD_FAIL;
      }

      // Copy explicit arguments
      for (int I = 0; I < ArgNum; I++) {
        memcpy((char *)KernArg + sizeof(void *) * I, Args[I], sizeof(void *));
      }

      uint8_t *ImplArgs =
          static_cast<uint8_t *>(KernArg) + sizeof(void *) * ArgNum;
      memset(ImplArgs, 0, implicitArgsSize(CodeObjectVersion));

      uint64_t Buffer = 0;
      // assign a hostcall buffer for the selected Q
      if (__atomic_load_n(&DeviceInfo().HostcallRequired, __ATOMIC_ACQUIRE)) {
        // hostrpc_assign_buffer is not thread safe, and this function is
        // under a multiple reader lock, not a writer lock.
        static pthread_mutex_t HostcallInitLock = PTHREAD_MUTEX_INITIALIZER;
        pthread_mutex_lock(&HostcallInitLock);
<<<<<<< HEAD
        uint64_t Buffer = hostrpc_assign_buffer(DeviceInfo().HSAAgents[DeviceId],
                                                Queue, DeviceId);
=======
        Buffer = hostrpc_assign_buffer(DeviceInfo().HSAAgents[DeviceId], Queue,
                                       DeviceId);
>>>>>>> f2751388
        pthread_mutex_unlock(&HostcallInitLock);
        if (!Buffer) {
          DP("hostrpc_assign_buffer failed, gpu would dereference null and "
             "error\n");
          return OFFLOAD_FAIL;
        }
      }

      DP("Implicit argument count: %d\n",
         KernelInfoEntry.implicit_argument_count);

      if (CodeObjectVersion < llvm::ELF::ELFABIVERSION_AMDGPU_HSA_V5) {
        DP("Setting Hostcall buffer for COV4\n");
        memcpy(&ImplArgs[IMPLICITARGS::COV4_HOSTCALL_PTR_OFFSET], &Buffer,
               IMPLICITARGS::HOSTCALL_PTR_SIZE);
      } else {
        DP("Setting fields of ImplicitArgs for COV5\n");
        uint16_t Remainder = 0;
        uint16_t GridDims = 1;
        uint32_t NumGroupsYZ = 1;
        uint16_t ThreadsPerGroupYZ = 0;
        memcpy(&ImplArgs[IMPLICITARGS::COV5_BLOCK_COUNT_X_OFFSET], &NumGroups,
               IMPLICITARGS::COV5_BLOCK_COUNT_X_SIZE);
        memcpy(&ImplArgs[IMPLICITARGS::COV5_BLOCK_COUNT_Y_OFFSET], &NumGroupsYZ,
               IMPLICITARGS::COV5_BLOCK_COUNT_Y_SIZE);
        memcpy(&ImplArgs[IMPLICITARGS::COV5_BLOCK_COUNT_Z_OFFSET], &NumGroupsYZ,
               IMPLICITARGS::COV5_BLOCK_COUNT_Z_SIZE);

        memcpy(&ImplArgs[IMPLICITARGS::COV5_GROUP_SIZE_X_OFFSET],
               &ThreadsPerGroup, IMPLICITARGS::COV5_GROUP_SIZE_X_SIZE);
        memcpy(&ImplArgs[IMPLICITARGS::COV5_GROUP_SIZE_Y_OFFSET],
               &ThreadsPerGroupYZ, IMPLICITARGS::COV5_GROUP_SIZE_Y_SIZE);
        memcpy(&ImplArgs[IMPLICITARGS::COV5_GROUP_SIZE_Z_OFFSET],
               &ThreadsPerGroupYZ, IMPLICITARGS::COV5_GROUP_SIZE_Z_SIZE);

        memcpy(&ImplArgs[IMPLICITARGS::COV5_REMAINDER_X_OFFSET], &Remainder,
               IMPLICITARGS::COV5_REMAINDER_X_SIZE);
        memcpy(&ImplArgs[IMPLICITARGS::COV5_REMAINDER_Y_OFFSET], &Remainder,
               IMPLICITARGS::COV5_REMAINDER_Y_SIZE);
        memcpy(&ImplArgs[IMPLICITARGS::COV5_REMAINDER_Z_OFFSET], &Remainder,
               IMPLICITARGS::COV5_REMAINDER_Z_SIZE);

        memcpy(&ImplArgs[IMPLICITARGS::COV5_GRID_DIMS_OFFSET], &GridDims,
               IMPLICITARGS::COV5_GRID_DIMS_SIZE);

        memcpy(&ImplArgs[IMPLICITARGS::COV5_HOSTCALL_PTR_OFFSET], &Buffer,
               IMPLICITARGS::HOSTCALL_PTR_SIZE);
        memcpy(&ImplArgs[IMPLICITARGS::COV5_HEAPV1_PTR_OFFSET],
               &(DeviceInfo().PreallocatedDeviceHeap[DeviceId]),
               IMPLICITARGS::COV5_HEAPV1_PTR_SIZE);
      }

      Packet->kernarg_address = KernArg;
    }

    hsa_signal_t S = DeviceInfo().FreeSignalPool.pop();
    if (S.handle == 0) {
      DP("Failed to get signal instance\n");
      return OFFLOAD_FAIL;
    }
    Packet->completion_signal = S;
    hsa_signal_store_relaxed(Packet->completion_signal, 1);

    // Publish the packet indicating it is ready to be processed
    core::packetStoreRelease(reinterpret_cast<uint32_t *>(Packet),
                             core::createHeader(), Packet->setup);

    // Since the packet is already published, its contents must not be
    // accessed any more
    hsa_signal_store_relaxed(Queue->doorbell_signal, PacketId);

    // wait for completion, then free signal and kernarg
    AsyncInfo.addKernelLaunchInfo(AMDGPUAsyncInfoComputeTy(
        S, DeviceInfo().HSAAgents[DeviceId], ArgPool, KernArg));
  }

  DP("Kernel completed\n");
  return OFFLOAD_SUCCESS;
}

bool elfMachineIdIsAmdgcn(__tgt_device_image *Image) {
  const uint16_t AmdgcnMachineID = EM_AMDGPU;
  const int32_t R = elf_check_machine(Image, AmdgcnMachineID);
  if (!R) {
    DP("Supported machine ID not found\n");
  }
  return R;
}

uint32_t elfEFlags(__tgt_device_image *Image) {
  const char *ImgBegin = (char *)Image->ImageStart;
  size_t ImgSize = (char *)Image->ImageEnd - ImgBegin;

  StringRef Buffer = StringRef(ImgBegin, ImgSize);
  auto ElfOrErr = ObjectFile::createELFObjectFile(MemoryBufferRef(Buffer, ""),
                                                  /*InitContent=*/false);
  if (!ElfOrErr) {
    consumeError(ElfOrErr.takeError());
    return 0;
  }

  if (const auto *ELFObj = dyn_cast<ELF64LEObjectFile>(ElfOrErr->get()))
    return ELFObj->getPlatformFlags();
  return 0;
}

template <typename T> bool enforceUpperBound(T *Value, T Upper) {
  bool Changed = *Value > Upper;
  if (Changed) {
    *Value = Upper;
  }
  return Changed;
}

struct SymbolInfo {
  const void *Addr = nullptr;
  uint32_t Size = UINT32_MAX;
  uint32_t ShType = SHT_NULL;
};

int getSymbolInfoWithoutLoading(const ELFObjectFile<ELF64LE> &ELFObj,
                                StringRef SymName, SymbolInfo *Res) {
  auto SymOrErr = getELFSymbol(ELFObj, SymName);
  if (!SymOrErr) {
    std::string ErrorString = toString(SymOrErr.takeError());
    DP("Failed ELF lookup: %s\n", ErrorString.c_str());
    return 1;
  }
  if (!*SymOrErr)
    return 1;

  auto SymSecOrErr = ELFObj.getELFFile().getSection((*SymOrErr)->st_shndx);
  if (!SymSecOrErr) {
    std::string ErrorString = toString(SymOrErr.takeError());
    DP("Failed ELF lookup: %s\n", ErrorString.c_str());
    return 1;
  }

  Res->Addr = (*SymOrErr)->st_value + ELFObj.getELFFile().base();
  Res->Size = static_cast<uint32_t>((*SymOrErr)->st_size);
  Res->ShType = static_cast<uint32_t>((*SymSecOrErr)->sh_type);
  return 0;
}

int getSymbolInfoWithoutLoading(char *Base, size_t ImgSize, const char *SymName,
                                SymbolInfo *Res) {
  StringRef Buffer = StringRef(Base, ImgSize);
  auto ElfOrErr = ObjectFile::createELFObjectFile(MemoryBufferRef(Buffer, ""),
                                                  /*InitContent=*/false);
  if (!ElfOrErr) {
    REPORT("Failed to load ELF: %s\n", toString(ElfOrErr.takeError()).c_str());
    return 1;
  }

  if (const auto *ELFObj = dyn_cast<ELF64LEObjectFile>(ElfOrErr->get()))
    return getSymbolInfoWithoutLoading(*ELFObj, SymName, Res);
  return 1;
}

hsa_status_t interopGetSymbolInfo(char *Base, size_t ImgSize,
                                  const char *SymName, const void **VarAddr,
                                  uint32_t *VarSize) {
  SymbolInfo SI;
  int Rc = getSymbolInfoWithoutLoading(Base, ImgSize, SymName, &SI);
  if (Rc == 0) {
    *VarAddr = SI.Addr;
    *VarSize = SI.Size;
    return HSA_STATUS_SUCCESS;
  }
  return HSA_STATUS_ERROR;
}

template <typename C>
hsa_status_t moduleRegisterFromMemoryToPlace(
    std::map<std::string, atl_kernel_info_t> &KernelInfoTable,
    std::map<std::string, atl_symbol_info_t> &SymbolInfoTable,
    void *ModuleBytes, size_t ModuleSize, int DeviceId, C Cb,
    std::vector<hsa_executable_t> &HSAExecutables) {
  auto L = [](void *Data, size_t Size, void *CbState) -> hsa_status_t {
    C *Unwrapped = static_cast<C *>(CbState);
    return (*Unwrapped)(Data, Size);
  };
  return core::RegisterModuleFromMemory(
      KernelInfoTable, SymbolInfoTable, ModuleBytes, ModuleSize,
      DeviceInfo().HSAAgents[DeviceId], L, static_cast<void *>(&Cb),
      HSAExecutables);
}

uint64_t getDeviceStateBytes(char *ImageStart, size_t ImgSize) {
  uint64_t DeviceStateBytes = 0;
  {
    // If this is the deviceRTL, get the state variable size
    SymbolInfo SizeSi;
    int Rc = getSymbolInfoWithoutLoading(
        ImageStart, ImgSize, "omptarget_nvptx_device_State_size", &SizeSi);

    if (Rc == 0) {
      if (SizeSi.Size != sizeof(uint64_t)) {
        DP("Found device_State_size variable with wrong size\n");
        return 0;
      }

      // Read number of bytes directly from the elf
      memcpy(&DeviceStateBytes, SizeSi.Addr, sizeof(uint64_t));
    }
  }
  return DeviceStateBytes;
}

struct DeviceEnvironment {
  // initialise an DeviceEnvironmentTy in the deviceRTL
  // patches around differences in the deviceRTL between trunk, aomp,
  // rocmcc. Over time these differences will tend to zero and this class
  // simplified.
  // Symbol may be in .data or .bss, and may be missing fields, todo:
  // review aomp/trunk/rocm and simplify the following

  // The symbol may also have been deadstripped because the device side
  // accessors were unused.

  // If the symbol is in .data (aomp, rocm) it can be written directly.
  // If it is in .bss, we must wait for it to be allocated space on the
  // gpu (trunk) and initialize after loading.
  const char *sym() { return "omptarget_device_environment"; }

  DeviceEnvironmentTy HostDeviceEnv;
  SymbolInfo SI;
  bool Valid = false;

  __tgt_device_image *Image;
  const size_t ImgSize;

  DeviceEnvironment(int DeviceId, int NumberDevices, int DynamicMemSize,
                    __tgt_device_image *Image, const size_t ImgSize)
      : Image(Image), ImgSize(ImgSize) {

    HostDeviceEnv.NumDevices = NumberDevices;
    HostDeviceEnv.DeviceNum = DeviceId;
    HostDeviceEnv.DebugKind = 0;
    HostDeviceEnv.DynamicMemSize = DynamicMemSize;
    if (char *EnvStr = getenv("LIBOMPTARGET_DEVICE_RTL_DEBUG"))
      HostDeviceEnv.DebugKind = std::stoi(EnvStr);

    int Rc = getSymbolInfoWithoutLoading((char *)Image->ImageStart, ImgSize,
                                         sym(), &SI);
    if (Rc != 0) {
      DP("Finding global device environment '%s' - symbol missing.\n", sym());
      return;
    }

    if (SI.Size > sizeof(HostDeviceEnv)) {
      DP("Symbol '%s' has size %u, expected at most %zu.\n", sym(), SI.Size,
         sizeof(HostDeviceEnv));
      return;
    }

    Valid = true;
  }

  bool inImage() { return SI.ShType != SHT_NOBITS; }

  hsa_status_t beforeLoading(void *Data, size_t Size) {
    if (Valid) {
      if (inImage()) {
        DP("Setting global device environment before load (%u bytes)\n",
           SI.Size);
        uint64_t Offset = (const char *)SI.Addr - (char *)Image->ImageStart;
        void *Pos = (char *)Data + Offset;
        memcpy(Pos, &HostDeviceEnv, SI.Size);
      }
    }
    return HSA_STATUS_SUCCESS;
  }

  hsa_status_t afterLoading() {
    if (Valid) {
      if (!inImage()) {
        DP("Setting global device environment after load (%u bytes)\n",
           SI.Size);
        int DeviceId = HostDeviceEnv.DeviceNum;
        auto &SymbolInfo = DeviceInfo().SymbolInfoTable[DeviceId];
        void *StatePtr;
        uint32_t StatePtrSize;
        hsa_status_t Err = interop_hsa_get_symbol_info(
            SymbolInfo, DeviceId, sym(), &StatePtr, &StatePtrSize);
        if (Err != HSA_STATUS_SUCCESS) {
          DP("failed to find %s in loaded image\n", sym());
          return Err;
        }

        if (StatePtrSize != SI.Size) {
          DP("Symbol had size %u before loading, %u after\n", StatePtrSize,
             SI.Size);
          return HSA_STATUS_ERROR;
        }

        hsa_signal_t Signal;
        bool UserLocked;
        Err = DeviceInfo().freesignalpoolMemcpyH2D(StatePtr, &HostDeviceEnv,
                                                 StatePtrSize, DeviceId,
                                                 Signal, UserLocked);
        if (Err == HSA_STATUS_ERROR)
          return Err;
        AMDGPUAsyncInfoDataTy AsyncInfo(Signal, &HostDeviceEnv, &HostDeviceEnv,
                                        StatePtrSize, UserLocked);
        Err = AsyncInfo.waitToComplete(/*RetrieveToHost*/ true);
        return Err;
      }
    }
    return HSA_STATUS_SUCCESS;
  }
};

hsa_status_t implCalloc(void **RetPtr, size_t Size, int DeviceId) {
  uint64_t Rounded = 4 * ((Size + 3) / 4);
  void *Ptr;
  hsa_amd_memory_pool_t MemoryPool = DeviceInfo().getDeviceMemoryPool(DeviceId);
  hsa_status_t Err = hsa_amd_memory_pool_allocate(MemoryPool, Rounded, 0, &Ptr);
  if (Err != HSA_STATUS_SUCCESS) {
    return Err;
  }

  hsa_status_t Rc = hsa_amd_memory_fill(Ptr, 0, Rounded / 4);
  if (Rc != HSA_STATUS_SUCCESS) {
    DP("zero fill device_state failed with %u\n", Rc);
    core::Runtime::Memfree(Ptr);
    return HSA_STATUS_ERROR;
  }

  *RetPtr = Ptr;
  return HSA_STATUS_SUCCESS;
}

bool imageContainsSymbol(void *Data, size_t Size, const char *Sym) {
  SymbolInfo SI;
  int Rc = getSymbolInfoWithoutLoading((char *)Data, Size, Sym, &SI);
  return (Rc == 0) && (SI.Addr != nullptr);
}

} // namespace

namespace core {
hsa_status_t allow_access_to_all_gpu_agents(void *Ptr) {
  return hsa_amd_agents_allow_access(DeviceInfo().HSAAgents.size(),
                                     &DeviceInfo().HSAAgents[0], NULL, Ptr);
}

hsa_signal_t launchBarrierANDPacket(hsa_queue_t *Queue,
                                    std::vector<hsa_signal_t> &depSignals,
                                    bool isBarrierBitSet) {
  hsa_signal_t barrier_signal = DeviceInfo().FreeSignalPool.pop();
  uint64_t barrierAndPacketId = acquire_available_packet_id(Queue);
  const uint32_t mask = Queue->size - 1;
  hsa_barrier_and_packet_t *barrier_and_packet =
      (hsa_barrier_and_packet_t *)Queue->base_address +
      (barrierAndPacketId & mask);
  memset(barrier_and_packet, 0, sizeof(hsa_barrier_and_packet_t));
  for (size_t i = 0; (i < depSignals.size()) && (depSignals.size() <= 5); i++)
    barrier_and_packet->dep_signal[i] = depSignals[i];
  int16_t header = create_BarrierAND_header();
  if (isBarrierBitSet)
    header |= 1 << 8;
  packetStoreRelease(reinterpret_cast<uint32_t *>(barrier_and_packet), header,
                       0);
  hsa_signal_store_screlease(Queue->doorbell_signal, barrierAndPacketId);
  return barrier_signal;
}

int32_t runInitFiniKernel(int DeviceId, uint16_t header,
                          const atl_kernel_info_t &entryInfo) {
  hsa_signal_t signal;
  void *kernarg_address = nullptr;

  hsa_queue_t *Queue = DeviceInfo().HSAQueueSchedulers[DeviceId].next();
  if (!Queue) {
    DP("Failed to get the queue instance.\n");
    return OFFLOAD_FAIL;
  }

  uint64_t packet_id = acquire_available_packet_id(Queue);
  const uint32_t mask = Queue->size - 1; // size is a power of 2
  hsa_kernel_dispatch_packet_t *dispatch_packet =
      (hsa_kernel_dispatch_packet_t *)Queue->base_address + (packet_id & mask);

  signal = DeviceInfo().FreeSignalPool.pop();
  if (signal.handle == 0) {
    DP("Failed to get signal instance\n");
    return OFFLOAD_FAIL;
  }

  dispatch_packet->setup |= 1 << HSA_KERNEL_DISPATCH_PACKET_SETUP_DIMENSIONS;
  dispatch_packet->workgroup_size_x = (uint16_t)1;
  dispatch_packet->workgroup_size_y = (uint16_t)1;
  dispatch_packet->workgroup_size_z = (uint16_t)1;
  dispatch_packet->grid_size_x = (uint32_t)(1 * 1);
  dispatch_packet->grid_size_y = 1;
  dispatch_packet->grid_size_z = 1;
  dispatch_packet->completion_signal = signal;
  dispatch_packet->kernel_object = entryInfo.kernel_object;
  dispatch_packet->private_segment_size = entryInfo.private_segment_size;
  dispatch_packet->group_segment_size = entryInfo.group_segment_size;
  dispatch_packet->kernarg_address = (void *)kernarg_address;
  dispatch_packet->completion_signal = signal;

  hsa_signal_store_relaxed(dispatch_packet->completion_signal, 1);

  packetStoreRelease(reinterpret_cast<uint32_t *>(dispatch_packet), header,
                       dispatch_packet->setup);

  // Increment the write index and ring the doorbell to dispatch the kernel.
  hsa_signal_store_screlease(Queue->doorbell_signal, packet_id);

  while (hsa_signal_wait_scacquire(dispatch_packet->completion_signal,
                                   HSA_SIGNAL_CONDITION_EQ, 0, UINT64_MAX,
                                   HSA_WAIT_STATE_ACTIVE) != 0)
    ;
  DeviceInfo().FreeSignalPool.push(signal);
  return OFFLOAD_SUCCESS;
}

void launchInitFiniKernel(int32_t DeviceId, void *img, const size_t &size,
                          const initORfini status) {
  std::string kernelName, kernelTag;
  bool symbolExist = false;
  auto &KernelInfoTable = DeviceInfo().KernelInfoTable;
  int32_t runInitFini = OFFLOAD_FAIL;
  atl_kernel_info_t kernelInfoEntry;
  switch (status) {
  case INIT:
    kernelName = "amdgcn.device.init";
    kernelTag = "Init";
    symbolExist =
        imageContainsSymbol(img, size, (kernelName + ".kd").c_str());
    if (symbolExist && KernelInfoTable[DeviceId].find(kernelName) !=
                           KernelInfoTable[DeviceId].end()) {
      assert(DeviceInfo().ImageList[img].initfini != 0);
      kernelInfoEntry = KernelInfoTable[DeviceId][kernelName];
      assert(kernelInfoEntry.kind == "init");
      runInitFini =
          runInitFiniKernel(DeviceId, createHeader(), kernelInfoEntry);
    }
    break;

  case FINI:
    kernelName = "amdgcn.device.fini";
    kernelTag = "Fini";
    symbolExist =
        imageContainsSymbol(img, size, (kernelName + ".kd").c_str());
    if (symbolExist && KernelInfoTable[DeviceId].find(kernelName) !=
                           KernelInfoTable[DeviceId].end()) {
      assert(DeviceInfo().ImageList[img].initfini != 0);
      kernelInfoEntry = KernelInfoTable[DeviceId][kernelName];
      assert(kernelInfoEntry.kind == "fini");
      runInitFini =
          runInitFiniKernel(DeviceId, createHeader(), kernelInfoEntry);
    }
    break;

  default:
    kernelTag = "Normal";
  };

  if (runInitFini == OFFLOAD_SUCCESS) {
    DP("%s kernel launch successfull on AMDGPU Device %d for image(" DPxMOD
       ")!\n ",
       kernelTag.c_str(), DeviceId, DPxPTR(img));
  } else {
    DP("%s kernel launch failed on AMDGPU Device %d for image(" DPxMOD ")!\n ",
       kernelTag.c_str(), DeviceId, DPxPTR(img));
  }
}
} // namespace core

#ifdef newdriver
static hsa_status_t GetIsaInfo(hsa_isa_t isa, void *data) {
  hsa_status_t err;
  uint32_t name_len;
  err = hsa_isa_get_info_alt(isa, HSA_ISA_INFO_NAME_LENGTH, &name_len);
  if (err != HSA_STATUS_SUCCESS) {
    DP("Error getting ISA info length\n");
    return err;
  }

  char TargetID[name_len];
  err = hsa_isa_get_info_alt(isa, HSA_ISA_INFO_NAME, TargetID);
  if (err != HSA_STATUS_SUCCESS) {
    DP("Error getting ISA info name\n");
    return err;
  }

  auto TripleTargetID = llvm::StringRef(TargetID);
  if (TripleTargetID.consume_front("amdgcn-amd-amdhsa")) {
    DeviceInfo().TargetID.push_back(TripleTargetID.ltrim('-').str());
  }
  return HSA_STATUS_SUCCESS;
}
#endif

/// Parse a TargetID to get processor arch and feature map.
/// Returns processor subarch.
/// Returns TargetID features in \p FeatureMap argument.
/// If the \p TargetID contains feature+, FeatureMap it to true.
/// If the \p TargetID contains feature-, FeatureMap it to false.
/// If the \p TargetID does not contain a feature (default), do not map it.
StringRef parseTargetID(StringRef TargetID, StringMap<bool> &FeatureMap) {
  if (TargetID.empty())
    return llvm::StringRef();

  auto ArchFeature = TargetID.split(":");
  auto Arch = ArchFeature.first;
  auto Features = ArchFeature.second;
  if (Features.empty())
    return Arch;

  if (Features.contains("sramecc+")) {
    FeatureMap.insert(std::pair<std::string, bool>("sramecc", true));
  } else if (Features.contains("sramecc-")) {
    FeatureMap.insert(std::pair<std::string, bool>("sramecc", false));
  }
  if (Features.contains("xnack+")) {
    FeatureMap.insert(std::pair<std::string, bool>("xnack", true));
  } else if (Features.contains("xnack-")) {
    FeatureMap.insert(std::pair<std::string, bool>("xnack", false));
  }

  return Arch;
}

/// Checks if an image \p ImgInfo is compatible with current
/// system's environment \p EnvInfo
bool IsImageCompatibleWithEnv(const char *ImgInfo, std::string EnvInfo) {
  llvm::StringRef ImgTID(ImgInfo), EnvTID(EnvInfo);

  // Compatible in case of exact match
  if (ImgTID == EnvTID) {
    DP("Compatible: Exact match \t[Image: %s]\t:\t[Environment: %s]\n",
       ImgTID.data(), EnvTID.data());
    return true;
  }

  // Incompatible if Archs mismatch.
  StringMap<bool> ImgMap, EnvMap;
  StringRef ImgArch = parseTargetID(ImgTID, ImgMap);
  StringRef EnvArch = parseTargetID(EnvTID, EnvMap);

  // Both EnvArch and ImgArch can't be empty here.
  if (EnvArch.empty() || ImgArch.empty() || !ImgArch.contains(EnvArch)) {
    DP("Incompatible: Processor mismatch \t[Image: %s]\t:\t[Environment: %s]\n",
       ImgTID.data(), EnvTID.data());
    return false;
  }

  // Incompatible if image has more features than the environment, irrespective
  // of type or sign of features.
  if (ImgMap.size() > EnvMap.size()) {
    DP("Incompatible: Image has more features than the environment \t[Image: "
       "%s]\t:\t[Environment: %s]\n",
       ImgTID.data(), EnvTID.data());
    return false;
  }

  // Compatible if each target feature specified by the environment is
  // compatible with target feature of the image. The target feature is
  // compatible if the iamge does not specify it (meaning Any), or if it
  // specifies it with the same value (meaning On or Off).
  for (const auto &ImgFeature : ImgMap) {
    auto EnvFeature = EnvMap.find(ImgFeature.first());
    if (EnvFeature == EnvMap.end()) {
      DP("Incompatible: Value of Image's non-ANY feature is not matching with "
         "the Environment feature's ANY value \t[Image: %s]\t:\t[Environment: "
         "%s]\n",
         ImgTID.data(), EnvTID.data());
      return false;
    } else if (EnvFeature->first() == ImgFeature.first() &&
               EnvFeature->second != ImgFeature.second) {
      DP("Incompatible: Value of Image's non-ANY feature is not matching with "
         "the Environment feature's non-ANY value \t[Image: "
         "%s]\t:\t[Environment: %s]\n",
         ImgTID.data(), EnvTID.data());
      return false;
    }
  }

  // Image is compatible if all features of Environment are:
  //   - either, present in the Image's features map with the same sign,
  //   - or, the feature is missing from Image's features map i.e. it is
  //   set to ANY
  DP("Compatible: Target IDs are compatible \t[Image: %s]\t:\t[Environment: "
     "%s]\n",
     ImgTID.data(), EnvTID.data());
  return true;
}

extern "C" {
int32_t __tgt_rtl_is_valid_binary(__tgt_device_image *Image) {
  return elfMachineIdIsAmdgcn(Image);
}

int __tgt_rtl_number_of_team_procs(int DeviceId) {
  return DeviceInfo().ComputeUnits[DeviceId];
}

int32_t __tgt_rtl_is_valid_binary_info(__tgt_device_image *image,
                                       __tgt_image_info *info) {
  if (!__tgt_rtl_is_valid_binary(image))
    return false;
#if FIXME
  // A subarchitecture was not specified. Assume it is compatible.
  if (!info->Arch)
    return true;

  int32_t NumberOfDevices = __tgt_rtl_number_of_devices();

  for (int32_t DeviceId = 0; DeviceId < NumberOfDevices; ++DeviceId) {
    __tgt_rtl_init_device(DeviceId);
    hsa_agent_t agent = DeviceInfo().HSAAgents[DeviceId];
    hsa_status_t err = hsa_agent_iterate_isas(agent, GetIsaInfo, &DeviceId);
    if (err != HSA_STATUS_SUCCESS) {
      DP("Error iterating ISAs\n");
      return false;
    }
    if (!IsImageCompatibleWithEnv(info->Arch, DeviceInfo().TargetID[DeviceId]))
      return false;
  }
  DP("Image has Target ID compatible with the current environment: %s\n",
     info->Arch);
#endif
  return true;
}

int32_t __tgt_rtl_init_plugin() { return OFFLOAD_SUCCESS; }
int32_t __tgt_rtl_deinit_plugin() { return OFFLOAD_SUCCESS; }

int __tgt_rtl_number_of_devices() {
  // If the construction failed, no methods are safe to call
  if (DeviceInfo().ConstructionSucceeded) {
    return DeviceInfo().NumberOfDevices;
  }
  DP("AMDGPU plugin construction failed. Zero devices available\n");
  return 0;
}

int64_t __tgt_rtl_init_requires(int64_t RequiresFlags) {
  DP("Init requires flags to %ld\n", RequiresFlags);
  DeviceInfo().RequiresFlags = RequiresFlags;
  return RequiresFlags;
}

int32_t __tgt_rtl_init_device(int DeviceId) {
  hsa_status_t Err;

  // this is per device id init
  DP("Initialize the device id: %d\n", DeviceId);

  hsa_agent_t Agent = DeviceInfo().HSAAgents[DeviceId];

  // Get number of Compute Unit
  uint32_t ComputeUnits = 0;
  Err = hsa_agent_get_info(
      Agent, (hsa_agent_info_t)HSA_AMD_AGENT_INFO_COMPUTE_UNIT_COUNT,
      &ComputeUnits);
  if (Err != HSA_STATUS_SUCCESS) {
    DeviceInfo().ComputeUnits[DeviceId] = 1;
    DP("Error getting compute units : settiing to 1\n");
  } else {
    DeviceInfo().ComputeUnits[DeviceId] = ComputeUnits;
    DP("Using %d compute unis per grid\n", DeviceInfo().ComputeUnits[DeviceId]);
  }

  char GetInfoName[64]; // 64 max size returned by get info
  Err = hsa_agent_get_info(Agent, (hsa_agent_info_t)HSA_AGENT_INFO_NAME,
                           (void *)GetInfoName);
  if (Err)
    DeviceInfo().GPUName[DeviceId] = "--unknown gpu--";
  else {
    DeviceInfo().GPUName[DeviceId] = GetInfoName;
  }

  if (print_kernel_trace & STARTUP_DETAILS)
    DP("Device#%-2d CU's: %2d %s\n", DeviceId,
       DeviceInfo().ComputeUnits[DeviceId], DeviceInfo().GPUName[DeviceId].c_str());

  // Query attributes to determine number of threads/block and blocks/grid.
  uint16_t WorkgroupMaxDim[3];
  Err = hsa_agent_get_info(Agent, HSA_AGENT_INFO_WORKGROUP_MAX_DIM,
                           &WorkgroupMaxDim);
  if (Err != HSA_STATUS_SUCCESS) {
    DeviceInfo().GroupsPerDevice[DeviceId] = RTLDeviceInfoTy::DefaultNumTeams;
    DP("Error getting grid dims: num groups : %d\n",
       RTLDeviceInfoTy::DefaultNumTeams);
  } else if (WorkgroupMaxDim[0] <= RTLDeviceInfoTy::HardTeamLimit) {
    DeviceInfo().GroupsPerDevice[DeviceId] = WorkgroupMaxDim[0];
    DP("Using %d ROCm blocks per grid\n", DeviceInfo().GroupsPerDevice[DeviceId]);
  } else {
    DeviceInfo().GroupsPerDevice[DeviceId] = RTLDeviceInfoTy::HardTeamLimit;
    DP("Max ROCm blocks per grid %d exceeds the hard team limit %d, capping "
       "at the hard limit\n",
       WorkgroupMaxDim[0], RTLDeviceInfoTy::HardTeamLimit);
  }

  // Get thread limit
  hsa_dim3_t GridMaxDim;
  Err = hsa_agent_get_info(Agent, HSA_AGENT_INFO_GRID_MAX_DIM, &GridMaxDim);
  if (Err == HSA_STATUS_SUCCESS) {
    DeviceInfo().ThreadsPerGroup[DeviceId] =
        reinterpret_cast<uint32_t *>(&GridMaxDim)[0] /
        DeviceInfo().GroupsPerDevice[DeviceId];

    if (DeviceInfo().ThreadsPerGroup[DeviceId] == 0) {
      DeviceInfo().ThreadsPerGroup[DeviceId] = RTLDeviceInfoTy::MaxWgSize;
      DP("Default thread limit: %d\n", RTLDeviceInfoTy::MaxWgSize);
    } else if (enforceUpperBound(&DeviceInfo().ThreadsPerGroup[DeviceId],
                                 RTLDeviceInfoTy::MaxWgSize)) {
      DP("Capped thread limit: %d\n", RTLDeviceInfoTy::MaxWgSize);
    } else {
      DP("Using ROCm Queried thread limit: %d\n",
         DeviceInfo().ThreadsPerGroup[DeviceId]);
    }
  } else {
    DeviceInfo().ThreadsPerGroup[DeviceId] = RTLDeviceInfoTy::MaxWgSize;
    DP("Error getting max block dimension, use default:%d \n",
       RTLDeviceInfoTy::MaxWgSize);
  }

  // Get wavefront size
  uint32_t WavefrontSize = 0;
  Err =
      hsa_agent_get_info(Agent, HSA_AGENT_INFO_WAVEFRONT_SIZE, &WavefrontSize);
  if (Err == HSA_STATUS_SUCCESS) {
    DP("Queried wavefront size: %d\n", WavefrontSize);
    DeviceInfo().WarpSize[DeviceId] = WavefrontSize;
  } else {
    // TODO: Burn the wavefront size into the code object
    DP("Warning: Unknown wavefront size, assuming 64\n");
    DeviceInfo().WarpSize[DeviceId] = 64;
  }

  // Adjust teams to the env variables

  if (DeviceInfo().Env.TeamLimit > 0 &&
      (enforceUpperBound(&DeviceInfo().GroupsPerDevice[DeviceId],
                         DeviceInfo().Env.TeamLimit))) {
    DP("Capping max groups per device to OMP_TEAM_LIMIT=%d\n",
       DeviceInfo().Env.TeamLimit);
  }

  // Set default number of teams
  if (DeviceInfo().Env.NumTeams > 0) {
    DeviceInfo().NumTeams[DeviceId] = DeviceInfo().Env.NumTeams;
    DP("Default number of teams set according to environment %d\n",
       DeviceInfo().Env.NumTeams);
  } else {
    char *TeamsPerCUEnvStr = getenv("OMP_TARGET_TEAMS_PER_PROC");
    int TeamsPerCU = DefaultTeamsPerCU;
    if (TeamsPerCUEnvStr) {
      TeamsPerCU = std::stoi(TeamsPerCUEnvStr);
    }

    DeviceInfo().NumTeams[DeviceId] =
        TeamsPerCU * DeviceInfo().ComputeUnits[DeviceId];
    DP("Default number of teams = %d * number of compute units %d\n",
       TeamsPerCU, DeviceInfo().ComputeUnits[DeviceId]);
  }

  if (enforceUpperBound(&DeviceInfo().NumTeams[DeviceId],
                        DeviceInfo().GroupsPerDevice[DeviceId])) {
    DP("Default number of teams exceeds device limit, capping at %d\n",
       DeviceInfo().GroupsPerDevice[DeviceId]);
  }

  // Adjust threads to the env variables
  if (DeviceInfo().Env.TeamThreadLimit > 0 &&
      (enforceUpperBound(&DeviceInfo().NumThreads[DeviceId],
                         DeviceInfo().Env.TeamThreadLimit))) {
    DP("Capping max number of threads to OMP_TEAMS_THREAD_LIMIT=%d\n",
       DeviceInfo().Env.TeamThreadLimit);
  }

  // Set default number of threads
  DeviceInfo().NumThreads[DeviceId] = RTLDeviceInfoTy::DefaultWgSize;
  DP("Default number of threads set according to library's default %d\n",
     RTLDeviceInfoTy::DefaultWgSize);
  if (enforceUpperBound(&DeviceInfo().NumThreads[DeviceId],
                        DeviceInfo().ThreadsPerGroup[DeviceId])) {
    DP("Default number of threads exceeds device limit, capping at %d\n",
       DeviceInfo().ThreadsPerGroup[DeviceId]);
  }

  DP("Device %d: default limit for groupsPerDevice %d & ThreadsPerGroup %d\n",
     DeviceId, DeviceInfo().GroupsPerDevice[DeviceId],
     DeviceInfo().ThreadsPerGroup[DeviceId]);

  DP("Device %d: wavefront size %d, total threads %d x %d = %d\n", DeviceId,
     DeviceInfo().WarpSize[DeviceId], DeviceInfo().ThreadsPerGroup[DeviceId],
     DeviceInfo().GroupsPerDevice[DeviceId],
     DeviceInfo().GroupsPerDevice[DeviceId] *
         DeviceInfo().ThreadsPerGroup[DeviceId]);

  // Initialize memspace table to keep track of coarse grain memory regions
  // in USM mode
  if (DeviceInfo().RequiresFlags & OMP_REQ_UNIFIED_SHARED_MEMORY) {
    // TODO: add framework for multiple systems supporting unified_shared_memory
    coarse_grain_mem_tab = new AMDGPUMemTypeBitFieldTable(
        AMDGPU_X86_64_SystemConfiguration::max_addressable_byte +
            1, // memory size
        AMDGPU_X86_64_SystemConfiguration::page_size);
  }

  OMPT_IF_ENABLED(
      std::string ompt_gpu_type("AMD "); ompt_gpu_type += GetInfoName;
      const char *type = ompt_gpu_type.c_str();
      ompt_device_callbacks.ompt_callback_device_initialize(DeviceId, type););

  return OFFLOAD_SUCCESS;
}

static __tgt_target_table *
__tgt_rtl_load_binary_locked(int32_t DeviceId, __tgt_device_image *Image);

__tgt_target_table *__tgt_rtl_load_binary(int32_t DeviceId,
                                          __tgt_device_image *Image) {
  DeviceInfo().LoadRunLock.lock();
  __tgt_target_table *Res = __tgt_rtl_load_binary_locked(DeviceId, Image);
  DeviceInfo().LoadRunLock.unlock();
  return Res;
}

static void preAllocateHeapMemoryForCov5() {
  void *DevPtr;
  for (int I = 0; I < DeviceInfo().NumberOfDevices; I++) {
    DevPtr = nullptr;
    size_t PreAllocSize = 131072; // 128KB per device

    hsa_amd_memory_pool_t MemoryPool =
        DeviceInfo().DeviceCoarseGrainedMemoryPools[I];
    hsa_status_t Err =
        hsa_amd_memory_pool_allocate(MemoryPool, PreAllocSize, 0, &DevPtr);
    if (Err != HSA_STATUS_SUCCESS) {
      DP("Error allocating preallocated heap device memory: %s\n",
         get_error_string(Err));
    }

    Err = hsa_amd_agents_allow_access(1, &DeviceInfo().HSAAgents[I], NULL,
                                      DevPtr);
    if (Err != HSA_STATUS_SUCCESS) {
      DP("hsa allow_access_to_all_gpu_agents failed: %s\n",
         get_error_string(Err));
    }

    uint64_t Rounded =
        sizeof(uint32_t) * ((PreAllocSize + 3) / sizeof(uint32_t));
    Err = hsa_amd_memory_fill(DevPtr, 0, Rounded / sizeof(uint32_t));
    if (Err != HSA_STATUS_SUCCESS) {
      DP("Error zero-initializing preallocated heap device memory:%s\n",
         get_error_string(Err));
    }

    DeviceInfo().PreallocatedDeviceHeap[I] = DevPtr;
  }
}

__tgt_target_table *__tgt_rtl_load_binary_locked(int32_t DeviceId,
                                                 __tgt_device_image *Image) {
  // This function loads the device image onto gpu[DeviceId] and does other
  // per-image initialization work. Specifically:
  //
  // - Initialize an DeviceEnvironmentTy instance embedded in the
  //   image at the symbol "omptarget_device_environment"
  //   Fields DebugKind, DeviceNum, NumDevices. Used by the deviceRTL.
  //
  // - Allocate a large array per-gpu (could be moved to init_device)
  //   - Read a uint64_t at symbol omptarget_nvptx_device_State_size
  //   - Allocate at least that many bytes of gpu memory
  //   - Zero initialize it
  //   - Write the pointer to the symbol omptarget_nvptx_device_State
  //
  // - Pulls some per-kernel information together from various sources and
  //   records it in the KernelsList for quicker access later
  //
  // The initialization can be done before or after loading the image onto the
  // gpu. This function presently does a mixture. Using the hsa api to get/set
  // the information is simpler to implement, in exchange for more complicated
  // runtime behaviour. E.g. launching a kernel or using dma to get eight bytes
  // back from the gpu vs a hashtable lookup on the host.

  const size_t ImgSize = (char *)Image->ImageEnd - (char *)Image->ImageStart;

  DeviceInfo().clearOffloadEntriesTable(DeviceId);

  // We do not need to set the ELF version because the caller of this function
  // had to do that to decide the right runtime to use

  if (!elfMachineIdIsAmdgcn(Image))
    return NULL;

  DeviceInfo().CodeObjectVersion = getCodeObjectVersionFromELF(Image);
  if (DeviceInfo().CodeObjectVersion >=
      llvm::ELF::ELFABIVERSION_AMDGPU_HSA_V5) {
    preAllocateHeapMemoryForCov5();
  }

  {
    auto Env = DeviceEnvironment(DeviceId, DeviceInfo().NumberOfDevices,
                                 DeviceInfo().Env.DynamicMemSize, Image, ImgSize);

    auto &KernelInfo = DeviceInfo().KernelInfoTable[DeviceId];
    auto &SymbolInfo = DeviceInfo().SymbolInfoTable[DeviceId];
    hsa_status_t Err = moduleRegisterFromMemoryToPlace(
        KernelInfo, SymbolInfo, (void *)Image->ImageStart, ImgSize, DeviceId,
        [&](void *Data, size_t Size) {
          if (imageContainsSymbol(Data, Size, "needs_hostcall_buffer")) {
            __atomic_store_n(&DeviceInfo().HostcallRequired, true,
                             __ATOMIC_RELEASE);
          }
          if (imageContainsSymbol(Data, Size, "amdgcn.device.init") &&
              imageContainsSymbol(Data, Size, "amdgcn.device.fini")) {
            DeviceInfo().ImageList.insert(
                {Image->ImageStart, Image_t(Size, true)});
          } else {
            DeviceInfo().ImageList.insert(
                {Image->ImageStart, Image_t(Size, false)});
          }

          return Env.beforeLoading(Data, Size);
        },
        DeviceInfo().HSAExecutables);

    check("Module registering", Err);
    if (Err != HSA_STATUS_SUCCESS) {
      const char *DeviceName = DeviceInfo().GPUName[DeviceId].c_str();
      const char *ElfName = get_elf_mach_gfx_name(elfEFlags(Image));

      if (strcmp(DeviceName, ElfName) != 0) {
        fprintf(stderr, "Possible gpu arch mismatch: device:%s, image:%s please check"
          " compiler flag: -march=<gpu>\n",
          DeviceName, ElfName);
      } else {
        DP("Error loading image onto GPU: %s\n", get_error_string(Err));
      }

      return NULL;
    }

    Err = Env.afterLoading();
    if (Err != HSA_STATUS_SUCCESS) {
      return NULL;
    }
  }

  DP("AMDGPU module successfully loaded!\n");

  OMPT_IF_ENABLED(const char *filename = nullptr; int64_t offset_in_file = 0;
                  void *vma_in_file = 0; size_t bytes = ImgSize;
                  void *host_addr = Image->ImageStart; void *device_addr = 0;
                  uint64_t module_id = 0; // FIXME
                  ompt_device_callbacks.ompt_callback_device_load(
                      DeviceId, filename, offset_in_file, vma_in_file, bytes,
                      host_addr, device_addr, module_id););

  core::launchInitFiniKernel(DeviceId, Image->ImageStart, ImgSize, INIT);

  {
    // the device_State array is either large value in bss or a void* that
    // needs to be assigned to a pointer to an array of size device_state_bytes
    // If absent, it has been deadstripped and needs no setup.

    void *StatePtr;
    uint32_t StatePtrSize;
    auto &SymbolInfoMap = DeviceInfo().SymbolInfoTable[DeviceId];
    hsa_status_t Err = interop_hsa_get_symbol_info(
        SymbolInfoMap, DeviceId, "omptarget_nvptx_device_State", &StatePtr,
        &StatePtrSize);

    if (Err != HSA_STATUS_SUCCESS) {
      DP("No device_state symbol found, skipping initialization\n");
    } else {
      if (StatePtrSize < sizeof(void *)) {
        DP("unexpected size of state_ptr %u != %zu\n", StatePtrSize,
           sizeof(void *));
        return NULL;
      }

      // if it's larger than a void*, assume it's a bss array and no further
      // initialization is required. Only try to set up a pointer for
      // sizeof(void*)
      if (StatePtrSize == sizeof(void *)) {
        uint64_t DeviceStateBytes =
            getDeviceStateBytes((char *)Image->ImageStart, ImgSize);
        if (DeviceStateBytes == 0) {
          DP("Can't initialize device_State, missing size information\n");
          return NULL;
        }

        auto &DSS = DeviceInfo().DeviceStateStore[DeviceId];
        if (DSS.first.get() == nullptr) {
          assert(DSS.second == 0);
          void *Ptr = NULL;
          hsa_status_t Err = implCalloc(&Ptr, DeviceStateBytes, DeviceId);
          if (Err != HSA_STATUS_SUCCESS) {
            DP("Failed to allocate device_state array\n");
            return NULL;
          }
          DSS = {
              std::unique_ptr<void, RTLDeviceInfoTy::ImplFreePtrDeletor>{Ptr},
              DeviceStateBytes,
          };
        }

        void *Ptr = DSS.first.get();
        if (DeviceStateBytes != DSS.second) {
          DP("Inconsistent sizes of device_State unsupported\n");
          return NULL;
        }

        // write ptr to device memory so it can be used by later kernels
        hsa_signal_t Signal;
        bool UserLocked;
        Err = DeviceInfo().freesignalpoolMemcpyH2D(StatePtr, &Ptr, sizeof(void *),
                                                 DeviceId, Signal, UserLocked);
        if (Err != HSA_STATUS_SUCCESS) {
          DP("memcpy install of state_ptr failed\n");
          return NULL;
        }
        AMDGPUAsyncInfoDataTy AsyncInfo(Signal, &Ptr, &Ptr, sizeof(void *),
                                        UserLocked);
        Err = AsyncInfo.waitToComplete(/*RetrieveToHost*/ true);
        if (Err != HSA_STATUS_SUCCESS)
          return NULL;
      }
    }
  }

  // Here, we take advantage of the data that is appended after img_end to get
  // the symbols' name we need to load. This data consist of the host entries
  // begin and end as well as the target name (see the offloading linker script
  // creation in clang compiler).

  // Find the symbols in the module by name. The name can be obtain by
  // concatenating the host entry name with the target name

  __tgt_offload_entry *HostBegin = Image->EntriesBegin;
  __tgt_offload_entry *HostEnd = Image->EntriesEnd;

  for (__tgt_offload_entry *E = HostBegin; E != HostEnd; ++E) {

    if (!E->addr) {
      // The host should have always something in the address to
      // uniquely identify the target region.
      DP("Analyzing host entry '<null>' (size = %lld)...\n",
         (unsigned long long)E->size);
      return NULL;
    }

    if (E->size) {
      __tgt_offload_entry Entry = *E;

      void *Varptr;
      uint32_t Varsize;

      auto &SymbolInfoMap = DeviceInfo().SymbolInfoTable[DeviceId];
      hsa_status_t Err = interop_hsa_get_symbol_info(
          SymbolInfoMap, DeviceId, E->name, &Varptr, &Varsize);

      if (Err != HSA_STATUS_SUCCESS) {
        // Inform the user what symbol prevented offloading
        DP("Loading global '%s' (Failed)\n", E->name);
        return NULL;
      }

      if (Varsize != E->size) {
        DP("Loading global '%s' - size mismatch (%u != %lu)\n", E->name,
           Varsize, E->size);
        return NULL;
      }

      DP("Entry point " DPxMOD " maps to global %s (" DPxMOD ")\n",
         DPxPTR(E - HostBegin), E->name, DPxPTR(Varptr));
      Entry.addr = (void *)Varptr;

      DeviceInfo().addOffloadEntry(DeviceId, Entry);

      if (DeviceInfo().RequiresFlags & OMP_REQ_UNIFIED_SHARED_MEMORY &&
          E->flags & OMP_DECLARE_TARGET_LINK) {
        // If unified memory is present any target link variables
        // can access host addresses directly. There is no longer a
        // need for device copies.
        hsa_signal_t Signal;
        bool UserLocked;
        Err = DeviceInfo().freesignalpoolMemcpyH2D(Varptr, E->addr,
<<<<<<< HEAD
          sizeof(void *), DeviceId, Signal, UserLocked);
=======
                                                 sizeof(void *), DeviceId, Signal, UserLocked);
>>>>>>> f2751388
        if (Err != HSA_STATUS_SUCCESS)
          DP("Error when copying USM\n");

        AMDGPUAsyncInfoDataTy AsyncInfo(Signal, E->addr, E->addr,
                                        sizeof(void *), UserLocked);
        AsyncInfo.waitToComplete(/*RetrieveToHost*/ true);

        DP("Copy linked variable host address (" DPxMOD ")"
           "to device address (" DPxMOD ")\n",
           DPxPTR(*((void **)E->addr)), DPxPTR(Varptr));
      }

      continue;
    }

    DP("to find the kernel name: %s size: %lu\n", E->name, strlen(E->name));

    // errors in kernarg_segment_size previously treated as = 0 (or as undef)
    uint32_t KernargSegmentSize = 0;
    auto &KernelInfoMap = DeviceInfo().KernelInfoTable[DeviceId];
    hsa_status_t Err = HSA_STATUS_SUCCESS;
    if (!E->name) {
      Err = HSA_STATUS_ERROR;
    } else {
      std::string KernelStr = std::string(E->name);
      auto It = KernelInfoMap.find(KernelStr);
      if (It != KernelInfoMap.end()) {
        atl_kernel_info_t Info = It->second;
        KernargSegmentSize = Info.kernel_segment_size;
      } else {
        Err = HSA_STATUS_ERROR;
      }
    }

    // default value GENERIC (in case symbol is missing from cubin file)
    llvm::omp::OMPTgtExecModeFlags ExecModeVal =
        llvm::omp::OMPTgtExecModeFlags::OMP_TGT_EXEC_MODE_GENERIC;

    // get flat group size if present, else DefaultWgSize
    int16_t WGSizeVal = RTLDeviceInfoTy::DefaultWgSize;

    // get Kernel Descriptor if present.
    // Keep struct in sync wih getTgtAttributeStructQTy in CGOpenMPRuntime.cpp
    struct KernDescValType {
      uint16_t Version;
      uint16_t TSize;
      uint16_t WGSize;
    };
    struct KernDescValType KernDescVal;
    std::string KernDescNameStr(E->name);
    KernDescNameStr += "_kern_desc";
    const char *KernDescName = KernDescNameStr.c_str();

    const void *KernDescPtr;
    uint32_t KernDescSize;
    void *CallStackAddr = nullptr;
    Err = interopGetSymbolInfo((char *)Image->ImageStart, ImgSize, KernDescName,
                               &KernDescPtr, &KernDescSize);

    if (Err == HSA_STATUS_SUCCESS) {
      if ((size_t)KernDescSize != sizeof(KernDescVal))
        DP("Loading global computation properties '%s' - size mismatch (%u != "
           "%lu)\n",
           KernDescName, KernDescSize, sizeof(KernDescVal));

      memcpy(&KernDescVal, KernDescPtr, (size_t)KernDescSize);

      // Check structure size against recorded size.
      if ((size_t)KernDescSize != KernDescVal.TSize)
        DP("KernDescVal size %lu does not match advertized size %d for '%s'\n",
           sizeof(KernDescVal), KernDescVal.TSize, KernDescName);

      DP("After loading global for %s KernDesc \n", KernDescName);
      DP("KernDesc: Version: %d\n", KernDescVal.Version);
      DP("KernDesc: TSize: %d\n", KernDescVal.TSize);
      DP("KernDesc: WG_Size: %d\n", KernDescVal.WGSize);

      if (KernDescVal.WGSize == 0) {
        KernDescVal.WGSize = RTLDeviceInfoTy::DefaultWgSize;
        DP("Setting KernDescVal.WG_Size to default %d\n", KernDescVal.WGSize);
      }
      WGSizeVal = KernDescVal.WGSize;
      DP("WGSizeVal %d\n", WGSizeVal);
      check("Loading KernDesc computation property", Err);
    } else {
      DP("Warning: Loading KernDesc '%s' - symbol not found, ", KernDescName);

      // Flat group size
      std::string WGSizeNameStr(E->name);
      WGSizeNameStr += "_wg_size";
      const char *WGSizeName = WGSizeNameStr.c_str();

      const void *WGSizePtr;
      uint32_t WGSize;
      Err = interopGetSymbolInfo((char *)Image->ImageStart, ImgSize, WGSizeName,
                                 &WGSizePtr, &WGSize);

      if (Err == HSA_STATUS_SUCCESS) {
        if ((size_t)WGSize != sizeof(int16_t)) {
          DP("Loading global computation properties '%s' - size mismatch (%u "
             "!= "
             "%lu)\n",
             WGSizeName, WGSize, sizeof(int16_t));
          return NULL;
        }

        memcpy(&WGSizeVal, WGSizePtr, (size_t)WGSize);

        DP("After loading global for %s WGSize = %d\n", WGSizeName, WGSizeVal);

        if (WGSizeVal < 1 || WGSizeVal > RTLDeviceInfoTy::MaxWgSize) {
          DP("Error wrong WGSize value specified in HSA code object file: "
             "%d\n",
             WGSizeVal);
          WGSizeVal = RTLDeviceInfoTy::DefaultWgSize;
        }
      } else {
        DP("Warning: Loading WGSize '%s' - symbol not found, "
           "using default value %d\n",
           WGSizeName, WGSizeVal);
      }

      check("Loading WGSize computation property", Err);
    }

    // Read execution mode from global in binary
    std::string ExecModeNameStr(E->name);
    ExecModeNameStr += "_exec_mode";
    const char *ExecModeName = ExecModeNameStr.c_str();

    const void *ExecModePtr;
    uint32_t VarSize;
    Err = interopGetSymbolInfo((char *)Image->ImageStart, ImgSize, ExecModeName,
                               &ExecModePtr, &VarSize);

    if (Err == HSA_STATUS_SUCCESS) {
      if ((size_t)VarSize != sizeof(llvm::omp::OMPTgtExecModeFlags)) {
        DP("Loading global computation properties '%s' - size mismatch(%u != "
           "%lu)\n",
           ExecModeName, VarSize, sizeof(llvm::omp::OMPTgtExecModeFlags));
        return NULL;
      }

      memcpy(&ExecModeVal, ExecModePtr, (size_t)VarSize);

      DP("After loading global for %s ExecMode = %d\n", ExecModeName,
         ExecModeVal);

      if (ExecModeVal < llvm::omp::OMP_TGT_EXEC_MODE_GENERIC ||
          ExecModeVal > llvm::omp::OMP_TGT_EXEC_MODE_XTEAM_RED) {
        DP("Error wrong exec_mode value specified in HSA code object file: "
           "%d\n",
           ExecModeVal);
        return NULL;
      }
    } else {
      DP("Loading global exec_mode '%s' - symbol missing, using default "
         "value "
         "GENERIC (1)\n",
         ExecModeName);
    }
    check("Loading computation property", Err);

    KernelsList.push_back(KernelTy(ExecModeVal, WGSizeVal, DeviceId,
                                   CallStackAddr, E->name, KernargSegmentSize,
<<<<<<< HEAD
                                   DeviceInfo().KernArgPool));
=======
                                   DeviceInfo().KernArgPool,
                                   DeviceInfo().CodeObjectVersion));
>>>>>>> f2751388
    __tgt_offload_entry Entry = *E;
    Entry.addr = (void *)&KernelsList.back();
    DeviceInfo().addOffloadEntry(DeviceId, Entry);
    DP("Entry point %ld maps to %s\n", E - HostBegin, E->name);
  }

  return DeviceInfo().getOffloadEntriesTable(DeviceId);
}

<<<<<<< HEAD
void *__tgt_rtl_data_alloc(int DeviceId, int64_t size, void *, int32_t kind) {
  void *ptr = nullptr;
  assert(DeviceId < DeviceInfo().NumberOfDevices && "Device ID too large");

  {
    // We don't have HSA-profiling timestamps for device allocation, so just get
    // the start and end system timestamps for OMPT
    OmptTimestampRAII AllocTimestamp;
    ptr = DeviceInfo().DeviceAllocators[DeviceId].allocate(size, nullptr,
                                                          (TargetAllocTy)kind);
  }
  if (kind == TARGET_ALLOC_SHARED) {
    __tgt_rtl_set_coarse_grain_mem_region(ptr, size);
=======
void *__tgt_rtl_data_alloc(int DeviceId, int64_t Size, void *, int32_t Kind) {
  void *Ptr = nullptr;
  assert(DeviceId < DeviceInfo().NumberOfDevices && "Device ID too large");

  hsa_amd_memory_pool_t MemoryPool;
  switch (Kind) {
  case TARGET_ALLOC_DEFAULT:
  case TARGET_ALLOC_DEVICE:
    // GPU memory
    MemoryPool = DeviceInfo().getDeviceMemoryPool(DeviceId);
    break;
  case TARGET_ALLOC_HOST:
    // non-migratable memory accessible by host and device(s)
    MemoryPool = DeviceInfo().getHostMemoryPool();
    break;
  default:
    REPORT("Invalid target data allocation kind or requested allocator not "
           "implemented yet\n");
    return NULL;
>>>>>>> f2751388
  }

  OmptTimestampRAII AllocTimestamp;
  hsa_status_t Err = hsa_amd_memory_pool_allocate(MemoryPool, Size, 0, &Ptr);
 
  if (Kind == TARGET_ALLOC_SHARED) {
    __tgt_rtl_set_coarse_grain_mem_region(Ptr, Size);
  }

  DP("Tgt alloc data %ld bytes, (tgt:%016llx).\n", Size,
     (long long unsigned)(Elf64_Addr)Ptr);
  Ptr = (Err == HSA_STATUS_SUCCESS) ? Ptr : NULL;
  return Ptr;
}

void *__tgt_rtl_data_lock(int DeviceId, void *TgtPtr, int64_t size) {
  void *ptr = TgtPtr;
  assert(DeviceId < DeviceInfo().NumberOfDevices && "Device ID too large");
  hsa_status_t err = HSA_STATUS_SUCCESS;

  err = lock_memory(&ptr, size);

  if (err != HSA_STATUS_SUCCESS) {
    DP("Error in tgt_rtl_data_lock\n");
    return nullptr;
  }

  DP("Tgt lock data %ld bytes, (tgt:%016llx).\n", size,
     (long long unsigned)(Elf64_Addr)ptr);

  return ptr;
}

void __tgt_rtl_data_unlock(int DeviceId, void *TgtPtr) {
  assert(DeviceId < DeviceInfo().NumberOfDevices && "Device ID too large");
  hsa_status_t err = HSA_STATUS_SUCCESS;

  err = unlock_memory(TgtPtr);

  if (err != HSA_STATUS_SUCCESS)
    DP("Error in tgt_rtl_data_unlock\n");

  DP("Tgt unlock data (tgt:%016llx).\n",
     (long long unsigned)(Elf64_Addr)TgtPtr);
}

int32_t __tgt_rtl_data_submit(int DeviceId, void *tgt_ptr, void *hst_ptr,
                              int64_t size) {
  assert(DeviceId < DeviceInfo().NumberOfDevices && "Device ID too large");
  AMDGPUAsyncInfoDataTy AsyncData;
  int32_t rc = dataSubmit(DeviceId, tgt_ptr, hst_ptr, size, AsyncData);
  if (rc != OFFLOAD_SUCCESS)
    return OFFLOAD_FAIL;

  AsyncData.waitToComplete(/*RetrieveToHost*/ false);
  AsyncData.releaseResources();

  return rc;
}

int32_t __tgt_rtl_data_submit_async(int DeviceId, void *TgtPtr, void *HstPtr,
                                    int64_t Size, __tgt_async_info *AsyncInfo) {
  assert(DeviceId < DeviceInfo().NumberOfDevices && "Device ID too large");
  if (AsyncInfo) {
    initAsyncInfo(AsyncInfo);
    AMDGPUAsyncInfoDataTy AsyncData;
    int32_t rc = dataSubmit(DeviceId, TgtPtr, HstPtr, Size, AsyncData);
    reinterpret_cast<AMDGPUAsyncInfoQueueTy *>(AsyncInfo->Queue)
        ->addMapEnteringInfo(std::move(AsyncData));
    return rc;
  } else {
    return __tgt_rtl_data_submit(DeviceId, TgtPtr, HstPtr, Size);
  }
  return __tgt_rtl_data_submit(DeviceId, TgtPtr, HstPtr, Size);
}

int32_t __tgt_rtl_data_retrieve(int DeviceId, void *hst_ptr, void *tgt_ptr,
                                int64_t size) {
  assert(DeviceId < DeviceInfo().NumberOfDevices && "Device ID too large");
  AMDGPUAsyncInfoDataTy AsyncData;
  int32_t rc = dataRetrieve(DeviceId, hst_ptr, tgt_ptr, size, AsyncData);
  if (rc != OFFLOAD_SUCCESS)
    return OFFLOAD_FAIL;

  AsyncData.waitToComplete(/*RetrieveToHost*/ true);
  AsyncData.releaseResources();
  return rc;
}

int32_t __tgt_rtl_data_retrieve_async(int DeviceId, void *HstPtr, void *TgtPtr,
                                      int64_t Size,
                                      __tgt_async_info *AsyncInfo) {
  assert(DeviceId < DeviceInfo().NumberOfDevices && "Device ID too large");
  if (AsyncInfo) {
    initAsyncInfo(AsyncInfo);
    AMDGPUAsyncInfoDataTy AsyncData;
    AMDGPUAsyncInfoQueueTy *AsyncInfoQueue =
        reinterpret_cast<AMDGPUAsyncInfoQueueTy *>(AsyncInfo->Queue);

    // if data retrieve call is part of target region, wait for kernel to
    // complete
    if (AsyncInfoQueue->needToWaitForKernel())
      AsyncInfoQueue->getKernelInfo().waitToComplete();
    // OMPT_END for kernel goes here

    int32_t RC = dataRetrieve(DeviceId, HstPtr, TgtPtr, Size, AsyncData);
    reinterpret_cast<AMDGPUAsyncInfoQueueTy *>(AsyncInfo->Queue)
        ->addMapExitingInfo(std::move(AsyncData));
    return RC;
  } else
    return __tgt_rtl_data_retrieve(DeviceId, HstPtr, TgtPtr, Size);
}

<<<<<<< HEAD
int32_t __tgt_rtl_data_delete(int DeviceId, void *TgtPtr) {
=======
int32_t __tgt_rtl_data_delete(int DeviceId, void *TgtPtr, int32_t) {
>>>>>>> f2751388
  assert(DeviceId < DeviceInfo().NumberOfDevices && "Device ID too large");
  // We don't have HSA-profiling timestamps for device delete, so just get the
  // start and end system timestamps for OMPT
  OmptTimestampRAII DeleteTimestamp;
<<<<<<< HEAD
  return DeviceInfo().DeviceAllocators[DeviceId].dev_free(TgtPtr);
=======
  // HSA can free pointers allocated from different types of memory pool.
  hsa_status_t Err;
  DP("Tgt free data (tgt:%016llx).\n", (long long unsigned)(Elf64_Addr)TgtPtr);
  Err = core::Runtime::Memfree(TgtPtr);
  if (Err != HSA_STATUS_SUCCESS) {
    DP("Error when freeing CUDA memory\n");
    return OFFLOAD_FAIL;
  }
  return OFFLOAD_SUCCESS;
>>>>>>> f2751388
}

int32_t __tgt_rtl_run_target_team_region(int32_t DeviceId, void *TgtEntryPtr,
                                         void **TgtArgs, ptrdiff_t *TgtOffsets,
                                         int32_t ArgNum, int32_t NumTeams,
                                         int32_t ThreadLimit,
                                         uint64_t LoopTripcount) {

  AMDGPUAsyncInfoQueueTy AsyncInfo;
  DeviceInfo().LoadRunLock.lock_shared();
  int32_t Res = runRegionLocked(DeviceId, TgtEntryPtr, TgtArgs, TgtOffsets,
                                ArgNum, NumTeams, ThreadLimit, LoopTripcount,
				AsyncInfo);

  DeviceInfo().LoadRunLock.unlock_shared();
  AsyncInfo.waitForKernelCompletion();
  return Res;
}

int32_t __tgt_rtl_run_target_region(int32_t DeviceId, void *TgtEntryPtr,
                                    void **TgtArgs, ptrdiff_t *TgtOffsets,
                                    int32_t ArgNum) {
  // use one team and one thread
  // fix thread num
  int32_t TeamNum = 1;
  int32_t ThreadLimit = 0; // use default
  return __tgt_rtl_run_target_team_region(DeviceId, TgtEntryPtr, TgtArgs,
                                          TgtOffsets, ArgNum, TeamNum,
                                          ThreadLimit, 0);
}

int32_t __tgt_rtl_run_target_team_region_async(
    int32_t DeviceId, void *TgtEntryPtr, void **TgtArgs, ptrdiff_t *TgtOffsets,
    int32_t ArgNum, int32_t NumTeams, int32_t ThreadLimit,
    uint64_t LoopTripcount, __tgt_async_info *AsyncInfo) {
  assert(AsyncInfo && "AsyncInfo is nullptr");
  initAsyncInfo(AsyncInfo);
  AMDGPUAsyncInfoQueueTy *AsyncInfoQueue =
      reinterpret_cast<AMDGPUAsyncInfoQueueTy *>(AsyncInfo->Queue);

  DeviceInfo().LoadRunLock.lock_shared();
  int32_t Res = runRegionLocked(DeviceId, TgtEntryPtr, TgtArgs, TgtOffsets,
                      ArgNum, NumTeams, ThreadLimit, LoopTripcount, *AsyncInfoQueue);

  DeviceInfo().LoadRunLock.unlock_shared();
  return Res;
}

int32_t __tgt_rtl_run_target_region_async(int32_t DeviceId, void *TgtEntryPtr,
                                          void **TgtArgs, ptrdiff_t *TgtOffsets,
                                          int32_t ArgNum,
                                          __tgt_async_info *AsyncInfo) {
  assert(AsyncInfo && "AsyncInfo is nullptr");
  initAsyncInfo(AsyncInfo);

  // use one team and one thread
  // fix thread num
  int32_t TeamNum = 1;
  int32_t ThreadLimit = 0; // use default
  return __tgt_rtl_run_target_team_region_async(DeviceId, TgtEntryPtr, TgtArgs,
                                                TgtOffsets, ArgNum, TeamNum,
                                                ThreadLimit, 0, AsyncInfo);
}

int32_t __tgt_rtl_synchronize(int32_t DeviceId, __tgt_async_info *AsyncInfo) {
  assert(AsyncInfo && "AsyncInfo is nullptr");

  // Cuda asserts that AsyncInfo->Queue is non-null, but this invariant
  // is not ensured by devices.cpp for amdgcn
  // assert(AsyncInfo->Queue && "AsyncInfo->Queue is nullptr");
  if (AsyncInfo->Queue) {
    AMDGPUAsyncInfoQueueTy *AMDGPUAsyncInfoQueue =
        reinterpret_cast<AMDGPUAsyncInfoQueueTy *>(AsyncInfo->Queue);
    AMDGPUAsyncInfoQueue->synchronize();
    finiAsyncInfo(AsyncInfo);
  }
  return OFFLOAD_SUCCESS;
}

// Register mapped or allocated memory (with omp_target_alloc or omp_alloc)
// as coarse grain
// \arg ptr is the base pointer of the region to be registered as coarse grain
// \arg size is the size of the memory region to be registered as coarse grain
int __tgt_rtl_set_coarse_grain_mem_region(void *ptr, int64_t size) {
  // track coarse grain memory pages in local table
  coarse_grain_mem_tab->insert((const uintptr_t)ptr, size);

  // Instruct ROCr that the [ptr, ptr+size-1] pages are
  // coarse grain
  hsa_amd_svm_attribute_pair_t tt;
  tt.attribute = HSA_AMD_SVM_ATTRIB_GLOBAL_FLAG;
  tt.value = HSA_AMD_SVM_GLOBAL_FLAG_COARSE_GRAINED;
  hsa_status_t err = hsa_amd_svm_attributes_set(ptr, size, &tt, 1);
  if (err != HSA_STATUS_SUCCESS) {
    return OFFLOAD_FAIL;
  }

  return OFFLOAD_SUCCESS;
}

// Query if [ptr, ptr+size] belongs to coarse grain memory region
int32_t __tgt_rtl_query_coarse_grain_mem_region(const void *ptr, int64_t size) {
  // if the table is not yet allocated, it means we have not yet gone through
  // an OpenMP pragma or API that would provoke intialization of the RTL
  if (!coarse_grain_mem_tab)
    return 0;

  return coarse_grain_mem_tab->contains((const uintptr_t)ptr, size);
}

// Make ptr accessible by all agents
int32_t __tgt_rtl_enable_access_to_all_agents(const void *ptr, int32_t) {
  if (!ptr)
    return OFFLOAD_FAIL;
  hsa_status_t err = hsa_amd_agents_allow_access(
      DeviceInfo().HSAAgents.size(), DeviceInfo().HSAAgents.data(), nullptr, ptr);
  if (err != HSA_STATUS_SUCCESS)
    return OFFLOAD_FAIL;
  return OFFLOAD_SUCCESS;
}
}

extern "C" {
// following are some utility functions used by hostrpc
hsa_status_t host_malloc(void **mem, size_t size) {
  return core::Runtime::HostMalloc(mem, size,
                                   DeviceInfo().HostFineGrainedMemoryPool);
}

hsa_status_t device_malloc(void **mem, size_t size, int DeviceId) {
  hsa_amd_memory_pool_t MemoryPool = DeviceInfo().getDeviceMemoryPool(DeviceId);
  return hsa_amd_memory_pool_allocate(MemoryPool, size, 0, mem);
}

hsa_status_t lock_memory(void **mem, size_t size) {
  void *lockedPtr = nullptr;
  hsa_status_t err = HSA_STATUS_SUCCESS;

  if (is_locked(*mem, &err, nullptr))
    return HSA_STATUS_SUCCESS;

  err = hsa_amd_memory_lock(*mem, size, nullptr, 0, (void **)&lockedPtr);
  if (err != HSA_STATUS_SUCCESS)
    return err;

  *mem = lockedPtr;
  return err;
}

hsa_status_t unlock_memory(void *mem) {
  hsa_status_t err = HSA_STATUS_SUCCESS;
  if (is_locked(mem, &err, nullptr))
    err = hsa_amd_memory_unlock(mem);
  return err;
}

hsa_status_t impl_free(void *mem) { return core::Runtime::Memfree(mem); }

hsa_status_t ftn_assign_wrapper(void *arg0, void *arg1, void *arg2, void *arg3,
                                void *arg4) {
  return core::Runtime::FtnAssignWrapper(arg0, arg1, arg2, arg3, arg4);
}
// This method is only used by hostrpc demo
hsa_status_t impl_memcpy_no_signal(void *dest, void *src, size_t size,
                                   int host2Device) {
  hsa_signal_t sig;
  hsa_status_t err = hsa_signal_create(0, 0, NULL, &sig);
  if (err != HSA_STATUS_SUCCESS) {
    return err;
  }

  const int deviceId = 0;
  hsa_agent_t device_agent = DeviceInfo().HSAAgents[deviceId];
  auto MemoryPool = DeviceInfo().HostFineGrainedMemoryPool;
  hsa_status_t r;
  bool userLocked;
  if (host2Device)
    r = impl_memcpy_h2d(sig, dest, src, size, device_agent, MemoryPool,
                        &userLocked);
  else
    r = impl_memcpy_d2h(sig, dest, src, size, device_agent, MemoryPool,
                        &userLocked);

  hsa_status_t rc = hsa_signal_destroy(sig);

  if (r != HSA_STATUS_SUCCESS) {
    return r;
  }
  if (rc != HSA_STATUS_SUCCESS) {
    return rc;
  }

  return HSA_STATUS_SUCCESS;
}

void __tgt_rtl_print_device_info(int32_t DeviceId) {
  // TODO: Assertion to see if DeviceId is correct
  // NOTE: We don't need to set context for print device info.

  DeviceInfo().printDeviceInfo(DeviceId, DeviceInfo().HSAAgents[DeviceId]);
}

} // extern "C"<|MERGE_RESOLUTION|>--- conflicted
+++ resolved
@@ -1377,12 +1377,9 @@
 // to changing to use init_plugin/deinit_plugin calls
 static RTLDeviceInfoTy DeviceInfoState;
 static RTLDeviceInfoTy &DeviceInfo() { return DeviceInfoState; }
-<<<<<<< HEAD
 
 int32_t __tgt_rtl_init_plugin() { return OFFLOAD_SUCCESS; }
 int32_t __tgt_rtl_deinit_plugin() { return OFFLOAD_SUCCESS; }
-=======
->>>>>>> f2751388
 
 /// Global function for enabling/disabling queue profiling, used for OMPT trace
 /// records.
@@ -1946,18 +1943,12 @@
 
   if (ExecutionMode ==
       llvm::omp::OMPTgtExecModeFlags::OMP_TGT_EXEC_MODE_SPMD_NO_LOOP) {
-<<<<<<< HEAD
-    assert(LoopTripcount &&
-           "No loop exec mode needs a non-zero loop tripcount");
-    NumGroups = ((LoopTripcount - 1) / ThreadsPerGroup) + 1;
-=======
     // Cannot assert a non-zero tripcount. Instead, launch with 1 team
     // if the tripcount is indeed zero.
     if (LoopTripcount > 0)
       NumGroups = ((LoopTripcount - 1) / ThreadsPerGroup) + 1;
     else
       NumGroups = 1;
->>>>>>> f2751388
     DP("Final %d NumGroups and %d ThreadsPerGroup\n", NumGroups,
       ThreadsPerGroup);
     return;
@@ -2309,13 +2300,8 @@
         // under a multiple reader lock, not a writer lock.
         static pthread_mutex_t HostcallInitLock = PTHREAD_MUTEX_INITIALIZER;
         pthread_mutex_lock(&HostcallInitLock);
-<<<<<<< HEAD
-        uint64_t Buffer = hostrpc_assign_buffer(DeviceInfo().HSAAgents[DeviceId],
-                                                Queue, DeviceId);
-=======
         Buffer = hostrpc_assign_buffer(DeviceInfo().HSAAgents[DeviceId], Queue,
                                        DeviceId);
->>>>>>> f2751388
         pthread_mutex_unlock(&HostcallInitLock);
         if (!Buffer) {
           DP("hostrpc_assign_buffer failed, gpu would dereference null and "
@@ -3405,11 +3391,7 @@
         hsa_signal_t Signal;
         bool UserLocked;
         Err = DeviceInfo().freesignalpoolMemcpyH2D(Varptr, E->addr,
-<<<<<<< HEAD
-          sizeof(void *), DeviceId, Signal, UserLocked);
-=======
                                                  sizeof(void *), DeviceId, Signal, UserLocked);
->>>>>>> f2751388
         if (Err != HSA_STATUS_SUCCESS)
           DP("Error when copying USM\n");
 
@@ -3575,12 +3557,8 @@
 
     KernelsList.push_back(KernelTy(ExecModeVal, WGSizeVal, DeviceId,
                                    CallStackAddr, E->name, KernargSegmentSize,
-<<<<<<< HEAD
-                                   DeviceInfo().KernArgPool));
-=======
                                    DeviceInfo().KernArgPool,
                                    DeviceInfo().CodeObjectVersion));
->>>>>>> f2751388
     __tgt_offload_entry Entry = *E;
     Entry.addr = (void *)&KernelsList.back();
     DeviceInfo().addOffloadEntry(DeviceId, Entry);
@@ -3590,21 +3568,6 @@
   return DeviceInfo().getOffloadEntriesTable(DeviceId);
 }
 
-<<<<<<< HEAD
-void *__tgt_rtl_data_alloc(int DeviceId, int64_t size, void *, int32_t kind) {
-  void *ptr = nullptr;
-  assert(DeviceId < DeviceInfo().NumberOfDevices && "Device ID too large");
-
-  {
-    // We don't have HSA-profiling timestamps for device allocation, so just get
-    // the start and end system timestamps for OMPT
-    OmptTimestampRAII AllocTimestamp;
-    ptr = DeviceInfo().DeviceAllocators[DeviceId].allocate(size, nullptr,
-                                                          (TargetAllocTy)kind);
-  }
-  if (kind == TARGET_ALLOC_SHARED) {
-    __tgt_rtl_set_coarse_grain_mem_region(ptr, size);
-=======
 void *__tgt_rtl_data_alloc(int DeviceId, int64_t Size, void *, int32_t Kind) {
   void *Ptr = nullptr;
   assert(DeviceId < DeviceInfo().NumberOfDevices && "Device ID too large");
@@ -3624,7 +3587,6 @@
     REPORT("Invalid target data allocation kind or requested allocator not "
            "implemented yet\n");
     return NULL;
->>>>>>> f2751388
   }
 
   OmptTimestampRAII AllocTimestamp;
@@ -3738,18 +3700,11 @@
     return __tgt_rtl_data_retrieve(DeviceId, HstPtr, TgtPtr, Size);
 }
 
-<<<<<<< HEAD
-int32_t __tgt_rtl_data_delete(int DeviceId, void *TgtPtr) {
-=======
 int32_t __tgt_rtl_data_delete(int DeviceId, void *TgtPtr, int32_t) {
->>>>>>> f2751388
   assert(DeviceId < DeviceInfo().NumberOfDevices && "Device ID too large");
   // We don't have HSA-profiling timestamps for device delete, so just get the
   // start and end system timestamps for OMPT
   OmptTimestampRAII DeleteTimestamp;
-<<<<<<< HEAD
-  return DeviceInfo().DeviceAllocators[DeviceId].dev_free(TgtPtr);
-=======
   // HSA can free pointers allocated from different types of memory pool.
   hsa_status_t Err;
   DP("Tgt free data (tgt:%016llx).\n", (long long unsigned)(Elf64_Addr)TgtPtr);
@@ -3759,7 +3714,6 @@
     return OFFLOAD_FAIL;
   }
   return OFFLOAD_SUCCESS;
->>>>>>> f2751388
 }
 
 int32_t __tgt_rtl_run_target_team_region(int32_t DeviceId, void *TgtEntryPtr,
