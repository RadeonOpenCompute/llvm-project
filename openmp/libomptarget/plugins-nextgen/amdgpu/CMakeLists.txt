##===----------------------------------------------------------------------===##
#
#                     The LLVM Compiler Infrastructure
#
# This file is dual licensed under the MIT and the University of Illinois Open
# Source Licenses. See LICENSE.txt for details.
#
##===----------------------------------------------------------------------===##
#
# Build a plugin for an AMDGPU machine if available.
#
##===----------------------------------------------------------------------===##

################################################################################
set(LIBOMPTARGET_BUILD_AMDGPU_PLUGIN TRUE CACHE BOOL
  "Whether to build AMDGPU plugin")
if (NOT LIBOMPTARGET_BUILD_AMDGPU_PLUGIN)
  libomptarget_say("Not building AMDGPU NextGen offloading plugin: LIBOMPTARGET_BUILD_AMDGPU_PLUGIN is false")
  return()
endif()

# If we are bootstrapping hsa via external project we need to use find_library
# as it will not be installed.
if(DEFINED LIBOMPTARGET_EXTERNAL_PROJECT_HSA_PATH)
  find_library(HSA_RUNTIME hsa-runtime64 HINTS ${CMAKE_BINARY_DIR}/../../runtimes/rocr-runtime-prefix/src/rocr-runtime-build ${CMAKE_INSTALL_PREFIX})
else()
  # As of rocm-3.7, hsa is installed with cmake packages and kmt is found via hsa
  find_package(hsa-runtime64 QUIET 1.2.0 HINTS ${CMAKE_INSTALL_PREFIX} PATHS /opt/rocm)
endif()

# Check for COMGr package , ASan requires COMGr with minimum version 2.4
if(SANITIZER_AMDGPU)
  add_definitions(-DSANITIZER_AMDGPU=1)
  find_package(amd_comgr QUIET 2.4.0 HINTS ${CMAKE_INSTALL_PREFIX} PATHS /opt/rocm)
endif()

if(NOT (CMAKE_SYSTEM_PROCESSOR MATCHES "(x86_64)|(ppc64le)|(aarch64)$" AND CMAKE_SYSTEM_NAME MATCHES "Linux"))
  libomptarget_say("Not building AMDGPU NextGen plugin: only support AMDGPU in Linux x86_64, ppc64le, or aarch64 hosts")
  return()
endif()

################################################################################
# Define the suffix for the runtime messaging dumps.
add_definitions(-DTARGET_NAME=AMDGPU)

# Define debug prefix. TODO: This should be automatized in the Debug.h but it
# requires changing the original plugins.
add_definitions(-DDEBUG_PREFIX="TARGET AMDGPU RTL")

if(CMAKE_SYSTEM_PROCESSOR MATCHES "(ppc64le)|(aarch64)$")
   add_definitions(-DLITTLEENDIAN_CPU=1)
endif()

if(CMAKE_BUILD_TYPE MATCHES Debug)
  add_definitions(-DDEBUG)
endif()

set(LIBOMPTARGET_DLOPEN_LIBHSA OFF)
option(LIBOMPTARGET_FORCE_DLOPEN_LIBHSA "Build with dlopened libhsa" ${LIBOMPTARGET_DLOPEN_LIBHSA})

if(DEFINED HSA_RUNTIME AND NOT LIBOMPTARGET_FORCE_DLOPEN_LIBHSA)
  libomptarget_say("Building AMDGPU NextGen plugin linked against libhsa")
  set(LIBOMPTARGET_EXTRA_SOURCE)
  set(LIBOMPTARGET_DEP_LIBRARIES ${HSA_RUNTIME})
elseif(${hsa-runtime64_FOUND} AND NOT LIBOMPTARGET_FORCE_DLOPEN_LIBHSA)
  libomptarget_say("Building AMDGPU NextGen plugin linked against libhsa")
  set(LIBOMPTARGET_EXTRA_SOURCE)
  set(LIBOMPTARGET_DEP_LIBRARIES hsa-runtime64::hsa-runtime64)
else()
  libomptarget_say("Building AMDGPU NextGen plugin for dlopened libhsa")
  include_directories(dynamic_hsa)
  set(LIBOMPTARGET_EXTRA_SOURCE dynamic_hsa/hsa.cpp)
  set(LIBOMPTARGET_DEP_LIBRARIES)
endif()

if(CMAKE_SYSTEM_NAME MATCHES "FreeBSD")
  # On FreeBSD, the 'environ' symbol is undefined at link time, but resolved by
  # the dynamic linker at runtime. Therefore, allow the symbol to be undefined
  # when creating a shared library.
  set(LDFLAGS_UNDEFINED "-Wl,--allow-shlib-undefined")
else()
  set(LDFLAGS_UNDEFINED "-Wl,-z,defs")
endif()

add_llvm_library(omptarget.rtl.amdgpu SHARED
  src/rtl.cpp
  ${LIBOMPTARGET_EXTRA_SOURCE}

  ADDITIONAL_HEADER_DIRS
  ${LIBOMPTARGET_INCLUDE_DIR}
  ${CMAKE_CURRENT_SOURCE_DIR}/utils

  LINK_COMPONENTS
  Support
  Object

  LINK_LIBS
  PRIVATE
<<<<<<< HEAD
  OMPT
  PluginInterface
=======
  PluginCommon
>>>>>>> db96a9c3
  ${LIBOMPTARGET_DEP_LIBRARIES}
  ${OPENMP_PTHREAD_LIB}
  -Wl,--whole-archive amdgcn_hostexec_services -Wl,--no-whole-archive
  ${LDFLAGS_UNDEFINED}

  NO_INSTALL_RPATH
)
add_dependencies(omptarget.rtl.amdgpu amdgcn_hostexec_services)

if (LIBOMP_HAVE_VERSION_SCRIPT_FLAG)
  target_link_libraries(
    omptarget.rtl.amdgpu
    PRIVATE
    "-Wl,--version-script=${CMAKE_CURRENT_SOURCE_DIR}/../exports")
endif()

target_include_directories(
  omptarget.rtl.amdgpu
  PRIVATE
  ${LIBOMPTARGET_INCLUDE_DIR}
  ${CMAKE_CURRENT_SOURCE_DIR}/utils
)

# Configure testing for the AMDGPU plugin. We will build tests if we could a
# functional AMD GPU on the system, or if manually specifies by the user.
option(LIBOMPTARGET_FORCE_AMDGPU_TESTS "Build AMDGPU libomptarget tests" OFF)
if (LIBOMPTARGET_FOUND_AMDGPU_GPU OR LIBOMPTARGET_FORCE_AMDGPU_TESTS)
  # Report to the parent scope that we are building a plugin for amdgpu
  set(LIBOMPTARGET_SYSTEM_TARGETS
      "${LIBOMPTARGET_SYSTEM_TARGETS} amdgcn-amd-amdhsa" PARENT_SCOPE)
  list(APPEND LIBOMPTARGET_TESTED_PLUGINS "omptarget.rtl.amdgpu")
  set(LIBOMPTARGET_TESTED_PLUGINS "${LIBOMPTARGET_TESTED_PLUGINS}" PARENT_SCOPE)
else()
  libomptarget_say("Not generating AMDGPU tests, no supported devices detected."
                   " Use 'LIBOMPTARGET_FORCE_AMDGPU_TESTS' to override.")
endif()

# Install plugin under the lib destination folder.
install(TARGETS omptarget.rtl.amdgpu LIBRARY DESTINATION "${RUN_PACKAGE}${OPENMP_INSTALL_LIBDIR}")

if(NOT DEFINED CMAKE_INSTALL_RPATH)
  set_target_properties(omptarget.rtl.amdgpu PROPERTIES
    INSTALL_RPATH "$ORIGIN" BUILD_RPATH "$ORIGIN:${CMAKE_CURRENT_BINARY_DIR}/.."
    CXX_VISIBILITY_PRESET protected)
endif()<|MERGE_RESOLUTION|>--- conflicted
+++ resolved
@@ -96,12 +96,8 @@
 
   LINK_LIBS
   PRIVATE
-<<<<<<< HEAD
   OMPT
-  PluginInterface
-=======
   PluginCommon
->>>>>>> db96a9c3
   ${LIBOMPTARGET_DEP_LIBRARIES}
   ${OPENMP_PTHREAD_LIB}
   -Wl,--whole-archive amdgcn_hostexec_services -Wl,--no-whole-archive
