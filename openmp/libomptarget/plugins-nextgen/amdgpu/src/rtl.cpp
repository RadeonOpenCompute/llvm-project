--- conflicted
+++ resolved
@@ -673,7 +673,6 @@
   void printAMDOneLineKernelTrace(GenericDeviceTy &GenericDevice,
                                   KernelArgsTy &KernelArgs, uint32_t NumThreads,
                                   uint64_t NumBlocks) const;
-
   /// Get group and private segment kernel size.
   uint32_t getGroupSize() const { return GroupSize; }
   uint32_t getPrivateSize() const { return PrivateSize; }
@@ -890,7 +889,7 @@
     }
     // If the loops are long running we rather reuse blocks than spawn too many.
     uint32_t PreferredNumBlocks = std::min(uint32_t(TripCountNumBlocks),
-                                           getDefaultNumBlocks(GenericDevice));
+                                           GenericDevice.getDefaultNumBlocks());
     return std::min(PreferredNumBlocks, GenericDevice.getBlockLimit());
   }
 };
@@ -993,10 +992,7 @@
   /// Deinitialize the queue and destroy its resources.
   Error deinit() {
     std::lock_guard<std::mutex> Lock(Mutex);
-<<<<<<< HEAD
     // Don't bother turning OFF profiling, the queue is going away anyways.
-=======
->>>>>>> f4de606e
     if (!Queue)
       return Plugin::success();
     hsa_status_t Status = hsa_queue_destroy(Queue);
@@ -1006,12 +1002,9 @@
   /// Returns if this queue is considered busy
   bool isBusy() const { return NumUsers > 0; }
 
-<<<<<<< HEAD
   /// Returns if the underlying HSA queue is initialized
   bool isInitialized() { return Queue != nullptr; }
 
-=======
->>>>>>> f4de606e
   /// Decrement user count of the queue object
   void removeUser() { --NumUsers; }
 
@@ -1471,10 +1464,7 @@
       return Err;
 
     // Push a barrier into the queue with both input signals.
-<<<<<<< HEAD
     DP("Using Queue: %p with HSA Queue: %p\n", Queue, Queue->getHsaQueue());
-=======
->>>>>>> f4de606e
     return Queue->pushBarrier(OutputSignal, InputSignal, OtherSignal);
   }
 
@@ -1603,10 +1593,7 @@
                 Agent, OutputSignal, TicksToTime)) return Err;);
 
     // Push the kernel with the output signal and an input signal (optional)
-<<<<<<< HEAD
     DP("Using Queue: %p with HSA Queue: %p\n", Queue, Queue->getHsaQueue());
-=======
->>>>>>> f4de606e
     return Queue->pushKernelLaunch(Kernel, KernelArgs, NumThreads, NumBlocks,
                                    GroupSize, OutputSignal, InputSignal);
   }
@@ -1981,7 +1968,6 @@
     });
   }
 
-<<<<<<< HEAD
   /// Enable/disable profiling of the HSA queues.
   void setOmptQueueProfile(int Enable) {
     for (auto &Q : Queues)
@@ -1989,8 +1975,6 @@
         hsa_amd_profiling_set_profiler_enabled(Q.getHsaQueue(), Enable);
   }
 
-=======
->>>>>>> f4de606e
 private:
   /// Search for and assign an prefereably idle queue to the given Stream. If
   /// there is no queue without current users, resort to round robin selection.
@@ -2337,10 +2321,7 @@
     // Compute the number of queues and their size.
     OMPX_NumQueues = std::max(1U, std::min(OMPX_NumQueues.get(), MaxQueues));
     OMPX_QueueSize = std::min(OMPX_QueueSize.get(), MaxQueueSize);
-<<<<<<< HEAD
     DP("Using a maximum of %u HSA queues\n", OMPX_NumQueues);
-=======
->>>>>>> f4de606e
 
     // Initialize stream pool.
     if (auto Err = AMDGPUStreamManager.init(OMPX_InitialNumStreams,
@@ -3135,7 +3116,6 @@
         });
   }
 
-<<<<<<< HEAD
   /// Propagate the enable/disable profiling request to the StreamManager.
   void setOmptQueueProfile(int Enable) {
     AMDGPUStreamManager.setOmptQueueProfile(Enable);
@@ -3181,8 +3161,6 @@
     return Plugin::success();
   }
 
-=======
->>>>>>> f4de606e
 private:
   using AMDGPUEventRef = AMDGPUResourceRef<AMDGPUEventTy>;
   using AMDGPUEventManagerTy = GenericDeviceResourceManagerTy<AMDGPUEventRef>;
@@ -3252,15 +3230,12 @@
 
   /// Reference to the host device.
   AMDHostDeviceTy &HostDevice;
-<<<<<<< HEAD
 
   // Data structure used to keep track of coarse grain memory regions
   AMDGPUMemTypeBitFieldTable *coarse_grain_mem_tab = nullptr;
 
   /// Pointer to the preallocated device memory pool
   void *PreAllocatedDeviceMemoryPool;
-=======
->>>>>>> f4de606e
 };
 
 Error AMDGPUDeviceImageTy::loadExecutable(const AMDGPUDeviceTy &Device) {
@@ -3356,11 +3331,7 @@
 
 AMDGPUStreamTy::AMDGPUStreamTy(AMDGPUDeviceTy &Device)
     : Agent(Device.getAgent()), Queue(nullptr),
-<<<<<<< HEAD
       SignalManager(Device.getSignalManager()),
-=======
-      SignalManager(Device.getSignalManager()), Device(Device),
->>>>>>> f4de606e
       // Initialize the std::deque with some empty positions.
       Slots(32), NextSlot(0), SyncCycle(0), RPCHandle(nullptr),
       StreamBusyWaitMicroseconds(Device.getStreamBusyWaitMicroseconds()),
