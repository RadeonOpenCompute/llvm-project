//===----RTLs/amdgpu/src/rtl.cpp - Target RTLs Implementation ----- C++ -*-===//
//
// Part of the LLVM Project, under the Apache License v2.0 with LLVM Exceptions.
// See https://llvm.org/LICENSE.txt for license information.
// SPDX-License-Identifier: Apache-2.0 WITH LLVM-exception
//
//===----------------------------------------------------------------------===//
//
// RTL NextGen for AMDGPU machine
//
//===----------------------------------------------------------------------===//

#include <atomic>
#include <cassert>
#include <cstddef>
#include <deque>
#include <mutex>
#include <string>
#include <sys/time.h>
#include <system_error>
#include <unistd.h>
#include <unordered_map>

#include "Debug.h"
#include "Environment.h"
#include "GlobalHandler.h"
#include "OmptCallback.h"
#include "PluginInterface.h"
#include "Utilities.h"
#include "UtilitiesRTL.h"
#include "omptarget.h"

#include "print_tracing.h"

#include "memtype.h"

#include "llvm/ADT/SmallString.h"
#include "llvm/ADT/SmallVector.h"
#include "llvm/ADT/StringRef.h"
#include "llvm/BinaryFormat/ELF.h"
#include "llvm/Frontend/OpenMP/OMPConstants.h"
#include "llvm/Frontend/OpenMP/OMPGridValues.h"
#include "llvm/Support/Error.h"
#include "llvm/Support/FileSystem.h"
#include "llvm/Support/MemoryBuffer.h"
#include "llvm/Support/Program.h"
#include "llvm/Support/raw_ostream.h"

#if defined(__has_include)
#if __has_include("hsa/hsa.h")
#include "hsa/hsa.h"
#include "hsa/hsa_ext_amd.h"
#elif __has_include("hsa.h")
#include "hsa.h"
#include "hsa_ext_amd.h"
#endif
#else
#include "hsa/hsa.h"
#include "hsa/hsa_ext_amd.h"
#endif

// AMDGPU-specific, so not using the common ones from the device independent
// includes.
#ifdef OMPT_SUPPORT
#define OMPT_IF_TRACING_OR_ENV_VAR_ENABLED(stmts)                              \
  do {                                                                         \
    if (llvm::omp::target::ompt::TracingActive || OMPX_EnableQueueProfiling) { \
      stmts                                                                    \
    }                                                                          \
  } while (0)
#else
#define OMPT_IF_TRACING_OR_ENV_VAR_ENABLED(stmts)                              \
  do {                                                                         \
    if (OMPX_EnableQueueProfiling) {                                           \
      stmts                                                                    \
    }                                                                          \
  } while (0)
#endif

#ifdef OMPT_SUPPORT
#include "OmptDeviceTracing.h"

using namespace llvm::omp::target;
using namespace llvm::omp::xteam_red;

extern void ompt::setOmptTimestamp(uint64_t Start, uint64_t End);
extern void ompt::setOmptHostToDeviceRate(double Slope, double Offset);

/// HSA system clock frequency
double TicksToTime = 1.0;

/// Enable/disable async copy profiling.
void setOmptAsyncCopyProfile(bool Enable) {
  hsa_status_t Status = hsa_amd_profiling_async_copy_enable(Enable);
  if (Status != HSA_STATUS_SUCCESS)
    DP("Error enabling async copy profiling\n");
}

/// Compute system timestamp conversion factor, modeled after ROCclr.
void setOmptTicksToTime() {
  uint64_t TicksFrequency = 1;
  hsa_status_t Status =
      hsa_system_get_info(HSA_SYSTEM_INFO_TIMESTAMP_FREQUENCY, &TicksFrequency);
  if (Status == HSA_STATUS_SUCCESS)
    TicksToTime = (double)1e9 / (double)TicksFrequency;
  else
    DP("Error calling hsa_system_get_info for timestamp frequency\n");
}

/// Get the current HSA-based device timestamp.
uint64_t getSystemTimestampInNs() {
  uint64_t TimeStamp = 0;
  hsa_status_t Status =
      hsa_system_get_info(HSA_SYSTEM_INFO_TIMESTAMP, &TimeStamp);
  if (Status != HSA_STATUS_SUCCESS)
    DP("Error calling hsa_system_get_info for timestamp\n");
  return TimeStamp * TicksToTime;
}

/// @brief Helper to get the host time
/// @return  CLOCK_REALTIME seconds as double
static double getTimeOfDay() {
  double TimeVal = .0;
  struct timeval tval;
  int rc = gettimeofday(&tval, NULL);
  if (rc) {
    // XXX: Error case: What to do?
  } else {
    TimeVal = static_cast<double>(tval.tv_sec) +
              1.0E-06 * static_cast<double>(tval.tv_usec);
  }
  return TimeVal;
}

/// Get the first timepoints on host and device.
void startH2DTimeRate(double *HTime, uint64_t *DTime) {
  *HTime = getTimeOfDay();
  *DTime = getSystemTimestampInNs();
}

/// Get the second timepoints on host and device and compute the rate
/// required for translating device time to host time.
void completeH2DTimeRate(double HostRef1, uint64_t DeviceRef1) {
  double HostRef2 = getTimeOfDay();
  uint64_t DeviceRef2 = getSystemTimestampInNs();
  // Assume host (h) timing is related to device (d) timing as
  // h = m.d + o, where m is the slope and o is the offset.
  // Calculate slope and offset from the two host and device timepoints.
  double HostDiff = HostRef2 - HostRef1;
  uint64_t DeviceDiff = DeviceRef2 - DeviceRef1;
  double Slope = DeviceDiff != 0 ? (HostDiff / DeviceDiff) : HostDiff;
  double Offset = HostRef1 - Slope * DeviceRef1;
  ompt::setOmptHostToDeviceRate(Slope, Offset);
  DP("Translate time Slope: %f Offset: %f\n", Slope, Offset);
}

#endif

namespace llvm {
namespace omp {
namespace target {
namespace plugin {

extern "C" {
uint64_t hostrpc_assign_buffer(hsa_agent_t Agent, hsa_queue_t *ThisQ,
                               uint32_t DeviceId,
                               hsa_amd_memory_pool_t HostMemoryPool,
                               hsa_amd_memory_pool_t DevMemoryPool);
hsa_status_t hostrpc_terminate();
__attribute__((weak)) hsa_status_t hostrpc_terminate() {
  return HSA_STATUS_SUCCESS;
}
__attribute__((weak)) uint64_t
hostrpc_assign_buffer(hsa_agent_t, hsa_queue_t *, uint32_t DeviceId,
                      hsa_amd_memory_pool_t HostMemoryPool,
                      hsa_amd_memory_pool_t DevMemoryPool) {
  // FIXME:THIS SHOULD BE HARD FAIL
  DP("Warning: Attempting to assign hostrpc to device %u, but hostrpc library "
     "missing\n",
     DeviceId);
  return 0;
}
}

/// Forward declarations for all specialized data structures.
struct AMDGPUKernelTy;
struct AMDGPUDeviceTy;
struct AMDGPUPluginTy;
struct AMDGPUStreamTy;
struct AMDGPUEventTy;
struct AMDGPUStreamManagerTy;
struct AMDGPUEventManagerTy;
struct AMDGPUDeviceImageTy;
struct AMDGPUMemoryManagerTy;
struct AMDGPUMemoryPoolTy;

namespace utils {

/// Iterate elements using an HSA iterate function. Do not use this function
/// directly but the specialized ones below instead.
template <typename ElemTy, typename IterFuncTy, typename CallbackTy>
hsa_status_t iterate(IterFuncTy Func, CallbackTy Cb) {
  auto L = [](ElemTy Elem, void *Data) -> hsa_status_t {
    CallbackTy *Unwrapped = static_cast<CallbackTy *>(Data);
    return (*Unwrapped)(Elem);
  };
  return Func(L, static_cast<void *>(&Cb));
}

/// Iterate elements using an HSA iterate function passing a parameter. Do not
/// use this function directly but the specialized ones below instead.
template <typename ElemTy, typename IterFuncTy, typename IterFuncArgTy,
          typename CallbackTy>
hsa_status_t iterate(IterFuncTy Func, IterFuncArgTy FuncArg, CallbackTy Cb) {
  auto L = [](ElemTy Elem, void *Data) -> hsa_status_t {
    CallbackTy *Unwrapped = static_cast<CallbackTy *>(Data);
    return (*Unwrapped)(Elem);
  };
  return Func(FuncArg, L, static_cast<void *>(&Cb));
}

/// Iterate elements using an HSA iterate function passing a parameter. Do not
/// use this function directly but the specialized ones below instead.
template <typename Elem1Ty, typename Elem2Ty, typename IterFuncTy,
          typename IterFuncArgTy, typename CallbackTy>
hsa_status_t iterate(IterFuncTy Func, IterFuncArgTy FuncArg, CallbackTy Cb) {
  auto L = [](Elem1Ty Elem1, Elem2Ty Elem2, void *Data) -> hsa_status_t {
    CallbackTy *Unwrapped = static_cast<CallbackTy *>(Data);
    return (*Unwrapped)(Elem1, Elem2);
  };
  return Func(FuncArg, L, static_cast<void *>(&Cb));
}

/// Iterate agents.
template <typename CallbackTy> Error iterateAgents(CallbackTy Callback) {
  hsa_status_t Status = iterate<hsa_agent_t>(hsa_iterate_agents, Callback);
  return Plugin::check(Status, "Error in hsa_iterate_agents: %s");
}

/// Iterate ISAs of an agent.
template <typename CallbackTy>
Error iterateAgentISAs(hsa_agent_t Agent, CallbackTy Cb) {
  hsa_status_t Status = iterate<hsa_isa_t>(hsa_agent_iterate_isas, Agent, Cb);
  return Plugin::check(Status, "Error in hsa_agent_iterate_isas: %s");
}

/// Iterate memory pools of an agent.
template <typename CallbackTy>
Error iterateAgentMemoryPools(hsa_agent_t Agent, CallbackTy Cb) {
  hsa_status_t Status = iterate<hsa_amd_memory_pool_t>(
      hsa_amd_agent_iterate_memory_pools, Agent, Cb);
  return Plugin::check(Status,
                       "Error in hsa_amd_agent_iterate_memory_pools: %s");
}

extern "C" uint64_t hostrpc_assign_buffer(hsa_agent_t Agent, hsa_queue_t *ThisQ,
                                          uint32_t DeviceId,
                                          hsa_amd_memory_pool_t HostMemoryPool,
                                          hsa_amd_memory_pool_t DevMemoryPool);
extern "C" hsa_status_t hostrpc_terminate();
} // namespace utils

/// Utility class representing generic resource references to AMDGPU resources.
template <typename ResourceTy>
struct AMDGPUResourceRef : public GenericDeviceResourceRef {
  /// The underlying handle type for resources.
  using HandleTy = ResourceTy *;

  /// Create an empty reference to an invalid resource.
  AMDGPUResourceRef() : Resource(nullptr) {}

  /// Create a reference to an existing resource.
  AMDGPUResourceRef(HandleTy Resource) : Resource(Resource) {}

  virtual ~AMDGPUResourceRef() {}

  /// Create a new resource and save the reference. The reference must be empty
  /// before calling to this function.
  Error create(GenericDeviceTy &Device) override;

  /// Destroy the referenced resource and invalidate the reference. The
  /// reference must be to a valid resource before calling to this function.
  Error destroy(GenericDeviceTy &Device) override {
    if (!Resource)
      return Plugin::error("Destroying an invalid resource");

    if (auto Err = Resource->deinit())
      return Err;

    delete Resource;

    Resource = nullptr;
    return Plugin::success();
  }

  /// Get the underlying resource handle.
  operator HandleTy() const { return Resource; }

private:
  /// The handle to the actual resource.
  HandleTy Resource;
};

/// Class holding an HSA memory pool.
struct AMDGPUMemoryPoolTy {
  /// Create a memory pool from an HSA memory pool.
  AMDGPUMemoryPoolTy(hsa_amd_memory_pool_t MemoryPool)
      : MemoryPool(MemoryPool), GlobalFlags(0) {}

  /// Initialize the memory pool retrieving its properties.
  Error init() {
    if (auto Err = getAttr(HSA_AMD_MEMORY_POOL_INFO_SEGMENT, Segment))
      return Err;

    if (auto Err = getAttr(HSA_AMD_MEMORY_POOL_INFO_GLOBAL_FLAGS, GlobalFlags))
      return Err;

    return Plugin::success();
  }

  /// Getter of the HSA memory pool.
  hsa_amd_memory_pool_t get() const { return MemoryPool; }

  /// Indicate the segment which belongs to.
  bool isGlobal() const { return (Segment == HSA_AMD_SEGMENT_GLOBAL); }
  bool isReadOnly() const { return (Segment == HSA_AMD_SEGMENT_READONLY); }
  bool isPrivate() const { return (Segment == HSA_AMD_SEGMENT_PRIVATE); }
  bool isGroup() const { return (Segment == HSA_AMD_SEGMENT_GROUP); }

  /// Indicate if it is fine-grained memory. Valid only for global.
  bool isFineGrained() const {
    assert(isGlobal() && "Not global memory");
    return (GlobalFlags & HSA_AMD_MEMORY_POOL_GLOBAL_FLAG_FINE_GRAINED);
  }

  /// Indicate if it is coarse-grained memory. Valid only for global.
  bool isCoarseGrained() const {
    assert(isGlobal() && "Not global memory");
    return (GlobalFlags & HSA_AMD_MEMORY_POOL_GLOBAL_FLAG_COARSE_GRAINED);
  }

  /// Indicate if it supports storing kernel arguments. Valid only for global.
  bool supportsKernelArgs() const {
    assert(isGlobal() && "Not global memory");
    return (GlobalFlags & HSA_AMD_MEMORY_POOL_GLOBAL_FLAG_KERNARG_INIT);
  }

  /// Allocate memory on the memory pool.
  Error allocate(size_t Size, void **PtrStorage) {
    hsa_status_t Status =
        hsa_amd_memory_pool_allocate(MemoryPool, Size, 0, PtrStorage);
    return Plugin::check(Status, "Error in hsa_amd_memory_pool_allocate: %s");
  }

  /// Return memory to the memory pool.
  Error deallocate(void *Ptr) {
    hsa_status_t Status = hsa_amd_memory_pool_free(Ptr);
    return Plugin::check(Status, "Error in hsa_amd_memory_pool_free: %s");
  }

  /// Allow the device to access a specific allocation.
  Error enableAccess(void *Ptr, int64_t Size,
                     const llvm::SmallVector<hsa_agent_t> &Agents) const {
#ifdef OMPTARGET_DEBUG
    for (hsa_agent_t Agent : Agents) {
      hsa_amd_memory_pool_access_t Access;
      if (auto Err =
              getAttr(Agent, HSA_AMD_AGENT_MEMORY_POOL_INFO_ACCESS, Access))
        return Err;

      // The agent is not allowed to access the memory pool in any case. Do not
      // continue because otherwise it result in undefined behavior.
      if (Access == HSA_AMD_MEMORY_POOL_ACCESS_NEVER_ALLOWED)
        return Plugin::error("An agent is not allowed to access a memory pool");
    }
#endif

    // We can access but it is disabled by default. Enable the access then.
    hsa_status_t Status =
        hsa_amd_agents_allow_access(Agents.size(), Agents.data(), nullptr, Ptr);
    return Plugin::check(Status, "Error in hsa_amd_agents_allow_access: %s");
  }

  Error zeroInitializeMemory(void *Ptr, size_t Size) {
    uint64_t Rounded = sizeof(uint32_t) * ((Size + 3) / sizeof(uint32_t));
    hsa_status_t Status =
        hsa_amd_memory_fill(Ptr, 0, Rounded / sizeof(uint32_t));
    return Plugin::check(Status, "Error in hsa_amd_memory_fill: %s");
  }

  /// Get attribute from the memory pool.
  template <typename Ty>
  Error getAttr(hsa_amd_memory_pool_info_t Kind, Ty &Value) const {
    hsa_status_t Status;
    Status = hsa_amd_memory_pool_get_info(MemoryPool, Kind, &Value);
    return Plugin::check(Status, "Error in hsa_amd_memory_pool_get_info: %s");
  }

  template <typename Ty>
  hsa_status_t getAttrRaw(hsa_amd_memory_pool_info_t Kind, Ty &Value) const {
    return hsa_amd_memory_pool_get_info(MemoryPool, Kind, &Value);
  }

  /// Get attribute from the memory pool relating to an agent.
  template <typename Ty>
  Error getAttr(hsa_agent_t Agent, hsa_amd_agent_memory_pool_info_t Kind,
                Ty &Value) const {
    hsa_status_t Status;
    Status =
        hsa_amd_agent_memory_pool_get_info(Agent, MemoryPool, Kind, &Value);
    return Plugin::check(Status,
                         "Error in hsa_amd_agent_memory_pool_get_info: %s");
  }

private:
  /// The HSA memory pool.
  hsa_amd_memory_pool_t MemoryPool;

  /// The segment where the memory pool belongs to.
  hsa_amd_segment_t Segment;

  /// The global flags of memory pool. Only valid if the memory pool belongs to
  /// the global segment.
  uint32_t GlobalFlags;
};

/// Class that implements a memory manager that gets memory from a specific
/// memory pool.
struct AMDGPUMemoryManagerTy : public DeviceAllocatorTy {

  /// Create an empty memory manager.
  AMDGPUMemoryManagerTy() : MemoryPool(nullptr), MemoryManager(nullptr) {}

  /// Initialize the memory manager from a memory pool.
  Error init(AMDGPUMemoryPoolTy &MemoryPool) {
    const uint32_t Threshold = 1 << 30;
    this->MemoryManager = new MemoryManagerTy(*this, Threshold);
    this->MemoryPool = &MemoryPool;
    return Plugin::success();
  }

  /// Deinitialize the memory manager and free its allocations.
  Error deinit() {
    assert(MemoryManager && "Invalid memory manager");

    // Delete and invalidate the memory manager. At this point, the memory
    // manager will deallocate all its allocations.
    delete MemoryManager;
    MemoryManager = nullptr;

    return Plugin::success();
  }

  /// Reuse or allocate memory through the memory manager.
  Error allocate(size_t Size, void **PtrStorage) {
    assert(MemoryManager && "Invalid memory manager");
    assert(PtrStorage && "Invalid pointer storage");

    *PtrStorage = MemoryManager->allocate(Size, nullptr);
    if (*PtrStorage == nullptr)
      return Plugin::error("Failure to allocate from AMDGPU memory manager");

    return Plugin::success();
  }

  /// Release an allocation to be reused.
  Error deallocate(void *Ptr) {
    assert(Ptr && "Invalid pointer");

    if (MemoryManager->free(Ptr))
      return Plugin::error("Failure to deallocate from AMDGPU memory manager");

    return Plugin::success();
  }

private:
  /// Allocation callback that will be called once the memory manager does not
  /// have more previously allocated buffers.
  void *allocate(size_t Size, void *HstPtr, TargetAllocTy Kind) override;

  /// Deallocation callack that will be called by the memory manager.
  int free(void *TgtPtr, TargetAllocTy Kind) override {
    if (auto Err = MemoryPool->deallocate(TgtPtr)) {
      consumeError(std::move(Err));
      return OFFLOAD_FAIL;
    }
    return OFFLOAD_SUCCESS;
  }

  /// The memory pool used to allocate memory.
  AMDGPUMemoryPoolTy *MemoryPool;

  /// Reference to the actual memory manager.
  MemoryManagerTy *MemoryManager;
};

/// Class implementing the AMDGPU device images' properties.
struct AMDGPUDeviceImageTy : public DeviceImageTy {
  /// Create the AMDGPU image with the id and the target image pointer.
  AMDGPUDeviceImageTy(int32_t ImageId, const __tgt_device_image *TgtImage)
      : DeviceImageTy(ImageId, TgtImage) {}

  /// Prepare and load the executable corresponding to the image.
  Error loadExecutable(const AMDGPUDeviceTy &Device);

  /// Unload the executable.
  Error unloadExecutable() {
    hsa_status_t Status = hsa_executable_destroy(Executable);
    if (auto Err = Plugin::check(Status, "Error in hsa_executable_destroy: %s"))
      return Err;

    Status = hsa_code_object_destroy(CodeObject);
    return Plugin::check(Status, "Error in hsa_code_object_destroy: %s");
  }

  /// Get the executable.
  hsa_executable_t getExecutable() const { return Executable; }

  /// Get to Code Object Version of the ELF
  uint16_t getELFABIVersion() const { return ELFABIVersion; }

  /// Find an HSA device symbol by its name on the executable.
  Expected<hsa_executable_symbol_t>
  findDeviceSymbol(GenericDeviceTy &Device, StringRef SymbolName) const;

  /// Get additional info for kernel, e.g., register spill counts
  std::optional<utils::KernelMetaDataTy>
  getKernelInfo(StringRef Identifier) const {
    auto It = KernelInfoMap.find(Identifier);

    if (It == KernelInfoMap.end())
      return {};

    return It->second;
  }

  /// Does device image contain Symbol
  bool hasDeviceSymbol(GenericDeviceTy &Device, StringRef SymbolName) const;

private:
  /// The exectuable loaded on the agent.
  hsa_executable_t Executable;
  hsa_code_object_t CodeObject;
#if SANITIZER_AMDGPU
  hsa_code_object_reader_t CodeObjectReader;
#endif
  StringMap<utils::KernelMetaDataTy> KernelInfoMap;
  uint16_t ELFABIVersion;
};

/// Class implementing the AMDGPU kernel functionalities which derives from the
/// generic kernel class.
struct AMDGPUKernelTy : public GenericKernelTy {
  /// Create an AMDGPU kernel with a name and an execution mode.
  AMDGPUKernelTy(const char *Name, OMPTgtExecModeFlags ExecutionMode)
      : GenericKernelTy(Name, ExecutionMode),
        ServiceThreadDeviceBufferGlobal("service_thread_buf", sizeof(uint64_t)),
        HostServiceBufferHandler(Plugin::createGlobalHandler()) {}

  /// Initialize the AMDGPU kernel.
  Error initImpl(GenericDeviceTy &Device, DeviceImageTy &Image) override {
    AMDGPUDeviceImageTy &AMDImage = static_cast<AMDGPUDeviceImageTy &>(Image);

    // Kernel symbols have a ".kd" suffix.
    std::string KernelName(getName());
    KernelName += ".kd";

    // Find the symbol on the device executable.
    auto SymbolOrErr = AMDImage.findDeviceSymbol(Device, KernelName);
    if (!SymbolOrErr)
      return SymbolOrErr.takeError();

    hsa_executable_symbol_t Symbol = *SymbolOrErr;
    hsa_symbol_kind_t SymbolType;
    hsa_status_t Status;

    // Retrieve different properties of the kernel symbol.
    std::pair<hsa_executable_symbol_info_t, void *> RequiredInfos[] = {
        {HSA_EXECUTABLE_SYMBOL_INFO_TYPE, &SymbolType},
        {HSA_EXECUTABLE_SYMBOL_INFO_KERNEL_OBJECT, &KernelObject},
        {HSA_EXECUTABLE_SYMBOL_INFO_KERNEL_KERNARG_SEGMENT_SIZE, &ArgsSize},
        {HSA_EXECUTABLE_SYMBOL_INFO_KERNEL_GROUP_SEGMENT_SIZE, &GroupSize},
        {HSA_EXECUTABLE_SYMBOL_INFO_KERNEL_PRIVATE_SEGMENT_SIZE, &PrivateSize},
        {HSA_EXECUTABLE_SYMBOL_INFO_KERNEL_DYNAMIC_CALLSTACK, &DynCallstack}};

    for (auto &Info : RequiredInfos) {
      Status = hsa_executable_symbol_get_info(Symbol, Info.first, Info.second);
      if (auto Err = Plugin::check(
              Status, "Error in hsa_executable_symbol_get_info: %s"))
        return Err;
    }

    // Get the currently set dynamic stack size from the device as 32bit value.
    assert(Device.getTargetStackSize() <=
               std::numeric_limits<uint32_t>::max() &&
           "AMDGPU Private Address Space may not exceed 32bit range");
    TargetStackSize = static_cast<uint32_t>(Device.getTargetStackSize());

    // Make sure it is a kernel symbol.
    if (SymbolType != HSA_SYMBOL_KIND_KERNEL)
      return Plugin::error("Symbol %s is not a kernel function");

    // TODO: Read the kernel descriptor for the max threads per block. May be
    // read from the image.

    // Get ConstWGSize for kernel from image
    ConstWGSize = Device.getDefaultNumThreads();
    std::string WGSizeName(getName());
    WGSizeName += "_wg_size";
    GlobalTy HostConstWGSize(WGSizeName, sizeof(decltype(ConstWGSize)),
                             &ConstWGSize);
    GenericGlobalHandlerTy &GHandler = Plugin::get().getGlobalHandler();
    if (auto Err =
            GHandler.readGlobalFromImage(Device, AMDImage, HostConstWGSize)) {
      // In case it is not found, we simply stick with the defaults.
      // So we consume the error and print a debug message.
      DP("Could not load %s global from kernel image. Run with %u %u\n",
         WGSizeName.c_str(), PreferredNumThreads, MaxNumThreads);
      consumeError(std::move(Err));
      assert(PreferredNumThreads > 0 && "Prefer more than 0 threads");
      assert(MaxNumThreads > 0 && "MaxNumThreads more than 0 threads");
    } else {
      // Set the number of preferred and max threads to the ConstWGSize to get
      // the exact value for kernel launch. Exception: In generic-spmd mode, we
      // set it to the default blocksize since ConstWGSize may include the
      // master thread which is not required.
      PreferredNumThreads =
          getExecutionModeFlags() == OMP_TGT_EXEC_MODE_GENERIC_SPMD
              ? Device.getDefaultNumThreads()
              : ConstWGSize;
      MaxNumThreads = ConstWGSize;
    }

    ImplicitArgsSize =
        utils::getImplicitArgsSize(AMDImage.getELFABIVersion()); // COV 5 patch

    DP("ELFABIVersion: %d\n", AMDImage.getELFABIVersion());

    // Get additional kernel info read from image
    KernelInfo = AMDImage.getKernelInfo(getName());
    if (!KernelInfo.has_value())
      INFO(OMP_INFOTYPE_PLUGIN_KERNEL, Device.getDeviceId(),
           "Could not read extra information for kernel %s.", getName());

    NeedsHostServices =
        AMDImage.hasDeviceSymbol(Device, "__needs_host_services");
    if (NeedsHostServices) {
      // GenericGlobalHandlerTy * GHandler = Plugin::createGlobalHandler();
      if (auto Err = HostServiceBufferHandler->getGlobalMetadataFromDevice(
              Device, AMDImage, ServiceThreadDeviceBufferGlobal))
        return Err;
    }

    return Plugin::success();
  }

  /// Launch the AMDGPU kernel function.
  Error launchImpl(GenericDeviceTy &GenericDevice, uint32_t NumThreads,
                   uint64_t NumBlocks, KernelArgsTy &KernelArgs, void *Args,
                   AsyncInfoWrapperTy &AsyncInfoWrapper) const override;

  /// Print more elaborate kernel launch info for AMDGPU
  Error printLaunchInfoDetails(GenericDeviceTy &GenericDevice,
                               KernelArgsTy &KernelArgs, uint32_t NumThreads,
                               uint64_t NumBlocks) const override;
  /// Print the "old" AMD KernelTrace single-line format
  void printAMDOneLineKernelTrace(GenericDeviceTy &GenericDevice,
                                  KernelArgsTy &KernelArgs, uint32_t NumThreads,
                                  uint64_t NumBlocks) const;
  /// Get group and private segment kernel size.
  uint32_t getGroupSize() const { return GroupSize; }
  uint32_t getPrivateSize() const { return PrivateSize; }
  uint16_t getConstWGSize() const { return ConstWGSize; }

  // Get dynamic callstack information.
  bool hasDynamicCallstack() const { return DynCallstack; }
  uint32_t getTargetStackSize() const { return TargetStackSize; }

  /// Get the HSA kernel object representing the kernel function.
  uint64_t getKernelObject() const { return KernelObject; }

  /// Get the size of implicitargs based on the code object version
  /// @return 56 for cov4 and 256 for cov5
  uint32_t getImplicitArgsSize() const { return ImplicitArgsSize; }

private:
  /// The kernel object to execute.
  uint64_t KernelObject;

  /// The args, group and private segments sizes required by a kernel instance.
  uint32_t ArgsSize;
  uint32_t GroupSize;
  uint32_t PrivateSize;

  // The kernel meta data if a dynamic callstack is being used.
  bool DynCallstack;

  // The dynamic / target callstack size (from environmental variable).
  // Note: While the EnVar is provided as uint64_t, the amdgpu private address
  // space uses 32 bit.
  uint32_t TargetStackSize;

  /// The size of implicit kernel arguments.
  uint32_t ImplicitArgsSize;

  /// Additional Info for the AMD GPU Kernel
  std::optional<utils::KernelMetaDataTy> KernelInfo;
  /// CodeGen generate WGSize
  uint16_t ConstWGSize;

  /// Indicate whether this Kernel requires host services
  bool NeedsHostServices;

  /// Global for host service device thread buffer
  GlobalTy ServiceThreadDeviceBufferGlobal;

  /// Global handler for hostservices buffer
  GenericGlobalHandlerTy *HostServiceBufferHandler;

  /// Lower number of threads if tripcount is low. This should produce
  /// a larger number of teams if allowed by other constraints.
  std::pair<bool, uint32_t> adjustNumThreadsForLowTripCount(
      GenericDeviceTy &GenericDevice, uint32_t BlockSize,
      uint64_t LoopTripCount, uint32_t ThreadLimitClause[3]) const override {
    uint32_t NumThreads = BlockSize;

    // If there is an override already, do nothing
    if (NumThreads != GenericDevice.getDefaultNumThreads())
      return std::make_pair(false, NumThreads);

    // If tripcount not set or not low, do nothing.
    if ((LoopTripCount == 0) ||
        (LoopTripCount > GenericDevice.getOMPXLowTripCount()))
      return std::make_pair(false, NumThreads);

    // Environment variable present, do nothing.
    if (GenericDevice.getOMPTeamsThreadLimit() > 0)
      return std::make_pair(false, NumThreads);

    // num_threads clause present, do nothing.
    if ((ThreadLimitClause[0] > 0) && (ThreadLimitClause[0] != (uint32_t)-1))
      return std::make_pair(false, NumThreads);

    // If generic, generic-SPMD, or Xteam reduction kernel, do nothing.
    if (isGenericMode() || isGenericSPMDMode() || isXTeamReductionsMode())
      return std::make_pair(false, NumThreads);

    // Reduce the blocksize as long as it is above the tunable limit.
    while (NumThreads > GenericDevice.getOMPXSmallBlockSize())
      NumThreads >>= 1;
    return std::make_pair(true, NumThreads);
  }

  /// Get the number of threads and blocks for the kernel based on the
  /// user-defined threads and block clauses.
  uint32_t getNumThreads(GenericDeviceTy &GenericDevice,
                         uint32_t ThreadLimitClause[3]) const override {
    assert(ThreadLimitClause[1] == 0 && ThreadLimitClause[2] == 0 &&
           "Multi dimensional launch not supported yet.");

    // Honor OMP_TEAMS_THREAD_LIMIT environment variable and
    // num_threads/thread_limit clause for BigJumpLoop and NoLoop kernel types.
    int32_t TeamsThreadLimitEnvVar = GenericDevice.getOMPTeamsThreadLimit();
    if (isBigJumpLoopMode() || isNoLoopMode()) {
      if (TeamsThreadLimitEnvVar > 0)
        return std::min(static_cast<int32_t>(ConstWGSize),
                        TeamsThreadLimitEnvVar);

      if ((ThreadLimitClause[0] > 0) && (ThreadLimitClause[0] != (uint32_t)-1))
        return std::min(static_cast<uint32_t>(ConstWGSize),
                        ThreadLimitClause[0]);
    }

    if (isNoLoopMode() || isBigJumpLoopMode() || isXTeamReductionsMode())
      return ConstWGSize;

    if (ThreadLimitClause[0] > 0 && isGenericMode()) {
      if (ThreadLimitClause[0] == (uint32_t)-1)
        ThreadLimitClause[0] = PreferredNumThreads;
      else
        ThreadLimitClause[0] += GenericDevice.getWarpSize();
    }

    return std::min(MaxNumThreads, (ThreadLimitClause[0] > 0)
                                       ? ThreadLimitClause[0]
                                       : PreferredNumThreads);
  }
  uint64_t getNumBlocks(GenericDeviceTy &GenericDevice,
                        uint32_t NumTeamsClause[3], uint64_t LoopTripCount,
                        uint32_t &NumThreads) const override {

    assert(NumTeamsClause[1] == 0 && NumTeamsClause[2] == 0 &&
           "Multi dimensional launch not supported yet.");

    const auto getNumGroupsFromThreadsAndTripCount =
        [](const uint64_t TripCount, const uint32_t NumThreads) {
          return ((TripCount - 1) / NumThreads) + 1;
        };
    uint64_t DeviceNumCUs = GenericDevice.getNumComputeUnits(); // FIXME

    if (isNoLoopMode()) {
      return LoopTripCount > 0 ? getNumGroupsFromThreadsAndTripCount(
                                     LoopTripCount, NumThreads)
                               : 1;
    }

    uint64_t NumWavesInGroup =
        (NumThreads - 1) / GenericDevice.getWarpSize() + 1;

    if (isBigJumpLoopMode()) {
      uint64_t NumGroups = 1;
      // Cannot assert a non-zero tripcount. Instead, launch with 1 team if the
      // tripcount is indeed zero.
      if (LoopTripCount > 0)
        NumGroups =
            getNumGroupsFromThreadsAndTripCount(LoopTripCount, NumThreads);

      // Honor OMP_NUM_TEAMS environment variable for BigJumpLoop kernel type.
      int32_t NumTeamsEnvVar = GenericDevice.getOMPNumTeams();
      if (NumTeamsEnvVar > 0 && NumTeamsEnvVar <= GenericDevice.getBlockLimit())
        NumGroups = std::min(static_cast<uint64_t>(NumTeamsEnvVar), NumGroups);
      // Honor num_teams clause but lower it if tripcount dictates.
      else if (NumTeamsClause[0] > 0 &&
               NumTeamsClause[0] <= GenericDevice.getBlockLimit()) {
        NumGroups =
            std::min(static_cast<uint64_t>(NumTeamsClause[0]), NumGroups);
      } else {
        // num_teams clause is not specified. Choose lower of tripcount-based
        // num-groups and a value that maximizes occupancy. At this point, aim
        // to have 16 wavefronts in a CU.
        uint64_t MaxOccupancyFactor = 16 / NumWavesInGroup;
        NumGroups = std::min(NumGroups, MaxOccupancyFactor * DeviceNumCUs);
      }
      return NumGroups;
    }

    if (isXTeamReductionsMode()) {
      // Note: The plugin does not know whether XteamReduction is running in
      // fast mode. If fast mode, metadata is not used and the following
      // restrictions are not required. But since the plugin does not know, it
      // will assume that it is running in the default mode with constrained
      // metadata.

      // The number of teams must not exceed the upper limit determined during
      // code generation. This upper limit is not currently communicated from
      // codegen to the plugin. So compute it here again, note that this must
      // be kept in sync with codegen.

      // This is the block size that CodeGen used.
      uint32_t XteamRedBlockSize = ConstWGSize;

      int32_t CUMultiplier =
          XteamRedBlockSize > 0
              ? llvm::omp::xteam_red::MaxThreadsPerCU / XteamRedBlockSize
              : llvm::omp::xteam_red::MaxCUMultiplier;

      // Here's the default we use
      uint64_t NumGroups = DeviceNumCUs;

      // The number of teams must not exceed this upper limit.
      uint64_t MaxNumGroups = DeviceNumCUs * CUMultiplier;
      if (MaxNumGroups > llvm::omp::xteam_red::MaxTeams)
        MaxNumGroups = llvm::omp::xteam_red::MaxTeams;

      // Honor OMP_NUM_TEAMS environment variable for XteamReduction kernel
      // type, if possible.
      int32_t NumTeamsEnvVar = GenericDevice.getOMPNumTeams();

      // Prefer num_teams clause over environment variable. There is a corner
      // case where inspite of the presence of a num_teams clause, CodeGen
      // may fail to extract it, instead using the alternative computation of
      // the number of teams. But the runtime here will still see the value
      // of the clause, so we need to check against the upper limit.
      if (NumTeamsClause[0] > 0 &&
          NumTeamsClause[0] <= GenericDevice.getBlockLimit()) {
        NumGroups =
            std::min(static_cast<uint64_t>(NumTeamsClause[0]), MaxNumGroups);
      } else if (NumTeamsEnvVar > 0 &&
                 NumTeamsEnvVar <= GenericDevice.getBlockLimit()) {
        NumGroups =
            std::min(static_cast<uint64_t>(NumTeamsEnvVar), MaxNumGroups);
      } else {
        // Ensure we don't have a large number of teams running if the tripcount
        // is low
        uint64_t NumGroupsFromTripCount = 1;
        if (LoopTripCount > 0)
          NumGroupsFromTripCount =
              getNumGroupsFromThreadsAndTripCount(LoopTripCount, NumThreads);
        NumGroups = std::min(NumGroups, NumGroupsFromTripCount);
      }
      return NumGroups;
    }

    if (NumTeamsClause[0] > 0) {
      // TODO: We need to honor any value and consequently allow more than the
      // block limit. For this we might need to start multiple kernels or let
      // the blocks start again until the requested number has been started.
      return std::min(NumTeamsClause[0], GenericDevice.getBlockLimit());
    }

    uint64_t TripCountNumBlocks = std::numeric_limits<uint64_t>::max();
    if (LoopTripCount > 0) {
      if (isSPMDMode()) {
        // We have a combined construct, i.e. `target teams distribute
        // parallel for [simd]`. We launch so many teams so that each thread
        // will execute one iteration of the loop. round up to the nearest
        // integer
        TripCountNumBlocks = ((LoopTripCount - 1) / NumThreads) + 1;
      } else {
        assert((isGenericMode() || isGenericSPMDMode()) &&
               "Unexpected execution mode!");
        // If we reach this point, then we have a non-combined construct, i.e.
        // `teams distribute` with a nested `parallel for` and each team is
        // assigned one iteration of the `distribute` loop. E.g.:
        //
        // #pragma omp target teams distribute
        // for(...loop_tripcount...) {
        //   #pragma omp parallel for
        //   for(...) {}
        // }
        //
        // Threads within a team will execute the iterations of the `parallel`
        // loop.
        TripCountNumBlocks = LoopTripCount;
      }
    }
    // If the loops are long running we rather reuse blocks than spawn too many.
    // Additionally, under an env-var, adjust the number of teams based on the
    // number of wave-slots in a CU that we aim to occupy.
    uint64_t AdjustedNumBlocks = GenericDevice.getDefaultNumBlocks();
    if (GenericDevice.getOMPXAdjustNumTeamsForSmallBlockSize()) {
      uint64_t DefaultNumWavesInGroup =
          (GenericDevice.getDefaultNumThreads() - 1) /
              GenericDevice.getWarpSize() +
          1;
      AdjustedNumBlocks =
          (AdjustedNumBlocks * DefaultNumWavesInGroup) / NumWavesInGroup;
    }
    uint64_t PreferredNumBlocks =
        std::min(TripCountNumBlocks, AdjustedNumBlocks);
    return std::min(PreferredNumBlocks,
                    (uint64_t)GenericDevice.getBlockLimit());
  }
};

/// Class representing an HSA signal. Signals are used to define dependencies
/// between asynchronous operations: kernel launches and memory transfers.
struct AMDGPUSignalTy {
  /// Create an empty signal.
  AMDGPUSignalTy() : HSASignal({0}), UseCount() {}
  AMDGPUSignalTy(AMDGPUDeviceTy &Device) : HSASignal({0}), UseCount() {}

  /// Initialize the signal with an initial value.
  Error init(uint32_t InitialValue = 1) {
    hsa_status_t Status =
        hsa_amd_signal_create(InitialValue, 0, nullptr, 0, &HSASignal);
    return Plugin::check(Status, "Error in hsa_signal_create: %s");
  }

  /// Deinitialize the signal.
  Error deinit() {
    hsa_status_t Status = hsa_signal_destroy(HSASignal);
    return Plugin::check(Status, "Error in hsa_signal_destroy: %s");
  }

  /// Wait until the signal gets a zero value.
  Error wait(const uint64_t ActiveTimeout = 0,
             RPCHandleTy *RPCHandle = nullptr) const {
    if (ActiveTimeout && !RPCHandle) {
      hsa_signal_value_t Got = 1;
      Got = hsa_signal_wait_scacquire(HSASignal, HSA_SIGNAL_CONDITION_EQ, 0,
                                      ActiveTimeout, HSA_WAIT_STATE_ACTIVE);
      if (Got == 0)
        return Plugin::success();
    }

    // If there is an RPC device attached to this stream we run it as a server.
    uint64_t Timeout = RPCHandle ? 8192 : UINT64_MAX;
    auto WaitState = RPCHandle ? HSA_WAIT_STATE_ACTIVE : HSA_WAIT_STATE_BLOCKED;
    while (hsa_signal_wait_scacquire(HSASignal, HSA_SIGNAL_CONDITION_EQ, 0,
                                     Timeout, WaitState) != 0) {
      if (RPCHandle)
        if (auto Err = RPCHandle->runServer())
          return Err;
    }
    return Plugin::success();
  }

  /// Load the value on the signal.
  hsa_signal_value_t load() const {
    return hsa_signal_load_scacquire(HSASignal);
  }

  /// Signal decrementing by one.
  void signal() {
    assert(load() > 0 && "Invalid signal value");
    hsa_signal_subtract_screlease(HSASignal, 1);
  }

  /// Reset the signal value before reusing the signal. Do not call this
  /// function if the signal is being currently used by any watcher, such as a
  /// plugin thread or the HSA runtime.
  void reset() { hsa_signal_store_screlease(HSASignal, 1); }

  /// Increase the number of concurrent uses.
  void increaseUseCount() { UseCount.increase(); }

  /// Decrease the number of concurrent uses and return whether was the last.
  bool decreaseUseCount() { return UseCount.decrease(); }

  hsa_signal_t get() const { return HSASignal; }

private:
  /// The underlying HSA signal.
  hsa_signal_t HSASignal;

  /// Reference counter for tracking the concurrent use count. This is mainly
  /// used for knowing how many streams are using the signal.
  RefCountTy<> UseCount;
};

/// Classes for holding AMDGPU signals and managing signals.
using AMDGPUSignalRef = AMDGPUResourceRef<AMDGPUSignalTy>;
using AMDGPUSignalManagerTy = GenericDeviceResourceManagerTy<AMDGPUSignalRef>;

/// Class holding an HSA queue to submit kernel and barrier packets.
struct AMDGPUQueueTy {
  /// Create an empty queue.
  AMDGPUQueueTy() : Queue(nullptr), Mutex(), NumUsers(0) {}

  /// Lazily initialize a new queue belonging to a specific agent.
  Error init(hsa_agent_t Agent, int32_t QueueSize,
             int OMPX_EnableQueueProfiling) {
    if (Queue)
      return Plugin::success();
    hsa_status_t Status =
        hsa_queue_create(Agent, QueueSize, HSA_QUEUE_TYPE_MULTI, callbackError,
                         nullptr, UINT32_MAX, UINT32_MAX, &Queue);
    OMPT_IF_TRACING_OR_ENV_VAR_ENABLED(
        hsa_amd_profiling_set_profiler_enabled(Queue, /*Enable=*/1););
    return Plugin::check(Status, "Error in hsa_queue_create: %s");
  }

  /// Deinitialize the queue and destroy its resources.
  Error deinit() {
    std::lock_guard<std::mutex> Lock(Mutex);
    // Don't bother turning OFF profiling, the queue is going away anyways.
    if (!Queue)
      return Plugin::success();
    hsa_status_t Status = hsa_queue_destroy(Queue);
    return Plugin::check(Status, "Error in hsa_queue_destroy: %s");
  }

  /// Returns the number of streams, this queue is currently assigned to.
  bool getUserCount() const { return NumUsers; }

  /// Returns if the underlying HSA queue is initialized.
  bool isInitialized() { return Queue != nullptr; }

  /// Decrement user count of the queue object.
  void removeUser() { --NumUsers; }

  /// Increase user count of the queue object.
  void addUser() { ++NumUsers; }

  /// Push a kernel launch to the queue. The kernel launch requires an output
  /// signal and can define an optional input signal (nullptr if none).
  Error pushKernelLaunch(const AMDGPUKernelTy &Kernel, void *KernelArgs,
                         uint32_t NumThreads, uint64_t NumBlocks,
                         uint32_t GroupSize, AMDGPUSignalTy *OutputSignal,
                         AMDGPUSignalTy *InputSignal) {
    assert(OutputSignal && "Invalid kernel output signal");

    // Lock the queue during the packet publishing process. Notice this blocks
    // the addition of other packets to the queue. The following piece of code
    // should be lightweight; do not block the thread, allocate memory, etc.
    std::lock_guard<std::mutex> Lock(Mutex);
    assert(Queue && "Interacted with a non-initialized queue!");

    // Avoid defining the input dependency if already satisfied.
    if (InputSignal && !InputSignal->load())
      InputSignal = nullptr;

    // Add a barrier packet before the kernel packet in case there is a pending
    // preceding operation. The barrier packet will delay the processing of
    // subsequent queue's packets until the barrier input signal are satisfied.
    // No need output signal needed because the dependency is already guaranteed
    // by the queue barrier itself.
    if (InputSignal)
      if (auto Err = pushBarrierImpl(nullptr, InputSignal))
        return Err;

    // Now prepare the kernel packet.
    uint64_t PacketId;
    hsa_kernel_dispatch_packet_t *Packet = acquirePacket(PacketId);
    assert(Packet && "Invalid packet");

    // The header of the packet is written in the last moment.
    Packet->setup = UINT16_C(1) << HSA_KERNEL_DISPATCH_PACKET_SETUP_DIMENSIONS;
    Packet->workgroup_size_x = NumThreads;
    Packet->workgroup_size_y = 1;
    Packet->workgroup_size_z = 1;
    Packet->reserved0 = 0;
    Packet->grid_size_x = NumBlocks * NumThreads;
    Packet->grid_size_y = 1;
    Packet->grid_size_z = 1;
    Packet->private_segment_size =
        Kernel.hasDynamicCallstack()
            ? std::max(Kernel.getPrivateSize(), Kernel.getTargetStackSize())
            : Kernel.getPrivateSize();
    Packet->group_segment_size = GroupSize;
    Packet->kernel_object = Kernel.getKernelObject();
    Packet->kernarg_address = KernelArgs;
    Packet->reserved2 = 0;
    Packet->completion_signal = OutputSignal->get();

    // Publish the packet. Do not modify the packet after this point.
    publishKernelPacket(PacketId, Packet);

    return Plugin::success();
  }

  /// Push a barrier packet that will wait up to two input signals. All signals
  /// are optional (nullptr if none).
  Error pushBarrier(AMDGPUSignalTy *OutputSignal,
                    const AMDGPUSignalTy *InputSignal1,
                    const AMDGPUSignalTy *InputSignal2) {
    // Lock the queue during the packet publishing process.
    std::lock_guard<std::mutex> Lock(Mutex);
    assert(Queue && "Interacted with a non-initialized queue!");

    // Push the barrier with the lock acquired.
    return pushBarrierImpl(OutputSignal, InputSignal1, InputSignal2);
  }

  /// Return the pointer to the underlying HSA queue
  hsa_queue_t *getHsaQueue() {
    assert(Queue && "HSA Queue initialized");
    return Queue;
  }

private:
  /// Push a barrier packet that will wait up to two input signals. Assumes the
  /// the queue lock is acquired.
  Error pushBarrierImpl(AMDGPUSignalTy *OutputSignal,
                        const AMDGPUSignalTy *InputSignal1,
                        const AMDGPUSignalTy *InputSignal2 = nullptr) {
    // Add a queue barrier waiting on both the other stream's operation and the
    // last operation on the current stream (if any).
    uint64_t PacketId;
    hsa_barrier_and_packet_t *Packet =
        (hsa_barrier_and_packet_t *)acquirePacket(PacketId);
    assert(Packet && "Invalid packet");

    Packet->reserved0 = 0;
    Packet->reserved1 = 0;
    Packet->dep_signal[0] = {0};
    Packet->dep_signal[1] = {0};
    Packet->dep_signal[2] = {0};
    Packet->dep_signal[3] = {0};
    Packet->dep_signal[4] = {0};
    Packet->reserved2 = 0;
    Packet->completion_signal = {0};

    // Set input and output dependencies if needed.
    if (OutputSignal)
      Packet->completion_signal = OutputSignal->get();
    if (InputSignal1)
      Packet->dep_signal[0] = InputSignal1->get();
    if (InputSignal2)
      Packet->dep_signal[1] = InputSignal2->get();

    // Publish the packet. Do not modify the packet after this point.
    publishBarrierPacket(PacketId, Packet);

    return Plugin::success();
  }

  /// Acquire a packet from the queue. This call may block the thread if there
  /// is no space in the underlying HSA queue. It may need to wait until the HSA
  /// runtime processes some packets. Assumes the queue lock is acquired.
  hsa_kernel_dispatch_packet_t *acquirePacket(uint64_t &PacketId) {
    // Increase the queue index with relaxed memory order. Notice this will need
    // another subsequent atomic operation with acquire order.
    PacketId = hsa_queue_add_write_index_relaxed(Queue, 1);

    // Wait for the package to be available. Notice the atomic operation uses
    // the acquire memory order.
    while (PacketId - hsa_queue_load_read_index_scacquire(Queue) >= Queue->size)
      ;

    // Return the packet reference.
    const uint32_t Mask = Queue->size - 1; // The size is a power of 2.
    return (hsa_kernel_dispatch_packet_t *)Queue->base_address +
           (PacketId & Mask);
  }

  /// Publish the kernel packet so that the HSA runtime can start processing
  /// the kernel launch. Do not modify the packet once this function is called.
  /// Assumes the queue lock is acquired.
  void publishKernelPacket(uint64_t PacketId,
                           hsa_kernel_dispatch_packet_t *Packet) {
    uint32_t *PacketPtr = reinterpret_cast<uint32_t *>(Packet);

    uint16_t Setup = Packet->setup;
    uint16_t Header = HSA_PACKET_TYPE_KERNEL_DISPATCH << HSA_PACKET_HEADER_TYPE;
    Header |= HSA_FENCE_SCOPE_SYSTEM << HSA_PACKET_HEADER_ACQUIRE_FENCE_SCOPE;
    Header |= HSA_FENCE_SCOPE_SYSTEM << HSA_PACKET_HEADER_RELEASE_FENCE_SCOPE;

    // Publish the packet. Do not modify the package after this point.
    __atomic_store_n(PacketPtr, Header | (Setup << 16), __ATOMIC_RELEASE);

    // Signal the doorbell about the published packet.
    hsa_signal_store_relaxed(Queue->doorbell_signal, PacketId);
  }

  /// Publish the barrier packet so that the HSA runtime can start processing
  /// the barrier. Next packets in the queue will not be processed until all
  /// barrier dependencies (signals) are satisfied. Assumes the queue is locked
  void publishBarrierPacket(uint64_t PacketId,
                            hsa_barrier_and_packet_t *Packet) {
    uint32_t *PacketPtr = reinterpret_cast<uint32_t *>(Packet);

    uint16_t Setup = 0;
    uint16_t Header = HSA_PACKET_TYPE_BARRIER_AND << HSA_PACKET_HEADER_TYPE;
    Header |= HSA_FENCE_SCOPE_SYSTEM << HSA_PACKET_HEADER_ACQUIRE_FENCE_SCOPE;
    Header |= HSA_FENCE_SCOPE_SYSTEM << HSA_PACKET_HEADER_RELEASE_FENCE_SCOPE;

    // Publish the packet. Do not modify the package after this point.
    __atomic_store_n(PacketPtr, Header | (Setup << 16), __ATOMIC_RELEASE);

    // Signal the doorbell about the published packet.
    hsa_signal_store_relaxed(Queue->doorbell_signal, PacketId);
  }

  /// Callack that will be called when an error is detected on the HSA queue.
  static void callbackError(hsa_status_t Status, hsa_queue_t *Source, void *) {
    auto Err = Plugin::check(Status, "Received error in queue %p: %s", Source);
    FATAL_MESSAGE(1, "%s", toString(std::move(Err)).data());
  }

  /// The HSA queue.
  hsa_queue_t *Queue;

  /// Mutex to protect the acquiring and publishing of packets. For the moment,
  /// we need this mutex to prevent publishing packets that are not ready to be
  /// published in a multi-thread scenario. Without a queue lock, a thread T1
  /// could acquire packet P and thread T2 acquire packet P+1. Thread T2 could
  /// publish its packet P+1 (signaling the queue's doorbell) before packet P
  /// from T1 is ready to be processed. That scenario should be invalid. Thus,
  /// we use the following mutex to make packet acquiring and publishing atomic.
  /// TODO: There are other more advanced approaches to avoid this mutex using
  /// atomic operations. We can further investigate it if this is a bottleneck.
  std::mutex Mutex;

  /// The number of streams, this queue is currently assigned to. A queue is
  /// considered idle when this is zero, otherwise: busy.
  uint32_t NumUsers;
};

/// Struct that implements a stream of asynchronous operations for AMDGPU
/// devices. This class relies on signals to implement streams and define the
/// dependencies between asynchronous operations.
struct AMDGPUStreamTy {
private:
  /// Utility struct holding arguments for async H2H memory copies.
  struct MemcpyArgsTy {
    void *Dst;
    const void *Src;
    size_t Size;
  };

  /// Utility struct holding arguments for freeing buffers to memory managers.
  struct ReleaseBufferArgsTy {
    void *Buffer;
    AMDGPUMemoryManagerTy *MemoryManager;
  };

  /// Utility struct holding arguments for releasing signals to signal managers.
  struct ReleaseSignalArgsTy {
    AMDGPUSignalTy *Signal;
    AMDGPUSignalManagerTy *SignalManager;
  };

  /// Utility struct holding arguments for OMPT-based kernel timing.
  struct OmptKernelTimingArgsTy {
    hsa_agent_t Agent;
    AMDGPUSignalTy *Signal;
    double TicksToTime;
  };

  /// The stream is composed of N stream's slots. The struct below represents
  /// the fields of each slot. Each slot has a signal and an optional action
  /// function. When appending an HSA asynchronous operation to the stream, one
  /// slot is consumed and used to store the operation's information. The
  /// operation's output signal is set to the consumed slot's signal. If there
  /// is a previous asynchronous operation on the previous slot, the HSA async
  /// operation's input signal is set to the signal of the previous slot. This
  /// way, we obtain a chain of dependant async operations. The action is a
  /// function that will be executed eventually after the operation is
  /// completed, e.g., for releasing a buffer.
  struct StreamSlotTy {
    /// The output signal of the stream operation. May be used by the subsequent
    /// operation as input signal.
    AMDGPUSignalTy *Signal;

    /// The action that must be performed after the operation's completion. Set
    /// to nullptr when there is no action to perform.
    Error (*ActionFunction)(void *);

    /// The OMPT action that must be performed after the operation's completion.
    /// Set to nullptr when there is no action to perform.
    Error (*OmptActionFunction)(void *);

    /// Space for the action's arguments. A pointer to these arguments is passed
    /// to the action function. Notice the space of arguments is limited.
    union {
      MemcpyArgsTy MemcpyArgs;
      ReleaseBufferArgsTy ReleaseBufferArgs;
      ReleaseSignalArgsTy ReleaseSignalArgs;
    } ActionArgs;

    /// Space for the OMPT action's arguments. A pointer to these arguments is
    /// passed to the action function.
    OmptKernelTimingArgsTy OmptKernelTimingArgs;

    /// Create an empty slot.
    StreamSlotTy()
        : Signal(nullptr), ActionFunction(nullptr),
          OmptActionFunction(nullptr) {}

    /// Schedule a host memory copy action on the slot.
    Error schedHostMemoryCopy(void *Dst, const void *Src, size_t Size) {
      ActionFunction = memcpyAction;
      ActionArgs.MemcpyArgs = MemcpyArgsTy{Dst, Src, Size};
      return Plugin::success();
    }

    /// Schedule a release buffer action on the slot.
    Error schedReleaseBuffer(void *Buffer, AMDGPUMemoryManagerTy &Manager) {
      ActionFunction = releaseBufferAction;
      ActionArgs.ReleaseBufferArgs = ReleaseBufferArgsTy{Buffer, &Manager};
      return Plugin::success();
    }

    /// Schedule a signal release action on the slot.
    Error schedReleaseSignal(AMDGPUSignalTy *SignalToRelease,
                             AMDGPUSignalManagerTy *SignalManager) {
      ActionFunction = releaseSignalAction;
      ActionArgs.ReleaseSignalArgs =
          ReleaseSignalArgsTy{SignalToRelease, SignalManager};
      return Plugin::success();
    }

    /// Schedule OMPT kernel timing on the slot.
    Error schedOmptKernelTiming(hsa_agent_t Agent, AMDGPUSignalTy *Signal,
                                double TicksToTime) {
      OmptActionFunction = timeKernelInNs;
      OmptKernelTimingArgs = OmptKernelTimingArgsTy{Agent, Signal, TicksToTime};
      return Plugin::success();
    }

    // Perform the action if needed.
    Error performAction() {
      if (!ActionFunction
#ifdef OMPT_SUPPORT
          && !OmptActionFunction
#endif
      )
        return Plugin::success();

      // Perform the action.
      if (ActionFunction == memcpyAction) {
        if (auto Err = memcpyAction(&ActionArgs))
          return Err;
      } else if (ActionFunction == releaseBufferAction) {
        if (auto Err = releaseBufferAction(&ActionArgs))
          return Err;
      } else if (ActionFunction == releaseSignalAction) {
        if (auto Err = releaseSignalAction(&ActionArgs))
          return Err;
      } else {
        return Plugin::error("Unknown action function!");
      }

      OMPT_IF_TRACING_ENABLED(
          if (OmptActionFunction == timeKernelInNs) {
            if (auto Err = timeKernelInNs(&OmptKernelTimingArgs))
              return Err;
          } else { return Plugin::error("Unknown ompt action function!"); });

      // Invalidate the actions.
      ActionFunction = nullptr;

#ifdef OMPT_SUPPORT
      OmptActionFunction = nullptr;
#endif

      return Plugin::success();
    }
  };

  /// The device agent where the stream was created.
  hsa_agent_t Agent;

  /// The queue that the stream uses to launch kernels.
  AMDGPUQueueTy *Queue;

  /// The manager of signals to reuse signals.
  AMDGPUSignalManagerTy &SignalManager;

  /// A reference to the associated device.
  GenericDeviceTy &Device;

  /// Array of stream slots. Use std::deque because it can dynamically grow
  /// without invalidating the already inserted elements. For instance, the
  /// std::vector may invalidate the elements by reallocating the internal
  /// array if there is not enough space on new insertions.
  std::deque<StreamSlotTy> Slots;

  /// The next available slot on the queue. This is reset to zero each time the
  /// stream is synchronized. It also indicates the current number of consumed
  /// slots at a given time.
  uint32_t NextSlot;

  /// The synchronization id. This number is increased each time the stream is
  /// synchronized. It is useful to detect if an AMDGPUEventTy points to an
  /// operation that was already finalized in a previous stream sycnhronize.
  uint32_t SyncCycle;

  /// A pointer associated with an RPC server running on the given device. If
  /// RPC is not being used this will be a null pointer. Otherwise, this
  /// indicates that an RPC server is expected to be run on this stream.
  RPCHandleTy *RPCHandle;

  /// Mutex to protect stream's management.
  mutable std::mutex Mutex;

  /// Timeout hint for HSA actively waiting for signal value to change
  const uint64_t StreamBusyWaitMicroseconds;

  /// Return the current number of asychronous operations on the stream.
  uint32_t size() const { return NextSlot; }

  /// Return the last valid slot on the stream.
  uint32_t last() const { return size() - 1; }

  /// Consume one slot from the stream. Since the stream uses signals on demand
  /// and releases them once the slot is no longer used, the function requires
  /// an idle signal for the new consumed slot.
  std::pair<uint32_t, AMDGPUSignalTy *> consume(AMDGPUSignalTy *OutputSignal) {
    // Double the stream size if needed. Since we use std::deque, this operation
    // does not invalidate the already added slots.
    if (Slots.size() == NextSlot)
      Slots.resize(Slots.size() * 2);

    // Update the next available slot and the stream size.
    uint32_t Curr = NextSlot++;

    // Retrieve the input signal, if any, of the current operation.
    AMDGPUSignalTy *InputSignal = (Curr > 0) ? Slots[Curr - 1].Signal : nullptr;

    // Set the output signal of the current slot.
    Slots[Curr].Signal = OutputSignal;

    return std::make_pair(Curr, InputSignal);
  }

  /// Complete all pending post actions and reset the stream after synchronizing
  /// or positively querying the stream.
  Error complete() {
    for (uint32_t Slot = 0; Slot < NextSlot; ++Slot) {
      // Take the post action of the operation if any.
      if (auto Err = Slots[Slot].performAction())
        return Err;

      // Release the slot's signal if possible. Otherwise, another user will.
      if (Slots[Slot].Signal->decreaseUseCount())
        if (auto Err = SignalManager.returnResource(Slots[Slot].Signal))
          return Err;

      Slots[Slot].Signal = nullptr;
    }

    // Reset the stream slots to zero.
    NextSlot = 0;

    // Increase the synchronization id since the stream completed a sync cycle.
    SyncCycle += 1;

    return Plugin::success();
  }

  /// Make the current stream wait on a specific operation of another stream.
  /// The idea is to make the current stream waiting on two signals: 1) the last
  /// signal of the current stream, and 2) the last signal of the other stream.
  /// Use a barrier packet with two input signals.
  Error waitOnStreamOperation(AMDGPUStreamTy &OtherStream, uint32_t Slot) {
    if (Queue == nullptr)
      return Plugin::error("Target queue was nullptr");

    /// The signal that we must wait from the other stream.
    AMDGPUSignalTy *OtherSignal = OtherStream.Slots[Slot].Signal;

    // Prevent the release of the other stream's signal.
    OtherSignal->increaseUseCount();

    // Retrieve an available signal for the operation's output.
    AMDGPUSignalTy *OutputSignal = nullptr;
    if (auto Err = SignalManager.getResource(OutputSignal))
      return Err;
    OutputSignal->reset();
    OutputSignal->increaseUseCount();

    // Consume stream slot and compute dependencies.
    auto [Curr, InputSignal] = consume(OutputSignal);

    // Setup the post action to release the signal.
    if (auto Err = Slots[Curr].schedReleaseSignal(OtherSignal, &SignalManager))
      return Err;

    // Push a barrier into the queue with both input signals.
    DP("Using Queue: %p with HSA Queue: %p\n", Queue, Queue->getHsaQueue());
    return Queue->pushBarrier(OutputSignal, InputSignal, OtherSignal);
  }

  /// Callback for running a specific asynchronous operation. This callback is
  /// used for hsa_amd_signal_async_handler. The argument is the operation that
  /// should be executed. Notice we use the post action mechanism to codify the
  /// asynchronous operation.
  static bool asyncActionCallback(hsa_signal_value_t Value, void *Args) {
    // This thread is outside the stream mutex. Make sure the thread sees the
    // changes on the slot.
    std::atomic_thread_fence(std::memory_order_acquire);

    StreamSlotTy *Slot = reinterpret_cast<StreamSlotTy *>(Args);
    assert(Slot && "Invalid slot");
    assert(Slot->Signal && "Invalid signal");


    // Peform the operation.
    if (auto Err = Slot->performAction())
      FATAL_MESSAGE(1, "Error peforming post action: %s",
                    toString(std::move(Err)).data());

    // Signal the output signal to notify the asycnhronous operation finalized.
    Slot->Signal->signal();

    // Unregister callback.
    return false;
  }

  // Callback for host-to-host memory copies. This is an asynchronous action.
  static Error memcpyAction(void *Data) {
    MemcpyArgsTy *Args = reinterpret_cast<MemcpyArgsTy *>(Data);
    assert(Args && "Invalid arguments");
    assert(Args->Dst && "Invalid destination buffer");
    assert(Args->Src && "Invalid source buffer");

    std::memcpy(Args->Dst, Args->Src, Args->Size);

    return Plugin::success();
  }

  /// Releasing a memory buffer to a memory manager. This is a post completion
  /// action. There are two kinds of memory buffers:
  ///   1. For kernel arguments. This buffer can be freed after receiving the
  ///   kernel completion signal.
  ///   2. For H2D tranfers that need pinned memory space for staging. This
  ///   buffer can be freed after receiving the transfer completion signal.
  ///   3. For D2H tranfers that need pinned memory space for staging. This
  ///   buffer cannot be freed after receiving the transfer completion signal
  ///   because of the following asynchronous H2H callback.
  ///      For this reason, This action can only be taken at
  ///      AMDGPUStreamTy::complete()
  /// Because of the case 3, all releaseBufferActions are taken at
  /// AMDGPUStreamTy::complete() in the current implementation.
  static Error releaseBufferAction(void *Data) {
    ReleaseBufferArgsTy *Args = reinterpret_cast<ReleaseBufferArgsTy *>(Data);
    assert(Args && "Invalid arguments");
    assert(Args->MemoryManager && "Invalid memory manager");
    assert(Args->Buffer && "Invalid buffer");

    // Release the allocation to the memory manager.
    return Args->MemoryManager->deallocate(Args->Buffer);
  }

  /// Releasing a signal object back to SignalManager. This is a post completion
  /// action. This action can only be taken at AMDGPUStreamTy::complete()
  static Error releaseSignalAction(void *Data) {
    ReleaseSignalArgsTy *Args = reinterpret_cast<ReleaseSignalArgsTy *>(Data);
    assert(Args && "Invalid arguments");
    assert(Args->Signal && "Invalid signal");
    assert(Args->SignalManager && "Invalid signal manager");

    // Release the signal if needed.
    if (Args->Signal->decreaseUseCount())
      if (auto Err = Args->SignalManager->returnResource(Args->Signal))
        return Err;

    return Plugin::success();
  }

  static Error timeKernelInNs(void *Data) {
    OmptKernelTimingArgsTy *Args =
        reinterpret_cast<OmptKernelTimingArgsTy *>(Data);
    assert(Args && "Invalid arguments");
    assert(Args->Signal && "Invalid signal");
    DP("Getting kernel dispatch timing for OMPT trace records\n");
    hsa_amd_profiling_dispatch_time_t TimeRec;
    hsa_status_t Status = hsa_amd_profiling_get_dispatch_time(
        Args->Agent, Args->Signal->get(), &TimeRec);
#ifdef OMPT_SUPPORT
    ompt::setOmptTimestamp(TimeRec.start * Args->TicksToTime,
                           TimeRec.end * Args->TicksToTime);
#endif
    return Plugin::check(Status,
                         "Error in hsa_amd_profiling_get_dispatch_time");
  }

public:
  /// Create an empty stream associated with a specific device.
  AMDGPUStreamTy(AMDGPUDeviceTy &Device);

  /// Intialize the stream's signals.
  Error init() { return Plugin::success(); }

  /// Deinitialize the stream's signals.
  Error deinit() { return Plugin::success(); }

  hsa_queue_t *getHsaQueue() { return Queue->getHsaQueue(); }

  /// Attach an RPC handle to this stream.
  void setRPCHandle(RPCHandleTy *Handle) { RPCHandle = Handle; }

  /// Push a asynchronous kernel to the stream. The kernel arguments must be
  /// placed in a special allocation for kernel args and must keep alive until
  /// the kernel finalizes. Once the kernel is finished, the stream will release
  /// the kernel args buffer to the specified memory manager.
  Error pushKernelLaunch(const AMDGPUKernelTy &Kernel, void *KernelArgs,
                         uint32_t NumThreads, uint64_t NumBlocks,
                         uint32_t GroupSize,
                         AMDGPUMemoryManagerTy &MemoryManager) {
    if (Queue == nullptr)
      return Plugin::error("Target queue was nullptr");

    // Retrieve an available signal for the operation's output.
    AMDGPUSignalTy *OutputSignal = nullptr;
    if (auto Err = SignalManager.getResource(OutputSignal))
      return Err;
    OutputSignal->reset();
    OutputSignal->increaseUseCount();

    std::lock_guard<std::mutex> StreamLock(Mutex);

    // Consume stream slot and compute dependencies.
    auto [Curr, InputSignal] = consume(OutputSignal);

    // Setup the post action to release the kernel args buffer.
    if (auto Err = Slots[Curr].schedReleaseBuffer(KernelArgs, MemoryManager))
      return Err;

    // Setup the post action to collect kernel execution timing.
    OMPT_IF_TRACING_ENABLED(
        if (auto Err = Slots[Curr].schedOmptKernelTiming(
                Agent, OutputSignal, TicksToTime)) return Err;);

    // Push the kernel with the output signal and an input signal (optional)
    DP("Using Queue: %p with HSA Queue: %p\n", Queue, Queue->getHsaQueue());
    return Queue->pushKernelLaunch(Kernel, KernelArgs, NumThreads, NumBlocks,
                                   GroupSize, OutputSignal, InputSignal);
  }

  /// Push an asynchronous memory copy between pinned memory buffers.
  Error pushPinnedMemoryCopyAsync(void *Dst, const void *Src,
                                  uint64_t CopySize) {
    // Retrieve an available signal for the operation's output.
    AMDGPUSignalTy *OutputSignal = nullptr;
    if (auto Err = SignalManager.getResource(OutputSignal))
      return Err;
    OutputSignal->reset();
    OutputSignal->increaseUseCount();

    std::lock_guard<std::mutex> Lock(Mutex);

    // Consume stream slot and compute dependencies.
    auto [Curr, InputSignal] = consume(OutputSignal);

    // Avoid defining the input dependency if already satisfied.
    if (InputSignal && !InputSignal->load())
      InputSignal = nullptr;

    // Issue the async memory copy.
    hsa_status_t Status;
    if (InputSignal) {
      hsa_signal_t InputSignalRaw = InputSignal->get();
      Status = hsa_amd_memory_async_copy(Dst, Agent, Src, Agent, CopySize, 1,
                                         &InputSignalRaw, OutputSignal->get());
    } else
      Status = hsa_amd_memory_async_copy(Dst, Agent, Src, Agent, CopySize, 0,
                                         nullptr, OutputSignal->get());
    return Plugin::check(Status, "Error in hsa_amd_memory_async_copy: %s");
  }

  /// Push an asynchronous memory copy device-to-host involving an unpinned
  /// memory buffer. The operation consists of a two-step copy from the
  /// device buffer to an intermediate pinned host buffer, and then, to a
  /// unpinned host buffer. Both operations are asynchronous and dependant.
  /// The intermediate pinned buffer will be released to the specified memory
  /// manager once the operation completes.
  Error pushMemoryCopyD2HAsync(void *Dst, const void *Src, void *Inter,
                               uint64_t CopySize,
                               AMDGPUMemoryManagerTy &MemoryManager) {
    // Retrieve available signals for the operation's outputs.
    AMDGPUSignalTy *OutputSignals[2] = {};
    if (auto Err = SignalManager.getResources(/*Num=*/2, OutputSignals))
      return Err;
    for (auto Signal : OutputSignals) {
      Signal->reset();
      Signal->increaseUseCount();
    }

    std::lock_guard<std::mutex> Lock(Mutex);

    // Consume stream slot and compute dependencies.
    auto [Curr, InputSignal] = consume(OutputSignals[0]);

    // Avoid defining the input dependency if already satisfied.
    if (InputSignal && !InputSignal->load())
      InputSignal = nullptr;

    // Setup the post action for releasing the intermediate buffer.
    if (auto Err = Slots[Curr].schedReleaseBuffer(Inter, MemoryManager))
      return Err;

    // Issue the first step: device to host transfer. Avoid defining the input
    // dependency if already satisfied.
    hsa_status_t Status;
    if (InputSignal) {
      hsa_signal_t InputSignalRaw = InputSignal->get();
      Status =
          hsa_amd_memory_async_copy(Inter, Agent, Src, Agent, CopySize, 1,
                                    &InputSignalRaw, OutputSignals[0]->get());
    } else {
      Status = hsa_amd_memory_async_copy(Inter, Agent, Src, Agent, CopySize, 0,
                                         nullptr, OutputSignals[0]->get());
    }

    if (auto Err =
            Plugin::check(Status, "Error in hsa_amd_memory_async_copy: %s"))
      return Err;

    // Consume another stream slot and compute dependencies.
    std::tie(Curr, InputSignal) = consume(OutputSignals[1]);
    assert(InputSignal && "Invalid input signal");

    // The std::memcpy is done asynchronously using an async handler. We store
    // the function's information in the action but it's not actually an action.
    if (auto Err = Slots[Curr].schedHostMemoryCopy(Dst, Inter, CopySize))
      return Err;

    // Make changes on this slot visible to the async handler's thread.
    std::atomic_thread_fence(std::memory_order_release);

    // Issue the second step: host to host transfer.
    Status = hsa_amd_signal_async_handler(
        InputSignal->get(), HSA_SIGNAL_CONDITION_EQ, 0, asyncActionCallback,
        (void *)&Slots[Curr]);

    return Plugin::check(Status, "Error in hsa_amd_signal_async_handler: %s");
  }

  /// Push an asynchronous memory copy host-to-device involving an unpinned
  /// memory buffer. The operation consists of a two-step copy from the
  /// unpinned host buffer to an intermediate pinned host buffer, and then, to
  /// the pinned host buffer. Both operations are asynchronous and dependant.
  /// The intermediate pinned buffer will be released to the specified memory
  /// manager once the operation completes.
  Error pushMemoryCopyH2DAsync(void *Dst, const void *Src, void *Inter,
                               uint64_t CopySize,
                               AMDGPUMemoryManagerTy &MemoryManager) {
    // Retrieve available signals for the operation's outputs.
    AMDGPUSignalTy *OutputSignals[2] = {};
    if (auto Err = SignalManager.getResources(/*Num=*/2, OutputSignals))
      return Err;
    for (auto Signal : OutputSignals) {
      Signal->reset();
      Signal->increaseUseCount();
    }

    AMDGPUSignalTy *OutputSignal = OutputSignals[0];

    std::lock_guard<std::mutex> Lock(Mutex);

    // Consume stream slot and compute dependencies.
    auto [Curr, InputSignal] = consume(OutputSignal);

    // Avoid defining the input dependency if already satisfied.
    if (InputSignal && !InputSignal->load())
      InputSignal = nullptr;

    // Issue the first step: host to host transfer.
    if (InputSignal) {
      // The std::memcpy is done asynchronously using an async handler. We store
      // the function's information in the action but it is not actually a
      // post action.
      if (auto Err = Slots[Curr].schedHostMemoryCopy(Inter, Src, CopySize))
        return Err;

      // Make changes on this slot visible to the async handler's thread.
      std::atomic_thread_fence(std::memory_order_release);

      hsa_status_t Status = hsa_amd_signal_async_handler(
          InputSignal->get(), HSA_SIGNAL_CONDITION_EQ, 0, asyncActionCallback,
          (void *)&Slots[Curr]);

      if (auto Err = Plugin::check(Status,
                                   "Error in hsa_amd_signal_async_handler: %s"))
        return Err;

      // Let's use now the second output signal.
      OutputSignal = OutputSignals[1];

      // Consume another stream slot and compute dependencies.
      std::tie(Curr, InputSignal) = consume(OutputSignal);
    } else {
      // All preceding operations completed, copy the memory synchronously.
      std::memcpy(Inter, Src, CopySize);

      // Return the second signal because it will not be used.
      OutputSignals[1]->decreaseUseCount();
      if (auto Err = SignalManager.returnResource(OutputSignals[1]))
        return Err;
    }

    // Setup the post action to release the intermediate pinned buffer.
    if (auto Err = Slots[Curr].schedReleaseBuffer(Inter, MemoryManager))
      return Err;

    // Issue the second step: host to device transfer. Avoid defining the input
    // dependency if already satisfied.
    hsa_status_t Status;
    if (InputSignal && InputSignal->load()) {
      hsa_signal_t InputSignalRaw = InputSignal->get();
      Status = hsa_amd_memory_async_copy(Dst, Agent, Inter, Agent, CopySize, 1,
                                         &InputSignalRaw, OutputSignal->get());
    } else
      Status = hsa_amd_memory_async_copy(Dst, Agent, Inter, Agent, CopySize, 0,
                                         nullptr, OutputSignal->get());

    return Plugin::check(Status, "Error in hsa_amd_memory_async_copy: %s");
  }

  // AMDGPUDeviceTy is incomplete here, passing the underlying agent instead
  Error pushMemoryCopyD2DAsync(void *Dst, hsa_agent_t DstAgent, const void *Src,
                               hsa_agent_t SrcAgent, uint64_t CopySize) {
    AMDGPUSignalTy *OutputSignal;
    if (auto Err = SignalManager.getResources(/*Num=*/1, &OutputSignal))
      return Err;
    OutputSignal->reset();
    OutputSignal->increaseUseCount();

    std::lock_guard<std::mutex> Lock(Mutex);

    // Consume stream slot and compute dependencies.
    auto [Curr, InputSignal] = consume(OutputSignal);

    // Avoid defining the input dependency if already satisfied.
    if (InputSignal && !InputSignal->load())
      InputSignal = nullptr;

    // The agents need to have access to the corresponding memory
    // This is presently only true if the pointers were originally
    // allocated by this runtime or the caller made the appropriate
    // access calls.

    hsa_status_t Status;
    if (InputSignal && InputSignal->load()) {
      hsa_signal_t InputSignalRaw = InputSignal->get();
      Status =
          hsa_amd_memory_async_copy(Dst, DstAgent, Src, SrcAgent, CopySize, 1,
                                    &InputSignalRaw, OutputSignal->get());
    } else
      Status = hsa_amd_memory_async_copy(Dst, DstAgent, Src, SrcAgent, CopySize,
                                         0, nullptr, OutputSignal->get());

    return Plugin::check(Status, "Error in D2D hsa_amd_memory_async_copy: %s");
  }

  /// Synchronize with the stream. The current thread waits until all operations
  /// are finalized and it performs the pending post actions (i.e., releasing
  /// intermediate buffers).
  Error synchronize() {
    std::lock_guard<std::mutex> Lock(Mutex);

    // No need to synchronize anything.
    if (size() == 0)
      return Plugin::success();

    // Wait until all previous operations on the stream have completed.
    if (auto Err =
            Slots[last()].Signal->wait(StreamBusyWaitMicroseconds, RPCHandle))
      return Err;

    // Reset the stream and perform all pending post actions.
    return complete();
  }

  /// Query the stream and complete pending post actions if operations finished.
  /// Return whether all the operations completed. This operation does not block
  /// the calling thread.
  Expected<bool> query() {
    std::lock_guard<std::mutex> Lock(Mutex);

    // No need to query anything.
    if (size() == 0)
      return true;

    // The last operation did not complete yet. Return directly.
    if (Slots[last()].Signal->load())
      return false;

    // Reset the stream and perform all pending post actions.
    if (auto Err = complete())
      return std::move(Err);

    return true;
  }

  /// Record the state of the stream on an event.
  Error recordEvent(AMDGPUEventTy &Event) const;

  /// Make the stream wait on an event.
  Error waitEvent(const AMDGPUEventTy &Event);

  friend struct AMDGPUStreamManagerTy;
};

/// Class representing an event on AMDGPU. The event basically stores some
/// information regarding the state of the recorded stream.
struct AMDGPUEventTy {
  /// Create an empty event.
  AMDGPUEventTy(AMDGPUDeviceTy &Device)
      : RecordedStream(nullptr), RecordedSlot(-1), RecordedSyncCycle(-1) {}

  /// Initialize and deinitialize.
  Error init() { return Plugin::success(); }
  Error deinit() { return Plugin::success(); }

  /// Record the state of a stream on the event.
  Error record(AMDGPUStreamTy &Stream) {
    std::lock_guard<std::mutex> Lock(Mutex);

    // Ignore the last recorded stream.
    RecordedStream = &Stream;

    return Stream.recordEvent(*this);
  }

  /// Make a stream wait on the current event.
  Error wait(AMDGPUStreamTy &Stream) {
    std::lock_guard<std::mutex> Lock(Mutex);

    if (!RecordedStream)
      return Plugin::error("Event does not have any recorded stream");

    // Synchronizing the same stream. Do nothing.
    if (RecordedStream == &Stream)
      return Plugin::success();

    // No need to wait anything, the recorded stream already finished the
    // corresponding operation.
    if (RecordedSlot < 0)
      return Plugin::success();

    return Stream.waitEvent(*this);
  }

protected:
  /// The stream registered in this event.
  AMDGPUStreamTy *RecordedStream;

  /// The recordered operation on the recorded stream.
  int64_t RecordedSlot;

  /// The sync cycle when the stream was recorded. Used to detect stale events.
  int64_t RecordedSyncCycle;

  /// Mutex to safely access event fields.
  mutable std::mutex Mutex;

  friend struct AMDGPUStreamTy;
};

Error AMDGPUStreamTy::recordEvent(AMDGPUEventTy &Event) const {
  std::lock_guard<std::mutex> Lock(Mutex);

  if (size() > 0) {
    // Record the synchronize identifier (to detect stale recordings) and
    // the last valid stream's operation.
    Event.RecordedSyncCycle = SyncCycle;
    Event.RecordedSlot = last();

    assert(Event.RecordedSyncCycle >= 0 && "Invalid recorded sync cycle");
    assert(Event.RecordedSlot >= 0 && "Invalid recorded slot");
  } else {
    // The stream is empty, everything already completed, record nothing.
    Event.RecordedSyncCycle = -1;
    Event.RecordedSlot = -1;
  }
  return Plugin::success();
}

Error AMDGPUStreamTy::waitEvent(const AMDGPUEventTy &Event) {
  // Retrieve the recorded stream on the event.
  AMDGPUStreamTy &RecordedStream = *Event.RecordedStream;

  std::scoped_lock<std::mutex, std::mutex> Lock(Mutex, RecordedStream.Mutex);

  // The recorded stream already completed the operation because the synchronize
  // identifier is already outdated.
  if (RecordedStream.SyncCycle != (uint32_t)Event.RecordedSyncCycle)
    return Plugin::success();

  // Again, the recorded stream already completed the operation, the last
  // operation's output signal is satisfied.
  if (!RecordedStream.Slots[Event.RecordedSlot].Signal->load())
    return Plugin::success();

  // Otherwise, make the current stream wait on the other stream's operation.
  return waitOnStreamOperation(RecordedStream, Event.RecordedSlot);
}

struct AMDGPUStreamManagerTy final
    : GenericDeviceResourceManagerTy<AMDGPUResourceRef<AMDGPUStreamTy>> {
  using ResourceRef = AMDGPUResourceRef<AMDGPUStreamTy>;
  using ResourcePoolTy = GenericDeviceResourceManagerTy<ResourceRef>;

  AMDGPUStreamManagerTy(GenericDeviceTy &Device, hsa_agent_t HSAAgent)
      : GenericDeviceResourceManagerTy(Device),
        OMPX_QueueTracking("LIBOMPTARGET_AMDGPU_HSA_QUEUE_BUSY_TRACKING", true),
        OMPX_EnableQueueProfiling("LIBOMPTARGET_AMDGPU_ENABLE_QUEUE_PROFILING",
                                  false),
        NextQueue(0), Agent(HSAAgent) {}

  Error init(uint32_t InitialSize, int NumHSAQueues, int HSAQueueSize) {
    Queues = std::vector<AMDGPUQueueTy>(NumHSAQueues);
    QueueSize = HSAQueueSize;
    MaxNumQueues = NumHSAQueues;
    // Initialize one queue eagerly
    if (auto Err =
            Queues.front().init(Agent, QueueSize, OMPX_EnableQueueProfiling))
      return Err;

    return GenericDeviceResourceManagerTy::init(InitialSize);
  }

  /// Deinitialize the resource pool and delete all resources. This function
  /// must be called before the destructor.
  Error deinit() override {
    // De-init all queues
    for (AMDGPUQueueTy &Queue : Queues) {
      if (auto Err = Queue.deinit())
        return Err;
    }

    return GenericDeviceResourceManagerTy::deinit();
  }

  /// Get a single stream from the pool or create new resources.
  virtual Error getResource(AMDGPUStreamTy *&StreamHandle) override {
    return getResourcesImpl(1, &StreamHandle, [this](AMDGPUStreamTy *&Handle) {
      return assignNextQueue(Handle);
    });
  }

  /// Return stream to the pool.
  virtual Error returnResource(AMDGPUStreamTy *StreamHandle) override {
    return returnResourceImpl(StreamHandle, [](AMDGPUStreamTy *Handle) {
      Handle->Queue->removeUser();
      return Plugin::success();
    });
  }

  /// Enable/disable profiling of the HSA queues.
  void setOmptQueueProfile(int Enable) {
    // If queue profiling is enabled with an env-var, it means that
    // profiling is already ON and should remain so all the time.
    if (OMPX_EnableQueueProfiling)
      return;
    for (auto &Q : Queues)
      if (Q.isInitialized())
        hsa_amd_profiling_set_profiler_enabled(Q.getHsaQueue(), Enable);
  }

private:
  /// Search for and assign an prefereably idle queue to the given Stream. If
  /// there is no queue without current users, choose the queue with the lowest
  /// user count. If utilization is ignored: use round robin selection.
  inline Error assignNextQueue(AMDGPUStreamTy *Stream) {
    // Start from zero when tracking utilization, otherwise: round robin policy.
    uint32_t Index = OMPX_QueueTracking ? 0 : NextQueue++ % MaxNumQueues;

    if (OMPX_QueueTracking) {
      // Find the least used queue.
      for (uint32_t I = 0; I < MaxNumQueues; ++I) {
        // Early exit when an initialized queue is idle.
        if (Queues[I].isInitialized() && Queues[I].getUserCount() == 0) {
          Index = I;
          break;
        }

        // Update the least used queue.
        if (Queues[Index].getUserCount() > Queues[I].getUserCount())
          Index = I;
      }
    }

    // Make sure the queue is initialized, then add user & assign.
    if (auto Err =
            Queues[Index].init(Agent, QueueSize, OMPX_EnableQueueProfiling))
      return Err;
    Queues[Index].addUser();
    Stream->Queue = &Queues[Index];

    return Plugin::success();
  }

  /// Envar for controlling the tracking of busy HSA queues.
  BoolEnvar OMPX_QueueTracking;

  /// Envar for controlling whether to always profile HSA queues.
  BoolEnvar OMPX_EnableQueueProfiling;

  /// The next queue index to use for round robin selection.
  uint32_t NextQueue;

  /// The queues which are assigned to requested streams.
  std::vector<AMDGPUQueueTy> Queues;

  /// The corresponding device as HSA agent.
  hsa_agent_t Agent;

  /// The maximum number of queues.
  int MaxNumQueues;

  /// The size of created queues.
  int QueueSize;
};

/// Abstract class that holds the common members of the actual kernel devices
/// and the host device. Both types should inherit from this class.
struct AMDGenericDeviceTy {
  AMDGenericDeviceTy() {}

  virtual ~AMDGenericDeviceTy() {}

  /// Create all memory pools which the device has access to and classify them.
  Error initMemoryPools() {
    // Retrieve all memory pools from the device agent(s).
    Error Err = retrieveAllMemoryPools();
    if (Err)
      return Err;

    for (AMDGPUMemoryPoolTy *MemoryPool : AllMemoryPools) {
      // Initialize the memory pool and retrieve some basic info.
      Error Err = MemoryPool->init();
      if (Err)
        return Err;

      if (!MemoryPool->isGlobal())
        continue;

      // Classify the memory pools depending on their properties.
      if (MemoryPool->isFineGrained()) {
        FineGrainedMemoryPools.push_back(MemoryPool);
        if (MemoryPool->supportsKernelArgs())
          ArgsMemoryPools.push_back(MemoryPool);
      } else if (MemoryPool->isCoarseGrained()) {
        CoarseGrainedMemoryPools.push_back(MemoryPool);
      }
    }
    return Plugin::success();
  }

  /// Destroy all memory pools.
  Error deinitMemoryPools() {
    for (AMDGPUMemoryPoolTy *Pool : AllMemoryPools)
      delete Pool;

    AllMemoryPools.clear();
    FineGrainedMemoryPools.clear();
    CoarseGrainedMemoryPools.clear();
    ArgsMemoryPools.clear();

    return Plugin::success();
  }
  AMDGPUMemoryPoolTy *getCoarseGrainedMemoryPool() {
    return CoarseGrainedMemoryPools[0];
  }

  /// Retrieve and construct all memory pools from the device agent(s).
  virtual Error retrieveAllMemoryPools() = 0;

  /// Get the device agent.
  virtual hsa_agent_t getAgent() const = 0;

protected:
  /// Array of all memory pools available to the host agents.
  llvm::SmallVector<AMDGPUMemoryPoolTy *> AllMemoryPools;

  /// Array of fine-grained memory pools available to the host agents.
  llvm::SmallVector<AMDGPUMemoryPoolTy *> FineGrainedMemoryPools;

  /// Array of coarse-grained memory pools available to the host agents.
  llvm::SmallVector<AMDGPUMemoryPoolTy *> CoarseGrainedMemoryPools;

  /// Array of kernel args memory pools available to the host agents.
  llvm::SmallVector<AMDGPUMemoryPoolTy *> ArgsMemoryPools;
};

/// Class representing the host device. This host device may have more than one
/// HSA host agent. We aggregate all its resources into the same instance.
struct AMDHostDeviceTy : public AMDGenericDeviceTy {
  /// Create a host device from an array of host agents.
  AMDHostDeviceTy(const llvm::SmallVector<hsa_agent_t> &HostAgents)
      : AMDGenericDeviceTy(), Agents(HostAgents), ArgsMemoryManager(),
        PinnedMemoryManager() {
    assert(HostAgents.size() && "No host agent found");
  }

  /// Initialize the host device memory pools and the memory managers for
  /// kernel args and host pinned memory allocations.
  Error init() {
    if (auto Err = initMemoryPools())
      return Err;

    if (auto Err = ArgsMemoryManager.init(getArgsMemoryPool()))
      return Err;

    if (auto Err = PinnedMemoryManager.init(getFineGrainedMemoryPool()))
      return Err;

    return Plugin::success();
  }

  /// Deinitialize memory pools and managers.
  Error deinit() {
    if (auto Err = deinitMemoryPools())
      return Err;

    if (auto Err = ArgsMemoryManager.deinit())
      return Err;

    if (auto Err = PinnedMemoryManager.deinit())
      return Err;

    return Plugin::success();
  }

  /// Retrieve and construct all memory pools from the host agents.
  Error retrieveAllMemoryPools() override {
    // Iterate through the available pools across the host agents.
    for (hsa_agent_t Agent : Agents) {
      Error Err = utils::iterateAgentMemoryPools(
          Agent, [&](hsa_amd_memory_pool_t HSAMemoryPool) {
            AMDGPUMemoryPoolTy *MemoryPool =
                new AMDGPUMemoryPoolTy(HSAMemoryPool);
            AllMemoryPools.push_back(MemoryPool);
            return HSA_STATUS_SUCCESS;
          });
      if (Err)
        return Err;
    }
    return Plugin::success();
  }

  /// Get one of the host agents. Return always the first agent.
  hsa_agent_t getAgent() const override { return Agents[0]; }

  /// Get a memory pool for fine-grained allocations.
  AMDGPUMemoryPoolTy &getFineGrainedMemoryPool() {
    assert(!FineGrainedMemoryPools.empty() && "No fine-grained mempool");
    // Retrive any memory pool.
    return *FineGrainedMemoryPools[0];
  }

  AMDGPUMemoryPoolTy &getCoarseGrainedMemoryPool() {
    assert(!CoarseGrainedMemoryPools.empty() && "No coarse-grained mempool");
    // Retrive any memory pool.
    return *CoarseGrainedMemoryPools[0];
  }

  /// Get a memory pool for kernel args allocations.
  AMDGPUMemoryPoolTy &getArgsMemoryPool() {
    assert(!ArgsMemoryPools.empty() && "No kernelargs mempool");
    // Retrieve any memory pool.
    return *ArgsMemoryPools[0];
  }

  /// Getters for kernel args and host pinned memory managers.
  AMDGPUMemoryManagerTy &getArgsMemoryManager() { return ArgsMemoryManager; }
  AMDGPUMemoryManagerTy &getPinnedMemoryManager() {
    return PinnedMemoryManager;
  }

private:
  /// Array of agents on the host side.
  const llvm::SmallVector<hsa_agent_t> Agents;

  // Memory manager for kernel arguments.
  AMDGPUMemoryManagerTy ArgsMemoryManager;

  // Memory manager for pinned memory.
  AMDGPUMemoryManagerTy PinnedMemoryManager;
};

/// Class implementing the AMDGPU device functionalities which derives from the
/// generic device class.
struct AMDGPUDeviceTy : public GenericDeviceTy, AMDGenericDeviceTy {
  // Create an AMDGPU device with a device id and default AMDGPU grid values.
  AMDGPUDeviceTy(int32_t DeviceId, int32_t NumDevices,
                 AMDHostDeviceTy &HostDevice, hsa_agent_t Agent)
      : GenericDeviceTy(DeviceId, NumDevices, {0}), AMDGenericDeviceTy(),
        OMPX_NumQueues("LIBOMPTARGET_AMDGPU_NUM_HSA_QUEUES", 4),
        OMPX_QueueSize("LIBOMPTARGET_AMDGPU_HSA_QUEUE_SIZE", 512),
        OMPX_DefaultTeamsPerCU("LIBOMPTARGET_AMDGPU_TEAMS_PER_CU", 6),
        OMPX_LowTripCount("LIBOMPTARGET_AMDGPU_LOW_TRIPCOUNT", 2000),
        OMPX_SmallBlockSize("LIBOMPTARGET_MIN_THREADS_FOR_LOW_TRIP_COUNT", 8),
        OMPX_AdjustNumTeamsForSmallBlockSize("LIBOMPTARGET_AMDGPU_ADJUST_TEAMS",
                                             0),
        OMPX_MaxAsyncCopyBytes("LIBOMPTARGET_AMDGPU_MAX_ASYNC_COPY_BYTES",
                               1 * 1024 * 1024), // 1MB
        OMPX_InitialNumSignals("LIBOMPTARGET_AMDGPU_NUM_INITIAL_HSA_SIGNALS",
                               64),
        OMPX_ForceSyncRegions("OMPX_FORCE_SYNC_REGIONS", 0),
        OMPX_StreamBusyWait("LIBOMPTARGET_AMDGPU_STREAM_BUSYWAIT", 2000000),
        AMDGPUStreamManager(*this, Agent), AMDGPUEventManager(*this),
        AMDGPUSignalManager(*this), Agent(Agent), HostDevice(HostDevice) {}

  ~AMDGPUDeviceTy() {}

  /// Returns the maximum of HSA queues to create
  /// This reads a non-cached environment variable, don't call everywhere.
  uint32_t getMaxNumHsaQueues() const {
    // In case this environment variable is set: respect it and give it
    // precendence
    if (const char *GPUMaxHwQsEnv = getenv("GPU_MAX_HW_QUEUES")) {
      uint32_t MaxGPUHwQueues = std::atoi(GPUMaxHwQsEnv);
      if (MaxGPUHwQueues != OMPX_NumQueues)
        DP("Different numbers of maximum HSA queues specified. Using %u\n",
           MaxGPUHwQueues);

      return MaxGPUHwQueues;
    }
    // Otherwise use the regular environment variable
    return OMPX_NumQueues;
  }

  virtual uint32_t getOMPXLowTripCount() const override {
    return OMPX_LowTripCount;
  }
  virtual uint32_t getOMPXSmallBlockSize() const override {
    return OMPX_SmallBlockSize;
  }
  virtual uint32_t getOMPXAdjustNumTeamsForSmallBlockSize() const override {
    return OMPX_AdjustNumTeamsForSmallBlockSize;
  }

  /// Initialize the device, its resources and get its properties.
  Error initImpl(GenericPluginTy &Plugin) override {
    // First setup all the memory pools.
    if (auto Err = initMemoryPools())
      return Err;

    OMPT_IF_ENABLED(::setOmptTicksToTime(););

#ifdef OMPT_SUPPORT
    // At init we capture two time points for host and device. The two
    // timepoints are spaced out to help smooth out their accuracy
    // differences.
    // libomp uses the CLOCK_REALTIME (via gettimeofday) to get
    // the value for omp_get_wtime. So we use the same clock here to calculate
    // the slope/offset and convert device time to omp_get_wtime via
    // translate_time.
    double HostRef1 = 0;
    uint64_t DeviceRef1 = 0;
#endif
    // Take the first timepoints.
    OMPT_IF_ENABLED(startH2DTimeRate(&HostRef1, &DeviceRef1););

    if (auto Err = preAllocateDeviceMemoryPool())
      return Err;

    char GPUName[64];
    if (auto Err = getDeviceAttr(HSA_AGENT_INFO_NAME, GPUName))
      return Err;
    ComputeUnitKind = GPUName;

    // Get the wavefront size.
    uint32_t WavefrontSize = 0;
    if (auto Err = getDeviceAttr(HSA_AGENT_INFO_WAVEFRONT_SIZE, WavefrontSize))
      return Err;
    GridValues.GV_Warp_Size = WavefrontSize;

    // Get the frequency of the steady clock.
    if (auto Err = getDeviceAttr(HSA_AMD_AGENT_INFO_TIMESTAMP_FREQUENCY,
                                 ClockFrequency))
      return Err;

    // Load the grid values dependending on the wavefront.
    if (WavefrontSize == 32)
      GridValues = getAMDGPUGridValues<32>();
    else if (WavefrontSize == 64)
      GridValues = getAMDGPUGridValues<64>();
    else
      return Plugin::error("Unexpected AMDGPU wavefront %d", WavefrontSize);

    // Get maximum number of workitems per workgroup.
    uint16_t WorkgroupMaxDim[3];
    if (auto Err =
            getDeviceAttr(HSA_AGENT_INFO_WORKGROUP_MAX_DIM, WorkgroupMaxDim))
      return Err;
    GridValues.GV_Max_WG_Size = WorkgroupMaxDim[0];

    // Get maximum number of workgroups.
    hsa_dim3_t GridMaxDim;
    if (auto Err = getDeviceAttr(HSA_AGENT_INFO_GRID_MAX_DIM, GridMaxDim))
      return Err;

    GridValues.GV_Max_Teams = GridMaxDim.x / GridValues.GV_Max_WG_Size;
    if (GridValues.GV_Max_Teams == 0)
      return Plugin::error("Maximum number of teams cannot be zero");

    // Compute the default number of teams.
    uint32_t ComputeUnits = 0;
    if (auto Err =
            getDeviceAttr(HSA_AMD_AGENT_INFO_COMPUTE_UNIT_COUNT, ComputeUnits))
      return Err;
    GridValues.GV_Default_Num_Teams = ComputeUnits * OMPX_DefaultTeamsPerCU;
    NumComputeUnits = ComputeUnits;

    uint32_t WavesPerCU = 0;
    if (auto Err =
            getDeviceAttr(HSA_AMD_AGENT_INFO_MAX_WAVES_PER_CU, WavesPerCU))
      return Err;
    HardwareParallelism = ComputeUnits * WavesPerCU;

    // Get maximum size of any device queues and maximum number of queues.
    uint32_t MaxQueueSize;
    if (auto Err = getDeviceAttr(HSA_AGENT_INFO_QUEUE_MAX_SIZE, MaxQueueSize))
      return Err;

    uint32_t MaxQueues;
    if (auto Err = getDeviceAttr(HSA_AGENT_INFO_QUEUES_MAX, MaxQueues))
      return Err;

    // Compute the number of queues and their size.
    OMPX_NumQueues = std::max(1U, std::min(OMPX_NumQueues.get(), MaxQueues));
    OMPX_QueueSize = std::min(OMPX_QueueSize.get(), MaxQueueSize);
    DP("Using a maximum of %u HSA queues\n", OMPX_NumQueues.get());

    // Initialize stream pool.
    if (auto Err = AMDGPUStreamManager.init(OMPX_InitialNumStreams,
                                            OMPX_NumQueues, OMPX_QueueSize))
      return Err;

    // Initialize event pool.
    if (auto Err = AMDGPUEventManager.init(OMPX_InitialNumEvents))
      return Err;

    // Initialize signal pool.
    if (auto Err = AMDGPUSignalManager.init(OMPX_InitialNumSignals))
      return Err;

    // Initialize memspace table to keep track of coarse grain memory regions
    // in USM mode
    if (Plugin::get().getRequiresFlags() & OMP_REQ_UNIFIED_SHARED_MEMORY) {
      // TODO: add framework for multiple systems supporting
      // unified_shared_memory
      coarse_grain_mem_tab = new AMDGPUMemTypeBitFieldTable(
          AMDGPU_X86_64_SystemConfiguration::max_addressable_byte +
              1, // memory size
          AMDGPU_X86_64_SystemConfiguration::page_size);
    }

    // Take the second timepoints and compute the required metadata.
    OMPT_IF_ENABLED(completeH2DTimeRate(HostRef1, DeviceRef1););

    return Plugin::success();
  }

  /// Deinitialize the device and release its resources.
  Error deinitImpl() override {
    // Deinitialize the stream and event pools.
    if (auto Err = AMDGPUStreamManager.deinit())
      return Err;

    if (auto Err = AMDGPUEventManager.deinit())
      return Err;

    if (auto Err = AMDGPUSignalManager.deinit())
      return Err;

    // Close modules if necessary.
    if (!LoadedImages.empty()) {
      // Each image has its own module.
      for (DeviceImageTy *Image : LoadedImages) {
        AMDGPUDeviceImageTy &AMDImage =
            static_cast<AMDGPUDeviceImageTy &>(*Image);

        // Unload the executable of the image.
        if (auto Err = AMDImage.unloadExecutable())
          return Err;
      }
    }

    // Invalidate agent reference.
    Agent = {0};

    return Plugin::success();
  }

  const uint64_t getStreamBusyWaitMicroseconds() const {
    return OMPX_StreamBusyWait;
  }

  Expected<std::unique_ptr<MemoryBuffer>>
  doJITPostProcessing(std::unique_ptr<MemoryBuffer> MB) const override {

    // TODO: We should try to avoid materialization but there seems to be no
    // good linker interface w/o file i/o.
    SmallString<128> LinkerOutputFilePath;
    std::error_code EC = sys::fs::createTemporaryFile(
        "amdgpu-pre-link-jit", ".out", LinkerOutputFilePath);
    if (EC)
      return createStringError(EC,
                               "Failed to create temporary file for linker");

    SmallString<128> LinkerInputFilePath = LinkerOutputFilePath;
    LinkerInputFilePath.pop_back_n(2);

    auto FD = raw_fd_ostream(LinkerInputFilePath.data(), EC);
    if (EC)
      return createStringError(EC, "Failed to open temporary file for linker");
    FD.write(MB->getBufferStart(), MB->getBufferSize());
    FD.close();

    const auto &ErrorOrPath = sys::findProgramByName("lld");
    if (!ErrorOrPath)
      return createStringError(inconvertibleErrorCode(),
                               "Failed to find `lld` on the PATH.");

    std::string LLDPath = ErrorOrPath.get();
    INFO(OMP_INFOTYPE_PLUGIN_KERNEL, getDeviceId(),
         "Using `%s` to link JITed amdgcn ouput.", LLDPath.c_str());

    std::string MCPU = "-plugin-opt=mcpu=" + getComputeUnitKind();

    StringRef Args[] = {LLDPath,
                        "-flavor",
                        "gnu",
                        "--no-undefined",
                        "-shared",
                        MCPU,
                        "-o",
                        LinkerOutputFilePath.data(),
                        LinkerInputFilePath.data()};

    std::string Error;
    int RC = sys::ExecuteAndWait(LLDPath, Args, std::nullopt, {}, 0, 0, &Error);
    if (RC)
      return createStringError(inconvertibleErrorCode(),
                               "Linking optimized bitcode failed: %s",
                               Error.c_str());

    return std::move(
        MemoryBuffer::getFileOrSTDIN(LinkerOutputFilePath.data()).get());
  }

  /// See GenericDeviceTy::getComputeUnitKind().
  std::string getComputeUnitKind() const override { return ComputeUnitKind; }

  uint32_t getNumComputeUnits() const override { return NumComputeUnits; }

  /// Returns the clock frequency for the given AMDGPU device.
  uint64_t getClockFrequency() const override { return ClockFrequency; }

  /// Allocate and construct an AMDGPU kernel.
  Expected<GenericKernelTy &>
  constructKernel(const __tgt_offload_entry &KernelEntry,
                  OMPTgtExecModeFlags ExecMode) override {
    // Allocate and construct the AMDGPU kernel.
    AMDGPUKernelTy *AMDGPUKernel = Plugin::get().allocate<AMDGPUKernelTy>();
    if (!AMDGPUKernel)
      return Plugin::error("Failed to allocate memory for AMDGPU kernel");

    new (AMDGPUKernel) AMDGPUKernelTy(KernelEntry.name, ExecMode);

    return *AMDGPUKernel;
  }

  /// Set the current context to this device's context. Do nothing since the
  /// AMDGPU devices do not have the concept of contexts.
  Error setContext() override { return Plugin::success(); }

  /// AMDGPU returns the product of the number of compute units and the waves
  /// per compute unit.
  uint64_t getHardwareParallelism() const override {
    return HardwareParallelism;
  }

  /// We want to set up the RPC server for host services to the GPU if it is
  /// availible.
  bool shouldSetupRPCServer() const override {
    return libomptargetSupportsRPC();
  }

  /// The RPC interface should have enough space for all availible parallelism.
  uint64_t requestedRPCPortCount() const override {
    return getHardwareParallelism();
  }

  /// Get the stream of the asynchronous info sructure or get a new one.
  Error getStream(AsyncInfoWrapperTy &AsyncInfoWrapper,
                  AMDGPUStreamTy *&Stream) {
    // Get the stream (if any) from the async info.
    Stream = AsyncInfoWrapper.getQueueAs<AMDGPUStreamTy *>();
    if (!Stream) {
      // There was no stream; get an idle one.
      if (auto Err = AMDGPUStreamManager.getResource(Stream))
        return Err;

      // Modify the async info's stream.
      AsyncInfoWrapper.setQueueAs<AMDGPUStreamTy *>(Stream);
    }
    return Plugin::success();
  }

  /// Load the binary image into the device and allocate an image object.
  Expected<DeviceImageTy *> loadBinaryImpl(const __tgt_device_image *TgtImage,
                                           int32_t ImageId) override {
    // Allocate and initialize the image object.
    AMDGPUDeviceImageTy *AMDImage =
        Plugin::get().allocate<AMDGPUDeviceImageTy>();
    new (AMDImage) AMDGPUDeviceImageTy(ImageId, TgtImage);

    // Load the HSA executable.
    if (Error Err = AMDImage->loadExecutable(*this))
      return std::move(Err);

    Plugin::get().checkAndAdjustUsmModeForTargetImage(TgtImage);

    return AMDImage;
  }

  /// Allocate memory on the device or related to the device.
  void *allocate(size_t Size, void *, TargetAllocTy Kind) override;

  /// Deallocate memory on the device or related to the device.
  int free(void *TgtPtr, TargetAllocTy Kind) override {
    if (TgtPtr == nullptr)
      return OFFLOAD_SUCCESS;

    AMDGPUMemoryPoolTy *MemoryPool = nullptr;
    switch (Kind) {
    case TARGET_ALLOC_DEFAULT:
    case TARGET_ALLOC_DEVICE:
      MemoryPool = CoarseGrainedMemoryPools[0];
      break;
    case TARGET_ALLOC_HOST:
      MemoryPool = &HostDevice.getFineGrainedMemoryPool();
      break;
    case TARGET_ALLOC_SHARED:
      MemoryPool = &HostDevice.getFineGrainedMemoryPool();
      break;
    }

    if (!MemoryPool) {
      REPORT("No memory pool for the specified allocation kind\n");
      return OFFLOAD_FAIL;
    }

    if (Error Err = MemoryPool->deallocate(TgtPtr)) {
      REPORT("%s\n", toString(std::move(Err)).data());
      return OFFLOAD_FAIL;
    }

    return OFFLOAD_SUCCESS;
  }

  /// Synchronize current thread with the pending operations on the async info.
  Error synchronizeImpl(__tgt_async_info &AsyncInfo) override {
    AMDGPUStreamTy *Stream =
        reinterpret_cast<AMDGPUStreamTy *>(AsyncInfo.Queue);
    assert(Stream && "Invalid stream");

    if (auto Err = Stream->synchronize())
      return Err;

    // Once the stream is synchronized, return it to stream pool and reset
    // AsyncInfo. This is to make sure the synchronization only works for its
    // own tasks.
    AsyncInfo.Queue = nullptr;
    return AMDGPUStreamManager.returnResource(Stream);
  }

  /// Query for the completion of the pending operations on the async info.
  Error queryAsyncImpl(__tgt_async_info &AsyncInfo) override {
    AMDGPUStreamTy *Stream =
        reinterpret_cast<AMDGPUStreamTy *>(AsyncInfo.Queue);
    assert(Stream && "Invalid stream");

    auto CompletedOrErr = Stream->query();
    if (!CompletedOrErr)
      return CompletedOrErr.takeError();

    // Return if it the stream did not complete yet.
    if (!(*CompletedOrErr))
      return Plugin::success();

    // Once the stream is completed, return it to stream pool and reset
    // AsyncInfo. This is to make sure the synchronization only works for its
    // own tasks.
    AsyncInfo.Queue = nullptr;
    return AMDGPUStreamManager.returnResource(Stream);
  }

  /// Pin the host buffer and return the device pointer that should be used for
  /// device transfers.
  Expected<void *> dataLockImpl(void *HstPtr, int64_t Size) override {
    void *PinnedPtr = nullptr;

    hsa_status_t Status =
        hsa_amd_memory_lock(HstPtr, Size, nullptr, 0, &PinnedPtr);
    if (auto Err = Plugin::check(Status, "Error in hsa_amd_memory_lock: %s\n"))
      return std::move(Err);

    return PinnedPtr;
  }

  /// Unpin the host buffer.
  Error dataUnlockImpl(void *HstPtr) override {
    hsa_status_t Status = hsa_amd_memory_unlock(HstPtr);
    return Plugin::check(Status, "Error in hsa_amd_memory_unlock: %s\n");
  }

  /// Check through the HSA runtime whether the \p HstPtr buffer is pinned.
  Expected<bool> isPinnedPtrImpl(void *HstPtr, void *&BaseHstPtr,
                                 void *&BaseDevAccessiblePtr,
                                 size_t &BaseSize) const override {
    hsa_amd_pointer_info_t Info;
    Info.size = sizeof(hsa_amd_pointer_info_t);

    hsa_status_t Status =
        hsa_amd_pointer_info(HstPtr, &Info, /* Allocator */ nullptr,
                             /* Number of accessible agents (out) */ nullptr,
                             /* Accessible agents */ nullptr);
    if (auto Err = Plugin::check(Status, "Error in hsa_amd_pointer_info: %s"))
      return std::move(Err);

    // The buffer may be locked or allocated through HSA allocators. Assume that
    // the buffer is host pinned if the runtime reports a HSA type.
    if (Info.type != HSA_EXT_POINTER_TYPE_LOCKED &&
        Info.type != HSA_EXT_POINTER_TYPE_HSA)
      return false;

    assert(Info.hostBaseAddress && "Invalid host pinned address");
    assert(Info.agentBaseAddress && "Invalid agent pinned address");
    assert(Info.sizeInBytes > 0 && "Invalid pinned allocation size");

    // Save the allocation info in the output parameters.
    BaseHstPtr = Info.hostBaseAddress;
    BaseDevAccessiblePtr = Info.agentBaseAddress;
    BaseSize = Info.sizeInBytes;

    return true;
  }

  /// Submit data to the device (host to device transfer).
  Error dataSubmitImpl(void *TgtPtr, const void *HstPtr, int64_t Size,
                       AsyncInfoWrapperTy &AsyncInfoWrapper) override {
    AMDGPUStreamTy *Stream = nullptr;
    void *PinnedPtr = nullptr;

    // Use one-step asynchronous operation when host memory is already pinned.
    if (void *PinnedPtr =
            PinnedAllocs.getDeviceAccessiblePtrFromPinnedBuffer(HstPtr)) {
      if (auto Err = getStream(AsyncInfoWrapper, Stream))
        return Err;
      return Stream->pushPinnedMemoryCopyAsync(TgtPtr, PinnedPtr, Size);
    }

    // For large transfers use synchronous behavior.
    // If OMPT is enabled or synchronous behavior is explicitly requested:
    if (ompt::CallbacksInitialized || OMPX_ForceSyncRegions ||
        Size >= OMPX_MaxAsyncCopyBytes) {
      if (AsyncInfoWrapper.hasQueue())
        if (auto Err = synchronize(AsyncInfoWrapper))
          return Err;

      hsa_status_t Status;
      Status = hsa_amd_memory_lock(const_cast<void *>(HstPtr), Size, nullptr, 0,
                                   &PinnedPtr);
      if (auto Err =
              Plugin::check(Status, "Error in hsa_amd_memory_lock: %s\n"))
        return Err;

      AMDGPUSignalTy Signal;
      if (auto Err = Signal.init())
        return Err;

      Status = hsa_amd_memory_async_copy(TgtPtr, Agent, PinnedPtr, Agent, Size,
                                         0, nullptr, Signal.get());
      if (auto Err =
              Plugin::check(Status, "Error in hsa_amd_memory_async_copy: %s"))
        return Err;

      if (auto Err = Signal.wait(getStreamBusyWaitMicroseconds()))
        return Err;

      OMPT_IF_TRACING_ENABLED(recordCopyTimingInNs(Signal.get()););

      if (auto Err = Signal.deinit())
        return Err;

      Status = hsa_amd_memory_unlock(const_cast<void *>(HstPtr));
      return Plugin::check(Status, "Error in hsa_amd_memory_unlock: %s\n");
    }

    // Otherwise, use two-step copy with an intermediate pinned host buffer.
    AMDGPUMemoryManagerTy &PinnedMemoryManager =
        HostDevice.getPinnedMemoryManager();
    if (auto Err = PinnedMemoryManager.allocate(Size, &PinnedPtr))
      return Err;

    if (auto Err = getStream(AsyncInfoWrapper, Stream))
      return Err;

    return Stream->pushMemoryCopyH2DAsync(TgtPtr, HstPtr, PinnedPtr, Size,
                                          PinnedMemoryManager);
  }

  /// Retrieve data from the device (device to host transfer).
  Error dataRetrieveImpl(void *HstPtr, const void *TgtPtr, int64_t Size,
                         AsyncInfoWrapperTy &AsyncInfoWrapper) override {
    AMDGPUStreamTy *Stream = nullptr;
    void *PinnedPtr = nullptr;

    // Use one-step asynchronous operation when host memory is already pinned.
    if (void *PinnedPtr =
            PinnedAllocs.getDeviceAccessiblePtrFromPinnedBuffer(HstPtr)) {
      if (auto Err = getStream(AsyncInfoWrapper, Stream))
        return Err;

      return Stream->pushPinnedMemoryCopyAsync(PinnedPtr, TgtPtr, Size);
    }

    // For large transfers use synchronous behavior.
    // If OMPT is enabled or synchronous behavior is explicitly requested:
    if (ompt::CallbacksInitialized || OMPX_ForceSyncRegions ||
        Size >= OMPX_MaxAsyncCopyBytes) {
      if (AsyncInfoWrapper.hasQueue())
        if (auto Err = synchronize(AsyncInfoWrapper))
          return Err;

      hsa_status_t Status;
      Status = hsa_amd_memory_lock(const_cast<void *>(HstPtr), Size, nullptr, 0,
                                   &PinnedPtr);
      if (auto Err =
              Plugin::check(Status, "Error in hsa_amd_memory_lock: %s\n"))
        return Err;

      AMDGPUSignalTy Signal;
      if (auto Err = Signal.init())
        return Err;

      Status = hsa_amd_memory_async_copy(PinnedPtr, Agent, TgtPtr, Agent, Size,
                                         0, nullptr, Signal.get());
      if (auto Err =
              Plugin::check(Status, "Error in hsa_amd_memory_async_copy: %s"))
        return Err;

      if (auto Err = Signal.wait(getStreamBusyWaitMicroseconds()))
        return Err;

      OMPT_IF_TRACING_ENABLED(recordCopyTimingInNs(Signal.get()););

      if (auto Err = Signal.deinit())
        return Err;

      Status = hsa_amd_memory_unlock(const_cast<void *>(HstPtr));
      return Plugin::check(Status, "Error in hsa_amd_memory_unlock: %s\n");
    }

    // Otherwise, use two-step copy with an intermediate pinned host buffer.
    AMDGPUMemoryManagerTy &PinnedMemoryManager =
        HostDevice.getPinnedMemoryManager();
    if (auto Err = PinnedMemoryManager.allocate(Size, &PinnedPtr))
      return Err;

    if (auto Err = getStream(AsyncInfoWrapper, Stream))
      return Err;

    return Stream->pushMemoryCopyD2HAsync(HstPtr, TgtPtr, PinnedPtr, Size,
                                          PinnedMemoryManager);
  }

  /// Exchange data between two devices within the plugin.
  Error dataExchangeImpl(const void *SrcPtr, GenericDeviceTy &DstGenericDevice,
                         void *DstPtr, int64_t Size,
                         AsyncInfoWrapperTy &AsyncInfoWrapper) override {
    AMDGPUDeviceTy &DstDevice = static_cast<AMDGPUDeviceTy &>(DstGenericDevice);

    AMDGPUStreamTy *Stream = nullptr;
    if (auto Err = getStream(AsyncInfoWrapper, Stream))
      return Err;
    if (Size <= 0)
      return Plugin::success();

    return Stream->pushMemoryCopyD2DAsync(DstPtr, DstDevice.getAgent(), SrcPtr,
                                          getAgent(), (uint64_t)Size);
  }

  /// Initialize the async info for interoperability purposes.
  Error initAsyncInfoImpl(AsyncInfoWrapperTy &AsyncInfoWrapper) override {
    // TODO: Implement this function.
    return Plugin::success();
  }

  /// Initialize the device info for interoperability purposes.
  Error initDeviceInfoImpl(__tgt_device_info *DeviceInfo) override {
    DeviceInfo->Context = nullptr;

    if (!DeviceInfo->Device)
      DeviceInfo->Device = reinterpret_cast<void *>(Agent.handle);

    return Plugin::success();
  }

  Error setCoarseGrainMemoryImpl(void *ptr, int64_t size) override final {
    // track coarse grain memory pages in local table
    coarse_grain_mem_tab->insert((const uintptr_t)ptr, size);

    // Instruct ROCr that the [ptr, ptr+size-1] pages are
    // coarse grain
    hsa_amd_svm_attribute_pair_t tt;
    tt.attribute = HSA_AMD_SVM_ATTRIB_GLOBAL_FLAG;
    tt.value = HSA_AMD_SVM_GLOBAL_FLAG_COARSE_GRAINED;
    hsa_status_t err = hsa_amd_svm_attributes_set(ptr, size, &tt, 1);
    if (err != HSA_STATUS_SUCCESS) {
      return Plugin::error("Failed to switch memotry to coarse grain mode.");
    }

    return Plugin::success();
  }

  uint32_t queryCoarseGrainMemoryImpl(const void *ptr,
                                      int64_t size) override final {

    // if the table is not yet allocated, it means we have not yet gone through
    // an OpenMP pragma or API that would provoke intialization of the RTL
    if (!coarse_grain_mem_tab)
      return 0;

    return coarse_grain_mem_tab->contains((const uintptr_t)ptr, size);
  }

  Error prepopulatePageTableImpl(void *ptr, int64_t size) override final {
    // Instruct ROCr that the [ptr, ptr+size-1] pages are
    // coarse grain
    hsa_amd_svm_attribute_pair_t tt;
    tt.attribute = HSA_AMD_SVM_ATTRIB_AGENT_ACCESSIBLE_IN_PLACE;
    tt.value = Agent.handle;
    hsa_status_t err = hsa_amd_svm_attributes_set(ptr, size, &tt, 1);
    if (err != HSA_STATUS_SUCCESS) {
      return Plugin::error("Failed to prepopulate GPU page table.");
    }

    return Plugin::success();
  }

  /// Create an event.
  Error createEventImpl(void **EventPtrStorage) override {
    AMDGPUEventTy **Event = reinterpret_cast<AMDGPUEventTy **>(EventPtrStorage);
    return AMDGPUEventManager.getResource(*Event);
  }

  /// Destroy a previously created event.
  Error destroyEventImpl(void *EventPtr) override {
    AMDGPUEventTy *Event = reinterpret_cast<AMDGPUEventTy *>(EventPtr);
    return AMDGPUEventManager.returnResource(Event);
  }

  /// Record the event.
  Error recordEventImpl(void *EventPtr,
                        AsyncInfoWrapperTy &AsyncInfoWrapper) override {
    AMDGPUEventTy *Event = reinterpret_cast<AMDGPUEventTy *>(EventPtr);
    assert(Event && "Invalid event");

    AMDGPUStreamTy *Stream = nullptr;
    if (auto Err = getStream(AsyncInfoWrapper, Stream))
      return Err;

    return Event->record(*Stream);
  }

  /// Make the stream wait on the event.
  Error waitEventImpl(void *EventPtr,
                      AsyncInfoWrapperTy &AsyncInfoWrapper) override {
    AMDGPUEventTy *Event = reinterpret_cast<AMDGPUEventTy *>(EventPtr);

    AMDGPUStreamTy *Stream = nullptr;
    if (auto Err = getStream(AsyncInfoWrapper, Stream))
      return Err;

    return Event->wait(*Stream);
  }

  /// Synchronize the current thread with the event.
  Error syncEventImpl(void *EventPtr) override {
    return Plugin::error("Synchronize event not implemented");
  }

  /// Print information about the device.
  Error obtainInfoImpl(InfoQueueTy &Info) override {
    char TmpChar[1000];
    const char *TmpCharPtr = "Unknown";
    uint16_t Major, Minor;
    uint32_t TmpUInt, TmpUInt2;
    uint32_t CacheSize[4];
    size_t TmpSt;
    bool TmpBool;
    uint16_t WorkgrpMaxDim[3];
    hsa_dim3_t GridMaxDim;
    hsa_status_t Status, Status2;

    Status = hsa_system_get_info(HSA_SYSTEM_INFO_VERSION_MAJOR, &Major);
    Status2 = hsa_system_get_info(HSA_SYSTEM_INFO_VERSION_MINOR, &Minor);
    if (Status == HSA_STATUS_SUCCESS && Status2 == HSA_STATUS_SUCCESS)
      Info.add("HSA Runtime Version",
               std::to_string(Major) + "." + std::to_string(Minor));

    Info.add("HSA OpenMP Device Number", DeviceId);

    Status = getDeviceAttrRaw(HSA_AMD_AGENT_INFO_PRODUCT_NAME, TmpChar);
    if (Status == HSA_STATUS_SUCCESS)
      Info.add("Product Name", TmpChar);

    Status = getDeviceAttrRaw(HSA_AGENT_INFO_NAME, TmpChar);
    if (Status == HSA_STATUS_SUCCESS)
      Info.add("Device Name", TmpChar);

    Status = getDeviceAttrRaw(HSA_AGENT_INFO_VENDOR_NAME, TmpChar);
    if (Status == HSA_STATUS_SUCCESS)
      Info.add("Vendor Name", TmpChar);

    hsa_device_type_t DevType;
    Status = getDeviceAttrRaw(HSA_AGENT_INFO_DEVICE, DevType);
    if (Status == HSA_STATUS_SUCCESS) {
      switch (DevType) {
      case HSA_DEVICE_TYPE_CPU:
        TmpCharPtr = "CPU";
        break;
      case HSA_DEVICE_TYPE_GPU:
        TmpCharPtr = "GPU";
        break;
      case HSA_DEVICE_TYPE_DSP:
        TmpCharPtr = "DSP";
        break;
      }
      Info.add("Device Type", TmpCharPtr);
    }

    Status = getDeviceAttrRaw(HSA_AGENT_INFO_QUEUES_MAX, TmpUInt);
    if (Status == HSA_STATUS_SUCCESS)
      Info.add("Max Queues", TmpUInt);

    Status = getDeviceAttrRaw(HSA_AGENT_INFO_QUEUE_MIN_SIZE, TmpUInt);
    if (Status == HSA_STATUS_SUCCESS)
      Info.add("Queue Min Size", TmpUInt);

    Status = getDeviceAttrRaw(HSA_AGENT_INFO_QUEUE_MAX_SIZE, TmpUInt);
    if (Status == HSA_STATUS_SUCCESS)
      Info.add("Queue Max Size", TmpUInt);

    // FIXME: This is deprecated according to HSA documentation. But using
    // hsa_agent_iterate_caches and hsa_cache_get_info breaks execution during
    // runtime.
    Status = getDeviceAttrRaw(HSA_AGENT_INFO_CACHE_SIZE, CacheSize);
    if (Status == HSA_STATUS_SUCCESS) {
      Info.add("Cache");

      for (int I = 0; I < 4; I++)
        if (CacheSize[I])
          Info.add<InfoLevel2>("L" + std::to_string(I), CacheSize[I]);
    }

    Status = getDeviceAttrRaw(HSA_AMD_AGENT_INFO_CACHELINE_SIZE, TmpUInt);
    if (Status == HSA_STATUS_SUCCESS)
      Info.add("Cacheline Size", TmpUInt);

    Status = getDeviceAttrRaw(HSA_AMD_AGENT_INFO_MAX_CLOCK_FREQUENCY, TmpUInt);
    if (Status == HSA_STATUS_SUCCESS)
      Info.add("Max Clock Freq", TmpUInt, "MHz");

    Status = getDeviceAttrRaw(HSA_AMD_AGENT_INFO_COMPUTE_UNIT_COUNT, TmpUInt);
    if (Status == HSA_STATUS_SUCCESS)
      Info.add("Compute Units", TmpUInt);

    Status = getDeviceAttrRaw(HSA_AMD_AGENT_INFO_NUM_SIMDS_PER_CU, TmpUInt);
    if (Status == HSA_STATUS_SUCCESS)
      Info.add("SIMD per CU", TmpUInt);

    Status = getDeviceAttrRaw(HSA_AGENT_INFO_FAST_F16_OPERATION, TmpBool);
    if (Status == HSA_STATUS_SUCCESS)
      Info.add("Fast F16 Operation", TmpBool);

    Status = getDeviceAttrRaw(HSA_AGENT_INFO_WAVEFRONT_SIZE, TmpUInt2);
    if (Status == HSA_STATUS_SUCCESS)
      Info.add("Wavefront Size", TmpUInt2);

    Status = getDeviceAttrRaw(HSA_AGENT_INFO_WORKGROUP_MAX_SIZE, TmpUInt);
    if (Status == HSA_STATUS_SUCCESS)
      Info.add("Workgroup Max Size", TmpUInt);

    Status = getDeviceAttrRaw(HSA_AGENT_INFO_WORKGROUP_MAX_DIM, WorkgrpMaxDim);
    if (Status == HSA_STATUS_SUCCESS) {
      Info.add("Workgroup Max Size per Dimension");
      Info.add<InfoLevel2>("x", WorkgrpMaxDim[0]);
      Info.add<InfoLevel2>("y", WorkgrpMaxDim[1]);
      Info.add<InfoLevel2>("z", WorkgrpMaxDim[2]);
    }

    Status = getDeviceAttrRaw(
        (hsa_agent_info_t)HSA_AMD_AGENT_INFO_MAX_WAVES_PER_CU, TmpUInt);
    if (Status == HSA_STATUS_SUCCESS) {
      Info.add("Max Waves Per CU", TmpUInt);
      Info.add("Max Work-item Per CU", TmpUInt * TmpUInt2);
    }

    Status = getDeviceAttrRaw(HSA_AGENT_INFO_GRID_MAX_SIZE, TmpUInt);
    if (Status == HSA_STATUS_SUCCESS)
      Info.add("Grid Max Size", TmpUInt);

    Status = getDeviceAttrRaw(HSA_AGENT_INFO_GRID_MAX_DIM, GridMaxDim);
    if (Status == HSA_STATUS_SUCCESS) {
      Info.add("Grid Max Size per Dimension");
      Info.add<InfoLevel2>("x", GridMaxDim.x);
      Info.add<InfoLevel2>("y", GridMaxDim.y);
      Info.add<InfoLevel2>("z", GridMaxDim.z);
    }

    Status = getDeviceAttrRaw(HSA_AGENT_INFO_FBARRIER_MAX_SIZE, TmpUInt);
    if (Status == HSA_STATUS_SUCCESS)
      Info.add("Max fbarriers/Workgrp", TmpUInt);

    Info.add("Memory Pools");
    for (AMDGPUMemoryPoolTy *Pool : AllMemoryPools) {
      std::string TmpStr, TmpStr2;

      if (Pool->isGlobal())
        TmpStr = "Global";
      else if (Pool->isReadOnly())
        TmpStr = "ReadOnly";
      else if (Pool->isPrivate())
        TmpStr = "Private";
      else if (Pool->isGroup())
        TmpStr = "Group";
      else
        TmpStr = "Unknown";

      Info.add<InfoLevel2>(std::string("Pool ") + TmpStr);

      if (Pool->isGlobal()) {
        if (Pool->isFineGrained())
          TmpStr2 += "Fine Grained ";
        if (Pool->isCoarseGrained())
          TmpStr2 += "Coarse Grained ";
        if (Pool->supportsKernelArgs())
          TmpStr2 += "Kernarg ";

        Info.add<InfoLevel3>("Flags", TmpStr2);
      }

      Status = Pool->getAttrRaw(HSA_AMD_MEMORY_POOL_INFO_SIZE, TmpSt);
      if (Status == HSA_STATUS_SUCCESS)
        Info.add<InfoLevel3>("Size", TmpSt, "bytes");

      Status = Pool->getAttrRaw(HSA_AMD_MEMORY_POOL_INFO_RUNTIME_ALLOC_ALLOWED,
                                TmpBool);
      if (Status == HSA_STATUS_SUCCESS)
        Info.add<InfoLevel3>("Allocatable", TmpBool);

      Status = Pool->getAttrRaw(HSA_AMD_MEMORY_POOL_INFO_RUNTIME_ALLOC_GRANULE,
                                TmpSt);
      if (Status == HSA_STATUS_SUCCESS)
        Info.add<InfoLevel3>("Runtime Alloc Granule", TmpSt, "bytes");

      Status = Pool->getAttrRaw(
          HSA_AMD_MEMORY_POOL_INFO_RUNTIME_ALLOC_ALIGNMENT, TmpSt);
      if (Status == HSA_STATUS_SUCCESS)
        Info.add<InfoLevel3>("Runtime Alloc Alignment", TmpSt, "bytes");

      Status =
          Pool->getAttrRaw(HSA_AMD_MEMORY_POOL_INFO_ACCESSIBLE_BY_ALL, TmpBool);
      if (Status == HSA_STATUS_SUCCESS)
        Info.add<InfoLevel3>("Accessable by all", TmpBool);
    }

    Info.add("ISAs");
    auto Err = utils::iterateAgentISAs(getAgent(), [&](hsa_isa_t ISA) {
      Status = hsa_isa_get_info_alt(ISA, HSA_ISA_INFO_NAME, TmpChar);
      if (Status == HSA_STATUS_SUCCESS)
        Info.add<InfoLevel2>("Name", TmpChar);

      return Status;
    });

    // Silently consume the error.
    if (Err)
      consumeError(std::move(Err));

    return Plugin::success();
  }

  /// Get the HSA system timestamps for the input signal associated with an
  /// async copy and pass the information to libomptarget
  void recordCopyTimingInNs(hsa_signal_t signal) {
    hsa_amd_profiling_async_copy_time_t time_rec;
    hsa_status_t Status =
        hsa_amd_profiling_get_async_copy_time(signal, &time_rec);
    if (Status != HSA_STATUS_SUCCESS) {
      DP("Error while getting async copy time\n");
      return;
    }
#ifdef OMPT_SUPPORT
    ompt::setOmptTimestamp(time_rec.start * TicksToTime,
                           time_rec.end * TicksToTime);
#endif
  }

  /// Getters and setters for stack and heap sizes.
  Error getDeviceStackSize(uint64_t &Value) override {
    // Return 1024, in conformity to hipLimitStackSize.
    Value = 1024;
    return Plugin::success();
  }
  Error setDeviceStackSize(uint64_t Value) override {
    return Plugin::success();
  }
  Error getDeviceHeapSize(uint64_t &Value) override {
    Value = 0;
    return Plugin::success();
  }
<<<<<<< HEAD
  Error setDeviceHeapSize(uint64_t Value) override { return Plugin::success(); }
=======
  Error getDeviceMemorySize(uint64_t &Value) override {
    for (AMDGPUMemoryPoolTy *Pool : AllMemoryPools) {
      if (Pool->isGlobal()) {
        hsa_status_t Status =
            Pool->getAttrRaw(HSA_AMD_MEMORY_POOL_INFO_SIZE, Value);
        return Plugin::check(Status, "Error in getting device memory size: %s");
      }
    }
    return Plugin::error("getDeviceMemorySize:: no global pool");
  }
>>>>>>> a902ca66

  /// AMDGPU-specific function to get device attributes.
  template <typename Ty> Error getDeviceAttr(uint32_t Kind, Ty &Value) {
    hsa_status_t Status =
        hsa_agent_get_info(Agent, (hsa_agent_info_t)Kind, &Value);
    return Plugin::check(Status, "Error in hsa_agent_get_info: %s");
  }

  template <typename Ty>
  hsa_status_t getDeviceAttrRaw(uint32_t Kind, Ty &Value) {
    return hsa_agent_get_info(Agent, (hsa_agent_info_t)Kind, &Value);
  }

  /// Get the device agent.
  hsa_agent_t getAgent() const override { return Agent; }

  /// Get the signal manager.
  AMDGPUSignalManagerTy &getSignalManager() { return AMDGPUSignalManager; }

  /// Retrieve and construct all memory pools of the device agent.
  Error retrieveAllMemoryPools() override {
    // Iterate through the available pools of the device agent.
    return utils::iterateAgentMemoryPools(
        Agent, [&](hsa_amd_memory_pool_t HSAMemoryPool) {
          AMDGPUMemoryPoolTy *MemoryPool =
              Plugin::get().allocate<AMDGPUMemoryPoolTy>();
          new (MemoryPool) AMDGPUMemoryPoolTy(HSAMemoryPool);
          AllMemoryPools.push_back(MemoryPool);
          return HSA_STATUS_SUCCESS;
        });
  }

  /// Propagate the enable/disable profiling request to the StreamManager.
  void setOmptQueueProfile(int Enable) {
    AMDGPUStreamManager.setOmptQueueProfile(Enable);
  }

  /// Get the address of pointer to the preallocated device memory pool.
  void *getPreAllocatedDeviceMemoryPool() {
    return PreAllocatedDeviceMemoryPool;
  }

  /// Allocate and zero initialize a small memory pool from the coarse grained
  /// device memory of each device.
  Error preAllocateDeviceMemoryPool() {
    Error Err = retrieveAllMemoryPools();
    if (Err)
      return Plugin::error("Unable to retieve all memmory pools");

    void *DevPtr;
    for (AMDGPUMemoryPoolTy *MemoryPool : AllMemoryPools) {
      if (!MemoryPool->isGlobal())
        continue;

      if (MemoryPool->isCoarseGrained()) {
        DevPtr = nullptr;
        size_t PreAllocSize = utils::PER_DEVICE_PREALLOC_SIZE;

        Err = MemoryPool->allocate(PreAllocSize, &DevPtr);
        if (Err)
          return Plugin::error("Device memory pool preallocation failed");

        Err = MemoryPool->enableAccess(DevPtr, PreAllocSize, {getAgent()});
        if (Err)
          return Plugin::error("Preallocated device memory pool inaccessible");

        Err = MemoryPool->zeroInitializeMemory(DevPtr, PreAllocSize);
        if (Err)
          return Plugin::error(
              "Zero initialization of preallocated device memory pool failed");

        PreAllocatedDeviceMemoryPool = DevPtr;
      }
    }
    return Plugin::success();
  }

private:
  using AMDGPUEventRef = AMDGPUResourceRef<AMDGPUEventTy>;
  using AMDGPUEventManagerTy = GenericDeviceResourceManagerTy<AMDGPUEventRef>;

  /// Envar for controlling the number of HSA queues per device. High number of
  /// queues may degrade performance.
  UInt32Envar OMPX_NumQueues;

  /// Envar for controlling the size of each HSA queue. The size is the number
  /// of HSA packets a queue is expected to hold. It is also the number of HSA
  /// packets that can be pushed into each queue without waiting the driver to
  /// process them.
  UInt32Envar OMPX_QueueSize;

  /// Envar for controlling the default number of teams relative to the number
  /// of compute units (CUs) the device has:
  ///   #default_teams = OMPX_DefaultTeamsPerCU * #CUs.
  UInt32Envar OMPX_DefaultTeamsPerCU;

  /// Envar specifying tripcount below which the blocksize should be adjusted.
  UInt32Envar OMPX_LowTripCount;

  /// Envar specifying a value till which the blocksize can be adjusted if the
  /// tripcount is low.
  UInt32Envar OMPX_SmallBlockSize;

  /// Envar to allow adjusting number of teams after small tripcount
  /// optimization. The default 0 means no adjustment of number of teams is
  /// done.
  UInt32Envar OMPX_AdjustNumTeamsForSmallBlockSize;

  /// Envar specifying the maximum size in bytes where the memory copies are
  /// asynchronous operations. Up to this transfer size, the memory copies are
  /// asychronous operations pushed to the corresponding stream. For larger
  /// transfers, they are synchronous transfers.
  UInt32Envar OMPX_MaxAsyncCopyBytes;

  /// Envar controlling the initial number of HSA signals per device. There is
  /// one manager of signals per device managing several pre-allocated signals.
  /// These signals are mainly used by AMDGPU streams. If needed, more signals
  /// will be created.
  UInt32Envar OMPX_InitialNumSignals;

  /// Envar to force synchronous target regions. The default 0 uses an
  /// asynchronous implementation.
  UInt32Envar OMPX_ForceSyncRegions;
  /// switching to blocked state. The default 2000000 busywaits for 2 seconds
  /// before going into a blocking HSA wait state. The unit for these variables
  /// are microseconds.
  UInt32Envar OMPX_StreamBusyWait;

  /// Stream manager for AMDGPU streams.
  AMDGPUStreamManagerTy AMDGPUStreamManager;

  /// Event manager for AMDGPU events.
  AMDGPUEventManagerTy AMDGPUEventManager;

  /// Signal manager for AMDGPU signals.
  AMDGPUSignalManagerTy AMDGPUSignalManager;

  /// The agent handler corresponding to the device.
  hsa_agent_t Agent;

  /// The GPU architecture.
  std::string ComputeUnitKind;

  /// The number of CUs available in this device
  uint32_t NumComputeUnits;

  /// The frequency of the steady clock inside the device.
  uint64_t ClockFrequency;

  /// The total number of concurrent work items that can be running on the GPU.
  uint64_t HardwareParallelism;

  /// Reference to the host device.
  AMDHostDeviceTy &HostDevice;

  // Data structure used to keep track of coarse grain memory regions
  AMDGPUMemTypeBitFieldTable *coarse_grain_mem_tab = nullptr;

  /// Pointer to the preallocated device memory pool
  void *PreAllocatedDeviceMemoryPool;
};

Error AMDGPUDeviceImageTy::loadExecutable(const AMDGPUDeviceTy &Device) {
  hsa_status_t Status;
  Status = hsa_code_object_deserialize(getStart(), getSize(), "", &CodeObject);
  if (auto Err =
          Plugin::check(Status, "Error in hsa_code_object_deserialize: %s"))
    return Err;

  Status = hsa_executable_create_alt(
      HSA_PROFILE_FULL, HSA_DEFAULT_FLOAT_ROUNDING_MODE_ZERO, "", &Executable);
  if (auto Err =
          Plugin::check(Status, "Error in hsa_executable_create_alt: %s"))
    return Err;

#if SANITIZER_AMDGPU
  Status = hsa_code_object_reader_create_from_memory(getStart(), getSize(),
                                                     &CodeObjectReader);
  if (auto Err = Plugin::check(
          Status, "Error in hsa_code_object_reader_from_memory: %s"))
    return Err;

  Status = hsa_executable_load_agent_code_object(Executable, Device.getAgent(),
                                                 CodeObjectReader, "", nullptr);
  if (auto Err =
          Plugin::check(Status, "Error in hsa_executable_load_code_object: %s"))
    return Err;
#else
  Status = hsa_executable_load_code_object(Executable, Device.getAgent(),
                                           CodeObject, "");
  if (auto Err =
          Plugin::check(Status, "Error in hsa_executable_load_code_object: %s"))
    return Err;
#endif

  Status = hsa_executable_freeze(Executable, "");
  if (auto Err = Plugin::check(Status, "Error in hsa_executable_freeze: %s"))
    return Err;

  uint32_t Result;
  Status = hsa_executable_validate(Executable, &Result);
  if (auto Err = Plugin::check(Status, "Error in hsa_executable_validate: %s"))
    return Err;

  if (Result)
    return Plugin::error("Loaded HSA executable does not validate");

  if (auto Err = utils::readAMDGPUMetaDataFromImage(
          getMemoryBuffer(), KernelInfoMap, ELFABIVersion))
    return Err;

  return Plugin::success();
}

Expected<hsa_executable_symbol_t>
AMDGPUDeviceImageTy::findDeviceSymbol(GenericDeviceTy &Device,
                                      StringRef SymbolName) const {
  AMDGPUDeviceTy &AMDGPUDevice = static_cast<AMDGPUDeviceTy &>(Device);
  hsa_agent_t Agent = AMDGPUDevice.getAgent();

  hsa_executable_symbol_t Symbol;
  hsa_status_t Status = hsa_executable_get_symbol_by_name(
      Executable, SymbolName.data(), &Agent, &Symbol);
  if (auto Err = Plugin::check(
          Status, "Error in hsa_executable_get_symbol_by_name(%s): %s",
          SymbolName.data()))
    return std::move(Err);

  return Symbol;
}

bool AMDGPUDeviceImageTy::hasDeviceSymbol(GenericDeviceTy &Device,
                                          StringRef SymbolName) const {
  AMDGPUDeviceTy &AMDGPUDevice = static_cast<AMDGPUDeviceTy &>(Device);
  hsa_agent_t Agent = AMDGPUDevice.getAgent();
  hsa_executable_symbol_t Symbol;
  hsa_status_t Status = hsa_executable_get_symbol_by_name(
      Executable, SymbolName.data(), &Agent, &Symbol);
  return (Status == HSA_STATUS_SUCCESS);
}

template <typename ResourceTy>
Error AMDGPUResourceRef<ResourceTy>::create(GenericDeviceTy &Device) {
  if (Resource)
    return Plugin::error("Creating an existing resource");

  AMDGPUDeviceTy &AMDGPUDevice = static_cast<AMDGPUDeviceTy &>(Device);

  Resource = new ResourceTy(AMDGPUDevice);

  return Resource->init();
}

AMDGPUStreamTy::AMDGPUStreamTy(AMDGPUDeviceTy &Device)
    : Agent(Device.getAgent()), Queue(nullptr),
      SignalManager(Device.getSignalManager()), Device(Device),
      // Initialize the std::deque with some empty positions.
      Slots(32), NextSlot(0), SyncCycle(0), RPCHandle(nullptr),
      StreamBusyWaitMicroseconds(Device.getStreamBusyWaitMicroseconds()) {}

/// Class implementing the AMDGPU-specific functionalities of the global
/// handler.
struct AMDGPUGlobalHandlerTy final : public GenericGlobalHandlerTy {
  /// Get the metadata of a global from the device. The name and size of the
  /// global is read from DeviceGlobal and the address of the global is written
  /// to DeviceGlobal.
  Error getGlobalMetadataFromDevice(GenericDeviceTy &Device,
                                    DeviceImageTy &Image,
                                    GlobalTy &DeviceGlobal) override {
    AMDGPUDeviceImageTy &AMDImage = static_cast<AMDGPUDeviceImageTy &>(Image);

    // Find the symbol on the device executable.
    auto SymbolOrErr =
        AMDImage.findDeviceSymbol(Device, DeviceGlobal.getName());
    if (!SymbolOrErr)
      return SymbolOrErr.takeError();

    hsa_executable_symbol_t Symbol = *SymbolOrErr;
    hsa_symbol_kind_t SymbolType;
    hsa_status_t Status;
    uint64_t SymbolAddr;
    uint32_t SymbolSize;

    // Retrieve the type, address and size of the symbol.
    std::pair<hsa_executable_symbol_info_t, void *> RequiredInfos[] = {
        {HSA_EXECUTABLE_SYMBOL_INFO_TYPE, &SymbolType},
        {HSA_EXECUTABLE_SYMBOL_INFO_VARIABLE_ADDRESS, &SymbolAddr},
        {HSA_EXECUTABLE_SYMBOL_INFO_VARIABLE_SIZE, &SymbolSize}};

    for (auto &Info : RequiredInfos) {
      Status = hsa_executable_symbol_get_info(Symbol, Info.first, Info.second);
      if (auto Err = Plugin::check(
              Status, "Error in hsa_executable_symbol_get_info: %s"))
        return Err;
    }

    // Check the size of the symbol.
    if (SymbolSize != DeviceGlobal.getSize())
      return Plugin::error(
          "Failed to load global '%s' due to size mismatch (%zu != %zu)",
          DeviceGlobal.getName().data(), SymbolSize,
          (size_t)DeviceGlobal.getSize());

    // Store the symbol address on the device global metadata.
    DeviceGlobal.setPtr(reinterpret_cast<void *>(SymbolAddr));

    return Plugin::success();
  }
};

/// Class implementing the AMDGPU-specific functionalities of the plugin.
struct AMDGPUPluginTy final : public GenericPluginTy {
  /// Create an AMDGPU plugin and initialize the AMDGPU driver.
  AMDGPUPluginTy()
      : GenericPluginTy(getTripleArch()), Initialized(false),
        HostDevice(nullptr) {}

  /// This class should not be copied.
  AMDGPUPluginTy(const AMDGPUPluginTy &) = delete;
  AMDGPUPluginTy(AMDGPUPluginTy &&) = delete;

  /// Initialize the plugin and return the number of devices.
  Expected<int32_t> initImpl() override {
    hsa_status_t Status = hsa_init();
    if (Status != HSA_STATUS_SUCCESS) {
      // Cannot call hsa_success_string.
      DP("Failed to initialize AMDGPU's HSA library\n");
      return 0;
    }

    // The initialization of HSA was successful. It should be safe to call
    // HSA functions from now on, e.g., hsa_shut_down.
    Initialized = true;

    // This should probably be ASO-only
    UInt32Envar KernTrace("LIBOMPTARGET_KERNEL_TRACE", 0);
    llvm::omp::target::plugin::PrintKernelTrace = KernTrace.get();

#ifdef OMPT_SUPPORT
    ompt::connectLibrary();
#endif

    // Register event handler to detect memory errors on the devices.
    Status = hsa_amd_register_system_event_handler(eventHandler, nullptr);
    if (auto Err = Plugin::check(
            Status, "Error in hsa_amd_register_system_event_handler: %s"))
      return std::move(Err);

    // List of host (CPU) agents.
    llvm::SmallVector<hsa_agent_t> HostAgents;

    // Count the number of available agents.
    auto Err = utils::iterateAgents([&](hsa_agent_t Agent) {
      // Get the device type of the agent.
      hsa_device_type_t DeviceType;
      hsa_status_t Status =
          hsa_agent_get_info(Agent, HSA_AGENT_INFO_DEVICE, &DeviceType);
      if (Status != HSA_STATUS_SUCCESS)
        return Status;

      // Classify the agents into kernel (GPU) and host (CPU) kernels.
      if (DeviceType == HSA_DEVICE_TYPE_GPU) {
        // Ensure that the GPU agent supports kernel dispatch packets.
        hsa_agent_feature_t Features;
        Status = hsa_agent_get_info(Agent, HSA_AGENT_INFO_FEATURE, &Features);
        if (Features & HSA_AGENT_FEATURE_KERNEL_DISPATCH)
          KernelAgents.push_back(Agent);
      } else if (DeviceType == HSA_DEVICE_TYPE_CPU) {
        HostAgents.push_back(Agent);
      }
      return HSA_STATUS_SUCCESS;
    });

    if (Err)
      return std::move(Err);

    int32_t NumDevices = KernelAgents.size();
    if (NumDevices == 0) {
      // Do not initialize if there are no devices.
      DP("There are no devices supporting AMDGPU.\n");
      return 0;
    }

    // There are kernel agents but there is no host agent. That should be
    // treated as an error.
    if (HostAgents.empty())
      return Plugin::error("No AMDGPU host agents");

    // Initialize the host device using host agents.
    HostDevice = allocate<AMDHostDeviceTy>();
    new (HostDevice) AMDHostDeviceTy(HostAgents);

    // Setup the memory pools of available for the host.
    if (auto Err = HostDevice->init())
      return std::move(Err);

    scanForUSMCapableDevices();

    readEnvVars();

    return NumDevices;
  }

  /// Deinitialize the plugin.
  Error deinitImpl() override {
    utils::hostrpc_terminate();
    // The HSA runtime was not initialized, so nothing from the plugin was
    // actually initialized.
    if (!Initialized)
      return Plugin::success();

    if (HostDevice)
      if (auto Err = HostDevice->deinit())
        return Err;

    // Finalize the HSA runtime.
    hsa_status_t Status = hsa_shut_down();
    return Plugin::check(Status, "Error in hsa_shut_down: %s");
  }

  Triple::ArchType getTripleArch() const override { return Triple::amdgcn; }

  /// Get the ELF code for recognizing the compatible image binary.
  uint16_t getMagicElfBits() const override { return ELF::EM_AMDGPU; }

  bool hasAPUDevice() override final {
    if (!Initialized)
      FATAL_MESSAGE(1, "%s", "hasAPUDevice called on uninitialized plugin");

    return IsEquippedWithMI300A;
  }

  bool hasMI300xDevice() {
    if (!Initialized)
      FATAL_MESSAGE(1, "%s", "hasMI300xDevice called on uninitialized plugin");

    return IsEquippedWithMI300X;
  }

  bool hasGfx90aDevice() {
    if (!Initialized)
      FATAL_MESSAGE(1, "%s", "hasGfx90aDevice called on uninitialized plugin");

    return IsEquippedWithGFX90A;
  }

  bool hasDGpuWithUsmSupport() override final {
    return hasGfx90aDevice() || hasMI300xDevice();
  }

  bool AreAllocationsForMapsOnApusDisabled() override final {
    return DisableAllocationsForMapsOnApus;
  }

  bool requestedPrepopulateGPUPageTable() override final {
    return PrepopulateGPUPageTable;
  }

  bool IsNoMapsCheck() override final { return NoUSMMapChecks; }

  bool IsFineGrainedMemoryEnabled() override final {
    return EnableFineGrainedMemory;
  }

  bool IsSystemSupportingManagedMemory() override final {
    bool HasManagedMemorySupport = false;
    hsa_status_t Status = hsa_system_get_info(HSA_AMD_SYSTEM_INFO_SVM_SUPPORTED,
                                              &HasManagedMemorySupport);

    if (Status != HSA_STATUS_SUCCESS)
      return false;

    return HasManagedMemorySupport;
  }

  void readEnvVars() {
    if (!Initialized)
      FATAL_MESSAGE(1, "%s", "parseEnvVars was called on uninitialized plugin");

    NoMapChecks = BoolEnvar("OMPX_DISABLE_MAPS", true);
    DisableUsmMaps = BoolEnvar("OMPX_DISABLE_USM_MAPS", false);
    HsaXnack = BoolEnvar("HSA_XNACK", false);
    APUPrefault = BoolEnvar("OMPX_EAGER_ZERO_COPY_MAPS", false);
    ZeroCopyForMapsOnUsm = BoolEnvar("OMPX_APU_MAPS", false);
  }

  void setUpEnv() override final {

    if (NoMapChecks.get() == false) {
      NoUSMMapChecks = false;
    }

    if (DisableUsmMaps.get() == true) {
      EnableFineGrainedMemory = true;
    }

    if (hasAPUDevice()) {
      // OMPX_EAGER_ZERO_COPY_MAPS=1 && HSA_XNACK=0 (XNACK-disabled)
      // && default (non-USM) program
      if ((APUPrefault.get() == true) && !IsXnackEnabled() &&
          !(Plugin::get().getRequiresFlags() & OMP_REQ_UNIFIED_SHARED_MEMORY)) {
        PrepopulateGPUPageTable = true;
      }
    }
  }

  /// Check whether the image is compatible with an AMDGPU device.
  Expected<bool>
  isImageCompatible(__tgt_image_info *Info,
                    __tgt_device_image *TgtImage) const override {

    for (hsa_agent_t Agent : KernelAgents) {
      std::string Target;
      auto Err = utils::iterateAgentISAs(Agent, [&](hsa_isa_t ISA) {
        uint32_t Length;
        hsa_status_t Status;
        Status = hsa_isa_get_info_alt(ISA, HSA_ISA_INFO_NAME_LENGTH, &Length);
        if (Status != HSA_STATUS_SUCCESS)
          return Status;

        llvm::SmallVector<char> ISAName(Length);
        Status = hsa_isa_get_info_alt(ISA, HSA_ISA_INFO_NAME, ISAName.begin());
        if (Status != HSA_STATUS_SUCCESS)
          return Status;

        llvm::StringRef TripleTarget(ISAName.begin(), Length);
        if (TripleTarget.consume_front("amdgcn-amd-amdhsa"))
          Target = TripleTarget.ltrim('-').rtrim('\0').str();
        return HSA_STATUS_SUCCESS;
      });
      if (Err)
        return std::move(Err);

      if (utils::isImageCompatibleWithEnv(Info, Target))
        return true;
    }

    // Check if the system's XNACK mode matches the one required by the
    // image. Print a warning if not.
    utils::checkImageCompatibilityWithSystemXnackMode(TgtImage,
                                                      IsXnackEnabled());

    return false;
  }

  void checkAndAdjustUsmModeForTargetImage(
      const __tgt_device_image *TgtImage) override final {
    assert((TgtImage != nullptr) && "TgtImage is nullptr");
    assert(!(Plugin::get().getRequiresFlags() & OMP_REQ_UNDEFINED) &&
           "Requires flags are not set.");

    if (!(hasAPUDevice() || hasDGpuWithUsmSupport()))
      return;

    bool IsXnackRequired =
        Plugin::get().getRequiresFlags() & OMP_REQ_UNIFIED_SHARED_MEMORY;
    utils::XnackBuildMode BinaryXnackMode =
        utils::extractXnackModeFromBinary(TgtImage);

    if (IsXnackRequired) {
      handleImageRequiresUsmMode(BinaryXnackMode);
    } else {
      handleDefaultMode(BinaryXnackMode);
    }
  }

  void handleImageRequiresUsmMode(utils::XnackBuildMode xnackImageMode) {
    bool IsXnackActiveOnSystem = IsXnackEnabled();

    if ((xnackImageMode == utils::XnackBuildMode::XNACK_ANY) ||
        (xnackImageMode == utils::XnackBuildMode::XNACK_PLUS &&
         IsXnackActiveOnSystem) ||
        (xnackImageMode == utils::XnackBuildMode::XNACK_MINUS &&
         !IsXnackActiveOnSystem)) {
      DisableAllocationsForMapsOnApus = true; // Zero-copy

      if (APUPrefault.get() && hasAPUDevice())
        PrepopulateGPUPageTable = true; // Pre-faulting
    }

    if (!IsXnackActiveOnSystem &&
        (xnackImageMode != utils::XnackBuildMode::XNACK_PLUS)) {
      FAILURE_MESSAGE(
          "Running a program that requries XNACK on a system where XNACK is "
          "disabled! This may potentially cause memory errors! Just saying.\n");
    }
  }

  void handleDefaultMode(utils::XnackBuildMode xnackImageMode) {
    // assuming that copying is required
    DisableAllocationsForMapsOnApus = false;
    bool IsXnackActiveOnSystem = IsXnackEnabled();

    if (IsXnackActiveOnSystem &&
        (hasAPUDevice() || ZeroCopyForMapsOnUsm.get()) &&
        ((xnackImageMode == utils::XnackBuildMode::XNACK_ANY) ||
         (xnackImageMode == utils::XnackBuildMode::XNACK_PLUS))) {
      DisableAllocationsForMapsOnApus = true; // Zero-copy

      if (hasAPUDevice() && APUPrefault.get()) {
        PrepopulateGPUPageTable = true; // Pre-faulting
      }
      return;
    }

    if (!IsXnackActiveOnSystem && hasAPUDevice() && APUPrefault.get() &&
        ((xnackImageMode == utils::XnackBuildMode::XNACK_ANY) ||
         (xnackImageMode == utils::XnackBuildMode::XNACK_MINUS))) {
      DisableAllocationsForMapsOnApus = true; // Zero-copy
      PrepopulateGPUPageTable = true;         // Pre-faulting
      return;
    }

    return;
  }

  bool isDataExchangable(int32_t SrcDeviceId, int32_t DstDeviceId) override {
    return true;
  }

  /// Get the host device instance.
  AMDHostDeviceTy &getHostDevice() {
    assert(HostDevice && "Host device not initialized");
    return *HostDevice;
  }

  /// Get the kernel agent with the corresponding agent id.
  hsa_agent_t getKernelAgent(int32_t AgentId) const {
    assert((uint32_t)AgentId < KernelAgents.size() && "Invalid agent id");
    return KernelAgents[AgentId];
  }

  /// Get the list of the available kernel agents.
  const llvm::SmallVector<hsa_agent_t> &getKernelAgents() const {
    return KernelAgents;
  }

private:
  /// Event handler that will be called by ROCr if an event is detected.
  static hsa_status_t eventHandler(const hsa_amd_event_t *Event, void *) {
    if (Event->event_type != HSA_AMD_GPU_MEMORY_FAULT_EVENT)
      return HSA_STATUS_SUCCESS;

    SmallVector<std::string> Reasons;
    uint32_t ReasonsMask = Event->memory_fault.fault_reason_mask;
    if (ReasonsMask & HSA_AMD_MEMORY_FAULT_PAGE_NOT_PRESENT)
      Reasons.emplace_back("Page not present or supervisor privilege");
    if (ReasonsMask & HSA_AMD_MEMORY_FAULT_READ_ONLY)
      Reasons.emplace_back("Write access to a read-only page");
    if (ReasonsMask & HSA_AMD_MEMORY_FAULT_NX)
      Reasons.emplace_back("Execute access to a page marked NX");
    if (ReasonsMask & HSA_AMD_MEMORY_FAULT_HOST_ONLY)
      Reasons.emplace_back("GPU attempted access to a host only page");
    if (ReasonsMask & HSA_AMD_MEMORY_FAULT_DRAMECC)
      Reasons.emplace_back("DRAM ECC failure");
    if (ReasonsMask & HSA_AMD_MEMORY_FAULT_IMPRECISE)
      Reasons.emplace_back("Can't determine the exact fault address");
    if (ReasonsMask & HSA_AMD_MEMORY_FAULT_SRAMECC)
      Reasons.emplace_back("SRAM ECC failure (ie registers, no fault address)");
    if (ReasonsMask & HSA_AMD_MEMORY_FAULT_HANG)
      Reasons.emplace_back("GPU reset following unspecified hang");

    // If we do not know the reason, say so, otherwise remove the trailing comma
    // and space.
    if (Reasons.empty())
      Reasons.emplace_back("Unknown (" + std::to_string(ReasonsMask) + ")");

    uint32_t Node = -1;
    hsa_agent_get_info(Event->memory_fault.agent, HSA_AGENT_INFO_NODE, &Node);

    // Abort the execution since we do not recover from this error.
    FATAL_MESSAGE(1,
                  "Memory access fault by GPU %" PRIu32 " (agent 0x%" PRIx64
                  ") at virtual address %p. Reasons: %s",
                  Node, Event->memory_fault.agent.handle,
                  (void *)Event->memory_fault.virtual_address,
                  llvm::join(Reasons, ", ").c_str());

    return HSA_STATUS_ERROR;
  }

  bool IsXnackEnabled() const {
    return ((HsaXnack.get()) || (utils::IsXnackEnabledViaKernelParam()));
  }

  void scanForUSMCapableDevices() {

    char GfxName[64];
    for (hsa_agent_t GPUAgent : KernelAgents) {
      std::memset((void *)&GfxName, 0, sizeof(char) * 64);

      hsa_status_t Status = hsa_agent_get_info(
          GPUAgent, (hsa_agent_info_t)HSA_AGENT_INFO_NAME, GfxName);

      std::string StrGfxName(GfxName);

      std::transform(std::begin(StrGfxName), std::end(StrGfxName),
                     std::begin(StrGfxName),
                     [](char c) { return std::tolower(c); });

      if (StrGfxName == "gfx90a") {
        IsEquippedWithGFX90A = true;
      } else if (StrGfxName == "gfx940") {
        IsEquippedWithMI300A = true;
      } else if (StrGfxName == "gfx941") {
        IsEquippedWithMI300X = true;
      } else if (StrGfxName == "gfx942") {
        uint32_t ChipID = 0;
        Status = hsa_agent_get_info(
            GPUAgent, (hsa_agent_info_t)HSA_AMD_AGENT_INFO_CHIP_ID, &ChipID);

        if (Status != HSA_STATUS_SUCCESS) {
          continue;
        }

        if (ChipID & 0x1)
          IsEquippedWithMI300X = true;
        else
          IsEquippedWithMI300A = true;
      }
    }
  }

  /// Indicate whether the HSA runtime was correctly initialized. Even if there
  /// is no available devices this boolean will be true. It indicates whether
  /// we can safely call HSA functions (e.g., hsa_shut_down).
  bool Initialized;

  bool IsEquippedWithMI300A{false};
  bool IsEquippedWithMI300X{false};
  bool IsEquippedWithGFX90A{false};

  BoolEnvar NoMapChecks;
  BoolEnvar DisableUsmMaps;
  BoolEnvar HsaXnack;
  BoolEnvar APUPrefault;

  // Set by OMPX_APU_MAPS
  // Enables code that detect if zero copying is possible. If so, the variable
  // DisableAllocationsForMapsOnApus is set to 'true'.
  BoolEnvar ZeroCopyForMapsOnUsm;

  // If set, maps cause no copy operations. USM is used instead. Allocated
  // memory remains coarse grained. The variable is only considered to be set if
  // ZeroCopyForMapsOnUsm (OMPX_APU_MAPS) is set.
  bool DisableAllocationsForMapsOnApus{false};

  // Set by OMPX_EAGER_ZERO_COPY_MAPS environment variable.
  // If set, map clauses provoke prefaulting of the GPU
  // page table.
  bool PrepopulateGPUPageTable{false};

  // Set by OMPX_DISABLE_MAPS environment variable.
  // When active (default value), maps are ignored by the runtime
  bool NoUSMMapChecks{true};

  // Set by OMPX_DISABLE_USM_MAPS environment variable.
  // If set, fine graned memory is used for maps instead of coarse grained.
  bool EnableFineGrainedMemory{false};

  /// Arrays of the available GPU and CPU agents. These arrays of handles should
  /// not be here but in the AMDGPUDeviceTy structures directly. However, the
  /// HSA standard does not provide API functions to retirve agents directly,
  /// only iterating functions. We cache the agents here for convenience.
  llvm::SmallVector<hsa_agent_t> KernelAgents;

  /// The device representing all HSA host agents.
  AMDHostDeviceTy *HostDevice;
};

Error AMDGPUKernelTy::launchImpl(GenericDeviceTy &GenericDevice,
                                 uint32_t NumThreads, uint64_t NumBlocks,
                                 KernelArgsTy &KernelArgs, void *Args,
                                 AsyncInfoWrapperTy &AsyncInfoWrapper) const {
  const uint32_t KernelArgsSize = KernelArgs.NumArgs * sizeof(void *);

  if (ArgsSize < KernelArgsSize)
    return Plugin::error("Mismatch of kernel arguments size");

  // The args size reported by HSA may or may not contain the implicit args.
  // For now, assume that HSA does not consider the implicit arguments when
  // reporting the arguments of a kernel. In the worst case, we can waste
  // 56 bytes per allocation.
  uint32_t AllArgsSize = KernelArgsSize + ImplicitArgsSize;

  AMDHostDeviceTy &HostDevice = Plugin::get<AMDGPUPluginTy>().getHostDevice();
  AMDGPUMemoryManagerTy &ArgsMemoryManager = HostDevice.getArgsMemoryManager();

  void *AllArgs = nullptr;
  if (auto Err = ArgsMemoryManager.allocate(AllArgsSize, &AllArgs))
    return Err;

  // Account for user requested dynamic shared memory.
  uint32_t GroupSize = getGroupSize();
  if (uint32_t MaxDynCGroupMem = std::max(
          KernelArgs.DynCGroupMem, GenericDevice.getDynamicMemorySize())) {
    GroupSize += MaxDynCGroupMem;
  }

  utils::AMDGPUImplicitArgsTy *ImplArgs =
      reinterpret_cast<utils::AMDGPUImplicitArgsTy *>(
          advanceVoidPtr(AllArgs, KernelArgsSize));

  // Initialize the implicit arguments to zero.
  std::memset(ImplArgs, 0, ImplicitArgsSize);

  // Copy the explicit arguments.
  // TODO: We should expose the args memory manager alloc to the common part as
  // 	   alternative to copying them twice.
  if (KernelArgs.NumArgs)
    std::memcpy(AllArgs, *static_cast<void **>(Args),
                sizeof(void *) * KernelArgs.NumArgs);

  uint64_t Buffer = 0;
  AMDGPUDeviceTy &AMDGPUDevice = static_cast<AMDGPUDeviceTy &>(GenericDevice);
  AMDGPUStreamTy *Stream = nullptr;
  if (auto Err = AMDGPUDevice.getStream(AsyncInfoWrapper, Stream))
    return Err;
  if (NeedsHostServices) {
    int32_t DevID = AMDGPUDevice.getDeviceId();
    hsa_amd_memory_pool_t HostMemPool =
        HostDevice.getFineGrainedMemoryPool().get();
    hsa_amd_memory_pool_t DeviceMemPool =
        AMDGPUDevice.getCoarseGrainedMemoryPool()->get();
    hsa_queue_t *HsaQueue = Stream->getHsaQueue();
    Buffer = utils::hostrpc_assign_buffer(AMDGPUDevice.getAgent(), HsaQueue,
                                          DevID, HostMemPool, DeviceMemPool);
    GlobalTy ServiceThreadHostBufferGlobal("service_thread_buf",
                                           sizeof(uint64_t), &Buffer);
    if (auto Err = HostServiceBufferHandler->writeGlobalToDevice(
            AMDGPUDevice, ServiceThreadHostBufferGlobal,
            ServiceThreadDeviceBufferGlobal)) {
      DP("Missing symbol %s, continue execution anyway.\n",
         ServiceThreadHostBufferGlobal.getName().data());
      consumeError(std::move(Err));
    }
    DP("Hostrpc buffer allocated at %p and service thread started\n",
       (void *)Buffer);
  } else {
    DP("No hostrpc buffer or service thread required\n");
  }

  if (getImplicitArgsSize() == sizeof(utils::AMDGPUImplicitArgsTy)) {
    DP("Setting fields of ImplicitArgs for COV5\n");

    // ImplArgs->BlockCountZ , ImplArgs->BlockCountZ actually 0?
    ImplArgs->BlockCountX = NumBlocks;
    ImplArgs->GroupSizeX = NumThreads;
    ImplArgs->GroupSizeY = 1;
    ImplArgs->GroupSizeZ = 1;
    ImplArgs->GridDims = 1;
    ImplArgs->HeapV1Ptr =
        (uint64_t)AMDGPUDevice.getPreAllocatedDeviceMemoryPool();
  }

  // If this kernel requires an RPC server we attach its pointer to the stream.
  if (GenericDevice.getRPCHandle())
    Stream->setRPCHandle(GenericDevice.getRPCHandle());

  if (auto Err = AMDGPUDevice.getStream(AsyncInfoWrapper, Stream))
    return Err;

  // If this kernel requires an RPC server we attach its pointer to the stream.
  // Eventually use getRPCServer
  if (GenericDevice.getRPCHandle())
    Stream->setRPCHandle(GenericDevice.getRPCHandle());

  // Push the kernel launch into the stream.
  return Stream->pushKernelLaunch(*this, AllArgs, NumThreads, NumBlocks,
                                  GroupSize, ArgsMemoryManager);
}

void AMDGPUKernelTy::printAMDOneLineKernelTrace(GenericDeviceTy &GenericDevice,
                                                KernelArgsTy &KernelArgs,
                                                uint32_t NumThreads,
                                                uint64_t NumBlocks) const {
  auto GroupSegmentSize = (*KernelInfo).GroupSegmentList;
  auto SGPRCount = (*KernelInfo).SGPRCount;
  auto VGPRCount = (*KernelInfo).VGPRCount;
  auto SGPRSpillCount = (*KernelInfo).SGPRSpillCount;
  auto VGPRSpillCount = (*KernelInfo).VGPRSpillCount;
  // auto MaxFlatWorkgroupSize = (*KernelInfo).MaxFlatWorkgroupSize;

  // This line should print exactly as the one in the old plugin.
  fprintf(stderr,
          "DEVID: %2d SGN:%d ConstWGSize:%-4d args:%2d teamsXthrds:(%4luX%4d) "
          "reqd:(%4dX%4d) lds_usage:%uB sgpr_count:%u vgpr_count:%u "
          "sgpr_spill_count:%u vgpr_spill_count:%u tripcount:%lu rpc:%d n:%s\n",
          GenericDevice.getDeviceId(), getExecutionModeFlags(), ConstWGSize,
          KernelArgs.NumArgs, NumBlocks, NumThreads, 0, 0, GroupSegmentSize,
          SGPRCount, VGPRCount, SGPRSpillCount, VGPRSpillCount,
          KernelArgs.Tripcount, NeedsHostServices, getName());
}

Error AMDGPUKernelTy::printLaunchInfoDetails(GenericDeviceTy &GenericDevice,
                                             KernelArgsTy &KernelArgs,
                                             uint32_t NumThreads,
                                             uint64_t NumBlocks) const {
  // When LIBOMPTARGET_KERNEL_TRACE is set, print the single-line kernel trace
  // info present in the old ASO plugin, and continue with the upstream 2-line
  // info, should LIBOMPTARGET_INFO be a meaningful value, otherwise return.
  if (getInfoLevel() & OMP_INFOTYPE_AMD_KERNEL_TRACE)
    printAMDOneLineKernelTrace(GenericDevice, KernelArgs, NumThreads,
                               NumBlocks);

  // Only do all this when the output is requested
  if (!(getInfoLevel() & OMP_INFOTYPE_PLUGIN_KERNEL))
    return Plugin::success();

  // We don't have data to print additional info, but no hard error
  if (!KernelInfo.has_value())
    return Plugin::success();

  // General Info
  auto NumGroups = NumBlocks;
  auto ThreadsPerGroup = NumThreads;

  // Kernel Arguments Info
  auto ArgNum = KernelArgs.NumArgs;
  auto LoopTripCount = KernelArgs.Tripcount;

  // Details for AMDGPU kernels (read from image)
  // https://www.llvm.org/docs/AMDGPUUsage.html#code-object-v4-metadata
  auto GroupSegmentSize = (*KernelInfo).GroupSegmentList;
  auto SGPRCount = (*KernelInfo).SGPRCount;
  auto VGPRCount = (*KernelInfo).VGPRCount;
  auto SGPRSpillCount = (*KernelInfo).SGPRSpillCount;
  auto VGPRSpillCount = (*KernelInfo).VGPRSpillCount;
  auto MaxFlatWorkgroupSize = (*KernelInfo).MaxFlatWorkgroupSize;

  // Prints additional launch info that contains the following.
  // Num Args: The number of kernel arguments
  // Teams x Thrds: The number of teams and the number of threads actually
  // running.
  // MaxFlatWorkgroupSize: Maximum flat work-group size supported by the
  // kernel in work-items
  // LDS Usage: Amount of bytes used in LDS storage
  // S/VGPR Count: the number of S/V GPRs occupied by the kernel
  // S/VGPR Spill Count: how many S/VGPRs are spilled by the kernel
  // Tripcount: loop tripcount for the kernel
  INFO(OMP_INFOTYPE_PLUGIN_KERNEL, GenericDevice.getDeviceId(),
       "#Args: %d Teams x Thrds: %4lux%4u (MaxFlatWorkGroupSize: %u) LDS "
       "Usage: %uB #SGPRs/VGPRs: %u/%u #SGPR/VGPR Spills: %u/%u Tripcount: "
       "%lu\n",
       ArgNum, NumGroups, ThreadsPerGroup, MaxFlatWorkgroupSize,
       GroupSegmentSize, SGPRCount, VGPRCount, SGPRSpillCount, VGPRSpillCount,
       LoopTripCount);

  return Plugin::success();
}

GenericPluginTy *Plugin::createPlugin() { return new AMDGPUPluginTy(); }

GenericDeviceTy *Plugin::createDevice(int32_t DeviceId, int32_t NumDevices) {
  AMDGPUPluginTy &Plugin = get<AMDGPUPluginTy &>();
  return new AMDGPUDeviceTy(DeviceId, NumDevices, Plugin.getHostDevice(),
                            Plugin.getKernelAgent(DeviceId));
}

GenericGlobalHandlerTy *Plugin::createGlobalHandler() {
  return new AMDGPUGlobalHandlerTy();
}

template <typename... ArgsTy>
Error Plugin::check(int32_t Code, const char *ErrFmt, ArgsTy... Args) {
  hsa_status_t ResultCode = static_cast<hsa_status_t>(Code);
  if (ResultCode == HSA_STATUS_SUCCESS || ResultCode == HSA_STATUS_INFO_BREAK)
    return Error::success();

  const char *Desc = "Unknown error";
  hsa_status_t Ret = hsa_status_string(ResultCode, &Desc);
  if (Ret != HSA_STATUS_SUCCESS)
    REPORT("Unrecognized " GETNAME(TARGET_NAME) " error code %d\n", Code);

  return createStringError<ArgsTy..., const char *>(inconvertibleErrorCode(),
                                                    ErrFmt, Args..., Desc);
}

void *AMDGPUMemoryManagerTy::allocate(size_t Size, void *HstPtr,
                                      TargetAllocTy Kind) {
  // Allocate memory from the pool.
  void *Ptr = nullptr;
  if (auto Err = MemoryPool->allocate(Size, &Ptr)) {
    consumeError(std::move(Err));
    return nullptr;
  }
  assert(Ptr && "Invalid pointer");

  auto &KernelAgents = Plugin::get<AMDGPUPluginTy>().getKernelAgents();

  // Allow all kernel agents to access the allocation.
  if (auto Err = MemoryPool->enableAccess(Ptr, Size, KernelAgents)) {
    REPORT("%s\n", toString(std::move(Err)).data());
    return nullptr;
  }
  return Ptr;
}

void *AMDGPUDeviceTy::allocate(size_t Size, void *, TargetAllocTy Kind) {
  if (Size == 0)
    return nullptr;

  // Find the correct memory pool.
  AMDGPUMemoryPoolTy *MemoryPool = nullptr;
  switch (Kind) {
  case TARGET_ALLOC_DEFAULT:
  case TARGET_ALLOC_DEVICE:
    MemoryPool = CoarseGrainedMemoryPools[0];
    break;
  case TARGET_ALLOC_HOST:
    MemoryPool = &HostDevice.getFineGrainedMemoryPool();
    break;
  case TARGET_ALLOC_SHARED:
    MemoryPool = &HostDevice.getFineGrainedMemoryPool();
    break;
  }

  if (!MemoryPool) {
    REPORT("No memory pool for the specified allocation kind\n");
    return nullptr;
  }

  // Allocate from the corresponding memory pool.
  void *Alloc = nullptr;
  if (Error Err = MemoryPool->allocate(Size, &Alloc)) {
    REPORT("%s\n", toString(std::move(Err)).data());
    return nullptr;
  }

  if (Alloc) {
    auto &KernelAgents = Plugin::get<AMDGPUPluginTy>().getKernelAgents();
    // Inherently necessary for host or shared allocations
    // Also enabled for device memory to allow device to device memcpy

    // Enable all kernel agents to access the buffer.
    if (auto Err = MemoryPool->enableAccess(Alloc, Size, KernelAgents)) {
      REPORT("%s\n", toString(std::move(Err)).data());
      return nullptr;
    }
  }

  return Alloc;
}

} // namespace plugin
} // namespace target
} // namespace omp
} // namespace llvm

#ifdef OMPT_SUPPORT
namespace llvm::omp::target::plugin {

/// Enable/disable kernel profiling for the given device.
void setOmptQueueProfile(int DeviceId, int Enable) {
  AMDGPUPluginTy &Plugin = Plugin::get<AMDGPUPluginTy>();
  static_cast<AMDGPUDeviceTy &>(Plugin.getDevice(DeviceId))
      .setOmptQueueProfile(Enable);
}

} // namespace llvm::omp::target::plugin

/// Enable/disable kernel profiling for the given device.
void setGlobalOmptKernelProfile(int DeviceId, int Enable) {
  llvm::omp::target::plugin::setOmptQueueProfile(DeviceId, Enable);
}

#endif<|MERGE_RESOLUTION|>--- conflicted
+++ resolved
@@ -3253,9 +3253,8 @@
     Value = 0;
     return Plugin::success();
   }
-<<<<<<< HEAD
   Error setDeviceHeapSize(uint64_t Value) override { return Plugin::success(); }
-=======
+
   Error getDeviceMemorySize(uint64_t &Value) override {
     for (AMDGPUMemoryPoolTy *Pool : AllMemoryPools) {
       if (Pool->isGlobal()) {
@@ -3266,7 +3265,6 @@
     }
     return Plugin::error("getDeviceMemorySize:: no global pool");
   }
->>>>>>> a902ca66
 
   /// AMDGPU-specific function to get device attributes.
   template <typename Ty> Error getDeviceAttr(uint32_t Kind, Ty &Value) {
