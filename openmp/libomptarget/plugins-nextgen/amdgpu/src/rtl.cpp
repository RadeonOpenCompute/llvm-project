--- conflicted
+++ resolved
@@ -1541,12 +1541,10 @@
   /// Deinitialize the stream's signals.
   Error deinit() { return Plugin::success(); }
 
-<<<<<<< HEAD
   hsa_queue_t *getHsaQueue();
-=======
+
   /// Attach an RPC handle to this stream.
   void setRPCHandle(RPCHandleTy *Handle) { RPCHandle = Handle; }
->>>>>>> 285e1e2a
 
   /// Push a asynchronous kernel to the stream. The kernel arguments must be
   /// placed in a special allocation for kernel args and must keep alive until
@@ -3247,14 +3245,9 @@
 AMDGPUStreamTy::AMDGPUStreamTy(AMDGPUDeviceTy &Device)
     : Agent(Device.getAgent()), SignalManager(Device.getSignalManager()),
       // Initialize the std::deque with some empty positions.
-<<<<<<< HEAD
-      Slots(32), NextSlot(0), SyncCycle(0),
+      Slots(32), NextSlot(0), SyncCycle(0), RPCHandle(nullptr),
       StreamBusyWaitMicroseconds(Device.getStreamBusyWaitMicroseconds()),
       Device(Device) {}
-=======
-      Slots(32), NextSlot(0), SyncCycle(0), RPCHandle(nullptr),
-      StreamBusyWaitMicroseconds(Device.getStreamBusyWaitMicroseconds()) {}
->>>>>>> 285e1e2a
 
 /// Class implementing the AMDGPU-specific functionalities of the global
 /// handler.
