--- conflicted
+++ resolved
@@ -2506,16 +2506,9 @@
     return libomptargetSupportsRPC();
   }
 
-<<<<<<< HEAD
-  /// AMDGPU returns the product of the number of compute units and the waves
-  /// per compute unit.
-  uint64_t requestedRPCPortCount() const override {
-    return HardwareParallelism;
-=======
   /// The RPC interface should have enough space for all availible parallelism.
   uint64_t requestedRPCPortCount() const override {
     return getHardwareParallelism();
->>>>>>> aea0ea57
   }
 
   /// Get the stream of the asynchronous info sructure or get a new one.
