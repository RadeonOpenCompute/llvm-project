--- conflicted
+++ resolved
@@ -106,15 +106,13 @@
 public:
   virtual ~GenericGlobalHandlerTy() {}
 
-<<<<<<< HEAD
   /// Get the cached ELF64LEObjectFile previosuly created for a specific
   /// device image or create it if did not exist.
   const ELF64LEObjectFile *
   getOrCreateELFObjectFile(const GenericDeviceTy &Device, DeviceImageTy &Image);
-=======
+  
   /// Helper function for getting an ELF from a device image.
   Expected<std::unique_ptr<ObjectFile>> getELFObjectFile(DeviceImageTy &Image);
->>>>>>> 9f6b6636
 
   /// Returns whether the symbol named \p SymName is present in the given \p
   /// Image.
