--- conflicted
+++ resolved
@@ -1680,6 +1680,9 @@
 }
 
 int32_t GenericPluginTy::is_valid_binary(__tgt_device_image *Image) {
+  if (!PluginTy::isActive())
+    return false;
+
   StringRef Buffer(reinterpret_cast<const char *>(Image->ImageStart),
                    target::getPtrDiff(Image->ImageEnd, Image->ImageStart));
 
@@ -1710,22 +1713,17 @@
   }
 }
 
-<<<<<<< HEAD
-void __tgt_rtl_check_invalid_image(__tgt_device_image *InvalidImage) {
+void GenericPluginTy::check_invalid_image(__tgt_device_image *InvalidImage) {
   // Check if the image was rejected because of conflicting XNACK modes.
-  PluginTy::get().checkInvalidImage(InvalidImage);
-}
-
-int32_t __tgt_rtl_supports_empty_images() {
-  return PluginTy::get().supportsEmptyImages();
-}
-
-int32_t __tgt_rtl_init_device(int32_t DeviceId) {
-  auto Err = PluginTy::get().initDevice(DeviceId);
-=======
+  checkInvalidImage(InvalidImage);
+}
+
+int32_t GenericPluginTy::supports_empty_images() {
+  return supportsEmptyImages();
+}
+
 int32_t GenericPluginTy::init_device(int32_t DeviceId) {
   auto Err = initDevice(DeviceId);
->>>>>>> ed68aac9
   if (Err) {
     REPORT("Failure to initialize device %d: %s\n", DeviceId,
            toString(std::move(Err)).data());
@@ -1737,37 +1735,32 @@
 
 int32_t GenericPluginTy::number_of_devices() { return getNumDevices(); }
 
-<<<<<<< HEAD
-int __tgt_rtl_number_of_team_procs(int DeviceId) {
-  return PluginTy::get().getDevice(DeviceId).getNumComputeUnits();
-}
-
-bool __tgt_rtl_has_apu_device(int32_t DeviceId) {
-  return PluginTy::get().getDevice(DeviceId).hasAPUDevice();
-}
-
-bool __tgt_rtl_has_USM_capable_dGPU(int32_t DeviceId) {
-  return PluginTy::get().getDevice(DeviceId).hasDGpuWithUsmSupport();
-}
-
-bool __tgt_rtl_supports_unified_memory(int32_t DeviceId) {
-  return PluginTy::get().getDevice(DeviceId).supportsUnifiedMemory();
-}
-
-bool __tgt_rtl_is_fine_grained_memory_enabled(int32_t DeviceId) {
-  return PluginTy::get().getDevice(DeviceId).IsFineGrainedMemoryEnabled();
-}
-
-bool __tgt_rtl_is_system_supporting_managed_memory(int32_t DeviceId) {
-  return PluginTy::get().IsSystemSupportingManagedMemory();
-}
-
-int64_t __tgt_rtl_init_requires(int64_t RequiresFlags) {
-  PluginTy::get().setRequiresFlag(RequiresFlags);
-=======
+int GenericPluginTy::number_of_team_procs(int DeviceId) {
+  return getDevice(DeviceId).getNumComputeUnits();
+}
+
+bool GenericPluginTy::has_apu_device(int32_t DeviceId) {
+  return getDevice(DeviceId).hasAPUDevice();
+}
+
+bool GenericPluginTy::has_USM_capable_dGPU(int32_t DeviceId) {
+  return getDevice(DeviceId).hasDGpuWithUsmSupport();
+}
+
+bool GenericPluginTy::supports_unified_memory(int32_t DeviceId) {
+  return getDevice(DeviceId).supportsUnifiedMemory();
+}
+
+bool GenericPluginTy::is_fine_grained_memory_enabled(int32_t DeviceId) {
+  return getDevice(DeviceId).IsFineGrainedMemoryEnabled();
+}
+
+bool GenericPluginTy::is_system_supporting_managed_memory(int32_t DeviceId) {
+  return IsSystemSupportingManagedMemory();
+}
+
 int64_t GenericPluginTy::init_requires(int64_t RequiresFlags) {
   setRequiresFlag(RequiresFlags);
->>>>>>> ed68aac9
   return OFFLOAD_SUCCESS;
 }
 
@@ -1821,21 +1814,14 @@
   return OFFLOAD_SUCCESS;
 }
 
-<<<<<<< HEAD
-void *__tgt_rtl_data_alloc(int32_t DeviceId, int64_t Size, void *HostPtr,
-                           int32_t Kind) {
+void *GenericPluginTy::data_alloc(int32_t DeviceId, int64_t Size, void *HostPtr,
+                                  int32_t Kind) {
 #ifdef OMPT_SUPPORT
   // If OMPT is enabled, collect start and end times for the allocation.
   OmptTimestampRAII Ts;
 #endif
-  auto AllocOrErr = PluginTy::get().getDevice(DeviceId).dataAlloc(
-      Size, HostPtr, (TargetAllocTy)Kind);
-=======
-void *GenericPluginTy::data_alloc(int32_t DeviceId, int64_t Size, void *HostPtr,
-                                  int32_t Kind) {
   auto AllocOrErr =
       getDevice(DeviceId).dataAlloc(Size, HostPtr, (TargetAllocTy)Kind);
->>>>>>> ed68aac9
   if (!AllocOrErr) {
     auto Err = AllocOrErr.takeError();
     REPORT("Failure to allocate device memory: %s\n",
@@ -1852,20 +1838,13 @@
   return *AllocOrErr;
 }
 
-<<<<<<< HEAD
-int32_t __tgt_rtl_data_delete(int32_t DeviceId, void *TgtPtr, int32_t Kind) {
+int32_t GenericPluginTy::data_delete(int32_t DeviceId, void *TgtPtr,
+                                     int32_t Kind) {
 #ifdef OMPT_SUPPORT
   // If OMPT is enabled, collect start and end times for the data delete.
   OmptTimestampRAII Ts;
 #endif
-  auto Err = PluginTy::get().getDevice(DeviceId).dataDelete(
-      TgtPtr, (TargetAllocTy)Kind);
-=======
-int32_t GenericPluginTy::data_delete(int32_t DeviceId, void *TgtPtr,
-                                     int32_t Kind) {
-  auto Err =
-      getDevice(DeviceId).dataDelete(TgtPtr, static_cast<TargetAllocTy>(Kind));
->>>>>>> ed68aac9
+  auto Err = getDevice(DeviceId).dataDelete(TgtPtr, (TargetAllocTy)Kind);
   if (Err) {
     REPORT("Failure to deallocate device pointer %p: %s\n", TgtPtr,
            toString(std::move(Err)).data());
@@ -1930,8 +1909,8 @@
 
 int32_t GenericPluginTy::data_submit(int32_t DeviceId, void *TgtPtr,
                                      void *HstPtr, int64_t Size) {
-  return data_submit_async(DeviceId, TgtPtr, HstPtr, Size,
-                           /*AsyncInfoPtr=*/nullptr);
+  return __tgt_rtl_data_submit_async(DeviceId, TgtPtr, HstPtr, Size,
+                                     /*AsyncInfoPtr=*/nullptr);
 }
 
 int32_t GenericPluginTy::data_submit_async(int32_t DeviceId, void *TgtPtr,
@@ -1951,8 +1930,8 @@
 
 int32_t GenericPluginTy::data_retrieve(int32_t DeviceId, void *HstPtr,
                                        void *TgtPtr, int64_t Size) {
-  return data_retrieve_async(DeviceId, HstPtr, TgtPtr, Size,
-                             /*AsyncInfoPtr=*/nullptr);
+  return __tgt_rtl_data_retrieve_async(DeviceId, HstPtr, TgtPtr, Size,
+                                       /*AsyncInfoPtr=*/nullptr);
 }
 
 int32_t GenericPluginTy::data_retrieve_async(int32_t DeviceId, void *HstPtr,
@@ -1974,8 +1953,9 @@
 int32_t GenericPluginTy::data_exchange(int32_t SrcDeviceId, void *SrcPtr,
                                        int32_t DstDeviceId, void *DstPtr,
                                        int64_t Size) {
-  return data_exchange_async(SrcDeviceId, SrcPtr, DstDeviceId, DstPtr, Size,
-                             /*AsyncInfoPtr=*/nullptr);
+  return __tgt_rtl_data_exchange_async(SrcDeviceId, SrcPtr, DstDeviceId, DstPtr,
+                                       Size,
+                                       /*AsyncInfoPtr=*/nullptr);
 }
 
 int32_t GenericPluginTy::data_exchange_async(int32_t SrcDeviceId, void *SrcPtr,
@@ -1996,28 +1976,21 @@
   return OFFLOAD_SUCCESS;
 }
 
-<<<<<<< HEAD
-int32_t __tgt_rtl_launch_kernel_sync(int32_t DeviceId, void *TgtEntryPtr,
-                                     void **TgtArgs, ptrdiff_t *TgtOffsets,
-                                     KernelArgsTy *KernelArgs) {
+int32_t GenericPluginTy::launch_kernel_sync(int32_t DeviceId, void *TgtEntryPtr,
+                                            void **TgtArgs,
+                                            ptrdiff_t *TgtOffsets,
+                                            KernelArgsTy *KernelArgs) {
   __tgt_async_info *AsyncInfoPtr = nullptr;
   return __tgt_rtl_launch_kernel(DeviceId, TgtEntryPtr, TgtArgs, TgtOffsets,
                                  KernelArgs, AsyncInfoPtr);
 }
-int32_t __tgt_rtl_launch_kernel(int32_t DeviceId, void *TgtEntryPtr,
-                                void **TgtArgs, ptrdiff_t *TgtOffsets,
-                                KernelArgsTy *KernelArgs,
-                                __tgt_async_info *AsyncInfoPtr) {
-  auto Err = PluginTy::get().getDevice(DeviceId).launchKernel(
-      TgtEntryPtr, TgtArgs, TgtOffsets, *KernelArgs, AsyncInfoPtr);
-=======
+
 int32_t GenericPluginTy::launch_kernel(int32_t DeviceId, void *TgtEntryPtr,
                                        void **TgtArgs, ptrdiff_t *TgtOffsets,
                                        KernelArgsTy *KernelArgs,
                                        __tgt_async_info *AsyncInfoPtr) {
   auto Err = getDevice(DeviceId).launchKernel(TgtEntryPtr, TgtArgs, TgtOffsets,
                                               *KernelArgs, AsyncInfoPtr);
->>>>>>> ed68aac9
   if (Err) {
     REPORT("Failure to run target region " DPxMOD " in device %d: %s\n",
            DPxPTR(TgtEntryPtr), DeviceId, toString(std::move(Err)).data());
@@ -2113,11 +2086,6 @@
   return OFFLOAD_SUCCESS;
 }
 
-void GenericPluginTy::set_info_flag(uint32_t NewInfoLevel) {
-  std::atomic<uint32_t> &InfoLevel = getInfoLevelInternal();
-  InfoLevel.store(NewInfoLevel);
-}
-
 int32_t GenericPluginTy::init_async_info(int32_t DeviceId,
                                          __tgt_async_info **AsyncInfoPtr) {
   assert(AsyncInfoPtr && "Invalid async info");
@@ -2146,7 +2114,365 @@
   return OFFLOAD_SUCCESS;
 }
 
-<<<<<<< HEAD
+// Register mapped or allocated memory (with omp_target_alloc or omp_alloc)
+// as coarse grain
+// \arg DeviceId is the ID of the device for which the memory should be switched
+// to coarse grain mode. \arg ptr is the base pointer of the region to be
+// registered as coarse grain \arg size is the size of the memory region to be
+// registered as coarse grain
+int GenericPluginTy::set_coarse_grain_mem_region(int32_t DeviceId, void *ptr,
+                                                 int64_t size) {
+
+  auto Err = getDevice(DeviceId).setCoarseGrainMemory(ptr, size);
+
+  if (Err) {
+    REPORT("Failure switching memory region to coarse grain mode (ptr: %p, "
+           "size: %ld)\n",
+           ptr, size);
+    return OFFLOAD_FAIL;
+  }
+  return OFFLOAD_SUCCESS;
+}
+
+int32_t GenericPluginTy::set_device_offset(int32_t DeviceIdOffset) {
+  setDeviceIdStartIndex(DeviceIdOffset);
+
+  return OFFLOAD_SUCCESS;
+}
+
+// Request GPU driver to add all pages underlying memory [ptr,ptr+size[ to the
+// \arg DeviceId page table
+// \arg DeviceId is the ID of the device for which the memory should be switched
+// to coarse grain mode. \arg ptr is the base pointer of the region to be
+// registered as coarse grain \arg size is the size of the memory region to be
+// registered as coarse grain
+int GenericPluginTy::prepopulate_page_table(int32_t DeviceId, void *ptr,
+                                            int64_t size) {
+
+  auto Err = getDevice(DeviceId).prepopulatePageTable(ptr, size);
+
+  if (Err) {
+    REPORT("Failure prepopulating GPU page table (ptr: %p, "
+           "size: %ld)\n",
+           ptr, size);
+    return OFFLOAD_FAIL;
+  }
+
+  return OFFLOAD_SUCCESS;
+}
+
+// Query if [ptr, ptr+size] belongs to coarse grain memory region
+int32_t GenericPluginTy::query_coarse_grain_mem_region(int32_t DeviceId,
+                                                       const void *ptr,
+                                                       int64_t size) {
+
+  auto QueryCoarseGrainReturnValue =
+      getDevice(DeviceId).queryCoarseGrainMemory(ptr, size);
+
+  return QueryCoarseGrainReturnValue;
+}
+
+int32_t GenericPluginTy::get_global(__tgt_device_binary Binary, uint64_t Size,
+                                    const char *Name, void **DevicePtr) {
+  assert(Binary.handle && "Invalid device binary handle");
+  DeviceImageTy &Image = *reinterpret_cast<DeviceImageTy *>(Binary.handle);
+
+  GenericDeviceTy &Device = Image.getDevice();
+
+  GlobalTy DeviceGlobal(Name, Size);
+  GenericGlobalHandlerTy &GHandler = getGlobalHandler();
+  if (auto Err =
+          GHandler.getGlobalMetadataFromDevice(Device, Image, DeviceGlobal)) {
+    REPORT("Failure to look up global address: %s\n",
+           toString(std::move(Err)).data());
+    return OFFLOAD_FAIL;
+  }
+
+  *DevicePtr = DeviceGlobal.getPtr();
+  assert(DevicePtr && "Invalid device global's address");
+
+  // Save the loaded globals if we are recording.
+  if (RecordReplay.isRecording())
+    RecordReplay.addEntry(Name, Size, *DevicePtr);
+
+  return OFFLOAD_SUCCESS;
+}
+
+int32_t GenericPluginTy::get_function(__tgt_device_binary Binary,
+                                      const char *Name, void **KernelPtr) {
+  assert(Binary.handle && "Invalid device binary handle");
+  DeviceImageTy &Image = *reinterpret_cast<DeviceImageTy *>(Binary.handle);
+
+  GenericDeviceTy &Device = Image.getDevice();
+
+  auto KernelOrErr = Device.constructKernel(Name);
+  if (Error Err = KernelOrErr.takeError()) {
+    REPORT("Failure to look up kernel: %s\n", toString(std::move(Err)).data());
+    return OFFLOAD_FAIL;
+  }
+
+  GenericKernelTy &Kernel = *KernelOrErr;
+  if (auto Err = Kernel.init(Device, Image)) {
+    REPORT("Failure to init kernel: %s\n", toString(std::move(Err)).data());
+    return OFFLOAD_FAIL;
+  }
+
+  // Note that this is not the kernel's device address.
+  *KernelPtr = &Kernel;
+  return OFFLOAD_SUCCESS;
+}
+
+int32_t GenericPluginTy::use_auto_zero_copy(int32_t DeviceId) {
+  return getDevice(DeviceId).useAutoZeroCopy();
+}
+
+int32_t GenericPluginTy::enable_access_to_all_agents(int32_t DeviceId,
+                                                     void *ptr) {
+  // Not implemented yet.
+  return OFFLOAD_FAIL;
+}
+
+int32_t GenericPluginTy::zero_copy_sanity_checks_and_diag(
+    int32_t DeviceId, bool isUnifiedSharedMemory, bool isAutoZeroCopy,
+    bool isEagerMaps) {
+  auto Err = getDevice(DeviceId).zeroCopySanityChecksAndDiag(
+      isUnifiedSharedMemory, isAutoZeroCopy, isEagerMaps);
+
+  if (Err) {
+    REPORT("Failure in zero-copy sanity checks\n");
+    return OFFLOAD_FAIL;
+  }
+
+  return OFFLOAD_SUCCESS;
+}
+
+bool llvm::omp::target::plugin::libomptargetSupportsRPC() {
+#ifdef LIBOMPTARGET_RPC_SUPPORT
+  return true;
+#else
+  return false;
+#endif
+}
+
+/// Exposed library API function, basically wrappers around the GenericDeviceTy
+/// functionality with the same name. All non-async functions are redirected
+/// to the async versions right away with a NULL AsyncInfoPtr.
+#ifdef __cplusplus
+extern "C" {
+#endif
+
+int32_t __tgt_rtl_init_plugin() {
+  auto Err = PluginTy::initIfNeeded();
+  if (Err) {
+    [[maybe_unused]] std::string ErrStr = toString(std::move(Err));
+    DP("Failed to init plugin: %s", ErrStr.c_str());
+    return OFFLOAD_FAIL;
+  }
+
+  return OFFLOAD_SUCCESS;
+}
+
+int32_t __tgt_rtl_is_valid_binary(__tgt_device_image *Image) {
+  if (!PluginTy::isActive())
+    return false;
+
+  return PluginTy::get().is_valid_binary(Image);
+}
+
+void __tgt_rtl_check_invalid_image(__tgt_device_image *InvalidImage) {
+  PluginTy::get().check_invalid_image(InvalidImage);
+}
+
+int32_t __tgt_rtl_supports_empty_images() {
+  return PluginTy::get().supports_empty_images();
+}
+
+int32_t __tgt_rtl_init_device(int32_t DeviceId) {
+  return PluginTy::get().init_device(DeviceId);
+}
+
+int32_t __tgt_rtl_number_of_devices() {
+  return PluginTy::get().number_of_devices();
+}
+
+int __tgt_rtl_number_of_team_procs(int DeviceId) {
+  return PluginTy::get().number_of_team_procs(DeviceId);
+}
+
+bool __tgt_rtl_has_apu_device(int32_t DeviceId) {
+  return PluginTy::get().has_apu_device(DeviceId);
+}
+
+bool __tgt_rtl_has_USM_capable_dGPU(int32_t DeviceId) {
+  return PluginTy::get().has_USM_capable_dGPU(DeviceId);
+}
+
+bool __tgt_rtl_supports_unified_memory(int32_t DeviceId) {
+  return PluginTy::get().supports_unified_memory(DeviceId);
+}
+
+bool __tgt_rtl_is_fine_grained_memory_enabled(int32_t DeviceId) {
+  return PluginTy::get().is_fine_grained_memory_enabled(DeviceId);
+}
+
+bool __tgt_rtl_is_system_supporting_managed_memory(int32_t DeviceId) {
+  return PluginTy::get().is_system_supporting_managed_memory(DeviceId);
+}
+
+int64_t __tgt_rtl_init_requires(int64_t RequiresFlags) {
+  return PluginTy::get().init_requires(RequiresFlags);
+}
+
+int32_t __tgt_rtl_is_data_exchangable(int32_t SrcDeviceId,
+                                      int32_t DstDeviceId) {
+  return PluginTy::get().is_data_exchangable(SrcDeviceId, DstDeviceId);
+}
+
+int32_t __tgt_rtl_initialize_record_replay(int32_t DeviceId, int64_t MemorySize,
+                                           void *VAddr, bool isRecord,
+                                           bool SaveOutput,
+                                           uint64_t &ReqPtrArgOffset) {
+  return PluginTy::get().initialize_record_replay(
+      DeviceId, MemorySize, VAddr, isRecord, SaveOutput, ReqPtrArgOffset);
+}
+
+int32_t __tgt_rtl_load_binary(int32_t DeviceId, __tgt_device_image *TgtImage,
+                              __tgt_device_binary *Binary) {
+  return PluginTy::get().load_binary(DeviceId, TgtImage, Binary);
+}
+
+void *__tgt_rtl_data_alloc(int32_t DeviceId, int64_t Size, void *HostPtr,
+                           int32_t Kind) {
+  return PluginTy::get().data_alloc(DeviceId, Size, HostPtr, Kind);
+}
+
+int32_t __tgt_rtl_data_delete(int32_t DeviceId, void *TgtPtr, int32_t Kind) {
+  return PluginTy::get().data_delete(DeviceId, TgtPtr, Kind);
+}
+
+int32_t __tgt_rtl_data_lock(int32_t DeviceId, void *Ptr, int64_t Size,
+                            void **LockedPtr) {
+  return PluginTy::get().data_lock(DeviceId, Ptr, Size, LockedPtr);
+}
+
+int32_t __tgt_rtl_data_unlock(int32_t DeviceId, void *Ptr) {
+  return PluginTy::get().data_unlock(DeviceId, Ptr);
+}
+
+int32_t __tgt_rtl_data_notify_mapped(int32_t DeviceId, void *HstPtr,
+                                     int64_t Size) {
+  return PluginTy::get().data_notify_mapped(DeviceId, HstPtr, Size);
+}
+
+int32_t __tgt_rtl_data_notify_unmapped(int32_t DeviceId, void *HstPtr) {
+  return PluginTy::get().data_notify_unmapped(DeviceId, HstPtr);
+}
+
+int32_t __tgt_rtl_data_submit(int32_t DeviceId, void *TgtPtr, void *HstPtr,
+                              int64_t Size) {
+  return PluginTy::get().data_submit(DeviceId, TgtPtr, HstPtr, Size);
+}
+
+int32_t __tgt_rtl_data_submit_async(int32_t DeviceId, void *TgtPtr,
+                                    void *HstPtr, int64_t Size,
+                                    __tgt_async_info *AsyncInfoPtr) {
+  return PluginTy::get().data_submit_async(DeviceId, TgtPtr, HstPtr, Size,
+                                           AsyncInfoPtr);
+}
+
+int32_t __tgt_rtl_data_retrieve(int32_t DeviceId, void *HstPtr, void *TgtPtr,
+                                int64_t Size) {
+  return PluginTy::get().data_retrieve(DeviceId, HstPtr, TgtPtr, Size);
+}
+
+int32_t __tgt_rtl_data_retrieve_async(int32_t DeviceId, void *HstPtr,
+                                      void *TgtPtr, int64_t Size,
+                                      __tgt_async_info *AsyncInfoPtr) {
+  return PluginTy::get().data_retrieve_async(DeviceId, HstPtr, TgtPtr, Size,
+                                             AsyncInfoPtr);
+}
+
+int32_t __tgt_rtl_data_exchange(int32_t SrcDeviceId, void *SrcPtr,
+                                int32_t DstDeviceId, void *DstPtr,
+                                int64_t Size) {
+  return PluginTy::get().data_exchange(SrcDeviceId, SrcPtr, DstDeviceId, DstPtr,
+                                       Size);
+}
+
+int32_t __tgt_rtl_data_exchange_async(int32_t SrcDeviceId, void *SrcPtr,
+                                      int DstDeviceId, void *DstPtr,
+                                      int64_t Size,
+                                      __tgt_async_info *AsyncInfo) {
+  return PluginTy::get().data_exchange_async(SrcDeviceId, SrcPtr, DstDeviceId,
+                                             DstPtr, Size, AsyncInfo);
+}
+
+int32_t __tgt_rtl_launch_kernel_sync(int32_t DeviceId, void *TgtEntryPtr,
+                                     void **TgtArgs, ptrdiff_t *TgtOffsets,
+                                     KernelArgsTy *KernelArgs) {
+  return PluginTy::get().launch_kernel_sync(DeviceId, TgtEntryPtr, TgtArgs,
+                                            TgtOffsets, KernelArgs);
+}
+int32_t __tgt_rtl_launch_kernel(int32_t DeviceId, void *TgtEntryPtr,
+                                void **TgtArgs, ptrdiff_t *TgtOffsets,
+                                KernelArgsTy *KernelArgs,
+                                __tgt_async_info *AsyncInfoPtr) {
+  return PluginTy::get().launch_kernel(DeviceId, TgtEntryPtr, TgtArgs,
+                                       TgtOffsets, KernelArgs, AsyncInfoPtr);
+}
+
+int32_t __tgt_rtl_synchronize(int32_t DeviceId,
+                              __tgt_async_info *AsyncInfoPtr) {
+  return PluginTy::get().synchronize(DeviceId, AsyncInfoPtr);
+}
+
+int32_t __tgt_rtl_query_async(int32_t DeviceId,
+                              __tgt_async_info *AsyncInfoPtr) {
+  return PluginTy::get().query_async(DeviceId, AsyncInfoPtr);
+}
+
+void __tgt_rtl_print_device_info(int32_t DeviceId) {
+  PluginTy::get().print_device_info(DeviceId);
+}
+
+int32_t __tgt_rtl_create_event(int32_t DeviceId, void **EventPtr) {
+  return PluginTy::get().create_event(DeviceId, EventPtr);
+}
+
+int32_t __tgt_rtl_record_event(int32_t DeviceId, void *EventPtr,
+                               __tgt_async_info *AsyncInfoPtr) {
+  return PluginTy::get().record_event(DeviceId, EventPtr, AsyncInfoPtr);
+}
+
+int32_t __tgt_rtl_wait_event(int32_t DeviceId, void *EventPtr,
+                             __tgt_async_info *AsyncInfoPtr) {
+  return PluginTy::get().wait_event(DeviceId, EventPtr, AsyncInfoPtr);
+}
+
+int32_t __tgt_rtl_sync_event(int32_t DeviceId, void *EventPtr) {
+  return PluginTy::get().sync_event(DeviceId, EventPtr);
+}
+
+int32_t __tgt_rtl_destroy_event(int32_t DeviceId, void *EventPtr) {
+  return PluginTy::get().destroy_event(DeviceId, EventPtr);
+}
+
+void __tgt_rtl_set_info_flag(uint32_t NewInfoLevel) {
+  std::atomic<uint32_t> &InfoLevel = getInfoLevelInternal();
+  InfoLevel.store(NewInfoLevel);
+}
+
+int32_t __tgt_rtl_init_async_info(int32_t DeviceId,
+                                  __tgt_async_info **AsyncInfoPtr) {
+  return PluginTy::get().init_async_info(DeviceId, AsyncInfoPtr);
+}
+
+int32_t __tgt_rtl_init_device_info(int32_t DeviceId,
+                                   __tgt_device_info *DeviceInfo,
+                                   const char **ErrStr) {
+  return PluginTy::get().init_device_info(DeviceId, DeviceInfo, ErrStr);
+}
+
 // Register mapped or allocated memory (with omp_target_alloc or omp_alloc)
 // as coarse grain
 // \arg DeviceId is the ID of the device for which the memory should be switched
@@ -2156,28 +2482,13 @@
 int __tgt_rtl_set_coarse_grain_mem_region(int32_t DeviceId, void *ptr,
                                           int64_t size) {
 
-  auto Err = PluginTy::get().getDevice(DeviceId).setCoarseGrainMemory(ptr, size);
-
-  if (Err) {
-    REPORT("Failure switching memory region to coarse grain mode (ptr: %p, "
-           "size: %ld)\n",
-           ptr, size);
-    return OFFLOAD_FAIL;
-  }
-  return OFFLOAD_SUCCESS;
+  return PluginTy::get().set_coarse_grain_mem_region(DeviceId, ptr, size);
 }
 
 int32_t __tgt_rtl_set_device_offset(int32_t DeviceIdOffset) {
-  PluginTy::get().setDeviceIdStartIndex(DeviceIdOffset);
-=======
-int32_t GenericPluginTy::set_device_offset(int32_t DeviceIdOffset) {
-  setDeviceIdStartIndex(DeviceIdOffset);
->>>>>>> ed68aac9
-
-  return OFFLOAD_SUCCESS;
-}
-
-<<<<<<< HEAD
+  return PluginTy::get().set_device_offset(DeviceIdOffset);
+}
+
 // Request GPU driver to add all pages underlying memory [ptr,ptr+size[ to the
 // \arg DeviceId page table
 // \arg DeviceId is the ID of the device for which the memory should be switched
@@ -2186,318 +2497,41 @@
 // registered as coarse grain
 int __tgt_rtl_prepopulate_page_table(int32_t DeviceId, void *ptr,
                                      int64_t size) {
-
-  auto Err = PluginTy::get().getDevice(DeviceId).prepopulatePageTable(ptr, size);
-
-  if (Err) {
-    REPORT("Failure prepopulating GPU page table (ptr: %p, "
-           "size: %ld)\n",
-           ptr, size);
-    return OFFLOAD_FAIL;
-  }
-
-  return OFFLOAD_SUCCESS;
+  return PluginTy::get().prepopulate_page_table(DeviceId, ptr, size);
 }
 
 // Query if [ptr, ptr+size] belongs to coarse grain memory region
 int32_t __tgt_rtl_query_coarse_grain_mem_region(int32_t DeviceId,
                                                 const void *ptr, int64_t size) {
-
-  auto QueryCoarseGrainReturnValue =
-      PluginTy::get().getDevice(DeviceId).queryCoarseGrainMemory(ptr, size);
-
-  return QueryCoarseGrainReturnValue;
-=======
-int32_t GenericPluginTy::use_auto_zero_copy(int32_t DeviceId) {
-  // Automatic zero-copy only applies to programs that did
-  // not request unified_shared_memory and are deployed on an
-  // APU with XNACK enabled.
-  if (getRequiresFlags() & OMP_REQ_UNIFIED_SHARED_MEMORY)
-    return false;
-  return getDevice(DeviceId).useAutoZeroCopy();
->>>>>>> ed68aac9
-}
-
-int32_t GenericPluginTy::get_global(__tgt_device_binary Binary, uint64_t Size,
-                                    const char *Name, void **DevicePtr) {
-  assert(Binary.handle && "Invalid device binary handle");
-  DeviceImageTy &Image = *reinterpret_cast<DeviceImageTy *>(Binary.handle);
-
-  GenericDeviceTy &Device = Image.getDevice();
-
-  GlobalTy DeviceGlobal(Name, Size);
-  GenericGlobalHandlerTy &GHandler = getGlobalHandler();
-  if (auto Err =
-          GHandler.getGlobalMetadataFromDevice(Device, Image, DeviceGlobal)) {
-    REPORT("Failure to look up global address: %s\n",
-           toString(std::move(Err)).data());
-    return OFFLOAD_FAIL;
-  }
-
-  *DevicePtr = DeviceGlobal.getPtr();
-  assert(DevicePtr && "Invalid device global's address");
-
-  // Save the loaded globals if we are recording.
-  if (RecordReplay.isRecording())
-    RecordReplay.addEntry(Name, Size, *DevicePtr);
-
-  return OFFLOAD_SUCCESS;
-}
-
-int32_t GenericPluginTy::get_function(__tgt_device_binary Binary,
-                                      const char *Name, void **KernelPtr) {
-  assert(Binary.handle && "Invalid device binary handle");
-  DeviceImageTy &Image = *reinterpret_cast<DeviceImageTy *>(Binary.handle);
-
-  GenericDeviceTy &Device = Image.getDevice();
-
-  auto KernelOrErr = Device.constructKernel(Name);
-  if (Error Err = KernelOrErr.takeError()) {
-    REPORT("Failure to look up kernel: %s\n", toString(std::move(Err)).data());
-    return OFFLOAD_FAIL;
-  }
-
-  GenericKernelTy &Kernel = *KernelOrErr;
-  if (auto Err = Kernel.init(Device, Image)) {
-    REPORT("Failure to init kernel: %s\n", toString(std::move(Err)).data());
-    return OFFLOAD_FAIL;
-  }
-
-  // Note that this is not the kernel's device address.
-  *KernelPtr = &Kernel;
-  return OFFLOAD_SUCCESS;
-}
-
-<<<<<<< HEAD
+  return PluginTy::get().query_coarse_grain_mem_region(DeviceId, ptr, size);
+}
+
+int32_t __tgt_rtl_get_global(__tgt_device_binary Binary, uint64_t Size,
+                             const char *Name, void **DevicePtr) {
+  return PluginTy::get().get_global(Binary, Size, Name, DevicePtr);
+}
+
+int32_t __tgt_rtl_get_function(__tgt_device_binary Binary, const char *Name,
+                               void **KernelPtr) {
+  return PluginTy::get().get_function(Binary, Name, KernelPtr);
+}
+
 int32_t __tgt_rtl_use_auto_zero_copy(int32_t DeviceId) {
-  return PluginTy::get().getDevice(DeviceId).useAutoZeroCopy();
+  return PluginTy::get().use_auto_zero_copy(DeviceId);
 }
 
 int32_t __tgt_rtl_enable_access_to_all_agents(int32_t DeviceId, void *ptr) {
-  // Not implemented yet.
-  return OFFLOAD_FAIL;
+  return PluginTy::get().enable_access_to_all_agents(DeviceId, ptr);
 }
 
 int32_t __tgt_rtl_zero_copy_sanity_checks_and_diag(int32_t DeviceId,
                                                    bool isUnifiedSharedMemory,
                                                    bool isAutoZeroCopy,
                                                    bool isEagerMaps) {
-  auto Err = PluginTy::get().getDevice(DeviceId).zeroCopySanityChecksAndDiag(
-      isUnifiedSharedMemory, isAutoZeroCopy, isEagerMaps);
-
-  if (Err) {
-    REPORT("Failure in zero-copy sanity checks\n");
-=======
-bool llvm::omp::target::plugin::libomptargetSupportsRPC() {
-#ifdef LIBOMPTARGET_RPC_SUPPORT
-  return true;
-#else
-  return false;
-#endif
-}
-
-/// Exposed library API function, basically wrappers around the GenericDeviceTy
-/// functionality with the same name. All non-async functions are redirected
-/// to the async versions right away with a NULL AsyncInfoPtr.
+  return PluginTy::get().zero_copy_sanity_checks_and_diag(
+      DeviceId, isUnifiedSharedMemory, isAutoZeroCopy, isEagerMaps);
+}
+
 #ifdef __cplusplus
-extern "C" {
-#endif
-
-int32_t __tgt_rtl_init_plugin() {
-  auto Err = PluginTy::initIfNeeded();
-  if (Err) {
-    [[maybe_unused]] std::string ErrStr = toString(std::move(Err));
-    DP("Failed to init plugin: %s", ErrStr.c_str());
->>>>>>> ed68aac9
-    return OFFLOAD_FAIL;
-  }
-
-  return OFFLOAD_SUCCESS;
-}
-
-<<<<<<< HEAD
-=======
-int32_t __tgt_rtl_is_valid_binary(__tgt_device_image *Image) {
-  if (!PluginTy::isActive())
-    return false;
-
-  return PluginTy::get().is_valid_binary(Image);
-}
-
-int32_t __tgt_rtl_init_device(int32_t DeviceId) {
-  return PluginTy::get().init_device(DeviceId);
-}
-
-int32_t __tgt_rtl_number_of_devices() {
-  return PluginTy::get().number_of_devices();
-}
-
-int64_t __tgt_rtl_init_requires(int64_t RequiresFlags) {
-  return PluginTy::get().init_requires(RequiresFlags);
-}
-
-int32_t __tgt_rtl_is_data_exchangable(int32_t SrcDeviceId,
-                                      int32_t DstDeviceId) {
-  return PluginTy::get().is_data_exchangable(SrcDeviceId, DstDeviceId);
-}
-
-int32_t __tgt_rtl_initialize_record_replay(int32_t DeviceId, int64_t MemorySize,
-                                           void *VAddr, bool isRecord,
-                                           bool SaveOutput,
-                                           uint64_t &ReqPtrArgOffset) {
-  return PluginTy::get().initialize_record_replay(
-      DeviceId, MemorySize, VAddr, isRecord, SaveOutput, ReqPtrArgOffset);
-}
-
-int32_t __tgt_rtl_load_binary(int32_t DeviceId, __tgt_device_image *TgtImage,
-                              __tgt_device_binary *Binary) {
-  return PluginTy::get().load_binary(DeviceId, TgtImage, Binary);
-}
-
-void *__tgt_rtl_data_alloc(int32_t DeviceId, int64_t Size, void *HostPtr,
-                           int32_t Kind) {
-  return PluginTy::get().data_alloc(DeviceId, Size, HostPtr, Kind);
-}
-
-int32_t __tgt_rtl_data_delete(int32_t DeviceId, void *TgtPtr, int32_t Kind) {
-  return PluginTy::get().data_delete(DeviceId, TgtPtr, Kind);
-}
-
-int32_t __tgt_rtl_data_lock(int32_t DeviceId, void *Ptr, int64_t Size,
-                            void **LockedPtr) {
-  return PluginTy::get().data_lock(DeviceId, Ptr, Size, LockedPtr);
-}
-
-int32_t __tgt_rtl_data_unlock(int32_t DeviceId, void *Ptr) {
-  return PluginTy::get().data_unlock(DeviceId, Ptr);
-}
-
-int32_t __tgt_rtl_data_notify_mapped(int32_t DeviceId, void *HstPtr,
-                                     int64_t Size) {
-  return PluginTy::get().data_notify_mapped(DeviceId, HstPtr, Size);
-}
-
-int32_t __tgt_rtl_data_notify_unmapped(int32_t DeviceId, void *HstPtr) {
-  return PluginTy::get().data_notify_unmapped(DeviceId, HstPtr);
-}
-
-int32_t __tgt_rtl_data_submit(int32_t DeviceId, void *TgtPtr, void *HstPtr,
-                              int64_t Size) {
-  return PluginTy::get().data_submit(DeviceId, TgtPtr, HstPtr, Size);
-}
-
-int32_t __tgt_rtl_data_submit_async(int32_t DeviceId, void *TgtPtr,
-                                    void *HstPtr, int64_t Size,
-                                    __tgt_async_info *AsyncInfoPtr) {
-  return PluginTy::get().data_submit_async(DeviceId, TgtPtr, HstPtr, Size,
-                                           AsyncInfoPtr);
-}
-
-int32_t __tgt_rtl_data_retrieve(int32_t DeviceId, void *HstPtr, void *TgtPtr,
-                                int64_t Size) {
-  return PluginTy::get().data_retrieve(DeviceId, HstPtr, TgtPtr, Size);
-}
-
-int32_t __tgt_rtl_data_retrieve_async(int32_t DeviceId, void *HstPtr,
-                                      void *TgtPtr, int64_t Size,
-                                      __tgt_async_info *AsyncInfoPtr) {
-  return PluginTy::get().data_retrieve_async(DeviceId, HstPtr, TgtPtr, Size,
-                                             AsyncInfoPtr);
-}
-
-int32_t __tgt_rtl_data_exchange(int32_t SrcDeviceId, void *SrcPtr,
-                                int32_t DstDeviceId, void *DstPtr,
-                                int64_t Size) {
-  return PluginTy::get().data_exchange(SrcDeviceId, SrcPtr, DstDeviceId, DstPtr,
-                                       Size);
-}
-
-int32_t __tgt_rtl_data_exchange_async(int32_t SrcDeviceId, void *SrcPtr,
-                                      int DstDeviceId, void *DstPtr,
-                                      int64_t Size,
-                                      __tgt_async_info *AsyncInfo) {
-  return PluginTy::get().data_exchange_async(SrcDeviceId, SrcPtr, DstDeviceId,
-                                             DstPtr, Size, AsyncInfo);
-}
-
-int32_t __tgt_rtl_launch_kernel(int32_t DeviceId, void *TgtEntryPtr,
-                                void **TgtArgs, ptrdiff_t *TgtOffsets,
-                                KernelArgsTy *KernelArgs,
-                                __tgt_async_info *AsyncInfoPtr) {
-  return PluginTy::get().launch_kernel(DeviceId, TgtEntryPtr, TgtArgs,
-                                       TgtOffsets, KernelArgs, AsyncInfoPtr);
-}
-
-int32_t __tgt_rtl_synchronize(int32_t DeviceId,
-                              __tgt_async_info *AsyncInfoPtr) {
-  return PluginTy::get().synchronize(DeviceId, AsyncInfoPtr);
-}
-
-int32_t __tgt_rtl_query_async(int32_t DeviceId,
-                              __tgt_async_info *AsyncInfoPtr) {
-  return PluginTy::get().query_async(DeviceId, AsyncInfoPtr);
-}
-
-void __tgt_rtl_print_device_info(int32_t DeviceId) {
-  PluginTy::get().print_device_info(DeviceId);
-}
-
-int32_t __tgt_rtl_create_event(int32_t DeviceId, void **EventPtr) {
-  return PluginTy::get().create_event(DeviceId, EventPtr);
-}
-
-int32_t __tgt_rtl_record_event(int32_t DeviceId, void *EventPtr,
-                               __tgt_async_info *AsyncInfoPtr) {
-  return PluginTy::get().record_event(DeviceId, EventPtr, AsyncInfoPtr);
-}
-
-int32_t __tgt_rtl_wait_event(int32_t DeviceId, void *EventPtr,
-                             __tgt_async_info *AsyncInfoPtr) {
-  return PluginTy::get().wait_event(DeviceId, EventPtr, AsyncInfoPtr);
-}
-
-int32_t __tgt_rtl_sync_event(int32_t DeviceId, void *EventPtr) {
-  return PluginTy::get().sync_event(DeviceId, EventPtr);
-}
-
-int32_t __tgt_rtl_destroy_event(int32_t DeviceId, void *EventPtr) {
-  return PluginTy::get().destroy_event(DeviceId, EventPtr);
-}
-
-void __tgt_rtl_set_info_flag(uint32_t NewInfoLevel) {
-  return PluginTy::get().set_info_flag(NewInfoLevel);
-}
-
-int32_t __tgt_rtl_init_async_info(int32_t DeviceId,
-                                  __tgt_async_info **AsyncInfoPtr) {
-  return PluginTy::get().init_async_info(DeviceId, AsyncInfoPtr);
-}
-
-int32_t __tgt_rtl_init_device_info(int32_t DeviceId,
-                                   __tgt_device_info *DeviceInfo,
-                                   const char **ErrStr) {
-  return PluginTy::get().init_device_info(DeviceId, DeviceInfo, ErrStr);
-}
-
-int32_t __tgt_rtl_set_device_offset(int32_t DeviceIdOffset) {
-  return PluginTy::get().set_device_offset(DeviceIdOffset);
-}
-
-int32_t __tgt_rtl_use_auto_zero_copy(int32_t DeviceId) {
-  return PluginTy::get().use_auto_zero_copy(DeviceId);
-}
-
-int32_t __tgt_rtl_get_global(__tgt_device_binary Binary, uint64_t Size,
-                             const char *Name, void **DevicePtr) {
-  return PluginTy::get().get_global(Binary, Size, Name, DevicePtr);
-}
-
-int32_t __tgt_rtl_get_function(__tgt_device_binary Binary, const char *Name,
-                               void **KernelPtr) {
-  return PluginTy::get().get_function(Binary, Name, KernelPtr);
-}
-
->>>>>>> ed68aac9
-#ifdef __cplusplus
 }
 #endif