--- conflicted
+++ resolved
@@ -371,18 +371,6 @@
       if (!PM->RTLs.NoUSMMapChecks) {
         // even under unified_shared_memory need to check for correctness of
         // use of map clauses. device pointer is same as host ptr in this case
-<<<<<<< HEAD
-        Entry =
-            HDTTMap
-                ->emplace(new HostDataToTargetTy(
-		(uintptr_t)HstPtrBase,
-                (uintptr_t)HstPtrBegin,
-                (uintptr_t)HstPtrBegin + Size,
-                (uintptr_t)HstPtrBegin,
-                HasHoldModifier, HstPtrName, /*IsInf=*/true,
-                /*IsUSMAlloc=*/true))
-                .first->HDTT;
-=======
         Entry = HDTTMap
                     ->emplace(new HostDataToTargetTy(
                         (uintptr_t)HstPtrBase, (uintptr_t)HstPtrBegin,
@@ -390,7 +378,6 @@
                         HasHoldModifier, HstPtrName, /*IsInf=*/true,
                         /*IsUSMAlloc=*/true))
                     .first->HDTT;
->>>>>>> 34b6327a
       }
       DP("Return HstPtrBegin " DPxMOD " Size=%" PRId64 " for unified shared "
          "memory\n",
