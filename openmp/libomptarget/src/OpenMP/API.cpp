//===----------- api.cpp - Target independent OpenMP target RTL -----------===//
//
// Part of the LLVM Project, under the Apache License v2.0 with LLVM Exceptions.
// See https://llvm.org/LICENSE.txt for license information.
// SPDX-License-Identifier: Apache-2.0 WITH LLVM-exception
//
//===----------------------------------------------------------------------===//
//
// Implementation of OpenMP API interface functions.
//
//===----------------------------------------------------------------------===//

#include "PluginManager.h"
#include "device.h"
#include "omptarget.h"
#include "rtl.h"

#include "OpenMP/InternalTypes.h"
#include "OpenMP/Mapping.h"
#include "OpenMP/OMPT/Interface.h"
#include "OpenMP/omp.h"
#include "Shared/Profile.h"

#include "llvm/ADT/SmallVector.h"

#include <climits>
#include <cstdlib>
#include <cstring>
#include <mutex>

<<<<<<< HEAD
EXTERN int ompx_get_team_procs(int DeviceNum) {
  TIMESCOPE();
  auto DeviceOrErr = PM->getDevice(DeviceNum);
  if (!DeviceOrErr)
    FATAL_MESSAGE(DeviceNum, "%s", toString(DeviceOrErr.takeError()).c_str());
  int TeamProcs = DeviceOrErr->getTeamProcs();
  DP("Call to ompx_get_team_procs returning %d\n", TeamProcs);
  return TeamProcs;
=======
EXTERN void ompx_dump_mapping_tables() {
  ident_t Loc = {0, 0, 0, 0, ";libomptarget;libomptarget;0;0;;"};
  auto ExclusiveDevicesAccessor = PM->getExclusiveDevicesAccessor();
  for (auto &Device : PM->devices(ExclusiveDevicesAccessor))
    dumpTargetPointerMappings(&Loc, Device, true);
>>>>>>> aec50cd8
}

#ifdef OMPT_SUPPORT
using namespace llvm::omp::target::ompt;
#endif

void *targetAllocExplicit(size_t Size, int DeviceNum, int Kind,
                          const char *Name);
void targetFreeExplicit(void *DevicePtr, int DeviceNum, int Kind,
                        const char *Name);
void *targetLockExplicit(void *HostPtr, size_t Size, int DeviceNum,
                         const char *Name);
void targetUnlockExplicit(void *HostPtr, int DeviceNum, const char *Name);

// Implemented in libomp, they are called from within __tgt_* functions.
extern "C" {
int __kmpc_get_target_offload(void) __attribute__((weak));
kmp_task_t *__kmpc_omp_task_alloc(ident_t *loc_ref, int32_t gtid, int32_t flags,
                                  size_t sizeof_kmp_task_t,
                                  size_t sizeof_shareds,
                                  kmp_routine_entry_t task_entry)
    __attribute__((weak));

kmp_task_t *
__kmpc_omp_target_task_alloc(ident_t *loc_ref, int32_t gtid, int32_t flags,
                             size_t sizeof_kmp_task_t, size_t sizeof_shareds,
                             kmp_routine_entry_t task_entry, int64_t device_id)
    __attribute__((weak));

int32_t __kmpc_omp_task_with_deps(ident_t *loc_ref, int32_t gtid,
                                  kmp_task_t *new_task, int32_t ndeps,
                                  kmp_depend_info_t *dep_list,
                                  int32_t ndeps_noalias,
                                  kmp_depend_info_t *noalias_dep_list)
    __attribute__((weak));
}

EXTERN int omp_get_num_devices(void) {
  TIMESCOPE();
  OMPT_IF_BUILT(ReturnAddressSetterRAII RA(__builtin_return_address(0)));
  size_t NumDevices = PM->getNumDevices();

  DP("Call to omp_get_num_devices returning %zd\n", NumDevices);

  return NumDevices;
}

EXTERN int omp_get_DeviceNum(void) {
  TIMESCOPE();
  OMPT_IF_BUILT(ReturnAddressSetterRAII RA(__builtin_return_address(0)));
  int HostDevice = omp_get_initial_device();

  DP("Call to omp_get_DeviceNum returning %d\n", HostDevice);

  return HostDevice;
}

EXTERN int omp_get_initial_device(void) {
  TIMESCOPE();
  OMPT_IF_BUILT(ReturnAddressSetterRAII RA(__builtin_return_address(0)));
  int HostDevice = omp_get_num_devices();
  DP("Call to omp_get_initial_device returning %d\n", HostDevice);
  return HostDevice;
}

EXTERN void *omp_target_alloc(size_t Size, int DeviceNum) {
  TIMESCOPE_WITH_DETAILS("dst_dev=" + std::to_string(DeviceNum) +
                         ";size=" + std::to_string(Size));
  OMPT_IF_BUILT(ReturnAddressSetterRAII RA(__builtin_return_address(0)));
  return targetAllocExplicit(Size, DeviceNum, TARGET_ALLOC_DEFAULT, __func__);
}

EXTERN void *llvm_omp_target_alloc_device(size_t Size, int DeviceNum) {
  OMPT_IF_BUILT(ReturnAddressSetterRAII RA(__builtin_return_address(0)));
  return targetAllocExplicit(Size, DeviceNum, TARGET_ALLOC_DEVICE, __func__);
}

EXTERN void *llvm_omp_target_alloc_host(size_t Size, int DeviceNum) {
  OMPT_IF_BUILT(ReturnAddressSetterRAII RA(__builtin_return_address(0)));
  return targetAllocExplicit(Size, DeviceNum, TARGET_ALLOC_HOST, __func__);
}

EXTERN void *llvm_omp_target_alloc_shared(size_t Size, int DeviceNum) {
  OMPT_IF_BUILT(ReturnAddressSetterRAII RA(__builtin_return_address(0)));
  return targetAllocExplicit(Size, DeviceNum, TARGET_ALLOC_SHARED, __func__);
}

EXTERN void *llvm_omp_target_alloc_multi_devices(size_t size, int num_devices,
                                                 int DeviceNums[]) {
  if (num_devices < 1)
    return nullptr;

  DeviceTy &Device = *PM->getDevice(DeviceNums[0]);
  if (!Device.RTL->is_system_supporting_managed_memory(Device.DeviceID))
    return nullptr;

  // disregard device ids for now and allocate shared memory that can be
  // accessed by any device and host under xnack+ mode
  void *ptr =
      targetAllocExplicit(size, DeviceNums[0], TARGET_ALLOC_DEFAULT, __func__);
  // TODO: not implemented yet
  // if (Device.RTL->enable_access_to_all_agents)
  //   Device.RTL->enable_access_to_all_agents(DeviceNums[0], ptr);
  return ptr;
}

EXTERN void omp_target_free(void *Ptr, int DeviceNum) {
  TIMESCOPE();
  OMPT_IF_BUILT(ReturnAddressSetterRAII RA(__builtin_return_address(0)));
  return targetFreeExplicit(Ptr, DeviceNum, TARGET_ALLOC_DEFAULT, __func__);
}

EXTERN void llvm_omp_target_free_device(void *Ptr, int DeviceNum) {
  OMPT_IF_BUILT(ReturnAddressSetterRAII RA(__builtin_return_address(0)));
  return targetFreeExplicit(Ptr, DeviceNum, TARGET_ALLOC_DEVICE, __func__);
}

EXTERN void llvm_omp_target_free_host(void *Ptr, int DeviceNum) {
  OMPT_IF_BUILT(ReturnAddressSetterRAII RA(__builtin_return_address(0)));
  return targetFreeExplicit(Ptr, DeviceNum, TARGET_ALLOC_HOST, __func__);
}

EXTERN void llvm_omp_target_free_shared(void *Ptre, int DeviceNum) {
  OMPT_IF_BUILT(ReturnAddressSetterRAII RA(__builtin_return_address(0)));
  return targetFreeExplicit(Ptre, DeviceNum, TARGET_ALLOC_SHARED, __func__);
}

EXTERN void *llvm_omp_target_dynamic_shared_alloc() {
  OMPT_IF_BUILT(ReturnAddressSetterRAII RA(__builtin_return_address(0)));
  return nullptr;
}

EXTERN void *llvm_omp_get_dynamic_shared() {
  OMPT_IF_BUILT(ReturnAddressSetterRAII RA(__builtin_return_address(0)));
  return nullptr;
}

EXTERN [[nodiscard]] void *llvm_omp_target_lock_mem(void *Ptr, size_t Size,
                                                    int DeviceNum) {
  OMPT_IF_BUILT(ReturnAddressSetterRAII RA(__builtin_return_address(0)));
  return targetLockExplicit(Ptr, Size, DeviceNum, __func__);
}

EXTERN void llvm_omp_target_unlock_mem(void *Ptr, int DeviceNum) {
  OMPT_IF_BUILT(ReturnAddressSetterRAII RA(__builtin_return_address(0)));
  targetUnlockExplicit(Ptr, DeviceNum, __func__);
}

EXTERN int omp_target_is_present(const void *Ptr, int DeviceNum) {
  TIMESCOPE();
  OMPT_IF_BUILT(ReturnAddressSetterRAII RA(__builtin_return_address(0)));
  DP("Call to omp_target_is_present for device %d and address " DPxMOD "\n",
     DeviceNum, DPxPTR(Ptr));

  if (!Ptr) {
    DP("Call to omp_target_is_present with NULL ptr, returning false\n");
    return false;
  }

  if (DeviceNum == omp_get_initial_device()) {
    DP("Call to omp_target_is_present on host, returning true\n");
    return true;
  }

  auto DeviceOrErr = PM->getDevice(DeviceNum);
  if (!DeviceOrErr)
    FATAL_MESSAGE(DeviceNum, "%s", toString(DeviceOrErr.takeError()).c_str());

  // omp_target_is_present tests whether a host pointer refers to storage that
  // is mapped to a given device. However, due to the lack of the storage size,
  // only check 1 byte. Cannot set size 0 which checks whether the pointer (zero
  // lengh array) is mapped instead of the referred storage.
  TargetPointerResultTy TPR =
      DeviceOrErr->getMappingInfo().getTgtPtrBegin(const_cast<void *>(Ptr), 1,
                                                   /*UpdateRefCount=*/false,
                                                   /*UseHoldRefCount=*/false);
  int Rc = TPR.isPresent();
  DP("Call to omp_target_is_present returns %d\n", Rc);
  return Rc;
}

EXTERN int omp_target_memcpy(void *Dst, const void *Src, size_t Length,
                             size_t DstOffset, size_t SrcOffset, int DstDevice,
                             int SrcDevice) {
  TIMESCOPE_WITH_DETAILS("dst_dev=" + std::to_string(DstDevice) +
                         ";src_dev=" + std::to_string(SrcDevice) +
                         ";size=" + std::to_string(Length));
  OMPT_IF_BUILT(ReturnAddressSetterRAII RA(__builtin_return_address(0)));
  DP("Call to omp_target_memcpy, dst device %d, src device %d, "
     "dst addr " DPxMOD ", src addr " DPxMOD ", dst offset %zu, "
     "src offset %zu, length %zu\n",
     DstDevice, SrcDevice, DPxPTR(Dst), DPxPTR(Src), DstOffset, SrcOffset,
     Length);

  if (!Dst || !Src || Length <= 0) {
    if (Length == 0) {
      DP("Call to omp_target_memcpy with zero length, nothing to do\n");
      return OFFLOAD_SUCCESS;
    }

    REPORT("Call to omp_target_memcpy with invalid arguments\n");
    return OFFLOAD_FAIL;
  }

  int Rc = OFFLOAD_SUCCESS;
  void *SrcAddr = (char *)const_cast<void *>(Src) + SrcOffset;
  void *DstAddr = (char *)Dst + DstOffset;

  if (SrcDevice == omp_get_initial_device() &&
      DstDevice == omp_get_initial_device()) {
    DP("copy from host to host\n");
    const void *P = memcpy(DstAddr, SrcAddr, Length);
    if (P == NULL)
      Rc = OFFLOAD_FAIL;
  } else if (SrcDevice == omp_get_initial_device()) {
    DP("copy from host to device\n");
    auto DstDeviceOrErr = PM->getDevice(DstDevice);
    if (!DstDeviceOrErr)
      FATAL_MESSAGE(DstDevice, "%s",
                    toString(DstDeviceOrErr.takeError()).c_str());
    AsyncInfoTy AsyncInfo(*DstDeviceOrErr);
    Rc = DstDeviceOrErr->submitData(DstAddr, SrcAddr, Length, AsyncInfo);
  } else if (DstDevice == omp_get_initial_device()) {
    DP("copy from device to host\n");
    auto SrcDeviceOrErr = PM->getDevice(SrcDevice);
    if (!SrcDeviceOrErr)
      FATAL_MESSAGE(SrcDevice, "%s",
                    toString(SrcDeviceOrErr.takeError()).c_str());
    AsyncInfoTy AsyncInfo(*SrcDeviceOrErr);
    Rc = SrcDeviceOrErr->retrieveData(DstAddr, SrcAddr, Length, AsyncInfo);
  } else {
    DP("copy from device to device\n");
    auto SrcDeviceOrErr = PM->getDevice(SrcDevice);
    if (!SrcDeviceOrErr)
      FATAL_MESSAGE(SrcDevice, "%s",
                    toString(SrcDeviceOrErr.takeError()).c_str());
    AsyncInfoTy AsyncInfo(*SrcDeviceOrErr);
    auto DstDeviceOrErr = PM->getDevice(DstDevice);
    if (!DstDeviceOrErr)
      FATAL_MESSAGE(DstDevice, "%s",
                    toString(DstDeviceOrErr.takeError()).c_str());
    // First try to use D2D memcpy which is more efficient. If fails, fall back
    // to unefficient way.
    if (SrcDeviceOrErr->isDataExchangable(*DstDeviceOrErr)) {
      AsyncInfoTy AsyncInfo(*SrcDeviceOrErr);
      Rc = SrcDeviceOrErr->dataExchange(SrcAddr, *DstDeviceOrErr, DstAddr,
                                        Length, AsyncInfo);
      if (Rc == OFFLOAD_SUCCESS)
        return OFFLOAD_SUCCESS;
    }

    void *Buffer = malloc(Length);
    {
      AsyncInfoTy AsyncInfo(*SrcDeviceOrErr);
      Rc = SrcDeviceOrErr->retrieveData(Buffer, SrcAddr, Length, AsyncInfo);
    }
    if (Rc == OFFLOAD_SUCCESS) {
      AsyncInfoTy AsyncInfo(*DstDeviceOrErr);
      Rc = DstDeviceOrErr->submitData(DstAddr, Buffer, Length, AsyncInfo);
    }
    free(Buffer);
  }

  DP("omp_target_memcpy returns %d\n", Rc);
  return Rc;
}

// The helper function that calls omp_target_memcpy or omp_target_memcpy_rect
static int libomp_target_memcpy_async_task(int32_t Gtid, kmp_task_t *Task) {
  OMPT_IF_BUILT(ReturnAddressSetterRAII RA(__builtin_return_address(0)));
  if (Task == nullptr)
    return OFFLOAD_FAIL;

  TargetMemcpyArgsTy *Args = (TargetMemcpyArgsTy *)Task->shareds;

  if (Args == nullptr)
    return OFFLOAD_FAIL;

  // Call blocked version
  int Rc = OFFLOAD_SUCCESS;
  if (Args->IsRectMemcpy) {
    Rc = omp_target_memcpy_rect(
        Args->Dst, Args->Src, Args->ElementSize, Args->NumDims, Args->Volume,
        Args->DstOffsets, Args->SrcOffsets, Args->DstDimensions,
        Args->SrcDimensions, Args->DstDevice, Args->SrcDevice);

    DP("omp_target_memcpy_rect returns %d\n", Rc);
  } else {
    Rc = omp_target_memcpy(Args->Dst, Args->Src, Args->Length, Args->DstOffset,
                           Args->SrcOffset, Args->DstDevice, Args->SrcDevice);

    DP("omp_target_memcpy returns %d\n", Rc);
  }

  // Release the arguments object
  delete Args;

  return Rc;
}

static int libomp_target_memset_async_task(int32_t Gtid, kmp_task_t *Task) {
  OMPT_IF_BUILT(ReturnAddressSetterRAII RA(__builtin_return_address(0)));
  if (!Task)
    return OFFLOAD_FAIL;

  auto *Args = reinterpret_cast<TargetMemsetArgsTy *>(Task->shareds);
  if (!Args)
    return OFFLOAD_FAIL;

  // call omp_target_memset()
  omp_target_memset(Args->Ptr, Args->C, Args->N, Args->DeviceNum);

  delete Args;

  return OFFLOAD_SUCCESS;
}

static inline void
convertDepObjVector(llvm::SmallVector<kmp_depend_info_t> &Vec, int DepObjCount,
                    omp_depend_t *DepObjList) {
  for (int i = 0; i < DepObjCount; ++i) {
    omp_depend_t DepObj = DepObjList[i];
    Vec.push_back(*((kmp_depend_info_t *)DepObj));
  }
}

template <class T>
static inline int
libomp_helper_task_creation(T *Args, int (*Fn)(int32_t, kmp_task_t *),
                            int DepObjCount, omp_depend_t *DepObjList) {
  OMPT_IF_BUILT(ReturnAddressSetterRAII RA(__builtin_return_address(0)));
  // Create global thread ID
  int Gtid = __kmpc_global_thread_num(nullptr);

  // Setup the hidden helper flags
  int32_t Flags = 0;
  kmp_tasking_flags_t *InputFlags = (kmp_tasking_flags_t *)&Flags;
  InputFlags->hidden_helper = 1;

  // Alloc the helper task
  kmp_task_t *Task = __kmpc_omp_target_task_alloc(
      nullptr, Gtid, Flags, sizeof(kmp_task_t), 0, Fn, -1);
  if (!Task) {
    delete Args;
    return OFFLOAD_FAIL;
  }

  // Setup the arguments for the helper task
  Task->shareds = Args;

  // Convert types of depend objects
  llvm::SmallVector<kmp_depend_info_t> DepObjs;
  convertDepObjVector(DepObjs, DepObjCount, DepObjList);

  // Launch the helper task
  int Rc = __kmpc_omp_task_with_deps(nullptr, Gtid, Task, DepObjCount,
                                     DepObjs.data(), 0, nullptr);

  return Rc;
}

EXTERN void *omp_target_memset(void *Ptr, int ByteVal, size_t NumBytes,
                               int DeviceNum) {
  TIMESCOPE();
  OMPT_IF_BUILT(ReturnAddressSetterRAII RA(__builtin_return_address(0)));
  DP("Call to omp_target_memset, device %d, device pointer %p, size %zu\n",
     DeviceNum, Ptr, NumBytes);

  // Behave as a no-op if N==0 or if Ptr is nullptr (as a useful implementation
  // of unspecified behavior, see OpenMP spec).
  if (!Ptr || NumBytes == 0) {
    return Ptr;
  }

  if (DeviceNum == omp_get_initial_device()) {
    DP("filling memory on host via memset");
    memset(Ptr, ByteVal, NumBytes); // ignore return value, memset() cannot fail
  } else {
    // TODO: replace the omp_target_memset() slow path with the fast path.
    // That will require the ability to execute a kernel from within
    // libomptarget.so (which we do not have at the moment).

    // This is a very slow path: create a filled array on the host and upload
    // it to the GPU device.
    int InitialDevice = omp_get_initial_device();
    void *Shadow = omp_target_alloc(NumBytes, InitialDevice);
    if (Shadow) {
      (void)memset(Shadow, ByteVal, NumBytes);
      (void)omp_target_memcpy(Ptr, Shadow, NumBytes, 0, 0, DeviceNum,
                              InitialDevice);
      (void)omp_target_free(Shadow, InitialDevice);
    } else {
      // If the omp_target_alloc has failed, let's just not do anything.
      // omp_target_memset does not have any good way to fail, so we
      // simply avoid a catastrophic failure of the process for now.
      DP("omp_target_memset failed to fill memory due to error with "
         "omp_target_alloc");
    }
  }

  DP("omp_target_memset returns %p\n", Ptr);
  return Ptr;
}

EXTERN void *omp_target_memset_async(void *Ptr, int ByteVal, size_t NumBytes,
                                     int DeviceNum, int DepObjCount,
                                     omp_depend_t *DepObjList) {
  OMPT_IF_BUILT(ReturnAddressSetterRAII RA(__builtin_return_address(0)));
  DP("Call to omp_target_memset_async, device %d, device pointer %p, size %zu",
     DeviceNum, Ptr, NumBytes);

  // Behave as a no-op if N==0 or if Ptr is nullptr (as a useful implementation
  // of unspecified behavior, see OpenMP spec).
  if (!Ptr || NumBytes == 0)
    return Ptr;

  // Create the task object to deal with the async invocation
  auto *Args = new TargetMemsetArgsTy{Ptr, ByteVal, NumBytes, DeviceNum};

  // omp_target_memset_async() cannot fail via a return code, so ignore the
  // return code of the helper function
  (void)libomp_helper_task_creation(Args, &libomp_target_memset_async_task,
                                    DepObjCount, DepObjList);

  return Ptr;
}

EXTERN int omp_target_memcpy_async(void *Dst, const void *Src, size_t Length,
                                   size_t DstOffset, size_t SrcOffset,
                                   int DstDevice, int SrcDevice,
                                   int DepObjCount, omp_depend_t *DepObjList) {
  TIMESCOPE_WITH_DETAILS("dst_dev=" + std::to_string(DstDevice) +
                         ";src_dev=" + std::to_string(SrcDevice) +
                         ";size=" + std::to_string(Length));
  OMPT_IF_BUILT(ReturnAddressSetterRAII RA(__builtin_return_address(0)));
  DP("Call to omp_target_memcpy_async, dst device %d, src device %d, "
     "dst addr " DPxMOD ", src addr " DPxMOD ", dst offset %zu, "
     "src offset %zu, length %zu\n",
     DstDevice, SrcDevice, DPxPTR(Dst), DPxPTR(Src), DstOffset, SrcOffset,
     Length);

  // Check the source and dest address
  if (Dst == nullptr || Src == nullptr)
    return OFFLOAD_FAIL;

  // Create task object
  TargetMemcpyArgsTy *Args = new TargetMemcpyArgsTy(
      Dst, Src, Length, DstOffset, SrcOffset, DstDevice, SrcDevice);

  // Create and launch helper task
  int Rc = libomp_helper_task_creation(Args, &libomp_target_memcpy_async_task,
                                       DepObjCount, DepObjList);

  DP("omp_target_memcpy_async returns %d\n", Rc);
  return Rc;
}

EXTERN int
omp_target_memcpy_rect(void *Dst, const void *Src, size_t ElementSize,
                       int NumDims, const size_t *Volume,
                       const size_t *DstOffsets, const size_t *SrcOffsets,
                       const size_t *DstDimensions, const size_t *SrcDimensions,
                       int DstDevice, int SrcDevice) {
  OMPT_IF_BUILT(ReturnAddressSetterRAII RA(__builtin_return_address(0)));
  DP("Call to omp_target_memcpy_rect, dst device %d, src device %d, "
     "dst addr " DPxMOD ", src addr " DPxMOD ", dst offsets " DPxMOD ", "
     "src offsets " DPxMOD ", dst dims " DPxMOD ", src dims " DPxMOD ", "
     "volume " DPxMOD ", element size %zu, num_dims %d\n",
     DstDevice, SrcDevice, DPxPTR(Dst), DPxPTR(Src), DPxPTR(DstOffsets),
     DPxPTR(SrcOffsets), DPxPTR(DstDimensions), DPxPTR(SrcDimensions),
     DPxPTR(Volume), ElementSize, NumDims);

  if (!(Dst || Src)) {
    DP("Call to omp_target_memcpy_rect returns max supported dimensions %d\n",
       INT_MAX);
    return INT_MAX;
  }

  if (!Dst || !Src || ElementSize < 1 || NumDims < 1 || !Volume ||
      !DstOffsets || !SrcOffsets || !DstDimensions || !SrcDimensions) {
    REPORT("Call to omp_target_memcpy_rect with invalid arguments\n");
    return OFFLOAD_FAIL;
  }

  int Rc;
  if (NumDims == 1) {
    Rc = omp_target_memcpy(Dst, Src, ElementSize * Volume[0],
                           ElementSize * DstOffsets[0],
                           ElementSize * SrcOffsets[0], DstDevice, SrcDevice);
  } else {
    size_t DstSliceSize = ElementSize;
    size_t SrcSliceSize = ElementSize;
    for (int I = 1; I < NumDims; ++I) {
      DstSliceSize *= DstDimensions[I];
      SrcSliceSize *= SrcDimensions[I];
    }

    size_t DstOff = DstOffsets[0] * DstSliceSize;
    size_t SrcOff = SrcOffsets[0] * SrcSliceSize;
    for (size_t I = 0; I < Volume[0]; ++I) {
      Rc = omp_target_memcpy_rect(
          (char *)Dst + DstOff + DstSliceSize * I,
          (char *)const_cast<void *>(Src) + SrcOff + SrcSliceSize * I,
          ElementSize, NumDims - 1, Volume + 1, DstOffsets + 1, SrcOffsets + 1,
          DstDimensions + 1, SrcDimensions + 1, DstDevice, SrcDevice);

      if (Rc) {
        DP("Recursive call to omp_target_memcpy_rect returns unsuccessfully\n");
        return Rc;
      }
    }
  }

  DP("omp_target_memcpy_rect returns %d\n", Rc);
  return Rc;
}

EXTERN int omp_target_memcpy_rect_async(
    void *Dst, const void *Src, size_t ElementSize, int NumDims,
    const size_t *Volume, const size_t *DstOffsets, const size_t *SrcOffsets,
    const size_t *DstDimensions, const size_t *SrcDimensions, int DstDevice,
    int SrcDevice, int DepObjCount, omp_depend_t *DepObjList) {
  TIMESCOPE_WITH_DETAILS("dst_dev=" + std::to_string(DstDevice) +
                         ";src_dev=" + std::to_string(SrcDevice) +
                         ";size=" + std::to_string(ElementSize) +
                         ";num_dims=" + std::to_string(NumDims));
  OMPT_IF_BUILT(ReturnAddressSetterRAII RA(__builtin_return_address(0)));
  DP("Call to omp_target_memcpy_rect_async, dst device %d, src device %d, "
     "dst addr " DPxMOD ", src addr " DPxMOD ", dst offsets " DPxMOD ", "
     "src offsets " DPxMOD ", dst dims " DPxMOD ", src dims " DPxMOD ", "
     "volume " DPxMOD ", element size %zu, num_dims %d\n",
     DstDevice, SrcDevice, DPxPTR(Dst), DPxPTR(Src), DPxPTR(DstOffsets),
     DPxPTR(SrcOffsets), DPxPTR(DstDimensions), DPxPTR(SrcDimensions),
     DPxPTR(Volume), ElementSize, NumDims);

  // Need to check this first to not return OFFLOAD_FAIL instead
  if (!Dst && !Src) {
    DP("Call to omp_target_memcpy_rect returns max supported dimensions %d\n",
       INT_MAX);
    return INT_MAX;
  }

  // Check the source and dest address
  if (Dst == nullptr || Src == nullptr)
    return OFFLOAD_FAIL;

  // Create task object
  TargetMemcpyArgsTy *Args = new TargetMemcpyArgsTy(
      Dst, Src, ElementSize, NumDims, Volume, DstOffsets, SrcOffsets,
      DstDimensions, SrcDimensions, DstDevice, SrcDevice);

  // Create and launch helper task
  int Rc = libomp_helper_task_creation(Args, &libomp_target_memcpy_async_task,
                                       DepObjCount, DepObjList);

  DP("omp_target_memcpy_rect_async returns %d\n", Rc);
  return Rc;
}

EXTERN int omp_target_associate_ptr(const void *HostPtr, const void *DevicePtr,
                                    size_t Size, size_t DeviceOffset,
                                    int DeviceNum) {
  TIMESCOPE();
  OMPT_IF_BUILT(ReturnAddressSetterRAII RA(__builtin_return_address(0)));
  DP("Call to omp_target_associate_ptr with host_ptr " DPxMOD ", "
     "device_ptr " DPxMOD ", size %zu, device_offset %zu, DeviceNum %d\n",
     DPxPTR(HostPtr), DPxPTR(DevicePtr), Size, DeviceOffset, DeviceNum);

  if (!HostPtr || !DevicePtr || Size <= 0) {
    REPORT("Call to omp_target_associate_ptr with invalid arguments\n");
    return OFFLOAD_FAIL;
  }

  if (DeviceNum == omp_get_initial_device()) {
    REPORT("omp_target_associate_ptr: no association possible on the host\n");
    return OFFLOAD_FAIL;
  }

  auto DeviceOrErr = PM->getDevice(DeviceNum);
  if (!DeviceOrErr)
    FATAL_MESSAGE(DeviceNum, "%s", toString(DeviceOrErr.takeError()).c_str());

  void *DeviceAddr = (void *)((uint64_t)DevicePtr + (uint64_t)DeviceOffset);
  int Rc = DeviceOrErr->getMappingInfo().associatePtr(
      const_cast<void *>(HostPtr), const_cast<void *>(DeviceAddr), Size);
  DP("omp_target_associate_ptr returns %d\n", Rc);
  return Rc;
}

EXTERN int omp_target_disassociate_ptr(const void *HostPtr, int DeviceNum) {
  TIMESCOPE();
  OMPT_IF_BUILT(ReturnAddressSetterRAII RA(__builtin_return_address(0)));
  DP("Call to omp_target_disassociate_ptr with host_ptr " DPxMOD ", "
     "DeviceNum %d\n",
     DPxPTR(HostPtr), DeviceNum);

  if (!HostPtr) {
    REPORT("Call to omp_target_associate_ptr with invalid host_ptr\n");
    return OFFLOAD_FAIL;
  }

  if (DeviceNum == omp_get_initial_device()) {
    REPORT(
        "omp_target_disassociate_ptr: no association possible on the host\n");
    return OFFLOAD_FAIL;
  }

  auto DeviceOrErr = PM->getDevice(DeviceNum);
  if (!DeviceOrErr)
    FATAL_MESSAGE(DeviceNum, "%s", toString(DeviceOrErr.takeError()).c_str());

  int Rc = DeviceOrErr->getMappingInfo().disassociatePtr(
      const_cast<void *>(HostPtr));
  DP("omp_target_disassociate_ptr returns %d\n", Rc);
  return Rc;
}

EXTERN int omp_is_coarse_grain_mem_region(void *ptr, size_t size) {
  if (!(PM->getRequirements() & OMP_REQ_UNIFIED_SHARED_MEMORY))
    return 0;
  auto DeviceOrErr = PM->getDevice(omp_get_default_device());
  if (!DeviceOrErr)
    FATAL_MESSAGE(omp_get_default_device(), "%s",
                  toString(DeviceOrErr.takeError()).c_str());

  if (!DeviceOrErr->RTL->query_coarse_grain_mem_region)
    return 0;
  return DeviceOrErr->RTL->query_coarse_grain_mem_region(
      omp_get_default_device(), ptr, size);
}

EXTERN void *omp_get_mapped_ptr(const void *Ptr, int DeviceNum) {
  TIMESCOPE();
  OMPT_IF_BUILT(ReturnAddressSetterRAII RA(__builtin_return_address(0)));
  DP("Call to omp_get_mapped_ptr with ptr " DPxMOD ", DeviceNum %d.\n",
     DPxPTR(Ptr), DeviceNum);

  if (!Ptr) {
    REPORT("Call to omp_get_mapped_ptr with nullptr.\n");
    return nullptr;
  }

  size_t NumDevices = omp_get_initial_device();
  if (DeviceNum == NumDevices) {
    DP("Device %d is initial device, returning Ptr " DPxMOD ".\n",
           DeviceNum, DPxPTR(Ptr));
    return const_cast<void *>(Ptr);
  }

  if (NumDevices <= DeviceNum) {
    DP("DeviceNum %d is invalid, returning nullptr.\n", DeviceNum);
    return nullptr;
  }

  auto DeviceOrErr = PM->getDevice(DeviceNum);
  if (!DeviceOrErr)
    FATAL_MESSAGE(DeviceNum, "%s", toString(DeviceOrErr.takeError()).c_str());

  TargetPointerResultTy TPR =
      DeviceOrErr->getMappingInfo().getTgtPtrBegin(const_cast<void *>(Ptr), 1,
                                                   /*UpdateRefCount=*/false,
                                                   /*UseHoldRefCount=*/false);
  if (!TPR.isPresent()) {
    DP("Ptr " DPxMOD "is not present on device %d, returning nullptr.\n",
       DPxPTR(Ptr), DeviceNum);
    return nullptr;
  }

  DP("omp_get_mapped_ptr returns " DPxMOD ".\n", DPxPTR(TPR.TargetPointer));

  return TPR.TargetPointer;
}<|MERGE_RESOLUTION|>--- conflicted
+++ resolved
@@ -28,7 +28,6 @@
 #include <cstring>
 #include <mutex>
 
-<<<<<<< HEAD
 EXTERN int ompx_get_team_procs(int DeviceNum) {
   TIMESCOPE();
   auto DeviceOrErr = PM->getDevice(DeviceNum);
@@ -37,13 +36,13 @@
   int TeamProcs = DeviceOrErr->getTeamProcs();
   DP("Call to ompx_get_team_procs returning %d\n", TeamProcs);
   return TeamProcs;
-=======
+}
+
 EXTERN void ompx_dump_mapping_tables() {
   ident_t Loc = {0, 0, 0, 0, ";libomptarget;libomptarget;0;0;;"};
   auto ExclusiveDevicesAccessor = PM->getExclusiveDevicesAccessor();
   for (auto &Device : PM->devices(ExclusiveDevicesAccessor))
     dumpTargetPointerMappings(&Loc, Device, true);
->>>>>>> aec50cd8
 }
 
 #ifdef OMPT_SUPPORT
