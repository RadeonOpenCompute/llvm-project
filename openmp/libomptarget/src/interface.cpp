--- conflicted
+++ resolved
@@ -44,11 +44,8 @@
 ////////////////////////////////////////////////////////////////////////////////
 /// adds a target shared library to the target execution image
 EXTERN void __tgt_register_lib(__tgt_bin_desc *Desc) {
-<<<<<<< HEAD
   TIMESCOPE();
-=======
   initRuntime();
->>>>>>> 3b20fb33
   if (PM->delayRegisterLib(Desc))
     return;
 
@@ -471,11 +468,8 @@
 }
 
 EXTERN void __tgt_set_info_flag(uint32_t NewInfoLevel) {
-<<<<<<< HEAD
-  OMPT_IF_BUILT(ReturnAddressSetterRAII RA(__builtin_return_address(0)));
-=======
-  assert(PM && "Runtime not initialized");
->>>>>>> 3b20fb33
+  OMPT_IF_BUILT(ReturnAddressSetterRAII RA(__builtin_return_address(0)));
+  assert(PM && "Runtime not initialized");
   std::atomic<uint32_t> &InfoLevel = getInfoLevelInternal();
   InfoLevel.store(NewInfoLevel);
   for (auto &R : PM->pluginAdaptors()) {
@@ -485,11 +479,8 @@
 }
 
 EXTERN int __tgt_print_device_info(int64_t DeviceId) {
-<<<<<<< HEAD
-  OMPT_IF_BUILT(ReturnAddressSetterRAII RA(__builtin_return_address(0)));
-=======
-  assert(PM && "Runtime not initialized");
->>>>>>> 3b20fb33
+  OMPT_IF_BUILT(ReturnAddressSetterRAII RA(__builtin_return_address(0)));
+  assert(PM && "Runtime not initialized");
   auto DeviceOrErr = PM->getDevice(DeviceId);
   if (!DeviceOrErr)
     FATAL_MESSAGE(DeviceId, "%s", toString(DeviceOrErr.takeError()).c_str());
