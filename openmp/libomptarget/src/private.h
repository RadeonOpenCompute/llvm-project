//===---------- private.h - Target independent OpenMP target RTL ----------===//
//
// Part of the LLVM Project, under the Apache License v2.0 with LLVM Exceptions.
// See https://llvm.org/LICENSE.txt for license information.
// SPDX-License-Identifier: Apache-2.0 WITH LLVM-exception
//
//===----------------------------------------------------------------------===//
//
// Private function declarations and helper macros for debugging output.
//
//===----------------------------------------------------------------------===//

#ifndef _OMPTARGET_PRIVATE_H
#define _OMPTARGET_PRIVATE_H

#include "Shared/Debug.h"
#include "Shared/SourceInfo.h"

#include "OpenMP/InternalTypes.h"

#include "device.h"
#include "omptarget.h"

#include <cstdint>

<<<<<<< HEAD
#define DI_DEP_TYPE_IN 11
#define DI_DEP_TYPE_OUT 12
#define DI_DEP_TYPE_INOUT 13

extern int targetDataBegin(ident_t *Loc, DeviceTy &Device, int32_t ArgNum,
                           void **ArgsBase, void **Args, int64_t *ArgSizes,
                           int64_t *ArgTypes, map_var_info_t *ArgNames,
                           void **ArgMappers, AsyncInfoTy &AsyncInfo,
                           bool FromMapper = false);

extern int targetDataEnd(ident_t *Loc, DeviceTy &Device, int32_t ArgNum,
                         void **ArgBases, void **Args, int64_t *ArgSizes,
                         int64_t *ArgTypes, map_var_info_t *ArgNames,
                         void **ArgMappers, AsyncInfoTy &AsyncInfo,
                         bool FromMapper = false);

extern int targetDataUpdate(ident_t *Loc, DeviceTy &Device, int32_t ArgNum,
                            void **ArgsBase, void **Args, int64_t *ArgSizes,
                            int64_t *ArgTypes, map_var_info_t *ArgNames,
                            void **ArgMappers, AsyncInfoTy &AsyncInfo,
                            bool FromMapper = false);

=======
>>>>>>> 40422bf1
extern int target(ident_t *Loc, DeviceTy &Device, void *HostPtr,
                  KernelArgsTy &KernelArgs, AsyncInfoTy &AsyncInfo);

extern int target_activate_rr(DeviceTy &Device, uint64_t MemorySize,
                              void *ReqAddr, bool isRecord, bool SaveOutput,
                              uint64_t &ReqPtrArgOffset);

extern int target_replay(ident_t *Loc, DeviceTy &Device, void *HostPtr,
                         void *DeviceMemory, int64_t DeviceMemorySize,
                         void **TgtArgs, ptrdiff_t *TgtOffsets, int32_t NumArgs,
                         int32_t NumTeams, int32_t ThreadLimit,
                         uint64_t LoopTripCount, AsyncInfoTy &AsyncInfo);

extern void handleTargetOutcome(bool Success, ident_t *Loc);
extern bool checkDeviceAndCtors(int64_t &DeviceID, ident_t *Loc);
extern void *targetLockExplicit(void *ptr, size_t size, int device_num,
                                const char *name);
extern void targetUnlockExplicit(void *ptr, int device_num, const char *name);
extern void *targetAllocExplicit(size_t Size, int DeviceNum, int Kind,
                                 const char *Name);
extern void targetFreeExplicit(void *DevicePtr, int DeviceNum, int Kind,
                               const char *Name);
extern void *targetLockExplicit(void *HostPtr, size_t Size, int DeviceNum,
                                const char *Name);
extern void targetUnlockExplicit(void *HostPtr, int DeviceNum,
                                 const char *Name);

<<<<<<< HEAD
// This structure stores information of a mapped memory region.
struct MapComponentInfoTy {
  void *Base;
  void *Begin;
  int64_t Size;
  int64_t Type;
  void *Name;
  MapComponentInfoTy() = default;
  MapComponentInfoTy(void *Base, void *Begin, int64_t Size, int64_t Type,
                     void *Name)
      : Base(Base), Begin(Begin), Size(Size), Type(Type), Name(Name) {}
};

// This structure stores all components of a user-defined mapper. The number of
// components are dynamically decided, so we utilize C++ STL vector
// implementation here.
struct MapperComponentsTy {
  std::vector<MapComponentInfoTy> Components;
  int32_t size() { return Components.size(); }
};

// The mapper function pointer type. It follows the signature below:
// void .omp_mapper.<type_name>.<mapper_id>.(void *rt_mapper_handle,
//                                           void *base, void *begin,
//                                           size_t size, int64_t type,
//                                           void * name);
typedef void (*MapperFuncPtrTy)(void *, void *, void *, int64_t, int64_t,
                                void *);

// Function pointer type for targetData* functions (targetDataBegin,
// targetDataEnd and targetDataUpdate).
typedef int (*TargetDataFuncPtrTy)(ident_t *, DeviceTy &, int32_t, void **,
                                   void **, int64_t *, int64_t *,
                                   map_var_info_t *, void **, AsyncInfoTy &,
                                   bool);

=======
>>>>>>> 40422bf1
// Implemented in libomp, they are called from within __tgt_* functions.
#ifdef __cplusplus
extern "C" {
#endif

int __kmpc_get_target_offload(void) __attribute__((weak));
kmp_task_t *__kmpc_omp_task_alloc(ident_t *loc_ref, int32_t gtid, int32_t flags,
                                  size_t sizeof_kmp_task_t,
                                  size_t sizeof_shareds,
                                  kmp_routine_entry_t task_entry)
    __attribute__((weak));

kmp_task_t *
__kmpc_omp_target_task_alloc(ident_t *loc_ref, int32_t gtid, int32_t flags,
                             size_t sizeof_kmp_task_t, size_t sizeof_shareds,
                             kmp_routine_entry_t task_entry, int64_t device_id)
    __attribute__((weak));

int32_t __kmpc_omp_task_with_deps(ident_t *loc_ref, int32_t gtid,
                                  kmp_task_t *new_task, int32_t ndeps,
                                  kmp_depend_info_t *dep_list,
                                  int32_t ndeps_noalias,
                                  kmp_depend_info_t *noalias_dep_list)
    __attribute__((weak));

/**
 * The argument set that is passed from asynchronous memory copy to block
 * version of memory copy invoked in helper task
 */
struct TargetMemcpyArgsTy {
  /**
   * Common attribuutes
   */
  void *Dst;
  const void *Src;
  int DstDevice;
  int SrcDevice;

  /**
   * The flag that denotes single dimensional or rectangle dimensional copy
   */
  bool IsRectMemcpy;

  /**
   * Arguments for single dimensional copy
   */
  size_t Length;
  size_t DstOffset;
  size_t SrcOffset;

  /**
   * Arguments for rectangle dimensional copy
   */
  size_t ElementSize;
  int NumDims;
  const size_t *Volume;
  const size_t *DstOffsets;
  const size_t *SrcOffsets;
  const size_t *DstDimensions;
  const size_t *SrcDimensions;

  /**
   * Constructor for single dimensional copy
   */
  TargetMemcpyArgsTy(void *Dst, const void *Src, size_t Length,
                     size_t DstOffset, size_t SrcOffset, int DstDevice,
                     int SrcDevice)
      : Dst(Dst), Src(Src), DstDevice(DstDevice), SrcDevice(SrcDevice),
        IsRectMemcpy(false), Length(Length), DstOffset(DstOffset),
        SrcOffset(SrcOffset), ElementSize(0), NumDims(0), Volume(0),
        DstOffsets(0), SrcOffsets(0), DstDimensions(0), SrcDimensions(0){};

  /**
   * Constructor for rectangle dimensional copy
   */
  TargetMemcpyArgsTy(void *Dst, const void *Src, size_t ElementSize,
                     int NumDims, const size_t *Volume,
                     const size_t *DstOffsets, const size_t *SrcOffsets,
                     const size_t *DstDimensions, const size_t *SrcDimensions,
                     int DstDevice, int SrcDevice)
      : Dst(Dst), Src(Src), DstDevice(DstDevice), SrcDevice(SrcDevice),
        IsRectMemcpy(true), Length(0), DstOffset(0), SrcOffset(0),
        ElementSize(ElementSize), NumDims(NumDims), Volume(Volume),
        DstOffsets(DstOffsets), SrcOffsets(SrcOffsets),
        DstDimensions(DstDimensions), SrcDimensions(SrcDimensions){};
};

struct TargetMemsetArgsTy {
  // Common attributes of a memset operation
  void *Ptr;
  int C;
  size_t N;
  int DeviceNum;

  // no constructors defined, because this is a PoD
};

#ifdef __cplusplus
}
#endif

////////////////////////////////////////////////////////////////////////////////
/// Print out the names and properties of the arguments to each kernel
static inline void
printKernelArguments(const ident_t *Loc, const int64_t DeviceId,
                     const int32_t ArgNum, const int64_t *ArgSizes,
                     const int64_t *ArgTypes, const map_var_info_t *ArgNames,
                     const char *RegionType) {
  SourceInfo Info(Loc);
  INFO(OMP_INFOTYPE_ALL, DeviceId, "%s at %s:%d:%d with %d arguments:\n",
       RegionType, Info.getFilename(), Info.getLine(), Info.getColumn(),
       ArgNum);

  for (int32_t I = 0; I < ArgNum; ++I) {
    const map_var_info_t VarName = (ArgNames) ? ArgNames[I] : nullptr;
    const char *Type = nullptr;
    const char *Implicit =
        (ArgTypes[I] & OMP_TGT_MAPTYPE_IMPLICIT) ? "(implicit)" : "";
    if (ArgTypes[I] & OMP_TGT_MAPTYPE_TO && ArgTypes[I] & OMP_TGT_MAPTYPE_FROM)
      Type = "tofrom";
    else if (ArgTypes[I] & OMP_TGT_MAPTYPE_TO)
      Type = "to";
    else if (ArgTypes[I] & OMP_TGT_MAPTYPE_FROM)
      Type = "from";
    else if (ArgTypes[I] & OMP_TGT_MAPTYPE_PRIVATE)
      Type = "private";
    else if (ArgTypes[I] & OMP_TGT_MAPTYPE_LITERAL)
      Type = "firstprivate";
    else if (ArgSizes[I] != 0)
      Type = "alloc";
    else
      Type = "use_address";

    INFO(OMP_INFOTYPE_ALL, DeviceId, "%s(%s)[%" PRId64 "] %s\n", Type,
         getNameFromMapping(VarName).c_str(), ArgSizes[I], Implicit);
  }
}

#endif<|MERGE_RESOLUTION|>--- conflicted
+++ resolved
@@ -23,31 +23,6 @@
 
 #include <cstdint>
 
-<<<<<<< HEAD
-#define DI_DEP_TYPE_IN 11
-#define DI_DEP_TYPE_OUT 12
-#define DI_DEP_TYPE_INOUT 13
-
-extern int targetDataBegin(ident_t *Loc, DeviceTy &Device, int32_t ArgNum,
-                           void **ArgsBase, void **Args, int64_t *ArgSizes,
-                           int64_t *ArgTypes, map_var_info_t *ArgNames,
-                           void **ArgMappers, AsyncInfoTy &AsyncInfo,
-                           bool FromMapper = false);
-
-extern int targetDataEnd(ident_t *Loc, DeviceTy &Device, int32_t ArgNum,
-                         void **ArgBases, void **Args, int64_t *ArgSizes,
-                         int64_t *ArgTypes, map_var_info_t *ArgNames,
-                         void **ArgMappers, AsyncInfoTy &AsyncInfo,
-                         bool FromMapper = false);
-
-extern int targetDataUpdate(ident_t *Loc, DeviceTy &Device, int32_t ArgNum,
-                            void **ArgsBase, void **Args, int64_t *ArgSizes,
-                            int64_t *ArgTypes, map_var_info_t *ArgNames,
-                            void **ArgMappers, AsyncInfoTy &AsyncInfo,
-                            bool FromMapper = false);
-
-=======
->>>>>>> 40422bf1
 extern int target(ident_t *Loc, DeviceTy &Device, void *HostPtr,
                   KernelArgsTy &KernelArgs, AsyncInfoTy &AsyncInfo);
 
@@ -75,46 +50,6 @@
 extern void targetUnlockExplicit(void *HostPtr, int DeviceNum,
                                  const char *Name);
 
-<<<<<<< HEAD
-// This structure stores information of a mapped memory region.
-struct MapComponentInfoTy {
-  void *Base;
-  void *Begin;
-  int64_t Size;
-  int64_t Type;
-  void *Name;
-  MapComponentInfoTy() = default;
-  MapComponentInfoTy(void *Base, void *Begin, int64_t Size, int64_t Type,
-                     void *Name)
-      : Base(Base), Begin(Begin), Size(Size), Type(Type), Name(Name) {}
-};
-
-// This structure stores all components of a user-defined mapper. The number of
-// components are dynamically decided, so we utilize C++ STL vector
-// implementation here.
-struct MapperComponentsTy {
-  std::vector<MapComponentInfoTy> Components;
-  int32_t size() { return Components.size(); }
-};
-
-// The mapper function pointer type. It follows the signature below:
-// void .omp_mapper.<type_name>.<mapper_id>.(void *rt_mapper_handle,
-//                                           void *base, void *begin,
-//                                           size_t size, int64_t type,
-//                                           void * name);
-typedef void (*MapperFuncPtrTy)(void *, void *, void *, int64_t, int64_t,
-                                void *);
-
-// Function pointer type for targetData* functions (targetDataBegin,
-// targetDataEnd and targetDataUpdate).
-typedef int (*TargetDataFuncPtrTy)(ident_t *, DeviceTy &, int32_t, void **,
-                                   void **, int64_t *, int64_t *,
-                                   map_var_info_t *, void **, AsyncInfoTy &,
-                                   bool);
-
-=======
->>>>>>> 40422bf1
-// Implemented in libomp, they are called from within __tgt_* functions.
 #ifdef __cplusplus
 extern "C" {
 #endif
