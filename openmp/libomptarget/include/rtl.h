//===------------ rtl.h - Target independent OpenMP target RTL ------------===//
//
// Part of the LLVM Project, under the Apache License v2.0 with LLVM Exceptions.
// See https://llvm.org/LICENSE.txt for license information.
// SPDX-License-Identifier: Apache-2.0 WITH LLVM-exception
//
//===----------------------------------------------------------------------===//
//
// Declarations for handling RTL plugins.
//
//===----------------------------------------------------------------------===//

#ifndef _OMPTARGET_RTL_H
#define _OMPTARGET_RTL_H

#include "omptarget.h"
#include <list>
#include <map>
#include <mutex>
#include <string>
#include <vector>

// Forward declarations.
struct DeviceTy;
struct __tgt_bin_desc;

struct RTLInfoTy {
  typedef int32_t(is_valid_binary_ty)(void *);
  typedef int32_t(is_data_exchangable_ty)(int32_t, int32_t);
  typedef int32_t(number_of_team_procs_ty)(int32_t);
  typedef int32_t(number_of_devices_ty)();
  typedef int32_t(init_device_ty)(int32_t);
  typedef int32_t(deinit_device_ty)(int32_t);
  typedef __tgt_target_table *(load_binary_ty)(int32_t, void *);
  typedef void *(data_alloc_ty)(int32_t, int64_t, void *, int32_t);
  typedef void *(data_lock_ty)(int32_t, void *, int64_t);
  typedef void *(data_unlock_ty)(int32_t, void *);
  typedef int32_t(data_submit_ty)(int32_t, void *, void *, int64_t);
  typedef int32_t(data_submit_async_ty)(int32_t, void *, void *, int64_t,
                                        __tgt_async_info *);
  typedef int32_t(data_retrieve_ty)(int32_t, void *, void *, int64_t);
  typedef int32_t(data_retrieve_async_ty)(int32_t, void *, void *, int64_t,
                                          __tgt_async_info *);
  typedef int32_t(data_exchange_ty)(int32_t, void *, int32_t, void *, int64_t);
  typedef int32_t(data_exchange_async_ty)(int32_t, void *, int32_t, void *,
                                          int64_t, __tgt_async_info *);
  typedef int32_t(data_delete_ty)(int32_t, void *);
  typedef int32_t(run_region_ty)(int32_t, void *, void **, ptrdiff_t *,
                                 int32_t);
  typedef int32_t(run_region_async_ty)(int32_t, void *, void **, ptrdiff_t *,
                                       int32_t, __tgt_async_info *);
  typedef int32_t(run_team_region_ty)(int32_t, void *, void **, ptrdiff_t *,
                                      int32_t, int32_t, int32_t, uint64_t);
  typedef int32_t(run_team_region_async_ty)(int32_t, void *, void **,
                                            ptrdiff_t *, int32_t, int32_t,
                                            int32_t, uint64_t,
                                            __tgt_async_info *);
  typedef int64_t(init_requires_ty)(int64_t);
  typedef int32_t(synchronize_ty)(int32_t, __tgt_async_info *);
  typedef int32_t (*register_lib_ty)(__tgt_bin_desc *);
  typedef int32_t(supports_empty_images_ty)();
  typedef void(print_device_info_ty)(int32_t);
  typedef void(set_info_flag_ty)(uint32_t);
  typedef int32_t(create_event_ty)(int32_t, void **);
  typedef int32_t(record_event_ty)(int32_t, void *, __tgt_async_info *);
  typedef int32_t(wait_event_ty)(int32_t, void *, __tgt_async_info *);
  typedef int32_t(sync_event_ty)(int32_t, void *);
  typedef int32_t(destroy_event_ty)(int32_t, void *);
  typedef int(set_coarse_grain_mem_region_ty)(void *, int64_t);
  typedef int32_t(query_coarse_grain_mem_region_ty)(void *, int64_t);
  typedef int32_t(enable_access_to_all_agents_ty)(void *, int32_t);
  typedef int32_t(release_async_info_ty)(int32_t, __tgt_async_info *);
  typedef int32_t(init_async_info_ty)(int32_t, __tgt_async_info **);
  typedef int64_t(init_device_into_ty)(int64_t, __tgt_device_info *,
                                       const char **);

  int32_t Idx = -1;             // RTL index, index is the number of devices
                                // of other RTLs that were registered before,
                                // i.e. the OpenMP index of the first device
                                // to be registered with this RTL.
  int32_t NumberOfDevices = -1; // Number of devices this RTL deals with.

  void *LibraryHandler = nullptr;

#ifdef OMPTARGET_DEBUG
  std::string RTLName;
#endif

  // Functions implemented in the RTL.
  is_valid_binary_ty *is_valid_binary = nullptr;
  is_data_exchangable_ty *is_data_exchangable = nullptr;
  number_of_team_procs_ty *number_of_team_procs = nullptr;
  number_of_devices_ty *number_of_devices = nullptr;
  init_device_ty *init_device = nullptr;
  deinit_device_ty *deinit_device = nullptr;
  load_binary_ty *load_binary = nullptr;
  data_alloc_ty *data_alloc = nullptr;
  data_lock_ty *data_lock = nullptr;
  data_unlock_ty *data_unlock = nullptr;
  data_submit_ty *data_submit = nullptr;
  data_submit_async_ty *data_submit_async = nullptr;
  data_retrieve_ty *data_retrieve = nullptr;
  data_retrieve_async_ty *data_retrieve_async = nullptr;
  data_exchange_ty *data_exchange = nullptr;
  data_exchange_async_ty *data_exchange_async = nullptr;
  data_delete_ty *data_delete = nullptr;
  run_region_ty *run_region = nullptr;
  run_region_async_ty *run_region_async = nullptr;
  run_team_region_ty *run_team_region = nullptr;
  run_team_region_async_ty *run_team_region_async = nullptr;
  init_requires_ty *init_requires = nullptr;
  synchronize_ty *synchronize = nullptr;
  register_lib_ty register_lib = nullptr;
  register_lib_ty unregister_lib = nullptr;
  supports_empty_images_ty *supports_empty_images = nullptr;
  set_info_flag_ty *set_info_flag = nullptr;
  print_device_info_ty *print_device_info = nullptr;
  create_event_ty *create_event = nullptr;
  record_event_ty *record_event = nullptr;
  wait_event_ty *wait_event = nullptr;
  sync_event_ty *sync_event = nullptr;
  destroy_event_ty *destroy_event = nullptr;
  set_coarse_grain_mem_region_ty *set_coarse_grain_mem_region = nullptr;
  query_coarse_grain_mem_region_ty *query_coarse_grain_mem_region = nullptr;
  enable_access_to_all_agents_ty *enable_access_to_all_agents = nullptr;
  init_async_info_ty *init_async_info = nullptr;
  init_device_into_ty *init_device_info = nullptr;
  release_async_info_ty *release_async_info = nullptr;

  // Are there images associated with this RTL.
  bool isUsed = false;

  // Mutex for thread-safety when calling RTL interface functions.
  // It is easier to enforce thread-safety at the libomptarget level,
  // so that developers of new RTLs do not have to worry about it.
  std::mutex Mtx;
};

/// RTLs identified in the system.
struct RTLsTy {
  // List of the detected runtime libraries.
  std::list<RTLInfoTy> AllRTLs;

  // Array of pointers to the detected runtime libraries that have compatible
  // binaries.
  std::vector<RTLInfoTy *> UsedRTLs;

  int64_t RequiresFlags = OMP_REQ_UNDEFINED;

  // Set by OMPX_DISABLE_MAPS environment variable.
<<<<<<< HEAD
  // When active (default state), maps are ignored by the runtime
=======
  // When active (default value), maps are ignored by the runtime
>>>>>>> 34b6327a
  bool NoUSMMapChecks = true;

  explicit RTLsTy() = default;

  // Register the clauses of the requires directive.
  void RegisterRequires(int64_t flags);

  // Initialize RTL if it has not been initialized
  void initRTLonce(RTLInfoTy &RTL);

  // Initialize all RTLs
  void initAllRTLs();

  // Register a shared library with all (compatible) RTLs.
  void RegisterLib(__tgt_bin_desc *desc);

  // Unregister a shared library from all RTLs.
  void UnregisterLib(__tgt_bin_desc *desc);

  // Mutex-like object to guarantee thread-safety and unique initialization
  // (i.e. the library attempts to load the RTLs (plugins) only once).
  std::once_flag initFlag;
  void LoadRTLs(); // not thread-safe

  std::vector<std::string> archsSupportingManagedMemory = {
      "gfx908", "gfx90a", "sm_35", "sm_50", "sm_60", "sm_70", "sm_61"};
  // Return whether the current system supports omp_get_target_memory_space
  bool SystemSupportManagedMemory();
};

/// Map between the host entry begin and the translation table. Each
/// registered library gets one TranslationTable. Use the map from
/// __tgt_offload_entry so that we may quickly determine whether we
/// are trying to (re)register an existing lib or really have a new one.
struct TranslationTable {
  __tgt_target_table HostTable;

  // Image assigned to a given device.
  std::vector<__tgt_device_image *> TargetsImages; // One image per device ID.

  // Table of entry points or NULL if it was not already computed.
  std::vector<__tgt_target_table *> TargetsTable; // One table per device ID.
};
typedef std::map<__tgt_offload_entry *, TranslationTable>
    HostEntriesBeginToTransTableTy;

/// Map between the host ptr and a table index
struct TableMap {
  TranslationTable *Table = nullptr; // table associated with the host ptr.
  uint32_t Index = 0; // index in which the host ptr translated entry is found.
  TableMap() = default;
  TableMap(TranslationTable *table, uint32_t index)
      : Table(table), Index(index) {}
};
typedef std::map<void *, TableMap> HostPtrToTableMapTy;

#endif<|MERGE_RESOLUTION|>--- conflicted
+++ resolved
@@ -148,11 +148,7 @@
   int64_t RequiresFlags = OMP_REQ_UNDEFINED;
 
   // Set by OMPX_DISABLE_MAPS environment variable.
-<<<<<<< HEAD
-  // When active (default state), maps are ignored by the runtime
-=======
   // When active (default value), maps are ignored by the runtime
->>>>>>> 34b6327a
   bool NoUSMMapChecks = true;
 
   explicit RTLsTy() = default;
