//===-- DeviceImage.h - Representation of the device code/image -*- C++ -*-===//
//
// Part of the LLVM Project, under the Apache License v2.0 with LLVM Exceptions.
// See https://llvm.org/LICENSE.txt for license information.
// SPDX-License-Identifier: Apache-2.0 WITH LLVM-exception
//
//===----------------------------------------------------------------------===//
//
//
//===----------------------------------------------------------------------===//

#ifndef OMPTARGET_DEVICE_IMAGE_H
#define OMPTARGET_DEVICE_IMAGE_H

#include "OffloadEntry.h"
#include "Shared/APITypes.h"

#include "llvm/ADT/SmallVector.h"
#include "llvm/ADT/StringRef.h"
#include "llvm/ADT/iterator.h"
#include "llvm/ADT/iterator_range.h"
#include "llvm/Object/OffloadBinary.h"

#include <memory>

class DeviceImageTy {

  std::unique_ptr<llvm::object::OffloadBinary> Binary;

  __tgt_bin_desc *BinaryDesc;
  __tgt_device_image Image;
  __tgt_image_info ImageInfo;

public:
  DeviceImageTy(__tgt_bin_desc &BinaryDesc, __tgt_device_image &Image);

  __tgt_device_image &getExecutableImage() { return Image; }
  __tgt_image_info &getImageInfo() { return ImageInfo; }
  __tgt_bin_desc &getBinaryDesc() { return *BinaryDesc; }

<<<<<<< HEAD
  llvm::StringRef
  getArch(llvm::StringRef DefaultArch = llvm::StringRef()) const {
    return ImageInfo.Arch ? ImageInfo.Arch : DefaultArch;
  }

  auto entries() { return llvm::make_pointee_range(OffloadEntries); }
=======
  auto entries() {
    return llvm::make_range(Image.EntriesBegin, Image.EntriesEnd);
  }
>>>>>>> faa326de
};

#endif // OMPTARGET_DEVICE_IMAGE_H<|MERGE_RESOLUTION|>--- conflicted
+++ resolved
@@ -38,18 +38,14 @@
   __tgt_image_info &getImageInfo() { return ImageInfo; }
   __tgt_bin_desc &getBinaryDesc() { return *BinaryDesc; }
 
-<<<<<<< HEAD
   llvm::StringRef
   getArch(llvm::StringRef DefaultArch = llvm::StringRef()) const {
     return ImageInfo.Arch ? ImageInfo.Arch : DefaultArch;
   }
 
-  auto entries() { return llvm::make_pointee_range(OffloadEntries); }
-=======
   auto entries() {
     return llvm::make_range(Image.EntriesBegin, Image.EntriesEnd);
   }
->>>>>>> faa326de
 };
 
 #endif // OMPTARGET_DEVICE_IMAGE_H