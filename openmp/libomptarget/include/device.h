--- conflicted
+++ resolved
@@ -129,11 +129,8 @@
                      bool UseHoldRefCount, map_var_info_t Name = nullptr,
                      bool IsINF = false, bool IsUSMAlloc = false)
       : HstPtrBase(BP), HstPtrBegin(B), HstPtrEnd(E), HstPtrName(Name),
-<<<<<<< HEAD
-        TgtPtrBegin(TB), IsUSMAlloc(IsUSMAlloc),
-=======
         TgtAllocBegin(TgtAllocBegin), TgtPtrBegin(TgtPtrBegin),
->>>>>>> 6e127c6f
+        IsUSMAlloc(IsUSMAlloc),
         States(std::make_unique<StatesTy>(UseHoldRefCount ? 0
                                           : IsINF         ? INFRefCount
                                                           : 1,
