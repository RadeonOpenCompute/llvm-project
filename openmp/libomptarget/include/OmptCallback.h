//===---- OmptCallback.h - Target independent OMPT callbacks --*- C++ -*---===//
//
// Part of the LLVM Project, under the Apache License v2.0 with LLVM Exceptions.
// See https://llvm.org/LICENSE.txt for license information.
// SPDX-License-Identifier: Apache-2.0 WITH LLVM-exception
//
//===----------------------------------------------------------------------===//
//
// Interface used by target-independent runtimes to coordinate registration and
// invocation of OMPT callbacks and initialization / finalization.
//
//===----------------------------------------------------------------------===//

#ifndef _OMPTCALLBACK_H
#define _OMPTCALLBACK_H

#ifdef OMPT_SUPPORT

#include "omp-tools.h"

#pragma push_macro("DEBUG_PREFIX")
#undef DEBUG_PREFIX
#define DEBUG_PREFIX "OMPT"

#define FOREACH_OMPT_TARGET_CALLBACK(macro)                                    \
  FOREACH_OMPT_DEVICE_EVENT(macro)                                             \
  FOREACH_OMPT_NOEMI_EVENT(macro)                                              \
  FOREACH_OMPT_EMI_EVENT(macro)

#define performOmptCallback(CallbackName, ...)                                 \
  do {                                                                         \
    if (ompt_callback_##CallbackName##_fn)                                     \
      ompt_callback_##CallbackName##_fn(__VA_ARGS__);                          \
  } while (0)

/// Function type def used for maintaining unique target region, target
/// operations ids
typedef uint64_t (*IdInterfaceTy)();

namespace llvm {
namespace omp {
namespace target {
namespace ompt {

#define declareOmptCallback(Name, Type, Code) extern Name##_t Name##_fn;
FOREACH_OMPT_NOEMI_EVENT(declareOmptCallback)
FOREACH_OMPT_EMI_EVENT(declareOmptCallback)
#undef declareOmptCallback

/// This function will call an OpenMP API function. Which in turn will lookup a
/// given enum value of type \p ompt_callbacks_t and copy the address of the
/// corresponding callback funtion into the provided pointer.
/// The pointer to the runtime function is passed during 'initializeLibrary'.
/// \p which the enum value of the requested callback function
/// \p callback the destination pointer where the address shall be copied
extern ompt_get_callback_t lookupCallbackByCode;

/// Lookup function to be used by the lower layer (e.g. the plugin). This
/// function has to be provided when actually calling callback functions like
/// 'ompt_callback_device_initialize_fn' (param: 'lookup').
/// The pointer to the runtime function is passed during 'initializeLibrary'.
/// \p InterfaceFunctionName the name of the OMPT callback function to look up
extern ompt_function_lookup_t lookupCallbackByName;

/// This is the function called by the higher layer (libomp / libomtarget)
/// responsible for initializing OMPT in this library. This is passed to libomp
/// as part of the OMPT connector object.
/// \p lookup to be used to query callbacks registered with libomp
/// \p initial_device_num initial device num (id) provided by libomp
/// \p tool_data as provided by the tool
int initializeLibrary(ompt_function_lookup_t lookup, int initial_device_num,
                      ompt_data_t *tool_data);

/// This function is passed to libomp / libomtarget as part of the OMPT
/// connector object. It is called by libomp during finalization of OMPT in
/// libomptarget -OR- by libomptarget during finalization of OMPT in the plugin.
/// \p tool_data as provided by the tool
void finalizeLibrary(ompt_data_t *tool_data);

/// This function will connect the \p initializeLibrary and \p finalizeLibrary
/// functions to their respective higher layer.
void connectLibrary();

} // namespace ompt
} // namespace target
} // namespace omp
} // namespace llvm

<<<<<<< HEAD
=======
#pragma pop_macro("DEBUG_PREFIX")

#else
#define performIfOmptInitialized(stmt)
>>>>>>> f4de606e
#endif // OMPT_SUPPORT

#endif // _OMPTCALLBACK_H<|MERGE_RESOLUTION|>--- conflicted
+++ resolved
@@ -86,13 +86,10 @@
 } // namespace omp
 } // namespace llvm
 
-<<<<<<< HEAD
-=======
 #pragma pop_macro("DEBUG_PREFIX")
 
 #else
 #define performIfOmptInitialized(stmt)
->>>>>>> f4de606e
 #endif // OMPT_SUPPORT
 
 #endif // _OMPTCALLBACK_H