//===---- reduction.cu - GPU OpenMP reduction implementation ----- CUDA -*-===//
//
// Part of the LLVM Project, under the Apache License v2.0 with LLVM Exceptions.
// See https://llvm.org/LICENSE.txt for license information.
// SPDX-License-Identifier: Apache-2.0 WITH LLVM-exception
//
//===----------------------------------------------------------------------===//
//
// This file contains the implementation of reduction with KMPC interface.
//
//===----------------------------------------------------------------------===//
#pragma omp declare target

#include "common/omptarget.h"
#include "target/shuffle.h"
#include "target_impl.h"

EXTERN
void __kmpc_nvptx_end_reduce(int32_t global_tid) {}

EXTERN
void __kmpc_nvptx_end_reduce_nowait(int32_t global_tid) {}

INLINE static void gpu_regular_warp_reduce(void *reduce_data,
                                           kmp_ShuffleReductFctPtr shflFct) {
  for (uint32_t mask = WARPSIZE / 2; mask > 0; mask /= 2) {
    shflFct(reduce_data, /*LaneId - not used= */ 0,
            /*Offset = */ mask, /*AlgoVersion=*/0);
  }
}

INLINE static void gpu_irregular_warp_reduce(void *reduce_data,
                                             kmp_ShuffleReductFctPtr shflFct,
                                             uint32_t size, uint32_t tid) {
  uint32_t curr_size;
  uint32_t mask;
  curr_size = size;
  mask = curr_size / 2;
  while (mask > 0) {
    shflFct(reduce_data, /*LaneId = */ tid, /*Offset=*/mask, /*AlgoVersion=*/1);
    curr_size = (curr_size + 1) / 2;
    mask = curr_size / 2;
  }
}

#if !defined(__CUDA_ARCH__) || __CUDA_ARCH__ < 700
INLINE static uint32_t
gpu_irregular_simd_reduce(void *reduce_data, kmp_ShuffleReductFctPtr shflFct) {
  uint32_t size, remote_id, physical_lane_id;
  physical_lane_id = __kmpc_get_hardware_thread_id_in_block() % WARPSIZE;
  __kmpc_impl_lanemask_t lanemask_lt = __kmpc_impl_lanemask_lt();
  __kmpc_impl_lanemask_t Liveness = __kmpc_impl_activemask();
  uint32_t logical_lane_id = __kmpc_impl_popc(Liveness & lanemask_lt) * 2;
  __kmpc_impl_lanemask_t lanemask_gt = __kmpc_impl_lanemask_gt();
  do {
    Liveness = __kmpc_impl_activemask();
    remote_id = __kmpc_impl_ffs(Liveness & lanemask_gt);
    size = __kmpc_impl_popc(Liveness);
    logical_lane_id /= 2;
    shflFct(reduce_data, /*LaneId =*/logical_lane_id,
            /*Offset=*/remote_id - 1 - physical_lane_id, /*AlgoVersion=*/2);
  } while (logical_lane_id % 2 == 0 && size > 1);
  return (logical_lane_id == 0);
}
#endif

INLINE
static int32_t nvptx_parallel_reduce_nowait(
    int32_t global_tid, int32_t num_vars, size_t reduce_size, void *reduce_data,
    kmp_ShuffleReductFctPtr shflFct, kmp_InterWarpCopyFctPtr cpyFct,
    bool isSPMDExecutionMode, bool isRuntimeUninitialized) {
  uint32_t BlockThreadId = GetLogicalThreadIdInBlock();
  uint32_t NumThreads = GetNumberOfOmpThreads(isSPMDExecutionMode);
  if (NumThreads == 1)
    return 1;
    /*
     * This reduce function handles reduction within a team. It handles
     * parallel regions in both L1 and L2 parallelism levels. It also
     * supports Generic, SPMD, and NoOMP modes.
     *
     * 1. Reduce within a warp.
     * 2. Warp master copies value to warp 0 via shared memory.
     * 3. Warp 0 reduces to a single value.
     * 4. The reduced value is available in the thread that returns 1.
     */
#ifdef OMPD_SUPPORT
    ompd_set_device_thread_state(omp_state_work_reduction);
#endif /*OMPD_SUPPORT*/

#if defined(__CUDA_ARCH__) && __CUDA_ARCH__ >= 700
  uint32_t WarpsNeeded = (NumThreads + WARPSIZE - 1) / WARPSIZE;
  uint32_t WarpId = BlockThreadId / WARPSIZE;

  // Volta execution model:
  // For the Generic execution mode a parallel region either has 1 thread and
  // beyond that, always a multiple of 32. For the SPMD execution mode we may
  // have any number of threads.
  if ((NumThreads % WARPSIZE == 0) || (WarpId < WarpsNeeded - 1))
    gpu_regular_warp_reduce(reduce_data, shflFct);
  else if (NumThreads > 1) // Only SPMD execution mode comes thru this case.
    gpu_irregular_warp_reduce(
        reduce_data, shflFct,
        /*LaneCount=*/NumThreads % WARPSIZE,
        /*LaneId=*/__kmpc_get_hardware_thread_id_in_block() % WARPSIZE);

  // When we have more than [warpsize] number of threads
  // a block reduction is performed here.
  //
  // Only L1 parallel region can enter this if condition.
  if (NumThreads > WARPSIZE) {
    // Gather all the reduced values from each warp
    // to the first warp.
    cpyFct(reduce_data, WarpsNeeded);

    if (WarpId == 0)
      gpu_irregular_warp_reduce(reduce_data, shflFct, WarpsNeeded,
                                BlockThreadId);
  }

#ifdef OMPD_SUPPORT
  ompd_reset_device_thread_state();
#endif /*OMPD_SUPPORT*/

  return BlockThreadId == 0;
#else
  __kmpc_impl_lanemask_t Liveness = __kmpc_impl_activemask();
  if (Liveness == __kmpc_impl_all_lanes) // Full warp
    gpu_regular_warp_reduce(reduce_data, shflFct);
  else if (!(Liveness & (Liveness + 1))) // Partial warp but contiguous lanes
    gpu_irregular_warp_reduce(
        reduce_data, shflFct,
        /*LaneCount=*/__kmpc_impl_popc(Liveness),
        /*LaneId=*/__kmpc_get_hardware_thread_id_in_block() % WARPSIZE);
  else if (!isRuntimeUninitialized) // Dispersed lanes. Only threads in L2
                                    // parallel region may enter here; return
                                    // early.
    return gpu_irregular_simd_reduce(reduce_data, shflFct);

  // When we have more than [warpsize] number of threads
  // a block reduction is performed here.
  //
  // Only L1 parallel region can enter this if condition.
  if (NumThreads > WARPSIZE) {
    uint32_t WarpsNeeded = (NumThreads + WARPSIZE - 1) / WARPSIZE;
    // Gather all the reduced values from each warp
    // to the first warp.
    cpyFct(reduce_data, WarpsNeeded);

    uint32_t WarpId = BlockThreadId / WARPSIZE;
    if (WarpId == 0)
      gpu_irregular_warp_reduce(reduce_data, shflFct, WarpsNeeded,
                                BlockThreadId);

#ifdef OMPD_SUPPORT
    ompd_reset_device_thread_state();
#endif /*OMPD_SUPPORT*/
    return BlockThreadId == 0;
  } else if (isRuntimeUninitialized /* Never an L2 parallel region without the OMP runtime */) {
#ifdef OMPD_SUPPORT
    ompd_reset_device_thread_state();
#endif /*OMPD_SUPPORT*/
    return BlockThreadId == 0;
  }

#ifdef OMPD_SUPPORT
    ompd_reset_device_thread_state();
#endif /*OMPD_SUPPORT*/

  // Get the OMP thread Id. This is different from BlockThreadId in the case of
  // an L2 parallel region.
  return global_tid == 0;
#endif // __CUDA_ARCH__ >= 700
}

EXTERN
int32_t __kmpc_nvptx_parallel_reduce_nowait_v2(
    kmp_Ident *loc, int32_t global_tid, int32_t num_vars, size_t reduce_size,
    void *reduce_data, kmp_ShuffleReductFctPtr shflFct,
    kmp_InterWarpCopyFctPtr cpyFct) {
  return nvptx_parallel_reduce_nowait(
      global_tid, num_vars, reduce_size, reduce_data, shflFct, cpyFct,
      __kmpc_is_spmd_exec_mode(), isRuntimeUninitialized());
}

// This apparently unused function is currently called by flang
EXTERN
int32_t __kmpc_nvptx_parallel_reduce_nowait_simple_spmd(
    int32_t global_tid, int32_t num_vars, size_t reduce_size, void *reduce_data,
    kmp_ShuffleReductFctPtr shflFct, kmp_InterWarpCopyFctPtr cpyFct) {
  return nvptx_parallel_reduce_nowait(
      global_tid, num_vars, reduce_size, reduce_data, shflFct, cpyFct,
      /*isSPMDExecutionMode=*/true, /*isRuntimeUninitialized=*/true);
}

INLINE static bool isMaster(kmp_Ident *loc, uint32_t ThreadId) {
  return !__kmpc_is_spmd_exec_mode() || IsTeamMaster(ThreadId);
}

INLINE static uint32_t roundToWarpsize(uint32_t s) {
  if (s < WARPSIZE)
    return 1;
  return (s & ~(unsigned)(WARPSIZE - 1));
}

INLINE static uint32_t kmpcMin(uint32_t x, uint32_t y) { return x < y ? x : y; }

static volatile uint32_t IterCnt = 0;
static volatile uint32_t Cnt = 0;
EXTERN int32_t __kmpc_nvptx_teams_reduce_nowait_v2(
    kmp_Ident *loc, int32_t global_tid, void *global_buffer,
    int32_t num_of_records, void *reduce_data, kmp_ShuffleReductFctPtr shflFct,
    kmp_InterWarpCopyFctPtr cpyFct, kmp_ListGlobalFctPtr lgcpyFct,
    kmp_ListGlobalFctPtr lgredFct, kmp_ListGlobalFctPtr glcpyFct,
    kmp_ListGlobalFctPtr glredFct) {

  // Terminate all threads in non-SPMD mode except for the master thread.
  if (!__kmpc_is_spmd_exec_mode() &&
      !__kmpc_is_generic_main_thread(__kmpc_get_hardware_thread_id_in_block()))
    return 0;

<<<<<<< HEAD
#ifdef OMPD_SUPPORT
    ompd_set_device_thread_state(omp_state_work_reduction);
#endif /*OMPD_SUPPORT*/

  uint32_t ThreadId = GetLogicalThreadIdInBlock(checkSPMDMode(loc));
=======
  uint32_t ThreadId = GetLogicalThreadIdInBlock();
>>>>>>> c63dbd85

  // In non-generic mode all workers participate in the teams reduction.
  // In generic mode only the team master participates in the teams
  // reduction because the workers are waiting for parallel work.
  uint32_t NumThreads =
      __kmpc_is_spmd_exec_mode() ? GetNumberOfOmpThreads(/*isSPMDExecutionMode=*/true)
                         : /*Master thread only*/ 1;
  uint32_t TeamId = GetBlockIdInKernel();
  uint32_t NumTeams = __kmpc_get_hardware_num_blocks();
  static unsigned SHARED(Bound);
  static unsigned SHARED(ChunkTeamCount);

  // Block progress for teams greater than the current upper
  // limit. We always only allow a number of teams less or equal
  // to the number of slots in the buffer.
  bool IsMaster = isMaster(loc, ThreadId);
  while (IsMaster) {
    // Atomic read
    Bound = __kmpc_atomic_add((uint32_t *)&IterCnt, 0u);
    if (TeamId < Bound + num_of_records)
      break;
  }

  if (IsMaster) {
    int ModBockId = TeamId % num_of_records;
    if (TeamId < num_of_records)
      lgcpyFct(global_buffer, ModBockId, reduce_data);
    else
      lgredFct(global_buffer, ModBockId, reduce_data);

    // Increment team counter.
    // This counter is incremented by all teams in the current
    // BUFFER_SIZE chunk.
    ChunkTeamCount = __kmpc_atomic_inc((uint32_t *)&Cnt, num_of_records - 1u);
    __kmpc_impl_threadfence_system();
  }
  // Synchronize
  if (__kmpc_is_spmd_exec_mode())
    __kmpc_barrier(loc, global_tid);

  // reduce_data is global or shared so before being reduced within the
  // warp we need to bring it in local memory:
  // local_reduce_data = reduce_data[i]
  //
  // Example for 3 reduction variables a, b, c (of potentially different
  // types):
  //
  // buffer layout (struct of arrays):
  // a, a, ..., a, b, b, ... b, c, c, ... c
  // |__________|
  //     num_of_records
  //
  // local_data_reduce layout (struct):
  // a, b, c
  //
  // Each thread will have a local struct containing the values to be
  // reduced:
  //      1. do reduction within each warp.
  //      2. do reduction across warps.
  //      3. write the final result to the main reduction variable
  //         by returning 1 in the thread holding the reduction result.

  // Check if this is the very last team.
  unsigned NumRecs = kmpcMin(NumTeams, uint32_t(num_of_records));
  if (ChunkTeamCount == NumTeams - Bound - 1) {
    //
    // Last team processing.
    //
    if (ThreadId >= NumRecs) {
#ifdef OMPD_SUPPORT
      ompd_reset_device_thread_state();
#endif /*OMPD_SUPPORT*/
      return 0;
    }
    NumThreads = roundToWarpsize(kmpcMin(NumThreads, NumRecs));
    if (ThreadId >= NumThreads) {
#ifdef OMPD_SUPPORT
      ompd_reset_device_thread_state();
#endif /*OMPD_SUPPORT*/
      return 0;
    }

    // Load from buffer and reduce.
    glcpyFct(global_buffer, ThreadId, reduce_data);
    for (uint32_t i = NumThreads + ThreadId; i < NumRecs; i += NumThreads)
      glredFct(global_buffer, i, reduce_data);

    // Reduce across warps to the warp master.
    if (NumThreads > 1) {
      gpu_regular_warp_reduce(reduce_data, shflFct);

      // When we have more than [warpsize] number of threads
      // a block reduction is performed here.
      uint32_t ActiveThreads = kmpcMin(NumRecs, NumThreads);
      if (ActiveThreads > WARPSIZE) {
        uint32_t WarpsNeeded = (ActiveThreads + WARPSIZE - 1) / WARPSIZE;
        // Gather all the reduced values from each warp
        // to the first warp.
        cpyFct(reduce_data, WarpsNeeded);

        uint32_t WarpId = ThreadId / WARPSIZE;
        if (WarpId == 0)
          gpu_irregular_warp_reduce(reduce_data, shflFct, WarpsNeeded,
                                    ThreadId);
      }
    }

#ifdef OMPD_SUPPORT
    ompd_reset_device_thread_state();
#endif /*OMPD_SUPPORT*/

    if (IsMaster) {
      Cnt = 0;
      IterCnt = 0;
      return 1;
    }
    return 0;
  }
  if (IsMaster && ChunkTeamCount == num_of_records - 1) {
    // Allow SIZE number of teams to proceed writing their
    // intermediate results to the global buffer.
    __kmpc_atomic_add((uint32_t *)&IterCnt, uint32_t(num_of_records));
  }

#ifdef OMPD_SUPPORT
  ompd_reset_device_thread_state();
#endif /*OMPD_SUPPORT*/
  return 0;
}

#pragma omp end declare target<|MERGE_RESOLUTION|>--- conflicted
+++ resolved
@@ -218,15 +218,11 @@
       !__kmpc_is_generic_main_thread(__kmpc_get_hardware_thread_id_in_block()))
     return 0;
 
-<<<<<<< HEAD
 #ifdef OMPD_SUPPORT
     ompd_set_device_thread_state(omp_state_work_reduction);
 #endif /*OMPD_SUPPORT*/
 
-  uint32_t ThreadId = GetLogicalThreadIdInBlock(checkSPMDMode(loc));
-=======
   uint32_t ThreadId = GetLogicalThreadIdInBlock();
->>>>>>> c63dbd85
 
   // In non-generic mode all workers participate in the teams reduction.
   // In generic mode only the team master participates in the teams
