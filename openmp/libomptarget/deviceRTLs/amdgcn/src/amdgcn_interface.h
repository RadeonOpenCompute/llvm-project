//===--- amdgcn_interface.h - OpenMP interface definitions ------- CUDA -*-===//
//
// Part of the LLVM Project, under the Apache License v2.0 with LLVM Exceptions.
// See https://llvm.org/LICENSE.txt for license information.
// SPDX-License-Identifier: Apache-2.0 WITH LLVM-exception
//
//===----------------------------------------------------------------------===//

#ifndef _AMDGCN_INTERFACE_H_
#define _AMDGCN_INTERFACE_H_

#include <stddef.h>
#include <stdint.h>

<<<<<<< HEAD
#ifdef _OPENMP
#define EXTERN extern "C"
#else
#define EXTERN extern "C" __attribute__((device))
#endif

=======
#define EXTERN extern "C"
>>>>>>> 01b87444
typedef uint64_t __kmpc_impl_lanemask_t;
typedef uint32_t omp_lock_t; /* arbitrary type of the right length */

////////////////////////////////////////////////////////////////////////////////
// OpenMP interface
////////////////////////////////////////////////////////////////////////////////

EXTERN uint32_t __kmpc_amdgcn_gpu_num_threads(void);

EXTERN int omp_get_device_num(void);
EXTERN int omp_ext_get_warp_id(void);
EXTERN int omp_ext_get_lane_id(void);
EXTERN int omp_ext_get_master_thread_id(void);
EXTERN int omp_ext_get_smid(void);
EXTERN int omp_ext_is_spmd_mode(void);
EXTERN unsigned long long omp_ext_get_active_threads_mask(void);

////////////////////////////////////////////////////////////////////////////////
// kmp specifc types
////////////////////////////////////////////////////////////////////////////////

////////////////////////////////////////////////////////////////////////////////
// external interface
////////////////////////////////////////////////////////////////////////////////

typedef struct ident ident_t;
typedef ident_t kmp_Ident;

EXTERN uint32_t __kmpc_amdgcn_gpu_num_threads();

#endif<|MERGE_RESOLUTION|>--- conflicted
+++ resolved
@@ -12,16 +12,7 @@
 #include <stddef.h>
 #include <stdint.h>
 
-<<<<<<< HEAD
-#ifdef _OPENMP
 #define EXTERN extern "C"
-#else
-#define EXTERN extern "C" __attribute__((device))
-#endif
-
-=======
-#define EXTERN extern "C"
->>>>>>> 01b87444
 typedef uint64_t __kmpc_impl_lanemask_t;
 typedef uint32_t omp_lock_t; /* arbitrary type of the right length */
 
