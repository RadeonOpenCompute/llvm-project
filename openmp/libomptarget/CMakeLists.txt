--- conflicted
+++ resolved
@@ -86,13 +86,10 @@
 endif()
 
 # OMPT support for libomptarget
-<<<<<<< HEAD
-=======
 # Follow host OMPT support and check if host support has been requested.
 # LIBOMP_HAVE_OMPT_SUPPORT indicates whether host OMPT support has been implemented.
 # LIBOMP_OMPT_SUPPORT indicates whether host OMPT support has been requested (default is ON).
 # LIBOMPTARGET_OMPT_SUPPORT indicates whether target OMPT support has been requested (default is ON).
->>>>>>> 25671db3
 set(OMPT_TARGET_DEFAULT FALSE)
 if ((LIBOMP_HAVE_OMPT_SUPPORT) AND (NOT WIN32))
   set (OMPT_TARGET_DEFAULT TRUE)
