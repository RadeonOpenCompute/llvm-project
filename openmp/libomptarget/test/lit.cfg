# -*- Python -*- vim: set ft=python ts=4 sw=4 expandtab tw=79:
# Configuration file for the 'lit' test runner.

import os
import lit.formats

# Tell pylint that we know config and lit_config exist somewhere.
if 'PYLINT_IMPORT' in os.environ:
    config = object()
    lit_config = object()

# Use the CUDA device as suggested by the env
if 'CUDA_VISIBLE_DEVICES' in os.environ:
    config.environment['CUDA_VISIBLE_DEVICES'] = os.environ['CUDA_VISIBLE_DEVICES']

# Use the ROCR device as suggested by the env
if 'ROCR_VISIBLE_DEVICES' in os.environ:
    config.environment['ROCR_VISIBLE_DEVICES'] = os.environ['ROCR_VISIBLE_DEVICES']

# Allow running the tests with omptarget debug output
if 'LIBOMPTARGET_DEBUG' in os.environ:
    config.environment['LIBOMPTARGET_DEBUG'] = os.environ['LIBOMPTARGET_DEBUG']

# Allow running the tests with nextgen plugins when available
if 'LIBOMPTARGET_NEXTGEN_PLUGINS' in os.environ:
    config.environment['LIBOMPTARGET_NEXTGEN_PLUGINS'] = os.environ['LIBOMPTARGET_NEXTGEN_PLUGINS']

if 'LIBOMPTARGET_LOCK_MAPPED_HOST_BUFFERS' in os.environ:
    config.environment['LIBOMPTARGET_LOCK_MAPPED_HOST_BUFFERS'] = os.environ['LIBOMPTARGET_LOCK_MAPPED_HOST_BUFFERS']

if 'OMP_TARGET_OFFLOAD' in os.environ:
    config.environment['OMP_TARGET_OFFLOAD'] = os.environ['OMP_TARGET_OFFLOAD']

def append_dynamic_library_path(name, value, sep):
    if name in config.environment:
        config.environment[name] = value + sep + config.environment[name]
    else:
        config.environment[name] = value

# Evaluate the environment variable which is a string boolean value.
def evaluate_bool_env(env):
    env = env.lower()
    possible_true_values = ["on", "true", "1"]
    for v in possible_true_values:
        if env == v:
            return True
    return False

# name: The name of this test suite.
config.name = 'libomptarget :: ' + config.libomptarget_current_target

# suffixes: A list of file extensions to treat as test files.
config.suffixes = ['.c', '.cpp', '.cc', '.f90']

# excludes: A list of directories to exclude from the testuites.
config.excludes = ['Inputs']

# test_source_root: The root path where tests are located.
config.test_source_root = os.path.dirname(__file__)

# test_exec_root: The root object directory where output is placed
config.test_exec_root = config.libomptarget_obj_root

# test format
config.test_format = lit.formats.ShTest()

# compiler flags
config.test_flags = " -I " + config.test_source_root + \
    " -I " + config.omp_header_directory + \
    " -L " + config.library_dir + \
    " -L " + config.llvm_lib_directory

# compiler specific flags
config.test_flags_clang = ""
config.test_flags_flang = ""

if config.omp_host_rtl_directory:
    config.test_flags = config.test_flags + " -L " + \
        config.omp_host_rtl_directory

config.test_flags = config.test_flags + " " + config.test_extra_flags

# Allow REQUIRES / UNSUPPORTED / XFAIL to work
config.target_triple = [ ]
for feature in config.test_compiler_features:
    config.available_features.add(feature)

if config.libomptarget_debug:
  config.available_features.add('libomptarget-debug')

if config.has_libomptarget_ompt:
  config.available_features.add('ompt')

config.available_features.add(config.libomptarget_current_target)

if config.libomptarget_has_libc:
  config.available_features.add('libc')

# Determine whether the test system supports unified memory.
# For CUDA, this is the case with compute capability 70 (Volta) or higher.
# For all other targets, we currently assume it is.
supports_unified_shared_memory = True
if config.libomptarget_current_target.startswith('nvptx'):
  try:
    cuda_arch = int(config.cuda_test_arch[:3])
    if cuda_arch < 70:
      supports_unified_shared_memory = False
  except ValueError:
    # If the architecture is invalid, assume it is supported.
    supports_unified_shared_memory = True
if config.libomptarget_current_target.startswith('amdgcn'):
    supports_unified_shared_memory = False
if supports_unified_shared_memory:
   config.available_features.add('unified_shared_memory')

# Setup environment to find dynamic library at runtime
# Disable the implicit path to increase certainty over which library is picked up
config.test_flags += " -fno-openmp-implicit-rpath"
if config.operating_system == 'Windows':
    append_dynamic_library_path('PATH', config.library_dir, ";")
    append_dynamic_library_path('PATH', config.omp_host_rtl_directory, ";")
elif config.operating_system == 'Darwin':
    append_dynamic_library_path('DYLD_LIBRARY_PATH', config.library_dir, ":")
    append_dynamic_library_path('DYLD_LIBRARY_PATH', \
        config.omp_host_rtl_directory, ";")
    config.test_flags += " -Wl,-rpath," + config.library_dir
    config.test_flags += " -Wl,-rpath," + config.omp_host_rtl_directory
else: # Unices
    if config.libomptarget_current_target != "nvptx64-nvidia-cuda":
        config.test_flags += " -nogpulib"
    config.test_flags += " -Wl,-rpath," + config.library_dir
    config.test_flags += " -Wl,-rpath," + config.omp_host_rtl_directory
    config.test_flags += " -Wl,-rpath," + config.llvm_lib_directory
    if config.cuda_libdir:
        config.test_flags += " -Wl,-rpath," + config.cuda_libdir
    if config.libomptarget_current_target.startswith('nvptx'):
<<<<<<< HEAD
        config.test_flags += " --libomptarget-nvptx-bc-path=" + config.library_dir + '/DeviceRTL'
    if config.libomptarget_current_target.endswith('-oldDriver'):
        config.test_flags += " -fno-openmp-new-driver"
=======
        config.test_flags_clang += " --libomptarget-nvptx-bc-path=" + config.library_dir + '/DeviceRTL'
>>>>>>> 38eea57e
    if config.libomptarget_current_target.endswith('-LTO'):
        config.test_flags += " -foffload-lto"
    if config.libomptarget_current_target.endswith('-JIT-LTO') and evaluate_bool_env(
        config.environment['LIBOMPTARGET_NEXTGEN_PLUGINS']
    ):
        config.test_flags += " -foffload-lto"
        config.test_flags += " -Wl,--embed-bitcode"

def remove_suffix_if_present(name):
    if name.endswith('-oldDriver'):
        return name[:-10]
    if name.endswith('-LTO'):
        return name[:-4]
    elif name.endswith('-JIT-LTO'):
        return name[:-8]
    else:
        return name

def add_libraries(source):
    if config.libomptarget_has_libc:
        return source + " " + config.llvm_library_dir + "/libcgpu.a " + \
               config.llvm_library_intdir + "/libomptarget.devicertl.a"
   
    # Only add library if not using AOMP:
    aomp_compiler = os.environ.get("AOMP")
    if not aomp_compiler:
        return source + " " + config.llvm_library_intdir + "/libomptarget.devicertl.a"

    return source

def get_arch_from_target(libomptarget_target):
    if libomptarget_target.startswith('amdgcn'):
        aomp_gpu = os.environ.get("AOMP_GPU")
        if not aomp_gpu:
            print("WARNING: AOMP_GPU not set, defaulting to gfx90a")
            return 'gfx90a'
        return aomp_gpu
    if libomptarget_target.startswith('x86_64'):
        return 'x86-64'
    return 'native'

# substitutions
# - for targets that exist in the system create the actual command.
# - for valid targets that do not exist in the system, return false, so that the
#   same test can be used for different targets.

# Scan all the valid targets.
for libomptarget_target in config.libomptarget_all_targets:
    # Is this target in the current system? If so create a compile, run and test
    # command. Otherwise create command that return false.
    if libomptarget_target == config.libomptarget_current_target:
        config.substitutions.append(("%libomptarget-compilexx-run-and-check-generic",
            "%libomptarget-compilexx-run-and-check-" + libomptarget_target))
        config.substitutions.append(("%libomptarget-compile-run-and-check-generic",
            "%libomptarget-compile-run-and-check-" + libomptarget_target))
        config.substitutions.append(("%libomptarget-compile-fortran-run-and-check-generic",
            "%libomptarget-compile-fortran-run-and-check-" + libomptarget_target))
        config.substitutions.append(("%libomptarget-compilexx-and-run-generic",
            "%libomptarget-compilexx-and-run-" + libomptarget_target))
        config.substitutions.append(("%libomptarget-compile-and-run-generic",
            "%libomptarget-compile-and-run-" + libomptarget_target))
        config.substitutions.append(("%libomptarget-compilexx-generic",
            "%libomptarget-compilexx-" + libomptarget_target))
        config.substitutions.append(("%libomptarget-compile-generic",
            "%libomptarget-compile-" + libomptarget_target))
        config.substitutions.append(("%libomptarget-compile-fortran-generic",
            "%libomptarget-compile-fortran-" + libomptarget_target))
        config.substitutions.append(("%libomptarget-compileoptxx-run-and-check-generic",
            "%libomptarget-compileoptxx-run-and-check-" + libomptarget_target))
        config.substitutions.append(("%libomptarget-compileopt-run-and-check-generic",
            "%libomptarget-compileopt-run-and-check-" + libomptarget_target))
        config.substitutions.append(("%libomptarget-compileoptxx-and-run-generic",
            "%libomptarget-compileoptxx-and-run-" + libomptarget_target))
        config.substitutions.append(("%libomptarget-compileopt-and-run-generic",
            "%libomptarget-compileopt-and-run-" + libomptarget_target))
        config.substitutions.append(("%libomptarget-compileoptxx-generic",
            "%libomptarget-compileoptxx-" + libomptarget_target))
        config.substitutions.append(("%libomptarget-compileopt-generic",
            "%libomptarget-compileopt-" + libomptarget_target))
        config.substitutions.append(("%libomptarget-run-generic",
            "%libomptarget-run-" + libomptarget_target))
        config.substitutions.append(("%libomptarget-run-fail-generic",
            "%libomptarget-run-fail-" + libomptarget_target))
        config.substitutions.append(("%clangxx-generic",
            "%clangxx-" + libomptarget_target))
        config.substitutions.append(("%clang-generic",
            "%clang-" + libomptarget_target))
        config.substitutions.append(("%fcheck-generic",
            config.libomptarget_filecheck + " %s"))
        config.substitutions.append(("%fcheck-plain-generic",
            config.libomptarget_filecheck))


        config.substitutions.append(("%libomptarget-compilexx-run-and-check-" + \
            libomptarget_target, \
            "%libomptarget-compilexx-and-run-" + libomptarget_target + \
            " | " + config.libomptarget_filecheck + " %s"))
        config.substitutions.append(("%libomptarget-compile-run-and-check-" + \
            libomptarget_target, \
            "%libomptarget-compile-and-run-" + libomptarget_target + \
            " | " + config.libomptarget_filecheck + " %s"))
        config.substitutions.append(("%libomptarget-compile-fortran-run-and-check-" + \
            libomptarget_target, \
            "%libomptarget-compile-fortran-and-run-" + libomptarget_target + \
            " | " + config.libomptarget_filecheck + " %s"))
        config.substitutions.append(("%libomptarget-compilexx-and-run-" + \
            libomptarget_target, \
            "%libomptarget-compilexx-" + libomptarget_target + " && " + \
            "%libomptarget-run-" + libomptarget_target))
        config.substitutions.append(("%libomptarget-compile-and-run-" + \
            libomptarget_target, \
            "%libomptarget-compile-" + libomptarget_target + " && " + \
            "%libomptarget-run-" + libomptarget_target))
        config.substitutions.append(("%libomptarget-compile-fortran-and-run-" + \
            libomptarget_target, \
            "%libomptarget-compile-fortran-" + libomptarget_target + " && " + \
            "%libomptarget-run-" + libomptarget_target))
        config.substitutions.append(("%libomptarget-compilexx-" + \
            libomptarget_target, \
            "%clangxx-" + libomptarget_target + add_libraries(" %s -o %t")))
        config.substitutions.append(("%libomptarget-compile-" + \
            libomptarget_target, \
            "%clang-" + libomptarget_target + add_libraries(" %s -o %t")))
        config.substitutions.append(("%libomptarget-compile-fortran-" + \
            libomptarget_target, \
            "%flang-" + libomptarget_target + " %s -o %t"))
        config.substitutions.append(("%libomptarget-compileoptxx-run-and-check-" + \
            libomptarget_target, \
            "%libomptarget-compileoptxx-and-run-" + libomptarget_target + \
            " | " + config.libomptarget_filecheck + " %s"))
        config.substitutions.append(("%libomptarget-compileopt-run-and-check-" + \
            libomptarget_target, \
            "%libomptarget-compileopt-and-run-" + libomptarget_target + \
            " | " + config.libomptarget_filecheck + " %s"))
        config.substitutions.append(("%libomptarget-compileoptxx-and-run-" + \
            libomptarget_target, \
            "%libomptarget-compileoptxx-" + libomptarget_target + " && " + \
            "%libomptarget-run-" + libomptarget_target))
        config.substitutions.append(("%libomptarget-compileopt-and-run-" + \
            libomptarget_target, \
            "%libomptarget-compileopt-" + libomptarget_target + " && " + \
            "%libomptarget-run-" + libomptarget_target))
        config.substitutions.append(("%libomptarget-compileoptxx-" + \
            libomptarget_target, \
            "%clangxx-" + libomptarget_target + add_libraries(" -O3 %s -o %t")))
        config.substitutions.append(("%libomptarget-compileopt-" + \
            libomptarget_target, \
            "%clang-" + libomptarget_target + add_libraries(" -O3 %s -o %t")))
        config.substitutions.append(("%libomptarget-run-" + \
            libomptarget_target, \
            "%t"))
        config.substitutions.append(("%libomptarget-run-fail-" + \
            libomptarget_target, \
            "%not --crash %t"))
        config.substitutions.append(("%clangxx-" + libomptarget_target, \
<<<<<<< HEAD
                                     "%clangxx %openmp_flags %cuda_flags %flags -fopenmp-targets=" +\
                                     remove_suffix_if_present(libomptarget_target) + " -Xopenmp-target=" +\
                                     remove_suffix_if_present(libomptarget_target) + " -march=" +\
                                     get_arch_from_target(libomptarget_target)))
        config.substitutions.append(("%clang-" + libomptarget_target, \
                                     "%clang %openmp_flags %cuda_flags %flags -fopenmp-targets=" +\
                                     remove_suffix_if_present(libomptarget_target) + " -Xopenmp-target=" +\
                                     remove_suffix_if_present(libomptarget_target) + " -march=" +\
                                     get_arch_from_target(libomptarget_target)))
=======
                                     "%clangxx %openmp_flags %cuda_flags %flags %flags_clang -fopenmp-targets=" +\
                                     remove_suffix_if_present(libomptarget_target)))
        config.substitutions.append(("%clang-" + libomptarget_target, \
                                     "%clang %openmp_flags %cuda_flags %flags %flags_clang -fopenmp-targets=" +\
                                     remove_suffix_if_present(libomptarget_target)))
>>>>>>> 38eea57e
        config.substitutions.append(("%flang-" + libomptarget_target, \
                                     "%flang %openmp_flags %flags %flags_flang -fopenmp-targets=" +\
                                     remove_suffix_if_present(libomptarget_target)))
        config.substitutions.append(("%fcheck-" + libomptarget_target, \
            config.libomptarget_filecheck + " %s"))
    else:
        config.substitutions.append(("%libomptarget-compile-run-and-check-" + \
            libomptarget_target, \
            "echo ignored-command"))
        config.substitutions.append(("%libomptarget-compile-fortran-run-and-check-" + \
            libomptarget_target, \
            "echo ignored-command"))
        config.substitutions.append(("%libomptarget-compilexx-run-and-check-" + \
            libomptarget_target, \
            "echo ignored-command"))
        config.substitutions.append(("%libomptarget-compile-and-run-" + \
            libomptarget_target, \
            "echo ignored-command"))
        config.substitutions.append(("%libomptarget-compile-fortran-and-run-" + \
            libomptarget_target, \
            "echo ignored-command"))
        config.substitutions.append(("%libomptarget-compilexx-and-run-" + \
            libomptarget_target, \
            "echo ignored-command"))
        config.substitutions.append(("%libomptarget-compilexx-" + \
            libomptarget_target, \
            "echo ignored-command"))
        config.substitutions.append(("%libomptarget-compile-" + \
            libomptarget_target, \
            "echo ignored-command"))
        config.substitutions.append(("%libomptarget-compile-fortran-" + \
            libomptarget_target, \
            "echo ignored-command"))
        config.substitutions.append(("%libomptarget-compileopt-run-and-check-" + \
            libomptarget_target, \
            "echo ignored-command"))
        config.substitutions.append(("%libomptarget-compileoptxx-run-and-check-" + \
            libomptarget_target, \
            "echo ignored-command"))
        config.substitutions.append(("%libomptarget-compileopt-and-run-" + \
            libomptarget_target, \
            "echo ignored-command"))
        config.substitutions.append(("%libomptarget-compileoptxx-and-run-" + \
            libomptarget_target, \
            "echo ignored-command"))
        config.substitutions.append(("%libomptarget-compileoptxx-" + \
            libomptarget_target, \
            "echo ignored-command"))
        config.substitutions.append(("%libomptarget-compileopt-" + \
            libomptarget_target, \
            "echo ignored-command"))
        config.substitutions.append(("%libomptarget-run-" + \
            libomptarget_target, \
            "echo ignored-command"))
        config.substitutions.append(("%libomptarget-run-fail-" + \
            libomptarget_target, \
            "echo ignored-command"))
        config.substitutions.append(("%clang-" + libomptarget_target, \
            "echo ignored-command"))
        config.substitutions.append(("%clangxx-" + libomptarget_target, \
            "echo ignored-command"))
        config.substitutions.append(("%fcheck-" + libomptarget_target, \
            "echo ignored-command"))
        config.substitutions.append(("%flang-" + libomptarget_target, \
            "echo ignored-command"))

aomp_compiler = os.environ.get("AOMP")
if aomp_compiler:
    from pathlib import Path
    aomp_path = Path(aomp_compiler)
    aomp_bin = os.path.join(aomp_path, "bin")
    aomp_clang = os.path.join(aomp_bin, "clang")
    aomp_clangxx = os.path.join(aomp_bin, "clang++")
    if not os.path.exists(aomp_clang):
        print("Path to clang: " + os.path.abspath(aomp_clang) + " does not exist.")
    else:
        print("Using Clang: " + os.path.abspath(aomp_clang))
    if not os.path.exists(aomp_clangxx):
        print("Path to clang++: " + os.path.abspath(aomp_clangxx) + " does not exist.")
    else:
        print("Using Clang++: " + os.path.abspath(aomp_clangxx))
    config.substitutions.append(("%clangxx", os.path.abspath(aomp_clangxx)))
    config.substitutions.append(("%clang", os.path.abspath(aomp_clang)))
else:
    config.substitutions.append(("%clangxx", config.test_cxx_compiler))
    config.substitutions.append(("%clang", config.test_c_compiler))

if config.test_fortran_compiler:
    config.available_features.add('flang')
    config.substitutions.append(("%flang", config.test_fortran_compiler))

config.substitutions.append(("%openmp_flags", config.test_openmp_flags))
if config.libomptarget_current_target.startswith('nvptx') and config.cuda_path:
    config.substitutions.append(("%cuda_flags", "--cuda-path=" + config.cuda_path))
else:
    config.substitutions.append(("%cuda_flags", ""))
config.substitutions.append(("%flags_clang", config.test_flags_clang))
config.substitutions.append(("%flags_flang", config.test_flags_flang))
config.substitutions.append(("%flags", config.test_flags))
config.substitutions.append(("%not", config.libomptarget_not))<|MERGE_RESOLUTION|>--- conflicted
+++ resolved
@@ -134,13 +134,9 @@
     if config.cuda_libdir:
         config.test_flags += " -Wl,-rpath," + config.cuda_libdir
     if config.libomptarget_current_target.startswith('nvptx'):
-<<<<<<< HEAD
-        config.test_flags += " --libomptarget-nvptx-bc-path=" + config.library_dir + '/DeviceRTL'
+        config.test_flags_clang += " --libomptarget-nvptx-bc-path=" + config.library_dir + '/DeviceRTL'
     if config.libomptarget_current_target.endswith('-oldDriver'):
         config.test_flags += " -fno-openmp-new-driver"
-=======
-        config.test_flags_clang += " --libomptarget-nvptx-bc-path=" + config.library_dir + '/DeviceRTL'
->>>>>>> 38eea57e
     if config.libomptarget_current_target.endswith('-LTO'):
         config.test_flags += " -foffload-lto"
     if config.libomptarget_current_target.endswith('-JIT-LTO') and evaluate_bool_env(
@@ -296,23 +292,15 @@
             libomptarget_target, \
             "%not --crash %t"))
         config.substitutions.append(("%clangxx-" + libomptarget_target, \
-<<<<<<< HEAD
-                                     "%clangxx %openmp_flags %cuda_flags %flags -fopenmp-targets=" +\
+                                     "%clangxx %openmp_flags %cuda_flags %flags %flags_clang -fopenmp-targets=" +\
                                      remove_suffix_if_present(libomptarget_target) + " -Xopenmp-target=" +\
                                      remove_suffix_if_present(libomptarget_target) + " -march=" +\
                                      get_arch_from_target(libomptarget_target)))
         config.substitutions.append(("%clang-" + libomptarget_target, \
-                                     "%clang %openmp_flags %cuda_flags %flags -fopenmp-targets=" +\
+                                     "%clang %openmp_flags %cuda_flags %flags %flags_clang -fopenmp-targets=" +\
                                      remove_suffix_if_present(libomptarget_target) + " -Xopenmp-target=" +\
                                      remove_suffix_if_present(libomptarget_target) + " -march=" +\
                                      get_arch_from_target(libomptarget_target)))
-=======
-                                     "%clangxx %openmp_flags %cuda_flags %flags %flags_clang -fopenmp-targets=" +\
-                                     remove_suffix_if_present(libomptarget_target)))
-        config.substitutions.append(("%clang-" + libomptarget_target, \
-                                     "%clang %openmp_flags %cuda_flags %flags %flags_clang -fopenmp-targets=" +\
-                                     remove_suffix_if_present(libomptarget_target)))
->>>>>>> 38eea57e
         config.substitutions.append(("%flang-" + libomptarget_target, \
                                      "%flang %openmp_flags %flags %flags_flang -fopenmp-targets=" +\
                                      remove_suffix_if_present(libomptarget_target)))
