// RUN: %libomptarget-compilexx-generic -O3 && %libomptarget-run-generic

<<<<<<< HEAD
// Wrong results on amdgcn
// UNSUPPORTED: amdgcn-amd-amdhsa
// UNSUPPORTED: amdgcn-amd-amdhsa-newRTL

=======
>>>>>>> ee4b4626
#include <iostream>

template <typename T> int test_map() {
  std::cout << "map(complex<>)" << std::endl;
  T a(0.2), a_check;
#pragma omp target map(from : a_check)
  { a_check = a; }

  if (a_check != a) {
    std::cout << " wrong results";
    return 1;
  }

  return 0;
}

template <typename T> int test_reduction() {
  std::cout << "flat parallelism" << std::endl;
  T sum(0), sum_host(0);
  const int size = 100;
  T array[size];
  for (int i = 0; i < size; i++) {
    array[i] = i;
    sum_host += array[i];
  }

#pragma omp target teams distribute parallel for map(to: array[:size])         \
                                                 reduction(+ : sum)
  for (int i = 0; i < size; i++)
    sum += array[i];

  if (sum != sum_host)
    std::cout << " wrong results " << sum << " host " << sum_host << std::endl;

  std::cout << "hierarchical parallelism" << std::endl;
  const int nblock(10), block_size(10);
  T block_sum[nblock];
#pragma omp target teams distribute map(to                                     \
                                        : array[:size])                        \
    map(from                                                                   \
        : block_sum[:nblock])
  for (int ib = 0; ib < nblock; ib++) {
    T partial_sum = 0;
    const int istart = ib * block_size;
    const int iend = (ib + 1) * block_size;
#pragma omp parallel for reduction(+ : partial_sum)
    for (int i = istart; i < iend; i++)
      partial_sum += array[i];
    block_sum[ib] = partial_sum;
  }

  sum = 0;
  for (int ib = 0; ib < nblock; ib++) {
    sum += block_sum[ib];
  }

  if (sum != sum_host) {
    std::cout << " wrong results " << sum << " host " << sum_host << std::endl;
    return 1;
  }

  return 0;
}

template <typename T> int test_complex() {
  int ret = 0;
  ret |= test_map<T>();
  ret |= test_reduction<T>();
  return ret;
}

int main() {
  int ret = 0;
  std::cout << "Testing float" << std::endl;
  ret |= test_complex<float>();
  std::cout << "Testing double" << std::endl;
  ret |= test_complex<double>();
  return ret;
}<|MERGE_RESOLUTION|>--- conflicted
+++ resolved
@@ -1,12 +1,5 @@
 // RUN: %libomptarget-compilexx-generic -O3 && %libomptarget-run-generic
 
-<<<<<<< HEAD
-// Wrong results on amdgcn
-// UNSUPPORTED: amdgcn-amd-amdhsa
-// UNSUPPORTED: amdgcn-amd-amdhsa-newRTL
-
-=======
->>>>>>> ee4b4626
 #include <iostream>
 
 template <typename T> int test_map() {
