#
#//===----------------------------------------------------------------------===//
#//
#// Part of the LLVM Project, under the Apache License v2.0 with LLVM Exceptions.
#// See https://llvm.org/LICENSE.txt for license information.
#// SPDX-License-Identifier: Apache-2.0 WITH LLVM-exception
#//
#//===----------------------------------------------------------------------===//
#

include(ExtendPath)

# The generated headers will be placed in clang's resource directory if present.
if(OPENMP_STANDALONE_BUILD OR NOT LLVM_RUNTIMES_BUILD)
  set(LIBOMP_HEADERS_INTDIR ${CMAKE_CURRENT_BINARY_DIR})
else()
  set(LIBOMP_HEADERS_INTDIR ${LLVM_BINARY_DIR}/${LIBOMP_HEADERS_INSTALL_PATH})
endif()

# Configure omp.h, kmp_config.h and omp-tools.h if necessary
configure_file(${LIBOMP_INC_DIR}/omp.h.var ${LIBOMP_HEADERS_INTDIR}/omp.h @ONLY)
configure_file(${LIBOMP_INC_DIR}/ompx.h.var ${LIBOMP_HEADERS_INTDIR}/ompx.h @ONLY)
configure_file(kmp_config.h.cmake kmp_config.h @ONLY)
if(${LIBOMP_OMPT_SUPPORT})
  configure_file(${LIBOMP_INC_DIR}/omp-tools.h.var ${LIBOMP_HEADERS_INTDIR}/omp-tools.h @ONLY)
endif()

# Generate message catalog files: kmp_i18n_id.inc and kmp_i18n_default.inc
add_custom_command(
  OUTPUT  kmp_i18n_id.inc
  COMMAND ${Python3_EXECUTABLE} ${LIBOMP_TOOLS_DIR}/message-converter.py
          --enum=kmp_i18n_id.inc ${LIBOMP_SRC_DIR}/i18n/en_US.txt
  DEPENDS ${LIBOMP_SRC_DIR}/i18n/en_US.txt ${LIBOMP_TOOLS_DIR}/message-converter.py
)
add_custom_command(
  OUTPUT  kmp_i18n_default.inc
  COMMAND ${Python3_EXECUTABLE} ${LIBOMP_TOOLS_DIR}/message-converter.py
          --default=kmp_i18n_default.inc ${LIBOMP_SRC_DIR}/i18n/en_US.txt
  DEPENDS ${LIBOMP_SRC_DIR}/i18n/en_US.txt ${LIBOMP_TOOLS_DIR}/message-converter.py
)

# Set the -D definitions for all sources
# UNICODE and _UNICODE are set in LLVM's CMake system.  They affect the
# ittnotify code and should only be set when compiling ittnotify_static.cpp
# on Windows (done below).
# TODO: Fix the UNICODE usage in ittnotify code for Windows.
remove_definitions(-DUNICODE -D_UNICODE)
libomp_get_definitions_flags(LIBOMP_CONFIGURED_DEFINITIONS_FLAGS)
add_definitions(${LIBOMP_CONFIGURED_DEFINITIONS_FLAGS})

# Set the -I includes for all sources
include_directories(
  ${CMAKE_CURRENT_BINARY_DIR}
  ${LIBOMP_SRC_DIR}
  ${LIBOMP_SRC_DIR}/i18n
  ${LIBOMP_INC_DIR}
  ${LIBOMP_SRC_DIR}/thirdparty/ittnotify
)

# Building with time profiling support requires LLVM directory includes.
if(LIBOMP_PROFILING_SUPPORT)
  include_directories(
    ${LLVM_MAIN_INCLUDE_DIR}
    ${LLVM_INCLUDE_DIR}
  )
endif()

# Getting correct source files to build library
set(LIBOMP_CXXFILES)
set(LIBOMP_ASMFILES)
set(LIBOMP_GNUASMFILES)
if(STUBS_LIBRARY)
  set(LIBOMP_CXXFILES kmp_stub.cpp)
else()
  # Get C++ files
  set(LIBOMP_CXXFILES
    kmp_alloc.cpp
    kmp_atomic.cpp
    kmp_csupport.cpp
    kmp_debug.cpp
    kmp_itt.cpp
    kmp_environment.cpp
    kmp_error.cpp
    kmp_global.cpp
    kmp_i18n.cpp
    kmp_io.cpp
    kmp_runtime.cpp
    kmp_settings.cpp
    kmp_str.cpp
    kmp_tasking.cpp
    kmp_threadprivate.cpp
    kmp_utility.cpp
    kmp_barrier.cpp
    kmp_wait_release.cpp
    kmp_affinity.cpp
    kmp_dispatch.cpp
    kmp_lock.cpp
    kmp_sched.cpp
    kmp_collapse.cpp
  )
  if(WIN32)
    # Windows specific files
    libomp_append(LIBOMP_CXXFILES z_Windows_NT_util.cpp)
    libomp_append(LIBOMP_CXXFILES z_Windows_NT-586_util.cpp)
    if(${LIBOMP_ARCH} STREQUAL "i386" OR ${LIBOMP_ARCH} STREQUAL "x86_64")
      libomp_append(LIBOMP_ASMFILES z_Windows_NT-586_asm.asm) # Windows assembly file
    elseif((${LIBOMP_ARCH} STREQUAL "aarch64" OR ${LIBOMP_ARCH} STREQUAL "arm") AND (NOT MSVC OR CMAKE_C_COMPILER_ID STREQUAL "Clang"))
      # z_Linux_asm.S works for AArch64 and ARM Windows too.
      libomp_append(LIBOMP_GNUASMFILES z_Linux_asm.S)
    else()
      # AArch64 with MSVC gets implementations of the functions from
      # ifdeffed sections in z_Windows_NT-586_util.cpp.
    endif()
  else()
    # Unix specific files
    libomp_append(LIBOMP_CXXFILES z_Linux_util.cpp)
    libomp_append(LIBOMP_CXXFILES kmp_gsupport.cpp)
    if(${CMAKE_SYSTEM_NAME} MATCHES "AIX")
      libomp_append(LIBOMP_GNUASMFILES z_AIX_asm.S) # AIX assembly file
    else()
      libomp_append(LIBOMP_GNUASMFILES z_Linux_asm.S) # Unix assembly file
    endif()
  endif()
  libomp_append(LIBOMP_CXXFILES thirdparty/ittnotify/ittnotify_static.cpp LIBOMP_USE_ITT_NOTIFY)
  libomp_append(LIBOMP_CXXFILES kmp_debugger.cpp LIBOMP_USE_DEBUGGER)
  libomp_append(LIBOMP_CXXFILES kmp_stats.cpp LIBOMP_STATS)
  libomp_append(LIBOMP_CXXFILES kmp_stats_timing.cpp LIBOMP_STATS)
  libomp_append(LIBOMP_CXXFILES kmp_taskdeps.cpp)
  libomp_append(LIBOMP_CXXFILES kmp_cancel.cpp)
endif()
# Files common to stubs and normal library
libomp_append(LIBOMP_CXXFILES kmp_ftn_cdecl.cpp)
libomp_append(LIBOMP_CXXFILES kmp_ftn_extra.cpp)
libomp_append(LIBOMP_CXXFILES kmp_version.cpp)
libomp_append(LIBOMP_CXXFILES ompt-general.cpp IF_TRUE LIBOMP_OMPT_SUPPORT)
libomp_append(LIBOMP_CXXFILES ompd-specific.cpp IF_TRUE LIBOMP_OMPD_SUPPORT)

set(LIBOMP_SOURCE_FILES ${LIBOMP_CXXFILES} ${LIBOMP_ASMFILES} ${LIBOMP_GNUASMFILES})
# For Windows, there is a resource file (.rc -> .res) that is also compiled
libomp_append(LIBOMP_SOURCE_FILES libomp.rc WIN32)

# Get compiler and assembler flags
libomp_get_cxxflags(LIBOMP_CONFIGURED_CXXFLAGS)
libomp_get_asmflags(LIBOMP_CONFIGURED_ASMFLAGS)
# Set the compiler flags for each type of source
set(LIBOMP_CONFIGURED_CXXFLAGS "${LIBOMP_CONFIGURED_CXXFLAGS} ${OPENMP_SOURCE_DEBUG_MAP}")
set_source_files_properties(${LIBOMP_CXXFILES} PROPERTIES COMPILE_FLAGS "${LIBOMP_CONFIGURED_CXXFLAGS}")
set_source_files_properties(${LIBOMP_ASMFILES} ${LIBOMP_GNUASMFILES} PROPERTIES COMPILE_FLAGS "${LIBOMP_CONFIGURED_ASMFLAGS}")

# Remove any cmake-automatic linking of the standard C++ library.
# We neither need (nor want) the standard C++ library dependency even though we compile c++ files.
if(NOT ${LIBOMP_USE_STDCPPLIB})
  set(LIBOMP_LINKER_LANGUAGE C)
  set(CMAKE_CXX_IMPLICIT_LINK_LIBRARIES)
else()
  set(LIBOMP_LINKER_LANGUAGE CXX)
endif()

if(UNIX)
  set(LIBOMP_DL_LIBS ${CMAKE_DL_LIBS})
endif()

# Disable libstdc++ assertions, even in an LLVM_ENABLE_ASSERTIONS build, to
# avoid an unwanted dependency on libstdc++.so.
if(NOT WIN32)
  add_definitions(-U_GLIBCXX_ASSERTIONS)
endif()

# Add the OpenMP library
libomp_get_ldflags(LIBOMP_CONFIGURED_LDFLAGS)

libomp_get_libflags(LIBOMP_CONFIGURED_LIBFLAGS)
# Build libomp library. Add LLVMSupport dependency if building in-tree with libomptarget profiling enabled.
if(OPENMP_STANDALONE_BUILD OR (NOT OPENMP_ENABLE_LIBOMP_PROFILING))
  add_library(omp ${LIBOMP_LIBRARY_KIND} ${LIBOMP_SOURCE_FILES})
  set_property(TARGET omp PROPERTY FOLDER "OpenMP/Libraries")
  # Linking command will include libraries in LIBOMP_CONFIGURED_LIBFLAGS
  target_link_libraries(omp ${LIBOMP_CONFIGURED_LIBFLAGS} ${LIBOMP_DL_LIBS})
else()
  add_llvm_library(omp ${LIBOMP_LIBRARY_KIND} ${LIBOMP_SOURCE_FILES} PARTIAL_SOURCES_INTENDED
    LINK_LIBS ${LIBOMP_CONFIGURED_LIBFLAGS} ${LIBOMP_DL_LIBS}
    LINK_COMPONENTS Support
    BUILDTREE_ONLY
    )
  # libomp must be a C++ library such that it can link libLLVMSupport
  set(LIBOMP_LINKER_LANGUAGE CXX)
endif()
if(${LIBOMP_USE_HWLOC})
  target_include_directories(omp
                             PUBLIC
			     "$<BUILD_INTERFACE:${LIBOMP_HWLOC_INCLUDE_DIR}>"
			     "$<INSTALL_INTERFACE:${LIBOMP_HWLOC_INCLUDE_DIR}>"
  )
endif()

if(OPENMP_MSVC_NAME_SCHEME)
  if(uppercase_CMAKE_BUILD_TYPE STREQUAL "DEBUG")
    set(LIBOMP_PDB_NAME ${LIBOMP_DEFAULT_LIB_NAME}${MSVC_TOOLS_VERSION}d.${LIBOMP_ARCH})
    set(LIBOMP_LIB_FILE ${LIBOMP_PDB_NAME}${LIBOMP_LIBRARY_SUFFIX})
  else()
    # ${LIBOMP_LIB_NAME} is ${LIBOMP_DEFAULT_LIB_NAME}${MSVC_TOOLS_VERSION}.${LIBOMP_ARCH}
    set(LIBOMP_PDB_NAME ${LIBOMP_LIB_NAME})
  endif()

  # in debug
  # LIBOMP_LIB_FILE should be LIBOMP_LIB_FILE_DBG = ${LIBOMP_LIB_NAME_DBG}${LIBOMP_LIBRARY_SUFFIX}
  #						= ${LIBOMP_DEFAULT_LIB_NAME}${MSVC_TOOLS_VERSION}d.${LIBOMP_ARCH}${LIBOMP_LIBRARY_SUFFIX}
  # COMPILE_PDB_NAME/PDB_NAME should be LIBOMP_LIB_NAME_DBG = ${LIBOMP_DEFAULT_LIB_NAME}${MSVC_TOOLS_VERSION}d.${LIBOMP_ARCH}
  set_target_properties(omp PROPERTIES
    PREFIX "" SUFFIX "" OUTPUT_NAME "${LIBOMP_LIB_FILE}"
    PDB_NAME "${LIBOMP_PDB_NAME}"
    COMPILE_PDB_NAME "${LIBOMP_PDB_NAME}"
    LINK_FLAGS "${LIBOMP_CONFIGURED_LDFLAGS}"
    LINKER_LANGUAGE ${LIBOMP_LINKER_LANGUAGE}
 )
else()
  set_target_properties(omp PROPERTIES
    PREFIX "" SUFFIX "" OUTPUT_NAME "${LIBOMP_LIB_FILE}"
    LINK_FLAGS "${LIBOMP_CONFIGURED_LDFLAGS}"
    LINKER_LANGUAGE ${LIBOMP_LINKER_LANGUAGE}
  )
endif()

# Get the library's location within the build tree for the unit tester
if(NOT WIN32)
  get_target_property(LIBOMP_LIBRARY_DIR omp LIBRARY_OUTPUT_DIRECTORY)
else()
  get_target_property(LIBOMP_LIBRARY_DIR omp RUNTIME_OUTPUT_DIRECTORY)
endif()
if(NOT LIBOMP_LIBRARY_DIR)
  set(LIBOMP_LIBRARY_DIR ${CMAKE_CURRENT_BINARY_DIR})
  set(LIBOMP_LIBRARY_DIR ${CMAKE_CURRENT_BINARY_DIR} PARENT_SCOPE)
else()
  set(LIBOMP_LIBRARY_DIR ${LIBOMP_LIBRARY_DIR} PARENT_SCOPE)
endif()
set(LIBOMP_INCLUDE_DIR ${CMAKE_CURRENT_BINARY_DIR})
set(LIBOMP_INCLUDE_DIR ${CMAKE_CURRENT_BINARY_DIR} PARENT_SCOPE)

# Add symbolic links to libomp
if(NOT WIN32)
  add_custom_command(TARGET omp POST_BUILD
    COMMAND ${CMAKE_COMMAND} -E create_symlink ${LIBOMP_LIB_FILE}
      libgomp${LIBOMP_LIBRARY_SUFFIX}
    COMMAND ${CMAKE_COMMAND} -E create_symlink ${LIBOMP_LIB_FILE}
      libiomp5${LIBOMP_LIBRARY_SUFFIX}
    WORKING_DIRECTORY ${LIBOMP_LIBRARY_DIR}
  )
endif()

# Definitions for testing, for reuse when testing libomptarget-nvptx.
set(LIBOMPTARGET_OPENMP_HEADER_FOLDER "${LIBOMP_INCLUDE_DIR}" CACHE STRING
  "Path to folder containing omp.h")
set(LIBOMPTARGET_OPENMP_HOST_RTL_FOLDER "${LIBOMP_LIBRARY_DIR}" CACHE STRING
  "Path to folder containing libomp.so, and libLLVMSupport.so with profiling enabled")

# Create *.inc before compiling any sources
# objects depend on : .inc files
add_custom_target(libomp-needed-headers DEPENDS kmp_i18n_id.inc kmp_i18n_default.inc)
set_target_properties(libomp-needed-headers PROPERTIES FOLDER "OpenMP/Sourcegenning")
add_dependencies(omp libomp-needed-headers)

# Windows specific build rules
if(WIN32)
  configure_file(libomp.rc.var libomp.rc @ONLY)
  # z_Windows_NT-586_asm.asm requires definitions to be sent via command line
  # It only needs the architecture macro and OMPT_SUPPORT=0|1
  libomp_append(LIBOMP_MASM_DEFINITIONS "-D_M_IA32" IF_TRUE IA32)
  libomp_append(LIBOMP_MASM_DEFINITIONS "-D_M_AMD64" IF_TRUE INTEL64)
  libomp_append(LIBOMP_MASM_DEFINITIONS "-DOMPT_SUPPORT" IF_TRUE_1_0 LIBOMP_OMPT_SUPPORT)
  libomp_append(LIBOMP_MASM_DEFINITIONS "-DOMPD_SUPPORT" IF_TRUE_1_0 LIBOMP_OMPD_SUPPORT)
  libomp_list_to_string("${LIBOMP_MASM_DEFINITIONS}" LIBOMP_MASM_DEFINITIONS)
  set_property(SOURCE z_Windows_NT-586_asm.asm APPEND_STRING PROPERTY COMPILE_FLAGS " ${LIBOMP_MASM_DEFINITIONS}")
  set_source_files_properties(thirdparty/ittnotify/ittnotify_static.cpp PROPERTIES COMPILE_DEFINITIONS "UNICODE")

  # Create Windows import library
  # On debug LIBOMP_IMP_LIB_FILE should be LIBOMP_IMP_LIB_FILE_DBG = ${LIBOMP_DEFAULT_LIB_NAME_DBG}${CMAKE_STATIC_LIBRARY_SUFFIX}
  # 									${LIBOMP_DEFAULT_LIB_NAME}d${CMAKE_STATIC_LIBRARY_SUFFIX}
  # and the ARCHIVE_OUTPUT_NAME of ompdbg should be ${LIBOMP_DEFAULT_LIB_NAME_DBG}${LIBOMP_LIBRARY_SUFFIX}${CMAKE_STATIC_LIBRARY_SUFFIX}

  if(OPENMP_MSVC_NAME_SCHEME)
    if(uppercase_CMAKE_BUILD_TYPE STREQUAL "DEBUG")
      set(LIBOMP_IMP_LIB_FILE ${LIBOMP_DEFAULT_LIB_NAME}d${CMAKE_STATIC_LIBRARY_SUFFIX})
      set(LIBOMP_GENERATED_IMP_LIB_FILENAME ${LIBOMP_DEFAULT_LIB_NAME}d${LIBOMP_LIBRARY_SUFFIX}${CMAKE_STATIC_LIBRARY_SUFFIX})
    else()
      set(LIBOMP_IMP_LIB_FILE ${LIBOMP_DEFAULT_LIB_NAME}${CMAKE_IMPORT_LIBRARY_SUFFIX})
      set(LIBOMP_GENERATED_IMP_LIB_FILENAME ${LIBOMP_DEFAULT_LIB_NAME}${LIBOMP_LIBRARY_SUFFIX}${CMAKE_STATIC_LIBRARY_SUFFIX})
    endif()
  else()
    set(LIBOMP_IMP_LIB_FILE ${LIBOMP_LIB_NAME}${CMAKE_IMPORT_LIBRARY_SUFFIX})
    set(LIBOMP_GENERATED_IMP_LIB_FILENAME ${LIBOMP_LIB_FILE}${CMAKE_STATIC_LIBRARY_SUFFIX})
  endif()
  set_target_properties(omp PROPERTIES
    VERSION ${LIBOMP_VERSION_MAJOR}.${LIBOMP_VERSION_MINOR} # uses /version flag
    IMPORT_PREFIX "" IMPORT_SUFFIX "" # control generated import library name when building omp
    ARCHIVE_OUTPUT_NAME ${LIBOMP_GENERATED_IMP_LIB_FILENAME}
  )

  set(LIBOMP_IMP_LIB_TARGET omp)
  set(LIBOMP_GENERATED_DEF_FILE ${LIBOMP_LIB_NAME}.def)
  add_custom_target(libomp-needed-def-file DEPENDS ${LIBOMP_GENERATED_DEF_FILE})
  set_target_properties(libomp-needed-def-file PROPERTIES FOLDER "OpenMP/Sourcegenning")
  add_dependencies(omp libomp-needed-def-file)

  # Create the main def file with ordinals to use for building the runtime dll to maintain backwards compatible exports order
  libomp_get_gdflags(LIBOMP_GDFLAGS)
  libomp_string_to_list("${LIBOMP_GDFLAGS}" LIBOMP_GDFLAGS)

  add_custom_command(
    OUTPUT  ${LIBOMP_GENERATED_DEF_FILE}
    COMMAND ${Python3_EXECUTABLE} ${LIBOMP_TOOLS_DIR}/generate-def.py ${LIBOMP_GDFLAGS} --name ${LIBOMP_LIB_FILE}
            -o ${LIBOMP_GENERATED_DEF_FILE} ${CMAKE_CURRENT_SOURCE_DIR}/dllexports
    DEPENDS ${CMAKE_CURRENT_SOURCE_DIR}/dllexports ${LIBOMP_TOOLS_DIR}/generate-def.py
  )

  if(MSVC)
    # For toolchains that generated the import library importing by ordinal, re-generate it to import by name
    set(LIBOMP_IMP_LIB_TARGET ompimp)
    # Create the auxiliary def file without ordinals to use for building the import library to import by name
    set(LIBOMPIMP_GENERATED_DEF_FILE ${LIBOMP_LIB_NAME}.imp.def)
    add_custom_target(libompimp-needed-def-file DEPENDS ${LIBOMPIMP_GENERATED_DEF_FILE})
    set_target_properties(libompimp-needed-def-file PROPERTIES FOLDER "OpenMP/Resources")
    add_custom_command(
      OUTPUT  ${LIBOMPIMP_GENERATED_DEF_FILE}
      COMMAND ${Python3_EXECUTABLE} ${LIBOMP_TOOLS_DIR}/generate-def.py ${LIBOMP_GDFLAGS}
              --name ${LIBOMP_LIB_FILE} --no-ordinals
              -o ${LIBOMPIMP_GENERATED_DEF_FILE} ${CMAKE_CURRENT_SOURCE_DIR}/dllexports
      DEPENDS ${CMAKE_CURRENT_SOURCE_DIR}/dllexports ${LIBOMP_TOOLS_DIR}/generate-def.py
    )
    # while this merely generates an import library off a def file, CMAKE still requires it to have a "source" so feed it a dummy one,
    # making it a .txt which CMAKE will filter out from the librarian (a .cpp will make lib.exe punt trying to resolve the .def symbols)
    add_library(${LIBOMP_IMP_LIB_TARGET} STATIC kmp_dummy.txt)
    set_target_properties(${LIBOMP_IMP_LIB_TARGET} PROPERTIES FOLDER "OpenMP/Libraries")
    set_target_properties(${LIBOMP_IMP_LIB_TARGET} PROPERTIES
        PREFIX "" SUFFIX "" OUTPUT_NAME "${LIBOMP_IMP_LIB_FILE}" LINKER_LANGUAGE ${LIBOMP_LINKER_LANGUAGE}
        STATIC_LIBRARY_OPTIONS "${CMAKE_LINK_DEF_FILE_FLAG}${CMAKE_CURRENT_BINARY_DIR}/${LIBOMPIMP_GENERATED_DEF_FILE}")
    add_dependencies(${LIBOMP_IMP_LIB_TARGET} libompimp-needed-def-file)
    add_dependencies(omp ${LIBOMP_IMP_LIB_TARGET})
  endif()
endif()

# Building the Fortran module files
# One compilation step creates both omp_lib.mod and omp_lib_kinds.mod
configure_file(${LIBOMP_INC_DIR}/omp_lib.h.var omp_lib.h @ONLY)
configure_file(${LIBOMP_INC_DIR}/omp_lib.F90.var omp_lib.F90 @ONLY)

set(BUILD_FORTRAN_MODULES False)
if (NOT ${LIBOMP_FORTRAN_MODULES_COMPILER} STREQUAL "")
  # If libomp is built as an LLVM runtime and the flang compiler is available,
  # compile the Fortran module files.
  message(STATUS "configuring openmp to build Fortran module files using ${LIBOMP_FORTRAN_MODULES_COMPILER}")
  set(LIBOMP_FORTRAN_SOURCE_FILE omp_lib.F90)
  add_custom_target(libomp-mod ALL DEPENDS omp_lib.mod omp_lib_kinds.mod)
  add_custom_command(
    OUTPUT omp_lib.mod omp_lib_kinds.mod
    COMMAND ${LIBOMP_FORTRAN_MODULES_COMPILER} -cpp -fsyntax-only ${LIBOMP_FORTRAN_SOURCE_FILE}
    DEPENDS ${CMAKE_CURRENT_BINARY_DIR}/${LIBOMP_FORTRAN_SOURCE_FILE}
      ${CMAKE_CURRENT_BINARY_DIR}/omp_lib.h
  )
  set(BUILD_FORTRAN_MODULES True)
elseif(${LIBOMP_FORTRAN_MODULES})
  # The following requests explicit building of the Fortran module files
  # Workaround for gfortran to build modules with the
  # omp_sched_monotonic integer parameter
  if (CMAKE_Fortran_COMPILER_ID STREQUAL "GNU")
    set(ADDITIONAL_Fortran_FLAGS "-fno-range-check")
  endif()
  add_custom_target(libomp-mod ALL DEPENDS omp_lib.mod omp_lib_kinds.mod)
  set_target_properties(libomp-mod PROPERTIES FOLDER "OpenMP/Misc")
  libomp_get_fflags(LIBOMP_CONFIGURED_FFLAGS)
  if(CMAKE_Fortran_COMPILER_SUPPORTS_F90)
    set(LIBOMP_FORTRAN_SOURCE_FILE omp_lib.F90)
  else()
    message(FATAL_ERROR "Fortran module build requires Fortran 90 compiler")
  endif()
  add_custom_command(
    OUTPUT omp_lib.mod omp_lib_kinds.mod
    COMMAND ${CMAKE_Fortran_COMPILER} -c ${ADDITIONAL_Fortran_FLAGS}
            ${LIBOMP_CONFIGURED_FFLAGS} ${LIBOMP_FORTRAN_SOURCE_FILE}
    DEPENDS ${CMAKE_CURRENT_BINARY_DIR}/${LIBOMP_FORTRAN_SOURCE_FILE}
      ${CMAKE_CURRENT_BINARY_DIR}/omp_lib.h
  )
  set_directory_properties(PROPERTIES ADDITIONAL_MAKE_CLEAN_FILES omp_lib${CMAKE_C_OUTPUT_EXTENSION})
  set(BUILD_FORTRAN_MODULES True)
endif()

# Move files to exports/ directory if requested
if(${LIBOMP_COPY_EXPORTS})
  include(LibompExports)
endif()

# Micro test rules for after library has been built (cmake/LibompMicroTests.cmake)
include(LibompMicroTests)
add_custom_target(libomp-micro-tests)
set_target_properties(libomp-micro-tests PROPERTIES FOLDER "OpenMP/Tests")
if(NOT ${MIC} AND NOT CMAKE_CROSSCOMPILING)
  add_dependencies(libomp-micro-tests libomp-test-touch)
endif()
if(NOT WIN32 AND NOT APPLE)
  add_dependencies(libomp-micro-tests libomp-test-relo)
endif()
if(NOT WIN32 AND NOT APPLE)
  add_dependencies(libomp-micro-tests libomp-test-execstack)
endif()
add_dependencies(libomp-micro-tests libomp-test-deps)

# `omp` needs to be exported if in-tree build.
set(export_to_llvmexports)
if (NOT OPENMP_STANDALONE_BUILD)
  get_target_export_arg(omp LLVM export_to_llvmexports)
  set_property(GLOBAL APPEND PROPERTY LLVM_EXPORTS omp)
endif()

# Install rules
# We want to install libomp in ${DESTDIR}/${CMAKE_INSTALL_FULL_LIBDIR}
# We want to install headers in ${DESTDIR}/${CMAKE_INSTALL_FULL_INCLUDEDIR}
if(WIN32)
  install(TARGETS omp ${export_to_llvmexports} RUNTIME DESTINATION "${CMAKE_INSTALL_BINDIR}")
  install(TARGETS ${LIBOMP_IMP_LIB_TARGET} ARCHIVE DESTINATION "${OPENMP_INSTALL_LIBDIR}")
  # Create aliases (regular copies) of the library for backwards compatibility
  set(LIBOMP_ALIASES "libiomp5md")
  foreach(alias IN LISTS LIBOMP_ALIASES)
    install(CODE "execute_process(COMMAND \"\${CMAKE_COMMAND}\" -E copy \"${LIBOMP_LIB_FILE}\"
      \"${alias}${LIBOMP_LIBRARY_SUFFIX}\" WORKING_DIRECTORY \"${CMAKE_INSTALL_FULL_BINDIR}\")")
    extend_path(outdir "${CMAKE_INSTALL_PREFIX}" "${OPENMP_INSTALL_LIBDIR}")
    install(CODE "execute_process(COMMAND \"\${CMAKE_COMMAND}\" -E copy \"${LIBOMP_IMP_LIB_FILE}\"
      \"${alias}${CMAKE_STATIC_LIBRARY_SUFFIX}\" WORKING_DIRECTORY \"${outdir}\")")
  endforeach()
else()

<<<<<<< HEAD
  install(TARGETS omp ${export_to_llvmexports} ${LIBOMP_INSTALL_KIND} DESTINATION "${RUN_PACKAGE}${OPENMP_INSTALL_LIBDIR}")
=======
  if(${CMAKE_SYSTEM_NAME} MATCHES "AIX")
    install(FILES ${LIBOMP_LIBRARY_DIR}/libomp.a DESTINATION "${OPENMP_INSTALL_LIBDIR}" COMPONENT runtime)
  else()
    install(TARGETS omp ${export_to_llvmexports} ${LIBOMP_INSTALL_KIND} DESTINATION "${OPENMP_INSTALL_LIBDIR}")
  endif()
>>>>>>> 009398b3

  if(${LIBOMP_INSTALL_ALIASES})
    # Create aliases (symlinks) of the library for backwards compatibility
    set(LIBOMP_ALIASES "libgomp;libiomp5")
    foreach(alias IN LISTS LIBOMP_ALIASES)
      extend_path(outdir "${CMAKE_INSTALL_PREFIX}" "${OPENMP_INSTALL_LIBDIR}")
      install(CODE "execute_process(COMMAND \"\${CMAKE_COMMAND}\" -E create_symlink \"${LIBOMP_LIB_FILE}\"
        \"${alias}${LIBOMP_LIBRARY_SUFFIX}\" WORKING_DIRECTORY
        \"\$ENV{DESTDIR}\${CMAKE_INSTALL_PREFIX}/${RUN_PACKAGE}${OPENMP_INSTALL_LIBDIR}\")")
    endforeach()
  endif()
endif()
install(
  FILES
  ${LIBOMP_HEADERS_INTDIR}/omp.h
  ${LIBOMP_HEADERS_INTDIR}/ompx.h
  DESTINATION ${LIBOMP_HEADERS_INSTALL_PATH}
)
if(${LIBOMP_OMPT_SUPPORT})
  install(FILES ${LIBOMP_HEADERS_INTDIR}/omp-tools.h DESTINATION ${LIBOMP_HEADERS_INSTALL_PATH})
  # install under legacy name ompt.h
  install(FILES ${LIBOMP_HEADERS_INTDIR}/omp-tools.h DESTINATION ${LIBOMP_HEADERS_INSTALL_PATH} RENAME ompt.h)
  set(LIBOMP_OMP_TOOLS_INCLUDE_DIR ${CMAKE_CURRENT_BINARY_DIR} PARENT_SCOPE)
endif()
if(${BUILD_FORTRAN_MODULES})
  set (destination ${LIBOMP_HEADERS_INSTALL_PATH})
  if (NOT ${LIBOMP_MODULES_INSTALL_PATH} STREQUAL "")
    set (destination ${LIBOMP_MODULES_INSTALL_PATH})
  endif()
  install(FILES
    ${CMAKE_CURRENT_BINARY_DIR}/omp_lib.h
    ${CMAKE_CURRENT_BINARY_DIR}/omp_lib.mod
    ${CMAKE_CURRENT_BINARY_DIR}/omp_lib_kinds.mod
    DESTINATION ${DEVEL_PACKAGE}${destination}
  )
endif()<|MERGE_RESOLUTION|>--- conflicted
+++ resolved
@@ -427,15 +427,11 @@
   endforeach()
 else()
 
-<<<<<<< HEAD
-  install(TARGETS omp ${export_to_llvmexports} ${LIBOMP_INSTALL_KIND} DESTINATION "${RUN_PACKAGE}${OPENMP_INSTALL_LIBDIR}")
-=======
   if(${CMAKE_SYSTEM_NAME} MATCHES "AIX")
     install(FILES ${LIBOMP_LIBRARY_DIR}/libomp.a DESTINATION "${OPENMP_INSTALL_LIBDIR}" COMPONENT runtime)
   else()
-    install(TARGETS omp ${export_to_llvmexports} ${LIBOMP_INSTALL_KIND} DESTINATION "${OPENMP_INSTALL_LIBDIR}")
-  endif()
->>>>>>> 009398b3
+    install(TARGETS omp ${export_to_llvmexports} ${LIBOMP_INSTALL_KIND} DESTINATION "${RUN_PACKAGE}${OPENMP_INSTALL_LIBDIR}")
+  endif()
 
   if(${LIBOMP_INSTALL_ALIASES})
     # Create aliases (symlinks) of the library for backwards compatibility
