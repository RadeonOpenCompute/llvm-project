--- conflicted
+++ resolved
@@ -1506,18 +1506,15 @@
         __kmpc_serialized_parallel(loc, gtid);
         KMP_DEBUG_ASSERT(parent_team->t.t_serialized > 1);
 
-<<<<<<< HEAD
 #if OMPD_SUPPORT
         parent_team->t.t_pkfn = microtask;
 #endif
-=======
         if (call_context == fork_context_gnu) {
           // AC: need to decrement t_serialized for enquiry functions to work
           // correctly, will restore at join time
           parent_team->t.t_serialized--;
           return TRUE;
         }
->>>>>>> 5402d11b
 
 #if OMPT_SUPPORT
         void *dummy;
