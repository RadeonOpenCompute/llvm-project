#
#//===----------------------------------------------------------------------===//
#//
#// Part of the LLVM Project, under the Apache License v2.0 with LLVM Exceptions.
#// See https://llvm.org/LICENSE.txt for license information.
#// SPDX-License-Identifier: Apache-2.0 WITH LLVM-exception
#//
#//===----------------------------------------------------------------------===//
#

set (CMAKE_MODULE_PATH
    "${CMAKE_SOURCE_DIR}/libompd/"
    ${CMAKE_MODULE_PATH}
)

find_package (Python3 COMPONENTS Interpreter Development)

file(READ "/etc/os-release" OS_RELEASE)
set(DIST "")
string(REGEX MATCH "Debian|Ubuntu" DIST ${OS_RELEASE})

# UBUNTU and Debian package manager have its own patch in "pip" to avoid user
# installed packages messing up with default paths.
# https://bugs.launchpad.net/ubuntu/+source/python-pip/+bug/1419695
# Therfore, we have to use "--system" (specific to ubuntu and debian) when we 
# use system installed pip.(Not required if user installed pip on other paths.)
# However, this has been taken care in pip for 20+ versions.
# https://github.com/pypa/pip/commit/5f1468274987348b569aa586eeca4363494d0357

if(DIST)
    execute_process(COMMAND "${Python3_EXECUTABLE}"
            "-mpip"
            "--version"
            OUTPUT_VARIABLE PIP_VERSION_INFO
            RESULT_VARIABLE HAD_ERROR)
    if (NOT ${HAD_ERROR} EQUAL 0)
      message(WARNING "PIP command failed, gdb-plugin disabled.")
      return()
    endif ()
    string(REGEX REPLACE " " ";" PIP_VERSION_INFO "${PIP_VERSION_INFO}")
    list(GET PIP_VERSION_INFO 1 PIP_VERSION)
    set(PYSYSFLAG "")

    if(PIP_VERSION VERSION_LESS "20.0.0")
      execute_process(COMMAND "${Python3_EXECUTABLE}"
                "-mpip"
                "install"
                "--help"
                OUTPUT_VARIABLE PIP_INSTALL_HELP
                RESULT_VARIABLE HAD_ERROR )
      string(REGEX MATCH "--system" SYSTEM_FLAG ${PIP_INSTALL_HELP})
      if (SYSTEM_FLAG)
        set(PYSYSFLAG "--system")
      endif()
    endif()
endif()
find_package (PythonLibs REQUIRED)

include_directories (${OMPD_INCLUDE_PATH})
include_directories (${LIBOMP_INCLUDE_DIR})

# Needed for dlsym in the module.
find_library(CLANG_CPP clang-cpp HINTS ${LLVM_LIBRARY_DIR} ${LLVM_LIBRARY_DIR}/../lib REQUIRED)
<<<<<<< HEAD
GET_FILENAME_COMPONENT(CLANG_CPP_PATH "${CLANG_CPP}" PATH)

add_custom_command(OUTPUT ${CMAKE_CURRENT_BINARY_DIR}/python-module/ompd/__init__.py
                   DEPENDS ompdModule.c DLSymService.cpp ompdAPITests.c setup.py ompd/frame_filter.py ompd/__init__.py ompd/ompd_address_space.py ompd/ompd_callbacks.py ompd/ompd_handles.py ompd/ompd.py
                   COMMAND ${CMAKE_COMMAND} -E env LIBOMP_INCLUDE_DIR=${LIBOMP_INCLUDE_DIR} LLVM_MAIN_INCLUDE_DIR=${LLVM_MAIN_INCLUDE_DIR} CLANG_CPP=${CLANG_CPP} INSTALL_LIB_LOC=${CLANG_CPP_PATH}
=======

add_custom_command(OUTPUT ${CMAKE_CURRENT_BINARY_DIR}/python-module/ompd/__init__.py
                   DEPENDS ompdModule.c DLSymService.cpp ompdAPITests.c setup.py ompd/frame_filter.py ompd/__init__.py ompd/ompd_address_space.py ompd/ompd_callbacks.py ompd/ompd_handles.py ompd/ompd.py
		    COMMAND ${CMAKE_COMMAND} -E env LIBOMP_INCLUDE_DIR=${LIBOMP_INCLUDE_DIR} LLVM_MAIN_INCLUDE_DIR=${LLVM_MAIN_INCLUDE_DIR} CLANG_CPP=${CLANG_CPP} INSTALL_LIB_LOC=${CLANG_CPP}../
>>>>>>> 6f0d4568
                   ${Python3_EXECUTABLE} ${CMAKE_CURRENT_SOURCE_DIR}/setup.py -v bdist_wheel -b ${CMAKE_CURRENT_BINARY_DIR}/build -d ${CMAKE_CURRENT_BINARY_DIR}
                   COMMAND ${Python3_EXECUTABLE} ${CMAKE_CURRENT_SOURCE_DIR}/setup.py clean --all
                   COMMAND ${CMAKE_COMMAND} -E remove_directory ${CMAKE_CURRENT_SOURCE_DIR}/ompd.egg-info
                   COMMAND ${Python3_EXECUTABLE} -m pip install ${PYSYSFLAG} -U -t ${CMAKE_CURRENT_BINARY_DIR}/python-module --no-index --find-links=${CMAKE_CURRENT_BINARY_DIR} ompd
                   WORKING_DIRECTORY ${CMAKE_CURRENT_SOURCE_DIR})

add_custom_target(ompd_gdb_plugin ALL
                  DEPENDS ${CMAKE_CURRENT_BINARY_DIR}/python-module/ompd/__init__.py
                  COMMENT "Building the OMPD GDB plugin")

add_library (ompdModule MODULE ompdModule.c ompdAPITests.c DLSymService.cpp)

## Include LLVM headers for DynamicLibrary support
target_include_directories(ompdModule PRIVATE ${LLVM_INCLUDE_DIRS})

include_directories (
        ${LIBOMP_INCLUDE_DIR}
        ${LIBOMP_SRC_DIR}
        ${Python3_INCLUDE_DIRS}
)

target_link_libraries (ompdModule ${Python3_LIBRARIES})
target_link_libraries (ompdModule ${CMAKE_DL_LIBS})

set_target_properties (ompdModule PROPERTIES PREFIX "")
set_target_properties (ompdModule PROPERTIES LIBRARY_OUTPUT_DIRECTORY "${CMAKE_CURRENT_BINARY_DIR}/python-module/ompd/")

install(DIRECTORY ${CMAKE_CURRENT_BINARY_DIR}/python-module/ompd DESTINATION "${DEVEL_PACKAGE}${OPENMP_INSTALL_LIBDIR}" PATTERN ompdModule.so PERMISSIONS OWNER_READ WORLD_READ GROUP_READ OWNER_EXECUTE GROUP_EXECUTE WORLD_EXECUTE)
<|MERGE_RESOLUTION|>--- conflicted
+++ resolved
@@ -61,18 +61,11 @@
 
 # Needed for dlsym in the module.
 find_library(CLANG_CPP clang-cpp HINTS ${LLVM_LIBRARY_DIR} ${LLVM_LIBRARY_DIR}/../lib REQUIRED)
-<<<<<<< HEAD
-GET_FILENAME_COMPONENT(CLANG_CPP_PATH "${CLANG_CPP}" PATH)
 
-add_custom_command(OUTPUT ${CMAKE_CURRENT_BINARY_DIR}/python-module/ompd/__init__.py
-                   DEPENDS ompdModule.c DLSymService.cpp ompdAPITests.c setup.py ompd/frame_filter.py ompd/__init__.py ompd/ompd_address_space.py ompd/ompd_callbacks.py ompd/ompd_handles.py ompd/ompd.py
-                   COMMAND ${CMAKE_COMMAND} -E env LIBOMP_INCLUDE_DIR=${LIBOMP_INCLUDE_DIR} LLVM_MAIN_INCLUDE_DIR=${LLVM_MAIN_INCLUDE_DIR} CLANG_CPP=${CLANG_CPP} INSTALL_LIB_LOC=${CLANG_CPP_PATH}
-=======
 
 add_custom_command(OUTPUT ${CMAKE_CURRENT_BINARY_DIR}/python-module/ompd/__init__.py
                    DEPENDS ompdModule.c DLSymService.cpp ompdAPITests.c setup.py ompd/frame_filter.py ompd/__init__.py ompd/ompd_address_space.py ompd/ompd_callbacks.py ompd/ompd_handles.py ompd/ompd.py
 		    COMMAND ${CMAKE_COMMAND} -E env LIBOMP_INCLUDE_DIR=${LIBOMP_INCLUDE_DIR} LLVM_MAIN_INCLUDE_DIR=${LLVM_MAIN_INCLUDE_DIR} CLANG_CPP=${CLANG_CPP} INSTALL_LIB_LOC=${CLANG_CPP}../
->>>>>>> 6f0d4568
                    ${Python3_EXECUTABLE} ${CMAKE_CURRENT_SOURCE_DIR}/setup.py -v bdist_wheel -b ${CMAKE_CURRENT_BINARY_DIR}/build -d ${CMAKE_CURRENT_BINARY_DIR}
                    COMMAND ${Python3_EXECUTABLE} ${CMAKE_CURRENT_SOURCE_DIR}/setup.py clean --all
                    COMMAND ${CMAKE_COMMAND} -E remove_directory ${CMAKE_CURRENT_SOURCE_DIR}/ompd.egg-info
