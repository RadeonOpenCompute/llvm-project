#include <stdio.h>
#include <stdlib.h>
#include <sys/types.h>
//#define _GNU_SOURCE          /* See feature_test_macros(7) */
#include <unistd.h>
#include <dlfcn.h>
#include <omp.h>
#include <omp-tools.h>

//#define THREAD_ADDR 1

typedef struct omp_t_data {
        // Thread data
        ompt_state_t ompt_state;
        ompt_wait_id_t ompt_wait_id;
        int omp_thread_num;
        ompt_data_t* ompt_thread_data;
        // Parallel data
        int omp_num_threads;
        int omp_level;
        int omp_active_level;
        ompt_data_t* ompt_parallel_data;
        // Task data
        int omp_max_threads;
        int omp_parallel;
        int omp_final;
        int omp_dynamic;
        int omp_nested;
        int omp_max_active_levels;
        // omp_get_schedule
        omp_sched_t omp_kind;
        int omp_modifier;
        // omp_get_proc_bind
        omp_proc_bind_t omp_proc_bind;
        ompt_frame_t* ompt_frame_list;
        ompt_data_t* ompt_task_data;
//        int max_task_depth;
} omp_t_data_t;

__thread omp_t_data_t thread_data;


static ompt_function_lookup_t ompt_lookup;

// TODO: remove macro
// #define declare_inquery_fn(F) static F##_t F;
// FOREACH_OMPT_INQUIRY_FN(declare_inquery_fn)
// #undef declare_inquery_fn

static ompt_set_callback_t ompt_set_callback;
static ompt_get_callback_t ompt_get_callback;
static ompt_get_state_t ompt_get_state;
static ompt_get_task_info_t ompt_get_task_info;
static ompt_get_thread_data_t ompt_get_thread_data;
static ompt_get_parallel_info_t ompt_get_parallel_info;
static ompt_get_unique_id_t ompt_get_unique_id;
static ompt_get_num_procs_t ompt_get_num_procs;
static ompt_get_num_places_t ompt_get_num_places;
static ompt_get_place_proc_ids_t ompt_get_place_proc_ids;
static ompt_get_place_num_t ompt_get_place_num;
static ompt_get_partition_place_nums_t ompt_get_partition_place_nums;
static ompt_get_proc_id_t ompt_get_proc_id;
static ompt_enumerate_states_t ompt_enumerate_states;
static ompt_enumerate_mutex_impls_t ompt_enumerate_mutex_impls;
int checks=0;

static void
on_ompt_callback_implicit_task(
        ompt_scope_endpoint_t endpoint,
        ompt_data_t *parallel_data,
        ompt_data_t *task_data,
        unsigned int team_size,
        unsigned int thread_num, int flags
        )
{
        if (endpoint == ompt_scope_begin)
                task_data->value = ompt_get_unique_id();
}

static void
on_ompt_callback_thread_begin(
        ompt_thread_t thread_type,
        ompt_data_t *t_data)
{
        t_data->value = ompt_get_unique_id();
}

static void on_ompt_callback_parallel_begin(
        ompt_data_t *encountering_task_data,
        const ompt_frame_t *encountering_task_frame, ompt_data_t *parallel_data,
        uint32_t requested_team_size, int flag,
        const void *codeptr_ra)
{
        parallel_data->value = ompt_get_unique_id();
}

#define register_callback_t(name, type)                       \
do{                                                           \
  type f_##name = &on_##name;                                 \
  if (ompt_set_callback(name, (ompt_callback_t)f_##name) ==   \
      ompt_set_never)                                         \
    printf("0: Could not register callback '" #name "'\n");   \
}while(0)

#define register_callback(name) register_callback_t(name, name##_t)


int ompt_initialize(
  ompt_function_lookup_t lookup,
  int initial_device_num,
  ompt_data_t *tool_data)
{
        ompt_lookup = lookup;
        // TODO: remove: printf("runtime_version: %s, omp_version: %i\n", runtime_version, omp_version);

        // TODO: remove macro
        // #define declare_inquery_fn(F) F = (F##_t)lookup(#F);
        // FOREACH_OMPT_INQUIRY_FN(declare_inquery_fn)
        // #undef declare_inquery_fn

        ompt_set_callback_t ompt_set_callback = (ompt_set_callback_t) lookup("ompt_set_callback");
        ompt_get_callback = (ompt_get_callback_t) lookup("ompt_get_callback");
        ompt_get_state = (ompt_get_state_t) lookup("ompt_get_state");
        ompt_get_task_info = (ompt_get_task_info_t) lookup("ompt_get_task_info");
        ompt_get_thread_data = (ompt_get_thread_data_t) lookup("ompt_get_thread_data");
        ompt_get_parallel_info = (ompt_get_parallel_info_t) lookup("ompt_get_parallel_info");
        ompt_get_unique_id = (ompt_get_unique_id_t) lookup("ompt_get_unique_id");

        ompt_get_num_procs = (ompt_get_num_procs_t) lookup("ompt_get_num_procs");
        ompt_get_num_places = (ompt_get_num_places_t) lookup("ompt_get_num_places");
        ompt_get_place_proc_ids = (ompt_get_place_proc_ids_t) lookup("ompt_get_place_proc_ids");
        ompt_get_place_num = (ompt_get_place_num_t) lookup("ompt_get_place_num");
        ompt_get_partition_place_nums = (ompt_get_partition_place_nums_t) lookup("ompt_get_partition_place_nums");
        ompt_get_proc_id = (ompt_get_proc_id_t) lookup("ompt_get_proc_id");
        ompt_enumerate_states = (ompt_enumerate_states_t) lookup("ompt_enumerate_states");
        ompt_enumerate_mutex_impls = (ompt_enumerate_mutex_impls_t) lookup("ompt_enumerate_mutex_impls");

        register_callback(ompt_callback_implicit_task);
        register_callback(ompt_callback_thread_begin);
        register_callback(ompt_callback_parallel_begin);

        return 1; // activate tool
}

void ompt_finalize(ompt_data_t *tool_data)
{
}

<<<<<<< HEAD
ompt_start_tool_result_t *ompt_start_tool(
        unsigned int omp_version,
        const char *runtime_version
)
{
        static ompt_start_tool_result_t ompt_start_tool_result = {&ompt_initialize,&ompt_finalize, 0};
        return &ompt_start_tool_result;
=======
// "This func will be invoked by OpenMP implementation, refer spec: 4.2.1"
// NOLINTNEXTLINE
ompt_start_tool_result_t *ompt_start_tool(unsigned int omp_version,
                                          const char *runtime_version) {
  static ompt_start_tool_result_t ompt_start_tool_result = {
      &ompt_initialize, &ompt_finalize, {0}};
  return &ompt_start_tool_result;
>>>>>>> 3141c11f
}

void collectParallelData(omp_t_data_t * data)
{
        data->omp_num_threads = omp_get_num_threads();
        data->omp_level = omp_get_level();
        data->omp_active_level = omp_get_active_level();
        ompt_get_parallel_info(0, &(data->ompt_parallel_data), NULL);
}

void collectTaskData(omp_t_data_t * data)
{
        data->omp_max_threads = omp_get_max_threads();
        data->omp_parallel = omp_in_parallel();
        data->omp_final = omp_in_final();
        data->omp_dynamic = omp_get_dynamic();
        data->omp_nested = omp_get_nested();
        data->omp_max_active_levels = omp_get_max_active_levels();
        omp_get_schedule(&(data->omp_kind), &(data->omp_modifier));
        data->omp_proc_bind = omp_get_proc_bind();
        ompt_get_task_info(0, NULL, &(data->ompt_task_data), &(data->ompt_frame_list), NULL, NULL);
}

void collectThreadData(omp_t_data_t * data)
{
        data->omp_thread_num = omp_get_thread_num();
        data->ompt_state = ompt_get_state(&(data->ompt_wait_id));
        data->ompt_thread_data = ompt_get_thread_data();
}

#ifdef  __cplusplus
extern "C"
#endif
__attribute__ ((noinline))
void* breakToolTest(omp_t_data_t * data){
        return data;
}

#ifdef  __cplusplus
extern "C"
#endif
void* ompd_tool_break(void* n){
        (void)n;
        asm("");
        return NULL;
}

void* ompd_tool_test(void* n)
{
        collectThreadData(&thread_data);
        collectParallelData(&thread_data);
        collectTaskData(&thread_data);
        breakToolTest(&thread_data);
        checks++;
        ompd_tool_break(NULL);
        return NULL;
}


__attribute__ ((__constructor__))
void init(void)
{
}

__attribute__ ((__destructor__))
void fini(void)
{
        printf("Finished %i testsuites.\n",checks);
}<|MERGE_RESOLUTION|>--- conflicted
+++ resolved
@@ -142,19 +142,8 @@
         return 1; // activate tool
 }
 
-void ompt_finalize(ompt_data_t *tool_data)
-{
-}
-
-<<<<<<< HEAD
-ompt_start_tool_result_t *ompt_start_tool(
-        unsigned int omp_version,
-        const char *runtime_version
-)
-{
-        static ompt_start_tool_result_t ompt_start_tool_result = {&ompt_initialize,&ompt_finalize, 0};
-        return &ompt_start_tool_result;
-=======
+static void ompt_finalize(ompt_data_t *tool_data) {}
+
 // "This func will be invoked by OpenMP implementation, refer spec: 4.2.1"
 // NOLINTNEXTLINE
 ompt_start_tool_result_t *ompt_start_tool(unsigned int omp_version,
@@ -162,7 +151,15 @@
   static ompt_start_tool_result_t ompt_start_tool_result = {
       &ompt_initialize, &ompt_finalize, {0}};
   return &ompt_start_tool_result;
->>>>>>> 3141c11f
+}
+
+ompt_start_tool_result_t *ompt_start_tool(
+        unsigned int omp_version,
+        const char *runtime_version
+)
+{
+        static ompt_start_tool_result_t ompt_start_tool_result = {&ompt_initialize,&ompt_finalize, 0};
+        return &ompt_start_tool_result;
 }
 
 void collectParallelData(omp_t_data_t * data)
