//===--- ASTContext.h - Context to hold long-lived AST nodes ----*- C++ -*-===//
//
//                     The LLVM Compiler Infrastructure
//
// This file is distributed under the University of Illinois Open Source
// License. See LICENSE.TXT for details.
//
//===----------------------------------------------------------------------===//
///
/// \file
/// \brief Defines the clang::ASTContext interface.
///
//===----------------------------------------------------------------------===//

#ifndef LLVM_CLANG_AST_ASTCONTEXT_H
#define LLVM_CLANG_AST_ASTCONTEXT_H

#include "clang/AST/ASTTypeTraits.h"
#include "clang/AST/CanonicalType.h"
#include "clang/AST/CommentCommandTraits.h"
#include "clang/AST/Decl.h"
#include "clang/AST/DeclarationName.h"
#include "clang/AST/DeclBase.h"
#include "clang/AST/ExternalASTSource.h"
#include "clang/AST/NestedNameSpecifier.h"
#include "clang/AST/PrettyPrinter.h"
#include "clang/AST/RawCommentList.h"
#include "clang/AST/TemplateBase.h"
#include "clang/AST/TemplateName.h"
#include "clang/AST/Type.h"
#include "clang/Basic/AddressSpaces.h"
#include "clang/Basic/IdentifierTable.h"
#include "clang/Basic/LangOptions.h"
#include "clang/Basic/Linkage.h"
#include "clang/Basic/LLVM.h"
#include "clang/Basic/Module.h"
#include "clang/Basic/OperatorKinds.h"
#include "clang/Basic/PartialDiagnostic.h"
#include "clang/Basic/SanitizerBlacklist.h"
#include "clang/Basic/SourceLocation.h"
#include "clang/Basic/Specifiers.h"
#include "llvm/ADT/APSInt.h"
#include "llvm/ADT/ArrayRef.h"
#include "llvm/ADT/DenseMap.h"
#include "llvm/ADT/FoldingSet.h"
#include "llvm/ADT/IntrusiveRefCntPtr.h"
#include "llvm/ADT/iterator_range.h"
#include "llvm/ADT/MapVector.h"
#include "llvm/ADT/None.h"
#include "llvm/ADT/Optional.h"
#include "llvm/ADT/PointerIntPair.h"
#include "llvm/ADT/PointerUnion.h"
#include "llvm/ADT/SmallPtrSet.h"
#include "llvm/ADT/SmallVector.h"
#include "llvm/ADT/TinyPtrVector.h"
#include "llvm/ADT/StringMap.h"
#include "llvm/ADT/StringRef.h"
#include "llvm/Support/AlignOf.h"
#include "llvm/Support/Allocator.h"
#include "llvm/Support/Casting.h"
#include "llvm/Support/Compiler.h"
#include <cassert>
#include <cstddef>
#include <cstdint>
#include <iterator>
#include <memory>
#include <new>
#include <string>
#include <type_traits>
#include <utility>
#include <vector>

namespace llvm {

struct fltSemantics;

} // end namespace llvm

namespace clang {

class ASTMutationListener;
class ASTRecordLayout;
class AtomicExpr;
class BlockExpr;
class CharUnits;
class CXXABI;
class DiagnosticsEngine;
class Expr;
class MangleNumberingContext;
class MaterializeTemporaryExpr;
class TargetInfo;
// Decls
class MangleContext;
class ObjCIvarDecl;
class ObjCPropertyDecl;
class UnresolvedSetIterator;
class UsingDecl;
class UsingShadowDecl;
class VTableContextBase;

namespace Builtin {

  class Context;

} // end namespace Builtin

enum BuiltinTemplateKind : int;

namespace comments {

  class FullComment;

} // end namespace comments

struct TypeInfo {
  uint64_t Width;
  unsigned Align;
  bool AlignIsRequired : 1;

  TypeInfo() : Width(0), Align(0), AlignIsRequired(false) {}
  TypeInfo(uint64_t Width, unsigned Align, bool AlignIsRequired)
      : Width(Width), Align(Align), AlignIsRequired(AlignIsRequired) {}
};

/// \brief Holds long-lived AST nodes (such as types and decls) that can be
/// referred to throughout the semantic analysis of a file.
class ASTContext : public RefCountedBase<ASTContext> {
  ASTContext &this_() { return *this; }

  mutable SmallVector<Type *, 0> Types;
  mutable llvm::FoldingSet<ExtQuals> ExtQualNodes;
  mutable llvm::FoldingSet<ComplexType> ComplexTypes;
  mutable llvm::FoldingSet<PointerType> PointerTypes;
  mutable llvm::FoldingSet<AdjustedType> AdjustedTypes;
  mutable llvm::FoldingSet<BlockPointerType> BlockPointerTypes;
  mutable llvm::FoldingSet<LValueReferenceType> LValueReferenceTypes;
  mutable llvm::FoldingSet<RValueReferenceType> RValueReferenceTypes;
  mutable llvm::FoldingSet<MemberPointerType> MemberPointerTypes;
  mutable llvm::FoldingSet<ConstantArrayType> ConstantArrayTypes;
  mutable llvm::FoldingSet<IncompleteArrayType> IncompleteArrayTypes;
  mutable std::vector<VariableArrayType*> VariableArrayTypes;
  mutable llvm::FoldingSet<DependentSizedArrayType> DependentSizedArrayTypes;
  mutable llvm::FoldingSet<DependentSizedExtVectorType>
    DependentSizedExtVectorTypes;
  mutable llvm::FoldingSet<VectorType> VectorTypes;
  mutable llvm::FoldingSet<FunctionNoProtoType> FunctionNoProtoTypes;
  mutable llvm::ContextualFoldingSet<FunctionProtoType, ASTContext&>
    FunctionProtoTypes;
  mutable llvm::FoldingSet<DependentTypeOfExprType> DependentTypeOfExprTypes;
  mutable llvm::FoldingSet<DependentDecltypeType> DependentDecltypeTypes;
  mutable llvm::FoldingSet<TemplateTypeParmType> TemplateTypeParmTypes;
  mutable llvm::FoldingSet<ObjCTypeParamType> ObjCTypeParamTypes;
  mutable llvm::FoldingSet<SubstTemplateTypeParmType>
    SubstTemplateTypeParmTypes;
  mutable llvm::FoldingSet<SubstTemplateTypeParmPackType>
    SubstTemplateTypeParmPackTypes;
  mutable llvm::ContextualFoldingSet<TemplateSpecializationType, ASTContext&>
    TemplateSpecializationTypes;
  mutable llvm::FoldingSet<ParenType> ParenTypes;
  mutable llvm::FoldingSet<ElaboratedType> ElaboratedTypes;
  mutable llvm::FoldingSet<DependentNameType> DependentNameTypes;
  mutable llvm::ContextualFoldingSet<DependentTemplateSpecializationType,
                                     ASTContext&>
    DependentTemplateSpecializationTypes;
  llvm::FoldingSet<PackExpansionType> PackExpansionTypes;
  mutable llvm::FoldingSet<ObjCObjectTypeImpl> ObjCObjectTypes;
  mutable llvm::FoldingSet<ObjCObjectPointerType> ObjCObjectPointerTypes;
  mutable llvm::FoldingSet<DependentUnaryTransformType>
    DependentUnaryTransformTypes;
  mutable llvm::FoldingSet<AutoType> AutoTypes;
  mutable llvm::FoldingSet<DeducedTemplateSpecializationType>
    DeducedTemplateSpecializationTypes;
  mutable llvm::FoldingSet<AtomicType> AtomicTypes;
  llvm::FoldingSet<AttributedType> AttributedTypes;
  mutable llvm::FoldingSet<PipeType> PipeTypes;

  mutable llvm::FoldingSet<QualifiedTemplateName> QualifiedTemplateNames;
  mutable llvm::FoldingSet<DependentTemplateName> DependentTemplateNames;
  mutable llvm::FoldingSet<SubstTemplateTemplateParmStorage> 
    SubstTemplateTemplateParms;
  mutable llvm::ContextualFoldingSet<SubstTemplateTemplateParmPackStorage,
                                     ASTContext&> 
    SubstTemplateTemplateParmPacks;
  
  /// \brief The set of nested name specifiers.
  ///
  /// This set is managed by the NestedNameSpecifier class.
  mutable llvm::FoldingSet<NestedNameSpecifier> NestedNameSpecifiers;
  mutable NestedNameSpecifier *GlobalNestedNameSpecifier;
  friend class NestedNameSpecifier;

  /// \brief A cache mapping from RecordDecls to ASTRecordLayouts.
  ///
  /// This is lazily created.  This is intentionally not serialized.
  mutable llvm::DenseMap<const RecordDecl*, const ASTRecordLayout*>
    ASTRecordLayouts;
  mutable llvm::DenseMap<const ObjCContainerDecl*, const ASTRecordLayout*>
    ObjCLayouts;

  /// \brief A cache from types to size and alignment information.
  typedef llvm::DenseMap<const Type *, struct TypeInfo> TypeInfoMap;
  mutable TypeInfoMap MemoizedTypeInfo;

  /// \brief A cache mapping from CXXRecordDecls to key functions.
  llvm::DenseMap<const CXXRecordDecl*, LazyDeclPtr> KeyFunctions;
  
  /// \brief Mapping from ObjCContainers to their ObjCImplementations.
  llvm::DenseMap<ObjCContainerDecl*, ObjCImplDecl*> ObjCImpls;
  
  /// \brief Mapping from ObjCMethod to its duplicate declaration in the same
  /// interface.
  llvm::DenseMap<const ObjCMethodDecl*,const ObjCMethodDecl*> ObjCMethodRedecls;

  /// \brief Mapping from __block VarDecls to their copy initialization expr.
  llvm::DenseMap<const VarDecl*, Expr*> BlockVarCopyInits;
    
  /// \brief Mapping from class scope functions specialization to their
  /// template patterns.
  llvm::DenseMap<const FunctionDecl*, FunctionDecl*>
    ClassScopeSpecializationPattern;

  /// \brief Mapping from materialized temporaries with static storage duration
  /// that appear in constant initializers to their evaluated values.  These are
  /// allocated in a std::map because their address must be stable.
  llvm::DenseMap<const MaterializeTemporaryExpr *, APValue *>
    MaterializedTemporaryValues;

  /// \brief Representation of a "canonical" template template parameter that
  /// is used in canonical template names.
  class CanonicalTemplateTemplateParm : public llvm::FoldingSetNode {
    TemplateTemplateParmDecl *Parm;
    
  public:
    CanonicalTemplateTemplateParm(TemplateTemplateParmDecl *Parm) 
      : Parm(Parm) { }
    
    TemplateTemplateParmDecl *getParam() const { return Parm; }
    
    void Profile(llvm::FoldingSetNodeID &ID) { Profile(ID, Parm); }
    
    static void Profile(llvm::FoldingSetNodeID &ID, 
                        TemplateTemplateParmDecl *Parm);
  };
  mutable llvm::FoldingSet<CanonicalTemplateTemplateParm>
    CanonTemplateTemplateParms;
  
  TemplateTemplateParmDecl *
    getCanonicalTemplateTemplateParmDecl(TemplateTemplateParmDecl *TTP) const;

  /// \brief The typedef for the __int128_t type.
  mutable TypedefDecl *Int128Decl;

  /// \brief The typedef for the __uint128_t type.
  mutable TypedefDecl *UInt128Decl;

  /// \brief The typedef for the target specific predefined
  /// __builtin_va_list type.
  mutable TypedefDecl *BuiltinVaListDecl;

  /// The typedef for the predefined \c __builtin_ms_va_list type.
  mutable TypedefDecl *BuiltinMSVaListDecl;

  /// \brief The typedef for the predefined \c id type.
  mutable TypedefDecl *ObjCIdDecl;
  
  /// \brief The typedef for the predefined \c SEL type.
  mutable TypedefDecl *ObjCSelDecl;

  /// \brief The typedef for the predefined \c Class type.
  mutable TypedefDecl *ObjCClassDecl;

  /// \brief The typedef for the predefined \c Protocol class in Objective-C.
  mutable ObjCInterfaceDecl *ObjCProtocolClassDecl;
  
  /// \brief The typedef for the predefined 'BOOL' type.
  mutable TypedefDecl *BOOLDecl;

  // Typedefs which may be provided defining the structure of Objective-C
  // pseudo-builtins
  QualType ObjCIdRedefinitionType;
  QualType ObjCClassRedefinitionType;
  QualType ObjCSelRedefinitionType;

  /// The identifier 'bool'.
  mutable IdentifierInfo *BoolName = nullptr;

  /// The identifier 'NSObject'.
  IdentifierInfo *NSObjectName = nullptr;

  /// The identifier 'NSCopying'.
  IdentifierInfo *NSCopyingName = nullptr;

  /// The identifier '__make_integer_seq'.
  mutable IdentifierInfo *MakeIntegerSeqName = nullptr;

  /// The identifier '__type_pack_element'.
  mutable IdentifierInfo *TypePackElementName = nullptr;

  QualType ObjCConstantStringType;
  mutable RecordDecl *CFConstantStringTagDecl;
  mutable TypedefDecl *CFConstantStringTypeDecl;

  mutable QualType ObjCSuperType;
  
  QualType ObjCNSStringType;

  /// \brief The typedef declaration for the Objective-C "instancetype" type.
  TypedefDecl *ObjCInstanceTypeDecl;
  
  /// \brief The type for the C FILE type.
  TypeDecl *FILEDecl;

  /// \brief The type for the C jmp_buf type.
  TypeDecl *jmp_bufDecl;

  /// \brief The type for the C sigjmp_buf type.
  TypeDecl *sigjmp_bufDecl;

  /// \brief The type for the C ucontext_t type.
  TypeDecl *ucontext_tDecl;

  /// \brief Type for the Block descriptor for Blocks CodeGen.
  ///
  /// Since this is only used for generation of debug info, it is not
  /// serialized.
  mutable RecordDecl *BlockDescriptorType;

  /// \brief Type for the Block descriptor for Blocks CodeGen.
  ///
  /// Since this is only used for generation of debug info, it is not
  /// serialized.
  mutable RecordDecl *BlockDescriptorExtendedType;

  /// \brief Declaration for the CUDA cudaConfigureCall function.
  FunctionDecl *cudaConfigureCallDecl;

  /// \brief Keeps track of all declaration attributes.
  ///
  /// Since so few decls have attrs, we keep them in a hash map instead of
  /// wasting space in the Decl class.
  llvm::DenseMap<const Decl*, AttrVec*> DeclAttrs;

  /// \brief A mapping from non-redeclarable declarations in modules that were
  /// merged with other declarations to the canonical declaration that they were
  /// merged into.
  llvm::DenseMap<Decl*, Decl*> MergedDecls;

  /// \brief A mapping from a defining declaration to a list of modules (other
  /// than the owning module of the declaration) that contain merged
  /// definitions of that entity.
  llvm::DenseMap<NamedDecl*, llvm::TinyPtrVector<Module*>> MergedDefModules;

  /// \brief Initializers for a module, in order. Each Decl will be either
  /// something that has a semantic effect on startup (such as a variable with
  /// a non-constant initializer), or an ImportDecl (which recursively triggers
  /// initialization of another module).
  struct PerModuleInitializers {
    llvm::SmallVector<Decl*, 4> Initializers;
    llvm::SmallVector<uint32_t, 4> LazyInitializers;

    void resolve(ASTContext &Ctx);
  };
  llvm::DenseMap<Module*, PerModuleInitializers*> ModuleInitializers;

public:
  /// \brief A type synonym for the TemplateOrInstantiation mapping.
  typedef llvm::PointerUnion<VarTemplateDecl *, MemberSpecializationInfo *>
  TemplateOrSpecializationInfo;

private:
  /// \brief A mapping to contain the template or declaration that
  /// a variable declaration describes or was instantiated from,
  /// respectively.
  ///
  /// For non-templates, this value will be NULL. For variable
  /// declarations that describe a variable template, this will be a
  /// pointer to a VarTemplateDecl. For static data members
  /// of class template specializations, this will be the
  /// MemberSpecializationInfo referring to the member variable that was
  /// instantiated or specialized. Thus, the mapping will keep track of
  /// the static data member templates from which static data members of
  /// class template specializations were instantiated.
  ///
  /// Given the following example:
  ///
  /// \code
  /// template<typename T>
  /// struct X {
  ///   static T value;
  /// };
  ///
  /// template<typename T>
  ///   T X<T>::value = T(17);
  ///
  /// int *x = &X<int>::value;
  /// \endcode
  ///
  /// This mapping will contain an entry that maps from the VarDecl for
  /// X<int>::value to the corresponding VarDecl for X<T>::value (within the
  /// class template X) and will be marked TSK_ImplicitInstantiation.
  llvm::DenseMap<const VarDecl *, TemplateOrSpecializationInfo>
  TemplateOrInstantiation;

  /// \brief Keeps track of the declaration from which a using declaration was
  /// created during instantiation.
  ///
  /// The source and target declarations are always a UsingDecl, an
  /// UnresolvedUsingValueDecl, or an UnresolvedUsingTypenameDecl.
  ///
  /// For example:
  /// \code
  /// template<typename T>
  /// struct A {
  ///   void f();
  /// };
  ///
  /// template<typename T>
  /// struct B : A<T> {
  ///   using A<T>::f;
  /// };
  ///
  /// template struct B<int>;
  /// \endcode
  ///
  /// This mapping will contain an entry that maps from the UsingDecl in
  /// B<int> to the UnresolvedUsingDecl in B<T>.
  llvm::DenseMap<NamedDecl *, NamedDecl *> InstantiatedFromUsingDecl;

  llvm::DenseMap<UsingShadowDecl*, UsingShadowDecl*>
    InstantiatedFromUsingShadowDecl;

  llvm::DenseMap<FieldDecl *, FieldDecl *> InstantiatedFromUnnamedFieldDecl;

  /// \brief Mapping that stores the methods overridden by a given C++
  /// member function.
  ///
  /// Since most C++ member functions aren't virtual and therefore
  /// don't override anything, we store the overridden functions in
  /// this map on the side rather than within the CXXMethodDecl structure.
  typedef llvm::TinyPtrVector<const CXXMethodDecl*> CXXMethodVector;
  llvm::DenseMap<const CXXMethodDecl *, CXXMethodVector> OverriddenMethods;

  /// \brief Mapping from each declaration context to its corresponding
  /// mangling numbering context (used for constructs like lambdas which
  /// need to be consistently numbered for the mangler).
  llvm::DenseMap<const DeclContext *, std::unique_ptr<MangleNumberingContext>>
      MangleNumberingContexts;

  /// \brief Side-table of mangling numbers for declarations which rarely
  /// need them (like static local vars).
  llvm::MapVector<const NamedDecl *, unsigned> MangleNumbers;
  llvm::MapVector<const VarDecl *, unsigned> StaticLocalNumbers;

  /// \brief Mapping that stores parameterIndex values for ParmVarDecls when
  /// that value exceeds the bitfield size of ParmVarDeclBits.ParameterIndex.
  typedef llvm::DenseMap<const VarDecl *, unsigned> ParameterIndexTable;
  ParameterIndexTable ParamIndices;  
  
  ImportDecl *FirstLocalImport;
  ImportDecl *LastLocalImport;
  
  TranslationUnitDecl *TUDecl;
  mutable ExternCContextDecl *ExternCContext;
  mutable BuiltinTemplateDecl *MakeIntegerSeqDecl;
  mutable BuiltinTemplateDecl *TypePackElementDecl;

  /// \brief The associated SourceManager object.a
  SourceManager &SourceMgr;

  /// \brief The language options used to create the AST associated with
  ///  this ASTContext object.
  LangOptions &LangOpts;

  /// \brief Blacklist object that is used by sanitizers to decide which
  /// entities should not be instrumented.
  std::unique_ptr<SanitizerBlacklist> SanitizerBL;

  /// \brief The allocator used to create AST objects.
  ///
  /// AST objects are never destructed; rather, all memory associated with the
  /// AST objects will be released when the ASTContext itself is destroyed.
  mutable llvm::BumpPtrAllocator BumpAlloc;

  /// \brief Allocator for partial diagnostics.
  PartialDiagnostic::StorageAllocator DiagAllocator;

  /// \brief The current C++ ABI.
  std::unique_ptr<CXXABI> ABI;
  CXXABI *createCXXABI(const TargetInfo &T);

  /// \brief The logical -> physical address space map.
  const LangAS::Map *AddrSpaceMap;

  /// \brief Address space map mangling must be used with language specific 
  /// address spaces (e.g. OpenCL/CUDA)
  bool AddrSpaceMapMangling;

  friend class ASTDeclReader;
  friend class ASTReader;
  friend class ASTWriter;
  friend class CXXRecordDecl;

  const TargetInfo *Target;
  const TargetInfo *AuxTarget;
  clang::PrintingPolicy PrintingPolicy;
  
public:
  IdentifierTable &Idents;
  SelectorTable &Selectors;
  Builtin::Context &BuiltinInfo;
  mutable DeclarationNameTable DeclarationNames;
  IntrusiveRefCntPtr<ExternalASTSource> ExternalSource;
  ASTMutationListener *Listener;

  /// \brief Contains parents of a node.
  typedef llvm::SmallVector<ast_type_traits::DynTypedNode, 2> ParentVector;

  /// \brief Maps from a node to its parents. This is used for nodes that have
  /// pointer identity only, which are more common and we can save space by
  /// only storing a unique pointer to them.
  typedef llvm::DenseMap<const void *,
                         llvm::PointerUnion4<const Decl *, const Stmt *,
                                             ast_type_traits::DynTypedNode *,
                                             ParentVector *>> ParentMapPointers;

  /// Parent map for nodes without pointer identity. We store a full
  /// DynTypedNode for all keys.
  typedef llvm::DenseMap<
      ast_type_traits::DynTypedNode,
      llvm::PointerUnion4<const Decl *, const Stmt *,
                          ast_type_traits::DynTypedNode *, ParentVector *>>
      ParentMapOtherNodes;

  /// Container for either a single DynTypedNode or for an ArrayRef to
  /// DynTypedNode. For use with ParentMap.
  class DynTypedNodeList {
    typedef ast_type_traits::DynTypedNode DynTypedNode;
    llvm::AlignedCharArrayUnion<ast_type_traits::DynTypedNode,
                                ArrayRef<DynTypedNode>> Storage;
    bool IsSingleNode;

  public:
    DynTypedNodeList(const DynTypedNode &N) : IsSingleNode(true) {
      new (Storage.buffer) DynTypedNode(N);
    }
    DynTypedNodeList(ArrayRef<DynTypedNode> A) : IsSingleNode(false) {
      new (Storage.buffer) ArrayRef<DynTypedNode>(A);
    }

    const ast_type_traits::DynTypedNode *begin() const {
      if (!IsSingleNode)
        return reinterpret_cast<const ArrayRef<DynTypedNode> *>(Storage.buffer)
            ->begin();
      return reinterpret_cast<const DynTypedNode *>(Storage.buffer);
    }

    const ast_type_traits::DynTypedNode *end() const {
      if (!IsSingleNode)
        return reinterpret_cast<const ArrayRef<DynTypedNode> *>(Storage.buffer)
            ->end();
      return reinterpret_cast<const DynTypedNode *>(Storage.buffer) + 1;
    }

    size_t size() const { return end() - begin(); }
    bool empty() const { return begin() == end(); }

    const DynTypedNode &operator[](size_t N) const {
      assert(N < size() && "Out of bounds!");
      return *(begin() + N);
    }
  };

  /// \brief Returns the parents of the given node.
  ///
  /// Note that this will lazily compute the parents of all nodes
  /// and store them for later retrieval. Thus, the first call is O(n)
  /// in the number of AST nodes.
  ///
  /// Caveats and FIXMEs:
  /// Calculating the parent map over all AST nodes will need to load the
  /// full AST. This can be undesirable in the case where the full AST is
  /// expensive to create (for example, when using precompiled header
  /// preambles). Thus, there are good opportunities for optimization here.
  /// One idea is to walk the given node downwards, looking for references
  /// to declaration contexts - once a declaration context is found, compute
  /// the parent map for the declaration context; if that can satisfy the
  /// request, loading the whole AST can be avoided. Note that this is made
  /// more complex by statements in templates having multiple parents - those
  /// problems can be solved by building closure over the templated parts of
  /// the AST, which also avoids touching large parts of the AST.
  /// Additionally, we will want to add an interface to already give a hint
  /// where to search for the parents, for example when looking at a statement
  /// inside a certain function.
  ///
  /// 'NodeT' can be one of Decl, Stmt, Type, TypeLoc,
  /// NestedNameSpecifier or NestedNameSpecifierLoc.
  template <typename NodeT> DynTypedNodeList getParents(const NodeT &Node) {
    return getParents(ast_type_traits::DynTypedNode::create(Node));
  }

  DynTypedNodeList getParents(const ast_type_traits::DynTypedNode &Node);

  const clang::PrintingPolicy &getPrintingPolicy() const {
    return PrintingPolicy;
  }

  void setPrintingPolicy(const clang::PrintingPolicy &Policy) {
    PrintingPolicy = Policy;
  }
  
  SourceManager& getSourceManager() { return SourceMgr; }
  const SourceManager& getSourceManager() const { return SourceMgr; }

  llvm::BumpPtrAllocator &getAllocator() const {
    return BumpAlloc;
  }

  void *Allocate(size_t Size, unsigned Align = 8) const {
    return BumpAlloc.Allocate(Size, Align);
  }
  template <typename T> T *Allocate(size_t Num = 1) const {
    return static_cast<T *>(Allocate(Num * sizeof(T), alignof(T)));
  }
  void Deallocate(void *Ptr) const { }
  
  /// Return the total amount of physical memory allocated for representing
  /// AST nodes and type information.
  size_t getASTAllocatedMemory() const {
    return BumpAlloc.getTotalMemory();
  }
  /// Return the total memory used for various side tables.
  size_t getSideTableAllocatedMemory() const;
  
  PartialDiagnostic::StorageAllocator &getDiagAllocator() {
    return DiagAllocator;
  }

  const TargetInfo &getTargetInfo() const { return *Target; }
  const TargetInfo *getAuxTargetInfo() const { return AuxTarget; }

  /// getIntTypeForBitwidth -
  /// sets integer QualTy according to specified details:
  /// bitwidth, signed/unsigned.
  /// Returns empty type if there is no appropriate target types.
  QualType getIntTypeForBitwidth(unsigned DestWidth,
                                 unsigned Signed) const;
  /// getRealTypeForBitwidth -
  /// sets floating point QualTy according to specified bitwidth.
  /// Returns empty type if there is no appropriate target types.
  QualType getRealTypeForBitwidth(unsigned DestWidth) const;

  bool AtomicUsesUnsupportedLibcall(const AtomicExpr *E) const;
  
  const LangOptions& getLangOpts() const { return LangOpts; }

  const SanitizerBlacklist &getSanitizerBlacklist() const {
    return *SanitizerBL;
  }

  DiagnosticsEngine &getDiagnostics() const;

  FullSourceLoc getFullLoc(SourceLocation Loc) const {
    return FullSourceLoc(Loc,SourceMgr);
  }

  /// \brief All comments in this translation unit.
  RawCommentList Comments;

  /// \brief True if comments are already loaded from ExternalASTSource.
  mutable bool CommentsLoaded;

  class RawCommentAndCacheFlags {
  public:
    enum Kind {
      /// We searched for a comment attached to the particular declaration, but
      /// didn't find any.
      ///
      /// getRaw() == 0.
      NoCommentInDecl = 0,

      /// We have found a comment attached to this particular declaration.
      ///
      /// getRaw() != 0.
      FromDecl,

      /// This declaration does not have an attached comment, and we have
      /// searched the redeclaration chain.
      ///
      /// If getRaw() == 0, the whole redeclaration chain does not have any
      /// comments.
      ///
      /// If getRaw() != 0, it is a comment propagated from other
      /// redeclaration.
      FromRedecl
    };

    Kind getKind() const LLVM_READONLY {
      return Data.getInt();
    }

    void setKind(Kind K) {
      Data.setInt(K);
    }

    const RawComment *getRaw() const LLVM_READONLY {
      return Data.getPointer();
    }

    void setRaw(const RawComment *RC) {
      Data.setPointer(RC);
    }

    const Decl *getOriginalDecl() const LLVM_READONLY {
      return OriginalDecl;
    }

    void setOriginalDecl(const Decl *Orig) {
      OriginalDecl = Orig;
    }

  private:
    llvm::PointerIntPair<const RawComment *, 2, Kind> Data;
    const Decl *OriginalDecl;
  };

  /// \brief Mapping from declarations to comments attached to any
  /// redeclaration.
  ///
  /// Raw comments are owned by Comments list.  This mapping is populated
  /// lazily.
  mutable llvm::DenseMap<const Decl *, RawCommentAndCacheFlags> RedeclComments;

  /// \brief Mapping from declarations to parsed comments attached to any
  /// redeclaration.
  mutable llvm::DenseMap<const Decl *, comments::FullComment *> ParsedComments;

  /// \brief Return the documentation comment attached to a given declaration,
  /// without looking into cache.
  RawComment *getRawCommentForDeclNoCache(const Decl *D) const;

public:
  RawCommentList &getRawCommentList() {
    return Comments;
  }

  void addComment(const RawComment &RC) {
    assert(LangOpts.RetainCommentsFromSystemHeaders ||
           !SourceMgr.isInSystemHeader(RC.getSourceRange().getBegin()));
    Comments.addComment(RC, BumpAlloc);
  }

  /// \brief Return the documentation comment attached to a given declaration.
  /// Returns NULL if no comment is attached.
  ///
  /// \param OriginalDecl if not NULL, is set to declaration AST node that had
  /// the comment, if the comment we found comes from a redeclaration.
  const RawComment *
  getRawCommentForAnyRedecl(const Decl *D,
                            const Decl **OriginalDecl = nullptr) const;

  /// Return parsed documentation comment attached to a given declaration.
  /// Returns NULL if no comment is attached.
  ///
  /// \param PP the Preprocessor used with this TU.  Could be NULL if
  /// preprocessor is not available.
  comments::FullComment *getCommentForDecl(const Decl *D,
                                           const Preprocessor *PP) const;

  /// Return parsed documentation comment attached to a given declaration.
  /// Returns NULL if no comment is attached. Does not look at any
  /// redeclarations of the declaration.
  comments::FullComment *getLocalCommentForDeclUncached(const Decl *D) const;

  comments::FullComment *cloneFullComment(comments::FullComment *FC,
                                         const Decl *D) const;

private:
  mutable comments::CommandTraits CommentCommandTraits;

  /// \brief Iterator that visits import declarations.
  class import_iterator {
    ImportDecl *Import;

  public:
    typedef ImportDecl               *value_type;
    typedef ImportDecl               *reference;
    typedef ImportDecl               *pointer;
    typedef int                       difference_type;
    typedef std::forward_iterator_tag iterator_category;

    import_iterator() : Import() {}
    explicit import_iterator(ImportDecl *Import) : Import(Import) {}

    reference operator*() const { return Import; }
    pointer operator->() const { return Import; }

    import_iterator &operator++() {
      Import = ASTContext::getNextLocalImport(Import);
      return *this;
    }

    import_iterator operator++(int) {
      import_iterator Other(*this);
      ++(*this);
      return Other;
    }

    friend bool operator==(import_iterator X, import_iterator Y) {
      return X.Import == Y.Import;
    }

    friend bool operator!=(import_iterator X, import_iterator Y) {
      return X.Import != Y.Import;
    }
  };

public:
  comments::CommandTraits &getCommentCommandTraits() const {
    return CommentCommandTraits;
  }

  /// \brief Retrieve the attributes for the given declaration.
  AttrVec& getDeclAttrs(const Decl *D);

  /// \brief Erase the attributes corresponding to the given declaration.
  void eraseDeclAttrs(const Decl *D);

  /// \brief If this variable is an instantiated static data member of a
  /// class template specialization, returns the templated static data member
  /// from which it was instantiated.
  // FIXME: Remove ?
  MemberSpecializationInfo *getInstantiatedFromStaticDataMember(
                                                           const VarDecl *Var);

  TemplateOrSpecializationInfo
  getTemplateOrSpecializationInfo(const VarDecl *Var);

  FunctionDecl *getClassScopeSpecializationPattern(const FunctionDecl *FD);

  void setClassScopeSpecializationPattern(FunctionDecl *FD,
                                          FunctionDecl *Pattern);

  /// \brief Note that the static data member \p Inst is an instantiation of
  /// the static data member template \p Tmpl of a class template.
  void setInstantiatedFromStaticDataMember(VarDecl *Inst, VarDecl *Tmpl,
                                           TemplateSpecializationKind TSK,
                        SourceLocation PointOfInstantiation = SourceLocation());

  void setTemplateOrSpecializationInfo(VarDecl *Inst,
                                       TemplateOrSpecializationInfo TSI);

  /// \brief If the given using decl \p Inst is an instantiation of a
  /// (possibly unresolved) using decl from a template instantiation,
  /// return it.
  NamedDecl *getInstantiatedFromUsingDecl(NamedDecl *Inst);

  /// \brief Remember that the using decl \p Inst is an instantiation
  /// of the using decl \p Pattern of a class template.
  void setInstantiatedFromUsingDecl(NamedDecl *Inst, NamedDecl *Pattern);

  void setInstantiatedFromUsingShadowDecl(UsingShadowDecl *Inst,
                                          UsingShadowDecl *Pattern);
  UsingShadowDecl *getInstantiatedFromUsingShadowDecl(UsingShadowDecl *Inst);

  FieldDecl *getInstantiatedFromUnnamedFieldDecl(FieldDecl *Field);

  void setInstantiatedFromUnnamedFieldDecl(FieldDecl *Inst, FieldDecl *Tmpl);
  
  // Access to the set of methods overridden by the given C++ method.
  typedef CXXMethodVector::const_iterator overridden_cxx_method_iterator;
  overridden_cxx_method_iterator
  overridden_methods_begin(const CXXMethodDecl *Method) const;

  overridden_cxx_method_iterator
  overridden_methods_end(const CXXMethodDecl *Method) const;

  unsigned overridden_methods_size(const CXXMethodDecl *Method) const;
  typedef llvm::iterator_range<overridden_cxx_method_iterator>
      overridden_method_range;
  overridden_method_range overridden_methods(const CXXMethodDecl *Method) const;

  /// \brief Note that the given C++ \p Method overrides the given \p
  /// Overridden method.
  void addOverriddenMethod(const CXXMethodDecl *Method, 
                           const CXXMethodDecl *Overridden);

  /// \brief Return C++ or ObjC overridden methods for the given \p Method.
  ///
  /// An ObjC method is considered to override any method in the class's
  /// base classes, its protocols, or its categories' protocols, that has
  /// the same selector and is of the same kind (class or instance).
  /// A method in an implementation is not considered as overriding the same
  /// method in the interface or its categories.
  void getOverriddenMethods(
                        const NamedDecl *Method,
                        SmallVectorImpl<const NamedDecl *> &Overridden) const;
  
  /// \brief Notify the AST context that a new import declaration has been
  /// parsed or implicitly created within this translation unit.
  void addedLocalImportDecl(ImportDecl *Import);

  static ImportDecl *getNextLocalImport(ImportDecl *Import) {
    return Import->NextLocalImport;
  }
  
  typedef llvm::iterator_range<import_iterator> import_range;
  import_range local_imports() const {
    return import_range(import_iterator(FirstLocalImport), import_iterator());
  }

  Decl *getPrimaryMergedDecl(Decl *D) {
    Decl *Result = MergedDecls.lookup(D);
    return Result ? Result : D;
  }
  void setPrimaryMergedDecl(Decl *D, Decl *Primary) {
    MergedDecls[D] = Primary;
  }

  /// \brief Note that the definition \p ND has been merged into module \p M,
  /// and should be visible whenever \p M is visible.
  void mergeDefinitionIntoModule(NamedDecl *ND, Module *M,
                                 bool NotifyListeners = true);
  /// \brief Clean up the merged definition list. Call this if you might have
  /// added duplicates into the list.
  void deduplicateMergedDefinitonsFor(NamedDecl *ND);

  /// \brief Get the additional modules in which the definition \p Def has
  /// been merged.
  ArrayRef<Module*> getModulesWithMergedDefinition(NamedDecl *Def) {
    auto MergedIt = MergedDefModules.find(Def);
    if (MergedIt == MergedDefModules.end())
      return None;
    return MergedIt->second;
  }

  /// Add a declaration to the list of declarations that are initialized
  /// for a module. This will typically be a global variable (with internal
  /// linkage) that runs module initializers, such as the iostream initializer,
  /// or an ImportDecl nominating another module that has initializers.
  void addModuleInitializer(Module *M, Decl *Init);

  void addLazyModuleInitializers(Module *M, ArrayRef<uint32_t> IDs);

  /// Get the initializations to perform when importing a module, if any.
  ArrayRef<Decl*> getModuleInitializers(Module *M);

  TranslationUnitDecl *getTranslationUnitDecl() const { return TUDecl; }

  ExternCContextDecl *getExternCContextDecl() const;
  BuiltinTemplateDecl *getMakeIntegerSeqDecl() const;
  BuiltinTemplateDecl *getTypePackElementDecl() const;

  // Builtin Types.
  CanQualType VoidTy;
  CanQualType BoolTy;
  CanQualType CharTy;
  CanQualType WCharTy;  // [C++ 3.9.1p5].
  CanQualType WideCharTy; // Same as WCharTy in C++, integer type in C99.
  CanQualType WIntTy;   // [C99 7.24.1], integer type unchanged by default promotions.
  CanQualType Char16Ty; // [C++0x 3.9.1p5], integer type in C99.
  CanQualType Char32Ty; // [C++0x 3.9.1p5], integer type in C99.
  CanQualType SignedCharTy, ShortTy, IntTy, LongTy, LongLongTy, Int128Ty;
  CanQualType UnsignedCharTy, UnsignedShortTy, UnsignedIntTy, UnsignedLongTy;
  CanQualType UnsignedLongLongTy, UnsignedInt128Ty;
  CanQualType FloatTy, DoubleTy, LongDoubleTy, Float128Ty;
  CanQualType HalfTy; // [OpenCL 6.1.1.1], ARM NEON
  CanQualType FloatComplexTy, DoubleComplexTy, LongDoubleComplexTy;
  CanQualType Float128ComplexTy;
  CanQualType VoidPtrTy, NullPtrTy;
  CanQualType DependentTy, OverloadTy, BoundMemberTy, UnknownAnyTy;
  CanQualType BuiltinFnTy;
  CanQualType PseudoObjectTy, ARCUnbridgedCastTy;
  CanQualType ObjCBuiltinIdTy, ObjCBuiltinClassTy, ObjCBuiltinSelTy;
  CanQualType ObjCBuiltinBoolTy;
#define IMAGE_TYPE(ImgType, Id, SingletonId, Access, Suffix) \
  CanQualType SingletonId;
#include "clang/Basic/OpenCLImageTypes.def"
  CanQualType OCLSamplerTy, OCLEventTy, OCLClkEventTy;
  CanQualType OCLQueueTy, OCLReserveIDTy;
  CanQualType OMPArraySectionTy;

  // Types for deductions in C++0x [stmt.ranged]'s desugaring. Built on demand.
  mutable QualType AutoDeductTy;     // Deduction against 'auto'.
  mutable QualType AutoRRefDeductTy; // Deduction against 'auto &&'.

  // Decl used to help define __builtin_va_list for some targets.
  // The decl is built when constructing 'BuiltinVaListDecl'.
  mutable Decl *VaListTagDecl;

  ASTContext(LangOptions &LOpts, SourceManager &SM, IdentifierTable &idents,
             SelectorTable &sels, Builtin::Context &builtins);
  ASTContext(const ASTContext &) = delete;
  ASTContext &operator=(const ASTContext &) = delete;
  ~ASTContext();

  /// \brief Attach an external AST source to the AST context.
  ///
  /// The external AST source provides the ability to load parts of
  /// the abstract syntax tree as needed from some external storage,
  /// e.g., a precompiled header.
  void setExternalSource(IntrusiveRefCntPtr<ExternalASTSource> Source);

  /// \brief Retrieve a pointer to the external AST source associated
  /// with this AST context, if any.
  ExternalASTSource *getExternalSource() const {
    return ExternalSource.get();
  }

  /// \brief Attach an AST mutation listener to the AST context.
  ///
  /// The AST mutation listener provides the ability to track modifications to
  /// the abstract syntax tree entities committed after they were initially
  /// created.
  void setASTMutationListener(ASTMutationListener *Listener) {
    this->Listener = Listener;
  }

  /// \brief Retrieve a pointer to the AST mutation listener associated
  /// with this AST context, if any.
  ASTMutationListener *getASTMutationListener() const { return Listener; }

  void PrintStats() const;
  const SmallVectorImpl<Type *>& getTypes() const { return Types; }

  BuiltinTemplateDecl *buildBuiltinTemplateDecl(BuiltinTemplateKind BTK,
                                                const IdentifierInfo *II) const;

  /// \brief Create a new implicit TU-level CXXRecordDecl or RecordDecl
  /// declaration.
  RecordDecl *buildImplicitRecord(StringRef Name,
                                  RecordDecl::TagKind TK = TTK_Struct) const;

  /// \brief Create a new implicit TU-level typedef declaration.
  TypedefDecl *buildImplicitTypedef(QualType T, StringRef Name) const;

  /// \brief Retrieve the declaration for the 128-bit signed integer type.
  TypedefDecl *getInt128Decl() const;

  /// \brief Retrieve the declaration for the 128-bit unsigned integer type.
  TypedefDecl *getUInt128Decl() const;

  //===--------------------------------------------------------------------===//
  //                           Type Constructors
  //===--------------------------------------------------------------------===//

private:
  /// \brief Return a type with extended qualifiers.
  QualType getExtQualType(const Type *Base, Qualifiers Quals) const;

  QualType getTypeDeclTypeSlow(const TypeDecl *Decl) const;

  QualType getPipeType(QualType T, bool ReadOnly) const;

public:
  /// \brief Return the uniqued reference to the type for an address space
  /// qualified type with the specified type and address space.
  ///
  /// The resulting type has a union of the qualifiers from T and the address
  /// space. If T already has an address space specifier, it is silently
  /// replaced.
  QualType getAddrSpaceQualType(QualType T, unsigned AddressSpace) const;

  /// \brief Apply Objective-C protocol qualifiers to the given type.
  /// \param allowOnPointerType specifies if we can apply protocol
  /// qualifiers on ObjCObjectPointerType. It can be set to true when
  /// contructing the canonical type of a Objective-C type parameter.
  QualType applyObjCProtocolQualifiers(QualType type,
      ArrayRef<ObjCProtocolDecl *> protocols, bool &hasError,
      bool allowOnPointerType = false) const;

  /// \brief Return the uniqued reference to the type for an Objective-C
  /// gc-qualified type.
  ///
  /// The retulting type has a union of the qualifiers from T and the gc
  /// attribute.
  QualType getObjCGCQualType(QualType T, Qualifiers::GC gcAttr) const;

  /// \brief Return the uniqued reference to the type for a \c restrict
  /// qualified type.
  ///
  /// The resulting type has a union of the qualifiers from \p T and
  /// \c restrict.
  QualType getRestrictType(QualType T) const {
    return T.withFastQualifiers(Qualifiers::Restrict);
  }

  /// \brief Return the uniqued reference to the type for a \c volatile
  /// qualified type.
  ///
  /// The resulting type has a union of the qualifiers from \p T and
  /// \c volatile.
  QualType getVolatileType(QualType T) const {
    return T.withFastQualifiers(Qualifiers::Volatile);
  }

  /// \brief Return the uniqued reference to the type for a \c const
  /// qualified type.
  ///
  /// The resulting type has a union of the qualifiers from \p T and \c const.
  ///
  /// It can be reasonably expected that this will always be equivalent to
  /// calling T.withConst().
  QualType getConstType(QualType T) const { return T.withConst(); }

  /// \brief Change the ExtInfo on a function type.
  const FunctionType *adjustFunctionType(const FunctionType *Fn,
                                         FunctionType::ExtInfo EInfo);

  /// Adjust the given function result type.
  CanQualType getCanonicalFunctionResultType(QualType ResultType) const;

  /// \brief Change the result type of a function type once it is deduced.
  void adjustDeducedFunctionResultType(FunctionDecl *FD, QualType ResultType);

  /// \brief Determine whether two function types are the same, ignoring
  /// exception specifications in cases where they're part of the type.
  bool hasSameFunctionTypeIgnoringExceptionSpec(QualType T, QualType U);

  /// \brief Change the exception specification on a function once it is
  /// delay-parsed, instantiated, or computed.
  void adjustExceptionSpec(FunctionDecl *FD,
                           const FunctionProtoType::ExceptionSpecInfo &ESI,
                           bool AsWritten = false);

  /// \brief Return the uniqued reference to the type for a complex
  /// number with the specified element type.
  QualType getComplexType(QualType T) const;
  CanQualType getComplexType(CanQualType T) const {
    return CanQualType::CreateUnsafe(getComplexType((QualType) T));
  }

  /// \brief Return the uniqued reference to the type for a pointer to
  /// the specified type.
  QualType getPointerType(QualType T) const;
  CanQualType getPointerType(CanQualType T) const {
    return CanQualType::CreateUnsafe(getPointerType((QualType) T));
  }

  /// \brief Return the uniqued reference to a type adjusted from the original
  /// type to a new type.
  QualType getAdjustedType(QualType Orig, QualType New) const;
  CanQualType getAdjustedType(CanQualType Orig, CanQualType New) const {
    return CanQualType::CreateUnsafe(
        getAdjustedType((QualType)Orig, (QualType)New));
  }

  /// \brief Return the uniqued reference to the decayed version of the given
  /// type.  Can only be called on array and function types which decay to
  /// pointer types.
  QualType getDecayedType(QualType T) const;
  CanQualType getDecayedType(CanQualType T) const {
    return CanQualType::CreateUnsafe(getDecayedType((QualType) T));
  }

  /// \brief Return the uniqued reference to the atomic type for the specified
  /// type.
  QualType getAtomicType(QualType T) const;

  /// \brief Return the uniqued reference to the type for a block of the
  /// specified type.
  QualType getBlockPointerType(QualType T) const;

  /// Gets the struct used to keep track of the descriptor for pointer to
  /// blocks.
  QualType getBlockDescriptorType() const;

  /// \brief Return a read_only pipe type for the specified type.
  QualType getReadPipeType(QualType T) const;
  /// \brief Return a write_only pipe type for the specified type.
  QualType getWritePipeType(QualType T) const;

  /// Gets the struct used to keep track of the extended descriptor for
  /// pointer to blocks.
  QualType getBlockDescriptorExtendedType() const;

  void setcudaConfigureCallDecl(FunctionDecl *FD) {
    cudaConfigureCallDecl = FD;
  }
  FunctionDecl *getcudaConfigureCallDecl() {
    return cudaConfigureCallDecl;
  }

  /// Returns true iff we need copy/dispose helpers for the given type.
  bool BlockRequiresCopying(QualType Ty, const VarDecl *D);
  
  
  /// Returns true, if given type has a known lifetime. HasByrefExtendedLayout is set
  /// to false in this case. If HasByrefExtendedLayout returns true, byref variable
  /// has extended lifetime. 
  bool getByrefLifetime(QualType Ty,
                        Qualifiers::ObjCLifetime &Lifetime,
                        bool &HasByrefExtendedLayout) const;
  
  /// \brief Return the uniqued reference to the type for an lvalue reference
  /// to the specified type.
  QualType getLValueReferenceType(QualType T, bool SpelledAsLValue = true)
    const;

  /// \brief Return the uniqued reference to the type for an rvalue reference
  /// to the specified type.
  QualType getRValueReferenceType(QualType T) const;

  /// \brief Return the uniqued reference to the type for a member pointer to
  /// the specified type in the specified class.
  ///
  /// The class \p Cls is a \c Type because it could be a dependent name.
  QualType getMemberPointerType(QualType T, const Type *Cls) const;

  /// \brief Return a non-unique reference to the type for a variable array of
  /// the specified element type.
  QualType getVariableArrayType(QualType EltTy, Expr *NumElts,
                                ArrayType::ArraySizeModifier ASM,
                                unsigned IndexTypeQuals,
                                SourceRange Brackets) const;

  /// \brief Return a non-unique reference to the type for a dependently-sized
  /// array of the specified element type.
  ///
  /// FIXME: We will need these to be uniqued, or at least comparable, at some
  /// point.
  QualType getDependentSizedArrayType(QualType EltTy, Expr *NumElts,
                                      ArrayType::ArraySizeModifier ASM,
                                      unsigned IndexTypeQuals,
                                      SourceRange Brackets) const;

  /// \brief Return a unique reference to the type for an incomplete array of
  /// the specified element type.
  QualType getIncompleteArrayType(QualType EltTy,
                                  ArrayType::ArraySizeModifier ASM,
                                  unsigned IndexTypeQuals) const;

  /// \brief Return the unique reference to the type for a constant array of
  /// the specified element type.
  QualType getConstantArrayType(QualType EltTy, const llvm::APInt &ArySize,
                                ArrayType::ArraySizeModifier ASM,
                                unsigned IndexTypeQuals) const;
  
  /// \brief Returns a vla type where known sizes are replaced with [*].
  QualType getVariableArrayDecayedType(QualType Ty) const;

  /// \brief Return the unique reference to a vector type of the specified
  /// element type and size.
  ///
  /// \pre \p VectorType must be a built-in type.
  QualType getVectorType(QualType VectorType, unsigned NumElts,
                         VectorType::VectorKind VecKind) const;

  /// \brief Return the unique reference to an extended vector type
  /// of the specified element type and size.
  ///
  /// \pre \p VectorType must be a built-in type.
  QualType getExtVectorType(QualType VectorType, unsigned NumElts) const;

  /// \pre Return a non-unique reference to the type for a dependently-sized
  /// vector of the specified element type.
  ///
  /// FIXME: We will need these to be uniqued, or at least comparable, at some
  /// point.
  QualType getDependentSizedExtVectorType(QualType VectorType,
                                          Expr *SizeExpr,
                                          SourceLocation AttrLoc) const;

  /// \brief Return a K&R style C function type like 'int()'.
  QualType getFunctionNoProtoType(QualType ResultTy,
                                  const FunctionType::ExtInfo &Info) const;

  QualType getFunctionNoProtoType(QualType ResultTy) const {
    return getFunctionNoProtoType(ResultTy, FunctionType::ExtInfo());
  }

  /// \brief Return a normal function type with a typed argument list.
  QualType getFunctionType(QualType ResultTy, ArrayRef<QualType> Args,
                           const FunctionProtoType::ExtProtoInfo &EPI) const {
    return getFunctionTypeInternal(ResultTy, Args, EPI, false);
  }

private:
  /// \brief Return a normal function type with a typed argument list.
  QualType getFunctionTypeInternal(QualType ResultTy, ArrayRef<QualType> Args,
                                   const FunctionProtoType::ExtProtoInfo &EPI,
                                   bool OnlyWantCanonical) const;

public:
  /// \brief Return the unique reference to the type for the specified type
  /// declaration.
  QualType getTypeDeclType(const TypeDecl *Decl,
                           const TypeDecl *PrevDecl = nullptr) const {
    assert(Decl && "Passed null for Decl param");
    if (Decl->TypeForDecl) return QualType(Decl->TypeForDecl, 0);

    if (PrevDecl) {
      assert(PrevDecl->TypeForDecl && "previous decl has no TypeForDecl");
      Decl->TypeForDecl = PrevDecl->TypeForDecl;
      return QualType(PrevDecl->TypeForDecl, 0);
    }

    return getTypeDeclTypeSlow(Decl);
  }

  /// \brief Return the unique reference to the type for the specified
  /// typedef-name decl.
  QualType getTypedefType(const TypedefNameDecl *Decl,
                          QualType Canon = QualType()) const;

  QualType getRecordType(const RecordDecl *Decl) const;

  QualType getEnumType(const EnumDecl *Decl) const;

  QualType getInjectedClassNameType(CXXRecordDecl *Decl, QualType TST) const;

  QualType getAttributedType(AttributedType::Kind attrKind,
                             QualType modifiedType,
                             QualType equivalentType);

  QualType getSubstTemplateTypeParmType(const TemplateTypeParmType *Replaced,
                                        QualType Replacement) const;
  QualType getSubstTemplateTypeParmPackType(
                                          const TemplateTypeParmType *Replaced,
                                            const TemplateArgument &ArgPack);

  QualType
  getTemplateTypeParmType(unsigned Depth, unsigned Index,
                          bool ParameterPack,
                          TemplateTypeParmDecl *ParmDecl = nullptr) const;

  QualType getTemplateSpecializationType(TemplateName T,
                                         ArrayRef<TemplateArgument> Args,
                                         QualType Canon = QualType()) const;

  QualType
  getCanonicalTemplateSpecializationType(TemplateName T,
                                         ArrayRef<TemplateArgument> Args) const;

  QualType getTemplateSpecializationType(TemplateName T,
                                         const TemplateArgumentListInfo &Args,
                                         QualType Canon = QualType()) const;

  TypeSourceInfo *
  getTemplateSpecializationTypeInfo(TemplateName T, SourceLocation TLoc,
                                    const TemplateArgumentListInfo &Args,
                                    QualType Canon = QualType()) const;

  QualType getParenType(QualType NamedType) const;

  QualType getElaboratedType(ElaboratedTypeKeyword Keyword,
                             NestedNameSpecifier *NNS,
                             QualType NamedType) const;
  QualType getDependentNameType(ElaboratedTypeKeyword Keyword,
                                NestedNameSpecifier *NNS,
                                const IdentifierInfo *Name,
                                QualType Canon = QualType()) const;

  QualType getDependentTemplateSpecializationType(ElaboratedTypeKeyword Keyword,
                                                  NestedNameSpecifier *NNS,
                                                  const IdentifierInfo *Name,
                                    const TemplateArgumentListInfo &Args) const;
  QualType getDependentTemplateSpecializationType(
      ElaboratedTypeKeyword Keyword, NestedNameSpecifier *NNS,
      const IdentifierInfo *Name, ArrayRef<TemplateArgument> Args) const;

  TemplateArgument getInjectedTemplateArg(NamedDecl *ParamDecl);

  /// Get a template argument list with one argument per template parameter
  /// in a template parameter list, such as for the injected class name of
  /// a class template.
  void getInjectedTemplateArgs(const TemplateParameterList *Params,
                               SmallVectorImpl<TemplateArgument> &Args);

  QualType getPackExpansionType(QualType Pattern,
                                Optional<unsigned> NumExpansions);

  QualType getObjCInterfaceType(const ObjCInterfaceDecl *Decl,
                                ObjCInterfaceDecl *PrevDecl = nullptr) const;

  /// Legacy interface: cannot provide type arguments or __kindof.
  QualType getObjCObjectType(QualType Base,
                             ObjCProtocolDecl * const *Protocols,
                             unsigned NumProtocols) const;

  QualType getObjCObjectType(QualType Base,
                             ArrayRef<QualType> typeArgs,
                             ArrayRef<ObjCProtocolDecl *> protocols,
                             bool isKindOf) const;

  QualType getObjCTypeParamType(const ObjCTypeParamDecl *Decl,
                                ArrayRef<ObjCProtocolDecl *> protocols,
                                QualType Canonical = QualType()) const;
  
  bool ObjCObjectAdoptsQTypeProtocols(QualType QT, ObjCInterfaceDecl *Decl);
  /// QIdProtocolsAdoptObjCObjectProtocols - Checks that protocols in
  /// QT's qualified-id protocol list adopt all protocols in IDecl's list
  /// of protocols.
  bool QIdProtocolsAdoptObjCObjectProtocols(QualType QT,
                                            ObjCInterfaceDecl *IDecl);

  /// \brief Return a ObjCObjectPointerType type for the given ObjCObjectType.
  QualType getObjCObjectPointerType(QualType OIT) const;

  /// \brief GCC extension.
  QualType getTypeOfExprType(Expr *e) const;
  QualType getTypeOfType(QualType t) const;

  /// \brief C++11 decltype.
  QualType getDecltypeType(Expr *e, QualType UnderlyingType) const;

  /// \brief Unary type transforms
  QualType getUnaryTransformType(QualType BaseType, QualType UnderlyingType,
                                 UnaryTransformType::UTTKind UKind) const;

  /// \brief C++11 deduced auto type.
  QualType getAutoType(QualType DeducedType, AutoTypeKeyword Keyword,
                       bool IsDependent) const;

  /// \brief C++11 deduction pattern for 'auto' type.
  QualType getAutoDeductType() const;

  /// \brief C++11 deduction pattern for 'auto &&' type.
  QualType getAutoRRefDeductType() const;

  /// \brief C++1z deduced class template specialization type.
  QualType getDeducedTemplateSpecializationType(TemplateName Template,
                                                QualType DeducedType,
                                                bool IsDependent) const;

  /// \brief Return the unique reference to the type for the specified TagDecl
  /// (struct/union/class/enum) decl.
  QualType getTagDeclType(const TagDecl *Decl) const;

  /// \brief Return the unique type for "size_t" (C99 7.17), defined in
  /// <stddef.h>.
  ///
  /// The sizeof operator requires this (C99 6.5.3.4p4).
  CanQualType getSizeType() const;

  /// \brief Return the unique type for "intmax_t" (C99 7.18.1.5), defined in
  /// <stdint.h>.
  CanQualType getIntMaxType() const;

  /// \brief Return the unique type for "uintmax_t" (C99 7.18.1.5), defined in
  /// <stdint.h>.
  CanQualType getUIntMaxType() const;

  /// \brief Return the unique wchar_t type available in C++ (and available as
  /// __wchar_t as a Microsoft extension).
  QualType getWCharType() const { return WCharTy; }

  /// \brief Return the type of wide characters. In C++, this returns the
  /// unique wchar_t type. In C99, this returns a type compatible with the type
  /// defined in <stddef.h> as defined by the target.
  QualType getWideCharType() const { return WideCharTy; }

  /// \brief Return the type of "signed wchar_t".
  ///
  /// Used when in C++, as a GCC extension.
  QualType getSignedWCharType() const;

  /// \brief Return the type of "unsigned wchar_t".
  ///
  /// Used when in C++, as a GCC extension.
  QualType getUnsignedWCharType() const;

  /// \brief In C99, this returns a type compatible with the type
  /// defined in <stddef.h> as defined by the target.
  QualType getWIntType() const { return WIntTy; }

  /// \brief Return a type compatible with "intptr_t" (C99 7.18.1.4),
  /// as defined by the target.
  QualType getIntPtrType() const;

  /// \brief Return a type compatible with "uintptr_t" (C99 7.18.1.4),
  /// as defined by the target.
  QualType getUIntPtrType() const;

  /// \brief Return the unique type for "ptrdiff_t" (C99 7.17) defined in
  /// <stddef.h>. Pointer - pointer requires this (C99 6.5.6p9).
  QualType getPointerDiffType() const;

  /// \brief Return the unique type for "pid_t" defined in
  /// <sys/types.h>. We need this to compute the correct type for vfork().
  QualType getProcessIDType() const;

  /// \brief Return the C structure type used to represent constant CFStrings.
  QualType getCFConstantStringType() const;
  
  /// \brief Returns the C struct type for objc_super
  QualType getObjCSuperType() const;
  void setObjCSuperType(QualType ST) { ObjCSuperType = ST; }
  
  /// Get the structure type used to representation CFStrings, or NULL
  /// if it hasn't yet been built.
  QualType getRawCFConstantStringType() const {
    if (CFConstantStringTypeDecl)
      return getTypedefType(CFConstantStringTypeDecl);
    return QualType();
  }
  void setCFConstantStringType(QualType T);
  TypedefDecl *getCFConstantStringDecl() const;
  RecordDecl *getCFConstantStringTagDecl() const;

  // This setter/getter represents the ObjC type for an NSConstantString.
  void setObjCConstantStringInterface(ObjCInterfaceDecl *Decl);
  QualType getObjCConstantStringInterface() const {
    return ObjCConstantStringType;
  }

  QualType getObjCNSStringType() const {
    return ObjCNSStringType;
  }
  
  void setObjCNSStringType(QualType T) {
    ObjCNSStringType = T;
  }
  
  /// \brief Retrieve the type that \c id has been defined to, which may be
  /// different from the built-in \c id if \c id has been typedef'd.
  QualType getObjCIdRedefinitionType() const {
    if (ObjCIdRedefinitionType.isNull())
      return getObjCIdType();
    return ObjCIdRedefinitionType;
  }
  
  /// \brief Set the user-written type that redefines \c id.
  void setObjCIdRedefinitionType(QualType RedefType) {
    ObjCIdRedefinitionType = RedefType;
  }

  /// \brief Retrieve the type that \c Class has been defined to, which may be
  /// different from the built-in \c Class if \c Class has been typedef'd.
  QualType getObjCClassRedefinitionType() const {
    if (ObjCClassRedefinitionType.isNull())
      return getObjCClassType();
    return ObjCClassRedefinitionType;
  }
  
  /// \brief Set the user-written type that redefines 'SEL'.
  void setObjCClassRedefinitionType(QualType RedefType) {
    ObjCClassRedefinitionType = RedefType;
  }

  /// \brief Retrieve the type that 'SEL' has been defined to, which may be
  /// different from the built-in 'SEL' if 'SEL' has been typedef'd.
  QualType getObjCSelRedefinitionType() const {
    if (ObjCSelRedefinitionType.isNull())
      return getObjCSelType();
    return ObjCSelRedefinitionType;
  }
  
  /// \brief Set the user-written type that redefines 'SEL'.
  void setObjCSelRedefinitionType(QualType RedefType) {
    ObjCSelRedefinitionType = RedefType;
  }

  /// Retrieve the identifier 'NSObject'.
  IdentifierInfo *getNSObjectName() {
    if (!NSObjectName) {
      NSObjectName = &Idents.get("NSObject");
    }

    return NSObjectName;
  }

  /// Retrieve the identifier 'NSCopying'.
  IdentifierInfo *getNSCopyingName() {
    if (!NSCopyingName) {
      NSCopyingName = &Idents.get("NSCopying");
    }

    return NSCopyingName;
  }

  /// Retrieve the identifier 'bool'.
  IdentifierInfo *getBoolName() const {
    if (!BoolName)
      BoolName = &Idents.get("bool");
    return BoolName;
  }

  IdentifierInfo *getMakeIntegerSeqName() const {
    if (!MakeIntegerSeqName)
      MakeIntegerSeqName = &Idents.get("__make_integer_seq");
    return MakeIntegerSeqName;
  }

  IdentifierInfo *getTypePackElementName() const {
    if (!TypePackElementName)
      TypePackElementName = &Idents.get("__type_pack_element");
    return TypePackElementName;
  }

  /// \brief Retrieve the Objective-C "instancetype" type, if already known;
  /// otherwise, returns a NULL type;
  QualType getObjCInstanceType() {
    return getTypeDeclType(getObjCInstanceTypeDecl());
  }

  /// \brief Retrieve the typedef declaration corresponding to the Objective-C
  /// "instancetype" type.
  TypedefDecl *getObjCInstanceTypeDecl();
  
  /// \brief Set the type for the C FILE type.
  void setFILEDecl(TypeDecl *FILEDecl) { this->FILEDecl = FILEDecl; }

  /// \brief Retrieve the C FILE type.
  QualType getFILEType() const {
    if (FILEDecl)
      return getTypeDeclType(FILEDecl);
    return QualType();
  }

  /// \brief Set the type for the C jmp_buf type.
  void setjmp_bufDecl(TypeDecl *jmp_bufDecl) {
    this->jmp_bufDecl = jmp_bufDecl;
  }

  /// \brief Retrieve the C jmp_buf type.
  QualType getjmp_bufType() const {
    if (jmp_bufDecl)
      return getTypeDeclType(jmp_bufDecl);
    return QualType();
  }

  /// \brief Set the type for the C sigjmp_buf type.
  void setsigjmp_bufDecl(TypeDecl *sigjmp_bufDecl) {
    this->sigjmp_bufDecl = sigjmp_bufDecl;
  }

  /// \brief Retrieve the C sigjmp_buf type.
  QualType getsigjmp_bufType() const {
    if (sigjmp_bufDecl)
      return getTypeDeclType(sigjmp_bufDecl);
    return QualType();
  }

  /// \brief Set the type for the C ucontext_t type.
  void setucontext_tDecl(TypeDecl *ucontext_tDecl) {
    this->ucontext_tDecl = ucontext_tDecl;
  }

  /// \brief Retrieve the C ucontext_t type.
  QualType getucontext_tType() const {
    if (ucontext_tDecl)
      return getTypeDeclType(ucontext_tDecl);
    return QualType();
  }

  /// \brief The result type of logical operations, '<', '>', '!=', etc.
  QualType getLogicalOperationType() const {
    return getLangOpts().CPlusPlus ? BoolTy : IntTy;
  }

  /// \brief Emit the Objective-CC type encoding for the given type \p T into
  /// \p S.
  ///
  /// If \p Field is specified then record field names are also encoded.
  void getObjCEncodingForType(QualType T, std::string &S,
                              const FieldDecl *Field=nullptr,
                              QualType *NotEncodedT=nullptr) const;

  /// \brief Emit the Objective-C property type encoding for the given
  /// type \p T into \p S.
  void getObjCEncodingForPropertyType(QualType T, std::string &S) const;

  void getLegacyIntegralTypeEncoding(QualType &t) const;

  /// \brief Put the string version of the type qualifiers \p QT into \p S.
  void getObjCEncodingForTypeQualifier(Decl::ObjCDeclQualifier QT,
                                       std::string &S) const;

  /// \brief Emit the encoded type for the function \p Decl into \p S.
  ///
  /// This is in the same format as Objective-C method encodings.
  ///
  /// \returns true if an error occurred (e.g., because one of the parameter
  /// types is incomplete), false otherwise.
  std::string getObjCEncodingForFunctionDecl(const FunctionDecl *Decl) const;

  /// \brief Emit the encoded type for the method declaration \p Decl into
  /// \p S.
  std::string getObjCEncodingForMethodDecl(const ObjCMethodDecl *Decl,
                                           bool Extended = false) const;

  /// \brief Return the encoded type for this block declaration.
  std::string getObjCEncodingForBlock(const BlockExpr *blockExpr) const;
  
  /// getObjCEncodingForPropertyDecl - Return the encoded type for
  /// this method declaration. If non-NULL, Container must be either
  /// an ObjCCategoryImplDecl or ObjCImplementationDecl; it should
  /// only be NULL when getting encodings for protocol properties.
  std::string getObjCEncodingForPropertyDecl(const ObjCPropertyDecl *PD,
                                             const Decl *Container) const;

  bool ProtocolCompatibleWithProtocol(ObjCProtocolDecl *lProto,
                                      ObjCProtocolDecl *rProto) const;
  
  ObjCPropertyImplDecl *getObjCPropertyImplDeclForPropertyDecl(
                                                  const ObjCPropertyDecl *PD,
                                                  const Decl *Container) const;

  /// \brief Return the size of type \p T for Objective-C encoding purpose,
  /// in characters.
  CharUnits getObjCEncodingTypeSize(QualType T) const;

  /// \brief Retrieve the typedef corresponding to the predefined \c id type
  /// in Objective-C.
  TypedefDecl *getObjCIdDecl() const;
  
  /// \brief Represents the Objective-CC \c id type.
  ///
  /// This is set up lazily, by Sema.  \c id is always a (typedef for a)
  /// pointer type, a pointer to a struct.
  QualType getObjCIdType() const {
    return getTypeDeclType(getObjCIdDecl());
  }

  /// \brief Retrieve the typedef corresponding to the predefined 'SEL' type
  /// in Objective-C.
  TypedefDecl *getObjCSelDecl() const;
  
  /// \brief Retrieve the type that corresponds to the predefined Objective-C
  /// 'SEL' type.
  QualType getObjCSelType() const { 
    return getTypeDeclType(getObjCSelDecl());
  }

  /// \brief Retrieve the typedef declaration corresponding to the predefined
  /// Objective-C 'Class' type.
  TypedefDecl *getObjCClassDecl() const;
  
  /// \brief Represents the Objective-C \c Class type.
  ///
  /// This is set up lazily, by Sema.  \c Class is always a (typedef for a)
  /// pointer type, a pointer to a struct.
  QualType getObjCClassType() const { 
    return getTypeDeclType(getObjCClassDecl());
  }

  /// \brief Retrieve the Objective-C class declaration corresponding to 
  /// the predefined \c Protocol class.
  ObjCInterfaceDecl *getObjCProtocolDecl() const;

  /// \brief Retrieve declaration of 'BOOL' typedef
  TypedefDecl *getBOOLDecl() const {
    return BOOLDecl;
  }

  /// \brief Save declaration of 'BOOL' typedef
  void setBOOLDecl(TypedefDecl *TD) {
    BOOLDecl = TD;
  }

  /// \brief type of 'BOOL' type.
  QualType getBOOLType() const {
    return getTypeDeclType(getBOOLDecl());
  }
  
  /// \brief Retrieve the type of the Objective-C \c Protocol class.
  QualType getObjCProtoType() const {
    return getObjCInterfaceType(getObjCProtocolDecl());
  }
  
  /// \brief Retrieve the C type declaration corresponding to the predefined
  /// \c __builtin_va_list type.
  TypedefDecl *getBuiltinVaListDecl() const;

  /// \brief Retrieve the type of the \c __builtin_va_list type.
  QualType getBuiltinVaListType() const {
    return getTypeDeclType(getBuiltinVaListDecl());
  }

  /// \brief Retrieve the C type declaration corresponding to the predefined
  /// \c __va_list_tag type used to help define the \c __builtin_va_list type
  /// for some targets.
  Decl *getVaListTagDecl() const;

  /// Retrieve the C type declaration corresponding to the predefined
  /// \c __builtin_ms_va_list type.
  TypedefDecl *getBuiltinMSVaListDecl() const;

  /// Retrieve the type of the \c __builtin_ms_va_list type.
  QualType getBuiltinMSVaListType() const {
    return getTypeDeclType(getBuiltinMSVaListDecl());
  }

  /// \brief Return a type with additional \c const, \c volatile, or
  /// \c restrict qualifiers.
  QualType getCVRQualifiedType(QualType T, unsigned CVR) const {
    return getQualifiedType(T, Qualifiers::fromCVRMask(CVR));
  }

  /// \brief Un-split a SplitQualType.
  QualType getQualifiedType(SplitQualType split) const {
    return getQualifiedType(split.Ty, split.Quals);
  }

  /// \brief Return a type with additional qualifiers.
  QualType getQualifiedType(QualType T, Qualifiers Qs) const {
    if (!Qs.hasNonFastQualifiers())
      return T.withFastQualifiers(Qs.getFastQualifiers());
    QualifierCollector Qc(Qs);
    const Type *Ptr = Qc.strip(T);
    return getExtQualType(Ptr, Qc);
  }

  /// \brief Return a type with additional qualifiers.
  QualType getQualifiedType(const Type *T, Qualifiers Qs) const {
    if (!Qs.hasNonFastQualifiers())
      return QualType(T, Qs.getFastQualifiers());
    return getExtQualType(T, Qs);
  }

  /// \brief Return a type with the given lifetime qualifier.
  ///
  /// \pre Neither type.ObjCLifetime() nor \p lifetime may be \c OCL_None.
  QualType getLifetimeQualifiedType(QualType type,
                                    Qualifiers::ObjCLifetime lifetime) {
    assert(type.getObjCLifetime() == Qualifiers::OCL_None);
    assert(lifetime != Qualifiers::OCL_None);

    Qualifiers qs;
    qs.addObjCLifetime(lifetime);
    return getQualifiedType(type, qs);
  }
  
  /// getUnqualifiedObjCPointerType - Returns version of
  /// Objective-C pointer type with lifetime qualifier removed.
  QualType getUnqualifiedObjCPointerType(QualType type) const {
    if (!type.getTypePtr()->isObjCObjectPointerType() ||
        !type.getQualifiers().hasObjCLifetime())
      return type;
    Qualifiers Qs = type.getQualifiers();
    Qs.removeObjCLifetime();
    return getQualifiedType(type.getUnqualifiedType(), Qs);
  }
  
  DeclarationNameInfo getNameForTemplate(TemplateName Name,
                                         SourceLocation NameLoc) const;

  TemplateName getOverloadedTemplateName(UnresolvedSetIterator Begin,
                                         UnresolvedSetIterator End) const;

  TemplateName getQualifiedTemplateName(NestedNameSpecifier *NNS,
                                        bool TemplateKeyword,
                                        TemplateDecl *Template) const;

  TemplateName getDependentTemplateName(NestedNameSpecifier *NNS,
                                        const IdentifierInfo *Name) const;
  TemplateName getDependentTemplateName(NestedNameSpecifier *NNS,
                                        OverloadedOperatorKind Operator) const;
  TemplateName getSubstTemplateTemplateParm(TemplateTemplateParmDecl *param,
                                            TemplateName replacement) const;
  TemplateName getSubstTemplateTemplateParmPack(TemplateTemplateParmDecl *Param,
                                        const TemplateArgument &ArgPack) const;
  
  enum GetBuiltinTypeError {
    GE_None,              ///< No error
    GE_Missing_stdio,     ///< Missing a type from <stdio.h>
    GE_Missing_setjmp,    ///< Missing a type from <setjmp.h>
    GE_Missing_ucontext   ///< Missing a type from <ucontext.h>
  };

  /// \brief Return the type for the specified builtin.
  ///
  /// If \p IntegerConstantArgs is non-null, it is filled in with a bitmask of
  /// arguments to the builtin that are required to be integer constant
  /// expressions.
  QualType GetBuiltinType(unsigned ID, GetBuiltinTypeError &Error,
                          unsigned *IntegerConstantArgs = nullptr) const;

private:
  CanQualType getFromTargetType(unsigned Type) const;
  TypeInfo getTypeInfoImpl(const Type *T) const;

  //===--------------------------------------------------------------------===//
  //                         Type Predicates.
  //===--------------------------------------------------------------------===//

public:
  /// \brief Return one of the GCNone, Weak or Strong Objective-C garbage
  /// collection attributes.
  Qualifiers::GC getObjCGCAttrKind(QualType Ty) const;

  /// \brief Return true if the given vector types are of the same unqualified
  /// type or if they are equivalent to the same GCC vector type.
  ///
  /// \note This ignores whether they are target-specific (AltiVec or Neon)
  /// types.
  bool areCompatibleVectorTypes(QualType FirstVec, QualType SecondVec);

  /// \brief Return true if this is an \c NSObject object with its \c NSObject
  /// attribute set.
  static bool isObjCNSObjectType(QualType Ty) {
    return Ty->isObjCNSObjectType();
  }

  //===--------------------------------------------------------------------===//
  //                         Type Sizing and Analysis
  //===--------------------------------------------------------------------===//

  /// \brief Return the APFloat 'semantics' for the specified scalar floating
  /// point type.
  const llvm::fltSemantics &getFloatTypeSemantics(QualType T) const;

  /// \brief Get the size and alignment of the specified complete type in bits.
  TypeInfo getTypeInfo(const Type *T) const;
  TypeInfo getTypeInfo(QualType T) const { return getTypeInfo(T.getTypePtr()); }

  /// \brief Get default simd alignment of the specified complete type in bits.
  unsigned getOpenMPDefaultSimdAlign(QualType T) const;

  /// \brief Return the size of the specified (complete) type \p T, in bits.
  uint64_t getTypeSize(QualType T) const { return getTypeInfo(T).Width; }
  uint64_t getTypeSize(const Type *T) const { return getTypeInfo(T).Width; }

  /// \brief Return the size of the character type, in bits.
  uint64_t getCharWidth() const {
    return getTypeSize(CharTy);
  }
  
  /// \brief Convert a size in bits to a size in characters.
  CharUnits toCharUnitsFromBits(int64_t BitSize) const;

  /// \brief Convert a size in characters to a size in bits.
  int64_t toBits(CharUnits CharSize) const;

  /// \brief Return the size of the specified (complete) type \p T, in
  /// characters.
  CharUnits getTypeSizeInChars(QualType T) const;
  CharUnits getTypeSizeInChars(const Type *T) const;

  /// \brief Return the ABI-specified alignment of a (complete) type \p T, in
  /// bits.
  unsigned getTypeAlign(QualType T) const { return getTypeInfo(T).Align; }
  unsigned getTypeAlign(const Type *T) const { return getTypeInfo(T).Align; }

  /// \brief Return the ABI-specified alignment of a type, in bits, or 0 if
  /// the type is incomplete and we cannot determine the alignment (for
  /// example, from alignment attributes).
  unsigned getTypeAlignIfKnown(QualType T) const;

  /// \brief Return the ABI-specified alignment of a (complete) type \p T, in 
  /// characters.
  CharUnits getTypeAlignInChars(QualType T) const;
  CharUnits getTypeAlignInChars(const Type *T) const;
  
  // getTypeInfoDataSizeInChars - Return the size of a type, in chars. If the
  // type is a record, its data size is returned.
  std::pair<CharUnits, CharUnits> getTypeInfoDataSizeInChars(QualType T) const;

  std::pair<CharUnits, CharUnits> getTypeInfoInChars(const Type *T) const;
  std::pair<CharUnits, CharUnits> getTypeInfoInChars(QualType T) const;

  /// \brief Determine if the alignment the type has was required using an
  /// alignment attribute.
  bool isAlignmentRequired(const Type *T) const;
  bool isAlignmentRequired(QualType T) const;

  /// \brief Return the "preferred" alignment of the specified type \p T for
  /// the current target, in bits.
  ///
  /// This can be different than the ABI alignment in cases where it is
  /// beneficial for performance to overalign a data type.
  unsigned getPreferredTypeAlign(const Type *T) const;

  /// \brief Return the default alignment for __attribute__((aligned)) on
  /// this target, to be used if no alignment value is specified.
  unsigned getTargetDefaultAlignForAttributeAligned() const;

  /// \brief Return the alignment in bits that should be given to a
  /// global variable with type \p T.
  unsigned getAlignOfGlobalVar(QualType T) const;

  /// \brief Return the alignment in characters that should be given to a
  /// global variable with type \p T.
  CharUnits getAlignOfGlobalVarInChars(QualType T) const;

  /// \brief Return a conservative estimate of the alignment of the specified
  /// decl \p D.
  ///
  /// \pre \p D must not be a bitfield type, as bitfields do not have a valid
  /// alignment.
  ///
  /// If \p ForAlignof, references are treated like their underlying type
  /// and  large arrays don't get any special treatment. If not \p ForAlignof
  /// it computes the value expected by CodeGen: references are treated like
  /// pointers and large arrays get extra alignment.
  CharUnits getDeclAlign(const Decl *D, bool ForAlignof = false) const;

  /// \brief Get or compute information about the layout of the specified
  /// record (struct/union/class) \p D, which indicates its size and field
  /// position information.
  const ASTRecordLayout &getASTRecordLayout(const RecordDecl *D) const;

  /// \brief Get or compute information about the layout of the specified
  /// Objective-C interface.
  const ASTRecordLayout &getASTObjCInterfaceLayout(const ObjCInterfaceDecl *D)
    const;

  void DumpRecordLayout(const RecordDecl *RD, raw_ostream &OS,
                        bool Simple = false) const;

  /// \brief Get or compute information about the layout of the specified
  /// Objective-C implementation.
  ///
  /// This may differ from the interface if synthesized ivars are present.
  const ASTRecordLayout &
  getASTObjCImplementationLayout(const ObjCImplementationDecl *D) const;

  /// \brief Get our current best idea for the key function of the
  /// given record decl, or NULL if there isn't one.
  ///
  /// The key function is, according to the Itanium C++ ABI section 5.2.3:
  ///   ...the first non-pure virtual function that is not inline at the
  ///   point of class definition.
  ///
  /// Other ABIs use the same idea.  However, the ARM C++ ABI ignores
  /// virtual functions that are defined 'inline', which means that
  /// the result of this computation can change.
  const CXXMethodDecl *getCurrentKeyFunction(const CXXRecordDecl *RD);

  /// \brief Observe that the given method cannot be a key function.
  /// Checks the key-function cache for the method's class and clears it
  /// if matches the given declaration.
  ///
  /// This is used in ABIs where out-of-line definitions marked
  /// inline are not considered to be key functions.
  ///
  /// \param method should be the declaration from the class definition
  void setNonKeyFunction(const CXXMethodDecl *method);

  /// Loading virtual member pointers using the virtual inheritance model
  /// always results in an adjustment using the vbtable even if the index is
  /// zero.
  ///
  /// This is usually OK because the first slot in the vbtable points
  /// backwards to the top of the MDC.  However, the MDC might be reusing a
  /// vbptr from an nv-base.  In this case, the first slot in the vbtable
  /// points to the start of the nv-base which introduced the vbptr and *not*
  /// the MDC.  Modify the NonVirtualBaseAdjustment to account for this.
  CharUnits getOffsetOfBaseWithVBPtr(const CXXRecordDecl *RD) const;

  /// Get the offset of a FieldDecl or IndirectFieldDecl, in bits.
  uint64_t getFieldOffset(const ValueDecl *FD) const;

  bool isNearlyEmpty(const CXXRecordDecl *RD) const;

  VTableContextBase *getVTableContext();

  MangleContext *createMangleContext();
  
  void DeepCollectObjCIvars(const ObjCInterfaceDecl *OI, bool leafClass,
                            SmallVectorImpl<const ObjCIvarDecl*> &Ivars) const;
  
  unsigned CountNonClassIvars(const ObjCInterfaceDecl *OI) const;
  void CollectInheritedProtocols(const Decl *CDecl,
                          llvm::SmallPtrSet<ObjCProtocolDecl*, 8> &Protocols);

  //===--------------------------------------------------------------------===//
  //                            Type Operators
  //===--------------------------------------------------------------------===//

  /// \brief Return the canonical (structural) type corresponding to the
  /// specified potentially non-canonical type \p T.
  ///
  /// The non-canonical version of a type may have many "decorated" versions of
  /// types.  Decorators can include typedefs, 'typeof' operators, etc. The
  /// returned type is guaranteed to be free of any of these, allowing two
  /// canonical types to be compared for exact equality with a simple pointer
  /// comparison.
  CanQualType getCanonicalType(QualType T) const {
    return CanQualType::CreateUnsafe(T.getCanonicalType());
  }

  const Type *getCanonicalType(const Type *T) const {
    return T->getCanonicalTypeInternal().getTypePtr();
  }

  /// \brief Return the canonical parameter type corresponding to the specific
  /// potentially non-canonical one.
  ///
  /// Qualifiers are stripped off, functions are turned into function
  /// pointers, and arrays decay one level into pointers.
  CanQualType getCanonicalParamType(QualType T) const;

  /// \brief Determine whether the given types \p T1 and \p T2 are equivalent.
  bool hasSameType(QualType T1, QualType T2) const {
    return getCanonicalType(T1) == getCanonicalType(T2);
  }

  bool hasSameType(const Type *T1, const Type *T2) const {
    return getCanonicalType(T1) == getCanonicalType(T2);
  }

  /// \brief Return this type as a completely-unqualified array type,
  /// capturing the qualifiers in \p Quals.
  ///
  /// This will remove the minimal amount of sugaring from the types, similar
  /// to the behavior of QualType::getUnqualifiedType().
  ///
  /// \param T is the qualified type, which may be an ArrayType
  ///
  /// \param Quals will receive the full set of qualifiers that were
  /// applied to the array.
  ///
  /// \returns if this is an array type, the completely unqualified array type
  /// that corresponds to it. Otherwise, returns T.getUnqualifiedType().
  QualType getUnqualifiedArrayType(QualType T, Qualifiers &Quals);

  /// \brief Determine whether the given types are equivalent after
  /// cvr-qualifiers have been removed.
  bool hasSameUnqualifiedType(QualType T1, QualType T2) const {
    return getCanonicalType(T1).getTypePtr() ==
           getCanonicalType(T2).getTypePtr();
  }

  bool hasSameNullabilityTypeQualifier(QualType SubT, QualType SuperT,
                                       bool IsParam) const {
    auto SubTnullability = SubT->getNullability(*this);
    auto SuperTnullability = SuperT->getNullability(*this);
    if (SubTnullability.hasValue() == SuperTnullability.hasValue()) {
      // Neither has nullability; return true
      if (!SubTnullability)
        return true;
      // Both have nullability qualifier.
      if (*SubTnullability == *SuperTnullability ||
          *SubTnullability == NullabilityKind::Unspecified ||
          *SuperTnullability == NullabilityKind::Unspecified)
        return true;
      
      if (IsParam) {
        // Ok for the superclass method parameter to be "nonnull" and the subclass
        // method parameter to be "nullable"
        return (*SuperTnullability == NullabilityKind::NonNull &&
                *SubTnullability == NullabilityKind::Nullable);
      }
      else {
        // For the return type, it's okay for the superclass method to specify
        // "nullable" and the subclass method specify "nonnull"
        return (*SuperTnullability == NullabilityKind::Nullable &&
                *SubTnullability == NullabilityKind::NonNull);
      }
    }
    return true;
  }

  bool ObjCMethodsAreEqual(const ObjCMethodDecl *MethodDecl,
                           const ObjCMethodDecl *MethodImp);
  
  bool UnwrapSimilarPointerTypes(QualType &T1, QualType &T2);
  
  /// \brief Retrieves the "canonical" nested name specifier for a
  /// given nested name specifier.
  ///
  /// The canonical nested name specifier is a nested name specifier
  /// that uniquely identifies a type or namespace within the type
  /// system. For example, given:
  ///
  /// \code
  /// namespace N {
  ///   struct S {
  ///     template<typename T> struct X { typename T* type; };
  ///   };
  /// }
  ///
  /// template<typename T> struct Y {
  ///   typename N::S::X<T>::type member;
  /// };
  /// \endcode
  ///
  /// Here, the nested-name-specifier for N::S::X<T>:: will be
  /// S::X<template-param-0-0>, since 'S' and 'X' are uniquely defined
  /// by declarations in the type system and the canonical type for
  /// the template type parameter 'T' is template-param-0-0.
  NestedNameSpecifier *
  getCanonicalNestedNameSpecifier(NestedNameSpecifier *NNS) const;

  /// \brief Retrieves the default calling convention for the current target.
  CallingConv getDefaultCallingConvention(bool isVariadic,
                                          bool IsCXXMethod) const;

  /// \brief Retrieves the "canonical" template name that refers to a
  /// given template.
  ///
  /// The canonical template name is the simplest expression that can
  /// be used to refer to a given template. For most templates, this
  /// expression is just the template declaration itself. For example,
  /// the template std::vector can be referred to via a variety of
  /// names---std::vector, \::std::vector, vector (if vector is in
  /// scope), etc.---but all of these names map down to the same
  /// TemplateDecl, which is used to form the canonical template name.
  ///
  /// Dependent template names are more interesting. Here, the
  /// template name could be something like T::template apply or
  /// std::allocator<T>::template rebind, where the nested name
  /// specifier itself is dependent. In this case, the canonical
  /// template name uses the shortest form of the dependent
  /// nested-name-specifier, which itself contains all canonical
  /// types, values, and templates.
  TemplateName getCanonicalTemplateName(TemplateName Name) const;

  /// \brief Determine whether the given template names refer to the same
  /// template.
  bool hasSameTemplateName(TemplateName X, TemplateName Y);
  
  /// \brief Retrieve the "canonical" template argument.
  ///
  /// The canonical template argument is the simplest template argument
  /// (which may be a type, value, expression, or declaration) that
  /// expresses the value of the argument.
  TemplateArgument getCanonicalTemplateArgument(const TemplateArgument &Arg)
    const;

  /// Type Query functions.  If the type is an instance of the specified class,
  /// return the Type pointer for the underlying maximally pretty type.  This
  /// is a member of ASTContext because this may need to do some amount of
  /// canonicalization, e.g. to move type qualifiers into the element type.
  const ArrayType *getAsArrayType(QualType T) const;
  const ConstantArrayType *getAsConstantArrayType(QualType T) const {
    return dyn_cast_or_null<ConstantArrayType>(getAsArrayType(T));
  }
  const VariableArrayType *getAsVariableArrayType(QualType T) const {
    return dyn_cast_or_null<VariableArrayType>(getAsArrayType(T));
  }
  const IncompleteArrayType *getAsIncompleteArrayType(QualType T) const {
    return dyn_cast_or_null<IncompleteArrayType>(getAsArrayType(T));
  }
  const DependentSizedArrayType *getAsDependentSizedArrayType(QualType T)
    const {
    return dyn_cast_or_null<DependentSizedArrayType>(getAsArrayType(T));
  }
  
  /// \brief Return the innermost element type of an array type.
  ///
  /// For example, will return "int" for int[m][n]
  QualType getBaseElementType(const ArrayType *VAT) const;

  /// \brief Return the innermost element type of a type (which needn't
  /// actually be an array type).
  QualType getBaseElementType(QualType QT) const;

  /// \brief Return number of constant array elements.
  uint64_t getConstantArrayElementCount(const ConstantArrayType *CA) const;

  /// \brief Perform adjustment on the parameter type of a function.
  ///
  /// This routine adjusts the given parameter type @p T to the actual
  /// parameter type used by semantic analysis (C99 6.7.5.3p[7,8],
  /// C++ [dcl.fct]p3). The adjusted parameter type is returned.
  QualType getAdjustedParameterType(QualType T) const;
  
  /// \brief Retrieve the parameter type as adjusted for use in the signature
  /// of a function, decaying array and function types and removing top-level
  /// cv-qualifiers.
  QualType getSignatureParameterType(QualType T) const;
  
  QualType getExceptionObjectType(QualType T) const;
  
  /// \brief Return the properly qualified result of decaying the specified
  /// array type to a pointer.
  ///
  /// This operation is non-trivial when handling typedefs etc.  The canonical
  /// type of \p T must be an array type, this returns a pointer to a properly
  /// qualified element of the array.
  ///
  /// See C99 6.7.5.3p7 and C99 6.3.2.1p3.
  QualType getArrayDecayedType(QualType T) const;

  /// \brief Return the type that \p PromotableType will promote to: C99
  /// 6.3.1.1p2, assuming that \p PromotableType is a promotable integer type.
  QualType getPromotedIntegerType(QualType PromotableType) const;

  /// \brief Recurses in pointer/array types until it finds an Objective-C
  /// retainable type and returns its ownership.
  Qualifiers::ObjCLifetime getInnerObjCOwnership(QualType T) const;

  /// \brief Whether this is a promotable bitfield reference according
  /// to C99 6.3.1.1p2, bullet 2 (and GCC extensions).
  ///
  /// \returns the type this bit-field will promote to, or NULL if no
  /// promotion occurs.
  QualType isPromotableBitField(Expr *E) const;

  /// \brief Return the highest ranked integer type, see C99 6.3.1.8p1. 
  ///
  /// If \p LHS > \p RHS, returns 1.  If \p LHS == \p RHS, returns 0.  If
  /// \p LHS < \p RHS, return -1.
  int getIntegerTypeOrder(QualType LHS, QualType RHS) const;

  /// \brief Compare the rank of the two specified floating point types,
  /// ignoring the domain of the type (i.e. 'double' == '_Complex double').
  ///
  /// If \p LHS > \p RHS, returns 1.  If \p LHS == \p RHS, returns 0.  If
  /// \p LHS < \p RHS, return -1.
  int getFloatingTypeOrder(QualType LHS, QualType RHS) const;

  /// \brief Return a real floating point or a complex type (based on
  /// \p typeDomain/\p typeSize).
  ///
  /// \param typeDomain a real floating point or complex type.
  /// \param typeSize a real floating point or complex type.
  QualType getFloatingTypeOfSizeWithinDomain(QualType typeSize,
                                             QualType typeDomain) const;

  unsigned getTargetAddressSpace(QualType T) const;

  unsigned getTargetAddressSpace(Qualifiers Q) const;

  unsigned getTargetAddressSpace(unsigned AS) const;

  unsigned getTargetAddressSpaceForAutoVar() const;

  /// Get target-dependent integer value for null pointer which is used for
  /// constant folding.
  uint64_t getTargetNullPointerValue(QualType QT) const;

<<<<<<< HEAD
  unsigned getTargetDefaultAddressSpace() const;

  /// The target address space corresponding to OpenCL constant address space
  // CUDA constant specifier.
=======
  /// The target address space corresponding to OpenCL constant address space
  /// CUDA constant specifier.
>>>>>>> b3e1cbe1
  unsigned getTargetConstantAddressSpace() const;

  /// The target address space corresponding to OpenCL global address space
  /// or CUDA device specifier.
  unsigned getTargetGlobalAddressSpace() const;

  bool addressSpaceMapManglingFor(unsigned AS) const {
    return AddrSpaceMapMangling || 
           AS < LangAS::Offset || 
           AS >= LangAS::Offset + LangAS::Count;
  }

private:
  // Helper for integer ordering
  unsigned getIntegerRank(const Type *T) const;

  unsigned getMappedAddressSpace(unsigned AS) const;

public:
  //===--------------------------------------------------------------------===//
  //                    Type Compatibility Predicates
  //===--------------------------------------------------------------------===//

  /// Compatibility predicates used to check assignment expressions.
  bool typesAreCompatible(QualType T1, QualType T2, 
                          bool CompareUnqualified = false); // C99 6.2.7p1

  bool propertyTypesAreCompatible(QualType, QualType); 
  bool typesAreBlockPointerCompatible(QualType, QualType); 

  bool isObjCIdType(QualType T) const {
    return T == getObjCIdType();
  }
  bool isObjCClassType(QualType T) const {
    return T == getObjCClassType();
  }
  bool isObjCSelType(QualType T) const {
    return T == getObjCSelType();
  }
  bool ObjCQualifiedIdTypesAreCompatible(QualType LHS, QualType RHS,
                                         bool ForCompare);

  bool ObjCQualifiedClassTypesAreCompatible(QualType LHS, QualType RHS);
  
  // Check the safety of assignment from LHS to RHS
  bool canAssignObjCInterfaces(const ObjCObjectPointerType *LHSOPT,
                               const ObjCObjectPointerType *RHSOPT);
  bool canAssignObjCInterfaces(const ObjCObjectType *LHS,
                               const ObjCObjectType *RHS);
  bool canAssignObjCInterfacesInBlockPointer(
                                          const ObjCObjectPointerType *LHSOPT,
                                          const ObjCObjectPointerType *RHSOPT,
                                          bool BlockReturnType);
  bool areComparableObjCPointerTypes(QualType LHS, QualType RHS);
  QualType areCommonBaseCompatible(const ObjCObjectPointerType *LHSOPT,
                                   const ObjCObjectPointerType *RHSOPT);
  bool canBindObjCObjectType(QualType To, QualType From);

  // Functions for calculating composite types
  QualType mergeTypes(QualType, QualType, bool OfBlockPointer=false,
                      bool Unqualified = false, bool BlockReturnType = false);
  QualType mergeFunctionTypes(QualType, QualType, bool OfBlockPointer=false,
                              bool Unqualified = false);
  QualType mergeFunctionParameterTypes(QualType, QualType,
                                       bool OfBlockPointer = false,
                                       bool Unqualified = false);
  QualType mergeTransparentUnionType(QualType, QualType,
                                     bool OfBlockPointer=false,
                                     bool Unqualified = false);
  
  QualType mergeObjCGCQualifiers(QualType, QualType);
    
  bool doFunctionTypesMatchOnExtParameterInfos(
         const FunctionProtoType *FromFunctionType,
         const FunctionProtoType *ToFunctionType);

  void ResetObjCLayout(const ObjCContainerDecl *CD);

  //===--------------------------------------------------------------------===//
  //                    Integer Predicates
  //===--------------------------------------------------------------------===//

  // The width of an integer, as defined in C99 6.2.6.2. This is the number
  // of bits in an integer type excluding any padding bits.
  unsigned getIntWidth(QualType T) const;

  // Per C99 6.2.5p6, for every signed integer type, there is a corresponding
  // unsigned integer type.  This method takes a signed type, and returns the
  // corresponding unsigned integer type.
  QualType getCorrespondingUnsignedType(QualType T) const;

  //===--------------------------------------------------------------------===//
  //                    Integer Values
  //===--------------------------------------------------------------------===//

  /// \brief Make an APSInt of the appropriate width and signedness for the
  /// given \p Value and integer \p Type.
  llvm::APSInt MakeIntValue(uint64_t Value, QualType Type) const {
    // If Type is a signed integer type larger than 64 bits, we need to be sure
    // to sign extend Res appropriately.
    llvm::APSInt Res(64, !Type->isSignedIntegerOrEnumerationType());
    Res = Value;
    unsigned Width = getIntWidth(Type);
    if (Width != Res.getBitWidth())
      return Res.extOrTrunc(Width);
    return Res;
  }

  bool isSentinelNullExpr(const Expr *E);

  /// \brief Get the implementation of the ObjCInterfaceDecl \p D, or NULL if
  /// none exists.
  ObjCImplementationDecl *getObjCImplementation(ObjCInterfaceDecl *D);
  /// \brief Get the implementation of the ObjCCategoryDecl \p D, or NULL if
  /// none exists.
  ObjCCategoryImplDecl   *getObjCImplementation(ObjCCategoryDecl *D);

  /// \brief Return true if there is at least one \@implementation in the TU.
  bool AnyObjCImplementation() {
    return !ObjCImpls.empty();
  }

  /// \brief Set the implementation of ObjCInterfaceDecl.
  void setObjCImplementation(ObjCInterfaceDecl *IFaceD,
                             ObjCImplementationDecl *ImplD);
  /// \brief Set the implementation of ObjCCategoryDecl.
  void setObjCImplementation(ObjCCategoryDecl *CatD,
                             ObjCCategoryImplDecl *ImplD);

  /// \brief Get the duplicate declaration of a ObjCMethod in the same
  /// interface, or null if none exists.
  const ObjCMethodDecl *
  getObjCMethodRedeclaration(const ObjCMethodDecl *MD) const;

  void setObjCMethodRedeclaration(const ObjCMethodDecl *MD,
                                  const ObjCMethodDecl *Redecl);

  /// \brief Returns the Objective-C interface that \p ND belongs to if it is
  /// an Objective-C method/property/ivar etc. that is part of an interface,
  /// otherwise returns null.
  const ObjCInterfaceDecl *getObjContainingInterface(const NamedDecl *ND) const;
  
  /// \brief Set the copy inialization expression of a block var decl.
  void setBlockVarCopyInits(VarDecl*VD, Expr* Init);
  /// \brief Get the copy initialization expression of the VarDecl \p VD, or
  /// NULL if none exists.
  Expr *getBlockVarCopyInits(const VarDecl* VD);

  /// \brief Allocate an uninitialized TypeSourceInfo.
  ///
  /// The caller should initialize the memory held by TypeSourceInfo using
  /// the TypeLoc wrappers.
  ///
  /// \param T the type that will be the basis for type source info. This type
  /// should refer to how the declarator was written in source code, not to
  /// what type semantic analysis resolved the declarator to.
  ///
  /// \param Size the size of the type info to create, or 0 if the size
  /// should be calculated based on the type.
  TypeSourceInfo *CreateTypeSourceInfo(QualType T, unsigned Size = 0) const;

  /// \brief Allocate a TypeSourceInfo where all locations have been
  /// initialized to a given location, which defaults to the empty
  /// location.
  TypeSourceInfo *
  getTrivialTypeSourceInfo(QualType T, 
                           SourceLocation Loc = SourceLocation()) const;

  /// \brief Add a deallocation callback that will be invoked when the 
  /// ASTContext is destroyed.
  ///
  /// \param Callback A callback function that will be invoked on destruction.
  ///
  /// \param Data Pointer data that will be provided to the callback function
  /// when it is called.
  void AddDeallocation(void (*Callback)(void*), void *Data);

  /// If T isn't trivially destructible, calls AddDeallocation to register it
  /// for destruction.
  template <typename T>
  void addDestruction(T *Ptr) {
    if (!std::is_trivially_destructible<T>::value) {
      auto DestroyPtr = [](void *V) { static_cast<T *>(V)->~T(); };
      AddDeallocation(DestroyPtr, Ptr);
    }
  }

  GVALinkage GetGVALinkageForFunction(const FunctionDecl *FD) const;
  GVALinkage GetGVALinkageForVariable(const VarDecl *VD);

  /// \brief Determines if the decl can be CodeGen'ed or deserialized from PCH
  /// lazily, only when used; this is only relevant for function or file scoped
  /// var definitions.
  ///
  /// \returns true if the function/var must be CodeGen'ed/deserialized even if
  /// it is not used.
  bool DeclMustBeEmitted(const Decl *D, bool ForModularCodegen = false);

  const CXXConstructorDecl *
  getCopyConstructorForExceptionObject(CXXRecordDecl *RD);

  void addCopyConstructorForExceptionObject(CXXRecordDecl *RD,
                                            CXXConstructorDecl *CD);

  void addTypedefNameForUnnamedTagDecl(TagDecl *TD, TypedefNameDecl *TND);

  TypedefNameDecl *getTypedefNameForUnnamedTagDecl(const TagDecl *TD);

  void addDeclaratorForUnnamedTagDecl(TagDecl *TD, DeclaratorDecl *DD);

  DeclaratorDecl *getDeclaratorForUnnamedTagDecl(const TagDecl *TD);

  void setManglingNumber(const NamedDecl *ND, unsigned Number);
  unsigned getManglingNumber(const NamedDecl *ND) const;

  void setStaticLocalNumber(const VarDecl *VD, unsigned Number);
  unsigned getStaticLocalNumber(const VarDecl *VD) const;

  /// \brief Retrieve the context for computing mangling numbers in the given
  /// DeclContext.
  MangleNumberingContext &getManglingNumberContext(const DeclContext *DC);

  std::unique_ptr<MangleNumberingContext> createMangleNumberingContext() const;

  /// \brief Used by ParmVarDecl to store on the side the
  /// index of the parameter when it exceeds the size of the normal bitfield.
  void setParameterIndex(const ParmVarDecl *D, unsigned index);

  /// \brief Used by ParmVarDecl to retrieve on the side the
  /// index of the parameter when it exceeds the size of the normal bitfield.
  unsigned getParameterIndex(const ParmVarDecl *D) const;

  /// \brief Get the storage for the constant value of a materialized temporary
  /// of static storage duration.
  APValue *getMaterializedTemporaryValue(const MaterializeTemporaryExpr *E,
                                         bool MayCreate);

  //===--------------------------------------------------------------------===//
  //                    Statistics
  //===--------------------------------------------------------------------===//

  /// \brief The number of implicitly-declared default constructors.
  static unsigned NumImplicitDefaultConstructors;
  
  /// \brief The number of implicitly-declared default constructors for 
  /// which declarations were built.
  static unsigned NumImplicitDefaultConstructorsDeclared;

  /// \brief The number of implicitly-declared copy constructors.
  static unsigned NumImplicitCopyConstructors;
  
  /// \brief The number of implicitly-declared copy constructors for 
  /// which declarations were built.
  static unsigned NumImplicitCopyConstructorsDeclared;

  /// \brief The number of implicitly-declared move constructors.
  static unsigned NumImplicitMoveConstructors;

  /// \brief The number of implicitly-declared move constructors for
  /// which declarations were built.
  static unsigned NumImplicitMoveConstructorsDeclared;

  /// \brief The number of implicitly-declared copy assignment operators.
  static unsigned NumImplicitCopyAssignmentOperators;
  
  /// \brief The number of implicitly-declared copy assignment operators for 
  /// which declarations were built.
  static unsigned NumImplicitCopyAssignmentOperatorsDeclared;

  /// \brief The number of implicitly-declared move assignment operators.
  static unsigned NumImplicitMoveAssignmentOperators;
  
  /// \brief The number of implicitly-declared move assignment operators for 
  /// which declarations were built.
  static unsigned NumImplicitMoveAssignmentOperatorsDeclared;

  /// \brief The number of implicitly-declared destructors.
  static unsigned NumImplicitDestructors;
  
  /// \brief The number of implicitly-declared destructors for which 
  /// declarations were built.
  static unsigned NumImplicitDestructorsDeclared;
  
public:
  /// \brief Initialize built-in types.
  ///
  /// This routine may only be invoked once for a given ASTContext object.
  /// It is normally invoked after ASTContext construction.
  ///
  /// \param Target The target
  void InitBuiltinTypes(const TargetInfo &Target,
                        const TargetInfo *AuxTarget = nullptr);

private:
  void InitBuiltinType(CanQualType &R, BuiltinType::Kind K);

  // Return the Objective-C type encoding for a given type.
  void getObjCEncodingForTypeImpl(QualType t, std::string &S,
                                  bool ExpandPointedToStructures,
                                  bool ExpandStructures,
                                  const FieldDecl *Field,
                                  bool OutermostType = false,
                                  bool EncodingProperty = false,
                                  bool StructField = false,
                                  bool EncodeBlockParameters = false,
                                  bool EncodeClassNames = false,
                                  bool EncodePointerToObjCTypedef = false,
                                  QualType *NotEncodedT=nullptr) const;

  // Adds the encoding of the structure's members.
  void getObjCEncodingForStructureImpl(RecordDecl *RD, std::string &S,
                                       const FieldDecl *Field,
                                       bool includeVBases = true,
                                       QualType *NotEncodedT=nullptr) const;
public:
  // Adds the encoding of a method parameter or return type.
  void getObjCEncodingForMethodParameter(Decl::ObjCDeclQualifier QT,
                                         QualType T, std::string& S,
                                         bool Extended) const;

  /// \brief Returns true if this is an inline-initialized static data member
  /// which is treated as a definition for MSVC compatibility.
  bool isMSStaticDataMemberInlineDefinition(const VarDecl *VD) const;

  enum class InlineVariableDefinitionKind {
    None,        ///< Not an inline variable.
    Weak,        ///< Weak definition of inline variable.
    WeakUnknown, ///< Weak for now, might become strong later in this TU.
    Strong       ///< Strong definition.
  };
  /// \brief Determine whether a definition of this inline variable should
  /// be treated as a weak or strong definition. For compatibility with
  /// C++14 and before, for a constexpr static data member, if there is an
  /// out-of-line declaration of the member, we may promote it from weak to
  /// strong.
  InlineVariableDefinitionKind
  getInlineVariableDefinitionKind(const VarDecl *VD) const;

private:
  const ASTRecordLayout &
  getObjCLayout(const ObjCInterfaceDecl *D,
                const ObjCImplementationDecl *Impl) const;

  /// \brief A set of deallocations that should be performed when the
  /// ASTContext is destroyed.
  // FIXME: We really should have a better mechanism in the ASTContext to
  // manage running destructors for types which do variable sized allocation
  // within the AST. In some places we thread the AST bump pointer allocator
  // into the datastructures which avoids this mess during deallocation but is
  // wasteful of memory, and here we require a lot of error prone book keeping
  // in order to track and run destructors while we're tearing things down.
  typedef llvm::SmallVector<std::pair<void (*)(void *), void *>, 16>
      DeallocationFunctionsAndArguments;
  DeallocationFunctionsAndArguments Deallocations;

  // FIXME: This currently contains the set of StoredDeclMaps used
  // by DeclContext objects.  This probably should not be in ASTContext,
  // but we include it here so that ASTContext can quickly deallocate them.
  llvm::PointerIntPair<StoredDeclsMap*,1> LastSDM;

  friend class DeclContext;
  friend class DeclarationNameTable;

  void ReleaseDeclContextMaps();
  void ReleaseParentMapEntries();

  std::unique_ptr<ParentMapPointers> PointerParents;
  std::unique_ptr<ParentMapOtherNodes> OtherParents;

  std::unique_ptr<VTableContextBase> VTContext;

public:
  enum PragmaSectionFlag : unsigned {
    PSF_None = 0,
    PSF_Read = 0x1,
    PSF_Write = 0x2,
    PSF_Execute = 0x4,
    PSF_Implicit = 0x8,
    PSF_Invalid = 0x80000000U,
  };

  struct SectionInfo {
    DeclaratorDecl *Decl;
    SourceLocation PragmaSectionLocation;
    int SectionFlags;

    SectionInfo() = default;
    SectionInfo(DeclaratorDecl *Decl,
                SourceLocation PragmaSectionLocation,
                int SectionFlags)
      : Decl(Decl),
        PragmaSectionLocation(PragmaSectionLocation),
        SectionFlags(SectionFlags) {}
  };

  llvm::StringMap<SectionInfo> SectionInfos;
};

/// \brief Utility function for constructing a nullary selector.
static inline Selector GetNullarySelector(StringRef name, ASTContext& Ctx) {
  IdentifierInfo* II = &Ctx.Idents.get(name);
  return Ctx.Selectors.getSelector(0, &II);
}

/// \brief Utility function for constructing an unary selector.
static inline Selector GetUnarySelector(StringRef name, ASTContext& Ctx) {
  IdentifierInfo* II = &Ctx.Idents.get(name);
  return Ctx.Selectors.getSelector(1, &II);
}

}  // end namespace clang

// operator new and delete aren't allowed inside namespaces.

/// @brief Placement new for using the ASTContext's allocator.
///
/// This placement form of operator new uses the ASTContext's allocator for
/// obtaining memory.
///
/// IMPORTANT: These are also declared in clang/AST/AttrIterator.h! Any changes
/// here need to also be made there.
///
/// We intentionally avoid using a nothrow specification here so that the calls
/// to this operator will not perform a null check on the result -- the
/// underlying allocator never returns null pointers.
///
/// Usage looks like this (assuming there's an ASTContext 'Context' in scope):
/// @code
/// // Default alignment (8)
/// IntegerLiteral *Ex = new (Context) IntegerLiteral(arguments);
/// // Specific alignment
/// IntegerLiteral *Ex2 = new (Context, 4) IntegerLiteral(arguments);
/// @endcode
/// Memory allocated through this placement new operator does not need to be
/// explicitly freed, as ASTContext will free all of this memory when it gets
/// destroyed. Please note that you cannot use delete on the pointer.
///
/// @param Bytes The number of bytes to allocate. Calculated by the compiler.
/// @param C The ASTContext that provides the allocator.
/// @param Alignment The alignment of the allocated memory (if the underlying
///                  allocator supports it).
/// @return The allocated memory. Could be NULL.
inline void *operator new(size_t Bytes, const clang::ASTContext &C,
                          size_t Alignment) {
  return C.Allocate(Bytes, Alignment);
}
/// @brief Placement delete companion to the new above.
///
/// This operator is just a companion to the new above. There is no way of
/// invoking it directly; see the new operator for more details. This operator
/// is called implicitly by the compiler if a placement new expression using
/// the ASTContext throws in the object constructor.
inline void operator delete(void *Ptr, const clang::ASTContext &C, size_t) {
  C.Deallocate(Ptr);
}

/// This placement form of operator new[] uses the ASTContext's allocator for
/// obtaining memory.
///
/// We intentionally avoid using a nothrow specification here so that the calls
/// to this operator will not perform a null check on the result -- the
/// underlying allocator never returns null pointers.
///
/// Usage looks like this (assuming there's an ASTContext 'Context' in scope):
/// @code
/// // Default alignment (8)
/// char *data = new (Context) char[10];
/// // Specific alignment
/// char *data = new (Context, 4) char[10];
/// @endcode
/// Memory allocated through this placement new[] operator does not need to be
/// explicitly freed, as ASTContext will free all of this memory when it gets
/// destroyed. Please note that you cannot use delete on the pointer.
///
/// @param Bytes The number of bytes to allocate. Calculated by the compiler.
/// @param C The ASTContext that provides the allocator.
/// @param Alignment The alignment of the allocated memory (if the underlying
///                  allocator supports it).
/// @return The allocated memory. Could be NULL.
inline void *operator new[](size_t Bytes, const clang::ASTContext& C,
                            size_t Alignment = 8) {
  return C.Allocate(Bytes, Alignment);
}

/// @brief Placement delete[] companion to the new[] above.
///
/// This operator is just a companion to the new[] above. There is no way of
/// invoking it directly; see the new[] operator for more details. This operator
/// is called implicitly by the compiler if a placement new[] expression using
/// the ASTContext throws in the object constructor.
inline void operator delete[](void *Ptr, const clang::ASTContext &C, size_t) {
  C.Deallocate(Ptr);
}

/// \brief Create the representation of a LazyGenerationalUpdatePtr.
template <typename Owner, typename T,
          void (clang::ExternalASTSource::*Update)(Owner)>
typename clang::LazyGenerationalUpdatePtr<Owner, T, Update>::ValueType
    clang::LazyGenerationalUpdatePtr<Owner, T, Update>::makeValue(
        const clang::ASTContext &Ctx, T Value) {
  // Note, this is implemented here so that ExternalASTSource.h doesn't need to
  // include ASTContext.h. We explicitly instantiate it for all relevant types
  // in ASTContext.cpp.
  if (auto *Source = Ctx.getExternalSource())
    return new (Ctx) LazyData(Source, Value);
  return Value;
}

#endif // LLVM_CLANG_AST_ASTCONTEXT_H<|MERGE_RESOLUTION|>--- conflicted
+++ resolved
@@ -2312,15 +2312,8 @@
   /// constant folding.
   uint64_t getTargetNullPointerValue(QualType QT) const;
 
-<<<<<<< HEAD
-  unsigned getTargetDefaultAddressSpace() const;
-
-  /// The target address space corresponding to OpenCL constant address space
-  // CUDA constant specifier.
-=======
   /// The target address space corresponding to OpenCL constant address space
   /// CUDA constant specifier.
->>>>>>> b3e1cbe1
   unsigned getTargetConstantAddressSpace() const;
 
   /// The target address space corresponding to OpenCL global address space
