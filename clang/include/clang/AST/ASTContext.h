--- conflicted
+++ resolved
@@ -2328,12 +2328,7 @@
   unsigned getTargetGlobalAddressSpace() const;
 
   bool addressSpaceMapManglingFor(unsigned AS) const {
-<<<<<<< HEAD
-    return AddrSpaceMapMangling ||
-           AS >= LangAS::Count;
-=======
     return AddrSpaceMapMangling || AS >= LangAS::FirstTargetAddressSpace;
->>>>>>> a0d44065
   }
 
 private:
