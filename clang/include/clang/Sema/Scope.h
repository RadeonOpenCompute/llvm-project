--- conflicted
+++ resolved
@@ -388,7 +388,6 @@
     return getFlags() & Scope::FunctionPrototypeScope;
   }
 
-<<<<<<< HEAD
   /// \brief C++AMP restriction specifiers
   enum CPPAMPSpecifier {
     CPPAMP_None = 0x0,
@@ -407,12 +406,12 @@
   }
   bool isAUTOScope() const {
     return CXXAMPSpecifier & CPPAMP_AUTO;
-=======
+  }
+
   /// isFunctionDeclarationScope - Return true if this scope is a
   /// function prototype scope.
   bool isFunctionDeclarationScope() const {
     return getFlags() & Scope::FunctionDeclarationScope;
->>>>>>> 55d6c489
   }
 
   /// isAtCatchScope - Return true if this scope is \@catch.
