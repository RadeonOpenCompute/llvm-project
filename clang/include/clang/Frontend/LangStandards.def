//===-- LangStandards.def - Language Standard Data --------------*- C++ -*-===//
//
//                     The LLVM Compiler Infrastructure
//
// This file is distributed under the University of Illinois Open Source
// License. See LICENSE.TXT for details.
//
//===----------------------------------------------------------------------===//

#ifndef LANGSTANDARD
#error "LANGSTANDARD must be defined before including this file"
#endif

/// LANGSTANDARD(IDENT, NAME, LANG, DESC, FEATURES)
///
/// \param IDENT - The name of the standard as a C++ identifier.
/// \param NAME - The name of the standard.
/// \param LANG - The InputKind::Language for which this is a standard.
/// \param DESC - A short description of the standard.
/// \param FEATURES - The standard features as flags, these are enums from the
/// clang::frontend namespace, which is assumed to be be available.

/// LANGSTANDARD_ALIAS(IDENT, ALIAS)
/// \param IDENT - The name of the standard as a C++ identifier.
/// \param ALIAS - The alias of the standard.

/// LANGSTANDARD_ALIAS_DEPR(IDENT, ALIAS)
/// Same as LANGSTANDARD_ALIAS, but for a deprecated alias.

#ifndef LANGSTANDARD_ALIAS
#define LANGSTANDARD_ALIAS(IDENT, ALIAS)
#endif

#ifndef LANGSTANDARD_ALIAS_DEPR
#define LANGSTANDARD_ALIAS_DEPR(IDENT, ALIAS) LANGSTANDARD_ALIAS(IDENT, ALIAS)
#endif

// C89-ish modes.
LANGSTANDARD(c89, "c89",
             C, "ISO C 1990",
             ImplicitInt)
LANGSTANDARD_ALIAS(c89, "c90")
LANGSTANDARD_ALIAS(c89, "iso9899:1990")

LANGSTANDARD(c94, "iso9899:199409",
             C, "ISO C 1990 with amendment 1",
             Digraphs | ImplicitInt)

LANGSTANDARD(gnu89, "gnu89",
             C, "ISO C 1990 with GNU extensions",
             LineComment | Digraphs | GNUMode | ImplicitInt)
LANGSTANDARD_ALIAS(gnu89, "gnu90")

// C99-ish modes
LANGSTANDARD(c99, "c99",
             C, "ISO C 1999",
             LineComment | C99 | Digraphs | HexFloat)
LANGSTANDARD_ALIAS(c99, "iso9899:1999")
LANGSTANDARD_ALIAS_DEPR(c99, "c9x")
LANGSTANDARD_ALIAS_DEPR(c99, "iso9899:199x")

LANGSTANDARD(gnu99, "gnu99",
             C, "ISO C 1999 with GNU extensions",
             LineComment | C99 | Digraphs | GNUMode | HexFloat)
LANGSTANDARD_ALIAS_DEPR(gnu99, "gnu9x")

// C11 modes
LANGSTANDARD(c11, "c11",
             C, "ISO C 2011",
             LineComment | C99 | C11 | Digraphs | HexFloat)
LANGSTANDARD_ALIAS(c11, "iso9899:2011")
LANGSTANDARD_ALIAS_DEPR(c11, "c1x")
LANGSTANDARD_ALIAS_DEPR(c11, "iso9899:201x")

LANGSTANDARD(gnu11, "gnu11",
             C, "ISO C 2011 with GNU extensions",
             LineComment | C99 | C11 | Digraphs | GNUMode | HexFloat)
LANGSTANDARD_ALIAS_DEPR(gnu11, "gnu1x")

// C17 modes
LANGSTANDARD(c17, "c17",
             C, "ISO C 2017",
             LineComment | C99 | C11 | C17 | Digraphs | HexFloat)
LANGSTANDARD_ALIAS(c17, "iso9899:2017")
LANGSTANDARD(gnu17, "gnu17",
             C, "ISO C 2017 with GNU extensions",
             LineComment | C99 | C11 | C17 | Digraphs | GNUMode | HexFloat)

// C++ modes
LANGSTANDARD(cxx98, "c++98",
             CXX, "ISO C++ 1998 with amendments",
             LineComment | CPlusPlus | Digraphs)
LANGSTANDARD_ALIAS(cxx98, "c++03")

LANGSTANDARD(gnucxx98, "gnu++98",
             CXX, "ISO C++ 1998 with amendments and GNU extensions",
             LineComment | CPlusPlus | Digraphs | GNUMode)
LANGSTANDARD_ALIAS(gnucxx98, "gnu++03")

LANGSTANDARD(cxx11, "c++11",
             CXX, "ISO C++ 2011 with amendments",
             LineComment | CPlusPlus | CPlusPlus11 | Digraphs)
LANGSTANDARD_ALIAS_DEPR(cxx11, "c++0x")

LANGSTANDARD(gnucxx11, "gnu++11", CXX,
             "ISO C++ 2011 with amendments and GNU extensions",
             LineComment | CPlusPlus | CPlusPlus11 | Digraphs | GNUMode)
LANGSTANDARD_ALIAS_DEPR(gnucxx11, "gnu++0x")

LANGSTANDARD(cxx14, "c++14",
             CXX, "ISO C++ 2014 with amendments",
             LineComment | CPlusPlus | CPlusPlus11 | CPlusPlus14 | Digraphs)
LANGSTANDARD_ALIAS_DEPR(cxx14, "c++1y")

LANGSTANDARD(gnucxx14, "gnu++14",
             CXX, "ISO C++ 2014 with amendments and GNU extensions",
             LineComment | CPlusPlus | CPlusPlus11 | CPlusPlus14 | Digraphs |
             GNUMode)
LANGSTANDARD_ALIAS_DEPR(gnucxx14, "gnu++1y")

LANGSTANDARD(cxx17, "c++17",
             CXX, "ISO C++ 2017 with amendments",
             LineComment | CPlusPlus | CPlusPlus11 | CPlusPlus14 | CPlusPlus17 |
             Digraphs | HexFloat)
LANGSTANDARD_ALIAS_DEPR(cxx17, "c++1z")

LANGSTANDARD(gnucxx17, "gnu++17",
             CXX, "ISO C++ 2017 with amendments and GNU extensions",
             LineComment | CPlusPlus | CPlusPlus11 | CPlusPlus14 | CPlusPlus17 |
             Digraphs | HexFloat | GNUMode)
LANGSTANDARD_ALIAS_DEPR(gnucxx17, "gnu++1z")

LANGSTANDARD(cxx2a, "c++2a",
             CXX, "Working draft for ISO C++ 2020",
             LineComment | CPlusPlus | CPlusPlus11 | CPlusPlus14 | CPlusPlus17 |
             CPlusPlus2a | Digraphs | HexFloat)

LANGSTANDARD(gnucxx2a, "gnu++2a",
             CXX, "Working draft for ISO C++ 2020 with GNU extensions",
             LineComment | CPlusPlus | CPlusPlus11 | CPlusPlus14 | CPlusPlus17 |
             CPlusPlus2a | Digraphs | HexFloat | GNUMode)

// OpenCL
LANGSTANDARD(opencl10, "cl1.0",
             OpenCL, "OpenCL 1.0",
             LineComment | C99 | Digraphs | HexFloat | OpenCL)
LANGSTANDARD_ALIAS_DEPR(opencl10, "cl")

LANGSTANDARD(opencl11, "cl1.1",
             OpenCL, "OpenCL 1.1",
             LineComment | C99 | Digraphs | HexFloat | OpenCL)
LANGSTANDARD(opencl12, "cl1.2",
             OpenCL, "OpenCL 1.2",
             LineComment | C99 | Digraphs | HexFloat | OpenCL)
LANGSTANDARD(opencl20, "cl2.0",
             OpenCL, "OpenCL 2.0",
             LineComment | C99 | Digraphs | HexFloat | OpenCL)
LANGSTANDARD(openclcpp, "c++",
             OpenCL, "OpenCL C++ 1.0",
             LineComment | CPlusPlus | CPlusPlus11 | CPlusPlus14 | Digraphs | OpenCL)

LANGSTANDARD_ALIAS_DEPR(opencl10, "CL")
LANGSTANDARD_ALIAS_DEPR(opencl11, "CL1.1")
LANGSTANDARD_ALIAS_DEPR(opencl12, "CL1.2")
LANGSTANDARD_ALIAS_DEPR(opencl20, "CL2.0")

// CUDA
LANGSTANDARD(cuda, "cuda", CUDA, "NVIDIA CUDA(tm)",
             LineComment | CPlusPlus | Digraphs)

<<<<<<< HEAD
// C++AMP
LANGSTANDARD(cxxamp, "c++amp", CXXAMP,
             "ECMA C++AMP Standard",
             LineComment | CPlusPlus | CPlusPlus11 | CPlusPlusAMP | Digraphs)
=======
// HIP
LANGSTANDARD(hip, "hip", HIP, "HIP",
             LineComment | CPlusPlus | Digraphs)
>>>>>>> 0d938724

#undef LANGSTANDARD
#undef LANGSTANDARD_ALIAS
#undef LANGSTANDARD_ALIAS_DEPR<|MERGE_RESOLUTION|>--- conflicted
+++ resolved
@@ -168,16 +168,14 @@
 LANGSTANDARD(cuda, "cuda", CUDA, "NVIDIA CUDA(tm)",
              LineComment | CPlusPlus | Digraphs)
 
-<<<<<<< HEAD
+// HIP
+LANGSTANDARD(hip, "hip", HIP, "HIP",
+             LineComment | CPlusPlus | Digraphs)
+
 // C++AMP
 LANGSTANDARD(cxxamp, "c++amp", CXXAMP,
              "ECMA C++AMP Standard",
              LineComment | CPlusPlus | CPlusPlus11 | CPlusPlusAMP | Digraphs)
-=======
-// HIP
-LANGSTANDARD(hip, "hip", HIP, "HIP",
-             LineComment | CPlusPlus | Digraphs)
->>>>>>> 0d938724
 
 #undef LANGSTANDARD
 #undef LANGSTANDARD_ALIAS
