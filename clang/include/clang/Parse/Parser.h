//===--- Parser.h - C Language Parser ---------------------------*- C++ -*-===//
//
// Part of the LLVM Project, under the Apache License v2.0 with LLVM Exceptions.
// See https://llvm.org/LICENSE.txt for license information.
// SPDX-License-Identifier: Apache-2.0 WITH LLVM-exception
//
//===----------------------------------------------------------------------===//
//
//  This file defines the Parser interface.
//
//===----------------------------------------------------------------------===//

#ifndef LLVM_CLANG_PARSE_PARSER_H
#define LLVM_CLANG_PARSE_PARSER_H

#include "clang/AST/OpenMPClause.h"
#include "clang/AST/Availability.h"
#include "clang/Basic/BitmaskEnum.h"
#include "clang/Basic/OpenMPKinds.h"
#include "clang/Basic/OperatorPrecedence.h"
#include "clang/Basic/Specifiers.h"
#include "clang/Lex/CodeCompletionHandler.h"
#include "clang/Lex/Preprocessor.h"
#include "clang/Sema/DeclSpec.h"
#include "clang/Sema/Sema.h"
#include "llvm/ADT/SmallVector.h"
#include "llvm/Support/Compiler.h"
#include "llvm/Support/PrettyStackTrace.h"
#include "llvm/Support/SaveAndRestore.h"
#include <memory>
#include <stack>

namespace clang {
  class PragmaHandler;
  class Scope;
  class BalancedDelimiterTracker;
  class CorrectionCandidateCallback;
  class DeclGroupRef;
  class DiagnosticBuilder;
  struct LoopHint;
  class Parser;
  class ParsingDeclRAIIObject;
  class ParsingDeclSpec;
  class ParsingDeclarator;
  class ParsingFieldDeclarator;
  class ColonProtectionRAIIObject;
  class InMessageExpressionRAIIObject;
  class PoisonSEHIdentifiersRAIIObject;
  class OMPClause;
  class ObjCTypeParamList;
  class ObjCTypeParameter;

/// Parser - This implements a parser for the C family of languages.  After
/// parsing units of the grammar, productions are invoked to handle whatever has
/// been read.
///
class Parser : public CodeCompletionHandler {
  friend class ColonProtectionRAIIObject;
  friend class InMessageExpressionRAIIObject;
  friend class PoisonSEHIdentifiersRAIIObject;
  friend class ObjCDeclContextSwitch;
  friend class ParenBraceBracketBalancer;
  friend class BalancedDelimiterTracker;

  Preprocessor &PP;

  /// Tok - The current token we are peeking ahead.  All parsing methods assume
  /// that this is valid.
  Token Tok;

  // PrevTokLocation - The location of the token we previously
  // consumed. This token is used for diagnostics where we expected to
  // see a token following another token (e.g., the ';' at the end of
  // a statement).
  SourceLocation PrevTokLocation;

  /// Tracks an expected type for the current token when parsing an expression.
  /// Used by code completion for ranking.
  PreferredTypeBuilder PreferredType;

  unsigned short ParenCount = 0, BracketCount = 0, BraceCount = 0;
  unsigned short MisplacedModuleBeginCount = 0;

  /// Actions - These are the callbacks we invoke as we parse various constructs
  /// in the file.
  Sema &Actions;

  DiagnosticsEngine &Diags;

  /// ScopeCache - Cache scopes to reduce malloc traffic.
  enum { ScopeCacheSize = 16 };
  unsigned NumCachedScopes;
  Scope *ScopeCache[ScopeCacheSize];

  /// Identifiers used for SEH handling in Borland. These are only
  /// allowed in particular circumstances
  // __except block
  IdentifierInfo *Ident__exception_code,
                 *Ident___exception_code,
                 *Ident_GetExceptionCode;
  // __except filter expression
  IdentifierInfo *Ident__exception_info,
                 *Ident___exception_info,
                 *Ident_GetExceptionInfo;
  // __finally
  IdentifierInfo *Ident__abnormal_termination,
                 *Ident___abnormal_termination,
                 *Ident_AbnormalTermination;

  /// Contextual keywords for Microsoft extensions.
  IdentifierInfo *Ident__except;
  mutable IdentifierInfo *Ident_sealed;

  /// Ident_super - IdentifierInfo for "super", to support fast
  /// comparison.
  IdentifierInfo *Ident_super;
  /// Ident_vector, Ident_bool - cached IdentifierInfos for "vector" and
  /// "bool" fast comparison.  Only present if AltiVec or ZVector are enabled.
  IdentifierInfo *Ident_vector;
  IdentifierInfo *Ident_bool;
  /// Ident_pixel - cached IdentifierInfos for "pixel" fast comparison.
  /// Only present if AltiVec enabled.
  IdentifierInfo *Ident_pixel;

  /// Objective-C contextual keywords.
  IdentifierInfo *Ident_instancetype;

  /// Identifier for "introduced".
  IdentifierInfo *Ident_introduced;

  /// Identifier for "deprecated".
  IdentifierInfo *Ident_deprecated;

  /// Identifier for "obsoleted".
  IdentifierInfo *Ident_obsoleted;

  /// Identifier for "unavailable".
  IdentifierInfo *Ident_unavailable;

  /// Identifier for "message".
  IdentifierInfo *Ident_message;

  /// Identifier for "strict".
  IdentifierInfo *Ident_strict;

  /// Identifier for "replacement".
  IdentifierInfo *Ident_replacement;

  /// Identifiers used by the 'external_source_symbol' attribute.
  IdentifierInfo *Ident_language, *Ident_defined_in,
      *Ident_generated_declaration;

  /// C++11 contextual keywords.
  mutable IdentifierInfo *Ident_final;
  mutable IdentifierInfo *Ident_GNU_final;
  mutable IdentifierInfo *Ident_override;

  // C++2a contextual keywords.
  mutable IdentifierInfo *Ident_import;
  mutable IdentifierInfo *Ident_module;

  // C++ type trait keywords that can be reverted to identifiers and still be
  // used as type traits.
  llvm::SmallDenseMap<IdentifierInfo *, tok::TokenKind> RevertibleTypeTraits;

  std::unique_ptr<PragmaHandler> AlignHandler;
  std::unique_ptr<PragmaHandler> GCCVisibilityHandler;
  std::unique_ptr<PragmaHandler> OptionsHandler;
  std::unique_ptr<PragmaHandler> PackHandler;
  std::unique_ptr<PragmaHandler> MSStructHandler;
  std::unique_ptr<PragmaHandler> UnusedHandler;
  std::unique_ptr<PragmaHandler> WeakHandler;
  std::unique_ptr<PragmaHandler> RedefineExtnameHandler;
  std::unique_ptr<PragmaHandler> FPContractHandler;
  std::unique_ptr<PragmaHandler> OpenCLExtensionHandler;
  std::unique_ptr<PragmaHandler> OpenMPHandler;
  std::unique_ptr<PragmaHandler> PCSectionHandler;
  std::unique_ptr<PragmaHandler> MSCommentHandler;
  std::unique_ptr<PragmaHandler> MSDetectMismatchHandler;
  std::unique_ptr<PragmaHandler> MSPointersToMembers;
  std::unique_ptr<PragmaHandler> MSVtorDisp;
  std::unique_ptr<PragmaHandler> MSInitSeg;
  std::unique_ptr<PragmaHandler> MSDataSeg;
  std::unique_ptr<PragmaHandler> MSBSSSeg;
  std::unique_ptr<PragmaHandler> MSConstSeg;
  std::unique_ptr<PragmaHandler> MSCodeSeg;
  std::unique_ptr<PragmaHandler> MSSection;
  std::unique_ptr<PragmaHandler> MSRuntimeChecks;
  std::unique_ptr<PragmaHandler> MSIntrinsic;
  std::unique_ptr<PragmaHandler> MSOptimize;
  std::unique_ptr<PragmaHandler> CUDAForceHostDeviceHandler;
  std::unique_ptr<PragmaHandler> OptimizeHandler;
  std::unique_ptr<PragmaHandler> LoopHintHandler;
  std::unique_ptr<PragmaHandler> UnrollHintHandler;
  std::unique_ptr<PragmaHandler> NoUnrollHintHandler;
  std::unique_ptr<PragmaHandler> UnrollAndJamHintHandler;
  std::unique_ptr<PragmaHandler> NoUnrollAndJamHintHandler;
  std::unique_ptr<PragmaHandler> FPHandler;
  std::unique_ptr<PragmaHandler> STDCFENVHandler;
  std::unique_ptr<PragmaHandler> STDCCXLIMITHandler;
  std::unique_ptr<PragmaHandler> STDCUnknownHandler;
  std::unique_ptr<PragmaHandler> AttributePragmaHandler;

  std::unique_ptr<CommentHandler> CommentSemaHandler;

  /// Whether the '>' token acts as an operator or not. This will be
  /// true except when we are parsing an expression within a C++
  /// template argument list, where the '>' closes the template
  /// argument list.
  bool GreaterThanIsOperator;

  /// ColonIsSacred - When this is false, we aggressively try to recover from
  /// code like "foo : bar" as if it were a typo for "foo :: bar".  This is not
  /// safe in case statements and a few other things.  This is managed by the
  /// ColonProtectionRAIIObject RAII object.
  bool ColonIsSacred;

  /// When true, we are directly inside an Objective-C message
  /// send expression.
  ///
  /// This is managed by the \c InMessageExpressionRAIIObject class, and
  /// should not be set directly.
  bool InMessageExpression;

  /// Gets set to true after calling ProduceSignatureHelp, it is for a
  /// workaround to make sure ProduceSignatureHelp is only called at the deepest
  /// function call.
  bool CalledSignatureHelp = false;

  /// The "depth" of the template parameters currently being parsed.
  unsigned TemplateParameterDepth;

  /// RAII class that manages the template parameter depth.
  class TemplateParameterDepthRAII {
    unsigned &Depth;
    unsigned AddedLevels;
  public:
    explicit TemplateParameterDepthRAII(unsigned &Depth)
      : Depth(Depth), AddedLevels(0) {}

    ~TemplateParameterDepthRAII() {
      Depth -= AddedLevels;
    }

    void operator++() {
      ++Depth;
      ++AddedLevels;
    }
    void addDepth(unsigned D) {
      Depth += D;
      AddedLevels += D;
    }
    void setAddedDepth(unsigned D) {
      Depth = Depth - AddedLevels + D;
      AddedLevels = D;
    }

    unsigned getDepth() const { return Depth; }
    unsigned getOriginalDepth() const { return Depth - AddedLevels; }
  };

  /// Factory object for creating ParsedAttr objects.
  AttributeFactory AttrFactory;

  /// Gathers and cleans up TemplateIdAnnotations when parsing of a
  /// top-level declaration is finished.
  SmallVector<TemplateIdAnnotation *, 16> TemplateIds;

  /// Identifiers which have been declared within a tentative parse.
  SmallVector<IdentifierInfo *, 8> TentativelyDeclaredIdentifiers;

  /// Tracker for '<' tokens that might have been intended to be treated as an
  /// angle bracket instead of a less-than comparison.
  ///
  /// This happens when the user intends to form a template-id, but typoes the
  /// template-name or forgets a 'template' keyword for a dependent template
  /// name.
  ///
  /// We track these locations from the point where we see a '<' with a
  /// name-like expression on its left until we see a '>' or '>>' that might
  /// match it.
  struct AngleBracketTracker {
    /// Flags used to rank candidate template names when there is more than one
    /// '<' in a scope.
    enum Priority : unsigned short {
      /// A non-dependent name that is a potential typo for a template name.
      PotentialTypo = 0x0,
      /// A dependent name that might instantiate to a template-name.
      DependentName = 0x2,

      /// A space appears before the '<' token.
      SpaceBeforeLess = 0x0,
      /// No space before the '<' token
      NoSpaceBeforeLess = 0x1,

      LLVM_MARK_AS_BITMASK_ENUM(/*LargestValue*/ DependentName)
    };

    struct Loc {
      Expr *TemplateName;
      SourceLocation LessLoc;
      AngleBracketTracker::Priority Priority;
      unsigned short ParenCount, BracketCount, BraceCount;

      bool isActive(Parser &P) const {
        return P.ParenCount == ParenCount && P.BracketCount == BracketCount &&
               P.BraceCount == BraceCount;
      }

      bool isActiveOrNested(Parser &P) const {
        return isActive(P) || P.ParenCount > ParenCount ||
               P.BracketCount > BracketCount || P.BraceCount > BraceCount;
      }
    };

    SmallVector<Loc, 8> Locs;

    /// Add an expression that might have been intended to be a template name.
    /// In the case of ambiguity, we arbitrarily select the innermost such
    /// expression, for example in 'foo < bar < baz', 'bar' is the current
    /// candidate. No attempt is made to track that 'foo' is also a candidate
    /// for the case where we see a second suspicious '>' token.
    void add(Parser &P, Expr *TemplateName, SourceLocation LessLoc,
             Priority Prio) {
      if (!Locs.empty() && Locs.back().isActive(P)) {
        if (Locs.back().Priority <= Prio) {
          Locs.back().TemplateName = TemplateName;
          Locs.back().LessLoc = LessLoc;
          Locs.back().Priority = Prio;
        }
      } else {
        Locs.push_back({TemplateName, LessLoc, Prio,
                        P.ParenCount, P.BracketCount, P.BraceCount});
      }
    }

    /// Mark the current potential missing template location as having been
    /// handled (this happens if we pass a "corresponding" '>' or '>>' token
    /// or leave a bracket scope).
    void clear(Parser &P) {
      while (!Locs.empty() && Locs.back().isActiveOrNested(P))
        Locs.pop_back();
    }

    /// Get the current enclosing expression that might hve been intended to be
    /// a template name.
    Loc *getCurrent(Parser &P) {
      if (!Locs.empty() && Locs.back().isActive(P))
        return &Locs.back();
      return nullptr;
    }
  };

  AngleBracketTracker AngleBrackets;

  IdentifierInfo *getSEHExceptKeyword();

  /// True if we are within an Objective-C container while parsing C-like decls.
  ///
  /// This is necessary because Sema thinks we have left the container
  /// to parse the C-like decls, meaning Actions.getObjCDeclContext() will
  /// be NULL.
  bool ParsingInObjCContainer;

  /// Whether to skip parsing of function bodies.
  ///
  /// This option can be used, for example, to speed up searches for
  /// declarations/definitions when indexing.
  bool SkipFunctionBodies;

  /// The location of the expression statement that is being parsed right now.
  /// Used to determine if an expression that is being parsed is a statement or
  /// just a regular sub-expression.
  SourceLocation ExprStatementTokLoc;

  /// Flags describing a context in which we're parsing a statement.
  enum class ParsedStmtContext {
    /// This context permits declarations in language modes where declarations
    /// are not statements.
    AllowDeclarationsInC = 0x1,
    /// This context permits standalone OpenMP directives.
    AllowStandaloneOpenMPDirectives = 0x2,
    /// This context is at the top level of a GNU statement expression.
    InStmtExpr = 0x4,

    /// The context of a regular substatement.
    SubStmt = 0,
    /// The context of a compound-statement.
    Compound = AllowDeclarationsInC | AllowStandaloneOpenMPDirectives,

    LLVM_MARK_AS_BITMASK_ENUM(InStmtExpr)
  };

  /// Act on an expression statement that might be the last statement in a
  /// GNU statement expression. Checks whether we are actually at the end of
  /// a statement expression and builds a suitable expression statement.
  StmtResult handleExprStmt(ExprResult E, ParsedStmtContext StmtCtx);

public:
  Parser(Preprocessor &PP, Sema &Actions, bool SkipFunctionBodies);
  ~Parser() override;

  const LangOptions &getLangOpts() const { return PP.getLangOpts(); }
  const TargetInfo &getTargetInfo() const { return PP.getTargetInfo(); }
  Preprocessor &getPreprocessor() const { return PP; }
  Sema &getActions() const { return Actions; }
  AttributeFactory &getAttrFactory() { return AttrFactory; }

  const Token &getCurToken() const { return Tok; }
  Scope *getCurScope() const { return Actions.getCurScope(); }
  void incrementMSManglingNumber() const {
    return Actions.incrementMSManglingNumber();
  }

  Decl  *getObjCDeclContext() const { return Actions.getObjCDeclContext(); }

  // Type forwarding.  All of these are statically 'void*', but they may all be
  // different actual classes based on the actions in place.
  typedef OpaquePtr<DeclGroupRef> DeclGroupPtrTy;
  typedef OpaquePtr<TemplateName> TemplateTy;

  typedef SmallVector<TemplateParameterList *, 4> TemplateParameterLists;

  typedef Sema::FullExprArg FullExprArg;

  // Parsing methods.

  /// Initialize - Warm up the parser.
  ///
  void Initialize();

  /// Parse the first top-level declaration in a translation unit.
  bool ParseFirstTopLevelDecl(DeclGroupPtrTy &Result);

  /// ParseTopLevelDecl - Parse one top-level declaration. Returns true if
  /// the EOF was encountered.
  bool ParseTopLevelDecl(DeclGroupPtrTy &Result, bool IsFirstDecl = false);
  bool ParseTopLevelDecl() {
    DeclGroupPtrTy Result;
    return ParseTopLevelDecl(Result);
  }

  /// ConsumeToken - Consume the current 'peek token' and lex the next one.
  /// This does not work with special tokens: string literals, code completion,
  /// annotation tokens and balanced tokens must be handled using the specific
  /// consume methods.
  /// Returns the location of the consumed token.
  SourceLocation ConsumeToken() {
    assert(!isTokenSpecial() &&
           "Should consume special tokens with Consume*Token");
    PrevTokLocation = Tok.getLocation();
    PP.Lex(Tok);
    return PrevTokLocation;
  }

  bool TryConsumeToken(tok::TokenKind Expected) {
    if (Tok.isNot(Expected))
      return false;
    assert(!isTokenSpecial() &&
           "Should consume special tokens with Consume*Token");
    PrevTokLocation = Tok.getLocation();
    PP.Lex(Tok);
    return true;
  }

  bool TryConsumeToken(tok::TokenKind Expected, SourceLocation &Loc) {
    if (!TryConsumeToken(Expected))
      return false;
    Loc = PrevTokLocation;
    return true;
  }

  /// ConsumeAnyToken - Dispatch to the right Consume* method based on the
  /// current token type.  This should only be used in cases where the type of
  /// the token really isn't known, e.g. in error recovery.
  SourceLocation ConsumeAnyToken(bool ConsumeCodeCompletionTok = false) {
    if (isTokenParen())
      return ConsumeParen();
    if (isTokenBracket())
      return ConsumeBracket();
    if (isTokenBrace())
      return ConsumeBrace();
    if (isTokenStringLiteral())
      return ConsumeStringToken();
    if (Tok.is(tok::code_completion))
      return ConsumeCodeCompletionTok ? ConsumeCodeCompletionToken()
                                      : handleUnexpectedCodeCompletionToken();
    if (Tok.isAnnotation())
      return ConsumeAnnotationToken();
    return ConsumeToken();
  }


  SourceLocation getEndOfPreviousToken() {
    return PP.getLocForEndOfToken(PrevTokLocation);
  }

  /// Retrieve the underscored keyword (_Nonnull, _Nullable) that corresponds
  /// to the given nullability kind.
  IdentifierInfo *getNullabilityKeyword(NullabilityKind nullability) {
    return Actions.getNullabilityKeyword(nullability);
  }

private:
  //===--------------------------------------------------------------------===//
  // Low-Level token peeking and consumption methods.
  //

  /// isTokenParen - Return true if the cur token is '(' or ')'.
  bool isTokenParen() const {
    return Tok.isOneOf(tok::l_paren, tok::r_paren);
  }
  /// isTokenBracket - Return true if the cur token is '[' or ']'.
  bool isTokenBracket() const {
    return Tok.isOneOf(tok::l_square, tok::r_square);
  }
  /// isTokenBrace - Return true if the cur token is '{' or '}'.
  bool isTokenBrace() const {
    return Tok.isOneOf(tok::l_brace, tok::r_brace);
  }
  /// isTokenStringLiteral - True if this token is a string-literal.
  bool isTokenStringLiteral() const {
    return tok::isStringLiteral(Tok.getKind());
  }
  /// isTokenSpecial - True if this token requires special consumption methods.
  bool isTokenSpecial() const {
    return isTokenStringLiteral() || isTokenParen() || isTokenBracket() ||
           isTokenBrace() || Tok.is(tok::code_completion) || Tok.isAnnotation();
  }

  /// Returns true if the current token is '=' or is a type of '='.
  /// For typos, give a fixit to '='
  bool isTokenEqualOrEqualTypo();

  /// Return the current token to the token stream and make the given
  /// token the current token.
  void UnconsumeToken(Token &Consumed) {
      Token Next = Tok;
      PP.EnterToken(Consumed, /*IsReinject*/true);
      PP.Lex(Tok);
      PP.EnterToken(Next, /*IsReinject*/true);
  }

  SourceLocation ConsumeAnnotationToken() {
    assert(Tok.isAnnotation() && "wrong consume method");
    SourceLocation Loc = Tok.getLocation();
    PrevTokLocation = Tok.getAnnotationEndLoc();
    PP.Lex(Tok);
    return Loc;
  }

  /// ConsumeParen - This consume method keeps the paren count up-to-date.
  ///
  SourceLocation ConsumeParen() {
    assert(isTokenParen() && "wrong consume method");
    if (Tok.getKind() == tok::l_paren)
      ++ParenCount;
    else if (ParenCount) {
      AngleBrackets.clear(*this);
      --ParenCount;       // Don't let unbalanced )'s drive the count negative.
    }
    PrevTokLocation = Tok.getLocation();
    PP.Lex(Tok);
    return PrevTokLocation;
  }

  /// ConsumeBracket - This consume method keeps the bracket count up-to-date.
  ///
  SourceLocation ConsumeBracket() {
    assert(isTokenBracket() && "wrong consume method");
    if (Tok.getKind() == tok::l_square)
      ++BracketCount;
    else if (BracketCount) {
      AngleBrackets.clear(*this);
      --BracketCount;     // Don't let unbalanced ]'s drive the count negative.
    }

    PrevTokLocation = Tok.getLocation();
    PP.Lex(Tok);
    return PrevTokLocation;
  }

  /// ConsumeBrace - This consume method keeps the brace count up-to-date.
  ///
  SourceLocation ConsumeBrace() {
    assert(isTokenBrace() && "wrong consume method");
    if (Tok.getKind() == tok::l_brace)
      ++BraceCount;
    else if (BraceCount) {
      AngleBrackets.clear(*this);
      --BraceCount;     // Don't let unbalanced }'s drive the count negative.
    }

    PrevTokLocation = Tok.getLocation();
    PP.Lex(Tok);
    return PrevTokLocation;
  }

  /// ConsumeStringToken - Consume the current 'peek token', lexing a new one
  /// and returning the token kind.  This method is specific to strings, as it
  /// handles string literal concatenation, as per C99 5.1.1.2, translation
  /// phase #6.
  SourceLocation ConsumeStringToken() {
    assert(isTokenStringLiteral() &&
           "Should only consume string literals with this method");
    PrevTokLocation = Tok.getLocation();
    PP.Lex(Tok);
    return PrevTokLocation;
  }

  /// Consume the current code-completion token.
  ///
  /// This routine can be called to consume the code-completion token and
  /// continue processing in special cases where \c cutOffParsing() isn't
  /// desired, such as token caching or completion with lookahead.
  SourceLocation ConsumeCodeCompletionToken() {
    assert(Tok.is(tok::code_completion));
    PrevTokLocation = Tok.getLocation();
    PP.Lex(Tok);
    return PrevTokLocation;
  }

  ///\ brief When we are consuming a code-completion token without having
  /// matched specific position in the grammar, provide code-completion results
  /// based on context.
  ///
  /// \returns the source location of the code-completion token.
  SourceLocation handleUnexpectedCodeCompletionToken();

  /// Abruptly cut off parsing; mainly used when we have reached the
  /// code-completion point.
  void cutOffParsing() {
    if (PP.isCodeCompletionEnabled())
      PP.setCodeCompletionReached();
    // Cut off parsing by acting as if we reached the end-of-file.
    Tok.setKind(tok::eof);
  }

  /// Determine if we're at the end of the file or at a transition
  /// between modules.
  bool isEofOrEom() {
    tok::TokenKind Kind = Tok.getKind();
    return Kind == tok::eof || Kind == tok::annot_module_begin ||
           Kind == tok::annot_module_end || Kind == tok::annot_module_include;
  }

  /// Checks if the \p Level is valid for use in a fold expression.
  bool isFoldOperator(prec::Level Level) const;

  /// Checks if the \p Kind is a valid operator for fold expressions.
  bool isFoldOperator(tok::TokenKind Kind) const;

  /// Initialize all pragma handlers.
  void initializePragmaHandlers();

  /// Destroy and reset all pragma handlers.
  void resetPragmaHandlers();

  /// Handle the annotation token produced for #pragma unused(...)
  void HandlePragmaUnused();

  /// Handle the annotation token produced for
  /// #pragma GCC visibility...
  void HandlePragmaVisibility();

  /// Handle the annotation token produced for
  /// #pragma pack...
  void HandlePragmaPack();

  /// Handle the annotation token produced for
  /// #pragma ms_struct...
  void HandlePragmaMSStruct();

  /// Handle the annotation token produced for
  /// #pragma comment...
  void HandlePragmaMSComment();

  void HandlePragmaMSPointersToMembers();

  void HandlePragmaMSVtorDisp();

  void HandlePragmaMSPragma();
  bool HandlePragmaMSSection(StringRef PragmaName,
                             SourceLocation PragmaLocation);
  bool HandlePragmaMSSegment(StringRef PragmaName,
                             SourceLocation PragmaLocation);
  bool HandlePragmaMSInitSeg(StringRef PragmaName,
                             SourceLocation PragmaLocation);

  /// Handle the annotation token produced for
  /// #pragma align...
  void HandlePragmaAlign();

  /// Handle the annotation token produced for
  /// #pragma clang __debug dump...
  void HandlePragmaDump();

  /// Handle the annotation token produced for
  /// #pragma weak id...
  void HandlePragmaWeak();

  /// Handle the annotation token produced for
  /// #pragma weak id = id...
  void HandlePragmaWeakAlias();

  /// Handle the annotation token produced for
  /// #pragma redefine_extname...
  void HandlePragmaRedefineExtname();

  /// Handle the annotation token produced for
  /// #pragma STDC FP_CONTRACT...
  void HandlePragmaFPContract();

  /// Handle the annotation token produced for
  /// #pragma STDC FENV_ACCESS...
  void HandlePragmaFEnvAccess();

  /// \brief Handle the annotation token produced for
  /// #pragma clang fp ...
  void HandlePragmaFP();

  /// Handle the annotation token produced for
  /// #pragma OPENCL EXTENSION...
  void HandlePragmaOpenCLExtension();

  /// Handle the annotation token produced for
  /// #pragma clang __debug captured
  StmtResult HandlePragmaCaptured();

  /// Handle the annotation token produced for
  /// #pragma clang loop and #pragma unroll.
  bool HandlePragmaLoopHint(LoopHint &Hint);

  bool ParsePragmaAttributeSubjectMatchRuleSet(
      attr::ParsedSubjectMatchRuleSet &SubjectMatchRules,
      SourceLocation &AnyLoc, SourceLocation &LastMatchRuleEndLoc);

  void HandlePragmaAttribute();

  /// GetLookAheadToken - This peeks ahead N tokens and returns that token
  /// without consuming any tokens.  LookAhead(0) returns 'Tok', LookAhead(1)
  /// returns the token after Tok, etc.
  ///
  /// Note that this differs from the Preprocessor's LookAhead method, because
  /// the Parser always has one token lexed that the preprocessor doesn't.
  ///
  const Token &GetLookAheadToken(unsigned N) {
    if (N == 0 || Tok.is(tok::eof)) return Tok;
    return PP.LookAhead(N-1);
  }

  /// C++ AMP-specific
  /// check if the given scope is AMP-restricted
  bool IsInAMPFunction(Scope *);

public:
  /// NextToken - This peeks ahead one token and returns it without
  /// consuming it.
  const Token &NextToken() {
    return PP.LookAhead(0);
  }

  /// getTypeAnnotation - Read a parsed type out of an annotation token.
  static ParsedType getTypeAnnotation(const Token &Tok) {
    return ParsedType::getFromOpaquePtr(Tok.getAnnotationValue());
  }

private:
  static void setTypeAnnotation(Token &Tok, ParsedType T) {
    Tok.setAnnotationValue(T.getAsOpaquePtr());
  }

  /// Read an already-translated primary expression out of an annotation
  /// token.
  static ExprResult getExprAnnotation(const Token &Tok) {
    return ExprResult::getFromOpaquePointer(Tok.getAnnotationValue());
  }

  /// Set the primary expression corresponding to the given annotation
  /// token.
  static void setExprAnnotation(Token &Tok, ExprResult ER) {
    Tok.setAnnotationValue(ER.getAsOpaquePointer());
  }

public:
  // If NeedType is true, then TryAnnotateTypeOrScopeToken will try harder to
  // find a type name by attempting typo correction.
  bool TryAnnotateTypeOrScopeToken();
  bool TryAnnotateTypeOrScopeTokenAfterScopeSpec(CXXScopeSpec &SS,
                                                 bool IsNewScope);
  bool TryAnnotateCXXScopeToken(bool EnteringContext = false);

private:
  enum AnnotatedNameKind {
    /// Annotation has failed and emitted an error.
    ANK_Error,
    /// The identifier is a tentatively-declared name.
    ANK_TentativeDecl,
    /// The identifier is a template name. FIXME: Add an annotation for that.
    ANK_TemplateName,
    /// The identifier can't be resolved.
    ANK_Unresolved,
    /// Annotation was successful.
    ANK_Success
  };
  AnnotatedNameKind TryAnnotateName(bool IsAddressOfOperand,
                                    CorrectionCandidateCallback *CCC = nullptr);

  /// Push a tok::annot_cxxscope token onto the token stream.
  void AnnotateScopeToken(CXXScopeSpec &SS, bool IsNewAnnotation);

  /// TryAltiVecToken - Check for context-sensitive AltiVec identifier tokens,
  /// replacing them with the non-context-sensitive keywords.  This returns
  /// true if the token was replaced.
  bool TryAltiVecToken(DeclSpec &DS, SourceLocation Loc,
                       const char *&PrevSpec, unsigned &DiagID,
                       bool &isInvalid) {
    if (!getLangOpts().AltiVec && !getLangOpts().ZVector)
      return false;

    if (Tok.getIdentifierInfo() != Ident_vector &&
        Tok.getIdentifierInfo() != Ident_bool &&
        (!getLangOpts().AltiVec || Tok.getIdentifierInfo() != Ident_pixel))
      return false;

    return TryAltiVecTokenOutOfLine(DS, Loc, PrevSpec, DiagID, isInvalid);
  }

  /// TryAltiVecVectorToken - Check for context-sensitive AltiVec vector
  /// identifier token, replacing it with the non-context-sensitive __vector.
  /// This returns true if the token was replaced.
  bool TryAltiVecVectorToken() {
    if ((!getLangOpts().AltiVec && !getLangOpts().ZVector) ||
        Tok.getIdentifierInfo() != Ident_vector) return false;
    return TryAltiVecVectorTokenOutOfLine();
  }

  bool TryAltiVecVectorTokenOutOfLine();
  bool TryAltiVecTokenOutOfLine(DeclSpec &DS, SourceLocation Loc,
                                const char *&PrevSpec, unsigned &DiagID,
                                bool &isInvalid);

  /// Returns true if the current token is the identifier 'instancetype'.
  ///
  /// Should only be used in Objective-C language modes.
  bool isObjCInstancetype() {
    assert(getLangOpts().ObjC);
    if (Tok.isAnnotation())
      return false;
    if (!Ident_instancetype)
      Ident_instancetype = PP.getIdentifierInfo("instancetype");
    return Tok.getIdentifierInfo() == Ident_instancetype;
  }

  /// TryKeywordIdentFallback - For compatibility with system headers using
  /// keywords as identifiers, attempt to convert the current token to an
  /// identifier and optionally disable the keyword for the remainder of the
  /// translation unit. This returns false if the token was not replaced,
  /// otherwise emits a diagnostic and returns true.
  bool TryKeywordIdentFallback(bool DisableKeyword);

  /// Get the TemplateIdAnnotation from the token.
  TemplateIdAnnotation *takeTemplateIdAnnotation(const Token &tok);

  /// TentativeParsingAction - An object that is used as a kind of "tentative
  /// parsing transaction". It gets instantiated to mark the token position and
  /// after the token consumption is done, Commit() or Revert() is called to
  /// either "commit the consumed tokens" or revert to the previously marked
  /// token position. Example:
  ///
  ///   TentativeParsingAction TPA(*this);
  ///   ConsumeToken();
  ///   ....
  ///   TPA.Revert();
  ///
  class TentativeParsingAction {
    Parser &P;
    PreferredTypeBuilder PrevPreferredType;
    Token PrevTok;
    size_t PrevTentativelyDeclaredIdentifierCount;
    unsigned short PrevParenCount, PrevBracketCount, PrevBraceCount;
    bool isActive;

  public:
    explicit TentativeParsingAction(Parser& p) : P(p) {
      PrevPreferredType = P.PreferredType;
      PrevTok = P.Tok;
      PrevTentativelyDeclaredIdentifierCount =
          P.TentativelyDeclaredIdentifiers.size();
      PrevParenCount = P.ParenCount;
      PrevBracketCount = P.BracketCount;
      PrevBraceCount = P.BraceCount;
      P.PP.EnableBacktrackAtThisPos();
      isActive = true;
    }
    void Commit() {
      assert(isActive && "Parsing action was finished!");
      P.TentativelyDeclaredIdentifiers.resize(
          PrevTentativelyDeclaredIdentifierCount);
      P.PP.CommitBacktrackedTokens();
      isActive = false;
    }
    void Revert() {
      assert(isActive && "Parsing action was finished!");
      P.PP.Backtrack();
      P.PreferredType = PrevPreferredType;
      P.Tok = PrevTok;
      P.TentativelyDeclaredIdentifiers.resize(
          PrevTentativelyDeclaredIdentifierCount);
      P.ParenCount = PrevParenCount;
      P.BracketCount = PrevBracketCount;
      P.BraceCount = PrevBraceCount;
      isActive = false;
    }
    ~TentativeParsingAction() {
      assert(!isActive && "Forgot to call Commit or Revert!");
    }
  };
  /// A TentativeParsingAction that automatically reverts in its destructor.
  /// Useful for disambiguation parses that will always be reverted.
  class RevertingTentativeParsingAction
      : private Parser::TentativeParsingAction {
  public:
    RevertingTentativeParsingAction(Parser &P)
        : Parser::TentativeParsingAction(P) {}
    ~RevertingTentativeParsingAction() { Revert(); }
  };

  class UnannotatedTentativeParsingAction;

  /// ObjCDeclContextSwitch - An object used to switch context from
  /// an objective-c decl context to its enclosing decl context and
  /// back.
  class ObjCDeclContextSwitch {
    Parser &P;
    Decl *DC;
    SaveAndRestore<bool> WithinObjCContainer;
  public:
    explicit ObjCDeclContextSwitch(Parser &p)
      : P(p), DC(p.getObjCDeclContext()),
        WithinObjCContainer(P.ParsingInObjCContainer, DC != nullptr) {
      if (DC)
        P.Actions.ActOnObjCTemporaryExitContainerContext(cast<DeclContext>(DC));
    }
    ~ObjCDeclContextSwitch() {
      if (DC)
        P.Actions.ActOnObjCReenterContainerContext(cast<DeclContext>(DC));
    }
  };

  /// ExpectAndConsume - The parser expects that 'ExpectedTok' is next in the
  /// input.  If so, it is consumed and false is returned.
  ///
  /// If a trivial punctuator misspelling is encountered, a FixIt error
  /// diagnostic is issued and false is returned after recovery.
  ///
  /// If the input is malformed, this emits the specified diagnostic and true is
  /// returned.
  bool ExpectAndConsume(tok::TokenKind ExpectedTok,
                        unsigned Diag = diag::err_expected,
                        StringRef DiagMsg = "");

  /// The parser expects a semicolon and, if present, will consume it.
  ///
  /// If the next token is not a semicolon, this emits the specified diagnostic,
  /// or, if there's just some closing-delimiter noise (e.g., ')' or ']') prior
  /// to the semicolon, consumes that extra token.
  bool ExpectAndConsumeSemi(unsigned DiagID);

  /// The kind of extra semi diagnostic to emit.
  enum ExtraSemiKind {
    OutsideFunction = 0,
    InsideStruct = 1,
    InstanceVariableList = 2,
    AfterMemberFunctionDefinition = 3
  };

  /// Consume any extra semi-colons until the end of the line.
  void ConsumeExtraSemi(ExtraSemiKind Kind, unsigned TST = TST_unspecified);

  /// Return false if the next token is an identifier. An 'expected identifier'
  /// error is emitted otherwise.
  ///
  /// The parser tries to recover from the error by checking if the next token
  /// is a C++ keyword when parsing Objective-C++. Return false if the recovery
  /// was successful.
  bool expectIdentifier();

public:
  //===--------------------------------------------------------------------===//
  // Scope manipulation

  /// ParseScope - Introduces a new scope for parsing. The kind of
  /// scope is determined by ScopeFlags. Objects of this type should
  /// be created on the stack to coincide with the position where the
  /// parser enters the new scope, and this object's constructor will
  /// create that new scope. Similarly, once the object is destroyed
  /// the parser will exit the scope.
  class ParseScope {
    Parser *Self;
    ParseScope(const ParseScope &) = delete;
    void operator=(const ParseScope &) = delete;

  public:
    // ParseScope - Construct a new object to manage a scope in the
    // parser Self where the new Scope is created with the flags
    // ScopeFlags, but only when we aren't about to enter a compound statement.
    ParseScope(Parser *Self, unsigned ScopeFlags, bool EnteredScope = true,
               bool BeforeCompoundStmt = false)
      : Self(Self) {
      if (EnteredScope && !BeforeCompoundStmt)
        Self->EnterScope(ScopeFlags);
      else {
        if (BeforeCompoundStmt)
          Self->incrementMSManglingNumber();

        this->Self = nullptr;
      }
    }

    // Exit - Exit the scope associated with this object now, rather
    // than waiting until the object is destroyed.
    void Exit() {
      if (Self) {
        Self->ExitScope();
        Self = nullptr;
      }
    }

    ~ParseScope() {
      Exit();
    }
  };

  /// EnterScope - Start a new scope.
  void EnterScope(unsigned ScopeFlags);

  /// ExitScope - Pop a scope off the scope stack.
  void ExitScope();

private:
  /// RAII object used to modify the scope flags for the current scope.
  class ParseScopeFlags {
    Scope *CurScope;
    unsigned OldFlags;
    ParseScopeFlags(const ParseScopeFlags &) = delete;
    void operator=(const ParseScopeFlags &) = delete;

  public:
    ParseScopeFlags(Parser *Self, unsigned ScopeFlags, bool ManageFlags = true);
    ~ParseScopeFlags();
  };

  //===--------------------------------------------------------------------===//
  // Diagnostic Emission and Error recovery.

public:
  DiagnosticBuilder Diag(SourceLocation Loc, unsigned DiagID);
  DiagnosticBuilder Diag(const Token &Tok, unsigned DiagID);
  DiagnosticBuilder Diag(unsigned DiagID) {
    return Diag(Tok, DiagID);
  }

private:
  void SuggestParentheses(SourceLocation Loc, unsigned DK,
                          SourceRange ParenRange);
  void CheckNestedObjCContexts(SourceLocation AtLoc);

public:

  /// Control flags for SkipUntil functions.
  enum SkipUntilFlags {
    StopAtSemi = 1 << 0,  ///< Stop skipping at semicolon
    /// Stop skipping at specified token, but don't skip the token itself
    StopBeforeMatch = 1 << 1,
    StopAtCodeCompletion = 1 << 2 ///< Stop at code completion
  };

  friend constexpr SkipUntilFlags operator|(SkipUntilFlags L,
                                            SkipUntilFlags R) {
    return static_cast<SkipUntilFlags>(static_cast<unsigned>(L) |
                                       static_cast<unsigned>(R));
  }

  /// SkipUntil - Read tokens until we get to the specified token, then consume
  /// it (unless StopBeforeMatch is specified).  Because we cannot guarantee
  /// that the token will ever occur, this skips to the next token, or to some
  /// likely good stopping point.  If Flags has StopAtSemi flag, skipping will
  /// stop at a ';' character.
  ///
  /// If SkipUntil finds the specified token, it returns true, otherwise it
  /// returns false.
  bool SkipUntil(tok::TokenKind T,
                 SkipUntilFlags Flags = static_cast<SkipUntilFlags>(0)) {
    return SkipUntil(llvm::makeArrayRef(T), Flags);
  }
  bool SkipUntil(tok::TokenKind T1, tok::TokenKind T2,
                 SkipUntilFlags Flags = static_cast<SkipUntilFlags>(0)) {
    tok::TokenKind TokArray[] = {T1, T2};
    return SkipUntil(TokArray, Flags);
  }
  bool SkipUntil(tok::TokenKind T1, tok::TokenKind T2, tok::TokenKind T3,
                 SkipUntilFlags Flags = static_cast<SkipUntilFlags>(0)) {
    tok::TokenKind TokArray[] = {T1, T2, T3};
    return SkipUntil(TokArray, Flags);
  }
  bool SkipUntil(ArrayRef<tok::TokenKind> Toks,
                 SkipUntilFlags Flags = static_cast<SkipUntilFlags>(0));

  /// SkipMalformedDecl - Read tokens until we get to some likely good stopping
  /// point for skipping past a simple-declaration.
  void SkipMalformedDecl();

private:
  //===--------------------------------------------------------------------===//
  // Lexing and parsing of C++ inline methods.

  struct ParsingClass;

  /// [class.mem]p1: "... the class is regarded as complete within
  /// - function bodies
  /// - default arguments
  /// - exception-specifications (TODO: C++0x)
  /// - and brace-or-equal-initializers for non-static data members
  /// (including such things in nested classes)."
  /// LateParsedDeclarations build the tree of those elements so they can
  /// be parsed after parsing the top-level class.
  class LateParsedDeclaration {
  public:
    virtual ~LateParsedDeclaration();

    virtual void ParseLexedMethodDeclarations();
    virtual void ParseLexedMemberInitializers();
    virtual void ParseLexedMethodDefs();
    virtual void ParseLexedAttributes();
  };

  /// Inner node of the LateParsedDeclaration tree that parses
  /// all its members recursively.
  class LateParsedClass : public LateParsedDeclaration {
  public:
    LateParsedClass(Parser *P, ParsingClass *C);
    ~LateParsedClass() override;

    void ParseLexedMethodDeclarations() override;
    void ParseLexedMemberInitializers() override;
    void ParseLexedMethodDefs() override;
    void ParseLexedAttributes() override;

  private:
    Parser *Self;
    ParsingClass *Class;
  };

  /// Contains the lexed tokens of an attribute with arguments that
  /// may reference member variables and so need to be parsed at the
  /// end of the class declaration after parsing all other member
  /// member declarations.
  /// FIXME: Perhaps we should change the name of LateParsedDeclaration to
  /// LateParsedTokens.
  struct LateParsedAttribute : public LateParsedDeclaration {
    Parser *Self;
    CachedTokens Toks;
    IdentifierInfo &AttrName;
    IdentifierInfo *MacroII = nullptr;
    SourceLocation AttrNameLoc;
    SmallVector<Decl*, 2> Decls;

    explicit LateParsedAttribute(Parser *P, IdentifierInfo &Name,
                                 SourceLocation Loc)
      : Self(P), AttrName(Name), AttrNameLoc(Loc) {}

    void ParseLexedAttributes() override;

    void addDecl(Decl *D) { Decls.push_back(D); }
  };

  // A list of late-parsed attributes.  Used by ParseGNUAttributes.
  class LateParsedAttrList: public SmallVector<LateParsedAttribute *, 2> {
  public:
    LateParsedAttrList(bool PSoon = false) : ParseSoon(PSoon) { }

    bool parseSoon() { return ParseSoon; }

  private:
    bool ParseSoon;  // Are we planning to parse these shortly after creation?
  };

  /// Contains the lexed tokens of a member function definition
  /// which needs to be parsed at the end of the class declaration
  /// after parsing all other member declarations.
  struct LexedMethod : public LateParsedDeclaration {
    Parser *Self;
    Decl *D;
    CachedTokens Toks;

    /// Whether this member function had an associated template
    /// scope. When true, D is a template declaration.
    /// otherwise, it is a member function declaration.
    bool TemplateScope;

    explicit LexedMethod(Parser* P, Decl *MD)
      : Self(P), D(MD), TemplateScope(false) {}

    void ParseLexedMethodDefs() override;
  };

  /// LateParsedDefaultArgument - Keeps track of a parameter that may
  /// have a default argument that cannot be parsed yet because it
  /// occurs within a member function declaration inside the class
  /// (C++ [class.mem]p2).
  struct LateParsedDefaultArgument {
    explicit LateParsedDefaultArgument(Decl *P,
                                       std::unique_ptr<CachedTokens> Toks = nullptr)
      : Param(P), Toks(std::move(Toks)) { }

    /// Param - The parameter declaration for this parameter.
    Decl *Param;

    /// Toks - The sequence of tokens that comprises the default
    /// argument expression, not including the '=' or the terminating
    /// ')' or ','. This will be NULL for parameters that have no
    /// default argument.
    std::unique_ptr<CachedTokens> Toks;
  };

  /// LateParsedMethodDeclaration - A method declaration inside a class that
  /// contains at least one entity whose parsing needs to be delayed
  /// until the class itself is completely-defined, such as a default
  /// argument (C++ [class.mem]p2).
  struct LateParsedMethodDeclaration : public LateParsedDeclaration {
    explicit LateParsedMethodDeclaration(Parser *P, Decl *M)
      : Self(P), Method(M), TemplateScope(false),
        ExceptionSpecTokens(nullptr) {}

    void ParseLexedMethodDeclarations() override;

    Parser* Self;

    /// Method - The method declaration.
    Decl *Method;

    /// Whether this member function had an associated template
    /// scope. When true, D is a template declaration.
    /// otherwise, it is a member function declaration.
    bool TemplateScope;

    /// DefaultArgs - Contains the parameters of the function and
    /// their default arguments. At least one of the parameters will
    /// have a default argument, but all of the parameters of the
    /// method will be stored so that they can be reintroduced into
    /// scope at the appropriate times.
    SmallVector<LateParsedDefaultArgument, 8> DefaultArgs;

    /// The set of tokens that make up an exception-specification that
    /// has not yet been parsed.
    CachedTokens *ExceptionSpecTokens;
  };

  /// LateParsedMemberInitializer - An initializer for a non-static class data
  /// member whose parsing must to be delayed until the class is completely
  /// defined (C++11 [class.mem]p2).
  struct LateParsedMemberInitializer : public LateParsedDeclaration {
    LateParsedMemberInitializer(Parser *P, Decl *FD)
      : Self(P), Field(FD) { }

    void ParseLexedMemberInitializers() override;

    Parser *Self;

    /// Field - The field declaration.
    Decl *Field;

    /// CachedTokens - The sequence of tokens that comprises the initializer,
    /// including any leading '='.
    CachedTokens Toks;
  };

  /// LateParsedDeclarationsContainer - During parsing of a top (non-nested)
  /// C++ class, its method declarations that contain parts that won't be
  /// parsed until after the definition is completed (C++ [class.mem]p2),
  /// the method declarations and possibly attached inline definitions
  /// will be stored here with the tokens that will be parsed to create those
  /// entities.
  typedef SmallVector<LateParsedDeclaration*,2> LateParsedDeclarationsContainer;

  /// Representation of a class that has been parsed, including
  /// any member function declarations or definitions that need to be
  /// parsed after the corresponding top-level class is complete.
  struct ParsingClass {
    ParsingClass(Decl *TagOrTemplate, bool TopLevelClass, bool IsInterface)
      : TopLevelClass(TopLevelClass), TemplateScope(false),
        IsInterface(IsInterface), TagOrTemplate(TagOrTemplate) { }

    /// Whether this is a "top-level" class, meaning that it is
    /// not nested within another class.
    bool TopLevelClass : 1;

    /// Whether this class had an associated template
    /// scope. When true, TagOrTemplate is a template declaration;
    /// otherwise, it is a tag declaration.
    bool TemplateScope : 1;

    /// Whether this class is an __interface.
    bool IsInterface : 1;

    /// The class or class template whose definition we are parsing.
    Decl *TagOrTemplate;

    /// LateParsedDeclarations - Method declarations, inline definitions and
    /// nested classes that contain pieces whose parsing will be delayed until
    /// the top-level class is fully defined.
    LateParsedDeclarationsContainer LateParsedDeclarations;
  };

  /// The stack of classes that is currently being
  /// parsed. Nested and local classes will be pushed onto this stack
  /// when they are parsed, and removed afterward.
  std::stack<ParsingClass *> ClassStack;

  ParsingClass &getCurrentClass() {
    assert(!ClassStack.empty() && "No lexed method stacks!");
    return *ClassStack.top();
  }

  /// RAII object used to manage the parsing of a class definition.
  class ParsingClassDefinition {
    Parser &P;
    bool Popped;
    Sema::ParsingClassState State;

  public:
    ParsingClassDefinition(Parser &P, Decl *TagOrTemplate, bool TopLevelClass,
                           bool IsInterface)
      : P(P), Popped(false),
        State(P.PushParsingClass(TagOrTemplate, TopLevelClass, IsInterface)) {
    }

    /// Pop this class of the stack.
    void Pop() {
      assert(!Popped && "Nested class has already been popped");
      Popped = true;
      P.PopParsingClass(State);
    }

    ~ParsingClassDefinition() {
      if (!Popped)
        P.PopParsingClass(State);
    }
  };

  /// Contains information about any template-specific
  /// information that has been parsed prior to parsing declaration
  /// specifiers.
  struct ParsedTemplateInfo {
    ParsedTemplateInfo()
      : Kind(NonTemplate), TemplateParams(nullptr), TemplateLoc() { }

    ParsedTemplateInfo(TemplateParameterLists *TemplateParams,
                       bool isSpecialization,
                       bool lastParameterListWasEmpty = false)
      : Kind(isSpecialization? ExplicitSpecialization : Template),
        TemplateParams(TemplateParams),
        LastParameterListWasEmpty(lastParameterListWasEmpty) { }

    explicit ParsedTemplateInfo(SourceLocation ExternLoc,
                                SourceLocation TemplateLoc)
      : Kind(ExplicitInstantiation), TemplateParams(nullptr),
        ExternLoc(ExternLoc), TemplateLoc(TemplateLoc),
        LastParameterListWasEmpty(false){ }

    /// The kind of template we are parsing.
    enum {
      /// We are not parsing a template at all.
      NonTemplate = 0,
      /// We are parsing a template declaration.
      Template,
      /// We are parsing an explicit specialization.
      ExplicitSpecialization,
      /// We are parsing an explicit instantiation.
      ExplicitInstantiation
    } Kind;

    /// The template parameter lists, for template declarations
    /// and explicit specializations.
    TemplateParameterLists *TemplateParams;

    /// The location of the 'extern' keyword, if any, for an explicit
    /// instantiation
    SourceLocation ExternLoc;

    /// The location of the 'template' keyword, for an explicit
    /// instantiation.
    SourceLocation TemplateLoc;

    /// Whether the last template parameter list was empty.
    bool LastParameterListWasEmpty;

    SourceRange getSourceRange() const LLVM_READONLY;
  };

  void LexTemplateFunctionForLateParsing(CachedTokens &Toks);
  void ParseLateTemplatedFuncDef(LateParsedTemplate &LPT);

  static void LateTemplateParserCallback(void *P, LateParsedTemplate &LPT);
  static void LateTemplateParserCleanupCallback(void *P);

  Sema::ParsingClassState
  PushParsingClass(Decl *TagOrTemplate, bool TopLevelClass, bool IsInterface);
  void DeallocateParsedClasses(ParsingClass *Class);
  void PopParsingClass(Sema::ParsingClassState);

  enum CachedInitKind {
    CIK_DefaultArgument,
    CIK_DefaultInitializer
  };

  NamedDecl *ParseCXXInlineMethodDef(AccessSpecifier AS,
                                     ParsedAttributes &AccessAttrs,
                                     ParsingDeclarator &D,
                                     const ParsedTemplateInfo &TemplateInfo,
                                     const VirtSpecifiers &VS,
                                     SourceLocation PureSpecLoc);
  void ParseCXXNonStaticMemberInitializer(Decl *VarD);
  void ParseLexedAttributes(ParsingClass &Class);
  void ParseLexedAttributeList(LateParsedAttrList &LAs, Decl *D,
                               bool EnterScope, bool OnDefinition);
  void ParseLexedAttribute(LateParsedAttribute &LA,
                           bool EnterScope, bool OnDefinition);
  void ParseLexedMethodDeclarations(ParsingClass &Class);
  void ParseLexedMethodDeclaration(LateParsedMethodDeclaration &LM);
  void ParseLexedMethodDefs(ParsingClass &Class);
  void ParseLexedMethodDef(LexedMethod &LM);
  void ParseLexedMemberInitializers(ParsingClass &Class);
  void ParseLexedMemberInitializer(LateParsedMemberInitializer &MI);
  void ParseLexedObjCMethodDefs(LexedMethod &LM, bool parseMethod);
  bool ConsumeAndStoreFunctionPrologue(CachedTokens &Toks);
  bool ConsumeAndStoreInitializer(CachedTokens &Toks, CachedInitKind CIK);
  bool ConsumeAndStoreConditional(CachedTokens &Toks);
  bool ConsumeAndStoreUntil(tok::TokenKind T1,
                            CachedTokens &Toks,
                            bool StopAtSemi = true,
                            bool ConsumeFinalToken = true) {
    return ConsumeAndStoreUntil(T1, T1, Toks, StopAtSemi, ConsumeFinalToken);
  }
  bool ConsumeAndStoreUntil(tok::TokenKind T1, tok::TokenKind T2,
                            CachedTokens &Toks,
                            bool StopAtSemi = true,
                            bool ConsumeFinalToken = true);

  // C++AMP
  bool CXXAMPFindRestrictionSeq(CachedTokens &Toks, bool ConsumeFinalToken);

  //===--------------------------------------------------------------------===//
  // C99 6.9: External Definitions.
  struct ParsedAttributesWithRange : ParsedAttributes {
    ParsedAttributesWithRange(AttributeFactory &factory)
      : ParsedAttributes(factory) {}

    void clear() {
      ParsedAttributes::clear();
      Range = SourceRange();
    }

    SourceRange Range;
  };
  struct ParsedAttributesViewWithRange : ParsedAttributesView {
    ParsedAttributesViewWithRange() : ParsedAttributesView() {}
    void clearListOnly() {
      ParsedAttributesView::clearListOnly();
      Range = SourceRange();
    }

    SourceRange Range;
  };

  DeclGroupPtrTy ParseExternalDeclaration(ParsedAttributesWithRange &attrs,
                                          ParsingDeclSpec *DS = nullptr);
  bool isDeclarationAfterDeclarator();
  bool isStartOfFunctionDefinition(const ParsingDeclarator &Declarator);
  DeclGroupPtrTy ParseDeclarationOrFunctionDefinition(
                                                  ParsedAttributesWithRange &attrs,
                                                  ParsingDeclSpec *DS = nullptr,
                                                  AccessSpecifier AS = AS_none);
  DeclGroupPtrTy ParseDeclOrFunctionDefInternal(ParsedAttributesWithRange &attrs,
                                                ParsingDeclSpec &DS,
                                                AccessSpecifier AS);

  void SkipFunctionBody();
  Decl *ParseFunctionDefinition(ParsingDeclarator &D,
                 const ParsedTemplateInfo &TemplateInfo = ParsedTemplateInfo(),
                 LateParsedAttrList *LateParsedAttrs = nullptr);
  void ParseKNRParamDeclarations(Declarator &D);
  // EndLoc, if non-NULL, is filled with the location of the last token of
  // the simple-asm.
  ExprResult ParseSimpleAsm(SourceLocation *EndLoc = nullptr);
  ExprResult ParseAsmStringLiteral();

  // Objective-C External Declarations
  void MaybeSkipAttributes(tok::ObjCKeywordKind Kind);
  DeclGroupPtrTy ParseObjCAtDirectives(ParsedAttributesWithRange &Attrs);
  DeclGroupPtrTy ParseObjCAtClassDeclaration(SourceLocation atLoc);
  Decl *ParseObjCAtInterfaceDeclaration(SourceLocation AtLoc,
                                        ParsedAttributes &prefixAttrs);
  class ObjCTypeParamListScope;
  ObjCTypeParamList *parseObjCTypeParamList();
  ObjCTypeParamList *parseObjCTypeParamListOrProtocolRefs(
      ObjCTypeParamListScope &Scope, SourceLocation &lAngleLoc,
      SmallVectorImpl<IdentifierLocPair> &protocolIdents,
      SourceLocation &rAngleLoc, bool mayBeProtocolList = true);

  void HelperActionsForIvarDeclarations(Decl *interfaceDecl, SourceLocation atLoc,
                                        BalancedDelimiterTracker &T,
                                        SmallVectorImpl<Decl *> &AllIvarDecls,
                                        bool RBraceMissing);
  void ParseObjCClassInstanceVariables(Decl *interfaceDecl,
                                       tok::ObjCKeywordKind visibility,
                                       SourceLocation atLoc);
  bool ParseObjCProtocolReferences(SmallVectorImpl<Decl *> &P,
                                   SmallVectorImpl<SourceLocation> &PLocs,
                                   bool WarnOnDeclarations,
                                   bool ForObjCContainer,
                                   SourceLocation &LAngleLoc,
                                   SourceLocation &EndProtoLoc,
                                   bool consumeLastToken);

  /// Parse the first angle-bracket-delimited clause for an
  /// Objective-C object or object pointer type, which may be either
  /// type arguments or protocol qualifiers.
  void parseObjCTypeArgsOrProtocolQualifiers(
         ParsedType baseType,
         SourceLocation &typeArgsLAngleLoc,
         SmallVectorImpl<ParsedType> &typeArgs,
         SourceLocation &typeArgsRAngleLoc,
         SourceLocation &protocolLAngleLoc,
         SmallVectorImpl<Decl *> &protocols,
         SmallVectorImpl<SourceLocation> &protocolLocs,
         SourceLocation &protocolRAngleLoc,
         bool consumeLastToken,
         bool warnOnIncompleteProtocols);

  /// Parse either Objective-C type arguments or protocol qualifiers; if the
  /// former, also parse protocol qualifiers afterward.
  void parseObjCTypeArgsAndProtocolQualifiers(
         ParsedType baseType,
         SourceLocation &typeArgsLAngleLoc,
         SmallVectorImpl<ParsedType> &typeArgs,
         SourceLocation &typeArgsRAngleLoc,
         SourceLocation &protocolLAngleLoc,
         SmallVectorImpl<Decl *> &protocols,
         SmallVectorImpl<SourceLocation> &protocolLocs,
         SourceLocation &protocolRAngleLoc,
         bool consumeLastToken);

  /// Parse a protocol qualifier type such as '<NSCopying>', which is
  /// an anachronistic way of writing 'id<NSCopying>'.
  TypeResult parseObjCProtocolQualifierType(SourceLocation &rAngleLoc);

  /// Parse Objective-C type arguments and protocol qualifiers, extending the
  /// current type with the parsed result.
  TypeResult parseObjCTypeArgsAndProtocolQualifiers(SourceLocation loc,
                                                    ParsedType type,
                                                    bool consumeLastToken,
                                                    SourceLocation &endLoc);

  void ParseObjCInterfaceDeclList(tok::ObjCKeywordKind contextKey,
                                  Decl *CDecl);
  DeclGroupPtrTy ParseObjCAtProtocolDeclaration(SourceLocation atLoc,
                                                ParsedAttributes &prefixAttrs);

  struct ObjCImplParsingDataRAII {
    Parser &P;
    Decl *Dcl;
    bool HasCFunction;
    typedef SmallVector<LexedMethod*, 8> LateParsedObjCMethodContainer;
    LateParsedObjCMethodContainer LateParsedObjCMethods;

    ObjCImplParsingDataRAII(Parser &parser, Decl *D)
      : P(parser), Dcl(D), HasCFunction(false) {
      P.CurParsedObjCImpl = this;
      Finished = false;
    }
    ~ObjCImplParsingDataRAII();

    void finish(SourceRange AtEnd);
    bool isFinished() const { return Finished; }

  private:
    bool Finished;
  };
  ObjCImplParsingDataRAII *CurParsedObjCImpl;
  void StashAwayMethodOrFunctionBodyTokens(Decl *MDecl);

  DeclGroupPtrTy ParseObjCAtImplementationDeclaration(SourceLocation AtLoc,
                                                      ParsedAttributes &Attrs);
  DeclGroupPtrTy ParseObjCAtEndDeclaration(SourceRange atEnd);
  Decl *ParseObjCAtAliasDeclaration(SourceLocation atLoc);
  Decl *ParseObjCPropertySynthesize(SourceLocation atLoc);
  Decl *ParseObjCPropertyDynamic(SourceLocation atLoc);

  IdentifierInfo *ParseObjCSelectorPiece(SourceLocation &MethodLocation);
  // Definitions for Objective-c context sensitive keywords recognition.
  enum ObjCTypeQual {
    objc_in=0, objc_out, objc_inout, objc_oneway, objc_bycopy, objc_byref,
    objc_nonnull, objc_nullable, objc_null_unspecified,
    objc_NumQuals
  };
  IdentifierInfo *ObjCTypeQuals[objc_NumQuals];

  bool isTokIdentifier_in() const;

  ParsedType ParseObjCTypeName(ObjCDeclSpec &DS, DeclaratorContext Ctx,
                               ParsedAttributes *ParamAttrs);
  void ParseObjCMethodRequirement();
  Decl *ParseObjCMethodPrototype(
            tok::ObjCKeywordKind MethodImplKind = tok::objc_not_keyword,
            bool MethodDefinition = true);
  Decl *ParseObjCMethodDecl(SourceLocation mLoc, tok::TokenKind mType,
            tok::ObjCKeywordKind MethodImplKind = tok::objc_not_keyword,
            bool MethodDefinition=true);
  void ParseObjCPropertyAttribute(ObjCDeclSpec &DS);

  Decl *ParseObjCMethodDefinition();

public:
  //===--------------------------------------------------------------------===//
  // C99 6.5: Expressions.

  /// TypeCastState - State whether an expression is or may be a type cast.
  enum TypeCastState {
    NotTypeCast = 0,
    MaybeTypeCast,
    IsTypeCast
  };

  ExprResult ParseExpression(TypeCastState isTypeCast = NotTypeCast);
  ExprResult ParseConstantExpressionInExprEvalContext(
      TypeCastState isTypeCast = NotTypeCast);
  ExprResult ParseConstantExpression(TypeCastState isTypeCast = NotTypeCast);
  ExprResult ParseCaseExpression(SourceLocation CaseLoc);
  ExprResult ParseConstraintExpression();
  // Expr that doesn't include commas.
  ExprResult ParseAssignmentExpression(TypeCastState isTypeCast = NotTypeCast);

  ExprResult ParseMSAsmIdentifier(llvm::SmallVectorImpl<Token> &LineToks,
                                  unsigned &NumLineToksConsumed,
                                  bool IsUnevaluated);

private:
  ExprResult ParseExpressionWithLeadingAt(SourceLocation AtLoc);

  ExprResult ParseExpressionWithLeadingExtension(SourceLocation ExtLoc);

  ExprResult ParseRHSOfBinaryExpression(ExprResult LHS,
                                        prec::Level MinPrec);
  ExprResult ParseCastExpression(bool isUnaryExpression,
                                 bool isAddressOfOperand,
                                 bool &NotCastExpr,
                                 TypeCastState isTypeCast,
                                 bool isVectorLiteral = false);
  ExprResult ParseCastExpression(bool isUnaryExpression,
                                 bool isAddressOfOperand = false,
                                 TypeCastState isTypeCast = NotTypeCast,
                                 bool isVectorLiteral = false);

  /// Returns true if the next token cannot start an expression.
  bool isNotExpressionStart();

  /// Returns true if the next token would start a postfix-expression
  /// suffix.
  bool isPostfixExpressionSuffixStart() {
    tok::TokenKind K = Tok.getKind();
    return (K == tok::l_square || K == tok::l_paren ||
            K == tok::period || K == tok::arrow ||
            K == tok::plusplus || K == tok::minusminus);
  }

  bool diagnoseUnknownTemplateId(ExprResult TemplateName, SourceLocation Less);
  void checkPotentialAngleBracket(ExprResult &PotentialTemplateName);
  bool checkPotentialAngleBracketDelimiter(const AngleBracketTracker::Loc &,
                                           const Token &OpToken);
  bool checkPotentialAngleBracketDelimiter(const Token &OpToken) {
    if (auto *Info = AngleBrackets.getCurrent(*this))
      return checkPotentialAngleBracketDelimiter(*Info, OpToken);
    return false;
  }

  ExprResult ParsePostfixExpressionSuffix(ExprResult LHS);
  ExprResult ParseUnaryExprOrTypeTraitExpression();
  ExprResult ParseBuiltinPrimaryExpression();

  ExprResult ParseExprAfterUnaryExprOrTypeTrait(const Token &OpTok,
                                                     bool &isCastExpr,
                                                     ParsedType &CastTy,
                                                     SourceRange &CastRange);

  typedef SmallVector<Expr*, 20> ExprListTy;
  typedef SmallVector<SourceLocation, 20> CommaLocsTy;

  /// ParseExpressionList - Used for C/C++ (argument-)expression-list.
  bool ParseExpressionList(SmallVectorImpl<Expr *> &Exprs,
                           SmallVectorImpl<SourceLocation> &CommaLocs,
                           llvm::function_ref<void()> ExpressionStarts =
                               llvm::function_ref<void()>());

  /// ParseSimpleExpressionList - A simple comma-separated list of expressions,
  /// used for misc language extensions.
  bool ParseSimpleExpressionList(SmallVectorImpl<Expr*> &Exprs,
                                 SmallVectorImpl<SourceLocation> &CommaLocs);


  /// ParenParseOption - Control what ParseParenExpression will parse.
  enum ParenParseOption {
    SimpleExpr,      // Only parse '(' expression ')'
    FoldExpr,        // Also allow fold-expression <anything>
    CompoundStmt,    // Also allow '(' compound-statement ')'
    CompoundLiteral, // Also allow '(' type-name ')' '{' ... '}'
    CastExpr         // Also allow '(' type-name ')' <anything>
  };
  ExprResult ParseParenExpression(ParenParseOption &ExprType,
                                        bool stopIfCastExpr,
                                        bool isTypeCast,
                                        ParsedType &CastTy,
                                        SourceLocation &RParenLoc);

  ExprResult ParseCXXAmbiguousParenExpression(
      ParenParseOption &ExprType, ParsedType &CastTy,
      BalancedDelimiterTracker &Tracker, ColonProtectionRAIIObject &ColonProt);
  ExprResult ParseCompoundLiteralExpression(ParsedType Ty,
                                                  SourceLocation LParenLoc,
                                                  SourceLocation RParenLoc);

  ExprResult ParseStringLiteralExpression(bool AllowUserDefinedLiteral = false);

  ExprResult ParseGenericSelectionExpression();

  ExprResult ParseObjCBoolLiteral();

  ExprResult ParseFoldExpression(ExprResult LHS, BalancedDelimiterTracker &T);

  //===--------------------------------------------------------------------===//
  // C++ Expressions
  ExprResult tryParseCXXIdExpression(CXXScopeSpec &SS, bool isAddressOfOperand,
                                     Token &Replacement);
  ExprResult ParseCXXIdExpression(bool isAddressOfOperand = false);

  bool areTokensAdjacent(const Token &A, const Token &B);

  void CheckForTemplateAndDigraph(Token &Next, ParsedType ObjectTypePtr,
                                  bool EnteringContext, IdentifierInfo &II,
                                  CXXScopeSpec &SS);

  bool ParseOptionalCXXScopeSpecifier(CXXScopeSpec &SS,
                                      ParsedType ObjectType,
                                      bool EnteringContext,
                                      bool *MayBePseudoDestructor = nullptr,
                                      bool IsTypename = false,
                                      IdentifierInfo **LastII = nullptr,
                                      bool OnlyNamespace = false);

  //===--------------------------------------------------------------------===//
  // C++11 5.1.2: Lambda expressions

  /// Result of tentatively parsing a lambda-introducer.
  enum class LambdaIntroducerTentativeParse {
    /// This appears to be a lambda-introducer, which has been fully parsed.
    Success,
    /// This is a lambda-introducer, but has not been fully parsed, and this
    /// function needs to be called again to parse it.
    Incomplete,
    /// This is definitely an Objective-C message send expression, rather than
    /// a lambda-introducer, attribute-specifier, or array designator.
    MessageSend,
    /// This is not a lambda-introducer.
    Invalid,
  };

  // [...] () -> type {...}
  ExprResult ParseLambdaExpression();
  ExprResult TryParseLambdaExpression();
<<<<<<< HEAD
  Optional<unsigned> ParseLambdaIntroducer(LambdaIntroducer &Intro,
                                           ParsedAttributes &AttrIntro,
                                           bool *SkippedInits = nullptr);
  bool TryParseLambdaIntroducer(LambdaIntroducer &Intro, ParsedAttributes &AttrIntro);
  ExprResult ParseLambdaExpressionAfterIntroducer(
               LambdaIntroducer &Intro, ParsedAttributes &AttrIntro);
=======
  bool
  ParseLambdaIntroducer(LambdaIntroducer &Intro,
                        LambdaIntroducerTentativeParse *Tentative = nullptr);
  ExprResult ParseLambdaExpressionAfterIntroducer(LambdaIntroducer &Intro);
>>>>>>> e43226b6

  //===--------------------------------------------------------------------===//
  // C++ 5.2p1: C++ Casts
  ExprResult ParseCXXCasts();

  //===--------------------------------------------------------------------===//
  // C++ 5.2p1: C++ Type Identification
  ExprResult ParseCXXTypeid();

  //===--------------------------------------------------------------------===//
  //  C++ : Microsoft __uuidof Expression
  ExprResult ParseCXXUuidof();

  //===--------------------------------------------------------------------===//
  // C++ 5.2.4: C++ Pseudo-Destructor Expressions
  ExprResult ParseCXXPseudoDestructor(Expr *Base, SourceLocation OpLoc,
                                            tok::TokenKind OpKind,
                                            CXXScopeSpec &SS,
                                            ParsedType ObjectType);

  //===--------------------------------------------------------------------===//
  // C++ 9.3.2: C++ 'this' pointer
  ExprResult ParseCXXThis();

  //===--------------------------------------------------------------------===//
  // C++ 15: C++ Throw Expression
  ExprResult ParseThrowExpression();

  ExceptionSpecificationType tryParseExceptionSpecification(
                    bool Delayed,
                    SourceRange &SpecificationRange,
                    SmallVectorImpl<ParsedType> &DynamicExceptions,
                    SmallVectorImpl<SourceRange> &DynamicExceptionRanges,
                    ExprResult &NoexceptExpr,
                    CachedTokens *&ExceptionSpecTokens);

  // EndLoc is filled with the location of the last token of the specification.
  ExceptionSpecificationType ParseDynamicExceptionSpecification(
                                  SourceRange &SpecificationRange,
                                  SmallVectorImpl<ParsedType> &Exceptions,
                                  SmallVectorImpl<SourceRange> &Ranges);

  //===--------------------------------------------------------------------===//
  // C++0x 8: Function declaration trailing-return-type
  TypeResult ParseTrailingReturnType(SourceRange &Range,
                                     bool MayBeFollowedByDirectInit);

  //===--------------------------------------------------------------------===//
  // C++ 2.13.5: C++ Boolean Literals
  ExprResult ParseCXXBoolLiteral();

  //===--------------------------------------------------------------------===//
  // C++ 5.2.3: Explicit type conversion (functional notation)
  ExprResult ParseCXXTypeConstructExpression(const DeclSpec &DS);

  /// ParseCXXSimpleTypeSpecifier - [C++ 7.1.5.2] Simple type specifiers.
  /// This should only be called when the current token is known to be part of
  /// simple-type-specifier.
  void ParseCXXSimpleTypeSpecifier(DeclSpec &DS);

  bool ParseCXXTypeSpecifierSeq(DeclSpec &DS);

  //===--------------------------------------------------------------------===//
  // C++ 5.3.4 and 5.3.5: C++ new and delete
  bool ParseExpressionListOrTypeId(SmallVectorImpl<Expr*> &Exprs,
                                   Declarator &D);
  void ParseDirectNewDeclarator(Declarator &D);
  ExprResult ParseCXXNewExpression(bool UseGlobal, SourceLocation Start);
  ExprResult ParseCXXDeleteExpression(bool UseGlobal,
                                            SourceLocation Start);

  //===--------------------------------------------------------------------===//
  // C++ if/switch/while/for condition expression.
  struct ForRangeInfo;
  Sema::ConditionResult ParseCXXCondition(StmtResult *InitStmt,
                                          SourceLocation Loc,
                                          Sema::ConditionKind CK,
                                          ForRangeInfo *FRI = nullptr);

  //===--------------------------------------------------------------------===//
  // C++ Coroutines

  ExprResult ParseCoyieldExpression();

  //===--------------------------------------------------------------------===//
  // C99 6.7.8: Initialization.

  /// ParseInitializer
  ///       initializer: [C99 6.7.8]
  ///         assignment-expression
  ///         '{' ...
  ExprResult ParseInitializer() {
    if (Tok.isNot(tok::l_brace))
      return ParseAssignmentExpression();
    return ParseBraceInitializer();
  }
  bool MayBeDesignationStart();
  ExprResult ParseBraceInitializer();
  ExprResult ParseInitializerWithPotentialDesignator();

  //===--------------------------------------------------------------------===//
  // clang Expressions

  ExprResult ParseBlockLiteralExpression();  // ^{...}

  //===--------------------------------------------------------------------===//
  // Objective-C Expressions
  ExprResult ParseObjCAtExpression(SourceLocation AtLocation);
  ExprResult ParseObjCStringLiteral(SourceLocation AtLoc);
  ExprResult ParseObjCCharacterLiteral(SourceLocation AtLoc);
  ExprResult ParseObjCNumericLiteral(SourceLocation AtLoc);
  ExprResult ParseObjCBooleanLiteral(SourceLocation AtLoc, bool ArgValue);
  ExprResult ParseObjCArrayLiteral(SourceLocation AtLoc);
  ExprResult ParseObjCDictionaryLiteral(SourceLocation AtLoc);
  ExprResult ParseObjCBoxedExpr(SourceLocation AtLoc);
  ExprResult ParseObjCEncodeExpression(SourceLocation AtLoc);
  ExprResult ParseObjCSelectorExpression(SourceLocation AtLoc);
  ExprResult ParseObjCProtocolExpression(SourceLocation AtLoc);
  bool isSimpleObjCMessageExpression();
  ExprResult ParseObjCMessageExpression();
  ExprResult ParseObjCMessageExpressionBody(SourceLocation LBracloc,
                                            SourceLocation SuperLoc,
                                            ParsedType ReceiverType,
                                            Expr *ReceiverExpr);
  ExprResult ParseAssignmentExprWithObjCMessageExprStart(
      SourceLocation LBracloc, SourceLocation SuperLoc,
      ParsedType ReceiverType, Expr *ReceiverExpr);
  bool ParseObjCXXMessageReceiver(bool &IsExpr, void *&TypeOrExpr);

  //===--------------------------------------------------------------------===//
  // C99 6.8: Statements and Blocks.

  /// A SmallVector of statements, with stack size 32 (as that is the only one
  /// used.)
  typedef SmallVector<Stmt*, 32> StmtVector;
  /// A SmallVector of expressions, with stack size 12 (the maximum used.)
  typedef SmallVector<Expr*, 12> ExprVector;
  /// A SmallVector of types.
  typedef SmallVector<ParsedType, 12> TypeVector;

  StmtResult
  ParseStatement(SourceLocation *TrailingElseLoc = nullptr,
                 ParsedStmtContext StmtCtx = ParsedStmtContext::SubStmt);
  StmtResult ParseStatementOrDeclaration(
      StmtVector &Stmts, ParsedStmtContext StmtCtx,
      SourceLocation *TrailingElseLoc = nullptr);
  StmtResult ParseStatementOrDeclarationAfterAttributes(
                                         StmtVector &Stmts,
                                         ParsedStmtContext StmtCtx,
                                         SourceLocation *TrailingElseLoc,
                                         ParsedAttributesWithRange &Attrs);
  StmtResult ParseExprStatement(ParsedStmtContext StmtCtx);
  StmtResult ParseLabeledStatement(ParsedAttributesWithRange &attrs,
                                   ParsedStmtContext StmtCtx);
  StmtResult ParseCaseStatement(ParsedStmtContext StmtCtx,
                                bool MissingCase = false,
                                ExprResult Expr = ExprResult());
  StmtResult ParseDefaultStatement(ParsedStmtContext StmtCtx);
  StmtResult ParseCompoundStatement(bool isStmtExpr = false);
  StmtResult ParseCompoundStatement(bool isStmtExpr,
                                    unsigned ScopeFlags);
  void ParseCompoundStatementLeadingPragmas();
  bool ConsumeNullStmt(StmtVector &Stmts);
  StmtResult ParseCompoundStatementBody(bool isStmtExpr = false);
  bool ParseParenExprOrCondition(StmtResult *InitStmt,
                                 Sema::ConditionResult &CondResult,
                                 SourceLocation Loc,
                                 Sema::ConditionKind CK);
  StmtResult ParseIfStatement(SourceLocation *TrailingElseLoc);
  StmtResult ParseSwitchStatement(SourceLocation *TrailingElseLoc);
  StmtResult ParseWhileStatement(SourceLocation *TrailingElseLoc);
  StmtResult ParseDoStatement();
  StmtResult ParseForStatement(SourceLocation *TrailingElseLoc);
  StmtResult ParseGotoStatement();
  StmtResult ParseContinueStatement();
  StmtResult ParseBreakStatement();
  StmtResult ParseReturnStatement();
  StmtResult ParseAsmStatement(bool &msAsm);
  StmtResult ParseMicrosoftAsmStatement(SourceLocation AsmLoc);
  StmtResult ParsePragmaLoopHint(StmtVector &Stmts,
                                 ParsedStmtContext StmtCtx,
                                 SourceLocation *TrailingElseLoc,
                                 ParsedAttributesWithRange &Attrs);

  /// Describes the behavior that should be taken for an __if_exists
  /// block.
  enum IfExistsBehavior {
    /// Parse the block; this code is always used.
    IEB_Parse,
    /// Skip the block entirely; this code is never used.
    IEB_Skip,
    /// Parse the block as a dependent block, which may be used in
    /// some template instantiations but not others.
    IEB_Dependent
  };

  /// Describes the condition of a Microsoft __if_exists or
  /// __if_not_exists block.
  struct IfExistsCondition {
    /// The location of the initial keyword.
    SourceLocation KeywordLoc;
    /// Whether this is an __if_exists block (rather than an
    /// __if_not_exists block).
    bool IsIfExists;

    /// Nested-name-specifier preceding the name.
    CXXScopeSpec SS;

    /// The name we're looking for.
    UnqualifiedId Name;

    /// The behavior of this __if_exists or __if_not_exists block
    /// should.
    IfExistsBehavior Behavior;
  };

  bool ParseMicrosoftIfExistsCondition(IfExistsCondition& Result);
  void ParseMicrosoftIfExistsStatement(StmtVector &Stmts);
  void ParseMicrosoftIfExistsExternalDeclaration();
  void ParseMicrosoftIfExistsClassDeclaration(DeclSpec::TST TagType,
                                              ParsedAttributes &AccessAttrs,
                                              AccessSpecifier &CurAS);
  bool ParseMicrosoftIfExistsBraceInitializer(ExprVector &InitExprs,
                                              bool &InitExprsOk);
  bool ParseAsmOperandsOpt(SmallVectorImpl<IdentifierInfo *> &Names,
                           SmallVectorImpl<Expr *> &Constraints,
                           SmallVectorImpl<Expr *> &Exprs);

  //===--------------------------------------------------------------------===//
  // C++ 6: Statements and Blocks

  StmtResult ParseCXXTryBlock();
  StmtResult ParseCXXTryBlockCommon(SourceLocation TryLoc, bool FnTry = false);
  StmtResult ParseCXXCatchBlock(bool FnCatch = false);

  //===--------------------------------------------------------------------===//
  // MS: SEH Statements and Blocks

  StmtResult ParseSEHTryBlock();
  StmtResult ParseSEHExceptBlock(SourceLocation Loc);
  StmtResult ParseSEHFinallyBlock(SourceLocation Loc);
  StmtResult ParseSEHLeaveStatement();

  //===--------------------------------------------------------------------===//
  // Objective-C Statements

  StmtResult ParseObjCAtStatement(SourceLocation atLoc,
                                  ParsedStmtContext StmtCtx);
  StmtResult ParseObjCTryStmt(SourceLocation atLoc);
  StmtResult ParseObjCThrowStmt(SourceLocation atLoc);
  StmtResult ParseObjCSynchronizedStmt(SourceLocation atLoc);
  StmtResult ParseObjCAutoreleasePoolStmt(SourceLocation atLoc);


  //===--------------------------------------------------------------------===//
  // C99 6.7: Declarations.

  /// A context for parsing declaration specifiers.  TODO: flesh this
  /// out, there are other significant restrictions on specifiers than
  /// would be best implemented in the parser.
  enum class DeclSpecContext {
    DSC_normal, // normal context
    DSC_class,  // class context, enables 'friend'
    DSC_type_specifier, // C++ type-specifier-seq or C specifier-qualifier-list
    DSC_trailing, // C++11 trailing-type-specifier in a trailing return type
    DSC_alias_declaration, // C++11 type-specifier-seq in an alias-declaration
    DSC_top_level, // top-level/namespace declaration context
    DSC_template_param, // template parameter context
    DSC_template_type_arg, // template type argument context
    DSC_objc_method_result, // ObjC method result context, enables 'instancetype'
    DSC_condition // condition declaration context
  };

  /// Is this a context in which we are parsing just a type-specifier (or
  /// trailing-type-specifier)?
  static bool isTypeSpecifier(DeclSpecContext DSC) {
    switch (DSC) {
    case DeclSpecContext::DSC_normal:
    case DeclSpecContext::DSC_template_param:
    case DeclSpecContext::DSC_class:
    case DeclSpecContext::DSC_top_level:
    case DeclSpecContext::DSC_objc_method_result:
    case DeclSpecContext::DSC_condition:
      return false;

    case DeclSpecContext::DSC_template_type_arg:
    case DeclSpecContext::DSC_type_specifier:
    case DeclSpecContext::DSC_trailing:
    case DeclSpecContext::DSC_alias_declaration:
      return true;
    }
    llvm_unreachable("Missing DeclSpecContext case");
  }

  /// Is this a context in which we can perform class template argument
  /// deduction?
  static bool isClassTemplateDeductionContext(DeclSpecContext DSC) {
    switch (DSC) {
    case DeclSpecContext::DSC_normal:
    case DeclSpecContext::DSC_template_param:
    case DeclSpecContext::DSC_class:
    case DeclSpecContext::DSC_top_level:
    case DeclSpecContext::DSC_condition:
    case DeclSpecContext::DSC_type_specifier:
      return true;

    case DeclSpecContext::DSC_objc_method_result:
    case DeclSpecContext::DSC_template_type_arg:
    case DeclSpecContext::DSC_trailing:
    case DeclSpecContext::DSC_alias_declaration:
      return false;
    }
    llvm_unreachable("Missing DeclSpecContext case");
  }

  /// Information on a C++0x for-range-initializer found while parsing a
  /// declaration which turns out to be a for-range-declaration.
  struct ForRangeInit {
    SourceLocation ColonLoc;
    ExprResult RangeExpr;

    bool ParsedForRangeDecl() { return !ColonLoc.isInvalid(); }
  };
  struct ForRangeInfo : ForRangeInit {
    StmtResult LoopVar;
  };

  DeclGroupPtrTy ParseDeclaration(DeclaratorContext Context,
                                  SourceLocation &DeclEnd,
                                  ParsedAttributesWithRange &attrs);
  DeclGroupPtrTy ParseSimpleDeclaration(DeclaratorContext Context,
                                        SourceLocation &DeclEnd,
                                        ParsedAttributesWithRange &attrs,
                                        bool RequireSemi,
                                        ForRangeInit *FRI = nullptr);
  bool MightBeDeclarator(DeclaratorContext Context);
  DeclGroupPtrTy ParseDeclGroup(ParsingDeclSpec &DS, DeclaratorContext Context,
                                SourceLocation *DeclEnd = nullptr,
                                ForRangeInit *FRI = nullptr);
  Decl *ParseDeclarationAfterDeclarator(Declarator &D,
               const ParsedTemplateInfo &TemplateInfo = ParsedTemplateInfo());
  bool ParseAsmAttributesAfterDeclarator(Declarator &D);
  Decl *ParseDeclarationAfterDeclaratorAndAttributes(
      Declarator &D,
      const ParsedTemplateInfo &TemplateInfo = ParsedTemplateInfo(),
      ForRangeInit *FRI = nullptr);
  Decl *ParseFunctionStatementBody(Decl *Decl, ParseScope &BodyScope);
  Decl *ParseFunctionTryBlock(Decl *Decl, ParseScope &BodyScope);

  /// When in code-completion, skip parsing of the function/method body
  /// unless the body contains the code-completion point.
  ///
  /// \returns true if the function body was skipped.
  bool trySkippingFunctionBody();

  bool ParseImplicitInt(DeclSpec &DS, CXXScopeSpec *SS,
                        const ParsedTemplateInfo &TemplateInfo,
                        AccessSpecifier AS, DeclSpecContext DSC,
                        ParsedAttributesWithRange &Attrs);
  DeclSpecContext
  getDeclSpecContextFromDeclaratorContext(DeclaratorContext Context);
  void ParseDeclarationSpecifiers(
      DeclSpec &DS,
      const ParsedTemplateInfo &TemplateInfo = ParsedTemplateInfo(),
      AccessSpecifier AS = AS_none,
      DeclSpecContext DSC = DeclSpecContext::DSC_normal,
      LateParsedAttrList *LateAttrs = nullptr);
  bool DiagnoseMissingSemiAfterTagDefinition(
      DeclSpec &DS, AccessSpecifier AS, DeclSpecContext DSContext,
      LateParsedAttrList *LateAttrs = nullptr);

  void ParseSpecifierQualifierList(
      DeclSpec &DS, AccessSpecifier AS = AS_none,
      DeclSpecContext DSC = DeclSpecContext::DSC_normal);

  void ParseObjCTypeQualifierList(ObjCDeclSpec &DS,
                                  DeclaratorContext Context);

  void ParseEnumSpecifier(SourceLocation TagLoc, DeclSpec &DS,
                          const ParsedTemplateInfo &TemplateInfo,
                          AccessSpecifier AS, DeclSpecContext DSC);
  void ParseEnumBody(SourceLocation StartLoc, Decl *TagDecl);
  void ParseStructUnionBody(SourceLocation StartLoc, unsigned TagType,
                            Decl *TagDecl);

  void ParseStructDeclaration(
      ParsingDeclSpec &DS,
      llvm::function_ref<void(ParsingFieldDeclarator &)> FieldsCallback);

  bool isDeclarationSpecifier(bool DisambiguatingWithExpression = false);
  bool isTypeSpecifierQualifier();

  /// isKnownToBeTypeSpecifier - Return true if we know that the specified token
  /// is definitely a type-specifier.  Return false if it isn't part of a type
  /// specifier or if we're not sure.
  bool isKnownToBeTypeSpecifier(const Token &Tok) const;

  /// Return true if we know that we are definitely looking at a
  /// decl-specifier, and isn't part of an expression such as a function-style
  /// cast. Return false if it's no a decl-specifier, or we're not sure.
  bool isKnownToBeDeclarationSpecifier() {
    if (getLangOpts().CPlusPlus)
      return isCXXDeclarationSpecifier() == TPResult::True;
    return isDeclarationSpecifier(true);
  }

  /// isDeclarationStatement - Disambiguates between a declaration or an
  /// expression statement, when parsing function bodies.
  /// Returns true for declaration, false for expression.
  bool isDeclarationStatement() {
    if (getLangOpts().CPlusPlus)
      return isCXXDeclarationStatement();
    return isDeclarationSpecifier(true);
  }

  /// isForInitDeclaration - Disambiguates between a declaration or an
  /// expression in the context of the C 'clause-1' or the C++
  // 'for-init-statement' part of a 'for' statement.
  /// Returns true for declaration, false for expression.
  bool isForInitDeclaration() {
    if (getLangOpts().OpenMP)
      Actions.startOpenMPLoop();
    if (getLangOpts().CPlusPlus)
      return isCXXSimpleDeclaration(/*AllowForRangeDecl=*/true);
    return isDeclarationSpecifier(true);
  }

  /// Determine whether this is a C++1z for-range-identifier.
  bool isForRangeIdentifier();

  /// Determine whether we are currently at the start of an Objective-C
  /// class message that appears to be missing the open bracket '['.
  bool isStartOfObjCClassMessageMissingOpenBracket();

  /// Starting with a scope specifier, identifier, or
  /// template-id that refers to the current class, determine whether
  /// this is a constructor declarator.
  bool isConstructorDeclarator(bool Unqualified, bool DeductionGuide = false);

  /// Specifies the context in which type-id/expression
  /// disambiguation will occur.
  enum TentativeCXXTypeIdContext {
    TypeIdInParens,
    TypeIdUnambiguous,
    TypeIdAsTemplateArgument
  };


  /// isTypeIdInParens - Assumes that a '(' was parsed and now we want to know
  /// whether the parens contain an expression or a type-id.
  /// Returns true for a type-id and false for an expression.
  bool isTypeIdInParens(bool &isAmbiguous) {
    if (getLangOpts().CPlusPlus)
      return isCXXTypeId(TypeIdInParens, isAmbiguous);
    isAmbiguous = false;
    return isTypeSpecifierQualifier();
  }
  bool isTypeIdInParens() {
    bool isAmbiguous;
    return isTypeIdInParens(isAmbiguous);
  }

  /// Checks if the current tokens form type-id or expression.
  /// It is similar to isTypeIdInParens but does not suppose that type-id
  /// is in parenthesis.
  bool isTypeIdUnambiguously() {
    bool IsAmbiguous;
    if (getLangOpts().CPlusPlus)
      return isCXXTypeId(TypeIdUnambiguous, IsAmbiguous);
    return isTypeSpecifierQualifier();
  }

  /// isCXXDeclarationStatement - C++-specialized function that disambiguates
  /// between a declaration or an expression statement, when parsing function
  /// bodies. Returns true for declaration, false for expression.
  bool isCXXDeclarationStatement();

  /// isCXXSimpleDeclaration - C++-specialized function that disambiguates
  /// between a simple-declaration or an expression-statement.
  /// If during the disambiguation process a parsing error is encountered,
  /// the function returns true to let the declaration parsing code handle it.
  /// Returns false if the statement is disambiguated as expression.
  bool isCXXSimpleDeclaration(bool AllowForRangeDecl);

  /// isCXXFunctionDeclarator - Disambiguates between a function declarator or
  /// a constructor-style initializer, when parsing declaration statements.
  /// Returns true for function declarator and false for constructor-style
  /// initializer. Sets 'IsAmbiguous' to true to indicate that this declaration
  /// might be a constructor-style initializer.
  /// If during the disambiguation process a parsing error is encountered,
  /// the function returns true to let the declaration parsing code handle it.
  bool isCXXFunctionDeclarator(bool *IsAmbiguous = nullptr);

  struct ConditionDeclarationOrInitStatementState;
  enum class ConditionOrInitStatement {
    Expression,    ///< Disambiguated as an expression (either kind).
    ConditionDecl, ///< Disambiguated as the declaration form of condition.
    InitStmtDecl,  ///< Disambiguated as a simple-declaration init-statement.
    ForRangeDecl,  ///< Disambiguated as a for-range declaration.
    Error          ///< Can't be any of the above!
  };
  /// Disambiguates between the different kinds of things that can happen
  /// after 'if (' or 'switch ('. This could be one of two different kinds of
  /// declaration (depending on whether there is a ';' later) or an expression.
  ConditionOrInitStatement
  isCXXConditionDeclarationOrInitStatement(bool CanBeInitStmt,
                                           bool CanBeForRangeDecl);

  bool isCXXTypeId(TentativeCXXTypeIdContext Context, bool &isAmbiguous);
  bool isCXXTypeId(TentativeCXXTypeIdContext Context) {
    bool isAmbiguous;
    return isCXXTypeId(Context, isAmbiguous);
  }

  /// TPResult - Used as the result value for functions whose purpose is to
  /// disambiguate C++ constructs by "tentatively parsing" them.
  enum class TPResult {
    True, False, Ambiguous, Error
  };

  /// Based only on the given token kind, determine whether we know that
  /// we're at the start of an expression or a type-specifier-seq (which may
  /// be an expression, in C++).
  ///
  /// This routine does not attempt to resolve any of the trick cases, e.g.,
  /// those involving lookup of identifiers.
  ///
  /// \returns \c TPR_true if this token starts an expression, \c TPR_false if
  /// this token starts a type-specifier-seq, or \c TPR_ambiguous if it cannot
  /// tell.
  TPResult isExpressionOrTypeSpecifierSimple(tok::TokenKind Kind);

  /// isCXXDeclarationSpecifier - Returns TPResult::True if it is a
  /// declaration specifier, TPResult::False if it is not,
  /// TPResult::Ambiguous if it could be either a decl-specifier or a
  /// function-style cast, and TPResult::Error if a parsing error was
  /// encountered. If it could be a braced C++11 function-style cast, returns
  /// BracedCastResult.
  /// Doesn't consume tokens.
  TPResult
  isCXXDeclarationSpecifier(TPResult BracedCastResult = TPResult::False,
                            bool *InvalidAsDeclSpec = nullptr);

  /// Given that isCXXDeclarationSpecifier returns \c TPResult::True or
  /// \c TPResult::Ambiguous, determine whether the decl-specifier would be
  /// a type-specifier other than a cv-qualifier.
  bool isCXXDeclarationSpecifierAType();

  /// Determine whether the current token sequence might be
  ///   '<' template-argument-list '>'
  /// rather than a less-than expression.
  TPResult isTemplateArgumentList(unsigned TokensToSkip);

  /// Determine whether an identifier has been tentatively declared as a
  /// non-type. Such tentative declarations should not be found to name a type
  /// during a tentative parse, but also should not be annotated as a non-type.
  bool isTentativelyDeclared(IdentifierInfo *II);

  // "Tentative parsing" functions, used for disambiguation. If a parsing error
  // is encountered they will return TPResult::Error.
  // Returning TPResult::True/False indicates that the ambiguity was
  // resolved and tentative parsing may stop. TPResult::Ambiguous indicates
  // that more tentative parsing is necessary for disambiguation.
  // They all consume tokens, so backtracking should be used after calling them.

  TPResult TryParseSimpleDeclaration(bool AllowForRangeDecl);
  TPResult TryParseTypeofSpecifier();
  TPResult TryParseProtocolQualifiers();
  TPResult TryParsePtrOperatorSeq();
  TPResult TryParseOperatorId();
  TPResult TryParseInitDeclaratorList();
  TPResult TryParseDeclarator(bool mayBeAbstract, bool mayHaveIdentifier = true,
                              bool mayHaveDirectInit = false);
  TPResult
  TryParseParameterDeclarationClause(bool *InvalidAsDeclaration = nullptr,
                                     bool VersusTemplateArg = false);
  TPResult TryParseFunctionDeclarator();
  TPResult TryParseBracketDeclarator();
  TPResult TryConsumeDeclarationSpecifier();

public:
  TypeResult ParseTypeName(SourceRange *Range = nullptr,
                           DeclaratorContext Context
                             = DeclaratorContext::TypeNameContext,
                           AccessSpecifier AS = AS_none,
                           Decl **OwnedType = nullptr,
                           ParsedAttributes *Attrs = nullptr);

private:
  void ParseBlockId(SourceLocation CaretLoc);

  /// Are [[]] attributes enabled?
  bool standardAttributesAllowed() const {
    const LangOptions &LO = getLangOpts();
    return LO.DoubleSquareBracketAttributes;
  }

  // Check for the start of an attribute-specifier-seq in a context where an
  // attribute is not allowed.
  bool CheckProhibitedCXX11Attribute() {
    assert(Tok.is(tok::l_square));
    if (!standardAttributesAllowed() || NextToken().isNot(tok::l_square))
      return false;
    return DiagnoseProhibitedCXX11Attribute();
  }

  bool DiagnoseProhibitedCXX11Attribute();
  void CheckMisplacedCXX11Attribute(ParsedAttributesWithRange &Attrs,
                                    SourceLocation CorrectLocation) {
    if (!standardAttributesAllowed())
      return;
    if ((Tok.isNot(tok::l_square) || NextToken().isNot(tok::l_square)) &&
        Tok.isNot(tok::kw_alignas))
      return;
    DiagnoseMisplacedCXX11Attribute(Attrs, CorrectLocation);
  }
  void DiagnoseMisplacedCXX11Attribute(ParsedAttributesWithRange &Attrs,
                                       SourceLocation CorrectLocation);

  void stripTypeAttributesOffDeclSpec(ParsedAttributesWithRange &Attrs,
                                      DeclSpec &DS, Sema::TagUseKind TUK);

  // FixItLoc = possible correct location for the attributes
  void ProhibitAttributes(ParsedAttributesWithRange &Attrs,
                          SourceLocation FixItLoc = SourceLocation()) {
    if (Attrs.Range.isInvalid())
      return;
    DiagnoseProhibitedAttributes(Attrs.Range, FixItLoc);
    Attrs.clear();
  }

  void ProhibitAttributes(ParsedAttributesViewWithRange &Attrs,
                          SourceLocation FixItLoc = SourceLocation()) {
    if (Attrs.Range.isInvalid())
      return;
    DiagnoseProhibitedAttributes(Attrs.Range, FixItLoc);
    Attrs.clearListOnly();
  }
  void DiagnoseProhibitedAttributes(const SourceRange &Range,
                                    SourceLocation FixItLoc);

  // Forbid C++11 and C2x attributes that appear on certain syntactic locations
  // which standard permits but we don't supported yet, for example, attributes
  // appertain to decl specifiers.
  void ProhibitCXX11Attributes(ParsedAttributesWithRange &Attrs,
                               unsigned DiagID);

  /// Skip C++11 and C2x attributes and return the end location of the
  /// last one.
  /// \returns SourceLocation() if there are no attributes.
  SourceLocation SkipCXX11Attributes();

  /// Diagnose and skip C++11 and C2x attributes that appear in syntactic
  /// locations where attributes are not allowed.
  void DiagnoseAndSkipCXX11Attributes();

  /// Parses syntax-generic attribute arguments for attributes which are
  /// known to the implementation, and adds them to the given ParsedAttributes
  /// list with the given attribute syntax. Returns the number of arguments
  /// parsed for the attribute.
  unsigned
  ParseAttributeArgsCommon(IdentifierInfo *AttrName, SourceLocation AttrNameLoc,
                           ParsedAttributes &Attrs, SourceLocation *EndLoc,
                           IdentifierInfo *ScopeName, SourceLocation ScopeLoc,
                           ParsedAttr::Syntax Syntax);

  void MaybeParseGNUAttributes(Declarator &D,
                               LateParsedAttrList *LateAttrs = nullptr) {
    if (Tok.is(tok::kw___attribute)) {
      ParsedAttributes attrs(AttrFactory);
      SourceLocation endLoc;
      ParseGNUAttributes(attrs, &endLoc, LateAttrs, &D);
      D.takeAttributes(attrs, endLoc);
    }
  }
  void MaybeParseGNUAttributes(ParsedAttributes &attrs,
                               SourceLocation *endLoc = nullptr,
                               LateParsedAttrList *LateAttrs = nullptr) {
    if (Tok.is(tok::kw___attribute))
      ParseGNUAttributes(attrs, endLoc, LateAttrs);
  }
  void ParseGNUAttributes(ParsedAttributes &attrs,
                          SourceLocation *endLoc = nullptr,
                          LateParsedAttrList *LateAttrs = nullptr,
                          Declarator *D = nullptr);
  void ParseGNUAttributeArgs(IdentifierInfo *AttrName,
                             SourceLocation AttrNameLoc,
                             ParsedAttributes &Attrs, SourceLocation *EndLoc,
                             IdentifierInfo *ScopeName, SourceLocation ScopeLoc,
                             ParsedAttr::Syntax Syntax, Declarator *D);
  IdentifierLoc *ParseIdentifierLoc();

  unsigned
  ParseClangAttributeArgs(IdentifierInfo *AttrName, SourceLocation AttrNameLoc,
                          ParsedAttributes &Attrs, SourceLocation *EndLoc,
                          IdentifierInfo *ScopeName, SourceLocation ScopeLoc,
                          ParsedAttr::Syntax Syntax);

  void MaybeParseCXX11Attributes(Declarator &D) {
    if (standardAttributesAllowed() && isCXX11AttributeSpecifier()) {
      ParsedAttributesWithRange attrs(AttrFactory);
      SourceLocation endLoc;
      ParseCXX11Attributes(attrs, &endLoc);
      D.takeAttributes(attrs, endLoc);
    }
  }
  void MaybeParseCXX11Attributes(ParsedAttributes &attrs,
                                 SourceLocation *endLoc = nullptr) {
    if (standardAttributesAllowed() && isCXX11AttributeSpecifier()) {
      ParsedAttributesWithRange attrsWithRange(AttrFactory);
      ParseCXX11Attributes(attrsWithRange, endLoc);
      attrs.takeAllFrom(attrsWithRange);
    }
  }
  void MaybeParseCXX11Attributes(ParsedAttributesWithRange &attrs,
                                 SourceLocation *endLoc = nullptr,
                                 bool OuterMightBeMessageSend = false) {
    if (standardAttributesAllowed() &&
      isCXX11AttributeSpecifier(false, OuterMightBeMessageSend))
      ParseCXX11Attributes(attrs, endLoc);
  }

  void ParseCXX11AttributeSpecifier(ParsedAttributes &attrs,
                                    SourceLocation *EndLoc = nullptr);
  void ParseCXX11Attributes(ParsedAttributesWithRange &attrs,
                            SourceLocation *EndLoc = nullptr);
  /// Parses a C++11 (or C2x)-style attribute argument list. Returns true
  /// if this results in adding an attribute to the ParsedAttributes list.
  bool ParseCXX11AttributeArgs(IdentifierInfo *AttrName,
                               SourceLocation AttrNameLoc,
                               ParsedAttributes &Attrs, SourceLocation *EndLoc,
                               IdentifierInfo *ScopeName,
                               SourceLocation ScopeLoc);

  IdentifierInfo *TryParseCXX11AttributeIdentifier(SourceLocation &Loc);

  void MaybeParseMicrosoftAttributes(ParsedAttributes &attrs,
                                     SourceLocation *endLoc = nullptr) {
    if (getLangOpts().MicrosoftExt && Tok.is(tok::l_square))
      ParseMicrosoftAttributes(attrs, endLoc);
  }
  void ParseMicrosoftUuidAttributeArgs(ParsedAttributes &Attrs);
  void ParseMicrosoftAttributes(ParsedAttributes &attrs,
                                SourceLocation *endLoc = nullptr);
  void MaybeParseMicrosoftDeclSpecs(ParsedAttributes &Attrs,
                                    SourceLocation *End = nullptr) {
    const auto &LO = getLangOpts();
    if (LO.DeclSpecKeyword && Tok.is(tok::kw___declspec))
      ParseMicrosoftDeclSpecs(Attrs, End);
  }
  void ParseMicrosoftDeclSpecs(ParsedAttributes &Attrs,
                               SourceLocation *End = nullptr);
  bool ParseMicrosoftDeclSpecArgs(IdentifierInfo *AttrName,
                                  SourceLocation AttrNameLoc,
                                  ParsedAttributes &Attrs);
  void ParseMicrosoftTypeAttributes(ParsedAttributes &attrs);
  void DiagnoseAndSkipExtendedMicrosoftTypeAttributes();
  SourceLocation SkipExtendedMicrosoftTypeAttributes();
  void ParseMicrosoftInheritanceClassAttributes(ParsedAttributes &attrs);
  void ParseBorlandTypeAttributes(ParsedAttributes &attrs);
  void ParseHCCQualifiers(ParsedAttributes &Attrs);
  void ParseOpenCLKernelAttributes(ParsedAttributes &attrs);
  void ParseOpenCLQualifiers(ParsedAttributes &Attrs);
  /// Parses opencl_unroll_hint attribute if language is OpenCL v2.0
  /// or higher.
  /// \return false if error happens.
  bool MaybeParseOpenCLUnrollHintAttribute(ParsedAttributes &Attrs) {
    if (getLangOpts().OpenCL)
      return ParseOpenCLUnrollHintAttribute(Attrs);
    return true;
  }
  /// Parses opencl_unroll_hint attribute.
  /// \return false if error happens.
  bool ParseOpenCLUnrollHintAttribute(ParsedAttributes &Attrs);
  void ParseNullabilityTypeSpecifiers(ParsedAttributes &attrs);

  VersionTuple ParseVersionTuple(SourceRange &Range);
  void ParseAvailabilityAttribute(IdentifierInfo &Availability,
                                  SourceLocation AvailabilityLoc,
                                  ParsedAttributes &attrs,
                                  SourceLocation *endLoc,
                                  IdentifierInfo *ScopeName,
                                  SourceLocation ScopeLoc,
                                  ParsedAttr::Syntax Syntax);

  Optional<AvailabilitySpec> ParseAvailabilitySpec();
  ExprResult ParseAvailabilityCheckExpr(SourceLocation StartLoc);

  void ParseExternalSourceSymbolAttribute(IdentifierInfo &ExternalSourceSymbol,
                                          SourceLocation Loc,
                                          ParsedAttributes &Attrs,
                                          SourceLocation *EndLoc,
                                          IdentifierInfo *ScopeName,
                                          SourceLocation ScopeLoc,
                                          ParsedAttr::Syntax Syntax);

  void ParseObjCBridgeRelatedAttribute(IdentifierInfo &ObjCBridgeRelated,
                                       SourceLocation ObjCBridgeRelatedLoc,
                                       ParsedAttributes &attrs,
                                       SourceLocation *endLoc,
                                       IdentifierInfo *ScopeName,
                                       SourceLocation ScopeLoc,
                                       ParsedAttr::Syntax Syntax);

  void ParseTypeTagForDatatypeAttribute(IdentifierInfo &AttrName,
                                        SourceLocation AttrNameLoc,
                                        ParsedAttributes &Attrs,
                                        SourceLocation *EndLoc,
                                        IdentifierInfo *ScopeName,
                                        SourceLocation ScopeLoc,
                                        ParsedAttr::Syntax Syntax);

  void
  ParseAttributeWithTypeArg(IdentifierInfo &AttrName,
                            SourceLocation AttrNameLoc, ParsedAttributes &Attrs,
                            SourceLocation *EndLoc, IdentifierInfo *ScopeName,
                            SourceLocation ScopeLoc, ParsedAttr::Syntax Syntax);

  void ParseTypeofSpecifier(DeclSpec &DS);
  SourceLocation ParseDecltypeSpecifier(DeclSpec &DS);
  void AnnotateExistingDecltypeSpecifier(const DeclSpec &DS,
                                         SourceLocation StartLoc,
                                         SourceLocation EndLoc);
  void ParseUnderlyingTypeSpecifier(DeclSpec &DS);
  void ParseAtomicSpecifier(DeclSpec &DS);

  ExprResult ParseAlignArgument(SourceLocation Start,
                                SourceLocation &EllipsisLoc);
  void ParseAlignmentSpecifier(ParsedAttributes &Attrs,
                               SourceLocation *endLoc = nullptr);

  VirtSpecifiers::Specifier isCXX11VirtSpecifier(const Token &Tok) const;
  VirtSpecifiers::Specifier isCXX11VirtSpecifier() const {
    return isCXX11VirtSpecifier(Tok);
  }
  void ParseOptionalCXX11VirtSpecifierSeq(VirtSpecifiers &VS, bool IsInterface,
                                          SourceLocation FriendLoc);

  bool isCXX11FinalKeyword() const;

  /// DeclaratorScopeObj - RAII object used in Parser::ParseDirectDeclarator to
  /// enter a new C++ declarator scope and exit it when the function is
  /// finished.
  class DeclaratorScopeObj {
    Parser &P;
    CXXScopeSpec &SS;
    bool EnteredScope;
    bool CreatedScope;
  public:
    DeclaratorScopeObj(Parser &p, CXXScopeSpec &ss)
      : P(p), SS(ss), EnteredScope(false), CreatedScope(false) {}

    void EnterDeclaratorScope() {
      assert(!EnteredScope && "Already entered the scope!");
      assert(SS.isSet() && "C++ scope was not set!");

      CreatedScope = true;
      P.EnterScope(0); // Not a decl scope.

      if (!P.Actions.ActOnCXXEnterDeclaratorScope(P.getCurScope(), SS))
        EnteredScope = true;
    }

    ~DeclaratorScopeObj() {
      if (EnteredScope) {
        assert(SS.isSet() && "C++ scope was cleared ?");
        P.Actions.ActOnCXXExitDeclaratorScope(P.getCurScope(), SS);
      }
      if (CreatedScope)
        P.ExitScope();
    }
  };

  /// ParseDeclarator - Parse and verify a newly-initialized declarator.
  void ParseDeclarator(Declarator &D);
  /// A function that parses a variant of direct-declarator.
  typedef void (Parser::*DirectDeclParseFunction)(Declarator&);
  void ParseDeclaratorInternal(Declarator &D,
                               DirectDeclParseFunction DirectDeclParser);

  enum AttrRequirements {
    AR_NoAttributesParsed = 0, ///< No attributes are diagnosed.
    AR_GNUAttributesParsedAndRejected = 1 << 0, ///< Diagnose GNU attributes.
    AR_GNUAttributesParsed = 1 << 1,
    AR_CXX11AttributesParsed = 1 << 2,
    AR_DeclspecAttributesParsed = 1 << 3,
    AR_AllAttributesParsed = AR_GNUAttributesParsed |
                             AR_CXX11AttributesParsed |
                             AR_DeclspecAttributesParsed,
    AR_VendorAttributesParsed = AR_GNUAttributesParsed |
                                AR_DeclspecAttributesParsed
  };

  void ParseTypeQualifierListOpt(
      DeclSpec &DS, unsigned AttrReqs = AR_AllAttributesParsed,
      bool AtomicAllowed = true, bool IdentifierRequired = false,
      Optional<llvm::function_ref<void()>> CodeCompletionHandler = None);
  void ParseDirectDeclarator(Declarator &D);
  void ParseDecompositionDeclarator(Declarator &D);
  void ParseParenDeclarator(Declarator &D);
  void ParseFunctionDeclarator(Declarator &D,
                               ParsedAttributes &attrs,
                               BalancedDelimiterTracker &Tracker,
                               bool IsAmbiguous,
                               bool RequiresArg = false);
  bool ParseRefQualifier(bool &RefQualifierIsLValueRef,
                         SourceLocation &RefQualifierLoc);
  bool isFunctionDeclaratorIdentifierList();
  void ParseFunctionDeclaratorIdentifierList(
         Declarator &D,
         SmallVectorImpl<DeclaratorChunk::ParamInfo> &ParamInfo);
  void ParseParameterDeclarationClause(
         Declarator &D,
         ParsedAttributes &attrs,
         SmallVectorImpl<DeclaratorChunk::ParamInfo> &ParamInfo,
         SourceLocation &EllipsisLoc);
  void ParseBracketDeclarator(Declarator &D);
  void ParseMisplacedBracketDeclarator(Declarator &D);

  // C++AMP
  unsigned ParseRestrictionSpecification(Declarator &D,
                                         ParsedAttributes &Attrs,
                                         SourceLocation &DeclEndLoc);

  //===--------------------------------------------------------------------===//
  // C++ 7: Declarations [dcl.dcl]

  /// The kind of attribute specifier we have found.
  enum CXX11AttributeKind {
    /// This is not an attribute specifier.
    CAK_NotAttributeSpecifier,
    /// This should be treated as an attribute-specifier.
    CAK_AttributeSpecifier,
    /// The next tokens are '[[', but this is not an attribute-specifier. This
    /// is ill-formed by C++11 [dcl.attr.grammar]p6.
    CAK_InvalidAttributeSpecifier
  };
  CXX11AttributeKind
  isCXX11AttributeSpecifier(bool Disambiguate = false,
                            bool OuterMightBeMessageSend = false);

  void DiagnoseUnexpectedNamespace(NamedDecl *Context);

  DeclGroupPtrTy ParseNamespace(DeclaratorContext Context,
                                SourceLocation &DeclEnd,
                                SourceLocation InlineLoc = SourceLocation());

  struct InnerNamespaceInfo {
    SourceLocation NamespaceLoc;
    SourceLocation InlineLoc;
    SourceLocation IdentLoc;
    IdentifierInfo *Ident;
  };
  using InnerNamespaceInfoList = llvm::SmallVector<InnerNamespaceInfo, 4>;

  void ParseInnerNamespace(const InnerNamespaceInfoList &InnerNSs,
                           unsigned int index, SourceLocation &InlineLoc,
                           ParsedAttributes &attrs,
                           BalancedDelimiterTracker &Tracker);
  Decl *ParseLinkage(ParsingDeclSpec &DS, DeclaratorContext Context);
  Decl *ParseExportDeclaration();
  DeclGroupPtrTy ParseUsingDirectiveOrDeclaration(
      DeclaratorContext Context, const ParsedTemplateInfo &TemplateInfo,
      SourceLocation &DeclEnd, ParsedAttributesWithRange &attrs);
  Decl *ParseUsingDirective(DeclaratorContext Context,
                            SourceLocation UsingLoc,
                            SourceLocation &DeclEnd,
                            ParsedAttributes &attrs);

  struct UsingDeclarator {
    SourceLocation TypenameLoc;
    CXXScopeSpec SS;
    UnqualifiedId Name;
    SourceLocation EllipsisLoc;

    void clear() {
      TypenameLoc = EllipsisLoc = SourceLocation();
      SS.clear();
      Name.clear();
    }
  };

  bool ParseUsingDeclarator(DeclaratorContext Context, UsingDeclarator &D);
  DeclGroupPtrTy ParseUsingDeclaration(DeclaratorContext Context,
                                       const ParsedTemplateInfo &TemplateInfo,
                                       SourceLocation UsingLoc,
                                       SourceLocation &DeclEnd,
                                       AccessSpecifier AS = AS_none);
  Decl *ParseAliasDeclarationAfterDeclarator(
      const ParsedTemplateInfo &TemplateInfo, SourceLocation UsingLoc,
      UsingDeclarator &D, SourceLocation &DeclEnd, AccessSpecifier AS,
      ParsedAttributes &Attrs, Decl **OwnedType = nullptr);

  Decl *ParseStaticAssertDeclaration(SourceLocation &DeclEnd);
  Decl *ParseNamespaceAlias(SourceLocation NamespaceLoc,
                            SourceLocation AliasLoc, IdentifierInfo *Alias,
                            SourceLocation &DeclEnd);

  //===--------------------------------------------------------------------===//
  // C++ 9: classes [class] and C structs/unions.
  bool isValidAfterTypeSpecifier(bool CouldBeBitfield);
  void ParseClassSpecifier(tok::TokenKind TagTokKind, SourceLocation TagLoc,
                           DeclSpec &DS, const ParsedTemplateInfo &TemplateInfo,
                           AccessSpecifier AS, bool EnteringContext,
                           DeclSpecContext DSC,
                           ParsedAttributesWithRange &Attributes);
  void SkipCXXMemberSpecification(SourceLocation StartLoc,
                                  SourceLocation AttrFixitLoc,
                                  unsigned TagType,
                                  Decl *TagDecl);
  void ParseCXXMemberSpecification(SourceLocation StartLoc,
                                   SourceLocation AttrFixitLoc,
                                   ParsedAttributesWithRange &Attrs,
                                   unsigned TagType,
                                   Decl *TagDecl);
  ExprResult ParseCXXMemberInitializer(Decl *D, bool IsFunction,
                                       SourceLocation &EqualLoc);
  bool ParseCXXMemberDeclaratorBeforeInitializer(Declarator &DeclaratorInfo,
                                                 VirtSpecifiers &VS,
                                                 ExprResult &BitfieldSize,
                                                 LateParsedAttrList &LateAttrs);
  void MaybeParseAndDiagnoseDeclSpecAfterCXX11VirtSpecifierSeq(Declarator &D,
                                                               VirtSpecifiers &VS);
  DeclGroupPtrTy ParseCXXClassMemberDeclaration(
      AccessSpecifier AS, ParsedAttributes &Attr,
      const ParsedTemplateInfo &TemplateInfo = ParsedTemplateInfo(),
      ParsingDeclRAIIObject *DiagsFromTParams = nullptr);
  DeclGroupPtrTy ParseCXXClassMemberDeclarationWithPragmas(
      AccessSpecifier &AS, ParsedAttributesWithRange &AccessAttrs,
      DeclSpec::TST TagType, Decl *Tag);
  void ParseConstructorInitializer(Decl *ConstructorDecl);
  MemInitResult ParseMemInitializer(Decl *ConstructorDecl);
  void HandleMemberFunctionDeclDelays(Declarator& DeclaratorInfo,
                                      Decl *ThisDecl);

  //===--------------------------------------------------------------------===//
  // C++ 10: Derived classes [class.derived]
  TypeResult ParseBaseTypeSpecifier(SourceLocation &BaseLoc,
                                    SourceLocation &EndLocation);
  void ParseBaseClause(Decl *ClassDecl);
  BaseResult ParseBaseSpecifier(Decl *ClassDecl);
  AccessSpecifier getAccessSpecifierIfPresent() const;

  bool ParseUnqualifiedIdTemplateId(CXXScopeSpec &SS,
                                    SourceLocation TemplateKWLoc,
                                    IdentifierInfo *Name,
                                    SourceLocation NameLoc,
                                    bool EnteringContext,
                                    ParsedType ObjectType,
                                    UnqualifiedId &Id,
                                    bool AssumeTemplateId);
  bool ParseUnqualifiedIdOperator(CXXScopeSpec &SS, bool EnteringContext,
                                  ParsedType ObjectType,
                                  UnqualifiedId &Result);

  //===--------------------------------------------------------------------===//
  // OpenMP: Directives and clauses.
  /// Parse clauses for '#pragma omp declare simd'.
  DeclGroupPtrTy ParseOMPDeclareSimdClauses(DeclGroupPtrTy Ptr,
                                            CachedTokens &Toks,
                                            SourceLocation Loc);
  /// Parse clauses for '#pragma omp declare target'.
  DeclGroupPtrTy ParseOMPDeclareTargetClauses();
  /// Parse '#pragma omp end declare target'.
  void ParseOMPEndDeclareTargetDirective(OpenMPDirectiveKind DKind,
                                         SourceLocation Loc);
  /// Parses declarative OpenMP directives.
  DeclGroupPtrTy ParseOpenMPDeclarativeDirectiveWithExtDecl(
      AccessSpecifier &AS, ParsedAttributesWithRange &Attrs,
      DeclSpec::TST TagType = DeclSpec::TST_unspecified,
      Decl *TagDecl = nullptr);
  /// Parse 'omp declare reduction' construct.
  DeclGroupPtrTy ParseOpenMPDeclareReductionDirective(AccessSpecifier AS);
  /// Parses initializer for provided omp_priv declaration inside the reduction
  /// initializer.
  void ParseOpenMPReductionInitializerForDecl(VarDecl *OmpPrivParm);

  /// Parses 'omp declare mapper' directive.
  DeclGroupPtrTy ParseOpenMPDeclareMapperDirective(AccessSpecifier AS);
  /// Parses variable declaration in 'omp declare mapper' directive.
  TypeResult parseOpenMPDeclareMapperVarDecl(SourceRange &Range,
                                             DeclarationName &Name,
                                             AccessSpecifier AS = AS_none);

  /// Parses simple list of variables.
  ///
  /// \param Kind Kind of the directive.
  /// \param Callback Callback function to be called for the list elements.
  /// \param AllowScopeSpecifier true, if the variables can have fully
  /// qualified names.
  ///
  bool ParseOpenMPSimpleVarList(
      OpenMPDirectiveKind Kind,
      const llvm::function_ref<void(CXXScopeSpec &, DeclarationNameInfo)> &
          Callback,
      bool AllowScopeSpecifier);
  /// Parses declarative or executable directive.
  ///
  /// \param StmtCtx The context in which we're parsing the directive.
  StmtResult
  ParseOpenMPDeclarativeOrExecutableDirective(ParsedStmtContext StmtCtx);
  /// Parses clause of kind \a CKind for directive of a kind \a Kind.
  ///
  /// \param DKind Kind of current directive.
  /// \param CKind Kind of current clause.
  /// \param FirstClause true, if this is the first clause of a kind \a CKind
  /// in current directive.
  ///
  OMPClause *ParseOpenMPClause(OpenMPDirectiveKind DKind,
                               OpenMPClauseKind CKind, bool FirstClause);
  /// Parses clause with a single expression of a kind \a Kind.
  ///
  /// \param Kind Kind of current clause.
  /// \param ParseOnly true to skip the clause's semantic actions and return
  /// nullptr.
  ///
  OMPClause *ParseOpenMPSingleExprClause(OpenMPClauseKind Kind,
                                         bool ParseOnly);
  /// Parses simple clause of a kind \a Kind.
  ///
  /// \param Kind Kind of current clause.
  /// \param ParseOnly true to skip the clause's semantic actions and return
  /// nullptr.
  ///
  OMPClause *ParseOpenMPSimpleClause(OpenMPClauseKind Kind, bool ParseOnly);
  /// Parses clause with a single expression and an additional argument
  /// of a kind \a Kind.
  ///
  /// \param Kind Kind of current clause.
  /// \param ParseOnly true to skip the clause's semantic actions and return
  /// nullptr.
  ///
  OMPClause *ParseOpenMPSingleExprWithArgClause(OpenMPClauseKind Kind,
                                                bool ParseOnly);
  /// Parses clause without any additional arguments.
  ///
  /// \param Kind Kind of current clause.
  /// \param ParseOnly true to skip the clause's semantic actions and return
  /// nullptr.
  ///
  OMPClause *ParseOpenMPClause(OpenMPClauseKind Kind, bool ParseOnly = false);
  /// Parses clause with the list of variables of a kind \a Kind.
  ///
  /// \param Kind Kind of current clause.
  /// \param ParseOnly true to skip the clause's semantic actions and return
  /// nullptr.
  ///
  OMPClause *ParseOpenMPVarListClause(OpenMPDirectiveKind DKind,
                                      OpenMPClauseKind Kind, bool ParseOnly);

public:
  /// Parses simple expression in parens for single-expression clauses of OpenMP
  /// constructs.
  /// \param RLoc Returned location of right paren.
  ExprResult ParseOpenMPParensExpr(StringRef ClauseName, SourceLocation &RLoc);

  /// Data used for parsing list of variables in OpenMP clauses.
  struct OpenMPVarListDataTy {
    Expr *TailExpr = nullptr;
    SourceLocation ColonLoc;
    SourceLocation RLoc;
    CXXScopeSpec ReductionOrMapperIdScopeSpec;
    DeclarationNameInfo ReductionOrMapperId;
    OpenMPDependClauseKind DepKind = OMPC_DEPEND_unknown;
    OpenMPLinearClauseKind LinKind = OMPC_LINEAR_val;
    SmallVector<OpenMPMapModifierKind, OMPMapClause::NumberOfModifiers>
    MapTypeModifiers;
    SmallVector<SourceLocation, OMPMapClause::NumberOfModifiers>
    MapTypeModifiersLoc;
    OpenMPMapClauseKind MapType = OMPC_MAP_unknown;
    bool IsMapTypeImplicit = false;
    SourceLocation DepLinMapLoc;
  };

  /// Parses clauses with list.
  bool ParseOpenMPVarList(OpenMPDirectiveKind DKind, OpenMPClauseKind Kind,
                          SmallVectorImpl<Expr *> &Vars,
                          OpenMPVarListDataTy &Data);
  bool ParseUnqualifiedId(CXXScopeSpec &SS, bool EnteringContext,
                          bool AllowDestructorName,
                          bool AllowConstructorName,
                          bool AllowDeductionGuide,
                          ParsedType ObjectType,
                          SourceLocation *TemplateKWLoc,
                          UnqualifiedId &Result);
  /// Parses the mapper modifier in map, to, and from clauses.
  bool parseMapperModifier(OpenMPVarListDataTy &Data);
  /// Parses map-type-modifiers in map clause.
  /// map([ [map-type-modifier[,] [map-type-modifier[,] ...] map-type : ] list)
  /// where, map-type-modifier ::= always | close | mapper(mapper-identifier)
  bool parseMapTypeModifiers(OpenMPVarListDataTy &Data);

private:
  //===--------------------------------------------------------------------===//
  // C++ 14: Templates [temp]

  // C++ 14.1: Template Parameters [temp.param]
  Decl *ParseDeclarationStartingWithTemplate(DeclaratorContext Context,
                                             SourceLocation &DeclEnd,
                                             ParsedAttributes &AccessAttrs,
                                             AccessSpecifier AS = AS_none);
  Decl *ParseTemplateDeclarationOrSpecialization(DeclaratorContext Context,
                                                 SourceLocation &DeclEnd,
                                                 ParsedAttributes &AccessAttrs,
                                                 AccessSpecifier AS);
  Decl *ParseSingleDeclarationAfterTemplate(
      DeclaratorContext Context, const ParsedTemplateInfo &TemplateInfo,
      ParsingDeclRAIIObject &DiagsFromParams, SourceLocation &DeclEnd,
      ParsedAttributes &AccessAttrs, AccessSpecifier AS = AS_none);
  bool ParseTemplateParameters(unsigned Depth,
                               SmallVectorImpl<NamedDecl *> &TemplateParams,
                               SourceLocation &LAngleLoc,
                               SourceLocation &RAngleLoc);
  bool ParseTemplateParameterList(unsigned Depth,
                                  SmallVectorImpl<NamedDecl*> &TemplateParams);
  bool isStartOfTemplateTypeParameter();
  NamedDecl *ParseTemplateParameter(unsigned Depth, unsigned Position);
  NamedDecl *ParseTypeParameter(unsigned Depth, unsigned Position);
  NamedDecl *ParseTemplateTemplateParameter(unsigned Depth, unsigned Position);
  NamedDecl *ParseNonTypeTemplateParameter(unsigned Depth, unsigned Position);
  void DiagnoseMisplacedEllipsis(SourceLocation EllipsisLoc,
                                 SourceLocation CorrectLoc,
                                 bool AlreadyHasEllipsis,
                                 bool IdentifierHasName);
  void DiagnoseMisplacedEllipsisInDeclarator(SourceLocation EllipsisLoc,
                                             Declarator &D);
  // C++ 14.3: Template arguments [temp.arg]
  typedef SmallVector<ParsedTemplateArgument, 16> TemplateArgList;

  bool ParseGreaterThanInTemplateList(SourceLocation &RAngleLoc,
                                      bool ConsumeLastToken,
                                      bool ObjCGenericList);
  bool ParseTemplateIdAfterTemplateName(bool ConsumeLastToken,
                                        SourceLocation &LAngleLoc,
                                        TemplateArgList &TemplateArgs,
                                        SourceLocation &RAngleLoc);

  bool AnnotateTemplateIdToken(TemplateTy Template, TemplateNameKind TNK,
                               CXXScopeSpec &SS,
                               SourceLocation TemplateKWLoc,
                               UnqualifiedId &TemplateName,
                               bool AllowTypeAnnotation = true);
  void AnnotateTemplateIdTokenAsType(bool IsClassName = false);
  bool ParseTemplateArgumentList(TemplateArgList &TemplateArgs);
  ParsedTemplateArgument ParseTemplateTemplateArgument();
  ParsedTemplateArgument ParseTemplateArgument();
  Decl *ParseExplicitInstantiation(DeclaratorContext Context,
                                   SourceLocation ExternLoc,
                                   SourceLocation TemplateLoc,
                                   SourceLocation &DeclEnd,
                                   ParsedAttributes &AccessAttrs,
                                   AccessSpecifier AS = AS_none);

  //===--------------------------------------------------------------------===//
  // Modules
  DeclGroupPtrTy ParseModuleDecl(bool IsFirstDecl);
  Decl *ParseModuleImport(SourceLocation AtLoc);
  bool parseMisplacedModuleImport();
  bool tryParseMisplacedModuleImport() {
    tok::TokenKind Kind = Tok.getKind();
    if (Kind == tok::annot_module_begin || Kind == tok::annot_module_end ||
        Kind == tok::annot_module_include)
      return parseMisplacedModuleImport();
    return false;
  }

  bool ParseModuleName(
      SourceLocation UseLoc,
      SmallVectorImpl<std::pair<IdentifierInfo *, SourceLocation>> &Path,
      bool IsImport);

  //===--------------------------------------------------------------------===//
  // C++11/G++: Type Traits [Type-Traits.html in the GCC manual]
  ExprResult ParseTypeTrait();

  //===--------------------------------------------------------------------===//
  // Embarcadero: Arary and Expression Traits
  ExprResult ParseArrayTypeTrait();
  ExprResult ParseExpressionTrait();

  //===--------------------------------------------------------------------===//
  // Preprocessor code-completion pass-through
  void CodeCompleteDirective(bool InConditional) override;
  void CodeCompleteInConditionalExclusion() override;
  void CodeCompleteMacroName(bool IsDefinition) override;
  void CodeCompletePreprocessorExpression() override;
  void CodeCompleteMacroArgument(IdentifierInfo *Macro, MacroInfo *MacroInfo,
                                 unsigned ArgumentIndex) override;
  void CodeCompleteIncludedFile(llvm::StringRef Dir, bool IsAngled) override;
  void CodeCompleteNaturalLanguage() override;
};

}  // end namespace clang

#endif<|MERGE_RESOLUTION|>--- conflicted
+++ resolved
@@ -1778,19 +1778,13 @@
   // [...] () -> type {...}
   ExprResult ParseLambdaExpression();
   ExprResult TryParseLambdaExpression();
-<<<<<<< HEAD
-  Optional<unsigned> ParseLambdaIntroducer(LambdaIntroducer &Intro,
-                                           ParsedAttributes &AttrIntro,
-                                           bool *SkippedInits = nullptr);
   bool TryParseLambdaIntroducer(LambdaIntroducer &Intro, ParsedAttributes &AttrIntro);
-  ExprResult ParseLambdaExpressionAfterIntroducer(
-               LambdaIntroducer &Intro, ParsedAttributes &AttrIntro);
-=======
+
   bool
   ParseLambdaIntroducer(LambdaIntroducer &Intro,
+	                    ParsedAttributes &AttrIntro,
                         LambdaIntroducerTentativeParse *Tentative = nullptr);
-  ExprResult ParseLambdaExpressionAfterIntroducer(LambdaIntroducer &Intro);
->>>>>>> e43226b6
+  ExprResult ParseLambdaExpressionAfterIntroducer(LambdaIntroducer &Intro, ParsedAttributes &AttrIntro);
 
   //===--------------------------------------------------------------------===//
   // C++ 5.2p1: C++ Casts
