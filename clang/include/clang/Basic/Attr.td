//==--- Attr.td - attribute definitions -----------------------------------===//
//
//                     The LLVM Compiler Infrastructure
//
// This file is distributed under the University of Illinois Open Source
// License. See LICENSE.TXT for details.
//
//===----------------------------------------------------------------------===//

// The documentation is organized by category. Attributes can have category-
// specific documentation that is collated within the larger document.
class DocumentationCategory<string name> {
  string Name = name;
  code Content = [{}];
}
def DocCatFunction : DocumentationCategory<"Function Attributes">;
def DocCatVariable : DocumentationCategory<"Variable Attributes">;
def DocCatType : DocumentationCategory<"Type Attributes">;
def DocCatStmt : DocumentationCategory<"Statement Attributes">;
// Attributes listed under the Undocumented category do not generate any public
// documentation. Ideally, this category should be used for internal-only
// attributes which contain no spellings.
def DocCatUndocumented : DocumentationCategory<"Undocumented">;

class DocDeprecated<string replacement = ""> {
  // If the Replacement field is empty, no replacement will be listed with the
  // documentation. Otherwise, the documentation will specify the attribute has
  // been superseded by this replacement.
  string Replacement = replacement;
}

// Specifies the documentation to be associated with the given category.
class Documentation {
  DocumentationCategory Category;
  code Content;

  // If the heading is empty, one may be picked automatically. If the attribute
  // only has one spelling, no heading is required as the attribute's sole
  // spelling is sufficient. If all spellings are semantically common, the
  // heading will be the semantic spelling. If the spellings are not
  // semantically common and no heading is provided, an error will be emitted.
  string Heading = "";

  // When set, specifies that the attribute is deprecated and can optionally
  // specify a replacement attribute.
  DocDeprecated Deprecated;
}

// Specifies that the attribute is explicitly undocumented. This can be a
// helpful placeholder for the attribute while working on the implementation,
// but should not be used once feature work has been completed.
def Undocumented : Documentation {
  let Category = DocCatUndocumented;
}

include "clang/Basic/AttrDocs.td"

// An attribute's subject is whatever it appertains to. In this file, it is
// more accurately a list of things that an attribute can appertain to. All
// Decls and Stmts are possibly AttrSubjects (even though the syntax may not
// allow attributes on a given Decl or Stmt).
class AttrSubject;

include "clang/Basic/DeclNodes.td"
include "clang/Basic/StmtNodes.td"

// A subset-subject is an AttrSubject constrained to operate only on some subset
// of that subject.
//
// The code fragment is a boolean expression that will confirm that the subject
// meets the requirements; the subject will have the name S, and will have the
// type specified by the base. It should be a simple boolean expression. The
// diagnostic string should be a comma-separated list of subject names.
class SubsetSubject<AttrSubject base, code check, string diag> : AttrSubject {
  AttrSubject Base = base;
  code CheckCode = check;
  string DiagSpelling = diag;
}

def LocalVar : SubsetSubject<Var,
                              [{S->hasLocalStorage() && !isa<ParmVarDecl>(S)}],
                              "local variables">;
def NonParmVar : SubsetSubject<Var,
                               [{S->getKind() != Decl::ParmVar}],
                               "variables">;
def NonBitField : SubsetSubject<Field,
                                [{!S->isBitField()}],
                                "non-bit-field non-static data members">;

def ObjCInstanceMethod : SubsetSubject<ObjCMethod,
                                       [{S->isInstanceMethod()}],
                                       "Objective-C instance methods">;

def ObjCInterfaceDeclInitMethod : SubsetSubject<ObjCMethod,
                               [{S->getMethodFamily() == OMF_init &&
                                 (isa<ObjCInterfaceDecl>(S->getDeclContext()) ||
                                  (isa<ObjCCategoryDecl>(S->getDeclContext()) &&
            cast<ObjCCategoryDecl>(S->getDeclContext())->IsClassExtension()))}],
            "init methods of interface or class extension declarations">;

def Struct : SubsetSubject<Record,
                           [{!S->isUnion()}], "structs">;

def TLSVar : SubsetSubject<Var,
                           [{S->getTLSKind() != 0}], "thread-local variables">;

def SharedVar : SubsetSubject<Var,
                              [{S->hasGlobalStorage() && !S->getTLSKind()}],
                              "global variables">;

def GlobalVar : SubsetSubject<Var,
                             [{S->hasGlobalStorage()}], "global variables">;

// FIXME: this hack is needed because DeclNodes.td defines the base Decl node
// type to be a class, not a definition. This makes it impossible to create an
// attribute subject which accepts a Decl. Normally, this is not a problem,
// because the attribute can have no Subjects clause to accomplish this. But in
// the case of a SubsetSubject, there's no way to express it without this hack.
def DeclBase : AttrSubject;
def FunctionLike : SubsetSubject<DeclBase,
                                 [{S->getFunctionType(false) != nullptr}],
                                 "functions, function pointers">;

def OpenCLKernelFunction
    : SubsetSubject<Function, [{S->hasAttr<OpenCLKernelAttr>()}],
                    "kernel functions">;

// HasFunctionProto is a more strict version of FunctionLike, so it should
// never be specified in a Subjects list along with FunctionLike (due to the
// inclusive nature of subject testing).
def HasFunctionProto : SubsetSubject<DeclBase,
                                     [{(S->getFunctionType(true) != nullptr &&
                              isa<FunctionProtoType>(S->getFunctionType())) ||
                                       isa<ObjCMethodDecl>(S) ||
                                       isa<BlockDecl>(S)}],
                                     "non-K&R-style functions">;

// A single argument to an attribute
class Argument<string name, bit optional, bit fake = 0> {
  string Name = name;
  bit Optional = optional;

  /// A fake argument is used to store and serialize additional information
  /// in an attribute without actually changing its parsing or pretty-printing.
  bit Fake = fake;
}

class BoolArgument<string name, bit opt = 0, bit fake = 0> : Argument<name, opt,
                                                                      fake>;
class IdentifierArgument<string name, bit opt = 0> : Argument<name, opt>;
class IntArgument<string name, bit opt = 0> : Argument<name, opt>;
class StringArgument<string name, bit opt = 0> : Argument<name, opt>;
class ExprArgument<string name, bit opt = 0> : Argument<name, opt>;
class FunctionArgument<string name, bit opt = 0, bit fake = 0> : Argument<name,
                                                                          opt,
                                                                          fake>;
class NamedArgument<string name, bit opt = 0, bit fake = 0> : Argument<name,
                                                                          opt,
                                                                          fake>;
class TypeArgument<string name, bit opt = 0> : Argument<name, opt>;
class UnsignedArgument<string name, bit opt = 0> : Argument<name, opt>;
class VariadicUnsignedArgument<string name> : Argument<name, 1>;
class VariadicExprArgument<string name> : Argument<name, 1>;
class VariadicStringArgument<string name> : Argument<name, 1>;

// A version of the form major.minor[.subminor].
class VersionArgument<string name, bit opt = 0> : Argument<name, opt>;

// This one's a doozy, so it gets its own special type
// It can be an unsigned integer, or a type. Either can
// be dependent.
class AlignedArgument<string name, bit opt = 0> : Argument<name, opt>;

// A bool argument with a default value
class DefaultBoolArgument<string name, bit default> : BoolArgument<name, 1> {
  bit Default = default;
}

// An integer argument with a default value
class DefaultIntArgument<string name, int default> : IntArgument<name, 1> {
  int Default = default;
}

// This argument is more complex, it includes the enumerator type name,
// a list of strings to accept, and a list of enumerators to map them to.
class EnumArgument<string name, string type, list<string> values,
                   list<string> enums, bit opt = 0, bit fake = 0>
    : Argument<name, opt, fake> {
  string Type = type;
  list<string> Values = values;
  list<string> Enums = enums;
}

// FIXME: There should be a VariadicArgument type that takes any other type
//        of argument and generates the appropriate type.
class VariadicEnumArgument<string name, string type, list<string> values,
                           list<string> enums> : Argument<name, 1>  {
  string Type = type;
  list<string> Values = values;
  list<string> Enums = enums;
}

// This handles one spelling of an attribute.
class Spelling<string name, string variety> {
  string Name = name;
  string Variety = variety;
  bit KnownToGCC;
}

class GNU<string name> : Spelling<name, "GNU">;
class Declspec<string name> : Spelling<name, "Declspec">;
class Microsoft<string name> : Spelling<name, "Microsoft">;
class CXX11<string namespace, string name, int version = 1>
    : Spelling<name, "CXX11"> {
  string Namespace = namespace;
  int Version = version;
}
class C2x<string namespace, string name> : Spelling<name, "C2x"> {
  string Namespace = namespace;
}

class Keyword<string name> : Spelling<name, "Keyword">;
class Pragma<string namespace, string name> : Spelling<name, "Pragma"> {
  string Namespace = namespace;
}

// The GCC spelling implies GNU<name> and CXX11<"gnu", name> and also sets
// KnownToGCC to 1. This spelling should be used for any GCC-compatible
// attributes.
class GCC<string name> : Spelling<name, "GCC"> {
  let KnownToGCC = 1;
}

// The Clang spelling implies GNU<name> and CXX11<"clang", name>. This spelling
// should be used for any Clang-specific attributes.
class Clang<string name> : Spelling<name, "Clang">;

class Accessor<string name, list<Spelling> spellings> {
  string Name = name;
  list<Spelling> Spellings = spellings;
}

class SubjectDiag<bit warn> {
  bit Warn = warn;
}
def WarnDiag : SubjectDiag<1>;
def ErrorDiag : SubjectDiag<0>;

class SubjectList<list<AttrSubject> subjects, SubjectDiag diag = WarnDiag,
                  string customDiag = ""> {
  list<AttrSubject> Subjects = subjects;
  SubjectDiag Diag = diag;
  string CustomDiag = customDiag;
}

class LangOpt<string name, bit negated = 0> {
  string Name = name;
  bit Negated = negated;
}
def MicrosoftExt : LangOpt<"MicrosoftExt">;
def Borland : LangOpt<"Borland">;
def CUDA : LangOpt<"CUDA">;
def COnly : LangOpt<"CPlusPlus", 1>;
def CPlusPlus : LangOpt<"CPlusPlus">;
def OpenCL : LangOpt<"OpenCL">;
def RenderScript : LangOpt<"RenderScript">;
def CPlusPlusAMP : LangOpt<"CPlusPlusAMP">;
def ObjC : LangOpt<"ObjC1">;
def BlocksSupported : LangOpt<"Blocks">;

// Defines targets for target-specific attributes. The list of strings should
// specify architectures for which the target applies, based off the ArchType
// enumeration in Triple.h.
class TargetArch<list<string> arches> {
  list<string> Arches = arches;
  list<string> OSes;
  list<string> CXXABIs;
}
def TargetARM : TargetArch<["arm", "thumb", "armeb", "thumbeb"]>;
def TargetAVR : TargetArch<["avr"]>;
def TargetMips32 : TargetArch<["mips", "mipsel"]>;
def TargetAnyMips : TargetArch<["mips", "mipsel", "mips64", "mips64el"]>;
def TargetMSP430 : TargetArch<["msp430"]>;
def TargetX86 : TargetArch<["x86"]>;
def TargetAnyX86 : TargetArch<["x86", "x86_64"]>;
def TargetWindows : TargetArch<["x86", "x86_64", "arm", "thumb", "aarch64"]> {
  let OSes = ["Win32"];
}
def TargetMicrosoftCXXABI : TargetArch<["x86", "x86_64", "arm", "thumb", "aarch64"]> {
  let CXXABIs = ["Microsoft"];
}

// Attribute subject match rules that are used for #pragma clang attribute.
//
// A instance of AttrSubjectMatcherRule represents an individual match rule.
// An individual match rule can correspond to a number of different attribute
// subjects, e.g. "record" matching rule corresponds to the Record and
// CXXRecord attribute subjects.
//
// Match rules are used in the subject list of the #pragma clang attribute.
// Match rules can have sub-match rules that are instances of
// AttrSubjectMatcherSubRule. A sub-match rule can correspond to a number
// of different attribute subjects, and it can have a negated spelling as well.
// For example, "variable(unless(is_parameter))" matching rule corresponds to
// the NonParmVar attribute subject.
class AttrSubjectMatcherSubRule<string name, list<AttrSubject> subjects,
                                bit negated = 0> {
  string Name = name;
  list<AttrSubject> Subjects = subjects;
  bit Negated = negated;
  // Lists language options, one of which is required to be true for the
  // attribute to be applicable. If empty, the language options are taken
  // from the parent matcher rule.
  list<LangOpt> LangOpts = [];
}
class AttrSubjectMatcherRule<string name, list<AttrSubject> subjects,
                             list<AttrSubjectMatcherSubRule> subrules = []> {
  string Name = name;
  list<AttrSubject> Subjects = subjects;
  list<AttrSubjectMatcherSubRule> Constraints = subrules;
  // Lists language options, one of which is required to be true for the
  // attribute to be applicable. If empty, no language options are required.
  list<LangOpt> LangOpts = [];
}

// function(is_member)
def SubRuleForCXXMethod : AttrSubjectMatcherSubRule<"is_member", [CXXMethod]> {
  let LangOpts = [CPlusPlus];
}
def SubjectMatcherForFunction : AttrSubjectMatcherRule<"function", [Function], [
  SubRuleForCXXMethod
]>;
// hasType is abstract, it should be used with one of the sub-rules.
def SubjectMatcherForType : AttrSubjectMatcherRule<"hasType", [], [
  AttrSubjectMatcherSubRule<"functionType", [FunctionLike]>

  // FIXME: There's a matcher ambiguity with objc methods and blocks since
  // functionType excludes them but functionProtoType includes them.
  // AttrSubjectMatcherSubRule<"functionProtoType", [HasFunctionProto]>
]>;
def SubjectMatcherForTypedef : AttrSubjectMatcherRule<"type_alias",
                                                      [TypedefName]>;
def SubjectMatcherForRecord : AttrSubjectMatcherRule<"record", [Record,
                                                                CXXRecord], [
  // unless(is_union)
  AttrSubjectMatcherSubRule<"is_union", [Struct], 1>
]>;
def SubjectMatcherForEnum : AttrSubjectMatcherRule<"enum", [Enum]>;
def SubjectMatcherForEnumConstant : AttrSubjectMatcherRule<"enum_constant",
                                                           [EnumConstant]>;
def SubjectMatcherForVar : AttrSubjectMatcherRule<"variable", [Var], [
  AttrSubjectMatcherSubRule<"is_thread_local", [TLSVar]>,
  AttrSubjectMatcherSubRule<"is_global", [GlobalVar]>,
  AttrSubjectMatcherSubRule<"is_parameter", [ParmVar]>,
  // unless(is_parameter)
  AttrSubjectMatcherSubRule<"is_parameter", [NonParmVar], 1>
]>;
def SubjectMatcherForField : AttrSubjectMatcherRule<"field", [Field]>;
def SubjectMatcherForNamespace : AttrSubjectMatcherRule<"namespace",
                                                        [Namespace]> {
  let LangOpts = [CPlusPlus];
}
def SubjectMatcherForObjCInterface : AttrSubjectMatcherRule<"objc_interface",
                                                            [ObjCInterface]> {
  let LangOpts = [ObjC];
}
def SubjectMatcherForObjCProtocol : AttrSubjectMatcherRule<"objc_protocol",
                                                           [ObjCProtocol]> {
  let LangOpts = [ObjC];
}
def SubjectMatcherForObjCCategory : AttrSubjectMatcherRule<"objc_category",
                                                           [ObjCCategory]> {
  let LangOpts = [ObjC];
}
def SubjectMatcherForObjCMethod : AttrSubjectMatcherRule<"objc_method",
                                                         [ObjCMethod], [
  AttrSubjectMatcherSubRule<"is_instance", [ObjCInstanceMethod]>
]> {
  let LangOpts = [ObjC];
}
def SubjectMatcherForObjCProperty : AttrSubjectMatcherRule<"objc_property",
                                                           [ObjCProperty]> {
  let LangOpts = [ObjC];
}
def SubjectMatcherForBlock : AttrSubjectMatcherRule<"block", [Block]> {
  let LangOpts = [BlocksSupported];
}

// Aggregate attribute subject match rules are abstract match rules that can't
// be used directly in #pragma clang attribute. Instead, users have to use
// subject match rules that correspond to attribute subjects that derive from
// the specified subject.
class AttrSubjectMatcherAggregateRule<AttrSubject subject> {
  AttrSubject Subject = subject;
}

def SubjectMatcherForNamed : AttrSubjectMatcherAggregateRule<Named>;

class Attr {
  // The various ways in which an attribute can be spelled in source
  list<Spelling> Spellings;
  // The things to which an attribute can appertain
  SubjectList Subjects;
  // The arguments allowed on an attribute
  list<Argument> Args = [];
  // Accessors which should be generated for the attribute.
  list<Accessor> Accessors = [];
  // Set to true for attributes with arguments which require delayed parsing.
  bit LateParsed = 0;
  // Set to false to prevent an attribute from being propagated from a template
  // to the instantiation.
  bit Clone = 1;
  // Set to true for attributes which must be instantiated within templates
  bit TemplateDependent = 0;
  // Set to true for attributes that have a corresponding AST node.
  bit ASTNode = 1;
  // Set to true for attributes which have handler in Sema.
  bit SemaHandler = 1;
  // Set to true for attributes that are completely ignored.
  bit Ignored = 0;
  // Set to true if the attribute's parsing does not match its semantic
  // content. Eg) It parses 3 args, but semantically takes 4 args.  Opts out of
  // common attribute error checking.
  bit HasCustomParsing = 0;
  // Set to true if all of the attribute's arguments should be parsed in an
  // unevaluated context.
  bit ParseArgumentsAsUnevaluated = 0;
  // Set to true if this attribute can be duplicated on a subject when merging
  // attributes. By default, attributes are not merged.
  bit DuplicatesAllowedWhileMerging = 0;
  // Set to true if this attribute meaningful when applied to or inherited 
  // in a class template definition.
  bit MeaningfulToClassTemplateDefinition = 0;
  // Set to true if this attribute can be used with '#pragma clang attribute'.
  // By default, when this value is false, an attribute is supported by the
  // '#pragma clang attribute' only when:
  // - It has documentation.
  // - It has a subject list whose subjects can be represented using subject
  //   match rules.
  // - It has GNU/CXX11 spelling and doesn't require delayed parsing.
  bit ForcePragmaAttributeSupport = 0;
  // Lists language options, one of which is required to be true for the
  // attribute to be applicable. If empty, no language options are required.
  list<LangOpt> LangOpts = [];
  // Any additional text that should be included verbatim in the class.
  // Note: Any additional data members will leak and should be constructed
  // externally on the ASTContext.
  code AdditionalMembers = [{}];
  // Any documentation that should be associated with the attribute. Since an
  // attribute may be documented under multiple categories, more than one
  // Documentation entry may be listed.
  list<Documentation> Documentation;
}

/// A type attribute is not processed on a declaration or a statement.
class TypeAttr : Attr {
  // By default, type attributes do not get an AST node.
  let ASTNode = 0;
}

/// A stmt attribute is not processed on a declaration or a type.
class StmtAttr : Attr;

/// An inheritable attribute is inherited by later redeclarations.
class InheritableAttr : Attr;

/// A target-specific attribute.  This class is meant to be used as a mixin
/// with InheritableAttr or Attr depending on the attribute's needs.
class TargetSpecificAttr<TargetArch target> {
  TargetArch Target = target;
  // Attributes are generally required to have unique spellings for their names
  // so that the parser can determine what kind of attribute it has parsed.
  // However, target-specific attributes are special in that the attribute only
  // "exists" for a given target. So two target-specific attributes can share
  // the same name when they exist in different targets. To support this, a
  // Kind can be explicitly specified for a target-specific attribute. This
  // corresponds to the AttributeList::AT_* enum that is generated and it
  // should contain a shared value between the attributes.
  //
  // Target-specific attributes which use this feature should ensure that the
  // spellings match exactly between the attributes, and if the arguments or
  // subjects differ, should specify HasCustomParsing = 1 and implement their
  // own parsing and semantic handling requirements as-needed.
  string ParseKind;
}

/// An inheritable parameter attribute is inherited by later
/// redeclarations, even when it's written on a parameter.
class InheritableParamAttr : InheritableAttr;

/// An attribute which changes the ABI rules for a specific parameter.
class ParameterABIAttr : InheritableParamAttr {
  let Subjects = SubjectList<[ParmVar]>;
}

/// An ignored attribute, which we parse but discard with no checking.
class IgnoredAttr : Attr {
  let Ignored = 1;
  let ASTNode = 0;
  let SemaHandler = 0;
  let Documentation = [Undocumented];
}

//
// Attributes begin here
//

def AbiTag : Attr {
  let Spellings = [GCC<"abi_tag">];
  let Args = [VariadicStringArgument<"Tags">];
  let Subjects = SubjectList<[Struct, Var, Function, Namespace], ErrorDiag>;
  let MeaningfulToClassTemplateDefinition = 1;
  let Documentation = [AbiTagsDocs];
}

def AddressSpace : TypeAttr {
  let Spellings = [Clang<"address_space">];
  let Args = [IntArgument<"AddressSpace">];
  let Documentation = [Undocumented];
}

def Alias : Attr {
  let Spellings = [GCC<"alias">];
  let Args = [StringArgument<"Aliasee">];
  let Subjects = SubjectList<[Function, GlobalVar], ErrorDiag>;
  let Documentation = [Undocumented];
}

def Aligned : InheritableAttr {
  let Spellings = [GCC<"aligned">, Declspec<"align">, Keyword<"alignas">,
                   Keyword<"_Alignas">];
  let Args = [AlignedArgument<"Alignment", 1>];
  let Accessors = [Accessor<"isGNU", [GCC<"aligned">]>,
                   Accessor<"isC11", [Keyword<"_Alignas">]>,
                   Accessor<"isAlignas", [Keyword<"alignas">,
                                          Keyword<"_Alignas">]>,
                   Accessor<"isDeclspec",[Declspec<"align">]>];
  let Documentation = [Undocumented];
}

def AlignValue : Attr {
  let Spellings = [
    // Unfortunately, this is semantically an assertion, not a directive
    // (something else must ensure the alignment), so aligned_value is a
    // probably a better name. We might want to add an aligned_value spelling in
    // the future (and a corresponding C++ attribute), but this can be done
    // later once we decide if we also want them to have slightly-different
    // semantics than Intel's align_value.
    // 
    // Does not get a [[]] spelling because the attribute is not exposed as such
    // by Intel.
    GNU<"align_value">
    // Intel's compiler on Windows also supports:
    // , Declspec<"align_value">
  ];
  let Args = [ExprArgument<"Alignment">];
  let Subjects = SubjectList<[Var, TypedefName]>;
  let Documentation = [AlignValueDocs];
}

def AlignMac68k : InheritableAttr {
  // This attribute has no spellings as it is only ever created implicitly.
  let Spellings = [];
  let SemaHandler = 0;
  let Documentation = [Undocumented];
}

def AlwaysInline : InheritableAttr {
  let Spellings = [GCC<"always_inline">, Keyword<"__forceinline">];
  let Subjects = SubjectList<[Function]>;
  let Documentation = [Undocumented];
}

def XRayInstrument : InheritableAttr {
  let Spellings = [Clang<"xray_always_instrument">,
                   Clang<"xray_never_instrument">];
  let Subjects = SubjectList<[Function, ObjCMethod]>;
  let Accessors = [Accessor<"alwaysXRayInstrument",
                     [Clang<"xray_always_instrument">]>,
                   Accessor<"neverXRayInstrument",
                     [Clang<"xray_never_instrument">]>];
  let Documentation = [XRayDocs];
}

def XRayLogArgs : InheritableAttr {
  let Spellings = [Clang<"xray_log_args">];
  let Subjects = SubjectList<[Function, ObjCMethod]>;
  let Args = [UnsignedArgument<"ArgumentCount">];
  let Documentation = [XRayDocs];
}

def TLSModel : InheritableAttr {
  let Spellings = [GCC<"tls_model">];
  let Subjects = SubjectList<[TLSVar], ErrorDiag>;
  let Args = [StringArgument<"Model">];
  let Documentation = [TLSModelDocs];
}

def AnalyzerNoReturn : InheritableAttr {
  // TODO: should this attribute be exposed with a [[]] spelling under the clang
  // vendor namespace, or should it use a vendor namespace specific to the
  // analyzer?
  let Spellings = [GNU<"analyzer_noreturn">];
  let Documentation = [Undocumented];
}

def Annotate : InheritableParamAttr {
  let Spellings = [Clang<"annotate">];
  let Args = [StringArgument<"Annotation">];
  // Ensure that the annotate attribute can be used with
  // '#pragma clang attribute' even though it has no subject list.
  let ForcePragmaAttributeSupport = 1;
  let Documentation = [Undocumented];
}

def ARMInterrupt : InheritableAttr, TargetSpecificAttr<TargetARM> {
  // NOTE: If you add any additional spellings, MSP430Interrupt's,
  // MipsInterrupt's and AnyX86Interrupt's spellings must match.
  let Spellings = [GCC<"interrupt">];
  let Args = [EnumArgument<"Interrupt", "InterruptType",
                           ["IRQ", "FIQ", "SWI", "ABORT", "UNDEF", ""],
                           ["IRQ", "FIQ", "SWI", "ABORT", "UNDEF", "Generic"],
                           1>];
  let ParseKind = "Interrupt";
  let HasCustomParsing = 1;
  let Documentation = [ARMInterruptDocs];
}

def AVRInterrupt : InheritableAttr, TargetSpecificAttr<TargetAVR> {
  let Spellings = [GCC<"interrupt">];
  let Subjects = SubjectList<[Function]>;
  let ParseKind = "Interrupt";
  let Documentation = [AVRInterruptDocs];
}

def AVRSignal : InheritableAttr, TargetSpecificAttr<TargetAVR> {
  let Spellings = [GCC<"signal">];
  let Subjects = SubjectList<[Function]>;
  let Documentation = [AVRSignalDocs];
}

def AsmLabel : InheritableAttr {
  let Spellings = [Keyword<"asm">, Keyword<"__asm__">];
  let Args = [StringArgument<"Label">];
  let SemaHandler = 0;
  let Documentation = [Undocumented];
}

def Availability : InheritableAttr {
  // TODO: does not have a [[]] spelling because it requires custom parsing
  // support.
  let Spellings = [GNU<"availability">];
  let Args = [IdentifierArgument<"platform">, VersionArgument<"introduced">,
              VersionArgument<"deprecated">, VersionArgument<"obsoleted">,
              BoolArgument<"unavailable">, StringArgument<"message">,
              BoolArgument<"strict">, StringArgument<"replacement">];
  let AdditionalMembers =
[{static llvm::StringRef getPrettyPlatformName(llvm::StringRef Platform) {
    return llvm::StringSwitch<llvm::StringRef>(Platform)
             .Case("android", "Android")
             .Case("ios", "iOS")
             .Case("macos", "macOS")
             .Case("tvos", "tvOS")
             .Case("watchos", "watchOS")
             .Case("ios_app_extension", "iOS (App Extension)")
             .Case("macos_app_extension", "macOS (App Extension)")
             .Case("tvos_app_extension", "tvOS (App Extension)")
             .Case("watchos_app_extension", "watchOS (App Extension)")
             .Default(llvm::StringRef());
}
static llvm::StringRef getPlatformNameSourceSpelling(llvm::StringRef Platform) {
    return llvm::StringSwitch<llvm::StringRef>(Platform)
             .Case("ios", "iOS")
             .Case("macos", "macOS")
             .Case("tvos", "tvOS")
             .Case("watchos", "watchOS")
             .Case("ios_app_extension", "iOSApplicationExtension")
             .Case("macos_app_extension", "macOSApplicationExtension")
             .Case("tvos_app_extension", "tvOSApplicationExtension")
             .Case("watchos_app_extension", "watchOSApplicationExtension")
             .Default(Platform);
}
static llvm::StringRef canonicalizePlatformName(llvm::StringRef Platform) {
    return llvm::StringSwitch<llvm::StringRef>(Platform)
             .Case("iOS", "ios")
             .Case("macOS", "macos")
             .Case("tvOS", "tvos")
             .Case("watchOS", "watchos")
             .Case("iOSApplicationExtension", "ios_app_extension")
             .Case("macOSApplicationExtension", "macos_app_extension")
             .Case("tvOSApplicationExtension", "tvos_app_extension")
             .Case("watchOSApplicationExtension", "watchos_app_extension")
             .Default(Platform);
} }];
  let HasCustomParsing = 1;
  let DuplicatesAllowedWhileMerging = 1;
  let Subjects = SubjectList<[Named]>;
  let Documentation = [AvailabilityDocs];
}

def ExternalSourceSymbol : InheritableAttr {
  let Spellings = [Clang<"external_source_symbol">];
  let Args = [StringArgument<"language", 1>,
              StringArgument<"definedIn", 1>,
              BoolArgument<"generatedDeclaration", 1>];
  let HasCustomParsing = 1;
  let Subjects = SubjectList<[Named]>;
  let Documentation = [ExternalSourceSymbolDocs];
}

def Blocks : InheritableAttr {
  let Spellings = [Clang<"blocks">];
  let Args = [EnumArgument<"Type", "BlockType", ["byref"], ["ByRef"]>];
  let Documentation = [Undocumented];
}

def Bounded : IgnoredAttr {
  // Does not have a [[]] spelling because the attribute is ignored.
  let Spellings = [GNU<"bounded">];
}

def CarriesDependency : InheritableParamAttr {
  let Spellings = [GNU<"carries_dependency">,
                   CXX11<"","carries_dependency", 200809>];
  let Subjects = SubjectList<[ParmVar, ObjCMethod, Function], ErrorDiag>;
  let Documentation = [CarriesDependencyDocs];
}

def CDecl : InheritableAttr {
  let Spellings = [GCC<"cdecl">, Keyword<"__cdecl">, Keyword<"_cdecl">];
//  let Subjects = [Function, ObjCMethod];
  let Documentation = [Undocumented];
}

// cf_audited_transfer indicates that the given function has been
// audited and has been marked with the appropriate cf_consumed and
// cf_returns_retained attributes.  It is generally applied by
// '#pragma clang arc_cf_code_audited' rather than explicitly.
def CFAuditedTransfer : InheritableAttr {
  let Spellings = [Clang<"cf_audited_transfer">];
  let Subjects = SubjectList<[Function], ErrorDiag>;
  let Documentation = [Undocumented];
}

// cf_unknown_transfer is an explicit opt-out of cf_audited_transfer.
// It indicates that the function has unknown or unautomatable
// transfer semantics.
def CFUnknownTransfer : InheritableAttr {
  let Spellings = [Clang<"cf_unknown_transfer">];
  let Subjects = SubjectList<[Function], ErrorDiag>;
  let Documentation = [Undocumented];
}

def CFReturnsRetained : InheritableAttr {
  let Spellings = [Clang<"cf_returns_retained">];
//  let Subjects = SubjectList<[ObjCMethod, ObjCProperty, Function]>;
  let Documentation = [Undocumented];
}

def CFReturnsNotRetained : InheritableAttr {
  let Spellings = [Clang<"cf_returns_not_retained">];
//  let Subjects = SubjectList<[ObjCMethod, ObjCProperty, Function]>;
  let Documentation = [Undocumented];
}

def CFConsumed : InheritableParamAttr {
  let Spellings = [Clang<"cf_consumed">];
  let Subjects = SubjectList<[ParmVar]>;
  let Documentation = [Undocumented];
}

def Cleanup : InheritableAttr {
  let Spellings = [GCC<"cleanup">];
  let Args = [FunctionArgument<"FunctionDecl">];
  let Subjects = SubjectList<[LocalVar]>;
  let Documentation = [Undocumented];
}

def Cold : InheritableAttr {
  let Spellings = [GCC<"cold">];
  let Subjects = SubjectList<[Function]>;
  let Documentation = [Undocumented];
}

def Common : InheritableAttr {
  let Spellings = [GCC<"common">];
  let Subjects = SubjectList<[Var]>;
  let Documentation = [Undocumented];
}

def Const : InheritableAttr {
  let Spellings = [GCC<"const">, GCC<"__const">];
  let Documentation = [Undocumented];
}

def HC_HC : InheritableAttr {
  let Spellings = [CXX11<"","hc", 201511>];
  let Subjects = SubjectList<[Var, Function], ErrorDiag>;
  let Documentation = [Undocumented];
}

def HC_CPU : InheritableAttr {
  let Spellings = [CXX11<"","cpu", 201511>];
  let Subjects = SubjectList<[Function], ErrorDiag>;
  let Documentation = [Undocumented];
}

def Constructor : InheritableAttr {
  let Spellings = [GCC<"constructor">];
  let Args = [DefaultIntArgument<"Priority", 65535>];
  let Subjects = SubjectList<[Function]>;
  let Documentation = [Undocumented];
}

// CUDA attributes are spelled __attribute__((attr)) or __declspec(__attr__),
// and they do not receive a [[]] spelling.
def CUDAConstant : InheritableAttr {
  let Spellings = [GNU<"constant">, Declspec<"__constant__">];
  let Subjects = SubjectList<[Var]>;
  let LangOpts = [CUDA];
  let Documentation = [Undocumented];
}

def CUDACudartBuiltin : IgnoredAttr {
  let Spellings = [GNU<"cudart_builtin">, Declspec<"__cudart_builtin__">];
  let LangOpts = [CUDA];
}

def CUDADevice : InheritableAttr {
  let Spellings = [GNU<"device">, Declspec<"__device__">];
  let Subjects = SubjectList<[Function, Var]>;
  let LangOpts = [CUDA];
  let Documentation = [Undocumented];
}

def CUDADeviceBuiltin : IgnoredAttr {
  let Spellings = [GNU<"device_builtin">, Declspec<"__device_builtin__">];
  let LangOpts = [CUDA];
}

def CUDADeviceBuiltinSurfaceType : IgnoredAttr {
  let Spellings = [GNU<"device_builtin_surface_type">,
                   Declspec<"__device_builtin_surface_type__">];
  let LangOpts = [CUDA];
}

def CUDADeviceBuiltinTextureType : IgnoredAttr {
  let Spellings = [GNU<"device_builtin_texture_type">,
                   Declspec<"__device_builtin_texture_type__">];
  let LangOpts = [CUDA];
}

def CUDAGlobal : InheritableAttr {
  let Spellings = [GNU<"global">, Declspec<"__global__">];
  let Subjects = SubjectList<[Function]>;
  let LangOpts = [CUDA];
  let Documentation = [Undocumented];
}

def CUDAHost : InheritableAttr {
  let Spellings = [GNU<"host">, Declspec<"__host__">];
  let Subjects = SubjectList<[Function]>;
  let LangOpts = [CUDA];
  let Documentation = [Undocumented];
}

def CUDAInvalidTarget : InheritableAttr {
  let Spellings = [];
  let Subjects = SubjectList<[Function]>;
  let LangOpts = [CUDA];
  let Documentation = [Undocumented];
}

def CUDALaunchBounds : InheritableAttr {
  let Spellings = [GNU<"launch_bounds">, Declspec<"__launch_bounds__">];
  let Args = [ExprArgument<"MaxThreads">, ExprArgument<"MinBlocks", 1>];
  let LangOpts = [CUDA];
  let Subjects = SubjectList<[ObjCMethod, FunctionLike]>;
  // An AST node is created for this attribute, but is not used by other parts
  // of the compiler. However, this node needs to exist in the AST because
  // non-LLVM backends may be relying on the attribute's presence.
  let Documentation = [Undocumented];
}

def CUDAShared : InheritableAttr {
  let Spellings = [GNU<"shared">, Declspec<"__shared__">];
  let Subjects = SubjectList<[Var]>;
  let LangOpts = [CUDA];
  let Documentation = [Undocumented];
}

def C11NoReturn : InheritableAttr {
  let Spellings = [Keyword<"_Noreturn">];
  let Subjects = SubjectList<[Function], ErrorDiag>;
  let SemaHandler = 0;
  let Documentation = [C11NoReturnDocs];
}

def CXX11NoReturn : InheritableAttr {
  let Spellings = [CXX11<"", "noreturn", 200809>];
  let Subjects = SubjectList<[Function], ErrorDiag>;
  let Documentation = [CXX11NoReturnDocs];
}

// Similar to CUDA, OpenCL attributes do not receive a [[]] spelling because
// the specification does not expose them with one currently.
def OpenCLKernel : InheritableAttr {
  let Spellings = [Keyword<"__kernel">, Keyword<"kernel">];
  let Subjects = SubjectList<[Function], ErrorDiag>;
  let Documentation = [Undocumented];
}

def OpenCLUnrollHint : InheritableAttr {
  let Spellings = [GNU<"opencl_unroll_hint">];
  let Args = [UnsignedArgument<"UnrollHint">];
  let Documentation = [OpenCLUnrollHintDocs];
}

def OpenCLIntelReqdSubGroupSize: InheritableAttr {
  let Spellings = [GNU<"intel_reqd_sub_group_size">];
  let Args = [UnsignedArgument<"SubGroupSize">];
  let Subjects = SubjectList<[Function], ErrorDiag>;
  let Documentation = [OpenCLIntelReqdSubGroupSizeDocs];
}

// This attribute is both a type attribute, and a declaration attribute (for
// parameter variables).
def OpenCLAccess : Attr {
  let Spellings = [Keyword<"__read_only">, Keyword<"read_only">,
                   Keyword<"__write_only">, Keyword<"write_only">,
                   Keyword<"__read_write">, Keyword<"read_write">];
  let Subjects = SubjectList<[ParmVar, TypedefName], ErrorDiag>;
  let Accessors = [Accessor<"isReadOnly", [Keyword<"__read_only">,
                                           Keyword<"read_only">]>,
                   Accessor<"isReadWrite", [Keyword<"__read_write">,
                                            Keyword<"read_write">]>,
                   Accessor<"isWriteOnly", [Keyword<"__write_only">,
                                            Keyword<"write_only">]>];
  let Documentation = [OpenCLAccessDocs];
}

def OpenCLPrivateAddressSpace : TypeAttr {
  let Spellings = [Keyword<"__private">, Keyword<"private">];
  let Documentation = [OpenCLAddressSpacePrivateDocs];
}

def OpenCLGlobalAddressSpace : TypeAttr {
  let Spellings = [Keyword<"__global">, Keyword<"global">];
  let Documentation = [OpenCLAddressSpaceGlobalDocs];
}

def OpenCLLocalAddressSpace : TypeAttr {
  let Spellings = [Keyword<"__local">, Keyword<"local">];
  let Documentation = [OpenCLAddressSpaceLocalDocs];
}

def OpenCLConstantAddressSpace : TypeAttr {
  let Spellings = [Keyword<"__constant">, Keyword<"constant">];
  let Documentation = [OpenCLAddressSpaceConstantDocs];
}

def OpenCLGenericAddressSpace : TypeAttr {
  let Spellings = [Keyword<"__generic">, Keyword<"generic">];
  let Documentation = [OpenCLAddressSpaceGenericDocs];
}

def OpenCLNoSVM : Attr {
  let Spellings = [GNU<"nosvm">];
  let Subjects = SubjectList<[Var]>;
  let Documentation = [OpenCLNoSVMDocs];
  let LangOpts = [OpenCL];
  let ASTNode = 0;
}

def RenderScriptKernel : Attr {
  let Spellings = [GNU<"kernel">];
  let Subjects = SubjectList<[Function]>;
  let Documentation = [RenderScriptKernelAttributeDocs];
  let LangOpts = [RenderScript];
}

def Deprecated : InheritableAttr {
  let Spellings = [GCC<"deprecated">, Declspec<"deprecated">,
                   CXX11<"","deprecated", 201309>, C2x<"", "deprecated">];
  let Args = [StringArgument<"Message", 1>,
              // An optional string argument that enables us to provide a
              // Fix-It.
              StringArgument<"Replacement", 1>];
  let MeaningfulToClassTemplateDefinition = 1;
  let Documentation = [DeprecatedDocs];
}

def Destructor : InheritableAttr {
  let Spellings = [GCC<"destructor">];
  let Args = [DefaultIntArgument<"Priority", 65535>];
  let Subjects = SubjectList<[Function]>;
  let Documentation = [Undocumented];
}

def EmptyBases : InheritableAttr, TargetSpecificAttr<TargetMicrosoftCXXABI> {
  let Spellings = [Declspec<"empty_bases">];
  let Subjects = SubjectList<[CXXRecord]>;
  let Documentation = [EmptyBasesDocs];
}

def AllocSize : InheritableAttr {
  let Spellings = [GCC<"alloc_size">];
  let Subjects = SubjectList<[Function]>;
  let Args = [IntArgument<"ElemSizeParam">, IntArgument<"NumElemsParam", 1>];
  let TemplateDependent = 1;
  let Documentation = [AllocSizeDocs];
}

def EnableIf : InheritableAttr {
  // Does not have a [[]] spelling because this attribute requires the ability
  // to parse function arguments but the attribute is not written in the type
  // position.
  let Spellings = [GNU<"enable_if">];
  let Subjects = SubjectList<[Function]>;
  let Args = [ExprArgument<"Cond">, StringArgument<"Message">];
  let TemplateDependent = 1;
  let Documentation = [EnableIfDocs];
}

def ExtVectorType : Attr {
  // This is an OpenCL-related attribute and does not receive a [[]] spelling.
  let Spellings = [GNU<"ext_vector_type">];
  let Subjects = SubjectList<[TypedefName], ErrorDiag>;
  let Args = [ExprArgument<"NumElements">];
  let ASTNode = 0;
  let Documentation = [Undocumented];
}

def FallThrough : StmtAttr {
  let Spellings = [CXX11<"", "fallthrough", 201603>, C2x<"", "fallthrough">,
                   CXX11<"clang", "fallthrough">];
//  let Subjects = [NullStmt];
  let Documentation = [FallthroughDocs];
}

def FastCall : InheritableAttr {
  let Spellings = [GCC<"fastcall">, Keyword<"__fastcall">,
                   Keyword<"_fastcall">];
//  let Subjects = [Function, ObjCMethod];
  let Documentation = [FastCallDocs];
}

def RegCall : InheritableAttr {
  let Spellings = [GCC<"regcall">, Keyword<"__regcall">];
  let Documentation = [RegCallDocs];
}

def Final : InheritableAttr {
  let Spellings = [Keyword<"final">, Keyword<"sealed">];
  let Accessors = [Accessor<"isSpelledAsSealed", [Keyword<"sealed">]>];
  let SemaHandler = 0;
  let Documentation = [Undocumented];
}

def MinSize : InheritableAttr {
  let Spellings = [Clang<"minsize">];
  let Subjects = SubjectList<[Function, ObjCMethod], ErrorDiag>;
  let Documentation = [Undocumented];
}

def FlagEnum : InheritableAttr {
  let Spellings = [Clang<"flag_enum">];
  let Subjects = SubjectList<[Enum]>;
  let Documentation = [FlagEnumDocs];
}

def EnumExtensibility : InheritableAttr {
  let Spellings = [Clang<"enum_extensibility">];
  let Subjects = SubjectList<[Enum]>;
  let Args = [EnumArgument<"Extensibility", "Kind",
              ["closed", "open"], ["Closed", "Open"]>];
  let Documentation = [EnumExtensibilityDocs];
}

def Flatten : InheritableAttr {
  let Spellings = [GCC<"flatten">];
  let Subjects = SubjectList<[Function], ErrorDiag>;
  let Documentation = [FlattenDocs];
}

def Format : InheritableAttr {
  let Spellings = [GCC<"format">];
  let Args = [IdentifierArgument<"Type">, IntArgument<"FormatIdx">,
              IntArgument<"FirstArg">];
  let Subjects = SubjectList<[ObjCMethod, Block, HasFunctionProto]>;
  let Documentation = [FormatDocs];
}

def FormatArg : InheritableAttr {
  let Spellings = [GCC<"format_arg">];
  let Args = [IntArgument<"FormatIdx">];
  let Subjects = SubjectList<[ObjCMethod, HasFunctionProto]>;
  let Documentation = [Undocumented];
}

def GNUInline : InheritableAttr {
  let Spellings = [GCC<"gnu_inline">];
  let Subjects = SubjectList<[Function]>;
  let Documentation = [Undocumented];
}

def Hot : InheritableAttr {
  let Spellings = [GCC<"hot">];
  let Subjects = SubjectList<[Function]>;
  // An AST node is created for this attribute, but not actually used beyond
  // semantic checking for mutual exclusion with the Cold attribute.
  let Documentation = [Undocumented];
}

def IBAction : InheritableAttr {
  let Spellings = [Clang<"ibaction">];
  let Subjects = SubjectList<[ObjCInstanceMethod]>;
  // An AST node is created for this attribute, but is not used by other parts
  // of the compiler. However, this node needs to exist in the AST because
  // external tools rely on it.
  let Documentation = [Undocumented];
}

def IBOutlet : InheritableAttr {
  let Spellings = [Clang<"iboutlet">];
//  let Subjects = [ObjCIvar, ObjCProperty];
  let Documentation = [Undocumented];
}

def IBOutletCollection : InheritableAttr {
  let Spellings = [Clang<"iboutletcollection">];
  let Args = [TypeArgument<"Interface", 1>];
//  let Subjects = [ObjCIvar, ObjCProperty];
  let Documentation = [Undocumented];
}

def IFunc : Attr {
  let Spellings = [GCC<"ifunc">];
  let Args = [StringArgument<"Resolver">];
  let Subjects = SubjectList<[Function]>;
  let Documentation = [IFuncDocs];
}

def Restrict : InheritableAttr {
  let Spellings = [Declspec<"restrict">, GCC<"malloc">];
  let Subjects = SubjectList<[Function]>;
  let Documentation = [Undocumented];
}

def LayoutVersion : InheritableAttr, TargetSpecificAttr<TargetMicrosoftCXXABI> {
  let Spellings = [Declspec<"layout_version">];
  let Args = [UnsignedArgument<"Version">];
  let Subjects = SubjectList<[CXXRecord]>;
  let Documentation = [LayoutVersionDocs];
}

def MaxFieldAlignment : InheritableAttr {
  // This attribute has no spellings as it is only ever created implicitly.
  let Spellings = [];
  let Args = [UnsignedArgument<"Alignment">];
  let SemaHandler = 0;
  let Documentation = [Undocumented];
}

def MayAlias : InheritableAttr {
  // FIXME: this is a type attribute in GCC, but a declaration attribute here.
  let Spellings = [GCC<"may_alias">];
  let Documentation = [Undocumented];
}

def MSABI : InheritableAttr {
  let Spellings = [GCC<"ms_abi">];
//  let Subjects = [Function, ObjCMethod];
  let Documentation = [MSABIDocs];
}

def MSP430Interrupt : InheritableAttr, TargetSpecificAttr<TargetMSP430> {
  // NOTE: If you add any additional spellings, ARMInterrupt's, MipsInterrupt's
  // and AnyX86Interrupt's spellings must match.
  let Spellings = [GCC<"interrupt">];
  let Args = [UnsignedArgument<"Number">];
  let ParseKind = "Interrupt";
  let HasCustomParsing = 1;
  let Documentation = [Undocumented];
}

def Mips16 : InheritableAttr, TargetSpecificAttr<TargetMips32> {
  let Spellings = [GCC<"mips16">];
  let Subjects = SubjectList<[Function], ErrorDiag>;
  let Documentation = [Undocumented];
}

def MipsInterrupt : InheritableAttr, TargetSpecificAttr<TargetMips32> {
  // NOTE: If you add any additional spellings, ARMInterrupt's,
  // MSP430Interrupt's and AnyX86Interrupt's spellings must match.
  let Spellings = [GCC<"interrupt">];
  let Subjects = SubjectList<[Function]>;
  let Args = [EnumArgument<"Interrupt", "InterruptType",
                           ["vector=sw0", "vector=sw1", "vector=hw0",
                            "vector=hw1", "vector=hw2", "vector=hw3",
                            "vector=hw4", "vector=hw5", "eic", ""],
                           ["sw0", "sw1", "hw0", "hw1", "hw2", "hw3",
                            "hw4", "hw5", "eic", "eic"]
                           >];
  let ParseKind = "Interrupt";
  let Documentation = [MipsInterruptDocs];
}

def MicroMips : InheritableAttr, TargetSpecificAttr<TargetMips32> {
  let Spellings = [GCC<"micromips">];
  let Subjects = SubjectList<[Function], ErrorDiag>;
  let Documentation = [MicroMipsDocs];
}

def MipsLongCall : InheritableAttr, TargetSpecificAttr<TargetAnyMips> {
  let Spellings = [GCC<"long_call">, GCC<"far">];
  let Subjects = SubjectList<[Function]>;
  let Documentation = [MipsLongCallStyleDocs];
}

def MipsShortCall : InheritableAttr, TargetSpecificAttr<TargetAnyMips> {
  let Spellings = [GCC<"short_call">, GCC<"near">];
  let Subjects = SubjectList<[Function]>;
  let Documentation = [MipsShortCallStyleDocs];
}

def Mode : Attr {
  let Spellings = [GCC<"mode">];
  let Subjects = SubjectList<[Var, Enum, TypedefName, Field], ErrorDiag>;
  let Args = [IdentifierArgument<"Mode">];
  let Documentation = [Undocumented];
}

def Naked : InheritableAttr {
  let Spellings = [GCC<"naked">, Declspec<"naked">];
  let Subjects = SubjectList<[Function]>;
  let Documentation = [Undocumented];
}

def NeonPolyVectorType : TypeAttr {
  let Spellings = [Clang<"neon_polyvector_type">];
  let Args = [IntArgument<"NumElements">];
  let Documentation = [Undocumented];
}

def NeonVectorType : TypeAttr {
  let Spellings = [Clang<"neon_vector_type">];
  let Args = [IntArgument<"NumElements">];
  let Documentation = [Undocumented];
}

def ReturnsTwice : InheritableAttr {
  let Spellings = [GCC<"returns_twice">];
  let Subjects = SubjectList<[Function]>;
  let Documentation = [Undocumented];
}

def DisableTailCalls : InheritableAttr {
  let Spellings = [Clang<"disable_tail_calls">];
  let Subjects = SubjectList<[Function, ObjCMethod]>;
  let Documentation = [DisableTailCallsDocs];
}

def NoAlias : InheritableAttr {
  let Spellings = [Declspec<"noalias">];
  let Subjects = SubjectList<[Function]>;
  let Documentation = [NoAliasDocs];
}

def NoCommon : InheritableAttr {
  let Spellings = [GCC<"nocommon">];
  let Subjects = SubjectList<[Var]>;
  let Documentation = [Undocumented];
}

def NoDebug : InheritableAttr {
  let Spellings = [GCC<"nodebug">];
  let Subjects = SubjectList<[FunctionLike, ObjCMethod, NonParmVar]>;
  let Documentation = [NoDebugDocs];
}

def NoDuplicate : InheritableAttr {
  let Spellings = [Clang<"noduplicate">];
  let Subjects = SubjectList<[Function]>;
  let Documentation = [NoDuplicateDocs];
}

def Convergent : InheritableAttr {
  let Spellings = [Clang<"convergent">];
  let Subjects = SubjectList<[Function]>;
  let Documentation = [ConvergentDocs];
}

def NoInline : InheritableAttr {
  let Spellings = [GCC<"noinline">, Declspec<"noinline">];
  let Subjects = SubjectList<[Function]>;
  let Documentation = [Undocumented];
}

def NoMips16 : InheritableAttr, TargetSpecificAttr<TargetMips32> {
  let Spellings = [GCC<"nomips16">];
  let Subjects = SubjectList<[Function], ErrorDiag>;
  let Documentation = [Undocumented];
}

def NoMicroMips : InheritableAttr, TargetSpecificAttr<TargetMips32> {
  let Spellings = [GCC<"nomicromips">];
  let Subjects = SubjectList<[Function], ErrorDiag>;
  let Documentation = [MicroMipsDocs];
}

// This is not a TargetSpecificAttr so that is silently accepted and
// ignored on other targets as encouraged by the OpenCL spec.
//
// See OpenCL 1.2 6.11.5: "It is our intention that a particular
// implementation of OpenCL be free to ignore all attributes and the
// resulting executable binary will produce the same result."
//
// However, only AMD GPU targets will emit the corresponding IR
// attribute.
//
// FIXME: This provides a sub-optimal error message if you attempt to
// use this in CUDA, since CUDA does not use the same terminology.
//
// FIXME: SubjectList should be for OpenCLKernelFunction, but is not to
// workaround needing to see kernel attribute before others to know if
// this should be rejected on non-kernels.

def AMDGPUFlatWorkGroupSize : InheritableAttr {
<<<<<<< HEAD
  let Spellings = [GNU<"amdgpu_flat_work_group_size">,
                   CXX11<"","hc_flat_workgroup_size", 201511>];
  let Args = [ExprArgument<"Min">,
              ExprArgument<"Max", 1>,
              StringArgument<"ISA", 1>];
=======
  let Spellings = [Clang<"amdgpu_flat_work_group_size">];
  let Args = [UnsignedArgument<"Min">, UnsignedArgument<"Max">];
>>>>>>> 6fdff432
  let Documentation = [AMDGPUFlatWorkGroupSizeDocs];
  let TemplateDependent = 1;
  let Subjects = SubjectList<[Function], ErrorDiag, "kernel functions">;
}

def AMDGPUWavesPerEU : InheritableAttr {
<<<<<<< HEAD
  let Spellings = [GNU<"amdgpu_waves_per_eu">,
                   CXX11<"", "hc_waves_per_eu", 201511>];
  let Args = [ExprArgument<"Min">,
              ExprArgument<"Max", 1>,
              StringArgument<"ISA", 1>];
=======
  let Spellings = [Clang<"amdgpu_waves_per_eu">];
  let Args = [UnsignedArgument<"Min">, UnsignedArgument<"Max", 1>];
>>>>>>> 6fdff432
  let Documentation = [AMDGPUWavesPerEUDocs];
  let TemplateDependent = 1;
  let Subjects = SubjectList<[Function], ErrorDiag, "kernel functions">;
}

def AMDGPUNumSGPR : InheritableAttr {
<<<<<<< HEAD
  let Spellings = [GNU<"amdgpu_num_sgpr">];
  let Args = [ExprArgument<"NumSGPR">];
=======
  let Spellings = [Clang<"amdgpu_num_sgpr">];
  let Args = [UnsignedArgument<"NumSGPR">];
>>>>>>> 6fdff432
  let Documentation = [AMDGPUNumSGPRNumVGPRDocs];
  let TemplateDependent = 1;
  let Subjects = SubjectList<[Function], ErrorDiag, "kernel functions">;
}

def AMDGPUNumVGPR : InheritableAttr {
<<<<<<< HEAD
  let Spellings = [GNU<"amdgpu_num_vgpr">];
  let Args = [ExprArgument<"NumVGPR">];
=======
  let Spellings = [Clang<"amdgpu_num_vgpr">];
  let Args = [UnsignedArgument<"NumVGPR">];
>>>>>>> 6fdff432
  let Documentation = [AMDGPUNumSGPRNumVGPRDocs];
  let Subjects = SubjectList<[Function], ErrorDiag, "kernel functions">;
  let TemplateDependent = 1;
}

def AMDGPUMaxWorkGroupDim : InheritableAttr {
  let Spellings = [CXX11<"","hc_max_workgroup_dim", 201511>];
  let Args = [ExprArgument<"X">,
              ExprArgument<"Y">,
              ExprArgument<"Z">,
              StringArgument<"ISA", 1>];
  let Subjects = SubjectList<[Function], ErrorDiag>;
  let Documentation = [Undocumented];
  let TemplateDependent = 1;
  let Subjects = SubjectList<[Function], ErrorDiag, "kernel functions">;
}

def NoSplitStack : InheritableAttr {
  let Spellings = [GCC<"no_split_stack">];
  let Subjects = SubjectList<[Function], ErrorDiag>;
  let Documentation = [NoSplitStackDocs];
}

def NonNull : InheritableParamAttr {
  let Spellings = [GCC<"nonnull">];
  let Subjects = SubjectList<[ObjCMethod, HasFunctionProto, ParmVar], WarnDiag,
                             "functions, methods, and parameters">;
  let Args = [VariadicUnsignedArgument<"Args">];
  let AdditionalMembers =
[{bool isNonNull(unsigned idx) const {
    if (!args_size())
      return true;
    for (const auto &V : args())
      if (V == idx)
        return true;
    return false;
  } }];
  // FIXME: We should merge duplicates into a single nonnull attribute.
  let DuplicatesAllowedWhileMerging = 1;
  let Documentation = [NonNullDocs];
}

def ReturnsNonNull : InheritableAttr {
  let Spellings = [GCC<"returns_nonnull">];
  let Subjects = SubjectList<[ObjCMethod, Function]>;
  let Documentation = [ReturnsNonNullDocs];
}

// pass_object_size(N) indicates that the parameter should have
// __builtin_object_size with Type=N evaluated on the parameter at the callsite.
def PassObjectSize : InheritableParamAttr {
  let Spellings = [Clang<"pass_object_size">];
  let Args = [IntArgument<"Type">];
  let Subjects = SubjectList<[ParmVar]>;
  let Documentation = [PassObjectSizeDocs];
}

// Nullability type attributes.
def TypeNonNull : TypeAttr {
  let Spellings = [Keyword<"_Nonnull">];
  let Documentation = [TypeNonNullDocs];
}

def TypeNullable : TypeAttr {
  let Spellings = [Keyword<"_Nullable">];
  let Documentation = [TypeNullableDocs];
}

def TypeNullUnspecified : TypeAttr {
  let Spellings = [Keyword<"_Null_unspecified">];
  let Documentation = [TypeNullUnspecifiedDocs];
}

def ObjCKindOf : TypeAttr {
  let Spellings = [Keyword<"__kindof">];
  let Documentation = [Undocumented];
}

def NoEscape : Attr {
  let Spellings = [Clang<"noescape">];
  let Subjects = SubjectList<[ParmVar]>;
  let Documentation = [NoEscapeDocs];
}

def AssumeAligned : InheritableAttr {
  let Spellings = [GCC<"assume_aligned">];
  let Subjects = SubjectList<[ObjCMethod, Function]>;
  let Args = [ExprArgument<"Alignment">, ExprArgument<"Offset", 1>];
  let Documentation = [AssumeAlignedDocs];
}

def AllocAlign : InheritableAttr {
  let Spellings = [GCC<"alloc_align">];
  let Subjects = SubjectList<[HasFunctionProto]>;
  let Args = [IntArgument<"ParamIndex">];
  let Documentation = [AllocAlignDocs];
}

def NoReturn : InheritableAttr {
  let Spellings = [GCC<"noreturn">, Declspec<"noreturn">];
  // FIXME: Does GCC allow this on the function instead?
  let Documentation = [Undocumented];
}

def NoInstrumentFunction : InheritableAttr {
  let Spellings = [GCC<"no_instrument_function">];
  let Subjects = SubjectList<[Function]>;
  let Documentation = [Undocumented];
}

def NotTailCalled : InheritableAttr {
  let Spellings = [Clang<"not_tail_called">];
  let Subjects = SubjectList<[Function]>;
  let Documentation = [NotTailCalledDocs];
}

def NoThrow : InheritableAttr {
  let Spellings = [GCC<"nothrow">, Declspec<"nothrow">];
  let Subjects = SubjectList<[Function]>;
  let Documentation = [NoThrowDocs];
}

def NvWeak : IgnoredAttr {
  // No Declspec spelling of this attribute; the CUDA headers use
  // __attribute__((nv_weak)) unconditionally. Does not receive an [[]]
  // spelling because it is a CUDA attribute.
  let Spellings = [GNU<"nv_weak">];
  let LangOpts = [CUDA];
}

def ObjCBridge : InheritableAttr {
  let Spellings = [Clang<"objc_bridge">];
  let Subjects = SubjectList<[Record, TypedefName], ErrorDiag>;
  let Args = [IdentifierArgument<"BridgedType">];
  let Documentation = [Undocumented];
}

def ObjCBridgeMutable : InheritableAttr {
  let Spellings = [Clang<"objc_bridge_mutable">];
  let Subjects = SubjectList<[Record], ErrorDiag>;
  let Args = [IdentifierArgument<"BridgedType">];
  let Documentation = [Undocumented];
}

def ObjCBridgeRelated : InheritableAttr {
  // TODO: this attribute does not have a [[]] spelling because it requires
  // custom parsing support.
  let Spellings = [GNU<"objc_bridge_related">];
  let Subjects = SubjectList<[Record], ErrorDiag>;
  let Args = [IdentifierArgument<"RelatedClass">,
          IdentifierArgument<"ClassMethod", 1>,
          IdentifierArgument<"InstanceMethod", 1>];
  let HasCustomParsing = 1;
  let Documentation = [Undocumented];
}

def NSReturnsRetained : InheritableAttr {
  let Spellings = [Clang<"ns_returns_retained">];
//  let Subjects = SubjectList<[ObjCMethod, ObjCProperty, Function]>;
  let Documentation = [Undocumented];
}

def NSReturnsNotRetained : InheritableAttr {
  let Spellings = [Clang<"ns_returns_not_retained">];
//  let Subjects = SubjectList<[ObjCMethod, ObjCProperty, Function]>;
  let Documentation = [Undocumented];
}

def NSReturnsAutoreleased : InheritableAttr {
  let Spellings = [Clang<"ns_returns_autoreleased">];
//  let Subjects = SubjectList<[ObjCMethod, ObjCProperty, Function]>;
  let Documentation = [Undocumented];
}

def NSConsumesSelf : InheritableAttr {
  let Spellings = [Clang<"ns_consumes_self">];
  let Subjects = SubjectList<[ObjCMethod]>;
  let Documentation = [Undocumented];
}

def NSConsumed : InheritableParamAttr {
  let Spellings = [Clang<"ns_consumed">];
  let Subjects = SubjectList<[ParmVar]>;
  let Documentation = [Undocumented];
}

def ObjCException : InheritableAttr {
  let Spellings = [Clang<"objc_exception">];
  let Subjects = SubjectList<[ObjCInterface], ErrorDiag>;
  let Documentation = [Undocumented];
}

def ObjCMethodFamily : InheritableAttr {
  let Spellings = [Clang<"objc_method_family">];
  let Subjects = SubjectList<[ObjCMethod], ErrorDiag>;
  let Args = [EnumArgument<"Family", "FamilyKind",
               ["none", "alloc", "copy", "init", "mutableCopy", "new"],
               ["OMF_None", "OMF_alloc", "OMF_copy", "OMF_init",
                "OMF_mutableCopy", "OMF_new"]>];
  let Documentation = [ObjCMethodFamilyDocs];
}

def ObjCNSObject : InheritableAttr {
  let Spellings = [Clang<"NSObject">];
  let Documentation = [Undocumented];
}

def ObjCIndependentClass : InheritableAttr {
  let Spellings = [Clang<"objc_independent_class">];
  let Documentation = [Undocumented];
}

def ObjCPreciseLifetime : InheritableAttr {
  let Spellings = [Clang<"objc_precise_lifetime">];
  let Subjects = SubjectList<[Var], ErrorDiag>;
  let Documentation = [Undocumented];
}

def ObjCReturnsInnerPointer : InheritableAttr {
  let Spellings = [Clang<"objc_returns_inner_pointer">];
  let Subjects = SubjectList<[ObjCMethod, ObjCProperty], ErrorDiag>;
  let Documentation = [Undocumented];
}

def ObjCRequiresSuper : InheritableAttr {
  let Spellings = [Clang<"objc_requires_super">];
  let Subjects = SubjectList<[ObjCMethod], ErrorDiag>;
  let Documentation = [ObjCRequiresSuperDocs];
}

def ObjCRootClass : InheritableAttr {
  let Spellings = [Clang<"objc_root_class">];
  let Subjects = SubjectList<[ObjCInterface], ErrorDiag>;
  let Documentation = [Undocumented];
}

def ObjCSubclassingRestricted : InheritableAttr {
  let Spellings = [Clang<"objc_subclassing_restricted">];
  let Subjects = SubjectList<[ObjCInterface], ErrorDiag>;
  let Documentation = [ObjCSubclassingRestrictedDocs];
}

def ObjCExplicitProtocolImpl : InheritableAttr {
  let Spellings = [Clang<"objc_protocol_requires_explicit_implementation">];
  let Subjects = SubjectList<[ObjCProtocol], ErrorDiag>;
  let Documentation = [Undocumented];
}

def ObjCDesignatedInitializer : Attr {
  let Spellings = [Clang<"objc_designated_initializer">];
  let Subjects = SubjectList<[ObjCInterfaceDeclInitMethod], ErrorDiag>;
  let Documentation = [Undocumented];
}

def ObjCRuntimeName : Attr {
  let Spellings = [Clang<"objc_runtime_name">];
  let Subjects = SubjectList<[ObjCInterface, ObjCProtocol], ErrorDiag>;
  let Args = [StringArgument<"MetadataName">];
  let Documentation = [ObjCRuntimeNameDocs];
}

def ObjCRuntimeVisible : Attr {
  let Spellings = [Clang<"objc_runtime_visible">];
  let Subjects = SubjectList<[ObjCInterface], ErrorDiag>;
  let Documentation = [ObjCRuntimeVisibleDocs];
}

def ObjCBoxable : Attr {
  let Spellings = [Clang<"objc_boxable">];
  let Subjects = SubjectList<[Record], ErrorDiag>;
  let Documentation = [ObjCBoxableDocs];
}

def OptimizeNone : InheritableAttr {
  let Spellings = [Clang<"optnone">];
  let Subjects = SubjectList<[Function, ObjCMethod]>;
  let Documentation = [OptnoneDocs];
}

def Overloadable : Attr {
  let Spellings = [Clang<"overloadable">];
  let Subjects = SubjectList<[Function], ErrorDiag>;
  let Documentation = [OverloadableDocs];
}

def Override : InheritableAttr { 
  let Spellings = [Keyword<"override">];
  let SemaHandler = 0;
  let Documentation = [Undocumented];
}

def Ownership : InheritableAttr {
  let Spellings = [Clang<"ownership_holds">, Clang<"ownership_returns">,
                   Clang<"ownership_takes">];
  let Accessors = [Accessor<"isHolds", [Clang<"ownership_holds">]>,
                   Accessor<"isReturns", [Clang<"ownership_returns">]>,
                   Accessor<"isTakes", [Clang<"ownership_takes">]>];
  let AdditionalMembers = [{
    enum OwnershipKind { Holds, Returns, Takes };
    OwnershipKind getOwnKind() const {
      return isHolds() ? Holds :
             isTakes() ? Takes :
             Returns;
    }
  }];
  let Args = [IdentifierArgument<"Module">, VariadicUnsignedArgument<"Args">];
  let Subjects = SubjectList<[HasFunctionProto]>;
  let Documentation = [Undocumented];
}

def Packed : InheritableAttr {
  let Spellings = [GCC<"packed">];
//  let Subjects = [Tag, Field];
  let Documentation = [Undocumented];
}

def IntelOclBicc : InheritableAttr {
  let Spellings = [Clang<"intel_ocl_bicc">];
//  let Subjects = [Function, ObjCMethod];
  let Documentation = [Undocumented];
}

def Pcs : InheritableAttr {
  let Spellings = [GCC<"pcs">];
  let Args = [EnumArgument<"PCS", "PCSType",
                           ["aapcs", "aapcs-vfp"],
                           ["AAPCS", "AAPCS_VFP"]>];
//  let Subjects = [Function, ObjCMethod];
  let Documentation = [PcsDocs];
}

def Pure : InheritableAttr {
  let Spellings = [GCC<"pure">];
  let Documentation = [Undocumented];
}

def Regparm : TypeAttr {
  let Spellings = [GCC<"regparm">];
  let Args = [UnsignedArgument<"NumParams">];
  let Documentation = [RegparmDocs];
}

def ReqdWorkGroupSize : InheritableAttr {
  // Does not have a [[]] spelling because it is an OpenCL-related attribute.
  let Spellings = [GNU<"reqd_work_group_size">];
  let Args = [UnsignedArgument<"XDim">, UnsignedArgument<"YDim">,
              UnsignedArgument<"ZDim">];
  let Subjects = SubjectList<[Function], ErrorDiag>;
  let Documentation = [Undocumented];
}

def RequireConstantInit : InheritableAttr {
  let Spellings = [Clang<"require_constant_initialization">];
  let Subjects = SubjectList<[GlobalVar], ErrorDiag>;
  let Documentation = [RequireConstantInitDocs];
  let LangOpts = [CPlusPlus];
}

def WorkGroupSizeHint :  InheritableAttr {
  // Does not have a [[]] spelling because it is an OpenCL-related attribute.
  let Spellings = [GNU<"work_group_size_hint">];
  let Args = [UnsignedArgument<"XDim">, 
              UnsignedArgument<"YDim">,
              UnsignedArgument<"ZDim">];
  let Subjects = SubjectList<[Function], ErrorDiag>;
  let Documentation = [Undocumented];
}

def InitPriority : InheritableAttr {
  let Spellings = [GCC<"init_priority">];
  let Args = [UnsignedArgument<"Priority">];
  let Subjects = SubjectList<[Var], ErrorDiag>;
  let Documentation = [Undocumented];
}

def Section : InheritableAttr {
  let Spellings = [GCC<"section">, Declspec<"allocate">];
  let Args = [StringArgument<"Name">];
  let Subjects =
      SubjectList<[ Function, GlobalVar, ObjCMethod, ObjCProperty ], ErrorDiag>;
  let Documentation = [SectionDocs];
}

def PragmaClangBSSSection : InheritableAttr {
  // This attribute has no spellings as it is only ever created implicitly.
  let Spellings = [];
  let Args = [StringArgument<"Name">];
  let Subjects = SubjectList<[GlobalVar], ErrorDiag>;
  let Documentation = [Undocumented];
}

def PragmaClangDataSection : InheritableAttr {
  // This attribute has no spellings as it is only ever created implicitly.
  let Spellings = [];
  let Args = [StringArgument<"Name">];
  let Subjects = SubjectList<[GlobalVar], ErrorDiag>;
  let Documentation = [Undocumented];
}

def PragmaClangRodataSection : InheritableAttr {
  // This attribute has no spellings as it is only ever created implicitly.
  let Spellings = [];
  let Args = [StringArgument<"Name">];
  let Subjects = SubjectList<[GlobalVar], ErrorDiag>;
  let Documentation = [Undocumented];
}

def PragmaClangTextSection : InheritableAttr {
  // This attribute has no spellings as it is only ever created implicitly.
  let Spellings = [];
  let Args = [StringArgument<"Name">];
  let Subjects = SubjectList<[Function], ErrorDiag>;
  let Documentation = [Undocumented];
}

def Sentinel : InheritableAttr {
  let Spellings = [GCC<"sentinel">];
  let Args = [DefaultIntArgument<"Sentinel", 0>,
              DefaultIntArgument<"NullPos", 0>];
//  let Subjects = SubjectList<[Function, ObjCMethod, Block, Var]>;
  let Documentation = [Undocumented];
}

def StdCall : InheritableAttr {
  let Spellings = [GCC<"stdcall">, Keyword<"__stdcall">, Keyword<"_stdcall">];
//  let Subjects = [Function, ObjCMethod];
  let Documentation = [StdCallDocs];
}

def SwiftCall : InheritableAttr {
  let Spellings = [Clang<"swiftcall">];
//  let Subjects = SubjectList<[Function]>;
  let Documentation = [SwiftCallDocs];
}

def SwiftContext : ParameterABIAttr {
  let Spellings = [Clang<"swift_context">];
  let Documentation = [SwiftContextDocs];
}

def SwiftErrorResult : ParameterABIAttr {
  let Spellings = [Clang<"swift_error_result">];
  let Documentation = [SwiftErrorResultDocs];
}

def SwiftIndirectResult : ParameterABIAttr {
  let Spellings = [Clang<"swift_indirect_result">];
  let Documentation = [SwiftIndirectResultDocs];
}

def Suppress : StmtAttr {
  let Spellings = [CXX11<"gsl", "suppress">];
  let Args = [VariadicStringArgument<"DiagnosticIdentifiers">];
  let Documentation = [SuppressDocs];
}

def SysVABI : InheritableAttr {
  let Spellings = [GCC<"sysv_abi">];
//  let Subjects = [Function, ObjCMethod];
  let Documentation = [Undocumented];
}

def ThisCall : InheritableAttr {
  let Spellings = [GCC<"thiscall">, Keyword<"__thiscall">,
                   Keyword<"_thiscall">];
//  let Subjects = [Function, ObjCMethod];
  let Documentation = [ThisCallDocs];
}

def VectorCall : InheritableAttr {
  let Spellings = [Clang<"vectorcall">, Keyword<"__vectorcall">,
                   Keyword<"_vectorcall">];
//  let Subjects = [Function, ObjCMethod];
  let Documentation = [VectorCallDocs];
}

def Pascal : InheritableAttr {
  let Spellings = [Clang<"pascal">, Keyword<"__pascal">, Keyword<"_pascal">];
//  let Subjects = [Function, ObjCMethod];
  let Documentation = [Undocumented];
}

def PreserveMost : InheritableAttr {
  let Spellings = [Clang<"preserve_most">];
  let Documentation = [PreserveMostDocs];
}

def PreserveAll : InheritableAttr {
  let Spellings = [Clang<"preserve_all">];
  let Documentation = [PreserveAllDocs];
}

def Target : InheritableAttr {
  let Spellings = [GCC<"target">];
  let Args = [StringArgument<"featuresStr">];
  let Subjects = SubjectList<[Function], ErrorDiag>;
  let Documentation = [TargetDocs];
  let AdditionalMembers = [{
    struct ParsedTargetAttr {
      std::vector<std::string> Features;
      StringRef Architecture;
      bool DuplicateArchitecture = false;
    };
    ParsedTargetAttr parse() const {
      return parse(getFeaturesStr());
    }
    static ParsedTargetAttr parse(StringRef Features) {
      ParsedTargetAttr Ret;
      SmallVector<StringRef, 1> AttrFeatures;
      Features.split(AttrFeatures, ",");

      // Grab the various features and prepend a "+" to turn on the feature to
      // the backend and add them to our existing set of features.
      for (auto &Feature : AttrFeatures) {
        // Go ahead and trim whitespace rather than either erroring or
        // accepting it weirdly.
        Feature = Feature.trim();

        // We don't support cpu tuning this way currently.
        // TODO: Support the fpmath option. It will require checking
        // overall feature validity for the function with the rest of the
        // attributes on the function.
        if (Feature.startswith("fpmath=") || Feature.startswith("tune="))
	  continue;

        // While we're here iterating check for a different target cpu.
        if (Feature.startswith("arch=")) {
          if (!Ret.Architecture.empty())
            Ret.DuplicateArchitecture = true;
          else
            Ret.Architecture = Feature.split("=").second.trim();
        } else if (Feature.startswith("no-"))
          Ret.Features.push_back("-" + Feature.split("-").second.str());
        else
          Ret.Features.push_back("+" + Feature.str());
      }
      return Ret;
    }
  }];
}

def TransparentUnion : InheritableAttr {
  let Spellings = [GCC<"transparent_union">];
//  let Subjects = SubjectList<[Record, TypedefName]>;
  let Documentation = [TransparentUnionDocs];
  let LangOpts = [COnly];
}

def Unavailable : InheritableAttr {
  let Spellings = [Clang<"unavailable">];
  let Args = [StringArgument<"Message", 1>,
              EnumArgument<"ImplicitReason", "ImplicitReason",
                ["", "", "", ""],
                ["IR_None",
                 "IR_ARCForbiddenType",
                 "IR_ForbiddenWeak",
                 "IR_ARCForbiddenConversion",
                 "IR_ARCInitReturnsUnrelated",
                 "IR_ARCFieldWithOwnership"], 1, /*fake*/ 1>];
  let Documentation = [Undocumented];
}

def DiagnoseIf : InheritableAttr {
  // Does not have a [[]] spelling because this attribute requires the ability
  // to parse function arguments but the attribute is not written in the type
  // position.
  let Spellings = [GNU<"diagnose_if">];
  let Subjects = SubjectList<[Function, ObjCMethod, ObjCProperty]>;
  let Args = [ExprArgument<"Cond">, StringArgument<"Message">,
              EnumArgument<"DiagnosticType",
                           "DiagnosticType",
                           ["error", "warning"],
                           ["DT_Error", "DT_Warning"]>,
              BoolArgument<"ArgDependent", 0, /*fake*/ 1>,
              NamedArgument<"Parent", 0, /*fake*/ 1>];
  let DuplicatesAllowedWhileMerging = 1;
  let LateParsed = 1;
  let AdditionalMembers = [{
    bool isError() const { return diagnosticType == DT_Error; }
    bool isWarning() const { return diagnosticType == DT_Warning; }
  }];
  let TemplateDependent = 1;
  let Documentation = [DiagnoseIfDocs];
}

def ArcWeakrefUnavailable : InheritableAttr {
  let Spellings = [Clang<"objc_arc_weak_reference_unavailable">];
  let Subjects = SubjectList<[ObjCInterface], ErrorDiag>;
  let Documentation = [Undocumented];
}

def ObjCGC : TypeAttr {
  let Spellings = [Clang<"objc_gc">];
  let Args = [IdentifierArgument<"Kind">];
  let Documentation = [Undocumented];
}

def ObjCOwnership : InheritableAttr {
  let Spellings = [Clang<"objc_ownership">];
  let Args = [IdentifierArgument<"Kind">];
  let ASTNode = 0;
  let Documentation = [Undocumented];
}

def ObjCRequiresPropertyDefs : InheritableAttr {
  let Spellings = [Clang<"objc_requires_property_definitions">];
  let Subjects = SubjectList<[ObjCInterface], ErrorDiag>;
  let Documentation = [Undocumented];
}

def Unused : InheritableAttr {
  let Spellings = [CXX11<"", "maybe_unused", 201603>, GCC<"unused">,
                   C2x<"", "maybe_unused">];
  let Subjects = SubjectList<[Var, ObjCIvar, Type, Enum, EnumConstant, Label,
                              Field, ObjCMethod, FunctionLike]>;
  let Documentation = [WarnMaybeUnusedDocs];
}

def Used : InheritableAttr {
  let Spellings = [GCC<"used">];
  let Documentation = [Undocumented];
}

def Uuid : InheritableAttr {
  let Spellings = [Declspec<"uuid">, Microsoft<"uuid">];
  let Args = [StringArgument<"Guid">];
  let Subjects = SubjectList<[Record, Enum]>;
  // FIXME: Allow expressing logical AND for LangOpts. Our condition should be:
  // CPlusPlus && (MicrosoftExt || Borland)
  let LangOpts = [MicrosoftExt, Borland];
  let Documentation = [Undocumented];
}

def VectorSize : TypeAttr {
  let Spellings = [GCC<"vector_size">];
  let Args = [ExprArgument<"NumBytes">];
  let Documentation = [Undocumented];
}

def VecTypeHint : InheritableAttr {
  // Does not have a [[]] spelling because it is an OpenCL-related attribute.
  let Spellings = [GNU<"vec_type_hint">];
  let Args = [TypeArgument<"TypeHint">];
  let Subjects = SubjectList<[Function], ErrorDiag>;
  let Documentation = [Undocumented];
}

def Visibility : InheritableAttr {
  let Clone = 0;
  let Spellings = [GCC<"visibility">];
  let Args = [EnumArgument<"Visibility", "VisibilityType",
                           ["default", "hidden", "internal", "protected"],
                           ["Default", "Hidden", "Hidden", "Protected"]>];
  let MeaningfulToClassTemplateDefinition = 1;
  let Documentation = [Undocumented];
}

def TypeVisibility : InheritableAttr {
  let Clone = 0;
  let Spellings = [Clang<"type_visibility">];
  let Args = [EnumArgument<"Visibility", "VisibilityType",
                           ["default", "hidden", "internal", "protected"],
                           ["Default", "Hidden", "Hidden", "Protected"]>];
//  let Subjects = [Tag, ObjCInterface, Namespace];
  let Documentation = [Undocumented];
}

def VecReturn : InheritableAttr {
  let Spellings = [Clang<"vecreturn">];
  let Subjects = SubjectList<[CXXRecord], ErrorDiag>;
  let Documentation = [Undocumented];
}

def WarnUnused : InheritableAttr {
  let Spellings = [GCC<"warn_unused">];
  let Subjects = SubjectList<[Record]>;
  let Documentation = [Undocumented];
}

def WarnUnusedResult : InheritableAttr {
  let Spellings = [CXX11<"", "nodiscard", 201603>, C2x<"", "nodiscard">,
                   CXX11<"clang", "warn_unused_result">,
                   GCC<"warn_unused_result">];
  let Subjects = SubjectList<[ObjCMethod, Enum, Record, FunctionLike]>;
  let Documentation = [WarnUnusedResultsDocs];
}

def Weak : InheritableAttr {
  let Spellings = [GCC<"weak">];
  let Subjects = SubjectList<[Var, Function, CXXRecord]>;
  let Documentation = [Undocumented];
}

def WeakImport : InheritableAttr {
  let Spellings = [Clang<"weak_import">];
  let Documentation = [Undocumented];
}

def WeakRef : InheritableAttr {
  let Spellings = [GCC<"weakref">];
  // A WeakRef that has an argument is treated as being an AliasAttr
  let Args = [StringArgument<"Aliasee", 1>];
  let Subjects = SubjectList<[Var, Function], ErrorDiag>;
  let Documentation = [Undocumented];
}

def LTOVisibilityPublic : InheritableAttr {
  let Spellings = [Clang<"lto_visibility_public">];
  let Subjects = SubjectList<[Record]>;
  let Documentation = [LTOVisibilityDocs];
}

def AnyX86Interrupt : InheritableAttr, TargetSpecificAttr<TargetAnyX86> {
  // NOTE: If you add any additional spellings, ARMInterrupt's,
  // MSP430Interrupt's and MipsInterrupt's spellings must match.
  let Spellings = [GCC<"interrupt">];
  let Subjects = SubjectList<[HasFunctionProto]>;
  let ParseKind = "Interrupt";
  let HasCustomParsing = 1;
  let Documentation = [Undocumented];
}

def AnyX86NoCallerSavedRegisters : InheritableAttr,
                                   TargetSpecificAttr<TargetAnyX86> {
  let Spellings = [GCC<"no_caller_saved_registers">];
  let Documentation = [AnyX86NoCallerSavedRegistersDocs];
}

def X86ForceAlignArgPointer : InheritableAttr, TargetSpecificAttr<TargetAnyX86> {
  let Spellings = [GCC<"force_align_arg_pointer">];
  // Technically, this appertains to a FunctionDecl, but the target-specific
  // code silently allows anything function-like (such as typedefs or function
  // pointers), but does not apply the attribute to them.
  let Documentation = [X86ForceAlignArgPointerDocs];
}

def NoSanitize : InheritableAttr {
  let Spellings = [Clang<"no_sanitize">];
  let Args = [VariadicStringArgument<"Sanitizers">];
  let Subjects = SubjectList<[Function, ObjCMethod, GlobalVar], ErrorDiag>;
  let Documentation = [NoSanitizeDocs];
  let AdditionalMembers = [{
    SanitizerMask getMask() const {
      SanitizerMask Mask = 0;
      for (auto SanitizerName : sanitizers()) {
        SanitizerMask ParsedMask =
            parseSanitizerValue(SanitizerName, /*AllowGroups=*/true);
        Mask |= expandSanitizerGroups(ParsedMask);
      }
      return Mask;
    }
  }];
}

// Attributes to disable a specific sanitizer. No new sanitizers should be added
// to this list; the no_sanitize attribute should be extended instead.
def NoSanitizeSpecific : InheritableAttr {
  let Spellings = [GCC<"no_address_safety_analysis">,
                   GCC<"no_sanitize_address">,
                   GCC<"no_sanitize_thread">,
                   Clang<"no_sanitize_memory">];
  let Subjects = SubjectList<[Function, GlobalVar], ErrorDiag>;
  let Documentation = [NoSanitizeAddressDocs, NoSanitizeThreadDocs,
                       NoSanitizeMemoryDocs];
  let ASTNode = 0;
}

// C/C++ Thread safety attributes (e.g. for deadlock, data race checking)
// Not all of these attributes will be given a [[]] spelling. The attributes
// which require access to function parameter names cannot use the [[]] spelling
// because they are not written in the type position. Some attributes are given
// an updated captability-based name and the older name will only be supported
// under the GNU-style spelling.
def GuardedVar : InheritableAttr {
  let Spellings = [Clang<"guarded_var">];
  let Subjects = SubjectList<[Field, SharedVar]>;
  let Documentation = [Undocumented];
}

def PtGuardedVar : InheritableAttr {
  let Spellings = [Clang<"pt_guarded_var">];
  let Subjects = SubjectList<[Field, SharedVar]>;
  let Documentation = [Undocumented];
}

def Lockable : InheritableAttr {
  let Spellings = [GNU<"lockable">];
  let Subjects = SubjectList<[Record]>;
  let Documentation = [Undocumented];
  let ASTNode = 0;  // Replaced by Capability
}

def ScopedLockable : InheritableAttr {
  let Spellings = [Clang<"scoped_lockable">];
  let Subjects = SubjectList<[Record]>;
  let Documentation = [Undocumented];
}

def Capability : InheritableAttr {
  let Spellings = [Clang<"capability">, Clang<"shared_capability">];
  let Subjects = SubjectList<[Record, TypedefName], ErrorDiag>;
  let Args = [StringArgument<"Name">];
  let Accessors = [Accessor<"isShared",
                    [Clang<"shared_capability">]>];
  let Documentation = [Undocumented];
  let AdditionalMembers = [{
    bool isMutex() const { return getName().equals_lower("mutex"); }
    bool isRole() const { return getName().equals_lower("role"); }
  }];
}

def AssertCapability : InheritableAttr {
  let Spellings = [Clang<"assert_capability">,
                   Clang<"assert_shared_capability">];
  let Subjects = SubjectList<[Function]>;
  let LateParsed = 1;
  let TemplateDependent = 1;
  let ParseArgumentsAsUnevaluated = 1;
  let DuplicatesAllowedWhileMerging = 1;
  let Args = [VariadicExprArgument<"Args">];
  let Accessors = [Accessor<"isShared",
                    [Clang<"assert_shared_capability">]>];
  let Documentation = [AssertCapabilityDocs];
}

def AcquireCapability : InheritableAttr {
  let Spellings = [Clang<"acquire_capability">,
                   Clang<"acquire_shared_capability">,
                   GNU<"exclusive_lock_function">,
                   GNU<"shared_lock_function">];
  let Subjects = SubjectList<[Function]>;
  let LateParsed = 1;
  let TemplateDependent = 1;
  let ParseArgumentsAsUnevaluated = 1;
  let DuplicatesAllowedWhileMerging = 1;
  let Args = [VariadicExprArgument<"Args">];
  let Accessors = [Accessor<"isShared",
                    [Clang<"acquire_shared_capability">,
                     GNU<"shared_lock_function">]>];
  let Documentation = [AcquireCapabilityDocs];
}

def TryAcquireCapability : InheritableAttr {
  let Spellings = [Clang<"try_acquire_capability">,
                   Clang<"try_acquire_shared_capability">];
  let Subjects = SubjectList<[Function],
                             ErrorDiag>;
  let LateParsed = 1;
  let TemplateDependent = 1;
  let ParseArgumentsAsUnevaluated = 1;
  let DuplicatesAllowedWhileMerging = 1;
  let Args = [ExprArgument<"SuccessValue">, VariadicExprArgument<"Args">];
  let Accessors = [Accessor<"isShared",
                    [Clang<"try_acquire_shared_capability">]>];
  let Documentation = [TryAcquireCapabilityDocs];
}

def ReleaseCapability : InheritableAttr {
  let Spellings = [Clang<"release_capability">,
                   Clang<"release_shared_capability">,
                   Clang<"release_generic_capability">,
                   Clang<"unlock_function">];
  let Subjects = SubjectList<[Function]>;
  let LateParsed = 1;
  let TemplateDependent = 1;
  let ParseArgumentsAsUnevaluated = 1;
  let DuplicatesAllowedWhileMerging = 1;
  let Args = [VariadicExprArgument<"Args">];
  let Accessors = [Accessor<"isShared",
                    [Clang<"release_shared_capability">]>,
                   Accessor<"isGeneric",
                     [Clang<"release_generic_capability">,
                      Clang<"unlock_function">]>];
  let Documentation = [ReleaseCapabilityDocs];
}

def RequiresCapability : InheritableAttr {
  let Spellings = [Clang<"requires_capability">,
                   Clang<"exclusive_locks_required">,
                   Clang<"requires_shared_capability">,
                   Clang<"shared_locks_required">];
  let Args = [VariadicExprArgument<"Args">];
  let LateParsed = 1;
  let TemplateDependent = 1;
  let ParseArgumentsAsUnevaluated = 1;
  let DuplicatesAllowedWhileMerging = 1;
  let Subjects = SubjectList<[Function]>;
  let Accessors = [Accessor<"isShared", [Clang<"requires_shared_capability">,
                                         Clang<"shared_locks_required">]>];
  let Documentation = [Undocumented];
}

def NoThreadSafetyAnalysis : InheritableAttr {
  let Spellings = [Clang<"no_thread_safety_analysis">];
  let Subjects = SubjectList<[Function]>;
  let Documentation = [Undocumented];
}

def GuardedBy : InheritableAttr {
  let Spellings = [GNU<"guarded_by">];
  let Args = [ExprArgument<"Arg">];
  let LateParsed = 1;
  let TemplateDependent = 1;
  let ParseArgumentsAsUnevaluated = 1;
  let DuplicatesAllowedWhileMerging = 1;
  let Subjects = SubjectList<[Field, SharedVar]>;
  let Documentation = [Undocumented];
}

def PtGuardedBy : InheritableAttr {
  let Spellings = [GNU<"pt_guarded_by">];
  let Args = [ExprArgument<"Arg">];
  let LateParsed = 1;
  let TemplateDependent = 1;
  let ParseArgumentsAsUnevaluated = 1;
  let DuplicatesAllowedWhileMerging = 1;
  let Subjects = SubjectList<[Field, SharedVar]>;
  let Documentation = [Undocumented];
}

def AcquiredAfter : InheritableAttr {
  let Spellings = [GNU<"acquired_after">];
  let Args = [VariadicExprArgument<"Args">];
  let LateParsed = 1;
  let TemplateDependent = 1;
  let ParseArgumentsAsUnevaluated = 1;
  let DuplicatesAllowedWhileMerging = 1;
  let Subjects = SubjectList<[Field, SharedVar]>;
  let Documentation = [Undocumented];
}

def AcquiredBefore : InheritableAttr {
  let Spellings = [GNU<"acquired_before">];
  let Args = [VariadicExprArgument<"Args">];
  let LateParsed = 1;
  let TemplateDependent = 1;
  let ParseArgumentsAsUnevaluated = 1;
  let DuplicatesAllowedWhileMerging = 1;
  let Subjects = SubjectList<[Field, SharedVar]>;
  let Documentation = [Undocumented];
}

def AssertExclusiveLock : InheritableAttr {
  let Spellings = [GNU<"assert_exclusive_lock">];
  let Args = [VariadicExprArgument<"Args">];
  let LateParsed = 1;
  let TemplateDependent = 1;
  let ParseArgumentsAsUnevaluated = 1;
  let DuplicatesAllowedWhileMerging = 1;
  let Subjects = SubjectList<[Function]>;
  let Documentation = [Undocumented];
}

def AssertSharedLock : InheritableAttr {
  let Spellings = [GNU<"assert_shared_lock">];
  let Args = [VariadicExprArgument<"Args">];
  let LateParsed = 1;
  let TemplateDependent = 1;
  let ParseArgumentsAsUnevaluated = 1;
  let DuplicatesAllowedWhileMerging = 1;
  let Subjects = SubjectList<[Function]>;
  let Documentation = [Undocumented];
}

// The first argument is an integer or boolean value specifying the return value
// of a successful lock acquisition.
def ExclusiveTrylockFunction : InheritableAttr {
  let Spellings = [GNU<"exclusive_trylock_function">];
  let Args = [ExprArgument<"SuccessValue">, VariadicExprArgument<"Args">];
  let LateParsed = 1;
  let TemplateDependent = 1;
  let ParseArgumentsAsUnevaluated = 1;
  let DuplicatesAllowedWhileMerging = 1;
  let Subjects = SubjectList<[Function]>;
  let Documentation = [Undocumented];
}

// The first argument is an integer or boolean value specifying the return value
// of a successful lock acquisition.
def SharedTrylockFunction : InheritableAttr {
  let Spellings = [GNU<"shared_trylock_function">];
  let Args = [ExprArgument<"SuccessValue">, VariadicExprArgument<"Args">];
  let LateParsed = 1;
  let TemplateDependent = 1;
  let ParseArgumentsAsUnevaluated = 1;
  let DuplicatesAllowedWhileMerging = 1;
  let Subjects = SubjectList<[Function]>;
  let Documentation = [Undocumented];
}

def LockReturned : InheritableAttr {
  let Spellings = [GNU<"lock_returned">];
  let Args = [ExprArgument<"Arg">];
  let LateParsed = 1;
  let TemplateDependent = 1;
  let ParseArgumentsAsUnevaluated = 1;
  let Subjects = SubjectList<[Function]>;
  let Documentation = [Undocumented];
}

def LocksExcluded : InheritableAttr {
  let Spellings = [GNU<"locks_excluded">];
  let Args = [VariadicExprArgument<"Args">];
  let LateParsed = 1;
  let TemplateDependent = 1;
  let ParseArgumentsAsUnevaluated = 1;
  let DuplicatesAllowedWhileMerging = 1;
  let Subjects = SubjectList<[Function]>;
  let Documentation = [Undocumented];
}

// C/C++ consumed attributes.

def Consumable : InheritableAttr {
  let Spellings = [Clang<"consumable">];
  let Subjects = SubjectList<[CXXRecord]>;
  let Args = [EnumArgument<"DefaultState", "ConsumedState",
                           ["unknown", "consumed", "unconsumed"],
                           ["Unknown", "Consumed", "Unconsumed"]>];
  let Documentation = [ConsumableDocs];
}

def ConsumableAutoCast : InheritableAttr {
  let Spellings = [Clang<"consumable_auto_cast_state">];
  let Subjects = SubjectList<[CXXRecord]>;
  let Documentation = [Undocumented];
}

def ConsumableSetOnRead : InheritableAttr {
  let Spellings = [Clang<"consumable_set_state_on_read">];
  let Subjects = SubjectList<[CXXRecord]>;
  let Documentation = [Undocumented];
}

def CallableWhen : InheritableAttr {
  let Spellings = [Clang<"callable_when">];
  let Subjects = SubjectList<[CXXMethod]>;
  let Args = [VariadicEnumArgument<"CallableStates", "ConsumedState",
                                   ["unknown", "consumed", "unconsumed"],
                                   ["Unknown", "Consumed", "Unconsumed"]>];
  let Documentation = [CallableWhenDocs];
}

def ParamTypestate : InheritableAttr {
  let Spellings = [Clang<"param_typestate">];
  let Subjects = SubjectList<[ParmVar]>;
  let Args = [EnumArgument<"ParamState", "ConsumedState",
                           ["unknown", "consumed", "unconsumed"],
                           ["Unknown", "Consumed", "Unconsumed"]>];
  let Documentation = [ParamTypestateDocs];
}

def ReturnTypestate : InheritableAttr {
  let Spellings = [Clang<"return_typestate">];
  let Subjects = SubjectList<[Function, ParmVar]>;
  let Args = [EnumArgument<"State", "ConsumedState",
                           ["unknown", "consumed", "unconsumed"],
                           ["Unknown", "Consumed", "Unconsumed"]>];
  let Documentation = [ReturnTypestateDocs];
}

def SetTypestate : InheritableAttr {
  let Spellings = [Clang<"set_typestate">];
  let Subjects = SubjectList<[CXXMethod]>;
  let Args = [EnumArgument<"NewState", "ConsumedState",
                           ["unknown", "consumed", "unconsumed"],
                           ["Unknown", "Consumed", "Unconsumed"]>];
  let Documentation = [SetTypestateDocs];
}

def TestTypestate : InheritableAttr {
  let Spellings = [Clang<"test_typestate">];
  let Subjects = SubjectList<[CXXMethod]>;
  let Args = [EnumArgument<"TestState", "ConsumedState",
                           ["consumed", "unconsumed"],
                           ["Consumed", "Unconsumed"]>];
  let Documentation = [TestTypestateDocs];
}

// Type safety attributes for `void *' pointers and type tags.

def ArgumentWithTypeTag : InheritableAttr {
  let Spellings = [GNU<"argument_with_type_tag">,
                   GNU<"pointer_with_type_tag">];
  let Args = [IdentifierArgument<"ArgumentKind">,
              UnsignedArgument<"ArgumentIdx">,
              UnsignedArgument<"TypeTagIdx">,
              BoolArgument<"IsPointer">];
  let HasCustomParsing = 1;
  let Documentation = [ArgumentWithTypeTagDocs, PointerWithTypeTagDocs];
}

def TypeTagForDatatype : InheritableAttr {
  let Spellings = [GNU<"type_tag_for_datatype">];
  let Args = [IdentifierArgument<"ArgumentKind">,
              TypeArgument<"MatchingCType">,
              BoolArgument<"LayoutCompatible">,
              BoolArgument<"MustBeNull">];
//  let Subjects = SubjectList<[Var], ErrorDiag>;
  let HasCustomParsing = 1;
  let Documentation = [TypeTagForDatatypeDocs];
}

// Microsoft-related attributes

def MSNoVTable : InheritableAttr, TargetSpecificAttr<TargetMicrosoftCXXABI> {
  let Spellings = [Declspec<"novtable">];
  let Subjects = SubjectList<[CXXRecord]>;
  let Documentation = [MSNoVTableDocs];
}

def : IgnoredAttr {
  let Spellings = [Declspec<"property">];
}

def MSStruct : InheritableAttr {
  let Spellings = [GCC<"ms_struct">];
  let Subjects = SubjectList<[Record]>;
  let Documentation = [Undocumented];
}

def DLLExport : InheritableAttr, TargetSpecificAttr<TargetWindows> {
  let Spellings = [Declspec<"dllexport">, GCC<"dllexport">];
  let Subjects = SubjectList<[Function, Var, CXXRecord, ObjCInterface]>;
  let Documentation = [DLLExportDocs];
}

def DLLImport : InheritableAttr, TargetSpecificAttr<TargetWindows> {
  let Spellings = [Declspec<"dllimport">, GCC<"dllimport">];
  let Subjects = SubjectList<[Function, Var, CXXRecord, ObjCInterface]>;
  let Documentation = [DLLImportDocs];
}

def SelectAny : InheritableAttr {
  let Spellings = [Declspec<"selectany">, GCC<"selectany">];
  let Documentation = [SelectAnyDocs];
}

def Thread : Attr {
  let Spellings = [Declspec<"thread">];
  let LangOpts = [MicrosoftExt];
  let Documentation = [ThreadDocs];
  let Subjects = SubjectList<[Var]>;
}

def Win64 : IgnoredAttr {
  let Spellings = [Keyword<"__w64">];
  let LangOpts = [MicrosoftExt];
}

def Ptr32 : TypeAttr {
  let Spellings = [Keyword<"__ptr32">];
  let Documentation = [Undocumented];
}

def Ptr64 : TypeAttr {
  let Spellings = [Keyword<"__ptr64">];
  let Documentation = [Undocumented];
}

def SPtr : TypeAttr {
  let Spellings = [Keyword<"__sptr">];
  let Documentation = [Undocumented];
}

def UPtr : TypeAttr {
  let Spellings = [Keyword<"__uptr">];
  let Documentation = [Undocumented];
}

def MSInheritance : InheritableAttr {
  let LangOpts = [MicrosoftExt];
  let Args = [DefaultBoolArgument<"BestCase", 1>];
  let Spellings = [Keyword<"__single_inheritance">,
                   Keyword<"__multiple_inheritance">,
                   Keyword<"__virtual_inheritance">,
                   Keyword<"__unspecified_inheritance">];
  let AdditionalMembers = [{
  static bool hasVBPtrOffsetField(Spelling Inheritance) {
    return Inheritance == Keyword_unspecified_inheritance;
  }

  // Only member pointers to functions need a this adjustment, since it can be
  // combined with the field offset for data pointers.
  static bool hasNVOffsetField(bool IsMemberFunction, Spelling Inheritance) {
    return IsMemberFunction && Inheritance >= Keyword_multiple_inheritance;
  }

  static bool hasVBTableOffsetField(Spelling Inheritance) {
    return Inheritance >= Keyword_virtual_inheritance;
  }

  static bool hasOnlyOneField(bool IsMemberFunction,
                              Spelling Inheritance) {
    if (IsMemberFunction)
      return Inheritance <= Keyword_single_inheritance;
    return Inheritance <= Keyword_multiple_inheritance;
  }
  }];
  let Documentation = [MSInheritanceDocs];
}

def MSVtorDisp : InheritableAttr {
  // This attribute has no spellings as it is only ever created implicitly.
  let Spellings = [];
  let Args = [UnsignedArgument<"vdm">];
  let SemaHandler = 0;

  let AdditionalMembers = [{
  enum Mode {
    Never,
    ForVBaseOverride,
    ForVFTable
  };

  Mode getVtorDispMode() const { return Mode(vdm); }
  }];
  let Documentation = [Undocumented];
}

def InitSeg : Attr {
  let Spellings = [Pragma<"", "init_seg">];
  let Args = [StringArgument<"Section">];
  let SemaHandler = 0;
  let Documentation = [InitSegDocs];
  let AdditionalMembers = [{
  void printPrettyPragma(raw_ostream &OS, const PrintingPolicy &Policy) const {
    OS << '(' << getSection() << ')';
  }
  }];
}

def LoopHint : Attr {
  /// #pragma clang loop <option> directive
  /// vectorize: vectorizes loop operations if State == Enable.
  /// vectorize_width: vectorize loop operations with width 'Value'.
  /// interleave: interleave multiple loop iterations if State == Enable.
  /// interleave_count: interleaves 'Value' loop interations.
  /// unroll: fully unroll loop if State == Enable.
  /// unroll_count: unrolls loop 'Value' times.
  /// distribute: attempt to distribute loop if State == Enable

  /// #pragma unroll <argument> directive
  /// <no arg>: fully unrolls loop.
  /// boolean: fully unrolls loop if State == Enable.
  /// expression: unrolls loop 'Value' times.

  let Spellings = [Pragma<"clang", "loop">, Pragma<"", "unroll">,
                   Pragma<"", "nounroll">];

  /// State of the loop optimization specified by the spelling.
  let Args = [EnumArgument<"Option", "OptionType",
                          ["vectorize", "vectorize_width", "interleave", "interleave_count",
                           "unroll", "unroll_count", "distribute"],
                          ["Vectorize", "VectorizeWidth", "Interleave", "InterleaveCount",
                           "Unroll", "UnrollCount", "Distribute"]>,
              EnumArgument<"State", "LoopHintState",
                           ["enable", "disable", "numeric", "assume_safety", "full"],
                           ["Enable", "Disable", "Numeric", "AssumeSafety", "Full"]>,
              ExprArgument<"Value">];

  let AdditionalMembers = [{
  static const char *getOptionName(int Option) {
    switch(Option) {
    case Vectorize: return "vectorize";
    case VectorizeWidth: return "vectorize_width";
    case Interleave: return "interleave";
    case InterleaveCount: return "interleave_count";
    case Unroll: return "unroll";
    case UnrollCount: return "unroll_count";
    case Distribute: return "distribute";
    }
    llvm_unreachable("Unhandled LoopHint option.");
  }

  void printPrettyPragma(raw_ostream &OS, const PrintingPolicy &Policy) const {
    unsigned SpellingIndex = getSpellingListIndex();
    // For "#pragma unroll" and "#pragma nounroll" the string "unroll" or
    // "nounroll" is already emitted as the pragma name.
    if (SpellingIndex == Pragma_nounroll)
      return;
    else if (SpellingIndex == Pragma_unroll) {
      OS << getValueString(Policy);
      return;
    }

    assert(SpellingIndex == Pragma_clang_loop && "Unexpected spelling");
    OS << getOptionName(option) << getValueString(Policy);
  }

  // Return a string containing the loop hint argument including the
  // enclosing parentheses.
  std::string getValueString(const PrintingPolicy &Policy) const {
    std::string ValueName;
    llvm::raw_string_ostream OS(ValueName);
    OS << "(";
    if (state == Numeric)
      value->printPretty(OS, nullptr, Policy);
    else if (state == Enable)
      OS << "enable";
    else if (state == Full)
      OS << "full";
    else if (state == AssumeSafety)
      OS << "assume_safety";
    else
      OS << "disable";
    OS << ")";
    return OS.str();
  }

  // Return a string suitable for identifying this attribute in diagnostics.
  std::string getDiagnosticName(const PrintingPolicy &Policy) const {
    unsigned SpellingIndex = getSpellingListIndex();
    if (SpellingIndex == Pragma_nounroll)
      return "#pragma nounroll";
    else if (SpellingIndex == Pragma_unroll)
      return "#pragma unroll" + (option == UnrollCount ? getValueString(Policy) : "");

    assert(SpellingIndex == Pragma_clang_loop && "Unexpected spelling");
    return getOptionName(option) + getValueString(Policy);
  }
  }];

  let Documentation = [LoopHintDocs, UnrollHintDocs];
}

def CapturedRecord : InheritableAttr {
  // This attribute has no spellings as it is only ever created implicitly.
  let Spellings = [];
  let SemaHandler = 0;
  let Documentation = [Undocumented];
}

def OMPThreadPrivateDecl : InheritableAttr {
  // This attribute has no spellings as it is only ever created implicitly.
  let Spellings = [];
  let SemaHandler = 0;
  let Documentation = [Undocumented];
}

def OMPCaptureNoInit : InheritableAttr {
  // This attribute has no spellings as it is only ever created implicitly.
  let Spellings = [];
  let SemaHandler = 0;
  let Documentation = [Undocumented];
}

def OMPCaptureKind : Attr {
  // This attribute has no spellings as it is only ever created implicitly.
  let Spellings = [];
  let SemaHandler = 0;
  let Args = [UnsignedArgument<"CaptureKind">];
  let Documentation = [Undocumented];
}

def OMPDeclareSimdDecl : Attr {
  let Spellings = [Pragma<"omp", "declare simd">];
  let Subjects = SubjectList<[Function]>;
  let SemaHandler = 0;
  let HasCustomParsing = 1;
  let Documentation = [OMPDeclareSimdDocs];
  let Args = [
    EnumArgument<"BranchState", "BranchStateTy",
                 [ "", "inbranch", "notinbranch" ],
                 [ "BS_Undefined", "BS_Inbranch", "BS_Notinbranch" ]>,
    ExprArgument<"Simdlen">, VariadicExprArgument<"Uniforms">,
    VariadicExprArgument<"Aligneds">, VariadicExprArgument<"Alignments">,
    VariadicExprArgument<"Linears">, VariadicUnsignedArgument<"Modifiers">,
    VariadicExprArgument<"Steps">
  ];
  let AdditionalMembers = [{
    void printPrettyPragma(raw_ostream & OS, const PrintingPolicy &Policy)
        const {
      if (getBranchState() != BS_Undefined)
        OS << ConvertBranchStateTyToStr(getBranchState()) << " ";
      if (auto *E = getSimdlen()) {
        OS << "simdlen(";
        E->printPretty(OS, nullptr, Policy);
        OS << ") ";
      }
      if (uniforms_size() > 0) {
        OS << "uniform";
        StringRef Sep = "(";
        for (auto *E : uniforms()) {
          OS << Sep;
          E->printPretty(OS, nullptr, Policy);
          Sep = ", ";
        }
        OS << ") ";
      }
      alignments_iterator NI = alignments_begin();
      for (auto *E : aligneds()) {
        OS << "aligned(";
        E->printPretty(OS, nullptr, Policy);
        if (*NI) {
          OS << ": ";
          (*NI)->printPretty(OS, nullptr, Policy);
        }
        OS << ") ";
        ++NI;
      }
      steps_iterator I = steps_begin();
      modifiers_iterator MI = modifiers_begin();
      for (auto *E : linears()) {
        OS << "linear(";
        if (*MI != OMPC_LINEAR_unknown)
          OS << getOpenMPSimpleClauseTypeName(OMPC_linear, *MI) << "(";
        E->printPretty(OS, nullptr, Policy);
        if (*MI != OMPC_LINEAR_unknown)
          OS << ")";
        if (*I) {
          OS << ": ";
          (*I)->printPretty(OS, nullptr, Policy);
        }
        OS << ") ";
        ++I;
        ++MI;
      }
    }
  }];
}

def OMPDeclareTargetDecl : Attr {
  let Spellings = [Pragma<"omp", "declare target">];
  let SemaHandler = 0;
  let Documentation = [OMPDeclareTargetDocs];
  let Args = [
    EnumArgument<"MapType", "MapTypeTy",
                 [ "to", "link" ],
                 [ "MT_To", "MT_Link" ]>
  ];
  let AdditionalMembers = [{
    void printPrettyPragma(raw_ostream &OS, const PrintingPolicy &Policy) const {
      // Use fake syntax because it is for testing and debugging purpose only.
      if (getMapType() != MT_To)
        OS << ConvertMapTypeTyToStr(getMapType()) << " ";
    }
  }];
}

def InternalLinkage : InheritableAttr {
  let Spellings = [Clang<"internal_linkage">];
  let Subjects = SubjectList<[Var, Function, CXXRecord]>;
  let Documentation = [InternalLinkageDocs];
}

// C++AMP attributes

def CXXAMPRestrictAMP : InheritableAttr {
  let Spellings = [GNU<"amp">, GNU<"hc">];
  let Documentation = [Undocumented];
}

def CXXAMPRestrictAUTO : InheritableAttr {
  let Spellings = [GNU<"auto">];
  let Documentation = [Undocumented];
}

def CXXAMPRestrictCPU : InheritableAttr {
  let Spellings = [GNU<"cpu">];
  let Documentation = [Undocumented];
}

def HCGridLaunch : InheritableAttr {
  let Spellings = [GNU<"hc_grid_launch">, CXX11<"", "hc_grid_launch", 201511>];
  let Subjects = SubjectList<[Function]>;
  let Documentation = [Undocumented];
}

def HCCTileStatic : InheritableAttr {
  let Spellings = [GNU<"tile_static">];
  let Subjects = SubjectList<[Var]>;
  let LangOpts = [CPlusPlusAMP];
  let Documentation = [Undocumented];
}<|MERGE_RESOLUTION|>--- conflicted
+++ resolved
@@ -1327,58 +1327,38 @@
 // this should be rejected on non-kernels.
 
 def AMDGPUFlatWorkGroupSize : InheritableAttr {
-<<<<<<< HEAD
-  let Spellings = [GNU<"amdgpu_flat_work_group_size">,
+  let Spellings = [Clang<"amdgpu_flat_work_group_size">,
                    CXX11<"","hc_flat_workgroup_size", 201511>];
   let Args = [ExprArgument<"Min">,
               ExprArgument<"Max", 1>,
               StringArgument<"ISA", 1>];
-=======
-  let Spellings = [Clang<"amdgpu_flat_work_group_size">];
-  let Args = [UnsignedArgument<"Min">, UnsignedArgument<"Max">];
->>>>>>> 6fdff432
   let Documentation = [AMDGPUFlatWorkGroupSizeDocs];
   let TemplateDependent = 1;
   let Subjects = SubjectList<[Function], ErrorDiag, "kernel functions">;
 }
 
 def AMDGPUWavesPerEU : InheritableAttr {
-<<<<<<< HEAD
-  let Spellings = [GNU<"amdgpu_waves_per_eu">,
+  let Spellings = [Clang<"amdgpu_waves_per_eu">,
                    CXX11<"", "hc_waves_per_eu", 201511>];
   let Args = [ExprArgument<"Min">,
               ExprArgument<"Max", 1>,
               StringArgument<"ISA", 1>];
-=======
-  let Spellings = [Clang<"amdgpu_waves_per_eu">];
-  let Args = [UnsignedArgument<"Min">, UnsignedArgument<"Max", 1>];
->>>>>>> 6fdff432
   let Documentation = [AMDGPUWavesPerEUDocs];
   let TemplateDependent = 1;
   let Subjects = SubjectList<[Function], ErrorDiag, "kernel functions">;
 }
 
 def AMDGPUNumSGPR : InheritableAttr {
-<<<<<<< HEAD
-  let Spellings = [GNU<"amdgpu_num_sgpr">];
+  let Spellings = [Clang<"amdgpu_num_sgpr">];
   let Args = [ExprArgument<"NumSGPR">];
-=======
-  let Spellings = [Clang<"amdgpu_num_sgpr">];
-  let Args = [UnsignedArgument<"NumSGPR">];
->>>>>>> 6fdff432
   let Documentation = [AMDGPUNumSGPRNumVGPRDocs];
   let TemplateDependent = 1;
   let Subjects = SubjectList<[Function], ErrorDiag, "kernel functions">;
 }
 
 def AMDGPUNumVGPR : InheritableAttr {
-<<<<<<< HEAD
-  let Spellings = [GNU<"amdgpu_num_vgpr">];
+  let Spellings = [Clang<"amdgpu_num_vgpr">];
   let Args = [ExprArgument<"NumVGPR">];
-=======
-  let Spellings = [Clang<"amdgpu_num_vgpr">];
-  let Args = [UnsignedArgument<"NumVGPR">];
->>>>>>> 6fdff432
   let Documentation = [AMDGPUNumSGPRNumVGPRDocs];
   let Subjects = SubjectList<[Function], ErrorDiag, "kernel functions">;
   let TemplateDependent = 1;
