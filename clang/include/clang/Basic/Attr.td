--- conflicted
+++ resolved
@@ -1445,16 +1445,11 @@
 // this should be rejected on non-kernels.
 
 def AMDGPUFlatWorkGroupSize : InheritableAttr {
-<<<<<<< HEAD
-  let Spellings = [Clang<"amdgpu_flat_work_group_size">,
+  let Spellings = [Clang<"amdgpu_flat_work_group_size",0>,
                    CXX11<"","hc_flat_workgroup_size", 201511>];
   let Args = [ExprArgument<"Min">,
               ExprArgument<"Max", 1>,
               StringArgument<"ISA", 1>];
-=======
-  let Spellings = [Clang<"amdgpu_flat_work_group_size", 0>];
-  let Args = [ExprArgument<"Min">, ExprArgument<"Max">];
->>>>>>> 779d1fe1
   let Documentation = [AMDGPUFlatWorkGroupSizeDocs];
   let TemplateDependent = 1;
   let Subjects = SubjectList<[Function], ErrorDiag, "kernel functions">;
@@ -1462,16 +1457,11 @@
 }
 
 def AMDGPUWavesPerEU : InheritableAttr {
-<<<<<<< HEAD
-  let Spellings = [Clang<"amdgpu_waves_per_eu">,
+  let Spellings = [Clang<"amdgpu_waves_per_eu",0>,
                    CXX11<"", "hc_waves_per_eu", 201511>];
   let Args = [ExprArgument<"Min">,
               ExprArgument<"Max", 1>,
               StringArgument<"ISA", 1>];
-=======
-  let Spellings = [Clang<"amdgpu_waves_per_eu", 0>];
-  let Args = [ExprArgument<"Min">, ExprArgument<"Max", 1>];
->>>>>>> 779d1fe1
   let Documentation = [AMDGPUWavesPerEUDocs];
   let TemplateDependent = 1;
   let Subjects = SubjectList<[Function], ErrorDiag, "kernel functions">;
