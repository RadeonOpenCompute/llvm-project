//===--- LangOptions.def - Language option database -------------*- C++ -*-===//
//
// Part of the LLVM Project, under the Apache License v2.0 with LLVM Exceptions.
// See https://llvm.org/LICENSE.txt for license information.
// SPDX-License-Identifier: Apache-2.0 WITH LLVM-exception
//
//===----------------------------------------------------------------------===//
//
// This file defines the language options. Users of this file must
// define the LANGOPT macro to make use of this information.
//
// Optionally, the user may also define:
//
// BENIGN_LANGOPT: for options that don't affect the construction of the AST in
//     any way (that is, the value can be different between an implicit module
//     and the user of that module).
//
// COMPATIBLE_LANGOPT: for options that affect the construction of the AST in
//     a way that doesn't prevent interoperability (that is, the value can be
//     different between an explicit module and the user of that module).
//
// ENUM_LANGOPT: for options that have enumeration, rather than unsigned, type.
//
// VALUE_LANGOPT: for options that describe a value rather than a flag.
//
// BENIGN_ENUM_LANGOPT, COMPATIBLE_ENUM_LANGOPT,
// BENIGN_VALUE_LANGOPT, COMPATIBLE_VALUE_LANGOPT: combinations of the above.
//
// FIXME: Clients should be able to more easily select whether they want
// different levels of compatibility versus how to handle different kinds
// of option.
//
// The Description field should be a noun phrase, for instance "frobbing all
// widgets" or "C's implicit blintz feature".
//===----------------------------------------------------------------------===//

#ifndef LANGOPT
#  error Define the LANGOPT macro to handle language options
#endif

#ifndef COMPATIBLE_LANGOPT
#  define COMPATIBLE_LANGOPT(Name, Bits, Default, Description) \
     LANGOPT(Name, Bits, Default, Description)
#endif

#ifndef BENIGN_LANGOPT
#  define BENIGN_LANGOPT(Name, Bits, Default, Description) \
     COMPATIBLE_LANGOPT(Name, Bits, Default, Description)
#endif

#ifndef ENUM_LANGOPT
#  define ENUM_LANGOPT(Name, Type, Bits, Default, Description) \
     LANGOPT(Name, Bits, Default, Description)
#endif

#ifndef COMPATIBLE_ENUM_LANGOPT
#  define COMPATIBLE_ENUM_LANGOPT(Name, Type, Bits, Default, Description) \
     ENUM_LANGOPT(Name, Type, Bits, Default, Description)
#endif

#ifndef BENIGN_ENUM_LANGOPT
#  define BENIGN_ENUM_LANGOPT(Name, Type, Bits, Default, Description) \
     COMPATIBLE_ENUM_LANGOPT(Name, Type, Bits, Default, Description)
#endif

#ifndef VALUE_LANGOPT
#  define VALUE_LANGOPT(Name, Bits, Default, Description) \
     LANGOPT(Name, Bits, Default, Description)
#endif

#ifndef COMPATIBLE_VALUE_LANGOPT
#  define COMPATIBLE_VALUE_LANGOPT(Name, Bits, Default, Description) \
     VALUE_LANGOPT(Name, Bits, Default, Description)
#endif

#ifndef BENIGN_VALUE_LANGOPT
#  define BENIGN_VALUE_LANGOPT(Name, Bits, Default, Description) \
     COMPATIBLE_VALUE_LANGOPT(Name, Bits, Default, Description)
#endif

// FIXME: A lot of the BENIGN_ options should be COMPATIBLE_ instead.
LANGOPT(C99               , 1, 0, "C99")
LANGOPT(C11               , 1, 0, "C11")
LANGOPT(C17               , 1, 0, "C17")
LANGOPT(MSVCCompat        , 1, 0, "Microsoft Visual C++ full compatibility mode")
LANGOPT(MicrosoftExt      , 1, 0, "Microsoft C++ extensions")
LANGOPT(AsmBlocks         , 1, 0, "Microsoft inline asm blocks")
LANGOPT(Borland           , 1, 0, "Borland extensions")
LANGOPT(CPlusPlus         , 1, 0, "C++")
LANGOPT(CPlusPlus11       , 1, 0, "C++11")
LANGOPT(CPlusPlus14       , 1, 0, "C++14")
LANGOPT(CPlusPlus17       , 1, 0, "C++17")
LANGOPT(CPlusPlus2a       , 1, 0, "C++2a")
LANGOPT(ObjC              , 1, 0, "Objective-C")
BENIGN_LANGOPT(ObjCDefaultSynthProperties , 1, 0,
               "Objective-C auto-synthesized properties")
BENIGN_LANGOPT(EncodeExtendedBlockSig , 1, 0,
               "Encoding extended block type signature")
BENIGN_LANGOPT(ObjCInferRelatedResultType , 1, 1,
               "Objective-C related result type inference")
LANGOPT(AppExt , 1, 0, "Objective-C App Extension")
LANGOPT(Trigraphs         , 1, 0,"trigraphs")
LANGOPT(LineComment       , 1, 0, "'//' comments")
LANGOPT(Bool              , 1, 0, "bool, true, and false keywords")
LANGOPT(Half              , 1, 0, "half keyword")
LANGOPT(WChar             , 1, CPlusPlus, "wchar_t keyword")
LANGOPT(Char8             , 1, 0, "char8_t keyword")
LANGOPT(DeclSpecKeyword   , 1, 0, "__declspec keyword")
BENIGN_LANGOPT(DollarIdents   , 1, 1, "'$' in identifiers")
BENIGN_LANGOPT(AsmPreprocessor, 1, 0, "preprocessor in asm mode")
LANGOPT(GNUMode           , 1, 1, "GNU extensions")
LANGOPT(GNUKeywords       , 1, 1, "GNU keywords")
BENIGN_LANGOPT(ImplicitInt, 1, !C99 && !CPlusPlus, "C89 implicit 'int'")
LANGOPT(Digraphs          , 1, 0, "digraphs")
BENIGN_LANGOPT(HexFloats  , 1, C99, "C99 hexadecimal float constants")
LANGOPT(CXXOperatorNames  , 1, 0, "C++ operator name keywords")
LANGOPT(AppleKext         , 1, 0, "Apple kext support")
BENIGN_LANGOPT(PascalStrings, 1, 0, "Pascal string support")
LANGOPT(WritableStrings   , 1, 0, "writable string support")
LANGOPT(ConstStrings      , 1, 0, "const-qualified string support")
LANGOPT(LaxVectorConversions , 1, 1, "lax vector conversions")
LANGOPT(AltiVec           , 1, 0, "AltiVec-style vector initializers")
LANGOPT(ZVector           , 1, 0, "System z vector extensions")
LANGOPT(Exceptions        , 1, 0, "exception handling")
LANGOPT(ObjCExceptions    , 1, 0, "Objective-C exceptions")
LANGOPT(CXXExceptions     , 1, 0, "C++ exceptions")
LANGOPT(DWARFExceptions   , 1, 0, "dwarf exception handling")
LANGOPT(SjLjExceptions    , 1, 0, "setjmp-longjump exception handling")
LANGOPT(SEHExceptions     , 1, 0, "SEH .xdata exception handling")
LANGOPT(ExternCNoUnwind   , 1, 0, "Assume extern C functions don't unwind")
LANGOPT(TraditionalCPP    , 1, 0, "traditional CPP emulation")
LANGOPT(RTTI              , 1, 1, "run-time type information")
LANGOPT(RTTIData          , 1, 1, "emit run-time type information data")
LANGOPT(MSBitfields       , 1, 0, "Microsoft-compatible structure layout")
LANGOPT(Freestanding, 1, 0, "freestanding implementation")
LANGOPT(NoBuiltin         , 1, 0, "disable builtin functions")
LANGOPT(NoMathBuiltin     , 1, 0, "disable math builtin functions")
LANGOPT(GNUAsm            , 1, 1, "GNU-style inline assembly")
LANGOPT(Coroutines        , 1, 0, "C++20 coroutines")
LANGOPT(DllExportInlines  , 1, 1, "dllexported classes dllexport inline methods")
LANGOPT(RelaxedTemplateTemplateArgs, 1, 0, "C++17 relaxed matching of template template arguments")

LANGOPT(DoubleSquareBracketAttributes, 1, 0, "'[[]]' attributes extension for all language standard modes")

BENIGN_LANGOPT(ThreadsafeStatics , 1, 1, "thread-safe static initializers")
LANGOPT(POSIXThreads      , 1, 0, "POSIX thread support")
LANGOPT(Blocks            , 1, 0, "blocks extension to C")
BENIGN_LANGOPT(EmitAllDecls      , 1, 0, "emitting all declarations")
LANGOPT(MathErrno         , 1, 1, "errno in math functions")
BENIGN_LANGOPT(HeinousExtensions , 1, 0, "extensions that we really don't like and may be ripped out at any time")
LANGOPT(Modules           , 1, 0, "modules extension to C")
COMPATIBLE_LANGOPT(ModulesTS  , 1, 0, "C++ Modules TS")
BENIGN_ENUM_LANGOPT(CompilingModule, CompilingModuleKind, 2, CMK_None,
                    "compiling a module interface")
BENIGN_LANGOPT(CompilingPCH, 1, 0, "building a pch")
BENIGN_LANGOPT(BuildingPCHWithObjectFile, 1, 0, "building a pch which has a corresponding object file")
COMPATIBLE_LANGOPT(ModulesDeclUse    , 1, 0, "require declaration of module uses")
BENIGN_LANGOPT(ModulesSearchAll  , 1, 1, "searching even non-imported modules to find unresolved references")
COMPATIBLE_LANGOPT(ModulesStrictDeclUse, 1, 0, "requiring declaration of module uses and all headers to be in modules")
BENIGN_LANGOPT(ModulesErrorRecovery, 1, 1, "automatically importing modules as needed when performing error recovery")
BENIGN_LANGOPT(ImplicitModules, 1, 1, "building modules that are not specified via -fmodule-file")
COMPATIBLE_LANGOPT(ModulesLocalVisibility, 1, 0, "local submodule visibility")
COMPATIBLE_LANGOPT(Optimize          , 1, 0, "__OPTIMIZE__ predefined macro")
COMPATIBLE_LANGOPT(OptimizeSize      , 1, 0, "__OPTIMIZE_SIZE__ predefined macro")
COMPATIBLE_LANGOPT(Static            , 1, 0, "__STATIC__ predefined macro (as opposed to __DYNAMIC__)")
VALUE_LANGOPT(PackStruct  , 32, 0,
              "default struct packing maximum alignment")
VALUE_LANGOPT(MaxTypeAlign  , 32, 0,
              "default maximum alignment for types")
VALUE_LANGOPT(AlignDouble            , 1, 0, "Controls if doubles should be aligned to 8 bytes (x86 only)")
COMPATIBLE_VALUE_LANGOPT(PICLevel    , 2, 0, "__PIC__ level")
COMPATIBLE_VALUE_LANGOPT(PIE         , 1, 0, "is pie")
LANGOPT(ROPI                         , 1, 0, "Read-only position independence")
LANGOPT(RWPI                         , 1, 0, "Read-write position independence")
COMPATIBLE_LANGOPT(GNUInline         , 1, 0, "GNU inline semantics")
COMPATIBLE_LANGOPT(NoInlineDefine    , 1, 0, "__NO_INLINE__ predefined macro")
COMPATIBLE_LANGOPT(Deprecated        , 1, 0, "__DEPRECATED predefined macro")
COMPATIBLE_LANGOPT(FastMath          , 1, 0, "fast FP math optimizations, and __FAST_MATH__ predefined macro")
COMPATIBLE_LANGOPT(FiniteMathOnly    , 1, 0, "__FINITE_MATH_ONLY__ predefined macro")
COMPATIBLE_LANGOPT(UnsafeFPMath      , 1, 0, "Unsafe Floating Point Math")

BENIGN_LANGOPT(ObjCGCBitmapPrint , 1, 0, "printing of GC's bitmap layout for __weak/__strong ivars")

BENIGN_LANGOPT(AccessControl     , 1, 1, "C++ access control")
LANGOPT(CharIsSigned      , 1, 1, "signed char")
LANGOPT(WCharSize         , 4, 0, "width of wchar_t")
LANGOPT(WCharIsSigned        , 1, 0, "signed or unsigned wchar_t")
ENUM_LANGOPT(MSPointerToMemberRepresentationMethod, PragmaMSPointersToMembersKind, 2, PPTMK_BestCase, "member-pointer representation method")
ENUM_LANGOPT(DefaultCallingConv, DefaultCallingConvention, 3, DCC_None, "default calling convention")

LANGOPT(ShortEnums        , 1, 0, "short enum types")

LANGOPT(OpenCL            , 1, 0, "OpenCL")
LANGOPT(OpenCLVersion     , 32, 0, "OpenCL C version")
LANGOPT(OpenCLCPlusPlus   , 1, 0, "OpenCL C++")
LANGOPT(OpenCLCPlusPlusVersion     , 32, 0, "OpenCL C++ version")
LANGOPT(NativeHalfType    , 1, 0, "Native half type support")
LANGOPT(NativeHalfArgsAndReturns, 1, 0, "Native half args and returns")
LANGOPT(HalfArgsAndReturns, 1, 0, "half args and returns")
LANGOPT(CUDA              , 1, 0, "CUDA")
LANGOPT(HIP               , 1, 0, "HIP")
LANGOPT(OpenMP            , 32, 0, "OpenMP support and version of OpenMP (31, 40 or 45)")
LANGOPT(OpenMPSimd        , 1, 0, "Use SIMD only OpenMP support.")
LANGOPT(OpenMPUseTLS      , 1, 0, "Use TLS for threadprivates or runtime calls")
LANGOPT(OpenMPIsDevice    , 1, 0, "Generate code only for OpenMP target device")
LANGOPT(OpenMPCUDAMode    , 1, 0, "Generate code for OpenMP pragmas in SIMT/SPMD mode")
LANGOPT(OpenMPCUDAForceFullRuntime , 1, 0, "Force to use full runtime in all constructs when offloading to CUDA devices")
LANGOPT(OpenMPCUDANumSMs  , 32, 0, "Number of SMs for CUDA devices.")
LANGOPT(OpenMPCUDABlocksPerSM  , 32, 0, "Number of blocks per SM for CUDA devices.")
LANGOPT(OpenMPCUDAReductionBufNum , 32, 1024, "Number of the reduction records in the intermediate reduction buffer used for the teams reductions.")
LANGOPT(OpenMPOptimisticCollapse  , 1, 0, "Use at most 32 bits to represent the collapsed loop nest counter.")
LANGOPT(RenderScript      , 1, 0, "RenderScript")

LANGOPT(CUDAIsDevice      , 1, 0, "compiling for CUDA device")
LANGOPT(CUDAAllowVariadicFunctions, 1, 0, "allowing variadic functions in CUDA device code")
LANGOPT(CUDAHostDeviceConstexpr, 1, 1, "treating unattributed constexpr functions as __host__ __device__")
LANGOPT(CUDADeviceApproxTranscendentals, 1, 0, "using approximate transcendental functions")
LANGOPT(GPURelocatableDeviceCode, 1, 0, "generate relocatable device code")

<<<<<<< HEAD
LANGOPT(CPlusPlusAMP      , 1, 0, "C++AMP")
LANGOPT(DevicePath        , 1, 0, "C++AMP Device Path")
LANGOPT(AMPCPU            , 1, 0, "C++AMP CPU Path")
LANGOPT(HSAExtension      , 1, 0, "C++AMP Extension for HSA")
LANGOPT(AutoAuto          , 1, 0, "Enable auto-auto")
LANGOPT(AutoCompileForAccelerator, 1, 0, "Enable auto-compile-for-accelerator")
=======
LANGOPT(SYCLIsDevice      , 1, 0, "Generate code for SYCL device")
>>>>>>> 46ea2701

LANGOPT(SizedDeallocation , 1, 0, "sized deallocation")
LANGOPT(AlignedAllocation , 1, 0, "aligned allocation")
LANGOPT(AlignedAllocationUnavailable, 1, 0, "aligned allocation functions are unavailable")
LANGOPT(NewAlignOverride  , 32, 0, "maximum alignment guaranteed by '::operator new(size_t)'")
LANGOPT(ConceptsTS , 1, 0, "enable C++ Extensions for Concepts")
BENIGN_LANGOPT(ModulesCodegen , 1, 0, "Modules code generation")
BENIGN_LANGOPT(ModulesDebugInfo , 1, 0, "Modules debug info")
BENIGN_LANGOPT(ElideConstructors , 1, 1, "C++ copy constructor elision")
BENIGN_LANGOPT(DumpRecordLayouts , 1, 0, "dumping the layout of IRgen'd records")
BENIGN_LANGOPT(DumpRecordLayoutsSimple , 1, 0, "dumping the layout of IRgen'd records in a simple form")
BENIGN_LANGOPT(DumpVTableLayouts , 1, 0, "dumping the layouts of emitted vtables")
LANGOPT(NoConstantCFStrings , 1, 0, "no constant CoreFoundation strings")
BENIGN_LANGOPT(InlineVisibilityHidden , 1, 0, "hidden visibility for inline C++ methods")
LANGOPT(GlobalAllocationFunctionVisibilityHidden , 1, 0, "hidden visibility for global operator new and delete declaration")
BENIGN_LANGOPT(ParseUnknownAnytype, 1, 0, "__unknown_anytype")
BENIGN_LANGOPT(DebuggerSupport , 1, 0, "debugger support")
BENIGN_LANGOPT(DebuggerCastResultToId, 1, 0, "for 'po' in the debugger, cast the result to id if it is of unknown type")
BENIGN_LANGOPT(DebuggerObjCLiteral , 1, 0, "debugger Objective-C literals and subscripting support")

BENIGN_LANGOPT(SpellChecking , 1, 1, "spell-checking")
LANGOPT(SinglePrecisionConstants , 1, 0, "treating double-precision floating point constants as single precision constants")
LANGOPT(FastRelaxedMath , 1, 0, "OpenCL fast relaxed math")
/// FP_CONTRACT mode (on/off/fast).
ENUM_LANGOPT(DefaultFPContractMode, FPContractModeKind, 2, FPC_Off, "FP contraction type")
LANGOPT(NoBitFieldTypeAlign , 1, 0, "bit-field type alignment")
LANGOPT(HexagonQdsp6Compat , 1, 0, "hexagon-qdsp6 backward compatibility")
LANGOPT(ObjCAutoRefCount , 1, 0, "Objective-C automated reference counting")
LANGOPT(ObjCWeakRuntime     , 1, 0, "__weak support in the ARC runtime")
LANGOPT(ObjCWeak            , 1, 0, "Objective-C __weak in ARC and MRC files")
LANGOPT(ObjCSubscriptingLegacyRuntime         , 1, 0, "Subscripting support in legacy ObjectiveC runtime")
LANGOPT(CFProtectionBranch , 1, 0, "Control-Flow Branch Protection enabled")
LANGOPT(FakeAddressSpaceMap , 1, 0, "OpenCL fake address space map")
ENUM_LANGOPT(AddressSpaceMapMangling , AddrSpaceMapMangling, 2, ASMM_Target, "OpenCL address space map mangling mode")
LANGOPT(IncludeDefaultHeader, 1, 0, "Include default header file for OpenCL")
BENIGN_LANGOPT(DelayedTemplateParsing , 1, 0, "delayed template parsing")
LANGOPT(BlocksRuntimeOptional , 1, 0, "optional blocks runtime")
LANGOPT(
    CompleteMemberPointers, 1, 0,
    "Require member pointer base types to be complete at the point where the "
    "type's inheritance model would be determined under the Microsoft ABI")

ENUM_LANGOPT(GC, GCMode, 2, NonGC, "Objective-C Garbage Collection mode")
ENUM_LANGOPT(ValueVisibilityMode, Visibility, 3, DefaultVisibility,
             "default visibility for functions and variables [-fvisibility]")
ENUM_LANGOPT(TypeVisibilityMode, Visibility, 3, DefaultVisibility,
             "default visibility for types [-ftype-visibility]")
LANGOPT(SetVisibilityForExternDecls, 1, 0,
        "apply global symbol visibility to external declarations without an explicit visibility")
ENUM_LANGOPT(StackProtector, StackProtectorMode, 2, SSPOff,
             "stack protector mode")
ENUM_LANGOPT(TrivialAutoVarInit, TrivialAutoVarInitKind, 2, TrivialAutoVarInitKind::Uninitialized,
             "trivial automatic variable initialization")
ENUM_LANGOPT(SignedOverflowBehavior, SignedOverflowBehaviorTy, 2, SOB_Undefined,
             "signed integer overflow handling")

BENIGN_LANGOPT(ArrowDepth, 32, 256,
               "maximum number of operator->s to follow")
BENIGN_LANGOPT(InstantiationDepth, 32, 1024,
               "maximum template instantiation depth")
BENIGN_LANGOPT(ConstexprCallDepth, 32, 512,
               "maximum constexpr call depth")
BENIGN_LANGOPT(ConstexprStepLimit, 32, 1048576,
               "maximum constexpr evaluation steps")
BENIGN_LANGOPT(BracketDepth, 32, 256,
               "maximum bracket nesting depth")
BENIGN_LANGOPT(NumLargeByValueCopy, 32, 0,
        "if non-zero, warn about parameter or return Warn if parameter/return value is larger in bytes than this setting. 0 is no check.")
VALUE_LANGOPT(MSCompatibilityVersion, 32, 0, "Microsoft Visual C/C++ Version")
VALUE_LANGOPT(VtorDispMode, 2, 1, "How many vtordisps to insert")

LANGOPT(ApplePragmaPack, 1, 0, "Apple gcc-compatible #pragma pack handling")

LANGOPT(RetainCommentsFromSystemHeaders, 1, 0, "retain documentation comments from system headers in the AST")

LANGOPT(SanitizeAddressFieldPadding, 2, 0, "controls how aggressive is ASan "
                                           "field padding (0: none, 1:least "
                                           "aggressive, 2: more aggressive)")

LANGOPT(XRayInstrument, 1, 0, "controls whether to do XRay instrumentation")
LANGOPT(XRayAlwaysEmitCustomEvents, 1, 0,
        "controls whether to always emit intrinsic calls to "
        "__xray_customevent(...) builtin.")
LANGOPT(XRayAlwaysEmitTypedEvents, 1, 0,
        "controls whether to always emit intrinsic calls to "
        "__xray_typedevent(...) builtin.")

LANGOPT(ForceEmitVTables, 1, 0, "whether to emit all vtables")

BENIGN_LANGOPT(AllowEditorPlaceholders, 1, 0,
               "allow editor placeholders in source")

ENUM_LANGOPT(ClangABICompat, ClangABI, 4, ClangABI::Latest,
             "version of Clang that we should attempt to be ABI-compatible "
             "with")

COMPATIBLE_VALUE_LANGOPT(FunctionAlignment, 5, 0, "Default alignment for functions")

LANGOPT(FixedPoint, 1, 0, "fixed point types")
LANGOPT(PaddingOnUnsignedFixedPoint, 1, 0,
        "unsigned fixed point types having one extra padding bit")

LANGOPT(RegisterStaticDestructors, 1, 1, "Register C++ static destructors")

#undef LANGOPT
#undef COMPATIBLE_LANGOPT
#undef BENIGN_LANGOPT
#undef ENUM_LANGOPT
#undef COMPATIBLE_ENUM_LANGOPT
#undef BENIGN_ENUM_LANGOPT
#undef VALUE_LANGOPT
#undef COMPATIBLE_VALUE_LANGOPT
#undef BENIGN_VALUE_LANGOPT<|MERGE_RESOLUTION|>--- conflicted
+++ resolved
@@ -217,16 +217,14 @@
 LANGOPT(CUDADeviceApproxTranscendentals, 1, 0, "using approximate transcendental functions")
 LANGOPT(GPURelocatableDeviceCode, 1, 0, "generate relocatable device code")
 
-<<<<<<< HEAD
 LANGOPT(CPlusPlusAMP      , 1, 0, "C++AMP")
 LANGOPT(DevicePath        , 1, 0, "C++AMP Device Path")
 LANGOPT(AMPCPU            , 1, 0, "C++AMP CPU Path")
 LANGOPT(HSAExtension      , 1, 0, "C++AMP Extension for HSA")
 LANGOPT(AutoAuto          , 1, 0, "Enable auto-auto")
 LANGOPT(AutoCompileForAccelerator, 1, 0, "Enable auto-compile-for-accelerator")
-=======
+
 LANGOPT(SYCLIsDevice      , 1, 0, "Generate code for SYCL device")
->>>>>>> 46ea2701
 
 LANGOPT(SizedDeallocation , 1, 0, "sized deallocation")
 LANGOPT(AlignedAllocation , 1, 0, "aligned allocation")
