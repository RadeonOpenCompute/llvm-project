--- conflicted
+++ resolved
@@ -246,11 +246,8 @@
 LANGOPT(OpenMPCUDANumSMs  , 32, 0, "Number of SMs for CUDA devices.")
 LANGOPT(OpenMPCUDABlocksPerSM  , 32, 0, "Number of blocks per SM for CUDA devices.")
 LANGOPT(OpenMPCUDAReductionBufNum , 32, 1024, "Number of the reduction records in the intermediate reduction buffer used for the teams reductions.")
-<<<<<<< HEAD
 LANGOPT(OpenMPGPUThreadsPerTeam, 32, 256, "Number of threads per team for GPUs.")
 LANGOPT(OpenMPTargetNewRuntime , 1, 0, "Use the new bitcode library for OpenMP offloading")
-=======
->>>>>>> 7b0dad9a
 LANGOPT(OpenMPTargetDebug , 32, 0, "Enable debugging in the OpenMP offloading device RTL")
 LANGOPT(OpenMPTargetIgnoreEnvVars , 1, 0, "Generate code assuming that device related environment variables can be ignored.")
 LANGOPT(OpenMPOptimisticCollapse  , 1, 0, "Use at most 32 bits to represent the collapsed loop nest counter.")
