//===--- Action.h - Abstract compilation steps ------------------*- C++ -*-===//
//
//                     The LLVM Compiler Infrastructure
//
// This file is distributed under the University of Illinois Open Source
// License. See LICENSE.TXT for details.
//
//===----------------------------------------------------------------------===//

#ifndef LLVM_CLANG_DRIVER_ACTION_H
#define LLVM_CLANG_DRIVER_ACTION_H

#include "clang/Basic/Cuda.h"
#include "clang/Driver/Types.h"
#include "clang/Driver/Util.h"
#include "llvm/ADT/STLExtras.h"
#include "llvm/ADT/SmallVector.h"

namespace llvm {

class StringRef;

namespace opt {
  class Arg;
}
}

namespace clang {
namespace driver {

class ToolChain;

/// Action - Represent an abstract compilation step to perform.
///
/// An action represents an edge in the compilation graph; typically
/// it is a job to transform an input using some tool.
///
/// The current driver is hard wired to expect actions which produce a
/// single primary output, at least in terms of controlling the
/// compilation. Actions can produce auxiliary files, but can only
/// produce a single output to feed into subsequent actions.
///
/// Actions are usually owned by a Compilation, which creates new
/// actions via MakeAction().
class Action {
public:
  typedef ActionList::size_type size_type;
  typedef ActionList::iterator input_iterator;
  typedef ActionList::const_iterator input_const_iterator;
  typedef llvm::iterator_range<input_iterator> input_range;
  typedef llvm::iterator_range<input_const_iterator> input_const_range;

  enum ActionClass {
    InputClass = 0,
    BindArchClass,
    OffloadClass,
    PreprocessJobClass,
    PrecompileJobClass,
    AnalyzeJobClass,
    MigrateJobClass,
    CompileJobClass,
    BackendJobClass,
    AssembleJobClass,
    LinkJobClass,
    LipoJobClass,
    DsymutilJobClass,
    VerifyDebugInfoJobClass,
    VerifyPCHJobClass,
    OffloadBundlingJobClass,
    OffloadUnbundlingJobClass,

    JobClassFirst = PreprocessJobClass,
    JobClassLast = OffloadUnbundlingJobClass
  };

  // The offloading kind determines if this action is binded to a particular
  // programming model. Each entry reserves one bit. We also have a special kind
  // to designate the host offloading tool chain.
  enum OffloadKind {
    OFK_None = 0x00,
    // The host offloading tool chain.
    OFK_Host = 0x01,
    // The device offloading tool chains - one bit for each programming model.
    OFK_Cuda = 0x02,
<<<<<<< HEAD
    OFK_HCC  = 0x04,
=======
    OFK_OpenMP = 0x04,
>>>>>>> 078aea90
  };

  static const char *getClassName(ActionClass AC);

private:
  ActionClass Kind;

  /// The output type of this action.
  types::ID Type;

  ActionList Inputs;

  /// Flag that is set to true if this action can be collapsed with others
  /// actions that depend on it. This is true by default and set to false when
  /// the action is used by two different tool chains, which is enabled by the
  /// offloading support implementation.
  bool CanBeCollapsedWithNextDependentAction = true;

protected:
  ///
  /// Offload information.
  ///

  /// The host offloading kind - a combination of kinds encoded in a mask.
  /// Multiple programming models may be supported simultaneously by the same
  /// host.
  unsigned ActiveOffloadKindMask = 0u;
  /// Offloading kind of the device.
  OffloadKind OffloadingDeviceKind = OFK_None;
  /// The Offloading architecture associated with this action.
  const char *OffloadingArch = nullptr;

  Action(ActionClass Kind, types::ID Type) : Action(Kind, ActionList(), Type) {}
  Action(ActionClass Kind, Action *Input, types::ID Type)
      : Action(Kind, ActionList({Input}), Type) {}
  Action(ActionClass Kind, Action *Input)
      : Action(Kind, ActionList({Input}), Input->getType()) {}
  Action(ActionClass Kind, const ActionList &Inputs, types::ID Type)
      : Kind(Kind), Type(Type), Inputs(Inputs) {}

public:
  virtual ~Action();

  const char *getClassName() const { return Action::getClassName(getKind()); }

  ActionClass getKind() const { return Kind; }
  types::ID getType() const { return Type; }

  ActionList &getInputs() { return Inputs; }
  const ActionList &getInputs() const { return Inputs; }

  size_type size() const { return Inputs.size(); }

  input_iterator input_begin() { return Inputs.begin(); }
  input_iterator input_end() { return Inputs.end(); }
  input_range inputs() { return input_range(input_begin(), input_end()); }
  input_const_iterator input_begin() const { return Inputs.begin(); }
  input_const_iterator input_end() const { return Inputs.end(); }
  input_const_range inputs() const {
    return input_const_range(input_begin(), input_end());
  }

  /// Mark this action as not legal to collapse.
  void setCannotBeCollapsedWithNextDependentAction() {
    CanBeCollapsedWithNextDependentAction = false;
  }
  /// Return true if this function can be collapsed with others.
  bool isCollapsingWithNextDependentActionLegal() const {
    return CanBeCollapsedWithNextDependentAction;
  }

  /// Return a string containing the offload kind of the action.
  std::string getOffloadingKindPrefix() const;
  /// Return a string that can be used as prefix in order to generate unique
  /// files for each offloading kind. By default, no prefix is used for
  /// non-device kinds, except if \a CreatePrefixForHost is set.
  static std::string
  GetOffloadingFileNamePrefix(OffloadKind Kind,
                              llvm::StringRef NormalizedTriple,
                              bool CreatePrefixForHost = false);
  /// Return a string containing a offload kind name.
  static StringRef GetOffloadKindName(OffloadKind Kind);

  /// Set the device offload info of this action and propagate it to its
  /// dependences.
  void propagateDeviceOffloadInfo(OffloadKind OKind, const char *OArch);
  /// Append the host offload info of this action and propagate it to its
  /// dependences.
  void propagateHostOffloadInfo(unsigned OKinds, const char *OArch);
  /// Set the offload info of this action to be the same as the provided action,
  /// and propagate it to its dependences.
  void propagateOffloadInfo(const Action *A);

  unsigned getOffloadingHostActiveKinds() const {
    return ActiveOffloadKindMask;
  }
  OffloadKind getOffloadingDeviceKind() const { return OffloadingDeviceKind; }
  const char *getOffloadingArch() const { return OffloadingArch; }

  /// Check if this action have any offload kinds. Note that host offload kinds
  /// are only set if the action is a dependence to a host offload action.
  bool isHostOffloading(OffloadKind OKind) const {
    return ActiveOffloadKindMask & OKind;
  }
  bool isDeviceOffloading(OffloadKind OKind) const {
    return OffloadingDeviceKind == OKind;
  }
  bool isOffloading(OffloadKind OKind) const {
    return isHostOffloading(OKind) || isDeviceOffloading(OKind);
  }
};

class InputAction : public Action {
  virtual void anchor();
  const llvm::opt::Arg &Input;

public:
  InputAction(const llvm::opt::Arg &Input, types::ID Type);

  const llvm::opt::Arg &getInputArg() const { return Input; }

  static bool classof(const Action *A) {
    return A->getKind() == InputClass;
  }
};

class BindArchAction : public Action {
  virtual void anchor();
  /// The architecture to bind, or 0 if the default architecture
  /// should be bound.
  StringRef ArchName;

public:
  BindArchAction(Action *Input, StringRef ArchName);

  StringRef getArchName() const { return ArchName; }

  static bool classof(const Action *A) {
    return A->getKind() == BindArchClass;
  }
};

/// An offload action combines host or/and device actions according to the
/// programming model implementation needs and propagates the offloading kind to
/// its dependences.
class OffloadAction final : public Action {
  virtual void anchor();

public:
  /// Type used to communicate device actions. It associates bound architecture,
  /// toolchain, and offload kind to each action.
  class DeviceDependences final {
  public:
    typedef SmallVector<const ToolChain *, 3> ToolChainList;
    typedef SmallVector<const char *, 3> BoundArchList;
    typedef SmallVector<OffloadKind, 3> OffloadKindList;

  private:
    // Lists that keep the information for each dependency. All the lists are
    // meant to be updated in sync. We are adopting separate lists instead of a
    // list of structs, because that simplifies forwarding the actions list to
    // initialize the inputs of the base Action class.

    /// The dependence actions.
    ActionList DeviceActions;
    /// The offloading toolchains that should be used with the action.
    ToolChainList DeviceToolChains;
    /// The architectures that should be used with this action.
    BoundArchList DeviceBoundArchs;
    /// The offload kind of each dependence.
    OffloadKindList DeviceOffloadKinds;

  public:
    /// Add a action along with the associated toolchain, bound arch, and
    /// offload kind.
    void add(Action &A, const ToolChain &TC, const char *BoundArch,
             OffloadKind OKind);

    /// Get each of the individual arrays.
    const ActionList &getActions() const { return DeviceActions; };
    const ToolChainList &getToolChains() const { return DeviceToolChains; };
    const BoundArchList &getBoundArchs() const { return DeviceBoundArchs; };
    const OffloadKindList &getOffloadKinds() const {
      return DeviceOffloadKinds;
    };
  };

  /// Type used to communicate host actions. It associates bound architecture,
  /// toolchain, and offload kinds to the host action.
  class HostDependence final {
    /// The dependence action.
    Action &HostAction;
    /// The offloading toolchain that should be used with the action.
    const ToolChain &HostToolChain;
    /// The architectures that should be used with this action.
    const char *HostBoundArch = nullptr;
    /// The offload kind of each dependence.
    unsigned HostOffloadKinds = 0u;

  public:
    HostDependence(Action &A, const ToolChain &TC, const char *BoundArch,
                   const unsigned OffloadKinds)
        : HostAction(A), HostToolChain(TC), HostBoundArch(BoundArch),
          HostOffloadKinds(OffloadKinds){};
    /// Constructor version that obtains the offload kinds from the device
    /// dependencies.
    HostDependence(Action &A, const ToolChain &TC, const char *BoundArch,
                   const DeviceDependences &DDeps);
    Action *getAction() const { return &HostAction; };
    const ToolChain *getToolChain() const { return &HostToolChain; };
    const char *getBoundArch() const { return HostBoundArch; };
    unsigned getOffloadKinds() const { return HostOffloadKinds; };
  };

  typedef llvm::function_ref<void(Action *, const ToolChain *, const char *)>
      OffloadActionWorkTy;

private:
  /// The host offloading toolchain that should be used with the action.
  const ToolChain *HostTC = nullptr;

  /// The tool chains associated with the list of actions.
  DeviceDependences::ToolChainList DevToolChains;

public:
  OffloadAction(const HostDependence &HDep);
  OffloadAction(const DeviceDependences &DDeps, types::ID Ty);
  OffloadAction(const HostDependence &HDep, const DeviceDependences &DDeps);

  /// Execute the work specified in \a Work on the host dependence.
  void doOnHostDependence(const OffloadActionWorkTy &Work) const;

  /// Execute the work specified in \a Work on each device dependence.
  void doOnEachDeviceDependence(const OffloadActionWorkTy &Work) const;

  /// Execute the work specified in \a Work on each dependence.
  void doOnEachDependence(const OffloadActionWorkTy &Work) const;

  /// Execute the work specified in \a Work on each host or device dependence if
  /// \a IsHostDependenceto is true or false, respectively.
  void doOnEachDependence(bool IsHostDependence,
                          const OffloadActionWorkTy &Work) const;

  /// Return true if the action has a host dependence.
  bool hasHostDependence() const;

  /// Return the host dependence of this action. This function is only expected
  /// to be called if the host dependence exists.
  Action *getHostDependence() const;

  /// Return true if the action has a single device dependence. If \a
  /// DoNotConsiderHostActions is set, ignore the host dependence, if any, while
  /// accounting for the number of dependences.
  bool hasSingleDeviceDependence(bool DoNotConsiderHostActions = false) const;

  /// Return the single device dependence of this action. This function is only
  /// expected to be called if a single device dependence exists. If \a
  /// DoNotConsiderHostActions is set, a host dependence is allowed.
  Action *
  getSingleDeviceDependence(bool DoNotConsiderHostActions = false) const;

  static bool classof(const Action *A) { return A->getKind() == OffloadClass; }
};

class JobAction : public Action {
  virtual void anchor();
protected:
  JobAction(ActionClass Kind, Action *Input, types::ID Type);
  JobAction(ActionClass Kind, const ActionList &Inputs, types::ID Type);

public:
  static bool classof(const Action *A) {
    return (A->getKind() >= JobClassFirst &&
            A->getKind() <= JobClassLast);
  }
};

class PreprocessJobAction : public JobAction {
  void anchor() override;
public:
  PreprocessJobAction(Action *Input, types::ID OutputType);

  static bool classof(const Action *A) {
    return A->getKind() == PreprocessJobClass;
  }
};

class PrecompileJobAction : public JobAction {
  void anchor() override;
public:
  PrecompileJobAction(Action *Input, types::ID OutputType);

  static bool classof(const Action *A) {
    return A->getKind() == PrecompileJobClass;
  }
};

class AnalyzeJobAction : public JobAction {
  void anchor() override;
public:
  AnalyzeJobAction(Action *Input, types::ID OutputType);

  static bool classof(const Action *A) {
    return A->getKind() == AnalyzeJobClass;
  }
};

class MigrateJobAction : public JobAction {
  void anchor() override;
public:
  MigrateJobAction(Action *Input, types::ID OutputType);

  static bool classof(const Action *A) {
    return A->getKind() == MigrateJobClass;
  }
};

class CompileJobAction : public JobAction {
  void anchor() override;
public:
  CompileJobAction(Action *Input, types::ID OutputType);

  static bool classof(const Action *A) {
    return A->getKind() == CompileJobClass;
  }
};

class BackendJobAction : public JobAction {
  void anchor() override;
public:
  BackendJobAction(Action *Input, types::ID OutputType);

  static bool classof(const Action *A) {
    return A->getKind() == BackendJobClass;
  }
};

class AssembleJobAction : public JobAction {
  void anchor() override;
public:
  AssembleJobAction(Action *Input, types::ID OutputType);

  static bool classof(const Action *A) {
    return A->getKind() == AssembleJobClass;
  }
};

class LinkJobAction : public JobAction {
  void anchor() override;
public:
  LinkJobAction(ActionList &Inputs, types::ID Type);

  static bool classof(const Action *A) {
    return A->getKind() == LinkJobClass;
  }
};

class LipoJobAction : public JobAction {
  void anchor() override;
public:
  LipoJobAction(ActionList &Inputs, types::ID Type);

  static bool classof(const Action *A) {
    return A->getKind() == LipoJobClass;
  }
};

class DsymutilJobAction : public JobAction {
  void anchor() override;
public:
  DsymutilJobAction(ActionList &Inputs, types::ID Type);

  static bool classof(const Action *A) {
    return A->getKind() == DsymutilJobClass;
  }
};

class VerifyJobAction : public JobAction {
  void anchor() override;
public:
  VerifyJobAction(ActionClass Kind, Action *Input, types::ID Type);
  static bool classof(const Action *A) {
    return A->getKind() == VerifyDebugInfoJobClass ||
           A->getKind() == VerifyPCHJobClass;
  }
};

class VerifyDebugInfoJobAction : public VerifyJobAction {
  void anchor() override;
public:
  VerifyDebugInfoJobAction(Action *Input, types::ID Type);
  static bool classof(const Action *A) {
    return A->getKind() == VerifyDebugInfoJobClass;
  }
};

class VerifyPCHJobAction : public VerifyJobAction {
  void anchor() override;
public:
  VerifyPCHJobAction(Action *Input, types::ID Type);
  static bool classof(const Action *A) {
    return A->getKind() == VerifyPCHJobClass;
  }
};

class OffloadBundlingJobAction : public JobAction {
  void anchor() override;

public:
  // Offloading bundling doesn't change the type of output.
  OffloadBundlingJobAction(ActionList &Inputs);

  static bool classof(const Action *A) {
    return A->getKind() == OffloadBundlingJobClass;
  }
};

class OffloadUnbundlingJobAction final : public JobAction {
  void anchor() override;

public:
  /// Type that provides information about the actions that depend on this
  /// unbundling action.
  struct DependentActionInfo final {
    /// \brief The tool chain of the dependent action.
    const ToolChain *DependentToolChain = nullptr;
    /// \brief The bound architecture of the dependent action.
    StringRef DependentBoundArch;
    /// \brief The offload kind of the dependent action.
    const OffloadKind DependentOffloadKind = OFK_None;
    DependentActionInfo(const ToolChain *DependentToolChain,
                        StringRef DependentBoundArch,
                        const OffloadKind DependentOffloadKind)
        : DependentToolChain(DependentToolChain),
          DependentBoundArch(DependentBoundArch),
          DependentOffloadKind(DependentOffloadKind){};
  };

private:
  /// Container that keeps information about each dependence of this unbundling
  /// action.
  SmallVector<DependentActionInfo, 6> DependentActionInfoArray;

public:
  // Offloading unbundling doesn't change the type of output.
  OffloadUnbundlingJobAction(Action *Input);

  /// Register information about a dependent action.
  void registerDependentActionInfo(const ToolChain *TC, StringRef BoundArch,
                                   OffloadKind Kind) {
    DependentActionInfoArray.push_back({TC, BoundArch, Kind});
  }

  /// Return the information about all depending actions.
  ArrayRef<DependentActionInfo> getDependentActionsInfo() const {
    return DependentActionInfoArray;
  }

  static bool classof(const Action *A) {
    return A->getKind() == OffloadUnbundlingJobClass;
  }
};

} // end namespace driver
} // end namespace clang

#endif<|MERGE_RESOLUTION|>--- conflicted
+++ resolved
@@ -82,11 +82,8 @@
     OFK_Host = 0x01,
     // The device offloading tool chains - one bit for each programming model.
     OFK_Cuda = 0x02,
-<<<<<<< HEAD
-    OFK_HCC  = 0x04,
-=======
     OFK_OpenMP = 0x04,
->>>>>>> 078aea90
+    OFK_HCC  = 0x05,
   };
 
   static const char *getClassName(ActionClass AC);
