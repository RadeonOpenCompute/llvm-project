//===--- Options.td - Options for clang -----------------------------------===//
//
// Part of the LLVM Project, under the Apache License v2.0 with LLVM Exceptions.
// See https://llvm.org/LICENSE.txt for license information.
// SPDX-License-Identifier: Apache-2.0 WITH LLVM-exception
//
//===----------------------------------------------------------------------===//
//
//  This file defines the options accepted by clang.
//
//===----------------------------------------------------------------------===//

// Include the common option parsing interfaces.
include "llvm/Option/OptParser.td"

/////////
// Flags

// The option is a "driver"-only option, and should not be forwarded to other
// tools via `-Xarch` options.
def NoXarchOption : OptionFlag;

// LinkerInput - The option is a linker input.
def LinkerInput : OptionFlag;

// NoArgumentUnused - Don't report argument unused warnings for this option; this
// is useful for options like -static or -dynamic which a user may always end up
// passing, even if the platform defaults to (or only supports) that option.
def NoArgumentUnused : OptionFlag;

// Unsupported - The option is unsupported, and the driver will reject command
// lines that use it.
def Unsupported : OptionFlag;

// Ignored - The option is unsupported, and the driver will silently ignore it.
def Ignored : OptionFlag;

// CoreOption - This is considered a "core" Clang option, available in both
// clang and clang-cl modes.
def CoreOption : OptionFlag;

// CLOption - This is a cl.exe compatibility option. Options with this flag
// are made available when the driver is running in CL compatibility mode.
def CLOption : OptionFlag;

// CC1Option - This option should be accepted by clang -cc1.
def CC1Option : OptionFlag;

// CC1AsOption - This option should be accepted by clang -cc1as.
def CC1AsOption : OptionFlag;

// NoDriverOption - This option should not be accepted by the driver.
def NoDriverOption : OptionFlag;

// If an option affects linking, but has a primary group (so Link_Group cannot
// be used), add this flag.
def LinkOption : OptionFlag;

// FlangOption - This is considered a "core" Flang option, available in
// flang mode.
def FlangOption : OptionFlag;

// FlangOnlyOption - This option should only be used by Flang (i.e. it is not
// available for Clang)
def FlangOnlyOption : OptionFlag;

// FC1Option - This option should be accepted by flang -fc1.
def FC1Option : OptionFlag;

// A short name to show in documentation. The name will be interpreted as rST.
class DocName<string name> { string DocName = name; }

// A brief description to show in documentation, interpreted as rST.
class DocBrief<code descr> { code DocBrief = descr; }

// Indicates that this group should be flattened into its parent when generating
// documentation.
class DocFlatten { bit DocFlatten = 1; }

// Indicates that this warning is ignored, but accepted with a warning for
// GCC compatibility.
class IgnoredGCCCompat : Flags<[HelpHidden]> {}

/////////
// Groups

def Action_Group : OptionGroup<"<action group>">, DocName<"Actions">,
                   DocBrief<[{The action to perform on the input.}]>;

// Meta-group for options which are only used for compilation,
// and not linking etc.
def CompileOnly_Group : OptionGroup<"<CompileOnly group>">,
                        DocName<"Compilation flags">, DocBrief<[{
Flags controlling the behavior of Clang during compilation. These flags have
no effect during actions that do not perform compilation.}]>;

def Preprocessor_Group : OptionGroup<"<Preprocessor group>">,
                         Group<CompileOnly_Group>,
                         DocName<"Preprocessor flags">, DocBrief<[{
Flags controlling the behavior of the Clang preprocessor.}]>;

def IncludePath_Group : OptionGroup<"<I/i group>">, Group<Preprocessor_Group>,
                        DocName<"Include path management">,
                        DocBrief<[{
Flags controlling how ``#include``\s are resolved to files.}]>;

def I_Group : OptionGroup<"<I group>">, Group<IncludePath_Group>, DocFlatten;
def i_Group : OptionGroup<"<i group>">, Group<IncludePath_Group>, DocFlatten;
def clang_i_Group : OptionGroup<"<clang i group>">, Group<i_Group>, DocFlatten;

def M_Group : OptionGroup<"<M group>">, Group<Preprocessor_Group>,
              DocName<"Dependency file generation">, DocBrief<[{
Flags controlling generation of a dependency file for ``make``-like build
systems.}]>;

def d_Group : OptionGroup<"<d group>">, Group<Preprocessor_Group>,
              DocName<"Dumping preprocessor state">, DocBrief<[{
Flags allowing the state of the preprocessor to be dumped in various ways.}]>;

def Diag_Group : OptionGroup<"<W/R group>">, Group<CompileOnly_Group>,
                 DocName<"Diagnostic flags">, DocBrief<[{
Flags controlling which warnings, errors, and remarks Clang will generate.
See the :doc:`full list of warning and remark flags <DiagnosticsReference>`.}]>;

def R_Group : OptionGroup<"<R group>">, Group<Diag_Group>, DocFlatten;
def R_value_Group : OptionGroup<"<R (with value) group>">, Group<R_Group>,
                    DocFlatten;
def W_Group : OptionGroup<"<W group>">, Group<Diag_Group>, DocFlatten;
def W_value_Group : OptionGroup<"<W (with value) group>">, Group<W_Group>,
                    DocFlatten;

def f_Group : OptionGroup<"<f group>">, Group<CompileOnly_Group>,
              DocName<"Target-independent compilation options">;

def f_clang_Group : OptionGroup<"<f (clang-only) group>">,
                    Group<CompileOnly_Group>, DocFlatten;
def pedantic_Group : OptionGroup<"<pedantic group>">, Group<f_Group>,
                     DocFlatten;
def opencl_Group : OptionGroup<"<opencl group>">, Group<f_Group>,
                   DocName<"OpenCL flags">;

def sycl_Group : OptionGroup<"<SYCL group>">, Group<f_Group>,
                 DocName<"SYCL flags">;

def m_Group : OptionGroup<"<m group>">, Group<CompileOnly_Group>,
              DocName<"Target-dependent compilation options">;

// Feature groups - these take command line options that correspond directly to
// target specific features and can be translated directly from command line
// options.
def m_aarch64_Features_Group : OptionGroup<"<aarch64 features group>">,
                               Group<m_Group>, DocName<"AARCH64">;
def m_amdgpu_Features_Group : OptionGroup<"<amdgpu features group>">,
                              Group<m_Group>, DocName<"AMDGPU">;
def m_arm_Features_Group : OptionGroup<"<arm features group>">,
                           Group<m_Group>, DocName<"ARM">;
def m_hexagon_Features_Group : OptionGroup<"<hexagon features group>">,
                               Group<m_Group>, DocName<"Hexagon">;
// The features added by this group will not be added to target features.
// These are explicitly handled.
def m_hexagon_Features_HVX_Group : OptionGroup<"<hexagon features group>">,
                                   Group<m_Group>, DocName<"Hexagon">;
def m_mips_Features_Group : OptionGroup<"<mips features group>">,
                            Group<m_Group>, DocName<"MIPS">;
def m_ppc_Features_Group : OptionGroup<"<ppc features group>">,
                           Group<m_Group>, DocName<"PowerPC">;
def m_wasm_Features_Group : OptionGroup<"<wasm features group>">,
                            Group<m_Group>, DocName<"WebAssembly">;
// The features added by this group will not be added to target features.
// These are explicitly handled.
def m_wasm_Features_Driver_Group : OptionGroup<"<wasm driver features group>">,
                                   Group<m_Group>, DocName<"WebAssembly Driver">;
def m_x86_Features_Group : OptionGroup<"<x86 features group>">,
                           Group<m_Group>, Flags<[CoreOption]>, DocName<"X86">;
def m_riscv_Features_Group : OptionGroup<"<riscv features group>">,
                             Group<m_Group>, DocName<"RISCV">;

def m_libc_Group : OptionGroup<"<m libc group>">, Group<m_mips_Features_Group>,
                   Flags<[HelpHidden]>;

def O_Group : OptionGroup<"<O group>">, Group<CompileOnly_Group>,
              DocName<"Optimization level">, DocBrief<[{
Flags controlling how much optimization should be performed.}]>;

def DebugInfo_Group : OptionGroup<"<g group>">, Group<CompileOnly_Group>,
                      DocName<"Debug information generation">, DocBrief<[{
Flags controlling how much and what kind of debug information should be
generated.}]>;

def g_Group : OptionGroup<"<g group>">, Group<DebugInfo_Group>,
              DocName<"Kind and level of debug information">;
def gN_Group : OptionGroup<"<gN group>">, Group<g_Group>,
               DocName<"Debug level">;
def ggdbN_Group : OptionGroup<"<ggdbN group>">, Group<gN_Group>, DocFlatten;
def gTune_Group : OptionGroup<"<gTune group>">, Group<g_Group>,
                  DocName<"Debugger to tune debug information for">;
def g_flags_Group : OptionGroup<"<g flags group>">, Group<DebugInfo_Group>,
                    DocName<"Debug information flags">;

def StaticAnalyzer_Group : OptionGroup<"<Static analyzer group>">,
                           DocName<"Static analyzer flags">, DocBrief<[{
Flags controlling the behavior of the Clang Static Analyzer.}]>;

// gfortran options that we recognize in the driver and pass along when
// invoking GCC to compile Fortran code.
def gfortran_Group : OptionGroup<"<gfortran group>">,
                     DocName<"Fortran compilation flags">, DocBrief<[{
Flags that will be passed onto the ``gfortran`` compiler when Clang is given
a Fortran input.}]>;

def flang_rt_Group : OptionGroup<"Flang runtime library Group">;
def pgi_fortran_Group : OptionGroup<"PGI Fortran compatibility Group">,
  Flags<[HelpHidden]>;

def Link_Group : OptionGroup<"<T/e/s/t/u group>">, DocName<"Linker flags">,
                 DocBrief<[{Flags that are passed on to the linker}]>;
def T_Group : OptionGroup<"<T group>">, Group<Link_Group>, DocFlatten;
def u_Group : OptionGroup<"<u group>">, Group<Link_Group>, DocFlatten;

def reserved_lib_Group : OptionGroup<"<reserved libs group>">,
                         Flags<[Unsupported]>;

// Temporary groups for clang options which we know we don't support,
// but don't want to verbosely warn the user about.
def clang_ignored_f_Group : OptionGroup<"<clang ignored f group>">,
  Group<f_Group>, Flags<[Ignored]>;
def clang_ignored_m_Group : OptionGroup<"<clang ignored m group>">,
  Group<m_Group>, Flags<[Ignored]>;

// Group for clang options in the process of deprecation.
// Please include the version that deprecated the flag as comment to allow
// easier garbage collection.
def clang_ignored_legacy_options_Group : OptionGroup<"<clang legacy flags>">,
  Group<f_Group>, Flags<[Ignored]>;

// Retired with clang-5.0
def : Flag<["-"], "fslp-vectorize-aggressive">, Group<clang_ignored_legacy_options_Group>;
def : Flag<["-"], "fno-slp-vectorize-aggressive">, Group<clang_ignored_legacy_options_Group>;

// Retired with clang-10.0. Previously controlled X86 MPX ISA.
def mmpx : Flag<["-"], "mmpx">, Group<clang_ignored_legacy_options_Group>;
def mno_mpx : Flag<["-"], "mno-mpx">, Group<clang_ignored_legacy_options_Group>;

// Group that ignores all gcc optimizations that won't be implemented
def clang_ignored_gcc_optimization_f_Group : OptionGroup<
  "<clang_ignored_gcc_optimization_f_Group>">, Group<f_Group>, Flags<[Ignored]>;

class DiagnosticOpts<string base>
  : KeyPathAndMacro<"DiagnosticOpts->", base, "DIAG_"> {}
class LangOpts<string base>
  : KeyPathAndMacro<"LangOpts->", base, "LANG_"> {}
class TargetOpts<string base>
  : KeyPathAndMacro<"TargetOpts->", base, "TARGET_"> {}
class FrontendOpts<string base>
  : KeyPathAndMacro<"FrontendOpts.", base, "FRONTEND_"> {}
class PreprocessorOutputOpts<string base>
  : KeyPathAndMacro<"PreprocessorOutputOpts.", base, "PREPROCESSOR_OUTPUT_"> {}
class DependencyOutputOpts<string base>
  : KeyPathAndMacro<"DependencyOutputOpts.", base, "DEPENDENCY_OUTPUT_"> {}
class CodeGenOpts<string base>
  : KeyPathAndMacro<"CodeGenOpts.", base, "CODEGEN_"> {}
class HeaderSearchOpts<string base>
  : KeyPathAndMacro<"HeaderSearchOpts->", base, "HEADER_SEARCH_"> {}
class PreprocessorOpts<string base>
  : KeyPathAndMacro<"PreprocessorOpts->", base, "PREPROCESSOR_"> {}
class FileSystemOpts<string base>
  : KeyPathAndMacro<"FileSystemOpts.", base, "FILE_SYSTEM_"> {}
class AnalyzerOpts<string base>
  : KeyPathAndMacro<"AnalyzerOpts->", base, "ANALYZER_"> {}
class MigratorOpts<string base>
  : KeyPathAndMacro<"MigratorOpts.", base, "MIGRATOR_"> {}

// A boolean option which is opt-in in CC1. The positive option exists in CC1 and
// Args.hasArg(OPT_ffoo) can be used to check that the flag is enabled.
// This is useful if the option is usually disabled.
// Use this only when the option cannot be declared via BoolFOption.
multiclass OptInFFlag<string name, string pos_prefix, string neg_prefix="",
                      string help="", list<OptionFlag> flags=[]> {
  def f#NAME : Flag<["-"], "f"#name>, Flags<!listconcat([CC1Option], flags)>,
               Group<f_Group>, HelpText<!strconcat(pos_prefix, help)>;
  def fno_#NAME : Flag<["-"], "fno-"#name>, Flags<flags>,
                  Group<f_Group>, HelpText<!strconcat(neg_prefix, help)>;
}

// A boolean option which is opt-out in CC1. The negative option exists in CC1 and
// Args.hasArg(OPT_fno_foo) can be used to check that the flag is disabled.
// Use this only when the option cannot be declared via BoolFOption.
multiclass OptOutFFlag<string name, string pos_prefix, string neg_prefix,
                       string help="", list<OptionFlag> flags=[]> {
  def f#NAME : Flag<["-"], "f"#name>, Flags<flags>,
               Group<f_Group>, HelpText<!strconcat(pos_prefix, help)>;
  def fno_#NAME : Flag<["-"], "fno-"#name>, Flags<!listconcat([CC1Option], flags)>,
                  Group<f_Group>, HelpText<!strconcat(neg_prefix, help)>;
}

// Creates a positive and negative flags where both of them are prefixed with
// "m", have help text specified for positive and negative option, and a Group
// optionally specified by the opt_group argument, otherwise Group<m_Group>.
multiclass SimpleMFlag<string name, string pos_prefix, string neg_prefix,
                       string help, OptionGroup opt_group = m_Group> {
  def m#NAME : Flag<["-"], "m"#name>, Group<opt_group>,
    HelpText<!strconcat(pos_prefix, help)>;
  def mno_#NAME : Flag<["-"], "mno-"#name>, Group<opt_group>,
    HelpText<!strconcat(neg_prefix, help)>;
}

//===----------------------------------------------------------------------===//
// BoolOption
//===----------------------------------------------------------------------===//

// The default value of a marshalled key path.
class Default<code value> { code Value = value; }

// Convenience variables for boolean defaults.
def DefaultTrue : Default<"true"> {}
def DefaultFalse : Default<"false"> {}

// The value set to the key path when the flag is present on the command line.
class Set<bit value> { bit Value = value; }
def SetTrue : Set<true> {}
def SetFalse : Set<false> {}

// Definition of single command line flag. This is an implementation detail, use
// SetTrueBy or SetFalseBy instead.
class FlagDef<bit polarity, bit value, list<OptionFlag> option_flags,
              string help, list<code> implied_by_expressions = []> {
  // The polarity. Besides spelling, this also decides whether the TableGen
  // record will be prefixed with "no_".
  bit Polarity = polarity;

  // The value assigned to key path when the flag is present on command line.
  bit Value = value;

  // OptionFlags that control visibility of the flag in different tools.
  list<OptionFlag> OptionFlags = option_flags;

  // The help text associated with the flag.
  string Help = help;

  // List of expressions that, when true, imply this flag.
  list<code> ImpliedBy = implied_by_expressions;
}

// Additional information to be appended to both positive and negative flag.
class BothFlags<list<OptionFlag> option_flags, string help = ""> {
  list<OptionFlag> OptionFlags = option_flags;
  string Help = help;
}

// Functor that appends the suffix to the base flag definition.
class ApplySuffix<FlagDef flag, BothFlags suffix> {
  FlagDef Result
    = FlagDef<flag.Polarity, flag.Value,
              !listconcat(flag.OptionFlags, suffix.OptionFlags),
              !strconcat(flag.Help, suffix.Help), flag.ImpliedBy>;
}

// Definition of the command line flag with positive spelling, e.g. "-ffoo".
class PosFlag<Set value, list<OptionFlag> flags = [], string help = "",
              list<code> implied_by_expressions = []>
  : FlagDef<true, value.Value, flags, help, implied_by_expressions> {}

// Definition of the command line flag with negative spelling, e.g. "-fno-foo".
class NegFlag<Set value, list<OptionFlag> flags = [], string help = "",
              list<code> implied_by_expressions = []>
  : FlagDef<false, value.Value, flags, help, implied_by_expressions> {}

// Expanded FlagDef that's convenient for creation of TableGen records.
class FlagDefExpanded<FlagDef flag, string prefix, string name, string spelling>
  : FlagDef<flag.Polarity, flag.Value, flag.OptionFlags, flag.Help,
            flag.ImpliedBy> {
  // Name of the TableGen record.
  string RecordName = prefix#!cond(flag.Polarity : "", true : "no_")#name;

  // Spelling of the flag.
  string Spelling = prefix#!cond(flag.Polarity : "", true : "no-")#spelling;

  // Can the flag be implied by another flag?
  bit CanBeImplied = !not(!empty(flag.ImpliedBy));

  // C++ code that will be assigned to the keypath when the flag is present.
  code ValueAsCode = !cond(flag.Value : "true", true: "false");
}

// TableGen record for a single marshalled flag.
class MarshalledFlagRec<FlagDefExpanded flag, FlagDefExpanded other,
                        FlagDefExpanded implied, KeyPathAndMacro kpm,
                        Default default>
  : Flag<["-"], flag.Spelling>, Flags<flag.OptionFlags>, HelpText<flag.Help>,
    MarshallingInfoBooleanFlag<kpm, default.Value, flag.ValueAsCode,
                               flag.RecordName, other.ValueAsCode,
                               other.RecordName>,
    ImpliedByAnyOf<implied.ImpliedBy, implied.ValueAsCode> {}

// Generates TableGen records for two command line flags that control the same
// key path via the marshalling infrastructure.
// Names of the records consist of the specified prefix, "no_" for the negative
// flag, and NAME.
multiclass BoolOption<string prefix = "", string spelling_base,
                      KeyPathAndMacro kpm, Default default,
                      FlagDef flag1_base, FlagDef flag2_base,
                      BothFlags suffix = BothFlags<[], "">> {
  defvar flag1 = FlagDefExpanded<ApplySuffix<flag1_base, suffix>.Result, prefix,
                                 NAME, spelling_base>;

  defvar flag2 = FlagDefExpanded<ApplySuffix<flag2_base, suffix>.Result, prefix,
                                 NAME, spelling_base>;

  // TODO: Assert that the flags have different polarity.
  // TODO: Assert that the flags have different value.
  // TODO: Assert that only one of the flags can be implied.

  defvar implied = !cond(flag1.CanBeImplied: flag1, true: flag2);

  def flag1.RecordName : MarshalledFlagRec<flag1, flag2, implied, kpm, default>;
  def flag2.RecordName : MarshalledFlagRec<flag2, flag1, implied, kpm, default>;
}

/// Creates a BoolOption where both of the flags are prefixed with "f", are in
/// the Group<f_Group>.
multiclass BoolFOption<string flag_base, KeyPathAndMacro kpm,
                       Default default, FlagDef flag1, FlagDef flag2,
                       BothFlags both = BothFlags<[], "">> {
  defm NAME : BoolOption<"f", flag_base, kpm, default, flag1, flag2, both>,
              Group<f_Group>;
}

// Creates a BoolOption where both of the flags are prefixed with "g" and have
// the Group<g_Group>.
multiclass BoolGOption<string flag_base, KeyPathAndMacro kpm,
                       Default default, FlagDef flag1, FlagDef flag2,
                       BothFlags both = BothFlags<[], "">> {
  defm NAME : BoolOption<"g", flag_base, kpm, default, flag1, flag2, both>,
              Group<g_Group>;
}

// FIXME: Diagnose if target does not support protected visibility.
class MarshallingInfoVisibility<KeyPathAndMacro kpm, code default>
  : MarshallingInfoEnum<kpm, default>,
    Values<"default,hidden,internal,protected">,
    NormalizedValues<["DefaultVisibility", "HiddenVisibility",
                      "HiddenVisibility", "ProtectedVisibility"]> {}

// Key paths that are constant during parsing of options with the same key path prefix.
defvar cplusplus = LangOpts<"CPlusPlus">;
defvar cpp11 = LangOpts<"CPlusPlus11">;
defvar cpp17 = LangOpts<"CPlusPlus17">;
defvar cpp20 = LangOpts<"CPlusPlus20">;
defvar c99 = LangOpts<"C99">;
defvar c2x = LangOpts<"C2x">;
defvar lang_std = LangOpts<"LangStd">;
defvar open_cl = LangOpts<"OpenCL">;
defvar cuda = LangOpts<"CUDA">;
defvar render_script = LangOpts<"RenderScript">;
defvar hip = LangOpts<"HIP">;
defvar gnu_mode = LangOpts<"GNUMode">;
defvar asm_preprocessor = LangOpts<"AsmPreprocessor">;
defvar cpp_modules = LangOpts<"CPlusPlusModules">;

defvar std = !strconcat("LangStandard::getLangStandardForKind(", lang_std.KeyPath, ")");

/////////
// Options

// The internal option ID must be a valid C++ identifier and results in a
// clang::driver::options::OPT_XX enum constant for XX.
//
// We want to unambiguously be able to refer to options from the driver source
// code, for this reason the option name is mangled into an ID. This mangling
// isn't guaranteed to have an inverse, but for practical purposes it does.
//
// The mangling scheme is to ignore the leading '-', and perform the following
// substitutions:
//   _ => __
//   - => _
//   / => _SLASH
//   # => _HASH
//   ? => _QUESTION
//   , => _COMMA
//   = => _EQ
//   C++ => CXX
//   . => _

// Developer Driver Options

def internal_Group : OptionGroup<"<clang internal options>">, Flags<[HelpHidden]>;
def internal_driver_Group : OptionGroup<"<clang driver internal options>">,
  Group<internal_Group>, HelpText<"DRIVER OPTIONS">;
def internal_debug_Group :
  OptionGroup<"<clang debug/development internal options>">,
  Group<internal_Group>, HelpText<"DEBUG/DEVELOPMENT OPTIONS">;

class InternalDriverOpt : Group<internal_driver_Group>,
  Flags<[NoXarchOption, HelpHidden]>;
def driver_mode : Joined<["--"], "driver-mode=">, Group<internal_driver_Group>,
  Flags<[CoreOption, NoXarchOption, HelpHidden]>,
  HelpText<"Set the driver mode to either 'gcc', 'g++', 'cpp', or 'cl'">;
def rsp_quoting : Joined<["--"], "rsp-quoting=">, Group<internal_driver_Group>,
  Flags<[CoreOption, NoXarchOption, HelpHidden]>,
  HelpText<"Set the rsp quoting to either 'posix', or 'windows'">;
def ccc_gcc_name : Separate<["-"], "ccc-gcc-name">, InternalDriverOpt,
  HelpText<"Name for native GCC compiler">,
  MetaVarName<"<gcc-path>">;

class InternalDebugOpt : Group<internal_debug_Group>,
  Flags<[NoXarchOption, HelpHidden, CoreOption]>;
def ccc_install_dir : Separate<["-"], "ccc-install-dir">, InternalDebugOpt,
  HelpText<"Simulate installation in the given directory">;
def ccc_print_phases : Flag<["-"], "ccc-print-phases">, InternalDebugOpt,
  HelpText<"Dump list of actions to perform">;
def ccc_print_bindings : Flag<["-"], "ccc-print-bindings">, InternalDebugOpt,
  HelpText<"Show bindings of tools to actions">;

def ccc_arcmt_check : Flag<["-"], "ccc-arcmt-check">, InternalDriverOpt,
  HelpText<"Check for ARC migration issues that need manual handling">;
def ccc_arcmt_modify : Flag<["-"], "ccc-arcmt-modify">, InternalDriverOpt,
  HelpText<"Apply modifications to files to conform to ARC">;
def ccc_arcmt_migrate : Separate<["-"], "ccc-arcmt-migrate">, InternalDriverOpt,
  HelpText<"Apply modifications and produces temporary files that conform to ARC">;
def arcmt_migrate_report_output : Separate<["-"], "arcmt-migrate-report-output">,
  HelpText<"Output path for the plist report">,  Flags<[CC1Option]>,
  MarshallingInfoString<FrontendOpts<"ARCMTMigrateReportOut">>;
def arcmt_migrate_emit_arc_errors : Flag<["-"], "arcmt-migrate-emit-errors">,
  HelpText<"Emit ARC errors even if the migrator can fix them">, Flags<[CC1Option]>,
  MarshallingInfoFlag<FrontendOpts<"ARCMTMigrateEmitARCErrors">>;
def gen_reproducer: Flag<["-"], "gen-reproducer">, InternalDebugOpt,
  HelpText<"Auto-generates preprocessed source files and a reproduction script">;
def gen_cdb_fragment_path: Separate<["-"], "gen-cdb-fragment-path">, InternalDebugOpt,
  HelpText<"Emit a compilation database fragment to the specified directory">;

def round_trip_args : Flag<["-"], "round-trip-args">, Flags<[CC1Option, NoDriverOption]>,
  HelpText<"Enable command line arguments round-trip.">;
def no_round_trip_args : Flag<["-"], "no-round-trip-args">, Flags<[CC1Option, NoDriverOption]>,
  HelpText<"Disable command line arguments round-trip.">;

def _migrate : Flag<["--"], "migrate">, Flags<[NoXarchOption]>,
  HelpText<"Run the migrator">;
def ccc_objcmt_migrate : Separate<["-"], "ccc-objcmt-migrate">,
  InternalDriverOpt,
  HelpText<"Apply modifications and produces temporary files to migrate to "
   "modern ObjC syntax">;

def objcmt_migrate_literals : Flag<["-"], "objcmt-migrate-literals">, Flags<[CC1Option]>,
  HelpText<"Enable migration to modern ObjC literals">,
  MarshallingInfoBitfieldFlag<FrontendOpts<"ObjCMTAction">, "FrontendOptions::ObjCMT_Literals">;
def objcmt_migrate_subscripting : Flag<["-"], "objcmt-migrate-subscripting">, Flags<[CC1Option]>,
  HelpText<"Enable migration to modern ObjC subscripting">,
  MarshallingInfoBitfieldFlag<FrontendOpts<"ObjCMTAction">, "FrontendOptions::ObjCMT_Subscripting">;
def objcmt_migrate_property : Flag<["-"], "objcmt-migrate-property">, Flags<[CC1Option]>,
  HelpText<"Enable migration to modern ObjC property">,
  MarshallingInfoBitfieldFlag<FrontendOpts<"ObjCMTAction">, "FrontendOptions::ObjCMT_Property">;
def objcmt_migrate_all : Flag<["-"], "objcmt-migrate-all">, Flags<[CC1Option]>,
  HelpText<"Enable migration to modern ObjC">,
  MarshallingInfoBitfieldFlag<FrontendOpts<"ObjCMTAction">, "FrontendOptions::ObjCMT_MigrateDecls">;
def objcmt_migrate_readonly_property : Flag<["-"], "objcmt-migrate-readonly-property">, Flags<[CC1Option]>,
  HelpText<"Enable migration to modern ObjC readonly property">,
  MarshallingInfoBitfieldFlag<FrontendOpts<"ObjCMTAction">, "FrontendOptions::ObjCMT_ReadonlyProperty">;
def objcmt_migrate_readwrite_property : Flag<["-"], "objcmt-migrate-readwrite-property">, Flags<[CC1Option]>,
  HelpText<"Enable migration to modern ObjC readwrite property">,
  MarshallingInfoBitfieldFlag<FrontendOpts<"ObjCMTAction">, "FrontendOptions::ObjCMT_ReadwriteProperty">;
def objcmt_migrate_property_dot_syntax : Flag<["-"], "objcmt-migrate-property-dot-syntax">, Flags<[CC1Option]>,
  HelpText<"Enable migration of setter/getter messages to property-dot syntax">,
  MarshallingInfoBitfieldFlag<FrontendOpts<"ObjCMTAction">, "FrontendOptions::ObjCMT_PropertyDotSyntax">;
def objcmt_migrate_annotation : Flag<["-"], "objcmt-migrate-annotation">, Flags<[CC1Option]>,
  HelpText<"Enable migration to property and method annotations">,
  MarshallingInfoBitfieldFlag<FrontendOpts<"ObjCMTAction">, "FrontendOptions::ObjCMT_Annotation">;
def objcmt_migrate_instancetype : Flag<["-"], "objcmt-migrate-instancetype">, Flags<[CC1Option]>,
  HelpText<"Enable migration to infer instancetype for method result type">,
  MarshallingInfoBitfieldFlag<FrontendOpts<"ObjCMTAction">, "FrontendOptions::ObjCMT_Instancetype">;
def objcmt_migrate_nsmacros : Flag<["-"], "objcmt-migrate-ns-macros">, Flags<[CC1Option]>,
  HelpText<"Enable migration to NS_ENUM/NS_OPTIONS macros">,
  MarshallingInfoBitfieldFlag<FrontendOpts<"ObjCMTAction">, "FrontendOptions::ObjCMT_NsMacros">;
def objcmt_migrate_protocol_conformance : Flag<["-"], "objcmt-migrate-protocol-conformance">, Flags<[CC1Option]>,
  HelpText<"Enable migration to add protocol conformance on classes">,
  MarshallingInfoBitfieldFlag<FrontendOpts<"ObjCMTAction">, "FrontendOptions::ObjCMT_ProtocolConformance">;
def objcmt_atomic_property : Flag<["-"], "objcmt-atomic-property">, Flags<[CC1Option]>,
  HelpText<"Make migration to 'atomic' properties">,
  MarshallingInfoBitfieldFlag<FrontendOpts<"ObjCMTAction">, "FrontendOptions::ObjCMT_AtomicProperty">;
def objcmt_returns_innerpointer_property : Flag<["-"], "objcmt-returns-innerpointer-property">, Flags<[CC1Option]>,
  HelpText<"Enable migration to annotate property with NS_RETURNS_INNER_POINTER">,
  MarshallingInfoBitfieldFlag<FrontendOpts<"ObjCMTAction">, "FrontendOptions::ObjCMT_ReturnsInnerPointerProperty">;
def objcmt_ns_nonatomic_iosonly: Flag<["-"], "objcmt-ns-nonatomic-iosonly">, Flags<[CC1Option]>,
  HelpText<"Enable migration to use NS_NONATOMIC_IOSONLY macro for setting property's 'atomic' attribute">,
  MarshallingInfoBitfieldFlag<FrontendOpts<"ObjCMTAction">, "FrontendOptions::ObjCMT_NsAtomicIOSOnlyProperty">;
def objcmt_migrate_designated_init : Flag<["-"], "objcmt-migrate-designated-init">, Flags<[CC1Option]>,
  HelpText<"Enable migration to infer NS_DESIGNATED_INITIALIZER for initializer methods">,
  MarshallingInfoBitfieldFlag<FrontendOpts<"ObjCMTAction">, "FrontendOptions::ObjCMT_DesignatedInitializer">;

def objcmt_whitelist_dir_path: Joined<["-"], "objcmt-whitelist-dir-path=">, Flags<[CC1Option]>,
  HelpText<"Only modify files with a filename contained in the provided directory path">,
  MarshallingInfoString<FrontendOpts<"ObjCMTWhiteListPath">>;
// The misspelt "white-list" [sic] alias is due for removal.
def : Joined<["-"], "objcmt-white-list-dir-path=">, Flags<[CC1Option]>,
    Alias<objcmt_whitelist_dir_path>;

// Make sure all other -ccc- options are rejected.
def ccc_ : Joined<["-"], "ccc-">, Group<internal_Group>, Flags<[Unsupported]>;

// Standard Options

def _HASH_HASH_HASH : Flag<["-"], "###">, Flags<[NoXarchOption, CoreOption, FlangOption]>,
    HelpText<"Print (but do not run) the commands to run for this compilation">;
def _DASH_DASH : Option<["--"], "", KIND_REMAINING_ARGS>,
    Flags<[NoXarchOption, CoreOption]>;
def A : JoinedOrSeparate<["-"], "A">, Flags<[RenderJoined]>, Group<gfortran_Group>;
def B : JoinedOrSeparate<["-"], "B">, MetaVarName<"<dir>">,
    HelpText<"Add <dir> to search path for binaries and object files used implicitly">;
def CC : Flag<["-"], "CC">, Flags<[CC1Option]>, Group<Preprocessor_Group>,
    HelpText<"Include comments from within macros in preprocessed output">,
    MarshallingInfoFlag<PreprocessorOutputOpts<"ShowMacroComments">>;
def C : Flag<["-"], "C">, Flags<[CC1Option]>, Group<Preprocessor_Group>,
    HelpText<"Include comments in preprocessed output">,
    MarshallingInfoFlag<PreprocessorOutputOpts<"ShowComments">>;
def D : JoinedOrSeparate<["-"], "D">, Group<Preprocessor_Group>,
    Flags<[CC1Option, FlangOption, FC1Option]>, MetaVarName<"<macro>=<value>">,
    HelpText<"Define <macro> to <value> (or 1 if <value> omitted)">;
def E : Flag<["-"], "E">, Flags<[NoXarchOption,CC1Option, FlangOption, FC1Option]>, Group<Action_Group>,
    HelpText<"Only run the preprocessor">;
def F : JoinedOrSeparate<["-"], "F">, Flags<[RenderJoined,CC1Option]>,
    HelpText<"Add directory to framework include search path">;
def G : JoinedOrSeparate<["-"], "G">, Flags<[NoXarchOption]>, Group<m_Group>,
    MetaVarName<"<size>">, HelpText<"Put objects of at most <size> bytes "
    "into small data section (MIPS / Hexagon)">;
def G_EQ : Joined<["-"], "G=">, Flags<[NoXarchOption]>, Group<m_Group>, Alias<G>;
def H : Flag<["-"], "H">, Flags<[CC1Option]>, Group<Preprocessor_Group>,
    HelpText<"Show header includes and nesting depth">,
    MarshallingInfoFlag<DependencyOutputOpts<"ShowHeaderIncludes">>;
def I_ : Flag<["-"], "I-">, Group<I_Group>,
    HelpText<"Restrict all prior -I flags to double-quoted inclusion and "
             "remove current directory from include path">;
def I : JoinedOrSeparate<["-"], "I">, Group<I_Group>,
    Flags<[CC1Option,CC1AsOption,FlangOption,FC1Option]>, MetaVarName<"<dir>">,
    HelpText<"Add directory to the end of the list of include search paths">,
    DocBrief<[{Add directory to include search path. For C++ inputs, if
there are multiple -I options, these directories are searched
in the order they are given before the standard system directories
are searched. If the same directory is in the SYSTEM include search
paths, for example if also specified with -isystem, the -I option
will be ignored}]>;
def L : JoinedOrSeparate<["-"], "L">, Flags<[RenderJoined]>, Group<Link_Group>,
    MetaVarName<"<dir>">, HelpText<"Add directory to library search path">;
def MD : Flag<["-"], "MD">, Group<M_Group>,
    HelpText<"Write a depfile containing user and system headers">;
def MMD : Flag<["-"], "MMD">, Group<M_Group>,
    HelpText<"Write a depfile containing user headers">;
def M : Flag<["-"], "M">, Group<M_Group>,
    HelpText<"Like -MD, but also implies -E and writes to stdout by default">;
def MM : Flag<["-"], "MM">, Group<M_Group>,
    HelpText<"Like -MMD, but also implies -E and writes to stdout by default">;
def MF : JoinedOrSeparate<["-"], "MF">, Group<M_Group>,
    HelpText<"Write depfile output from -MMD, -MD, -MM, or -M to <file>">,
    MetaVarName<"<file>">;
def MG : Flag<["-"], "MG">, Group<M_Group>, Flags<[CC1Option]>,
    HelpText<"Add missing headers to depfile">,
    MarshallingInfoFlag<DependencyOutputOpts<"AddMissingHeaderDeps">>;
def MJ : JoinedOrSeparate<["-"], "MJ">, Group<M_Group>,
    HelpText<"Write a compilation database entry per input">;
def MP : Flag<["-"], "MP">, Group<M_Group>, Flags<[CC1Option]>,
    HelpText<"Create phony target for each dependency (other than main file)">,
    MarshallingInfoFlag<DependencyOutputOpts<"UsePhonyTargets">>;
def MQ : JoinedOrSeparate<["-"], "MQ">, Group<M_Group>, Flags<[CC1Option]>,
    HelpText<"Specify name of main file output to quote in depfile">;
def MT : JoinedOrSeparate<["-"], "MT">, Group<M_Group>, Flags<[CC1Option]>,
    HelpText<"Specify name of main file output in depfile">,
    MarshallingInfoStringVector<DependencyOutputOpts<"Targets">>;
def MV : Flag<["-"], "MV">, Group<M_Group>, Flags<[CC1Option]>,
    HelpText<"Use NMake/Jom format for the depfile">,
    MarshallingInfoFlag<DependencyOutputOpts<"OutputFormat">, "DependencyOutputFormat::Make">,
    Normalizer<"makeFlagToValueNormalizer(DependencyOutputFormat::NMake)">;
def Mach : Flag<["-"], "Mach">, Group<Link_Group>;
def O0 : Flag<["-"], "O0">, Group<O_Group>, Flags<[CC1Option, HelpHidden]>;
def O4 : Flag<["-"], "O4">, Group<O_Group>, Flags<[CC1Option, HelpHidden]>;
def ObjCXX : Flag<["-"], "ObjC++">, Flags<[NoXarchOption]>,
  HelpText<"Treat source input files as Objective-C++ inputs">;
def ObjC : Flag<["-"], "ObjC">, Flags<[NoXarchOption]>,
  HelpText<"Treat source input files as Objective-C inputs">;
def O : Joined<["-"], "O">, Group<O_Group>, Flags<[CC1Option]>;
def O_flag : Flag<["-"], "O">, Flags<[CC1Option]>, Alias<O>, AliasArgs<["1"]>;
def Ofast : Joined<["-"], "Ofast">, Group<O_Group>, Flags<[CC1Option]>;
def P : Flag<["-"], "P">, Flags<[CC1Option]>, Group<Preprocessor_Group>,
  HelpText<"Disable linemarker output in -E mode">,
  MarshallingInfoNegativeFlag<PreprocessorOutputOpts<"ShowLineMarkers">>;
def parallel_jobs_EQ : Joined<["-"], "parallel-jobs=">, Flags<[NoXarchOption]>,
  HelpText<"Number of parallel jobs">;
def Qy : Flag<["-"], "Qy">, Flags<[CC1Option]>,
  HelpText<"Emit metadata containing compiler name and version">;
def Qn : Flag<["-"], "Qn">, Flags<[CC1Option]>,
  HelpText<"Do not emit metadata containing compiler name and version">;
def : Flag<["-"], "fident">, Group<f_Group>, Alias<Qy>,
  Flags<[CoreOption, CC1Option]>;
def : Flag<["-"], "fno-ident">, Group<f_Group>, Alias<Qn>,
  Flags<[CoreOption, CC1Option]>;
def Qunused_arguments : Flag<["-"], "Qunused-arguments">, Flags<[NoXarchOption, CoreOption]>,
  HelpText<"Don't emit warning for unused driver arguments">;
def Q : Flag<["-"], "Q">, IgnoredGCCCompat;
def Rpass_EQ : Joined<["-"], "Rpass=">, Group<R_value_Group>, Flags<[CC1Option]>,
  HelpText<"Report transformations performed by optimization passes whose "
           "name matches the given POSIX regular expression">;
def Rpass_missed_EQ : Joined<["-"], "Rpass-missed=">, Group<R_value_Group>,
  Flags<[CC1Option]>,
  HelpText<"Report missed transformations by optimization passes whose "
           "name matches the given POSIX regular expression">;
def Rpass_analysis_EQ : Joined<["-"], "Rpass-analysis=">, Group<R_value_Group>,
  Flags<[CC1Option]>,
  HelpText<"Report transformation analysis from optimization passes whose "
           "name matches the given POSIX regular expression">;
def R_Joined : Joined<["-"], "R">, Group<R_Group>, Flags<[CC1Option, CoreOption]>,
  MetaVarName<"<remark>">, HelpText<"Enable the specified remark">;
def S : Flag<["-"], "S">, Flags<[NoXarchOption,CC1Option]>, Group<Action_Group>,
  HelpText<"Only run preprocess and compilation steps">;
def Tbss : JoinedOrSeparate<["-"], "Tbss">, Group<T_Group>,
  MetaVarName<"<addr>">, HelpText<"Set starting address of BSS to <addr>">;
def Tdata : JoinedOrSeparate<["-"], "Tdata">, Group<T_Group>,
  MetaVarName<"<addr>">, HelpText<"Set starting address of DATA to <addr>">;
def Ttext : JoinedOrSeparate<["-"], "Ttext">, Group<T_Group>,
  MetaVarName<"<addr>">, HelpText<"Set starting address of TEXT to <addr>">;
def T : JoinedOrSeparate<["-"], "T">, Group<T_Group>,
  MetaVarName<"<script>">, HelpText<"Specify <script> as linker script">;
def U : JoinedOrSeparate<["-"], "U">, Group<Preprocessor_Group>,
  Flags<[CC1Option, FlangOption, FC1Option]>, MetaVarName<"<macro>">, HelpText<"Undefine macro <macro>">;
def V : JoinedOrSeparate<["-"], "V">, Flags<[NoXarchOption, Unsupported]>;
def Wa_COMMA : CommaJoined<["-"], "Wa,">,
  HelpText<"Pass the comma separated arguments in <arg> to the assembler">,
  MetaVarName<"<arg>">;
def Wall : Flag<["-"], "Wall">, Group<W_Group>, Flags<[CC1Option, HelpHidden]>;
def WCL4 : Flag<["-"], "WCL4">, Group<W_Group>, Flags<[CC1Option, HelpHidden]>;
def Wdeprecated : Flag<["-"], "Wdeprecated">, Group<W_Group>, Flags<[CC1Option]>,
  HelpText<"Enable warnings for deprecated constructs and define __DEPRECATED">;
def Wno_deprecated : Flag<["-"], "Wno-deprecated">, Group<W_Group>, Flags<[CC1Option]>;
def Wl_COMMA : CommaJoined<["-"], "Wl,">, Flags<[LinkerInput, RenderAsInput]>,
  HelpText<"Pass the comma separated arguments in <arg> to the linker">,
  MetaVarName<"<arg>">, Group<Link_Group>;
// FIXME: This is broken; these should not be Joined arguments.
def Wno_nonportable_cfstrings : Joined<["-"], "Wno-nonportable-cfstrings">, Group<W_Group>,
  Flags<[CC1Option]>;
def Wnonportable_cfstrings : Joined<["-"], "Wnonportable-cfstrings">, Group<W_Group>,
  Flags<[CC1Option]>;
def Wp_COMMA : CommaJoined<["-"], "Wp,">,
  HelpText<"Pass the comma separated arguments in <arg> to the preprocessor">,
  MetaVarName<"<arg>">, Group<Preprocessor_Group>;
def Wundef_prefix_EQ : CommaJoined<["-"], "Wundef-prefix=">, Group<W_value_Group>,
  Flags<[CC1Option, CoreOption, HelpHidden]>, MetaVarName<"<arg>">,
  HelpText<"Enable warnings for undefined macros with a prefix in the comma separated list <arg>">,
  MarshallingInfoStringVector<DiagnosticOpts<"UndefPrefixes">>;
def Wwrite_strings : Flag<["-"], "Wwrite-strings">, Group<W_Group>, Flags<[CC1Option, HelpHidden]>;
def Wno_write_strings : Flag<["-"], "Wno-write-strings">, Group<W_Group>, Flags<[CC1Option, HelpHidden]>;
def W_Joined : Joined<["-"], "W">, Group<W_Group>, Flags<[CC1Option, CoreOption]>,
  MetaVarName<"<warning>">, HelpText<"Enable the specified warning">;
def Xanalyzer : Separate<["-"], "Xanalyzer">,
  HelpText<"Pass <arg> to the static analyzer">, MetaVarName<"<arg>">,
  Group<StaticAnalyzer_Group>;
def Xarch__ : JoinedAndSeparate<["-"], "Xarch_">, Flags<[NoXarchOption]>;
def Xarch_host : Separate<["-"], "Xarch_host">, Flags<[NoXarchOption]>,
  HelpText<"Pass <arg> to the CUDA/HIP host compilation">, MetaVarName<"<arg>">;
def Xarch_device : Separate<["-"], "Xarch_device">, Flags<[NoXarchOption]>,
  HelpText<"Pass <arg> to the CUDA/HIP device compilation">, MetaVarName<"<arg>">;
def Xassembler : Separate<["-"], "Xassembler">,
  HelpText<"Pass <arg> to the assembler">, MetaVarName<"<arg>">,
  Group<CompileOnly_Group>;
def Xclang : Separate<["-"], "Xclang">,
  HelpText<"Pass <arg> to the clang compiler">, MetaVarName<"<arg>">,
  Flags<[NoXarchOption, CoreOption]>, Group<CompileOnly_Group>;
def Xcuda_fatbinary : Separate<["-"], "Xcuda-fatbinary">,
  HelpText<"Pass <arg> to fatbinary invocation">, MetaVarName<"<arg>">;
def Xcuda_ptxas : Separate<["-"], "Xcuda-ptxas">,
  HelpText<"Pass <arg> to the ptxas assembler">, MetaVarName<"<arg>">;
def Xopenmp_target : Separate<["-"], "Xopenmp-target">,
  HelpText<"Pass <arg> to the target offloading toolchain.">, MetaVarName<"<arg>">;
def Xopenmp_target_EQ : JoinedAndSeparate<["-"], "Xopenmp-target=">,
  HelpText<"Pass <arg> to the target offloading toolchain identified by <triple>.">,
  MetaVarName<"<triple> <arg>">;
def z : Separate<["-"], "z">, Flags<[LinkerInput, RenderAsInput]>,
  HelpText<"Pass -z <arg> to the linker">, MetaVarName<"<arg>">,
  Group<Link_Group>;
def Xlinker : Separate<["-"], "Xlinker">, Flags<[LinkerInput, RenderAsInput]>,
  HelpText<"Pass <arg> to the linker">, MetaVarName<"<arg>">,
  Group<Link_Group>;
def Xpreprocessor : Separate<["-"], "Xpreprocessor">, Group<Preprocessor_Group>,
  HelpText<"Pass <arg> to the preprocessor">, MetaVarName<"<arg>">;
def X_Flag : Flag<["-"], "X">, Group<Link_Group>;
def X_Joined : Joined<["-"], "X">, IgnoredGCCCompat;
def Z_Flag : Flag<["-"], "Z">, Group<Link_Group>;
// FIXME: All we do with this is reject it. Remove.
def Z_Joined : Joined<["-"], "Z">;
def all__load : Flag<["-"], "all_load">;
def allowable__client : Separate<["-"], "allowable_client">;
def ansi : Flag<["-", "--"], "ansi">, Group<CompileOnly_Group>;
def arch__errors__fatal : Flag<["-"], "arch_errors_fatal">;
def arch : Separate<["-"], "arch">, Flags<[NoXarchOption]>;
def arch__only : Separate<["-"], "arch_only">;
def a : Joined<["-"], "a">;
def autocomplete : Joined<["--"], "autocomplete=">;
def bind__at__load : Flag<["-"], "bind_at_load">;
def bundle__loader : Separate<["-"], "bundle_loader">;
def bundle : Flag<["-"], "bundle">;
def b : JoinedOrSeparate<["-"], "b">, Flags<[Unsupported]>;
def cl_opt_disable : Flag<["-"], "cl-opt-disable">, Group<opencl_Group>, Flags<[CC1Option]>,
  HelpText<"OpenCL only. This option disables all optimizations. By default optimizations are enabled.">;
def cl_strict_aliasing : Flag<["-"], "cl-strict-aliasing">, Group<opencl_Group>, Flags<[CC1Option]>,
  HelpText<"OpenCL only. This option is added for compatibility with OpenCL 1.0.">;
def cl_single_precision_constant : Flag<["-"], "cl-single-precision-constant">, Group<opencl_Group>, Flags<[CC1Option]>,
  HelpText<"OpenCL only. Treat double precision floating-point constant as single precision constant.">,
  MarshallingInfoFlag<LangOpts<"SinglePrecisionConstants">>;
def cl_finite_math_only : Flag<["-"], "cl-finite-math-only">, Group<opencl_Group>, Flags<[CC1Option]>,
  HelpText<"OpenCL only. Allow floating-point optimizations that assume arguments and results are not NaNs or +-Inf.">,
  MarshallingInfoFlag<LangOpts<"CLFiniteMathOnly">>;
def cl_kernel_arg_info : Flag<["-"], "cl-kernel-arg-info">, Group<opencl_Group>, Flags<[CC1Option]>,
  HelpText<"OpenCL only. Generate kernel argument metadata.">,
  MarshallingInfoFlag<CodeGenOpts<"EmitOpenCLArgMetadata">>;
def cl_unsafe_math_optimizations : Flag<["-"], "cl-unsafe-math-optimizations">, Group<opencl_Group>, Flags<[CC1Option]>,
  HelpText<"OpenCL only. Allow unsafe floating-point optimizations.  Also implies -cl-no-signed-zeros and -cl-mad-enable.">,
  MarshallingInfoFlag<LangOpts<"CLUnsafeMath">>;
def cl_fast_relaxed_math : Flag<["-"], "cl-fast-relaxed-math">, Group<opencl_Group>, Flags<[CC1Option]>,
  HelpText<"OpenCL only. Sets -cl-finite-math-only and -cl-unsafe-math-optimizations, and defines __FAST_RELAXED_MATH__.">,
  MarshallingInfoFlag<LangOpts<"FastRelaxedMath">>;
def cl_mad_enable : Flag<["-"], "cl-mad-enable">, Group<opencl_Group>, Flags<[CC1Option]>,
  HelpText<"OpenCL only. Allow use of less precise MAD computations in the generated binary.">,
  MarshallingInfoFlag<CodeGenOpts<"LessPreciseFPMAD">>,
  ImpliedByAnyOf<[cl_unsafe_math_optimizations.KeyPath, cl_fast_relaxed_math.KeyPath]>;
def cl_no_signed_zeros : Flag<["-"], "cl-no-signed-zeros">, Group<opencl_Group>, Flags<[CC1Option]>,
  HelpText<"OpenCL only. Allow use of less precise no signed zeros computations in the generated binary.">,
  MarshallingInfoFlag<LangOpts<"CLNoSignedZero">>;
def cl_std_EQ : Joined<["-"], "cl-std=">, Group<opencl_Group>, Flags<[CC1Option]>,
  HelpText<"OpenCL language standard to compile for.">, Values<"cl,CL,cl1.0,CL1.0,cl1.1,CL1.1,cl1.2,CL1.2,cl2.0,CL2.0,cl3.0,CL3.0,clc++,CLC++">;
def cl_denorms_are_zero : Flag<["-"], "cl-denorms-are-zero">, Group<opencl_Group>,
  HelpText<"OpenCL only. Allow denormals to be flushed to zero.">;
def cl_fp32_correctly_rounded_divide_sqrt : Flag<["-"], "cl-fp32-correctly-rounded-divide-sqrt">, Group<opencl_Group>, Flags<[CC1Option]>,
  HelpText<"OpenCL only. Specify that single precision floating-point divide and sqrt used in the program source are correctly rounded.">,
  MarshallingInfoFlag<CodeGenOpts<"CorrectlyRoundedDivSqrt">>;
def cl_uniform_work_group_size : Flag<["-"], "cl-uniform-work-group-size">, Group<opencl_Group>, Flags<[CC1Option]>,
  HelpText<"OpenCL only. Defines that the global work-size be a multiple of the work-group size specified to clEnqueueNDRangeKernel">,
  MarshallingInfoFlag<CodeGenOpts<"UniformWGSize">>;
def client__name : JoinedOrSeparate<["-"], "client_name">;
def combine : Flag<["-", "--"], "combine">, Flags<[NoXarchOption, Unsupported]>;
def compatibility__version : JoinedOrSeparate<["-"], "compatibility_version">;
def config : Separate<["--"], "config">, Flags<[NoXarchOption]>,
  HelpText<"Specifies configuration file">;
def config_system_dir_EQ : Joined<["--"], "config-system-dir=">, Flags<[NoXarchOption, HelpHidden]>,
  HelpText<"System directory for configuration files">;
def config_user_dir_EQ : Joined<["--"], "config-user-dir=">, Flags<[NoXarchOption, HelpHidden]>,
  HelpText<"User directory for configuration files">;
def coverage : Flag<["-", "--"], "coverage">, Group<Link_Group>, Flags<[CoreOption]>;
def cpp_precomp : Flag<["-"], "cpp-precomp">, Group<clang_ignored_f_Group>;
def current__version : JoinedOrSeparate<["-"], "current_version">;
def cxx_isystem : JoinedOrSeparate<["-"], "cxx-isystem">, Group<clang_i_Group>,
  HelpText<"Add directory to the C++ SYSTEM include search path">, Flags<[CC1Option]>,
  MetaVarName<"<directory>">;
def c : Flag<["-"], "c">, Flags<[NoXarchOption, FlangOption]>, Group<Action_Group>,
  HelpText<"Only run preprocess, compile, and assemble steps">;
def fconvergent_functions : Flag<["-"], "fconvergent-functions">, Group<f_Group>, Flags<[CC1Option]>,
  HelpText<"Assume functions may be convergent">;

def gpu_use_aux_triple_only : Flag<["--"], "gpu-use-aux-triple-only">,
  InternalDriverOpt, HelpText<"Prepare '-aux-triple' only without populating "
                              "'-aux-target-cpu' and '-aux-target-feature'.">;
def cuda_device_only : Flag<["--"], "cuda-device-only">,
  HelpText<"Compile CUDA code for device only">;
def cuda_host_only : Flag<["--"], "cuda-host-only">,
  HelpText<"Compile CUDA code for host only.  Has no effect on non-CUDA "
           "compilations.">;
def cuda_compile_host_device : Flag<["--"], "cuda-compile-host-device">,
  HelpText<"Compile CUDA code for both host and device (default).  Has no "
           "effect on non-CUDA compilations.">;
def cuda_include_ptx_EQ : Joined<["--"], "cuda-include-ptx=">, Flags<[NoXarchOption]>,
  HelpText<"Include PTX for the following GPU architecture (e.g. sm_35) or 'all'. May be specified more than once.">;
def no_cuda_include_ptx_EQ : Joined<["--"], "no-cuda-include-ptx=">, Flags<[NoXarchOption]>,
  HelpText<"Do not include PTX for the following GPU architecture (e.g. sm_35) or 'all'. May be specified more than once.">;
def offload_arch_EQ : Joined<["--"], "offload-arch=">, Flags<[NoXarchOption]>,
  HelpText<"CUDA offloading device architecture (e.g. sm_35), or HIP offloading target ID in the form of a "
           "device architecture followed by target ID features delimited by a colon. Each target ID feature "
           "is a pre-defined string followed by a plus or minus sign (e.g. gfx908:xnack+:sramecc-).  May be "
           "specified more than once.">;
def cuda_gpu_arch_EQ : Joined<["--"], "cuda-gpu-arch=">, Flags<[NoXarchOption]>,
  Alias<offload_arch_EQ>;
def hip_link : Flag<["--"], "hip-link">,
  HelpText<"Link clang-offload-bundler bundles for HIP">;
def no_offload_arch_EQ : Joined<["--"], "no-offload-arch=">, Flags<[NoXarchOption]>,
  HelpText<"Remove CUDA/HIP offloading device architecture (e.g. sm_35, gfx906) from the list of devices to compile for. "
           "'all' resets the list to its default value.">;
def emit_static_lib : Flag<["--"], "emit-static-lib">,
  HelpText<"Enable linker job to emit a static library.">;
def no_cuda_gpu_arch_EQ : Joined<["--"], "no-cuda-gpu-arch=">, Flags<[NoXarchOption]>,
  Alias<no_offload_arch_EQ>;
def cuda_noopt_device_debug : Flag<["--"], "cuda-noopt-device-debug">,
  HelpText<"Enable device-side debug info generation. Disables ptxas optimizations.">;
def no_cuda_version_check : Flag<["--"], "no-cuda-version-check">,
  HelpText<"Don't error out if the detected version of the CUDA install is "
           "too low for the requested CUDA gpu architecture.">;
def no_cuda_noopt_device_debug : Flag<["--"], "no-cuda-noopt-device-debug">;
def cuda_path_EQ : Joined<["--"], "cuda-path=">, Group<i_Group>,
  HelpText<"CUDA installation path">;
def cuda_path_ignore_env : Flag<["--"], "cuda-path-ignore-env">, Group<i_Group>,
  HelpText<"Ignore environment variables to detect CUDA installation">;
def ptxas_path_EQ : Joined<["--"], "ptxas-path=">, Group<i_Group>,
  HelpText<"Path to ptxas (used for compiling CUDA code)">;
def fcuda_flush_denormals_to_zero : Flag<["-"], "fcuda-flush-denormals-to-zero">,
  HelpText<"Flush denormal floating point values to zero in CUDA device mode.">;
def fno_cuda_flush_denormals_to_zero : Flag<["-"], "fno-cuda-flush-denormals-to-zero">;
defm gpu_rdc : BoolFOption<"gpu-rdc",
  LangOpts<"GPURelocatableDeviceCode">, DefaultFalse,
  PosFlag<SetTrue, [CC1Option], "Generate relocatable device code, also known as separate compilation mode">,
  NegFlag<SetFalse>>;
def : Flag<["-"], "fcuda-rdc">, Alias<fgpu_rdc>;
def : Flag<["-"], "fno-cuda-rdc">, Alias<fno_gpu_rdc>;
defm cuda_short_ptr : BoolFOption<"cuda-short-ptr",
  TargetOpts<"NVPTXUseShortPointers">, DefaultFalse,
  PosFlag<SetTrue, [CC1Option], "Use 32-bit pointers for accessing const/local/shared address spaces">,
  NegFlag<SetFalse>>;
def rocm_path_EQ : Joined<["--"], "rocm-path=">, Group<i_Group>,
  HelpText<"ROCm installation path, used for finding and automatically linking required bitcode libraries.">;
def rocm_device_lib_path_EQ : Joined<["--"], "rocm-device-lib-path=">, Group<Link_Group>,
  HelpText<"ROCm device library path. Alternative to rocm-path.">;
def : Joined<["--"], "hip-device-lib-path=">, Alias<rocm_device_lib_path_EQ>;
def hip_device_lib_EQ : Joined<["--"], "hip-device-lib=">, Group<Link_Group>,
  HelpText<"HIP device library">;
def hip_version_EQ : Joined<["--"], "hip-version=">,
  HelpText<"HIP version in the format of major.minor.patch">;
def fhip_dump_offload_linker_script : Flag<["-"], "fhip-dump-offload-linker-script">,
  Group<f_Group>, Flags<[NoArgumentUnused, HelpHidden]>;
defm hip_new_launch_api : BoolFOption<"hip-new-launch-api",
  LangOpts<"HIPUseNewLaunchAPI">, DefaultFalse,
  PosFlag<SetTrue, [CC1Option], "Use">, NegFlag<SetFalse, [], "Don't use">,
  BothFlags<[], " new kernel launching API for HIP">>;
defm gpu_allow_device_init : BoolFOption<"gpu-allow-device-init",
  LangOpts<"GPUAllowDeviceInit">, DefaultFalse,
  PosFlag<SetTrue, [CC1Option], "Allow">, NegFlag<SetFalse, [], "Don't allow">,
  BothFlags<[], " device side init function in HIP">>,
  ShouldParseIf<hip.KeyPath>;
defm gpu_defer_diag : BoolFOption<"gpu-defer-diag",
  LangOpts<"GPUDeferDiag">, DefaultFalse,
  PosFlag<SetTrue, [CC1Option], "Defer">, NegFlag<SetFalse, [], "Don't defer">,
  BothFlags<[], " host/device related diagnostic messages for CUDA/HIP">>;
defm gpu_exclude_wrong_side_overloads : BoolFOption<"gpu-exclude-wrong-side-overloads",
  LangOpts<"GPUExcludeWrongSideOverloads">, DefaultFalse,
  PosFlag<SetTrue, [CC1Option], "Always exclude wrong side overloads">,
  NegFlag<SetFalse, [], "Exclude wrong side overloads only if there are same side overloads">,
  BothFlags<[HelpHidden], " in overloading resolution for CUDA/HIP">>;
def gpu_max_threads_per_block_EQ : Joined<["--"], "gpu-max-threads-per-block=">,
  Flags<[CC1Option]>,
  HelpText<"Default max threads per block for kernel launch bounds for HIP">,
  MarshallingInfoInt<LangOpts<"GPUMaxThreadsPerBlock">, "1024">,
  ShouldParseIf<hip.KeyPath>;
def gpu_instrument_lib_EQ : Joined<["--"], "gpu-instrument-lib=">,
  HelpText<"Instrument device library for HIP, which is a LLVM bitcode containing "
  "__cyg_profile_func_enter and __cyg_profile_func_exit">;
defm gpu_sanitize : BoolFOption<"gpu-sanitize", EmptyKPM, DefaultFalse,
  PosFlag<SetTrue, [], "Enable sanitizer for AMDGPU target">,
  NegFlag<SetFalse>>;
def cuid_EQ : Joined<["-"], "cuid=">, Flags<[CC1Option]>,
  HelpText<"An ID for compilation unit, which should be the same for the same "
           "compilation unit but different for different compilation units. "
           "It is used to externalize device-side static variables for single "
           "source offloading languages CUDA and HIP so that they can be "
           "accessed by the host code of the same compilation unit.">,
  MarshallingInfoString<LangOpts<"CUID">>;
def fuse_cuid_EQ : Joined<["-"], "fuse-cuid=">,
  HelpText<"Method to generate ID's for compilation units for single source "
           "offloading languages CUDA and HIP: 'hash' (ID's generated by hashing "
           "file path and command line options) | 'random' (ID's generated as "
           "random numbers) | 'none' (disabled). Default is 'hash'. This option "
           "will be overriden by option '-cuid=[ID]' if it is specified." >;
def libomptarget_amdgcn_bc_path_EQ : Joined<["--"], "libomptarget-amdgcn-bc-path=">, Group<i_Group>,
  HelpText<"Path to libomptarget-amdgcn bitcode library">;
def libomptarget_nvptx_bc_path_EQ : Joined<["--"], "libomptarget-nvptx-bc-path=">, Group<i_Group>,
  HelpText<"Path to libomptarget-nvptx bitcode library">;
def dD : Flag<["-"], "dD">, Group<d_Group>, Flags<[CC1Option]>,
  HelpText<"Print macro definitions in -E mode in addition to normal output">;
def dI : Flag<["-"], "dI">, Group<d_Group>, Flags<[CC1Option]>,
  HelpText<"Print include directives in -E mode in addition to normal output">,
  MarshallingInfoFlag<PreprocessorOutputOpts<"ShowIncludeDirectives">>;
def dM : Flag<["-"], "dM">, Group<d_Group>, Flags<[CC1Option]>,
  HelpText<"Print macro definitions in -E mode instead of normal output">;
def dead__strip : Flag<["-"], "dead_strip">;
def dependency_file : Separate<["-"], "dependency-file">, Flags<[CC1Option]>,
  HelpText<"Filename (or -) to write dependency output to">,
  MarshallingInfoString<DependencyOutputOpts<"OutputFile">>;
def dependency_dot : Separate<["-"], "dependency-dot">, Flags<[CC1Option]>,
  HelpText<"Filename to write DOT-formatted header dependencies to">,
  MarshallingInfoString<DependencyOutputOpts<"DOTOutputFile">>;
def module_dependency_dir : Separate<["-"], "module-dependency-dir">,
  Flags<[CC1Option]>, HelpText<"Directory to dump module dependencies to">,
  MarshallingInfoString<DependencyOutputOpts<"ModuleDependencyOutputDir">>;
def module_dir : Separate<["-"], "module-dir">, Flags<[FlangOption,FC1Option]>, MetaVarName<"<dir>">,
  HelpText<"Put MODULE files in <dir>">,
  DocBrief<[{This option specifies where to put .mod files for compiled modules.
It is also added to the list of directories to be searched by an USE statement.
The default is the current directory.}]>;
def dsym_dir : JoinedOrSeparate<["-"], "dsym-dir">,
  Flags<[NoXarchOption, RenderAsInput]>,
  HelpText<"Directory to output dSYM's (if any) to">, MetaVarName<"<dir>">;
def dumpmachine : Flag<["-"], "dumpmachine">;
def dumpspecs : Flag<["-"], "dumpspecs">, Flags<[Unsupported]>;
def dumpversion : Flag<["-"], "dumpversion">;
def dylib__file : Separate<["-"], "dylib_file">;
def dylinker__install__name : JoinedOrSeparate<["-"], "dylinker_install_name">;
def dylinker : Flag<["-"], "dylinker">;
def dynamiclib : Flag<["-"], "dynamiclib">;
def dynamic : Flag<["-"], "dynamic">, Flags<[NoArgumentUnused]>;
def d_Flag : Flag<["-"], "d">, Group<d_Group>;
def d_Joined : Joined<["-"], "d">, Group<d_Group>;
def emit_ast : Flag<["-"], "emit-ast">,
  HelpText<"Emit Clang AST files for source inputs">;
def emit_llvm : Flag<["-"], "emit-llvm">, Flags<[CC1Option]>, Group<Action_Group>,
  HelpText<"Use the LLVM representation for assembler and object files">;
def emit_interface_stubs : Flag<["-"], "emit-interface-stubs">, Flags<[CC1Option]>, Group<Action_Group>,
  HelpText<"Generate Interface Stub Files.">;
def emit_merged_ifs : Flag<["-"], "emit-merged-ifs">,
  Flags<[CC1Option]>, Group<Action_Group>,
  HelpText<"Generate Interface Stub Files, emit merged text not binary.">;
def interface_stub_version_EQ : JoinedOrSeparate<["-"], "interface-stub-version=">, Flags<[CC1Option]>;
def exported__symbols__list : Separate<["-"], "exported_symbols_list">;
def e : JoinedOrSeparate<["-"], "e">, Flags<[LinkerInput]>, Group<Link_Group>;
def fmax_tokens_EQ : Joined<["-"], "fmax-tokens=">, Group<f_Group>, Flags<[CC1Option]>,
  HelpText<"Max total number of preprocessed tokens for -Wmax-tokens.">,
  MarshallingInfoInt<LangOpts<"MaxTokens">>;
def fPIC : Flag<["-"], "fPIC">, Group<f_Group>;
def fno_PIC : Flag<["-"], "fno-PIC">, Group<f_Group>;
def fPIE : Flag<["-"], "fPIE">, Group<f_Group>;
def fno_PIE : Flag<["-"], "fno-PIE">, Group<f_Group>;
defm access_control : BoolFOption<"access-control",
  LangOpts<"AccessControl">, DefaultTrue,
  NegFlag<SetFalse, [CC1Option], "Disable C++ access control">,
  PosFlag<SetTrue>>;
def falign_functions : Flag<["-"], "falign-functions">, Group<f_Group>;
def falign_functions_EQ : Joined<["-"], "falign-functions=">, Group<f_Group>;
def fno_align_functions: Flag<["-"], "fno-align-functions">, Group<f_Group>;
defm allow_editor_placeholders : BoolFOption<"allow-editor-placeholders",
  LangOpts<"AllowEditorPlaceholders">, DefaultFalse,
  PosFlag<SetTrue, [CC1Option], "Treat editor placeholders as valid source code">,
  NegFlag<SetFalse>>;
def fallow_unsupported : Flag<["-"], "fallow-unsupported">, Group<f_Group>;
def fapple_kext : Flag<["-"], "fapple-kext">, Group<f_Group>, Flags<[CC1Option]>,
  HelpText<"Use Apple's kernel extensions ABI">,
  MarshallingInfoFlag<LangOpts<"AppleKext">>;
defm apple_pragma_pack : BoolFOption<"apple-pragma-pack",
  LangOpts<"ApplePragmaPack">, DefaultFalse,
  PosFlag<SetTrue, [CC1Option], "Enable Apple gcc-compatible #pragma pack handling">,
  NegFlag<SetFalse>>;
defm xl_pragma_pack : BoolFOption<"xl-pragma-pack",
  LangOpts<"XLPragmaPack">, DefaultFalse,
  PosFlag<SetTrue, [CC1Option], "Enable IBM XL #pragma pack handling">,
  NegFlag<SetFalse>>;
def shared_libsan : Flag<["-"], "shared-libsan">,
  HelpText<"Dynamically link the sanitizer runtime">;
def static_libsan : Flag<["-"], "static-libsan">,
  HelpText<"Statically link the sanitizer runtime">;
def : Flag<["-"], "shared-libasan">, Alias<shared_libsan>;
def fasm : Flag<["-"], "fasm">, Group<f_Group>;

def fassume_sane_operator_new : Flag<["-"], "fassume-sane-operator-new">, Group<f_Group>;
def fastcp : Flag<["-"], "fastcp">, Group<f_Group>;
def fastf : Flag<["-"], "fastf">, Group<f_Group>;
def fast : Flag<["-"], "fast">, Group<f_Group>;
def fasynchronous_unwind_tables : Flag<["-"], "fasynchronous-unwind-tables">, Group<f_Group>;

defm double_square_bracket_attributes : BoolFOption<"double-square-bracket-attributes",
  LangOpts<"DoubleSquareBracketAttributes">, Default<!strconcat(cpp11.KeyPath, "||", c2x.KeyPath)>,
  PosFlag<SetTrue, [], "Enable">, NegFlag<SetFalse, [], "Disable">,
  BothFlags<[NoXarchOption, CC1Option], " '[[]]' attributes in all C and C++ language modes">>;

defm autolink : BoolFOption<"autolink",
  CodeGenOpts<"Autolink">, DefaultTrue,
  NegFlag<SetFalse, [CC1Option], "Disable generation of linker directives for automatic library linking">,
  PosFlag<SetTrue>>;

// C++ Coroutines TS
defm coroutines_ts : BoolFOption<"coroutines-ts",
  LangOpts<"Coroutines">, Default<cpp20.KeyPath>,
  PosFlag<SetTrue, [CC1Option], "Enable support for the C++ Coroutines TS">,
  NegFlag<SetFalse>>;

def fembed_bitcode_EQ : Joined<["-"], "fembed-bitcode=">,
    Group<f_Group>, Flags<[NoXarchOption, CC1Option, CC1AsOption]>, MetaVarName<"<option>">,
    HelpText<"Embed LLVM bitcode (option: off, all, bitcode, marker)">,
    Values<"off,all,bitcode,marker">, NormalizedValuesScope<"CodeGenOptions">,
    NormalizedValues<["Embed_Off", "Embed_All", "Embed_Bitcode", "Embed_Marker"]>,
    MarshallingInfoEnum<CodeGenOpts<"EmbedBitcode">, "Embed_Off">;
def fembed_bitcode : Flag<["-"], "fembed-bitcode">, Group<f_Group>,
  Alias<fembed_bitcode_EQ>, AliasArgs<["all"]>,
  HelpText<"Embed LLVM IR bitcode as data">;
def fembed_bitcode_marker : Flag<["-"], "fembed-bitcode-marker">,
  Alias<fembed_bitcode_EQ>, AliasArgs<["marker"]>,
  HelpText<"Embed placeholder LLVM IR data as a marker">;
defm gnu_inline_asm : BoolFOption<"gnu-inline-asm",
  LangOpts<"GNUAsm">, DefaultTrue,
  NegFlag<SetFalse, [CC1Option], "Disable GNU style inline asm">, PosFlag<SetTrue>>;

def fprofile_sample_use : Flag<["-"], "fprofile-sample-use">, Group<f_Group>,
    Flags<[CoreOption]>;
def fno_profile_sample_use : Flag<["-"], "fno-profile-sample-use">, Group<f_Group>,
    Flags<[CoreOption]>;
def fprofile_sample_use_EQ : Joined<["-"], "fprofile-sample-use=">,
    Group<f_Group>, Flags<[NoXarchOption, CC1Option]>,
    HelpText<"Enable sample-based profile guided optimizations">,
    MarshallingInfoString<CodeGenOpts<"SampleProfileFile">>;
def fprofile_sample_accurate : Flag<["-"], "fprofile-sample-accurate">,
    Group<f_Group>, Flags<[NoXarchOption, CC1Option]>,
    HelpText<"Specifies that the sample profile is accurate">,
    DocBrief<[{Specifies that the sample profile is accurate. If the sample
               profile is accurate, callsites without profile samples are marked
               as cold. Otherwise, treat callsites without profile samples as if
               we have no profile}]>,
   MarshallingInfoFlag<CodeGenOpts<"ProfileSampleAccurate">>;
def fno_profile_sample_accurate : Flag<["-"], "fno-profile-sample-accurate">,
  Group<f_Group>, Flags<[NoXarchOption]>;
def fauto_profile : Flag<["-"], "fauto-profile">, Group<f_Group>,
    Alias<fprofile_sample_use>;
def fno_auto_profile : Flag<["-"], "fno-auto-profile">, Group<f_Group>,
    Alias<fno_profile_sample_use>;
def fauto_profile_EQ : Joined<["-"], "fauto-profile=">,
    Alias<fprofile_sample_use_EQ>;
def fauto_profile_accurate : Flag<["-"], "fauto-profile-accurate">,
    Group<f_Group>, Alias<fprofile_sample_accurate>;
def fno_auto_profile_accurate : Flag<["-"], "fno-auto-profile-accurate">,
    Group<f_Group>, Alias<fno_profile_sample_accurate>;
def fdebug_compilation_dir_EQ : Joined<["-"], "fdebug-compilation-dir=">,
    Group<f_Group>, Flags<[CC1Option, CC1AsOption, CoreOption]>,
    HelpText<"The compilation directory to embed in the debug info">,
    MarshallingInfoString<CodeGenOpts<"DebugCompilationDir">>;
def fdebug_compilation_dir : Separate<["-"], "fdebug-compilation-dir">,
    Group<f_Group>, Flags<[CC1Option, CC1AsOption, CoreOption]>,
    Alias<fdebug_compilation_dir_EQ>;
def fcoverage_compilation_dir_EQ : Joined<["-"], "fcoverage-compilation-dir=">,
    Group<f_Group>, Flags<[CC1Option, CC1AsOption, CoreOption]>,
    HelpText<"The compilation directory to embed in the coverage mapping.">,
    MarshallingInfoString<CodeGenOpts<"CoverageCompilationDir">>;
def ffile_compilation_dir_EQ : Joined<["-"], "ffile-compilation-dir=">, Group<f_Group>,
    HelpText<"The compilation directory to embed in the debug info and coverage mapping.">;
defm debug_info_for_profiling : BoolFOption<"debug-info-for-profiling",
  CodeGenOpts<"DebugInfoForProfiling">, DefaultFalse,
  PosFlag<SetTrue, [CC1Option], "Emit extra debug info to make sample profile more accurate">,
  NegFlag<SetFalse>>;
def fprofile_instr_generate : Flag<["-"], "fprofile-instr-generate">,
    Group<f_Group>, Flags<[CoreOption]>,
    HelpText<"Generate instrumented code to collect execution counts into default.profraw file (overridden by '=' form of option or LLVM_PROFILE_FILE env var)">;
def fprofile_instr_generate_EQ : Joined<["-"], "fprofile-instr-generate=">,
    Group<f_Group>, Flags<[CoreOption]>, MetaVarName<"<file>">,
    HelpText<"Generate instrumented code to collect execution counts into <file> (overridden by LLVM_PROFILE_FILE env var)">;
def fprofile_instr_use : Flag<["-"], "fprofile-instr-use">, Group<f_Group>,
    Flags<[CoreOption]>;
def fprofile_instr_use_EQ : Joined<["-"], "fprofile-instr-use=">,
    Group<f_Group>, Flags<[CoreOption]>,
    HelpText<"Use instrumentation data for profile-guided optimization">;
def fprofile_remapping_file_EQ : Joined<["-"], "fprofile-remapping-file=">,
    Group<f_Group>, Flags<[CC1Option, CoreOption]>, MetaVarName<"<file>">,
    HelpText<"Use the remappings described in <file> to match the profile data against names in the program">,
    MarshallingInfoString<CodeGenOpts<"ProfileRemappingFile">>;
defm coverage_mapping : BoolFOption<"coverage-mapping",
  CodeGenOpts<"CoverageMapping">, DefaultFalse,
  PosFlag<SetTrue, [CC1Option], "Generate coverage mapping to enable code coverage analysis">,
  NegFlag<SetFalse, [], "Disable code coverage analysis">, BothFlags<[CoreOption]>>;
def fprofile_generate : Flag<["-"], "fprofile-generate">,
    Group<f_Group>, Flags<[CoreOption]>,
    HelpText<"Generate instrumented code to collect execution counts into default.profraw (overridden by LLVM_PROFILE_FILE env var)">;
def fprofile_generate_EQ : Joined<["-"], "fprofile-generate=">,
    Group<f_Group>, Flags<[CoreOption]>, MetaVarName<"<directory>">,
    HelpText<"Generate instrumented code to collect execution counts into <directory>/default.profraw (overridden by LLVM_PROFILE_FILE env var)">;
def fcs_profile_generate : Flag<["-"], "fcs-profile-generate">,
    Group<f_Group>, Flags<[CoreOption]>,
    HelpText<"Generate instrumented code to collect context sensitive execution counts into default.profraw (overridden by LLVM_PROFILE_FILE env var)">;
def fcs_profile_generate_EQ : Joined<["-"], "fcs-profile-generate=">,
    Group<f_Group>, Flags<[CoreOption]>, MetaVarName<"<directory>">,
    HelpText<"Generate instrumented code to collect context sensitive execution counts into <directory>/default.profraw (overridden by LLVM_PROFILE_FILE env var)">;
def fprofile_use : Flag<["-"], "fprofile-use">, Group<f_Group>,
    Alias<fprofile_instr_use>;
def fprofile_use_EQ : Joined<["-"], "fprofile-use=">,
    Group<f_Group>, Flags<[NoXarchOption]>, MetaVarName<"<pathname>">,
    HelpText<"Use instrumentation data for profile-guided optimization. If pathname is a directory, it reads from <pathname>/default.profdata. Otherwise, it reads from file <pathname>.">;
def fno_profile_instr_generate : Flag<["-"], "fno-profile-instr-generate">,
    Group<f_Group>, Flags<[CoreOption]>,
    HelpText<"Disable generation of profile instrumentation.">;
def fno_profile_generate : Flag<["-"], "fno-profile-generate">,
    Group<f_Group>, Flags<[CoreOption]>,
    HelpText<"Disable generation of profile instrumentation.">;
def fno_profile_instr_use : Flag<["-"], "fno-profile-instr-use">,
    Group<f_Group>, Flags<[CoreOption]>,
    HelpText<"Disable using instrumentation data for profile-guided optimization">;
def fno_profile_use : Flag<["-"], "fno-profile-use">,
    Alias<fno_profile_instr_use>;
defm profile_arcs : BoolFOption<"profile-arcs",
  CodeGenOpts<"EmitGcovArcs">, DefaultFalse,
  PosFlag<SetTrue, [CC1Option, LinkOption]>, NegFlag<SetFalse>>;
defm test_coverage : BoolFOption<"test-coverage",
  CodeGenOpts<"EmitGcovNotes">, DefaultFalse,
  PosFlag<SetTrue, [CC1Option]>, NegFlag<SetFalse>>;
def fprofile_filter_files_EQ : Joined<["-"], "fprofile-filter-files=">,
    Group<f_Group>, Flags<[CC1Option, CoreOption]>,
    HelpText<"Instrument only functions from files where names match any regex separated by a semi-colon">,
    MarshallingInfoString<CodeGenOpts<"ProfileFilterFiles">>,
    ShouldParseIf<!strconcat(fprofile_arcs.KeyPath, "||", ftest_coverage.KeyPath)>;
def fprofile_exclude_files_EQ : Joined<["-"], "fprofile-exclude-files=">,
    Group<f_Group>, Flags<[CC1Option, CoreOption]>,
    HelpText<"Instrument only functions from files where names don't match all the regexes separated by a semi-colon">,
    MarshallingInfoString<CodeGenOpts<"ProfileExcludeFiles">>,
    ShouldParseIf<!strconcat(fprofile_arcs.KeyPath, "||", ftest_coverage.KeyPath)>;
def fprofile_update_EQ : Joined<["-"], "fprofile-update=">,
    Group<f_Group>, Flags<[CC1Option, CoreOption]>, Values<"atomic,prefer-atomic,single">,
    MetaVarName<"<method>">, HelpText<"Set update method of profile counters (atomic,prefer-atomic,single)">,
    MarshallingInfoFlag<CodeGenOpts<"AtomicProfileUpdate">>;
defm pseudo_probe_for_profiling : BoolFOption<"pseudo-probe-for-profiling",
  CodeGenOpts<"PseudoProbeForProfiling">, DefaultFalse,
  PosFlag<SetTrue, [], "Emit">, NegFlag<SetFalse, [], "Do not emit">,
  BothFlags<[NoXarchOption, CC1Option], " pseudo probes for sample profiling">>;
def forder_file_instrumentation : Flag<["-"], "forder-file-instrumentation">,
    Group<f_Group>, Flags<[CC1Option, CoreOption]>,
    HelpText<"Generate instrumented code to collect order file into default.profraw file (overridden by '=' form of option or LLVM_PROFILE_FILE env var)">;
def fprofile_list_EQ : Joined<["-"], "fprofile-list=">,
    Group<f_Group>, Flags<[CC1Option, CoreOption]>,
    HelpText<"Filename defining the list of functions/files to instrument">,
    MarshallingInfoStringVector<LangOpts<"ProfileListFiles">>;

defm addrsig : BoolFOption<"addrsig",
  CodeGenOpts<"Addrsig">, DefaultFalse,
  PosFlag<SetTrue, [CC1Option], "Emit">, NegFlag<SetFalse, [], "Don't emit">,
  BothFlags<[CoreOption], " an address-significance table">>;
defm blocks : OptInFFlag<"blocks", "Enable the 'blocks' language feature", "", "", [CoreOption]>;
def fbootclasspath_EQ : Joined<["-"], "fbootclasspath=">, Group<f_Group>;
defm borland_extensions : BoolFOption<"borland-extensions",
  LangOpts<"Borland">, DefaultFalse,
  PosFlag<SetTrue, [CC1Option], "Accept non-standard constructs supported by the Borland compiler">,
  NegFlag<SetFalse>>;
def fbuiltin : Flag<["-"], "fbuiltin">, Group<f_Group>, Flags<[CoreOption]>;
def fbuiltin_module_map : Flag <["-"], "fbuiltin-module-map">, Group<f_Group>,
  Flags<[NoXarchOption]>, HelpText<"Load the clang builtins module map file.">;
defm caret_diagnostics : BoolFOption<"caret-diagnostics",
  DiagnosticOpts<"ShowCarets">, DefaultTrue,
  NegFlag<SetFalse, [CC1Option]>, PosFlag<SetTrue>>;
def fclang_abi_compat_EQ : Joined<["-"], "fclang-abi-compat=">, Group<f_clang_Group>,
  Flags<[CC1Option]>, MetaVarName<"<version>">, Values<"<major>.<minor>,latest">,
  HelpText<"Attempt to match the ABI of Clang <version>">;
def fclasspath_EQ : Joined<["-"], "fclasspath=">, Group<f_Group>;
defm color_diagnostics : OptInFFlag<"color-diagnostics", "Enable", "Disable", " colors in diagnostics",
  [CoreOption, FlangOption]>;
def fdiagnostics_color : Flag<["-"], "fdiagnostics-color">, Group<f_Group>,
  Flags<[CoreOption, NoXarchOption]>;
def fdiagnostics_color_EQ : Joined<["-"], "fdiagnostics-color=">, Group<f_Group>;
def fansi_escape_codes : Flag<["-"], "fansi-escape-codes">, Group<f_Group>,
  Flags<[CoreOption, CC1Option]>, HelpText<"Use ANSI escape codes for diagnostics">,
  MarshallingInfoFlag<DiagnosticOpts<"UseANSIEscapeCodes">>;
def fcomment_block_commands : CommaJoined<["-"], "fcomment-block-commands=">, Group<f_clang_Group>, Flags<[CC1Option]>,
  HelpText<"Treat each comma separated argument in <arg> as a documentation comment block command">,
  MetaVarName<"<arg>">, MarshallingInfoStringVector<LangOpts<"CommentOpts.BlockCommandNames">>;
def fparse_all_comments : Flag<["-"], "fparse-all-comments">, Group<f_clang_Group>, Flags<[CC1Option]>,
  MarshallingInfoFlag<LangOpts<"CommentOpts.ParseAllComments">>;
def frecord_command_line : Flag<["-"], "frecord-command-line">,
  Group<f_clang_Group>;
def fno_record_command_line : Flag<["-"], "fno-record-command-line">,
  Group<f_clang_Group>;
def : Flag<["-"], "frecord-gcc-switches">, Alias<frecord_command_line>;
def : Flag<["-"], "fno-record-gcc-switches">, Alias<fno_record_command_line>;
def fcommon : Flag<["-"], "fcommon">, Group<f_Group>,
  Flags<[CoreOption, CC1Option]>, HelpText<"Place uninitialized global variables in a common block">,
  MarshallingInfoNegativeFlag<CodeGenOpts<"NoCommon">>;
def fcompile_resource_EQ : Joined<["-"], "fcompile-resource=">, Group<f_Group>;
defm complete_member_pointers : BoolOption<"f", "complete-member-pointers",
  LangOpts<"CompleteMemberPointers">, DefaultFalse,
  PosFlag<SetTrue, [CC1Option], "Require">, NegFlag<SetFalse, [], "Do not require">,
  BothFlags<[CoreOption], " member pointer base types to be complete if they"
            " would be significant under the Microsoft ABI">>,
  Group<f_clang_Group>;
def fcf_runtime_abi_EQ : Joined<["-"], "fcf-runtime-abi=">, Group<f_Group>,
    Flags<[CC1Option]>, Values<"unspecified,standalone,objc,swift,swift-5.0,swift-4.2,swift-4.1">,
    NormalizedValuesScope<"LangOptions::CoreFoundationABI">,
    NormalizedValues<["ObjectiveC", "ObjectiveC", "ObjectiveC", "Swift5_0", "Swift5_0", "Swift4_2", "Swift4_1"]>,
    MarshallingInfoEnum<LangOpts<"CFRuntime">, "ObjectiveC">;
defm constant_cfstrings : BoolFOption<"constant-cfstrings",
  LangOpts<"NoConstantCFStrings">, DefaultFalse,
  NegFlag<SetTrue, [CC1Option], "Disable creation of CodeFoundation-type constant strings">,
  PosFlag<SetFalse>>;
def fconstant_string_class_EQ : Joined<["-"], "fconstant-string-class=">, Group<f_Group>;
def fconstexpr_depth_EQ : Joined<["-"], "fconstexpr-depth=">, Group<f_Group>;
def fconstexpr_steps_EQ : Joined<["-"], "fconstexpr-steps=">, Group<f_Group>;
def fexperimental_new_constant_interpreter : Flag<["-"], "fexperimental-new-constant-interpreter">, Group<f_Group>,
  HelpText<"Enable the experimental new constant interpreter">, Flags<[CC1Option]>,
  MarshallingInfoFlag<LangOpts<"EnableNewConstInterp">>;
def fconstexpr_backtrace_limit_EQ : Joined<["-"], "fconstexpr-backtrace-limit=">,
                                    Group<f_Group>;
def fno_crash_diagnostics : Flag<["-"], "fno-crash-diagnostics">, Group<f_clang_Group>, Flags<[NoArgumentUnused, CoreOption]>,
  HelpText<"Disable auto-generation of preprocessed source files and a script for reproduction during a clang crash">;
def fcrash_diagnostics_dir : Joined<["-"], "fcrash-diagnostics-dir=">, Group<f_clang_Group>, Flags<[NoArgumentUnused, CoreOption]>;
def fcreate_profile : Flag<["-"], "fcreate-profile">, Group<f_Group>;
defm cxx_exceptions: BoolFOption<"cxx-exceptions",
  LangOpts<"CXXExceptions">, DefaultFalse,
  PosFlag<SetTrue, [CC1Option], "Enable C++ exceptions">, NegFlag<SetFalse>>;
def fcxx_modules : Flag <["-"], "fcxx-modules">, Group<f_Group>,
  Flags<[NoXarchOption]>;
def fdebug_pass_arguments : Flag<["-"], "fdebug-pass-arguments">, Group<f_Group>;
def fdebug_pass_structure : Flag<["-"], "fdebug-pass-structure">, Group<f_Group>;
def fdepfile_entry : Joined<["-"], "fdepfile-entry=">,
    Group<f_clang_Group>, Flags<[CC1Option]>;
def fdiagnostics_fixit_info : Flag<["-"], "fdiagnostics-fixit-info">, Group<f_clang_Group>;
def fno_diagnostics_fixit_info : Flag<["-"], "fno-diagnostics-fixit-info">, Group<f_Group>,
  Flags<[CC1Option]>, HelpText<"Do not include fixit information in diagnostics">,
  MarshallingInfoNegativeFlag<DiagnosticOpts<"ShowFixits">>;
def fdiagnostics_parseable_fixits : Flag<["-"], "fdiagnostics-parseable-fixits">, Group<f_clang_Group>,
    Flags<[CoreOption, CC1Option]>, HelpText<"Print fix-its in machine parseable form">,
    MarshallingInfoFlag<DiagnosticOpts<"ShowParseableFixits">>;
def fdiagnostics_print_source_range_info : Flag<["-"], "fdiagnostics-print-source-range-info">,
    Group<f_clang_Group>,  Flags<[CC1Option]>,
    HelpText<"Print source range spans in numeric form">,
    MarshallingInfoFlag<DiagnosticOpts<"ShowSourceRanges">>;
defm diagnostics_show_hotness : BoolFOption<"diagnostics-show-hotness",
  CodeGenOpts<"DiagnosticsWithHotness">, DefaultFalse,
  PosFlag<SetTrue, [CC1Option], "Enable profile hotness information in diagnostic line">,
  NegFlag<SetFalse>>;
def fdiagnostics_hotness_threshold_EQ : Joined<["-"], "fdiagnostics-hotness-threshold=">,
    Group<f_Group>, Flags<[CC1Option]>, MetaVarName<"<value>">,
    HelpText<"Prevent optimization remarks from being output if they do not have at least this profile count. "
    "Use 'auto' to apply the threshold from profile summary">;
defm diagnostics_show_option : BoolFOption<"diagnostics-show-option",
    DiagnosticOpts<"ShowOptionNames">, DefaultTrue,
    NegFlag<SetFalse, [CC1Option]>, PosFlag<SetTrue, [], "Print option name with mappable diagnostics">>;
defm diagnostics_show_note_include_stack : BoolFOption<"diagnostics-show-note-include-stack",
    DiagnosticOpts<"ShowNoteIncludeStack">, DefaultFalse,
    PosFlag<SetTrue, [], "Display include stacks for diagnostic notes">,
    NegFlag<SetFalse>, BothFlags<[CC1Option]>>;
def fdiagnostics_format_EQ : Joined<["-"], "fdiagnostics-format=">, Group<f_clang_Group>;
def fdiagnostics_show_category_EQ : Joined<["-"], "fdiagnostics-show-category=">, Group<f_clang_Group>;
def fdiagnostics_show_template_tree : Flag<["-"], "fdiagnostics-show-template-tree">,
    Group<f_Group>, Flags<[CC1Option]>,
    HelpText<"Print a template comparison tree for differing templates">,
    MarshallingInfoFlag<DiagnosticOpts<"ShowTemplateTree">>;
def fdiscard_value_names : Flag<["-"], "fdiscard-value-names">, Group<f_clang_Group>,
  HelpText<"Discard value names in LLVM IR">, Flags<[NoXarchOption]>;
def fno_discard_value_names : Flag<["-"], "fno-discard-value-names">, Group<f_clang_Group>,
  HelpText<"Do not discard value names in LLVM IR">, Flags<[NoXarchOption]>;
defm dollars_in_identifiers : BoolFOption<"dollars-in-identifiers",
  LangOpts<"DollarIdents">, Default<!strconcat("!", asm_preprocessor.KeyPath)>,
  PosFlag<SetTrue, [], "Allow">, NegFlag<SetFalse, [], "Disallow">,
  BothFlags<[CC1Option], " '$' in identifiers">>;
def fdwarf2_cfi_asm : Flag<["-"], "fdwarf2-cfi-asm">, Group<clang_ignored_f_Group>;
def fno_dwarf2_cfi_asm : Flag<["-"], "fno-dwarf2-cfi-asm">, Group<clang_ignored_f_Group>;
defm dwarf_directory_asm : BoolFOption<"dwarf-directory-asm",
  CodeGenOpts<"NoDwarfDirectoryAsm">, DefaultFalse,
  NegFlag<SetTrue, [CC1Option]>, PosFlag<SetFalse>>;
defm elide_constructors : BoolFOption<"elide-constructors",
  LangOpts<"ElideConstructors">, DefaultTrue,
  NegFlag<SetFalse, [CC1Option], "Disable C++ copy constructor elision">,
  PosFlag<SetTrue>>;
def fno_elide_type : Flag<["-"], "fno-elide-type">, Group<f_Group>,
    Flags<[CC1Option]>,
    HelpText<"Do not elide types when printing diagnostics">,
    MarshallingInfoNegativeFlag<DiagnosticOpts<"ElideType">>;
def feliminate_unused_debug_symbols : Flag<["-"], "feliminate-unused-debug-symbols">, Group<f_Group>;
defm eliminate_unused_debug_types : OptOutFFlag<"eliminate-unused-debug-types",
  "Do not emit ", "Emit ", " debug info for defined but unused types">;
def femit_all_decls : Flag<["-"], "femit-all-decls">, Group<f_Group>, Flags<[CC1Option]>,
  HelpText<"Emit all declarations, even if unused">,
  MarshallingInfoFlag<LangOpts<"EmitAllDecls">>;
defm emulated_tls : BoolFOption<"emulated-tls",
  CodeGenOpts<"EmulatedTLS">, DefaultFalse,
  PosFlag<SetTrue, [CC1Option], "Use emutls functions to access thread_local variables">,
  NegFlag<SetFalse>, BothFlags<[CC1Option]>>;
def fencoding_EQ : Joined<["-"], "fencoding=">, Group<f_Group>;
def ferror_limit_EQ : Joined<["-"], "ferror-limit=">, Group<f_Group>, Flags<[CoreOption]>;
defm exceptions : BoolFOption<"exceptions",
  LangOpts<"Exceptions">, DefaultFalse,
  PosFlag<SetTrue, [CC1Option], "Enable">, NegFlag<SetFalse, [], "Disable">,
  BothFlags<[], " support for exception handling">>;
def fdwarf_exceptions : Flag<["-"], "fdwarf-exceptions">, Group<f_Group>,
  HelpText<"Use DWARF style exceptions">;
def fsjlj_exceptions : Flag<["-"], "fsjlj-exceptions">, Group<f_Group>,
  HelpText<"Use SjLj style exceptions">;
def fseh_exceptions : Flag<["-"], "fseh-exceptions">, Group<f_Group>,
  HelpText<"Use SEH style exceptions">;
def fwasm_exceptions : Flag<["-"], "fwasm-exceptions">, Group<f_Group>,
  HelpText<"Use WebAssembly style exceptions">;
def exception_model : Separate<["-"], "exception-model">,
  Flags<[CC1Option, NoDriverOption]>, HelpText<"The exception model: dwarf|sjlj|seh|wasm">,
  Values<"dwarf,sjlj,seh,wasm">,
  NormalizedValuesScope<"llvm::ExceptionHandling">,
  NormalizedValues<["DwarfCFI", "SjLj", "WinEH", "Wasm"]>,
  MarshallingInfoEnum<LangOpts<"ExceptionHandling">, "None">;
def exception_model_EQ : Joined<["-"], "exception-model=">,
  Flags<[CC1Option, NoDriverOption]>, Alias<exception_model>;
def fignore_exceptions : Flag<["-"], "fignore-exceptions">, Group<f_Group>, Flags<[CC1Option]>,
  HelpText<"Enable support for ignoring exception handling constructs">,
  MarshallingInfoFlag<LangOpts<"IgnoreExceptions">>;
def fexcess_precision_EQ : Joined<["-"], "fexcess-precision=">,
    Group<clang_ignored_gcc_optimization_f_Group>;
def : Flag<["-"], "fexpensive-optimizations">, Group<clang_ignored_gcc_optimization_f_Group>;
def : Flag<["-"], "fno-expensive-optimizations">, Group<clang_ignored_gcc_optimization_f_Group>;
def fextdirs_EQ : Joined<["-"], "fextdirs=">, Group<f_Group>;
def : Flag<["-"], "fdefer-pop">, Group<clang_ignored_gcc_optimization_f_Group>;
def : Flag<["-"], "fno-defer-pop">, Group<clang_ignored_gcc_optimization_f_Group>;
def : Flag<["-"], "fextended-identifiers">, Group<clang_ignored_f_Group>;
def : Flag<["-"], "fno-extended-identifiers">, Group<f_Group>, Flags<[Unsupported]>;
def fhosted : Flag<["-"], "fhosted">, Group<f_Group>;
def fdenormal_fp_math_EQ : Joined<["-"], "fdenormal-fp-math=">, Group<f_Group>, Flags<[CC1Option]>;
def ffp_model_EQ : Joined<["-"], "ffp-model=">, Group<f_Group>, Flags<[NoXarchOption]>,
  HelpText<"Controls the semantics of floating-point calculations.">;
def ffp_exception_behavior_EQ : Joined<["-"], "ffp-exception-behavior=">, Group<f_Group>, Flags<[CC1Option]>,
  HelpText<"Specifies the exception behavior of floating-point operations.">,
  Values<"ignore,maytrap,strict">, NormalizedValuesScope<"LangOptions">,
  NormalizedValues<["FPE_Ignore", "FPE_MayTrap", "FPE_Strict"]>,
  MarshallingInfoEnum<LangOpts<"FPExceptionMode">, "FPE_Ignore">;
defm fast_math : BoolFOption<"fast-math",
  LangOpts<"FastMath">, DefaultFalse,
  PosFlag<SetTrue, [CC1Option], "Allow aggressive, lossy floating-point optimizations",
          [cl_fast_relaxed_math.KeyPath]>,
  NegFlag<SetFalse>>;
def menable_unsafe_fp_math : Flag<["-"], "menable-unsafe-fp-math">, Flags<[CC1Option]>,
  HelpText<"Allow unsafe floating-point math optimizations which may decrease precision">,
  MarshallingInfoFlag<LangOpts<"UnsafeFPMath">>,
  ImpliedByAnyOf<[cl_unsafe_math_optimizations.KeyPath, ffast_math.KeyPath]>;
defm math_errno : BoolFOption<"math-errno",
  LangOpts<"MathErrno">, DefaultFalse,
  PosFlag<SetTrue, [CC1Option], "Require math functions to indicate errors by setting errno">,
  NegFlag<SetFalse>>,
  ShouldParseIf<!strconcat("!", open_cl.KeyPath)>;
def fbracket_depth_EQ : Joined<["-"], "fbracket-depth=">, Group<f_Group>, Flags<[CoreOption]>;
def fsignaling_math : Flag<["-"], "fsignaling-math">, Group<f_Group>;
def fno_signaling_math : Flag<["-"], "fno-signaling-math">, Group<f_Group>;
defm jump_tables : BoolFOption<"jump-tables",
  CodeGenOpts<"NoUseJumpTables">, DefaultFalse,
  NegFlag<SetTrue, [CC1Option], "Do not use">, PosFlag<SetFalse, [], "Use">,
  BothFlags<[], " jump tables for lowering switches">>;
defm force_enable_int128 : BoolFOption<"force-enable-int128",
  TargetOpts<"ForceEnableInt128">, DefaultFalse,
  PosFlag<SetTrue, [CC1Option], "Enable">, NegFlag<SetFalse, [], "Disable">,
  BothFlags<[], " support for int128_t type">>;
defm keep_static_consts : BoolFOption<"keep-static-consts",
  CodeGenOpts<"KeepStaticConsts">, DefaultFalse,
  PosFlag<SetTrue, [CC1Option], "Keep">, NegFlag<SetFalse, [], "Don't keep">,
  BothFlags<[NoXarchOption], " static const variables if unused">>;
defm fixed_point : BoolFOption<"fixed-point",
  LangOpts<"FixedPoint">, DefaultFalse,
  PosFlag<SetTrue, [CC1Option], "Enable">, NegFlag<SetFalse, [], "Disable">,
  BothFlags<[], " fixed point types">>, ShouldParseIf<!strconcat("!", cplusplus.KeyPath)>;
defm cxx_static_destructors : BoolFOption<"c++-static-destructors",
  LangOpts<"RegisterStaticDestructors">, DefaultTrue,
  NegFlag<SetFalse, [CC1Option], "Disable C++ static destructor registration">,
  PosFlag<SetTrue>>;
def fsymbol_partition_EQ : Joined<["-"], "fsymbol-partition=">, Group<f_Group>,
  Flags<[CC1Option]>, MarshallingInfoString<CodeGenOpts<"SymbolPartition">>;

defm memory_profile : OptInFFlag<"memory-profile", "Enable", "Disable", " heap memory profiling">;
def fmemory_profile_EQ : Joined<["-"], "fmemory-profile=">,
    Group<f_Group>, Flags<[CC1Option]>, MetaVarName<"<directory>">,
    HelpText<"Enable heap memory profiling and dump results into <directory>">;

// Begin sanitizer flags. These should all be core options exposed in all driver
// modes.
let Flags = [CC1Option, CoreOption] in {

def fsanitize_EQ : CommaJoined<["-"], "fsanitize=">, Group<f_clang_Group>,
                   MetaVarName<"<check>">,
                   HelpText<"Turn on runtime checks for various forms of undefined "
                            "or suspicious behavior. See user manual for available checks">;
def fno_sanitize_EQ : CommaJoined<["-"], "fno-sanitize=">, Group<f_clang_Group>,
                      Flags<[CoreOption, NoXarchOption]>;
def fsanitize_blacklist : Joined<["-"], "fsanitize-blacklist=">,
                          Group<f_clang_Group>,
                          HelpText<"Path to blacklist file for sanitizers">;
def fsanitize_system_blacklist : Joined<["-"], "fsanitize-system-blacklist=">,
  HelpText<"Path to system blacklist file for sanitizers">,
  Flags<[CC1Option]>;
def fno_sanitize_blacklist : Flag<["-"], "fno-sanitize-blacklist">,
                             Group<f_clang_Group>,
                             HelpText<"Don't use blacklist file for sanitizers">;
def fsanitize_coverage
    : CommaJoined<["-"], "fsanitize-coverage=">,
      Group<f_clang_Group>,
      HelpText<"Specify the type of coverage instrumentation for Sanitizers">;
def fno_sanitize_coverage
    : CommaJoined<["-"], "fno-sanitize-coverage=">,
      Group<f_clang_Group>, Flags<[CoreOption, NoXarchOption]>,
      HelpText<"Disable specified features of coverage instrumentation for "
               "Sanitizers">, Values<"func,bb,edge,indirect-calls,trace-bb,trace-cmp,trace-div,trace-gep,8bit-counters,trace-pc,trace-pc-guard,no-prune,inline-8bit-counters,inline-bool-flag">;
def fsanitize_coverage_allowlist : Joined<["-"], "fsanitize-coverage-allowlist=">,
    Group<f_clang_Group>, Flags<[CoreOption, NoXarchOption]>,
    HelpText<"Restrict sanitizer coverage instrumentation exclusively to modules and functions that match the provided special case list, except the blocked ones">,
    MarshallingInfoStringVector<CodeGenOpts<"SanitizeCoverageAllowlistFiles">>;
def : Joined<["-"], "fsanitize-coverage-whitelist=">,
  Group<f_clang_Group>, Flags<[CoreOption, HelpHidden]>, Alias<fsanitize_coverage_allowlist>,
  HelpText<"Deprecated, use -fsanitize-coverage-allowlist= instead">;
def fsanitize_coverage_blocklist : Joined<["-"], "fsanitize-coverage-blocklist=">,
    Group<f_clang_Group>, Flags<[CoreOption, NoXarchOption]>,
    HelpText<"Disable sanitizer coverage instrumentation for modules and functions that match the provided special case list, even the allowed ones">,
    MarshallingInfoStringVector<CodeGenOpts<"SanitizeCoverageBlocklistFiles">>;
def : Joined<["-"], "fsanitize-coverage-blacklist=">,
  Group<f_clang_Group>, Flags<[CoreOption, HelpHidden]>, Alias<fsanitize_coverage_blocklist>,
  HelpText<"Deprecated, use -fsanitize-coverage-blocklist= instead">;
def fsanitize_memory_track_origins_EQ : Joined<["-"], "fsanitize-memory-track-origins=">,
                                        Group<f_clang_Group>,
                                        HelpText<"Enable origins tracking in MemorySanitizer">,
                                        MarshallingInfoInt<CodeGenOpts<"SanitizeMemoryTrackOrigins">>;
def fsanitize_memory_track_origins : Flag<["-"], "fsanitize-memory-track-origins">,
                                     Group<f_clang_Group>,
                                     HelpText<"Enable origins tracking in MemorySanitizer">;
def fno_sanitize_memory_track_origins : Flag<["-"], "fno-sanitize-memory-track-origins">,
                                        Group<f_clang_Group>,
                                        Flags<[CoreOption, NoXarchOption]>,
                                        HelpText<"Disable origins tracking in MemorySanitizer">;
defm sanitize_memory_use_after_dtor : BoolOption<"f", "sanitize-memory-use-after-dtor",
  CodeGenOpts<"SanitizeMemoryUseAfterDtor">, DefaultFalse,
  PosFlag<SetTrue, [CC1Option], "Enable">, NegFlag<SetFalse, [], "Disable">,
  BothFlags<[], " use-after-destroy detection in MemorySanitizer">>,
  Group<f_clang_Group>;
def fsanitize_address_field_padding : Joined<["-"], "fsanitize-address-field-padding=">,
                                        Group<f_clang_Group>,
                                        HelpText<"Level of field padding for AddressSanitizer">,
                                        MarshallingInfoInt<LangOpts<"SanitizeAddressFieldPadding">>;
defm sanitize_address_use_after_scope : BoolOption<"f", "sanitize-address-use-after-scope",
  CodeGenOpts<"SanitizeAddressUseAfterScope">, DefaultFalse,
  PosFlag<SetTrue, [], "Enable">, NegFlag<SetFalse, [CoreOption, NoXarchOption], "Disable">,
  BothFlags<[], " use-after-scope detection in AddressSanitizer">>,
  Group<f_clang_Group>;
defm sanitize_address_poison_custom_array_cookie : BoolOption<"f", "sanitize-address-poison-custom-array-cookie",
  CodeGenOpts<"SanitizeAddressPoisonCustomArrayCookie">, DefaultFalse,
  PosFlag<SetTrue, [], "Enable">, NegFlag<SetFalse, [], "Disable">,
  BothFlags<[], " poisoning array cookies when using custom operator new[] in AddressSanitizer">>,
  Group<f_clang_Group>;
def fsanitize_address_globals_dead_stripping : Flag<["-"], "fsanitize-address-globals-dead-stripping">,
  Group<f_clang_Group>, HelpText<"Enable linker dead stripping of globals in AddressSanitizer">,
  MarshallingInfoFlag<CodeGenOpts<"SanitizeAddressGlobalsDeadStripping">, "false">;
defm sanitize_address_use_odr_indicator : BoolOption<"f", "sanitize-address-use-odr-indicator",
  CodeGenOpts<"SanitizeAddressUseOdrIndicator">, DefaultFalse,
  PosFlag<SetTrue, [], "Enable ODR indicator globals to avoid false ODR violation"
            " reports in partially sanitized programs at the cost of an increase in binary size">,
  NegFlag<SetFalse, [], "Disable ODR indicator globals">>,
  Group<f_clang_Group>;
def sanitize_address_destructor_kind_EQ
    : Joined<["-"], "fsanitize-address-destructor-kind=">,
      MetaVarName<"<kind>">,
      Flags<[CC1Option]>,
      HelpText<"Set destructor type used in ASan instrumentation">,
      Group<f_clang_Group>,
      Values<"none,global">,
      NormalizedValuesScope<"llvm::AsanDtorKind">,
      NormalizedValues<["None", "Global"]>,
      MarshallingInfoEnum<CodeGenOpts<"SanitizeAddressDtorKind">, "Global">;
// Note: This flag was introduced when it was necessary to distinguish between
//       ABI for correct codegen.  This is no longer needed, but the flag is
//       not removed since targeting either ABI will behave the same.
//       This way we cause no disturbance to existing scripts & code, and if we
//       want to use this flag in the future we will cause no disturbance then
//       either.
def fsanitize_hwaddress_abi_EQ
    : Joined<["-"], "fsanitize-hwaddress-abi=">,
      Group<f_clang_Group>,
      HelpText<"Select the HWAddressSanitizer ABI to target (interceptor or platform, default interceptor). This option is currently unused.">;
def fsanitize_recover_EQ : CommaJoined<["-"], "fsanitize-recover=">,
                           Group<f_clang_Group>,
                           HelpText<"Enable recovery for specified sanitizers">;
def fno_sanitize_recover_EQ : CommaJoined<["-"], "fno-sanitize-recover=">,
                              Group<f_clang_Group>, Flags<[CoreOption, NoXarchOption]>,
                              HelpText<"Disable recovery for specified sanitizers">;
def fsanitize_recover : Flag<["-"], "fsanitize-recover">, Group<f_clang_Group>,
                        Alias<fsanitize_recover_EQ>, AliasArgs<["all"]>;
def fno_sanitize_recover : Flag<["-"], "fno-sanitize-recover">,
                           Flags<[CoreOption, NoXarchOption]>, Group<f_clang_Group>,
                           Alias<fno_sanitize_recover_EQ>, AliasArgs<["all"]>;
def fsanitize_trap_EQ : CommaJoined<["-"], "fsanitize-trap=">, Group<f_clang_Group>,
                        HelpText<"Enable trapping for specified sanitizers">;
def fno_sanitize_trap_EQ : CommaJoined<["-"], "fno-sanitize-trap=">, Group<f_clang_Group>,
                           Flags<[CoreOption, NoXarchOption]>,
                           HelpText<"Disable trapping for specified sanitizers">;
def fsanitize_trap : Flag<["-"], "fsanitize-trap">, Group<f_clang_Group>,
                     Alias<fsanitize_trap_EQ>, AliasArgs<["all"]>,
                     HelpText<"Enable trapping for all sanitizers">;
def fno_sanitize_trap : Flag<["-"], "fno-sanitize-trap">, Group<f_clang_Group>,
                        Alias<fno_sanitize_trap_EQ>, AliasArgs<["all"]>,
                        Flags<[CoreOption, NoXarchOption]>,
                        HelpText<"Disable trapping for all sanitizers">;
def fsanitize_undefined_trap_on_error
    : Flag<["-"], "fsanitize-undefined-trap-on-error">, Group<f_clang_Group>,
      Alias<fsanitize_trap_EQ>, AliasArgs<["undefined"]>;
def fno_sanitize_undefined_trap_on_error
    : Flag<["-"], "fno-sanitize-undefined-trap-on-error">, Group<f_clang_Group>,
      Alias<fno_sanitize_trap_EQ>, AliasArgs<["undefined"]>;
defm sanitize_minimal_runtime : BoolOption<"f", "sanitize-minimal-runtime",
  CodeGenOpts<"SanitizeMinimalRuntime">, DefaultFalse,
  PosFlag<SetTrue>, NegFlag<SetFalse>>,
  Group<f_clang_Group>;
def fsanitize_link_runtime : Flag<["-"], "fsanitize-link-runtime">,
                           Group<f_clang_Group>;
def fno_sanitize_link_runtime : Flag<["-"], "fno-sanitize-link-runtime">,
                              Group<f_clang_Group>;
def fsanitize_link_cxx_runtime : Flag<["-"], "fsanitize-link-c++-runtime">,
                                 Group<f_clang_Group>;
def fno_sanitize_link_cxx_runtime : Flag<["-"], "fno-sanitize-link-c++-runtime">,
                                    Group<f_clang_Group>;
defm sanitize_cfi_cross_dso : BoolOption<"f", "sanitize-cfi-cross-dso",
  CodeGenOpts<"SanitizeCfiCrossDso">, DefaultFalse,
  PosFlag<SetTrue, [], "Enable">, NegFlag<SetFalse, [CoreOption, NoXarchOption], "Disable">,
  BothFlags<[], " control flow integrity (CFI) checks for cross-DSO calls.">>,
  Group<f_clang_Group>;
def fsanitize_cfi_icall_generalize_pointers : Flag<["-"], "fsanitize-cfi-icall-generalize-pointers">,
                                              Group<f_clang_Group>,
                                              HelpText<"Generalize pointers in CFI indirect call type signature checks">,
                                              MarshallingInfoFlag<CodeGenOpts<"SanitizeCfiICallGeneralizePointers">>;
defm sanitize_cfi_canonical_jump_tables : BoolOption<"f", "sanitize-cfi-canonical-jump-tables",
  CodeGenOpts<"SanitizeCfiCanonicalJumpTables">, DefaultFalse,
  PosFlag<SetTrue, [], "Make">, NegFlag<SetFalse, [CoreOption, NoXarchOption], "Do not make">,
  BothFlags<[], " the jump table addresses canonical in the symbol table">>,
  Group<f_clang_Group>;
defm sanitize_stats : BoolOption<"f", "sanitize-stats",
  CodeGenOpts<"SanitizeStats">, DefaultFalse,
  PosFlag<SetTrue, [], "Enable">, NegFlag<SetFalse, [CoreOption, NoXarchOption], "Disable">,
  BothFlags<[], " sanitizer statistics gathering.">>,
  Group<f_clang_Group>;
def fsanitize_thread_memory_access : Flag<["-"], "fsanitize-thread-memory-access">,
                                     Group<f_clang_Group>,
                                     HelpText<"Enable memory access instrumentation in ThreadSanitizer (default)">;
def fno_sanitize_thread_memory_access : Flag<["-"], "fno-sanitize-thread-memory-access">,
                                        Group<f_clang_Group>,
                                        Flags<[CoreOption, NoXarchOption]>,
                                        HelpText<"Disable memory access instrumentation in ThreadSanitizer">;
def fsanitize_thread_func_entry_exit : Flag<["-"], "fsanitize-thread-func-entry-exit">,
                                       Group<f_clang_Group>,
                                       HelpText<"Enable function entry/exit instrumentation in ThreadSanitizer (default)">;
def fno_sanitize_thread_func_entry_exit : Flag<["-"], "fno-sanitize-thread-func-entry-exit">,
                                          Group<f_clang_Group>,
                                          Flags<[CoreOption, NoXarchOption]>,
                                          HelpText<"Disable function entry/exit instrumentation in ThreadSanitizer">;
def fsanitize_thread_atomics : Flag<["-"], "fsanitize-thread-atomics">,
                               Group<f_clang_Group>,
                               HelpText<"Enable atomic operations instrumentation in ThreadSanitizer (default)">;
def fno_sanitize_thread_atomics : Flag<["-"], "fno-sanitize-thread-atomics">,
                                  Group<f_clang_Group>,
                                  Flags<[CoreOption, NoXarchOption]>,
                                  HelpText<"Disable atomic operations instrumentation in ThreadSanitizer">;
def fsanitize_undefined_strip_path_components_EQ : Joined<["-"], "fsanitize-undefined-strip-path-components=">,
  Group<f_clang_Group>, MetaVarName<"<number>">,
  HelpText<"Strip (or keep only, if negative) a given number of path components "
           "when emitting check metadata.">,
  MarshallingInfoInt<CodeGenOpts<"EmitCheckPathComponentsToStrip">, "0", "int">;

} // end -f[no-]sanitize* flags

def funsafe_math_optimizations : Flag<["-"], "funsafe-math-optimizations">,
  Group<f_Group>;
def fno_unsafe_math_optimizations : Flag<["-"], "fno-unsafe-math-optimizations">,
  Group<f_Group>;
def fassociative_math : Flag<["-"], "fassociative-math">, Group<f_Group>;
def fno_associative_math : Flag<["-"], "fno-associative-math">, Group<f_Group>;
defm reciprocal_math : BoolFOption<"reciprocal-math",
  LangOpts<"AllowRecip">, DefaultFalse,
  PosFlag<SetTrue, [CC1Option], "Allow division operations to be reassociated",
          [menable_unsafe_fp_math.KeyPath]>,
  NegFlag<SetFalse>>;
def fapprox_func : Flag<["-"], "fapprox-func">, Group<f_Group>, Flags<[CC1Option, NoDriverOption]>,
  MarshallingInfoFlag<LangOpts<"ApproxFunc">>, ImpliedByAnyOf<[menable_unsafe_fp_math.KeyPath]>;
defm finite_math_only : BoolFOption<"finite-math-only",
  LangOpts<"FiniteMathOnly">, DefaultFalse,
  PosFlag<SetTrue, [CC1Option], "", [cl_finite_math_only.KeyPath, ffast_math.KeyPath]>,
  NegFlag<SetFalse>>;
defm signed_zeros : BoolFOption<"signed-zeros",
  LangOpts<"NoSignedZero">, DefaultFalse,
  NegFlag<SetTrue, [CC1Option], "Allow optimizations that ignore the sign of floating point zeros",
            [cl_no_signed_zeros.KeyPath, menable_unsafe_fp_math.KeyPath]>,
  PosFlag<SetFalse>>;
def fhonor_nans : Flag<["-"], "fhonor-nans">, Group<f_Group>;
def fno_honor_nans : Flag<["-"], "fno-honor-nans">, Group<f_Group>;
def fhonor_infinities : Flag<["-"], "fhonor-infinities">, Group<f_Group>;
def fno_honor_infinities : Flag<["-"], "fno-honor-infinities">, Group<f_Group>;
// This option was originally misspelt "infinites" [sic].
def : Flag<["-"], "fhonor-infinites">, Alias<fhonor_infinities>;
def : Flag<["-"], "fno-honor-infinites">, Alias<fno_honor_infinities>;
def frounding_math : Flag<["-"], "frounding-math">, Group<f_Group>, Flags<[CC1Option]>,
  MarshallingInfoFlag<LangOpts<"FPRoundingMode">, "llvm::RoundingMode::NearestTiesToEven">,
  Normalizer<"makeFlagToValueNormalizer(llvm::RoundingMode::Dynamic)">;
def fno_rounding_math : Flag<["-"], "fno-rounding-math">, Group<f_Group>, Flags<[CC1Option]>;
def ftrapping_math : Flag<["-"], "ftrapping-math">, Group<f_Group>;
def fno_trapping_math : Flag<["-"], "fno-trapping-math">, Group<f_Group>;
def ffp_contract : Joined<["-"], "ffp-contract=">, Group<f_Group>,
  Flags<[CC1Option]>, HelpText<"Form fused FP ops (e.g. FMAs):"
  " fast (fuses across statements disregarding pragmas)"
  " | on (only fuses in the same statement unless dictated by pragmas)"
  " | off (never fuses)"
  " | fast-honor-pragmas (fuses across statements unless diectated by pragmas)."
  " Default is 'fast' for CUDA, 'fast-honor-pragmas' for HIP, and 'on' otherwise.">,
  Values<"fast,on,off,fast-honor-pragmas">;

defm strict_float_cast_overflow : BoolFOption<"strict-float-cast-overflow",
  CodeGenOpts<"StrictFloatCastOverflow">, DefaultTrue,
  NegFlag<SetFalse, [CC1Option], "Relax language rules and try to match the behavior"
            " of the target's native float-to-int conversion instructions">,
  PosFlag<SetTrue, [], "Assume that overflowing float-to-int casts are undefined (default)">>;

def ffor_scope : Flag<["-"], "ffor-scope">, Group<f_Group>;
def fno_for_scope : Flag<["-"], "fno-for-scope">, Group<f_Group>;

defm rewrite_imports : BoolFOption<"rewrite-imports",
  PreprocessorOutputOpts<"RewriteImports">, DefaultFalse,
  PosFlag<SetTrue, [CC1Option]>, NegFlag<SetFalse>>;
defm rewrite_includes : BoolFOption<"rewrite-includes",
  PreprocessorOutputOpts<"RewriteIncludes">, DefaultFalse,
  PosFlag<SetTrue, [CC1Option]>, NegFlag<SetFalse>>;

defm delete_null_pointer_checks : BoolFOption<"delete-null-pointer-checks",
  CodeGenOpts<"NullPointerIsValid">, DefaultFalse,
  NegFlag<SetTrue, [CC1Option], "Do not treat usage of null pointers as undefined behavior">,
  PosFlag<SetFalse, [], "Treat usage of null pointers as undefined behavior (default)">,
  BothFlags<[CoreOption]>>;

def frewrite_map_file_EQ : Joined<["-"], "frewrite-map-file=">,
                           Group<f_Group>,
                           Flags<[NoXarchOption, CC1Option]>,
                           MarshallingInfoStringVector<CodeGenOpts<"RewriteMapFiles">>;

defm use_line_directives : BoolFOption<"use-line-directives",
  PreprocessorOutputOpts<"UseLineDirectives">, DefaultFalse,
  PosFlag<SetTrue, [CC1Option], "Use #line in preprocessed output">, NegFlag<SetFalse>>;

def ffreestanding : Flag<["-"], "ffreestanding">, Group<f_Group>, Flags<[CC1Option]>,
  HelpText<"Assert that the compilation takes place in a freestanding environment">,
  MarshallingInfoFlag<LangOpts<"Freestanding">>;
def fgnuc_version_EQ : Joined<["-"], "fgnuc-version=">, Group<f_Group>,
  HelpText<"Sets various macros to claim compatibility with the given GCC version (default is 4.2.1)">,
  Flags<[CC1Option, CoreOption]>;
// We abuse '-f[no-]gnu-keywords' to force overriding all GNU-extension
// keywords. This behavior is provided by GCC's poorly named '-fasm' flag,
// while a subset (the non-C++ GNU keywords) is provided by GCC's
// '-fgnu-keywords'. Clang conflates the two for simplicity under the single
// name, as it doesn't seem a useful distinction.
defm gnu_keywords : BoolFOption<"gnu-keywords",
  LangOpts<"GNUKeywords">, Default<gnu_mode.KeyPath>,
  PosFlag<SetTrue, [], "Allow GNU-extension keywords regardless of language standard">,
  NegFlag<SetFalse>, BothFlags<[CC1Option]>>;
defm gnu89_inline : BoolFOption<"gnu89-inline",
  LangOpts<"GNUInline">, Default<!strconcat("!", c99.KeyPath, " && !", cplusplus.KeyPath)>,
  PosFlag<SetTrue, [CC1Option], "Use the gnu89 inline semantics">,
  NegFlag<SetFalse>>, ShouldParseIf<!strconcat("!", cplusplus.KeyPath)>;
def fgnu_runtime : Flag<["-"], "fgnu-runtime">, Group<f_Group>,
  HelpText<"Generate output compatible with the standard GNU Objective-C runtime">;
def fheinous_gnu_extensions : Flag<["-"], "fheinous-gnu-extensions">, Flags<[CC1Option]>,
  MarshallingInfoFlag<LangOpts<"HeinousExtensions">>;
def filelist : Separate<["-"], "filelist">, Flags<[LinkerInput]>,
               Group<Link_Group>;
def : Flag<["-"], "findirect-virtual-calls">, Alias<fapple_kext>;
def finline_functions : Flag<["-"], "finline-functions">, Group<f_clang_Group>, Flags<[CC1Option]>,
  HelpText<"Inline suitable functions">;
def finline_hint_functions: Flag<["-"], "finline-hint-functions">, Group<f_clang_Group>, Flags<[CC1Option]>,
  HelpText<"Inline functions which are (explicitly or implicitly) marked inline">;
def finline : Flag<["-"], "finline">, Group<clang_ignored_f_Group>;
def fglobal_isel : Flag<["-"], "fglobal-isel">, Group<f_clang_Group>,
  HelpText<"Enables the global instruction selector">;
def fexperimental_isel : Flag<["-"], "fexperimental-isel">, Group<f_clang_Group>,
  Alias<fglobal_isel>;
defm legacy_pass_manager : BoolOption<"f", "legacy-pass-manager",
  CodeGenOpts<"LegacyPassManager">, Default<"!static_cast<unsigned>(LLVM_ENABLE_NEW_PASS_MANAGER)">,
  PosFlag<SetTrue, [], "Use the legacy pass manager in LLVM">,
  NegFlag<SetFalse, [], "Use the new pass manager in LLVM">,
  BothFlags<[CC1Option]>>, Group<f_clang_Group>;
def fexperimental_new_pass_manager : Flag<["-"], "fexperimental-new-pass-manager">,
  Group<f_clang_Group>, Flags<[CC1Option]>, Alias<fno_legacy_pass_manager>;
def fno_experimental_new_pass_manager : Flag<["-"], "fno-experimental-new-pass-manager">,
  Group<f_clang_Group>, Flags<[CC1Option]>, Alias<flegacy_pass_manager>;
def fexperimental_strict_floating_point : Flag<["-"], "fexperimental-strict-floating-point">,
  Group<f_clang_Group>, Flags<[CC1Option]>,
  HelpText<"Enables experimental strict floating point in LLVM.">,
  MarshallingInfoFlag<LangOpts<"ExpStrictFP">>;
def finput_charset_EQ : Joined<["-"], "finput-charset=">, Flags<[FlangOption, FC1Option]>, Group<f_Group>,
  HelpText<"Specify the default character set for source files">;
def fexec_charset_EQ : Joined<["-"], "fexec-charset=">, Group<f_Group>;
def finstrument_functions : Flag<["-"], "finstrument-functions">, Group<f_Group>, Flags<[CC1Option]>,
  HelpText<"Generate calls to instrument function entry and exit">,
  MarshallingInfoFlag<CodeGenOpts<"InstrumentFunctions">>;
def finstrument_functions_after_inlining : Flag<["-"], "finstrument-functions-after-inlining">, Group<f_Group>, Flags<[CC1Option]>,
  HelpText<"Like -finstrument-functions, but insert the calls after inlining">,
  MarshallingInfoFlag<CodeGenOpts<"InstrumentFunctionsAfterInlining">>;
def finstrument_function_entry_bare : Flag<["-"], "finstrument-function-entry-bare">, Group<f_Group>, Flags<[CC1Option]>,
  HelpText<"Instrument function entry only, after inlining, without arguments to the instrumentation call">,
  MarshallingInfoFlag<CodeGenOpts<"InstrumentFunctionEntryBare">>;
def fcf_protection_EQ : Joined<["-"], "fcf-protection=">, Flags<[CoreOption, CC1Option]>, Group<f_Group>,
  HelpText<"Instrument control-flow architecture protection. Options: return, branch, full, none.">, Values<"return,branch,full,none">;
def fcf_protection : Flag<["-"], "fcf-protection">, Group<f_Group>, Flags<[CoreOption, CC1Option]>,
  Alias<fcf_protection_EQ>, AliasArgs<["full"]>,
  HelpText<"Enable cf-protection in 'full' mode">;

defm xray_instrument : BoolFOption<"xray-instrument",
  LangOpts<"XRayInstrument">, DefaultFalse,
  PosFlag<SetTrue, [CC1Option], "Generate XRay instrumentation sleds on function entry and exit">,
  NegFlag<SetFalse>>;

def fxray_instruction_threshold_EQ :
  JoinedOrSeparate<["-"], "fxray-instruction-threshold=">,
  Group<f_Group>, Flags<[CC1Option]>,
  HelpText<"Sets the minimum function size to instrument with XRay">,
  MarshallingInfoInt<CodeGenOpts<"XRayInstructionThreshold">, "200">;
def fxray_instruction_threshold_ :
  JoinedOrSeparate<["-"], "fxray-instruction-threshold">,
  Group<f_Group>, Flags<[CC1Option]>;

def fxray_always_instrument :
  JoinedOrSeparate<["-"], "fxray-always-instrument=">,
  Group<f_Group>, Flags<[CC1Option]>,
  HelpText<"DEPRECATED: Filename defining the whitelist for imbuing the 'always instrument' XRay attribute.">,
  MarshallingInfoStringVector<LangOpts<"XRayAlwaysInstrumentFiles">>;
def fxray_never_instrument :
  JoinedOrSeparate<["-"], "fxray-never-instrument=">,
  Group<f_Group>, Flags<[CC1Option]>,
  HelpText<"DEPRECATED: Filename defining the whitelist for imbuing the 'never instrument' XRay attribute.">,
  MarshallingInfoStringVector<LangOpts<"XRayNeverInstrumentFiles">>;
def fxray_attr_list :
  JoinedOrSeparate<["-"], "fxray-attr-list=">,
  Group<f_Group>, Flags<[CC1Option]>,
  HelpText<"Filename defining the list of functions/types for imbuing XRay attributes.">,
  MarshallingInfoStringVector<LangOpts<"XRayAttrListFiles">>;
def fxray_modes :
  JoinedOrSeparate<["-"], "fxray-modes=">,
  Group<f_Group>, Flags<[CC1Option]>,
  HelpText<"List of modes to link in by default into XRay instrumented binaries.">;

defm xray_always_emit_customevents : BoolFOption<"xray-always-emit-customevents",
  LangOpts<"XRayAlwaysEmitCustomEvents">, DefaultFalse,
  PosFlag<SetTrue, [CC1Option], "Always emit __xray_customevent(...) calls"
          " even if the containing function is not always instrumented">,
  NegFlag<SetFalse>>;

defm xray_always_emit_typedevents : BoolFOption<"xray-always-emit-typedevents",
  LangOpts<"XRayAlwaysEmitTypedEvents">, DefaultFalse,
  PosFlag<SetTrue, [CC1Option], "Always emit __xray_typedevent(...) calls"
          " even if the containing function is not always instrumented">,
  NegFlag<SetFalse>>;

defm xray_ignore_loops : BoolFOption<"xray-ignore-loops",
  CodeGenOpts<"XRayIgnoreLoops">, DefaultFalse,
  PosFlag<SetTrue, [CC1Option], "Don't instrument functions with loops"
          " unless they also meet the minimum function size">,
  NegFlag<SetFalse>>;

defm xray_function_index : BoolFOption<"xray-function-index",
  CodeGenOpts<"XRayOmitFunctionIndex">, DefaultTrue,
  NegFlag<SetFalse, [CC1Option], "Omit function index section at the"
          " expense of single-function patching performance">,
  PosFlag<SetTrue>>;

def fxray_link_deps : Flag<["-"], "fxray-link-deps">, Group<f_Group>,
  Flags<[CC1Option]>,
  HelpText<"Tells clang to add the link dependencies for XRay.">;
def fnoxray_link_deps : Flag<["-"], "fnoxray-link-deps">, Group<f_Group>,
  Flags<[CC1Option]>;

def fxray_instrumentation_bundle :
  JoinedOrSeparate<["-"], "fxray-instrumentation-bundle=">,
  Group<f_Group>, Flags<[CC1Option]>,
  HelpText<"Select which XRay instrumentation points to emit. Options: all, none, function-entry, function-exit, function, custom. Default is 'all'.  'function' includes both 'function-entry' and 'function-exit'.">;

def fxray_function_groups :
  Joined<["-"], "fxray-function-groups=">,
  Group<f_Group>, Flags<[CC1Option]>,
  HelpText<"Only instrument 1 of N groups">,
  MarshallingInfoInt<CodeGenOpts<"XRayTotalFunctionGroups">, "1">;

def fxray_selected_function_group :
  Joined<["-"], "fxray-selected-function-group=">,
  Group<f_Group>, Flags<[CC1Option]>,
  HelpText<"When using -fxray-function-groups, select which group of functions to instrument. Valid range is 0 to fxray-function-groups - 1">,
  MarshallingInfoInt<CodeGenOpts<"XRaySelectedFunctionGroup">, "0">;


defm fine_grained_bitfield_accesses : BoolOption<"f", "fine-grained-bitfield-accesses",
  CodeGenOpts<"FineGrainedBitfieldAccesses">, DefaultFalse,
  PosFlag<SetTrue, [], "Use separate accesses for consecutive bitfield runs with legal widths and alignments.">,
  NegFlag<SetFalse, [], "Use large-integer access for consecutive bitfield runs.">,
  BothFlags<[CC1Option]>>,
  Group<f_clang_Group>;

defm experimental_relative_cxx_abi_vtables : BoolFOption<"experimental-relative-c++-abi-vtables",
  LangOpts<"RelativeCXXABIVTables">, DefaultFalse,
  PosFlag<SetTrue, [], "Use">, NegFlag<SetFalse, [], "Do not use">,
  BothFlags<[CC1Option], " the experimental C++ class ABI for classes with virtual tables">>;

def flat__namespace : Flag<["-"], "flat_namespace">;
def flax_vector_conversions_EQ : Joined<["-"], "flax-vector-conversions=">, Group<f_Group>,
  HelpText<"Enable implicit vector bit-casts">, Values<"none,integer,all">, Flags<[CC1Option]>,
  NormalizedValues<["LangOptions::LaxVectorConversionKind::None",
                    "LangOptions::LaxVectorConversionKind::Integer",
                    "LangOptions::LaxVectorConversionKind::All"]>,
  MarshallingInfoEnum<LangOpts<"LaxVectorConversions">,
                      !strconcat(open_cl.KeyPath, " ? LangOptions::LaxVectorConversionKind::None"
                                                  " : LangOptions::LaxVectorConversionKind::All")>;
def flax_vector_conversions : Flag<["-"], "flax-vector-conversions">, Group<f_Group>,
  Alias<flax_vector_conversions_EQ>, AliasArgs<["integer"]>;
def flimited_precision_EQ : Joined<["-"], "flimited-precision=">, Group<f_Group>;
def fapple_link_rtlib : Flag<["-"], "fapple-link-rtlib">, Group<f_Group>,
  HelpText<"Force linking the clang builtins runtime library">;
def flto_EQ : Joined<["-"], "flto=">, Flags<[CoreOption, CC1Option]>, Group<f_Group>,
  HelpText<"Set LTO mode to either 'full' or 'thin'">, Values<"thin,full">;
def flto : Flag<["-"], "flto">, Flags<[CoreOption, CC1Option]>, Group<f_Group>,
  HelpText<"Enable LTO in 'full' mode">;
def fno_lto : Flag<["-"], "fno-lto">, Flags<[CoreOption, CC1Option]>, Group<f_Group>,
  HelpText<"Disable LTO mode (default)">;
def flto_jobs_EQ : Joined<["-"], "flto-jobs=">,
  Flags<[CC1Option]>, Group<f_Group>,
  HelpText<"Controls the backend parallelism of -flto=thin (default "
           "of 0 means the number of threads will be derived from "
           "the number of CPUs detected)">;
def fthinlto_index_EQ : Joined<["-"], "fthinlto-index=">,
  Flags<[CoreOption, CC1Option]>, Group<f_Group>,
  HelpText<"Perform ThinLTO importing using provided function summary index">;
def fthin_link_bitcode_EQ : Joined<["-"], "fthin-link-bitcode=">,
  Flags<[CoreOption, CC1Option]>, Group<f_Group>,
  HelpText<"Write minimized bitcode to <file> for the ThinLTO thin link only">,
  MarshallingInfoString<CodeGenOpts<"ThinLinkBitcodeFile">>;
def fmacro_backtrace_limit_EQ : Joined<["-"], "fmacro-backtrace-limit=">,
                                Group<f_Group>, Flags<[NoXarchOption, CoreOption]>;
defm merge_all_constants : BoolFOption<"merge-all-constants",
  CodeGenOpts<"MergeAllConstants">, DefaultFalse,
  PosFlag<SetTrue, [CC1Option, CoreOption], "Allow">, NegFlag<SetFalse, [], "Disallow">,
  BothFlags<[], " merging of constants">>;
def fmessage_length_EQ : Joined<["-"], "fmessage-length=">, Group<f_Group>, Flags<[CC1Option]>,
  HelpText<"Format message diagnostics so that they fit within N columns">,
  MarshallingInfoInt<DiagnosticOpts<"MessageLength">>;
def fms_compatibility : Flag<["-"], "fms-compatibility">, Group<f_Group>, Flags<[CC1Option, CoreOption]>,
  HelpText<"Enable full Microsoft Visual C++ compatibility">,
  MarshallingInfoFlag<LangOpts<"MSVCCompat">>;
def fms_extensions : Flag<["-"], "fms-extensions">, Group<f_Group>, Flags<[CC1Option, CoreOption]>,
  HelpText<"Accept some non-standard constructs supported by the Microsoft compiler">,
  MarshallingInfoFlag<LangOpts<"MicrosoftExt">>, ImpliedByAnyOf<[fms_compatibility.KeyPath]>;
defm asm_blocks : BoolFOption<"asm-blocks",
  LangOpts<"AsmBlocks">, Default<fms_extensions.KeyPath>,
  PosFlag<SetTrue, [CC1Option]>, NegFlag<SetFalse>>;
def fms_volatile : Flag<["-"], "fms-volatile">, Group<f_Group>, Flags<[CC1Option]>,
  MarshallingInfoFlag<CodeGenOpts<"MSVolatile">>;
def fmsc_version : Joined<["-"], "fmsc-version=">, Group<f_Group>, Flags<[NoXarchOption, CoreOption]>,
  HelpText<"Microsoft compiler version number to report in _MSC_VER (0 = don't define it (default))">;
def fms_compatibility_version
    : Joined<["-"], "fms-compatibility-version=">,
      Group<f_Group>,
      Flags<[ CC1Option, CoreOption ]>,
      HelpText<"Dot-separated value representing the Microsoft compiler "
               "version number to report in _MSC_VER (0 = don't define it "
               "(default))">;
defm delayed_template_parsing : BoolFOption<"delayed-template-parsing",
  LangOpts<"DelayedTemplateParsing">, DefaultFalse,
  PosFlag<SetTrue, [CC1Option], "Parse templated function definitions at the end of the translation unit">,
  NegFlag<SetFalse, [NoXarchOption], "Disable delayed template parsing">,
  BothFlags<[CoreOption]>>;
def fms_memptr_rep_EQ : Joined<["-"], "fms-memptr-rep=">, Group<f_Group>, Flags<[CC1Option]>,
  Values<"single,multiple,virtual">, NormalizedValuesScope<"LangOptions">,
  NormalizedValues<["PPTMK_FullGeneralitySingleInheritance", "PPTMK_FullGeneralityMultipleInheritance",
                    "PPTMK_FullGeneralityVirtualInheritance"]>,
  MarshallingInfoEnum<LangOpts<"MSPointerToMemberRepresentationMethod">, "PPTMK_BestCase">;
// __declspec is enabled by default for the PS4 by the driver, and also
// enabled for Microsoft Extensions or Borland Extensions, here.
//
// FIXME: __declspec is also currently enabled for CUDA, but isn't really a
// CUDA extension. However, it is required for supporting
// __clang_cuda_builtin_vars.h, which uses __declspec(property). Once that has
// been rewritten in terms of something more generic, remove the Opts.CUDA
// term here.
defm declspec : BoolOption<"f", "declspec",
  LangOpts<"DeclSpecKeyword">, DefaultFalse,
  PosFlag<SetTrue, [], "Allow", [fms_extensions.KeyPath, fborland_extensions.KeyPath, cuda.KeyPath]>,
  NegFlag<SetFalse, [], "Disallow">,
  BothFlags<[CC1Option], " __declspec as a keyword">>, Group<f_clang_Group>;
def fmodules_cache_path : Joined<["-"], "fmodules-cache-path=">, Group<i_Group>,
  Flags<[NoXarchOption, CC1Option]>, MetaVarName<"<directory>">,
  HelpText<"Specify the module cache path">;
def fmodules_user_build_path : Separate<["-"], "fmodules-user-build-path">, Group<i_Group>,
  Flags<[NoXarchOption, CC1Option]>, MetaVarName<"<directory>">,
  HelpText<"Specify the module user build path">,
  MarshallingInfoString<HeaderSearchOpts<"ModuleUserBuildPath">>;
def fprebuilt_module_path : Joined<["-"], "fprebuilt-module-path=">, Group<i_Group>,
  Flags<[NoXarchOption, CC1Option]>, MetaVarName<"<directory>">,
  HelpText<"Specify the prebuilt module path">;
defm prebuilt_implicit_modules : BoolFOption<"prebuilt-implicit-modules",
  HeaderSearchOpts<"EnablePrebuiltImplicitModules">, DefaultFalse,
  PosFlag<SetTrue, [], "Look up implicit modules in the prebuilt module path">,
  NegFlag<SetFalse>, BothFlags<[NoXarchOption, CC1Option]>>;

def fmodules_prune_interval : Joined<["-"], "fmodules-prune-interval=">, Group<i_Group>,
  Flags<[CC1Option]>, MetaVarName<"<seconds>">,
  HelpText<"Specify the interval (in seconds) between attempts to prune the module cache">,
  MarshallingInfoInt<HeaderSearchOpts<"ModuleCachePruneInterval">, "7 * 24 * 60 * 60">;
def fmodules_prune_after : Joined<["-"], "fmodules-prune-after=">, Group<i_Group>,
  Flags<[CC1Option]>, MetaVarName<"<seconds>">,
  HelpText<"Specify the interval (in seconds) after which a module file will be considered unused">,
  MarshallingInfoInt<HeaderSearchOpts<"ModuleCachePruneAfter">, "31 * 24 * 60 * 60">;
def fbuild_session_timestamp : Joined<["-"], "fbuild-session-timestamp=">,
  Group<i_Group>, Flags<[CC1Option]>, MetaVarName<"<time since Epoch in seconds>">,
  HelpText<"Time when the current build session started">,
  MarshallingInfoInt<HeaderSearchOpts<"BuildSessionTimestamp">, "0", "uint64_t">;
def fbuild_session_file : Joined<["-"], "fbuild-session-file=">,
  Group<i_Group>, MetaVarName<"<file>">,
  HelpText<"Use the last modification time of <file> as the build session timestamp">;
def fmodules_validate_once_per_build_session : Flag<["-"], "fmodules-validate-once-per-build-session">,
  Group<i_Group>, Flags<[CC1Option]>,
  HelpText<"Don't verify input files for the modules if the module has been "
           "successfully validated or loaded during this build session">,
  MarshallingInfoFlag<HeaderSearchOpts<"ModulesValidateOncePerBuildSession">>;
def fmodules_disable_diagnostic_validation : Flag<["-"], "fmodules-disable-diagnostic-validation">,
  Group<i_Group>, Flags<[CC1Option]>,
  HelpText<"Disable validation of the diagnostic options when loading the module">,
  MarshallingInfoNegativeFlag<HeaderSearchOpts<"ModulesValidateDiagnosticOptions">>;
defm modules_validate_system_headers : BoolOption<"f", "modules-validate-system-headers",
  HeaderSearchOpts<"ModulesValidateSystemHeaders">, DefaultFalse,
  PosFlag<SetTrue, [CC1Option], "Validate the system headers that a module depends on when loading the module">,
  NegFlag<SetFalse, [NoXarchOption]>>, Group<i_Group>;

def fvalidate_ast_input_files_content:
  Flag <["-"], "fvalidate-ast-input-files-content">,
  Group<f_Group>, Flags<[CC1Option]>,
  HelpText<"Compute and store the hash of input files used to build an AST."
           " Files with mismatching mtime's are considered valid"
           " if both contents is identical">,
  MarshallingInfoFlag<HeaderSearchOpts<"ValidateASTInputFilesContent">>;
def fmodules_validate_input_files_content:
  Flag <["-"], "fmodules-validate-input-files-content">,
  Group<f_Group>, Flags<[NoXarchOption]>,
  HelpText<"Validate PCM input files based on content if mtime differs">;
def fno_modules_validate_input_files_content:
  Flag <["-"], "fno_modules-validate-input-files-content">,
  Group<f_Group>, Flags<[NoXarchOption]>;
def fpch_validate_input_files_content:
  Flag <["-"], "fpch-validate-input-files-content">,
  Group<f_Group>, Flags<[NoXarchOption]>,
  HelpText<"Validate PCH input files based on content if mtime differs">;
def fno_pch_validate_input_files_content:
  Flag <["-"], "fno_pch-validate-input-files-content">,
  Group<f_Group>, Flags<[NoXarchOption]>;
defm pch_instantiate_templates : BoolFOption<"pch-instantiate-templates",
  LangOpts<"PCHInstantiateTemplates">, DefaultFalse,
  PosFlag<SetTrue, [], "Instantiate templates already while building a PCH">,
  NegFlag<SetFalse>, BothFlags<[CC1Option, CoreOption]>>;
defm pch_codegen: OptInFFlag<"pch-codegen", "Generate ", "Do not generate ",
  "code for uses of this PCH that assumes an explicit object file will be built for the PCH">;
defm pch_debuginfo: OptInFFlag<"pch-debuginfo", "Generate ", "Do not generate ",
  "debug info for types in an object file built from this PCH and do not generate them elsewhere">;

def fimplicit_module_maps : Flag <["-"], "fimplicit-module-maps">, Group<f_Group>,
  Flags<[NoXarchOption, CC1Option]>,
  HelpText<"Implicitly search the file system for module map files.">,
  MarshallingInfoFlag<HeaderSearchOpts<"ImplicitModuleMaps">>;
def fmodules_ts : Flag <["-"], "fmodules-ts">, Group<f_Group>,
  Flags<[CC1Option]>, HelpText<"Enable support for the C++ Modules TS">,
  MarshallingInfoFlag<LangOpts<"ModulesTS">>;
defm modules : BoolFOption<"modules",
  LangOpts<"Modules">, Default<!strconcat(fmodules_ts.KeyPath, "||", cpp_modules.KeyPath)>,
  PosFlag<SetTrue, [CC1Option], "Enable the 'modules' language feature">,
  NegFlag<SetFalse>, BothFlags<[NoXarchOption]>>;
def fmodule_maps : Flag <["-"], "fmodule-maps">, Alias<fimplicit_module_maps>;
def fmodule_name_EQ : Joined<["-"], "fmodule-name=">, Group<f_Group>,
  Flags<[NoXarchOption,CC1Option]>, MetaVarName<"<name>">,
  HelpText<"Specify the name of the module to build">,
  MarshallingInfoString<LangOpts<"ModuleName">>;
def fmodule_implementation_of : Separate<["-"], "fmodule-implementation-of">,
  Flags<[CC1Option]>, Alias<fmodule_name_EQ>;
def fsystem_module : Flag<["-"], "fsystem-module">, Flags<[CC1Option]>,
  HelpText<"Build this module as a system module. Only used with -emit-module">,
  MarshallingInfoFlag<FrontendOpts<"IsSystemModule">>;
def fmodule_map_file : Joined<["-"], "fmodule-map-file=">,
  Group<f_Group>, Flags<[NoXarchOption,CC1Option]>, MetaVarName<"<file>">,
  HelpText<"Load this module map file">,
  MarshallingInfoStringVector<FrontendOpts<"ModuleMapFiles">>;
def fmodule_file : Joined<["-"], "fmodule-file=">,
  Group<i_Group>, Flags<[NoXarchOption,CC1Option]>, MetaVarName<"[<name>=]<file>">,
  HelpText<"Specify the mapping of module name to precompiled module file, or load a module file if name is omitted.">;
def fmodules_ignore_macro : Joined<["-"], "fmodules-ignore-macro=">, Group<f_Group>, Flags<[CC1Option]>,
  HelpText<"Ignore the definition of the given macro when building and loading modules">;
def fmodules_strict_decluse : Flag <["-"], "fmodules-strict-decluse">, Group<f_Group>,
  Flags<[NoXarchOption,CC1Option]>,
  HelpText<"Like -fmodules-decluse but requires all headers to be in modules">,
  MarshallingInfoFlag<LangOpts<"ModulesStrictDeclUse">>;
defm modules_decluse : BoolFOption<"modules-decluse",
  LangOpts<"ModulesDeclUse">, Default<fmodules_strict_decluse.KeyPath>,
  PosFlag<SetTrue, [CC1Option], "Require declaration of modules used within a module">,
  NegFlag<SetFalse>, BothFlags<[NoXarchOption]>>;
defm modules_search_all : BoolFOption<"modules-search-all",
  LangOpts<"ModulesSearchAll">, DefaultFalse,
  PosFlag<SetTrue, [], "Search even non-imported modules to resolve references">,
  NegFlag<SetFalse>, BothFlags<[NoXarchOption, CC1Option]>>,
  ShouldParseIf<fmodules.KeyPath>;
defm implicit_modules : BoolFOption<"implicit-modules",
  LangOpts<"ImplicitModules">, DefaultTrue,
  NegFlag<SetFalse, [CC1Option]>, PosFlag<SetTrue>, BothFlags<[NoXarchOption]>>;
def fretain_comments_from_system_headers : Flag<["-"], "fretain-comments-from-system-headers">, Group<f_Group>, Flags<[CC1Option]>,
  MarshallingInfoFlag<LangOpts<"RetainCommentsFromSystemHeaders">>;

def fmudflapth : Flag<["-"], "fmudflapth">, Group<f_Group>;
def fmudflap : Flag<["-"], "fmudflap">, Group<f_Group>;
def fnested_functions : Flag<["-"], "fnested-functions">, Group<f_Group>;
def fnext_runtime : Flag<["-"], "fnext-runtime">, Group<f_Group>;
def fno_asm : Flag<["-"], "fno-asm">, Group<f_Group>;
def fno_asynchronous_unwind_tables : Flag<["-"], "fno-asynchronous-unwind-tables">, Group<f_Group>;
def fno_assume_sane_operator_new : Flag<["-"], "fno-assume-sane-operator-new">, Group<f_Group>,
  HelpText<"Don't assume that C++'s global operator new can't alias any pointer">,
  Flags<[CC1Option]>, MarshallingInfoNegativeFlag<CodeGenOpts<"AssumeSaneOperatorNew">>;
def fno_builtin : Flag<["-"], "fno-builtin">, Group<f_Group>, Flags<[CC1Option, CoreOption]>,
  HelpText<"Disable implicit builtin knowledge of functions">;
def fno_builtin_ : Joined<["-"], "fno-builtin-">, Group<f_Group>, Flags<[CC1Option, CoreOption]>,
  HelpText<"Disable implicit builtin knowledge of a specific function">;
def fno_diagnostics_color : Flag<["-"], "fno-diagnostics-color">, Group<f_Group>,
  Flags<[CoreOption, NoXarchOption]>;
def fno_common : Flag<["-"], "fno-common">, Group<f_Group>, Flags<[CC1Option]>,
    HelpText<"Compile common globals like normal definitions">;
def fno_cxx_modules : Flag <["-"], "fno-cxx-modules">, Group<f_Group>,
  Flags<[NoXarchOption]>;
defm digraphs : BoolFOption<"digraphs",
  LangOpts<"Digraphs">, Default<std#".hasDigraphs()">,
  PosFlag<SetTrue, [], "Enable alternative token representations '<:', ':>', '<%', '%>', '%:', '%:%:' (default)">,
  NegFlag<SetFalse, [], "Disallow alternative token representations '<:', ':>', '<%', '%>', '%:', '%:%:'">,
  BothFlags<[CC1Option]>>;
def fno_eliminate_unused_debug_symbols : Flag<["-"], "fno-eliminate-unused-debug-symbols">, Group<f_Group>;
def fno_inline_functions : Flag<["-"], "fno-inline-functions">, Group<f_clang_Group>, Flags<[CC1Option]>;
def fno_inline : Flag<["-"], "fno-inline">, Group<f_clang_Group>, Flags<[CC1Option]>;
def fno_global_isel : Flag<["-"], "fno-global-isel">, Group<f_clang_Group>,
  HelpText<"Disables the global instruction selector">;
def fno_experimental_isel : Flag<["-"], "fno-experimental-isel">, Group<f_clang_Group>,
  Alias<fno_global_isel>;
def fveclib : Joined<["-"], "fveclib=">, Group<f_Group>, Flags<[CC1Option]>,
    HelpText<"Use the given vector functions library">,
    Values<"Accelerate,libmvec,MASSV,SVML,none">,
    NormalizedValuesScope<"CodeGenOptions">,
    NormalizedValues<["Accelerate", "LIBMVEC", "MASSV", "SVML", "NoLibrary"]>,
    MarshallingInfoEnum<CodeGenOpts<"VecLib">, "NoLibrary">;
def fno_lax_vector_conversions : Flag<["-"], "fno-lax-vector-conversions">, Group<f_Group>,
  Alias<flax_vector_conversions_EQ>, AliasArgs<["none"]>;
def fno_implicit_module_maps : Flag <["-"], "fno-implicit-module-maps">, Group<f_Group>,
  Flags<[NoXarchOption]>;
def fno_module_maps : Flag <["-"], "fno-module-maps">, Alias<fno_implicit_module_maps>;
def fno_modules_strict_decluse : Flag <["-"], "fno-strict-modules-decluse">, Group<f_Group>,
  Flags<[NoXarchOption]>;
def fmodule_file_deps : Flag <["-"], "fmodule-file-deps">, Group<f_Group>,
  Flags<[NoXarchOption]>;
def fno_module_file_deps : Flag <["-"], "fno-module-file-deps">, Group<f_Group>,
  Flags<[NoXarchOption]>;
def fno_ms_extensions : Flag<["-"], "fno-ms-extensions">, Group<f_Group>,
  Flags<[CoreOption]>;
def fno_ms_compatibility : Flag<["-"], "fno-ms-compatibility">, Group<f_Group>,
  Flags<[CoreOption]>;
def fno_objc_legacy_dispatch : Flag<["-"], "fno-objc-legacy-dispatch">, Group<f_Group>;
def fno_objc_weak : Flag<["-"], "fno-objc-weak">, Group<f_Group>, Flags<[CC1Option]>;
def fno_omit_frame_pointer : Flag<["-"], "fno-omit-frame-pointer">, Group<f_Group>;
def fno_operator_names : Flag<["-"], "fno-operator-names">, Group<f_Group>,
  HelpText<"Do not treat C++ operator name keywords as synonyms for operators">,
  Flags<[CC1Option]>, MarshallingInfoNegativeFlag<LangOpts<"CXXOperatorNames">, cplusplus.KeyPath>;
def fdiagnostics_absolute_paths : Flag<["-"], "fdiagnostics-absolute-paths">, Group<f_Group>,
  Flags<[CC1Option, CoreOption]>, HelpText<"Print absolute paths in diagnostics">,
  MarshallingInfoFlag<DiagnosticOpts<"AbsolutePath">>;
def fno_stack_protector : Flag<["-"], "fno-stack-protector">, Group<f_Group>,
  HelpText<"Disable the use of stack protectors">;
def fno_strict_aliasing : Flag<["-"], "fno-strict-aliasing">, Group<f_Group>,
  Flags<[NoXarchOption, CoreOption]>;
def fstruct_path_tbaa : Flag<["-"], "fstruct-path-tbaa">, Group<f_Group>;
def fno_struct_path_tbaa : Flag<["-"], "fno-struct-path-tbaa">, Group<f_Group>;
def fno_strict_enums : Flag<["-"], "fno-strict-enums">, Group<f_Group>;
def fno_strict_overflow : Flag<["-"], "fno-strict-overflow">, Group<f_Group>;
def fno_temp_file : Flag<["-"], "fno-temp-file">, Group<f_Group>,
  Flags<[CC1Option, CoreOption]>, HelpText<
  "Directly create compilation output files. This may lead to incorrect incremental builds if the compiler crashes">,
  MarshallingInfoNegativeFlag<FrontendOpts<"UseTemporary">>;
defm use_cxa_atexit : BoolFOption<"use-cxa-atexit",
  CodeGenOpts<"CXAAtExit">, DefaultTrue,
  NegFlag<SetFalse, [CC1Option], "Don't use __cxa_atexit for calling destructors">,
  PosFlag<SetTrue>>;
def fno_unit_at_a_time : Flag<["-"], "fno-unit-at-a-time">, Group<f_Group>;
def fno_unwind_tables : Flag<["-"], "fno-unwind-tables">, Group<f_Group>;
def fno_verbose_asm : Flag<["-"], "fno-verbose-asm">, Group<f_Group>, Flags<[CC1Option]>,
  MarshallingInfoNegativeFlag<CodeGenOpts<"AsmVerbose">>;
def fno_working_directory : Flag<["-"], "fno-working-directory">, Group<f_Group>;
def fno_wrapv : Flag<["-"], "fno-wrapv">, Group<f_Group>;
def fobjc_arc : Flag<["-"], "fobjc-arc">, Group<f_Group>, Flags<[CC1Option]>,
  HelpText<"Synthesize retain and release calls for Objective-C pointers">;
def fno_objc_arc : Flag<["-"], "fno-objc-arc">, Group<f_Group>;
defm objc_encode_cxx_class_template_spec : BoolFOption<"objc-encode-cxx-class-template-spec",
  LangOpts<"EncodeCXXClassTemplateSpec">, DefaultFalse,
  PosFlag<SetTrue, [CC1Option], "Fully encode c++ class template specialization">,
  NegFlag<SetFalse>>;
defm objc_convert_messages_to_runtime_calls : BoolFOption<"objc-convert-messages-to-runtime-calls",
  CodeGenOpts<"ObjCConvertMessagesToRuntimeCalls">, DefaultTrue,
  NegFlag<SetFalse, [CC1Option]>, PosFlag<SetTrue>>;
defm objc_arc_exceptions : BoolFOption<"objc-arc-exceptions",
  CodeGenOpts<"ObjCAutoRefCountExceptions">, DefaultFalse,
  PosFlag<SetTrue, [CC1Option], "Use EH-safe code when synthesizing retains and releases in -fobjc-arc">,
  NegFlag<SetFalse>>;
def fobjc_atdefs : Flag<["-"], "fobjc-atdefs">, Group<clang_ignored_f_Group>;
def fobjc_call_cxx_cdtors : Flag<["-"], "fobjc-call-cxx-cdtors">, Group<clang_ignored_f_Group>;
defm objc_exceptions : BoolFOption<"objc-exceptions",
  LangOpts<"ObjCExceptions">, DefaultFalse,
  PosFlag<SetTrue, [CC1Option], "Enable Objective-C exceptions">, NegFlag<SetFalse>>;
defm application_extension : BoolFOption<"application-extension",
  LangOpts<"AppExt">, DefaultFalse,
  PosFlag<SetTrue, [CC1Option], "Restrict code to those available for App Extensions">,
  NegFlag<SetFalse>>;
defm relaxed_template_template_args : BoolFOption<"relaxed-template-template-args",
  LangOpts<"RelaxedTemplateTemplateArgs">, DefaultFalse,
  PosFlag<SetTrue, [CC1Option], "Enable C++17 relaxed template template argument matching">,
  NegFlag<SetFalse>>;
defm sized_deallocation : BoolFOption<"sized-deallocation",
  LangOpts<"SizedDeallocation">, DefaultFalse,
  PosFlag<SetTrue, [CC1Option], "Enable C++14 sized global deallocation functions">,
  NegFlag<SetFalse>>;
defm aligned_allocation : BoolFOption<"aligned-allocation",
  LangOpts<"AlignedAllocation">, Default<cpp17.KeyPath>,
  PosFlag<SetTrue, [], "Enable C++17 aligned allocation functions">,
  NegFlag<SetFalse>, BothFlags<[CC1Option]>>;
def fnew_alignment_EQ : Joined<["-"], "fnew-alignment=">,
  HelpText<"Specifies the largest alignment guaranteed by '::operator new(size_t)'">,
  MetaVarName<"<align>">, Group<f_Group>, Flags<[CC1Option]>,
  MarshallingInfoInt<LangOpts<"NewAlignOverride">>;
def : Separate<["-"], "fnew-alignment">, Alias<fnew_alignment_EQ>;
def : Flag<["-"], "faligned-new">, Alias<faligned_allocation>;
def : Flag<["-"], "fno-aligned-new">, Alias<fno_aligned_allocation>;
def faligned_new_EQ : Joined<["-"], "faligned-new=">;

def fobjc_legacy_dispatch : Flag<["-"], "fobjc-legacy-dispatch">, Group<f_Group>;
def fobjc_new_property : Flag<["-"], "fobjc-new-property">, Group<clang_ignored_f_Group>;
defm objc_infer_related_result_type : BoolFOption<"objc-infer-related-result-type",
  LangOpts<"ObjCInferRelatedResultType">, DefaultTrue,
  NegFlag<SetFalse, [CC1Option], "do not infer Objective-C related result type based on method family">,
  PosFlag<SetTrue>>;
def fobjc_link_runtime: Flag<["-"], "fobjc-link-runtime">, Group<f_Group>;
def fobjc_weak : Flag<["-"], "fobjc-weak">, Group<f_Group>, Flags<[CC1Option]>,
  HelpText<"Enable ARC-style weak references in Objective-C">;

// Objective-C ABI options.
def fobjc_runtime_EQ : Joined<["-"], "fobjc-runtime=">, Group<f_Group>, Flags<[CC1Option, CoreOption]>,
  HelpText<"Specify the target Objective-C runtime kind and version">;
def fobjc_abi_version_EQ : Joined<["-"], "fobjc-abi-version=">, Group<f_Group>;
def fobjc_nonfragile_abi_version_EQ : Joined<["-"], "fobjc-nonfragile-abi-version=">, Group<f_Group>;
def fobjc_nonfragile_abi : Flag<["-"], "fobjc-nonfragile-abi">, Group<f_Group>;
def fno_objc_nonfragile_abi : Flag<["-"], "fno-objc-nonfragile-abi">, Group<f_Group>;

def fobjc_sender_dependent_dispatch : Flag<["-"], "fobjc-sender-dependent-dispatch">, Group<f_Group>;
def fomit_frame_pointer : Flag<["-"], "fomit-frame-pointer">, Group<f_Group>;
def fopenmp : Flag<["-"], "fopenmp">, Group<f_Group>, Flags<[CC1Option, NoArgumentUnused, FlangOption, FC1Option]>,
  HelpText<"Parse OpenMP pragmas and generate parallel code.">;
def fno_openmp : Flag<["-"], "fno-openmp">, Group<f_Group>, Flags<[NoArgumentUnused]>;
def fopenmp_version_EQ : Joined<["-"], "fopenmp-version=">, Group<f_Group>, Flags<[CC1Option, NoArgumentUnused]>;
def fopenmp_EQ : Joined<["-"], "fopenmp=">, Group<f_Group>;
def fopenmp_use_tls : Flag<["-"], "fopenmp-use-tls">, Group<f_Group>,
  Flags<[NoArgumentUnused, HelpHidden]>;
def fnoopenmp_use_tls : Flag<["-"], "fnoopenmp-use-tls">, Group<f_Group>,
  Flags<[CC1Option, NoArgumentUnused, HelpHidden]>;
def fopenmp_targets_EQ : CommaJoined<["-"], "fopenmp-targets=">, Flags<[NoXarchOption, CC1Option]>,
  HelpText<"Specify comma-separated list of triples OpenMP offloading targets to be supported">;
def fopenmp_relocatable_target : Flag<["-"], "fopenmp-relocatable-target">,
  Group<f_Group>, Flags<[CC1Option, NoArgumentUnused, HelpHidden]>;
def fnoopenmp_relocatable_target : Flag<["-"], "fnoopenmp-relocatable-target">,
  Group<f_Group>, Flags<[CC1Option, NoArgumentUnused, HelpHidden]>;
def fopenmp_simd : Flag<["-"], "fopenmp-simd">, Group<f_Group>, Flags<[CC1Option, NoArgumentUnused]>,
  HelpText<"Emit OpenMP code only for SIMD-based constructs.">;
def fopenmp_enable_irbuilder : Flag<["-"], "fopenmp-enable-irbuilder">, Group<f_Group>, Flags<[CC1Option, NoArgumentUnused, HelpHidden]>,
  HelpText<"Use the experimental OpenMP-IR-Builder codegen path.">;
def fno_openmp_simd : Flag<["-"], "fno-openmp-simd">, Group<f_Group>, Flags<[CC1Option, NoArgumentUnused]>;
def fopenmp_cuda_mode : Flag<["-"], "fopenmp-cuda-mode">, Group<f_Group>,
  Flags<[CC1Option, NoArgumentUnused, HelpHidden]>;
def fno_openmp_cuda_mode : Flag<["-"], "fno-openmp-cuda-mode">, Group<f_Group>,
  Flags<[NoArgumentUnused, HelpHidden]>;
def fopenmp_cuda_force_full_runtime : Flag<["-"], "fopenmp-cuda-force-full-runtime">, Group<f_Group>,
  Flags<[CC1Option, NoArgumentUnused, HelpHidden]>;
def fno_openmp_cuda_force_full_runtime : Flag<["-"], "fno-openmp-cuda-force-full-runtime">, Group<f_Group>,
  Flags<[NoArgumentUnused, HelpHidden]>;
def fopenmp_cuda_number_of_sm_EQ : Joined<["-"], "fopenmp-cuda-number-of-sm=">, Group<f_Group>,
  Flags<[CC1Option, NoArgumentUnused, HelpHidden]>;
def fopenmp_cuda_blocks_per_sm_EQ : Joined<["-"], "fopenmp-cuda-blocks-per-sm=">, Group<f_Group>,
  Flags<[CC1Option, NoArgumentUnused, HelpHidden]>;
def fopenmp_cuda_teams_reduction_recs_num_EQ : Joined<["-"], "fopenmp-cuda-teams-reduction-recs-num=">, Group<f_Group>,
  Flags<[CC1Option, NoArgumentUnused, HelpHidden]>;
defm openmp_optimistic_collapse : BoolFOption<"openmp-optimistic-collapse",
  LangOpts<"OpenMPOptimisticCollapse">, DefaultFalse,
  PosFlag<SetTrue, [CC1Option]>, NegFlag<SetFalse>, BothFlags<[NoArgumentUnused, HelpHidden]>>;
def fopenmp_cuda_parallel_target_regions : Flag<["-"], "fopenmp-cuda-parallel-target-regions">, Group<f_Group>,
  Flags<[CC1Option, NoArgumentUnused, HelpHidden]>,
  HelpText<"Support parallel execution of target regions on Cuda-based devices.">;
def fno_openmp_cuda_parallel_target_regions : Flag<["-"], "fno-openmp-cuda-parallel-target-regions">, Group<f_Group>,
  Flags<[NoArgumentUnused, HelpHidden]>,
  HelpText<"Support only serial execution of target regions on Cuda-based devices.">;
def static_openmp: Flag<["-"], "static-openmp">,
  HelpText<"Use the static host OpenMP runtime while linking.">;
def fno_optimize_sibling_calls : Flag<["-"], "fno-optimize-sibling-calls">, Group<f_Group>;
def foptimize_sibling_calls : Flag<["-"], "foptimize-sibling-calls">, Group<f_Group>;
defm escaping_block_tail_calls : BoolFOption<"escaping-block-tail-calls",
  CodeGenOpts<"NoEscapingBlockTailCalls">, DefaultFalse,
  NegFlag<SetTrue, [CC1Option]>, PosFlag<SetFalse>>;
def force__cpusubtype__ALL : Flag<["-"], "force_cpusubtype_ALL">;
def force__flat__namespace : Flag<["-"], "force_flat_namespace">;
def force__load : Separate<["-"], "force_load">;
def force_addr : Joined<["-"], "fforce-addr">, Group<clang_ignored_f_Group>;
def foutput_class_dir_EQ : Joined<["-"], "foutput-class-dir=">, Group<f_Group>;
def fpack_struct : Flag<["-"], "fpack-struct">, Group<f_Group>;
def fno_pack_struct : Flag<["-"], "fno-pack-struct">, Group<f_Group>;
def fpack_struct_EQ : Joined<["-"], "fpack-struct=">, Group<f_Group>, Flags<[CC1Option]>,
  HelpText<"Specify the default maximum struct packing alignment">,
  MarshallingInfoInt<LangOpts<"PackStruct">>;
def fmax_type_align_EQ : Joined<["-"], "fmax-type-align=">, Group<f_Group>, Flags<[CC1Option]>,
  HelpText<"Specify the maximum alignment to enforce on pointers lacking an explicit alignment">,
  MarshallingInfoInt<LangOpts<"MaxTypeAlign">>;
def fno_max_type_align : Flag<["-"], "fno-max-type-align">, Group<f_Group>;
defm pascal_strings : BoolFOption<"pascal-strings",
  LangOpts<"PascalStrings">, DefaultFalse,
  PosFlag<SetTrue, [CC1Option], "Recognize and construct Pascal-style string literals">,
  NegFlag<SetFalse>>;
// Note: This flag has different semantics in the driver and in -cc1. The driver accepts -fpatchable-function-entry=M,N
// and forwards it to -cc1 as -fpatchable-function-entry=M and -fpatchable-function-entry-offset=N. In -cc1, both flags
// are treated as a single integer.
def fpatchable_function_entry_EQ : Joined<["-"], "fpatchable-function-entry=">, Group<f_Group>, Flags<[CC1Option]>,
  MetaVarName<"<N,M>">, HelpText<"Generate M NOPs before function entry and N-M NOPs after function entry">,
  MarshallingInfoInt<CodeGenOpts<"PatchableFunctionEntryCount">>;
def fpcc_struct_return : Flag<["-"], "fpcc-struct-return">, Group<f_Group>, Flags<[CC1Option]>,
  HelpText<"Override the default ABI to return all structs on the stack">;
def fpch_preprocess : Flag<["-"], "fpch-preprocess">, Group<f_Group>;
def fpic : Flag<["-"], "fpic">, Group<f_Group>;
def fno_pic : Flag<["-"], "fno-pic">, Group<f_Group>;
def fpie : Flag<["-"], "fpie">, Group<f_Group>;
def fno_pie : Flag<["-"], "fno-pie">, Group<f_Group>;
def fdirect_access_external_data : Flag<["-"], "fdirect-access-external-data">, Group<f_Group>, Flags<[CC1Option]>,
  HelpText<"Don't use GOT indirection to reference external data symbols">;
def fno_direct_access_external_data : Flag<["-"], "fno-direct-access-external-data">, Group<f_Group>, Flags<[CC1Option]>,
  HelpText<"Use GOT indirection to reference external data symbols">;
defm plt : BoolFOption<"plt",
  CodeGenOpts<"NoPLT">, DefaultFalse,
  NegFlag<SetTrue, [CC1Option], "Use GOT indirection instead of PLT to make external function calls (x86 only)">,
  PosFlag<SetFalse>>;
defm ropi : BoolFOption<"ropi",
  LangOpts<"ROPI">, DefaultFalse,
  PosFlag<SetTrue, [CC1Option], "Generate read-only position independent code (ARM only)">,
  NegFlag<SetFalse>>;
defm rwpi : BoolFOption<"rwpi",
  LangOpts<"RWPI">, DefaultFalse,
  PosFlag<SetTrue, [CC1Option], "Generate read-write position independent code (ARM only)">,
  NegFlag<SetFalse>>;
def fplugin_EQ : Joined<["-"], "fplugin=">, Group<f_Group>, Flags<[NoXarchOption]>, MetaVarName<"<dsopath>">,
  HelpText<"Load the named plugin (dynamic shared object)">;
def fpass_plugin_EQ : Joined<["-"], "fpass-plugin=">,
  Group<f_Group>, Flags<[CC1Option]>, MetaVarName<"<dsopath>">,
  HelpText<"Load pass plugin from a dynamic shared object file (only with new pass manager).">,
  MarshallingInfoStringVector<CodeGenOpts<"PassPlugins">>;
defm preserve_as_comments : BoolFOption<"preserve-as-comments",
  CodeGenOpts<"PreserveAsmComments">, DefaultTrue,
  NegFlag<SetFalse, [CC1Option], "Do not preserve comments in inline assembly">,
  PosFlag<SetTrue>>;
def framework : Separate<["-"], "framework">, Flags<[LinkerInput]>;
def frandom_seed_EQ : Joined<["-"], "frandom-seed=">, Group<clang_ignored_f_Group>;
def freg_struct_return : Flag<["-"], "freg-struct-return">, Group<f_Group>, Flags<[CC1Option]>,
  HelpText<"Override the default ABI to return small structs in registers">;
defm rtti : BoolFOption<"rtti",
  LangOpts<"RTTI">, Default<cplusplus.KeyPath>,
  NegFlag<SetFalse, [CC1Option], "Disable generation of rtti information">,
  PosFlag<SetTrue>>, ShouldParseIf<cplusplus.KeyPath>;
defm rtti_data : BoolFOption<"rtti-data",
  LangOpts<"RTTIData">, Default<frtti.KeyPath>,
  NegFlag<SetFalse, [CC1Option], "Disable generation of RTTI data">,
  PosFlag<SetTrue>>, ShouldParseIf<frtti.KeyPath>;
def : Flag<["-"], "fsched-interblock">, Group<clang_ignored_f_Group>;
defm short_enums : BoolFOption<"short-enums",
  LangOpts<"ShortEnums">, DefaultFalse,
  PosFlag<SetTrue, [CC1Option], "Allocate to an enum type only as many bytes as it"
           " needs for the declared range of possible values">,
  NegFlag<SetFalse>>;
defm char8__t : BoolFOption<"char8_t",
  LangOpts<"Char8">, Default<cpp20.KeyPath>,
  PosFlag<SetTrue, [], "Enable">, NegFlag<SetFalse, [], "Disable">,
  BothFlags<[CC1Option], " C++ builtin type char8_t">>;
def fshort_wchar : Flag<["-"], "fshort-wchar">, Group<f_Group>,
  HelpText<"Force wchar_t to be a short unsigned int">;
def fno_short_wchar : Flag<["-"], "fno-short-wchar">, Group<f_Group>,
  HelpText<"Force wchar_t to be an unsigned int">;
def fshow_overloads_EQ : Joined<["-"], "fshow-overloads=">, Group<f_Group>, Flags<[CC1Option]>,
  HelpText<"Which overload candidates to show when overload resolution fails: "
           "best|all; defaults to all">, Values<"best,all">,
  NormalizedValues<["Ovl_Best", "Ovl_All"]>,
  MarshallingInfoEnum<DiagnosticOpts<"ShowOverloads">, "Ovl_All">;
defm show_column : BoolFOption<"show-column",
  DiagnosticOpts<"ShowColumn">, DefaultTrue,
  NegFlag<SetFalse, [CC1Option], "Do not include column number on diagnostics">,
  PosFlag<SetTrue>>;
defm show_source_location : BoolFOption<"show-source-location",
  DiagnosticOpts<"ShowLocation">, DefaultTrue,
  NegFlag<SetFalse, [CC1Option], "Do not include source location information with diagnostics">,
  PosFlag<SetTrue>>;
defm spell_checking : BoolFOption<"spell-checking",
  LangOpts<"SpellChecking">, DefaultTrue,
  NegFlag<SetFalse, [CC1Option], "Disable spell-checking">, PosFlag<SetTrue>>;
def fspell_checking_limit_EQ : Joined<["-"], "fspell-checking-limit=">, Group<f_Group>;
def fsigned_bitfields : Flag<["-"], "fsigned-bitfields">, Group<f_Group>;
defm signed_char : BoolFOption<"signed-char",
  LangOpts<"CharIsSigned">, DefaultTrue,
  NegFlag<SetFalse, [CC1Option], "char is unsigned">, PosFlag<SetTrue, [], "char is signed">>,
  ShouldParseIf<!strconcat("!", open_cl.KeyPath)>;
def fsplit_stack : Flag<["-"], "fsplit-stack">, Group<f_Group>;
def fstack_protector_all : Flag<["-"], "fstack-protector-all">, Group<f_Group>,
  HelpText<"Enable stack protectors for all functions">;
defm stack_clash_protection : BoolFOption<"stack-clash-protection",
  CodeGenOpts<"StackClashProtector">, DefaultFalse,
  PosFlag<SetTrue, [CC1Option], "Enable">, NegFlag<SetFalse, [], "Disable">,
  BothFlags<[], " stack clash protection">>;
def fstack_protector_strong : Flag<["-"], "fstack-protector-strong">, Group<f_Group>,
  HelpText<"Enable stack protectors for some functions vulnerable to stack smashing. "
           "Compared to -fstack-protector, this uses a stronger heuristic "
           "that includes functions containing arrays of any size (and any type), "
           "as well as any calls to alloca or the taking of an address from a local variable">;
def fstack_protector : Flag<["-"], "fstack-protector">, Group<f_Group>,
  HelpText<"Enable stack protectors for some functions vulnerable to stack smashing. "
           "This uses a loose heuristic which considers functions vulnerable if they "
           "contain a char (or 8bit integer) array or constant sized calls to alloca "
           ", which are of greater size than ssp-buffer-size (default: 8 bytes). All "
           "variable sized calls to alloca are considered vulnerable. A function with "
           "a stack protector has a guard value added to the stack frame that is "
           "checked on function exit. The guard value must be positioned in the "
           "stack frame such that a buffer overflow from a vulnerable variable will "
           "overwrite the guard value before overwriting the function's return "
           "address. The reference stack guard value is stored in a global variable.">;
def ftrivial_auto_var_init : Joined<["-"], "ftrivial-auto-var-init=">, Group<f_Group>,
  Flags<[CC1Option, CoreOption]>, HelpText<"Initialize trivial automatic stack variables: uninitialized (default)"
  " | pattern">, Values<"uninitialized,zero,pattern">,
  NormalizedValuesScope<"LangOptions::TrivialAutoVarInitKind">,
  NormalizedValues<["Uninitialized", "Zero", "Pattern"]>,
  MarshallingInfoEnum<LangOpts<"TrivialAutoVarInit">, "Uninitialized">;
def enable_trivial_var_init_zero : Flag<["-"], "enable-trivial-auto-var-init-zero-knowing-it-will-be-removed-from-clang">,
  Flags<[CC1Option, CoreOption]>,
  HelpText<"Trivial automatic variable initialization to zero is only here for benchmarks, it'll eventually be removed, and I'm OK with that because I'm only using it to benchmark">;
def ftrivial_auto_var_init_stop_after : Joined<["-"], "ftrivial-auto-var-init-stop-after=">, Group<f_Group>,
  Flags<[CC1Option, CoreOption]>, HelpText<"Stop initializing trivial automatic stack variables after the specified number of instances">,
  MarshallingInfoInt<LangOpts<"TrivialAutoVarInitStopAfter">>;
def fstandalone_debug : Flag<["-"], "fstandalone-debug">, Group<f_Group>, Flags<[CoreOption]>,
  HelpText<"Emit full debug info for all types used by the program">;
def fno_standalone_debug : Flag<["-"], "fno-standalone-debug">, Group<f_Group>, Flags<[CoreOption]>,
  HelpText<"Limit debug information produced to reduce size of debug binary">;
def flimit_debug_info : Flag<["-"], "flimit-debug-info">, Flags<[CoreOption]>, Alias<fno_standalone_debug>;
def fno_limit_debug_info : Flag<["-"], "fno-limit-debug-info">, Flags<[CoreOption]>, Alias<fstandalone_debug>;
def fdebug_macro : Flag<["-"], "fdebug-macro">, Group<f_Group>, Flags<[CoreOption]>,
  HelpText<"Emit macro debug information">;
def fno_debug_macro : Flag<["-"], "fno-debug-macro">, Group<f_Group>, Flags<[CoreOption]>,
  HelpText<"Do not emit macro debug information">;
def fstrict_aliasing : Flag<["-"], "fstrict-aliasing">, Group<f_Group>,
  Flags<[NoXarchOption, CoreOption]>;
def fstrict_enums : Flag<["-"], "fstrict-enums">, Group<f_Group>, Flags<[CC1Option]>,
  HelpText<"Enable optimizations based on the strict definition of an enum's "
           "value range">,
  MarshallingInfoFlag<CodeGenOpts<"StrictEnums">>;
defm strict_vtable_pointers : BoolFOption<"strict-vtable-pointers",
  CodeGenOpts<"StrictVTablePointers">, DefaultFalse,
  PosFlag<SetTrue, [CC1Option], "Enable optimizations based on the strict rules for"
            " overwriting polymorphic C++ objects">,
  NegFlag<SetFalse>>;
def fstrict_overflow : Flag<["-"], "fstrict-overflow">, Group<f_Group>;
def fsyntax_only : Flag<["-"], "fsyntax-only">,
  Flags<[NoXarchOption,CoreOption,CC1Option,FC1Option]>, Group<Action_Group>;
def ftabstop_EQ : Joined<["-"], "ftabstop=">, Group<f_Group>;
def ftemplate_depth_EQ : Joined<["-"], "ftemplate-depth=">, Group<f_Group>;
def ftemplate_depth_ : Joined<["-"], "ftemplate-depth-">, Group<f_Group>;
def ftemplate_backtrace_limit_EQ : Joined<["-"], "ftemplate-backtrace-limit=">,
                                   Group<f_Group>;
def foperator_arrow_depth_EQ : Joined<["-"], "foperator-arrow-depth=">,
                               Group<f_Group>;

def fsave_optimization_record : Flag<["-"], "fsave-optimization-record">,
  Group<f_Group>, HelpText<"Generate a YAML optimization record file">;
def fsave_optimization_record_EQ : Joined<["-"], "fsave-optimization-record=">,
  Group<f_Group>, HelpText<"Generate an optimization record file in a specific format">,
  MetaVarName<"<format>">;
def fno_save_optimization_record : Flag<["-"], "fno-save-optimization-record">,
  Group<f_Group>, Flags<[NoArgumentUnused]>;
def foptimization_record_file_EQ : Joined<["-"], "foptimization-record-file=">,
  Group<f_Group>,
  HelpText<"Specify the output name of the file containing the optimization remarks. Implies -fsave-optimization-record. On Darwin platforms, this cannot be used with multiple -arch <arch> options.">,
  MetaVarName<"<file>">;
def foptimization_record_passes_EQ : Joined<["-"], "foptimization-record-passes=">,
  Group<f_Group>,
  HelpText<"Only include passes which match a specified regular expression in the generated optimization record (by default, include all passes)">,
  MetaVarName<"<regex>">;

def fvectorize : Flag<["-"], "fvectorize">, Group<f_Group>,
  HelpText<"Enable the loop vectorization passes">;
def fno_vectorize : Flag<["-"], "fno-vectorize">, Group<f_Group>;
def : Flag<["-"], "ftree-vectorize">, Alias<fvectorize>;
def : Flag<["-"], "fno-tree-vectorize">, Alias<fno_vectorize>;
def fslp_vectorize : Flag<["-"], "fslp-vectorize">, Group<f_Group>,
  HelpText<"Enable the superword-level parallelism vectorization passes">;
def fno_slp_vectorize : Flag<["-"], "fno-slp-vectorize">, Group<f_Group>;
def : Flag<["-"], "ftree-slp-vectorize">, Alias<fslp_vectorize>;
def : Flag<["-"], "fno-tree-slp-vectorize">, Alias<fno_slp_vectorize>;
def Wlarge_by_value_copy_def : Flag<["-"], "Wlarge-by-value-copy">,
  HelpText<"Warn if a function definition returns or accepts an object larger "
           "in bytes than a given value">, Flags<[HelpHidden]>;
def Wlarge_by_value_copy_EQ : Joined<["-"], "Wlarge-by-value-copy=">, Flags<[CC1Option]>,
  MarshallingInfoInt<LangOpts<"NumLargeByValueCopy">>;

// These "special" warning flags are effectively processed as f_Group flags by the driver:
// Just silence warnings about -Wlarger-than for now.
def Wlarger_than_EQ : Joined<["-"], "Wlarger-than=">, Group<clang_ignored_f_Group>;
def Wlarger_than_ : Joined<["-"], "Wlarger-than-">, Alias<Wlarger_than_EQ>;
def Wframe_larger_than_EQ : Joined<["-"], "Wframe-larger-than=">, Group<f_Group>, Flags<[NoXarchOption]>;

def : Flag<["-"], "fterminated-vtables">, Alias<fapple_kext>;
defm threadsafe_statics : BoolFOption<"threadsafe-statics",
  LangOpts<"ThreadsafeStatics">, DefaultTrue,
  NegFlag<SetFalse, [CC1Option], "Do not emit code to make initialization of local statics thread safe">,
  PosFlag<SetTrue>>;
def ftime_report : Flag<["-"], "ftime-report">, Group<f_Group>, Flags<[CC1Option]>,
  MarshallingInfoFlag<CodeGenOpts<"TimePasses">>;
def ftime_report_EQ: Joined<["-"], "ftime-report=">, Group<f_Group>,
  Flags<[CC1Option]>, Values<"per-pass,per-pass-run">,
  MarshallingInfoFlag<CodeGenOpts<"TimePassesPerRun">>,
  HelpText<"(For new pass manager) \"per-pass\": one report for each pass; "
           "\"per-pass-run\": one report for each pass invocation">;
def ftime_trace : Flag<["-"], "ftime-trace">, Group<f_Group>,
  HelpText<"Turn on time profiler. Generates JSON file based on output filename.">,
  DocBrief<[{
Turn on time profiler. Generates JSON file based on output filename. Results
can be analyzed with chrome://tracing or `Speedscope App
<https://www.speedscope.app>`_ for flamegraph visualization.}]>,
  Flags<[CC1Option, CoreOption]>,
  MarshallingInfoFlag<FrontendOpts<"TimeTrace">>;
def ftime_trace_granularity_EQ : Joined<["-"], "ftime-trace-granularity=">, Group<f_Group>,
  HelpText<"Minimum time granularity (in microseconds) traced by time profiler">,
  Flags<[CC1Option, CoreOption]>,
  MarshallingInfoInt<FrontendOpts<"TimeTraceGranularity">, "500u">;
def fproc_stat_report : Joined<["-"], "fproc-stat-report">, Group<f_Group>,
  HelpText<"Print subprocess statistics">;
def fproc_stat_report_EQ : Joined<["-"], "fproc-stat-report=">, Group<f_Group>,
  HelpText<"Save subprocess statistics to the given file">;
def ftlsmodel_EQ : Joined<["-"], "ftls-model=">, Group<f_Group>, Flags<[CC1Option]>,
  Values<"global-dynamic,local-dynamic,initial-exec,local-exec">,
  NormalizedValuesScope<"CodeGenOptions">,
  NormalizedValues<["GeneralDynamicTLSModel", "LocalDynamicTLSModel", "InitialExecTLSModel", "LocalExecTLSModel"]>,
  MarshallingInfoEnum<CodeGenOpts<"DefaultTLSModel">, "GeneralDynamicTLSModel">;
def ftrapv : Flag<["-"], "ftrapv">, Group<f_Group>, Flags<[CC1Option]>,
  HelpText<"Trap on integer overflow">;
def ftrapv_handler_EQ : Joined<["-"], "ftrapv-handler=">, Group<f_Group>,
  MetaVarName<"<function name>">,
  HelpText<"Specify the function to be called on overflow">;
def ftrapv_handler : Separate<["-"], "ftrapv-handler">, Group<f_Group>, Flags<[CC1Option]>;
def ftrap_function_EQ : Joined<["-"], "ftrap-function=">, Group<f_Group>, Flags<[CC1Option]>,
  HelpText<"Issue call to specified function rather than a trap instruction">,
  MarshallingInfoString<CodeGenOpts<"TrapFuncName">>;
def funit_at_a_time : Flag<["-"], "funit-at-a-time">, Group<f_Group>;
def funroll_loops : Flag<["-"], "funroll-loops">, Group<f_Group>,
  HelpText<"Turn on loop unroller">, Flags<[CC1Option]>;
def fno_unroll_loops : Flag<["-"], "fno-unroll-loops">, Group<f_Group>,
  HelpText<"Turn off loop unroller">, Flags<[CC1Option]>;
defm reroll_loops : BoolFOption<"reroll-loops",
  CodeGenOpts<"RerollLoops">, DefaultFalse,
  PosFlag<SetTrue, [CC1Option], "Turn on loop reroller">, NegFlag<SetFalse>>;
def ffinite_loops: Flag<["-"],  "ffinite-loops">, Group<f_Group>,
  HelpText<"Assume all loops are finite.">, Flags<[CC1Option]>;
def fno_finite_loops: Flag<["-"], "fno-finite-loops">, Group<f_Group>,
  HelpText<"Do not assume that any loop is finite.">, Flags<[CC1Option]>;

def ftrigraphs : Flag<["-"], "ftrigraphs">, Group<f_Group>,
  HelpText<"Process trigraph sequences">, Flags<[CC1Option]>;
def fno_trigraphs : Flag<["-"], "fno-trigraphs">, Group<f_Group>,
  HelpText<"Do not process trigraph sequences">, Flags<[CC1Option]>;
def funsigned_bitfields : Flag<["-"], "funsigned-bitfields">, Group<f_Group>;
def funsigned_char : Flag<["-"], "funsigned-char">, Group<f_Group>;
def fno_unsigned_char : Flag<["-"], "fno-unsigned-char">;
def funwind_tables : Flag<["-"], "funwind-tables">, Group<f_Group>;
defm register_global_dtors_with_atexit : BoolFOption<"register-global-dtors-with-atexit",
  CodeGenOpts<"RegisterGlobalDtorsWithAtExit">, DefaultFalse,
  PosFlag<SetTrue, [CC1Option], "Use">, NegFlag<SetFalse, [], "Don't use">,
  BothFlags<[], " atexit or __cxa_atexit to register global destructors">>;
defm use_init_array : BoolFOption<"use-init-array",
  CodeGenOpts<"UseInitArray">, DefaultTrue,
  NegFlag<SetFalse, [CC1Option], "Use .ctors/.dtors instead of .init_array/.fini_array">,
  PosFlag<SetTrue>>;
def fno_var_tracking : Flag<["-"], "fno-var-tracking">, Group<clang_ignored_f_Group>;
def fverbose_asm : Flag<["-"], "fverbose-asm">, Group<f_Group>,
  HelpText<"Generate verbose assembly output">;
def dA : Flag<["-"], "dA">, Alias<fverbose_asm>;
defm visibility_from_dllstorageclass : BoolFOption<"visibility-from-dllstorageclass",
  LangOpts<"VisibilityFromDLLStorageClass">, DefaultFalse,
  PosFlag<SetTrue, [CC1Option], "Set the visiblity of symbols in the generated code from their DLL storage class">,
  NegFlag<SetFalse>>;
def fvisibility_dllexport_EQ : Joined<["-"], "fvisibility-dllexport=">, Group<f_Group>, Flags<[CC1Option]>,
  HelpText<"The visibility for dllexport defintions [-fvisibility-from-dllstorageclass]">,
  MarshallingInfoVisibility<LangOpts<"DLLExportVisibility">, "DefaultVisibility">,
  ShouldParseIf<fvisibility_from_dllstorageclass.KeyPath>;
def fvisibility_nodllstorageclass_EQ : Joined<["-"], "fvisibility-nodllstorageclass=">, Group<f_Group>, Flags<[CC1Option]>,
  HelpText<"The visibility for defintiions without an explicit DLL export class [-fvisibility-from-dllstorageclass]">,
  MarshallingInfoVisibility<LangOpts<"NoDLLStorageClassVisibility">, "HiddenVisibility">,
  ShouldParseIf<fvisibility_from_dllstorageclass.KeyPath>;
def fvisibility_externs_dllimport_EQ : Joined<["-"], "fvisibility-externs-dllimport=">, Group<f_Group>, Flags<[CC1Option]>,
  HelpText<"The visibility for dllimport external declarations [-fvisibility-from-dllstorageclass]">,
  MarshallingInfoVisibility<LangOpts<"ExternDeclDLLImportVisibility">, "DefaultVisibility">,
  ShouldParseIf<fvisibility_from_dllstorageclass.KeyPath>;
def fvisibility_externs_nodllstorageclass_EQ : Joined<["-"], "fvisibility-externs-nodllstorageclass=">, Group<f_Group>, Flags<[CC1Option]>,
  HelpText<"The visibility for external declarations without an explicit DLL dllstorageclass [-fvisibility-from-dllstorageclass]">,
  MarshallingInfoVisibility<LangOpts<"ExternDeclNoDLLStorageClassVisibility">, "HiddenVisibility">,
  ShouldParseIf<fvisibility_from_dllstorageclass.KeyPath>;
def fvisibility_EQ : Joined<["-"], "fvisibility=">, Group<f_Group>,
  HelpText<"Set the default symbol visibility for all global declarations">, Values<"hidden,default">;
def fvisibility_inlines_hidden : Flag<["-"], "fvisibility-inlines-hidden">, Group<f_Group>,
  HelpText<"Give inline C++ member functions hidden visibility by default">,
  Flags<[CC1Option]>, MarshallingInfoFlag<LangOpts<"InlineVisibilityHidden">>;
defm visibility_inlines_hidden_static_local_var : BoolFOption<"visibility-inlines-hidden-static-local-var",
  LangOpts<"VisibilityInlinesHiddenStaticLocalVar">, DefaultFalse,
  PosFlag<SetTrue, [CC1Option], "When -fvisibility-inlines-hidden is enabled, static variables in"
            " inline C++ member functions will also be given hidden visibility by default">,
  NegFlag<SetFalse, [], "Disables -fvisibility-inlines-hidden-static-local-var"
         " (this is the default on non-darwin targets)">, BothFlags<[CC1Option]>>;
def fvisibility_ms_compat : Flag<["-"], "fvisibility-ms-compat">, Group<f_Group>,
  HelpText<"Give global types 'default' visibility and global functions and "
           "variables 'hidden' visibility by default">;
def fvisibility_global_new_delete_hidden : Flag<["-"], "fvisibility-global-new-delete-hidden">, Group<f_Group>,
  HelpText<"Give global C++ operator new and delete declarations hidden visibility">, Flags<[CC1Option]>,
  MarshallingInfoFlag<LangOpts<"GlobalAllocationFunctionVisibilityHidden">>;
defm whole_program_vtables : BoolFOption<"whole-program-vtables",
  CodeGenOpts<"WholeProgramVTables">, DefaultFalse,
  PosFlag<SetTrue, [CC1Option], "Enables whole-program vtable optimization. Requires -flto">,
  NegFlag<SetFalse>, BothFlags<[CoreOption]>>;
defm split_lto_unit : BoolFOption<"split-lto-unit",
  CodeGenOpts<"EnableSplitLTOUnit">, DefaultFalse,
  PosFlag<SetTrue, [CC1Option], "Enables splitting of the LTO unit">,
  NegFlag<SetFalse>, BothFlags<[CoreOption]>>;
defm force_emit_vtables : BoolFOption<"force-emit-vtables",
  CodeGenOpts<"ForceEmitVTables">, DefaultFalse,
  PosFlag<SetTrue, [CC1Option], "Emits more virtual tables to improve devirtualization">,
  NegFlag<SetFalse>, BothFlags<[CoreOption]>>;
defm virtual_function_elimination : BoolFOption<"virtual-function-elimination",
  CodeGenOpts<"VirtualFunctionElimination">, DefaultFalse,
  PosFlag<SetTrue, [CC1Option], "Enables dead virtual function elimination optimization. Requires -flto=full">,
  NegFlag<SetFalse>, BothFlags<[CoreOption]>>;

def fwrapv : Flag<["-"], "fwrapv">, Group<f_Group>, Flags<[CC1Option]>,
  HelpText<"Treat signed integer overflow as two's complement">;
def fwritable_strings : Flag<["-"], "fwritable-strings">, Group<f_Group>, Flags<[CC1Option]>,
  HelpText<"Store string literals as writable data">,
  MarshallingInfoFlag<LangOpts<"WritableStrings">>;
defm zero_initialized_in_bss : BoolFOption<"zero-initialized-in-bss",
  CodeGenOpts<"NoZeroInitializedInBSS">, DefaultFalse,
  NegFlag<SetTrue, [CC1Option], "Don't place zero initialized data in BSS">,
  PosFlag<SetFalse>>;
defm function_sections : BoolFOption<"function-sections",
  CodeGenOpts<"FunctionSections">, DefaultFalse,
  PosFlag<SetTrue, [CC1Option], "Place each function in its own section">,
  NegFlag<SetFalse>>;
def fbasic_block_sections_EQ : Joined<["-"], "fbasic-block-sections=">, Group<f_Group>,
  Flags<[CC1Option, CC1AsOption]>,
  HelpText<"Place each function's basic blocks in unique sections (ELF Only) : all | labels | none | list=<file>">,
  DocBrief<[{Generate labels for each basic block or place each basic block or a subset of basic blocks in its own section.}]>,
  Values<"all,labels,none,list=">,
  MarshallingInfoString<CodeGenOpts<"BBSections">, [{"none"}]>;
defm data_sections : BoolFOption<"data-sections",
  CodeGenOpts<"DataSections">, DefaultFalse,
  PosFlag<SetTrue, [CC1Option], "Place each data in its own section">, NegFlag<SetFalse>>;
defm stack_size_section : BoolFOption<"stack-size-section",
  CodeGenOpts<"StackSizeSection">, DefaultFalse,
  PosFlag<SetTrue, [CC1Option], "Emit section containing metadata on function stack sizes">,
  NegFlag<SetFalse>>;

defm unique_basic_block_section_names : BoolFOption<"unique-basic-block-section-names",
  CodeGenOpts<"UniqueBasicBlockSectionNames">, DefaultFalse,
  PosFlag<SetTrue, [CC1Option], "Use unique names for basic block sections (ELF Only)">,
  NegFlag<SetFalse>>;
defm unique_internal_linkage_names : BoolFOption<"unique-internal-linkage-names",
  CodeGenOpts<"UniqueInternalLinkageNames">, DefaultFalse,
  PosFlag<SetTrue, [CC1Option], "Uniqueify Internal Linkage Symbol Names by appending"
            " the MD5 hash of the module path">,
  NegFlag<SetFalse>>;
defm unique_section_names : BoolFOption<"unique-section-names",
  CodeGenOpts<"UniqueSectionNames">, DefaultTrue,
  NegFlag<SetFalse, [CC1Option], "Don't use unique names for text and data sections">,
  PosFlag<SetTrue>>;

defm split_machine_functions: BoolFOption<"split-machine-functions",
  CodeGenOpts<"SplitMachineFunctions">, DefaultFalse,
  PosFlag<SetTrue, [CC1Option], "Enable">, NegFlag<SetFalse, [], "Disable">,
  BothFlags<[], " late function splitting using profile information (x86 ELF)">>;

defm strict_return : BoolFOption<"strict-return",
  CodeGenOpts<"StrictReturn">, DefaultTrue,
  NegFlag<SetFalse, [CC1Option], "Don't treat control flow paths that fall off the end"
            " of a non-void function as unreachable">,
  PosFlag<SetTrue>>;

def fenable_matrix : Flag<["-"], "fenable-matrix">, Group<f_Group>,
    Flags<[CC1Option]>,
    HelpText<"Enable matrix data type and related builtin functions">,
    MarshallingInfoFlag<LangOpts<"MatrixTypes">>;


def fdebug_types_section: Flag <["-"], "fdebug-types-section">, Group<f_Group>,
  HelpText<"Place debug types in their own section (ELF Only)">;
def fno_debug_types_section: Flag<["-"], "fno-debug-types-section">, Group<f_Group>;
defm debug_ranges_base_address : BoolFOption<"debug-ranges-base-address",
  CodeGenOpts<"DebugRangesBaseAddress">, DefaultFalse,
  PosFlag<SetTrue, [CC1Option], "Use DWARF base address selection entries in .debug_ranges">,
  NegFlag<SetFalse>>;
defm split_dwarf_inlining : BoolFOption<"split-dwarf-inlining",
  CodeGenOpts<"SplitDwarfInlining">, DefaultFalse,
  NegFlag<SetFalse, []>,
  PosFlag<SetTrue, [CC1Option], "Provide minimal debug info in the object/executable"
          " to facilitate online symbolication/stack traces in the absence of"
          " .dwo/.dwp files when using Split DWARF">>;
def fdebug_default_version: Joined<["-"], "fdebug-default-version=">, Group<f_Group>,
  HelpText<"Default DWARF version to use, if a -g option caused DWARF debug info to be produced">;
def fdebug_prefix_map_EQ
  : Joined<["-"], "fdebug-prefix-map=">, Group<f_Group>,
    Flags<[CC1Option,CC1AsOption]>,
    HelpText<"remap file source paths in debug info">;
def fcoverage_prefix_map_EQ
  : Joined<["-"], "fcoverage-prefix-map=">, Group<f_Group>,
    Flags<[CC1Option]>,
    HelpText<"remap file source paths in coverage mapping">;
def ffile_prefix_map_EQ
  : Joined<["-"], "ffile-prefix-map=">, Group<f_Group>,
    HelpText<"remap file source paths in debug info and predefined preprocessor macros">;
def fmacro_prefix_map_EQ
  : Joined<["-"], "fmacro-prefix-map=">, Group<Preprocessor_Group>, Flags<[CC1Option]>,
    HelpText<"remap file source paths in predefined preprocessor macros">;
defm force_dwarf_frame : BoolFOption<"force-dwarf-frame",
  CodeGenOpts<"ForceDwarfFrameSection">, DefaultFalse,
  PosFlag<SetTrue, [CC1Option], "Always emit a debug frame section">, NegFlag<SetFalse>>;
def g_Flag : Flag<["-"], "g">, Group<g_Group>,
  HelpText<"Generate source-level debug information">;
def gline_tables_only : Flag<["-"], "gline-tables-only">, Group<gN_Group>,
  Flags<[CoreOption]>, HelpText<"Emit debug line number tables only">;
def gline_directives_only : Flag<["-"], "gline-directives-only">, Group<gN_Group>,
  Flags<[CoreOption]>, HelpText<"Emit debug line info directives only">;
def gmlt : Flag<["-"], "gmlt">, Alias<gline_tables_only>;
def g0 : Flag<["-"], "g0">, Group<gN_Group>;
def g1 : Flag<["-"], "g1">, Group<gN_Group>, Alias<gline_tables_only>;
def g2 : Flag<["-"], "g2">, Group<gN_Group>;
def g3 : Flag<["-"], "g3">, Group<gN_Group>;
def ggdb : Flag<["-"], "ggdb">, Group<gTune_Group>;
def ggdb0 : Flag<["-"], "ggdb0">, Group<ggdbN_Group>;
def ggdb1 : Flag<["-"], "ggdb1">, Group<ggdbN_Group>;
def ggdb2 : Flag<["-"], "ggdb2">, Group<ggdbN_Group>;
def ggdb3 : Flag<["-"], "ggdb3">, Group<ggdbN_Group>;
def glldb : Flag<["-"], "glldb">, Group<gTune_Group>;
def gsce : Flag<["-"], "gsce">, Group<gTune_Group>;
// Equivalent to our default dwarf version. Forces usual dwarf emission when
// CodeView is enabled.
def gdwarf : Flag<["-"], "gdwarf">, Group<g_Group>, Flags<[CoreOption]>,
  HelpText<"Generate source-level debug information with the default dwarf version">;
def gdwarf_2 : Flag<["-"], "gdwarf-2">, Group<g_Group>,
  HelpText<"Generate source-level debug information with dwarf version 2">;
def gdwarf_3 : Flag<["-"], "gdwarf-3">, Group<g_Group>,
  HelpText<"Generate source-level debug information with dwarf version 3">;
def gdwarf_4 : Flag<["-"], "gdwarf-4">, Group<g_Group>,
  HelpText<"Generate source-level debug information with dwarf version 4">;
def gdwarf_5 : Flag<["-"], "gdwarf-5">, Group<g_Group>,
  HelpText<"Generate source-level debug information with dwarf version 5">;
def gdwarf64 : Flag<["-"], "gdwarf64">, Group<g_Group>,
  Flags<[CC1Option, CC1AsOption]>,
  HelpText<"Enables DWARF64 format for ELF binaries, if debug information emission is enabled.">,
  MarshallingInfoFlag<CodeGenOpts<"Dwarf64">>;
def gdwarf32 : Flag<["-"], "gdwarf32">, Group<g_Group>,
  Flags<[CC1Option, CC1AsOption]>,
  HelpText<"Enables DWARF32 format for ELF binaries, if debug information emission is enabled.">;

def gcodeview : Flag<["-"], "gcodeview">,
  HelpText<"Generate CodeView debug information">,
  Flags<[CC1Option, CC1AsOption, CoreOption]>,
  MarshallingInfoFlag<CodeGenOpts<"EmitCodeView">>;
defm codeview_ghash : BoolOption<"g", "codeview-ghash",
  CodeGenOpts<"CodeViewGHash">, DefaultFalse,
  PosFlag<SetTrue, [CC1Option], "Emit type record hashes in a .debug$H section">,
  NegFlag<SetFalse>, BothFlags<[CoreOption]>>;
defm inline_line_tables : BoolGOption<"inline-line-tables",
  CodeGenOpts<"NoInlineLineTables">, DefaultFalse,
  NegFlag<SetTrue, [CC1Option], "Don't emit inline line tables.">,
  PosFlag<SetFalse>, BothFlags<[CoreOption]>>;

def gfull : Flag<["-"], "gfull">, Group<g_Group>;
def gused : Flag<["-"], "gused">, Group<g_Group>;
def gstabs : Joined<["-"], "gstabs">, Group<g_Group>, Flags<[Unsupported]>;
def gcoff : Joined<["-"], "gcoff">, Group<g_Group>, Flags<[Unsupported]>;
def gxcoff : Joined<["-"], "gxcoff">, Group<g_Group>, Flags<[Unsupported]>;
def gvms : Joined<["-"], "gvms">, Group<g_Group>, Flags<[Unsupported]>;
def gtoggle : Flag<["-"], "gtoggle">, Group<g_flags_Group>, Flags<[Unsupported]>;
def grecord_command_line : Flag<["-"], "grecord-command-line">,
  Group<g_flags_Group>;
def gno_record_command_line : Flag<["-"], "gno-record-command-line">,
  Group<g_flags_Group>;
def : Flag<["-"], "grecord-gcc-switches">, Alias<grecord_command_line>;
def : Flag<["-"], "gno-record-gcc-switches">, Alias<gno_record_command_line>;
def gstrict_dwarf : Flag<["-"], "gstrict-dwarf">, Group<g_flags_Group>;
def gno_strict_dwarf : Flag<["-"], "gno-strict-dwarf">, Group<g_flags_Group>;
defm column_info : BoolOption<"g", "column-info",
  CodeGenOpts<"DebugColumnInfo">, DefaultTrue,
  NegFlag<SetFalse, [CC1Option]>, PosFlag<SetTrue>, BothFlags<[CoreOption]>>,
  Group<g_flags_Group>;
def gsplit_dwarf : Flag<["-"], "gsplit-dwarf">, Group<g_flags_Group>;
def gsplit_dwarf_EQ : Joined<["-"], "gsplit-dwarf=">, Group<g_flags_Group>,
  HelpText<"Set DWARF fission mode to either 'split' or 'single'">,
  Values<"split,single">;
def gno_split_dwarf : Flag<["-"], "gno-split-dwarf">, Group<g_flags_Group>;
def ggnu_pubnames : Flag<["-"], "ggnu-pubnames">, Group<g_flags_Group>, Flags<[CC1Option]>;
def gno_gnu_pubnames : Flag<["-"], "gno-gnu-pubnames">, Group<g_flags_Group>;
def gpubnames : Flag<["-"], "gpubnames">, Group<g_flags_Group>, Flags<[CC1Option]>;
def gno_pubnames : Flag<["-"], "gno-pubnames">, Group<g_flags_Group>;
def gdwarf_aranges : Flag<["-"], "gdwarf-aranges">, Group<g_flags_Group>;
def gmodules : Flag <["-"], "gmodules">, Group<gN_Group>,
  HelpText<"Generate debug info with external references to clang modules"
           " or precompiled headers">;
def gz_EQ : Joined<["-"], "gz=">, Group<g_flags_Group>,
    HelpText<"DWARF debug sections compression type">;
def gz : Flag<["-"], "gz">, Alias<gz_EQ>, AliasArgs<["zlib"]>, Group<g_flags_Group>;
def gembed_source : Flag<["-"], "gembed-source">, Group<g_flags_Group>, Flags<[CC1Option]>,
    HelpText<"Embed source text in DWARF debug sections">,
    MarshallingInfoFlag<CodeGenOpts<"EmbedSource">>;
def gno_embed_source : Flag<["-"], "gno-embed-source">, Group<g_flags_Group>,
    Flags<[NoXarchOption]>,
    HelpText<"Restore the default behavior of not embedding source text in DWARF debug sections">;
def headerpad__max__install__names : Joined<["-"], "headerpad_max_install_names">;
def help : Flag<["-", "--"], "help">, Flags<[CC1Option,CC1AsOption, FC1Option,
    FlangOption]>, HelpText<"Display available options">,
    MarshallingInfoFlag<FrontendOpts<"ShowHelp">>;
def ibuiltininc : Flag<["-"], "ibuiltininc">,
  HelpText<"Enable builtin #include directories even when -nostdinc is used "
           "before or after -ibuiltininc. "
           "Using -nobuiltininc after the option disables it">;
def index_header_map : Flag<["-"], "index-header-map">, Flags<[CC1Option]>,
  HelpText<"Make the next included directory (-I or -F) an indexer header map">;
def idirafter : JoinedOrSeparate<["-"], "idirafter">, Group<clang_i_Group>, Flags<[CC1Option]>,
  HelpText<"Add directory to AFTER include search path">;
def iframework : JoinedOrSeparate<["-"], "iframework">, Group<clang_i_Group>, Flags<[CC1Option]>,
  HelpText<"Add directory to SYSTEM framework search path">;
def iframeworkwithsysroot : JoinedOrSeparate<["-"], "iframeworkwithsysroot">,
  Group<clang_i_Group>,
  HelpText<"Add directory to SYSTEM framework search path, "
           "absolute paths are relative to -isysroot">,
  MetaVarName<"<directory>">, Flags<[CC1Option]>;
def imacros : JoinedOrSeparate<["-", "--"], "imacros">, Group<clang_i_Group>, Flags<[CC1Option]>,
  HelpText<"Include macros from file before parsing">, MetaVarName<"<file>">,
  MarshallingInfoStringVector<PreprocessorOpts<"MacroIncludes">>;
def image__base : Separate<["-"], "image_base">;
def include_ : JoinedOrSeparate<["-", "--"], "include">, Group<clang_i_Group>, EnumName<"include">,
    MetaVarName<"<file>">, HelpText<"Include file before parsing">, Flags<[CC1Option]>;
def include_pch : Separate<["-"], "include-pch">, Group<clang_i_Group>, Flags<[CC1Option]>,
  HelpText<"Include precompiled header file">, MetaVarName<"<file>">,
  MarshallingInfoString<PreprocessorOpts<"ImplicitPCHInclude">>;
def relocatable_pch : Flag<["-", "--"], "relocatable-pch">, Flags<[CC1Option]>,
  HelpText<"Whether to build a relocatable precompiled header">,
  MarshallingInfoFlag<FrontendOpts<"RelocatablePCH">>;
def verify_pch : Flag<["-"], "verify-pch">, Group<Action_Group>, Flags<[CC1Option]>,
  HelpText<"Load and verify that a pre-compiled header file is not stale">;
def init : Separate<["-"], "init">;
def install__name : Separate<["-"], "install_name">;
def iprefix : JoinedOrSeparate<["-"], "iprefix">, Group<clang_i_Group>, Flags<[CC1Option]>,
  HelpText<"Set the -iwithprefix/-iwithprefixbefore prefix">, MetaVarName<"<dir>">;
def iquote : JoinedOrSeparate<["-"], "iquote">, Group<clang_i_Group>, Flags<[CC1Option]>,
  HelpText<"Add directory to QUOTE include search path">, MetaVarName<"<directory>">;
def isysroot : JoinedOrSeparate<["-"], "isysroot">, Group<clang_i_Group>, Flags<[CC1Option]>,
  HelpText<"Set the system root directory (usually /)">, MetaVarName<"<dir>">,
  MarshallingInfoString<HeaderSearchOpts<"Sysroot">, [{"/"}]>;
def isystem : JoinedOrSeparate<["-"], "isystem">, Group<clang_i_Group>,
  Flags<[CC1Option]>,
  HelpText<"Add directory to SYSTEM include search path">, MetaVarName<"<directory>">;
def isystem_after : JoinedOrSeparate<["-"], "isystem-after">,
  Group<clang_i_Group>, Flags<[NoXarchOption]>, MetaVarName<"<directory>">,
  HelpText<"Add directory to end of the SYSTEM include search path">;
def iwithprefixbefore : JoinedOrSeparate<["-"], "iwithprefixbefore">, Group<clang_i_Group>,
  HelpText<"Set directory to include search path with prefix">, MetaVarName<"<dir>">,
  Flags<[CC1Option]>;
def iwithprefix : JoinedOrSeparate<["-"], "iwithprefix">, Group<clang_i_Group>, Flags<[CC1Option]>,
  HelpText<"Set directory to SYSTEM include search path with prefix">, MetaVarName<"<dir>">;
def iwithsysroot : JoinedOrSeparate<["-"], "iwithsysroot">, Group<clang_i_Group>,
  HelpText<"Add directory to SYSTEM include search path, "
           "absolute paths are relative to -isysroot">, MetaVarName<"<directory>">,
  Flags<[CC1Option]>;
def ivfsoverlay : JoinedOrSeparate<["-"], "ivfsoverlay">, Group<clang_i_Group>, Flags<[CC1Option]>,
  HelpText<"Overlay the virtual filesystem described by file over the real file system">;
def imultilib : Separate<["-"], "imultilib">, Group<gfortran_Group>;
def keep__private__externs : Flag<["-"], "keep_private_externs">;
def l : JoinedOrSeparate<["-"], "l">, Flags<[LinkerInput, RenderJoined]>,
        Group<Link_Group>;
def lazy__framework : Separate<["-"], "lazy_framework">, Flags<[LinkerInput]>;
def lazy__library : Separate<["-"], "lazy_library">, Flags<[LinkerInput]>;
def mlittle_endian : Flag<["-"], "mlittle-endian">, Flags<[NoXarchOption]>;
def EL : Flag<["-"], "EL">, Alias<mlittle_endian>;
def mbig_endian : Flag<["-"], "mbig-endian">, Flags<[NoXarchOption]>;
def EB : Flag<["-"], "EB">, Alias<mbig_endian>;
def m16 : Flag<["-"], "m16">, Group<m_Group>, Flags<[NoXarchOption, CoreOption]>;
def m32 : Flag<["-"], "m32">, Group<m_Group>, Flags<[NoXarchOption, CoreOption]>;
def mqdsp6_compat : Flag<["-"], "mqdsp6-compat">, Group<m_Group>, Flags<[NoXarchOption,CC1Option]>,
  HelpText<"Enable hexagon-qdsp6 backward compatibility">,
  MarshallingInfoFlag<LangOpts<"HexagonQdsp6Compat">>;
def m64 : Flag<["-"], "m64">, Group<m_Group>, Flags<[NoXarchOption, CoreOption]>;
def mx32 : Flag<["-"], "mx32">, Group<m_Group>, Flags<[NoXarchOption, CoreOption]>;
def mabi_EQ : Joined<["-"], "mabi=">, Group<m_Group>;
def miamcu : Flag<["-"], "miamcu">, Group<m_Group>, Flags<[NoXarchOption, CoreOption]>,
  HelpText<"Use Intel MCU ABI">;
def mno_iamcu : Flag<["-"], "mno-iamcu">, Group<m_Group>, Flags<[NoXarchOption, CoreOption]>;
def malign_functions_EQ : Joined<["-"], "malign-functions=">, Group<clang_ignored_m_Group>;
def malign_loops_EQ : Joined<["-"], "malign-loops=">, Group<clang_ignored_m_Group>;
def malign_jumps_EQ : Joined<["-"], "malign-jumps=">, Group<clang_ignored_m_Group>;
def malign_branch_EQ : CommaJoined<["-"], "malign-branch=">, Group<m_Group>, Flags<[NoXarchOption]>,
  HelpText<"Specify types of branches to align">;
def malign_branch_boundary_EQ : Joined<["-"], "malign-branch-boundary=">, Group<m_Group>, Flags<[NoXarchOption]>,
  HelpText<"Specify the boundary's size to align branches">;
def mpad_max_prefix_size_EQ : Joined<["-"], "mpad-max-prefix-size=">, Group<m_Group>, Flags<[NoXarchOption]>,
  HelpText<"Specify maximum number of prefixes to use for padding">;
def mbranches_within_32B_boundaries : Flag<["-"], "mbranches-within-32B-boundaries">, Flags<[NoXarchOption]>, Group<m_Group>,
  HelpText<"Align selected branches (fused, jcc, jmp) within 32-byte boundary">;
def mfancy_math_387 : Flag<["-"], "mfancy-math-387">, Group<clang_ignored_m_Group>;
def mlong_calls : Flag<["-"], "mlong-calls">, Group<m_Group>,
  HelpText<"Generate branches with extended addressability, usually via indirect jumps.">;
def mdouble_EQ : Joined<["-"], "mdouble=">, Group<m_Group>, Values<"32,64">, Flags<[CC1Option]>,
  HelpText<"Force double to be 32 bits or 64 bits">,
  MarshallingInfoInt<LangOpts<"DoubleSize">, "0">;
def LongDouble_Group : OptionGroup<"<LongDouble group>">, Group<m_Group>,
  DocName<"Long double flags">,
  DocBrief<[{Selects the long double implementation}]>;
def mlong_double_64 : Flag<["-"], "mlong-double-64">, Group<LongDouble_Group>, Flags<[CC1Option]>,
  HelpText<"Force long double to be 64 bits">;
def mlong_double_80 : Flag<["-"], "mlong-double-80">, Group<LongDouble_Group>, Flags<[CC1Option]>,
  HelpText<"Force long double to be 80 bits, padded to 128 bits for storage">;
def mlong_double_128 : Flag<["-"], "mlong-double-128">, Group<LongDouble_Group>, Flags<[CC1Option]>,
  HelpText<"Force long double to be 128 bits">;
def mno_long_calls : Flag<["-"], "mno-long-calls">, Group<m_Group>,
  HelpText<"Restore the default behaviour of not generating long calls">;
def mexecute_only : Flag<["-"], "mexecute-only">, Group<m_arm_Features_Group>,
  HelpText<"Disallow generation of data access to code sections (ARM only)">;
def mno_execute_only : Flag<["-"], "mno-execute-only">, Group<m_arm_Features_Group>,
  HelpText<"Allow generation of data access to code sections (ARM only)">;
def mtp_mode_EQ : Joined<["-"], "mtp=">, Group<m_arm_Features_Group>, Values<"soft,cp15,el0,el1,el2,el3">,
  HelpText<"Thread pointer access method (AArch32/AArch64 only)">;
def mpure_code : Flag<["-"], "mpure-code">, Alias<mexecute_only>; // Alias for GCC compatibility
def mno_pure_code : Flag<["-"], "mno-pure-code">, Alias<mno_execute_only>;
def mtvos_version_min_EQ : Joined<["-"], "mtvos-version-min=">, Group<m_Group>;
def mappletvos_version_min_EQ : Joined<["-"], "mappletvos-version-min=">, Alias<mtvos_version_min_EQ>;
def mtvos_simulator_version_min_EQ : Joined<["-"], "mtvos-simulator-version-min=">;
def mappletvsimulator_version_min_EQ : Joined<["-"], "mappletvsimulator-version-min=">, Alias<mtvos_simulator_version_min_EQ>;
def mwatchos_version_min_EQ : Joined<["-"], "mwatchos-version-min=">, Group<m_Group>;
def mwatchos_simulator_version_min_EQ : Joined<["-"], "mwatchos-simulator-version-min=">;
def mwatchsimulator_version_min_EQ : Joined<["-"], "mwatchsimulator-version-min=">, Alias<mwatchos_simulator_version_min_EQ>;
def march_EQ : Joined<["-"], "march=">, Group<m_Group>, Flags<[CoreOption]>;
def masm_EQ : Joined<["-"], "masm=">, Group<m_Group>, Flags<[NoXarchOption]>;
def mcmodel_EQ : Joined<["-"], "mcmodel=">, Group<m_Group>, Flags<[CC1Option]>,
  MarshallingInfoString<TargetOpts<"CodeModel">, [{"default"}]>;
def mtls_size_EQ : Joined<["-"], "mtls-size=">, Group<m_Group>, Flags<[NoXarchOption, CC1Option]>,
  HelpText<"Specify bit size of immediate TLS offsets (AArch64 ELF only): "
           "12 (for 4KB) | 24 (for 16MB, default) | 32 (for 4GB) | 48 (for 256TB, needs -mcmodel=large)">,
  MarshallingInfoInt<CodeGenOpts<"TLSSize">>;
def mimplicit_it_EQ : Joined<["-"], "mimplicit-it=">, Group<m_Group>;
def mdefault_build_attributes : Joined<["-"], "mdefault-build-attributes">, Group<m_Group>;
def mno_default_build_attributes : Joined<["-"], "mno-default-build-attributes">, Group<m_Group>;
def mconstant_cfstrings : Flag<["-"], "mconstant-cfstrings">, Group<clang_ignored_m_Group>;
def mconsole : Joined<["-"], "mconsole">, Group<m_Group>, Flags<[NoXarchOption]>;
def mwindows : Joined<["-"], "mwindows">, Group<m_Group>, Flags<[NoXarchOption]>;
def mdll : Joined<["-"], "mdll">, Group<m_Group>, Flags<[NoXarchOption]>;
def municode : Joined<["-"], "municode">, Group<m_Group>, Flags<[NoXarchOption]>;
def mthreads : Joined<["-"], "mthreads">, Group<m_Group>, Flags<[NoXarchOption]>;
def mcpu_EQ : Joined<["-"], "mcpu=">, Group<m_Group>;
def mmcu_EQ : Joined<["-"], "mmcu=">, Group<m_Group>;
def msim : Flag<["-"], "msim">, Group<m_Group>;
def mdynamic_no_pic : Joined<["-"], "mdynamic-no-pic">, Group<m_Group>;
def mfix_and_continue : Flag<["-"], "mfix-and-continue">, Group<clang_ignored_m_Group>;
def mieee_fp : Flag<["-"], "mieee-fp">, Group<clang_ignored_m_Group>;
def minline_all_stringops : Flag<["-"], "minline-all-stringops">, Group<clang_ignored_m_Group>;
def mno_inline_all_stringops : Flag<["-"], "mno-inline-all-stringops">, Group<clang_ignored_m_Group>;
def malign_double : Flag<["-"], "malign-double">, Group<m_Group>, Flags<[CC1Option]>,
  HelpText<"Align doubles to two words in structs (x86 only)">,
  MarshallingInfoFlag<LangOpts<"AlignDouble">>;
def mfloat_abi_EQ : Joined<["-"], "mfloat-abi=">, Group<m_Group>, Values<"soft,softfp,hard">;
def mfpmath_EQ : Joined<["-"], "mfpmath=">, Group<m_Group>;
def mfpu_EQ : Joined<["-"], "mfpu=">, Group<m_Group>;
def mhwdiv_EQ : Joined<["-"], "mhwdiv=">, Group<m_Group>;
def mhwmult_EQ : Joined<["-"], "mhwmult=">, Group<m_Group>;
def mglobal_merge : Flag<["-"], "mglobal-merge">, Group<m_Group>, Flags<[CC1Option]>,
  HelpText<"Enable merging of globals">;
def mhard_float : Flag<["-"], "mhard-float">, Group<m_Group>;
def miphoneos_version_min_EQ : Joined<["-"], "miphoneos-version-min=">, Group<m_Group>;
def mios_version_min_EQ : Joined<["-"], "mios-version-min=">,
  Alias<miphoneos_version_min_EQ>, HelpText<"Set iOS deployment target">;
def mios_simulator_version_min_EQ : Joined<["-"], "mios-simulator-version-min=">;
def miphonesimulator_version_min_EQ : Joined<["-"], "miphonesimulator-version-min=">, Alias<mios_simulator_version_min_EQ>;
def mkernel : Flag<["-"], "mkernel">, Group<m_Group>;
def mlinker_version_EQ : Joined<["-"], "mlinker-version=">,
  Flags<[NoXarchOption]>;
def mllvm : Separate<["-"], "mllvm">, Flags<[CC1Option,CC1AsOption,CoreOption]>,
  HelpText<"Additional arguments to forward to LLVM's option processing">,
  MarshallingInfoStringVector<FrontendOpts<"LLVMArgs">>;
def mmacosx_version_min_EQ : Joined<["-"], "mmacosx-version-min=">,
  Group<m_Group>, HelpText<"Set Mac OS X deployment target">;
def mmacos_version_min_EQ : Joined<["-"], "mmacos-version-min=">,
  Group<m_Group>, Alias<mmacosx_version_min_EQ>;
def mms_bitfields : Flag<["-"], "mms-bitfields">, Group<m_Group>, Flags<[CC1Option]>,
  HelpText<"Set the default structure layout to be compatible with the Microsoft compiler standard">,
  MarshallingInfoFlag<LangOpts<"MSBitfields">>;
def moutline : Flag<["-"], "moutline">, Group<f_clang_Group>, Flags<[CC1Option]>,
    HelpText<"Enable function outlining (AArch64 only)">;
def mno_outline : Flag<["-"], "mno-outline">, Group<f_clang_Group>, Flags<[CC1Option]>,
    HelpText<"Disable function outlining (AArch64 only)">;
def mno_ms_bitfields : Flag<["-"], "mno-ms-bitfields">, Group<m_Group>,
  HelpText<"Do not set the default structure layout to be compatible with the Microsoft compiler standard">;
def mstackrealign : Flag<["-"], "mstackrealign">, Group<m_Group>, Flags<[CC1Option]>,
  HelpText<"Force realign the stack at entry to every function">,
  MarshallingInfoFlag<CodeGenOpts<"StackRealignment">>;
def mstack_alignment : Joined<["-"], "mstack-alignment=">, Group<m_Group>, Flags<[CC1Option]>,
  HelpText<"Set the stack alignment">,
  MarshallingInfoInt<CodeGenOpts<"StackAlignment">>;
def mstack_probe_size : Joined<["-"], "mstack-probe-size=">, Group<m_Group>, Flags<[CC1Option]>,
  HelpText<"Set the stack probe size">,
  MarshallingInfoInt<CodeGenOpts<"StackProbeSize">, "4096">;
def mstack_arg_probe : Flag<["-"], "mstack-arg-probe">, Group<m_Group>,
  HelpText<"Enable stack probes">;
def mno_stack_arg_probe : Flag<["-"], "mno-stack-arg-probe">, Group<m_Group>, Flags<[CC1Option]>,
  HelpText<"Disable stack probes which are enabled by default">,
  MarshallingInfoFlag<CodeGenOpts<"NoStackArgProbe">>;
def mthread_model : Separate<["-"], "mthread-model">, Group<m_Group>, Flags<[CC1Option]>,
  HelpText<"The thread model to use, e.g. posix, single (posix by default)">, Values<"posix,single">,
  NormalizedValues<["POSIX", "Single"]>, NormalizedValuesScope<"LangOptions::ThreadModelKind">,
  MarshallingInfoEnum<LangOpts<"ThreadModel">, "POSIX">;
def meabi : Separate<["-"], "meabi">, Group<m_Group>, Flags<[CC1Option]>,
  HelpText<"Set EABI type, e.g. 4, 5 or gnu (default depends on triple)">, Values<"default,4,5,gnu">,
  MarshallingInfoEnum<TargetOpts<"EABIVersion">, "Default">,
  NormalizedValuesScope<"llvm::EABI">,
  NormalizedValues<["Default", "EABI4", "EABI5", "GNU"]>;

def mno_constant_cfstrings : Flag<["-"], "mno-constant-cfstrings">, Group<m_Group>;
def mno_global_merge : Flag<["-"], "mno-global-merge">, Group<m_Group>, Flags<[CC1Option]>,
  HelpText<"Disable merging of globals">;
def mno_pascal_strings : Flag<["-"], "mno-pascal-strings">,
  Alias<fno_pascal_strings>;
def mno_red_zone : Flag<["-"], "mno-red-zone">, Group<m_Group>;
def mno_tls_direct_seg_refs : Flag<["-"], "mno-tls-direct-seg-refs">, Group<m_Group>, Flags<[CC1Option]>,
  HelpText<"Disable direct TLS access through segment registers">,
  MarshallingInfoFlag<CodeGenOpts<"IndirectTlsSegRefs">>;
def mno_relax_all : Flag<["-"], "mno-relax-all">, Group<m_Group>;
def mno_rtd: Flag<["-"], "mno-rtd">, Group<m_Group>;
def mno_soft_float : Flag<["-"], "mno-soft-float">, Group<m_Group>;
def mno_stackrealign : Flag<["-"], "mno-stackrealign">, Group<m_Group>;

def mretpoline : Flag<["-"], "mretpoline">, Group<m_Group>, Flags<[CoreOption,NoXarchOption]>;
def mno_retpoline : Flag<["-"], "mno-retpoline">, Group<m_Group>, Flags<[CoreOption,NoXarchOption]>;
defm speculative_load_hardening : BoolOption<"m", "speculative-load-hardening",
  CodeGenOpts<"SpeculativeLoadHardening">, DefaultFalse,
  PosFlag<SetTrue, [CC1Option]>, NegFlag<SetFalse>, BothFlags<[CoreOption]>>,
  Group<m_Group>;
def mlvi_hardening : Flag<["-"], "mlvi-hardening">, Group<m_Group>, Flags<[CoreOption,NoXarchOption]>,
  HelpText<"Enable all mitigations for Load Value Injection (LVI)">;
def mno_lvi_hardening : Flag<["-"], "mno-lvi-hardening">, Group<m_Group>, Flags<[CoreOption,NoXarchOption]>,
  HelpText<"Disable mitigations for Load Value Injection (LVI)">;
def mlvi_cfi : Flag<["-"], "mlvi-cfi">, Group<m_Group>, Flags<[CoreOption,NoXarchOption]>,
  HelpText<"Enable only control-flow mitigations for Load Value Injection (LVI)">;
def mno_lvi_cfi : Flag<["-"], "mno-lvi-cfi">, Group<m_Group>, Flags<[CoreOption,NoXarchOption]>,
  HelpText<"Disable control-flow mitigations for Load Value Injection (LVI)">;
def m_seses : Flag<["-"], "mseses">, Group<m_Group>, Flags<[CoreOption, NoXarchOption]>,
  HelpText<"Enable speculative execution side effect suppression (SESES). "
    "Includes LVI control flow integrity mitigations">;
def mno_seses : Flag<["-"], "mno-seses">, Group<m_Group>, Flags<[CoreOption, NoXarchOption]>,
  HelpText<"Disable speculative execution side effect suppression (SESES)">;

def mrelax : Flag<["-"], "mrelax">, Group<m_Group>,
  HelpText<"Enable linker relaxation">;
def mno_relax : Flag<["-"], "mno-relax">, Group<m_Group>,
  HelpText<"Disable linker relaxation">;
def msmall_data_limit_EQ : Joined<["-"], "msmall-data-limit=">, Group<m_Group>,
  Alias<G>,
  HelpText<"Put global and static data smaller than the limit into a special section">;
def msave_restore : Flag<["-"], "msave-restore">, Group<m_riscv_Features_Group>,
  HelpText<"Enable using library calls for save and restore">;
def mno_save_restore : Flag<["-"], "mno-save-restore">, Group<m_riscv_Features_Group>,
  HelpText<"Disable using library calls for save and restore">;
def mcmodel_EQ_medlow : Flag<["-"], "mcmodel=medlow">, Group<m_riscv_Features_Group>,
  Flags<[CC1Option]>, Alias<mcmodel_EQ>, AliasArgs<["small"]>,
  HelpText<"Equivalent to -mcmodel=small, compatible with RISC-V gcc.">;
def mcmodel_EQ_medany : Flag<["-"], "mcmodel=medany">, Group<m_riscv_Features_Group>,
  Flags<[CC1Option]>, Alias<mcmodel_EQ>, AliasArgs<["medium"]>,
  HelpText<"Equivalent to -mcmodel=medium, compatible with RISC-V gcc.">;
def menable_experimental_extensions : Flag<["-"], "menable-experimental-extensions">, Group<m_Group>,
  HelpText<"Enable use of experimental RISC-V extensions.">;

def munaligned_access : Flag<["-"], "munaligned-access">, Group<m_arm_Features_Group>,
  HelpText<"Allow memory accesses to be unaligned (AArch32/AArch64 only)">;
def mno_unaligned_access : Flag<["-"], "mno-unaligned-access">, Group<m_arm_Features_Group>,
  HelpText<"Force all memory accesses to be aligned (AArch32/AArch64 only)">;
def mstrict_align : Flag<["-"], "mstrict-align">, Alias<mno_unaligned_access>, Flags<[CC1Option,HelpHidden]>,
  HelpText<"Force all memory accesses to be aligned (same as mno-unaligned-access)">;
def mno_thumb : Flag<["-"], "mno-thumb">, Group<m_arm_Features_Group>;
def mrestrict_it: Flag<["-"], "mrestrict-it">, Group<m_arm_Features_Group>,
  HelpText<"Disallow generation of deprecated IT blocks for ARMv8. It is on by default for ARMv8 Thumb mode.">;
def mno_restrict_it: Flag<["-"], "mno-restrict-it">, Group<m_arm_Features_Group>,
  HelpText<"Allow generation of deprecated IT blocks for ARMv8. It is off by default for ARMv8 Thumb mode">;
def marm : Flag<["-"], "marm">, Alias<mno_thumb>;
def ffixed_r9 : Flag<["-"], "ffixed-r9">, Group<m_arm_Features_Group>,
  HelpText<"Reserve the r9 register (ARM only)">;
def mno_movt : Flag<["-"], "mno-movt">, Group<m_arm_Features_Group>,
  HelpText<"Disallow use of movt/movw pairs (ARM only)">;
def mcrc : Flag<["-"], "mcrc">, Group<m_Group>,
  HelpText<"Allow use of CRC instructions (ARM/Mips only)">;
def mnocrc : Flag<["-"], "mnocrc">, Group<m_arm_Features_Group>,
  HelpText<"Disallow use of CRC instructions (ARM only)">;
def mno_neg_immediates: Flag<["-"], "mno-neg-immediates">, Group<m_arm_Features_Group>,
  HelpText<"Disallow converting instructions with negative immediates to their negation or inversion.">;
def mcmse : Flag<["-"], "mcmse">, Group<m_arm_Features_Group>,
  Flags<[NoXarchOption,CC1Option]>,
  HelpText<"Allow use of CMSE (Armv8-M Security Extensions)">,
  MarshallingInfoFlag<LangOpts<"Cmse">>;
def ForceAAPCSBitfieldLoad : Flag<["-"], "faapcs-bitfield-load">, Group<m_arm_Features_Group>,
  Flags<[NoXarchOption,CC1Option]>,
  HelpText<"Follows the AAPCS standard that all volatile bit-field write generates at least one load. (ARM only).">,
  MarshallingInfoFlag<CodeGenOpts<"ForceAAPCSBitfieldLoad">>;
defm aapcs_bitfield_width : BoolOption<"f", "aapcs-bitfield-width",
  CodeGenOpts<"AAPCSBitfieldWidth">, DefaultTrue,
  NegFlag<SetFalse, [], "Do not follow">, PosFlag<SetTrue, [], "Follow">,
  BothFlags<[NoXarchOption, CC1Option], " the AAPCS standard requirement stating that"
            " volatile bit-field width is dictated by the field container type. (ARM only).">>,
  Group<m_arm_Features_Group>;

def mgeneral_regs_only : Flag<["-"], "mgeneral-regs-only">, Group<m_aarch64_Features_Group>,
  HelpText<"Generate code which only uses the general purpose registers (AArch64 only)">;
def mfix_cortex_a53_835769 : Flag<["-"], "mfix-cortex-a53-835769">,
  Group<m_aarch64_Features_Group>,
  HelpText<"Workaround Cortex-A53 erratum 835769 (AArch64 only)">;
def mno_fix_cortex_a53_835769 : Flag<["-"], "mno-fix-cortex-a53-835769">,
  Group<m_aarch64_Features_Group>,
  HelpText<"Don't workaround Cortex-A53 erratum 835769 (AArch64 only)">;
def mmark_bti_property : Flag<["-"], "mmark-bti-property">,
  Group<m_aarch64_Features_Group>,
  HelpText<"Add .note.gnu.property with BTI to assembly files (AArch64 only)">;
foreach i = {1-31} in
  def ffixed_x#i : Flag<["-"], "ffixed-x"#i>, Group<m_Group>,
    HelpText<"Reserve the x"#i#" register (AArch64/RISC-V only)">;

foreach i = {8-15,18} in
  def fcall_saved_x#i : Flag<["-"], "fcall-saved-x"#i>, Group<m_aarch64_Features_Group>,
    HelpText<"Make the x"#i#" register call-saved (AArch64 only)">;

def msve_vector_bits_EQ : Joined<["-"], "msve-vector-bits=">,
  Group<m_aarch64_Features_Group>, Flags<[NoXarchOption,CC1Option]>,
  HelpText<"Specify the size in bits of an SVE vector register. Defaults to the"
           " vector length agnostic value of \"scalable\". (AArch64 only)">,
  Values<"128,256,512,1024,2048,scalable">,
  NormalizedValues<["128", "256", "512", "1024", "2048", "0"]>,
  MarshallingInfoEnum<LangOpts<"ArmSveVectorBits">, "0">;

def msign_return_address_EQ : Joined<["-"], "msign-return-address=">,
  Flags<[CC1Option]>, Group<m_Group>, Values<"none,all,non-leaf">,
  HelpText<"Select return address signing scope">;
def mbranch_protection_EQ : Joined<["-"], "mbranch-protection=">,
  HelpText<"Enforce targets of indirect branches and function returns">;

def mharden_sls_EQ : Joined<["-"], "mharden-sls=">,
  HelpText<"Select straight-line speculation hardening scope">;

def msimd128 : Flag<["-"], "msimd128">, Group<m_wasm_Features_Group>;
def munimplemented_simd128 : Flag<["-"], "munimplemented-simd128">, Group<m_wasm_Features_Group>;
def mno_unimplemented_simd128 : Flag<["-"], "mno-unimplemented-simd128">, Group<m_wasm_Features_Group>;
def mno_simd128 : Flag<["-"], "mno-simd128">, Group<m_wasm_Features_Group>;
def mnontrapping_fptoint : Flag<["-"], "mnontrapping-fptoint">, Group<m_wasm_Features_Group>;
def mno_nontrapping_fptoint : Flag<["-"], "mno-nontrapping-fptoint">, Group<m_wasm_Features_Group>;
def msign_ext : Flag<["-"], "msign-ext">, Group<m_wasm_Features_Group>;
def mno_sign_ext : Flag<["-"], "mno-sign-ext">, Group<m_wasm_Features_Group>;
def mexception_handing : Flag<["-"], "mexception-handling">, Group<m_wasm_Features_Group>;
def mno_exception_handing : Flag<["-"], "mno-exception-handling">, Group<m_wasm_Features_Group>;
def matomics : Flag<["-"], "matomics">, Group<m_wasm_Features_Group>;
def mno_atomics : Flag<["-"], "mno-atomics">, Group<m_wasm_Features_Group>;
def mbulk_memory : Flag<["-"], "mbulk-memory">, Group<m_wasm_Features_Group>;
def mno_bulk_memory : Flag<["-"], "mno-bulk-memory">, Group<m_wasm_Features_Group>;
def mmutable_globals : Flag<["-"], "mmutable-globals">, Group<m_wasm_Features_Group>;
def mno_mutable_globals : Flag<["-"], "mno-mutable-globals">, Group<m_wasm_Features_Group>;
def mmultivalue : Flag<["-"], "mmultivalue">, Group<m_wasm_Features_Group>;
def mno_multivalue : Flag<["-"], "mno-multivalue">, Group<m_wasm_Features_Group>;
def mtail_call : Flag<["-"], "mtail-call">, Group<m_wasm_Features_Group>;
def mno_tail_call : Flag<["-"], "mno-tail-call">, Group<m_wasm_Features_Group>;
def mreference_types : Flag<["-"], "mreference-types">, Group<m_wasm_Features_Group>;
def mno_reference_types : Flag<["-"], "mno-reference-types">, Group<m_wasm_Features_Group>;
def mexec_model_EQ : Joined<["-"], "mexec-model=">, Group<m_wasm_Features_Driver_Group>,
                     Values<"command,reactor">,
                     HelpText<"Execution model (WebAssembly only)">;

def mcode_object_version_EQ : Joined<["-"], "mcode-object-version=">, Group<m_Group>,
  HelpText<"Specify code object ABI version. Defaults to 4. (AMDGPU only)">,
  MetaVarName<"<version>">, Values<"2,3,4">;

<<<<<<< HEAD
def mcode_object_v3_legacy : Flag<["-"], "mcode-object-v3">, Group<m_Group>,
  HelpText<"Legacy option to specify code object ABI V2 (-mnocode-object-v3) or V3 (-mcode-object-v3) (AMDGPU only)">;
def mno_code_object_v3_legacy : Flag<["-"], "mno-code-object-v3">, Group<m_Group>;

def mcumode : Flag<["-"], "mcumode">, Group<m_amdgpu_Features_Group>,
  HelpText<"Specify CU (-mcumode) or WGP (-mno-cumode) wavefront execution mode (AMDGPU only)">;
def mno_cumode : Flag<["-"], "mno-cumode">, Group<m_amdgpu_Features_Group>;

// TODO: Remove during upstreaming target id.
def msram_ecc_legacy : Flag<["-"], "msram-ecc">, Group<m_Group>,
  HelpText<"Legacy option to specify SRAM ECC mode (AMDGPU only)">;
def mno_sram_ecc_legacy : Flag<["-"], "mno-sram-ecc">, Group<m_Group>;

def mtgsplit : Flag<["-"], "mtgsplit">, Group<m_amdgpu_Features_Group>,
  HelpText<"Enable threadgroup split execution mode (AMDGPU only)">;
def mno_tgsplit : Flag<["-"], "mno-tgsplit">, Group<m_amdgpu_Features_Group>,
  HelpText<"Disable threadgroup split execution mode (AMDGPU only)">;

def mwavefrontsize64 : Flag<["-"], "mwavefrontsize64">, Group<m_Group>,
  HelpText<"Specify wavefront size 64 mode (AMDGPU only)">;
def mno_wavefrontsize64 : Flag<["-"], "mno-wavefrontsize64">, Group<m_Group>,
  HelpText<"Specify wavefront size 32 mode (AMDGPU only)">;
=======
defm code_object_v3_legacy : SimpleMFlag<"code-object-v3",
  "Legacy option to specify code object ABI V3",
  "Legacy option to specify code object ABI V2",
  " (AMDGPU only)">;
defm cumode : SimpleMFlag<"cumode",
  "Specify CU wavefront", "Specify WGP wavefront",
  " execution mode (AMDGPU only)", m_amdgpu_Features_Group>;
defm tgsplit : SimpleMFlag<"tgsplit", "Enable", "Disable",
  " threadgroup split execution mode (AMDGPU only)", m_amdgpu_Features_Group>;
defm wavefrontsize64 : SimpleMFlag<"wavefrontsize64",
  "Specify wavefront size 64", "Specify wavefront size 32",
  " mode (AMDGPU only)">;
>>>>>>> 9b302513

defm unsafe_fp_atomics : BoolOption<"m", "unsafe-fp-atomics",
  TargetOpts<"AllowAMDGPUUnsafeFPAtomics">, DefaultFalse,
  PosFlag<SetTrue, [CC1Option], "Enable unsafe floating point atomic instructions (AMDGPU only)">,
  NegFlag<SetFalse>>, Group<m_Group>;

// TODO: Remove during upstreaming target id.
def mxnack : Flag<["-"], "mxnack">, Group<m_amdgpu_Features_Group>,
  HelpText<"Legacy option to specify XNACK mode (AMDGPU only)">;
def mno_xnack : Flag<["-"], "mno-xnack">, Group<m_amdgpu_Features_Group>;

def faltivec : Flag<["-"], "faltivec">, Group<f_Group>, Flags<[NoXarchOption]>;
def fno_altivec : Flag<["-"], "fno-altivec">, Group<f_Group>, Flags<[NoXarchOption]>;
def maltivec : Flag<["-"], "maltivec">, Group<m_ppc_Features_Group>;
def mno_altivec : Flag<["-"], "mno-altivec">, Group<m_ppc_Features_Group>;
def mpcrel: Flag<["-"], "mpcrel">, Group<m_ppc_Features_Group>;
def mno_pcrel: Flag<["-"], "mno-pcrel">, Group<m_ppc_Features_Group>;
def mspe : Flag<["-"], "mspe">, Group<m_ppc_Features_Group>;
def mno_spe : Flag<["-"], "mno-spe">, Group<m_ppc_Features_Group>;
def mefpu2 : Flag<["-"], "mefpu2">, Group<m_ppc_Features_Group>;
def mabi_EQ_vec_extabi : Flag<["-"], "mabi=vec-extabi">, Group<m_Group>, Flags<[CC1Option]>,
  HelpText<"Enable the extended Altivec ABI on AIX (AIX only). Uses volatile and nonvolatile vector registers">,
  MarshallingInfoFlag<LangOpts<"EnableAIXExtendedAltivecABI">>;
def mabi_EQ_vec_default : Flag<["-"], "mabi=vec-default">, Group<m_Group>, Flags<[CC1Option]>,
  HelpText<"Enable the default Altivec ABI on AIX (AIX only). Uses only volatile vector registers.">;
def mvsx : Flag<["-"], "mvsx">, Group<m_ppc_Features_Group>;
def mno_vsx : Flag<["-"], "mno-vsx">, Group<m_ppc_Features_Group>;
def msecure_plt : Flag<["-"], "msecure-plt">, Group<m_ppc_Features_Group>;
def mpower8_vector : Flag<["-"], "mpower8-vector">,
    Group<m_ppc_Features_Group>;
def mno_power8_vector : Flag<["-"], "mno-power8-vector">,
    Group<m_ppc_Features_Group>;
def mpower9_vector : Flag<["-"], "mpower9-vector">,
    Group<m_ppc_Features_Group>;
def mno_power9_vector : Flag<["-"], "mno-power9-vector">,
    Group<m_ppc_Features_Group>;
def mpower10_vector : Flag<["-"], "mpower10-vector">,
    Group<m_ppc_Features_Group>;
def mno_power10_vector : Flag<["-"], "mno-power10-vector">,
    Group<m_ppc_Features_Group>;
def mpower8_crypto : Flag<["-"], "mcrypto">,
    Group<m_ppc_Features_Group>;
def mnopower8_crypto : Flag<["-"], "mno-crypto">,
    Group<m_ppc_Features_Group>;
def mdirect_move : Flag<["-"], "mdirect-move">,
    Group<m_ppc_Features_Group>;
def mnodirect_move : Flag<["-"], "mno-direct-move">,
    Group<m_ppc_Features_Group>;
def mpaired_vector_memops: Flag<["-"], "mpaired-vector-memops">,
    Group<m_ppc_Features_Group>;
def mnopaired_vector_memops: Flag<["-"], "mno-paired-vector-memops">,
    Group<m_ppc_Features_Group>;
def mhtm : Flag<["-"], "mhtm">, Group<m_ppc_Features_Group>;
def mno_htm : Flag<["-"], "mno-htm">, Group<m_ppc_Features_Group>;
def mfprnd : Flag<["-"], "mfprnd">, Group<m_ppc_Features_Group>;
def mno_fprnd : Flag<["-"], "mno-fprnd">, Group<m_ppc_Features_Group>;
def mcmpb : Flag<["-"], "mcmpb">, Group<m_ppc_Features_Group>;
def mno_cmpb : Flag<["-"], "mno-cmpb">, Group<m_ppc_Features_Group>;
def misel : Flag<["-"], "misel">, Group<m_ppc_Features_Group>;
def mno_isel : Flag<["-"], "mno-isel">, Group<m_ppc_Features_Group>;
def mmfocrf : Flag<["-"], "mmfocrf">, Group<m_ppc_Features_Group>;
def mmfcrf : Flag<["-"], "mmfcrf">, Alias<mmfocrf>;
def mno_mfocrf : Flag<["-"], "mno-mfocrf">, Group<m_ppc_Features_Group>;
def mno_mfcrf : Flag<["-"], "mno-mfcrf">, Alias<mno_mfocrf>;
def mpopcntd : Flag<["-"], "mpopcntd">, Group<m_ppc_Features_Group>;
def mno_popcntd : Flag<["-"], "mno-popcntd">, Group<m_ppc_Features_Group>;
def mcrbits : Flag<["-"], "mcrbits">, Group<m_ppc_Features_Group>;
def mno_crbits : Flag<["-"], "mno-crbits">, Group<m_ppc_Features_Group>;
def minvariant_function_descriptors :
  Flag<["-"], "minvariant-function-descriptors">, Group<m_ppc_Features_Group>;
def mno_invariant_function_descriptors :
  Flag<["-"], "mno-invariant-function-descriptors">,
  Group<m_ppc_Features_Group>;
def mfloat128: Flag<["-"], "mfloat128">,
    Group<m_ppc_Features_Group>;
def mno_float128 : Flag<["-"], "mno-float128">,
    Group<m_ppc_Features_Group>;
def mlongcall: Flag<["-"], "mlongcall">,
    Group<m_ppc_Features_Group>;
def mno_longcall : Flag<["-"], "mno-longcall">,
    Group<m_ppc_Features_Group>;
def mmma: Flag<["-"], "mmma">, Group<m_ppc_Features_Group>;
def mno_mma: Flag<["-"], "mno-mma">, Group<m_ppc_Features_Group>;
def mrop_protection : Flag<["-"], "mrop-protection">,
    Group<m_ppc_Features_Group>;
def maix_struct_return : Flag<["-"], "maix-struct-return">,
  Group<m_Group>, Flags<[CC1Option]>,
  HelpText<"Return all structs in memory (PPC32 only)">;
def msvr4_struct_return : Flag<["-"], "msvr4-struct-return">,
  Group<m_Group>, Flags<[CC1Option]>,
  HelpText<"Return small structs in registers (PPC32 only)">;

def mvx : Flag<["-"], "mvx">, Group<m_Group>;
def mno_vx : Flag<["-"], "mno-vx">, Group<m_Group>;

defm zvector : BoolFOption<"zvector",
  LangOpts<"ZVector">, DefaultFalse,
  PosFlag<SetTrue, [CC1Option], "Enable System z vector language extension">,
  NegFlag<SetFalse>>;
def mzvector : Flag<["-"], "mzvector">, Alias<fzvector>;
def mno_zvector : Flag<["-"], "mno-zvector">, Alias<fno_zvector>;

def mignore_xcoff_visibility : Flag<["-"], "mignore-xcoff-visibility">, Group<m_Group>,
HelpText<"Not emit the visibility attribute for asm in AIX OS or give all symbols 'unspecified' visibility in XCOFF object file">,
  Flags<[CC1Option]>;
defm backchain : BoolOption<"m", "backchain",
  CodeGenOpts<"Backchain">, DefaultFalse,
  PosFlag<SetTrue, [], "Link stack frames through backchain on System Z">,
  NegFlag<SetFalse>, BothFlags<[NoXarchOption,CC1Option]>>, Group<m_Group>;

def mno_warn_nonportable_cfstrings : Flag<["-"], "mno-warn-nonportable-cfstrings">, Group<m_Group>;
def mno_omit_leaf_frame_pointer : Flag<["-"], "mno-omit-leaf-frame-pointer">, Group<m_Group>;
def momit_leaf_frame_pointer : Flag<["-"], "momit-leaf-frame-pointer">, Group<m_Group>,
  HelpText<"Omit frame pointer setup for leaf functions">;
def moslib_EQ : Joined<["-"], "moslib=">, Group<m_Group>;
def mpascal_strings : Flag<["-"], "mpascal-strings">, Alias<fpascal_strings>;
def mred_zone : Flag<["-"], "mred-zone">, Group<m_Group>;
def mtls_direct_seg_refs : Flag<["-"], "mtls-direct-seg-refs">, Group<m_Group>,
  HelpText<"Enable direct TLS access through segment registers (default)">;
def mregparm_EQ : Joined<["-"], "mregparm=">, Group<m_Group>;
def mrelax_all : Flag<["-"], "mrelax-all">, Group<m_Group>, Flags<[CC1Option,CC1AsOption]>,
  HelpText<"(integrated-as) Relax all machine instructions">,
  MarshallingInfoFlag<CodeGenOpts<"RelaxAll">>;
def mincremental_linker_compatible : Flag<["-"], "mincremental-linker-compatible">, Group<m_Group>,
  Flags<[CC1Option,CC1AsOption]>,
  HelpText<"(integrated-as) Emit an object file which can be used with an incremental linker">,
  MarshallingInfoFlag<CodeGenOpts<"IncrementalLinkerCompatible">>;
def mno_incremental_linker_compatible : Flag<["-"], "mno-incremental-linker-compatible">, Group<m_Group>,
  HelpText<"(integrated-as) Emit an object file which cannot be used with an incremental linker">;
def mrtd : Flag<["-"], "mrtd">, Group<m_Group>, Flags<[CC1Option]>,
  HelpText<"Make StdCall calling convention the default">;
def msmall_data_threshold_EQ : Joined <["-"], "msmall-data-threshold=">,
  Group<m_Group>, Alias<G>;
def msoft_float : Flag<["-"], "msoft-float">, Group<m_Group>, Flags<[CC1Option]>,
  HelpText<"Use software floating point">,
  MarshallingInfoFlag<CodeGenOpts<"SoftFloat">>;
def moutline_atomics : Flag<["-"], "moutline-atomics">, Group<f_clang_Group>, Flags<[CC1Option]>,
  HelpText<"Generate local calls to out-of-line atomic operations">;
def mno_outline_atomics : Flag<["-"], "mno-outline-atomics">, Group<f_clang_Group>, Flags<[CC1Option]>,
  HelpText<"Don't generate local calls to out-of-line atomic operations">;
def mno_implicit_float : Flag<["-"], "mno-implicit-float">, Group<m_Group>,
  HelpText<"Don't generate implicit floating point instructions">;
def mimplicit_float : Flag<["-"], "mimplicit-float">, Group<m_Group>;
def mrecip : Flag<["-"], "mrecip">, Group<m_Group>;
def mrecip_EQ : CommaJoined<["-"], "mrecip=">, Group<m_Group>, Flags<[CC1Option]>,
  MarshallingInfoStringVector<CodeGenOpts<"Reciprocals">>;
def mprefer_vector_width_EQ : Joined<["-"], "mprefer-vector-width=">, Group<m_Group>, Flags<[CC1Option]>,
  HelpText<"Specifies preferred vector width for auto-vectorization. Defaults to 'none' which allows target specific decisions.">,
  MarshallingInfoString<CodeGenOpts<"PreferVectorWidth">>;
def mstack_protector_guard_EQ : Joined<["-"], "mstack-protector-guard=">, Group<m_Group>, Flags<[CC1Option]>,
  HelpText<"Use the given guard (global, tls) for addressing the stack-protector guard">,
  MarshallingInfoString<CodeGenOpts<"StackProtectorGuard">>;
def mstack_protector_guard_offset_EQ : Joined<["-"], "mstack-protector-guard-offset=">, Group<m_Group>, Flags<[CC1Option]>,
  HelpText<"Use the given offset for addressing the stack-protector guard">,
  MarshallingInfoInt<CodeGenOpts<"StackProtectorGuardOffset">, "(unsigned)-1">;
def mstack_protector_guard_reg_EQ : Joined<["-"], "mstack-protector-guard-reg=">, Group<m_Group>, Flags<[CC1Option]>,
  HelpText<"Use the given reg for addressing the stack-protector guard">,
  MarshallingInfoString<CodeGenOpts<"StackProtectorGuardReg">, [{"none"}]>;
def mpie_copy_relocations : Flag<["-"], "mpie-copy-relocations">,
  Alias<fdirect_access_external_data>, Group<m_Group>;
def mno_pie_copy_relocations : Flag<["-"], "mno-pie-copy-relocations">,
  Alias<fno_direct_access_external_data>, Group<m_Group>;
def mfentry : Flag<["-"], "mfentry">, HelpText<"Insert calls to fentry at function entry (x86/SystemZ only)">,
  Flags<[CC1Option]>, Group<m_Group>,
  MarshallingInfoFlag<CodeGenOpts<"CallFEntry">>;
def mnop_mcount : Flag<["-"], "mnop-mcount">, HelpText<"Generate mcount/__fentry__ calls as nops. To activate they need to be patched in.">,
  Flags<[CC1Option]>, Group<m_Group>,
  MarshallingInfoFlag<CodeGenOpts<"MNopMCount">>;
def mrecord_mcount : Flag<["-"], "mrecord-mcount">, HelpText<"Generate a __mcount_loc section entry for each __fentry__ call.">,
  Flags<[CC1Option]>, Group<m_Group>,
  MarshallingInfoFlag<CodeGenOpts<"RecordMCount">>;
def mpacked_stack : Flag<["-"], "mpacked-stack">, HelpText<"Use packed stack layout (SystemZ only).">,
  Flags<[CC1Option]>, Group<m_Group>,
  MarshallingInfoFlag<CodeGenOpts<"PackedStack">>;
def mno_packed_stack : Flag<["-"], "mno-packed-stack">, Flags<[CC1Option]>, Group<m_Group>;
def mips16 : Flag<["-"], "mips16">, Group<m_mips_Features_Group>;
def mno_mips16 : Flag<["-"], "mno-mips16">, Group<m_mips_Features_Group>;
def mmicromips : Flag<["-"], "mmicromips">, Group<m_mips_Features_Group>;
def mno_micromips : Flag<["-"], "mno-micromips">, Group<m_mips_Features_Group>;
def mxgot : Flag<["-"], "mxgot">, Group<m_mips_Features_Group>;
def mno_xgot : Flag<["-"], "mno-xgot">, Group<m_mips_Features_Group>;
def mldc1_sdc1 : Flag<["-"], "mldc1-sdc1">, Group<m_mips_Features_Group>;
def mno_ldc1_sdc1 : Flag<["-"], "mno-ldc1-sdc1">, Group<m_mips_Features_Group>;
def mcheck_zero_division : Flag<["-"], "mcheck-zero-division">,
                           Group<m_mips_Features_Group>;
def mno_check_zero_division : Flag<["-"], "mno-check-zero-division">,
                              Group<m_mips_Features_Group>;
def mcompact_branches_EQ : Joined<["-"], "mcompact-branches=">,
                           Group<m_mips_Features_Group>;
def mbranch_likely : Flag<["-"], "mbranch-likely">, Group<m_Group>,
  IgnoredGCCCompat;
def mno_branch_likely : Flag<["-"], "mno-branch-likely">, Group<m_Group>,
  IgnoredGCCCompat;
def mindirect_jump_EQ : Joined<["-"], "mindirect-jump=">,
  Group<m_mips_Features_Group>,
  HelpText<"Change indirect jump instructions to inhibit speculation">;
def mdsp : Flag<["-"], "mdsp">, Group<m_mips_Features_Group>;
def mno_dsp : Flag<["-"], "mno-dsp">, Group<m_mips_Features_Group>;
def mdspr2 : Flag<["-"], "mdspr2">, Group<m_mips_Features_Group>;
def mno_dspr2 : Flag<["-"], "mno-dspr2">, Group<m_mips_Features_Group>;
def msingle_float : Flag<["-"], "msingle-float">, Group<m_mips_Features_Group>;
def mdouble_float : Flag<["-"], "mdouble-float">, Group<m_mips_Features_Group>;
def mmadd4 : Flag<["-"], "mmadd4">, Group<m_mips_Features_Group>,
  HelpText<"Enable the generation of 4-operand madd.s, madd.d and related instructions.">;
def mno_madd4 : Flag<["-"], "mno-madd4">, Group<m_mips_Features_Group>,
  HelpText<"Disable the generation of 4-operand madd.s, madd.d and related instructions.">;
def mmsa : Flag<["-"], "mmsa">, Group<m_mips_Features_Group>,
  HelpText<"Enable MSA ASE (MIPS only)">;
def mno_msa : Flag<["-"], "mno-msa">, Group<m_mips_Features_Group>,
  HelpText<"Disable MSA ASE (MIPS only)">;
def mmt : Flag<["-"], "mmt">, Group<m_mips_Features_Group>,
  HelpText<"Enable MT ASE (MIPS only)">;
def mno_mt : Flag<["-"], "mno-mt">, Group<m_mips_Features_Group>,
  HelpText<"Disable MT ASE (MIPS only)">;
def mfp64 : Flag<["-"], "mfp64">, Group<m_mips_Features_Group>,
  HelpText<"Use 64-bit floating point registers (MIPS only)">;
def mfp32 : Flag<["-"], "mfp32">, Group<m_mips_Features_Group>,
  HelpText<"Use 32-bit floating point registers (MIPS only)">;
def mgpopt : Flag<["-"], "mgpopt">, Group<m_mips_Features_Group>,
  HelpText<"Use GP relative accesses for symbols known to be in a small"
           " data section (MIPS)">;
def mno_gpopt : Flag<["-"], "mno-gpopt">, Group<m_mips_Features_Group>,
  HelpText<"Do not use GP relative accesses for symbols known to be in a small"
           " data section (MIPS)">;
def mlocal_sdata : Flag<["-"], "mlocal-sdata">,
  Group<m_mips_Features_Group>,
  HelpText<"Extend the -G behaviour to object local data (MIPS)">;
def mno_local_sdata : Flag<["-"], "mno-local-sdata">,
  Group<m_mips_Features_Group>,
  HelpText<"Do not extend the -G behaviour to object local data (MIPS)">;
def mextern_sdata : Flag<["-"], "mextern-sdata">,
  Group<m_mips_Features_Group>,
  HelpText<"Assume that externally defined data is in the small data if it"
           " meets the -G <size> threshold (MIPS)">;
def mno_extern_sdata : Flag<["-"], "mno-extern-sdata">,
  Group<m_mips_Features_Group>,
  HelpText<"Do not assume that externally defined data is in the small data if"
           " it meets the -G <size> threshold (MIPS)">;
def membedded_data : Flag<["-"], "membedded-data">,
  Group<m_mips_Features_Group>,
  HelpText<"Place constants in the .rodata section instead of the .sdata "
           "section even if they meet the -G <size> threshold (MIPS)">;
def mno_embedded_data : Flag<["-"], "mno-embedded-data">,
  Group<m_mips_Features_Group>,
  HelpText<"Do not place constants in the .rodata section instead of the "
           ".sdata if they meet the -G <size> threshold (MIPS)">;
def mnan_EQ : Joined<["-"], "mnan=">, Group<m_mips_Features_Group>;
def mabs_EQ : Joined<["-"], "mabs=">, Group<m_mips_Features_Group>;
def mabicalls : Flag<["-"], "mabicalls">, Group<m_mips_Features_Group>,
  HelpText<"Enable SVR4-style position-independent code (Mips only)">;
def mno_abicalls : Flag<["-"], "mno-abicalls">, Group<m_mips_Features_Group>,
  HelpText<"Disable SVR4-style position-independent code (Mips only)">;
def mno_crc : Flag<["-"], "mno-crc">, Group<m_mips_Features_Group>,
  HelpText<"Disallow use of CRC instructions (Mips only)">;
def mvirt : Flag<["-"], "mvirt">, Group<m_mips_Features_Group>;
def mno_virt : Flag<["-"], "mno-virt">, Group<m_mips_Features_Group>;
def mginv : Flag<["-"], "mginv">, Group<m_mips_Features_Group>;
def mno_ginv : Flag<["-"], "mno-ginv">, Group<m_mips_Features_Group>;
def mips1 : Flag<["-"], "mips1">,
  Alias<march_EQ>, AliasArgs<["mips1"]>, Group<m_mips_Features_Group>,
  HelpText<"Equivalent to -march=mips1">, Flags<[HelpHidden]>;
def mips2 : Flag<["-"], "mips2">,
  Alias<march_EQ>, AliasArgs<["mips2"]>, Group<m_mips_Features_Group>,
  HelpText<"Equivalent to -march=mips2">, Flags<[HelpHidden]>;
def mips3 : Flag<["-"], "mips3">,
  Alias<march_EQ>, AliasArgs<["mips3"]>, Group<m_mips_Features_Group>,
  HelpText<"Equivalent to -march=mips3">, Flags<[HelpHidden]>;
def mips4 : Flag<["-"], "mips4">,
  Alias<march_EQ>, AliasArgs<["mips4"]>, Group<m_mips_Features_Group>,
  HelpText<"Equivalent to -march=mips4">, Flags<[HelpHidden]>;
def mips5 : Flag<["-"], "mips5">,
  Alias<march_EQ>, AliasArgs<["mips5"]>, Group<m_mips_Features_Group>,
  HelpText<"Equivalent to -march=mips5">, Flags<[HelpHidden]>;
def mips32 : Flag<["-"], "mips32">,
  Alias<march_EQ>, AliasArgs<["mips32"]>, Group<m_mips_Features_Group>,
  HelpText<"Equivalent to -march=mips32">, Flags<[HelpHidden]>;
def mips32r2 : Flag<["-"], "mips32r2">,
  Alias<march_EQ>, AliasArgs<["mips32r2"]>, Group<m_mips_Features_Group>,
  HelpText<"Equivalent to -march=mips32r2">, Flags<[HelpHidden]>;
def mips32r3 : Flag<["-"], "mips32r3">,
  Alias<march_EQ>, AliasArgs<["mips32r3"]>, Group<m_mips_Features_Group>,
  HelpText<"Equivalent to -march=mips32r3">, Flags<[HelpHidden]>;
def mips32r5 : Flag<["-"], "mips32r5">,
  Alias<march_EQ>, AliasArgs<["mips32r5"]>, Group<m_mips_Features_Group>,
  HelpText<"Equivalent to -march=mips32r5">, Flags<[HelpHidden]>;
def mips32r6 : Flag<["-"], "mips32r6">,
  Alias<march_EQ>, AliasArgs<["mips32r6"]>, Group<m_mips_Features_Group>,
  HelpText<"Equivalent to -march=mips32r6">, Flags<[HelpHidden]>;
def mips64 : Flag<["-"], "mips64">,
  Alias<march_EQ>, AliasArgs<["mips64"]>, Group<m_mips_Features_Group>,
  HelpText<"Equivalent to -march=mips64">, Flags<[HelpHidden]>;
def mips64r2 : Flag<["-"], "mips64r2">,
  Alias<march_EQ>, AliasArgs<["mips64r2"]>, Group<m_mips_Features_Group>,
  HelpText<"Equivalent to -march=mips64r2">, Flags<[HelpHidden]>;
def mips64r3 : Flag<["-"], "mips64r3">,
  Alias<march_EQ>, AliasArgs<["mips64r3"]>, Group<m_mips_Features_Group>,
  HelpText<"Equivalent to -march=mips64r3">, Flags<[HelpHidden]>;
def mips64r5 : Flag<["-"], "mips64r5">,
  Alias<march_EQ>, AliasArgs<["mips64r5"]>, Group<m_mips_Features_Group>,
  HelpText<"Equivalent to -march=mips64r5">, Flags<[HelpHidden]>;
def mips64r6 : Flag<["-"], "mips64r6">,
  Alias<march_EQ>, AliasArgs<["mips64r6"]>, Group<m_mips_Features_Group>,
  HelpText<"Equivalent to -march=mips64r6">, Flags<[HelpHidden]>;
def mfpxx : Flag<["-"], "mfpxx">, Group<m_mips_Features_Group>,
  HelpText<"Avoid FPU mode dependent operations when used with the O32 ABI">,
  Flags<[HelpHidden]>;
def modd_spreg : Flag<["-"], "modd-spreg">, Group<m_mips_Features_Group>,
  HelpText<"Enable odd single-precision floating point registers">,
  Flags<[HelpHidden]>;
def mno_odd_spreg : Flag<["-"], "mno-odd-spreg">, Group<m_mips_Features_Group>,
  HelpText<"Disable odd single-precision floating point registers">,
  Flags<[HelpHidden]>;
def mrelax_pic_calls : Flag<["-"], "mrelax-pic-calls">,
  Group<m_mips_Features_Group>,
  HelpText<"Produce relaxation hints for linkers to try optimizing PIC "
           "call sequences into direct calls (MIPS only)">, Flags<[HelpHidden]>;
def mno_relax_pic_calls : Flag<["-"], "mno-relax-pic-calls">,
  Group<m_mips_Features_Group>,
  HelpText<"Do not produce relaxation hints for linkers to try optimizing PIC "
           "call sequences into direct calls (MIPS only)">, Flags<[HelpHidden]>;
def mglibc : Flag<["-"], "mglibc">, Group<m_libc_Group>, Flags<[HelpHidden]>;
def muclibc : Flag<["-"], "muclibc">, Group<m_libc_Group>, Flags<[HelpHidden]>;
def module_file_info : Flag<["-"], "module-file-info">, Flags<[NoXarchOption,CC1Option]>, Group<Action_Group>,
  HelpText<"Provide information about a particular module file">;
def mthumb : Flag<["-"], "mthumb">, Group<m_Group>;
def mtune_EQ : Joined<["-"], "mtune=">, Group<m_Group>,
  HelpText<"Only supported on X86 and RISC-V. Otherwise accepted for compatibility with GCC.">;
def multi__module : Flag<["-"], "multi_module">;
def multiply__defined__unused : Separate<["-"], "multiply_defined_unused">;
def multiply__defined : Separate<["-"], "multiply_defined">;
def mwarn_nonportable_cfstrings : Flag<["-"], "mwarn-nonportable-cfstrings">, Group<m_Group>;
def no_canonical_prefixes : Flag<["-"], "no-canonical-prefixes">, Flags<[HelpHidden, CoreOption]>,
  HelpText<"Use relative instead of canonical paths">;
def no_cpp_precomp : Flag<["-"], "no-cpp-precomp">, Group<clang_ignored_f_Group>;
def no_integrated_cpp : Flag<["-", "--"], "no-integrated-cpp">, Flags<[NoXarchOption]>;
def no_pedantic : Flag<["-", "--"], "no-pedantic">, Group<pedantic_Group>;
def no__dead__strip__inits__and__terms : Flag<["-"], "no_dead_strip_inits_and_terms">;
def nobuiltininc : Flag<["-"], "nobuiltininc">, Flags<[CC1Option, CoreOption]>,
  HelpText<"Disable builtin #include directories">,
  MarshallingInfoNegativeFlag<HeaderSearchOpts<"UseBuiltinIncludes">>;
def nogpuinc : Flag<["-"], "nogpuinc">, HelpText<"Do not add include paths for CUDA/HIP and"
  " do not include the default CUDA/HIP wrapper headers">;
def : Flag<["-"], "nocudainc">, Alias<nogpuinc>;
def nogpulib : Flag<["-"], "nogpulib">,
  HelpText<"Do not link device library for CUDA/HIP device compilation">;
def : Flag<["-"], "nocudalib">, Alias<nogpulib>;
def nodefaultlibs : Flag<["-"], "nodefaultlibs">;
def nofixprebinding : Flag<["-"], "nofixprebinding">;
def nolibc : Flag<["-"], "nolibc">;
def nomultidefs : Flag<["-"], "nomultidefs">;
def nopie : Flag<["-"], "nopie">;
def no_pie : Flag<["-"], "no-pie">, Alias<nopie>;
def noprebind : Flag<["-"], "noprebind">;
def noprofilelib : Flag<["-"], "noprofilelib">;
def noseglinkedit : Flag<["-"], "noseglinkedit">;
def nostartfiles : Flag<["-"], "nostartfiles">, Group<Link_Group>;
def nostdinc : Flag<["-"], "nostdinc">, Flags<[CoreOption]>;
def nostdlibinc : Flag<["-"], "nostdlibinc">;
def nostdincxx : Flag<["-"], "nostdinc++">, Flags<[CC1Option]>,
  HelpText<"Disable standard #include directories for the C++ standard library">,
  MarshallingInfoNegativeFlag<HeaderSearchOpts<"UseStandardCXXIncludes">>;
def nostdlib : Flag<["-"], "nostdlib">, Group<Link_Group>;
def nostdlibxx : Flag<["-"], "nostdlib++">;
def object : Flag<["-"], "object">;
def o : JoinedOrSeparate<["-"], "o">, Flags<[NoXarchOption, RenderAsInput,
  CC1Option, CC1AsOption, FC1Option, FlangOption]>,
  HelpText<"Write output to <file>">, MetaVarName<"<file>">,
  MarshallingInfoString<FrontendOpts<"OutputFile">>;
def pagezero__size : JoinedOrSeparate<["-"], "pagezero_size">;
def pass_exit_codes : Flag<["-", "--"], "pass-exit-codes">, Flags<[Unsupported]>;
def pedantic_errors : Flag<["-", "--"], "pedantic-errors">, Group<pedantic_Group>, Flags<[CC1Option]>,
  MarshallingInfoFlag<DiagnosticOpts<"PedanticErrors">>;
def pedantic : Flag<["-", "--"], "pedantic">, Group<pedantic_Group>, Flags<[CC1Option]>,
  MarshallingInfoFlag<DiagnosticOpts<"Pedantic">>;
def pg : Flag<["-"], "pg">, HelpText<"Enable mcount instrumentation">, Flags<[CC1Option]>,
  MarshallingInfoFlag<CodeGenOpts<"InstrumentForProfiling">>;
def pipe : Flag<["-", "--"], "pipe">,
  HelpText<"Use pipes between commands, when possible">;
def prebind__all__twolevel__modules : Flag<["-"], "prebind_all_twolevel_modules">;
def prebind : Flag<["-"], "prebind">;
def preload : Flag<["-"], "preload">;
def print_file_name_EQ : Joined<["-", "--"], "print-file-name=">,
  HelpText<"Print the full library path of <file>">, MetaVarName<"<file>">;
def print_ivar_layout : Flag<["-"], "print-ivar-layout">, Flags<[CC1Option]>,
  HelpText<"Enable Objective-C Ivar layout bitmap print trace">,
  MarshallingInfoFlag<LangOpts<"ObjCGCBitmapPrint">>;
def print_libgcc_file_name : Flag<["-", "--"], "print-libgcc-file-name">,
  HelpText<"Print the library path for the currently used compiler runtime "
           "library (\"libgcc.a\" or \"libclang_rt.builtins.*.a\")">;
def print_multi_directory : Flag<["-", "--"], "print-multi-directory">;
def print_multi_lib : Flag<["-", "--"], "print-multi-lib">;
def print_multi_os_directory : Flag<["-", "--"], "print-multi-os-directory">,
  Flags<[Unsupported]>;
def print_target_triple : Flag<["-", "--"], "print-target-triple">,
  HelpText<"Print the normalized target triple">;
def print_effective_triple : Flag<["-", "--"], "print-effective-triple">,
  HelpText<"Print the effective target triple">;
def print_prog_name_EQ : Joined<["-", "--"], "print-prog-name=">,
  HelpText<"Print the full program path of <name>">, MetaVarName<"<name>">;
def print_resource_dir : Flag<["-", "--"], "print-resource-dir">,
  HelpText<"Print the resource directory pathname">;
def print_search_dirs : Flag<["-", "--"], "print-search-dirs">,
  HelpText<"Print the paths used for finding libraries and programs">;
def print_targets : Flag<["-", "--"], "print-targets">,
  HelpText<"Print the registered targets">;
def private__bundle : Flag<["-"], "private_bundle">;
def pthreads : Flag<["-"], "pthreads">;
defm pthread : BoolOption<"", "pthread",
  LangOpts<"POSIXThreads">, DefaultFalse,
  PosFlag<SetTrue, [], "Support POSIX threads in generated code">,
  NegFlag<SetFalse>, BothFlags<[CC1Option]>>;
def p : Flag<["-"], "p">;
def pie : Flag<["-"], "pie">, Group<Link_Group>;
def static_pie : Flag<["-"], "static-pie">, Group<Link_Group>;
def read__only__relocs : Separate<["-"], "read_only_relocs">;
def remap : Flag<["-"], "remap">;
def rewrite_objc : Flag<["-"], "rewrite-objc">, Flags<[NoXarchOption,CC1Option]>,
  HelpText<"Rewrite Objective-C source to C++">, Group<Action_Group>;
def rewrite_legacy_objc : Flag<["-"], "rewrite-legacy-objc">, Flags<[NoXarchOption]>,
  HelpText<"Rewrite Legacy Objective-C source to C++">;
def rdynamic : Flag<["-"], "rdynamic">, Group<Link_Group>;
def resource_dir : Separate<["-"], "resource-dir">,
  Flags<[NoXarchOption, CC1Option, CoreOption, HelpHidden]>,
  HelpText<"The directory which holds the compiler resource files">,
  MarshallingInfoString<HeaderSearchOpts<"ResourceDir">>;
def resource_dir_EQ : Joined<["-"], "resource-dir=">, Flags<[NoXarchOption, CoreOption]>,
  Alias<resource_dir>;
def rpath : Separate<["-"], "rpath">, Flags<[LinkerInput]>, Group<Link_Group>;
def rtlib_EQ : Joined<["-", "--"], "rtlib=">,
  HelpText<"Compiler runtime library to use">;
def frtlib_add_rpath: Flag<["-"], "frtlib-add-rpath">, Flags<[NoArgumentUnused]>,
  HelpText<"Add -rpath with architecture-specific resource directory to the linker flags">;
def fno_rtlib_add_rpath: Flag<["-"], "fno-rtlib-add-rpath">, Flags<[NoArgumentUnused]>,
  HelpText<"Do not add -rpath with architecture-specific resource directory to the linker flags">;
def r : Flag<["-"], "r">, Flags<[LinkerInput,NoArgumentUnused]>,
        Group<Link_Group>;
def save_temps_EQ : Joined<["-", "--"], "save-temps=">, Flags<[CC1Option, NoXarchOption]>,
  HelpText<"Save intermediate compilation results.">;
def save_temps : Flag<["-", "--"], "save-temps">, Flags<[NoXarchOption]>,
  Alias<save_temps_EQ>, AliasArgs<["cwd"]>,
  HelpText<"Save intermediate compilation results">;
def save_stats_EQ : Joined<["-", "--"], "save-stats=">, Flags<[NoXarchOption]>,
  HelpText<"Save llvm statistics.">;
def save_stats : Flag<["-", "--"], "save-stats">, Flags<[NoXarchOption]>,
  Alias<save_stats_EQ>, AliasArgs<["cwd"]>,
  HelpText<"Save llvm statistics.">;
def via_file_asm : Flag<["-", "--"], "via-file-asm">, InternalDebugOpt,
  HelpText<"Write assembly to file for input to assemble jobs">;
def sectalign : MultiArg<["-"], "sectalign", 3>;
def sectcreate : MultiArg<["-"], "sectcreate", 3>;
def sectobjectsymbols : MultiArg<["-"], "sectobjectsymbols", 2>;
def sectorder : MultiArg<["-"], "sectorder", 3>;
def seg1addr : JoinedOrSeparate<["-"], "seg1addr">;
def seg__addr__table__filename : Separate<["-"], "seg_addr_table_filename">;
def seg__addr__table : Separate<["-"], "seg_addr_table">;
def segaddr : MultiArg<["-"], "segaddr", 2>;
def segcreate : MultiArg<["-"], "segcreate", 3>;
def seglinkedit : Flag<["-"], "seglinkedit">;
def segprot : MultiArg<["-"], "segprot", 3>;
def segs__read__only__addr : Separate<["-"], "segs_read_only_addr">;
def segs__read__write__addr : Separate<["-"], "segs_read_write_addr">;
def segs__read__ : Joined<["-"], "segs_read_">;
def shared_libgcc : Flag<["-"], "shared-libgcc">;
def shared : Flag<["-", "--"], "shared">, Group<Link_Group>;
def single__module : Flag<["-"], "single_module">;
def specs_EQ : Joined<["-", "--"], "specs=">, Group<Link_Group>;
def specs : Separate<["-", "--"], "specs">, Flags<[Unsupported]>;
def static_libgcc : Flag<["-"], "static-libgcc">;
def static_libstdcxx : Flag<["-"], "static-libstdc++">;
def static : Flag<["-", "--"], "static">, Group<Link_Group>, Flags<[NoArgumentUnused]>;
def std_default_EQ : Joined<["-"], "std-default=">;
def std_EQ : Joined<["-", "--"], "std=">, Flags<[CC1Option]>,
  Group<CompileOnly_Group>, HelpText<"Language standard to compile for">,
  ValuesCode<[{
    const char *Values =
    #define LANGSTANDARD(id, name, lang, desc, features) name ","
    #define LANGSTANDARD_ALIAS(id, alias) alias ","
    #include "clang/Basic/LangStandards.def"
    ;
  }]>;
def stdlib_EQ : Joined<["-", "--"], "stdlib=">, Flags<[CC1Option]>,
  HelpText<"C++ standard library to use">, Values<"libc++,libstdc++,platform">;
def stdlibxx_isystem : JoinedOrSeparate<["-"], "stdlib++-isystem">,
  Group<clang_i_Group>,
  HelpText<"Use directory as the C++ standard library include path">,
  Flags<[NoXarchOption]>, MetaVarName<"<directory>">;
def unwindlib_EQ : Joined<["-", "--"], "unwindlib=">, Flags<[CC1Option]>,
  HelpText<"Unwind library to use">, Values<"libgcc,unwindlib,platform">;
def sub__library : JoinedOrSeparate<["-"], "sub_library">;
def sub__umbrella : JoinedOrSeparate<["-"], "sub_umbrella">;
def system_header_prefix : Joined<["--"], "system-header-prefix=">,
  Group<clang_i_Group>, Flags<[CC1Option]>, MetaVarName<"<prefix>">,
  HelpText<"Treat all #include paths starting with <prefix> as including a "
           "system header.">;
def : Separate<["--"], "system-header-prefix">, Alias<system_header_prefix>;
def no_system_header_prefix : Joined<["--"], "no-system-header-prefix=">,
  Group<clang_i_Group>, Flags<[CC1Option]>, MetaVarName<"<prefix>">,
  HelpText<"Treat all #include paths starting with <prefix> as not including a "
           "system header.">;
def : Separate<["--"], "no-system-header-prefix">, Alias<no_system_header_prefix>;
def s : Flag<["-"], "s">, Group<Link_Group>;
def target : Joined<["--"], "target=">, Flags<[NoXarchOption, CoreOption]>,
  HelpText<"Generate code for the given target">;
def print_supported_cpus : Flag<["-", "--"], "print-supported-cpus">,
  Group<CompileOnly_Group>, Flags<[CC1Option, CoreOption]>,
  HelpText<"Print supported cpu models for the given target (if target is not specified,"
           " it will print the supported cpus for the default target)">,
  MarshallingInfoFlag<FrontendOpts<"PrintSupportedCPUs">>;
def mcpu_EQ_QUESTION : Flag<["-"], "mcpu=?">, Alias<print_supported_cpus>;
def mtune_EQ_QUESTION : Flag<["-"], "mtune=?">, Alias<print_supported_cpus>;
def gcc_toolchain : Joined<["--"], "gcc-toolchain=">, Flags<[NoXarchOption]>,
  HelpText<"Use the gcc toolchain at the given directory">;
def time : Flag<["-"], "time">,
  HelpText<"Time individual commands">;
def traditional_cpp : Flag<["-", "--"], "traditional-cpp">, Flags<[CC1Option]>,
  HelpText<"Enable some traditional CPP emulation">,
  MarshallingInfoFlag<LangOpts<"TraditionalCPP">>;
def traditional : Flag<["-", "--"], "traditional">;
def trigraphs : Flag<["-", "--"], "trigraphs">, Alias<ftrigraphs>,
  HelpText<"Process trigraph sequences">;
def twolevel__namespace__hints : Flag<["-"], "twolevel_namespace_hints">;
def twolevel__namespace : Flag<["-"], "twolevel_namespace">;
def t : Flag<["-"], "t">, Group<Link_Group>;
def umbrella : Separate<["-"], "umbrella">;
def undefined : JoinedOrSeparate<["-"], "undefined">, Group<u_Group>;
def undef : Flag<["-"], "undef">, Group<u_Group>, Flags<[CC1Option]>,
  HelpText<"undef all system defines">,
  MarshallingInfoNegativeFlag<PreprocessorOpts<"UsePredefines">>;
def unexported__symbols__list : Separate<["-"], "unexported_symbols_list">;
def u : JoinedOrSeparate<["-"], "u">, Group<u_Group>;
def v : Flag<["-"], "v">, Flags<[CC1Option, CoreOption]>,
  HelpText<"Show commands to run and use verbose output">,
  MarshallingInfoFlag<HeaderSearchOpts<"Verbose">>;
def verify_debug_info : Flag<["--"], "verify-debug-info">, Flags<[NoXarchOption]>,
  HelpText<"Verify the binary representation of debug output">;
def weak_l : Joined<["-"], "weak-l">, Flags<[LinkerInput]>;
def weak__framework : Separate<["-"], "weak_framework">, Flags<[LinkerInput]>;
def weak__library : Separate<["-"], "weak_library">, Flags<[LinkerInput]>;
def weak__reference__mismatches : Separate<["-"], "weak_reference_mismatches">;
def whatsloaded : Flag<["-"], "whatsloaded">;
def whyload : Flag<["-"], "whyload">;
def w : Flag<["-"], "w">, HelpText<"Suppress all warnings">, Flags<[CC1Option]>,
  MarshallingInfoFlag<DiagnosticOpts<"IgnoreWarnings">>;
def x : JoinedOrSeparate<["-"], "x">, Flags<[NoXarchOption,CC1Option]>,
  HelpText<"Treat subsequent input files as having type <language>">,
  MetaVarName<"<language>">;
def y : Joined<["-"], "y">;

defm integrated_as : BoolFOption<"integrated-as",
  CodeGenOpts<"DisableIntegratedAS">, DefaultFalse,
  NegFlag<SetTrue, [CC1Option], "Disable">, PosFlag<SetFalse, [], "Enable">,
  BothFlags<[], " the integrated assembler">>;

def fintegrated_cc1 : Flag<["-"], "fintegrated-cc1">,
                      Flags<[CoreOption, NoXarchOption]>, Group<f_Group>,
                      HelpText<"Run cc1 in-process">;
def fno_integrated_cc1 : Flag<["-"], "fno-integrated-cc1">,
                         Flags<[CoreOption, NoXarchOption]>, Group<f_Group>,
                         HelpText<"Spawn a separate process for each cc1">;

def : Flag<["-"], "integrated-as">, Alias<fintegrated_as>, Flags<[NoXarchOption]>;
def : Flag<["-"], "no-integrated-as">, Alias<fno_integrated_as>,
      Flags<[CC1Option, NoXarchOption]>;

def working_directory : JoinedOrSeparate<["-"], "working-directory">, Flags<[CC1Option]>,
  HelpText<"Resolve file paths relative to the specified directory">,
  MarshallingInfoString<FileSystemOpts<"WorkingDir">>;
def working_directory_EQ : Joined<["-"], "working-directory=">, Flags<[CC1Option]>,
  Alias<working_directory>;

// Double dash options, which are usually an alias for one of the previous
// options.

def _mhwdiv_EQ : Joined<["--"], "mhwdiv=">, Alias<mhwdiv_EQ>;
def _mhwdiv : Separate<["--"], "mhwdiv">, Alias<mhwdiv_EQ>;
def _CLASSPATH_EQ : Joined<["--"], "CLASSPATH=">, Alias<fclasspath_EQ>;
def _CLASSPATH : Separate<["--"], "CLASSPATH">, Alias<fclasspath_EQ>;
def _all_warnings : Flag<["--"], "all-warnings">, Alias<Wall>;
def _analyzer_no_default_checks : Flag<["--"], "analyzer-no-default-checks">, Flags<[NoXarchOption]>;
def _analyzer_output : JoinedOrSeparate<["--"], "analyzer-output">, Flags<[NoXarchOption]>,
  HelpText<"Static analyzer report output format (html|plist|plist-multi-file|plist-html|sarif|sarif-html|text).">;
def _analyze : Flag<["--"], "analyze">, Flags<[NoXarchOption, CoreOption]>,
  HelpText<"Run the static analyzer">;
def _assemble : Flag<["--"], "assemble">, Alias<S>;
def _assert_EQ : Joined<["--"], "assert=">, Alias<A>;
def _assert : Separate<["--"], "assert">, Alias<A>;
def _bootclasspath_EQ : Joined<["--"], "bootclasspath=">, Alias<fbootclasspath_EQ>;
def _bootclasspath : Separate<["--"], "bootclasspath">, Alias<fbootclasspath_EQ>;
def _classpath_EQ : Joined<["--"], "classpath=">, Alias<fclasspath_EQ>;
def _classpath : Separate<["--"], "classpath">, Alias<fclasspath_EQ>;
def _comments_in_macros : Flag<["--"], "comments-in-macros">, Alias<CC>;
def _comments : Flag<["--"], "comments">, Alias<C>;
def _compile : Flag<["--"], "compile">, Alias<c>;
def _constant_cfstrings : Flag<["--"], "constant-cfstrings">;
def _debug_EQ : Joined<["--"], "debug=">, Alias<g_Flag>;
def _debug : Flag<["--"], "debug">, Alias<g_Flag>;
def _define_macro_EQ : Joined<["--"], "define-macro=">, Alias<D>;
def _define_macro : Separate<["--"], "define-macro">, Alias<D>;
def _dependencies : Flag<["--"], "dependencies">, Alias<M>;
def _dyld_prefix_EQ : Joined<["--"], "dyld-prefix=">;
def _dyld_prefix : Separate<["--"], "dyld-prefix">, Alias<_dyld_prefix_EQ>;
def _encoding_EQ : Joined<["--"], "encoding=">, Alias<fencoding_EQ>;
def _encoding : Separate<["--"], "encoding">, Alias<fencoding_EQ>;
def _entry : Flag<["--"], "entry">, Alias<e>;
def _extdirs_EQ : Joined<["--"], "extdirs=">, Alias<fextdirs_EQ>;
def _extdirs : Separate<["--"], "extdirs">, Alias<fextdirs_EQ>;
def _extra_warnings : Flag<["--"], "extra-warnings">, Alias<W_Joined>;
def _for_linker_EQ : Joined<["--"], "for-linker=">, Alias<Xlinker>;
def _for_linker : Separate<["--"], "for-linker">, Alias<Xlinker>;
def _force_link_EQ : Joined<["--"], "force-link=">, Alias<u>;
def _force_link : Separate<["--"], "force-link">, Alias<u>;
def _help_hidden : Flag<["--"], "help-hidden">,
  HelpText<"Display help for hidden options">;
def _imacros_EQ : Joined<["--"], "imacros=">, Alias<imacros>;
def _include_barrier : Flag<["--"], "include-barrier">, Alias<I_>;
def _include_directory_after_EQ : Joined<["--"], "include-directory-after=">, Alias<idirafter>;
def _include_directory_after : Separate<["--"], "include-directory-after">, Alias<idirafter>;
def _include_directory_EQ : Joined<["--"], "include-directory=">, Alias<I>;
def _include_directory : Separate<["--"], "include-directory">, Alias<I>;
def _include_prefix_EQ : Joined<["--"], "include-prefix=">, Alias<iprefix>;
def _include_prefix : Separate<["--"], "include-prefix">, Alias<iprefix>;
def _include_with_prefix_after_EQ : Joined<["--"], "include-with-prefix-after=">, Alias<iwithprefix>;
def _include_with_prefix_after : Separate<["--"], "include-with-prefix-after">, Alias<iwithprefix>;
def _include_with_prefix_before_EQ : Joined<["--"], "include-with-prefix-before=">, Alias<iwithprefixbefore>;
def _include_with_prefix_before : Separate<["--"], "include-with-prefix-before">, Alias<iwithprefixbefore>;
def _include_with_prefix_EQ : Joined<["--"], "include-with-prefix=">, Alias<iwithprefix>;
def _include_with_prefix : Separate<["--"], "include-with-prefix">, Alias<iwithprefix>;
def _include_EQ : Joined<["--"], "include=">, Alias<include_>;
def _language_EQ : Joined<["--"], "language=">, Alias<x>;
def _language : Separate<["--"], "language">, Alias<x>;
def _library_directory_EQ : Joined<["--"], "library-directory=">, Alias<L>;
def _library_directory : Separate<["--"], "library-directory">, Alias<L>;
def _no_line_commands : Flag<["--"], "no-line-commands">, Alias<P>;
def _no_standard_includes : Flag<["--"], "no-standard-includes">, Alias<nostdinc>;
def _no_standard_libraries : Flag<["--"], "no-standard-libraries">, Alias<nostdlib>;
def _no_undefined : Flag<["--"], "no-undefined">, Flags<[LinkerInput]>;
def _no_warnings : Flag<["--"], "no-warnings">, Alias<w>;
def _optimize_EQ : Joined<["--"], "optimize=">, Alias<O>;
def _optimize : Flag<["--"], "optimize">, Alias<O>;
def _output_class_directory_EQ : Joined<["--"], "output-class-directory=">, Alias<foutput_class_dir_EQ>;
def _output_class_directory : Separate<["--"], "output-class-directory">, Alias<foutput_class_dir_EQ>;
def _output_EQ : Joined<["--"], "output=">, Alias<o>;
def _output : Separate<["--"], "output">, Alias<o>;
def _param : Separate<["--"], "param">, Group<CompileOnly_Group>;
def _param_EQ : Joined<["--"], "param=">, Alias<_param>;
def _precompile : Flag<["--"], "precompile">, Flags<[NoXarchOption]>,
  Group<Action_Group>, HelpText<"Only precompile the input">;
def _prefix_EQ : Joined<["--"], "prefix=">, Alias<B>;
def _prefix : Separate<["--"], "prefix">, Alias<B>;
def _preprocess : Flag<["--"], "preprocess">, Alias<E>;
def _print_diagnostic_categories : Flag<["--"], "print-diagnostic-categories">;
def _print_file_name : Separate<["--"], "print-file-name">, Alias<print_file_name_EQ>;
def _print_missing_file_dependencies : Flag<["--"], "print-missing-file-dependencies">, Alias<MG>;
def _print_prog_name : Separate<["--"], "print-prog-name">, Alias<print_prog_name_EQ>;
def _profile_blocks : Flag<["--"], "profile-blocks">, Alias<a>;
def _profile : Flag<["--"], "profile">, Alias<p>;
def _resource_EQ : Joined<["--"], "resource=">, Alias<fcompile_resource_EQ>;
def _resource : Separate<["--"], "resource">, Alias<fcompile_resource_EQ>;
def _rtlib : Separate<["--"], "rtlib">, Alias<rtlib_EQ>;
def _serialize_diags : Separate<["-", "--"], "serialize-diagnostics">, Flags<[NoXarchOption]>,
  HelpText<"Serialize compiler diagnostics to a file">;
// We give --version different semantics from -version.
def _version : Flag<["--"], "version">,
  Flags<[CoreOption, CC1Option, FC1Option, FlangOption]>,
  HelpText<"Print version information">;
def _signed_char : Flag<["--"], "signed-char">, Alias<fsigned_char>;
def _std : Separate<["--"], "std">, Alias<std_EQ>;
def _stdlib : Separate<["--"], "stdlib">, Alias<stdlib_EQ>;
def _sysroot_EQ : Joined<["--"], "sysroot=">;
def _sysroot : Separate<["--"], "sysroot">, Alias<_sysroot_EQ>;
def _target_help : Flag<["--"], "target-help">;
def _trace_includes : Flag<["--"], "trace-includes">, Alias<H>;
def _undefine_macro_EQ : Joined<["--"], "undefine-macro=">, Alias<U>;
def _undefine_macro : Separate<["--"], "undefine-macro">, Alias<U>;
def _unsigned_char : Flag<["--"], "unsigned-char">, Alias<funsigned_char>;
def _user_dependencies : Flag<["--"], "user-dependencies">, Alias<MM>;
def _verbose : Flag<["--"], "verbose">, Alias<v>;
def _warn__EQ : Joined<["--"], "warn-=">, Alias<W_Joined>;
def _warn_ : Joined<["--"], "warn-">, Alias<W_Joined>;
def _write_dependencies : Flag<["--"], "write-dependencies">, Alias<MD>;
def _write_user_dependencies : Flag<["--"], "write-user-dependencies">, Alias<MMD>;
def _ : Joined<["--"], "">, Flags<[Unsupported]>;

// Hexagon feature flags.
def mieee_rnd_near : Flag<["-"], "mieee-rnd-near">,
  Group<m_hexagon_Features_Group>;
def mv5 : Flag<["-"], "mv5">, Group<m_hexagon_Features_Group>, Alias<mcpu_EQ>,
  AliasArgs<["hexagonv5"]>;
def mv55 : Flag<["-"], "mv55">, Group<m_hexagon_Features_Group>,
  Alias<mcpu_EQ>, AliasArgs<["hexagonv55"]>;
def mv60 : Flag<["-"], "mv60">, Group<m_hexagon_Features_Group>,
  Alias<mcpu_EQ>, AliasArgs<["hexagonv60"]>;
def mv62 : Flag<["-"], "mv62">, Group<m_hexagon_Features_Group>,
  Alias<mcpu_EQ>, AliasArgs<["hexagonv62"]>;
def mv65 : Flag<["-"], "mv65">, Group<m_hexagon_Features_Group>,
  Alias<mcpu_EQ>, AliasArgs<["hexagonv65"]>;
def mv66 : Flag<["-"], "mv66">, Group<m_hexagon_Features_Group>,
  Alias<mcpu_EQ>, AliasArgs<["hexagonv66"]>;
def mv67 : Flag<["-"], "mv67">, Group<m_hexagon_Features_Group>,
  Alias<mcpu_EQ>, AliasArgs<["hexagonv67"]>;
def mv67t : Flag<["-"], "mv67t">, Group<m_hexagon_Features_Group>,
  Alias<mcpu_EQ>, AliasArgs<["hexagonv67t"]>;
def mv68 : Flag<["-"], "mv68">, Group<m_hexagon_Features_Group>,
  Alias<mcpu_EQ>, AliasArgs<["hexagonv68"]>;
def mhexagon_hvx : Flag<["-"], "mhvx">, Group<m_hexagon_Features_HVX_Group>,
  HelpText<"Enable Hexagon Vector eXtensions">;
def mhexagon_hvx_EQ : Joined<["-"], "mhvx=">,
  Group<m_hexagon_Features_HVX_Group>,
  HelpText<"Enable Hexagon Vector eXtensions">;
def mno_hexagon_hvx : Flag<["-"], "mno-hvx">,
  Group<m_hexagon_Features_HVX_Group>,
  HelpText<"Disable Hexagon Vector eXtensions">;
def mhexagon_hvx_length_EQ : Joined<["-"], "mhvx-length=">,
  Group<m_hexagon_Features_HVX_Group>, HelpText<"Set Hexagon Vector Length">,
  Values<"64B,128B">;
def ffixed_r19: Flag<["-"], "ffixed-r19">,
  HelpText<"Reserve register r19 (Hexagon only)">;
def mmemops : Flag<["-"], "mmemops">, Group<m_hexagon_Features_Group>,
  Flags<[CC1Option]>, HelpText<"Enable generation of memop instructions">;
def mno_memops : Flag<["-"], "mno-memops">, Group<m_hexagon_Features_Group>,
  Flags<[CC1Option]>, HelpText<"Disable generation of memop instructions">;
def mpackets : Flag<["-"], "mpackets">, Group<m_hexagon_Features_Group>,
  Flags<[CC1Option]>, HelpText<"Enable generation of instruction packets">;
def mno_packets : Flag<["-"], "mno-packets">, Group<m_hexagon_Features_Group>,
  Flags<[CC1Option]>, HelpText<"Disable generation of instruction packets">;
def mnvj : Flag<["-"], "mnvj">, Group<m_hexagon_Features_Group>,
  Flags<[CC1Option]>, HelpText<"Enable generation of new-value jumps">;
def mno_nvj : Flag<["-"], "mno-nvj">, Group<m_hexagon_Features_Group>,
  Flags<[CC1Option]>, HelpText<"Disable generation of new-value jumps">;
def mnvs : Flag<["-"], "mnvs">, Group<m_hexagon_Features_Group>,
  Flags<[CC1Option]>, HelpText<"Enable generation of new-value stores">;
def mno_nvs : Flag<["-"], "mno-nvs">, Group<m_hexagon_Features_Group>,
  Flags<[CC1Option]>, HelpText<"Disable generation of new-value stores">;


// X86 feature flags
def mx87 : Flag<["-"], "mx87">, Group<m_x86_Features_Group>;
def mno_x87 : Flag<["-"], "mno-x87">, Group<m_x86_Features_Group>;
def m80387 : Flag<["-"], "m80387">, Alias<mx87>;
def mno_80387 : Flag<["-"], "mno-80387">, Alias<mno_x87>;
def mmmx : Flag<["-"], "mmmx">, Group<m_x86_Features_Group>;
def mno_mmx : Flag<["-"], "mno-mmx">, Group<m_x86_Features_Group>;
def m3dnow : Flag<["-"], "m3dnow">, Group<m_x86_Features_Group>;
def mno_3dnow : Flag<["-"], "mno-3dnow">, Group<m_x86_Features_Group>;
def m3dnowa : Flag<["-"], "m3dnowa">, Group<m_x86_Features_Group>;
def mno_3dnowa : Flag<["-"], "mno-3dnowa">, Group<m_x86_Features_Group>;
def mamx_bf16 : Flag<["-"], "mamx-bf16">, Group<m_x86_Features_Group>;
def mno_amx_bf16 : Flag<["-"], "mno-amx-bf16">, Group<m_x86_Features_Group>;
def mtamx_int8 : Flag<["-"], "mamx-int8">, Group<m_x86_Features_Group>;
def mno_amx_int8 : Flag<["-"], "mno-amx-int8">, Group<m_x86_Features_Group>;
def mamx_tile : Flag<["-"], "mamx-tile">, Group<m_x86_Features_Group>;
def mno_amx_tile : Flag<["-"], "mno-amx-tile">, Group<m_x86_Features_Group>;
def msse : Flag<["-"], "msse">, Group<m_x86_Features_Group>;
def mno_sse : Flag<["-"], "mno-sse">, Group<m_x86_Features_Group>;
def msse2 : Flag<["-"], "msse2">, Group<m_x86_Features_Group>;
def mno_sse2 : Flag<["-"], "mno-sse2">, Group<m_x86_Features_Group>;
def msse3 : Flag<["-"], "msse3">, Group<m_x86_Features_Group>;
def mno_sse3 : Flag<["-"], "mno-sse3">, Group<m_x86_Features_Group>;
def mssse3 : Flag<["-"], "mssse3">, Group<m_x86_Features_Group>;
def mno_ssse3 : Flag<["-"], "mno-ssse3">, Group<m_x86_Features_Group>;
def msse4_1 : Flag<["-"], "msse4.1">, Group<m_x86_Features_Group>;
def mno_sse4_1 : Flag<["-"], "mno-sse4.1">, Group<m_x86_Features_Group>;
def msse4_2 : Flag<["-"], "msse4.2">, Group<m_x86_Features_Group>;
def mno_sse4_2 : Flag<["-"], "mno-sse4.2">, Group<m_x86_Features_Group>;
def msse4 : Flag<["-"], "msse4">, Alias<msse4_2>;
// -mno-sse4 turns off sse4.1 which has the effect of turning off everything
// later than 4.1. -msse4 turns on 4.2 which has the effect of turning on
// everything earlier than 4.2.
def mno_sse4 : Flag<["-"], "mno-sse4">, Alias<mno_sse4_1>;
def msse4a : Flag<["-"], "msse4a">, Group<m_x86_Features_Group>;
def mno_sse4a : Flag<["-"], "mno-sse4a">, Group<m_x86_Features_Group>;
def mavx : Flag<["-"], "mavx">, Group<m_x86_Features_Group>;
def mno_avx : Flag<["-"], "mno-avx">, Group<m_x86_Features_Group>;
def mavx2 : Flag<["-"], "mavx2">, Group<m_x86_Features_Group>;
def mno_avx2 : Flag<["-"], "mno-avx2">, Group<m_x86_Features_Group>;
def mavx512f : Flag<["-"], "mavx512f">, Group<m_x86_Features_Group>;
def mno_avx512f : Flag<["-"], "mno-avx512f">, Group<m_x86_Features_Group>;
def mavx512bf16 : Flag<["-"], "mavx512bf16">, Group<m_x86_Features_Group>;
def mno_avx512bf16 : Flag<["-"], "mno-avx512bf16">, Group<m_x86_Features_Group>;
def mavx512bitalg : Flag<["-"], "mavx512bitalg">, Group<m_x86_Features_Group>;
def mno_avx512bitalg : Flag<["-"], "mno-avx512bitalg">, Group<m_x86_Features_Group>;
def mavx512bw : Flag<["-"], "mavx512bw">, Group<m_x86_Features_Group>;
def mno_avx512bw : Flag<["-"], "mno-avx512bw">, Group<m_x86_Features_Group>;
def mavx512cd : Flag<["-"], "mavx512cd">, Group<m_x86_Features_Group>;
def mno_avx512cd : Flag<["-"], "mno-avx512cd">, Group<m_x86_Features_Group>;
def mavx512dq : Flag<["-"], "mavx512dq">, Group<m_x86_Features_Group>;
def mno_avx512dq : Flag<["-"], "mno-avx512dq">, Group<m_x86_Features_Group>;
def mavx512er : Flag<["-"], "mavx512er">, Group<m_x86_Features_Group>;
def mno_avx512er : Flag<["-"], "mno-avx512er">, Group<m_x86_Features_Group>;
def mavx512ifma : Flag<["-"], "mavx512ifma">, Group<m_x86_Features_Group>;
def mno_avx512ifma : Flag<["-"], "mno-avx512ifma">, Group<m_x86_Features_Group>;
def mavx512pf : Flag<["-"], "mavx512pf">, Group<m_x86_Features_Group>;
def mno_avx512pf : Flag<["-"], "mno-avx512pf">, Group<m_x86_Features_Group>;
def mavx512vbmi : Flag<["-"], "mavx512vbmi">, Group<m_x86_Features_Group>;
def mno_avx512vbmi : Flag<["-"], "mno-avx512vbmi">, Group<m_x86_Features_Group>;
def mavx512vbmi2 : Flag<["-"], "mavx512vbmi2">, Group<m_x86_Features_Group>;
def mno_avx512vbmi2 : Flag<["-"], "mno-avx512vbmi2">, Group<m_x86_Features_Group>;
def mavx512vl : Flag<["-"], "mavx512vl">, Group<m_x86_Features_Group>;
def mno_avx512vl : Flag<["-"], "mno-avx512vl">, Group<m_x86_Features_Group>;
def mavx512vnni : Flag<["-"], "mavx512vnni">, Group<m_x86_Features_Group>;
def mno_avx512vnni : Flag<["-"], "mno-avx512vnni">, Group<m_x86_Features_Group>;
def mavx512vpopcntdq : Flag<["-"], "mavx512vpopcntdq">, Group<m_x86_Features_Group>;
def mno_avx512vpopcntdq : Flag<["-"], "mno-avx512vpopcntdq">, Group<m_x86_Features_Group>;
def mavx512vp2intersect : Flag<["-"], "mavx512vp2intersect">, Group<m_x86_Features_Group>;
def mno_avx512vp2intersect : Flag<["-"], "mno-avx512vp2intersect">, Group<m_x86_Features_Group>;
def mavxvnni : Flag<["-"], "mavxvnni">, Group<m_x86_Features_Group>;
def mno_avxvnni : Flag<["-"], "mno-avxvnni">, Group<m_x86_Features_Group>;
def madx : Flag<["-"], "madx">, Group<m_x86_Features_Group>;
def mno_adx : Flag<["-"], "mno-adx">, Group<m_x86_Features_Group>;
def maes : Flag<["-"], "maes">, Group<m_x86_Features_Group>;
def mno_aes : Flag<["-"], "mno-aes">, Group<m_x86_Features_Group>;
def mbmi : Flag<["-"], "mbmi">, Group<m_x86_Features_Group>;
def mno_bmi : Flag<["-"], "mno-bmi">, Group<m_x86_Features_Group>;
def mbmi2 : Flag<["-"], "mbmi2">, Group<m_x86_Features_Group>;
def mno_bmi2 : Flag<["-"], "mno-bmi2">, Group<m_x86_Features_Group>;
def mcldemote : Flag<["-"], "mcldemote">, Group<m_x86_Features_Group>;
def mno_cldemote : Flag<["-"], "mno-cldemote">, Group<m_x86_Features_Group>;
def mclflushopt : Flag<["-"], "mclflushopt">, Group<m_x86_Features_Group>;
def mno_clflushopt : Flag<["-"], "mno-clflushopt">, Group<m_x86_Features_Group>;
def mclwb : Flag<["-"], "mclwb">, Group<m_x86_Features_Group>;
def mno_clwb : Flag<["-"], "mno-clwb">, Group<m_x86_Features_Group>;
def mwbnoinvd : Flag<["-"], "mwbnoinvd">, Group<m_x86_Features_Group>;
def mno_wbnoinvd : Flag<["-"], "mno-wbnoinvd">, Group<m_x86_Features_Group>;
def mclzero : Flag<["-"], "mclzero">, Group<m_x86_Features_Group>;
def mno_clzero : Flag<["-"], "mno-clzero">, Group<m_x86_Features_Group>;
def mcx16 : Flag<["-"], "mcx16">, Group<m_x86_Features_Group>;
def mno_cx16 : Flag<["-"], "mno-cx16">, Group<m_x86_Features_Group>;
def menqcmd : Flag<["-"], "menqcmd">, Group<m_x86_Features_Group>;
def mno_enqcmd : Flag<["-"], "mno-enqcmd">, Group<m_x86_Features_Group>;
def mf16c : Flag<["-"], "mf16c">, Group<m_x86_Features_Group>;
def mno_f16c : Flag<["-"], "mno-f16c">, Group<m_x86_Features_Group>;
def mfma : Flag<["-"], "mfma">, Group<m_x86_Features_Group>;
def mno_fma : Flag<["-"], "mno-fma">, Group<m_x86_Features_Group>;
def mfma4 : Flag<["-"], "mfma4">, Group<m_x86_Features_Group>;
def mno_fma4 : Flag<["-"], "mno-fma4">, Group<m_x86_Features_Group>;
def mfsgsbase : Flag<["-"], "mfsgsbase">, Group<m_x86_Features_Group>;
def mno_fsgsbase : Flag<["-"], "mno-fsgsbase">, Group<m_x86_Features_Group>;
def mfxsr : Flag<["-"], "mfxsr">, Group<m_x86_Features_Group>;
def mno_fxsr : Flag<["-"], "mno-fxsr">, Group<m_x86_Features_Group>;
def minvpcid : Flag<["-"], "minvpcid">, Group<m_x86_Features_Group>;
def mno_invpcid : Flag<["-"], "mno-invpcid">, Group<m_x86_Features_Group>;
def mgfni : Flag<["-"], "mgfni">, Group<m_x86_Features_Group>;
def mno_gfni : Flag<["-"], "mno-gfni">, Group<m_x86_Features_Group>;
def mhreset : Flag<["-"], "mhreset">, Group<m_x86_Features_Group>;
def mno_hreset : Flag<["-"], "mno-hreset">, Group<m_x86_Features_Group>;
def mkl : Flag<["-"], "mkl">, Group<m_x86_Features_Group>;
def mno_kl : Flag<["-"], "mno-kl">, Group<m_x86_Features_Group>;
def mwidekl : Flag<["-"], "mwidekl">, Group<m_x86_Features_Group>;
def mno_widekl : Flag<["-"], "mno-widekl">, Group<m_x86_Features_Group>;
def mlwp : Flag<["-"], "mlwp">, Group<m_x86_Features_Group>;
def mno_lwp : Flag<["-"], "mno-lwp">, Group<m_x86_Features_Group>;
def mlzcnt : Flag<["-"], "mlzcnt">, Group<m_x86_Features_Group>;
def mno_lzcnt : Flag<["-"], "mno-lzcnt">, Group<m_x86_Features_Group>;
def mmovbe : Flag<["-"], "mmovbe">, Group<m_x86_Features_Group>;
def mno_movbe : Flag<["-"], "mno-movbe">, Group<m_x86_Features_Group>;
def mmovdiri : Flag<["-"], "mmovdiri">, Group<m_x86_Features_Group>;
def mno_movdiri : Flag<["-"], "mno-movdiri">, Group<m_x86_Features_Group>;
def mmovdir64b : Flag<["-"], "mmovdir64b">, Group<m_x86_Features_Group>;
def mno_movdir64b : Flag<["-"], "mno-movdir64b">, Group<m_x86_Features_Group>;
def mmwaitx : Flag<["-"], "mmwaitx">, Group<m_x86_Features_Group>;
def mno_mwaitx : Flag<["-"], "mno-mwaitx">, Group<m_x86_Features_Group>;
def mpku : Flag<["-"], "mpku">, Group<m_x86_Features_Group>;
def mno_pku : Flag<["-"], "mno-pku">, Group<m_x86_Features_Group>;
def mpclmul : Flag<["-"], "mpclmul">, Group<m_x86_Features_Group>;
def mno_pclmul : Flag<["-"], "mno-pclmul">, Group<m_x86_Features_Group>;
def mpconfig : Flag<["-"], "mpconfig">, Group<m_x86_Features_Group>;
def mno_pconfig : Flag<["-"], "mno-pconfig">, Group<m_x86_Features_Group>;
def mpopcnt : Flag<["-"], "mpopcnt">, Group<m_x86_Features_Group>;
def mno_popcnt : Flag<["-"], "mno-popcnt">, Group<m_x86_Features_Group>;
def mprefetchwt1 : Flag<["-"], "mprefetchwt1">, Group<m_x86_Features_Group>;
def mno_prefetchwt1 : Flag<["-"], "mno-prefetchwt1">, Group<m_x86_Features_Group>;
def mprfchw : Flag<["-"], "mprfchw">, Group<m_x86_Features_Group>;
def mno_prfchw : Flag<["-"], "mno-prfchw">, Group<m_x86_Features_Group>;
def mptwrite : Flag<["-"], "mptwrite">, Group<m_x86_Features_Group>;
def mno_ptwrite : Flag<["-"], "mno-ptwrite">, Group<m_x86_Features_Group>;
def mrdpid : Flag<["-"], "mrdpid">, Group<m_x86_Features_Group>;
def mno_rdpid : Flag<["-"], "mno-rdpid">, Group<m_x86_Features_Group>;
def mrdrnd : Flag<["-"], "mrdrnd">, Group<m_x86_Features_Group>;
def mno_rdrnd : Flag<["-"], "mno-rdrnd">, Group<m_x86_Features_Group>;
def mrtm : Flag<["-"], "mrtm">, Group<m_x86_Features_Group>;
def mno_rtm : Flag<["-"], "mno-rtm">, Group<m_x86_Features_Group>;
def mrdseed : Flag<["-"], "mrdseed">, Group<m_x86_Features_Group>;
def mno_rdseed : Flag<["-"], "mno-rdseed">, Group<m_x86_Features_Group>;
def msahf : Flag<["-"], "msahf">, Group<m_x86_Features_Group>;
def mno_sahf : Flag<["-"], "mno-sahf">, Group<m_x86_Features_Group>;
def mserialize : Flag<["-"], "mserialize">, Group<m_x86_Features_Group>;
def mno_serialize : Flag<["-"], "mno-serialize">, Group<m_x86_Features_Group>;
def msgx : Flag<["-"], "msgx">, Group<m_x86_Features_Group>;
def mno_sgx : Flag<["-"], "mno-sgx">, Group<m_x86_Features_Group>;
def msha : Flag<["-"], "msha">, Group<m_x86_Features_Group>;
def mno_sha : Flag<["-"], "mno-sha">, Group<m_x86_Features_Group>;
def mtbm : Flag<["-"], "mtbm">, Group<m_x86_Features_Group>;
def mno_tbm : Flag<["-"], "mno-tbm">, Group<m_x86_Features_Group>;
def mtsxldtrk : Flag<["-"], "mtsxldtrk">, Group<m_x86_Features_Group>;
def mno_tsxldtrk : Flag<["-"], "mno-tsxldtrk">, Group<m_x86_Features_Group>;
def muintr : Flag<["-"], "muintr">, Group<m_x86_Features_Group>;
def mno_uintr : Flag<["-"], "mno-uintr">, Group<m_x86_Features_Group>;
def mvaes : Flag<["-"], "mvaes">, Group<m_x86_Features_Group>;
def mno_vaes : Flag<["-"], "mno-vaes">, Group<m_x86_Features_Group>;
def mvpclmulqdq : Flag<["-"], "mvpclmulqdq">, Group<m_x86_Features_Group>;
def mno_vpclmulqdq : Flag<["-"], "mno-vpclmulqdq">, Group<m_x86_Features_Group>;
def mwaitpkg : Flag<["-"], "mwaitpkg">, Group<m_x86_Features_Group>;
def mno_waitpkg : Flag<["-"], "mno-waitpkg">, Group<m_x86_Features_Group>;
def mxop : Flag<["-"], "mxop">, Group<m_x86_Features_Group>;
def mno_xop : Flag<["-"], "mno-xop">, Group<m_x86_Features_Group>;
def mxsave : Flag<["-"], "mxsave">, Group<m_x86_Features_Group>;
def mno_xsave : Flag<["-"], "mno-xsave">, Group<m_x86_Features_Group>;
def mxsavec : Flag<["-"], "mxsavec">, Group<m_x86_Features_Group>;
def mno_xsavec : Flag<["-"], "mno-xsavec">, Group<m_x86_Features_Group>;
def mxsaveopt : Flag<["-"], "mxsaveopt">, Group<m_x86_Features_Group>;
def mno_xsaveopt : Flag<["-"], "mno-xsaveopt">, Group<m_x86_Features_Group>;
def mxsaves : Flag<["-"], "mxsaves">, Group<m_x86_Features_Group>;
def mno_xsaves : Flag<["-"], "mno-xsaves">, Group<m_x86_Features_Group>;
def mshstk : Flag<["-"], "mshstk">, Group<m_x86_Features_Group>;
def mno_shstk : Flag<["-"], "mno-shstk">, Group<m_x86_Features_Group>;
def mretpoline_external_thunk : Flag<["-"], "mretpoline-external-thunk">, Group<m_x86_Features_Group>;
def mno_retpoline_external_thunk : Flag<["-"], "mno-retpoline-external-thunk">, Group<m_x86_Features_Group>;
def mvzeroupper : Flag<["-"], "mvzeroupper">, Group<m_x86_Features_Group>;
def mno_vzeroupper : Flag<["-"], "mno-vzeroupper">, Group<m_x86_Features_Group>;

// These are legacy user-facing driver-level option spellings. They are always
// aliases for options that are spelled using the more common Unix / GNU flag
// style of double-dash and equals-joined flags.
def gcc_toolchain_legacy_spelling : Separate<["-"], "gcc-toolchain">, Alias<gcc_toolchain>;
def target_legacy_spelling : Separate<["-"], "target">, Alias<target>;

// Special internal option to handle -Xlinker --no-demangle.
def Z_Xlinker__no_demangle : Flag<["-"], "Z-Xlinker-no-demangle">,
    Flags<[Unsupported, NoArgumentUnused]>;

// Special internal option to allow forwarding arbitrary arguments to linker.
def Zlinker_input : Separate<["-"], "Zlinker-input">,
    Flags<[Unsupported, NoArgumentUnused]>;

// Reserved library options.
def Z_reserved_lib_stdcxx : Flag<["-"], "Z-reserved-lib-stdc++">,
    Flags<[LinkerInput, NoArgumentUnused, Unsupported]>, Group<reserved_lib_Group>;
def Z_reserved_lib_cckext : Flag<["-"], "Z-reserved-lib-cckext">,
    Flags<[LinkerInput, NoArgumentUnused, Unsupported]>, Group<reserved_lib_Group>;

// Ignored options
multiclass BooleanFFlag<string name> {
  def f#NAME : Flag<["-"], "f"#name>;
  def fno_#NAME : Flag<["-"], "fno-"#name>;
}

defm : BooleanFFlag<"keep-inline-functions">, Group<clang_ignored_gcc_optimization_f_Group>;

def fprofile_dir : Joined<["-"], "fprofile-dir=">, Group<f_Group>;

// The default value matches BinutilsVersion in MCAsmInfo.h.
def fbinutils_version_EQ : Joined<["-"], "fbinutils-version=">,
  MetaVarName<"<major.minor>">, Group<f_Group>, Flags<[CC1Option]>,
  HelpText<"Produced object files can use all ELF features supported by this "
  "binutils version and newer. If -fno-integrated-as is specified, the "
  "generated assembly will consider GNU as support. 'none' means that all ELF "
  "features can be used, regardless of binutils support. Defaults to 2.26.">;
def fuse_ld_EQ : Joined<["-"], "fuse-ld=">, Group<f_Group>, Flags<[CoreOption, LinkOption]>;
def ld_path_EQ : Joined<["--"], "ld-path=">, Group<Link_Group>;

defm align_labels : BooleanFFlag<"align-labels">, Group<clang_ignored_gcc_optimization_f_Group>;
def falign_labels_EQ : Joined<["-"], "falign-labels=">, Group<clang_ignored_gcc_optimization_f_Group>;
defm align_loops : BooleanFFlag<"align-loops">, Group<clang_ignored_gcc_optimization_f_Group>;
def falign_loops_EQ : Joined<["-"], "falign-loops=">, Group<clang_ignored_gcc_optimization_f_Group>;
defm align_jumps : BooleanFFlag<"align-jumps">, Group<clang_ignored_gcc_optimization_f_Group>;
def falign_jumps_EQ : Joined<["-"], "falign-jumps=">, Group<clang_ignored_gcc_optimization_f_Group>;

// FIXME: This option should be supported and wired up to our diognostics, but
// ignore it for now to avoid breaking builds that use it.
def fdiagnostics_show_location_EQ : Joined<["-"], "fdiagnostics-show-location=">, Group<clang_ignored_f_Group>;

defm fcheck_new : BooleanFFlag<"check-new">, Group<clang_ignored_f_Group>;
defm caller_saves : BooleanFFlag<"caller-saves">, Group<clang_ignored_gcc_optimization_f_Group>;
defm reorder_blocks : BooleanFFlag<"reorder-blocks">, Group<clang_ignored_gcc_optimization_f_Group>;
defm branch_count_reg : BooleanFFlag<"branch-count-reg">, Group<clang_ignored_gcc_optimization_f_Group>;
defm default_inline : BooleanFFlag<"default-inline">, Group<clang_ignored_gcc_optimization_f_Group>;
defm fat_lto_objects : BooleanFFlag<"fat-lto-objects">, Group<clang_ignored_gcc_optimization_f_Group>;
defm float_store : BooleanFFlag<"float-store">, Group<clang_ignored_gcc_optimization_f_Group>;
defm friend_injection : BooleanFFlag<"friend-injection">, Group<clang_ignored_f_Group>;
defm function_attribute_list : BooleanFFlag<"function-attribute-list">, Group<clang_ignored_f_Group>;
defm gcse : BooleanFFlag<"gcse">, Group<clang_ignored_gcc_optimization_f_Group>;
defm gcse_after_reload: BooleanFFlag<"gcse-after-reload">, Group<clang_ignored_gcc_optimization_f_Group>;
defm gcse_las: BooleanFFlag<"gcse-las">, Group<clang_ignored_gcc_optimization_f_Group>;
defm gcse_sm: BooleanFFlag<"gcse-sm">, Group<clang_ignored_gcc_optimization_f_Group>;
defm gnu : BooleanFFlag<"gnu">, Group<clang_ignored_f_Group>;
defm implicit_templates : BooleanFFlag<"implicit-templates">, Group<clang_ignored_f_Group>;
defm implement_inlines : BooleanFFlag<"implement-inlines">, Group<clang_ignored_f_Group>;
defm merge_constants : BooleanFFlag<"merge-constants">, Group<clang_ignored_gcc_optimization_f_Group>;
defm modulo_sched : BooleanFFlag<"modulo-sched">, Group<clang_ignored_gcc_optimization_f_Group>;
defm modulo_sched_allow_regmoves : BooleanFFlag<"modulo-sched-allow-regmoves">,
    Group<clang_ignored_gcc_optimization_f_Group>;
defm inline_functions_called_once : BooleanFFlag<"inline-functions-called-once">,
    Group<clang_ignored_gcc_optimization_f_Group>;
def finline_limit_EQ : Joined<["-"], "finline-limit=">, Group<clang_ignored_gcc_optimization_f_Group>;
defm finline_limit : BooleanFFlag<"inline-limit">, Group<clang_ignored_gcc_optimization_f_Group>;
defm inline_small_functions : BooleanFFlag<"inline-small-functions">,
    Group<clang_ignored_gcc_optimization_f_Group>;
defm ipa_cp : BooleanFFlag<"ipa-cp">,
    Group<clang_ignored_gcc_optimization_f_Group>;
defm ivopts : BooleanFFlag<"ivopts">, Group<clang_ignored_gcc_optimization_f_Group>;
defm semantic_interposition : BoolFOption<"semantic-interposition",
  LangOpts<"SemanticInterposition">, DefaultFalse,
  PosFlag<SetTrue, [CC1Option]>, NegFlag<SetFalse>>;
defm non_call_exceptions : BooleanFFlag<"non-call-exceptions">, Group<clang_ignored_f_Group>;
defm peel_loops : BooleanFFlag<"peel-loops">, Group<clang_ignored_gcc_optimization_f_Group>;
defm permissive : BooleanFFlag<"permissive">, Group<clang_ignored_f_Group>;
defm prefetch_loop_arrays : BooleanFFlag<"prefetch-loop-arrays">, Group<clang_ignored_gcc_optimization_f_Group>;
defm printf : BooleanFFlag<"printf">, Group<clang_ignored_f_Group>;
defm profile : BooleanFFlag<"profile">, Group<clang_ignored_f_Group>;
defm profile_correction : BooleanFFlag<"profile-correction">, Group<clang_ignored_gcc_optimization_f_Group>;
defm profile_generate_sampling : BooleanFFlag<"profile-generate-sampling">, Group<clang_ignored_f_Group>;
defm profile_reusedist : BooleanFFlag<"profile-reusedist">, Group<clang_ignored_f_Group>;
defm profile_values : BooleanFFlag<"profile-values">, Group<clang_ignored_gcc_optimization_f_Group>;
defm regs_graph : BooleanFFlag<"regs-graph">, Group<clang_ignored_f_Group>;
defm rename_registers : BooleanFFlag<"rename-registers">, Group<clang_ignored_gcc_optimization_f_Group>;
defm ripa : BooleanFFlag<"ripa">, Group<clang_ignored_f_Group>;
defm schedule_insns : BooleanFFlag<"schedule-insns">, Group<clang_ignored_gcc_optimization_f_Group>;
defm schedule_insns2 : BooleanFFlag<"schedule-insns2">, Group<clang_ignored_gcc_optimization_f_Group>;
defm see : BooleanFFlag<"see">, Group<clang_ignored_f_Group>;
defm signaling_nans : BooleanFFlag<"signaling-nans">, Group<clang_ignored_gcc_optimization_f_Group>;
defm single_precision_constant : BooleanFFlag<"single-precision-constant">,
    Group<clang_ignored_gcc_optimization_f_Group>;
defm spec_constr_count : BooleanFFlag<"spec-constr-count">, Group<clang_ignored_f_Group>;
defm stack_check : BooleanFFlag<"stack-check">, Group<clang_ignored_f_Group>;
defm strength_reduce :
    BooleanFFlag<"strength-reduce">, Group<clang_ignored_gcc_optimization_f_Group>;
defm tls_model : BooleanFFlag<"tls-model">, Group<clang_ignored_f_Group>;
defm tracer : BooleanFFlag<"tracer">, Group<clang_ignored_gcc_optimization_f_Group>;
defm tree_dce : BooleanFFlag<"tree-dce">, Group<clang_ignored_gcc_optimization_f_Group>;
defm tree_salias : BooleanFFlag<"tree-salias">, Group<clang_ignored_f_Group>;
defm tree_ter : BooleanFFlag<"tree-ter">, Group<clang_ignored_gcc_optimization_f_Group>;
defm tree_vectorizer_verbose : BooleanFFlag<"tree-vectorizer-verbose">, Group<clang_ignored_f_Group>;
defm tree_vrp : BooleanFFlag<"tree-vrp">, Group<clang_ignored_gcc_optimization_f_Group>;
defm unroll_all_loops : BooleanFFlag<"unroll-all-loops">, Group<clang_ignored_gcc_optimization_f_Group>;
defm unsafe_loop_optimizations : BooleanFFlag<"unsafe-loop-optimizations">,
    Group<clang_ignored_gcc_optimization_f_Group>;
defm unswitch_loops : BooleanFFlag<"unswitch-loops">, Group<clang_ignored_gcc_optimization_f_Group>;
defm use_linker_plugin : BooleanFFlag<"use-linker-plugin">, Group<clang_ignored_gcc_optimization_f_Group>;
defm vect_cost_model : BooleanFFlag<"vect-cost-model">, Group<clang_ignored_gcc_optimization_f_Group>;
defm variable_expansion_in_unroller : BooleanFFlag<"variable-expansion-in-unroller">,
    Group<clang_ignored_gcc_optimization_f_Group>;
defm web : BooleanFFlag<"web">, Group<clang_ignored_gcc_optimization_f_Group>;
defm whole_program : BooleanFFlag<"whole-program">, Group<clang_ignored_gcc_optimization_f_Group>;
defm devirtualize : BooleanFFlag<"devirtualize">, Group<clang_ignored_gcc_optimization_f_Group>;
defm devirtualize_speculatively : BooleanFFlag<"devirtualize-speculatively">,
    Group<clang_ignored_gcc_optimization_f_Group>;

// Generic gfortran options.
def A_DASH : Joined<["-"], "A-">, Group<gfortran_Group>;
def J : JoinedOrSeparate<["-"], "J">, Flags<[RenderJoined]>, Group<gfortran_Group>;
def J18 : JoinedOrSeparate<["-"], "J18">, Flags<[RenderJoined,FlangOption,FC1Option]>, Group<gfortran_Group>, Alias<module_dir>;
def cpp : Flag<["-"], "cpp">, Group<gfortran_Group>;
def nocpp : Flag<["-"], "nocpp">, Group<gfortran_Group>;
def static_libgfortran : Flag<["-"], "static-libgfortran">, Group<gfortran_Group>;

// "f" options with values for gfortran.
def fblas_matmul_limit_EQ : Joined<["-"], "fblas-matmul-limit=">, Group<gfortran_Group>;
def fcheck_EQ : Joined<["-"], "fcheck=">, Group<gfortran_Group>;
def fcoarray_EQ : Joined<["-"], "fcoarray=">, Group<gfortran_Group>;
def fconvert_EQ : Joined<["-"], "fconvert=">, Group<gfortran_Group>;
def ffpe_trap_EQ : Joined<["-"], "ffpe-trap=">, Group<gfortran_Group>;
def ffree_line_length_VALUE : Joined<["-"], "ffree-line-length-">, Group<gfortran_Group>;
def finit_character_EQ : Joined<["-"], "finit-character=">, Group<gfortran_Group>;
def finit_integer_EQ : Joined<["-"], "finit-integer=">, Group<gfortran_Group>;
def finit_logical_EQ : Joined<["-"], "finit-logical=">, Group<gfortran_Group>;
def finit_real_EQ : Joined<["-"], "finit-real=">, Group<gfortran_Group>;
def fmax_array_constructor_EQ : Joined<["-"], "fmax-array-constructor=">, Group<gfortran_Group>;
def fmax_errors_EQ : Joined<["-"], "fmax-errors=">, Group<gfortran_Group>;
def fmax_stack_var_size_EQ : Joined<["-"], "fmax-stack-var-size=">, Group<gfortran_Group>;
def fmax_subrecord_length_EQ : Joined<["-"], "fmax-subrecord-length=">, Group<gfortran_Group>;
def frecord_marker_EQ : Joined<["-"], "frecord-marker=">, Group<gfortran_Group>;

// Define a group for Fortran source format
def fortran_format_Group : OptionGroup<"Fortran format Group">, Group<gfortran_Group>;
// "f" flags for gfortran.
defm aggressive_function_elimination : BooleanFFlag<"aggressive-function-elimination">, Group<gfortran_Group>;
defm align_commons : BooleanFFlag<"align-commons">, Group<gfortran_Group>;
defm all_intrinsics : BooleanFFlag<"all-intrinsics">, Group<gfortran_Group>;
defm automatic : BooleanFFlag<"automatic">, Group<gfortran_Group>;

defm backtrace : BooleanFFlag<"backtrace">, Group<gfortran_Group>;
defm bounds_check : BooleanFFlag<"bounds-check">, Group<gfortran_Group>;
defm check_array_temporaries : BooleanFFlag<"check-array-temporaries">, Group<gfortran_Group>;
defm cray_pointer : BooleanFFlag<"cray-pointer">, Group<gfortran_Group>;
defm d_lines_as_code : BooleanFFlag<"d-lines-as-code">, Group<gfortran_Group>;
defm d_lines_as_comments : BooleanFFlag<"d-lines-as-comments">, Group<gfortran_Group>;
defm dollar_ok : BooleanFFlag<"dollar-ok">, Group<gfortran_Group>;
defm dump_fortran_optimized : BooleanFFlag<"dump-fortran-optimized">, Group<gfortran_Group>;
defm dump_fortran_original : BooleanFFlag<"dump-fortran-original">, Group<gfortran_Group>;
defm dump_parse_tree : BooleanFFlag<"dump-parse-tree">, Group<gfortran_Group>;
defm external_blas : BooleanFFlag<"external-blas">, Group<gfortran_Group>;
defm f2c : BooleanFFlag<"f2c">, Group<gfortran_Group>;
defm frontend_optimize : BooleanFFlag<"frontend-optimize">, Group<gfortran_Group>;
defm init_local_zero : BooleanFFlag<"init-local-zero">, Group<gfortran_Group>;
defm integer_4_integer_8 : BooleanFFlag<"integer-4-integer-8">, Group<gfortran_Group>;
defm intrinsic_modules_path : BooleanFFlag<"intrinsic-modules-path">, Group<gfortran_Group>;
defm max_identifier_length : BooleanFFlag<"max-identifier-length">, Group<gfortran_Group>;
defm module_private : BooleanFFlag<"module-private">, Group<gfortran_Group>;
defm pack_derived : BooleanFFlag<"pack-derived">, Group<gfortran_Group>;
defm protect_parens : BooleanFFlag<"protect-parens">, Group<gfortran_Group>;
defm range_check : BooleanFFlag<"range-check">, Group<gfortran_Group>;
defm real_4_real_10 : BooleanFFlag<"real-4-real-10">, Group<gfortran_Group>;
defm real_4_real_16 : BooleanFFlag<"real-4-real-16">, Group<gfortran_Group>;
defm real_4_real_8 : BooleanFFlag<"real-4-real-8">, Group<gfortran_Group>;
defm real_8_real_10 : BooleanFFlag<"real-8-real-10">, Group<gfortran_Group>;
defm real_8_real_16 : BooleanFFlag<"real-8-real-16">, Group<gfortran_Group>;
defm real_8_real_4 : BooleanFFlag<"real-8-real-4">, Group<gfortran_Group>;
defm realloc_lhs : BooleanFFlag<"realloc-lhs">, Group<gfortran_Group>;
defm recursive : BooleanFFlag<"recursive">, Group<gfortran_Group>;
defm repack_arrays : BooleanFFlag<"repack-arrays">, Group<gfortran_Group>;
defm second_underscore : BooleanFFlag<"second-underscore">, Group<gfortran_Group>;
defm sign_zero : BooleanFFlag<"sign-zero">, Group<gfortran_Group>;
defm stack_arrays : BooleanFFlag<"stack-arrays">, Group<gfortran_Group>;
defm underscoring : BooleanFFlag<"underscoring">, Group<gfortran_Group>;
defm whole_file : BooleanFFlag<"whole-file">, Group<gfortran_Group>;
defm fortran_gnu_ext : BooleanFFlag<"allow-fortran-gnu-ext">, Group<gfortran_Group>,
  HelpText<"Allow Fortran GNU extensions">;
defm func_args_alias : BooleanFFlag<"func-args-alias">, Group<gfortran_Group>,
  HelpText<"Function argument may alias (equivalent to ansi alias)">;
defm use_flang_math_libs : BooleanFFlag<"use-flang-math-libs">, Group<gfortran_Group>,
  HelpText<"Use Flang internal runtime math library instead of LLVM math intrinsics.">;
// Flang option to enable all loop vectorize pragmas: !dir$ vector/novector/ivdep
def Menable_vectorize_pragmas_EQ : Joined<["-"], "Menable-vectorize-pragmas=">, Group<pgi_fortran_Group>,
HelpText<"Enable loop vectorizing pragmas">, Values<"true,false">,
Flags<[HelpHidden]>;
// AOCC End

// Flang-specific options
multiclass BooleanKFlag<string name> {
  def _on : Flag<["-"], "K"#name>;
  def _off : Flag<["-"], "Kno"#name>;
}

multiclass BooleanMFlag<string name> {
  def _on : Flag<["-"], "M"#name>;
  def _off : Flag<["-"], "Mno"#name>;
}

// for amdflang
def fixed_form_off : Flag<["-"], "fno-fixed-form">, Group<fortran_format_Group>,
  HelpText<"Disable fixed-form format for Fortran">;
def free_form_off : Flag<["-"], "fno-free-form">, Group<fortran_format_Group>,
  HelpText<"Disable free-form format for Fortran">;

def Mfixed : Flag<["-"], "Mfixed">, Group<fortran_format_Group>,
  HelpText<"Force fixed-form format Fortran">,
  Flags<[HelpHidden]>;
def Mfree_on: Flag<["-"], "Mfree">, Group<fortran_format_Group>,
  HelpText<"Enable free-form format for Fortran">,
  Flags<[HelpHidden]>;
def Mfree_off: Flag<["-"], "Mnofree">, Group<fortran_format_Group>,
  HelpText<"Disable free-form format for Fortran">,
  Flags<[HelpHidden]>;
def Mfreeform_on: Flag<["-"], "Mfreeform">, Group<fortran_format_Group>,
  HelpText<"Enable free-form format for Fortran">,
  Flags<[HelpHidden]>;
def Mfreeform_off: Flag<["-"], "Mnofreeform">, Group<fortran_format_Group>,
  HelpText<"Disable free-form format for Fortran">,
  Flags<[HelpHidden]>;

def Mipa: Joined<["-"], "Mipa">, Group<pgi_fortran_Group>;
def Mstackarrays: Joined<["-"], "Mstack_arrays">, Group<pgi_fortran_Group>;
def pc: JoinedOrSeparate<["-"], "pc">, Group<pgi_fortran_Group>;
def Mfprelaxed: Joined<["-"], "Mfprelaxed">, Group<pgi_fortran_Group>;
def Mnofprelaxed: Joined<["-"], "Mnofprelaxed">, Group<pgi_fortran_Group>;
defm Mstride0: BooleanMFlag<"stride0">, Group<pgi_fortran_Group>;
defm Mrecursive: BooleanMFlag<"recursive">, Group<pgi_fortran_Group>;
defm Mreentrant: BooleanMFlag<"reentrant">, Group<pgi_fortran_Group>;
defm Mbounds: BooleanMFlag<"bounds">, Group<pgi_fortran_Group>;
def Mdaz_on: Flag<["-"], "Mdaz">, Group<pgi_fortran_Group>,
  HelpText<"Treat denormalized numbers as zero">;
def Mdaz_off: Flag<["-"], "Mnodaz">, Group<pgi_fortran_Group>,
  HelpText<"Disable treating denormalized numbers as zero">;
def Kieee_on : Flag<["-"], "Kieee">, Group<pgi_fortran_Group>,
  HelpText<"Enable IEEE division">;
def Kieee_off : Flag<["-"], "Knoieee">, Group<pgi_fortran_Group>,
  HelpText<"Disable IEEE division">;
def Mextend : Flag<["-"], "Mextend">, Group<pgi_fortran_Group>,
  HelpText<"Allow lines up to 132 characters in Fortran sources">;
def Mpreprocess : Flag<["-"], "Mpreprocess">, Group<pgi_fortran_Group>,
  HelpText<"Preprocess Fortran files">;
def Mstandard: Flag<["-"], "Mstandard">, Group<pgi_fortran_Group>,
  HelpText<"Check Fortran standard conformance">;
def Mchkptr: Flag<["-"], "Mchkptr">, Group<pgi_fortran_Group>;
defm Minline: BooleanMFlag<"inline">, Group<pgi_fortran_Group>;
def fma: Flag<["-"], "fma">, Group<pgi_fortran_Group>,
  HelpText<"Enable generation of FMA instructions">;
def nofma: Flag<["-"], "nofma">, Group<pgi_fortran_Group>,
  HelpText<"Disable generation of FMA instructions">;
defm Mfma: BooleanMFlag<"fma">, Group<pgi_fortran_Group>,
  HelpText<"Enable generation of FMA instructions">;
def mp: Flag<["-"], "mp">, Group<pgi_fortran_Group>,
  HelpText<"Enable OpenMP">;
def nomp: Flag<["-"], "nomp">, Group<pgi_fortran_Group>,
  HelpText<"Do not link with OpenMP library libomp">;
def Mflushz_on: Flag<["-"], "Mflushz">, Group<pgi_fortran_Group>,
  HelpText<"Set SSE to flush-to-zero mode">;
def Mflushz_off: Flag<["-"], "Mnoflushz">, Group<pgi_fortran_Group>,
  HelpText<"Disabling setting SSE to flush-to-zero mode">;
def Msave_on: Flag<["-"], "Msave">, Group<pgi_fortran_Group>,
  HelpText<"Assume all Fortran variables have SAVE attribute">;
def Msave_off: Flag<["-"], "Mnosave">, Group<pgi_fortran_Group>,
  HelpText<"Assume no Fortran variables have SAVE attribute">;
def Mcache_align_on: Flag<["-"], "Mcache_align">, Group<pgi_fortran_Group>,
  HelpText<"Align large objects on cache-line boundaries">;
def Mcache_align_off: Flag<["-"], "Mnocache_align">, Group<pgi_fortran_Group>,
  HelpText<"Disable aligning large objects on cache-line boundaries">;
def ModuleDir : Separate<["-"], "module">, Group<pgi_fortran_Group>,
  HelpText<"Fortran module path">;
def Minform_EQ : Joined<["-"], "Minform=">,
  HelpText<"Set error level of messages to display">;
def Mallocatable_EQ : Joined<["-"], "Mallocatable=">,
  HelpText<"Select semantics for assignments to allocatables (F03 or F95)">;
def Mbyteswapio: Flag<["-"], "Mbyteswapio">, Group<pgi_fortran_Group>,
  HelpText<"Swap byte-order for unformatted input/output">;
def byteswapio: Flag<["-"], "byteswapio">, Group<gfortran_Group>,
  HelpText<"Swap byte-order for unformatted input/output">;
def Mbackslash: Flag<["-"], "Mbackslash">, Group<pgi_fortran_Group>,
  HelpText<"Treat backslash like any other character in character strings">;
def Mnobackslash: Flag<["-"], "Mnobackslash">, Group<pgi_fortran_Group>,
  HelpText<"Treat backslash as C-style escape character">;
def staticFlangLibs: Flag<["-"], "static-flang-libs">, Group<flang_rt_Group>,
  HelpText<"Link using static Flang libraries">;
def noFlangLibs: Flag<["-"], "no-flang-libs">, Group<flang_rt_Group>,
  HelpText<"Do not link against Flang libraries">;
def r8: Flag<["-"], "r8">, Group<pgi_fortran_Group>,
  HelpText<"Treat REAL as REAL*8">;
def i8: Flag<["-"], "i8">, Group<pgi_fortran_Group>,
  HelpText<"Treat INTEGER and LOGICAL as INTEGER*8 and LOGICAL*8">;
def no_fortran_main: Flag<["-"], "fno-fortran-main">, Group<gfortran_Group>,
  HelpText<"Don't link in Fortran main">;
def Mnomain: Flag<["-"], "Mnomain">, Group<pgi_fortran_Group>,
  HelpText<"Don't link in Fortran main">;

// Flang internal debug options
def Mx_EQ : Joined<["-"], "Mx,">, Group<pgi_fortran_Group>;
def My_EQ : Joined<["-"], "My,">, Group<pgi_fortran_Group>;
def Hx_EQ : Joined<["-"], "Hx,">, Group<pgi_fortran_Group>;
def Hy_EQ : Joined<["-"], "Hy,">, Group<pgi_fortran_Group>;
def Hz_EQ : Joined<["-"], "Hz,">, Group<pgi_fortran_Group>;
def Wm_EQ : Joined<["-"], "Wm,">, Group<pgi_fortran_Group>;

def Mq_EQ : Joined<["-"], "Mq,">, Group<pgi_fortran_Group>;
def Hq_EQ : Joined<["-"], "Hq,">, Group<pgi_fortran_Group>;
def Mqq_EQ : Joined<["-"], "Mqq,">, Group<pgi_fortran_Group>;
def Hqq_EQ : Joined<["-"], "Hqq,">, Group<pgi_fortran_Group>;
def Wh_EQ : Joined<["-"], "Wh,">, Group<pgi_fortran_Group>;

// C++ SYCL options
defm sycl : BoolOption<"f", "sycl",
  LangOpts<"SYCL">, DefaultFalse,
  PosFlag<SetTrue, [CC1Option], "Enable">, NegFlag<SetFalse, [], "Disable">,
  BothFlags<[CoreOption], " SYCL kernels compilation for device">>,
  Group<sycl_Group>;
def sycl_std_EQ : Joined<["-"], "sycl-std=">, Group<sycl_Group>, Flags<[CC1Option, NoArgumentUnused, CoreOption]>,
  HelpText<"SYCL language standard to compile for.">, Values<"2017,121,1.2.1,sycl-1.2.1">,
  NormalizedValues<["SYCL_2017", "SYCL_2017", "SYCL_2017", "SYCL_2017"]>, NormalizedValuesScope<"LangOptions">,
  MarshallingInfoEnum<LangOpts<"SYCLVersion">, "SYCL_None">, ShouldParseIf<fsycl.KeyPath>;

//===----------------------------------------------------------------------===//
// FLangOption + CoreOption + NoXarchOption
//===----------------------------------------------------------------------===//
let Flags = [FlangOption, FlangOnlyOption, NoXarchOption, CoreOption] in {
def Xflang : Separate<["-"], "Xflang">,
  HelpText<"Pass <arg> to the flang compiler">, MetaVarName<"<arg>">,
  Flags<[NoXarchOption, CoreOption]>, Group<CompileOnly_Group>;
}

//===----------------------------------------------------------------------===//
// FlangOption and FC1 Options
//===----------------------------------------------------------------------===//
let Flags = [FC1Option, FlangOption, FlangOnlyOption] in {

def ffixed_form : Flag<["-"], "ffixed-form">, Group<f_Group>,
  HelpText<"Process source files in fixed form">;
def ffree_form : Flag<["-"], "ffree-form">, Group<f_Group>,
  HelpText<"Process source files in free form">;
def ffixed_line_length_EQ : Joined<["-"], "ffixed-line-length=">, Group<f_Group>,
  HelpText<"Use <value> as character line width in fixed mode">,
  DocBrief<[{Set column after which characters are ignored in typical fixed-form lines in the source
file}]>;
def ffixed_line_length_VALUE : Joined<["-"], "ffixed-line-length-">, Group<f_Group>, Alias<ffixed_line_length_EQ>;
def fopenacc : Flag<["-"], "fopenacc">, Group<f_Group>,
  HelpText<"Enable OpenACC">;
def fdefault_double_8 : Flag<["-"],"fdefault-double-8">, Group<f_Group>,
  HelpText<"Set the default double precision kind to an 8 byte wide type">;
def fdefault_integer_8 : Flag<["-"],"fdefault-integer-8">, Group<f_Group>,
  HelpText<"Set the default integer kind to an 8 byte wide type">;
def fdefault_real_8 : Flag<["-"],"fdefault-real-8">, Group<f_Group>,
  HelpText<"Set the default real kind to an 8 byte wide type">;
def flarge_sizes : Flag<["-"],"flarge-sizes">, Group<f_Group>,
  HelpText<"Use INTEGER(KIND=8) for the result type in size-related intrinsics">;
def fbackslash : Flag<["-"], "fbackslash">, Group<f_Group>,
  HelpText<"Specify that backslash in string introduces an escape character">,
  DocBrief<[{Change the interpretation of backslashes in string literals from
a single backslash character to "C-style" escape characters.}]>;
def fno_backslash : Flag<["-"], "fno-backslash">, Group<f_Group>;
def fxor_operator : Flag<["-"], "fxor-operator">, Group<f_Group>,
  HelpText<"Enable .XOR. as a synonym of .NEQV.">;
def fno_xor_operator : Flag<["-"], "fno-xor-operator">, Group<f_Group>;
def flogical_abbreviations : Flag<["-"], "flogical-abbreviations">, Group<f_Group>,
  HelpText<"Enable logical abbreviations">;
def fno_logical_abbreviations : Flag<["-"], "fno-logical-abbreviations">, Group<f_Group>;
def fimplicit_none : Flag<["-"], "fimplicit-none">, Group<f_Group>,
  HelpText<"No implicit typing allowed unless overridden by IMPLICIT statements">;
def fno_implicit_none : Flag<["-"], "fno-implicit-none">, Group<f_Group>;
def falternative_parameter_statement : Flag<["-"], "falternative-parameter-statement">, Group<f_Group>,
  HelpText<"Enable the old style PARAMETER statement">;
}

//===----------------------------------------------------------------------===//
// FC1 Options
//===----------------------------------------------------------------------===//
let Flags = [FC1Option, FlangOnlyOption] in {

def test_io : Flag<["-"], "test-io">, Group<Action_Group>,
  HelpText<"Run the InputOuputTest action. Use for development and testing only.">;
def fdebug_unparse : Flag<["-"], "fdebug-unparse">, Group<Action_Group>,
  HelpText<"Unparse and stop.">;
def fdebug_unparse_with_symbols : Flag<["-"], "fdebug-unparse-with-symbols">, Group<Action_Group>,
  HelpText<"Unparse and stop.">;
def fdebug_dump_symbols : Flag<["-"], "fdebug-dump-symbols">, Group<Action_Group>,
  HelpText<"Dump symbols after the semantic analysis">;
def fdebug_dump_parse_tree : Flag<["-"], "fdebug-dump-parse-tree">, Group<Action_Group>,
  HelpText<"Dump the parse tree">;
def fdebug_dump_provenance : Flag<["-"], "fdebug-dump-provenance">, Group<Action_Group>,
  HelpText<"Dump provenance">;
def fdebug_measure_parse_tree : Flag<["-"], "fdebug-measure-parse-tree">, Group<Action_Group>,
  HelpText<"Measure the parse tree">;
def fdebug_pre_fir_tree : Flag<["-"], "fdebug-pre-fir-tree">, Group<Action_Group>,
  HelpText<"Dump the pre-FIR tree">;

}

//===----------------------------------------------------------------------===//
// CC1 Options
//===----------------------------------------------------------------------===//

let Flags = [CC1Option, NoDriverOption] in {

//===----------------------------------------------------------------------===//
// Target Options
//===----------------------------------------------------------------------===//

let Flags = [CC1Option, CC1AsOption, NoDriverOption] in {

def target_cpu : Separate<["-"], "target-cpu">,
  HelpText<"Target a specific cpu type">,
  MarshallingInfoString<TargetOpts<"CPU">>;
def tune_cpu : Separate<["-"], "tune-cpu">,
  HelpText<"Tune for a specific cpu type">,
  MarshallingInfoString<TargetOpts<"TuneCPU">>;
def target_feature : Separate<["-"], "target-feature">,
  HelpText<"Target specific attributes">,
  MarshallingInfoStringVector<TargetOpts<"FeaturesAsWritten">>;
def triple : Separate<["-"], "triple">,
  HelpText<"Specify target triple (e.g. i686-apple-darwin9)">,
  MarshallingInfoString<TargetOpts<"Triple">, "llvm::Triple::normalize(llvm::sys::getDefaultTargetTriple())">,
  AlwaysEmit, Normalizer<"normalizeTriple">;
def target_abi : Separate<["-"], "target-abi">,
  HelpText<"Target a particular ABI type">,
  MarshallingInfoString<TargetOpts<"ABI">>;
def target_sdk_version_EQ : Joined<["-"], "target-sdk-version=">,
  HelpText<"The version of target SDK used for compilation">;

}

def target_linker_version : Separate<["-"], "target-linker-version">,
  HelpText<"Target linker version">,
  MarshallingInfoString<TargetOpts<"LinkerVersion">>;
def triple_EQ : Joined<["-"], "triple=">, Alias<triple>;
def mfpmath : Separate<["-"], "mfpmath">,
  HelpText<"Which unit to use for fp math">,
  MarshallingInfoString<TargetOpts<"FPMath">>;

defm padding_on_unsigned_fixed_point : BoolOption<"f", "padding-on-unsigned-fixed-point",
  LangOpts<"PaddingOnUnsignedFixedPoint">, DefaultFalse,
  PosFlag<SetTrue, [], "Force each unsigned fixed point type to have an extra bit of padding to align their scales with those of signed fixed point types">,
  NegFlag<SetFalse>>,
  ShouldParseIf<ffixed_point.KeyPath>;

//===----------------------------------------------------------------------===//
// Analyzer Options
//===----------------------------------------------------------------------===//

def analysis_UnoptimizedCFG : Flag<["-"], "unoptimized-cfg">,
  HelpText<"Generate unoptimized CFGs for all analyses">,
  MarshallingInfoFlag<AnalyzerOpts<"UnoptimizedCFG">>;
def analysis_CFGAddImplicitDtors : Flag<["-"], "cfg-add-implicit-dtors">,
  HelpText<"Add C++ implicit destructors to CFGs for all analyses">;

def analyzer_store : Separate<["-"], "analyzer-store">,
  HelpText<"Source Code Analysis - Abstract Memory Store Models">;
def analyzer_store_EQ : Joined<["-"], "analyzer-store=">, Alias<analyzer_store>;

def analyzer_constraints : Separate<["-"], "analyzer-constraints">,
  HelpText<"Source Code Analysis - Symbolic Constraint Engines">;
def analyzer_constraints_EQ : Joined<["-"], "analyzer-constraints=">,
  Alias<analyzer_constraints>;

def analyzer_output : Separate<["-"], "analyzer-output">,
  HelpText<"Source Code Analysis - Output Options">;
def analyzer_output_EQ : Joined<["-"], "analyzer-output=">,
  Alias<analyzer_output>;

def analyzer_purge : Separate<["-"], "analyzer-purge">,
  HelpText<"Source Code Analysis - Dead Symbol Removal Frequency">;
def analyzer_purge_EQ : Joined<["-"], "analyzer-purge=">, Alias<analyzer_purge>;

def analyzer_opt_analyze_headers : Flag<["-"], "analyzer-opt-analyze-headers">,
  HelpText<"Force the static analyzer to analyze functions defined in header files">,
  MarshallingInfoFlag<AnalyzerOpts<"AnalyzeAll">>;
def analyzer_opt_analyze_nested_blocks : Flag<["-"], "analyzer-opt-analyze-nested-blocks">,
  HelpText<"Analyze the definitions of blocks in addition to functions">,
  MarshallingInfoFlag<AnalyzerOpts<"AnalyzeNestedBlocks">>;
def analyzer_display_progress : Flag<["-"], "analyzer-display-progress">,
  HelpText<"Emit verbose output about the analyzer's progress">,
  MarshallingInfoFlag<AnalyzerOpts<"AnalyzerDisplayProgress">>;
def analyze_function : Separate<["-"], "analyze-function">,
  HelpText<"Run analysis on specific function (for C++ include parameters in name)">,
  MarshallingInfoString<AnalyzerOpts<"AnalyzeSpecificFunction">>;
def analyze_function_EQ : Joined<["-"], "analyze-function=">, Alias<analyze_function>;
def trim_egraph : Flag<["-"], "trim-egraph">,
  HelpText<"Only show error-related paths in the analysis graph">,
  MarshallingInfoFlag<AnalyzerOpts<"TrimGraph">>;
def analyzer_viz_egraph_graphviz : Flag<["-"], "analyzer-viz-egraph-graphviz">,
  HelpText<"Display exploded graph using GraphViz">,
  MarshallingInfoFlag<AnalyzerOpts<"visualizeExplodedGraphWithGraphViz">>;
def analyzer_dump_egraph : Separate<["-"], "analyzer-dump-egraph">,
  HelpText<"Dump exploded graph to the specified file">,
  MarshallingInfoString<AnalyzerOpts<"DumpExplodedGraphTo">>;
def analyzer_dump_egraph_EQ : Joined<["-"], "analyzer-dump-egraph=">, Alias<analyzer_dump_egraph>;

def analyzer_inline_max_stack_depth : Separate<["-"], "analyzer-inline-max-stack-depth">,
  HelpText<"Bound on stack depth while inlining (4 by default)">,
  // Cap the stack depth at 4 calls (5 stack frames, base + 4 calls).
  MarshallingInfoInt<AnalyzerOpts<"InlineMaxStackDepth">, "5">;
def analyzer_inline_max_stack_depth_EQ : Joined<["-"], "analyzer-inline-max-stack-depth=">,
  Alias<analyzer_inline_max_stack_depth>;

def analyzer_inlining_mode : Separate<["-"], "analyzer-inlining-mode">,
  HelpText<"Specify the function selection heuristic used during inlining">;
def analyzer_inlining_mode_EQ : Joined<["-"], "analyzer-inlining-mode=">, Alias<analyzer_inlining_mode>;

def analyzer_disable_retry_exhausted : Flag<["-"], "analyzer-disable-retry-exhausted">,
  HelpText<"Do not re-analyze paths leading to exhausted nodes with a different strategy (may decrease code coverage)">,
  MarshallingInfoFlag<AnalyzerOpts<"NoRetryExhausted">>;

def analyzer_max_loop : Separate<["-"], "analyzer-max-loop">,
  HelpText<"The maximum number of times the analyzer will go through a loop">,
  MarshallingInfoInt<AnalyzerOpts<"maxBlockVisitOnPath">, "4">;
def analyzer_stats : Flag<["-"], "analyzer-stats">,
  HelpText<"Print internal analyzer statistics.">,
  MarshallingInfoFlag<AnalyzerOpts<"PrintStats">>;

def analyzer_checker : Separate<["-"], "analyzer-checker">,
  HelpText<"Choose analyzer checkers to enable">,
  ValuesCode<[{
    const char *Values =
    #define GET_CHECKERS
    #define CHECKER(FULLNAME, CLASS, HT, DOC_URI, IS_HIDDEN)  FULLNAME ","
    #include "clang/StaticAnalyzer/Checkers/Checkers.inc"
    #undef GET_CHECKERS
    #define GET_PACKAGES
    #define PACKAGE(FULLNAME)  FULLNAME ","
    #include "clang/StaticAnalyzer/Checkers/Checkers.inc"
    #undef GET_PACKAGES
    ;
  }]>;
def analyzer_checker_EQ : Joined<["-"], "analyzer-checker=">,
  Alias<analyzer_checker>;

def analyzer_disable_checker : Separate<["-"], "analyzer-disable-checker">,
  HelpText<"Choose analyzer checkers to disable">;
def analyzer_disable_checker_EQ : Joined<["-"], "analyzer-disable-checker=">,
  Alias<analyzer_disable_checker>;

def analyzer_disable_all_checks : Flag<["-"], "analyzer-disable-all-checks">,
  HelpText<"Disable all static analyzer checks">,
  MarshallingInfoFlag<AnalyzerOpts<"DisableAllCheckers">>;

def analyzer_checker_help : Flag<["-"], "analyzer-checker-help">,
  HelpText<"Display the list of analyzer checkers that are available">,
  MarshallingInfoFlag<AnalyzerOpts<"ShowCheckerHelp">>;

def analyzer_checker_help_alpha : Flag<["-"], "analyzer-checker-help-alpha">,
  HelpText<"Display the list of in development analyzer checkers. These "
           "are NOT considered safe, they are unstable and will emit incorrect "
           "reports. Enable ONLY FOR DEVELOPMENT purposes">,
  MarshallingInfoFlag<AnalyzerOpts<"ShowCheckerHelpAlpha">>;

def analyzer_checker_help_developer : Flag<["-"], "analyzer-checker-help-developer">,
  HelpText<"Display the list of developer-only checkers such as modeling "
           "and debug checkers">,
  MarshallingInfoFlag<AnalyzerOpts<"ShowCheckerHelpDeveloper">>;

def analyzer_config_help : Flag<["-"], "analyzer-config-help">,
  HelpText<"Display the list of -analyzer-config options. These are meant for "
           "development purposes only!">,
  MarshallingInfoFlag<AnalyzerOpts<"ShowConfigOptionsList">>;

def analyzer_list_enabled_checkers : Flag<["-"], "analyzer-list-enabled-checkers">,
  HelpText<"Display the list of enabled analyzer checkers">,
  MarshallingInfoFlag<AnalyzerOpts<"ShowEnabledCheckerList">>;

def analyzer_config : Separate<["-"], "analyzer-config">,
  HelpText<"Choose analyzer options to enable">;

def analyzer_checker_option_help : Flag<["-"], "analyzer-checker-option-help">,
  HelpText<"Display the list of checker and package options">,
  MarshallingInfoFlag<AnalyzerOpts<"ShowCheckerOptionList">>;

def analyzer_checker_option_help_alpha : Flag<["-"], "analyzer-checker-option-help-alpha">,
  HelpText<"Display the list of in development checker and package options. "
           "These are NOT considered safe, they are unstable and will emit "
           "incorrect reports. Enable ONLY FOR DEVELOPMENT purposes">,
  MarshallingInfoFlag<AnalyzerOpts<"ShowCheckerOptionAlphaList">>;

def analyzer_checker_option_help_developer : Flag<["-"], "analyzer-checker-option-help-developer">,
  HelpText<"Display the list of checker and package options meant for "
           "development purposes only">,
  MarshallingInfoFlag<AnalyzerOpts<"ShowCheckerOptionDeveloperList">>;

def analyzer_config_compatibility_mode : Separate<["-"], "analyzer-config-compatibility-mode">,
  HelpText<"Don't emit errors on invalid analyzer-config inputs">,
  Values<"true,false">, NormalizedValues<[[{false}], [{true}]]>,
  MarshallingInfoEnum<AnalyzerOpts<"ShouldEmitErrorsOnInvalidConfigValue">, [{true}]>;

def analyzer_config_compatibility_mode_EQ : Joined<["-"], "analyzer-config-compatibility-mode=">,
  Alias<analyzer_config_compatibility_mode>;

def analyzer_werror : Flag<["-"], "analyzer-werror">,
  HelpText<"Emit analyzer results as errors rather than warnings">,
  MarshallingInfoFlag<AnalyzerOpts<"AnalyzerWerror">>;

//===----------------------------------------------------------------------===//
// Migrator Options
//===----------------------------------------------------------------------===//
def migrator_no_nsalloc_error : Flag<["-"], "no-ns-alloc-error">,
  HelpText<"Do not error on use of NSAllocateCollectable/NSReallocateCollectable">,
  MarshallingInfoFlag<MigratorOpts<"NoNSAllocReallocError">>;

def migrator_no_finalize_removal : Flag<["-"], "no-finalize-removal">,
  HelpText<"Do not remove finalize method in gc mode">,
  MarshallingInfoFlag<MigratorOpts<"NoFinalizeRemoval">>;

//===----------------------------------------------------------------------===//
// CodeGen Options
//===----------------------------------------------------------------------===//

let Flags = [CC1Option, CC1AsOption, NoDriverOption] in {
def debug_info_kind_EQ : Joined<["-"], "debug-info-kind=">;
def debug_info_macro : Flag<["-"], "debug-info-macro">,
  HelpText<"Emit macro debug information">,
  MarshallingInfoFlag<CodeGenOpts<"MacroDebugInfo">>;
def default_function_attr : Separate<["-"], "default-function-attr">,
  HelpText<"Apply given attribute to all functions">,
  MarshallingInfoStringVector<CodeGenOpts<"DefaultFunctionAttrs">>;
def dwarf_version_EQ : Joined<["-"], "dwarf-version=">,
  MarshallingInfoInt<CodeGenOpts<"DwarfVersion">>;
def debugger_tuning_EQ : Joined<["-"], "debugger-tuning=">,
  Values<"gdb,lldb,sce">,
  NormalizedValuesScope<"llvm::DebuggerKind">, NormalizedValues<["GDB", "LLDB", "SCE"]>,
  MarshallingInfoEnum<CodeGenOpts<"DebuggerTuning">, "Default">;
def dwarf_debug_flags : Separate<["-"], "dwarf-debug-flags">,
  HelpText<"The string to embed in the Dwarf debug flags record.">,
  MarshallingInfoString<CodeGenOpts<"DwarfDebugFlags">>;
def record_command_line : Separate<["-"], "record-command-line">,
  HelpText<"The string to embed in the .LLVM.command.line section.">,
  MarshallingInfoString<CodeGenOpts<"RecordCommandLine">>;
def compress_debug_sections_EQ : Joined<["-", "--"], "compress-debug-sections=">,
    HelpText<"DWARF debug sections compression type">, Values<"none,zlib,zlib-gnu">,
    NormalizedValuesScope<"llvm::DebugCompressionType">, NormalizedValues<["None", "Z", "GNU"]>,
    MarshallingInfoEnum<CodeGenOpts<"CompressDebugSections">, "None">;
def compress_debug_sections : Flag<["-", "--"], "compress-debug-sections">,
  Alias<compress_debug_sections_EQ>, AliasArgs<["zlib"]>;
def mno_exec_stack : Flag<["-"], "mnoexecstack">,
  HelpText<"Mark the file as not needing an executable stack">,
  MarshallingInfoFlag<CodeGenOpts<"NoExecStack">>;
def massembler_no_warn : Flag<["-"], "massembler-no-warn">,
  HelpText<"Make assembler not emit warnings">,
  MarshallingInfoFlag<CodeGenOpts<"NoWarn">>;
def massembler_fatal_warnings : Flag<["-"], "massembler-fatal-warnings">,
  HelpText<"Make assembler warnings fatal">,
  MarshallingInfoFlag<CodeGenOpts<"FatalWarnings">>;
def mrelax_relocations : Flag<["--"], "mrelax-relocations">,
    HelpText<"Use relaxable elf relocations">,
    MarshallingInfoFlag<CodeGenOpts<"RelaxELFRelocations">>;
def msave_temp_labels : Flag<["-"], "msave-temp-labels">,
  HelpText<"Save temporary labels in the symbol table. "
           "Note this may change .s semantics and shouldn't generally be used "
           "on compiler-generated code.">,
  MarshallingInfoFlag<CodeGenOpts<"SaveTempLabels">>;
def mrelocation_model : Separate<["-"], "mrelocation-model">,
  HelpText<"The relocation model to use">, Values<"static,pic,ropi,rwpi,ropi-rwpi,dynamic-no-pic">,
  NormalizedValuesScope<"llvm::Reloc">,
  NormalizedValues<["Static", "PIC_", "ROPI", "RWPI", "ROPI_RWPI", "DynamicNoPIC"]>,
  MarshallingInfoEnum<CodeGenOpts<"RelocationModel">, "PIC_">;
def fno_math_builtin : Flag<["-"], "fno-math-builtin">,
  HelpText<"Disable implicit builtin knowledge of math functions">,
  MarshallingInfoFlag<LangOpts<"NoMathBuiltin">>;
def fuse_ctor_homing: Flag<["-"], "fuse-ctor-homing">,
    HelpText<"Use constructor homing if we are using limited debug info already">;
}

def disable_llvm_verifier : Flag<["-"], "disable-llvm-verifier">,
  HelpText<"Don't run the LLVM IR verifier pass">,
  MarshallingInfoNegativeFlag<CodeGenOpts<"VerifyModule">>;
def disable_llvm_passes : Flag<["-"], "disable-llvm-passes">,
  HelpText<"Use together with -emit-llvm to get pristine LLVM IR from the "
           "frontend by not running any LLVM passes at all">,
  MarshallingInfoFlag<CodeGenOpts<"DisableLLVMPasses">>;
def disable_llvm_optzns : Flag<["-"], "disable-llvm-optzns">,
  Alias<disable_llvm_passes>;
def disable_lifetimemarkers : Flag<["-"], "disable-lifetime-markers">,
  HelpText<"Disable lifetime-markers emission even when optimizations are "
           "enabled">,
  MarshallingInfoFlag<CodeGenOpts<"DisableLifetimeMarkers">>;
def disable_O0_optnone : Flag<["-"], "disable-O0-optnone">,
  HelpText<"Disable adding the optnone attribute to functions at O0">,
  MarshallingInfoFlag<CodeGenOpts<"DisableO0ImplyOptNone">>;
def disable_O0_noinline : Flag<["-"], "disable-O0-noinline">,
  HelpText<"Disable forcing the noinline attribute to be added to non-always_inline functions at O0">;
def disable_red_zone : Flag<["-"], "disable-red-zone">,
  HelpText<"Do not emit code that uses the red zone.">,
  MarshallingInfoFlag<CodeGenOpts<"DisableRedZone">>;
def dwarf_ext_refs : Flag<["-"], "dwarf-ext-refs">,
  HelpText<"Generate debug info with external references to clang modules"
           " or precompiled headers">,
  MarshallingInfoFlag<CodeGenOpts<"DebugTypeExtRefs">>;
def dwarf_explicit_import : Flag<["-"], "dwarf-explicit-import">,
  HelpText<"Generate explicit import from anonymous namespace to containing"
           " scope">,
  MarshallingInfoFlag<CodeGenOpts<"DebugExplicitImport">>;
def debug_forward_template_params : Flag<["-"], "debug-forward-template-params">,
  HelpText<"Emit complete descriptions of template parameters in forward"
           " declarations">,
  MarshallingInfoFlag<CodeGenOpts<"DebugFwdTemplateParams">>;
def fforbid_guard_variables : Flag<["-"], "fforbid-guard-variables">,
  HelpText<"Emit an error if a C++ static local initializer would need a guard variable">,
  MarshallingInfoFlag<CodeGenOpts<"ForbidGuardVariables">>;
def no_implicit_float : Flag<["-"], "no-implicit-float">,
  HelpText<"Don't generate implicit floating point instructions">,
  MarshallingInfoFlag<CodeGenOpts<"NoImplicitFloat">>;
def fdump_vtable_layouts : Flag<["-"], "fdump-vtable-layouts">,
  HelpText<"Dump the layouts of all vtables that will be emitted in a translation unit">,
  MarshallingInfoFlag<LangOpts<"DumpVTableLayouts">>;
def fmerge_functions : Flag<["-"], "fmerge-functions">,
  HelpText<"Permit merging of identical functions when optimizing.">,
  MarshallingInfoFlag<CodeGenOpts<"MergeFunctions">>;
def coverage_data_file : Separate<["-"], "coverage-data-file">,
  HelpText<"Emit coverage data to this filename.">,
  MarshallingInfoString<CodeGenOpts<"CoverageDataFile">>,
  ShouldParseIf<!strconcat(fprofile_arcs.KeyPath, "||", ftest_coverage.KeyPath)>;
def coverage_data_file_EQ : Joined<["-"], "coverage-data-file=">,
  Alias<coverage_data_file>;
def coverage_notes_file : Separate<["-"], "coverage-notes-file">,
  HelpText<"Emit coverage notes to this filename.">,
  MarshallingInfoString<CodeGenOpts<"CoverageNotesFile">>,
  ShouldParseIf<!strconcat(fprofile_arcs.KeyPath, "||", ftest_coverage.KeyPath)>;
def coverage_notes_file_EQ : Joined<["-"], "coverage-notes-file=">,
  Alias<coverage_notes_file>;
def coverage_version_EQ : Joined<["-"], "coverage-version=">,
  HelpText<"Four-byte version string for gcov files.">;
def dump_coverage_mapping : Flag<["-"], "dump-coverage-mapping">,
  HelpText<"Dump the coverage mapping records, for testing">,
  MarshallingInfoFlag<CodeGenOpts<"DumpCoverageMapping">>;
def fuse_register_sized_bitfield_access: Flag<["-"], "fuse-register-sized-bitfield-access">,
  HelpText<"Use register sized accesses to bit-fields, when possible.">,
  MarshallingInfoFlag<CodeGenOpts<"UseRegisterSizedBitfieldAccess">>;
def relaxed_aliasing : Flag<["-"], "relaxed-aliasing">,
  HelpText<"Turn off Type Based Alias Analysis">,
  MarshallingInfoFlag<CodeGenOpts<"RelaxedAliasing">>;
def no_struct_path_tbaa : Flag<["-"], "no-struct-path-tbaa">,
  HelpText<"Turn off struct-path aware Type Based Alias Analysis">,
  MarshallingInfoNegativeFlag<CodeGenOpts<"StructPathTBAA">>;
def new_struct_path_tbaa : Flag<["-"], "new-struct-path-tbaa">,
  HelpText<"Enable enhanced struct-path aware Type Based Alias Analysis">;
def mdebug_pass : Separate<["-"], "mdebug-pass">,
  HelpText<"Enable additional debug output">,
  MarshallingInfoString<CodeGenOpts<"DebugPass">>;
def mframe_pointer_EQ : Joined<["-"], "mframe-pointer=">,
  HelpText<"Specify which frame pointers to retain (all, non-leaf, none).">, Values<"all,non-leaf,none">,
  NormalizedValuesScope<"CodeGenOptions::FramePointerKind">, NormalizedValues<["All", "NonLeaf", "None"]>,
  MarshallingInfoEnum<CodeGenOpts<"FramePointer">, "None">;
def mdisable_tail_calls : Flag<["-"], "mdisable-tail-calls">,
  HelpText<"Disable tail call optimization, keeping the call stack accurate">,
  MarshallingInfoFlag<CodeGenOpts<"DisableTailCalls">>;
def menable_no_infinities : Flag<["-"], "menable-no-infs">,
  HelpText<"Allow optimization to assume there are no infinities.">,
  MarshallingInfoFlag<LangOpts<"NoHonorInfs">>, ImpliedByAnyOf<[ffinite_math_only.KeyPath]>;
def menable_no_nans : Flag<["-"], "menable-no-nans">,
  HelpText<"Allow optimization to assume there are no NaNs.">,
  MarshallingInfoFlag<LangOpts<"NoHonorNaNs">>, ImpliedByAnyOf<[ffinite_math_only.KeyPath]>;
def mreassociate : Flag<["-"], "mreassociate">,
  HelpText<"Allow reassociation transformations for floating-point instructions">,
  MarshallingInfoFlag<LangOpts<"AllowFPReassoc">>, ImpliedByAnyOf<[menable_unsafe_fp_math.KeyPath]>;
def mabi_EQ_ieeelongdouble : Flag<["-"], "mabi=ieeelongdouble">,
  HelpText<"Use IEEE 754 quadruple-precision for long double">,
  MarshallingInfoFlag<LangOpts<"PPCIEEELongDouble">>;
def mfloat_abi : Separate<["-"], "mfloat-abi">,
  HelpText<"The float ABI to use">,
  MarshallingInfoString<CodeGenOpts<"FloatABI">>;
def mtp : Separate<["-"], "mtp">,
  HelpText<"Mode for reading thread pointer">;
def mlimit_float_precision : Separate<["-"], "mlimit-float-precision">,
  HelpText<"Limit float precision to the given value">,
  MarshallingInfoString<CodeGenOpts<"LimitFloatPrecision">>;
def split_stacks : Flag<["-"], "split-stacks">,
  HelpText<"Try to use a split stack if possible.">,
  MarshallingInfoFlag<CodeGenOpts<"EnableSegmentedStacks">>;
def mregparm : Separate<["-"], "mregparm">,
  HelpText<"Limit the number of registers available for integer arguments">,
  MarshallingInfoInt<CodeGenOpts<"NumRegisterParameters">>;
def msmall_data_limit : Separate<["-"], "msmall-data-limit">,
  HelpText<"Put global and static data smaller than the limit into a special section">,
  MarshallingInfoInt<CodeGenOpts<"SmallDataLimit">>;
def munwind_tables : Flag<["-"], "munwind-tables">,
  HelpText<"Generate unwinding tables for all functions">,
  MarshallingInfoFlag<CodeGenOpts<"UnwindTables">>;
def mconstructor_aliases : Flag<["-"], "mconstructor-aliases">,
  HelpText<"Emit complete constructors and destructors as aliases when possible">,
  MarshallingInfoFlag<CodeGenOpts<"CXXCtorDtorAliases">>;
def mlink_bitcode_file : Separate<["-"], "mlink-bitcode-file">,
  HelpText<"Link the given bitcode file before performing optimizations.">;
def mlink_builtin_bitcode : Separate<["-"], "mlink-builtin-bitcode">,
  HelpText<"Link and internalize needed symbols from the given bitcode file "
           "before performing optimizations.">;
def mlink_cuda_bitcode : Separate<["-"], "mlink-cuda-bitcode">,
  Alias<mlink_builtin_bitcode>;
def vectorize_loops : Flag<["-"], "vectorize-loops">,
  HelpText<"Run the Loop vectorization passes">,
  MarshallingInfoFlag<CodeGenOpts<"VectorizeLoop">>;
def vectorize_slp : Flag<["-"], "vectorize-slp">,
  HelpText<"Run the SLP vectorization passes">,
  MarshallingInfoFlag<CodeGenOpts<"VectorizeSLP">>;
def dependent_lib : Joined<["--"], "dependent-lib=">,
  HelpText<"Add dependent library">,
  MarshallingInfoStringVector<CodeGenOpts<"DependentLibraries">>;
def linker_option : Joined<["--"], "linker-option=">,
  HelpText<"Add linker option">,
  MarshallingInfoStringVector<CodeGenOpts<"LinkerOptions">>;
def fsanitize_coverage_type : Joined<["-"], "fsanitize-coverage-type=">,
                              HelpText<"Sanitizer coverage type">,
                              MarshallingInfoInt<CodeGenOpts<"SanitizeCoverageType">>;
def fsanitize_coverage_indirect_calls
    : Flag<["-"], "fsanitize-coverage-indirect-calls">,
      HelpText<"Enable sanitizer coverage for indirect calls">,
      MarshallingInfoFlag<CodeGenOpts<"SanitizeCoverageIndirectCalls">>;
def fsanitize_coverage_trace_bb
    : Flag<["-"], "fsanitize-coverage-trace-bb">,
      HelpText<"Enable basic block tracing in sanitizer coverage">,
      MarshallingInfoFlag<CodeGenOpts<"SanitizeCoverageTraceBB">>;
def fsanitize_coverage_trace_cmp
    : Flag<["-"], "fsanitize-coverage-trace-cmp">,
      HelpText<"Enable cmp instruction tracing in sanitizer coverage">,
      MarshallingInfoFlag<CodeGenOpts<"SanitizeCoverageTraceCmp">>;
def fsanitize_coverage_trace_div
    : Flag<["-"], "fsanitize-coverage-trace-div">,
      HelpText<"Enable div instruction tracing in sanitizer coverage">,
      MarshallingInfoFlag<CodeGenOpts<"SanitizeCoverageTraceDiv">>;
def fsanitize_coverage_trace_gep
    : Flag<["-"], "fsanitize-coverage-trace-gep">,
      HelpText<"Enable gep instruction tracing in sanitizer coverage">,
      MarshallingInfoFlag<CodeGenOpts<"SanitizeCoverageTraceGep">>;
def fsanitize_coverage_8bit_counters
    : Flag<["-"], "fsanitize-coverage-8bit-counters">,
      HelpText<"Enable frequency counters in sanitizer coverage">,
      MarshallingInfoFlag<CodeGenOpts<"SanitizeCoverage8bitCounters">>;
def fsanitize_coverage_inline_8bit_counters
    : Flag<["-"], "fsanitize-coverage-inline-8bit-counters">,
      HelpText<"Enable inline 8-bit counters in sanitizer coverage">,
      MarshallingInfoFlag<CodeGenOpts<"SanitizeCoverageInline8bitCounters">>;
def fsanitize_coverage_inline_bool_flag
    : Flag<["-"], "fsanitize-coverage-inline-bool-flag">,
      HelpText<"Enable inline bool flag in sanitizer coverage">,
      MarshallingInfoFlag<CodeGenOpts<"SanitizeCoverageInlineBoolFlag">>;
def fsanitize_coverage_pc_table
    : Flag<["-"], "fsanitize-coverage-pc-table">,
      HelpText<"Create a table of coverage-instrumented PCs">,
      MarshallingInfoFlag<CodeGenOpts<"SanitizeCoveragePCTable">>;
def fsanitize_coverage_trace_pc
    : Flag<["-"], "fsanitize-coverage-trace-pc">,
      HelpText<"Enable PC tracing in sanitizer coverage">,
      MarshallingInfoFlag<CodeGenOpts<"SanitizeCoverageTracePC">>;
def fsanitize_coverage_trace_pc_guard
    : Flag<["-"], "fsanitize-coverage-trace-pc-guard">,
      HelpText<"Enable PC tracing with guard in sanitizer coverage">,
      MarshallingInfoFlag<CodeGenOpts<"SanitizeCoverageTracePCGuard">>;
def fsanitize_coverage_no_prune
    : Flag<["-"], "fsanitize-coverage-no-prune">,
      HelpText<"Disable coverage pruning (i.e. instrument all blocks/edges)">,
      MarshallingInfoFlag<CodeGenOpts<"SanitizeCoverageNoPrune">>;
def fsanitize_coverage_stack_depth
    : Flag<["-"], "fsanitize-coverage-stack-depth">,
      HelpText<"Enable max stack depth tracing">,
      MarshallingInfoFlag<CodeGenOpts<"SanitizeCoverageStackDepth">>;
def fpatchable_function_entry_offset_EQ
    : Joined<["-"], "fpatchable-function-entry-offset=">, MetaVarName<"<M>">,
      HelpText<"Generate M NOPs before function entry">,
      MarshallingInfoInt<CodeGenOpts<"PatchableFunctionEntryOffset">>;
def fprofile_instrument_EQ : Joined<["-"], "fprofile-instrument=">,
    HelpText<"Enable PGO instrumentation. The accepted value is clang, llvm, "
             "or none">, Values<"none,clang,llvm,csllvm">,
    NormalizedValuesScope<"CodeGenOptions">,
    NormalizedValues<["ProfileNone", "ProfileClangInstr", "ProfileIRInstr", "ProfileCSIRInstr"]>,
    MarshallingInfoEnum<CodeGenOpts<"ProfileInstr">, "ProfileNone">;
def fprofile_instrument_path_EQ : Joined<["-"], "fprofile-instrument-path=">,
    HelpText<"Generate instrumented code to collect execution counts into "
             "<file> (overridden by LLVM_PROFILE_FILE env var)">,
    MarshallingInfoString<CodeGenOpts<"InstrProfileOutput">>;
def fprofile_instrument_use_path_EQ :
    Joined<["-"], "fprofile-instrument-use-path=">,
    HelpText<"Specify the profile path in PGO use compilation">,
    MarshallingInfoString<CodeGenOpts<"ProfileInstrumentUsePath">>;
def flto_visibility_public_std:
    Flag<["-"], "flto-visibility-public-std">,
    HelpText<"Use public LTO visibility for classes in std and stdext namespaces">,
    MarshallingInfoFlag<CodeGenOpts<"LTOVisibilityPublicStd">>;
defm lto_unit : BoolOption<"f", "lto-unit",
  CodeGenOpts<"LTOUnit">, DefaultFalse,
  PosFlag<SetTrue, [CC1Option], "Emit IR to support LTO unit features (CFI, whole program vtable opt)">,
  NegFlag<SetFalse>>;
defm debug_pass_manager : BoolOption<"f", "debug-pass-manager",
  CodeGenOpts<"DebugPassManager">, DefaultFalse,
  PosFlag<SetTrue, [], "Prints debug information for the new pass manager">,
  NegFlag<SetFalse, [], "Disables debug printing for the new pass manager">>;
def fexperimental_debug_variable_locations : Flag<["-"],
    "fexperimental-debug-variable-locations">,
    HelpText<"Use experimental new value-tracking variable locations">,
    MarshallingInfoFlag<CodeGenOpts<"ValueTrackingVariableLocations">>;
// The driver option takes the key as a parameter to the -msign-return-address=
// and -mbranch-protection= options, but CC1 has a separate option so we
// don't have to parse the parameter twice.
def msign_return_address_key_EQ : Joined<["-"], "msign-return-address-key=">,
    Values<"a_key,b_key">;
def mbranch_target_enforce : Flag<["-"], "mbranch-target-enforce">,
  MarshallingInfoFlag<LangOpts<"BranchTargetEnforcement">>;
def fno_dllexport_inlines : Flag<["-"], "fno-dllexport-inlines">,
  MarshallingInfoNegativeFlag<LangOpts<"DllExportInlines">>;
def cfguard_no_checks : Flag<["-"], "cfguard-no-checks">,
    HelpText<"Emit Windows Control Flow Guard tables only (no checks)">,
    MarshallingInfoFlag<CodeGenOpts<"ControlFlowGuardNoChecks">>;
def cfguard : Flag<["-"], "cfguard">,
    HelpText<"Emit Windows Control Flow Guard tables and checks">,
    MarshallingInfoFlag<CodeGenOpts<"ControlFlowGuard">>;
def ehcontguard : Flag<["-"], "ehcontguard">,
    HelpText<"Emit Windows EH Continuation Guard tables">,
    MarshallingInfoFlag<CodeGenOpts<"EHContGuard">>;

def fdenormal_fp_math_f32_EQ : Joined<["-"], "fdenormal-fp-math-f32=">,
   Group<f_Group>;

let Flags = [CoreOption] in {
def famd_opt : Flag<["-"], "famd-opt">, Group<f_Group>,
  HelpText<"Enable \"All\" [AMD] proprietary Optimizations">;
def fno_amd_opt : Flag<["-"], "fno-amd-opt">, Group<f_Group>;
}

//===----------------------------------------------------------------------===//
// Dependency Output Options
//===----------------------------------------------------------------------===//

def sys_header_deps : Flag<["-"], "sys-header-deps">,
  HelpText<"Include system headers in dependency output">,
  MarshallingInfoFlag<DependencyOutputOpts<"IncludeSystemHeaders">>;
def module_file_deps : Flag<["-"], "module-file-deps">,
  HelpText<"Include module files in dependency output">,
  MarshallingInfoFlag<DependencyOutputOpts<"IncludeModuleFiles">>;
def header_include_file : Separate<["-"], "header-include-file">,
  HelpText<"Filename (or -) to write header include output to">,
  MarshallingInfoString<DependencyOutputOpts<"HeaderIncludeOutputFile">>;
def show_includes : Flag<["--"], "show-includes">,
  HelpText<"Print cl.exe style /showIncludes to stdout">;

//===----------------------------------------------------------------------===//
// Diagnostic Options
//===----------------------------------------------------------------------===//

def diagnostic_log_file : Separate<["-"], "diagnostic-log-file">,
  HelpText<"Filename (or -) to log diagnostics to">,
  MarshallingInfoString<DiagnosticOpts<"DiagnosticLogFile">>;
def diagnostic_serialized_file : Separate<["-"], "serialize-diagnostic-file">,
  MetaVarName<"<filename>">,
  HelpText<"File for serializing diagnostics in a binary format">;

def fdiagnostics_format : Separate<["-"], "fdiagnostics-format">,
  HelpText<"Change diagnostic formatting to match IDE and command line tools">, Values<"clang,msvc,vi">,
  NormalizedValuesScope<"DiagnosticOptions">, NormalizedValues<["Clang", "MSVC", "Vi"]>,
  MarshallingInfoEnum<DiagnosticOpts<"Format">, "Clang">;
def fdiagnostics_show_category : Separate<["-"], "fdiagnostics-show-category">,
  HelpText<"Print diagnostic category">, Values<"none,id,name">,
  NormalizedValues<["0", "1", "2"]>,
  MarshallingInfoEnum<DiagnosticOpts<"ShowCategories">, "0">;
def fno_diagnostics_use_presumed_location : Flag<["-"], "fno-diagnostics-use-presumed-location">,
  HelpText<"Ignore #line directives when displaying diagnostic locations">,
  MarshallingInfoNegativeFlag<DiagnosticOpts<"ShowPresumedLoc">>;
def ftabstop : Separate<["-"], "ftabstop">, MetaVarName<"<N>">,
  HelpText<"Set the tab stop distance.">,
  MarshallingInfoInt<DiagnosticOpts<"TabStop">, "DiagnosticOptions::DefaultTabStop">;
def ferror_limit : Separate<["-"], "ferror-limit">, MetaVarName<"<N>">,
  HelpText<"Set the maximum number of errors to emit before stopping (0 = no limit).">,
  MarshallingInfoInt<DiagnosticOpts<"ErrorLimit">>;
def fmacro_backtrace_limit : Separate<["-"], "fmacro-backtrace-limit">, MetaVarName<"<N>">,
  HelpText<"Set the maximum number of entries to print in a macro expansion backtrace (0 = no limit).">,
  MarshallingInfoInt<DiagnosticOpts<"MacroBacktraceLimit">, "DiagnosticOptions::DefaultMacroBacktraceLimit">;
def ftemplate_backtrace_limit : Separate<["-"], "ftemplate-backtrace-limit">, MetaVarName<"<N>">,
  HelpText<"Set the maximum number of entries to print in a template instantiation backtrace (0 = no limit).">,
  MarshallingInfoInt<DiagnosticOpts<"TemplateBacktraceLimit">, "DiagnosticOptions::DefaultTemplateBacktraceLimit">;
def fconstexpr_backtrace_limit : Separate<["-"], "fconstexpr-backtrace-limit">, MetaVarName<"<N>">,
  HelpText<"Set the maximum number of entries to print in a constexpr evaluation backtrace (0 = no limit).">,
  MarshallingInfoInt<DiagnosticOpts<"ConstexprBacktraceLimit">, "DiagnosticOptions::DefaultConstexprBacktraceLimit">;
def fspell_checking_limit : Separate<["-"], "fspell-checking-limit">, MetaVarName<"<N>">,
  HelpText<"Set the maximum number of times to perform spell checking on unrecognized identifiers (0 = no limit).">,
  MarshallingInfoInt<DiagnosticOpts<"SpellCheckingLimit">, "DiagnosticOptions::DefaultSpellCheckingLimit">;
def fcaret_diagnostics_max_lines :
  Separate<["-"], "fcaret-diagnostics-max-lines">, MetaVarName<"<N>">,
  HelpText<"Set the maximum number of source lines to show in a caret diagnostic">,
  MarshallingInfoInt<DiagnosticOpts<"SnippetLineLimit">, "DiagnosticOptions::DefaultSnippetLineLimit">;
def verify_EQ : CommaJoined<["-"], "verify=">,
  MetaVarName<"<prefixes>">,
  HelpText<"Verify diagnostic output using comment directives that start with"
           " prefixes in the comma-separated sequence <prefixes>">;
def verify : Flag<["-"], "verify">,
  HelpText<"Equivalent to -verify=expected">;
def verify_ignore_unexpected : Flag<["-"], "verify-ignore-unexpected">,
  HelpText<"Ignore unexpected diagnostic messages">;
def verify_ignore_unexpected_EQ : CommaJoined<["-"], "verify-ignore-unexpected=">,
  HelpText<"Ignore unexpected diagnostic messages">;
def Wno_rewrite_macros : Flag<["-"], "Wno-rewrite-macros">,
  HelpText<"Silence ObjC rewriting warnings">,
  MarshallingInfoFlag<DiagnosticOpts<"NoRewriteMacros">>;

//===----------------------------------------------------------------------===//
// Frontend Options
//===----------------------------------------------------------------------===//

// This isn't normally used, it is just here so we can parse a
// CompilerInvocation out of a driver-derived argument vector.
def cc1 : Flag<["-"], "cc1">;
def cc1as : Flag<["-"], "cc1as">;

def ast_merge : Separate<["-"], "ast-merge">,
  MetaVarName<"<ast file>">,
  HelpText<"Merge the given AST file into the translation unit being compiled.">,
  MarshallingInfoStringVector<FrontendOpts<"ASTMergeFiles">>;
def aux_target_cpu : Separate<["-"], "aux-target-cpu">,
  HelpText<"Target a specific auxiliary cpu type">;
def aux_target_feature : Separate<["-"], "aux-target-feature">,
  HelpText<"Target specific auxiliary attributes">;
def aux_triple : Separate<["-"], "aux-triple">,
  HelpText<"Auxiliary target triple.">,
  MarshallingInfoString<FrontendOpts<"AuxTriple">>;
def code_completion_at : Separate<["-"], "code-completion-at">,
  MetaVarName<"<file>:<line>:<column>">,
  HelpText<"Dump code-completion information at a location">;
def remap_file : Separate<["-"], "remap-file">,
  MetaVarName<"<from>;<to>">,
  HelpText<"Replace the contents of the <from> file with the contents of the <to> file">;
def code_completion_at_EQ : Joined<["-"], "code-completion-at=">,
  Alias<code_completion_at>;
def code_completion_macros : Flag<["-"], "code-completion-macros">,
  HelpText<"Include macros in code-completion results">,
  MarshallingInfoFlag<FrontendOpts<"CodeCompleteOpts.IncludeMacros">>;
def code_completion_patterns : Flag<["-"], "code-completion-patterns">,
  HelpText<"Include code patterns in code-completion results">,
  MarshallingInfoFlag<FrontendOpts<"CodeCompleteOpts.IncludeCodePatterns">>;
def no_code_completion_globals : Flag<["-"], "no-code-completion-globals">,
  HelpText<"Do not include global declarations in code-completion results.">,
  MarshallingInfoNegativeFlag<FrontendOpts<"CodeCompleteOpts.IncludeGlobals">>;
def no_code_completion_ns_level_decls : Flag<["-"], "no-code-completion-ns-level-decls">,
  HelpText<"Do not include declarations inside namespaces (incl. global namespace) in the code-completion results.">,
  MarshallingInfoNegativeFlag<FrontendOpts<"CodeCompleteOpts.IncludeNamespaceLevelDecls">>;
def code_completion_brief_comments : Flag<["-"], "code-completion-brief-comments">,
  HelpText<"Include brief documentation comments in code-completion results.">,
  MarshallingInfoFlag<FrontendOpts<"CodeCompleteOpts.IncludeBriefComments">>;
def code_completion_with_fixits : Flag<["-"], "code-completion-with-fixits">,
  HelpText<"Include code completion results which require small fix-its.">,
  MarshallingInfoFlag<FrontendOpts<"CodeCompleteOpts.IncludeFixIts">>;
def disable_free : Flag<["-"], "disable-free">,
  HelpText<"Disable freeing of memory on exit">,
  MarshallingInfoFlag<FrontendOpts<"DisableFree">>;
def enable_noundef_analysis : Flag<["-"], "enable-noundef-analysis">, Group<f_Group>,
  HelpText<"Enable analyzing function argument and return types for mandatory definedness">,
  MarshallingInfoFlag<CodeGenOpts<"EnableNoundefAttrs">>;
def discard_value_names : Flag<["-"], "discard-value-names">,
  HelpText<"Discard value names in LLVM IR">,
  MarshallingInfoFlag<CodeGenOpts<"DiscardValueNames">>;
def load : Separate<["-"], "load">, MetaVarName<"<dsopath>">,
  HelpText<"Load the named plugin (dynamic shared object)">;
def plugin : Separate<["-"], "plugin">, MetaVarName<"<name>">,
  HelpText<"Use the named plugin action instead of the default action (use \"help\" to list available options)">;
def plugin_arg : JoinedAndSeparate<["-"], "plugin-arg-">,
    MetaVarName<"<name> <arg>">,
    HelpText<"Pass <arg> to plugin <name>">;
def add_plugin : Separate<["-"], "add-plugin">, MetaVarName<"<name>">,
  HelpText<"Use the named plugin action in addition to the default action">,
  MarshallingInfoStringVector<FrontendOpts<"AddPluginActions">>;
def ast_dump_filter : Separate<["-"], "ast-dump-filter">,
  MetaVarName<"<dump_filter>">,
  HelpText<"Use with -ast-dump or -ast-print to dump/print only AST declaration"
           " nodes having a certain substring in a qualified name. Use"
           " -ast-list to list all filterable declaration node names.">,
  MarshallingInfoString<FrontendOpts<"ASTDumpFilter">>;
def fno_modules_global_index : Flag<["-"], "fno-modules-global-index">,
  HelpText<"Do not automatically generate or update the global module index">,
  MarshallingInfoNegativeFlag<FrontendOpts<"UseGlobalModuleIndex">>;
def fno_modules_error_recovery : Flag<["-"], "fno-modules-error-recovery">,
  HelpText<"Do not automatically import modules for error recovery">,
  MarshallingInfoNegativeFlag<LangOpts<"ModulesErrorRecovery">>;
def fmodule_map_file_home_is_cwd : Flag<["-"], "fmodule-map-file-home-is-cwd">,
  HelpText<"Use the current working directory as the home directory of "
           "module maps specified by -fmodule-map-file=<FILE>">,
  MarshallingInfoFlag<HeaderSearchOpts<"ModuleMapFileHomeIsCwd">>;
def fmodule_feature : Separate<["-"], "fmodule-feature">,
  MetaVarName<"<feature>">,
  HelpText<"Enable <feature> in module map requires declarations">,
  MarshallingInfoStringVector<LangOpts<"ModuleFeatures">>;
def fmodules_embed_file_EQ : Joined<["-"], "fmodules-embed-file=">,
  MetaVarName<"<file>">,
  HelpText<"Embed the contents of the specified file into the module file "
           "being compiled.">,
  MarshallingInfoStringVector<FrontendOpts<"ModulesEmbedFiles">>;
def fmodules_embed_all_files : Joined<["-"], "fmodules-embed-all-files">,
  HelpText<"Embed the contents of all files read by this compilation into "
           "the produced module file.">,
  MarshallingInfoFlag<FrontendOpts<"ModulesEmbedAllFiles">>;
// FIXME: We only need this in C++ modules / Modules TS if we might textually
// enter a different module (eg, when building a header unit).
def fmodules_local_submodule_visibility :
  Flag<["-"], "fmodules-local-submodule-visibility">,
  HelpText<"Enforce name visibility rules across submodules of the same "
           "top-level module.">,
  MarshallingInfoFlag<LangOpts<"ModulesLocalVisibility">>,
  ImpliedByAnyOf<[fmodules_ts.KeyPath, cpp_modules.KeyPath]>;
def fmodules_codegen :
  Flag<["-"], "fmodules-codegen">,
  HelpText<"Generate code for uses of this module that assumes an explicit "
           "object file will be built for the module">,
  MarshallingInfoFlag<LangOpts<"ModulesCodegen">>;
def fmodules_debuginfo :
  Flag<["-"], "fmodules-debuginfo">,
  HelpText<"Generate debug info for types in an object file built from this "
           "module and do not generate them elsewhere">,
  MarshallingInfoFlag<LangOpts<"ModulesDebugInfo">>;
def fmodule_format_EQ : Joined<["-"], "fmodule-format=">,
  HelpText<"Select the container format for clang modules and PCH. "
           "Supported options are 'raw' and 'obj'.">,
  MarshallingInfoString<HeaderSearchOpts<"ModuleFormat">, [{"raw"}]>;
def ftest_module_file_extension_EQ :
  Joined<["-"], "ftest-module-file-extension=">,
  HelpText<"introduce a module file extension for testing purposes. "
           "The argument is parsed as blockname:major:minor:hashed:user info">;
def fconcepts_ts : Flag<["-"], "fconcepts-ts">,
  HelpText<"Enable C++ Extensions for Concepts. (deprecated - use -std=c++2a)">;
def fno_concept_satisfaction_caching : Flag<["-"],
                                            "fno-concept-satisfaction-caching">,
  HelpText<"Disable satisfaction caching for C++2a Concepts.">,
  MarshallingInfoNegativeFlag<LangOpts<"ConceptSatisfactionCaching">>;

defm recovery_ast : BoolOption<"f", "recovery-ast",
  LangOpts<"RecoveryAST">, DefaultTrue,
  NegFlag<SetFalse>, PosFlag<SetTrue, [], "Preserve expressions in AST rather "
                              "than dropping them when encountering semantic errors">>;
defm recovery_ast_type : BoolOption<"f", "recovery-ast-type",
  LangOpts<"RecoveryASTType">, DefaultTrue,
  NegFlag<SetFalse>, PosFlag<SetTrue, [], "Preserve the type for recovery "
                              "expressions when possible">>;

let Group = Action_Group in {

def Eonly : Flag<["-"], "Eonly">,
  HelpText<"Just run preprocessor, no output (for timings)">;
def dump_raw_tokens : Flag<["-"], "dump-raw-tokens">,
  HelpText<"Lex file in raw mode and dump raw tokens">;
def analyze : Flag<["-"], "analyze">,
  HelpText<"Run static analysis engine">;
def dump_tokens : Flag<["-"], "dump-tokens">,
  HelpText<"Run preprocessor, dump internal rep of tokens">;
def init_only : Flag<["-"], "init-only">,
  HelpText<"Only execute frontend initialization">;
def fixit : Flag<["-"], "fixit">,
  HelpText<"Apply fix-it advice to the input source">;
def fixit_EQ : Joined<["-"], "fixit=">,
  HelpText<"Apply fix-it advice creating a file with the given suffix">;
def print_preamble : Flag<["-"], "print-preamble">,
  HelpText<"Print the \"preamble\" of a file, which is a candidate for implicit"
           " precompiled headers.">;
def emit_html : Flag<["-"], "emit-html">,
  HelpText<"Output input source as HTML">;
def ast_print : Flag<["-"], "ast-print">,
  HelpText<"Build ASTs and then pretty-print them">;
def ast_list : Flag<["-"], "ast-list">,
  HelpText<"Build ASTs and print the list of declaration node qualified names">;
def ast_dump : Flag<["-"], "ast-dump">,
  HelpText<"Build ASTs and then debug dump them">;
def ast_dump_EQ : Joined<["-"], "ast-dump=">,
  HelpText<"Build ASTs and then debug dump them in the specified format. "
           "Supported formats include: default, json">;
def ast_dump_all : Flag<["-"], "ast-dump-all">,
  HelpText<"Build ASTs and then debug dump them, forcing deserialization">;
def ast_dump_all_EQ : Joined<["-"], "ast-dump-all=">,
  HelpText<"Build ASTs and then debug dump them in the specified format, "
           "forcing deserialization. Supported formats include: default, json">;
def ast_dump_decl_types : Flag<["-"], "ast-dump-decl-types">,
  HelpText<"Include declaration types in AST dumps">,
  MarshallingInfoFlag<FrontendOpts<"ASTDumpDeclTypes">>;
def templight_dump : Flag<["-"], "templight-dump">,
  HelpText<"Dump templight information to stdout">;
def ast_dump_lookups : Flag<["-"], "ast-dump-lookups">,
  HelpText<"Build ASTs and then debug dump their name lookup tables">,
  MarshallingInfoFlag<FrontendOpts<"ASTDumpLookups">>;
def ast_view : Flag<["-"], "ast-view">,
  HelpText<"Build ASTs and view them with GraphViz">;
def emit_module : Flag<["-"], "emit-module">,
  HelpText<"Generate pre-compiled module file from a module map">;
def emit_module_interface : Flag<["-"], "emit-module-interface">,
  HelpText<"Generate pre-compiled module file from a C++ module interface">;
def emit_header_module : Flag<["-"], "emit-header-module">,
  HelpText<"Generate pre-compiled module file from a set of header files">;
def emit_pch : Flag<["-"], "emit-pch">,
  HelpText<"Generate pre-compiled header file">;
def emit_llvm_bc : Flag<["-"], "emit-llvm-bc">,
  HelpText<"Build ASTs then convert to LLVM, emit .bc file">;
def emit_llvm_only : Flag<["-"], "emit-llvm-only">,
  HelpText<"Build ASTs and convert to LLVM, discarding output">;
def emit_codegen_only : Flag<["-"], "emit-codegen-only">,
  HelpText<"Generate machine code, but discard output">;
def rewrite_test : Flag<["-"], "rewrite-test">,
  HelpText<"Rewriter playground">;
def rewrite_macros : Flag<["-"], "rewrite-macros">,
  HelpText<"Expand macros without full preprocessing">;
def migrate : Flag<["-"], "migrate">,
  HelpText<"Migrate source code">;
def compiler_options_dump : Flag<["-"], "compiler-options-dump">,
  HelpText<"Dump the compiler configuration options">;
def print_dependency_directives_minimized_source : Flag<["-"],
  "print-dependency-directives-minimized-source">,
  HelpText<"Print the output of the dependency directives source minimizer">;
}

defm emit_llvm_uselists : BoolOption<"", "emit-llvm-uselists",
  CodeGenOpts<"EmitLLVMUseLists">, DefaultFalse,
  PosFlag<SetTrue, [], "Preserve">,
  NegFlag<SetFalse, [], "Don't preserve">,
  BothFlags<[], " order of LLVM use-lists when serializing">>;

def mt_migrate_directory : Separate<["-"], "mt-migrate-directory">,
  HelpText<"Directory for temporary files produced during ARC or ObjC migration">,
  MarshallingInfoString<FrontendOpts<"MTMigrateDir">>;

def arcmt_action_EQ : Joined<["-"], "arcmt-action=">, Flags<[CC1Option, NoDriverOption]>,
  HelpText<"The ARC migration action to take">, Values<"check,modify,migrate">,
  NormalizedValuesScope<"FrontendOptions">,
  NormalizedValues<["ARCMT_Check", "ARCMT_Modify", "ARCMT_Migrate"]>,
  MarshallingInfoEnum<FrontendOpts<"ARCMTAction">, "ARCMT_None">;

def opt_record_file : Separate<["-"], "opt-record-file">,
  HelpText<"File name to use for YAML optimization record output">,
  MarshallingInfoString<CodeGenOpts<"OptRecordFile">>;
def opt_record_passes : Separate<["-"], "opt-record-passes">,
  HelpText<"Only record remark information for passes whose names match the given regular expression">;
def opt_record_format : Separate<["-"], "opt-record-format">,
  HelpText<"The format used for serializing remarks (default: YAML)">;

def print_stats : Flag<["-"], "print-stats">,
  HelpText<"Print performance metrics and statistics">,
  MarshallingInfoFlag<FrontendOpts<"ShowStats">>;
def stats_file : Joined<["-"], "stats-file=">,
  HelpText<"Filename to write statistics to">,
  MarshallingInfoString<FrontendOpts<"StatsFile">>;
def fdump_record_layouts_simple : Flag<["-"], "fdump-record-layouts-simple">,
  HelpText<"Dump record layout information in a simple form used for testing">,
  MarshallingInfoFlag<LangOpts<"DumpRecordLayoutsSimple">>;
def fdump_record_layouts : Flag<["-"], "fdump-record-layouts">,
  HelpText<"Dump record layout information">,
  MarshallingInfoFlag<LangOpts<"DumpRecordLayouts">>,
  ImpliedByAnyOf<[fdump_record_layouts_simple.KeyPath]>;
def fix_what_you_can : Flag<["-"], "fix-what-you-can">,
  HelpText<"Apply fix-it advice even in the presence of unfixable errors">,
  MarshallingInfoFlag<FrontendOpts<"FixWhatYouCan">>;
def fix_only_warnings : Flag<["-"], "fix-only-warnings">,
  HelpText<"Apply fix-it advice only for warnings, not errors">,
  MarshallingInfoFlag<FrontendOpts<"FixOnlyWarnings">>;
def fixit_recompile : Flag<["-"], "fixit-recompile">,
  HelpText<"Apply fix-it changes and recompile">,
  MarshallingInfoFlag<FrontendOpts<"FixAndRecompile">>;
def fixit_to_temp : Flag<["-"], "fixit-to-temporary">,
  HelpText<"Apply fix-it changes to temporary files">,
  MarshallingInfoFlag<FrontendOpts<"FixToTemporaries">>;

def foverride_record_layout_EQ : Joined<["-"], "foverride-record-layout=">,
  HelpText<"Override record layouts with those in the given file">,
  MarshallingInfoString<FrontendOpts<"OverrideRecordLayoutsFile">>;
def pch_through_header_EQ : Joined<["-"], "pch-through-header=">,
  HelpText<"Stop PCH generation after including this file.  When using a PCH, "
           "skip tokens until after this file is included.">,
  MarshallingInfoString<PreprocessorOpts<"PCHThroughHeader">>;
def pch_through_hdrstop_create : Flag<["-"], "pch-through-hdrstop-create">,
  HelpText<"When creating a PCH, stop PCH generation after #pragma hdrstop.">,
  MarshallingInfoFlag<PreprocessorOpts<"PCHWithHdrStopCreate">>;
def pch_through_hdrstop_use : Flag<["-"], "pch-through-hdrstop-use">,
  HelpText<"When using a PCH, skip tokens until after a #pragma hdrstop.">;
def fno_pch_timestamp : Flag<["-"], "fno-pch-timestamp">,
  HelpText<"Disable inclusion of timestamp in precompiled headers">,
  MarshallingInfoNegativeFlag<FrontendOpts<"IncludeTimestamps">>;
def building_pch_with_obj : Flag<["-"], "building-pch-with-obj">,
  HelpText<"This compilation is part of building a PCH with corresponding object file.">,
  MarshallingInfoFlag<LangOpts<"BuildingPCHWithObjectFile">>;

def aligned_alloc_unavailable : Flag<["-"], "faligned-alloc-unavailable">,
  HelpText<"Aligned allocation/deallocation functions are unavailable">,
  MarshallingInfoFlag<LangOpts<"AlignedAllocationUnavailable">>,
  ShouldParseIf<faligned_allocation.KeyPath>;

//===----------------------------------------------------------------------===//
// Language Options
//===----------------------------------------------------------------------===//

let Flags = [CC1Option, CC1AsOption, NoDriverOption] in {

def version : Flag<["-"], "version">,
  HelpText<"Print the compiler version">,
  MarshallingInfoFlag<FrontendOpts<"ShowVersion">>;
def main_file_name : Separate<["-"], "main-file-name">,
  HelpText<"Main file name to use for debug info and source if missing">,
  MarshallingInfoString<CodeGenOpts<"MainFileName">>;
def split_dwarf_output : Separate<["-"], "split-dwarf-output">,
  HelpText<"File name to use for split dwarf debug info output">,
  MarshallingInfoString<CodeGenOpts<"SplitDwarfOutput">>;

}

def fblocks_runtime_optional : Flag<["-"], "fblocks-runtime-optional">,
  HelpText<"Weakly link in the blocks runtime">,
  MarshallingInfoFlag<LangOpts<"BlocksRuntimeOptional">>;
def fexternc_nounwind : Flag<["-"], "fexternc-nounwind">,
  HelpText<"Assume all functions with C linkage do not unwind">,
  MarshallingInfoFlag<LangOpts<"ExternCNoUnwind">>;
def split_dwarf_file : Separate<["-"], "split-dwarf-file">,
  HelpText<"Name of the split dwarf debug info file to encode in the object file">,
  MarshallingInfoString<CodeGenOpts<"SplitDwarfFile">>;
def fno_wchar : Flag<["-"], "fno-wchar">,
  HelpText<"Disable C++ builtin type wchar_t">,
  MarshallingInfoNegativeFlag<LangOpts<"WChar">, cplusplus.KeyPath>,
  ShouldParseIf<cplusplus.KeyPath>;
def fconstant_string_class : Separate<["-"], "fconstant-string-class">,
  MetaVarName<"<class name>">,
  HelpText<"Specify the class to use for constant Objective-C string objects.">,
  MarshallingInfoString<LangOpts<"ObjCConstantStringClass">>;
def fobjc_arc_cxxlib_EQ : Joined<["-"], "fobjc-arc-cxxlib=">,
  HelpText<"Objective-C++ Automatic Reference Counting standard library kind">, Values<"libc++,libstdc++,none">,
  NormalizedValues<["ARCXX_libcxx", "ARCXX_libstdcxx", "ARCXX_nolib"]>,
  MarshallingInfoEnum<PreprocessorOpts<"ObjCXXARCStandardLibrary">, "ARCXX_nolib">;
def fobjc_runtime_has_weak : Flag<["-"], "fobjc-runtime-has-weak">,
  HelpText<"The target Objective-C runtime supports ARC weak operations">;
def fobjc_dispatch_method_EQ : Joined<["-"], "fobjc-dispatch-method=">,
  HelpText<"Objective-C dispatch method to use">, Values<"legacy,non-legacy,mixed">,
  NormalizedValuesScope<"CodeGenOptions">, NormalizedValues<["Legacy", "NonLegacy", "Mixed"]>,
  MarshallingInfoEnum<CodeGenOpts<"ObjCDispatchMethod">, "Legacy">;
def disable_objc_default_synthesize_properties : Flag<["-"], "disable-objc-default-synthesize-properties">,
  HelpText<"disable the default synthesis of Objective-C properties">,
  MarshallingInfoNegativeFlag<LangOpts<"ObjCDefaultSynthProperties">>;
def fencode_extended_block_signature : Flag<["-"], "fencode-extended-block-signature">,
  HelpText<"enable extended encoding of block type signature">,
  MarshallingInfoFlag<LangOpts<"EncodeExtendedBlockSig">>;
def function_alignment : Separate<["-"], "function-alignment">,
    HelpText<"default alignment for functions">,
    MarshallingInfoInt<LangOpts<"FunctionAlignment">>;
def pic_level : Separate<["-"], "pic-level">,
  HelpText<"Value for __PIC__">,
  MarshallingInfoInt<LangOpts<"PICLevel">>;
def pic_is_pie : Flag<["-"], "pic-is-pie">,
  HelpText<"File is for a position independent executable">,
  MarshallingInfoFlag<LangOpts<"PIE">>;
def fhalf_no_semantic_interposition : Flag<["-"], "fhalf-no-semantic-interposition">,
  HelpText<"Like -fno-semantic-interposition but don't use local aliases">,
  MarshallingInfoFlag<LangOpts<"HalfNoSemanticInterposition">>;
def fno_validate_pch : Flag<["-"], "fno-validate-pch">,
  HelpText<"Disable validation of precompiled headers">,
  MarshallingInfoFlag<PreprocessorOpts<"DisablePCHOrModuleValidation">, "DisableValidationForModuleKind::None">,
  Normalizer<"makeFlagToValueNormalizer(DisableValidationForModuleKind::All)">;
def fallow_pcm_with_errors : Flag<["-"], "fallow-pcm-with-compiler-errors">,
  HelpText<"Accept a PCM file that was created with compiler errors">,
  MarshallingInfoFlag<FrontendOpts<"AllowPCMWithCompilerErrors">>;
def fallow_pch_with_errors : Flag<["-"], "fallow-pch-with-compiler-errors">,
  HelpText<"Accept a PCH file that was created with compiler errors">,
  MarshallingInfoFlag<PreprocessorOpts<"AllowPCHWithCompilerErrors">>,
  ImpliedByAnyOf<[fallow_pcm_with_errors.KeyPath]>;
def dump_deserialized_pch_decls : Flag<["-"], "dump-deserialized-decls">,
  HelpText<"Dump declarations that are deserialized from PCH, for testing">,
  MarshallingInfoFlag<PreprocessorOpts<"DumpDeserializedPCHDecls">>;
def error_on_deserialized_pch_decl : Separate<["-"], "error-on-deserialized-decl">,
  HelpText<"Emit error if a specific declaration is deserialized from PCH, for testing">;
def error_on_deserialized_pch_decl_EQ : Joined<["-"], "error-on-deserialized-decl=">,
  Alias<error_on_deserialized_pch_decl>;
def static_define : Flag<["-"], "static-define">,
  HelpText<"Should __STATIC__ be defined">,
  MarshallingInfoFlag<LangOpts<"Static">>;
def stack_protector : Separate<["-"], "stack-protector">,
  HelpText<"Enable stack protectors">, Values<"0,1,2,3">,
  NormalizedValuesScope<"LangOptions">,
  NormalizedValues<["SSPOff", "SSPOn", "SSPStrong", "SSPReq"]>,
  MarshallingInfoEnum<LangOpts<"StackProtector">, "SSPOff">;
def stack_protector_buffer_size : Separate<["-"], "stack-protector-buffer-size">,
  HelpText<"Lower bound for a buffer to be considered for stack protection">,
  MarshallingInfoInt<CodeGenOpts<"SSPBufferSize">, "8">;
def fvisibility : Separate<["-"], "fvisibility">,
  HelpText<"Default type and symbol visibility">,
  MarshallingInfoVisibility<LangOpts<"ValueVisibilityMode">, "DefaultVisibility">,
  // Always emitting because of the relation to `-mignore-xcoff-visibility`.
  AlwaysEmit;
def ftype_visibility : Separate<["-"], "ftype-visibility">,
  HelpText<"Default type visibility">,
  MarshallingInfoVisibility<LangOpts<"TypeVisibilityMode">, fvisibility.KeyPath>;
def fapply_global_visibility_to_externs : Flag<["-"], "fapply-global-visibility-to-externs">,
  HelpText<"Apply global symbol visibility to external declarations without an explicit visibility">,
  MarshallingInfoFlag<LangOpts<"SetVisibilityForExternDecls">>;
def ftemplate_depth : Separate<["-"], "ftemplate-depth">,
  HelpText<"Maximum depth of recursive template instantiation">,
  MarshallingInfoInt<LangOpts<"InstantiationDepth">, "1024">;
def foperator_arrow_depth : Separate<["-"], "foperator-arrow-depth">,
  HelpText<"Maximum number of 'operator->'s to call for a member access">,
  MarshallingInfoInt<LangOpts<"ArrowDepth">, "256">;
def fconstexpr_depth : Separate<["-"], "fconstexpr-depth">,
  HelpText<"Maximum depth of recursive constexpr function calls">,
  MarshallingInfoInt<LangOpts<"ConstexprCallDepth">, "512">;
def fconstexpr_steps : Separate<["-"], "fconstexpr-steps">,
  HelpText<"Maximum number of steps in constexpr function evaluation">,
  MarshallingInfoInt<LangOpts<"ConstexprStepLimit">, "1048576">;
def fbracket_depth : Separate<["-"], "fbracket-depth">,
  HelpText<"Maximum nesting level for parentheses, brackets, and braces">,
  MarshallingInfoInt<LangOpts<"BracketDepth">, "256">;
defm const_strings : BoolOption<"f", "const-strings",
  LangOpts<"ConstStrings">, DefaultFalse,
  PosFlag<SetTrue, [CC1Option], "Use">, NegFlag<SetFalse, [], "Don't use">,
  BothFlags<[], " a const qualified type for string literals in C and ObjC">>;
def fno_bitfield_type_align : Flag<["-"], "fno-bitfield-type-align">,
  HelpText<"Ignore bit-field types when aligning structures">,
  MarshallingInfoFlag<LangOpts<"NoBitFieldTypeAlign">>;
def ffake_address_space_map : Flag<["-"], "ffake-address-space-map">,
  HelpText<"Use a fake address space map; OpenCL testing purposes only">,
  MarshallingInfoFlag<LangOpts<"FakeAddressSpaceMap">>;
def faddress_space_map_mangling_EQ : Joined<["-"], "faddress-space-map-mangling=">, MetaVarName<"<yes|no|target>">,
  HelpText<"Set the mode for address space map based mangling; OpenCL testing purposes only">,
  Values<"target,no,yes">, NormalizedValuesScope<"LangOptions">,
  NormalizedValues<["ASMM_Target", "ASMM_Off", "ASMM_On"]>,
  MarshallingInfoEnum<LangOpts<"AddressSpaceMapMangling">, "ASMM_Target">;
def funknown_anytype : Flag<["-"], "funknown-anytype">,
  HelpText<"Enable parser support for the __unknown_anytype type; for testing purposes only">,
  MarshallingInfoFlag<LangOpts<"ParseUnknownAnytype">>;
def fdebugger_support : Flag<["-"], "fdebugger-support">,
  HelpText<"Enable special debugger support behavior">,
  MarshallingInfoFlag<LangOpts<"DebuggerSupport">>;
def fdebugger_cast_result_to_id : Flag<["-"], "fdebugger-cast-result-to-id">,
  HelpText<"Enable casting unknown expression results to id">,
  MarshallingInfoFlag<LangOpts<"DebuggerCastResultToId">>;
def fdebugger_objc_literal : Flag<["-"], "fdebugger-objc-literal">,
  HelpText<"Enable special debugger support for Objective-C subscripting and literals">,
  MarshallingInfoFlag<LangOpts<"DebuggerObjCLiteral">>;
defm deprecated_macro : BoolOption<"f", "deprecated-macro",
  LangOpts<"Deprecated">, DefaultFalse,
  PosFlag<SetTrue, [], "Defines">, NegFlag<SetFalse, [], "Undefines">,
  BothFlags<[], " the __DEPRECATED macro">>;
def fobjc_subscripting_legacy_runtime : Flag<["-"], "fobjc-subscripting-legacy-runtime">,
  HelpText<"Allow Objective-C array and dictionary subscripting in legacy runtime">;
// TODO: Enforce values valid for MSVtorDispMode.
def vtordisp_mode_EQ : Joined<["-"], "vtordisp-mode=">,
  HelpText<"Control vtordisp placement on win32 targets">,
  MarshallingInfoInt<LangOpts<"VtorDispMode">, "1">;
def fnative_half_type: Flag<["-"], "fnative-half-type">,
  HelpText<"Use the native half type for __fp16 instead of promoting to float">,
  MarshallingInfoFlag<LangOpts<"NativeHalfType">>,
  ImpliedByAnyOf<[open_cl.KeyPath, render_script.KeyPath]>;
def fnative_half_arguments_and_returns : Flag<["-"], "fnative-half-arguments-and-returns">,
  HelpText<"Use the native __fp16 type for arguments and returns (and skip ABI-specific lowering)">,
  MarshallingInfoFlag<LangOpts<"NativeHalfArgsAndReturns">>,
  ImpliedByAnyOf<[open_cl.KeyPath, render_script.KeyPath]>;
def fallow_half_arguments_and_returns : Flag<["-"], "fallow-half-arguments-and-returns">,
  HelpText<"Allow function arguments and returns of type half">,
  MarshallingInfoFlag<LangOpts<"HalfArgsAndReturns">>,
  ImpliedByAnyOf<[fnative_half_arguments_and_returns.KeyPath]>;
def fdefault_calling_conv_EQ : Joined<["-"], "fdefault-calling-conv=">,
  HelpText<"Set default calling convention">, Values<"cdecl,fastcall,stdcall,vectorcall,regcall">,
  NormalizedValuesScope<"LangOptions">,
  NormalizedValues<["DCC_CDecl", "DCC_FastCall", "DCC_StdCall", "DCC_VectorCall", "DCC_RegCall"]>,
  MarshallingInfoEnum<LangOpts<"DefaultCallingConv">, "DCC_None">;

// These options cannot be marshalled, because they are used to set up the LangOptions defaults.
def finclude_default_header : Flag<["-"], "finclude-default-header">,
  HelpText<"Include default header file for OpenCL">;
def fdeclare_opencl_builtins : Flag<["-"], "fdeclare-opencl-builtins">,
  HelpText<"Add OpenCL builtin function declarations (experimental)">;

def fpreserve_vec3_type : Flag<["-"], "fpreserve-vec3-type">,
  HelpText<"Preserve 3-component vector type">,
  MarshallingInfoFlag<CodeGenOpts<"PreserveVec3Type">>;
def fwchar_type_EQ : Joined<["-"], "fwchar-type=">,
  HelpText<"Select underlying type for wchar_t">, Values<"char,short,int">,
  NormalizedValues<["1", "2", "4"]>,
  MarshallingInfoEnum<LangOpts<"WCharSize">, "0">;
defm signed_wchar : BoolOption<"f", "signed-wchar",
  LangOpts<"WCharIsSigned">, DefaultTrue,
  NegFlag<SetFalse, [CC1Option], "Use an unsigned">, PosFlag<SetTrue, [], "Use a signed">,
  BothFlags<[], " type for wchar_t">>;
def fcompatibility_qualified_id_block_param_type_checking : Flag<["-"], "fcompatibility-qualified-id-block-type-checking">,
  HelpText<"Allow using blocks with parameters of more specific type than "
           "the type system guarantees when a parameter is qualified id">,
  MarshallingInfoFlag<LangOpts<"CompatibilityQualifiedIdBlockParamTypeChecking">>;
def fpass_by_value_is_noalias: Flag<["-"], "fpass-by-value-is-noalias">,
  HelpText<"Allows assuming by-value parameters do not alias any other value. "
           "Has no effect on non-trivially-copyable classes in C++.">, Group<f_Group>,
  MarshallingInfoFlag<CodeGenOpts<"PassByValueIsNoAlias">>;

// FIXME: Remove these entirely once functionality/tests have been excised.
def fobjc_gc_only : Flag<["-"], "fobjc-gc-only">, Group<f_Group>,
  HelpText<"Use GC exclusively for Objective-C related memory management">;
def fobjc_gc : Flag<["-"], "fobjc-gc">, Group<f_Group>,
  HelpText<"Enable Objective-C garbage collection">;

//===----------------------------------------------------------------------===//
// Header Search Options
//===----------------------------------------------------------------------===//

def nostdsysteminc : Flag<["-"], "nostdsysteminc">,
  HelpText<"Disable standard system #include directories">,
  MarshallingInfoNegativeFlag<HeaderSearchOpts<"UseStandardSystemIncludes">>;
def fdisable_module_hash : Flag<["-"], "fdisable-module-hash">,
  HelpText<"Disable the module hash">,
  MarshallingInfoFlag<HeaderSearchOpts<"DisableModuleHash">>;
def fmodules_hash_content : Flag<["-"], "fmodules-hash-content">,
  HelpText<"Enable hashing the content of a module file">,
  MarshallingInfoFlag<HeaderSearchOpts<"ModulesHashContent">>;
def fmodules_strict_context_hash : Flag<["-"], "fmodules-strict-context-hash">,
  HelpText<"Enable hashing of all compiler options that could impact the "
           "semantics of a module in an implicit build">,
  MarshallingInfoFlag<HeaderSearchOpts<"ModulesStrictContextHash">>;
def c_isystem : JoinedOrSeparate<["-"], "c-isystem">, MetaVarName<"<directory>">,
  HelpText<"Add directory to the C SYSTEM include search path">;
def objc_isystem : JoinedOrSeparate<["-"], "objc-isystem">,
  MetaVarName<"<directory>">,
  HelpText<"Add directory to the ObjC SYSTEM include search path">;
def objcxx_isystem : JoinedOrSeparate<["-"], "objcxx-isystem">,
  MetaVarName<"<directory>">,
  HelpText<"Add directory to the ObjC++ SYSTEM include search path">;
def internal_isystem : JoinedOrSeparate<["-"], "internal-isystem">,
  MetaVarName<"<directory>">,
  HelpText<"Add directory to the internal system include search path; these "
           "are assumed to not be user-provided and are used to model system "
           "and standard headers' paths.">;
def internal_externc_isystem : JoinedOrSeparate<["-"], "internal-externc-isystem">,
  MetaVarName<"<directory>">,
  HelpText<"Add directory to the internal system include search path with "
           "implicit extern \"C\" semantics; these are assumed to not be "
           "user-provided and are used to model system and standard headers' "
           "paths.">;

//===----------------------------------------------------------------------===//
// Preprocessor Options
//===----------------------------------------------------------------------===//

def chain_include : Separate<["-"], "chain-include">, MetaVarName<"<file>">,
  HelpText<"Include and chain a header file after turning it into PCH">;
def preamble_bytes_EQ : Joined<["-"], "preamble-bytes=">,
  HelpText<"Assume that the precompiled header is a precompiled preamble "
           "covering the first N bytes of the main file">;
def detailed_preprocessing_record : Flag<["-"], "detailed-preprocessing-record">,
  HelpText<"include a detailed record of preprocessing actions">,
  MarshallingInfoFlag<PreprocessorOpts<"DetailedRecord">>;
def setup_static_analyzer : Flag<["-"], "setup-static-analyzer">,
  HelpText<"Set up preprocessor for static analyzer (done automatically when static analyzer is run).">,
  MarshallingInfoFlag<PreprocessorOpts<"SetUpStaticAnalyzer">>;
def disable_pragma_debug_crash : Flag<["-"], "disable-pragma-debug-crash">,
  HelpText<"Disable any #pragma clang __debug that can lead to crashing behavior. This is meant for testing.">,
  MarshallingInfoFlag<PreprocessorOpts<"DisablePragmaDebugCrash">>;

//===----------------------------------------------------------------------===//
// OpenCL Options
//===----------------------------------------------------------------------===//

def cl_ext_EQ : CommaJoined<["-"], "cl-ext=">,
  HelpText<"OpenCL only. Enable or disable OpenCL extensions. The argument is a comma-separated sequence of one or more extension names, each prefixed by '+' or '-'.">,
  MarshallingInfoStringVector<TargetOpts<"OpenCLExtensionsAsWritten">>;

//===----------------------------------------------------------------------===//
// CUDA Options
//===----------------------------------------------------------------------===//

def fcuda_is_device : Flag<["-"], "fcuda-is-device">,
  HelpText<"Generate code for CUDA device">,
  MarshallingInfoFlag<LangOpts<"CUDAIsDevice">>;
def fcuda_include_gpubinary : Separate<["-"], "fcuda-include-gpubinary">,
  HelpText<"Incorporate CUDA device-side binary into host object file.">,
  MarshallingInfoString<CodeGenOpts<"CudaGpuBinaryFileName">>;
def fcuda_allow_variadic_functions : Flag<["-"], "fcuda-allow-variadic-functions">,
  HelpText<"Allow variadic functions in CUDA device code.">,
  MarshallingInfoFlag<LangOpts<"CUDAAllowVariadicFunctions">>;
def fno_cuda_host_device_constexpr : Flag<["-"], "fno-cuda-host-device-constexpr">,
  HelpText<"Don't treat unattributed constexpr functions as __host__ __device__.">,
  MarshallingInfoNegativeFlag<LangOpts<"CUDAHostDeviceConstexpr">>;

//===----------------------------------------------------------------------===//
// OpenMP Options
//===----------------------------------------------------------------------===//

def fopenmp_is_device : Flag<["-"], "fopenmp-is-device">,
  HelpText<"Generate code only for an OpenMP target device.">;
def fopenmp_host_ir_file_path : Separate<["-"], "fopenmp-host-ir-file-path">,
  HelpText<"Path to the IR file produced by the frontend for the host.">;

//===----------------------------------------------------------------------===//
// SYCL Options
//===----------------------------------------------------------------------===//

def fsycl_is_device : Flag<["-"], "fsycl-is-device">,
  HelpText<"Generate code for SYCL device.">,
  MarshallingInfoFlag<LangOpts<"SYCLIsDevice">>,
  ShouldParseIf<fsycl.KeyPath>;

} // let Flags = [CC1Option, NoDriverOption]

defm cuda_approx_transcendentals : BoolFOption<"cuda-approx-transcendentals",
  LangOpts<"CUDADeviceApproxTranscendentals">, DefaultFalse,
  PosFlag<SetTrue, [CC1Option], "Use">, NegFlag<SetFalse, [], "Don't use">,
  BothFlags<[], " approximate transcendental functions">>,
  ShouldParseIf<fcuda_is_device.KeyPath>;

//===----------------------------------------------------------------------===//
// Frontend Options - cc1 + fc1
//===----------------------------------------------------------------------===//
let Flags = [CC1Option, FC1Option, NoDriverOption] in {
let Group = Action_Group in {

def emit_obj : Flag<["-"], "emit-obj">,
  HelpText<"Emit native object files">;

} // let Group = Action_Group
} // let Flags = [CC1Option, FC1Option, NoDriverOption]

//===----------------------------------------------------------------------===//
// cc1as-only Options
//===----------------------------------------------------------------------===//

let Flags = [CC1AsOption, NoDriverOption] in {

// Language Options
def n : Flag<["-"], "n">,
  HelpText<"Don't automatically start assembly file with a text section">;

// Frontend Options
def filetype : Separate<["-"], "filetype">,
    HelpText<"Specify the output file type ('asm', 'null', or 'obj')">;

// Transliterate Options
def output_asm_variant : Separate<["-"], "output-asm-variant">,
    HelpText<"Select the asm variant index to use for output">;
def show_encoding : Flag<["-"], "show-encoding">,
    HelpText<"Show instruction encoding information in transliterate mode">;
def show_inst : Flag<["-"], "show-inst">,
    HelpText<"Show internal instruction representation in transliterate mode">;

// Assemble Options
def dwarf_debug_producer : Separate<["-"], "dwarf-debug-producer">,
  HelpText<"The string to embed in the Dwarf debug AT_producer record.">;

def defsym : Separate<["-"], "defsym">,
  HelpText<"Define a value for a symbol">;

} // let Flags = [CC1AsOption]

//===----------------------------------------------------------------------===//
// clang-cl Options
//===----------------------------------------------------------------------===//

def cl_Group : OptionGroup<"<clang-cl options>">, Flags<[CLOption]>,
  HelpText<"CL.EXE COMPATIBILITY OPTIONS">;

def cl_compile_Group : OptionGroup<"<clang-cl compile-only options>">,
  Group<cl_Group>;

def cl_ignored_Group : OptionGroup<"<clang-cl ignored options>">,
  Group<cl_Group>;

class CLFlag<string name> : Option<["/", "-"], name, KIND_FLAG>,
  Group<cl_Group>, Flags<[CLOption, NoXarchOption]>;

class CLCompileFlag<string name> : Option<["/", "-"], name, KIND_FLAG>,
  Group<cl_compile_Group>, Flags<[CLOption, NoXarchOption]>;

class CLIgnoredFlag<string name> : Option<["/", "-"], name, KIND_FLAG>,
  Group<cl_ignored_Group>, Flags<[CLOption, NoXarchOption]>;

class CLJoined<string name> : Option<["/", "-"], name, KIND_JOINED>,
  Group<cl_Group>, Flags<[CLOption, NoXarchOption]>;

class CLCompileJoined<string name> : Option<["/", "-"], name, KIND_JOINED>,
  Group<cl_compile_Group>, Flags<[CLOption, NoXarchOption]>;

class CLIgnoredJoined<string name> : Option<["/", "-"], name, KIND_JOINED>,
  Group<cl_ignored_Group>, Flags<[CLOption, NoXarchOption, HelpHidden]>;

class CLJoinedOrSeparate<string name> : Option<["/", "-"], name,
  KIND_JOINED_OR_SEPARATE>, Group<cl_Group>, Flags<[CLOption, NoXarchOption]>;

class CLCompileJoinedOrSeparate<string name> : Option<["/", "-"], name,
  KIND_JOINED_OR_SEPARATE>, Group<cl_compile_Group>,
  Flags<[CLOption, NoXarchOption]>;

class CLRemainingArgsJoined<string name> : Option<["/", "-"], name,
  KIND_REMAINING_ARGS_JOINED>, Group<cl_Group>, Flags<[CLOption, NoXarchOption]>;

// Aliases:
// (We don't put any of these in cl_compile_Group as the options they alias are
// already in the right group.)

def _SLASH_Brepro : CLFlag<"Brepro">,
  HelpText<"Do not write current time into COFF output (breaks link.exe /incremental)">,
  Alias<mno_incremental_linker_compatible>;
def _SLASH_Brepro_ : CLFlag<"Brepro-">,
  HelpText<"Write current time into COFF output (default)">,
  Alias<mincremental_linker_compatible>;
def _SLASH_C : CLFlag<"C">,
  HelpText<"Do not discard comments when preprocessing">, Alias<C>;
def _SLASH_c : CLFlag<"c">, HelpText<"Compile only">, Alias<c>;
def _SLASH_d1PP : CLFlag<"d1PP">,
  HelpText<"Retain macro definitions in /E mode">, Alias<dD>;
def _SLASH_d1reportAllClassLayout : CLFlag<"d1reportAllClassLayout">,
  HelpText<"Dump record layout information">,
  Alias<Xclang>, AliasArgs<["-fdump-record-layouts"]>;
def _SLASH_diagnostics_caret : CLFlag<"diagnostics:caret">,
  HelpText<"Enable caret and column diagnostics (default)">;
def _SLASH_diagnostics_column : CLFlag<"diagnostics:column">,
  HelpText<"Disable caret diagnostics but keep column info">;
def _SLASH_diagnostics_classic : CLFlag<"diagnostics:classic">,
  HelpText<"Disable column and caret diagnostics">;
def _SLASH_D : CLJoinedOrSeparate<"D">, HelpText<"Define macro">,
  MetaVarName<"<macro[=value]>">, Alias<D>;
def _SLASH_E : CLFlag<"E">, HelpText<"Preprocess to stdout">, Alias<E>;
def _SLASH_fp_except : CLFlag<"fp:except">, HelpText<"">, Alias<ftrapping_math>;
def _SLASH_fp_except_ : CLFlag<"fp:except-">,
  HelpText<"">, Alias<fno_trapping_math>;
def _SLASH_fp_fast : CLFlag<"fp:fast">, HelpText<"">, Alias<ffast_math>;
def _SLASH_fp_precise : CLFlag<"fp:precise">,
  HelpText<"">, Alias<fno_fast_math>;
def _SLASH_fp_strict : CLFlag<"fp:strict">, HelpText<"">, Alias<fno_fast_math>;
def _SLASH_GA : CLFlag<"GA">, Alias<ftlsmodel_EQ>, AliasArgs<["local-exec"]>,
  HelpText<"Assume thread-local variables are defined in the executable">;
def _SLASH_GR : CLFlag<"GR">, HelpText<"Emit RTTI data (default)">;
def _SLASH_GR_ : CLFlag<"GR-">, HelpText<"Do not emit RTTI data">;
def _SLASH_GF : CLIgnoredFlag<"GF">,
  HelpText<"Enable string pooling (default)">;
def _SLASH_GF_ : CLFlag<"GF-">, HelpText<"Disable string pooling">,
  Alias<fwritable_strings>;
def _SLASH_GS : CLFlag<"GS">,
  HelpText<"Enable buffer security check (default)">;
def _SLASH_GS_ : CLFlag<"GS-">, HelpText<"Disable buffer security check">;
def : CLFlag<"Gs">, HelpText<"Use stack probes (default)">,
  Alias<mstack_probe_size>, AliasArgs<["4096"]>;
def _SLASH_Gs : CLJoined<"Gs">,
  HelpText<"Set stack probe size (default 4096)">, Alias<mstack_probe_size>;
def _SLASH_Gy : CLFlag<"Gy">, HelpText<"Put each function in its own section">,
  Alias<ffunction_sections>;
def _SLASH_Gy_ : CLFlag<"Gy-">,
  HelpText<"Do not put each function in its own section (default)">,
  Alias<fno_function_sections>;
def _SLASH_Gw : CLFlag<"Gw">, HelpText<"Put each data item in its own section">,
  Alias<fdata_sections>;
def _SLASH_Gw_ : CLFlag<"Gw-">,
  HelpText<"Do not put each data item in its own section (default)">,
  Alias<fno_data_sections>;
def _SLASH_help : CLFlag<"help">, Alias<help>,
  HelpText<"Display available options">;
def _SLASH_HELP : CLFlag<"HELP">, Alias<help>;
def _SLASH_I : CLJoinedOrSeparate<"I">,
  HelpText<"Add directory to include search path">, MetaVarName<"<dir>">,
  Alias<I>;
def _SLASH_J : CLFlag<"J">, HelpText<"Make char type unsigned">,
  Alias<funsigned_char>;

// The _SLASH_O option handles all the /O flags, but we also provide separate
// aliased options to provide separate help messages.
def _SLASH_O : CLJoined<"O">,
  HelpText<"Set multiple /O flags at once; e.g. '/O2y-' for '/O2 /Oy-'">,
  MetaVarName<"<flags>">;
def : CLFlag<"O1">, Alias<_SLASH_O>, AliasArgs<["1"]>,
  HelpText<"Optimize for size  (like /Og     /Os /Oy /Ob2 /GF /Gy)">;
def : CLFlag<"O2">, Alias<_SLASH_O>, AliasArgs<["2"]>,
  HelpText<"Optimize for speed (like /Og /Oi /Ot /Oy /Ob2 /GF /Gy)">;
def : CLFlag<"Ob0">, Alias<_SLASH_O>, AliasArgs<["b0"]>,
  HelpText<"Disable function inlining">;
def : CLFlag<"Ob1">, Alias<_SLASH_O>, AliasArgs<["b1"]>,
  HelpText<"Only inline functions explicitly or implicitly marked inline">;
def : CLFlag<"Ob2">, Alias<_SLASH_O>, AliasArgs<["b2"]>,
  HelpText<"Inline functions as deemed beneficial by the compiler">;
def : CLFlag<"Od">, Alias<_SLASH_O>, AliasArgs<["d"]>,
  HelpText<"Disable optimization">;
def : CLFlag<"Og">, Alias<_SLASH_O>, AliasArgs<["g"]>,
  HelpText<"No effect">;
def : CLFlag<"Oi">, Alias<_SLASH_O>, AliasArgs<["i"]>,
  HelpText<"Enable use of builtin functions">;
def : CLFlag<"Oi-">, Alias<_SLASH_O>, AliasArgs<["i-"]>,
  HelpText<"Disable use of builtin functions">;
def : CLFlag<"Os">, Alias<_SLASH_O>, AliasArgs<["s"]>,
  HelpText<"Optimize for size">;
def : CLFlag<"Ot">, Alias<_SLASH_O>, AliasArgs<["t"]>,
  HelpText<"Optimize for speed">;
def : CLFlag<"Ox">, Alias<_SLASH_O>, AliasArgs<["x"]>,
  HelpText<"Deprecated (like /Og /Oi /Ot /Oy /Ob2); use /O2">;
def : CLFlag<"Oy">, Alias<_SLASH_O>, AliasArgs<["y"]>,
  HelpText<"Enable frame pointer omission (x86 only)">;
def : CLFlag<"Oy-">, Alias<_SLASH_O>, AliasArgs<["y-"]>,
  HelpText<"Disable frame pointer omission (x86 only, default)">;

def _SLASH_QUESTION : CLFlag<"?">, Alias<help>,
  HelpText<"Display available options">;
def _SLASH_Qvec : CLFlag<"Qvec">,
  HelpText<"Enable the loop vectorization passes">, Alias<fvectorize>;
def _SLASH_Qvec_ : CLFlag<"Qvec-">,
  HelpText<"Disable the loop vectorization passes">, Alias<fno_vectorize>;
def _SLASH_showIncludes : CLFlag<"showIncludes">,
  HelpText<"Print info about included files to stderr">;
def _SLASH_showIncludes_user : CLFlag<"showIncludes:user">,
  HelpText<"Like /showIncludes but omit system headers">;
def _SLASH_showFilenames : CLFlag<"showFilenames">,
  HelpText<"Print the name of each compiled file">;
def _SLASH_showFilenames_ : CLFlag<"showFilenames-">,
  HelpText<"Do not print the name of each compiled file (default)">;
def _SLASH_source_charset : CLCompileJoined<"source-charset:">,
  HelpText<"Set source encoding, supports only UTF-8">,
  Alias<finput_charset_EQ>;
def _SLASH_execution_charset : CLCompileJoined<"execution-charset:">,
  HelpText<"Set runtime encoding, supports only UTF-8">,
  Alias<fexec_charset_EQ>;
def _SLASH_std : CLCompileJoined<"std:">,
  HelpText<"Set language version (c++14,c++17,c++latest,c11,c17)">;
def _SLASH_U : CLJoinedOrSeparate<"U">, HelpText<"Undefine macro">,
  MetaVarName<"<macro>">, Alias<U>;
def _SLASH_validate_charset : CLFlag<"validate-charset">,
  Alias<W_Joined>, AliasArgs<["invalid-source-encoding"]>;
def _SLASH_validate_charset_ : CLFlag<"validate-charset-">,
  Alias<W_Joined>, AliasArgs<["no-invalid-source-encoding"]>;
def _SLASH_W0 : CLFlag<"W0">, HelpText<"Disable all warnings">, Alias<w>;
def _SLASH_W1 : CLFlag<"W1">, HelpText<"Enable -Wall">, Alias<Wall>;
def _SLASH_W2 : CLFlag<"W2">, HelpText<"Enable -Wall">, Alias<Wall>;
def _SLASH_W3 : CLFlag<"W3">, HelpText<"Enable -Wall">, Alias<Wall>;
def _SLASH_W4 : CLFlag<"W4">, HelpText<"Enable -Wall and -Wextra">, Alias<WCL4>;
def _SLASH_Wall : CLFlag<"Wall">, HelpText<"Enable -Weverything">,
  Alias<W_Joined>, AliasArgs<["everything"]>;
def _SLASH_WX : CLFlag<"WX">, HelpText<"Treat warnings as errors">,
  Alias<W_Joined>, AliasArgs<["error"]>;
def _SLASH_WX_ : CLFlag<"WX-">,
  HelpText<"Do not treat warnings as errors (default)">,
  Alias<W_Joined>, AliasArgs<["no-error"]>;
def _SLASH_w_flag : CLFlag<"w">, HelpText<"Disable all warnings">, Alias<w>;
def _SLASH_wd4005 : CLFlag<"wd4005">, Alias<W_Joined>,
  AliasArgs<["no-macro-redefined"]>;
def _SLASH_wd4018 : CLFlag<"wd4018">, Alias<W_Joined>,
  AliasArgs<["no-sign-compare"]>;
def _SLASH_wd4100 : CLFlag<"wd4100">, Alias<W_Joined>,
  AliasArgs<["no-unused-parameter"]>;
def _SLASH_wd4910 : CLFlag<"wd4910">, Alias<W_Joined>,
  AliasArgs<["no-dllexport-explicit-instantiation-decl"]>;
def _SLASH_wd4996 : CLFlag<"wd4996">, Alias<W_Joined>,
  AliasArgs<["no-deprecated-declarations"]>;
def _SLASH_vd : CLJoined<"vd">, HelpText<"Control vtordisp placement">,
  Alias<vtordisp_mode_EQ>;
def _SLASH_X : CLFlag<"X">,
  HelpText<"Do not add %INCLUDE% to include search path">, Alias<nostdlibinc>;
def _SLASH_Zc_sizedDealloc : CLFlag<"Zc:sizedDealloc">,
  HelpText<"Enable C++14 sized global deallocation functions">,
  Alias<fsized_deallocation>;
def _SLASH_Zc_sizedDealloc_ : CLFlag<"Zc:sizedDealloc-">,
  HelpText<"Disable C++14 sized global deallocation functions">,
  Alias<fno_sized_deallocation>;
def _SLASH_Zc_alignedNew : CLFlag<"Zc:alignedNew">,
  HelpText<"Enable C++17 aligned allocation functions">,
  Alias<faligned_allocation>;
def _SLASH_Zc_alignedNew_ : CLFlag<"Zc:alignedNew-">,
  HelpText<"Disable C++17 aligned allocation functions">,
  Alias<fno_aligned_allocation>;
def _SLASH_Zc_char8_t : CLFlag<"Zc:char8_t">,
  HelpText<"Enable char8_t from C++2a">,
  Alias<fchar8__t>;
def _SLASH_Zc_char8_t_ : CLFlag<"Zc:char8_t-">,
  HelpText<"Disable char8_t from c++2a">,
  Alias<fno_char8__t>;
def _SLASH_Zc_strictStrings : CLFlag<"Zc:strictStrings">,
  HelpText<"Treat string literals as const">, Alias<W_Joined>,
  AliasArgs<["error=c++11-compat-deprecated-writable-strings"]>;
def _SLASH_Zc_threadSafeInit : CLFlag<"Zc:threadSafeInit">,
  HelpText<"Enable thread-safe initialization of static variables">,
  Alias<fthreadsafe_statics>;
def _SLASH_Zc_threadSafeInit_ : CLFlag<"Zc:threadSafeInit-">,
  HelpText<"Disable thread-safe initialization of static variables">,
  Alias<fno_threadsafe_statics>;
def _SLASH_Zc_trigraphs : CLFlag<"Zc:trigraphs">,
  HelpText<"Enable trigraphs">, Alias<ftrigraphs>;
def _SLASH_Zc_trigraphs_off : CLFlag<"Zc:trigraphs-">,
  HelpText<"Disable trigraphs (default)">, Alias<fno_trigraphs>;
def _SLASH_Zc_twoPhase : CLFlag<"Zc:twoPhase">,
  HelpText<"Enable two-phase name lookup in templates">,
  Alias<fno_delayed_template_parsing>;
def _SLASH_Zc_twoPhase_ : CLFlag<"Zc:twoPhase-">,
  HelpText<"Disable two-phase name lookup in templates (default)">,
  Alias<fdelayed_template_parsing>;
def _SLASH_Z7 : CLFlag<"Z7">,
  HelpText<"Enable CodeView debug information in object files">;
def _SLASH_Zi : CLFlag<"Zi">, Alias<_SLASH_Z7>,
  HelpText<"Like /Z7">;
def _SLASH_Zp : CLJoined<"Zp">,
  HelpText<"Set default maximum struct packing alignment">,
  Alias<fpack_struct_EQ>;
def _SLASH_Zp_flag : CLFlag<"Zp">,
  HelpText<"Set default maximum struct packing alignment to 1">,
  Alias<fpack_struct_EQ>, AliasArgs<["1"]>;
def _SLASH_Zs : CLFlag<"Zs">, HelpText<"Syntax-check only">,
  Alias<fsyntax_only>;
def _SLASH_openmp_ : CLFlag<"openmp-">,
  HelpText<"Disable OpenMP support">, Alias<fno_openmp>;
def _SLASH_openmp : CLFlag<"openmp">, HelpText<"Enable OpenMP support">,
  Alias<fopenmp>;
def _SLASH_openmp_experimental : CLFlag<"openmp:experimental">,
  HelpText<"Enable OpenMP support with experimental SIMD support">,
  Alias<fopenmp>;
def _SLASH_tune : CLCompileJoined<"tune:">,
  HelpText<"Set CPU for optimization without affecting instruction set">,
  Alias<mtune_EQ>;

// Non-aliases:

def _SLASH_arch : CLCompileJoined<"arch:">,
  HelpText<"Set architecture for code generation">;

def _SLASH_M_Group : OptionGroup<"</M group>">, Group<cl_compile_Group>;
def _SLASH_volatile_Group : OptionGroup<"</volatile group>">,
  Group<cl_compile_Group>;

def _SLASH_EH : CLJoined<"EH">, HelpText<"Set exception handling model">;
def _SLASH_EP : CLFlag<"EP">,
  HelpText<"Disable linemarker output and preprocess to stdout">;
def _SLASH_FA : CLFlag<"FA">,
  HelpText<"Output assembly code file during compilation">;
def _SLASH_Fa : CLJoined<"Fa">,
  HelpText<"Set assembly output file name (with /FA)">,
  MetaVarName<"<file or dir/>">;
def _SLASH_FI : CLJoinedOrSeparate<"FI">,
  HelpText<"Include file before parsing">, Alias<include_>;
def _SLASH_Fe : CLJoined<"Fe">,
  HelpText<"Set output executable file name">,
  MetaVarName<"<file or dir/>">;
def _SLASH_Fe_COLON : CLJoined<"Fe:">, Alias<_SLASH_Fe>;
def _SLASH_Fi : CLCompileJoined<"Fi">,
  HelpText<"Set preprocess output file name (with /P)">,
  MetaVarName<"<file>">;
def _SLASH_Fo : CLCompileJoined<"Fo">,
  HelpText<"Set output object file (with /c)">,
  MetaVarName<"<file or dir/>">;
def _SLASH_guard : CLJoined<"guard:">,
  HelpText<"Enable Control Flow Guard with /guard:cf, or only the table with /guard:cf,nochecks. "
           "Enable EH Continuation Guard with /guard:ehcont">;
def _SLASH_GX : CLFlag<"GX">,
  HelpText<"Deprecated; use /EHsc">;
def _SLASH_GX_ : CLFlag<"GX-">,
  HelpText<"Deprecated (like not passing /EH)">;
def _SLASH_imsvc : CLJoinedOrSeparate<"imsvc">,
  HelpText<"Add <dir> to system include search path, as if in %INCLUDE%">,
  MetaVarName<"<dir>">;
def _SLASH_LD : CLFlag<"LD">, HelpText<"Create DLL">;
def _SLASH_LDd : CLFlag<"LDd">, HelpText<"Create debug DLL">;
def _SLASH_link : CLRemainingArgsJoined<"link">,
  HelpText<"Forward options to the linker">, MetaVarName<"<options>">;
def _SLASH_MD : Option<["/", "-"], "MD", KIND_FLAG>, Group<_SLASH_M_Group>,
  Flags<[CLOption, NoXarchOption]>, HelpText<"Use DLL run-time">;
def _SLASH_MDd : Option<["/", "-"], "MDd", KIND_FLAG>, Group<_SLASH_M_Group>,
  Flags<[CLOption, NoXarchOption]>, HelpText<"Use DLL debug run-time">;
def _SLASH_MT : Option<["/", "-"], "MT", KIND_FLAG>, Group<_SLASH_M_Group>,
  Flags<[CLOption, NoXarchOption]>, HelpText<"Use static run-time">;
def _SLASH_MTd : Option<["/", "-"], "MTd", KIND_FLAG>, Group<_SLASH_M_Group>,
  Flags<[CLOption, NoXarchOption]>, HelpText<"Use static debug run-time">;
def _SLASH_o : CLJoinedOrSeparate<"o">,
  HelpText<"Deprecated (set output file name); use /Fe or /Fe">,
  MetaVarName<"<file or dir/>">;
def _SLASH_P : CLFlag<"P">, HelpText<"Preprocess to file">;
def _SLASH_Tc : CLCompileJoinedOrSeparate<"Tc">,
  HelpText<"Treat <file> as C source file">, MetaVarName<"<file>">;
def _SLASH_TC : CLCompileFlag<"TC">, HelpText<"Treat all source files as C">;
def _SLASH_Tp : CLCompileJoinedOrSeparate<"Tp">,
  HelpText<"Treat <file> as C++ source file">, MetaVarName<"<file>">;
def _SLASH_TP : CLCompileFlag<"TP">, HelpText<"Treat all source files as C++">;
def _SLASH_vctoolsdir : CLJoinedOrSeparate<"vctoolsdir">,
  HelpText<"Path to the VCToolChain">, MetaVarName<"<dir>">;
def _SLASH_vctoolsversion : CLJoinedOrSeparate<"vctoolsversion">,
  HelpText<"For use with /winsysroot, defaults to newest found">;
def _SLASH_winsdkdir : CLJoinedOrSeparate<"winsdkdir">,
  HelpText<"Path to the Windows SDK">, MetaVarName<"<dir>">;
def _SLASH_winsdkversion : CLJoinedOrSeparate<"winsdkversion">,
  HelpText<"Full version of the Windows SDK, defaults to newest found">;
def _SLASH_winsysroot : CLJoinedOrSeparate<"winsysroot">,
  HelpText<"Same as /vctoolsdir <dir>/VC/Tools/MSVC/<vctoolsversion> /winsdkdir <dir>/Windows Kits/10">,
  MetaVarName<"<dir>">;
def _SLASH_volatile_iso : Option<["/", "-"], "volatile:iso", KIND_FLAG>,
  Group<_SLASH_volatile_Group>, Flags<[CLOption, NoXarchOption]>,
  HelpText<"Volatile loads and stores have standard semantics">;
def _SLASH_vmb : CLFlag<"vmb">,
  HelpText<"Use a best-case representation method for member pointers">;
def _SLASH_vmg : CLFlag<"vmg">,
  HelpText<"Use a most-general representation for member pointers">;
def _SLASH_vms : CLFlag<"vms">,
  HelpText<"Set the default most-general representation to single inheritance">;
def _SLASH_vmm : CLFlag<"vmm">,
  HelpText<"Set the default most-general representation to "
           "multiple inheritance">;
def _SLASH_vmv : CLFlag<"vmv">,
  HelpText<"Set the default most-general representation to "
           "virtual inheritance">;
def _SLASH_volatile_ms  : Option<["/", "-"], "volatile:ms", KIND_FLAG>,
  Group<_SLASH_volatile_Group>, Flags<[CLOption, NoXarchOption]>,
  HelpText<"Volatile loads and stores have acquire and release semantics">;
def _SLASH_clang : CLJoined<"clang:">,
  HelpText<"Pass <arg> to the clang driver">, MetaVarName<"<arg>">;
def _SLASH_Zl : CLFlag<"Zl">,
  HelpText<"Do not let object file auto-link default libraries">;

def _SLASH_Yc : CLJoined<"Yc">,
  HelpText<"Generate a pch file for all code up to and including <filename>">,
  MetaVarName<"<filename>">;
def _SLASH_Yu : CLJoined<"Yu">,
  HelpText<"Load a pch file and use it instead of all code up to "
           "and including <filename>">,
  MetaVarName<"<filename>">;
def _SLASH_Y_ : CLFlag<"Y-">,
  HelpText<"Disable precompiled headers, overrides /Yc and /Yu">;
def _SLASH_Zc_dllexportInlines : CLFlag<"Zc:dllexportInlines">,
  HelpText<"dllexport/dllimport inline member functions of dllexport/import classes (default)">;
def _SLASH_Zc_dllexportInlines_ : CLFlag<"Zc:dllexportInlines-">,
  HelpText<"Do not dllexport/dllimport inline member functions of dllexport/import classes">;
def _SLASH_Fp : CLJoined<"Fp">,
  HelpText<"Set pch file name (with /Yc and /Yu)">, MetaVarName<"<file>">;

def _SLASH_Gd : CLFlag<"Gd">,
  HelpText<"Set __cdecl as a default calling convention">;
def _SLASH_Gr : CLFlag<"Gr">,
  HelpText<"Set __fastcall as a default calling convention">;
def _SLASH_Gz : CLFlag<"Gz">,
  HelpText<"Set __stdcall as a default calling convention">;
def _SLASH_Gv : CLFlag<"Gv">,
  HelpText<"Set __vectorcall as a default calling convention">;
def _SLASH_Gregcall : CLFlag<"Gregcall">,
  HelpText<"Set __regcall as a default calling convention">;

// Ignored:

def _SLASH_analyze_ : CLIgnoredFlag<"analyze-">;
def _SLASH_bigobj : CLIgnoredFlag<"bigobj">;
def _SLASH_cgthreads : CLIgnoredJoined<"cgthreads">;
def _SLASH_d2FastFail : CLIgnoredFlag<"d2FastFail">;
def _SLASH_d2Zi_PLUS : CLIgnoredFlag<"d2Zi+">;
def _SLASH_errorReport : CLIgnoredJoined<"errorReport">;
def _SLASH_FC : CLIgnoredFlag<"FC">;
def _SLASH_Fd : CLIgnoredJoined<"Fd">;
def _SLASH_FS : CLIgnoredFlag<"FS">;
def _SLASH_JMC : CLIgnoredFlag<"JMC">;
def _SLASH_kernel_ : CLIgnoredFlag<"kernel-">;
def _SLASH_nologo : CLIgnoredFlag<"nologo">;
def _SLASH_permissive_ : CLIgnoredFlag<"permissive-">;
def _SLASH_RTC : CLIgnoredJoined<"RTC">;
def _SLASH_sdl : CLIgnoredFlag<"sdl">;
def _SLASH_sdl_ : CLIgnoredFlag<"sdl-">;
def _SLASH_utf8 : CLIgnoredFlag<"utf-8">,
  HelpText<"Set source and runtime encoding to UTF-8 (default)">;
def _SLASH_w : CLIgnoredJoined<"w">;
def _SLASH_Zc___cplusplus : CLIgnoredFlag<"Zc:__cplusplus">;
def _SLASH_Zc_auto : CLIgnoredFlag<"Zc:auto">;
def _SLASH_Zc_forScope : CLIgnoredFlag<"Zc:forScope">;
def _SLASH_Zc_inline : CLIgnoredFlag<"Zc:inline">;
def _SLASH_Zc_rvalueCast : CLIgnoredFlag<"Zc:rvalueCast">;
def _SLASH_Zc_ternary : CLIgnoredFlag<"Zc:ternary">;
def _SLASH_Zc_wchar_t : CLIgnoredFlag<"Zc:wchar_t">;
def _SLASH_ZH_MD5 : CLIgnoredFlag<"ZH:MD5">;
def _SLASH_ZH_SHA1 : CLIgnoredFlag<"ZH:SHA1">;
def _SLASH_ZH_SHA_256 : CLIgnoredFlag<"ZH:SHA_256">;
def _SLASH_Zm : CLIgnoredJoined<"Zm">;
def _SLASH_Zo : CLIgnoredFlag<"Zo">;
def _SLASH_Zo_ : CLIgnoredFlag<"Zo-">;


// Unsupported:

def _SLASH_await : CLFlag<"await">;
def _SLASH_constexpr : CLJoined<"constexpr:">;
def _SLASH_AI : CLJoinedOrSeparate<"AI">;
def _SLASH_Bt : CLFlag<"Bt">;
def _SLASH_Bt_plus : CLFlag<"Bt+">;
def _SLASH_clr : CLJoined<"clr">;
def _SLASH_d2 : CLJoined<"d2">;
def _SLASH_doc : CLJoined<"doc">;
def _SLASH_FA_joined : CLJoined<"FA">;
def _SLASH_favor : CLJoined<"favor">;
def _SLASH_F : CLJoinedOrSeparate<"F">;
def _SLASH_Fm : CLJoined<"Fm">;
def _SLASH_Fr : CLJoined<"Fr">;
def _SLASH_FR : CLJoined<"FR">;
def _SLASH_FU : CLJoinedOrSeparate<"FU">;
def _SLASH_Fx : CLFlag<"Fx">;
def _SLASH_G1 : CLFlag<"G1">;
def _SLASH_G2 : CLFlag<"G2">;
def _SLASH_Ge : CLFlag<"Ge">;
def _SLASH_Gh : CLFlag<"Gh">;
def _SLASH_GH : CLFlag<"GH">;
def _SLASH_GL : CLFlag<"GL">;
def _SLASH_GL_ : CLFlag<"GL-">;
def _SLASH_Gm : CLFlag<"Gm">;
def _SLASH_Gm_ : CLFlag<"Gm-">;
def _SLASH_GT : CLFlag<"GT">;
def _SLASH_GZ : CLFlag<"GZ">;
def _SLASH_H : CLFlag<"H">;
def _SLASH_homeparams : CLFlag<"homeparams">;
def _SLASH_hotpatch : CLFlag<"hotpatch">;
def _SLASH_kernel : CLFlag<"kernel">;
def _SLASH_LN : CLFlag<"LN">;
def _SLASH_MP : CLJoined<"MP">;
def _SLASH_Qfast_transcendentals : CLFlag<"Qfast_transcendentals">;
def _SLASH_QIfist : CLFlag<"QIfist">;
def _SLASH_QIntel_jcc_erratum : CLFlag<"QIntel-jcc-erratum">;
def _SLASH_Qimprecise_fwaits : CLFlag<"Qimprecise_fwaits">;
def _SLASH_Qpar : CLFlag<"Qpar">;
def _SLASH_Qpar_report : CLJoined<"Qpar-report">;
def _SLASH_Qsafe_fp_loads : CLFlag<"Qsafe_fp_loads">;
def _SLASH_Qspectre : CLFlag<"Qspectre">;
def _SLASH_Qspectre_load : CLFlag<"Qspectre-load">;
def _SLASH_Qspectre_load_cf : CLFlag<"Qspectre-load-cf">;
def _SLASH_Qvec_report : CLJoined<"Qvec-report">;
def _SLASH_u : CLFlag<"u">;
def _SLASH_V : CLFlag<"V">;
def _SLASH_WL : CLFlag<"WL">;
def _SLASH_Wp64 : CLFlag<"Wp64">;
def _SLASH_Yd : CLFlag<"Yd">;
def _SLASH_Yl : CLJoined<"Yl">;
def _SLASH_Za : CLFlag<"Za">;
def _SLASH_Zc : CLJoined<"Zc:">;
def _SLASH_Ze : CLFlag<"Ze">;
def _SLASH_Zg : CLFlag<"Zg">;
def _SLASH_ZI : CLFlag<"ZI">;
def _SLASH_ZW : CLJoined<"ZW">;<|MERGE_RESOLUTION|>--- conflicted
+++ resolved
@@ -3153,30 +3153,6 @@
   HelpText<"Specify code object ABI version. Defaults to 4. (AMDGPU only)">,
   MetaVarName<"<version>">, Values<"2,3,4">;
 
-<<<<<<< HEAD
-def mcode_object_v3_legacy : Flag<["-"], "mcode-object-v3">, Group<m_Group>,
-  HelpText<"Legacy option to specify code object ABI V2 (-mnocode-object-v3) or V3 (-mcode-object-v3) (AMDGPU only)">;
-def mno_code_object_v3_legacy : Flag<["-"], "mno-code-object-v3">, Group<m_Group>;
-
-def mcumode : Flag<["-"], "mcumode">, Group<m_amdgpu_Features_Group>,
-  HelpText<"Specify CU (-mcumode) or WGP (-mno-cumode) wavefront execution mode (AMDGPU only)">;
-def mno_cumode : Flag<["-"], "mno-cumode">, Group<m_amdgpu_Features_Group>;
-
-// TODO: Remove during upstreaming target id.
-def msram_ecc_legacy : Flag<["-"], "msram-ecc">, Group<m_Group>,
-  HelpText<"Legacy option to specify SRAM ECC mode (AMDGPU only)">;
-def mno_sram_ecc_legacy : Flag<["-"], "mno-sram-ecc">, Group<m_Group>;
-
-def mtgsplit : Flag<["-"], "mtgsplit">, Group<m_amdgpu_Features_Group>,
-  HelpText<"Enable threadgroup split execution mode (AMDGPU only)">;
-def mno_tgsplit : Flag<["-"], "mno-tgsplit">, Group<m_amdgpu_Features_Group>,
-  HelpText<"Disable threadgroup split execution mode (AMDGPU only)">;
-
-def mwavefrontsize64 : Flag<["-"], "mwavefrontsize64">, Group<m_Group>,
-  HelpText<"Specify wavefront size 64 mode (AMDGPU only)">;
-def mno_wavefrontsize64 : Flag<["-"], "mno-wavefrontsize64">, Group<m_Group>,
-  HelpText<"Specify wavefront size 32 mode (AMDGPU only)">;
-=======
 defm code_object_v3_legacy : SimpleMFlag<"code-object-v3",
   "Legacy option to specify code object ABI V3",
   "Legacy option to specify code object ABI V2",
@@ -3184,12 +3160,13 @@
 defm cumode : SimpleMFlag<"cumode",
   "Specify CU wavefront", "Specify WGP wavefront",
   " execution mode (AMDGPU only)", m_amdgpu_Features_Group>;
+defm sram_ecc_legacy : SimpleMFlag<"sram-ecc", "", "",
+  "Legacy option to specify SRAM ECC mode (AMDGPU only)">;
 defm tgsplit : SimpleMFlag<"tgsplit", "Enable", "Disable",
   " threadgroup split execution mode (AMDGPU only)", m_amdgpu_Features_Group>;
 defm wavefrontsize64 : SimpleMFlag<"wavefrontsize64",
   "Specify wavefront size 64", "Specify wavefront size 32",
   " mode (AMDGPU only)">;
->>>>>>> 9b302513
 
 defm unsafe_fp_atomics : BoolOption<"m", "unsafe-fp-atomics",
   TargetOpts<"AllowAMDGPUUnsafeFPAtomics">, DefaultFalse,
@@ -4474,12 +4451,12 @@
 def ffixed_line_length_VALUE : Joined<["-"], "ffixed-line-length-">, Group<f_Group>, Alias<ffixed_line_length_EQ>;
 def fopenacc : Flag<["-"], "fopenacc">, Group<f_Group>,
   HelpText<"Enable OpenACC">;
-def fdefault_double_8 : Flag<["-"],"fdefault-double-8">, Group<f_Group>,
-  HelpText<"Set the default double precision kind to an 8 byte wide type">;
-def fdefault_integer_8 : Flag<["-"],"fdefault-integer-8">, Group<f_Group>,
-  HelpText<"Set the default integer kind to an 8 byte wide type">;
-def fdefault_real_8 : Flag<["-"],"fdefault-real-8">, Group<f_Group>,
-  HelpText<"Set the default real kind to an 8 byte wide type">;
+defm default_double_8 : OptInFFlag<"default-double-8", "", "",
+  "Set the default double precision kind to an 8 byte wide type">;
+defm default_integer_8 : OptInFFlag<"default-integer-8", "", "",
+  "Set the default integer kind to an 8 byte wide type">;
+defm default_real_8 : OptInFFlag<"default-real-8", "", "",
+  "Set the default real kind to an 8 byte wide type">;
 def flarge_sizes : Flag<["-"],"flarge-sizes">, Group<f_Group>,
   HelpText<"Use INTEGER(KIND=8) for the result type in size-related intrinsics">;
 def fbackslash : Flag<["-"], "fbackslash">, Group<f_Group>,
