//===--- Options.td - Options for clang -----------------------------------===//
//
// Part of the LLVM Project, under the Apache License v2.0 with LLVM Exceptions.
// See https://llvm.org/LICENSE.txt for license information.
// SPDX-License-Identifier: Apache-2.0 WITH LLVM-exception
//
//===----------------------------------------------------------------------===//
//
//  This file defines the options accepted by clang.
//
//===----------------------------------------------------------------------===//

// Include the common option parsing interfaces.
include "llvm/Option/OptParser.td"

/////////
// Flags

// The option is a "driver"-only option, and should not be forwarded to other
// tools via `-Xarch` options.
def NoXarchOption : OptionFlag;

// LinkerInput - The option is a linker input.
def LinkerInput : OptionFlag;

// NoArgumentUnused - Don't report argument unused warnings for this option; this
// is useful for options like -static or -dynamic which a user may always end up
// passing, even if the platform defaults to (or only supports) that option.
def NoArgumentUnused : OptionFlag;

// Unsupported - The option is unsupported, and the driver will reject command
// lines that use it.
def Unsupported : OptionFlag;

// Ignored - The option is unsupported, and the driver will silently ignore it.
def Ignored : OptionFlag;

// CoreOption - This is considered a "core" Clang option, available in both
// clang and clang-cl modes.
def CoreOption : OptionFlag;

// CLOption - This is a cl.exe compatibility option. Options with this flag
// are made available when the driver is running in CL compatibility mode.
def CLOption : OptionFlag;

// CC1Option - This option should be accepted by clang -cc1.
def CC1Option : OptionFlag;

// CC1AsOption - This option should be accepted by clang -cc1as.
def CC1AsOption : OptionFlag;

// NoDriverOption - This option should not be accepted by the driver.
def NoDriverOption : OptionFlag;

// If an option affects linking, but has a primary group (so Link_Group cannot
// be used), add this flag.
def LinkOption : OptionFlag;

// FlangOption - This is considered a "core" Flang option, available in
// flang mode.
def FlangOption : OptionFlag;

// FlangOnlyOption - This option should only be used by Flang (i.e. it is not
// available for Clang)
def FlangOnlyOption : OptionFlag;

// FC1Option - This option should be accepted by flang -fc1.
def FC1Option : OptionFlag;

// A short name to show in documentation. The name will be interpreted as rST.
class DocName<string name> { string DocName = name; }

// A brief description to show in documentation, interpreted as rST.
class DocBrief<code descr> { code DocBrief = descr; }

// Indicates that this group should be flattened into its parent when generating
// documentation.
class DocFlatten { bit DocFlatten = 1; }

// Indicates that this warning is ignored, but accepted with a warning for
// GCC compatibility.
class IgnoredGCCCompat : Flags<[HelpHidden]> {}

/////////
// Groups

def Action_Group : OptionGroup<"<action group>">, DocName<"Actions">,
                   DocBrief<[{The action to perform on the input.}]>;

// Meta-group for options which are only used for compilation,
// and not linking etc.
def CompileOnly_Group : OptionGroup<"<CompileOnly group>">,
                        DocName<"Compilation flags">, DocBrief<[{
Flags controlling the behavior of Clang during compilation. These flags have
no effect during actions that do not perform compilation.}]>;

def Preprocessor_Group : OptionGroup<"<Preprocessor group>">,
                         Group<CompileOnly_Group>,
                         DocName<"Preprocessor flags">, DocBrief<[{
Flags controlling the behavior of the Clang preprocessor.}]>;

def IncludePath_Group : OptionGroup<"<I/i group>">, Group<Preprocessor_Group>,
                        DocName<"Include path management">,
                        DocBrief<[{
Flags controlling how ``#include``\s are resolved to files.}]>;

def I_Group : OptionGroup<"<I group>">, Group<IncludePath_Group>, DocFlatten;
def i_Group : OptionGroup<"<i group>">, Group<IncludePath_Group>, DocFlatten;
def clang_i_Group : OptionGroup<"<clang i group>">, Group<i_Group>, DocFlatten;

def M_Group : OptionGroup<"<M group>">, Group<Preprocessor_Group>,
              DocName<"Dependency file generation">, DocBrief<[{
Flags controlling generation of a dependency file for ``make``-like build
systems.}]>;

def d_Group : OptionGroup<"<d group>">, Group<Preprocessor_Group>,
              DocName<"Dumping preprocessor state">, DocBrief<[{
Flags allowing the state of the preprocessor to be dumped in various ways.}]>;

def Diag_Group : OptionGroup<"<W/R group>">, Group<CompileOnly_Group>,
                 DocName<"Diagnostic flags">, DocBrief<[{
Flags controlling which warnings, errors, and remarks Clang will generate.
See the :doc:`full list of warning and remark flags <DiagnosticsReference>`.}]>;

def R_Group : OptionGroup<"<R group>">, Group<Diag_Group>, DocFlatten;
def R_value_Group : OptionGroup<"<R (with value) group>">, Group<R_Group>,
                    DocFlatten;
def W_Group : OptionGroup<"<W group>">, Group<Diag_Group>, DocFlatten;
def W_value_Group : OptionGroup<"<W (with value) group>">, Group<W_Group>,
                    DocFlatten;

def f_Group : OptionGroup<"<f group>">, Group<CompileOnly_Group>,
              DocName<"Target-independent compilation options">;

def f_clang_Group : OptionGroup<"<f (clang-only) group>">,
                    Group<CompileOnly_Group>, DocFlatten;
def pedantic_Group : OptionGroup<"<pedantic group>">, Group<f_Group>,
                     DocFlatten;
def opencl_Group : OptionGroup<"<opencl group>">, Group<f_Group>,
                   DocName<"OpenCL flags">;

def sycl_Group : OptionGroup<"<SYCL group>">, Group<f_Group>,
                 DocName<"SYCL flags">;

def m_Group : OptionGroup<"<m group>">, Group<CompileOnly_Group>,
              DocName<"Target-dependent compilation options">;

// Feature groups - these take command line options that correspond directly to
// target specific features and can be translated directly from command line
// options.
def m_aarch64_Features_Group : OptionGroup<"<aarch64 features group>">,
                               Group<m_Group>, DocName<"AARCH64">;
def m_amdgpu_Features_Group : OptionGroup<"<amdgpu features group>">,
                              Group<m_Group>, DocName<"AMDGPU">;
def m_arm_Features_Group : OptionGroup<"<arm features group>">,
                           Group<m_Group>, DocName<"ARM">;
def m_hexagon_Features_Group : OptionGroup<"<hexagon features group>">,
                               Group<m_Group>, DocName<"Hexagon">;
// The features added by this group will not be added to target features.
// These are explicitly handled.
def m_hexagon_Features_HVX_Group : OptionGroup<"<hexagon features group>">,
                                   Group<m_Group>, DocName<"Hexagon">;
def m_m68k_Features_Group: OptionGroup<"<m68k features group>">,
                           Group<m_Group>, DocName<"M68k">;
def m_mips_Features_Group : OptionGroup<"<mips features group>">,
                            Group<m_Group>, DocName<"MIPS">;
def m_ppc_Features_Group : OptionGroup<"<ppc features group>">,
                           Group<m_Group>, DocName<"PowerPC">;
def m_wasm_Features_Group : OptionGroup<"<wasm features group>">,
                            Group<m_Group>, DocName<"WebAssembly">;
// The features added by this group will not be added to target features.
// These are explicitly handled.
def m_wasm_Features_Driver_Group : OptionGroup<"<wasm driver features group>">,
                                   Group<m_Group>, DocName<"WebAssembly Driver">;
def m_x86_Features_Group : OptionGroup<"<x86 features group>">,
                           Group<m_Group>, Flags<[CoreOption]>, DocName<"X86">;
def m_riscv_Features_Group : OptionGroup<"<riscv features group>">,
                             Group<m_Group>, DocName<"RISCV">;

def m_libc_Group : OptionGroup<"<m libc group>">, Group<m_mips_Features_Group>,
                   Flags<[HelpHidden]>;

def O_Group : OptionGroup<"<O group>">, Group<CompileOnly_Group>,
              DocName<"Optimization level">, DocBrief<[{
Flags controlling how much optimization should be performed.}]>;

def DebugInfo_Group : OptionGroup<"<g group>">, Group<CompileOnly_Group>,
                      DocName<"Debug information generation">, DocBrief<[{
Flags controlling how much and what kind of debug information should be
generated.}]>;

def g_Group : OptionGroup<"<g group>">, Group<DebugInfo_Group>,
              DocName<"Kind and level of debug information">;
def gN_Group : OptionGroup<"<gN group>">, Group<g_Group>,
               DocName<"Debug level">;
def ggdbN_Group : OptionGroup<"<ggdbN group>">, Group<gN_Group>, DocFlatten;
def gTune_Group : OptionGroup<"<gTune group>">, Group<g_Group>,
                  DocName<"Debugger to tune debug information for">;
def g_flags_Group : OptionGroup<"<g flags group>">, Group<DebugInfo_Group>,
                    DocName<"Debug information flags">;

def StaticAnalyzer_Group : OptionGroup<"<Static analyzer group>">,
                           DocName<"Static analyzer flags">, DocBrief<[{
Flags controlling the behavior of the Clang Static Analyzer.}]>;

// gfortran options that we recognize in the driver and pass along when
// invoking GCC to compile Fortran code.
def gfortran_Group : OptionGroup<"<gfortran group>">,
                     DocName<"Fortran compilation flags">, DocBrief<[{
Flags that will be passed onto the ``gfortran`` compiler when Clang is given
a Fortran input.}]>;

def flang_rt_Group : OptionGroup<"Flang runtime library Group">;
def pgi_fortran_Group : OptionGroup<"PGI Fortran compatibility Group">,
  Flags<[HelpHidden]>;

def Link_Group : OptionGroup<"<T/e/s/t/u group>">, DocName<"Linker flags">,
                 DocBrief<[{Flags that are passed on to the linker}]>;
def T_Group : OptionGroup<"<T group>">, Group<Link_Group>, DocFlatten;
def u_Group : OptionGroup<"<u group>">, Group<Link_Group>, DocFlatten;

def reserved_lib_Group : OptionGroup<"<reserved libs group>">,
                         Flags<[Unsupported]>;

// Temporary groups for clang options which we know we don't support,
// but don't want to verbosely warn the user about.
def clang_ignored_f_Group : OptionGroup<"<clang ignored f group>">,
  Group<f_Group>, Flags<[Ignored]>;
def clang_ignored_m_Group : OptionGroup<"<clang ignored m group>">,
  Group<m_Group>, Flags<[Ignored]>;

// Group for clang options in the process of deprecation.
// Please include the version that deprecated the flag as comment to allow
// easier garbage collection.
def clang_ignored_legacy_options_Group : OptionGroup<"<clang legacy flags>">,
  Group<f_Group>, Flags<[Ignored]>;

// Retired with clang-5.0
def : Flag<["-"], "fslp-vectorize-aggressive">, Group<clang_ignored_legacy_options_Group>;
def : Flag<["-"], "fno-slp-vectorize-aggressive">, Group<clang_ignored_legacy_options_Group>;

// Retired with clang-10.0. Previously controlled X86 MPX ISA.
def mmpx : Flag<["-"], "mmpx">, Group<clang_ignored_legacy_options_Group>;
def mno_mpx : Flag<["-"], "mno-mpx">, Group<clang_ignored_legacy_options_Group>;

// Group that ignores all gcc optimizations that won't be implemented
def clang_ignored_gcc_optimization_f_Group : OptionGroup<
  "<clang_ignored_gcc_optimization_f_Group>">, Group<f_Group>, Flags<[Ignored]>;

class DiagnosticOpts<string base>
  : KeyPathAndMacro<"DiagnosticOpts->", base, "DIAG_"> {}
class LangOpts<string base>
  : KeyPathAndMacro<"LangOpts->", base, "LANG_"> {}
class TargetOpts<string base>
  : KeyPathAndMacro<"TargetOpts->", base, "TARGET_"> {}
class FrontendOpts<string base>
  : KeyPathAndMacro<"FrontendOpts.", base, "FRONTEND_"> {}
class PreprocessorOutputOpts<string base>
  : KeyPathAndMacro<"PreprocessorOutputOpts.", base, "PREPROCESSOR_OUTPUT_"> {}
class DependencyOutputOpts<string base>
  : KeyPathAndMacro<"DependencyOutputOpts.", base, "DEPENDENCY_OUTPUT_"> {}
class CodeGenOpts<string base>
  : KeyPathAndMacro<"CodeGenOpts.", base, "CODEGEN_"> {}
class HeaderSearchOpts<string base>
  : KeyPathAndMacro<"HeaderSearchOpts->", base, "HEADER_SEARCH_"> {}
class PreprocessorOpts<string base>
  : KeyPathAndMacro<"PreprocessorOpts->", base, "PREPROCESSOR_"> {}
class FileSystemOpts<string base>
  : KeyPathAndMacro<"FileSystemOpts.", base, "FILE_SYSTEM_"> {}
class AnalyzerOpts<string base>
  : KeyPathAndMacro<"AnalyzerOpts->", base, "ANALYZER_"> {}
class MigratorOpts<string base>
  : KeyPathAndMacro<"MigratorOpts.", base, "MIGRATOR_"> {}

// A boolean option which is opt-in in CC1. The positive option exists in CC1 and
// Args.hasArg(OPT_ffoo) can be used to check that the flag is enabled.
// This is useful if the option is usually disabled.
// Use this only when the option cannot be declared via BoolFOption.
multiclass OptInFFlag<string name, string pos_prefix, string neg_prefix="",
                      string help="", list<OptionFlag> flags=[]> {
  def f#NAME : Flag<["-"], "f"#name>, Flags<!listconcat([CC1Option], flags)>,
               Group<f_Group>, HelpText<!strconcat(pos_prefix, help)>;
  def fno_#NAME : Flag<["-"], "fno-"#name>, Flags<flags>,
                  Group<f_Group>, HelpText<!strconcat(neg_prefix, help)>;
}

// A boolean option which is opt-out in CC1. The negative option exists in CC1 and
// Args.hasArg(OPT_fno_foo) can be used to check that the flag is disabled.
// Use this only when the option cannot be declared via BoolFOption.
multiclass OptOutFFlag<string name, string pos_prefix, string neg_prefix,
                       string help="", list<OptionFlag> flags=[]> {
  def f#NAME : Flag<["-"], "f"#name>, Flags<flags>,
               Group<f_Group>, HelpText<!strconcat(pos_prefix, help)>;
  def fno_#NAME : Flag<["-"], "fno-"#name>, Flags<!listconcat([CC1Option], flags)>,
                  Group<f_Group>, HelpText<!strconcat(neg_prefix, help)>;
}

// Creates a positive and negative flags where both of them are prefixed with
// "m", have help text specified for positive and negative option, and a Group
// optionally specified by the opt_group argument, otherwise Group<m_Group>.
multiclass SimpleMFlag<string name, string pos_prefix, string neg_prefix,
                       string help, OptionGroup opt_group = m_Group> {
  def m#NAME : Flag<["-"], "m"#name>, Group<opt_group>,
    HelpText<!strconcat(pos_prefix, help)>;
  def mno_#NAME : Flag<["-"], "mno-"#name>, Group<opt_group>,
    HelpText<!strconcat(neg_prefix, help)>;
}

//===----------------------------------------------------------------------===//
// BoolOption
//===----------------------------------------------------------------------===//

// The default value of a marshalled key path.
class Default<code value> { code Value = value; }

// Convenience variables for boolean defaults.
def DefaultTrue : Default<"true"> {}
def DefaultFalse : Default<"false"> {}

// The value set to the key path when the flag is present on the command line.
class Set<bit value> { bit Value = value; }
def SetTrue : Set<true> {}
def SetFalse : Set<false> {}

// Definition of single command line flag. This is an implementation detail, use
// SetTrueBy or SetFalseBy instead.
class FlagDef<bit polarity, bit value, list<OptionFlag> option_flags,
              string help, list<code> implied_by_expressions = []> {
  // The polarity. Besides spelling, this also decides whether the TableGen
  // record will be prefixed with "no_".
  bit Polarity = polarity;

  // The value assigned to key path when the flag is present on command line.
  bit Value = value;

  // OptionFlags that control visibility of the flag in different tools.
  list<OptionFlag> OptionFlags = option_flags;

  // The help text associated with the flag.
  string Help = help;

  // List of expressions that, when true, imply this flag.
  list<code> ImpliedBy = implied_by_expressions;
}

// Additional information to be appended to both positive and negative flag.
class BothFlags<list<OptionFlag> option_flags, string help = ""> {
  list<OptionFlag> OptionFlags = option_flags;
  string Help = help;
}

// Functor that appends the suffix to the base flag definition.
class ApplySuffix<FlagDef flag, BothFlags suffix> {
  FlagDef Result
    = FlagDef<flag.Polarity, flag.Value,
              !listconcat(flag.OptionFlags, suffix.OptionFlags),
              !strconcat(flag.Help, suffix.Help), flag.ImpliedBy>;
}

// Definition of the command line flag with positive spelling, e.g. "-ffoo".
class PosFlag<Set value, list<OptionFlag> flags = [], string help = "",
              list<code> implied_by_expressions = []>
  : FlagDef<true, value.Value, flags, help, implied_by_expressions> {}

// Definition of the command line flag with negative spelling, e.g. "-fno-foo".
class NegFlag<Set value, list<OptionFlag> flags = [], string help = "",
              list<code> implied_by_expressions = []>
  : FlagDef<false, value.Value, flags, help, implied_by_expressions> {}

// Expanded FlagDef that's convenient for creation of TableGen records.
class FlagDefExpanded<FlagDef flag, string prefix, string name, string spelling>
  : FlagDef<flag.Polarity, flag.Value, flag.OptionFlags, flag.Help,
            flag.ImpliedBy> {
  // Name of the TableGen record.
  string RecordName = prefix#!cond(flag.Polarity : "", true : "no_")#name;

  // Spelling of the flag.
  string Spelling = prefix#!cond(flag.Polarity : "", true : "no-")#spelling;

  // Can the flag be implied by another flag?
  bit CanBeImplied = !not(!empty(flag.ImpliedBy));

  // C++ code that will be assigned to the keypath when the flag is present.
  code ValueAsCode = !cond(flag.Value : "true", true: "false");
}

// TableGen record for a single marshalled flag.
class MarshalledFlagRec<FlagDefExpanded flag, FlagDefExpanded other,
                        FlagDefExpanded implied, KeyPathAndMacro kpm,
                        Default default>
  : Flag<["-"], flag.Spelling>, Flags<flag.OptionFlags>, HelpText<flag.Help>,
    MarshallingInfoBooleanFlag<kpm, default.Value, flag.ValueAsCode,
                               flag.RecordName, other.ValueAsCode,
                               other.RecordName>,
    ImpliedByAnyOf<implied.ImpliedBy, implied.ValueAsCode> {}

// Generates TableGen records for two command line flags that control the same
// key path via the marshalling infrastructure.
// Names of the records consist of the specified prefix, "no_" for the negative
// flag, and NAME.
multiclass BoolOption<string prefix = "", string spelling_base,
                      KeyPathAndMacro kpm, Default default,
                      FlagDef flag1_base, FlagDef flag2_base,
                      BothFlags suffix = BothFlags<[], "">> {
  defvar flag1 = FlagDefExpanded<ApplySuffix<flag1_base, suffix>.Result, prefix,
                                 NAME, spelling_base>;

  defvar flag2 = FlagDefExpanded<ApplySuffix<flag2_base, suffix>.Result, prefix,
                                 NAME, spelling_base>;

  // TODO: Assert that the flags have different polarity.
  // TODO: Assert that the flags have different value.
  // TODO: Assert that only one of the flags can be implied.

  defvar implied = !cond(flag1.CanBeImplied: flag1, true: flag2);

  def flag1.RecordName : MarshalledFlagRec<flag1, flag2, implied, kpm, default>;
  def flag2.RecordName : MarshalledFlagRec<flag2, flag1, implied, kpm, default>;
}

/// Creates a BoolOption where both of the flags are prefixed with "f", are in
/// the Group<f_Group>.
multiclass BoolFOption<string flag_base, KeyPathAndMacro kpm,
                       Default default, FlagDef flag1, FlagDef flag2,
                       BothFlags both = BothFlags<[], "">> {
  defm NAME : BoolOption<"f", flag_base, kpm, default, flag1, flag2, both>,
              Group<f_Group>;
}

// Creates a BoolOption where both of the flags are prefixed with "g" and have
// the Group<g_Group>.
multiclass BoolGOption<string flag_base, KeyPathAndMacro kpm,
                       Default default, FlagDef flag1, FlagDef flag2,
                       BothFlags both = BothFlags<[], "">> {
  defm NAME : BoolOption<"g", flag_base, kpm, default, flag1, flag2, both>,
              Group<g_Group>;
}

// FIXME: Diagnose if target does not support protected visibility.
class MarshallingInfoVisibility<KeyPathAndMacro kpm, code default>
  : MarshallingInfoEnum<kpm, default>,
    Values<"default,hidden,internal,protected">,
    NormalizedValues<["DefaultVisibility", "HiddenVisibility",
                      "HiddenVisibility", "ProtectedVisibility"]> {}

// Key paths that are constant during parsing of options with the same key path prefix.
defvar cplusplus = LangOpts<"CPlusPlus">;
defvar cpp11 = LangOpts<"CPlusPlus11">;
defvar cpp17 = LangOpts<"CPlusPlus17">;
defvar cpp20 = LangOpts<"CPlusPlus20">;
defvar c99 = LangOpts<"C99">;
defvar c2x = LangOpts<"C2x">;
defvar lang_std = LangOpts<"LangStd">;
defvar open_cl = LangOpts<"OpenCL">;
defvar cuda = LangOpts<"CUDA">;
defvar render_script = LangOpts<"RenderScript">;
defvar hip = LangOpts<"HIP">;
defvar gnu_mode = LangOpts<"GNUMode">;
defvar asm_preprocessor = LangOpts<"AsmPreprocessor">;
defvar cpp_modules = LangOpts<"CPlusPlusModules">;

defvar std = !strconcat("LangStandard::getLangStandardForKind(", lang_std.KeyPath, ")");

/////////
// Options

// The internal option ID must be a valid C++ identifier and results in a
// clang::driver::options::OPT_XX enum constant for XX.
//
// We want to unambiguously be able to refer to options from the driver source
// code, for this reason the option name is mangled into an ID. This mangling
// isn't guaranteed to have an inverse, but for practical purposes it does.
//
// The mangling scheme is to ignore the leading '-', and perform the following
// substitutions:
//   _ => __
//   - => _
//   / => _SLASH
//   # => _HASH
//   ? => _QUESTION
//   , => _COMMA
//   = => _EQ
//   C++ => CXX
//   . => _

// Developer Driver Options

def internal_Group : OptionGroup<"<clang internal options>">, Flags<[HelpHidden]>;
def internal_driver_Group : OptionGroup<"<clang driver internal options>">,
  Group<internal_Group>, HelpText<"DRIVER OPTIONS">;
def internal_debug_Group :
  OptionGroup<"<clang debug/development internal options>">,
  Group<internal_Group>, HelpText<"DEBUG/DEVELOPMENT OPTIONS">;

class InternalDriverOpt : Group<internal_driver_Group>,
  Flags<[NoXarchOption, HelpHidden]>;
def driver_mode : Joined<["--"], "driver-mode=">, Group<internal_driver_Group>,
  Flags<[CoreOption, NoXarchOption, HelpHidden]>,
  HelpText<"Set the driver mode to either 'gcc', 'g++', 'cpp', or 'cl'">;
def rsp_quoting : Joined<["--"], "rsp-quoting=">, Group<internal_driver_Group>,
  Flags<[CoreOption, NoXarchOption, HelpHidden]>,
  HelpText<"Set the rsp quoting to either 'posix', or 'windows'">;
def ccc_gcc_name : Separate<["-"], "ccc-gcc-name">, InternalDriverOpt,
  HelpText<"Name for native GCC compiler">,
  MetaVarName<"<gcc-path>">;

class InternalDebugOpt : Group<internal_debug_Group>,
  Flags<[NoXarchOption, HelpHidden, CoreOption]>;
def ccc_install_dir : Separate<["-"], "ccc-install-dir">, InternalDebugOpt,
  HelpText<"Simulate installation in the given directory">;
def ccc_print_phases : Flag<["-"], "ccc-print-phases">, InternalDebugOpt,
  HelpText<"Dump list of actions to perform">;
def ccc_print_bindings : Flag<["-"], "ccc-print-bindings">, InternalDebugOpt,
  HelpText<"Show bindings of tools to actions">;

def ccc_arcmt_check : Flag<["-"], "ccc-arcmt-check">, InternalDriverOpt,
  HelpText<"Check for ARC migration issues that need manual handling">;
def ccc_arcmt_modify : Flag<["-"], "ccc-arcmt-modify">, InternalDriverOpt,
  HelpText<"Apply modifications to files to conform to ARC">;
def ccc_arcmt_migrate : Separate<["-"], "ccc-arcmt-migrate">, InternalDriverOpt,
  HelpText<"Apply modifications and produces temporary files that conform to ARC">;
def arcmt_migrate_report_output : Separate<["-"], "arcmt-migrate-report-output">,
  HelpText<"Output path for the plist report">,  Flags<[CC1Option]>,
  MarshallingInfoString<FrontendOpts<"ARCMTMigrateReportOut">>;
def arcmt_migrate_emit_arc_errors : Flag<["-"], "arcmt-migrate-emit-errors">,
  HelpText<"Emit ARC errors even if the migrator can fix them">, Flags<[CC1Option]>,
  MarshallingInfoFlag<FrontendOpts<"ARCMTMigrateEmitARCErrors">>;
def gen_reproducer: Flag<["-"], "gen-reproducer">, InternalDebugOpt,
  HelpText<"Auto-generates preprocessed source files and a reproduction script">;
def gen_cdb_fragment_path: Separate<["-"], "gen-cdb-fragment-path">, InternalDebugOpt,
  HelpText<"Emit a compilation database fragment to the specified directory">;

def round_trip_args : Flag<["-"], "round-trip-args">, Flags<[CC1Option, NoDriverOption]>,
  HelpText<"Enable command line arguments round-trip.">;
def no_round_trip_args : Flag<["-"], "no-round-trip-args">, Flags<[CC1Option, NoDriverOption]>,
  HelpText<"Disable command line arguments round-trip.">;

def _migrate : Flag<["--"], "migrate">, Flags<[NoXarchOption]>,
  HelpText<"Run the migrator">;
def ccc_objcmt_migrate : Separate<["-"], "ccc-objcmt-migrate">,
  InternalDriverOpt,
  HelpText<"Apply modifications and produces temporary files to migrate to "
   "modern ObjC syntax">;

def objcmt_migrate_literals : Flag<["-"], "objcmt-migrate-literals">, Flags<[CC1Option]>,
  HelpText<"Enable migration to modern ObjC literals">,
  MarshallingInfoBitfieldFlag<FrontendOpts<"ObjCMTAction">, "FrontendOptions::ObjCMT_Literals">;
def objcmt_migrate_subscripting : Flag<["-"], "objcmt-migrate-subscripting">, Flags<[CC1Option]>,
  HelpText<"Enable migration to modern ObjC subscripting">,
  MarshallingInfoBitfieldFlag<FrontendOpts<"ObjCMTAction">, "FrontendOptions::ObjCMT_Subscripting">;
def objcmt_migrate_property : Flag<["-"], "objcmt-migrate-property">, Flags<[CC1Option]>,
  HelpText<"Enable migration to modern ObjC property">,
  MarshallingInfoBitfieldFlag<FrontendOpts<"ObjCMTAction">, "FrontendOptions::ObjCMT_Property">;
def objcmt_migrate_all : Flag<["-"], "objcmt-migrate-all">, Flags<[CC1Option]>,
  HelpText<"Enable migration to modern ObjC">,
  MarshallingInfoBitfieldFlag<FrontendOpts<"ObjCMTAction">, "FrontendOptions::ObjCMT_MigrateDecls">;
def objcmt_migrate_readonly_property : Flag<["-"], "objcmt-migrate-readonly-property">, Flags<[CC1Option]>,
  HelpText<"Enable migration to modern ObjC readonly property">,
  MarshallingInfoBitfieldFlag<FrontendOpts<"ObjCMTAction">, "FrontendOptions::ObjCMT_ReadonlyProperty">;
def objcmt_migrate_readwrite_property : Flag<["-"], "objcmt-migrate-readwrite-property">, Flags<[CC1Option]>,
  HelpText<"Enable migration to modern ObjC readwrite property">,
  MarshallingInfoBitfieldFlag<FrontendOpts<"ObjCMTAction">, "FrontendOptions::ObjCMT_ReadwriteProperty">;
def objcmt_migrate_property_dot_syntax : Flag<["-"], "objcmt-migrate-property-dot-syntax">, Flags<[CC1Option]>,
  HelpText<"Enable migration of setter/getter messages to property-dot syntax">,
  MarshallingInfoBitfieldFlag<FrontendOpts<"ObjCMTAction">, "FrontendOptions::ObjCMT_PropertyDotSyntax">;
def objcmt_migrate_annotation : Flag<["-"], "objcmt-migrate-annotation">, Flags<[CC1Option]>,
  HelpText<"Enable migration to property and method annotations">,
  MarshallingInfoBitfieldFlag<FrontendOpts<"ObjCMTAction">, "FrontendOptions::ObjCMT_Annotation">;
def objcmt_migrate_instancetype : Flag<["-"], "objcmt-migrate-instancetype">, Flags<[CC1Option]>,
  HelpText<"Enable migration to infer instancetype for method result type">,
  MarshallingInfoBitfieldFlag<FrontendOpts<"ObjCMTAction">, "FrontendOptions::ObjCMT_Instancetype">;
def objcmt_migrate_nsmacros : Flag<["-"], "objcmt-migrate-ns-macros">, Flags<[CC1Option]>,
  HelpText<"Enable migration to NS_ENUM/NS_OPTIONS macros">,
  MarshallingInfoBitfieldFlag<FrontendOpts<"ObjCMTAction">, "FrontendOptions::ObjCMT_NsMacros">;
def objcmt_migrate_protocol_conformance : Flag<["-"], "objcmt-migrate-protocol-conformance">, Flags<[CC1Option]>,
  HelpText<"Enable migration to add protocol conformance on classes">,
  MarshallingInfoBitfieldFlag<FrontendOpts<"ObjCMTAction">, "FrontendOptions::ObjCMT_ProtocolConformance">;
def objcmt_atomic_property : Flag<["-"], "objcmt-atomic-property">, Flags<[CC1Option]>,
  HelpText<"Make migration to 'atomic' properties">,
  MarshallingInfoBitfieldFlag<FrontendOpts<"ObjCMTAction">, "FrontendOptions::ObjCMT_AtomicProperty">;
def objcmt_returns_innerpointer_property : Flag<["-"], "objcmt-returns-innerpointer-property">, Flags<[CC1Option]>,
  HelpText<"Enable migration to annotate property with NS_RETURNS_INNER_POINTER">,
  MarshallingInfoBitfieldFlag<FrontendOpts<"ObjCMTAction">, "FrontendOptions::ObjCMT_ReturnsInnerPointerProperty">;
def objcmt_ns_nonatomic_iosonly: Flag<["-"], "objcmt-ns-nonatomic-iosonly">, Flags<[CC1Option]>,
  HelpText<"Enable migration to use NS_NONATOMIC_IOSONLY macro for setting property's 'atomic' attribute">,
  MarshallingInfoBitfieldFlag<FrontendOpts<"ObjCMTAction">, "FrontendOptions::ObjCMT_NsAtomicIOSOnlyProperty">;
def objcmt_migrate_designated_init : Flag<["-"], "objcmt-migrate-designated-init">, Flags<[CC1Option]>,
  HelpText<"Enable migration to infer NS_DESIGNATED_INITIALIZER for initializer methods">,
  MarshallingInfoBitfieldFlag<FrontendOpts<"ObjCMTAction">, "FrontendOptions::ObjCMT_DesignatedInitializer">;

def objcmt_whitelist_dir_path: Joined<["-"], "objcmt-whitelist-dir-path=">, Flags<[CC1Option]>,
  HelpText<"Only modify files with a filename contained in the provided directory path">,
  MarshallingInfoString<FrontendOpts<"ObjCMTWhiteListPath">>;
// The misspelt "white-list" [sic] alias is due for removal.
def : Joined<["-"], "objcmt-white-list-dir-path=">, Flags<[CC1Option]>,
    Alias<objcmt_whitelist_dir_path>;

// Make sure all other -ccc- options are rejected.
def ccc_ : Joined<["-"], "ccc-">, Group<internal_Group>, Flags<[Unsupported]>;

// Standard Options

def _HASH_HASH_HASH : Flag<["-"], "###">, Flags<[NoXarchOption, CoreOption, FlangOption]>,
    HelpText<"Print (but do not run) the commands to run for this compilation">;
def _DASH_DASH : Option<["--"], "", KIND_REMAINING_ARGS>,
    Flags<[NoXarchOption, CoreOption]>;
def A : JoinedOrSeparate<["-"], "A">, Flags<[RenderJoined]>, Group<gfortran_Group>;
def B : JoinedOrSeparate<["-"], "B">, MetaVarName<"<prefix>">,
    HelpText<"Search $prefix/$triple-$file and $prefix$file for executables, libraries, "
    "includes, and data files used by the compiler. $prefix may or may not be a directory">;
def gcc_toolchain : Joined<["--"], "gcc-toolchain=">, Flags<[NoXarchOption]>,
  HelpText<"Search for GCC installation in the specified directory on targets which commonly use GCC. "
  "The directory usually contains 'lib{,32,64}/gcc{,-cross}/$triple' and 'include'. If specified, "
  "sysroot is skipped for GCC detection. Note: executables (e.g. ld) used by the compiler are not "
  "overridden by the selected GCC installation">;
def CC : Flag<["-"], "CC">, Flags<[CC1Option]>, Group<Preprocessor_Group>,
    HelpText<"Include comments from within macros in preprocessed output">,
    MarshallingInfoFlag<PreprocessorOutputOpts<"ShowMacroComments">>;
def C : Flag<["-"], "C">, Flags<[CC1Option]>, Group<Preprocessor_Group>,
    HelpText<"Include comments in preprocessed output">,
    MarshallingInfoFlag<PreprocessorOutputOpts<"ShowComments">>;
def D : JoinedOrSeparate<["-"], "D">, Group<Preprocessor_Group>,
    Flags<[CC1Option, FlangOption, FC1Option]>, MetaVarName<"<macro>=<value>">,
    HelpText<"Define <macro> to <value> (or 1 if <value> omitted)">;
def E : Flag<["-"], "E">, Flags<[NoXarchOption,CC1Option, FlangOption, FC1Option]>, Group<Action_Group>,
    HelpText<"Only run the preprocessor">;
def F : JoinedOrSeparate<["-"], "F">, Flags<[RenderJoined,CC1Option]>,
    HelpText<"Add directory to framework include search path">;
def G : JoinedOrSeparate<["-"], "G">, Flags<[NoXarchOption]>, Group<m_Group>,
    MetaVarName<"<size>">, HelpText<"Put objects of at most <size> bytes "
    "into small data section (MIPS / Hexagon)">;
def G_EQ : Joined<["-"], "G=">, Flags<[NoXarchOption]>, Group<m_Group>, Alias<G>;
def H : Flag<["-"], "H">, Flags<[CC1Option]>, Group<Preprocessor_Group>,
    HelpText<"Show header includes and nesting depth">,
    MarshallingInfoFlag<DependencyOutputOpts<"ShowHeaderIncludes">>;
def I_ : Flag<["-"], "I-">, Group<I_Group>,
    HelpText<"Restrict all prior -I flags to double-quoted inclusion and "
             "remove current directory from include path">;
def I : JoinedOrSeparate<["-"], "I">, Group<I_Group>,
    Flags<[CC1Option,CC1AsOption,FlangOption,FC1Option]>, MetaVarName<"<dir>">,
    HelpText<"Add directory to the end of the list of include search paths">,
    DocBrief<[{Add directory to include search path. For C++ inputs, if
there are multiple -I options, these directories are searched
in the order they are given before the standard system directories
are searched. If the same directory is in the SYSTEM include search
paths, for example if also specified with -isystem, the -I option
will be ignored}]>;
def L : JoinedOrSeparate<["-"], "L">, Flags<[RenderJoined]>, Group<Link_Group>,
    MetaVarName<"<dir>">, HelpText<"Add directory to library search path">;
def MD : Flag<["-"], "MD">, Group<M_Group>,
    HelpText<"Write a depfile containing user and system headers">;
def MMD : Flag<["-"], "MMD">, Group<M_Group>,
    HelpText<"Write a depfile containing user headers">;
def M : Flag<["-"], "M">, Group<M_Group>,
    HelpText<"Like -MD, but also implies -E and writes to stdout by default">;
def MM : Flag<["-"], "MM">, Group<M_Group>,
    HelpText<"Like -MMD, but also implies -E and writes to stdout by default">;
def MF : JoinedOrSeparate<["-"], "MF">, Group<M_Group>,
    HelpText<"Write depfile output from -MMD, -MD, -MM, or -M to <file>">,
    MetaVarName<"<file>">;
def MG : Flag<["-"], "MG">, Group<M_Group>, Flags<[CC1Option]>,
    HelpText<"Add missing headers to depfile">,
    MarshallingInfoFlag<DependencyOutputOpts<"AddMissingHeaderDeps">>;
def MJ : JoinedOrSeparate<["-"], "MJ">, Group<M_Group>,
    HelpText<"Write a compilation database entry per input">;
def MP : Flag<["-"], "MP">, Group<M_Group>, Flags<[CC1Option]>,
    HelpText<"Create phony target for each dependency (other than main file)">,
    MarshallingInfoFlag<DependencyOutputOpts<"UsePhonyTargets">>;
def MQ : JoinedOrSeparate<["-"], "MQ">, Group<M_Group>, Flags<[CC1Option]>,
    HelpText<"Specify name of main file output to quote in depfile">;
def MT : JoinedOrSeparate<["-"], "MT">, Group<M_Group>, Flags<[CC1Option]>,
    HelpText<"Specify name of main file output in depfile">,
    MarshallingInfoStringVector<DependencyOutputOpts<"Targets">>;
def MV : Flag<["-"], "MV">, Group<M_Group>, Flags<[CC1Option]>,
    HelpText<"Use NMake/Jom format for the depfile">,
    MarshallingInfoFlag<DependencyOutputOpts<"OutputFormat">, "DependencyOutputFormat::Make">,
    Normalizer<"makeFlagToValueNormalizer(DependencyOutputFormat::NMake)">;
def Mach : Flag<["-"], "Mach">, Group<Link_Group>;
def O0 : Flag<["-"], "O0">, Group<O_Group>, Flags<[CC1Option, HelpHidden]>;
def O4 : Flag<["-"], "O4">, Group<O_Group>, Flags<[CC1Option, HelpHidden]>;
def ObjCXX : Flag<["-"], "ObjC++">, Flags<[NoXarchOption]>,
  HelpText<"Treat source input files as Objective-C++ inputs">;
def ObjC : Flag<["-"], "ObjC">, Flags<[NoXarchOption]>,
  HelpText<"Treat source input files as Objective-C inputs">;
def O : Joined<["-"], "O">, Group<O_Group>, Flags<[CC1Option]>;
def O_flag : Flag<["-"], "O">, Flags<[CC1Option]>, Alias<O>, AliasArgs<["1"]>;
def Ofast : Joined<["-"], "Ofast">, Group<O_Group>, Flags<[CC1Option]>;
def P : Flag<["-"], "P">, Flags<[CC1Option]>, Group<Preprocessor_Group>,
  HelpText<"Disable linemarker output in -E mode">,
  MarshallingInfoNegativeFlag<PreprocessorOutputOpts<"ShowLineMarkers">>;
def parallel_jobs_EQ : Joined<["-"], "parallel-jobs=">, Flags<[NoXarchOption]>,
  HelpText<"Number of parallel jobs">;
def Qy : Flag<["-"], "Qy">, Flags<[CC1Option]>,
  HelpText<"Emit metadata containing compiler name and version">;
def Qn : Flag<["-"], "Qn">, Flags<[CC1Option]>,
  HelpText<"Do not emit metadata containing compiler name and version">;
def : Flag<["-"], "fident">, Group<f_Group>, Alias<Qy>,
  Flags<[CoreOption, CC1Option]>;
def : Flag<["-"], "fno-ident">, Group<f_Group>, Alias<Qn>,
  Flags<[CoreOption, CC1Option]>;
def Qunused_arguments : Flag<["-"], "Qunused-arguments">, Flags<[NoXarchOption, CoreOption]>,
  HelpText<"Don't emit warning for unused driver arguments">;
def Q : Flag<["-"], "Q">, IgnoredGCCCompat;
def Rpass_EQ : Joined<["-"], "Rpass=">, Group<R_value_Group>, Flags<[CC1Option]>,
  HelpText<"Report transformations performed by optimization passes whose "
           "name matches the given POSIX regular expression">;
def Rpass_missed_EQ : Joined<["-"], "Rpass-missed=">, Group<R_value_Group>,
  Flags<[CC1Option]>,
  HelpText<"Report missed transformations by optimization passes whose "
           "name matches the given POSIX regular expression">;
def Rpass_analysis_EQ : Joined<["-"], "Rpass-analysis=">, Group<R_value_Group>,
  Flags<[CC1Option]>,
  HelpText<"Report transformation analysis from optimization passes whose "
           "name matches the given POSIX regular expression">;
def R_Joined : Joined<["-"], "R">, Group<R_Group>, Flags<[CC1Option, CoreOption]>,
  MetaVarName<"<remark>">, HelpText<"Enable the specified remark">;
def S : Flag<["-"], "S">, Flags<[NoXarchOption,CC1Option]>, Group<Action_Group>,
  HelpText<"Only run preprocess and compilation steps">;
def Tbss : JoinedOrSeparate<["-"], "Tbss">, Group<T_Group>,
  MetaVarName<"<addr>">, HelpText<"Set starting address of BSS to <addr>">;
def Tdata : JoinedOrSeparate<["-"], "Tdata">, Group<T_Group>,
  MetaVarName<"<addr>">, HelpText<"Set starting address of DATA to <addr>">;
def Ttext : JoinedOrSeparate<["-"], "Ttext">, Group<T_Group>,
  MetaVarName<"<addr>">, HelpText<"Set starting address of TEXT to <addr>">;
def T : JoinedOrSeparate<["-"], "T">, Group<T_Group>,
  MetaVarName<"<script>">, HelpText<"Specify <script> as linker script">;
def U : JoinedOrSeparate<["-"], "U">, Group<Preprocessor_Group>,
  Flags<[CC1Option, FlangOption, FC1Option]>, MetaVarName<"<macro>">, HelpText<"Undefine macro <macro>">;
def V : JoinedOrSeparate<["-"], "V">, Flags<[NoXarchOption, Unsupported]>;
def Wa_COMMA : CommaJoined<["-"], "Wa,">,
  HelpText<"Pass the comma separated arguments in <arg> to the assembler">,
  MetaVarName<"<arg>">;
def Wall : Flag<["-"], "Wall">, Group<W_Group>, Flags<[CC1Option, HelpHidden]>;
def WCL4 : Flag<["-"], "WCL4">, Group<W_Group>, Flags<[CC1Option, HelpHidden]>;
def Wdeprecated : Flag<["-"], "Wdeprecated">, Group<W_Group>, Flags<[CC1Option]>,
  HelpText<"Enable warnings for deprecated constructs and define __DEPRECATED">;
def Wno_deprecated : Flag<["-"], "Wno-deprecated">, Group<W_Group>, Flags<[CC1Option]>;
def Wl_COMMA : CommaJoined<["-"], "Wl,">, Flags<[LinkerInput, RenderAsInput]>,
  HelpText<"Pass the comma separated arguments in <arg> to the linker">,
  MetaVarName<"<arg>">, Group<Link_Group>;
// FIXME: This is broken; these should not be Joined arguments.
def Wno_nonportable_cfstrings : Joined<["-"], "Wno-nonportable-cfstrings">, Group<W_Group>,
  Flags<[CC1Option]>;
def Wnonportable_cfstrings : Joined<["-"], "Wnonportable-cfstrings">, Group<W_Group>,
  Flags<[CC1Option]>;
def Wp_COMMA : CommaJoined<["-"], "Wp,">,
  HelpText<"Pass the comma separated arguments in <arg> to the preprocessor">,
  MetaVarName<"<arg>">, Group<Preprocessor_Group>;
def Wundef_prefix_EQ : CommaJoined<["-"], "Wundef-prefix=">, Group<W_value_Group>,
  Flags<[CC1Option, CoreOption, HelpHidden]>, MetaVarName<"<arg>">,
  HelpText<"Enable warnings for undefined macros with a prefix in the comma separated list <arg>">,
  MarshallingInfoStringVector<DiagnosticOpts<"UndefPrefixes">>;
def Wwrite_strings : Flag<["-"], "Wwrite-strings">, Group<W_Group>, Flags<[CC1Option, HelpHidden]>;
def Wno_write_strings : Flag<["-"], "Wno-write-strings">, Group<W_Group>, Flags<[CC1Option, HelpHidden]>;
def W_Joined : Joined<["-"], "W">, Group<W_Group>, Flags<[CC1Option, CoreOption, FC1Option, FlangOption]>,
  MetaVarName<"<warning>">, HelpText<"Enable the specified warning">;
def Xanalyzer : Separate<["-"], "Xanalyzer">,
  HelpText<"Pass <arg> to the static analyzer">, MetaVarName<"<arg>">,
  Group<StaticAnalyzer_Group>;
def Xarch__ : JoinedAndSeparate<["-"], "Xarch_">, Flags<[NoXarchOption]>;
def Xarch_host : Separate<["-"], "Xarch_host">, Flags<[NoXarchOption]>,
  HelpText<"Pass <arg> to the CUDA/HIP host compilation">, MetaVarName<"<arg>">;
def Xarch_device : Separate<["-"], "Xarch_device">, Flags<[NoXarchOption]>,
  HelpText<"Pass <arg> to the CUDA/HIP device compilation">, MetaVarName<"<arg>">;
def Xassembler : Separate<["-"], "Xassembler">,
  HelpText<"Pass <arg> to the assembler">, MetaVarName<"<arg>">,
  Group<CompileOnly_Group>;
def Xclang : Separate<["-"], "Xclang">,
  HelpText<"Pass <arg> to the clang compiler">, MetaVarName<"<arg>">,
  Flags<[NoXarchOption, CoreOption]>, Group<CompileOnly_Group>;
def Xcuda_fatbinary : Separate<["-"], "Xcuda-fatbinary">,
  HelpText<"Pass <arg> to fatbinary invocation">, MetaVarName<"<arg>">;
def Xcuda_ptxas : Separate<["-"], "Xcuda-ptxas">,
  HelpText<"Pass <arg> to the ptxas assembler">, MetaVarName<"<arg>">;
def Xopenmp_target : Separate<["-"], "Xopenmp-target">,
  HelpText<"Pass <arg> to the target offloading toolchain.">, MetaVarName<"<arg>">;
def Xopenmp_target_EQ : JoinedAndSeparate<["-"], "Xopenmp-target=">,
  HelpText<"Pass <arg> to the target offloading toolchain identified by <triple>.">,
  MetaVarName<"<triple> <arg>">;
def z : Separate<["-"], "z">, Flags<[LinkerInput, RenderAsInput]>,
  HelpText<"Pass -z <arg> to the linker">, MetaVarName<"<arg>">,
  Group<Link_Group>;
def Xlinker : Separate<["-"], "Xlinker">, Flags<[LinkerInput, RenderAsInput]>,
  HelpText<"Pass <arg> to the linker">, MetaVarName<"<arg>">,
  Group<Link_Group>;
def Xpreprocessor : Separate<["-"], "Xpreprocessor">, Group<Preprocessor_Group>,
  HelpText<"Pass <arg> to the preprocessor">, MetaVarName<"<arg>">;
def X_Flag : Flag<["-"], "X">, Group<Link_Group>;
def X_Joined : Joined<["-"], "X">, IgnoredGCCCompat;
def Z_Flag : Flag<["-"], "Z">, Group<Link_Group>;
// FIXME: All we do with this is reject it. Remove.
def Z_Joined : Joined<["-"], "Z">;
def all__load : Flag<["-"], "all_load">;
def allowable__client : Separate<["-"], "allowable_client">;
def ansi : Flag<["-", "--"], "ansi">, Group<CompileOnly_Group>;
def arch__errors__fatal : Flag<["-"], "arch_errors_fatal">;
def arch : Separate<["-"], "arch">, Flags<[NoXarchOption]>;
def arch__only : Separate<["-"], "arch_only">;
def a : Joined<["-"], "a">;
def autocomplete : Joined<["--"], "autocomplete=">;
def bind__at__load : Flag<["-"], "bind_at_load">;
def bundle__loader : Separate<["-"], "bundle_loader">;
def bundle : Flag<["-"], "bundle">;
def b : JoinedOrSeparate<["-"], "b">, Flags<[Unsupported]>;
def cl_opt_disable : Flag<["-"], "cl-opt-disable">, Group<opencl_Group>, Flags<[CC1Option]>,
  HelpText<"OpenCL only. This option disables all optimizations. By default optimizations are enabled.">;
def cl_strict_aliasing : Flag<["-"], "cl-strict-aliasing">, Group<opencl_Group>, Flags<[CC1Option]>,
  HelpText<"OpenCL only. This option is added for compatibility with OpenCL 1.0.">;
def cl_single_precision_constant : Flag<["-"], "cl-single-precision-constant">, Group<opencl_Group>, Flags<[CC1Option]>,
  HelpText<"OpenCL only. Treat double precision floating-point constant as single precision constant.">,
  MarshallingInfoFlag<LangOpts<"SinglePrecisionConstants">>;
def cl_finite_math_only : Flag<["-"], "cl-finite-math-only">, Group<opencl_Group>, Flags<[CC1Option]>,
  HelpText<"OpenCL only. Allow floating-point optimizations that assume arguments and results are not NaNs or +-Inf.">,
  MarshallingInfoFlag<LangOpts<"CLFiniteMathOnly">>;
def cl_kernel_arg_info : Flag<["-"], "cl-kernel-arg-info">, Group<opencl_Group>, Flags<[CC1Option]>,
  HelpText<"OpenCL only. Generate kernel argument metadata.">,
  MarshallingInfoFlag<CodeGenOpts<"EmitOpenCLArgMetadata">>;
def cl_unsafe_math_optimizations : Flag<["-"], "cl-unsafe-math-optimizations">, Group<opencl_Group>, Flags<[CC1Option]>,
  HelpText<"OpenCL only. Allow unsafe floating-point optimizations.  Also implies -cl-no-signed-zeros and -cl-mad-enable.">,
  MarshallingInfoFlag<LangOpts<"CLUnsafeMath">>;
def cl_fast_relaxed_math : Flag<["-"], "cl-fast-relaxed-math">, Group<opencl_Group>, Flags<[CC1Option]>,
  HelpText<"OpenCL only. Sets -cl-finite-math-only and -cl-unsafe-math-optimizations, and defines __FAST_RELAXED_MATH__.">,
  MarshallingInfoFlag<LangOpts<"FastRelaxedMath">>;
def cl_mad_enable : Flag<["-"], "cl-mad-enable">, Group<opencl_Group>, Flags<[CC1Option]>,
  HelpText<"OpenCL only. Allow use of less precise MAD computations in the generated binary.">,
  MarshallingInfoFlag<CodeGenOpts<"LessPreciseFPMAD">>,
  ImpliedByAnyOf<[cl_unsafe_math_optimizations.KeyPath, cl_fast_relaxed_math.KeyPath]>;
def cl_no_signed_zeros : Flag<["-"], "cl-no-signed-zeros">, Group<opencl_Group>, Flags<[CC1Option]>,
  HelpText<"OpenCL only. Allow use of less precise no signed zeros computations in the generated binary.">,
  MarshallingInfoFlag<LangOpts<"CLNoSignedZero">>;
def cl_std_EQ : Joined<["-"], "cl-std=">, Group<opencl_Group>, Flags<[CC1Option]>,
  HelpText<"OpenCL language standard to compile for.">, Values<"cl,CL,cl1.0,CL1.0,cl1.1,CL1.1,cl1.2,CL1.2,cl2.0,CL2.0,cl3.0,CL3.0,clc++,CLC++">;
def cl_denorms_are_zero : Flag<["-"], "cl-denorms-are-zero">, Group<opencl_Group>,
  HelpText<"OpenCL only. Allow denormals to be flushed to zero.">;
def cl_fp32_correctly_rounded_divide_sqrt : Flag<["-"], "cl-fp32-correctly-rounded-divide-sqrt">, Group<opencl_Group>, Flags<[CC1Option]>,
  HelpText<"OpenCL only. Specify that single precision floating-point divide and sqrt used in the program source are correctly rounded.">,
  MarshallingInfoFlag<CodeGenOpts<"CorrectlyRoundedDivSqrt">>;
def cl_uniform_work_group_size : Flag<["-"], "cl-uniform-work-group-size">, Group<opencl_Group>, Flags<[CC1Option]>,
  HelpText<"OpenCL only. Defines that the global work-size be a multiple of the work-group size specified to clEnqueueNDRangeKernel">,
  MarshallingInfoFlag<CodeGenOpts<"UniformWGSize">>;
def cl_no_stdinc : Flag<["-"], "cl-no-stdinc">, Group<opencl_Group>,
  HelpText<"OpenCL only. Disables all standard includes containing non-native compiler types and functions.">;
def client__name : JoinedOrSeparate<["-"], "client_name">;
def combine : Flag<["-", "--"], "combine">, Flags<[NoXarchOption, Unsupported]>;
def compatibility__version : JoinedOrSeparate<["-"], "compatibility_version">;
def config : Separate<["--"], "config">, Flags<[NoXarchOption]>,
  HelpText<"Specifies configuration file">;
def config_system_dir_EQ : Joined<["--"], "config-system-dir=">, Flags<[NoXarchOption, HelpHidden]>,
  HelpText<"System directory for configuration files">;
def config_user_dir_EQ : Joined<["--"], "config-user-dir=">, Flags<[NoXarchOption, HelpHidden]>,
  HelpText<"User directory for configuration files">;
def coverage : Flag<["-", "--"], "coverage">, Group<Link_Group>, Flags<[CoreOption]>;
def cpp_precomp : Flag<["-"], "cpp-precomp">, Group<clang_ignored_f_Group>;
def current__version : JoinedOrSeparate<["-"], "current_version">;
def cxx_isystem : JoinedOrSeparate<["-"], "cxx-isystem">, Group<clang_i_Group>,
  HelpText<"Add directory to the C++ SYSTEM include search path">, Flags<[CC1Option]>,
  MetaVarName<"<directory>">;
def c : Flag<["-"], "c">, Flags<[NoXarchOption, FlangOption]>, Group<Action_Group>,
  HelpText<"Only run preprocess, compile, and assemble steps">;
def fconvergent_functions : Flag<["-"], "fconvergent-functions">, Group<f_Group>, Flags<[CC1Option]>,
  HelpText<"Assume functions may be convergent">;

def gpu_use_aux_triple_only : Flag<["--"], "gpu-use-aux-triple-only">,
  InternalDriverOpt, HelpText<"Prepare '-aux-triple' only without populating "
                              "'-aux-target-cpu' and '-aux-target-feature'.">;
def cuda_device_only : Flag<["--"], "cuda-device-only">,
  HelpText<"Compile CUDA code for device only">;
def cuda_host_only : Flag<["--"], "cuda-host-only">,
  HelpText<"Compile CUDA code for host only.  Has no effect on non-CUDA "
           "compilations.">;
def cuda_compile_host_device : Flag<["--"], "cuda-compile-host-device">,
  HelpText<"Compile CUDA code for both host and device (default).  Has no "
           "effect on non-CUDA compilations.">;
def cuda_include_ptx_EQ : Joined<["--"], "cuda-include-ptx=">, Flags<[NoXarchOption]>,
  HelpText<"Include PTX for the following GPU architecture (e.g. sm_35) or 'all'. May be specified more than once.">;
def no_cuda_include_ptx_EQ : Joined<["--"], "no-cuda-include-ptx=">, Flags<[NoXarchOption]>,
  HelpText<"Do not include PTX for the following GPU architecture (e.g. sm_35) or 'all'. May be specified more than once.">;
def offload_arch_EQ : Joined<["--"], "offload-arch=">, Flags<[NoXarchOption]>,
  HelpText<"CUDA offloading device architecture (e.g. sm_35), or HIP offloading target ID in the form of a "
           "device architecture followed by target ID features delimited by a colon. Each target ID feature "
           "is a pre-defined string followed by a plus or minus sign (e.g. gfx908:xnack+:sramecc-).  May be "
           "specified more than once.">;
def cuda_gpu_arch_EQ : Joined<["--"], "cuda-gpu-arch=">, Flags<[NoXarchOption]>,
  Alias<offload_arch_EQ>;
def hip_link : Flag<["--"], "hip-link">,
  HelpText<"Link clang-offload-bundler bundles for HIP">;
def no_offload_arch_EQ : Joined<["--"], "no-offload-arch=">, Flags<[NoXarchOption]>,
  HelpText<"Remove CUDA/HIP offloading device architecture (e.g. sm_35, gfx906) from the list of devices to compile for. "
           "'all' resets the list to its default value.">;
def emit_static_lib : Flag<["--"], "emit-static-lib">,
  HelpText<"Enable linker job to emit a static library.">;
def no_cuda_gpu_arch_EQ : Joined<["--"], "no-cuda-gpu-arch=">, Flags<[NoXarchOption]>,
  Alias<no_offload_arch_EQ>;
def cuda_noopt_device_debug : Flag<["--"], "cuda-noopt-device-debug">,
  HelpText<"Enable device-side debug info generation. Disables ptxas optimizations.">;
def no_cuda_version_check : Flag<["--"], "no-cuda-version-check">,
  HelpText<"Don't error out if the detected version of the CUDA install is "
           "too low for the requested CUDA gpu architecture.">;
def no_cuda_noopt_device_debug : Flag<["--"], "no-cuda-noopt-device-debug">;
def cuda_path_EQ : Joined<["--"], "cuda-path=">, Group<i_Group>,
  HelpText<"CUDA installation path">;
def cuda_path_ignore_env : Flag<["--"], "cuda-path-ignore-env">, Group<i_Group>,
  HelpText<"Ignore environment variables to detect CUDA installation">;
def ptxas_path_EQ : Joined<["--"], "ptxas-path=">, Group<i_Group>,
  HelpText<"Path to ptxas (used for compiling CUDA code)">;
def fgpu_flush_denormals_to_zero : Flag<["-"], "fgpu-flush-denormals-to-zero">,
  HelpText<"Flush denormal floating point values to zero in CUDA/HIP device mode.">;
def fno_gpu_flush_denormals_to_zero : Flag<["-"], "fno-gpu-flush-denormals-to-zero">;
def fcuda_flush_denormals_to_zero : Flag<["-"], "fcuda-flush-denormals-to-zero">,
  Alias<fgpu_flush_denormals_to_zero>;
def fno_cuda_flush_denormals_to_zero : Flag<["-"], "fno-cuda-flush-denormals-to-zero">,
  Alias<fno_gpu_flush_denormals_to_zero>;
defm gpu_rdc : BoolFOption<"gpu-rdc",
  LangOpts<"GPURelocatableDeviceCode">, DefaultFalse,
  PosFlag<SetTrue, [CC1Option], "Generate relocatable device code, also known as separate compilation mode">,
  NegFlag<SetFalse>>;
def : Flag<["-"], "fcuda-rdc">, Alias<fgpu_rdc>;
def : Flag<["-"], "fno-cuda-rdc">, Alias<fno_gpu_rdc>;
defm cuda_short_ptr : BoolFOption<"cuda-short-ptr",
  TargetOpts<"NVPTXUseShortPointers">, DefaultFalse,
  PosFlag<SetTrue, [CC1Option], "Use 32-bit pointers for accessing const/local/shared address spaces">,
  NegFlag<SetFalse>>;
def rocm_path_EQ : Joined<["--"], "rocm-path=">, Group<i_Group>,
  HelpText<"ROCm installation path, used for finding and automatically linking required bitcode libraries.">;
def hip_path_EQ : Joined<["--"], "hip-path=">, Group<i_Group>,
  HelpText<"HIP runtime installation path, used for finding HIP version and adding HIP include path.">;
def rocm_device_lib_path_EQ : Joined<["--"], "rocm-device-lib-path=">, Group<Link_Group>,
  HelpText<"ROCm device library path. Alternative to rocm-path.">;
def : Joined<["--"], "hip-device-lib-path=">, Alias<rocm_device_lib_path_EQ>;
def hip_device_lib_EQ : Joined<["--"], "hip-device-lib=">, Group<Link_Group>,
  HelpText<"HIP device library">;
def hip_version_EQ : Joined<["--"], "hip-version=">,
  HelpText<"HIP version in the format of major.minor.patch">;
def fhip_dump_offload_linker_script : Flag<["-"], "fhip-dump-offload-linker-script">,
  Group<f_Group>, Flags<[NoArgumentUnused, HelpHidden]>;
defm hip_new_launch_api : BoolFOption<"hip-new-launch-api",
  LangOpts<"HIPUseNewLaunchAPI">, DefaultFalse,
  PosFlag<SetTrue, [CC1Option], "Use">, NegFlag<SetFalse, [], "Don't use">,
  BothFlags<[], " new kernel launching API for HIP">>;
defm gpu_allow_device_init : BoolFOption<"gpu-allow-device-init",
  LangOpts<"GPUAllowDeviceInit">, DefaultFalse,
  PosFlag<SetTrue, [CC1Option], "Allow">, NegFlag<SetFalse, [], "Don't allow">,
  BothFlags<[], " device side init function in HIP">>,
  ShouldParseIf<hip.KeyPath>;
defm gpu_defer_diag : BoolFOption<"gpu-defer-diag",
  LangOpts<"GPUDeferDiag">, DefaultFalse,
  PosFlag<SetTrue, [CC1Option], "Defer">, NegFlag<SetFalse, [], "Don't defer">,
  BothFlags<[], " host/device related diagnostic messages for CUDA/HIP">>;
defm gpu_exclude_wrong_side_overloads : BoolFOption<"gpu-exclude-wrong-side-overloads",
  LangOpts<"GPUExcludeWrongSideOverloads">, DefaultFalse,
  PosFlag<SetTrue, [CC1Option], "Always exclude wrong side overloads">,
  NegFlag<SetFalse, [], "Exclude wrong side overloads only if there are same side overloads">,
  BothFlags<[HelpHidden], " in overloading resolution for CUDA/HIP">>;
def gpu_max_threads_per_block_EQ : Joined<["--"], "gpu-max-threads-per-block=">,
  Flags<[CC1Option]>,
  HelpText<"Default max threads per block for kernel launch bounds for HIP">,
  MarshallingInfoInt<LangOpts<"GPUMaxThreadsPerBlock">, "1024">,
  ShouldParseIf<hip.KeyPath>;
def gpu_instrument_lib_EQ : Joined<["--"], "gpu-instrument-lib=">,
  HelpText<"Instrument device library for HIP, which is a LLVM bitcode containing "
  "__cyg_profile_func_enter and __cyg_profile_func_exit">;
defm gpu_sanitize : BoolFOption<"gpu-sanitize", EmptyKPM, DefaultFalse,
  PosFlag<SetTrue, [], "Enable sanitizer for AMDGPU target">,
  NegFlag<SetFalse>>;
def cuid_EQ : Joined<["-"], "cuid=">, Flags<[CC1Option]>,
  HelpText<"An ID for compilation unit, which should be the same for the same "
           "compilation unit but different for different compilation units. "
           "It is used to externalize device-side static variables for single "
           "source offloading languages CUDA and HIP so that they can be "
           "accessed by the host code of the same compilation unit.">,
  MarshallingInfoString<LangOpts<"CUID">>;
def fuse_cuid_EQ : Joined<["-"], "fuse-cuid=">,
  HelpText<"Method to generate ID's for compilation units for single source "
           "offloading languages CUDA and HIP: 'hash' (ID's generated by hashing "
           "file path and command line options) | 'random' (ID's generated as "
           "random numbers) | 'none' (disabled). Default is 'hash'. This option "
           "will be overriden by option '-cuid=[ID]' if it is specified." >;
def libomptarget_amdgcn_bc_path_EQ : Joined<["--"], "libomptarget-amdgcn-bc-path=">, Group<i_Group>,
  HelpText<"Path to libomptarget-amdgcn bitcode library">;
def libomptarget_nvptx_bc_path_EQ : Joined<["--"], "libomptarget-nvptx-bc-path=">, Group<i_Group>,
  HelpText<"Path to libomptarget-nvptx bitcode library">;
def dD : Flag<["-"], "dD">, Group<d_Group>, Flags<[CC1Option]>,
  HelpText<"Print macro definitions in -E mode in addition to normal output">;
def dI : Flag<["-"], "dI">, Group<d_Group>, Flags<[CC1Option]>,
  HelpText<"Print include directives in -E mode in addition to normal output">,
  MarshallingInfoFlag<PreprocessorOutputOpts<"ShowIncludeDirectives">>;
def dM : Flag<["-"], "dM">, Group<d_Group>, Flags<[CC1Option]>,
  HelpText<"Print macro definitions in -E mode instead of normal output">;
def dead__strip : Flag<["-"], "dead_strip">;
def dependency_file : Separate<["-"], "dependency-file">, Flags<[CC1Option]>,
  HelpText<"Filename (or -) to write dependency output to">,
  MarshallingInfoString<DependencyOutputOpts<"OutputFile">>;
def dependency_dot : Separate<["-"], "dependency-dot">, Flags<[CC1Option]>,
  HelpText<"Filename to write DOT-formatted header dependencies to">,
  MarshallingInfoString<DependencyOutputOpts<"DOTOutputFile">>;
def module_dependency_dir : Separate<["-"], "module-dependency-dir">,
  Flags<[CC1Option]>, HelpText<"Directory to dump module dependencies to">,
  MarshallingInfoString<DependencyOutputOpts<"ModuleDependencyOutputDir">>;
def module_dir : Separate<["-"], "module-dir">, Flags<[FlangOption,FC1Option]>, MetaVarName<"<dir>">,
  HelpText<"Put MODULE files in <dir>">,
  DocBrief<[{This option specifies where to put .mod files for compiled modules.
It is also added to the list of directories to be searched by an USE statement.
The default is the current directory.}]>;
def dsym_dir : JoinedOrSeparate<["-"], "dsym-dir">,
  Flags<[NoXarchOption, RenderAsInput]>,
  HelpText<"Directory to output dSYM's (if any) to">, MetaVarName<"<dir>">;
def dumpmachine : Flag<["-"], "dumpmachine">;
def dumpspecs : Flag<["-"], "dumpspecs">, Flags<[Unsupported]>;
def dumpversion : Flag<["-"], "dumpversion">;
def dylib__file : Separate<["-"], "dylib_file">;
def dylinker__install__name : JoinedOrSeparate<["-"], "dylinker_install_name">;
def dylinker : Flag<["-"], "dylinker">;
def dynamiclib : Flag<["-"], "dynamiclib">;
def dynamic : Flag<["-"], "dynamic">, Flags<[NoArgumentUnused]>;
def d_Flag : Flag<["-"], "d">, Group<d_Group>;
def d_Joined : Joined<["-"], "d">, Group<d_Group>;
def emit_ast : Flag<["-"], "emit-ast">,
  HelpText<"Emit Clang AST files for source inputs">;
def emit_llvm : Flag<["-"], "emit-llvm">, Flags<[CC1Option]>, Group<Action_Group>,
  HelpText<"Use the LLVM representation for assembler and object files">;
def emit_interface_stubs : Flag<["-"], "emit-interface-stubs">, Flags<[CC1Option]>, Group<Action_Group>,
  HelpText<"Generate Interface Stub Files.">;
def emit_merged_ifs : Flag<["-"], "emit-merged-ifs">,
  Flags<[CC1Option]>, Group<Action_Group>,
  HelpText<"Generate Interface Stub Files, emit merged text not binary.">;
def interface_stub_version_EQ : JoinedOrSeparate<["-"], "interface-stub-version=">, Flags<[CC1Option]>;
def exported__symbols__list : Separate<["-"], "exported_symbols_list">;
def e : JoinedOrSeparate<["-"], "e">, Flags<[LinkerInput]>, Group<Link_Group>;
def fmax_tokens_EQ : Joined<["-"], "fmax-tokens=">, Group<f_Group>, Flags<[CC1Option]>,
  HelpText<"Max total number of preprocessed tokens for -Wmax-tokens.">,
  MarshallingInfoInt<LangOpts<"MaxTokens">>;
def fPIC : Flag<["-"], "fPIC">, Group<f_Group>;
def fno_PIC : Flag<["-"], "fno-PIC">, Group<f_Group>;
def fPIE : Flag<["-"], "fPIE">, Group<f_Group>;
def fno_PIE : Flag<["-"], "fno-PIE">, Group<f_Group>;
defm access_control : BoolFOption<"access-control",
  LangOpts<"AccessControl">, DefaultTrue,
  NegFlag<SetFalse, [CC1Option], "Disable C++ access control">,
  PosFlag<SetTrue>>;
def falign_functions : Flag<["-"], "falign-functions">, Group<f_Group>;
def falign_functions_EQ : Joined<["-"], "falign-functions=">, Group<f_Group>;
def fno_align_functions: Flag<["-"], "fno-align-functions">, Group<f_Group>;
defm allow_editor_placeholders : BoolFOption<"allow-editor-placeholders",
  LangOpts<"AllowEditorPlaceholders">, DefaultFalse,
  PosFlag<SetTrue, [CC1Option], "Treat editor placeholders as valid source code">,
  NegFlag<SetFalse>>;
def fallow_unsupported : Flag<["-"], "fallow-unsupported">, Group<f_Group>;
def fapple_kext : Flag<["-"], "fapple-kext">, Group<f_Group>, Flags<[CC1Option]>,
  HelpText<"Use Apple's kernel extensions ABI">,
  MarshallingInfoFlag<LangOpts<"AppleKext">>;
defm apple_pragma_pack : BoolFOption<"apple-pragma-pack",
  LangOpts<"ApplePragmaPack">, DefaultFalse,
  PosFlag<SetTrue, [CC1Option], "Enable Apple gcc-compatible #pragma pack handling">,
  NegFlag<SetFalse>>;
defm xl_pragma_pack : BoolFOption<"xl-pragma-pack",
  LangOpts<"XLPragmaPack">, DefaultFalse,
  PosFlag<SetTrue, [CC1Option], "Enable IBM XL #pragma pack handling">,
  NegFlag<SetFalse>>;
def shared_libsan : Flag<["-"], "shared-libsan">,
  HelpText<"Dynamically link the sanitizer runtime">;
def static_libsan : Flag<["-"], "static-libsan">,
  HelpText<"Statically link the sanitizer runtime">;
def : Flag<["-"], "shared-libasan">, Alias<shared_libsan>;
def fasm : Flag<["-"], "fasm">, Group<f_Group>;

def fassume_sane_operator_new : Flag<["-"], "fassume-sane-operator-new">, Group<f_Group>;
def fastcp : Flag<["-"], "fastcp">, Group<f_Group>;
def fastf : Flag<["-"], "fastf">, Group<f_Group>;
def fast : Flag<["-"], "fast">, Group<f_Group>;
def fasynchronous_unwind_tables : Flag<["-"], "fasynchronous-unwind-tables">, Group<f_Group>;

defm double_square_bracket_attributes : BoolFOption<"double-square-bracket-attributes",
  LangOpts<"DoubleSquareBracketAttributes">, Default<!strconcat(cpp11.KeyPath, "||", c2x.KeyPath)>,
  PosFlag<SetTrue, [], "Enable">, NegFlag<SetFalse, [], "Disable">,
  BothFlags<[NoXarchOption, CC1Option], " '[[]]' attributes in all C and C++ language modes">>;

defm autolink : BoolFOption<"autolink",
  CodeGenOpts<"Autolink">, DefaultTrue,
  NegFlag<SetFalse, [CC1Option], "Disable generation of linker directives for automatic library linking">,
  PosFlag<SetTrue>>;

// C++ Coroutines TS
defm coroutines_ts : BoolFOption<"coroutines-ts",
  LangOpts<"Coroutines">, Default<cpp20.KeyPath>,
  PosFlag<SetTrue, [CC1Option], "Enable support for the C++ Coroutines TS">,
  NegFlag<SetFalse>>;

def fembed_bitcode_EQ : Joined<["-"], "fembed-bitcode=">,
    Group<f_Group>, Flags<[NoXarchOption, CC1Option, CC1AsOption]>, MetaVarName<"<option>">,
    HelpText<"Embed LLVM bitcode (option: off, all, bitcode, marker)">,
    Values<"off,all,bitcode,marker">, NormalizedValuesScope<"CodeGenOptions">,
    NormalizedValues<["Embed_Off", "Embed_All", "Embed_Bitcode", "Embed_Marker"]>,
    MarshallingInfoEnum<CodeGenOpts<"EmbedBitcode">, "Embed_Off">;
def fembed_bitcode : Flag<["-"], "fembed-bitcode">, Group<f_Group>,
  Alias<fembed_bitcode_EQ>, AliasArgs<["all"]>,
  HelpText<"Embed LLVM IR bitcode as data">;
def fembed_bitcode_marker : Flag<["-"], "fembed-bitcode-marker">,
  Alias<fembed_bitcode_EQ>, AliasArgs<["marker"]>,
  HelpText<"Embed placeholder LLVM IR data as a marker">;
defm gnu_inline_asm : BoolFOption<"gnu-inline-asm",
  LangOpts<"GNUAsm">, DefaultTrue,
  NegFlag<SetFalse, [CC1Option], "Disable GNU style inline asm">, PosFlag<SetTrue>>;

def fprofile_sample_use : Flag<["-"], "fprofile-sample-use">, Group<f_Group>,
    Flags<[CoreOption]>;
def fno_profile_sample_use : Flag<["-"], "fno-profile-sample-use">, Group<f_Group>,
    Flags<[CoreOption]>;
def fprofile_sample_use_EQ : Joined<["-"], "fprofile-sample-use=">,
    Group<f_Group>, Flags<[NoXarchOption, CC1Option]>,
    HelpText<"Enable sample-based profile guided optimizations">,
    MarshallingInfoString<CodeGenOpts<"SampleProfileFile">>;
def fprofile_sample_accurate : Flag<["-"], "fprofile-sample-accurate">,
    Group<f_Group>, Flags<[NoXarchOption, CC1Option]>,
    HelpText<"Specifies that the sample profile is accurate">,
    DocBrief<[{Specifies that the sample profile is accurate. If the sample
               profile is accurate, callsites without profile samples are marked
               as cold. Otherwise, treat callsites without profile samples as if
               we have no profile}]>,
   MarshallingInfoFlag<CodeGenOpts<"ProfileSampleAccurate">>;
def fno_profile_sample_accurate : Flag<["-"], "fno-profile-sample-accurate">,
  Group<f_Group>, Flags<[NoXarchOption]>;
def fauto_profile : Flag<["-"], "fauto-profile">, Group<f_Group>,
    Alias<fprofile_sample_use>;
def fno_auto_profile : Flag<["-"], "fno-auto-profile">, Group<f_Group>,
    Alias<fno_profile_sample_use>;
def fauto_profile_EQ : Joined<["-"], "fauto-profile=">,
    Alias<fprofile_sample_use_EQ>;
def fauto_profile_accurate : Flag<["-"], "fauto-profile-accurate">,
    Group<f_Group>, Alias<fprofile_sample_accurate>;
def fno_auto_profile_accurate : Flag<["-"], "fno-auto-profile-accurate">,
    Group<f_Group>, Alias<fno_profile_sample_accurate>;
def fdebug_compilation_dir_EQ : Joined<["-"], "fdebug-compilation-dir=">,
    Group<f_Group>, Flags<[CC1Option, CC1AsOption, CoreOption]>,
    HelpText<"The compilation directory to embed in the debug info">,
    MarshallingInfoString<CodeGenOpts<"DebugCompilationDir">>;
def fdebug_compilation_dir : Separate<["-"], "fdebug-compilation-dir">,
    Group<f_Group>, Flags<[CC1Option, CC1AsOption, CoreOption]>,
    Alias<fdebug_compilation_dir_EQ>;
def fcoverage_compilation_dir_EQ : Joined<["-"], "fcoverage-compilation-dir=">,
    Group<f_Group>, Flags<[CC1Option, CC1AsOption, CoreOption]>,
    HelpText<"The compilation directory to embed in the coverage mapping.">,
    MarshallingInfoString<CodeGenOpts<"CoverageCompilationDir">>;
def ffile_compilation_dir_EQ : Joined<["-"], "ffile-compilation-dir=">, Group<f_Group>,
    Flags<[CoreOption]>,
    HelpText<"The compilation directory to embed in the debug info and coverage mapping.">;
defm debug_info_for_profiling : BoolFOption<"debug-info-for-profiling",
  CodeGenOpts<"DebugInfoForProfiling">, DefaultFalse,
  PosFlag<SetTrue, [CC1Option], "Emit extra debug info to make sample profile more accurate">,
  NegFlag<SetFalse>>;
def fprofile_instr_generate : Flag<["-"], "fprofile-instr-generate">,
    Group<f_Group>, Flags<[CoreOption]>,
    HelpText<"Generate instrumented code to collect execution counts into default.profraw file (overridden by '=' form of option or LLVM_PROFILE_FILE env var)">;
def fprofile_instr_generate_EQ : Joined<["-"], "fprofile-instr-generate=">,
    Group<f_Group>, Flags<[CoreOption]>, MetaVarName<"<file>">,
    HelpText<"Generate instrumented code to collect execution counts into <file> (overridden by LLVM_PROFILE_FILE env var)">;
def fprofile_instr_use : Flag<["-"], "fprofile-instr-use">, Group<f_Group>,
    Flags<[CoreOption]>;
def fprofile_instr_use_EQ : Joined<["-"], "fprofile-instr-use=">,
    Group<f_Group>, Flags<[CoreOption]>,
    HelpText<"Use instrumentation data for profile-guided optimization">;
def fprofile_remapping_file_EQ : Joined<["-"], "fprofile-remapping-file=">,
    Group<f_Group>, Flags<[CC1Option, CoreOption]>, MetaVarName<"<file>">,
    HelpText<"Use the remappings described in <file> to match the profile data against names in the program">,
    MarshallingInfoString<CodeGenOpts<"ProfileRemappingFile">>;
defm coverage_mapping : BoolFOption<"coverage-mapping",
  CodeGenOpts<"CoverageMapping">, DefaultFalse,
  PosFlag<SetTrue, [CC1Option], "Generate coverage mapping to enable code coverage analysis">,
  NegFlag<SetFalse, [], "Disable code coverage analysis">, BothFlags<[CoreOption]>>;
def fprofile_generate : Flag<["-"], "fprofile-generate">,
    Group<f_Group>, Flags<[CoreOption]>,
    HelpText<"Generate instrumented code to collect execution counts into default.profraw (overridden by LLVM_PROFILE_FILE env var)">;
def fprofile_generate_EQ : Joined<["-"], "fprofile-generate=">,
    Group<f_Group>, Flags<[CoreOption]>, MetaVarName<"<directory>">,
    HelpText<"Generate instrumented code to collect execution counts into <directory>/default.profraw (overridden by LLVM_PROFILE_FILE env var)">;
def fcs_profile_generate : Flag<["-"], "fcs-profile-generate">,
    Group<f_Group>, Flags<[CoreOption]>,
    HelpText<"Generate instrumented code to collect context sensitive execution counts into default.profraw (overridden by LLVM_PROFILE_FILE env var)">;
def fcs_profile_generate_EQ : Joined<["-"], "fcs-profile-generate=">,
    Group<f_Group>, Flags<[CoreOption]>, MetaVarName<"<directory>">,
    HelpText<"Generate instrumented code to collect context sensitive execution counts into <directory>/default.profraw (overridden by LLVM_PROFILE_FILE env var)">;
def fprofile_use : Flag<["-"], "fprofile-use">, Group<f_Group>,
    Alias<fprofile_instr_use>;
def fprofile_use_EQ : Joined<["-"], "fprofile-use=">,
    Group<f_Group>, Flags<[NoXarchOption]>, MetaVarName<"<pathname>">,
    HelpText<"Use instrumentation data for profile-guided optimization. If pathname is a directory, it reads from <pathname>/default.profdata. Otherwise, it reads from file <pathname>.">;
def fno_profile_instr_generate : Flag<["-"], "fno-profile-instr-generate">,
    Group<f_Group>, Flags<[CoreOption]>,
    HelpText<"Disable generation of profile instrumentation.">;
def fno_profile_generate : Flag<["-"], "fno-profile-generate">,
    Group<f_Group>, Flags<[CoreOption]>,
    HelpText<"Disable generation of profile instrumentation.">;
def fno_profile_instr_use : Flag<["-"], "fno-profile-instr-use">,
    Group<f_Group>, Flags<[CoreOption]>,
    HelpText<"Disable using instrumentation data for profile-guided optimization">;
def fno_profile_use : Flag<["-"], "fno-profile-use">,
    Alias<fno_profile_instr_use>;
defm profile_arcs : BoolFOption<"profile-arcs",
  CodeGenOpts<"EmitGcovArcs">, DefaultFalse,
  PosFlag<SetTrue, [CC1Option, LinkOption]>, NegFlag<SetFalse>>;
defm test_coverage : BoolFOption<"test-coverage",
  CodeGenOpts<"EmitGcovNotes">, DefaultFalse,
  PosFlag<SetTrue, [CC1Option]>, NegFlag<SetFalse>>;
def fprofile_filter_files_EQ : Joined<["-"], "fprofile-filter-files=">,
    Group<f_Group>, Flags<[CC1Option, CoreOption]>,
    HelpText<"Instrument only functions from files where names match any regex separated by a semi-colon">,
    MarshallingInfoString<CodeGenOpts<"ProfileFilterFiles">>,
    ShouldParseIf<!strconcat(fprofile_arcs.KeyPath, "||", ftest_coverage.KeyPath)>;
def fprofile_exclude_files_EQ : Joined<["-"], "fprofile-exclude-files=">,
    Group<f_Group>, Flags<[CC1Option, CoreOption]>,
    HelpText<"Instrument only functions from files where names don't match all the regexes separated by a semi-colon">,
    MarshallingInfoString<CodeGenOpts<"ProfileExcludeFiles">>,
    ShouldParseIf<!strconcat(fprofile_arcs.KeyPath, "||", ftest_coverage.KeyPath)>;
def fprofile_update_EQ : Joined<["-"], "fprofile-update=">,
    Group<f_Group>, Flags<[CC1Option, CoreOption]>, Values<"atomic,prefer-atomic,single">,
    MetaVarName<"<method>">, HelpText<"Set update method of profile counters (atomic,prefer-atomic,single)">,
    MarshallingInfoFlag<CodeGenOpts<"AtomicProfileUpdate">>;
defm pseudo_probe_for_profiling : BoolFOption<"pseudo-probe-for-profiling",
  CodeGenOpts<"PseudoProbeForProfiling">, DefaultFalse,
  PosFlag<SetTrue, [], "Emit">, NegFlag<SetFalse, [], "Do not emit">,
  BothFlags<[NoXarchOption, CC1Option], " pseudo probes for sample profiling">>;
def forder_file_instrumentation : Flag<["-"], "forder-file-instrumentation">,
    Group<f_Group>, Flags<[CC1Option, CoreOption]>,
    HelpText<"Generate instrumented code to collect order file into default.profraw file (overridden by '=' form of option or LLVM_PROFILE_FILE env var)">;
def fprofile_list_EQ : Joined<["-"], "fprofile-list=">,
    Group<f_Group>, Flags<[CC1Option, CoreOption]>,
    HelpText<"Filename defining the list of functions/files to instrument">,
    MarshallingInfoStringVector<LangOpts<"ProfileListFiles">>;

defm addrsig : BoolFOption<"addrsig",
  CodeGenOpts<"Addrsig">, DefaultFalse,
  PosFlag<SetTrue, [CC1Option], "Emit">, NegFlag<SetFalse, [], "Don't emit">,
  BothFlags<[CoreOption], " an address-significance table">>;
defm blocks : OptInFFlag<"blocks", "Enable the 'blocks' language feature", "", "", [CoreOption]>;
def fbootclasspath_EQ : Joined<["-"], "fbootclasspath=">, Group<f_Group>;
defm borland_extensions : BoolFOption<"borland-extensions",
  LangOpts<"Borland">, DefaultFalse,
  PosFlag<SetTrue, [CC1Option], "Accept non-standard constructs supported by the Borland compiler">,
  NegFlag<SetFalse>>;
def fbuiltin : Flag<["-"], "fbuiltin">, Group<f_Group>, Flags<[CoreOption]>;
def fbuiltin_module_map : Flag <["-"], "fbuiltin-module-map">, Group<f_Group>,
  Flags<[NoXarchOption]>, HelpText<"Load the clang builtins module map file.">;
defm caret_diagnostics : BoolFOption<"caret-diagnostics",
  DiagnosticOpts<"ShowCarets">, DefaultTrue,
  NegFlag<SetFalse, [CC1Option]>, PosFlag<SetTrue>>;
def fclang_abi_compat_EQ : Joined<["-"], "fclang-abi-compat=">, Group<f_clang_Group>,
  Flags<[CC1Option]>, MetaVarName<"<version>">, Values<"<major>.<minor>,latest">,
  HelpText<"Attempt to match the ABI of Clang <version>">;
def fclasspath_EQ : Joined<["-"], "fclasspath=">, Group<f_Group>;
defm color_diagnostics : OptInFFlag<"color-diagnostics", "Enable", "Disable", " colors in diagnostics",
  [CoreOption, FlangOption]>;
def fdiagnostics_color : Flag<["-"], "fdiagnostics-color">, Group<f_Group>,
  Flags<[CoreOption, NoXarchOption]>;
def fdiagnostics_color_EQ : Joined<["-"], "fdiagnostics-color=">, Group<f_Group>;
def fansi_escape_codes : Flag<["-"], "fansi-escape-codes">, Group<f_Group>,
  Flags<[CoreOption, CC1Option]>, HelpText<"Use ANSI escape codes for diagnostics">,
  MarshallingInfoFlag<DiagnosticOpts<"UseANSIEscapeCodes">>;
def fcomment_block_commands : CommaJoined<["-"], "fcomment-block-commands=">, Group<f_clang_Group>, Flags<[CC1Option]>,
  HelpText<"Treat each comma separated argument in <arg> as a documentation comment block command">,
  MetaVarName<"<arg>">, MarshallingInfoStringVector<LangOpts<"CommentOpts.BlockCommandNames">>;
def fparse_all_comments : Flag<["-"], "fparse-all-comments">, Group<f_clang_Group>, Flags<[CC1Option]>,
  MarshallingInfoFlag<LangOpts<"CommentOpts.ParseAllComments">>;
def frecord_command_line : Flag<["-"], "frecord-command-line">,
  Group<f_clang_Group>;
def fno_record_command_line : Flag<["-"], "fno-record-command-line">,
  Group<f_clang_Group>;
def : Flag<["-"], "frecord-gcc-switches">, Alias<frecord_command_line>;
def : Flag<["-"], "fno-record-gcc-switches">, Alias<fno_record_command_line>;
def fcommon : Flag<["-"], "fcommon">, Group<f_Group>,
  Flags<[CoreOption, CC1Option]>, HelpText<"Place uninitialized global variables in a common block">,
  MarshallingInfoNegativeFlag<CodeGenOpts<"NoCommon">>;
def fcompile_resource_EQ : Joined<["-"], "fcompile-resource=">, Group<f_Group>;
defm complete_member_pointers : BoolOption<"f", "complete-member-pointers",
  LangOpts<"CompleteMemberPointers">, DefaultFalse,
  PosFlag<SetTrue, [CC1Option], "Require">, NegFlag<SetFalse, [], "Do not require">,
  BothFlags<[CoreOption], " member pointer base types to be complete if they"
            " would be significant under the Microsoft ABI">>,
  Group<f_clang_Group>;
def fcf_runtime_abi_EQ : Joined<["-"], "fcf-runtime-abi=">, Group<f_Group>,
    Flags<[CC1Option]>, Values<"unspecified,standalone,objc,swift,swift-5.0,swift-4.2,swift-4.1">,
    NormalizedValuesScope<"LangOptions::CoreFoundationABI">,
    NormalizedValues<["ObjectiveC", "ObjectiveC", "ObjectiveC", "Swift5_0", "Swift5_0", "Swift4_2", "Swift4_1"]>,
    MarshallingInfoEnum<LangOpts<"CFRuntime">, "ObjectiveC">;
defm constant_cfstrings : BoolFOption<"constant-cfstrings",
  LangOpts<"NoConstantCFStrings">, DefaultFalse,
  NegFlag<SetTrue, [CC1Option], "Disable creation of CodeFoundation-type constant strings">,
  PosFlag<SetFalse>>;
def fconstant_string_class_EQ : Joined<["-"], "fconstant-string-class=">, Group<f_Group>;
def fconstexpr_depth_EQ : Joined<["-"], "fconstexpr-depth=">, Group<f_Group>;
def fconstexpr_steps_EQ : Joined<["-"], "fconstexpr-steps=">, Group<f_Group>;
def fexperimental_new_constant_interpreter : Flag<["-"], "fexperimental-new-constant-interpreter">, Group<f_Group>,
  HelpText<"Enable the experimental new constant interpreter">, Flags<[CC1Option]>,
  MarshallingInfoFlag<LangOpts<"EnableNewConstInterp">>;
def fconstexpr_backtrace_limit_EQ : Joined<["-"], "fconstexpr-backtrace-limit=">,
                                    Group<f_Group>;
def fno_crash_diagnostics : Flag<["-"], "fno-crash-diagnostics">, Group<f_clang_Group>, Flags<[NoArgumentUnused, CoreOption]>,
  HelpText<"Disable auto-generation of preprocessed source files and a script for reproduction during a clang crash">;
def fcrash_diagnostics_dir : Joined<["-"], "fcrash-diagnostics-dir=">,
  Group<f_clang_Group>, Flags<[NoArgumentUnused, CoreOption]>,
  HelpText<"Put crash-report files in <dir>">, MetaVarName<"<dir>">;
def fcreate_profile : Flag<["-"], "fcreate-profile">, Group<f_Group>;
defm cxx_exceptions: BoolFOption<"cxx-exceptions",
  LangOpts<"CXXExceptions">, DefaultFalse,
  PosFlag<SetTrue, [CC1Option], "Enable C++ exceptions">, NegFlag<SetFalse>>;
def fcxx_modules : Flag <["-"], "fcxx-modules">, Group<f_Group>,
  Flags<[NoXarchOption]>;
def fdebug_pass_arguments : Flag<["-"], "fdebug-pass-arguments">, Group<f_Group>;
def fdebug_pass_structure : Flag<["-"], "fdebug-pass-structure">, Group<f_Group>;
def fdepfile_entry : Joined<["-"], "fdepfile-entry=">,
    Group<f_clang_Group>, Flags<[CC1Option]>;
def fdiagnostics_fixit_info : Flag<["-"], "fdiagnostics-fixit-info">, Group<f_clang_Group>;
def fno_diagnostics_fixit_info : Flag<["-"], "fno-diagnostics-fixit-info">, Group<f_Group>,
  Flags<[CC1Option]>, HelpText<"Do not include fixit information in diagnostics">,
  MarshallingInfoNegativeFlag<DiagnosticOpts<"ShowFixits">>;
def fdiagnostics_parseable_fixits : Flag<["-"], "fdiagnostics-parseable-fixits">, Group<f_clang_Group>,
    Flags<[CoreOption, CC1Option]>, HelpText<"Print fix-its in machine parseable form">,
    MarshallingInfoFlag<DiagnosticOpts<"ShowParseableFixits">>;
def fdiagnostics_print_source_range_info : Flag<["-"], "fdiagnostics-print-source-range-info">,
    Group<f_clang_Group>,  Flags<[CC1Option]>,
    HelpText<"Print source range spans in numeric form">,
    MarshallingInfoFlag<DiagnosticOpts<"ShowSourceRanges">>;
defm diagnostics_show_hotness : BoolFOption<"diagnostics-show-hotness",
  CodeGenOpts<"DiagnosticsWithHotness">, DefaultFalse,
  PosFlag<SetTrue, [CC1Option], "Enable profile hotness information in diagnostic line">,
  NegFlag<SetFalse>>;
def fdiagnostics_hotness_threshold_EQ : Joined<["-"], "fdiagnostics-hotness-threshold=">,
    Group<f_Group>, Flags<[CC1Option]>, MetaVarName<"<value>">,
    HelpText<"Prevent optimization remarks from being output if they do not have at least this profile count. "
    "Use 'auto' to apply the threshold from profile summary">;
defm diagnostics_show_option : BoolFOption<"diagnostics-show-option",
    DiagnosticOpts<"ShowOptionNames">, DefaultTrue,
    NegFlag<SetFalse, [CC1Option]>, PosFlag<SetTrue, [], "Print option name with mappable diagnostics">>;
defm diagnostics_show_note_include_stack : BoolFOption<"diagnostics-show-note-include-stack",
    DiagnosticOpts<"ShowNoteIncludeStack">, DefaultFalse,
    PosFlag<SetTrue, [], "Display include stacks for diagnostic notes">,
    NegFlag<SetFalse>, BothFlags<[CC1Option]>>;
def fdiagnostics_format_EQ : Joined<["-"], "fdiagnostics-format=">, Group<f_clang_Group>;
def fdiagnostics_show_category_EQ : Joined<["-"], "fdiagnostics-show-category=">, Group<f_clang_Group>;
def fdiagnostics_show_template_tree : Flag<["-"], "fdiagnostics-show-template-tree">,
    Group<f_Group>, Flags<[CC1Option]>,
    HelpText<"Print a template comparison tree for differing templates">,
    MarshallingInfoFlag<DiagnosticOpts<"ShowTemplateTree">>;
def fdiscard_value_names : Flag<["-"], "fdiscard-value-names">, Group<f_clang_Group>,
  HelpText<"Discard value names in LLVM IR">, Flags<[NoXarchOption]>;
def fno_discard_value_names : Flag<["-"], "fno-discard-value-names">, Group<f_clang_Group>,
  HelpText<"Do not discard value names in LLVM IR">, Flags<[NoXarchOption]>;
defm dollars_in_identifiers : BoolFOption<"dollars-in-identifiers",
  LangOpts<"DollarIdents">, Default<!strconcat("!", asm_preprocessor.KeyPath)>,
  PosFlag<SetTrue, [], "Allow">, NegFlag<SetFalse, [], "Disallow">,
  BothFlags<[CC1Option], " '$' in identifiers">>;
def fdwarf2_cfi_asm : Flag<["-"], "fdwarf2-cfi-asm">, Group<clang_ignored_f_Group>;
def fno_dwarf2_cfi_asm : Flag<["-"], "fno-dwarf2-cfi-asm">, Group<clang_ignored_f_Group>;
defm dwarf_directory_asm : BoolFOption<"dwarf-directory-asm",
  CodeGenOpts<"NoDwarfDirectoryAsm">, DefaultFalse,
  NegFlag<SetTrue, [CC1Option]>, PosFlag<SetFalse>>;
defm elide_constructors : BoolFOption<"elide-constructors",
  LangOpts<"ElideConstructors">, DefaultTrue,
  NegFlag<SetFalse, [CC1Option], "Disable C++ copy constructor elision">,
  PosFlag<SetTrue>>;
def fno_elide_type : Flag<["-"], "fno-elide-type">, Group<f_Group>,
    Flags<[CC1Option]>,
    HelpText<"Do not elide types when printing diagnostics">,
    MarshallingInfoNegativeFlag<DiagnosticOpts<"ElideType">>;
def feliminate_unused_debug_symbols : Flag<["-"], "feliminate-unused-debug-symbols">, Group<f_Group>;
defm eliminate_unused_debug_types : OptOutFFlag<"eliminate-unused-debug-types",
  "Do not emit ", "Emit ", " debug info for defined but unused types">;
def femit_all_decls : Flag<["-"], "femit-all-decls">, Group<f_Group>, Flags<[CC1Option]>,
  HelpText<"Emit all declarations, even if unused">,
  MarshallingInfoFlag<LangOpts<"EmitAllDecls">>;
defm emulated_tls : BoolFOption<"emulated-tls",
  CodeGenOpts<"EmulatedTLS">, DefaultFalse,
  PosFlag<SetTrue, [CC1Option], "Use emutls functions to access thread_local variables">,
  NegFlag<SetFalse>, BothFlags<[CC1Option]>>;
def fencoding_EQ : Joined<["-"], "fencoding=">, Group<f_Group>;
def ferror_limit_EQ : Joined<["-"], "ferror-limit=">, Group<f_Group>, Flags<[CoreOption]>;
defm exceptions : BoolFOption<"exceptions",
  LangOpts<"Exceptions">, DefaultFalse,
  PosFlag<SetTrue, [CC1Option], "Enable">, NegFlag<SetFalse, [], "Disable">,
  BothFlags<[], " support for exception handling">>;
def fdwarf_exceptions : Flag<["-"], "fdwarf-exceptions">, Group<f_Group>,
  HelpText<"Use DWARF style exceptions">;
def fsjlj_exceptions : Flag<["-"], "fsjlj-exceptions">, Group<f_Group>,
  HelpText<"Use SjLj style exceptions">;
def fseh_exceptions : Flag<["-"], "fseh-exceptions">, Group<f_Group>,
  HelpText<"Use SEH style exceptions">;
def fwasm_exceptions : Flag<["-"], "fwasm-exceptions">, Group<f_Group>,
  HelpText<"Use WebAssembly style exceptions">;
def exception_model : Separate<["-"], "exception-model">,
  Flags<[CC1Option, NoDriverOption]>, HelpText<"The exception model: dwarf|sjlj|seh|wasm">,
  Values<"dwarf,sjlj,seh,wasm">,
  NormalizedValuesScope<"llvm::ExceptionHandling">,
  NormalizedValues<["DwarfCFI", "SjLj", "WinEH", "Wasm"]>,
  MarshallingInfoEnum<LangOpts<"ExceptionHandling">, "None">;
def exception_model_EQ : Joined<["-"], "exception-model=">,
  Flags<[CC1Option, NoDriverOption]>, Alias<exception_model>;
def fignore_exceptions : Flag<["-"], "fignore-exceptions">, Group<f_Group>, Flags<[CC1Option]>,
  HelpText<"Enable support for ignoring exception handling constructs">,
  MarshallingInfoFlag<LangOpts<"IgnoreExceptions">>;
def fexcess_precision_EQ : Joined<["-"], "fexcess-precision=">,
    Group<clang_ignored_gcc_optimization_f_Group>;
def : Flag<["-"], "fexpensive-optimizations">, Group<clang_ignored_gcc_optimization_f_Group>;
def : Flag<["-"], "fno-expensive-optimizations">, Group<clang_ignored_gcc_optimization_f_Group>;
def fextdirs_EQ : Joined<["-"], "fextdirs=">, Group<f_Group>;
def : Flag<["-"], "fdefer-pop">, Group<clang_ignored_gcc_optimization_f_Group>;
def : Flag<["-"], "fno-defer-pop">, Group<clang_ignored_gcc_optimization_f_Group>;
def : Flag<["-"], "fextended-identifiers">, Group<clang_ignored_f_Group>;
def : Flag<["-"], "fno-extended-identifiers">, Group<f_Group>, Flags<[Unsupported]>;
def fhosted : Flag<["-"], "fhosted">, Group<f_Group>;
def fdenormal_fp_math_EQ : Joined<["-"], "fdenormal-fp-math=">, Group<f_Group>, Flags<[CC1Option]>;
def ffp_model_EQ : Joined<["-"], "ffp-model=">, Group<f_Group>, Flags<[NoXarchOption]>,
  HelpText<"Controls the semantics of floating-point calculations.">;
def ffp_exception_behavior_EQ : Joined<["-"], "ffp-exception-behavior=">, Group<f_Group>, Flags<[CC1Option]>,
  HelpText<"Specifies the exception behavior of floating-point operations.">,
  Values<"ignore,maytrap,strict">, NormalizedValuesScope<"LangOptions">,
  NormalizedValues<["FPE_Ignore", "FPE_MayTrap", "FPE_Strict"]>,
  MarshallingInfoEnum<LangOpts<"FPExceptionMode">, "FPE_Ignore">;
defm fast_math : BoolFOption<"fast-math",
  LangOpts<"FastMath">, DefaultFalse,
  PosFlag<SetTrue, [CC1Option], "Allow aggressive, lossy floating-point optimizations",
          [cl_fast_relaxed_math.KeyPath]>,
  NegFlag<SetFalse>>;
def menable_unsafe_fp_math : Flag<["-"], "menable-unsafe-fp-math">, Flags<[CC1Option]>,
  HelpText<"Allow unsafe floating-point math optimizations which may decrease precision">,
  MarshallingInfoFlag<LangOpts<"UnsafeFPMath">>,
  ImpliedByAnyOf<[cl_unsafe_math_optimizations.KeyPath, ffast_math.KeyPath]>;
defm math_errno : BoolFOption<"math-errno",
  LangOpts<"MathErrno">, DefaultFalse,
  PosFlag<SetTrue, [CC1Option], "Require math functions to indicate errors by setting errno">,
  NegFlag<SetFalse>>,
  ShouldParseIf<!strconcat("!", open_cl.KeyPath)>;
def fbracket_depth_EQ : Joined<["-"], "fbracket-depth=">, Group<f_Group>, Flags<[CoreOption]>;
def fsignaling_math : Flag<["-"], "fsignaling-math">, Group<f_Group>;
def fno_signaling_math : Flag<["-"], "fno-signaling-math">, Group<f_Group>;
defm jump_tables : BoolFOption<"jump-tables",
  CodeGenOpts<"NoUseJumpTables">, DefaultFalse,
  NegFlag<SetTrue, [CC1Option], "Do not use">, PosFlag<SetFalse, [], "Use">,
  BothFlags<[], " jump tables for lowering switches">>;
defm force_enable_int128 : BoolFOption<"force-enable-int128",
  TargetOpts<"ForceEnableInt128">, DefaultFalse,
  PosFlag<SetTrue, [CC1Option], "Enable">, NegFlag<SetFalse, [], "Disable">,
  BothFlags<[], " support for int128_t type">>;
defm keep_static_consts : BoolFOption<"keep-static-consts",
  CodeGenOpts<"KeepStaticConsts">, DefaultFalse,
  PosFlag<SetTrue, [CC1Option], "Keep">, NegFlag<SetFalse, [], "Don't keep">,
  BothFlags<[NoXarchOption], " static const variables if unused">>;
defm fixed_point : BoolFOption<"fixed-point",
  LangOpts<"FixedPoint">, DefaultFalse,
  PosFlag<SetTrue, [CC1Option], "Enable">, NegFlag<SetFalse, [], "Disable">,
  BothFlags<[], " fixed point types">>, ShouldParseIf<!strconcat("!", cplusplus.KeyPath)>;
defm cxx_static_destructors : BoolFOption<"c++-static-destructors",
  LangOpts<"RegisterStaticDestructors">, DefaultTrue,
  NegFlag<SetFalse, [CC1Option], "Disable C++ static destructor registration">,
  PosFlag<SetTrue>>;
def fsymbol_partition_EQ : Joined<["-"], "fsymbol-partition=">, Group<f_Group>,
  Flags<[CC1Option]>, MarshallingInfoString<CodeGenOpts<"SymbolPartition">>;

defm memory_profile : OptInFFlag<"memory-profile", "Enable", "Disable", " heap memory profiling">;
def fmemory_profile_EQ : Joined<["-"], "fmemory-profile=">,
    Group<f_Group>, Flags<[CC1Option]>, MetaVarName<"<directory>">,
    HelpText<"Enable heap memory profiling and dump results into <directory>">;

// Begin sanitizer flags. These should all be core options exposed in all driver
// modes.
let Flags = [CC1Option, CoreOption] in {

def fsanitize_EQ : CommaJoined<["-"], "fsanitize=">, Group<f_clang_Group>,
                   MetaVarName<"<check>">,
                   HelpText<"Turn on runtime checks for various forms of undefined "
                            "or suspicious behavior. See user manual for available checks">;
def fno_sanitize_EQ : CommaJoined<["-"], "fno-sanitize=">, Group<f_clang_Group>,
                      Flags<[CoreOption, NoXarchOption]>;
def fsanitize_blacklist : Joined<["-"], "fsanitize-blacklist=">,
                          Group<f_clang_Group>,
                          HelpText<"Path to blacklist file for sanitizers">;
def fsanitize_system_blacklist : Joined<["-"], "fsanitize-system-blacklist=">,
  HelpText<"Path to system blacklist file for sanitizers">,
  Flags<[CC1Option]>;
def fno_sanitize_blacklist : Flag<["-"], "fno-sanitize-blacklist">,
                             Group<f_clang_Group>,
                             HelpText<"Don't use blacklist file for sanitizers">;
def fsanitize_coverage
    : CommaJoined<["-"], "fsanitize-coverage=">,
      Group<f_clang_Group>,
      HelpText<"Specify the type of coverage instrumentation for Sanitizers">;
def fno_sanitize_coverage
    : CommaJoined<["-"], "fno-sanitize-coverage=">,
      Group<f_clang_Group>, Flags<[CoreOption, NoXarchOption]>,
      HelpText<"Disable specified features of coverage instrumentation for "
               "Sanitizers">, Values<"func,bb,edge,indirect-calls,trace-bb,trace-cmp,trace-div,trace-gep,8bit-counters,trace-pc,trace-pc-guard,no-prune,inline-8bit-counters,inline-bool-flag">;
def fsanitize_coverage_allowlist : Joined<["-"], "fsanitize-coverage-allowlist=">,
    Group<f_clang_Group>, Flags<[CoreOption, NoXarchOption]>,
    HelpText<"Restrict sanitizer coverage instrumentation exclusively to modules and functions that match the provided special case list, except the blocked ones">,
    MarshallingInfoStringVector<CodeGenOpts<"SanitizeCoverageAllowlistFiles">>;
def : Joined<["-"], "fsanitize-coverage-whitelist=">,
  Group<f_clang_Group>, Flags<[CoreOption, HelpHidden]>, Alias<fsanitize_coverage_allowlist>,
  HelpText<"Deprecated, use -fsanitize-coverage-allowlist= instead">;
def fsanitize_coverage_blocklist : Joined<["-"], "fsanitize-coverage-blocklist=">,
    Group<f_clang_Group>, Flags<[CoreOption, NoXarchOption]>,
    HelpText<"Disable sanitizer coverage instrumentation for modules and functions that match the provided special case list, even the allowed ones">,
    MarshallingInfoStringVector<CodeGenOpts<"SanitizeCoverageBlocklistFiles">>;
def : Joined<["-"], "fsanitize-coverage-blacklist=">,
  Group<f_clang_Group>, Flags<[CoreOption, HelpHidden]>, Alias<fsanitize_coverage_blocklist>,
  HelpText<"Deprecated, use -fsanitize-coverage-blocklist= instead">;
def fsanitize_memory_track_origins_EQ : Joined<["-"], "fsanitize-memory-track-origins=">,
                                        Group<f_clang_Group>,
                                        HelpText<"Enable origins tracking in MemorySanitizer">,
                                        MarshallingInfoInt<CodeGenOpts<"SanitizeMemoryTrackOrigins">>;
def fsanitize_memory_track_origins : Flag<["-"], "fsanitize-memory-track-origins">,
                                     Group<f_clang_Group>,
                                     HelpText<"Enable origins tracking in MemorySanitizer">;
def fno_sanitize_memory_track_origins : Flag<["-"], "fno-sanitize-memory-track-origins">,
                                        Group<f_clang_Group>,
                                        Flags<[CoreOption, NoXarchOption]>,
                                        HelpText<"Disable origins tracking in MemorySanitizer">;
defm sanitize_memory_use_after_dtor : BoolOption<"f", "sanitize-memory-use-after-dtor",
  CodeGenOpts<"SanitizeMemoryUseAfterDtor">, DefaultFalse,
  PosFlag<SetTrue, [CC1Option], "Enable">, NegFlag<SetFalse, [], "Disable">,
  BothFlags<[], " use-after-destroy detection in MemorySanitizer">>,
  Group<f_clang_Group>;
def fsanitize_address_field_padding : Joined<["-"], "fsanitize-address-field-padding=">,
                                        Group<f_clang_Group>,
                                        HelpText<"Level of field padding for AddressSanitizer">,
                                        MarshallingInfoInt<LangOpts<"SanitizeAddressFieldPadding">>;
defm sanitize_address_use_after_scope : BoolOption<"f", "sanitize-address-use-after-scope",
  CodeGenOpts<"SanitizeAddressUseAfterScope">, DefaultFalse,
  PosFlag<SetTrue, [], "Enable">, NegFlag<SetFalse, [CoreOption, NoXarchOption], "Disable">,
  BothFlags<[], " use-after-scope detection in AddressSanitizer">>,
  Group<f_clang_Group>;
defm sanitize_address_poison_custom_array_cookie : BoolOption<"f", "sanitize-address-poison-custom-array-cookie",
  CodeGenOpts<"SanitizeAddressPoisonCustomArrayCookie">, DefaultFalse,
  PosFlag<SetTrue, [], "Enable">, NegFlag<SetFalse, [], "Disable">,
  BothFlags<[], " poisoning array cookies when using custom operator new[] in AddressSanitizer">>,
  Group<f_clang_Group>;
def fsanitize_address_globals_dead_stripping : Flag<["-"], "fsanitize-address-globals-dead-stripping">,
  Group<f_clang_Group>, HelpText<"Enable linker dead stripping of globals in AddressSanitizer">,
  MarshallingInfoFlag<CodeGenOpts<"SanitizeAddressGlobalsDeadStripping">, "false">;
defm sanitize_address_use_odr_indicator : BoolOption<"f", "sanitize-address-use-odr-indicator",
  CodeGenOpts<"SanitizeAddressUseOdrIndicator">, DefaultFalse,
  PosFlag<SetTrue, [], "Enable ODR indicator globals to avoid false ODR violation"
            " reports in partially sanitized programs at the cost of an increase in binary size">,
  NegFlag<SetFalse, [], "Disable ODR indicator globals">>,
  Group<f_clang_Group>;
def sanitize_address_destructor_kind_EQ
    : Joined<["-"], "fsanitize-address-destructor-kind=">,
      MetaVarName<"<kind>">,
      Flags<[CC1Option]>,
      HelpText<"Set destructor type used in ASan instrumentation">,
      Group<f_clang_Group>,
      Values<"none,global">,
      NormalizedValuesScope<"llvm::AsanDtorKind">,
      NormalizedValues<["None", "Global"]>,
      MarshallingInfoEnum<CodeGenOpts<"SanitizeAddressDtorKind">, "Global">;
// Note: This flag was introduced when it was necessary to distinguish between
//       ABI for correct codegen.  This is no longer needed, but the flag is
//       not removed since targeting either ABI will behave the same.
//       This way we cause no disturbance to existing scripts & code, and if we
//       want to use this flag in the future we will cause no disturbance then
//       either.
def fsanitize_hwaddress_abi_EQ
    : Joined<["-"], "fsanitize-hwaddress-abi=">,
      Group<f_clang_Group>,
      HelpText<"Select the HWAddressSanitizer ABI to target (interceptor or platform, default interceptor). This option is currently unused.">;
def fsanitize_recover_EQ : CommaJoined<["-"], "fsanitize-recover=">,
                           Group<f_clang_Group>,
                           HelpText<"Enable recovery for specified sanitizers">;
def fno_sanitize_recover_EQ : CommaJoined<["-"], "fno-sanitize-recover=">,
                              Group<f_clang_Group>, Flags<[CoreOption, NoXarchOption]>,
                              HelpText<"Disable recovery for specified sanitizers">;
def fsanitize_recover : Flag<["-"], "fsanitize-recover">, Group<f_clang_Group>,
                        Alias<fsanitize_recover_EQ>, AliasArgs<["all"]>;
def fno_sanitize_recover : Flag<["-"], "fno-sanitize-recover">,
                           Flags<[CoreOption, NoXarchOption]>, Group<f_clang_Group>,
                           Alias<fno_sanitize_recover_EQ>, AliasArgs<["all"]>;
def fsanitize_trap_EQ : CommaJoined<["-"], "fsanitize-trap=">, Group<f_clang_Group>,
                        HelpText<"Enable trapping for specified sanitizers">;
def fno_sanitize_trap_EQ : CommaJoined<["-"], "fno-sanitize-trap=">, Group<f_clang_Group>,
                           Flags<[CoreOption, NoXarchOption]>,
                           HelpText<"Disable trapping for specified sanitizers">;
def fsanitize_trap : Flag<["-"], "fsanitize-trap">, Group<f_clang_Group>,
                     Alias<fsanitize_trap_EQ>, AliasArgs<["all"]>,
                     HelpText<"Enable trapping for all sanitizers">;
def fno_sanitize_trap : Flag<["-"], "fno-sanitize-trap">, Group<f_clang_Group>,
                        Alias<fno_sanitize_trap_EQ>, AliasArgs<["all"]>,
                        Flags<[CoreOption, NoXarchOption]>,
                        HelpText<"Disable trapping for all sanitizers">;
def fsanitize_undefined_trap_on_error
    : Flag<["-"], "fsanitize-undefined-trap-on-error">, Group<f_clang_Group>,
      Alias<fsanitize_trap_EQ>, AliasArgs<["undefined"]>;
def fno_sanitize_undefined_trap_on_error
    : Flag<["-"], "fno-sanitize-undefined-trap-on-error">, Group<f_clang_Group>,
      Alias<fno_sanitize_trap_EQ>, AliasArgs<["undefined"]>;
defm sanitize_minimal_runtime : BoolOption<"f", "sanitize-minimal-runtime",
  CodeGenOpts<"SanitizeMinimalRuntime">, DefaultFalse,
  PosFlag<SetTrue>, NegFlag<SetFalse>>,
  Group<f_clang_Group>;
def fsanitize_link_runtime : Flag<["-"], "fsanitize-link-runtime">,
                           Group<f_clang_Group>;
def fno_sanitize_link_runtime : Flag<["-"], "fno-sanitize-link-runtime">,
                              Group<f_clang_Group>;
def fsanitize_link_cxx_runtime : Flag<["-"], "fsanitize-link-c++-runtime">,
                                 Group<f_clang_Group>;
def fno_sanitize_link_cxx_runtime : Flag<["-"], "fno-sanitize-link-c++-runtime">,
                                    Group<f_clang_Group>;
defm sanitize_cfi_cross_dso : BoolOption<"f", "sanitize-cfi-cross-dso",
  CodeGenOpts<"SanitizeCfiCrossDso">, DefaultFalse,
  PosFlag<SetTrue, [], "Enable">, NegFlag<SetFalse, [CoreOption, NoXarchOption], "Disable">,
  BothFlags<[], " control flow integrity (CFI) checks for cross-DSO calls.">>,
  Group<f_clang_Group>;
def fsanitize_cfi_icall_generalize_pointers : Flag<["-"], "fsanitize-cfi-icall-generalize-pointers">,
                                              Group<f_clang_Group>,
                                              HelpText<"Generalize pointers in CFI indirect call type signature checks">,
                                              MarshallingInfoFlag<CodeGenOpts<"SanitizeCfiICallGeneralizePointers">>;
defm sanitize_cfi_canonical_jump_tables : BoolOption<"f", "sanitize-cfi-canonical-jump-tables",
  CodeGenOpts<"SanitizeCfiCanonicalJumpTables">, DefaultFalse,
  PosFlag<SetTrue, [], "Make">, NegFlag<SetFalse, [CoreOption, NoXarchOption], "Do not make">,
  BothFlags<[], " the jump table addresses canonical in the symbol table">>,
  Group<f_clang_Group>;
defm sanitize_stats : BoolOption<"f", "sanitize-stats",
  CodeGenOpts<"SanitizeStats">, DefaultFalse,
  PosFlag<SetTrue, [], "Enable">, NegFlag<SetFalse, [CoreOption, NoXarchOption], "Disable">,
  BothFlags<[], " sanitizer statistics gathering.">>,
  Group<f_clang_Group>;
def fsanitize_thread_memory_access : Flag<["-"], "fsanitize-thread-memory-access">,
                                     Group<f_clang_Group>,
                                     HelpText<"Enable memory access instrumentation in ThreadSanitizer (default)">;
def fno_sanitize_thread_memory_access : Flag<["-"], "fno-sanitize-thread-memory-access">,
                                        Group<f_clang_Group>,
                                        Flags<[CoreOption, NoXarchOption]>,
                                        HelpText<"Disable memory access instrumentation in ThreadSanitizer">;
def fsanitize_thread_func_entry_exit : Flag<["-"], "fsanitize-thread-func-entry-exit">,
                                       Group<f_clang_Group>,
                                       HelpText<"Enable function entry/exit instrumentation in ThreadSanitizer (default)">;
def fno_sanitize_thread_func_entry_exit : Flag<["-"], "fno-sanitize-thread-func-entry-exit">,
                                          Group<f_clang_Group>,
                                          Flags<[CoreOption, NoXarchOption]>,
                                          HelpText<"Disable function entry/exit instrumentation in ThreadSanitizer">;
def fsanitize_thread_atomics : Flag<["-"], "fsanitize-thread-atomics">,
                               Group<f_clang_Group>,
                               HelpText<"Enable atomic operations instrumentation in ThreadSanitizer (default)">;
def fno_sanitize_thread_atomics : Flag<["-"], "fno-sanitize-thread-atomics">,
                                  Group<f_clang_Group>,
                                  Flags<[CoreOption, NoXarchOption]>,
                                  HelpText<"Disable atomic operations instrumentation in ThreadSanitizer">;
def fsanitize_undefined_strip_path_components_EQ : Joined<["-"], "fsanitize-undefined-strip-path-components=">,
  Group<f_clang_Group>, MetaVarName<"<number>">,
  HelpText<"Strip (or keep only, if negative) a given number of path components "
           "when emitting check metadata.">,
  MarshallingInfoInt<CodeGenOpts<"EmitCheckPathComponentsToStrip">, "0", "int">;

} // end -f[no-]sanitize* flags

def funsafe_math_optimizations : Flag<["-"], "funsafe-math-optimizations">,
  Group<f_Group>;
def fno_unsafe_math_optimizations : Flag<["-"], "fno-unsafe-math-optimizations">,
  Group<f_Group>;
def fassociative_math : Flag<["-"], "fassociative-math">, Group<f_Group>;
def fno_associative_math : Flag<["-"], "fno-associative-math">, Group<f_Group>;
defm reciprocal_math : BoolFOption<"reciprocal-math",
  LangOpts<"AllowRecip">, DefaultFalse,
  PosFlag<SetTrue, [CC1Option], "Allow division operations to be reassociated",
          [menable_unsafe_fp_math.KeyPath]>,
  NegFlag<SetFalse>>;
def fapprox_func : Flag<["-"], "fapprox-func">, Group<f_Group>, Flags<[CC1Option, NoDriverOption]>,
  MarshallingInfoFlag<LangOpts<"ApproxFunc">>, ImpliedByAnyOf<[menable_unsafe_fp_math.KeyPath]>;
defm finite_math_only : BoolFOption<"finite-math-only",
  LangOpts<"FiniteMathOnly">, DefaultFalse,
  PosFlag<SetTrue, [CC1Option], "", [cl_finite_math_only.KeyPath, ffast_math.KeyPath]>,
  NegFlag<SetFalse>>;
defm signed_zeros : BoolFOption<"signed-zeros",
  LangOpts<"NoSignedZero">, DefaultFalse,
  NegFlag<SetTrue, [CC1Option], "Allow optimizations that ignore the sign of floating point zeros",
            [cl_no_signed_zeros.KeyPath, menable_unsafe_fp_math.KeyPath]>,
  PosFlag<SetFalse>>;
def fhonor_nans : Flag<["-"], "fhonor-nans">, Group<f_Group>;
def fno_honor_nans : Flag<["-"], "fno-honor-nans">, Group<f_Group>;
def fhonor_infinities : Flag<["-"], "fhonor-infinities">, Group<f_Group>;
def fno_honor_infinities : Flag<["-"], "fno-honor-infinities">, Group<f_Group>;
// This option was originally misspelt "infinites" [sic].
def : Flag<["-"], "fhonor-infinites">, Alias<fhonor_infinities>;
def : Flag<["-"], "fno-honor-infinites">, Alias<fno_honor_infinities>;
def frounding_math : Flag<["-"], "frounding-math">, Group<f_Group>, Flags<[CC1Option]>,
  MarshallingInfoFlag<LangOpts<"FPRoundingMode">, "llvm::RoundingMode::NearestTiesToEven">,
  Normalizer<"makeFlagToValueNormalizer(llvm::RoundingMode::Dynamic)">;
def fno_rounding_math : Flag<["-"], "fno-rounding-math">, Group<f_Group>, Flags<[CC1Option]>;
def ftrapping_math : Flag<["-"], "ftrapping-math">, Group<f_Group>;
def fno_trapping_math : Flag<["-"], "fno-trapping-math">, Group<f_Group>;
def ffp_contract : Joined<["-"], "ffp-contract=">, Group<f_Group>,
  Flags<[CC1Option]>, HelpText<"Form fused FP ops (e.g. FMAs):"
  " fast (fuses across statements disregarding pragmas)"
  " | on (only fuses in the same statement unless dictated by pragmas)"
  " | off (never fuses)"
  " | fast-honor-pragmas (fuses across statements unless diectated by pragmas)."
  " Default is 'fast' for CUDA, 'fast-honor-pragmas' for HIP, and 'on' otherwise.">,
  Values<"fast,on,off,fast-honor-pragmas">;

defm strict_float_cast_overflow : BoolFOption<"strict-float-cast-overflow",
  CodeGenOpts<"StrictFloatCastOverflow">, DefaultTrue,
  NegFlag<SetFalse, [CC1Option], "Relax language rules and try to match the behavior"
            " of the target's native float-to-int conversion instructions">,
  PosFlag<SetTrue, [], "Assume that overflowing float-to-int casts are undefined (default)">>;

def ffor_scope : Flag<["-"], "ffor-scope">, Group<f_Group>;
def fno_for_scope : Flag<["-"], "fno-for-scope">, Group<f_Group>;

defm rewrite_imports : BoolFOption<"rewrite-imports",
  PreprocessorOutputOpts<"RewriteImports">, DefaultFalse,
  PosFlag<SetTrue, [CC1Option]>, NegFlag<SetFalse>>;
defm rewrite_includes : BoolFOption<"rewrite-includes",
  PreprocessorOutputOpts<"RewriteIncludes">, DefaultFalse,
  PosFlag<SetTrue, [CC1Option]>, NegFlag<SetFalse>>;

defm delete_null_pointer_checks : BoolFOption<"delete-null-pointer-checks",
  CodeGenOpts<"NullPointerIsValid">, DefaultFalse,
  NegFlag<SetTrue, [CC1Option], "Do not treat usage of null pointers as undefined behavior">,
  PosFlag<SetFalse, [], "Treat usage of null pointers as undefined behavior (default)">,
  BothFlags<[CoreOption]>>;

def frewrite_map_file_EQ : Joined<["-"], "frewrite-map-file=">,
                           Group<f_Group>,
                           Flags<[NoXarchOption, CC1Option]>,
                           MarshallingInfoStringVector<CodeGenOpts<"RewriteMapFiles">>;

defm use_line_directives : BoolFOption<"use-line-directives",
  PreprocessorOutputOpts<"UseLineDirectives">, DefaultFalse,
  PosFlag<SetTrue, [CC1Option], "Use #line in preprocessed output">, NegFlag<SetFalse>>;

def ffreestanding : Flag<["-"], "ffreestanding">, Group<f_Group>, Flags<[CC1Option]>,
  HelpText<"Assert that the compilation takes place in a freestanding environment">,
  MarshallingInfoFlag<LangOpts<"Freestanding">>;
def fgnuc_version_EQ : Joined<["-"], "fgnuc-version=">, Group<f_Group>,
  HelpText<"Sets various macros to claim compatibility with the given GCC version (default is 4.2.1)">,
  Flags<[CC1Option, CoreOption]>;
// We abuse '-f[no-]gnu-keywords' to force overriding all GNU-extension
// keywords. This behavior is provided by GCC's poorly named '-fasm' flag,
// while a subset (the non-C++ GNU keywords) is provided by GCC's
// '-fgnu-keywords'. Clang conflates the two for simplicity under the single
// name, as it doesn't seem a useful distinction.
defm gnu_keywords : BoolFOption<"gnu-keywords",
  LangOpts<"GNUKeywords">, Default<gnu_mode.KeyPath>,
  PosFlag<SetTrue, [], "Allow GNU-extension keywords regardless of language standard">,
  NegFlag<SetFalse>, BothFlags<[CC1Option]>>;
defm gnu89_inline : BoolFOption<"gnu89-inline",
  LangOpts<"GNUInline">, Default<!strconcat("!", c99.KeyPath, " && !", cplusplus.KeyPath)>,
  PosFlag<SetTrue, [CC1Option], "Use the gnu89 inline semantics">,
  NegFlag<SetFalse>>, ShouldParseIf<!strconcat("!", cplusplus.KeyPath)>;
def fgnu_runtime : Flag<["-"], "fgnu-runtime">, Group<f_Group>,
  HelpText<"Generate output compatible with the standard GNU Objective-C runtime">;
def fheinous_gnu_extensions : Flag<["-"], "fheinous-gnu-extensions">, Flags<[CC1Option]>,
  MarshallingInfoFlag<LangOpts<"HeinousExtensions">>;
def filelist : Separate<["-"], "filelist">, Flags<[LinkerInput]>,
               Group<Link_Group>;
def : Flag<["-"], "findirect-virtual-calls">, Alias<fapple_kext>;
def finline_functions : Flag<["-"], "finline-functions">, Group<f_clang_Group>, Flags<[CC1Option]>,
  HelpText<"Inline suitable functions">;
def finline_hint_functions: Flag<["-"], "finline-hint-functions">, Group<f_clang_Group>, Flags<[CC1Option]>,
  HelpText<"Inline functions which are (explicitly or implicitly) marked inline">;
def finline : Flag<["-"], "finline">, Group<clang_ignored_f_Group>;
def fglobal_isel : Flag<["-"], "fglobal-isel">, Group<f_clang_Group>,
  HelpText<"Enables the global instruction selector">;
def fexperimental_isel : Flag<["-"], "fexperimental-isel">, Group<f_clang_Group>,
  Alias<fglobal_isel>;
defm legacy_pass_manager : BoolOption<"f", "legacy-pass-manager",
  CodeGenOpts<"LegacyPassManager">, Default<"!static_cast<unsigned>(LLVM_ENABLE_NEW_PASS_MANAGER)">,
  PosFlag<SetTrue, [], "Use the legacy pass manager in LLVM">,
  NegFlag<SetFalse, [], "Use the new pass manager in LLVM">,
  BothFlags<[CC1Option]>>, Group<f_clang_Group>;
def fexperimental_new_pass_manager : Flag<["-"], "fexperimental-new-pass-manager">,
  Group<f_clang_Group>, Flags<[CC1Option]>, Alias<fno_legacy_pass_manager>;
def fno_experimental_new_pass_manager : Flag<["-"], "fno-experimental-new-pass-manager">,
  Group<f_clang_Group>, Flags<[CC1Option]>, Alias<flegacy_pass_manager>;
def fexperimental_strict_floating_point : Flag<["-"], "fexperimental-strict-floating-point">,
  Group<f_clang_Group>, Flags<[CC1Option]>,
  HelpText<"Enables experimental strict floating point in LLVM.">,
  MarshallingInfoFlag<LangOpts<"ExpStrictFP">>;
def finput_charset_EQ : Joined<["-"], "finput-charset=">, Flags<[FlangOption, FC1Option]>, Group<f_Group>,
  HelpText<"Specify the default character set for source files">;
def fexec_charset_EQ : Joined<["-"], "fexec-charset=">, Group<f_Group>;
def finstrument_functions : Flag<["-"], "finstrument-functions">, Group<f_Group>, Flags<[CC1Option]>,
  HelpText<"Generate calls to instrument function entry and exit">,
  MarshallingInfoFlag<CodeGenOpts<"InstrumentFunctions">>;
def finstrument_functions_after_inlining : Flag<["-"], "finstrument-functions-after-inlining">, Group<f_Group>, Flags<[CC1Option]>,
  HelpText<"Like -finstrument-functions, but insert the calls after inlining">,
  MarshallingInfoFlag<CodeGenOpts<"InstrumentFunctionsAfterInlining">>;
def finstrument_function_entry_bare : Flag<["-"], "finstrument-function-entry-bare">, Group<f_Group>, Flags<[CC1Option]>,
  HelpText<"Instrument function entry only, after inlining, without arguments to the instrumentation call">,
  MarshallingInfoFlag<CodeGenOpts<"InstrumentFunctionEntryBare">>;
def fcf_protection_EQ : Joined<["-"], "fcf-protection=">, Flags<[CoreOption, CC1Option]>, Group<f_Group>,
  HelpText<"Instrument control-flow architecture protection. Options: return, branch, full, none.">, Values<"return,branch,full,none">;
def fcf_protection : Flag<["-"], "fcf-protection">, Group<f_Group>, Flags<[CoreOption, CC1Option]>,
  Alias<fcf_protection_EQ>, AliasArgs<["full"]>,
  HelpText<"Enable cf-protection in 'full' mode">;

defm xray_instrument : BoolFOption<"xray-instrument",
  LangOpts<"XRayInstrument">, DefaultFalse,
  PosFlag<SetTrue, [CC1Option], "Generate XRay instrumentation sleds on function entry and exit">,
  NegFlag<SetFalse>>;

def fxray_instruction_threshold_EQ :
  JoinedOrSeparate<["-"], "fxray-instruction-threshold=">,
  Group<f_Group>, Flags<[CC1Option]>,
  HelpText<"Sets the minimum function size to instrument with XRay">,
  MarshallingInfoInt<CodeGenOpts<"XRayInstructionThreshold">, "200">;
def fxray_instruction_threshold_ :
  JoinedOrSeparate<["-"], "fxray-instruction-threshold">,
  Group<f_Group>, Flags<[CC1Option]>;

def fxray_always_instrument :
  JoinedOrSeparate<["-"], "fxray-always-instrument=">,
  Group<f_Group>, Flags<[CC1Option]>,
  HelpText<"DEPRECATED: Filename defining the whitelist for imbuing the 'always instrument' XRay attribute.">,
  MarshallingInfoStringVector<LangOpts<"XRayAlwaysInstrumentFiles">>;
def fxray_never_instrument :
  JoinedOrSeparate<["-"], "fxray-never-instrument=">,
  Group<f_Group>, Flags<[CC1Option]>,
  HelpText<"DEPRECATED: Filename defining the whitelist for imbuing the 'never instrument' XRay attribute.">,
  MarshallingInfoStringVector<LangOpts<"XRayNeverInstrumentFiles">>;
def fxray_attr_list :
  JoinedOrSeparate<["-"], "fxray-attr-list=">,
  Group<f_Group>, Flags<[CC1Option]>,
  HelpText<"Filename defining the list of functions/types for imbuing XRay attributes.">,
  MarshallingInfoStringVector<LangOpts<"XRayAttrListFiles">>;
def fxray_modes :
  JoinedOrSeparate<["-"], "fxray-modes=">,
  Group<f_Group>, Flags<[CC1Option]>,
  HelpText<"List of modes to link in by default into XRay instrumented binaries.">;

defm xray_always_emit_customevents : BoolFOption<"xray-always-emit-customevents",
  LangOpts<"XRayAlwaysEmitCustomEvents">, DefaultFalse,
  PosFlag<SetTrue, [CC1Option], "Always emit __xray_customevent(...) calls"
          " even if the containing function is not always instrumented">,
  NegFlag<SetFalse>>;

defm xray_always_emit_typedevents : BoolFOption<"xray-always-emit-typedevents",
  LangOpts<"XRayAlwaysEmitTypedEvents">, DefaultFalse,
  PosFlag<SetTrue, [CC1Option], "Always emit __xray_typedevent(...) calls"
          " even if the containing function is not always instrumented">,
  NegFlag<SetFalse>>;

defm xray_ignore_loops : BoolFOption<"xray-ignore-loops",
  CodeGenOpts<"XRayIgnoreLoops">, DefaultFalse,
  PosFlag<SetTrue, [CC1Option], "Don't instrument functions with loops"
          " unless they also meet the minimum function size">,
  NegFlag<SetFalse>>;

defm xray_function_index : BoolFOption<"xray-function-index",
  CodeGenOpts<"XRayOmitFunctionIndex">, DefaultTrue,
  NegFlag<SetFalse, [CC1Option], "Omit function index section at the"
          " expense of single-function patching performance">,
  PosFlag<SetTrue>>;

def fxray_link_deps : Flag<["-"], "fxray-link-deps">, Group<f_Group>,
  Flags<[CC1Option]>,
  HelpText<"Tells clang to add the link dependencies for XRay.">;
def fnoxray_link_deps : Flag<["-"], "fnoxray-link-deps">, Group<f_Group>,
  Flags<[CC1Option]>;

def fxray_instrumentation_bundle :
  JoinedOrSeparate<["-"], "fxray-instrumentation-bundle=">,
  Group<f_Group>, Flags<[CC1Option]>,
  HelpText<"Select which XRay instrumentation points to emit. Options: all, none, function-entry, function-exit, function, custom. Default is 'all'.  'function' includes both 'function-entry' and 'function-exit'.">;

def fxray_function_groups :
  Joined<["-"], "fxray-function-groups=">,
  Group<f_Group>, Flags<[CC1Option]>,
  HelpText<"Only instrument 1 of N groups">,
  MarshallingInfoInt<CodeGenOpts<"XRayTotalFunctionGroups">, "1">;

def fxray_selected_function_group :
  Joined<["-"], "fxray-selected-function-group=">,
  Group<f_Group>, Flags<[CC1Option]>,
  HelpText<"When using -fxray-function-groups, select which group of functions to instrument. Valid range is 0 to fxray-function-groups - 1">,
  MarshallingInfoInt<CodeGenOpts<"XRaySelectedFunctionGroup">, "0">;


defm fine_grained_bitfield_accesses : BoolOption<"f", "fine-grained-bitfield-accesses",
  CodeGenOpts<"FineGrainedBitfieldAccesses">, DefaultFalse,
  PosFlag<SetTrue, [], "Use separate accesses for consecutive bitfield runs with legal widths and alignments.">,
  NegFlag<SetFalse, [], "Use large-integer access for consecutive bitfield runs.">,
  BothFlags<[CC1Option]>>,
  Group<f_clang_Group>;

defm experimental_relative_cxx_abi_vtables : BoolFOption<"experimental-relative-c++-abi-vtables",
  LangOpts<"RelativeCXXABIVTables">, DefaultFalse,
  PosFlag<SetTrue, [], "Use">, NegFlag<SetFalse, [], "Do not use">,
  BothFlags<[CC1Option], " the experimental C++ class ABI for classes with virtual tables">>;

def flat__namespace : Flag<["-"], "flat_namespace">;
def flax_vector_conversions_EQ : Joined<["-"], "flax-vector-conversions=">, Group<f_Group>,
  HelpText<"Enable implicit vector bit-casts">, Values<"none,integer,all">, Flags<[CC1Option]>,
  NormalizedValues<["LangOptions::LaxVectorConversionKind::None",
                    "LangOptions::LaxVectorConversionKind::Integer",
                    "LangOptions::LaxVectorConversionKind::All"]>,
  MarshallingInfoEnum<LangOpts<"LaxVectorConversions">,
                      !strconcat(open_cl.KeyPath, " ? LangOptions::LaxVectorConversionKind::None"
                                                  " : LangOptions::LaxVectorConversionKind::All")>;
def flax_vector_conversions : Flag<["-"], "flax-vector-conversions">, Group<f_Group>,
  Alias<flax_vector_conversions_EQ>, AliasArgs<["integer"]>;
def flimited_precision_EQ : Joined<["-"], "flimited-precision=">, Group<f_Group>;
def fapple_link_rtlib : Flag<["-"], "fapple-link-rtlib">, Group<f_Group>,
  HelpText<"Force linking the clang builtins runtime library">;
def flto_EQ : Joined<["-"], "flto=">, Flags<[CoreOption, CC1Option]>, Group<f_Group>,
  HelpText<"Set LTO mode to either 'full' or 'thin'">, Values<"thin,full">;
def flto : Flag<["-"], "flto">, Flags<[CoreOption, CC1Option]>, Group<f_Group>,
  HelpText<"Enable LTO in 'full' mode">;
def fno_lto : Flag<["-"], "fno-lto">, Flags<[CoreOption, CC1Option]>, Group<f_Group>,
  HelpText<"Disable LTO mode (default)">;
def flto_jobs_EQ : Joined<["-"], "flto-jobs=">,
  Flags<[CC1Option]>, Group<f_Group>,
  HelpText<"Controls the backend parallelism of -flto=thin (default "
           "of 0 means the number of threads will be derived from "
           "the number of CPUs detected)">;
def fthinlto_index_EQ : Joined<["-"], "fthinlto-index=">,
  Flags<[CoreOption, CC1Option]>, Group<f_Group>,
  HelpText<"Perform ThinLTO importing using provided function summary index">;
def fthin_link_bitcode_EQ : Joined<["-"], "fthin-link-bitcode=">,
  Flags<[CoreOption, CC1Option]>, Group<f_Group>,
  HelpText<"Write minimized bitcode to <file> for the ThinLTO thin link only">,
  MarshallingInfoString<CodeGenOpts<"ThinLinkBitcodeFile">>;
def fmacro_backtrace_limit_EQ : Joined<["-"], "fmacro-backtrace-limit=">,
                                Group<f_Group>, Flags<[NoXarchOption, CoreOption]>;
defm merge_all_constants : BoolFOption<"merge-all-constants",
  CodeGenOpts<"MergeAllConstants">, DefaultFalse,
  PosFlag<SetTrue, [CC1Option, CoreOption], "Allow">, NegFlag<SetFalse, [], "Disallow">,
  BothFlags<[], " merging of constants">>;
def fmessage_length_EQ : Joined<["-"], "fmessage-length=">, Group<f_Group>, Flags<[CC1Option]>,
  HelpText<"Format message diagnostics so that they fit within N columns">,
  MarshallingInfoInt<DiagnosticOpts<"MessageLength">>;
def fms_compatibility : Flag<["-"], "fms-compatibility">, Group<f_Group>, Flags<[CC1Option, CoreOption]>,
  HelpText<"Enable full Microsoft Visual C++ compatibility">,
  MarshallingInfoFlag<LangOpts<"MSVCCompat">>;
def fms_extensions : Flag<["-"], "fms-extensions">, Group<f_Group>, Flags<[CC1Option, CoreOption]>,
  HelpText<"Accept some non-standard constructs supported by the Microsoft compiler">,
  MarshallingInfoFlag<LangOpts<"MicrosoftExt">>, ImpliedByAnyOf<[fms_compatibility.KeyPath]>;
defm asm_blocks : BoolFOption<"asm-blocks",
  LangOpts<"AsmBlocks">, Default<fms_extensions.KeyPath>,
  PosFlag<SetTrue, [CC1Option]>, NegFlag<SetFalse>>;
def fms_volatile : Flag<["-"], "fms-volatile">, Group<f_Group>, Flags<[CC1Option]>,
  MarshallingInfoFlag<CodeGenOpts<"MSVolatile">>;
def fmsc_version : Joined<["-"], "fmsc-version=">, Group<f_Group>, Flags<[NoXarchOption, CoreOption]>,
  HelpText<"Microsoft compiler version number to report in _MSC_VER (0 = don't define it (default))">;
def fms_compatibility_version
    : Joined<["-"], "fms-compatibility-version=">,
      Group<f_Group>,
      Flags<[ CC1Option, CoreOption ]>,
      HelpText<"Dot-separated value representing the Microsoft compiler "
               "version number to report in _MSC_VER (0 = don't define it "
               "(default))">;
defm delayed_template_parsing : BoolFOption<"delayed-template-parsing",
  LangOpts<"DelayedTemplateParsing">, DefaultFalse,
  PosFlag<SetTrue, [CC1Option], "Parse templated function definitions at the end of the translation unit">,
  NegFlag<SetFalse, [NoXarchOption], "Disable delayed template parsing">,
  BothFlags<[CoreOption]>>;
def fms_memptr_rep_EQ : Joined<["-"], "fms-memptr-rep=">, Group<f_Group>, Flags<[CC1Option]>,
  Values<"single,multiple,virtual">, NormalizedValuesScope<"LangOptions">,
  NormalizedValues<["PPTMK_FullGeneralitySingleInheritance", "PPTMK_FullGeneralityMultipleInheritance",
                    "PPTMK_FullGeneralityVirtualInheritance"]>,
  MarshallingInfoEnum<LangOpts<"MSPointerToMemberRepresentationMethod">, "PPTMK_BestCase">;
// __declspec is enabled by default for the PS4 by the driver, and also
// enabled for Microsoft Extensions or Borland Extensions, here.
//
// FIXME: __declspec is also currently enabled for CUDA, but isn't really a
// CUDA extension. However, it is required for supporting
// __clang_cuda_builtin_vars.h, which uses __declspec(property). Once that has
// been rewritten in terms of something more generic, remove the Opts.CUDA
// term here.
defm declspec : BoolOption<"f", "declspec",
  LangOpts<"DeclSpecKeyword">, DefaultFalse,
  PosFlag<SetTrue, [], "Allow", [fms_extensions.KeyPath, fborland_extensions.KeyPath, cuda.KeyPath]>,
  NegFlag<SetFalse, [], "Disallow">,
  BothFlags<[CC1Option], " __declspec as a keyword">>, Group<f_clang_Group>;
def fmodules_cache_path : Joined<["-"], "fmodules-cache-path=">, Group<i_Group>,
  Flags<[NoXarchOption, CC1Option]>, MetaVarName<"<directory>">,
  HelpText<"Specify the module cache path">;
def fmodules_user_build_path : Separate<["-"], "fmodules-user-build-path">, Group<i_Group>,
  Flags<[NoXarchOption, CC1Option]>, MetaVarName<"<directory>">,
  HelpText<"Specify the module user build path">,
  MarshallingInfoString<HeaderSearchOpts<"ModuleUserBuildPath">>;
def fprebuilt_module_path : Joined<["-"], "fprebuilt-module-path=">, Group<i_Group>,
  Flags<[NoXarchOption, CC1Option]>, MetaVarName<"<directory>">,
  HelpText<"Specify the prebuilt module path">;
defm prebuilt_implicit_modules : BoolFOption<"prebuilt-implicit-modules",
  HeaderSearchOpts<"EnablePrebuiltImplicitModules">, DefaultFalse,
  PosFlag<SetTrue, [], "Look up implicit modules in the prebuilt module path">,
  NegFlag<SetFalse>, BothFlags<[NoXarchOption, CC1Option]>>;

def fmodules_prune_interval : Joined<["-"], "fmodules-prune-interval=">, Group<i_Group>,
  Flags<[CC1Option]>, MetaVarName<"<seconds>">,
  HelpText<"Specify the interval (in seconds) between attempts to prune the module cache">,
  MarshallingInfoInt<HeaderSearchOpts<"ModuleCachePruneInterval">, "7 * 24 * 60 * 60">;
def fmodules_prune_after : Joined<["-"], "fmodules-prune-after=">, Group<i_Group>,
  Flags<[CC1Option]>, MetaVarName<"<seconds>">,
  HelpText<"Specify the interval (in seconds) after which a module file will be considered unused">,
  MarshallingInfoInt<HeaderSearchOpts<"ModuleCachePruneAfter">, "31 * 24 * 60 * 60">;
def fbuild_session_timestamp : Joined<["-"], "fbuild-session-timestamp=">,
  Group<i_Group>, Flags<[CC1Option]>, MetaVarName<"<time since Epoch in seconds>">,
  HelpText<"Time when the current build session started">,
  MarshallingInfoInt<HeaderSearchOpts<"BuildSessionTimestamp">, "0", "uint64_t">;
def fbuild_session_file : Joined<["-"], "fbuild-session-file=">,
  Group<i_Group>, MetaVarName<"<file>">,
  HelpText<"Use the last modification time of <file> as the build session timestamp">;
def fmodules_validate_once_per_build_session : Flag<["-"], "fmodules-validate-once-per-build-session">,
  Group<i_Group>, Flags<[CC1Option]>,
  HelpText<"Don't verify input files for the modules if the module has been "
           "successfully validated or loaded during this build session">,
  MarshallingInfoFlag<HeaderSearchOpts<"ModulesValidateOncePerBuildSession">>;
def fmodules_disable_diagnostic_validation : Flag<["-"], "fmodules-disable-diagnostic-validation">,
  Group<i_Group>, Flags<[CC1Option]>,
  HelpText<"Disable validation of the diagnostic options when loading the module">,
  MarshallingInfoNegativeFlag<HeaderSearchOpts<"ModulesValidateDiagnosticOptions">>;
defm modules_validate_system_headers : BoolOption<"f", "modules-validate-system-headers",
  HeaderSearchOpts<"ModulesValidateSystemHeaders">, DefaultFalse,
  PosFlag<SetTrue, [CC1Option], "Validate the system headers that a module depends on when loading the module">,
  NegFlag<SetFalse, [NoXarchOption]>>, Group<i_Group>;

def fvalidate_ast_input_files_content:
  Flag <["-"], "fvalidate-ast-input-files-content">,
  Group<f_Group>, Flags<[CC1Option]>,
  HelpText<"Compute and store the hash of input files used to build an AST."
           " Files with mismatching mtime's are considered valid"
           " if both contents is identical">,
  MarshallingInfoFlag<HeaderSearchOpts<"ValidateASTInputFilesContent">>;
def fmodules_validate_input_files_content:
  Flag <["-"], "fmodules-validate-input-files-content">,
  Group<f_Group>, Flags<[NoXarchOption]>,
  HelpText<"Validate PCM input files based on content if mtime differs">;
def fno_modules_validate_input_files_content:
  Flag <["-"], "fno_modules-validate-input-files-content">,
  Group<f_Group>, Flags<[NoXarchOption]>;
def fpch_validate_input_files_content:
  Flag <["-"], "fpch-validate-input-files-content">,
  Group<f_Group>, Flags<[NoXarchOption]>,
  HelpText<"Validate PCH input files based on content if mtime differs">;
def fno_pch_validate_input_files_content:
  Flag <["-"], "fno_pch-validate-input-files-content">,
  Group<f_Group>, Flags<[NoXarchOption]>;
defm pch_instantiate_templates : BoolFOption<"pch-instantiate-templates",
  LangOpts<"PCHInstantiateTemplates">, DefaultFalse,
  PosFlag<SetTrue, [], "Instantiate templates already while building a PCH">,
  NegFlag<SetFalse>, BothFlags<[CC1Option, CoreOption]>>;
defm pch_codegen: OptInFFlag<"pch-codegen", "Generate ", "Do not generate ",
  "code for uses of this PCH that assumes an explicit object file will be built for the PCH">;
defm pch_debuginfo: OptInFFlag<"pch-debuginfo", "Generate ", "Do not generate ",
  "debug info for types in an object file built from this PCH and do not generate them elsewhere">;

def fimplicit_module_maps : Flag <["-"], "fimplicit-module-maps">, Group<f_Group>,
  Flags<[NoXarchOption, CC1Option]>,
  HelpText<"Implicitly search the file system for module map files.">,
  MarshallingInfoFlag<HeaderSearchOpts<"ImplicitModuleMaps">>;
def fmodules_ts : Flag <["-"], "fmodules-ts">, Group<f_Group>,
  Flags<[CC1Option]>, HelpText<"Enable support for the C++ Modules TS">,
  MarshallingInfoFlag<LangOpts<"ModulesTS">>;
defm modules : BoolFOption<"modules",
  LangOpts<"Modules">, Default<!strconcat(fmodules_ts.KeyPath, "||", cpp_modules.KeyPath)>,
  PosFlag<SetTrue, [CC1Option], "Enable the 'modules' language feature">,
  NegFlag<SetFalse>, BothFlags<[NoXarchOption]>>;
def fmodule_maps : Flag <["-"], "fmodule-maps">, Alias<fimplicit_module_maps>;
def fmodule_name_EQ : Joined<["-"], "fmodule-name=">, Group<f_Group>,
  Flags<[NoXarchOption,CC1Option]>, MetaVarName<"<name>">,
  HelpText<"Specify the name of the module to build">,
  MarshallingInfoString<LangOpts<"ModuleName">>;
def fmodule_implementation_of : Separate<["-"], "fmodule-implementation-of">,
  Flags<[CC1Option]>, Alias<fmodule_name_EQ>;
def fsystem_module : Flag<["-"], "fsystem-module">, Flags<[CC1Option]>,
  HelpText<"Build this module as a system module. Only used with -emit-module">,
  MarshallingInfoFlag<FrontendOpts<"IsSystemModule">>;
def fmodule_map_file : Joined<["-"], "fmodule-map-file=">,
  Group<f_Group>, Flags<[NoXarchOption,CC1Option]>, MetaVarName<"<file>">,
  HelpText<"Load this module map file">,
  MarshallingInfoStringVector<FrontendOpts<"ModuleMapFiles">>;
def fmodule_file : Joined<["-"], "fmodule-file=">,
  Group<i_Group>, Flags<[NoXarchOption,CC1Option]>, MetaVarName<"[<name>=]<file>">,
  HelpText<"Specify the mapping of module name to precompiled module file, or load a module file if name is omitted.">;
def fmodules_ignore_macro : Joined<["-"], "fmodules-ignore-macro=">, Group<f_Group>, Flags<[CC1Option]>,
  HelpText<"Ignore the definition of the given macro when building and loading modules">;
def fmodules_strict_decluse : Flag <["-"], "fmodules-strict-decluse">, Group<f_Group>,
  Flags<[NoXarchOption,CC1Option]>,
  HelpText<"Like -fmodules-decluse but requires all headers to be in modules">,
  MarshallingInfoFlag<LangOpts<"ModulesStrictDeclUse">>;
defm modules_decluse : BoolFOption<"modules-decluse",
  LangOpts<"ModulesDeclUse">, Default<fmodules_strict_decluse.KeyPath>,
  PosFlag<SetTrue, [CC1Option], "Require declaration of modules used within a module">,
  NegFlag<SetFalse>, BothFlags<[NoXarchOption]>>;
defm modules_search_all : BoolFOption<"modules-search-all",
  LangOpts<"ModulesSearchAll">, DefaultFalse,
  PosFlag<SetTrue, [], "Search even non-imported modules to resolve references">,
  NegFlag<SetFalse>, BothFlags<[NoXarchOption, CC1Option]>>,
  ShouldParseIf<fmodules.KeyPath>;
defm implicit_modules : BoolFOption<"implicit-modules",
  LangOpts<"ImplicitModules">, DefaultTrue,
  NegFlag<SetFalse, [CC1Option]>, PosFlag<SetTrue>, BothFlags<[NoXarchOption]>>;
def fretain_comments_from_system_headers : Flag<["-"], "fretain-comments-from-system-headers">, Group<f_Group>, Flags<[CC1Option]>,
  MarshallingInfoFlag<LangOpts<"RetainCommentsFromSystemHeaders">>;

def fmudflapth : Flag<["-"], "fmudflapth">, Group<f_Group>;
def fmudflap : Flag<["-"], "fmudflap">, Group<f_Group>;
def fnested_functions : Flag<["-"], "fnested-functions">, Group<f_Group>;
def fnext_runtime : Flag<["-"], "fnext-runtime">, Group<f_Group>;
def fno_asm : Flag<["-"], "fno-asm">, Group<f_Group>;
def fno_asynchronous_unwind_tables : Flag<["-"], "fno-asynchronous-unwind-tables">, Group<f_Group>;
def fno_assume_sane_operator_new : Flag<["-"], "fno-assume-sane-operator-new">, Group<f_Group>,
  HelpText<"Don't assume that C++'s global operator new can't alias any pointer">,
  Flags<[CC1Option]>, MarshallingInfoNegativeFlag<CodeGenOpts<"AssumeSaneOperatorNew">>;
def fno_builtin : Flag<["-"], "fno-builtin">, Group<f_Group>, Flags<[CC1Option, CoreOption]>,
  HelpText<"Disable implicit builtin knowledge of functions">;
def fno_builtin_ : Joined<["-"], "fno-builtin-">, Group<f_Group>, Flags<[CC1Option, CoreOption]>,
  HelpText<"Disable implicit builtin knowledge of a specific function">;
def fno_diagnostics_color : Flag<["-"], "fno-diagnostics-color">, Group<f_Group>,
  Flags<[CoreOption, NoXarchOption]>;
def fno_common : Flag<["-"], "fno-common">, Group<f_Group>, Flags<[CC1Option]>,
    HelpText<"Compile common globals like normal definitions">;
def fno_cxx_modules : Flag <["-"], "fno-cxx-modules">, Group<f_Group>,
  Flags<[NoXarchOption]>;
defm digraphs : BoolFOption<"digraphs",
  LangOpts<"Digraphs">, Default<std#".hasDigraphs()">,
  PosFlag<SetTrue, [], "Enable alternative token representations '<:', ':>', '<%', '%>', '%:', '%:%:' (default)">,
  NegFlag<SetFalse, [], "Disallow alternative token representations '<:', ':>', '<%', '%>', '%:', '%:%:'">,
  BothFlags<[CC1Option]>>;
def fno_eliminate_unused_debug_symbols : Flag<["-"], "fno-eliminate-unused-debug-symbols">, Group<f_Group>;
def fno_inline_functions : Flag<["-"], "fno-inline-functions">, Group<f_clang_Group>, Flags<[CC1Option]>;
def fno_inline : Flag<["-"], "fno-inline">, Group<f_clang_Group>, Flags<[CC1Option]>;
def fno_global_isel : Flag<["-"], "fno-global-isel">, Group<f_clang_Group>,
  HelpText<"Disables the global instruction selector">;
def fno_experimental_isel : Flag<["-"], "fno-experimental-isel">, Group<f_clang_Group>,
  Alias<fno_global_isel>;
def fveclib : Joined<["-"], "fveclib=">, Group<f_Group>, Flags<[CC1Option]>,
    HelpText<"Use the given vector functions library">,
    Values<"Accelerate,libmvec,MASSV,SVML,none">,
    NormalizedValuesScope<"CodeGenOptions">,
    NormalizedValues<["Accelerate", "LIBMVEC", "MASSV", "SVML", "NoLibrary"]>,
    MarshallingInfoEnum<CodeGenOpts<"VecLib">, "NoLibrary">;
def fno_lax_vector_conversions : Flag<["-"], "fno-lax-vector-conversions">, Group<f_Group>,
  Alias<flax_vector_conversions_EQ>, AliasArgs<["none"]>;
def fno_implicit_module_maps : Flag <["-"], "fno-implicit-module-maps">, Group<f_Group>,
  Flags<[NoXarchOption]>;
def fno_module_maps : Flag <["-"], "fno-module-maps">, Alias<fno_implicit_module_maps>;
def fno_modules_strict_decluse : Flag <["-"], "fno-strict-modules-decluse">, Group<f_Group>,
  Flags<[NoXarchOption]>;
def fmodule_file_deps : Flag <["-"], "fmodule-file-deps">, Group<f_Group>,
  Flags<[NoXarchOption]>;
def fno_module_file_deps : Flag <["-"], "fno-module-file-deps">, Group<f_Group>,
  Flags<[NoXarchOption]>;
def fno_ms_extensions : Flag<["-"], "fno-ms-extensions">, Group<f_Group>,
  Flags<[CoreOption]>;
def fno_ms_compatibility : Flag<["-"], "fno-ms-compatibility">, Group<f_Group>,
  Flags<[CoreOption]>;
def fno_objc_legacy_dispatch : Flag<["-"], "fno-objc-legacy-dispatch">, Group<f_Group>;
def fno_objc_weak : Flag<["-"], "fno-objc-weak">, Group<f_Group>, Flags<[CC1Option]>;
def fno_omit_frame_pointer : Flag<["-"], "fno-omit-frame-pointer">, Group<f_Group>;
def fno_operator_names : Flag<["-"], "fno-operator-names">, Group<f_Group>,
  HelpText<"Do not treat C++ operator name keywords as synonyms for operators">,
  Flags<[CC1Option]>, MarshallingInfoNegativeFlag<LangOpts<"CXXOperatorNames">, cplusplus.KeyPath>;
def fdiagnostics_absolute_paths : Flag<["-"], "fdiagnostics-absolute-paths">, Group<f_Group>,
  Flags<[CC1Option, CoreOption]>, HelpText<"Print absolute paths in diagnostics">,
  MarshallingInfoFlag<DiagnosticOpts<"AbsolutePath">>;
def fno_stack_protector : Flag<["-"], "fno-stack-protector">, Group<f_Group>,
  HelpText<"Disable the use of stack protectors">;
def fno_strict_aliasing : Flag<["-"], "fno-strict-aliasing">, Group<f_Group>,
  Flags<[NoXarchOption, CoreOption]>;
def fstruct_path_tbaa : Flag<["-"], "fstruct-path-tbaa">, Group<f_Group>;
def fno_struct_path_tbaa : Flag<["-"], "fno-struct-path-tbaa">, Group<f_Group>;
def fno_strict_enums : Flag<["-"], "fno-strict-enums">, Group<f_Group>;
def fno_strict_overflow : Flag<["-"], "fno-strict-overflow">, Group<f_Group>;
def fno_temp_file : Flag<["-"], "fno-temp-file">, Group<f_Group>,
  Flags<[CC1Option, CoreOption]>, HelpText<
  "Directly create compilation output files. This may lead to incorrect incremental builds if the compiler crashes">,
  MarshallingInfoNegativeFlag<FrontendOpts<"UseTemporary">>;
defm use_cxa_atexit : BoolFOption<"use-cxa-atexit",
  CodeGenOpts<"CXAAtExit">, DefaultTrue,
  NegFlag<SetFalse, [CC1Option], "Don't use __cxa_atexit for calling destructors">,
  PosFlag<SetTrue>>;
def fno_unit_at_a_time : Flag<["-"], "fno-unit-at-a-time">, Group<f_Group>;
def fno_unwind_tables : Flag<["-"], "fno-unwind-tables">, Group<f_Group>;
def fno_verbose_asm : Flag<["-"], "fno-verbose-asm">, Group<f_Group>, Flags<[CC1Option]>,
  MarshallingInfoNegativeFlag<CodeGenOpts<"AsmVerbose">>;
def fno_working_directory : Flag<["-"], "fno-working-directory">, Group<f_Group>;
def fno_wrapv : Flag<["-"], "fno-wrapv">, Group<f_Group>;
def fobjc_arc : Flag<["-"], "fobjc-arc">, Group<f_Group>, Flags<[CC1Option]>,
  HelpText<"Synthesize retain and release calls for Objective-C pointers">;
def fno_objc_arc : Flag<["-"], "fno-objc-arc">, Group<f_Group>;
defm objc_encode_cxx_class_template_spec : BoolFOption<"objc-encode-cxx-class-template-spec",
  LangOpts<"EncodeCXXClassTemplateSpec">, DefaultFalse,
  PosFlag<SetTrue, [CC1Option], "Fully encode c++ class template specialization">,
  NegFlag<SetFalse>>;
defm objc_convert_messages_to_runtime_calls : BoolFOption<"objc-convert-messages-to-runtime-calls",
  CodeGenOpts<"ObjCConvertMessagesToRuntimeCalls">, DefaultTrue,
  NegFlag<SetFalse, [CC1Option]>, PosFlag<SetTrue>>;
defm objc_arc_exceptions : BoolFOption<"objc-arc-exceptions",
  CodeGenOpts<"ObjCAutoRefCountExceptions">, DefaultFalse,
  PosFlag<SetTrue, [CC1Option], "Use EH-safe code when synthesizing retains and releases in -fobjc-arc">,
  NegFlag<SetFalse>>;
def fobjc_atdefs : Flag<["-"], "fobjc-atdefs">, Group<clang_ignored_f_Group>;
def fobjc_call_cxx_cdtors : Flag<["-"], "fobjc-call-cxx-cdtors">, Group<clang_ignored_f_Group>;
defm objc_exceptions : BoolFOption<"objc-exceptions",
  LangOpts<"ObjCExceptions">, DefaultFalse,
  PosFlag<SetTrue, [CC1Option], "Enable Objective-C exceptions">, NegFlag<SetFalse>>;
defm application_extension : BoolFOption<"application-extension",
  LangOpts<"AppExt">, DefaultFalse,
  PosFlag<SetTrue, [CC1Option], "Restrict code to those available for App Extensions">,
  NegFlag<SetFalse>>;
defm relaxed_template_template_args : BoolFOption<"relaxed-template-template-args",
  LangOpts<"RelaxedTemplateTemplateArgs">, DefaultFalse,
  PosFlag<SetTrue, [CC1Option], "Enable C++17 relaxed template template argument matching">,
  NegFlag<SetFalse>>;
defm sized_deallocation : BoolFOption<"sized-deallocation",
  LangOpts<"SizedDeallocation">, DefaultFalse,
  PosFlag<SetTrue, [CC1Option], "Enable C++14 sized global deallocation functions">,
  NegFlag<SetFalse>>;
defm aligned_allocation : BoolFOption<"aligned-allocation",
  LangOpts<"AlignedAllocation">, Default<cpp17.KeyPath>,
  PosFlag<SetTrue, [], "Enable C++17 aligned allocation functions">,
  NegFlag<SetFalse>, BothFlags<[CC1Option]>>;
def fnew_alignment_EQ : Joined<["-"], "fnew-alignment=">,
  HelpText<"Specifies the largest alignment guaranteed by '::operator new(size_t)'">,
  MetaVarName<"<align>">, Group<f_Group>, Flags<[CC1Option]>,
  MarshallingInfoInt<LangOpts<"NewAlignOverride">>;
def : Separate<["-"], "fnew-alignment">, Alias<fnew_alignment_EQ>;
def : Flag<["-"], "faligned-new">, Alias<faligned_allocation>;
def : Flag<["-"], "fno-aligned-new">, Alias<fno_aligned_allocation>;
def faligned_new_EQ : Joined<["-"], "faligned-new=">;

def fobjc_legacy_dispatch : Flag<["-"], "fobjc-legacy-dispatch">, Group<f_Group>;
def fobjc_new_property : Flag<["-"], "fobjc-new-property">, Group<clang_ignored_f_Group>;
defm objc_infer_related_result_type : BoolFOption<"objc-infer-related-result-type",
  LangOpts<"ObjCInferRelatedResultType">, DefaultTrue,
  NegFlag<SetFalse, [CC1Option], "do not infer Objective-C related result type based on method family">,
  PosFlag<SetTrue>>;
def fobjc_link_runtime: Flag<["-"], "fobjc-link-runtime">, Group<f_Group>;
def fobjc_weak : Flag<["-"], "fobjc-weak">, Group<f_Group>, Flags<[CC1Option]>,
  HelpText<"Enable ARC-style weak references in Objective-C">;

// Objective-C ABI options.
def fobjc_runtime_EQ : Joined<["-"], "fobjc-runtime=">, Group<f_Group>, Flags<[CC1Option, CoreOption]>,
  HelpText<"Specify the target Objective-C runtime kind and version">;
def fobjc_abi_version_EQ : Joined<["-"], "fobjc-abi-version=">, Group<f_Group>;
def fobjc_nonfragile_abi_version_EQ : Joined<["-"], "fobjc-nonfragile-abi-version=">, Group<f_Group>;
def fobjc_nonfragile_abi : Flag<["-"], "fobjc-nonfragile-abi">, Group<f_Group>;
def fno_objc_nonfragile_abi : Flag<["-"], "fno-objc-nonfragile-abi">, Group<f_Group>;

def fobjc_sender_dependent_dispatch : Flag<["-"], "fobjc-sender-dependent-dispatch">, Group<f_Group>;
def fobjc_disable_direct_methods_for_testing :
  Flag<["-"], "fobjc-disable-direct-methods-for-testing">,
  Group<f_Group>, Flags<[CC1Option]>,
  HelpText<"Ignore attribute objc_direct so that direct methods can be tested">,
  MarshallingInfoFlag<LangOpts<"ObjCDisableDirectMethodsForTesting">>;

def fomit_frame_pointer : Flag<["-"], "fomit-frame-pointer">, Group<f_Group>;
def fopenmp : Flag<["-"], "fopenmp">, Group<f_Group>, Flags<[CC1Option, NoArgumentUnused, FlangOption, FC1Option]>,
  HelpText<"Parse OpenMP pragmas and generate parallel code.">;
def fno_openmp : Flag<["-"], "fno-openmp">, Group<f_Group>, Flags<[NoArgumentUnused]>;
def fopenmp_version_EQ : Joined<["-"], "fopenmp-version=">, Group<f_Group>, Flags<[CC1Option, NoArgumentUnused]>;
def fopenmp_EQ : Joined<["-"], "fopenmp=">, Group<f_Group>;
def fopenmp_use_tls : Flag<["-"], "fopenmp-use-tls">, Group<f_Group>,
  Flags<[NoArgumentUnused, HelpHidden]>;
def fnoopenmp_use_tls : Flag<["-"], "fnoopenmp-use-tls">, Group<f_Group>,
  Flags<[CC1Option, NoArgumentUnused, HelpHidden]>;
def fopenmp_targets_EQ : CommaJoined<["-"], "fopenmp-targets=">, Flags<[NoXarchOption, CC1Option]>,
  HelpText<"Specify comma-separated list of triples OpenMP offloading targets to be supported">;
def fopenmp_relocatable_target : Flag<["-"], "fopenmp-relocatable-target">,
  Group<f_Group>, Flags<[CC1Option, NoArgumentUnused, HelpHidden]>;
def fnoopenmp_relocatable_target : Flag<["-"], "fnoopenmp-relocatable-target">,
  Group<f_Group>, Flags<[CC1Option, NoArgumentUnused, HelpHidden]>;
def fopenmp_simd : Flag<["-"], "fopenmp-simd">, Group<f_Group>, Flags<[CC1Option, NoArgumentUnused]>,
  HelpText<"Emit OpenMP code only for SIMD-based constructs.">;
def fopenmp_enable_irbuilder : Flag<["-"], "fopenmp-enable-irbuilder">, Group<f_Group>, Flags<[CC1Option, NoArgumentUnused, HelpHidden]>,
  HelpText<"Use the experimental OpenMP-IR-Builder codegen path.">;
def fno_openmp_simd : Flag<["-"], "fno-openmp-simd">, Group<f_Group>, Flags<[CC1Option, NoArgumentUnused]>;
def fopenmp_cuda_mode : Flag<["-"], "fopenmp-cuda-mode">, Group<f_Group>,
  Flags<[CC1Option, NoArgumentUnused, HelpHidden]>;
def fno_openmp_cuda_mode : Flag<["-"], "fno-openmp-cuda-mode">, Group<f_Group>,
  Flags<[NoArgumentUnused, HelpHidden]>;
def fopenmp_cuda_force_full_runtime : Flag<["-"], "fopenmp-cuda-force-full-runtime">, Group<f_Group>,
  Flags<[CC1Option, NoArgumentUnused, HelpHidden]>;
def fno_openmp_cuda_force_full_runtime : Flag<["-"], "fno-openmp-cuda-force-full-runtime">, Group<f_Group>,
  Flags<[NoArgumentUnused, HelpHidden]>;
def fopenmp_cuda_number_of_sm_EQ : Joined<["-"], "fopenmp-cuda-number-of-sm=">, Group<f_Group>,
  Flags<[CC1Option, NoArgumentUnused, HelpHidden]>;
def fopenmp_cuda_blocks_per_sm_EQ : Joined<["-"], "fopenmp-cuda-blocks-per-sm=">, Group<f_Group>,
  Flags<[CC1Option, NoArgumentUnused, HelpHidden]>;
def fopenmp_cuda_teams_reduction_recs_num_EQ : Joined<["-"], "fopenmp-cuda-teams-reduction-recs-num=">, Group<f_Group>,
  Flags<[CC1Option, NoArgumentUnused, HelpHidden]>;
defm openmp_optimistic_collapse : BoolFOption<"openmp-optimistic-collapse",
  LangOpts<"OpenMPOptimisticCollapse">, DefaultFalse,
  PosFlag<SetTrue, [CC1Option]>, NegFlag<SetFalse>, BothFlags<[NoArgumentUnused, HelpHidden]>>;
def fopenmp_cuda_parallel_target_regions : Flag<["-"], "fopenmp-cuda-parallel-target-regions">, Group<f_Group>,
  Flags<[CC1Option, NoArgumentUnused, HelpHidden]>,
  HelpText<"Support parallel execution of target regions on Cuda-based devices.">;
def fno_openmp_cuda_parallel_target_regions : Flag<["-"], "fno-openmp-cuda-parallel-target-regions">, Group<f_Group>,
  Flags<[NoArgumentUnused, HelpHidden]>,
  HelpText<"Support only serial execution of target regions on Cuda-based devices.">;
def static_openmp: Flag<["-"], "static-openmp">,
  HelpText<"Use the static host OpenMP runtime while linking.">;
def fno_optimize_sibling_calls : Flag<["-"], "fno-optimize-sibling-calls">, Group<f_Group>;
def foptimize_sibling_calls : Flag<["-"], "foptimize-sibling-calls">, Group<f_Group>;
defm escaping_block_tail_calls : BoolFOption<"escaping-block-tail-calls",
  CodeGenOpts<"NoEscapingBlockTailCalls">, DefaultFalse,
  NegFlag<SetTrue, [CC1Option]>, PosFlag<SetFalse>>;
def force__cpusubtype__ALL : Flag<["-"], "force_cpusubtype_ALL">;
def force__flat__namespace : Flag<["-"], "force_flat_namespace">;
def force__load : Separate<["-"], "force_load">;
def force_addr : Joined<["-"], "fforce-addr">, Group<clang_ignored_f_Group>;
def foutput_class_dir_EQ : Joined<["-"], "foutput-class-dir=">, Group<f_Group>;
def fpack_struct : Flag<["-"], "fpack-struct">, Group<f_Group>;
def fno_pack_struct : Flag<["-"], "fno-pack-struct">, Group<f_Group>;
def fpack_struct_EQ : Joined<["-"], "fpack-struct=">, Group<f_Group>, Flags<[CC1Option]>,
  HelpText<"Specify the default maximum struct packing alignment">,
  MarshallingInfoInt<LangOpts<"PackStruct">>;
def fmax_type_align_EQ : Joined<["-"], "fmax-type-align=">, Group<f_Group>, Flags<[CC1Option]>,
  HelpText<"Specify the maximum alignment to enforce on pointers lacking an explicit alignment">,
  MarshallingInfoInt<LangOpts<"MaxTypeAlign">>;
def fno_max_type_align : Flag<["-"], "fno-max-type-align">, Group<f_Group>;
defm pascal_strings : BoolFOption<"pascal-strings",
  LangOpts<"PascalStrings">, DefaultFalse,
  PosFlag<SetTrue, [CC1Option], "Recognize and construct Pascal-style string literals">,
  NegFlag<SetFalse>>;
// Note: This flag has different semantics in the driver and in -cc1. The driver accepts -fpatchable-function-entry=M,N
// and forwards it to -cc1 as -fpatchable-function-entry=M and -fpatchable-function-entry-offset=N. In -cc1, both flags
// are treated as a single integer.
def fpatchable_function_entry_EQ : Joined<["-"], "fpatchable-function-entry=">, Group<f_Group>, Flags<[CC1Option]>,
  MetaVarName<"<N,M>">, HelpText<"Generate M NOPs before function entry and N-M NOPs after function entry">,
  MarshallingInfoInt<CodeGenOpts<"PatchableFunctionEntryCount">>;
def fpcc_struct_return : Flag<["-"], "fpcc-struct-return">, Group<f_Group>, Flags<[CC1Option]>,
  HelpText<"Override the default ABI to return all structs on the stack">;
def fpch_preprocess : Flag<["-"], "fpch-preprocess">, Group<f_Group>;
def fpic : Flag<["-"], "fpic">, Group<f_Group>;
def fno_pic : Flag<["-"], "fno-pic">, Group<f_Group>;
def fpie : Flag<["-"], "fpie">, Group<f_Group>;
def fno_pie : Flag<["-"], "fno-pie">, Group<f_Group>;
def fdirect_access_external_data : Flag<["-"], "fdirect-access-external-data">, Group<f_Group>, Flags<[CC1Option]>,
  HelpText<"Don't use GOT indirection to reference external data symbols">;
def fno_direct_access_external_data : Flag<["-"], "fno-direct-access-external-data">, Group<f_Group>, Flags<[CC1Option]>,
  HelpText<"Use GOT indirection to reference external data symbols">;
defm plt : BoolFOption<"plt",
  CodeGenOpts<"NoPLT">, DefaultFalse,
  NegFlag<SetTrue, [CC1Option], "Use GOT indirection instead of PLT to make external function calls (x86 only)">,
  PosFlag<SetFalse>>;
defm ropi : BoolFOption<"ropi",
  LangOpts<"ROPI">, DefaultFalse,
  PosFlag<SetTrue, [CC1Option], "Generate read-only position independent code (ARM only)">,
  NegFlag<SetFalse>>;
defm rwpi : BoolFOption<"rwpi",
  LangOpts<"RWPI">, DefaultFalse,
  PosFlag<SetTrue, [CC1Option], "Generate read-write position independent code (ARM only)">,
  NegFlag<SetFalse>>;
def fplugin_EQ : Joined<["-"], "fplugin=">, Group<f_Group>, Flags<[NoXarchOption]>, MetaVarName<"<dsopath>">,
  HelpText<"Load the named plugin (dynamic shared object)">;
def fpass_plugin_EQ : Joined<["-"], "fpass-plugin=">,
  Group<f_Group>, Flags<[CC1Option]>, MetaVarName<"<dsopath>">,
  HelpText<"Load pass plugin from a dynamic shared object file (only with new pass manager).">,
  MarshallingInfoStringVector<CodeGenOpts<"PassPlugins">>;
defm preserve_as_comments : BoolFOption<"preserve-as-comments",
  CodeGenOpts<"PreserveAsmComments">, DefaultTrue,
  NegFlag<SetFalse, [CC1Option], "Do not preserve comments in inline assembly">,
  PosFlag<SetTrue>>;
def framework : Separate<["-"], "framework">, Flags<[LinkerInput]>;
def frandom_seed_EQ : Joined<["-"], "frandom-seed=">, Group<clang_ignored_f_Group>;
def freg_struct_return : Flag<["-"], "freg-struct-return">, Group<f_Group>, Flags<[CC1Option]>,
  HelpText<"Override the default ABI to return small structs in registers">;
defm rtti : BoolFOption<"rtti",
  LangOpts<"RTTI">, Default<cplusplus.KeyPath>,
  NegFlag<SetFalse, [CC1Option], "Disable generation of rtti information">,
  PosFlag<SetTrue>>, ShouldParseIf<cplusplus.KeyPath>;
defm rtti_data : BoolFOption<"rtti-data",
  LangOpts<"RTTIData">, Default<frtti.KeyPath>,
  NegFlag<SetFalse, [CC1Option], "Disable generation of RTTI data">,
  PosFlag<SetTrue>>, ShouldParseIf<frtti.KeyPath>;
def : Flag<["-"], "fsched-interblock">, Group<clang_ignored_f_Group>;
defm short_enums : BoolFOption<"short-enums",
  LangOpts<"ShortEnums">, DefaultFalse,
  PosFlag<SetTrue, [CC1Option], "Allocate to an enum type only as many bytes as it"
           " needs for the declared range of possible values">,
  NegFlag<SetFalse>>;
defm char8__t : BoolFOption<"char8_t",
  LangOpts<"Char8">, Default<cpp20.KeyPath>,
  PosFlag<SetTrue, [], "Enable">, NegFlag<SetFalse, [], "Disable">,
  BothFlags<[CC1Option], " C++ builtin type char8_t">>;
def fshort_wchar : Flag<["-"], "fshort-wchar">, Group<f_Group>,
  HelpText<"Force wchar_t to be a short unsigned int">;
def fno_short_wchar : Flag<["-"], "fno-short-wchar">, Group<f_Group>,
  HelpText<"Force wchar_t to be an unsigned int">;
def fshow_overloads_EQ : Joined<["-"], "fshow-overloads=">, Group<f_Group>, Flags<[CC1Option]>,
  HelpText<"Which overload candidates to show when overload resolution fails: "
           "best|all; defaults to all">, Values<"best,all">,
  NormalizedValues<["Ovl_Best", "Ovl_All"]>,
  MarshallingInfoEnum<DiagnosticOpts<"ShowOverloads">, "Ovl_All">;
defm show_column : BoolFOption<"show-column",
  DiagnosticOpts<"ShowColumn">, DefaultTrue,
  NegFlag<SetFalse, [CC1Option], "Do not include column number on diagnostics">,
  PosFlag<SetTrue>>;
defm show_source_location : BoolFOption<"show-source-location",
  DiagnosticOpts<"ShowLocation">, DefaultTrue,
  NegFlag<SetFalse, [CC1Option], "Do not include source location information with diagnostics">,
  PosFlag<SetTrue>>;
defm spell_checking : BoolFOption<"spell-checking",
  LangOpts<"SpellChecking">, DefaultTrue,
  NegFlag<SetFalse, [CC1Option], "Disable spell-checking">, PosFlag<SetTrue>>;
def fspell_checking_limit_EQ : Joined<["-"], "fspell-checking-limit=">, Group<f_Group>;
def fsigned_bitfields : Flag<["-"], "fsigned-bitfields">, Group<f_Group>;
defm signed_char : BoolFOption<"signed-char",
  LangOpts<"CharIsSigned">, DefaultTrue,
  NegFlag<SetFalse, [CC1Option], "char is unsigned">, PosFlag<SetTrue, [], "char is signed">>,
  ShouldParseIf<!strconcat("!", open_cl.KeyPath)>;
defm split_stack : BoolFOption<"split-stack",
  CodeGenOpts<"EnableSegmentedStacks">, DefaultFalse,
  NegFlag<SetFalse, [], "Wouldn't use segmented stack">, 
  PosFlag<SetTrue, [CC1Option], "Use segmented stack">>;
def fstack_protector_all : Flag<["-"], "fstack-protector-all">, Group<f_Group>,
  HelpText<"Enable stack protectors for all functions">;
defm stack_clash_protection : BoolFOption<"stack-clash-protection",
  CodeGenOpts<"StackClashProtector">, DefaultFalse,
  PosFlag<SetTrue, [CC1Option], "Enable">, NegFlag<SetFalse, [], "Disable">,
  BothFlags<[], " stack clash protection">>;
def fstack_protector_strong : Flag<["-"], "fstack-protector-strong">, Group<f_Group>,
  HelpText<"Enable stack protectors for some functions vulnerable to stack smashing. "
           "Compared to -fstack-protector, this uses a stronger heuristic "
           "that includes functions containing arrays of any size (and any type), "
           "as well as any calls to alloca or the taking of an address from a local variable">;
def fstack_protector : Flag<["-"], "fstack-protector">, Group<f_Group>,
  HelpText<"Enable stack protectors for some functions vulnerable to stack smashing. "
           "This uses a loose heuristic which considers functions vulnerable if they "
           "contain a char (or 8bit integer) array or constant sized calls to alloca "
           ", which are of greater size than ssp-buffer-size (default: 8 bytes). All "
           "variable sized calls to alloca are considered vulnerable. A function with "
           "a stack protector has a guard value added to the stack frame that is "
           "checked on function exit. The guard value must be positioned in the "
           "stack frame such that a buffer overflow from a vulnerable variable will "
           "overwrite the guard value before overwriting the function's return "
           "address. The reference stack guard value is stored in a global variable.">;
def ftrivial_auto_var_init : Joined<["-"], "ftrivial-auto-var-init=">, Group<f_Group>,
  Flags<[CC1Option, CoreOption]>, HelpText<"Initialize trivial automatic stack variables: uninitialized (default)"
  " | pattern">, Values<"uninitialized,zero,pattern">,
  NormalizedValuesScope<"LangOptions::TrivialAutoVarInitKind">,
  NormalizedValues<["Uninitialized", "Zero", "Pattern"]>,
  MarshallingInfoEnum<LangOpts<"TrivialAutoVarInit">, "Uninitialized">;
def enable_trivial_var_init_zero : Flag<["-"], "enable-trivial-auto-var-init-zero-knowing-it-will-be-removed-from-clang">,
  Flags<[CC1Option, CoreOption]>,
  HelpText<"Trivial automatic variable initialization to zero is only here for benchmarks, it'll eventually be removed, and I'm OK with that because I'm only using it to benchmark">;
def ftrivial_auto_var_init_stop_after : Joined<["-"], "ftrivial-auto-var-init-stop-after=">, Group<f_Group>,
  Flags<[CC1Option, CoreOption]>, HelpText<"Stop initializing trivial automatic stack variables after the specified number of instances">,
  MarshallingInfoInt<LangOpts<"TrivialAutoVarInitStopAfter">>;
def fstandalone_debug : Flag<["-"], "fstandalone-debug">, Group<f_Group>, Flags<[CoreOption]>,
  HelpText<"Emit full debug info for all types used by the program">;
def fno_standalone_debug : Flag<["-"], "fno-standalone-debug">, Group<f_Group>, Flags<[CoreOption]>,
  HelpText<"Limit debug information produced to reduce size of debug binary">;
def flimit_debug_info : Flag<["-"], "flimit-debug-info">, Flags<[CoreOption]>, Alias<fno_standalone_debug>;
def fno_limit_debug_info : Flag<["-"], "fno-limit-debug-info">, Flags<[CoreOption]>, Alias<fstandalone_debug>;
def fdebug_macro : Flag<["-"], "fdebug-macro">, Group<f_Group>, Flags<[CoreOption]>,
  HelpText<"Emit macro debug information">;
def fno_debug_macro : Flag<["-"], "fno-debug-macro">, Group<f_Group>, Flags<[CoreOption]>,
  HelpText<"Do not emit macro debug information">;
def fstrict_aliasing : Flag<["-"], "fstrict-aliasing">, Group<f_Group>,
  Flags<[NoXarchOption, CoreOption]>;
def fstrict_enums : Flag<["-"], "fstrict-enums">, Group<f_Group>, Flags<[CC1Option]>,
  HelpText<"Enable optimizations based on the strict definition of an enum's "
           "value range">,
  MarshallingInfoFlag<CodeGenOpts<"StrictEnums">>;
defm strict_vtable_pointers : BoolFOption<"strict-vtable-pointers",
  CodeGenOpts<"StrictVTablePointers">, DefaultFalse,
  PosFlag<SetTrue, [CC1Option], "Enable optimizations based on the strict rules for"
            " overwriting polymorphic C++ objects">,
  NegFlag<SetFalse>>;
def fstrict_overflow : Flag<["-"], "fstrict-overflow">, Group<f_Group>;
def fsyntax_only : Flag<["-"], "fsyntax-only">,
  Flags<[NoXarchOption,CoreOption,CC1Option,FC1Option]>, Group<Action_Group>;
def ftabstop_EQ : Joined<["-"], "ftabstop=">, Group<f_Group>;
def ftemplate_depth_EQ : Joined<["-"], "ftemplate-depth=">, Group<f_Group>;
def ftemplate_depth_ : Joined<["-"], "ftemplate-depth-">, Group<f_Group>;
def ftemplate_backtrace_limit_EQ : Joined<["-"], "ftemplate-backtrace-limit=">,
                                   Group<f_Group>;
def foperator_arrow_depth_EQ : Joined<["-"], "foperator-arrow-depth=">,
                               Group<f_Group>;

def fsave_optimization_record : Flag<["-"], "fsave-optimization-record">,
  Group<f_Group>, HelpText<"Generate a YAML optimization record file">;
def fsave_optimization_record_EQ : Joined<["-"], "fsave-optimization-record=">,
  Group<f_Group>, HelpText<"Generate an optimization record file in a specific format">,
  MetaVarName<"<format>">;
def fno_save_optimization_record : Flag<["-"], "fno-save-optimization-record">,
  Group<f_Group>, Flags<[NoArgumentUnused]>;
def foptimization_record_file_EQ : Joined<["-"], "foptimization-record-file=">,
  Group<f_Group>,
  HelpText<"Specify the output name of the file containing the optimization remarks. Implies -fsave-optimization-record. On Darwin platforms, this cannot be used with multiple -arch <arch> options.">,
  MetaVarName<"<file>">;
def foptimization_record_passes_EQ : Joined<["-"], "foptimization-record-passes=">,
  Group<f_Group>,
  HelpText<"Only include passes which match a specified regular expression in the generated optimization record (by default, include all passes)">,
  MetaVarName<"<regex>">;

def fvectorize : Flag<["-"], "fvectorize">, Group<f_Group>,
  HelpText<"Enable the loop vectorization passes">;
def fno_vectorize : Flag<["-"], "fno-vectorize">, Group<f_Group>;
def : Flag<["-"], "ftree-vectorize">, Alias<fvectorize>;
def : Flag<["-"], "fno-tree-vectorize">, Alias<fno_vectorize>;
def fslp_vectorize : Flag<["-"], "fslp-vectorize">, Group<f_Group>,
  HelpText<"Enable the superword-level parallelism vectorization passes">;
def fno_slp_vectorize : Flag<["-"], "fno-slp-vectorize">, Group<f_Group>;
def : Flag<["-"], "ftree-slp-vectorize">, Alias<fslp_vectorize>;
def : Flag<["-"], "fno-tree-slp-vectorize">, Alias<fno_slp_vectorize>;
def Wlarge_by_value_copy_def : Flag<["-"], "Wlarge-by-value-copy">,
  HelpText<"Warn if a function definition returns or accepts an object larger "
           "in bytes than a given value">, Flags<[HelpHidden]>;
def Wlarge_by_value_copy_EQ : Joined<["-"], "Wlarge-by-value-copy=">, Flags<[CC1Option]>,
  MarshallingInfoInt<LangOpts<"NumLargeByValueCopy">>;

// These "special" warning flags are effectively processed as f_Group flags by the driver:
// Just silence warnings about -Wlarger-than for now.
def Wlarger_than_EQ : Joined<["-"], "Wlarger-than=">, Group<clang_ignored_f_Group>;
def Wlarger_than_ : Joined<["-"], "Wlarger-than-">, Alias<Wlarger_than_EQ>;
def Wframe_larger_than_EQ : Joined<["-"], "Wframe-larger-than=">, Group<f_Group>, Flags<[NoXarchOption]>;

def : Flag<["-"], "fterminated-vtables">, Alias<fapple_kext>;
defm threadsafe_statics : BoolFOption<"threadsafe-statics",
  LangOpts<"ThreadsafeStatics">, DefaultTrue,
  NegFlag<SetFalse, [CC1Option], "Do not emit code to make initialization of local statics thread safe">,
  PosFlag<SetTrue>>;
def ftime_report : Flag<["-"], "ftime-report">, Group<f_Group>, Flags<[CC1Option]>,
  MarshallingInfoFlag<CodeGenOpts<"TimePasses">>;
def ftime_report_EQ: Joined<["-"], "ftime-report=">, Group<f_Group>,
  Flags<[CC1Option]>, Values<"per-pass,per-pass-run">,
  MarshallingInfoFlag<CodeGenOpts<"TimePassesPerRun">>,
  HelpText<"(For new pass manager) \"per-pass\": one report for each pass; "
           "\"per-pass-run\": one report for each pass invocation">;
def ftime_trace : Flag<["-"], "ftime-trace">, Group<f_Group>,
  HelpText<"Turn on time profiler. Generates JSON file based on output filename.">,
  DocBrief<[{
Turn on time profiler. Generates JSON file based on output filename. Results
can be analyzed with chrome://tracing or `Speedscope App
<https://www.speedscope.app>`_ for flamegraph visualization.}]>,
  Flags<[CC1Option, CoreOption]>,
  MarshallingInfoFlag<FrontendOpts<"TimeTrace">>;
def ftime_trace_granularity_EQ : Joined<["-"], "ftime-trace-granularity=">, Group<f_Group>,
  HelpText<"Minimum time granularity (in microseconds) traced by time profiler">,
  Flags<[CC1Option, CoreOption]>,
  MarshallingInfoInt<FrontendOpts<"TimeTraceGranularity">, "500u">;
def fproc_stat_report : Joined<["-"], "fproc-stat-report">, Group<f_Group>,
  HelpText<"Print subprocess statistics">;
def fproc_stat_report_EQ : Joined<["-"], "fproc-stat-report=">, Group<f_Group>,
  HelpText<"Save subprocess statistics to the given file">;
def ftlsmodel_EQ : Joined<["-"], "ftls-model=">, Group<f_Group>, Flags<[CC1Option]>,
  Values<"global-dynamic,local-dynamic,initial-exec,local-exec">,
  NormalizedValuesScope<"CodeGenOptions">,
  NormalizedValues<["GeneralDynamicTLSModel", "LocalDynamicTLSModel", "InitialExecTLSModel", "LocalExecTLSModel"]>,
  MarshallingInfoEnum<CodeGenOpts<"DefaultTLSModel">, "GeneralDynamicTLSModel">;
def ftrapv : Flag<["-"], "ftrapv">, Group<f_Group>, Flags<[CC1Option]>,
  HelpText<"Trap on integer overflow">;
def ftrapv_handler_EQ : Joined<["-"], "ftrapv-handler=">, Group<f_Group>,
  MetaVarName<"<function name>">,
  HelpText<"Specify the function to be called on overflow">;
def ftrapv_handler : Separate<["-"], "ftrapv-handler">, Group<f_Group>, Flags<[CC1Option]>;
def ftrap_function_EQ : Joined<["-"], "ftrap-function=">, Group<f_Group>, Flags<[CC1Option]>,
  HelpText<"Issue call to specified function rather than a trap instruction">,
  MarshallingInfoString<CodeGenOpts<"TrapFuncName">>;
def funit_at_a_time : Flag<["-"], "funit-at-a-time">, Group<f_Group>;
def funroll_loops : Flag<["-"], "funroll-loops">, Group<f_Group>,
  HelpText<"Turn on loop unroller">, Flags<[CC1Option]>;
def fno_unroll_loops : Flag<["-"], "fno-unroll-loops">, Group<f_Group>,
  HelpText<"Turn off loop unroller">, Flags<[CC1Option]>;
defm reroll_loops : BoolFOption<"reroll-loops",
  CodeGenOpts<"RerollLoops">, DefaultFalse,
  PosFlag<SetTrue, [CC1Option], "Turn on loop reroller">, NegFlag<SetFalse>>;
def ffinite_loops: Flag<["-"],  "ffinite-loops">, Group<f_Group>,
  HelpText<"Assume all loops are finite.">, Flags<[CC1Option]>;
def fno_finite_loops: Flag<["-"], "fno-finite-loops">, Group<f_Group>,
  HelpText<"Do not assume that any loop is finite.">, Flags<[CC1Option]>;

def ftrigraphs : Flag<["-"], "ftrigraphs">, Group<f_Group>,
  HelpText<"Process trigraph sequences">, Flags<[CC1Option]>;
def fno_trigraphs : Flag<["-"], "fno-trigraphs">, Group<f_Group>,
  HelpText<"Do not process trigraph sequences">, Flags<[CC1Option]>;
def funsigned_bitfields : Flag<["-"], "funsigned-bitfields">, Group<f_Group>;
def funsigned_char : Flag<["-"], "funsigned-char">, Group<f_Group>;
def fno_unsigned_char : Flag<["-"], "fno-unsigned-char">;
def funwind_tables : Flag<["-"], "funwind-tables">, Group<f_Group>;
defm register_global_dtors_with_atexit : BoolFOption<"register-global-dtors-with-atexit",
  CodeGenOpts<"RegisterGlobalDtorsWithAtExit">, DefaultFalse,
  PosFlag<SetTrue, [CC1Option], "Use">, NegFlag<SetFalse, [], "Don't use">,
  BothFlags<[], " atexit or __cxa_atexit to register global destructors">>;
defm use_init_array : BoolFOption<"use-init-array",
  CodeGenOpts<"UseInitArray">, DefaultTrue,
  NegFlag<SetFalse, [CC1Option], "Use .ctors/.dtors instead of .init_array/.fini_array">,
  PosFlag<SetTrue>>;
def fno_var_tracking : Flag<["-"], "fno-var-tracking">, Group<clang_ignored_f_Group>;
def fverbose_asm : Flag<["-"], "fverbose-asm">, Group<f_Group>,
  HelpText<"Generate verbose assembly output">;
def dA : Flag<["-"], "dA">, Alias<fverbose_asm>;
defm visibility_from_dllstorageclass : BoolFOption<"visibility-from-dllstorageclass",
  LangOpts<"VisibilityFromDLLStorageClass">, DefaultFalse,
  PosFlag<SetTrue, [CC1Option], "Set the visiblity of symbols in the generated code from their DLL storage class">,
  NegFlag<SetFalse>>;
def fvisibility_dllexport_EQ : Joined<["-"], "fvisibility-dllexport=">, Group<f_Group>, Flags<[CC1Option]>,
  HelpText<"The visibility for dllexport defintions [-fvisibility-from-dllstorageclass]">,
  MarshallingInfoVisibility<LangOpts<"DLLExportVisibility">, "DefaultVisibility">,
  ShouldParseIf<fvisibility_from_dllstorageclass.KeyPath>;
def fvisibility_nodllstorageclass_EQ : Joined<["-"], "fvisibility-nodllstorageclass=">, Group<f_Group>, Flags<[CC1Option]>,
  HelpText<"The visibility for defintiions without an explicit DLL export class [-fvisibility-from-dllstorageclass]">,
  MarshallingInfoVisibility<LangOpts<"NoDLLStorageClassVisibility">, "HiddenVisibility">,
  ShouldParseIf<fvisibility_from_dllstorageclass.KeyPath>;
def fvisibility_externs_dllimport_EQ : Joined<["-"], "fvisibility-externs-dllimport=">, Group<f_Group>, Flags<[CC1Option]>,
  HelpText<"The visibility for dllimport external declarations [-fvisibility-from-dllstorageclass]">,
  MarshallingInfoVisibility<LangOpts<"ExternDeclDLLImportVisibility">, "DefaultVisibility">,
  ShouldParseIf<fvisibility_from_dllstorageclass.KeyPath>;
def fvisibility_externs_nodllstorageclass_EQ : Joined<["-"], "fvisibility-externs-nodllstorageclass=">, Group<f_Group>, Flags<[CC1Option]>,
  HelpText<"The visibility for external declarations without an explicit DLL dllstorageclass [-fvisibility-from-dllstorageclass]">,
  MarshallingInfoVisibility<LangOpts<"ExternDeclNoDLLStorageClassVisibility">, "HiddenVisibility">,
  ShouldParseIf<fvisibility_from_dllstorageclass.KeyPath>;
def fvisibility_EQ : Joined<["-"], "fvisibility=">, Group<f_Group>,
  HelpText<"Set the default symbol visibility for all global declarations">, Values<"hidden,default">;
def fvisibility_inlines_hidden : Flag<["-"], "fvisibility-inlines-hidden">, Group<f_Group>,
  HelpText<"Give inline C++ member functions hidden visibility by default">,
  Flags<[CC1Option]>, MarshallingInfoFlag<LangOpts<"InlineVisibilityHidden">>;
defm visibility_inlines_hidden_static_local_var : BoolFOption<"visibility-inlines-hidden-static-local-var",
  LangOpts<"VisibilityInlinesHiddenStaticLocalVar">, DefaultFalse,
  PosFlag<SetTrue, [CC1Option], "When -fvisibility-inlines-hidden is enabled, static variables in"
            " inline C++ member functions will also be given hidden visibility by default">,
  NegFlag<SetFalse, [], "Disables -fvisibility-inlines-hidden-static-local-var"
         " (this is the default on non-darwin targets)">, BothFlags<[CC1Option]>>;
def fvisibility_ms_compat : Flag<["-"], "fvisibility-ms-compat">, Group<f_Group>,
  HelpText<"Give global types 'default' visibility and global functions and "
           "variables 'hidden' visibility by default">;
def fvisibility_global_new_delete_hidden : Flag<["-"], "fvisibility-global-new-delete-hidden">, Group<f_Group>,
  HelpText<"Give global C++ operator new and delete declarations hidden visibility">, Flags<[CC1Option]>,
  MarshallingInfoFlag<LangOpts<"GlobalAllocationFunctionVisibilityHidden">>;
defm whole_program_vtables : BoolFOption<"whole-program-vtables",
  CodeGenOpts<"WholeProgramVTables">, DefaultFalse,
  PosFlag<SetTrue, [CC1Option], "Enables whole-program vtable optimization. Requires -flto">,
  NegFlag<SetFalse>, BothFlags<[CoreOption]>>;
defm split_lto_unit : BoolFOption<"split-lto-unit",
  CodeGenOpts<"EnableSplitLTOUnit">, DefaultFalse,
  PosFlag<SetTrue, [CC1Option], "Enables splitting of the LTO unit">,
  NegFlag<SetFalse>, BothFlags<[CoreOption]>>;
defm force_emit_vtables : BoolFOption<"force-emit-vtables",
  CodeGenOpts<"ForceEmitVTables">, DefaultFalse,
  PosFlag<SetTrue, [CC1Option], "Emits more virtual tables to improve devirtualization">,
  NegFlag<SetFalse>, BothFlags<[CoreOption]>>;
defm virtual_function_elimination : BoolFOption<"virtual-function-elimination",
  CodeGenOpts<"VirtualFunctionElimination">, DefaultFalse,
  PosFlag<SetTrue, [CC1Option], "Enables dead virtual function elimination optimization. Requires -flto=full">,
  NegFlag<SetFalse>, BothFlags<[CoreOption]>>;

def fwrapv : Flag<["-"], "fwrapv">, Group<f_Group>, Flags<[CC1Option]>,
  HelpText<"Treat signed integer overflow as two's complement">;
def fwritable_strings : Flag<["-"], "fwritable-strings">, Group<f_Group>, Flags<[CC1Option]>,
  HelpText<"Store string literals as writable data">,
  MarshallingInfoFlag<LangOpts<"WritableStrings">>;
defm zero_initialized_in_bss : BoolFOption<"zero-initialized-in-bss",
  CodeGenOpts<"NoZeroInitializedInBSS">, DefaultFalse,
  NegFlag<SetTrue, [CC1Option], "Don't place zero initialized data in BSS">,
  PosFlag<SetFalse>>;
defm function_sections : BoolFOption<"function-sections",
  CodeGenOpts<"FunctionSections">, DefaultFalse,
  PosFlag<SetTrue, [CC1Option], "Place each function in its own section">,
  NegFlag<SetFalse>>;
def fbasic_block_sections_EQ : Joined<["-"], "fbasic-block-sections=">, Group<f_Group>,
  Flags<[CC1Option, CC1AsOption]>,
  HelpText<"Place each function's basic blocks in unique sections (ELF Only) : all | labels | none | list=<file>">,
  DocBrief<[{Generate labels for each basic block or place each basic block or a subset of basic blocks in its own section.}]>,
  Values<"all,labels,none,list=">,
  MarshallingInfoString<CodeGenOpts<"BBSections">, [{"none"}]>;
defm data_sections : BoolFOption<"data-sections",
  CodeGenOpts<"DataSections">, DefaultFalse,
  PosFlag<SetTrue, [CC1Option], "Place each data in its own section">, NegFlag<SetFalse>>;
defm stack_size_section : BoolFOption<"stack-size-section",
  CodeGenOpts<"StackSizeSection">, DefaultFalse,
  PosFlag<SetTrue, [CC1Option], "Emit section containing metadata on function stack sizes">,
  NegFlag<SetFalse>>;

defm unique_basic_block_section_names : BoolFOption<"unique-basic-block-section-names",
  CodeGenOpts<"UniqueBasicBlockSectionNames">, DefaultFalse,
  PosFlag<SetTrue, [CC1Option], "Use unique names for basic block sections (ELF Only)">,
  NegFlag<SetFalse>>;
defm unique_internal_linkage_names : BoolFOption<"unique-internal-linkage-names",
  CodeGenOpts<"UniqueInternalLinkageNames">, DefaultFalse,
  PosFlag<SetTrue, [CC1Option], "Uniqueify Internal Linkage Symbol Names by appending"
            " the MD5 hash of the module path">,
  NegFlag<SetFalse>>;
defm unique_section_names : BoolFOption<"unique-section-names",
  CodeGenOpts<"UniqueSectionNames">, DefaultTrue,
  NegFlag<SetFalse, [CC1Option], "Don't use unique names for text and data sections">,
  PosFlag<SetTrue>>;

defm split_machine_functions: BoolFOption<"split-machine-functions",
  CodeGenOpts<"SplitMachineFunctions">, DefaultFalse,
  PosFlag<SetTrue, [CC1Option], "Enable">, NegFlag<SetFalse, [], "Disable">,
  BothFlags<[], " late function splitting using profile information (x86 ELF)">>;

defm strict_return : BoolFOption<"strict-return",
  CodeGenOpts<"StrictReturn">, DefaultTrue,
  NegFlag<SetFalse, [CC1Option], "Don't treat control flow paths that fall off the end"
            " of a non-void function as unreachable">,
  PosFlag<SetTrue>>;

def fenable_matrix : Flag<["-"], "fenable-matrix">, Group<f_Group>,
    Flags<[CC1Option]>,
    HelpText<"Enable matrix data type and related builtin functions">,
    MarshallingInfoFlag<LangOpts<"MatrixTypes">>;


def fdebug_types_section: Flag <["-"], "fdebug-types-section">, Group<f_Group>,
  HelpText<"Place debug types in their own section (ELF Only)">;
def fno_debug_types_section: Flag<["-"], "fno-debug-types-section">, Group<f_Group>;
defm debug_ranges_base_address : BoolFOption<"debug-ranges-base-address",
  CodeGenOpts<"DebugRangesBaseAddress">, DefaultFalse,
  PosFlag<SetTrue, [CC1Option], "Use DWARF base address selection entries in .debug_ranges">,
  NegFlag<SetFalse>>;
defm split_dwarf_inlining : BoolFOption<"split-dwarf-inlining",
  CodeGenOpts<"SplitDwarfInlining">, DefaultFalse,
  NegFlag<SetFalse, []>,
  PosFlag<SetTrue, [CC1Option], "Provide minimal debug info in the object/executable"
          " to facilitate online symbolication/stack traces in the absence of"
          " .dwo/.dwp files when using Split DWARF">>;
def fdebug_default_version: Joined<["-"], "fdebug-default-version=">, Group<f_Group>,
  HelpText<"Default DWARF version to use, if a -g option caused DWARF debug info to be produced">;
def fdebug_prefix_map_EQ
  : Joined<["-"], "fdebug-prefix-map=">, Group<f_Group>,
    Flags<[CC1Option,CC1AsOption]>,
    HelpText<"remap file source paths in debug info">;
def fcoverage_prefix_map_EQ
  : Joined<["-"], "fcoverage-prefix-map=">, Group<f_Group>,
    Flags<[CC1Option]>,
    HelpText<"remap file source paths in coverage mapping">;
def ffile_prefix_map_EQ
  : Joined<["-"], "ffile-prefix-map=">, Group<f_Group>,
    HelpText<"remap file source paths in debug info and predefined preprocessor macros">;
def fmacro_prefix_map_EQ
  : Joined<["-"], "fmacro-prefix-map=">, Group<Preprocessor_Group>, Flags<[CC1Option]>,
    HelpText<"remap file source paths in predefined preprocessor macros">;
defm force_dwarf_frame : BoolFOption<"force-dwarf-frame",
  CodeGenOpts<"ForceDwarfFrameSection">, DefaultFalse,
  PosFlag<SetTrue, [CC1Option], "Always emit a debug frame section">, NegFlag<SetFalse>>;
def g_Flag : Flag<["-"], "g">, Group<g_Group>,
  HelpText<"Generate source-level debug information">;
def gline_tables_only : Flag<["-"], "gline-tables-only">, Group<gN_Group>,
  Flags<[CoreOption]>, HelpText<"Emit debug line number tables only">;
def gline_directives_only : Flag<["-"], "gline-directives-only">, Group<gN_Group>,
  Flags<[CoreOption]>, HelpText<"Emit debug line info directives only">;
def gmlt : Flag<["-"], "gmlt">, Alias<gline_tables_only>;
def g0 : Flag<["-"], "g0">, Group<gN_Group>;
def g1 : Flag<["-"], "g1">, Group<gN_Group>, Alias<gline_tables_only>;
def g2 : Flag<["-"], "g2">, Group<gN_Group>;
def g3 : Flag<["-"], "g3">, Group<gN_Group>;
def ggdb : Flag<["-"], "ggdb">, Group<gTune_Group>;
def ggdb0 : Flag<["-"], "ggdb0">, Group<ggdbN_Group>;
def ggdb1 : Flag<["-"], "ggdb1">, Group<ggdbN_Group>;
def ggdb2 : Flag<["-"], "ggdb2">, Group<ggdbN_Group>;
def ggdb3 : Flag<["-"], "ggdb3">, Group<ggdbN_Group>;
def glldb : Flag<["-"], "glldb">, Group<gTune_Group>;
def gsce : Flag<["-"], "gsce">, Group<gTune_Group>;
def gdbx : Flag<["-"], "gdbx">, Group<gTune_Group>;
// Equivalent to our default dwarf version. Forces usual dwarf emission when
// CodeView is enabled.
def gdwarf : Flag<["-"], "gdwarf">, Group<g_Group>, Flags<[CoreOption]>,
  HelpText<"Generate source-level debug information with the default dwarf version">;
def gdwarf_2 : Flag<["-"], "gdwarf-2">, Group<g_Group>,
  HelpText<"Generate source-level debug information with dwarf version 2">;
def gdwarf_3 : Flag<["-"], "gdwarf-3">, Group<g_Group>,
  HelpText<"Generate source-level debug information with dwarf version 3">;
def gdwarf_4 : Flag<["-"], "gdwarf-4">, Group<g_Group>,
  HelpText<"Generate source-level debug information with dwarf version 4">;
def gdwarf_5 : Flag<["-"], "gdwarf-5">, Group<g_Group>,
  HelpText<"Generate source-level debug information with dwarf version 5">;
def gdwarf64 : Flag<["-"], "gdwarf64">, Group<g_Group>,
  Flags<[CC1Option, CC1AsOption]>,
  HelpText<"Enables DWARF64 format for ELF binaries, if debug information emission is enabled.">,
  MarshallingInfoFlag<CodeGenOpts<"Dwarf64">>;
def gdwarf32 : Flag<["-"], "gdwarf32">, Group<g_Group>,
  Flags<[CC1Option, CC1AsOption]>,
  HelpText<"Enables DWARF32 format for ELF binaries, if debug information emission is enabled.">;

def gcodeview : Flag<["-"], "gcodeview">,
  HelpText<"Generate CodeView debug information">,
  Flags<[CC1Option, CC1AsOption, CoreOption]>,
  MarshallingInfoFlag<CodeGenOpts<"EmitCodeView">>;
defm codeview_ghash : BoolOption<"g", "codeview-ghash",
  CodeGenOpts<"CodeViewGHash">, DefaultFalse,
  PosFlag<SetTrue, [CC1Option], "Emit type record hashes in a .debug$H section">,
  NegFlag<SetFalse>, BothFlags<[CoreOption]>>;
defm inline_line_tables : BoolGOption<"inline-line-tables",
  CodeGenOpts<"NoInlineLineTables">, DefaultFalse,
  NegFlag<SetTrue, [CC1Option], "Don't emit inline line tables.">,
  PosFlag<SetFalse>, BothFlags<[CoreOption]>>;

def gfull : Flag<["-"], "gfull">, Group<g_Group>;
def gused : Flag<["-"], "gused">, Group<g_Group>;
def gstabs : Joined<["-"], "gstabs">, Group<g_Group>, Flags<[Unsupported]>;
def gcoff : Joined<["-"], "gcoff">, Group<g_Group>, Flags<[Unsupported]>;
def gxcoff : Joined<["-"], "gxcoff">, Group<g_Group>, Flags<[Unsupported]>;
def gvms : Joined<["-"], "gvms">, Group<g_Group>, Flags<[Unsupported]>;
def gtoggle : Flag<["-"], "gtoggle">, Group<g_flags_Group>, Flags<[Unsupported]>;
def grecord_command_line : Flag<["-"], "grecord-command-line">,
  Group<g_flags_Group>;
def gno_record_command_line : Flag<["-"], "gno-record-command-line">,
  Group<g_flags_Group>;
def : Flag<["-"], "grecord-gcc-switches">, Alias<grecord_command_line>;
def : Flag<["-"], "gno-record-gcc-switches">, Alias<gno_record_command_line>;
def gstrict_dwarf : Flag<["-"], "gstrict-dwarf">, Group<g_flags_Group>;
def gno_strict_dwarf : Flag<["-"], "gno-strict-dwarf">, Group<g_flags_Group>;
defm column_info : BoolOption<"g", "column-info",
  CodeGenOpts<"DebugColumnInfo">, DefaultTrue,
  NegFlag<SetFalse, [CC1Option]>, PosFlag<SetTrue>, BothFlags<[CoreOption]>>,
  Group<g_flags_Group>;
def gsplit_dwarf : Flag<["-"], "gsplit-dwarf">, Group<g_flags_Group>;
def gsplit_dwarf_EQ : Joined<["-"], "gsplit-dwarf=">, Group<g_flags_Group>,
  HelpText<"Set DWARF fission mode to either 'split' or 'single'">,
  Values<"split,single">;
def gno_split_dwarf : Flag<["-"], "gno-split-dwarf">, Group<g_flags_Group>;
def ggnu_pubnames : Flag<["-"], "ggnu-pubnames">, Group<g_flags_Group>, Flags<[CC1Option]>;
def gno_gnu_pubnames : Flag<["-"], "gno-gnu-pubnames">, Group<g_flags_Group>;
def gpubnames : Flag<["-"], "gpubnames">, Group<g_flags_Group>, Flags<[CC1Option]>;
def gno_pubnames : Flag<["-"], "gno-pubnames">, Group<g_flags_Group>;
def gdwarf_aranges : Flag<["-"], "gdwarf-aranges">, Group<g_flags_Group>;
def gmodules : Flag <["-"], "gmodules">, Group<gN_Group>,
  HelpText<"Generate debug info with external references to clang modules"
           " or precompiled headers">;
def gz_EQ : Joined<["-"], "gz=">, Group<g_flags_Group>,
    HelpText<"DWARF debug sections compression type">;
def gz : Flag<["-"], "gz">, Alias<gz_EQ>, AliasArgs<["zlib"]>, Group<g_flags_Group>;
def gembed_source : Flag<["-"], "gembed-source">, Group<g_flags_Group>, Flags<[CC1Option]>,
    HelpText<"Embed source text in DWARF debug sections">,
    MarshallingInfoFlag<CodeGenOpts<"EmbedSource">>;
def gno_embed_source : Flag<["-"], "gno-embed-source">, Group<g_flags_Group>,
    Flags<[NoXarchOption]>,
    HelpText<"Restore the default behavior of not embedding source text in DWARF debug sections">;
def headerpad__max__install__names : Joined<["-"], "headerpad_max_install_names">;
def help : Flag<["-", "--"], "help">, Flags<[CC1Option,CC1AsOption, FC1Option,
    FlangOption]>, HelpText<"Display available options">,
    MarshallingInfoFlag<FrontendOpts<"ShowHelp">>;
def ibuiltininc : Flag<["-"], "ibuiltininc">,
  HelpText<"Enable builtin #include directories even when -nostdinc is used "
           "before or after -ibuiltininc. "
           "Using -nobuiltininc after the option disables it">;
def index_header_map : Flag<["-"], "index-header-map">, Flags<[CC1Option]>,
  HelpText<"Make the next included directory (-I or -F) an indexer header map">;
def idirafter : JoinedOrSeparate<["-"], "idirafter">, Group<clang_i_Group>, Flags<[CC1Option]>,
  HelpText<"Add directory to AFTER include search path">;
def iframework : JoinedOrSeparate<["-"], "iframework">, Group<clang_i_Group>, Flags<[CC1Option]>,
  HelpText<"Add directory to SYSTEM framework search path">;
def iframeworkwithsysroot : JoinedOrSeparate<["-"], "iframeworkwithsysroot">,
  Group<clang_i_Group>,
  HelpText<"Add directory to SYSTEM framework search path, "
           "absolute paths are relative to -isysroot">,
  MetaVarName<"<directory>">, Flags<[CC1Option]>;
def imacros : JoinedOrSeparate<["-", "--"], "imacros">, Group<clang_i_Group>, Flags<[CC1Option]>,
  HelpText<"Include macros from file before parsing">, MetaVarName<"<file>">,
  MarshallingInfoStringVector<PreprocessorOpts<"MacroIncludes">>;
def image__base : Separate<["-"], "image_base">;
def include_ : JoinedOrSeparate<["-", "--"], "include">, Group<clang_i_Group>, EnumName<"include">,
    MetaVarName<"<file>">, HelpText<"Include file before parsing">, Flags<[CC1Option]>;
def include_pch : Separate<["-"], "include-pch">, Group<clang_i_Group>, Flags<[CC1Option]>,
  HelpText<"Include precompiled header file">, MetaVarName<"<file>">,
  MarshallingInfoString<PreprocessorOpts<"ImplicitPCHInclude">>;
def relocatable_pch : Flag<["-", "--"], "relocatable-pch">, Flags<[CC1Option]>,
  HelpText<"Whether to build a relocatable precompiled header">,
  MarshallingInfoFlag<FrontendOpts<"RelocatablePCH">>;
def verify_pch : Flag<["-"], "verify-pch">, Group<Action_Group>, Flags<[CC1Option]>,
  HelpText<"Load and verify that a pre-compiled header file is not stale">;
def init : Separate<["-"], "init">;
def install__name : Separate<["-"], "install_name">;
def iprefix : JoinedOrSeparate<["-"], "iprefix">, Group<clang_i_Group>, Flags<[CC1Option]>,
  HelpText<"Set the -iwithprefix/-iwithprefixbefore prefix">, MetaVarName<"<dir>">;
def iquote : JoinedOrSeparate<["-"], "iquote">, Group<clang_i_Group>, Flags<[CC1Option]>,
  HelpText<"Add directory to QUOTE include search path">, MetaVarName<"<directory>">;
def isysroot : JoinedOrSeparate<["-"], "isysroot">, Group<clang_i_Group>, Flags<[CC1Option]>,
  HelpText<"Set the system root directory (usually /)">, MetaVarName<"<dir>">,
  MarshallingInfoString<HeaderSearchOpts<"Sysroot">, [{"/"}]>;
def isystem : JoinedOrSeparate<["-"], "isystem">, Group<clang_i_Group>,
  Flags<[CC1Option]>,
  HelpText<"Add directory to SYSTEM include search path">, MetaVarName<"<directory>">;
def isystem_after : JoinedOrSeparate<["-"], "isystem-after">,
  Group<clang_i_Group>, Flags<[NoXarchOption]>, MetaVarName<"<directory>">,
  HelpText<"Add directory to end of the SYSTEM include search path">;
def iwithprefixbefore : JoinedOrSeparate<["-"], "iwithprefixbefore">, Group<clang_i_Group>,
  HelpText<"Set directory to include search path with prefix">, MetaVarName<"<dir>">,
  Flags<[CC1Option]>;
def iwithprefix : JoinedOrSeparate<["-"], "iwithprefix">, Group<clang_i_Group>, Flags<[CC1Option]>,
  HelpText<"Set directory to SYSTEM include search path with prefix">, MetaVarName<"<dir>">;
def iwithsysroot : JoinedOrSeparate<["-"], "iwithsysroot">, Group<clang_i_Group>,
  HelpText<"Add directory to SYSTEM include search path, "
           "absolute paths are relative to -isysroot">, MetaVarName<"<directory>">,
  Flags<[CC1Option]>;
def ivfsoverlay : JoinedOrSeparate<["-"], "ivfsoverlay">, Group<clang_i_Group>, Flags<[CC1Option]>,
  HelpText<"Overlay the virtual filesystem described by file over the real file system">;
def imultilib : Separate<["-"], "imultilib">, Group<gfortran_Group>;
def keep__private__externs : Flag<["-"], "keep_private_externs">;
def l : JoinedOrSeparate<["-"], "l">, Flags<[LinkerInput, RenderJoined]>,
        Group<Link_Group>;
def lazy__framework : Separate<["-"], "lazy_framework">, Flags<[LinkerInput]>;
def lazy__library : Separate<["-"], "lazy_library">, Flags<[LinkerInput]>;
def mlittle_endian : Flag<["-"], "mlittle-endian">, Flags<[NoXarchOption]>;
def EL : Flag<["-"], "EL">, Alias<mlittle_endian>;
def mbig_endian : Flag<["-"], "mbig-endian">, Flags<[NoXarchOption]>;
def EB : Flag<["-"], "EB">, Alias<mbig_endian>;
def m16 : Flag<["-"], "m16">, Group<m_Group>, Flags<[NoXarchOption, CoreOption]>;
def m32 : Flag<["-"], "m32">, Group<m_Group>, Flags<[NoXarchOption, CoreOption]>;
def mqdsp6_compat : Flag<["-"], "mqdsp6-compat">, Group<m_Group>, Flags<[NoXarchOption,CC1Option]>,
  HelpText<"Enable hexagon-qdsp6 backward compatibility">,
  MarshallingInfoFlag<LangOpts<"HexagonQdsp6Compat">>;
def m64 : Flag<["-"], "m64">, Group<m_Group>, Flags<[NoXarchOption, CoreOption]>;
def mx32 : Flag<["-"], "mx32">, Group<m_Group>, Flags<[NoXarchOption, CoreOption]>;
def mabi_EQ : Joined<["-"], "mabi=">, Group<m_Group>;
def miamcu : Flag<["-"], "miamcu">, Group<m_Group>, Flags<[NoXarchOption, CoreOption]>,
  HelpText<"Use Intel MCU ABI">;
def mno_iamcu : Flag<["-"], "mno-iamcu">, Group<m_Group>, Flags<[NoXarchOption, CoreOption]>;
def malign_functions_EQ : Joined<["-"], "malign-functions=">, Group<clang_ignored_m_Group>;
def malign_loops_EQ : Joined<["-"], "malign-loops=">, Group<clang_ignored_m_Group>;
def malign_jumps_EQ : Joined<["-"], "malign-jumps=">, Group<clang_ignored_m_Group>;
def malign_branch_EQ : CommaJoined<["-"], "malign-branch=">, Group<m_Group>, Flags<[NoXarchOption]>,
  HelpText<"Specify types of branches to align">;
def malign_branch_boundary_EQ : Joined<["-"], "malign-branch-boundary=">, Group<m_Group>, Flags<[NoXarchOption]>,
  HelpText<"Specify the boundary's size to align branches">;
def mpad_max_prefix_size_EQ : Joined<["-"], "mpad-max-prefix-size=">, Group<m_Group>, Flags<[NoXarchOption]>,
  HelpText<"Specify maximum number of prefixes to use for padding">;
def mbranches_within_32B_boundaries : Flag<["-"], "mbranches-within-32B-boundaries">, Flags<[NoXarchOption]>, Group<m_Group>,
  HelpText<"Align selected branches (fused, jcc, jmp) within 32-byte boundary">;
def mfancy_math_387 : Flag<["-"], "mfancy-math-387">, Group<clang_ignored_m_Group>;
def mlong_calls : Flag<["-"], "mlong-calls">, Group<m_Group>,
  HelpText<"Generate branches with extended addressability, usually via indirect jumps.">;
def mdouble_EQ : Joined<["-"], "mdouble=">, Group<m_Group>, Values<"32,64">, Flags<[CC1Option]>,
  HelpText<"Force double to be 32 bits or 64 bits">,
  MarshallingInfoInt<LangOpts<"DoubleSize">, "0">;
def LongDouble_Group : OptionGroup<"<LongDouble group>">, Group<m_Group>,
  DocName<"Long double flags">,
  DocBrief<[{Selects the long double implementation}]>;
def mlong_double_64 : Flag<["-"], "mlong-double-64">, Group<LongDouble_Group>, Flags<[CC1Option]>,
  HelpText<"Force long double to be 64 bits">;
def mlong_double_80 : Flag<["-"], "mlong-double-80">, Group<LongDouble_Group>, Flags<[CC1Option]>,
  HelpText<"Force long double to be 80 bits, padded to 128 bits for storage">;
def mlong_double_128 : Flag<["-"], "mlong-double-128">, Group<LongDouble_Group>, Flags<[CC1Option]>,
  HelpText<"Force long double to be 128 bits">;
def mno_long_calls : Flag<["-"], "mno-long-calls">, Group<m_Group>,
  HelpText<"Restore the default behaviour of not generating long calls">;
def mexecute_only : Flag<["-"], "mexecute-only">, Group<m_arm_Features_Group>,
  HelpText<"Disallow generation of data access to code sections (ARM only)">;
def mno_execute_only : Flag<["-"], "mno-execute-only">, Group<m_arm_Features_Group>,
  HelpText<"Allow generation of data access to code sections (ARM only)">;
def mtp_mode_EQ : Joined<["-"], "mtp=">, Group<m_arm_Features_Group>, Values<"soft,cp15,el0,el1,el2,el3">,
  HelpText<"Thread pointer access method (AArch32/AArch64 only)">;
def mpure_code : Flag<["-"], "mpure-code">, Alias<mexecute_only>; // Alias for GCC compatibility
def mno_pure_code : Flag<["-"], "mno-pure-code">, Alias<mno_execute_only>;
def mtvos_version_min_EQ : Joined<["-"], "mtvos-version-min=">, Group<m_Group>;
def mappletvos_version_min_EQ : Joined<["-"], "mappletvos-version-min=">, Alias<mtvos_version_min_EQ>;
def mtvos_simulator_version_min_EQ : Joined<["-"], "mtvos-simulator-version-min=">;
def mappletvsimulator_version_min_EQ : Joined<["-"], "mappletvsimulator-version-min=">, Alias<mtvos_simulator_version_min_EQ>;
def mwatchos_version_min_EQ : Joined<["-"], "mwatchos-version-min=">, Group<m_Group>;
def mwatchos_simulator_version_min_EQ : Joined<["-"], "mwatchos-simulator-version-min=">;
def mwatchsimulator_version_min_EQ : Joined<["-"], "mwatchsimulator-version-min=">, Alias<mwatchos_simulator_version_min_EQ>;
def march_EQ : Joined<["-"], "march=">, Group<m_Group>, Flags<[CoreOption]>;
def masm_EQ : Joined<["-"], "masm=">, Group<m_Group>, Flags<[NoXarchOption]>;
def mcmodel_EQ : Joined<["-"], "mcmodel=">, Group<m_Group>, Flags<[CC1Option]>,
  MarshallingInfoString<TargetOpts<"CodeModel">, [{"default"}]>;
def mtls_size_EQ : Joined<["-"], "mtls-size=">, Group<m_Group>, Flags<[NoXarchOption, CC1Option]>,
  HelpText<"Specify bit size of immediate TLS offsets (AArch64 ELF only): "
           "12 (for 4KB) | 24 (for 16MB, default) | 32 (for 4GB) | 48 (for 256TB, needs -mcmodel=large)">,
  MarshallingInfoInt<CodeGenOpts<"TLSSize">>;
def mimplicit_it_EQ : Joined<["-"], "mimplicit-it=">, Group<m_Group>;
def mdefault_build_attributes : Joined<["-"], "mdefault-build-attributes">, Group<m_Group>;
def mno_default_build_attributes : Joined<["-"], "mno-default-build-attributes">, Group<m_Group>;
def mconstant_cfstrings : Flag<["-"], "mconstant-cfstrings">, Group<clang_ignored_m_Group>;
def mconsole : Joined<["-"], "mconsole">, Group<m_Group>, Flags<[NoXarchOption]>;
def mwindows : Joined<["-"], "mwindows">, Group<m_Group>, Flags<[NoXarchOption]>;
def mdll : Joined<["-"], "mdll">, Group<m_Group>, Flags<[NoXarchOption]>;
def municode : Joined<["-"], "municode">, Group<m_Group>, Flags<[NoXarchOption]>;
def mthreads : Joined<["-"], "mthreads">, Group<m_Group>, Flags<[NoXarchOption]>;
def mcpu_EQ : Joined<["-"], "mcpu=">, Group<m_Group>;
def mmcu_EQ : Joined<["-"], "mmcu=">, Group<m_Group>;
def msim : Flag<["-"], "msim">, Group<m_Group>;
def mdynamic_no_pic : Joined<["-"], "mdynamic-no-pic">, Group<m_Group>;
def mfix_and_continue : Flag<["-"], "mfix-and-continue">, Group<clang_ignored_m_Group>;
def mieee_fp : Flag<["-"], "mieee-fp">, Group<clang_ignored_m_Group>;
def minline_all_stringops : Flag<["-"], "minline-all-stringops">, Group<clang_ignored_m_Group>;
def mno_inline_all_stringops : Flag<["-"], "mno-inline-all-stringops">, Group<clang_ignored_m_Group>;
def malign_double : Flag<["-"], "malign-double">, Group<m_Group>, Flags<[CC1Option]>,
  HelpText<"Align doubles to two words in structs (x86 only)">,
  MarshallingInfoFlag<LangOpts<"AlignDouble">>;
def mfloat_abi_EQ : Joined<["-"], "mfloat-abi=">, Group<m_Group>, Values<"soft,softfp,hard">;
def mfpmath_EQ : Joined<["-"], "mfpmath=">, Group<m_Group>;
def mfpu_EQ : Joined<["-"], "mfpu=">, Group<m_Group>;
def mhwdiv_EQ : Joined<["-"], "mhwdiv=">, Group<m_Group>;
def mhwmult_EQ : Joined<["-"], "mhwmult=">, Group<m_Group>;
def mglobal_merge : Flag<["-"], "mglobal-merge">, Group<m_Group>, Flags<[CC1Option]>,
  HelpText<"Enable merging of globals">;
def mhard_float : Flag<["-"], "mhard-float">, Group<m_Group>;
def miphoneos_version_min_EQ : Joined<["-"], "miphoneos-version-min=">, Group<m_Group>;
def mios_version_min_EQ : Joined<["-"], "mios-version-min=">,
  Alias<miphoneos_version_min_EQ>, HelpText<"Set iOS deployment target">;
def mios_simulator_version_min_EQ : Joined<["-"], "mios-simulator-version-min=">;
def miphonesimulator_version_min_EQ : Joined<["-"], "miphonesimulator-version-min=">, Alias<mios_simulator_version_min_EQ>;
def mkernel : Flag<["-"], "mkernel">, Group<m_Group>;
def mlinker_version_EQ : Joined<["-"], "mlinker-version=">,
  Flags<[NoXarchOption]>;
def mllvm : Separate<["-"], "mllvm">, Flags<[CC1Option,CC1AsOption,CoreOption]>,
  HelpText<"Additional arguments to forward to LLVM's option processing">,
  MarshallingInfoStringVector<FrontendOpts<"LLVMArgs">>;
def mmacosx_version_min_EQ : Joined<["-"], "mmacosx-version-min=">,
  Group<m_Group>, HelpText<"Set Mac OS X deployment target">;
def mmacos_version_min_EQ : Joined<["-"], "mmacos-version-min=">,
  Group<m_Group>, Alias<mmacosx_version_min_EQ>;
def mms_bitfields : Flag<["-"], "mms-bitfields">, Group<m_Group>, Flags<[CC1Option]>,
  HelpText<"Set the default structure layout to be compatible with the Microsoft compiler standard">,
  MarshallingInfoFlag<LangOpts<"MSBitfields">>;
def moutline : Flag<["-"], "moutline">, Group<f_clang_Group>, Flags<[CC1Option]>,
    HelpText<"Enable function outlining (AArch64 only)">;
def mno_outline : Flag<["-"], "mno-outline">, Group<f_clang_Group>, Flags<[CC1Option]>,
    HelpText<"Disable function outlining (AArch64 only)">;
def mno_ms_bitfields : Flag<["-"], "mno-ms-bitfields">, Group<m_Group>,
  HelpText<"Do not set the default structure layout to be compatible with the Microsoft compiler standard">;
def mstackrealign : Flag<["-"], "mstackrealign">, Group<m_Group>, Flags<[CC1Option]>,
  HelpText<"Force realign the stack at entry to every function">,
  MarshallingInfoFlag<CodeGenOpts<"StackRealignment">>;
def mstack_alignment : Joined<["-"], "mstack-alignment=">, Group<m_Group>, Flags<[CC1Option]>,
  HelpText<"Set the stack alignment">,
  MarshallingInfoInt<CodeGenOpts<"StackAlignment">>;
def mstack_probe_size : Joined<["-"], "mstack-probe-size=">, Group<m_Group>, Flags<[CC1Option]>,
  HelpText<"Set the stack probe size">,
  MarshallingInfoInt<CodeGenOpts<"StackProbeSize">, "4096">;
def mstack_arg_probe : Flag<["-"], "mstack-arg-probe">, Group<m_Group>,
  HelpText<"Enable stack probes">;
def mno_stack_arg_probe : Flag<["-"], "mno-stack-arg-probe">, Group<m_Group>, Flags<[CC1Option]>,
  HelpText<"Disable stack probes which are enabled by default">,
  MarshallingInfoFlag<CodeGenOpts<"NoStackArgProbe">>;
def mthread_model : Separate<["-"], "mthread-model">, Group<m_Group>, Flags<[CC1Option]>,
  HelpText<"The thread model to use, e.g. posix, single (posix by default)">, Values<"posix,single">,
  NormalizedValues<["POSIX", "Single"]>, NormalizedValuesScope<"LangOptions::ThreadModelKind">,
  MarshallingInfoEnum<LangOpts<"ThreadModel">, "POSIX">;
def meabi : Separate<["-"], "meabi">, Group<m_Group>, Flags<[CC1Option]>,
  HelpText<"Set EABI type, e.g. 4, 5 or gnu (default depends on triple)">, Values<"default,4,5,gnu">,
  MarshallingInfoEnum<TargetOpts<"EABIVersion">, "Default">,
  NormalizedValuesScope<"llvm::EABI">,
  NormalizedValues<["Default", "EABI4", "EABI5", "GNU"]>;

def mno_constant_cfstrings : Flag<["-"], "mno-constant-cfstrings">, Group<m_Group>;
def mno_global_merge : Flag<["-"], "mno-global-merge">, Group<m_Group>, Flags<[CC1Option]>,
  HelpText<"Disable merging of globals">;
def mno_pascal_strings : Flag<["-"], "mno-pascal-strings">,
  Alias<fno_pascal_strings>;
def mno_red_zone : Flag<["-"], "mno-red-zone">, Group<m_Group>;
def mno_tls_direct_seg_refs : Flag<["-"], "mno-tls-direct-seg-refs">, Group<m_Group>, Flags<[CC1Option]>,
  HelpText<"Disable direct TLS access through segment registers">,
  MarshallingInfoFlag<CodeGenOpts<"IndirectTlsSegRefs">>;
def mno_relax_all : Flag<["-"], "mno-relax-all">, Group<m_Group>;
def mno_rtd: Flag<["-"], "mno-rtd">, Group<m_Group>;
def mno_soft_float : Flag<["-"], "mno-soft-float">, Group<m_Group>;
def mno_stackrealign : Flag<["-"], "mno-stackrealign">, Group<m_Group>;

def mretpoline : Flag<["-"], "mretpoline">, Group<m_Group>, Flags<[CoreOption,NoXarchOption]>;
def mno_retpoline : Flag<["-"], "mno-retpoline">, Group<m_Group>, Flags<[CoreOption,NoXarchOption]>;
defm speculative_load_hardening : BoolOption<"m", "speculative-load-hardening",
  CodeGenOpts<"SpeculativeLoadHardening">, DefaultFalse,
  PosFlag<SetTrue, [CC1Option]>, NegFlag<SetFalse>, BothFlags<[CoreOption]>>,
  Group<m_Group>;
def mlvi_hardening : Flag<["-"], "mlvi-hardening">, Group<m_Group>, Flags<[CoreOption,NoXarchOption]>,
  HelpText<"Enable all mitigations for Load Value Injection (LVI)">;
def mno_lvi_hardening : Flag<["-"], "mno-lvi-hardening">, Group<m_Group>, Flags<[CoreOption,NoXarchOption]>,
  HelpText<"Disable mitigations for Load Value Injection (LVI)">;
def mlvi_cfi : Flag<["-"], "mlvi-cfi">, Group<m_Group>, Flags<[CoreOption,NoXarchOption]>,
  HelpText<"Enable only control-flow mitigations for Load Value Injection (LVI)">;
def mno_lvi_cfi : Flag<["-"], "mno-lvi-cfi">, Group<m_Group>, Flags<[CoreOption,NoXarchOption]>,
  HelpText<"Disable control-flow mitigations for Load Value Injection (LVI)">;
def m_seses : Flag<["-"], "mseses">, Group<m_Group>, Flags<[CoreOption, NoXarchOption]>,
  HelpText<"Enable speculative execution side effect suppression (SESES). "
    "Includes LVI control flow integrity mitigations">;
def mno_seses : Flag<["-"], "mno-seses">, Group<m_Group>, Flags<[CoreOption, NoXarchOption]>,
  HelpText<"Disable speculative execution side effect suppression (SESES)">;

def mrelax : Flag<["-"], "mrelax">, Group<m_Group>,
  HelpText<"Enable linker relaxation">;
def mno_relax : Flag<["-"], "mno-relax">, Group<m_Group>,
  HelpText<"Disable linker relaxation">;
def msmall_data_limit_EQ : Joined<["-"], "msmall-data-limit=">, Group<m_Group>,
  Alias<G>,
  HelpText<"Put global and static data smaller than the limit into a special section">;
def msave_restore : Flag<["-"], "msave-restore">, Group<m_riscv_Features_Group>,
  HelpText<"Enable using library calls for save and restore">;
def mno_save_restore : Flag<["-"], "mno-save-restore">, Group<m_riscv_Features_Group>,
  HelpText<"Disable using library calls for save and restore">;
def mcmodel_EQ_medlow : Flag<["-"], "mcmodel=medlow">, Group<m_riscv_Features_Group>,
  Flags<[CC1Option]>, Alias<mcmodel_EQ>, AliasArgs<["small"]>,
  HelpText<"Equivalent to -mcmodel=small, compatible with RISC-V gcc.">;
def mcmodel_EQ_medany : Flag<["-"], "mcmodel=medany">, Group<m_riscv_Features_Group>,
  Flags<[CC1Option]>, Alias<mcmodel_EQ>, AliasArgs<["medium"]>,
  HelpText<"Equivalent to -mcmodel=medium, compatible with RISC-V gcc.">;
def menable_experimental_extensions : Flag<["-"], "menable-experimental-extensions">, Group<m_Group>,
  HelpText<"Enable use of experimental RISC-V extensions.">;

def munaligned_access : Flag<["-"], "munaligned-access">, Group<m_arm_Features_Group>,
  HelpText<"Allow memory accesses to be unaligned (AArch32/AArch64 only)">;
def mno_unaligned_access : Flag<["-"], "mno-unaligned-access">, Group<m_arm_Features_Group>,
  HelpText<"Force all memory accesses to be aligned (AArch32/AArch64 only)">;
def mstrict_align : Flag<["-"], "mstrict-align">, Alias<mno_unaligned_access>, Flags<[CC1Option,HelpHidden]>,
  HelpText<"Force all memory accesses to be aligned (same as mno-unaligned-access)">;
def mno_thumb : Flag<["-"], "mno-thumb">, Group<m_arm_Features_Group>;
def mrestrict_it: Flag<["-"], "mrestrict-it">, Group<m_arm_Features_Group>,
  HelpText<"Disallow generation of deprecated IT blocks for ARMv8. It is on by default for ARMv8 Thumb mode.">;
def mno_restrict_it: Flag<["-"], "mno-restrict-it">, Group<m_arm_Features_Group>,
  HelpText<"Allow generation of deprecated IT blocks for ARMv8. It is off by default for ARMv8 Thumb mode">;
def marm : Flag<["-"], "marm">, Alias<mno_thumb>;
def ffixed_r9 : Flag<["-"], "ffixed-r9">, Group<m_arm_Features_Group>,
  HelpText<"Reserve the r9 register (ARM only)">;
def mno_movt : Flag<["-"], "mno-movt">, Group<m_arm_Features_Group>,
  HelpText<"Disallow use of movt/movw pairs (ARM only)">;
def mcrc : Flag<["-"], "mcrc">, Group<m_Group>,
  HelpText<"Allow use of CRC instructions (ARM/Mips only)">;
def mnocrc : Flag<["-"], "mnocrc">, Group<m_arm_Features_Group>,
  HelpText<"Disallow use of CRC instructions (ARM only)">;
def mno_neg_immediates: Flag<["-"], "mno-neg-immediates">, Group<m_arm_Features_Group>,
  HelpText<"Disallow converting instructions with negative immediates to their negation or inversion.">;
def mcmse : Flag<["-"], "mcmse">, Group<m_arm_Features_Group>,
  Flags<[NoXarchOption,CC1Option]>,
  HelpText<"Allow use of CMSE (Armv8-M Security Extensions)">,
  MarshallingInfoFlag<LangOpts<"Cmse">>;
def ForceAAPCSBitfieldLoad : Flag<["-"], "faapcs-bitfield-load">, Group<m_arm_Features_Group>,
  Flags<[NoXarchOption,CC1Option]>,
  HelpText<"Follows the AAPCS standard that all volatile bit-field write generates at least one load. (ARM only).">,
  MarshallingInfoFlag<CodeGenOpts<"ForceAAPCSBitfieldLoad">>;
defm aapcs_bitfield_width : BoolOption<"f", "aapcs-bitfield-width",
  CodeGenOpts<"AAPCSBitfieldWidth">, DefaultTrue,
  NegFlag<SetFalse, [], "Do not follow">, PosFlag<SetTrue, [], "Follow">,
  BothFlags<[NoXarchOption, CC1Option], " the AAPCS standard requirement stating that"
            " volatile bit-field width is dictated by the field container type. (ARM only).">>,
  Group<m_arm_Features_Group>;

def mgeneral_regs_only : Flag<["-"], "mgeneral-regs-only">, Group<m_aarch64_Features_Group>,
  HelpText<"Generate code which only uses the general purpose registers (AArch64 only)">;
def mfix_cortex_a53_835769 : Flag<["-"], "mfix-cortex-a53-835769">,
  Group<m_aarch64_Features_Group>,
  HelpText<"Workaround Cortex-A53 erratum 835769 (AArch64 only)">;
def mno_fix_cortex_a53_835769 : Flag<["-"], "mno-fix-cortex-a53-835769">,
  Group<m_aarch64_Features_Group>,
  HelpText<"Don't workaround Cortex-A53 erratum 835769 (AArch64 only)">;
def mmark_bti_property : Flag<["-"], "mmark-bti-property">,
  Group<m_aarch64_Features_Group>,
  HelpText<"Add .note.gnu.property with BTI to assembly files (AArch64 only)">;
foreach i = {1-31} in
  def ffixed_x#i : Flag<["-"], "ffixed-x"#i>, Group<m_Group>,
    HelpText<"Reserve the x"#i#" register (AArch64/RISC-V only)">;

foreach i = {8-15,18} in
  def fcall_saved_x#i : Flag<["-"], "fcall-saved-x"#i>, Group<m_aarch64_Features_Group>,
    HelpText<"Make the x"#i#" register call-saved (AArch64 only)">;

def msve_vector_bits_EQ : Joined<["-"], "msve-vector-bits=">,
  Group<m_aarch64_Features_Group>, Flags<[NoXarchOption,CC1Option]>,
  HelpText<"Specify the size in bits of an SVE vector register. Defaults to the"
           " vector length agnostic value of \"scalable\". (AArch64 only)">,
  Values<"128,256,512,1024,2048,scalable">,
  NormalizedValues<["128", "256", "512", "1024", "2048", "0"]>,
  MarshallingInfoEnum<LangOpts<"ArmSveVectorBits">, "0">;

def msign_return_address_EQ : Joined<["-"], "msign-return-address=">,
  Flags<[CC1Option]>, Group<m_Group>, Values<"none,all,non-leaf">,
  HelpText<"Select return address signing scope">;
def mbranch_protection_EQ : Joined<["-"], "mbranch-protection=">,
  HelpText<"Enforce targets of indirect branches and function returns">;

def mharden_sls_EQ : Joined<["-"], "mharden-sls=">,
  HelpText<"Select straight-line speculation hardening scope">;

def msimd128 : Flag<["-"], "msimd128">, Group<m_wasm_Features_Group>;
def mno_simd128 : Flag<["-"], "mno-simd128">, Group<m_wasm_Features_Group>;
def mnontrapping_fptoint : Flag<["-"], "mnontrapping-fptoint">, Group<m_wasm_Features_Group>;
def mno_nontrapping_fptoint : Flag<["-"], "mno-nontrapping-fptoint">, Group<m_wasm_Features_Group>;
def msign_ext : Flag<["-"], "msign-ext">, Group<m_wasm_Features_Group>;
def mno_sign_ext : Flag<["-"], "mno-sign-ext">, Group<m_wasm_Features_Group>;
def mexception_handing : Flag<["-"], "mexception-handling">, Group<m_wasm_Features_Group>;
def mno_exception_handing : Flag<["-"], "mno-exception-handling">, Group<m_wasm_Features_Group>;
def matomics : Flag<["-"], "matomics">, Group<m_wasm_Features_Group>;
def mno_atomics : Flag<["-"], "mno-atomics">, Group<m_wasm_Features_Group>;
def mbulk_memory : Flag<["-"], "mbulk-memory">, Group<m_wasm_Features_Group>;
def mno_bulk_memory : Flag<["-"], "mno-bulk-memory">, Group<m_wasm_Features_Group>;
def mmutable_globals : Flag<["-"], "mmutable-globals">, Group<m_wasm_Features_Group>;
def mno_mutable_globals : Flag<["-"], "mno-mutable-globals">, Group<m_wasm_Features_Group>;
def mmultivalue : Flag<["-"], "mmultivalue">, Group<m_wasm_Features_Group>;
def mno_multivalue : Flag<["-"], "mno-multivalue">, Group<m_wasm_Features_Group>;
def mtail_call : Flag<["-"], "mtail-call">, Group<m_wasm_Features_Group>;
def mno_tail_call : Flag<["-"], "mno-tail-call">, Group<m_wasm_Features_Group>;
def mreference_types : Flag<["-"], "mreference-types">, Group<m_wasm_Features_Group>;
def mno_reference_types : Flag<["-"], "mno-reference-types">, Group<m_wasm_Features_Group>;
def mexec_model_EQ : Joined<["-"], "mexec-model=">, Group<m_wasm_Features_Driver_Group>,
                     Values<"command,reactor">,
                     HelpText<"Execution model (WebAssembly only)">;

def mcode_object_version_EQ : Joined<["-"], "mcode-object-version=">, Group<m_Group>,
  HelpText<"Specify code object ABI version. Defaults to 4. (AMDGPU only)">,
  MetaVarName<"<version>">, Values<"2,3,4">;

defm code_object_v3_legacy : SimpleMFlag<"code-object-v3",
  "Legacy option to specify code object ABI V3",
  "Legacy option to specify code object ABI V2",
  " (AMDGPU only)">;
defm cumode : SimpleMFlag<"cumode",
  "Specify CU wavefront", "Specify WGP wavefront",
  " execution mode (AMDGPU only)", m_amdgpu_Features_Group>;
defm sram_ecc_legacy : SimpleMFlag<"sram-ecc", "", "",
  "Legacy option to specify SRAM ECC mode (AMDGPU only)">;
defm tgsplit : SimpleMFlag<"tgsplit", "Enable", "Disable",
  " threadgroup split execution mode (AMDGPU only)", m_amdgpu_Features_Group>;
defm wavefrontsize64 : SimpleMFlag<"wavefrontsize64",
  "Specify wavefront size 64", "Specify wavefront size 32",
  " mode (AMDGPU only)">;

defm unsafe_fp_atomics : BoolOption<"m", "unsafe-fp-atomics",
  TargetOpts<"AllowAMDGPUUnsafeFPAtomics">, DefaultFalse,
  PosFlag<SetTrue, [CC1Option], "Enable unsafe floating point atomic instructions (AMDGPU only)">,
  NegFlag<SetFalse>>, Group<m_Group>;

// TODO: Remove during upstreaming target id.
def mxnack : Flag<["-"], "mxnack">, Group<m_amdgpu_Features_Group>,
  HelpText<"Legacy option to specify XNACK mode (AMDGPU only)">;
def mno_xnack : Flag<["-"], "mno-xnack">, Group<m_amdgpu_Features_Group>;

def faltivec : Flag<["-"], "faltivec">, Group<f_Group>, Flags<[NoXarchOption]>;
def fno_altivec : Flag<["-"], "fno-altivec">, Group<f_Group>, Flags<[NoXarchOption]>;
def maltivec : Flag<["-"], "maltivec">, Group<m_ppc_Features_Group>;
def mno_altivec : Flag<["-"], "mno-altivec">, Group<m_ppc_Features_Group>;
def mpcrel: Flag<["-"], "mpcrel">, Group<m_ppc_Features_Group>;
def mno_pcrel: Flag<["-"], "mno-pcrel">, Group<m_ppc_Features_Group>;
def mspe : Flag<["-"], "mspe">, Group<m_ppc_Features_Group>;
def mno_spe : Flag<["-"], "mno-spe">, Group<m_ppc_Features_Group>;
def mefpu2 : Flag<["-"], "mefpu2">, Group<m_ppc_Features_Group>;
def mabi_EQ_vec_extabi : Flag<["-"], "mabi=vec-extabi">, Group<m_Group>, Flags<[CC1Option]>,
  HelpText<"Enable the extended Altivec ABI on AIX (AIX only). Uses volatile and nonvolatile vector registers">,
  MarshallingInfoFlag<LangOpts<"EnableAIXExtendedAltivecABI">>;
def mabi_EQ_vec_default : Flag<["-"], "mabi=vec-default">, Group<m_Group>, Flags<[CC1Option]>,
  HelpText<"Enable the default Altivec ABI on AIX (AIX only). Uses only volatile vector registers.">;
def mvsx : Flag<["-"], "mvsx">, Group<m_ppc_Features_Group>;
def mno_vsx : Flag<["-"], "mno-vsx">, Group<m_ppc_Features_Group>;
def msecure_plt : Flag<["-"], "msecure-plt">, Group<m_ppc_Features_Group>;
def mpower8_vector : Flag<["-"], "mpower8-vector">,
    Group<m_ppc_Features_Group>;
def mno_power8_vector : Flag<["-"], "mno-power8-vector">,
    Group<m_ppc_Features_Group>;
def mpower9_vector : Flag<["-"], "mpower9-vector">,
    Group<m_ppc_Features_Group>;
def mno_power9_vector : Flag<["-"], "mno-power9-vector">,
    Group<m_ppc_Features_Group>;
def mpower10_vector : Flag<["-"], "mpower10-vector">,
    Group<m_ppc_Features_Group>;
def mno_power10_vector : Flag<["-"], "mno-power10-vector">,
    Group<m_ppc_Features_Group>;
def mpower8_crypto : Flag<["-"], "mcrypto">,
    Group<m_ppc_Features_Group>;
def mnopower8_crypto : Flag<["-"], "mno-crypto">,
    Group<m_ppc_Features_Group>;
def mdirect_move : Flag<["-"], "mdirect-move">,
    Group<m_ppc_Features_Group>;
def mnodirect_move : Flag<["-"], "mno-direct-move">,
    Group<m_ppc_Features_Group>;
def mpaired_vector_memops: Flag<["-"], "mpaired-vector-memops">,
    Group<m_ppc_Features_Group>;
def mnopaired_vector_memops: Flag<["-"], "mno-paired-vector-memops">,
    Group<m_ppc_Features_Group>;
def mhtm : Flag<["-"], "mhtm">, Group<m_ppc_Features_Group>;
def mno_htm : Flag<["-"], "mno-htm">, Group<m_ppc_Features_Group>;
def mfprnd : Flag<["-"], "mfprnd">, Group<m_ppc_Features_Group>;
def mno_fprnd : Flag<["-"], "mno-fprnd">, Group<m_ppc_Features_Group>;
def mcmpb : Flag<["-"], "mcmpb">, Group<m_ppc_Features_Group>;
def mno_cmpb : Flag<["-"], "mno-cmpb">, Group<m_ppc_Features_Group>;
def misel : Flag<["-"], "misel">, Group<m_ppc_Features_Group>;
def mno_isel : Flag<["-"], "mno-isel">, Group<m_ppc_Features_Group>;
def mmfocrf : Flag<["-"], "mmfocrf">, Group<m_ppc_Features_Group>;
def mmfcrf : Flag<["-"], "mmfcrf">, Alias<mmfocrf>;
def mno_mfocrf : Flag<["-"], "mno-mfocrf">, Group<m_ppc_Features_Group>;
def mno_mfcrf : Flag<["-"], "mno-mfcrf">, Alias<mno_mfocrf>;
def mpopcntd : Flag<["-"], "mpopcntd">, Group<m_ppc_Features_Group>;
def mno_popcntd : Flag<["-"], "mno-popcntd">, Group<m_ppc_Features_Group>;
def mcrbits : Flag<["-"], "mcrbits">, Group<m_ppc_Features_Group>;
def mno_crbits : Flag<["-"], "mno-crbits">, Group<m_ppc_Features_Group>;
def minvariant_function_descriptors :
  Flag<["-"], "minvariant-function-descriptors">, Group<m_ppc_Features_Group>;
def mno_invariant_function_descriptors :
  Flag<["-"], "mno-invariant-function-descriptors">,
  Group<m_ppc_Features_Group>;
def mfloat128: Flag<["-"], "mfloat128">,
    Group<m_ppc_Features_Group>;
def mno_float128 : Flag<["-"], "mno-float128">,
    Group<m_ppc_Features_Group>;
def mlongcall: Flag<["-"], "mlongcall">,
    Group<m_ppc_Features_Group>;
def mno_longcall : Flag<["-"], "mno-longcall">,
    Group<m_ppc_Features_Group>;
def mmma: Flag<["-"], "mmma">, Group<m_ppc_Features_Group>;
def mno_mma: Flag<["-"], "mno-mma">, Group<m_ppc_Features_Group>;
def mrop_protect : Flag<["-"], "mrop-protect">,
    Group<m_ppc_Features_Group>;
def mprivileged : Flag<["-"], "mprivileged">,
    Group<m_ppc_Features_Group>;
def maix_struct_return : Flag<["-"], "maix-struct-return">,
  Group<m_Group>, Flags<[CC1Option]>,
  HelpText<"Return all structs in memory (PPC32 only)">;
def msvr4_struct_return : Flag<["-"], "msvr4-struct-return">,
  Group<m_Group>, Flags<[CC1Option]>,
  HelpText<"Return small structs in registers (PPC32 only)">;

def mvx : Flag<["-"], "mvx">, Group<m_Group>;
def mno_vx : Flag<["-"], "mno-vx">, Group<m_Group>;

defm zvector : BoolFOption<"zvector",
  LangOpts<"ZVector">, DefaultFalse,
  PosFlag<SetTrue, [CC1Option], "Enable System z vector language extension">,
  NegFlag<SetFalse>>;
def mzvector : Flag<["-"], "mzvector">, Alias<fzvector>;
def mno_zvector : Flag<["-"], "mno-zvector">, Alias<fno_zvector>;

def mignore_xcoff_visibility : Flag<["-"], "mignore-xcoff-visibility">, Group<m_Group>,
HelpText<"Not emit the visibility attribute for asm in AIX OS or give all symbols 'unspecified' visibility in XCOFF object file">,
  Flags<[CC1Option]>;
defm backchain : BoolOption<"m", "backchain",
  CodeGenOpts<"Backchain">, DefaultFalse,
  PosFlag<SetTrue, [], "Link stack frames through backchain on System Z">,
  NegFlag<SetFalse>, BothFlags<[NoXarchOption,CC1Option]>>, Group<m_Group>;

def mno_warn_nonportable_cfstrings : Flag<["-"], "mno-warn-nonportable-cfstrings">, Group<m_Group>;
def mno_omit_leaf_frame_pointer : Flag<["-"], "mno-omit-leaf-frame-pointer">, Group<m_Group>;
def momit_leaf_frame_pointer : Flag<["-"], "momit-leaf-frame-pointer">, Group<m_Group>,
  HelpText<"Omit frame pointer setup for leaf functions">;
def moslib_EQ : Joined<["-"], "moslib=">, Group<m_Group>;
def mpascal_strings : Flag<["-"], "mpascal-strings">, Alias<fpascal_strings>;
def mred_zone : Flag<["-"], "mred-zone">, Group<m_Group>;
def mtls_direct_seg_refs : Flag<["-"], "mtls-direct-seg-refs">, Group<m_Group>,
  HelpText<"Enable direct TLS access through segment registers (default)">;
def mregparm_EQ : Joined<["-"], "mregparm=">, Group<m_Group>;
def mrelax_all : Flag<["-"], "mrelax-all">, Group<m_Group>, Flags<[CC1Option,CC1AsOption]>,
  HelpText<"(integrated-as) Relax all machine instructions">,
  MarshallingInfoFlag<CodeGenOpts<"RelaxAll">>;
def mincremental_linker_compatible : Flag<["-"], "mincremental-linker-compatible">, Group<m_Group>,
  Flags<[CC1Option,CC1AsOption]>,
  HelpText<"(integrated-as) Emit an object file which can be used with an incremental linker">,
  MarshallingInfoFlag<CodeGenOpts<"IncrementalLinkerCompatible">>;
def mno_incremental_linker_compatible : Flag<["-"], "mno-incremental-linker-compatible">, Group<m_Group>,
  HelpText<"(integrated-as) Emit an object file which cannot be used with an incremental linker">;
def mrtd : Flag<["-"], "mrtd">, Group<m_Group>, Flags<[CC1Option]>,
  HelpText<"Make StdCall calling convention the default">;
def msmall_data_threshold_EQ : Joined <["-"], "msmall-data-threshold=">,
  Group<m_Group>, Alias<G>;
def msoft_float : Flag<["-"], "msoft-float">, Group<m_Group>, Flags<[CC1Option]>,
  HelpText<"Use software floating point">,
  MarshallingInfoFlag<CodeGenOpts<"SoftFloat">>;
def moutline_atomics : Flag<["-"], "moutline-atomics">, Group<f_clang_Group>, Flags<[CC1Option]>,
  HelpText<"Generate local calls to out-of-line atomic operations">;
def mno_outline_atomics : Flag<["-"], "mno-outline-atomics">, Group<f_clang_Group>, Flags<[CC1Option]>,
  HelpText<"Don't generate local calls to out-of-line atomic operations">;
def mno_implicit_float : Flag<["-"], "mno-implicit-float">, Group<m_Group>,
  HelpText<"Don't generate implicit floating point instructions">;
def mimplicit_float : Flag<["-"], "mimplicit-float">, Group<m_Group>;
def mrecip : Flag<["-"], "mrecip">, Group<m_Group>;
def mrecip_EQ : CommaJoined<["-"], "mrecip=">, Group<m_Group>, Flags<[CC1Option]>,
  MarshallingInfoStringVector<CodeGenOpts<"Reciprocals">>;
def mprefer_vector_width_EQ : Joined<["-"], "mprefer-vector-width=">, Group<m_Group>, Flags<[CC1Option]>,
  HelpText<"Specifies preferred vector width for auto-vectorization. Defaults to 'none' which allows target specific decisions.">,
  MarshallingInfoString<CodeGenOpts<"PreferVectorWidth">>;
def mstack_protector_guard_EQ : Joined<["-"], "mstack-protector-guard=">, Group<m_Group>, Flags<[CC1Option]>,
  HelpText<"Use the given guard (global, tls) for addressing the stack-protector guard">,
  MarshallingInfoString<CodeGenOpts<"StackProtectorGuard">>;
def mstack_protector_guard_offset_EQ : Joined<["-"], "mstack-protector-guard-offset=">, Group<m_Group>, Flags<[CC1Option]>,
  HelpText<"Use the given offset for addressing the stack-protector guard">,
  MarshallingInfoInt<CodeGenOpts<"StackProtectorGuardOffset">, "(unsigned)-1">;
def mstack_protector_guard_reg_EQ : Joined<["-"], "mstack-protector-guard-reg=">, Group<m_Group>, Flags<[CC1Option]>,
  HelpText<"Use the given reg for addressing the stack-protector guard">,
  MarshallingInfoString<CodeGenOpts<"StackProtectorGuardReg">, [{"none"}]>;
def mfentry : Flag<["-"], "mfentry">, HelpText<"Insert calls to fentry at function entry (x86/SystemZ only)">,
  Flags<[CC1Option]>, Group<m_Group>,
  MarshallingInfoFlag<CodeGenOpts<"CallFEntry">>;
def mnop_mcount : Flag<["-"], "mnop-mcount">, HelpText<"Generate mcount/__fentry__ calls as nops. To activate they need to be patched in.">,
  Flags<[CC1Option]>, Group<m_Group>,
  MarshallingInfoFlag<CodeGenOpts<"MNopMCount">>;
def mrecord_mcount : Flag<["-"], "mrecord-mcount">, HelpText<"Generate a __mcount_loc section entry for each __fentry__ call.">,
  Flags<[CC1Option]>, Group<m_Group>,
  MarshallingInfoFlag<CodeGenOpts<"RecordMCount">>;
def mpacked_stack : Flag<["-"], "mpacked-stack">, HelpText<"Use packed stack layout (SystemZ only).">,
  Flags<[CC1Option]>, Group<m_Group>,
  MarshallingInfoFlag<CodeGenOpts<"PackedStack">>;
def mno_packed_stack : Flag<["-"], "mno-packed-stack">, Flags<[CC1Option]>, Group<m_Group>;
def mips16 : Flag<["-"], "mips16">, Group<m_mips_Features_Group>;
def mno_mips16 : Flag<["-"], "mno-mips16">, Group<m_mips_Features_Group>;
def mmicromips : Flag<["-"], "mmicromips">, Group<m_mips_Features_Group>;
def mno_micromips : Flag<["-"], "mno-micromips">, Group<m_mips_Features_Group>;
def mxgot : Flag<["-"], "mxgot">, Group<m_mips_Features_Group>;
def mno_xgot : Flag<["-"], "mno-xgot">, Group<m_mips_Features_Group>;
def mldc1_sdc1 : Flag<["-"], "mldc1-sdc1">, Group<m_mips_Features_Group>;
def mno_ldc1_sdc1 : Flag<["-"], "mno-ldc1-sdc1">, Group<m_mips_Features_Group>;
def mcheck_zero_division : Flag<["-"], "mcheck-zero-division">,
                           Group<m_mips_Features_Group>;
def mno_check_zero_division : Flag<["-"], "mno-check-zero-division">,
                              Group<m_mips_Features_Group>;
def mcompact_branches_EQ : Joined<["-"], "mcompact-branches=">,
                           Group<m_mips_Features_Group>;
def mbranch_likely : Flag<["-"], "mbranch-likely">, Group<m_Group>,
  IgnoredGCCCompat;
def mno_branch_likely : Flag<["-"], "mno-branch-likely">, Group<m_Group>,
  IgnoredGCCCompat;
def mindirect_jump_EQ : Joined<["-"], "mindirect-jump=">,
  Group<m_mips_Features_Group>,
  HelpText<"Change indirect jump instructions to inhibit speculation">;
def mdsp : Flag<["-"], "mdsp">, Group<m_mips_Features_Group>;
def mno_dsp : Flag<["-"], "mno-dsp">, Group<m_mips_Features_Group>;
def mdspr2 : Flag<["-"], "mdspr2">, Group<m_mips_Features_Group>;
def mno_dspr2 : Flag<["-"], "mno-dspr2">, Group<m_mips_Features_Group>;
def msingle_float : Flag<["-"], "msingle-float">, Group<m_mips_Features_Group>;
def mdouble_float : Flag<["-"], "mdouble-float">, Group<m_mips_Features_Group>;
def mmadd4 : Flag<["-"], "mmadd4">, Group<m_mips_Features_Group>,
  HelpText<"Enable the generation of 4-operand madd.s, madd.d and related instructions.">;
def mno_madd4 : Flag<["-"], "mno-madd4">, Group<m_mips_Features_Group>,
  HelpText<"Disable the generation of 4-operand madd.s, madd.d and related instructions.">;
def mmsa : Flag<["-"], "mmsa">, Group<m_mips_Features_Group>,
  HelpText<"Enable MSA ASE (MIPS only)">;
def mno_msa : Flag<["-"], "mno-msa">, Group<m_mips_Features_Group>,
  HelpText<"Disable MSA ASE (MIPS only)">;
def mmt : Flag<["-"], "mmt">, Group<m_mips_Features_Group>,
  HelpText<"Enable MT ASE (MIPS only)">;
def mno_mt : Flag<["-"], "mno-mt">, Group<m_mips_Features_Group>,
  HelpText<"Disable MT ASE (MIPS only)">;
def mfp64 : Flag<["-"], "mfp64">, Group<m_mips_Features_Group>,
  HelpText<"Use 64-bit floating point registers (MIPS only)">;
def mfp32 : Flag<["-"], "mfp32">, Group<m_mips_Features_Group>,
  HelpText<"Use 32-bit floating point registers (MIPS only)">;
def mgpopt : Flag<["-"], "mgpopt">, Group<m_mips_Features_Group>,
  HelpText<"Use GP relative accesses for symbols known to be in a small"
           " data section (MIPS)">;
def mno_gpopt : Flag<["-"], "mno-gpopt">, Group<m_mips_Features_Group>,
  HelpText<"Do not use GP relative accesses for symbols known to be in a small"
           " data section (MIPS)">;
def mlocal_sdata : Flag<["-"], "mlocal-sdata">,
  Group<m_mips_Features_Group>,
  HelpText<"Extend the -G behaviour to object local data (MIPS)">;
def mno_local_sdata : Flag<["-"], "mno-local-sdata">,
  Group<m_mips_Features_Group>,
  HelpText<"Do not extend the -G behaviour to object local data (MIPS)">;
def mextern_sdata : Flag<["-"], "mextern-sdata">,
  Group<m_mips_Features_Group>,
  HelpText<"Assume that externally defined data is in the small data if it"
           " meets the -G <size> threshold (MIPS)">;
def mno_extern_sdata : Flag<["-"], "mno-extern-sdata">,
  Group<m_mips_Features_Group>,
  HelpText<"Do not assume that externally defined data is in the small data if"
           " it meets the -G <size> threshold (MIPS)">;
def membedded_data : Flag<["-"], "membedded-data">,
  Group<m_mips_Features_Group>,
  HelpText<"Place constants in the .rodata section instead of the .sdata "
           "section even if they meet the -G <size> threshold (MIPS)">;
def mno_embedded_data : Flag<["-"], "mno-embedded-data">,
  Group<m_mips_Features_Group>,
  HelpText<"Do not place constants in the .rodata section instead of the "
           ".sdata if they meet the -G <size> threshold (MIPS)">;
def mnan_EQ : Joined<["-"], "mnan=">, Group<m_mips_Features_Group>;
def mabs_EQ : Joined<["-"], "mabs=">, Group<m_mips_Features_Group>;
def mabicalls : Flag<["-"], "mabicalls">, Group<m_mips_Features_Group>,
  HelpText<"Enable SVR4-style position-independent code (Mips only)">;
def mno_abicalls : Flag<["-"], "mno-abicalls">, Group<m_mips_Features_Group>,
  HelpText<"Disable SVR4-style position-independent code (Mips only)">;
def mno_crc : Flag<["-"], "mno-crc">, Group<m_mips_Features_Group>,
  HelpText<"Disallow use of CRC instructions (Mips only)">;
def mvirt : Flag<["-"], "mvirt">, Group<m_mips_Features_Group>;
def mno_virt : Flag<["-"], "mno-virt">, Group<m_mips_Features_Group>;
def mginv : Flag<["-"], "mginv">, Group<m_mips_Features_Group>;
def mno_ginv : Flag<["-"], "mno-ginv">, Group<m_mips_Features_Group>;
def mips1 : Flag<["-"], "mips1">,
  Alias<march_EQ>, AliasArgs<["mips1"]>, Group<m_mips_Features_Group>,
  HelpText<"Equivalent to -march=mips1">, Flags<[HelpHidden]>;
def mips2 : Flag<["-"], "mips2">,
  Alias<march_EQ>, AliasArgs<["mips2"]>, Group<m_mips_Features_Group>,
  HelpText<"Equivalent to -march=mips2">, Flags<[HelpHidden]>;
def mips3 : Flag<["-"], "mips3">,
  Alias<march_EQ>, AliasArgs<["mips3"]>, Group<m_mips_Features_Group>,
  HelpText<"Equivalent to -march=mips3">, Flags<[HelpHidden]>;
def mips4 : Flag<["-"], "mips4">,
  Alias<march_EQ>, AliasArgs<["mips4"]>, Group<m_mips_Features_Group>,
  HelpText<"Equivalent to -march=mips4">, Flags<[HelpHidden]>;
def mips5 : Flag<["-"], "mips5">,
  Alias<march_EQ>, AliasArgs<["mips5"]>, Group<m_mips_Features_Group>,
  HelpText<"Equivalent to -march=mips5">, Flags<[HelpHidden]>;
def mips32 : Flag<["-"], "mips32">,
  Alias<march_EQ>, AliasArgs<["mips32"]>, Group<m_mips_Features_Group>,
  HelpText<"Equivalent to -march=mips32">, Flags<[HelpHidden]>;
def mips32r2 : Flag<["-"], "mips32r2">,
  Alias<march_EQ>, AliasArgs<["mips32r2"]>, Group<m_mips_Features_Group>,
  HelpText<"Equivalent to -march=mips32r2">, Flags<[HelpHidden]>;
def mips32r3 : Flag<["-"], "mips32r3">,
  Alias<march_EQ>, AliasArgs<["mips32r3"]>, Group<m_mips_Features_Group>,
  HelpText<"Equivalent to -march=mips32r3">, Flags<[HelpHidden]>;
def mips32r5 : Flag<["-"], "mips32r5">,
  Alias<march_EQ>, AliasArgs<["mips32r5"]>, Group<m_mips_Features_Group>,
  HelpText<"Equivalent to -march=mips32r5">, Flags<[HelpHidden]>;
def mips32r6 : Flag<["-"], "mips32r6">,
  Alias<march_EQ>, AliasArgs<["mips32r6"]>, Group<m_mips_Features_Group>,
  HelpText<"Equivalent to -march=mips32r6">, Flags<[HelpHidden]>;
def mips64 : Flag<["-"], "mips64">,
  Alias<march_EQ>, AliasArgs<["mips64"]>, Group<m_mips_Features_Group>,
  HelpText<"Equivalent to -march=mips64">, Flags<[HelpHidden]>;
def mips64r2 : Flag<["-"], "mips64r2">,
  Alias<march_EQ>, AliasArgs<["mips64r2"]>, Group<m_mips_Features_Group>,
  HelpText<"Equivalent to -march=mips64r2">, Flags<[HelpHidden]>;
def mips64r3 : Flag<["-"], "mips64r3">,
  Alias<march_EQ>, AliasArgs<["mips64r3"]>, Group<m_mips_Features_Group>,
  HelpText<"Equivalent to -march=mips64r3">, Flags<[HelpHidden]>;
def mips64r5 : Flag<["-"], "mips64r5">,
  Alias<march_EQ>, AliasArgs<["mips64r5"]>, Group<m_mips_Features_Group>,
  HelpText<"Equivalent to -march=mips64r5">, Flags<[HelpHidden]>;
def mips64r6 : Flag<["-"], "mips64r6">,
  Alias<march_EQ>, AliasArgs<["mips64r6"]>, Group<m_mips_Features_Group>,
  HelpText<"Equivalent to -march=mips64r6">, Flags<[HelpHidden]>;
def mfpxx : Flag<["-"], "mfpxx">, Group<m_mips_Features_Group>,
  HelpText<"Avoid FPU mode dependent operations when used with the O32 ABI">,
  Flags<[HelpHidden]>;
def modd_spreg : Flag<["-"], "modd-spreg">, Group<m_mips_Features_Group>,
  HelpText<"Enable odd single-precision floating point registers">,
  Flags<[HelpHidden]>;
def mno_odd_spreg : Flag<["-"], "mno-odd-spreg">, Group<m_mips_Features_Group>,
  HelpText<"Disable odd single-precision floating point registers">,
  Flags<[HelpHidden]>;
def mrelax_pic_calls : Flag<["-"], "mrelax-pic-calls">,
  Group<m_mips_Features_Group>,
  HelpText<"Produce relaxation hints for linkers to try optimizing PIC "
           "call sequences into direct calls (MIPS only)">, Flags<[HelpHidden]>;
def mno_relax_pic_calls : Flag<["-"], "mno-relax-pic-calls">,
  Group<m_mips_Features_Group>,
  HelpText<"Do not produce relaxation hints for linkers to try optimizing PIC "
           "call sequences into direct calls (MIPS only)">, Flags<[HelpHidden]>;
def mglibc : Flag<["-"], "mglibc">, Group<m_libc_Group>, Flags<[HelpHidden]>;
def muclibc : Flag<["-"], "muclibc">, Group<m_libc_Group>, Flags<[HelpHidden]>;
def module_file_info : Flag<["-"], "module-file-info">, Flags<[NoXarchOption,CC1Option]>, Group<Action_Group>,
  HelpText<"Provide information about a particular module file">;
def mthumb : Flag<["-"], "mthumb">, Group<m_Group>;
def mtune_EQ : Joined<["-"], "mtune=">, Group<m_Group>,
  HelpText<"Only supported on X86 and RISC-V. Otherwise accepted for compatibility with GCC.">;
def multi__module : Flag<["-"], "multi_module">;
def multiply__defined__unused : Separate<["-"], "multiply_defined_unused">;
def multiply__defined : Separate<["-"], "multiply_defined">;
def mwarn_nonportable_cfstrings : Flag<["-"], "mwarn-nonportable-cfstrings">, Group<m_Group>;
def no_canonical_prefixes : Flag<["-"], "no-canonical-prefixes">, Flags<[HelpHidden, CoreOption]>,
  HelpText<"Use relative instead of canonical paths">;
def no_cpp_precomp : Flag<["-"], "no-cpp-precomp">, Group<clang_ignored_f_Group>;
def no_integrated_cpp : Flag<["-", "--"], "no-integrated-cpp">, Flags<[NoXarchOption]>;
def no_pedantic : Flag<["-", "--"], "no-pedantic">, Group<pedantic_Group>;
def no__dead__strip__inits__and__terms : Flag<["-"], "no_dead_strip_inits_and_terms">;
def nobuiltininc : Flag<["-"], "nobuiltininc">, Flags<[CC1Option, CoreOption]>,
  HelpText<"Disable builtin #include directories">,
  MarshallingInfoNegativeFlag<HeaderSearchOpts<"UseBuiltinIncludes">>;
def nogpuinc : Flag<["-"], "nogpuinc">, HelpText<"Do not add include paths for CUDA/HIP and"
  " do not include the default CUDA/HIP wrapper headers">;
def : Flag<["-"], "nocudainc">, Alias<nogpuinc>;
def nogpulib : Flag<["-"], "nogpulib">,
  HelpText<"Do not link device library for CUDA/HIP device compilation">;
def : Flag<["-"], "nocudalib">, Alias<nogpulib>;
def nodefaultlibs : Flag<["-"], "nodefaultlibs">;
def nofixprebinding : Flag<["-"], "nofixprebinding">;
def nolibc : Flag<["-"], "nolibc">;
def nomultidefs : Flag<["-"], "nomultidefs">;
def nopie : Flag<["-"], "nopie">;
def no_pie : Flag<["-"], "no-pie">, Alias<nopie>;
def noprebind : Flag<["-"], "noprebind">;
def noprofilelib : Flag<["-"], "noprofilelib">;
def noseglinkedit : Flag<["-"], "noseglinkedit">;
def nostartfiles : Flag<["-"], "nostartfiles">, Group<Link_Group>;
def nostdinc : Flag<["-"], "nostdinc">, Flags<[CoreOption]>;
def nostdlibinc : Flag<["-"], "nostdlibinc">;
def nostdincxx : Flag<["-"], "nostdinc++">, Flags<[CC1Option]>,
  HelpText<"Disable standard #include directories for the C++ standard library">,
  MarshallingInfoNegativeFlag<HeaderSearchOpts<"UseStandardCXXIncludes">>;
def nostdlib : Flag<["-"], "nostdlib">, Group<Link_Group>;
def nostdlibxx : Flag<["-"], "nostdlib++">;
def object : Flag<["-"], "object">;
def o : JoinedOrSeparate<["-"], "o">, Flags<[NoXarchOption, RenderAsInput,
  CC1Option, CC1AsOption, FC1Option, FlangOption]>,
  HelpText<"Write output to <file>">, MetaVarName<"<file>">,
  MarshallingInfoString<FrontendOpts<"OutputFile">>;
def pagezero__size : JoinedOrSeparate<["-"], "pagezero_size">;
def pass_exit_codes : Flag<["-", "--"], "pass-exit-codes">, Flags<[Unsupported]>;
def pedantic_errors : Flag<["-", "--"], "pedantic-errors">, Group<pedantic_Group>, Flags<[CC1Option]>,
  MarshallingInfoFlag<DiagnosticOpts<"PedanticErrors">>;
def pedantic : Flag<["-", "--"], "pedantic">, Group<pedantic_Group>, Flags<[CC1Option,FlangOption,FC1Option]>,
  HelpText<"Warn on language extensions">, MarshallingInfoFlag<DiagnosticOpts<"Pedantic">>;
def pg : Flag<["-"], "pg">, HelpText<"Enable mcount instrumentation">, Flags<[CC1Option]>,
  MarshallingInfoFlag<CodeGenOpts<"InstrumentForProfiling">>;
def pipe : Flag<["-", "--"], "pipe">,
  HelpText<"Use pipes between commands, when possible">;
def prebind__all__twolevel__modules : Flag<["-"], "prebind_all_twolevel_modules">;
def prebind : Flag<["-"], "prebind">;
def preload : Flag<["-"], "preload">;
def print_file_name_EQ : Joined<["-", "--"], "print-file-name=">,
  HelpText<"Print the full library path of <file>">, MetaVarName<"<file>">;
def print_ivar_layout : Flag<["-"], "print-ivar-layout">, Flags<[CC1Option]>,
  HelpText<"Enable Objective-C Ivar layout bitmap print trace">,
  MarshallingInfoFlag<LangOpts<"ObjCGCBitmapPrint">>;
def print_libgcc_file_name : Flag<["-", "--"], "print-libgcc-file-name">,
  HelpText<"Print the library path for the currently used compiler runtime "
           "library (\"libgcc.a\" or \"libclang_rt.builtins.*.a\")">;
def print_multi_directory : Flag<["-", "--"], "print-multi-directory">;
def print_multi_lib : Flag<["-", "--"], "print-multi-lib">;
def print_multi_os_directory : Flag<["-", "--"], "print-multi-os-directory">,
  Flags<[Unsupported]>;
def print_target_triple : Flag<["-", "--"], "print-target-triple">,
  HelpText<"Print the normalized target triple">;
def print_effective_triple : Flag<["-", "--"], "print-effective-triple">,
  HelpText<"Print the effective target triple">;
def print_prog_name_EQ : Joined<["-", "--"], "print-prog-name=">,
  HelpText<"Print the full program path of <name>">, MetaVarName<"<name>">;
def print_resource_dir : Flag<["-", "--"], "print-resource-dir">,
  HelpText<"Print the resource directory pathname">;
def print_search_dirs : Flag<["-", "--"], "print-search-dirs">,
  HelpText<"Print the paths used for finding libraries and programs">;
def print_targets : Flag<["-", "--"], "print-targets">,
  HelpText<"Print the registered targets">;
def print_rocm_search_dirs : Flag<["-", "--"], "print-rocm-search-dirs">,
  HelpText<"Print the paths used for finding ROCm installation">;
<<<<<<< HEAD
=======
def print_runtime_dir : Flag<["-", "--"], "print-runtime-dir">,
  HelpText<"Print the directory pathname containing clangs runtime libraries">;
>>>>>>> dcc8db88
def private__bundle : Flag<["-"], "private_bundle">;
def pthreads : Flag<["-"], "pthreads">;
defm pthread : BoolOption<"", "pthread",
  LangOpts<"POSIXThreads">, DefaultFalse,
  PosFlag<SetTrue, [], "Support POSIX threads in generated code">,
  NegFlag<SetFalse>, BothFlags<[CC1Option]>>;
def p : Flag<["-"], "p">;
def pie : Flag<["-"], "pie">, Group<Link_Group>;
def static_pie : Flag<["-"], "static-pie">, Group<Link_Group>;
def read__only__relocs : Separate<["-"], "read_only_relocs">;
def remap : Flag<["-"], "remap">;
def rewrite_objc : Flag<["-"], "rewrite-objc">, Flags<[NoXarchOption,CC1Option]>,
  HelpText<"Rewrite Objective-C source to C++">, Group<Action_Group>;
def rewrite_legacy_objc : Flag<["-"], "rewrite-legacy-objc">, Flags<[NoXarchOption]>,
  HelpText<"Rewrite Legacy Objective-C source to C++">;
def rdynamic : Flag<["-"], "rdynamic">, Group<Link_Group>;
def resource_dir : Separate<["-"], "resource-dir">,
  Flags<[NoXarchOption, CC1Option, CoreOption, HelpHidden]>,
  HelpText<"The directory which holds the compiler resource files">,
  MarshallingInfoString<HeaderSearchOpts<"ResourceDir">>;
def resource_dir_EQ : Joined<["-"], "resource-dir=">, Flags<[NoXarchOption, CoreOption]>,
  Alias<resource_dir>;
def rpath : Separate<["-"], "rpath">, Flags<[LinkerInput]>, Group<Link_Group>;
def rtlib_EQ : Joined<["-", "--"], "rtlib=">,
  HelpText<"Compiler runtime library to use">;
def frtlib_add_rpath: Flag<["-"], "frtlib-add-rpath">, Flags<[NoArgumentUnused]>,
  HelpText<"Add -rpath with architecture-specific resource directory to the linker flags">;
def fno_rtlib_add_rpath: Flag<["-"], "fno-rtlib-add-rpath">, Flags<[NoArgumentUnused]>,
  HelpText<"Do not add -rpath with architecture-specific resource directory to the linker flags">;
def r : Flag<["-"], "r">, Flags<[LinkerInput,NoArgumentUnused]>,
        Group<Link_Group>;
def save_temps_EQ : Joined<["-", "--"], "save-temps=">, Flags<[CC1Option, NoXarchOption]>,
  HelpText<"Save intermediate compilation results.">;
def save_temps : Flag<["-", "--"], "save-temps">, Flags<[NoXarchOption]>,
  Alias<save_temps_EQ>, AliasArgs<["cwd"]>,
  HelpText<"Save intermediate compilation results">;
def save_stats_EQ : Joined<["-", "--"], "save-stats=">, Flags<[NoXarchOption]>,
  HelpText<"Save llvm statistics.">;
def save_stats : Flag<["-", "--"], "save-stats">, Flags<[NoXarchOption]>,
  Alias<save_stats_EQ>, AliasArgs<["cwd"]>,
  HelpText<"Save llvm statistics.">;
def via_file_asm : Flag<["-", "--"], "via-file-asm">, InternalDebugOpt,
  HelpText<"Write assembly to file for input to assemble jobs">;
def sectalign : MultiArg<["-"], "sectalign", 3>;
def sectcreate : MultiArg<["-"], "sectcreate", 3>;
def sectobjectsymbols : MultiArg<["-"], "sectobjectsymbols", 2>;
def sectorder : MultiArg<["-"], "sectorder", 3>;
def seg1addr : JoinedOrSeparate<["-"], "seg1addr">;
def seg__addr__table__filename : Separate<["-"], "seg_addr_table_filename">;
def seg__addr__table : Separate<["-"], "seg_addr_table">;
def segaddr : MultiArg<["-"], "segaddr", 2>;
def segcreate : MultiArg<["-"], "segcreate", 3>;
def seglinkedit : Flag<["-"], "seglinkedit">;
def segprot : MultiArg<["-"], "segprot", 3>;
def segs__read__only__addr : Separate<["-"], "segs_read_only_addr">;
def segs__read__write__addr : Separate<["-"], "segs_read_write_addr">;
def segs__read__ : Joined<["-"], "segs_read_">;
def shared_libgcc : Flag<["-"], "shared-libgcc">;
def shared : Flag<["-", "--"], "shared">, Group<Link_Group>;
def single__module : Flag<["-"], "single_module">;
def specs_EQ : Joined<["-", "--"], "specs=">, Group<Link_Group>;
def specs : Separate<["-", "--"], "specs">, Flags<[Unsupported]>;
def static_libgcc : Flag<["-"], "static-libgcc">;
def static_libstdcxx : Flag<["-"], "static-libstdc++">;
def static : Flag<["-", "--"], "static">, Group<Link_Group>, Flags<[NoArgumentUnused]>;
def std_default_EQ : Joined<["-"], "std-default=">;
def std_EQ : Joined<["-", "--"], "std=">, Flags<[CC1Option,FlangOption,FC1Option]>,
  Group<CompileOnly_Group>, HelpText<"Language standard to compile for">,
  ValuesCode<[{
    const char *Values =
    #define LANGSTANDARD(id, name, lang, desc, features) name ","
    #define LANGSTANDARD_ALIAS(id, alias) alias ","
    #include "clang/Basic/LangStandards.def"
    ;
  }]>;
def stdlib_EQ : Joined<["-", "--"], "stdlib=">, Flags<[CC1Option]>,
  HelpText<"C++ standard library to use">, Values<"libc++,libstdc++,platform">;
def stdlibxx_isystem : JoinedOrSeparate<["-"], "stdlib++-isystem">,
  Group<clang_i_Group>,
  HelpText<"Use directory as the C++ standard library include path">,
  Flags<[NoXarchOption]>, MetaVarName<"<directory>">;
def unwindlib_EQ : Joined<["-", "--"], "unwindlib=">, Flags<[CC1Option]>,
  HelpText<"Unwind library to use">, Values<"libgcc,unwindlib,platform">;
def sub__library : JoinedOrSeparate<["-"], "sub_library">;
def sub__umbrella : JoinedOrSeparate<["-"], "sub_umbrella">;
def system_header_prefix : Joined<["--"], "system-header-prefix=">,
  Group<clang_i_Group>, Flags<[CC1Option]>, MetaVarName<"<prefix>">,
  HelpText<"Treat all #include paths starting with <prefix> as including a "
           "system header.">;
def : Separate<["--"], "system-header-prefix">, Alias<system_header_prefix>;
def no_system_header_prefix : Joined<["--"], "no-system-header-prefix=">,
  Group<clang_i_Group>, Flags<[CC1Option]>, MetaVarName<"<prefix>">,
  HelpText<"Treat all #include paths starting with <prefix> as not including a "
           "system header.">;
def : Separate<["--"], "no-system-header-prefix">, Alias<no_system_header_prefix>;
def s : Flag<["-"], "s">, Group<Link_Group>;
def target : Joined<["--"], "target=">, Flags<[NoXarchOption, CoreOption]>,
  HelpText<"Generate code for the given target">;
def print_supported_cpus : Flag<["-", "--"], "print-supported-cpus">,
  Group<CompileOnly_Group>, Flags<[CC1Option, CoreOption]>,
  HelpText<"Print supported cpu models for the given target (if target is not specified,"
           " it will print the supported cpus for the default target)">,
  MarshallingInfoFlag<FrontendOpts<"PrintSupportedCPUs">>;
def mcpu_EQ_QUESTION : Flag<["-"], "mcpu=?">, Alias<print_supported_cpus>;
def mtune_EQ_QUESTION : Flag<["-"], "mtune=?">, Alias<print_supported_cpus>;
def time : Flag<["-"], "time">,
  HelpText<"Time individual commands">;
def traditional_cpp : Flag<["-", "--"], "traditional-cpp">, Flags<[CC1Option]>,
  HelpText<"Enable some traditional CPP emulation">,
  MarshallingInfoFlag<LangOpts<"TraditionalCPP">>;
def traditional : Flag<["-", "--"], "traditional">;
def trigraphs : Flag<["-", "--"], "trigraphs">, Alias<ftrigraphs>,
  HelpText<"Process trigraph sequences">;
def twolevel__namespace__hints : Flag<["-"], "twolevel_namespace_hints">;
def twolevel__namespace : Flag<["-"], "twolevel_namespace">;
def t : Flag<["-"], "t">, Group<Link_Group>;
def umbrella : Separate<["-"], "umbrella">;
def undefined : JoinedOrSeparate<["-"], "undefined">, Group<u_Group>;
def undef : Flag<["-"], "undef">, Group<u_Group>, Flags<[CC1Option]>,
  HelpText<"undef all system defines">,
  MarshallingInfoNegativeFlag<PreprocessorOpts<"UsePredefines">>;
def unexported__symbols__list : Separate<["-"], "unexported_symbols_list">;
def u : JoinedOrSeparate<["-"], "u">, Group<u_Group>;
def v : Flag<["-"], "v">, Flags<[CC1Option, CoreOption]>,
  HelpText<"Show commands to run and use verbose output">,
  MarshallingInfoFlag<HeaderSearchOpts<"Verbose">>;
def verify_debug_info : Flag<["--"], "verify-debug-info">, Flags<[NoXarchOption]>,
  HelpText<"Verify the binary representation of debug output">;
def weak_l : Joined<["-"], "weak-l">, Flags<[LinkerInput]>;
def weak__framework : Separate<["-"], "weak_framework">, Flags<[LinkerInput]>;
def weak__library : Separate<["-"], "weak_library">, Flags<[LinkerInput]>;
def weak__reference__mismatches : Separate<["-"], "weak_reference_mismatches">;
def whatsloaded : Flag<["-"], "whatsloaded">;
def why_load : Flag<["-"], "why_load">;
def whyload : Flag<["-"], "whyload">, Alias<why_load>;
def w : Flag<["-"], "w">, HelpText<"Suppress all warnings">, Flags<[CC1Option]>,
  MarshallingInfoFlag<DiagnosticOpts<"IgnoreWarnings">>;
def x : JoinedOrSeparate<["-"], "x">, Flags<[NoXarchOption,CC1Option]>,
  HelpText<"Treat subsequent input files as having type <language>">,
  MetaVarName<"<language>">;
def y : Joined<["-"], "y">;

defm integrated_as : BoolFOption<"integrated-as",
  CodeGenOpts<"DisableIntegratedAS">, DefaultFalse,
  NegFlag<SetTrue, [CC1Option], "Disable">, PosFlag<SetFalse, [], "Enable">,
  BothFlags<[], " the integrated assembler">>;

def fintegrated_cc1 : Flag<["-"], "fintegrated-cc1">,
                      Flags<[CoreOption, NoXarchOption]>, Group<f_Group>,
                      HelpText<"Run cc1 in-process">;
def fno_integrated_cc1 : Flag<["-"], "fno-integrated-cc1">,
                         Flags<[CoreOption, NoXarchOption]>, Group<f_Group>,
                         HelpText<"Spawn a separate process for each cc1">;

def : Flag<["-"], "integrated-as">, Alias<fintegrated_as>, Flags<[NoXarchOption]>;
def : Flag<["-"], "no-integrated-as">, Alias<fno_integrated_as>,
      Flags<[CC1Option, NoXarchOption]>;

def working_directory : JoinedOrSeparate<["-"], "working-directory">, Flags<[CC1Option]>,
  HelpText<"Resolve file paths relative to the specified directory">,
  MarshallingInfoString<FileSystemOpts<"WorkingDir">>;
def working_directory_EQ : Joined<["-"], "working-directory=">, Flags<[CC1Option]>,
  Alias<working_directory>;

// Double dash options, which are usually an alias for one of the previous
// options.

def _mhwdiv_EQ : Joined<["--"], "mhwdiv=">, Alias<mhwdiv_EQ>;
def _mhwdiv : Separate<["--"], "mhwdiv">, Alias<mhwdiv_EQ>;
def _CLASSPATH_EQ : Joined<["--"], "CLASSPATH=">, Alias<fclasspath_EQ>;
def _CLASSPATH : Separate<["--"], "CLASSPATH">, Alias<fclasspath_EQ>;
def _all_warnings : Flag<["--"], "all-warnings">, Alias<Wall>;
def _analyzer_no_default_checks : Flag<["--"], "analyzer-no-default-checks">, Flags<[NoXarchOption]>;
def _analyzer_output : JoinedOrSeparate<["--"], "analyzer-output">, Flags<[NoXarchOption]>,
  HelpText<"Static analyzer report output format (html|plist|plist-multi-file|plist-html|sarif|sarif-html|text).">;
def _analyze : Flag<["--"], "analyze">, Flags<[NoXarchOption, CoreOption]>,
  HelpText<"Run the static analyzer">;
def _assemble : Flag<["--"], "assemble">, Alias<S>;
def _assert_EQ : Joined<["--"], "assert=">, Alias<A>;
def _assert : Separate<["--"], "assert">, Alias<A>;
def _bootclasspath_EQ : Joined<["--"], "bootclasspath=">, Alias<fbootclasspath_EQ>;
def _bootclasspath : Separate<["--"], "bootclasspath">, Alias<fbootclasspath_EQ>;
def _classpath_EQ : Joined<["--"], "classpath=">, Alias<fclasspath_EQ>;
def _classpath : Separate<["--"], "classpath">, Alias<fclasspath_EQ>;
def _comments_in_macros : Flag<["--"], "comments-in-macros">, Alias<CC>;
def _comments : Flag<["--"], "comments">, Alias<C>;
def _compile : Flag<["--"], "compile">, Alias<c>;
def _constant_cfstrings : Flag<["--"], "constant-cfstrings">;
def _debug_EQ : Joined<["--"], "debug=">, Alias<g_Flag>;
def _debug : Flag<["--"], "debug">, Alias<g_Flag>;
def _define_macro_EQ : Joined<["--"], "define-macro=">, Alias<D>;
def _define_macro : Separate<["--"], "define-macro">, Alias<D>;
def _dependencies : Flag<["--"], "dependencies">, Alias<M>;
def _dyld_prefix_EQ : Joined<["--"], "dyld-prefix=">;
def _dyld_prefix : Separate<["--"], "dyld-prefix">, Alias<_dyld_prefix_EQ>;
def _encoding_EQ : Joined<["--"], "encoding=">, Alias<fencoding_EQ>;
def _encoding : Separate<["--"], "encoding">, Alias<fencoding_EQ>;
def _entry : Flag<["--"], "entry">, Alias<e>;
def _extdirs_EQ : Joined<["--"], "extdirs=">, Alias<fextdirs_EQ>;
def _extdirs : Separate<["--"], "extdirs">, Alias<fextdirs_EQ>;
def _extra_warnings : Flag<["--"], "extra-warnings">, Alias<W_Joined>;
def _for_linker_EQ : Joined<["--"], "for-linker=">, Alias<Xlinker>;
def _for_linker : Separate<["--"], "for-linker">, Alias<Xlinker>;
def _force_link_EQ : Joined<["--"], "force-link=">, Alias<u>;
def _force_link : Separate<["--"], "force-link">, Alias<u>;
def _help_hidden : Flag<["--"], "help-hidden">,
  HelpText<"Display help for hidden options">;
def _imacros_EQ : Joined<["--"], "imacros=">, Alias<imacros>;
def _include_barrier : Flag<["--"], "include-barrier">, Alias<I_>;
def _include_directory_after_EQ : Joined<["--"], "include-directory-after=">, Alias<idirafter>;
def _include_directory_after : Separate<["--"], "include-directory-after">, Alias<idirafter>;
def _include_directory_EQ : Joined<["--"], "include-directory=">, Alias<I>;
def _include_directory : Separate<["--"], "include-directory">, Alias<I>;
def _include_prefix_EQ : Joined<["--"], "include-prefix=">, Alias<iprefix>;
def _include_prefix : Separate<["--"], "include-prefix">, Alias<iprefix>;
def _include_with_prefix_after_EQ : Joined<["--"], "include-with-prefix-after=">, Alias<iwithprefix>;
def _include_with_prefix_after : Separate<["--"], "include-with-prefix-after">, Alias<iwithprefix>;
def _include_with_prefix_before_EQ : Joined<["--"], "include-with-prefix-before=">, Alias<iwithprefixbefore>;
def _include_with_prefix_before : Separate<["--"], "include-with-prefix-before">, Alias<iwithprefixbefore>;
def _include_with_prefix_EQ : Joined<["--"], "include-with-prefix=">, Alias<iwithprefix>;
def _include_with_prefix : Separate<["--"], "include-with-prefix">, Alias<iwithprefix>;
def _include_EQ : Joined<["--"], "include=">, Alias<include_>;
def _language_EQ : Joined<["--"], "language=">, Alias<x>;
def _language : Separate<["--"], "language">, Alias<x>;
def _library_directory_EQ : Joined<["--"], "library-directory=">, Alias<L>;
def _library_directory : Separate<["--"], "library-directory">, Alias<L>;
def _no_line_commands : Flag<["--"], "no-line-commands">, Alias<P>;
def _no_standard_includes : Flag<["--"], "no-standard-includes">, Alias<nostdinc>;
def _no_standard_libraries : Flag<["--"], "no-standard-libraries">, Alias<nostdlib>;
def _no_undefined : Flag<["--"], "no-undefined">, Flags<[LinkerInput]>;
def _no_warnings : Flag<["--"], "no-warnings">, Alias<w>;
def _optimize_EQ : Joined<["--"], "optimize=">, Alias<O>;
def _optimize : Flag<["--"], "optimize">, Alias<O>;
def _output_class_directory_EQ : Joined<["--"], "output-class-directory=">, Alias<foutput_class_dir_EQ>;
def _output_class_directory : Separate<["--"], "output-class-directory">, Alias<foutput_class_dir_EQ>;
def _output_EQ : Joined<["--"], "output=">, Alias<o>;
def _output : Separate<["--"], "output">, Alias<o>;
def _param : Separate<["--"], "param">, Group<CompileOnly_Group>;
def _param_EQ : Joined<["--"], "param=">, Alias<_param>;
def _precompile : Flag<["--"], "precompile">, Flags<[NoXarchOption]>,
  Group<Action_Group>, HelpText<"Only precompile the input">;
def _prefix_EQ : Joined<["--"], "prefix=">, Alias<B>;
def _prefix : Separate<["--"], "prefix">, Alias<B>;
def _preprocess : Flag<["--"], "preprocess">, Alias<E>;
def _print_diagnostic_categories : Flag<["--"], "print-diagnostic-categories">;
def _print_file_name : Separate<["--"], "print-file-name">, Alias<print_file_name_EQ>;
def _print_missing_file_dependencies : Flag<["--"], "print-missing-file-dependencies">, Alias<MG>;
def _print_prog_name : Separate<["--"], "print-prog-name">, Alias<print_prog_name_EQ>;
def _profile_blocks : Flag<["--"], "profile-blocks">, Alias<a>;
def _profile : Flag<["--"], "profile">, Alias<p>;
def _resource_EQ : Joined<["--"], "resource=">, Alias<fcompile_resource_EQ>;
def _resource : Separate<["--"], "resource">, Alias<fcompile_resource_EQ>;
def _rtlib : Separate<["--"], "rtlib">, Alias<rtlib_EQ>;
def _serialize_diags : Separate<["-", "--"], "serialize-diagnostics">, Flags<[NoXarchOption]>,
  HelpText<"Serialize compiler diagnostics to a file">;
// We give --version different semantics from -version.
def _version : Flag<["--"], "version">,
  Flags<[CoreOption, CC1Option, FC1Option, FlangOption]>,
  HelpText<"Print version information">;
def _signed_char : Flag<["--"], "signed-char">, Alias<fsigned_char>;
def _std : Separate<["--"], "std">, Alias<std_EQ>;
def _stdlib : Separate<["--"], "stdlib">, Alias<stdlib_EQ>;
def _sysroot_EQ : Joined<["--"], "sysroot=">;
def _sysroot : Separate<["--"], "sysroot">, Alias<_sysroot_EQ>;
def _target_help : Flag<["--"], "target-help">;
def _trace_includes : Flag<["--"], "trace-includes">, Alias<H>;
def _undefine_macro_EQ : Joined<["--"], "undefine-macro=">, Alias<U>;
def _undefine_macro : Separate<["--"], "undefine-macro">, Alias<U>;
def _unsigned_char : Flag<["--"], "unsigned-char">, Alias<funsigned_char>;
def _user_dependencies : Flag<["--"], "user-dependencies">, Alias<MM>;
def _verbose : Flag<["--"], "verbose">, Alias<v>;
def _warn__EQ : Joined<["--"], "warn-=">, Alias<W_Joined>;
def _warn_ : Joined<["--"], "warn-">, Alias<W_Joined>;
def _write_dependencies : Flag<["--"], "write-dependencies">, Alias<MD>;
def _write_user_dependencies : Flag<["--"], "write-user-dependencies">, Alias<MMD>;
def _ : Joined<["--"], "">, Flags<[Unsupported]>;

// Hexagon feature flags.
def mieee_rnd_near : Flag<["-"], "mieee-rnd-near">,
  Group<m_hexagon_Features_Group>;
def mv5 : Flag<["-"], "mv5">, Group<m_hexagon_Features_Group>, Alias<mcpu_EQ>,
  AliasArgs<["hexagonv5"]>;
def mv55 : Flag<["-"], "mv55">, Group<m_hexagon_Features_Group>,
  Alias<mcpu_EQ>, AliasArgs<["hexagonv55"]>;
def mv60 : Flag<["-"], "mv60">, Group<m_hexagon_Features_Group>,
  Alias<mcpu_EQ>, AliasArgs<["hexagonv60"]>;
def mv62 : Flag<["-"], "mv62">, Group<m_hexagon_Features_Group>,
  Alias<mcpu_EQ>, AliasArgs<["hexagonv62"]>;
def mv65 : Flag<["-"], "mv65">, Group<m_hexagon_Features_Group>,
  Alias<mcpu_EQ>, AliasArgs<["hexagonv65"]>;
def mv66 : Flag<["-"], "mv66">, Group<m_hexagon_Features_Group>,
  Alias<mcpu_EQ>, AliasArgs<["hexagonv66"]>;
def mv67 : Flag<["-"], "mv67">, Group<m_hexagon_Features_Group>,
  Alias<mcpu_EQ>, AliasArgs<["hexagonv67"]>;
def mv67t : Flag<["-"], "mv67t">, Group<m_hexagon_Features_Group>,
  Alias<mcpu_EQ>, AliasArgs<["hexagonv67t"]>;
def mv68 : Flag<["-"], "mv68">, Group<m_hexagon_Features_Group>,
  Alias<mcpu_EQ>, AliasArgs<["hexagonv68"]>;
def mhexagon_hvx : Flag<["-"], "mhvx">, Group<m_hexagon_Features_HVX_Group>,
  HelpText<"Enable Hexagon Vector eXtensions">;
def mhexagon_hvx_EQ : Joined<["-"], "mhvx=">,
  Group<m_hexagon_Features_HVX_Group>,
  HelpText<"Enable Hexagon Vector eXtensions">;
def mno_hexagon_hvx : Flag<["-"], "mno-hvx">,
  Group<m_hexagon_Features_HVX_Group>,
  HelpText<"Disable Hexagon Vector eXtensions">;
def mhexagon_hvx_length_EQ : Joined<["-"], "mhvx-length=">,
  Group<m_hexagon_Features_HVX_Group>, HelpText<"Set Hexagon Vector Length">,
  Values<"64B,128B">;
def ffixed_r19: Flag<["-"], "ffixed-r19">,
  HelpText<"Reserve register r19 (Hexagon only)">;
def mmemops : Flag<["-"], "mmemops">, Group<m_hexagon_Features_Group>,
  Flags<[CC1Option]>, HelpText<"Enable generation of memop instructions">;
def mno_memops : Flag<["-"], "mno-memops">, Group<m_hexagon_Features_Group>,
  Flags<[CC1Option]>, HelpText<"Disable generation of memop instructions">;
def mpackets : Flag<["-"], "mpackets">, Group<m_hexagon_Features_Group>,
  Flags<[CC1Option]>, HelpText<"Enable generation of instruction packets">;
def mno_packets : Flag<["-"], "mno-packets">, Group<m_hexagon_Features_Group>,
  Flags<[CC1Option]>, HelpText<"Disable generation of instruction packets">;
def mnvj : Flag<["-"], "mnvj">, Group<m_hexagon_Features_Group>,
  Flags<[CC1Option]>, HelpText<"Enable generation of new-value jumps">;
def mno_nvj : Flag<["-"], "mno-nvj">, Group<m_hexagon_Features_Group>,
  Flags<[CC1Option]>, HelpText<"Disable generation of new-value jumps">;
def mnvs : Flag<["-"], "mnvs">, Group<m_hexagon_Features_Group>,
  Flags<[CC1Option]>, HelpText<"Enable generation of new-value stores">;
def mno_nvs : Flag<["-"], "mno-nvs">, Group<m_hexagon_Features_Group>,
  Flags<[CC1Option]>, HelpText<"Disable generation of new-value stores">;

// M68k features flags
def m68000 : Flag<["-"], "m68000">, Group<m_m68k_Features_Group>;
def m68010 : Flag<["-"], "m68010">, Group<m_m68k_Features_Group>;
def m68020 : Flag<["-"], "m68020">, Group<m_m68k_Features_Group>;
def m68030 : Flag<["-"], "m68030">, Group<m_m68k_Features_Group>;
def m68040 : Flag<["-"], "m68040">, Group<m_m68k_Features_Group>;
def m68060 : Flag<["-"], "m68060">, Group<m_m68k_Features_Group>;

// X86 feature flags
def mx87 : Flag<["-"], "mx87">, Group<m_x86_Features_Group>;
def mno_x87 : Flag<["-"], "mno-x87">, Group<m_x86_Features_Group>;
def m80387 : Flag<["-"], "m80387">, Alias<mx87>;
def mno_80387 : Flag<["-"], "mno-80387">, Alias<mno_x87>;
def mmmx : Flag<["-"], "mmmx">, Group<m_x86_Features_Group>;
def mno_mmx : Flag<["-"], "mno-mmx">, Group<m_x86_Features_Group>;
def m3dnow : Flag<["-"], "m3dnow">, Group<m_x86_Features_Group>;
def mno_3dnow : Flag<["-"], "mno-3dnow">, Group<m_x86_Features_Group>;
def m3dnowa : Flag<["-"], "m3dnowa">, Group<m_x86_Features_Group>;
def mno_3dnowa : Flag<["-"], "mno-3dnowa">, Group<m_x86_Features_Group>;
def mamx_bf16 : Flag<["-"], "mamx-bf16">, Group<m_x86_Features_Group>;
def mno_amx_bf16 : Flag<["-"], "mno-amx-bf16">, Group<m_x86_Features_Group>;
def mtamx_int8 : Flag<["-"], "mamx-int8">, Group<m_x86_Features_Group>;
def mno_amx_int8 : Flag<["-"], "mno-amx-int8">, Group<m_x86_Features_Group>;
def mamx_tile : Flag<["-"], "mamx-tile">, Group<m_x86_Features_Group>;
def mno_amx_tile : Flag<["-"], "mno-amx-tile">, Group<m_x86_Features_Group>;
def msse : Flag<["-"], "msse">, Group<m_x86_Features_Group>;
def mno_sse : Flag<["-"], "mno-sse">, Group<m_x86_Features_Group>;
def msse2 : Flag<["-"], "msse2">, Group<m_x86_Features_Group>;
def mno_sse2 : Flag<["-"], "mno-sse2">, Group<m_x86_Features_Group>;
def msse3 : Flag<["-"], "msse3">, Group<m_x86_Features_Group>;
def mno_sse3 : Flag<["-"], "mno-sse3">, Group<m_x86_Features_Group>;
def mssse3 : Flag<["-"], "mssse3">, Group<m_x86_Features_Group>;
def mno_ssse3 : Flag<["-"], "mno-ssse3">, Group<m_x86_Features_Group>;
def msse4_1 : Flag<["-"], "msse4.1">, Group<m_x86_Features_Group>;
def mno_sse4_1 : Flag<["-"], "mno-sse4.1">, Group<m_x86_Features_Group>;
def msse4_2 : Flag<["-"], "msse4.2">, Group<m_x86_Features_Group>;
def mno_sse4_2 : Flag<["-"], "mno-sse4.2">, Group<m_x86_Features_Group>;
def msse4 : Flag<["-"], "msse4">, Alias<msse4_2>;
// -mno-sse4 turns off sse4.1 which has the effect of turning off everything
// later than 4.1. -msse4 turns on 4.2 which has the effect of turning on
// everything earlier than 4.2.
def mno_sse4 : Flag<["-"], "mno-sse4">, Alias<mno_sse4_1>;
def msse4a : Flag<["-"], "msse4a">, Group<m_x86_Features_Group>;
def mno_sse4a : Flag<["-"], "mno-sse4a">, Group<m_x86_Features_Group>;
def mavx : Flag<["-"], "mavx">, Group<m_x86_Features_Group>;
def mno_avx : Flag<["-"], "mno-avx">, Group<m_x86_Features_Group>;
def mavx2 : Flag<["-"], "mavx2">, Group<m_x86_Features_Group>;
def mno_avx2 : Flag<["-"], "mno-avx2">, Group<m_x86_Features_Group>;
def mavx512f : Flag<["-"], "mavx512f">, Group<m_x86_Features_Group>;
def mno_avx512f : Flag<["-"], "mno-avx512f">, Group<m_x86_Features_Group>;
def mavx512bf16 : Flag<["-"], "mavx512bf16">, Group<m_x86_Features_Group>;
def mno_avx512bf16 : Flag<["-"], "mno-avx512bf16">, Group<m_x86_Features_Group>;
def mavx512bitalg : Flag<["-"], "mavx512bitalg">, Group<m_x86_Features_Group>;
def mno_avx512bitalg : Flag<["-"], "mno-avx512bitalg">, Group<m_x86_Features_Group>;
def mavx512bw : Flag<["-"], "mavx512bw">, Group<m_x86_Features_Group>;
def mno_avx512bw : Flag<["-"], "mno-avx512bw">, Group<m_x86_Features_Group>;
def mavx512cd : Flag<["-"], "mavx512cd">, Group<m_x86_Features_Group>;
def mno_avx512cd : Flag<["-"], "mno-avx512cd">, Group<m_x86_Features_Group>;
def mavx512dq : Flag<["-"], "mavx512dq">, Group<m_x86_Features_Group>;
def mno_avx512dq : Flag<["-"], "mno-avx512dq">, Group<m_x86_Features_Group>;
def mavx512er : Flag<["-"], "mavx512er">, Group<m_x86_Features_Group>;
def mno_avx512er : Flag<["-"], "mno-avx512er">, Group<m_x86_Features_Group>;
def mavx512ifma : Flag<["-"], "mavx512ifma">, Group<m_x86_Features_Group>;
def mno_avx512ifma : Flag<["-"], "mno-avx512ifma">, Group<m_x86_Features_Group>;
def mavx512pf : Flag<["-"], "mavx512pf">, Group<m_x86_Features_Group>;
def mno_avx512pf : Flag<["-"], "mno-avx512pf">, Group<m_x86_Features_Group>;
def mavx512vbmi : Flag<["-"], "mavx512vbmi">, Group<m_x86_Features_Group>;
def mno_avx512vbmi : Flag<["-"], "mno-avx512vbmi">, Group<m_x86_Features_Group>;
def mavx512vbmi2 : Flag<["-"], "mavx512vbmi2">, Group<m_x86_Features_Group>;
def mno_avx512vbmi2 : Flag<["-"], "mno-avx512vbmi2">, Group<m_x86_Features_Group>;
def mavx512vl : Flag<["-"], "mavx512vl">, Group<m_x86_Features_Group>;
def mno_avx512vl : Flag<["-"], "mno-avx512vl">, Group<m_x86_Features_Group>;
def mavx512vnni : Flag<["-"], "mavx512vnni">, Group<m_x86_Features_Group>;
def mno_avx512vnni : Flag<["-"], "mno-avx512vnni">, Group<m_x86_Features_Group>;
def mavx512vpopcntdq : Flag<["-"], "mavx512vpopcntdq">, Group<m_x86_Features_Group>;
def mno_avx512vpopcntdq : Flag<["-"], "mno-avx512vpopcntdq">, Group<m_x86_Features_Group>;
def mavx512vp2intersect : Flag<["-"], "mavx512vp2intersect">, Group<m_x86_Features_Group>;
def mno_avx512vp2intersect : Flag<["-"], "mno-avx512vp2intersect">, Group<m_x86_Features_Group>;
def mavxvnni : Flag<["-"], "mavxvnni">, Group<m_x86_Features_Group>;
def mno_avxvnni : Flag<["-"], "mno-avxvnni">, Group<m_x86_Features_Group>;
def madx : Flag<["-"], "madx">, Group<m_x86_Features_Group>;
def mno_adx : Flag<["-"], "mno-adx">, Group<m_x86_Features_Group>;
def maes : Flag<["-"], "maes">, Group<m_x86_Features_Group>;
def mno_aes : Flag<["-"], "mno-aes">, Group<m_x86_Features_Group>;
def mbmi : Flag<["-"], "mbmi">, Group<m_x86_Features_Group>;
def mno_bmi : Flag<["-"], "mno-bmi">, Group<m_x86_Features_Group>;
def mbmi2 : Flag<["-"], "mbmi2">, Group<m_x86_Features_Group>;
def mno_bmi2 : Flag<["-"], "mno-bmi2">, Group<m_x86_Features_Group>;
def mcldemote : Flag<["-"], "mcldemote">, Group<m_x86_Features_Group>;
def mno_cldemote : Flag<["-"], "mno-cldemote">, Group<m_x86_Features_Group>;
def mclflushopt : Flag<["-"], "mclflushopt">, Group<m_x86_Features_Group>;
def mno_clflushopt : Flag<["-"], "mno-clflushopt">, Group<m_x86_Features_Group>;
def mclwb : Flag<["-"], "mclwb">, Group<m_x86_Features_Group>;
def mno_clwb : Flag<["-"], "mno-clwb">, Group<m_x86_Features_Group>;
def mwbnoinvd : Flag<["-"], "mwbnoinvd">, Group<m_x86_Features_Group>;
def mno_wbnoinvd : Flag<["-"], "mno-wbnoinvd">, Group<m_x86_Features_Group>;
def mclzero : Flag<["-"], "mclzero">, Group<m_x86_Features_Group>;
def mno_clzero : Flag<["-"], "mno-clzero">, Group<m_x86_Features_Group>;
def mcx16 : Flag<["-"], "mcx16">, Group<m_x86_Features_Group>;
def mno_cx16 : Flag<["-"], "mno-cx16">, Group<m_x86_Features_Group>;
def menqcmd : Flag<["-"], "menqcmd">, Group<m_x86_Features_Group>;
def mno_enqcmd : Flag<["-"], "mno-enqcmd">, Group<m_x86_Features_Group>;
def mf16c : Flag<["-"], "mf16c">, Group<m_x86_Features_Group>;
def mno_f16c : Flag<["-"], "mno-f16c">, Group<m_x86_Features_Group>;
def mfma : Flag<["-"], "mfma">, Group<m_x86_Features_Group>;
def mno_fma : Flag<["-"], "mno-fma">, Group<m_x86_Features_Group>;
def mfma4 : Flag<["-"], "mfma4">, Group<m_x86_Features_Group>;
def mno_fma4 : Flag<["-"], "mno-fma4">, Group<m_x86_Features_Group>;
def mfsgsbase : Flag<["-"], "mfsgsbase">, Group<m_x86_Features_Group>;
def mno_fsgsbase : Flag<["-"], "mno-fsgsbase">, Group<m_x86_Features_Group>;
def mfxsr : Flag<["-"], "mfxsr">, Group<m_x86_Features_Group>;
def mno_fxsr : Flag<["-"], "mno-fxsr">, Group<m_x86_Features_Group>;
def minvpcid : Flag<["-"], "minvpcid">, Group<m_x86_Features_Group>;
def mno_invpcid : Flag<["-"], "mno-invpcid">, Group<m_x86_Features_Group>;
def mgfni : Flag<["-"], "mgfni">, Group<m_x86_Features_Group>;
def mno_gfni : Flag<["-"], "mno-gfni">, Group<m_x86_Features_Group>;
def mhreset : Flag<["-"], "mhreset">, Group<m_x86_Features_Group>;
def mno_hreset : Flag<["-"], "mno-hreset">, Group<m_x86_Features_Group>;
def mkl : Flag<["-"], "mkl">, Group<m_x86_Features_Group>;
def mno_kl : Flag<["-"], "mno-kl">, Group<m_x86_Features_Group>;
def mwidekl : Flag<["-"], "mwidekl">, Group<m_x86_Features_Group>;
def mno_widekl : Flag<["-"], "mno-widekl">, Group<m_x86_Features_Group>;
def mlwp : Flag<["-"], "mlwp">, Group<m_x86_Features_Group>;
def mno_lwp : Flag<["-"], "mno-lwp">, Group<m_x86_Features_Group>;
def mlzcnt : Flag<["-"], "mlzcnt">, Group<m_x86_Features_Group>;
def mno_lzcnt : Flag<["-"], "mno-lzcnt">, Group<m_x86_Features_Group>;
def mmovbe : Flag<["-"], "mmovbe">, Group<m_x86_Features_Group>;
def mno_movbe : Flag<["-"], "mno-movbe">, Group<m_x86_Features_Group>;
def mmovdiri : Flag<["-"], "mmovdiri">, Group<m_x86_Features_Group>;
def mno_movdiri : Flag<["-"], "mno-movdiri">, Group<m_x86_Features_Group>;
def mmovdir64b : Flag<["-"], "mmovdir64b">, Group<m_x86_Features_Group>;
def mno_movdir64b : Flag<["-"], "mno-movdir64b">, Group<m_x86_Features_Group>;
def mmwaitx : Flag<["-"], "mmwaitx">, Group<m_x86_Features_Group>;
def mno_mwaitx : Flag<["-"], "mno-mwaitx">, Group<m_x86_Features_Group>;
def mpku : Flag<["-"], "mpku">, Group<m_x86_Features_Group>;
def mno_pku : Flag<["-"], "mno-pku">, Group<m_x86_Features_Group>;
def mpclmul : Flag<["-"], "mpclmul">, Group<m_x86_Features_Group>;
def mno_pclmul : Flag<["-"], "mno-pclmul">, Group<m_x86_Features_Group>;
def mpconfig : Flag<["-"], "mpconfig">, Group<m_x86_Features_Group>;
def mno_pconfig : Flag<["-"], "mno-pconfig">, Group<m_x86_Features_Group>;
def mpopcnt : Flag<["-"], "mpopcnt">, Group<m_x86_Features_Group>;
def mno_popcnt : Flag<["-"], "mno-popcnt">, Group<m_x86_Features_Group>;
def mprefetchwt1 : Flag<["-"], "mprefetchwt1">, Group<m_x86_Features_Group>;
def mno_prefetchwt1 : Flag<["-"], "mno-prefetchwt1">, Group<m_x86_Features_Group>;
def mprfchw : Flag<["-"], "mprfchw">, Group<m_x86_Features_Group>;
def mno_prfchw : Flag<["-"], "mno-prfchw">, Group<m_x86_Features_Group>;
def mptwrite : Flag<["-"], "mptwrite">, Group<m_x86_Features_Group>;
def mno_ptwrite : Flag<["-"], "mno-ptwrite">, Group<m_x86_Features_Group>;
def mrdpid : Flag<["-"], "mrdpid">, Group<m_x86_Features_Group>;
def mno_rdpid : Flag<["-"], "mno-rdpid">, Group<m_x86_Features_Group>;
def mrdrnd : Flag<["-"], "mrdrnd">, Group<m_x86_Features_Group>;
def mno_rdrnd : Flag<["-"], "mno-rdrnd">, Group<m_x86_Features_Group>;
def mrtm : Flag<["-"], "mrtm">, Group<m_x86_Features_Group>;
def mno_rtm : Flag<["-"], "mno-rtm">, Group<m_x86_Features_Group>;
def mrdseed : Flag<["-"], "mrdseed">, Group<m_x86_Features_Group>;
def mno_rdseed : Flag<["-"], "mno-rdseed">, Group<m_x86_Features_Group>;
def msahf : Flag<["-"], "msahf">, Group<m_x86_Features_Group>;
def mno_sahf : Flag<["-"], "mno-sahf">, Group<m_x86_Features_Group>;
def mserialize : Flag<["-"], "mserialize">, Group<m_x86_Features_Group>;
def mno_serialize : Flag<["-"], "mno-serialize">, Group<m_x86_Features_Group>;
def msgx : Flag<["-"], "msgx">, Group<m_x86_Features_Group>;
def mno_sgx : Flag<["-"], "mno-sgx">, Group<m_x86_Features_Group>;
def msha : Flag<["-"], "msha">, Group<m_x86_Features_Group>;
def mno_sha : Flag<["-"], "mno-sha">, Group<m_x86_Features_Group>;
def mtbm : Flag<["-"], "mtbm">, Group<m_x86_Features_Group>;
def mno_tbm : Flag<["-"], "mno-tbm">, Group<m_x86_Features_Group>;
def mtsxldtrk : Flag<["-"], "mtsxldtrk">, Group<m_x86_Features_Group>;
def mno_tsxldtrk : Flag<["-"], "mno-tsxldtrk">, Group<m_x86_Features_Group>;
def muintr : Flag<["-"], "muintr">, Group<m_x86_Features_Group>;
def mno_uintr : Flag<["-"], "mno-uintr">, Group<m_x86_Features_Group>;
def mvaes : Flag<["-"], "mvaes">, Group<m_x86_Features_Group>;
def mno_vaes : Flag<["-"], "mno-vaes">, Group<m_x86_Features_Group>;
def mvpclmulqdq : Flag<["-"], "mvpclmulqdq">, Group<m_x86_Features_Group>;
def mno_vpclmulqdq : Flag<["-"], "mno-vpclmulqdq">, Group<m_x86_Features_Group>;
def mwaitpkg : Flag<["-"], "mwaitpkg">, Group<m_x86_Features_Group>;
def mno_waitpkg : Flag<["-"], "mno-waitpkg">, Group<m_x86_Features_Group>;
def mxop : Flag<["-"], "mxop">, Group<m_x86_Features_Group>;
def mno_xop : Flag<["-"], "mno-xop">, Group<m_x86_Features_Group>;
def mxsave : Flag<["-"], "mxsave">, Group<m_x86_Features_Group>;
def mno_xsave : Flag<["-"], "mno-xsave">, Group<m_x86_Features_Group>;
def mxsavec : Flag<["-"], "mxsavec">, Group<m_x86_Features_Group>;
def mno_xsavec : Flag<["-"], "mno-xsavec">, Group<m_x86_Features_Group>;
def mxsaveopt : Flag<["-"], "mxsaveopt">, Group<m_x86_Features_Group>;
def mno_xsaveopt : Flag<["-"], "mno-xsaveopt">, Group<m_x86_Features_Group>;
def mxsaves : Flag<["-"], "mxsaves">, Group<m_x86_Features_Group>;
def mno_xsaves : Flag<["-"], "mno-xsaves">, Group<m_x86_Features_Group>;
def mshstk : Flag<["-"], "mshstk">, Group<m_x86_Features_Group>;
def mno_shstk : Flag<["-"], "mno-shstk">, Group<m_x86_Features_Group>;
def mretpoline_external_thunk : Flag<["-"], "mretpoline-external-thunk">, Group<m_x86_Features_Group>;
def mno_retpoline_external_thunk : Flag<["-"], "mno-retpoline-external-thunk">, Group<m_x86_Features_Group>;
def mvzeroupper : Flag<["-"], "mvzeroupper">, Group<m_x86_Features_Group>;
def mno_vzeroupper : Flag<["-"], "mno-vzeroupper">, Group<m_x86_Features_Group>;

// These are legacy user-facing driver-level option spellings. They are always
// aliases for options that are spelled using the more common Unix / GNU flag
// style of double-dash and equals-joined flags.
def gcc_toolchain_legacy_spelling : Separate<["-"], "gcc-toolchain">, Alias<gcc_toolchain>;
def target_legacy_spelling : Separate<["-"], "target">, Alias<target>;

// Special internal option to handle -Xlinker --no-demangle.
def Z_Xlinker__no_demangle : Flag<["-"], "Z-Xlinker-no-demangle">,
    Flags<[Unsupported, NoArgumentUnused]>;

// Special internal option to allow forwarding arbitrary arguments to linker.
def Zlinker_input : Separate<["-"], "Zlinker-input">,
    Flags<[Unsupported, NoArgumentUnused]>;

// Reserved library options.
def Z_reserved_lib_stdcxx : Flag<["-"], "Z-reserved-lib-stdc++">,
    Flags<[LinkerInput, NoArgumentUnused, Unsupported]>, Group<reserved_lib_Group>;
def Z_reserved_lib_cckext : Flag<["-"], "Z-reserved-lib-cckext">,
    Flags<[LinkerInput, NoArgumentUnused, Unsupported]>, Group<reserved_lib_Group>;

// Ignored options
multiclass BooleanFFlag<string name> {
  def f#NAME : Flag<["-"], "f"#name>;
  def fno_#NAME : Flag<["-"], "fno-"#name>;
}

defm : BooleanFFlag<"keep-inline-functions">, Group<clang_ignored_gcc_optimization_f_Group>;

def fprofile_dir : Joined<["-"], "fprofile-dir=">, Group<f_Group>;

// The default value matches BinutilsVersion in MCAsmInfo.h.
def fbinutils_version_EQ : Joined<["-"], "fbinutils-version=">,
  MetaVarName<"<major.minor>">, Group<f_Group>, Flags<[CC1Option]>,
  HelpText<"Produced object files can use all ELF features supported by this "
  "binutils version and newer. If -fno-integrated-as is specified, the "
  "generated assembly will consider GNU as support. 'none' means that all ELF "
  "features can be used, regardless of binutils support. Defaults to 2.26.">;
def fuse_ld_EQ : Joined<["-"], "fuse-ld=">, Group<f_Group>, Flags<[CoreOption, LinkOption]>;
def ld_path_EQ : Joined<["--"], "ld-path=">, Group<Link_Group>;

defm align_labels : BooleanFFlag<"align-labels">, Group<clang_ignored_gcc_optimization_f_Group>;
def falign_labels_EQ : Joined<["-"], "falign-labels=">, Group<clang_ignored_gcc_optimization_f_Group>;
defm align_loops : BooleanFFlag<"align-loops">, Group<clang_ignored_gcc_optimization_f_Group>;
def falign_loops_EQ : Joined<["-"], "falign-loops=">, Group<clang_ignored_gcc_optimization_f_Group>;
defm align_jumps : BooleanFFlag<"align-jumps">, Group<clang_ignored_gcc_optimization_f_Group>;
def falign_jumps_EQ : Joined<["-"], "falign-jumps=">, Group<clang_ignored_gcc_optimization_f_Group>;

// FIXME: This option should be supported and wired up to our diognostics, but
// ignore it for now to avoid breaking builds that use it.
def fdiagnostics_show_location_EQ : Joined<["-"], "fdiagnostics-show-location=">, Group<clang_ignored_f_Group>;

defm fcheck_new : BooleanFFlag<"check-new">, Group<clang_ignored_f_Group>;
defm caller_saves : BooleanFFlag<"caller-saves">, Group<clang_ignored_gcc_optimization_f_Group>;
defm reorder_blocks : BooleanFFlag<"reorder-blocks">, Group<clang_ignored_gcc_optimization_f_Group>;
defm branch_count_reg : BooleanFFlag<"branch-count-reg">, Group<clang_ignored_gcc_optimization_f_Group>;
defm default_inline : BooleanFFlag<"default-inline">, Group<clang_ignored_gcc_optimization_f_Group>;
defm fat_lto_objects : BooleanFFlag<"fat-lto-objects">, Group<clang_ignored_gcc_optimization_f_Group>;
def : Flag<["-"], "flto=auto">, Group<clang_ignored_gcc_optimization_f_Group>;
def : Flag<["-"], "flto=jobserver">, Group<clang_ignored_gcc_optimization_f_Group>;
defm float_store : BooleanFFlag<"float-store">, Group<clang_ignored_gcc_optimization_f_Group>;
defm friend_injection : BooleanFFlag<"friend-injection">, Group<clang_ignored_f_Group>;
defm function_attribute_list : BooleanFFlag<"function-attribute-list">, Group<clang_ignored_f_Group>;
defm gcse : BooleanFFlag<"gcse">, Group<clang_ignored_gcc_optimization_f_Group>;
defm gcse_after_reload: BooleanFFlag<"gcse-after-reload">, Group<clang_ignored_gcc_optimization_f_Group>;
defm gcse_las: BooleanFFlag<"gcse-las">, Group<clang_ignored_gcc_optimization_f_Group>;
defm gcse_sm: BooleanFFlag<"gcse-sm">, Group<clang_ignored_gcc_optimization_f_Group>;
defm gnu : BooleanFFlag<"gnu">, Group<clang_ignored_f_Group>;
defm implicit_templates : BooleanFFlag<"implicit-templates">, Group<clang_ignored_f_Group>;
defm implement_inlines : BooleanFFlag<"implement-inlines">, Group<clang_ignored_f_Group>;
defm merge_constants : BooleanFFlag<"merge-constants">, Group<clang_ignored_gcc_optimization_f_Group>;
defm modulo_sched : BooleanFFlag<"modulo-sched">, Group<clang_ignored_gcc_optimization_f_Group>;
defm modulo_sched_allow_regmoves : BooleanFFlag<"modulo-sched-allow-regmoves">,
    Group<clang_ignored_gcc_optimization_f_Group>;
defm inline_functions_called_once : BooleanFFlag<"inline-functions-called-once">,
    Group<clang_ignored_gcc_optimization_f_Group>;
def finline_limit_EQ : Joined<["-"], "finline-limit=">, Group<clang_ignored_gcc_optimization_f_Group>;
defm finline_limit : BooleanFFlag<"inline-limit">, Group<clang_ignored_gcc_optimization_f_Group>;
defm inline_small_functions : BooleanFFlag<"inline-small-functions">,
    Group<clang_ignored_gcc_optimization_f_Group>;
defm ipa_cp : BooleanFFlag<"ipa-cp">,
    Group<clang_ignored_gcc_optimization_f_Group>;
defm ivopts : BooleanFFlag<"ivopts">, Group<clang_ignored_gcc_optimization_f_Group>;
defm semantic_interposition : BoolFOption<"semantic-interposition",
  LangOpts<"SemanticInterposition">, DefaultFalse,
  PosFlag<SetTrue, [CC1Option]>, NegFlag<SetFalse>>;
defm non_call_exceptions : BooleanFFlag<"non-call-exceptions">, Group<clang_ignored_f_Group>;
defm peel_loops : BooleanFFlag<"peel-loops">, Group<clang_ignored_gcc_optimization_f_Group>;
defm permissive : BooleanFFlag<"permissive">, Group<clang_ignored_f_Group>;
defm prefetch_loop_arrays : BooleanFFlag<"prefetch-loop-arrays">, Group<clang_ignored_gcc_optimization_f_Group>;
defm printf : BooleanFFlag<"printf">, Group<clang_ignored_f_Group>;
defm profile : BooleanFFlag<"profile">, Group<clang_ignored_f_Group>;
defm profile_correction : BooleanFFlag<"profile-correction">, Group<clang_ignored_gcc_optimization_f_Group>;
defm profile_generate_sampling : BooleanFFlag<"profile-generate-sampling">, Group<clang_ignored_f_Group>;
defm profile_reusedist : BooleanFFlag<"profile-reusedist">, Group<clang_ignored_f_Group>;
defm profile_values : BooleanFFlag<"profile-values">, Group<clang_ignored_gcc_optimization_f_Group>;
defm regs_graph : BooleanFFlag<"regs-graph">, Group<clang_ignored_f_Group>;
defm rename_registers : BooleanFFlag<"rename-registers">, Group<clang_ignored_gcc_optimization_f_Group>;
defm ripa : BooleanFFlag<"ripa">, Group<clang_ignored_f_Group>;
defm schedule_insns : BooleanFFlag<"schedule-insns">, Group<clang_ignored_gcc_optimization_f_Group>;
defm schedule_insns2 : BooleanFFlag<"schedule-insns2">, Group<clang_ignored_gcc_optimization_f_Group>;
defm see : BooleanFFlag<"see">, Group<clang_ignored_f_Group>;
defm signaling_nans : BooleanFFlag<"signaling-nans">, Group<clang_ignored_gcc_optimization_f_Group>;
defm single_precision_constant : BooleanFFlag<"single-precision-constant">,
    Group<clang_ignored_gcc_optimization_f_Group>;
defm spec_constr_count : BooleanFFlag<"spec-constr-count">, Group<clang_ignored_f_Group>;
defm stack_check : BooleanFFlag<"stack-check">, Group<clang_ignored_f_Group>;
defm strength_reduce :
    BooleanFFlag<"strength-reduce">, Group<clang_ignored_gcc_optimization_f_Group>;
defm tls_model : BooleanFFlag<"tls-model">, Group<clang_ignored_f_Group>;
defm tracer : BooleanFFlag<"tracer">, Group<clang_ignored_gcc_optimization_f_Group>;
defm tree_dce : BooleanFFlag<"tree-dce">, Group<clang_ignored_gcc_optimization_f_Group>;
defm tree_salias : BooleanFFlag<"tree-salias">, Group<clang_ignored_f_Group>;
defm tree_ter : BooleanFFlag<"tree-ter">, Group<clang_ignored_gcc_optimization_f_Group>;
defm tree_vectorizer_verbose : BooleanFFlag<"tree-vectorizer-verbose">, Group<clang_ignored_f_Group>;
defm tree_vrp : BooleanFFlag<"tree-vrp">, Group<clang_ignored_gcc_optimization_f_Group>;
defm unroll_all_loops : BooleanFFlag<"unroll-all-loops">, Group<clang_ignored_gcc_optimization_f_Group>;
defm unsafe_loop_optimizations : BooleanFFlag<"unsafe-loop-optimizations">,
    Group<clang_ignored_gcc_optimization_f_Group>;
defm unswitch_loops : BooleanFFlag<"unswitch-loops">, Group<clang_ignored_gcc_optimization_f_Group>;
defm use_linker_plugin : BooleanFFlag<"use-linker-plugin">, Group<clang_ignored_gcc_optimization_f_Group>;
defm vect_cost_model : BooleanFFlag<"vect-cost-model">, Group<clang_ignored_gcc_optimization_f_Group>;
defm variable_expansion_in_unroller : BooleanFFlag<"variable-expansion-in-unroller">,
    Group<clang_ignored_gcc_optimization_f_Group>;
defm web : BooleanFFlag<"web">, Group<clang_ignored_gcc_optimization_f_Group>;
defm whole_program : BooleanFFlag<"whole-program">, Group<clang_ignored_gcc_optimization_f_Group>;
defm devirtualize : BooleanFFlag<"devirtualize">, Group<clang_ignored_gcc_optimization_f_Group>;
defm devirtualize_speculatively : BooleanFFlag<"devirtualize-speculatively">,
    Group<clang_ignored_gcc_optimization_f_Group>;

// Generic gfortran options.
def A_DASH : Joined<["-"], "A-">, Group<gfortran_Group>;
def J : JoinedOrSeparate<["-"], "J">, Flags<[RenderJoined]>, Group<gfortran_Group>;
def J18 : JoinedOrSeparate<["-"], "J18">, Flags<[RenderJoined,FlangOption,FC1Option]>, Group<gfortran_Group>, Alias<module_dir>;
def cpp : Flag<["-"], "cpp">, Group<gfortran_Group>;
def nocpp : Flag<["-"], "nocpp">, Group<gfortran_Group>;
def static_libgfortran : Flag<["-"], "static-libgfortran">, Group<gfortran_Group>;

// "f" options with values for gfortran.
def fblas_matmul_limit_EQ : Joined<["-"], "fblas-matmul-limit=">, Group<gfortran_Group>;
def fcheck_EQ : Joined<["-"], "fcheck=">, Group<gfortran_Group>;
def fcoarray_EQ : Joined<["-"], "fcoarray=">, Group<gfortran_Group>;
def fconvert_EQ : Joined<["-"], "fconvert=">, Group<gfortran_Group>;
def ffpe_trap_EQ : Joined<["-"], "ffpe-trap=">, Group<gfortran_Group>;
def ffree_line_length_VALUE : Joined<["-"], "ffree-line-length-">, Group<gfortran_Group>;
def finit_character_EQ : Joined<["-"], "finit-character=">, Group<gfortran_Group>;
def finit_integer_EQ : Joined<["-"], "finit-integer=">, Group<gfortran_Group>;
def finit_logical_EQ : Joined<["-"], "finit-logical=">, Group<gfortran_Group>;
def finit_real_EQ : Joined<["-"], "finit-real=">, Group<gfortran_Group>;
def fmax_array_constructor_EQ : Joined<["-"], "fmax-array-constructor=">, Group<gfortran_Group>;
def fmax_errors_EQ : Joined<["-"], "fmax-errors=">, Group<gfortran_Group>;
def fmax_stack_var_size_EQ : Joined<["-"], "fmax-stack-var-size=">, Group<gfortran_Group>;
def fmax_subrecord_length_EQ : Joined<["-"], "fmax-subrecord-length=">, Group<gfortran_Group>;
def frecord_marker_EQ : Joined<["-"], "frecord-marker=">, Group<gfortran_Group>;

// Define a group for Fortran source format
def fortran_format_Group : OptionGroup<"Fortran format Group">, Group<gfortran_Group>;
// "f" flags for gfortran.
defm aggressive_function_elimination : BooleanFFlag<"aggressive-function-elimination">, Group<gfortran_Group>;
defm align_commons : BooleanFFlag<"align-commons">, Group<gfortran_Group>;
defm all_intrinsics : BooleanFFlag<"all-intrinsics">, Group<gfortran_Group>;
defm automatic : BooleanFFlag<"automatic">, Group<gfortran_Group>;

defm backtrace : BooleanFFlag<"backtrace">, Group<gfortran_Group>;
defm bounds_check : BooleanFFlag<"bounds-check">, Group<gfortran_Group>;
defm check_array_temporaries : BooleanFFlag<"check-array-temporaries">, Group<gfortran_Group>;
defm cray_pointer : BooleanFFlag<"cray-pointer">, Group<gfortran_Group>;
defm d_lines_as_code : BooleanFFlag<"d-lines-as-code">, Group<gfortran_Group>;
defm d_lines_as_comments : BooleanFFlag<"d-lines-as-comments">, Group<gfortran_Group>;
defm dollar_ok : BooleanFFlag<"dollar-ok">, Group<gfortran_Group>;
defm dump_fortran_optimized : BooleanFFlag<"dump-fortran-optimized">, Group<gfortran_Group>;
defm dump_fortran_original : BooleanFFlag<"dump-fortran-original">, Group<gfortran_Group>;
defm dump_parse_tree : BooleanFFlag<"dump-parse-tree">, Group<gfortran_Group>;
defm external_blas : BooleanFFlag<"external-blas">, Group<gfortran_Group>;
defm f2c : BooleanFFlag<"f2c">, Group<gfortran_Group>;
defm frontend_optimize : BooleanFFlag<"frontend-optimize">, Group<gfortran_Group>;
defm init_local_zero : BooleanFFlag<"init-local-zero">, Group<gfortran_Group>;
defm integer_4_integer_8 : BooleanFFlag<"integer-4-integer-8">, Group<gfortran_Group>;
defm max_identifier_length : BooleanFFlag<"max-identifier-length">, Group<gfortran_Group>;
defm module_private : BooleanFFlag<"module-private">, Group<gfortran_Group>;
defm pack_derived : BooleanFFlag<"pack-derived">, Group<gfortran_Group>;
defm protect_parens : BooleanFFlag<"protect-parens">, Group<gfortran_Group>;
defm range_check : BooleanFFlag<"range-check">, Group<gfortran_Group>;
defm real_4_real_10 : BooleanFFlag<"real-4-real-10">, Group<gfortran_Group>;
defm real_4_real_16 : BooleanFFlag<"real-4-real-16">, Group<gfortran_Group>;
defm real_4_real_8 : BooleanFFlag<"real-4-real-8">, Group<gfortran_Group>;
defm real_8_real_10 : BooleanFFlag<"real-8-real-10">, Group<gfortran_Group>;
defm real_8_real_16 : BooleanFFlag<"real-8-real-16">, Group<gfortran_Group>;
defm real_8_real_4 : BooleanFFlag<"real-8-real-4">, Group<gfortran_Group>;
defm realloc_lhs : BooleanFFlag<"realloc-lhs">, Group<gfortran_Group>;
defm recursive : BooleanFFlag<"recursive">, Group<gfortran_Group>;
defm repack_arrays : BooleanFFlag<"repack-arrays">, Group<gfortran_Group>;
defm second_underscore : BooleanFFlag<"second-underscore">, Group<gfortran_Group>;
defm sign_zero : BooleanFFlag<"sign-zero">, Group<gfortran_Group>;
defm stack_arrays : BooleanFFlag<"stack-arrays">, Group<gfortran_Group>;
defm underscoring : BooleanFFlag<"underscoring">, Group<gfortran_Group>;
defm whole_file : BooleanFFlag<"whole-file">, Group<gfortran_Group>;
defm fortran_gnu_ext : BooleanFFlag<"allow-fortran-gnu-ext">, Group<gfortran_Group>,
  HelpText<"Allow Fortran GNU extensions">;
defm func_args_alias : BooleanFFlag<"func-args-alias">, Group<gfortran_Group>,
  HelpText<"Function argument may alias (equivalent to ansi alias)">;
defm use_flang_math_libs : BooleanFFlag<"use-flang-math-libs">, Group<gfortran_Group>,
  HelpText<"Use Flang internal runtime math library instead of LLVM math intrinsics.">;
// Flang option to enable all loop vectorize pragmas: !dir$ vector/novector/ivdep
def Menable_vectorize_pragmas_EQ : Joined<["-"], "Menable-vectorize-pragmas=">, Group<pgi_fortran_Group>,
HelpText<"Enable loop vectorizing pragmas">, Values<"true,false">,
Flags<[HelpHidden]>;
// AOCC End

// Flang-specific options
multiclass BooleanKFlag<string name> {
  def _on : Flag<["-"], "K"#name>;
  def _off : Flag<["-"], "Kno"#name>;
}

multiclass BooleanMFlag<string name> {
  def _on : Flag<["-"], "M"#name>;
  def _off : Flag<["-"], "Mno"#name>;
}

// for amdflang
def fixed_form_off : Flag<["-"], "fno-fixed-form">, Group<fortran_format_Group>,
  HelpText<"Disable fixed-form format for Fortran">;
def free_form_off : Flag<["-"], "fno-free-form">, Group<fortran_format_Group>,
  HelpText<"Disable free-form format for Fortran">;

def Mfixed : Flag<["-"], "Mfixed">, Group<fortran_format_Group>,
  HelpText<"Force fixed-form format Fortran">,
  Flags<[HelpHidden]>;
def Mfree_on: Flag<["-"], "Mfree">, Group<fortran_format_Group>,
  HelpText<"Enable free-form format for Fortran">,
  Flags<[HelpHidden]>;
def Mfree_off: Flag<["-"], "Mnofree">, Group<fortran_format_Group>,
  HelpText<"Disable free-form format for Fortran">,
  Flags<[HelpHidden]>;
def Mfreeform_on: Flag<["-"], "Mfreeform">, Group<fortran_format_Group>,
  HelpText<"Enable free-form format for Fortran">,
  Flags<[HelpHidden]>;
def Mfreeform_off: Flag<["-"], "Mnofreeform">, Group<fortran_format_Group>,
  HelpText<"Disable free-form format for Fortran">,
  Flags<[HelpHidden]>;

def Mipa: Joined<["-"], "Mipa">, Group<pgi_fortran_Group>;
def Mstackarrays: Joined<["-"], "Mstack_arrays">, Group<pgi_fortran_Group>;
def pc: JoinedOrSeparate<["-"], "pc">, Group<pgi_fortran_Group>;
def Mfprelaxed: Joined<["-"], "Mfprelaxed">, Group<pgi_fortran_Group>;
def Mnofprelaxed: Joined<["-"], "Mnofprelaxed">, Group<pgi_fortran_Group>;
defm Mstride0: BooleanMFlag<"stride0">, Group<pgi_fortran_Group>;
defm Mrecursive: BooleanMFlag<"recursive">, Group<pgi_fortran_Group>;
defm Mreentrant: BooleanMFlag<"reentrant">, Group<pgi_fortran_Group>;
defm Mbounds: BooleanMFlag<"bounds">, Group<pgi_fortran_Group>;
def Mdaz_on: Flag<["-"], "Mdaz">, Group<pgi_fortran_Group>,
  HelpText<"Treat denormalized numbers as zero">;
def Mdaz_off: Flag<["-"], "Mnodaz">, Group<pgi_fortran_Group>,
  HelpText<"Disable treating denormalized numbers as zero">;
def Kieee_on : Flag<["-"], "Kieee">, Group<pgi_fortran_Group>,
  HelpText<"Enable IEEE division">;
def Kieee_off : Flag<["-"], "Knoieee">, Group<pgi_fortran_Group>,
  HelpText<"Disable IEEE division">;
def Mextend : Flag<["-"], "Mextend">, Group<pgi_fortran_Group>,
  HelpText<"Allow lines up to 132 characters in Fortran sources">;
def Mpreprocess : Flag<["-"], "Mpreprocess">, Group<pgi_fortran_Group>,
  HelpText<"Preprocess Fortran files">;
def Mstandard: Flag<["-"], "Mstandard">, Group<pgi_fortran_Group>,
  HelpText<"Check Fortran standard conformance">;
def Mchkptr: Flag<["-"], "Mchkptr">, Group<pgi_fortran_Group>;
defm Minline: BooleanMFlag<"inline">, Group<pgi_fortran_Group>;
def fma: Flag<["-"], "fma">, Group<pgi_fortran_Group>,
  HelpText<"Enable generation of FMA instructions">;
def nofma: Flag<["-"], "nofma">, Group<pgi_fortran_Group>,
  HelpText<"Disable generation of FMA instructions">;
defm Mfma: BooleanMFlag<"fma">, Group<pgi_fortran_Group>,
  HelpText<"Enable generation of FMA instructions">;
def mp: Flag<["-"], "mp">, Group<pgi_fortran_Group>,
  HelpText<"Enable OpenMP">;
def nomp: Flag<["-"], "nomp">, Group<pgi_fortran_Group>,
  HelpText<"Do not link with OpenMP library libomp">;
def Mflushz_on: Flag<["-"], "Mflushz">, Group<pgi_fortran_Group>,
  HelpText<"Set SSE to flush-to-zero mode">;
def Mflushz_off: Flag<["-"], "Mnoflushz">, Group<pgi_fortran_Group>,
  HelpText<"Disabling setting SSE to flush-to-zero mode">;
def Msave_on: Flag<["-"], "Msave">, Group<pgi_fortran_Group>,
  HelpText<"Assume all Fortran variables have SAVE attribute">;
def Msave_off: Flag<["-"], "Mnosave">, Group<pgi_fortran_Group>,
  HelpText<"Assume no Fortran variables have SAVE attribute">;
def Mcache_align_on: Flag<["-"], "Mcache_align">, Group<pgi_fortran_Group>,
  HelpText<"Align large objects on cache-line boundaries">;
def Mcache_align_off: Flag<["-"], "Mnocache_align">, Group<pgi_fortran_Group>,
  HelpText<"Disable aligning large objects on cache-line boundaries">;
def ModuleDir : Separate<["-"], "module">, Group<pgi_fortran_Group>,
  HelpText<"Fortran module path">;
def Minform_EQ : Joined<["-"], "Minform=">,
  HelpText<"Set error level of messages to display">;
def Mallocatable_EQ : Joined<["-"], "Mallocatable=">,
  HelpText<"Select semantics for assignments to allocatables (F03 or F95)">;
def Mbyteswapio: Flag<["-"], "Mbyteswapio">, Group<pgi_fortran_Group>,
  HelpText<"Swap byte-order for unformatted input/output">;
def byteswapio: Flag<["-"], "byteswapio">, Group<gfortran_Group>,
  HelpText<"Swap byte-order for unformatted input/output">;
def Mbackslash: Flag<["-"], "Mbackslash">, Group<pgi_fortran_Group>,
  HelpText<"Treat backslash like any other character in character strings">;
def Mnobackslash: Flag<["-"], "Mnobackslash">, Group<pgi_fortran_Group>,
  HelpText<"Treat backslash as C-style escape character">;
def staticFlangLibs: Flag<["-"], "static-flang-libs">, Group<flang_rt_Group>,
  HelpText<"Link using static Flang libraries">;
def noFlangLibs: Flag<["-"], "no-flang-libs">, Group<flang_rt_Group>,
  HelpText<"Do not link against Flang libraries">;
def r8: Flag<["-"], "r8">, Group<pgi_fortran_Group>,
  HelpText<"Treat REAL as REAL*8">;
def i8: Flag<["-"], "i8">, Group<pgi_fortran_Group>,
  HelpText<"Treat INTEGER and LOGICAL as INTEGER*8 and LOGICAL*8">;
def no_fortran_main: Flag<["-"], "fno-fortran-main">, Group<gfortran_Group>,
  HelpText<"Don't link in Fortran main">;
def Mnomain: Flag<["-"], "Mnomain">, Group<pgi_fortran_Group>,
  HelpText<"Don't link in Fortran main">;

// Flang internal debug options
def Mx_EQ : Joined<["-"], "Mx,">, Group<pgi_fortran_Group>;
def My_EQ : Joined<["-"], "My,">, Group<pgi_fortran_Group>;
def Hx_EQ : Joined<["-"], "Hx,">, Group<pgi_fortran_Group>;
def Hy_EQ : Joined<["-"], "Hy,">, Group<pgi_fortran_Group>;
def Hz_EQ : Joined<["-"], "Hz,">, Group<pgi_fortran_Group>;
def Wm_EQ : Joined<["-"], "Wm,">, Group<pgi_fortran_Group>;

def Mq_EQ : Joined<["-"], "Mq,">, Group<pgi_fortran_Group>;
def Hq_EQ : Joined<["-"], "Hq,">, Group<pgi_fortran_Group>;
def Mqq_EQ : Joined<["-"], "Mqq,">, Group<pgi_fortran_Group>;
def Hqq_EQ : Joined<["-"], "Hqq,">, Group<pgi_fortran_Group>;
def Wh_EQ : Joined<["-"], "Wh,">, Group<pgi_fortran_Group>;

// C++ SYCL options
def fsycl : Flag<["-"], "fsycl">, Flags<[NoXarchOption, CoreOption]>,
  Group<sycl_Group>, HelpText<"Enables SYCL kernels compilation for device">;
def fno_sycl : Flag<["-"], "fno-sycl">, Flags<[NoXarchOption, CoreOption]>,
  Group<sycl_Group>, HelpText<"Disables SYCL kernels compilation for device">;

//===----------------------------------------------------------------------===//
// FLangOption + CoreOption + NoXarchOption
//===----------------------------------------------------------------------===//
let Flags = [FlangOption, FlangOnlyOption, NoXarchOption, CoreOption] in {
def Xflang : Separate<["-"], "Xflang">,
  HelpText<"Pass <arg> to the flang compiler">, MetaVarName<"<arg>">,
  Flags<[NoXarchOption, CoreOption]>, Group<CompileOnly_Group>;
}

//===----------------------------------------------------------------------===//
// FlangOption and FC1 Options
//===----------------------------------------------------------------------===//
let Flags = [FC1Option, FlangOption, FlangOnlyOption] in {

def ffixed_form : Flag<["-"], "ffixed-form">, Group<f_Group>,
  HelpText<"Process source files in fixed form">;
def ffree_form : Flag<["-"], "ffree-form">, Group<f_Group>,
  HelpText<"Process source files in free form">;
def ffixed_line_length_EQ : Joined<["-"], "ffixed-line-length=">, Group<f_Group>,
  HelpText<"Use <value> as character line width in fixed mode">,
  DocBrief<[{Set column after which characters are ignored in typical fixed-form lines in the source
file}]>;
def ffixed_line_length_VALUE : Joined<["-"], "ffixed-line-length-">, Group<f_Group>, Alias<ffixed_line_length_EQ>;
def fopenacc : Flag<["-"], "fopenacc">, Group<f_Group>,
  HelpText<"Enable OpenACC">;
defm default_double_8 : OptInFFlag<"default-double-8", "", "",
  "Set the default double precision kind to an 8 byte wide type">;
defm default_integer_8 : OptInFFlag<"default-integer-8", "", "",
  "Set the default integer kind to an 8 byte wide type">;
defm default_real_8 : OptInFFlag<"default-real-8", "", "",
  "Set the default real kind to an 8 byte wide type">;
def flarge_sizes : Flag<["-"],"flarge-sizes">, Group<f_Group>,
  HelpText<"Use INTEGER(KIND=8) for the result type in size-related intrinsics">;
def fbackslash : Flag<["-"], "fbackslash">, Group<f_Group>,
  HelpText<"Specify that backslash in string introduces an escape character">,
  DocBrief<[{Change the interpretation of backslashes in string literals from
a single backslash character to "C-style" escape characters.}]>;
def fno_backslash : Flag<["-"], "fno-backslash">, Group<f_Group>;
def fxor_operator : Flag<["-"], "fxor-operator">, Group<f_Group>,
  HelpText<"Enable .XOR. as a synonym of .NEQV.">;
def fno_xor_operator : Flag<["-"], "fno-xor-operator">, Group<f_Group>;
def flogical_abbreviations : Flag<["-"], "flogical-abbreviations">, Group<f_Group>,
  HelpText<"Enable logical abbreviations">;
def fno_logical_abbreviations : Flag<["-"], "fno-logical-abbreviations">, Group<f_Group>;
def fimplicit_none : Flag<["-"], "fimplicit-none">, Group<f_Group>,
  HelpText<"No implicit typing allowed unless overridden by IMPLICIT statements">;
def fno_implicit_none : Flag<["-"], "fno-implicit-none">, Group<f_Group>;
def falternative_parameter_statement : Flag<["-"], "falternative-parameter-statement">, Group<f_Group>,
  HelpText<"Enable the old style PARAMETER statement">;
def fintrinsic_modules_path : Separate<["-"], "fintrinsic-modules-path">,  Group<f_Group>, MetaVarName<"<dir>">,
  HelpText<"Specify where to find the compiled intrinsic modules">,
  DocBrief<[{This option specifies the location of pre-compiled intrinsic modules, 
  if they are not in the default location expected by the compiler.}]>;
}

//===----------------------------------------------------------------------===//
// FC1 Options
//===----------------------------------------------------------------------===//
let Flags = [FC1Option, FlangOnlyOption] in {

def test_io : Flag<["-"], "test-io">, Group<Action_Group>,
  HelpText<"Run the InputOuputTest action. Use for development and testing only.">;
def fdebug_unparse_no_sema : Flag<["-"], "fdebug-unparse-no-sema">, Group<Action_Group>,
  HelpText<"Unparse and stop (skips the semantic checks)">,
  DocBrief<[{Only run the parser, then unparse the parse-tree and output the
generated Fortran source file. Semantic checks are disabled.}]>;
def fdebug_unparse : Flag<["-"], "fdebug-unparse">, Group<Action_Group>,
  HelpText<"Unparse and stop.">,
  DocBrief<[{Run the parser and the semantic checks. Then unparse the
parse-tree and output the generated Fortran source file.}]>;
def fdebug_unparse_with_symbols : Flag<["-"], "fdebug-unparse-with-symbols">, Group<Action_Group>,
  HelpText<"Unparse and stop.">;
def fdebug_dump_symbols : Flag<["-"], "fdebug-dump-symbols">, Group<Action_Group>,
  HelpText<"Dump symbols after the semantic analysis">;
def fdebug_dump_parse_tree : Flag<["-"], "fdebug-dump-parse-tree">, Group<Action_Group>,
  HelpText<"Dump the parse tree">,
  DocBrief<[{Run the Parser and the semantic checks, and then output the
parse tree.}]>;
def fdebug_dump_parse_tree_no_sema : Flag<["-"], "fdebug-dump-parse-tree-no-sema">, Group<Action_Group>,
  HelpText<"Dump the parse tree (skips the semantic checks)">,
  DocBrief<[{Run the Parser and then output the parse tree. Semantic
checks are disabled.}]>;
def fdebug_dump_provenance : Flag<["-"], "fdebug-dump-provenance">, Group<Action_Group>,
  HelpText<"Dump provenance">;
def fdebug_dump_parsing_log : Flag<["-"], "fdebug-dump-parsing-log">, Group<Action_Group>,
  HelpText<"Run instrumented parse and dump the parsing log">;
def fdebug_measure_parse_tree : Flag<["-"], "fdebug-measure-parse-tree">, Group<Action_Group>,
  HelpText<"Measure the parse tree">;
def fdebug_pre_fir_tree : Flag<["-"], "fdebug-pre-fir-tree">, Group<Action_Group>,
  HelpText<"Dump the pre-FIR tree">;
def fdebug_module_writer : Flag<["-"],"fdebug-module-writer">, 
  HelpText<"Enable debug messages while writing module files">;
def fget_symbols_sources : Flag<["-"], "fget-symbols-sources">, Group<Action_Group>,
  HelpText<"Dump symbols and their source code locations">;

}

//===----------------------------------------------------------------------===//
// CC1 Options
//===----------------------------------------------------------------------===//

let Flags = [CC1Option, NoDriverOption] in {

//===----------------------------------------------------------------------===//
// Target Options
//===----------------------------------------------------------------------===//

let Flags = [CC1Option, CC1AsOption, NoDriverOption] in {

def target_cpu : Separate<["-"], "target-cpu">,
  HelpText<"Target a specific cpu type">,
  MarshallingInfoString<TargetOpts<"CPU">>;
def tune_cpu : Separate<["-"], "tune-cpu">,
  HelpText<"Tune for a specific cpu type">,
  MarshallingInfoString<TargetOpts<"TuneCPU">>;
def target_feature : Separate<["-"], "target-feature">,
  HelpText<"Target specific attributes">,
  MarshallingInfoStringVector<TargetOpts<"FeaturesAsWritten">>;
def triple : Separate<["-"], "triple">,
  HelpText<"Specify target triple (e.g. i686-apple-darwin9)">,
  MarshallingInfoString<TargetOpts<"Triple">, "llvm::Triple::normalize(llvm::sys::getDefaultTargetTriple())">,
  AlwaysEmit, Normalizer<"normalizeTriple">;
def target_abi : Separate<["-"], "target-abi">,
  HelpText<"Target a particular ABI type">,
  MarshallingInfoString<TargetOpts<"ABI">>;
def target_sdk_version_EQ : Joined<["-"], "target-sdk-version=">,
  HelpText<"The version of target SDK used for compilation">;

}

def target_linker_version : Separate<["-"], "target-linker-version">,
  HelpText<"Target linker version">,
  MarshallingInfoString<TargetOpts<"LinkerVersion">>;
def triple_EQ : Joined<["-"], "triple=">, Alias<triple>;
def mfpmath : Separate<["-"], "mfpmath">,
  HelpText<"Which unit to use for fp math">,
  MarshallingInfoString<TargetOpts<"FPMath">>;

defm padding_on_unsigned_fixed_point : BoolOption<"f", "padding-on-unsigned-fixed-point",
  LangOpts<"PaddingOnUnsignedFixedPoint">, DefaultFalse,
  PosFlag<SetTrue, [], "Force each unsigned fixed point type to have an extra bit of padding to align their scales with those of signed fixed point types">,
  NegFlag<SetFalse>>,
  ShouldParseIf<ffixed_point.KeyPath>;

//===----------------------------------------------------------------------===//
// Analyzer Options
//===----------------------------------------------------------------------===//

def analysis_UnoptimizedCFG : Flag<["-"], "unoptimized-cfg">,
  HelpText<"Generate unoptimized CFGs for all analyses">,
  MarshallingInfoFlag<AnalyzerOpts<"UnoptimizedCFG">>;
def analysis_CFGAddImplicitDtors : Flag<["-"], "cfg-add-implicit-dtors">,
  HelpText<"Add C++ implicit destructors to CFGs for all analyses">;

def analyzer_store : Separate<["-"], "analyzer-store">,
  HelpText<"Source Code Analysis - Abstract Memory Store Models">;
def analyzer_store_EQ : Joined<["-"], "analyzer-store=">, Alias<analyzer_store>;

def analyzer_constraints : Separate<["-"], "analyzer-constraints">,
  HelpText<"Source Code Analysis - Symbolic Constraint Engines">;
def analyzer_constraints_EQ : Joined<["-"], "analyzer-constraints=">,
  Alias<analyzer_constraints>;

def analyzer_output : Separate<["-"], "analyzer-output">,
  HelpText<"Source Code Analysis - Output Options">;
def analyzer_output_EQ : Joined<["-"], "analyzer-output=">,
  Alias<analyzer_output>;

def analyzer_purge : Separate<["-"], "analyzer-purge">,
  HelpText<"Source Code Analysis - Dead Symbol Removal Frequency">;
def analyzer_purge_EQ : Joined<["-"], "analyzer-purge=">, Alias<analyzer_purge>;

def analyzer_opt_analyze_headers : Flag<["-"], "analyzer-opt-analyze-headers">,
  HelpText<"Force the static analyzer to analyze functions defined in header files">,
  MarshallingInfoFlag<AnalyzerOpts<"AnalyzeAll">>;
def analyzer_opt_analyze_nested_blocks : Flag<["-"], "analyzer-opt-analyze-nested-blocks">,
  HelpText<"Analyze the definitions of blocks in addition to functions">,
  MarshallingInfoFlag<AnalyzerOpts<"AnalyzeNestedBlocks">>;
def analyzer_display_progress : Flag<["-"], "analyzer-display-progress">,
  HelpText<"Emit verbose output about the analyzer's progress">,
  MarshallingInfoFlag<AnalyzerOpts<"AnalyzerDisplayProgress">>;
def analyze_function : Separate<["-"], "analyze-function">,
  HelpText<"Run analysis on specific function (for C++ include parameters in name)">,
  MarshallingInfoString<AnalyzerOpts<"AnalyzeSpecificFunction">>;
def analyze_function_EQ : Joined<["-"], "analyze-function=">, Alias<analyze_function>;
def trim_egraph : Flag<["-"], "trim-egraph">,
  HelpText<"Only show error-related paths in the analysis graph">,
  MarshallingInfoFlag<AnalyzerOpts<"TrimGraph">>;
def analyzer_viz_egraph_graphviz : Flag<["-"], "analyzer-viz-egraph-graphviz">,
  HelpText<"Display exploded graph using GraphViz">,
  MarshallingInfoFlag<AnalyzerOpts<"visualizeExplodedGraphWithGraphViz">>;
def analyzer_dump_egraph : Separate<["-"], "analyzer-dump-egraph">,
  HelpText<"Dump exploded graph to the specified file">,
  MarshallingInfoString<AnalyzerOpts<"DumpExplodedGraphTo">>;
def analyzer_dump_egraph_EQ : Joined<["-"], "analyzer-dump-egraph=">, Alias<analyzer_dump_egraph>;

def analyzer_inline_max_stack_depth : Separate<["-"], "analyzer-inline-max-stack-depth">,
  HelpText<"Bound on stack depth while inlining (4 by default)">,
  // Cap the stack depth at 4 calls (5 stack frames, base + 4 calls).
  MarshallingInfoInt<AnalyzerOpts<"InlineMaxStackDepth">, "5">;
def analyzer_inline_max_stack_depth_EQ : Joined<["-"], "analyzer-inline-max-stack-depth=">,
  Alias<analyzer_inline_max_stack_depth>;

def analyzer_inlining_mode : Separate<["-"], "analyzer-inlining-mode">,
  HelpText<"Specify the function selection heuristic used during inlining">;
def analyzer_inlining_mode_EQ : Joined<["-"], "analyzer-inlining-mode=">, Alias<analyzer_inlining_mode>;

def analyzer_disable_retry_exhausted : Flag<["-"], "analyzer-disable-retry-exhausted">,
  HelpText<"Do not re-analyze paths leading to exhausted nodes with a different strategy (may decrease code coverage)">,
  MarshallingInfoFlag<AnalyzerOpts<"NoRetryExhausted">>;

def analyzer_max_loop : Separate<["-"], "analyzer-max-loop">,
  HelpText<"The maximum number of times the analyzer will go through a loop">,
  MarshallingInfoInt<AnalyzerOpts<"maxBlockVisitOnPath">, "4">;
def analyzer_stats : Flag<["-"], "analyzer-stats">,
  HelpText<"Print internal analyzer statistics.">,
  MarshallingInfoFlag<AnalyzerOpts<"PrintStats">>;

def analyzer_checker : Separate<["-"], "analyzer-checker">,
  HelpText<"Choose analyzer checkers to enable">,
  ValuesCode<[{
    const char *Values =
    #define GET_CHECKERS
    #define CHECKER(FULLNAME, CLASS, HT, DOC_URI, IS_HIDDEN)  FULLNAME ","
    #include "clang/StaticAnalyzer/Checkers/Checkers.inc"
    #undef GET_CHECKERS
    #define GET_PACKAGES
    #define PACKAGE(FULLNAME)  FULLNAME ","
    #include "clang/StaticAnalyzer/Checkers/Checkers.inc"
    #undef GET_PACKAGES
    ;
  }]>;
def analyzer_checker_EQ : Joined<["-"], "analyzer-checker=">,
  Alias<analyzer_checker>;

def analyzer_disable_checker : Separate<["-"], "analyzer-disable-checker">,
  HelpText<"Choose analyzer checkers to disable">;
def analyzer_disable_checker_EQ : Joined<["-"], "analyzer-disable-checker=">,
  Alias<analyzer_disable_checker>;

def analyzer_disable_all_checks : Flag<["-"], "analyzer-disable-all-checks">,
  HelpText<"Disable all static analyzer checks">,
  MarshallingInfoFlag<AnalyzerOpts<"DisableAllCheckers">>;

def analyzer_checker_help : Flag<["-"], "analyzer-checker-help">,
  HelpText<"Display the list of analyzer checkers that are available">,
  MarshallingInfoFlag<AnalyzerOpts<"ShowCheckerHelp">>;

def analyzer_checker_help_alpha : Flag<["-"], "analyzer-checker-help-alpha">,
  HelpText<"Display the list of in development analyzer checkers. These "
           "are NOT considered safe, they are unstable and will emit incorrect "
           "reports. Enable ONLY FOR DEVELOPMENT purposes">,
  MarshallingInfoFlag<AnalyzerOpts<"ShowCheckerHelpAlpha">>;

def analyzer_checker_help_developer : Flag<["-"], "analyzer-checker-help-developer">,
  HelpText<"Display the list of developer-only checkers such as modeling "
           "and debug checkers">,
  MarshallingInfoFlag<AnalyzerOpts<"ShowCheckerHelpDeveloper">>;

def analyzer_config_help : Flag<["-"], "analyzer-config-help">,
  HelpText<"Display the list of -analyzer-config options. These are meant for "
           "development purposes only!">,
  MarshallingInfoFlag<AnalyzerOpts<"ShowConfigOptionsList">>;

def analyzer_list_enabled_checkers : Flag<["-"], "analyzer-list-enabled-checkers">,
  HelpText<"Display the list of enabled analyzer checkers">,
  MarshallingInfoFlag<AnalyzerOpts<"ShowEnabledCheckerList">>;

def analyzer_config : Separate<["-"], "analyzer-config">,
  HelpText<"Choose analyzer options to enable">;

def analyzer_checker_option_help : Flag<["-"], "analyzer-checker-option-help">,
  HelpText<"Display the list of checker and package options">,
  MarshallingInfoFlag<AnalyzerOpts<"ShowCheckerOptionList">>;

def analyzer_checker_option_help_alpha : Flag<["-"], "analyzer-checker-option-help-alpha">,
  HelpText<"Display the list of in development checker and package options. "
           "These are NOT considered safe, they are unstable and will emit "
           "incorrect reports. Enable ONLY FOR DEVELOPMENT purposes">,
  MarshallingInfoFlag<AnalyzerOpts<"ShowCheckerOptionAlphaList">>;

def analyzer_checker_option_help_developer : Flag<["-"], "analyzer-checker-option-help-developer">,
  HelpText<"Display the list of checker and package options meant for "
           "development purposes only">,
  MarshallingInfoFlag<AnalyzerOpts<"ShowCheckerOptionDeveloperList">>;

def analyzer_config_compatibility_mode : Separate<["-"], "analyzer-config-compatibility-mode">,
  HelpText<"Don't emit errors on invalid analyzer-config inputs">,
  Values<"true,false">, NormalizedValues<[[{false}], [{true}]]>,
  MarshallingInfoEnum<AnalyzerOpts<"ShouldEmitErrorsOnInvalidConfigValue">, [{true}]>;

def analyzer_config_compatibility_mode_EQ : Joined<["-"], "analyzer-config-compatibility-mode=">,
  Alias<analyzer_config_compatibility_mode>;

def analyzer_werror : Flag<["-"], "analyzer-werror">,
  HelpText<"Emit analyzer results as errors rather than warnings">,
  MarshallingInfoFlag<AnalyzerOpts<"AnalyzerWerror">>;

//===----------------------------------------------------------------------===//
// Migrator Options
//===----------------------------------------------------------------------===//
def migrator_no_nsalloc_error : Flag<["-"], "no-ns-alloc-error">,
  HelpText<"Do not error on use of NSAllocateCollectable/NSReallocateCollectable">,
  MarshallingInfoFlag<MigratorOpts<"NoNSAllocReallocError">>;

def migrator_no_finalize_removal : Flag<["-"], "no-finalize-removal">,
  HelpText<"Do not remove finalize method in gc mode">,
  MarshallingInfoFlag<MigratorOpts<"NoFinalizeRemoval">>;

//===----------------------------------------------------------------------===//
// CodeGen Options
//===----------------------------------------------------------------------===//

let Flags = [CC1Option, CC1AsOption, NoDriverOption] in {
def debug_info_kind_EQ : Joined<["-"], "debug-info-kind=">;
def debug_info_macro : Flag<["-"], "debug-info-macro">,
  HelpText<"Emit macro debug information">,
  MarshallingInfoFlag<CodeGenOpts<"MacroDebugInfo">>;
def default_function_attr : Separate<["-"], "default-function-attr">,
  HelpText<"Apply given attribute to all functions">,
  MarshallingInfoStringVector<CodeGenOpts<"DefaultFunctionAttrs">>;
def dwarf_version_EQ : Joined<["-"], "dwarf-version=">,
  MarshallingInfoInt<CodeGenOpts<"DwarfVersion">>;
def debugger_tuning_EQ : Joined<["-"], "debugger-tuning=">,
  Values<"gdb,lldb,sce,dbx">,
  NormalizedValuesScope<"llvm::DebuggerKind">, NormalizedValues<["GDB", "LLDB", "SCE", "DBX"]>,
  MarshallingInfoEnum<CodeGenOpts<"DebuggerTuning">, "Default">;
def dwarf_debug_flags : Separate<["-"], "dwarf-debug-flags">,
  HelpText<"The string to embed in the Dwarf debug flags record.">,
  MarshallingInfoString<CodeGenOpts<"DwarfDebugFlags">>;
def record_command_line : Separate<["-"], "record-command-line">,
  HelpText<"The string to embed in the .LLVM.command.line section.">,
  MarshallingInfoString<CodeGenOpts<"RecordCommandLine">>;
def compress_debug_sections_EQ : Joined<["-", "--"], "compress-debug-sections=">,
    HelpText<"DWARF debug sections compression type">, Values<"none,zlib,zlib-gnu">,
    NormalizedValuesScope<"llvm::DebugCompressionType">, NormalizedValues<["None", "Z", "GNU"]>,
    MarshallingInfoEnum<CodeGenOpts<"CompressDebugSections">, "None">;
def compress_debug_sections : Flag<["-", "--"], "compress-debug-sections">,
  Alias<compress_debug_sections_EQ>, AliasArgs<["zlib"]>;
def mno_exec_stack : Flag<["-"], "mnoexecstack">,
  HelpText<"Mark the file as not needing an executable stack">,
  MarshallingInfoFlag<CodeGenOpts<"NoExecStack">>;
def massembler_no_warn : Flag<["-"], "massembler-no-warn">,
  HelpText<"Make assembler not emit warnings">,
  MarshallingInfoFlag<CodeGenOpts<"NoWarn">>;
def massembler_fatal_warnings : Flag<["-"], "massembler-fatal-warnings">,
  HelpText<"Make assembler warnings fatal">,
  MarshallingInfoFlag<CodeGenOpts<"FatalWarnings">>;
def mrelax_relocations : Flag<["--"], "mrelax-relocations">,
    HelpText<"Use relaxable elf relocations">,
    MarshallingInfoFlag<CodeGenOpts<"RelaxELFRelocations">>;
def msave_temp_labels : Flag<["-"], "msave-temp-labels">,
  HelpText<"Save temporary labels in the symbol table. "
           "Note this may change .s semantics and shouldn't generally be used "
           "on compiler-generated code.">,
  MarshallingInfoFlag<CodeGenOpts<"SaveTempLabels">>;
def mrelocation_model : Separate<["-"], "mrelocation-model">,
  HelpText<"The relocation model to use">, Values<"static,pic,ropi,rwpi,ropi-rwpi,dynamic-no-pic">,
  NormalizedValuesScope<"llvm::Reloc">,
  NormalizedValues<["Static", "PIC_", "ROPI", "RWPI", "ROPI_RWPI", "DynamicNoPIC"]>,
  MarshallingInfoEnum<CodeGenOpts<"RelocationModel">, "PIC_">;
def fno_math_builtin : Flag<["-"], "fno-math-builtin">,
  HelpText<"Disable implicit builtin knowledge of math functions">,
  MarshallingInfoFlag<LangOpts<"NoMathBuiltin">>;
def fuse_ctor_homing: Flag<["-"], "fuse-ctor-homing">,
    HelpText<"Use constructor homing if we are using limited debug info already">;
}

def disable_llvm_verifier : Flag<["-"], "disable-llvm-verifier">,
  HelpText<"Don't run the LLVM IR verifier pass">,
  MarshallingInfoNegativeFlag<CodeGenOpts<"VerifyModule">>;
def disable_llvm_passes : Flag<["-"], "disable-llvm-passes">,
  HelpText<"Use together with -emit-llvm to get pristine LLVM IR from the "
           "frontend by not running any LLVM passes at all">,
  MarshallingInfoFlag<CodeGenOpts<"DisableLLVMPasses">>;
def disable_llvm_optzns : Flag<["-"], "disable-llvm-optzns">,
  Alias<disable_llvm_passes>;
def disable_lifetimemarkers : Flag<["-"], "disable-lifetime-markers">,
  HelpText<"Disable lifetime-markers emission even when optimizations are "
           "enabled">,
  MarshallingInfoFlag<CodeGenOpts<"DisableLifetimeMarkers">>;
def disable_O0_optnone : Flag<["-"], "disable-O0-optnone">,
  HelpText<"Disable adding the optnone attribute to functions at O0">,
  MarshallingInfoFlag<CodeGenOpts<"DisableO0ImplyOptNone">>;
def disable_O0_noinline : Flag<["-"], "disable-O0-noinline">,
  HelpText<"Disable forcing the noinline attribute to be added to non-always_inline functions at O0">;
def disable_red_zone : Flag<["-"], "disable-red-zone">,
  HelpText<"Do not emit code that uses the red zone.">,
  MarshallingInfoFlag<CodeGenOpts<"DisableRedZone">>;
def dwarf_ext_refs : Flag<["-"], "dwarf-ext-refs">,
  HelpText<"Generate debug info with external references to clang modules"
           " or precompiled headers">,
  MarshallingInfoFlag<CodeGenOpts<"DebugTypeExtRefs">>;
def dwarf_explicit_import : Flag<["-"], "dwarf-explicit-import">,
  HelpText<"Generate explicit import from anonymous namespace to containing"
           " scope">,
  MarshallingInfoFlag<CodeGenOpts<"DebugExplicitImport">>;
def debug_forward_template_params : Flag<["-"], "debug-forward-template-params">,
  HelpText<"Emit complete descriptions of template parameters in forward"
           " declarations">,
  MarshallingInfoFlag<CodeGenOpts<"DebugFwdTemplateParams">>;
def fforbid_guard_variables : Flag<["-"], "fforbid-guard-variables">,
  HelpText<"Emit an error if a C++ static local initializer would need a guard variable">,
  MarshallingInfoFlag<CodeGenOpts<"ForbidGuardVariables">>;
def no_implicit_float : Flag<["-"], "no-implicit-float">,
  HelpText<"Don't generate implicit floating point instructions">,
  MarshallingInfoFlag<CodeGenOpts<"NoImplicitFloat">>;
def fdump_vtable_layouts : Flag<["-"], "fdump-vtable-layouts">,
  HelpText<"Dump the layouts of all vtables that will be emitted in a translation unit">,
  MarshallingInfoFlag<LangOpts<"DumpVTableLayouts">>;
def fmerge_functions : Flag<["-"], "fmerge-functions">,
  HelpText<"Permit merging of identical functions when optimizing.">,
  MarshallingInfoFlag<CodeGenOpts<"MergeFunctions">>;
def coverage_data_file : Separate<["-"], "coverage-data-file">,
  HelpText<"Emit coverage data to this filename.">,
  MarshallingInfoString<CodeGenOpts<"CoverageDataFile">>,
  ShouldParseIf<!strconcat(fprofile_arcs.KeyPath, "||", ftest_coverage.KeyPath)>;
def coverage_data_file_EQ : Joined<["-"], "coverage-data-file=">,
  Alias<coverage_data_file>;
def coverage_notes_file : Separate<["-"], "coverage-notes-file">,
  HelpText<"Emit coverage notes to this filename.">,
  MarshallingInfoString<CodeGenOpts<"CoverageNotesFile">>,
  ShouldParseIf<!strconcat(fprofile_arcs.KeyPath, "||", ftest_coverage.KeyPath)>;
def coverage_notes_file_EQ : Joined<["-"], "coverage-notes-file=">,
  Alias<coverage_notes_file>;
def coverage_version_EQ : Joined<["-"], "coverage-version=">,
  HelpText<"Four-byte version string for gcov files.">;
def dump_coverage_mapping : Flag<["-"], "dump-coverage-mapping">,
  HelpText<"Dump the coverage mapping records, for testing">,
  MarshallingInfoFlag<CodeGenOpts<"DumpCoverageMapping">>;
def fuse_register_sized_bitfield_access: Flag<["-"], "fuse-register-sized-bitfield-access">,
  HelpText<"Use register sized accesses to bit-fields, when possible.">,
  MarshallingInfoFlag<CodeGenOpts<"UseRegisterSizedBitfieldAccess">>;
def relaxed_aliasing : Flag<["-"], "relaxed-aliasing">,
  HelpText<"Turn off Type Based Alias Analysis">,
  MarshallingInfoFlag<CodeGenOpts<"RelaxedAliasing">>;
def no_struct_path_tbaa : Flag<["-"], "no-struct-path-tbaa">,
  HelpText<"Turn off struct-path aware Type Based Alias Analysis">,
  MarshallingInfoNegativeFlag<CodeGenOpts<"StructPathTBAA">>;
def new_struct_path_tbaa : Flag<["-"], "new-struct-path-tbaa">,
  HelpText<"Enable enhanced struct-path aware Type Based Alias Analysis">;
def mdebug_pass : Separate<["-"], "mdebug-pass">,
  HelpText<"Enable additional debug output">,
  MarshallingInfoString<CodeGenOpts<"DebugPass">>;
def mframe_pointer_EQ : Joined<["-"], "mframe-pointer=">,
  HelpText<"Specify which frame pointers to retain (all, non-leaf, none).">, Values<"all,non-leaf,none">,
  NormalizedValuesScope<"CodeGenOptions::FramePointerKind">, NormalizedValues<["All", "NonLeaf", "None"]>,
  MarshallingInfoEnum<CodeGenOpts<"FramePointer">, "None">;
def mdisable_tail_calls : Flag<["-"], "mdisable-tail-calls">,
  HelpText<"Disable tail call optimization, keeping the call stack accurate">,
  MarshallingInfoFlag<CodeGenOpts<"DisableTailCalls">>;
def menable_no_infinities : Flag<["-"], "menable-no-infs">,
  HelpText<"Allow optimization to assume there are no infinities.">,
  MarshallingInfoFlag<LangOpts<"NoHonorInfs">>, ImpliedByAnyOf<[ffinite_math_only.KeyPath]>;
def menable_no_nans : Flag<["-"], "menable-no-nans">,
  HelpText<"Allow optimization to assume there are no NaNs.">,
  MarshallingInfoFlag<LangOpts<"NoHonorNaNs">>, ImpliedByAnyOf<[ffinite_math_only.KeyPath]>;
def mreassociate : Flag<["-"], "mreassociate">,
  HelpText<"Allow reassociation transformations for floating-point instructions">,
  MarshallingInfoFlag<LangOpts<"AllowFPReassoc">>, ImpliedByAnyOf<[menable_unsafe_fp_math.KeyPath]>;
def mabi_EQ_ieeelongdouble : Flag<["-"], "mabi=ieeelongdouble">,
  HelpText<"Use IEEE 754 quadruple-precision for long double">,
  MarshallingInfoFlag<LangOpts<"PPCIEEELongDouble">>;
def mfloat_abi : Separate<["-"], "mfloat-abi">,
  HelpText<"The float ABI to use">,
  MarshallingInfoString<CodeGenOpts<"FloatABI">>;
def mtp : Separate<["-"], "mtp">,
  HelpText<"Mode for reading thread pointer">;
def mlimit_float_precision : Separate<["-"], "mlimit-float-precision">,
  HelpText<"Limit float precision to the given value">,
  MarshallingInfoString<CodeGenOpts<"LimitFloatPrecision">>;
def mregparm : Separate<["-"], "mregparm">,
  HelpText<"Limit the number of registers available for integer arguments">,
  MarshallingInfoInt<CodeGenOpts<"NumRegisterParameters">>;
def msmall_data_limit : Separate<["-"], "msmall-data-limit">,
  HelpText<"Put global and static data smaller than the limit into a special section">,
  MarshallingInfoInt<CodeGenOpts<"SmallDataLimit">>;
def munwind_tables : Flag<["-"], "munwind-tables">,
  HelpText<"Generate unwinding tables for all functions">,
  MarshallingInfoFlag<CodeGenOpts<"UnwindTables">>;
def mconstructor_aliases : Flag<["-"], "mconstructor-aliases">,
  HelpText<"Emit complete constructors and destructors as aliases when possible">,
  MarshallingInfoFlag<CodeGenOpts<"CXXCtorDtorAliases">>;
def mlink_bitcode_file : Separate<["-"], "mlink-bitcode-file">,
  HelpText<"Link the given bitcode file before performing optimizations.">;
def mlink_builtin_bitcode : Separate<["-"], "mlink-builtin-bitcode">,
  HelpText<"Link and internalize needed symbols from the given bitcode file "
           "before performing optimizations.">;
def mlink_cuda_bitcode : Separate<["-"], "mlink-cuda-bitcode">,
  Alias<mlink_builtin_bitcode>;
def vectorize_loops : Flag<["-"], "vectorize-loops">,
  HelpText<"Run the Loop vectorization passes">,
  MarshallingInfoFlag<CodeGenOpts<"VectorizeLoop">>;
def vectorize_slp : Flag<["-"], "vectorize-slp">,
  HelpText<"Run the SLP vectorization passes">,
  MarshallingInfoFlag<CodeGenOpts<"VectorizeSLP">>;
def dependent_lib : Joined<["--"], "dependent-lib=">,
  HelpText<"Add dependent library">,
  MarshallingInfoStringVector<CodeGenOpts<"DependentLibraries">>;
def linker_option : Joined<["--"], "linker-option=">,
  HelpText<"Add linker option">,
  MarshallingInfoStringVector<CodeGenOpts<"LinkerOptions">>;
def fsanitize_coverage_type : Joined<["-"], "fsanitize-coverage-type=">,
                              HelpText<"Sanitizer coverage type">,
                              MarshallingInfoInt<CodeGenOpts<"SanitizeCoverageType">>;
def fsanitize_coverage_indirect_calls
    : Flag<["-"], "fsanitize-coverage-indirect-calls">,
      HelpText<"Enable sanitizer coverage for indirect calls">,
      MarshallingInfoFlag<CodeGenOpts<"SanitizeCoverageIndirectCalls">>;
def fsanitize_coverage_trace_bb
    : Flag<["-"], "fsanitize-coverage-trace-bb">,
      HelpText<"Enable basic block tracing in sanitizer coverage">,
      MarshallingInfoFlag<CodeGenOpts<"SanitizeCoverageTraceBB">>;
def fsanitize_coverage_trace_cmp
    : Flag<["-"], "fsanitize-coverage-trace-cmp">,
      HelpText<"Enable cmp instruction tracing in sanitizer coverage">,
      MarshallingInfoFlag<CodeGenOpts<"SanitizeCoverageTraceCmp">>;
def fsanitize_coverage_trace_div
    : Flag<["-"], "fsanitize-coverage-trace-div">,
      HelpText<"Enable div instruction tracing in sanitizer coverage">,
      MarshallingInfoFlag<CodeGenOpts<"SanitizeCoverageTraceDiv">>;
def fsanitize_coverage_trace_gep
    : Flag<["-"], "fsanitize-coverage-trace-gep">,
      HelpText<"Enable gep instruction tracing in sanitizer coverage">,
      MarshallingInfoFlag<CodeGenOpts<"SanitizeCoverageTraceGep">>;
def fsanitize_coverage_8bit_counters
    : Flag<["-"], "fsanitize-coverage-8bit-counters">,
      HelpText<"Enable frequency counters in sanitizer coverage">,
      MarshallingInfoFlag<CodeGenOpts<"SanitizeCoverage8bitCounters">>;
def fsanitize_coverage_inline_8bit_counters
    : Flag<["-"], "fsanitize-coverage-inline-8bit-counters">,
      HelpText<"Enable inline 8-bit counters in sanitizer coverage">,
      MarshallingInfoFlag<CodeGenOpts<"SanitizeCoverageInline8bitCounters">>;
def fsanitize_coverage_inline_bool_flag
    : Flag<["-"], "fsanitize-coverage-inline-bool-flag">,
      HelpText<"Enable inline bool flag in sanitizer coverage">,
      MarshallingInfoFlag<CodeGenOpts<"SanitizeCoverageInlineBoolFlag">>;
def fsanitize_coverage_pc_table
    : Flag<["-"], "fsanitize-coverage-pc-table">,
      HelpText<"Create a table of coverage-instrumented PCs">,
      MarshallingInfoFlag<CodeGenOpts<"SanitizeCoveragePCTable">>;
def fsanitize_coverage_trace_pc
    : Flag<["-"], "fsanitize-coverage-trace-pc">,
      HelpText<"Enable PC tracing in sanitizer coverage">,
      MarshallingInfoFlag<CodeGenOpts<"SanitizeCoverageTracePC">>;
def fsanitize_coverage_trace_pc_guard
    : Flag<["-"], "fsanitize-coverage-trace-pc-guard">,
      HelpText<"Enable PC tracing with guard in sanitizer coverage">,
      MarshallingInfoFlag<CodeGenOpts<"SanitizeCoverageTracePCGuard">>;
def fsanitize_coverage_no_prune
    : Flag<["-"], "fsanitize-coverage-no-prune">,
      HelpText<"Disable coverage pruning (i.e. instrument all blocks/edges)">,
      MarshallingInfoFlag<CodeGenOpts<"SanitizeCoverageNoPrune">>;
def fsanitize_coverage_stack_depth
    : Flag<["-"], "fsanitize-coverage-stack-depth">,
      HelpText<"Enable max stack depth tracing">,
      MarshallingInfoFlag<CodeGenOpts<"SanitizeCoverageStackDepth">>;
def fpatchable_function_entry_offset_EQ
    : Joined<["-"], "fpatchable-function-entry-offset=">, MetaVarName<"<M>">,
      HelpText<"Generate M NOPs before function entry">,
      MarshallingInfoInt<CodeGenOpts<"PatchableFunctionEntryOffset">>;
def fprofile_instrument_EQ : Joined<["-"], "fprofile-instrument=">,
    HelpText<"Enable PGO instrumentation. The accepted value is clang, llvm, "
             "or none">, Values<"none,clang,llvm,csllvm">,
    NormalizedValuesScope<"CodeGenOptions">,
    NormalizedValues<["ProfileNone", "ProfileClangInstr", "ProfileIRInstr", "ProfileCSIRInstr"]>,
    MarshallingInfoEnum<CodeGenOpts<"ProfileInstr">, "ProfileNone">;
def fprofile_instrument_path_EQ : Joined<["-"], "fprofile-instrument-path=">,
    HelpText<"Generate instrumented code to collect execution counts into "
             "<file> (overridden by LLVM_PROFILE_FILE env var)">,
    MarshallingInfoString<CodeGenOpts<"InstrProfileOutput">>;
def fprofile_instrument_use_path_EQ :
    Joined<["-"], "fprofile-instrument-use-path=">,
    HelpText<"Specify the profile path in PGO use compilation">,
    MarshallingInfoString<CodeGenOpts<"ProfileInstrumentUsePath">>;
def flto_visibility_public_std:
    Flag<["-"], "flto-visibility-public-std">,
    HelpText<"Use public LTO visibility for classes in std and stdext namespaces">,
    MarshallingInfoFlag<CodeGenOpts<"LTOVisibilityPublicStd">>;
defm lto_unit : BoolOption<"f", "lto-unit",
  CodeGenOpts<"LTOUnit">, DefaultFalse,
  PosFlag<SetTrue, [CC1Option], "Emit IR to support LTO unit features (CFI, whole program vtable opt)">,
  NegFlag<SetFalse>>;
defm debug_pass_manager : BoolOption<"f", "debug-pass-manager",
  CodeGenOpts<"DebugPassManager">, DefaultFalse,
  PosFlag<SetTrue, [], "Prints debug information for the new pass manager">,
  NegFlag<SetFalse, [], "Disables debug printing for the new pass manager">>;
def fexperimental_debug_variable_locations : Flag<["-"],
    "fexperimental-debug-variable-locations">,
    HelpText<"Use experimental new value-tracking variable locations">,
    MarshallingInfoFlag<CodeGenOpts<"ValueTrackingVariableLocations">>;
def fverify_debuginfo_preserve
    : Flag<["-"], "fverify-debuginfo-preserve">,
      HelpText<"Enable Debug Info Metadata preservation testing in "
               "optimizations.">,
      MarshallingInfoFlag<CodeGenOpts<"EnableDIPreservationVerify">>;
def fverify_debuginfo_preserve_export
    : Joined<["-"], "fverify-debuginfo-preserve-export=">,
      MetaVarName<"<file>">,
      HelpText<"Export debug info (by testing original Debug Info) failures "
               "into specified (JSON) file (should be abs path as we use "
               "append mode to insert new JSON objects).">,
      MarshallingInfoString<CodeGenOpts<"DIBugsReportFilePath">>;
// The driver option takes the key as a parameter to the -msign-return-address=
// and -mbranch-protection= options, but CC1 has a separate option so we
// don't have to parse the parameter twice.
def msign_return_address_key_EQ : Joined<["-"], "msign-return-address-key=">,
    Values<"a_key,b_key">;
def mbranch_target_enforce : Flag<["-"], "mbranch-target-enforce">,
  MarshallingInfoFlag<LangOpts<"BranchTargetEnforcement">>;
def fno_dllexport_inlines : Flag<["-"], "fno-dllexport-inlines">,
  MarshallingInfoNegativeFlag<LangOpts<"DllExportInlines">>;
def cfguard_no_checks : Flag<["-"], "cfguard-no-checks">,
    HelpText<"Emit Windows Control Flow Guard tables only (no checks)">,
    MarshallingInfoFlag<CodeGenOpts<"ControlFlowGuardNoChecks">>;
def cfguard : Flag<["-"], "cfguard">,
    HelpText<"Emit Windows Control Flow Guard tables and checks">,
    MarshallingInfoFlag<CodeGenOpts<"ControlFlowGuard">>;
def ehcontguard : Flag<["-"], "ehcontguard">,
    HelpText<"Emit Windows EH Continuation Guard tables">,
    MarshallingInfoFlag<CodeGenOpts<"EHContGuard">>;

def fdenormal_fp_math_f32_EQ : Joined<["-"], "fdenormal-fp-math-f32=">,
   Group<f_Group>;


//===----------------------------------------------------------------------===//
// Dependency Output Options
//===----------------------------------------------------------------------===//

def sys_header_deps : Flag<["-"], "sys-header-deps">,
  HelpText<"Include system headers in dependency output">,
  MarshallingInfoFlag<DependencyOutputOpts<"IncludeSystemHeaders">>;
def module_file_deps : Flag<["-"], "module-file-deps">,
  HelpText<"Include module files in dependency output">,
  MarshallingInfoFlag<DependencyOutputOpts<"IncludeModuleFiles">>;
def header_include_file : Separate<["-"], "header-include-file">,
  HelpText<"Filename (or -) to write header include output to">,
  MarshallingInfoString<DependencyOutputOpts<"HeaderIncludeOutputFile">>;
def show_includes : Flag<["--"], "show-includes">,
  HelpText<"Print cl.exe style /showIncludes to stdout">;

//===----------------------------------------------------------------------===//
// Diagnostic Options
//===----------------------------------------------------------------------===//

def diagnostic_log_file : Separate<["-"], "diagnostic-log-file">,
  HelpText<"Filename (or -) to log diagnostics to">,
  MarshallingInfoString<DiagnosticOpts<"DiagnosticLogFile">>;
def diagnostic_serialized_file : Separate<["-"], "serialize-diagnostic-file">,
  MetaVarName<"<filename>">,
  HelpText<"File for serializing diagnostics in a binary format">;

def fdiagnostics_format : Separate<["-"], "fdiagnostics-format">,
  HelpText<"Change diagnostic formatting to match IDE and command line tools">, Values<"clang,msvc,vi">,
  NormalizedValuesScope<"DiagnosticOptions">, NormalizedValues<["Clang", "MSVC", "Vi"]>,
  MarshallingInfoEnum<DiagnosticOpts<"Format">, "Clang">;
def fdiagnostics_show_category : Separate<["-"], "fdiagnostics-show-category">,
  HelpText<"Print diagnostic category">, Values<"none,id,name">,
  NormalizedValues<["0", "1", "2"]>,
  MarshallingInfoEnum<DiagnosticOpts<"ShowCategories">, "0">;
def fno_diagnostics_use_presumed_location : Flag<["-"], "fno-diagnostics-use-presumed-location">,
  HelpText<"Ignore #line directives when displaying diagnostic locations">,
  MarshallingInfoNegativeFlag<DiagnosticOpts<"ShowPresumedLoc">>;
def ftabstop : Separate<["-"], "ftabstop">, MetaVarName<"<N>">,
  HelpText<"Set the tab stop distance.">,
  MarshallingInfoInt<DiagnosticOpts<"TabStop">, "DiagnosticOptions::DefaultTabStop">;
def ferror_limit : Separate<["-"], "ferror-limit">, MetaVarName<"<N>">,
  HelpText<"Set the maximum number of errors to emit before stopping (0 = no limit).">,
  MarshallingInfoInt<DiagnosticOpts<"ErrorLimit">>;
def fmacro_backtrace_limit : Separate<["-"], "fmacro-backtrace-limit">, MetaVarName<"<N>">,
  HelpText<"Set the maximum number of entries to print in a macro expansion backtrace (0 = no limit).">,
  MarshallingInfoInt<DiagnosticOpts<"MacroBacktraceLimit">, "DiagnosticOptions::DefaultMacroBacktraceLimit">;
def ftemplate_backtrace_limit : Separate<["-"], "ftemplate-backtrace-limit">, MetaVarName<"<N>">,
  HelpText<"Set the maximum number of entries to print in a template instantiation backtrace (0 = no limit).">,
  MarshallingInfoInt<DiagnosticOpts<"TemplateBacktraceLimit">, "DiagnosticOptions::DefaultTemplateBacktraceLimit">;
def fconstexpr_backtrace_limit : Separate<["-"], "fconstexpr-backtrace-limit">, MetaVarName<"<N>">,
  HelpText<"Set the maximum number of entries to print in a constexpr evaluation backtrace (0 = no limit).">,
  MarshallingInfoInt<DiagnosticOpts<"ConstexprBacktraceLimit">, "DiagnosticOptions::DefaultConstexprBacktraceLimit">;
def fspell_checking_limit : Separate<["-"], "fspell-checking-limit">, MetaVarName<"<N>">,
  HelpText<"Set the maximum number of times to perform spell checking on unrecognized identifiers (0 = no limit).">,
  MarshallingInfoInt<DiagnosticOpts<"SpellCheckingLimit">, "DiagnosticOptions::DefaultSpellCheckingLimit">;
def fcaret_diagnostics_max_lines :
  Separate<["-"], "fcaret-diagnostics-max-lines">, MetaVarName<"<N>">,
  HelpText<"Set the maximum number of source lines to show in a caret diagnostic">,
  MarshallingInfoInt<DiagnosticOpts<"SnippetLineLimit">, "DiagnosticOptions::DefaultSnippetLineLimit">;
def verify_EQ : CommaJoined<["-"], "verify=">,
  MetaVarName<"<prefixes>">,
  HelpText<"Verify diagnostic output using comment directives that start with"
           " prefixes in the comma-separated sequence <prefixes>">;
def verify : Flag<["-"], "verify">,
  HelpText<"Equivalent to -verify=expected">;
def verify_ignore_unexpected : Flag<["-"], "verify-ignore-unexpected">,
  HelpText<"Ignore unexpected diagnostic messages">;
def verify_ignore_unexpected_EQ : CommaJoined<["-"], "verify-ignore-unexpected=">,
  HelpText<"Ignore unexpected diagnostic messages">;
def Wno_rewrite_macros : Flag<["-"], "Wno-rewrite-macros">,
  HelpText<"Silence ObjC rewriting warnings">,
  MarshallingInfoFlag<DiagnosticOpts<"NoRewriteMacros">>;

//===----------------------------------------------------------------------===//
// Frontend Options
//===----------------------------------------------------------------------===//

// This isn't normally used, it is just here so we can parse a
// CompilerInvocation out of a driver-derived argument vector.
def cc1 : Flag<["-"], "cc1">;
def cc1as : Flag<["-"], "cc1as">;

def ast_merge : Separate<["-"], "ast-merge">,
  MetaVarName<"<ast file>">,
  HelpText<"Merge the given AST file into the translation unit being compiled.">,
  MarshallingInfoStringVector<FrontendOpts<"ASTMergeFiles">>;
def aux_target_cpu : Separate<["-"], "aux-target-cpu">,
  HelpText<"Target a specific auxiliary cpu type">;
def aux_target_feature : Separate<["-"], "aux-target-feature">,
  HelpText<"Target specific auxiliary attributes">;
def aux_triple : Separate<["-"], "aux-triple">,
  HelpText<"Auxiliary target triple.">,
  MarshallingInfoString<FrontendOpts<"AuxTriple">>;
def code_completion_at : Separate<["-"], "code-completion-at">,
  MetaVarName<"<file>:<line>:<column>">,
  HelpText<"Dump code-completion information at a location">;
def remap_file : Separate<["-"], "remap-file">,
  MetaVarName<"<from>;<to>">,
  HelpText<"Replace the contents of the <from> file with the contents of the <to> file">;
def code_completion_at_EQ : Joined<["-"], "code-completion-at=">,
  Alias<code_completion_at>;
def code_completion_macros : Flag<["-"], "code-completion-macros">,
  HelpText<"Include macros in code-completion results">,
  MarshallingInfoFlag<FrontendOpts<"CodeCompleteOpts.IncludeMacros">>;
def code_completion_patterns : Flag<["-"], "code-completion-patterns">,
  HelpText<"Include code patterns in code-completion results">,
  MarshallingInfoFlag<FrontendOpts<"CodeCompleteOpts.IncludeCodePatterns">>;
def no_code_completion_globals : Flag<["-"], "no-code-completion-globals">,
  HelpText<"Do not include global declarations in code-completion results.">,
  MarshallingInfoNegativeFlag<FrontendOpts<"CodeCompleteOpts.IncludeGlobals">>;
def no_code_completion_ns_level_decls : Flag<["-"], "no-code-completion-ns-level-decls">,
  HelpText<"Do not include declarations inside namespaces (incl. global namespace) in the code-completion results.">,
  MarshallingInfoNegativeFlag<FrontendOpts<"CodeCompleteOpts.IncludeNamespaceLevelDecls">>;
def code_completion_brief_comments : Flag<["-"], "code-completion-brief-comments">,
  HelpText<"Include brief documentation comments in code-completion results.">,
  MarshallingInfoFlag<FrontendOpts<"CodeCompleteOpts.IncludeBriefComments">>;
def code_completion_with_fixits : Flag<["-"], "code-completion-with-fixits">,
  HelpText<"Include code completion results which require small fix-its.">,
  MarshallingInfoFlag<FrontendOpts<"CodeCompleteOpts.IncludeFixIts">>;
def disable_free : Flag<["-"], "disable-free">,
  HelpText<"Disable freeing of memory on exit">,
  MarshallingInfoFlag<FrontendOpts<"DisableFree">>;
def enable_noundef_analysis : Flag<["-"], "enable-noundef-analysis">, Group<f_Group>,
  HelpText<"Enable analyzing function argument and return types for mandatory definedness">,
  MarshallingInfoFlag<CodeGenOpts<"EnableNoundefAttrs">>;
def discard_value_names : Flag<["-"], "discard-value-names">,
  HelpText<"Discard value names in LLVM IR">,
  MarshallingInfoFlag<CodeGenOpts<"DiscardValueNames">>;
def load : Separate<["-"], "load">, MetaVarName<"<dsopath>">,
  HelpText<"Load the named plugin (dynamic shared object)">;
def plugin : Separate<["-"], "plugin">, MetaVarName<"<name>">,
  HelpText<"Use the named plugin action instead of the default action (use \"help\" to list available options)">;
def plugin_arg : JoinedAndSeparate<["-"], "plugin-arg-">,
    MetaVarName<"<name> <arg>">,
    HelpText<"Pass <arg> to plugin <name>">;
def add_plugin : Separate<["-"], "add-plugin">, MetaVarName<"<name>">,
  HelpText<"Use the named plugin action in addition to the default action">,
  MarshallingInfoStringVector<FrontendOpts<"AddPluginActions">>;
def ast_dump_filter : Separate<["-"], "ast-dump-filter">,
  MetaVarName<"<dump_filter>">,
  HelpText<"Use with -ast-dump or -ast-print to dump/print only AST declaration"
           " nodes having a certain substring in a qualified name. Use"
           " -ast-list to list all filterable declaration node names.">,
  MarshallingInfoString<FrontendOpts<"ASTDumpFilter">>;
def fno_modules_global_index : Flag<["-"], "fno-modules-global-index">,
  HelpText<"Do not automatically generate or update the global module index">,
  MarshallingInfoNegativeFlag<FrontendOpts<"UseGlobalModuleIndex">>;
def fno_modules_error_recovery : Flag<["-"], "fno-modules-error-recovery">,
  HelpText<"Do not automatically import modules for error recovery">,
  MarshallingInfoNegativeFlag<LangOpts<"ModulesErrorRecovery">>;
def fmodule_map_file_home_is_cwd : Flag<["-"], "fmodule-map-file-home-is-cwd">,
  HelpText<"Use the current working directory as the home directory of "
           "module maps specified by -fmodule-map-file=<FILE>">,
  MarshallingInfoFlag<HeaderSearchOpts<"ModuleMapFileHomeIsCwd">>;
def fmodule_feature : Separate<["-"], "fmodule-feature">,
  MetaVarName<"<feature>">,
  HelpText<"Enable <feature> in module map requires declarations">,
  MarshallingInfoStringVector<LangOpts<"ModuleFeatures">>;
def fmodules_embed_file_EQ : Joined<["-"], "fmodules-embed-file=">,
  MetaVarName<"<file>">,
  HelpText<"Embed the contents of the specified file into the module file "
           "being compiled.">,
  MarshallingInfoStringVector<FrontendOpts<"ModulesEmbedFiles">>;
def fmodules_embed_all_files : Joined<["-"], "fmodules-embed-all-files">,
  HelpText<"Embed the contents of all files read by this compilation into "
           "the produced module file.">,
  MarshallingInfoFlag<FrontendOpts<"ModulesEmbedAllFiles">>;
// FIXME: We only need this in C++ modules / Modules TS if we might textually
// enter a different module (eg, when building a header unit).
def fmodules_local_submodule_visibility :
  Flag<["-"], "fmodules-local-submodule-visibility">,
  HelpText<"Enforce name visibility rules across submodules of the same "
           "top-level module.">,
  MarshallingInfoFlag<LangOpts<"ModulesLocalVisibility">>,
  ImpliedByAnyOf<[fmodules_ts.KeyPath, cpp_modules.KeyPath]>;
def fmodules_codegen :
  Flag<["-"], "fmodules-codegen">,
  HelpText<"Generate code for uses of this module that assumes an explicit "
           "object file will be built for the module">,
  MarshallingInfoFlag<LangOpts<"ModulesCodegen">>;
def fmodules_debuginfo :
  Flag<["-"], "fmodules-debuginfo">,
  HelpText<"Generate debug info for types in an object file built from this "
           "module and do not generate them elsewhere">,
  MarshallingInfoFlag<LangOpts<"ModulesDebugInfo">>;
def fmodule_format_EQ : Joined<["-"], "fmodule-format=">,
  HelpText<"Select the container format for clang modules and PCH. "
           "Supported options are 'raw' and 'obj'.">,
  MarshallingInfoString<HeaderSearchOpts<"ModuleFormat">, [{"raw"}]>;
def ftest_module_file_extension_EQ :
  Joined<["-"], "ftest-module-file-extension=">,
  HelpText<"introduce a module file extension for testing purposes. "
           "The argument is parsed as blockname:major:minor:hashed:user info">;
def fconcepts_ts : Flag<["-"], "fconcepts-ts">,
  HelpText<"Enable C++ Extensions for Concepts. (deprecated - use -std=c++2a)">;
def fno_concept_satisfaction_caching : Flag<["-"],
                                            "fno-concept-satisfaction-caching">,
  HelpText<"Disable satisfaction caching for C++2a Concepts.">,
  MarshallingInfoNegativeFlag<LangOpts<"ConceptSatisfactionCaching">>;

defm recovery_ast : BoolOption<"f", "recovery-ast",
  LangOpts<"RecoveryAST">, DefaultTrue,
  NegFlag<SetFalse>, PosFlag<SetTrue, [], "Preserve expressions in AST rather "
                              "than dropping them when encountering semantic errors">>;
defm recovery_ast_type : BoolOption<"f", "recovery-ast-type",
  LangOpts<"RecoveryASTType">, DefaultTrue,
  NegFlag<SetFalse>, PosFlag<SetTrue, [], "Preserve the type for recovery "
                              "expressions when possible">>;

let Group = Action_Group in {

def Eonly : Flag<["-"], "Eonly">,
  HelpText<"Just run preprocessor, no output (for timings)">;
def dump_raw_tokens : Flag<["-"], "dump-raw-tokens">,
  HelpText<"Lex file in raw mode and dump raw tokens">;
def analyze : Flag<["-"], "analyze">,
  HelpText<"Run static analysis engine">;
def dump_tokens : Flag<["-"], "dump-tokens">,
  HelpText<"Run preprocessor, dump internal rep of tokens">;
def init_only : Flag<["-"], "init-only">,
  HelpText<"Only execute frontend initialization">;
def fixit : Flag<["-"], "fixit">,
  HelpText<"Apply fix-it advice to the input source">;
def fixit_EQ : Joined<["-"], "fixit=">,
  HelpText<"Apply fix-it advice creating a file with the given suffix">;
def print_preamble : Flag<["-"], "print-preamble">,
  HelpText<"Print the \"preamble\" of a file, which is a candidate for implicit"
           " precompiled headers.">;
def emit_html : Flag<["-"], "emit-html">,
  HelpText<"Output input source as HTML">;
def ast_print : Flag<["-"], "ast-print">,
  HelpText<"Build ASTs and then pretty-print them">;
def ast_list : Flag<["-"], "ast-list">,
  HelpText<"Build ASTs and print the list of declaration node qualified names">;
def ast_dump : Flag<["-"], "ast-dump">,
  HelpText<"Build ASTs and then debug dump them">;
def ast_dump_EQ : Joined<["-"], "ast-dump=">,
  HelpText<"Build ASTs and then debug dump them in the specified format. "
           "Supported formats include: default, json">;
def ast_dump_all : Flag<["-"], "ast-dump-all">,
  HelpText<"Build ASTs and then debug dump them, forcing deserialization">;
def ast_dump_all_EQ : Joined<["-"], "ast-dump-all=">,
  HelpText<"Build ASTs and then debug dump them in the specified format, "
           "forcing deserialization. Supported formats include: default, json">;
def ast_dump_decl_types : Flag<["-"], "ast-dump-decl-types">,
  HelpText<"Include declaration types in AST dumps">,
  MarshallingInfoFlag<FrontendOpts<"ASTDumpDeclTypes">>;
def templight_dump : Flag<["-"], "templight-dump">,
  HelpText<"Dump templight information to stdout">;
def ast_dump_lookups : Flag<["-"], "ast-dump-lookups">,
  HelpText<"Build ASTs and then debug dump their name lookup tables">,
  MarshallingInfoFlag<FrontendOpts<"ASTDumpLookups">>;
def ast_view : Flag<["-"], "ast-view">,
  HelpText<"Build ASTs and view them with GraphViz">;
def emit_module : Flag<["-"], "emit-module">,
  HelpText<"Generate pre-compiled module file from a module map">;
def emit_module_interface : Flag<["-"], "emit-module-interface">,
  HelpText<"Generate pre-compiled module file from a C++ module interface">;
def emit_header_module : Flag<["-"], "emit-header-module">,
  HelpText<"Generate pre-compiled module file from a set of header files">;
def emit_pch : Flag<["-"], "emit-pch">,
  HelpText<"Generate pre-compiled header file">;
def emit_llvm_bc : Flag<["-"], "emit-llvm-bc">,
  HelpText<"Build ASTs then convert to LLVM, emit .bc file">;
def emit_llvm_only : Flag<["-"], "emit-llvm-only">,
  HelpText<"Build ASTs and convert to LLVM, discarding output">;
def emit_codegen_only : Flag<["-"], "emit-codegen-only">,
  HelpText<"Generate machine code, but discard output">;
def rewrite_test : Flag<["-"], "rewrite-test">,
  HelpText<"Rewriter playground">;
def rewrite_macros : Flag<["-"], "rewrite-macros">,
  HelpText<"Expand macros without full preprocessing">;
def migrate : Flag<["-"], "migrate">,
  HelpText<"Migrate source code">;
def compiler_options_dump : Flag<["-"], "compiler-options-dump">,
  HelpText<"Dump the compiler configuration options">;
def print_dependency_directives_minimized_source : Flag<["-"],
  "print-dependency-directives-minimized-source">,
  HelpText<"Print the output of the dependency directives source minimizer">;
}

defm emit_llvm_uselists : BoolOption<"", "emit-llvm-uselists",
  CodeGenOpts<"EmitLLVMUseLists">, DefaultFalse,
  PosFlag<SetTrue, [], "Preserve">,
  NegFlag<SetFalse, [], "Don't preserve">,
  BothFlags<[], " order of LLVM use-lists when serializing">>;

def mt_migrate_directory : Separate<["-"], "mt-migrate-directory">,
  HelpText<"Directory for temporary files produced during ARC or ObjC migration">,
  MarshallingInfoString<FrontendOpts<"MTMigrateDir">>;

def arcmt_action_EQ : Joined<["-"], "arcmt-action=">, Flags<[CC1Option, NoDriverOption]>,
  HelpText<"The ARC migration action to take">, Values<"check,modify,migrate">,
  NormalizedValuesScope<"FrontendOptions">,
  NormalizedValues<["ARCMT_Check", "ARCMT_Modify", "ARCMT_Migrate"]>,
  MarshallingInfoEnum<FrontendOpts<"ARCMTAction">, "ARCMT_None">;

def opt_record_file : Separate<["-"], "opt-record-file">,
  HelpText<"File name to use for YAML optimization record output">,
  MarshallingInfoString<CodeGenOpts<"OptRecordFile">>;
def opt_record_passes : Separate<["-"], "opt-record-passes">,
  HelpText<"Only record remark information for passes whose names match the given regular expression">;
def opt_record_format : Separate<["-"], "opt-record-format">,
  HelpText<"The format used for serializing remarks (default: YAML)">;

def print_stats : Flag<["-"], "print-stats">,
  HelpText<"Print performance metrics and statistics">,
  MarshallingInfoFlag<FrontendOpts<"ShowStats">>;
def stats_file : Joined<["-"], "stats-file=">,
  HelpText<"Filename to write statistics to">,
  MarshallingInfoString<FrontendOpts<"StatsFile">>;
def fdump_record_layouts_simple : Flag<["-"], "fdump-record-layouts-simple">,
  HelpText<"Dump record layout information in a simple form used for testing">,
  MarshallingInfoFlag<LangOpts<"DumpRecordLayoutsSimple">>;
def fdump_record_layouts : Flag<["-"], "fdump-record-layouts">,
  HelpText<"Dump record layout information">,
  MarshallingInfoFlag<LangOpts<"DumpRecordLayouts">>,
  ImpliedByAnyOf<[fdump_record_layouts_simple.KeyPath]>;
def fix_what_you_can : Flag<["-"], "fix-what-you-can">,
  HelpText<"Apply fix-it advice even in the presence of unfixable errors">,
  MarshallingInfoFlag<FrontendOpts<"FixWhatYouCan">>;
def fix_only_warnings : Flag<["-"], "fix-only-warnings">,
  HelpText<"Apply fix-it advice only for warnings, not errors">,
  MarshallingInfoFlag<FrontendOpts<"FixOnlyWarnings">>;
def fixit_recompile : Flag<["-"], "fixit-recompile">,
  HelpText<"Apply fix-it changes and recompile">,
  MarshallingInfoFlag<FrontendOpts<"FixAndRecompile">>;
def fixit_to_temp : Flag<["-"], "fixit-to-temporary">,
  HelpText<"Apply fix-it changes to temporary files">,
  MarshallingInfoFlag<FrontendOpts<"FixToTemporaries">>;

def foverride_record_layout_EQ : Joined<["-"], "foverride-record-layout=">,
  HelpText<"Override record layouts with those in the given file">,
  MarshallingInfoString<FrontendOpts<"OverrideRecordLayoutsFile">>;
def pch_through_header_EQ : Joined<["-"], "pch-through-header=">,
  HelpText<"Stop PCH generation after including this file.  When using a PCH, "
           "skip tokens until after this file is included.">,
  MarshallingInfoString<PreprocessorOpts<"PCHThroughHeader">>;
def pch_through_hdrstop_create : Flag<["-"], "pch-through-hdrstop-create">,
  HelpText<"When creating a PCH, stop PCH generation after #pragma hdrstop.">,
  MarshallingInfoFlag<PreprocessorOpts<"PCHWithHdrStopCreate">>;
def pch_through_hdrstop_use : Flag<["-"], "pch-through-hdrstop-use">,
  HelpText<"When using a PCH, skip tokens until after a #pragma hdrstop.">;
def fno_pch_timestamp : Flag<["-"], "fno-pch-timestamp">,
  HelpText<"Disable inclusion of timestamp in precompiled headers">,
  MarshallingInfoNegativeFlag<FrontendOpts<"IncludeTimestamps">>;
def building_pch_with_obj : Flag<["-"], "building-pch-with-obj">,
  HelpText<"This compilation is part of building a PCH with corresponding object file.">,
  MarshallingInfoFlag<LangOpts<"BuildingPCHWithObjectFile">>;

def aligned_alloc_unavailable : Flag<["-"], "faligned-alloc-unavailable">,
  HelpText<"Aligned allocation/deallocation functions are unavailable">,
  MarshallingInfoFlag<LangOpts<"AlignedAllocationUnavailable">>,
  ShouldParseIf<faligned_allocation.KeyPath>;

//===----------------------------------------------------------------------===//
// Language Options
//===----------------------------------------------------------------------===//

let Flags = [CC1Option, CC1AsOption, NoDriverOption] in {

def version : Flag<["-"], "version">,
  HelpText<"Print the compiler version">,
  MarshallingInfoFlag<FrontendOpts<"ShowVersion">>;
def main_file_name : Separate<["-"], "main-file-name">,
  HelpText<"Main file name to use for debug info and source if missing">,
  MarshallingInfoString<CodeGenOpts<"MainFileName">>;
def split_dwarf_output : Separate<["-"], "split-dwarf-output">,
  HelpText<"File name to use for split dwarf debug info output">,
  MarshallingInfoString<CodeGenOpts<"SplitDwarfOutput">>;

}

def fblocks_runtime_optional : Flag<["-"], "fblocks-runtime-optional">,
  HelpText<"Weakly link in the blocks runtime">,
  MarshallingInfoFlag<LangOpts<"BlocksRuntimeOptional">>;
def fexternc_nounwind : Flag<["-"], "fexternc-nounwind">,
  HelpText<"Assume all functions with C linkage do not unwind">,
  MarshallingInfoFlag<LangOpts<"ExternCNoUnwind">>;
def split_dwarf_file : Separate<["-"], "split-dwarf-file">,
  HelpText<"Name of the split dwarf debug info file to encode in the object file">,
  MarshallingInfoString<CodeGenOpts<"SplitDwarfFile">>;
def fno_wchar : Flag<["-"], "fno-wchar">,
  HelpText<"Disable C++ builtin type wchar_t">,
  MarshallingInfoNegativeFlag<LangOpts<"WChar">, cplusplus.KeyPath>,
  ShouldParseIf<cplusplus.KeyPath>;
def fconstant_string_class : Separate<["-"], "fconstant-string-class">,
  MetaVarName<"<class name>">,
  HelpText<"Specify the class to use for constant Objective-C string objects.">,
  MarshallingInfoString<LangOpts<"ObjCConstantStringClass">>;
def fobjc_arc_cxxlib_EQ : Joined<["-"], "fobjc-arc-cxxlib=">,
  HelpText<"Objective-C++ Automatic Reference Counting standard library kind">, Values<"libc++,libstdc++,none">,
  NormalizedValues<["ARCXX_libcxx", "ARCXX_libstdcxx", "ARCXX_nolib"]>,
  MarshallingInfoEnum<PreprocessorOpts<"ObjCXXARCStandardLibrary">, "ARCXX_nolib">;
def fobjc_runtime_has_weak : Flag<["-"], "fobjc-runtime-has-weak">,
  HelpText<"The target Objective-C runtime supports ARC weak operations">;
def fobjc_dispatch_method_EQ : Joined<["-"], "fobjc-dispatch-method=">,
  HelpText<"Objective-C dispatch method to use">, Values<"legacy,non-legacy,mixed">,
  NormalizedValuesScope<"CodeGenOptions">, NormalizedValues<["Legacy", "NonLegacy", "Mixed"]>,
  MarshallingInfoEnum<CodeGenOpts<"ObjCDispatchMethod">, "Legacy">;
def disable_objc_default_synthesize_properties : Flag<["-"], "disable-objc-default-synthesize-properties">,
  HelpText<"disable the default synthesis of Objective-C properties">,
  MarshallingInfoNegativeFlag<LangOpts<"ObjCDefaultSynthProperties">>;
def fencode_extended_block_signature : Flag<["-"], "fencode-extended-block-signature">,
  HelpText<"enable extended encoding of block type signature">,
  MarshallingInfoFlag<LangOpts<"EncodeExtendedBlockSig">>;
def function_alignment : Separate<["-"], "function-alignment">,
    HelpText<"default alignment for functions">,
    MarshallingInfoInt<LangOpts<"FunctionAlignment">>;
def pic_level : Separate<["-"], "pic-level">,
  HelpText<"Value for __PIC__">,
  MarshallingInfoInt<LangOpts<"PICLevel">>;
def pic_is_pie : Flag<["-"], "pic-is-pie">,
  HelpText<"File is for a position independent executable">,
  MarshallingInfoFlag<LangOpts<"PIE">>;
def fhalf_no_semantic_interposition : Flag<["-"], "fhalf-no-semantic-interposition">,
  HelpText<"Like -fno-semantic-interposition but don't use local aliases">,
  MarshallingInfoFlag<LangOpts<"HalfNoSemanticInterposition">>;
def fno_validate_pch : Flag<["-"], "fno-validate-pch">,
  HelpText<"Disable validation of precompiled headers">,
  MarshallingInfoFlag<PreprocessorOpts<"DisablePCHOrModuleValidation">, "DisableValidationForModuleKind::None">,
  Normalizer<"makeFlagToValueNormalizer(DisableValidationForModuleKind::All)">;
def fallow_pcm_with_errors : Flag<["-"], "fallow-pcm-with-compiler-errors">,
  HelpText<"Accept a PCM file that was created with compiler errors">,
  MarshallingInfoFlag<FrontendOpts<"AllowPCMWithCompilerErrors">>;
def fallow_pch_with_errors : Flag<["-"], "fallow-pch-with-compiler-errors">,
  HelpText<"Accept a PCH file that was created with compiler errors">,
  MarshallingInfoFlag<PreprocessorOpts<"AllowPCHWithCompilerErrors">>,
  ImpliedByAnyOf<[fallow_pcm_with_errors.KeyPath]>;
def dump_deserialized_pch_decls : Flag<["-"], "dump-deserialized-decls">,
  HelpText<"Dump declarations that are deserialized from PCH, for testing">,
  MarshallingInfoFlag<PreprocessorOpts<"DumpDeserializedPCHDecls">>;
def error_on_deserialized_pch_decl : Separate<["-"], "error-on-deserialized-decl">,
  HelpText<"Emit error if a specific declaration is deserialized from PCH, for testing">;
def error_on_deserialized_pch_decl_EQ : Joined<["-"], "error-on-deserialized-decl=">,
  Alias<error_on_deserialized_pch_decl>;
def static_define : Flag<["-"], "static-define">,
  HelpText<"Should __STATIC__ be defined">,
  MarshallingInfoFlag<LangOpts<"Static">>;
def stack_protector : Separate<["-"], "stack-protector">,
  HelpText<"Enable stack protectors">, Values<"0,1,2,3">,
  NormalizedValuesScope<"LangOptions">,
  NormalizedValues<["SSPOff", "SSPOn", "SSPStrong", "SSPReq"]>,
  MarshallingInfoEnum<LangOpts<"StackProtector">, "SSPOff">;
def stack_protector_buffer_size : Separate<["-"], "stack-protector-buffer-size">,
  HelpText<"Lower bound for a buffer to be considered for stack protection">,
  MarshallingInfoInt<CodeGenOpts<"SSPBufferSize">, "8">;
def fvisibility : Separate<["-"], "fvisibility">,
  HelpText<"Default type and symbol visibility">,
  MarshallingInfoVisibility<LangOpts<"ValueVisibilityMode">, "DefaultVisibility">,
  // Always emitting because of the relation to `-mignore-xcoff-visibility`.
  AlwaysEmit;
def ftype_visibility : Separate<["-"], "ftype-visibility">,
  HelpText<"Default type visibility">,
  MarshallingInfoVisibility<LangOpts<"TypeVisibilityMode">, fvisibility.KeyPath>;
def fapply_global_visibility_to_externs : Flag<["-"], "fapply-global-visibility-to-externs">,
  HelpText<"Apply global symbol visibility to external declarations without an explicit visibility">,
  MarshallingInfoFlag<LangOpts<"SetVisibilityForExternDecls">>;
def ftemplate_depth : Separate<["-"], "ftemplate-depth">,
  HelpText<"Maximum depth of recursive template instantiation">,
  MarshallingInfoInt<LangOpts<"InstantiationDepth">, "1024">;
def foperator_arrow_depth : Separate<["-"], "foperator-arrow-depth">,
  HelpText<"Maximum number of 'operator->'s to call for a member access">,
  MarshallingInfoInt<LangOpts<"ArrowDepth">, "256">;
def fconstexpr_depth : Separate<["-"], "fconstexpr-depth">,
  HelpText<"Maximum depth of recursive constexpr function calls">,
  MarshallingInfoInt<LangOpts<"ConstexprCallDepth">, "512">;
def fconstexpr_steps : Separate<["-"], "fconstexpr-steps">,
  HelpText<"Maximum number of steps in constexpr function evaluation">,
  MarshallingInfoInt<LangOpts<"ConstexprStepLimit">, "1048576">;
def fbracket_depth : Separate<["-"], "fbracket-depth">,
  HelpText<"Maximum nesting level for parentheses, brackets, and braces">,
  MarshallingInfoInt<LangOpts<"BracketDepth">, "256">;
defm const_strings : BoolOption<"f", "const-strings",
  LangOpts<"ConstStrings">, DefaultFalse,
  PosFlag<SetTrue, [CC1Option], "Use">, NegFlag<SetFalse, [], "Don't use">,
  BothFlags<[], " a const qualified type for string literals in C and ObjC">>;
def fno_bitfield_type_align : Flag<["-"], "fno-bitfield-type-align">,
  HelpText<"Ignore bit-field types when aligning structures">,
  MarshallingInfoFlag<LangOpts<"NoBitFieldTypeAlign">>;
def ffake_address_space_map : Flag<["-"], "ffake-address-space-map">,
  HelpText<"Use a fake address space map; OpenCL testing purposes only">,
  MarshallingInfoFlag<LangOpts<"FakeAddressSpaceMap">>;
def faddress_space_map_mangling_EQ : Joined<["-"], "faddress-space-map-mangling=">, MetaVarName<"<yes|no|target>">,
  HelpText<"Set the mode for address space map based mangling; OpenCL testing purposes only">,
  Values<"target,no,yes">, NormalizedValuesScope<"LangOptions">,
  NormalizedValues<["ASMM_Target", "ASMM_Off", "ASMM_On"]>,
  MarshallingInfoEnum<LangOpts<"AddressSpaceMapMangling">, "ASMM_Target">;
def funknown_anytype : Flag<["-"], "funknown-anytype">,
  HelpText<"Enable parser support for the __unknown_anytype type; for testing purposes only">,
  MarshallingInfoFlag<LangOpts<"ParseUnknownAnytype">>;
def fdebugger_support : Flag<["-"], "fdebugger-support">,
  HelpText<"Enable special debugger support behavior">,
  MarshallingInfoFlag<LangOpts<"DebuggerSupport">>;
def fdebugger_cast_result_to_id : Flag<["-"], "fdebugger-cast-result-to-id">,
  HelpText<"Enable casting unknown expression results to id">,
  MarshallingInfoFlag<LangOpts<"DebuggerCastResultToId">>;
def fdebugger_objc_literal : Flag<["-"], "fdebugger-objc-literal">,
  HelpText<"Enable special debugger support for Objective-C subscripting and literals">,
  MarshallingInfoFlag<LangOpts<"DebuggerObjCLiteral">>;
defm deprecated_macro : BoolOption<"f", "deprecated-macro",
  LangOpts<"Deprecated">, DefaultFalse,
  PosFlag<SetTrue, [], "Defines">, NegFlag<SetFalse, [], "Undefines">,
  BothFlags<[], " the __DEPRECATED macro">>;
def fobjc_subscripting_legacy_runtime : Flag<["-"], "fobjc-subscripting-legacy-runtime">,
  HelpText<"Allow Objective-C array and dictionary subscripting in legacy runtime">;
// TODO: Enforce values valid for MSVtorDispMode.
def vtordisp_mode_EQ : Joined<["-"], "vtordisp-mode=">,
  HelpText<"Control vtordisp placement on win32 targets">,
  MarshallingInfoInt<LangOpts<"VtorDispMode">, "1">;
def fnative_half_type: Flag<["-"], "fnative-half-type">,
  HelpText<"Use the native half type for __fp16 instead of promoting to float">,
  MarshallingInfoFlag<LangOpts<"NativeHalfType">>,
  ImpliedByAnyOf<[open_cl.KeyPath, render_script.KeyPath]>;
def fnative_half_arguments_and_returns : Flag<["-"], "fnative-half-arguments-and-returns">,
  HelpText<"Use the native __fp16 type for arguments and returns (and skip ABI-specific lowering)">,
  MarshallingInfoFlag<LangOpts<"NativeHalfArgsAndReturns">>,
  ImpliedByAnyOf<[open_cl.KeyPath, render_script.KeyPath]>;
def fallow_half_arguments_and_returns : Flag<["-"], "fallow-half-arguments-and-returns">,
  HelpText<"Allow function arguments and returns of type half">,
  MarshallingInfoFlag<LangOpts<"HalfArgsAndReturns">>,
  ImpliedByAnyOf<[fnative_half_arguments_and_returns.KeyPath]>;
def fdefault_calling_conv_EQ : Joined<["-"], "fdefault-calling-conv=">,
  HelpText<"Set default calling convention">, Values<"cdecl,fastcall,stdcall,vectorcall,regcall">,
  NormalizedValuesScope<"LangOptions">,
  NormalizedValues<["DCC_CDecl", "DCC_FastCall", "DCC_StdCall", "DCC_VectorCall", "DCC_RegCall"]>,
  MarshallingInfoEnum<LangOpts<"DefaultCallingConv">, "DCC_None">;

// These options cannot be marshalled, because they are used to set up the LangOptions defaults.
def finclude_default_header : Flag<["-"], "finclude-default-header">,
  HelpText<"Include default header file for OpenCL">;
def fdeclare_opencl_builtins : Flag<["-"], "fdeclare-opencl-builtins">,
  HelpText<"Add OpenCL builtin function declarations (experimental)">;

def fpreserve_vec3_type : Flag<["-"], "fpreserve-vec3-type">,
  HelpText<"Preserve 3-component vector type">,
  MarshallingInfoFlag<CodeGenOpts<"PreserveVec3Type">>;
def fwchar_type_EQ : Joined<["-"], "fwchar-type=">,
  HelpText<"Select underlying type for wchar_t">, Values<"char,short,int">,
  NormalizedValues<["1", "2", "4"]>,
  MarshallingInfoEnum<LangOpts<"WCharSize">, "0">;
defm signed_wchar : BoolOption<"f", "signed-wchar",
  LangOpts<"WCharIsSigned">, DefaultTrue,
  NegFlag<SetFalse, [CC1Option], "Use an unsigned">, PosFlag<SetTrue, [], "Use a signed">,
  BothFlags<[], " type for wchar_t">>;
def fcompatibility_qualified_id_block_param_type_checking : Flag<["-"], "fcompatibility-qualified-id-block-type-checking">,
  HelpText<"Allow using blocks with parameters of more specific type than "
           "the type system guarantees when a parameter is qualified id">,
  MarshallingInfoFlag<LangOpts<"CompatibilityQualifiedIdBlockParamTypeChecking">>;
def fpass_by_value_is_noalias: Flag<["-"], "fpass-by-value-is-noalias">,
  HelpText<"Allows assuming by-value parameters do not alias any other value. "
           "Has no effect on non-trivially-copyable classes in C++.">, Group<f_Group>,
  MarshallingInfoFlag<CodeGenOpts<"PassByValueIsNoAlias">>;

// FIXME: Remove these entirely once functionality/tests have been excised.
def fobjc_gc_only : Flag<["-"], "fobjc-gc-only">, Group<f_Group>,
  HelpText<"Use GC exclusively for Objective-C related memory management">;
def fobjc_gc : Flag<["-"], "fobjc-gc">, Group<f_Group>,
  HelpText<"Enable Objective-C garbage collection">;

//===----------------------------------------------------------------------===//
// Header Search Options
//===----------------------------------------------------------------------===//

def nostdsysteminc : Flag<["-"], "nostdsysteminc">,
  HelpText<"Disable standard system #include directories">,
  MarshallingInfoNegativeFlag<HeaderSearchOpts<"UseStandardSystemIncludes">>;
def fdisable_module_hash : Flag<["-"], "fdisable-module-hash">,
  HelpText<"Disable the module hash">,
  MarshallingInfoFlag<HeaderSearchOpts<"DisableModuleHash">>;
def fmodules_hash_content : Flag<["-"], "fmodules-hash-content">,
  HelpText<"Enable hashing the content of a module file">,
  MarshallingInfoFlag<HeaderSearchOpts<"ModulesHashContent">>;
def fmodules_strict_context_hash : Flag<["-"], "fmodules-strict-context-hash">,
  HelpText<"Enable hashing of all compiler options that could impact the "
           "semantics of a module in an implicit build">,
  MarshallingInfoFlag<HeaderSearchOpts<"ModulesStrictContextHash">>;
def c_isystem : JoinedOrSeparate<["-"], "c-isystem">, MetaVarName<"<directory>">,
  HelpText<"Add directory to the C SYSTEM include search path">;
def objc_isystem : JoinedOrSeparate<["-"], "objc-isystem">,
  MetaVarName<"<directory>">,
  HelpText<"Add directory to the ObjC SYSTEM include search path">;
def objcxx_isystem : JoinedOrSeparate<["-"], "objcxx-isystem">,
  MetaVarName<"<directory>">,
  HelpText<"Add directory to the ObjC++ SYSTEM include search path">;
def internal_isystem : JoinedOrSeparate<["-"], "internal-isystem">,
  MetaVarName<"<directory>">,
  HelpText<"Add directory to the internal system include search path; these "
           "are assumed to not be user-provided and are used to model system "
           "and standard headers' paths.">;
def internal_externc_isystem : JoinedOrSeparate<["-"], "internal-externc-isystem">,
  MetaVarName<"<directory>">,
  HelpText<"Add directory to the internal system include search path with "
           "implicit extern \"C\" semantics; these are assumed to not be "
           "user-provided and are used to model system and standard headers' "
           "paths.">;

//===----------------------------------------------------------------------===//
// Preprocessor Options
//===----------------------------------------------------------------------===//

def chain_include : Separate<["-"], "chain-include">, MetaVarName<"<file>">,
  HelpText<"Include and chain a header file after turning it into PCH">;
def preamble_bytes_EQ : Joined<["-"], "preamble-bytes=">,
  HelpText<"Assume that the precompiled header is a precompiled preamble "
           "covering the first N bytes of the main file">;
def detailed_preprocessing_record : Flag<["-"], "detailed-preprocessing-record">,
  HelpText<"include a detailed record of preprocessing actions">,
  MarshallingInfoFlag<PreprocessorOpts<"DetailedRecord">>;
def setup_static_analyzer : Flag<["-"], "setup-static-analyzer">,
  HelpText<"Set up preprocessor for static analyzer (done automatically when static analyzer is run).">,
  MarshallingInfoFlag<PreprocessorOpts<"SetUpStaticAnalyzer">>;
def disable_pragma_debug_crash : Flag<["-"], "disable-pragma-debug-crash">,
  HelpText<"Disable any #pragma clang __debug that can lead to crashing behavior. This is meant for testing.">,
  MarshallingInfoFlag<PreprocessorOpts<"DisablePragmaDebugCrash">>;

//===----------------------------------------------------------------------===//
// OpenCL Options
//===----------------------------------------------------------------------===//

def cl_ext_EQ : CommaJoined<["-"], "cl-ext=">,
  HelpText<"OpenCL only. Enable or disable OpenCL extensions. The argument is a comma-separated sequence of one or more extension names, each prefixed by '+' or '-'.">,
  MarshallingInfoStringVector<TargetOpts<"OpenCLExtensionsAsWritten">>;

//===----------------------------------------------------------------------===//
// CUDA Options
//===----------------------------------------------------------------------===//

def fcuda_is_device : Flag<["-"], "fcuda-is-device">,
  HelpText<"Generate code for CUDA device">,
  MarshallingInfoFlag<LangOpts<"CUDAIsDevice">>;
def fcuda_include_gpubinary : Separate<["-"], "fcuda-include-gpubinary">,
  HelpText<"Incorporate CUDA device-side binary into host object file.">,
  MarshallingInfoString<CodeGenOpts<"CudaGpuBinaryFileName">>;
def fcuda_allow_variadic_functions : Flag<["-"], "fcuda-allow-variadic-functions">,
  HelpText<"Allow variadic functions in CUDA device code.">,
  MarshallingInfoFlag<LangOpts<"CUDAAllowVariadicFunctions">>;
def fno_cuda_host_device_constexpr : Flag<["-"], "fno-cuda-host-device-constexpr">,
  HelpText<"Don't treat unattributed constexpr functions as __host__ __device__.">,
  MarshallingInfoNegativeFlag<LangOpts<"CUDAHostDeviceConstexpr">>;

//===----------------------------------------------------------------------===//
// OpenMP Options
//===----------------------------------------------------------------------===//

def fopenmp_is_device : Flag<["-"], "fopenmp-is-device">,
  HelpText<"Generate code only for an OpenMP target device.">;
def fopenmp_host_ir_file_path : Separate<["-"], "fopenmp-host-ir-file-path">,
  HelpText<"Path to the IR file produced by the frontend for the host.">;

//===----------------------------------------------------------------------===//
// SYCL Options
//===----------------------------------------------------------------------===//

def fsycl_is_device : Flag<["-"], "fsycl-is-device">,
  HelpText<"Generate code for SYCL device.">,
  MarshallingInfoFlag<LangOpts<"SYCLIsDevice">>;
def fsycl_is_host : Flag<["-"], "fsycl-is-host">,
  HelpText<"SYCL host compilation">,
  MarshallingInfoFlag<LangOpts<"SYCLIsHost">>;

} // let Flags = [CC1Option, NoDriverOption]

def sycl_std_EQ : Joined<["-"], "sycl-std=">, Group<sycl_Group>,
  Flags<[CC1Option, NoArgumentUnused, CoreOption]>,
  HelpText<"SYCL language standard to compile for.">,
  Values<"2017,121,1.2.1,sycl-1.2.1">,
  NormalizedValues<["SYCL_2017", "SYCL_2017", "SYCL_2017", "SYCL_2017"]>,
  NormalizedValuesScope<"LangOptions">,
  MarshallingInfoEnum<LangOpts<"SYCLVersion">, "SYCL_None">,
  ShouldParseIf<!strconcat(fsycl_is_device.KeyPath, "||", fsycl_is_host.KeyPath)>;

defm cuda_approx_transcendentals : BoolFOption<"cuda-approx-transcendentals",
  LangOpts<"CUDADeviceApproxTranscendentals">, DefaultFalse,
  PosFlag<SetTrue, [CC1Option], "Use">, NegFlag<SetFalse, [], "Don't use">,
  BothFlags<[], " approximate transcendental functions">>,
  ShouldParseIf<fcuda_is_device.KeyPath>;

//===----------------------------------------------------------------------===//
// Frontend Options - cc1 + fc1
//===----------------------------------------------------------------------===//
let Flags = [CC1Option, FC1Option, NoDriverOption] in {
let Group = Action_Group in {

def emit_obj : Flag<["-"], "emit-obj">,
  HelpText<"Emit native object files">;

} // let Group = Action_Group
} // let Flags = [CC1Option, FC1Option, NoDriverOption]

//===----------------------------------------------------------------------===//
// cc1as-only Options
//===----------------------------------------------------------------------===//

let Flags = [CC1AsOption, NoDriverOption] in {

// Language Options
def n : Flag<["-"], "n">,
  HelpText<"Don't automatically start assembly file with a text section">;

// Frontend Options
def filetype : Separate<["-"], "filetype">,
    HelpText<"Specify the output file type ('asm', 'null', or 'obj')">;

// Transliterate Options
def output_asm_variant : Separate<["-"], "output-asm-variant">,
    HelpText<"Select the asm variant index to use for output">;
def show_encoding : Flag<["-"], "show-encoding">,
    HelpText<"Show instruction encoding information in transliterate mode">;
def show_inst : Flag<["-"], "show-inst">,
    HelpText<"Show internal instruction representation in transliterate mode">;

// Assemble Options
def dwarf_debug_producer : Separate<["-"], "dwarf-debug-producer">,
  HelpText<"The string to embed in the Dwarf debug AT_producer record.">;

def defsym : Separate<["-"], "defsym">,
  HelpText<"Define a value for a symbol">;

} // let Flags = [CC1AsOption]

//===----------------------------------------------------------------------===//
// clang-cl Options
//===----------------------------------------------------------------------===//

def cl_Group : OptionGroup<"<clang-cl options>">, Flags<[CLOption]>,
  HelpText<"CL.EXE COMPATIBILITY OPTIONS">;

def cl_compile_Group : OptionGroup<"<clang-cl compile-only options>">,
  Group<cl_Group>;

def cl_ignored_Group : OptionGroup<"<clang-cl ignored options>">,
  Group<cl_Group>;

class CLFlag<string name> : Option<["/", "-"], name, KIND_FLAG>,
  Group<cl_Group>, Flags<[CLOption, NoXarchOption]>;

class CLCompileFlag<string name> : Option<["/", "-"], name, KIND_FLAG>,
  Group<cl_compile_Group>, Flags<[CLOption, NoXarchOption]>;

class CLIgnoredFlag<string name> : Option<["/", "-"], name, KIND_FLAG>,
  Group<cl_ignored_Group>, Flags<[CLOption, NoXarchOption]>;

class CLJoined<string name> : Option<["/", "-"], name, KIND_JOINED>,
  Group<cl_Group>, Flags<[CLOption, NoXarchOption]>;

class CLCompileJoined<string name> : Option<["/", "-"], name, KIND_JOINED>,
  Group<cl_compile_Group>, Flags<[CLOption, NoXarchOption]>;

class CLIgnoredJoined<string name> : Option<["/", "-"], name, KIND_JOINED>,
  Group<cl_ignored_Group>, Flags<[CLOption, NoXarchOption, HelpHidden]>;

class CLJoinedOrSeparate<string name> : Option<["/", "-"], name,
  KIND_JOINED_OR_SEPARATE>, Group<cl_Group>, Flags<[CLOption, NoXarchOption]>;

class CLCompileJoinedOrSeparate<string name> : Option<["/", "-"], name,
  KIND_JOINED_OR_SEPARATE>, Group<cl_compile_Group>,
  Flags<[CLOption, NoXarchOption]>;

class CLRemainingArgsJoined<string name> : Option<["/", "-"], name,
  KIND_REMAINING_ARGS_JOINED>, Group<cl_Group>, Flags<[CLOption, NoXarchOption]>;

// Aliases:
// (We don't put any of these in cl_compile_Group as the options they alias are
// already in the right group.)

def _SLASH_Brepro : CLFlag<"Brepro">,
  HelpText<"Do not write current time into COFF output (breaks link.exe /incremental)">,
  Alias<mno_incremental_linker_compatible>;
def _SLASH_Brepro_ : CLFlag<"Brepro-">,
  HelpText<"Write current time into COFF output (default)">,
  Alias<mincremental_linker_compatible>;
def _SLASH_C : CLFlag<"C">,
  HelpText<"Do not discard comments when preprocessing">, Alias<C>;
def _SLASH_c : CLFlag<"c">, HelpText<"Compile only">, Alias<c>;
def _SLASH_d1PP : CLFlag<"d1PP">,
  HelpText<"Retain macro definitions in /E mode">, Alias<dD>;
def _SLASH_d1reportAllClassLayout : CLFlag<"d1reportAllClassLayout">,
  HelpText<"Dump record layout information">,
  Alias<Xclang>, AliasArgs<["-fdump-record-layouts"]>;
def _SLASH_diagnostics_caret : CLFlag<"diagnostics:caret">,
  HelpText<"Enable caret and column diagnostics (default)">;
def _SLASH_diagnostics_column : CLFlag<"diagnostics:column">,
  HelpText<"Disable caret diagnostics but keep column info">;
def _SLASH_diagnostics_classic : CLFlag<"diagnostics:classic">,
  HelpText<"Disable column and caret diagnostics">;
def _SLASH_D : CLJoinedOrSeparate<"D">, HelpText<"Define macro">,
  MetaVarName<"<macro[=value]>">, Alias<D>;
def _SLASH_E : CLFlag<"E">, HelpText<"Preprocess to stdout">, Alias<E>;
def _SLASH_fp_except : CLFlag<"fp:except">, HelpText<"">, Alias<ftrapping_math>;
def _SLASH_fp_except_ : CLFlag<"fp:except-">,
  HelpText<"">, Alias<fno_trapping_math>;
def _SLASH_fp_fast : CLFlag<"fp:fast">, HelpText<"">, Alias<ffast_math>;
def _SLASH_fp_precise : CLFlag<"fp:precise">,
  HelpText<"">, Alias<fno_fast_math>;
def _SLASH_fp_strict : CLFlag<"fp:strict">, HelpText<"">, Alias<fno_fast_math>;
def _SLASH_GA : CLFlag<"GA">, Alias<ftlsmodel_EQ>, AliasArgs<["local-exec"]>,
  HelpText<"Assume thread-local variables are defined in the executable">;
def _SLASH_GR : CLFlag<"GR">, HelpText<"Emit RTTI data (default)">;
def _SLASH_GR_ : CLFlag<"GR-">, HelpText<"Do not emit RTTI data">;
def _SLASH_GF : CLIgnoredFlag<"GF">,
  HelpText<"Enable string pooling (default)">;
def _SLASH_GF_ : CLFlag<"GF-">, HelpText<"Disable string pooling">,
  Alias<fwritable_strings>;
def _SLASH_GS : CLFlag<"GS">,
  HelpText<"Enable buffer security check (default)">;
def _SLASH_GS_ : CLFlag<"GS-">, HelpText<"Disable buffer security check">;
def : CLFlag<"Gs">, HelpText<"Use stack probes (default)">,
  Alias<mstack_probe_size>, AliasArgs<["4096"]>;
def _SLASH_Gs : CLJoined<"Gs">,
  HelpText<"Set stack probe size (default 4096)">, Alias<mstack_probe_size>;
def _SLASH_Gy : CLFlag<"Gy">, HelpText<"Put each function in its own section">,
  Alias<ffunction_sections>;
def _SLASH_Gy_ : CLFlag<"Gy-">,
  HelpText<"Do not put each function in its own section (default)">,
  Alias<fno_function_sections>;
def _SLASH_Gw : CLFlag<"Gw">, HelpText<"Put each data item in its own section">,
  Alias<fdata_sections>;
def _SLASH_Gw_ : CLFlag<"Gw-">,
  HelpText<"Do not put each data item in its own section (default)">,
  Alias<fno_data_sections>;
def _SLASH_help : CLFlag<"help">, Alias<help>,
  HelpText<"Display available options">;
def _SLASH_HELP : CLFlag<"HELP">, Alias<help>;
def _SLASH_I : CLJoinedOrSeparate<"I">,
  HelpText<"Add directory to include search path">, MetaVarName<"<dir>">,
  Alias<I>;
def _SLASH_J : CLFlag<"J">, HelpText<"Make char type unsigned">,
  Alias<funsigned_char>;

// The _SLASH_O option handles all the /O flags, but we also provide separate
// aliased options to provide separate help messages.
def _SLASH_O : CLJoined<"O">,
  HelpText<"Set multiple /O flags at once; e.g. '/O2y-' for '/O2 /Oy-'">,
  MetaVarName<"<flags>">;
def : CLFlag<"O1">, Alias<_SLASH_O>, AliasArgs<["1"]>,
  HelpText<"Optimize for size  (like /Og     /Os /Oy /Ob2 /GF /Gy)">;
def : CLFlag<"O2">, Alias<_SLASH_O>, AliasArgs<["2"]>,
  HelpText<"Optimize for speed (like /Og /Oi /Ot /Oy /Ob2 /GF /Gy)">;
def : CLFlag<"Ob0">, Alias<_SLASH_O>, AliasArgs<["b0"]>,
  HelpText<"Disable function inlining">;
def : CLFlag<"Ob1">, Alias<_SLASH_O>, AliasArgs<["b1"]>,
  HelpText<"Only inline functions explicitly or implicitly marked inline">;
def : CLFlag<"Ob2">, Alias<_SLASH_O>, AliasArgs<["b2"]>,
  HelpText<"Inline functions as deemed beneficial by the compiler">;
def : CLFlag<"Od">, Alias<_SLASH_O>, AliasArgs<["d"]>,
  HelpText<"Disable optimization">;
def : CLFlag<"Og">, Alias<_SLASH_O>, AliasArgs<["g"]>,
  HelpText<"No effect">;
def : CLFlag<"Oi">, Alias<_SLASH_O>, AliasArgs<["i"]>,
  HelpText<"Enable use of builtin functions">;
def : CLFlag<"Oi-">, Alias<_SLASH_O>, AliasArgs<["i-"]>,
  HelpText<"Disable use of builtin functions">;
def : CLFlag<"Os">, Alias<_SLASH_O>, AliasArgs<["s"]>,
  HelpText<"Optimize for size">;
def : CLFlag<"Ot">, Alias<_SLASH_O>, AliasArgs<["t"]>,
  HelpText<"Optimize for speed">;
def : CLFlag<"Ox">, Alias<_SLASH_O>, AliasArgs<["x"]>,
  HelpText<"Deprecated (like /Og /Oi /Ot /Oy /Ob2); use /O2">;
def : CLFlag<"Oy">, Alias<_SLASH_O>, AliasArgs<["y"]>,
  HelpText<"Enable frame pointer omission (x86 only)">;
def : CLFlag<"Oy-">, Alias<_SLASH_O>, AliasArgs<["y-"]>,
  HelpText<"Disable frame pointer omission (x86 only, default)">;

def _SLASH_QUESTION : CLFlag<"?">, Alias<help>,
  HelpText<"Display available options">;
def _SLASH_Qvec : CLFlag<"Qvec">,
  HelpText<"Enable the loop vectorization passes">, Alias<fvectorize>;
def _SLASH_Qvec_ : CLFlag<"Qvec-">,
  HelpText<"Disable the loop vectorization passes">, Alias<fno_vectorize>;
def _SLASH_showIncludes : CLFlag<"showIncludes">,
  HelpText<"Print info about included files to stderr">;
def _SLASH_showIncludes_user : CLFlag<"showIncludes:user">,
  HelpText<"Like /showIncludes but omit system headers">;
def _SLASH_showFilenames : CLFlag<"showFilenames">,
  HelpText<"Print the name of each compiled file">;
def _SLASH_showFilenames_ : CLFlag<"showFilenames-">,
  HelpText<"Do not print the name of each compiled file (default)">;
def _SLASH_source_charset : CLCompileJoined<"source-charset:">,
  HelpText<"Set source encoding, supports only UTF-8">,
  Alias<finput_charset_EQ>;
def _SLASH_execution_charset : CLCompileJoined<"execution-charset:">,
  HelpText<"Set runtime encoding, supports only UTF-8">,
  Alias<fexec_charset_EQ>;
def _SLASH_std : CLCompileJoined<"std:">,
  HelpText<"Set language version (c++14,c++17,c++latest,c11,c17)">;
def _SLASH_U : CLJoinedOrSeparate<"U">, HelpText<"Undefine macro">,
  MetaVarName<"<macro>">, Alias<U>;
def _SLASH_validate_charset : CLFlag<"validate-charset">,
  Alias<W_Joined>, AliasArgs<["invalid-source-encoding"]>;
def _SLASH_validate_charset_ : CLFlag<"validate-charset-">,
  Alias<W_Joined>, AliasArgs<["no-invalid-source-encoding"]>;
def _SLASH_W0 : CLFlag<"W0">, HelpText<"Disable all warnings">, Alias<w>;
def _SLASH_W1 : CLFlag<"W1">, HelpText<"Enable -Wall">, Alias<Wall>;
def _SLASH_W2 : CLFlag<"W2">, HelpText<"Enable -Wall">, Alias<Wall>;
def _SLASH_W3 : CLFlag<"W3">, HelpText<"Enable -Wall">, Alias<Wall>;
def _SLASH_W4 : CLFlag<"W4">, HelpText<"Enable -Wall and -Wextra">, Alias<WCL4>;
def _SLASH_Wall : CLFlag<"Wall">, HelpText<"Enable -Weverything">,
  Alias<W_Joined>, AliasArgs<["everything"]>;
def _SLASH_WX : CLFlag<"WX">, HelpText<"Treat warnings as errors">,
  Alias<W_Joined>, AliasArgs<["error"]>;
def _SLASH_WX_ : CLFlag<"WX-">,
  HelpText<"Do not treat warnings as errors (default)">,
  Alias<W_Joined>, AliasArgs<["no-error"]>;
def _SLASH_w_flag : CLFlag<"w">, HelpText<"Disable all warnings">, Alias<w>;
def _SLASH_wd4005 : CLFlag<"wd4005">, Alias<W_Joined>,
  AliasArgs<["no-macro-redefined"]>;
def _SLASH_wd4018 : CLFlag<"wd4018">, Alias<W_Joined>,
  AliasArgs<["no-sign-compare"]>;
def _SLASH_wd4100 : CLFlag<"wd4100">, Alias<W_Joined>,
  AliasArgs<["no-unused-parameter"]>;
def _SLASH_wd4910 : CLFlag<"wd4910">, Alias<W_Joined>,
  AliasArgs<["no-dllexport-explicit-instantiation-decl"]>;
def _SLASH_wd4996 : CLFlag<"wd4996">, Alias<W_Joined>,
  AliasArgs<["no-deprecated-declarations"]>;
def _SLASH_vd : CLJoined<"vd">, HelpText<"Control vtordisp placement">,
  Alias<vtordisp_mode_EQ>;
def _SLASH_X : CLFlag<"X">,
  HelpText<"Do not add %INCLUDE% to include search path">, Alias<nostdlibinc>;
def _SLASH_Zc_sizedDealloc : CLFlag<"Zc:sizedDealloc">,
  HelpText<"Enable C++14 sized global deallocation functions">,
  Alias<fsized_deallocation>;
def _SLASH_Zc_sizedDealloc_ : CLFlag<"Zc:sizedDealloc-">,
  HelpText<"Disable C++14 sized global deallocation functions">,
  Alias<fno_sized_deallocation>;
def _SLASH_Zc_alignedNew : CLFlag<"Zc:alignedNew">,
  HelpText<"Enable C++17 aligned allocation functions">,
  Alias<faligned_allocation>;
def _SLASH_Zc_alignedNew_ : CLFlag<"Zc:alignedNew-">,
  HelpText<"Disable C++17 aligned allocation functions">,
  Alias<fno_aligned_allocation>;
def _SLASH_Zc_char8_t : CLFlag<"Zc:char8_t">,
  HelpText<"Enable char8_t from C++2a">,
  Alias<fchar8__t>;
def _SLASH_Zc_char8_t_ : CLFlag<"Zc:char8_t-">,
  HelpText<"Disable char8_t from c++2a">,
  Alias<fno_char8__t>;
def _SLASH_Zc_strictStrings : CLFlag<"Zc:strictStrings">,
  HelpText<"Treat string literals as const">, Alias<W_Joined>,
  AliasArgs<["error=c++11-compat-deprecated-writable-strings"]>;
def _SLASH_Zc_threadSafeInit : CLFlag<"Zc:threadSafeInit">,
  HelpText<"Enable thread-safe initialization of static variables">,
  Alias<fthreadsafe_statics>;
def _SLASH_Zc_threadSafeInit_ : CLFlag<"Zc:threadSafeInit-">,
  HelpText<"Disable thread-safe initialization of static variables">,
  Alias<fno_threadsafe_statics>;
def _SLASH_Zc_trigraphs : CLFlag<"Zc:trigraphs">,
  HelpText<"Enable trigraphs">, Alias<ftrigraphs>;
def _SLASH_Zc_trigraphs_off : CLFlag<"Zc:trigraphs-">,
  HelpText<"Disable trigraphs (default)">, Alias<fno_trigraphs>;
def _SLASH_Zc_twoPhase : CLFlag<"Zc:twoPhase">,
  HelpText<"Enable two-phase name lookup in templates">,
  Alias<fno_delayed_template_parsing>;
def _SLASH_Zc_twoPhase_ : CLFlag<"Zc:twoPhase-">,
  HelpText<"Disable two-phase name lookup in templates (default)">,
  Alias<fdelayed_template_parsing>;
def _SLASH_Z7 : CLFlag<"Z7">,
  HelpText<"Enable CodeView debug information in object files">;
def _SLASH_Zi : CLFlag<"Zi">, Alias<_SLASH_Z7>,
  HelpText<"Like /Z7">;
def _SLASH_Zp : CLJoined<"Zp">,
  HelpText<"Set default maximum struct packing alignment">,
  Alias<fpack_struct_EQ>;
def _SLASH_Zp_flag : CLFlag<"Zp">,
  HelpText<"Set default maximum struct packing alignment to 1">,
  Alias<fpack_struct_EQ>, AliasArgs<["1"]>;
def _SLASH_Zs : CLFlag<"Zs">, HelpText<"Syntax-check only">,
  Alias<fsyntax_only>;
def _SLASH_openmp_ : CLFlag<"openmp-">,
  HelpText<"Disable OpenMP support">, Alias<fno_openmp>;
def _SLASH_openmp : CLFlag<"openmp">, HelpText<"Enable OpenMP support">,
  Alias<fopenmp>;
def _SLASH_openmp_experimental : CLFlag<"openmp:experimental">,
  HelpText<"Enable OpenMP support with experimental SIMD support">,
  Alias<fopenmp>;
def _SLASH_tune : CLCompileJoined<"tune:">,
  HelpText<"Set CPU for optimization without affecting instruction set">,
  Alias<mtune_EQ>;

// Non-aliases:

def _SLASH_arch : CLCompileJoined<"arch:">,
  HelpText<"Set architecture for code generation">;

def _SLASH_M_Group : OptionGroup<"</M group>">, Group<cl_compile_Group>;
def _SLASH_volatile_Group : OptionGroup<"</volatile group>">,
  Group<cl_compile_Group>;

def _SLASH_EH : CLJoined<"EH">, HelpText<"Set exception handling model">;
def _SLASH_EP : CLFlag<"EP">,
  HelpText<"Disable linemarker output and preprocess to stdout">;
def _SLASH_FA : CLFlag<"FA">,
  HelpText<"Output assembly code file during compilation">;
def _SLASH_Fa : CLJoined<"Fa">,
  HelpText<"Set assembly output file name (with /FA)">,
  MetaVarName<"<file or dir/>">;
def _SLASH_FI : CLJoinedOrSeparate<"FI">,
  HelpText<"Include file before parsing">, Alias<include_>;
def _SLASH_Fe : CLJoined<"Fe">,
  HelpText<"Set output executable file name">,
  MetaVarName<"<file or dir/>">;
def _SLASH_Fe_COLON : CLJoined<"Fe:">, Alias<_SLASH_Fe>;
def _SLASH_Fi : CLCompileJoined<"Fi">,
  HelpText<"Set preprocess output file name (with /P)">,
  MetaVarName<"<file>">;
def _SLASH_Fo : CLCompileJoined<"Fo">,
  HelpText<"Set output object file (with /c)">,
  MetaVarName<"<file or dir/>">;
def _SLASH_guard : CLJoined<"guard:">,
  HelpText<"Enable Control Flow Guard with /guard:cf, or only the table with /guard:cf,nochecks. "
           "Enable EH Continuation Guard with /guard:ehcont">;
def _SLASH_GX : CLFlag<"GX">,
  HelpText<"Deprecated; use /EHsc">;
def _SLASH_GX_ : CLFlag<"GX-">,
  HelpText<"Deprecated (like not passing /EH)">;
def _SLASH_imsvc : CLJoinedOrSeparate<"imsvc">,
  HelpText<"Add <dir> to system include search path, as if in %INCLUDE%">,
  MetaVarName<"<dir>">;
def _SLASH_LD : CLFlag<"LD">, HelpText<"Create DLL">;
def _SLASH_LDd : CLFlag<"LDd">, HelpText<"Create debug DLL">;
def _SLASH_link : CLRemainingArgsJoined<"link">,
  HelpText<"Forward options to the linker">, MetaVarName<"<options>">;
def _SLASH_MD : Option<["/", "-"], "MD", KIND_FLAG>, Group<_SLASH_M_Group>,
  Flags<[CLOption, NoXarchOption]>, HelpText<"Use DLL run-time">;
def _SLASH_MDd : Option<["/", "-"], "MDd", KIND_FLAG>, Group<_SLASH_M_Group>,
  Flags<[CLOption, NoXarchOption]>, HelpText<"Use DLL debug run-time">;
def _SLASH_MT : Option<["/", "-"], "MT", KIND_FLAG>, Group<_SLASH_M_Group>,
  Flags<[CLOption, NoXarchOption]>, HelpText<"Use static run-time">;
def _SLASH_MTd : Option<["/", "-"], "MTd", KIND_FLAG>, Group<_SLASH_M_Group>,
  Flags<[CLOption, NoXarchOption]>, HelpText<"Use static debug run-time">;
def _SLASH_o : CLJoinedOrSeparate<"o">,
  HelpText<"Deprecated (set output file name); use /Fe or /Fe">,
  MetaVarName<"<file or dir/>">;
def _SLASH_P : CLFlag<"P">, HelpText<"Preprocess to file">;
def _SLASH_Tc : CLCompileJoinedOrSeparate<"Tc">,
  HelpText<"Treat <file> as C source file">, MetaVarName<"<file>">;
def _SLASH_TC : CLCompileFlag<"TC">, HelpText<"Treat all source files as C">;
def _SLASH_Tp : CLCompileJoinedOrSeparate<"Tp">,
  HelpText<"Treat <file> as C++ source file">, MetaVarName<"<file>">;
def _SLASH_TP : CLCompileFlag<"TP">, HelpText<"Treat all source files as C++">;
def _SLASH_vctoolsdir : CLJoinedOrSeparate<"vctoolsdir">,
  HelpText<"Path to the VCToolChain">, MetaVarName<"<dir>">;
def _SLASH_vctoolsversion : CLJoinedOrSeparate<"vctoolsversion">,
  HelpText<"For use with /winsysroot, defaults to newest found">;
def _SLASH_winsdkdir : CLJoinedOrSeparate<"winsdkdir">,
  HelpText<"Path to the Windows SDK">, MetaVarName<"<dir>">;
def _SLASH_winsdkversion : CLJoinedOrSeparate<"winsdkversion">,
  HelpText<"Full version of the Windows SDK, defaults to newest found">;
def _SLASH_winsysroot : CLJoinedOrSeparate<"winsysroot">,
  HelpText<"Same as /vctoolsdir <dir>/VC/Tools/MSVC/<vctoolsversion> /winsdkdir <dir>/Windows Kits/10">,
  MetaVarName<"<dir>">;
def _SLASH_volatile_iso : Option<["/", "-"], "volatile:iso", KIND_FLAG>,
  Group<_SLASH_volatile_Group>, Flags<[CLOption, NoXarchOption]>,
  HelpText<"Volatile loads and stores have standard semantics">;
def _SLASH_vmb : CLFlag<"vmb">,
  HelpText<"Use a best-case representation method for member pointers">;
def _SLASH_vmg : CLFlag<"vmg">,
  HelpText<"Use a most-general representation for member pointers">;
def _SLASH_vms : CLFlag<"vms">,
  HelpText<"Set the default most-general representation to single inheritance">;
def _SLASH_vmm : CLFlag<"vmm">,
  HelpText<"Set the default most-general representation to "
           "multiple inheritance">;
def _SLASH_vmv : CLFlag<"vmv">,
  HelpText<"Set the default most-general representation to "
           "virtual inheritance">;
def _SLASH_volatile_ms  : Option<["/", "-"], "volatile:ms", KIND_FLAG>,
  Group<_SLASH_volatile_Group>, Flags<[CLOption, NoXarchOption]>,
  HelpText<"Volatile loads and stores have acquire and release semantics">;
def _SLASH_clang : CLJoined<"clang:">,
  HelpText<"Pass <arg> to the clang driver">, MetaVarName<"<arg>">;
def _SLASH_Zl : CLFlag<"Zl">,
  HelpText<"Do not let object file auto-link default libraries">;

def _SLASH_Yc : CLJoined<"Yc">,
  HelpText<"Generate a pch file for all code up to and including <filename>">,
  MetaVarName<"<filename>">;
def _SLASH_Yu : CLJoined<"Yu">,
  HelpText<"Load a pch file and use it instead of all code up to "
           "and including <filename>">,
  MetaVarName<"<filename>">;
def _SLASH_Y_ : CLFlag<"Y-">,
  HelpText<"Disable precompiled headers, overrides /Yc and /Yu">;
def _SLASH_Zc_dllexportInlines : CLFlag<"Zc:dllexportInlines">,
  HelpText<"dllexport/dllimport inline member functions of dllexport/import classes (default)">;
def _SLASH_Zc_dllexportInlines_ : CLFlag<"Zc:dllexportInlines-">,
  HelpText<"Do not dllexport/dllimport inline member functions of dllexport/import classes">;
def _SLASH_Fp : CLJoined<"Fp">,
  HelpText<"Set pch file name (with /Yc and /Yu)">, MetaVarName<"<file>">;

def _SLASH_Gd : CLFlag<"Gd">,
  HelpText<"Set __cdecl as a default calling convention">;
def _SLASH_Gr : CLFlag<"Gr">,
  HelpText<"Set __fastcall as a default calling convention">;
def _SLASH_Gz : CLFlag<"Gz">,
  HelpText<"Set __stdcall as a default calling convention">;
def _SLASH_Gv : CLFlag<"Gv">,
  HelpText<"Set __vectorcall as a default calling convention">;
def _SLASH_Gregcall : CLFlag<"Gregcall">,
  HelpText<"Set __regcall as a default calling convention">;

// Ignored:

def _SLASH_analyze_ : CLIgnoredFlag<"analyze-">;
def _SLASH_bigobj : CLIgnoredFlag<"bigobj">;
def _SLASH_cgthreads : CLIgnoredJoined<"cgthreads">;
def _SLASH_d2FastFail : CLIgnoredFlag<"d2FastFail">;
def _SLASH_d2Zi_PLUS : CLIgnoredFlag<"d2Zi+">;
def _SLASH_errorReport : CLIgnoredJoined<"errorReport">;
def _SLASH_FC : CLIgnoredFlag<"FC">;
def _SLASH_Fd : CLIgnoredJoined<"Fd">;
def _SLASH_FS : CLIgnoredFlag<"FS">;
def _SLASH_JMC : CLIgnoredFlag<"JMC">;
def _SLASH_kernel_ : CLIgnoredFlag<"kernel-">;
def _SLASH_nologo : CLIgnoredFlag<"nologo">;
def _SLASH_permissive_ : CLIgnoredFlag<"permissive-">;
def _SLASH_RTC : CLIgnoredJoined<"RTC">;
def _SLASH_sdl : CLIgnoredFlag<"sdl">;
def _SLASH_sdl_ : CLIgnoredFlag<"sdl-">;
def _SLASH_utf8 : CLIgnoredFlag<"utf-8">,
  HelpText<"Set source and runtime encoding to UTF-8 (default)">;
def _SLASH_w : CLIgnoredJoined<"w">;
def _SLASH_Zc___cplusplus : CLIgnoredFlag<"Zc:__cplusplus">;
def _SLASH_Zc_auto : CLIgnoredFlag<"Zc:auto">;
def _SLASH_Zc_forScope : CLIgnoredFlag<"Zc:forScope">;
def _SLASH_Zc_inline : CLIgnoredFlag<"Zc:inline">;
def _SLASH_Zc_rvalueCast : CLIgnoredFlag<"Zc:rvalueCast">;
def _SLASH_Zc_ternary : CLIgnoredFlag<"Zc:ternary">;
def _SLASH_Zc_wchar_t : CLIgnoredFlag<"Zc:wchar_t">;
def _SLASH_ZH_MD5 : CLIgnoredFlag<"ZH:MD5">;
def _SLASH_ZH_SHA1 : CLIgnoredFlag<"ZH:SHA1">;
def _SLASH_ZH_SHA_256 : CLIgnoredFlag<"ZH:SHA_256">;
def _SLASH_Zm : CLIgnoredJoined<"Zm">;
def _SLASH_Zo : CLIgnoredFlag<"Zo">;
def _SLASH_Zo_ : CLIgnoredFlag<"Zo-">;


// Unsupported:

def _SLASH_await : CLFlag<"await">;
def _SLASH_constexpr : CLJoined<"constexpr:">;
def _SLASH_AI : CLJoinedOrSeparate<"AI">;
def _SLASH_Bt : CLFlag<"Bt">;
def _SLASH_Bt_plus : CLFlag<"Bt+">;
def _SLASH_clr : CLJoined<"clr">;
def _SLASH_d2 : CLJoined<"d2">;
def _SLASH_doc : CLJoined<"doc">;
def _SLASH_FA_joined : CLJoined<"FA">;
def _SLASH_favor : CLJoined<"favor">;
def _SLASH_F : CLJoinedOrSeparate<"F">;
def _SLASH_Fm : CLJoined<"Fm">;
def _SLASH_Fr : CLJoined<"Fr">;
def _SLASH_FR : CLJoined<"FR">;
def _SLASH_FU : CLJoinedOrSeparate<"FU">;
def _SLASH_Fx : CLFlag<"Fx">;
def _SLASH_G1 : CLFlag<"G1">;
def _SLASH_G2 : CLFlag<"G2">;
def _SLASH_Ge : CLFlag<"Ge">;
def _SLASH_Gh : CLFlag<"Gh">;
def _SLASH_GH : CLFlag<"GH">;
def _SLASH_GL : CLFlag<"GL">;
def _SLASH_GL_ : CLFlag<"GL-">;
def _SLASH_Gm : CLFlag<"Gm">;
def _SLASH_Gm_ : CLFlag<"Gm-">;
def _SLASH_GT : CLFlag<"GT">;
def _SLASH_GZ : CLFlag<"GZ">;
def _SLASH_H : CLFlag<"H">;
def _SLASH_homeparams : CLFlag<"homeparams">;
def _SLASH_hotpatch : CLFlag<"hotpatch">;
def _SLASH_kernel : CLFlag<"kernel">;
def _SLASH_LN : CLFlag<"LN">;
def _SLASH_MP : CLJoined<"MP">;
def _SLASH_Qfast_transcendentals : CLFlag<"Qfast_transcendentals">;
def _SLASH_QIfist : CLFlag<"QIfist">;
def _SLASH_QIntel_jcc_erratum : CLFlag<"QIntel-jcc-erratum">;
def _SLASH_Qimprecise_fwaits : CLFlag<"Qimprecise_fwaits">;
def _SLASH_Qpar : CLFlag<"Qpar">;
def _SLASH_Qpar_report : CLJoined<"Qpar-report">;
def _SLASH_Qsafe_fp_loads : CLFlag<"Qsafe_fp_loads">;
def _SLASH_Qspectre : CLFlag<"Qspectre">;
def _SLASH_Qspectre_load : CLFlag<"Qspectre-load">;
def _SLASH_Qspectre_load_cf : CLFlag<"Qspectre-load-cf">;
def _SLASH_Qvec_report : CLJoined<"Qvec-report">;
def _SLASH_u : CLFlag<"u">;
def _SLASH_V : CLFlag<"V">;
def _SLASH_WL : CLFlag<"WL">;
def _SLASH_Wp64 : CLFlag<"Wp64">;
def _SLASH_Yd : CLFlag<"Yd">;
def _SLASH_Yl : CLJoined<"Yl">;
def _SLASH_Za : CLFlag<"Za">;
def _SLASH_Zc : CLJoined<"Zc:">;
def _SLASH_Ze : CLFlag<"Ze">;
def _SLASH_Zg : CLFlag<"Zg">;
def _SLASH_ZI : CLFlag<"ZI">;
def _SLASH_ZW : CLJoined<"ZW">;



//===----------------------------------------------------------------------===//
// AOCC Optimization Options
//===----------------------------------------------------------------------===//

let Flags = [CoreOption] in {
def famd_opt : Flag<["-"], "famd-opt">, Group<f_Group>,
  HelpText<"Enable \"All\" [AMD] proprietary Optimizations">;
def fno_amd_opt : Flag<["-"], "fno-amd-opt">, Group<f_Group>;
def floop_unswitch_aggressive : Flag<["-"], "floop-unswitch-aggressive">, Group<f_Group>,
  HelpText<"Aggressively unswitch loops.">;
def fno_loop_unswitch_aggressive: Flag<["-"], "fno-loop-unswitch-aggressive">, Group<f_Group>;
def fsimplify_pow : Flag<["-"], "fsimplify-pow">, Group<f_Group>,
  HelpText<"Enable SimplifyPowLibCalls pass">;
def fno_simplify_pow : Flag<["-"], "fno-simplify-pow">, Group<f_Group>;

def fitodcalls : Flag<["-"], "fitodcalls">, Group<f_Group>,
  HelpText<"Enable indirect to direct call promotion">;
def fno_itodcalls : Flag<["-"], "fno-itodcalls">, Group<f_Group>;
def fitodcallsbyclone : Flag<["-"], "fitodcallsbyclone">, Group<f_Group>,
  HelpText<"Enable indirect to direct call promotion by funnction cloning">;
def fno_itodcallsbyclone : Flag<["-"], "fno-itodcallsbyclone">, Group<f_Group>;

def fproactive_loop_fusion : Flag<["-"], "fproactive-loop-fusion">, Group<f_Group>,
  HelpText<"Enable the loop fusion passes">;
def fno_proactive_loop_fusion : Flag<["-"], "fno-proactive-loop-fusion">, Group<f_Group>;
def fproactive_loop_fusion_analysis : Flag<["-"], "fproactive-loop-fusion-analysis">, Group<f_Group>,
  HelpText<"Enable the loop fusion analysis passes">;
def fno_proactive_loop_fusion_analysis : Flag<["-"], "fno-proactive-loop-fusion analysis">, Group<f_Group>;

def finline_aggressive : Flag<["-"], "finline-aggressive">, Group<f_Group>,
  HelpText<"Enable aggresive Inlining during LTO">;
def fno_inline_aggressive : Flag<["-"], "fno-inline-aggressive">, Group<f_Group>;

def floop_splitting : Flag<["-"], "floop-splitting">, Group<f_Group>,
  HelpText<"Enable the inter procedural loop splitting pass">;
def fno_loop_splitting : Flag<["-"], "fno-loop-splitting">, Group<f_Group>;

def fremove_unused_array_ops : Flag<["-"], "fremove-unused-array-ops">, Group<f_Group>,
  HelpText<"Enable the Dead Array op elimination passes">;
def fnoremove_unused_array_ops : Flag<["-"], "fno-remove-unused-array-ops">, Group<f_Group>;

def finline_recursion_EQ : Joined<["-"], "finline-recursion=">, Group<f_Group>,
  HelpText<"Enable the Inline Recursive Pass">;

def fno_branch_combine : Flag<["-"], "fno-branch-combine">, Group<f_Group>,
  HelpText<"Disable Branch Combine pass">;

def flv_function_specialization : Flag<["-"], "flv-function-specialization">, Group<f_Group>,
  HelpText<"Enable Function Specialization For Vectorization">;
def fno_lv_function_specialization : Flag<["-"], "fno-lv-function-specialization">, Group<f_Group>;

def farray_remap : Flag<["-"], "fremap-arrays">, Group<f_Group>,
  HelpText<"Enable the Array Remapping passes">;
def fno_array_remap : Flag<["-"], "fno-remap-arrays">, Group<f_Group>;

def fstruct_layout_EQ : Joined<["-"], "fstruct-layout=">, Group<f_Group>,
  HelpText<"Enable the Structure Peeling passes">;

def fstruct_peel_ptr_size_EQ : Joined<["-"], "fstruct-peel-ptr-size=">, Group<f_Group>,
  Flags<[HelpHidden]>,
  HelpText<"Enable aggresive self referential pointer compression during structure-peeling">;

def fstruct_peel_mem_block_size_EQ : Joined<["-"], "fstruct-peel-mem-block-size=">, Group<f_Group>,
  Flags<[HelpHidden]>,
  HelpText<"Enable to change unit memory block size used by structure peeling">;

def fnt_store_EQ : Joined<["-"], "fnt-store=">, Flags<[CoreOption, CC1Option]>, Group<f_Group>,
  HelpText<"Enable Nontemporal store instruction generation. Options: never, auto, aggressive.">, Values<"never,auto,aggressive">;

def fnt_store : Flag<["-"], "fnt-store">, Group<f_Group>, Flags<[CoreOption, CC1Option]>,
  Alias<fnt_store_EQ>, AliasArgs<["auto"]>,
  HelpText<"Enable Nontemporal store instruction generation">;

}


def inline_aggressive : Flag<["-"], "inline-aggressive">,
  HelpText<"Enable aggresive Inlining during LTO">;
def array_remap : Flag<["-"], "remap-arrays">,
  HelpText<"Run the Array Remapping passes">;
def struct_layout_EQ : Joined<["-"], "struct-layout=">,
  HelpText<"Run the Structure Peeling passes">;
def struct_peel_ptr_size_EQ : Joined<["-"], "struct-peel-ptr-size=">,
  HelpText<"Enable aggresive self referential pointer compression during structure-peeling">;
def struct_peel_mem_block_size_EQ : Joined<["-"], "struct-peel-mem-block-size=">,
  HelpText<"Enable to change unit memory block size used by structure peeling">;
def remove_unused_array_ops : Flag<["-"], "remove-unused-array-ops">,
  HelpText<"Enable the Dead Array op elimination passes">;
def inline_recursion_EQ : Joined<["-"], "inline-recursion=">,
  HelpText<"Run the Inline Recursion Pass">;
def lv_function_specialization : Flag<["-"], "lv-function-specialization">,
  HelpText<"Enable Function Specialization For Vectorization">;
def simplify_pow : Flag<["-"], "simplify-pow">,
  HelpText<"Enable SimplifyPowLibCalls pass">;
def itodcalls : Flag<["-"], "itodcalls">,
  HelpText<"Enable indirect to direct call promotion">;
def no_itodcalls : Flag<["-"], "disable-itodcalls">,
  HelpText<"Disable indirect to direct call promotion">;
def itodcallsbyclone : Flag<["-"], "itodcallsbyclone">,
  HelpText<"Enable indirect to direct call promotion by function cloning">;
def no_itodcallsbyclone : Flag<["-"], "disable-itodcallsbyclone">,
  HelpText<"Disable indirect to direct call promotion by function cloning">;
// AOCC END<|MERGE_RESOLUTION|>--- conflicted
+++ resolved
@@ -3599,11 +3599,8 @@
   HelpText<"Print the registered targets">;
 def print_rocm_search_dirs : Flag<["-", "--"], "print-rocm-search-dirs">,
   HelpText<"Print the paths used for finding ROCm installation">;
-<<<<<<< HEAD
-=======
 def print_runtime_dir : Flag<["-", "--"], "print-runtime-dir">,
   HelpText<"Print the directory pathname containing clangs runtime libraries">;
->>>>>>> dcc8db88
 def private__bundle : Flag<["-"], "private_bundle">;
 def pthreads : Flag<["-"], "pthreads">;
 defm pthread : BoolOption<"", "pthread",
