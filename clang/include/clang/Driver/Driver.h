//===--- Driver.h - Clang GCC Compatible Driver -----------------*- C++ -*-===//
//
// Part of the LLVM Project, under the Apache License v2.0 with LLVM Exceptions.
// See https://llvm.org/LICENSE.txt for license information.
// SPDX-License-Identifier: Apache-2.0 WITH LLVM-exception
//
//===----------------------------------------------------------------------===//

#ifndef LLVM_CLANG_DRIVER_DRIVER_H
#define LLVM_CLANG_DRIVER_DRIVER_H

#include "clang/Basic/Diagnostic.h"
#include "clang/Basic/LLVM.h"
#include "clang/Driver/Action.h"
#include "clang/Driver/InputInfo.h"
#include "clang/Driver/Options.h"
#include "clang/Driver/Phases.h"
#include "clang/Driver/ToolChain.h"
#include "clang/Driver/Types.h"
#include "clang/Driver/Util.h"
#include "llvm/ADT/StringMap.h"
#include "llvm/ADT/StringRef.h"
#include "llvm/Option/Arg.h"
#include "llvm/Option/ArgList.h"
#include "llvm/Support/StringSaver.h"

#include <list>
#include <map>
#include <set>
#include <string>

namespace llvm {
class Triple;
namespace vfs {
class FileSystem;
}
} // namespace llvm

namespace clang {

namespace driver {

typedef SmallVector<InputInfo, 4> InputInfoList;

class Command;
class Compilation;
class JobList;
class JobAction;
class SanitizerArgs;
class ToolChain;

/// Describes the kind of LTO mode selected via -f(no-)?lto(=.*)? options.
enum LTOKind {
  LTOK_None,
  LTOK_Full,
  LTOK_Thin,
  LTOK_Unknown
};

/// Whether headers used to construct C++20 module units should be looked
/// up by the path supplied on the command line, or in the user or system
/// search paths.
enum ModuleHeaderMode {
  HeaderMode_None,
  HeaderMode_Default,
  HeaderMode_User,
  HeaderMode_System
};

/// Driver - Encapsulate logic for constructing compilation processes
/// from a set of gcc-driver-like command line arguments.
class Driver {
  DiagnosticsEngine &Diags;

  IntrusiveRefCntPtr<llvm::vfs::FileSystem> VFS;

  enum DriverMode {
    GCCMode,
    GXXMode,
    CPPMode,
    CLMode,
    FlangMode,
    DXCMode
  } Mode;

  enum SaveTempsMode {
    SaveTempsNone,
    SaveTempsCwd,
    SaveTempsObj
  } SaveTemps;

  enum BitcodeEmbedMode {
    EmbedNone,
    EmbedMarker,
    EmbedBitcode
  } BitcodeEmbed;

  /// Header unit mode set by -fmodule-header={user,system}.
  ModuleHeaderMode CXX20HeaderType;

  /// Set if we should process inputs and jobs with C++20 module
  /// interpretation.
  bool ModulesModeCXX20;

  /// LTO mode selected via -f(no-)?lto(=.*)? options.
  LTOKind LTOMode;

  /// LTO mode selected via -f(no-offload-)?lto(=.*)? options.
  LTOKind OffloadLTOMode;

public:
  enum OpenMPRuntimeKind {
    /// An unknown OpenMP runtime. We can't generate effective OpenMP code
    /// without knowing what runtime to target.
    OMPRT_Unknown,

    /// The LLVM OpenMP runtime. When completed and integrated, this will become
    /// the default for Clang.
    OMPRT_OMP,

    /// The GNU OpenMP runtime. Clang doesn't support generating OpenMP code for
    /// this runtime but can swallow the pragmas, and find and link against the
    /// runtime library itself.
    OMPRT_GOMP,

    /// The legacy name for the LLVM OpenMP runtime from when it was the Intel
    /// OpenMP runtime. We support this mode for users with existing
    /// dependencies on this runtime library name.
    OMPRT_IOMP5
  };

  // Diag - Forwarding function for diagnostics.
  DiagnosticBuilder Diag(unsigned DiagID) const {
    return Diags.Report(DiagID);
  }

  // FIXME: Privatize once interface is stable.
public:
  /// The name the driver was invoked as.
  std::string Name;

  /// The path the driver executable was in, as invoked from the
  /// command line.
  std::string Dir;

  /// The original path to the clang executable.
  std::string ClangExecutable;

  /// Target and driver mode components extracted from clang executable name.
  ParsedClangName ClangNameParts;

  /// The path to the installed clang directory, if any.
  std::string InstalledDir;

  /// The path to the compiler resource directory.
  std::string ResourceDir;

  /// System directory for config files.
  std::string SystemConfigDir;

  /// User directory for config files.
  std::string UserConfigDir;

  /// A prefix directory used to emulate a limited subset of GCC's '-Bprefix'
  /// functionality.
  /// FIXME: This type of customization should be removed in favor of the
  /// universal driver when it is ready.
  typedef SmallVector<std::string, 4> prefix_list;
  prefix_list PrefixDirs;

  /// sysroot, if present
  std::string SysRoot;

  /// Dynamic loader prefix, if present
  std::string DyldPrefix;

  /// Driver title to use with help.
  std::string DriverTitle;

  /// Information about the host which can be overridden by the user.
  std::string HostBits, HostMachine, HostSystem, HostRelease;

  /// The file to log CC_PRINT_PROC_STAT_FILE output to, if enabled.
  std::string CCPrintStatReportFilename;

  /// The file to log CC_PRINT_OPTIONS output to, if enabled.
  std::string CCPrintOptionsFilename;

  /// The file to log CC_PRINT_HEADERS output to, if enabled.
  std::string CCPrintHeadersFilename;

  /// The file to log CC_LOG_DIAGNOSTICS output to, if enabled.
  std::string CCLogDiagnosticsFilename;

  /// An input type and its arguments.
  using InputTy = std::pair<types::ID, const llvm::opt::Arg *>;

  /// A list of inputs and their types for the given arguments.
  using InputList = SmallVector<InputTy, 16>;

  /// Whether the driver should follow g++ like behavior.
  bool CCCIsCXX() const { return Mode == GXXMode; }

  /// Whether the driver is just the preprocessor.
  bool CCCIsCPP() const { return Mode == CPPMode; }

  /// Whether the driver should follow gcc like behavior.
  bool CCCIsCC() const { return Mode == GCCMode; }

  /// Whether the driver should follow cl.exe like behavior.
  bool IsCLMode() const { return Mode == CLMode; }

  /// Whether the driver should invoke flang for fortran inputs.
  /// Other modes fall back to calling gcc which in turn calls gfortran.
  bool IsFlangMode() const { return Mode == FlangMode; }

  /// Whether the driver should follow dxc.exe like behavior.
  bool IsDXCMode() const { return Mode == DXCMode; }

  /// Only print tool bindings, don't build any jobs.
  unsigned CCCPrintBindings : 1;

  /// Set CC_PRINT_OPTIONS mode, which is like -v but logs the commands to
  /// CCPrintOptionsFilename or to stderr.
  unsigned CCPrintOptions : 1;

  /// Set CC_PRINT_HEADERS mode, which causes the frontend to log header include
  /// information to CCPrintHeadersFilename or to stderr.
  unsigned CCPrintHeaders : 1;

  /// Set CC_LOG_DIAGNOSTICS mode, which causes the frontend to log diagnostics
  /// to CCLogDiagnosticsFilename or to stderr, in a stable machine readable
  /// format.
  unsigned CCLogDiagnostics : 1;

  /// Whether the driver is generating diagnostics for debugging purposes.
  unsigned CCGenDiagnostics : 1;

  /// Set CC_PRINT_PROC_STAT mode, which causes the driver to dump
  /// performance report to CC_PRINT_PROC_STAT_FILE or to stdout.
  unsigned CCPrintProcessStats : 1;

  /// Pointer to the ExecuteCC1Tool function, if available.
  /// When the clangDriver lib is used through clang.exe, this provides a
  /// shortcut for executing the -cc1 command-line directly, in the same
  /// process.
  typedef int (*CC1ToolFunc)(SmallVectorImpl<const char *> &ArgV);
  CC1ToolFunc CC1Main = nullptr;

private:
  /// Raw target triple.
  std::string TargetTriple;

  /// Name to use when invoking gcc/g++.
  std::string CCCGenericGCCName;

  /// Name of configuration file if used.
  std::string ConfigFile;

  /// Allocator for string saver.
  llvm::BumpPtrAllocator Alloc;

  /// Object that stores strings read from configuration file.
  llvm::StringSaver Saver;

  /// Arguments originated from configuration file.
  std::unique_ptr<llvm::opt::InputArgList> CfgOptions;

  /// Arguments originated from command line.
  std::unique_ptr<llvm::opt::InputArgList> CLOptions;

  /// Whether to check that input files exist when constructing compilation
  /// jobs.
  unsigned CheckInputsExist : 1;
  /// Whether to probe for PCH files on disk, in order to upgrade
  /// -include foo.h to -include-pch foo.h.pch.
  unsigned ProbePrecompiled : 1;

public:
  /// Force clang to emit reproducer for driver invocation. This is enabled
  /// indirectly by setting FORCE_CLANG_DIAGNOSTICS_CRASH environment variable
  /// or when using the -gen-reproducer driver flag.
  unsigned GenReproducer : 1;

  // getFinalPhase - Determine which compilation mode we are in and record
  // which option we used to determine the final phase.
  // TODO: Much of what getFinalPhase returns are not actually true compiler
  //       modes. Fold this functionality into Types::getCompilationPhases and
  //       handleArguments.
  phases::ID getFinalPhase(const llvm::opt::DerivedArgList &DAL,
                           llvm::opt::Arg **FinalPhaseArg = nullptr) const;

private:
  /// Certain options suppress the 'no input files' warning.
  unsigned SuppressMissingInputWarning : 1;

  /// Cache of all the ToolChains in use by the driver.
  ///
  /// This maps from the string representation of a triple to a ToolChain
  /// created targeting that triple. The driver owns all the ToolChain objects
  /// stored in it, and will clean them up when torn down.
  mutable llvm::StringMap<std::unique_ptr<ToolChain>> ToolChains;

<<<<<<< HEAD
  /// Number of parallel jobs.
  unsigned NumParallelJobs;
=======
  /// Cache of known offloading architectures for the ToolChain already derived.
  /// This should only be modified when we first initialize the offloading
  /// toolchains.
  llvm::DenseMap<const ToolChain *, llvm::DenseSet<llvm::StringRef>> KnownArchs;
>>>>>>> be768164

private:
  /// TranslateInputArgs - Create a new derived argument list from the input
  /// arguments, after applying the standard argument translations.
  llvm::opt::DerivedArgList *
  TranslateInputArgs(const llvm::opt::InputArgList &Args) const;

  // handleArguments - All code related to claiming and printing diagnostics
  // related to arguments to the driver are done here.
  void handleArguments(Compilation &C, llvm::opt::DerivedArgList &Args,
                       const InputList &Inputs, ActionList &Actions) const;

  // Before executing jobs, sets up response files for commands that need them.
  void setUpResponseFiles(Compilation &C, Command &Cmd);

  void generatePrefixedToolNames(StringRef Tool, const ToolChain &TC,
                                 SmallVectorImpl<std::string> &Names) const;

  /// Find the appropriate .crash diagonostic file for the child crash
  /// under this driver and copy it out to a temporary destination with the
  /// other reproducer related files (.sh, .cache, etc). If not found, suggest a
  /// directory for the user to look at.
  ///
  /// \param ReproCrashFilename The file path to copy the .crash to.
  /// \param CrashDiagDir       The suggested directory for the user to look at
  ///                           in case the search or copy fails.
  ///
  /// \returns If the .crash is found and successfully copied return true,
  /// otherwise false and return the suggested directory in \p CrashDiagDir.
  bool getCrashDiagnosticFile(StringRef ReproCrashFilename,
                              SmallString<128> &CrashDiagDir);

public:

  /// Takes the path to a binary that's either in bin/ or lib/ and returns
  /// the path to clang's resource directory.
  static std::string GetResourcesPath(StringRef BinaryPath,
                                      StringRef CustomResourceDir = "");

  Driver(StringRef ClangExecutable, StringRef TargetTriple,
         DiagnosticsEngine &Diags, std::string Title = "clang LLVM compiler",
         IntrusiveRefCntPtr<llvm::vfs::FileSystem> VFS = nullptr);

  /// @name Accessors
  /// @{

  /// Name to use when invoking gcc/g++.
  const std::string &getCCCGenericGCCName() const { return CCCGenericGCCName; }

  const std::string &getConfigFile() const { return ConfigFile; }

  const llvm::opt::OptTable &getOpts() const { return getDriverOptTable(); }

  DiagnosticsEngine &getDiags() const { return Diags; }

  llvm::vfs::FileSystem &getVFS() const { return *VFS; }

  bool getCheckInputsExist() const { return CheckInputsExist; }

  void setCheckInputsExist(bool Value) { CheckInputsExist = Value; }

  bool getProbePrecompiled() const { return ProbePrecompiled; }
  void setProbePrecompiled(bool Value) { ProbePrecompiled = Value; }

  void setTargetAndMode(const ParsedClangName &TM) { ClangNameParts = TM; }

  const std::string &getTitle() { return DriverTitle; }
  void setTitle(std::string Value) { DriverTitle = std::move(Value); }

  std::string getTargetTriple() const { return TargetTriple; }

  /// Get the path to the main clang executable.
  const char *getClangProgramPath() const {
    return ClangExecutable.c_str();
  }

  /// Get the path to where the clang executable was installed.
  const char *getInstalledDir() const {
    if (!InstalledDir.empty())
      return InstalledDir.c_str();
    return Dir.c_str();
  }
  void setInstalledDir(StringRef Value) { InstalledDir = std::string(Value); }

  bool isSaveTempsEnabled() const { return SaveTemps != SaveTempsNone; }
  bool isSaveTempsObj() const { return SaveTemps == SaveTempsObj; }

  bool embedBitcodeEnabled() const { return BitcodeEmbed != EmbedNone; }
  bool embedBitcodeInObject() const { return (BitcodeEmbed == EmbedBitcode); }
  bool embedBitcodeMarkerOnly() const { return (BitcodeEmbed == EmbedMarker); }

  /// Compute the desired OpenMP runtime from the flags provided.
  OpenMPRuntimeKind getOpenMPRuntime(const llvm::opt::ArgList &Args) const;

  /// @}
  /// @name Primary Functionality
  /// @{

  /// CreateOffloadingDeviceToolChains - create all the toolchains required to
  /// support offloading devices given the programming models specified in the
  /// current compilation. Also, update the host tool chain kind accordingly.
  void CreateOffloadingDeviceToolChains(Compilation &C, InputList &Inputs);

  /// BuildCompilation - Construct a compilation object for a command
  /// line argument vector.
  ///
  /// \return A compilation, or 0 if none was built for the given
  /// argument vector. A null return value does not necessarily
  /// indicate an error condition, the diagnostics should be queried
  /// to determine if an error occurred.
  Compilation *BuildCompilation(ArrayRef<const char *> Args);

  /// ParseArgStrings - Parse the given list of strings into an
  /// ArgList.
  llvm::opt::InputArgList ParseArgStrings(ArrayRef<const char *> Args,
                                          bool IsClCompatMode,
                                          bool &ContainsError);

  /// BuildInputs - Construct the list of inputs and their types from
  /// the given arguments.
  ///
  /// \param TC - The default host tool chain.
  /// \param Args - The input arguments.
  /// \param Inputs - The list to store the resulting compilation
  /// inputs onto.
  void BuildInputs(const ToolChain &TC, llvm::opt::DerivedArgList &Args,
                   InputList &Inputs) const;

  /// BuildActions - Construct the list of actions to perform for the
  /// given arguments, which are only done for a single architecture.
  ///
  /// \param C - The compilation that is being built.
  /// \param Args - The input arguments.
  /// \param Actions - The list to store the resulting actions onto.
  void BuildActions(Compilation &C, llvm::opt::DerivedArgList &Args,
                    const InputList &Inputs, ActionList &Actions) const;

  /// BuildUniversalActions - Construct the list of actions to perform
  /// for the given arguments, which may require a universal build.
  ///
  /// \param C - The compilation that is being built.
  /// \param TC - The default host tool chain.
  void BuildUniversalActions(Compilation &C, const ToolChain &TC,
                             const InputList &BAInputs) const;

  /// BuildOffloadingActions - Construct the list of actions to perform for the
  /// offloading toolchain that will be embedded in the host.
  ///
  /// \param C - The compilation that is being built.
  /// \param Args - The input arguments.
  /// \param Input - The input type and arguments
  /// \param HostAction - The host action used in the offloading toolchain.
  Action *BuildOffloadingActions(Compilation &C,
                                 llvm::opt::DerivedArgList &Args,
                                 const InputTy &Input,
                                 Action *HostAction) const;

  /// Returns the set of bound architectures active for this offload kind.
  /// If there are no bound architctures we return a set containing only the
  /// empty string.
  llvm::DenseSet<StringRef>
  getOffloadArchs(Compilation &C, const llvm::opt::DerivedArgList &Args,
                  Action::OffloadKind Kind, const ToolChain *TC) const;

  /// Check that the file referenced by Value exists. If it doesn't,
  /// issue a diagnostic and return false.
  /// If TypoCorrect is true and the file does not exist, see if it looks
  /// like a likely typo for a flag and if so print a "did you mean" blurb.
  bool DiagnoseInputExistence(const llvm::opt::DerivedArgList &Args,
                              StringRef Value, types::ID Ty,
                              bool TypoCorrect) const;

  /// BuildJobs - Bind actions to concrete tools and translate
  /// arguments to form the list of jobs to run.
  ///
  /// \param C - The compilation that is being built.
  void BuildJobs(Compilation &C) const;

  /// ExecuteCompilation - Execute the compilation according to the command line
  /// arguments and return an appropriate exit code.
  ///
  /// This routine handles additional processing that must be done in addition
  /// to just running the subprocesses, for example reporting errors, setting
  /// up response files, removing temporary files, etc.
  int ExecuteCompilation(Compilation &C,
     SmallVectorImpl< std::pair<int, const Command *> > &FailingCommands);

  /// Contains the files in the compilation diagnostic report generated by
  /// generateCompilationDiagnostics.
  struct CompilationDiagnosticReport {
    llvm::SmallVector<std::string, 4> TemporaryFiles;
  };

  /// generateCompilationDiagnostics - Generate diagnostics information
  /// including preprocessed source file(s).
  ///
  void generateCompilationDiagnostics(
      Compilation &C, const Command &FailingCommand,
      StringRef AdditionalInformation = "",
      CompilationDiagnosticReport *GeneratedReport = nullptr);

  /// @}
  /// @name Helper Methods
  /// @{

  /// PrintActions - Print the list of actions.
  void PrintActions(const Compilation &C) const;

  /// PrintHelp - Print the help text.
  ///
  /// \param ShowHidden - Show hidden options.
  void PrintHelp(bool ShowHidden) const;

  /// PrintVersion - Print the driver version.
  void PrintVersion(const Compilation &C, raw_ostream &OS) const;

  /// GetFilePath - Lookup \p Name in the list of file search paths.
  ///
  /// \param TC - The tool chain for additional information on
  /// directories to search.
  //
  // FIXME: This should be in CompilationInfo.
  std::string GetFilePath(StringRef Name, const ToolChain &TC) const;

  /// GetProgramPath - Lookup \p Name in the list of program search paths.
  ///
  /// \param TC - The provided tool chain for additional information on
  /// directories to search.
  //
  // FIXME: This should be in CompilationInfo.
  std::string GetProgramPath(StringRef Name, const ToolChain &TC) const;

  /// HandleAutocompletions - Handle --autocomplete by searching and printing
  /// possible flags, descriptions, and its arguments.
  void HandleAutocompletions(StringRef PassedFlags) const;

  /// HandleImmediateArgs - Handle any arguments which should be
  /// treated before building actions or binding tools.
  ///
  /// \return Whether any compilation should be built for this
  /// invocation.
  bool HandleImmediateArgs(const Compilation &C);

  /// ConstructAction - Construct the appropriate action to do for
  /// \p Phase on the \p Input, taking in to account arguments
  /// like -fsyntax-only or --analyze.
  Action *ConstructPhaseAction(
      Compilation &C, const llvm::opt::ArgList &Args, phases::ID Phase,
      Action *Input,
      Action::OffloadKind TargetDeviceOffloadKind = Action::OFK_None) const;

  /// BuildJobsForAction - Construct the jobs to perform for the action \p A and
  /// return an InputInfo for the result of running \p A.  Will only construct
  /// jobs for a given (Action, ToolChain, BoundArch, DeviceKind) tuple once.
  InputInfoList BuildJobsForAction(
      Compilation &C, const Action *A, const ToolChain *TC, StringRef BoundArch,
      bool AtTopLevel, bool MultipleArchs, const char *LinkingOutput,
      std::map<std::pair<const Action *, std::string>, InputInfoList>
          &CachedResults,
      Action::OffloadKind TargetDeviceOffloadKind) const;

  /// Returns the default name for linked images (e.g., "a.out").
  const char *getDefaultImageName() const;

  /// GetNamedOutputPath - Return the name to use for the output of
  /// the action \p JA. The result is appended to the compilation's
  /// list of temporary or result files, as appropriate.
  ///
  /// \param C - The compilation.
  /// \param JA - The action of interest.
  /// \param BaseInput - The original input file that this action was
  /// triggered by.
  /// \param BoundArch - The bound architecture.
  /// \param AtTopLevel - Whether this is a "top-level" action.
  /// \param MultipleArchs - Whether multiple -arch options were supplied.
  /// \param NormalizedTriple - The normalized triple of the relevant target.
  const char *GetNamedOutputPath(Compilation &C, const JobAction &JA,
                                 const char *BaseInput, StringRef BoundArch,
                                 bool AtTopLevel, bool MultipleArchs,
                                 StringRef NormalizedTriple) const;

  /// GetTemporaryPath - Return the pathname of a temporary file to use
  /// as part of compilation; the file will have the given prefix and suffix.
  ///
  /// GCC goes to extra lengths here to be a bit more robust.
  std::string GetTemporaryPath(StringRef Prefix, StringRef Suffix) const;

  /// GetTemporaryDirectory - Return the pathname of a temporary directory to
  /// use as part of compilation; the directory will have the given prefix.
  std::string GetTemporaryDirectory(StringRef Prefix) const;

  /// Return the pathname of the pch file in clang-cl mode.
  std::string GetClPchPath(Compilation &C, StringRef BaseName) const;

  /// ShouldUseClangCompiler - Should the clang compiler be used to
  /// handle this action.
  bool ShouldUseClangCompiler(const JobAction &JA) const;

  /// ShouldUseFlangCompiler - Should the flang compiler be used to
  /// handle this action.
  bool ShouldUseFlangCompiler(const JobAction &JA) const;

  /// ShouldEmitStaticLibrary - Should the linker emit a static library.
  bool ShouldEmitStaticLibrary(const llvm::opt::ArgList &Args) const;

  /// Returns true if the user has indicated a C++20 header unit mode.
  bool hasHeaderMode() const { return CXX20HeaderType != HeaderMode_None; }

  /// Get the mode for handling headers as set by fmodule-header{=}.
  ModuleHeaderMode getModuleHeaderMode() const { return CXX20HeaderType; }

  /// Returns true if we are performing any kind of LTO.
  bool isUsingLTO(bool IsOffload = false) const {
    return getLTOMode(IsOffload) != LTOK_None;
  }

  /// Get the specific kind of LTO being performed.
  LTOKind getLTOMode(bool IsOffload = false) const {
    return IsOffload ? OffloadLTOMode : LTOMode;
  }

  /// Get the number of parallel jobs.
  unsigned getNumberOfParallelJobs() const { return NumParallelJobs; }

  /// Set the number of parallel jobs.
  void setNumberOfParallelJobs(unsigned N) { NumParallelJobs = N; }

private:

  /// Tries to load options from configuration file.
  ///
  /// \returns true if error occurred.
  bool loadConfigFile();

  /// Read options from the specified file.
  ///
  /// \param [in] FileName File to read.
  /// \returns true, if error occurred while reading.
  bool readConfigFile(StringRef FileName);

  /// Set the driver mode (cl, gcc, etc) from the value of the `--driver-mode`
  /// option.
  void setDriverMode(StringRef DriverModeValue);

  /// Parse the \p Args list for LTO options and record the type of LTO
  /// compilation based on which -f(no-)?lto(=.*)? option occurs last.
  void setLTOMode(const llvm::opt::ArgList &Args);

  /// Retrieves a ToolChain for a particular \p Target triple.
  ///
  /// Will cache ToolChains for the life of the driver object, and create them
  /// on-demand.
  const ToolChain &getToolChain(const llvm::opt::ArgList &Args,
                                const llvm::Triple &Target) const;

  /// @}

  /// Retrieves a ToolChain for a particular device \p Target triple
  ///
  /// \param[in] HostTC is the host ToolChain paired with the device
  ///
  /// \param[in] TargetDeviceOffloadKind (e.g. OFK_Cuda/OFK_OpenMP/OFK_SYCL) is
  /// an Offloading action that is optionally passed to a ToolChain (used by
  /// CUDA, to specify if it's used in conjunction with OpenMP)
  ///
  /// Will cache ToolChains for the life of the driver object, and create them
  /// on-demand.
  const ToolChain &getOffloadingDeviceToolChain(
      const llvm::opt::ArgList &Args, const llvm::Triple &Target,
      const ToolChain &HostTC,
      const Action::OffloadKind &TargetDeviceOffloadKind) const;

  /// Get bitmasks for which option flags to include and exclude based on
  /// the driver mode.
  std::pair<unsigned, unsigned> getIncludeExcludeOptionFlagMasks(bool IsClCompatMode) const;

  /// Helper used in BuildJobsForAction.  Doesn't use the cache when building
  /// jobs specifically for the given action, but will use the cache when
  /// building jobs for the Action's inputs.
  InputInfoList BuildJobsForActionNoCache(
      Compilation &C, const Action *A, const ToolChain *TC, StringRef BoundArch,
      bool AtTopLevel, bool MultipleArchs, const char *LinkingOutput,
      std::map<std::pair<const Action *, std::string>, InputInfoList>
          &CachedResults,
      Action::OffloadKind TargetDeviceOffloadKind) const;

public:
  ///  Add string to OffloadArchs set for each '--offload-arch=' arg
  ///
  /// \param C - The compilation that is being built.
  /// \param OffloadArchs - The mutable set of strings, one per Offloading arch
  bool
  GetTargetInfoFromOffloadArchOpts(Compilation &C,
                                   std::set<std::string> &OffloadArchs) const;

  ///  Add string to OffloadArchs set for each offloading arch specified
  ///  with legacy args. Unlike the newer, '--offload-arch' arg, specifying
  ///  an offload arch with legacy args required three args:
  ///    '-fopenmp-targets=', '-Xopenmp-target=', and '-march=' .
  ///
  /// \param C - The compilation that is being built.
  /// \param OffloadArchs - The mutable set of strings, one per Offloading arch
  bool GetTargetInfoFromMarch(Compilation &C,
                              std::set<std::string> &OffloadArchs) const;

  /// GetReleaseVersion - Parse (([0-9]+)(.([0-9]+)(.([0-9]+)?))?)? and
  /// return the grouped values as integers. Numbers which are not
  /// provided are set to 0.
  ///
  /// \return True if the entire string was parsed (9.2), or all
  /// groups were parsed (10.3.5extrastuff). HadExtra is true if all
  /// groups were parsed but extra characters remain at the end.
  static bool GetReleaseVersion(StringRef Str, unsigned &Major, unsigned &Minor,
                                unsigned &Micro, bool &HadExtra);

  /// Parse digits from a string \p Str and fulfill \p Digits with
  /// the parsed numbers. This method assumes that the max number of
  /// digits to look for is equal to Digits.size().
  ///
  /// \return True if the entire string was parsed and there are
  /// no extra characters remaining at the end.
  static bool GetReleaseVersion(StringRef Str,
                                MutableArrayRef<unsigned> Digits);
  /// Compute the default -fmodule-cache-path.
  /// \return True if the system provides a default cache directory.
  static bool getDefaultModuleCachePath(SmallVectorImpl<char> &Result);
};

/// \return True if the last defined optimization level is -Ofast.
/// And False otherwise.
bool isOptimizationLevelFast(const llvm::opt::ArgList &Args);

/// \return True if the argument combination will end up generating remarks.
bool willEmitRemarks(const llvm::opt::ArgList &Args);

/// Returns the driver mode option's value, i.e. `X` in `--driver-mode=X`. If \p
/// Args doesn't mention one explicitly, tries to deduce from `ProgName`.
/// Returns empty on failure.
/// Common values are "gcc", "g++", "cpp", "cl" and "flang". Returned value need
/// not be one of these.
llvm::StringRef getDriverMode(StringRef ProgName, ArrayRef<const char *> Args);

/// Checks whether the value produced by getDriverMode is for CL mode.
bool IsClangCL(StringRef DriverMode);

} // end namespace driver
} // end namespace clang

#endif<|MERGE_RESOLUTION|>--- conflicted
+++ resolved
@@ -301,15 +301,12 @@
   /// stored in it, and will clean them up when torn down.
   mutable llvm::StringMap<std::unique_ptr<ToolChain>> ToolChains;
 
-<<<<<<< HEAD
   /// Number of parallel jobs.
   unsigned NumParallelJobs;
-=======
   /// Cache of known offloading architectures for the ToolChain already derived.
   /// This should only be modified when we first initialize the offloading
   /// toolchains.
   llvm::DenseMap<const ToolChain *, llvm::DenseSet<llvm::StringRef>> KnownArchs;
->>>>>>> be768164
 
 private:
   /// TranslateInputArgs - Create a new derived argument list from the input
