//===--- Driver.h - Clang GCC Compatible Driver -----------------*- C++ -*-===//
//
//                     The LLVM Compiler Infrastructure
//
// This file is distributed under the University of Illinois Open Source
// License. See LICENSE.TXT for details.
//
//===----------------------------------------------------------------------===//

#ifndef LLVM_CLANG_DRIVER_DRIVER_H
#define LLVM_CLANG_DRIVER_DRIVER_H

#include "clang/Basic/Diagnostic.h"
#include "clang/Basic/LLVM.h"
#include "clang/Driver/Action.h"
#include "clang/Driver/Phases.h"
#include "clang/Driver/ToolChain.h"
#include "clang/Driver/Types.h"
#include "clang/Driver/Util.h"
#include "llvm/ADT/StringMap.h"
#include "llvm/ADT/StringRef.h"
#include "llvm/Option/ArgList.h"
#include "llvm/Support/StringSaver.h"

#include <list>
#include <map>
#include <string>

namespace llvm {
class Triple;
}

namespace clang {

namespace vfs {
class FileSystem;
}

namespace driver {

  class Command;
  class Compilation;
  class InputInfo;
  class JobList;
  class JobAction;
  class SanitizerArgs;
  class ToolChain;

/// Describes the kind of LTO mode selected via -f(no-)?lto(=.*)? options.
enum LTOKind {
  LTOK_None,
  LTOK_Full,
  LTOK_Thin,
  LTOK_Unknown
};

/// Driver - Encapsulate logic for constructing compilation processes
/// from a set of gcc-driver-like command line arguments.
class Driver {
  std::unique_ptr<llvm::opt::OptTable> Opts;

  DiagnosticsEngine &Diags;

  IntrusiveRefCntPtr<vfs::FileSystem> VFS;

  enum DriverMode {
    GCCMode,
    GXXMode,
    CPPMode,
    CLMode
  } Mode;

  enum SaveTempsMode {
    SaveTempsNone,
    SaveTempsCwd,
    SaveTempsObj
  } SaveTemps;

  enum BitcodeEmbedMode {
    EmbedNone,
    EmbedMarker,
    EmbedBitcode
  } BitcodeEmbed;

  /// LTO mode selected via -f(no-)?lto(=.*)? options.
  LTOKind LTOMode;

public:
  enum OpenMPRuntimeKind {
    /// An unknown OpenMP runtime. We can't generate effective OpenMP code
    /// without knowing what runtime to target.
    OMPRT_Unknown,

    /// The LLVM OpenMP runtime. When completed and integrated, this will become
    /// the default for Clang.
    OMPRT_OMP,

    /// The GNU OpenMP runtime. Clang doesn't support generating OpenMP code for
    /// this runtime but can swallow the pragmas, and find and link against the
    /// runtime library itself.
    OMPRT_GOMP,

    /// The legacy name for the LLVM OpenMP runtime from when it was the Intel
    /// OpenMP runtime. We support this mode for users with existing
    /// dependencies on this runtime library name.
    OMPRT_IOMP5
  };

  // Diag - Forwarding function for diagnostics.
  DiagnosticBuilder Diag(unsigned DiagID) const {
    return Diags.Report(DiagID);
  }

  // FIXME: Privatize once interface is stable.
public:
  /// The name the driver was invoked as.
  std::string Name;

  /// The path the driver executable was in, as invoked from the
  /// command line.
  std::string Dir;

  /// The original path to the clang executable.
  std::string ClangExecutable;

  /// Target and driver mode components extracted from clang executable name.
  ParsedClangName ClangNameParts;

  /// The path to the installed clang directory, if any.
  std::string InstalledDir;

  /// The path to the compiler resource directory.
  std::string ResourceDir;

  /// System directory for config files.
  std::string SystemConfigDir;

  /// User directory for config files.
  std::string UserConfigDir;

  /// A prefix directory used to emulate a limited subset of GCC's '-Bprefix'
  /// functionality.
  /// FIXME: This type of customization should be removed in favor of the
  /// universal driver when it is ready.
  typedef SmallVector<std::string, 4> prefix_list;
  prefix_list PrefixDirs;

  /// sysroot, if present
  std::string SysRoot;

  /// Dynamic loader prefix, if present
  std::string DyldPrefix;

  /// Driver title to use with help.
  std::string DriverTitle;

  /// Information about the host which can be overridden by the user.
  std::string HostBits, HostMachine, HostSystem, HostRelease;

  /// The file to log CC_PRINT_OPTIONS output to, if enabled.
  const char *CCPrintOptionsFilename;

  /// The file to log CC_PRINT_HEADERS output to, if enabled.
  const char *CCPrintHeadersFilename;

  /// The file to log CC_LOG_DIAGNOSTICS output to, if enabled.
  const char *CCLogDiagnosticsFilename;

  /// A list of inputs and their types for the given arguments.
  typedef SmallVector<std::pair<types::ID, const llvm::opt::Arg *>, 16>
      InputList;

  /// Whether the driver should follow g++ like behavior.
  bool CCCIsCXX() const { return Mode == GXXMode; }

  /// Whether the driver is just the preprocessor.
  bool CCCIsCPP() const { return Mode == CPPMode; }

  /// Whether the driver should follow gcc like behavior.
  bool CCCIsCC() const { return Mode == GCCMode; }

  /// Whether the driver should follow cl.exe like behavior.
  bool IsCLMode() const { return Mode == CLMode; }

  /// Only print tool bindings, don't build any jobs.
  unsigned CCCPrintBindings : 1;

  /// Set CC_PRINT_OPTIONS mode, which is like -v but logs the commands to
  /// CCPrintOptionsFilename or to stderr.
  unsigned CCPrintOptions : 1;

  /// Set CC_PRINT_HEADERS mode, which causes the frontend to log header include
  /// information to CCPrintHeadersFilename or to stderr.
  unsigned CCPrintHeaders : 1;

  /// Set CC_LOG_DIAGNOSTICS mode, which causes the frontend to log diagnostics
  /// to CCLogDiagnosticsFilename or to stderr, in a stable machine readable
  /// format.
  unsigned CCLogDiagnostics : 1;

  /// Whether the driver is generating diagnostics for debugging purposes.
  unsigned CCGenDiagnostics : 1;

private:
  /// Default target triple.
  std::string DefaultTargetTriple;

  /// Name to use when invoking gcc/g++.
  std::string CCCGenericGCCName;

  /// Name of configuration file if used.
  std::string ConfigFile;

  /// Allocator for string saver.
  llvm::BumpPtrAllocator Alloc;

  /// Object that stores strings read from configuration file.
  llvm::StringSaver Saver;

  /// Arguments originated from configuration file.
  std::unique_ptr<llvm::opt::InputArgList> CfgOptions;

  /// Arguments originated from command line.
  std::unique_ptr<llvm::opt::InputArgList> CLOptions;

  /// Whether to check that input files exist when constructing compilation
  /// jobs.
  unsigned CheckInputsExist : 1;

public:
  /// Use lazy precompiled headers for PCH support.
  unsigned CCCUsePCH : 1;

  /// Force clang to emit reproducer for driver invocation. This is enabled
  /// indirectly by setting FORCE_CLANG_DIAGNOSTICS_CRASH environment variable
  /// or when using the -gen-reproducer driver flag.
  unsigned GenReproducer : 1;

private:
  /// Certain options suppress the 'no input files' warning.
  unsigned SuppressMissingInputWarning : 1;

  std::list<std::string> TempFiles;
  std::list<std::string> ResultFiles;

  /// Cache of all the ToolChains in use by the driver.
  ///
  /// This maps from the string representation of a triple to a ToolChain
  /// created targeting that triple. The driver owns all the ToolChain objects
  /// stored in it, and will clean them up when torn down.
  mutable llvm::StringMap<std::unique_ptr<ToolChain>> ToolChains;

private:
  /// TranslateInputArgs - Create a new derived argument list from the input
  /// arguments, after applying the standard argument translations.
  llvm::opt::DerivedArgList *
  TranslateInputArgs(const llvm::opt::InputArgList &Args) const;

  // getFinalPhase - Determine which compilation mode we are in and record 
  // which option we used to determine the final phase.
  phases::ID getFinalPhase(const llvm::opt::DerivedArgList &DAL,
                           llvm::opt::Arg **FinalPhaseArg = nullptr) const;

  // Before executing jobs, sets up response files for commands that need them.
  void setUpResponseFiles(Compilation &C, Command &Cmd);

  void generatePrefixedToolNames(StringRef Tool, const ToolChain &TC,
                                 SmallVectorImpl<std::string> &Names) const;

  /// Find the appropriate .crash diagonostic file for the child crash
  /// under this driver and copy it out to a temporary destination with the
  /// other reproducer related files (.sh, .cache, etc). If not found, suggest a
  /// directory for the user to look at.
  ///
  /// \param ReproCrashFilename The file path to copy the .crash to.
  /// \param CrashDiagDir       The suggested directory for the user to look at
  ///                           in case the search or copy fails.
  ///
  /// \returns If the .crash is found and successfully copied return true,
  /// otherwise false and return the suggested directory in \p CrashDiagDir.
  bool getCrashDiagnosticFile(StringRef ReproCrashFilename,
                              SmallString<128> &CrashDiagDir);

public:
  Driver(StringRef ClangExecutable, StringRef DefaultTargetTriple,
         DiagnosticsEngine &Diags,
         IntrusiveRefCntPtr<vfs::FileSystem> VFS = nullptr);

  /// @name Accessors
  /// @{

  /// Name to use when invoking gcc/g++.
  const std::string &getCCCGenericGCCName() const { return CCCGenericGCCName; }

  const std::string &getConfigFile() const { return ConfigFile; }

  const llvm::opt::OptTable &getOpts() const { return *Opts; }

  const DiagnosticsEngine &getDiags() const { return Diags; }

  vfs::FileSystem &getVFS() const { return *VFS; }

  bool getCheckInputsExist() const { return CheckInputsExist; }

  void setCheckInputsExist(bool Value) { CheckInputsExist = Value; }

  void setTargetAndMode(const ParsedClangName &TM) { ClangNameParts = TM; }

  const std::string &getTitle() { return DriverTitle; }
  void setTitle(std::string Value) { DriverTitle = std::move(Value); }

  /// Get the path to the main clang executable.
  const char *getClangProgramPath() const {
    return ClangExecutable.c_str();
  }

<<<<<<< HEAD
  static bool IsCXXAMP(const llvm::opt::ArgList& Args);

  /// \brief Get the path to where the clang executable was installed.
=======
  /// Get the path to where the clang executable was installed.
>>>>>>> 418a82e9
  const char *getInstalledDir() const {
    if (!InstalledDir.empty())
      return InstalledDir.c_str();
    return Dir.c_str();
  }
  void setInstalledDir(StringRef Value) {
    InstalledDir = Value;
  }

  bool isSaveTempsEnabled() const { return SaveTemps != SaveTempsNone; }
  bool isSaveTempsObj() const { return SaveTemps == SaveTempsObj; }

  bool embedBitcodeEnabled() const { return BitcodeEmbed != EmbedNone; }
  bool embedBitcodeInObject() const { return (BitcodeEmbed == EmbedBitcode); }
  bool embedBitcodeMarkerOnly() const { return (BitcodeEmbed == EmbedMarker); }

  /// Compute the desired OpenMP runtime from the flags provided.
  OpenMPRuntimeKind getOpenMPRuntime(const llvm::opt::ArgList &Args) const;

  /// @}
  /// @name Primary Functionality
  /// @{

  /// CreateOffloadingDeviceToolChains - create all the toolchains required to
  /// support offloading devices given the programming models specified in the
  /// current compilation. Also, update the host tool chain kind accordingly.
  void CreateOffloadingDeviceToolChains(Compilation &C, InputList &Inputs);

  /// BuildCompilation - Construct a compilation object for a command
  /// line argument vector.
  ///
  /// \return A compilation, or 0 if none was built for the given
  /// argument vector. A null return value does not necessarily
  /// indicate an error condition, the diagnostics should be queried
  /// to determine if an error occurred.
  Compilation *BuildCompilation(ArrayRef<const char *> Args);

  /// @name Driver Steps
  /// @{

  /// ParseDriverMode - Look for and handle the driver mode option in Args.
  void ParseDriverMode(StringRef ProgramName, ArrayRef<const char *> Args);

  /// ParseArgStrings - Parse the given list of strings into an
  /// ArgList.
  llvm::opt::InputArgList ParseArgStrings(ArrayRef<const char *> Args,
                                          bool &ContainsError);

  /// BuildInputs - Construct the list of inputs and their types from 
  /// the given arguments.
  ///
  /// \param TC - The default host tool chain.
  /// \param Args - The input arguments.
  /// \param Inputs - The list to store the resulting compilation 
  /// inputs onto.
  void BuildInputs(const ToolChain &TC, llvm::opt::DerivedArgList &Args,
                   InputList &Inputs) const;

  /// BuildActions - Construct the list of actions to perform for the
  /// given arguments, which are only done for a single architecture.
  ///
  /// \param C - The compilation that is being built.
  /// \param Args - The input arguments.
  /// \param Actions - The list to store the resulting actions onto.
  void BuildActions(Compilation &C, llvm::opt::DerivedArgList &Args,
                    const InputList &Inputs, ActionList &Actions) const;

  /// BuildUniversalActions - Construct the list of actions to perform
  /// for the given arguments, which may require a universal build.
  ///
  /// \param C - The compilation that is being built.
  /// \param TC - The default host tool chain.
  void BuildUniversalActions(Compilation &C, const ToolChain &TC,
                             const InputList &BAInputs) const;

  /// BuildJobs - Bind actions to concrete tools and translate
  /// arguments to form the list of jobs to run.
  ///
  /// \param C - The compilation that is being built.
  void BuildJobs(Compilation &C) const;

  /// ExecuteCompilation - Execute the compilation according to the command line
  /// arguments and return an appropriate exit code.
  ///
  /// This routine handles additional processing that must be done in addition
  /// to just running the subprocesses, for example reporting errors, setting
  /// up response files, removing temporary files, etc.
  int ExecuteCompilation(Compilation &C,
     SmallVectorImpl< std::pair<int, const Command *> > &FailingCommands);

  /// Contains the files in the compilation diagnostic report generated by
  /// generateCompilationDiagnostics.
  struct CompilationDiagnosticReport {
    llvm::SmallVector<std::string, 4> TemporaryFiles;
  };

  /// generateCompilationDiagnostics - Generate diagnostics information
  /// including preprocessed source file(s).
  ///
  void generateCompilationDiagnostics(
      Compilation &C, const Command &FailingCommand,
      StringRef AdditionalInformation = "",
      CompilationDiagnosticReport *GeneratedReport = nullptr);

  /// @}
  /// @name Helper Methods
  /// @{

  /// PrintActions - Print the list of actions.
  void PrintActions(const Compilation &C) const;

  /// PrintHelp - Print the help text.
  ///
  /// \param ShowHidden - Show hidden options.
  void PrintHelp(bool ShowHidden) const;

  /// PrintVersion - Print the driver version.
  void PrintVersion(const Compilation &C, raw_ostream &OS) const;

  /// GetFilePath - Lookup \p Name in the list of file search paths.
  ///
  /// \param TC - The tool chain for additional information on
  /// directories to search.
  //
  // FIXME: This should be in CompilationInfo.
  std::string GetFilePath(StringRef Name, const ToolChain &TC) const;

  /// GetProgramPath - Lookup \p Name in the list of program search paths.
  ///
  /// \param TC - The provided tool chain for additional information on
  /// directories to search.
  //
  // FIXME: This should be in CompilationInfo.
  std::string GetProgramPath(StringRef Name, const ToolChain &TC) const;

  /// HandleAutocompletions - Handle --autocomplete by searching and printing
  /// possible flags, descriptions, and its arguments.
  void HandleAutocompletions(StringRef PassedFlags) const;

  /// HandleImmediateArgs - Handle any arguments which should be
  /// treated before building actions or binding tools.
  ///
  /// \return Whether any compilation should be built for this
  /// invocation.
  bool HandleImmediateArgs(const Compilation &C);

  /// ConstructAction - Construct the appropriate action to do for
  /// \p Phase on the \p Input, taking in to account arguments
  /// like -fsyntax-only or --analyze.
  Action *ConstructPhaseAction(
      Compilation &C, const llvm::opt::ArgList &Args, phases::ID Phase,
      Action *Input,
      Action::OffloadKind TargetDeviceOffloadKind = Action::OFK_None) const;

  /// BuildJobsForAction - Construct the jobs to perform for the action \p A and
  /// return an InputInfo for the result of running \p A.  Will only construct
  /// jobs for a given (Action, ToolChain, BoundArch, DeviceKind) tuple once.
  InputInfo
  BuildJobsForAction(Compilation &C, const Action *A, const ToolChain *TC,
                     StringRef BoundArch, bool AtTopLevel, bool MultipleArchs,
                     const char *LinkingOutput,
                     std::map<std::pair<const Action *, std::string>, InputInfo>
                         &CachedResults,
                     Action::OffloadKind TargetDeviceOffloadKind) const;

  /// Returns the default name for linked images (e.g., "a.out").
  const char *getDefaultImageName() const;

  /// GetNamedOutputPath - Return the name to use for the output of
  /// the action \p JA. The result is appended to the compilation's
  /// list of temporary or result files, as appropriate.
  ///
  /// \param C - The compilation.
  /// \param JA - The action of interest.
  /// \param BaseInput - The original input file that this action was
  /// triggered by.
  /// \param BoundArch - The bound architecture. 
  /// \param AtTopLevel - Whether this is a "top-level" action.
  /// \param MultipleArchs - Whether multiple -arch options were supplied.
  /// \param NormalizedTriple - The normalized triple of the relevant target.
  const char *GetNamedOutputPath(Compilation &C, const JobAction &JA,
                                 const char *BaseInput, StringRef BoundArch,
                                 bool AtTopLevel, bool MultipleArchs,
                                 StringRef NormalizedTriple) const;

  /// GetTemporaryPath - Return the pathname of a temporary file to use 
  /// as part of compilation; the file will have the given prefix and suffix.
  ///
  /// GCC goes to extra lengths here to be a bit more robust.
  std::string GetTemporaryPath(StringRef Prefix, StringRef Suffix) const;

  /// Return the pathname of the pch file in clang-cl mode.
  std::string GetClPchPath(Compilation &C, StringRef BaseName) const;

  /// ShouldUseClangCompiler - Should the clang compiler be used to
  /// handle this action.
  bool ShouldUseClangCompiler(const JobAction &JA) const;

  /// Returns true if we are performing any kind of LTO.
  bool isUsingLTO() const { return LTOMode != LTOK_None; }

  /// Get the specific kind of LTO being performed.
  LTOKind getLTOMode() const { return LTOMode; }

private:

  /// Tries to load options from configuration file.
  ///
  /// \returns true if error occurred.
  bool loadConfigFile();

  /// Read options from the specified file.
  ///
  /// \param [in] FileName File to read.
  /// \returns true, if error occurred while reading.
  bool readConfigFile(StringRef FileName);

  /// Set the driver mode (cl, gcc, etc) from an option string of the form
  /// --driver-mode=<mode>.
  void setDriverModeFromOption(StringRef Opt);

  /// Parse the \p Args list for LTO options and record the type of LTO
  /// compilation based on which -f(no-)?lto(=.*)? option occurs last.
  void setLTOMode(const llvm::opt::ArgList &Args);

  /// Retrieves a ToolChain for a particular \p Target triple.
  ///
  /// Will cache ToolChains for the life of the driver object, and create them
  /// on-demand.
  const ToolChain &getToolChain(const llvm::opt::ArgList &Args,
                                const llvm::Triple &Target) const;

  /// @}

  /// Get bitmasks for which option flags to include and exclude based on
  /// the driver mode.
  std::pair<unsigned, unsigned> getIncludeExcludeOptionFlagMasks() const;

  /// Helper used in BuildJobsForAction.  Doesn't use the cache when building
  /// jobs specifically for the given action, but will use the cache when
  /// building jobs for the Action's inputs.
  InputInfo BuildJobsForActionNoCache(
      Compilation &C, const Action *A, const ToolChain *TC, StringRef BoundArch,
      bool AtTopLevel, bool MultipleArchs, const char *LinkingOutput,
      std::map<std::pair<const Action *, std::string>, InputInfo>
          &CachedResults,
      Action::OffloadKind TargetDeviceOffloadKind) const;

public:
  /// GetReleaseVersion - Parse (([0-9]+)(.([0-9]+)(.([0-9]+)?))?)? and
  /// return the grouped values as integers. Numbers which are not
  /// provided are set to 0.
  ///
  /// \return True if the entire string was parsed (9.2), or all
  /// groups were parsed (10.3.5extrastuff). HadExtra is true if all
  /// groups were parsed but extra characters remain at the end.
  static bool GetReleaseVersion(StringRef Str, unsigned &Major, unsigned &Minor,
                                unsigned &Micro, bool &HadExtra);

  /// Parse digits from a string \p Str and fulfill \p Digits with
  /// the parsed numbers. This method assumes that the max number of
  /// digits to look for is equal to Digits.size().
  ///
  /// \return True if the entire string was parsed and there are
  /// no extra characters remaining at the end.
  static bool GetReleaseVersion(StringRef Str,
                                MutableArrayRef<unsigned> Digits);
  /// Compute the default -fmodule-cache-path.
  static void getDefaultModuleCachePath(SmallVectorImpl<char> &Result);
};

/// \return True if the last defined optimization level is -Ofast.
/// And False otherwise.
bool isOptimizationLevelFast(const llvm::opt::ArgList &Args);

} // end namespace driver
} // end namespace clang

#endif<|MERGE_RESOLUTION|>--- conflicted
+++ resolved
@@ -314,13 +314,9 @@
     return ClangExecutable.c_str();
   }
 
-<<<<<<< HEAD
   static bool IsCXXAMP(const llvm::opt::ArgList& Args);
 
-  /// \brief Get the path to where the clang executable was installed.
-=======
   /// Get the path to where the clang executable was installed.
->>>>>>> 418a82e9
   const char *getInstalledDir() const {
     if (!InstalledDir.empty())
       return InstalledDir.c_str();
