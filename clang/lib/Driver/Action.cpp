--- conflicted
+++ resolved
@@ -96,13 +96,10 @@
     return "device-cuda";
   case OFK_OpenMP:
     return "device-openmp";
-<<<<<<< HEAD
   case OFK_HCC:
     return "device-hcc";
-=======
   case OFK_HIP:
     return "device-hip";
->>>>>>> 418a82e9
 
     // TODO: Add other programming models here.
   }
@@ -157,13 +154,10 @@
     return "cuda";
   case OFK_OpenMP:
     return "openmp";
-<<<<<<< HEAD
   case OFK_HCC:
     return "hcc";
-=======
   case OFK_HIP:
     return "hip";
->>>>>>> 418a82e9
 
     // TODO: Add other programming models here.
   }
