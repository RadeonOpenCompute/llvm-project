//===--- Driver.cpp - Clang GCC Compatible Driver -------------------------===//
//
// Part of the LLVM Project, under the Apache License v2.0 with LLVM Exceptions.
// See https://llvm.org/LICENSE.txt for license information.
// SPDX-License-Identifier: Apache-2.0 WITH LLVM-exception
//
//===----------------------------------------------------------------------===//

#include "clang/Driver/Driver.h"
#include "ToolChains/AIX.h"
#include "ToolChains/AMDGPU.h"
#include "ToolChains/AMDGPUOpenMP.h"
#include "ToolChains/AVR.h"
#include "ToolChains/Ananas.h"
#include "ToolChains/BareMetal.h"
#include "ToolChains/CSKYToolChain.h"
#include "ToolChains/Clang.h"
#include "ToolChains/CloudABI.h"
#include "ToolChains/Contiki.h"
#include "ToolChains/CrossWindows.h"
#include "ToolChains/Cuda.h"
#include "ToolChains/Darwin.h"
#include "ToolChains/DragonFly.h"
#include "ToolChains/FreeBSD.h"
#include "ToolChains/Fuchsia.h"
#include "ToolChains/Gnu.h"
#include "ToolChains/HIPAMD.h"
#include "ToolChains/HIPSPV.h"
#include "ToolChains/HLSL.h"
#include "ToolChains/Haiku.h"
#include "ToolChains/Hexagon.h"
#include "ToolChains/Hurd.h"
#include "ToolChains/Lanai.h"
#include "ToolChains/Linux.h"
#include "ToolChains/MSP430.h"
#include "ToolChains/MSVC.h"
#include "ToolChains/MinGW.h"
#include "ToolChains/Minix.h"
#include "ToolChains/MipsLinux.h"
#include "ToolChains/Myriad.h"
#include "ToolChains/NaCl.h"
#include "ToolChains/NetBSD.h"
#include "ToolChains/OHOS.h"
#include "ToolChains/OpenBSD.h"
#include "ToolChains/PPCFreeBSD.h"
#include "ToolChains/PPCLinux.h"
#include "ToolChains/PS4CPU.h"
#include "ToolChains/RISCVToolchain.h"
#include "ToolChains/SPIRV.h"
#include "ToolChains/Solaris.h"
#include "ToolChains/TCE.h"
#include "ToolChains/VEToolchain.h"
#include "ToolChains/WebAssembly.h"
#include "ToolChains/XCore.h"
#include "ToolChains/ZOS.h"
#include "clang/Basic/TargetID.h"
#include "clang/Basic/Version.h"
#include "clang/Config/config.h"
#include "clang/Driver/Action.h"
#include "clang/Driver/Compilation.h"
#include "clang/Driver/DriverDiagnostic.h"
#include "clang/Driver/InputInfo.h"
#include "clang/Driver/Job.h"
#include "clang/Driver/Options.h"
#include "clang/Driver/OptionUtils.h"
#include "clang/Driver/Phases.h"
#include "clang/Driver/SanitizerArgs.h"
#include "clang/Driver/Tool.h"
#include "clang/Driver/Types.h"
#include "clang/Driver/ToolChain.h"
#include "clang/Driver/Util.h"
#include "llvm/ADT/ArrayRef.h"
#include "llvm/ADT/STLExtras.h"
#include "llvm/ADT/SmallSet.h"
#include "llvm/ADT/StringExtras.h"
#include "llvm/ADT/StringRef.h"
#include "llvm/ADT/StringSet.h"
#include "llvm/ADT/StringSwitch.h"
#include "llvm/Config/llvm-config.h"
#include "llvm/MC/TargetRegistry.h"
#include "llvm/Option/Arg.h"
#include "llvm/Option/ArgList.h"
#include "llvm/Option/OptSpecifier.h"
#include "llvm/Option/OptTable.h"
#include "llvm/Option/Option.h"
#include "llvm/Support/CommandLine.h"
#include "llvm/Support/ErrorHandling.h"
#include "llvm/Support/ExitCodes.h"
#include "llvm/Support/FileSystem.h"
#include "llvm/Support/FormatVariadic.h"
#include "llvm/Support/MD5.h"
#include "llvm/Support/Path.h"
#include "llvm/Support/PrettyStackTrace.h"
#include "llvm/Support/Process.h"
#include "llvm/Support/Program.h"
#include "llvm/Support/StringSaver.h"
#include "llvm/Support/VirtualFileSystem.h"
#include "llvm/Support/raw_ostream.h"
#include "llvm/TargetParser/Host.h"
#include <cstdlib> // ::getenv
#include <map>
#include <memory>
#include <optional>
#include <utility>
#if LLVM_ON_UNIX
#include <unistd.h> // getpid
#endif

using namespace clang::driver;
using namespace clang;
using namespace llvm::opt;

static std::optional<llvm::Triple> getOffloadTargetTriple(const Driver &D,
                                                          const ArgList &Args) {
  auto OffloadTargets = Args.getAllArgValues(options::OPT_offload_EQ);
  // Offload compilation flow does not support multiple targets for now. We
  // need the HIPActionBuilder (and possibly the CudaActionBuilder{,Base}too)
  // to support multiple tool chains first.
  switch (OffloadTargets.size()) {
  default:
    D.Diag(diag::err_drv_only_one_offload_target_supported);
    return std::nullopt;
  case 0:
    D.Diag(diag::err_drv_invalid_or_unsupported_offload_target) << "";
    return std::nullopt;
  case 1:
    break;
  }
  return llvm::Triple(OffloadTargets[0]);
}

static std::optional<llvm::Triple>
getNVIDIAOffloadTargetTriple(const Driver &D, const ArgList &Args,
                             const llvm::Triple &HostTriple) {
  if (!Args.hasArg(options::OPT_offload_EQ)) {
    return llvm::Triple(HostTriple.isArch64Bit() ? "nvptx64-nvidia-cuda"
                                                 : "nvptx-nvidia-cuda");
  }
  auto TT = getOffloadTargetTriple(D, Args);
  if (TT && (TT->getArch() == llvm::Triple::spirv32 ||
             TT->getArch() == llvm::Triple::spirv64)) {
    if (Args.hasArg(options::OPT_emit_llvm))
      return TT;
    D.Diag(diag::err_drv_cuda_offload_only_emit_bc);
    return std::nullopt;
  }
  D.Diag(diag::err_drv_invalid_or_unsupported_offload_target) << TT->str();
  return std::nullopt;
}
static std::optional<llvm::Triple>
getHIPOffloadTargetTriple(const Driver &D, const ArgList &Args) {
  if (!Args.hasArg(options::OPT_offload_EQ)) {
    return llvm::Triple("amdgcn-amd-amdhsa"); // Default HIP triple.
  }
  auto TT = getOffloadTargetTriple(D, Args);
  if (!TT)
    return std::nullopt;
  if (TT->getArch() == llvm::Triple::amdgcn &&
      TT->getVendor() == llvm::Triple::AMD &&
      TT->getOS() == llvm::Triple::AMDHSA)
    return TT;
  if (TT->getArch() == llvm::Triple::spirv64)
    return TT;
  D.Diag(diag::err_drv_invalid_or_unsupported_offload_target) << TT->str();
  return std::nullopt;
}

// static
std::string Driver::GetResourcesPath(StringRef BinaryPath,
                                     StringRef CustomResourceDir) {
  // Since the resource directory is embedded in the module hash, it's important
  // that all places that need it call this function, so that they get the
  // exact same string ("a/../b/" and "b/" get different hashes, for example).

  // Dir is bin/ or lib/, depending on where BinaryPath is.
  std::string Dir = std::string(llvm::sys::path::parent_path(BinaryPath));

  SmallString<128> P(Dir);
  if (CustomResourceDir != "") {
    llvm::sys::path::append(P, CustomResourceDir);
  } else {
    // On Windows, libclang.dll is in bin/.
    // On non-Windows, libclang.so/.dylib is in lib/.
    // With a static-library build of libclang, LibClangPath will contain the
    // path of the embedding binary, which for LLVM binaries will be in bin/.
    // ../lib gets us to lib/ in both cases.
    P = llvm::sys::path::parent_path(Dir);
    llvm::sys::path::append(P, CLANG_INSTALL_LIBDIR_BASENAME, "clang",
                            CLANG_VERSION_STRING);
  }

  return std::string(P.str());
}

Driver::Driver(StringRef ClangExecutable, StringRef TargetTriple,
               DiagnosticsEngine &Diags, std::string Title,
               IntrusiveRefCntPtr<llvm::vfs::FileSystem> VFS)
    : Diags(Diags), VFS(std::move(VFS)), Mode(GCCMode),
      SaveTemps(SaveTempsNone), BitcodeEmbed(EmbedNone),
      Offload(OffloadHostDevice), CXX20HeaderType(HeaderMode_None),
      ModulesModeCXX20(false), LTOMode(LTOK_None),
      ClangExecutable(ClangExecutable), SysRoot(DEFAULT_SYSROOT),
      DriverTitle(Title), CCCPrintBindings(false), CCPrintOptions(false),
      CCLogDiagnostics(false), CCGenDiagnostics(false),
      CCPrintProcessStats(false), CCPrintInternalStats(false),
      TargetTriple(TargetTriple), Saver(Alloc), PrependArg(nullptr),
      CheckInputsExist(true), ProbePrecompiled(true),
      SuppressMissingInputWarning(false), NumParallelJobs(1) {
  // Provide a sane fallback if no VFS is specified.
  if (!this->VFS)
    this->VFS = llvm::vfs::getRealFileSystem();

  Name = std::string(llvm::sys::path::filename(ClangExecutable));
  Dir = std::string(llvm::sys::path::parent_path(ClangExecutable));
  InstalledDir = Dir; // Provide a sensible default installed dir.

  if ((!SysRoot.empty()) && llvm::sys::path::is_relative(SysRoot)) {
    // Prepend InstalledDir if SysRoot is relative
    SmallString<128> P(InstalledDir);
    llvm::sys::path::append(P, SysRoot);
    SysRoot = std::string(P);
  }

#if defined(CLANG_CONFIG_FILE_SYSTEM_DIR)
  SystemConfigDir = CLANG_CONFIG_FILE_SYSTEM_DIR;
#endif
#if defined(CLANG_CONFIG_FILE_USER_DIR)
  {
    SmallString<128> P;
    llvm::sys::fs::expand_tilde(CLANG_CONFIG_FILE_USER_DIR, P);
    UserConfigDir = static_cast<std::string>(P);
  }
#endif

  // Compute the path to the resource directory.
  ResourceDir = GetResourcesPath(ClangExecutable, CLANG_RESOURCE_DIR);
}

void Driver::setDriverMode(StringRef Value) {
  static const std::string OptName =
      getOpts().getOption(options::OPT_driver_mode).getPrefixedName();
  if (auto M = llvm::StringSwitch<std::optional<DriverMode>>(Value)
                   .Case("gcc", GCCMode)
                   .Case("g++", GXXMode)
                   .Case("cpp", CPPMode)
                   .Case("cl", CLMode)
                   .Case("flang", FlangMode)
                   .Case("dxc", DXCMode)
                   .Default(std::nullopt))
    Mode = *M;
  else
    Diag(diag::err_drv_unsupported_option_argument) << OptName << Value;
}

InputArgList Driver::ParseArgStrings(ArrayRef<const char *> ArgStrings,
                                     bool IsClCompatMode,
                                     bool &ContainsError) {
  llvm::PrettyStackTraceString CrashInfo("Command line argument parsing");
  ContainsError = false;

  unsigned IncludedFlagsBitmask;
  unsigned ExcludedFlagsBitmask;
  std::tie(IncludedFlagsBitmask, ExcludedFlagsBitmask) =
      getIncludeExcludeOptionFlagMasks(IsClCompatMode);

  // Make sure that Flang-only options don't pollute the Clang output
  // TODO: Make sure that Clang-only options don't pollute Flang output
  if (!IsFlangMode())
    ExcludedFlagsBitmask |= options::FlangOnlyOption;

  unsigned MissingArgIndex, MissingArgCount;
  InputArgList Args =
      getOpts().ParseArgs(ArgStrings, MissingArgIndex, MissingArgCount,
                          IncludedFlagsBitmask, ExcludedFlagsBitmask);

  // Check for missing argument error.
  if (MissingArgCount) {
    Diag(diag::err_drv_missing_argument)
        << Args.getArgString(MissingArgIndex) << MissingArgCount;
    ContainsError |=
        Diags.getDiagnosticLevel(diag::err_drv_missing_argument,
                                 SourceLocation()) > DiagnosticsEngine::Warning;
  }

  // Check for unsupported options.
  for (const Arg *A : Args) {
    if (A->getOption().hasFlag(options::Unsupported)) {
      unsigned DiagID;
      auto ArgString = A->getAsString(Args);
      std::string Nearest;
      if (getOpts().findNearest(
            ArgString, Nearest, IncludedFlagsBitmask,
            ExcludedFlagsBitmask | options::Unsupported) > 1) {
        DiagID = diag::err_drv_unsupported_opt;
        Diag(DiagID) << ArgString;
      } else {
        DiagID = diag::err_drv_unsupported_opt_with_suggestion;
        Diag(DiagID) << ArgString << Nearest;
      }
      ContainsError |= Diags.getDiagnosticLevel(DiagID, SourceLocation()) >
                       DiagnosticsEngine::Warning;
      continue;
    }

    // Warn about -mcpu= without an argument.
    if (A->getOption().matches(options::OPT_mcpu_EQ) && A->containsValue("")) {
      Diag(diag::warn_drv_empty_joined_argument) << A->getAsString(Args);
      ContainsError |= Diags.getDiagnosticLevel(
                           diag::warn_drv_empty_joined_argument,
                           SourceLocation()) > DiagnosticsEngine::Warning;
    }
  }

  for (const Arg *A : Args.filtered(options::OPT_UNKNOWN)) {
    unsigned DiagID;
    auto ArgString = A->getAsString(Args);
    std::string Nearest;
    if (getOpts().findNearest(ArgString, Nearest, IncludedFlagsBitmask,
                              ExcludedFlagsBitmask) > 1) {
      if (!IsCLMode() &&
          getOpts().findExact(ArgString, Nearest, options::CC1Option)) {
        DiagID = diag::err_drv_unknown_argument_with_suggestion;
        Diags.Report(DiagID) << ArgString << "-Xclang " + Nearest;
      } else {
        DiagID = IsCLMode() ? diag::warn_drv_unknown_argument_clang_cl
                            : diag::err_drv_unknown_argument;
        Diags.Report(DiagID) << ArgString;
      }
    } else {
      DiagID = IsCLMode()
                   ? diag::warn_drv_unknown_argument_clang_cl_with_suggestion
                   : diag::err_drv_unknown_argument_with_suggestion;
      Diags.Report(DiagID) << ArgString << Nearest;
    }
    ContainsError |= Diags.getDiagnosticLevel(DiagID, SourceLocation()) >
                     DiagnosticsEngine::Warning;
  }

  for (const Arg *A : Args.filtered(options::OPT_o)) {
    if (ArgStrings[A->getIndex()] == A->getSpelling())
      continue;

    // Warn on joined arguments that are similar to a long argument.
    std::string ArgString = ArgStrings[A->getIndex()];
    std::string Nearest;
    if (getOpts().findExact("-" + ArgString, Nearest, IncludedFlagsBitmask,
                            ExcludedFlagsBitmask))
      Diags.Report(diag::warn_drv_potentially_misspelled_joined_argument)
          << A->getAsString(Args) << Nearest;
  }

  return Args;
}

// Determine which compilation mode we are in. We look for options which
// affect the phase, starting with the earliest phases, and record which
// option we used to determine the final phase.
phases::ID Driver::getFinalPhase(const DerivedArgList &DAL,
                                 Arg **FinalPhaseArg) const {
  Arg *PhaseArg = nullptr;
  phases::ID FinalPhase;

  // -{E,EP,P,M,MM} only run the preprocessor.
  if (CCCIsCPP() || (PhaseArg = DAL.getLastArg(options::OPT_E)) ||
      (PhaseArg = DAL.getLastArg(options::OPT__SLASH_EP)) ||
      (PhaseArg = DAL.getLastArg(options::OPT_M, options::OPT_MM)) ||
      (PhaseArg = DAL.getLastArg(options::OPT__SLASH_P)) ||
      CCGenDiagnostics) {
    if (IsFlangMode() && (DAL.getLastArg(options::OPT_E)))
      FinalPhase = phases::FortranFrontend;
    else
      FinalPhase = phases::Preprocess;

    // -fsyntax-only stops Fortran compilation after FortranFrontend
  } else if (IsFlangMode() &&
             (PhaseArg = DAL.getLastArg(options::OPT_fsyntax_only))) {
    FinalPhase = phases::FortranFrontend;

    // --precompile only runs up to precompilation.
    // Options that cause the output of C++20 compiled module interfaces or
    // header units have the same effect.
  } else if ((PhaseArg = DAL.getLastArg(options::OPT__precompile)) ||
             (PhaseArg = DAL.getLastArg(options::OPT_extract_api)) ||
             (PhaseArg = DAL.getLastArg(options::OPT_fmodule_header,
                                        options::OPT_fmodule_header_EQ))) {
    FinalPhase = phases::Precompile;
    // -{fsyntax-only,-analyze,emit-ast} only run up to the compiler.
  } else if ((PhaseArg = DAL.getLastArg(options::OPT_fsyntax_only)) ||
             (PhaseArg = DAL.getLastArg(options::OPT_print_supported_cpus)) ||
             (PhaseArg = DAL.getLastArg(options::OPT_module_file_info)) ||
             (PhaseArg = DAL.getLastArg(options::OPT_verify_pch)) ||
             (PhaseArg = DAL.getLastArg(options::OPT_rewrite_objc)) ||
             (PhaseArg = DAL.getLastArg(options::OPT_rewrite_legacy_objc)) ||
             (PhaseArg = DAL.getLastArg(options::OPT__migrate)) ||
             (PhaseArg = DAL.getLastArg(options::OPT__analyze)) ||
             (PhaseArg = DAL.getLastArg(options::OPT_emit_ast))) {
    FinalPhase = phases::Compile;

  // -S only runs up to the backend.
  } else if ((PhaseArg = DAL.getLastArg(options::OPT_S))) {
    FinalPhase = phases::Backend;

  // -c compilation only runs up to the assembler.
  } else if ((PhaseArg = DAL.getLastArg(options::OPT_c))) {
    FinalPhase = phases::Assemble;

  } else if ((PhaseArg = DAL.getLastArg(options::OPT_emit_interface_stubs))) {
    FinalPhase = phases::IfsMerge;

  // Otherwise do everything.
  } else
    FinalPhase = phases::Link;

  if (FinalPhaseArg)
    *FinalPhaseArg = PhaseArg;

  return FinalPhase;
}

static Arg *MakeInputArg(DerivedArgList &Args, const OptTable &Opts,
                         StringRef Value, bool Claim = true) {
  Arg *A = new Arg(Opts.getOption(options::OPT_INPUT), Value,
                   Args.getBaseArgs().MakeIndex(Value), Value.data());
  Args.AddSynthesizedArg(A);
  if (Claim)
    A->claim();
  return A;
}

DerivedArgList *Driver::TranslateInputArgs(const InputArgList &Args) const {
  const llvm::opt::OptTable &Opts = getOpts();
  DerivedArgList *DAL = new DerivedArgList(Args);

  bool HasNostdlib = Args.hasArg(options::OPT_nostdlib);
  bool HasNostdlibxx = Args.hasArg(options::OPT_nostdlibxx);
  bool HasNodefaultlib = Args.hasArg(options::OPT_nodefaultlibs);
  bool IgnoreUnused = false;
  for (Arg *A : Args) {
    if (IgnoreUnused)
      A->claim();

    if (A->getOption().matches(options::OPT_start_no_unused_arguments)) {
      IgnoreUnused = true;
      continue;
    }
    if (A->getOption().matches(options::OPT_end_no_unused_arguments)) {
      IgnoreUnused = false;
      continue;
    }

    // Unfortunately, we have to parse some forwarding options (-Xassembler,
    // -Xlinker, -Xpreprocessor) because we either integrate their functionality
    // (assembler and preprocessor), or bypass a previous driver ('collect2').

    // Rewrite linker options, to replace --no-demangle with a custom internal
    // option.
    if ((A->getOption().matches(options::OPT_Wl_COMMA) ||
         A->getOption().matches(options::OPT_Xlinker)) &&
        A->containsValue("--no-demangle")) {
      // Add the rewritten no-demangle argument.
      DAL->AddFlagArg(A, Opts.getOption(options::OPT_Z_Xlinker__no_demangle));

      // Add the remaining values as Xlinker arguments.
      for (StringRef Val : A->getValues())
        if (Val != "--no-demangle")
          DAL->AddSeparateArg(A, Opts.getOption(options::OPT_Xlinker), Val);

      continue;
    }

    // Rewrite preprocessor options, to replace -Wp,-MD,FOO which is used by
    // some build systems. We don't try to be complete here because we don't
    // care to encourage this usage model.
    if (A->getOption().matches(options::OPT_Wp_COMMA) &&
        (A->getValue(0) == StringRef("-MD") ||
         A->getValue(0) == StringRef("-MMD"))) {
      // Rewrite to -MD/-MMD along with -MF.
      if (A->getValue(0) == StringRef("-MD"))
        DAL->AddFlagArg(A, Opts.getOption(options::OPT_MD));
      else
        DAL->AddFlagArg(A, Opts.getOption(options::OPT_MMD));
      if (A->getNumValues() == 2)
        DAL->AddSeparateArg(A, Opts.getOption(options::OPT_MF), A->getValue(1));
      continue;
    }

    // Rewrite reserved library names.
    if (A->getOption().matches(options::OPT_l)) {
      StringRef Value = A->getValue();

      // Rewrite unless -nostdlib is present.
      if (!HasNostdlib && !HasNodefaultlib && !HasNostdlibxx &&
          Value == "stdc++") {
        DAL->AddFlagArg(A, Opts.getOption(options::OPT_Z_reserved_lib_stdcxx));
        continue;
      }

      // Rewrite unconditionally.
      if (Value == "cc_kext") {
        DAL->AddFlagArg(A, Opts.getOption(options::OPT_Z_reserved_lib_cckext));
        continue;
      }
    }

    // Pick up inputs via the -- option.
    if (A->getOption().matches(options::OPT__DASH_DASH)) {
      A->claim();
      for (StringRef Val : A->getValues())
        DAL->append(MakeInputArg(*DAL, Opts, Val, false));
      continue;
    }

    DAL->append(A);
  }

  // Enforce -static if -miamcu is present.
  if (Args.hasFlag(options::OPT_miamcu, options::OPT_mno_iamcu, false))
    DAL->AddFlagArg(nullptr, Opts.getOption(options::OPT_static));

// Add a default value of -mlinker-version=, if one was given and the user
// didn't specify one.
#if defined(HOST_LINK_VERSION)
  if (!Args.hasArg(options::OPT_mlinker_version_EQ) &&
      strlen(HOST_LINK_VERSION) > 0) {
    DAL->AddJoinedArg(0, Opts.getOption(options::OPT_mlinker_version_EQ),
                      HOST_LINK_VERSION);
    DAL->getLastArg(options::OPT_mlinker_version_EQ)->claim();
  }
#endif

  return DAL;
}

/// Compute target triple from args.
///
/// This routine provides the logic to compute a target triple from various
/// args passed to the driver and the default triple string.
static llvm::Triple computeTargetTriple(const Driver &D,
                                        StringRef TargetTriple,
                                        const ArgList &Args,
                                        StringRef DarwinArchName = "") {
  // FIXME: Already done in Compilation *Driver::BuildCompilation
  if (const Arg *A = Args.getLastArg(options::OPT_target))
    TargetTriple = A->getValue();

  llvm::Triple Target(llvm::Triple::normalize(TargetTriple));

  // GNU/Hurd's triples should have been -hurd-gnu*, but were historically made
  // -gnu* only, and we can not change this, so we have to detect that case as
  // being the Hurd OS.
  if (TargetTriple.contains("-unknown-gnu") || TargetTriple.contains("-pc-gnu"))
    Target.setOSName("hurd");

  // Handle Apple-specific options available here.
  if (Target.isOSBinFormatMachO()) {
    // If an explicit Darwin arch name is given, that trumps all.
    if (!DarwinArchName.empty()) {
      tools::darwin::setTripleTypeForMachOArchName(Target, DarwinArchName);
      return Target;
    }

    // Handle the Darwin '-arch' flag.
    if (Arg *A = Args.getLastArg(options::OPT_arch)) {
      StringRef ArchName = A->getValue();
      tools::darwin::setTripleTypeForMachOArchName(Target, ArchName);
    }
  }

  // Handle pseudo-target flags '-mlittle-endian'/'-EL' and
  // '-mbig-endian'/'-EB'.
  if (Arg *A = Args.getLastArg(options::OPT_mlittle_endian,
                               options::OPT_mbig_endian)) {
    if (A->getOption().matches(options::OPT_mlittle_endian)) {
      llvm::Triple LE = Target.getLittleEndianArchVariant();
      if (LE.getArch() != llvm::Triple::UnknownArch)
        Target = std::move(LE);
    } else {
      llvm::Triple BE = Target.getBigEndianArchVariant();
      if (BE.getArch() != llvm::Triple::UnknownArch)
        Target = std::move(BE);
    }
  }

  // Skip further flag support on OSes which don't support '-m32' or '-m64'.
  if (Target.getArch() == llvm::Triple::tce ||
      Target.getOS() == llvm::Triple::Minix)
    return Target;

  // On AIX, the env OBJECT_MODE may affect the resulting arch variant.
  if (Target.isOSAIX()) {
    if (std::optional<std::string> ObjectModeValue =
            llvm::sys::Process::GetEnv("OBJECT_MODE")) {
      StringRef ObjectMode = *ObjectModeValue;
      llvm::Triple::ArchType AT = llvm::Triple::UnknownArch;

      if (ObjectMode.equals("64")) {
        AT = Target.get64BitArchVariant().getArch();
      } else if (ObjectMode.equals("32")) {
        AT = Target.get32BitArchVariant().getArch();
      } else {
        D.Diag(diag::err_drv_invalid_object_mode) << ObjectMode;
      }

      if (AT != llvm::Triple::UnknownArch && AT != Target.getArch())
        Target.setArch(AT);
    }
  }

  // The `-maix[32|64]` flags are only valid for AIX targets.
  if (Arg *A = Args.getLastArgNoClaim(options::OPT_maix32, options::OPT_maix64);
      A && !Target.isOSAIX())
    D.Diag(diag::err_drv_unsupported_opt_for_target)
        << A->getAsString(Args) << Target.str();

  // Handle pseudo-target flags '-m64', '-mx32', '-m32' and '-m16'.
  Arg *A = Args.getLastArg(options::OPT_m64, options::OPT_mx32,
                           options::OPT_m32, options::OPT_m16,
                           options::OPT_maix32, options::OPT_maix64);
  if (A) {
    llvm::Triple::ArchType AT = llvm::Triple::UnknownArch;

    if (A->getOption().matches(options::OPT_m64) ||
        A->getOption().matches(options::OPT_maix64)) {
      AT = Target.get64BitArchVariant().getArch();
      if (Target.getEnvironment() == llvm::Triple::GNUX32)
        Target.setEnvironment(llvm::Triple::GNU);
      else if (Target.getEnvironment() == llvm::Triple::MuslX32)
        Target.setEnvironment(llvm::Triple::Musl);
    } else if (A->getOption().matches(options::OPT_mx32) &&
               Target.get64BitArchVariant().getArch() == llvm::Triple::x86_64) {
      AT = llvm::Triple::x86_64;
      if (Target.getEnvironment() == llvm::Triple::Musl)
        Target.setEnvironment(llvm::Triple::MuslX32);
      else
        Target.setEnvironment(llvm::Triple::GNUX32);
    } else if (A->getOption().matches(options::OPT_m32) ||
               A->getOption().matches(options::OPT_maix32)) {
      AT = Target.get32BitArchVariant().getArch();
      if (Target.getEnvironment() == llvm::Triple::GNUX32)
        Target.setEnvironment(llvm::Triple::GNU);
      else if (Target.getEnvironment() == llvm::Triple::MuslX32)
        Target.setEnvironment(llvm::Triple::Musl);
    } else if (A->getOption().matches(options::OPT_m16) &&
               Target.get32BitArchVariant().getArch() == llvm::Triple::x86) {
      AT = llvm::Triple::x86;
      Target.setEnvironment(llvm::Triple::CODE16);
    }

    if (AT != llvm::Triple::UnknownArch && AT != Target.getArch()) {
      Target.setArch(AT);
      if (Target.isWindowsGNUEnvironment())
        toolchains::MinGW::fixTripleArch(D, Target, Args);
    }
  }

  // Handle -miamcu flag.
  if (Args.hasFlag(options::OPT_miamcu, options::OPT_mno_iamcu, false)) {
    if (Target.get32BitArchVariant().getArch() != llvm::Triple::x86)
      D.Diag(diag::err_drv_unsupported_opt_for_target) << "-miamcu"
                                                       << Target.str();

    if (A && !A->getOption().matches(options::OPT_m32))
      D.Diag(diag::err_drv_argument_not_allowed_with)
          << "-miamcu" << A->getBaseArg().getAsString(Args);

    Target.setArch(llvm::Triple::x86);
    Target.setArchName("i586");
    Target.setEnvironment(llvm::Triple::UnknownEnvironment);
    Target.setEnvironmentName("");
    Target.setOS(llvm::Triple::ELFIAMCU);
    Target.setVendor(llvm::Triple::UnknownVendor);
    Target.setVendorName("intel");
  }

  // If target is MIPS adjust the target triple
  // accordingly to provided ABI name.
  if (Target.isMIPS()) {
    if ((A = Args.getLastArg(options::OPT_mabi_EQ))) {
      StringRef ABIName = A->getValue();
      if (ABIName == "32") {
        Target = Target.get32BitArchVariant();
        if (Target.getEnvironment() == llvm::Triple::GNUABI64 ||
            Target.getEnvironment() == llvm::Triple::GNUABIN32)
          Target.setEnvironment(llvm::Triple::GNU);
      } else if (ABIName == "n32") {
        Target = Target.get64BitArchVariant();
        if (Target.getEnvironment() == llvm::Triple::GNU ||
            Target.getEnvironment() == llvm::Triple::GNUABI64)
          Target.setEnvironment(llvm::Triple::GNUABIN32);
      } else if (ABIName == "64") {
        Target = Target.get64BitArchVariant();
        if (Target.getEnvironment() == llvm::Triple::GNU ||
            Target.getEnvironment() == llvm::Triple::GNUABIN32)
          Target.setEnvironment(llvm::Triple::GNUABI64);
      }
    }
  }

  // If target is RISC-V adjust the target triple according to
  // provided architecture name
  if (Target.isRISCV()) {
    if ((A = Args.getLastArg(options::OPT_march_EQ))) {
      StringRef ArchName = A->getValue();
      if (ArchName.startswith_insensitive("rv32"))
        Target.setArch(llvm::Triple::riscv32);
      else if (ArchName.startswith_insensitive("rv64"))
        Target.setArch(llvm::Triple::riscv64);
    }
  }

  return Target;
}

// Parse the LTO options and record the type of LTO compilation
// based on which -f(no-)?lto(=.*)? or -f(no-)?offload-lto(=.*)?
// option occurs last.
static driver::LTOKind parseLTOMode(Driver &D, const llvm::opt::ArgList &Args,
                                    OptSpecifier OptEq, OptSpecifier OptNeg) {
  if (!Args.hasFlag(OptEq, OptNeg, false))
    return LTOK_None;

  const Arg *A = Args.getLastArg(OptEq);
  StringRef LTOName = A->getValue();

  driver::LTOKind LTOMode = llvm::StringSwitch<LTOKind>(LTOName)
                                .Case("full", LTOK_Full)
                                .Case("thin", LTOK_Thin)
                                .Default(LTOK_Unknown);

  if (LTOMode == LTOK_Unknown) {
    D.Diag(diag::err_drv_unsupported_option_argument)
        << A->getSpelling() << A->getValue();
    return LTOK_None;
  }
  return LTOMode;
}

// Parse the LTO options.
void Driver::setLTOMode(const llvm::opt::ArgList &Args) {
  LTOMode =
      parseLTOMode(*this, Args, options::OPT_flto_EQ, options::OPT_fno_lto);

  OffloadLTOMode = parseLTOMode(*this, Args, options::OPT_foffload_lto_EQ,
                                options::OPT_fno_offload_lto);

  // Try to enable `-foffload-lto=full` if `-fopenmp-target-jit` is on.
  if (Args.hasFlag(options::OPT_fopenmp_target_jit,
                   options::OPT_fno_openmp_target_jit, false)) {
    if (Arg *A = Args.getLastArg(options::OPT_foffload_lto_EQ,
                                 options::OPT_fno_offload_lto))
      if (OffloadLTOMode != LTOK_Full)
        Diag(diag::err_drv_incompatible_options)
            << A->getSpelling() << "-fopenmp-target-jit";
    OffloadLTOMode = LTOK_Full;
  }
}

/// Compute the desired OpenMP runtime from the flags provided.
Driver::OpenMPRuntimeKind Driver::getOpenMPRuntime(const ArgList &Args) const {
  StringRef RuntimeName(CLANG_DEFAULT_OPENMP_RUNTIME);

  const Arg *A = Args.getLastArg(options::OPT_fopenmp_EQ);
  if (A)
    RuntimeName = A->getValue();

  auto RT = llvm::StringSwitch<OpenMPRuntimeKind>(RuntimeName)
                .Case("libomp", OMPRT_OMP)
                .Case("libgomp", OMPRT_GOMP)
                .Case("libiomp5", OMPRT_IOMP5)
                .Case("libbolt", OMPRT_BOLT)
                .Default(OMPRT_Unknown);

  if (RT == OMPRT_Unknown) {
    if (A)
      Diag(diag::err_drv_unsupported_option_argument)
          << A->getSpelling() << A->getValue();
    else
      // FIXME: We could use a nicer diagnostic here.
      Diag(diag::err_drv_unsupported_opt) << "-fopenmp";
  }

  return RT;
}

bool GetTargetInfoFromOffloadArch(Compilation &C, const char *OpenMPTarget,
                                  std::set<std::string> &OffloadArchs,
                                  bool erase = false) {
  StringRef DeviceTripleStr;
  if (!std::strncmp(OpenMPTarget, "gfx", 3)) {
    DeviceTripleStr = "amdgcn-amd-amdhsa";

    if (erase)
      OffloadArchs.erase(
          DeviceTripleStr.str().append("^").append(OpenMPTarget));
    else {
      llvm::Triple TT(DeviceTripleStr);
      llvm::StringMap<bool> Features;
      StringRef IdStr(OpenMPTarget);
      auto Arch = parseTargetID(TT, IdStr, &Features);
      if (!Arch) {
        C.getDriver().Diag(clang::diag::err_drv_bad_target_id) << IdStr;
        C.setContainsError();
        return false;
      }
      OffloadArchs.insert(
          DeviceTripleStr.str().append("^").append(OpenMPTarget));
    }
  } else if (!std::strncmp(OpenMPTarget, "sm_", 3)) {
    const ToolChain *HostTC = C.getSingleOffloadToolChain<Action::OFK_Host>();
    const llvm::Triple &HostTriple = HostTC->getTriple();
    DeviceTripleStr = HostTriple.isArch64Bit() ? "nvptx64-nvidia-cuda^"
                                               : "nvptx-nvidia-cuda^";
    if (erase)
      OffloadArchs.erase(DeviceTripleStr.str().append(OpenMPTarget));
    else
      OffloadArchs.insert(DeviceTripleStr.str().append(OpenMPTarget));
  } else {
    const ToolChain *HostTC = C.getSingleOffloadToolChain<Action::OFK_Host>();
    const llvm::Triple &HostTriple = HostTC->getTriple();
    StringRef HostTripleStr = HostTriple.str();
    if (erase)
      OffloadArchs.erase(HostTripleStr.str().append("^").append(OpenMPTarget));
    else
      OffloadArchs.insert(HostTripleStr.str().append("^").append(OpenMPTarget));
  }
  return true;
}

bool Driver::GetTargetInfoFromMarch(Compilation &C,
                                    std::set<std::string> &OffloadArchs) const {
  for (Arg *A : C.getInputArgs()) {
    if (A->getOption().matches(options::OPT_Xopenmp_target_EQ)) {
      for (auto *V : A->getValues()) {
        StringRef VStr = StringRef(V);
        if (VStr.startswith("-march=") || VStr.startswith("--march="))
          for (StringRef OpenMPTargetArch :
               llvm::split(VStr.split('=').second, ",")) {
            StringRef OpenMPTargetTriple = StringRef(A->getValue(0));
            llvm::Triple TargetTriple(OpenMPTargetTriple);
            llvm::StringMap<bool> Features;
            auto ArchStr =
                parseTargetID(TargetTriple, OpenMPTargetArch, &Features);
            if (TargetTriple.isAMDGCN() && !ArchStr) {
              C.getDriver().Diag(clang::diag::err_drv_bad_target_id)
                  << OpenMPTargetArch;
              C.setContainsError();
              return false;
            }
            StringRef ArchProc = OpenMPTargetArch.split(":").first;
            if (ArchProc.empty()) {
              C.getDriver().Diag(clang::diag::err_drv_cuda_bad_gpu_arch)
                  << VStr;
              C.setContainsError();
              return false;
            }

            // Append Triple and Arch to form a unique key for each instance of
            // the ToolChain
            if (!OpenMPTargetTriple.empty() && !OpenMPTargetArch.empty())
              OffloadArchs.insert(TargetTriple.normalize().append("^").append(
                  OpenMPTargetArch.str()));
          }
        A->claim();
      }
    }
  }
  return true;
}

bool Driver::GetTargetInfoFromOffloadArchOpts(
    Compilation &C, std::set<std::string> &OffloadArchs) const {
  for (Arg *A : C.getInputArgs()) {
    if (!(A->getOption().matches(options::OPT_offload_arch_EQ) ||
          A->getOption().matches(options::OPT_no_offload_arch_EQ))) {
      continue;
    }
    A->claim();

    StringRef ArchStr = A->getValue();

    if (A->getOption().matches(options::OPT_no_offload_arch_EQ) &&
        ArchStr == "all") {
      OffloadArchs.clear();
      continue;
    }
    if (ArchStr.empty())
      continue;
    else if (A->getOption().matches(options::OPT_offload_arch_EQ)) {
      for (StringRef ArchVal : llvm::split(ArchStr, ",")) {
        auto status = GetTargetInfoFromOffloadArch(C, ArchVal.str().c_str(),
                                                   OffloadArchs);
        if (!status)
          return false;
      }
    } else if (A->getOption().matches(options::OPT_no_offload_arch_EQ))
      GetTargetInfoFromOffloadArch(C, ArchStr.str().c_str(), OffloadArchs,
                                   /* erase */ true);
    else
      llvm_unreachable("Unexpected option.");
  }
  return true;
}

void Driver::CreateOffloadingDeviceToolChains(Compilation &C,
                                              InputList &Inputs) {

  //
  // CUDA/HIP
  //
  // We need to generate a CUDA/HIP toolchain if any of the inputs has a CUDA
  // or HIP type. However, mixed CUDA/HIP compilation is not supported.
  bool IsCuda =
      llvm::any_of(Inputs, [](std::pair<types::ID, const llvm::opt::Arg *> &I) {
        return types::isCuda(I.first);
      });
  bool IsHIP =
      llvm::any_of(Inputs,
                   [](std::pair<types::ID, const llvm::opt::Arg *> &I) {
                     return types::isHIP(I.first);
                   }) ||
      C.getInputArgs().hasArg(options::OPT_hip_link);
  if (IsCuda && IsHIP) {
    Diag(clang::diag::err_drv_mix_cuda_hip);
    return;
  }
  if (IsCuda) {
    const ToolChain *HostTC = C.getSingleOffloadToolChain<Action::OFK_Host>();
    const llvm::Triple &HostTriple = HostTC->getTriple();
    auto OFK = Action::OFK_Cuda;
    auto CudaTriple =
        getNVIDIAOffloadTargetTriple(*this, C.getInputArgs(), HostTriple);
    if (!CudaTriple)
      return;
    // Use the CUDA and host triples as the key into the ToolChains map,
    // because the device toolchain we create depends on both.
    auto &CudaTC = ToolChains[CudaTriple->str() + "/" + HostTriple.str()];
    if (!CudaTC) {
      CudaTC = std::make_unique<toolchains::CudaToolChain>(
          *this, *CudaTriple, *HostTC, C.getInputArgs());
    }
    C.addOffloadDeviceToolChain(CudaTC.get(), OFK);
  } else if (IsHIP) {
    if (auto *OMPTargetArg =
            C.getInputArgs().getLastArg(options::OPT_fopenmp_targets_EQ)) {
      Diag(clang::diag::err_drv_unsupported_opt_for_language_mode)
          << OMPTargetArg->getSpelling() << "HIP";
      return;
    }
    const ToolChain *HostTC = C.getSingleOffloadToolChain<Action::OFK_Host>();
    auto OFK = Action::OFK_HIP;
    auto HIPTriple = getHIPOffloadTargetTriple(*this, C.getInputArgs());
    if (!HIPTriple)
      return;
    auto *HIPTC = &getOffloadingDeviceToolChain(C.getInputArgs(), *HIPTriple,
                                                *HostTC, OFK);
    assert(HIPTC && "Could not create offloading device tool chain.");
    C.addOffloadDeviceToolChain(HIPTC, OFK);
  } else if (C.getInputArgs().hasFlag(options::OPT_offload_new_driver,
                                      options::OPT_no_offload_new_driver,
                                      false)) {
    bool IsOpenMPOffloading =
        C.getInputArgs().hasFlag(options::OPT_fopenmp, options::OPT_fopenmp_EQ,
                                 options::OPT_fno_openmp, false) &&
        (C.getInputArgs().hasArg(options::OPT_fopenmp_targets_EQ) ||
         C.getInputArgs().hasArg(options::OPT_offload_arch_EQ));
    if (IsOpenMPOffloading) {
      // We expect that -fopenmp-targets is always used in conjunction with the
      // option -fopenmp specifying a valid runtime with offloading support,
      // i.e. libomp or libiomp.
      OpenMPRuntimeKind RuntimeKind = getOpenMPRuntime(C.getInputArgs());
      if (RuntimeKind != OMPRT_OMP && RuntimeKind != OMPRT_IOMP5) {
        Diag(clang::diag::Err_drv_expecting_fopenmp_with_fopenmp_targets);
        return;
      }

      llvm::StringMap<llvm::DenseSet<StringRef>> DerivedArchs;
      llvm::StringMap<StringRef> FoundNormalizedTriples;
      llvm::SmallVector<StringRef, 4> OpenMPTriples;

      // If the user specified -fopenmp-targets= we create a toolchain for each
      // valid triple. Otherwise, if only --offload-arch= was specified we
      // instead attempt to derive the appropriate toolchains from the
      // arguments.
      if (Arg *OpenMPTargets =
              C.getInputArgs().getLastArg(options::OPT_fopenmp_targets_EQ)) {
        if (OpenMPTargets && !OpenMPTargets->getNumValues()) {
          Diag(clang::diag::warn_drv_empty_joined_argument)
              << OpenMPTargets->getAsString(C.getInputArgs());
          return;
        }
        llvm::copy(OpenMPTargets->getValues(),
                   std::back_inserter(OpenMPTriples));
      } else if (C.getInputArgs().hasArg(options::OPT_offload_arch_EQ) &&
                 !IsHIP && !IsCuda) {
        const ToolChain *HostTC =
            C.getSingleOffloadToolChain<Action::OFK_Host>();
        auto AMDTriple = getHIPOffloadTargetTriple(*this, C.getInputArgs());
        auto NVPTXTriple = getNVIDIAOffloadTargetTriple(*this, C.getInputArgs(),
                                                        HostTC->getTriple());

        // Attempt to deduce the offloading triple from the set of
        // architectures. We can only correctly deduce NVPTX / AMDGPU triples
        // currently. We need to temporarily create these toolchains so that we
        // can access tools for inferring architectures.
        llvm::DenseSet<StringRef> Archs;
        if (NVPTXTriple) {
          auto TempTC = std::make_unique<toolchains::CudaToolChain>(
              *this, *NVPTXTriple, *HostTC, C.getInputArgs());
          for (StringRef Arch : getOffloadArchs(
                   C, C.getArgs(), Action::OFK_OpenMP, &*TempTC, true))
            Archs.insert(Arch);
        }
        if (AMDTriple) {
          auto TempTC = std::make_unique<toolchains::AMDGPUOpenMPToolChain>(
              *this, *AMDTriple, *HostTC, C.getInputArgs(), Action::OFK_OpenMP);
          for (StringRef Arch : getOffloadArchs(
                   C, C.getArgs(), Action::OFK_OpenMP, &*TempTC, true))
            Archs.insert(Arch);
        }
        if (!AMDTriple && !NVPTXTriple) {
          for (StringRef Arch : getOffloadArchs(
                   C, C.getArgs(), Action::OFK_OpenMP, nullptr, true))
            Archs.insert(Arch);
        }

        for (StringRef Arch : Archs) {
          if (NVPTXTriple &&
              IsNVIDIAGpuArch(StringToCudaArch(
                  getProcessorFromTargetID(*NVPTXTriple, Arch)))) {
            DerivedArchs[NVPTXTriple->getTriple()].insert(Arch);
          } else if (AMDTriple &&
                     IsAMDGpuArch(StringToCudaArch(
                         getProcessorFromTargetID(*AMDTriple, Arch)))) {
            DerivedArchs[AMDTriple->getTriple()].insert(Arch);
          } else {
            Diag(clang::diag::err_drv_failed_to_deduce_target_from_arch)
                << Arch;
            return;
          }
        }

        // If the set is empty then we failed to find a native architecture.
        if (Archs.empty()) {
          Diag(clang::diag::err_drv_failed_to_deduce_target_from_arch)
              << "native";
          return;
        }

        for (const auto &TripleAndArchs : DerivedArchs)
          OpenMPTriples.push_back(TripleAndArchs.first());
      }

      for (StringRef Val : OpenMPTriples) {
        llvm::Triple TT(ToolChain::getOpenMPTriple(Val));
        std::string NormalizedName = TT.normalize();

        // Make sure we don't have a duplicate triple.
        auto Duplicate = FoundNormalizedTriples.find(NormalizedName);
        if (Duplicate != FoundNormalizedTriples.end()) {
          Diag(clang::diag::warn_drv_omp_offload_target_duplicate)
              << Val << Duplicate->second;
          continue;
        }

        // Store the current triple so that we can check for duplicates in the
        // following iterations.
        FoundNormalizedTriples[NormalizedName] = Val;

        // If the specified target is invalid, emit a diagnostic.
        if (TT.getArch() == llvm::Triple::UnknownArch)
          Diag(clang::diag::err_drv_invalid_omp_target) << Val;
        else {
          const ToolChain *TC;
          // Device toolchains have to be selected differently. They pair host
          // and device in their implementation.
          if (TT.isNVPTX() || TT.isAMDGCN()) {
            const ToolChain *HostTC =
                C.getSingleOffloadToolChain<Action::OFK_Host>();
            assert(HostTC && "Host toolchain should be always defined.");
            auto &DeviceTC =
                ToolChains[TT.str() + "/" + HostTC->getTriple().normalize()];
            if (!DeviceTC) {
              if (TT.isNVPTX())
                DeviceTC = std::make_unique<toolchains::CudaToolChain>(
                    *this, TT, *HostTC, C.getInputArgs());
              else if (TT.isAMDGCN())
                DeviceTC = std::make_unique<toolchains::AMDGPUOpenMPToolChain>(
                    *this, TT, *HostTC, C.getInputArgs(), Action::OFK_OpenMP);
              else
                assert(DeviceTC && "Device toolchain not defined.");
            }

            TC = DeviceTC.get();
          } else
            TC = &getToolChain(C.getInputArgs(), TT);
          C.addOffloadDeviceToolChain(TC, Action::OFK_OpenMP);
          if (DerivedArchs.find(TT.getTriple()) != DerivedArchs.end())
            KnownArchs[TC] = DerivedArchs[TT.getTriple()];
        }
      }
    }

  } else {
    //
    // OpenMP
    //
    // OpenMP Offloading is active when -offload-arch or
    // legacy options -fopenmp-targets= are specified. We first build a list
    // of OffloadArchs from command line options.
    //
    // Generate an instance of toolchain for each user specified target
    // from the -fopenmp-targets option. The march value
    // may now contain targetid value. This value
    // may include features that would result in different and potentially
    // multiple offload images.

    bool HasValidOpenMPRuntime =
        C.getInputArgs().hasFlag(options::OPT_fopenmp, options::OPT_fopenmp_EQ,
                                 options::OPT_fno_openmp, false);
    if (HasValidOpenMPRuntime) {
      OpenMPRuntimeKind OpenMPKind = getOpenMPRuntime(C.getInputArgs());
      HasValidOpenMPRuntime = OpenMPKind == OMPRT_OMP ||
                              OpenMPKind == OMPRT_IOMP5 ||
                              OpenMPKind == OMPRT_BOLT;
    }

    bool HasOpenMPTargets =
        C.getInputArgs().hasArg(options::OPT_fopenmp_targets_EQ);
    if (!HasValidOpenMPRuntime && HasOpenMPTargets) {
      // We expect that an offload target is always used in conjunction with
      // option -fopenmp specifying a valid runtime with offloading support,
      // i.e. libomp or libiomp.
      Diag(clang::diag::Err_drv_expecting_fopenmp_with_fopenmp_targets);
      return;
    } else if (!HasValidOpenMPRuntime && !HasOpenMPTargets) {
      return;
    }

    bool HasOffloadArch = C.getInputArgs().hasFlag(
        options::OPT_offload_arch_EQ, options::OPT_no_offload_arch_EQ, false);
    if (HasValidOpenMPRuntime && !HasOpenMPTargets && !HasOffloadArch) {
      return;
    }

    std::set<std::string> OffloadArchs;

    if (Arg *OpenMPTargets =
            C.getInputArgs().getLastArg(options::OPT_fopenmp_targets_EQ)) {

      if (!OpenMPTargets->getNumValues()) {
        Diag(clang::diag::warn_drv_empty_joined_argument)
            << OpenMPTargets->getAsString(C.getInputArgs());
        return;
      }

      // First, handle errors in command line for OpenMP target offload
      bool IsHostOffloading =
          (OpenMPTargets->getNumValues() == 1) &&
          StringRef(OpenMPTargets->getValue())
              .startswith_insensitive(
                  C.getSingleOffloadToolChain<Action::OFK_Host>()
                      ->getTriple()
                      .getArchName());

      if (!IsHostOffloading) {
        // Ensure at least one -Xopenm-target exists with a gpu -march
        if (Arg *XOpenMPTargets =
                C.getInputArgs().getLastArg(options::OPT_Xopenmp_target_EQ)) {
          bool has_valid_march = false;
          for (auto *V : XOpenMPTargets->getValues())
            if (StringRef(V).startswith("-march=") ||
                StringRef(V).startswith("--march="))
              has_valid_march = true;
          if (!has_valid_march) {
            Diag(diag::err_drv_missing_Xopenmptarget_or_march);
            return;
          }
        } else {
          Diag(diag::err_drv_missing_Xopenmptarget_or_march);
          return;
        }
      }

      //  process legacy option -fopenmp-targets -Xopenmp-target and -march
      auto status = GetTargetInfoFromMarch(C, OffloadArchs);
      if (!status)
        return;
    }
    auto status = GetTargetInfoFromOffloadArchOpts(C, OffloadArchs);
    if (!status)
      return;

    if (!OffloadArchs.empty()) {

      // Extract targetIDs from all OffloadArchs and see if there
      // is a conflict i.e. For a specific processor, a feature either shows
      // up in all target IDs, or does not show up in any target IDs. Otherwise
      // the target ID combination is invalid.
      if (OffloadArchs.size() > 1) {
        std::set<StringRef> OffloadArchsRef;
        for (std::set<std::string>::iterator Arch = OffloadArchs.begin();
             Arch != OffloadArchs.end(); Arch++) {
          auto Loc = Arch->find('^') + 1;
          OffloadArchsRef.insert(
              StringRef(Arch->data() + Loc, Arch->size() - Loc));
        }

        auto &&ConflictingArchs =
            getConflictTargetIDCombination(OffloadArchsRef);
        if (ConflictingArchs) {
          C.getDriver().Diag(clang::diag::err_drv_bad_offload_arch_combo)
              << ConflictingArchs.value().first
              << ConflictingArchs.value().second;
          C.setContainsError();
          return;
        }
      }

      llvm::StringMap<const char *> FoundNormalizedTriples;
      for (auto &Target : OffloadArchs) {
        size_t find_loc = Target.find('^');
        std::string TripleStr = Target.substr(0, find_loc);
        std::string OpenMPTargetArch = Target.substr(find_loc + 1);
        llvm::Triple TT(ToolChain::getOpenMPTriple(TripleStr.c_str()));
        llvm::StringMap<bool> Features;
        StringRef IdStr(OpenMPTargetArch);
        auto ArchStr = parseTargetID(TT, IdStr, &Features);
        if (!ArchStr) {
          Diag(clang::diag::err_drv_bad_target_id) << IdStr;
          C.setContainsError();
          return;
        } else
          OpenMPTargetArch = getCanonicalTargetID(ArchStr.value(), Features);

        std::string NormalizedName =
            Twine(TT.normalize() + "-" + OpenMPTargetArch).str();

        // Make sure we don't have a duplicate triple.
        auto Duplicate = FoundNormalizedTriples.find(NormalizedName);
        if (Duplicate != FoundNormalizedTriples.end()) {
          Diag(clang::diag::warn_drv_omp_offload_target_duplicate)
              << NormalizedName << Duplicate->second;
          continue;
        }

        // Store the current triple so that we can check for duplicates in the
        // following iterations.
        FoundNormalizedTriples[NormalizedName] = NormalizedName.c_str();

        // If the specified target is invalid, emit a diagnostic.
        if (TT.getArch() == llvm::Triple::UnknownArch) {
          Diag(clang::diag::err_drv_invalid_omp_target) << NormalizedName;
          return;
        }

        const ToolChain *TC;
        // Device toolchains have to be selected differently. They pair host
        // and device in their implementation.
        if (TT.isNVPTX() || TT.isAMDGCN()) {
          const ToolChain *HostTC =
              C.getSingleOffloadToolChain<Action::OFK_Host>();
          assert(HostTC && "Host toolchain should be always defined.");
          auto &DeviceTC = ToolChains[NormalizedName + "/" +
                                      HostTC->getTriple().normalize()];
          if (!DeviceTC) {
            if (TT.isNVPTX())
              DeviceTC = std::make_unique<toolchains::CudaToolChain>(
                  *this, TT, *HostTC, C.getInputArgs(), OpenMPTargetArch);
            else if (TT.isAMDGCN())
              DeviceTC = std::make_unique<toolchains::AMDGPUOpenMPToolChain>(
                  *this, TT, *HostTC, C.getInputArgs(), Action::OFK_OpenMP,
                  OpenMPTargetArch);
            else
              assert(DeviceTC && "Device toolchain not defined.");
          }
          TC = DeviceTC.get();
        } else {
          TC = &getToolChain(C.getInputArgs(), TT);
        }
        // Each value of -fopenmp-targets gets instance of offload toolchain
        C.addOffloadDeviceToolChain(TC, Action::OFK_OpenMP);
      } // end foreach openmp target
    }   // end has openmp offload targets
  }

  //
  // TODO: Add support for other offloading programming models here.
  //
}

static void appendOneArg(InputArgList &Args, const Arg *Opt,
                         const Arg *BaseArg) {
  // The args for config files or /clang: flags belong to different InputArgList
  // objects than Args. This copies an Arg from one of those other InputArgLists
  // to the ownership of Args.
  unsigned Index = Args.MakeIndex(Opt->getSpelling());
  Arg *Copy = new llvm::opt::Arg(Opt->getOption(), Args.getArgString(Index),
                                 Index, BaseArg);
  Copy->getValues() = Opt->getValues();
  if (Opt->isClaimed())
    Copy->claim();
  Copy->setOwnsValues(Opt->getOwnsValues());
  Opt->setOwnsValues(false);
  Args.append(Copy);
}

bool Driver::readConfigFile(StringRef FileName,
                            llvm::cl::ExpansionContext &ExpCtx) {
  // Try opening the given file.
  auto Status = getVFS().status(FileName);
  if (!Status) {
    Diag(diag::err_drv_cannot_open_config_file)
        << FileName << Status.getError().message();
    return true;
  }
  if (Status->getType() != llvm::sys::fs::file_type::regular_file) {
    Diag(diag::err_drv_cannot_open_config_file)
        << FileName << "not a regular file";
    return true;
  }

  // Try reading the given file.
  SmallVector<const char *, 32> NewCfgArgs;
  if (llvm::Error Err = ExpCtx.readConfigFile(FileName, NewCfgArgs)) {
    Diag(diag::err_drv_cannot_read_config_file)
        << FileName << toString(std::move(Err));
    return true;
  }

  // Read options from config file.
  llvm::SmallString<128> CfgFileName(FileName);
  llvm::sys::path::native(CfgFileName);
  bool ContainErrors;
  std::unique_ptr<InputArgList> NewOptions = std::make_unique<InputArgList>(
      ParseArgStrings(NewCfgArgs, IsCLMode(), ContainErrors));
  if (ContainErrors)
    return true;

  // Claim all arguments that come from a configuration file so that the driver
  // does not warn on any that is unused.
  for (Arg *A : *NewOptions)
    A->claim();

  if (!CfgOptions)
    CfgOptions = std::move(NewOptions);
  else {
    // If this is a subsequent config file, append options to the previous one.
    for (auto *Opt : *NewOptions) {
      const Arg *BaseArg = &Opt->getBaseArg();
      if (BaseArg == Opt)
        BaseArg = nullptr;
      appendOneArg(*CfgOptions, Opt, BaseArg);
    }
  }
  ConfigFiles.push_back(std::string(CfgFileName));
  return false;
}

bool Driver::loadConfigFiles() {
  llvm::cl::ExpansionContext ExpCtx(Saver.getAllocator(),
                                    llvm::cl::tokenizeConfigFile);
  ExpCtx.setVFS(&getVFS());

  // Process options that change search path for config files.
  if (CLOptions) {
    if (CLOptions->hasArg(options::OPT_config_system_dir_EQ)) {
      SmallString<128> CfgDir;
      CfgDir.append(
          CLOptions->getLastArgValue(options::OPT_config_system_dir_EQ));
      if (CfgDir.empty() || getVFS().makeAbsolute(CfgDir))
        SystemConfigDir.clear();
      else
        SystemConfigDir = static_cast<std::string>(CfgDir);
    }
    if (CLOptions->hasArg(options::OPT_config_user_dir_EQ)) {
      SmallString<128> CfgDir;
      llvm::sys::fs::expand_tilde(
          CLOptions->getLastArgValue(options::OPT_config_user_dir_EQ), CfgDir);
      if (CfgDir.empty() || getVFS().makeAbsolute(CfgDir))
        UserConfigDir.clear();
      else
        UserConfigDir = static_cast<std::string>(CfgDir);
    }
  }

  // First try to find config file specified in command line.
  if (CLOptions) {
    std::vector<std::string> ConfigFiles =
        CLOptions->getAllArgValues(options::OPT_config);
    if (ConfigFiles.size() > 1) {
      if (!llvm::all_of(ConfigFiles, [ConfigFiles](const std::string &s) {
            return s == ConfigFiles[0];
          })) {
        Diag(diag::err_drv_duplicate_config);
        return true;
      }
    }
  }
  // Prepare list of directories where config file is searched for.
  StringRef CfgFileSearchDirs[] = {UserConfigDir, SystemConfigDir, Dir};
  ExpCtx.setSearchDirs(CfgFileSearchDirs);

  // First try to load configuration from the default files, return on error.
  if (loadDefaultConfigFiles(ExpCtx))
    return true;

  // Then load configuration files specified explicitly.
  SmallString<128> CfgFilePath;
  if (CLOptions) {
    for (auto CfgFileName : CLOptions->getAllArgValues(options::OPT_config)) {
      // If argument contains directory separator, treat it as a path to
      // configuration file.
      if (llvm::sys::path::has_parent_path(CfgFileName)) {
        CfgFilePath.assign(CfgFileName);
        if (llvm::sys::path::is_relative(CfgFilePath)) {
          if (getVFS().makeAbsolute(CfgFilePath)) {
            Diag(diag::err_drv_cannot_open_config_file)
                << CfgFilePath << "cannot get absolute path";
            return true;
          }
        }
      } else if (!ExpCtx.findConfigFile(CfgFileName, CfgFilePath)) {
        // Report an error that the config file could not be found.
        Diag(diag::err_drv_config_file_not_found) << CfgFileName;
        for (const StringRef &SearchDir : CfgFileSearchDirs)
          if (!SearchDir.empty())
            Diag(diag::note_drv_config_file_searched_in) << SearchDir;
        return true;
      }

      // Try to read the config file, return on error.
      if (readConfigFile(CfgFilePath, ExpCtx))
        return true;
    }
  }

  // No error occurred.
  return false;
}

bool Driver::loadDefaultConfigFiles(llvm::cl::ExpansionContext &ExpCtx) {
  // Disable default config if CLANG_NO_DEFAULT_CONFIG is set to a non-empty
  // value.
  if (const char *NoConfigEnv = ::getenv("CLANG_NO_DEFAULT_CONFIG")) {
    if (*NoConfigEnv)
      return false;
  }
  if (CLOptions && CLOptions->hasArg(options::OPT_no_default_config))
    return false;

  std::string RealMode = getExecutableForDriverMode(Mode);
  std::string Triple;

  // If name prefix is present, no --target= override was passed via CLOptions
  // and the name prefix is not a valid triple, force it for backwards
  // compatibility.
  if (!ClangNameParts.TargetPrefix.empty() &&
      computeTargetTriple(*this, "/invalid/", *CLOptions).str() ==
          "/invalid/") {
    llvm::Triple PrefixTriple{ClangNameParts.TargetPrefix};
    if (PrefixTriple.getArch() == llvm::Triple::UnknownArch ||
        PrefixTriple.isOSUnknown())
      Triple = PrefixTriple.str();
  }

  // Otherwise, use the real triple as used by the driver.
  if (Triple.empty()) {
    llvm::Triple RealTriple =
        computeTargetTriple(*this, TargetTriple, *CLOptions);
    Triple = RealTriple.str();
    assert(!Triple.empty());
  }

  // Search for config files in the following order:
  // 1. <triple>-<mode>.cfg using real driver mode
  //    (e.g. i386-pc-linux-gnu-clang++.cfg).
  // 2. <triple>-<mode>.cfg using executable suffix
  //    (e.g. i386-pc-linux-gnu-clang-g++.cfg for *clang-g++).
  // 3. <triple>.cfg + <mode>.cfg using real driver mode
  //    (e.g. i386-pc-linux-gnu.cfg + clang++.cfg).
  // 4. <triple>.cfg + <mode>.cfg using executable suffix
  //    (e.g. i386-pc-linux-gnu.cfg + clang-g++.cfg for *clang-g++).

  // Try loading <triple>-<mode>.cfg, and return if we find a match.
  SmallString<128> CfgFilePath;
  std::string CfgFileName = Triple + '-' + RealMode + ".cfg";
  if (ExpCtx.findConfigFile(CfgFileName, CfgFilePath))
    return readConfigFile(CfgFilePath, ExpCtx);

  bool TryModeSuffix = !ClangNameParts.ModeSuffix.empty() &&
                       ClangNameParts.ModeSuffix != RealMode;
  if (TryModeSuffix) {
    CfgFileName = Triple + '-' + ClangNameParts.ModeSuffix + ".cfg";
    if (ExpCtx.findConfigFile(CfgFileName, CfgFilePath))
      return readConfigFile(CfgFilePath, ExpCtx);
  }

  // Try loading <mode>.cfg, and return if loading failed.  If a matching file
  // was not found, still proceed on to try <triple>.cfg.
  CfgFileName = RealMode + ".cfg";
  if (ExpCtx.findConfigFile(CfgFileName, CfgFilePath)) {
    if (readConfigFile(CfgFilePath, ExpCtx))
      return true;
  } else if (TryModeSuffix) {
    CfgFileName = ClangNameParts.ModeSuffix + ".cfg";
    if (ExpCtx.findConfigFile(CfgFileName, CfgFilePath) &&
        readConfigFile(CfgFilePath, ExpCtx))
      return true;
  }

  // Try loading <triple>.cfg and return if we find a match.
  CfgFileName = Triple + ".cfg";
  if (ExpCtx.findConfigFile(CfgFileName, CfgFilePath))
    return readConfigFile(CfgFilePath, ExpCtx);

  // If we were unable to find a config file deduced from executable name,
  // that is not an error.
  return false;
}

Compilation *Driver::BuildCompilation(ArrayRef<const char *> ArgList) {
  llvm::PrettyStackTraceString CrashInfo("Compilation construction");

  // FIXME: Handle environment options which affect driver behavior, somewhere
  // (client?). GCC_EXEC_PREFIX, LPATH, CC_PRINT_OPTIONS.

  // We look for the driver mode option early, because the mode can affect
  // how other options are parsed.

  auto DriverMode = getDriverMode(ClangExecutable, ArgList.slice(1));
  if (!DriverMode.empty())
    setDriverMode(DriverMode);

  // FIXME: What are we going to do with -V and -b?

  // Arguments specified in command line.
  bool ContainsError;
  CLOptions = std::make_unique<InputArgList>(
      ParseArgStrings(ArgList.slice(1), IsCLMode(), ContainsError));

  // Try parsing configuration file.
  if (!ContainsError)
    ContainsError = loadConfigFiles();
  bool HasConfigFile = !ContainsError && (CfgOptions.get() != nullptr);

  // All arguments, from both config file and command line.
  InputArgList Args = std::move(HasConfigFile ? std::move(*CfgOptions)
                                              : std::move(*CLOptions));

  if (HasConfigFile)
    for (auto *Opt : *CLOptions) {
      if (Opt->getOption().matches(options::OPT_config))
        continue;
      const Arg *BaseArg = &Opt->getBaseArg();
      if (BaseArg == Opt)
        BaseArg = nullptr;
      appendOneArg(Args, Opt, BaseArg);
    }

  // In CL mode, look for any pass-through arguments
  if (IsCLMode() && !ContainsError) {
    SmallVector<const char *, 16> CLModePassThroughArgList;
    for (const auto *A : Args.filtered(options::OPT__SLASH_clang)) {
      A->claim();
      CLModePassThroughArgList.push_back(A->getValue());
    }

    if (!CLModePassThroughArgList.empty()) {
      // Parse any pass through args using default clang processing rather
      // than clang-cl processing.
      auto CLModePassThroughOptions = std::make_unique<InputArgList>(
          ParseArgStrings(CLModePassThroughArgList, false, ContainsError));

      if (!ContainsError)
        for (auto *Opt : *CLModePassThroughOptions) {
          appendOneArg(Args, Opt, nullptr);
        }
    }
  }

  // Check for working directory option before accessing any files
  if (Arg *WD = Args.getLastArg(options::OPT_working_directory))
    if (VFS->setCurrentWorkingDirectory(WD->getValue()))
      Diag(diag::err_drv_unable_to_set_working_directory) << WD->getValue();

  // FIXME: This stuff needs to go into the Compilation, not the driver.
  bool CCCPrintPhases;

  // -canonical-prefixes, -no-canonical-prefixes are used very early in main.
  Args.ClaimAllArgs(options::OPT_canonical_prefixes);
  Args.ClaimAllArgs(options::OPT_no_canonical_prefixes);

  // f(no-)integated-cc1 is also used very early in main.
  Args.ClaimAllArgs(options::OPT_fintegrated_cc1);
  Args.ClaimAllArgs(options::OPT_fno_integrated_cc1);

  // Ignore -pipe.
  Args.ClaimAllArgs(options::OPT_pipe);

  // Extract -ccc args.
  //
  // FIXME: We need to figure out where this behavior should live. Most of it
  // should be outside in the client; the parts that aren't should have proper
  // options, either by introducing new ones or by overloading gcc ones like -V
  // or -b.
  CCCPrintPhases = Args.hasArg(options::OPT_ccc_print_phases);
  CCCPrintBindings = Args.hasArg(options::OPT_ccc_print_bindings);
  if (const Arg *A = Args.getLastArg(options::OPT_ccc_gcc_name))
    CCCGenericGCCName = A->getValue();

  // Process -fproc-stat-report options.
  if (const Arg *A = Args.getLastArg(options::OPT_fproc_stat_report_EQ)) {
    CCPrintProcessStats = true;
    CCPrintStatReportFilename = A->getValue();
  }
  if (Args.hasArg(options::OPT_fproc_stat_report))
    CCPrintProcessStats = true;

  // FIXME: TargetTriple is used by the target-prefixed calls to as/ld
  // and getToolChain is const.
  if (IsCLMode()) {
    // clang-cl targets MSVC-style Win32.
    llvm::Triple T(TargetTriple);
    T.setOS(llvm::Triple::Win32);
    T.setVendor(llvm::Triple::PC);
    T.setEnvironment(llvm::Triple::MSVC);
    T.setObjectFormat(llvm::Triple::COFF);
    if (Args.hasArg(options::OPT__SLASH_arm64EC))
      T.setArch(llvm::Triple::aarch64, llvm::Triple::AArch64SubArch_arm64ec);
    TargetTriple = T.str();
  } else if (IsDXCMode()) {
    // Build TargetTriple from target_profile option for clang-dxc.
    if (const Arg *A = Args.getLastArg(options::OPT_target_profile)) {
      StringRef TargetProfile = A->getValue();
      if (auto Triple =
              toolchains::HLSLToolChain::parseTargetProfile(TargetProfile))
        TargetTriple = *Triple;
      else
        Diag(diag::err_drv_invalid_directx_shader_module) << TargetProfile;

      A->claim();
    } else {
      Diag(diag::err_drv_dxc_missing_target_profile);
    }
  }

  if (const Arg *A = Args.getLastArg(options::OPT_target))
    TargetTriple = A->getValue();
  if (const Arg *A = Args.getLastArg(options::OPT_ccc_install_dir))
    Dir = InstalledDir = A->getValue();
  for (const Arg *A : Args.filtered(options::OPT_B)) {
    A->claim();
    PrefixDirs.push_back(A->getValue(0));
  }
  if (std::optional<std::string> CompilerPathValue =
          llvm::sys::Process::GetEnv("COMPILER_PATH")) {
    StringRef CompilerPath = *CompilerPathValue;
    while (!CompilerPath.empty()) {
      std::pair<StringRef, StringRef> Split =
          CompilerPath.split(llvm::sys::EnvPathSeparator);
      PrefixDirs.push_back(std::string(Split.first));
      CompilerPath = Split.second;
    }
  }
  if (const Arg *A = Args.getLastArg(options::OPT__sysroot_EQ))
    SysRoot = A->getValue();
  if (const Arg *A = Args.getLastArg(options::OPT__dyld_prefix_EQ))
    DyldPrefix = A->getValue();

  if (const Arg *A = Args.getLastArg(options::OPT_resource_dir))
    ResourceDir = A->getValue();

  if (const Arg *A = Args.getLastArg(options::OPT_save_temps_EQ)) {
    SaveTemps = llvm::StringSwitch<SaveTempsMode>(A->getValue())
                    .Case("cwd", SaveTempsCwd)
                    .Case("obj", SaveTempsObj)
                    .Default(SaveTempsCwd);
  }

  if (const Arg *A = Args.getLastArg(options::OPT_offload_host_only,
                                     options::OPT_offload_device_only,
                                     options::OPT_offload_host_device)) {
    if (A->getOption().matches(options::OPT_offload_host_only))
      Offload = OffloadHost;
    else if (A->getOption().matches(options::OPT_offload_device_only))
      Offload = OffloadDevice;
    else
      Offload = OffloadHostDevice;
  }

  setLTOMode(Args);

  // Process -fembed-bitcode= flags.
  if (Arg *A = Args.getLastArg(options::OPT_fembed_bitcode_EQ)) {
    StringRef Name = A->getValue();
    unsigned Model = llvm::StringSwitch<unsigned>(Name)
        .Case("off", EmbedNone)
        .Case("all", EmbedBitcode)
        .Case("bitcode", EmbedBitcode)
        .Case("marker", EmbedMarker)
        .Default(~0U);
    if (Model == ~0U) {
      Diags.Report(diag::err_drv_invalid_value) << A->getAsString(Args)
                                                << Name;
    } else
      BitcodeEmbed = static_cast<BitcodeEmbedMode>(Model);
  }

  // Force -parallel-jobs=1 when verbose is set to avoid corrupted output
  if (Args.hasArg(options::OPT_v))
    setNumberOfParallelJobs(1);
  else
    setNumberOfParallelJobs(
        getLastArgIntValue(Args, options::OPT_parallel_jobs_EQ, 1, Diags));

  // Remove existing compilation database so that each job can append to it.
  if (Arg *A = Args.getLastArg(options::OPT_MJ))
    llvm::sys::fs::remove(A->getValue());

  // Setting up the jobs for some precompile cases depends on whether we are
  // treating them as PCH, implicit modules or C++20 ones.
  // TODO: inferring the mode like this seems fragile (it meets the objective
  // of not requiring anything new for operation, however).
  const Arg *Std = Args.getLastArg(options::OPT_std_EQ);
  ModulesModeCXX20 =
      !Args.hasArg(options::OPT_fmodules) && Std &&
      (Std->containsValue("c++20") || Std->containsValue("c++2b") ||
       Std->containsValue("c++2a") || Std->containsValue("c++latest"));

  // Process -fmodule-header{=} flags.
  if (Arg *A = Args.getLastArg(options::OPT_fmodule_header_EQ,
                               options::OPT_fmodule_header)) {
    // These flags force C++20 handling of headers.
    ModulesModeCXX20 = true;
    if (A->getOption().matches(options::OPT_fmodule_header))
      CXX20HeaderType = HeaderMode_Default;
    else {
      StringRef ArgName = A->getValue();
      unsigned Kind = llvm::StringSwitch<unsigned>(ArgName)
                          .Case("user", HeaderMode_User)
                          .Case("system", HeaderMode_System)
                          .Default(~0U);
      if (Kind == ~0U) {
        Diags.Report(diag::err_drv_invalid_value)
            << A->getAsString(Args) << ArgName;
      } else
        CXX20HeaderType = static_cast<ModuleHeaderMode>(Kind);
    }
  }

  std::unique_ptr<llvm::opt::InputArgList> UArgs =
      std::make_unique<InputArgList>(std::move(Args));

  // Perform the default argument translations.
  DerivedArgList *TranslatedArgs = TranslateInputArgs(*UArgs);

  // Owned by the host.
  const ToolChain &TC = getToolChain(
      *UArgs, computeTargetTriple(*this, TargetTriple, *UArgs));

  // Report warning when arm64EC option is overridden by specified target
  if ((TC.getTriple().getArch() != llvm::Triple::aarch64 ||
       TC.getTriple().getSubArch() != llvm::Triple::AArch64SubArch_arm64ec) &&
      UArgs->hasArg(options::OPT__SLASH_arm64EC)) {
    getDiags().Report(clang::diag::warn_target_override_arm64ec)
        << TC.getTriple().str();
  }

  // The compilation takes ownership of Args.
  Compilation *C = new Compilation(*this, TC, UArgs.release(), TranslatedArgs,
                                   ContainsError);

  if (!HandleImmediateArgs(*C))
    return C;

  // Construct the list of inputs.
  InputList Inputs;
  BuildInputs(C->getDefaultToolChain(), *TranslatedArgs, Inputs);

  // Populate the tool chains for the offloading devices, if any.
  CreateOffloadingDeviceToolChains(*C, Inputs);

  // Construct the list of abstract actions to perform for this compilation. On
  // MachO targets this uses the driver-driver and universal actions.
  if (TC.getTriple().isOSBinFormatMachO())
    BuildUniversalActions(*C, C->getDefaultToolChain(), Inputs);
  else
    BuildActions(*C, C->getArgs(), Inputs, C->getActions());

  if (CCCPrintPhases) {
    PrintActions(*C);
    return C;
  }

  BuildJobs(*C);

  return C;
}

static void printArgList(raw_ostream &OS, const llvm::opt::ArgList &Args) {
  llvm::opt::ArgStringList ASL;
  for (const auto *A : Args) {
    // Use user's original spelling of flags. For example, use
    // `/source-charset:utf-8` instead of `-finput-charset=utf-8` if the user
    // wrote the former.
    while (A->getAlias())
      A = A->getAlias();
    A->render(Args, ASL);
  }

  for (auto I = ASL.begin(), E = ASL.end(); I != E; ++I) {
    if (I != ASL.begin())
      OS << ' ';
    llvm::sys::printArg(OS, *I, true);
  }
  OS << '\n';
}

bool Driver::getCrashDiagnosticFile(StringRef ReproCrashFilename,
                                    SmallString<128> &CrashDiagDir) {
  using namespace llvm::sys;
  assert(llvm::Triple(llvm::sys::getProcessTriple()).isOSDarwin() &&
         "Only knows about .crash files on Darwin");

  // The .crash file can be found on at ~/Library/Logs/DiagnosticReports/
  // (or /Library/Logs/DiagnosticReports for root) and has the filename pattern
  // clang-<VERSION>_<YYYY-MM-DD-HHMMSS>_<hostname>.crash.
  path::home_directory(CrashDiagDir);
  if (CrashDiagDir.startswith("/var/root"))
    CrashDiagDir = "/";
  path::append(CrashDiagDir, "Library/Logs/DiagnosticReports");
  int PID =
#if LLVM_ON_UNIX
      getpid();
#else
      0;
#endif
  std::error_code EC;
  fs::file_status FileStatus;
  TimePoint<> LastAccessTime;
  SmallString<128> CrashFilePath;
  // Lookup the .crash files and get the one generated by a subprocess spawned
  // by this driver invocation.
  for (fs::directory_iterator File(CrashDiagDir, EC), FileEnd;
       File != FileEnd && !EC; File.increment(EC)) {
    StringRef FileName = path::filename(File->path());
    if (!FileName.startswith(Name))
      continue;
    if (fs::status(File->path(), FileStatus))
      continue;
    llvm::ErrorOr<std::unique_ptr<llvm::MemoryBuffer>> CrashFile =
        llvm::MemoryBuffer::getFile(File->path());
    if (!CrashFile)
      continue;
    // The first line should start with "Process:", otherwise this isn't a real
    // .crash file.
    StringRef Data = CrashFile.get()->getBuffer();
    if (!Data.startswith("Process:"))
      continue;
    // Parse parent process pid line, e.g: "Parent Process: clang-4.0 [79141]"
    size_t ParentProcPos = Data.find("Parent Process:");
    if (ParentProcPos == StringRef::npos)
      continue;
    size_t LineEnd = Data.find_first_of("\n", ParentProcPos);
    if (LineEnd == StringRef::npos)
      continue;
    StringRef ParentProcess = Data.slice(ParentProcPos+15, LineEnd).trim();
    int OpenBracket = -1, CloseBracket = -1;
    for (size_t i = 0, e = ParentProcess.size(); i < e; ++i) {
      if (ParentProcess[i] == '[')
        OpenBracket = i;
      if (ParentProcess[i] == ']')
        CloseBracket = i;
    }
    // Extract the parent process PID from the .crash file and check whether
    // it matches this driver invocation pid.
    int CrashPID;
    if (OpenBracket < 0 || CloseBracket < 0 ||
        ParentProcess.slice(OpenBracket + 1, CloseBracket)
            .getAsInteger(10, CrashPID) || CrashPID != PID) {
      continue;
    }

    // Found a .crash file matching the driver pid. To avoid getting an older
    // and misleading crash file, continue looking for the most recent.
    // FIXME: the driver can dispatch multiple cc1 invocations, leading to
    // multiple crashes poiting to the same parent process. Since the driver
    // does not collect pid information for the dispatched invocation there's
    // currently no way to distinguish among them.
    const auto FileAccessTime = FileStatus.getLastModificationTime();
    if (FileAccessTime > LastAccessTime) {
      CrashFilePath.assign(File->path());
      LastAccessTime = FileAccessTime;
    }
  }

  // If found, copy it over to the location of other reproducer files.
  if (!CrashFilePath.empty()) {
    EC = fs::copy_file(CrashFilePath, ReproCrashFilename);
    if (EC)
      return false;
    return true;
  }

  return false;
}

static const char BugReporMsg[] =
    "\n********************\n\n"
    "PLEASE ATTACH THE FOLLOWING FILES TO THE BUG REPORT:\n"
    "Preprocessed source(s) and associated run script(s) are located at:";

// When clang crashes, produce diagnostic information including the fully
// preprocessed source file(s).  Request that the developer attach the
// diagnostic information to a bug report.
void Driver::generateCompilationDiagnostics(
    Compilation &C, const Command &FailingCommand,
    StringRef AdditionalInformation, CompilationDiagnosticReport *Report) {
  if (C.getArgs().hasArg(options::OPT_fno_crash_diagnostics))
    return;

  unsigned Level = 1;
  if (Arg *A = C.getArgs().getLastArg(options::OPT_fcrash_diagnostics_EQ)) {
    Level = llvm::StringSwitch<unsigned>(A->getValue())
                .Case("off", 0)
                .Case("compiler", 1)
                .Case("all", 2)
                .Default(1);
  }
  if (!Level)
    return;

  // Don't try to generate diagnostics for dsymutil jobs.
  if (FailingCommand.getCreator().isDsymutilJob())
    return;

  bool IsLLD = false;
  ArgStringList SavedTemps;
  if (FailingCommand.getCreator().isLinkJob()) {
    C.getDefaultToolChain().GetLinkerPath(&IsLLD);
    if (!IsLLD || Level < 2)
      return;

    // If lld crashed, we will re-run the same command with the input it used
    // to have. In that case we should not remove temp files in
    // initCompilationForDiagnostics yet. They will be added back and removed
    // later.
    SavedTemps = std::move(C.getTempFiles());
    assert(!C.getTempFiles().size());
  }

  // Print the version of the compiler.
  PrintVersion(C, llvm::errs());

  // Suppress driver output and emit preprocessor output to temp file.
  CCGenDiagnostics = true;

  // Save the original job command(s).
  Command Cmd = FailingCommand;

  // Keep track of whether we produce any errors while trying to produce
  // preprocessed sources.
  DiagnosticErrorTrap Trap(Diags);

  // Suppress tool output.
  C.initCompilationForDiagnostics();

  // If lld failed, rerun it again with --reproduce.
  if (IsLLD) {
    const char *TmpName = CreateTempFile(C, "linker-crash", "tar");
    Command NewLLDInvocation = Cmd;
    llvm::opt::ArgStringList ArgList = NewLLDInvocation.getArguments();
    StringRef ReproduceOption =
        C.getDefaultToolChain().getTriple().isWindowsMSVCEnvironment()
            ? "/reproduce:"
            : "--reproduce=";
    ArgList.push_back(Saver.save(Twine(ReproduceOption) + TmpName).data());
    NewLLDInvocation.replaceArguments(std::move(ArgList));

    // Redirect stdout/stderr to /dev/null.
    NewLLDInvocation.Execute({std::nullopt, {""}, {""}}, nullptr, nullptr);
    Diag(clang::diag::note_drv_command_failed_diag_msg) << BugReporMsg;
    Diag(clang::diag::note_drv_command_failed_diag_msg) << TmpName;
    Diag(clang::diag::note_drv_command_failed_diag_msg)
        << "\n\n********************";
    if (Report)
      Report->TemporaryFiles.push_back(TmpName);
    return;
  }

  // Construct the list of inputs.
  InputList Inputs;
  BuildInputs(C.getDefaultToolChain(), C.getArgs(), Inputs);

  for (InputList::iterator it = Inputs.begin(), ie = Inputs.end(); it != ie;) {
    bool IgnoreInput = false;

    // Ignore input from stdin or any inputs that cannot be preprocessed.
    // Check type first as not all linker inputs have a value.
    if (types::getPreprocessedType(it->first) == types::TY_INVALID) {
      IgnoreInput = true;
    } else if (!strcmp(it->second->getValue(), "-")) {
      Diag(clang::diag::note_drv_command_failed_diag_msg)
          << "Error generating preprocessed source(s) - "
             "ignoring input from stdin.";
      IgnoreInput = true;
    }

    if (IgnoreInput) {
      it = Inputs.erase(it);
      ie = Inputs.end();
    } else {
      ++it;
    }
  }

  if (Inputs.empty()) {
    Diag(clang::diag::note_drv_command_failed_diag_msg)
        << "Error generating preprocessed source(s) - "
           "no preprocessable inputs.";
    return;
  }

  // Don't attempt to generate preprocessed files if multiple -arch options are
  // used, unless they're all duplicates.
  llvm::StringSet<> ArchNames;
  for (const Arg *A : C.getArgs()) {
    if (A->getOption().matches(options::OPT_arch)) {
      StringRef ArchName = A->getValue();
      ArchNames.insert(ArchName);
    }
  }
  if (ArchNames.size() > 1) {
    Diag(clang::diag::note_drv_command_failed_diag_msg)
        << "Error generating preprocessed source(s) - cannot generate "
           "preprocessed source with multiple -arch options.";
    return;
  }

  // Construct the list of abstract actions to perform for this compilation. On
  // Darwin OSes this uses the driver-driver and builds universal actions.
  const ToolChain &TC = C.getDefaultToolChain();
  if (TC.getTriple().isOSBinFormatMachO())
    BuildUniversalActions(C, TC, Inputs);
  else
    BuildActions(C, C.getArgs(), Inputs, C.getActions());

  BuildJobs(C);

  // If there were errors building the compilation, quit now.
  if (Trap.hasErrorOccurred()) {
    Diag(clang::diag::note_drv_command_failed_diag_msg)
        << "Error generating preprocessed source(s).";
    return;
  }

  // Generate preprocessed output.
  SmallVector<std::pair<int, const Command *>, 4> FailingCommands;
  C.ExecuteJobs(C.getJobs(), FailingCommands);

  // If any of the preprocessing commands failed, clean up and exit.
  if (!FailingCommands.empty()) {
    Diag(clang::diag::note_drv_command_failed_diag_msg)
        << "Error generating preprocessed source(s).";
    return;
  }

  const ArgStringList &TempFiles = C.getTempFiles();
  if (TempFiles.empty()) {
    Diag(clang::diag::note_drv_command_failed_diag_msg)
        << "Error generating preprocessed source(s).";
    return;
  }

  Diag(clang::diag::note_drv_command_failed_diag_msg) << BugReporMsg;

  SmallString<128> VFS;
  SmallString<128> ReproCrashFilename;
  for (const char *TempFile : TempFiles) {
    Diag(clang::diag::note_drv_command_failed_diag_msg) << TempFile;
    if (Report)
      Report->TemporaryFiles.push_back(TempFile);
    if (ReproCrashFilename.empty()) {
      ReproCrashFilename = TempFile;
      llvm::sys::path::replace_extension(ReproCrashFilename, ".crash");
    }
    if (StringRef(TempFile).endswith(".cache")) {
      // In some cases (modules) we'll dump extra data to help with reproducing
      // the crash into a directory next to the output.
      VFS = llvm::sys::path::filename(TempFile);
      llvm::sys::path::append(VFS, "vfs", "vfs.yaml");
    }
  }

  for (const char *TempFile : SavedTemps)
    C.addTempFile(TempFile);

  // Assume associated files are based off of the first temporary file.
  CrashReportInfo CrashInfo(TempFiles[0], VFS);

  llvm::SmallString<128> Script(CrashInfo.Filename);
  llvm::sys::path::replace_extension(Script, "sh");
  std::error_code EC;
  llvm::raw_fd_ostream ScriptOS(Script, EC, llvm::sys::fs::CD_CreateNew,
                                llvm::sys::fs::FA_Write,
                                llvm::sys::fs::OF_Text);
  if (EC) {
    Diag(clang::diag::note_drv_command_failed_diag_msg)
        << "Error generating run script: " << Script << " " << EC.message();
  } else {
    ScriptOS << "# Crash reproducer for " << getClangFullVersion() << "\n"
             << "# Driver args: ";
    printArgList(ScriptOS, C.getInputArgs());
    ScriptOS << "# Original command: ";
    Cmd.Print(ScriptOS, "\n", /*Quote=*/true);
    Cmd.Print(ScriptOS, "\n", /*Quote=*/true, &CrashInfo);
    if (!AdditionalInformation.empty())
      ScriptOS << "\n# Additional information: " << AdditionalInformation
               << "\n";
    if (Report)
      Report->TemporaryFiles.push_back(std::string(Script.str()));
    Diag(clang::diag::note_drv_command_failed_diag_msg) << Script;
  }

  // On darwin, provide information about the .crash diagnostic report.
  if (llvm::Triple(llvm::sys::getProcessTriple()).isOSDarwin()) {
    SmallString<128> CrashDiagDir;
    if (getCrashDiagnosticFile(ReproCrashFilename, CrashDiagDir)) {
      Diag(clang::diag::note_drv_command_failed_diag_msg)
          << ReproCrashFilename.str();
    } else { // Suggest a directory for the user to look for .crash files.
      llvm::sys::path::append(CrashDiagDir, Name);
      CrashDiagDir += "_<YYYY-MM-DD-HHMMSS>_<hostname>.crash";
      Diag(clang::diag::note_drv_command_failed_diag_msg)
          << "Crash backtrace is located in";
      Diag(clang::diag::note_drv_command_failed_diag_msg)
          << CrashDiagDir.str();
      Diag(clang::diag::note_drv_command_failed_diag_msg)
          << "(choose the .crash file that corresponds to your crash)";
    }
  }

  for (const auto &A : C.getArgs().filtered(options::OPT_frewrite_map_file_EQ))
    Diag(clang::diag::note_drv_command_failed_diag_msg) << A->getValue();

  Diag(clang::diag::note_drv_command_failed_diag_msg)
      << "\n\n********************";
}

void Driver::setUpResponseFiles(Compilation &C, Command &Cmd) {
  // Since commandLineFitsWithinSystemLimits() may underestimate system's
  // capacity if the tool does not support response files, there is a chance/
  // that things will just work without a response file, so we silently just
  // skip it.
  if (Cmd.getResponseFileSupport().ResponseKind ==
          ResponseFileSupport::RF_None ||
      llvm::sys::commandLineFitsWithinSystemLimits(Cmd.getExecutable(),
                                                   Cmd.getArguments()))
    return;

  std::string TmpName = GetTemporaryPath("response", "txt");
  Cmd.setResponseFile(C.addTempFile(C.getArgs().MakeArgString(TmpName)));
}

int Driver::ExecuteCompilation(
    Compilation &C,
    SmallVectorImpl<std::pair<int, const Command *>> &FailingCommands) {
  if (C.getArgs().hasArg(options::OPT_fdriver_only)) {
    if (C.getArgs().hasArg(options::OPT_v))
      C.getJobs().Print(llvm::errs(), "\n", true);

    C.ExecuteJobs(C.getJobs(), FailingCommands, /*LogOnly=*/true);

    // If there were errors building the compilation, quit now.
    if (!FailingCommands.empty() || Diags.hasErrorOccurred())
      return 1;

    return 0;
  }

  // Just print if -### was present.
  if (C.getArgs().hasArg(options::OPT__HASH_HASH_HASH)) {
    C.getJobs().Print(llvm::errs(), "\n", true);
    return 0;
  }

  // If there were errors building the compilation, quit now.
  if (Diags.hasErrorOccurred())
    return 1;

  // Set up response file names for each command, if necessary.
  for (auto &Job : C.getJobs())
    setUpResponseFiles(C, Job);

  C.ExecuteJobs(C.getJobs(), FailingCommands);

  // If the command succeeded, we are done.
  if (FailingCommands.empty())
    return 0;

  // Otherwise, remove result files and print extra information about abnormal
  // failures.
  int Res = 0;
  for (const auto &CmdPair : FailingCommands) {
    int CommandRes = CmdPair.first;
    const Command *FailingCommand = CmdPair.second;

    // Remove result files if we're not saving temps.
    if (!isSaveTempsEnabled()) {
      const JobAction *JA = cast<JobAction>(&FailingCommand->getSource());
      C.CleanupFileMap(C.getResultFiles(), JA, true);

      // Failure result files are valid unless we crashed.
      if (CommandRes < 0)
        C.CleanupFileMap(C.getFailureResultFiles(), JA, true);
    }

    // llvm/lib/Support/*/Signals.inc will exit with a special return code
    // for SIGPIPE. Do not print diagnostics for this case.
    if (CommandRes == EX_IOERR) {
      Res = CommandRes;
      continue;
    }

    // Print extra information about abnormal failures, if possible.
    //
    // This is ad-hoc, but we don't want to be excessively noisy. If the result
    // status was 1, assume the command failed normally. In particular, if it
    // was the compiler then assume it gave a reasonable error code. Failures
    // in other tools are less common, and they generally have worse
    // diagnostics, so always print the diagnostic there.
    const Tool &FailingTool = FailingCommand->getCreator();

    if (!FailingCommand->getCreator().hasGoodDiagnostics() || CommandRes != 1) {
      // FIXME: See FIXME above regarding result code interpretation.
      if (CommandRes < 0)
        Diag(clang::diag::err_drv_command_signalled)
            << FailingTool.getShortName();
      else
        Diag(clang::diag::err_drv_command_failed)
            << FailingTool.getShortName() << CommandRes;
    }
  }
  return Res;
}

void Driver::PrintHelp(bool ShowHidden) const {
  unsigned IncludedFlagsBitmask;
  unsigned ExcludedFlagsBitmask;
  std::tie(IncludedFlagsBitmask, ExcludedFlagsBitmask) =
      getIncludeExcludeOptionFlagMasks(IsCLMode());

  ExcludedFlagsBitmask |= options::NoDriverOption;
  if (!ShowHidden)
    ExcludedFlagsBitmask |= HelpHidden;

  if (IsFlangMode())
    IncludedFlagsBitmask |= options::FlangOption;
  else
    ExcludedFlagsBitmask |= options::FlangOnlyOption;

  std::string Usage = llvm::formatv("{0} [options] file...", Name).str();
  getOpts().printHelp(llvm::outs(), Usage.c_str(), DriverTitle.c_str(),
                      IncludedFlagsBitmask, ExcludedFlagsBitmask,
                      /*ShowAllAliases=*/false);
}

void Driver::PrintVersion(const Compilation &C, raw_ostream &OS) const {
  if (IsFlangMode()) {
#if defined(CLANG_LLVM_FLANG)
    OS << getClangToolFullVersion("flang-new") << '\n';
#else
    OS << getClangToolFullVersion("flang-classic") << '\n';
#endif
  } else {
    // FIXME: The following handlers should use a callback mechanism, we don't
    // know what the client would like to do.
    OS << getClangFullVersion() << '\n';
  }
  const ToolChain &TC = C.getDefaultToolChain();
  OS << "Target: " << TC.getTripleString() << '\n';

  // Print the threading model.
  if (Arg *A = C.getArgs().getLastArg(options::OPT_mthread_model)) {
    // Don't print if the ToolChain would have barfed on it already
    if (TC.isThreadModelSupported(A->getValue()))
      OS << "Thread model: " << A->getValue();
  } else
    OS << "Thread model: " << TC.getThreadModel();
  OS << '\n';

  // Print out the install directory.
  OS << "InstalledDir: " << InstalledDir << '\n';

  // If configuration files were used, print their paths.
  for (auto ConfigFile : ConfigFiles)
    OS << "Configuration file: " << ConfigFile << '\n';
}

/// PrintDiagnosticCategories - Implement the --print-diagnostic-categories
/// option.
static void PrintDiagnosticCategories(raw_ostream &OS) {
  // Skip the empty category.
  for (unsigned i = 1, max = DiagnosticIDs::getNumberOfCategories(); i != max;
       ++i)
    OS << i << ',' << DiagnosticIDs::getCategoryNameFromID(i) << '\n';
}

void Driver::HandleAutocompletions(StringRef PassedFlags) const {
  if (PassedFlags == "")
    return;
  // Print out all options that start with a given argument. This is used for
  // shell autocompletion.
  std::vector<std::string> SuggestedCompletions;
  std::vector<std::string> Flags;

  unsigned int DisableFlags =
      options::NoDriverOption | options::Unsupported | options::Ignored;

  // Make sure that Flang-only options don't pollute the Clang output
  // TODO: Make sure that Clang-only options don't pollute Flang output
  if (!IsFlangMode())
    DisableFlags |= options::FlangOnlyOption;

  // Distinguish "--autocomplete=-someflag" and "--autocomplete=-someflag,"
  // because the latter indicates that the user put space before pushing tab
  // which should end up in a file completion.
  const bool HasSpace = PassedFlags.endswith(",");

  // Parse PassedFlags by "," as all the command-line flags are passed to this
  // function separated by ","
  StringRef TargetFlags = PassedFlags;
  while (TargetFlags != "") {
    StringRef CurFlag;
    std::tie(CurFlag, TargetFlags) = TargetFlags.split(",");
    Flags.push_back(std::string(CurFlag));
  }

  // We want to show cc1-only options only when clang is invoked with -cc1 or
  // -Xclang.
  if (llvm::is_contained(Flags, "-Xclang") || llvm::is_contained(Flags, "-cc1"))
    DisableFlags &= ~options::NoDriverOption;

  const llvm::opt::OptTable &Opts = getOpts();
  StringRef Cur;
  Cur = Flags.at(Flags.size() - 1);
  StringRef Prev;
  if (Flags.size() >= 2) {
    Prev = Flags.at(Flags.size() - 2);
    SuggestedCompletions = Opts.suggestValueCompletions(Prev, Cur);
  }

  if (SuggestedCompletions.empty())
    SuggestedCompletions = Opts.suggestValueCompletions(Cur, "");

  // If Flags were empty, it means the user typed `clang [tab]` where we should
  // list all possible flags. If there was no value completion and the user
  // pressed tab after a space, we should fall back to a file completion.
  // We're printing a newline to be consistent with what we print at the end of
  // this function.
  if (SuggestedCompletions.empty() && HasSpace && !Flags.empty()) {
    llvm::outs() << '\n';
    return;
  }

  // When flag ends with '=' and there was no value completion, return empty
  // string and fall back to the file autocompletion.
  if (SuggestedCompletions.empty() && !Cur.endswith("=")) {
    // If the flag is in the form of "--autocomplete=-foo",
    // we were requested to print out all option names that start with "-foo".
    // For example, "--autocomplete=-fsyn" is expanded to "-fsyntax-only".
    SuggestedCompletions = Opts.findByPrefix(Cur, DisableFlags);

    // We have to query the -W flags manually as they're not in the OptTable.
    // TODO: Find a good way to add them to OptTable instead and them remove
    // this code.
    for (StringRef S : DiagnosticIDs::getDiagnosticFlags())
      if (S.startswith(Cur))
        SuggestedCompletions.push_back(std::string(S));
  }

  // Sort the autocomplete candidates so that shells print them out in a
  // deterministic order. We could sort in any way, but we chose
  // case-insensitive sorting for consistency with the -help option
  // which prints out options in the case-insensitive alphabetical order.
  llvm::sort(SuggestedCompletions, [](StringRef A, StringRef B) {
    if (int X = A.compare_insensitive(B))
      return X < 0;
    return A.compare(B) > 0;
  });

  llvm::outs() << llvm::join(SuggestedCompletions, "\n") << '\n';
}

bool Driver::HandleImmediateArgs(const Compilation &C) {
  // The order these options are handled in gcc is all over the place, but we
  // don't expect inconsistencies w.r.t. that to matter in practice.

  if (C.getArgs().hasArg(options::OPT_dumpmachine)) {
    llvm::outs() << C.getDefaultToolChain().getTripleString() << '\n';
    return false;
  }

  if (C.getArgs().hasArg(options::OPT_dumpversion)) {
    // Since -dumpversion is only implemented for pedantic GCC compatibility, we
    // return an answer which matches our definition of __VERSION__.
    llvm::outs() << CLANG_VERSION_STRING << "\n";
    return false;
  }

  if (C.getArgs().hasArg(options::OPT__print_diagnostic_categories)) {
    PrintDiagnosticCategories(llvm::outs());
    return false;
  }

  if (C.getArgs().hasArg(options::OPT_help) ||
      C.getArgs().hasArg(options::OPT__help_hidden)) {
    PrintHelp(C.getArgs().hasArg(options::OPT__help_hidden));
    return false;
  }

  if (C.getArgs().hasArg(options::OPT__version)) {
    // Follow gcc behavior and use stdout for --version and stderr for -v.
    PrintVersion(C, llvm::outs());
    return false;
  }

  if (C.getArgs().hasArg(options::OPT_v) ||
      C.getArgs().hasArg(options::OPT__HASH_HASH_HASH) ||
      C.getArgs().hasArg(options::OPT_print_supported_cpus)) {
    PrintVersion(C, llvm::errs());
    SuppressMissingInputWarning = true;
  }

  if (C.getArgs().hasArg(options::OPT_v)) {
    if (!SystemConfigDir.empty())
      llvm::errs() << "System configuration file directory: "
                   << SystemConfigDir << "\n";
    if (!UserConfigDir.empty())
      llvm::errs() << "User configuration file directory: "
                   << UserConfigDir << "\n";
  }

  const ToolChain &TC = C.getDefaultToolChain();

  if (C.getArgs().hasArg(options::OPT_v))
    TC.printVerboseInfo(llvm::errs());

  if (C.getArgs().hasArg(options::OPT_print_resource_dir)) {
    llvm::outs() << ResourceDir << '\n';
    return false;
  }

  if (C.getArgs().hasArg(options::OPT_print_search_dirs)) {
    llvm::outs() << "programs: =";
    bool separator = false;
    // Print -B and COMPILER_PATH.
    for (const std::string &Path : PrefixDirs) {
      if (separator)
        llvm::outs() << llvm::sys::EnvPathSeparator;
      llvm::outs() << Path;
      separator = true;
    }
    for (const std::string &Path : TC.getProgramPaths()) {
      if (separator)
        llvm::outs() << llvm::sys::EnvPathSeparator;
      llvm::outs() << Path;
      separator = true;
    }
    llvm::outs() << "\n";
    llvm::outs() << "libraries: =" << ResourceDir;

    StringRef sysroot = C.getSysRoot();

    for (const std::string &Path : TC.getFilePaths()) {
      // Always print a separator. ResourceDir was the first item shown.
      llvm::outs() << llvm::sys::EnvPathSeparator;
      // Interpretation of leading '=' is needed only for NetBSD.
      if (Path[0] == '=')
        llvm::outs() << sysroot << Path.substr(1);
      else
        llvm::outs() << Path;
    }
    llvm::outs() << "\n";
    return false;
  }

  if (C.getArgs().hasArg(options::OPT_print_runtime_dir)) {
    std::string RuntimePath;
    // Get the first existing path, if any.
    for (auto Path : TC.getRuntimePaths()) {
      if (getVFS().exists(Path)) {
        RuntimePath = Path;
        break;
      }
    }
    if (!RuntimePath.empty())
      llvm::outs() << RuntimePath << '\n';
    else
      llvm::outs() << TC.getCompilerRTPath() << '\n';
    return false;
  }

  if (C.getArgs().hasArg(options::OPT_print_diagnostic_options)) {
    std::vector<std::string> Flags = DiagnosticIDs::getDiagnosticFlags();
    for (std::size_t I = 0; I != Flags.size(); I += 2)
      llvm::outs() << "  " << Flags[I] << "\n  " << Flags[I + 1] << "\n\n";
    return false;
  }

  // FIXME: The following handlers should use a callback mechanism, we don't
  // know what the client would like to do.
  if (Arg *A = C.getArgs().getLastArg(options::OPT_print_file_name_EQ)) {
    llvm::outs() << GetFilePath(A->getValue(), TC) << "\n";
    return false;
  }

  if (Arg *A = C.getArgs().getLastArg(options::OPT_print_prog_name_EQ)) {
    StringRef ProgName = A->getValue();

    // Null program name cannot have a path.
    if (! ProgName.empty())
      llvm::outs() << GetProgramPath(ProgName, TC);

    llvm::outs() << "\n";
    return false;
  }

  if (Arg *A = C.getArgs().getLastArg(options::OPT_autocomplete)) {
    StringRef PassedFlags = A->getValue();
    HandleAutocompletions(PassedFlags);
    return false;
  }

  if (C.getArgs().hasArg(options::OPT_print_libgcc_file_name)) {
    ToolChain::RuntimeLibType RLT = TC.GetRuntimeLibType(C.getArgs());
    const llvm::Triple Triple(TC.ComputeEffectiveClangTriple(C.getArgs()));
    RegisterEffectiveTriple TripleRAII(TC, Triple);
    switch (RLT) {
    case ToolChain::RLT_CompilerRT:
      llvm::outs() << TC.getCompilerRT(C.getArgs(), "builtins") << "\n";
      break;
    case ToolChain::RLT_Libgcc:
      llvm::outs() << GetFilePath("libgcc.a", TC) << "\n";
      break;
    }
    return false;
  }

  if (C.getArgs().hasArg(options::OPT_print_multi_lib)) {
    for (const Multilib &Multilib : TC.getMultilibs())
      llvm::outs() << Multilib << "\n";
    return false;
  }

  if (C.getArgs().hasArg(options::OPT_print_multi_directory)) {
    const Multilib &Multilib = TC.getMultilib();
    if (Multilib.gccSuffix().empty())
      llvm::outs() << ".\n";
    else {
      StringRef Suffix(Multilib.gccSuffix());
      assert(Suffix.front() == '/');
      llvm::outs() << Suffix.substr(1) << "\n";
    }
    return false;
  }

  if (C.getArgs().hasArg(options::OPT_print_target_triple)) {
    llvm::outs() << TC.getTripleString() << "\n";
    return false;
  }

  if (C.getArgs().hasArg(options::OPT_print_effective_triple)) {
    const llvm::Triple Triple(TC.ComputeEffectiveClangTriple(C.getArgs()));
    llvm::outs() << Triple.getTriple() << "\n";
    return false;
  }

  if (C.getArgs().hasArg(options::OPT_print_targets)) {
    llvm::TargetRegistry::printRegisteredTargetsForVersion(llvm::outs());
    return false;
  }

  return true;
}

enum {
  TopLevelAction = 0,
  HeadSibAction = 1,
  OtherSibAction = 2,
};

// Display an action graph human-readably.  Action A is the "sink" node
// and latest-occuring action. Traversal is in pre-order, visiting the
// inputs to each action before printing the action itself.
static unsigned PrintActions1(const Compilation &C, Action *A,
                              std::map<Action *, unsigned> &Ids,
                              Twine Indent = {}, int Kind = TopLevelAction) {
  if (Ids.count(A)) // A was already visited.
    return Ids[A];

  std::string str;
  llvm::raw_string_ostream os(str);

  auto getSibIndent = [](int K) -> Twine {
    return (K == HeadSibAction) ? "   " : (K == OtherSibAction) ? "|  " : "";
  };

  Twine SibIndent = Indent + getSibIndent(Kind);
  int SibKind = HeadSibAction;
  os << Action::getClassName(A->getKind()) << ", ";
  if (InputAction *IA = dyn_cast<InputAction>(A)) {
    os << "\"" << IA->getInputArg().getValue() << "\"";
  } else if (BindArchAction *BIA = dyn_cast<BindArchAction>(A)) {
    os << '"' << BIA->getArchName() << '"' << ", {"
       << PrintActions1(C, *BIA->input_begin(), Ids, SibIndent, SibKind) << "}";
  } else if (OffloadAction *OA = dyn_cast<OffloadAction>(A)) {
    bool IsFirst = true;
    OA->doOnEachDependence(
        [&](Action *A, const ToolChain *TC, const char *BoundArch) {
          assert(TC && "Unknown host toolchain");
          // E.g. for two CUDA device dependences whose bound arch is sm_20 and
          // sm_35 this will generate:
          // "cuda-device" (nvptx64-nvidia-cuda:sm_20) {#ID}, "cuda-device"
          // (nvptx64-nvidia-cuda:sm_35) {#ID}
          if (!IsFirst)
            os << ", ";
          os << '"';
          os << A->getOffloadingKindPrefix();
          os << " (";
          os << TC->getTriple().normalize();
          if (BoundArch)
            os << ":" << BoundArch;
          os << ")";
          os << '"';
          os << " {" << PrintActions1(C, A, Ids, SibIndent, SibKind) << "}";
          IsFirst = false;
          SibKind = OtherSibAction;
        });
  } else {
    const ActionList *AL = &A->getInputs();

    if (AL->size()) {
      const char *Prefix = "{";
      for (Action *PreRequisite : *AL) {
        os << Prefix << PrintActions1(C, PreRequisite, Ids, SibIndent, SibKind);
        Prefix = ", ";
        SibKind = OtherSibAction;
      }
      os << "}";
    } else
      os << "{}";
  }

  // Append offload info for all options other than the offloading action
  // itself (e.g. (cuda-device, sm_20) or (cuda-host)).
  std::string offload_str;
  llvm::raw_string_ostream offload_os(offload_str);
  if (!isa<OffloadAction>(A)) {
    auto S = A->getOffloadingKindPrefix();
    if (!S.empty()) {
      offload_os << ", (" << S;
      if (A->getOffloadingArch())
        offload_os << ", " << A->getOffloadingArch();
      offload_os << ")";
    }
  }

  auto getSelfIndent = [](int K) -> Twine {
    return (K == HeadSibAction) ? "+- " : (K == OtherSibAction) ? "|- " : "";
  };

  unsigned Id = Ids.size();
  Ids[A] = Id;
  llvm::errs() << Indent + getSelfIndent(Kind) << Id << ": " << os.str() << ", "
               << types::getTypeName(A->getType()) << offload_os.str() << "\n";

  return Id;
}

// Print the action graphs in a compilation C.
// For example "clang -c file1.c file2.c" is composed of two subgraphs.
void Driver::PrintActions(const Compilation &C) const {
  std::map<Action *, unsigned> Ids;
  for (Action *A : C.getActions())
    PrintActions1(C, A, Ids);
}

/// Check whether the given input tree contains any compilation or
/// assembly actions.
static bool ContainsCompileOrAssembleAction(const Action *A) {
  if (isa<CompileJobAction>(A) || isa<BackendJobAction>(A) ||
      isa<AssembleJobAction>(A))
    return true;

  return llvm::any_of(A->inputs(), ContainsCompileOrAssembleAction);
}

void Driver::BuildUniversalActions(Compilation &C, const ToolChain &TC,
                                   const InputList &BAInputs) const {
  DerivedArgList &Args = C.getArgs();
  ActionList &Actions = C.getActions();
  llvm::PrettyStackTraceString CrashInfo("Building universal build actions");
  // Collect the list of architectures. Duplicates are allowed, but should only
  // be handled once (in the order seen).
  llvm::StringSet<> ArchNames;
  SmallVector<const char *, 4> Archs;
  for (Arg *A : Args) {
    if (A->getOption().matches(options::OPT_arch)) {
      // Validate the option here; we don't save the type here because its
      // particular spelling may participate in other driver choices.
      llvm::Triple::ArchType Arch =
          tools::darwin::getArchTypeForMachOArchName(A->getValue());
      if (Arch == llvm::Triple::UnknownArch) {
        Diag(clang::diag::err_drv_invalid_arch_name) << A->getAsString(Args);
        continue;
      }

      A->claim();
      if (ArchNames.insert(A->getValue()).second)
        Archs.push_back(A->getValue());
    }
  }

  // When there is no explicit arch for this platform, make sure we still bind
  // the architecture (to the default) so that -Xarch_ is handled correctly.
  if (!Archs.size())
    Archs.push_back(Args.MakeArgString(TC.getDefaultUniversalArchName()));

  ActionList SingleActions;
  BuildActions(C, Args, BAInputs, SingleActions);

  // Add in arch bindings for every top level action, as well as lipo and
  // dsymutil steps if needed.
  for (Action* Act : SingleActions) {
    // Make sure we can lipo this kind of output. If not (and it is an actual
    // output) then we disallow, since we can't create an output file with the
    // right name without overwriting it. We could remove this oddity by just
    // changing the output names to include the arch, which would also fix
    // -save-temps. Compatibility wins for now.

    if (Archs.size() > 1 && !types::canLipoType(Act->getType()))
      Diag(clang::diag::err_drv_invalid_output_with_multiple_archs)
          << types::getTypeName(Act->getType());

    ActionList Inputs;
    for (unsigned i = 0, e = Archs.size(); i != e; ++i)
      Inputs.push_back(C.MakeAction<BindArchAction>(Act, Archs[i]));

    // Lipo if necessary, we do it this way because we need to set the arch flag
    // so that -Xarch_ gets overwritten.
    if (Inputs.size() == 1 || Act->getType() == types::TY_Nothing)
      Actions.append(Inputs.begin(), Inputs.end());
    else
      Actions.push_back(C.MakeAction<LipoJobAction>(Inputs, Act->getType()));

    // Handle debug info queries.
    Arg *A = Args.getLastArg(options::OPT_g_Group);
    bool enablesDebugInfo = A && !A->getOption().matches(options::OPT_g0) &&
                            !A->getOption().matches(options::OPT_gstabs);
    if ((enablesDebugInfo || willEmitRemarks(Args)) &&
        ContainsCompileOrAssembleAction(Actions.back())) {

      // Add a 'dsymutil' step if necessary, when debug info is enabled and we
      // have a compile input. We need to run 'dsymutil' ourselves in such cases
      // because the debug info will refer to a temporary object file which
      // will be removed at the end of the compilation process.
      if (Act->getType() == types::TY_Image) {
        ActionList Inputs;
        Inputs.push_back(Actions.back());
        Actions.pop_back();
        Actions.push_back(
            C.MakeAction<DsymutilJobAction>(Inputs, types::TY_dSYM));
      }

      // Verify the debug info output.
      if (Args.hasArg(options::OPT_verify_debug_info)) {
        Action* LastAction = Actions.back();
        Actions.pop_back();
        Actions.push_back(C.MakeAction<VerifyDebugInfoJobAction>(
            LastAction, types::TY_Nothing));
      }
    }
  }
}

bool Driver::DiagnoseInputExistence(const DerivedArgList &Args, StringRef Value,
                                    types::ID Ty, bool TypoCorrect) const {
  if (!getCheckInputsExist())
    return true;

  // stdin always exists.
  if (Value == "-")
    return true;

  // If it's a header to be found in the system or user search path, then defer
  // complaints about its absence until those searches can be done.  When we
  // are definitely processing headers for C++20 header units, extend this to
  // allow the user to put "-fmodule-header -xc++-header vector" for example.
  if (Ty == types::TY_CXXSHeader || Ty == types::TY_CXXUHeader ||
      (ModulesModeCXX20 && Ty == types::TY_CXXHeader))
    return true;

  if (getVFS().exists(Value))
    return true;

  if (TypoCorrect) {
    // Check if the filename is a typo for an option flag. OptTable thinks
    // that all args that are not known options and that start with / are
    // filenames, but e.g. `/diagnostic:caret` is more likely a typo for
    // the option `/diagnostics:caret` than a reference to a file in the root
    // directory.
    unsigned IncludedFlagsBitmask;
    unsigned ExcludedFlagsBitmask;
    std::tie(IncludedFlagsBitmask, ExcludedFlagsBitmask) =
        getIncludeExcludeOptionFlagMasks(IsCLMode());
    std::string Nearest;
    if (getOpts().findNearest(Value, Nearest, IncludedFlagsBitmask,
                              ExcludedFlagsBitmask) <= 1) {
      Diag(clang::diag::err_drv_no_such_file_with_suggestion)
          << Value << Nearest;
      return false;
    }
  }

  // In CL mode, don't error on apparently non-existent linker inputs, because
  // they can be influenced by linker flags the clang driver might not
  // understand.
  // Examples:
  // - `clang-cl main.cc ole32.lib` in a non-MSVC shell will make the driver
  //   module look for an MSVC installation in the registry. (We could ask
  //   the MSVCToolChain object if it can find `ole32.lib`, but the logic to
  //   look in the registry might move into lld-link in the future so that
  //   lld-link invocations in non-MSVC shells just work too.)
  // - `clang-cl ... /link ...` can pass arbitrary flags to the linker,
  //   including /libpath:, which is used to find .lib and .obj files.
  // So do not diagnose this on the driver level. Rely on the linker diagnosing
  // it. (If we don't end up invoking the linker, this means we'll emit a
  // "'linker' input unused [-Wunused-command-line-argument]" warning instead
  // of an error.)
  //
  // Only do this skip after the typo correction step above. `/Brepo` is treated
  // as TY_Object, but it's clearly a typo for `/Brepro`. It seems fine to emit
  // an error if we have a flag that's within an edit distance of 1 from a
  // flag. (Users can use `-Wl,` or `/linker` to launder the flag past the
  // driver in the unlikely case they run into this.)
  //
  // Don't do this for inputs that start with a '/', else we'd pass options
  // like /libpath: through to the linker silently.
  //
  // Emitting an error for linker inputs can also cause incorrect diagnostics
  // with the gcc driver. The command
  //     clang -fuse-ld=lld -Wl,--chroot,some/dir /file.o
  // will make lld look for some/dir/file.o, while we will diagnose here that
  // `/file.o` does not exist. However, configure scripts check if
  // `clang /GR-` compiles without error to see if the compiler is cl.exe,
  // so we can't downgrade diagnostics for `/GR-` from an error to a warning
  // in cc mode. (We can in cl mode because cl.exe itself only warns on
  // unknown flags.)
  if (IsCLMode() && Ty == types::TY_Object && !Value.startswith("/"))
    return true;

  Diag(clang::diag::err_drv_no_such_file) << Value;
  return false;
}

// Get the C++20 Header Unit type corresponding to the input type.
static types::ID CXXHeaderUnitType(ModuleHeaderMode HM) {
  switch (HM) {
  case HeaderMode_User:
    return types::TY_CXXUHeader;
  case HeaderMode_System:
    return types::TY_CXXSHeader;
  case HeaderMode_Default:
    break;
  case HeaderMode_None:
    llvm_unreachable("should not be called in this case");
  }
  return types::TY_CXXHUHeader;
}

// Construct a the list of inputs and their types.
void Driver::BuildInputs(const ToolChain &TC, DerivedArgList &Args,
                         InputList &Inputs) const {
  const llvm::opt::OptTable &Opts = getOpts();
  // Track the current user specified (-x) input. We also explicitly track the
  // argument used to set the type; we only want to claim the type when we
  // actually use it, so we warn about unused -x arguments.
  types::ID InputType = types::TY_Nothing;
  Arg *InputTypeArg = nullptr;

  // The last /TC or /TP option sets the input type to C or C++ globally.
  if (Arg *TCTP = Args.getLastArgNoClaim(options::OPT__SLASH_TC,
                                         options::OPT__SLASH_TP)) {
    InputTypeArg = TCTP;
    InputType = TCTP->getOption().matches(options::OPT__SLASH_TC)
                    ? types::TY_C
                    : types::TY_CXX;

    Arg *Previous = nullptr;
    bool ShowNote = false;
    for (Arg *A :
         Args.filtered(options::OPT__SLASH_TC, options::OPT__SLASH_TP)) {
      if (Previous) {
        Diag(clang::diag::warn_drv_overriding_flag_option)
          << Previous->getSpelling() << A->getSpelling();
        ShowNote = true;
      }
      Previous = A;
    }
    if (ShowNote)
      Diag(clang::diag::note_drv_t_option_is_global);
  }

  // Warn -x after last input file has no effect
  if (!IsCLMode()) {
    Arg *LastXArg = Args.getLastArgNoClaim(options::OPT_x);
    Arg *LastInputArg = Args.getLastArgNoClaim(options::OPT_INPUT);
    if (LastXArg && LastInputArg &&
        LastInputArg->getIndex() < LastXArg->getIndex())
      Diag(clang::diag::warn_drv_unused_x) << LastXArg->getValue();
  } else {
    // In CL mode suggest /TC or /TP since -x doesn't make sense if passed via
    // /clang:.
    if (auto *A = Args.getLastArg(options::OPT_x))
      Diag(diag::err_drv_unsupported_opt_with_suggestion)
          << A->getAsString(Args) << "/TC' or '/TP";
  }

  for (Arg *A : Args) {
    if (A->getOption().getKind() == Option::InputClass) {
      const char *Value = A->getValue();
      types::ID Ty = types::TY_INVALID;

      // Infer the input type if necessary.
      if (InputType == types::TY_Nothing) {
        // If there was an explicit arg for this, claim it.
        if (InputTypeArg)
          InputTypeArg->claim();

        // stdin must be handled specially.
        if (memcmp(Value, "-", 2) == 0) {
          if (IsFlangMode()) {
            Ty = types::TY_Fortran;
          } else {
            // If running with -E, treat as a C input (this changes the
            // builtin macros, for example). This may be overridden by -ObjC
            // below.
            //
            // Otherwise emit an error but still use a valid type to avoid
            // spurious errors (e.g., no inputs).
            assert(!CCGenDiagnostics && "stdin produces no crash reproducer");
            if (!Args.hasArgNoClaim(options::OPT_E) && !CCCIsCPP())
              Diag(IsCLMode() ? clang::diag::err_drv_unknown_stdin_type_clang_cl
                              : clang::diag::err_drv_unknown_stdin_type);
            Ty = types::TY_C;
          }
        } else {
          // Otherwise lookup by extension.
          // Fallback is C if invoked as C preprocessor, C++ if invoked with
          // clang-cl /E, or Object otherwise.
          // We use a host hook here because Darwin at least has its own
          // idea of what .s is.
          if (const char *Ext = strrchr(Value, '.'))
            Ty = TC.LookupTypeForExtension(Ext + 1);

          if (Ty == types::TY_INVALID) {
            if (IsCLMode() && (Args.hasArgNoClaim(options::OPT_E) || CCGenDiagnostics))
              Ty = types::TY_CXX;
            else if (CCCIsCPP() || CCGenDiagnostics)
              Ty = types::TY_C;
            else
              Ty = types::TY_Object;
          }

          // If the driver is invoked as C++ compiler (like clang++ or c++) it
          // should autodetect some input files as C++ for g++ compatibility.
          if (CCCIsCXX()) {
            types::ID OldTy = Ty;
            Ty = types::lookupCXXTypeForCType(Ty);

            // Do not complain about foo.h, when we are known to be processing
            // it as a C++20 header unit.
            if (Ty != OldTy && !(OldTy == types::TY_CHeader && hasHeaderMode()))
              Diag(clang::diag::warn_drv_treating_input_as_cxx)
                  << getTypeName(OldTy) << getTypeName(Ty);
          }

          // If running with -fthinlto-index=, extensions that normally identify
          // native object files actually identify LLVM bitcode files.
          if (Args.hasArgNoClaim(options::OPT_fthinlto_index_EQ) &&
              Ty == types::TY_Object)
            Ty = types::TY_LLVM_BC;
        }

        // -ObjC and -ObjC++ override the default language, but only for "source
        // files". We just treat everything that isn't a linker input as a
        // source file.
        //
        // FIXME: Clean this up if we move the phase sequence into the type.
        if (Ty != types::TY_Object) {
          if (Args.hasArg(options::OPT_ObjC))
            Ty = types::TY_ObjC;
          else if (Args.hasArg(options::OPT_ObjCXX))
            Ty = types::TY_ObjCXX;
        }

        // Disambiguate headers that are meant to be header units from those
        // intended to be PCH.  Avoid missing '.h' cases that are counted as
        // C headers by default - we know we are in C++ mode and we do not
        // want to issue a complaint about compiling things in the wrong mode.
        if ((Ty == types::TY_CXXHeader || Ty == types::TY_CHeader) &&
            hasHeaderMode())
          Ty = CXXHeaderUnitType(CXX20HeaderType);
      } else {
        assert(InputTypeArg && "InputType set w/o InputTypeArg");
        if (!InputTypeArg->getOption().matches(options::OPT_x)) {
          // If emulating cl.exe, make sure that /TC and /TP don't affect input
          // object files.
          const char *Ext = strrchr(Value, '.');
          if (Ext && TC.LookupTypeForExtension(Ext + 1) == types::TY_Object)
            Ty = types::TY_Object;
        }
        if (Ty == types::TY_INVALID) {
          Ty = InputType;
          InputTypeArg->claim();
        }
      }

      if (DiagnoseInputExistence(Args, Value, Ty, /*TypoCorrect=*/true))
        Inputs.push_back(std::make_pair(Ty, A));

    } else if (A->getOption().matches(options::OPT__SLASH_Tc)) {
      StringRef Value = A->getValue();
      if (DiagnoseInputExistence(Args, Value, types::TY_C,
                                 /*TypoCorrect=*/false)) {
        Arg *InputArg = MakeInputArg(Args, Opts, A->getValue());
        Inputs.push_back(std::make_pair(types::TY_C, InputArg));
      }
      A->claim();
    } else if (A->getOption().matches(options::OPT__SLASH_Tp)) {
      StringRef Value = A->getValue();
      if (DiagnoseInputExistence(Args, Value, types::TY_CXX,
                                 /*TypoCorrect=*/false)) {
        Arg *InputArg = MakeInputArg(Args, Opts, A->getValue());
        Inputs.push_back(std::make_pair(types::TY_CXX, InputArg));
      }
      A->claim();
    } else if (A->getOption().hasFlag(options::LinkerInput)) {
      // Just treat as object type, we could make a special type for this if
      // necessary.
      Inputs.push_back(std::make_pair(types::TY_Object, A));

    } else if (A->getOption().matches(options::OPT_x)) {
      InputTypeArg = A;
      InputType = types::lookupTypeForTypeSpecifier(A->getValue());
      A->claim();

      // Follow gcc behavior and treat as linker input for invalid -x
      // options. Its not clear why we shouldn't just revert to unknown; but
      // this isn't very important, we might as well be bug compatible.
      if (!InputType) {
        Diag(clang::diag::err_drv_unknown_language) << A->getValue();
        InputType = types::TY_Object;
      }

      // If the user has put -fmodule-header{,=} then we treat C++ headers as
      // header unit inputs.  So we 'promote' -xc++-header appropriately.
      if (InputType == types::TY_CXXHeader && hasHeaderMode())
        InputType = CXXHeaderUnitType(CXX20HeaderType);
    } else if (A->getOption().getID() == options::OPT_U) {
      assert(A->getNumValues() == 1 && "The /U option has one value.");
      StringRef Val = A->getValue(0);
      if (Val.find_first_of("/\\") != StringRef::npos) {
        // Warn about e.g. "/Users/me/myfile.c".
        Diag(diag::warn_slash_u_filename) << Val;
        Diag(diag::note_use_dashdash);
      }
    }
  }
  if (CCCIsCPP() && Inputs.empty()) {
    // If called as standalone preprocessor, stdin is processed
    // if no other input is present.
    Arg *A = MakeInputArg(Args, Opts, "-");
    Inputs.push_back(std::make_pair(types::TY_C, A));
  }
}

namespace {
/// Provides a convenient interface for different programming models to generate
/// the required device actions.
class OffloadingActionBuilder final {
  /// Flag used to trace errors in the builder.
  bool IsValid = false;

  /// The compilation that is using this builder.
  Compilation &C;

  /// Map between an input argument and the offload kinds used to process it.
  std::map<const Arg *, unsigned> InputArgToOffloadKindMap;

  /// Map between a host action and its originating input argument.
  std::map<Action *, const Arg *> HostActionToInputArgMap;

  /// Builder interface. It doesn't build anything or keep any state.
  class DeviceActionBuilder {
  public:
    typedef const llvm::SmallVectorImpl<phases::ID> PhasesTy;

    enum ActionBuilderReturnCode {
      // The builder acted successfully on the current action.
      ABRT_Success,
      // The builder didn't have to act on the current action.
      ABRT_Inactive,
      // The builder was successful and requested the host action to not be
      // generated.
      ABRT_Ignore_Host,
    };

    /// ID to identify each device compilation. For CUDA it is simply the
    /// GPU arch string. For HIP it is either the GPU arch string or GPU
    /// arch string plus feature strings delimited by a plus sign, e.g.
    /// gfx906+xnack.
    struct TargetID {
      /// Target ID string which is persistent throughout the compilation.
      const char *ID;
      TargetID(CudaArch Arch) { ID = CudaArchToString(Arch); }
      TargetID(const char *ID) : ID(ID) {}
      operator const char *() { return ID; }
      operator StringRef() { return StringRef(ID); }
    };

  protected:
    /// Compilation associated with this builder.
    Compilation &C;

    /// Tool chains associated with this builder. The same programming
    /// model may have associated one or more tool chains.
    SmallVector<const ToolChain *, 2> ToolChains;

    /// The derived arguments associated with this builder.
    DerivedArgList &Args;

    /// The inputs associated with this builder.
    const Driver::InputList &Inputs;

    /// The associated offload kind.
    Action::OffloadKind AssociatedOffloadKind = Action::OFK_None;

  public:
    DeviceActionBuilder(Compilation &C, DerivedArgList &Args,
                        const Driver::InputList &Inputs,
                        Action::OffloadKind AssociatedOffloadKind)
        : C(C), Args(Args), Inputs(Inputs),
          AssociatedOffloadKind(AssociatedOffloadKind) {}
    virtual ~DeviceActionBuilder() {}

    /// Fill up the array \a DA with all the device dependences that should be
    /// added to the provided host action \a HostAction. By default it is
    /// inactive.
    virtual ActionBuilderReturnCode
    getDeviceDependences(OffloadAction::DeviceDependences &DA,
                         phases::ID CurPhase, phases::ID FinalPhase,
                         PhasesTy &Phases) {
      return ABRT_Inactive;
    }

    /// Update the state to include the provided host action \a HostAction as a
    /// dependency of the current device action. By default it is inactive.
    virtual ActionBuilderReturnCode addDeviceDependences(Action *HostAction) {
      return ABRT_Inactive;
    }

    /// Append top level actions generated by the builder.
    virtual void appendTopLevelActions(ActionList &AL) {}

    /// Append linker device actions generated by the builder.
    virtual void appendLinkDeviceActions(ActionList &AL) {}

    /// Append linker host action generated by the builder.
    virtual Action* appendLinkHostActions(ActionList &AL) { return nullptr; }

    /// Append linker actions generated by the builder.
    virtual void appendLinkDependences(OffloadAction::DeviceDependences &DA) {}

    /// Initialize the builder. Return true if any initialization errors are
    /// found.
    virtual bool initialize() { return false; }

    /// Return true if the builder can use bundling/unbundling.
    virtual bool canUseBundlerUnbundler() const { return false; }

    /// Return true if this builder is valid. We have a valid builder if we have
    /// associated device tool chains.
    bool isValid() { return !ToolChains.empty(); }

    /// Return the associated offload kind.
    Action::OffloadKind getAssociatedOffloadKind() {
      return AssociatedOffloadKind;
    }
  };

  /// Base class for CUDA/HIP action builder. It injects device code in
  /// the host backend action.
  class CudaActionBuilderBase : public DeviceActionBuilder {
  protected:
    /// Flags to signal if the user requested host-only or device-only
    /// compilation.
    bool CompileHostOnly = false;
    bool CompileDeviceOnly = false;
    bool EmitLLVM = false;
    bool EmitAsm = false;

    /// List of GPU architectures to use in this compilation.
    SmallVector<TargetID, 4> GpuArchList;

    /// The CUDA actions for the current input.
    ActionList CudaDeviceActions;

    /// The CUDA fat binary if it was generated for the current input.
    Action *CudaFatBinary = nullptr;

    /// Flag that is set to true if this builder acted on the current input.
    bool IsActive = false;

    /// Flag for -fgpu-rdc.
    bool Relocatable = false;

    /// Default GPU architecture if there's no one specified.
    CudaArch DefaultCudaArch = CudaArch::UNKNOWN;

    /// Method to generate compilation unit ID specified by option
    /// '-fuse-cuid='.
    enum UseCUIDKind { CUID_Hash, CUID_Random, CUID_None, CUID_Invalid };
    UseCUIDKind UseCUID = CUID_Hash;

    /// Compilation unit ID specified by option '-cuid='.
    StringRef FixedCUID;

  public:
    CudaActionBuilderBase(Compilation &C, DerivedArgList &Args,
                          const Driver::InputList &Inputs,
                          Action::OffloadKind OFKind)
        : DeviceActionBuilder(C, Args, Inputs, OFKind) {}

    ActionBuilderReturnCode addDeviceDependences(Action *HostAction) override {
      // While generating code for CUDA, we only depend on the host input action
      // to trigger the creation of all the CUDA device actions.

      // If we are dealing with an input action, replicate it for each GPU
      // architecture. If we are in host-only mode we return 'success' so that
      // the host uses the CUDA offload kind.
      if (auto *IA = dyn_cast<InputAction>(HostAction)) {
        assert(!GpuArchList.empty() &&
               "We should have at least one GPU architecture.");

        // If the host input is not CUDA or HIP, we don't need to bother about
        // this input.
        if (!(IA->getType() == types::TY_CUDA ||
              IA->getType() == types::TY_HIP ||
              IA->getType() == types::TY_PP_HIP)) {
          // The builder will ignore this input.
          IsActive = false;
          return ABRT_Inactive;
        }

        // Set the flag to true, so that the builder acts on the current input.
        IsActive = true;

        if (CompileHostOnly)
          return ABRT_Success;

        // Replicate inputs for each GPU architecture.
        auto Ty = AssociatedOffloadKind == Action::OFK_HIP
                      ? types::TY_HIP_DEVICE
                      : types::TY_CUDA_DEVICE;
        std::string CUID = FixedCUID.str();
        if (CUID.empty()) {
          if (UseCUID == CUID_Random)
            CUID = llvm::utohexstr(llvm::sys::Process::GetRandomNumber(),
                                   /*LowerCase=*/true);
          else if (UseCUID == CUID_Hash) {
            llvm::MD5 Hasher;
            llvm::MD5::MD5Result Hash;
            SmallString<256> RealPath;
            llvm::sys::fs::real_path(IA->getInputArg().getValue(), RealPath,
                                     /*expand_tilde=*/true);
            Hasher.update(RealPath);
            for (auto *A : Args) {
              if (A->getOption().matches(options::OPT_INPUT))
                continue;
              Hasher.update(A->getAsString(Args));
            }
            Hasher.final(Hash);
            CUID = llvm::utohexstr(Hash.low(), /*LowerCase=*/true);
          }
        }
        IA->setId(CUID);

        for (unsigned I = 0, E = GpuArchList.size(); I != E; ++I) {
          CudaDeviceActions.push_back(
              C.MakeAction<InputAction>(IA->getInputArg(), Ty, IA->getId()));
        }

        return ABRT_Success;
      }

      // If this is an unbundling action use it as is for each CUDA toolchain.
      if (auto *UA = dyn_cast<OffloadUnbundlingJobAction>(HostAction)) {

        // If -fgpu-rdc is disabled, should not unbundle since there is no
        // device code to link.
        if (UA->getType() == types::TY_Object && !Relocatable)
          return ABRT_Inactive;

        CudaDeviceActions.clear();
        auto *IA = cast<InputAction>(UA->getInputs().back());
        std::string FileName = IA->getInputArg().getAsString(Args);
        // Check if the type of the file is the same as the action. Do not
        // unbundle it if it is not. Do not unbundle .so files, for example,
        // which are not object files. Files with extension ".lib" is classified
        // as TY_Object but they are actually archives, therefore should not be
        // unbundled here as objects. They will be handled at other places.
        const StringRef LibFileExt = ".lib";
        if (IA->getType() == types::TY_Object &&
            (!llvm::sys::path::has_extension(FileName) ||
             types::lookupTypeForExtension(
                 llvm::sys::path::extension(FileName).drop_front()) !=
                 types::TY_Object ||
             llvm::sys::path::extension(FileName) == LibFileExt))
          return ABRT_Inactive;

        for (auto Arch : GpuArchList) {
          CudaDeviceActions.push_back(UA);
          UA->registerDependentActionInfo(ToolChains[0], Arch,
                                          AssociatedOffloadKind);
        }
        IsActive = true;
        return ABRT_Success;
      }

      return IsActive ? ABRT_Success : ABRT_Inactive;
    }

    void appendTopLevelActions(ActionList &AL) override {
      // Utility to append actions to the top level list.
      auto AddTopLevel = [&](Action *A, TargetID TargetID) {
        OffloadAction::DeviceDependences Dep;
        Dep.add(*A, *ToolChains.front(), TargetID, AssociatedOffloadKind);
        AL.push_back(C.MakeAction<OffloadAction>(Dep, A->getType()));
      };

      // If we have a fat binary, add it to the list.
      if (CudaFatBinary) {
        AddTopLevel(CudaFatBinary, CudaArch::UNUSED);
        CudaDeviceActions.clear();
        CudaFatBinary = nullptr;
        return;
      }

      if (CudaDeviceActions.empty())
        return;

      // If we have CUDA actions at this point, that's because we have a have
      // partial compilation, so we should have an action for each GPU
      // architecture.
      assert(CudaDeviceActions.size() == GpuArchList.size() &&
             "Expecting one action per GPU architecture.");
      assert(ToolChains.size() == 1 &&
             "Expecting to have a single CUDA toolchain.");
      for (unsigned I = 0, E = GpuArchList.size(); I != E; ++I)
        AddTopLevel(CudaDeviceActions[I], GpuArchList[I]);

      CudaDeviceActions.clear();
    }

    /// Get canonicalized offload arch option. \returns empty StringRef if the
    /// option is invalid.
    virtual StringRef getCanonicalOffloadArch(StringRef Arch) = 0;

    virtual std::optional<std::pair<llvm::StringRef, llvm::StringRef>>
    getConflictOffloadArchCombination(const std::set<StringRef> &GpuArchs) = 0;

    bool initialize() override {
      assert(AssociatedOffloadKind == Action::OFK_Cuda ||
             AssociatedOffloadKind == Action::OFK_HIP);

      // We don't need to support CUDA.
      if (AssociatedOffloadKind == Action::OFK_Cuda &&
          !C.hasOffloadToolChain<Action::OFK_Cuda>())
        return false;

      // We don't need to support HIP.
      if (AssociatedOffloadKind == Action::OFK_HIP &&
          !C.hasOffloadToolChain<Action::OFK_HIP>())
        return false;

      Relocatable = Args.hasFlag(options::OPT_fgpu_rdc,
                                 options::OPT_fno_gpu_rdc, /*Default=*/false);

      const ToolChain *HostTC = C.getSingleOffloadToolChain<Action::OFK_Host>();
      assert(HostTC && "No toolchain for host compilation.");
      if (HostTC->getTriple().isNVPTX() ||
          HostTC->getTriple().getArch() == llvm::Triple::amdgcn) {
        // We do not support targeting NVPTX/AMDGCN for host compilation. Throw
        // an error and abort pipeline construction early so we don't trip
        // asserts that assume device-side compilation.
        C.getDriver().Diag(diag::err_drv_cuda_host_arch)
            << HostTC->getTriple().getArchName();
        return true;
      }

      ToolChains.push_back(
          AssociatedOffloadKind == Action::OFK_Cuda
              ? C.getSingleOffloadToolChain<Action::OFK_Cuda>()
              : C.getSingleOffloadToolChain<Action::OFK_HIP>());

      CompileHostOnly = C.getDriver().offloadHostOnly();
      CompileDeviceOnly = C.getDriver().offloadDeviceOnly();
      EmitLLVM = Args.getLastArg(options::OPT_emit_llvm);
      EmitAsm = Args.getLastArg(options::OPT_S);
      FixedCUID = Args.getLastArgValue(options::OPT_cuid_EQ);
      if (Arg *A = Args.getLastArg(options::OPT_fuse_cuid_EQ)) {
        StringRef UseCUIDStr = A->getValue();
        UseCUID = llvm::StringSwitch<UseCUIDKind>(UseCUIDStr)
                      .Case("hash", CUID_Hash)
                      .Case("random", CUID_Random)
                      .Case("none", CUID_None)
                      .Default(CUID_Invalid);
        if (UseCUID == CUID_Invalid) {
          C.getDriver().Diag(diag::err_drv_invalid_value)
              << A->getAsString(Args) << UseCUIDStr;
          C.setContainsError();
          return true;
        }
      }

      // --offload and --offload-arch options are mutually exclusive.
      if (Args.hasArgNoClaim(options::OPT_offload_EQ) &&
          Args.hasArgNoClaim(options::OPT_offload_arch_EQ,
                             options::OPT_no_offload_arch_EQ)) {
        C.getDriver().Diag(diag::err_opt_not_valid_with_opt) << "--offload-arch"
                                                             << "--offload";
      }

      // Collect all offload arch parameters, removing duplicates.
      std::set<StringRef> GpuArchs;
      bool Error = false;
      for (Arg *A : Args) {
        if (!(A->getOption().matches(options::OPT_offload_arch_EQ) ||
              A->getOption().matches(options::OPT_no_offload_arch_EQ)))
          continue;
        A->claim();

        for (StringRef ArchStr : llvm::split(A->getValue(), ",")) {
          if (A->getOption().matches(options::OPT_no_offload_arch_EQ) &&
              ArchStr == "all") {
            GpuArchs.clear();
          } else if (ArchStr == "native") {
            const ToolChain &TC = *ToolChains.front();
            auto GPUsOrErr = ToolChains.front()->getSystemGPUArchs(Args);
            if (!GPUsOrErr) {
              TC.getDriver().Diag(diag::err_drv_undetermined_gpu_arch)
                  << llvm::Triple::getArchTypeName(TC.getArch())
                  << llvm::toString(GPUsOrErr.takeError()) << "--offload-arch";
              continue;
            }

            for (auto GPU : *GPUsOrErr) {
              GpuArchs.insert(Args.MakeArgString(GPU));
            }
          } else {
            ArchStr = getCanonicalOffloadArch(ArchStr);
            if (ArchStr.empty()) {
              Error = true;
            } else if (A->getOption().matches(options::OPT_offload_arch_EQ))
              GpuArchs.insert(ArchStr);
            else if (A->getOption().matches(options::OPT_no_offload_arch_EQ))
              GpuArchs.erase(ArchStr);
            else
              llvm_unreachable("Unexpected option.");
          }
        }
      }

      auto &&ConflictingArchs = getConflictOffloadArchCombination(GpuArchs);
      if (ConflictingArchs) {
        C.getDriver().Diag(clang::diag::err_drv_bad_offload_arch_combo)
            << ConflictingArchs->first << ConflictingArchs->second;
        C.setContainsError();
        return true;
      }

      // Collect list of GPUs remaining in the set.
      for (auto Arch : GpuArchs)
        GpuArchList.push_back(Arch.data());

      // Default to sm_20 which is the lowest common denominator for
      // supported GPUs.  sm_20 code should work correctly, if
      // suboptimally, on all newer GPUs.
      if (GpuArchList.empty()) {
        if (ToolChains.front()->getTriple().isSPIRV())
          GpuArchList.push_back(CudaArch::Generic);
        else
          GpuArchList.push_back(DefaultCudaArch);
      }

      return Error;
    }
  };

  /// \brief CUDA action builder. It injects device code in the host backend
  /// action.
  class CudaActionBuilder final : public CudaActionBuilderBase {
  public:
    CudaActionBuilder(Compilation &C, DerivedArgList &Args,
                      const Driver::InputList &Inputs)
        : CudaActionBuilderBase(C, Args, Inputs, Action::OFK_Cuda) {
      DefaultCudaArch = CudaArch::SM_35;
    }

    StringRef getCanonicalOffloadArch(StringRef ArchStr) override {
      CudaArch Arch = StringToCudaArch(ArchStr);
      if (Arch == CudaArch::UNKNOWN || !IsNVIDIAGpuArch(Arch)) {
        C.getDriver().Diag(clang::diag::err_drv_cuda_bad_gpu_arch) << ArchStr;
        return StringRef();
      }
      return CudaArchToString(Arch);
    }

    std::optional<std::pair<llvm::StringRef, llvm::StringRef>>
    getConflictOffloadArchCombination(
        const std::set<StringRef> &GpuArchs) override {
      return std::nullopt;
    }

    ActionBuilderReturnCode
    getDeviceDependences(OffloadAction::DeviceDependences &DA,
                         phases::ID CurPhase, phases::ID FinalPhase,
                         PhasesTy &Phases) override {
      if (!IsActive)
        return ABRT_Inactive;

      // If we don't have more CUDA actions, we don't have any dependences to
      // create for the host.
      if (CudaDeviceActions.empty())
        return ABRT_Success;

      assert(CudaDeviceActions.size() == GpuArchList.size() &&
             "Expecting one action per GPU architecture.");
      assert(!CompileHostOnly &&
             "Not expecting CUDA actions in host-only compilation.");

      // If we are generating code for the device or we are in a backend phase,
      // we attempt to generate the fat binary. We compile each arch to ptx and
      // assemble to cubin, then feed the cubin *and* the ptx into a device
      // "link" action, which uses fatbinary to combine these cubins into one
      // fatbin.  The fatbin is then an input to the host action if not in
      // device-only mode.
      if (CompileDeviceOnly || CurPhase == phases::Backend) {
        ActionList DeviceActions;
        for (unsigned I = 0, E = GpuArchList.size(); I != E; ++I) {
          // Produce the device action from the current phase up to the assemble
          // phase.
          for (auto Ph : Phases) {
            // Skip the phases that were already dealt with.
            if (Ph < CurPhase)
              continue;
            // We have to be consistent with the host final phase.
            if (Ph > FinalPhase)
              break;

            CudaDeviceActions[I] = C.getDriver().ConstructPhaseAction(
                C, Args, Ph, CudaDeviceActions[I], Action::OFK_Cuda);

            if (Ph == phases::Assemble)
              break;
          }

          // If we didn't reach the assemble phase, we can't generate the fat
          // binary. We don't need to generate the fat binary if we are not in
          // device-only mode.
          if (!isa<AssembleJobAction>(CudaDeviceActions[I]) ||
              CompileDeviceOnly)
            continue;

          Action *AssembleAction = CudaDeviceActions[I];
          assert(AssembleAction->getType() == types::TY_Object);
          assert(AssembleAction->getInputs().size() == 1);

          Action *BackendAction = AssembleAction->getInputs()[0];
          assert(BackendAction->getType() == types::TY_PP_Asm);

          for (auto &A : {AssembleAction, BackendAction}) {
            OffloadAction::DeviceDependences DDep;
            DDep.add(*A, *ToolChains.front(), GpuArchList[I], Action::OFK_Cuda);
            DeviceActions.push_back(
                C.MakeAction<OffloadAction>(DDep, A->getType()));
          }
        }

        // We generate the fat binary if we have device input actions.
        if (!DeviceActions.empty()) {
          CudaFatBinary =
              C.MakeAction<LinkJobAction>(DeviceActions, types::TY_CUDA_FATBIN);

          if (!CompileDeviceOnly) {
            DA.add(*CudaFatBinary, *ToolChains.front(), /*BoundArch=*/nullptr,
                   Action::OFK_Cuda);
            // Clear the fat binary, it is already a dependence to an host
            // action.
            CudaFatBinary = nullptr;
          }

          // Remove the CUDA actions as they are already connected to an host
          // action or fat binary.
          CudaDeviceActions.clear();
        }

        // We avoid creating host action in device-only mode.
        return CompileDeviceOnly ? ABRT_Ignore_Host : ABRT_Success;
      } else if (CurPhase > phases::Backend) {
        // If we are past the backend phase and still have a device action, we
        // don't have to do anything as this action is already a device
        // top-level action.
        return ABRT_Success;
      }

      assert(CurPhase < phases::Backend && "Generating single CUDA "
                                           "instructions should only occur "
                                           "before the backend phase!");

      // By default, we produce an action for each device arch.
      for (Action *&A : CudaDeviceActions)
        A = C.getDriver().ConstructPhaseAction(C, Args, CurPhase, A);

      return ABRT_Success;
    }
  };
  /// \brief HIP action builder. It injects device code in the host backend
  /// action.
  class HIPActionBuilder final : public CudaActionBuilderBase {
    /// The linker inputs obtained for each device arch.
    SmallVector<ActionList, 8> DeviceLinkerInputs;
    // The default bundling behavior depends on the type of output, therefore
    // BundleOutput needs to be tri-value: None, true, or false.
    // Bundle code objects except --no-gpu-output is specified for device
    // only compilation. Bundle other type of output files only if
    // --gpu-bundle-output is specified for device only compilation.
    std::optional<bool> BundleOutput;

  public:
    HIPActionBuilder(Compilation &C, DerivedArgList &Args,
                     const Driver::InputList &Inputs)
        : CudaActionBuilderBase(C, Args, Inputs, Action::OFK_HIP) {
      DefaultCudaArch = CudaArch::GFX906;
      if (Args.hasArg(options::OPT_gpu_bundle_output,
                      options::OPT_no_gpu_bundle_output))
        BundleOutput = Args.hasFlag(options::OPT_gpu_bundle_output,
                                    options::OPT_no_gpu_bundle_output, true);
    }

    bool canUseBundlerUnbundler() const override { return true; }

    StringRef getCanonicalOffloadArch(StringRef IdStr) override {
      llvm::StringMap<bool> Features;
      // getHIPOffloadTargetTriple() is known to return valid value as it has
      // been called successfully in the CreateOffloadingDeviceToolChains().
      auto ArchStr = parseTargetID(
          *getHIPOffloadTargetTriple(C.getDriver(), C.getInputArgs()), IdStr,
          &Features);
      if (!ArchStr) {
        C.getDriver().Diag(clang::diag::err_drv_bad_target_id) << IdStr;
        C.setContainsError();
        return StringRef();
      }
      auto CanId = getCanonicalTargetID(*ArchStr, Features);
      return Args.MakeArgStringRef(CanId);
    };

    std::optional<std::pair<llvm::StringRef, llvm::StringRef>>
    getConflictOffloadArchCombination(
        const std::set<StringRef> &GpuArchs) override {
      return getConflictTargetIDCombination(GpuArchs);
    }

    ActionBuilderReturnCode
    getDeviceDependences(OffloadAction::DeviceDependences &DA,
                         phases::ID CurPhase, phases::ID FinalPhase,
                         PhasesTy &Phases) override {
      if (!IsActive)
        return ABRT_Inactive;

      // amdgcn does not support linking of object files, therefore we skip
      // backend and assemble phases to output LLVM IR. Except for generating
      // non-relocatable device code, where we generate fat binary for device
      // code and pass to host in Backend phase.
      if (CudaDeviceActions.empty())
        return ABRT_Success;

      assert(((CurPhase == phases::Link && Relocatable) ||
              CudaDeviceActions.size() == GpuArchList.size()) &&
             "Expecting one action per GPU architecture.");
      assert(!CompileHostOnly &&
             "Not expecting HIP actions in host-only compilation.");

      if (!Relocatable && CurPhase == phases::Backend && !EmitLLVM &&
          !EmitAsm) {
        // If we are in backend phase, we attempt to generate the fat binary.
        // We compile each arch to IR and use a link action to generate code
        // object containing ISA. Then we use a special "link" action to create
        // a fat binary containing all the code objects for different GPU's.
        // The fat binary is then an input to the host action.
        for (unsigned I = 0, E = GpuArchList.size(); I != E; ++I) {
          if (C.getDriver().isUsingLTO(/*IsOffload=*/true)) {
            // When LTO is enabled, skip the backend and assemble phases and
            // use lld to link the bitcode.
            ActionList AL;
            AL.push_back(CudaDeviceActions[I]);
            // Create a link action to link device IR with device library
            // and generate ISA.
            CudaDeviceActions[I] =
                C.MakeAction<LinkJobAction>(AL, types::TY_Image);
          } else {
            // When LTO is not enabled, we follow the conventional
            // compiler phases, including backend and assemble phases.
            ActionList AL;
            Action *BackendAction = nullptr;
            if (ToolChains.front()->getTriple().isSPIRV()) {
              // Emit LLVM bitcode for SPIR-V targets. SPIR-V device tool chain
              // (HIPSPVToolChain) runs post-link LLVM IR passes.
              types::ID Output = Args.hasArg(options::OPT_S)
                                     ? types::TY_LLVM_IR
                                     : types::TY_LLVM_BC;
              BackendAction =
                  C.MakeAction<BackendJobAction>(CudaDeviceActions[I], Output);
            } else
              BackendAction = C.getDriver().ConstructPhaseAction(
                  C, Args, phases::Backend, CudaDeviceActions[I],
                  AssociatedOffloadKind);
            auto AssembleAction = C.getDriver().ConstructPhaseAction(
                C, Args, phases::Assemble, BackendAction,
                AssociatedOffloadKind);
            AL.push_back(AssembleAction);
            // Create a link action to link device IR with device library
            // and generate ISA.
            CudaDeviceActions[I] =
                C.MakeAction<LinkJobAction>(AL, types::TY_Image);
          }

          // OffloadingActionBuilder propagates device arch until an offload
          // action. Since the next action for creating fatbin does
          // not have device arch, whereas the above link action and its input
          // have device arch, an offload action is needed to stop the null
          // device arch of the next action being propagated to the above link
          // action.
          OffloadAction::DeviceDependences DDep;
          DDep.add(*CudaDeviceActions[I], *ToolChains.front(), GpuArchList[I],
                   AssociatedOffloadKind);
          CudaDeviceActions[I] = C.MakeAction<OffloadAction>(
              DDep, CudaDeviceActions[I]->getType());
        }

        if (!CompileDeviceOnly || !BundleOutput || *BundleOutput) {
          // Create HIP fat binary with a special "link" action.
          CudaFatBinary = C.MakeAction<LinkJobAction>(CudaDeviceActions,
                                                      types::TY_HIP_FATBIN);

          if (!CompileDeviceOnly) {
            DA.add(*CudaFatBinary, *ToolChains.front(), /*BoundArch=*/nullptr,
                   AssociatedOffloadKind);
            // Clear the fat binary, it is already a dependence to an host
            // action.
            CudaFatBinary = nullptr;
          }

          // Remove the CUDA actions as they are already connected to an host
          // action or fat binary.
          CudaDeviceActions.clear();
        }

        return CompileDeviceOnly ? ABRT_Ignore_Host : ABRT_Success;
      } else if (CurPhase == phases::Link) {
        // Save CudaDeviceActions to DeviceLinkerInputs for each GPU subarch.
        // This happens to each device action originated from each input file.
        // Later on, device actions in DeviceLinkerInputs are used to create
        // device link actions in appendLinkDependences and the created device
        // link actions are passed to the offload action as device dependence.
        DeviceLinkerInputs.resize(CudaDeviceActions.size());
        auto LI = DeviceLinkerInputs.begin();
        for (auto *A : CudaDeviceActions) {
          LI->push_back(A);
          ++LI;
        }

        // We will pass the device action as a host dependence, so we don't
        // need to do anything else with them.
        CudaDeviceActions.clear();
        return CompileDeviceOnly ? ABRT_Ignore_Host : ABRT_Success;
      }

      // By default, we produce an action for each device arch.
      for (Action *&A : CudaDeviceActions) {
        A = C.getDriver().ConstructPhaseAction(C, Args, CurPhase, A,
                                               AssociatedOffloadKind);
      }

      if (CompileDeviceOnly && CurPhase == FinalPhase && BundleOutput &&
          *BundleOutput) {
        for (unsigned I = 0, E = GpuArchList.size(); I != E; ++I) {
          OffloadAction::DeviceDependences DDep;
          DDep.add(*CudaDeviceActions[I], *ToolChains.front(), GpuArchList[I],
                   AssociatedOffloadKind);
          CudaDeviceActions[I] = C.MakeAction<OffloadAction>(
              DDep, CudaDeviceActions[I]->getType());
        }
        CudaFatBinary =
            C.MakeAction<OffloadBundlingJobAction>(CudaDeviceActions);
        CudaDeviceActions.clear();
      }

      return (CompileDeviceOnly && CurPhase == FinalPhase) ? ABRT_Ignore_Host
                                                           : ABRT_Success;
    }

    void appendLinkDeviceActions(ActionList &AL) override {
      if (DeviceLinkerInputs.size() == 0)
        return;

      assert(DeviceLinkerInputs.size() == GpuArchList.size() &&
             "Linker inputs and GPU arch list sizes do not match.");

      ActionList Actions;
      unsigned I = 0;
      // Append a new link action for each device.
      // Each entry in DeviceLinkerInputs corresponds to a GPU arch.
      for (auto &LI : DeviceLinkerInputs) {

        types::ID Output = Args.hasArg(options::OPT_emit_llvm)
                                   ? types::TY_LLVM_BC
                                   : types::TY_Image;

        auto *DeviceLinkAction = C.MakeAction<LinkJobAction>(LI, Output);
        // Linking all inputs for the current GPU arch.
        // LI contains all the inputs for the linker.
        OffloadAction::DeviceDependences DeviceLinkDeps;
        DeviceLinkDeps.add(*DeviceLinkAction, *ToolChains[0],
            GpuArchList[I], AssociatedOffloadKind);
        Actions.push_back(C.MakeAction<OffloadAction>(
            DeviceLinkDeps, DeviceLinkAction->getType()));
        ++I;
      }
      DeviceLinkerInputs.clear();

      // If emitting LLVM, do not generate final host/device compilation action
      if (Args.hasArg(options::OPT_emit_llvm)) {
          AL.append(Actions);
          return;
      }

      // Create a host object from all the device images by embedding them
      // in a fat binary for mixed host-device compilation. For device-only
      // compilation, creates a fat binary.
      OffloadAction::DeviceDependences DDeps;
      if (!CompileDeviceOnly || !BundleOutput || *BundleOutput) {
        auto *TopDeviceLinkAction = C.MakeAction<LinkJobAction>(
            Actions,
            CompileDeviceOnly ? types::TY_HIP_FATBIN : types::TY_Object);
        DDeps.add(*TopDeviceLinkAction, *ToolChains[0], nullptr,
                  AssociatedOffloadKind);
        // Offload the host object to the host linker.
        AL.push_back(
            C.MakeAction<OffloadAction>(DDeps, TopDeviceLinkAction->getType()));
      } else {
        AL.append(Actions);
      }
    }

    Action* appendLinkHostActions(ActionList &AL) override { return AL.back(); }

    void appendLinkDependences(OffloadAction::DeviceDependences &DA) override {}
  };

  /// OpenMP action builder. The host bitcode is passed to the device frontend
  /// and all the device linked images are passed to the host link phase.
  class OpenMPActionBuilder final : public DeviceActionBuilder {
    /// The OpenMP actions for the current input.
    ActionList OpenMPDeviceActions;

    bool CompileHostOnly = false;
    bool CompileDeviceOnly = false;

    /// List of GPU architectures to use in this compilation.
    SmallVector<TargetID, 4> GpuArchList;

    /// The linker inputs obtained for each toolchain.
    SmallVector<ActionList, 8> DeviceLinkerInputs;

  public:
    OpenMPActionBuilder(Compilation &C, DerivedArgList &Args,
                        const Driver::InputList &Inputs)
        : DeviceActionBuilder(C, Args, Inputs, Action::OFK_OpenMP) {}

    ActionBuilderReturnCode
    getDeviceDependences(OffloadAction::DeviceDependences &DA,
                         phases::ID CurPhase, phases::ID FinalPhase,
                         PhasesTy &Phases) override {
      if (OpenMPDeviceActions.empty())
        return ABRT_Inactive;

      // We should always have an action for each input.
      assert(OpenMPDeviceActions.size() == ToolChains.size() &&
             "Number of OpenMP actions and toolchains do not match.");

      // The host only depends on device action in the linking phase, when all
      // the device images have to be embedded in the host image.
      if (CurPhase == phases::Link) {
        assert(ToolChains.size() == DeviceLinkerInputs.size() &&
               "Toolchains and linker inputs sizes do not match.");
        auto LI = DeviceLinkerInputs.begin();
        for (auto *A : OpenMPDeviceActions) {
          LI->push_back(A);
          ++LI;
        }

        // We passed the device action as a host dependence, so we don't need to
        // do anything else with them.
        OpenMPDeviceActions.clear();
        return CompileDeviceOnly ? ABRT_Ignore_Host : ABRT_Success;
      }

      bool LastActionIsCompile = false;
      // By default, we produce an action for each device arch.
      for (unsigned I = 0; I < ToolChains.size(); ++I) {
        Action *&A = OpenMPDeviceActions[I];
        // AMDGPU does not support linking of object files, so we skip
        // assemble and backend actions to produce LLVM IR.
        if (ToolChains[I]->getTriple().isAMDGCN() &&
            (CurPhase == phases::Assemble || CurPhase == phases::Backend))
          continue;
        A = C.getDriver().ConstructPhaseAction(C, Args, CurPhase, A,
                                               Action::OFK_OpenMP);
        LastActionIsCompile =
            (A->getKind() == Action::ActionClass::CompileJobClass);
      }
      return (CompileDeviceOnly && LastActionIsCompile) ? ABRT_Ignore_Host
                                                        : ABRT_Success;
    }

    ActionBuilderReturnCode addDeviceDependences(Action *HostAction) override {

      // If this is an input action replicate it for each OpenMP toolchain.
      if (auto *IA = dyn_cast<InputAction>(HostAction)) {
        OpenMPDeviceActions.clear();
        for (unsigned I = 0; I < ToolChains.size(); ++I) {
          OpenMPDeviceActions.push_back(C.MakeAction<InputAction>(
              IA->getInputArg(), IA->getType(), GpuArchList[I].ID));
        }
        return ABRT_Success;
      }

      // If this is an unbundling action use it as is for each OpenMP toolchain.
      if (auto *UA = dyn_cast<OffloadUnbundlingJobAction>(HostAction)) {
        OpenMPDeviceActions.clear();
        auto *IA = cast<InputAction>(UA->getInputs().back());
        std::string FileName = IA->getInputArg().getAsString(Args);
        // Check if the type of the file is the same as the action. Do not
        // unbundle it if it is not. Do not unbundle .so files, for example,
        // which are not object files.

        // TODO(JAN): Create new file type for archive (TY_Archive),
        // but it would likely touch a lot of code (currently 32
        // places in 9 files), because anywhere TY_Object is checked,
        // a check for TY_Archive would have to be added.

        if (IA->getType() == types::TY_Object) {
          if (llvm::sys::path::has_extension(FileName)) {
            StringRef Extension =
                llvm::sys::path::extension(FileName).drop_front();
            if ((types::lookupTypeForExtension(Extension) !=
                 types::TY_Object) &&
                Extension != "a") {
              return ABRT_Inactive;
            }
          } else {
            return ABRT_Inactive;
          }
        }

        for (unsigned I = 0; I < ToolChains.size(); ++I) {
          OpenMPDeviceActions.push_back(UA);
          UA->registerDependentActionInfo(ToolChains[I],
                                          /*BoundArch=*/GpuArchList[I].ID,
                                          Action::OFK_OpenMP);
        }
        return ABRT_Success;
      }

      // When generating code for OpenMP we use the host compile phase result as
      // a dependence to the device compile phase so that it can learn what
      // declarations should be emitted. However, this is not the only use for
      // the host action, so we prevent it from being collapsed.
      if (isa<CompileJobAction>(HostAction)) {
        HostAction->setCannotBeCollapsedWithNextDependentAction();
        assert(ToolChains.size() == OpenMPDeviceActions.size() &&
               "Toolchains and device action sizes do not match.");
        OffloadAction::HostDependence HDep(
            *HostAction, *C.getSingleOffloadToolChain<Action::OFK_Host>(),
            /*BoundArch=*/nullptr, Action::OFK_OpenMP);
        auto TC = ToolChains.begin();
        unsigned arch_count = 0;
        for (Action *&A : OpenMPDeviceActions) {
          assert(isa<CompileJobAction>(A));
          OffloadAction::DeviceDependences DDep;
          DDep.add(*A, **TC, GpuArchList[arch_count++].ID, Action::OFK_OpenMP);
          A = C.MakeAction<OffloadAction>(HDep, DDep);
          ++TC;
        }
      }
      return ABRT_Success;
    }

    void appendTopLevelActions(ActionList &AL) override {
      if (OpenMPDeviceActions.empty())
        return;

      // We should always have an action for each input.
      assert(OpenMPDeviceActions.size() == ToolChains.size() &&
             "Number of OpenMP actions and toolchains do not match.");

      unsigned arch_count = 0;
      // Append all device actions followed by the proper offload action.
      auto TI = ToolChains.begin();
      for (auto *A : OpenMPDeviceActions) {
        OffloadAction::DeviceDependences Dep;
        Dep.add(*A, **TI, /*BoundArch=*/GpuArchList[arch_count++].ID,
                Action::OFK_OpenMP);
        AL.push_back(C.MakeAction<OffloadAction>(Dep, A->getType()));
        ++TI;
      }
      // We no longer need the action stored in this builder.
      OpenMPDeviceActions.clear();
    }

    void appendLinkDeviceActions(ActionList &AL) override {
      assert(ToolChains.size() == DeviceLinkerInputs.size() &&
             "Toolchains and linker inputs sizes do not match.");
      // Append a new link action for each device.
      auto TC = ToolChains.begin();
      unsigned arch_count = 0;
      for (auto &LI : DeviceLinkerInputs) {
        auto *DeviceLinkAction =
            C.MakeAction<LinkJobAction>(LI, types::TY_Image);
        OffloadAction::DeviceDependences DeviceLinkDeps;
        DeviceLinkDeps.add(*DeviceLinkAction, **TC,
                           GpuArchList[arch_count++].ID, Action::OFK_OpenMP);
        AL.push_back(C.MakeAction<OffloadAction>(DeviceLinkDeps,
                                                 DeviceLinkAction->getType()));
        ++TC;
      }
      DeviceLinkerInputs.clear();
    }

    Action* appendLinkHostActions(ActionList &AL) override {
      // Create wrapper bitcode from the result of device link actions and compile
      // it to an object which will be added to the host link command.
      auto *BC = C.MakeAction<OffloadWrapperJobAction>(AL, types::TY_LLVM_BC);
      auto *ASM = C.MakeAction<BackendJobAction>(BC, types::TY_PP_Asm);
      return C.MakeAction<AssembleJobAction>(ASM, types::TY_Object);
    }

    void appendLinkDependences(OffloadAction::DeviceDependences &DA) override {}

    bool initialize() override {
      if (Arg *cu_dev_only =
              C.getInputArgs().getLastArg(options::OPT_offload_device_only)) {
        cu_dev_only->claim();
        CompileDeviceOnly = true;
        // TODO: Check emitting IR for OpenMP when cuda-device-only is set
      }
      // Get the OpenMP toolchains. If we don't get any, the action builder will
      // know there is nothing to do related to OpenMP offloading.
      auto OpenMPTCRange = C.getOffloadToolChains<Action::OFK_OpenMP>();
      for (auto TI = OpenMPTCRange.first, TE = OpenMPTCRange.second; TI != TE;
           ++TI) {
        GpuArchList.push_back(
            TI->second->getTriple().getEnvironmentName().data());
        ToolChains.push_back(TI->second);
      }

      DeviceLinkerInputs.resize(ToolChains.size());
      return false;
    }

    bool canUseBundlerUnbundler() const override {
      // OpenMP should use bundled files whenever possible.
      return true;
    }
  };

  ///
  /// TODO: Add the implementation for other specialized builders here.
  ///

  /// Specialized builders being used by this offloading action builder.
  SmallVector<DeviceActionBuilder *, 4> SpecializedBuilders;

  /// Flag set to true if all valid builders allow file bundling/unbundling.
  bool CanUseBundler;

public:
  OffloadingActionBuilder(Compilation &C, DerivedArgList &Args,
                          const Driver::InputList &Inputs)
      : C(C) {
    // Create a specialized builder for each device toolchain.

    IsValid = true;

    // Create a specialized builder for CUDA.
    SpecializedBuilders.push_back(new CudaActionBuilder(C, Args, Inputs));

    // Create a specialized builder for HIP.
    SpecializedBuilders.push_back(new HIPActionBuilder(C, Args, Inputs));

    // Create a specialized builder for OpenMP.
    SpecializedBuilders.push_back(new OpenMPActionBuilder(C, Args, Inputs));

    //
    // TODO: Build other specialized builders here.
    //

    // Initialize all the builders, keeping track of errors. If all valid
    // builders agree that we can use bundling, set the flag to true.
    unsigned ValidBuilders = 0u;
    unsigned ValidBuildersSupportingBundling = 0u;
    for (auto *SB : SpecializedBuilders) {
      IsValid = IsValid && !SB->initialize();

      // Update the counters if the builder is valid.
      if (SB->isValid()) {
        ++ValidBuilders;
        if (SB->canUseBundlerUnbundler())
          ++ValidBuildersSupportingBundling;
      }
    }
    CanUseBundler =
        ValidBuilders && ValidBuilders == ValidBuildersSupportingBundling;
  }

  ~OffloadingActionBuilder() {
    for (auto *SB : SpecializedBuilders)
      delete SB;
  }

  /// Record a host action and its originating input argument.
  void recordHostAction(Action *HostAction, const Arg *InputArg) {
    assert(HostAction && "Invalid host action");
    assert(InputArg && "Invalid input argument");
    auto Loc = HostActionToInputArgMap.find(HostAction);
    if (Loc == HostActionToInputArgMap.end())
      HostActionToInputArgMap[HostAction] = InputArg;
    assert(HostActionToInputArgMap[HostAction] == InputArg &&
           "host action mapped to multiple input arguments");
  }

  /// Generate an action that adds device dependences (if any) to a host action.
  /// If no device dependence actions exist, just return the host action \a
  /// HostAction. If an error is found or if no builder requires the host action
  /// to be generated, return nullptr.
  Action *
  addDeviceDependencesToHostAction(Action *HostAction, const Arg *InputArg,
                                   phases::ID CurPhase, phases::ID FinalPhase,
                                   DeviceActionBuilder::PhasesTy &Phases) {
    if (!IsValid)
      return nullptr;

    if (SpecializedBuilders.empty())
      return HostAction;

    assert(HostAction && "Invalid host action!");
    recordHostAction(HostAction, InputArg);

    OffloadAction::DeviceDependences DDeps;
    // Check if all the programming models agree we should not emit the host
    // action. Also, keep track of the offloading kinds employed.
    auto &OffloadKind = InputArgToOffloadKindMap[InputArg];
    unsigned InactiveBuilders = 0u;
    unsigned IgnoringBuilders = 0u;
    for (auto *SB : SpecializedBuilders) {
      if (!SB->isValid()) {
        ++InactiveBuilders;
        continue;
      }

      auto RetCode =
          SB->getDeviceDependences(DDeps, CurPhase, FinalPhase, Phases);

      // If the builder explicitly says the host action should be ignored,
      // we need to increment the variable that tracks the builders that request
      // the host object to be ignored.
      if (RetCode == DeviceActionBuilder::ABRT_Ignore_Host)
        ++IgnoringBuilders;

      // Unless the builder was inactive for this action, we have to record the
      // offload kind because the host will have to use it.
      if (RetCode != DeviceActionBuilder::ABRT_Inactive)
        OffloadKind |= SB->getAssociatedOffloadKind();
    }

    // If all builders agree that the host object should be ignored, just return
    // nullptr.
    if (IgnoringBuilders &&
        SpecializedBuilders.size() == (InactiveBuilders + IgnoringBuilders))
      return nullptr;

    if (DDeps.getActions().empty())
      return HostAction;

    // We have dependences we need to bundle together. We use an offload action
    // for that.
    OffloadAction::HostDependence HDep(
        *HostAction, *C.getSingleOffloadToolChain<Action::OFK_Host>(),
        /*BoundArch=*/nullptr, DDeps);
    return C.MakeAction<OffloadAction>(HDep, DDeps);
  }

  /// Generate an action that adds a host dependence to a device action. The
  /// results will be kept in this action builder. Return true if an error was
  /// found.
  bool addHostDependenceToDeviceActions(Action *&HostAction,
                                        const Arg *InputArg) {
    if (!IsValid)
      return true;

    recordHostAction(HostAction, InputArg);

    // If we are supporting bundling/unbundling and the current action is an
    // input action of non-source file, we replace the host action by the
    // unbundling action. The bundler tool has the logic to detect if an input
    // is a bundle or not and if the input is not a bundle it assumes it is a
    // host file. Therefore it is safe to create an unbundling action even if
    // the input is not a bundle.
    if (CanUseBundler && isa<InputAction>(HostAction) &&
        InputArg->getOption().getKind() == llvm::opt::Option::InputClass &&
        (!types::isSrcFile(HostAction->getType()) ||
         HostAction->getType() == types::TY_PP_HIP)) {
      auto UnbundlingHostAction =
          C.MakeAction<OffloadUnbundlingJobAction>(HostAction);
      UnbundlingHostAction->registerDependentActionInfo(
          C.getSingleOffloadToolChain<Action::OFK_Host>(),
          /*BoundArch=*/StringRef(), Action::OFK_Host);
      HostAction = UnbundlingHostAction;
      recordHostAction(HostAction, InputArg);
    }

    assert(HostAction && "Invalid host action!");

    // Register the offload kinds that are used.
    auto &OffloadKind = InputArgToOffloadKindMap[InputArg];
    for (auto *SB : SpecializedBuilders) {
      if (!SB->isValid())
        continue;

      auto RetCode = SB->addDeviceDependences(HostAction);

      // Host dependences for device actions are not compatible with that same
      // action being ignored.
      assert(RetCode != DeviceActionBuilder::ABRT_Ignore_Host &&
             "Host dependence not expected to be ignored.!");

      // Unless the builder was inactive for this action, we have to record the
      // offload kind because the host will have to use it.
      if (RetCode != DeviceActionBuilder::ABRT_Inactive)
        OffloadKind |= SB->getAssociatedOffloadKind();
    }

    // Do not use unbundler if the Host does not depend on device action.
    if (OffloadKind == Action::OFK_None && CanUseBundler)
      if (auto *UA = dyn_cast<OffloadUnbundlingJobAction>(HostAction))
        HostAction = UA->getInputs().back();

    return false;
  }

  /// Add the offloading top level actions to the provided action list. This
  /// function can replace the host action by a bundling action if the
  /// programming models allow it.
  bool appendTopLevelActions(ActionList &AL, Action *HostAction,
                             const Arg *InputArg) {
    if (HostAction)
      recordHostAction(HostAction, InputArg);

    // Get the device actions to be appended.
    ActionList OffloadAL;
    for (auto *SB : SpecializedBuilders) {
      if (!SB->isValid())
        continue;
      SB->appendTopLevelActions(OffloadAL);
    }

    // If we can use the bundler, replace the host action by the bundling one in
    // the resulting list. Otherwise, just append the device actions. For
    // device only compilation, HostAction is a null pointer, therefore only do
    // this when HostAction is not a null pointer.
    if (CanUseBundler && HostAction &&
        HostAction->getType() != types::TY_Nothing && !OffloadAL.empty()) {
      // Add the host action to the list in order to create the bundling action.
      OffloadAL.push_back(HostAction);

      // We expect that the host action was just appended to the action list
      // before this method was called.
      assert(HostAction == AL.back() && "Host action not in the list??");
      HostAction = C.MakeAction<OffloadBundlingJobAction>(OffloadAL);
      recordHostAction(HostAction, InputArg);
      AL.back() = HostAction;
    } else
      AL.append(OffloadAL.begin(), OffloadAL.end());

    // Propagate to the current host action (if any) the offload information
    // associated with the current input.
    if (HostAction)
      HostAction->propagateHostOffloadInfo(InputArgToOffloadKindMap[InputArg],
                                           /*BoundArch=*/nullptr);
    return false;
  }

  void appendDeviceLinkActions(ActionList &AL) {
    for (DeviceActionBuilder *SB : SpecializedBuilders) {
      if (!SB->isValid())
        continue;
      SB->appendLinkDeviceActions(AL);
    }
  }

  Action *makeHostLinkAction() {
    // Build a list of device linking actions.
    ActionList DeviceAL;
    appendDeviceLinkActions(DeviceAL);
    if (DeviceAL.empty())
      return nullptr;

    // Let builders add host linking actions.
    Action* HA = nullptr;
    for (DeviceActionBuilder *SB : SpecializedBuilders) {
      if (!SB->isValid())
        continue;
      HA = SB->appendLinkHostActions(DeviceAL);
      // This created host action has no originating input argument, therefore
      // needs to set its offloading kind directly.
      if (HA)
        HA->propagateHostOffloadInfo(SB->getAssociatedOffloadKind(),
                                     /*BoundArch=*/nullptr);
    }
    return HA;
  }

  /// Processes the host linker action. This currently consists of replacing it
  /// with an offload action if there are device link objects and propagate to
  /// the host action all the offload kinds used in the current compilation. The
  /// resulting action is returned.
  Action *processHostLinkAction(Action *HostAction) {
    // Add all the dependences from the device linking actions.
    OffloadAction::DeviceDependences DDeps;
    for (auto *SB : SpecializedBuilders) {
      if (!SB->isValid())
        continue;

      SB->appendLinkDependences(DDeps);
    }

    // Calculate all the offload kinds used in the current compilation.
    unsigned ActiveOffloadKinds = 0u;
    for (auto &I : InputArgToOffloadKindMap)
      ActiveOffloadKinds |= I.second;

    // If we don't have device dependencies, we don't have to create an offload
    // action.
    if (DDeps.getActions().empty()) {
      // Set all the active offloading kinds to the link action. Given that it
      // is a link action it is assumed to depend on all actions generated so
      // far.
      HostAction->setHostOffloadInfo(ActiveOffloadKinds,
                                     /*BoundArch=*/nullptr);
      // Propagate active offloading kinds for each input to the link action.
      // Each input may have different active offloading kind.
      for (auto *A : HostAction->inputs()) {
        auto ArgLoc = HostActionToInputArgMap.find(A);
        if (ArgLoc == HostActionToInputArgMap.end())
          continue;
        auto OFKLoc = InputArgToOffloadKindMap.find(ArgLoc->second);
        if (OFKLoc == InputArgToOffloadKindMap.end())
          continue;
        A->propagateHostOffloadInfo(OFKLoc->second, /*BoundArch=*/nullptr);
      }
      return HostAction;
    }

    // Create the offload action with all dependences. When an offload action
    // is created the kinds are propagated to the host action, so we don't have
    // to do that explicitly here.
    OffloadAction::HostDependence HDep(
        *HostAction, *C.getSingleOffloadToolChain<Action::OFK_Host>(),
        /*BoundArch*/ nullptr, ActiveOffloadKinds);
    return C.MakeAction<OffloadAction>(HDep, DDeps);
  }
};
} // anonymous namespace.

void Driver::handleArguments(Compilation &C, DerivedArgList &Args,
                             const InputList &Inputs,
                             ActionList &Actions) const {

  // Ignore /Yc/Yu if both /Yc and /Yu passed but with different filenames.
  Arg *YcArg = Args.getLastArg(options::OPT__SLASH_Yc);
  Arg *YuArg = Args.getLastArg(options::OPT__SLASH_Yu);
  if (YcArg && YuArg && strcmp(YcArg->getValue(), YuArg->getValue()) != 0) {
    Diag(clang::diag::warn_drv_ycyu_different_arg_clang_cl);
    Args.eraseArg(options::OPT__SLASH_Yc);
    Args.eraseArg(options::OPT__SLASH_Yu);
    YcArg = YuArg = nullptr;
  }
  if (YcArg && Inputs.size() > 1) {
    Diag(clang::diag::warn_drv_yc_multiple_inputs_clang_cl);
    Args.eraseArg(options::OPT__SLASH_Yc);
    YcArg = nullptr;
  }

  Arg *FinalPhaseArg;
  phases::ID FinalPhase = getFinalPhase(Args, &FinalPhaseArg);

  if (FinalPhase == phases::Link) {
    // Emitting LLVM while linking disabled except in HIPAMD Toolchain
    if (Args.hasArg(options::OPT_emit_llvm) && !Args.hasArg(options::OPT_hip_link))
      Diag(clang::diag::err_drv_emit_llvm_link);
    if (IsCLMode() && LTOMode != LTOK_None &&
        !Args.getLastArgValue(options::OPT_fuse_ld_EQ)
             .equals_insensitive("lld"))
      Diag(clang::diag::err_drv_lto_without_lld);
  }

  if (FinalPhase == phases::Preprocess || Args.hasArg(options::OPT__SLASH_Y_)) {
    // If only preprocessing or /Y- is used, all pch handling is disabled.
    // Rather than check for it everywhere, just remove clang-cl pch-related
    // flags here.
    Args.eraseArg(options::OPT__SLASH_Fp);
    Args.eraseArg(options::OPT__SLASH_Yc);
    Args.eraseArg(options::OPT__SLASH_Yu);
    YcArg = YuArg = nullptr;
  }

  unsigned LastPLSize = 0;
  for (auto &I : Inputs) {
    types::ID InputType = I.first;
    const Arg *InputArg = I.second;

    auto PL = types::getCompilationPhases(InputType);
    LastPLSize = PL.size();

    // If the first step comes after the final phase we are doing as part of
    // this compilation, warn the user about it.
    phases::ID InitialPhase = PL[0];
    if (InitialPhase > FinalPhase) {
      if (InputArg->isClaimed())
        continue;

      // Claim here to avoid the more general unused warning.
      InputArg->claim();

      // Suppress all unused style warnings with -Qunused-arguments
      if (Args.hasArg(options::OPT_Qunused_arguments))
        continue;

      // Special case when final phase determined by binary name, rather than
      // by a command-line argument with a corresponding Arg.
      if (CCCIsCPP())
        Diag(clang::diag::warn_drv_input_file_unused_by_cpp)
            << InputArg->getAsString(Args) << getPhaseName(InitialPhase);
      // Special case '-E' warning on a previously preprocessed file to make
      // more sense.
      else if (InitialPhase == phases::Compile &&
               (Args.getLastArg(options::OPT__SLASH_EP,
                                options::OPT__SLASH_P) ||
                Args.getLastArg(options::OPT_E) ||
                Args.getLastArg(options::OPT_M, options::OPT_MM)) &&
               getPreprocessedType(InputType) == types::TY_INVALID)
        Diag(clang::diag::warn_drv_preprocessed_input_file_unused)
            << InputArg->getAsString(Args) << !!FinalPhaseArg
            << (FinalPhaseArg ? FinalPhaseArg->getOption().getName() : "");
      else
        Diag(clang::diag::warn_drv_input_file_unused)
            << InputArg->getAsString(Args) << getPhaseName(InitialPhase)
            << !!FinalPhaseArg
            << (FinalPhaseArg ? FinalPhaseArg->getOption().getName() : "");
      continue;
    }

    if (YcArg) {
      // Add a separate precompile phase for the compile phase.
      if (FinalPhase >= phases::Compile) {
        const types::ID HeaderType = lookupHeaderTypeForSourceType(InputType);
        // Build the pipeline for the pch file.
        Action *ClangClPch = C.MakeAction<InputAction>(*InputArg, HeaderType);
        for (phases::ID Phase : types::getCompilationPhases(HeaderType))
          ClangClPch = ConstructPhaseAction(C, Args, Phase, ClangClPch);
        assert(ClangClPch);
        Actions.push_back(ClangClPch);
        // The driver currently exits after the first failed command.  This
        // relies on that behavior, to make sure if the pch generation fails,
        // the main compilation won't run.
        // FIXME: If the main compilation fails, the PCH generation should
        // probably not be considered successful either.
      }
    }
  }

  // If we are linking, claim any options which are obviously only used for
  // compilation.
  // FIXME: Understand why the last Phase List length is used here.
  if (FinalPhase == phases::Link && LastPLSize == 1) {
    Args.ClaimAllArgs(options::OPT_CompileOnly_Group);
    Args.ClaimAllArgs(options::OPT_cl_compile_Group);
  }
}

void Driver::BuildActions(Compilation &C, DerivedArgList &Args,
                          const InputList &Inputs, ActionList &Actions) const {
  llvm::PrettyStackTraceString CrashInfo("Building compilation actions");

  if (!SuppressMissingInputWarning && Inputs.empty()) {
    Diag(clang::diag::err_drv_no_input_files);
    return;
  }

  Arg *FinalPhaseArg;
  phases::ID FinalPhase = getFinalPhase(Args, &FinalPhaseArg);

  // Diagnose misuse of /Fo.
  if (Arg *A = Args.getLastArg(options::OPT__SLASH_Fo)) {
    StringRef V = A->getValue();
    if (Inputs.size() > 1 && !V.empty() &&
        !llvm::sys::path::is_separator(V.back())) {
      // Check whether /Fo tries to name an output file for multiple inputs.
      Diag(clang::diag::err_drv_out_file_argument_with_multiple_sources)
          << A->getSpelling() << V;
      Args.eraseArg(options::OPT__SLASH_Fo);
    }
  }

  // Diagnose misuse of /Fa.
  if (Arg *A = Args.getLastArg(options::OPT__SLASH_Fa)) {
    StringRef V = A->getValue();
    if (Inputs.size() > 1 && !V.empty() &&
        !llvm::sys::path::is_separator(V.back())) {
      // Check whether /Fa tries to name an asm file for multiple inputs.
      Diag(clang::diag::err_drv_out_file_argument_with_multiple_sources)
          << A->getSpelling() << V;
      Args.eraseArg(options::OPT__SLASH_Fa);
    }
  }

  // Diagnose misuse of /o.
  if (Arg *A = Args.getLastArg(options::OPT__SLASH_o)) {
    if (A->getValue()[0] == '\0') {
      // It has to have a value.
      Diag(clang::diag::err_drv_missing_argument) << A->getSpelling() << 1;
      Args.eraseArg(options::OPT__SLASH_o);
    }
  }

  handleArguments(C, Args, Inputs, Actions);

  bool UseNewOffloadingDriver =
      Args.hasFlag(options::OPT_offload_new_driver,
                   options::OPT_no_offload_new_driver, false);

  // Builder to be used to build offloading actions.
  std::unique_ptr<OffloadingActionBuilder> OffloadBuilder =
      !UseNewOffloadingDriver
          ? std::make_unique<OffloadingActionBuilder>(C, Args, Inputs)
          : nullptr;

  // Construct the actions to perform.
  ExtractAPIJobAction *ExtractAPIAction = nullptr;
  ActionList LinkerInputs;
  ActionList MergerInputs;

  for (auto &I : Inputs) {
    types::ID InputType = I.first;
    const Arg *InputArg = I.second;

    auto PL = types::getCompilationPhases(*this, Args, InputType);
    if (PL.empty())
      continue;

    auto FullPL = types::getCompilationPhases(InputType);

    // Build the pipeline for this file.
    Action *Current = C.MakeAction<InputAction>(*InputArg, InputType);

    // Use the current host action in any of the offloading actions, if
    // required.
    if (!UseNewOffloadingDriver)
      if (OffloadBuilder->addHostDependenceToDeviceActions(Current, InputArg))
        break;

    for (phases::ID Phase : PL) {

      // We are done if this step is past what the user requested.
      if (Phase > FinalPhase)
        break;

      // Add any offload action the host action depends on.
      if (!UseNewOffloadingDriver)
        Current = OffloadBuilder->addDeviceDependencesToHostAction(
            Current, InputArg, Phase, PL.back(), FullPL);
      if (!Current)
        break;

      // Queue linker inputs.
      if (Phase == phases::Link) {
        assert(Phase == PL.back() && "linking must be final compilation step.");
        // We don't need to generate additional link commands if emitting AMD bitcode
        if (!(C.getInputArgs().hasArg(options::OPT_hip_link) &&
             (C.getInputArgs().hasArg(options::OPT_emit_llvm))))
          LinkerInputs.push_back(Current);
        Current = nullptr;
        break;
      }

      // TODO: Consider removing this because the merged may not end up being
      // the final Phase in the pipeline. Perhaps the merged could just merge
      // and then pass an artifact of some sort to the Link Phase.
      // Queue merger inputs.
      if (Phase == phases::IfsMerge) {
        assert(Phase == PL.back() && "merging must be final compilation step.");
        MergerInputs.push_back(Current);
        Current = nullptr;
        break;
      }

      if (Phase == phases::Precompile && ExtractAPIAction) {
        ExtractAPIAction->addHeaderInput(Current);
        Current = nullptr;
        break;
      }

      // FIXME: Should we include any prior module file outputs as inputs of
      // later actions in the same command line?

      // Otherwise construct the appropriate action.
      Action *NewCurrent = ConstructPhaseAction(C, Args, Phase, Current);

      // We didn't create a new action, so we will just move to the next phase.
      if (NewCurrent == Current)
        continue;

      if (auto *EAA = dyn_cast<ExtractAPIJobAction>(NewCurrent))
        ExtractAPIAction = EAA;

      Current = NewCurrent;

      // Use the current host action in any of the offloading actions, if
      // required.
      if (!UseNewOffloadingDriver)
        if (OffloadBuilder->addHostDependenceToDeviceActions(Current, InputArg))
          break;

      // Try to build the offloading actions and add the result as a dependency
      // to the host.
      if (UseNewOffloadingDriver)
        Current = BuildOffloadingActions(C, Args, I, Current);

      if (Current->getType() == types::TY_Nothing)
        break;
    }

    // If we ended with something, add to the output list.
    if (Current)
      Actions.push_back(Current);

    // Add any top level actions generated for offloading.
    if (!UseNewOffloadingDriver)
      OffloadBuilder->appendTopLevelActions(Actions, Current, InputArg);
    else if (Current)
      Current->propagateHostOffloadInfo(C.getActiveOffloadKinds(),
                                        /*BoundArch=*/nullptr);
  }

  // Add a link action if necessary.

  if (LinkerInputs.empty()) {
    Arg *FinalPhaseArg;
    if (getFinalPhase(Args, &FinalPhaseArg) == phases::Link)
      if (!UseNewOffloadingDriver)
        OffloadBuilder->appendDeviceLinkActions(Actions);
  }

  if (!LinkerInputs.empty()) {
    if (!UseNewOffloadingDriver)
      if (Action *Wrapper = OffloadBuilder->makeHostLinkAction())
        LinkerInputs.push_back(Wrapper);
    Action *LA;
    // Check if this Linker Job should emit a static library.
    if (ShouldEmitStaticLibrary(Args)) {
      LA = C.MakeAction<StaticLibJobAction>(LinkerInputs, types::TY_Image);
    } else if (UseNewOffloadingDriver ||
               Args.hasArg(options::OPT_offload_link)) {
      LA = C.MakeAction<LinkerWrapperJobAction>(LinkerInputs, types::TY_Image);
      LA->propagateHostOffloadInfo(C.getActiveOffloadKinds(),
                                   /*BoundArch=*/nullptr);
    } else {
      LA = C.MakeAction<LinkJobAction>(LinkerInputs, types::TY_Image);
    }
    if (!UseNewOffloadingDriver)
      LA = OffloadBuilder->processHostLinkAction(LA);
    Actions.push_back(LA);
  }

  // Add an interface stubs merge action if necessary.
  if (!MergerInputs.empty())
    Actions.push_back(
        C.MakeAction<IfsMergeJobAction>(MergerInputs, types::TY_Image));

  if (Args.hasArg(options::OPT_emit_interface_stubs)) {
    auto PhaseList = types::getCompilationPhases(
        types::TY_IFS_CPP,
        Args.hasArg(options::OPT_c) ? phases::Compile : phases::IfsMerge);

    ActionList MergerInputs;

    for (auto &I : Inputs) {
      types::ID InputType = I.first;
      const Arg *InputArg = I.second;

      // Currently clang and the llvm assembler do not support generating symbol
      // stubs from assembly, so we skip the input on asm files. For ifs files
      // we rely on the normal pipeline setup in the pipeline setup code above.
      if (InputType == types::TY_IFS || InputType == types::TY_PP_Asm ||
          InputType == types::TY_Asm)
        continue;

      Action *Current = C.MakeAction<InputAction>(*InputArg, InputType);

      for (auto Phase : PhaseList) {
        switch (Phase) {
        default:
          llvm_unreachable(
              "IFS Pipeline can only consist of Compile followed by IfsMerge.");
        case phases::Compile: {
          // Only IfsMerge (llvm-ifs) can handle .o files by looking for ifs
          // files where the .o file is located. The compile action can not
          // handle this.
          if (InputType == types::TY_Object)
            break;

          Current = C.MakeAction<CompileJobAction>(Current, types::TY_IFS_CPP);
          break;
        }
        case phases::IfsMerge: {
          assert(Phase == PhaseList.back() &&
                 "merging must be final compilation step.");
          MergerInputs.push_back(Current);
          Current = nullptr;
          break;
        }
        }
      }

      // If we ended with something, add to the output list.
      if (Current)
        Actions.push_back(Current);
    }

    // Add an interface stubs merge action if necessary.
    if (!MergerInputs.empty())
      Actions.push_back(
          C.MakeAction<IfsMergeJobAction>(MergerInputs, types::TY_Image));
  }

  // If --print-supported-cpus, -mcpu=? or -mtune=? is specified, build a custom
  // Compile phase that prints out supported cpu models and quits.
  if (Arg *A = Args.getLastArg(options::OPT_print_supported_cpus)) {
    // Use the -mcpu=? flag as the dummy input to cc1.
    Actions.clear();
    Action *InputAc = C.MakeAction<InputAction>(*A, types::TY_C);
    Actions.push_back(
        C.MakeAction<PrecompileJobAction>(InputAc, types::TY_Nothing));
    for (auto &I : Inputs)
      I.second->claim();
  }

  // Call validator for dxil when -Vd not in Args.
  if (C.getDefaultToolChain().getTriple().isDXIL()) {
    // Only add action when needValidation.
    const auto &TC =
        static_cast<const toolchains::HLSLToolChain &>(C.getDefaultToolChain());
    if (TC.requiresValidation(Args)) {
      Action *LastAction = Actions.back();
      Actions.push_back(C.MakeAction<BinaryAnalyzeJobAction>(
          LastAction, types::TY_DX_CONTAINER));
    }
  }

  // Claim ignored clang-cl options.
  Args.ClaimAllArgs(options::OPT_cl_ignored_Group);
}

/// Returns the canonical name for the offloading architecture when using a HIP
/// or CUDA architecture.
static StringRef getCanonicalArchString(Compilation &C,
                                        const llvm::opt::DerivedArgList &Args,
                                        StringRef ArchStr,
                                        const llvm::Triple &Triple,
                                        bool SuppressError = false) {
  // Lookup the CUDA / HIP architecture string. Only report an error if we were
  // expecting the triple to be only NVPTX / AMDGPU.
  CudaArch Arch = StringToCudaArch(getProcessorFromTargetID(Triple, ArchStr));
  if (!SuppressError && Triple.isNVPTX() &&
      (Arch == CudaArch::UNKNOWN || !IsNVIDIAGpuArch(Arch))) {
    C.getDriver().Diag(clang::diag::err_drv_offload_bad_gpu_arch)
        << "CUDA" << ArchStr;
    return StringRef();
  } else if (!SuppressError && Triple.isAMDGPU() &&
             (Arch == CudaArch::UNKNOWN || !IsAMDGpuArch(Arch))) {
    C.getDriver().Diag(clang::diag::err_drv_offload_bad_gpu_arch)
        << "HIP" << ArchStr;
    return StringRef();
  }

  if (IsNVIDIAGpuArch(Arch))
    return Args.MakeArgStringRef(CudaArchToString(Arch));

  if (IsAMDGpuArch(Arch)) {
    llvm::StringMap<bool> Features;
    auto HIPTriple = getHIPOffloadTargetTriple(C.getDriver(), C.getInputArgs());
    if (!HIPTriple)
      return StringRef();
    auto Arch = parseTargetID(*HIPTriple, ArchStr, &Features);
    if (!Arch) {
      C.getDriver().Diag(clang::diag::err_drv_bad_target_id) << ArchStr;
      C.setContainsError();
      return StringRef();
    }
    return Args.MakeArgStringRef(getCanonicalTargetID(*Arch, Features));
  }

  // If the input isn't CUDA or HIP just return the architecture.
  return ArchStr;
}

/// Checks if the set offloading architectures does not conflict. Returns the
/// incompatible pair if a conflict occurs.
static std::optional<std::pair<llvm::StringRef, llvm::StringRef>>
getConflictOffloadArchCombination(const llvm::DenseSet<StringRef> &Archs,
                                  Action::OffloadKind Kind) {
  if (Kind != Action::OFK_HIP)
    return std::nullopt;

  std::set<StringRef> ArchSet;
  llvm::copy(Archs, std::inserter(ArchSet, ArchSet.begin()));
  return getConflictTargetIDCombination(ArchSet);
}

llvm::DenseSet<StringRef>
Driver::getOffloadArchs(Compilation &C, const llvm::opt::DerivedArgList &Args,
                        Action::OffloadKind Kind, const ToolChain *TC,
                        bool SuppressError) const {
  if (!TC)
    TC = &C.getDefaultToolChain();

  // --offload and --offload-arch options are mutually exclusive.
  if (Args.hasArgNoClaim(options::OPT_offload_EQ) &&
      Args.hasArgNoClaim(options::OPT_offload_arch_EQ,
                         options::OPT_no_offload_arch_EQ)) {
    C.getDriver().Diag(diag::err_opt_not_valid_with_opt)
        << "--offload"
        << (Args.hasArgNoClaim(options::OPT_offload_arch_EQ)
                ? "--offload-arch"
                : "--no-offload-arch");
  }

  if (KnownArchs.contains(TC))
    return KnownArchs.lookup(TC);

  llvm::DenseSet<StringRef> Archs;

  if (!TC->getTargetID().empty()) {
    Archs.insert(TC->getTargetID());
    return Archs;
  }

  for (auto *Arg : Args) {
    // Extract any '--[no-]offload-arch' arguments intended for this toolchain.
    std::unique_ptr<llvm::opt::Arg> ExtractedArg = nullptr;
    if (Arg->getOption().matches(options::OPT_Xopenmp_target_EQ) &&
        ToolChain::getOpenMPTriple(Arg->getValue(0)) == TC->getTriple()) {
      Arg->claim();
      unsigned Index = Args.getBaseArgs().MakeIndex(Arg->getValue(1));
      ExtractedArg = getOpts().ParseOneArg(Args, Index);
      Arg = ExtractedArg.get();
    }

    // Add or remove the seen architectures in order of appearance. If an
    // invalid architecture is given we simply exit.
    if (Arg->getOption().matches(options::OPT_offload_arch_EQ)) {
      for (StringRef Arch : llvm::split(Arg->getValue(), ",")) {
        if (Arch == "native" || Arch.empty()) {
          auto GPUsOrErr = TC->getSystemGPUArchs(Args);
          if (!GPUsOrErr) {
            if (SuppressError)
              llvm::consumeError(GPUsOrErr.takeError());
            else
              TC->getDriver().Diag(diag::err_drv_undetermined_gpu_arch)
                  << llvm::Triple::getArchTypeName(TC->getArch())
                  << llvm::toString(GPUsOrErr.takeError()) << "--offload-arch";
            continue;
          }

          for (auto ArchStr : *GPUsOrErr) {
            Archs.insert(
                getCanonicalArchString(C, Args, Args.MakeArgString(ArchStr),
                                       TC->getTriple(), SuppressError));
          }
        } else {
          StringRef ArchStr = getCanonicalArchString(
              C, Args, Arch, TC->getTriple(), SuppressError);
          if (ArchStr.empty())
            return Archs;
          Archs.insert(ArchStr);
        }
      }
    } else if (Arg->getOption().matches(options::OPT_no_offload_arch_EQ)) {
      for (StringRef Arch : llvm::split(Arg->getValue(), ",")) {
        if (Arch == "all") {
          Archs.clear();
        } else {
          StringRef ArchStr = getCanonicalArchString(
              C, Args, Arch, TC->getTriple(), SuppressError);
          if (ArchStr.empty())
            return Archs;
          Archs.erase(ArchStr);
        }
      }
    }
  }

  if (auto ConflictingArchs = getConflictOffloadArchCombination(Archs, Kind)) {
    C.getDriver().Diag(clang::diag::err_drv_bad_offload_arch_combo)
        << ConflictingArchs->first << ConflictingArchs->second;
    C.setContainsError();
  }

  // Skip filling defaults if we're just querying what is availible.
  if (SuppressError)
    return Archs;

  if (Archs.empty()) {
    if (Kind == Action::OFK_Cuda)
      Archs.insert(CudaArchToString(CudaArch::CudaDefault));
    else if (Kind == Action::OFK_HIP)
      Archs.insert(CudaArchToString(CudaArch::HIPDefault));
    else if (Kind == Action::OFK_OpenMP)
      Archs.insert(StringRef());
  } else {
    Args.ClaimAllArgs(options::OPT_offload_arch_EQ);
    Args.ClaimAllArgs(options::OPT_no_offload_arch_EQ);
  }

  return Archs;
}

Action *Driver::BuildOffloadingActions(Compilation &C,
                                       llvm::opt::DerivedArgList &Args,
                                       const InputTy &Input,
                                       Action *HostAction) const {
  // Don't build offloading actions if explicitly disabled or we do not have a
  // valid source input and compile action to embed it in. If preprocessing only
  // ignore embedding.
  if (offloadHostOnly() || !types::isSrcFile(Input.first) ||
      !(isa<CompileJobAction>(HostAction) ||
        getFinalPhase(Args) == phases::Preprocess))
    return HostAction;

  ActionList OffloadActions;
  OffloadAction::DeviceDependences DDeps;

  const Action::OffloadKind OffloadKinds[] = {
      Action::OFK_OpenMP, Action::OFK_Cuda, Action::OFK_HIP};

  for (Action::OffloadKind Kind : OffloadKinds) {
    SmallVector<const ToolChain *, 2> ToolChains;
    ActionList DeviceActions;

    auto TCRange = C.getOffloadToolChains(Kind);
    for (auto TI = TCRange.first, TE = TCRange.second; TI != TE; ++TI)
      ToolChains.push_back(TI->second);

    if (ToolChains.empty())
      continue;

    types::ID InputType = Input.first;
    const Arg *InputArg = Input.second;

    // The toolchain can be active for unsupported file types.
    if ((Kind == Action::OFK_Cuda && !types::isCuda(InputType)) ||
        (Kind == Action::OFK_HIP && !types::isHIP(InputType)))
      continue;

    // Get the product of all bound architectures and toolchains.
    SmallVector<std::pair<const ToolChain *, StringRef>> TCAndArchs;
    for (const ToolChain *TC : ToolChains)
      for (StringRef Arch : getOffloadArchs(C, Args, Kind, TC))
        TCAndArchs.push_back(std::make_pair(TC, Arch));

    for (unsigned I = 0, E = TCAndArchs.size(); I != E; ++I)
      DeviceActions.push_back(C.MakeAction<InputAction>(*InputArg, InputType));

    if (DeviceActions.empty())
      return HostAction;

    auto PL = types::getCompilationPhases(*this, Args, InputType);

    for (phases::ID Phase : PL) {
      if (Phase == phases::Link) {
        assert(Phase == PL.back() && "linking must be final compilation step.");
        break;
      }

      auto TCAndArch = TCAndArchs.begin();
      for (Action *&A : DeviceActions) {
        if (A->getType() == types::TY_Nothing)
          continue;

        // Propagate the ToolChain so we can use it in ConstructPhaseAction.
        A->propagateDeviceOffloadInfo(Kind, TCAndArch->second.data(),
                                      TCAndArch->first);
        A = ConstructPhaseAction(C, Args, Phase, A, Kind);

        if (isa<CompileJobAction>(A) && isa<CompileJobAction>(HostAction) &&
            Kind == Action::OFK_OpenMP &&
            HostAction->getType() != types::TY_Nothing) {
          // OpenMP offloading has a dependency on the host compile action to
          // identify which declarations need to be emitted. This shouldn't be
          // collapsed with any other actions so we can use it in the device.
          HostAction->setCannotBeCollapsedWithNextDependentAction();
          OffloadAction::HostDependence HDep(
              *HostAction, *C.getSingleOffloadToolChain<Action::OFK_Host>(),
              TCAndArch->second.data(), Kind);
          OffloadAction::DeviceDependences DDep;
          DDep.add(*A, *TCAndArch->first, TCAndArch->second.data(), Kind);
          A = C.MakeAction<OffloadAction>(HDep, DDep);
        }

        ++TCAndArch;
      }
    }

    // Compiling HIP in non-RDC mode requires linking each action individually.
    for (Action *&A : DeviceActions) {
      if ((A->getType() != types::TY_Object &&
           A->getType() != types::TY_LTO_BC) ||
          Kind != Action::OFK_HIP ||
          Args.hasFlag(options::OPT_fgpu_rdc, options::OPT_fno_gpu_rdc, false))
        continue;
      ActionList LinkerInput = {A};
      A = C.MakeAction<LinkJobAction>(LinkerInput, types::TY_Image);
    }

    auto TCAndArch = TCAndArchs.begin();
    for (Action *A : DeviceActions) {
      DDeps.add(*A, *TCAndArch->first, TCAndArch->second.data(), Kind);
      OffloadAction::DeviceDependences DDep;
      DDep.add(*A, *TCAndArch->first, TCAndArch->second.data(), Kind);
      OffloadActions.push_back(C.MakeAction<OffloadAction>(DDep, A->getType()));
      ++TCAndArch;
    }
  }

  if (offloadDeviceOnly())
    return C.MakeAction<OffloadAction>(DDeps, types::TY_Nothing);

  if (OffloadActions.empty())
    return HostAction;

  OffloadAction::DeviceDependences DDep;
  if (C.isOffloadingHostKind(Action::OFK_Cuda) &&
      !Args.hasFlag(options::OPT_fgpu_rdc, options::OPT_fno_gpu_rdc, false)) {
    // If we are not in RDC-mode we just emit the final CUDA fatbinary for
    // each translation unit without requiring any linking.
    Action *FatbinAction =
        C.MakeAction<LinkJobAction>(OffloadActions, types::TY_CUDA_FATBIN);
    DDep.add(*FatbinAction, *C.getSingleOffloadToolChain<Action::OFK_Cuda>(),
             nullptr, Action::OFK_Cuda);
  } else if (C.isOffloadingHostKind(Action::OFK_HIP) &&
             !Args.hasFlag(options::OPT_fgpu_rdc, options::OPT_fno_gpu_rdc,
                           false)) {
    // If we are not in RDC-mode we just emit the final HIP fatbinary for each
    // translation unit, linking each input individually.
    Action *FatbinAction =
        C.MakeAction<LinkJobAction>(OffloadActions, types::TY_HIP_FATBIN);
    DDep.add(*FatbinAction, *C.getSingleOffloadToolChain<Action::OFK_HIP>(),
             nullptr, Action::OFK_HIP);
  } else {
    // Package all the offloading actions into a single output that can be
    // embedded in the host and linked.
    Action *PackagerAction =
        C.MakeAction<OffloadPackagerJobAction>(OffloadActions, types::TY_Image);
    DDep.add(*PackagerAction, *C.getSingleOffloadToolChain<Action::OFK_Host>(),
             nullptr, C.getActiveOffloadKinds());
  }

  // If we are unable to embed a single device output into the host, we need to
  // add each device output as a host dependency to ensure they are still built.
  bool SingleDeviceOutput = !llvm::any_of(OffloadActions, [](Action *A) {
    return A->getType() == types::TY_Nothing;
  }) && isa<CompileJobAction>(HostAction);
  OffloadAction::HostDependence HDep(
      *HostAction, *C.getSingleOffloadToolChain<Action::OFK_Host>(),
      /*BoundArch=*/nullptr, SingleDeviceOutput ? DDep : DDeps);
  return C.MakeAction<OffloadAction>(HDep, SingleDeviceOutput ? DDep : DDeps);
}

Action *Driver::ConstructPhaseAction(
    Compilation &C, const ArgList &Args, phases::ID Phase, Action *Input,
    Action::OffloadKind TargetDeviceOffloadKind) const {
  llvm::PrettyStackTraceString CrashInfo("Constructing phase actions");

  // Some types skip the assembler phase (e.g., llvm-bc), but we can't
  // encode this in the steps because the intermediate type depends on
  // arguments. Just special case here.
  if (Phase == phases::Assemble && Input->getType() != types::TY_PP_Asm)
    return Input;

  // Build the appropriate action.
  switch (Phase) {
  case phases::Link:
    llvm_unreachable("link action invalid here.");
  case phases::IfsMerge:
    llvm_unreachable("ifsmerge action invalid here.");
  case phases::Preprocess: {
    types::ID OutputTy;
    // -M and -MM specify the dependency file name by altering the output type,
    // -if -MD and -MMD are not specified.
    if (Args.hasArg(options::OPT_M, options::OPT_MM) &&
        !Args.hasArg(options::OPT_MD, options::OPT_MMD)) {
      OutputTy = types::TY_Dependencies;
    } else {
      OutputTy = Input->getType();
      // For these cases, the preprocessor is only translating forms, the Output
      // still needs preprocessing.
      if (!Args.hasFlag(options::OPT_frewrite_includes,
                        options::OPT_fno_rewrite_includes, false) &&
          !Args.hasFlag(options::OPT_frewrite_imports,
                        options::OPT_fno_rewrite_imports, false) &&
          !Args.hasFlag(options::OPT_fdirectives_only,
                        options::OPT_fno_directives_only, false) &&
          !CCGenDiagnostics)
        OutputTy = types::getPreprocessedType(OutputTy);
      assert(OutputTy != types::TY_INVALID &&
             "Cannot preprocess this input type!");
    }
    return C.MakeAction<PreprocessJobAction>(Input, OutputTy);
  }
  case phases::Precompile: {
    // API extraction should not generate an actual precompilation action.
    if (Args.hasArg(options::OPT_extract_api))
      return C.MakeAction<ExtractAPIJobAction>(Input, types::TY_API_INFO);

    types::ID OutputTy = getPrecompiledType(Input->getType());
    assert(OutputTy != types::TY_INVALID &&
           "Cannot precompile this input type!");

    // If we're given a module name, precompile header file inputs as a
    // module, not as a precompiled header.
    const char *ModName = nullptr;
    if (OutputTy == types::TY_PCH) {
      if (Arg *A = Args.getLastArg(options::OPT_fmodule_name_EQ))
        ModName = A->getValue();
      if (ModName)
        OutputTy = types::TY_ModuleFile;
    }

    if (Args.hasArg(options::OPT_fsyntax_only)) {
      // Syntax checks should not emit a PCH file
      OutputTy = types::TY_Nothing;
    }

    return C.MakeAction<PrecompileJobAction>(Input, OutputTy);
  }
  case phases::FortranFrontend: {
    if (Args.hasArg(options::OPT_fsyntax_only))
      return C.MakeAction<FortranFrontendJobAction>(Input, types::TY_Nothing);
    return C.MakeAction<FortranFrontendJobAction>(Input, types::TY_LLVM_IR);
  }
  case phases::Compile: {
    if (Args.hasArg(options::OPT_fsyntax_only))
      return C.MakeAction<CompileJobAction>(Input, types::TY_Nothing);
    if (Args.hasArg(options::OPT_rewrite_objc))
      return C.MakeAction<CompileJobAction>(Input, types::TY_RewrittenObjC);
    if (Args.hasArg(options::OPT_rewrite_legacy_objc))
      return C.MakeAction<CompileJobAction>(Input,
                                            types::TY_RewrittenLegacyObjC);
    if (Args.hasArg(options::OPT__analyze))
      return C.MakeAction<AnalyzeJobAction>(Input, types::TY_Plist);
    if (Args.hasArg(options::OPT__migrate))
      return C.MakeAction<MigrateJobAction>(Input, types::TY_Remap);
    if (Args.hasArg(options::OPT_emit_ast))
      return C.MakeAction<CompileJobAction>(Input, types::TY_AST);
    if (Args.hasArg(options::OPT_module_file_info))
      return C.MakeAction<CompileJobAction>(Input, types::TY_ModuleFile);
    if (Args.hasArg(options::OPT_verify_pch))
      return C.MakeAction<VerifyPCHJobAction>(Input, types::TY_Nothing);
    if (Args.hasArg(options::OPT_extract_api))
      return C.MakeAction<ExtractAPIJobAction>(Input, types::TY_API_INFO);
    return C.MakeAction<CompileJobAction>(Input, types::TY_LLVM_BC);
  }
  case phases::Backend: {
    if (isUsingLTO() && TargetDeviceOffloadKind == Action::OFK_None) {
      types::ID Output =
          Args.hasArg(options::OPT_S) ? types::TY_LTO_IR : types::TY_LTO_BC;
      return C.MakeAction<BackendJobAction>(Input, Output);
    }
    if (isUsingLTO(/* IsOffload */ true) &&
        TargetDeviceOffloadKind != Action::OFK_None) {
      types::ID Output =
          Args.hasArg(options::OPT_S) ? types::TY_LTO_IR : types::TY_LTO_BC;
      return C.MakeAction<BackendJobAction>(Input, Output);
    }
    if (Args.hasArg(options::OPT_emit_llvm) ||
        (((Input->getOffloadingToolChain() &&
           Input->getOffloadingToolChain()->getTriple().isAMDGPU()) ||
          TargetDeviceOffloadKind == Action::OFK_HIP) &&
         (Args.hasFlag(options::OPT_fgpu_rdc, options::OPT_fno_gpu_rdc,
                       false) ||
          TargetDeviceOffloadKind == Action::OFK_OpenMP))) {
      types::ID Output =
          Args.hasArg(options::OPT_S) &&
                  (TargetDeviceOffloadKind == Action::OFK_None ||
                   offloadDeviceOnly() ||
                   (TargetDeviceOffloadKind == Action::OFK_HIP &&
                    !Args.hasFlag(options::OPT_offload_new_driver,
                                  options::OPT_no_offload_new_driver, false)))
              ? types::TY_LLVM_IR
              : types::TY_LLVM_BC;
      return C.MakeAction<BackendJobAction>(Input, Output);
    }
    return C.MakeAction<BackendJobAction>(Input, types::TY_PP_Asm);
  }
  case phases::Assemble:
    return C.MakeAction<AssembleJobAction>(std::move(Input), types::TY_Object);
  }

  llvm_unreachable("invalid phase in ConstructPhaseAction");
}

void Driver::BuildJobs(Compilation &C) const {
  llvm::PrettyStackTraceString CrashInfo("Building compilation jobs");

  Arg *FinalOutput = C.getArgs().getLastArg(options::OPT_o);

  // It is an error to provide a -o option if we are making multiple output
  // files. There are exceptions:
  //
  // IfsMergeJob: when generating interface stubs enabled we want to be able to
  // generate the stub file at the same time that we generate the real
  // library/a.out. So when a .o, .so, etc are the output, with clang interface
  // stubs there will also be a .ifs and .ifso at the same location.
  //
  // CompileJob of type TY_IFS_CPP: when generating interface stubs is enabled
  // and -c is passed, we still want to be able to generate a .ifs file while
  // we are also generating .o files. So we allow more than one output file in
  // this case as well.
  //
  // OffloadClass of type TY_Nothing: device-only output will place many outputs
  // into a single offloading action. We should count all inputs to the action
  // as outputs. Also ignore device-only outputs if we're compiling with
  // -fsyntax-only.
  if (FinalOutput) {
    unsigned NumOutputs = 0;
    unsigned NumIfsOutputs = 0;
    for (const Action *A : C.getActions()) {
      if (A->getType() != types::TY_Nothing &&
          A->getType() != types::TY_DX_CONTAINER &&
          !(A->getKind() == Action::IfsMergeJobClass ||
            (A->getType() == clang::driver::types::TY_IFS_CPP &&
             A->getKind() == clang::driver::Action::CompileJobClass &&
             0 == NumIfsOutputs++) ||
            (A->getKind() == Action::BindArchClass && A->getInputs().size() &&
             A->getInputs().front()->getKind() == Action::IfsMergeJobClass)))
        ++NumOutputs;
      else if (A->getKind() == Action::OffloadClass &&
               A->getType() == types::TY_Nothing &&
               !C.getArgs().hasArg(options::OPT_fsyntax_only))
        NumOutputs += A->size();
    }

    if (NumOutputs > 1) {
      Diag(clang::diag::err_drv_output_argument_with_multiple_files);
      FinalOutput = nullptr;
    }
  }

  const llvm::Triple &RawTriple = C.getDefaultToolChain().getTriple();
  if (RawTriple.isOSAIX()) {
    if (Arg *A = C.getArgs().getLastArg(options::OPT_G))
      Diag(diag::err_drv_unsupported_opt_for_target)
          << A->getSpelling() << RawTriple.str();
    if (LTOMode == LTOK_Thin)
      Diag(diag::err_drv_clang_unsupported) << "thinLTO on AIX";
  }

  // Collect the list of architectures.
  llvm::StringSet<> ArchNames;
  if (RawTriple.isOSBinFormatMachO())
    for (const Arg *A : C.getArgs())
      if (A->getOption().matches(options::OPT_arch))
        ArchNames.insert(A->getValue());

  // Set of (Action, canonical ToolChain triple) pairs we've built jobs for.
  std::map<std::pair<const Action *, std::string>, InputInfoList> CachedResults;
  for (Action *A : C.getActions()) {
    // If we are linking an image for multiple archs then the linker wants
    // -arch_multiple and -final_output <final image name>. Unfortunately, this
    // doesn't fit in cleanly because we have to pass this information down.
    //
    // FIXME: This is a hack; find a cleaner way to integrate this into the
    // process.
    const char *LinkingOutput = nullptr;
    if (isa<LipoJobAction>(A)) {
      if (FinalOutput)
        LinkingOutput = FinalOutput->getValue();
      else
        LinkingOutput = getDefaultImageName();
    }

    BuildJobsForAction(C, A, &C.getDefaultToolChain(),
                       /*BoundArch*/ StringRef(),
                       /*AtTopLevel*/ true,
                       /*MultipleArchs*/ ArchNames.size() > 1,
                       /*LinkingOutput*/ LinkingOutput, CachedResults,
                       /*TargetDeviceOffloadKind*/ Action::OFK_None);
  }

  // If we have more than one job, then disable integrated-cc1 for now. Do this
  // also when we need to report process execution statistics.
  if (C.getJobs().size() > 1 || CCPrintProcessStats)
    for (auto &J : C.getJobs())
      J.InProcess = false;

  if (CCPrintProcessStats) {
    C.setPostCallback([=](const Command &Cmd, int Res) {
      std::optional<llvm::sys::ProcessStatistics> ProcStat =
          Cmd.getProcessStatistics();
      if (!ProcStat)
        return;

      const char *LinkingOutput = nullptr;
      if (FinalOutput)
        LinkingOutput = FinalOutput->getValue();
      else if (!Cmd.getOutputFilenames().empty())
        LinkingOutput = Cmd.getOutputFilenames().front().c_str();
      else
        LinkingOutput = getDefaultImageName();

      if (CCPrintStatReportFilename.empty()) {
        using namespace llvm;
        // Human readable output.
        outs() << sys::path::filename(Cmd.getExecutable()) << ": "
               << "output=" << LinkingOutput;
        outs() << ", total="
               << format("%.3f", ProcStat->TotalTime.count() / 1000.) << " ms"
               << ", user="
               << format("%.3f", ProcStat->UserTime.count() / 1000.) << " ms"
               << ", mem=" << ProcStat->PeakMemory << " Kb\n";
      } else {
        // CSV format.
        std::string Buffer;
        llvm::raw_string_ostream Out(Buffer);
        llvm::sys::printArg(Out, llvm::sys::path::filename(Cmd.getExecutable()),
                            /*Quote*/ true);
        Out << ',';
        llvm::sys::printArg(Out, LinkingOutput, true);
        Out << ',' << ProcStat->TotalTime.count() << ','
            << ProcStat->UserTime.count() << ',' << ProcStat->PeakMemory
            << '\n';
        Out.flush();
        std::error_code EC;
        llvm::raw_fd_ostream OS(CCPrintStatReportFilename, EC,
                                llvm::sys::fs::OF_Append |
                                    llvm::sys::fs::OF_Text);
        if (EC)
          return;
        auto L = OS.lock();
        if (!L) {
          llvm::errs() << "ERROR: Cannot lock file "
                       << CCPrintStatReportFilename << ": "
                       << toString(L.takeError()) << "\n";
          return;
        }
        OS << Buffer;
        OS.flush();
      }
    });
  }

  // If the user passed -Qunused-arguments or there were errors, don't warn
  // about any unused arguments.
  if (Diags.hasErrorOccurred() ||
      C.getArgs().hasArg(options::OPT_Qunused_arguments))
    return;

  // Claim -fdriver-only here.
  (void)C.getArgs().hasArg(options::OPT_fdriver_only);
  // Claim -### here.
  (void)C.getArgs().hasArg(options::OPT__HASH_HASH_HASH);

  // Claim --driver-mode, --rsp-quoting, it was handled earlier.
  (void)C.getArgs().hasArg(options::OPT_driver_mode);
  (void)C.getArgs().hasArg(options::OPT_rsp_quoting);

  for (Arg *A : C.getArgs()) {
    // FIXME: It would be nice to be able to send the argument to the
    // DiagnosticsEngine, so that extra values, position, and so on could be
    // printed.
    if (!A->isClaimed()) {
      if (A->getOption().hasFlag(options::NoArgumentUnused))
        continue;

      // Suppress the warning automatically if this is just a flag, and it is an
      // instance of an argument we already claimed.
      const Option &Opt = A->getOption();
      if (Opt.getKind() == Option::FlagClass) {
        bool DuplicateClaimed = false;

        for (const Arg *AA : C.getArgs().filtered(&Opt)) {
          if (AA->isClaimed()) {
            DuplicateClaimed = true;
            break;
          }
        }

        if (DuplicateClaimed)
          continue;
      }

      // In clang-cl, don't mention unknown arguments here since they have
      // already been warned about.
      if (!IsCLMode() || !A->getOption().matches(options::OPT_UNKNOWN))
        Diag(clang::diag::warn_drv_unused_argument)
            << A->getAsString(C.getArgs());
    }
  }
}

namespace {
/// Utility class to control the collapse of dependent actions and select the
/// tools accordingly.
class ToolSelector final {
  /// The tool chain this selector refers to.
  const ToolChain &TC;

  /// The compilation this selector refers to.
  const Compilation &C;

  /// The base action this selector refers to.
  const JobAction *BaseAction;

  /// Set to true if the current toolchain refers to host actions.
  bool IsHostSelector;

  /// Set to true if save-temps and embed-bitcode functionalities are active.
  bool SaveTemps;
  bool EmbedBitcode;

  /// Get previous dependent action or null if that does not exist. If
  /// \a CanBeCollapsed is false, that action must be legal to collapse or
  /// null will be returned.
  const JobAction *getPrevDependentAction(const ActionList &Inputs,
                                          ActionList &SavedOffloadAction,
                                          bool CanBeCollapsed = true) {
    // An option can be collapsed only if it has a single input.
    if (Inputs.size() != 1)
      return nullptr;

    Action *CurAction = *Inputs.begin();
    if (CanBeCollapsed &&
        !CurAction->isCollapsingWithNextDependentActionLegal())
      return nullptr;

    // If the input action is an offload action. Look through it and save any
    // offload action that can be dropped in the event of a collapse.
    if (auto *OA = dyn_cast<OffloadAction>(CurAction)) {
      // If the dependent action is a device action, we will attempt to collapse
      // only with other device actions. Otherwise, we would do the same but
      // with host actions only.
      if (!IsHostSelector) {
        if (OA->hasSingleDeviceDependence(/*DoNotConsiderHostActions=*/true)) {
          CurAction =
              OA->getSingleDeviceDependence(/*DoNotConsiderHostActions=*/true);
          if (CanBeCollapsed &&
              !CurAction->isCollapsingWithNextDependentActionLegal())
            return nullptr;
          SavedOffloadAction.push_back(OA);
          return dyn_cast<JobAction>(CurAction);
        }
      } else if (OA->hasHostDependence()) {
        CurAction = OA->getHostDependence();
        if (CanBeCollapsed &&
            !CurAction->isCollapsingWithNextDependentActionLegal())
          return nullptr;
        SavedOffloadAction.push_back(OA);
        return dyn_cast<JobAction>(CurAction);
      }
      return nullptr;
    }

    return dyn_cast<JobAction>(CurAction);
  }

  /// Return true if an assemble action can be collapsed.
  bool canCollapseAssembleAction() const {
    return TC.useIntegratedAs() && !SaveTemps &&
           !C.getArgs().hasArg(options::OPT_via_file_asm) &&
           !C.getArgs().hasArg(options::OPT__SLASH_FA) &&
           !C.getArgs().hasArg(options::OPT__SLASH_Fa);
  }

  /// Return true if a preprocessor action can be collapsed.
  bool canCollapsePreprocessorAction() const {
    return !C.getArgs().hasArg(options::OPT_no_integrated_cpp) &&
           !C.getArgs().hasArg(options::OPT_traditional_cpp) && !SaveTemps &&
           !C.getArgs().hasArg(options::OPT_rewrite_objc);
  }

  /// Struct that relates an action with the offload actions that would be
  /// collapsed with it.
  struct JobActionInfo final {
    /// The action this info refers to.
    const JobAction *JA = nullptr;
    /// The offload actions we need to take care off if this action is
    /// collapsed.
    ActionList SavedOffloadAction;
  };

  /// Append collapsed offload actions from the give nnumber of elements in the
  /// action info array.
  static void AppendCollapsedOffloadAction(ActionList &CollapsedOffloadAction,
                                           ArrayRef<JobActionInfo> &ActionInfo,
                                           unsigned ElementNum) {
    assert(ElementNum <= ActionInfo.size() && "Invalid number of elements.");
    for (unsigned I = 0; I < ElementNum; ++I)
      CollapsedOffloadAction.append(ActionInfo[I].SavedOffloadAction.begin(),
                                    ActionInfo[I].SavedOffloadAction.end());
  }

  /// Functions that attempt to perform the combining. They detect if that is
  /// legal, and if so they update the inputs \a Inputs and the offload action
  /// that were collapsed in \a CollapsedOffloadAction. A tool that deals with
  /// the combined action is returned. If the combining is not legal or if the
  /// tool does not exist, null is returned.
  /// Currently three kinds of collapsing are supported:
  ///  - Assemble + Backend + Compile;
  ///  - Assemble + Backend ;
  ///  - Backend + Compile.
  const Tool *
  combineAssembleBackendCompile(ArrayRef<JobActionInfo> ActionInfo,
                                ActionList &Inputs,
                                ActionList &CollapsedOffloadAction) {
    if (ActionInfo.size() < 3 || !canCollapseAssembleAction())
      return nullptr;
    auto *AJ = dyn_cast<AssembleJobAction>(ActionInfo[0].JA);
    auto *BJ = dyn_cast<BackendJobAction>(ActionInfo[1].JA);
    auto *CJ = dyn_cast<CompileJobAction>(ActionInfo[2].JA);
    if (!AJ || !BJ || !CJ)
      return nullptr;

    // Get compiler tool.
    const Tool *T = TC.SelectTool(*CJ);
    if (!T)
      return nullptr;

    // Can't collapse if we don't have codegen support unless we are
    // emitting LLVM IR.
    bool OutputIsLLVM = types::isLLVMIR(ActionInfo[0].JA->getType());
    if (!T->hasIntegratedBackend() && !(OutputIsLLVM && T->canEmitIR()))
      return nullptr;

    // When using -fembed-bitcode, it is required to have the same tool (clang)
    // for both CompilerJA and BackendJA. Otherwise, combine two stages.
    if (EmbedBitcode) {
      const Tool *BT = TC.SelectTool(*BJ);
      if (BT == T)
        return nullptr;
    }

    if (!T->hasIntegratedAssembler())
      return nullptr;

    Inputs = CJ->getInputs();
    AppendCollapsedOffloadAction(CollapsedOffloadAction, ActionInfo,
                                 /*NumElements=*/3);
    return T;
  }
  const Tool *combineAssembleBackend(ArrayRef<JobActionInfo> ActionInfo,
                                     ActionList &Inputs,
                                     ActionList &CollapsedOffloadAction) {
    if (ActionInfo.size() < 2 || !canCollapseAssembleAction())
      return nullptr;
    auto *AJ = dyn_cast<AssembleJobAction>(ActionInfo[0].JA);
    auto *BJ = dyn_cast<BackendJobAction>(ActionInfo[1].JA);
    if (!AJ || !BJ)
      return nullptr;

    // Get backend tool.
    const Tool *T = TC.SelectTool(*BJ);
    if (!T)
      return nullptr;

    if (!T->hasIntegratedAssembler())
      return nullptr;

    Inputs = BJ->getInputs();
    AppendCollapsedOffloadAction(CollapsedOffloadAction, ActionInfo,
                                 /*NumElements=*/2);
    return T;
  }
  const Tool *combineBackendCompile(ArrayRef<JobActionInfo> ActionInfo,
                                    ActionList &Inputs,
                                    ActionList &CollapsedOffloadAction) {
    if (ActionInfo.size() < 2)
      return nullptr;
    auto *BJ = dyn_cast<BackendJobAction>(ActionInfo[0].JA);
    auto *CJ = dyn_cast<CompileJobAction>(ActionInfo[1].JA);
    if (!BJ || !CJ)
      return nullptr;

    // Check if the initial input (to the compile job or its predessor if one
    // exists) is LLVM bitcode. In that case, no preprocessor step is required
    // and we can still collapse the compile and backend jobs when we have
    // -save-temps. I.e. there is no need for a separate compile job just to
    // emit unoptimized bitcode.
    bool InputIsBitcode = true;
    for (size_t i = 1; i < ActionInfo.size(); i++)
      if (ActionInfo[i].JA->getType() != types::TY_LLVM_BC &&
          ActionInfo[i].JA->getType() != types::TY_LTO_BC) {
        InputIsBitcode = false;
        break;
      }
    if (!InputIsBitcode && !canCollapsePreprocessorAction())
      return nullptr;

    // Get compiler tool.
    const Tool *T = TC.SelectTool(*CJ);
    if (!T)
      return nullptr;

    // Can't collapse if we don't have codegen support unless we are
    // emitting LLVM IR.
    bool OutputIsLLVM = types::isLLVMIR(ActionInfo[0].JA->getType());
    if (!T->hasIntegratedBackend() && !(OutputIsLLVM && T->canEmitIR()))
      return nullptr;

    if (T->canEmitIR() && ((SaveTemps && !InputIsBitcode) || EmbedBitcode))
      return nullptr;

    Inputs = CJ->getInputs();
    AppendCollapsedOffloadAction(CollapsedOffloadAction, ActionInfo,
                                 /*NumElements=*/2);
    return T;
  }

  /// Updates the inputs if the obtained tool supports combining with
  /// preprocessor action, and the current input is indeed a preprocessor
  /// action. If combining results in the collapse of offloading actions, those
  /// are appended to \a CollapsedOffloadAction.
  void combineWithPreprocessor(const Tool *T, ActionList &Inputs,
                               ActionList &CollapsedOffloadAction) {
    if (!T || !canCollapsePreprocessorAction() || !T->hasIntegratedCPP())
      return;

    // Attempt to get a preprocessor action dependence.
    ActionList PreprocessJobOffloadActions;
    ActionList NewInputs;
    for (Action *A : Inputs) {
      auto *PJ = getPrevDependentAction({A}, PreprocessJobOffloadActions);
      if (!PJ || !isa<PreprocessJobAction>(PJ)) {
        NewInputs.push_back(A);
        continue;
      }

      // This is legal to combine. Append any offload action we found and add the
      // current input to preprocessor inputs.
      CollapsedOffloadAction.append(PreprocessJobOffloadActions.begin(),
                                    PreprocessJobOffloadActions.end());
      NewInputs.append(PJ->input_begin(), PJ->input_end());
    }
    Inputs = NewInputs;
  }

public:
  ToolSelector(const JobAction *BaseAction, const ToolChain &TC,
               const Compilation &C, bool SaveTemps, bool EmbedBitcode)
      : TC(TC), C(C), BaseAction(BaseAction), SaveTemps(SaveTemps),
        EmbedBitcode(EmbedBitcode) {
    assert(BaseAction && "Invalid base action.");
    IsHostSelector = BaseAction->getOffloadingDeviceKind() == Action::OFK_None;
  }

  /// Check if a chain of actions can be combined and return the tool that can
  /// handle the combination of actions. The pointer to the current inputs \a
  /// Inputs and the list of offload actions \a CollapsedOffloadActions
  /// connected to collapsed actions are updated accordingly. The latter enables
  /// the caller of the selector to process them afterwards instead of just
  /// dropping them. If no suitable tool is found, null will be returned.
  const Tool *getTool(ActionList &Inputs,
                      ActionList &CollapsedOffloadAction) {
    //
    // Get the largest chain of actions that we could combine.
    //

    SmallVector<JobActionInfo, 5> ActionChain(1);
    ActionChain.back().JA = BaseAction;
    while (ActionChain.back().JA) {
      const Action *CurAction = ActionChain.back().JA;

      // Grow the chain by one element.
      ActionChain.resize(ActionChain.size() + 1);
      JobActionInfo &AI = ActionChain.back();

      // Attempt to fill it with the
      AI.JA =
          getPrevDependentAction(CurAction->getInputs(), AI.SavedOffloadAction);
    }

    // Pop the last action info as it could not be filled.
    ActionChain.pop_back();

    //
    // Attempt to combine actions. If all combining attempts failed, just return
    // the tool of the provided action. At the end we attempt to combine the
    // action with any preprocessor action it may depend on.
    //

    const Tool *T = combineAssembleBackendCompile(ActionChain, Inputs,
                                                  CollapsedOffloadAction);
    if (!T)
      T = combineAssembleBackend(ActionChain, Inputs, CollapsedOffloadAction);
    if (!T)
      T = combineBackendCompile(ActionChain, Inputs, CollapsedOffloadAction);
    if (!T) {
      Inputs = BaseAction->getInputs();
      T = TC.SelectTool(*BaseAction);
    }

    combineWithPreprocessor(T, Inputs, CollapsedOffloadAction);
    return T;
  }
};
}

/// Return a string that uniquely identifies the result of a job. The bound arch
/// is not necessarily represented in the toolchain's triple -- for example,
/// armv7 and armv7s both map to the same triple -- so we need both in our map.
/// Also, we need to add the offloading device kind, as the same tool chain can
/// be used for host and device for some programming models, e.g. OpenMP.
static std::string GetTriplePlusArchString(const ToolChain *TC,
                                           StringRef BoundArch,
                                           Action::OffloadKind OffloadKind) {
  std::string TriplePlusArch = TC->getTriple().normalize();
  if (!BoundArch.empty()) {
    TriplePlusArch += "-";
    TriplePlusArch += BoundArch;
  }
  TriplePlusArch += "-";
  TriplePlusArch += Action::GetOffloadKindName(OffloadKind);
  return TriplePlusArch;
}

InputInfoList Driver::BuildJobsForAction(
    Compilation &C, const Action *A, const ToolChain *TC, StringRef BoundArch,
    bool AtTopLevel, bool MultipleArchs, const char *LinkingOutput,
    std::map<std::pair<const Action *, std::string>, InputInfoList>
        &CachedResults,
    Action::OffloadKind TargetDeviceOffloadKind) const {
  std::pair<const Action *, std::string> ActionTC = {
      A, GetTriplePlusArchString(TC, BoundArch, TargetDeviceOffloadKind)};
  auto CachedResult = CachedResults.find(ActionTC);
  if (CachedResult != CachedResults.end()) {
    return CachedResult->second;
  }
  InputInfoList Result = BuildJobsForActionNoCache(
      C, A, TC, BoundArch, AtTopLevel, MultipleArchs, LinkingOutput,
      CachedResults, TargetDeviceOffloadKind);
  CachedResults[ActionTC] = Result;
  return Result;
}

InputInfoList Driver::BuildJobsForActionNoCache(
    Compilation &C, const Action *A, const ToolChain *TC, StringRef BoundArch,
    bool AtTopLevel, bool MultipleArchs, const char *LinkingOutput,
    std::map<std::pair<const Action *, std::string>, InputInfoList>
        &CachedResults,
    Action::OffloadKind TargetDeviceOffloadKind) const {
  llvm::PrettyStackTraceString CrashInfo("Building compilation jobs");

  InputInfoList OffloadDependencesInputInfo;
  bool BuildingForOffloadDevice = TargetDeviceOffloadKind != Action::OFK_None;
  if (const OffloadAction *OA = dyn_cast<OffloadAction>(A)) {
    // The 'Darwin' toolchain is initialized only when its arguments are
    // computed. Get the default arguments for OFK_None to ensure that
    // initialization is performed before processing the offload action.
    // FIXME: Remove when darwin's toolchain is initialized during construction.
    C.getArgsForToolChain(TC, BoundArch, Action::OFK_None);

    // The offload action is expected to be used in four different situations.
    //
    // a) Set a toolchain/architecture/kind for a host action:
    //    Host Action 1 -> OffloadAction -> Host Action 2
    //
    // b) Set a toolchain/architecture/kind for a device action;
    //    Device Action 1 -> OffloadAction -> Device Action 2
    //
    // c) Specify a device dependence to a host action;
    //    Device Action 1  _
    //                      \
    //      Host Action 1  ---> OffloadAction -> Host Action 2
    //
    // d) Specify a host dependence to a device action.
    //      Host Action 1  _
    //                      \
    //    Device Action 1  ---> OffloadAction -> Device Action 2
    //
    // For a) and b), we just return the job generated for the dependences. For
    // c) and d) we override the current action with the host/device dependence
    // if the current toolchain is host/device and set the offload dependences
    // info with the jobs obtained from the device/host dependence(s).

    // If there is a single device option or has no host action, just generate
    // the job for it.
    if (OA->hasSingleDeviceDependence() || !OA->hasHostDependence()) {
      InputInfoList DevA;
      OA->doOnEachDeviceDependence([&](Action *DepA, const ToolChain *DepTC,
                                       const char *DepBoundArch) {
        DevA.append(BuildJobsForAction(C, DepA, DepTC, DepBoundArch, AtTopLevel,
                                       /*MultipleArchs*/ !!DepBoundArch,
                                       LinkingOutput, CachedResults,
                                       DepA->getOffloadingDeviceKind()));
      });
      return DevA;
    }

    // If 'Action 2' is host, we generate jobs for the device dependences and
    // override the current action with the host dependence. Otherwise, we
    // generate the host dependences and override the action with the device
    // dependence. The dependences can't therefore be a top-level action.
    OA->doOnEachDependence(
        /*IsHostDependence=*/BuildingForOffloadDevice,
        [&](Action *DepA, const ToolChain *DepTC, const char *DepBoundArch) {
          OffloadDependencesInputInfo.append(BuildJobsForAction(
              C, DepA, DepTC, DepBoundArch, /*AtTopLevel=*/false,
              /*MultipleArchs*/ !!DepBoundArch, LinkingOutput, CachedResults,
              DepA->getOffloadingDeviceKind()));
        });

    A = BuildingForOffloadDevice
            ? OA->getSingleDeviceDependence(/*DoNotConsiderHostActions=*/true)
            : OA->getHostDependence();

    // We may have already built this action as a part of the offloading
    // toolchain, return the cached input if so.
    std::pair<const Action *, std::string> ActionTC = {
        OA->getHostDependence(),
        GetTriplePlusArchString(TC, BoundArch, TargetDeviceOffloadKind)};
    if (CachedResults.find(ActionTC) != CachedResults.end()) {
      InputInfoList Inputs = CachedResults[ActionTC];
      Inputs.append(OffloadDependencesInputInfo);
      return Inputs;
    }
  }

  if (const InputAction *IA = dyn_cast<InputAction>(A)) {
    // FIXME: It would be nice to not claim this here; maybe the old scheme of
    // just using Args was better?
    const Arg &Input = IA->getInputArg();
    Input.claim();
    if (Input.getOption().matches(options::OPT_INPUT)) {
      const char *Name = Input.getValue();
      return {InputInfo(A, Name, /* _BaseInput = */ Name)};
    }
    return {InputInfo(A, &Input, /* _BaseInput = */ "")};
  }

  if (const BindArchAction *BAA = dyn_cast<BindArchAction>(A)) {
    const ToolChain *TC;
    StringRef ArchName = BAA->getArchName();

    if (!ArchName.empty())
      TC = &getToolChain(C.getArgs(),
                         computeTargetTriple(*this, TargetTriple,
                                             C.getArgs(), ArchName));
    else
      TC = &C.getDefaultToolChain();

    return BuildJobsForAction(C, *BAA->input_begin(), TC, ArchName, AtTopLevel,
                              MultipleArchs, LinkingOutput, CachedResults,
                              TargetDeviceOffloadKind);
  }


  ActionList Inputs = A->getInputs();

  const JobAction *JA = cast<JobAction>(A);
  ActionList CollapsedOffloadActions;

  ToolSelector TS(JA, *TC, C, isSaveTempsEnabled(),
                  embedBitcodeInObject() && !isUsingLTO());
  const Tool *T = TS.getTool(Inputs, CollapsedOffloadActions);

  if (!T)
    return {InputInfo()};

  // If we've collapsed action list that contained OffloadAction we
  // need to build jobs for host/device-side inputs it may have held.
  for (const auto *OA : CollapsedOffloadActions)
    cast<OffloadAction>(OA)->doOnEachDependence(
        /*IsHostDependence=*/BuildingForOffloadDevice,
        [&](Action *DepA, const ToolChain *DepTC, const char *DepBoundArch) {
          OffloadDependencesInputInfo.append(BuildJobsForAction(
              C, DepA, DepTC, DepBoundArch, /* AtTopLevel */ false,
              /*MultipleArchs=*/!!DepBoundArch, LinkingOutput, CachedResults,
              DepA->getOffloadingDeviceKind()));
        });

  // Only use pipes when there is exactly one input.
  InputInfoList InputInfos;
  for (const Action *Input : Inputs) {
    // Treat dsymutil and verify sub-jobs as being at the top-level too, they
    // shouldn't get temporary output names.
    // FIXME: Clean this up.
    bool SubJobAtTopLevel =
        AtTopLevel && (isa<DsymutilJobAction>(A) || isa<VerifyJobAction>(A));
    InputInfos.append(BuildJobsForAction(
        C, Input, TC, BoundArch, SubJobAtTopLevel, MultipleArchs, LinkingOutput,
        CachedResults, A->getOffloadingDeviceKind()));
  }

  // Always use the first file input as the base input.
  const char *BaseInput = InputInfos[0].getBaseInput();
  for (auto &Info : InputInfos) {
    if (Info.isFilename()) {
      BaseInput = Info.getBaseInput();
      break;
    }
  }

  // ... except dsymutil actions, which use their actual input as the base
  // input.
  if (JA->getType() == types::TY_dSYM)
    BaseInput = InputInfos[0].getFilename();

  // Append outputs of offload device jobs to the input list
  if (!OffloadDependencesInputInfo.empty())
    InputInfos.append(OffloadDependencesInputInfo.begin(),
                      OffloadDependencesInputInfo.end());

  // Set the effective triple of the toolchain for the duration of this job.
  llvm::Triple EffectiveTriple;
  const ToolChain &ToolTC = T->getToolChain();
  const ArgList &Args =
      C.getArgsForToolChain(TC, BoundArch, A->getOffloadingDeviceKind());
  if (InputInfos.size() != 1) {
    EffectiveTriple = llvm::Triple(ToolTC.ComputeEffectiveClangTriple(Args));
  } else {
    // Pass along the input type if it can be unambiguously determined.
    EffectiveTriple = llvm::Triple(
        ToolTC.ComputeEffectiveClangTriple(Args, InputInfos[0].getType()));
  }
  RegisterEffectiveTriple TripleRAII(ToolTC, EffectiveTriple);

  // Determine the place to write output to, if any.
  InputInfo Result;
  InputInfoList UnbundlingResults;
  if (auto *UA = dyn_cast<OffloadUnbundlingJobAction>(JA)) {
    // If we have an unbundling job, we need to create results for all the
    // outputs. We also update the results cache so that other actions using
    // this unbundling action can get the right results.
    for (auto &UI : UA->getDependentActionsInfo()) {
      assert(UI.DependentOffloadKind != Action::OFK_None &&
             "Unbundling with no offloading??");

      // Unbundling actions are never at the top level. When we generate the
      // offloading prefix, we also do that for the host file because the
      // unbundling action does not change the type of the output which can
      // cause a overwrite.
      std::string OffloadingPrefix = Action::GetOffloadingFileNamePrefix(
          UI.DependentOffloadKind,
          UI.DependentToolChain->getTriple().normalize(),
          /*CreatePrefixForHost=*/true);
      auto CurI = InputInfo(
          UA,
          GetNamedOutputPath(C, *UA, BaseInput, UI.DependentBoundArch,
                             /*AtTopLevel=*/false,
                             MultipleArchs ||
                                 UI.DependentOffloadKind == Action::OFK_HIP,
                             OffloadingPrefix),
          BaseInput);
      if (UI.DependentOffloadKind == Action::OFK_Host &&
          llvm::sys::path::extension(InputInfos[0].getFilename()) == ".a")
        CurI = InputInfos[0];
      // Save the unbundling result.
      UnbundlingResults.push_back(CurI);

      // Get the unique string identifier for this dependence and cache the
      // result.
      StringRef Arch;
      if (TargetDeviceOffloadKind == Action::OFK_HIP ||
          TargetDeviceOffloadKind == Action::OFK_OpenMP) {
        if (UI.DependentOffloadKind == Action::OFK_Host)
          Arch = StringRef();
        else if (TargetDeviceOffloadKind == Action::OFK_HIP)
          Arch = UI.DependentBoundArch;
        else if (TargetDeviceOffloadKind == Action::OFK_OpenMP)
          Arch = UI.DependentToolChain->getTargetID();
      } else
        Arch = BoundArch;

      CachedResults[{A, GetTriplePlusArchString(UI.DependentToolChain, Arch,
                                                UI.DependentOffloadKind)}] = {
          CurI};
    }

    if (BoundArch.equals("gnu")) {
      BoundArch = StringRef("");
    }
    // Now that we have all the results generated, select the one that should be
    // returned for the current depending action.
    std::pair<const Action *, std::string> ActionTC = {
        A, GetTriplePlusArchString(TC, BoundArch, TargetDeviceOffloadKind)};
    assert(CachedResults.find(ActionTC) != CachedResults.end() &&
           "Result does not exist??");
    Result = CachedResults[ActionTC].front();
  } else if (JA->getType() == types::TY_Nothing)
    Result = {InputInfo(A, BaseInput)};
  else {
    // We only have to generate a prefix for the host if this is not a top-level
    // action.
    std::string OffloadingPrefix = Action::GetOffloadingFileNamePrefix(
        A->getOffloadingDeviceKind(), TC->getTriple().normalize(),
        /*CreatePrefixForHost=*/isa<OffloadPackagerJobAction>(A) ||
            !(A->getOffloadingHostActiveKinds() == Action::OFK_None ||
              AtTopLevel));
    StringRef TargetIDStr = TC->getTargetID();
    if (!TargetIDStr.empty() && BoundArch.empty()) {
      BoundArch = TargetIDStr;
      OffloadingPrefix.append("-").append(TargetIDStr.str());
    }

    if (isa<OffloadWrapperJobAction>(JA)) {
        if (Arg *FinalOutput = C.getArgs().getLastArg(options::OPT_o))
          BaseInput = FinalOutput->getValue();
        else
          BaseInput = getDefaultImageName();
        std::string BaseNm = std::string(BaseInput);
        std::replace(BaseNm.begin(), BaseNm.end(), '.', '_');
        BaseInput = C.getArgs().MakeArgString(BaseNm + "-wrapper");
    }

    Result = InputInfo(A, GetNamedOutputPath(C, *JA, BaseInput, BoundArch,
                                             AtTopLevel, MultipleArchs,
                                             OffloadingPrefix),
                       BaseInput);
  }

  if (CCCPrintBindings && !CCGenDiagnostics) {
    llvm::errs() << "# \"" << T->getToolChain().getTripleString() << '"'
                 << " - \"" << T->getName() << "\", inputs: [";
    for (unsigned i = 0, e = InputInfos.size(); i != e; ++i) {
      llvm::errs() << InputInfos[i].getAsString();
      if (i + 1 != e)
        llvm::errs() << ", ";
    }
    if (UnbundlingResults.empty())
      llvm::errs() << "], output: " << Result.getAsString() << "\n";
    else {
      llvm::errs() << "], outputs: [";
      for (unsigned i = 0, e = UnbundlingResults.size(); i != e; ++i) {
        llvm::errs() << UnbundlingResults[i].getAsString();
        if (i + 1 != e)
          llvm::errs() << ", ";
      }
      llvm::errs() << "] \n";
    }
  } else {
    if (UnbundlingResults.empty())
      T->ConstructJob(
          C, *JA, Result, InputInfos,
          C.getArgsForToolChain(TC, BoundArch, JA->getOffloadingDeviceKind()),
          LinkingOutput);
    else
      T->ConstructJobMultipleOutputs(
          C, *JA, UnbundlingResults, InputInfos,
          C.getArgsForToolChain(TC, BoundArch, JA->getOffloadingDeviceKind()),
          LinkingOutput);
  }
  return {Result};
}

const char *Driver::getDefaultImageName() const {
  llvm::Triple Target(llvm::Triple::normalize(TargetTriple));
  return Target.isOSWindows() ? "a.exe" : "a.out";
}

/// Create output filename based on ArgValue, which could either be a
/// full filename, filename without extension, or a directory. If ArgValue
/// does not provide a filename, then use BaseName, and use the extension
/// suitable for FileType.
static const char *MakeCLOutputFilename(const ArgList &Args, StringRef ArgValue,
                                        StringRef BaseName,
                                        types::ID FileType) {
  SmallString<128> Filename = ArgValue;

  if (ArgValue.empty()) {
    // If the argument is empty, output to BaseName in the current dir.
    Filename = BaseName;
  } else if (llvm::sys::path::is_separator(Filename.back())) {
    // If the argument is a directory, output to BaseName in that dir.
    llvm::sys::path::append(Filename, BaseName);
  }

  if (!llvm::sys::path::has_extension(ArgValue)) {
    // If the argument didn't provide an extension, then set it.
    const char *Extension = types::getTypeTempSuffix(FileType, true);

    if (FileType == types::TY_Image &&
        Args.hasArg(options::OPT__SLASH_LD, options::OPT__SLASH_LDd)) {
      // The output file is a dll.
      Extension = "dll";
    }

    llvm::sys::path::replace_extension(Filename, Extension);
  }

  return Args.MakeArgString(Filename.c_str());
}

static bool HasPreprocessOutput(const Action &JA) {
  if (isa<PreprocessJobAction>(JA))
    return true;
  if (isa<OffloadAction>(JA) && isa<PreprocessJobAction>(JA.getInputs()[0]))
    return true;
  if (isa<OffloadBundlingJobAction>(JA) &&
      HasPreprocessOutput(*(JA.getInputs()[0])))
    return true;
  return false;
}

const char *Driver::CreateTempFile(Compilation &C, StringRef Prefix,
                                   StringRef Suffix, bool MultipleArchs,
                                   StringRef BoundArch,
                                   bool NeedUniqueDirectory) const {
  SmallString<128> TmpName;
  Arg *A = C.getArgs().getLastArg(options::OPT_fcrash_diagnostics_dir);
  std::optional<std::string> CrashDirectory =
      CCGenDiagnostics && A
          ? std::string(A->getValue())
          : llvm::sys::Process::GetEnv("CLANG_CRASH_DIAGNOSTICS_DIR");
  if (CrashDirectory) {
    if (!getVFS().exists(*CrashDirectory))
      llvm::sys::fs::create_directories(*CrashDirectory);
    SmallString<128> Path(*CrashDirectory);
    llvm::sys::path::append(Path, Prefix);
    const char *Middle = !Suffix.empty() ? "-%%%%%%." : "-%%%%%%";
    if (std::error_code EC =
            llvm::sys::fs::createUniqueFile(Path + Middle + Suffix, TmpName)) {
      Diag(clang::diag::err_unable_to_make_temp) << EC.message();
      return "";
    }
  } else {
    if (MultipleArchs && !BoundArch.empty()) {
      if (NeedUniqueDirectory) {
        TmpName = GetTemporaryDirectory(Prefix);
        llvm::sys::path::append(TmpName,
                                Twine(Prefix) + "-" + BoundArch + "." + Suffix);
      } else {
        TmpName =
            GetTemporaryPath((Twine(Prefix) + "-" + BoundArch).str(), Suffix);
      }

    } else {
      TmpName = GetTemporaryPath(Prefix, Suffix);
    }
  }
  return C.addTempFile(C.getArgs().MakeArgString(TmpName));
}

// Calculate the output path of the module file when compiling a module unit
// with the `-fmodule-output` option or `-fmodule-output=` option specified.
// The behavior is:
// - If `-fmodule-output=` is specfied, then the module file is
//   writing to the value.
// - Otherwise if the output object file of the module unit is specified, the
// output path
//   of the module file should be the same with the output object file except
//   the corresponding suffix. This requires both `-o` and `-c` are specified.
// - Otherwise, the output path of the module file will be the same with the
//   input with the corresponding suffix.
static const char *GetModuleOutputPath(Compilation &C, const JobAction &JA,
                                       const char *BaseInput) {
  assert(isa<PrecompileJobAction>(JA) && JA.getType() == types::TY_ModuleFile &&
         (C.getArgs().hasArg(options::OPT_fmodule_output) ||
          C.getArgs().hasArg(options::OPT_fmodule_output_EQ)));

  if (Arg *ModuleOutputEQ =
          C.getArgs().getLastArg(options::OPT_fmodule_output_EQ))
    return C.addResultFile(ModuleOutputEQ->getValue(), &JA);

  SmallString<64> OutputPath;
  Arg *FinalOutput = C.getArgs().getLastArg(options::OPT_o);
  if (FinalOutput && C.getArgs().hasArg(options::OPT_c))
    OutputPath = FinalOutput->getValue();
  else
    OutputPath = BaseInput;

  const char *Extension = types::getTypeTempSuffix(JA.getType());
  llvm::sys::path::replace_extension(OutputPath, Extension);
  return C.addResultFile(C.getArgs().MakeArgString(OutputPath.c_str()), &JA);
}

const char *Driver::GetNamedOutputPath(Compilation &C, const JobAction &JA,
                                       const char *BaseInput,
                                       StringRef OrigBoundArch, bool AtTopLevel,
                                       bool MultipleArchs,
                                       StringRef OffloadingPrefix) const {
  std::string BoundArch = OrigBoundArch.str();
  if (is_style_windows(llvm::sys::path::Style::native)) {
    // BoundArch may contains ':', which is invalid in file names on Windows,
    // therefore replace it with '%'.
    std::replace(BoundArch.begin(), BoundArch.end(), ':', '@');
  }

  llvm::PrettyStackTraceString CrashInfo("Computing output path");
  // Output to a user requested destination?
  if (AtTopLevel && !isa<DsymutilJobAction>(JA) && !isa<VerifyJobAction>(JA)) {
    if (Arg *FinalOutput = C.getArgs().getLastArg(options::OPT_o))
      return C.addResultFile(FinalOutput->getValue(), &JA);
  }

  // For /P, preprocess to file named after BaseInput.
  if (C.getArgs().hasArg(options::OPT__SLASH_P)) {
    assert(AtTopLevel && isa<PreprocessJobAction>(JA));
    StringRef BaseName = llvm::sys::path::filename(BaseInput);
    StringRef NameArg;
    if (Arg *A = C.getArgs().getLastArg(options::OPT__SLASH_Fi))
      NameArg = A->getValue();
    return C.addResultFile(
        MakeCLOutputFilename(C.getArgs(), NameArg, BaseName, types::TY_PP_C),
        &JA);
  }

  // Default to writing to stdout?
  if (AtTopLevel && !CCGenDiagnostics && HasPreprocessOutput(JA)) {
    return "-";
  }

  if (JA.getType() == types::TY_ModuleFile &&
      C.getArgs().getLastArg(options::OPT_module_file_info)) {
    return "-";
  }

  if (IsDXCMode() && !C.getArgs().hasArg(options::OPT_o))
    return "-";

  // Is this the assembly listing for /FA?
  if (JA.getType() == types::TY_PP_Asm &&
      (C.getArgs().hasArg(options::OPT__SLASH_FA) ||
       C.getArgs().hasArg(options::OPT__SLASH_Fa))) {
    // Use /Fa and the input filename to determine the asm file name.
    StringRef BaseName = llvm::sys::path::filename(BaseInput);
    StringRef FaValue = C.getArgs().getLastArgValue(options::OPT__SLASH_Fa);
    return C.addResultFile(
        MakeCLOutputFilename(C.getArgs(), FaValue, BaseName, JA.getType()),
        &JA);
  }

  bool SpecifiedModuleOutput =
      C.getArgs().hasArg(options::OPT_fmodule_output) ||
      C.getArgs().hasArg(options::OPT_fmodule_output_EQ);
  if (MultipleArchs && SpecifiedModuleOutput)
    Diag(clang::diag::err_drv_module_output_with_multiple_arch);

  // If we're emitting a module output with the specified option
  // `-fmodule-output`.
  if (!AtTopLevel && isa<PrecompileJobAction>(JA) &&
      JA.getType() == types::TY_ModuleFile && SpecifiedModuleOutput)
    return GetModuleOutputPath(C, JA, BaseInput);
  // Output to a temporary file?
  if ((!AtTopLevel && !isSaveTempsEnabled() &&
       !C.getArgs().hasArg(options::OPT__SLASH_Fo)) ||
      CCGenDiagnostics) {
    StringRef Name = llvm::sys::path::filename(BaseInput);
    size_t pos = Name.find_last_of(".");
    StringRef PrefixName = Name.substr(0, pos);
    SmallString<128> fname(PrefixName.str().c_str());
    if (!BoundArch.empty()) {
      fname += "-";
      fname.append(BoundArch);
    }
    SmallString<128> TmpName;
<<<<<<< HEAD
    const char *Suffix = nullptr;
    if (Name.ends_with(".a"))
      Suffix = "a";
    else
      Suffix = types::getTypeTempSuffix(JA.getType(), IsCLMode());

    Arg *A = C.getArgs().getLastArg(options::OPT_fcrash_diagnostics_dir);
    if (CCGenDiagnostics && A) {
      SmallString<128> CrashDirectory(A->getValue());
      if (!getVFS().exists(CrashDirectory))
        llvm::sys::fs::create_directories(CrashDirectory);
      llvm::sys::path::append(CrashDirectory, fname);
      const char *Middle = Suffix ? "-%%%%%%." : "-%%%%%%";
      std::error_code EC = llvm::sys::fs::createUniqueFile(
          CrashDirectory + Middle + Suffix, TmpName);
      if (EC) {
        Diag(clang::diag::err_unable_to_make_temp) << EC.message();
        return "";
      }
    } else {
      if (MultipleArchs && !BoundArch.empty()) {
        TmpName = GetTemporaryDirectory(PrefixName);
        llvm::sys::path::append(TmpName,
                                PrefixName + "-" + BoundArch + "." + Suffix);
      } else {
        TmpName = GetTemporaryPath(PrefixName, Suffix);
      }
    }
    return C.addTempFile(C.getArgs().MakeArgString(TmpName));
=======
    std::pair<StringRef, StringRef> Split = Name.split('.');
    const char *Suffix = types::getTypeTempSuffix(JA.getType(), IsCLMode());
    // The non-offloading toolchain on Darwin requires deterministic input
    // file name for binaries to be deterministic, therefore it needs unique
    // directory.
    llvm::Triple Triple(C.getDriver().getTargetTriple());
    bool NeedUniqueDirectory =
        (JA.getOffloadingDeviceKind() == Action::OFK_None ||
         JA.getOffloadingDeviceKind() == Action::OFK_Host) &&
        Triple.isOSDarwin();
    return CreateTempFile(C, Split.first, Suffix, MultipleArchs, BoundArch,
                          NeedUniqueDirectory);
>>>>>>> 6f0d4568
  }

  SmallString<128> BasePath(BaseInput);
  SmallString<128> ExternalPath("");
  StringRef BaseName;

  // Dsymutil actions should use the full path.
  if (isa<DsymutilJobAction>(JA) && C.getArgs().hasArg(options::OPT_dsym_dir)) {
    ExternalPath += C.getArgs().getLastArg(options::OPT_dsym_dir)->getValue();
    // We use posix style here because the tests (specifically
    // darwin-dsymutil.c) demonstrate that posix style paths are acceptable
    // even on Windows and if we don't then the similar test covering this
    // fails.
    llvm::sys::path::append(ExternalPath, llvm::sys::path::Style::posix,
                            llvm::sys::path::filename(BasePath));
    BaseName = ExternalPath;
  } else if (isa<DsymutilJobAction>(JA) || isa<VerifyJobAction>(JA))
    BaseName = BasePath;
  else
    BaseName = llvm::sys::path::filename(BasePath);

  // Determine what the derived output name should be.
  const char *NamedOutput;

  if ((JA.getType() == types::TY_Object || JA.getType() == types::TY_LTO_BC) &&
      C.getArgs().hasArg(options::OPT__SLASH_Fo, options::OPT__SLASH_o)) {
    // The /Fo or /o flag decides the object filename.
    StringRef Val =
        C.getArgs()
            .getLastArg(options::OPT__SLASH_Fo, options::OPT__SLASH_o)
            ->getValue();
    NamedOutput =
        MakeCLOutputFilename(C.getArgs(), Val, BaseName, types::TY_Object);
  } else if (JA.getType() == types::TY_Image &&
             C.getArgs().hasArg(options::OPT__SLASH_Fe,
                                options::OPT__SLASH_o)) {
    // The /Fe or /o flag names the linked file.
    StringRef Val =
        C.getArgs()
            .getLastArg(options::OPT__SLASH_Fe, options::OPT__SLASH_o)
            ->getValue();
    NamedOutput =
        MakeCLOutputFilename(C.getArgs(), Val, BaseName, types::TY_Image);
  } else if (JA.getType() == types::TY_Image) {
    if (IsCLMode()) {
      // clang-cl uses BaseName for the executable name.
      NamedOutput =
          MakeCLOutputFilename(C.getArgs(), "", BaseName, types::TY_Image);
    } else {
      SmallString<128> Output(getDefaultImageName());
      // HIP image for device compilation with -fno-gpu-rdc is per compilation
      // unit.
      bool IsHIPNoRDC = JA.getOffloadingDeviceKind() == Action::OFK_HIP &&
                        !C.getArgs().hasFlag(options::OPT_fgpu_rdc,
                                             options::OPT_fno_gpu_rdc, false);
      bool UseOutExtension = IsHIPNoRDC || isa<OffloadPackagerJobAction>(JA);
      if (UseOutExtension) {
        Output = BaseName;
        llvm::sys::path::replace_extension(Output, "");
      }
      Output += OffloadingPrefix;
      if (MultipleArchs && !BoundArch.empty()) {
        Output += "-";
        Output.append(BoundArch);
      }
      if (UseOutExtension)
        Output += ".out";
      NamedOutput = C.getArgs().MakeArgString(Output.c_str());
    }
  } else if (JA.getType() == types::TY_PCH && IsCLMode()) {
    NamedOutput = C.getArgs().MakeArgString(GetClPchPath(C, BaseName));
  } else if ((JA.getType() == types::TY_Plist || JA.getType() == types::TY_AST) &&
             C.getArgs().hasArg(options::OPT__SLASH_o)) {
    StringRef Val =
        C.getArgs()
            .getLastArg(options::OPT__SLASH_o)
            ->getValue();
    NamedOutput =
        MakeCLOutputFilename(C.getArgs(), Val, BaseName, types::TY_Object);
  } else {
    const char *Suffix = nullptr;
    if (BaseName.ends_with(".a"))
      Suffix = "a";
    else
      Suffix = types::getTypeTempSuffix(JA.getType(), IsCLMode());
    assert(Suffix && "All types used for output should have a suffix.");

    std::string::size_type End = std::string::npos;
    if (!types::appendSuffixForType(JA.getType()))
      End = BaseName.rfind('.');
    SmallString<128> Suffixed(BaseName.substr(0, End));
    Suffixed += OffloadingPrefix;
    if (MultipleArchs && !BoundArch.empty()) {
      Suffixed += "-";
      Suffixed.append(BoundArch);
    }
    // When using both -save-temps and -emit-llvm, use a ".tmp.bc" suffix for
    // the unoptimized bitcode so that it does not get overwritten by the ".bc"
    // optimized bitcode output.
    auto IsAMDRDCInCompilePhase = [](const JobAction &JA,
                                     const llvm::opt::DerivedArgList &Args) {
      // The relocatable compilation in HIP and OpenMP implies -emit-llvm.
      // Similarly, use a ".tmp.bc" suffix for the unoptimized bitcode
      // (generated in the compile phase.)
      const ToolChain *TC = JA.getOffloadingToolChain();
      return isa<CompileJobAction>(JA) &&
             ((JA.getOffloadingDeviceKind() == Action::OFK_HIP &&
               Args.hasFlag(options::OPT_fgpu_rdc, options::OPT_fno_gpu_rdc,
                            false)) ||
              (JA.getOffloadingDeviceKind() == Action::OFK_OpenMP && TC &&
               TC->getTriple().isAMDGPU()));
    };
    if (!AtTopLevel && JA.getType() == types::TY_LLVM_BC &&
        (C.getArgs().hasArg(options::OPT_emit_llvm) ||
         IsAMDRDCInCompilePhase(JA, C.getArgs())))
      Suffixed += ".tmp";
    Suffixed += '.';
    Suffixed += Suffix;
    NamedOutput = C.getArgs().MakeArgString(Suffixed.c_str());
  }

  // Prepend object file path if -save-temps=obj
  if (!AtTopLevel && isSaveTempsObj() && C.getArgs().hasArg(options::OPT_o) &&
      JA.getType() != types::TY_PCH) {
    Arg *FinalOutput = C.getArgs().getLastArg(options::OPT_o);
    SmallString<128> TempPath(FinalOutput->getValue());
    llvm::sys::path::remove_filename(TempPath);
    StringRef OutputFileName = llvm::sys::path::filename(NamedOutput);
    llvm::sys::path::append(TempPath, OutputFileName);
    NamedOutput = C.getArgs().MakeArgString(TempPath.c_str());
  }

  // If we're saving temps and the temp file conflicts with the input file,
  // then avoid overwriting input file.
  if (!AtTopLevel && isSaveTempsEnabled() && NamedOutput == BaseName) {
    bool SameFile = false;
    SmallString<256> Result;
    llvm::sys::fs::current_path(Result);
    llvm::sys::path::append(Result, BaseName);
    llvm::sys::fs::equivalent(BaseInput, Result.c_str(), SameFile);
    // Must share the same path to conflict.
    if (SameFile) {
      StringRef Name = llvm::sys::path::filename(BaseInput);
      size_t pos = Name.find_last_of(".");
      StringRef PrefixName = Name.substr(0, pos);
      std::string TmpName = GetTemporaryPath(
          PrefixName, types::getTypeTempSuffix(JA.getType(), IsCLMode()));
      return C.addTempFile(C.getArgs().MakeArgString(TmpName));
    }
  }

  // As an annoying special case, PCH generation doesn't strip the pathname.
  if (JA.getType() == types::TY_PCH && !IsCLMode()) {
    llvm::sys::path::remove_filename(BasePath);
    if (BasePath.empty())
      BasePath = NamedOutput;
    else
      llvm::sys::path::append(BasePath, NamedOutput);
    return C.addResultFile(C.getArgs().MakeArgString(BasePath.c_str()), &JA);
  }

  return C.addResultFile(NamedOutput, &JA);
}

std::string Driver::GetFilePath(StringRef Name, const ToolChain &TC) const {
  // Search for Name in a list of paths.
  auto SearchPaths = [&](const llvm::SmallVectorImpl<std::string> &P)
      -> std::optional<std::string> {
    // Respect a limited subset of the '-Bprefix' functionality in GCC by
    // attempting to use this prefix when looking for file paths.
    for (const auto &Dir : P) {
      if (Dir.empty())
        continue;
      SmallString<128> P(Dir[0] == '=' ? SysRoot + Dir.substr(1) : Dir);
      llvm::sys::path::append(P, Name);
      if (llvm::sys::fs::exists(Twine(P)))
        return std::string(P);
    }
    return std::nullopt;
  };

  if (auto P = SearchPaths(PrefixDirs))
    return *P;

  SmallString<128> R(ResourceDir);
  llvm::sys::path::append(R, Name);
  if (llvm::sys::fs::exists(Twine(R)))
    return std::string(R.str());

  SmallString<128> P(TC.getCompilerRTPath());
  llvm::sys::path::append(P, Name);
  if (llvm::sys::fs::exists(Twine(P)))
    return std::string(P.str());

  SmallString<128> D(Dir);
  llvm::sys::path::append(D, "..", Name);
  if (llvm::sys::fs::exists(Twine(D)))
    return std::string(D.str());

  if (auto P = SearchPaths(TC.getLibraryPaths()))
    return *P;

  if (auto P = SearchPaths(TC.getFilePaths()))
    return *P;

  return std::string(Name);
}

void Driver::generatePrefixedToolNames(
    StringRef Tool, const ToolChain &TC,
    SmallVectorImpl<std::string> &Names) const {
  // FIXME: Needs a better variable than TargetTriple
  Names.emplace_back((TargetTriple + "-" + Tool).str());
  Names.emplace_back(Tool);
}

static bool ScanDirForExecutable(SmallString<128> &Dir, StringRef Name) {
  llvm::sys::path::append(Dir, Name);
  if (llvm::sys::fs::can_execute(Twine(Dir)))
    return true;
  llvm::sys::path::remove_filename(Dir);
  return false;
}

std::string Driver::GetProgramPath(StringRef Name, const ToolChain &TC) const {
  SmallVector<std::string, 2> TargetSpecificExecutables;
  generatePrefixedToolNames(Name, TC, TargetSpecificExecutables);

  // Respect a limited subset of the '-Bprefix' functionality in GCC by
  // attempting to use this prefix when looking for program paths.
  for (const auto &PrefixDir : PrefixDirs) {
    if (llvm::sys::fs::is_directory(PrefixDir)) {
      SmallString<128> P(PrefixDir);
      if (ScanDirForExecutable(P, Name))
        return std::string(P.str());
    } else {
      SmallString<128> P((PrefixDir + Name).str());
      if (llvm::sys::fs::can_execute(Twine(P)))
        return std::string(P.str());
    }
  }

  const ToolChain::path_list &List = TC.getProgramPaths();
  for (const auto &TargetSpecificExecutable : TargetSpecificExecutables) {
    // For each possible name of the tool look for it in
    // program paths first, then the path.
    // Higher priority names will be first, meaning that
    // a higher priority name in the path will be found
    // instead of a lower priority name in the program path.
    // E.g. <triple>-gcc on the path will be found instead
    // of gcc in the program path
    for (const auto &Path : List) {
      SmallString<128> P(Path);
      if (ScanDirForExecutable(P, TargetSpecificExecutable))
        return std::string(P.str());
    }

    // Fall back to the path
    if (llvm::ErrorOr<std::string> P =
            llvm::sys::findProgramByName(TargetSpecificExecutable))
      return *P;
  }

  return std::string(Name);
}

std::string Driver::GetTemporaryPath(StringRef Prefix, StringRef Suffix) const {
  SmallString<128> Path;
  std::error_code EC = llvm::sys::fs::createTemporaryFile(Prefix, Suffix, Path);
  if (EC) {
    Diag(clang::diag::err_unable_to_make_temp) << EC.message();
    return "";
  }

  return std::string(Path.str());
}

std::string Driver::GetTemporaryDirectory(StringRef Prefix) const {
  SmallString<128> Path;
  std::error_code EC = llvm::sys::fs::createUniqueDirectory(Prefix, Path);
  if (EC) {
    Diag(clang::diag::err_unable_to_make_temp) << EC.message();
    return "";
  }

  return std::string(Path.str());
}

std::string Driver::GetClPchPath(Compilation &C, StringRef BaseName) const {
  SmallString<128> Output;
  if (Arg *FpArg = C.getArgs().getLastArg(options::OPT__SLASH_Fp)) {
    // FIXME: If anybody needs it, implement this obscure rule:
    // "If you specify a directory without a file name, the default file name
    // is VCx0.pch., where x is the major version of Visual C++ in use."
    Output = FpArg->getValue();

    // "If you do not specify an extension as part of the path name, an
    // extension of .pch is assumed. "
    if (!llvm::sys::path::has_extension(Output))
      Output += ".pch";
  } else {
    if (Arg *YcArg = C.getArgs().getLastArg(options::OPT__SLASH_Yc))
      Output = YcArg->getValue();
    if (Output.empty())
      Output = BaseName;
    llvm::sys::path::replace_extension(Output, ".pch");
  }
  return std::string(Output.str());
}

const ToolChain &Driver::getToolChain(const ArgList &Args,
                                      const llvm::Triple &Target) const {

  auto &TC = ToolChains[Target.str()];
  if (!TC) {
    switch (Target.getOS()) {
    case llvm::Triple::AIX:
      TC = std::make_unique<toolchains::AIX>(*this, Target, Args);
      break;
    case llvm::Triple::Haiku:
      TC = std::make_unique<toolchains::Haiku>(*this, Target, Args);
      break;
    case llvm::Triple::Ananas:
      TC = std::make_unique<toolchains::Ananas>(*this, Target, Args);
      break;
    case llvm::Triple::CloudABI:
      TC = std::make_unique<toolchains::CloudABI>(*this, Target, Args);
      break;
    case llvm::Triple::Darwin:
    case llvm::Triple::MacOSX:
    case llvm::Triple::IOS:
    case llvm::Triple::TvOS:
    case llvm::Triple::WatchOS:
    case llvm::Triple::DriverKit:
      TC = std::make_unique<toolchains::DarwinClang>(*this, Target, Args);
      break;
    case llvm::Triple::DragonFly:
      TC = std::make_unique<toolchains::DragonFly>(*this, Target, Args);
      break;
    case llvm::Triple::OpenBSD:
      TC = std::make_unique<toolchains::OpenBSD>(*this, Target, Args);
      break;
    case llvm::Triple::NetBSD:
      TC = std::make_unique<toolchains::NetBSD>(*this, Target, Args);
      break;
    case llvm::Triple::FreeBSD:
      if (Target.isPPC())
        TC = std::make_unique<toolchains::PPCFreeBSDToolChain>(*this, Target,
                                                               Args);
      else
        TC = std::make_unique<toolchains::FreeBSD>(*this, Target, Args);
      break;
    case llvm::Triple::Minix:
      TC = std::make_unique<toolchains::Minix>(*this, Target, Args);
      break;
    case llvm::Triple::Linux:
    case llvm::Triple::ELFIAMCU:
      if (Target.getArch() == llvm::Triple::hexagon)
        TC = std::make_unique<toolchains::HexagonToolChain>(*this, Target,
                                                             Args);
      else if ((Target.getVendor() == llvm::Triple::MipsTechnologies) &&
               !Target.hasEnvironment())
        TC = std::make_unique<toolchains::MipsLLVMToolChain>(*this, Target,
                                                              Args);
      else if (Target.isPPC())
        TC = std::make_unique<toolchains::PPCLinuxToolChain>(*this, Target,
                                                              Args);
      else if (Target.getArch() == llvm::Triple::ve)
        TC = std::make_unique<toolchains::VEToolChain>(*this, Target, Args);
      else if (Target.isOHOSFamily())
        TC = std::make_unique<toolchains::OHOS>(*this, Target, Args);
      else
        TC = std::make_unique<toolchains::Linux>(*this, Target, Args);
      break;
    case llvm::Triple::NaCl:
      TC = std::make_unique<toolchains::NaClToolChain>(*this, Target, Args);
      break;
    case llvm::Triple::Fuchsia:
      TC = std::make_unique<toolchains::Fuchsia>(*this, Target, Args);
      break;
    case llvm::Triple::Solaris:
      TC = std::make_unique<toolchains::Solaris>(*this, Target, Args);
      break;
    case llvm::Triple::CUDA:
      TC = std::make_unique<toolchains::NVPTXToolChain>(*this, Target, Args);
      break;
    case llvm::Triple::AMDHSA:
      TC = std::make_unique<toolchains::ROCMToolChain>(*this, Target, Args);
      break;
    case llvm::Triple::AMDPAL:
    case llvm::Triple::Mesa3D:
      TC = std::make_unique<toolchains::AMDGPUToolChain>(*this, Target, Args);
      break;
    case llvm::Triple::Win32:
      switch (Target.getEnvironment()) {
      default:
        if (Target.isOSBinFormatELF())
          TC = std::make_unique<toolchains::Generic_ELF>(*this, Target, Args);
        else if (Target.isOSBinFormatMachO())
          TC = std::make_unique<toolchains::MachO>(*this, Target, Args);
        else
          TC = std::make_unique<toolchains::Generic_GCC>(*this, Target, Args);
        break;
      case llvm::Triple::GNU:
        TC = std::make_unique<toolchains::MinGW>(*this, Target, Args);
        break;
      case llvm::Triple::Itanium:
        TC = std::make_unique<toolchains::CrossWindowsToolChain>(*this, Target,
                                                                  Args);
        break;
      case llvm::Triple::MSVC:
      case llvm::Triple::UnknownEnvironment:
        if (Args.getLastArgValue(options::OPT_fuse_ld_EQ)
                .startswith_insensitive("bfd"))
          TC = std::make_unique<toolchains::CrossWindowsToolChain>(
              *this, Target, Args);
        else
          TC =
              std::make_unique<toolchains::MSVCToolChain>(*this, Target, Args);
        break;
      }
      break;
    case llvm::Triple::PS4:
      TC = std::make_unique<toolchains::PS4CPU>(*this, Target, Args);
      break;
    case llvm::Triple::PS5:
      TC = std::make_unique<toolchains::PS5CPU>(*this, Target, Args);
      break;
    case llvm::Triple::Contiki:
      TC = std::make_unique<toolchains::Contiki>(*this, Target, Args);
      break;
    case llvm::Triple::Hurd:
      TC = std::make_unique<toolchains::Hurd>(*this, Target, Args);
      break;
    case llvm::Triple::LiteOS:
      TC = std::make_unique<toolchains::OHOS>(*this, Target, Args);
      break;
    case llvm::Triple::ZOS:
      TC = std::make_unique<toolchains::ZOS>(*this, Target, Args);
      break;
    case llvm::Triple::ShaderModel:
      TC = std::make_unique<toolchains::HLSLToolChain>(*this, Target, Args);
      break;
    default:
      // Of these targets, Hexagon is the only one that might have
      // an OS of Linux, in which case it got handled above already.
      switch (Target.getArch()) {
      case llvm::Triple::tce:
        TC = std::make_unique<toolchains::TCEToolChain>(*this, Target, Args);
        break;
      case llvm::Triple::tcele:
        TC = std::make_unique<toolchains::TCELEToolChain>(*this, Target, Args);
        break;
      case llvm::Triple::hexagon:
        TC = std::make_unique<toolchains::HexagonToolChain>(*this, Target,
                                                             Args);
        break;
      case llvm::Triple::lanai:
        TC = std::make_unique<toolchains::LanaiToolChain>(*this, Target, Args);
        break;
      case llvm::Triple::xcore:
        TC = std::make_unique<toolchains::XCoreToolChain>(*this, Target, Args);
        break;
      case llvm::Triple::wasm32:
      case llvm::Triple::wasm64:
        TC = std::make_unique<toolchains::WebAssembly>(*this, Target, Args);
        break;
      case llvm::Triple::avr:
        TC = std::make_unique<toolchains::AVRToolChain>(*this, Target, Args);
        break;
      case llvm::Triple::msp430:
        TC =
            std::make_unique<toolchains::MSP430ToolChain>(*this, Target, Args);
        break;
      case llvm::Triple::riscv32:
      case llvm::Triple::riscv64:
        if (toolchains::RISCVToolChain::hasGCCToolchain(*this, Args))
          TC =
              std::make_unique<toolchains::RISCVToolChain>(*this, Target, Args);
        else
          TC = std::make_unique<toolchains::BareMetal>(*this, Target, Args);
        break;
      case llvm::Triple::ve:
        TC = std::make_unique<toolchains::VEToolChain>(*this, Target, Args);
        break;
      case llvm::Triple::spirv32:
      case llvm::Triple::spirv64:
        TC = std::make_unique<toolchains::SPIRVToolChain>(*this, Target, Args);
        break;
      case llvm::Triple::csky:
        TC = std::make_unique<toolchains::CSKYToolChain>(*this, Target, Args);
        break;
      default:
        if (Target.getVendor() == llvm::Triple::Myriad)
          TC = std::make_unique<toolchains::MyriadToolChain>(*this, Target,
                                                              Args);
        else if (toolchains::BareMetal::handlesTarget(Target))
          TC = std::make_unique<toolchains::BareMetal>(*this, Target, Args);
        else if (Target.isOSBinFormatELF())
          TC = std::make_unique<toolchains::Generic_ELF>(*this, Target, Args);
        else if (Target.isOSBinFormatMachO())
          TC = std::make_unique<toolchains::MachO>(*this, Target, Args);
        else
          TC = std::make_unique<toolchains::Generic_GCC>(*this, Target, Args);
      }
    }
  }

  return *TC;
}

const ToolChain &Driver::getOffloadingDeviceToolChain(
    const ArgList &Args, const llvm::Triple &Target, const ToolChain &HostTC,
    const Action::OffloadKind &TargetDeviceOffloadKind) const {
  // Use device / host triples as the key into the ToolChains map because the
  // device ToolChain we create depends on both.
  auto &TC = ToolChains[Target.str() + "/" + HostTC.getTriple().str()];
  if (!TC) {
    // Categorized by offload kind > arch rather than OS > arch like
    // the normal getToolChain call, as it seems a reasonable way to categorize
    // things.
    switch (TargetDeviceOffloadKind) {
    case Action::OFK_HIP: {
      if (Target.getArch() == llvm::Triple::amdgcn &&
          Target.getVendor() == llvm::Triple::AMD &&
          Target.getOS() == llvm::Triple::AMDHSA)
        TC = std::make_unique<toolchains::HIPAMDToolChain>(*this, Target,
                                                           HostTC, Args);
      else if (Target.getArch() == llvm::Triple::spirv64 &&
               Target.getVendor() == llvm::Triple::UnknownVendor &&
               Target.getOS() == llvm::Triple::UnknownOS)
        TC = std::make_unique<toolchains::HIPSPVToolChain>(*this, Target,
                                                           HostTC, Args);
      break;
    }
    default:
      break;
    }
  }

  return *TC;
}

bool Driver::ShouldUseClangCompiler(const JobAction &JA) const {
  // Say "no" if there is not exactly one input of a type clang understands.
  if (JA.size() != 1 ||
      !types::isAcceptedByClang((*JA.input_begin())->getType()))
    return false;

  // And say "no" if this is not a kind of action clang understands.
  if (!isa<PreprocessJobAction>(JA) && !isa<PrecompileJobAction>(JA) &&
      !isa<CompileJobAction>(JA) && !isa<BackendJobAction>(JA) &&
      !isa<ExtractAPIJobAction>(JA))
    return false;

  return true;
}

bool Driver::ShouldUseFlangCompiler(const JobAction &JA) const {
  // Say "no" if there is not exactly one input of a type flang understands.
  if (JA.size() != 1 ||
      !types::isAcceptedByFlang((*JA.input_begin())->getType()))
    return false;

  // And say "no" if this is not a kind of action flang understands.
  if (!isa<PreprocessJobAction>(JA) && !isa<CompileJobAction>(JA) &&
      !isa<BackendJobAction>(JA))
    return false;

  return true;
}

bool Driver::ShouldEmitStaticLibrary(const ArgList &Args) const {
  // Only emit static library if the flag is set explicitly.
  if (Args.hasArg(options::OPT_emit_static_lib))
    return true;
  return false;
}

/// GetReleaseVersion - Parse (([0-9]+)(.([0-9]+)(.([0-9]+)?))?)? and return the
/// grouped values as integers. Numbers which are not provided are set to 0.
///
/// \return True if the entire string was parsed (9.2), or all groups were
/// parsed (10.3.5extrastuff).
bool Driver::GetReleaseVersion(StringRef Str, unsigned &Major, unsigned &Minor,
                               unsigned &Micro, bool &HadExtra) {
  HadExtra = false;

  Major = Minor = Micro = 0;
  if (Str.empty())
    return false;

  if (Str.consumeInteger(10, Major))
    return false;
  if (Str.empty())
    return true;
  if (Str[0] != '.')
    return false;

  Str = Str.drop_front(1);

  if (Str.consumeInteger(10, Minor))
    return false;
  if (Str.empty())
    return true;
  if (Str[0] != '.')
    return false;
  Str = Str.drop_front(1);

  if (Str.consumeInteger(10, Micro))
    return false;
  if (!Str.empty())
    HadExtra = true;
  return true;
}

/// Parse digits from a string \p Str and fulfill \p Digits with
/// the parsed numbers. This method assumes that the max number of
/// digits to look for is equal to Digits.size().
///
/// \return True if the entire string was parsed and there are
/// no extra characters remaining at the end.
bool Driver::GetReleaseVersion(StringRef Str,
                               MutableArrayRef<unsigned> Digits) {
  if (Str.empty())
    return false;

  unsigned CurDigit = 0;
  while (CurDigit < Digits.size()) {
    unsigned Digit;
    if (Str.consumeInteger(10, Digit))
      return false;
    Digits[CurDigit] = Digit;
    if (Str.empty())
      return true;
    if (Str[0] != '.')
      return false;
    Str = Str.drop_front(1);
    CurDigit++;
  }

  // More digits than requested, bail out...
  return false;
}

std::pair<unsigned, unsigned>
Driver::getIncludeExcludeOptionFlagMasks(bool IsClCompatMode) const {
  unsigned IncludedFlagsBitmask = 0;
  unsigned ExcludedFlagsBitmask = options::NoDriverOption;

  if (IsClCompatMode) {
    // Include CL and Core options.
    IncludedFlagsBitmask |= options::CLOption;
    IncludedFlagsBitmask |= options::CLDXCOption;
    IncludedFlagsBitmask |= options::CoreOption;
  } else {
    ExcludedFlagsBitmask |= options::CLOption;
  }
  if (IsDXCMode()) {
    // Include DXC and Core options.
    IncludedFlagsBitmask |= options::DXCOption;
    IncludedFlagsBitmask |= options::CLDXCOption;
    IncludedFlagsBitmask |= options::CoreOption;
  } else {
    ExcludedFlagsBitmask |= options::DXCOption;
  }
  if (!IsClCompatMode && !IsDXCMode())
    ExcludedFlagsBitmask |= options::CLDXCOption;

  return std::make_pair(IncludedFlagsBitmask, ExcludedFlagsBitmask);
}

const char *Driver::getExecutableForDriverMode(DriverMode Mode) {
  switch (Mode) {
  case GCCMode:
    return "clang";
  case GXXMode:
    return "clang++";
  case CPPMode:
    return "clang-cpp";
  case CLMode:
    return "clang-cl";
  case FlangMode:
    return "flang";
  case DXCMode:
    return "clang-dxc";
  }

  llvm_unreachable("Unhandled Mode");
}

bool clang::driver::isOptimizationLevelFast(const ArgList &Args) {
  return Args.hasFlag(options::OPT_Ofast, options::OPT_O_Group, false);
}

bool clang::driver::willEmitRemarks(const ArgList &Args) {
  // -fsave-optimization-record enables it.
  if (Args.hasFlag(options::OPT_fsave_optimization_record,
                   options::OPT_fno_save_optimization_record, false))
    return true;

  // -fsave-optimization-record=<format> enables it as well.
  if (Args.hasFlag(options::OPT_fsave_optimization_record_EQ,
                   options::OPT_fno_save_optimization_record, false))
    return true;

  // -foptimization-record-file alone enables it too.
  if (Args.hasFlag(options::OPT_foptimization_record_file_EQ,
                   options::OPT_fno_save_optimization_record, false))
    return true;

  // -foptimization-record-passes alone enables it too.
  if (Args.hasFlag(options::OPT_foptimization_record_passes_EQ,
                   options::OPT_fno_save_optimization_record, false))
    return true;
  return false;
}

llvm::StringRef clang::driver::getDriverMode(StringRef ProgName,
                                             ArrayRef<const char *> Args) {
  static const std::string OptName =
      getDriverOptTable().getOption(options::OPT_driver_mode).getPrefixedName();
  llvm::StringRef Opt;
  for (StringRef Arg : Args) {
    if (!Arg.startswith(OptName))
      continue;
    Opt = Arg;
  }
  if (Opt.empty())
    Opt = ToolChain::getTargetAndModeFromProgramName(ProgName).DriverMode;
  return Opt.consume_front(OptName) ? Opt : "";
}

bool driver::IsClangCL(StringRef DriverMode) { return DriverMode.equals("cl"); }

llvm::Error driver::expandResponseFiles(SmallVectorImpl<const char *> &Args,
                                        bool ClangCLMode,
                                        llvm::BumpPtrAllocator &Alloc,
                                        llvm::vfs::FileSystem *FS) {
  // Parse response files using the GNU syntax, unless we're in CL mode. There
  // are two ways to put clang in CL compatibility mode: ProgName is either
  // clang-cl or cl, or --driver-mode=cl is on the command line. The normal
  // command line parsing can't happen until after response file parsing, so we
  // have to manually search for a --driver-mode=cl argument the hard way.
  // Finally, our -cc1 tools don't care which tokenization mode we use because
  // response files written by clang will tokenize the same way in either mode.
  enum { Default, POSIX, Windows } RSPQuoting = Default;
  for (const char *F : Args) {
    if (strcmp(F, "--rsp-quoting=posix") == 0)
      RSPQuoting = POSIX;
    else if (strcmp(F, "--rsp-quoting=windows") == 0)
      RSPQuoting = Windows;
  }

  // Determines whether we want nullptr markers in Args to indicate response
  // files end-of-lines. We only use this for the /LINK driver argument with
  // clang-cl.exe on Windows.
  bool MarkEOLs = ClangCLMode;

  llvm::cl::TokenizerCallback Tokenizer;
  if (RSPQuoting == Windows || (RSPQuoting == Default && ClangCLMode))
    Tokenizer = &llvm::cl::TokenizeWindowsCommandLine;
  else
    Tokenizer = &llvm::cl::TokenizeGNUCommandLine;

  if (MarkEOLs && Args.size() > 1 && StringRef(Args[1]).startswith("-cc1"))
    MarkEOLs = false;

  llvm::cl::ExpansionContext ECtx(Alloc, Tokenizer);
  ECtx.setMarkEOLs(MarkEOLs);
  if (FS)
    ECtx.setVFS(FS);

  if (llvm::Error Err = ECtx.expandResponseFiles(Args))
    return Err;

  // If -cc1 came from a response file, remove the EOL sentinels.
  auto FirstArg = llvm::find_if(llvm::drop_begin(Args),
                                [](const char *A) { return A != nullptr; });
  if (FirstArg != Args.end() && StringRef(*FirstArg).startswith("-cc1")) {
    // If -cc1 came from a response file, remove the EOL sentinels.
    if (MarkEOLs) {
      auto newEnd = std::remove(Args.begin(), Args.end(), nullptr);
      Args.resize(newEnd - Args.begin());
    }
  }

  return llvm::Error::success();
}<|MERGE_RESOLUTION|>--- conflicted
+++ resolved
@@ -6306,37 +6306,6 @@
       fname.append(BoundArch);
     }
     SmallString<128> TmpName;
-<<<<<<< HEAD
-    const char *Suffix = nullptr;
-    if (Name.ends_with(".a"))
-      Suffix = "a";
-    else
-      Suffix = types::getTypeTempSuffix(JA.getType(), IsCLMode());
-
-    Arg *A = C.getArgs().getLastArg(options::OPT_fcrash_diagnostics_dir);
-    if (CCGenDiagnostics && A) {
-      SmallString<128> CrashDirectory(A->getValue());
-      if (!getVFS().exists(CrashDirectory))
-        llvm::sys::fs::create_directories(CrashDirectory);
-      llvm::sys::path::append(CrashDirectory, fname);
-      const char *Middle = Suffix ? "-%%%%%%." : "-%%%%%%";
-      std::error_code EC = llvm::sys::fs::createUniqueFile(
-          CrashDirectory + Middle + Suffix, TmpName);
-      if (EC) {
-        Diag(clang::diag::err_unable_to_make_temp) << EC.message();
-        return "";
-      }
-    } else {
-      if (MultipleArchs && !BoundArch.empty()) {
-        TmpName = GetTemporaryDirectory(PrefixName);
-        llvm::sys::path::append(TmpName,
-                                PrefixName + "-" + BoundArch + "." + Suffix);
-      } else {
-        TmpName = GetTemporaryPath(PrefixName, Suffix);
-      }
-    }
-    return C.addTempFile(C.getArgs().MakeArgString(TmpName));
-=======
     std::pair<StringRef, StringRef> Split = Name.split('.');
     const char *Suffix = types::getTypeTempSuffix(JA.getType(), IsCLMode());
     // The non-offloading toolchain on Darwin requires deterministic input
@@ -6349,7 +6318,6 @@
         Triple.isOSDarwin();
     return CreateTempFile(C, Split.first, Suffix, MultipleArchs, BoundArch,
                           NeedUniqueDirectory);
->>>>>>> 6f0d4568
   }
 
   SmallString<128> BasePath(BaseInput);
