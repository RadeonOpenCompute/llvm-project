//===--- Driver.cpp - Clang GCC Compatible Driver -------------------------===//
//
// Part of the LLVM Project, under the Apache License v2.0 with LLVM Exceptions.
// See https://llvm.org/LICENSE.txt for license information.
// SPDX-License-Identifier: Apache-2.0 WITH LLVM-exception
//
//===----------------------------------------------------------------------===//

#include "clang/Driver/Driver.h"
#include "ToolChains/AIX.h"
#include "ToolChains/AMDGPU.h"
#include "ToolChains/AMDGPUOpenMP.h"
#include "ToolChains/AVR.h"
#include "ToolChains/Ananas.h"
#include "ToolChains/BareMetal.h"
#include "ToolChains/CSKYToolChain.h"
#include "ToolChains/Clang.h"
#include "ToolChains/CloudABI.h"
#include "ToolChains/Contiki.h"
#include "ToolChains/CrossWindows.h"
#include "ToolChains/Cuda.h"
#include "ToolChains/Darwin.h"
#include "ToolChains/DragonFly.h"
#include "ToolChains/FreeBSD.h"
#include "ToolChains/Fuchsia.h"
#include "ToolChains/Gnu.h"
#include "ToolChains/HIPAMD.h"
#include "ToolChains/HIPSPV.h"
#include "ToolChains/HLSL.h"
#include "ToolChains/Haiku.h"
#include "ToolChains/Hexagon.h"
#include "ToolChains/Hurd.h"
#include "ToolChains/Lanai.h"
#include "ToolChains/Linux.h"
#include "ToolChains/MSP430.h"
#include "ToolChains/MSVC.h"
#include "ToolChains/MinGW.h"
#include "ToolChains/Minix.h"
#include "ToolChains/MipsLinux.h"
#include "ToolChains/Myriad.h"
#include "ToolChains/NaCl.h"
#include "ToolChains/NetBSD.h"
#include "ToolChains/OpenBSD.h"
#include "ToolChains/PPCFreeBSD.h"
#include "ToolChains/PPCLinux.h"
#include "ToolChains/PS4CPU.h"
#include "ToolChains/RISCVToolchain.h"
#include "ToolChains/SPIRV.h"
#include "ToolChains/Solaris.h"
#include "ToolChains/TCE.h"
#include "ToolChains/VEToolchain.h"
#include "ToolChains/WebAssembly.h"
#include "ToolChains/XCore.h"
#include "ToolChains/ZOS.h"
#include "clang/Basic/TargetID.h"
#include "clang/Basic/Version.h"
#include "clang/Config/config.h"
#include "clang/Driver/Action.h"
#include "clang/Driver/Compilation.h"
#include "clang/Driver/DriverDiagnostic.h"
#include "clang/Driver/InputInfo.h"
#include "clang/Driver/Job.h"
#include "clang/Driver/Options.h"
#include "clang/Driver/OptionUtils.h"
#include "clang/Driver/Phases.h"
#include "clang/Driver/SanitizerArgs.h"
#include "clang/Driver/Tool.h"
#include "clang/Driver/Types.h"
#include "clang/Driver/ToolChain.h"
#include "clang/Driver/Util.h"
#include "llvm/ADT/ArrayRef.h"
#include "llvm/ADT/STLExtras.h"
#include "llvm/ADT/SmallSet.h"
#include "llvm/ADT/StringExtras.h"
#include "llvm/ADT/StringRef.h"
#include "llvm/ADT/StringSet.h"
#include "llvm/ADT/StringSwitch.h"
#include "llvm/Config/llvm-config.h"
#include "llvm/MC/TargetRegistry.h"
#include "llvm/Option/Arg.h"
#include "llvm/Option/ArgList.h"
#include "llvm/Option/OptSpecifier.h"
#include "llvm/Option/OptTable.h"
#include "llvm/Option/Option.h"
#include "llvm/Support/CommandLine.h"
#include "llvm/Support/ErrorHandling.h"
#include "llvm/Support/ExitCodes.h"
#include "llvm/Support/FileSystem.h"
#include "llvm/Support/FormatVariadic.h"
#include "llvm/Support/Host.h"
#include "llvm/Support/MD5.h"
#include "llvm/Support/Path.h"
#include "llvm/Support/PrettyStackTrace.h"
#include "llvm/Support/Process.h"
#include "llvm/Support/Program.h"
#include "llvm/Support/StringSaver.h"
#include "llvm/Support/VirtualFileSystem.h"
#include "llvm/Support/raw_ostream.h"
#include <map>
#include <memory>
#include <utility>
#if LLVM_ON_UNIX
#include <unistd.h> // getpid
#endif

using namespace clang::driver;
using namespace clang;
using namespace llvm::opt;

static llvm::Optional<llvm::Triple>
getOffloadTargetTriple(const Driver &D, const ArgList &Args) {
  auto OffloadTargets = Args.getAllArgValues(options::OPT_offload_EQ);
  // Offload compilation flow does not support multiple targets for now. We
  // need the HIPActionBuilder (and possibly the CudaActionBuilder{,Base}too)
  // to support multiple tool chains first.
  switch (OffloadTargets.size()) {
  default:
    D.Diag(diag::err_drv_only_one_offload_target_supported);
    return llvm::None;
  case 0:
    D.Diag(diag::err_drv_invalid_or_unsupported_offload_target) << "";
    return llvm::None;
  case 1:
    break;
  }
  return llvm::Triple(OffloadTargets[0]);
}

static llvm::Optional<llvm::Triple>
getNVIDIAOffloadTargetTriple(const Driver &D, const ArgList &Args,
                             const llvm::Triple &HostTriple) {
  if (!Args.hasArg(options::OPT_offload_EQ)) {
    return llvm::Triple(HostTriple.isArch64Bit() ? "nvptx64-nvidia-cuda"
                                                 : "nvptx-nvidia-cuda");
  }
  auto TT = getOffloadTargetTriple(D, Args);
  if (TT && (TT->getArch() == llvm::Triple::spirv32 ||
             TT->getArch() == llvm::Triple::spirv64)) {
    if (Args.hasArg(options::OPT_emit_llvm))
      return TT;
    D.Diag(diag::err_drv_cuda_offload_only_emit_bc);
    return llvm::None;
  }
  D.Diag(diag::err_drv_invalid_or_unsupported_offload_target) << TT->str();
  return llvm::None;
}
static llvm::Optional<llvm::Triple>
getHIPOffloadTargetTriple(const Driver &D, const ArgList &Args) {
  if (!Args.hasArg(options::OPT_offload_EQ)) {
    return llvm::Triple("amdgcn-amd-amdhsa"); // Default HIP triple.
  }
  auto TT = getOffloadTargetTriple(D, Args);
  if (!TT)
    return llvm::None;
  if (TT->getArch() == llvm::Triple::amdgcn &&
      TT->getVendor() == llvm::Triple::AMD &&
      TT->getOS() == llvm::Triple::AMDHSA)
    return TT;
  if (TT->getArch() == llvm::Triple::spirv64)
    return TT;
  D.Diag(diag::err_drv_invalid_or_unsupported_offload_target) << TT->str();
  return llvm::None;
}

// static
std::string Driver::GetResourcesPath(StringRef BinaryPath,
                                     StringRef CustomResourceDir) {
  // Since the resource directory is embedded in the module hash, it's important
  // that all places that need it call this function, so that they get the
  // exact same string ("a/../b/" and "b/" get different hashes, for example).

  // Dir is bin/ or lib/, depending on where BinaryPath is.
  std::string Dir = std::string(llvm::sys::path::parent_path(BinaryPath));

  SmallString<128> P(Dir);
  if (CustomResourceDir != "") {
    llvm::sys::path::append(P, CustomResourceDir);
  } else {
    // On Windows, libclang.dll is in bin/.
    // On non-Windows, libclang.so/.dylib is in lib/.
    // With a static-library build of libclang, LibClangPath will contain the
    // path of the embedding binary, which for LLVM binaries will be in bin/.
    // ../lib gets us to lib/ in both cases.
    P = llvm::sys::path::parent_path(Dir);
    llvm::sys::path::append(P, Twine("lib") + CLANG_LIBDIR_SUFFIX, "clang",
                            CLANG_VERSION_STRING);
  }

  return std::string(P.str());
}

Driver::Driver(StringRef ClangExecutable, StringRef TargetTriple,
               DiagnosticsEngine &Diags, std::string Title,
               IntrusiveRefCntPtr<llvm::vfs::FileSystem> VFS)
    : Diags(Diags), VFS(std::move(VFS)), Mode(GCCMode),
      SaveTemps(SaveTempsNone), BitcodeEmbed(EmbedNone),
      Offload(OffloadHostDevice), CXX20HeaderType(HeaderMode_None),
      ModulesModeCXX20(false), LTOMode(LTOK_None),
      ClangExecutable(ClangExecutable), SysRoot(DEFAULT_SYSROOT),
      DriverTitle(Title), CCCPrintBindings(false), CCPrintOptions(false),
      CCPrintHeaders(false), CCLogDiagnostics(false), CCGenDiagnostics(false),
      CCPrintProcessStats(false), TargetTriple(TargetTriple), Saver(Alloc),
      CheckInputsExist(true), ProbePrecompiled(true),
      SuppressMissingInputWarning(false), NumParallelJobs(1) {
  // Provide a sane fallback if no VFS is specified.
  if (!this->VFS)
    this->VFS = llvm::vfs::getRealFileSystem();

  Name = std::string(llvm::sys::path::filename(ClangExecutable));
  Dir = std::string(llvm::sys::path::parent_path(ClangExecutable));
  InstalledDir = Dir; // Provide a sensible default installed dir.

  if ((!SysRoot.empty()) && llvm::sys::path::is_relative(SysRoot)) {
    // Prepend InstalledDir if SysRoot is relative
    SmallString<128> P(InstalledDir);
    llvm::sys::path::append(P, SysRoot);
    SysRoot = std::string(P);
  }

#if defined(CLANG_CONFIG_FILE_SYSTEM_DIR)
  SystemConfigDir = CLANG_CONFIG_FILE_SYSTEM_DIR;
#endif
#if defined(CLANG_CONFIG_FILE_USER_DIR)
  UserConfigDir = CLANG_CONFIG_FILE_USER_DIR;
#endif

  // Compute the path to the resource directory.
  ResourceDir = GetResourcesPath(ClangExecutable, CLANG_RESOURCE_DIR);
}

void Driver::setDriverMode(StringRef Value) {
  static const std::string OptName =
      getOpts().getOption(options::OPT_driver_mode).getPrefixedName();
  if (auto M = llvm::StringSwitch<llvm::Optional<DriverMode>>(Value)
                   .Case("gcc", GCCMode)
                   .Case("g++", GXXMode)
                   .Case("cpp", CPPMode)
                   .Case("cl", CLMode)
                   .Case("flang", FlangMode)
                   .Case("dxc", DXCMode)
                   .Default(None))
    Mode = *M;
  else
    Diag(diag::err_drv_unsupported_option_argument) << OptName << Value;
}

InputArgList Driver::ParseArgStrings(ArrayRef<const char *> ArgStrings,
                                     bool IsClCompatMode,
                                     bool &ContainsError) {
  llvm::PrettyStackTraceString CrashInfo("Command line argument parsing");
  ContainsError = false;

  unsigned IncludedFlagsBitmask;
  unsigned ExcludedFlagsBitmask;
  std::tie(IncludedFlagsBitmask, ExcludedFlagsBitmask) =
      getIncludeExcludeOptionFlagMasks(IsClCompatMode);

  // Make sure that Flang-only options don't pollute the Clang output
  // TODO: Make sure that Clang-only options don't pollute Flang output
  if (!IsFlangMode())
    ExcludedFlagsBitmask |= options::FlangOnlyOption;

  unsigned MissingArgIndex, MissingArgCount;
  InputArgList Args =
      getOpts().ParseArgs(ArgStrings, MissingArgIndex, MissingArgCount,
                          IncludedFlagsBitmask, ExcludedFlagsBitmask);

  // Check for missing argument error.
  if (MissingArgCount) {
    Diag(diag::err_drv_missing_argument)
        << Args.getArgString(MissingArgIndex) << MissingArgCount;
    ContainsError |=
        Diags.getDiagnosticLevel(diag::err_drv_missing_argument,
                                 SourceLocation()) > DiagnosticsEngine::Warning;
  }

  // Check for unsupported options.
  for (const Arg *A : Args) {
    if (A->getOption().hasFlag(options::Unsupported)) {
      unsigned DiagID;
      auto ArgString = A->getAsString(Args);
      std::string Nearest;
      if (getOpts().findNearest(
            ArgString, Nearest, IncludedFlagsBitmask,
            ExcludedFlagsBitmask | options::Unsupported) > 1) {
        DiagID = diag::err_drv_unsupported_opt;
        Diag(DiagID) << ArgString;
      } else {
        DiagID = diag::err_drv_unsupported_opt_with_suggestion;
        Diag(DiagID) << ArgString << Nearest;
      }
      ContainsError |= Diags.getDiagnosticLevel(DiagID, SourceLocation()) >
                       DiagnosticsEngine::Warning;
      continue;
    }

    // Warn about -mcpu= without an argument.
    if (A->getOption().matches(options::OPT_mcpu_EQ) && A->containsValue("")) {
      Diag(diag::warn_drv_empty_joined_argument) << A->getAsString(Args);
      ContainsError |= Diags.getDiagnosticLevel(
                           diag::warn_drv_empty_joined_argument,
                           SourceLocation()) > DiagnosticsEngine::Warning;
    }
  }

  for (const Arg *A : Args.filtered(options::OPT_UNKNOWN)) {
    unsigned DiagID;
    auto ArgString = A->getAsString(Args);
    std::string Nearest;
    if (getOpts().findNearest(
          ArgString, Nearest, IncludedFlagsBitmask, ExcludedFlagsBitmask) > 1) {
      DiagID = IsCLMode() ? diag::warn_drv_unknown_argument_clang_cl
                          : diag::err_drv_unknown_argument;
      Diags.Report(DiagID) << ArgString;
    } else {
      DiagID = IsCLMode()
                   ? diag::warn_drv_unknown_argument_clang_cl_with_suggestion
                   : diag::err_drv_unknown_argument_with_suggestion;
      Diags.Report(DiagID) << ArgString << Nearest;
    }
    ContainsError |= Diags.getDiagnosticLevel(DiagID, SourceLocation()) >
                     DiagnosticsEngine::Warning;
  }

  return Args;
}

// Determine which compilation mode we are in. We look for options which
// affect the phase, starting with the earliest phases, and record which
// option we used to determine the final phase.
phases::ID Driver::getFinalPhase(const DerivedArgList &DAL,
                                 Arg **FinalPhaseArg) const {
  Arg *PhaseArg = nullptr;
  phases::ID FinalPhase;

  // -{E,EP,P,M,MM} only run the preprocessor.
  if (CCCIsCPP() || (PhaseArg = DAL.getLastArg(options::OPT_E)) ||
      (PhaseArg = DAL.getLastArg(options::OPT__SLASH_EP)) ||
      (PhaseArg = DAL.getLastArg(options::OPT_M, options::OPT_MM)) ||
      (PhaseArg = DAL.getLastArg(options::OPT__SLASH_P)) ||
      CCGenDiagnostics) {
    if (IsFlangMode() && (DAL.getLastArg(options::OPT_E)))
      FinalPhase = phases::FortranFrontend;
    else
      FinalPhase = phases::Preprocess;

    // -fsyntax-only stops Fortran compilation after FortranFrontend
  } else if (IsFlangMode() &&
             (PhaseArg = DAL.getLastArg(options::OPT_fsyntax_only))) {
    FinalPhase = phases::FortranFrontend;

    // --precompile only runs up to precompilation.
    // Options that cause the output of C++20 compiled module interfaces or
    // header units have the same effect.
  } else if ((PhaseArg = DAL.getLastArg(options::OPT__precompile)) ||
             (PhaseArg = DAL.getLastArg(options::OPT_extract_api)) ||
             (PhaseArg = DAL.getLastArg(options::OPT_fmodule_header,
                                        options::OPT_fmodule_header_EQ))) {
    FinalPhase = phases::Precompile;
    // -{fsyntax-only,-analyze,emit-ast} only run up to the compiler.
  } else if ((PhaseArg = DAL.getLastArg(options::OPT_fsyntax_only)) ||
             (PhaseArg = DAL.getLastArg(options::OPT_print_supported_cpus)) ||
             (PhaseArg = DAL.getLastArg(options::OPT_module_file_info)) ||
             (PhaseArg = DAL.getLastArg(options::OPT_verify_pch)) ||
             (PhaseArg = DAL.getLastArg(options::OPT_rewrite_objc)) ||
             (PhaseArg = DAL.getLastArg(options::OPT_rewrite_legacy_objc)) ||
             (PhaseArg = DAL.getLastArg(options::OPT__migrate)) ||
             (PhaseArg = DAL.getLastArg(options::OPT__analyze)) ||
             (PhaseArg = DAL.getLastArg(options::OPT_emit_ast))) {
    FinalPhase = phases::Compile;

  // -S only runs up to the backend.
  } else if ((PhaseArg = DAL.getLastArg(options::OPT_S))) {
    FinalPhase = phases::Backend;

  // -c compilation only runs up to the assembler.
  } else if ((PhaseArg = DAL.getLastArg(options::OPT_c))) {
    FinalPhase = phases::Assemble;

  } else if ((PhaseArg = DAL.getLastArg(options::OPT_emit_interface_stubs))) {
    FinalPhase = phases::IfsMerge;

  // Otherwise do everything.
  } else
    FinalPhase = phases::Link;

  if (FinalPhaseArg)
    *FinalPhaseArg = PhaseArg;

  return FinalPhase;
}

static Arg *MakeInputArg(DerivedArgList &Args, const OptTable &Opts,
                         StringRef Value, bool Claim = true) {
  Arg *A = new Arg(Opts.getOption(options::OPT_INPUT), Value,
                   Args.getBaseArgs().MakeIndex(Value), Value.data());
  Args.AddSynthesizedArg(A);
  if (Claim)
    A->claim();
  return A;
}

DerivedArgList *Driver::TranslateInputArgs(const InputArgList &Args) const {
  const llvm::opt::OptTable &Opts = getOpts();
  DerivedArgList *DAL = new DerivedArgList(Args);

  bool HasNostdlib = Args.hasArg(options::OPT_nostdlib);
  bool HasNostdlibxx = Args.hasArg(options::OPT_nostdlibxx);
  bool HasNodefaultlib = Args.hasArg(options::OPT_nodefaultlibs);
  bool IgnoreUnused = false;
  for (Arg *A : Args) {
    if (IgnoreUnused)
      A->claim();

    if (A->getOption().matches(options::OPT_start_no_unused_arguments)) {
      IgnoreUnused = true;
      continue;
    }
    if (A->getOption().matches(options::OPT_end_no_unused_arguments)) {
      IgnoreUnused = false;
      continue;
    }

    // Unfortunately, we have to parse some forwarding options (-Xassembler,
    // -Xlinker, -Xpreprocessor) because we either integrate their functionality
    // (assembler and preprocessor), or bypass a previous driver ('collect2').

    // Rewrite linker options, to replace --no-demangle with a custom internal
    // option.
    if ((A->getOption().matches(options::OPT_Wl_COMMA) ||
         A->getOption().matches(options::OPT_Xlinker)) &&
        A->containsValue("--no-demangle")) {
      // Add the rewritten no-demangle argument.
      DAL->AddFlagArg(A, Opts.getOption(options::OPT_Z_Xlinker__no_demangle));

      // Add the remaining values as Xlinker arguments.
      for (StringRef Val : A->getValues())
        if (Val != "--no-demangle")
          DAL->AddSeparateArg(A, Opts.getOption(options::OPT_Xlinker), Val);

      continue;
    }

    // Rewrite preprocessor options, to replace -Wp,-MD,FOO which is used by
    // some build systems. We don't try to be complete here because we don't
    // care to encourage this usage model.
    if (A->getOption().matches(options::OPT_Wp_COMMA) &&
        (A->getValue(0) == StringRef("-MD") ||
         A->getValue(0) == StringRef("-MMD"))) {
      // Rewrite to -MD/-MMD along with -MF.
      if (A->getValue(0) == StringRef("-MD"))
        DAL->AddFlagArg(A, Opts.getOption(options::OPT_MD));
      else
        DAL->AddFlagArg(A, Opts.getOption(options::OPT_MMD));
      if (A->getNumValues() == 2)
        DAL->AddSeparateArg(A, Opts.getOption(options::OPT_MF), A->getValue(1));
      continue;
    }

    // Rewrite reserved library names.
    if (A->getOption().matches(options::OPT_l)) {
      StringRef Value = A->getValue();

      // Rewrite unless -nostdlib is present.
      if (!HasNostdlib && !HasNodefaultlib && !HasNostdlibxx &&
          Value == "stdc++") {
        DAL->AddFlagArg(A, Opts.getOption(options::OPT_Z_reserved_lib_stdcxx));
        continue;
      }

      // Rewrite unconditionally.
      if (Value == "cc_kext") {
        DAL->AddFlagArg(A, Opts.getOption(options::OPT_Z_reserved_lib_cckext));
        continue;
      }
    }

    // Pick up inputs via the -- option.
    if (A->getOption().matches(options::OPT__DASH_DASH)) {
      A->claim();
      for (StringRef Val : A->getValues())
        DAL->append(MakeInputArg(*DAL, Opts, Val, false));
      continue;
    }

    DAL->append(A);
  }

  // Enforce -static if -miamcu is present.
  if (Args.hasFlag(options::OPT_miamcu, options::OPT_mno_iamcu, false))
    DAL->AddFlagArg(nullptr, Opts.getOption(options::OPT_static));

// Add a default value of -mlinker-version=, if one was given and the user
// didn't specify one.
#if defined(HOST_LINK_VERSION)
  if (!Args.hasArg(options::OPT_mlinker_version_EQ) &&
      strlen(HOST_LINK_VERSION) > 0) {
    DAL->AddJoinedArg(0, Opts.getOption(options::OPT_mlinker_version_EQ),
                      HOST_LINK_VERSION);
    DAL->getLastArg(options::OPT_mlinker_version_EQ)->claim();
  }
#endif

  return DAL;
}

/// Compute target triple from args.
///
/// This routine provides the logic to compute a target triple from various
/// args passed to the driver and the default triple string.
static llvm::Triple computeTargetTriple(const Driver &D,
                                        StringRef TargetTriple,
                                        const ArgList &Args,
                                        StringRef DarwinArchName = "") {
  // FIXME: Already done in Compilation *Driver::BuildCompilation
  if (const Arg *A = Args.getLastArg(options::OPT_target))
    TargetTriple = A->getValue();

  llvm::Triple Target(llvm::Triple::normalize(TargetTriple));

  // GNU/Hurd's triples should have been -hurd-gnu*, but were historically made
  // -gnu* only, and we can not change this, so we have to detect that case as
  // being the Hurd OS.
  if (TargetTriple.contains("-unknown-gnu") || TargetTriple.contains("-pc-gnu"))
    Target.setOSName("hurd");

  // Handle Apple-specific options available here.
  if (Target.isOSBinFormatMachO()) {
    // If an explicit Darwin arch name is given, that trumps all.
    if (!DarwinArchName.empty()) {
      tools::darwin::setTripleTypeForMachOArchName(Target, DarwinArchName);
      return Target;
    }

    // Handle the Darwin '-arch' flag.
    if (Arg *A = Args.getLastArg(options::OPT_arch)) {
      StringRef ArchName = A->getValue();
      tools::darwin::setTripleTypeForMachOArchName(Target, ArchName);
    }
  }

  // Handle pseudo-target flags '-mlittle-endian'/'-EL' and
  // '-mbig-endian'/'-EB'.
  if (Arg *A = Args.getLastArg(options::OPT_mlittle_endian,
                               options::OPT_mbig_endian)) {
    if (A->getOption().matches(options::OPT_mlittle_endian)) {
      llvm::Triple LE = Target.getLittleEndianArchVariant();
      if (LE.getArch() != llvm::Triple::UnknownArch)
        Target = std::move(LE);
    } else {
      llvm::Triple BE = Target.getBigEndianArchVariant();
      if (BE.getArch() != llvm::Triple::UnknownArch)
        Target = std::move(BE);
    }
  }

  // Skip further flag support on OSes which don't support '-m32' or '-m64'.
  if (Target.getArch() == llvm::Triple::tce ||
      Target.getOS() == llvm::Triple::Minix)
    return Target;

  // On AIX, the env OBJECT_MODE may affect the resulting arch variant.
  if (Target.isOSAIX()) {
    if (Optional<std::string> ObjectModeValue =
            llvm::sys::Process::GetEnv("OBJECT_MODE")) {
      StringRef ObjectMode = *ObjectModeValue;
      llvm::Triple::ArchType AT = llvm::Triple::UnknownArch;

      if (ObjectMode.equals("64")) {
        AT = Target.get64BitArchVariant().getArch();
      } else if (ObjectMode.equals("32")) {
        AT = Target.get32BitArchVariant().getArch();
      } else {
        D.Diag(diag::err_drv_invalid_object_mode) << ObjectMode;
      }

      if (AT != llvm::Triple::UnknownArch && AT != Target.getArch())
        Target.setArch(AT);
    }
  }

  // Handle pseudo-target flags '-m64', '-mx32', '-m32' and '-m16'.
  Arg *A = Args.getLastArg(options::OPT_m64, options::OPT_mx32,
                           options::OPT_m32, options::OPT_m16);
  if (A) {
    llvm::Triple::ArchType AT = llvm::Triple::UnknownArch;

    if (A->getOption().matches(options::OPT_m64)) {
      AT = Target.get64BitArchVariant().getArch();
      if (Target.getEnvironment() == llvm::Triple::GNUX32)
        Target.setEnvironment(llvm::Triple::GNU);
      else if (Target.getEnvironment() == llvm::Triple::MuslX32)
        Target.setEnvironment(llvm::Triple::Musl);
    } else if (A->getOption().matches(options::OPT_mx32) &&
               Target.get64BitArchVariant().getArch() == llvm::Triple::x86_64) {
      AT = llvm::Triple::x86_64;
      if (Target.getEnvironment() == llvm::Triple::Musl)
        Target.setEnvironment(llvm::Triple::MuslX32);
      else
        Target.setEnvironment(llvm::Triple::GNUX32);
    } else if (A->getOption().matches(options::OPT_m32)) {
      AT = Target.get32BitArchVariant().getArch();
      if (Target.getEnvironment() == llvm::Triple::GNUX32)
        Target.setEnvironment(llvm::Triple::GNU);
      else if (Target.getEnvironment() == llvm::Triple::MuslX32)
        Target.setEnvironment(llvm::Triple::Musl);
    } else if (A->getOption().matches(options::OPT_m16) &&
               Target.get32BitArchVariant().getArch() == llvm::Triple::x86) {
      AT = llvm::Triple::x86;
      Target.setEnvironment(llvm::Triple::CODE16);
    }

    if (AT != llvm::Triple::UnknownArch && AT != Target.getArch()) {
      Target.setArch(AT);
      if (Target.isWindowsGNUEnvironment())
        toolchains::MinGW::fixTripleArch(D, Target, Args);
    }
  }

  // Handle -miamcu flag.
  if (Args.hasFlag(options::OPT_miamcu, options::OPT_mno_iamcu, false)) {
    if (Target.get32BitArchVariant().getArch() != llvm::Triple::x86)
      D.Diag(diag::err_drv_unsupported_opt_for_target) << "-miamcu"
                                                       << Target.str();

    if (A && !A->getOption().matches(options::OPT_m32))
      D.Diag(diag::err_drv_argument_not_allowed_with)
          << "-miamcu" << A->getBaseArg().getAsString(Args);

    Target.setArch(llvm::Triple::x86);
    Target.setArchName("i586");
    Target.setEnvironment(llvm::Triple::UnknownEnvironment);
    Target.setEnvironmentName("");
    Target.setOS(llvm::Triple::ELFIAMCU);
    Target.setVendor(llvm::Triple::UnknownVendor);
    Target.setVendorName("intel");
  }

  // If target is MIPS adjust the target triple
  // accordingly to provided ABI name.
  A = Args.getLastArg(options::OPT_mabi_EQ);
  if (A && Target.isMIPS()) {
    StringRef ABIName = A->getValue();
    if (ABIName == "32") {
      Target = Target.get32BitArchVariant();
      if (Target.getEnvironment() == llvm::Triple::GNUABI64 ||
          Target.getEnvironment() == llvm::Triple::GNUABIN32)
        Target.setEnvironment(llvm::Triple::GNU);
    } else if (ABIName == "n32") {
      Target = Target.get64BitArchVariant();
      if (Target.getEnvironment() == llvm::Triple::GNU ||
          Target.getEnvironment() == llvm::Triple::GNUABI64)
        Target.setEnvironment(llvm::Triple::GNUABIN32);
    } else if (ABIName == "64") {
      Target = Target.get64BitArchVariant();
      if (Target.getEnvironment() == llvm::Triple::GNU ||
          Target.getEnvironment() == llvm::Triple::GNUABIN32)
        Target.setEnvironment(llvm::Triple::GNUABI64);
    }
  }

  // If target is RISC-V adjust the target triple according to
  // provided architecture name
  A = Args.getLastArg(options::OPT_march_EQ);
  if (A && Target.isRISCV()) {
    StringRef ArchName = A->getValue();
    if (ArchName.startswith_insensitive("rv32"))
      Target.setArch(llvm::Triple::riscv32);
    else if (ArchName.startswith_insensitive("rv64"))
      Target.setArch(llvm::Triple::riscv64);
  }

  return Target;
}

// Parse the LTO options and record the type of LTO compilation
// based on which -f(no-)?lto(=.*)? or -f(no-)?offload-lto(=.*)?
// option occurs last.
static driver::LTOKind parseLTOMode(Driver &D, const llvm::opt::ArgList &Args,
                                    OptSpecifier OptEq, OptSpecifier OptNeg) {
  if (!Args.hasFlag(OptEq, OptNeg, false))
    return LTOK_None;

  const Arg *A = Args.getLastArg(OptEq);
  StringRef LTOName = A->getValue();

  driver::LTOKind LTOMode = llvm::StringSwitch<LTOKind>(LTOName)
                                .Case("full", LTOK_Full)
                                .Case("thin", LTOK_Thin)
                                .Default(LTOK_Unknown);

  if (LTOMode == LTOK_Unknown) {
    D.Diag(diag::err_drv_unsupported_option_argument)
        << A->getOption().getName() << A->getValue();
    return LTOK_None;
  }
  return LTOMode;
}

// Parse the LTO options.
void Driver::setLTOMode(const llvm::opt::ArgList &Args) {
  LTOMode =
      parseLTOMode(*this, Args, options::OPT_flto_EQ, options::OPT_fno_lto);

  OffloadLTOMode = parseLTOMode(*this, Args, options::OPT_foffload_lto_EQ,
                                options::OPT_fno_offload_lto);
}

/// Compute the desired OpenMP runtime from the flags provided.
Driver::OpenMPRuntimeKind Driver::getOpenMPRuntime(const ArgList &Args) const {
  StringRef RuntimeName(CLANG_DEFAULT_OPENMP_RUNTIME);

  const Arg *A = Args.getLastArg(options::OPT_fopenmp_EQ);
  if (A)
    RuntimeName = A->getValue();

  auto RT = llvm::StringSwitch<OpenMPRuntimeKind>(RuntimeName)
                .Case("libomp", OMPRT_OMP)
                .Case("libgomp", OMPRT_GOMP)
                .Case("libiomp5", OMPRT_IOMP5)
                .Case("libbolt", OMPRT_BOLT)
                .Default(OMPRT_Unknown);

  if (RT == OMPRT_Unknown) {
    if (A)
      Diag(diag::err_drv_unsupported_option_argument)
          << A->getOption().getName() << A->getValue();
    else
      // FIXME: We could use a nicer diagnostic here.
      Diag(diag::err_drv_unsupported_opt) << "-fopenmp";
  }

  return RT;
}

bool GetTargetInfoFromOffloadArch(Compilation &C, const char *OpenMPTarget,
                                  std::set<std::string> &OffloadArchs,
                                  bool erase = false) {
  StringRef DeviceTripleStr;
  if (!std::strncmp(OpenMPTarget, "gfx", 3)) {
    DeviceTripleStr = "amdgcn-amd-amdhsa";

    if (erase)
      OffloadArchs.erase(
          DeviceTripleStr.str().append("^").append(OpenMPTarget));
    else {
      llvm::Triple TT(DeviceTripleStr);
      llvm::StringMap<bool> Features;
      StringRef IdStr(OpenMPTarget);
      auto Arch = parseTargetID(TT, IdStr, &Features);
      if (!Arch) {
        C.getDriver().Diag(clang::diag::err_drv_bad_target_id) << IdStr;
        C.setContainsError();
        return false;
      }
      OffloadArchs.insert(
          DeviceTripleStr.str().append("^").append(OpenMPTarget));
    }
  } else if (!std::strncmp(OpenMPTarget, "sm_", 3)) {
    const ToolChain *HostTC = C.getSingleOffloadToolChain<Action::OFK_Host>();
    const llvm::Triple &HostTriple = HostTC->getTriple();
    DeviceTripleStr = HostTriple.isArch64Bit() ? "nvptx64-nvidia-cuda^"
                                               : "nvptx-nvidia-cuda^";
    if (erase)
      OffloadArchs.erase(DeviceTripleStr.str().append(OpenMPTarget));
    else
      OffloadArchs.insert(DeviceTripleStr.str().append(OpenMPTarget));
  } else {
    const ToolChain *HostTC = C.getSingleOffloadToolChain<Action::OFK_Host>();
    const llvm::Triple &HostTriple = HostTC->getTriple();
    StringRef HostTripleStr = HostTriple.str();
    if (erase)
      OffloadArchs.erase(HostTripleStr.str().append("^").append(OpenMPTarget));
    else
      OffloadArchs.insert(HostTripleStr.str().append("^").append(OpenMPTarget));
  }
  return true;
}

bool Driver::GetTargetInfoFromMarch(Compilation &C,
                                    std::set<std::string> &OffloadArchs) const {
  StringRef OpenMPTargetArch;
  for (Arg *A : C.getInputArgs()) {
    if (A->getOption().matches(options::OPT_Xopenmp_target_EQ)) {
      for (auto *V : A->getValues()) {
        StringRef VStr = StringRef(V);
        if (VStr.startswith("-march=") || VStr.startswith("--march=")) {
          OpenMPTargetArch = VStr.split('=').second;
          StringRef OpenMPTargetTriple = StringRef(A->getValue(0));
          llvm::Triple TargetTriple(OpenMPTargetTriple);
          llvm::StringMap<bool> Features;
          auto ArchStr =
              parseTargetID(TargetTriple, OpenMPTargetArch, &Features);
          if (TargetTriple.isAMDGCN() && !ArchStr) {
            C.getDriver().Diag(clang::diag::err_drv_bad_target_id)
                << OpenMPTargetArch;
            C.setContainsError();
            return false;
          }
          StringRef ArchProc = OpenMPTargetArch.split(":").first;
          if (ArchProc.empty()) {
            C.getDriver().Diag(clang::diag::err_drv_cuda_bad_gpu_arch) << VStr;
            C.setContainsError();
            return false;
          }

          // Append Triple and Arch to form a unique key for each instance of
          // the ToolChain
          if (!OpenMPTargetTriple.empty() && !OpenMPTargetArch.empty())
            OffloadArchs.insert(TargetTriple.normalize().append("^").append(
                OpenMPTargetArch.str()));
        }
        A->claim();
      }
    }
  }
  return true;
}

bool Driver::GetTargetInfoFromOffloadArchOpts(
    Compilation &C, std::set<std::string> &OffloadArchs) const {
  for (Arg *A : C.getInputArgs()) {
    if (!(A->getOption().matches(options::OPT_offload_arch_EQ) ||
          A->getOption().matches(options::OPT_no_offload_arch_EQ))) {
      continue;
    }
    A->claim();

    StringRef ArchStr = A->getValue();

    if (A->getOption().matches(options::OPT_no_offload_arch_EQ) &&
        ArchStr == "all") {
      OffloadArchs.clear();
      continue;
    }
    if (ArchStr.empty())
      continue;
    else if (A->getOption().matches(options::OPT_offload_arch_EQ)) {
      auto status =
          GetTargetInfoFromOffloadArch(C, ArchStr.str().c_str(), OffloadArchs);
      if (!status)
        return false;
    } else if (A->getOption().matches(options::OPT_no_offload_arch_EQ))
      GetTargetInfoFromOffloadArch(C, ArchStr.str().c_str(), OffloadArchs,
                                   /* erase */ true);
    else
      llvm_unreachable("Unexpected option.");
  }
  return true;
}

void Driver::CreateOffloadingDeviceToolChains(Compilation &C,
                                              InputList &Inputs) {

  //
  // CUDA/HIP
  //
  // We need to generate a CUDA/HIP toolchain if any of the inputs has a CUDA
  // or HIP type. However, mixed CUDA/HIP compilation is not supported.
  bool IsCuda =
      llvm::any_of(Inputs, [](std::pair<types::ID, const llvm::opt::Arg *> &I) {
        return types::isCuda(I.first);
      });
  bool IsHIP =
      llvm::any_of(Inputs,
                   [](std::pair<types::ID, const llvm::opt::Arg *> &I) {
                     return types::isHIP(I.first);
                   }) ||
      C.getInputArgs().hasArg(options::OPT_hip_link);
  if (IsCuda && IsHIP) {
    Diag(clang::diag::err_drv_mix_cuda_hip);
    return;
  }
  if (IsCuda) {
    const ToolChain *HostTC = C.getSingleOffloadToolChain<Action::OFK_Host>();
    const llvm::Triple &HostTriple = HostTC->getTriple();
    auto OFK = Action::OFK_Cuda;
    auto CudaTriple =
        getNVIDIAOffloadTargetTriple(*this, C.getInputArgs(), HostTriple);
    if (!CudaTriple)
      return;
    // Use the CUDA and host triples as the key into the ToolChains map,
    // because the device toolchain we create depends on both.
    auto &CudaTC = ToolChains[CudaTriple->str() + "/" + HostTriple.str()];
    if (!CudaTC) {
      CudaTC = std::make_unique<toolchains::CudaToolChain>(
          *this, *CudaTriple, *HostTC, C.getInputArgs(), OFK);
    }
    C.addOffloadDeviceToolChain(CudaTC.get(), OFK);
  } else if (IsHIP) {
    if (auto *OMPTargetArg =
            C.getInputArgs().getLastArg(options::OPT_fopenmp_targets_EQ)) {
      Diag(clang::diag::err_drv_unsupported_opt_for_language_mode)
          << OMPTargetArg->getSpelling() << "HIP";
      return;
    }
    const ToolChain *HostTC = C.getSingleOffloadToolChain<Action::OFK_Host>();
    auto OFK = Action::OFK_HIP;
    auto HIPTriple = getHIPOffloadTargetTriple(*this, C.getInputArgs());
    if (!HIPTriple)
      return;
    auto *HIPTC = &getOffloadingDeviceToolChain(C.getInputArgs(), *HIPTriple,
                                                *HostTC, OFK);
    assert(HIPTC && "Could not create offloading device tool chain.");
    C.addOffloadDeviceToolChain(HIPTC, OFK);
  } else {
    //
    // OpenMP
    //
    // OpenMP Offloading is active when -offload-arch, -offload-archs, or
    // legacy options -fopenmp-targets= are specified. We first build a list
    // of OffloadArchs from command line options.
    //
    // Generate an instance of toolchain for each user specified target
    // from the -fopenmp-targets option. The march value
    // may now contain targetid value. This value
    // may include features that would result in different and potentially
    // multiple offload images.

    bool HasValidOpenMPRuntime =
        C.getInputArgs().hasFlag(options::OPT_fopenmp, options::OPT_fopenmp_EQ,
                                 options::OPT_fno_openmp, false);
    if (HasValidOpenMPRuntime) {
      OpenMPRuntimeKind OpenMPKind = getOpenMPRuntime(C.getInputArgs());
      HasValidOpenMPRuntime = OpenMPKind == OMPRT_OMP ||
                              OpenMPKind == OMPRT_IOMP5 ||
                              OpenMPKind == OMPRT_BOLT;
    }

    bool HasOpenMPTargets =
        C.getInputArgs().hasArg(options::OPT_fopenmp_targets_EQ);
    if (!HasValidOpenMPRuntime && HasOpenMPTargets) {
      // We expect that an offload target is always used in conjunction with
      // option -fopenmp specifying a valid runtime with offloading support,
      // i.e. libomp or libiomp.
      Diag(clang::diag::Err_drv_expecting_fopenmp_with_fopenmp_targets);
      return;
    } else if (!HasValidOpenMPRuntime && !HasOpenMPTargets) {
      return;
    }

    bool HasOffloadArch = C.getInputArgs().hasFlag(
        options::OPT_offload_arch_EQ, options::OPT_no_offload_arch_EQ, false);
    if (HasValidOpenMPRuntime && !HasOpenMPTargets && !HasOffloadArch) {
      return;
    }

    std::set<std::string> OffloadArchs;

    if (Arg *OpenMPTargets =
            C.getInputArgs().getLastArg(options::OPT_fopenmp_targets_EQ)) {

      if (!OpenMPTargets->getNumValues()) {
        Diag(clang::diag::warn_drv_empty_joined_argument)
            << OpenMPTargets->getAsString(C.getInputArgs());
        return;
      }

      // First, handle errors in command line for OpenMP target offload
      bool IsHostOffloading =
          (OpenMPTargets->getNumValues() == 1) &&
          StringRef(OpenMPTargets->getValue())
              .startswith_insensitive(
                  C.getSingleOffloadToolChain<Action::OFK_Host>()
                      ->getTriple()
                      .getArchName());

      if (!IsHostOffloading) {
        // Ensure at least one -Xopenm-target exists with a gpu -march
        if (Arg *XOpenMPTargets =
                C.getInputArgs().getLastArg(options::OPT_Xopenmp_target_EQ)) {
          bool has_valid_march = false;
          for (auto *V : XOpenMPTargets->getValues())
            if (StringRef(V).startswith("-march=") ||
                StringRef(V).startswith("--march="))
              has_valid_march = true;
          if (!has_valid_march) {
            Diag(diag::err_drv_missing_Xopenmptarget_or_march);
            return;
          }
        } else {
          Diag(diag::err_drv_missing_Xopenmptarget_or_march);
          return;
        }
      }

      //  process legacy option -fopenmp-targets -Xopenmp-target and -march
      auto status = GetTargetInfoFromMarch(C, OffloadArchs);
      if (!status)
        return;
    }
    auto status = GetTargetInfoFromOffloadArchOpts(C, OffloadArchs);
    if (!status)
      return;

    if (!OffloadArchs.empty()) {

      // Extract targetIDs from all OffloadArchs and see if there
      // is a conflict i.e. For a specific processor, a feature either shows
      // up in all target IDs, or does not show up in any target IDs. Otherwise
      // the target ID combination is invalid.
      if (OffloadArchs.size() > 1) {
        std::set<StringRef> OffloadArchsRef;
        for (std::set<std::string>::iterator Arch = OffloadArchs.begin();
             Arch != OffloadArchs.end(); Arch++) {
          auto Loc = Arch->find('^') + 1;
          OffloadArchsRef.insert(
              StringRef(Arch->data() + Loc, Arch->size() - Loc));
        }

        auto &&ConflictingArchs =
            getConflictTargetIDCombination(OffloadArchsRef);
        if (ConflictingArchs) {
          C.getDriver().Diag(clang::diag::err_drv_bad_offload_arch_combo)
              << ConflictingArchs.getValue().first
              << ConflictingArchs.getValue().second;
          C.setContainsError();
          return;
        }
      }

      llvm::StringMap<const char *> FoundNormalizedTriples;
      for (auto &Target : OffloadArchs) {
        size_t find_loc = Target.find('^');
        std::string TripleStr = Target.substr(0, find_loc);
        std::string OpenMPTargetArch = Target.substr(find_loc + 1);
        llvm::Triple TT(ToolChain::getOpenMPTriple(TripleStr.c_str()));
        llvm::StringMap<bool> Features;
        StringRef IdStr(OpenMPTargetArch);
        auto ArchStr = parseTargetID(TT, IdStr, &Features);
        if (!ArchStr) {
          Diag(clang::diag::err_drv_bad_target_id) << IdStr;
          C.setContainsError();
          return;
        } else
          OpenMPTargetArch = getCanonicalTargetID(ArchStr.getValue(), Features);

        std::string NormalizedName =
            Twine(TT.normalize() + "-" + OpenMPTargetArch).str();
        
        // Make sure we don't have a duplicate triple.
        auto Duplicate = FoundNormalizedTriples.find(NormalizedName);
        if (Duplicate != FoundNormalizedTriples.end()) {
          Diag(clang::diag::warn_drv_omp_offload_target_duplicate)
              << NormalizedName << Duplicate->second;
          continue;
        }

        // Store the current triple so that we can check for duplicates in the
        // following iterations.
        FoundNormalizedTriples[NormalizedName] = NormalizedName.c_str();

        // If the specified target is invalid, emit a diagnostic.
        if (TT.getArch() == llvm::Triple::UnknownArch) {
          Diag(clang::diag::err_drv_invalid_omp_target) << NormalizedName;
          return;
        }

        const ToolChain *TC;
        // Device toolchains have to be selected differently. They pair host
        // and device in their implementation.
        if (TT.isNVPTX() || TT.isAMDGCN()) {
          const ToolChain *HostTC =
              C.getSingleOffloadToolChain<Action::OFK_Host>();
          assert(HostTC && "Host toolchain should be always defined.");
          auto &DeviceTC = ToolChains[NormalizedName + "/" +
                                      HostTC->getTriple().normalize()];
          if (!DeviceTC) {
            if (TT.isNVPTX())
              DeviceTC = std::make_unique<toolchains::CudaToolChain>(
                  *this, TT, *HostTC, C.getInputArgs(), Action::OFK_OpenMP,
                  OpenMPTargetArch);
            else if (TT.isAMDGCN())
              DeviceTC = std::make_unique<toolchains::AMDGPUOpenMPToolChain>(
                  *this, TT, *HostTC, C.getInputArgs(), Action::OFK_OpenMP,
                  OpenMPTargetArch);
            else
              assert(DeviceTC && "Device toolchain not defined.");
          }
          TC = DeviceTC.get();
        } else {
          TC = &getToolChain(C.getInputArgs(), TT);
        }
        // Each value of -fopenmp-targets gets instance of offload toolchain
        C.addOffloadDeviceToolChain(TC, Action::OFK_OpenMP);
      } // end foreach openmp target
    }   // end has openmp offload targets
  }

  //
  // TODO: Add support for other offloading programming models here.
  //
}

/// Looks the given directories for the specified file.
///
/// \param[out] FilePath File path, if the file was found.
/// \param[in]  Dirs Directories used for the search.
/// \param[in]  FileName Name of the file to search for.
/// \return True if file was found.
///
/// Looks for file specified by FileName sequentially in directories specified
/// by Dirs.
///
static bool searchForFile(SmallVectorImpl<char> &FilePath,
                          ArrayRef<StringRef> Dirs, StringRef FileName) {
  SmallString<128> WPath;
  for (const StringRef &Dir : Dirs) {
    if (Dir.empty())
      continue;
    WPath.clear();
    llvm::sys::path::append(WPath, Dir, FileName);
    llvm::sys::path::native(WPath);
    if (llvm::sys::fs::is_regular_file(WPath)) {
      FilePath = std::move(WPath);
      return true;
    }
  }
  return false;
}

bool Driver::readConfigFile(StringRef FileName) {
  // Try reading the given file.
  SmallVector<const char *, 32> NewCfgArgs;
  if (!llvm::cl::readConfigFile(FileName, Saver, NewCfgArgs)) {
    Diag(diag::err_drv_cannot_read_config_file) << FileName;
    return true;
  }

  // Read options from config file.
  llvm::SmallString<128> CfgFileName(FileName);
  llvm::sys::path::native(CfgFileName);
  ConfigFile = std::string(CfgFileName);
  bool ContainErrors;
  CfgOptions = std::make_unique<InputArgList>(
      ParseArgStrings(NewCfgArgs, IsCLMode(), ContainErrors));
  if (ContainErrors) {
    CfgOptions.reset();
    return true;
  }

  if (CfgOptions->hasArg(options::OPT_config)) {
    CfgOptions.reset();
    Diag(diag::err_drv_nested_config_file);
    return true;
  }

  // Claim all arguments that come from a configuration file so that the driver
  // does not warn on any that is unused.
  for (Arg *A : *CfgOptions)
    A->claim();
  return false;
}

bool Driver::loadConfigFile() {
  std::string CfgFileName;
  bool FileSpecifiedExplicitly = false;

  // Process options that change search path for config files.
  if (CLOptions) {
    if (CLOptions->hasArg(options::OPT_config_system_dir_EQ)) {
      SmallString<128> CfgDir;
      CfgDir.append(
          CLOptions->getLastArgValue(options::OPT_config_system_dir_EQ));
      if (!CfgDir.empty()) {
        if (llvm::sys::fs::make_absolute(CfgDir).value() != 0)
          SystemConfigDir.clear();
        else
          SystemConfigDir = static_cast<std::string>(CfgDir);
      }
    }
    if (CLOptions->hasArg(options::OPT_config_user_dir_EQ)) {
      SmallString<128> CfgDir;
      CfgDir.append(
          CLOptions->getLastArgValue(options::OPT_config_user_dir_EQ));
      if (!CfgDir.empty()) {
        if (llvm::sys::fs::make_absolute(CfgDir).value() != 0)
          UserConfigDir.clear();
        else
          UserConfigDir = static_cast<std::string>(CfgDir);
      }
    }
  }

  // First try to find config file specified in command line.
  if (CLOptions) {
    std::vector<std::string> ConfigFiles =
        CLOptions->getAllArgValues(options::OPT_config);
    if (ConfigFiles.size() > 1) {
      if (!llvm::all_of(ConfigFiles, [ConfigFiles](const std::string &s) {
            return s == ConfigFiles[0];
          })) {
        Diag(diag::err_drv_duplicate_config);
        return true;
      }
    }

    if (!ConfigFiles.empty()) {
      CfgFileName = ConfigFiles.front();
      assert(!CfgFileName.empty());

      // If argument contains directory separator, treat it as a path to
      // configuration file.
      if (llvm::sys::path::has_parent_path(CfgFileName)) {
        SmallString<128> CfgFilePath;
        if (llvm::sys::path::is_relative(CfgFileName))
          llvm::sys::fs::current_path(CfgFilePath);
        llvm::sys::path::append(CfgFilePath, CfgFileName);
        if (!llvm::sys::fs::is_regular_file(CfgFilePath)) {
          Diag(diag::err_drv_config_file_not_exist) << CfgFilePath;
          return true;
        }
        return readConfigFile(CfgFilePath);
      }

      FileSpecifiedExplicitly = true;
    }
  }

  // If config file is not specified explicitly, try to deduce configuration
  // from executable name. For instance, an executable 'armv7l-clang' will
  // search for config file 'armv7l-clang.cfg'.
  if (CfgFileName.empty() && !ClangNameParts.TargetPrefix.empty())
    CfgFileName = ClangNameParts.TargetPrefix + '-' + ClangNameParts.ModeSuffix;

  if (CfgFileName.empty())
    return false;

  // Determine architecture part of the file name, if it is present.
  StringRef CfgFileArch = CfgFileName;
  size_t ArchPrefixLen = CfgFileArch.find('-');
  if (ArchPrefixLen == StringRef::npos)
    ArchPrefixLen = CfgFileArch.size();
  llvm::Triple CfgTriple;
  CfgFileArch = CfgFileArch.take_front(ArchPrefixLen);
  CfgTriple = llvm::Triple(llvm::Triple::normalize(CfgFileArch));
  if (CfgTriple.getArch() == llvm::Triple::ArchType::UnknownArch)
    ArchPrefixLen = 0;

  if (!StringRef(CfgFileName).endswith(".cfg"))
    CfgFileName += ".cfg";

  // If config file starts with architecture name and command line options
  // redefine architecture (with options like -m32 -LE etc), try finding new
  // config file with that architecture.
  SmallString<128> FixedConfigFile;
  size_t FixedArchPrefixLen = 0;
  if (ArchPrefixLen) {
    // Get architecture name from config file name like 'i386.cfg' or
    // 'armv7l-clang.cfg'.
    // Check if command line options changes effective triple.
    llvm::Triple EffectiveTriple = computeTargetTriple(*this,
                                             CfgTriple.getTriple(), *CLOptions);
    if (CfgTriple.getArch() != EffectiveTriple.getArch()) {
      FixedConfigFile = EffectiveTriple.getArchName();
      FixedArchPrefixLen = FixedConfigFile.size();
      // Append the rest of original file name so that file name transforms
      // like: i386-clang.cfg -> x86_64-clang.cfg.
      if (ArchPrefixLen < CfgFileName.size())
        FixedConfigFile += CfgFileName.substr(ArchPrefixLen);
    }
  }

  // Prepare list of directories where config file is searched for.
  StringRef CfgFileSearchDirs[] = {UserConfigDir, SystemConfigDir, Dir};

  // Try to find config file. First try file with corrected architecture.
  llvm::SmallString<128> CfgFilePath;
  if (!FixedConfigFile.empty()) {
    if (searchForFile(CfgFilePath, CfgFileSearchDirs, FixedConfigFile))
      return readConfigFile(CfgFilePath);
    // If 'x86_64-clang.cfg' was not found, try 'x86_64.cfg'.
    FixedConfigFile.resize(FixedArchPrefixLen);
    FixedConfigFile.append(".cfg");
    if (searchForFile(CfgFilePath, CfgFileSearchDirs, FixedConfigFile))
      return readConfigFile(CfgFilePath);
  }

  // Then try original file name.
  if (searchForFile(CfgFilePath, CfgFileSearchDirs, CfgFileName))
    return readConfigFile(CfgFilePath);

  // Finally try removing driver mode part: 'x86_64-clang.cfg' -> 'x86_64.cfg'.
  if (!ClangNameParts.ModeSuffix.empty() &&
      !ClangNameParts.TargetPrefix.empty()) {
    CfgFileName.assign(ClangNameParts.TargetPrefix);
    CfgFileName.append(".cfg");
    if (searchForFile(CfgFilePath, CfgFileSearchDirs, CfgFileName))
      return readConfigFile(CfgFilePath);
  }

  // Report error but only if config file was specified explicitly, by option
  // --config. If it was deduced from executable name, it is not an error.
  if (FileSpecifiedExplicitly) {
    Diag(diag::err_drv_config_file_not_found) << CfgFileName;
    for (const StringRef &SearchDir : CfgFileSearchDirs)
      if (!SearchDir.empty())
        Diag(diag::note_drv_config_file_searched_in) << SearchDir;
    return true;
  }

  return false;
}

Compilation *Driver::BuildCompilation(ArrayRef<const char *> ArgList) {
  llvm::PrettyStackTraceString CrashInfo("Compilation construction");

  // FIXME: Handle environment options which affect driver behavior, somewhere
  // (client?). GCC_EXEC_PREFIX, LPATH, CC_PRINT_OPTIONS.

  // We look for the driver mode option early, because the mode can affect
  // how other options are parsed.

  auto DriverMode = getDriverMode(ClangExecutable, ArgList.slice(1));
  if (!DriverMode.empty())
    setDriverMode(DriverMode);

  // FIXME: What are we going to do with -V and -b?

  // Arguments specified in command line.
  bool ContainsError;
  CLOptions = std::make_unique<InputArgList>(
      ParseArgStrings(ArgList.slice(1), IsCLMode(), ContainsError));

  // Try parsing configuration file.
  if (!ContainsError)
    ContainsError = loadConfigFile();
  bool HasConfigFile = !ContainsError && (CfgOptions.get() != nullptr);

  // All arguments, from both config file and command line.
  InputArgList Args = std::move(HasConfigFile ? std::move(*CfgOptions)
                                              : std::move(*CLOptions));

  // The args for config files or /clang: flags belong to different InputArgList
  // objects than Args. This copies an Arg from one of those other InputArgLists
  // to the ownership of Args.
  auto appendOneArg = [&Args](const Arg *Opt, const Arg *BaseArg) {
    unsigned Index = Args.MakeIndex(Opt->getSpelling());
    Arg *Copy = new llvm::opt::Arg(Opt->getOption(), Args.getArgString(Index),
                                   Index, BaseArg);
    Copy->getValues() = Opt->getValues();
    if (Opt->isClaimed())
      Copy->claim();
    Copy->setOwnsValues(Opt->getOwnsValues());
    Opt->setOwnsValues(false);
    Args.append(Copy);
  };

  if (HasConfigFile)
    for (auto *Opt : *CLOptions) {
      if (Opt->getOption().matches(options::OPT_config))
        continue;
      const Arg *BaseArg = &Opt->getBaseArg();
      if (BaseArg == Opt)
        BaseArg = nullptr;
      appendOneArg(Opt, BaseArg);
    }

  // In CL mode, look for any pass-through arguments
  if (IsCLMode() && !ContainsError) {
    SmallVector<const char *, 16> CLModePassThroughArgList;
    for (const auto *A : Args.filtered(options::OPT__SLASH_clang)) {
      A->claim();
      CLModePassThroughArgList.push_back(A->getValue());
    }

    if (!CLModePassThroughArgList.empty()) {
      // Parse any pass through args using default clang processing rather
      // than clang-cl processing.
      auto CLModePassThroughOptions = std::make_unique<InputArgList>(
          ParseArgStrings(CLModePassThroughArgList, false, ContainsError));

      if (!ContainsError)
        for (auto *Opt : *CLModePassThroughOptions) {
          appendOneArg(Opt, nullptr);
        }
    }
  }

  // Check for working directory option before accessing any files
  if (Arg *WD = Args.getLastArg(options::OPT_working_directory))
    if (VFS->setCurrentWorkingDirectory(WD->getValue()))
      Diag(diag::err_drv_unable_to_set_working_directory) << WD->getValue();

  // FIXME: This stuff needs to go into the Compilation, not the driver.
  bool CCCPrintPhases;

  // Silence driver warnings if requested
  Diags.setIgnoreAllWarnings(Args.hasArg(options::OPT_w));

  // -canonical-prefixes, -no-canonical-prefixes are used very early in main.
  Args.ClaimAllArgs(options::OPT_canonical_prefixes);
  Args.ClaimAllArgs(options::OPT_no_canonical_prefixes);

  // f(no-)integated-cc1 is also used very early in main.
  Args.ClaimAllArgs(options::OPT_fintegrated_cc1);
  Args.ClaimAllArgs(options::OPT_fno_integrated_cc1);

  // Ignore -pipe.
  Args.ClaimAllArgs(options::OPT_pipe);

  // Extract -ccc args.
  //
  // FIXME: We need to figure out where this behavior should live. Most of it
  // should be outside in the client; the parts that aren't should have proper
  // options, either by introducing new ones or by overloading gcc ones like -V
  // or -b.
  CCCPrintPhases = Args.hasArg(options::OPT_ccc_print_phases);
  CCCPrintBindings = Args.hasArg(options::OPT_ccc_print_bindings);
  if (const Arg *A = Args.getLastArg(options::OPT_ccc_gcc_name))
    CCCGenericGCCName = A->getValue();

  // Process -fproc-stat-report options.
  if (const Arg *A = Args.getLastArg(options::OPT_fproc_stat_report_EQ)) {
    CCPrintProcessStats = true;
    CCPrintStatReportFilename = A->getValue();
  }
  if (Args.hasArg(options::OPT_fproc_stat_report))
    CCPrintProcessStats = true;

  // FIXME: TargetTriple is used by the target-prefixed calls to as/ld
  // and getToolChain is const.
  if (IsCLMode()) {
    // clang-cl targets MSVC-style Win32.
    llvm::Triple T(TargetTriple);
    T.setOS(llvm::Triple::Win32);
    T.setVendor(llvm::Triple::PC);
    T.setEnvironment(llvm::Triple::MSVC);
    T.setObjectFormat(llvm::Triple::COFF);
    TargetTriple = T.str();
  } else if (IsDXCMode()) {
    // Build TargetTriple from target_profile option for clang-dxc.
    if (const Arg *A = Args.getLastArg(options::OPT_target_profile)) {
      StringRef TargetProfile = A->getValue();
      if (auto Triple =
              toolchains::HLSLToolChain::parseTargetProfile(TargetProfile))
        TargetTriple = Triple.getValue();
      else
        Diag(diag::err_drv_invalid_directx_shader_module) << TargetProfile;

      A->claim();
    } else {
      Diag(diag::err_drv_dxc_missing_target_profile);
    }
  }

  if (const Arg *A = Args.getLastArg(options::OPT_target))
    TargetTriple = A->getValue();
  if (const Arg *A = Args.getLastArg(options::OPT_ccc_install_dir))
    Dir = InstalledDir = A->getValue();
  for (const Arg *A : Args.filtered(options::OPT_B)) {
    A->claim();
    PrefixDirs.push_back(A->getValue(0));
  }
  if (Optional<std::string> CompilerPathValue =
          llvm::sys::Process::GetEnv("COMPILER_PATH")) {
    StringRef CompilerPath = *CompilerPathValue;
    while (!CompilerPath.empty()) {
      std::pair<StringRef, StringRef> Split =
          CompilerPath.split(llvm::sys::EnvPathSeparator);
      PrefixDirs.push_back(std::string(Split.first));
      CompilerPath = Split.second;
    }
  }
  if (const Arg *A = Args.getLastArg(options::OPT__sysroot_EQ))
    SysRoot = A->getValue();
  if (const Arg *A = Args.getLastArg(options::OPT__dyld_prefix_EQ))
    DyldPrefix = A->getValue();

  if (const Arg *A = Args.getLastArg(options::OPT_resource_dir))
    ResourceDir = A->getValue();

  if (const Arg *A = Args.getLastArg(options::OPT_save_temps_EQ)) {
    SaveTemps = llvm::StringSwitch<SaveTempsMode>(A->getValue())
                    .Case("cwd", SaveTempsCwd)
                    .Case("obj", SaveTempsObj)
                    .Default(SaveTempsCwd);
  }

  if (const Arg *A = Args.getLastArg(options::OPT_offload_host_only,
                                     options::OPT_offload_device_only,
                                     options::OPT_offload_host_device)) {
    if (A->getOption().matches(options::OPT_offload_host_only))
      Offload = OffloadHost;
    else if (A->getOption().matches(options::OPT_offload_device_only))
      Offload = OffloadDevice;
    else
      Offload = OffloadHostDevice;
  }

  setLTOMode(Args);

  // Process -fembed-bitcode= flags.
  if (Arg *A = Args.getLastArg(options::OPT_fembed_bitcode_EQ)) {
    StringRef Name = A->getValue();
    unsigned Model = llvm::StringSwitch<unsigned>(Name)
        .Case("off", EmbedNone)
        .Case("all", EmbedBitcode)
        .Case("bitcode", EmbedBitcode)
        .Case("marker", EmbedMarker)
        .Default(~0U);
    if (Model == ~0U) {
      Diags.Report(diag::err_drv_invalid_value) << A->getAsString(Args)
                                                << Name;
    } else
      BitcodeEmbed = static_cast<BitcodeEmbedMode>(Model);
  }

<<<<<<< HEAD
  // Force -parallel-jobs=1 when verbose is set to avoid corrupted output
  if (Args.hasArg(options::OPT_v))
    setNumberOfParallelJobs(1);
  else
    setNumberOfParallelJobs(
        getLastArgIntValue(Args, options::OPT_parallel_jobs_EQ, 1, Diags));
=======
  // Remove existing compilation database so that each job can append to it.
  if (Arg *A = Args.getLastArg(options::OPT_MJ))
    llvm::sys::fs::remove(A->getValue());
>>>>>>> 5ba0a957

  // Setting up the jobs for some precompile cases depends on whether we are
  // treating them as PCH, implicit modules or C++20 ones.
  // TODO: inferring the mode like this seems fragile (it meets the objective
  // of not requiring anything new for operation, however).
  const Arg *Std = Args.getLastArg(options::OPT_std_EQ);
  ModulesModeCXX20 =
      !Args.hasArg(options::OPT_fmodules) && Std &&
      (Std->containsValue("c++20") || Std->containsValue("c++2b") ||
       Std->containsValue("c++2a") || Std->containsValue("c++latest"));

  // Process -fmodule-header{=} flags.
  if (Arg *A = Args.getLastArg(options::OPT_fmodule_header_EQ,
                               options::OPT_fmodule_header)) {
    // These flags force C++20 handling of headers.
    ModulesModeCXX20 = true;
    if (A->getOption().matches(options::OPT_fmodule_header))
      CXX20HeaderType = HeaderMode_Default;
    else {
      StringRef ArgName = A->getValue();
      unsigned Kind = llvm::StringSwitch<unsigned>(ArgName)
                          .Case("user", HeaderMode_User)
                          .Case("system", HeaderMode_System)
                          .Default(~0U);
      if (Kind == ~0U) {
        Diags.Report(diag::err_drv_invalid_value)
            << A->getAsString(Args) << ArgName;
      } else
        CXX20HeaderType = static_cast<ModuleHeaderMode>(Kind);
    }
  }

  std::unique_ptr<llvm::opt::InputArgList> UArgs =
      std::make_unique<InputArgList>(std::move(Args));

  // Perform the default argument translations.
  DerivedArgList *TranslatedArgs = TranslateInputArgs(*UArgs);

  // Owned by the host.
  const ToolChain &TC = getToolChain(
      *UArgs, computeTargetTriple(*this, TargetTriple, *UArgs));

  // The compilation takes ownership of Args.
  Compilation *C = new Compilation(*this, TC, UArgs.release(), TranslatedArgs,
                                   ContainsError);

  if (!HandleImmediateArgs(*C))
    return C;

  // Construct the list of inputs.
  InputList Inputs;
  BuildInputs(C->getDefaultToolChain(), *TranslatedArgs, Inputs);

  // Populate the tool chains for the offloading devices, if any.
  CreateOffloadingDeviceToolChains(*C, Inputs);

  // Construct the list of abstract actions to perform for this compilation. On
  // MachO targets this uses the driver-driver and universal actions.
  if (TC.getTriple().isOSBinFormatMachO())
    BuildUniversalActions(*C, C->getDefaultToolChain(), Inputs);
  else
    BuildActions(*C, C->getArgs(), Inputs, C->getActions());

  if (CCCPrintPhases) {
    PrintActions(*C);
    return C;
  }

  BuildJobs(*C);

  return C;
}

static void printArgList(raw_ostream &OS, const llvm::opt::ArgList &Args) {
  llvm::opt::ArgStringList ASL;
  for (const auto *A : Args) {
    // Use user's original spelling of flags. For example, use
    // `/source-charset:utf-8` instead of `-finput-charset=utf-8` if the user
    // wrote the former.
    while (A->getAlias())
      A = A->getAlias();
    A->render(Args, ASL);
  }

  for (auto I = ASL.begin(), E = ASL.end(); I != E; ++I) {
    if (I != ASL.begin())
      OS << ' ';
    llvm::sys::printArg(OS, *I, true);
  }
  OS << '\n';
}

bool Driver::getCrashDiagnosticFile(StringRef ReproCrashFilename,
                                    SmallString<128> &CrashDiagDir) {
  using namespace llvm::sys;
  assert(llvm::Triple(llvm::sys::getProcessTriple()).isOSDarwin() &&
         "Only knows about .crash files on Darwin");

  // The .crash file can be found on at ~/Library/Logs/DiagnosticReports/
  // (or /Library/Logs/DiagnosticReports for root) and has the filename pattern
  // clang-<VERSION>_<YYYY-MM-DD-HHMMSS>_<hostname>.crash.
  path::home_directory(CrashDiagDir);
  if (CrashDiagDir.startswith("/var/root"))
    CrashDiagDir = "/";
  path::append(CrashDiagDir, "Library/Logs/DiagnosticReports");
  int PID =
#if LLVM_ON_UNIX
      getpid();
#else
      0;
#endif
  std::error_code EC;
  fs::file_status FileStatus;
  TimePoint<> LastAccessTime;
  SmallString<128> CrashFilePath;
  // Lookup the .crash files and get the one generated by a subprocess spawned
  // by this driver invocation.
  for (fs::directory_iterator File(CrashDiagDir, EC), FileEnd;
       File != FileEnd && !EC; File.increment(EC)) {
    StringRef FileName = path::filename(File->path());
    if (!FileName.startswith(Name))
      continue;
    if (fs::status(File->path(), FileStatus))
      continue;
    llvm::ErrorOr<std::unique_ptr<llvm::MemoryBuffer>> CrashFile =
        llvm::MemoryBuffer::getFile(File->path());
    if (!CrashFile)
      continue;
    // The first line should start with "Process:", otherwise this isn't a real
    // .crash file.
    StringRef Data = CrashFile.get()->getBuffer();
    if (!Data.startswith("Process:"))
      continue;
    // Parse parent process pid line, e.g: "Parent Process: clang-4.0 [79141]"
    size_t ParentProcPos = Data.find("Parent Process:");
    if (ParentProcPos == StringRef::npos)
      continue;
    size_t LineEnd = Data.find_first_of("\n", ParentProcPos);
    if (LineEnd == StringRef::npos)
      continue;
    StringRef ParentProcess = Data.slice(ParentProcPos+15, LineEnd).trim();
    int OpenBracket = -1, CloseBracket = -1;
    for (size_t i = 0, e = ParentProcess.size(); i < e; ++i) {
      if (ParentProcess[i] == '[')
        OpenBracket = i;
      if (ParentProcess[i] == ']')
        CloseBracket = i;
    }
    // Extract the parent process PID from the .crash file and check whether
    // it matches this driver invocation pid.
    int CrashPID;
    if (OpenBracket < 0 || CloseBracket < 0 ||
        ParentProcess.slice(OpenBracket + 1, CloseBracket)
            .getAsInteger(10, CrashPID) || CrashPID != PID) {
      continue;
    }

    // Found a .crash file matching the driver pid. To avoid getting an older
    // and misleading crash file, continue looking for the most recent.
    // FIXME: the driver can dispatch multiple cc1 invocations, leading to
    // multiple crashes poiting to the same parent process. Since the driver
    // does not collect pid information for the dispatched invocation there's
    // currently no way to distinguish among them.
    const auto FileAccessTime = FileStatus.getLastModificationTime();
    if (FileAccessTime > LastAccessTime) {
      CrashFilePath.assign(File->path());
      LastAccessTime = FileAccessTime;
    }
  }

  // If found, copy it over to the location of other reproducer files.
  if (!CrashFilePath.empty()) {
    EC = fs::copy_file(CrashFilePath, ReproCrashFilename);
    if (EC)
      return false;
    return true;
  }

  return false;
}

// When clang crashes, produce diagnostic information including the fully
// preprocessed source file(s).  Request that the developer attach the
// diagnostic information to a bug report.
void Driver::generateCompilationDiagnostics(
    Compilation &C, const Command &FailingCommand,
    StringRef AdditionalInformation, CompilationDiagnosticReport *Report) {
  if (C.getArgs().hasArg(options::OPT_fno_crash_diagnostics))
    return;

  // Don't try to generate diagnostics for link or dsymutil jobs.
  if (FailingCommand.getCreator().isLinkJob() ||
      FailingCommand.getCreator().isDsymutilJob())
    return;

  // Print the version of the compiler.
  PrintVersion(C, llvm::errs());

  // Suppress driver output and emit preprocessor output to temp file.
  CCGenDiagnostics = true;

  // Save the original job command(s).
  Command Cmd = FailingCommand;

  // Keep track of whether we produce any errors while trying to produce
  // preprocessed sources.
  DiagnosticErrorTrap Trap(Diags);

  // Suppress tool output.
  C.initCompilationForDiagnostics();

  // Construct the list of inputs.
  InputList Inputs;
  BuildInputs(C.getDefaultToolChain(), C.getArgs(), Inputs);

  for (InputList::iterator it = Inputs.begin(), ie = Inputs.end(); it != ie;) {
    bool IgnoreInput = false;

    // Ignore input from stdin or any inputs that cannot be preprocessed.
    // Check type first as not all linker inputs have a value.
    if (types::getPreprocessedType(it->first) == types::TY_INVALID) {
      IgnoreInput = true;
    } else if (!strcmp(it->second->getValue(), "-")) {
      Diag(clang::diag::note_drv_command_failed_diag_msg)
          << "Error generating preprocessed source(s) - "
             "ignoring input from stdin.";
      IgnoreInput = true;
    }

    if (IgnoreInput) {
      it = Inputs.erase(it);
      ie = Inputs.end();
    } else {
      ++it;
    }
  }

  if (Inputs.empty()) {
    Diag(clang::diag::note_drv_command_failed_diag_msg)
        << "Error generating preprocessed source(s) - "
           "no preprocessable inputs.";
    return;
  }

  // Don't attempt to generate preprocessed files if multiple -arch options are
  // used, unless they're all duplicates.
  llvm::StringSet<> ArchNames;
  for (const Arg *A : C.getArgs()) {
    if (A->getOption().matches(options::OPT_arch)) {
      StringRef ArchName = A->getValue();
      ArchNames.insert(ArchName);
    }
  }
  if (ArchNames.size() > 1) {
    Diag(clang::diag::note_drv_command_failed_diag_msg)
        << "Error generating preprocessed source(s) - cannot generate "
           "preprocessed source with multiple -arch options.";
    return;
  }

  // Construct the list of abstract actions to perform for this compilation. On
  // Darwin OSes this uses the driver-driver and builds universal actions.
  const ToolChain &TC = C.getDefaultToolChain();
  if (TC.getTriple().isOSBinFormatMachO())
    BuildUniversalActions(C, TC, Inputs);
  else
    BuildActions(C, C.getArgs(), Inputs, C.getActions());

  BuildJobs(C);

  // If there were errors building the compilation, quit now.
  if (Trap.hasErrorOccurred()) {
    Diag(clang::diag::note_drv_command_failed_diag_msg)
        << "Error generating preprocessed source(s).";
    return;
  }

  // Generate preprocessed output.
  SmallVector<std::pair<int, const Command *>, 4> FailingCommands;
  C.ExecuteJobs(C.getJobs(), FailingCommands);

  // If any of the preprocessing commands failed, clean up and exit.
  if (!FailingCommands.empty()) {
    Diag(clang::diag::note_drv_command_failed_diag_msg)
        << "Error generating preprocessed source(s).";
    return;
  }

  const ArgStringList &TempFiles = C.getTempFiles();
  if (TempFiles.empty()) {
    Diag(clang::diag::note_drv_command_failed_diag_msg)
        << "Error generating preprocessed source(s).";
    return;
  }

  Diag(clang::diag::note_drv_command_failed_diag_msg)
      << "\n********************\n\n"
         "PLEASE ATTACH THE FOLLOWING FILES TO THE BUG REPORT:\n"
         "Preprocessed source(s) and associated run script(s) are located at:";

  SmallString<128> VFS;
  SmallString<128> ReproCrashFilename;
  for (const char *TempFile : TempFiles) {
    Diag(clang::diag::note_drv_command_failed_diag_msg) << TempFile;
    if (Report)
      Report->TemporaryFiles.push_back(TempFile);
    if (ReproCrashFilename.empty()) {
      ReproCrashFilename = TempFile;
      llvm::sys::path::replace_extension(ReproCrashFilename, ".crash");
    }
    if (StringRef(TempFile).endswith(".cache")) {
      // In some cases (modules) we'll dump extra data to help with reproducing
      // the crash into a directory next to the output.
      VFS = llvm::sys::path::filename(TempFile);
      llvm::sys::path::append(VFS, "vfs", "vfs.yaml");
    }
  }

  // Assume associated files are based off of the first temporary file.
  CrashReportInfo CrashInfo(TempFiles[0], VFS);

  llvm::SmallString<128> Script(CrashInfo.Filename);
  llvm::sys::path::replace_extension(Script, "sh");
  std::error_code EC;
  llvm::raw_fd_ostream ScriptOS(Script, EC, llvm::sys::fs::CD_CreateNew,
                                llvm::sys::fs::FA_Write,
                                llvm::sys::fs::OF_Text);
  if (EC) {
    Diag(clang::diag::note_drv_command_failed_diag_msg)
        << "Error generating run script: " << Script << " " << EC.message();
  } else {
    ScriptOS << "# Crash reproducer for " << getClangFullVersion() << "\n"
             << "# Driver args: ";
    printArgList(ScriptOS, C.getInputArgs());
    ScriptOS << "# Original command: ";
    Cmd.Print(ScriptOS, "\n", /*Quote=*/true);
    Cmd.Print(ScriptOS, "\n", /*Quote=*/true, &CrashInfo);
    if (!AdditionalInformation.empty())
      ScriptOS << "\n# Additional information: " << AdditionalInformation
               << "\n";
    if (Report)
      Report->TemporaryFiles.push_back(std::string(Script.str()));
    Diag(clang::diag::note_drv_command_failed_diag_msg) << Script;
  }

  // On darwin, provide information about the .crash diagnostic report.
  if (llvm::Triple(llvm::sys::getProcessTriple()).isOSDarwin()) {
    SmallString<128> CrashDiagDir;
    if (getCrashDiagnosticFile(ReproCrashFilename, CrashDiagDir)) {
      Diag(clang::diag::note_drv_command_failed_diag_msg)
          << ReproCrashFilename.str();
    } else { // Suggest a directory for the user to look for .crash files.
      llvm::sys::path::append(CrashDiagDir, Name);
      CrashDiagDir += "_<YYYY-MM-DD-HHMMSS>_<hostname>.crash";
      Diag(clang::diag::note_drv_command_failed_diag_msg)
          << "Crash backtrace is located in";
      Diag(clang::diag::note_drv_command_failed_diag_msg)
          << CrashDiagDir.str();
      Diag(clang::diag::note_drv_command_failed_diag_msg)
          << "(choose the .crash file that corresponds to your crash)";
    }
  }

  for (const auto &A : C.getArgs().filtered(options::OPT_frewrite_map_file_EQ))
    Diag(clang::diag::note_drv_command_failed_diag_msg) << A->getValue();

  Diag(clang::diag::note_drv_command_failed_diag_msg)
      << "\n\n********************";
}

void Driver::setUpResponseFiles(Compilation &C, Command &Cmd) {
  // Since commandLineFitsWithinSystemLimits() may underestimate system's
  // capacity if the tool does not support response files, there is a chance/
  // that things will just work without a response file, so we silently just
  // skip it.
  if (Cmd.getResponseFileSupport().ResponseKind ==
          ResponseFileSupport::RF_None ||
      llvm::sys::commandLineFitsWithinSystemLimits(Cmd.getExecutable(),
                                                   Cmd.getArguments()))
    return;

  std::string TmpName = GetTemporaryPath("response", "txt");
  Cmd.setResponseFile(C.addTempFile(C.getArgs().MakeArgString(TmpName)));
}

int Driver::ExecuteCompilation(
    Compilation &C,
    SmallVectorImpl<std::pair<int, const Command *>> &FailingCommands) {
  if (C.getArgs().hasArg(options::OPT_fdriver_only)) {
    if (C.getArgs().hasArg(options::OPT_v))
      C.getJobs().Print(llvm::errs(), "\n", true);

    C.ExecuteJobs(C.getJobs(), FailingCommands, /*LogOnly=*/true);

    // If there were errors building the compilation, quit now.
    if (!FailingCommands.empty() || Diags.hasErrorOccurred())
      return 1;

    return 0;
  }

  // Just print if -### was present.
  if (C.getArgs().hasArg(options::OPT__HASH_HASH_HASH)) {
    C.getJobs().Print(llvm::errs(), "\n", true);
    return 0;
  }

  // If there were errors building the compilation, quit now.
  if (Diags.hasErrorOccurred())
    return 1;

  // Set up response file names for each command, if necessary.
  for (auto &Job : C.getJobs())
    setUpResponseFiles(C, Job);

  C.ExecuteJobs(C.getJobs(), FailingCommands);

  // If the command succeeded, we are done.
  if (FailingCommands.empty())
    return 0;

  // Otherwise, remove result files and print extra information about abnormal
  // failures.
  int Res = 0;
  for (const auto &CmdPair : FailingCommands) {
    int CommandRes = CmdPair.first;
    const Command *FailingCommand = CmdPair.second;

    // Remove result files if we're not saving temps.
    if (!isSaveTempsEnabled()) {
      const JobAction *JA = cast<JobAction>(&FailingCommand->getSource());
      C.CleanupFileMap(C.getResultFiles(), JA, true);

      // Failure result files are valid unless we crashed.
      if (CommandRes < 0)
        C.CleanupFileMap(C.getFailureResultFiles(), JA, true);
    }

#if LLVM_ON_UNIX
    // llvm/lib/Support/Unix/Signals.inc will exit with a special return code
    // for SIGPIPE. Do not print diagnostics for this case.
    if (CommandRes == EX_IOERR) {
      Res = CommandRes;
      continue;
    }
#endif

    // Print extra information about abnormal failures, if possible.
    //
    // This is ad-hoc, but we don't want to be excessively noisy. If the result
    // status was 1, assume the command failed normally. In particular, if it
    // was the compiler then assume it gave a reasonable error code. Failures
    // in other tools are less common, and they generally have worse
    // diagnostics, so always print the diagnostic there.
    const Tool &FailingTool = FailingCommand->getCreator();

    if (!FailingCommand->getCreator().hasGoodDiagnostics() || CommandRes != 1) {
      // FIXME: See FIXME above regarding result code interpretation.
      if (CommandRes < 0)
        Diag(clang::diag::err_drv_command_signalled)
            << FailingTool.getShortName();
      else
        Diag(clang::diag::err_drv_command_failed)
            << FailingTool.getShortName() << CommandRes;
    }
  }
  return Res;
}

void Driver::PrintHelp(bool ShowHidden) const {
  unsigned IncludedFlagsBitmask;
  unsigned ExcludedFlagsBitmask;
  std::tie(IncludedFlagsBitmask, ExcludedFlagsBitmask) =
      getIncludeExcludeOptionFlagMasks(IsCLMode());

  ExcludedFlagsBitmask |= options::NoDriverOption;
  if (!ShowHidden)
    ExcludedFlagsBitmask |= HelpHidden;

  if (IsFlangMode())
    IncludedFlagsBitmask |= options::FlangOption;
  else
    ExcludedFlagsBitmask |= options::FlangOnlyOption;

  std::string Usage = llvm::formatv("{0} [options] file...", Name).str();
  getOpts().printHelp(llvm::outs(), Usage.c_str(), DriverTitle.c_str(),
                      IncludedFlagsBitmask, ExcludedFlagsBitmask,
                      /*ShowAllAliases=*/false);
}

void Driver::PrintVersion(const Compilation &C, raw_ostream &OS) const {
  if (IsFlangMode()) {
    OS << getClangToolFullVersion("flang-new") << '\n';
  } else {
    // FIXME: The following handlers should use a callback mechanism, we don't
    // know what the client would like to do.
    OS << getClangFullVersion() << '\n';
  }
  const ToolChain &TC = C.getDefaultToolChain();
  OS << "Target: " << TC.getTripleString() << '\n';

  // Print the threading model.
  if (Arg *A = C.getArgs().getLastArg(options::OPT_mthread_model)) {
    // Don't print if the ToolChain would have barfed on it already
    if (TC.isThreadModelSupported(A->getValue()))
      OS << "Thread model: " << A->getValue();
  } else
    OS << "Thread model: " << TC.getThreadModel();
  OS << '\n';

  // Print out the install directory.
  OS << "InstalledDir: " << InstalledDir << '\n';

  // If configuration file was used, print its path.
  if (!ConfigFile.empty())
    OS << "Configuration file: " << ConfigFile << '\n';
}

/// PrintDiagnosticCategories - Implement the --print-diagnostic-categories
/// option.
static void PrintDiagnosticCategories(raw_ostream &OS) {
  // Skip the empty category.
  for (unsigned i = 1, max = DiagnosticIDs::getNumberOfCategories(); i != max;
       ++i)
    OS << i << ',' << DiagnosticIDs::getCategoryNameFromID(i) << '\n';
}

void Driver::HandleAutocompletions(StringRef PassedFlags) const {
  if (PassedFlags == "")
    return;
  // Print out all options that start with a given argument. This is used for
  // shell autocompletion.
  std::vector<std::string> SuggestedCompletions;
  std::vector<std::string> Flags;

  unsigned int DisableFlags =
      options::NoDriverOption | options::Unsupported | options::Ignored;

  // Make sure that Flang-only options don't pollute the Clang output
  // TODO: Make sure that Clang-only options don't pollute Flang output
  if (!IsFlangMode())
    DisableFlags |= options::FlangOnlyOption;

  // Distinguish "--autocomplete=-someflag" and "--autocomplete=-someflag,"
  // because the latter indicates that the user put space before pushing tab
  // which should end up in a file completion.
  const bool HasSpace = PassedFlags.endswith(",");

  // Parse PassedFlags by "," as all the command-line flags are passed to this
  // function separated by ","
  StringRef TargetFlags = PassedFlags;
  while (TargetFlags != "") {
    StringRef CurFlag;
    std::tie(CurFlag, TargetFlags) = TargetFlags.split(",");
    Flags.push_back(std::string(CurFlag));
  }

  // We want to show cc1-only options only when clang is invoked with -cc1 or
  // -Xclang.
  if (llvm::is_contained(Flags, "-Xclang") || llvm::is_contained(Flags, "-cc1"))
    DisableFlags &= ~options::NoDriverOption;

  const llvm::opt::OptTable &Opts = getOpts();
  StringRef Cur;
  Cur = Flags.at(Flags.size() - 1);
  StringRef Prev;
  if (Flags.size() >= 2) {
    Prev = Flags.at(Flags.size() - 2);
    SuggestedCompletions = Opts.suggestValueCompletions(Prev, Cur);
  }

  if (SuggestedCompletions.empty())
    SuggestedCompletions = Opts.suggestValueCompletions(Cur, "");

  // If Flags were empty, it means the user typed `clang [tab]` where we should
  // list all possible flags. If there was no value completion and the user
  // pressed tab after a space, we should fall back to a file completion.
  // We're printing a newline to be consistent with what we print at the end of
  // this function.
  if (SuggestedCompletions.empty() && HasSpace && !Flags.empty()) {
    llvm::outs() << '\n';
    return;
  }

  // When flag ends with '=' and there was no value completion, return empty
  // string and fall back to the file autocompletion.
  if (SuggestedCompletions.empty() && !Cur.endswith("=")) {
    // If the flag is in the form of "--autocomplete=-foo",
    // we were requested to print out all option names that start with "-foo".
    // For example, "--autocomplete=-fsyn" is expanded to "-fsyntax-only".
    SuggestedCompletions = Opts.findByPrefix(Cur, DisableFlags);

    // We have to query the -W flags manually as they're not in the OptTable.
    // TODO: Find a good way to add them to OptTable instead and them remove
    // this code.
    for (StringRef S : DiagnosticIDs::getDiagnosticFlags())
      if (S.startswith(Cur))
        SuggestedCompletions.push_back(std::string(S));
  }

  // Sort the autocomplete candidates so that shells print them out in a
  // deterministic order. We could sort in any way, but we chose
  // case-insensitive sorting for consistency with the -help option
  // which prints out options in the case-insensitive alphabetical order.
  llvm::sort(SuggestedCompletions, [](StringRef A, StringRef B) {
    if (int X = A.compare_insensitive(B))
      return X < 0;
    return A.compare(B) > 0;
  });

  llvm::outs() << llvm::join(SuggestedCompletions, "\n") << '\n';
}

bool Driver::HandleImmediateArgs(const Compilation &C) {
  // The order these options are handled in gcc is all over the place, but we
  // don't expect inconsistencies w.r.t. that to matter in practice.

  if (C.getArgs().hasArg(options::OPT_dumpmachine)) {
    llvm::outs() << C.getDefaultToolChain().getTripleString() << '\n';
    return false;
  }

  if (C.getArgs().hasArg(options::OPT_dumpversion)) {
    // Since -dumpversion is only implemented for pedantic GCC compatibility, we
    // return an answer which matches our definition of __VERSION__.
    llvm::outs() << CLANG_VERSION_STRING << "\n";
    return false;
  }

  if (C.getArgs().hasArg(options::OPT__print_diagnostic_categories)) {
    PrintDiagnosticCategories(llvm::outs());
    return false;
  }

  if (C.getArgs().hasArg(options::OPT_help) ||
      C.getArgs().hasArg(options::OPT__help_hidden)) {
    PrintHelp(C.getArgs().hasArg(options::OPT__help_hidden));
    return false;
  }

  if (C.getArgs().hasArg(options::OPT__version)) {
    // Follow gcc behavior and use stdout for --version and stderr for -v.
    PrintVersion(C, llvm::outs());
    return false;
  }

  if (C.getArgs().hasArg(options::OPT_v) ||
      C.getArgs().hasArg(options::OPT__HASH_HASH_HASH) ||
      C.getArgs().hasArg(options::OPT_print_supported_cpus)) {
    PrintVersion(C, llvm::errs());
    SuppressMissingInputWarning = true;
  }

  if (C.getArgs().hasArg(options::OPT_v)) {
    if (!SystemConfigDir.empty())
      llvm::errs() << "System configuration file directory: "
                   << SystemConfigDir << "\n";
    if (!UserConfigDir.empty())
      llvm::errs() << "User configuration file directory: "
                   << UserConfigDir << "\n";
  }

  const ToolChain &TC = C.getDefaultToolChain();

  if (C.getArgs().hasArg(options::OPT_v))
    TC.printVerboseInfo(llvm::errs());

  if (C.getArgs().hasArg(options::OPT_print_resource_dir)) {
    llvm::outs() << ResourceDir << '\n';
    return false;
  }

  if (C.getArgs().hasArg(options::OPT_print_search_dirs)) {
    llvm::outs() << "programs: =";
    bool separator = false;
    // Print -B and COMPILER_PATH.
    for (const std::string &Path : PrefixDirs) {
      if (separator)
        llvm::outs() << llvm::sys::EnvPathSeparator;
      llvm::outs() << Path;
      separator = true;
    }
    for (const std::string &Path : TC.getProgramPaths()) {
      if (separator)
        llvm::outs() << llvm::sys::EnvPathSeparator;
      llvm::outs() << Path;
      separator = true;
    }
    llvm::outs() << "\n";
    llvm::outs() << "libraries: =" << ResourceDir;

    StringRef sysroot = C.getSysRoot();

    for (const std::string &Path : TC.getFilePaths()) {
      // Always print a separator. ResourceDir was the first item shown.
      llvm::outs() << llvm::sys::EnvPathSeparator;
      // Interpretation of leading '=' is needed only for NetBSD.
      if (Path[0] == '=')
        llvm::outs() << sysroot << Path.substr(1);
      else
        llvm::outs() << Path;
    }
    llvm::outs() << "\n";
    return false;
  }

  if (C.getArgs().hasArg(options::OPT_print_runtime_dir)) {
    std::string RuntimePath;
    // Get the first existing path, if any.
    for (auto Path : TC.getRuntimePaths()) {
      if (getVFS().exists(Path)) {
        RuntimePath = Path;
        break;
      }
    }
    if (!RuntimePath.empty())
      llvm::outs() << RuntimePath << '\n';
    else
      llvm::outs() << TC.getCompilerRTPath() << '\n';
    return false;
  }

  if (C.getArgs().hasArg(options::OPT_print_diagnostic_options)) {
    std::vector<std::string> Flags = DiagnosticIDs::getDiagnosticFlags();
    for (std::size_t I = 0; I != Flags.size(); I += 2)
      llvm::outs() << "  " << Flags[I] << "\n  " << Flags[I + 1] << "\n\n";
    return false;
  }

  // FIXME: The following handlers should use a callback mechanism, we don't
  // know what the client would like to do.
  if (Arg *A = C.getArgs().getLastArg(options::OPT_print_file_name_EQ)) {
    llvm::outs() << GetFilePath(A->getValue(), TC) << "\n";
    return false;
  }

  if (Arg *A = C.getArgs().getLastArg(options::OPT_print_prog_name_EQ)) {
    StringRef ProgName = A->getValue();

    // Null program name cannot have a path.
    if (! ProgName.empty())
      llvm::outs() << GetProgramPath(ProgName, TC);

    llvm::outs() << "\n";
    return false;
  }

  if (Arg *A = C.getArgs().getLastArg(options::OPT_autocomplete)) {
    StringRef PassedFlags = A->getValue();
    HandleAutocompletions(PassedFlags);
    return false;
  }

  if (C.getArgs().hasArg(options::OPT_print_libgcc_file_name)) {
    ToolChain::RuntimeLibType RLT = TC.GetRuntimeLibType(C.getArgs());
    const llvm::Triple Triple(TC.ComputeEffectiveClangTriple(C.getArgs()));
    RegisterEffectiveTriple TripleRAII(TC, Triple);
    switch (RLT) {
    case ToolChain::RLT_CompilerRT:
      llvm::outs() << TC.getCompilerRT(C.getArgs(), "builtins") << "\n";
      break;
    case ToolChain::RLT_Libgcc:
      llvm::outs() << GetFilePath("libgcc.a", TC) << "\n";
      break;
    }
    return false;
  }

  if (C.getArgs().hasArg(options::OPT_print_multi_lib)) {
    for (const Multilib &Multilib : TC.getMultilibs())
      llvm::outs() << Multilib << "\n";
    return false;
  }

  if (C.getArgs().hasArg(options::OPT_print_multi_directory)) {
    const Multilib &Multilib = TC.getMultilib();
    if (Multilib.gccSuffix().empty())
      llvm::outs() << ".\n";
    else {
      StringRef Suffix(Multilib.gccSuffix());
      assert(Suffix.front() == '/');
      llvm::outs() << Suffix.substr(1) << "\n";
    }
    return false;
  }

  if (C.getArgs().hasArg(options::OPT_print_target_triple)) {
    llvm::outs() << TC.getTripleString() << "\n";
    return false;
  }

  if (C.getArgs().hasArg(options::OPT_print_effective_triple)) {
    const llvm::Triple Triple(TC.ComputeEffectiveClangTriple(C.getArgs()));
    llvm::outs() << Triple.getTriple() << "\n";
    return false;
  }

  if (C.getArgs().hasArg(options::OPT_print_multiarch)) {
    llvm::outs() << TC.getMultiarchTriple(*this, TC.getTriple(), SysRoot)
                 << "\n";
    return false;
  }

  if (C.getArgs().hasArg(options::OPT_print_targets)) {
    llvm::TargetRegistry::printRegisteredTargetsForVersion(llvm::outs());
    return false;
  }

  return true;
}

enum {
  TopLevelAction = 0,
  HeadSibAction = 1,
  OtherSibAction = 2,
};

// Display an action graph human-readably.  Action A is the "sink" node
// and latest-occuring action. Traversal is in pre-order, visiting the
// inputs to each action before printing the action itself.
static unsigned PrintActions1(const Compilation &C, Action *A,
                              std::map<Action *, unsigned> &Ids,
                              Twine Indent = {}, int Kind = TopLevelAction) {
  if (Ids.count(A)) // A was already visited.
    return Ids[A];

  std::string str;
  llvm::raw_string_ostream os(str);

  auto getSibIndent = [](int K) -> Twine {
    return (K == HeadSibAction) ? "   " : (K == OtherSibAction) ? "|  " : "";
  };

  Twine SibIndent = Indent + getSibIndent(Kind);
  int SibKind = HeadSibAction;
  os << Action::getClassName(A->getKind()) << ", ";
  if (InputAction *IA = dyn_cast<InputAction>(A)) {
    os << "\"" << IA->getInputArg().getValue() << "\"";
  } else if (BindArchAction *BIA = dyn_cast<BindArchAction>(A)) {
    os << '"' << BIA->getArchName() << '"' << ", {"
       << PrintActions1(C, *BIA->input_begin(), Ids, SibIndent, SibKind) << "}";
  } else if (OffloadAction *OA = dyn_cast<OffloadAction>(A)) {
    bool IsFirst = true;
    OA->doOnEachDependence(
        [&](Action *A, const ToolChain *TC, const char *BoundArch) {
          assert(TC && "Unknown host toolchain");
          // E.g. for two CUDA device dependences whose bound arch is sm_20 and
          // sm_35 this will generate:
          // "cuda-device" (nvptx64-nvidia-cuda:sm_20) {#ID}, "cuda-device"
          // (nvptx64-nvidia-cuda:sm_35) {#ID}
          if (!IsFirst)
            os << ", ";
          os << '"';
          os << A->getOffloadingKindPrefix();
          os << " (";
          os << TC->getTriple().normalize();
          if (BoundArch)
            os << ":" << BoundArch;
          os << ")";
          os << '"';
          os << " {" << PrintActions1(C, A, Ids, SibIndent, SibKind) << "}";
          IsFirst = false;
          SibKind = OtherSibAction;
        });
  } else {
    const ActionList *AL = &A->getInputs();

    if (AL->size()) {
      const char *Prefix = "{";
      for (Action *PreRequisite : *AL) {
        os << Prefix << PrintActions1(C, PreRequisite, Ids, SibIndent, SibKind);
        Prefix = ", ";
        SibKind = OtherSibAction;
      }
      os << "}";
    } else
      os << "{}";
  }

  // Append offload info for all options other than the offloading action
  // itself (e.g. (cuda-device, sm_20) or (cuda-host)).
  std::string offload_str;
  llvm::raw_string_ostream offload_os(offload_str);
  if (!isa<OffloadAction>(A)) {
    auto S = A->getOffloadingKindPrefix();
    if (!S.empty()) {
      offload_os << ", (" << S;
      if (A->getOffloadingArch())
        offload_os << ", " << A->getOffloadingArch();
      offload_os << ")";
    }
  }

  auto getSelfIndent = [](int K) -> Twine {
    return (K == HeadSibAction) ? "+- " : (K == OtherSibAction) ? "|- " : "";
  };

  unsigned Id = Ids.size();
  Ids[A] = Id;
  llvm::errs() << Indent + getSelfIndent(Kind) << Id << ": " << os.str() << ", "
               << types::getTypeName(A->getType()) << offload_os.str() << "\n";

  return Id;
}

// Print the action graphs in a compilation C.
// For example "clang -c file1.c file2.c" is composed of two subgraphs.
void Driver::PrintActions(const Compilation &C) const {
  std::map<Action *, unsigned> Ids;
  for (Action *A : C.getActions())
    PrintActions1(C, A, Ids);
}

/// Check whether the given input tree contains any compilation or
/// assembly actions.
static bool ContainsCompileOrAssembleAction(const Action *A) {
  if (isa<CompileJobAction>(A) || isa<BackendJobAction>(A) ||
      isa<AssembleJobAction>(A))
    return true;

  return llvm::any_of(A->inputs(), ContainsCompileOrAssembleAction);
}

void Driver::BuildUniversalActions(Compilation &C, const ToolChain &TC,
                                   const InputList &BAInputs) const {
  DerivedArgList &Args = C.getArgs();
  ActionList &Actions = C.getActions();
  llvm::PrettyStackTraceString CrashInfo("Building universal build actions");
  // Collect the list of architectures. Duplicates are allowed, but should only
  // be handled once (in the order seen).
  llvm::StringSet<> ArchNames;
  SmallVector<const char *, 4> Archs;
  for (Arg *A : Args) {
    if (A->getOption().matches(options::OPT_arch)) {
      // Validate the option here; we don't save the type here because its
      // particular spelling may participate in other driver choices.
      llvm::Triple::ArchType Arch =
          tools::darwin::getArchTypeForMachOArchName(A->getValue());
      if (Arch == llvm::Triple::UnknownArch) {
        Diag(clang::diag::err_drv_invalid_arch_name) << A->getAsString(Args);
        continue;
      }

      A->claim();
      if (ArchNames.insert(A->getValue()).second)
        Archs.push_back(A->getValue());
    }
  }

  // When there is no explicit arch for this platform, make sure we still bind
  // the architecture (to the default) so that -Xarch_ is handled correctly.
  if (!Archs.size())
    Archs.push_back(Args.MakeArgString(TC.getDefaultUniversalArchName()));

  ActionList SingleActions;
  BuildActions(C, Args, BAInputs, SingleActions);

  // Add in arch bindings for every top level action, as well as lipo and
  // dsymutil steps if needed.
  for (Action* Act : SingleActions) {
    // Make sure we can lipo this kind of output. If not (and it is an actual
    // output) then we disallow, since we can't create an output file with the
    // right name without overwriting it. We could remove this oddity by just
    // changing the output names to include the arch, which would also fix
    // -save-temps. Compatibility wins for now.

    if (Archs.size() > 1 && !types::canLipoType(Act->getType()))
      Diag(clang::diag::err_drv_invalid_output_with_multiple_archs)
          << types::getTypeName(Act->getType());

    ActionList Inputs;
    for (unsigned i = 0, e = Archs.size(); i != e; ++i)
      Inputs.push_back(C.MakeAction<BindArchAction>(Act, Archs[i]));

    // Lipo if necessary, we do it this way because we need to set the arch flag
    // so that -Xarch_ gets overwritten.
    if (Inputs.size() == 1 || Act->getType() == types::TY_Nothing)
      Actions.append(Inputs.begin(), Inputs.end());
    else
      Actions.push_back(C.MakeAction<LipoJobAction>(Inputs, Act->getType()));

    // Handle debug info queries.
    Arg *A = Args.getLastArg(options::OPT_g_Group);
    bool enablesDebugInfo = A && !A->getOption().matches(options::OPT_g0) &&
                            !A->getOption().matches(options::OPT_gstabs);
    if ((enablesDebugInfo || willEmitRemarks(Args)) &&
        ContainsCompileOrAssembleAction(Actions.back())) {

      // Add a 'dsymutil' step if necessary, when debug info is enabled and we
      // have a compile input. We need to run 'dsymutil' ourselves in such cases
      // because the debug info will refer to a temporary object file which
      // will be removed at the end of the compilation process.
      if (Act->getType() == types::TY_Image) {
        ActionList Inputs;
        Inputs.push_back(Actions.back());
        Actions.pop_back();
        Actions.push_back(
            C.MakeAction<DsymutilJobAction>(Inputs, types::TY_dSYM));
      }

      // Verify the debug info output.
      if (Args.hasArg(options::OPT_verify_debug_info)) {
        Action* LastAction = Actions.back();
        Actions.pop_back();
        Actions.push_back(C.MakeAction<VerifyDebugInfoJobAction>(
            LastAction, types::TY_Nothing));
      }
    }
  }
}

bool Driver::DiagnoseInputExistence(const DerivedArgList &Args, StringRef Value,
                                    types::ID Ty, bool TypoCorrect) const {
  if (!getCheckInputsExist())
    return true;

  // stdin always exists.
  if (Value == "-")
    return true;

  // If it's a header to be found in the system or user search path, then defer
  // complaints about its absence until those searches can be done.  When we
  // are definitely processing headers for C++20 header units, extend this to
  // allow the user to put "-fmodule-header -xc++-header vector" for example.
  if (Ty == types::TY_CXXSHeader || Ty == types::TY_CXXUHeader ||
      (ModulesModeCXX20 && Ty == types::TY_CXXHeader))
    return true;

  if (getVFS().exists(Value))
    return true;

  if (TypoCorrect) {
    // Check if the filename is a typo for an option flag. OptTable thinks
    // that all args that are not known options and that start with / are
    // filenames, but e.g. `/diagnostic:caret` is more likely a typo for
    // the option `/diagnostics:caret` than a reference to a file in the root
    // directory.
    unsigned IncludedFlagsBitmask;
    unsigned ExcludedFlagsBitmask;
    std::tie(IncludedFlagsBitmask, ExcludedFlagsBitmask) =
        getIncludeExcludeOptionFlagMasks(IsCLMode());
    std::string Nearest;
    if (getOpts().findNearest(Value, Nearest, IncludedFlagsBitmask,
                              ExcludedFlagsBitmask) <= 1) {
      Diag(clang::diag::err_drv_no_such_file_with_suggestion)
          << Value << Nearest;
      return false;
    }
  }

  // In CL mode, don't error on apparently non-existent linker inputs, because
  // they can be influenced by linker flags the clang driver might not
  // understand.
  // Examples:
  // - `clang-cl main.cc ole32.lib` in a a non-MSVC shell will make the driver
  //   module look for an MSVC installation in the registry. (We could ask
  //   the MSVCToolChain object if it can find `ole32.lib`, but the logic to
  //   look in the registry might move into lld-link in the future so that
  //   lld-link invocations in non-MSVC shells just work too.)
  // - `clang-cl ... /link ...` can pass arbitrary flags to the linker,
  //   including /libpath:, which is used to find .lib and .obj files.
  // So do not diagnose this on the driver level. Rely on the linker diagnosing
  // it. (If we don't end up invoking the linker, this means we'll emit a
  // "'linker' input unused [-Wunused-command-line-argument]" warning instead
  // of an error.)
  //
  // Only do this skip after the typo correction step above. `/Brepo` is treated
  // as TY_Object, but it's clearly a typo for `/Brepro`. It seems fine to emit
  // an error if we have a flag that's within an edit distance of 1 from a
  // flag. (Users can use `-Wl,` or `/linker` to launder the flag past the
  // driver in the unlikely case they run into this.)
  //
  // Don't do this for inputs that start with a '/', else we'd pass options
  // like /libpath: through to the linker silently.
  //
  // Emitting an error for linker inputs can also cause incorrect diagnostics
  // with the gcc driver. The command
  //     clang -fuse-ld=lld -Wl,--chroot,some/dir /file.o
  // will make lld look for some/dir/file.o, while we will diagnose here that
  // `/file.o` does not exist. However, configure scripts check if
  // `clang /GR-` compiles without error to see if the compiler is cl.exe,
  // so we can't downgrade diagnostics for `/GR-` from an error to a warning
  // in cc mode. (We can in cl mode because cl.exe itself only warns on
  // unknown flags.)
  if (IsCLMode() && Ty == types::TY_Object && !Value.startswith("/"))
    return true;

  Diag(clang::diag::err_drv_no_such_file) << Value;
  return false;
}

// Get the C++20 Header Unit type corresponding to the input type.
static types::ID CXXHeaderUnitType(ModuleHeaderMode HM) {
  switch (HM) {
  case HeaderMode_User:
    return types::TY_CXXUHeader;
  case HeaderMode_System:
    return types::TY_CXXSHeader;
  case HeaderMode_Default:
    break;
  case HeaderMode_None:
    llvm_unreachable("should not be called in this case");
  }
  return types::TY_CXXHUHeader;
}

// Construct a the list of inputs and their types.
void Driver::BuildInputs(const ToolChain &TC, DerivedArgList &Args,
                         InputList &Inputs) const {
  const llvm::opt::OptTable &Opts = getOpts();
  // Track the current user specified (-x) input. We also explicitly track the
  // argument used to set the type; we only want to claim the type when we
  // actually use it, so we warn about unused -x arguments.
  types::ID InputType = types::TY_Nothing;
  Arg *InputTypeArg = nullptr;

  // The last /TC or /TP option sets the input type to C or C++ globally.
  if (Arg *TCTP = Args.getLastArgNoClaim(options::OPT__SLASH_TC,
                                         options::OPT__SLASH_TP)) {
    InputTypeArg = TCTP;
    InputType = TCTP->getOption().matches(options::OPT__SLASH_TC)
                    ? types::TY_C
                    : types::TY_CXX;

    Arg *Previous = nullptr;
    bool ShowNote = false;
    for (Arg *A :
         Args.filtered(options::OPT__SLASH_TC, options::OPT__SLASH_TP)) {
      if (Previous) {
        Diag(clang::diag::warn_drv_overriding_flag_option)
          << Previous->getSpelling() << A->getSpelling();
        ShowNote = true;
      }
      Previous = A;
    }
    if (ShowNote)
      Diag(clang::diag::note_drv_t_option_is_global);

    // No driver mode exposes -x and /TC or /TP; we don't support mixing them.
    assert(!Args.hasArg(options::OPT_x) && "-x and /TC or /TP is not allowed");
  }

  // Warn -x after last input file has no effect
  {
    Arg *LastXArg = Args.getLastArgNoClaim(options::OPT_x);
    Arg *LastInputArg = Args.getLastArgNoClaim(options::OPT_INPUT);
    if (LastXArg && LastInputArg && LastInputArg->getIndex() < LastXArg->getIndex())
      Diag(clang::diag::warn_drv_unused_x) << LastXArg->getValue();
  }

  for (Arg *A : Args) {
    if (A->getOption().getKind() == Option::InputClass) {
      const char *Value = A->getValue();
      types::ID Ty = types::TY_INVALID;

      // Infer the input type if necessary.
      if (InputType == types::TY_Nothing) {
        // If there was an explicit arg for this, claim it.
        if (InputTypeArg)
          InputTypeArg->claim();

        // stdin must be handled specially.
        if (memcmp(Value, "-", 2) == 0) {
          if (IsFlangMode()) {
            Ty = types::TY_Fortran;
          } else {
            // If running with -E, treat as a C input (this changes the
            // builtin macros, for example). This may be overridden by -ObjC
            // below.
            //
            // Otherwise emit an error but still use a valid type to avoid
            // spurious errors (e.g., no inputs).
            assert(!CCGenDiagnostics && "stdin produces no crash reproducer");
            if (!Args.hasArgNoClaim(options::OPT_E) && !CCCIsCPP())
              Diag(IsCLMode() ? clang::diag::err_drv_unknown_stdin_type_clang_cl
                              : clang::diag::err_drv_unknown_stdin_type);
            Ty = types::TY_C;
          }
        } else {
          // Otherwise lookup by extension.
          // Fallback is C if invoked as C preprocessor, C++ if invoked with
          // clang-cl /E, or Object otherwise.
          // We use a host hook here because Darwin at least has its own
          // idea of what .s is.
          if (const char *Ext = strrchr(Value, '.'))
            Ty = TC.LookupTypeForExtension(Ext + 1);

          if (Ty == types::TY_INVALID) {
            if (IsCLMode() && (Args.hasArgNoClaim(options::OPT_E) || CCGenDiagnostics))
              Ty = types::TY_CXX;
            else if (CCCIsCPP() || CCGenDiagnostics)
              Ty = types::TY_C;
            else
              Ty = types::TY_Object;
          }

          // If the driver is invoked as C++ compiler (like clang++ or c++) it
          // should autodetect some input files as C++ for g++ compatibility.
          if (CCCIsCXX()) {
            types::ID OldTy = Ty;
            Ty = types::lookupCXXTypeForCType(Ty);

            // Do not complain about foo.h, when we are known to be processing
            // it as a C++20 header unit.
            if (Ty != OldTy && !(OldTy == types::TY_CHeader && hasHeaderMode()))
              Diag(clang::diag::warn_drv_treating_input_as_cxx)
                  << getTypeName(OldTy) << getTypeName(Ty);
          }

          // If running with -fthinlto-index=, extensions that normally identify
          // native object files actually identify LLVM bitcode files.
          if (Args.hasArgNoClaim(options::OPT_fthinlto_index_EQ) &&
              Ty == types::TY_Object)
            Ty = types::TY_LLVM_BC;
        }

        // -ObjC and -ObjC++ override the default language, but only for "source
        // files". We just treat everything that isn't a linker input as a
        // source file.
        //
        // FIXME: Clean this up if we move the phase sequence into the type.
        if (Ty != types::TY_Object) {
          if (Args.hasArg(options::OPT_ObjC))
            Ty = types::TY_ObjC;
          else if (Args.hasArg(options::OPT_ObjCXX))
            Ty = types::TY_ObjCXX;
        }

        // Disambiguate headers that are meant to be header units from those
        // intended to be PCH.  Avoid missing '.h' cases that are counted as
        // C headers by default - we know we are in C++ mode and we do not
        // want to issue a complaint about compiling things in the wrong mode.
        if ((Ty == types::TY_CXXHeader || Ty == types::TY_CHeader) &&
            hasHeaderMode())
          Ty = CXXHeaderUnitType(CXX20HeaderType);
      } else {
        assert(InputTypeArg && "InputType set w/o InputTypeArg");
        if (!InputTypeArg->getOption().matches(options::OPT_x)) {
          // If emulating cl.exe, make sure that /TC and /TP don't affect input
          // object files.
          const char *Ext = strrchr(Value, '.');
          if (Ext && TC.LookupTypeForExtension(Ext + 1) == types::TY_Object)
            Ty = types::TY_Object;
        }
        if (Ty == types::TY_INVALID) {
          Ty = InputType;
          InputTypeArg->claim();
        }
      }

      if (DiagnoseInputExistence(Args, Value, Ty, /*TypoCorrect=*/true))
        Inputs.push_back(std::make_pair(Ty, A));

    } else if (A->getOption().matches(options::OPT__SLASH_Tc)) {
      StringRef Value = A->getValue();
      if (DiagnoseInputExistence(Args, Value, types::TY_C,
                                 /*TypoCorrect=*/false)) {
        Arg *InputArg = MakeInputArg(Args, Opts, A->getValue());
        Inputs.push_back(std::make_pair(types::TY_C, InputArg));
      }
      A->claim();
    } else if (A->getOption().matches(options::OPT__SLASH_Tp)) {
      StringRef Value = A->getValue();
      if (DiagnoseInputExistence(Args, Value, types::TY_CXX,
                                 /*TypoCorrect=*/false)) {
        Arg *InputArg = MakeInputArg(Args, Opts, A->getValue());
        Inputs.push_back(std::make_pair(types::TY_CXX, InputArg));
      }
      A->claim();
    } else if (A->getOption().hasFlag(options::LinkerInput)) {
      // Just treat as object type, we could make a special type for this if
      // necessary.
      Inputs.push_back(std::make_pair(types::TY_Object, A));

    } else if (A->getOption().matches(options::OPT_x)) {
      InputTypeArg = A;
      InputType = types::lookupTypeForTypeSpecifier(A->getValue());
      A->claim();

      // Follow gcc behavior and treat as linker input for invalid -x
      // options. Its not clear why we shouldn't just revert to unknown; but
      // this isn't very important, we might as well be bug compatible.
      if (!InputType) {
        Diag(clang::diag::err_drv_unknown_language) << A->getValue();
        InputType = types::TY_Object;
      }

      // If the user has put -fmodule-header{,=} then we treat C++ headers as
      // header unit inputs.  So we 'promote' -xc++-header appropriately.
      if (InputType == types::TY_CXXHeader && hasHeaderMode())
        InputType = CXXHeaderUnitType(CXX20HeaderType);
    } else if (A->getOption().getID() == options::OPT_U) {
      assert(A->getNumValues() == 1 && "The /U option has one value.");
      StringRef Val = A->getValue(0);
      if (Val.find_first_of("/\\") != StringRef::npos) {
        // Warn about e.g. "/Users/me/myfile.c".
        Diag(diag::warn_slash_u_filename) << Val;
        Diag(diag::note_use_dashdash);
      }
    }
  }
  if (CCCIsCPP() && Inputs.empty()) {
    // If called as standalone preprocessor, stdin is processed
    // if no other input is present.
    Arg *A = MakeInputArg(Args, Opts, "-");
    Inputs.push_back(std::make_pair(types::TY_C, A));
  }
}

namespace {
/// Provides a convenient interface for different programming models to generate
/// the required device actions.
class OffloadingActionBuilder final {
  /// Flag used to trace errors in the builder.
  bool IsValid = false;

  /// The compilation that is using this builder.
  Compilation &C;

  /// Map between an input argument and the offload kinds used to process it.
  std::map<const Arg *, unsigned> InputArgToOffloadKindMap;

  /// Map between a host action and its originating input argument.
  std::map<Action *, const Arg *> HostActionToInputArgMap;

  /// Builder interface. It doesn't build anything or keep any state.
  class DeviceActionBuilder {
  public:
    typedef const llvm::SmallVectorImpl<phases::ID> PhasesTy;

    enum ActionBuilderReturnCode {
      // The builder acted successfully on the current action.
      ABRT_Success,
      // The builder didn't have to act on the current action.
      ABRT_Inactive,
      // The builder was successful and requested the host action to not be
      // generated.
      ABRT_Ignore_Host,
    };

    /// ID to identify each device compilation. For CUDA it is simply the
    /// GPU arch string. For HIP it is either the GPU arch string or GPU
    /// arch string plus feature strings delimited by a plus sign, e.g.
    /// gfx906+xnack.
    struct TargetID {
      /// Target ID string which is persistent throughout the compilation.
      const char *ID;
      TargetID(CudaArch Arch) { ID = CudaArchToString(Arch); }
      TargetID(const char *ID) : ID(ID) {}
      operator const char *() { return ID; }
      operator StringRef() { return StringRef(ID); }
    };

  protected:
    /// Compilation associated with this builder.
    Compilation &C;

    /// Tool chains associated with this builder. The same programming
    /// model may have associated one or more tool chains.
    SmallVector<const ToolChain *, 2> ToolChains;

    /// The derived arguments associated with this builder.
    DerivedArgList &Args;

    /// The inputs associated with this builder.
    const Driver::InputList &Inputs;

    /// The associated offload kind.
    Action::OffloadKind AssociatedOffloadKind = Action::OFK_None;

  public:
    DeviceActionBuilder(Compilation &C, DerivedArgList &Args,
                        const Driver::InputList &Inputs,
                        Action::OffloadKind AssociatedOffloadKind)
        : C(C), Args(Args), Inputs(Inputs),
          AssociatedOffloadKind(AssociatedOffloadKind) {}
    virtual ~DeviceActionBuilder() {}

    /// Fill up the array \a DA with all the device dependences that should be
    /// added to the provided host action \a HostAction. By default it is
    /// inactive.
    virtual ActionBuilderReturnCode
    getDeviceDependences(OffloadAction::DeviceDependences &DA,
                         phases::ID CurPhase, phases::ID FinalPhase,
                         PhasesTy &Phases) {
      return ABRT_Inactive;
    }

    /// Update the state to include the provided host action \a HostAction as a
    /// dependency of the current device action. By default it is inactive.
    virtual ActionBuilderReturnCode addDeviceDepences(Action *HostAction) {
      return ABRT_Inactive;
    }

    /// Append top level actions generated by the builder.
    virtual void appendTopLevelActions(ActionList &AL) {}

    /// Append linker device actions generated by the builder.
    virtual void appendLinkDeviceActions(ActionList &AL) {}

    /// Append linker host action generated by the builder.
    virtual Action* appendLinkHostActions(ActionList &AL) { return nullptr; }

    /// Append linker actions generated by the builder.
    virtual void appendLinkDependences(OffloadAction::DeviceDependences &DA) {}

    /// Initialize the builder. Return true if any initialization errors are
    /// found.
    virtual bool initialize() { return false; }

    /// Return true if the builder can use bundling/unbundling.
    virtual bool canUseBundlerUnbundler() const { return false; }

    /// Return true if this builder is valid. We have a valid builder if we have
    /// associated device tool chains.
    bool isValid() { return !ToolChains.empty(); }

    /// Return the associated offload kind.
    Action::OffloadKind getAssociatedOffloadKind() {
      return AssociatedOffloadKind;
    }
  };

  /// Base class for CUDA/HIP action builder. It injects device code in
  /// the host backend action.
  class CudaActionBuilderBase : public DeviceActionBuilder {
  protected:
    /// Flags to signal if the user requested host-only or device-only
    /// compilation.
    bool CompileHostOnly = false;
    bool CompileDeviceOnly = false;
    bool EmitLLVM = false;
    bool EmitAsm = false;

    /// List of GPU architectures to use in this compilation.
    SmallVector<TargetID, 4> GpuArchList;

    /// The CUDA actions for the current input.
    ActionList CudaDeviceActions;

    /// The CUDA fat binary if it was generated for the current input.
    Action *CudaFatBinary = nullptr;

    /// Flag that is set to true if this builder acted on the current input.
    bool IsActive = false;

    /// Flag for -fgpu-rdc.
    bool Relocatable = false;

    /// Default GPU architecture if there's no one specified.
    CudaArch DefaultCudaArch = CudaArch::UNKNOWN;

    /// Method to generate compilation unit ID specified by option
    /// '-fuse-cuid='.
    enum UseCUIDKind { CUID_Hash, CUID_Random, CUID_None, CUID_Invalid };
    UseCUIDKind UseCUID = CUID_Hash;

    /// Compilation unit ID specified by option '-cuid='.
    StringRef FixedCUID;

  public:
    CudaActionBuilderBase(Compilation &C, DerivedArgList &Args,
                          const Driver::InputList &Inputs,
                          Action::OffloadKind OFKind)
        : DeviceActionBuilder(C, Args, Inputs, OFKind) {}

    ActionBuilderReturnCode addDeviceDepences(Action *HostAction) override {
      // While generating code for CUDA, we only depend on the host input action
      // to trigger the creation of all the CUDA device actions.

      // If we are dealing with an input action, replicate it for each GPU
      // architecture. If we are in host-only mode we return 'success' so that
      // the host uses the CUDA offload kind.
      if (auto *IA = dyn_cast<InputAction>(HostAction)) {
        assert(!GpuArchList.empty() &&
               "We should have at least one GPU architecture.");

        // If the host input is not CUDA or HIP, we don't need to bother about
        // this input.
        if (!(IA->getType() == types::TY_CUDA ||
              IA->getType() == types::TY_HIP ||
              IA->getType() == types::TY_PP_HIP)) {
          // The builder will ignore this input.
          IsActive = false;
          return ABRT_Inactive;
        }

        // Set the flag to true, so that the builder acts on the current input.
        IsActive = true;

        if (CompileHostOnly)
          return ABRT_Success;

        // Replicate inputs for each GPU architecture.
        auto Ty = AssociatedOffloadKind == Action::OFK_HIP
                      ? types::TY_HIP_DEVICE
                      : types::TY_CUDA_DEVICE;
        std::string CUID = FixedCUID.str();
        if (CUID.empty()) {
          if (UseCUID == CUID_Random)
            CUID = llvm::utohexstr(llvm::sys::Process::GetRandomNumber(),
                                   /*LowerCase=*/true);
          else if (UseCUID == CUID_Hash) {
            llvm::MD5 Hasher;
            llvm::MD5::MD5Result Hash;
            SmallString<256> RealPath;
            llvm::sys::fs::real_path(IA->getInputArg().getValue(), RealPath,
                                     /*expand_tilde=*/true);
            Hasher.update(RealPath);
            for (auto *A : Args) {
              if (A->getOption().matches(options::OPT_INPUT))
                continue;
              Hasher.update(A->getAsString(Args));
            }
            Hasher.final(Hash);
            CUID = llvm::utohexstr(Hash.low(), /*LowerCase=*/true);
          }
        }
        IA->setId(CUID);

        for (unsigned I = 0, E = GpuArchList.size(); I != E; ++I) {
          CudaDeviceActions.push_back(
              C.MakeAction<InputAction>(IA->getInputArg(), Ty, IA->getId()));
        }

        return ABRT_Success;
      }

      // If this is an unbundling action use it as is for each CUDA toolchain.
      if (auto *UA = dyn_cast<OffloadUnbundlingJobAction>(HostAction)) {

        // If -fgpu-rdc is disabled, should not unbundle since there is no
        // device code to link.
        if (UA->getType() == types::TY_Object && !Relocatable)
          return ABRT_Inactive;

        CudaDeviceActions.clear();
        auto *IA = cast<InputAction>(UA->getInputs().back());
        std::string FileName = IA->getInputArg().getAsString(Args);
        // Check if the type of the file is the same as the action. Do not
        // unbundle it if it is not. Do not unbundle .so files, for example,
        // which are not object files.
        if (IA->getType() == types::TY_Object &&
            (!llvm::sys::path::has_extension(FileName) ||
             types::lookupTypeForExtension(
                 llvm::sys::path::extension(FileName).drop_front()) !=
                 types::TY_Object))
          return ABRT_Inactive;

        for (auto Arch : GpuArchList) {
          CudaDeviceActions.push_back(UA);
          UA->registerDependentActionInfo(ToolChains[0], Arch,
                                          AssociatedOffloadKind);
        }
        IsActive = true;
        return ABRT_Success;
      }

      return IsActive ? ABRT_Success : ABRT_Inactive;
    }

    void appendTopLevelActions(ActionList &AL) override {
      // Utility to append actions to the top level list.
      auto AddTopLevel = [&](Action *A, TargetID TargetID) {
        OffloadAction::DeviceDependences Dep;
        Dep.add(*A, *ToolChains.front(), TargetID, AssociatedOffloadKind);
        AL.push_back(C.MakeAction<OffloadAction>(Dep, A->getType()));
      };

      // If we have a fat binary, add it to the list.
      if (CudaFatBinary) {
        AddTopLevel(CudaFatBinary, CudaArch::UNUSED);
        CudaDeviceActions.clear();
        CudaFatBinary = nullptr;
        return;
      }

      if (CudaDeviceActions.empty())
        return;

      // If we have CUDA actions at this point, that's because we have a have
      // partial compilation, so we should have an action for each GPU
      // architecture.
      assert(CudaDeviceActions.size() == GpuArchList.size() &&
             "Expecting one action per GPU architecture.");
      assert(ToolChains.size() == 1 &&
             "Expecting to have a single CUDA toolchain.");
      for (unsigned I = 0, E = GpuArchList.size(); I != E; ++I)
        AddTopLevel(CudaDeviceActions[I], GpuArchList[I]);

      CudaDeviceActions.clear();
    }

    /// Get canonicalized offload arch option. \returns empty StringRef if the
    /// option is invalid.
    virtual StringRef getCanonicalOffloadArch(StringRef Arch) = 0;

    virtual llvm::Optional<std::pair<llvm::StringRef, llvm::StringRef>>
    getConflictOffloadArchCombination(const std::set<StringRef> &GpuArchs) = 0;

    bool initialize() override {
      assert(AssociatedOffloadKind == Action::OFK_Cuda ||
             AssociatedOffloadKind == Action::OFK_HIP);

      // We don't need to support CUDA.
      if (AssociatedOffloadKind == Action::OFK_Cuda &&
          !C.hasOffloadToolChain<Action::OFK_Cuda>())
        return false;

      // We don't need to support HIP.
      if (AssociatedOffloadKind == Action::OFK_HIP &&
          !C.hasOffloadToolChain<Action::OFK_HIP>())
        return false;

      Relocatable = Args.hasFlag(options::OPT_fgpu_rdc,
          options::OPT_fno_gpu_rdc, /*Default=*/false);

      const ToolChain *HostTC = C.getSingleOffloadToolChain<Action::OFK_Host>();
      assert(HostTC && "No toolchain for host compilation.");
      if (HostTC->getTriple().isNVPTX() ||
          HostTC->getTriple().getArch() == llvm::Triple::amdgcn) {
        // We do not support targeting NVPTX/AMDGCN for host compilation. Throw
        // an error and abort pipeline construction early so we don't trip
        // asserts that assume device-side compilation.
        C.getDriver().Diag(diag::err_drv_cuda_host_arch)
            << HostTC->getTriple().getArchName();
        return true;
      }

      ToolChains.push_back(
          AssociatedOffloadKind == Action::OFK_Cuda
              ? C.getSingleOffloadToolChain<Action::OFK_Cuda>()
              : C.getSingleOffloadToolChain<Action::OFK_HIP>());

      CompileHostOnly = C.getDriver().offloadHostOnly();
      CompileDeviceOnly = C.getDriver().offloadDeviceOnly();
      EmitLLVM = Args.getLastArg(options::OPT_emit_llvm);
      EmitAsm = Args.getLastArg(options::OPT_S);
      FixedCUID = Args.getLastArgValue(options::OPT_cuid_EQ);
      if (Arg *A = Args.getLastArg(options::OPT_fuse_cuid_EQ)) {
        StringRef UseCUIDStr = A->getValue();
        UseCUID = llvm::StringSwitch<UseCUIDKind>(UseCUIDStr)
                      .Case("hash", CUID_Hash)
                      .Case("random", CUID_Random)
                      .Case("none", CUID_None)
                      .Default(CUID_Invalid);
        if (UseCUID == CUID_Invalid) {
          C.getDriver().Diag(diag::err_drv_invalid_value)
              << A->getAsString(Args) << UseCUIDStr;
          C.setContainsError();
          return true;
        }
      }

      // --offload and --offload-arch options are mutually exclusive.
      if (Args.hasArgNoClaim(options::OPT_offload_EQ) &&
          Args.hasArgNoClaim(options::OPT_offload_arch_EQ,
                             options::OPT_no_offload_arch_EQ)) {
        C.getDriver().Diag(diag::err_opt_not_valid_with_opt) << "--offload-arch"
                                                             << "--offload";
      }

      // Collect all cuda_gpu_arch parameters, removing duplicates.
      std::set<StringRef> GpuArchs;
      bool Error = false;
      for (Arg *A : Args) {
        if (!(A->getOption().matches(options::OPT_offload_arch_EQ) ||
              A->getOption().matches(options::OPT_no_offload_arch_EQ)))
          continue;
        A->claim();

        StringRef ArchStr = A->getValue();
        if (A->getOption().matches(options::OPT_no_offload_arch_EQ) &&
            ArchStr == "all") {
          GpuArchs.clear();
          continue;
        }
        ArchStr = getCanonicalOffloadArch(ArchStr);
        if (ArchStr.empty()) {
          Error = true;
        } else if (A->getOption().matches(options::OPT_offload_arch_EQ))
          GpuArchs.insert(ArchStr);
        else if (A->getOption().matches(options::OPT_no_offload_arch_EQ))
          GpuArchs.erase(ArchStr);
        else
          llvm_unreachable("Unexpected option.");
      }

      auto &&ConflictingArchs = getConflictOffloadArchCombination(GpuArchs);
      if (ConflictingArchs) {
        C.getDriver().Diag(clang::diag::err_drv_bad_offload_arch_combo)
            << ConflictingArchs.getValue().first
            << ConflictingArchs.getValue().second;
        C.setContainsError();
        return true;
      }

      // Collect list of GPUs remaining in the set.
      for (auto Arch : GpuArchs)
        GpuArchList.push_back(Arch.data());

      // Default to sm_20 which is the lowest common denominator for
      // supported GPUs.  sm_20 code should work correctly, if
      // suboptimally, on all newer GPUs.
      if (GpuArchList.empty()) {
        if (ToolChains.front()->getTriple().isSPIRV())
          GpuArchList.push_back(CudaArch::Generic);
        else
          GpuArchList.push_back(DefaultCudaArch);
      }

      return Error;
    }
  };

  /// \brief CUDA action builder. It injects device code in the host backend
  /// action.
  class CudaActionBuilder final : public CudaActionBuilderBase {
  public:
    CudaActionBuilder(Compilation &C, DerivedArgList &Args,
                      const Driver::InputList &Inputs)
        : CudaActionBuilderBase(C, Args, Inputs, Action::OFK_Cuda) {
      DefaultCudaArch = CudaArch::SM_35;
    }

    StringRef getCanonicalOffloadArch(StringRef ArchStr) override {
      CudaArch Arch = StringToCudaArch(ArchStr);
      if (Arch == CudaArch::UNKNOWN || !IsNVIDIAGpuArch(Arch)) {
        C.getDriver().Diag(clang::diag::err_drv_cuda_bad_gpu_arch) << ArchStr;
        return StringRef();
      }
      return CudaArchToString(Arch);
    }

    llvm::Optional<std::pair<llvm::StringRef, llvm::StringRef>>
    getConflictOffloadArchCombination(
        const std::set<StringRef> &GpuArchs) override {
      return llvm::None;
    }

    ActionBuilderReturnCode
    getDeviceDependences(OffloadAction::DeviceDependences &DA,
                         phases::ID CurPhase, phases::ID FinalPhase,
                         PhasesTy &Phases) override {
      if (!IsActive)
        return ABRT_Inactive;

      // If we don't have more CUDA actions, we don't have any dependences to
      // create for the host.
      if (CudaDeviceActions.empty())
        return ABRT_Success;

      assert(CudaDeviceActions.size() == GpuArchList.size() &&
             "Expecting one action per GPU architecture.");
      assert(!CompileHostOnly &&
             "Not expecting CUDA actions in host-only compilation.");

      // If we are generating code for the device or we are in a backend phase,
      // we attempt to generate the fat binary. We compile each arch to ptx and
      // assemble to cubin, then feed the cubin *and* the ptx into a device
      // "link" action, which uses fatbinary to combine these cubins into one
      // fatbin.  The fatbin is then an input to the host action if not in
      // device-only mode.
      if (CompileDeviceOnly || CurPhase == phases::Backend) {
        ActionList DeviceActions;
        for (unsigned I = 0, E = GpuArchList.size(); I != E; ++I) {
          // Produce the device action from the current phase up to the assemble
          // phase.
          for (auto Ph : Phases) {
            // Skip the phases that were already dealt with.
            if (Ph < CurPhase)
              continue;
            // We have to be consistent with the host final phase.
            if (Ph > FinalPhase)
              break;

            CudaDeviceActions[I] = C.getDriver().ConstructPhaseAction(
                C, Args, Ph, CudaDeviceActions[I], Action::OFK_Cuda);

            if (Ph == phases::Assemble)
              break;
          }

          // If we didn't reach the assemble phase, we can't generate the fat
          // binary. We don't need to generate the fat binary if we are not in
          // device-only mode.
          if (!isa<AssembleJobAction>(CudaDeviceActions[I]) ||
              CompileDeviceOnly)
            continue;

          Action *AssembleAction = CudaDeviceActions[I];
          assert(AssembleAction->getType() == types::TY_Object);
          assert(AssembleAction->getInputs().size() == 1);

          Action *BackendAction = AssembleAction->getInputs()[0];
          assert(BackendAction->getType() == types::TY_PP_Asm);

          for (auto &A : {AssembleAction, BackendAction}) {
            OffloadAction::DeviceDependences DDep;
            DDep.add(*A, *ToolChains.front(), GpuArchList[I], Action::OFK_Cuda);
            DeviceActions.push_back(
                C.MakeAction<OffloadAction>(DDep, A->getType()));
          }
        }

        // We generate the fat binary if we have device input actions.
        if (!DeviceActions.empty()) {
          CudaFatBinary =
              C.MakeAction<LinkJobAction>(DeviceActions, types::TY_CUDA_FATBIN);

          if (!CompileDeviceOnly) {
            DA.add(*CudaFatBinary, *ToolChains.front(), /*BoundArch=*/nullptr,
                   Action::OFK_Cuda);
            // Clear the fat binary, it is already a dependence to an host
            // action.
            CudaFatBinary = nullptr;
          }

          // Remove the CUDA actions as they are already connected to an host
          // action or fat binary.
          CudaDeviceActions.clear();
        }

        // We avoid creating host action in device-only mode.
        return CompileDeviceOnly ? ABRT_Ignore_Host : ABRT_Success;
      } else if (CurPhase > phases::Backend) {
        // If we are past the backend phase and still have a device action, we
        // don't have to do anything as this action is already a device
        // top-level action.
        return ABRT_Success;
      }

      assert(CurPhase < phases::Backend && "Generating single CUDA "
                                           "instructions should only occur "
                                           "before the backend phase!");

      // By default, we produce an action for each device arch.
      for (Action *&A : CudaDeviceActions)
        A = C.getDriver().ConstructPhaseAction(C, Args, CurPhase, A);

      return ABRT_Success;
    }
  };
  /// \brief HIP action builder. It injects device code in the host backend
  /// action.
  class HIPActionBuilder final : public CudaActionBuilderBase {
    /// The linker inputs obtained for each device arch.
    SmallVector<ActionList, 8> DeviceLinkerInputs;
    // The default bundling behavior depends on the type of output, therefore
    // BundleOutput needs to be tri-value: None, true, or false.
    // Bundle code objects except --no-gpu-output is specified for device
    // only compilation. Bundle other type of output files only if
    // --gpu-bundle-output is specified for device only compilation.
    Optional<bool> BundleOutput;

  public:
    HIPActionBuilder(Compilation &C, DerivedArgList &Args,
                     const Driver::InputList &Inputs)
        : CudaActionBuilderBase(C, Args, Inputs, Action::OFK_HIP) {
      DefaultCudaArch = CudaArch::GFX803;
      if (Args.hasArg(options::OPT_gpu_bundle_output,
                      options::OPT_no_gpu_bundle_output))
        BundleOutput = Args.hasFlag(options::OPT_gpu_bundle_output,
                                    options::OPT_no_gpu_bundle_output, true);
    }

    bool canUseBundlerUnbundler() const override { return true; }

    StringRef getCanonicalOffloadArch(StringRef IdStr) override {
      llvm::StringMap<bool> Features;
      // getHIPOffloadTargetTriple() is known to return valid value as it has
      // been called successfully in the CreateOffloadingDeviceToolChains().
      auto ArchStr = parseTargetID(
          *getHIPOffloadTargetTriple(C.getDriver(), C.getInputArgs()), IdStr,
          &Features);
      if (!ArchStr) {
        C.getDriver().Diag(clang::diag::err_drv_bad_target_id) << IdStr;
        C.setContainsError();
        return StringRef();
      }
      auto CanId = getCanonicalTargetID(ArchStr.getValue(), Features);
      return Args.MakeArgStringRef(CanId);
    };

    llvm::Optional<std::pair<llvm::StringRef, llvm::StringRef>>
    getConflictOffloadArchCombination(
        const std::set<StringRef> &GpuArchs) override {
      return getConflictTargetIDCombination(GpuArchs);
    }

    ActionBuilderReturnCode
    getDeviceDependences(OffloadAction::DeviceDependences &DA,
                         phases::ID CurPhase, phases::ID FinalPhase,
                         PhasesTy &Phases) override {
      if (!IsActive)
        return ABRT_Inactive;

      // amdgcn does not support linking of object files, therefore we skip
      // backend and assemble phases to output LLVM IR. Except for generating
      // non-relocatable device code, where we generate fat binary for device
      // code and pass to host in Backend phase.
      if (CudaDeviceActions.empty())
        return ABRT_Success;

      assert(((CurPhase == phases::Link && Relocatable) ||
              CudaDeviceActions.size() == GpuArchList.size()) &&
             "Expecting one action per GPU architecture.");
      assert(!CompileHostOnly &&
             "Not expecting HIP actions in host-only compilation.");

      if (!Relocatable && CurPhase == phases::Backend && !EmitLLVM &&
          !EmitAsm) {
        // If we are in backend phase, we attempt to generate the fat binary.
        // We compile each arch to IR and use a link action to generate code
        // object containing ISA. Then we use a special "link" action to create
        // a fat binary containing all the code objects for different GPU's.
        // The fat binary is then an input to the host action.
        for (unsigned I = 0, E = GpuArchList.size(); I != E; ++I) {
          if (C.getDriver().isUsingLTO(/*IsOffload=*/true)) {
            // When LTO is enabled, skip the backend and assemble phases and
            // use lld to link the bitcode.
            ActionList AL;
            AL.push_back(CudaDeviceActions[I]);
            // Create a link action to link device IR with device library
            // and generate ISA.
            CudaDeviceActions[I] =
                C.MakeAction<LinkJobAction>(AL, types::TY_Image);
          } else {
            // When LTO is not enabled, we follow the conventional
            // compiler phases, including backend and assemble phases.
            ActionList AL;
            Action *BackendAction = nullptr;
            if (ToolChains.front()->getTriple().isSPIRV()) {
              // Emit LLVM bitcode for SPIR-V targets. SPIR-V device tool chain
              // (HIPSPVToolChain) runs post-link LLVM IR passes.
              types::ID Output = Args.hasArg(options::OPT_S)
                                     ? types::TY_LLVM_IR
                                     : types::TY_LLVM_BC;
              BackendAction =
                  C.MakeAction<BackendJobAction>(CudaDeviceActions[I], Output);
            } else
              BackendAction = C.getDriver().ConstructPhaseAction(
                  C, Args, phases::Backend, CudaDeviceActions[I],
                  AssociatedOffloadKind);
            auto AssembleAction = C.getDriver().ConstructPhaseAction(
                C, Args, phases::Assemble, BackendAction,
                AssociatedOffloadKind);
            AL.push_back(AssembleAction);
            // Create a link action to link device IR with device library
            // and generate ISA.
            CudaDeviceActions[I] =
                C.MakeAction<LinkJobAction>(AL, types::TY_Image);
          }

          // OffloadingActionBuilder propagates device arch until an offload
          // action. Since the next action for creating fatbin does
          // not have device arch, whereas the above link action and its input
          // have device arch, an offload action is needed to stop the null
          // device arch of the next action being propagated to the above link
          // action.
          OffloadAction::DeviceDependences DDep;
          DDep.add(*CudaDeviceActions[I], *ToolChains.front(), GpuArchList[I],
                   AssociatedOffloadKind);
          CudaDeviceActions[I] = C.MakeAction<OffloadAction>(
              DDep, CudaDeviceActions[I]->getType());
        }

        if (!CompileDeviceOnly || !BundleOutput || *BundleOutput) {
          // Create HIP fat binary with a special "link" action.
          CudaFatBinary = C.MakeAction<LinkJobAction>(CudaDeviceActions,
                                                      types::TY_HIP_FATBIN);

          if (!CompileDeviceOnly) {
            DA.add(*CudaFatBinary, *ToolChains.front(), /*BoundArch=*/nullptr,
                   AssociatedOffloadKind);
            // Clear the fat binary, it is already a dependence to an host
            // action.
            CudaFatBinary = nullptr;
          }

          // Remove the CUDA actions as they are already connected to an host
          // action or fat binary.
          CudaDeviceActions.clear();
        }

        return CompileDeviceOnly ? ABRT_Ignore_Host : ABRT_Success;
      } else if (CurPhase == phases::Link) {
        // Save CudaDeviceActions to DeviceLinkerInputs for each GPU subarch.
        // This happens to each device action originated from each input file.
        // Later on, device actions in DeviceLinkerInputs are used to create
        // device link actions in appendLinkDependences and the created device
        // link actions are passed to the offload action as device dependence.
        DeviceLinkerInputs.resize(CudaDeviceActions.size());
        auto LI = DeviceLinkerInputs.begin();
        for (auto *A : CudaDeviceActions) {
          LI->push_back(A);
          ++LI;
        }

        // We will pass the device action as a host dependence, so we don't
        // need to do anything else with them.
        CudaDeviceActions.clear();
        return CompileDeviceOnly ? ABRT_Ignore_Host : ABRT_Success;
      }

      // By default, we produce an action for each device arch.
      for (Action *&A : CudaDeviceActions) {
        A = C.getDriver().ConstructPhaseAction(C, Args, CurPhase, A,
                                               AssociatedOffloadKind);
      }

      if (CompileDeviceOnly && CurPhase == FinalPhase &&
          BundleOutput.hasValue() && BundleOutput.getValue()) {
        for (unsigned I = 0, E = GpuArchList.size(); I != E; ++I) {
          OffloadAction::DeviceDependences DDep;
          DDep.add(*CudaDeviceActions[I], *ToolChains.front(), GpuArchList[I],
                   AssociatedOffloadKind);
          CudaDeviceActions[I] = C.MakeAction<OffloadAction>(
              DDep, CudaDeviceActions[I]->getType());
        }
        CudaFatBinary =
            C.MakeAction<OffloadBundlingJobAction>(CudaDeviceActions);
        CudaDeviceActions.clear();
      }

      return (CompileDeviceOnly && CurPhase == FinalPhase) ? ABRT_Ignore_Host
                                                           : ABRT_Success;
    }

    void appendLinkDeviceActions(ActionList &AL) override {
      if (DeviceLinkerInputs.size() == 0)
        return;

      assert(DeviceLinkerInputs.size() == GpuArchList.size() &&
             "Linker inputs and GPU arch list sizes do not match.");

      ActionList Actions;
      unsigned I = 0;
      // Append a new link action for each device.
      // Each entry in DeviceLinkerInputs corresponds to a GPU arch.
      for (auto &LI : DeviceLinkerInputs) {

        types::ID Output = Args.hasArg(options::OPT_emit_llvm)
                                   ? types::TY_LLVM_BC
                                   : types::TY_Image;

        auto *DeviceLinkAction = C.MakeAction<LinkJobAction>(LI, Output);
        // Linking all inputs for the current GPU arch.
        // LI contains all the inputs for the linker.
        OffloadAction::DeviceDependences DeviceLinkDeps;
        DeviceLinkDeps.add(*DeviceLinkAction, *ToolChains[0],
            GpuArchList[I], AssociatedOffloadKind);
        Actions.push_back(C.MakeAction<OffloadAction>(
            DeviceLinkDeps, DeviceLinkAction->getType()));
        ++I;
      }
      DeviceLinkerInputs.clear();

      // If emitting LLVM, do not generate final host/device compilation action
      if (Args.hasArg(options::OPT_emit_llvm)) {
          AL.append(Actions);
          return;
      }

      // Create a host object from all the device images by embedding them
      // in a fat binary for mixed host-device compilation. For device-only
      // compilation, creates a fat binary.
      OffloadAction::DeviceDependences DDeps;
      if (!CompileDeviceOnly || !BundleOutput || *BundleOutput) {
        auto *TopDeviceLinkAction = C.MakeAction<LinkJobAction>(
            Actions,
            CompileDeviceOnly ? types::TY_HIP_FATBIN : types::TY_Object);
        DDeps.add(*TopDeviceLinkAction, *ToolChains[0], nullptr,
                  AssociatedOffloadKind);
        // Offload the host object to the host linker.
        AL.push_back(
            C.MakeAction<OffloadAction>(DDeps, TopDeviceLinkAction->getType()));
      } else {
        AL.append(Actions);
      }
    }

    Action* appendLinkHostActions(ActionList &AL) override { return AL.back(); }

    void appendLinkDependences(OffloadAction::DeviceDependences &DA) override {}
  };

  /// OpenMP action builder. The host bitcode is passed to the device frontend
  /// and all the device linked images are passed to the host link phase.
  class OpenMPActionBuilder final : public DeviceActionBuilder {
    /// The OpenMP actions for the current input.
    ActionList OpenMPDeviceActions;

    bool CompileHostOnly = false;
    bool CompileDeviceOnly = false;

    /// List of GPU architectures to use in this compilation.
    SmallVector<TargetID, 4> GpuArchList;

    /// The linker inputs obtained for each toolchain.
    SmallVector<ActionList, 8> DeviceLinkerInputs;

  public:
    OpenMPActionBuilder(Compilation &C, DerivedArgList &Args,
                        const Driver::InputList &Inputs)
        : DeviceActionBuilder(C, Args, Inputs, Action::OFK_OpenMP) {}

    ActionBuilderReturnCode
    getDeviceDependences(OffloadAction::DeviceDependences &DA,
                         phases::ID CurPhase, phases::ID FinalPhase,
                         PhasesTy &Phases) override {
      if (OpenMPDeviceActions.empty())
        return ABRT_Inactive;

      // We should always have an action for each input.
      assert(OpenMPDeviceActions.size() == ToolChains.size() &&
             "Number of OpenMP actions and toolchains do not match.");

      // The host only depends on device action in the linking phase, when all
      // the device images have to be embedded in the host image.
      if (CurPhase == phases::Link) {
        assert(ToolChains.size() == DeviceLinkerInputs.size() &&
               "Toolchains and linker inputs sizes do not match.");
        auto LI = DeviceLinkerInputs.begin();
        for (auto *A : OpenMPDeviceActions) {
          LI->push_back(A);
          ++LI;
        }

        // We passed the device action as a host dependence, so we don't need to
        // do anything else with them.
        OpenMPDeviceActions.clear();
        return CompileDeviceOnly ? ABRT_Ignore_Host : ABRT_Success;
      }

      bool LastActionIsCompile = false;
      // By default, we produce an action for each device arch.
      for (unsigned I = 0; I < ToolChains.size(); ++I) {
        Action *&A = OpenMPDeviceActions[I];
        // AMDGPU does not support linking of object files, so we skip
        // assemble and backend actions to produce LLVM IR.
        if (ToolChains[I]->getTriple().isAMDGCN() &&
            (CurPhase == phases::Assemble || CurPhase == phases::Backend))
          continue;
        A = C.getDriver().ConstructPhaseAction(C, Args, CurPhase, A,
                                               Action::OFK_OpenMP);
        LastActionIsCompile =
            (A->getKind() == Action::ActionClass::CompileJobClass);
      }
      return (CompileDeviceOnly && LastActionIsCompile) ? ABRT_Ignore_Host
                                                        : ABRT_Success;
    }

    ActionBuilderReturnCode addDeviceDepences(Action *HostAction) override {

      // If this is an input action replicate it for each OpenMP toolchain.
      if (auto *IA = dyn_cast<InputAction>(HostAction)) {
        OpenMPDeviceActions.clear();
        // Only process input actions for files that have extensions
        std::string FileName = IA->getInputArg().getAsString(Args);
        if (!llvm::sys::path::has_extension(FileName)) {
          return ABRT_Inactive;
        }
        for (unsigned I = 0; I < ToolChains.size(); ++I) {
          OpenMPDeviceActions.push_back(C.MakeAction<InputAction>(
              IA->getInputArg(), IA->getType(), GpuArchList[I].ID));
        }
        return ABRT_Success;
      }

      // If this is an unbundling action use it as is for each OpenMP toolchain.
      if (auto *UA = dyn_cast<OffloadUnbundlingJobAction>(HostAction)) {
        OpenMPDeviceActions.clear();
        auto *IA = cast<InputAction>(UA->getInputs().back());
        std::string FileName = IA->getInputArg().getAsString(Args);
        // Check if the type of the file is the same as the action. Do not
        // unbundle it if it is not. Do not unbundle .so files, for example,
        // which are not object files.

        // TODO(JAN): Create new file type for archive (TY_Archive),
        // but it would likely touch a lot of code (currently 32
        // places in 9 files), because anywhere TY_Object is checked,
        // a check for TY_Archive would have to be added.

        if (IA->getType() == types::TY_Object) {
          if (llvm::sys::path::has_extension(FileName)) {
            StringRef Extension =
                llvm::sys::path::extension(FileName).drop_front();
            if ((types::lookupTypeForExtension(Extension) !=
                 types::TY_Object) &&
                Extension != "a") {
              return ABRT_Inactive;
            }
          } else {
            return ABRT_Inactive;
          }
        }

        for (unsigned I = 0; I < ToolChains.size(); ++I) {
          OpenMPDeviceActions.push_back(UA);
          UA->registerDependentActionInfo(ToolChains[I],
                                          /*BoundArch=*/GpuArchList[I].ID,
                                          Action::OFK_OpenMP);
        }
        return ABRT_Success;
      }

      // When generating code for OpenMP we use the host compile phase result as
      // a dependence to the device compile phase so that it can learn what
      // declarations should be emitted. However, this is not the only use for
      // the host action, so we prevent it from being collapsed.
      if (isa<CompileJobAction>(HostAction)) {
        HostAction->setCannotBeCollapsedWithNextDependentAction();
        assert(ToolChains.size() == OpenMPDeviceActions.size() &&
               "Toolchains and device action sizes do not match.");
        OffloadAction::HostDependence HDep(
            *HostAction, *C.getSingleOffloadToolChain<Action::OFK_Host>(),
            /*BoundArch=*/nullptr, Action::OFK_OpenMP);
        auto TC = ToolChains.begin();
        unsigned arch_count = 0;
        for (Action *&A : OpenMPDeviceActions) {
          assert(isa<CompileJobAction>(A));
          OffloadAction::DeviceDependences DDep;
          DDep.add(*A, **TC, GpuArchList[arch_count++].ID, Action::OFK_OpenMP);
          A = C.MakeAction<OffloadAction>(HDep, DDep);
          ++TC;
        }
      }
      return ABRT_Success;
    }

    void appendTopLevelActions(ActionList &AL) override {
      if (OpenMPDeviceActions.empty())
        return;

      // We should always have an action for each input.
      assert(OpenMPDeviceActions.size() == ToolChains.size() &&
             "Number of OpenMP actions and toolchains do not match.");

      unsigned arch_count = 0;
      // Append all device actions followed by the proper offload action.
      auto TI = ToolChains.begin();
      for (auto *A : OpenMPDeviceActions) {
        OffloadAction::DeviceDependences Dep;
        Dep.add(*A, **TI, /*BoundArch=*/GpuArchList[arch_count++].ID,
                Action::OFK_OpenMP);
        AL.push_back(C.MakeAction<OffloadAction>(Dep, A->getType()));
        ++TI;
      }
      // We no longer need the action stored in this builder.
      OpenMPDeviceActions.clear();
    }

    void appendLinkDeviceActions(ActionList &AL) override {
      assert(ToolChains.size() == DeviceLinkerInputs.size() &&
             "Toolchains and linker inputs sizes do not match.");
      // Append a new link action for each device.
      auto TC = ToolChains.begin();
      unsigned arch_count = 0;
      for (auto &LI : DeviceLinkerInputs) {
        auto *DeviceLinkAction =
            C.MakeAction<LinkJobAction>(LI, types::TY_Image);
        OffloadAction::DeviceDependences DeviceLinkDeps;
        DeviceLinkDeps.add(*DeviceLinkAction, **TC,
                           GpuArchList[arch_count++].ID, Action::OFK_OpenMP);
        AL.push_back(C.MakeAction<OffloadAction>(DeviceLinkDeps,
                                                 DeviceLinkAction->getType()));
        ++TC;
      }
      DeviceLinkerInputs.clear();
    }

    Action* appendLinkHostActions(ActionList &AL) override {
      // Create wrapper bitcode from the result of device link actions and compile
      // it to an object which will be added to the host link command.
      auto *BC = C.MakeAction<OffloadWrapperJobAction>(AL, types::TY_LLVM_BC);
      auto *ASM = C.MakeAction<BackendJobAction>(BC, types::TY_PP_Asm);
      return C.MakeAction<AssembleJobAction>(ASM, types::TY_Object);
    }

    void appendLinkDependences(OffloadAction::DeviceDependences &DA) override {}

    bool initialize() override {
      if (Arg *cu_dev_only =
              C.getInputArgs().getLastArg(options::OPT_offload_device_only)) {
        cu_dev_only->claim();
        CompileDeviceOnly = true;
        // TODO: Check emitting IR for OpenMP when cuda-device-only is set
      }
      // Get the OpenMP toolchains. If we don't get any, the action builder will
      // know there is nothing to do related to OpenMP offloading.
      auto OpenMPTCRange = C.getOffloadToolChains<Action::OFK_OpenMP>();
      for (auto TI = OpenMPTCRange.first, TE = OpenMPTCRange.second; TI != TE;
           ++TI) {
        GpuArchList.push_back(
            TI->second->getTriple().getEnvironmentName().data());
        ToolChains.push_back(TI->second);
      }

      DeviceLinkerInputs.resize(ToolChains.size());
      return false;
    }

    bool canUseBundlerUnbundler() const override {
      // OpenMP should use bundled files whenever possible.
      return true;
    }
  };

  ///
  /// TODO: Add the implementation for other specialized builders here.
  ///

  /// Specialized builders being used by this offloading action builder.
  SmallVector<DeviceActionBuilder *, 4> SpecializedBuilders;

  /// Flag set to true if all valid builders allow file bundling/unbundling.
  bool CanUseBundler;

public:
  OffloadingActionBuilder(Compilation &C, DerivedArgList &Args,
                          const Driver::InputList &Inputs)
      : C(C) {
    // Create a specialized builder for each device toolchain.

    IsValid = true;

    // Create a specialized builder for CUDA.
    SpecializedBuilders.push_back(new CudaActionBuilder(C, Args, Inputs));

    // Create a specialized builder for HIP.
    SpecializedBuilders.push_back(new HIPActionBuilder(C, Args, Inputs));

    // Create a specialized builder for OpenMP.
    SpecializedBuilders.push_back(new OpenMPActionBuilder(C, Args, Inputs));

    //
    // TODO: Build other specialized builders here.
    //

    // Initialize all the builders, keeping track of errors. If all valid
    // builders agree that we can use bundling, set the flag to true.
    unsigned ValidBuilders = 0u;
    unsigned ValidBuildersSupportingBundling = 0u;
    for (auto *SB : SpecializedBuilders) {
      IsValid = IsValid && !SB->initialize();

      // Update the counters if the builder is valid.
      if (SB->isValid()) {
        ++ValidBuilders;
        if (SB->canUseBundlerUnbundler())
          ++ValidBuildersSupportingBundling;
      }
    }
    CanUseBundler =
        ValidBuilders && ValidBuilders == ValidBuildersSupportingBundling;
  }

  ~OffloadingActionBuilder() {
    for (auto *SB : SpecializedBuilders)
      delete SB;
  }

  /// Record a host action and its originating input argument.
  void recordHostAction(Action *HostAction, const Arg *InputArg) {
    assert(HostAction && "Invalid host action");
    assert(InputArg && "Invalid input argument");
    auto Loc = HostActionToInputArgMap.find(HostAction);
    if (Loc == HostActionToInputArgMap.end())
      HostActionToInputArgMap[HostAction] = InputArg;
    assert(HostActionToInputArgMap[HostAction] == InputArg &&
           "host action mapped to multiple input arguments");
  }

  /// Generate an action that adds device dependences (if any) to a host action.
  /// If no device dependence actions exist, just return the host action \a
  /// HostAction. If an error is found or if no builder requires the host action
  /// to be generated, return nullptr.
  Action *
  addDeviceDependencesToHostAction(Action *HostAction, const Arg *InputArg,
                                   phases::ID CurPhase, phases::ID FinalPhase,
                                   DeviceActionBuilder::PhasesTy &Phases) {
    if (!IsValid)
      return nullptr;

    if (SpecializedBuilders.empty())
      return HostAction;

    assert(HostAction && "Invalid host action!");
    recordHostAction(HostAction, InputArg);

    OffloadAction::DeviceDependences DDeps;
    // Check if all the programming models agree we should not emit the host
    // action. Also, keep track of the offloading kinds employed.
    auto &OffloadKind = InputArgToOffloadKindMap[InputArg];
    unsigned InactiveBuilders = 0u;
    unsigned IgnoringBuilders = 0u;
    for (auto *SB : SpecializedBuilders) {
      if (!SB->isValid()) {
        ++InactiveBuilders;
        continue;
      }

      auto RetCode =
          SB->getDeviceDependences(DDeps, CurPhase, FinalPhase, Phases);

      // If the builder explicitly says the host action should be ignored,
      // we need to increment the variable that tracks the builders that request
      // the host object to be ignored.
      if (RetCode == DeviceActionBuilder::ABRT_Ignore_Host)
        ++IgnoringBuilders;

      // Unless the builder was inactive for this action, we have to record the
      // offload kind because the host will have to use it.
      if (RetCode != DeviceActionBuilder::ABRT_Inactive)
        OffloadKind |= SB->getAssociatedOffloadKind();
    }

    // If all builders agree that the host object should be ignored, just return
    // nullptr.
    if (IgnoringBuilders &&
        SpecializedBuilders.size() == (InactiveBuilders + IgnoringBuilders))
      return nullptr;

    if (DDeps.getActions().empty())
      return HostAction;

    // We have dependences we need to bundle together. We use an offload action
    // for that.
    OffloadAction::HostDependence HDep(
        *HostAction, *C.getSingleOffloadToolChain<Action::OFK_Host>(),
        /*BoundArch=*/nullptr, DDeps);
    return C.MakeAction<OffloadAction>(HDep, DDeps);
  }

  /// Generate an action that adds a host dependence to a device action. The
  /// results will be kept in this action builder. Return true if an error was
  /// found.
  bool addHostDependenceToDeviceActions(Action *&HostAction,
                                        const Arg *InputArg) {
    if (!IsValid)
      return true;

    recordHostAction(HostAction, InputArg);

    // If we are supporting bundling/unbundling and the current action is an
    // input action of non-source file, we replace the host action by the
    // unbundling action. The bundler tool has the logic to detect if an input
    // is a bundle or not and if the input is not a bundle it assumes it is a
    // host file. Therefore it is safe to create an unbundling action even if
    // the input is not a bundle.
    if (CanUseBundler && isa<InputAction>(HostAction) &&
        InputArg->getOption().getKind() == llvm::opt::Option::InputClass &&
        (!types::isSrcFile(HostAction->getType()) ||
         HostAction->getType() == types::TY_PP_HIP)) {
      auto UnbundlingHostAction =
          C.MakeAction<OffloadUnbundlingJobAction>(HostAction);
      UnbundlingHostAction->registerDependentActionInfo(
          C.getSingleOffloadToolChain<Action::OFK_Host>(),
          /*BoundArch=*/StringRef(), Action::OFK_Host);
      HostAction = UnbundlingHostAction;
      recordHostAction(HostAction, InputArg);
    }

    assert(HostAction && "Invalid host action!");

    // Register the offload kinds that are used.
    auto &OffloadKind = InputArgToOffloadKindMap[InputArg];
    for (auto *SB : SpecializedBuilders) {
      if (!SB->isValid())
        continue;

      auto RetCode = SB->addDeviceDepences(HostAction);

      // Host dependences for device actions are not compatible with that same
      // action being ignored.
      assert(RetCode != DeviceActionBuilder::ABRT_Ignore_Host &&
             "Host dependence not expected to be ignored.!");

      // Unless the builder was inactive for this action, we have to record the
      // offload kind because the host will have to use it.
      if (RetCode != DeviceActionBuilder::ABRT_Inactive)
        OffloadKind |= SB->getAssociatedOffloadKind();
    }

    // Do not use unbundler if the Host does not depend on device action.
    if (OffloadKind == Action::OFK_None && CanUseBundler)
      if (auto *UA = dyn_cast<OffloadUnbundlingJobAction>(HostAction))
        HostAction = UA->getInputs().back();

    return false;
  }

  /// Add the offloading top level actions to the provided action list. This
  /// function can replace the host action by a bundling action if the
  /// programming models allow it.
  bool appendTopLevelActions(ActionList &AL, Action *HostAction,
                             const Arg *InputArg) {
    if (HostAction)
      recordHostAction(HostAction, InputArg);

    // Get the device actions to be appended.
    ActionList OffloadAL;
    for (auto *SB : SpecializedBuilders) {
      if (!SB->isValid())
        continue;
      SB->appendTopLevelActions(OffloadAL);
    }

    // If we can use the bundler, replace the host action by the bundling one in
    // the resulting list. Otherwise, just append the device actions. For
    // device only compilation, HostAction is a null pointer, therefore only do
    // this when HostAction is not a null pointer.
    if (CanUseBundler && HostAction &&
        HostAction->getType() != types::TY_Nothing && !OffloadAL.empty()) {
      // Add the host action to the list in order to create the bundling action.
      OffloadAL.push_back(HostAction);

      // We expect that the host action was just appended to the action list
      // before this method was called.
      assert(HostAction == AL.back() && "Host action not in the list??");
      HostAction = C.MakeAction<OffloadBundlingJobAction>(OffloadAL);
      recordHostAction(HostAction, InputArg);
      AL.back() = HostAction;
    } else
      AL.append(OffloadAL.begin(), OffloadAL.end());

    // Propagate to the current host action (if any) the offload information
    // associated with the current input.
    if (HostAction)
      HostAction->propagateHostOffloadInfo(InputArgToOffloadKindMap[InputArg],
                                           /*BoundArch=*/nullptr);
    return false;
  }

  void appendDeviceLinkActions(ActionList &AL) {
    for (DeviceActionBuilder *SB : SpecializedBuilders) {
      if (!SB->isValid())
        continue;
      SB->appendLinkDeviceActions(AL);
    }
  }

  Action *makeHostLinkAction() {
    // Build a list of device linking actions.
    ActionList DeviceAL;
    appendDeviceLinkActions(DeviceAL);
    if (DeviceAL.empty())
      return nullptr;

    // Let builders add host linking actions.
    Action* HA = nullptr;
    for (DeviceActionBuilder *SB : SpecializedBuilders) {
      if (!SB->isValid())
        continue;
      HA = SB->appendLinkHostActions(DeviceAL);
      // This created host action has no originating input argument, therefore
      // needs to set its offloading kind directly.
      if (HA)
        HA->propagateHostOffloadInfo(SB->getAssociatedOffloadKind(),
                                     /*BoundArch=*/nullptr);
    }
    return HA;
  }

  /// Processes the host linker action. This currently consists of replacing it
  /// with an offload action if there are device link objects and propagate to
  /// the host action all the offload kinds used in the current compilation. The
  /// resulting action is returned.
  Action *processHostLinkAction(Action *HostAction) {
    // Add all the dependences from the device linking actions.
    OffloadAction::DeviceDependences DDeps;
    for (auto *SB : SpecializedBuilders) {
      if (!SB->isValid())
        continue;

      SB->appendLinkDependences(DDeps);
    }

    // Calculate all the offload kinds used in the current compilation.
    unsigned ActiveOffloadKinds = 0u;
    for (auto &I : InputArgToOffloadKindMap)
      ActiveOffloadKinds |= I.second;

    // If we don't have device dependencies, we don't have to create an offload
    // action.
    if (DDeps.getActions().empty()) {
      // Set all the active offloading kinds to the link action. Given that it
      // is a link action it is assumed to depend on all actions generated so
      // far.
      HostAction->setHostOffloadInfo(ActiveOffloadKinds,
                                     /*BoundArch=*/nullptr);
      // Propagate active offloading kinds for each input to the link action.
      // Each input may have different active offloading kind.
      for (auto A : HostAction->inputs()) {
        auto ArgLoc = HostActionToInputArgMap.find(A);
        if (ArgLoc == HostActionToInputArgMap.end())
          continue;
        auto OFKLoc = InputArgToOffloadKindMap.find(ArgLoc->second);
        if (OFKLoc == InputArgToOffloadKindMap.end())
          continue;
        A->propagateHostOffloadInfo(OFKLoc->second, /*BoundArch=*/nullptr);
      }
      return HostAction;
    }

    // Create the offload action with all dependences. When an offload action
    // is created the kinds are propagated to the host action, so we don't have
    // to do that explicitly here.
    OffloadAction::HostDependence HDep(
        *HostAction, *C.getSingleOffloadToolChain<Action::OFK_Host>(),
        /*BoundArch*/ nullptr, ActiveOffloadKinds);
    return C.MakeAction<OffloadAction>(HDep, DDeps);
  }
};
} // anonymous namespace.

void Driver::handleArguments(Compilation &C, DerivedArgList &Args,
                             const InputList &Inputs,
                             ActionList &Actions) const {

  // Ignore /Yc/Yu if both /Yc and /Yu passed but with different filenames.
  Arg *YcArg = Args.getLastArg(options::OPT__SLASH_Yc);
  Arg *YuArg = Args.getLastArg(options::OPT__SLASH_Yu);
  if (YcArg && YuArg && strcmp(YcArg->getValue(), YuArg->getValue()) != 0) {
    Diag(clang::diag::warn_drv_ycyu_different_arg_clang_cl);
    Args.eraseArg(options::OPT__SLASH_Yc);
    Args.eraseArg(options::OPT__SLASH_Yu);
    YcArg = YuArg = nullptr;
  }
  if (YcArg && Inputs.size() > 1) {
    Diag(clang::diag::warn_drv_yc_multiple_inputs_clang_cl);
    Args.eraseArg(options::OPT__SLASH_Yc);
    YcArg = nullptr;
  }

  Arg *FinalPhaseArg;
  phases::ID FinalPhase = getFinalPhase(Args, &FinalPhaseArg);

  if (FinalPhase == phases::Link) {
    // Emitting LLVM while linking disabled except in HIPAMD Toolchain
    if (Args.hasArg(options::OPT_emit_llvm) && !Args.hasArg(options::OPT_hip_link))
      Diag(clang::diag::err_drv_emit_llvm_link);
    if (IsCLMode() && LTOMode != LTOK_None &&
        !Args.getLastArgValue(options::OPT_fuse_ld_EQ)
             .equals_insensitive("lld"))
      Diag(clang::diag::err_drv_lto_without_lld);
  }

  if (FinalPhase == phases::Preprocess || Args.hasArg(options::OPT__SLASH_Y_)) {
    // If only preprocessing or /Y- is used, all pch handling is disabled.
    // Rather than check for it everywhere, just remove clang-cl pch-related
    // flags here.
    Args.eraseArg(options::OPT__SLASH_Fp);
    Args.eraseArg(options::OPT__SLASH_Yc);
    Args.eraseArg(options::OPT__SLASH_Yu);
    YcArg = YuArg = nullptr;
  }

  unsigned LastPLSize = 0;
  for (auto &I : Inputs) {
    types::ID InputType = I.first;
    const Arg *InputArg = I.second;

    auto PL = types::getCompilationPhases(InputType);
    LastPLSize = PL.size();

    // If the first step comes after the final phase we are doing as part of
    // this compilation, warn the user about it.
    phases::ID InitialPhase = PL[0];
    if (InitialPhase > FinalPhase) {
      if (InputArg->isClaimed())
        continue;

      // Claim here to avoid the more general unused warning.
      InputArg->claim();

      // Suppress all unused style warnings with -Qunused-arguments
      if (Args.hasArg(options::OPT_Qunused_arguments))
        continue;

      // Special case when final phase determined by binary name, rather than
      // by a command-line argument with a corresponding Arg.
      if (CCCIsCPP())
        Diag(clang::diag::warn_drv_input_file_unused_by_cpp)
            << InputArg->getAsString(Args) << getPhaseName(InitialPhase);
      // Special case '-E' warning on a previously preprocessed file to make
      // more sense.
      else if (InitialPhase == phases::Compile &&
               (Args.getLastArg(options::OPT__SLASH_EP,
                                options::OPT__SLASH_P) ||
                Args.getLastArg(options::OPT_E) ||
                Args.getLastArg(options::OPT_M, options::OPT_MM)) &&
               getPreprocessedType(InputType) == types::TY_INVALID)
        Diag(clang::diag::warn_drv_preprocessed_input_file_unused)
            << InputArg->getAsString(Args) << !!FinalPhaseArg
            << (FinalPhaseArg ? FinalPhaseArg->getOption().getName() : "");
      else
        Diag(clang::diag::warn_drv_input_file_unused)
            << InputArg->getAsString(Args) << getPhaseName(InitialPhase)
            << !!FinalPhaseArg
            << (FinalPhaseArg ? FinalPhaseArg->getOption().getName() : "");
      continue;
    }

    if (YcArg) {
      // Add a separate precompile phase for the compile phase.
      if (FinalPhase >= phases::Compile) {
        const types::ID HeaderType = lookupHeaderTypeForSourceType(InputType);
        // Build the pipeline for the pch file.
        Action *ClangClPch = C.MakeAction<InputAction>(*InputArg, HeaderType);
        for (phases::ID Phase : types::getCompilationPhases(HeaderType))
          ClangClPch = ConstructPhaseAction(C, Args, Phase, ClangClPch);
        assert(ClangClPch);
        Actions.push_back(ClangClPch);
        // The driver currently exits after the first failed command.  This
        // relies on that behavior, to make sure if the pch generation fails,
        // the main compilation won't run.
        // FIXME: If the main compilation fails, the PCH generation should
        // probably not be considered successful either.
      }
    }
  }

  // If we are linking, claim any options which are obviously only used for
  // compilation.
  // FIXME: Understand why the last Phase List length is used here.
  if (FinalPhase == phases::Link && LastPLSize == 1) {
    Args.ClaimAllArgs(options::OPT_CompileOnly_Group);
    Args.ClaimAllArgs(options::OPT_cl_compile_Group);
  }
}

void Driver::BuildActions(Compilation &C, DerivedArgList &Args,
                          const InputList &Inputs, ActionList &Actions) const {
  llvm::PrettyStackTraceString CrashInfo("Building compilation actions");

  if (!SuppressMissingInputWarning && Inputs.empty()) {
    Diag(clang::diag::err_drv_no_input_files);
    return;
  }

  Arg *FinalPhaseArg;
  phases::ID FinalPhase = getFinalPhase(Args, &FinalPhaseArg);

  // Reject -Z* at the top level, these options should never have been exposed
  // by gcc.
  if (Arg *A = Args.getLastArg(options::OPT_Z_Joined))
    Diag(clang::diag::err_drv_use_of_Z_option) << A->getAsString(Args);

  // Diagnose misuse of /Fo.
  if (Arg *A = Args.getLastArg(options::OPT__SLASH_Fo)) {
    StringRef V = A->getValue();
    if (Inputs.size() > 1 && !V.empty() &&
        !llvm::sys::path::is_separator(V.back())) {
      // Check whether /Fo tries to name an output file for multiple inputs.
      Diag(clang::diag::err_drv_out_file_argument_with_multiple_sources)
          << A->getSpelling() << V;
      Args.eraseArg(options::OPT__SLASH_Fo);
    }
  }

  // Diagnose misuse of /Fa.
  if (Arg *A = Args.getLastArg(options::OPT__SLASH_Fa)) {
    StringRef V = A->getValue();
    if (Inputs.size() > 1 && !V.empty() &&
        !llvm::sys::path::is_separator(V.back())) {
      // Check whether /Fa tries to name an asm file for multiple inputs.
      Diag(clang::diag::err_drv_out_file_argument_with_multiple_sources)
          << A->getSpelling() << V;
      Args.eraseArg(options::OPT__SLASH_Fa);
    }
  }

  // Diagnose misuse of /o.
  if (Arg *A = Args.getLastArg(options::OPT__SLASH_o)) {
    if (A->getValue()[0] == '\0') {
      // It has to have a value.
      Diag(clang::diag::err_drv_missing_argument) << A->getSpelling() << 1;
      Args.eraseArg(options::OPT__SLASH_o);
    }
  }

  handleArguments(C, Args, Inputs, Actions);

  // Builder to be used to build offloading actions.
  OffloadingActionBuilder OffloadBuilder(C, Args, Inputs);

  bool UseNewOffloadingDriver =
      false &&
      ((C.isOffloadingHostKind(Action::OFK_OpenMP) &&
       Args.hasFlag(options::OPT_fopenmp_new_driver,
                    options::OPT_no_offload_new_driver, true)) ||
      Args.hasFlag(options::OPT_offload_new_driver,
                   options::OPT_no_offload_new_driver, false));

  // Construct the actions to perform.
  HeaderModulePrecompileJobAction *HeaderModuleAction = nullptr;
  ExtractAPIJobAction *ExtractAPIAction = nullptr;
  ActionList LinkerInputs;
  ActionList MergerInputs;

  for (auto &I : Inputs) {
    types::ID InputType = I.first;
    const Arg *InputArg = I.second;

    auto PL = types::getCompilationPhases(*this, Args, InputType);
    if (PL.empty())
      continue;

    auto FullPL = types::getCompilationPhases(InputType);

    // Build the pipeline for this file.
    Action *Current = C.MakeAction<InputAction>(*InputArg, InputType);

    // Use the current host action in any of the offloading actions, if
    // required.
    if (!UseNewOffloadingDriver)
      if (OffloadBuilder.addHostDependenceToDeviceActions(Current, InputArg))
        break;

    for (phases::ID Phase : PL) {

      // We are done if this step is past what the user requested.
      if (Phase > FinalPhase)
        break;

      // Add any offload action the host action depends on.
      if (!UseNewOffloadingDriver)
        Current = OffloadBuilder.addDeviceDependencesToHostAction(
            Current, InputArg, Phase, PL.back(), FullPL);
      if (!Current)
        break;

      // Queue linker inputs.
      if (Phase == phases::Link) {
        assert(Phase == PL.back() && "linking must be final compilation step.");
        // We don't need to generate additional link commands if emitting AMD bitcode
        if (!(C.getInputArgs().hasArg(options::OPT_hip_link) &&
             (C.getInputArgs().hasArg(options::OPT_emit_llvm))))
          LinkerInputs.push_back(Current);
        Current = nullptr;
        break;
      }

      // TODO: Consider removing this because the merged may not end up being
      // the final Phase in the pipeline. Perhaps the merged could just merge
      // and then pass an artifact of some sort to the Link Phase.
      // Queue merger inputs.
      if (Phase == phases::IfsMerge) {
        assert(Phase == PL.back() && "merging must be final compilation step.");
        MergerInputs.push_back(Current);
        Current = nullptr;
        break;
      }

      // Each precompiled header file after a module file action is a module
      // header of that same module file, rather than being compiled to a
      // separate PCH.
      if (Phase == phases::Precompile && HeaderModuleAction &&
          getPrecompiledType(InputType) == types::TY_PCH) {
        HeaderModuleAction->addModuleHeaderInput(Current);
        Current = nullptr;
        break;
      }

      if (Phase == phases::Precompile && ExtractAPIAction) {
        ExtractAPIAction->addHeaderInput(Current);
        Current = nullptr;
        break;
      }

      // FIXME: Should we include any prior module file outputs as inputs of
      // later actions in the same command line?

      // Otherwise construct the appropriate action.
      Action *NewCurrent = ConstructPhaseAction(C, Args, Phase, Current);

      // We didn't create a new action, so we will just move to the next phase.
      if (NewCurrent == Current)
        continue;

      if (auto *HMA = dyn_cast<HeaderModulePrecompileJobAction>(NewCurrent))
        HeaderModuleAction = HMA;
      else if (auto *EAA = dyn_cast<ExtractAPIJobAction>(NewCurrent))
        ExtractAPIAction = EAA;

      Current = NewCurrent;

      // Use the current host action in any of the offloading actions, if
      // required.
      if (!UseNewOffloadingDriver)
        if (OffloadBuilder.addHostDependenceToDeviceActions(Current, InputArg))
          break;

      // Try to build the offloading actions and add the result as a dependency
      // to the host.
      if (UseNewOffloadingDriver)
        Current = BuildOffloadingActions(C, Args, I, Current);

      if (Current->getType() == types::TY_Nothing)
        break;
    }

    // If we ended with something, add to the output list.
    if (Current)
      Actions.push_back(Current);

    // Add any top level actions generated for offloading.
    if (!UseNewOffloadingDriver)
      OffloadBuilder.appendTopLevelActions(Actions, Current, InputArg);
    else if (Current)
      Current->propagateHostOffloadInfo(C.getActiveOffloadKinds(),
                                        /*BoundArch=*/nullptr);
  }

  // Add a link action if necessary.

  if (LinkerInputs.empty()) {
    Arg *FinalPhaseArg;
    if (getFinalPhase(Args, &FinalPhaseArg) == phases::Link)
      if (!UseNewOffloadingDriver)
        if (!UseNewOffloadingDriver)
          OffloadBuilder.appendDeviceLinkActions(Actions);
  }

  if (!LinkerInputs.empty()) {
    if (!UseNewOffloadingDriver)
      if (Action *Wrapper = OffloadBuilder.makeHostLinkAction())
        LinkerInputs.push_back(Wrapper);
    Action *LA;
    // Check if this Linker Job should emit a static library.
    if (ShouldEmitStaticLibrary(Args)) {
      LA = C.MakeAction<StaticLibJobAction>(LinkerInputs, types::TY_Image);
    } else if (UseNewOffloadingDriver ||
               Args.hasArg(options::OPT_offload_link)) {
      LA = C.MakeAction<LinkerWrapperJobAction>(LinkerInputs, types::TY_Image);
      LA->propagateHostOffloadInfo(C.getActiveOffloadKinds(),
                                   /*BoundArch=*/nullptr);
    } else {
      LA = C.MakeAction<LinkJobAction>(LinkerInputs, types::TY_Image);
    }
    if (!UseNewOffloadingDriver)
      LA = OffloadBuilder.processHostLinkAction(LA);
    Actions.push_back(LA);
  }

  // Add an interface stubs merge action if necessary.
  if (!MergerInputs.empty())
    Actions.push_back(
        C.MakeAction<IfsMergeJobAction>(MergerInputs, types::TY_Image));

  if (Args.hasArg(options::OPT_emit_interface_stubs)) {
    auto PhaseList = types::getCompilationPhases(
        types::TY_IFS_CPP,
        Args.hasArg(options::OPT_c) ? phases::Compile : phases::IfsMerge);

    ActionList MergerInputs;

    for (auto &I : Inputs) {
      types::ID InputType = I.first;
      const Arg *InputArg = I.second;

      // Currently clang and the llvm assembler do not support generating symbol
      // stubs from assembly, so we skip the input on asm files. For ifs files
      // we rely on the normal pipeline setup in the pipeline setup code above.
      if (InputType == types::TY_IFS || InputType == types::TY_PP_Asm ||
          InputType == types::TY_Asm)
        continue;

      Action *Current = C.MakeAction<InputAction>(*InputArg, InputType);

      for (auto Phase : PhaseList) {
        switch (Phase) {
        default:
          llvm_unreachable(
              "IFS Pipeline can only consist of Compile followed by IfsMerge.");
        case phases::Compile: {
          // Only IfsMerge (llvm-ifs) can handle .o files by looking for ifs
          // files where the .o file is located. The compile action can not
          // handle this.
          if (InputType == types::TY_Object)
            break;

          Current = C.MakeAction<CompileJobAction>(Current, types::TY_IFS_CPP);
          break;
        }
        case phases::IfsMerge: {
          assert(Phase == PhaseList.back() &&
                 "merging must be final compilation step.");
          MergerInputs.push_back(Current);
          Current = nullptr;
          break;
        }
        }
      }

      // If we ended with something, add to the output list.
      if (Current)
        Actions.push_back(Current);
    }

    // Add an interface stubs merge action if necessary.
    if (!MergerInputs.empty())
      Actions.push_back(
          C.MakeAction<IfsMergeJobAction>(MergerInputs, types::TY_Image));
  }

  // If --print-supported-cpus, -mcpu=? or -mtune=? is specified, build a custom
  // Compile phase that prints out supported cpu models and quits.
  if (Arg *A = Args.getLastArg(options::OPT_print_supported_cpus)) {
    // Use the -mcpu=? flag as the dummy input to cc1.
    Actions.clear();
    Action *InputAc = C.MakeAction<InputAction>(*A, types::TY_C);
    Actions.push_back(
        C.MakeAction<PrecompileJobAction>(InputAc, types::TY_Nothing));
    for (auto &I : Inputs)
      I.second->claim();
  }

  // Claim ignored clang-cl options.
  Args.ClaimAllArgs(options::OPT_cl_ignored_Group);
}

/// Returns the canonical name for the offloading architecture when using a HIP
/// or CUDA architecture.
static StringRef getCanonicalArchString(Compilation &C,
                                        const llvm::opt::DerivedArgList &Args,
                                        StringRef ArchStr,
                                        const llvm::Triple &Triple) {
  // Lookup the CUDA / HIP architecture string. Only report an error if we were
  // expecting the triple to be only NVPTX / AMDGPU.
  CudaArch Arch = StringToCudaArch(getProcessorFromTargetID(Triple, ArchStr));
  if (Triple.isNVPTX() &&
      (Arch == CudaArch::UNKNOWN || !IsNVIDIAGpuArch(Arch))) {
    C.getDriver().Diag(clang::diag::err_drv_offload_bad_gpu_arch)
        << "CUDA" << ArchStr;
    return StringRef();
  } else if (Triple.isAMDGPU() &&
             (Arch == CudaArch::UNKNOWN || !IsAMDGpuArch(Arch))) {
    C.getDriver().Diag(clang::diag::err_drv_offload_bad_gpu_arch)
        << "HIP" << ArchStr;
    return StringRef();
  }

  if (IsNVIDIAGpuArch(Arch))
    return Args.MakeArgStringRef(CudaArchToString(Arch));

  if (IsAMDGpuArch(Arch)) {
    llvm::StringMap<bool> Features;
    auto HIPTriple = getHIPOffloadTargetTriple(C.getDriver(), C.getInputArgs());
    if (!HIPTriple)
      return StringRef();
    auto Arch = parseTargetID(*HIPTriple, ArchStr, &Features);
    if (!Arch) {
      C.getDriver().Diag(clang::diag::err_drv_bad_target_id) << ArchStr;
      C.setContainsError();
      return StringRef();
    }
    return Args.MakeArgStringRef(
        getCanonicalTargetID(Arch.getValue(), Features));
  }

  // If the input isn't CUDA or HIP just return the architecture.
  return ArchStr;
}

/// Checks if the set offloading architectures does not conflict. Returns the
/// incompatible pair if a conflict occurs.
static llvm::Optional<std::pair<llvm::StringRef, llvm::StringRef>>
getConflictOffloadArchCombination(const llvm::DenseSet<StringRef> &Archs,
                                  Action::OffloadKind Kind) {
  if (Kind != Action::OFK_HIP)
    return None;

  std::set<StringRef> ArchSet;
  llvm::copy(Archs, std::inserter(ArchSet, ArchSet.begin()));
  return getConflictTargetIDCombination(ArchSet);
}

llvm::DenseSet<StringRef>
Driver::getOffloadArchs(Compilation &C, const llvm::opt::DerivedArgList &Args,
                        Action::OffloadKind Kind, const ToolChain *TC) const {
  if (!TC)
    TC = &C.getDefaultToolChain();

  // --offload and --offload-arch options are mutually exclusive.
  if (Args.hasArgNoClaim(options::OPT_offload_EQ) &&
      Args.hasArgNoClaim(options::OPT_offload_arch_EQ,
                         options::OPT_no_offload_arch_EQ)) {
    C.getDriver().Diag(diag::err_opt_not_valid_with_opt)
        << "--offload"
        << (Args.hasArgNoClaim(options::OPT_offload_arch_EQ)
                ? "--offload-arch"
                : "--no-offload-arch");
  }

  if (KnownArchs.find(TC) != KnownArchs.end())
    return KnownArchs.lookup(TC);

  llvm::DenseSet<StringRef> Archs;
  for (auto &Arg : Args) {
    if (Arg->getOption().matches(options::OPT_offload_arch_EQ)) {
      Archs.insert(
          getCanonicalArchString(C, Args, Arg->getValue(), TC->getTriple()));
    } else if (Arg->getOption().matches(options::OPT_no_offload_arch_EQ)) {
      if (Arg->getValue() == StringRef("all"))
        Archs.clear();
      else
        Archs.erase(
            getCanonicalArchString(C, Args, Arg->getValue(), TC->getTriple()));
    }
  }

  if (auto ConflictingArchs = getConflictOffloadArchCombination(Archs, Kind)) {
    C.getDriver().Diag(clang::diag::err_drv_bad_offload_arch_combo)
        << ConflictingArchs.getValue().first
        << ConflictingArchs.getValue().second;
    C.setContainsError();
  }

  if (Archs.empty()) {
    if (Kind == Action::OFK_Cuda)
      Archs.insert(CudaArchToString(CudaArch::CudaDefault));
    else if (Kind == Action::OFK_HIP)
      Archs.insert(CudaArchToString(CudaArch::HIPDefault));
    else if (Kind == Action::OFK_OpenMP)
      Archs.insert(StringRef());
  } else {
    Args.ClaimAllArgs(options::OPT_offload_arch_EQ);
    Args.ClaimAllArgs(options::OPT_no_offload_arch_EQ);
  }

  return Archs;
}

Action *Driver::BuildOffloadingActions(Compilation &C,
                                       llvm::opt::DerivedArgList &Args,
                                       const InputTy &Input,
                                       Action *HostAction) const {
  // Don't build offloading actions if explicitly disabled or we do not have a
  // valid source input and compile action to embed it in. If preprocessing only
  // ignore embedding.
  if (offloadHostOnly() || !types::isSrcFile(Input.first) ||
      !(isa<CompileJobAction>(HostAction) ||
        getFinalPhase(Args) == phases::Preprocess))
    return HostAction;

  ActionList OffloadActions;
  OffloadAction::DeviceDependences DDeps;

  const Action::OffloadKind OffloadKinds[] = {
      Action::OFK_OpenMP, Action::OFK_Cuda, Action::OFK_HIP};

  for (Action::OffloadKind Kind : OffloadKinds) {
    SmallVector<const ToolChain *, 2> ToolChains;
    ActionList DeviceActions;

    auto TCRange = C.getOffloadToolChains(Kind);
    for (auto TI = TCRange.first, TE = TCRange.second; TI != TE; ++TI)
      ToolChains.push_back(TI->second);

    if (ToolChains.empty())
      continue;

    types::ID InputType = Input.first;
    const Arg *InputArg = Input.second;

    // Get the product of all bound architectures and toolchains.
    SmallVector<std::pair<const ToolChain *, StringRef>> TCAndArchs;
    for (const ToolChain *TC : ToolChains)
      for (StringRef Arch : getOffloadArchs(
               C, C.getArgsForToolChain(TC, "generic", Kind), Kind, TC))
        TCAndArchs.push_back(std::make_pair(TC, Arch));

    for (unsigned I = 0, E = TCAndArchs.size(); I != E; ++I)
      DeviceActions.push_back(C.MakeAction<InputAction>(*InputArg, InputType));

    if (DeviceActions.empty())
      return HostAction;

    auto PL = types::getCompilationPhases(*this, Args, InputType);

    for (phases::ID Phase : PL) {
      if (Phase == phases::Link) {
        assert(Phase == PL.back() && "linking must be final compilation step.");
        break;
      }

      auto TCAndArch = TCAndArchs.begin();
      for (Action *&A : DeviceActions) {
        A = ConstructPhaseAction(C, Args, Phase, A, Kind);

        if (isa<CompileJobAction>(A) && isa<CompileJobAction>(HostAction) &&
            Kind == Action::OFK_OpenMP) {
          // OpenMP offloading has a dependency on the host compile action to
          // identify which declarations need to be emitted. This shouldn't be
          // collapsed with any other actions so we can use it in the device.
          HostAction->setCannotBeCollapsedWithNextDependentAction();
          OffloadAction::HostDependence HDep(
              *HostAction, *C.getSingleOffloadToolChain<Action::OFK_Host>(),
              TCAndArch->second.data(), Kind);
          OffloadAction::DeviceDependences DDep;
          DDep.add(*A, *TCAndArch->first, TCAndArch->second.data(), Kind);
          A = C.MakeAction<OffloadAction>(HDep, DDep);
        } else if (isa<AssembleJobAction>(A) && Kind == Action::OFK_Cuda) {
          // The Cuda toolchain uses fatbinary as the linker phase to bundle the
          // PTX and Cubin output.
          ActionList FatbinActions;
          for (Action *A : {A, A->getInputs()[0]}) {
            OffloadAction::DeviceDependences DDep;
            DDep.add(*A, *TCAndArch->first, TCAndArch->second.data(), Kind);
            FatbinActions.emplace_back(
                C.MakeAction<OffloadAction>(DDep, A->getType()));
          }
          A = C.MakeAction<LinkJobAction>(FatbinActions, types::TY_CUDA_FATBIN);
        }
        ++TCAndArch;
      }
    }

    auto TCAndArch = TCAndArchs.begin();
    for (Action *A : DeviceActions) {
      DDeps.add(*A, *TCAndArch->first, TCAndArch->second.data(), Kind);
      OffloadAction::DeviceDependences DDep;
      DDep.add(*A, *TCAndArch->first, TCAndArch->second.data(), Kind);
      OffloadActions.push_back(C.MakeAction<OffloadAction>(DDep, A->getType()));
      ++TCAndArch;
    }
  }

  if (offloadDeviceOnly())
    return C.MakeAction<OffloadAction>(DDeps, types::TY_Nothing);

  Action *OffloadPackager =
      C.MakeAction<OffloadPackagerJobAction>(OffloadActions, types::TY_Image);
  OffloadAction::DeviceDependences DDep;
  DDep.add(*OffloadPackager, *C.getSingleOffloadToolChain<Action::OFK_Host>(),
           nullptr, Action::OFK_None);
  OffloadAction::HostDependence HDep(
      *HostAction, *C.getSingleOffloadToolChain<Action::OFK_Host>(),
      /*BoundArch=*/nullptr, isa<CompileJobAction>(HostAction) ? DDep : DDeps);
  return C.MakeAction<OffloadAction>(
      HDep, isa<CompileJobAction>(HostAction) ? DDep : DDeps);
}

Action *Driver::ConstructPhaseAction(
    Compilation &C, const ArgList &Args, phases::ID Phase, Action *Input,
    Action::OffloadKind TargetDeviceOffloadKind) const {
  llvm::PrettyStackTraceString CrashInfo("Constructing phase actions");

  // Some types skip the assembler phase (e.g., llvm-bc), but we can't
  // encode this in the steps because the intermediate type depends on
  // arguments. Just special case here.
  if (Phase == phases::Assemble && Input->getType() != types::TY_PP_Asm)
    return Input;

  // Build the appropriate action.
  switch (Phase) {
  case phases::Link:
    llvm_unreachable("link action invalid here.");
  case phases::IfsMerge:
    llvm_unreachable("ifsmerge action invalid here.");
  case phases::Preprocess: {
    types::ID OutputTy;
    // -M and -MM specify the dependency file name by altering the output type,
    // -if -MD and -MMD are not specified.
    if (Args.hasArg(options::OPT_M, options::OPT_MM) &&
        !Args.hasArg(options::OPT_MD, options::OPT_MMD)) {
      OutputTy = types::TY_Dependencies;
    } else {
      OutputTy = Input->getType();
      // For these cases, the preprocessor is only translating forms, the Output
      // still needs preprocessing.
      if (!Args.hasFlag(options::OPT_frewrite_includes,
                        options::OPT_fno_rewrite_includes, false) &&
          !Args.hasFlag(options::OPT_frewrite_imports,
                        options::OPT_fno_rewrite_imports, false) &&
          !Args.hasFlag(options::OPT_fdirectives_only,
                        options::OPT_fno_directives_only, false) &&
          !CCGenDiagnostics)
        OutputTy = types::getPreprocessedType(OutputTy);
      assert(OutputTy != types::TY_INVALID &&
             "Cannot preprocess this input type!");
    }
    return C.MakeAction<PreprocessJobAction>(Input, OutputTy);
  }
  case phases::Precompile: {
    // API extraction should not generate an actual precompilation action.
    if (Args.hasArg(options::OPT_extract_api))
      return C.MakeAction<ExtractAPIJobAction>(Input, types::TY_API_INFO);

    types::ID OutputTy = getPrecompiledType(Input->getType());
    assert(OutputTy != types::TY_INVALID &&
           "Cannot precompile this input type!");

    // If we're given a module name, precompile header file inputs as a
    // module, not as a precompiled header.
    const char *ModName = nullptr;
    if (OutputTy == types::TY_PCH) {
      if (Arg *A = Args.getLastArg(options::OPT_fmodule_name_EQ))
        ModName = A->getValue();
      if (ModName)
        OutputTy = types::TY_ModuleFile;
    }

    if (Args.hasArg(options::OPT_fsyntax_only)) {
      // Syntax checks should not emit a PCH file
      OutputTy = types::TY_Nothing;
    }

    if (ModName)
      return C.MakeAction<HeaderModulePrecompileJobAction>(Input, OutputTy,
                                                           ModName);
    return C.MakeAction<PrecompileJobAction>(Input, OutputTy);
  }
  case phases::FortranFrontend: {
    if (Args.hasArg(options::OPT_fsyntax_only))
      return C.MakeAction<FortranFrontendJobAction>(Input, types::TY_Nothing);
    return C.MakeAction<FortranFrontendJobAction>(Input, types::TY_LLVM_IR);
  }
  case phases::Compile: {
    if (Args.hasArg(options::OPT_fsyntax_only))
      return C.MakeAction<CompileJobAction>(Input, types::TY_Nothing);
    if (Args.hasArg(options::OPT_rewrite_objc))
      return C.MakeAction<CompileJobAction>(Input, types::TY_RewrittenObjC);
    if (Args.hasArg(options::OPT_rewrite_legacy_objc))
      return C.MakeAction<CompileJobAction>(Input,
                                            types::TY_RewrittenLegacyObjC);
    if (Args.hasArg(options::OPT__analyze))
      return C.MakeAction<AnalyzeJobAction>(Input, types::TY_Plist);
    if (Args.hasArg(options::OPT__migrate))
      return C.MakeAction<MigrateJobAction>(Input, types::TY_Remap);
    if (Args.hasArg(options::OPT_emit_ast))
      return C.MakeAction<CompileJobAction>(Input, types::TY_AST);
    if (Args.hasArg(options::OPT_module_file_info))
      return C.MakeAction<CompileJobAction>(Input, types::TY_ModuleFile);
    if (Args.hasArg(options::OPT_verify_pch))
      return C.MakeAction<VerifyPCHJobAction>(Input, types::TY_Nothing);
    if (Args.hasArg(options::OPT_extract_api))
      return C.MakeAction<ExtractAPIJobAction>(Input, types::TY_API_INFO);
    return C.MakeAction<CompileJobAction>(Input, types::TY_LLVM_BC);
  }
  case phases::Backend: {
    if (isUsingLTO() && TargetDeviceOffloadKind == Action::OFK_None) {
      types::ID Output =
          Args.hasArg(options::OPT_S) ? types::TY_LTO_IR : types::TY_LTO_BC;
      return C.MakeAction<BackendJobAction>(Input, Output);
    }
    if (isUsingLTO(/* IsOffload */ true) &&
        TargetDeviceOffloadKind != Action::OFK_None) {
      types::ID Output =
          Args.hasArg(options::OPT_S) ? types::TY_LTO_IR : types::TY_LTO_BC;
      return C.MakeAction<BackendJobAction>(Input, Output);
    }
    if (Args.hasArg(options::OPT_emit_llvm) ||
        (TargetDeviceOffloadKind == Action::OFK_HIP &&
         Args.hasFlag(options::OPT_fgpu_rdc, options::OPT_fno_gpu_rdc,
                      false))) {
      types::ID Output =
          Args.hasArg(options::OPT_S) ? types::TY_LLVM_IR : types::TY_LLVM_BC;
      return C.MakeAction<BackendJobAction>(Input, Output);
    }
    return C.MakeAction<BackendJobAction>(Input, types::TY_PP_Asm);
  }
  case phases::Assemble:
    return C.MakeAction<AssembleJobAction>(std::move(Input), types::TY_Object);
  }

  llvm_unreachable("invalid phase in ConstructPhaseAction");
}

void Driver::BuildJobs(Compilation &C) const {
  llvm::PrettyStackTraceString CrashInfo("Building compilation jobs");

  Arg *FinalOutput = C.getArgs().getLastArg(options::OPT_o);

  // It is an error to provide a -o option if we are making multiple output
  // files. There are exceptions:
  //
  // IfsMergeJob: when generating interface stubs enabled we want to be able to
  // generate the stub file at the same time that we generate the real
  // library/a.out. So when a .o, .so, etc are the output, with clang interface
  // stubs there will also be a .ifs and .ifso at the same location.
  //
  // CompileJob of type TY_IFS_CPP: when generating interface stubs is enabled
  // and -c is passed, we still want to be able to generate a .ifs file while
  // we are also generating .o files. So we allow more than one output file in
  // this case as well.
  //
  if (FinalOutput) {
    unsigned NumOutputs = 0;
    unsigned NumIfsOutputs = 0;
    for (const Action *A : C.getActions())
      if (A->getType() != types::TY_Nothing &&
          !(A->getKind() == Action::IfsMergeJobClass ||
            (A->getType() == clang::driver::types::TY_IFS_CPP &&
             A->getKind() == clang::driver::Action::CompileJobClass &&
             0 == NumIfsOutputs++) ||
            (A->getKind() == Action::BindArchClass && A->getInputs().size() &&
             A->getInputs().front()->getKind() == Action::IfsMergeJobClass)))
        ++NumOutputs;

    if (NumOutputs > 1) {
      Diag(clang::diag::err_drv_output_argument_with_multiple_files);
      FinalOutput = nullptr;
    }
  }

  const llvm::Triple &RawTriple = C.getDefaultToolChain().getTriple();
  if (RawTriple.isOSAIX()) {
    if (Arg *A = C.getArgs().getLastArg(options::OPT_G))
      Diag(diag::err_drv_unsupported_opt_for_target)
          << A->getSpelling() << RawTriple.str();
    if (LTOMode == LTOK_Thin)
      Diag(diag::err_drv_clang_unsupported) << "thinLTO on AIX";
  }

  // Collect the list of architectures.
  llvm::StringSet<> ArchNames;
  if (RawTriple.isOSBinFormatMachO())
    for (const Arg *A : C.getArgs())
      if (A->getOption().matches(options::OPT_arch))
        ArchNames.insert(A->getValue());

  // Set of (Action, canonical ToolChain triple) pairs we've built jobs for.
  std::map<std::pair<const Action *, std::string>, InputInfoList> CachedResults;
  for (Action *A : C.getActions()) {
    // If we are linking an image for multiple archs then the linker wants
    // -arch_multiple and -final_output <final image name>. Unfortunately, this
    // doesn't fit in cleanly because we have to pass this information down.
    //
    // FIXME: This is a hack; find a cleaner way to integrate this into the
    // process.
    const char *LinkingOutput = nullptr;
    if (isa<LipoJobAction>(A)) {
      if (FinalOutput)
        LinkingOutput = FinalOutput->getValue();
      else
        LinkingOutput = getDefaultImageName();
    }

    BuildJobsForAction(C, A, &C.getDefaultToolChain(),
                       /*BoundArch*/ StringRef(),
                       /*AtTopLevel*/ true,
                       /*MultipleArchs*/ ArchNames.size() > 1,
                       /*LinkingOutput*/ LinkingOutput, CachedResults,
                       /*TargetDeviceOffloadKind*/ Action::OFK_None);
  }

  // If we have more than one job, then disable integrated-cc1 for now. Do this
  // also when we need to report process execution statistics.
  if (C.getJobs().size() > 1 || CCPrintProcessStats)
    for (auto &J : C.getJobs())
      J.InProcess = false;

  if (CCPrintProcessStats) {
    C.setPostCallback([=](const Command &Cmd, int Res) {
      Optional<llvm::sys::ProcessStatistics> ProcStat =
          Cmd.getProcessStatistics();
      if (!ProcStat)
        return;

      const char *LinkingOutput = nullptr;
      if (FinalOutput)
        LinkingOutput = FinalOutput->getValue();
      else if (!Cmd.getOutputFilenames().empty())
        LinkingOutput = Cmd.getOutputFilenames().front().c_str();
      else
        LinkingOutput = getDefaultImageName();

      if (CCPrintStatReportFilename.empty()) {
        using namespace llvm;
        // Human readable output.
        outs() << sys::path::filename(Cmd.getExecutable()) << ": "
               << "output=" << LinkingOutput;
        outs() << ", total="
               << format("%.3f", ProcStat->TotalTime.count() / 1000.) << " ms"
               << ", user="
               << format("%.3f", ProcStat->UserTime.count() / 1000.) << " ms"
               << ", mem=" << ProcStat->PeakMemory << " Kb\n";
      } else {
        // CSV format.
        std::string Buffer;
        llvm::raw_string_ostream Out(Buffer);
        llvm::sys::printArg(Out, llvm::sys::path::filename(Cmd.getExecutable()),
                            /*Quote*/ true);
        Out << ',';
        llvm::sys::printArg(Out, LinkingOutput, true);
        Out << ',' << ProcStat->TotalTime.count() << ','
            << ProcStat->UserTime.count() << ',' << ProcStat->PeakMemory
            << '\n';
        Out.flush();
        std::error_code EC;
        llvm::raw_fd_ostream OS(CCPrintStatReportFilename, EC,
                                llvm::sys::fs::OF_Append |
                                    llvm::sys::fs::OF_Text);
        if (EC)
          return;
        auto L = OS.lock();
        if (!L) {
          llvm::errs() << "ERROR: Cannot lock file "
                       << CCPrintStatReportFilename << ": "
                       << toString(L.takeError()) << "\n";
          return;
        }
        OS << Buffer;
        OS.flush();
      }
    });
  }

  // If the user passed -Qunused-arguments or there were errors, don't warn
  // about any unused arguments.
  if (Diags.hasErrorOccurred() ||
      C.getArgs().hasArg(options::OPT_Qunused_arguments))
    return;

  // Claim -fdriver-only here.
  (void)C.getArgs().hasArg(options::OPT_fdriver_only);
  // Claim -### here.
  (void)C.getArgs().hasArg(options::OPT__HASH_HASH_HASH);

  // Claim --driver-mode, --rsp-quoting, it was handled earlier.
  (void)C.getArgs().hasArg(options::OPT_driver_mode);
  (void)C.getArgs().hasArg(options::OPT_rsp_quoting);

  for (Arg *A : C.getArgs()) {
    // FIXME: It would be nice to be able to send the argument to the
    // DiagnosticsEngine, so that extra values, position, and so on could be
    // printed.
    if (!A->isClaimed()) {
      if (A->getOption().hasFlag(options::NoArgumentUnused))
        continue;

      // Suppress the warning automatically if this is just a flag, and it is an
      // instance of an argument we already claimed.
      const Option &Opt = A->getOption();
      if (Opt.getKind() == Option::FlagClass) {
        bool DuplicateClaimed = false;

        for (const Arg *AA : C.getArgs().filtered(&Opt)) {
          if (AA->isClaimed()) {
            DuplicateClaimed = true;
            break;
          }
        }

        if (DuplicateClaimed)
          continue;
      }

      // In clang-cl, don't mention unknown arguments here since they have
      // already been warned about.
      if (!IsCLMode() || !A->getOption().matches(options::OPT_UNKNOWN))
        Diag(clang::diag::warn_drv_unused_argument)
            << A->getAsString(C.getArgs());
    }
  }
}

namespace {
/// Utility class to control the collapse of dependent actions and select the
/// tools accordingly.
class ToolSelector final {
  /// The tool chain this selector refers to.
  const ToolChain &TC;

  /// The compilation this selector refers to.
  const Compilation &C;

  /// The base action this selector refers to.
  const JobAction *BaseAction;

  /// Set to true if the current toolchain refers to host actions.
  bool IsHostSelector;

  /// Set to true if save-temps and embed-bitcode functionalities are active.
  bool SaveTemps;
  bool EmbedBitcode;

  /// Get previous dependent action or null if that does not exist. If
  /// \a CanBeCollapsed is false, that action must be legal to collapse or
  /// null will be returned.
  const JobAction *getPrevDependentAction(const ActionList &Inputs,
                                          ActionList &SavedOffloadAction,
                                          bool CanBeCollapsed = true) {
    // An option can be collapsed only if it has a single input.
    if (Inputs.size() != 1)
      return nullptr;

    Action *CurAction = *Inputs.begin();
    if (CanBeCollapsed &&
        !CurAction->isCollapsingWithNextDependentActionLegal())
      return nullptr;

    // If the input action is an offload action. Look through it and save any
    // offload action that can be dropped in the event of a collapse.
    if (auto *OA = dyn_cast<OffloadAction>(CurAction)) {
      // If the dependent action is a device action, we will attempt to collapse
      // only with other device actions. Otherwise, we would do the same but
      // with host actions only.
      if (!IsHostSelector) {
        if (OA->hasSingleDeviceDependence(/*DoNotConsiderHostActions=*/true)) {
          CurAction =
              OA->getSingleDeviceDependence(/*DoNotConsiderHostActions=*/true);
          if (CanBeCollapsed &&
              !CurAction->isCollapsingWithNextDependentActionLegal())
            return nullptr;
          SavedOffloadAction.push_back(OA);
          return dyn_cast<JobAction>(CurAction);
        }
      } else if (OA->hasHostDependence()) {
        CurAction = OA->getHostDependence();
        if (CanBeCollapsed &&
            !CurAction->isCollapsingWithNextDependentActionLegal())
          return nullptr;
        SavedOffloadAction.push_back(OA);
        return dyn_cast<JobAction>(CurAction);
      }
      return nullptr;
    }

    return dyn_cast<JobAction>(CurAction);
  }

  /// Return true if an assemble action can be collapsed.
  bool canCollapseAssembleAction() const {
    return TC.useIntegratedAs() && !SaveTemps &&
           !C.getArgs().hasArg(options::OPT_via_file_asm) &&
           !C.getArgs().hasArg(options::OPT__SLASH_FA) &&
           !C.getArgs().hasArg(options::OPT__SLASH_Fa);
  }

  /// Return true if a preprocessor action can be collapsed.
  bool canCollapsePreprocessorAction() const {
    return !C.getArgs().hasArg(options::OPT_no_integrated_cpp) &&
           !C.getArgs().hasArg(options::OPT_traditional_cpp) && !SaveTemps &&
           !C.getArgs().hasArg(options::OPT_rewrite_objc);
  }

  /// Struct that relates an action with the offload actions that would be
  /// collapsed with it.
  struct JobActionInfo final {
    /// The action this info refers to.
    const JobAction *JA = nullptr;
    /// The offload actions we need to take care off if this action is
    /// collapsed.
    ActionList SavedOffloadAction;
  };

  /// Append collapsed offload actions from the give nnumber of elements in the
  /// action info array.
  static void AppendCollapsedOffloadAction(ActionList &CollapsedOffloadAction,
                                           ArrayRef<JobActionInfo> &ActionInfo,
                                           unsigned ElementNum) {
    assert(ElementNum <= ActionInfo.size() && "Invalid number of elements.");
    for (unsigned I = 0; I < ElementNum; ++I)
      CollapsedOffloadAction.append(ActionInfo[I].SavedOffloadAction.begin(),
                                    ActionInfo[I].SavedOffloadAction.end());
  }

  /// Functions that attempt to perform the combining. They detect if that is
  /// legal, and if so they update the inputs \a Inputs and the offload action
  /// that were collapsed in \a CollapsedOffloadAction. A tool that deals with
  /// the combined action is returned. If the combining is not legal or if the
  /// tool does not exist, null is returned.
  /// Currently three kinds of collapsing are supported:
  ///  - Assemble + Backend + Compile;
  ///  - Assemble + Backend ;
  ///  - Backend + Compile.
  const Tool *
  combineAssembleBackendCompile(ArrayRef<JobActionInfo> ActionInfo,
                                ActionList &Inputs,
                                ActionList &CollapsedOffloadAction) {
    if (ActionInfo.size() < 3 || !canCollapseAssembleAction())
      return nullptr;
    auto *AJ = dyn_cast<AssembleJobAction>(ActionInfo[0].JA);
    auto *BJ = dyn_cast<BackendJobAction>(ActionInfo[1].JA);
    auto *CJ = dyn_cast<CompileJobAction>(ActionInfo[2].JA);
    if (!AJ || !BJ || !CJ)
      return nullptr;

    // Get compiler tool.
    const Tool *T = TC.SelectTool(*CJ);
    if (!T)
      return nullptr;

    // Can't collapse if we don't have codegen support unless we are
    // emitting LLVM IR.
    bool OutputIsLLVM = types::isLLVMIR(ActionInfo[0].JA->getType());
    if (!T->hasIntegratedBackend() && !(OutputIsLLVM && T->canEmitIR()))
      return nullptr;

    // When using -fembed-bitcode, it is required to have the same tool (clang)
    // for both CompilerJA and BackendJA. Otherwise, combine two stages.
    if (EmbedBitcode) {
      const Tool *BT = TC.SelectTool(*BJ);
      if (BT == T)
        return nullptr;
    }

    if (!T->hasIntegratedAssembler())
      return nullptr;

    Inputs = CJ->getInputs();
    AppendCollapsedOffloadAction(CollapsedOffloadAction, ActionInfo,
                                 /*NumElements=*/3);
    return T;
  }
  const Tool *combineAssembleBackend(ArrayRef<JobActionInfo> ActionInfo,
                                     ActionList &Inputs,
                                     ActionList &CollapsedOffloadAction) {
    if (ActionInfo.size() < 2 || !canCollapseAssembleAction())
      return nullptr;
    auto *AJ = dyn_cast<AssembleJobAction>(ActionInfo[0].JA);
    auto *BJ = dyn_cast<BackendJobAction>(ActionInfo[1].JA);
    if (!AJ || !BJ)
      return nullptr;

    // Get backend tool.
    const Tool *T = TC.SelectTool(*BJ);
    if (!T)
      return nullptr;

    if (!T->hasIntegratedAssembler())
      return nullptr;

    Inputs = BJ->getInputs();
    AppendCollapsedOffloadAction(CollapsedOffloadAction, ActionInfo,
                                 /*NumElements=*/2);
    return T;
  }
  const Tool *combineBackendCompile(ArrayRef<JobActionInfo> ActionInfo,
                                    ActionList &Inputs,
                                    ActionList &CollapsedOffloadAction) {
    if (ActionInfo.size() < 2)
      return nullptr;
    auto *BJ = dyn_cast<BackendJobAction>(ActionInfo[0].JA);
    auto *CJ = dyn_cast<CompileJobAction>(ActionInfo[1].JA);
    if (!BJ || !CJ)
      return nullptr;

    // Check if the initial input (to the compile job or its predessor if one
    // exists) is LLVM bitcode. In that case, no preprocessor step is required
    // and we can still collapse the compile and backend jobs when we have
    // -save-temps. I.e. there is no need for a separate compile job just to
    // emit unoptimized bitcode.
    bool InputIsBitcode = true;
    for (size_t i = 1; i < ActionInfo.size(); i++)
      if (ActionInfo[i].JA->getType() != types::TY_LLVM_BC &&
          ActionInfo[i].JA->getType() != types::TY_LTO_BC) {
        InputIsBitcode = false;
        break;
      }
    if (!InputIsBitcode && !canCollapsePreprocessorAction())
      return nullptr;

    // Get compiler tool.
    const Tool *T = TC.SelectTool(*CJ);
    if (!T)
      return nullptr;

    // Can't collapse if we don't have codegen support unless we are
    // emitting LLVM IR.
    bool OutputIsLLVM = types::isLLVMIR(ActionInfo[0].JA->getType());
    if (!T->hasIntegratedBackend() && !(OutputIsLLVM && T->canEmitIR()))
      return nullptr;

    if (T->canEmitIR() && ((SaveTemps && !InputIsBitcode) || EmbedBitcode))
      return nullptr;

    Inputs = CJ->getInputs();
    AppendCollapsedOffloadAction(CollapsedOffloadAction, ActionInfo,
                                 /*NumElements=*/2);
    return T;
  }

  /// Updates the inputs if the obtained tool supports combining with
  /// preprocessor action, and the current input is indeed a preprocessor
  /// action. If combining results in the collapse of offloading actions, those
  /// are appended to \a CollapsedOffloadAction.
  void combineWithPreprocessor(const Tool *T, ActionList &Inputs,
                               ActionList &CollapsedOffloadAction) {
    if (!T || !canCollapsePreprocessorAction() || !T->hasIntegratedCPP())
      return;

    // Attempt to get a preprocessor action dependence.
    ActionList PreprocessJobOffloadActions;
    ActionList NewInputs;
    for (Action *A : Inputs) {
      auto *PJ = getPrevDependentAction({A}, PreprocessJobOffloadActions);
      if (!PJ || !isa<PreprocessJobAction>(PJ)) {
        NewInputs.push_back(A);
        continue;
      }

      // This is legal to combine. Append any offload action we found and add the
      // current input to preprocessor inputs.
      CollapsedOffloadAction.append(PreprocessJobOffloadActions.begin(),
                                    PreprocessJobOffloadActions.end());
      NewInputs.append(PJ->input_begin(), PJ->input_end());
    }
    Inputs = NewInputs;
  }

public:
  ToolSelector(const JobAction *BaseAction, const ToolChain &TC,
               const Compilation &C, bool SaveTemps, bool EmbedBitcode)
      : TC(TC), C(C), BaseAction(BaseAction), SaveTemps(SaveTemps),
        EmbedBitcode(EmbedBitcode) {
    assert(BaseAction && "Invalid base action.");
    IsHostSelector = BaseAction->getOffloadingDeviceKind() == Action::OFK_None;
  }

  /// Check if a chain of actions can be combined and return the tool that can
  /// handle the combination of actions. The pointer to the current inputs \a
  /// Inputs and the list of offload actions \a CollapsedOffloadActions
  /// connected to collapsed actions are updated accordingly. The latter enables
  /// the caller of the selector to process them afterwards instead of just
  /// dropping them. If no suitable tool is found, null will be returned.
  const Tool *getTool(ActionList &Inputs,
                      ActionList &CollapsedOffloadAction) {
    //
    // Get the largest chain of actions that we could combine.
    //

    SmallVector<JobActionInfo, 5> ActionChain(1);
    ActionChain.back().JA = BaseAction;
    while (ActionChain.back().JA) {
      const Action *CurAction = ActionChain.back().JA;

      // Grow the chain by one element.
      ActionChain.resize(ActionChain.size() + 1);
      JobActionInfo &AI = ActionChain.back();

      // Attempt to fill it with the
      AI.JA =
          getPrevDependentAction(CurAction->getInputs(), AI.SavedOffloadAction);
    }

    // Pop the last action info as it could not be filled.
    ActionChain.pop_back();

    //
    // Attempt to combine actions. If all combining attempts failed, just return
    // the tool of the provided action. At the end we attempt to combine the
    // action with any preprocessor action it may depend on.
    //

    const Tool *T = combineAssembleBackendCompile(ActionChain, Inputs,
                                                  CollapsedOffloadAction);
    if (!T)
      T = combineAssembleBackend(ActionChain, Inputs, CollapsedOffloadAction);
    if (!T)
      T = combineBackendCompile(ActionChain, Inputs, CollapsedOffloadAction);
    if (!T) {
      Inputs = BaseAction->getInputs();
      T = TC.SelectTool(*BaseAction);
    }

    combineWithPreprocessor(T, Inputs, CollapsedOffloadAction);
    return T;
  }
};
}

/// Return a string that uniquely identifies the result of a job. The bound arch
/// is not necessarily represented in the toolchain's triple -- for example,
/// armv7 and armv7s both map to the same triple -- so we need both in our map.
/// Also, we need to add the offloading device kind, as the same tool chain can
/// be used for host and device for some programming models, e.g. OpenMP.
static std::string GetTriplePlusArchString(const ToolChain *TC,
                                           StringRef BoundArch,
                                           Action::OffloadKind OffloadKind) {
  std::string TriplePlusArch = TC->getTriple().normalize();
  if (!BoundArch.empty()) {
    TriplePlusArch += "-";
    TriplePlusArch += BoundArch;
  }
  TriplePlusArch += "-";
  TriplePlusArch += Action::GetOffloadKindName(OffloadKind);
  return TriplePlusArch;
}

InputInfoList Driver::BuildJobsForAction(
    Compilation &C, const Action *A, const ToolChain *TC, StringRef BoundArch,
    bool AtTopLevel, bool MultipleArchs, const char *LinkingOutput,
    std::map<std::pair<const Action *, std::string>, InputInfoList>
        &CachedResults,
    Action::OffloadKind TargetDeviceOffloadKind) const {
  std::pair<const Action *, std::string> ActionTC = {
      A, GetTriplePlusArchString(TC, BoundArch, TargetDeviceOffloadKind)};
  auto CachedResult = CachedResults.find(ActionTC);
  if (CachedResult != CachedResults.end()) {
    return CachedResult->second;
  }
  InputInfoList Result = BuildJobsForActionNoCache(
      C, A, TC, BoundArch, AtTopLevel, MultipleArchs, LinkingOutput,
      CachedResults, TargetDeviceOffloadKind);
  CachedResults[ActionTC] = Result;
  return Result;
}

InputInfoList Driver::BuildJobsForActionNoCache(
    Compilation &C, const Action *A, const ToolChain *TC, StringRef BoundArch,
    bool AtTopLevel, bool MultipleArchs, const char *LinkingOutput,
    std::map<std::pair<const Action *, std::string>, InputInfoList>
        &CachedResults,
    Action::OffloadKind TargetDeviceOffloadKind) const {
  llvm::PrettyStackTraceString CrashInfo("Building compilation jobs");

  InputInfoList OffloadDependencesInputInfo;
  bool BuildingForOffloadDevice = TargetDeviceOffloadKind != Action::OFK_None;
  if (const OffloadAction *OA = dyn_cast<OffloadAction>(A)) {
    // The 'Darwin' toolchain is initialized only when its arguments are
    // computed. Get the default arguments for OFK_None to ensure that
    // initialization is performed before processing the offload action.
    // FIXME: Remove when darwin's toolchain is initialized during construction.
    C.getArgsForToolChain(TC, BoundArch, Action::OFK_None);

    // The offload action is expected to be used in four different situations.
    //
    // a) Set a toolchain/architecture/kind for a host action:
    //    Host Action 1 -> OffloadAction -> Host Action 2
    //
    // b) Set a toolchain/architecture/kind for a device action;
    //    Device Action 1 -> OffloadAction -> Device Action 2
    //
    // c) Specify a device dependence to a host action;
    //    Device Action 1  _
    //                      \
    //      Host Action 1  ---> OffloadAction -> Host Action 2
    //
    // d) Specify a host dependence to a device action.
    //      Host Action 1  _
    //                      \
    //    Device Action 1  ---> OffloadAction -> Device Action 2
    //
    // For a) and b), we just return the job generated for the dependence. For
    // c) and d) we override the current action with the host/device dependence
    // if the current toolchain is host/device and set the offload dependences
    // info with the jobs obtained from the device/host dependence(s).

    // If there is a single device option, just generate the job for it.
    if (OA->hasSingleDeviceDependence()) {
      InputInfoList DevA;
      OA->doOnEachDeviceDependence([&](Action *DepA, const ToolChain *DepTC,
                                       const char *DepBoundArch) {
        DevA =
            BuildJobsForAction(C, DepA, DepTC, DepBoundArch, AtTopLevel,
                               /*MultipleArchs*/ !!DepBoundArch, LinkingOutput,
                               CachedResults, DepA->getOffloadingDeviceKind());
      });
      return DevA;
    }

    // If 'Action 2' is host, we generate jobs for the device dependences and
    // override the current action with the host dependence. Otherwise, we
    // generate the host dependences and override the action with the device
    // dependence. The dependences can't therefore be a top-level action.
    OA->doOnEachDependence(
        /*IsHostDependence=*/BuildingForOffloadDevice,
        [&](Action *DepA, const ToolChain *DepTC, const char *DepBoundArch) {
          OffloadDependencesInputInfo.append(BuildJobsForAction(
              C, DepA, DepTC, DepBoundArch, /*AtTopLevel=*/false,
              /*MultipleArchs*/ !!DepBoundArch, LinkingOutput, CachedResults,
              DepA->getOffloadingDeviceKind()));
        });

    A = BuildingForOffloadDevice
            ? OA->getSingleDeviceDependence(/*DoNotConsiderHostActions=*/true)
            : OA->getHostDependence();

    // We may have already built this action as a part of the offloading
    // toolchain, return the cached input if so.
    std::pair<const Action *, std::string> ActionTC = {
        OA->getHostDependence(),
        GetTriplePlusArchString(TC, BoundArch, TargetDeviceOffloadKind)};
    if (CachedResults.find(ActionTC) != CachedResults.end()) {
      InputInfoList Inputs = CachedResults[ActionTC];
      Inputs.append(OffloadDependencesInputInfo);
      return Inputs;
    }
  }

  if (const InputAction *IA = dyn_cast<InputAction>(A)) {
    // FIXME: It would be nice to not claim this here; maybe the old scheme of
    // just using Args was better?
    const Arg &Input = IA->getInputArg();
    Input.claim();
    if (Input.getOption().matches(options::OPT_INPUT)) {
      const char *Name = Input.getValue();
      return {InputInfo(A, Name, /* _BaseInput = */ Name)};
    }
    return {InputInfo(A, &Input, /* _BaseInput = */ "")};
  }

  if (const BindArchAction *BAA = dyn_cast<BindArchAction>(A)) {
    const ToolChain *TC;
    StringRef ArchName = BAA->getArchName();

    if (!ArchName.empty())
      TC = &getToolChain(C.getArgs(),
                         computeTargetTriple(*this, TargetTriple,
                                             C.getArgs(), ArchName));
    else
      TC = &C.getDefaultToolChain();

    return BuildJobsForAction(C, *BAA->input_begin(), TC, ArchName, AtTopLevel,
                              MultipleArchs, LinkingOutput, CachedResults,
                              TargetDeviceOffloadKind);
  }


  ActionList Inputs = A->getInputs();

  const JobAction *JA = cast<JobAction>(A);
  ActionList CollapsedOffloadActions;

  ToolSelector TS(JA, *TC, C, isSaveTempsEnabled(),
                  embedBitcodeInObject() && !isUsingLTO());
  const Tool *T = TS.getTool(Inputs, CollapsedOffloadActions);

  if (!T)
    return {InputInfo()};

  // If we've collapsed action list that contained OffloadAction we
  // need to build jobs for host/device-side inputs it may have held.
  for (const auto *OA : CollapsedOffloadActions)
    cast<OffloadAction>(OA)->doOnEachDependence(
        /*IsHostDependence=*/BuildingForOffloadDevice,
        [&](Action *DepA, const ToolChain *DepTC, const char *DepBoundArch) {
          OffloadDependencesInputInfo.append(BuildJobsForAction(
              C, DepA, DepTC, DepBoundArch, /* AtTopLevel */ false,
              /*MultipleArchs=*/!!DepBoundArch, LinkingOutput, CachedResults,
              DepA->getOffloadingDeviceKind()));
        });

  // Only use pipes when there is exactly one input.
  InputInfoList InputInfos;
  for (const Action *Input : Inputs) {
    // Treat dsymutil and verify sub-jobs as being at the top-level too, they
    // shouldn't get temporary output names.
    // FIXME: Clean this up.
    bool SubJobAtTopLevel =
        AtTopLevel && (isa<DsymutilJobAction>(A) || isa<VerifyJobAction>(A));
    InputInfos.append(BuildJobsForAction(
        C, Input, TC, BoundArch, SubJobAtTopLevel, MultipleArchs, LinkingOutput,
        CachedResults, A->getOffloadingDeviceKind()));
  }

  // Always use the first file input as the base input.
  const char *BaseInput = InputInfos[0].getBaseInput();
  for (auto &Info : InputInfos) {
    if (Info.isFilename()) {
      BaseInput = Info.getBaseInput();
      break;
    }
  }

  // ... except dsymutil actions, which use their actual input as the base
  // input.
  if (JA->getType() == types::TY_dSYM)
    BaseInput = InputInfos[0].getFilename();

  // ... and in header module compilations, which use the module name.
  if (auto *ModuleJA = dyn_cast<HeaderModulePrecompileJobAction>(JA))
    BaseInput = ModuleJA->getModuleName();

  // Append outputs of offload device jobs to the input list
  if (!OffloadDependencesInputInfo.empty())
    InputInfos.append(OffloadDependencesInputInfo.begin(),
                      OffloadDependencesInputInfo.end());

  // Set the effective triple of the toolchain for the duration of this job.
  llvm::Triple EffectiveTriple;
  const ToolChain &ToolTC = T->getToolChain();
  const ArgList &Args =
      C.getArgsForToolChain(TC, BoundArch, A->getOffloadingDeviceKind());
  if (InputInfos.size() != 1) {
    EffectiveTriple = llvm::Triple(ToolTC.ComputeEffectiveClangTriple(Args));
  } else {
    // Pass along the input type if it can be unambiguously determined.
    EffectiveTriple = llvm::Triple(
        ToolTC.ComputeEffectiveClangTriple(Args, InputInfos[0].getType()));
  }
  RegisterEffectiveTriple TripleRAII(ToolTC, EffectiveTriple);

  // Determine the place to write output to, if any.
  InputInfo Result;
  InputInfoList UnbundlingResults;
  if (auto *UA = dyn_cast<OffloadUnbundlingJobAction>(JA)) {
    // If we have an unbundling job, we need to create results for all the
    // outputs. We also update the results cache so that other actions using
    // this unbundling action can get the right results.
    for (auto &UI : UA->getDependentActionsInfo()) {
      assert(UI.DependentOffloadKind != Action::OFK_None &&
             "Unbundling with no offloading??");

      // Unbundling actions are never at the top level. When we generate the
      // offloading prefix, we also do that for the host file because the
      // unbundling action does not change the type of the output which can
      // cause a overwrite.
      std::string OffloadingPrefix = Action::GetOffloadingFileNamePrefix(
          UI.DependentOffloadKind,
          UI.DependentToolChain->getTriple().normalize(),
          /*CreatePrefixForHost=*/true);
      auto CurI = InputInfo(
          UA,
          GetNamedOutputPath(C, *UA, BaseInput, UI.DependentBoundArch,
                             /*AtTopLevel=*/false,
                             MultipleArchs ||
                                 UI.DependentOffloadKind == Action::OFK_HIP,
                             OffloadingPrefix),
          BaseInput);
      if (UI.DependentOffloadKind == Action::OFK_Host &&
          llvm::sys::path::extension(InputInfos[0].getFilename()) == ".a")
        CurI = InputInfos[0];
      // Save the unbundling result.
      UnbundlingResults.push_back(CurI);

      // Get the unique string identifier for this dependence and cache the
      // result.
      StringRef Arch;
      if (TargetDeviceOffloadKind == Action::OFK_HIP ||
          TargetDeviceOffloadKind == Action::OFK_OpenMP) {
        if (UI.DependentOffloadKind == Action::OFK_Host)
          Arch = StringRef();
        else if (TargetDeviceOffloadKind == Action::OFK_HIP)
          Arch = UI.DependentBoundArch;
        else if (TargetDeviceOffloadKind == Action::OFK_OpenMP)
          Arch = UI.DependentToolChain->getTargetID();
      } else
        Arch = BoundArch;

      CachedResults[{A, GetTriplePlusArchString(UI.DependentToolChain, Arch,
                                                UI.DependentOffloadKind)}] = {
          CurI};
    }

    if (BoundArch.equals("gnu")) {
      BoundArch = StringRef("");
    }
    // Now that we have all the results generated, select the one that should be
    // returned for the current depending action.
    std::pair<const Action *, std::string> ActionTC = {
        A, GetTriplePlusArchString(TC, BoundArch, TargetDeviceOffloadKind)};
    assert(CachedResults.find(ActionTC) != CachedResults.end() &&
           "Result does not exist??");
    Result = CachedResults[ActionTC].front();
  } else if (JA->getType() == types::TY_Nothing)
    Result = {InputInfo(A, BaseInput)};
  else {
    // We only have to generate a prefix for the host if this is not a top-level
    // action.
    std::string OffloadingPrefix = Action::GetOffloadingFileNamePrefix(
        A->getOffloadingDeviceKind(), TC->getTriple().normalize(),
        /*CreatePrefixForHost=*/isa<OffloadPackagerJobAction>(A) ||
            !(A->getOffloadingHostActiveKinds() == Action::OFK_None ||
              AtTopLevel));
    StringRef TargetIDStr = TC->getTargetID();
    if (!TargetIDStr.empty() && BoundArch.empty()) {
      BoundArch = TargetIDStr;
      OffloadingPrefix.append("-").append(TargetIDStr.str());
    }

    if (isa<OffloadWrapperJobAction>(JA)) {
        if (Arg *FinalOutput = C.getArgs().getLastArg(options::OPT_o))
          BaseInput = FinalOutput->getValue();
        else
          BaseInput = getDefaultImageName();
        std::string BaseNm = std::string(BaseInput);
        std::replace(BaseNm.begin(), BaseNm.end(), '.', '_');
        BaseInput = C.getArgs().MakeArgString(BaseNm + "-wrapper");
    }

    Result = InputInfo(A, GetNamedOutputPath(C, *JA, BaseInput, BoundArch,
                                             AtTopLevel, MultipleArchs,
                                             OffloadingPrefix),
                       BaseInput);
  }

  if (CCCPrintBindings && !CCGenDiagnostics) {
    llvm::errs() << "# \"" << T->getToolChain().getTripleString() << '"'
                 << " - \"" << T->getName() << "\", inputs: [";
    for (unsigned i = 0, e = InputInfos.size(); i != e; ++i) {
      llvm::errs() << InputInfos[i].getAsString();
      if (i + 1 != e)
        llvm::errs() << ", ";
    }
    if (UnbundlingResults.empty())
      llvm::errs() << "], output: " << Result.getAsString() << "\n";
    else {
      llvm::errs() << "], outputs: [";
      for (unsigned i = 0, e = UnbundlingResults.size(); i != e; ++i) {
        llvm::errs() << UnbundlingResults[i].getAsString();
        if (i + 1 != e)
          llvm::errs() << ", ";
      }
      llvm::errs() << "] \n";
    }
  } else {
    if (UnbundlingResults.empty())
      T->ConstructJob(
          C, *JA, Result, InputInfos,
          C.getArgsForToolChain(TC, BoundArch, JA->getOffloadingDeviceKind()),
          LinkingOutput);
    else
      T->ConstructJobMultipleOutputs(
          C, *JA, UnbundlingResults, InputInfos,
          C.getArgsForToolChain(TC, BoundArch, JA->getOffloadingDeviceKind()),
          LinkingOutput);
  }
  return {Result};
}

const char *Driver::getDefaultImageName() const {
  llvm::Triple Target(llvm::Triple::normalize(TargetTriple));
  return Target.isOSWindows() ? "a.exe" : "a.out";
}

/// Create output filename based on ArgValue, which could either be a
/// full filename, filename without extension, or a directory. If ArgValue
/// does not provide a filename, then use BaseName, and use the extension
/// suitable for FileType.
static const char *MakeCLOutputFilename(const ArgList &Args, StringRef ArgValue,
                                        StringRef BaseName,
                                        types::ID FileType) {
  SmallString<128> Filename = ArgValue;

  if (ArgValue.empty()) {
    // If the argument is empty, output to BaseName in the current dir.
    Filename = BaseName;
  } else if (llvm::sys::path::is_separator(Filename.back())) {
    // If the argument is a directory, output to BaseName in that dir.
    llvm::sys::path::append(Filename, BaseName);
  }

  if (!llvm::sys::path::has_extension(ArgValue)) {
    // If the argument didn't provide an extension, then set it.
    const char *Extension = types::getTypeTempSuffix(FileType, true);

    if (FileType == types::TY_Image &&
        Args.hasArg(options::OPT__SLASH_LD, options::OPT__SLASH_LDd)) {
      // The output file is a dll.
      Extension = "dll";
    }

    llvm::sys::path::replace_extension(Filename, Extension);
  }

  return Args.MakeArgString(Filename.c_str());
}

static bool HasPreprocessOutput(const Action &JA) {
  if (isa<PreprocessJobAction>(JA))
    return true;
  if (isa<OffloadAction>(JA) && isa<PreprocessJobAction>(JA.getInputs()[0]))
    return true;
  if (isa<OffloadBundlingJobAction>(JA) &&
      HasPreprocessOutput(*(JA.getInputs()[0])))
    return true;
  return false;
}

const char *Driver::GetNamedOutputPath(Compilation &C, const JobAction &JA,
                                       const char *BaseInput,
                                       StringRef OrigBoundArch, bool AtTopLevel,
                                       bool MultipleArchs,
                                       StringRef OffloadingPrefix) const {
  std::string BoundArch = OrigBoundArch.str();
  if (is_style_windows(llvm::sys::path::Style::native)) {
    // BoundArch may contains ':', which is invalid in file names on Windows,
    // therefore replace it with '%'.
    std::replace(BoundArch.begin(), BoundArch.end(), ':', '@');
  }

  llvm::PrettyStackTraceString CrashInfo("Computing output path");
  // Output to a user requested destination?
  if (AtTopLevel && !isa<DsymutilJobAction>(JA) && !isa<VerifyJobAction>(JA)) {
    if (Arg *FinalOutput = C.getArgs().getLastArg(options::OPT_o))
      return C.addResultFile(FinalOutput->getValue(), &JA);
  }

  // For /P, preprocess to file named after BaseInput.
  if (C.getArgs().hasArg(options::OPT__SLASH_P)) {
    assert(AtTopLevel && isa<PreprocessJobAction>(JA));
    StringRef BaseName = llvm::sys::path::filename(BaseInput);
    StringRef NameArg;
    if (Arg *A = C.getArgs().getLastArg(options::OPT__SLASH_Fi))
      NameArg = A->getValue();
    return C.addResultFile(
        MakeCLOutputFilename(C.getArgs(), NameArg, BaseName, types::TY_PP_C),
        &JA);
  }

  // Default to writing to stdout?
  if (AtTopLevel && !CCGenDiagnostics && HasPreprocessOutput(JA)) {
    return "-";
  }

  if (JA.getType() == types::TY_ModuleFile &&
      C.getArgs().getLastArg(options::OPT_module_file_info)) {
    return "-";
  }

  // Is this the assembly listing for /FA?
  if (JA.getType() == types::TY_PP_Asm &&
      (C.getArgs().hasArg(options::OPT__SLASH_FA) ||
       C.getArgs().hasArg(options::OPT__SLASH_Fa))) {
    // Use /Fa and the input filename to determine the asm file name.
    StringRef BaseName = llvm::sys::path::filename(BaseInput);
    StringRef FaValue = C.getArgs().getLastArgValue(options::OPT__SLASH_Fa);
    return C.addResultFile(
        MakeCLOutputFilename(C.getArgs(), FaValue, BaseName, JA.getType()),
        &JA);
  }

  // Output to a temporary file?
  if ((!AtTopLevel && !isSaveTempsEnabled() &&
       !C.getArgs().hasArg(options::OPT__SLASH_Fo)) ||
      CCGenDiagnostics) {
    StringRef Name = llvm::sys::path::filename(BaseInput);
    std::pair<StringRef, StringRef> Split = Name.split('.');
    SmallString<128> fname(Split.first.str().c_str());
    if (!BoundArch.empty()) {
      fname += "-";
      fname.append(BoundArch);
    }
    SmallString<128> TmpName;
    const char *Suffix = nullptr;
    if (Split.second == "a")
      Suffix = "a";
    else
      Suffix = types::getTypeTempSuffix(JA.getType(), IsCLMode());

    Arg *A = C.getArgs().getLastArg(options::OPT_fcrash_diagnostics_dir);
    if (CCGenDiagnostics && A) {
      SmallString<128> CrashDirectory(A->getValue());
      if (!getVFS().exists(CrashDirectory))
        llvm::sys::fs::create_directories(CrashDirectory);
      llvm::sys::path::append(CrashDirectory, fname);
      const char *Middle = Suffix ? "-%%%%%%." : "-%%%%%%";
      std::error_code EC = llvm::sys::fs::createUniqueFile(
          CrashDirectory + Middle + Suffix, TmpName);
      if (EC) {
        Diag(clang::diag::err_unable_to_make_temp) << EC.message();
        return "";
      }
    } else {
      if (MultipleArchs && !BoundArch.empty()) {
        TmpName = GetTemporaryDirectory(Split.first);
        llvm::sys::path::append(TmpName,
                                Split.first + "-" + BoundArch + "." + Suffix);
      } else {
        TmpName = GetTemporaryPath(Split.first, Suffix);
      }
    }
    return C.addTempFile(C.getArgs().MakeArgString(TmpName));
  }

  SmallString<128> BasePath(BaseInput);
  SmallString<128> ExternalPath("");
  StringRef BaseName;

  // Dsymutil actions should use the full path.
  if (isa<DsymutilJobAction>(JA) && C.getArgs().hasArg(options::OPT_dsym_dir)) {
    ExternalPath += C.getArgs().getLastArg(options::OPT_dsym_dir)->getValue();
    // We use posix style here because the tests (specifically
    // darwin-dsymutil.c) demonstrate that posix style paths are acceptable
    // even on Windows and if we don't then the similar test covering this
    // fails.
    llvm::sys::path::append(ExternalPath, llvm::sys::path::Style::posix,
                            llvm::sys::path::filename(BasePath));
    BaseName = ExternalPath;
  } else if (isa<DsymutilJobAction>(JA) || isa<VerifyJobAction>(JA))
    BaseName = BasePath;
  else
    BaseName = llvm::sys::path::filename(BasePath);

  // Determine what the derived output name should be.
  const char *NamedOutput;

  if ((JA.getType() == types::TY_Object || JA.getType() == types::TY_LTO_BC) &&
      C.getArgs().hasArg(options::OPT__SLASH_Fo, options::OPT__SLASH_o)) {
    // The /Fo or /o flag decides the object filename.
    StringRef Val =
        C.getArgs()
            .getLastArg(options::OPT__SLASH_Fo, options::OPT__SLASH_o)
            ->getValue();
    NamedOutput =
        MakeCLOutputFilename(C.getArgs(), Val, BaseName, types::TY_Object);
  } else if (JA.getType() == types::TY_Image &&
             C.getArgs().hasArg(options::OPT__SLASH_Fe,
                                options::OPT__SLASH_o)) {
    // The /Fe or /o flag names the linked file.
    StringRef Val =
        C.getArgs()
            .getLastArg(options::OPT__SLASH_Fe, options::OPT__SLASH_o)
            ->getValue();
    NamedOutput =
        MakeCLOutputFilename(C.getArgs(), Val, BaseName, types::TY_Image);
  } else if (JA.getType() == types::TY_Image) {
    if (IsCLMode()) {
      // clang-cl uses BaseName for the executable name.
      NamedOutput =
          MakeCLOutputFilename(C.getArgs(), "", BaseName, types::TY_Image);
    } else {
      SmallString<128> Output(getDefaultImageName());
      // HIP image for device compilation with -fno-gpu-rdc is per compilation
      // unit.
      bool IsHIPNoRDC = JA.getOffloadingDeviceKind() == Action::OFK_HIP &&
                        !C.getArgs().hasFlag(options::OPT_fgpu_rdc,
                                             options::OPT_fno_gpu_rdc, false);
      bool UseOutExtension = IsHIPNoRDC || isa<OffloadPackagerJobAction>(JA);
      if (UseOutExtension) {
        Output = BaseName;
        llvm::sys::path::replace_extension(Output, "");
      }
      Output += OffloadingPrefix;
      if (MultipleArchs && !BoundArch.empty()) {
        Output += "-";
        Output.append(BoundArch);
      }
      if (UseOutExtension)
        Output += ".out";
      NamedOutput = C.getArgs().MakeArgString(Output.c_str());
    }
  } else if (JA.getType() == types::TY_PCH && IsCLMode()) {
    NamedOutput = C.getArgs().MakeArgString(GetClPchPath(C, BaseName));
  } else {
    const char *Suffix = types::getTypeTempSuffix(JA.getType(), IsCLMode());
    assert(Suffix && "All types used for output should have a suffix.");

    std::string::size_type End = std::string::npos;
    if (!types::appendSuffixForType(JA.getType()))
      End = BaseName.rfind('.');
    SmallString<128> Suffixed(BaseName.substr(0, End));
    Suffixed += OffloadingPrefix;
    if (MultipleArchs && !BoundArch.empty()) {
      Suffixed += "-";
      Suffixed.append(BoundArch);
    }
    // When using both -save-temps and -emit-llvm, use a ".tmp.bc" suffix for
    // the unoptimized bitcode so that it does not get overwritten by the ".bc"
    // optimized bitcode output.
    auto IsHIPRDCInCompilePhase = [](const JobAction &JA,
                                     const llvm::opt::DerivedArgList &Args) {
      // The relocatable compilation in HIP implies -emit-llvm. Similarly, use a
      // ".tmp.bc" suffix for the unoptimized bitcode (generated in the compile
      // phase.)
      return isa<CompileJobAction>(JA) &&
             JA.getOffloadingDeviceKind() == Action::OFK_HIP &&
             Args.hasFlag(options::OPT_fgpu_rdc, options::OPT_fno_gpu_rdc,
                          false);
    };
    if (!AtTopLevel && JA.getType() == types::TY_LLVM_BC &&
        (C.getArgs().hasArg(options::OPT_emit_llvm) ||
         IsHIPRDCInCompilePhase(JA, C.getArgs())))
      Suffixed += ".tmp";
    Suffixed += '.';
    Suffixed += Suffix;
    NamedOutput = C.getArgs().MakeArgString(Suffixed.c_str());
  }

  // Prepend object file path if -save-temps=obj
  if (!AtTopLevel && isSaveTempsObj() && C.getArgs().hasArg(options::OPT_o) &&
      JA.getType() != types::TY_PCH) {
    Arg *FinalOutput = C.getArgs().getLastArg(options::OPT_o);
    SmallString<128> TempPath(FinalOutput->getValue());
    llvm::sys::path::remove_filename(TempPath);
    StringRef OutputFileName = llvm::sys::path::filename(NamedOutput);
    llvm::sys::path::append(TempPath, OutputFileName);
    NamedOutput = C.getArgs().MakeArgString(TempPath.c_str());
  }

  // If we're saving temps and the temp file conflicts with the input file,
  // then avoid overwriting input file.
  if (!AtTopLevel && isSaveTempsEnabled() && NamedOutput == BaseName) {
    bool SameFile = false;
    SmallString<256> Result;
    llvm::sys::fs::current_path(Result);
    llvm::sys::path::append(Result, BaseName);
    llvm::sys::fs::equivalent(BaseInput, Result.c_str(), SameFile);
    // Must share the same path to conflict.
    if (SameFile) {
      StringRef Name = llvm::sys::path::filename(BaseInput);
      std::pair<StringRef, StringRef> Split = Name.split('.');
      std::string TmpName = GetTemporaryPath(
          Split.first, types::getTypeTempSuffix(JA.getType(), IsCLMode()));
      return C.addTempFile(C.getArgs().MakeArgString(TmpName));
    }
  }

  // As an annoying special case, PCH generation doesn't strip the pathname.
  if (JA.getType() == types::TY_PCH && !IsCLMode()) {
    llvm::sys::path::remove_filename(BasePath);
    if (BasePath.empty())
      BasePath = NamedOutput;
    else
      llvm::sys::path::append(BasePath, NamedOutput);
    return C.addResultFile(C.getArgs().MakeArgString(BasePath.c_str()), &JA);
  } else {
    return C.addResultFile(NamedOutput, &JA);
  }
}

std::string Driver::GetFilePath(StringRef Name, const ToolChain &TC) const {
  // Search for Name in a list of paths.
  auto SearchPaths = [&](const llvm::SmallVectorImpl<std::string> &P)
      -> llvm::Optional<std::string> {
    // Respect a limited subset of the '-Bprefix' functionality in GCC by
    // attempting to use this prefix when looking for file paths.
    for (const auto &Dir : P) {
      if (Dir.empty())
        continue;
      SmallString<128> P(Dir[0] == '=' ? SysRoot + Dir.substr(1) : Dir);
      llvm::sys::path::append(P, Name);
      if (llvm::sys::fs::exists(Twine(P)))
        return std::string(P);
    }
    return None;
  };

  if (auto P = SearchPaths(PrefixDirs))
    return *P;

  SmallString<128> R(ResourceDir);
  llvm::sys::path::append(R, Name);
  if (llvm::sys::fs::exists(Twine(R)))
    return std::string(R.str());

  SmallString<128> P(TC.getCompilerRTPath());
  llvm::sys::path::append(P, Name);
  if (llvm::sys::fs::exists(Twine(P)))
    return std::string(P.str());

  SmallString<128> D(Dir);
  llvm::sys::path::append(D, "..", Name);
  if (llvm::sys::fs::exists(Twine(D)))
    return std::string(D.str());

  if (auto P = SearchPaths(TC.getLibraryPaths()))
    return *P;

  if (auto P = SearchPaths(TC.getFilePaths()))
    return *P;

  return std::string(Name);
}

void Driver::generatePrefixedToolNames(
    StringRef Tool, const ToolChain &TC,
    SmallVectorImpl<std::string> &Names) const {
  // FIXME: Needs a better variable than TargetTriple
  Names.emplace_back((TargetTriple + "-" + Tool).str());
  Names.emplace_back(Tool);
}

static bool ScanDirForExecutable(SmallString<128> &Dir, StringRef Name) {
  llvm::sys::path::append(Dir, Name);
  if (llvm::sys::fs::can_execute(Twine(Dir)))
    return true;
  llvm::sys::path::remove_filename(Dir);
  return false;
}

std::string Driver::GetProgramPath(StringRef Name, const ToolChain &TC) const {
  SmallVector<std::string, 2> TargetSpecificExecutables;
  generatePrefixedToolNames(Name, TC, TargetSpecificExecutables);

  // Respect a limited subset of the '-Bprefix' functionality in GCC by
  // attempting to use this prefix when looking for program paths.
  for (const auto &PrefixDir : PrefixDirs) {
    if (llvm::sys::fs::is_directory(PrefixDir)) {
      SmallString<128> P(PrefixDir);
      if (ScanDirForExecutable(P, Name))
        return std::string(P.str());
    } else {
      SmallString<128> P((PrefixDir + Name).str());
      if (llvm::sys::fs::can_execute(Twine(P)))
        return std::string(P.str());
    }
  }

  const ToolChain::path_list &List = TC.getProgramPaths();
  for (const auto &TargetSpecificExecutable : TargetSpecificExecutables) {
    // For each possible name of the tool look for it in
    // program paths first, then the path.
    // Higher priority names will be first, meaning that
    // a higher priority name in the path will be found
    // instead of a lower priority name in the program path.
    // E.g. <triple>-gcc on the path will be found instead
    // of gcc in the program path
    for (const auto &Path : List) {
      SmallString<128> P(Path);
      if (ScanDirForExecutable(P, TargetSpecificExecutable))
        return std::string(P.str());
    }

    // Fall back to the path
    if (llvm::ErrorOr<std::string> P =
            llvm::sys::findProgramByName(TargetSpecificExecutable))
      return *P;
  }

  return std::string(Name);
}

std::string Driver::GetTemporaryPath(StringRef Prefix, StringRef Suffix) const {
  SmallString<128> Path;
  std::error_code EC = llvm::sys::fs::createTemporaryFile(Prefix, Suffix, Path);
  if (EC) {
    Diag(clang::diag::err_unable_to_make_temp) << EC.message();
    return "";
  }

  return std::string(Path.str());
}

std::string Driver::GetTemporaryDirectory(StringRef Prefix) const {
  SmallString<128> Path;
  std::error_code EC = llvm::sys::fs::createUniqueDirectory(Prefix, Path);
  if (EC) {
    Diag(clang::diag::err_unable_to_make_temp) << EC.message();
    return "";
  }

  return std::string(Path.str());
}

std::string Driver::GetClPchPath(Compilation &C, StringRef BaseName) const {
  SmallString<128> Output;
  if (Arg *FpArg = C.getArgs().getLastArg(options::OPT__SLASH_Fp)) {
    // FIXME: If anybody needs it, implement this obscure rule:
    // "If you specify a directory without a file name, the default file name
    // is VCx0.pch., where x is the major version of Visual C++ in use."
    Output = FpArg->getValue();

    // "If you do not specify an extension as part of the path name, an
    // extension of .pch is assumed. "
    if (!llvm::sys::path::has_extension(Output))
      Output += ".pch";
  } else {
    if (Arg *YcArg = C.getArgs().getLastArg(options::OPT__SLASH_Yc))
      Output = YcArg->getValue();
    if (Output.empty())
      Output = BaseName;
    llvm::sys::path::replace_extension(Output, ".pch");
  }
  return std::string(Output.str());
}

const ToolChain &Driver::getToolChain(const ArgList &Args,
                                      const llvm::Triple &Target) const {

  auto &TC = ToolChains[Target.str()];
  if (!TC) {
    switch (Target.getOS()) {
    case llvm::Triple::AIX:
      TC = std::make_unique<toolchains::AIX>(*this, Target, Args);
      break;
    case llvm::Triple::Haiku:
      TC = std::make_unique<toolchains::Haiku>(*this, Target, Args);
      break;
    case llvm::Triple::Ananas:
      TC = std::make_unique<toolchains::Ananas>(*this, Target, Args);
      break;
    case llvm::Triple::CloudABI:
      TC = std::make_unique<toolchains::CloudABI>(*this, Target, Args);
      break;
    case llvm::Triple::Darwin:
    case llvm::Triple::MacOSX:
    case llvm::Triple::IOS:
    case llvm::Triple::TvOS:
    case llvm::Triple::WatchOS:
    case llvm::Triple::DriverKit:
      TC = std::make_unique<toolchains::DarwinClang>(*this, Target, Args);
      break;
    case llvm::Triple::DragonFly:
      TC = std::make_unique<toolchains::DragonFly>(*this, Target, Args);
      break;
    case llvm::Triple::OpenBSD:
      TC = std::make_unique<toolchains::OpenBSD>(*this, Target, Args);
      break;
    case llvm::Triple::NetBSD:
      TC = std::make_unique<toolchains::NetBSD>(*this, Target, Args);
      break;
    case llvm::Triple::FreeBSD:
      if (Target.isPPC())
        TC = std::make_unique<toolchains::PPCFreeBSDToolChain>(*this, Target,
                                                               Args);
      else
        TC = std::make_unique<toolchains::FreeBSD>(*this, Target, Args);
      break;
    case llvm::Triple::Minix:
      TC = std::make_unique<toolchains::Minix>(*this, Target, Args);
      break;
    case llvm::Triple::Linux:
    case llvm::Triple::ELFIAMCU:
      if (Target.getArch() == llvm::Triple::hexagon)
        TC = std::make_unique<toolchains::HexagonToolChain>(*this, Target,
                                                             Args);
      else if ((Target.getVendor() == llvm::Triple::MipsTechnologies) &&
               !Target.hasEnvironment())
        TC = std::make_unique<toolchains::MipsLLVMToolChain>(*this, Target,
                                                              Args);
      else if (Target.isPPC())
        TC = std::make_unique<toolchains::PPCLinuxToolChain>(*this, Target,
                                                              Args);
      else if (Target.getArch() == llvm::Triple::ve)
        TC = std::make_unique<toolchains::VEToolChain>(*this, Target, Args);

      else
        TC = std::make_unique<toolchains::Linux>(*this, Target, Args);
      break;
    case llvm::Triple::NaCl:
      TC = std::make_unique<toolchains::NaClToolChain>(*this, Target, Args);
      break;
    case llvm::Triple::Fuchsia:
      TC = std::make_unique<toolchains::Fuchsia>(*this, Target, Args);
      break;
    case llvm::Triple::Solaris:
      TC = std::make_unique<toolchains::Solaris>(*this, Target, Args);
      break;
    case llvm::Triple::AMDHSA:
      TC = std::make_unique<toolchains::ROCMToolChain>(*this, Target, Args);
      break;
    case llvm::Triple::AMDPAL:
    case llvm::Triple::Mesa3D:
      TC = std::make_unique<toolchains::AMDGPUToolChain>(*this, Target, Args);
      break;
    case llvm::Triple::Win32:
      switch (Target.getEnvironment()) {
      default:
        if (Target.isOSBinFormatELF())
          TC = std::make_unique<toolchains::Generic_ELF>(*this, Target, Args);
        else if (Target.isOSBinFormatMachO())
          TC = std::make_unique<toolchains::MachO>(*this, Target, Args);
        else
          TC = std::make_unique<toolchains::Generic_GCC>(*this, Target, Args);
        break;
      case llvm::Triple::GNU:
        TC = std::make_unique<toolchains::MinGW>(*this, Target, Args);
        break;
      case llvm::Triple::Itanium:
        TC = std::make_unique<toolchains::CrossWindowsToolChain>(*this, Target,
                                                                  Args);
        break;
      case llvm::Triple::MSVC:
      case llvm::Triple::UnknownEnvironment:
        if (Args.getLastArgValue(options::OPT_fuse_ld_EQ)
                .startswith_insensitive("bfd"))
          TC = std::make_unique<toolchains::CrossWindowsToolChain>(
              *this, Target, Args);
        else
          TC =
              std::make_unique<toolchains::MSVCToolChain>(*this, Target, Args);
        break;
      }
      break;
    case llvm::Triple::PS4:
      TC = std::make_unique<toolchains::PS4CPU>(*this, Target, Args);
      break;
    case llvm::Triple::PS5:
      TC = std::make_unique<toolchains::PS5CPU>(*this, Target, Args);
      break;
    case llvm::Triple::Contiki:
      TC = std::make_unique<toolchains::Contiki>(*this, Target, Args);
      break;
    case llvm::Triple::Hurd:
      TC = std::make_unique<toolchains::Hurd>(*this, Target, Args);
      break;
    case llvm::Triple::ZOS:
      TC = std::make_unique<toolchains::ZOS>(*this, Target, Args);
      break;
    case llvm::Triple::ShaderModel:
      TC = std::make_unique<toolchains::HLSLToolChain>(*this, Target, Args);
      break;
    default:
      // Of these targets, Hexagon is the only one that might have
      // an OS of Linux, in which case it got handled above already.
      switch (Target.getArch()) {
      case llvm::Triple::tce:
        TC = std::make_unique<toolchains::TCEToolChain>(*this, Target, Args);
        break;
      case llvm::Triple::tcele:
        TC = std::make_unique<toolchains::TCELEToolChain>(*this, Target, Args);
        break;
      case llvm::Triple::hexagon:
        TC = std::make_unique<toolchains::HexagonToolChain>(*this, Target,
                                                             Args);
        break;
      case llvm::Triple::lanai:
        TC = std::make_unique<toolchains::LanaiToolChain>(*this, Target, Args);
        break;
      case llvm::Triple::xcore:
        TC = std::make_unique<toolchains::XCoreToolChain>(*this, Target, Args);
        break;
      case llvm::Triple::wasm32:
      case llvm::Triple::wasm64:
        TC = std::make_unique<toolchains::WebAssembly>(*this, Target, Args);
        break;
      case llvm::Triple::avr:
        TC = std::make_unique<toolchains::AVRToolChain>(*this, Target, Args);
        break;
      case llvm::Triple::msp430:
        TC =
            std::make_unique<toolchains::MSP430ToolChain>(*this, Target, Args);
        break;
      case llvm::Triple::riscv32:
      case llvm::Triple::riscv64:
        if (toolchains::RISCVToolChain::hasGCCToolchain(*this, Args))
          TC =
              std::make_unique<toolchains::RISCVToolChain>(*this, Target, Args);
        else
          TC = std::make_unique<toolchains::BareMetal>(*this, Target, Args);
        break;
      case llvm::Triple::ve:
        TC = std::make_unique<toolchains::VEToolChain>(*this, Target, Args);
        break;
      case llvm::Triple::spirv32:
      case llvm::Triple::spirv64:
        TC = std::make_unique<toolchains::SPIRVToolChain>(*this, Target, Args);
        break;
      case llvm::Triple::csky:
        TC = std::make_unique<toolchains::CSKYToolChain>(*this, Target, Args);
        break;
      default:
        if (Target.getVendor() == llvm::Triple::Myriad)
          TC = std::make_unique<toolchains::MyriadToolChain>(*this, Target,
                                                              Args);
        else if (toolchains::BareMetal::handlesTarget(Target))
          TC = std::make_unique<toolchains::BareMetal>(*this, Target, Args);
        else if (Target.isOSBinFormatELF())
          TC = std::make_unique<toolchains::Generic_ELF>(*this, Target, Args);
        else if (Target.isOSBinFormatMachO())
          TC = std::make_unique<toolchains::MachO>(*this, Target, Args);
        else
          TC = std::make_unique<toolchains::Generic_GCC>(*this, Target, Args);
      }
    }
  }

  // Intentionally omitted from the switch above: llvm::Triple::CUDA.  CUDA
  // compiles always need two toolchains, the CUDA toolchain and the host
  // toolchain.  So the only valid way to create a CUDA toolchain is via
  // CreateOffloadingDeviceToolChains.

  return *TC;
}

const ToolChain &Driver::getOffloadingDeviceToolChain(
    const ArgList &Args, const llvm::Triple &Target, const ToolChain &HostTC,
    const Action::OffloadKind &TargetDeviceOffloadKind) const {
  // Use device / host triples as the key into the ToolChains map because the
  // device ToolChain we create depends on both.
  auto &TC = ToolChains[Target.str() + "/" + HostTC.getTriple().str()];
  if (!TC) {
    // Categorized by offload kind > arch rather than OS > arch like
    // the normal getToolChain call, as it seems a reasonable way to categorize
    // things.
    switch (TargetDeviceOffloadKind) {
    case Action::OFK_HIP: {
      if (Target.getArch() == llvm::Triple::amdgcn &&
          Target.getVendor() == llvm::Triple::AMD &&
          Target.getOS() == llvm::Triple::AMDHSA)
        TC = std::make_unique<toolchains::HIPAMDToolChain>(*this, Target,
                                                           HostTC, Args);
      else if (Target.getArch() == llvm::Triple::spirv64 &&
               Target.getVendor() == llvm::Triple::UnknownVendor &&
               Target.getOS() == llvm::Triple::UnknownOS)
        TC = std::make_unique<toolchains::HIPSPVToolChain>(*this, Target,
                                                           HostTC, Args);
      break;
    }
    default:
      break;
    }
  }

  return *TC;
}

bool Driver::ShouldUseClangCompiler(const JobAction &JA) const {
  // Say "no" if there is not exactly one input of a type clang understands.
  if (JA.size() != 1 ||
      !types::isAcceptedByClang((*JA.input_begin())->getType()))
    return false;

  // And say "no" if this is not a kind of action clang understands.
  if (!isa<PreprocessJobAction>(JA) && !isa<PrecompileJobAction>(JA) &&
      !isa<CompileJobAction>(JA) && !isa<BackendJobAction>(JA) &&
      !isa<ExtractAPIJobAction>(JA))
    return false;

  return true;
}

bool Driver::ShouldUseFlangCompiler(const JobAction &JA) const {
  // Say "no" if there is not exactly one input of a type flang understands.
  if (JA.size() != 1 ||
      !types::isAcceptedByFlang((*JA.input_begin())->getType()))
    return false;

  // And say "no" if this is not a kind of action flang understands.
  if (!isa<PreprocessJobAction>(JA) && !isa<CompileJobAction>(JA) &&
      !isa<BackendJobAction>(JA))
    return false;

  return true;
}

bool Driver::ShouldEmitStaticLibrary(const ArgList &Args) const {
  // Only emit static library if the flag is set explicitly.
  if (Args.hasArg(options::OPT_emit_static_lib))
    return true;
  return false;
}

/// GetReleaseVersion - Parse (([0-9]+)(.([0-9]+)(.([0-9]+)?))?)? and return the
/// grouped values as integers. Numbers which are not provided are set to 0.
///
/// \return True if the entire string was parsed (9.2), or all groups were
/// parsed (10.3.5extrastuff).
bool Driver::GetReleaseVersion(StringRef Str, unsigned &Major, unsigned &Minor,
                               unsigned &Micro, bool &HadExtra) {
  HadExtra = false;

  Major = Minor = Micro = 0;
  if (Str.empty())
    return false;

  if (Str.consumeInteger(10, Major))
    return false;
  if (Str.empty())
    return true;
  if (Str[0] != '.')
    return false;

  Str = Str.drop_front(1);

  if (Str.consumeInteger(10, Minor))
    return false;
  if (Str.empty())
    return true;
  if (Str[0] != '.')
    return false;
  Str = Str.drop_front(1);

  if (Str.consumeInteger(10, Micro))
    return false;
  if (!Str.empty())
    HadExtra = true;
  return true;
}

/// Parse digits from a string \p Str and fulfill \p Digits with
/// the parsed numbers. This method assumes that the max number of
/// digits to look for is equal to Digits.size().
///
/// \return True if the entire string was parsed and there are
/// no extra characters remaining at the end.
bool Driver::GetReleaseVersion(StringRef Str,
                               MutableArrayRef<unsigned> Digits) {
  if (Str.empty())
    return false;

  unsigned CurDigit = 0;
  while (CurDigit < Digits.size()) {
    unsigned Digit;
    if (Str.consumeInteger(10, Digit))
      return false;
    Digits[CurDigit] = Digit;
    if (Str.empty())
      return true;
    if (Str[0] != '.')
      return false;
    Str = Str.drop_front(1);
    CurDigit++;
  }

  // More digits than requested, bail out...
  return false;
}

std::pair<unsigned, unsigned>
Driver::getIncludeExcludeOptionFlagMasks(bool IsClCompatMode) const {
  unsigned IncludedFlagsBitmask = 0;
  unsigned ExcludedFlagsBitmask = options::NoDriverOption;

  if (IsClCompatMode) {
    // Include CL and Core options.
    IncludedFlagsBitmask |= options::CLOption;
    IncludedFlagsBitmask |= options::CoreOption;
  } else {
    ExcludedFlagsBitmask |= options::CLOption;
  }
  if (IsDXCMode()) {
    // Include DXC and Core options.
    IncludedFlagsBitmask |= options::DXCOption;
    IncludedFlagsBitmask |= options::CoreOption;
  } else {
    ExcludedFlagsBitmask |= options::DXCOption;
  }
  return std::make_pair(IncludedFlagsBitmask, ExcludedFlagsBitmask);
}

bool clang::driver::isOptimizationLevelFast(const ArgList &Args) {
  return Args.hasFlag(options::OPT_Ofast, options::OPT_O_Group, false);
}

bool clang::driver::willEmitRemarks(const ArgList &Args) {
  // -fsave-optimization-record enables it.
  if (Args.hasFlag(options::OPT_fsave_optimization_record,
                   options::OPT_fno_save_optimization_record, false))
    return true;

  // -fsave-optimization-record=<format> enables it as well.
  if (Args.hasFlag(options::OPT_fsave_optimization_record_EQ,
                   options::OPT_fno_save_optimization_record, false))
    return true;

  // -foptimization-record-file alone enables it too.
  if (Args.hasFlag(options::OPT_foptimization_record_file_EQ,
                   options::OPT_fno_save_optimization_record, false))
    return true;

  // -foptimization-record-passes alone enables it too.
  if (Args.hasFlag(options::OPT_foptimization_record_passes_EQ,
                   options::OPT_fno_save_optimization_record, false))
    return true;
  return false;
}

llvm::StringRef clang::driver::getDriverMode(StringRef ProgName,
                                             ArrayRef<const char *> Args) {
  static const std::string OptName =
      getDriverOptTable().getOption(options::OPT_driver_mode).getPrefixedName();
  llvm::StringRef Opt;
  for (StringRef Arg : Args) {
    if (!Arg.startswith(OptName))
      continue;
    Opt = Arg;
  }
  if (Opt.empty())
    Opt = ToolChain::getTargetAndModeFromProgramName(ProgName).DriverMode;
  return Opt.consume_front(OptName) ? Opt : "";
}

bool driver::IsClangCL(StringRef DriverMode) { return DriverMode.equals("cl"); }<|MERGE_RESOLUTION|>--- conflicted
+++ resolved
@@ -1506,18 +1506,16 @@
       BitcodeEmbed = static_cast<BitcodeEmbedMode>(Model);
   }
 
-<<<<<<< HEAD
   // Force -parallel-jobs=1 when verbose is set to avoid corrupted output
   if (Args.hasArg(options::OPT_v))
     setNumberOfParallelJobs(1);
   else
     setNumberOfParallelJobs(
         getLastArgIntValue(Args, options::OPT_parallel_jobs_EQ, 1, Diags));
-=======
+
   // Remove existing compilation database so that each job can append to it.
   if (Arg *A = Args.getLastArg(options::OPT_MJ))
     llvm::sys::fs::remove(A->getValue());
->>>>>>> 5ba0a957
 
   // Setting up the jobs for some precompile cases depends on whether we are
   // treating them as PCH, implicit modules or C++20 ones.
