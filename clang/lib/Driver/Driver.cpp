//===--- Driver.cpp - Clang GCC Compatible Driver -------------------------===//
//
//                     The LLVM Compiler Infrastructure
//
// This file is distributed under the University of Illinois Open Source
// License. See LICENSE.TXT for details.
//
//===----------------------------------------------------------------------===//

#include "clang/Driver/Driver.h"
#include "InputInfo.h"
#include "ToolChains/AMDGPU.h"
#include "ToolChains/AVR.h"
#include "ToolChains/Ananas.h"
#include "ToolChains/Clang.h"
#include "ToolChains/CloudABI.h"
#include "ToolChains/Contiki.h"
#include "ToolChains/CrossWindows.h"
#include "ToolChains/Cuda.h"
#include "ToolChains/Darwin.h"
#include "ToolChains/DragonFly.h"
#include "ToolChains/FreeBSD.h"
#include "ToolChains/Fuchsia.h"
#include "ToolChains/Gnu.h"
#include "ToolChains/BareMetal.h"
#include "ToolChains/Haiku.h"
#include "ToolChains/Hcc.h"
#include "ToolChains/Hexagon.h"
#include "ToolChains/Lanai.h"
#include "ToolChains/Linux.h"
#include "ToolChains/MinGW.h"
#include "ToolChains/Minix.h"
#include "ToolChains/MipsLinux.h"
#include "ToolChains/MSVC.h"
#include "ToolChains/Myriad.h"
#include "ToolChains/NaCl.h"
#include "ToolChains/NetBSD.h"
#include "ToolChains/OpenBSD.h"
#include "ToolChains/PS4CPU.h"
#include "ToolChains/Solaris.h"
#include "ToolChains/TCE.h"
#include "ToolChains/WebAssembly.h"
#include "ToolChains/XCore.h"
#include "clang/Basic/Version.h"
#include "clang/Basic/VirtualFileSystem.h"
#include "clang/Config/config.h"
#include "clang/Driver/Action.h"
#include "clang/Driver/Compilation.h"
#include "clang/Driver/DriverDiagnostic.h"
#include "clang/Driver/Job.h"
#include "clang/Driver/Options.h"
#include "clang/Driver/SanitizerArgs.h"
#include "clang/Driver/Tool.h"
#include "clang/Driver/ToolChain.h"
#include "llvm/ADT/ArrayRef.h"
#include "llvm/ADT/STLExtras.h"
#include "llvm/ADT/SmallSet.h"
#include "llvm/ADT/StringExtras.h"
#include "llvm/ADT/StringSet.h"
#include "llvm/ADT/StringSwitch.h"
#include "llvm/Config/llvm-config.h"
#include "llvm/Option/Arg.h"
#include "llvm/Option/ArgList.h"
#include "llvm/Option/OptSpecifier.h"
#include "llvm/Option/OptTable.h"
#include "llvm/Option/Option.h"
#include "llvm/Support/CommandLine.h"
#include "llvm/Support/ErrorHandling.h"
#include "llvm/Support/FileSystem.h"
#include "llvm/Support/Path.h"
#include "llvm/Support/PrettyStackTrace.h"
#include "llvm/Support/Process.h"
#include "llvm/Support/Program.h"
#include "llvm/Support/TargetRegistry.h"
#include "llvm/Support/raw_ostream.h"
#include "llvm/Support/StringSaver.h"
#include <map>
#include <memory>
#include <utility>
#if LLVM_ON_UNIX
#include <unistd.h> // getpid
#endif

using namespace clang::driver;
using namespace clang;
using namespace llvm::opt;

Driver::Driver(StringRef ClangExecutable, StringRef DefaultTargetTriple,
               DiagnosticsEngine &Diags,
               IntrusiveRefCntPtr<vfs::FileSystem> VFS)
    : Opts(createDriverOptTable()), Diags(Diags), VFS(std::move(VFS)),
      Mode(GCCMode), SaveTemps(SaveTempsNone), BitcodeEmbed(EmbedNone),
      LTOMode(LTOK_None), ClangExecutable(ClangExecutable),
      SysRoot(DEFAULT_SYSROOT), DriverTitle("clang LLVM compiler"),
      CCPrintOptionsFilename(nullptr), CCPrintHeadersFilename(nullptr),
      CCLogDiagnosticsFilename(nullptr), CCCPrintBindings(false),
      CCPrintOptions(false), CCPrintHeaders(false), CCLogDiagnostics(false),
      CCGenDiagnostics(false), DefaultTargetTriple(DefaultTargetTriple),
      CCCGenericGCCName(""), Saver(Alloc), CheckInputsExist(true),
      CCCUsePCH(true), GenReproducer(false),
      SuppressMissingInputWarning(false) {

  // Provide a sane fallback if no VFS is specified.
  if (!this->VFS)
    this->VFS = vfs::getRealFileSystem();

  Name = llvm::sys::path::filename(ClangExecutable);
  Dir = llvm::sys::path::parent_path(ClangExecutable);
  InstalledDir = Dir; // Provide a sensible default installed dir.

#if defined(CLANG_CONFIG_FILE_SYSTEM_DIR)
  SystemConfigDir = CLANG_CONFIG_FILE_SYSTEM_DIR;
#endif
#if defined(CLANG_CONFIG_FILE_USER_DIR)
  UserConfigDir = CLANG_CONFIG_FILE_USER_DIR;
#endif

  // Compute the path to the resource directory.
  StringRef ClangResourceDir(CLANG_RESOURCE_DIR);
  SmallString<128> P(Dir);
  if (ClangResourceDir != "") {
    llvm::sys::path::append(P, ClangResourceDir);
  } else {
    StringRef ClangLibdirSuffix(CLANG_LIBDIR_SUFFIX);
    P = llvm::sys::path::parent_path(Dir);
    llvm::sys::path::append(P, Twine("lib") + ClangLibdirSuffix, "clang",
                            CLANG_VERSION_STRING);
  }
  ResourceDir = P.str();
}

void Driver::ParseDriverMode(StringRef ProgramName,
                             ArrayRef<const char *> Args) {
  if (ClangNameParts.isEmpty())
    ClangNameParts = ToolChain::getTargetAndModeFromProgramName(ProgramName);
  setDriverModeFromOption(ClangNameParts.DriverMode);

  for (const char *ArgPtr : Args) {
    // Ignore nullptrs, they are the response file's EOL markers.
    if (ArgPtr == nullptr)
      continue;
    const StringRef Arg = ArgPtr;
    setDriverModeFromOption(Arg);
  }
}

void Driver::setDriverModeFromOption(StringRef Opt) {
  const std::string OptName =
      getOpts().getOption(options::OPT_driver_mode).getPrefixedName();
  if (!Opt.startswith(OptName))
    return;
  StringRef Value = Opt.drop_front(OptName.size());

  if (auto M = llvm::StringSwitch<llvm::Optional<DriverMode>>(Value)
                   .Case("gcc", GCCMode)
                   .Case("g++", GXXMode)
                   .Case("cpp", CPPMode)
                   .Case("cl", CLMode)
                   .Default(None))
    Mode = *M;
  else
    Diag(diag::err_drv_unsupported_option_argument) << OptName << Value;
}

InputArgList Driver::ParseArgStrings(ArrayRef<const char *> ArgStrings,
                                     bool &ContainsError) {
  llvm::PrettyStackTraceString CrashInfo("Command line argument parsing");
  ContainsError = false;

  unsigned IncludedFlagsBitmask;
  unsigned ExcludedFlagsBitmask;
  std::tie(IncludedFlagsBitmask, ExcludedFlagsBitmask) =
      getIncludeExcludeOptionFlagMasks();

  unsigned MissingArgIndex, MissingArgCount;
  InputArgList Args =
      getOpts().ParseArgs(ArgStrings, MissingArgIndex, MissingArgCount,
                          IncludedFlagsBitmask, ExcludedFlagsBitmask);

  // Check for missing argument error.
  if (MissingArgCount) {
    Diag(diag::err_drv_missing_argument)
        << Args.getArgString(MissingArgIndex) << MissingArgCount;
    ContainsError |=
        Diags.getDiagnosticLevel(diag::err_drv_missing_argument,
                                 SourceLocation()) > DiagnosticsEngine::Warning;
  }

  // Check for unsupported options.
  for (const Arg *A : Args) {
    if (A->getOption().hasFlag(options::Unsupported)) {
      unsigned DiagID;
      auto ArgString = A->getAsString(Args);
      std::string Nearest;
      if (getOpts().findNearest(
            ArgString, Nearest, IncludedFlagsBitmask,
            ExcludedFlagsBitmask | options::Unsupported) > 1) {
        DiagID = diag::err_drv_unsupported_opt;
        Diag(DiagID) << ArgString;
      } else {
        DiagID = diag::err_drv_unsupported_opt_with_suggestion;
        Diag(DiagID) << ArgString << Nearest;
      }
      ContainsError |= Diags.getDiagnosticLevel(DiagID, SourceLocation()) >
                       DiagnosticsEngine::Warning;
      continue;
    }

    // Warn about -mcpu= without an argument.
    if (A->getOption().matches(options::OPT_mcpu_EQ) && A->containsValue("")) {
      Diag(diag::warn_drv_empty_joined_argument) << A->getAsString(Args);
      ContainsError |= Diags.getDiagnosticLevel(
                           diag::warn_drv_empty_joined_argument,
                           SourceLocation()) > DiagnosticsEngine::Warning;
    }
  }

  for (const Arg *A : Args.filtered(options::OPT_UNKNOWN)) {
    unsigned DiagID;
    auto ArgString = A->getAsString(Args);
    std::string Nearest;
    if (getOpts().findNearest(
          ArgString, Nearest, IncludedFlagsBitmask, ExcludedFlagsBitmask) > 1) {
      DiagID = IsCLMode() ? diag::warn_drv_unknown_argument_clang_cl
                          : diag::err_drv_unknown_argument;
      Diags.Report(DiagID) << ArgString;
    } else {
      DiagID = IsCLMode() ? diag::warn_drv_unknown_argument_clang_cl_with_suggestion
                          : diag::err_drv_unknown_argument_with_suggestion;
      Diags.Report(DiagID) << ArgString << Nearest;
    }
    ContainsError |= Diags.getDiagnosticLevel(DiagID, SourceLocation()) >
                     DiagnosticsEngine::Warning;
  }

  return Args;
}

// Determine which compilation mode we are in. We look for options which
// affect the phase, starting with the earliest phases, and record which
// option we used to determine the final phase.
phases::ID Driver::getFinalPhase(const DerivedArgList &DAL,
                                 Arg **FinalPhaseArg) const {
  Arg *PhaseArg = nullptr;
  phases::ID FinalPhase;

  // -{E,EP,P,M,MM} only run the preprocessor.
  if (CCCIsCPP() || (PhaseArg = DAL.getLastArg(options::OPT_E)) ||
      (PhaseArg = DAL.getLastArg(options::OPT__SLASH_EP)) ||
      (PhaseArg = DAL.getLastArg(options::OPT_M, options::OPT_MM)) ||
      (PhaseArg = DAL.getLastArg(options::OPT__SLASH_P))) {
    FinalPhase = phases::Preprocess;

    // --precompile only runs up to precompilation.
  } else if ((PhaseArg = DAL.getLastArg(options::OPT__precompile))) {
    FinalPhase = phases::Precompile;

    // -{fsyntax-only,-analyze,emit-ast} only run up to the compiler.
  } else if ((PhaseArg = DAL.getLastArg(options::OPT_fsyntax_only)) ||
             (PhaseArg = DAL.getLastArg(options::OPT_module_file_info)) ||
             (PhaseArg = DAL.getLastArg(options::OPT_verify_pch)) ||
             (PhaseArg = DAL.getLastArg(options::OPT_rewrite_objc)) ||
             (PhaseArg = DAL.getLastArg(options::OPT_rewrite_legacy_objc)) ||
             (PhaseArg = DAL.getLastArg(options::OPT__migrate)) ||
             (PhaseArg = DAL.getLastArg(options::OPT__analyze,
                                        options::OPT__analyze_auto)) ||
             (PhaseArg = DAL.getLastArg(options::OPT_emit_ast))) {
    FinalPhase = phases::Compile;

    // -S only runs up to the backend.
  } else if ((PhaseArg = DAL.getLastArg(options::OPT_S))) {
    FinalPhase = phases::Backend;

    // -c compilation only runs up to the assembler.
  } else if ((PhaseArg = DAL.getLastArg(options::OPT_c))) {
    FinalPhase = phases::Assemble;

    // Otherwise do everything.
  } else
    FinalPhase = phases::Link;

  if (FinalPhaseArg)
    *FinalPhaseArg = PhaseArg;

  return FinalPhase;
}

static Arg *MakeInputArg(DerivedArgList &Args, OptTable &Opts,
                         StringRef Value, bool Claim = true) {
  Arg *A = new Arg(Opts.getOption(options::OPT_INPUT), Value,
                   Args.getBaseArgs().MakeIndex(Value), Value.data());
  Args.AddSynthesizedArg(A);
  if (Claim)
    A->claim();
  return A;
}

DerivedArgList *Driver::TranslateInputArgs(const InputArgList &Args) const {
  DerivedArgList *DAL = new DerivedArgList(Args);

  bool HasNostdlib = Args.hasArg(options::OPT_nostdlib);
  bool HasNodefaultlib = Args.hasArg(options::OPT_nodefaultlibs);
  for (Arg *A : Args) {
    // Unfortunately, we have to parse some forwarding options (-Xassembler,
    // -Xlinker, -Xpreprocessor) because we either integrate their functionality
    // (assembler and preprocessor), or bypass a previous driver ('collect2').

    // Rewrite linker options, to replace --no-demangle with a custom internal
    // option.
    if ((A->getOption().matches(options::OPT_Wl_COMMA) ||
         A->getOption().matches(options::OPT_Xlinker)) &&
        A->containsValue("--no-demangle")) {
      // Add the rewritten no-demangle argument.
      DAL->AddFlagArg(A, Opts->getOption(options::OPT_Z_Xlinker__no_demangle));

      // Add the remaining values as Xlinker arguments.
      for (StringRef Val : A->getValues())
        if (Val != "--no-demangle")
          DAL->AddSeparateArg(A, Opts->getOption(options::OPT_Xlinker), Val);

      continue;
    }

    // Rewrite preprocessor options, to replace -Wp,-MD,FOO which is used by
    // some build systems. We don't try to be complete here because we don't
    // care to encourage this usage model.
    if (A->getOption().matches(options::OPT_Wp_COMMA) &&
        (A->getValue(0) == StringRef("-MD") ||
         A->getValue(0) == StringRef("-MMD"))) {
      // Rewrite to -MD/-MMD along with -MF.
      if (A->getValue(0) == StringRef("-MD"))
        DAL->AddFlagArg(A, Opts->getOption(options::OPT_MD));
      else
        DAL->AddFlagArg(A, Opts->getOption(options::OPT_MMD));
      if (A->getNumValues() == 2)
        DAL->AddSeparateArg(A, Opts->getOption(options::OPT_MF),
                            A->getValue(1));
      continue;
    }

    // Rewrite reserved library names.
    if (A->getOption().matches(options::OPT_l)) {
      StringRef Value = A->getValue();

      // Rewrite unless -nostdlib is present.
      if (!HasNostdlib && !HasNodefaultlib && Value == "stdc++") {
        DAL->AddFlagArg(A, Opts->getOption(options::OPT_Z_reserved_lib_stdcxx));
        continue;
      }

      // Rewrite unconditionally.
      if (Value == "cc_kext") {
        DAL->AddFlagArg(A, Opts->getOption(options::OPT_Z_reserved_lib_cckext));
        continue;
      }
    }

    // Pick up inputs via the -- option.
    if (A->getOption().matches(options::OPT__DASH_DASH)) {
      A->claim();
      for (StringRef Val : A->getValues())
        DAL->append(MakeInputArg(*DAL, *Opts, Val, false));
      continue;
    }

    DAL->append(A);
  }

  // Enforce -static if -miamcu is present.
  if (Args.hasFlag(options::OPT_miamcu, options::OPT_mno_iamcu, false))
    DAL->AddFlagArg(0, Opts->getOption(options::OPT_static));

// Add a default value of -mlinker-version=, if one was given and the user
// didn't specify one.
#if defined(HOST_LINK_VERSION)
  if (!Args.hasArg(options::OPT_mlinker_version_EQ) &&
      strlen(HOST_LINK_VERSION) > 0) {
    DAL->AddJoinedArg(0, Opts->getOption(options::OPT_mlinker_version_EQ),
                      HOST_LINK_VERSION);
    DAL->getLastArg(options::OPT_mlinker_version_EQ)->claim();
  }
#endif

  // Add extra flags -hc should imply.
  if (Args.hasArg(options::OPT_hc_mode)) {
    DAL->AddFlagArg(0, Opts->getOption(options::OPT_famp));
    DAL->AddPositionalArg(0, Opts->getOption(options::OPT_Xclang), "-famp");
    DAL->AddPositionalArg(0, Opts->getOption(options::OPT_Xclang), "-fhsa-ext");

    // We need at least C++11 or C++AMP. If we're not given an explicit C++
    // standard, add one because the default is too old.
    if (!Args.hasArg(options::OPT_std_EQ)) {
      DAL->AddPositionalArg(0, Opts->getOption(options::OPT_std_EQ), "c++amp");
    }
  }

  if (Args.hasArg(options::OPT_famp)) {
    DAL->AddPositionalArg(0, Opts->getOption(options::OPT_Xclang), "-famp");
  }

  return DAL;
}

<<<<<<< HEAD
// test if we are in C++AMP mode
bool Driver::IsCXXAMP(const ArgList& Args) {
  if (Args.hasArg(options::OPT_famp)) {
    return true;
  }

  for (ArgList::const_iterator it = Args.begin(), ie = Args.end();
       it != ie; ++it) {
    Arg* A = *it;
    if (A->getOption().getName().compare("std=") == 0 &&
        A->getNumValues() == 1 &&
        std::string("c++amp").compare(A->getValue(0)) == 0) {
      return true;
    }
  }
  return false;
}

/// \brief Compute target triple from args.
=======
/// Compute target triple from args.
>>>>>>> 418a82e9
///
/// This routine provides the logic to compute a target triple from various
/// args passed to the driver and the default triple string.
static llvm::Triple computeTargetTriple(const Driver &D,
                                        StringRef DefaultTargetTriple,
                                        const ArgList &Args,
                                        StringRef DarwinArchName = "") {
  // FIXME: Already done in Compilation *Driver::BuildCompilation
  if (const Arg *A = Args.getLastArg(options::OPT_target))
    DefaultTargetTriple = A->getValue();

  llvm::Triple Target(llvm::Triple::normalize(DefaultTargetTriple));

  // Handle Apple-specific options available here.
  if (Target.isOSBinFormatMachO()) {
    // If an explicit Darwin arch name is given, that trumps all.
    if (!DarwinArchName.empty()) {
      tools::darwin::setTripleTypeForMachOArchName(Target, DarwinArchName);
      return Target;
    }

    // Handle the Darwin '-arch' flag.
    if (Arg *A = Args.getLastArg(options::OPT_arch)) {
      StringRef ArchName = A->getValue();
      tools::darwin::setTripleTypeForMachOArchName(Target, ArchName);
    }
  }

  // Handle pseudo-target flags '-mlittle-endian'/'-EL' and
  // '-mbig-endian'/'-EB'.
  if (Arg *A = Args.getLastArg(options::OPT_mlittle_endian,
                               options::OPT_mbig_endian)) {
    if (A->getOption().matches(options::OPT_mlittle_endian)) {
      llvm::Triple LE = Target.getLittleEndianArchVariant();
      if (LE.getArch() != llvm::Triple::UnknownArch)
        Target = std::move(LE);
    } else {
      llvm::Triple BE = Target.getBigEndianArchVariant();
      if (BE.getArch() != llvm::Triple::UnknownArch)
        Target = std::move(BE);
    }
  }

  // Skip further flag support on OSes which don't support '-m32' or '-m64'.
  if (Target.getArch() == llvm::Triple::tce ||
      Target.getOS() == llvm::Triple::Minix)
    return Target;

  // Handle pseudo-target flags '-m64', '-mx32', '-m32' and '-m16'.
  Arg *A = Args.getLastArg(options::OPT_m64, options::OPT_mx32,
                           options::OPT_m32, options::OPT_m16);
  if (A) {
    llvm::Triple::ArchType AT = llvm::Triple::UnknownArch;

    if (A->getOption().matches(options::OPT_m64)) {
      AT = Target.get64BitArchVariant().getArch();
      if (Target.getEnvironment() == llvm::Triple::GNUX32)
        Target.setEnvironment(llvm::Triple::GNU);
    } else if (A->getOption().matches(options::OPT_mx32) &&
               Target.get64BitArchVariant().getArch() == llvm::Triple::x86_64) {
      AT = llvm::Triple::x86_64;
      Target.setEnvironment(llvm::Triple::GNUX32);
    } else if (A->getOption().matches(options::OPT_m32)) {
      AT = Target.get32BitArchVariant().getArch();
      if (Target.getEnvironment() == llvm::Triple::GNUX32)
        Target.setEnvironment(llvm::Triple::GNU);
    } else if (A->getOption().matches(options::OPT_m16) &&
               Target.get32BitArchVariant().getArch() == llvm::Triple::x86) {
      AT = llvm::Triple::x86;
      Target.setEnvironment(llvm::Triple::CODE16);
    }

    if (AT != llvm::Triple::UnknownArch && AT != Target.getArch())
      Target.setArch(AT);
  }

  // Handle -miamcu flag.
  if (Args.hasFlag(options::OPT_miamcu, options::OPT_mno_iamcu, false)) {
    if (Target.get32BitArchVariant().getArch() != llvm::Triple::x86)
      D.Diag(diag::err_drv_unsupported_opt_for_target) << "-miamcu"
                                                       << Target.str();

    if (A && !A->getOption().matches(options::OPT_m32))
      D.Diag(diag::err_drv_argument_not_allowed_with)
          << "-miamcu" << A->getBaseArg().getAsString(Args);

    Target.setArch(llvm::Triple::x86);
    Target.setArchName("i586");
    Target.setEnvironment(llvm::Triple::UnknownEnvironment);
    Target.setEnvironmentName("");
    Target.setOS(llvm::Triple::ELFIAMCU);
    Target.setVendor(llvm::Triple::UnknownVendor);
    Target.setVendorName("intel");
  }

  return Target;
}

// Parse the LTO options and record the type of LTO compilation
// based on which -f(no-)?lto(=.*)? option occurs last.
void Driver::setLTOMode(const llvm::opt::ArgList &Args) {
  LTOMode = LTOK_None;
  if (!Args.hasFlag(options::OPT_flto, options::OPT_flto_EQ,
                    options::OPT_fno_lto, false))
    return;

  StringRef LTOName("full");

  const Arg *A = Args.getLastArg(options::OPT_flto_EQ);
  if (A)
    LTOName = A->getValue();

  LTOMode = llvm::StringSwitch<LTOKind>(LTOName)
                .Case("full", LTOK_Full)
                .Case("thin", LTOK_Thin)
                .Default(LTOK_Unknown);

  if (LTOMode == LTOK_Unknown) {
    assert(A);
    Diag(diag::err_drv_unsupported_option_argument) << A->getOption().getName()
                                                    << A->getValue();
  }
}

/// Compute the desired OpenMP runtime from the flags provided.
Driver::OpenMPRuntimeKind Driver::getOpenMPRuntime(const ArgList &Args) const {
  StringRef RuntimeName(CLANG_DEFAULT_OPENMP_RUNTIME);

  const Arg *A = Args.getLastArg(options::OPT_fopenmp_EQ);
  if (A)
    RuntimeName = A->getValue();

  auto RT = llvm::StringSwitch<OpenMPRuntimeKind>(RuntimeName)
                .Case("libomp", OMPRT_OMP)
                .Case("libgomp", OMPRT_GOMP)
                .Case("libiomp5", OMPRT_IOMP5)
                .Default(OMPRT_Unknown);

  if (RT == OMPRT_Unknown) {
    if (A)
      Diag(diag::err_drv_unsupported_option_argument)
          << A->getOption().getName() << A->getValue();
    else
      // FIXME: We could use a nicer diagnostic here.
      Diag(diag::err_drv_unsupported_opt) << "-fopenmp";
  }

  return RT;
}

void Driver::CreateOffloadingDeviceToolChains(Compilation &C,
                                              InputList &Inputs) {

  //
  // CUDA
  //
  // We need to generate a CUDA toolchain if any of the inputs has a CUDA type.
  if (llvm::any_of(Inputs, [](std::pair<types::ID, const llvm::opt::Arg *> &I) {
        return types::isCuda(I.first);
      })) {
    const ToolChain *HostTC = C.getSingleOffloadToolChain<Action::OFK_Host>();
    const llvm::Triple &HostTriple = HostTC->getTriple();
    llvm::Triple CudaTriple(HostTriple.isArch64Bit() ? "nvptx64-nvidia-cuda"
                                                     : "nvptx-nvidia-cuda");
    // Use the CUDA and host triples as the key into the ToolChains map, because
    // the device toolchain we create depends on both.
    auto &CudaTC = ToolChains[CudaTriple.str() + "/" + HostTriple.str()];
    if (!CudaTC) {
      CudaTC = llvm::make_unique<toolchains::CudaToolChain>(
          *this, CudaTriple, *HostTC, C.getInputArgs(), Action::OFK_Cuda);
    }
    C.addOffloadDeviceToolChain(CudaTC.get(), Action::OFK_Cuda);
  }

  //
  // OpenMP
  //
  // We need to generate an OpenMP toolchain if the user specified targets with
  // the -fopenmp-targets option.
  if (Arg *OpenMPTargets =
          C.getInputArgs().getLastArg(options::OPT_fopenmp_targets_EQ)) {
    if (OpenMPTargets->getNumValues()) {
      // We expect that -fopenmp-targets is always used in conjunction with the
      // option -fopenmp specifying a valid runtime with offloading support,
      // i.e. libomp or libiomp.
      bool HasValidOpenMPRuntime = C.getInputArgs().hasFlag(
          options::OPT_fopenmp, options::OPT_fopenmp_EQ,
          options::OPT_fno_openmp, false);
      if (HasValidOpenMPRuntime) {
        OpenMPRuntimeKind OpenMPKind = getOpenMPRuntime(C.getInputArgs());
        HasValidOpenMPRuntime =
            OpenMPKind == OMPRT_OMP || OpenMPKind == OMPRT_IOMP5;
      }

      if (HasValidOpenMPRuntime) {
        llvm::StringMap<const char *> FoundNormalizedTriples;
        for (const char *Val : OpenMPTargets->getValues()) {
          llvm::Triple TT(Val);
          std::string NormalizedName = TT.normalize();

          // Make sure we don't have a duplicate triple.
          auto Duplicate = FoundNormalizedTriples.find(NormalizedName);
          if (Duplicate != FoundNormalizedTriples.end()) {
            Diag(clang::diag::warn_drv_omp_offload_target_duplicate)
                << Val << Duplicate->second;
            continue;
          }

          // Store the current triple so that we can check for duplicates in the
          // following iterations.
          FoundNormalizedTriples[NormalizedName] = Val;

          // If the specified target is invalid, emit a diagnostic.
          if (TT.getArch() == llvm::Triple::UnknownArch)
            Diag(clang::diag::err_drv_invalid_omp_target) << Val;
          else {
            const ToolChain *TC;
            // CUDA toolchains have to be selected differently. They pair host
            // and device in their implementation.
            if (TT.isNVPTX()) {
              const ToolChain *HostTC =
                  C.getSingleOffloadToolChain<Action::OFK_Host>();
              assert(HostTC && "Host toolchain should be always defined.");
              auto &CudaTC =
                  ToolChains[TT.str() + "/" + HostTC->getTriple().normalize()];
              if (!CudaTC)
                CudaTC = llvm::make_unique<toolchains::CudaToolChain>(
                    *this, TT, *HostTC, C.getInputArgs(), Action::OFK_OpenMP);
              TC = CudaTC.get();
            } else
              TC = &getToolChain(C.getInputArgs(), TT);
            C.addOffloadDeviceToolChain(TC, Action::OFK_OpenMP);
          }
        }
      } else
        Diag(clang::diag::err_drv_expecting_fopenmp_with_fopenmp_targets);
    } else
      Diag(clang::diag::warn_drv_empty_joined_argument)
          << OpenMPTargets->getAsString(C.getInputArgs());
  }

  //
  // HCC
  //
  // Initialize HCC device TC if we have HCC inputs.
  if (llvm::any_of(Inputs, [](const std::pair<types::ID, const Arg *> &I) {
        return I.first == types::TY_CXX_AMP ||
               I.first == types::TY_CXX_AMP_CPU ||
               I.first == types::TY_HC_HOST ||
               I.first == types::TY_HC_KERNEL;
      })) {

    const ToolChain *HostTC = C.getSingleOffloadToolChain<Action::OFK_Host>();

    auto &HccTC = ToolChains[llvm::Triple("amdgcn--amdhsa-hcc").str()];
    if (!HccTC)
      HccTC = llvm::make_unique<toolchains::HCCToolChain>(*this, llvm::Triple("amdgcn--amdhsa-hcc"), *HostTC, C.getInputArgs());
      
    const ToolChain *TC = HccTC.get();

    C.addOffloadDeviceToolChain(TC, Action::OFK_HCC);
  }

  //
  // TODO: Add support for other offloading programming models here.
  //
}

/// Looks the given directories for the specified file.
///
/// \param[out] FilePath File path, if the file was found.
/// \param[in]  Dirs Directories used for the search.
/// \param[in]  FileName Name of the file to search for.
/// \return True if file was found.
///
/// Looks for file specified by FileName sequentially in directories specified
/// by Dirs.
///
static bool searchForFile(SmallVectorImpl<char> &FilePath,
                          ArrayRef<std::string> Dirs,
                          StringRef FileName) {
  SmallString<128> WPath;
  for (const StringRef &Dir : Dirs) {
    if (Dir.empty())
      continue;
    WPath.clear();
    llvm::sys::path::append(WPath, Dir, FileName);
    llvm::sys::path::native(WPath);
    if (llvm::sys::fs::is_regular_file(WPath)) {
      FilePath = std::move(WPath);
      return true;
    }
  }
  return false;
}

bool Driver::readConfigFile(StringRef FileName) {
  // Try reading the given file.
  SmallVector<const char *, 32> NewCfgArgs;
  if (!llvm::cl::readConfigFile(FileName, Saver, NewCfgArgs)) {
    Diag(diag::err_drv_cannot_read_config_file) << FileName;
    return true;
  }

  // Read options from config file.
  llvm::SmallString<128> CfgFileName(FileName);
  llvm::sys::path::native(CfgFileName);
  ConfigFile = CfgFileName.str();
  bool ContainErrors;
  CfgOptions = llvm::make_unique<InputArgList>(
      ParseArgStrings(NewCfgArgs, ContainErrors));
  if (ContainErrors) {
    CfgOptions.reset();
    return true;
  }

  if (CfgOptions->hasArg(options::OPT_config)) {
    CfgOptions.reset();
    Diag(diag::err_drv_nested_config_file);
    return true;
  }

  // Claim all arguments that come from a configuration file so that the driver
  // does not warn on any that is unused.
  for (Arg *A : *CfgOptions)
    A->claim();
  return false;
}

bool Driver::loadConfigFile() {
  std::string CfgFileName;
  bool FileSpecifiedExplicitly = false;

  // Process options that change search path for config files.
  if (CLOptions) {
    if (CLOptions->hasArg(options::OPT_config_system_dir_EQ)) {
      SmallString<128> CfgDir;
      CfgDir.append(
          CLOptions->getLastArgValue(options::OPT_config_system_dir_EQ));
      if (!CfgDir.empty()) {
        if (llvm::sys::fs::make_absolute(CfgDir).value() != 0)
          SystemConfigDir.clear();
        else
          SystemConfigDir = std::string(CfgDir.begin(), CfgDir.end());
      }
    }
    if (CLOptions->hasArg(options::OPT_config_user_dir_EQ)) {
      SmallString<128> CfgDir;
      CfgDir.append(
          CLOptions->getLastArgValue(options::OPT_config_user_dir_EQ));
      if (!CfgDir.empty()) {
        if (llvm::sys::fs::make_absolute(CfgDir).value() != 0)
          UserConfigDir.clear();
        else
          UserConfigDir = std::string(CfgDir.begin(), CfgDir.end());
      }
    }
  }

  // First try to find config file specified in command line.
  if (CLOptions) {
    std::vector<std::string> ConfigFiles =
        CLOptions->getAllArgValues(options::OPT_config);
    if (ConfigFiles.size() > 1) {
      Diag(diag::err_drv_duplicate_config);
      return true;
    }

    if (!ConfigFiles.empty()) {
      CfgFileName = ConfigFiles.front();
      assert(!CfgFileName.empty());

      // If argument contains directory separator, treat it as a path to
      // configuration file.
      if (llvm::sys::path::has_parent_path(CfgFileName)) {
        SmallString<128> CfgFilePath;
        if (llvm::sys::path::is_relative(CfgFileName))
          llvm::sys::fs::current_path(CfgFilePath);
        llvm::sys::path::append(CfgFilePath, CfgFileName);
        if (!llvm::sys::fs::is_regular_file(CfgFilePath)) {
          Diag(diag::err_drv_config_file_not_exist) << CfgFilePath;
          return true;
        }
        return readConfigFile(CfgFilePath);
      }

      FileSpecifiedExplicitly = true;
    }
  }

  // If config file is not specified explicitly, try to deduce configuration
  // from executable name. For instance, an executable 'armv7l-clang' will
  // search for config file 'armv7l-clang.cfg'.
  if (CfgFileName.empty() && !ClangNameParts.TargetPrefix.empty())
    CfgFileName = ClangNameParts.TargetPrefix + '-' + ClangNameParts.ModeSuffix;

  if (CfgFileName.empty())
    return false;

  // Determine architecture part of the file name, if it is present.
  StringRef CfgFileArch = CfgFileName;
  size_t ArchPrefixLen = CfgFileArch.find('-');
  if (ArchPrefixLen == StringRef::npos)
    ArchPrefixLen = CfgFileArch.size();
  llvm::Triple CfgTriple;
  CfgFileArch = CfgFileArch.take_front(ArchPrefixLen);
  CfgTriple = llvm::Triple(llvm::Triple::normalize(CfgFileArch));
  if (CfgTriple.getArch() == llvm::Triple::ArchType::UnknownArch)
    ArchPrefixLen = 0;

  if (!StringRef(CfgFileName).endswith(".cfg"))
    CfgFileName += ".cfg";

  // If config file starts with architecture name and command line options
  // redefine architecture (with options like -m32 -LE etc), try finding new
  // config file with that architecture.
  SmallString<128> FixedConfigFile;
  size_t FixedArchPrefixLen = 0;
  if (ArchPrefixLen) {
    // Get architecture name from config file name like 'i386.cfg' or
    // 'armv7l-clang.cfg'.
    // Check if command line options changes effective triple.
    llvm::Triple EffectiveTriple = computeTargetTriple(*this,
                                             CfgTriple.getTriple(), *CLOptions);
    if (CfgTriple.getArch() != EffectiveTriple.getArch()) {
      FixedConfigFile = EffectiveTriple.getArchName();
      FixedArchPrefixLen = FixedConfigFile.size();
      // Append the rest of original file name so that file name transforms
      // like: i386-clang.cfg -> x86_64-clang.cfg.
      if (ArchPrefixLen < CfgFileName.size())
        FixedConfigFile += CfgFileName.substr(ArchPrefixLen);
    }
  }

  // Prepare list of directories where config file is searched for.
  SmallVector<std::string, 3> CfgFileSearchDirs;
  CfgFileSearchDirs.push_back(UserConfigDir);
  CfgFileSearchDirs.push_back(SystemConfigDir);
  CfgFileSearchDirs.push_back(Dir);

  // Try to find config file. First try file with corrected architecture.
  llvm::SmallString<128> CfgFilePath;
  if (!FixedConfigFile.empty()) {
    if (searchForFile(CfgFilePath, CfgFileSearchDirs, FixedConfigFile))
      return readConfigFile(CfgFilePath);
    // If 'x86_64-clang.cfg' was not found, try 'x86_64.cfg'.
    FixedConfigFile.resize(FixedArchPrefixLen);
    FixedConfigFile.append(".cfg");
    if (searchForFile(CfgFilePath, CfgFileSearchDirs, FixedConfigFile))
      return readConfigFile(CfgFilePath);
  }

  // Then try original file name.
  if (searchForFile(CfgFilePath, CfgFileSearchDirs, CfgFileName))
    return readConfigFile(CfgFilePath);

  // Finally try removing driver mode part: 'x86_64-clang.cfg' -> 'x86_64.cfg'.
  if (!ClangNameParts.ModeSuffix.empty() &&
      !ClangNameParts.TargetPrefix.empty()) {
    CfgFileName.assign(ClangNameParts.TargetPrefix);
    CfgFileName.append(".cfg");
    if (searchForFile(CfgFilePath, CfgFileSearchDirs, CfgFileName))
      return readConfigFile(CfgFilePath);
  }

  // Report error but only if config file was specified explicitly, by option
  // --config. If it was deduced from executable name, it is not an error.
  if (FileSpecifiedExplicitly) {
    Diag(diag::err_drv_config_file_not_found) << CfgFileName;
    for (const std::string &SearchDir : CfgFileSearchDirs)
      if (!SearchDir.empty())
        Diag(diag::note_drv_config_file_searched_in) << SearchDir;
    return true;
  }

  return false;
}

Compilation *Driver::BuildCompilation(ArrayRef<const char *> ArgList) {
  llvm::PrettyStackTraceString CrashInfo("Compilation construction");

  // FIXME: Handle environment options which affect driver behavior, somewhere
  // (client?). GCC_EXEC_PREFIX, LPATH, CC_PRINT_OPTIONS.

  if (Optional<std::string> CompilerPathValue =
          llvm::sys::Process::GetEnv("COMPILER_PATH")) {
    StringRef CompilerPath = *CompilerPathValue;
    while (!CompilerPath.empty()) {
      std::pair<StringRef, StringRef> Split =
          CompilerPath.split(llvm::sys::EnvPathSeparator);
      PrefixDirs.push_back(Split.first);
      CompilerPath = Split.second;
    }
  }

  // We look for the driver mode option early, because the mode can affect
  // how other options are parsed.
  ParseDriverMode(ClangExecutable, ArgList.slice(1));

  // FIXME: What are we going to do with -V and -b?

  // Arguments specified in command line.
  bool ContainsError;
  CLOptions = llvm::make_unique<InputArgList>(
      ParseArgStrings(ArgList.slice(1), ContainsError));

  // Try parsing configuration file.
  if (!ContainsError)
    ContainsError = loadConfigFile();
  bool HasConfigFile = !ContainsError && (CfgOptions.get() != nullptr);

  // All arguments, from both config file and command line.
  InputArgList Args = std::move(HasConfigFile ? std::move(*CfgOptions)
                                              : std::move(*CLOptions));
  if (HasConfigFile)
    for (auto *Opt : *CLOptions) {
      if (Opt->getOption().matches(options::OPT_config))
        continue;
      unsigned Index = Args.MakeIndex(Opt->getSpelling());
      const Arg *BaseArg = &Opt->getBaseArg();
      if (BaseArg == Opt)
        BaseArg = nullptr;
      Arg *Copy = new llvm::opt::Arg(Opt->getOption(), Opt->getSpelling(),
                                     Index, BaseArg);
      Copy->getValues() = Opt->getValues();
      if (Opt->isClaimed())
        Copy->claim();
      Args.append(Copy);
    }

  // FIXME: This stuff needs to go into the Compilation, not the driver.
  bool CCCPrintPhases;

  // Silence driver warnings if requested
  Diags.setIgnoreAllWarnings(Args.hasArg(options::OPT_w));

  // -no-canonical-prefixes is used very early in main.
  Args.ClaimAllArgs(options::OPT_no_canonical_prefixes);

  // Ignore -pipe.
  Args.ClaimAllArgs(options::OPT_pipe);

  // Extract -ccc args.
  //
  // FIXME: We need to figure out where this behavior should live. Most of it
  // should be outside in the client; the parts that aren't should have proper
  // options, either by introducing new ones or by overloading gcc ones like -V
  // or -b.
  CCCPrintPhases = Args.hasArg(options::OPT_ccc_print_phases);
  CCCPrintBindings = Args.hasArg(options::OPT_ccc_print_bindings);
  if (const Arg *A = Args.getLastArg(options::OPT_ccc_gcc_name))
    CCCGenericGCCName = A->getValue();
  CCCUsePCH =
      Args.hasFlag(options::OPT_ccc_pch_is_pch, options::OPT_ccc_pch_is_pth);
  GenReproducer = Args.hasFlag(options::OPT_gen_reproducer,
                               options::OPT_fno_crash_diagnostics,
                               !!::getenv("FORCE_CLANG_DIAGNOSTICS_CRASH"));
  // FIXME: DefaultTargetTriple is used by the target-prefixed calls to as/ld
  // and getToolChain is const.
  if (IsCLMode()) {
    // clang-cl targets MSVC-style Win32.
    llvm::Triple T(DefaultTargetTriple);
    T.setOS(llvm::Triple::Win32);
    T.setVendor(llvm::Triple::PC);
    T.setEnvironment(llvm::Triple::MSVC);
    T.setObjectFormat(llvm::Triple::COFF);
    DefaultTargetTriple = T.str();
  }
  if (const Arg *A = Args.getLastArg(options::OPT_target))
    DefaultTargetTriple = A->getValue();
  if (const Arg *A = Args.getLastArg(options::OPT_ccc_install_dir))
    Dir = InstalledDir = A->getValue();
  for (const Arg *A : Args.filtered(options::OPT_B)) {
    A->claim();
    PrefixDirs.push_back(A->getValue(0));
  }
  if (const Arg *A = Args.getLastArg(options::OPT__sysroot_EQ))
    SysRoot = A->getValue();
  if (const Arg *A = Args.getLastArg(options::OPT__dyld_prefix_EQ))
    DyldPrefix = A->getValue();

  if (const Arg *A = Args.getLastArg(options::OPT_resource_dir))
    ResourceDir = A->getValue();

  if (const Arg *A = Args.getLastArg(options::OPT_save_temps_EQ)) {
    SaveTemps = llvm::StringSwitch<SaveTempsMode>(A->getValue())
                    .Case("cwd", SaveTempsCwd)
                    .Case("obj", SaveTempsObj)
                    .Default(SaveTempsCwd);
  }

  setLTOMode(Args);

  // Process -fembed-bitcode= flags.
  if (Arg *A = Args.getLastArg(options::OPT_fembed_bitcode_EQ)) {
    StringRef Name = A->getValue();
    unsigned Model = llvm::StringSwitch<unsigned>(Name)
        .Case("off", EmbedNone)
        .Case("all", EmbedBitcode)
        .Case("bitcode", EmbedBitcode)
        .Case("marker", EmbedMarker)
        .Default(~0U);
    if (Model == ~0U) {
      Diags.Report(diag::err_drv_invalid_value) << A->getAsString(Args)
                                                << Name;
    } else
      BitcodeEmbed = static_cast<BitcodeEmbedMode>(Model);
  }

  std::unique_ptr<llvm::opt::InputArgList> UArgs =
      llvm::make_unique<InputArgList>(std::move(Args));

  // Perform the default argument translations.
  DerivedArgList *TranslatedArgs = TranslateInputArgs(*UArgs);

  // Owned by the host.
  const ToolChain &TC = getToolChain(
      *UArgs, computeTargetTriple(*this, DefaultTargetTriple, *UArgs));

  // The compilation takes ownership of Args.
  Compilation *C = new Compilation(*this, TC, UArgs.release(), TranslatedArgs,
                                   ContainsError);

  if (!HandleImmediateArgs(*C))
    return C;

  // Construct the list of inputs.
  InputList Inputs;
  BuildInputs(C->getDefaultToolChain(), *TranslatedArgs, Inputs);

  // Populate the tool chains for the offloading devices, if any.
  CreateOffloadingDeviceToolChains(*C, Inputs);

  // Construct the list of abstract actions to perform for this compilation. On
  // MachO targets this uses the driver-driver and universal actions.
  if (TC.getTriple().isOSBinFormatMachO())
    BuildUniversalActions(*C, C->getDefaultToolChain(), Inputs);
  else
    BuildActions(*C, C->getArgs(), Inputs, C->getActions());

  if (CCCPrintPhases) {
    PrintActions(*C);
    return C;
  }

  BuildJobs(*C);

  return C;
}

static void printArgList(raw_ostream &OS, const llvm::opt::ArgList &Args) {
  llvm::opt::ArgStringList ASL;
  for (const auto *A : Args)
    A->render(Args, ASL);

  for (auto I = ASL.begin(), E = ASL.end(); I != E; ++I) {
    if (I != ASL.begin())
      OS << ' ';
    Command::printArg(OS, *I, true);
  }
  OS << '\n';
}

bool Driver::getCrashDiagnosticFile(StringRef ReproCrashFilename,
                                    SmallString<128> &CrashDiagDir) {
  using namespace llvm::sys;
  assert(llvm::Triple(llvm::sys::getProcessTriple()).isOSDarwin() &&
         "Only knows about .crash files on Darwin");

  // The .crash file can be found on at ~/Library/Logs/DiagnosticReports/
  // (or /Library/Logs/DiagnosticReports for root) and has the filename pattern
  // clang-<VERSION>_<YYYY-MM-DD-HHMMSS>_<hostname>.crash.
  path::home_directory(CrashDiagDir);
  if (CrashDiagDir.startswith("/var/root"))
    CrashDiagDir = "/";
  path::append(CrashDiagDir, "Library/Logs/DiagnosticReports");
  int PID =
#if LLVM_ON_UNIX
      getpid();
#else
      0;
#endif
  std::error_code EC;
  fs::file_status FileStatus;
  TimePoint<> LastAccessTime;
  SmallString<128> CrashFilePath;
  // Lookup the .crash files and get the one generated by a subprocess spawned
  // by this driver invocation.
  for (fs::directory_iterator File(CrashDiagDir, EC), FileEnd;
       File != FileEnd && !EC; File.increment(EC)) {
    StringRef FileName = path::filename(File->path());
    if (!FileName.startswith(Name))
      continue;
    if (fs::status(File->path(), FileStatus))
      continue;
    llvm::ErrorOr<std::unique_ptr<llvm::MemoryBuffer>> CrashFile =
        llvm::MemoryBuffer::getFile(File->path());
    if (!CrashFile)
      continue;
    // The first line should start with "Process:", otherwise this isn't a real
    // .crash file.
    StringRef Data = CrashFile.get()->getBuffer();
    if (!Data.startswith("Process:"))
      continue;
    // Parse parent process pid line, e.g: "Parent Process: clang-4.0 [79141]"
    size_t ParentProcPos = Data.find("Parent Process:");
    if (ParentProcPos == StringRef::npos)
      continue;
    size_t LineEnd = Data.find_first_of("\n", ParentProcPos);
    if (LineEnd == StringRef::npos)
      continue;
    StringRef ParentProcess = Data.slice(ParentProcPos+15, LineEnd).trim();
    int OpenBracket = -1, CloseBracket = -1;
    for (size_t i = 0, e = ParentProcess.size(); i < e; ++i) {
      if (ParentProcess[i] == '[')
        OpenBracket = i;
      if (ParentProcess[i] == ']')
        CloseBracket = i;
    }
    // Extract the parent process PID from the .crash file and check whether
    // it matches this driver invocation pid.
    int CrashPID;
    if (OpenBracket < 0 || CloseBracket < 0 ||
        ParentProcess.slice(OpenBracket + 1, CloseBracket)
            .getAsInteger(10, CrashPID) || CrashPID != PID) {
      continue;
    }

    // Found a .crash file matching the driver pid. To avoid getting an older
    // and misleading crash file, continue looking for the most recent.
    // FIXME: the driver can dispatch multiple cc1 invocations, leading to
    // multiple crashes poiting to the same parent process. Since the driver
    // does not collect pid information for the dispatched invocation there's
    // currently no way to distinguish among them.
    const auto FileAccessTime = FileStatus.getLastModificationTime();
    if (FileAccessTime > LastAccessTime) {
      CrashFilePath.assign(File->path());
      LastAccessTime = FileAccessTime;
    }
  }

  // If found, copy it over to the location of other reproducer files.
  if (!CrashFilePath.empty()) {
    EC = fs::copy_file(CrashFilePath, ReproCrashFilename);
    if (EC)
      return false;
    return true;
  }

  return false;
}

// When clang crashes, produce diagnostic information including the fully
// preprocessed source file(s).  Request that the developer attach the
// diagnostic information to a bug report.
void Driver::generateCompilationDiagnostics(
    Compilation &C, const Command &FailingCommand,
    StringRef AdditionalInformation, CompilationDiagnosticReport *Report) {
  if (C.getArgs().hasArg(options::OPT_fno_crash_diagnostics))
    return;

  // Don't try to generate diagnostics for link or dsymutil jobs.
  if (FailingCommand.getCreator().isLinkJob() ||
      FailingCommand.getCreator().isDsymutilJob())
    return;

  // Print the version of the compiler.
  PrintVersion(C, llvm::errs());

  Diag(clang::diag::note_drv_command_failed_diag_msg)
      << "PLEASE submit a bug report to " BUG_REPORT_URL " and include the "
         "crash backtrace, preprocessed source, and associated run script.";

  // Suppress driver output and emit preprocessor output to temp file.
  Mode = CPPMode;
  CCGenDiagnostics = true;

  // Save the original job command(s).
  Command Cmd = FailingCommand;

  // Keep track of whether we produce any errors while trying to produce
  // preprocessed sources.
  DiagnosticErrorTrap Trap(Diags);

  // Suppress tool output.
  C.initCompilationForDiagnostics();

  // Construct the list of inputs.
  InputList Inputs;
  BuildInputs(C.getDefaultToolChain(), C.getArgs(), Inputs);

  for (InputList::iterator it = Inputs.begin(), ie = Inputs.end(); it != ie;) {
    bool IgnoreInput = false;

    // Ignore input from stdin or any inputs that cannot be preprocessed.
    // Check type first as not all linker inputs have a value.
    if (types::getPreprocessedType(it->first) == types::TY_INVALID) {
      IgnoreInput = true;
    } else if (!strcmp(it->second->getValue(), "-")) {
      Diag(clang::diag::note_drv_command_failed_diag_msg)
          << "Error generating preprocessed source(s) - "
             "ignoring input from stdin.";
      IgnoreInput = true;
    }

    if (IgnoreInput) {
      it = Inputs.erase(it);
      ie = Inputs.end();
    } else {
      ++it;
    }
  }

  if (Inputs.empty()) {
    Diag(clang::diag::note_drv_command_failed_diag_msg)
        << "Error generating preprocessed source(s) - "
           "no preprocessable inputs.";
    return;
  }

  // Don't attempt to generate preprocessed files if multiple -arch options are
  // used, unless they're all duplicates.
  llvm::StringSet<> ArchNames;
  for (const Arg *A : C.getArgs()) {
    if (A->getOption().matches(options::OPT_arch)) {
      StringRef ArchName = A->getValue();
      ArchNames.insert(ArchName);
    }
  }
  if (ArchNames.size() > 1) {
    Diag(clang::diag::note_drv_command_failed_diag_msg)
        << "Error generating preprocessed source(s) - cannot generate "
           "preprocessed source with multiple -arch options.";
    return;
  }

  // Construct the list of abstract actions to perform for this compilation. On
  // Darwin OSes this uses the driver-driver and builds universal actions.
  const ToolChain &TC = C.getDefaultToolChain();
  if (TC.getTriple().isOSBinFormatMachO())
    BuildUniversalActions(C, TC, Inputs);
  else
    BuildActions(C, C.getArgs(), Inputs, C.getActions());

  BuildJobs(C);

  // If there were errors building the compilation, quit now.
  if (Trap.hasErrorOccurred()) {
    Diag(clang::diag::note_drv_command_failed_diag_msg)
        << "Error generating preprocessed source(s).";
    return;
  }

  // Generate preprocessed output.
  SmallVector<std::pair<int, const Command *>, 4> FailingCommands;
  C.ExecuteJobs(C.getJobs(), FailingCommands);

  // If any of the preprocessing commands failed, clean up and exit.
  if (!FailingCommands.empty()) {
    if (!isSaveTempsEnabled())
      C.CleanupFileList(C.getTempFiles(), true);

    Diag(clang::diag::note_drv_command_failed_diag_msg)
        << "Error generating preprocessed source(s).";
    return;
  }

  const ArgStringList &TempFiles = C.getTempFiles();
  if (TempFiles.empty()) {
    Diag(clang::diag::note_drv_command_failed_diag_msg)
        << "Error generating preprocessed source(s).";
    return;
  }

  Diag(clang::diag::note_drv_command_failed_diag_msg)
      << "\n********************\n\n"
         "PLEASE ATTACH THE FOLLOWING FILES TO THE BUG REPORT:\n"
         "Preprocessed source(s) and associated run script(s) are located at:";

  SmallString<128> VFS;
  SmallString<128> ReproCrashFilename;
  for (const char *TempFile : TempFiles) {
    Diag(clang::diag::note_drv_command_failed_diag_msg) << TempFile;
    if (Report)
      Report->TemporaryFiles.push_back(TempFile);
    if (ReproCrashFilename.empty()) {
      ReproCrashFilename = TempFile;
      llvm::sys::path::replace_extension(ReproCrashFilename, ".crash");
    }
    if (StringRef(TempFile).endswith(".cache")) {
      // In some cases (modules) we'll dump extra data to help with reproducing
      // the crash into a directory next to the output.
      VFS = llvm::sys::path::filename(TempFile);
      llvm::sys::path::append(VFS, "vfs", "vfs.yaml");
    }
  }

  // Assume associated files are based off of the first temporary file.
  CrashReportInfo CrashInfo(TempFiles[0], VFS);

  std::string Script = CrashInfo.Filename.rsplit('.').first.str() + ".sh";
  std::error_code EC;
  llvm::raw_fd_ostream ScriptOS(Script, EC, llvm::sys::fs::F_Excl);
  if (EC) {
    Diag(clang::diag::note_drv_command_failed_diag_msg)
        << "Error generating run script: " + Script + " " + EC.message();
  } else {
    ScriptOS << "# Crash reproducer for " << getClangFullVersion() << "\n"
             << "# Driver args: ";
    printArgList(ScriptOS, C.getInputArgs());
    ScriptOS << "# Original command: ";
    Cmd.Print(ScriptOS, "\n", /*Quote=*/true);
    Cmd.Print(ScriptOS, "\n", /*Quote=*/true, &CrashInfo);
    if (!AdditionalInformation.empty())
      ScriptOS << "\n# Additional information: " << AdditionalInformation
               << "\n";
    if (Report)
      Report->TemporaryFiles.push_back(Script);
    Diag(clang::diag::note_drv_command_failed_diag_msg) << Script;
  }

  // On darwin, provide information about the .crash diagnostic report.
  if (llvm::Triple(llvm::sys::getProcessTriple()).isOSDarwin()) {
    SmallString<128> CrashDiagDir;
    if (getCrashDiagnosticFile(ReproCrashFilename, CrashDiagDir)) {
      Diag(clang::diag::note_drv_command_failed_diag_msg)
          << ReproCrashFilename.str();
    } else { // Suggest a directory for the user to look for .crash files.
      llvm::sys::path::append(CrashDiagDir, Name);
      CrashDiagDir += "_<YYYY-MM-DD-HHMMSS>_<hostname>.crash";
      Diag(clang::diag::note_drv_command_failed_diag_msg)
          << "Crash backtrace is located in";
      Diag(clang::diag::note_drv_command_failed_diag_msg)
          << CrashDiagDir.str();
      Diag(clang::diag::note_drv_command_failed_diag_msg)
          << "(choose the .crash file that corresponds to your crash)";
    }
  }

  for (const auto &A : C.getArgs().filtered(options::OPT_frewrite_map_file,
                                            options::OPT_frewrite_map_file_EQ))
    Diag(clang::diag::note_drv_command_failed_diag_msg) << A->getValue();

  Diag(clang::diag::note_drv_command_failed_diag_msg)
      << "\n\n********************";
}

void Driver::setUpResponseFiles(Compilation &C, Command &Cmd) {
  // Since commandLineFitsWithinSystemLimits() may underestimate system's capacity
  // if the tool does not support response files, there is a chance/ that things
  // will just work without a response file, so we silently just skip it.
  if (Cmd.getCreator().getResponseFilesSupport() == Tool::RF_None ||
      llvm::sys::commandLineFitsWithinSystemLimits(Cmd.getExecutable(), Cmd.getArguments()))
    return;

  std::string TmpName = GetTemporaryPath("response", "txt");
  Cmd.setResponseFile(C.addTempFile(C.getArgs().MakeArgString(TmpName)));
}

int Driver::ExecuteCompilation(
    Compilation &C,
    SmallVectorImpl<std::pair<int, const Command *>> &FailingCommands) {
  // Just print if -### was present.
  if (C.getArgs().hasArg(options::OPT__HASH_HASH_HASH)) {
    C.getJobs().Print(llvm::errs(), "\n", true);
    return 0;
  }

  // If there were errors building the compilation, quit now.
  if (Diags.hasErrorOccurred())
    return 1;

  // Set up response file names for each command, if necessary
  for (auto &Job : C.getJobs())
    setUpResponseFiles(C, Job);

  C.ExecuteJobs(C.getJobs(), FailingCommands);

  // Remove temp files.
  C.CleanupFileList(C.getTempFiles());

  // If the command succeeded, we are done.
  if (FailingCommands.empty())
    return 0;

  // Otherwise, remove result files and print extra information about abnormal
  // failures.
  for (const auto &CmdPair : FailingCommands) {
    int Res = CmdPair.first;
    const Command *FailingCommand = CmdPair.second;

    // Remove result files if we're not saving temps.
    if (!isSaveTempsEnabled()) {
      const JobAction *JA = cast<JobAction>(&FailingCommand->getSource());
      C.CleanupFileMap(C.getResultFiles(), JA, true);

      // Failure result files are valid unless we crashed.
      if (Res < 0)
        C.CleanupFileMap(C.getFailureResultFiles(), JA, true);
    }

    // Print extra information about abnormal failures, if possible.
    //
    // This is ad-hoc, but we don't want to be excessively noisy. If the result
    // status was 1, assume the command failed normally. In particular, if it
    // was the compiler then assume it gave a reasonable error code. Failures
    // in other tools are less common, and they generally have worse
    // diagnostics, so always print the diagnostic there.
    const Tool &FailingTool = FailingCommand->getCreator();

    if (!FailingCommand->getCreator().hasGoodDiagnostics() || Res != 1) {
      // FIXME: See FIXME above regarding result code interpretation.
      if (Res < 0)
        Diag(clang::diag::err_drv_command_signalled)
            << FailingTool.getShortName();
      else
        Diag(clang::diag::err_drv_command_failed) << FailingTool.getShortName()
                                                  << Res;
    }
  }
  return 0;
}

void Driver::PrintHelp(bool ShowHidden) const {
  unsigned IncludedFlagsBitmask;
  unsigned ExcludedFlagsBitmask;
  std::tie(IncludedFlagsBitmask, ExcludedFlagsBitmask) =
      getIncludeExcludeOptionFlagMasks();

  ExcludedFlagsBitmask |= options::NoDriverOption;
  if (!ShowHidden)
    ExcludedFlagsBitmask |= HelpHidden;

  getOpts().PrintHelp(llvm::outs(), Name.c_str(), DriverTitle.c_str(),
                      IncludedFlagsBitmask, ExcludedFlagsBitmask,
                      /*ShowAllAliases=*/false);
}

void Driver::PrintVersion(const Compilation &C, raw_ostream &OS) const {
  // FIXME: The following handlers should use a callback mechanism, we don't
  // know what the client would like to do.
  OS << getClangFullVersion() << '\n';
  const ToolChain &TC = C.getDefaultToolChain();
  OS << "Target: " << TC.getTripleString() << '\n';

  // Print the threading model.
  if (Arg *A = C.getArgs().getLastArg(options::OPT_mthread_model)) {
    // Don't print if the ToolChain would have barfed on it already
    if (TC.isThreadModelSupported(A->getValue()))
      OS << "Thread model: " << A->getValue();
  } else
    OS << "Thread model: " << TC.getThreadModel();
  OS << '\n';

  // Print out the install directory.
  OS << "InstalledDir: " << InstalledDir << '\n';

  // If configuration file was used, print its path.
  if (!ConfigFile.empty())
    OS << "Configuration file: " << ConfigFile << '\n';
}

/// PrintDiagnosticCategories - Implement the --print-diagnostic-categories
/// option.
static void PrintDiagnosticCategories(raw_ostream &OS) {
  // Skip the empty category.
  for (unsigned i = 1, max = DiagnosticIDs::getNumberOfCategories(); i != max;
       ++i)
    OS << i << ',' << DiagnosticIDs::getCategoryNameFromID(i) << '\n';
}

void Driver::HandleAutocompletions(StringRef PassedFlags) const {
  if (PassedFlags == "")
    return;
  // Print out all options that start with a given argument. This is used for
  // shell autocompletion.
  std::vector<std::string> SuggestedCompletions;
  std::vector<std::string> Flags;

  unsigned short DisableFlags =
      options::NoDriverOption | options::Unsupported | options::Ignored;

  // Parse PassedFlags by "," as all the command-line flags are passed to this
  // function separated by ","
  StringRef TargetFlags = PassedFlags;
  while (TargetFlags != "") {
    StringRef CurFlag;
    std::tie(CurFlag, TargetFlags) = TargetFlags.split(",");
    Flags.push_back(std::string(CurFlag));
  }

  // We want to show cc1-only options only when clang is invoked with -cc1 or
  // -Xclang.
  if (std::find(Flags.begin(), Flags.end(), "-Xclang") != Flags.end() ||
      std::find(Flags.begin(), Flags.end(), "-cc1") != Flags.end())
    DisableFlags &= ~options::NoDriverOption;

  StringRef Cur;
  Cur = Flags.at(Flags.size() - 1);
  StringRef Prev;
  if (Flags.size() >= 2) {
    Prev = Flags.at(Flags.size() - 2);
    SuggestedCompletions = Opts->suggestValueCompletions(Prev, Cur);
  }

  if (SuggestedCompletions.empty())
    SuggestedCompletions = Opts->suggestValueCompletions(Cur, "");

  if (SuggestedCompletions.empty()) {
    // If the flag is in the form of "--autocomplete=-foo",
    // we were requested to print out all option names that start with "-foo".
    // For example, "--autocomplete=-fsyn" is expanded to "-fsyntax-only".
    SuggestedCompletions = Opts->findByPrefix(Cur, DisableFlags);

    // We have to query the -W flags manually as they're not in the OptTable.
    // TODO: Find a good way to add them to OptTable instead and them remove
    // this code.
    for (StringRef S : DiagnosticIDs::getDiagnosticFlags())
      if (S.startswith(Cur))
        SuggestedCompletions.push_back(S);
  }

  // Sort the autocomplete candidates so that shells print them out in a
  // deterministic order. We could sort in any way, but we chose
  // case-insensitive sorting for consistency with the -help option
  // which prints out options in the case-insensitive alphabetical order.
  llvm::sort(SuggestedCompletions.begin(), SuggestedCompletions.end(),
             [](StringRef A, StringRef B) {
               if (int X = A.compare_lower(B))
                 return X < 0;
               return A.compare(B) > 0;
            });

  llvm::outs() << llvm::join(SuggestedCompletions, "\n") << '\n';
}

bool Driver::HandleImmediateArgs(const Compilation &C) {
  // The order these options are handled in gcc is all over the place, but we
  // don't expect inconsistencies w.r.t. that to matter in practice.

  if (C.getArgs().hasArg(options::OPT_dumpmachine)) {
    llvm::outs() << C.getDefaultToolChain().getTripleString() << '\n';
    return false;
  }

  if (C.getArgs().hasArg(options::OPT_dumpversion)) {
    // Since -dumpversion is only implemented for pedantic GCC compatibility, we
    // return an answer which matches our definition of __VERSION__.
    //
    // If we want to return a more correct answer some day, then we should
    // introduce a non-pedantically GCC compatible mode to Clang in which we
    // provide sensible definitions for -dumpversion, __VERSION__, etc.
    llvm::outs() << "4.2.1\n";
    return false;
  }

  if (C.getArgs().hasArg(options::OPT__print_diagnostic_categories)) {
    PrintDiagnosticCategories(llvm::outs());
    return false;
  }

  if (C.getArgs().hasArg(options::OPT_help) ||
      C.getArgs().hasArg(options::OPT__help_hidden)) {
    PrintHelp(C.getArgs().hasArg(options::OPT__help_hidden));
    return false;
  }

  if (C.getArgs().hasArg(options::OPT__version)) {
    // Follow gcc behavior and use stdout for --version and stderr for -v.
    PrintVersion(C, llvm::outs());
    return false;
  }

  if (C.getArgs().hasArg(options::OPT_v) ||
      C.getArgs().hasArg(options::OPT__HASH_HASH_HASH)) {
    PrintVersion(C, llvm::errs());
    SuppressMissingInputWarning = true;
  }

  if (C.getArgs().hasArg(options::OPT_v)) {
    if (!SystemConfigDir.empty())
      llvm::errs() << "System configuration file directory: "
                   << SystemConfigDir << "\n";
    if (!UserConfigDir.empty())
      llvm::errs() << "User configuration file directory: "
                   << UserConfigDir << "\n";
  }

  const ToolChain &TC = C.getDefaultToolChain();

  if (C.getArgs().hasArg(options::OPT_v))
    TC.printVerboseInfo(llvm::errs());

  if (C.getArgs().hasArg(options::OPT_print_resource_dir)) {
    llvm::outs() << ResourceDir << '\n';
    return false;
  }

  if (C.getArgs().hasArg(options::OPT_print_search_dirs)) {
    llvm::outs() << "programs: =";
    bool separator = false;
    for (const std::string &Path : TC.getProgramPaths()) {
      if (separator)
        llvm::outs() << ':';
      llvm::outs() << Path;
      separator = true;
    }
    llvm::outs() << "\n";
    llvm::outs() << "libraries: =" << ResourceDir;

    StringRef sysroot = C.getSysRoot();

    for (const std::string &Path : TC.getFilePaths()) {
      // Always print a separator. ResourceDir was the first item shown.
      llvm::outs() << ':';
      // Interpretation of leading '=' is needed only for NetBSD.
      if (Path[0] == '=')
        llvm::outs() << sysroot << Path.substr(1);
      else
        llvm::outs() << Path;
    }
    llvm::outs() << "\n";
    return false;
  }

  // FIXME: The following handlers should use a callback mechanism, we don't
  // know what the client would like to do.
  if (Arg *A = C.getArgs().getLastArg(options::OPT_print_file_name_EQ)) {
    llvm::outs() << GetFilePath(A->getValue(), TC) << "\n";
    return false;
  }

  if (Arg *A = C.getArgs().getLastArg(options::OPT_print_prog_name_EQ)) {
    StringRef ProgName = A->getValue();

    // Null program name cannot have a path.
    if (! ProgName.empty())
      llvm::outs() << GetProgramPath(ProgName, TC);

    llvm::outs() << "\n";
    return false;
  }

  if (Arg *A = C.getArgs().getLastArg(options::OPT_autocomplete)) {
    StringRef PassedFlags = A->getValue();
    HandleAutocompletions(PassedFlags);
    return false;
  }

  if (C.getArgs().hasArg(options::OPT_print_libgcc_file_name)) {
    ToolChain::RuntimeLibType RLT = TC.GetRuntimeLibType(C.getArgs());
    const llvm::Triple Triple(TC.ComputeEffectiveClangTriple(C.getArgs()));
    RegisterEffectiveTriple TripleRAII(TC, Triple);
    switch (RLT) {
    case ToolChain::RLT_CompilerRT:
      llvm::outs() << TC.getCompilerRT(C.getArgs(), "builtins") << "\n";
      break;
    case ToolChain::RLT_Libgcc:
      llvm::outs() << GetFilePath("libgcc.a", TC) << "\n";
      break;
    }
    return false;
  }

  if (C.getArgs().hasArg(options::OPT_print_multi_lib)) {
    for (const Multilib &Multilib : TC.getMultilibs())
      llvm::outs() << Multilib << "\n";
    return false;
  }

  if (C.getArgs().hasArg(options::OPT_print_multi_directory)) {
    for (const Multilib &Multilib : TC.getMultilibs()) {
      if (Multilib.gccSuffix().empty())
        llvm::outs() << ".\n";
      else {
        StringRef Suffix(Multilib.gccSuffix());
        assert(Suffix.front() == '/');
        llvm::outs() << Suffix.substr(1) << "\n";
      }
    }
    return false;
  }
  return true;
}

// Display an action graph human-readably.  Action A is the "sink" node
// and latest-occuring action. Traversal is in pre-order, visiting the
// inputs to each action before printing the action itself.
static unsigned PrintActions1(const Compilation &C, Action *A,
                              std::map<Action *, unsigned> &Ids) {
  if (Ids.count(A)) // A was already visited.
    return Ids[A];

  std::string str;
  llvm::raw_string_ostream os(str);

  os << Action::getClassName(A->getKind()) << ", ";
  if (InputAction *IA = dyn_cast<InputAction>(A)) {
    os << "\"" << IA->getInputArg().getValue() << "\"";
  } else if (BindArchAction *BIA = dyn_cast<BindArchAction>(A)) {
    os << '"' << BIA->getArchName() << '"' << ", {"
       << PrintActions1(C, *BIA->input_begin(), Ids) << "}";
  } else if (OffloadAction *OA = dyn_cast<OffloadAction>(A)) {
    bool IsFirst = true;
    OA->doOnEachDependence(
        [&](Action *A, const ToolChain *TC, const char *BoundArch) {
          // E.g. for two CUDA device dependences whose bound arch is sm_20 and
          // sm_35 this will generate:
          // "cuda-device" (nvptx64-nvidia-cuda:sm_20) {#ID}, "cuda-device"
          // (nvptx64-nvidia-cuda:sm_35) {#ID}
          if (!IsFirst)
            os << ", ";
          os << '"';
          if (TC)
            os << A->getOffloadingKindPrefix();
          else
            os << "host";
          os << " (";
          os << TC->getTriple().normalize();

          if (BoundArch)
            os << ":" << BoundArch;
          os << ")";
          os << '"';
          os << " {" << PrintActions1(C, A, Ids) << "}";
          IsFirst = false;
        });
  } else {
    const ActionList *AL = &A->getInputs();

    if (AL->size()) {
      const char *Prefix = "{";
      for (Action *PreRequisite : *AL) {
        os << Prefix << PrintActions1(C, PreRequisite, Ids);
        Prefix = ", ";
      }
      os << "}";
    } else
      os << "{}";
  }

  // Append offload info for all options other than the offloading action
  // itself (e.g. (cuda-device, sm_20) or (cuda-host)).
  std::string offload_str;
  llvm::raw_string_ostream offload_os(offload_str);
  if (!isa<OffloadAction>(A)) {
    auto S = A->getOffloadingKindPrefix();
    if (!S.empty()) {
      offload_os << ", (" << S;
      if (A->getOffloadingArch())
        offload_os << ", " << A->getOffloadingArch();
      offload_os << ")";
    }
  }

  unsigned Id = Ids.size();
  Ids[A] = Id;
  llvm::errs() << Id << ": " << os.str() << ", "
               << types::getTypeName(A->getType()) << offload_os.str() << "\n";

  return Id;
}

// Print the action graphs in a compilation C.
// For example "clang -c file1.c file2.c" is composed of two subgraphs.
void Driver::PrintActions(const Compilation &C) const {
  std::map<Action *, unsigned> Ids;
  for (Action *A : C.getActions())
    PrintActions1(C, A, Ids);
}

/// Check whether the given input tree contains any compilation or
/// assembly actions.
static bool ContainsCompileOrAssembleAction(const Action *A) {
  if (isa<CompileJobAction>(A) || isa<BackendJobAction>(A) ||
      isa<AssembleJobAction>(A))
    return true;

  for (const Action *Input : A->inputs())
    if (ContainsCompileOrAssembleAction(Input))
      return true;

  return false;
}

void Driver::BuildUniversalActions(Compilation &C, const ToolChain &TC,
                                   const InputList &BAInputs) const {
  DerivedArgList &Args = C.getArgs();
  ActionList &Actions = C.getActions();
  llvm::PrettyStackTraceString CrashInfo("Building universal build actions");
  // Collect the list of architectures. Duplicates are allowed, but should only
  // be handled once (in the order seen).
  llvm::StringSet<> ArchNames;
  SmallVector<const char *, 4> Archs;
  for (Arg *A : Args) {
    if (A->getOption().matches(options::OPT_arch)) {
      // Validate the option here; we don't save the type here because its
      // particular spelling may participate in other driver choices.
      llvm::Triple::ArchType Arch =
          tools::darwin::getArchTypeForMachOArchName(A->getValue());
      if (Arch == llvm::Triple::UnknownArch) {
        Diag(clang::diag::err_drv_invalid_arch_name) << A->getAsString(Args);
        continue;
      }

      A->claim();
      if (ArchNames.insert(A->getValue()).second)
        Archs.push_back(A->getValue());
    }
  }

  // When there is no explicit arch for this platform, make sure we still bind
  // the architecture (to the default) so that -Xarch_ is handled correctly.
  if (!Archs.size())
    Archs.push_back(Args.MakeArgString(TC.getDefaultUniversalArchName()));

  ActionList SingleActions;
  BuildActions(C, Args, BAInputs, SingleActions);

  // Add in arch bindings for every top level action, as well as lipo and
  // dsymutil steps if needed.
  for (Action* Act : SingleActions) {
    // Make sure we can lipo this kind of output. If not (and it is an actual
    // output) then we disallow, since we can't create an output file with the
    // right name without overwriting it. We could remove this oddity by just
    // changing the output names to include the arch, which would also fix
    // -save-temps. Compatibility wins for now.

    if (Archs.size() > 1 && !types::canLipoType(Act->getType()))
      Diag(clang::diag::err_drv_invalid_output_with_multiple_archs)
          << types::getTypeName(Act->getType());

    ActionList Inputs;
    for (unsigned i = 0, e = Archs.size(); i != e; ++i)
      Inputs.push_back(C.MakeAction<BindArchAction>(Act, Archs[i]));

    // Lipo if necessary, we do it this way because we need to set the arch flag
    // so that -Xarch_ gets overwritten.
    if (Inputs.size() == 1 || Act->getType() == types::TY_Nothing)
      Actions.append(Inputs.begin(), Inputs.end());
    else
      Actions.push_back(C.MakeAction<LipoJobAction>(Inputs, Act->getType()));

    // Handle debug info queries.
    Arg *A = Args.getLastArg(options::OPT_g_Group);
    if (A && !A->getOption().matches(options::OPT_g0) &&
        !A->getOption().matches(options::OPT_gstabs) &&
        ContainsCompileOrAssembleAction(Actions.back())) {

      // Add a 'dsymutil' step if necessary, when debug info is enabled and we
      // have a compile input. We need to run 'dsymutil' ourselves in such cases
      // because the debug info will refer to a temporary object file which
      // will be removed at the end of the compilation process.
      if (Act->getType() == types::TY_Image) {
        ActionList Inputs;
        Inputs.push_back(Actions.back());
        Actions.pop_back();
        Actions.push_back(
            C.MakeAction<DsymutilJobAction>(Inputs, types::TY_dSYM));
      }

      // Verify the debug info output.
      if (Args.hasArg(options::OPT_verify_debug_info)) {
        Action* LastAction = Actions.back();
        Actions.pop_back();
        Actions.push_back(C.MakeAction<VerifyDebugInfoJobAction>(
            LastAction, types::TY_Nothing));
      }
    }
  }
}

/// Check that the file referenced by Value exists. If it doesn't,
/// issue a diagnostic and return false.
static bool DiagnoseInputExistence(const Driver &D, const DerivedArgList &Args,
                                   StringRef Value, types::ID Ty) {
  if (!D.getCheckInputsExist())
    return true;

  // stdin always exists.
  if (Value == "-")
    return true;

  SmallString<64> Path(Value);
  if (Arg *WorkDir = Args.getLastArg(options::OPT_working_directory)) {
    if (!llvm::sys::path::is_absolute(Path)) {
      SmallString<64> Directory(WorkDir->getValue());
      llvm::sys::path::append(Directory, Value);
      Path.assign(Directory);
    }
  }

  if (llvm::sys::fs::exists(Twine(Path)))
    return true;

  if (D.IsCLMode()) {
    if (!llvm::sys::path::is_absolute(Twine(Path)) &&
        llvm::sys::Process::FindInEnvPath("LIB", Value))
      return true;

    if (Args.hasArg(options::OPT__SLASH_link) && Ty == types::TY_Object) {
      // Arguments to the /link flag might cause the linker to search for object
      // and library files in paths we don't know about. Don't error in such
      // cases.
      return true;
    }
  }

  D.Diag(clang::diag::err_drv_no_such_file) << Path;
  return false;
}

// Construct a the list of inputs and their types.
void Driver::BuildInputs(const ToolChain &TC, DerivedArgList &Args,
                         InputList &Inputs) const {
  // Track the current user specified (-x) input. We also explicitly track the
  // argument used to set the type; we only want to claim the type when we
  // actually use it, so we warn about unused -x arguments.
  types::ID InputType = types::TY_Nothing;
  Arg *InputTypeArg = nullptr;

  // The last /TC or /TP option sets the input type to C or C++ globally.
  if (Arg *TCTP = Args.getLastArgNoClaim(options::OPT__SLASH_TC,
                                         options::OPT__SLASH_TP)) {
    InputTypeArg = TCTP;
    InputType = TCTP->getOption().matches(options::OPT__SLASH_TC)
                    ? types::TY_C
                    : types::TY_CXX;

    Arg *Previous = nullptr;
    bool ShowNote = false;
    for (Arg *A : Args.filtered(options::OPT__SLASH_TC, options::OPT__SLASH_TP)) {
      if (Previous) {
        Diag(clang::diag::warn_drv_overriding_flag_option)
          << Previous->getSpelling() << A->getSpelling();
        ShowNote = true;
      }
      Previous = A;
    }
    if (ShowNote)
      Diag(clang::diag::note_drv_t_option_is_global);

    // No driver mode exposes -x and /TC or /TP; we don't support mixing them.
    assert(!Args.hasArg(options::OPT_x) && "-x and /TC or /TP is not allowed");
  }

  for (Arg *A : Args) {
    if (A->getOption().getKind() == Option::InputClass) {
      const char *Value = A->getValue();
      types::ID Ty = types::TY_INVALID;

      // Infer the input type if necessary.
      if (InputType == types::TY_Nothing) {
        // If there was an explicit arg for this, claim it.
        if (InputTypeArg)
          InputTypeArg->claim();

        // stdin must be handled specially.
        if (memcmp(Value, "-", 2) == 0) {
          // If running with -E, treat as a C input (this changes the builtin
          // macros, for example). This may be overridden by -ObjC below.
          //
          // Otherwise emit an error but still use a valid type to avoid
          // spurious errors (e.g., no inputs).
          if (!Args.hasArgNoClaim(options::OPT_E) && !CCCIsCPP())
            Diag(IsCLMode() ? clang::diag::err_drv_unknown_stdin_type_clang_cl
                            : clang::diag::err_drv_unknown_stdin_type);
          Ty = types::TY_C;
        } else {
          // Otherwise lookup by extension.
          // Fallback is C if invoked as C preprocessor or Object otherwise.
          // We use a host hook here because Darwin at least has its own
          // idea of what .s is.
          if (const char *Ext = strrchr(Value, '.'))
            Ty = TC.LookupTypeForExtension(Ext + 1);

          if (Ty == types::TY_INVALID) {
            if (CCCIsCPP())
              Ty = types::TY_C;
            else
              Ty = types::TY_Object;
          }

          // If the driver is invoked as C++ compiler (like clang++ or c++) it
          // should autodetect some input files as C++ for g++ compatibility.
          if (CCCIsCXX()) {
            types::ID OldTy = Ty;
            Ty = types::lookupCXXTypeForCType(Ty);

            if (Ty != OldTy)
              Diag(clang::diag::warn_drv_treating_input_as_cxx)
                  << getTypeName(OldTy) << getTypeName(Ty);
          }
        }

        // -ObjC and -ObjC++ override the default language, but only for "source
        // files". We just treat everything that isn't a linker input as a
        // source file.
        //
        // FIXME: Clean this up if we move the phase sequence into the type.
        if (Ty != types::TY_Object) {
          if (Args.hasArg(options::OPT_ObjC))
            Ty = types::TY_ObjC;
          else if (Args.hasArg(options::OPT_ObjCXX))
            Ty = types::TY_ObjCXX;
        }
      } else {
        assert(InputTypeArg && "InputType set w/o InputTypeArg");
        if (!InputTypeArg->getOption().matches(options::OPT_x)) {
          // If emulating cl.exe, make sure that /TC and /TP don't affect input
          // object files.
          const char *Ext = strrchr(Value, '.');
          if (Ext && TC.LookupTypeForExtension(Ext + 1) == types::TY_Object)
            Ty = types::TY_Object;
        }
        if (Ty == types::TY_INVALID) {
          Ty = InputType;
          InputTypeArg->claim();
        }
      }

      if (DiagnoseInputExistence(*this, Args, Value, Ty)) {

        // C++ AMP-specific
        // For C++ source files, duplicate the input so we launch the compiler twice
        // 1 for GPU compilation (TY_CXX_AMP), 1 for CPU compilation (TY_CXX)
        if (IsCXXAMP(Args) && (Ty == types::TY_CXX)) {
          Arg *FinalPhaseArg;
          phases::ID FinalPhase = getFinalPhase(Args, &FinalPhaseArg);
          switch (FinalPhase) {
            // -E
            case phases::Preprocess:
              if (Args.hasArg(options::OPT_cxxamp_cpu_mode))
                  Inputs.push_back(std::make_pair(types::TY_CXX_AMP_CPU, A));
              if(Args.hasArg(options::OPT_hc_mode)) {
                Inputs.push_back(std::make_pair(types::TY_HC_HOST, A));
                Inputs.push_back(std::make_pair(types::TY_HC_KERNEL, A));
              } else {
                Inputs.push_back(std::make_pair(Ty, A));
                Inputs.push_back(std::make_pair(types::TY_CXX_AMP, A));
              }
            break;

            // -S
            case phases::Backend:
              if (Args.hasArg(options::OPT_cxxamp_kernel_mode)) {
                Inputs.push_back(std::make_pair(types::TY_CXX_AMP, A));
              } else if (Args.hasArg(options::OPT_cxxamp_cpu_mode)) {
                  Inputs.push_back(std::make_pair(types::TY_CXX_AMP_CPU, A));
              } else {
                Inputs.push_back(std::make_pair(Ty, A));
              }
            break;

            // -c
            case phases::Assemble:
              if (Args.hasArg(options::OPT_cxxamp_cpu_mode))
                  Inputs.push_back(std::make_pair(types::TY_CXX_AMP_CPU, A));
              if(Args.hasArg(options::OPT_hc_mode)) {
                Inputs.push_back(std::make_pair(types::TY_HC_HOST, A));
                Inputs.push_back(std::make_pair(types::TY_HC_KERNEL, A));
              } else {
                Inputs.push_back(std::make_pair(Ty, A));
                Inputs.push_back(std::make_pair(types::TY_CXX_AMP, A));
              }
            break;

            // build executable
            case phases::Link:
              if (Args.hasArg(options::OPT_cxxamp_cpu_mode))
                  Inputs.push_back(std::make_pair(types::TY_CXX_AMP_CPU, A));
              if(Args.hasArg(options::OPT_hc_mode)) {
                Inputs.push_back(std::make_pair(types::TY_HC_HOST, A));
                Inputs.push_back(std::make_pair(types::TY_HC_KERNEL, A));
              } else {
                Inputs.push_back(std::make_pair(Ty, A));
                Inputs.push_back(std::make_pair(types::TY_CXX_AMP, A));
              }
            break;

            default:
              Inputs.push_back(std::make_pair(Ty, A));
            break;
          }
        } else {

          // Standard compilation flow
          Inputs.push_back(std::make_pair(Ty, A));
        }
      }

    } else if (A->getOption().matches(options::OPT__SLASH_Tc)) {
      StringRef Value = A->getValue();
      if (DiagnoseInputExistence(*this, Args, Value, types::TY_C)) {
        Arg *InputArg = MakeInputArg(Args, *Opts, A->getValue());
        Inputs.push_back(std::make_pair(types::TY_C, InputArg));
      }
      A->claim();
    } else if (A->getOption().matches(options::OPT__SLASH_Tp)) {
      StringRef Value = A->getValue();
      if (DiagnoseInputExistence(*this, Args, Value, types::TY_CXX)) {
        Arg *InputArg = MakeInputArg(Args, *Opts, A->getValue());
        Inputs.push_back(std::make_pair(types::TY_CXX, InputArg));
      }
      A->claim();
    } else if (A->getOption().hasFlag(options::LinkerInput)) {
      // Just treat as object type, we could make a special type for this if
      // necessary.
      Inputs.push_back(std::make_pair(types::TY_Object, A));

    } else if (A->getOption().matches(options::OPT_x)) {
      InputTypeArg = A;
      InputType = types::lookupTypeForTypeSpecifier(A->getValue());
      A->claim();

      // Follow gcc behavior and treat as linker input for invalid -x
      // options. Its not clear why we shouldn't just revert to unknown; but
      // this isn't very important, we might as well be bug compatible.
      if (!InputType) {
        Diag(clang::diag::err_drv_unknown_language) << A->getValue();
        InputType = types::TY_Object;
      }
    } else if (A->getOption().getID() == options::OPT__SLASH_U) {
      assert(A->getNumValues() == 1 && "The /U option has one value.");
      StringRef Val = A->getValue(0);
      if (Val.find_first_of("/\\") != StringRef::npos) {
        // Warn about e.g. "/Users/me/myfile.c".
        Diag(diag::warn_slash_u_filename) << Val;
        Diag(diag::note_use_dashdash);
      }
    }
  }
  if (CCCIsCPP() && Inputs.empty()) {
    // If called as standalone preprocessor, stdin is processed
    // if no other input is present.
    Arg *A = MakeInputArg(Args, *Opts, "-");
    Inputs.push_back(std::make_pair(types::TY_C, A));
  }
}

namespace {
/// Provides a convenient interface for different programming models to generate
/// the required device actions.
class OffloadingActionBuilder final {
  /// Flag used to trace errors in the builder.
  bool IsValid = false;

  /// The compilation that is using this builder.
  Compilation &C;

  /// Map between an input argument and the offload kinds used to process it.
  std::map<const Arg *, unsigned> InputArgToOffloadKindMap;

  /// Builder interface. It doesn't build anything or keep any state.
  class DeviceActionBuilder {
  public:
    typedef llvm::SmallVector<phases::ID, phases::MaxNumberOfPhases> PhasesTy;

    enum ActionBuilderReturnCode {
      // The builder acted successfully on the current action.
      ABRT_Success,
      // The builder didn't have to act on the current action.
      ABRT_Inactive,
      // The builder was successful and requested the host action to not be
      // generated.
      ABRT_Ignore_Host,
    };

  protected:
    /// Compilation associated with this builder.
    Compilation &C;

    /// Tool chains associated with this builder. The same programming
    /// model may have associated one or more tool chains.
    SmallVector<const ToolChain *, 2> ToolChains;

    /// The derived arguments associated with this builder.
    DerivedArgList &Args;

    /// The inputs associated with this builder.
    const Driver::InputList &Inputs;

    /// The associated offload kind.
    Action::OffloadKind AssociatedOffloadKind = Action::OFK_None;

  public:
    DeviceActionBuilder(Compilation &C, DerivedArgList &Args,
                        const Driver::InputList &Inputs,
                        Action::OffloadKind AssociatedOffloadKind)
        : C(C), Args(Args), Inputs(Inputs),
          AssociatedOffloadKind(AssociatedOffloadKind) {}
    virtual ~DeviceActionBuilder() {}

    /// Fill up the array \a DA with all the device dependences that should be
    /// added to the provided host action \a HostAction. By default it is
    /// inactive.
    virtual ActionBuilderReturnCode
    getDeviceDependences(OffloadAction::DeviceDependences &DA,
                         phases::ID CurPhase, phases::ID FinalPhase,
                         PhasesTy &Phases) {
      return ABRT_Inactive;
    }

    /// Update the state to include the provided host action \a HostAction as a
    /// dependency of the current device action. By default it is inactive.
    virtual ActionBuilderReturnCode addDeviceDepences(Action *HostAction) {
      return ABRT_Inactive;
    }

    /// Append top level actions generated by the builder. Return true if errors
    /// were found.
    virtual void appendTopLevelActions(ActionList &AL) {}

    /// Append linker actions generated by the builder. Return true if errors
    /// were found.
    virtual void appendLinkDependences(OffloadAction::DeviceDependences &DA) {}

    /// Initialize the builder. Return true if any initialization errors are
    /// found.
    virtual bool initialize() { return false; }

    /// Return true if the builder can use bundling/unbundling.
    virtual bool canUseBundlerUnbundler() const { return false; }

    /// Return true if this builder is valid. We have a valid builder if we have
    /// associated device tool chains.
    bool isValid() { return !ToolChains.empty(); }

    /// Return the associated offload kind.
    Action::OffloadKind getAssociatedOffloadKind() {
      return AssociatedOffloadKind;
    }
  };

  /// CUDA action builder. It injects device code in the host backend
  /// action.
  class CudaActionBuilder final : public DeviceActionBuilder {
    /// Flags to signal if the user requested host-only or device-only
    /// compilation.
    bool CompileHostOnly = false;
    bool CompileDeviceOnly = false;

    /// List of GPU architectures to use in this compilation.
    SmallVector<CudaArch, 4> GpuArchList;

    /// The CUDA actions for the current input.
    ActionList CudaDeviceActions;

    /// The CUDA fat binary if it was generated for the current input.
    Action *CudaFatBinary = nullptr;

    /// Flag that is set to true if this builder acted on the current input.
    bool IsActive = false;

  public:
    CudaActionBuilder(Compilation &C, DerivedArgList &Args,
                      const Driver::InputList &Inputs)
        : DeviceActionBuilder(C, Args, Inputs, Action::OFK_Cuda) {}

    ActionBuilderReturnCode
    getDeviceDependences(OffloadAction::DeviceDependences &DA,
                         phases::ID CurPhase, phases::ID FinalPhase,
                         PhasesTy &Phases) override {
      if (!IsActive)
        return ABRT_Inactive;

      // If we don't have more CUDA actions, we don't have any dependences to
      // create for the host.
      if (CudaDeviceActions.empty())
        return ABRT_Success;

      assert(CudaDeviceActions.size() == GpuArchList.size() &&
             "Expecting one action per GPU architecture.");
      assert(!CompileHostOnly &&
             "Not expecting CUDA actions in host-only compilation.");

      // If we are generating code for the device or we are in a backend phase,
      // we attempt to generate the fat binary. We compile each arch to ptx and
      // assemble to cubin, then feed the cubin *and* the ptx into a device
      // "link" action, which uses fatbinary to combine these cubins into one
      // fatbin.  The fatbin is then an input to the host action if not in
      // device-only mode.
      if (CompileDeviceOnly || CurPhase == phases::Backend) {
        ActionList DeviceActions;
        for (unsigned I = 0, E = GpuArchList.size(); I != E; ++I) {
          // Produce the device action from the current phase up to the assemble
          // phase.
          for (auto Ph : Phases) {
            // Skip the phases that were already dealt with.
            if (Ph < CurPhase)
              continue;
            // We have to be consistent with the host final phase.
            if (Ph > FinalPhase)
              break;

            CudaDeviceActions[I] = C.getDriver().ConstructPhaseAction(
                C, Args, Ph, CudaDeviceActions[I], Action::OFK_Cuda);

            if (Ph == phases::Assemble)
              break;
          }

          // If we didn't reach the assemble phase, we can't generate the fat
          // binary. We don't need to generate the fat binary if we are not in
          // device-only mode.
          if (!isa<AssembleJobAction>(CudaDeviceActions[I]) ||
              CompileDeviceOnly)
            continue;

          Action *AssembleAction = CudaDeviceActions[I];
          assert(AssembleAction->getType() == types::TY_Object);
          assert(AssembleAction->getInputs().size() == 1);

          Action *BackendAction = AssembleAction->getInputs()[0];
          assert(BackendAction->getType() == types::TY_PP_Asm);

          for (auto &A : {AssembleAction, BackendAction}) {
            OffloadAction::DeviceDependences DDep;
            DDep.add(*A, *ToolChains.front(), CudaArchToString(GpuArchList[I]),
                     Action::OFK_Cuda);
            DeviceActions.push_back(
                C.MakeAction<OffloadAction>(DDep, A->getType()));
          }
        }

        // We generate the fat binary if we have device input actions.
        if (!DeviceActions.empty()) {
          CudaFatBinary =
              C.MakeAction<LinkJobAction>(DeviceActions, types::TY_CUDA_FATBIN);

          if (!CompileDeviceOnly) {
            DA.add(*CudaFatBinary, *ToolChains.front(), /*BoundArch=*/nullptr,
                   Action::OFK_Cuda);
            // Clear the fat binary, it is already a dependence to an host
            // action.
            CudaFatBinary = nullptr;
          }

          // Remove the CUDA actions as they are already connected to an host
          // action or fat binary.
          CudaDeviceActions.clear();
        }

        // We avoid creating host action in device-only mode.
        return CompileDeviceOnly ? ABRT_Ignore_Host : ABRT_Success;
      } else if (CurPhase > phases::Backend) {
        // If we are past the backend phase and still have a device action, we
        // don't have to do anything as this action is already a device
        // top-level action.
        return ABRT_Success;
      }

      assert(CurPhase < phases::Backend && "Generating single CUDA "
                                           "instructions should only occur "
                                           "before the backend phase!");

      // By default, we produce an action for each device arch.
      for (Action *&A : CudaDeviceActions)
        A = C.getDriver().ConstructPhaseAction(C, Args, CurPhase, A);

      return ABRT_Success;
    }

    ActionBuilderReturnCode addDeviceDepences(Action *HostAction) override {
      // While generating code for CUDA, we only depend on the host input action
      // to trigger the creation of all the CUDA device actions.

      // If we are dealing with an input action, replicate it for each GPU
      // architecture. If we are in host-only mode we return 'success' so that
      // the host uses the CUDA offload kind.
      if (auto *IA = dyn_cast<InputAction>(HostAction)) {
        assert(!GpuArchList.empty() &&
               "We should have at least one GPU architecture.");

        // If the host input is not CUDA or HIP, we don't need to bother about
        // this input.
        if (IA->getType() != types::TY_CUDA &&
            IA->getType() != types::TY_HIP) {
          // The builder will ignore this input.
          IsActive = false;
          return ABRT_Inactive;
        }

        // Set the flag to true, so that the builder acts on the current input.
        IsActive = true;

        if (CompileHostOnly)
          return ABRT_Success;

        // Replicate inputs for each GPU architecture.
        auto Ty = IA->getType() == types::TY_HIP ? types::TY_HIP_DEVICE
                                                 : types::TY_CUDA_DEVICE;
        for (unsigned I = 0, E = GpuArchList.size(); I != E; ++I) {
          CudaDeviceActions.push_back(
              C.MakeAction<InputAction>(IA->getInputArg(), Ty));
        }

        return ABRT_Success;
      }

      return IsActive ? ABRT_Success : ABRT_Inactive;
    }

    void appendTopLevelActions(ActionList &AL) override {
      // Utility to append actions to the top level list.
      auto AddTopLevel = [&](Action *A, CudaArch BoundArch) {
        OffloadAction::DeviceDependences Dep;
        Dep.add(*A, *ToolChains.front(), CudaArchToString(BoundArch),
                Action::OFK_Cuda);
        AL.push_back(C.MakeAction<OffloadAction>(Dep, A->getType()));
      };

      // If we have a fat binary, add it to the list.
      if (CudaFatBinary) {
        AddTopLevel(CudaFatBinary, CudaArch::UNKNOWN);
        CudaDeviceActions.clear();
        CudaFatBinary = nullptr;
        return;
      }

      if (CudaDeviceActions.empty())
        return;

      // If we have CUDA actions at this point, that's because we have a have
      // partial compilation, so we should have an action for each GPU
      // architecture.
      assert(CudaDeviceActions.size() == GpuArchList.size() &&
             "Expecting one action per GPU architecture.");
      assert(ToolChains.size() == 1 &&
             "Expecting to have a sing CUDA toolchain.");
      for (unsigned I = 0, E = GpuArchList.size(); I != E; ++I)
        AddTopLevel(CudaDeviceActions[I], GpuArchList[I]);

      CudaDeviceActions.clear();
    }

    bool initialize() override {
      // We don't need to support CUDA.
      if (!C.hasOffloadToolChain<Action::OFK_Cuda>())
        return false;

      const ToolChain *HostTC = C.getSingleOffloadToolChain<Action::OFK_Host>();
      assert(HostTC && "No toolchain for host compilation.");
      if (HostTC->getTriple().isNVPTX()) {
        // We do not support targeting NVPTX for host compilation. Throw
        // an error and abort pipeline construction early so we don't trip
        // asserts that assume device-side compilation.
        C.getDriver().Diag(diag::err_drv_cuda_nvptx_host);
        return true;
      }

      ToolChains.push_back(C.getSingleOffloadToolChain<Action::OFK_Cuda>());

      Arg *PartialCompilationArg = Args.getLastArg(
          options::OPT_cuda_host_only, options::OPT_cuda_device_only,
          options::OPT_cuda_compile_host_device);
      CompileHostOnly = PartialCompilationArg &&
                        PartialCompilationArg->getOption().matches(
                            options::OPT_cuda_host_only);
      CompileDeviceOnly = PartialCompilationArg &&
                          PartialCompilationArg->getOption().matches(
                              options::OPT_cuda_device_only);

      // Collect all cuda_gpu_arch parameters, removing duplicates.
      std::set<CudaArch> GpuArchs;
      bool Error = false;
      for (Arg *A : Args) {
        if (!(A->getOption().matches(options::OPT_cuda_gpu_arch_EQ) ||
              A->getOption().matches(options::OPT_no_cuda_gpu_arch_EQ)))
          continue;
        A->claim();

        const StringRef ArchStr = A->getValue();
        if (A->getOption().matches(options::OPT_no_cuda_gpu_arch_EQ) &&
            ArchStr == "all") {
          GpuArchs.clear();
          continue;
        }
        CudaArch Arch = StringToCudaArch(ArchStr);
        if (Arch == CudaArch::UNKNOWN) {
          C.getDriver().Diag(clang::diag::err_drv_cuda_bad_gpu_arch) << ArchStr;
          Error = true;
        } else if (A->getOption().matches(options::OPT_cuda_gpu_arch_EQ))
          GpuArchs.insert(Arch);
        else if (A->getOption().matches(options::OPT_no_cuda_gpu_arch_EQ))
          GpuArchs.erase(Arch);
        else
          llvm_unreachable("Unexpected option.");
      }

      // Collect list of GPUs remaining in the set.
      for (CudaArch Arch : GpuArchs)
        GpuArchList.push_back(Arch);

      // Default to sm_20 which is the lowest common denominator for
      // supported GPUs.  sm_20 code should work correctly, if
      // suboptimally, on all newer GPUs.
      if (GpuArchList.empty())
        GpuArchList.push_back(CudaArch::SM_20);

      return Error;
    }
  };

  /// OpenMP action builder. The host bitcode is passed to the device frontend
  /// and all the device linked images are passed to the host link phase.
  class OpenMPActionBuilder final : public DeviceActionBuilder {
    /// The OpenMP actions for the current input.
    ActionList OpenMPDeviceActions;

    /// The linker inputs obtained for each toolchain.
    SmallVector<ActionList, 8> DeviceLinkerInputs;

  public:
    OpenMPActionBuilder(Compilation &C, DerivedArgList &Args,
                        const Driver::InputList &Inputs)
        : DeviceActionBuilder(C, Args, Inputs, Action::OFK_OpenMP) {}

    ActionBuilderReturnCode
    getDeviceDependences(OffloadAction::DeviceDependences &DA,
                         phases::ID CurPhase, phases::ID FinalPhase,
                         PhasesTy &Phases) override {

      // We should always have an action for each input.
      assert(OpenMPDeviceActions.size() == ToolChains.size() &&
             "Number of OpenMP actions and toolchains do not match.");

      // The host only depends on device action in the linking phase, when all
      // the device images have to be embedded in the host image.
      if (CurPhase == phases::Link) {
        assert(ToolChains.size() == DeviceLinkerInputs.size() &&
               "Toolchains and linker inputs sizes do not match.");
        auto LI = DeviceLinkerInputs.begin();
        for (auto *A : OpenMPDeviceActions) {
          LI->push_back(A);
          ++LI;
        }

        // We passed the device action as a host dependence, so we don't need to
        // do anything else with them.
        OpenMPDeviceActions.clear();
        return ABRT_Success;
      }

      // By default, we produce an action for each device arch.
      for (Action *&A : OpenMPDeviceActions)
        A = C.getDriver().ConstructPhaseAction(C, Args, CurPhase, A);

      return ABRT_Success;
    }

    ActionBuilderReturnCode addDeviceDepences(Action *HostAction) override {

      // If this is an input action replicate it for each OpenMP toolchain.
      if (auto *IA = dyn_cast<InputAction>(HostAction)) {
        OpenMPDeviceActions.clear();
        for (unsigned I = 0; I < ToolChains.size(); ++I)
          OpenMPDeviceActions.push_back(
              C.MakeAction<InputAction>(IA->getInputArg(), IA->getType()));
        return ABRT_Success;
      }

      // If this is an unbundling action use it as is for each OpenMP toolchain.
      if (auto *UA = dyn_cast<OffloadUnbundlingJobAction>(HostAction)) {
        OpenMPDeviceActions.clear();
        for (unsigned I = 0; I < ToolChains.size(); ++I) {
          OpenMPDeviceActions.push_back(UA);
          UA->registerDependentActionInfo(
              ToolChains[I], /*BoundArch=*/StringRef(), Action::OFK_OpenMP);
        }
        return ABRT_Success;
      }

      // When generating code for OpenMP we use the host compile phase result as
      // a dependence to the device compile phase so that it can learn what
      // declarations should be emitted. However, this is not the only use for
      // the host action, so we prevent it from being collapsed.
      if (isa<CompileJobAction>(HostAction)) {
        HostAction->setCannotBeCollapsedWithNextDependentAction();
        assert(ToolChains.size() == OpenMPDeviceActions.size() &&
               "Toolchains and device action sizes do not match.");
        OffloadAction::HostDependence HDep(
            *HostAction, *C.getSingleOffloadToolChain<Action::OFK_Host>(),
            /*BoundArch=*/nullptr, Action::OFK_OpenMP);
        auto TC = ToolChains.begin();
        for (Action *&A : OpenMPDeviceActions) {
          assert(isa<CompileJobAction>(A));
          OffloadAction::DeviceDependences DDep;
          DDep.add(*A, **TC, /*BoundArch=*/nullptr, Action::OFK_OpenMP);
          A = C.MakeAction<OffloadAction>(HDep, DDep);
          ++TC;
        }
      }
      return ABRT_Success;
    }

    void appendTopLevelActions(ActionList &AL) override {
      if (OpenMPDeviceActions.empty())
        return;

      // We should always have an action for each input.
      assert(OpenMPDeviceActions.size() == ToolChains.size() &&
             "Number of OpenMP actions and toolchains do not match.");

      // Append all device actions followed by the proper offload action.
      auto TI = ToolChains.begin();
      for (auto *A : OpenMPDeviceActions) {
        OffloadAction::DeviceDependences Dep;
        Dep.add(*A, **TI, /*BoundArch=*/nullptr, Action::OFK_OpenMP);
        AL.push_back(C.MakeAction<OffloadAction>(Dep, A->getType()));
        ++TI;
      }
      // We no longer need the action stored in this builder.
      OpenMPDeviceActions.clear();
    }

    void appendLinkDependences(OffloadAction::DeviceDependences &DA) override {
      assert(ToolChains.size() == DeviceLinkerInputs.size() &&
             "Toolchains and linker inputs sizes do not match.");

      // Append a new link action for each device.
      auto TC = ToolChains.begin();
      for (auto &LI : DeviceLinkerInputs) {
        auto *DeviceLinkAction =
            C.MakeAction<LinkJobAction>(LI, types::TY_Image);
        DA.add(*DeviceLinkAction, **TC, /*BoundArch=*/nullptr,
               Action::OFK_OpenMP);
        ++TC;
      }
    }

    bool initialize() override {
      // Get the OpenMP toolchains. If we don't get any, the action builder will
      // know there is nothing to do related to OpenMP offloading.
      auto OpenMPTCRange = C.getOffloadToolChains<Action::OFK_OpenMP>();
      for (auto TI = OpenMPTCRange.first, TE = OpenMPTCRange.second; TI != TE;
           ++TI)
        ToolChains.push_back(TI->second);

      DeviceLinkerInputs.resize(ToolChains.size());
      return false;
    }

    bool canUseBundlerUnbundler() const override {
      // OpenMP should use bundled files whenever possible.
      return true;
    }
  };

  ///
  /// TODO: Add the implementation for other specialized builders here.
  ///

  /// Specialized builders being used by this offloading action builder.
  SmallVector<DeviceActionBuilder *, 4> SpecializedBuilders;

  /// Flag set to true if all valid builders allow file bundling/unbundling.
  bool CanUseBundler;

public:
  OffloadingActionBuilder(Compilation &C, DerivedArgList &Args,
                          const Driver::InputList &Inputs)
      : C(C) {
    // Create a specialized builder for each device toolchain.

    IsValid = true;

    // Create a specialized builder for CUDA.
    SpecializedBuilders.push_back(new CudaActionBuilder(C, Args, Inputs));

    // Create a specialized builder for OpenMP.
    SpecializedBuilders.push_back(new OpenMPActionBuilder(C, Args, Inputs));

    //
    // TODO: Build other specialized builders here.
    //

    // Initialize all the builders, keeping track of errors. If all valid
    // builders agree that we can use bundling, set the flag to true.
    unsigned ValidBuilders = 0u;
    unsigned ValidBuildersSupportingBundling = 0u;
    for (auto *SB : SpecializedBuilders) {
      IsValid = IsValid && !SB->initialize();

      // Update the counters if the builder is valid.
      if (SB->isValid()) {
        ++ValidBuilders;
        if (SB->canUseBundlerUnbundler())
          ++ValidBuildersSupportingBundling;
      }
    }
    CanUseBundler =
        ValidBuilders && ValidBuilders == ValidBuildersSupportingBundling;
  }

  ~OffloadingActionBuilder() {
    for (auto *SB : SpecializedBuilders)
      delete SB;
  }

  /// Generate an action that adds device dependences (if any) to a host action.
  /// If no device dependence actions exist, just return the host action \a
  /// HostAction. If an error is found or if no builder requires the host action
  /// to be generated, return nullptr.
  Action *
  addDeviceDependencesToHostAction(Action *HostAction, const Arg *InputArg,
                                   phases::ID CurPhase, phases::ID FinalPhase,
                                   DeviceActionBuilder::PhasesTy &Phases) {
    if (!IsValid)
      return nullptr;

    if (SpecializedBuilders.empty())
      return HostAction;

    assert(HostAction && "Invalid host action!");

    OffloadAction::DeviceDependences DDeps;
    // Check if all the programming models agree we should not emit the host
    // action. Also, keep track of the offloading kinds employed.
    auto &OffloadKind = InputArgToOffloadKindMap[InputArg];
    unsigned InactiveBuilders = 0u;
    unsigned IgnoringBuilders = 0u;
    for (auto *SB : SpecializedBuilders) {
      if (!SB->isValid()) {
        ++InactiveBuilders;
        continue;
      }

      auto RetCode =
          SB->getDeviceDependences(DDeps, CurPhase, FinalPhase, Phases);

      // If the builder explicitly says the host action should be ignored,
      // we need to increment the variable that tracks the builders that request
      // the host object to be ignored.
      if (RetCode == DeviceActionBuilder::ABRT_Ignore_Host)
        ++IgnoringBuilders;

      // Unless the builder was inactive for this action, we have to record the
      // offload kind because the host will have to use it.
      if (RetCode != DeviceActionBuilder::ABRT_Inactive)
        OffloadKind |= SB->getAssociatedOffloadKind();
    }

    // If all builders agree that the host object should be ignored, just return
    // nullptr.
    if (IgnoringBuilders &&
        SpecializedBuilders.size() == (InactiveBuilders + IgnoringBuilders))
      return nullptr;

    if (DDeps.getActions().empty())
      return HostAction;

    // We have dependences we need to bundle together. We use an offload action
    // for that.
    OffloadAction::HostDependence HDep(
        *HostAction, *C.getSingleOffloadToolChain<Action::OFK_Host>(),
        /*BoundArch=*/nullptr, DDeps);
    return C.MakeAction<OffloadAction>(HDep, DDeps);
  }

  /// Generate an action that adds a host dependence to a device action. The
  /// results will be kept in this action builder. Return true if an error was
  /// found.
  bool addHostDependenceToDeviceActions(Action *&HostAction,
                                        const Arg *InputArg) {
    if (!IsValid)
      return true;

    // If we are supporting bundling/unbundling and the current action is an
    // input action of non-source file, we replace the host action by the
    // unbundling action. The bundler tool has the logic to detect if an input
    // is a bundle or not and if the input is not a bundle it assumes it is a
    // host file. Therefore it is safe to create an unbundling action even if
    // the input is not a bundle.
    if (CanUseBundler && isa<InputAction>(HostAction) &&
        InputArg->getOption().getKind() == llvm::opt::Option::InputClass &&
        !types::isSrcFile(HostAction->getType())) {
      auto UnbundlingHostAction =
          C.MakeAction<OffloadUnbundlingJobAction>(HostAction);
      UnbundlingHostAction->registerDependentActionInfo(
          C.getSingleOffloadToolChain<Action::OFK_Host>(),
          /*BoundArch=*/StringRef(), Action::OFK_Host);
      HostAction = UnbundlingHostAction;
    }

    assert(HostAction && "Invalid host action!");

    // Register the offload kinds that are used.
    auto &OffloadKind = InputArgToOffloadKindMap[InputArg];
    for (auto *SB : SpecializedBuilders) {
      if (!SB->isValid())
        continue;

      auto RetCode = SB->addDeviceDepences(HostAction);

      // Host dependences for device actions are not compatible with that same
      // action being ignored.
      assert(RetCode != DeviceActionBuilder::ABRT_Ignore_Host &&
             "Host dependence not expected to be ignored.!");

      // Unless the builder was inactive for this action, we have to record the
      // offload kind because the host will have to use it.
      if (RetCode != DeviceActionBuilder::ABRT_Inactive)
        OffloadKind |= SB->getAssociatedOffloadKind();
    }

    return false;
  }

  /// Add the offloading top level actions to the provided action list. This
  /// function can replace the host action by a bundling action if the
  /// programming models allow it.
  bool appendTopLevelActions(ActionList &AL, Action *HostAction,
                             const Arg *InputArg) {
    // Get the device actions to be appended.
    ActionList OffloadAL;
    for (auto *SB : SpecializedBuilders) {
      if (!SB->isValid())
        continue;
      SB->appendTopLevelActions(OffloadAL);
    }

    // If we can use the bundler, replace the host action by the bundling one in
    // the resulting list. Otherwise, just append the device actions.
    if (CanUseBundler && !OffloadAL.empty()) {
      // Add the host action to the list in order to create the bundling action.
      OffloadAL.push_back(HostAction);

      // We expect that the host action was just appended to the action list
      // before this method was called.
      assert(HostAction == AL.back() && "Host action not in the list??");
      HostAction = C.MakeAction<OffloadBundlingJobAction>(OffloadAL);
      AL.back() = HostAction;
    } else
      AL.append(OffloadAL.begin(), OffloadAL.end());

    // Propagate to the current host action (if any) the offload information
    // associated with the current input.
    if (HostAction)
      HostAction->propagateHostOffloadInfo(InputArgToOffloadKindMap[InputArg],
                                           /*BoundArch=*/nullptr);
    return false;
  }

  /// Processes the host linker action. This currently consists of replacing it
  /// with an offload action if there are device link objects and propagate to
  /// the host action all the offload kinds used in the current compilation. The
  /// resulting action is returned.
  Action *processHostLinkAction(Action *HostAction) {
    // Add all the dependences from the device linking actions.
    OffloadAction::DeviceDependences DDeps;
    for (auto *SB : SpecializedBuilders) {
      if (!SB->isValid())
        continue;

      SB->appendLinkDependences(DDeps);
    }

    // Calculate all the offload kinds used in the current compilation.
    unsigned ActiveOffloadKinds = 0u;
    for (auto &I : InputArgToOffloadKindMap)
      ActiveOffloadKinds |= I.second;

    // If we don't have device dependencies, we don't have to create an offload
    // action.
    if (DDeps.getActions().empty()) {
      // Propagate all the active kinds to host action. Given that it is a link
      // action it is assumed to depend on all actions generated so far.
      HostAction->propagateHostOffloadInfo(ActiveOffloadKinds,
                                           /*BoundArch=*/nullptr);
      return HostAction;
    }

    // Create the offload action with all dependences. When an offload action
    // is created the kinds are propagated to the host action, so we don't have
    // to do that explicitly here.
    OffloadAction::HostDependence HDep(
        *HostAction, *C.getSingleOffloadToolChain<Action::OFK_Host>(),
        /*BoundArch*/ nullptr, ActiveOffloadKinds);
    return C.MakeAction<OffloadAction>(HDep, DDeps);
  }
};
} // anonymous namespace.

void Driver::BuildActions(Compilation &C, DerivedArgList &Args,
                          const InputList &Inputs, ActionList &Actions) const {
  llvm::PrettyStackTraceString CrashInfo("Building compilation actions");

  if (!SuppressMissingInputWarning && Inputs.empty()) {
    Diag(clang::diag::err_drv_no_input_files);
    return;
  }

  Arg *FinalPhaseArg;
  phases::ID FinalPhase = getFinalPhase(Args, &FinalPhaseArg);

  if (FinalPhase == phases::Link) {
    if (Args.hasArg(options::OPT_emit_llvm))
      Diag(clang::diag::err_drv_emit_llvm_link);
    if (IsCLMode() && LTOMode != LTOK_None &&
        !Args.getLastArgValue(options::OPT_fuse_ld_EQ).equals_lower("lld"))
      Diag(clang::diag::err_drv_lto_without_lld);
  }

  // Reject -Z* at the top level, these options should never have been exposed
  // by gcc.
  if (Arg *A = Args.getLastArg(options::OPT_Z_Joined))
    Diag(clang::diag::err_drv_use_of_Z_option) << A->getAsString(Args);

  // Diagnose misuse of /Fo.
  if (Arg *A = Args.getLastArg(options::OPT__SLASH_Fo)) {
    StringRef V = A->getValue();
    if (Inputs.size() > 1 && !V.empty() &&
        !llvm::sys::path::is_separator(V.back())) {
      // Check whether /Fo tries to name an output file for multiple inputs.
      Diag(clang::diag::err_drv_out_file_argument_with_multiple_sources)
          << A->getSpelling() << V;
      Args.eraseArg(options::OPT__SLASH_Fo);
    }
  }

  // Diagnose misuse of /Fa.
  if (Arg *A = Args.getLastArg(options::OPT__SLASH_Fa)) {
    StringRef V = A->getValue();
    if (Inputs.size() > 1 && !V.empty() &&
        !llvm::sys::path::is_separator(V.back())) {
      // Check whether /Fa tries to name an asm file for multiple inputs.
      Diag(clang::diag::err_drv_out_file_argument_with_multiple_sources)
          << A->getSpelling() << V;
      Args.eraseArg(options::OPT__SLASH_Fa);
    }
  }

  // Diagnose misuse of /o.
  if (Arg *A = Args.getLastArg(options::OPT__SLASH_o)) {
    if (A->getValue()[0] == '\0') {
      // It has to have a value.
      Diag(clang::diag::err_drv_missing_argument) << A->getSpelling() << 1;
      Args.eraseArg(options::OPT__SLASH_o);
    }
  }

  // Diagnose unsupported forms of /Yc /Yu. Ignore /Yc/Yu for now if:
  // * no filename after it
  // * both /Yc and /Yu passed but with different filenames
  // * corresponding file not also passed as /FI
  Arg *YcArg = Args.getLastArg(options::OPT__SLASH_Yc);
  Arg *YuArg = Args.getLastArg(options::OPT__SLASH_Yu);
  if (YcArg && YcArg->getValue()[0] == '\0') {
    Diag(clang::diag::warn_drv_ycyu_no_arg_clang_cl) << YcArg->getSpelling();
    Args.eraseArg(options::OPT__SLASH_Yc);
    YcArg = nullptr;
  }
  if (YuArg && YuArg->getValue()[0] == '\0') {
    Diag(clang::diag::warn_drv_ycyu_no_arg_clang_cl) << YuArg->getSpelling();
    Args.eraseArg(options::OPT__SLASH_Yu);
    YuArg = nullptr;
  }
  if (YcArg && YuArg && strcmp(YcArg->getValue(), YuArg->getValue()) != 0) {
    Diag(clang::diag::warn_drv_ycyu_different_arg_clang_cl);
    Args.eraseArg(options::OPT__SLASH_Yc);
    Args.eraseArg(options::OPT__SLASH_Yu);
    YcArg = YuArg = nullptr;
  }
  if (YcArg || YuArg) {
    StringRef Val = YcArg ? YcArg->getValue() : YuArg->getValue();
    bool FoundMatchingInclude = false;
    for (const Arg *Inc : Args.filtered(options::OPT_include)) {
      // FIXME: Do case-insensitive matching and consider / and \ as equal.
      if (Inc->getValue() == Val)
        FoundMatchingInclude = true;
    }
    if (!FoundMatchingInclude) {
      Diag(clang::diag::warn_drv_ycyu_no_fi_arg_clang_cl)
          << (YcArg ? YcArg : YuArg)->getSpelling();
      Args.eraseArg(options::OPT__SLASH_Yc);
      Args.eraseArg(options::OPT__SLASH_Yu);
      YcArg = YuArg = nullptr;
    }
  }
  if (YcArg && Inputs.size() > 1) {
    Diag(clang::diag::warn_drv_yc_multiple_inputs_clang_cl);
    Args.eraseArg(options::OPT__SLASH_Yc);
    YcArg = nullptr;
  }
  if (Args.hasArg(options::OPT__SLASH_Y_)) {
    // /Y- disables all pch handling.  Rather than check for it everywhere,
    // just remove clang-cl pch-related flags here.
    Args.eraseArg(options::OPT__SLASH_Fp);
    Args.eraseArg(options::OPT__SLASH_Yc);
    Args.eraseArg(options::OPT__SLASH_Yu);
    YcArg = YuArg = nullptr;
  }

  // Builder to be used to build offloading actions.
  OffloadingActionBuilder OffloadBuilder(C, Args, Inputs);

  // Construct the actions to perform.
  ActionList LinkerInputs;

  llvm::SmallVector<phases::ID, phases::MaxNumberOfPhases> PL;
  for (auto &I : Inputs) {
    types::ID InputType = I.first;
    const Arg *InputArg = I.second;

    PL.clear();
    types::getCompilationPhases(InputType, PL);

    // If the first step comes after the final phase we are doing as part of
    // this compilation, warn the user about it.
    phases::ID InitialPhase = PL[0];
    if (InitialPhase > FinalPhase) {
      if (InputArg->isClaimed())
        continue;

      // Claim here to avoid the more general unused warning.
      InputArg->claim();

      // Suppress all unused style warnings with -Qunused-arguments
      if (Args.hasArg(options::OPT_Qunused_arguments))
        continue;

      // Special case when final phase determined by binary name, rather than
      // by a command-line argument with a corresponding Arg.
      if (CCCIsCPP())
        Diag(clang::diag::warn_drv_input_file_unused_by_cpp)
            << InputArg->getAsString(Args) << getPhaseName(InitialPhase);
      // Special case '-E' warning on a previously preprocessed file to make
      // more sense.
      else if (InitialPhase == phases::Compile &&
               FinalPhase == phases::Preprocess &&
               getPreprocessedType(InputType) == types::TY_INVALID)
        Diag(clang::diag::warn_drv_preprocessed_input_file_unused)
            << InputArg->getAsString(Args) << !!FinalPhaseArg
            << (FinalPhaseArg ? FinalPhaseArg->getOption().getName() : "");
      else
        Diag(clang::diag::warn_drv_input_file_unused)
            << InputArg->getAsString(Args) << getPhaseName(InitialPhase)
            << !!FinalPhaseArg
            << (FinalPhaseArg ? FinalPhaseArg->getOption().getName() : "");
      continue;
    }

    if (YcArg) {
      // Add a separate precompile phase for the compile phase.
      if (FinalPhase >= phases::Compile) {
        const types::ID HeaderType = lookupHeaderTypeForSourceType(InputType);
        llvm::SmallVector<phases::ID, phases::MaxNumberOfPhases> PCHPL;
        types::getCompilationPhases(HeaderType, PCHPL);
        Arg *PchInputArg = MakeInputArg(Args, *Opts, YcArg->getValue());

        // Build the pipeline for the pch file.
        Action *ClangClPch =
            C.MakeAction<InputAction>(*PchInputArg, HeaderType);
        for (phases::ID Phase : PCHPL)
          ClangClPch = ConstructPhaseAction(C, Args, Phase, ClangClPch);
        assert(ClangClPch);
        Actions.push_back(ClangClPch);
        // The driver currently exits after the first failed command.  This
        // relies on that behavior, to make sure if the pch generation fails,
        // the main compilation won't run.
      }
    }

    // Build the pipeline for this file.
    Action *Current = C.MakeAction<InputAction>(*InputArg, InputType);

    // Use the current host action in any of the offloading actions, if
    // required.
    if (OffloadBuilder.addHostDependenceToDeviceActions(Current, InputArg))
      break;

    for (SmallVectorImpl<phases::ID>::iterator i = PL.begin(), e = PL.end();
         i != e; ++i) {
      phases::ID Phase = *i;

      // We are done if this step is past what the user requested.
      if (Phase > FinalPhase)
        break;

      // Add any offload action the host action depends on.
      Current = OffloadBuilder.addDeviceDependencesToHostAction(
          Current, InputArg, Phase, FinalPhase, PL);
      if (!Current)
        break;

      // Queue linker inputs.
      if (Phase == phases::Link) {
        assert((i + 1) == e && "linking must be final compilation step.");
        LinkerInputs.push_back(Current);
        Current = nullptr;
        break;
      }

      // Otherwise construct the appropriate action.
      auto *NewCurrent = ConstructPhaseAction(C, Args, Phase, Current);

      // We didn't create a new action, so we will just move to the next phase.
      if (NewCurrent == Current)
        continue;

      Current = NewCurrent;

      // Use the current host action in any of the offloading actions, if
      // required.
      if (OffloadBuilder.addHostDependenceToDeviceActions(Current, InputArg))
        break;

      if (Current->getType() == types::TY_Nothing)
        break;
    }

    // If we ended with something, add to the output list.
    if (Current)
      Actions.push_back(Current);

    // Add any top level actions generated for offloading.
    OffloadBuilder.appendTopLevelActions(Actions, Current, InputArg);
  }

  // Add a link action if necessary.
  if (!LinkerInputs.empty()) {
    Action *LA = C.MakeAction<LinkJobAction>(LinkerInputs, types::TY_Image);
    LA = OffloadBuilder.processHostLinkAction(LA);
    Actions.push_back(LA);
  }

  // If we are linking, claim any options which are obviously only used for
  // compilation.
  if (FinalPhase == phases::Link && PL.size() == 1) {
    Args.ClaimAllArgs(options::OPT_CompileOnly_Group);
    Args.ClaimAllArgs(options::OPT_cl_compile_Group);
  }

  // Claim ignored clang-cl options.
  Args.ClaimAllArgs(options::OPT_cl_ignored_Group);

  // Claim --cuda-host-only and --cuda-compile-host-device, which may be passed
  // to non-CUDA compilations and should not trigger warnings there.
  Args.ClaimAllArgs(options::OPT_cuda_host_only);
  Args.ClaimAllArgs(options::OPT_cuda_compile_host_device);
}

Action *Driver::ConstructPhaseAction(
    Compilation &C, const ArgList &Args, phases::ID Phase, Action *Input,
    Action::OffloadKind TargetDeviceOffloadKind) const {
  llvm::PrettyStackTraceString CrashInfo("Constructing phase actions");

  // Some types skip the assembler phase (e.g., llvm-bc), but we can't
  // encode this in the steps because the intermediate type depends on
  // arguments. Just special case here.
  if (Phase == phases::Assemble && Input->getType() != types::TY_PP_Asm)
    return Input;

  // Build the appropriate action.
  switch (Phase) {
  case phases::Link:
    llvm_unreachable("link action invalid here.");
  case phases::Preprocess: {
    types::ID OutputTy;
    // -{M, MM} alter the output type.
    if (Args.hasArg(options::OPT_M, options::OPT_MM)) {
      OutputTy = types::TY_Dependencies;
    } else {
      OutputTy = Input->getType();
      if (!Args.hasFlag(options::OPT_frewrite_includes,
                        options::OPT_fno_rewrite_includes, false) &&
          !Args.hasFlag(options::OPT_frewrite_imports,
                        options::OPT_fno_rewrite_imports, false) &&
          !CCGenDiagnostics)
        OutputTy = types::getPreprocessedType(OutputTy);
      assert(OutputTy != types::TY_INVALID &&
             "Cannot preprocess this input type!");
    }
    return C.MakeAction<PreprocessJobAction>(Input, OutputTy);
  }
  case phases::Precompile: {
    types::ID OutputTy = getPrecompiledType(Input->getType());
    assert(OutputTy != types::TY_INVALID &&
           "Cannot precompile this input type!");
    if (Args.hasArg(options::OPT_fsyntax_only)) {
      // Syntax checks should not emit a PCH file
      OutputTy = types::TY_Nothing;
    }
    return C.MakeAction<PrecompileJobAction>(Input, OutputTy);
  }
  case phases::Compile: {
    if (Args.hasArg(options::OPT_fsyntax_only))
      return C.MakeAction<CompileJobAction>(Input, types::TY_Nothing);
    if (Args.hasArg(options::OPT_rewrite_objc))
      return C.MakeAction<CompileJobAction>(Input, types::TY_RewrittenObjC);
    if (Args.hasArg(options::OPT_rewrite_legacy_objc))
      return C.MakeAction<CompileJobAction>(Input,
                                            types::TY_RewrittenLegacyObjC);
    if (Args.hasArg(options::OPT__analyze, options::OPT__analyze_auto))
      return C.MakeAction<AnalyzeJobAction>(Input, types::TY_Plist);
    if (Args.hasArg(options::OPT__migrate))
      return C.MakeAction<MigrateJobAction>(Input, types::TY_Remap);
    if (Args.hasArg(options::OPT_emit_ast))
      return C.MakeAction<CompileJobAction>(Input, types::TY_AST);
    if (Args.hasArg(options::OPT_module_file_info))
      return C.MakeAction<CompileJobAction>(Input, types::TY_ModuleFile);
    if (Args.hasArg(options::OPT_verify_pch))
      return C.MakeAction<VerifyPCHJobAction>(Input, types::TY_Nothing);
    return C.MakeAction<CompileJobAction>(Input, types::TY_LLVM_BC);
  }
  case phases::Backend: {
    if (isUsingLTO() && TargetDeviceOffloadKind == Action::OFK_None) {
      types::ID Output =
          Args.hasArg(options::OPT_S) ? types::TY_LTO_IR : types::TY_LTO_BC;
      return C.MakeAction<BackendJobAction>(Input, Output);
    }
    if (Args.hasArg(options::OPT_emit_llvm)) {
      types::ID Output =
          Args.hasArg(options::OPT_S) ? types::TY_LLVM_IR : types::TY_LLVM_BC;
      return C.MakeAction<BackendJobAction>(Input, Output);
    }
    return C.MakeAction<BackendJobAction>(Input, types::TY_PP_Asm);
  }
  case phases::Assemble:
    return C.MakeAction<AssembleJobAction>(std::move(Input), types::TY_Object);
  }

  llvm_unreachable("invalid phase in ConstructPhaseAction");
}

// UPGRADE_TBD: see if it's possible to get rid of this check
extern bool IsCXXAMPBackendJobAction(const JobAction* A);

void Driver::BuildJobs(Compilation &C) const {
  llvm::PrettyStackTraceString CrashInfo("Building compilation jobs");

  Arg *FinalOutput = C.getArgs().getLastArg(options::OPT_o);

  // It is an error to provide a -o option if we are making multiple output
  // files.
  if (FinalOutput) {
    unsigned NumOutputs = 0;
    for (const Action *A : C.getActions())
      if (A->getType() != types::TY_Nothing)
        ++NumOutputs;

    if (NumOutputs > 1) {
      // relax rule for C++AMP because we may have multiple outputs
      if (!IsCXXAMP(C.getArgs())) {
        Diag(clang::diag::err_drv_output_argument_with_multiple_files);
        FinalOutput = nullptr;
      }
    }
  }

  // Collect the list of architectures.
  llvm::StringSet<> ArchNames;
  if (C.getDefaultToolChain().getTriple().isOSBinFormatMachO())
    for (const Arg *A : C.getArgs())
      if (A->getOption().matches(options::OPT_arch))
        ArchNames.insert(A->getValue());

  // Set of (Action, canonical ToolChain triple) pairs we've built jobs for.
  std::map<std::pair<const Action *, std::string>, InputInfo> CachedResults;
  for (Action *A : C.getActions()) {
    // If we are linking an image for multiple archs then the linker wants
    // -arch_multiple and -final_output <final image name>. Unfortunately, this
    // doesn't fit in cleanly because we have to pass this information down.
    //
    // FIXME: This is a hack; find a cleaner way to integrate this into the
    // process.
    const char *LinkingOutput = nullptr;
    if (isa<LipoJobAction>(A)) {
      if (FinalOutput)
        LinkingOutput = FinalOutput->getValue();
      else
        LinkingOutput = getDefaultImageName();
    }

    JobAction *JA = dyn_cast<JobAction>(A);
    // UPGRADE_TBD: FIXME This is hack. Need to find a cleaner way
    // The line is added so clang -emit-llvm would pick correct toolchain for HCC inputs
    if (JA && IsCXXAMPBackendJobAction(JA)) {
      BuildJobsForAction(C, A, C.getSingleOffloadToolChain<Action::OFK_HCC>(),
                       /*BoundArch*/ StringRef(),
                       /*AtTopLevel*/ true,
                       /*MultipleArchs*/ ArchNames.size() > 1,
                       /*LinkingOutput*/ LinkingOutput, CachedResults,
                       /*TargetDeviceOffloadKind*/ Action::OFK_None);
    } else {
      BuildJobsForAction(C, A, &C.getDefaultToolChain(),
                       /*BoundArch*/ StringRef(),
                       /*AtTopLevel*/ true,
                       /*MultipleArchs*/ ArchNames.size() > 1,
                       /*LinkingOutput*/ LinkingOutput, CachedResults,
                       /*TargetDeviceOffloadKind*/ Action::OFK_None);
    }
  }

  // If the user passed -Qunused-arguments or there were errors, don't warn
  // about any unused arguments.
  if (Diags.hasErrorOccurred() ||
      C.getArgs().hasArg(options::OPT_Qunused_arguments))
    return;

  // Claim -### here.
  (void)C.getArgs().hasArg(options::OPT__HASH_HASH_HASH);

  // Claim --driver-mode, --rsp-quoting, it was handled earlier.
  (void)C.getArgs().hasArg(options::OPT_driver_mode);
  (void)C.getArgs().hasArg(options::OPT_rsp_quoting);

  for (Arg *A : C.getArgs()) {
    // FIXME: It would be nice to be able to send the argument to the
    // DiagnosticsEngine, so that extra values, position, and so on could be
    // printed.
    if (!A->isClaimed()) {
      if (A->getOption().hasFlag(options::NoArgumentUnused))
        continue;

      // Suppress the warning automatically if this is just a flag, and it is an
      // instance of an argument we already claimed.
      const Option &Opt = A->getOption();
      if (Opt.getKind() == Option::FlagClass) {
        bool DuplicateClaimed = false;

        for (const Arg *AA : C.getArgs().filtered(&Opt)) {
          if (AA->isClaimed()) {
            DuplicateClaimed = true;
            break;
          }
        }

        if (DuplicateClaimed)
          continue;
      }

      // Suppress the warning if this is -Xclang -fhsa-ext
      if (Opt.getKind() == Option::SeparateClass) {
        if (Opt.getName() == "Xclang" &&
            A->containsValue("-fhsa-ext")) {
          continue;
        }
      }

      // In clang-cl, don't mention unknown arguments here since they have
      // already been warned about.
      if (!IsCLMode() || !A->getOption().matches(options::OPT_UNKNOWN))
        Diag(clang::diag::warn_drv_unused_argument)
            << A->getAsString(C.getArgs());
    }
  }
}

static bool IsBackendJobActionWithInputType(const JobAction* A, types::ID typesID) {
  bool ret = false;
  // detect if a backend job takes a particular kind of input
  if (isa<BackendJobAction>(A)) {
    const ActionList& al = dyn_cast<BackendJobAction>(A)->getInputs();
    if ((al.size() == 1) && (isa<CompileJobAction>(*al[0]))) {
      const ActionList& bl = dyn_cast<CompileJobAction>(al[0])->getInputs();
      if ((bl.size() == 1) && (bl[0]->getType() == typesID)) {
        ret = true;
      }
    }
  }
  return ret;
}

bool IsCXXAMPBackendJobAction(const JobAction* A) {
  // detect if a compile job takes an C++ AMP input
  return IsBackendJobActionWithInputType(A, types::TY_PP_CXX_AMP);
}

bool IsHCHostBackendJobAction(const JobAction* A) {
  // detect if a compile job takes a HC input on host side
  return IsBackendJobActionWithInputType(A, types::TY_PP_HC_HOST);
}

bool IsCXXAMPCPUBackendJobAction(const JobAction* A) {
  return IsBackendJobActionWithInputType(A, types::TY_PP_CXX_AMP_CPU);
}

static bool IsAssembleJobActionWithInputType(const JobAction* A, types::ID typesID) {
  bool ret = false;
  if (isa<AssembleJobAction>(A)) {
    const ActionList& al = dyn_cast<AssembleJobAction>(A)->getInputs();
    if ((al.size() == 1) && (isa<BackendJobAction>(*al[0]))) {
      const ActionList& bl = dyn_cast<BackendJobAction>(al[0])->getInputs();
      if ((bl.size() == 1) && (isa<CompileJobAction>(*bl[0]))) {
        const ActionList& cl = dyn_cast<CompileJobAction>(bl[0])->getInputs();
        if ((cl.size() == 1) && (cl[0]->getType() == typesID)) {
          ret = true;
        }
      }
    }
  }
  return ret;
}

bool IsCXXAMPCPUAssembleJobAction(const JobAction* A) {
  // detect if an assemble job takes an C++ AMP input with CPU as target
  return IsAssembleJobActionWithInputType(A, types::TY_PP_CXX_AMP_CPU);
}

bool IsCXXAMPAssembleJobAction(const JobAction* A) {
  // detect if an assemble job takes an C++ AMP input
  return IsAssembleJobActionWithInputType(A, types::TY_PP_CXX_AMP);
}

static bool IsHCAssembleJobActionWithInputType(const JobAction* A, types::ID typesID) {
  bool ret = false;
  if (isa<AssembleJobAction>(A)) {
    const ActionList& al = dyn_cast<AssembleJobAction>(A)->getInputs();
    if ((al.size() == 1) && (isa<BackendJobAction>(*al[0]))) {
      const ActionList& bl = dyn_cast<BackendJobAction>(al[0])->getInputs();
      if ((bl.size() == 1) && (isa<CompileJobAction>(*bl[0]))) {
        const ActionList& cl = dyn_cast<CompileJobAction>(bl[0])->getInputs();
        if ((cl.size() == 1) && (isa<PreprocessJobAction>(*cl[0]))) {
          const ActionList& il = dyn_cast<PreprocessJobAction>(cl[0])->getInputs();
          if((il.size() == 1) && (il[0]->getType() == typesID)) {
            ret = true;
          }
        }
      }
    }
  }
  return ret;
}

bool IsHCKernelAssembleJobAction(const JobAction* A) {
  // detect if an assemble job takes a HC input on GPU side
  return IsHCAssembleJobActionWithInputType(A, types::TY_HC_KERNEL);
}

bool IsHCHostAssembleJobAction(const JobAction* A) {
  // detect if an assemble job takes a HC input on host side
  return IsHCAssembleJobActionWithInputType(A, types::TY_HC_HOST);
}


namespace {
/// Utility class to control the collapse of dependent actions and select the
/// tools accordingly.
class ToolSelector final {
  /// The tool chain this selector refers to.
  const ToolChain &TC;

  /// The compilation this selector refers to.
  const Compilation &C;

  /// The base action this selector refers to.
  const JobAction *BaseAction;

  /// Set to true if the current toolchain refers to host actions.
  bool IsHostSelector;

  /// Set to true if save-temps and embed-bitcode functionalities are active.
  bool SaveTemps;
  bool EmbedBitcode;

  /// Get previous dependent action or null if that does not exist. If
  /// \a CanBeCollapsed is false, that action must be legal to collapse or
  /// null will be returned.
  const JobAction *getPrevDependentAction(const ActionList &Inputs,
                                          ActionList &SavedOffloadAction,
                                          bool CanBeCollapsed = true) {
    // An option can be collapsed only if it has a single input.
    if (Inputs.size() != 1)
      return nullptr;

    Action *CurAction = *Inputs.begin();
    if (CanBeCollapsed &&
        !CurAction->isCollapsingWithNextDependentActionLegal())
      return nullptr;

    // If the input action is an offload action. Look through it and save any
    // offload action that can be dropped in the event of a collapse.
    if (auto *OA = dyn_cast<OffloadAction>(CurAction)) {
      // If the dependent action is a device action, we will attempt to collapse
      // only with other device actions. Otherwise, we would do the same but
      // with host actions only.
      if (!IsHostSelector) {
        if (OA->hasSingleDeviceDependence(/*DoNotConsiderHostActions=*/true)) {
          CurAction =
              OA->getSingleDeviceDependence(/*DoNotConsiderHostActions=*/true);
          if (CanBeCollapsed &&
              !CurAction->isCollapsingWithNextDependentActionLegal())
            return nullptr;
          SavedOffloadAction.push_back(OA);
          return dyn_cast<JobAction>(CurAction);
        }
      } else if (OA->hasHostDependence()) {
        CurAction = OA->getHostDependence();
        if (CanBeCollapsed &&
            !CurAction->isCollapsingWithNextDependentActionLegal())
          return nullptr;
        SavedOffloadAction.push_back(OA);
        return dyn_cast<JobAction>(CurAction);
      }
      return nullptr;
    }

    return dyn_cast<JobAction>(CurAction);
  }

  /// Return true if an assemble action can be collapsed.
  bool canCollapseAssembleAction() const {
    return TC.useIntegratedAs() && !SaveTemps &&
           !C.getArgs().hasArg(options::OPT_via_file_asm) &&
           !C.getArgs().hasArg(options::OPT__SLASH_FA) &&
           !C.getArgs().hasArg(options::OPT__SLASH_Fa);
  }

  /// Return true if a preprocessor action can be collapsed.
  bool canCollapsePreprocessorAction() const {
    return !C.getArgs().hasArg(options::OPT_no_integrated_cpp) &&
           !C.getArgs().hasArg(options::OPT_traditional_cpp) && !SaveTemps &&
           !C.getArgs().hasArg(options::OPT_rewrite_objc);
  }

  /// Struct that relates an action with the offload actions that would be
  /// collapsed with it.
  struct JobActionInfo final {
    /// The action this info refers to.
    const JobAction *JA = nullptr;
    /// The offload actions we need to take care off if this action is
    /// collapsed.
    ActionList SavedOffloadAction;
  };

  /// Append collapsed offload actions from the give nnumber of elements in the
  /// action info array.
  static void AppendCollapsedOffloadAction(ActionList &CollapsedOffloadAction,
                                           ArrayRef<JobActionInfo> &ActionInfo,
                                           unsigned ElementNum) {
    assert(ElementNum <= ActionInfo.size() && "Invalid number of elements.");
    for (unsigned I = 0; I < ElementNum; ++I)
      CollapsedOffloadAction.append(ActionInfo[I].SavedOffloadAction.begin(),
                                    ActionInfo[I].SavedOffloadAction.end());
  }

  /// Functions that attempt to perform the combining. They detect if that is
  /// legal, and if so they update the inputs \a Inputs and the offload action
  /// that were collapsed in \a CollapsedOffloadAction. A tool that deals with
  /// the combined action is returned. If the combining is not legal or if the
  /// tool does not exist, null is returned.
  /// Currently three kinds of collapsing are supported:
  ///  - Assemble + Backend + Compile;
  ///  - Assemble + Backend ;
  ///  - Backend + Compile.
  const Tool *
  combineAssembleBackendCompile(ArrayRef<JobActionInfo> ActionInfo,
                                const ActionList *&Inputs,
                                ActionList &CollapsedOffloadAction) {
    if (ActionInfo.size() < 3 || !canCollapseAssembleAction())
      return nullptr;
    auto *AJ = dyn_cast<AssembleJobAction>(ActionInfo[0].JA);
    auto *BJ = dyn_cast<BackendJobAction>(ActionInfo[1].JA);
    auto *CJ = dyn_cast<CompileJobAction>(ActionInfo[2].JA);
    if (!AJ || !BJ || !CJ)
      return nullptr;

    // Get compiler tool.
    const Tool *T = TC.SelectTool(*CJ);
    if (!T)
      return nullptr;

    // When using -fembed-bitcode, it is required to have the same tool (clang)
    // for both CompilerJA and BackendJA. Otherwise, combine two stages.
    if (EmbedBitcode) {
      const Tool *BT = TC.SelectTool(*BJ);
      if (BT == T)
        return nullptr;
    }

    if (!T->hasIntegratedAssembler())
      return nullptr;

    Inputs = &CJ->getInputs();
    AppendCollapsedOffloadAction(CollapsedOffloadAction, ActionInfo,
                                 /*NumElements=*/3);
    return T;
  }
  const Tool *combineAssembleBackend(ArrayRef<JobActionInfo> ActionInfo,
                                     const ActionList *&Inputs,
                                     ActionList &CollapsedOffloadAction) {
    if (ActionInfo.size() < 2 || !canCollapseAssembleAction())
      return nullptr;
    auto *AJ = dyn_cast<AssembleJobAction>(ActionInfo[0].JA);
    auto *BJ = dyn_cast<BackendJobAction>(ActionInfo[1].JA);
    if (!AJ || !BJ)
      return nullptr;

    // Retrieve the compile job, backend action must always be preceded by one.
    ActionList CompileJobOffloadActions;
    auto *CJ = getPrevDependentAction(BJ->getInputs(), CompileJobOffloadActions,
                                      /*CanBeCollapsed=*/false);
    if (!AJ || !BJ || !CJ)
      return nullptr;

    assert(isa<CompileJobAction>(CJ) &&
           "Expecting compile job preceding backend job.");

    // Get compiler tool.
    const Tool *T = TC.SelectTool(*CJ);
    if (!T)
      return nullptr;

    if (!T->hasIntegratedAssembler())
      return nullptr;

    Inputs = &BJ->getInputs();
    AppendCollapsedOffloadAction(CollapsedOffloadAction, ActionInfo,
                                 /*NumElements=*/2);
    return T;
  }
  const Tool *combineBackendCompile(ArrayRef<JobActionInfo> ActionInfo,
                                    const ActionList *&Inputs,
                                    ActionList &CollapsedOffloadAction) {
    if (ActionInfo.size() < 2)
      return nullptr;
    auto *BJ = dyn_cast<BackendJobAction>(ActionInfo[0].JA);
    auto *CJ = dyn_cast<CompileJobAction>(ActionInfo[1].JA);
    if (!BJ || !CJ)
      return nullptr;

    // Check if the initial input (to the compile job or its predessor if one
    // exists) is LLVM bitcode. In that case, no preprocessor step is required
    // and we can still collapse the compile and backend jobs when we have
    // -save-temps. I.e. there is no need for a separate compile job just to
    // emit unoptimized bitcode.
    bool InputIsBitcode = true;
    for (size_t i = 1; i < ActionInfo.size(); i++)
      if (ActionInfo[i].JA->getType() != types::TY_LLVM_BC &&
          ActionInfo[i].JA->getType() != types::TY_LTO_BC) {
        InputIsBitcode = false;
        break;
      }
    if (!InputIsBitcode && !canCollapsePreprocessorAction())
      return nullptr;

    // Get compiler tool.
    const Tool *T = TC.SelectTool(*CJ);
    if (!T)
      return nullptr;

    if (T->canEmitIR() && ((SaveTemps && !InputIsBitcode) || EmbedBitcode))
      return nullptr;

    Inputs = &CJ->getInputs();
    AppendCollapsedOffloadAction(CollapsedOffloadAction, ActionInfo,
                                 /*NumElements=*/2);
    return T;
  }

  /// Updates the inputs if the obtained tool supports combining with
  /// preprocessor action, and the current input is indeed a preprocessor
  /// action. If combining results in the collapse of offloading actions, those
  /// are appended to \a CollapsedOffloadAction.
  void combineWithPreprocessor(const Tool *T, const ActionList *&Inputs,
                               ActionList &CollapsedOffloadAction) {
    if (!T || !canCollapsePreprocessorAction() || !T->hasIntegratedCPP())
      return;

    // Attempt to get a preprocessor action dependence.
    ActionList PreprocessJobOffloadActions;
    auto *PJ = getPrevDependentAction(*Inputs, PreprocessJobOffloadActions);
    if (!PJ || !isa<PreprocessJobAction>(PJ))
      return;

    // This is legal to combine. Append any offload action we found and set the
    // current inputs to preprocessor inputs.
    CollapsedOffloadAction.append(PreprocessJobOffloadActions.begin(),
                                  PreprocessJobOffloadActions.end());
    Inputs = &PJ->getInputs();
  }

public:
  ToolSelector(const JobAction *BaseAction, const ToolChain &TC,
               const Compilation &C, bool SaveTemps, bool EmbedBitcode)
      : TC(TC), C(C), BaseAction(BaseAction), SaveTemps(SaveTemps),
        EmbedBitcode(EmbedBitcode) {
    assert(BaseAction && "Invalid base action.");
    IsHostSelector = BaseAction->getOffloadingDeviceKind() == Action::OFK_None;
  }

  /// Check if a chain of actions can be combined and return the tool that can
  /// handle the combination of actions. The pointer to the current inputs \a
  /// Inputs and the list of offload actions \a CollapsedOffloadActions
  /// connected to collapsed actions are updated accordingly. The latter enables
  /// the caller of the selector to process them afterwards instead of just
  /// dropping them. If no suitable tool is found, null will be returned.
  const Tool *getTool(const ActionList *&Inputs,
                      ActionList &CollapsedOffloadAction) {

    if (IsHCHostAssembleJobAction(BaseAction) ||
        IsHCKernelAssembleJobAction(BaseAction) ||
        IsCXXAMPAssembleJobAction(BaseAction) ||
        IsCXXAMPCPUAssembleJobAction(BaseAction)) {
      const ToolChain *DeviceTC = C.getSingleOffloadToolChain<Action::OFK_HCC>();
      assert(DeviceTC && "HCC Device ToolChain is not set.");
      Inputs = &BaseAction->getInputs();
      return DeviceTC->SelectTool(*BaseAction);
    }

    //
    // Get the largest chain of actions that we could combine.
    //

    SmallVector<JobActionInfo, 5> ActionChain(1);
    ActionChain.back().JA = BaseAction;
    while (ActionChain.back().JA) {
      const Action *CurAction = ActionChain.back().JA;

      // Grow the chain by one element.
      ActionChain.resize(ActionChain.size() + 1);
      JobActionInfo &AI = ActionChain.back();

      // Attempt to fill it with the
      AI.JA =
          getPrevDependentAction(CurAction->getInputs(), AI.SavedOffloadAction);
    }

    // Pop the last action info as it could not be filled.
    ActionChain.pop_back();

    //
    // Attempt to combine actions. If all combining attempts failed, just return
    // the tool of the provided action. At the end we attempt to combine the
    // action with any preprocessor action it may depend on.
    //

    const Tool *T = combineAssembleBackendCompile(ActionChain, Inputs,
                                                  CollapsedOffloadAction);
    if (!T)
      T = combineAssembleBackend(ActionChain, Inputs, CollapsedOffloadAction);
    if (!T)
      T = combineBackendCompile(ActionChain, Inputs, CollapsedOffloadAction);
    if (!T) {
      Inputs = &BaseAction->getInputs();
      T = TC.SelectTool(*BaseAction);
    }

    combineWithPreprocessor(T, Inputs, CollapsedOffloadAction);
    return T;
  }
};
}

/// Return a string that uniquely identifies the result of a job. The bound arch
/// is not necessarily represented in the toolchain's triple -- for example,
/// armv7 and armv7s both map to the same triple -- so we need both in our map.
/// Also, we need to add the offloading device kind, as the same tool chain can
/// be used for host and device for some programming models, e.g. OpenMP.
static std::string GetTriplePlusArchString(const ToolChain *TC,
                                           StringRef BoundArch,
                                           Action::OffloadKind OffloadKind) {
  std::string TriplePlusArch = TC->getTriple().normalize();
  if (!BoundArch.empty()) {
    TriplePlusArch += "-";
    TriplePlusArch += BoundArch;
  }
  TriplePlusArch += "-";
  TriplePlusArch += Action::GetOffloadKindName(OffloadKind);
  return TriplePlusArch;
}

InputInfo Driver::BuildJobsForAction(
    Compilation &C, const Action *A, const ToolChain *TC, StringRef BoundArch,
    bool AtTopLevel, bool MultipleArchs, const char *LinkingOutput,
    std::map<std::pair<const Action *, std::string>, InputInfo> &CachedResults,
    Action::OffloadKind TargetDeviceOffloadKind) const {
  std::pair<const Action *, std::string> ActionTC = {
      A, GetTriplePlusArchString(TC, BoundArch, TargetDeviceOffloadKind)};
  auto CachedResult = CachedResults.find(ActionTC);
  if (CachedResult != CachedResults.end()) {
    return CachedResult->second;
  }
  InputInfo Result = BuildJobsForActionNoCache(
      C, A, TC, BoundArch, AtTopLevel, MultipleArchs, LinkingOutput,
      CachedResults, TargetDeviceOffloadKind);
  CachedResults[ActionTC] = Result;
  return Result;
}

InputInfo Driver::BuildJobsForActionNoCache(
    Compilation &C, const Action *A, const ToolChain *TC, StringRef BoundArch,
    bool AtTopLevel, bool MultipleArchs, const char *LinkingOutput,
    std::map<std::pair<const Action *, std::string>, InputInfo> &CachedResults,
    Action::OffloadKind TargetDeviceOffloadKind) const {
  llvm::PrettyStackTraceString CrashInfo("Building compilation jobs");

  InputInfoList OffloadDependencesInputInfo;
  bool BuildingForOffloadDevice = TargetDeviceOffloadKind != Action::OFK_None;
  if (const OffloadAction *OA = dyn_cast<OffloadAction>(A)) {
    // The 'Darwin' toolchain is initialized only when its arguments are
    // computed. Get the default arguments for OFK_None to ensure that
    // initialization is performed before processing the offload action.
    // FIXME: Remove when darwin's toolchain is initialized during construction.
    C.getArgsForToolChain(TC, BoundArch, Action::OFK_None);

    // The offload action is expected to be used in four different situations.
    //
    // a) Set a toolchain/architecture/kind for a host action:
    //    Host Action 1 -> OffloadAction -> Host Action 2
    //
    // b) Set a toolchain/architecture/kind for a device action;
    //    Device Action 1 -> OffloadAction -> Device Action 2
    //
    // c) Specify a device dependence to a host action;
    //    Device Action 1  _
    //                      \
    //      Host Action 1  ---> OffloadAction -> Host Action 2
    //
    // d) Specify a host dependence to a device action.
    //      Host Action 1  _
    //                      \
    //    Device Action 1  ---> OffloadAction -> Device Action 2
    //
    // For a) and b), we just return the job generated for the dependence. For
    // c) and d) we override the current action with the host/device dependence
    // if the current toolchain is host/device and set the offload dependences
    // info with the jobs obtained from the device/host dependence(s).

    // If there is a single device option, just generate the job for it.
    if (OA->hasSingleDeviceDependence()) {
      InputInfo DevA;
      OA->doOnEachDeviceDependence([&](Action *DepA, const ToolChain *DepTC,
                                       const char *DepBoundArch) {
        DevA =
            BuildJobsForAction(C, DepA, DepTC, DepBoundArch, AtTopLevel,
                               /*MultipleArchs*/ !!DepBoundArch, LinkingOutput,
                               CachedResults, DepA->getOffloadingDeviceKind());
      });
      return DevA;
    }

    // If 'Action 2' is host, we generate jobs for the device dependences and
    // override the current action with the host dependence. Otherwise, we
    // generate the host dependences and override the action with the device
    // dependence. The dependences can't therefore be a top-level action.
    OA->doOnEachDependence(
        /*IsHostDependence=*/BuildingForOffloadDevice,
        [&](Action *DepA, const ToolChain *DepTC, const char *DepBoundArch) {
          OffloadDependencesInputInfo.push_back(BuildJobsForAction(
              C, DepA, DepTC, DepBoundArch, /*AtTopLevel=*/false,
              /*MultipleArchs*/ !!DepBoundArch, LinkingOutput, CachedResults,
              DepA->getOffloadingDeviceKind()));
        });

    A = BuildingForOffloadDevice
            ? OA->getSingleDeviceDependence(/*DoNotConsiderHostActions=*/true)
            : OA->getHostDependence();
  }

  if (const InputAction *IA = dyn_cast<InputAction>(A)) {
    // FIXME: It would be nice to not claim this here; maybe the old scheme of
    // just using Args was better?
    const Arg &Input = IA->getInputArg();
    Input.claim();
    if (Input.getOption().matches(options::OPT_INPUT)) {
      const char *Name = Input.getValue();
      return InputInfo(A, Name, /* BaseInput = */ Name);
    }
    return InputInfo(A, &Input, /* BaseInput = */ "");
  }

  if (const BindArchAction *BAA = dyn_cast<BindArchAction>(A)) {
    const ToolChain *TC;
    StringRef ArchName = BAA->getArchName();

    if (!ArchName.empty())
      TC = &getToolChain(C.getArgs(),
                         computeTargetTriple(*this, DefaultTargetTriple,
                                             C.getArgs(), ArchName));
    else
      TC = &C.getDefaultToolChain();

    return BuildJobsForAction(C, *BAA->input_begin(), TC, ArchName, AtTopLevel,
                              MultipleArchs, LinkingOutput, CachedResults,
                              TargetDeviceOffloadKind);
  }


  const ActionList *Inputs = &A->getInputs();

  const JobAction *JA = cast<JobAction>(A);
  ActionList CollapsedOffloadActions;

  ToolSelector TS(JA, *TC, C, isSaveTempsEnabled(),
                  embedBitcodeInObject() && !isUsingLTO());
  const Tool *T = TS.getTool(Inputs, CollapsedOffloadActions);

  if (!T)
    return InputInfo();

  // If we've collapsed action list that contained OffloadAction we
  // need to build jobs for host/device-side inputs it may have held.
  for (const auto *OA : CollapsedOffloadActions)
    cast<OffloadAction>(OA)->doOnEachDependence(
        /*IsHostDependence=*/BuildingForOffloadDevice,
        [&](Action *DepA, const ToolChain *DepTC, const char *DepBoundArch) {
          OffloadDependencesInputInfo.push_back(BuildJobsForAction(
              C, DepA, DepTC, DepBoundArch, /* AtTopLevel */ false,
              /*MultipleArchs=*/!!DepBoundArch, LinkingOutput, CachedResults,
              DepA->getOffloadingDeviceKind()));
        });

  // Only use pipes when there is exactly one input.
  InputInfoList InputInfos;
  for (const Action *Input : *Inputs) {
    // Treat dsymutil and verify sub-jobs as being at the top-level too, they
    // shouldn't get temporary output names.
    // FIXME: Clean this up.
    bool SubJobAtTopLevel =
        AtTopLevel && (isa<DsymutilJobAction>(A) || isa<VerifyJobAction>(A));
    // UPGRADE_TBD: Find a better way to check HCC-specific Action objects
    // Find correct Tool for HCC-specific Actions in HCC ToolChain
    if (IsCXXAMPBackendJobAction(JA) || IsCXXAMPCPUBackendJobAction(JA) ||
        IsHCKernelAssembleJobAction(JA) ||
        IsCXXAMPAssembleJobAction(JA) || IsCXXAMPCPUAssembleJobAction(JA)) {
      InputInfos.push_back(BuildJobsForAction(
        C, Input, C.getSingleOffloadToolChain<Action::OFK_HCC>(), BoundArch,
        SubJobAtTopLevel, MultipleArchs, LinkingOutput, CachedResults,
        A->getOffloadingDeviceKind()));
    } else {
      InputInfos.push_back(BuildJobsForAction(
        C, Input, TC, BoundArch, SubJobAtTopLevel, MultipleArchs, LinkingOutput,
        CachedResults, A->getOffloadingDeviceKind()));
    }
  }

  // Always use the first input as the base input.
  const char *BaseInput = InputInfos[0].getBaseInput();

  // ... except dsymutil actions, which use their actual input as the base
  // input.
  if (JA->getType() == types::TY_dSYM)
    BaseInput = InputInfos[0].getFilename();

  // Append outputs of offload device jobs to the input list
  if (!OffloadDependencesInputInfo.empty())
    InputInfos.append(OffloadDependencesInputInfo.begin(),
                      OffloadDependencesInputInfo.end());

  // Set the effective triple of the toolchain for the duration of this job.
  llvm::Triple EffectiveTriple;
  const ToolChain &ToolTC = T->getToolChain();
  const ArgList &Args =
      C.getArgsForToolChain(TC, BoundArch, A->getOffloadingDeviceKind());
  if (InputInfos.size() != 1) {
    EffectiveTriple = llvm::Triple(ToolTC.ComputeEffectiveClangTriple(Args));
  } else {
    // Pass along the input type if it can be unambiguously determined.
    EffectiveTriple = llvm::Triple(
        ToolTC.ComputeEffectiveClangTriple(Args, InputInfos[0].getType()));
  }
  RegisterEffectiveTriple TripleRAII(ToolTC, EffectiveTriple);

  // Determine the place to write output to, if any.
  InputInfo Result;
  InputInfoList UnbundlingResults;
  if (auto *UA = dyn_cast<OffloadUnbundlingJobAction>(JA)) {
    // If we have an unbundling job, we need to create results for all the
    // outputs. We also update the results cache so that other actions using
    // this unbundling action can get the right results.
    for (auto &UI : UA->getDependentActionsInfo()) {
      assert(UI.DependentOffloadKind != Action::OFK_None &&
             "Unbundling with no offloading??");

      // Unbundling actions are never at the top level. When we generate the
      // offloading prefix, we also do that for the host file because the
      // unbundling action does not change the type of the output which can
      // cause a overwrite.
      std::string OffloadingPrefix = Action::GetOffloadingFileNamePrefix(
          UI.DependentOffloadKind,
          UI.DependentToolChain->getTriple().normalize(),
          /*CreatePrefixForHost=*/true);
      auto CurI = InputInfo(
          UA, GetNamedOutputPath(C, *UA, BaseInput, UI.DependentBoundArch,
                                 /*AtTopLevel=*/false, MultipleArchs,
                                 OffloadingPrefix),
          BaseInput);
      // Save the unbundling result.
      UnbundlingResults.push_back(CurI);

      // Get the unique string identifier for this dependence and cache the
      // result.
      CachedResults[{A, GetTriplePlusArchString(
                            UI.DependentToolChain, BoundArch,
                            UI.DependentOffloadKind)}] = CurI;
    }

    // Now that we have all the results generated, select the one that should be
    // returned for the current depending action.
    std::pair<const Action *, std::string> ActionTC = {
        A, GetTriplePlusArchString(TC, BoundArch, TargetDeviceOffloadKind)};
    assert(CachedResults.find(ActionTC) != CachedResults.end() &&
           "Result does not exist??");
    Result = CachedResults[ActionTC];
  } else if (JA->getType() == types::TY_Nothing)
    Result = InputInfo(A, BaseInput);
  else {
    // We only have to generate a prefix for the host if this is not a top-level
    // action.
    std::string OffloadingPrefix = Action::GetOffloadingFileNamePrefix(
        A->getOffloadingDeviceKind(), TC->getTriple().normalize(),
        /*CreatePrefixForHost=*/!!A->getOffloadingHostActiveKinds() &&
            !AtTopLevel);
    Result = InputInfo(A, GetNamedOutputPath(C, *JA, BaseInput, BoundArch,
                                             AtTopLevel, MultipleArchs,
                                             OffloadingPrefix),
                       BaseInput);
  }

  if (CCCPrintBindings && !CCGenDiagnostics) {
    llvm::errs() << "# \"" << T->getToolChain().getTripleString() << '"'
                 << " - \"" << T->getName() << "\", inputs: [";
    for (unsigned i = 0, e = InputInfos.size(); i != e; ++i) {
      llvm::errs() << InputInfos[i].getAsString();
      if (i + 1 != e)
        llvm::errs() << ", ";
    }
    if (UnbundlingResults.empty())
      llvm::errs() << "], output: " << Result.getAsString() << "\n";
    else {
      llvm::errs() << "], outputs: [";
      for (unsigned i = 0, e = UnbundlingResults.size(); i != e; ++i) {
        llvm::errs() << UnbundlingResults[i].getAsString();
        if (i + 1 != e)
          llvm::errs() << ", ";
      }
      llvm::errs() << "] \n";
    }
  } else {
    if (UnbundlingResults.empty())
      T->ConstructJob(
          C, *JA, Result, InputInfos,
          C.getArgsForToolChain(TC, BoundArch, JA->getOffloadingDeviceKind()),
          LinkingOutput);
    else
      T->ConstructJobMultipleOutputs(
          C, *JA, UnbundlingResults, InputInfos,
          C.getArgsForToolChain(TC, BoundArch, JA->getOffloadingDeviceKind()),
          LinkingOutput);
  }
  return Result;
}

const char *Driver::getDefaultImageName() const {
  llvm::Triple Target(llvm::Triple::normalize(DefaultTargetTriple));
  return Target.isOSWindows() ? "a.exe" : "a.out";
}

/// Create output filename based on ArgValue, which could either be a
/// full filename, filename without extension, or a directory. If ArgValue
/// does not provide a filename, then use BaseName, and use the extension
/// suitable for FileType.
static const char *MakeCLOutputFilename(const ArgList &Args, StringRef ArgValue,
                                        StringRef BaseName,
                                        types::ID FileType) {
  SmallString<128> Filename = ArgValue;

  if (ArgValue.empty()) {
    // If the argument is empty, output to BaseName in the current dir.
    Filename = BaseName;
  } else if (llvm::sys::path::is_separator(Filename.back())) {
    // If the argument is a directory, output to BaseName in that dir.
    llvm::sys::path::append(Filename, BaseName);
  }

  if (!llvm::sys::path::has_extension(ArgValue)) {
    // If the argument didn't provide an extension, then set it.
    const char *Extension = types::getTypeTempSuffix(FileType, true);

    if (FileType == types::TY_Image &&
        Args.hasArg(options::OPT__SLASH_LD, options::OPT__SLASH_LDd)) {
      // The output file is a dll.
      Extension = "dll";
    }

    llvm::sys::path::replace_extension(Filename, Extension);
  }

  return Args.MakeArgString(Filename.c_str());
}

const char *Driver::GetNamedOutputPath(Compilation &C, const JobAction &JA,
                                       const char *BaseInput,
                                       StringRef BoundArch, bool AtTopLevel,
                                       bool MultipleArchs,
                                       StringRef OffloadingPrefix) const {
  llvm::PrettyStackTraceString CrashInfo("Computing output path");
  // Output to a user requested destination?
  if (AtTopLevel && !isa<DsymutilJobAction>(JA) && !isa<VerifyJobAction>(JA)) {
    if (Arg *FinalOutput = C.getArgs().getLastArg(options::OPT_o))
      return C.addResultFile(FinalOutput->getValue(), &JA);
  }

  // For /P, preprocess to file named after BaseInput.
  if (C.getArgs().hasArg(options::OPT__SLASH_P)) {
    assert(AtTopLevel && isa<PreprocessJobAction>(JA));
    StringRef BaseName = llvm::sys::path::filename(BaseInput);
    StringRef NameArg;
    if (Arg *A = C.getArgs().getLastArg(options::OPT__SLASH_Fi))
      NameArg = A->getValue();
    return C.addResultFile(
        MakeCLOutputFilename(C.getArgs(), NameArg, BaseName, types::TY_PP_C),
        &JA);
  }

  // Default to writing to stdout?
  if (AtTopLevel && !CCGenDiagnostics &&
      (isa<PreprocessJobAction>(JA) || JA.getType() == types::TY_ModuleFile))
    return "-";

  // Is this the assembly listing for /FA?
  if (JA.getType() == types::TY_PP_Asm &&
      (C.getArgs().hasArg(options::OPT__SLASH_FA) ||
       C.getArgs().hasArg(options::OPT__SLASH_Fa))) {
    // Use /Fa and the input filename to determine the asm file name.
    StringRef BaseName = llvm::sys::path::filename(BaseInput);
    StringRef FaValue = C.getArgs().getLastArgValue(options::OPT__SLASH_Fa);
    return C.addResultFile(
        MakeCLOutputFilename(C.getArgs(), FaValue, BaseName, JA.getType()),
        &JA);
  }

  // Output to a temporary file?
  if ((!AtTopLevel && !isSaveTempsEnabled() &&
       !C.getArgs().hasArg(options::OPT__SLASH_Fo)) ||
      CCGenDiagnostics) {
    StringRef Name = llvm::sys::path::filename(BaseInput);
    std::pair<StringRef, StringRef> Split = Name.split('.');
    std::string TmpName = GetTemporaryPath(
        Split.first, types::getTypeTempSuffix(JA.getType(), IsCLMode()));
    if (IsCXXAMPCPUBackendJobAction(&JA) || IsCXXAMPCPUAssembleJobAction(&JA))
      TmpName += ".cpu";
    return C.addTempFile(C.getArgs().MakeArgString(TmpName));
  }

  SmallString<128> BasePath(BaseInput);
  StringRef BaseName;

  // Dsymutil actions should use the full path.
  if (isa<DsymutilJobAction>(JA) || isa<VerifyJobAction>(JA))
    BaseName = BasePath;
  else
    BaseName = llvm::sys::path::filename(BasePath);

  // Determine what the derived output name should be.
  const char *NamedOutput;

  if ((JA.getType() == types::TY_Object || JA.getType() == types::TY_LTO_BC) &&
      C.getArgs().hasArg(options::OPT__SLASH_Fo, options::OPT__SLASH_o)) {
    // The /Fo or /o flag decides the object filename.
    StringRef Val =
        C.getArgs()
            .getLastArg(options::OPT__SLASH_Fo, options::OPT__SLASH_o)
            ->getValue();
    NamedOutput =
        MakeCLOutputFilename(C.getArgs(), Val, BaseName, types::TY_Object);
  } else if (JA.getType() == types::TY_Image &&
             C.getArgs().hasArg(options::OPT__SLASH_Fe,
                                options::OPT__SLASH_o)) {
    // The /Fe or /o flag names the linked file.
    StringRef Val =
        C.getArgs()
            .getLastArg(options::OPT__SLASH_Fe, options::OPT__SLASH_o)
            ->getValue();
    NamedOutput =
        MakeCLOutputFilename(C.getArgs(), Val, BaseName, types::TY_Image);
  } else if (JA.getType() == types::TY_Image) {
    if (IsCLMode()) {
      // clang-cl uses BaseName for the executable name.
      NamedOutput =
          MakeCLOutputFilename(C.getArgs(), "", BaseName, types::TY_Image);
    } else {
      SmallString<128> Output(getDefaultImageName());
      Output += OffloadingPrefix;
      if (MultipleArchs && !BoundArch.empty()) {
        Output += "-";
        Output.append(BoundArch);
      }
      NamedOutput = C.getArgs().MakeArgString(Output.c_str());
    }
  } else if (JA.getType() == types::TY_PCH && IsCLMode()) {
    NamedOutput = C.getArgs().MakeArgString(GetClPchPath(C, BaseName));
  } else {
    const char *Suffix = types::getTypeTempSuffix(JA.getType(), IsCLMode());
    assert(Suffix && "All types used for output should have a suffix.");

    std::string::size_type End = std::string::npos;
    if (!types::appendSuffixForType(JA.getType()))
      End = BaseName.rfind('.');
    SmallString<128> Suffixed(BaseName.substr(0, End));
    Suffixed += OffloadingPrefix;
    if (MultipleArchs && !BoundArch.empty()) {
      Suffixed += "-";
      Suffixed.append(BoundArch);
    }
    // When using both -save-temps and -emit-llvm, use a ".tmp.bc" suffix for
    // the unoptimized bitcode so that it does not get overwritten by the ".bc"
    // optimized bitcode output.
    if (!AtTopLevel && C.getArgs().hasArg(options::OPT_emit_llvm) &&
        JA.getType() == types::TY_LLVM_BC)
      Suffixed += ".tmp";
    Suffixed += '.';
    Suffixed += Suffix;
    NamedOutput = C.getArgs().MakeArgString(Suffixed.c_str());
  }

  // Prepend object file path if -save-temps=obj
  if (!AtTopLevel && isSaveTempsObj() && C.getArgs().hasArg(options::OPT_o) &&
      JA.getType() != types::TY_PCH) {
    Arg *FinalOutput = C.getArgs().getLastArg(options::OPT_o);
    SmallString<128> TempPath(FinalOutput->getValue());
    llvm::sys::path::remove_filename(TempPath);
    StringRef OutputFileName = llvm::sys::path::filename(NamedOutput);
    llvm::sys::path::append(TempPath, OutputFileName);
    NamedOutput = C.getArgs().MakeArgString(TempPath.c_str());
  }

  // If we're saving temps and the temp file conflicts with the input file,
  // then avoid overwriting input file.
  if (!AtTopLevel && isSaveTempsEnabled() && NamedOutput == BaseName) {
    bool SameFile = false;
    SmallString<256> Result;
    llvm::sys::fs::current_path(Result);
    llvm::sys::path::append(Result, BaseName);
    llvm::sys::fs::equivalent(BaseInput, Result.c_str(), SameFile);
    // Must share the same path to conflict.
    if (SameFile) {
      StringRef Name = llvm::sys::path::filename(BaseInput);
      std::pair<StringRef, StringRef> Split = Name.split('.');
      std::string TmpName = GetTemporaryPath(
          Split.first, types::getTypeTempSuffix(JA.getType(), IsCLMode()));
      return C.addTempFile(C.getArgs().MakeArgString(TmpName));
    }
  }

  // As an annoying special case, PCH generation doesn't strip the pathname.
  if (JA.getType() == types::TY_PCH && !IsCLMode()) {
    llvm::sys::path::remove_filename(BasePath);
    if (BasePath.empty())
      BasePath = NamedOutput;
    else
      llvm::sys::path::append(BasePath, NamedOutput);
    return C.addResultFile(C.getArgs().MakeArgString(BasePath.c_str()), &JA);
  } else {
    return C.addResultFile(NamedOutput, &JA);
  }
}

std::string Driver::GetFilePath(StringRef Name, const ToolChain &TC) const {
  // Respect a limited subset of the '-Bprefix' functionality in GCC by
  // attempting to use this prefix when looking for file paths.
  for (const std::string &Dir : PrefixDirs) {
    if (Dir.empty())
      continue;
    SmallString<128> P(Dir[0] == '=' ? SysRoot + Dir.substr(1) : Dir);
    llvm::sys::path::append(P, Name);
    if (llvm::sys::fs::exists(Twine(P)))
      return P.str();
  }

  SmallString<128> R(ResourceDir);
  llvm::sys::path::append(R, Name);
  if (llvm::sys::fs::exists(Twine(R)))
    return R.str();

  SmallString<128> P(TC.getCompilerRTPath());
  llvm::sys::path::append(P, Name);
  if (llvm::sys::fs::exists(Twine(P)))
    return P.str();

  for (const std::string &Dir : TC.getFilePaths()) {
    if (Dir.empty())
      continue;
    SmallString<128> P(Dir[0] == '=' ? SysRoot + Dir.substr(1) : Dir);
    llvm::sys::path::append(P, Name);
    if (llvm::sys::fs::exists(Twine(P)))
      return P.str();
  }

  return Name;
}

void Driver::generatePrefixedToolNames(
    StringRef Tool, const ToolChain &TC,
    SmallVectorImpl<std::string> &Names) const {
  // FIXME: Needs a better variable than DefaultTargetTriple
  Names.emplace_back((DefaultTargetTriple + "-" + Tool).str());
  Names.emplace_back(Tool);

  // Allow the discovery of tools prefixed with LLVM's default target triple.
  std::string LLVMDefaultTargetTriple = llvm::sys::getDefaultTargetTriple();
  if (LLVMDefaultTargetTriple != DefaultTargetTriple)
    Names.emplace_back((LLVMDefaultTargetTriple + "-" + Tool).str());
}

static bool ScanDirForExecutable(SmallString<128> &Dir,
                                 ArrayRef<std::string> Names) {
  for (const auto &Name : Names) {
    llvm::sys::path::append(Dir, Name);
    if (llvm::sys::fs::can_execute(Twine(Dir)))
      return true;
    llvm::sys::path::remove_filename(Dir);
  }
  return false;
}

std::string Driver::GetProgramPath(StringRef Name, const ToolChain &TC) const {
  SmallVector<std::string, 2> TargetSpecificExecutables;
  generatePrefixedToolNames(Name, TC, TargetSpecificExecutables);

  // Respect a limited subset of the '-Bprefix' functionality in GCC by
  // attempting to use this prefix when looking for program paths.
  for (const auto &PrefixDir : PrefixDirs) {
    if (llvm::sys::fs::is_directory(PrefixDir)) {
      SmallString<128> P(PrefixDir);
      if (ScanDirForExecutable(P, TargetSpecificExecutables))
        return P.str();
    } else {
      SmallString<128> P((PrefixDir + Name).str());
      if (llvm::sys::fs::can_execute(Twine(P)))
        return P.str();
    }
  }

  const ToolChain::path_list &List = TC.getProgramPaths();
  for (const auto &Path : List) {
    SmallString<128> P(Path);
    if (ScanDirForExecutable(P, TargetSpecificExecutables))
      return P.str();
  }

  // If all else failed, search the path.
  for (const auto &TargetSpecificExecutable : TargetSpecificExecutables)
    if (llvm::ErrorOr<std::string> P =
            llvm::sys::findProgramByName(TargetSpecificExecutable))
      return *P;

  return Name;
}

std::string Driver::GetTemporaryPath(StringRef Prefix, StringRef Suffix) const {
  SmallString<128> Path;
  std::error_code EC = llvm::sys::fs::getPotentiallyUniqueTempFileName(Prefix, Suffix, Path); 
  if (EC) {
    Diag(clang::diag::err_unable_to_make_temp) << EC.message();
    return "";
  }

  return Path.str();
}

std::string Driver::GetClPchPath(Compilation &C, StringRef BaseName) const {
  SmallString<128> Output;
  if (Arg *FpArg = C.getArgs().getLastArg(options::OPT__SLASH_Fp)) {
    // FIXME: If anybody needs it, implement this obscure rule:
    // "If you specify a directory without a file name, the default file name
    // is VCx0.pch., where x is the major version of Visual C++ in use."
    Output = FpArg->getValue();

    // "If you do not specify an extension as part of the path name, an
    // extension of .pch is assumed. "
    if (!llvm::sys::path::has_extension(Output))
      Output += ".pch";
  } else {
    Output = BaseName;
    llvm::sys::path::replace_extension(Output, ".pch");
  }
  return Output.str();
}

const ToolChain &Driver::getToolChain(const ArgList &Args,
                                      const llvm::Triple &Target) const {

  auto &TC = ToolChains[Target.str()];
  if (!TC) {
    switch (Target.getOS()) {
    case llvm::Triple::Haiku:
      TC = llvm::make_unique<toolchains::Haiku>(*this, Target, Args);
      break;
    case llvm::Triple::Ananas:
      TC = llvm::make_unique<toolchains::Ananas>(*this, Target, Args);
      break;
    case llvm::Triple::CloudABI:
      TC = llvm::make_unique<toolchains::CloudABI>(*this, Target, Args);
      break;
    case llvm::Triple::Darwin:
    case llvm::Triple::MacOSX:
    case llvm::Triple::IOS:
    case llvm::Triple::TvOS:
    case llvm::Triple::WatchOS:
      TC = llvm::make_unique<toolchains::DarwinClang>(*this, Target, Args);
      break;
    case llvm::Triple::DragonFly:
      TC = llvm::make_unique<toolchains::DragonFly>(*this, Target, Args);
      break;
    case llvm::Triple::OpenBSD:
      TC = llvm::make_unique<toolchains::OpenBSD>(*this, Target, Args);
      break;
    case llvm::Triple::NetBSD:
      TC = llvm::make_unique<toolchains::NetBSD>(*this, Target, Args);
      break;
    case llvm::Triple::FreeBSD:
      TC = llvm::make_unique<toolchains::FreeBSD>(*this, Target, Args);
      break;
    case llvm::Triple::Minix:
      TC = llvm::make_unique<toolchains::Minix>(*this, Target, Args);
      break;
    case llvm::Triple::Linux:
    case llvm::Triple::ELFIAMCU:
      if (Target.getArch() == llvm::Triple::hexagon)
        TC = llvm::make_unique<toolchains::HexagonToolChain>(*this, Target,
                                                             Args);
      else if ((Target.getVendor() == llvm::Triple::MipsTechnologies) &&
               !Target.hasEnvironment())
        TC = llvm::make_unique<toolchains::MipsLLVMToolChain>(*this, Target,
                                                              Args);
      else
        TC = llvm::make_unique<toolchains::Linux>(*this, Target, Args);
      break;
    case llvm::Triple::NaCl:
      TC = llvm::make_unique<toolchains::NaClToolChain>(*this, Target, Args);
      break;
    case llvm::Triple::Fuchsia:
      TC = llvm::make_unique<toolchains::Fuchsia>(*this, Target, Args);
      break;
    case llvm::Triple::Solaris:
      TC = llvm::make_unique<toolchains::Solaris>(*this, Target, Args);
      break;
    case llvm::Triple::AMDHSA:
      TC = llvm::make_unique<toolchains::AMDGPUToolChain>(*this, Target, Args);
      break;
    case llvm::Triple::Win32:
      switch (Target.getEnvironment()) {
      default:
        if (Target.isOSBinFormatELF())
          TC = llvm::make_unique<toolchains::Generic_ELF>(*this, Target, Args);
        else if (Target.isOSBinFormatMachO())
          TC = llvm::make_unique<toolchains::MachO>(*this, Target, Args);
        else
          TC = llvm::make_unique<toolchains::Generic_GCC>(*this, Target, Args);
        break;
      case llvm::Triple::GNU:
        TC = llvm::make_unique<toolchains::MinGW>(*this, Target, Args);
        break;
      case llvm::Triple::Itanium:
        TC = llvm::make_unique<toolchains::CrossWindowsToolChain>(*this, Target,
                                                                  Args);
        break;
      case llvm::Triple::MSVC:
      case llvm::Triple::UnknownEnvironment:
        if (Args.getLastArgValue(options::OPT_fuse_ld_EQ)
                .startswith_lower("bfd"))
          TC = llvm::make_unique<toolchains::CrossWindowsToolChain>(
              *this, Target, Args);
        else
          TC =
              llvm::make_unique<toolchains::MSVCToolChain>(*this, Target, Args);
        break;
      }
      break;
    case llvm::Triple::PS4:
      TC = llvm::make_unique<toolchains::PS4CPU>(*this, Target, Args);
      break;
    case llvm::Triple::Contiki:
      TC = llvm::make_unique<toolchains::Contiki>(*this, Target, Args);
      break;
    default:
      // Of these targets, Hexagon is the only one that might have
      // an OS of Linux, in which case it got handled above already.
      switch (Target.getArch()) {
      case llvm::Triple::tce:
        TC = llvm::make_unique<toolchains::TCEToolChain>(*this, Target, Args);
        break;
      case llvm::Triple::tcele:
        TC = llvm::make_unique<toolchains::TCELEToolChain>(*this, Target, Args);
        break;
      case llvm::Triple::hexagon:
        TC = llvm::make_unique<toolchains::HexagonToolChain>(*this, Target,
                                                             Args);
        break;
      case llvm::Triple::lanai:
        TC = llvm::make_unique<toolchains::LanaiToolChain>(*this, Target, Args);
        break;
      case llvm::Triple::xcore:
        TC = llvm::make_unique<toolchains::XCoreToolChain>(*this, Target, Args);
        break;
      case llvm::Triple::wasm32:
      case llvm::Triple::wasm64:
        TC = llvm::make_unique<toolchains::WebAssembly>(*this, Target, Args);
        break;
      case llvm::Triple::avr:
        TC = llvm::make_unique<toolchains::AVRToolChain>(*this, Target, Args);
        break;
      default:
        if (Target.getVendor() == llvm::Triple::Myriad)
          TC = llvm::make_unique<toolchains::MyriadToolChain>(*this, Target,
                                                              Args);
        else if (toolchains::BareMetal::handlesTarget(Target))
          TC = llvm::make_unique<toolchains::BareMetal>(*this, Target, Args);
        else if (Target.isOSBinFormatELF())
          TC = llvm::make_unique<toolchains::Generic_ELF>(*this, Target, Args);
        else if (Target.isOSBinFormatMachO())
          TC = llvm::make_unique<toolchains::MachO>(*this, Target, Args);
        else
          TC = llvm::make_unique<toolchains::Generic_GCC>(*this, Target, Args);
      }
    }
  }

  // Intentionally omitted from the switch above: llvm::Triple::CUDA.  CUDA
  // compiles always need two toolchains, the CUDA toolchain and the host
  // toolchain.  So the only valid way to create a CUDA toolchain is via
  // CreateOffloadingDeviceToolChains.

  return *TC;
}

bool Driver::ShouldUseClangCompiler(const JobAction &JA) const {
  // Say "no" if there is not exactly one input of a type clang understands.
  if (JA.size() != 1 ||
      !types::isAcceptedByClang((*JA.input_begin())->getType()))
    return false;

  // And say "no" if this is not a kind of action clang understands.
  if (!isa<PreprocessJobAction>(JA) && !isa<PrecompileJobAction>(JA) &&
      !isa<CompileJobAction>(JA) && !isa<BackendJobAction>(JA))
    return false;

  return true;
}

/// GetReleaseVersion - Parse (([0-9]+)(.([0-9]+)(.([0-9]+)?))?)? and return the
/// grouped values as integers. Numbers which are not provided are set to 0.
///
/// \return True if the entire string was parsed (9.2), or all groups were
/// parsed (10.3.5extrastuff).
bool Driver::GetReleaseVersion(StringRef Str, unsigned &Major, unsigned &Minor,
                               unsigned &Micro, bool &HadExtra) {
  HadExtra = false;

  Major = Minor = Micro = 0;
  if (Str.empty())
    return false;

  if (Str.consumeInteger(10, Major))
    return false;
  if (Str.empty())
    return true;
  if (Str[0] != '.')
    return false;

  Str = Str.drop_front(1);

  if (Str.consumeInteger(10, Minor))
    return false;
  if (Str.empty())
    return true;
  if (Str[0] != '.')
    return false;
  Str = Str.drop_front(1);

  if (Str.consumeInteger(10, Micro))
    return false;
  if (!Str.empty())
    HadExtra = true;
  return true;
}

/// Parse digits from a string \p Str and fulfill \p Digits with
/// the parsed numbers. This method assumes that the max number of
/// digits to look for is equal to Digits.size().
///
/// \return True if the entire string was parsed and there are
/// no extra characters remaining at the end.
bool Driver::GetReleaseVersion(StringRef Str,
                               MutableArrayRef<unsigned> Digits) {
  if (Str.empty())
    return false;

  unsigned CurDigit = 0;
  while (CurDigit < Digits.size()) {
    unsigned Digit;
    if (Str.consumeInteger(10, Digit))
      return false;
    Digits[CurDigit] = Digit;
    if (Str.empty())
      return true;
    if (Str[0] != '.')
      return false;
    Str = Str.drop_front(1);
    CurDigit++;
  }

  // More digits than requested, bail out...
  return false;
}

std::pair<unsigned, unsigned> Driver::getIncludeExcludeOptionFlagMasks() const {
  unsigned IncludedFlagsBitmask = 0;
  unsigned ExcludedFlagsBitmask = options::NoDriverOption;

  if (Mode == CLMode) {
    // Include CL and Core options.
    IncludedFlagsBitmask |= options::CLOption;
    IncludedFlagsBitmask |= options::CoreOption;
  } else {
    ExcludedFlagsBitmask |= options::CLOption;
  }

  return std::make_pair(IncludedFlagsBitmask, ExcludedFlagsBitmask);
}

bool clang::driver::isOptimizationLevelFast(const ArgList &Args) {
  return Args.hasFlag(options::OPT_Ofast, options::OPT_O_Group, false);
}<|MERGE_RESOLUTION|>--- conflicted
+++ resolved
@@ -401,7 +401,6 @@
   return DAL;
 }
 
-<<<<<<< HEAD
 // test if we are in C++AMP mode
 bool Driver::IsCXXAMP(const ArgList& Args) {
   if (Args.hasArg(options::OPT_famp)) {
@@ -420,10 +419,7 @@
   return false;
 }
 
-/// \brief Compute target triple from args.
-=======
 /// Compute target triple from args.
->>>>>>> 418a82e9
 ///
 /// This routine provides the logic to compute a target triple from various
 /// args passed to the driver and the default triple string.
