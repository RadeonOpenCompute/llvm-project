--- conflicted
+++ resolved
@@ -202,13 +202,8 @@
       DriverTitle(Title), CCCPrintBindings(false), CCPrintOptions(false),
       CCLogDiagnostics(false), CCGenDiagnostics(false),
       CCPrintProcessStats(false), TargetTriple(TargetTriple), Saver(Alloc),
-<<<<<<< HEAD
-      CheckInputsExist(true), ProbePrecompiled(true),
+      PrependArg(nullptr), CheckInputsExist(true), ProbePrecompiled(true),
       SuppressMissingInputWarning(false), NumParallelJobs(1) {
-=======
-      PrependArg(nullptr), CheckInputsExist(true), ProbePrecompiled(true),
-      SuppressMissingInputWarning(false) {
->>>>>>> 3e57aa30
   // Provide a sane fallback if no VFS is specified.
   if (!this->VFS)
     this->VFS = llvm::vfs::getRealFileSystem();
