--- conflicted
+++ resolved
@@ -978,14 +978,10 @@
                   *this, TT, *HostTC, C.getInputArgs());
             else if (TT.isAMDGCN())
               DeviceTC = std::make_unique<toolchains::AMDGPUOpenMPToolChain>(
-<<<<<<< HEAD
                   *this, TT, *HostTC, C.getInputArgs(), Action::OFK_OpenMP);
-=======
-                  *this, TT, *HostTC, C.getInputArgs());
             else if (TT.isSPIRV())
               DeviceTC = std::make_unique<toolchains::SPIRVOpenMPToolChain>(
                   *this, TT, *HostTC, C.getInputArgs());
->>>>>>> 976f3a07
             else
               assert(DeviceTC && "Device toolchain not defined.");
           }
