//===--- Tools.h - Tool Implementations -------------------------*- C++ -*-===//
//
//                     The LLVM Compiler Infrastructure
//
// This file is distributed under the University of Illinois Open Source
// License. See LICENSE.TXT for details.
//
//===----------------------------------------------------------------------===//

#ifndef LLVM_CLANG_LIB_DRIVER_TOOLS_H
#define LLVM_CLANG_LIB_DRIVER_TOOLS_H

#include "clang/Basic/DebugInfoOptions.h"
#include "clang/Basic/VersionTuple.h"
#include "clang/Driver/Tool.h"
#include "clang/Driver/Types.h"
#include "clang/Driver/Util.h"
#include "llvm/ADT/Triple.h"
#include "llvm/Option/Option.h"
#include "llvm/Support/raw_ostream.h"
#include "llvm/Support/Compiler.h"

namespace clang {
class ObjCRuntime;

namespace driver {
class Command;
class Driver;

namespace toolchains {
class MachO;
}

namespace tools {

namespace visualstudio {
class Compiler;
}

using llvm::opt::ArgStringList;
using llvm::opt::ArgList;

SmallString<128> getCompilerRT(const ToolChain &TC,
                               const llvm::opt::ArgList &Args,
                               StringRef Component, bool Shared = false);

std::string getCPUName(const ArgList &Args, const llvm::Triple &T,
                       bool FromAs = false);

void AddTargetFeature(const ArgList &Args, std::vector<StringRef> &Features,
                      llvm::opt::OptSpecifier OnOpt,
                      llvm::opt::OptSpecifier OffOpt, StringRef FeatureName);

void handleTargetFeaturesGroup(const ArgList &Args,
                               std::vector<StringRef> &Features,
                               llvm::opt::OptSpecifier Group);

/// \brief Clang compiler tool.
class LLVM_LIBRARY_VISIBILITY Clang : public Tool {
public:
  static const char *getBaseInputName(const llvm::opt::ArgList &Args,
                                      const InputInfo &Input);
  static const char *getBaseInputStem(const llvm::opt::ArgList &Args,
                                      const InputInfoList &Inputs);
  static const char *getDependencyFileName(const llvm::opt::ArgList &Args,
                                           const InputInfoList &Inputs);

private:
  void AddPreprocessingOptions(Compilation &C, const JobAction &JA,
                               const Driver &D, const llvm::opt::ArgList &Args,
                               llvm::opt::ArgStringList &CmdArgs,
                               const InputInfo &Output,
                               const InputInfoList &Inputs) const;

  void AddAArch64TargetArgs(const llvm::opt::ArgList &Args,
                            llvm::opt::ArgStringList &CmdArgs) const;
  void AddARMTargetArgs(const llvm::Triple &Triple,
                        const llvm::opt::ArgList &Args,
                        llvm::opt::ArgStringList &CmdArgs,
                        bool KernelOrKext) const;
  void AddARM64TargetArgs(const llvm::opt::ArgList &Args,
                          llvm::opt::ArgStringList &CmdArgs) const;
  void AddMIPSTargetArgs(const llvm::opt::ArgList &Args,
                         llvm::opt::ArgStringList &CmdArgs) const;
  void AddPPCTargetArgs(const llvm::opt::ArgList &Args,
                        llvm::opt::ArgStringList &CmdArgs) const;
  void AddR600TargetArgs(const llvm::opt::ArgList &Args,
                         llvm::opt::ArgStringList &CmdArgs) const;
  void AddSparcTargetArgs(const llvm::opt::ArgList &Args,
                          llvm::opt::ArgStringList &CmdArgs) const;
  void AddSystemZTargetArgs(const llvm::opt::ArgList &Args,
                            llvm::opt::ArgStringList &CmdArgs) const;
  void AddX86TargetArgs(const llvm::opt::ArgList &Args,
                        llvm::opt::ArgStringList &CmdArgs) const;
  void AddHexagonTargetArgs(const llvm::opt::ArgList &Args,
                            llvm::opt::ArgStringList &CmdArgs) const;
  void AddLanaiTargetArgs(const llvm::opt::ArgList &Args,
                          llvm::opt::ArgStringList &CmdArgs) const;
  void AddWebAssemblyTargetArgs(const llvm::opt::ArgList &Args,
                                llvm::opt::ArgStringList &CmdArgs) const;

  enum RewriteKind { RK_None, RK_Fragile, RK_NonFragile };

  ObjCRuntime AddObjCRuntimeArgs(const llvm::opt::ArgList &args,
                                 llvm::opt::ArgStringList &cmdArgs,
                                 RewriteKind rewrite) const;

  void AddClangCLArgs(const llvm::opt::ArgList &Args, types::ID InputType,
                      llvm::opt::ArgStringList &CmdArgs,
                      codegenoptions::DebugInfoKind *DebugInfoKind,
                      bool *EmitCodeView) const;

  visualstudio::Compiler *getCLFallback() const;

  mutable std::unique_ptr<visualstudio::Compiler> CLFallback;

  mutable std::unique_ptr<llvm::raw_fd_ostream> CompilationDatabase = nullptr;
  void DumpCompilationDatabase(Compilation &C, StringRef Filename,
                               StringRef Target,
                               const InputInfo &Output, const InputInfo &Input,
                               const llvm::opt::ArgList &Args) const;

public:
  // CAUTION! The first constructor argument ("clang") is not arbitrary,
  // as it is for other tools. Some operations on a Tool actually test
  // whether that tool is Clang based on the Tool's Name as a string.
  Clang(const ToolChain &TC) : Tool("clang", "clang frontend", TC, RF_Full) {}

  bool hasGoodDiagnostics() const override { return true; }
  bool hasIntegratedAssembler() const override { return true; }
  bool hasIntegratedCPP() const override { return true; }
  bool canEmitIR() const override { return true; }

  void ConstructJob(Compilation &C, const JobAction &JA,
                    const InputInfo &Output, const InputInfoList &Inputs,
                    const llvm::opt::ArgList &TCArgs,
                    const char *LinkingOutput) const override;
};

/// \brief Clang integrated assembler tool.
class LLVM_LIBRARY_VISIBILITY ClangAs : public Tool {
public:
  ClangAs(const ToolChain &TC)
      : Tool("clang::as", "clang integrated assembler", TC, RF_Full) {}
  void AddMIPSTargetArgs(const llvm::opt::ArgList &Args,
                         llvm::opt::ArgStringList &CmdArgs) const;
  void AddX86TargetArgs(const llvm::opt::ArgList &Args,
                        llvm::opt::ArgStringList &CmdArgs) const;
  bool hasGoodDiagnostics() const override { return true; }
  bool hasIntegratedAssembler() const override { return false; }
  bool hasIntegratedCPP() const override { return false; }

  void ConstructJob(Compilation &C, const JobAction &JA,
                    const InputInfo &Output, const InputInfoList &Inputs,
                    const llvm::opt::ArgList &TCArgs,
                    const char *LinkingOutput) const override;
};

/// Offload bundler tool.
class LLVM_LIBRARY_VISIBILITY OffloadBundler final : public Tool {
public:
  OffloadBundler(const ToolChain &TC)
      : Tool("offload bundler", "clang-offload-bundler", TC) {}

  bool hasIntegratedCPP() const override { return false; }
  void ConstructJob(Compilation &C, const JobAction &JA,
                    const InputInfo &Output, const InputInfoList &Inputs,
                    const llvm::opt::ArgList &TCArgs,
                    const char *LinkingOutput) const override;
  void ConstructJobMultipleOutputs(Compilation &C, const JobAction &JA,
                                   const InputInfoList &Outputs,
                                   const InputInfoList &Inputs,
                                   const llvm::opt::ArgList &TCArgs,
                                   const char *LinkingOutput) const override;
};

/// \brief Base class for all GNU tools that provide the same behavior when
/// it comes to response files support
class LLVM_LIBRARY_VISIBILITY GnuTool : public Tool {
  virtual void anchor();

public:
  GnuTool(const char *Name, const char *ShortName, const ToolChain &TC)
      : Tool(Name, ShortName, TC, RF_Full, llvm::sys::WEM_CurrentCodePage) {}
};

/// gcc - Generic GCC tool implementations.
namespace gcc {
class LLVM_LIBRARY_VISIBILITY Common : public GnuTool {
public:
  Common(const char *Name, const char *ShortName, const ToolChain &TC)
      : GnuTool(Name, ShortName, TC) {}

  // A gcc tool has an "integrated" assembler that it will call to produce an
  // object. Let it use that assembler so that we don't have to deal with
  // assembly syntax incompatibilities.
  bool hasIntegratedAssembler() const override { return true; }
  void ConstructJob(Compilation &C, const JobAction &JA,
                    const InputInfo &Output, const InputInfoList &Inputs,
                    const llvm::opt::ArgList &TCArgs,
                    const char *LinkingOutput) const override;

  /// RenderExtraToolArgs - Render any arguments necessary to force
  /// the particular tool mode.
  virtual void RenderExtraToolArgs(const JobAction &JA,
                                   llvm::opt::ArgStringList &CmdArgs) const = 0;
};

class LLVM_LIBRARY_VISIBILITY Preprocessor : public Common {
public:
  Preprocessor(const ToolChain &TC)
      : Common("gcc::Preprocessor", "gcc preprocessor", TC) {}

  bool hasGoodDiagnostics() const override { return true; }
  bool hasIntegratedCPP() const override { return false; }

  void RenderExtraToolArgs(const JobAction &JA,
                           llvm::opt::ArgStringList &CmdArgs) const override;
};

class LLVM_LIBRARY_VISIBILITY Compiler : public Common {
public:
  Compiler(const ToolChain &TC) : Common("gcc::Compiler", "gcc frontend", TC) {}

  bool hasGoodDiagnostics() const override { return true; }
  bool hasIntegratedCPP() const override { return true; }

  void RenderExtraToolArgs(const JobAction &JA,
                           llvm::opt::ArgStringList &CmdArgs) const override;
};

class LLVM_LIBRARY_VISIBILITY Linker : public Common {
public:
  Linker(const ToolChain &TC) : Common("gcc::Linker", "linker (via gcc)", TC) {}

  bool hasIntegratedCPP() const override { return false; }
  bool isLinkJob() const override { return true; }

  void RenderExtraToolArgs(const JobAction &JA,
                           llvm::opt::ArgStringList &CmdArgs) const override;
};
} // end namespace gcc

namespace hexagon {
// For Hexagon, we do not need to instantiate tools for PreProcess, PreCompile
// and Compile.
// We simply use "clang -cc1" for those actions.
class LLVM_LIBRARY_VISIBILITY Assembler : public GnuTool {
public:
  Assembler(const ToolChain &TC)
      : GnuTool("hexagon::Assembler", "hexagon-as", TC) {}

  bool hasIntegratedCPP() const override { return false; }

  void RenderExtraToolArgs(const JobAction &JA,
                           llvm::opt::ArgStringList &CmdArgs) const;
  void ConstructJob(Compilation &C, const JobAction &JA,
                    const InputInfo &Output, const InputInfoList &Inputs,
                    const llvm::opt::ArgList &TCArgs,
                    const char *LinkingOutput) const override;
};

class LLVM_LIBRARY_VISIBILITY Linker : public GnuTool {
public:
  Linker(const ToolChain &TC) : GnuTool("hexagon::Linker", "hexagon-ld", TC) {}

  bool hasIntegratedCPP() const override { return false; }
  bool isLinkJob() const override { return true; }

  virtual void RenderExtraToolArgs(const JobAction &JA,
                                   llvm::opt::ArgStringList &CmdArgs) const;
  void ConstructJob(Compilation &C, const JobAction &JA,
                    const InputInfo &Output, const InputInfoList &Inputs,
                    const llvm::opt::ArgList &TCArgs,
                    const char *LinkingOutput) const override;
};
} // end namespace hexagon.

namespace amdgpu {

class LLVM_LIBRARY_VISIBILITY Linker : public GnuTool {
public:
  Linker(const ToolChain &TC) : GnuTool("amdgpu::Linker", "ld.lld", TC) {}
  bool isLinkJob() const override { return true; }
  bool hasIntegratedCPP() const override { return false; }
  void ConstructJob(Compilation &C, const JobAction &JA,
                    const InputInfo &Output, const InputInfoList &Inputs,
                    const llvm::opt::ArgList &TCArgs,
                    const char *LinkingOutput) const override;
};

} // end namespace amdgpu

namespace wasm {

class LLVM_LIBRARY_VISIBILITY Linker : public GnuTool {
public:
  explicit Linker(const ToolChain &TC);
  bool isLinkJob() const override;
  bool hasIntegratedCPP() const override;
  void ConstructJob(Compilation &C, const JobAction &JA,
                    const InputInfo &Output, const InputInfoList &Inputs,
                    const llvm::opt::ArgList &TCArgs,
                    const char *LinkingOutput) const override;
};

} // end namespace wasm

namespace arm {
std::string getARMTargetCPU(StringRef CPU, StringRef Arch,
                            const llvm::Triple &Triple);
const std::string getARMArch(StringRef Arch,
                             const llvm::Triple &Triple);
StringRef getARMCPUForMArch(StringRef Arch, const llvm::Triple &Triple);
StringRef getLLVMArchSuffixForARM(StringRef CPU, StringRef Arch,
                                  const llvm::Triple &Triple);

void appendEBLinkFlags(const llvm::opt::ArgList &Args, ArgStringList &CmdArgs,
                       const llvm::Triple &Triple);
} // end namespace arm

namespace mips {
typedef enum { NanLegacy = 1, Nan2008 = 2 } NanEncoding;

enum class FloatABI {
  Invalid,
  Soft,
  Hard,
};

NanEncoding getSupportedNanEncoding(StringRef &CPU);
bool hasCompactBranches(StringRef &CPU);
void getMipsCPUAndABI(const llvm::opt::ArgList &Args,
                      const llvm::Triple &Triple, StringRef &CPUName,
                      StringRef &ABIName);
void getMIPSTargetFeatures(const Driver &D, const llvm::Triple &Triple,
                           const ArgList &Args,
                           std::vector<StringRef> &Features);
StringRef getGnuCompatibleMipsABIName(StringRef ABI);
mips::FloatABI getMipsFloatABI(const Driver &D, const ArgList &Args);
std::string getMipsABILibSuffix(const llvm::opt::ArgList &Args,
                                const llvm::Triple &Triple);
bool hasMipsAbiArg(const llvm::opt::ArgList &Args, const char *Value);
bool isUCLibc(const llvm::opt::ArgList &Args);
bool isNaN2008(const llvm::opt::ArgList &Args, const llvm::Triple &Triple);
bool isFP64ADefault(const llvm::Triple &Triple, StringRef CPUName);
bool isFPXXDefault(const llvm::Triple &Triple, StringRef CPUName,
                   StringRef ABIName, mips::FloatABI FloatABI);
bool shouldUseFPXX(const llvm::opt::ArgList &Args, const llvm::Triple &Triple,
                   StringRef CPUName, StringRef ABIName,
                   mips::FloatABI FloatABI);

} // end namespace mips

namespace ppc {
bool hasPPCAbiArg(const llvm::opt::ArgList &Args, const char *Value);
} // end namespace ppc

/// cloudabi -- Directly call GNU Binutils linker
namespace cloudabi {
class LLVM_LIBRARY_VISIBILITY Linker : public GnuTool {
public:
  Linker(const ToolChain &TC) : GnuTool("cloudabi::Linker", "linker", TC) {}

  bool hasIntegratedCPP() const override { return false; }
  bool isLinkJob() const override { return true; }

  void ConstructJob(Compilation &C, const JobAction &JA,
                    const InputInfo &Output, const InputInfoList &Inputs,
                    const llvm::opt::ArgList &TCArgs,
                    const char *LinkingOutput) const override;
};
} // end namespace cloudabi

namespace darwin {
llvm::Triple::ArchType getArchTypeForMachOArchName(StringRef Str);
void setTripleTypeForMachOArchName(llvm::Triple &T, StringRef Str);

class LLVM_LIBRARY_VISIBILITY MachOTool : public Tool {
  virtual void anchor();

protected:
  void AddMachOArch(const llvm::opt::ArgList &Args,
                    llvm::opt::ArgStringList &CmdArgs) const;

  const toolchains::MachO &getMachOToolChain() const {
    return reinterpret_cast<const toolchains::MachO &>(getToolChain());
  }

public:
  MachOTool(
      const char *Name, const char *ShortName, const ToolChain &TC,
      ResponseFileSupport ResponseSupport = RF_None,
      llvm::sys::WindowsEncodingMethod ResponseEncoding = llvm::sys::WEM_UTF8,
      const char *ResponseFlag = "@")
      : Tool(Name, ShortName, TC, ResponseSupport, ResponseEncoding,
             ResponseFlag) {}
};

class LLVM_LIBRARY_VISIBILITY Assembler : public MachOTool {
public:
  Assembler(const ToolChain &TC)
      : MachOTool("darwin::Assembler", "assembler", TC) {}

  bool hasIntegratedCPP() const override { return false; }

  void ConstructJob(Compilation &C, const JobAction &JA,
                    const InputInfo &Output, const InputInfoList &Inputs,
                    const llvm::opt::ArgList &TCArgs,
                    const char *LinkingOutput) const override;
};

class LLVM_LIBRARY_VISIBILITY Linker : public MachOTool {
  bool NeedsTempPath(const InputInfoList &Inputs) const;
  void AddLinkArgs(Compilation &C, const llvm::opt::ArgList &Args,
                   llvm::opt::ArgStringList &CmdArgs,
                   const InputInfoList &Inputs) const;

public:
  Linker(const ToolChain &TC)
      : MachOTool("darwin::Linker", "linker", TC, RF_FileList,
                  llvm::sys::WEM_UTF8, "-filelist") {}

  bool hasIntegratedCPP() const override { return false; }
  bool isLinkJob() const override { return true; }

  void ConstructJob(Compilation &C, const JobAction &JA,
                    const InputInfo &Output, const InputInfoList &Inputs,
                    const llvm::opt::ArgList &TCArgs,
                    const char *LinkingOutput) const override;
};

class LLVM_LIBRARY_VISIBILITY Lipo : public MachOTool {
public:
  Lipo(const ToolChain &TC) : MachOTool("darwin::Lipo", "lipo", TC) {}

  bool hasIntegratedCPP() const override { return false; }

  void ConstructJob(Compilation &C, const JobAction &JA,
                    const InputInfo &Output, const InputInfoList &Inputs,
                    const llvm::opt::ArgList &TCArgs,
                    const char *LinkingOutput) const override;
};

class LLVM_LIBRARY_VISIBILITY Dsymutil : public MachOTool {
public:
  Dsymutil(const ToolChain &TC)
      : MachOTool("darwin::Dsymutil", "dsymutil", TC) {}

  bool hasIntegratedCPP() const override { return false; }
  bool isDsymutilJob() const override { return true; }

  void ConstructJob(Compilation &C, const JobAction &JA,
                    const InputInfo &Output, const InputInfoList &Inputs,
                    const llvm::opt::ArgList &TCArgs,
                    const char *LinkingOutput) const override;
};

class LLVM_LIBRARY_VISIBILITY VerifyDebug : public MachOTool {
public:
  VerifyDebug(const ToolChain &TC)
      : MachOTool("darwin::VerifyDebug", "dwarfdump", TC) {}

  bool hasIntegratedCPP() const override { return false; }

  void ConstructJob(Compilation &C, const JobAction &JA,
                    const InputInfo &Output, const InputInfoList &Inputs,
                    const llvm::opt::ArgList &TCArgs,
                    const char *LinkingOutput) const override;
};
} // end namespace darwin

/// openbsd -- Directly call GNU Binutils assembler and linker
namespace openbsd {
class LLVM_LIBRARY_VISIBILITY Assembler : public GnuTool {
public:
  Assembler(const ToolChain &TC)
      : GnuTool("openbsd::Assembler", "assembler", TC) {}

  bool hasIntegratedCPP() const override { return false; }

  void ConstructJob(Compilation &C, const JobAction &JA,
                    const InputInfo &Output, const InputInfoList &Inputs,
                    const llvm::opt::ArgList &TCArgs,
                    const char *LinkingOutput) const override;
};

class LLVM_LIBRARY_VISIBILITY Linker : public GnuTool {
public:
  Linker(const ToolChain &TC) : GnuTool("openbsd::Linker", "linker", TC) {}

  bool hasIntegratedCPP() const override { return false; }
  bool isLinkJob() const override { return true; }

  void ConstructJob(Compilation &C, const JobAction &JA,
                    const InputInfo &Output, const InputInfoList &Inputs,
                    const llvm::opt::ArgList &TCArgs,
                    const char *LinkingOutput) const override;
};
} // end namespace openbsd

/// bitrig -- Directly call GNU Binutils assembler and linker
namespace bitrig {
class LLVM_LIBRARY_VISIBILITY Assembler : public GnuTool {
public:
  Assembler(const ToolChain &TC)
      : GnuTool("bitrig::Assembler", "assembler", TC) {}

  bool hasIntegratedCPP() const override { return false; }

  void ConstructJob(Compilation &C, const JobAction &JA,
                    const InputInfo &Output, const InputInfoList &Inputs,
                    const llvm::opt::ArgList &TCArgs,
                    const char *LinkingOutput) const override;
};

class LLVM_LIBRARY_VISIBILITY Linker : public GnuTool {
public:
  Linker(const ToolChain &TC) : GnuTool("bitrig::Linker", "linker", TC) {}

  bool hasIntegratedCPP() const override { return false; }
  bool isLinkJob() const override { return true; }

  void ConstructJob(Compilation &C, const JobAction &JA,
                    const InputInfo &Output, const InputInfoList &Inputs,
                    const llvm::opt::ArgList &TCArgs,
                    const char *LinkingOutput) const override;
};
} // end namespace bitrig

/// freebsd -- Directly call GNU Binutils assembler and linker
namespace freebsd {
class LLVM_LIBRARY_VISIBILITY Assembler : public GnuTool {
public:
  Assembler(const ToolChain &TC)
      : GnuTool("freebsd::Assembler", "assembler", TC) {}

  bool hasIntegratedCPP() const override { return false; }

  void ConstructJob(Compilation &C, const JobAction &JA,
                    const InputInfo &Output, const InputInfoList &Inputs,
                    const llvm::opt::ArgList &TCArgs,
                    const char *LinkingOutput) const override;
};

class LLVM_LIBRARY_VISIBILITY Linker : public GnuTool {
public:
  Linker(const ToolChain &TC) : GnuTool("freebsd::Linker", "linker", TC) {}

  bool hasIntegratedCPP() const override { return false; }
  bool isLinkJob() const override { return true; }

  void ConstructJob(Compilation &C, const JobAction &JA,
                    const InputInfo &Output, const InputInfoList &Inputs,
                    const llvm::opt::ArgList &TCArgs,
                    const char *LinkingOutput) const override;
};
} // end namespace freebsd

/// netbsd -- Directly call GNU Binutils assembler and linker
namespace netbsd {
class LLVM_LIBRARY_VISIBILITY Assembler : public GnuTool {
public:
  Assembler(const ToolChain &TC)
      : GnuTool("netbsd::Assembler", "assembler", TC) {}

  bool hasIntegratedCPP() const override { return false; }

  void ConstructJob(Compilation &C, const JobAction &JA,
                    const InputInfo &Output, const InputInfoList &Inputs,
                    const llvm::opt::ArgList &TCArgs,
                    const char *LinkingOutput) const override;
};

class LLVM_LIBRARY_VISIBILITY Linker : public GnuTool {
public:
  Linker(const ToolChain &TC) : GnuTool("netbsd::Linker", "linker", TC) {}

  bool hasIntegratedCPP() const override { return false; }
  bool isLinkJob() const override { return true; }

  void ConstructJob(Compilation &C, const JobAction &JA,
                    const InputInfo &Output, const InputInfoList &Inputs,
                    const llvm::opt::ArgList &TCArgs,
                    const char *LinkingOutput) const override;
};
} // end namespace netbsd

/// Directly call GNU Binutils' assembler and linker.
namespace gnutools {
class LLVM_LIBRARY_VISIBILITY Assembler : public GnuTool {
public:
  Assembler(const ToolChain &TC) : GnuTool("GNU::Assembler", "assembler", TC) {}

  bool hasIntegratedCPP() const override { return false; }

  void ConstructJob(Compilation &C, const JobAction &JA,
                    const InputInfo &Output, const InputInfoList &Inputs,
                    const llvm::opt::ArgList &TCArgs,
                    const char *LinkingOutput) const override;
};

class LLVM_LIBRARY_VISIBILITY Linker : public GnuTool {
public:
  Linker(const ToolChain &TC) : GnuTool("GNU::Linker", "linker", TC) {}
  Linker(const ToolChain &TC, const char* Name) : GnuTool(Name, "linker", TC) {}


  bool hasIntegratedCPP() const override { return false; }
  bool isLinkJob() const override { return true; }

  void ConstructJob(Compilation &C, const JobAction &JA,
                    const InputInfo &Output, const InputInfoList &Inputs,
                    const llvm::opt::ArgList &TCArgs,
                    const char *LinkingOutput) const override;
protected:
  virtual void ConstructLinkerJob(Compilation &C, const JobAction &JA,
                                  const InputInfo &Output,
                                  const InputInfoList &Inputs,
                                  const llvm::opt::ArgList &Args,
                                  const char *LinkingOutput,
                                  ArgStringList &CmdArgs) const;
};

} // end namespace gnutools

namespace nacltools {
class LLVM_LIBRARY_VISIBILITY AssemblerARM : public gnutools::Assembler {
public:
  AssemblerARM(const ToolChain &TC) : gnutools::Assembler(TC) {}

  void ConstructJob(Compilation &C, const JobAction &JA,
                    const InputInfo &Output, const InputInfoList &Inputs,
                    const llvm::opt::ArgList &TCArgs,
                    const char *LinkingOutput) const override;
};

class LLVM_LIBRARY_VISIBILITY Linker : public GnuTool {
public:
  Linker(const ToolChain &TC) : GnuTool("NaCl::Linker", "linker", TC) {}

  bool hasIntegratedCPP() const override { return false; }
  bool isLinkJob() const override { return true; }

  void ConstructJob(Compilation &C, const JobAction &JA,
                    const InputInfo &Output, const InputInfoList &Inputs,
                    const llvm::opt::ArgList &TCArgs,
                    const char *LinkingOutput) const override;
};
} // end namespace nacltools

namespace fuchsia {
class LLVM_LIBRARY_VISIBILITY Linker : public GnuTool {
public:
  Linker(const ToolChain &TC) : GnuTool("fuchsia::Linker", "ld.lld", TC) {}

  bool hasIntegratedCPP() const override { return false; }
  bool isLinkJob() const override { return true; }

  void ConstructJob(Compilation &C, const JobAction &JA,
                    const InputInfo &Output, const InputInfoList &Inputs,
                    const llvm::opt::ArgList &TCArgs,
                    const char *LinkingOutput) const override;
};
} // end namespace fuchsia

/// minix -- Directly call GNU Binutils assembler and linker
namespace minix {
class LLVM_LIBRARY_VISIBILITY Assembler : public GnuTool {
public:
  Assembler(const ToolChain &TC)
      : GnuTool("minix::Assembler", "assembler", TC) {}

  bool hasIntegratedCPP() const override { return false; }

  void ConstructJob(Compilation &C, const JobAction &JA,
                    const InputInfo &Output, const InputInfoList &Inputs,
                    const llvm::opt::ArgList &TCArgs,
                    const char *LinkingOutput) const override;
};

class LLVM_LIBRARY_VISIBILITY Linker : public GnuTool {
public:
  Linker(const ToolChain &TC) : GnuTool("minix::Linker", "linker", TC) {}

  bool hasIntegratedCPP() const override { return false; }
  bool isLinkJob() const override { return true; }

  void ConstructJob(Compilation &C, const JobAction &JA,
                    const InputInfo &Output, const InputInfoList &Inputs,
                    const llvm::opt::ArgList &TCArgs,
                    const char *LinkingOutput) const override;
};
} // end namespace minix

/// solaris -- Directly call Solaris assembler and linker
namespace solaris {
class LLVM_LIBRARY_VISIBILITY Assembler : public Tool {
public:
  Assembler(const ToolChain &TC)
      : Tool("solaris::Assembler", "assembler", TC) {}

  bool hasIntegratedCPP() const override { return false; }

  void ConstructJob(Compilation &C, const JobAction &JA,
                    const InputInfo &Output, const InputInfoList &Inputs,
                    const llvm::opt::ArgList &TCArgs,
                    const char *LinkingOutput) const override;
};

class LLVM_LIBRARY_VISIBILITY Linker : public Tool {
public:
  Linker(const ToolChain &TC) : Tool("solaris::Linker", "linker", TC) {}

  bool hasIntegratedCPP() const override { return false; }
  bool isLinkJob() const override { return true; }

  void ConstructJob(Compilation &C, const JobAction &JA,
                    const InputInfo &Output, const InputInfoList &Inputs,
                    const llvm::opt::ArgList &TCArgs,
                    const char *LinkingOutput) const override;
};
} // end namespace solaris

/// dragonfly -- Directly call GNU Binutils assembler and linker
namespace dragonfly {
class LLVM_LIBRARY_VISIBILITY Assembler : public GnuTool {
public:
  Assembler(const ToolChain &TC)
      : GnuTool("dragonfly::Assembler", "assembler", TC) {}

  bool hasIntegratedCPP() const override { return false; }

  void ConstructJob(Compilation &C, const JobAction &JA,
                    const InputInfo &Output, const InputInfoList &Inputs,
                    const llvm::opt::ArgList &TCArgs,
                    const char *LinkingOutput) const override;
};

class LLVM_LIBRARY_VISIBILITY Linker : public GnuTool {
public:
  Linker(const ToolChain &TC) : GnuTool("dragonfly::Linker", "linker", TC) {}

  bool hasIntegratedCPP() const override { return false; }
  bool isLinkJob() const override { return true; }

  void ConstructJob(Compilation &C, const JobAction &JA,
                    const InputInfo &Output, const InputInfoList &Inputs,
                    const llvm::opt::ArgList &TCArgs,
                    const char *LinkingOutput) const override;
};
} // end namespace dragonfly

/// Visual studio tools.
namespace visualstudio {
class LLVM_LIBRARY_VISIBILITY Linker : public Tool {
public:
  Linker(const ToolChain &TC)
      : Tool("visualstudio::Linker", "linker", TC, RF_Full,
             llvm::sys::WEM_UTF16) {}

  bool hasIntegratedCPP() const override { return false; }
  bool isLinkJob() const override { return true; }

  void ConstructJob(Compilation &C, const JobAction &JA,
                    const InputInfo &Output, const InputInfoList &Inputs,
                    const llvm::opt::ArgList &TCArgs,
                    const char *LinkingOutput) const override;
};

class LLVM_LIBRARY_VISIBILITY Compiler : public Tool {
public:
  Compiler(const ToolChain &TC)
      : Tool("visualstudio::Compiler", "compiler", TC, RF_Full,
             llvm::sys::WEM_UTF16) {}

  bool hasIntegratedAssembler() const override { return true; }
  bool hasIntegratedCPP() const override { return true; }
  bool isLinkJob() const override { return false; }

  void ConstructJob(Compilation &C, const JobAction &JA,
                    const InputInfo &Output, const InputInfoList &Inputs,
                    const llvm::opt::ArgList &TCArgs,
                    const char *LinkingOutput) const override;

  std::unique_ptr<Command> GetCommand(Compilation &C, const JobAction &JA,
                                      const InputInfo &Output,
                                      const InputInfoList &Inputs,
                                      const llvm::opt::ArgList &TCArgs,
                                      const char *LinkingOutput) const;
};
} // end namespace visualstudio

/// MinGW -- Directly call GNU Binutils assembler and linker
namespace MinGW {
class LLVM_LIBRARY_VISIBILITY Assembler : public Tool {
public:
  Assembler(const ToolChain &TC) : Tool("MinGW::Assemble", "assembler", TC) {}

  bool hasIntegratedCPP() const override { return false; }

  void ConstructJob(Compilation &C, const JobAction &JA,
                    const InputInfo &Output, const InputInfoList &Inputs,
                    const llvm::opt::ArgList &TCArgs,
                    const char *LinkingOutput) const override;
};

class LLVM_LIBRARY_VISIBILITY Linker : public Tool {
public:
  Linker(const ToolChain &TC) : Tool("MinGW::Linker", "linker", TC) {}

  bool hasIntegratedCPP() const override { return false; }
  bool isLinkJob() const override { return true; }

  void ConstructJob(Compilation &C, const JobAction &JA,
                    const InputInfo &Output, const InputInfoList &Inputs,
                    const llvm::opt::ArgList &TCArgs,
                    const char *LinkingOutput) const override;

private:
  void AddLibGCC(const llvm::opt::ArgList &Args, ArgStringList &CmdArgs) const;
};
} // end namespace MinGW

namespace arm {
enum class FloatABI {
  Invalid,
  Soft,
  SoftFP,
  Hard,
};

FloatABI getARMFloatABI(const ToolChain &TC, const llvm::opt::ArgList &Args);

bool useAAPCSForMachO(const llvm::Triple &T);
void getARMArchCPUFromArgs(const ArgList &Args, llvm::StringRef &Arch,
                           llvm::StringRef &CPU, bool FromAs = false);
void getARMTargetFeatures(const ToolChain &TC, const llvm::Triple &Triple,
                          const ArgList &Args, ArgStringList &CmdArgs,
                          std::vector<StringRef> &Features, bool ForAS);
int getARMSubArchVersionNumber(const llvm::Triple &Triple);
bool isARMMProfile(const llvm::Triple &Triple);
} // end namespace arm

namespace aarch64 {
void getAArch64TargetFeatures(const Driver &D, const ArgList &Args,
                              std::vector<StringRef> &Features);
std::string getAArch64TargetCPU(const ArgList &Args, llvm::opt::Arg *&A);
} // end namespace aarch64

namespace ppc {
enum class FloatABI {
  Invalid,
  Soft,
  Hard,
};

FloatABI getPPCFloatABI(const Driver &D, const llvm::opt::ArgList &Args);

std::string getPPCTargetCPU(const ArgList &Args);
void getPPCTargetFeatures(const Driver &D, const llvm::Triple &Triple,
                          const ArgList &Args,
                          std::vector<StringRef> &Features);
} // end namespace ppc

namespace sparc {
enum class FloatABI {
  Invalid,
  Soft,
  Hard,
};

FloatABI getSparcFloatABI(const Driver &D, const llvm::opt::ArgList &Args);

void getSparcTargetFeatures(const Driver &D, const ArgList &Args,
                            std::vector<StringRef> &Features);
const char *getSparcAsmModeForCPU(StringRef Name,
                                  const llvm::Triple &Triple);
} // end namespace sparc

namespace XCore {
// For XCore, we do not need to instantiate tools for PreProcess, PreCompile and
// Compile.
// We simply use "clang -cc1" for those actions.
class LLVM_LIBRARY_VISIBILITY Assembler : public Tool {
public:
  Assembler(const ToolChain &TC) : Tool("XCore::Assembler", "XCore-as", TC) {}

  bool hasIntegratedCPP() const override { return false; }
  void ConstructJob(Compilation &C, const JobAction &JA,
                    const InputInfo &Output, const InputInfoList &Inputs,
                    const llvm::opt::ArgList &TCArgs,
                    const char *LinkingOutput) const override;
};

class LLVM_LIBRARY_VISIBILITY Linker : public Tool {
public:
  Linker(const ToolChain &TC) : Tool("XCore::Linker", "XCore-ld", TC) {}

  bool hasIntegratedCPP() const override { return false; }
  bool isLinkJob() const override { return true; }
  void ConstructJob(Compilation &C, const JobAction &JA,
                    const InputInfo &Output, const InputInfoList &Inputs,
                    const llvm::opt::ArgList &TCArgs,
                    const char *LinkingOutput) const override;
};
} // end namespace XCore.

namespace CrossWindows {
class LLVM_LIBRARY_VISIBILITY Assembler : public Tool {
public:
  Assembler(const ToolChain &TC) : Tool("CrossWindows::Assembler", "as", TC) {}

  bool hasIntegratedCPP() const override { return false; }

  void ConstructJob(Compilation &C, const JobAction &JA,
                    const InputInfo &Output, const InputInfoList &Inputs,
                    const llvm::opt::ArgList &TCArgs,
                    const char *LinkingOutput) const override;
};

class LLVM_LIBRARY_VISIBILITY Linker : public Tool {
public:
  Linker(const ToolChain &TC)
      : Tool("CrossWindows::Linker", "ld", TC, RF_Full) {}

  bool hasIntegratedCPP() const override { return false; }
  bool isLinkJob() const override { return true; }

  void ConstructJob(Compilation &C, const JobAction &JA,
                    const InputInfo &Output, const InputInfoList &Inputs,
                    const llvm::opt::ArgList &TCArgs,
                    const char *LinkingOutput) const override;
};
} // end namespace CrossWindows

/// SHAVE tools -- Directly call moviCompile and moviAsm
namespace SHAVE {
class LLVM_LIBRARY_VISIBILITY Compiler : public Tool {
public:
  Compiler(const ToolChain &TC) : Tool("moviCompile", "movicompile", TC) {}

  bool hasIntegratedCPP() const override { return true; }

  void ConstructJob(Compilation &C, const JobAction &JA,
                    const InputInfo &Output, const InputInfoList &Inputs,
                    const llvm::opt::ArgList &TCArgs,
                    const char *LinkingOutput) const override;
};

class LLVM_LIBRARY_VISIBILITY Assembler : public Tool {
public:
  Assembler(const ToolChain &TC) : Tool("moviAsm", "moviAsm", TC) {}

  bool hasIntegratedCPP() const override { return false; } // not sure.

  void ConstructJob(Compilation &C, const JobAction &JA,
                    const InputInfo &Output, const InputInfoList &Inputs,
                    const llvm::opt::ArgList &TCArgs,
                    const char *LinkingOutput) const override;
};
} // end namespace SHAVE

/// The Myriad toolchain uses tools that are in two different namespaces.
/// The Compiler and Assembler as defined above are in the SHAVE namespace,
/// whereas the linker, which accepts code for a mixture of Sparc and SHAVE,
/// is in the Myriad namespace.
namespace Myriad {
class LLVM_LIBRARY_VISIBILITY Linker : public GnuTool {
public:
  Linker(const ToolChain &TC) : GnuTool("shave::Linker", "ld", TC) {}
  bool hasIntegratedCPP() const override { return false; }
  bool isLinkJob() const override { return true; }
  void ConstructJob(Compilation &C, const JobAction &JA,
                    const InputInfo &Output, const InputInfoList &Inputs,
                    const llvm::opt::ArgList &TCArgs,
                    const char *LinkingOutput) const override;
};
} // end namespace Myriad

namespace PS4cpu {
class LLVM_LIBRARY_VISIBILITY Assemble : public Tool {
public:
  Assemble(const ToolChain &TC)
      : Tool("PS4cpu::Assemble", "assembler", TC, RF_Full) {}

  bool hasIntegratedCPP() const override { return false; }

  void ConstructJob(Compilation &C, const JobAction &JA,
                    const InputInfo &Output,
                    const InputInfoList &Inputs,
                    const llvm::opt::ArgList &TCArgs,
                    const char *LinkingOutput) const override;
};

class LLVM_LIBRARY_VISIBILITY Link : public Tool {
public:
  Link(const ToolChain &TC) : Tool("PS4cpu::Link", "linker", TC, RF_Full) {}

  bool hasIntegratedCPP() const override { return false; }
  bool isLinkJob() const override { return true; }

  void ConstructJob(Compilation &C, const JobAction &JA,
                    const InputInfo &Output,
                    const InputInfoList &Inputs,
                    const llvm::opt::ArgList &TCArgs,
                    const char *LinkingOutput) const override;
};
} // end namespace PS4cpu

namespace NVPTX {

// Run ptxas, the NVPTX assembler.
class LLVM_LIBRARY_VISIBILITY Assembler : public Tool {
 public:
   Assembler(const ToolChain &TC)
       : Tool("NVPTX::Assembler", "ptxas", TC, RF_Full, llvm::sys::WEM_UTF8,
              "--options-file") {}

   bool hasIntegratedCPP() const override { return false; }

   void ConstructJob(Compilation &C, const JobAction &JA,
                     const InputInfo &Output, const InputInfoList &Inputs,
                     const llvm::opt::ArgList &TCArgs,
                     const char *LinkingOutput) const override;
};

// Runs fatbinary, which combines GPU object files ("cubin" files) and/or PTX
// assembly into a single output file.
class LLVM_LIBRARY_VISIBILITY Linker : public Tool {
 public:
   Linker(const ToolChain &TC)
       : Tool("NVPTX::Linker", "fatbinary", TC, RF_Full, llvm::sys::WEM_UTF8,
              "--options-file") {}

   bool hasIntegratedCPP() const override { return false; }

   void ConstructJob(Compilation &C, const JobAction &JA,
                     const InputInfo &Output, const InputInfoList &Inputs,
                     const llvm::opt::ArgList &TCArgs,
                     const char *LinkingOutput) const override;
};

}  // end namespace NVPTX

namespace AVR {
class LLVM_LIBRARY_VISIBILITY Linker : public GnuTool {
public:
  Linker(const ToolChain &TC) : GnuTool("AVR::Linker", "avr-ld", TC) {}
  bool hasIntegratedCPP() const override { return false; }
  bool isLinkJob() const override { return true; }
  void ConstructJob(Compilation &C, const JobAction &JA,
                    const InputInfo &Output, const InputInfoList &Inputs,
                    const llvm::opt::ArgList &TCArgs,
                    const char *LinkingOutput) const override;
};
} // end namespace AVR

<<<<<<< HEAD
namespace HCC {

/// \brief C++AMP kernel assembler tool.
class LLVM_LIBRARY_VISIBILITY CXXAMPAssemble : public Tool {
public:
  CXXAMPAssemble(const ToolChain &TC)
      : Tool("clamp-assemble", "C++AMP kernel assembler", TC) {}

  bool hasGoodDiagnostics() const override { return true; }
  bool hasIntegratedAssembler() const override { return false; }
  bool hasIntegratedCPP() const override { return false; }

  void ConstructJob(Compilation &C, const JobAction &JA,
                    const InputInfo &Output,
                    const InputInfoList &Inputs,
                    const llvm::opt::ArgList &TCArgs,
                    const char *LinkingOuput) const override;
};

/// \brief HC mode kernel assembler tool.
class LLVM_LIBRARY_VISIBILITY HCKernelAssemble : public Tool {
public:
  HCKernelAssemble(const ToolChain &TC)
      : Tool("hc-kernel-assemble", "HC kernel assembler", TC) {}

  bool hasGoodDiagnostics() const override { return true; }
  bool hasIntegratedAssembler() const override { return false; }
  bool hasIntegratedCPP() const override { return false; }

  void ConstructJob(Compilation &C, const JobAction &JA,
                    const InputInfo &Output,
                    const InputInfoList &Inputs,
                    const llvm::opt::ArgList &TCArgs,
                    const char *LinkingOuput) const override;
};

/// \brief HC mode host code assembler tool.
class LLVM_LIBRARY_VISIBILITY HCHostAssemble : public Tool {
public:
  HCHostAssemble(const ToolChain &TC)
      : Tool("hc-host-assemble", "HC host assembler", TC) {}

  bool hasGoodDiagnostics() const override { return true; }
  bool hasIntegratedAssembler() const override { return false; }
  bool hasIntegratedCPP() const override { return false; }

  void ConstructJob(Compilation &C, const JobAction &JA,
                    const InputInfo &Output,
                    const InputInfoList &Inputs,
                    const llvm::opt::ArgList &TCArgs,
                    const char *LinkingOuput) const override;
};

// \brief C++AMP linker.
class LLVM_LIBRARY_VISIBILITY CXXAMPLink : public gnutools::Linker {
public:
  CXXAMPLink(const ToolChain &TC) : Linker(TC, "clamp-link") {}

  void ConstructJob(Compilation &C, const JobAction &JA,
                    const InputInfo &Output,
                    const InputInfoList &Inputs,
                    const llvm::opt::ArgList &TCArgs,
                    const char *LinkingOuput) const override;
};

} // end namespace HCC
=======
namespace systemz {
const char *getSystemZTargetCPU(const ArgList &Args);
void getSystemZTargetFeatures(const ArgList &Args,
                              std::vector<StringRef> &Features);
} // end namespace systemz

namespace x86 {
const char *getX86TargetCPU(const ArgList &Args,
                            const llvm::Triple &Triple);
void getX86TargetFeatures(const Driver &D, const llvm::Triple &Triple,
                          const ArgList &Args,
                          std::vector<StringRef> &Features);
} // end namespace x86

>>>>>>> efc5bea7
} // end namespace tools
} // end namespace driver
} // end namespace clang

#endif // LLVM_CLANG_LIB_DRIVER_TOOLS_H<|MERGE_RESOLUTION|>--- conflicted
+++ resolved
@@ -1056,74 +1056,6 @@
 };
 } // end namespace AVR
 
-<<<<<<< HEAD
-namespace HCC {
-
-/// \brief C++AMP kernel assembler tool.
-class LLVM_LIBRARY_VISIBILITY CXXAMPAssemble : public Tool {
-public:
-  CXXAMPAssemble(const ToolChain &TC)
-      : Tool("clamp-assemble", "C++AMP kernel assembler", TC) {}
-
-  bool hasGoodDiagnostics() const override { return true; }
-  bool hasIntegratedAssembler() const override { return false; }
-  bool hasIntegratedCPP() const override { return false; }
-
-  void ConstructJob(Compilation &C, const JobAction &JA,
-                    const InputInfo &Output,
-                    const InputInfoList &Inputs,
-                    const llvm::opt::ArgList &TCArgs,
-                    const char *LinkingOuput) const override;
-};
-
-/// \brief HC mode kernel assembler tool.
-class LLVM_LIBRARY_VISIBILITY HCKernelAssemble : public Tool {
-public:
-  HCKernelAssemble(const ToolChain &TC)
-      : Tool("hc-kernel-assemble", "HC kernel assembler", TC) {}
-
-  bool hasGoodDiagnostics() const override { return true; }
-  bool hasIntegratedAssembler() const override { return false; }
-  bool hasIntegratedCPP() const override { return false; }
-
-  void ConstructJob(Compilation &C, const JobAction &JA,
-                    const InputInfo &Output,
-                    const InputInfoList &Inputs,
-                    const llvm::opt::ArgList &TCArgs,
-                    const char *LinkingOuput) const override;
-};
-
-/// \brief HC mode host code assembler tool.
-class LLVM_LIBRARY_VISIBILITY HCHostAssemble : public Tool {
-public:
-  HCHostAssemble(const ToolChain &TC)
-      : Tool("hc-host-assemble", "HC host assembler", TC) {}
-
-  bool hasGoodDiagnostics() const override { return true; }
-  bool hasIntegratedAssembler() const override { return false; }
-  bool hasIntegratedCPP() const override { return false; }
-
-  void ConstructJob(Compilation &C, const JobAction &JA,
-                    const InputInfo &Output,
-                    const InputInfoList &Inputs,
-                    const llvm::opt::ArgList &TCArgs,
-                    const char *LinkingOuput) const override;
-};
-
-// \brief C++AMP linker.
-class LLVM_LIBRARY_VISIBILITY CXXAMPLink : public gnutools::Linker {
-public:
-  CXXAMPLink(const ToolChain &TC) : Linker(TC, "clamp-link") {}
-
-  void ConstructJob(Compilation &C, const JobAction &JA,
-                    const InputInfo &Output,
-                    const InputInfoList &Inputs,
-                    const llvm::opt::ArgList &TCArgs,
-                    const char *LinkingOuput) const override;
-};
-
-} // end namespace HCC
-=======
 namespace systemz {
 const char *getSystemZTargetCPU(const ArgList &Args);
 void getSystemZTargetFeatures(const ArgList &Args,
@@ -1138,7 +1070,73 @@
                           std::vector<StringRef> &Features);
 } // end namespace x86
 
->>>>>>> efc5bea7
+namespace HCC {
+
+/// \brief C++AMP kernel assembler tool.
+class LLVM_LIBRARY_VISIBILITY CXXAMPAssemble : public Tool {
+public:
+  CXXAMPAssemble(const ToolChain &TC)
+      : Tool("clamp-assemble", "C++AMP kernel assembler", TC) {}
+
+  bool hasGoodDiagnostics() const override { return true; }
+  bool hasIntegratedAssembler() const override { return false; }
+  bool hasIntegratedCPP() const override { return false; }
+
+  void ConstructJob(Compilation &C, const JobAction &JA,
+                    const InputInfo &Output,
+                    const InputInfoList &Inputs,
+                    const llvm::opt::ArgList &TCArgs,
+                    const char *LinkingOuput) const override;
+};
+
+/// \brief HC mode kernel assembler tool.
+class LLVM_LIBRARY_VISIBILITY HCKernelAssemble : public Tool {
+public:
+  HCKernelAssemble(const ToolChain &TC)
+      : Tool("hc-kernel-assemble", "HC kernel assembler", TC) {}
+
+  bool hasGoodDiagnostics() const override { return true; }
+  bool hasIntegratedAssembler() const override { return false; }
+  bool hasIntegratedCPP() const override { return false; }
+
+  void ConstructJob(Compilation &C, const JobAction &JA,
+                    const InputInfo &Output,
+                    const InputInfoList &Inputs,
+                    const llvm::opt::ArgList &TCArgs,
+                    const char *LinkingOuput) const override;
+};
+
+/// \brief HC mode host code assembler tool.
+class LLVM_LIBRARY_VISIBILITY HCHostAssemble : public Tool {
+public:
+  HCHostAssemble(const ToolChain &TC)
+      : Tool("hc-host-assemble", "HC host assembler", TC) {}
+
+  bool hasGoodDiagnostics() const override { return true; }
+  bool hasIntegratedAssembler() const override { return false; }
+  bool hasIntegratedCPP() const override { return false; }
+
+  void ConstructJob(Compilation &C, const JobAction &JA,
+                    const InputInfo &Output,
+                    const InputInfoList &Inputs,
+                    const llvm::opt::ArgList &TCArgs,
+                    const char *LinkingOuput) const override;
+};
+
+// \brief C++AMP linker.
+class LLVM_LIBRARY_VISIBILITY CXXAMPLink : public gnutools::Linker {
+public:
+  CXXAMPLink(const ToolChain &TC) : Linker(TC, "clamp-link") {}
+
+  void ConstructJob(Compilation &C, const JobAction &JA,
+                    const InputInfo &Output,
+                    const InputInfoList &Inputs,
+                    const llvm::opt::ArgList &TCArgs,
+                    const char *LinkingOuput) const override;
+};
+
+} // end namespace HCC
+
 } // end namespace tools
 } // end namespace driver
 } // end namespace clang
