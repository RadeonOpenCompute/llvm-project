--- conflicted
+++ resolved
@@ -502,11 +502,8 @@
 }
 
 Tool *ToolChain::SelectTool(const JobAction &JA) const {
-<<<<<<< HEAD
-=======
   if (D.IsFlangMode() && getDriver().ShouldUseFlangCompiler(JA)) return getFlang();
   if (getDriver().ShouldUseClangCompiler(JA)) return getClang();
->>>>>>> e6a329ef
   Action::ActionClass AC = JA.getKind();
 
   if (getDriver().ShouldUseClangCompiler(JA)) return getClang();
