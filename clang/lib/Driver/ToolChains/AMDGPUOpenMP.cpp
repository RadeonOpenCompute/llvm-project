--- conflicted
+++ resolved
@@ -408,26 +408,14 @@
 
   // Each command outputs different files.
   const char *LLVMLinkCommand =
-<<<<<<< HEAD
       constructLLVMLinkCommand( C, JA, Inputs, Args,  GPUArch.str(), Prefix);
-  const char *OptCommand = constructOptCommand(C, JA, Inputs, Args,
-		                               GPUArch.str(),
-=======
-      constructLLVMLinkCommand(C, JA, Inputs, Args, GPUArch, Prefix);
-
-  // Produce readable assembly if save-temps is enabled.
+
   if (C.getDriver().isSaveTempsEnabled())
-    constructLlcCommand(C, JA, Inputs, Args, GPUArch, Prefix, LLVMLinkCommand,
-                        /*OutputIsAsm=*/true);
-  const char *LlcCommand = constructLlcCommand(C, JA, Inputs, Args, GPUArch,
->>>>>>> 9f5da800
-                                               Prefix, LLVMLinkCommand);
-  if (C.getDriver().isSaveTempsEnabled())
-    constructLlcCommand(C, JA, Inputs, Args, GPUArch.str(), Prefix, OptCommand,
-                        /*OutputIsAsm=*/true);
+    constructLlcCommand(C, JA, Inputs, Args, GPUArch.str(), Prefix,
+		    LLVMLinkCommand, /*OutputIsAsm=*/true);
   const char *LlcCommand =
       constructLlcCommand(C, JA, Inputs, Args, GPUArch.str(), Prefix,
-		          OptCommand);
+		          LLVMLinkCommand);
   constructLldCommand(C, JA, Inputs, Output, Args, LlcCommand);
 }
 
@@ -457,7 +445,6 @@
   CC1Args.push_back("-target-cpu");
   CC1Args.push_back(DriverArgs.MakeArgStringRef(GpuArch));
   CC1Args.push_back("-fcuda-is-device");
-<<<<<<< HEAD
 
   if (DriverArgs.hasFlag(options::OPT_fcuda_approx_transcendentals,
                          options::OPT_fno_cuda_approx_transcendentals, false))
@@ -489,8 +476,6 @@
     CC1Args.append({"-fvisibility", "hidden"});
     CC1Args.push_back("-fapply-global-visibility-to-externs");
   }
-=======
->>>>>>> 9f5da800
 
   if (DriverArgs.hasArg(options::OPT_nogpulib))
     return;
