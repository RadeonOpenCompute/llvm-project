//===- AMDGPUOpenMP.cpp - AMDGPUOpenMP ToolChain Implementation -*- C++ -*-===//
//
// Part of the LLVM Project, under the Apache License v2.0 with LLVM Exceptions.
// See https://llvm.org/LICENSE.txt for license information.
// SPDX-License-Identifier: Apache-2.0 WITH LLVM-exception
//
//===----------------------------------------------------------------------===//

#include "AMDGPUOpenMP.h"
#include "AMDGPU.h"
#include "CommonArgs.h"
#include "HIPUtility.h"
#include "ToolChains/ROCm.h"
#include "clang/Basic/DiagnosticDriver.h"
#include "clang/Driver/Compilation.h"
#include "clang/Driver/Driver.h"
#include "clang/Driver/DriverDiagnostic.h"
#include "clang/Driver/InputInfo.h"
#include "clang/Driver/Options.h"
#include "clang/Driver/SanitizerArgs.h"
#include "clang/Driver/Tool.h"
#include "llvm/ADT/STLExtras.h"
#include "llvm/ADT/StringExtras.h"    
#include "llvm/Support/FileSystem.h"
#include "llvm/Support/FormatAdapters.h"
#include "llvm/Support/FormatVariadic.h"
#include "llvm/Support/Path.h"
#include "llvm/Support/Process.h"
#include "llvm/TargetParser/TargetParser.h"
#include "clang/Config/config.h"

using namespace clang::driver;
using namespace clang::driver::toolchains;
using namespace clang::driver::tools;
using namespace clang;
using namespace llvm::opt;

#if defined(_WIN32) || defined(_WIN64)
#define NULL_FILE "nul"
#else
#define NULL_FILE "/dev/null"
#endif

namespace {

static void addBCLib(const Driver &D, const ArgList &Args,
                     ArgStringList &CmdArgs, ArgStringList LibraryPaths,
                     StringRef BCName, bool postClangLink) {
  StringRef FullName;
  for (std::string LibraryPath : LibraryPaths) {
    SmallString<128> Path(LibraryPath);
    llvm::sys::path::append(Path, BCName);
    FullName = Path;
    if (llvm::sys::fs::exists(FullName)) {
      if (postClangLink)
        CmdArgs.push_back("-mlink-builtin-bitcode");
      CmdArgs.push_back(Args.MakeArgString(FullName));
      return;
    }
  }
  D.Diag(diag::err_drv_no_such_file) << BCName;
}

static const char *getOutputFileName(Compilation &C, StringRef Base,
                                     const char *Postfix,
                                     const char *Extension) {
  const char *OutputFileName;
  if (C.getDriver().isSaveTempsEnabled()) {
    OutputFileName =
        C.getArgs().MakeArgString(Base.str() + Postfix + "." + Extension);
  } else {
    std::string TmpName =
        C.getDriver().GetTemporaryPath(Base.str() + Postfix, Extension);
    OutputFileName = C.addTempFile(C.getArgs().MakeArgString(TmpName));
  }
  return OutputFileName;
}

static void addOptLevelArg(const llvm::opt::ArgList &Args,
                           llvm::opt::ArgStringList &CmdArgs, bool IsLlc) {
  StringRef OOpt = "2"; // Default if no user command line specification
  if (Arg *A = Args.getLastArg(options::OPT_O_Group)) {
    if (A->getOption().matches(options::OPT_O4) ||
        A->getOption().matches(options::OPT_Ofast))
      OOpt = "3";
    else if (A->getOption().matches(options::OPT_O0))
      OOpt = "0";
    else if (A->getOption().matches(options::OPT_O)) {
      // Clang and opt support -Os/-Oz; llc only supports -O0, -O1, -O2 and -O3
      // so we map -Os/-Oz to -O2.
      // Only clang supports -Og, and maps it to -O1.
      // We map anything else to -O2.
      OOpt = llvm::StringSwitch<const char *>(A->getValue())
                 .Case("1", "1")
                 .Case("2", "2")
                 .Case("3", "3")
                 .Case("s", IsLlc ? "2" : "s")
                 .Case("z", IsLlc ? "2" : "z")
                 .Case("g", "1")
                 .Default("0");
    }
  } else {
    // Nothing in the O_Group
    if (isTargetFastUsed(Args))
      OOpt = "3";
  }
  // To remove unreferenced internalized functions, add globaldce pass to O0
  if (OOpt == "0" && !IsLlc)
    CmdArgs.push_back(Args.MakeArgString("-passes=default<O0>,globaldce"));
  else
    CmdArgs.push_back(Args.MakeArgString("-O" + OOpt));
}

static void addAMDTargetArgs(Compilation &C, const llvm::opt::ArgList &Args,
                             llvm::opt::ArgStringList &CmdArgs, bool IsLlc) {
  unsigned CodeObjVer =
      getOrCheckAMDGPUCodeObjectVersion(C.getDriver(), C.getArgs(), true);
  if (CodeObjVer)
    CmdArgs.push_back(Args.MakeArgString(
        Twine("--amdhsa-code-object-version=") + Twine(CodeObjVer)));

  // Pass optimization arg to llc.
  addOptLevelArg(Args, CmdArgs, /*IsLlc=*/IsLlc);
  CmdArgs.push_back("-mtriple=amdgcn-amd-amdhsa");
}

static void addROCmEnvArgs(const llvm::opt::ArgList &Args,
                           llvm::opt::ArgStringList &CmdArgs,
                           const char *ROCmEnvVarName) {
  // Get the environment variable and add to llc.
  std::optional<std::string> OptEnv =
      llvm::sys::Process::GetEnv(ROCmEnvVarName);
  if (OptEnv.has_value()) {
    SmallVector<StringRef, 8> Envs;
    SplitString(OptEnv.value(), Envs);
    for (StringRef Env : Envs)
      CmdArgs.push_back(Args.MakeArgString(Env.trim()));
  }
}

static void addCommonArgs(Compilation &C, const llvm::opt::ArgList &Args,
                          llvm::opt::ArgStringList &CmdArgs,
                          const llvm::Triple &Triple, llvm::StringRef TargetID,
                          const char *InputFileName, const char *ROCmEnvVarName,
                          bool isLld = false) {
  CmdArgs.push_back(InputFileName);

  StringRef GPUArch = getProcessorFromTargetID(Triple, TargetID);
  CmdArgs.push_back(
      Args.MakeArgString((isLld ? "-plugin-opt=mcpu=" : "-mcpu=") + GPUArch));

  // Get the environment variable and add command args
  addROCmEnvArgs(Args, CmdArgs, ROCmEnvVarName);

  // Extract all the -m options
  std::vector<llvm::StringRef> Features;
  amdgpu::getAMDGPUTargetFeatures(C.getDriver(), Triple, Args, Features,
                                  TargetID.str());

  // Add features to mattr such as xnack
  std::string MAttrString = isLld ? "-plugin-opt=-mattr=" : "-mattr=";
  for (auto OneFeature : Features) {
    MAttrString.append(Args.MakeArgString(OneFeature));
    if (OneFeature != Features.back())
      MAttrString.append(",");
  }
  if (!Features.empty())
    CmdArgs.push_back(Args.MakeArgString(MAttrString));

  if (!isLld)
    for (const Arg *A : Args.filtered(options::OPT_mllvm))
      CmdArgs.push_back(A->getValue(0));
}
} // namespace

const char *amdgpu::dlr::getCbslCommandArgs(
    Compilation &C, const llvm::opt::ArgList &Args,
    llvm::opt::ArgStringList &CbslArgs,
    const SmallVectorImpl<std::string> &InputFileNames,
    llvm::StringRef OutputFilePrefix) {
  StringRef disable_fn = Args.MakeArgString(
      C.getDriver().Dir + "/../lib/disable_dynamic_devmem.ll");

  // When requested by the user via -fdisable-host-devmem,
  // to avoid host service thread for potential performance concerns,
  // disable host assisted device memory
  // management by providing empty implementation of devmem routine
  // (only available in new device rtl)
  if (llvm::sys::fs::exists(disable_fn) &&
      Args.hasFlag(options::OPT_fdisable_host_devmem,
                   options::OPT_fenable_host_devmem, false))
    CbslArgs.push_back(Args.MakeArgString(disable_fn));

  for (const auto &II : InputFileNames)
    CbslArgs.push_back(Args.MakeArgString(II));

  // Get the environment variable ROCM_CBSL_ARGS and add to
  // clang-build-select-link.
  addROCmEnvArgs(Args, CbslArgs, "ROCM_CBSL_ARGS");

  CbslArgs.push_back("-o");
  auto PreLinkFileName =
      getOutputFileName(C, OutputFilePrefix, "-prelinked", "bc");
  CbslArgs.push_back(PreLinkFileName);
  return PreLinkFileName;
}

const char *amdgpu::dlr::getLinkCommandArgs(
    Compilation &C, const llvm::opt::ArgList &Args,
    llvm::opt::ArgStringList &LastLinkArgs, const ToolChain &TC,
    const llvm::Triple &Triple, llvm::StringRef TargetID,
    llvm::StringRef OutputFilePrefix, const char *InputFileName,
    const RocmInstallationDetector &RocmInstallation,
    llvm::opt::ArgStringList &EnvironmentLibraryPaths) {
  LastLinkArgs.push_back(Args.MakeArgString(InputFileName));

  // Get the environment variable ROCM_LINK_ARGS and add to llvm-link.
  addROCmEnvArgs(Args, LastLinkArgs, "ROCM_LINK_ARGS");

  // Last link brings in libomptarget and subset of user-option bc files.
  // This link uses --internalize to internalize libomptarget symbols.
  // --internalize ignores the first bc file which came from previous link.
  LastLinkArgs.push_back(Args.MakeArgString("--internalize"));
  LastLinkArgs.push_back(Args.MakeArgString("--only-needed"));

  std::string LibSuffix = "lib";
  if (TC.getSanitizerArgs(Args).needsAsanRt())
    LibSuffix.append("/asan");
  if (Arg *A = Args.getLastArg(options::OPT_fopenmp_runtimelib_EQ)) {
    LibSuffix = A->getValue();
    if (TC.getSanitizerArgs(Args).needsAsanRt())
      LibSuffix.append("/asan");
  }

  llvm::SmallVector<std::string, 12> BCLibs;

  std::string AsanRTL;
  if (Args.hasFlag(options::OPT_fgpu_sanitize, options::OPT_fno_gpu_sanitize,
                   true) &&
      TC.getSanitizerArgs(Args).needsAsanRt()) {
    if (!Args.hasArg(options::OPT_nogpulib)){
      AsanRTL = RocmInstallation.getAsanRTLPath();
      if(AsanRTL.empty())
        TC.getDriver().Diag(diag::err_drv_no_asan_rt_lib);
      else
        BCLibs.push_back(AsanRTL);
    }
  }
  StringRef GPUArch = getProcessorFromTargetID(Triple, TargetID);

  // When the base lib directory is called `lib` we enable
  // the look-up of the libomptarget bc lib to happen and if not present
  // where it is expected it means we are using the build tree compiler
  // not the installed compiler.
  std::string LibDeviceName = "/libomptarget-amdgpu.bc";

  if (!Args.hasArg(options::OPT_nogpulib)) {
    // Check if libomptarget device bitcode can be found in a LIBRARY_PATH dir
    bool EnvOmpLibDeviceFound = false;
    for (auto &EnvLibraryPath : EnvironmentLibraryPaths) {
      std::string EnvOmpLibDevice = EnvLibraryPath + LibDeviceName;
      if (llvm::sys::fs::exists(EnvOmpLibDevice)) {
        EnvOmpLibDeviceFound = true;
        BCLibs.push_back(EnvOmpLibDevice);
        break;
      }
    }

    // If not found in LIBRARY_PATH, use default for the correct LibSuffix.
    if (!EnvOmpLibDeviceFound) {
      StringRef bc_file_suf = Args.MakeArgString(C.getDriver().Dir + "/../" +
                                                 LibSuffix + LibDeviceName);
      StringRef bc_file_lib =
          Args.MakeArgString(C.getDriver().Dir + "/../lib" + LibDeviceName);
      if (llvm::sys::fs::exists(bc_file_suf))
        BCLibs.push_back(Args.MakeArgString(bc_file_suf));
      else if (llvm::sys::fs::exists(bc_file_lib))
        // In case a LibSuffix version not found, use suffix "lib"
        BCLibs.push_back(Args.MakeArgString(bc_file_lib));
      else
        TC.getDriver().Diag(diag::err_drv_omp_offload_target_bcruntime_not_found)
          << "libomptarget-amdgpu.bc";
    }

    if (!AsanRTL.empty()) {
      // asanrtl is dependent on ockl so for every asanrtl bitcode linking
      // requires ockl but viceversa is not true.
      std::string OcklRTL(RocmInstallation.getOCKLPath());
      if (OcklRTL.empty())
        TC.getDriver().Diag(diag::err_drv_no_rocm_device_lib);
      else
        BCLibs.push_back(OcklRTL);
    }

    // Add the generic set of libraries, OpenMP subset only
    BCLibs.append(amdgpu::dlr::getCommonDeviceLibNames(
        C.getArgs(), C.getDriver(), GPUArch.str(), /* isOpenMP=*/true,
        RocmInstallation));
  }

  llvm::for_each(BCLibs, [&](StringRef BCFile) {
    LastLinkArgs.push_back(Args.MakeArgString(BCFile));
  });

  LastLinkArgs.push_back("-o");
  auto LastLinkFileName =
      getOutputFileName(C, OutputFilePrefix, "-linked", "bc");
  LastLinkArgs.push_back(LastLinkFileName);

  return LastLinkFileName;
}

const char *amdgpu::dlr::getOptCommandArgs(Compilation &C,
                                           const llvm::opt::ArgList &Args,
                                           llvm::opt::ArgStringList &OptArgs,
                                           const llvm::Triple &Triple,
                                           llvm::StringRef TargetID,
                                           llvm::StringRef OutputFilePrefix,
                                           const char *InputFileName) {
  addAMDTargetArgs(C, Args, OptArgs, /*IsLlc*/ false);
  // OptArgs.push_back(Args.MakeArgString("-openmp-opt-disable=1"));

  OptArgs.push_back("-o");
  auto OutputFileName =
      getOutputFileName(C, OutputFilePrefix, "-optimized", "bc");
  OptArgs.push_back(OutputFileName);
  addCommonArgs(C, Args, OptArgs, Triple, TargetID, InputFileName,
                "ROCM_OPT_ARGS");

  return OutputFileName;
}

const char *amdgpu::dlr::getLlcCommandArgs(
    Compilation &C, const llvm::opt::ArgList &Args,
    llvm::opt::ArgStringList &LlcArgs, const llvm::Triple &Triple,
    llvm::StringRef TargetID, llvm::StringRef OutputFilePrefix,
    const char *InputFileName, bool OutputIsAsm) {
  addAMDTargetArgs(C, Args, LlcArgs, /*IsLLc*/ true);

  if (Arg *A = Args.getLastArgNoClaim(options::OPT_g_Group))
    if (!A->getOption().matches(options::OPT_g0) &&
        !A->getOption().matches(options::OPT_ggdb0))
      LlcArgs.push_back("-amdgpu-spill-cfi-saved-regs");

  LlcArgs.push_back(
      Args.MakeArgString(Twine("-filetype=") + (OutputIsAsm ? "asm" : "obj")));

  // Add output filename
  LlcArgs.push_back("-o");
  const char *LlcOutputFile =
      getOutputFileName(C, OutputFilePrefix, "", OutputIsAsm ? "s" : "o");
  LlcArgs.push_back(LlcOutputFile);
  addCommonArgs(C, Args, LlcArgs, Triple, TargetID, InputFileName,
                "ROCM_LLC_ARGS");

  return LlcOutputFile;
}

const char *amdgpu::dlr::getLldCommandArgs(
    Compilation &C, const InputInfo &Output, const llvm::opt::ArgList &Args,
    llvm::opt::ArgStringList &LldArgs, const llvm::Triple &Triple,
    llvm::StringRef TargetID, const char *InputFileName,
    const std::optional<std::string> OutputFilePrefix) {
  LldArgs.push_back("-flavor");
  LldArgs.push_back("gnu");
  LldArgs.push_back("--no-undefined");
  LldArgs.push_back("-shared");

  if (Arg *A = Args.getLastArgNoClaim(options::OPT_g_Group))
    if (!A->getOption().matches(options::OPT_g0) &&
        !A->getOption().matches(options::OPT_ggdb0))
      LldArgs.push_back("-plugin-opt=-amdgpu-spill-cfi-saved-regs");

  addCommonArgs(C, Args, LldArgs, Triple, TargetID, InputFileName,
                "ROCM_LLD_ARGS", /* isLld */ true);

  LldArgs.push_back("-o");
  const char *LldOutputFile =
      OutputFilePrefix ? getOutputFileName(C, *OutputFilePrefix, "", "out")
                       : Output.getFilename();
  LldArgs.push_back(LldOutputFile);

  return LldOutputFile;
}

AMDGPUOpenMPToolChain::AMDGPUOpenMPToolChain(const Driver &D, const llvm::Triple &Triple,
                             const ToolChain &HostTC, const ArgList &Args,
                             const Action::OffloadKind OK)
    : ROCMToolChain(D, Triple, Args), HostTC(HostTC) {
  // Lookup binaries into the driver directory, this is used to
  // discover the 'amdgpu-arch' executable.
  getProgramPaths().push_back(getDriver().Dir);
}

void AMDGPUOpenMPToolChain::addClangTargetOptions(
    const llvm::opt::ArgList &DriverArgs, llvm::opt::ArgStringList &CC1Args,
    Action::OffloadKind DeviceOffloadingKind) const {
  HostTC.addClangTargetOptions(DriverArgs, CC1Args, DeviceOffloadingKind);

  StringRef GPUArch = DriverArgs.getLastArgValue(options::OPT_march_EQ);

  assert(DeviceOffloadingKind == Action::OFK_OpenMP &&
         "Only OpenMP offloading kinds are supported.");

  // Extract all the -m options
  std::vector<llvm::StringRef> Features;
  amdgpu::getAMDGPUTargetFeatures(getDriver(), getTriple(), DriverArgs,
                                  Features, GPUArch);

  for (auto OneFeature : unifyTargetFeatures(Features)) {
    CC1Args.push_back("-target-feature");
    CC1Args.push_back(OneFeature.data());
  }

  if (DriverArgs.hasFlag(options::OPT_fgpu_approx_transcendentals,
                         options::OPT_fno_gpu_approx_transcendentals, false))
    CC1Args.push_back("-fcuda-approx-transcendentals");

  if (DriverArgs.hasFlag(options::OPT_fgpu_rdc, options::OPT_fno_gpu_rdc,
                         false))
    CC1Args.push_back("-fgpu-rdc");

  StringRef MaxThreadsPerBlock =
    DriverArgs.getLastArgValue(options::OPT_gpu_max_threads_per_block_EQ);
  if (!MaxThreadsPerBlock.empty()) {
    std::string ArgStr =
      std::string("--gpu-max-threads-per-block=") + MaxThreadsPerBlock.str();
    CC1Args.push_back(DriverArgs.MakeArgStringRef(ArgStr));
  }

  if (DriverArgs.hasFlag(options::OPT_fgpu_allow_device_init,
                         options::OPT_fno_gpu_allow_device_init, false))
    CC1Args.push_back("-fgpu-allow-device-init");

  // Default to "hidden" visibility, as object level linking will not be
  // supported for the foreseeable future.
  if (!DriverArgs.hasArg(options::OPT_fvisibility_EQ,
                         options::OPT_fvisibility_ms_compat) &&
      DeviceOffloadingKind != Action::OFK_OpenMP) {
    CC1Args.append({"-fvisibility", "hidden"});
    CC1Args.push_back("-fapply-global-visibility-to-externs");
  }

  if (DriverArgs.hasArg(options::OPT_nogpulib))
    return;

  for (auto BCFile : getDeviceLibs(DriverArgs)) {
    CC1Args.push_back(BCFile.ShouldInternalize ? "-mlink-builtin-bitcode"
                                               : "-mlink-bitcode-file");
    CC1Args.push_back(DriverArgs.MakeArgString(BCFile.Path));
  }

  ArgStringList LibraryPaths;

  // Find in --hip-device-lib-path and HIP_LIBRARY_PATH.
  for (auto Path :
       RocmInstallation->getRocmDeviceLibPathArg())
    LibraryPaths.push_back(DriverArgs.MakeArgString(Path));

  // Link the bitcode library late if we're using device LTO.
  if (getDriver().isUsingOffloadLTO())
    return;

  std::string BitcodeSuffix;
  BitcodeSuffix = llvm::Twine("old-amdgpu-" + GPUArch).str();

  addDirectoryList(DriverArgs, LibraryPaths, "", "HIP_DEVICE_LIB_PATH");

  // Maintain compatability with --hip-device-lib.
  auto BCLibs = DriverArgs.getAllArgValues(options::OPT_hip_device_lib_EQ);
  if (!BCLibs.empty())
    for (auto Lib : BCLibs)
      addBCLib(getDriver(), DriverArgs, CC1Args, LibraryPaths, Lib,
               /* PostClang Link? */ true);
}

llvm::opt::DerivedArgList *AMDGPUOpenMPToolChain::TranslateArgs(
    const llvm::opt::DerivedArgList &Args, StringRef BoundArch,
    Action::OffloadKind DeviceOffloadKind) const {

  DerivedArgList *DAL =
      HostTC.TranslateArgs(Args, BoundArch, DeviceOffloadKind);
  if (!DAL)
    DAL = new DerivedArgList(Args.getBaseArgs());

  const OptTable &Opts = getDriver().getOpts();

<<<<<<< HEAD
  if (DeviceOffloadKind == Action::OFK_OpenMP) {
    for (Arg *A : Args) {
      if (!shouldSkipSanitizeOption(*this, Args, BoundArch, A) &&
          !llvm::is_contained(*DAL, A))
        DAL->append(A);
    }

    if (!DAL->hasArg(options::OPT_march_EQ)) {
      StringRef Arch = BoundArch;
      if (Arch.empty()) {
        auto ArchsOrErr = getSystemGPUArchs(Args);
        if (!ArchsOrErr) {
          std::string ErrMsg =
              llvm::formatv("{0}", llvm::fmt_consume(ArchsOrErr.takeError()));
          getDriver().Diag(diag::err_drv_undetermined_gpu_arch)
              << llvm::Triple::getArchTypeName(getArch()) << ErrMsg << "-march";
          Arch = OffloadArchToString(OffloadArch::HIPDefault);
        } else {
          Arch = Args.MakeArgString(ArchsOrErr->front());
        }
      }
      DAL->AddJoinedArg(nullptr, Opts.getOption(options::OPT_march_EQ), Arch);
    }

    return DAL;
  }

=======
>>>>>>> 7612dcc6
  for (Arg *A : Args) {
    if (!llvm::is_contained(*DAL, A))
      DAL->append(A);
  }

  if (!BoundArch.empty()) {
    DAL->eraseArg(options::OPT_march_EQ);
    DAL->AddJoinedArg(nullptr, Opts.getOption(options::OPT_march_EQ),
                      BoundArch);
  }

  return DAL;
}

void AMDGPUOpenMPToolChain::addClangWarningOptions(
    ArgStringList &CC1Args) const {
  AMDGPUToolChain::addClangWarningOptions(CC1Args);
  HostTC.addClangWarningOptions(CC1Args);
}

ToolChain::CXXStdlibType
AMDGPUOpenMPToolChain::GetCXXStdlibType(const ArgList &Args) const {
  return HostTC.GetCXXStdlibType(Args);
}

void AMDGPUOpenMPToolChain::AddClangSystemIncludeArgs(const ArgList &DriverArgs,
                                              ArgStringList &CC1Args) const {
  const Driver &D = HostTC.getDriver();
  CC1Args.push_back("-internal-isystem");
  CC1Args.push_back(DriverArgs.MakeArgString(D.Dir + "/../include"));
  CC1Args.push_back("-internal-isystem");
  CC1Args.push_back(DriverArgs.MakeArgString(D.Dir + "/../../../include"));

  HostTC.AddClangSystemIncludeArgs(DriverArgs, CC1Args);

  CC1Args.push_back("-internal-isystem");
  SmallString<128> P(HostTC.getDriver().ResourceDir);
  llvm::sys::path::append(P, "include/cuda_wrappers");
  CC1Args.push_back(DriverArgs.MakeArgString(P));
}

void AMDGPUOpenMPToolChain::AddClangCXXStdlibIncludeArgs(
    const llvm::opt::ArgList &Args, llvm::opt::ArgStringList &CC1Args) const {
  HostTC.AddClangCXXStdlibIncludeArgs(Args, CC1Args);
}

/// Convert path list to Fortran frontend argument
static void AddFlangSysIncludeArg(const ArgList &DriverArgs,
                                  ArgStringList &Flang1args,
                                  ToolChain::path_list IncludePathList) {
  std::string ArgValue; // Path argument value

  // Make up argument value consisting of paths separated by colons
  bool first = true;
  for (auto P : IncludePathList) {
    if (first) {
      first = false;
    } else {
      ArgValue += ":";
    }
    ArgValue += P;
  }

  // Add the argument
  Flang1args.push_back("-stdinc");
  Flang1args.push_back(DriverArgs.MakeArgString(ArgValue));
}

/// Currently only adding include dir from install directory
void AMDGPUOpenMPToolChain::AddFlangSystemIncludeArgs(const ArgList &DriverArgs,
                                            ArgStringList &Flang1args) const {
  path_list IncludePathList;
  const Driver &D = getDriver();

  if (DriverArgs.hasArg(options::OPT_nostdinc))
    return;

  {
    SmallString<128> P(D.Dir);
    llvm::sys::path::append(P, "../include");
    IncludePathList.push_back(DriverArgs.MakeArgString(P.str()));
  }

  AddFlangSysIncludeArg(DriverArgs, Flang1args, IncludePathList);
  return;
}

void AMDGPUOpenMPToolChain::AddIAMCUIncludeArgs(const ArgList &Args,
                                                ArgStringList &CC1Args) const {
  HostTC.AddIAMCUIncludeArgs(Args, CC1Args);
}

SanitizerMask AMDGPUOpenMPToolChain::getSupportedSanitizers() const {
  // The AMDGPUOpenMPToolChain only supports sanitizers in the sense that it
  // allows sanitizer arguments on the command line if they are supported by the
  // host toolchain. The AMDGPUOpenMPToolChain will actually ignore any command
  // line arguments for any of these "supported" sanitizers. That means that no
  // sanitization of device code is actually supported at this time.
  //
  // This behavior is necessary because the host and device toolchains
  // invocations often share the command line, so the device toolchain must
  // tolerate flags meant only for the host toolchain.
  return HostTC.getSupportedSanitizers();
}

VersionTuple
AMDGPUOpenMPToolChain::computeMSVCVersion(const Driver *D,
                                          const ArgList &Args) const {
  return HostTC.computeMSVCVersion(D, Args);
}

llvm::SmallVector<ToolChain::BitCodeLibraryInfo, 12>
AMDGPUOpenMPToolChain::getDeviceLibs(const llvm::opt::ArgList &Args) const {
  if (Args.hasArg(options::OPT_nogpulib))
    return {};

  if (!RocmInstallation->hasDeviceLibrary()) {
    getDriver().Diag(diag::err_drv_no_rocm_device_lib) << 0;
    return {};
  }

  StringRef GpuArch = getProcessorFromTargetID(
      getTriple(), Args.getLastArgValue(options::OPT_march_EQ));

  SmallVector<BitCodeLibraryInfo, 12> BCLibs;
  for (auto BCLib : getCommonDeviceLibNames(Args, GpuArch.str(),
                                            /*IsOpenMP=*/true))
    BCLibs.emplace_back(BCLib);

  return BCLibs;
}<|MERGE_RESOLUTION|>--- conflicted
+++ resolved
@@ -485,36 +485,6 @@
 
   const OptTable &Opts = getDriver().getOpts();
 
-<<<<<<< HEAD
-  if (DeviceOffloadKind == Action::OFK_OpenMP) {
-    for (Arg *A : Args) {
-      if (!shouldSkipSanitizeOption(*this, Args, BoundArch, A) &&
-          !llvm::is_contained(*DAL, A))
-        DAL->append(A);
-    }
-
-    if (!DAL->hasArg(options::OPT_march_EQ)) {
-      StringRef Arch = BoundArch;
-      if (Arch.empty()) {
-        auto ArchsOrErr = getSystemGPUArchs(Args);
-        if (!ArchsOrErr) {
-          std::string ErrMsg =
-              llvm::formatv("{0}", llvm::fmt_consume(ArchsOrErr.takeError()));
-          getDriver().Diag(diag::err_drv_undetermined_gpu_arch)
-              << llvm::Triple::getArchTypeName(getArch()) << ErrMsg << "-march";
-          Arch = OffloadArchToString(OffloadArch::HIPDefault);
-        } else {
-          Arch = Args.MakeArgString(ArchsOrErr->front());
-        }
-      }
-      DAL->AddJoinedArg(nullptr, Opts.getOption(options::OPT_march_EQ), Arch);
-    }
-
-    return DAL;
-  }
-
-=======
->>>>>>> 7612dcc6
   for (Arg *A : Args) {
     if (!llvm::is_contained(*DAL, A))
       DAL->append(A);
