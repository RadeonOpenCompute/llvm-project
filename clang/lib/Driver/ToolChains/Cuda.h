--- conflicted
+++ resolved
@@ -1,3 +1,4 @@
+
 //===--- Cuda.h - Cuda ToolChain Implementations ----------------*- C++ -*-===//
 //
 // Part of the LLVM Project, under the Apache License v2.0 with LLVM Exceptions.
@@ -5,10 +6,8 @@
 // SPDX-License-Identifier: Apache-2.0 WITH LLVM-exception
 //
 //===----------------------------------------------------------------------===//
-
 #ifndef LLVM_CLANG_LIB_DRIVER_TOOLCHAINS_CUDA_H
 #define LLVM_CLANG_LIB_DRIVER_TOOLCHAINS_CUDA_H
-
 #include "clang/Basic/Cuda.h"
 #include "clang/Driver/Action.h"
 #include "clang/Driver/Multilib.h"
@@ -19,10 +18,8 @@
 #include <bitset>
 #include <set>
 #include <vector>
-
 namespace clang {
 namespace driver {
-
 /// A class to find a viable CUDA installation
 class CudaInstallationDetector {
 private:
@@ -34,29 +31,23 @@
   std::string LibDevicePath;
   std::string IncludePath;
   llvm::StringMap<std::string> LibDeviceMap;
-
   // CUDA architectures for which we have raised an error in
   // CheckCudaVersionSupportsArch.
   mutable std::bitset<(int)CudaArch::LAST> ArchsWithBadVersion;
-
 public:
   CudaInstallationDetector(const Driver &D, const llvm::Triple &HostTriple,
                            const llvm::opt::ArgList &Args);
-
   void AddCudaIncludeArgs(const llvm::opt::ArgList &DriverArgs,
                           llvm::opt::ArgStringList &CC1Args) const;
-
   /// Emit an error if Version does not support the given Arch.
   ///
   /// If either Version or Arch is unknown, does not emit an error.  Emits at
   /// most one error per Arch.
   void CheckCudaVersionSupportsArch(CudaArch Arch) const;
-
   /// Check whether we detected a valid Cuda install.
   bool isValid() const { return IsValid; }
   /// Print information about the detected CUDA installation.
   void print(raw_ostream &OS) const;
-
   /// Get the detected Cuda install's version.
   CudaVersion version() const {
     return Version == CudaVersion::NEW ? CudaVersion::PARTIALLY_SUPPORTED
@@ -76,95 +67,69 @@
   }
   void WarnIfUnsupportedVersion();
 };
-
 namespace tools {
 namespace NVPTX {
-
 // Run ptxas, the NVPTX assembler.
 class LLVM_LIBRARY_VISIBILITY Assembler : public Tool {
 public:
   Assembler(const ToolChain &TC) : Tool("NVPTX::Assembler", "ptxas", TC) {}
-
   bool hasIntegratedCPP() const override { return false; }
-
   void ConstructJob(Compilation &C, const JobAction &JA,
                     const InputInfo &Output, const InputInfoList &Inputs,
                     const llvm::opt::ArgList &TCArgs,
                     const char *LinkingOutput) const override;
 };
-
 // Runs fatbinary, which combines GPU object files ("cubin" files) and/or PTX
 // assembly into a single output file.
 class LLVM_LIBRARY_VISIBILITY FatBinary : public Tool {
 public:
   FatBinary(const ToolChain &TC) : Tool("NVPTX::Linker", "fatbinary", TC) {}
-
   bool hasIntegratedCPP() const override { return false; }
-
   void ConstructJob(Compilation &C, const JobAction &JA,
                     const InputInfo &Output, const InputInfoList &Inputs,
                     const llvm::opt::ArgList &TCArgs,
                     const char *LinkingOutput) const override;
 };
-
 // Runs nvlink, which links GPU object files ("cubin" files) into a single file.
 class LLVM_LIBRARY_VISIBILITY Linker : public Tool {
 public:
   Linker(const ToolChain &TC) : Tool("NVPTX::Linker", "fatbinary", TC) {}
-
   bool hasIntegratedCPP() const override { return false; }
-
   void ConstructJob(Compilation &C, const JobAction &JA,
                     const InputInfo &Output, const InputInfoList &Inputs,
                     const llvm::opt::ArgList &TCArgs,
                     const char *LinkingOutput) const override;
 };
-
 class LLVM_LIBRARY_VISIBILITY OpenMPLinker : public Tool {
  public:
    OpenMPLinker(const ToolChain &TC)
        : Tool("NVPTX::OpenMPLinker", "nvlink", TC) {}
-
    bool hasIntegratedCPP() const override { return false; }
-
    void ConstructJob(Compilation &C, const JobAction &JA,
                      const InputInfo &Output, const InputInfoList &Inputs,
                      const llvm::opt::ArgList &TCArgs,
                      const char *LinkingOutput) const override;
 };
-
 void getNVPTXTargetFeatures(const Driver &D, const llvm::Triple &Triple,
                             const llvm::opt::ArgList &Args,
                             std::vector<StringRef> &Features);
-
 } // end namespace NVPTX
 } // end namespace tools
-
 namespace toolchains {
-
 class LLVM_LIBRARY_VISIBILITY NVPTXToolChain : public ToolChain {
 public:
-<<<<<<< HEAD
-  CudaToolChain(const Driver &D, const llvm::Triple &Triple,
-                const ToolChain &HostTC, const llvm::opt::ArgList &Args,
-                const Action::OffloadKind OK);
-
-  CudaToolChain(const Driver &D, const llvm::Triple &Triple,
-                const ToolChain &HostTC, const llvm::opt::ArgList &Args,
-                const Action::OffloadKind OK, const std::string TargetID);
-=======
   NVPTXToolChain(const Driver &D, const llvm::Triple &Triple,
                  const llvm::Triple &HostTriple,
                  const llvm::opt::ArgList &Args);
->>>>>>> 2e35d684
-
+  NVPTXToolChain(const Driver &D, const llvm::Triple &Triple,
+                 const llvm::Triple &HostTriple,
+                 const llvm::opt::ArgList &Args,
+                 const std::string TargetID);
   NVPTXToolChain(const Driver &D, const llvm::Triple &Triple,
                  const llvm::opt::ArgList &Args);
-
   llvm::opt::DerivedArgList *
   TranslateArgs(const llvm::opt::DerivedArgList &Args, StringRef BoundArch,
                 Action::OffloadKind DeviceOffloadKind) const override;
-
   // Never try to use the integrated assembler with CUDA; always fork out to
   // ptxas.
   bool useIntegratedAs() const override { return false; }
@@ -175,35 +140,29 @@
   }
   bool isPICDefaultForced() const override { return false; }
   bool SupportsProfiling() const override { return false; }
-
   bool IsMathErrnoDefault() const override { return false; }
-
   bool supportsDebugInfoOption(const llvm::opt::Arg *A) const override;
   void adjustDebugInfoKind(codegenoptions::DebugInfoKind &DebugInfoKind,
                            const llvm::opt::ArgList &Args) const override;
-
   // NVPTX supports only DWARF2.
   unsigned GetDefaultDwarfVersion() const override { return 2; }
   unsigned getMaxDwarfVersion() const override { return 2; }
-
   CudaInstallationDetector CudaInstallation;
-
 protected:
   Tool *buildAssembler() const override; // ptxas.
   Tool *buildLinker() const override;    // nvlink.
 };
-
 class LLVM_LIBRARY_VISIBILITY CudaToolChain : public NVPTXToolChain {
 public:
   CudaToolChain(const Driver &D, const llvm::Triple &Triple,
                 const ToolChain &HostTC, const llvm::opt::ArgList &Args);
-
+  CudaToolChain(const Driver &D, const llvm::Triple &Triple,
+                const ToolChain &HostTC, const llvm::opt::ArgList &Args,
+                const std::string TargetID);
   const llvm::Triple *getAuxTriple() const override {
     return &HostTC.getTriple();
   }
-
   std::string getInputFilename(const InputInfo &Input) const override;
-
   llvm::opt::DerivedArgList *
   TranslateArgs(const llvm::opt::DerivedArgList &Args, StringRef BoundArch,
                 Action::OffloadKind DeviceOffloadKind) const override;
@@ -211,14 +170,11 @@
   addClangTargetOptions(const llvm::opt::ArgList &DriverArgs,
                         llvm::opt::ArgStringList &CC1Args,
                         Action::OffloadKind DeviceOffloadKind) const override;
-
   llvm::DenormalMode getDefaultDenormalModeForType(
       const llvm::opt::ArgList &DriverArgs, const JobAction &JA,
       const llvm::fltSemantics *FPType = nullptr) const override;
-
   void AddCudaIncludeArgs(const llvm::opt::ArgList &DriverArgs,
                           llvm::opt::ArgStringList &CC1Args) const override;
-
   void addClangWarningOptions(llvm::opt::ArgStringList &CC1Args) const override;
   CXXStdlibType GetCXXStdlibType(const llvm::opt::ArgList &Args) const override;
   void
@@ -229,30 +185,16 @@
       llvm::opt::ArgStringList &CC1Args) const override;
   void AddIAMCUIncludeArgs(const llvm::opt::ArgList &DriverArgs,
                            llvm::opt::ArgStringList &CC1Args) const override;
-
   SanitizerMask getSupportedSanitizers() const override;
-
   VersionTuple
   computeMSVCVersion(const Driver *D,
                      const llvm::opt::ArgList &Args) const override;
-
   const ToolChain &HostTC;
-
 protected:
-<<<<<<< HEAD
-  Tool *buildAssembler() const override;  // ptxas
-  Tool *buildLinker() const override;     // fatbinary (ok, not really a linker)
-
-private:
-  const Action::OffloadKind OK;
-=======
   Tool *buildAssembler() const override; // ptxas
   Tool *buildLinker() const override;    // fatbinary (ok, not really a linker)
->>>>>>> 2e35d684
-};
-
+};
 } // end namespace toolchains
 } // end namespace driver
 } // end namespace clang
-
 #endif // LLVM_CLANG_LIB_DRIVER_TOOLCHAINS_CUDA_H