--- conflicted
+++ resolved
@@ -80,24 +80,6 @@
                          StringRef TargetID, bool isBitCodeSDL,
                          bool postClangLink, bool unpackage = false);
 
-<<<<<<< HEAD
-bool SDLSearch(const Driver &D, const llvm::opt::ArgList &DriverArgs,
-               llvm::opt::ArgStringList &CmdArgs,
-               SmallVector<std::string, 8> LibraryPaths, std::string Lib,
-               StringRef Arch, StringRef TargetID, bool isBitCodeSDL,
-               bool postClangLink);
-
-bool GetSDLFromOffloadArchive(Compilation &C, const Driver &D, const Tool &T,
-                              const JobAction &JA, const InputInfoList &Inputs,
-                              const llvm::opt::ArgList &DriverArgs,
-                              llvm::opt::ArgStringList &CC1Args,
-                              SmallVector<std::string, 8> LibraryPaths,
-                              StringRef Lib, StringRef Arch, StringRef TargetID,
-                              bool isBitCodeSDL, bool postClangLink,
-                              bool unpackage);
-
-=======
->>>>>>> 08e76537
 const char *SplitDebugName(const JobAction &JA, const llvm::opt::ArgList &Args,
                            const InputInfo &Input, const InputInfo &Output);
 
