//===--- CommonArgs.h - Args handling for multiple toolchains ---*- C++ -*-===//
//
// Part of the LLVM Project, under the Apache License v2.0 with LLVM Exceptions.
// See https://llvm.org/LICENSE.txt for license information.
// SPDX-License-Identifier: Apache-2.0 WITH LLVM-exception
//
//===----------------------------------------------------------------------===//

#ifndef LLVM_CLANG_LIB_DRIVER_TOOLCHAINS_COMMONARGS_H
#define LLVM_CLANG_LIB_DRIVER_TOOLCHAINS_COMMONARGS_H

#include "clang/Basic/CodeGenOptions.h"
#include "clang/Driver/Driver.h"
#include "clang/Driver/InputInfo.h"
#include "clang/Driver/Multilib.h"
#include "clang/Driver/Tool.h"
#include "clang/Driver/ToolChain.h"
#include "llvm/ADT/StringRef.h"
#include "llvm/Option/Arg.h"
#include "llvm/Option/ArgList.h"
#include "llvm/Support/CodeGen.h"
#include "AmdOptArgs.h"

namespace clang {
namespace driver {
namespace tools {

bool needFortranLibs(const Driver &D, const llvm::opt::ArgList &Args);

void addPathIfExists(const Driver &D, const Twine &Path,
                     ToolChain::path_list &Paths);

void AddLinkerInputs(const ToolChain &TC, const InputInfoList &Inputs,
                     const llvm::opt::ArgList &Args,
                     llvm::opt::ArgStringList &CmdArgs, const JobAction &JA);

void addLinkerCompressDebugSectionsOption(const ToolChain &TC,
                                          const llvm::opt::ArgList &Args,
                                          llvm::opt::ArgStringList &CmdArgs);

void claimNoWarnArgs(const llvm::opt::ArgList &Args);

bool addSanitizerRuntimes(const ToolChain &TC, const llvm::opt::ArgList &Args,
                          llvm::opt::ArgStringList &CmdArgs);

void linkSanitizerRuntimeDeps(const ToolChain &TC,
                              const llvm::opt::ArgList &Args,
                              llvm::opt::ArgStringList &CmdArgs);

bool addXRayRuntime(const ToolChain &TC, const llvm::opt::ArgList &Args,
                    llvm::opt::ArgStringList &CmdArgs);

void linkXRayRuntimeDeps(const ToolChain &TC, const llvm::opt::ArgList &Args,
                         llvm::opt::ArgStringList &CmdArgs);

void AddRunTimeLibs(const ToolChain &TC, const Driver &D,
                    llvm::opt::ArgStringList &CmdArgs,
                    const llvm::opt::ArgList &Args);

void AddStaticDeviceLibsLinking(
    Compilation &C, const Tool &T, const JobAction &JA,
    const InputInfoList &Inputs, const llvm::opt::ArgList &DriverArgs,
    llvm::opt::ArgStringList &CmdArgs, StringRef Arch, StringRef TargetID,
    bool isBitCodeSDL, bool postClangLink, bool unpackage);
void AddStaticDeviceLibsLinking(Compilation &C, const Tool &T,
                                const JobAction &JA,
                                const InputInfoList &Inputs,
                                const llvm::opt::ArgList &DriverArgs,
                                llvm::opt::ArgStringList &CmdArgs,
                                StringRef Arch, StringRef TargetID,
                                bool isBitCodeSDL, bool postClangLink);
void AddStaticDeviceLibsPostLinking(const Driver &D,
                                    const llvm::opt::ArgList &DriverArgs,
                                    llvm::opt::ArgStringList &CmdArgs,
                                    StringRef Arch, StringRef TargetID,
                                    bool isBitCodeSDL, bool postClangLink);
void AddStaticDeviceLibs(Compilation *C, const Tool *T, const JobAction *JA,
                         const InputInfoList *Inputs, const Driver &D,
                         const llvm::opt::ArgList &DriverArgs,
                         llvm::opt::ArgStringList &CmdArgs, StringRef Arch,
                         StringRef TargetID, bool isBitCodeSDL,
                         bool postClangLink, bool unpackage = false);

const char *SplitDebugName(const JobAction &JA, const llvm::opt::ArgList &Args,
                           const InputInfo &Input, const InputInfo &Output);

void SplitDebugInfo(const ToolChain &TC, Compilation &C, const Tool &T,
                    const JobAction &JA, const llvm::opt::ArgList &Args,
                    const InputInfo &Output, const char *OutFile);

void addLTOOptions(const ToolChain &ToolChain, const llvm::opt::ArgList &Args,
                   llvm::opt::ArgStringList &CmdArgs, const InputInfo &Output,
                   const InputInfo &Input, bool IsThinLTO);

const char *RelocationModelName(llvm::Reloc::Model Model);

std::tuple<llvm::Reloc::Model, unsigned, bool>
ParsePICArgs(const ToolChain &ToolChain, const llvm::opt::ArgList &Args);

unsigned ParseFunctionAlignment(const ToolChain &TC,
                                const llvm::opt::ArgList &Args);

void addDebugInfoKind(llvm::opt::ArgStringList &CmdArgs,
                      llvm::codegenoptions::DebugInfoKind DebugInfoKind);

llvm::codegenoptions::DebugInfoKind
debugLevelToInfoKind(const llvm::opt::Arg &A);

// Extract the integer N from a string spelled "-dwarf-N", returning 0
// on mismatch. The StringRef input (rather than an Arg) allows
// for use by the "-Xassembler" option parser.
unsigned DwarfVersionNum(StringRef ArgValue);
// Find a DWARF format version option.
// This function is a complementary for DwarfVersionNum().
const llvm::opt::Arg *getDwarfNArg(const llvm::opt::ArgList &Args);
unsigned getDwarfVersion(const ToolChain &TC, const llvm::opt::ArgList &Args);

void AddAssemblerKPIC(const ToolChain &ToolChain,
                      const llvm::opt::ArgList &Args,
                      llvm::opt::ArgStringList &CmdArgs);

std::string FindDebugPerfInLibraryPath(const std::string &RLib);

void addOpenMPRuntimeSpecificRPath(const ToolChain &TC,
                                   const llvm::opt::ArgList &Args,
                                   llvm::opt::ArgStringList &CmdArgs);
void addArchSpecificRPath(const ToolChain &TC, const llvm::opt::ArgList &Args,
                          llvm::opt::ArgStringList &CmdArgs);
void addOpenMPRuntimeLibraryPath(const ToolChain &TC,
                                 const llvm::opt::ArgList &Args,
                                 llvm::opt::ArgStringList &CmdArgs);
/// Returns true, if an OpenMP runtime has been added.
bool addOpenMPRuntime(llvm::opt::ArgStringList &CmdArgs, const ToolChain &TC,
                      const llvm::opt::ArgList &Args,
                      bool ForceStaticHostRuntime = false,
                      bool IsOffloadingHost = false, bool GompNeedsRT = false);

/// Adds Fortran runtime libraries to \p CmdArgs.
void addFortranRuntimeLibs(const ToolChain &TC, const llvm::opt::ArgList &Args,
                           llvm::opt::ArgStringList &CmdArgs);

/// Adds the path for the Fortran runtime libraries to \p CmdArgs.
void addFortranRuntimeLibraryPath(const ToolChain &TC,
                                  const llvm::opt::ArgList &Args,
                                  llvm::opt::ArgStringList &CmdArgs);

void addHIPRuntimeLibArgs(const ToolChain &TC, Compilation &C,
                          const llvm::opt::ArgList &Args,
                          llvm::opt::ArgStringList &CmdArgs);

void addAsNeededOption(const ToolChain &TC, const llvm::opt::ArgList &Args,
                       llvm::opt::ArgStringList &CmdArgs, bool as_needed);

llvm::opt::Arg *getLastCSProfileGenerateArg(const llvm::opt::ArgList &Args);
llvm::opt::Arg *getLastProfileUseArg(const llvm::opt::ArgList &Args);
llvm::opt::Arg *getLastProfileSampleUseArg(const llvm::opt::ArgList &Args);

bool isObjCAutoRefCount(const llvm::opt::ArgList &Args);

llvm::StringRef getLTOParallelism(const llvm::opt::ArgList &Args,
                                  const Driver &D);

bool areOptimizationsEnabled(const llvm::opt::ArgList &Args);

bool isUseSeparateSections(const llvm::Triple &Triple);
// Parse -mtls-dialect=. Return true if the target supports both general-dynamic
// and TLSDESC, and TLSDESC is requested.
bool isTLSDESCEnabled(const ToolChain &TC, const llvm::opt::ArgList &Args);

/// \p EnvVar is split by system delimiter for environment variables.
/// If \p ArgName is "-I", "-L", or an empty string, each entry from \p EnvVar
/// is prefixed by \p ArgName then added to \p Args. Otherwise, for each
/// entry of \p EnvVar, \p ArgName is added to \p Args first, then the entry
/// itself is added.
void addDirectoryList(const llvm::opt::ArgList &Args,
                      llvm::opt::ArgStringList &CmdArgs, const char *ArgName,
                      const char *EnvVar);

void AddTargetFeature(const llvm::opt::ArgList &Args,
                      std::vector<StringRef> &Features,
                      llvm::opt::OptSpecifier OnOpt,
                      llvm::opt::OptSpecifier OffOpt, StringRef FeatureName);

std::string getCPUName(const Driver &D, const llvm::opt::ArgList &Args,
                       const llvm::Triple &T, bool FromAs = false);

void getTargetFeatures(const Driver &D, const llvm::Triple &Triple,
                       const llvm::opt::ArgList &Args,
                       llvm::opt::ArgStringList &CmdArgs, bool ForAS,
                       bool IsAux = false,
                       const StringRef TcTargetID = StringRef());

/// Iterate \p Args and convert -mxxx to +xxx and -mno-xxx to -xxx and
/// append it to \p Features.
///
/// Note: Since \p Features may contain default values before calling
/// this function, or may be appended with entries to override arguments,
/// entries in \p Features are not unique.
void handleTargetFeaturesGroup(const Driver &D, const llvm::Triple &Triple,
                               const llvm::opt::ArgList &Args,
                               std::vector<StringRef> &Features,
                               llvm::opt::OptSpecifier Group);

/// If there are multiple +xxx or -xxx features, keep the last one.
SmallVector<StringRef> unifyTargetFeatures(ArrayRef<StringRef> Features);

/// Handles the -save-stats option and returns the filename to save statistics
/// to.
SmallString<128> getStatsFileName(const llvm::opt::ArgList &Args,
                                  const InputInfo &Output,
                                  const InputInfo &Input, const Driver &D);

/// \p Flag must be a flag accepted by the driver.
void addMultilibFlag(bool Enabled, const StringRef Flag,
                     Multilib::flags_list &Flags);

void addX86AlignBranchArgs(const Driver &D, const llvm::opt::ArgList &Args,
                           llvm::opt::ArgStringList &CmdArgs, bool IsLTO,
                           const StringRef PluginOptPrefix = "");

unsigned getOrCheckAMDGPUCodeObjectVersion(const Driver &D,
                              const llvm::opt::ArgList &Args,
                              bool Diagnose = false);

void checkAMDGPUCodeObjectVersion(const Driver &D,
                                  const llvm::opt::ArgList &Args);

unsigned getAMDGPUCodeObjectVersion(const Driver &D,
                                    const llvm::opt::ArgList &Args);

bool haveAMDGPUCodeObjectVersionArgument(const Driver &D,
                                         const llvm::opt::ArgList &Args);

void addMachineOutlinerArgs(const Driver &D, const llvm::opt::ArgList &Args,
                            llvm::opt::ArgStringList &CmdArgs,
                            const llvm::Triple &Triple, bool IsLTO,
                            const StringRef PluginOptPrefix = "");

void addOpenMPDeviceRTL(const Driver &D, const llvm::opt::ArgList &DriverArgs,
                        llvm::opt::ArgStringList &CC1Args,
                        StringRef BitcodeSuffix, const llvm::Triple &Triple);

<<<<<<< HEAD
=======
void addOutlineAtomicsArgs(const Driver &D, const ToolChain &TC,
                           const llvm::opt::ArgList &Args,
                           llvm::opt::ArgStringList &CmdArgs,
                           const llvm::Triple &Triple);

>>>>>>> 22544e2a
} // end namespace tools
} // end namespace driver
} // end namespace clang

clang::CodeGenOptions::FramePointerKind
getFramePointerKind(const llvm::opt::ArgList &Args, const llvm::Triple &Triple);

#endif // LLVM_CLANG_LIB_DRIVER_TOOLCHAINS_COMMONARGS_H<|MERGE_RESOLUTION|>--- conflicted
+++ resolved
@@ -240,14 +240,11 @@
                         llvm::opt::ArgStringList &CC1Args,
                         StringRef BitcodeSuffix, const llvm::Triple &Triple);
 
-<<<<<<< HEAD
-=======
 void addOutlineAtomicsArgs(const Driver &D, const ToolChain &TC,
                            const llvm::opt::ArgList &Args,
                            llvm::opt::ArgStringList &CmdArgs,
                            const llvm::Triple &Triple);
 
->>>>>>> 22544e2a
 } // end namespace tools
 } // end namespace driver
 } // end namespace clang
