//===--- Cuda.cpp - Cuda Tool and ToolChain Implementations -----*- C++ -*-===//
//
// Part of the LLVM Project, under the Apache License v2.0 with LLVM Exceptions.
// See https://llvm.org/LICENSE.txt for license information.
// SPDX-License-Identifier: Apache-2.0 WITH LLVM-exception
//
//===----------------------------------------------------------------------===//

#include "Cuda.h"
#include "CommonArgs.h"
#include "clang/Basic/Cuda.h"
#include "clang/Basic/TargetID.h"
#include "clang/Config/config.h"
#include "clang/Driver/Compilation.h"
#include "clang/Driver/Distro.h"
#include "clang/Driver/Driver.h"
#include "clang/Driver/DriverDiagnostic.h"
#include "clang/Driver/InputInfo.h"
#include "clang/Driver/Options.h"
#include "llvm/ADT/StringExtras.h"
#include "llvm/Option/ArgList.h"
#include "llvm/Support/FileSystem.h"
#include "llvm/Support/FormatAdapters.h"
#include "llvm/Support/FormatVariadic.h"
#include "llvm/Support/Path.h"
#include "llvm/Support/Process.h"
#include "llvm/Support/Program.h"
#include "llvm/Support/VirtualFileSystem.h"
#include "llvm/TargetParser/Host.h"
#include "llvm/TargetParser/TargetParser.h"
#include <system_error>

using namespace clang::driver;
using namespace clang::driver::toolchains;
using namespace clang::driver::tools;
using namespace clang;
using namespace llvm::opt;

namespace {

CudaVersion getCudaVersion(uint32_t raw_version) {
  if (raw_version < 7050)
    return CudaVersion::CUDA_70;
  if (raw_version < 8000)
    return CudaVersion::CUDA_75;
  if (raw_version < 9000)
    return CudaVersion::CUDA_80;
  if (raw_version < 9010)
    return CudaVersion::CUDA_90;
  if (raw_version < 9020)
    return CudaVersion::CUDA_91;
  if (raw_version < 10000)
    return CudaVersion::CUDA_92;
  if (raw_version < 10010)
    return CudaVersion::CUDA_100;
  if (raw_version < 10020)
    return CudaVersion::CUDA_101;
  if (raw_version < 11000)
    return CudaVersion::CUDA_102;
  if (raw_version < 11010)
    return CudaVersion::CUDA_110;
  if (raw_version < 11020)
    return CudaVersion::CUDA_111;
  if (raw_version < 11030)
    return CudaVersion::CUDA_112;
  if (raw_version < 11040)
    return CudaVersion::CUDA_113;
  if (raw_version < 11050)
    return CudaVersion::CUDA_114;
  if (raw_version < 11060)
    return CudaVersion::CUDA_115;
  if (raw_version < 11070)
    return CudaVersion::CUDA_116;
  if (raw_version < 11080)
    return CudaVersion::CUDA_117;
  if (raw_version < 11090)
    return CudaVersion::CUDA_118;
  if (raw_version < 12010)
    return CudaVersion::CUDA_120;
  if (raw_version < 12020)
    return CudaVersion::CUDA_121;
  if (raw_version < 12030)
    return CudaVersion::CUDA_122;
  if (raw_version < 12040)
    return CudaVersion::CUDA_123;
  if (raw_version < 12050)
    return CudaVersion::CUDA_124;
  if (raw_version < 12060)
    return CudaVersion::CUDA_125;
  return CudaVersion::NEW;
}

CudaVersion parseCudaHFile(llvm::StringRef Input) {
  // Helper lambda which skips the words if the line starts with them or returns
  // std::nullopt otherwise.
  auto StartsWithWords =
      [](llvm::StringRef Line,
         const SmallVector<StringRef, 3> words) -> std::optional<StringRef> {
    for (StringRef word : words) {
      if (!Line.consume_front(word))
        return {};
      Line = Line.ltrim();
    }
    return Line;
  };

  Input = Input.ltrim();
  while (!Input.empty()) {
    if (auto Line =
            StartsWithWords(Input.ltrim(), {"#", "define", "CUDA_VERSION"})) {
      uint32_t RawVersion;
      Line->consumeInteger(10, RawVersion);
      return getCudaVersion(RawVersion);
    }
    // Find next non-empty line.
    Input = Input.drop_front(Input.find_first_of("\n\r")).ltrim();
  }
  return CudaVersion::UNKNOWN;
}
} // namespace

void CudaInstallationDetector::WarnIfUnsupportedVersion() {
  if (Version > CudaVersion::PARTIALLY_SUPPORTED) {
    std::string VersionString = CudaVersionToString(Version);
    if (!VersionString.empty())
      VersionString.insert(0, " ");
    D.Diag(diag::warn_drv_new_cuda_version)
        << VersionString
        << (CudaVersion::PARTIALLY_SUPPORTED != CudaVersion::FULLY_SUPPORTED)
        << CudaVersionToString(CudaVersion::PARTIALLY_SUPPORTED);
  } else if (Version > CudaVersion::FULLY_SUPPORTED)
    D.Diag(diag::warn_drv_partially_supported_cuda_version)
        << CudaVersionToString(Version);
}

CudaInstallationDetector::CudaInstallationDetector(
    const Driver &D, const llvm::Triple &HostTriple,
    const llvm::opt::ArgList &Args)
    : D(D) {
  struct Candidate {
    std::string Path;
    bool StrictChecking;

    Candidate(std::string Path, bool StrictChecking = false)
        : Path(Path), StrictChecking(StrictChecking) {}
  };
  SmallVector<Candidate, 4> Candidates;

  // In decreasing order so we prefer newer versions to older versions.
  std::initializer_list<const char *> Versions = {"8.0", "7.5", "7.0"};
  auto &FS = D.getVFS();

  if (Args.hasArg(clang::driver::options::OPT_cuda_path_EQ)) {
    Candidates.emplace_back(
        Args.getLastArgValue(clang::driver::options::OPT_cuda_path_EQ).str());
  } else if (HostTriple.isOSWindows()) {
    for (const char *Ver : Versions)
      Candidates.emplace_back(
          D.SysRoot + "/Program Files/NVIDIA GPU Computing Toolkit/CUDA/v" +
          Ver);
  } else {
    if (!Args.hasArg(clang::driver::options::OPT_cuda_path_ignore_env)) {
      // Try to find ptxas binary. If the executable is located in a directory
      // called 'bin/', its parent directory might be a good guess for a valid
      // CUDA installation.
      // However, some distributions might installs 'ptxas' to /usr/bin. In that
      // case the candidate would be '/usr' which passes the following checks
      // because '/usr/include' exists as well. To avoid this case, we always
      // check for the directory potentially containing files for libdevice,
      // even if the user passes -nocudalib.
      if (llvm::ErrorOr<std::string> ptxas =
              llvm::sys::findProgramByName("ptxas")) {
        SmallString<256> ptxasAbsolutePath;
        llvm::sys::fs::real_path(*ptxas, ptxasAbsolutePath);

        StringRef ptxasDir = llvm::sys::path::parent_path(ptxasAbsolutePath);
        if (llvm::sys::path::filename(ptxasDir) == "bin")
          Candidates.emplace_back(
              std::string(llvm::sys::path::parent_path(ptxasDir)),
              /*StrictChecking=*/true);
      }
    }

    Candidates.emplace_back(D.SysRoot + "/usr/local/cuda");
    for (const char *Ver : Versions)
      Candidates.emplace_back(D.SysRoot + "/usr/local/cuda-" + Ver);

    Distro Dist(FS, llvm::Triple(llvm::sys::getProcessTriple()));
    if (Dist.IsDebian() || Dist.IsUbuntu())
      // Special case for Debian to have nvidia-cuda-toolkit work
      // out of the box. More info on http://bugs.debian.org/882505
      Candidates.emplace_back(D.SysRoot + "/usr/lib/cuda");
  }

  bool NoCudaLib = Args.hasArg(options::OPT_nogpulib);

  for (const auto &Candidate : Candidates) {
    InstallPath = Candidate.Path;
    if (InstallPath.empty() || !FS.exists(InstallPath))
      continue;

    BinPath = InstallPath + "/bin";
    IncludePath = InstallPath + "/include";
    LibDevicePath = InstallPath + "/nvvm/libdevice";

    if (!(FS.exists(IncludePath) && FS.exists(BinPath)))
      continue;
    bool CheckLibDevice = (!NoCudaLib || Candidate.StrictChecking);
    if (CheckLibDevice && !FS.exists(LibDevicePath))
      continue;

    Version = CudaVersion::UNKNOWN;
    if (auto CudaHFile = FS.getBufferForFile(InstallPath + "/include/cuda.h"))
      Version = parseCudaHFile((*CudaHFile)->getBuffer());
    // As the last resort, make an educated guess between CUDA-7.0, which had
    // old-style libdevice bitcode, and an unknown recent CUDA version.
    if (Version == CudaVersion::UNKNOWN) {
      Version = FS.exists(LibDevicePath + "/libdevice.10.bc")
                    ? CudaVersion::NEW
                    : CudaVersion::CUDA_70;
    }

    if (Version >= CudaVersion::CUDA_90) {
      // CUDA-9+ uses single libdevice file for all GPU variants.
      std::string FilePath = LibDevicePath + "/libdevice.10.bc";
      if (FS.exists(FilePath)) {
        for (int Arch = (int)OffloadArch::SM_30, E = (int)OffloadArch::LAST;
             Arch < E; ++Arch) {
          OffloadArch OA = static_cast<OffloadArch>(Arch);
          if (!IsNVIDIAOffloadArch(OA))
            continue;
          std::string OffloadArchName(OffloadArchToString(OA));
          LibDeviceMap[OffloadArchName] = FilePath;
        }
      }
    } else {
      std::error_code EC;
      for (llvm::vfs::directory_iterator LI = FS.dir_begin(LibDevicePath, EC),
                                         LE;
           !EC && LI != LE; LI = LI.increment(EC)) {
        StringRef FilePath = LI->path();
        StringRef FileName = llvm::sys::path::filename(FilePath);
        // Process all bitcode filenames that look like
        // libdevice.compute_XX.YY.bc
        const StringRef LibDeviceName = "libdevice.";
        if (!(FileName.starts_with(LibDeviceName) && FileName.ends_with(".bc")))
          continue;
        StringRef GpuArch = FileName.slice(
            LibDeviceName.size(), FileName.find('.', LibDeviceName.size()));
        LibDeviceMap[GpuArch] = FilePath.str();
        // Insert map entries for specific devices with this compute
        // capability. NVCC's choice of the libdevice library version is
        // rather peculiar and depends on the CUDA version.
        if (GpuArch == "compute_20") {
          LibDeviceMap["sm_20"] = std::string(FilePath);
          LibDeviceMap["sm_21"] = std::string(FilePath);
          LibDeviceMap["sm_32"] = std::string(FilePath);
        } else if (GpuArch == "compute_30") {
          LibDeviceMap["sm_30"] = std::string(FilePath);
          if (Version < CudaVersion::CUDA_80) {
            LibDeviceMap["sm_50"] = std::string(FilePath);
            LibDeviceMap["sm_52"] = std::string(FilePath);
            LibDeviceMap["sm_53"] = std::string(FilePath);
          }
          LibDeviceMap["sm_60"] = std::string(FilePath);
          LibDeviceMap["sm_61"] = std::string(FilePath);
          LibDeviceMap["sm_62"] = std::string(FilePath);
        } else if (GpuArch == "compute_35") {
          LibDeviceMap["sm_35"] = std::string(FilePath);
          LibDeviceMap["sm_37"] = std::string(FilePath);
        } else if (GpuArch == "compute_50") {
          if (Version >= CudaVersion::CUDA_80) {
            LibDeviceMap["sm_50"] = std::string(FilePath);
            LibDeviceMap["sm_52"] = std::string(FilePath);
            LibDeviceMap["sm_53"] = std::string(FilePath);
          }
        }
      }
    }

    // Check that we have found at least one libdevice that we can link in if
    // -nocudalib hasn't been specified.
    if (LibDeviceMap.empty() && !NoCudaLib)
      continue;

    IsValid = true;
    break;
  }
}

void CudaInstallationDetector::AddCudaIncludeArgs(
    const ArgList &DriverArgs, ArgStringList &CC1Args) const {
  if (!DriverArgs.hasArg(options::OPT_nobuiltininc)) {
    // Add cuda_wrappers/* to our system include path.  This lets us wrap
    // standard library headers.
    SmallString<128> P(D.ResourceDir);
    llvm::sys::path::append(P, "include");
    llvm::sys::path::append(P, "cuda_wrappers");
    CC1Args.push_back("-internal-isystem");
    CC1Args.push_back(DriverArgs.MakeArgString(P));
  }

  if (DriverArgs.hasArg(options::OPT_nogpuinc))
    return;

  if (!isValid()) {
    D.Diag(diag::err_drv_no_cuda_installation);
    return;
  }

  CC1Args.push_back("-include");
  CC1Args.push_back("__clang_cuda_runtime_wrapper.h");
}

void CudaInstallationDetector::CheckCudaVersionSupportsArch(
    OffloadArch Arch) const {
  if (Arch == OffloadArch::UNKNOWN || Version == CudaVersion::UNKNOWN ||
      ArchsWithBadVersion[(int)Arch])
    return;

  auto MinVersion = MinVersionForOffloadArch(Arch);
  auto MaxVersion = MaxVersionForOffloadArch(Arch);
  if (Version < MinVersion || Version > MaxVersion) {
    ArchsWithBadVersion[(int)Arch] = true;
    D.Diag(diag::err_drv_cuda_version_unsupported)
        << OffloadArchToString(Arch) << CudaVersionToString(MinVersion)
        << CudaVersionToString(MaxVersion) << InstallPath
        << CudaVersionToString(Version);
  }
}

void CudaInstallationDetector::print(raw_ostream &OS) const {
  if (isValid())
    OS << "Found CUDA installation: " << InstallPath << ", version "
       << CudaVersionToString(Version) << "\n";
}

namespace {
/// Debug info level for the NVPTX devices. We may need to emit different debug
/// info level for the host and for the device itselfi. This type controls
/// emission of the debug info for the devices. It either prohibits disable info
/// emission completely, or emits debug directives only, or emits same debug
/// info as for the host.
enum DeviceDebugInfoLevel {
  DisableDebugInfo,        /// Do not emit debug info for the devices.
  DebugDirectivesOnly,     /// Emit only debug directives.
  EmitSameDebugInfoAsHost, /// Use the same debug info level just like for the
                           /// host.
};
} // anonymous namespace

/// Define debug info level for the NVPTX devices. If the debug info for both
/// the host and device are disabled (-g0/-ggdb0 or no debug options at all). If
/// only debug directives are requested for the both host and device
/// (-gline-directvies-only), or the debug info only for the device is disabled
/// (optimization is on and --cuda-noopt-device-debug was not specified), the
/// debug directves only must be emitted for the device. Otherwise, use the same
/// debug info level just like for the host (with the limitations of only
/// supported DWARF2 standard).
static DeviceDebugInfoLevel mustEmitDebugInfo(const ArgList &Args) {
  const Arg *A = Args.getLastArg(options::OPT_O_Group);
  bool IsDebugEnabled = !A || A->getOption().matches(options::OPT_O0) ||
                        Args.hasFlag(options::OPT_cuda_noopt_device_debug,
                                     options::OPT_no_cuda_noopt_device_debug,
                                     /*Default=*/false);
  if (const Arg *A = Args.getLastArg(options::OPT_g_Group)) {
    const Option &Opt = A->getOption();
    if (Opt.matches(options::OPT_gN_Group)) {
      if (Opt.matches(options::OPT_g0) || Opt.matches(options::OPT_ggdb0))
        return DisableDebugInfo;
      if (Opt.matches(options::OPT_gline_directives_only))
        return DebugDirectivesOnly;
    }
    return IsDebugEnabled ? EmitSameDebugInfoAsHost : DebugDirectivesOnly;
  }
  return willEmitRemarks(Args) ? DebugDirectivesOnly : DisableDebugInfo;
}

void NVPTX::Assembler::ConstructJob(Compilation &C, const JobAction &JA,
                                    const InputInfo &Output,
                                    const InputInfoList &Inputs,
                                    const ArgList &Args,
                                    const char *LinkingOutput) const {
  const auto &TC =
      static_cast<const toolchains::NVPTXToolChain &>(getToolChain());
  assert(TC.getTriple().isNVPTX() && "Wrong platform");

  StringRef GPUArchName;
  // If this is a CUDA action we need to extract the device architecture
  // from the Job's associated architecture, otherwise use the -march=arch
  // option. This option may come from -Xopenmp-target flag or the default
  // value.
  if (JA.isDeviceOffloading(Action::OFK_Cuda)) {
    GPUArchName = JA.getOffloadingArch();
  } else {
    GPUArchName = Args.getLastArgValue(options::OPT_march_EQ);
    if (GPUArchName.empty())
      GPUArchName = getProcessorFromTargetID(TC.getTriple(), TC.getTargetID());
      
    if (GPUArchName.empty()) {
      C.getDriver().Diag(diag::err_drv_offload_missing_gpu_arch)
          << getToolChain().getArchName() << getShortName();
      return;
    }
  }

  // Obtain architecture from the action.
  OffloadArch gpu_arch = StringToOffloadArch(GPUArchName);
  assert(gpu_arch != OffloadArch::UNKNOWN &&
         "Device action expected to have an architecture.");

  // Check that our installation's ptxas supports gpu_arch.
  if (!Args.hasArg(options::OPT_no_cuda_version_check)) {
    TC.CudaInstallation.CheckCudaVersionSupportsArch(gpu_arch);
  }

  ArgStringList CmdArgs;
  CmdArgs.push_back(TC.getTriple().isArch64Bit() ? "-m64" : "-m32");
  DeviceDebugInfoLevel DIKind = mustEmitDebugInfo(Args);
  if (DIKind == EmitSameDebugInfoAsHost) {
    // ptxas does not accept -g option if optimization is enabled, so
    // we ignore the compiler's -O* options if we want debug info.
    CmdArgs.push_back("-g");
    CmdArgs.push_back("--dont-merge-basicblocks");
    CmdArgs.push_back("--return-at-end");
  } else if (Arg *A = Args.getLastArg(options::OPT_O_Group)) {
    // Map the -O we received to -O{0,1,2,3}.
    //
    // TODO: Perhaps we should map host -O2 to ptxas -O3. -O3 is ptxas's
    // default, so it may correspond more closely to the spirit of clang -O2.

    // -O3 seems like the least-bad option when -Osomething is specified to
    // clang but it isn't handled below.
    StringRef OOpt = "3";
    if (A->getOption().matches(options::OPT_O4) ||
        A->getOption().matches(options::OPT_Ofast))
      OOpt = "3";
    else if (A->getOption().matches(options::OPT_O0))
      OOpt = "0";
    else if (A->getOption().matches(options::OPT_O)) {
      // -Os, -Oz, and -O(anything else) map to -O2, for lack of better options.
      OOpt = llvm::StringSwitch<const char *>(A->getValue())
                 .Case("1", "1")
                 .Case("2", "2")
                 .Case("3", "3")
                 .Case("s", "2")
                 .Case("z", "2")
                 .Default("2");
    }
    CmdArgs.push_back(Args.MakeArgString(llvm::Twine("-O") + OOpt));
  } else {
    // If no -O was passed, pass -O0 to ptxas -- no opt flag should correspond
    // to no optimizations, but ptxas's default is -O3.
    CmdArgs.push_back("-O0");
  }
  if (DIKind == DebugDirectivesOnly)
    CmdArgs.push_back("-lineinfo");

  // Pass -v to ptxas if it was passed to the driver.
  if (Args.hasArg(options::OPT_v))
    CmdArgs.push_back("-v");

  CmdArgs.push_back("--gpu-name");
  CmdArgs.push_back(Args.MakeArgString(OffloadArchToString(gpu_arch)));
  CmdArgs.push_back("--output-file");
  std::string OutputFileName = TC.getInputFilename(Output);

  if (Output.isFilename() && OutputFileName != Output.getFilename())
    C.addTempFile(Args.MakeArgString(OutputFileName));

  CmdArgs.push_back(Args.MakeArgString(OutputFileName));
  for (const auto &II : Inputs)
    CmdArgs.push_back(Args.MakeArgString(II.getFilename()));

  for (const auto &A : Args.getAllArgValues(options::OPT_Xcuda_ptxas))
    CmdArgs.push_back(Args.MakeArgString(A));

  bool Relocatable;
  if (JA.isOffloading(Action::OFK_OpenMP))
    // In OpenMP we need to generate relocatable code.
    Relocatable = Args.hasFlag(options::OPT_fopenmp_relocatable_target,
                               options::OPT_fnoopenmp_relocatable_target,
                               /*Default=*/true);
  else if (JA.isOffloading(Action::OFK_Cuda))
    // In CUDA we generate relocatable code by default.
    Relocatable = Args.hasFlag(options::OPT_fgpu_rdc, options::OPT_fno_gpu_rdc,
                               /*Default=*/false);
  else
    // Otherwise, we are compiling directly and should create linkable output.
    Relocatable = true;

  if (Relocatable)
    CmdArgs.push_back("-c");

  const char *Exec;
  if (Arg *A = Args.getLastArg(options::OPT_ptxas_path_EQ))
    Exec = A->getValue();
  else
    Exec = Args.MakeArgString(TC.GetProgramPath("ptxas"));
  C.addCommand(std::make_unique<Command>(
      JA, *this,
      ResponseFileSupport{ResponseFileSupport::RF_Full, llvm::sys::WEM_UTF8,
                          "--options-file"},
      Exec, CmdArgs, Inputs, Output));
}

static bool shouldIncludePTX(const ArgList &Args, StringRef InputArch) {
  // The new driver does not include PTX by default to avoid overhead.
  bool includePTX = !Args.hasFlag(options::OPT_offload_new_driver,
                                  options::OPT_no_offload_new_driver, false);
  for (Arg *A : Args.filtered(options::OPT_cuda_include_ptx_EQ,
                              options::OPT_no_cuda_include_ptx_EQ)) {
    A->claim();
    const StringRef ArchStr = A->getValue();
    if (A->getOption().matches(options::OPT_cuda_include_ptx_EQ) &&
        (ArchStr == "all" || ArchStr == InputArch))
      includePTX = true;
    else if (A->getOption().matches(options::OPT_no_cuda_include_ptx_EQ) &&
             (ArchStr == "all" || ArchStr == InputArch))
      includePTX = false;
  }
  return includePTX;
}

// All inputs to this linker must be from CudaDeviceActions, as we need to look
// at the Inputs' Actions in order to figure out which GPU architecture they
// correspond to.
void NVPTX::FatBinary::ConstructJob(Compilation &C, const JobAction &JA,
                                    const InputInfo &Output,
                                    const InputInfoList &Inputs,
                                    const ArgList &Args,
                                    const char *LinkingOutput) const {
  const auto &TC =
      static_cast<const toolchains::CudaToolChain &>(getToolChain());
  assert(TC.getTriple().isNVPTX() && "Wrong platform");

  ArgStringList CmdArgs;
  if (TC.CudaInstallation.version() <= CudaVersion::CUDA_100)
    CmdArgs.push_back("--cuda");
  CmdArgs.push_back(TC.getTriple().isArch64Bit() ? "-64" : "-32");
  CmdArgs.push_back(Args.MakeArgString("--create"));
  CmdArgs.push_back(Args.MakeArgString(Output.getFilename()));
  if (mustEmitDebugInfo(Args) == EmitSameDebugInfoAsHost)
    CmdArgs.push_back("-g");

  for (const auto &II : Inputs) {
    auto *A = II.getAction();
    assert(A->getInputs().size() == 1 &&
           "Device offload action is expected to have a single input");
    const char *gpu_arch_str = A->getOffloadingArch();
    assert(gpu_arch_str &&
           "Device action expected to have associated a GPU architecture!");
    OffloadArch gpu_arch = StringToOffloadArch(gpu_arch_str);

    if (II.getType() == types::TY_PP_Asm &&
        !shouldIncludePTX(Args, gpu_arch_str))
      continue;
    // We need to pass an Arch of the form "sm_XX" for cubin files and
    // "compute_XX" for ptx.
    const char *Arch = (II.getType() == types::TY_PP_Asm)
                           ? OffloadArchToVirtualArchString(gpu_arch)
                           : gpu_arch_str;
    CmdArgs.push_back(
        Args.MakeArgString(llvm::Twine("--image=profile=") + Arch +
                           ",file=" + getToolChain().getInputFilename(II)));
  }

  for (const auto &A : Args.getAllArgValues(options::OPT_Xcuda_fatbinary))
    CmdArgs.push_back(Args.MakeArgString(A));

  const char *Exec = Args.MakeArgString(TC.GetProgramPath("fatbinary"));
  C.addCommand(std::make_unique<Command>(
      JA, *this,
      ResponseFileSupport{ResponseFileSupport::RF_Full, llvm::sys::WEM_UTF8,
                          "--options-file"},
      Exec, CmdArgs, Inputs, Output));
}

void NVPTX::Linker::ConstructJob(Compilation &C, const JobAction &JA,
                                 const InputInfo &Output,
                                 const InputInfoList &Inputs,
                                 const ArgList &Args,
                                 const char *LinkingOutput) const {
  const auto &TC =
      static_cast<const toolchains::NVPTXToolChain &>(getToolChain());
  ArgStringList CmdArgs;

  assert(TC.getTriple().isNVPTX() && "Wrong platform");

  assert((Output.isFilename() || Output.isNothing()) && "Invalid output.");
  if (Output.isFilename()) {
    CmdArgs.push_back("-o");
    CmdArgs.push_back(Output.getFilename());
  }

  if (mustEmitDebugInfo(Args) == EmitSameDebugInfoAsHost)
    CmdArgs.push_back("-g");

  if (Args.hasArg(options::OPT_v))
    CmdArgs.push_back("-v");

  StringRef GPUArch = Args.getLastArgValue(options::OPT_march_EQ);
<<<<<<< HEAD
  if (GPUArch.empty())
    GPUArch = getProcessorFromTargetID(getToolChain().getTriple(),
                                       getToolChain().getTargetID());
  if (GPUArch.empty()) {
=======
  if (GPUArch.empty() && !C.getDriver().isUsingLTO()) {
>>>>>>> 9227fd74
    C.getDriver().Diag(diag::err_drv_offload_missing_gpu_arch)
        << getToolChain().getArchName() << getShortName();
    return;
  }

  if (!GPUArch.empty()) {
    CmdArgs.push_back("-arch");
    CmdArgs.push_back(Args.MakeArgString(GPUArch));
  }

  if (Args.hasArg(options::OPT_ptxas_path_EQ))
    CmdArgs.push_back(Args.MakeArgString(
        "--pxtas-path=" + Args.getLastArgValue(options::OPT_ptxas_path_EQ)));

  if (Args.hasArg(options::OPT_cuda_path_EQ))
    CmdArgs.push_back(Args.MakeArgString(
        "--cuda-path=" + Args.getLastArgValue(options::OPT_cuda_path_EQ)));

  // Add paths specified in LIBRARY_PATH environment variable as -L options.
  addDirectoryList(Args, CmdArgs, "-L", "LIBRARY_PATH");

  // Add standard library search paths passed on the command line.
  Args.AddAllArgs(CmdArgs, options::OPT_L);
  getToolChain().AddFilePathLibArgs(Args, CmdArgs);
  AddLinkerInputs(getToolChain(), Inputs, Args, CmdArgs, JA);

  if (C.getDriver().isUsingLTO())
    addLTOOptions(getToolChain(), Args, CmdArgs, Output, Inputs[0],
                  C.getDriver().getLTOMode() == LTOK_Thin);

  // Forward the PTX features if the nvlink-wrapper needs it.
  std::vector<StringRef> Features;
  getNVPTXTargetFeatures(C.getDriver(), getToolChain().getTriple(), Args,
                         Features);
  for (StringRef Feature : Features)
    CmdArgs.append({"--feature", Args.MakeArgString(Feature)});

  addGPULibraries(getToolChain(), Args, CmdArgs);

  // Add paths for the default clang library path.
  SmallString<256> DefaultLibPath =
      llvm::sys::path::parent_path(TC.getDriver().Dir);
  llvm::sys::path::append(DefaultLibPath, CLANG_INSTALL_LIBDIR_BASENAME);
  CmdArgs.push_back(Args.MakeArgString(Twine("-L") + DefaultLibPath));

  C.addCommand(std::make_unique<Command>(
      JA, *this,
      ResponseFileSupport{ResponseFileSupport::RF_Full, llvm::sys::WEM_UTF8,
                          "--options-file"},
      Args.MakeArgString(getToolChain().GetProgramPath("clang-nvlink-wrapper")),
      CmdArgs, Inputs, Output));
}

void NVPTX::getNVPTXTargetFeatures(const Driver &D, const llvm::Triple &Triple,
                                   const llvm::opt::ArgList &Args,
                                   std::vector<StringRef> &Features) {
  if (Args.hasArg(options::OPT_cuda_feature_EQ)) {
    StringRef PtxFeature =
        Args.getLastArgValue(options::OPT_cuda_feature_EQ, "+ptx42");
    Features.push_back(Args.MakeArgString(PtxFeature));
    return;
  }
  CudaInstallationDetector CudaInstallation(D, Triple, Args);

  // New CUDA versions often introduce new instructions that are only supported
  // by new PTX version, so we need to raise PTX level to enable them in NVPTX
  // back-end.
  const char *PtxFeature = nullptr;
  switch (CudaInstallation.version()) {
#define CASE_CUDA_VERSION(CUDA_VER, PTX_VER)                                   \
  case CudaVersion::CUDA_##CUDA_VER:                                           \
    PtxFeature = "+ptx" #PTX_VER;                                              \
    break;
    CASE_CUDA_VERSION(125, 85);
    CASE_CUDA_VERSION(124, 84);
    CASE_CUDA_VERSION(123, 83);
    CASE_CUDA_VERSION(122, 82);
    CASE_CUDA_VERSION(121, 81);
    CASE_CUDA_VERSION(120, 80);
    CASE_CUDA_VERSION(118, 78);
    CASE_CUDA_VERSION(117, 77);
    CASE_CUDA_VERSION(116, 76);
    CASE_CUDA_VERSION(115, 75);
    CASE_CUDA_VERSION(114, 74);
    CASE_CUDA_VERSION(113, 73);
    CASE_CUDA_VERSION(112, 72);
    CASE_CUDA_VERSION(111, 71);
    CASE_CUDA_VERSION(110, 70);
    CASE_CUDA_VERSION(102, 65);
    CASE_CUDA_VERSION(101, 64);
    CASE_CUDA_VERSION(100, 63);
    CASE_CUDA_VERSION(92, 61);
    CASE_CUDA_VERSION(91, 61);
    CASE_CUDA_VERSION(90, 60);
#undef CASE_CUDA_VERSION
  default:
    PtxFeature = "+ptx42";
  }
  Features.push_back(PtxFeature);
}

/// NVPTX toolchain. Our assembler is ptxas, and our linker is nvlink. This
/// operates as a stand-alone version of the NVPTX tools without the host
/// toolchain.
NVPTXToolChain::NVPTXToolChain(const Driver &D, const llvm::Triple &Triple,
                               const llvm::Triple &HostTriple,
                               const ArgList &Args, bool Freestanding = false)
    : ToolChain(D, Triple, Args), CudaInstallation(D, HostTriple, Args),
      Freestanding(Freestanding) {
  if (CudaInstallation.isValid())
    getProgramPaths().push_back(std::string(CudaInstallation.getBinPath()));
  // Lookup binaries into the driver directory, this is used to
  // discover the 'nvptx-arch' executable.
  getProgramPaths().push_back(getDriver().Dir);
}

NVPTXToolChain::NVPTXToolChain(const Driver &D, const llvm::Triple &Triple,
                               const llvm::Triple &HostTriple,
                               const ArgList &Args,
                               const std::string TargetID)
    : ToolChain(D, Triple, Args), CudaInstallation(D, HostTriple, Args) {
  if (CudaInstallation.isValid())
    getProgramPaths().push_back(std::string(CudaInstallation.getBinPath()));
  // Lookup binaries into the driver directory, this is used to
  // discover the clang-offload-bundler executable.
  getProgramPaths().push_back(getDriver().Dir);
  this->TargetID = std::move(TargetID);
}

/// We only need the host triple to locate the CUDA binary utilities, use the
/// system's default triple if not provided.
NVPTXToolChain::NVPTXToolChain(const Driver &D, const llvm::Triple &Triple,
                               const ArgList &Args)
    : NVPTXToolChain(D, Triple, llvm::Triple(LLVM_HOST_TRIPLE), Args,
                     /*Freestanding=*/true) {}

llvm::opt::DerivedArgList *
NVPTXToolChain::TranslateArgs(const llvm::opt::DerivedArgList &Args,
                              StringRef BoundArch,
                              Action::OffloadKind OffloadKind) const {
  DerivedArgList *DAL = ToolChain::TranslateArgs(Args, BoundArch, OffloadKind);
  if (!DAL)
    DAL = new DerivedArgList(Args.getBaseArgs());

  const OptTable &Opts = getDriver().getOpts();

  for (Arg *A : Args)
    if (!llvm::is_contained(*DAL, A))
      DAL->append(A);

  if (!DAL->hasArg(options::OPT_march_EQ) && OffloadKind != Action::OFK_None) {
    DAL->AddJoinedArg(nullptr, Opts.getOption(options::OPT_march_EQ),
                      OffloadArchToString(OffloadArch::CudaDefault));
  } else if (DAL->getLastArgValue(options::OPT_march_EQ) == "generic" &&
             OffloadKind == Action::OFK_None) {
    DAL->eraseArg(options::OPT_march_EQ);
  } else if (DAL->getLastArgValue(options::OPT_march_EQ) == "native") {
    auto GPUsOrErr = getSystemGPUArchs(Args);
    if (!GPUsOrErr) {
      getDriver().Diag(diag::err_drv_undetermined_gpu_arch)
          << getArchName() << llvm::toString(GPUsOrErr.takeError()) << "-march";
    } else {
      if (GPUsOrErr->size() > 1)
        getDriver().Diag(diag::warn_drv_multi_gpu_arch)
            << getArchName() << llvm::join(*GPUsOrErr, ", ") << "-march";
      DAL->AddJoinedArg(nullptr, Opts.getOption(options::OPT_march_EQ),
                        Args.MakeArgString(GPUsOrErr->front()));
    }
  }

  return DAL;
}

void NVPTXToolChain::addClangTargetOptions(
    const llvm::opt::ArgList &DriverArgs, llvm::opt::ArgStringList &CC1Args,
    Action::OffloadKind DeviceOffloadingKind) const {
  // If we are compiling with a standalone NVPTX toolchain we want to try to
  // mimic a standard environment as much as possible. So we enable lowering
  // ctor / dtor functions to global symbols that can be registered.
  if (Freestanding)
    CC1Args.append({"-mllvm", "--nvptx-lower-global-ctor-dtor"});
}

bool NVPTXToolChain::supportsDebugInfoOption(const llvm::opt::Arg *A) const {
  const Option &O = A->getOption();
  return (O.matches(options::OPT_gN_Group) &&
          !O.matches(options::OPT_gmodules)) ||
         O.matches(options::OPT_g_Flag) ||
         O.matches(options::OPT_ggdbN_Group) || O.matches(options::OPT_ggdb) ||
         O.matches(options::OPT_gdwarf) || O.matches(options::OPT_gdwarf_2) ||
         O.matches(options::OPT_gdwarf_3) || O.matches(options::OPT_gdwarf_4) ||
         O.matches(options::OPT_gdwarf_5) ||
         O.matches(options::OPT_gcolumn_info);
}

void NVPTXToolChain::adjustDebugInfoKind(
    llvm::codegenoptions::DebugInfoKind &DebugInfoKind,
    const ArgList &Args) const {
  switch (mustEmitDebugInfo(Args)) {
  case DisableDebugInfo:
    DebugInfoKind = llvm::codegenoptions::NoDebugInfo;
    break;
  case DebugDirectivesOnly:
    DebugInfoKind = llvm::codegenoptions::DebugDirectivesOnly;
    break;
  case EmitSameDebugInfoAsHost:
    // Use same debug info level as the host.
    break;
  }
}

Expected<SmallVector<std::string>>
NVPTXToolChain::getSystemGPUArchs(const ArgList &Args) const {
  // Detect NVIDIA GPUs availible on the system.
  std::string Program;
  if (Arg *A = Args.getLastArg(options::OPT_nvptx_arch_tool_EQ))
    Program = A->getValue();
  else
    Program = GetProgramPath("nvptx-arch");

  auto StdoutOrErr = executeToolChainProgram(Program, /*SecondsToWait=*/10);
  if (!StdoutOrErr)
    return StdoutOrErr.takeError();

  SmallVector<std::string, 1> GPUArchs;
  for (StringRef Arch : llvm::split((*StdoutOrErr)->getBuffer(), "\n"))
    if (!Arch.empty())
      GPUArchs.push_back(Arch.str());

  if (GPUArchs.empty())
    return llvm::createStringError(std::error_code(),
                                   "No NVIDIA GPU detected in the system");

  return std::move(GPUArchs);
}

/// CUDA toolchain.  Our assembler is ptxas, and our "linker" is fatbinary,
/// which isn't properly a linker but nonetheless performs the step of stitching
/// together object files from the assembler into a single blob.

CudaToolChain::CudaToolChain(const Driver &D, const llvm::Triple &Triple,
                             const ToolChain &HostTC, const ArgList &Args,
                             const std::string TargetID)
    : NVPTXToolChain(D, Triple, HostTC.getTriple(), Args, TargetID), HostTC(HostTC) {}

CudaToolChain::CudaToolChain(const Driver &D, const llvm::Triple &Triple,
                             const ToolChain &HostTC, const ArgList &Args)
    : NVPTXToolChain(D, Triple, HostTC.getTriple(), Args), HostTC(HostTC) {}

void CudaToolChain::addClangTargetOptions(
    const llvm::opt::ArgList &DriverArgs, llvm::opt::ArgStringList &CC1Args,
    Action::OffloadKind DeviceOffloadingKind) const {
  HostTC.addClangTargetOptions(DriverArgs, CC1Args, DeviceOffloadingKind);

  StringRef GpuArch = DriverArgs.getLastArgValue(options::OPT_march_EQ);
  if (GpuArch.empty())
    GpuArch = getProcessorFromTargetID(this->getTriple(), this->getTargetID());
  assert(!GpuArch.empty() && "Must have an explicit GPU arch.");
  assert((DeviceOffloadingKind == Action::OFK_OpenMP ||
          DeviceOffloadingKind == Action::OFK_Cuda) &&
         "Only OpenMP or CUDA offloading kinds are supported for NVIDIA GPUs.");

  if (DeviceOffloadingKind == Action::OFK_Cuda) {
    CC1Args.append(
        {"-fcuda-is-device", "-mllvm", "-enable-memcpyopt-without-libcalls"});

    // Unsized function arguments used for variadics were introduced in CUDA-9.0
    // We still do not support generating code that actually uses variadic
    // arguments yet, but we do need to allow parsing them as recent CUDA
    // headers rely on that. https://github.com/llvm/llvm-project/issues/58410
    if (CudaInstallation.version() >= CudaVersion::CUDA_90)
      CC1Args.push_back("-fcuda-allow-variadic-functions");
  }

  if (DriverArgs.hasArg(options::OPT_nogpulib))
    return;

  if (DeviceOffloadingKind == Action::OFK_OpenMP &&
      DriverArgs.hasArg(options::OPT_S))
    return;

  std::string LibDeviceFile = CudaInstallation.getLibDeviceFile(GpuArch);
  if (LibDeviceFile.empty()) {
    getDriver().Diag(diag::err_drv_no_cuda_libdevice) << GpuArch;
    return;
  }

  CC1Args.push_back("-mlink-builtin-bitcode");
  CC1Args.push_back(DriverArgs.MakeArgString(LibDeviceFile));

  clang::CudaVersion CudaInstallationVersion = CudaInstallation.version();

  if (DriverArgs.hasFlag(options::OPT_fcuda_short_ptr,
                         options::OPT_fno_cuda_short_ptr, false))
    CC1Args.append({"-mllvm", "--nvptx-short-ptr"});

  if (CudaInstallationVersion >= CudaVersion::UNKNOWN)
    CC1Args.push_back(
        DriverArgs.MakeArgString(Twine("-target-sdk-version=") +
                                 CudaVersionToString(CudaInstallationVersion)));

  if (DeviceOffloadingKind == Action::OFK_OpenMP) {
    if (CudaInstallationVersion < CudaVersion::CUDA_92) {
      getDriver().Diag(
          diag::err_drv_omp_offload_target_cuda_version_not_support)
          << CudaVersionToString(CudaInstallationVersion);
      return;
    }

    // Link the bitcode library late if we're using device LTO.
    if (getDriver().isUsingLTO(/* IsOffload */ true))
      return;

    addOpenMPDeviceRTL(getDriver(), DriverArgs, CC1Args, GpuArch.str(),
                       getTriple(), HostTC);
    AddStaticDeviceLibsPostLinking(getDriver(), DriverArgs, CC1Args, "nvptx",
                                   GpuArch, /*isBitCodeSDL=*/true,
                                   /*postClangLink=*/true);
  }
}

llvm::DenormalMode CudaToolChain::getDefaultDenormalModeForType(
    const llvm::opt::ArgList &DriverArgs, const JobAction &JA,
    const llvm::fltSemantics *FPType) const {
  if (JA.getOffloadingDeviceKind() == Action::OFK_Cuda) {
    if (FPType && FPType == &llvm::APFloat::IEEEsingle() &&
        DriverArgs.hasFlag(options::OPT_fgpu_flush_denormals_to_zero,
                           options::OPT_fno_gpu_flush_denormals_to_zero, false))
      return llvm::DenormalMode::getPreserveSign();
  }

  assert(JA.getOffloadingDeviceKind() != Action::OFK_Host);
  return llvm::DenormalMode::getIEEE();
}

void CudaToolChain::AddCudaIncludeArgs(const ArgList &DriverArgs,
                                       ArgStringList &CC1Args) const {
  // Check our CUDA version if we're going to include the CUDA headers.
  if (!DriverArgs.hasArg(options::OPT_nogpuinc) &&
      !DriverArgs.hasArg(options::OPT_no_cuda_version_check)) {
    StringRef Arch = DriverArgs.getLastArgValue(options::OPT_march_EQ);
    assert(!Arch.empty() && "Must have an explicit GPU arch.");
    CudaInstallation.CheckCudaVersionSupportsArch(StringToOffloadArch(Arch));
  }
  CudaInstallation.AddCudaIncludeArgs(DriverArgs, CC1Args);
}

std::string CudaToolChain::getInputFilename(const InputInfo &Input) const {
  // Only object files are changed, for example assembly files keep their .s
  // extensions. If the user requested device-only compilation don't change it.
  if (Input.getType() != types::TY_Object || getDriver().offloadDeviceOnly())
    return ToolChain::getInputFilename(Input);

  return ToolChain::getInputFilename(Input);
}

llvm::opt::DerivedArgList *
CudaToolChain::TranslateArgs(const llvm::opt::DerivedArgList &Args,
                             StringRef BoundArch,
                             Action::OffloadKind DeviceOffloadKind) const {
  DerivedArgList *DAL =
      HostTC.TranslateArgs(Args, BoundArch, DeviceOffloadKind);
  if (!DAL)
    DAL = new DerivedArgList(Args.getBaseArgs());

  const OptTable &Opts = getDriver().getOpts();

  // For OpenMP device offloading, append derived arguments. Make sure
  // flags are not duplicated.
  // Also append the compute capability.
  if (DeviceOffloadKind == Action::OFK_OpenMP) {
    for (Arg *A : Args)
      if (!llvm::is_contained(*DAL, A))
        DAL->append(A);

    if (!DAL->hasArg(options::OPT_march_EQ)) {
      StringRef Arch = BoundArch;
      if (Arch.empty()) {
        auto ArchsOrErr = getSystemGPUArchs(Args);
        if (!ArchsOrErr) {
          std::string ErrMsg =
              llvm::formatv("{0}", llvm::fmt_consume(ArchsOrErr.takeError()));
          getDriver().Diag(diag::err_drv_undetermined_gpu_arch)
              << llvm::Triple::getArchTypeName(getArch()) << ErrMsg << "-march";
          Arch = OffloadArchToString(OffloadArch::CudaDefault);
        } else {
          Arch = Args.MakeArgString(ArchsOrErr->front());
        }
      }
      DAL->AddJoinedArg(nullptr, Opts.getOption(options::OPT_march_EQ), Arch);
    }

    return DAL;
  }

  for (Arg *A : Args) {
    // Make sure flags are not duplicated.
    if (!llvm::is_contained(*DAL, A)) {
      DAL->append(A);
    }
  }

  if (!BoundArch.empty()) {
    DAL->eraseArg(options::OPT_march_EQ);
    DAL->AddJoinedArg(nullptr, Opts.getOption(options::OPT_march_EQ),
                      BoundArch);
  }
  return DAL;
}

Tool *NVPTXToolChain::buildAssembler() const {
  return new tools::NVPTX::Assembler(*this);
}

Tool *NVPTXToolChain::buildLinker() const {
  return new tools::NVPTX::Linker(*this);
}

Tool *CudaToolChain::buildAssembler() const {
  return new tools::NVPTX::Assembler(*this);
}

Tool *CudaToolChain::buildLinker() const {
  return new tools::NVPTX::FatBinary(*this);
}

void CudaToolChain::addClangWarningOptions(ArgStringList &CC1Args) const {
  HostTC.addClangWarningOptions(CC1Args);
}

ToolChain::CXXStdlibType
CudaToolChain::GetCXXStdlibType(const ArgList &Args) const {
  return HostTC.GetCXXStdlibType(Args);
}

void CudaToolChain::AddClangSystemIncludeArgs(const ArgList &DriverArgs,
                                              ArgStringList &CC1Args) const {
  HostTC.AddClangSystemIncludeArgs(DriverArgs, CC1Args);

  if (!DriverArgs.hasArg(options::OPT_nogpuinc) && CudaInstallation.isValid())
    CC1Args.append(
        {"-internal-isystem",
         DriverArgs.MakeArgString(CudaInstallation.getIncludePath())});
}

void CudaToolChain::AddClangCXXStdlibIncludeArgs(const ArgList &Args,
                                                 ArgStringList &CC1Args) const {
  HostTC.AddClangCXXStdlibIncludeArgs(Args, CC1Args);
}

void CudaToolChain::AddIAMCUIncludeArgs(const ArgList &Args,
                                        ArgStringList &CC1Args) const {
  HostTC.AddIAMCUIncludeArgs(Args, CC1Args);
}

SanitizerMask CudaToolChain::getSupportedSanitizers() const {
  // The CudaToolChain only supports sanitizers in the sense that it allows
  // sanitizer arguments on the command line if they are supported by the host
  // toolchain. The CudaToolChain will actually ignore any command line
  // arguments for any of these "supported" sanitizers. That means that no
  // sanitization of device code is actually supported at this time.
  //
  // This behavior is necessary because the host and device toolchains
  // invocations often share the command line, so the device toolchain must
  // tolerate flags meant only for the host toolchain.
  return HostTC.getSupportedSanitizers();
}

VersionTuple CudaToolChain::computeMSVCVersion(const Driver *D,
                                               const ArgList &Args) const {
  return HostTC.computeMSVCVersion(D, Args);
}<|MERGE_RESOLUTION|>--- conflicted
+++ resolved
@@ -600,14 +600,11 @@
     CmdArgs.push_back("-v");
 
   StringRef GPUArch = Args.getLastArgValue(options::OPT_march_EQ);
-<<<<<<< HEAD
   if (GPUArch.empty())
     GPUArch = getProcessorFromTargetID(getToolChain().getTriple(),
                                        getToolChain().getTargetID());
-  if (GPUArch.empty()) {
-=======
+
   if (GPUArch.empty() && !C.getDriver().isUsingLTO()) {
->>>>>>> 9227fd74
     C.getDriver().Diag(diag::err_drv_offload_missing_gpu_arch)
         << getToolChain().getArchName() << getShortName();
     return;
