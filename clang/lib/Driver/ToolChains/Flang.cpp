//===-- Flang.cpp - Flang+LLVM ToolChain Implementations --------*- C++ -*-===//
//
// Part of the LLVM Project, under the Apache License v2.0 with LLVM Exceptions.
// See https://llvm.org/LICENSE.txt for license information.
// SPDX-License-Identifier: Apache-2.0 WITH LLVM-exception
//
//===----------------------------------------------------------------------===//

#include "Flang.h"
#include "Arch/RISCV.h"
#include "CommonArgs.h"

#include "clang/Basic/CodeGenOptions.h"
#include "clang/Driver/Options.h"
#include "llvm/Frontend/Debug/Options.h"
#include "llvm/Support/FileSystem.h"
#include "llvm/Support/Path.h"
#include "llvm/TargetParser/Host.h"
#include "llvm/TargetParser/RISCVISAInfo.h"
#include "llvm/TargetParser/RISCVTargetParser.h"

#include <cassert>

using namespace clang::driver;
using namespace clang::driver::tools;
using namespace clang;
using namespace llvm::opt;

/// Add -x lang to \p CmdArgs for \p Input.
static void addDashXForInput(const ArgList &Args, const InputInfo &Input,
                             ArgStringList &CmdArgs) {
  CmdArgs.push_back("-x");
  // Map the driver type to the frontend type.
  CmdArgs.push_back(types::getTypeName(Input.getType()));
}

void Flang::addFortranDialectOptions(const ArgList &Args,
                                     ArgStringList &CmdArgs) const {
  Args.addAllArgs(CmdArgs, {options::OPT_ffixed_form,
                            options::OPT_ffree_form,
                            options::OPT_ffixed_line_length_EQ,
                            options::OPT_fopenacc,
                            options::OPT_finput_charset_EQ,
                            options::OPT_fimplicit_none,
                            options::OPT_fno_implicit_none,
                            options::OPT_fbackslash,
                            options::OPT_fno_backslash,
                            options::OPT_flogical_abbreviations,
                            options::OPT_fno_logical_abbreviations,
                            options::OPT_fxor_operator,
                            options::OPT_fno_xor_operator,
                            options::OPT_falternative_parameter_statement,
                            options::OPT_fdefault_real_8,
                            options::OPT_fdefault_integer_8,
                            options::OPT_fdefault_double_8,
                            options::OPT_flarge_sizes,
                            options::OPT_fno_automatic,
                            options::OPT_fhermetic_module_files,
                            options::OPT_frealloc_lhs,
                            options::OPT_fno_realloc_lhs,
                            options::OPT_fsave_main_program});
}

void Flang::addPreprocessingOptions(const ArgList &Args,
                                    ArgStringList &CmdArgs) const {
  Args.addAllArgs(CmdArgs,
                  {options::OPT_P, options::OPT_D, options::OPT_U,
                   options::OPT_I, options::OPT_cpp, options::OPT_nocpp});
}

/// @C shouldLoopVersion
///
/// Check if Loop Versioning should be enabled.
/// We look for the last of one of the following:
///   -Ofast, -O4, -O<number> and -f[no-]version-loops-for-stride.
/// Loop versioning is disabled if the last option is
///  -fno-version-loops-for-stride.
/// Loop versioning is enabled if the last option is one of:
///  -floop-versioning
///  -Ofast
///  -O4
///  -O3
/// For all other cases, loop versioning is is disabled.
///
/// The gfortran compiler automatically enables the option for -O3 or -Ofast.
///
/// @return true if loop-versioning should be enabled, otherwise false.
static bool shouldLoopVersion(const ArgList &Args) {
  const Arg *LoopVersioningArg = Args.getLastArg(
      options::OPT_Ofast, options::OPT_O, options::OPT_O4,
      options::OPT_floop_versioning, options::OPT_fno_loop_versioning);
  if (!LoopVersioningArg)
    return false;

  if (LoopVersioningArg->getOption().matches(options::OPT_fno_loop_versioning))
    return false;

  if (LoopVersioningArg->getOption().matches(options::OPT_floop_versioning))
    return true;

  if (LoopVersioningArg->getOption().matches(options::OPT_Ofast) ||
      LoopVersioningArg->getOption().matches(options::OPT_O4))
    return true;

  if (LoopVersioningArg->getOption().matches(options::OPT_O)) {
    StringRef S(LoopVersioningArg->getValue());
    unsigned OptLevel = 0;
    // Note -Os or Oz woould "fail" here, so return false. Which is the
    // desiered behavior.
    if (S.getAsInteger(10, OptLevel))
      return false;

    return OptLevel > 2;
  }

  llvm_unreachable("We should not end up here");
  return false;
}

void Flang::addOtherOptions(const ArgList &Args, ArgStringList &CmdArgs) const {
  Args.addAllArgs(CmdArgs,
                  {options::OPT_module_dir, options::OPT_fdebug_module_writer,
                   options::OPT_fintrinsic_modules_path, options::OPT_pedantic,
                   options::OPT_std_EQ, options::OPT_W_Joined,
                   options::OPT_fconvert_EQ, options::OPT_fpass_plugin_EQ,
                   options::OPT_funderscoring, options::OPT_fno_underscoring,
                   options::OPT_foffload_global_filtering,
                   options::OPT_fno_offload_global_filtering,
                   options::OPT_funsigned, options::OPT_fno_unsigned});

  llvm::codegenoptions::DebugInfoKind DebugInfoKind;
  if (Args.hasArg(options::OPT_gN_Group)) {
    Arg *gNArg = Args.getLastArg(options::OPT_gN_Group);
    DebugInfoKind = debugLevelToInfoKind(*gNArg);
  } else if (Args.hasArg(options::OPT_g_Flag)) {
    DebugInfoKind = llvm::codegenoptions::FullDebugInfo;
  } else {
    DebugInfoKind = llvm::codegenoptions::NoDebugInfo;
  }
  addDebugInfoKind(CmdArgs, DebugInfoKind);
}

void Flang::addCodegenOptions(const ArgList &Args,
                              ArgStringList &CmdArgs) const {
  Arg *stackArrays =
      Args.getLastArg(options::OPT_Ofast, options::OPT_fstack_arrays,
                      options::OPT_fno_stack_arrays);
  if (stackArrays &&
      !stackArrays->getOption().matches(options::OPT_fno_stack_arrays))
    CmdArgs.push_back("-fstack-arrays");

  if (shouldLoopVersion(Args))
    CmdArgs.push_back("-fversion-loops-for-stride");

<<<<<<< HEAD
  Args.addAllArgs(CmdArgs, {options::OPT_flang_experimental_hlfir,
                            options::OPT_flang_deprecated_no_hlfir,
                            options::OPT_fno_ppc_native_vec_elem_order,
                            options::OPT_fppc_native_vec_elem_order,
                            options::OPT_do_concurrent_parallel_EQ});
=======
  Args.addAllArgs(CmdArgs,
                  {options::OPT_flang_experimental_hlfir,
                   options::OPT_flang_deprecated_no_hlfir,
                   options::OPT_fno_ppc_native_vec_elem_order,
                   options::OPT_fppc_native_vec_elem_order,
                   options::OPT_ftime_report, options::OPT_ftime_report_EQ});
>>>>>>> e33f456a
}

void Flang::addPicOptions(const ArgList &Args, ArgStringList &CmdArgs) const {
  // ParsePICArgs parses -fPIC/-fPIE and their variants and returns a tuple of
  // (RelocationModel, PICLevel, IsPIE).
  llvm::Reloc::Model RelocationModel;
  unsigned PICLevel;
  bool IsPIE;
  std::tie(RelocationModel, PICLevel, IsPIE) =
      ParsePICArgs(getToolChain(), Args);

  if (auto *RMName = RelocationModelName(RelocationModel)) {
    CmdArgs.push_back("-mrelocation-model");
    CmdArgs.push_back(RMName);
  }
  if (PICLevel > 0) {
    CmdArgs.push_back("-pic-level");
    CmdArgs.push_back(PICLevel == 1 ? "1" : "2");
    if (IsPIE)
      CmdArgs.push_back("-pic-is-pie");
  }
}

void Flang::AddAArch64TargetArgs(const ArgList &Args,
                                 ArgStringList &CmdArgs) const {
  // Handle -msve_vector_bits=<bits>
  if (Arg *A = Args.getLastArg(options::OPT_msve_vector_bits_EQ)) {
    StringRef Val = A->getValue();
    const Driver &D = getToolChain().getDriver();
    if (Val == "128" || Val == "256" || Val == "512" || Val == "1024" ||
        Val == "2048" || Val == "128+" || Val == "256+" || Val == "512+" ||
        Val == "1024+" || Val == "2048+") {
      unsigned Bits = 0;
      if (!Val.consume_back("+")) {
        [[maybe_unused]] bool Invalid = Val.getAsInteger(10, Bits);
        assert(!Invalid && "Failed to parse value");
        CmdArgs.push_back(
            Args.MakeArgString("-mvscale-max=" + llvm::Twine(Bits / 128)));
      }

      [[maybe_unused]] bool Invalid = Val.getAsInteger(10, Bits);
      assert(!Invalid && "Failed to parse value");
      CmdArgs.push_back(
          Args.MakeArgString("-mvscale-min=" + llvm::Twine(Bits / 128)));
      // Silently drop requests for vector-length agnostic code as it's implied.
    } else if (Val != "scalable")
      // Handle the unsupported values passed to msve-vector-bits.
      D.Diag(diag::err_drv_unsupported_option_argument)
          << A->getSpelling() << Val;
  }
}

void Flang::AddLoongArch64TargetArgs(const ArgList &Args,
                                     ArgStringList &CmdArgs) const {
  const Driver &D = getToolChain().getDriver();
  // Currently, flang only support `-mabi=lp64d` in LoongArch64.
  if (const Arg *A = Args.getLastArg(options::OPT_mabi_EQ)) {
    StringRef V = A->getValue();
    if (V != "lp64d") {
      D.Diag(diag::err_drv_argument_not_allowed_with) << "-mabi" << V;
    }
  }

  if (const Arg *A = Args.getLastArg(options::OPT_mannotate_tablejump,
                                     options::OPT_mno_annotate_tablejump)) {
    if (A->getOption().matches(options::OPT_mannotate_tablejump)) {
      CmdArgs.push_back("-mllvm");
      CmdArgs.push_back("-loongarch-annotate-tablejump");
    }
  }
}

void Flang::AddPPCTargetArgs(const ArgList &Args,
                             ArgStringList &CmdArgs) const {
  const Driver &D = getToolChain().getDriver();
  bool VecExtabi = false;

  if (const Arg *A = Args.getLastArg(options::OPT_mabi_EQ)) {
    StringRef V = A->getValue();
    if (V == "vec-extabi")
      VecExtabi = true;
    else if (V == "vec-default")
      VecExtabi = false;
    else
      D.Diag(diag::err_drv_unsupported_option_argument)
          << A->getSpelling() << V;
  }

  const llvm::Triple &T = getToolChain().getTriple();
  if (VecExtabi) {
    if (!T.isOSAIX()) {
      D.Diag(diag::err_drv_unsupported_opt_for_target)
          << "-mabi=vec-extabi" << T.str();
    }
    CmdArgs.push_back("-mabi=vec-extabi");
  }
}

void Flang::AddRISCVTargetArgs(const ArgList &Args,
                               ArgStringList &CmdArgs) const {
  const llvm::Triple &Triple = getToolChain().getTriple();
  // Handle -mrvv-vector-bits=<bits>
  if (Arg *A = Args.getLastArg(options::OPT_mrvv_vector_bits_EQ)) {
    StringRef Val = A->getValue();
    const Driver &D = getToolChain().getDriver();

    // Get minimum VLen from march.
    unsigned MinVLen = 0;
    std::string Arch = riscv::getRISCVArch(Args, Triple);
    auto ISAInfo = llvm::RISCVISAInfo::parseArchString(
        Arch, /*EnableExperimentalExtensions*/ true);
    // Ignore parsing error.
    if (!errorToBool(ISAInfo.takeError()))
      MinVLen = (*ISAInfo)->getMinVLen();

    // If the value is "zvl", use MinVLen from march. Otherwise, try to parse
    // as integer as long as we have a MinVLen.
    unsigned Bits = 0;
    if (Val == "zvl" && MinVLen >= llvm::RISCV::RVVBitsPerBlock) {
      Bits = MinVLen;
    } else if (!Val.getAsInteger(10, Bits)) {
      // Only accept power of 2 values beteen RVVBitsPerBlock and 65536 that
      // at least MinVLen.
      if (Bits < MinVLen || Bits < llvm::RISCV::RVVBitsPerBlock ||
          Bits > 65536 || !llvm::isPowerOf2_32(Bits))
        Bits = 0;
    }

    // If we got a valid value try to use it.
    if (Bits != 0) {
      unsigned VScaleMin = Bits / llvm::RISCV::RVVBitsPerBlock;
      CmdArgs.push_back(
          Args.MakeArgString("-mvscale-max=" + llvm::Twine(VScaleMin)));
      CmdArgs.push_back(
          Args.MakeArgString("-mvscale-min=" + llvm::Twine(VScaleMin)));
    } else if (Val != "scalable") {
      // Handle the unsupported values passed to mrvv-vector-bits.
      D.Diag(diag::err_drv_unsupported_option_argument)
          << A->getSpelling() << Val;
    }
  }
}

void Flang::AddX86_64TargetArgs(const ArgList &Args,
                                ArgStringList &CmdArgs) const {
  if (Arg *A = Args.getLastArg(options::OPT_masm_EQ)) {
    StringRef Value = A->getValue();
    if (Value == "intel" || Value == "att") {
      CmdArgs.push_back(Args.MakeArgString("-mllvm"));
      CmdArgs.push_back(Args.MakeArgString("-x86-asm-syntax=" + Value));
    } else {
      getToolChain().getDriver().Diag(diag::err_drv_unsupported_option_argument)
          << A->getSpelling() << Value;
    }
  }
}

static void addVSDefines(const ToolChain &TC, const ArgList &Args,
                         ArgStringList &CmdArgs) {

  unsigned ver = 0;
  const VersionTuple vt = TC.computeMSVCVersion(nullptr, Args);
  ver = vt.getMajor() * 10000000 + vt.getMinor().value_or(0) * 100000 +
        vt.getSubminor().value_or(0);
  CmdArgs.push_back(Args.MakeArgString("-D_MSC_VER=" + Twine(ver / 100000)));
  CmdArgs.push_back(Args.MakeArgString("-D_MSC_FULL_VER=" + Twine(ver)));
  CmdArgs.push_back(Args.MakeArgString("-D_WIN32"));

  const llvm::Triple &triple = TC.getTriple();
  if (triple.isAArch64()) {
    CmdArgs.push_back("-D_M_ARM64=1");
  } else if (triple.isX86() && triple.isArch32Bit()) {
    CmdArgs.push_back("-D_M_IX86=600");
  } else if (triple.isX86() && triple.isArch64Bit()) {
    CmdArgs.push_back("-D_M_X64=100");
  } else {
    llvm_unreachable(
        "Flang on Windows only supports X86_32, X86_64 and AArch64");
  }
}

static void processVSRuntimeLibrary(const ToolChain &TC, const ArgList &Args,
                                    ArgStringList &CmdArgs) {
  assert(TC.getTriple().isKnownWindowsMSVCEnvironment() &&
         "can only add VS runtime library on Windows!");
  // if -fno-fortran-main has been passed, skip linking Fortran_main.a
  if (TC.getTriple().isKnownWindowsMSVCEnvironment()) {
    CmdArgs.push_back(Args.MakeArgString(
        "--dependent-lib=" + TC.getCompilerRTBasename(Args, "builtins")));
  }
  unsigned RTOptionID = options::OPT__SLASH_MT;
  if (auto *rtl = Args.getLastArg(options::OPT_fms_runtime_lib_EQ)) {
    RTOptionID = llvm::StringSwitch<unsigned>(rtl->getValue())
                     .Case("static", options::OPT__SLASH_MT)
                     .Case("static_dbg", options::OPT__SLASH_MTd)
                     .Case("dll", options::OPT__SLASH_MD)
                     .Case("dll_dbg", options::OPT__SLASH_MDd)
                     .Default(options::OPT__SLASH_MT);
  }
  switch (RTOptionID) {
  case options::OPT__SLASH_MT:
    CmdArgs.push_back("-D_MT");
    CmdArgs.push_back("--dependent-lib=libcmt");
    CmdArgs.push_back("--dependent-lib=FortranRuntime.static.lib");
    CmdArgs.push_back("--dependent-lib=FortranDecimal.static.lib");
    break;
  case options::OPT__SLASH_MTd:
    CmdArgs.push_back("-D_MT");
    CmdArgs.push_back("-D_DEBUG");
    CmdArgs.push_back("--dependent-lib=libcmtd");
    CmdArgs.push_back("--dependent-lib=FortranRuntime.static_dbg.lib");
    CmdArgs.push_back("--dependent-lib=FortranDecimal.static_dbg.lib");
    break;
  case options::OPT__SLASH_MD:
    CmdArgs.push_back("-D_MT");
    CmdArgs.push_back("-D_DLL");
    CmdArgs.push_back("--dependent-lib=msvcrt");
    CmdArgs.push_back("--dependent-lib=FortranRuntime.dynamic.lib");
    CmdArgs.push_back("--dependent-lib=FortranDecimal.dynamic.lib");
    break;
  case options::OPT__SLASH_MDd:
    CmdArgs.push_back("-D_MT");
    CmdArgs.push_back("-D_DEBUG");
    CmdArgs.push_back("-D_DLL");
    CmdArgs.push_back("--dependent-lib=msvcrtd");
    CmdArgs.push_back("--dependent-lib=FortranRuntime.dynamic_dbg.lib");
    CmdArgs.push_back("--dependent-lib=FortranDecimal.dynamic_dbg.lib");
    break;
  }
}

void Flang::AddAMDGPUTargetArgs(const ArgList &Args,
                                ArgStringList &CmdArgs) const {
  if (Arg *A = Args.getLastArg(options::OPT_mcode_object_version_EQ)) {
    StringRef Val = A->getValue();
    CmdArgs.push_back(Args.MakeArgString("-mcode-object-version=" + Val));
  }

  const ToolChain &TC = getToolChain();
  TC.addClangTargetOptions(Args, CmdArgs, Action::OffloadKind::OFK_OpenMP);
}

void Flang::addTargetOptions(const ArgList &Args,
                             ArgStringList &CmdArgs) const {
  const ToolChain &TC = getToolChain();
  const llvm::Triple &Triple = TC.getEffectiveTriple();
  const Driver &D = TC.getDriver();

  std::string CPU = getCPUName(D, Args, Triple);
  if (!CPU.empty()) {
    CmdArgs.push_back("-target-cpu");
    CmdArgs.push_back(Args.MakeArgString(CPU));
  }

  addOutlineAtomicsArgs(D, getToolChain(), Args, CmdArgs, Triple);

  // Add the target features.
  switch (TC.getArch()) {
  default:
    break;
  case llvm::Triple::aarch64:
    getTargetFeatures(D, Triple, Args, CmdArgs, /*ForAs*/ false);
    AddAArch64TargetArgs(Args, CmdArgs);
    break;

  case llvm::Triple::r600:
  case llvm::Triple::amdgcn:
    getTargetFeatures(D, Triple, Args, CmdArgs, /*ForAs*/ false);
    AddAMDGPUTargetArgs(Args, CmdArgs);
    break;
  case llvm::Triple::riscv64:
    getTargetFeatures(D, Triple, Args, CmdArgs, /*ForAs*/ false);
    AddRISCVTargetArgs(Args, CmdArgs);
    break;
  case llvm::Triple::x86_64:
    getTargetFeatures(D, Triple, Args, CmdArgs, /*ForAs*/ false);
    AddX86_64TargetArgs(Args, CmdArgs);
    break;
  case llvm::Triple::ppc:
  case llvm::Triple::ppc64:
  case llvm::Triple::ppc64le:
    AddPPCTargetArgs(Args, CmdArgs);
    break;
  case llvm::Triple::loongarch64:
    getTargetFeatures(D, Triple, Args, CmdArgs, /*ForAs*/ false);
    AddLoongArch64TargetArgs(Args, CmdArgs);
    break;
  }

  if (Arg *A = Args.getLastArg(options::OPT_fveclib)) {
    StringRef Name = A->getValue();
    if (Name == "SVML") {
      if (Triple.getArch() != llvm::Triple::x86 &&
          Triple.getArch() != llvm::Triple::x86_64)
        D.Diag(diag::err_drv_unsupported_opt_for_target)
            << Name << Triple.getArchName();
    } else if (Name == "LIBMVEC-X86") {
      if (Triple.getArch() != llvm::Triple::x86 &&
          Triple.getArch() != llvm::Triple::x86_64)
        D.Diag(diag::err_drv_unsupported_opt_for_target)
            << Name << Triple.getArchName();
    } else if (Name == "SLEEF" || Name == "ArmPL") {
      if (Triple.getArch() != llvm::Triple::aarch64 &&
          Triple.getArch() != llvm::Triple::aarch64_be)
        D.Diag(diag::err_drv_unsupported_opt_for_target)
            << Name << Triple.getArchName();
    }

    if (Triple.isOSDarwin()) {
      // flang doesn't currently suport nostdlib, nodefaultlibs. Adding these
      // here incase they are added someday
      if (!Args.hasArg(options::OPT_nostdlib, options::OPT_nodefaultlibs)) {
        if (A->getValue() == StringRef{"Accelerate"}) {
          CmdArgs.push_back("-framework");
          CmdArgs.push_back("Accelerate");
        }
      }
    }
    A->render(Args, CmdArgs);
  }

  if (Triple.isKnownWindowsMSVCEnvironment()) {
    processVSRuntimeLibrary(TC, Args, CmdArgs);
    addVSDefines(TC, Args, CmdArgs);
  }

  // TODO: Add target specific flags, ABI, mtune option etc.
  if (const Arg *A = Args.getLastArg(options::OPT_mtune_EQ)) {
    CmdArgs.push_back("-tune-cpu");
    if (A->getValue() == StringRef{"native"})
      CmdArgs.push_back(Args.MakeArgString(llvm::sys::getHostCPUName()));
    else
      CmdArgs.push_back(A->getValue());
  }
}

void Flang::addOffloadOptions(Compilation &C, const InputInfoList &Inputs,
                              const JobAction &JA, const ArgList &Args,
                              ArgStringList &CmdArgs) const {
  bool IsOpenMPDevice = JA.isDeviceOffloading(Action::OFK_OpenMP);
  bool IsHostOffloadingAction = JA.isHostOffloading(Action::OFK_OpenMP) ||
                                JA.isHostOffloading(C.getActiveOffloadKinds());

  // Skips the primary input file, which is the input file that the compilation
  // proccess will be executed upon (e.g. the host bitcode file) and
  // adds other secondary input (e.g. device bitcode files for embedding to the
  // -fembed-offload-object argument or the host IR file for proccessing
  // during device compilation to the fopenmp-host-ir-file-path argument via
  // OpenMPDeviceInput). This is condensed logic from the ConstructJob
  // function inside of the Clang driver for pushing on further input arguments
  // needed for offloading during various phases of compilation.
  for (size_t i = 1; i < Inputs.size(); ++i) {
    if (Inputs[i].getType() == types::TY_Nothing) {
      // contains nothing, so it's skippable
    } else if (IsHostOffloadingAction) {
      CmdArgs.push_back(
          Args.MakeArgString("-fembed-offload-object=" +
                             getToolChain().getInputFilename(Inputs[i])));
    } else if (IsOpenMPDevice) {
      if (Inputs[i].getFilename()) {
        CmdArgs.push_back("-fopenmp-host-ir-file-path");
        CmdArgs.push_back(Args.MakeArgString(Inputs[i].getFilename()));
      } else {
        llvm_unreachable("missing openmp host-ir file for device offloading");
      }
    } else {
      llvm_unreachable(
          "unexpectedly given multiple inputs or given unknown input");
    }
  }

  if (IsOpenMPDevice) {
    // -fopenmp-is-target-device is passed along to tell the frontend that it is
    // generating code for a device, so that only the relevant code is emitted.
    CmdArgs.push_back("-fopenmp-is-target-device");

    // When in OpenMP offloading mode, enable debugging on the device.
    Args.AddAllArgs(CmdArgs, options::OPT_fopenmp_target_debug_EQ);
    if (Args.hasFlag(options::OPT_fopenmp_target_debug,
                     options::OPT_fno_openmp_target_debug, /*Default=*/false))
      CmdArgs.push_back("-fopenmp-target-debug");

    // When in OpenMP offloading mode, forward assumptions information about
    // thread and team counts in the device.
    if (Args.hasFlag(options::OPT_fopenmp_assume_teams_oversubscription,
                     options::OPT_fno_openmp_assume_teams_oversubscription,
                     /*Default=*/false))
      CmdArgs.push_back("-fopenmp-assume-teams-oversubscription");
    if (Args.hasFlag(options::OPT_fopenmp_assume_threads_oversubscription,
                     options::OPT_fno_openmp_assume_threads_oversubscription,
                     /*Default=*/false))
      CmdArgs.push_back("-fopenmp-assume-threads-oversubscription");
    if (Args.hasArg(options::OPT_fopenmp_assume_no_thread_state))
      CmdArgs.push_back("-fopenmp-assume-no-thread-state");
    if (Args.hasArg(options::OPT_fopenmp_assume_no_nested_parallelism))
      CmdArgs.push_back("-fopenmp-assume-no-nested-parallelism");
    if (Args.hasArg(options::OPT_nogpulib))
      CmdArgs.push_back("-nogpulib");
  }

  addOpenMPHostOffloadingArgs(C, JA, Args, CmdArgs);
}

static void addFloatingPointOptions(const Driver &D, const ArgList &Args,
                                    ArgStringList &CmdArgs) {
  StringRef FPContract;
  bool HonorINFs = true;
  bool HonorNaNs = true;
  bool ApproxFunc = false;
  bool SignedZeros = true;
  bool AssociativeMath = false;
  bool ReciprocalMath = false;

  if (const Arg *A = Args.getLastArg(options::OPT_ffp_contract)) {
    const StringRef Val = A->getValue();
    if (Val == "fast" || Val == "off") {
      FPContract = Val;
    } else if (Val == "on") {
      // Warn instead of error because users might have makefiles written for
      // gfortran (which accepts -ffp-contract=on)
      D.Diag(diag::warn_drv_unsupported_option_for_flang)
          << Val << A->getOption().getName() << "off";
      FPContract = "off";
    } else
      // Clang's "fast-honor-pragmas" option is not supported because it is
      // non-standard
      D.Diag(diag::err_drv_unsupported_option_argument)
          << A->getSpelling() << Val;
  }

  for (const Arg *A : Args) {
    auto optId = A->getOption().getID();
    switch (optId) {
    // if this isn't an FP option, skip the claim below
    default:
      continue;

    case options::OPT_fhonor_infinities:
      HonorINFs = true;
      break;
    case options::OPT_fno_honor_infinities:
      HonorINFs = false;
      break;
    case options::OPT_fhonor_nans:
      HonorNaNs = true;
      break;
    case options::OPT_fno_honor_nans:
      HonorNaNs = false;
      break;
    case options::OPT_fapprox_func:
      ApproxFunc = true;
      break;
    case options::OPT_fno_approx_func:
      ApproxFunc = false;
      break;
    case options::OPT_fsigned_zeros:
      SignedZeros = true;
      break;
    case options::OPT_fno_signed_zeros:
      SignedZeros = false;
      break;
    case options::OPT_fassociative_math:
      AssociativeMath = true;
      break;
    case options::OPT_fno_associative_math:
      AssociativeMath = false;
      break;
    case options::OPT_freciprocal_math:
      ReciprocalMath = true;
      break;
    case options::OPT_fno_reciprocal_math:
      ReciprocalMath = false;
      break;
    case options::OPT_Ofast:
      [[fallthrough]];
    case options::OPT_ffast_math:
      HonorINFs = false;
      HonorNaNs = false;
      AssociativeMath = true;
      ReciprocalMath = true;
      ApproxFunc = true;
      SignedZeros = false;
      FPContract = "fast";
      break;
    case options::OPT_fno_fast_math:
      HonorINFs = true;
      HonorNaNs = true;
      AssociativeMath = false;
      ReciprocalMath = false;
      ApproxFunc = false;
      SignedZeros = true;
      // -fno-fast-math should undo -ffast-math so I return FPContract to the
      // default. It is important to check it is "fast" (the default) so that
      // --ffp-contract=off -fno-fast-math --> -ffp-contract=off
      if (FPContract == "fast")
        FPContract = "";
      break;
    }

    // If we handled this option claim it
    A->claim();
  }

  if (!HonorINFs && !HonorNaNs && AssociativeMath && ReciprocalMath &&
      ApproxFunc && !SignedZeros &&
      (FPContract == "fast" || FPContract.empty())) {
    CmdArgs.push_back("-ffast-math");
    return;
  }

  if (!FPContract.empty())
    CmdArgs.push_back(Args.MakeArgString("-ffp-contract=" + FPContract));

  if (!HonorINFs)
    CmdArgs.push_back("-menable-no-infs");

  if (!HonorNaNs)
    CmdArgs.push_back("-menable-no-nans");

  if (ApproxFunc)
    CmdArgs.push_back("-fapprox-func");

  if (!SignedZeros)
    CmdArgs.push_back("-fno-signed-zeros");

  if (AssociativeMath && !SignedZeros)
    CmdArgs.push_back("-mreassociate");

  if (ReciprocalMath)
    CmdArgs.push_back("-freciprocal-math");
}

static void renderRemarksOptions(const ArgList &Args, ArgStringList &CmdArgs,
                                 const InputInfo &Input) {
  StringRef Format = "yaml";
  if (const Arg *A = Args.getLastArg(options::OPT_fsave_optimization_record_EQ))
    Format = A->getValue();

  CmdArgs.push_back("-opt-record-file");

  const Arg *A = Args.getLastArg(options::OPT_foptimization_record_file_EQ);
  if (A) {
    CmdArgs.push_back(A->getValue());
  } else {
    SmallString<128> F;

    if (Args.hasArg(options::OPT_c) || Args.hasArg(options::OPT_S)) {
      if (Arg *FinalOutput = Args.getLastArg(options::OPT_o))
        F = FinalOutput->getValue();
    }

    if (F.empty()) {
      // Use the input filename.
      F = llvm::sys::path::stem(Input.getBaseInput());
    }

    SmallString<32> Extension;
    Extension += "opt.";
    Extension += Format;

    llvm::sys::path::replace_extension(F, Extension);
    CmdArgs.push_back(Args.MakeArgString(F));
  }

  if (const Arg *A =
          Args.getLastArg(options::OPT_foptimization_record_passes_EQ)) {
    CmdArgs.push_back("-opt-record-passes");
    CmdArgs.push_back(A->getValue());
  }

  if (!Format.empty()) {
    CmdArgs.push_back("-opt-record-format");
    CmdArgs.push_back(Format.data());
  }
}

void Flang::ConstructJob(Compilation &C, const JobAction &JA,
                         const InputInfo &Output, const InputInfoList &Inputs,
                         const ArgList &Args, const char *LinkingOutput) const {
  const auto &TC = getToolChain();
  const llvm::Triple &Triple = TC.getEffectiveTriple();
  const std::string &TripleStr = Triple.getTriple();

  const Driver &D = TC.getDriver();
  ArgStringList CmdArgs;
  DiagnosticsEngine &Diags = D.getDiags();

  // Invoke ourselves in -fc1 mode.
  CmdArgs.push_back("-fc1");

  // Add the "effective" target triple.
  CmdArgs.push_back("-triple");
  CmdArgs.push_back(Args.MakeArgString(TripleStr));

  if (isa<PreprocessJobAction>(JA)) {
    CmdArgs.push_back("-E");
    if (Args.getLastArg(options::OPT_dM)) {
      CmdArgs.push_back("-dM");
    }
  } else if (isa<CompileJobAction>(JA) || isa<BackendJobAction>(JA)) {
    if (JA.getType() == types::TY_Nothing) {
      CmdArgs.push_back("-fsyntax-only");
    } else if (JA.getType() == types::TY_AST) {
      CmdArgs.push_back("-emit-ast");
    } else if (JA.getType() == types::TY_LLVM_IR ||
               JA.getType() == types::TY_LTO_IR) {
      CmdArgs.push_back("-emit-llvm");
    } else if (JA.getType() == types::TY_LLVM_BC ||
               JA.getType() == types::TY_LTO_BC) {
      CmdArgs.push_back("-emit-llvm-bc");
    } else if (JA.getType() == types::TY_PP_Asm) {
      CmdArgs.push_back("-S");
    } else {
      assert(false && "Unexpected output type!");
    }
  } else if (isa<AssembleJobAction>(JA)) {
    CmdArgs.push_back("-emit-obj");
  } else if (isa<PrecompileJobAction>(JA)) {
    // The precompile job action is only needed for options such as -mcpu=help.
    // Those will already have been handled by the fc1 driver.
  } else {
    assert(false && "Unexpected action class for Flang tool.");
  }

  const InputInfo &Input = Inputs[0];
  types::ID InputType = Input.getType();

  // Add preprocessing options like -I, -D, etc. if we are using the
  // preprocessor (i.e. skip when dealing with e.g. binary files).
  if (types::getPreprocessedType(InputType) != types::TY_INVALID)
    addPreprocessingOptions(Args, CmdArgs);

  addFortranDialectOptions(Args, CmdArgs);

  // 'flang -E' always produces output that is suitable for use as fixed form
  // Fortran. However it is only valid free form source if the original is also
  // free form.
  if (InputType == types::TY_PP_Fortran &&
      !Args.getLastArg(options::OPT_ffixed_form, options::OPT_ffree_form))
    CmdArgs.push_back("-ffixed-form");

  handleColorDiagnosticsArgs(D, Args, CmdArgs);

  // LTO mode is parsed by the Clang driver library.
  LTOKind LTOMode = D.getLTOMode();
  assert(LTOMode != LTOK_Unknown && "Unknown LTO mode.");
  if (LTOMode == LTOK_Full)
    CmdArgs.push_back("-flto=full");
  else if (LTOMode == LTOK_Thin) {
    Diags.Report(
        Diags.getCustomDiagID(DiagnosticsEngine::Warning,
                              "the option '-flto=thin' is a work in progress"));
    CmdArgs.push_back("-flto=thin");
  }

  // -fPIC and related options.
  addPicOptions(Args, CmdArgs);

  // Floating point related options
  addFloatingPointOptions(D, Args, CmdArgs);

  // Add target args, features, etc.
  addTargetOptions(Args, CmdArgs);

  llvm::Reloc::Model RelocationModel =
      std::get<0>(ParsePICArgs(getToolChain(), Args));
  // Add MCModel information
  addMCModel(D, Args, Triple, RelocationModel, CmdArgs);

  // Add Codegen options
  addCodegenOptions(Args, CmdArgs);

  // Add R Group options
  Args.AddAllArgs(CmdArgs, options::OPT_R_Group);

  // Remarks can be enabled with any of the `-f.*optimization-record.*` flags.
  if (willEmitRemarks(Args))
    renderRemarksOptions(Args, CmdArgs, Input);

  // Add other compile options
  addOtherOptions(Args, CmdArgs);

  // Disable all warnings
  // TODO: Handle interactions between -w, -pedantic, -Wall, -WOption
  Args.AddLastArg(CmdArgs, options::OPT_w);

  // Forward flags for OpenMP. We don't do this if the current action is an
  // device offloading action other than OpenMP.
  if (Args.hasFlag(options::OPT_fopenmp, options::OPT_fopenmp_EQ,
                   options::OPT_fno_openmp, false) &&
      (JA.isDeviceOffloading(Action::OFK_None) ||
       JA.isDeviceOffloading(Action::OFK_OpenMP))) {
    switch (D.getOpenMPRuntime(Args)) {
    case Driver::OMPRT_OMP:
    case Driver::OMPRT_IOMP5:
      // Clang can generate useful OpenMP code for these two runtime libraries.
      CmdArgs.push_back("-fopenmp");
      Args.AddAllArgs(CmdArgs, options::OPT_fopenmp_version_EQ);

      if (Args.hasArg(options::OPT_fopenmp_force_usm))
        CmdArgs.push_back("-fopenmp-force-usm");

      // FIXME: Clang supports a whole bunch more flags here.
      break;
    default:
      // By default, if Clang doesn't know how to generate useful OpenMP code
      // for a specific runtime library, we just don't pass the '-fopenmp' flag
      // down to the actual compilation.
      // FIXME: It would be better to have a mode which *only* omits IR
      // generation based on the OpenMP support so that we get consistent
      // semantic analysis, etc.
      const Arg *A = Args.getLastArg(options::OPT_fopenmp_EQ);
      D.Diag(diag::warn_drv_unsupported_openmp_library)
          << A->getSpelling() << A->getValue();
      break;
    }
  }

  // Pass the path to compiler resource files.
  CmdArgs.push_back("-resource-dir");
  CmdArgs.push_back(D.ResourceDir.c_str());

  // Offloading related options
  addOffloadOptions(C, Inputs, JA, Args, CmdArgs);

  // Forward -Xflang arguments to -fc1
  Args.AddAllArgValues(CmdArgs, options::OPT_Xflang);

  CodeGenOptions::FramePointerKind FPKeepKind =
      getFramePointerKind(Args, Triple);

  const char *FPKeepKindStr = nullptr;
  switch (FPKeepKind) {
  case CodeGenOptions::FramePointerKind::None:
    FPKeepKindStr = "-mframe-pointer=none";
    break;
  case CodeGenOptions::FramePointerKind::Reserved:
    FPKeepKindStr = "-mframe-pointer=reserved";
    break;
  case CodeGenOptions::FramePointerKind::NonLeaf:
    FPKeepKindStr = "-mframe-pointer=non-leaf";
    break;
  case CodeGenOptions::FramePointerKind::All:
    FPKeepKindStr = "-mframe-pointer=all";
    break;
  }
  assert(FPKeepKindStr && "unknown FramePointerKind");
  CmdArgs.push_back(FPKeepKindStr);

  // Forward -mllvm options to the LLVM option parser. In practice, this means
  // forwarding to `-fc1` as that's where the LLVM parser is run.
  for (const Arg *A : Args.filtered(options::OPT_mllvm)) {
    A->claim();
    A->render(Args, CmdArgs);
  }

  for (const Arg *A : Args.filtered(options::OPT_mmlir)) {
    A->claim();
    A->render(Args, CmdArgs);
  }

  // Remove any unsupported gfortran diagnostic options
  for (const Arg *A : Args.filtered(options::OPT_flang_ignored_w_Group)) {
    A->claim();
    D.Diag(diag::warn_drv_unsupported_diag_option_for_flang)
        << A->getOption().getName();
  }

  // Optimization level for CodeGen.
  if (const Arg *A = Args.getLastArg(options::OPT_O_Group)) {
    if (A->getOption().matches(options::OPT_O4)) {
      CmdArgs.push_back("-O3");
      D.Diag(diag::warn_O4_is_O3);
    } else if (A->getOption().matches(options::OPT_Ofast)) {
      CmdArgs.push_back("-O3");
    } else {
      A->render(Args, CmdArgs);
    }
  }

  renderCommonIntegerOverflowOptions(Args, CmdArgs);

  assert((Output.isFilename() || Output.isNothing()) && "Invalid output.");
  if (Output.isFilename()) {
    CmdArgs.push_back("-o");
    CmdArgs.push_back(Output.getFilename());
  }

  if (Args.getLastArg(options::OPT_save_temps_EQ))
    Args.AddLastArg(CmdArgs, options::OPT_save_temps_EQ);

  addDashXForInput(Args, Input, CmdArgs);

  bool FRecordCmdLine = false;
  bool GRecordCmdLine = false;
  if (shouldRecordCommandLine(TC, Args, FRecordCmdLine, GRecordCmdLine)) {
    const char *CmdLine = renderEscapedCommandLine(TC, Args);
    if (FRecordCmdLine) {
      CmdArgs.push_back("-record-command-line");
      CmdArgs.push_back(CmdLine);
    }
    if (TC.UseDwarfDebugFlags() || GRecordCmdLine) {
      CmdArgs.push_back("-dwarf-debug-flags");
      CmdArgs.push_back(CmdLine);
    }
  }

  // The input could be Ty_Nothing when "querying" options such as -mcpu=help
  // are used.
  ArrayRef<InputInfo> FrontendInputs = Input;
  if (Input.isNothing())
    FrontendInputs = {};

  for (const InputInfo &Input : FrontendInputs) {
    if (Input.isFilename())
      CmdArgs.push_back(Input.getFilename());
    else
      Input.getInputArg().renderAsInput(Args, CmdArgs);
  }

  // TODO: Replace flang-new with flang once the new driver replaces the
  // throwaway driver
  const char *Exec = Args.MakeArgString(D.GetProgramPath("flang-new", TC));
  C.addCommand(std::make_unique<Command>(JA, *this,
                                         ResponseFileSupport::AtFileUTF8(),
                                         Exec, CmdArgs, Inputs, Output));
}

Flang::Flang(const ToolChain &TC) : Tool("flang-new", "flang frontend", TC) {}

Flang::~Flang() {}<|MERGE_RESOLUTION|>--- conflicted
+++ resolved
@@ -152,20 +152,13 @@
   if (shouldLoopVersion(Args))
     CmdArgs.push_back("-fversion-loops-for-stride");
 
-<<<<<<< HEAD
-  Args.addAllArgs(CmdArgs, {options::OPT_flang_experimental_hlfir,
-                            options::OPT_flang_deprecated_no_hlfir,
-                            options::OPT_fno_ppc_native_vec_elem_order,
-                            options::OPT_fppc_native_vec_elem_order,
-                            options::OPT_do_concurrent_parallel_EQ});
-=======
   Args.addAllArgs(CmdArgs,
-                  {options::OPT_flang_experimental_hlfir,
+                  {options::OPT_do_concurrent_parallel_EQ,
+                   options::OPT_flang_experimental_hlfir,
                    options::OPT_flang_deprecated_no_hlfir,
                    options::OPT_fno_ppc_native_vec_elem_order,
                    options::OPT_fppc_native_vec_elem_order,
                    options::OPT_ftime_report, options::OPT_ftime_report_EQ});
->>>>>>> e33f456a
 }
 
 void Flang::addPicOptions(const ArgList &Args, ArgStringList &CmdArgs) const {
