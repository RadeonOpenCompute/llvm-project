//===--- AMDGPU.cpp - AMDGPU ToolChain Implementations ----------*- C++ -*-===//
//
// Part of the LLVM Project, under the Apache License v2.0 with LLVM Exceptions.
// See https://llvm.org/LICENSE.txt for license information.
// SPDX-License-Identifier: Apache-2.0 WITH LLVM-exception
//
//===----------------------------------------------------------------------===//

#include "AMDGPU.h"
#include "CommonArgs.h"
#include "clang/Basic/TargetID.h"
#include "clang/Config/config.h"
#include "clang/Driver/Compilation.h"
#include "clang/Driver/DriverDiagnostic.h"
#include "clang/Driver/InputInfo.h"
#include "clang/Driver/Options.h"
#include "clang/Driver/SanitizerArgs.h"
#include "llvm/ADT/StringExtras.h"
#include "llvm/Option/ArgList.h"
#include "llvm/Support/Error.h"
#include "llvm/Support/LineIterator.h"
#include "llvm/Support/Path.h"
#include "llvm/Support/Process.h"
#include "llvm/Support/VirtualFileSystem.h"
#include "llvm/TargetParser/Host.h"
#include <optional>
#include <system_error>

using namespace clang::driver;
using namespace clang::driver::tools;
using namespace clang::driver::toolchains;
using namespace clang;
using namespace llvm::opt;

// Look for sub-directory starts with PackageName under ROCm candidate path.
// If there is one and only one matching sub-directory found, append the
// sub-directory to Path. If there is no matching sub-directory or there are
// more than one matching sub-directories, diagnose them. Returns the full
// path of the package if there is only one matching sub-directory, otherwise
// returns an empty string.
llvm::SmallString<0>
RocmInstallationDetector::findSPACKPackage(const Candidate &Cand,
                                           StringRef PackageName) {
  if (!Cand.isSPACK())
    return {};
  std::error_code EC;
  std::string Prefix = Twine(PackageName + "-" + Cand.SPACKReleaseStr).str();
  llvm::SmallVector<llvm::SmallString<0>> SubDirs;
  for (llvm::vfs::directory_iterator File = D.getVFS().dir_begin(Cand.Path, EC),
                                     FileEnd;
       File != FileEnd && !EC; File.increment(EC)) {
    llvm::StringRef FileName = llvm::sys::path::filename(File->path());
    if (FileName.starts_with(Prefix)) {
      SubDirs.push_back(FileName);
      if (SubDirs.size() > 1)
        break;
    }
  }
  if (SubDirs.size() == 1) {
    auto PackagePath = Cand.Path;
    llvm::sys::path::append(PackagePath, SubDirs[0]);
    return PackagePath;
  }
  if (SubDirs.size() == 0 && Verbose) {
    llvm::errs() << "SPACK package " << Prefix << " not found at " << Cand.Path
                 << '\n';
    return {};
  }

  if (SubDirs.size() > 1 && Verbose) {
    llvm::errs() << "Cannot use SPACK package " << Prefix << " at " << Cand.Path
                 << " due to multiple installations for the same version\n";
  }
  return {};
}

void RocmInstallationDetector::scanLibDevicePath(llvm::StringRef Path) {
  assert(!Path.empty());

  const StringRef Suffix(".bc");
  const StringRef Suffix2(".amdgcn.bc");

  std::error_code EC;
  for (llvm::vfs::directory_iterator LI = D.getVFS().dir_begin(Path, EC), LE;
       !EC && LI != LE; LI = LI.increment(EC)) {
    StringRef FilePath = LI->path();
    StringRef FileName = llvm::sys::path::filename(FilePath);
    if (!FileName.ends_with(Suffix))
      continue;

    StringRef BaseName;
    if (FileName.ends_with(Suffix2))
      BaseName = FileName.drop_back(Suffix2.size());
    else if (FileName.ends_with(Suffix))
      BaseName = FileName.drop_back(Suffix.size());

    const StringRef ABIVersionPrefix = "oclc_abi_version_";
    if (BaseName == "ocml") {
      OCML = FilePath;
    } else if (BaseName == "ockl") {
      OCKL = FilePath;
    } else if (BaseName == "opencl") {
      OpenCL = FilePath;
    } else if (BaseName == "hip") {
      HIP = FilePath;
    } else if (BaseName == "asanrtl") {
      AsanRTL = FilePath;
    } else if (BaseName == "oclc_finite_only_off") {
      FiniteOnly.Off = FilePath;
    } else if (BaseName == "oclc_finite_only_on") {
      FiniteOnly.On = FilePath;
    } else if (BaseName == "oclc_daz_opt_on") {
      DenormalsAreZero.On = FilePath;
    } else if (BaseName == "oclc_daz_opt_off") {
      DenormalsAreZero.Off = FilePath;
    } else if (BaseName == "oclc_correctly_rounded_sqrt_on") {
      CorrectlyRoundedSqrt.On = FilePath;
    } else if (BaseName == "oclc_correctly_rounded_sqrt_off") {
      CorrectlyRoundedSqrt.Off = FilePath;
    } else if (BaseName == "oclc_unsafe_math_on") {
      UnsafeMath.On = FilePath;
    } else if (BaseName == "oclc_unsafe_math_off") {
      UnsafeMath.Off = FilePath;
    } else if (BaseName == "oclc_wavefrontsize64_on") {
      WavefrontSize64.On = FilePath;
    } else if (BaseName == "oclc_wavefrontsize64_off") {
      WavefrontSize64.Off = FilePath;
    } else if (BaseName.starts_with(ABIVersionPrefix)) {
      unsigned ABIVersionNumber;
      if (BaseName.drop_front(ABIVersionPrefix.size())
              .getAsInteger(/*Redex=*/0, ABIVersionNumber))
        continue;
      ABIVersionMap[ABIVersionNumber] = FilePath.str();
    } else {
      // Process all bitcode filenames that look like
      // ocl_isa_version_XXX.amdgcn.bc
      const StringRef DeviceLibPrefix = "oclc_isa_version_";
      if (!BaseName.starts_with(DeviceLibPrefix))
        continue;

      StringRef IsaVersionNumber =
        BaseName.drop_front(DeviceLibPrefix.size());

      llvm::Twine GfxName = Twine("gfx") + IsaVersionNumber;
      SmallString<8> Tmp;
      LibDeviceMap.insert(
        std::make_pair(GfxName.toStringRef(Tmp), FilePath.str()));
    }
  }
}

// Parse and extract version numbers from `.hipVersion`. Return `true` if
// the parsing fails.
bool RocmInstallationDetector::parseHIPVersionFile(llvm::StringRef V) {
  SmallVector<StringRef, 4> VersionParts;
  V.split(VersionParts, '\n');
  unsigned Major = ~0U;
  unsigned Minor = ~0U;
  for (auto Part : VersionParts) {
    auto Splits = Part.rtrim().split('=');
    if (Splits.first == "HIP_VERSION_MAJOR") {
      if (Splits.second.getAsInteger(0, Major))
        return true;
    } else if (Splits.first == "HIP_VERSION_MINOR") {
      if (Splits.second.getAsInteger(0, Minor))
        return true;
    } else if (Splits.first == "HIP_VERSION_PATCH")
      VersionPatch = Splits.second.str();
  }
  if (Major == ~0U || Minor == ~0U)
    return true;
  VersionMajorMinor = llvm::VersionTuple(Major, Minor);
  DetectedVersion =
      (Twine(Major) + "." + Twine(Minor) + "." + VersionPatch).str();
  return false;
}

/// \returns a list of candidate directories for ROCm installation, which is
/// cached and populated only once.
const SmallVectorImpl<RocmInstallationDetector::Candidate> &
RocmInstallationDetector::getInstallationPathCandidates() {

  // Return the cached candidate list if it has already been populated.
  if (!ROCmSearchDirs.empty())
    return ROCmSearchDirs;

  auto DoPrintROCmSearchDirs = [&]() {
    if (PrintROCmSearchDirs)
      for (auto Cand : ROCmSearchDirs) {
        llvm::errs() << "ROCm installation search path";
        if (Cand.isSPACK())
          llvm::errs() << " (Spack " << Cand.SPACKReleaseStr << ")";
        llvm::errs() << ": " << Cand.Path << '\n';
      }
  };

  // For candidate specified by --rocm-path we do not do strict check, i.e.,
  // checking existence of HIP version file and device library files.
  if (!RocmPathArg.empty()) {
    ROCmSearchDirs.emplace_back(RocmPathArg.str());
    DoPrintROCmSearchDirs();
    return ROCmSearchDirs;
  } else if (std::optional<std::string> RocmPathEnv =
                 llvm::sys::Process::GetEnv("ROCM_PATH")) {
    if (!RocmPathEnv->empty()) {
      ROCmSearchDirs.emplace_back(std::move(*RocmPathEnv));
      DoPrintROCmSearchDirs();
      return ROCmSearchDirs;
    }
  }

  // Try to find relative to the compiler binary.
  StringRef InstallDir = D.Dir;

  // Check both a normal Unix prefix position of the clang binary, as well as
  // the Windows-esque layout the ROCm packages use with the host architecture
  // subdirectory of bin.
  auto DeduceROCmPath = [](StringRef ClangPath) {
    // Strip off directory (usually bin)
    StringRef ParentDir = llvm::sys::path::parent_path(ClangPath);
    StringRef ParentName = llvm::sys::path::filename(ParentDir);

    // Some builds use bin/{host arch}, so go up again.
    if (ParentName == "bin") {
      ParentDir = llvm::sys::path::parent_path(ParentDir);
      ParentName = llvm::sys::path::filename(ParentDir);
    }

    // Detect ROCm packages built with SPACK.
    // clang is installed at
    // <rocm_root>/llvm-amdgpu-<rocm_release_string>-<hash>/bin directory.
    // We only consider the parent directory of llvm-amdgpu package as ROCm
    // installation candidate for SPACK.
    if (ParentName.starts_with("llvm-amdgpu-")) {
      auto SPACKPostfix =
          ParentName.drop_front(strlen("llvm-amdgpu-")).split('-');
      auto SPACKReleaseStr = SPACKPostfix.first;
      if (!SPACKReleaseStr.empty()) {
        ParentDir = llvm::sys::path::parent_path(ParentDir);
        return Candidate(ParentDir.str(), /*StrictChecking=*/true,
                         SPACKReleaseStr);
      }
    }

    // Some versions of the rocm llvm package install to /opt/rocm/llvm/bin
    // Some versions of the aomp package install to /opt/rocm/aomp/bin
    if (ParentName == "llvm" || ParentName.starts_with("aomp"))
      ParentDir = llvm::sys::path::parent_path(ParentDir);
    // Some versions of the aomp package install to /opt/rocm/aomp/bin
    // and it seems ParentDir is already pointing to correct place.
    return Candidate(ParentDir.str(), /*StrictChecking=*/true);
  };

  // Deduce ROCm path by the path used to invoke clang. Do not resolve symbolic
  // link of clang itself.
  ROCmSearchDirs.emplace_back(DeduceROCmPath(InstallDir));

  // Deduce ROCm path by the real path of the invoked clang, resolving symbolic
  // link of clang itself.
  llvm::SmallString<256> RealClangPath;
  llvm::sys::fs::real_path(D.getClangProgramPath(), RealClangPath);
  auto ParentPath = llvm::sys::path::parent_path(RealClangPath);
  if (ParentPath != InstallDir)
    ROCmSearchDirs.emplace_back(DeduceROCmPath(ParentPath));

  // Device library may be installed in clang or resource directory.
  auto ClangRoot = llvm::sys::path::parent_path(InstallDir);
  auto RealClangRoot = llvm::sys::path::parent_path(ParentPath);
  ROCmSearchDirs.emplace_back(ClangRoot.str(), /*StrictChecking=*/true);
  if (RealClangRoot != ClangRoot)
    ROCmSearchDirs.emplace_back(RealClangRoot.str(), /*StrictChecking=*/true);
  ROCmSearchDirs.emplace_back(D.ResourceDir,
                              /*StrictChecking=*/true);

  ROCmSearchDirs.emplace_back(D.SysRoot + "/opt/rocm",
                              /*StrictChecking=*/true);

  // Find the latest /opt/rocm-{release} directory.
  std::error_code EC;
  std::string LatestROCm;
  llvm::VersionTuple LatestVer;
  // Get ROCm version from ROCm directory name.
  auto GetROCmVersion = [](StringRef DirName) {
    llvm::VersionTuple V;
    std::string VerStr = DirName.drop_front(strlen("rocm-")).str();
    // The ROCm directory name follows the format of
    // rocm-{major}.{minor}.{subMinor}[-{build}]
    std::replace(VerStr.begin(), VerStr.end(), '-', '.');
    V.tryParse(VerStr);
    return V;
  };
  for (llvm::vfs::directory_iterator
           File = D.getVFS().dir_begin(D.SysRoot + "/opt", EC),
           FileEnd;
       File != FileEnd && !EC; File.increment(EC)) {
    llvm::StringRef FileName = llvm::sys::path::filename(File->path());
    if (!FileName.starts_with("rocm-"))
      continue;
    if (LatestROCm.empty()) {
      LatestROCm = FileName.str();
      LatestVer = GetROCmVersion(LatestROCm);
      continue;
    }
    auto Ver = GetROCmVersion(FileName);
    if (LatestVer < Ver) {
      LatestROCm = FileName.str();
      LatestVer = Ver;
    }
  }
  if (!LatestROCm.empty())
    ROCmSearchDirs.emplace_back(D.SysRoot + "/opt/" + LatestROCm,
                                /*StrictChecking=*/true);

  ROCmSearchDirs.emplace_back(D.SysRoot + "/usr/local",
                              /*StrictChecking=*/true);
  ROCmSearchDirs.emplace_back(D.SysRoot + "/usr",
                              /*StrictChecking=*/true);

  DoPrintROCmSearchDirs();
  return ROCmSearchDirs;
}

RocmInstallationDetector::RocmInstallationDetector(
    const Driver &D, const llvm::Triple &HostTriple,
    const llvm::opt::ArgList &Args, bool DetectHIPRuntime, bool DetectDeviceLib)
    : D(D) {
  Verbose = Args.hasArg(options::OPT_v);
  RocmPathArg = Args.getLastArgValue(clang::driver::options::OPT_rocm_path_EQ);
  PrintROCmSearchDirs =
      Args.hasArg(clang::driver::options::OPT_print_rocm_search_dirs);
  RocmDeviceLibPathArg =
      Args.getAllArgValues(clang::driver::options::OPT_rocm_device_lib_path_EQ);
  HIPPathArg = Args.getLastArgValue(clang::driver::options::OPT_hip_path_EQ);
  HIPStdParPathArg =
    Args.getLastArgValue(clang::driver::options::OPT_hipstdpar_path_EQ);
  HasHIPStdParLibrary =
    !HIPStdParPathArg.empty() && D.getVFS().exists(HIPStdParPathArg +
                                                   "/hipstdpar_lib.hpp");
  HIPRocThrustPathArg =
    Args.getLastArgValue(clang::driver::options::OPT_hipstdpar_thrust_path_EQ);
  HasRocThrustLibrary = !HIPRocThrustPathArg.empty() &&
                        D.getVFS().exists(HIPRocThrustPathArg + "/thrust");
  HIPRocPrimPathArg =
    Args.getLastArgValue(clang::driver::options::OPT_hipstdpar_prim_path_EQ);
  HasRocPrimLibrary = !HIPRocPrimPathArg.empty() &&
                      D.getVFS().exists(HIPRocPrimPathArg + "/rocprim");

  if (auto *A = Args.getLastArg(clang::driver::options::OPT_hip_version_EQ)) {
    HIPVersionArg = A->getValue();
    unsigned Major = ~0U;
    unsigned Minor = ~0U;
    SmallVector<StringRef, 3> Parts;
    HIPVersionArg.split(Parts, '.');
    if (Parts.size())
      Parts[0].getAsInteger(0, Major);
    if (Parts.size() > 1)
      Parts[1].getAsInteger(0, Minor);
    if (Parts.size() > 2)
      VersionPatch = Parts[2].str();
    if (VersionPatch.empty())
      VersionPatch = "0";
    if (Major != ~0U && Minor == ~0U)
      Minor = 0;
    if (Major == ~0U || Minor == ~0U)
      D.Diag(diag::err_drv_invalid_value)
          << A->getAsString(Args) << HIPVersionArg;

    VersionMajorMinor = llvm::VersionTuple(Major, Minor);
    DetectedVersion =
        (Twine(Major) + "." + Twine(Minor) + "." + VersionPatch).str();
  } else {
    VersionPatch = DefaultVersionPatch;
    VersionMajorMinor =
        llvm::VersionTuple(DefaultVersionMajor, DefaultVersionMinor);
    DetectedVersion = (Twine(DefaultVersionMajor) + "." +
                       Twine(DefaultVersionMinor) + "." + VersionPatch)
                          .str();
  }

  if (DetectHIPRuntime)
    detectHIPRuntime();
  if (DetectDeviceLib)
    detectDeviceLibrary();
}

void RocmInstallationDetector::detectDeviceLibrary() {
  assert(LibDevicePath.empty());

  if (!RocmDeviceLibPathArg.empty())
    LibDevicePath = RocmDeviceLibPathArg[RocmDeviceLibPathArg.size() - 1];
  else if (std::optional<std::string> LibPathEnv =
               llvm::sys::Process::GetEnv("HIP_DEVICE_LIB_PATH"))
    LibDevicePath = std::move(*LibPathEnv);

  auto &FS = D.getVFS();
  if (!LibDevicePath.empty()) {
    // Maintain compatability with HIP flag/envvar pointing directly at the
    // bitcode library directory. This points directly at the library path instead
    // of the rocm root installation.
    if (!FS.exists(LibDevicePath))
      return;

    scanLibDevicePath(LibDevicePath);
    HasDeviceLibrary = allGenericLibsValid() && !LibDeviceMap.empty();
    return;
  }

  // Check device library exists at the given path.
  auto CheckDeviceLib = [&](StringRef Path, bool StrictChecking) {
    bool CheckLibDevice = (!NoBuiltinLibs || StrictChecking);
    if (CheckLibDevice && !FS.exists(Path))
      return false;

    scanLibDevicePath(Path);

    if (!NoBuiltinLibs) {
      // Check that the required non-target libraries are all available.
      if (!allGenericLibsValid())
        return false;

      // Check that we have found at least one libdevice that we can link in
      // if -nobuiltinlib hasn't been specified.
      if (LibDeviceMap.empty())
        return false;
    }
    return true;
  };

  // Find device libraries in <LLVM_DIR>/lib/clang/<ver>/lib/amdgcn/bitcode
  LibDevicePath = D.ResourceDir;
  llvm::sys::path::append(LibDevicePath, CLANG_INSTALL_LIBDIR_BASENAME,
                          "amdgcn", "bitcode");
  HasDeviceLibrary = CheckDeviceLib(LibDevicePath, true);
  if (HasDeviceLibrary)
    return;

  // Find device libraries in a legacy ROCm directory structure
  // ${ROCM_ROOT}/amdgcn/bitcode/*
  auto &ROCmDirs = getInstallationPathCandidates();
  for (const auto &Candidate : ROCmDirs) {
    LibDevicePath = Candidate.Path;
    llvm::sys::path::append(LibDevicePath, "amdgcn", "bitcode");
    HasDeviceLibrary = CheckDeviceLib(LibDevicePath, Candidate.StrictChecking);
    if (HasDeviceLibrary)
      return;
  }
}

void RocmInstallationDetector::detectHIPRuntime() {
  SmallVector<Candidate, 4> HIPSearchDirs;
  if (!HIPPathArg.empty())
    HIPSearchDirs.emplace_back(HIPPathArg.str());
  else if (std::optional<std::string> HIPPathEnv =
               llvm::sys::Process::GetEnv("HIP_PATH")) {
    if (!HIPPathEnv->empty())
      HIPSearchDirs.emplace_back(std::move(*HIPPathEnv));
  }
  if (HIPSearchDirs.empty())
    HIPSearchDirs.append(getInstallationPathCandidates());
  auto &FS = D.getVFS();

  for (const auto &Candidate : HIPSearchDirs) {
    InstallPath = Candidate.Path;
    if (InstallPath.empty() || !FS.exists(InstallPath))
      continue;
    // HIP runtime built by SPACK is installed to
    // <rocm_root>/hip-<rocm_release_string>-<hash> directory.
    auto SPACKPath = findSPACKPackage(Candidate, "hip");
    InstallPath = SPACKPath.empty() ? InstallPath : SPACKPath;

    BinPath = InstallPath;
    llvm::sys::path::append(BinPath, "bin");
    IncludePath = InstallPath;
    llvm::sys::path::append(IncludePath, "include");
    LibPath = InstallPath;
    llvm::sys::path::append(LibPath, "lib");
    SharePath = InstallPath;
    llvm::sys::path::append(SharePath, "share");

    // Get parent of InstallPath and append "share"
    SmallString<0> ParentSharePath = llvm::sys::path::parent_path(InstallPath);
    llvm::sys::path::append(ParentSharePath, "share");

    auto Append = [](SmallString<0> &path, const Twine &a, const Twine &b = "",
                     const Twine &c = "", const Twine &d = "") {
      SmallString<0> newpath = path;
      llvm::sys::path::append(newpath, a, b, c, d);
      return newpath;
    };
    // If HIP version file can be found and parsed, use HIP version from there.
    std::vector<SmallString<0>> VersionFilePaths = {
        Append(SharePath, "hip", "version"),
        InstallPath != D.SysRoot + "/usr/local"
            ? Append(ParentSharePath, "hip", "version")
            : SmallString<0>(),
        Append(BinPath, ".hipVersion")};

    for (const auto &VersionFilePath : VersionFilePaths) {
      if (VersionFilePath.empty())
        continue;
      llvm::ErrorOr<std::unique_ptr<llvm::MemoryBuffer>> VersionFile =
          FS.getBufferForFile(VersionFilePath);
      if (!VersionFile)
        continue;
      if (HIPVersionArg.empty() && VersionFile)
        if (parseHIPVersionFile((*VersionFile)->getBuffer()))
          continue;

      HasHIPRuntime = true;
      return;
    }
    // Otherwise, if -rocm-path is specified (no strict checking), use the
    // default HIP version or specified by --hip-version.
    if (!Candidate.StrictChecking) {
      HasHIPRuntime = true;
      return;
    }
  }
  HasHIPRuntime = false;
}

void RocmInstallationDetector::print(raw_ostream &OS) const {
  if (hasHIPRuntime())
    OS << "Found HIP installation: " << InstallPath << ", version "
       << DetectedVersion << '\n';
}

void RocmInstallationDetector::AddHIPIncludeArgs(const ArgList &DriverArgs,
                                                 ArgStringList &CC1Args) const {
  bool UsesRuntimeWrapper = VersionMajorMinor > llvm::VersionTuple(3, 5) &&
                            !DriverArgs.hasArg(options::OPT_nohipwrapperinc);
  bool HasHipStdPar = DriverArgs.hasArg(options::OPT_hipstdpar);

  if (!DriverArgs.hasArg(options::OPT_nobuiltininc)) {
    // HIP header includes standard library wrapper headers under clang
    // cuda_wrappers directory. Since these wrapper headers include_next
    // standard C++ headers, whereas libc++ headers include_next other clang
    // headers. The include paths have to follow this order:
    // - wrapper include path
    // - standard C++ include path
    // - other clang include path
    // Since standard C++ and other clang include paths are added in other
    // places after this function, here we only need to make sure wrapper
    // include path is added.
    //
    // ROCm 3.5 does not fully support the wrapper headers. Therefore it needs
    // a workaround.
    SmallString<128> P(D.ResourceDir);
    if (UsesRuntimeWrapper)
      llvm::sys::path::append(P, "include", "cuda_wrappers");
    CC1Args.push_back("-internal-isystem");
    CC1Args.push_back(DriverArgs.MakeArgString(P));
  }

  const auto HandleHipStdPar = [=, &DriverArgs, &CC1Args]() {
    StringRef Inc = getIncludePath();
    auto &FS = D.getVFS();

    if (!hasHIPStdParLibrary())
      if (!HIPStdParPathArg.empty() ||
          !FS.exists(Inc + "/thrust/system/hip/hipstdpar/hipstdpar_lib.hpp")) {
        D.Diag(diag::err_drv_no_hipstdpar_lib);
        return;
      }
    if (!HasRocThrustLibrary && !FS.exists(Inc + "/thrust")) {
      D.Diag(diag::err_drv_no_hipstdpar_thrust_lib);
      return;
    }
    if (!HasRocPrimLibrary && !FS.exists(Inc + "/rocprim")) {
      D.Diag(diag::err_drv_no_hipstdpar_prim_lib);
      return;
    }
    const char *ThrustPath;
    if (HasRocThrustLibrary)
      ThrustPath = DriverArgs.MakeArgString(HIPRocThrustPathArg);
    else
      ThrustPath = DriverArgs.MakeArgString(Inc + "/thrust");

    const char *HIPStdParPath;
    if (hasHIPStdParLibrary())
      HIPStdParPath = DriverArgs.MakeArgString(HIPStdParPathArg);
    else
      HIPStdParPath = DriverArgs.MakeArgString(StringRef(ThrustPath) +
                                               "/system/hip/hipstdpar");

    const char *PrimPath;
    if (HasRocPrimLibrary)
      PrimPath = DriverArgs.MakeArgString(HIPRocPrimPathArg);
    else
      PrimPath = DriverArgs.MakeArgString(getIncludePath() + "/rocprim");

    CC1Args.append({"-idirafter", ThrustPath, "-idirafter", PrimPath,
                    "-idirafter", HIPStdParPath, "-include",
                    "hipstdpar_lib.hpp"});
  };

  if (DriverArgs.hasArg(options::OPT_nogpuinc)) {
    if (HasHipStdPar)
      HandleHipStdPar();

    return;
  }

  if (!hasHIPRuntime()) {
    D.Diag(diag::err_drv_no_hip_runtime);
    return;
  }

  CC1Args.push_back("-idirafter");
  CC1Args.push_back(DriverArgs.MakeArgString(getIncludePath()));
  if (UsesRuntimeWrapper)
    CC1Args.append({"-include", "__clang_hip_runtime_wrapper.h"});
  if (HasHipStdPar)
    HandleHipStdPar();
}

void amdgpu::Linker::ConstructJob(Compilation &C, const JobAction &JA,
                                  const InputInfo &Output,
                                  const InputInfoList &Inputs,
                                  const ArgList &Args,
                                  const char *LinkingOutput) const {
  std::string Linker = getToolChain().GetLinkerPath();
  ArgStringList CmdArgs;
  if (!Args.hasArg(options::OPT_r)) {
    CmdArgs.push_back("--no-undefined");
    CmdArgs.push_back("-shared");
  }

  addLinkerCompressDebugSectionsOption(getToolChain(), Args, CmdArgs);
  Args.AddAllArgs(CmdArgs, options::OPT_L);
  getToolChain().AddFilePathLibArgs(Args, CmdArgs);
  AddLinkerInputs(getToolChain(), Inputs, Args, CmdArgs, JA);
  if (C.getDriver().isUsingLTO()) {
    addLTOOptions(getToolChain(), Args, CmdArgs, Output, Inputs[0],
                  C.getDriver().getLTOMode() == LTOK_Thin);
  } else if (Args.hasArg(options::OPT_mcpu_EQ)) {
    CmdArgs.push_back(Args.MakeArgString(
        "-plugin-opt=mcpu=" +
        getProcessorFromTargetID(getToolChain().getTriple(),
                                 Args.getLastArgValue(options::OPT_mcpu_EQ))));
  }

  // Always pass the target-id features to the LTO job.
  std::vector<StringRef> Features;
  getAMDGPUTargetFeatures(C.getDriver(), getToolChain().getTriple(), Args,
                          Features);
  if (!Features.empty()) {
    CmdArgs.push_back(
        Args.MakeArgString("-plugin-opt=-mattr=" + llvm::join(Features, ",")));
  }

  addGPULibraries(getToolChain(), Args, CmdArgs);

  CmdArgs.push_back("-o");
  CmdArgs.push_back(Output.getFilename());
  C.addCommand(std::make_unique<Command>(
      JA, *this, ResponseFileSupport::AtFileCurCP(), Args.MakeArgString(Linker),
      CmdArgs, Inputs, Output));
}

void amdgpu::getAMDGPUTargetFeatures(const Driver &D,
                                     const llvm::Triple &Triple,
                                     const llvm::opt::ArgList &Args,
                                     std::vector<StringRef> &Features,
                                     StringRef TcTargetID) {
  // Add target ID features to -target-feature options. No diagnostics should
  // be emitted here since invalid target ID is diagnosed at other places.
  StringRef TargetID;
  if (Args.hasArg(options::OPT_mcpu_EQ))
    TargetID = Args.getLastArgValue(options::OPT_mcpu_EQ);
  else if (Args.hasArg(options::OPT_march_EQ))
    TargetID = Args.getLastArgValue(options::OPT_march_EQ);

  // Use this toolchain's TargetID if mcpu is not defined
  if (TargetID.empty() && !TcTargetID.empty())
    TargetID = TcTargetID;
  if (!TargetID.empty()) {
    llvm::StringMap<bool> FeatureMap;
    auto OptionalGpuArch = parseTargetID(Triple, TargetID, &FeatureMap);
    if (OptionalGpuArch) {
      StringRef GpuArch = *OptionalGpuArch;
      // Iterate through all possible target ID features for the given GPU.
      // If it is mapped to true, add +feature.
      // If it is mapped to false, add -feature.
      // If it is not in the map (default), do not add it
      for (auto &&Feature : getAllPossibleTargetIDFeatures(Triple, GpuArch)) {
        auto Pos = FeatureMap.find(Feature);
        if (Pos == FeatureMap.end())
          continue;
        Features.push_back(Args.MakeArgStringRef(
            (Twine(Pos->second ? "+" : "-") + Feature).str()));
      }
    }
  }

  if (Args.hasFlag(options::OPT_mwavefrontsize64,
                   options::OPT_mno_wavefrontsize64, false))
    Features.push_back("+wavefrontsize64");

  // TODO: Remove during upstreaming target id.
  if (Args.getLastArg(options::OPT_msram_ecc_legacy)) {
    Features.push_back("+sramecc");
  }
  if (Args.getLastArg(options::OPT_mno_sram_ecc_legacy)) {
    Features.push_back("-sramecc");
  }
  if (Args.hasFlag(options::OPT_mamdgpu_precise_memory_op,
                   options::OPT_mno_amdgpu_precise_memory_op, false))
    Features.push_back("+precise-memory");

  handleTargetFeaturesGroup(D, Triple, Args, Features,
                            options::OPT_m_amdgpu_Features_Group);
}

llvm::SmallVector<std::string, 12> amdgpu::dlr::getCommonDeviceLibNames(
    const llvm::opt::ArgList &DriverArgs, const Driver &D,
    const std::string &GPUArch, bool isOpenMP,
    const RocmInstallationDetector &RocmInstallation) {
  auto Kind = llvm::AMDGPU::parseArchAMDGCN(GPUArch);
  const StringRef CanonArch = llvm::AMDGPU::getArchNameAMDGCN(Kind);

  StringRef LibDeviceFile = RocmInstallation.getLibDeviceFile(CanonArch);
  auto ABIVer = DeviceLibABIVersion::fromCodeObjectVersion(
      getAMDGPUCodeObjectVersion(D, DriverArgs));
  bool noGPULib = DriverArgs.hasArg(options::OPT_nogpulib);
  if (!RocmInstallation.checkCommonBitcodeLibs(CanonArch, LibDeviceFile,
                                               ABIVer, noGPULib))
    return {};

  // If --hip-device-lib is not set, add the default bitcode libraries.
  // TODO: There are way too many flags that change this. Do we need to check
  // them all?
  bool DAZ = DriverArgs.hasFlag(
      options::OPT_fgpu_flush_denormals_to_zero,
      options::OPT_fno_gpu_flush_denormals_to_zero,
      toolchains::AMDGPUToolChain::getDefaultDenormsAreZeroForTarget(Kind));
  bool FiniteOnly = DriverArgs.hasFlag(
      options::OPT_ffinite_math_only, options::OPT_fno_finite_math_only, false);
  bool UnsafeMathOpt =
      DriverArgs.hasFlag(options::OPT_funsafe_math_optimizations,
                         options::OPT_fno_unsafe_math_optimizations, false);
  bool FastRelaxedMath = DriverArgs.hasFlag(options::OPT_ffast_math,
                                            options::OPT_fno_fast_math, false);
  bool CorrectSqrt = DriverArgs.hasFlag(
      options::OPT_fhip_fp32_correctly_rounded_divide_sqrt,
      options::OPT_fno_hip_fp32_correctly_rounded_divide_sqrt, true);
  bool Wave64 = toolchains::AMDGPUToolChain::isWave64(DriverArgs, Kind);

  return RocmInstallation.getCommonBitcodeLibs(
      DriverArgs, LibDeviceFile, Wave64, DAZ, FiniteOnly, UnsafeMathOpt,
      FastRelaxedMath, CorrectSqrt, ABIVer, isOpenMP);
}

/// AMDGPU Toolchain
AMDGPUToolChain::AMDGPUToolChain(const Driver &D, const llvm::Triple &Triple,
                                 const ArgList &Args)
    : Generic_ELF(D, Triple, Args),
      OptionsDefault(
          {{options::OPT_O, "3"}, {options::OPT_cl_std_EQ, "CL1.2"}}) {
  // Check code object version options. Emit warnings for legacy options
  // and errors for the last invalid code object version options.
  // It is done here to avoid repeated warning or error messages for
  // each tool invocation.
  checkAMDGPUCodeObjectVersion(D, Args);
}

Tool *AMDGPUToolChain::buildLinker() const {
  return new tools::amdgpu::Linker(*this);
}

DerivedArgList *
AMDGPUToolChain::TranslateArgs(const DerivedArgList &Args, StringRef BoundArch,
                               Action::OffloadKind DeviceOffloadKind) const {

  DerivedArgList *DAL =
      Generic_ELF::TranslateArgs(Args, BoundArch, DeviceOffloadKind);

  const OptTable &Opts = getDriver().getOpts();

  if (!DAL)
    DAL = new DerivedArgList(Args.getBaseArgs());

  for (Arg *A : Args)
    DAL->append(A);

  // Replace -mcpu=native with detected GPU.
  Arg *LastMCPUArg = DAL->getLastArg(options::OPT_mcpu_EQ);
  if (LastMCPUArg && StringRef(LastMCPUArg->getValue()) == "native") {
    DAL->eraseArg(options::OPT_mcpu_EQ);
    auto GPUsOrErr = getSystemGPUArchs(Args);
    if (!GPUsOrErr) {
      getDriver().Diag(diag::err_drv_undetermined_gpu_arch)
          << llvm::Triple::getArchTypeName(getArch())
          << llvm::toString(GPUsOrErr.takeError()) << "-mcpu";
    } else {
      auto &GPUs = *GPUsOrErr;
      if (GPUs.size() > 1) {
        getDriver().Diag(diag::warn_drv_multi_gpu_arch)
            << llvm::Triple::getArchTypeName(getArch())
            << llvm::join(GPUs, ", ") << "-mcpu";
      }
      DAL->AddJoinedArg(nullptr, Opts.getOption(options::OPT_mcpu_EQ),
                        Args.MakeArgString(GPUs.front()));
    }
  }

  checkTargetID(*DAL);

  if (Args.getLastArgValue(options::OPT_x) != "cl")
    return DAL;

  // Phase 1 (.cl -> .bc)
  if (Args.hasArg(options::OPT_c) && Args.hasArg(options::OPT_emit_llvm)) {
    DAL->AddFlagArg(nullptr, Opts.getOption(getTriple().isArch64Bit()
                                                ? options::OPT_m64
                                                : options::OPT_m32));

    // Have to check OPT_O4, OPT_O0 & OPT_Ofast separately
    // as they defined that way in Options.td
    if (!Args.hasArg(options::OPT_O, options::OPT_O0, options::OPT_O4,
                     options::OPT_Ofast))
      DAL->AddJoinedArg(nullptr, Opts.getOption(options::OPT_O),
                        getOptionDefault(options::OPT_O));
  }

  return DAL;
}

bool AMDGPUToolChain::getDefaultDenormsAreZeroForTarget(
    llvm::AMDGPU::GPUKind Kind) {

  // Assume nothing without a specific target.
  if (Kind == llvm::AMDGPU::GK_NONE)
    return false;

  const unsigned ArchAttr = llvm::AMDGPU::getArchAttrAMDGCN(Kind);

  // Default to enabling f32 denormals by default on subtargets where fma is
  // fast with denormals
  const bool BothDenormAndFMAFast =
      (ArchAttr & llvm::AMDGPU::FEATURE_FAST_FMA_F32) &&
      (ArchAttr & llvm::AMDGPU::FEATURE_FAST_DENORMAL_F32);
  return !BothDenormAndFMAFast;
}

llvm::DenormalMode AMDGPUToolChain::getDefaultDenormalModeForType(
    const llvm::opt::ArgList &DriverArgs, const JobAction &JA,
    const llvm::fltSemantics *FPType) const {
  // Denormals should always be enabled for f16 and f64.
  if (!FPType || FPType != &llvm::APFloat::IEEEsingle())
    return llvm::DenormalMode::getIEEE();

  if (JA.getOffloadingDeviceKind() == Action::OFK_HIP ||
      JA.getOffloadingDeviceKind() == Action::OFK_Cuda) {
    auto Arch = getProcessorFromTargetID(getTriple(), JA.getOffloadingArch());
    auto Kind = llvm::AMDGPU::parseArchAMDGCN(Arch);
    if (FPType && FPType == &llvm::APFloat::IEEEsingle() &&
        DriverArgs.hasFlag(options::OPT_fgpu_flush_denormals_to_zero,
                           options::OPT_fno_gpu_flush_denormals_to_zero,
                           getDefaultDenormsAreZeroForTarget(Kind)))
      return llvm::DenormalMode::getPreserveSign();

    return llvm::DenormalMode::getIEEE();
  }

  const StringRef GpuArch = getGPUArch(DriverArgs);
  auto Kind = llvm::AMDGPU::parseArchAMDGCN(GpuArch);

  // TODO: There are way too many flags that change this. Do we need to check
  // them all?
  bool DAZ = DriverArgs.hasArg(options::OPT_cl_denorms_are_zero) ||
             getDefaultDenormsAreZeroForTarget(Kind);

  // Outputs are flushed to zero (FTZ), preserving sign. Denormal inputs are
  // also implicit treated as zero (DAZ).
  return DAZ ? llvm::DenormalMode::getPreserveSign() :
               llvm::DenormalMode::getIEEE();
}

bool AMDGPUToolChain::isWave64(const llvm::opt::ArgList &DriverArgs,
                               llvm::AMDGPU::GPUKind Kind) {
  const unsigned ArchAttr = llvm::AMDGPU::getArchAttrAMDGCN(Kind);
  bool HasWave32 = (ArchAttr & llvm::AMDGPU::FEATURE_WAVE32);

  return !HasWave32 || DriverArgs.hasFlag(
    options::OPT_mwavefrontsize64, options::OPT_mno_wavefrontsize64, false);
}


/// ROCM Toolchain
ROCMToolChain::ROCMToolChain(const Driver &D, const llvm::Triple &Triple,
                             const ArgList &Args)
    : AMDGPUToolChain(D, Triple, Args) {
  RocmInstallation->detectDeviceLibrary();
}

void AMDGPUToolChain::addClangTargetOptions(
    const llvm::opt::ArgList &DriverArgs,
    llvm::opt::ArgStringList &CC1Args,
    Action::OffloadKind DeviceOffloadingKind) const {
  // Default to "hidden" visibility, as object level linking will not be
  // supported for the foreseeable future.
  if (!DriverArgs.hasArg(options::OPT_fvisibility_EQ,
                         options::OPT_fvisibility_ms_compat)) {
    CC1Args.push_back("-fvisibility=hidden");
    CC1Args.push_back("-fapply-global-visibility-to-externs");
  }
}

void AMDGPUToolChain::addClangWarningOptions(ArgStringList &CC1Args) const {
  // AMDGPU does not support atomic lib call. Treat atomic alignment
  // warnings as errors.
  CC1Args.push_back("-Werror=atomic-alignment");
}

StringRef
AMDGPUToolChain::getGPUArch(const llvm::opt::ArgList &DriverArgs) const {
  return getProcessorFromTargetID(
      getTriple(), DriverArgs.getLastArgValue(options::OPT_mcpu_EQ));
}

AMDGPUToolChain::ParsedTargetIDType
AMDGPUToolChain::getParsedTargetID(const llvm::opt::ArgList &DriverArgs) const {
  StringRef TargetID = DriverArgs.getLastArgValue(options::OPT_mcpu_EQ);
  if (TargetID.empty())
    return {std::nullopt, std::nullopt, std::nullopt};

  llvm::StringMap<bool> FeatureMap;
  auto OptionalGpuArch = parseTargetID(getTriple(), TargetID, &FeatureMap);
  if (!OptionalGpuArch)
    return {TargetID.str(), std::nullopt, std::nullopt};

  return {TargetID.str(), OptionalGpuArch->str(), FeatureMap};
}

void AMDGPUToolChain::checkTargetID(
    const llvm::opt::ArgList &DriverArgs) const {
  auto PTID = getParsedTargetID(DriverArgs);
  if (PTID.OptionalTargetID && !PTID.OptionalGPUArch) {
    getDriver().Diag(clang::diag::err_drv_bad_target_id)
        << *PTID.OptionalTargetID;
  }
}

Expected<SmallVector<std::string>>
AMDGPUToolChain::getSystemGPUArchs(const ArgList &Args) const {
  // Detect AMD GPUs availible on the system.
  std::string Program;
  if (Arg *A = Args.getLastArg(options::OPT_amdgpu_arch_tool_EQ))
    Program = A->getValue();
  else
    Program = GetProgramPath("amdgpu-arch");

  auto StdoutOrErr = executeToolChainProgram(Program);
  if (!StdoutOrErr)
    return StdoutOrErr.takeError();

  SmallVector<std::string, 1> GPUArchs;
  for (StringRef Arch : llvm::split((*StdoutOrErr)->getBuffer(), "\n"))
    if (!Arch.empty())
      GPUArchs.push_back(Arch.str());

  if (GPUArchs.empty())
    return llvm::createStringError(std::error_code(),
                                   "No AMD GPU detected in the system");

  return std::move(GPUArchs);
}

void ROCMToolChain::addClangTargetOptions(
    const llvm::opt::ArgList &DriverArgs, llvm::opt::ArgStringList &CC1Args,
    Action::OffloadKind DeviceOffloadingKind) const {
  AMDGPUToolChain::addClangTargetOptions(DriverArgs, CC1Args,
                                         DeviceOffloadingKind);

  // For the OpenCL case where there is no offload target, accept -nostdlib to
  // disable bitcode linking.
  if (DeviceOffloadingKind == Action::OFK_None &&
      DriverArgs.hasArg(options::OPT_nostdlib))
    return;

  if (DriverArgs.hasArg(options::OPT_nogpulib))
    return;

  // Get the device name and canonicalize it
  const StringRef GpuArch = getGPUArch(DriverArgs);
  auto Kind = llvm::AMDGPU::parseArchAMDGCN(GpuArch);
  const StringRef CanonArch = llvm::AMDGPU::getArchNameAMDGCN(Kind);
  StringRef LibDeviceFile = RocmInstallation->getLibDeviceFile(CanonArch);
  auto ABIVer = DeviceLibABIVersion::fromCodeObjectVersion(
      getAMDGPUCodeObjectVersion(getDriver(), DriverArgs));
  bool noGPULib = DriverArgs.hasArg(options::OPT_nogpulib);
  if (!RocmInstallation->checkCommonBitcodeLibs(CanonArch, LibDeviceFile,
                                                ABIVer, noGPULib))
    return;

  bool Wave64 = isWave64(DriverArgs, Kind);

  // TODO: There are way too many flags that change this. Do we need to check
  // them all?
  bool DAZ = DriverArgs.hasArg(options::OPT_cl_denorms_are_zero) ||
             getDefaultDenormsAreZeroForTarget(Kind);
  bool FiniteOnly = DriverArgs.hasArg(options::OPT_cl_finite_math_only);

  bool UnsafeMathOpt =
      DriverArgs.hasArg(options::OPT_cl_unsafe_math_optimizations);
  bool FastRelaxedMath = DriverArgs.hasArg(options::OPT_cl_fast_relaxed_math);
  bool CorrectSqrt =
      DriverArgs.hasArg(options::OPT_cl_fp32_correctly_rounded_divide_sqrt);

  // Add the OpenCL specific bitcode library.
  llvm::SmallVector<std::string, 12> BCLibs;
  BCLibs.push_back(RocmInstallation->getOpenCLPath().str());

  // Add the generic set of libraries.
  BCLibs.append(RocmInstallation->getCommonBitcodeLibs(
      DriverArgs, LibDeviceFile, Wave64, DAZ, FiniteOnly, UnsafeMathOpt,
      FastRelaxedMath, CorrectSqrt, ABIVer, false));

  if (getSanitizerArgs(DriverArgs).needsAsanRt()) {
    CC1Args.push_back("-mlink-bitcode-file");
    CC1Args.push_back(
        DriverArgs.MakeArgString(RocmInstallation->getAsanRTLPath()));
  }
  for (StringRef BCFile : BCLibs) {
    CC1Args.push_back("-mlink-builtin-bitcode");
    CC1Args.push_back(DriverArgs.MakeArgString(BCFile));
  }
}

bool RocmInstallationDetector::checkCommonBitcodeLibs(
    StringRef GPUArch, StringRef LibDeviceFile,
    DeviceLibABIVersion ABIVer, bool noGPULib) const {
  if (!hasDeviceLibrary()) {
    if (!noGPULib)
      D.Diag(diag::err_drv_no_rocm_device_lib) << 0;
    return false;
  }
  if (LibDeviceFile.empty()) {
    if (!noGPULib)
      D.Diag(diag::err_drv_no_rocm_device_lib) << 1 << GPUArch;
    return false;
  }
  if (ABIVer.requiresLibrary() && getABIVersionPath(ABIVer).empty()) {
    if (!noGPULib)
      D.Diag(diag::err_drv_no_rocm_device_lib) << 2 << ABIVer.toString();
    return false;
  }
  return true;
}

llvm::SmallVector<std::string, 12>
RocmInstallationDetector::getCommonBitcodeLibs(
    const llvm::opt::ArgList &DriverArgs, StringRef LibDeviceFile, bool Wave64,
    bool DAZ, bool FiniteOnly, bool UnsafeMathOpt, bool FastRelaxedMath,
    bool CorrectSqrt, DeviceLibABIVersion ABIVer, bool isOpenMP = false) const {
  llvm::SmallVector<std::string, 12> BCLibs;

  auto AddBCLib = [&](StringRef BCFile) { BCLibs.push_back(BCFile.str()); };

  AddBCLib(getOCMLPath());
  // FIXME: OpenMP has ockl and ocml contained in libomptarget.bc. However,
  // we cannot exclude ocml here because of the crazy always-compile clang
  // headers for cuda, hip, and openmp. A more sane approach is to use libm
  // offload-arch-specific bitcode files as is done for FORTRAN. Currently,
  // libomptarget-<offload-arch>.bc files is built by compiling headers with
  // __BUILD_MATH_BUILTINS_LIB__ turning static libm functions to extern.
  if (!isOpenMP)
    AddBCLib(getOCKLPath());
  AddBCLib(getDenormalsAreZeroPath(DAZ));
  AddBCLib(getUnsafeMathPath(UnsafeMathOpt || FastRelaxedMath));
  AddBCLib(getFiniteOnlyPath(FiniteOnly || FastRelaxedMath));
  AddBCLib(getCorrectlyRoundedSqrtPath(CorrectSqrt));
  AddBCLib(getWavefrontSize64Path(Wave64));
  AddBCLib(LibDeviceFile);
  auto ABIVerPath = getABIVersionPath(ABIVer);
  if (!ABIVerPath.empty())
    AddBCLib(ABIVerPath);

  return BCLibs;
}

bool AMDGPUToolChain::shouldSkipSanitizeOption(
    const ToolChain &TC, const llvm::opt::ArgList &DriverArgs,
    StringRef TargetID, const llvm::opt::Arg *A) const {
  // For actions without targetID, do nothing.
  if (TargetID.empty())
    return false;
  Option O = A->getOption();
  if (!O.matches(options::OPT_fsanitize_EQ))
    return false;

  if (!DriverArgs.hasFlag(options::OPT_fgpu_sanitize,
                          options::OPT_fno_gpu_sanitize, true))
    return true;

  auto &Diags = TC.getDriver().getDiags();

  // For simplicity, we only allow -fsanitize=address
  SanitizerMask K = parseSanitizerValue(A->getValue(), /*AllowGroups=*/false);
  if (K != SanitizerKind::Address)
    return true;

  llvm::StringMap<bool> FeatureMap;
  auto OptionalGpuArch = parseTargetID(TC.getTriple(), TargetID, &FeatureMap);

  assert(OptionalGpuArch && "Invalid Target ID");
  (void)OptionalGpuArch;
  auto Loc = FeatureMap.find("xnack");
  if (Loc == FeatureMap.end() || !Loc->second) {
    Diags.Report(
        clang::diag::warn_drv_unsupported_option_for_offload_arch_req_feature)
        << A->getAsString(DriverArgs) << TargetID << "xnack+";
    return true;
  }
  return false;
}

bool AMDGPUToolChain::shouldSkipArgument(const llvm::opt::Arg *A) const {
  Option O = A->getOption();
  if (O.matches(options::OPT_fPIE) || O.matches(options::OPT_fpie))
    return true;
  return false;
}

llvm::SmallVector<std::string, 12>
ROCMToolChain::getCommonDeviceLibNames(const llvm::opt::ArgList &DriverArgs,
                                       const std::string &GPUArch,
                                       bool isOpenMP) const {
<<<<<<< HEAD
  RocmInstallationDetector RocmInstallation(getDriver(), getTriple(),
                                            DriverArgs, true, true);
  return amdgpu::dlr::getCommonDeviceLibNames(DriverArgs, getDriver(), GPUArch,
                                              isOpenMP, RocmInstallation);
=======
  auto Kind = llvm::AMDGPU::parseArchAMDGCN(GPUArch);
  const StringRef CanonArch = llvm::AMDGPU::getArchNameAMDGCN(Kind);

  StringRef LibDeviceFile = RocmInstallation->getLibDeviceFile(CanonArch);
  auto ABIVer = DeviceLibABIVersion::fromCodeObjectVersion(
      getAMDGPUCodeObjectVersion(getDriver(), DriverArgs));
  if (!RocmInstallation->checkCommonBitcodeLibs(CanonArch, LibDeviceFile,
                                                ABIVer))
    return {};

  // If --hip-device-lib is not set, add the default bitcode libraries.
  // TODO: There are way too many flags that change this. Do we need to check
  // them all?
  bool DAZ = DriverArgs.hasFlag(options::OPT_fgpu_flush_denormals_to_zero,
                                options::OPT_fno_gpu_flush_denormals_to_zero,
                                getDefaultDenormsAreZeroForTarget(Kind));
  bool FiniteOnly = DriverArgs.hasFlag(
      options::OPT_ffinite_math_only, options::OPT_fno_finite_math_only, false);
  bool UnsafeMathOpt =
      DriverArgs.hasFlag(options::OPT_funsafe_math_optimizations,
                         options::OPT_fno_unsafe_math_optimizations, false);
  bool FastRelaxedMath = DriverArgs.hasFlag(options::OPT_ffast_math,
                                            options::OPT_fno_fast_math, false);
  bool CorrectSqrt = DriverArgs.hasFlag(
      options::OPT_fhip_fp32_correctly_rounded_divide_sqrt,
      options::OPT_fno_hip_fp32_correctly_rounded_divide_sqrt, true);
  bool Wave64 = isWave64(DriverArgs, Kind);

  return RocmInstallation->getCommonBitcodeLibs(
      DriverArgs, LibDeviceFile, Wave64, DAZ, FiniteOnly, UnsafeMathOpt,
      FastRelaxedMath, CorrectSqrt, ABIVer, isOpenMP);
}

bool AMDGPUToolChain::shouldSkipSanitizeOption(
    const ToolChain &TC, const llvm::opt::ArgList &DriverArgs,
    StringRef TargetID, const llvm::opt::Arg *A) const {
  // For actions without targetID, do nothing.
  if (TargetID.empty())
    return false;
  Option O = A->getOption();
  if (!O.matches(options::OPT_fsanitize_EQ))
    return false;

  if (!DriverArgs.hasFlag(options::OPT_fgpu_sanitize,
                          options::OPT_fno_gpu_sanitize, true))
    return true;

  auto &Diags = TC.getDriver().getDiags();

  // For simplicity, we only allow -fsanitize=address
  SanitizerMask K = parseSanitizerValue(A->getValue(), /*AllowGroups=*/false);
  if (K != SanitizerKind::Address)
    return true;

  llvm::StringMap<bool> FeatureMap;
  auto OptionalGpuArch = parseTargetID(TC.getTriple(), TargetID, &FeatureMap);

  assert(OptionalGpuArch && "Invalid Target ID");
  (void)OptionalGpuArch;
  auto Loc = FeatureMap.find("xnack");
  if (Loc == FeatureMap.end() || !Loc->second) {
    Diags.Report(
        clang::diag::warn_drv_unsupported_option_for_offload_arch_req_feature)
        << A->getAsString(DriverArgs) << TargetID << "xnack+";
    return true;
  }
  return false;
>>>>>>> 5537ae87
}<|MERGE_RESOLUTION|>--- conflicted
+++ resolved
@@ -1080,6 +1080,23 @@
   return BCLibs;
 }
 
+bool AMDGPUToolChain::shouldSkipArgument(const llvm::opt::Arg *A) const {
+  Option O = A->getOption();
+  if (O.matches(options::OPT_fPIE) || O.matches(options::OPT_fpie))
+    return true;
+  return false;
+}
+
+llvm::SmallVector<std::string, 12>
+ROCMToolChain::getCommonDeviceLibNames(const llvm::opt::ArgList &DriverArgs,
+                                       const std::string &GPUArch,
+                                       bool isOpenMP) const {
+  RocmInstallationDetector RocmInstallation(getDriver(), getTriple(),
+                                            DriverArgs, true, true);
+  return amdgpu::dlr::getCommonDeviceLibNames(DriverArgs, getDriver(), GPUArch,
+                                              isOpenMP, RocmInstallation);
+}
+
 bool AMDGPUToolChain::shouldSkipSanitizeOption(
     const ToolChain &TC, const llvm::opt::ArgList &DriverArgs,
     StringRef TargetID, const llvm::opt::Arg *A) const {
@@ -1114,91 +1131,4 @@
     return true;
   }
   return false;
-}
-
-bool AMDGPUToolChain::shouldSkipArgument(const llvm::opt::Arg *A) const {
-  Option O = A->getOption();
-  if (O.matches(options::OPT_fPIE) || O.matches(options::OPT_fpie))
-    return true;
-  return false;
-}
-
-llvm::SmallVector<std::string, 12>
-ROCMToolChain::getCommonDeviceLibNames(const llvm::opt::ArgList &DriverArgs,
-                                       const std::string &GPUArch,
-                                       bool isOpenMP) const {
-<<<<<<< HEAD
-  RocmInstallationDetector RocmInstallation(getDriver(), getTriple(),
-                                            DriverArgs, true, true);
-  return amdgpu::dlr::getCommonDeviceLibNames(DriverArgs, getDriver(), GPUArch,
-                                              isOpenMP, RocmInstallation);
-=======
-  auto Kind = llvm::AMDGPU::parseArchAMDGCN(GPUArch);
-  const StringRef CanonArch = llvm::AMDGPU::getArchNameAMDGCN(Kind);
-
-  StringRef LibDeviceFile = RocmInstallation->getLibDeviceFile(CanonArch);
-  auto ABIVer = DeviceLibABIVersion::fromCodeObjectVersion(
-      getAMDGPUCodeObjectVersion(getDriver(), DriverArgs));
-  if (!RocmInstallation->checkCommonBitcodeLibs(CanonArch, LibDeviceFile,
-                                                ABIVer))
-    return {};
-
-  // If --hip-device-lib is not set, add the default bitcode libraries.
-  // TODO: There are way too many flags that change this. Do we need to check
-  // them all?
-  bool DAZ = DriverArgs.hasFlag(options::OPT_fgpu_flush_denormals_to_zero,
-                                options::OPT_fno_gpu_flush_denormals_to_zero,
-                                getDefaultDenormsAreZeroForTarget(Kind));
-  bool FiniteOnly = DriverArgs.hasFlag(
-      options::OPT_ffinite_math_only, options::OPT_fno_finite_math_only, false);
-  bool UnsafeMathOpt =
-      DriverArgs.hasFlag(options::OPT_funsafe_math_optimizations,
-                         options::OPT_fno_unsafe_math_optimizations, false);
-  bool FastRelaxedMath = DriverArgs.hasFlag(options::OPT_ffast_math,
-                                            options::OPT_fno_fast_math, false);
-  bool CorrectSqrt = DriverArgs.hasFlag(
-      options::OPT_fhip_fp32_correctly_rounded_divide_sqrt,
-      options::OPT_fno_hip_fp32_correctly_rounded_divide_sqrt, true);
-  bool Wave64 = isWave64(DriverArgs, Kind);
-
-  return RocmInstallation->getCommonBitcodeLibs(
-      DriverArgs, LibDeviceFile, Wave64, DAZ, FiniteOnly, UnsafeMathOpt,
-      FastRelaxedMath, CorrectSqrt, ABIVer, isOpenMP);
-}
-
-bool AMDGPUToolChain::shouldSkipSanitizeOption(
-    const ToolChain &TC, const llvm::opt::ArgList &DriverArgs,
-    StringRef TargetID, const llvm::opt::Arg *A) const {
-  // For actions without targetID, do nothing.
-  if (TargetID.empty())
-    return false;
-  Option O = A->getOption();
-  if (!O.matches(options::OPT_fsanitize_EQ))
-    return false;
-
-  if (!DriverArgs.hasFlag(options::OPT_fgpu_sanitize,
-                          options::OPT_fno_gpu_sanitize, true))
-    return true;
-
-  auto &Diags = TC.getDriver().getDiags();
-
-  // For simplicity, we only allow -fsanitize=address
-  SanitizerMask K = parseSanitizerValue(A->getValue(), /*AllowGroups=*/false);
-  if (K != SanitizerKind::Address)
-    return true;
-
-  llvm::StringMap<bool> FeatureMap;
-  auto OptionalGpuArch = parseTargetID(TC.getTriple(), TargetID, &FeatureMap);
-
-  assert(OptionalGpuArch && "Invalid Target ID");
-  (void)OptionalGpuArch;
-  auto Loc = FeatureMap.find("xnack");
-  if (Loc == FeatureMap.end() || !Loc->second) {
-    Diags.Report(
-        clang::diag::warn_drv_unsupported_option_for_offload_arch_req_feature)
-        << A->getAsString(DriverArgs) << TargetID << "xnack+";
-    return true;
-  }
-  return false;
->>>>>>> 5537ae87
 }