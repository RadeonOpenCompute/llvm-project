//===--- AMDGPU.cpp - AMDGPU ToolChain Implementations ----------*- C++ -*-===//
//
// Part of the LLVM Project, under the Apache License v2.0 with LLVM Exceptions.
// See https://llvm.org/LICENSE.txt for license information.
// SPDX-License-Identifier: Apache-2.0 WITH LLVM-exception
//
//===----------------------------------------------------------------------===//

#include "AMDGPU.h"
#include "CommonArgs.h"
#include "clang/Basic/TargetID.h"
#include "clang/Config/config.h"
#include "clang/Driver/Compilation.h"
#include "clang/Driver/DriverDiagnostic.h"
#include "clang/Driver/InputInfo.h"
#include "clang/Driver/Options.h"
#include "llvm/Option/ArgList.h"
#include "llvm/Support/Error.h"
#include "llvm/Support/LineIterator.h"
#include "llvm/Support/Path.h"
#include "llvm/Support/Process.h"
#include "llvm/Support/VirtualFileSystem.h"
#include "llvm/TargetParser/Host.h"
#include <optional>
#include <system_error>

using namespace clang::driver;
using namespace clang::driver::tools;
using namespace clang::driver::toolchains;
using namespace clang;
using namespace llvm::opt;

// Look for sub-directory starts with PackageName under ROCm candidate path.
// If there is one and only one matching sub-directory found, append the
// sub-directory to Path. If there is no matching sub-directory or there are
// more than one matching sub-directories, diagnose them. Returns the full
// path of the package if there is only one matching sub-directory, otherwise
// returns an empty string.
llvm::SmallString<0>
RocmInstallationDetector::findSPACKPackage(const Candidate &Cand,
                                           StringRef PackageName) {
  if (!Cand.isSPACK())
    return {};
  std::error_code EC;
  std::string Prefix = Twine(PackageName + "-" + Cand.SPACKReleaseStr).str();
  llvm::SmallVector<llvm::SmallString<0>> SubDirs;
  for (llvm::vfs::directory_iterator File = D.getVFS().dir_begin(Cand.Path, EC),
                                     FileEnd;
       File != FileEnd && !EC; File.increment(EC)) {
    llvm::StringRef FileName = llvm::sys::path::filename(File->path());
    if (FileName.startswith(Prefix)) {
      SubDirs.push_back(FileName);
      if (SubDirs.size() > 1)
        break;
    }
  }
  if (SubDirs.size() == 1) {
    auto PackagePath = Cand.Path;
    llvm::sys::path::append(PackagePath, SubDirs[0]);
    return PackagePath;
  }
  if (SubDirs.size() == 0 && Verbose) {
    llvm::errs() << "SPACK package " << Prefix << " not found at " << Cand.Path
                 << '\n';
    return {};
  }

  if (SubDirs.size() > 1 && Verbose) {
    llvm::errs() << "Cannot use SPACK package " << Prefix << " at " << Cand.Path
                 << " due to multiple installations for the same version\n";
  }
  return {};
}

void RocmInstallationDetector::scanLibDevicePath(llvm::StringRef Path) {
  assert(!Path.empty());

  const StringRef Suffix(".bc");
  const StringRef Suffix2(".amdgcn.bc");

  std::error_code EC;
  for (llvm::vfs::directory_iterator LI = D.getVFS().dir_begin(Path, EC), LE;
       !EC && LI != LE; LI = LI.increment(EC)) {
    StringRef FilePath = LI->path();
    StringRef FileName = llvm::sys::path::filename(FilePath);
    if (!FileName.endswith(Suffix))
      continue;

    StringRef BaseName;
    if (FileName.endswith(Suffix2))
      BaseName = FileName.drop_back(Suffix2.size());
    else if (FileName.endswith(Suffix))
      BaseName = FileName.drop_back(Suffix.size());

    const StringRef ABIVersionPrefix = "oclc_abi_version_";
    if (BaseName == "ocml") {
      OCML = FilePath;
    } else if (BaseName == "ockl") {
      OCKL = FilePath;
    } else if (BaseName == "opencl") {
      OpenCL = FilePath;
    } else if (BaseName == "hip") {
      HIP = FilePath;
    } else if (BaseName == "asanrtl") {
      AsanRTL = FilePath;
    } else if (BaseName == "oclc_finite_only_off") {
      FiniteOnly.Off = FilePath;
    } else if (BaseName == "oclc_finite_only_on") {
      FiniteOnly.On = FilePath;
    } else if (BaseName == "oclc_daz_opt_on") {
      DenormalsAreZero.On = FilePath;
    } else if (BaseName == "oclc_daz_opt_off") {
      DenormalsAreZero.Off = FilePath;
    } else if (BaseName == "oclc_correctly_rounded_sqrt_on") {
      CorrectlyRoundedSqrt.On = FilePath;
    } else if (BaseName == "oclc_correctly_rounded_sqrt_off") {
      CorrectlyRoundedSqrt.Off = FilePath;
    } else if (BaseName == "oclc_unsafe_math_on") {
      UnsafeMath.On = FilePath;
    } else if (BaseName == "oclc_unsafe_math_off") {
      UnsafeMath.Off = FilePath;
    } else if (BaseName == "oclc_wavefrontsize64_on") {
      WavefrontSize64.On = FilePath;
    } else if (BaseName == "oclc_wavefrontsize64_off") {
      WavefrontSize64.Off = FilePath;
    } else if (BaseName.startswith(ABIVersionPrefix)) {
      unsigned ABIVersionNumber;
      if (BaseName.drop_front(ABIVersionPrefix.size())
              .getAsInteger(/*Redex=*/0, ABIVersionNumber))
        continue;
      ABIVersionMap[ABIVersionNumber] = FilePath.str();
    } else {
      // Process all bitcode filenames that look like
      // ocl_isa_version_XXX.amdgcn.bc
      const StringRef DeviceLibPrefix = "oclc_isa_version_";
      if (!BaseName.startswith(DeviceLibPrefix))
        continue;

      StringRef IsaVersionNumber =
        BaseName.drop_front(DeviceLibPrefix.size());

      llvm::Twine GfxName = Twine("gfx") + IsaVersionNumber;
      SmallString<8> Tmp;
      LibDeviceMap.insert(
        std::make_pair(GfxName.toStringRef(Tmp), FilePath.str()));
    }
  }
}

// Parse and extract version numbers from `.hipVersion`. Return `true` if
// the parsing fails.
bool RocmInstallationDetector::parseHIPVersionFile(llvm::StringRef V) {
  SmallVector<StringRef, 4> VersionParts;
  V.split(VersionParts, '\n');
  unsigned Major = ~0U;
  unsigned Minor = ~0U;
  for (auto Part : VersionParts) {
    auto Splits = Part.rtrim().split('=');
    if (Splits.first == "HIP_VERSION_MAJOR") {
      if (Splits.second.getAsInteger(0, Major))
        return true;
    } else if (Splits.first == "HIP_VERSION_MINOR") {
      if (Splits.second.getAsInteger(0, Minor))
        return true;
    } else if (Splits.first == "HIP_VERSION_PATCH")
      VersionPatch = Splits.second.str();
  }
  if (Major == ~0U || Minor == ~0U)
    return true;
  VersionMajorMinor = llvm::VersionTuple(Major, Minor);
  DetectedVersion =
      (Twine(Major) + "." + Twine(Minor) + "." + VersionPatch).str();
  return false;
}

/// \returns a list of candidate directories for ROCm installation, which is
/// cached and populated only once.
const SmallVectorImpl<RocmInstallationDetector::Candidate> &
RocmInstallationDetector::getInstallationPathCandidates() {

  // Return the cached candidate list if it has already been populated.
  if (!ROCmSearchDirs.empty())
    return ROCmSearchDirs;

  auto DoPrintROCmSearchDirs = [&]() {
    if (PrintROCmSearchDirs)
      for (auto Cand : ROCmSearchDirs) {
        llvm::errs() << "ROCm installation search path";
        if (Cand.isSPACK())
          llvm::errs() << " (Spack " << Cand.SPACKReleaseStr << ")";
        llvm::errs() << ": " << Cand.Path << '\n';
      }
  };

  // For candidate specified by --rocm-path we do not do strict check, i.e.,
  // checking existence of HIP version file and device library files.
  if (!RocmPathArg.empty()) {
    ROCmSearchDirs.emplace_back(RocmPathArg.str());
    DoPrintROCmSearchDirs();
    return ROCmSearchDirs;
  } else if (std::optional<std::string> RocmPathEnv =
                 llvm::sys::Process::GetEnv("ROCM_PATH")) {
    if (!RocmPathEnv->empty()) {
      ROCmSearchDirs.emplace_back(std::move(*RocmPathEnv));
      DoPrintROCmSearchDirs();
      return ROCmSearchDirs;
    }
  }

  // Try to find relative to the compiler binary.
  const char *InstallDir = D.getInstalledDir();

  // Check both a normal Unix prefix position of the clang binary, as well as
  // the Windows-esque layout the ROCm packages use with the host architecture
  // subdirectory of bin.
  auto DeduceROCmPath = [](StringRef ClangPath) {
    // Strip off directory (usually bin)
    StringRef ParentDir = llvm::sys::path::parent_path(ClangPath);
    StringRef ParentName = llvm::sys::path::filename(ParentDir);

    // Some builds use bin/{host arch}, so go up again.
    if (ParentName == "bin") {
      ParentDir = llvm::sys::path::parent_path(ParentDir);
      ParentName = llvm::sys::path::filename(ParentDir);
    }

    // Detect ROCm packages built with SPACK.
    // clang is installed at
    // <rocm_root>/llvm-amdgpu-<rocm_release_string>-<hash>/bin directory.
    // We only consider the parent directory of llvm-amdgpu package as ROCm
    // installation candidate for SPACK.
    if (ParentName.startswith("llvm-amdgpu-")) {
      auto SPACKPostfix =
          ParentName.drop_front(strlen("llvm-amdgpu-")).split('-');
      auto SPACKReleaseStr = SPACKPostfix.first;
      if (!SPACKReleaseStr.empty()) {
        ParentDir = llvm::sys::path::parent_path(ParentDir);
        return Candidate(ParentDir.str(), /*StrictChecking=*/true,
                         SPACKReleaseStr);
      }
    }

    // Some versions of the rocm llvm package install to /opt/rocm/llvm/bin
    if (ParentName == "llvm")
      ParentDir = llvm::sys::path::parent_path(ParentDir);
    // Some versions of the aomp package install to /opt/rocm/aomp/bin
    // and it seems ParentDir is already pointing to correct place.
    return Candidate(ParentDir.str(), /*StrictChecking=*/true);
  };

  // Deduce ROCm path by the path used to invoke clang. Do not resolve symbolic
  // link of clang itself.
  ROCmSearchDirs.emplace_back(DeduceROCmPath(InstallDir));

  // Deduce ROCm path by the real path of the invoked clang, resolving symbolic
  // link of clang itself.
  llvm::SmallString<256> RealClangPath;
  llvm::sys::fs::real_path(D.getClangProgramPath(), RealClangPath);
  auto ParentPath = llvm::sys::path::parent_path(RealClangPath);
  if (ParentPath != InstallDir)
    ROCmSearchDirs.emplace_back(DeduceROCmPath(ParentPath));

  // Device library may be installed in clang or resource directory.
  auto ClangRoot = llvm::sys::path::parent_path(InstallDir);
  auto RealClangRoot = llvm::sys::path::parent_path(ParentPath);
  ROCmSearchDirs.emplace_back(ClangRoot.str(), /*StrictChecking=*/true);
  if (RealClangRoot != ClangRoot)
    ROCmSearchDirs.emplace_back(RealClangRoot.str(), /*StrictChecking=*/true);
  ROCmSearchDirs.emplace_back(D.ResourceDir,
                              /*StrictChecking=*/true);

  ROCmSearchDirs.emplace_back(D.SysRoot + "/opt/rocm",
                              /*StrictChecking=*/true);

  // Find the latest /opt/rocm-{release} directory.
  std::error_code EC;
  std::string LatestROCm;
  llvm::VersionTuple LatestVer;
  // Get ROCm version from ROCm directory name.
  auto GetROCmVersion = [](StringRef DirName) {
    llvm::VersionTuple V;
    std::string VerStr = DirName.drop_front(strlen("rocm-")).str();
    // The ROCm directory name follows the format of
    // rocm-{major}.{minor}.{subMinor}[-{build}]
    std::replace(VerStr.begin(), VerStr.end(), '-', '.');
    V.tryParse(VerStr);
    return V;
  };
  for (llvm::vfs::directory_iterator
           File = D.getVFS().dir_begin(D.SysRoot + "/opt", EC),
           FileEnd;
       File != FileEnd && !EC; File.increment(EC)) {
    llvm::StringRef FileName = llvm::sys::path::filename(File->path());
    if (!FileName.startswith("rocm-"))
      continue;
    if (LatestROCm.empty()) {
      LatestROCm = FileName.str();
      LatestVer = GetROCmVersion(LatestROCm);
      continue;
    }
    auto Ver = GetROCmVersion(FileName);
    if (LatestVer < Ver) {
      LatestROCm = FileName.str();
      LatestVer = Ver;
    }
  }
  if (!LatestROCm.empty())
    ROCmSearchDirs.emplace_back(D.SysRoot + "/opt/" + LatestROCm,
                                /*StrictChecking=*/true);

  ROCmSearchDirs.emplace_back(D.SysRoot + "/usr/local",
                              /*StrictChecking=*/true);
  ROCmSearchDirs.emplace_back(D.SysRoot + "/usr",
                              /*StrictChecking=*/true);

  DoPrintROCmSearchDirs();
  return ROCmSearchDirs;
}

RocmInstallationDetector::RocmInstallationDetector(
    const Driver &D, const llvm::Triple &HostTriple,
    const llvm::opt::ArgList &Args, bool DetectHIPRuntime, bool DetectDeviceLib)
    : D(D) {
  Verbose = Args.hasArg(options::OPT_v);
  RocmPathArg = Args.getLastArgValue(clang::driver::options::OPT_rocm_path_EQ);
  PrintROCmSearchDirs =
      Args.hasArg(clang::driver::options::OPT_print_rocm_search_dirs);
  RocmDeviceLibPathArg =
      Args.getAllArgValues(clang::driver::options::OPT_rocm_device_lib_path_EQ);
  HIPPathArg = Args.getLastArgValue(clang::driver::options::OPT_hip_path_EQ);
  if (auto *A = Args.getLastArg(clang::driver::options::OPT_hip_version_EQ)) {
    HIPVersionArg = A->getValue();
    unsigned Major = ~0U;
    unsigned Minor = ~0U;
    SmallVector<StringRef, 3> Parts;
    HIPVersionArg.split(Parts, '.');
    if (Parts.size())
      Parts[0].getAsInteger(0, Major);
    if (Parts.size() > 1)
      Parts[1].getAsInteger(0, Minor);
    if (Parts.size() > 2)
      VersionPatch = Parts[2].str();
    if (VersionPatch.empty())
      VersionPatch = "0";
    if (Major != ~0U && Minor == ~0U)
      Minor = 0;
    if (Major == ~0U || Minor == ~0U)
      D.Diag(diag::err_drv_invalid_value)
          << A->getAsString(Args) << HIPVersionArg;

    VersionMajorMinor = llvm::VersionTuple(Major, Minor);
    DetectedVersion =
        (Twine(Major) + "." + Twine(Minor) + "." + VersionPatch).str();
  } else {
    VersionPatch = DefaultVersionPatch;
    VersionMajorMinor =
        llvm::VersionTuple(DefaultVersionMajor, DefaultVersionMinor);
    DetectedVersion = (Twine(DefaultVersionMajor) + "." +
                       Twine(DefaultVersionMinor) + "." + VersionPatch)
                          .str();
  }

  if (DetectHIPRuntime)
    detectHIPRuntime();
  if (DetectDeviceLib)
    detectDeviceLibrary();
}

void RocmInstallationDetector::detectDeviceLibrary() {
  assert(LibDevicePath.empty());

  if (!RocmDeviceLibPathArg.empty())
    LibDevicePath = RocmDeviceLibPathArg[RocmDeviceLibPathArg.size() - 1];
  else if (std::optional<std::string> LibPathEnv =
               llvm::sys::Process::GetEnv("HIP_DEVICE_LIB_PATH"))
    LibDevicePath = std::move(*LibPathEnv);

  auto &FS = D.getVFS();
  if (!LibDevicePath.empty()) {
    // Maintain compatability with HIP flag/envvar pointing directly at the
    // bitcode library directory. This points directly at the library path instead
    // of the rocm root installation.
    if (!FS.exists(LibDevicePath))
      return;

    scanLibDevicePath(LibDevicePath);
    HasDeviceLibrary = allGenericLibsValid() && !LibDeviceMap.empty();
    return;
  }

  // Check device library exists at the given path.
  auto CheckDeviceLib = [&](StringRef Path, bool StrictChecking) {
    bool CheckLibDevice = (!NoBuiltinLibs || StrictChecking);
    if (CheckLibDevice && !FS.exists(Path))
      return false;

    scanLibDevicePath(Path);

    if (!NoBuiltinLibs) {
      // Check that the required non-target libraries are all available.
      if (!allGenericLibsValid())
        return false;

      // Check that we have found at least one libdevice that we can link in
      // if -nobuiltinlib hasn't been specified.
      if (LibDeviceMap.empty())
        return false;
    }
    return true;
  };

  // Find device libraries in <LLVM_DIR>/lib/clang/<ver>/lib/amdgcn/bitcode
  LibDevicePath = D.ResourceDir;
  llvm::sys::path::append(LibDevicePath, CLANG_INSTALL_LIBDIR_BASENAME,
                          "amdgcn", "bitcode");
  HasDeviceLibrary = CheckDeviceLib(LibDevicePath, true);
  if (HasDeviceLibrary)
    return;

  // Find device libraries in a legacy ROCm directory structure
  // ${ROCM_ROOT}/amdgcn/bitcode/*
  auto &ROCmDirs = getInstallationPathCandidates();
  for (const auto &Candidate : ROCmDirs) {
    LibDevicePath = Candidate.Path;
    llvm::sys::path::append(LibDevicePath, "amdgcn", "bitcode");
    HasDeviceLibrary = CheckDeviceLib(LibDevicePath, Candidate.StrictChecking);
    if (HasDeviceLibrary)
      return;
  }
}

void RocmInstallationDetector::detectHIPRuntime() {
  SmallVector<Candidate, 4> HIPSearchDirs;
  if (!HIPPathArg.empty())
    HIPSearchDirs.emplace_back(HIPPathArg.str(), /*StrictChecking=*/true);
  else if (std::optional<std::string> HIPPathEnv =
               llvm::sys::Process::GetEnv("HIP_PATH")) {
    if (!HIPPathEnv->empty())
      HIPSearchDirs.emplace_back(std::move(*HIPPathEnv));
  } else
    HIPSearchDirs.append(getInstallationPathCandidates());
  auto &FS = D.getVFS();

  for (const auto &Candidate : HIPSearchDirs) {
    InstallPath = Candidate.Path;
    if (InstallPath.empty() || !FS.exists(InstallPath))
      continue;
    // HIP runtime built by SPACK is installed to
    // <rocm_root>/hip-<rocm_release_string>-<hash> directory.
    auto SPACKPath = findSPACKPackage(Candidate, "hip");
    InstallPath = SPACKPath.empty() ? InstallPath : SPACKPath;

    BinPath = InstallPath;
    llvm::sys::path::append(BinPath, "bin");
    IncludePath = InstallPath;
    llvm::sys::path::append(IncludePath, "include");
    LibPath = InstallPath;
    llvm::sys::path::append(LibPath, "lib");
    SharePath = InstallPath;
    llvm::sys::path::append(SharePath, "share");

    // If HIP version file can be found and parsed, use HIP version from there.
    for (const auto &VersionFilePath :
         {std::string(SharePath) + "/hip/version",
          std::string(BinPath) + "/.hipVersion"}) {
      llvm::ErrorOr<std::unique_ptr<llvm::MemoryBuffer>> VersionFile =
          FS.getBufferForFile(VersionFilePath);
      if (!VersionFile)
        continue;
      if (HIPVersionArg.empty() && VersionFile)
        if (parseHIPVersionFile((*VersionFile)->getBuffer()))
          continue;

      HasHIPRuntime = true;
      return;
    }
    // Otherwise, if -rocm-path is specified (no strict checking), use the
    // default HIP version or specified by --hip-version.
    if (!Candidate.StrictChecking) {
      HasHIPRuntime = true;
      return;
    }
  }
  HasHIPRuntime = false;
}

void RocmInstallationDetector::print(raw_ostream &OS) const {
  if (hasHIPRuntime())
    OS << "Found HIP installation: " << InstallPath << ", version "
       << DetectedVersion << '\n';
}

void RocmInstallationDetector::AddHIPIncludeArgs(const ArgList &DriverArgs,
                                                 ArgStringList &CC1Args) const {
  bool UsesRuntimeWrapper = VersionMajorMinor > llvm::VersionTuple(3, 5) &&
                            !DriverArgs.hasArg(options::OPT_nohipwrapperinc);

  if (!DriverArgs.hasArg(options::OPT_nobuiltininc)) {
    // HIP header includes standard library wrapper headers under clang
    // cuda_wrappers directory. Since these wrapper headers include_next
    // standard C++ headers, whereas libc++ headers include_next other clang
    // headers. The include paths have to follow this order:
    // - wrapper include path
    // - standard C++ include path
    // - other clang include path
    // Since standard C++ and other clang include paths are added in other
    // places after this function, here we only need to make sure wrapper
    // include path is added.
    //
    // ROCm 3.5 does not fully support the wrapper headers. Therefore it needs
    // a workaround.
    SmallString<128> P(D.ResourceDir);
    if (UsesRuntimeWrapper)
      llvm::sys::path::append(P, "include", "cuda_wrappers");
    CC1Args.push_back("-internal-isystem");
    CC1Args.push_back(DriverArgs.MakeArgString(P));
  }

  if (DriverArgs.hasArg(options::OPT_nogpuinc))
    return;

  if (!hasHIPRuntime()) {
    D.Diag(diag::err_drv_no_hip_runtime);
    return;
  }

  CC1Args.push_back("-idirafter");
  CC1Args.push_back(DriverArgs.MakeArgString(getIncludePath()));
  if (UsesRuntimeWrapper)
    CC1Args.append({"-include", "__clang_hip_runtime_wrapper.h"});
}

void amdgpu::Linker::ConstructJob(Compilation &C, const JobAction &JA,
                                  const InputInfo &Output,
                                  const InputInfoList &Inputs,
                                  const ArgList &Args,
                                  const char *LinkingOutput) const {

  std::string Linker = getToolChain().GetProgramPath(getShortName());
  ArgStringList CmdArgs;
  addLinkerCompressDebugSectionsOption(getToolChain(), Args, CmdArgs);
  AddLinkerInputs(getToolChain(), Inputs, Args, CmdArgs, JA);
  if (C.getDriver().isUsingLTO())
    addLTOOptions(getToolChain(), Args, CmdArgs, Output, Inputs[0],
                  C.getDriver().getLTOMode() == LTOK_Thin);
  CmdArgs.push_back("--no-undefined");
  CmdArgs.push_back("-shared");
  CmdArgs.push_back("-o");
  CmdArgs.push_back(Output.getFilename());
  C.addCommand(std::make_unique<Command>(
      JA, *this, ResponseFileSupport::AtFileCurCP(), Args.MakeArgString(Linker),
      CmdArgs, Inputs, Output));
}

void amdgpu::getAMDGPUTargetFeatures(const Driver &D,
                                     const llvm::Triple &Triple,
                                     const llvm::opt::ArgList &Args,
                                     std::vector<StringRef> &Features,
                                     StringRef TcTargetID) {
  // Add target ID features to -target-feature options. No diagnostics should
  // be emitted here since invalid target ID is diagnosed at other places.
  StringRef TargetID = Args.getLastArgValue(options::OPT_mcpu_EQ);

  // Use this toolchain's TargetID if mcpu is not defined
  if (TargetID.empty() && !TcTargetID.empty())
    TargetID = TcTargetID;
  if (!TargetID.empty()) {
    llvm::StringMap<bool> FeatureMap;
    auto OptionalGpuArch = parseTargetID(Triple, TargetID, &FeatureMap);
    if (OptionalGpuArch) {
      StringRef GpuArch = *OptionalGpuArch;
      // Iterate through all possible target ID features for the given GPU.
      // If it is mapped to true, add +feature.
      // If it is mapped to false, add -feature.
      // If it is not in the map (default), do not add it
      for (auto &&Feature : getAllPossibleTargetIDFeatures(Triple, GpuArch)) {
        auto Pos = FeatureMap.find(Feature);
        if (Pos == FeatureMap.end())
          continue;
        Features.push_back(Args.MakeArgStringRef(
            (Twine(Pos->second ? "+" : "-") + Feature).str()));
      }
    }
  }

  if (Args.hasFlag(options::OPT_mwavefrontsize64,
                   options::OPT_mno_wavefrontsize64, false))
    Features.push_back("+wavefrontsize64");

<<<<<<< HEAD
  // TODO: Remove during upstreaming target id.
  if (Args.getLastArg(options::OPT_msram_ecc_legacy)) {
    Features.push_back("+sramecc");
  }
  if (Args.getLastArg(options::OPT_mno_sram_ecc_legacy)) {
    Features.push_back("-sramecc");
  }

  handleTargetFeaturesGroup(
    Args, Features, options::OPT_m_amdgpu_Features_Group);
=======
  handleTargetFeaturesGroup(D, Triple, Args, Features,
                            options::OPT_m_amdgpu_Features_Group);
>>>>>>> c40277f1
}

/// AMDGPU Toolchain
AMDGPUToolChain::AMDGPUToolChain(const Driver &D, const llvm::Triple &Triple,
                                 const ArgList &Args)
    : Generic_ELF(D, Triple, Args),
      OptionsDefault(
          {{options::OPT_O, "3"}, {options::OPT_cl_std_EQ, "CL1.2"}}) {
  // Check code object version options. Emit warnings for legacy options
  // and errors for the last invalid code object version options.
  // It is done here to avoid repeated warning or error messages for
  // each tool invocation.
  checkAMDGPUCodeObjectVersion(D, Args);
}

Tool *AMDGPUToolChain::buildLinker() const {
  return new tools::amdgpu::Linker(*this);
}

DerivedArgList *
AMDGPUToolChain::TranslateArgs(const DerivedArgList &Args, StringRef BoundArch,
                               Action::OffloadKind DeviceOffloadKind) const {

  DerivedArgList *DAL =
      Generic_ELF::TranslateArgs(Args, BoundArch, DeviceOffloadKind);

  const OptTable &Opts = getDriver().getOpts();

  if (!DAL)
    DAL = new DerivedArgList(Args.getBaseArgs());

  for (Arg *A : Args)
    DAL->append(A);

  checkTargetID(*DAL);

  if (!Args.getLastArgValue(options::OPT_x).equals("cl"))
    return DAL;

  // Phase 1 (.cl -> .bc)
  if (Args.hasArg(options::OPT_c) && Args.hasArg(options::OPT_emit_llvm)) {
    DAL->AddFlagArg(nullptr, Opts.getOption(getTriple().isArch64Bit()
                                                ? options::OPT_m64
                                                : options::OPT_m32));

    // Have to check OPT_O4, OPT_O0 & OPT_Ofast separately
    // as they defined that way in Options.td
    if (!Args.hasArg(options::OPT_O, options::OPT_O0, options::OPT_O4,
                     options::OPT_Ofast))
      DAL->AddJoinedArg(nullptr, Opts.getOption(options::OPT_O),
                        getOptionDefault(options::OPT_O));
  }

  return DAL;
}

bool AMDGPUToolChain::getDefaultDenormsAreZeroForTarget(
    llvm::AMDGPU::GPUKind Kind) {

  // Assume nothing without a specific target.
  if (Kind == llvm::AMDGPU::GK_NONE)
    return false;

  const unsigned ArchAttr = llvm::AMDGPU::getArchAttrAMDGCN(Kind);

  // Default to enabling f32 denormals by default on subtargets where fma is
  // fast with denormals
  const bool BothDenormAndFMAFast =
      (ArchAttr & llvm::AMDGPU::FEATURE_FAST_FMA_F32) &&
      (ArchAttr & llvm::AMDGPU::FEATURE_FAST_DENORMAL_F32);
  return !BothDenormAndFMAFast;
}

llvm::DenormalMode AMDGPUToolChain::getDefaultDenormalModeForType(
    const llvm::opt::ArgList &DriverArgs, const JobAction &JA,
    const llvm::fltSemantics *FPType) const {
  // Denormals should always be enabled for f16 and f64.
  if (!FPType || FPType != &llvm::APFloat::IEEEsingle())
    return llvm::DenormalMode::getIEEE();

  if (JA.getOffloadingDeviceKind() == Action::OFK_HIP ||
      JA.getOffloadingDeviceKind() == Action::OFK_Cuda) {
    auto Arch = getProcessorFromTargetID(getTriple(), JA.getOffloadingArch());
    auto Kind = llvm::AMDGPU::parseArchAMDGCN(Arch);
    if (FPType && FPType == &llvm::APFloat::IEEEsingle() &&
        DriverArgs.hasFlag(options::OPT_fgpu_flush_denormals_to_zero,
                           options::OPT_fno_gpu_flush_denormals_to_zero,
                           getDefaultDenormsAreZeroForTarget(Kind)))
      return llvm::DenormalMode::getPreserveSign();

    return llvm::DenormalMode::getIEEE();
  }

  const StringRef GpuArch = getGPUArch(DriverArgs);
  auto Kind = llvm::AMDGPU::parseArchAMDGCN(GpuArch);

  // TODO: There are way too many flags that change this. Do we need to check
  // them all?
  bool DAZ = DriverArgs.hasArg(options::OPT_cl_denorms_are_zero) ||
             getDefaultDenormsAreZeroForTarget(Kind);

  // Outputs are flushed to zero (FTZ), preserving sign. Denormal inputs are
  // also implicit treated as zero (DAZ).
  return DAZ ? llvm::DenormalMode::getPreserveSign() :
               llvm::DenormalMode::getIEEE();
}

bool AMDGPUToolChain::isWave64(const llvm::opt::ArgList &DriverArgs,
                               llvm::AMDGPU::GPUKind Kind) {
  const unsigned ArchAttr = llvm::AMDGPU::getArchAttrAMDGCN(Kind);
  bool HasWave32 = (ArchAttr & llvm::AMDGPU::FEATURE_WAVE32);

  return !HasWave32 || DriverArgs.hasFlag(
    options::OPT_mwavefrontsize64, options::OPT_mno_wavefrontsize64, false);
}


/// ROCM Toolchain
ROCMToolChain::ROCMToolChain(const Driver &D, const llvm::Triple &Triple,
                             const ArgList &Args)
    : AMDGPUToolChain(D, Triple, Args) {
  RocmInstallation->detectDeviceLibrary();
}

void AMDGPUToolChain::addClangTargetOptions(
    const llvm::opt::ArgList &DriverArgs,
    llvm::opt::ArgStringList &CC1Args,
    Action::OffloadKind DeviceOffloadingKind) const {
  // Default to "hidden" visibility, as object level linking will not be
  // supported for the foreseeable future.
  if (!DriverArgs.hasArg(options::OPT_fvisibility_EQ,
                         options::OPT_fvisibility_ms_compat)) {
    CC1Args.push_back("-fvisibility=hidden");
    CC1Args.push_back("-fapply-global-visibility-to-externs");
  }
}

StringRef
AMDGPUToolChain::getGPUArch(const llvm::opt::ArgList &DriverArgs) const {
  return getProcessorFromTargetID(
      getTriple(), DriverArgs.getLastArgValue(options::OPT_mcpu_EQ));
}

AMDGPUToolChain::ParsedTargetIDType
AMDGPUToolChain::getParsedTargetID(const llvm::opt::ArgList &DriverArgs) const {
  StringRef TargetID = DriverArgs.getLastArgValue(options::OPT_mcpu_EQ);
  if (TargetID.empty())
    return {std::nullopt, std::nullopt, std::nullopt};

  llvm::StringMap<bool> FeatureMap;
  auto OptionalGpuArch = parseTargetID(getTriple(), TargetID, &FeatureMap);
  if (!OptionalGpuArch)
    return {TargetID.str(), std::nullopt, std::nullopt};

  return {TargetID.str(), OptionalGpuArch->str(), FeatureMap};
}

void AMDGPUToolChain::checkTargetID(
    const llvm::opt::ArgList &DriverArgs) const {
  auto PTID = getParsedTargetID(DriverArgs);
  if (PTID.OptionalTargetID && !PTID.OptionalGPUArch) {
    getDriver().Diag(clang::diag::err_drv_bad_target_id)
        << *PTID.OptionalTargetID;
  }
}

Expected<SmallVector<std::string>>
AMDGPUToolChain::getSystemGPUArchs(const ArgList &Args) const {
  // Detect AMD GPUs availible on the system.
  std::string Program;
  if (Arg *A = Args.getLastArg(options::OPT_amdgpu_arch_tool_EQ))
    Program = A->getValue();
  else
    Program = GetProgramPath("amdgpu-arch");

  auto StdoutOrErr = executeToolChainProgram(Program);
  if (!StdoutOrErr)
    return StdoutOrErr.takeError();

  SmallVector<std::string, 1> GPUArchs;
  for (StringRef Arch : llvm::split((*StdoutOrErr)->getBuffer(), "\n"))
    if (!Arch.empty())
      GPUArchs.push_back(Arch.str());

  if (GPUArchs.empty())
    return llvm::createStringError(std::error_code(),
                                   "No AMD GPU detected in the system");

  return std::move(GPUArchs);
}

void ROCMToolChain::addClangTargetOptions(
    const llvm::opt::ArgList &DriverArgs, llvm::opt::ArgStringList &CC1Args,
    Action::OffloadKind DeviceOffloadingKind) const {
  AMDGPUToolChain::addClangTargetOptions(DriverArgs, CC1Args,
                                         DeviceOffloadingKind);

  // For the OpenCL case where there is no offload target, accept -nostdlib to
  // disable bitcode linking.
  if (DeviceOffloadingKind == Action::OFK_None &&
      DriverArgs.hasArg(options::OPT_nostdlib))
    return;

  if (DriverArgs.hasArg(options::OPT_nogpulib))
    return;

  // Get the device name and canonicalize it
  const StringRef GpuArch = getGPUArch(DriverArgs);
  auto Kind = llvm::AMDGPU::parseArchAMDGCN(GpuArch);
  const StringRef CanonArch = llvm::AMDGPU::getArchNameAMDGCN(Kind);
  StringRef LibDeviceFile = RocmInstallation->getLibDeviceFile(CanonArch);
  auto ABIVer = DeviceLibABIVersion::fromCodeObjectVersion(
      getAMDGPUCodeObjectVersion(getDriver(), DriverArgs));
  if (!RocmInstallation->checkCommonBitcodeLibs(CanonArch, LibDeviceFile,
                                                ABIVer))
    return;

  bool Wave64 = isWave64(DriverArgs, Kind);

  // TODO: There are way too many flags that change this. Do we need to check
  // them all?
  bool DAZ = DriverArgs.hasArg(options::OPT_cl_denorms_are_zero) ||
             getDefaultDenormsAreZeroForTarget(Kind);
  bool FiniteOnly = DriverArgs.hasArg(options::OPT_cl_finite_math_only);

  bool UnsafeMathOpt =
      DriverArgs.hasArg(options::OPT_cl_unsafe_math_optimizations);
  bool FastRelaxedMath = DriverArgs.hasArg(options::OPT_cl_fast_relaxed_math);
  bool CorrectSqrt =
      DriverArgs.hasArg(options::OPT_cl_fp32_correctly_rounded_divide_sqrt);

  // Add the OpenCL specific bitcode library.
  llvm::SmallVector<std::string, 12> BCLibs;
  BCLibs.push_back(RocmInstallation->getOpenCLPath().str());

  // Add the generic set of libraries.
  BCLibs.append(RocmInstallation->getCommonBitcodeLibs(
      DriverArgs, LibDeviceFile, Wave64, DAZ, FiniteOnly, UnsafeMathOpt,
      FastRelaxedMath, CorrectSqrt, ABIVer, false));

  for (StringRef BCFile : BCLibs) {
    CC1Args.push_back("-mlink-builtin-bitcode");
    CC1Args.push_back(DriverArgs.MakeArgString(BCFile));
  }
}

bool RocmInstallationDetector::checkCommonBitcodeLibs(
    StringRef GPUArch, StringRef LibDeviceFile,
    DeviceLibABIVersion ABIVer) const {
  if (!hasDeviceLibrary()) {
    D.Diag(diag::err_drv_no_rocm_device_lib) << 0;
    return false;
  }
  if (LibDeviceFile.empty()) {
    D.Diag(diag::err_drv_no_rocm_device_lib) << 1 << GPUArch;
    return false;
  }
  if (ABIVer.requiresLibrary() && getABIVersionPath(ABIVer).empty()) {
    D.Diag(diag::err_drv_no_rocm_device_lib) << 2 << ABIVer.toString();
    return false;
  }
  return true;
}

llvm::SmallVector<std::string, 12>
RocmInstallationDetector::getCommonBitcodeLibs(
    const llvm::opt::ArgList &DriverArgs, StringRef LibDeviceFile, bool Wave64,
    bool DAZ, bool FiniteOnly, bool UnsafeMathOpt, bool FastRelaxedMath,
    bool CorrectSqrt, DeviceLibABIVersion ABIVer, bool isOpenMP = false) const {
  llvm::SmallVector<std::string, 12> BCLibs;

  auto AddBCLib = [&](StringRef BCFile) { BCLibs.push_back(BCFile.str()); };

  AddBCLib(getOCMLPath());
  // FIXME: OpenMP has ockl and ocml contained in libomptarget.bc. However,
  // we cannot exclude ocml here because of the crazy always-compile clang
  // headers for cuda, hip, and openmp. A more sane approach is to use libm
  // offload-arch-specific bitcode files as is done for FORTRAN. Currently,
  // libomptarget-<offload-arch>.bc files is built by compiling headers with
  // __BUILD_MATH_BUILTINS_LIB__ turning static libm functions to extern.
  AddBCLib(getOCKLPath());
  AddBCLib(getDenormalsAreZeroPath(DAZ));
  AddBCLib(getUnsafeMathPath(UnsafeMathOpt || FastRelaxedMath));
  AddBCLib(getFiniteOnlyPath(FiniteOnly || FastRelaxedMath));
  AddBCLib(getCorrectlyRoundedSqrtPath(CorrectSqrt));
  AddBCLib(getWavefrontSize64Path(Wave64));
  AddBCLib(LibDeviceFile);
  auto ABIVerPath = getABIVersionPath(ABIVer);
  if (!ABIVerPath.empty())
    AddBCLib(ABIVerPath);

  return BCLibs;
}

bool AMDGPUToolChain::shouldSkipSanitizeOption(
    const ToolChain &TC, const llvm::opt::ArgList &DriverArgs,
    StringRef TargetID, const llvm::opt::Arg *A) const {
  // For actions without targetID, do nothing.
  if (TargetID.empty())
    return false;
  Option O = A->getOption();
  if (!O.matches(options::OPT_fsanitize_EQ))
    return false;

  if (!DriverArgs.hasFlag(options::OPT_fgpu_sanitize,
                          options::OPT_fno_gpu_sanitize, true))
    return true;

  auto &Diags = TC.getDriver().getDiags();

  // For simplicity, we only allow -fsanitize=address
  SanitizerMask K = parseSanitizerValue(A->getValue(), /*AllowGroups=*/false);
  if (K != SanitizerKind::Address)
    return true;

  llvm::StringMap<bool> FeatureMap;
  auto OptionalGpuArch = parseTargetID(TC.getTriple(), TargetID, &FeatureMap);

  assert(OptionalGpuArch && "Invalid Target ID");
  (void)OptionalGpuArch;
  auto Loc = FeatureMap.find("xnack");
  if (Loc == FeatureMap.end() || !Loc->second) {
    Diags.Report(
        clang::diag::warn_drv_unsupported_option_for_offload_arch_req_feature)
        << A->getAsString(DriverArgs) << TargetID << "xnack+";
    return true;
  }
  return false;
}

bool AMDGPUToolChain::shouldSkipArgument(const llvm::opt::Arg *A) const {
  Option O = A->getOption();
  if (O.matches(options::OPT_fPIE) || O.matches(options::OPT_fpie))
    return true;
  return false;
}

llvm::SmallVector<std::string, 12>
ROCMToolChain::getCommonDeviceLibNames(const llvm::opt::ArgList &DriverArgs,
                                       const std::string &GPUArch,
                                       bool isOpenMP) const {
  auto Kind = llvm::AMDGPU::parseArchAMDGCN(GPUArch);
  const StringRef CanonArch = llvm::AMDGPU::getArchNameAMDGCN(Kind);

  StringRef LibDeviceFile = RocmInstallation->getLibDeviceFile(CanonArch);
  auto ABIVer = DeviceLibABIVersion::fromCodeObjectVersion(
      getAMDGPUCodeObjectVersion(getDriver(), DriverArgs));
  if (!RocmInstallation->checkCommonBitcodeLibs(CanonArch, LibDeviceFile,
                                                ABIVer))
    return {};

  // If --hip-device-lib is not set, add the default bitcode libraries.
  // TODO: There are way too many flags that change this. Do we need to check
  // them all?
  bool DAZ = DriverArgs.hasFlag(options::OPT_fgpu_flush_denormals_to_zero,
                                options::OPT_fno_gpu_flush_denormals_to_zero,
                                getDefaultDenormsAreZeroForTarget(Kind));
  bool FiniteOnly = DriverArgs.hasFlag(
      options::OPT_ffinite_math_only, options::OPT_fno_finite_math_only, false);
  bool UnsafeMathOpt =
      DriverArgs.hasFlag(options::OPT_funsafe_math_optimizations,
                         options::OPT_fno_unsafe_math_optimizations, false);
  bool FastRelaxedMath = DriverArgs.hasFlag(options::OPT_ffast_math,
                                            options::OPT_fno_fast_math, false);
  bool CorrectSqrt = DriverArgs.hasFlag(
      options::OPT_fhip_fp32_correctly_rounded_divide_sqrt,
      options::OPT_fno_hip_fp32_correctly_rounded_divide_sqrt, true);
  bool Wave64 = isWave64(DriverArgs, Kind);

  return RocmInstallation->getCommonBitcodeLibs(
      DriverArgs, LibDeviceFile, Wave64, DAZ, FiniteOnly, UnsafeMathOpt,
      FastRelaxedMath, CorrectSqrt, ABIVer, isOpenMP);
}<|MERGE_RESOLUTION|>--- conflicted
+++ resolved
@@ -587,7 +587,6 @@
                    options::OPT_mno_wavefrontsize64, false))
     Features.push_back("+wavefrontsize64");
 
-<<<<<<< HEAD
   // TODO: Remove during upstreaming target id.
   if (Args.getLastArg(options::OPT_msram_ecc_legacy)) {
     Features.push_back("+sramecc");
@@ -596,12 +595,8 @@
     Features.push_back("-sramecc");
   }
 
-  handleTargetFeaturesGroup(
-    Args, Features, options::OPT_m_amdgpu_Features_Group);
-=======
   handleTargetFeaturesGroup(D, Triple, Args, Features,
                             options::OPT_m_amdgpu_Features_Group);
->>>>>>> c40277f1
 }
 
 /// AMDGPU Toolchain
