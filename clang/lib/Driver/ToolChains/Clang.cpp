//===-- Clang.cpp - Clang+LLVM ToolChain Implementations --------*- C++ -*-===//
//
// Part of the LLVM Project, under the Apache License v2.0 with LLVM Exceptions.
// See https://llvm.org/LICENSE.txt for license information.
// SPDX-License-Identifier: Apache-2.0 WITH LLVM-exception
//
//===----------------------------------------------------------------------===//
#include "Clang.h"
#include "AMDGPU.h"
#include "AMDGPUOpenMP.h"
#include "Arch/AArch64.h"
#include "Arch/ARM.h"
#include "Arch/CSKY.h"
#include "Arch/LoongArch.h"
#include "Arch/M68k.h"
#include "Arch/Mips.h"
#include "Arch/PPC.h"
#include "Arch/RISCV.h"
#include "Arch/Sparc.h"
#include "Arch/SystemZ.h"
#include "Arch/VE.h"
#include "Arch/X86.h"
#include "CommonArgs.h"
#include "Hexagon.h"
#include "MSP430.h"
#include "PS4CPU.h"
#include "clang/Basic/CLWarnings.h"
#include "clang/Basic/CharInfo.h"
#include "clang/Basic/CodeGenOptions.h"
#include "clang/Basic/HeaderInclude.h"
#include "clang/Basic/LangOptions.h"
#include "clang/Basic/MakeSupport.h"
#include "clang/Basic/ObjCRuntime.h"
#include "clang/Basic/TargetID.h"
#include "clang/Basic/Version.h"
#include "clang/Config/config.h"
#include "clang/Driver/Action.h"
#include "clang/Driver/Distro.h"
#include "clang/Driver/DriverDiagnostic.h"
#include "clang/Driver/InputInfo.h"
#include "clang/Driver/Options.h"
#include "clang/Driver/SanitizerArgs.h"
#include "clang/Driver/Types.h"
#include "clang/Driver/XRayArgs.h"
#include "llvm/ADT/SmallSet.h"
#include "llvm/ADT/StringExtras.h"
#include "llvm/BinaryFormat/Magic.h"
#include "llvm/Config/llvm-config.h"
#include "llvm/Frontend/Debug/Options.h"
#include "llvm/Object/ObjectFile.h"
#include "llvm/Option/ArgList.h"
#include "llvm/Support/CodeGen.h"
#include "llvm/Support/Compiler.h"
#include "llvm/Support/Compression.h"
#include "llvm/Support/Error.h"
#include "llvm/Support/FileSystem.h"
#include "llvm/Support/Path.h"
#include "llvm/Support/Process.h"
#include "llvm/Support/YAMLParser.h"
#include "llvm/TargetParser/AArch64TargetParser.h"
#include "llvm/TargetParser/ARMTargetParserCommon.h"
#include "llvm/TargetParser/Host.h"
#include "llvm/TargetParser/LoongArchTargetParser.h"
#include "llvm/TargetParser/PPCTargetParser.h"
#include "llvm/TargetParser/RISCVISAInfo.h"
#include "llvm/TargetParser/RISCVTargetParser.h"
#include <cctype>

using namespace clang::driver;
using namespace clang::driver::tools;
using namespace clang;
using namespace llvm::opt;

static void CheckPreprocessingOptions(const Driver &D, const ArgList &Args) {
  if (Arg *A = Args.getLastArg(clang::driver::options::OPT_C, options::OPT_CC,
                               options::OPT_fminimize_whitespace,
                               options::OPT_fno_minimize_whitespace,
                               options::OPT_fkeep_system_includes,
                               options::OPT_fno_keep_system_includes)) {
    if (!Args.hasArg(options::OPT_E) && !Args.hasArg(options::OPT__SLASH_P) &&
        !Args.hasArg(options::OPT__SLASH_EP) && !D.CCCIsCPP()) {
      D.Diag(clang::diag::err_drv_argument_only_allowed_with)
          << A->getBaseArg().getAsString(Args)
          << (D.IsCLMode() ? "/E, /P or /EP" : "-E");
    }
  }
}

static void CheckCodeGenerationOptions(const Driver &D, const ArgList &Args) {
  // In gcc, only ARM checks this, but it seems reasonable to check universally.
  if (Args.hasArg(options::OPT_static))
    if (const Arg *A =
            Args.getLastArg(options::OPT_dynamic, options::OPT_mdynamic_no_pic))
      D.Diag(diag::err_drv_argument_not_allowed_with) << A->getAsString(Args)
                                                      << "-static";
}

// Add backslashes to escape spaces and other backslashes.
// This is used for the space-separated argument list specified with
// the -dwarf-debug-flags option.
static void EscapeSpacesAndBackslashes(const char *Arg,
                                       SmallVectorImpl<char> &Res) {
  for (; *Arg; ++Arg) {
    switch (*Arg) {
    default:
      break;
    case ' ':
    case '\\':
      Res.push_back('\\');
      break;
    }
    Res.push_back(*Arg);
  }
}

/// Apply \a Work on the current tool chain \a RegularToolChain and any other
/// offloading tool chain that is associated with the current action \a JA.
static void
forAllAssociatedToolChains(Compilation &C, const JobAction &JA,
                           const ToolChain &RegularToolChain,
                           llvm::function_ref<void(const ToolChain &)> Work) {
  // Apply Work on the current/regular tool chain.
  Work(RegularToolChain);

  // Apply Work on all the offloading tool chains associated with the current
  // action.
  if (JA.isHostOffloading(Action::OFK_Cuda))
    Work(*C.getSingleOffloadToolChain<Action::OFK_Cuda>());
  else if (JA.isDeviceOffloading(Action::OFK_Cuda))
    Work(*C.getSingleOffloadToolChain<Action::OFK_Host>());
  else if (JA.isHostOffloading(Action::OFK_HIP))
    Work(*C.getSingleOffloadToolChain<Action::OFK_HIP>());
  else if (JA.isDeviceOffloading(Action::OFK_HIP))
    Work(*C.getSingleOffloadToolChain<Action::OFK_Host>());

  if (JA.isHostOffloading(Action::OFK_OpenMP)) {
    auto TCs = C.getOffloadToolChains<Action::OFK_OpenMP>();
    for (auto II = TCs.first, IE = TCs.second; II != IE; ++II)
      Work(*II->second);
  } else if (JA.isDeviceOffloading(Action::OFK_OpenMP))
    Work(*C.getSingleOffloadToolChain<Action::OFK_Host>());

  //
  // TODO: Add support for other offloading programming models here.
  //
}

/// This is a helper function for validating the optional refinement step
/// parameter in reciprocal argument strings. Return false if there is an error
/// parsing the refinement step. Otherwise, return true and set the Position
/// of the refinement step in the input string.
static bool getRefinementStep(StringRef In, const Driver &D,
                              const Arg &A, size_t &Position) {
  const char RefinementStepToken = ':';
  Position = In.find(RefinementStepToken);
  if (Position != StringRef::npos) {
    StringRef Option = A.getOption().getName();
    StringRef RefStep = In.substr(Position + 1);
    // Allow exactly one numeric character for the additional refinement
    // step parameter. This is reasonable for all currently-supported
    // operations and architectures because we would expect that a larger value
    // of refinement steps would cause the estimate "optimization" to
    // under-perform the native operation. Also, if the estimate does not
    // converge quickly, it probably will not ever converge, so further
    // refinement steps will not produce a better answer.
    if (RefStep.size() != 1) {
      D.Diag(diag::err_drv_invalid_value) << Option << RefStep;
      return false;
    }
    char RefStepChar = RefStep[0];
    if (RefStepChar < '0' || RefStepChar > '9') {
      D.Diag(diag::err_drv_invalid_value) << Option << RefStep;
      return false;
    }
  }
  return true;
}

/// The -mrecip flag requires processing of many optional parameters.
static void ParseMRecip(const Driver &D, const ArgList &Args,
                        ArgStringList &OutStrings) {
  StringRef DisabledPrefixIn = "!";
  StringRef DisabledPrefixOut = "!";
  StringRef EnabledPrefixOut = "";
  StringRef Out = "-mrecip=";

  Arg *A = Args.getLastArg(options::OPT_mrecip, options::OPT_mrecip_EQ);
  if (!A)
    return;

  unsigned NumOptions = A->getNumValues();
  if (NumOptions == 0) {
    // No option is the same as "all".
    OutStrings.push_back(Args.MakeArgString(Out + "all"));
    return;
  }

  // Pass through "all", "none", or "default" with an optional refinement step.
  if (NumOptions == 1) {
    StringRef Val = A->getValue(0);
    size_t RefStepLoc;
    if (!getRefinementStep(Val, D, *A, RefStepLoc))
      return;
    StringRef ValBase = Val.slice(0, RefStepLoc);
    if (ValBase == "all" || ValBase == "none" || ValBase == "default") {
      OutStrings.push_back(Args.MakeArgString(Out + Val));
      return;
    }
  }

  // Each reciprocal type may be enabled or disabled individually.
  // Check each input value for validity, concatenate them all back together,
  // and pass through.

  llvm::StringMap<bool> OptionStrings;
  OptionStrings.insert(std::make_pair("divd", false));
  OptionStrings.insert(std::make_pair("divf", false));
  OptionStrings.insert(std::make_pair("divh", false));
  OptionStrings.insert(std::make_pair("vec-divd", false));
  OptionStrings.insert(std::make_pair("vec-divf", false));
  OptionStrings.insert(std::make_pair("vec-divh", false));
  OptionStrings.insert(std::make_pair("sqrtd", false));
  OptionStrings.insert(std::make_pair("sqrtf", false));
  OptionStrings.insert(std::make_pair("sqrth", false));
  OptionStrings.insert(std::make_pair("vec-sqrtd", false));
  OptionStrings.insert(std::make_pair("vec-sqrtf", false));
  OptionStrings.insert(std::make_pair("vec-sqrth", false));

  for (unsigned i = 0; i != NumOptions; ++i) {
    StringRef Val = A->getValue(i);

    bool IsDisabled = Val.starts_with(DisabledPrefixIn);
    // Ignore the disablement token for string matching.
    if (IsDisabled)
      Val = Val.substr(1);

    size_t RefStep;
    if (!getRefinementStep(Val, D, *A, RefStep))
      return;

    StringRef ValBase = Val.slice(0, RefStep);
    llvm::StringMap<bool>::iterator OptionIter = OptionStrings.find(ValBase);
    if (OptionIter == OptionStrings.end()) {
      // Try again specifying float suffix.
      OptionIter = OptionStrings.find(ValBase.str() + 'f');
      if (OptionIter == OptionStrings.end()) {
        // The input name did not match any known option string.
        D.Diag(diag::err_drv_unknown_argument) << Val;
        return;
      }
      // The option was specified without a half or float or double suffix.
      // Make sure that the double or half entry was not already specified.
      // The float entry will be checked below.
      if (OptionStrings[ValBase.str() + 'd'] ||
          OptionStrings[ValBase.str() + 'h']) {
        D.Diag(diag::err_drv_invalid_value) << A->getOption().getName() << Val;
        return;
      }
    }

    if (OptionIter->second == true) {
      // Duplicate option specified.
      D.Diag(diag::err_drv_invalid_value) << A->getOption().getName() << Val;
      return;
    }

    // Mark the matched option as found. Do not allow duplicate specifiers.
    OptionIter->second = true;

    // If the precision was not specified, also mark the double and half entry
    // as found.
    if (ValBase.back() != 'f' && ValBase.back() != 'd' && ValBase.back() != 'h') {
      OptionStrings[ValBase.str() + 'd'] = true;
      OptionStrings[ValBase.str() + 'h'] = true;
    }

    // Build the output string.
    StringRef Prefix = IsDisabled ? DisabledPrefixOut : EnabledPrefixOut;
    Out = Args.MakeArgString(Out + Prefix + Val);
    if (i != NumOptions - 1)
      Out = Args.MakeArgString(Out + ",");
  }

  OutStrings.push_back(Args.MakeArgString(Out));
}

/// The -mprefer-vector-width option accepts either a positive integer
/// or the string "none".
static void ParseMPreferVectorWidth(const Driver &D, const ArgList &Args,
                                    ArgStringList &CmdArgs) {
  Arg *A = Args.getLastArg(options::OPT_mprefer_vector_width_EQ);
  if (!A)
    return;

  StringRef Value = A->getValue();
  if (Value == "none") {
    CmdArgs.push_back("-mprefer-vector-width=none");
  } else {
    unsigned Width;
    if (Value.getAsInteger(10, Width)) {
      D.Diag(diag::err_drv_invalid_value) << A->getOption().getName() << Value;
      return;
    }
    CmdArgs.push_back(Args.MakeArgString("-mprefer-vector-width=" + Value));
  }
}

static bool
shouldUseExceptionTablesForObjCExceptions(const ObjCRuntime &runtime,
                                          const llvm::Triple &Triple) {
  // We use the zero-cost exception tables for Objective-C if the non-fragile
  // ABI is enabled or when compiling for x86_64 and ARM on Snow Leopard and
  // later.
  if (runtime.isNonFragile())
    return true;

  if (!Triple.isMacOSX())
    return false;

  return (!Triple.isMacOSXVersionLT(10, 5) &&
          (Triple.getArch() == llvm::Triple::x86_64 ||
           Triple.getArch() == llvm::Triple::arm));
}

/// Adds exception related arguments to the driver command arguments. There's a
/// main flag, -fexceptions and also language specific flags to enable/disable
/// C++ and Objective-C exceptions. This makes it possible to for example
/// disable C++ exceptions but enable Objective-C exceptions.
static bool addExceptionArgs(const ArgList &Args, types::ID InputType,
                             const ToolChain &TC, bool KernelOrKext,
                             const ObjCRuntime &objcRuntime,
                             ArgStringList &CmdArgs) {
  const llvm::Triple &Triple = TC.getTriple();

  if (KernelOrKext) {
    // -mkernel and -fapple-kext imply no exceptions, so claim exception related
    // arguments now to avoid warnings about unused arguments.
    Args.ClaimAllArgs(options::OPT_fexceptions);
    Args.ClaimAllArgs(options::OPT_fno_exceptions);
    Args.ClaimAllArgs(options::OPT_fobjc_exceptions);
    Args.ClaimAllArgs(options::OPT_fno_objc_exceptions);
    Args.ClaimAllArgs(options::OPT_fcxx_exceptions);
    Args.ClaimAllArgs(options::OPT_fno_cxx_exceptions);
    Args.ClaimAllArgs(options::OPT_fasync_exceptions);
    Args.ClaimAllArgs(options::OPT_fno_async_exceptions);
    return false;
  }

  // See if the user explicitly enabled exceptions.
  bool EH = Args.hasFlag(options::OPT_fexceptions, options::OPT_fno_exceptions,
                         false);

  // Async exceptions are Windows MSVC only.
  if (Triple.isWindowsMSVCEnvironment()) {
    bool EHa = Args.hasFlag(options::OPT_fasync_exceptions,
                            options::OPT_fno_async_exceptions, false);
    if (EHa) {
      CmdArgs.push_back("-fasync-exceptions");
      EH = true;
    }
  }

  // Obj-C exceptions are enabled by default, regardless of -fexceptions. This
  // is not necessarily sensible, but follows GCC.
  if (types::isObjC(InputType) &&
      Args.hasFlag(options::OPT_fobjc_exceptions,
                   options::OPT_fno_objc_exceptions, true)) {
    CmdArgs.push_back("-fobjc-exceptions");

    EH |= shouldUseExceptionTablesForObjCExceptions(objcRuntime, Triple);
  }

  if (types::isCXX(InputType)) {
    // Disable C++ EH by default on XCore and PS4/PS5.
    bool CXXExceptionsEnabled = Triple.getArch() != llvm::Triple::xcore &&
                                !Triple.isPS() && !Triple.isDriverKit();
    Arg *ExceptionArg = Args.getLastArg(
        options::OPT_fcxx_exceptions, options::OPT_fno_cxx_exceptions,
        options::OPT_fexceptions, options::OPT_fno_exceptions);
    if (ExceptionArg)
      CXXExceptionsEnabled =
          ExceptionArg->getOption().matches(options::OPT_fcxx_exceptions) ||
          ExceptionArg->getOption().matches(options::OPT_fexceptions);

    if (CXXExceptionsEnabled) {
      CmdArgs.push_back("-fcxx-exceptions");

      EH = true;
    }
  }

  // OPT_fignore_exceptions means exception could still be thrown,
  // but no clean up or catch would happen in current module.
  // So we do not set EH to false.
  Args.AddLastArg(CmdArgs, options::OPT_fignore_exceptions);

  Args.addOptInFlag(CmdArgs, options::OPT_fassume_nothrow_exception_dtor,
                    options::OPT_fno_assume_nothrow_exception_dtor);

  if (EH)
    CmdArgs.push_back("-fexceptions");
  return EH;
}

static bool ShouldEnableAutolink(const ArgList &Args, const ToolChain &TC,
                                 const JobAction &JA) {
  bool Default = true;
  if (TC.getTriple().isOSDarwin()) {
    // The native darwin assembler doesn't support the linker_option directives,
    // so we disable them if we think the .s file will be passed to it.
    Default = TC.useIntegratedAs();
  }
  // The linker_option directives are intended for host compilation.
  if (JA.isDeviceOffloading(Action::OFK_Cuda) ||
      JA.isDeviceOffloading(Action::OFK_HIP))
    Default = false;
  return Args.hasFlag(options::OPT_fautolink, options::OPT_fno_autolink,
                      Default);
}

/// Add a CC1 option to specify the debug compilation directory.
static const char *addDebugCompDirArg(const ArgList &Args,
                                      ArgStringList &CmdArgs,
                                      const llvm::vfs::FileSystem &VFS) {
  if (Arg *A = Args.getLastArg(options::OPT_ffile_compilation_dir_EQ,
                               options::OPT_fdebug_compilation_dir_EQ)) {
    if (A->getOption().matches(options::OPT_ffile_compilation_dir_EQ))
      CmdArgs.push_back(Args.MakeArgString(Twine("-fdebug-compilation-dir=") +
                                           A->getValue()));
    else
      A->render(Args, CmdArgs);
  } else if (llvm::ErrorOr<std::string> CWD =
                 VFS.getCurrentWorkingDirectory()) {
    CmdArgs.push_back(Args.MakeArgString("-fdebug-compilation-dir=" + *CWD));
  }
  StringRef Path(CmdArgs.back());
  return Path.substr(Path.find('=') + 1).data();
}

static void addDebugObjectName(const ArgList &Args, ArgStringList &CmdArgs,
                               const char *DebugCompilationDir,
                               const char *OutputFileName) {
  // No need to generate a value for -object-file-name if it was provided.
  for (auto *Arg : Args.filtered(options::OPT_Xclang))
    if (StringRef(Arg->getValue()).starts_with("-object-file-name"))
      return;

  if (Args.hasArg(options::OPT_object_file_name_EQ))
    return;

  SmallString<128> ObjFileNameForDebug(OutputFileName);
  if (ObjFileNameForDebug != "-" &&
      !llvm::sys::path::is_absolute(ObjFileNameForDebug) &&
      (!DebugCompilationDir ||
       llvm::sys::path::is_absolute(DebugCompilationDir))) {
    // Make the path absolute in the debug infos like MSVC does.
    llvm::sys::fs::make_absolute(ObjFileNameForDebug);
  }
  // If the object file name is a relative path, then always use Windows
  // backslash style as -object-file-name is used for embedding object file path
  // in codeview and it can only be generated when targeting on Windows.
  // Otherwise, just use native absolute path.
  llvm::sys::path::Style Style =
      llvm::sys::path::is_absolute(ObjFileNameForDebug)
          ? llvm::sys::path::Style::native
          : llvm::sys::path::Style::windows_backslash;
  llvm::sys::path::remove_dots(ObjFileNameForDebug, /*remove_dot_dot=*/true,
                               Style);
  CmdArgs.push_back(
      Args.MakeArgString(Twine("-object-file-name=") + ObjFileNameForDebug));
}

/// Add a CC1 and CC1AS option to specify the debug file path prefix map.
static void addDebugPrefixMapArg(const Driver &D, const ToolChain &TC,
                                 const ArgList &Args, ArgStringList &CmdArgs) {
  auto AddOneArg = [&](StringRef Map, StringRef Name) {
    if (!Map.contains('='))
      D.Diag(diag::err_drv_invalid_argument_to_option) << Map << Name;
    else
      CmdArgs.push_back(Args.MakeArgString("-fdebug-prefix-map=" + Map));
  };

  for (const Arg *A : Args.filtered(options::OPT_ffile_prefix_map_EQ,
                                    options::OPT_fdebug_prefix_map_EQ)) {
    AddOneArg(A->getValue(), A->getOption().getName());
    A->claim();
  }
  std::string GlobalRemapEntry = TC.GetGlobalDebugPathRemapping();
  if (GlobalRemapEntry.empty())
    return;
  AddOneArg(GlobalRemapEntry, "environment");
}

/// Add a CC1 and CC1AS option to specify the macro file path prefix map.
static void addMacroPrefixMapArg(const Driver &D, const ArgList &Args,
                                 ArgStringList &CmdArgs) {
  for (const Arg *A : Args.filtered(options::OPT_ffile_prefix_map_EQ,
                                    options::OPT_fmacro_prefix_map_EQ)) {
    StringRef Map = A->getValue();
    if (!Map.contains('='))
      D.Diag(diag::err_drv_invalid_argument_to_option)
          << Map << A->getOption().getName();
    else
      CmdArgs.push_back(Args.MakeArgString("-fmacro-prefix-map=" + Map));
    A->claim();
  }
}

/// Add a CC1 and CC1AS option to specify the coverage file path prefix map.
static void addCoveragePrefixMapArg(const Driver &D, const ArgList &Args,
                                   ArgStringList &CmdArgs) {
  for (const Arg *A : Args.filtered(options::OPT_ffile_prefix_map_EQ,
                                    options::OPT_fcoverage_prefix_map_EQ)) {
    StringRef Map = A->getValue();
    if (!Map.contains('='))
      D.Diag(diag::err_drv_invalid_argument_to_option)
          << Map << A->getOption().getName();
    else
      CmdArgs.push_back(Args.MakeArgString("-fcoverage-prefix-map=" + Map));
    A->claim();
  }
}

/// Vectorize at all optimization levels greater than 1 except for -Oz.
/// For -Oz the loop vectorizer is disabled, while the slp vectorizer is
/// enabled.
static bool shouldEnableVectorizerAtOLevel(const ArgList &Args, bool isSlpVec) {
  if (Arg *A = Args.getLastArg(options::OPT_O_Group)) {
    if (A->getOption().matches(options::OPT_O4) ||
        A->getOption().matches(options::OPT_Ofast))
      return true;

    if (A->getOption().matches(options::OPT_O0))
      return false;

    assert(A->getOption().matches(options::OPT_O) && "Must have a -O flag");

    // Vectorize -Os.
    StringRef S(A->getValue());
    if (S == "s")
      return true;

    // Don't vectorize -Oz, unless it's the slp vectorizer.
    if (S == "z")
      return isSlpVec;

    unsigned OptLevel = 0;
    if (S.getAsInteger(10, OptLevel))
      return false;

    return OptLevel > 1;
  }

  return false;
}

/// Is -Ofast used?
bool clang::driver::isOFastUsed(const ArgList &Args) {
  if (Arg *A = Args.getLastArg(options::OPT_O_Group))
    if (A->getOption().matches(options::OPT_Ofast))
      return true;
  return false;
}

/// Is -fopenmp-target-fast or -Ofast used
bool clang::driver::isTargetFastUsed(const ArgList &Args) {
  return Args.hasFlag(options::OPT_fopenmp_target_fast,
                      options::OPT_fno_openmp_target_fast, isOFastUsed(Args));
}

/// Ignore possibility of environment variables if either
/// -fopenmp-target-fast or -Ofast is used.
bool clang::driver::shouldIgnoreEnvVars(const ArgList &Args) {
  if (Args.hasFlag(options::OPT_fno_openmp_target_fast,
                   options::OPT_fopenmp_target_fast, false))
    return false;

  if (isTargetFastUsed(Args))
    return true;

  return false;
}

/// Add -x lang to \p CmdArgs for \p Input.
static void addDashXForInput(const ArgList &Args, const InputInfo &Input,
                             ArgStringList &CmdArgs) {
  // When using -verify-pch, we don't want to provide the type
  // 'precompiled-header' if it was inferred from the file extension
  if (Args.hasArg(options::OPT_verify_pch) && Input.getType() == types::TY_PCH)
    return;

  CmdArgs.push_back("-x");
  if (Args.hasArg(options::OPT_rewrite_objc))
    CmdArgs.push_back(types::getTypeName(types::TY_PP_ObjCXX));
  else {
    // Map the driver type to the frontend type. This is mostly an identity
    // mapping, except that the distinction between module interface units
    // and other source files does not exist at the frontend layer.
    const char *ClangType;
    switch (Input.getType()) {
    case types::TY_CXXModule:
      ClangType = "c++";
      break;
    case types::TY_PP_CXXModule:
      ClangType = "c++-cpp-output";
      break;
    default:
      ClangType = types::getTypeName(Input.getType());
      break;
    }
    CmdArgs.push_back(ClangType);
  }
}

static void addPGOAndCoverageFlags(const ToolChain &TC, Compilation &C,
                                   const JobAction &JA, const InputInfo &Output,
                                   const ArgList &Args, SanitizerArgs &SanArgs,
                                   ArgStringList &CmdArgs) {
  const Driver &D = TC.getDriver();
  auto *PGOGenerateArg = Args.getLastArg(options::OPT_fprofile_generate,
                                         options::OPT_fprofile_generate_EQ,
                                         options::OPT_fno_profile_generate);
  if (PGOGenerateArg &&
      PGOGenerateArg->getOption().matches(options::OPT_fno_profile_generate))
    PGOGenerateArg = nullptr;

  auto *CSPGOGenerateArg = getLastCSProfileGenerateArg(Args);

  auto *ProfileGenerateArg = Args.getLastArg(
      options::OPT_fprofile_instr_generate,
      options::OPT_fprofile_instr_generate_EQ,
      options::OPT_fno_profile_instr_generate);
  if (ProfileGenerateArg &&
      ProfileGenerateArg->getOption().matches(
          options::OPT_fno_profile_instr_generate))
    ProfileGenerateArg = nullptr;

  if (PGOGenerateArg && ProfileGenerateArg)
    D.Diag(diag::err_drv_argument_not_allowed_with)
        << PGOGenerateArg->getSpelling() << ProfileGenerateArg->getSpelling();

  auto *ProfileUseArg = getLastProfileUseArg(Args);

  if (PGOGenerateArg && ProfileUseArg)
    D.Diag(diag::err_drv_argument_not_allowed_with)
        << ProfileUseArg->getSpelling() << PGOGenerateArg->getSpelling();

  if (ProfileGenerateArg && ProfileUseArg)
    D.Diag(diag::err_drv_argument_not_allowed_with)
        << ProfileGenerateArg->getSpelling() << ProfileUseArg->getSpelling();

  if (CSPGOGenerateArg && PGOGenerateArg) {
    D.Diag(diag::err_drv_argument_not_allowed_with)
        << CSPGOGenerateArg->getSpelling() << PGOGenerateArg->getSpelling();
    PGOGenerateArg = nullptr;
  }

  if (TC.getTriple().isOSAIX()) {
    if (Arg *ProfileSampleUseArg = getLastProfileSampleUseArg(Args))
      D.Diag(diag::err_drv_unsupported_opt_for_target)
          << ProfileSampleUseArg->getSpelling() << TC.getTriple().str();
  }

  if (ProfileGenerateArg) {
    if (ProfileGenerateArg->getOption().matches(
            options::OPT_fprofile_instr_generate_EQ))
      CmdArgs.push_back(Args.MakeArgString(Twine("-fprofile-instrument-path=") +
                                           ProfileGenerateArg->getValue()));
    // The default is to use Clang Instrumentation.
    CmdArgs.push_back("-fprofile-instrument=clang");
    if (TC.getTriple().isWindowsMSVCEnvironment() &&
        Args.hasFlag(options::OPT_frtlib_defaultlib,
                     options::OPT_fno_rtlib_defaultlib, true)) {
      // Add dependent lib for clang_rt.profile
      CmdArgs.push_back(Args.MakeArgString(
          "--dependent-lib=" + TC.getCompilerRTBasename(Args, "profile")));
    }
  }

  Arg *PGOGenArg = nullptr;
  if (PGOGenerateArg) {
    assert(!CSPGOGenerateArg);
    PGOGenArg = PGOGenerateArg;
    CmdArgs.push_back("-fprofile-instrument=llvm");
  }
  if (CSPGOGenerateArg) {
    assert(!PGOGenerateArg);
    PGOGenArg = CSPGOGenerateArg;
    CmdArgs.push_back("-fprofile-instrument=csllvm");
  }
  if (PGOGenArg) {
    if (TC.getTriple().isWindowsMSVCEnvironment() &&
        Args.hasFlag(options::OPT_frtlib_defaultlib,
                     options::OPT_fno_rtlib_defaultlib, true)) {
      // Add dependent lib for clang_rt.profile
      CmdArgs.push_back(Args.MakeArgString(
          "--dependent-lib=" + TC.getCompilerRTBasename(Args, "profile")));
    }
    if (PGOGenArg->getOption().matches(
            PGOGenerateArg ? options::OPT_fprofile_generate_EQ
                           : options::OPT_fcs_profile_generate_EQ)) {
      SmallString<128> Path(PGOGenArg->getValue());
      llvm::sys::path::append(Path, "default_%m.profraw");
      CmdArgs.push_back(
          Args.MakeArgString(Twine("-fprofile-instrument-path=") + Path));
    }
  }

  if (ProfileUseArg) {
    if (ProfileUseArg->getOption().matches(options::OPT_fprofile_instr_use_EQ))
      CmdArgs.push_back(Args.MakeArgString(
          Twine("-fprofile-instrument-use-path=") + ProfileUseArg->getValue()));
    else if ((ProfileUseArg->getOption().matches(
                  options::OPT_fprofile_use_EQ) ||
              ProfileUseArg->getOption().matches(
                  options::OPT_fprofile_instr_use))) {
      SmallString<128> Path(
          ProfileUseArg->getNumValues() == 0 ? "" : ProfileUseArg->getValue());
      if (Path.empty() || llvm::sys::fs::is_directory(Path))
        llvm::sys::path::append(Path, "default.profdata");
      CmdArgs.push_back(
          Args.MakeArgString(Twine("-fprofile-instrument-use-path=") + Path));
    }
  }

  bool EmitCovNotes = Args.hasFlag(options::OPT_ftest_coverage,
                                   options::OPT_fno_test_coverage, false) ||
                      Args.hasArg(options::OPT_coverage);
  bool EmitCovData = TC.needsGCovInstrumentation(Args);

  if (Args.hasFlag(options::OPT_fcoverage_mapping,
                   options::OPT_fno_coverage_mapping, false)) {
    if (!ProfileGenerateArg)
      D.Diag(clang::diag::err_drv_argument_only_allowed_with)
          << "-fcoverage-mapping"
          << "-fprofile-instr-generate";

    CmdArgs.push_back("-fcoverage-mapping");
  }

  if (Args.hasFlag(options::OPT_fmcdc_coverage, options::OPT_fno_mcdc_coverage,
                   false)) {
    if (!Args.hasFlag(options::OPT_fcoverage_mapping,
                      options::OPT_fno_coverage_mapping, false))
      D.Diag(clang::diag::err_drv_argument_only_allowed_with)
          << "-fcoverage-mcdc"
          << "-fcoverage-mapping";

    CmdArgs.push_back("-fcoverage-mcdc");
  }

  if (Arg *A = Args.getLastArg(options::OPT_ffile_compilation_dir_EQ,
                               options::OPT_fcoverage_compilation_dir_EQ)) {
    if (A->getOption().matches(options::OPT_ffile_compilation_dir_EQ))
      CmdArgs.push_back(Args.MakeArgString(
          Twine("-fcoverage-compilation-dir=") + A->getValue()));
    else
      A->render(Args, CmdArgs);
  } else if (llvm::ErrorOr<std::string> CWD =
                 D.getVFS().getCurrentWorkingDirectory()) {
    CmdArgs.push_back(Args.MakeArgString("-fcoverage-compilation-dir=" + *CWD));
  }

  if (Args.hasArg(options::OPT_fprofile_exclude_files_EQ)) {
    auto *Arg = Args.getLastArg(options::OPT_fprofile_exclude_files_EQ);
    if (!Args.hasArg(options::OPT_coverage))
      D.Diag(clang::diag::err_drv_argument_only_allowed_with)
          << "-fprofile-exclude-files="
          << "--coverage";

    StringRef v = Arg->getValue();
    CmdArgs.push_back(
        Args.MakeArgString(Twine("-fprofile-exclude-files=" + v)));
  }

  if (Args.hasArg(options::OPT_fprofile_filter_files_EQ)) {
    auto *Arg = Args.getLastArg(options::OPT_fprofile_filter_files_EQ);
    if (!Args.hasArg(options::OPT_coverage))
      D.Diag(clang::diag::err_drv_argument_only_allowed_with)
          << "-fprofile-filter-files="
          << "--coverage";

    StringRef v = Arg->getValue();
    CmdArgs.push_back(Args.MakeArgString(Twine("-fprofile-filter-files=" + v)));
  }

  if (const auto *A = Args.getLastArg(options::OPT_fprofile_update_EQ)) {
    StringRef Val = A->getValue();
    if (Val == "atomic" || Val == "prefer-atomic")
      CmdArgs.push_back("-fprofile-update=atomic");
    else if (Val != "single")
      D.Diag(diag::err_drv_unsupported_option_argument)
          << A->getSpelling() << Val;
  }

  int FunctionGroups = 1;
  int SelectedFunctionGroup = 0;
  if (const auto *A = Args.getLastArg(options::OPT_fprofile_function_groups)) {
    StringRef Val = A->getValue();
    if (Val.getAsInteger(0, FunctionGroups) || FunctionGroups < 1)
      D.Diag(diag::err_drv_invalid_int_value) << A->getAsString(Args) << Val;
  }
  if (const auto *A =
          Args.getLastArg(options::OPT_fprofile_selected_function_group)) {
    StringRef Val = A->getValue();
    if (Val.getAsInteger(0, SelectedFunctionGroup) ||
        SelectedFunctionGroup < 0 || SelectedFunctionGroup >= FunctionGroups)
      D.Diag(diag::err_drv_invalid_int_value) << A->getAsString(Args) << Val;
  }
  if (FunctionGroups != 1)
    CmdArgs.push_back(Args.MakeArgString("-fprofile-function-groups=" +
                                         Twine(FunctionGroups)));
  if (SelectedFunctionGroup != 0)
    CmdArgs.push_back(Args.MakeArgString("-fprofile-selected-function-group=" +
                                         Twine(SelectedFunctionGroup)));

  // Leave -fprofile-dir= an unused argument unless .gcda emission is
  // enabled. To be polite, with '-fprofile-arcs -fno-profile-arcs' consider
  // the flag used. There is no -fno-profile-dir, so the user has no
  // targeted way to suppress the warning.
  Arg *FProfileDir = nullptr;
  if (Args.hasArg(options::OPT_fprofile_arcs) ||
      Args.hasArg(options::OPT_coverage))
    FProfileDir = Args.getLastArg(options::OPT_fprofile_dir);

  // Put the .gcno and .gcda files (if needed) next to the primary output file,
  // or fall back to a file in the current directory for `clang -c --coverage
  // d/a.c` in the absence of -o.
  if (EmitCovNotes || EmitCovData) {
    SmallString<128> CoverageFilename;
    if (Arg *DumpDir = Args.getLastArgNoClaim(options::OPT_dumpdir)) {
      // Form ${dumpdir}${basename}.gcno. Note that dumpdir may not end with a
      // path separator.
      CoverageFilename = DumpDir->getValue();
      CoverageFilename += llvm::sys::path::filename(Output.getBaseInput());
    } else if (Arg *FinalOutput =
                   C.getArgs().getLastArg(options::OPT__SLASH_Fo)) {
      CoverageFilename = FinalOutput->getValue();
    } else if (Arg *FinalOutput = C.getArgs().getLastArg(options::OPT_o)) {
      CoverageFilename = FinalOutput->getValue();
    } else {
      CoverageFilename = llvm::sys::path::filename(Output.getBaseInput());
    }
    if (llvm::sys::path::is_relative(CoverageFilename))
      (void)D.getVFS().makeAbsolute(CoverageFilename);
    llvm::sys::path::replace_extension(CoverageFilename, "gcno");
    if (EmitCovNotes) {
      CmdArgs.push_back(
          Args.MakeArgString("-coverage-notes-file=" + CoverageFilename));
    }

    if (EmitCovData) {
      if (FProfileDir) {
        SmallString<128> Gcno = std::move(CoverageFilename);
        CoverageFilename = FProfileDir->getValue();
        llvm::sys::path::append(CoverageFilename, Gcno);
      }
      llvm::sys::path::replace_extension(CoverageFilename, "gcda");
      CmdArgs.push_back(
          Args.MakeArgString("-coverage-data-file=" + CoverageFilename));
    }
  }
}

static void
RenderDebugEnablingArgs(const ArgList &Args, ArgStringList &CmdArgs,
                        llvm::codegenoptions::DebugInfoKind DebugInfoKind,
                        unsigned DwarfVersion,
                        llvm::DebuggerKind DebuggerTuning) {
  addDebugInfoKind(CmdArgs, DebugInfoKind);
  if (DwarfVersion > 0)
    CmdArgs.push_back(
        Args.MakeArgString("-dwarf-version=" + Twine(DwarfVersion)));
  switch (DebuggerTuning) {
  case llvm::DebuggerKind::GDB:
    CmdArgs.push_back("-debugger-tuning=gdb");
    break;
  case llvm::DebuggerKind::LLDB:
    CmdArgs.push_back("-debugger-tuning=lldb");
    break;
  case llvm::DebuggerKind::SCE:
    CmdArgs.push_back("-debugger-tuning=sce");
    break;
  case llvm::DebuggerKind::DBX:
    CmdArgs.push_back("-debugger-tuning=dbx");
    break;
  default:
    break;
  }
}

static bool checkDebugInfoOption(const Arg *A, const ArgList &Args,
                                 const Driver &D, const ToolChain &TC) {
  assert(A && "Expected non-nullptr argument.");
  if (TC.supportsDebugInfoOption(A))
    return true;
  D.Diag(diag::warn_drv_unsupported_debug_info_opt_for_target)
      << A->getAsString(Args) << TC.getTripleString();
  return false;
}

static void RenderDebugInfoCompressionArgs(const ArgList &Args,
                                           ArgStringList &CmdArgs,
                                           const Driver &D,
                                           const ToolChain &TC) {
  const Arg *A = Args.getLastArg(options::OPT_gz_EQ);
  if (!A)
    return;
  if (checkDebugInfoOption(A, Args, D, TC)) {
    StringRef Value = A->getValue();
    if (Value == "none") {
      CmdArgs.push_back("--compress-debug-sections=none");
    } else if (Value == "zlib") {
      if (llvm::compression::zlib::isAvailable()) {
        CmdArgs.push_back(
            Args.MakeArgString("--compress-debug-sections=" + Twine(Value)));
      } else {
        D.Diag(diag::warn_debug_compression_unavailable) << "zlib";
      }
    } else if (Value == "zstd") {
      if (llvm::compression::zstd::isAvailable()) {
        CmdArgs.push_back(
            Args.MakeArgString("--compress-debug-sections=" + Twine(Value)));
      } else {
        D.Diag(diag::warn_debug_compression_unavailable) << "zstd";
      }
    } else {
      D.Diag(diag::err_drv_unsupported_option_argument)
          << A->getSpelling() << Value;
    }
  }
}

static void handleAMDGPUCodeObjectVersionOptions(const Driver &D,
                                                 const ArgList &Args,
                                                 ArgStringList &CmdArgs,
                                                 bool IsCC1As = false) {
  // If no version was requested by the user, use the default value from the
  // back end. This is consistent with the value returned from
  // getAMDGPUCodeObjectVersion. This lets clang emit IR for amdgpu without
  // requiring the corresponding llvm to have the AMDGPU target enabled,
  // provided the user (e.g. front end tests) can use the default.
  if (haveAMDGPUCodeObjectVersionArgument(D, Args)) {
    unsigned CodeObjVer = getAMDGPUCodeObjectVersion(D, Args);
    CmdArgs.insert(CmdArgs.begin() + 1,
                   Args.MakeArgString(Twine("--amdhsa-code-object-version=") +
                                      Twine(CodeObjVer)));
    CmdArgs.insert(CmdArgs.begin() + 1, "-mllvm");
    // -cc1as does not accept -mcode-object-version option.
    if (!IsCC1As)
      CmdArgs.insert(CmdArgs.begin() + 1,
                     Args.MakeArgString(Twine("-mcode-object-version=") +
                                        Twine(CodeObjVer)));
  }
}

static bool maybeHasClangPchSignature(const Driver &D, StringRef Path) {
  llvm::ErrorOr<std::unique_ptr<llvm::MemoryBuffer>> MemBuf =
      D.getVFS().getBufferForFile(Path);
  if (!MemBuf)
    return false;
  llvm::file_magic Magic = llvm::identify_magic((*MemBuf)->getBuffer());
  if (Magic == llvm::file_magic::unknown)
    return false;
  // Return true for both raw Clang AST files and object files which may
  // contain a __clangast section.
  if (Magic == llvm::file_magic::clang_ast)
    return true;
  Expected<std::unique_ptr<llvm::object::ObjectFile>> Obj =
      llvm::object::ObjectFile::createObjectFile(**MemBuf, Magic);
  return !Obj.takeError();
}

static bool gchProbe(const Driver &D, StringRef Path) {
  llvm::ErrorOr<llvm::vfs::Status> Status = D.getVFS().status(Path);
  if (!Status)
    return false;

  if (Status->isDirectory()) {
    std::error_code EC;
    for (llvm::vfs::directory_iterator DI = D.getVFS().dir_begin(Path, EC), DE;
         !EC && DI != DE; DI = DI.increment(EC)) {
      if (maybeHasClangPchSignature(D, DI->path()))
        return true;
    }
    D.Diag(diag::warn_drv_pch_ignoring_gch_dir) << Path;
    return false;
  }

  if (maybeHasClangPchSignature(D, Path))
    return true;
  D.Diag(diag::warn_drv_pch_ignoring_gch_file) << Path;
  return false;
}

void Clang::AddPreprocessingOptions(Compilation &C, const JobAction &JA,
                                    const Driver &D, const ArgList &Args,
                                    ArgStringList &CmdArgs,
                                    const InputInfo &Output,
                                    const InputInfoList &Inputs) const {
  const bool IsIAMCU = getToolChain().getTriple().isOSIAMCU();

  CheckPreprocessingOptions(D, Args);

  Args.AddLastArg(CmdArgs, options::OPT_C);
  Args.AddLastArg(CmdArgs, options::OPT_CC);

  // Handle dependency file generation.
  Arg *ArgM = Args.getLastArg(options::OPT_MM);
  if (!ArgM)
    ArgM = Args.getLastArg(options::OPT_M);
  Arg *ArgMD = Args.getLastArg(options::OPT_MMD);
  if (!ArgMD)
    ArgMD = Args.getLastArg(options::OPT_MD);

  // -M and -MM imply -w.
  if (ArgM)
    CmdArgs.push_back("-w");
  else
    ArgM = ArgMD;

  if (ArgM) {
    // Determine the output location.
    const char *DepFile;
    if (Arg *MF = Args.getLastArg(options::OPT_MF)) {
      DepFile = MF->getValue();
      C.addFailureResultFile(DepFile, &JA);
    } else if (Output.getType() == types::TY_Dependencies) {
      DepFile = Output.getFilename();
    } else if (!ArgMD) {
      DepFile = "-";
    } else {
      DepFile = getDependencyFileName(Args, Inputs);
      C.addFailureResultFile(DepFile, &JA);
    }
    CmdArgs.push_back("-dependency-file");
    CmdArgs.push_back(DepFile);

    bool HasTarget = false;
    for (const Arg *A : Args.filtered(options::OPT_MT, options::OPT_MQ)) {
      HasTarget = true;
      A->claim();
      if (A->getOption().matches(options::OPT_MT)) {
        A->render(Args, CmdArgs);
      } else {
        CmdArgs.push_back("-MT");
        SmallString<128> Quoted;
        quoteMakeTarget(A->getValue(), Quoted);
        CmdArgs.push_back(Args.MakeArgString(Quoted));
      }
    }

    // Add a default target if one wasn't specified.
    if (!HasTarget) {
      const char *DepTarget;

      // If user provided -o, that is the dependency target, except
      // when we are only generating a dependency file.
      Arg *OutputOpt = Args.getLastArg(options::OPT_o, options::OPT__SLASH_Fo);
      if (OutputOpt && Output.getType() != types::TY_Dependencies) {
        DepTarget = OutputOpt->getValue();
      } else {
        // Otherwise derive from the base input.
        //
        // FIXME: This should use the computed output file location.
        SmallString<128> P(Inputs[0].getBaseInput());
        llvm::sys::path::replace_extension(P, "o");
        DepTarget = Args.MakeArgString(llvm::sys::path::filename(P));
      }

      CmdArgs.push_back("-MT");
      SmallString<128> Quoted;
      quoteMakeTarget(DepTarget, Quoted);
      CmdArgs.push_back(Args.MakeArgString(Quoted));
    }

    if (ArgM->getOption().matches(options::OPT_M) ||
        ArgM->getOption().matches(options::OPT_MD))
      CmdArgs.push_back("-sys-header-deps");
    if ((isa<PrecompileJobAction>(JA) &&
         !Args.hasArg(options::OPT_fno_module_file_deps)) ||
        Args.hasArg(options::OPT_fmodule_file_deps))
      CmdArgs.push_back("-module-file-deps");
  }

  if (Args.hasArg(options::OPT_MG)) {
    if (!ArgM || ArgM->getOption().matches(options::OPT_MD) ||
        ArgM->getOption().matches(options::OPT_MMD))
      D.Diag(diag::err_drv_mg_requires_m_or_mm);
    CmdArgs.push_back("-MG");
  }

  Args.AddLastArg(CmdArgs, options::OPT_MP);
  Args.AddLastArg(CmdArgs, options::OPT_MV);

  // Add offload include arguments specific for CUDA/HIP.  This must happen
  // before we -I or -include anything else, because we must pick up the
  // CUDA/HIP headers from the particular CUDA/ROCm installation, rather than
  // from e.g. /usr/local/include.
  if (JA.isOffloading(Action::OFK_Cuda))
    getToolChain().AddCudaIncludeArgs(Args, CmdArgs);
  if (JA.isOffloading(Action::OFK_HIP))
    getToolChain().AddHIPIncludeArgs(Args, CmdArgs);

  // If we are offloading to a target via OpenMP we need to include the
  // openmp_wrappers folder which contains alternative system headers.
  if (JA.isDeviceOffloading(Action::OFK_OpenMP) &&
      !Args.hasArg(options::OPT_nostdinc) &&
      !Args.hasArg(options::OPT_nogpuinc) &&
      (getToolChain().getTriple().isNVPTX() ||
       getToolChain().getTriple().isAMDGCN())) {
    if (!Args.hasArg(options::OPT_nobuiltininc)) {
      // Add openmp_wrappers/* to our system include path.  This lets us wrap
      // standard library headers.
      SmallString<128> P(D.ResourceDir);
      llvm::sys::path::append(P, "include");
      llvm::sys::path::append(P, "openmp_wrappers");
      CmdArgs.push_back("-internal-isystem");
      CmdArgs.push_back(Args.MakeArgString(P));
    }

    CmdArgs.push_back("-include");
    CmdArgs.push_back("__clang_openmp_device_functions.h");
  }

<<<<<<< HEAD
  // When host compiling with OpenMP or HIP offloading include
  // the host overlay definitions.
  if ((JA.isHostOffloading(Action::OFK_OpenMP)) ||
      (JA.isHostOffloading(Action::OFK_HIP))) {
    SmallString<128> P(D.ResourceDir);
    llvm::sys::path::append(P, "include");
    llvm::sys::path::append(P, "openmp_wrappers");
    llvm::sys::path::append(P, "hip_host_overlay.h");
    CmdArgs.push_back("-include");
    CmdArgs.push_back(Args.MakeArgString(P));
  }

  // Add include for either -fopenmp= or -fopenmp
  if (Args.hasFlag(options::OPT_fopenmp, options::OPT_fopenmp_EQ,
                   options::OPT_fno_openmp, false)){
    if (D.getOpenMPRuntime(Args) == Driver::OMPRT_BOLT) {
      CmdArgs.push_back("-I");
      CmdArgs.push_back(Args.MakeArgString(D.Dir + "/../include/bolt"));
    }
    CmdArgs.push_back("-I");
    CmdArgs.push_back(Args.MakeArgString(D.Dir + "/../include"));
=======
  if (Args.hasArg(options::OPT_foffload_via_llvm)) {
    // Add llvm_wrappers/* to our system include path.  This lets us wrap
    // standard library headers and other headers.
    SmallString<128> P(D.ResourceDir);
    llvm::sys::path::append(P, "include", "llvm_offload_wrappers");
    CmdArgs.append({"-internal-isystem", Args.MakeArgString(P), "-include"});
    if (JA.isDeviceOffloading(Action::OFK_OpenMP))
      CmdArgs.push_back("__llvm_offload_device.h");
    else
      CmdArgs.push_back("__llvm_offload_host.h");
>>>>>>> 17db3313
  }

  // Add -i* options, and automatically translate to
  // -include-pch/-include-pth for transparent PCH support. It's
  // wonky, but we include looking for .gch so we can support seamless
  // replacement into a build system already set up to be generating
  // .gch files.

  if (getToolChain().getDriver().IsCLMode()) {
    const Arg *YcArg = Args.getLastArg(options::OPT__SLASH_Yc);
    const Arg *YuArg = Args.getLastArg(options::OPT__SLASH_Yu);
    if (YcArg && JA.getKind() >= Action::PrecompileJobClass &&
        JA.getKind() <= Action::AssembleJobClass) {
      CmdArgs.push_back(Args.MakeArgString("-building-pch-with-obj"));
      // -fpch-instantiate-templates is the default when creating
      // precomp using /Yc
      if (Args.hasFlag(options::OPT_fpch_instantiate_templates,
                       options::OPT_fno_pch_instantiate_templates, true))
        CmdArgs.push_back(Args.MakeArgString("-fpch-instantiate-templates"));
    }
    if (YcArg || YuArg) {
      StringRef ThroughHeader = YcArg ? YcArg->getValue() : YuArg->getValue();
      if (!isa<PrecompileJobAction>(JA)) {
        CmdArgs.push_back("-include-pch");
        CmdArgs.push_back(Args.MakeArgString(D.GetClPchPath(
            C, !ThroughHeader.empty()
                   ? ThroughHeader
                   : llvm::sys::path::filename(Inputs[0].getBaseInput()))));
      }

      if (ThroughHeader.empty()) {
        CmdArgs.push_back(Args.MakeArgString(
            Twine("-pch-through-hdrstop-") + (YcArg ? "create" : "use")));
      } else {
        CmdArgs.push_back(
            Args.MakeArgString(Twine("-pch-through-header=") + ThroughHeader));
      }
    }
  }

  bool RenderedImplicitInclude = false;
  for (const Arg *A : Args.filtered(options::OPT_clang_i_Group)) {
    if (A->getOption().matches(options::OPT_include) &&
        D.getProbePrecompiled()) {
      // Handling of gcc-style gch precompiled headers.
      bool IsFirstImplicitInclude = !RenderedImplicitInclude;
      RenderedImplicitInclude = true;

      bool FoundPCH = false;
      SmallString<128> P(A->getValue());
      // We want the files to have a name like foo.h.pch. Add a dummy extension
      // so that replace_extension does the right thing.
      P += ".dummy";
      llvm::sys::path::replace_extension(P, "pch");
      if (D.getVFS().exists(P))
        FoundPCH = true;

      if (!FoundPCH) {
        // For GCC compat, probe for a file or directory ending in .gch instead.
        llvm::sys::path::replace_extension(P, "gch");
        FoundPCH = gchProbe(D, P.str());
      }

      if (FoundPCH) {
        if (IsFirstImplicitInclude) {
          A->claim();
          CmdArgs.push_back("-include-pch");
          CmdArgs.push_back(Args.MakeArgString(P));
          continue;
        } else {
          // Ignore the PCH if not first on command line and emit warning.
          D.Diag(diag::warn_drv_pch_not_first_include) << P
                                                       << A->getAsString(Args);
        }
      }
    } else if (A->getOption().matches(options::OPT_isystem_after)) {
      // Handling of paths which must come late.  These entries are handled by
      // the toolchain itself after the resource dir is inserted in the right
      // search order.
      // Do not claim the argument so that the use of the argument does not
      // silently go unnoticed on toolchains which do not honour the option.
      continue;
    } else if (A->getOption().matches(options::OPT_stdlibxx_isystem)) {
      // Translated to -internal-isystem by the driver, no need to pass to cc1.
      continue;
    } else if (A->getOption().matches(options::OPT_ibuiltininc)) {
      // This is used only by the driver. No need to pass to cc1.
      continue;
    }

    // Not translated, render as usual.
    A->claim();
    A->render(Args, CmdArgs);
  }

  Args.addAllArgs(CmdArgs,
                  {options::OPT_D, options::OPT_U, options::OPT_I_Group,
                   options::OPT_F, options::OPT_index_header_map,
                   options::OPT_embed_dir_EQ});

  // Add -Wp, and -Xpreprocessor if using the preprocessor.

  // FIXME: There is a very unfortunate problem here, some troubled
  // souls abuse -Wp, to pass preprocessor options in gcc syntax. To
  // really support that we would have to parse and then translate
  // those options. :(
  Args.AddAllArgValues(CmdArgs, options::OPT_Wp_COMMA,
                       options::OPT_Xpreprocessor);

  // -I- is a deprecated GCC feature, reject it.
  if (Arg *A = Args.getLastArg(options::OPT_I_))
    D.Diag(diag::err_drv_I_dash_not_supported) << A->getAsString(Args);

  // If we have a --sysroot, and don't have an explicit -isysroot flag, add an
  // -isysroot to the CC1 invocation.
  StringRef sysroot = C.getSysRoot();
  if (sysroot != "") {
    if (!Args.hasArg(options::OPT_isysroot)) {
      CmdArgs.push_back("-isysroot");
      CmdArgs.push_back(C.getArgs().MakeArgString(sysroot));
    }
  }

  // Parse additional include paths from environment variables.
  // FIXME: We should probably sink the logic for handling these from the
  // frontend into the driver. It will allow deleting 4 otherwise unused flags.
  // CPATH - included following the user specified includes (but prior to
  // builtin and standard includes).
  addDirectoryList(Args, CmdArgs, "-I", "CPATH");
  // C_INCLUDE_PATH - system includes enabled when compiling C.
  addDirectoryList(Args, CmdArgs, "-c-isystem", "C_INCLUDE_PATH");
  // CPLUS_INCLUDE_PATH - system includes enabled when compiling C++.
  addDirectoryList(Args, CmdArgs, "-cxx-isystem", "CPLUS_INCLUDE_PATH");
  // OBJC_INCLUDE_PATH - system includes enabled when compiling ObjC.
  addDirectoryList(Args, CmdArgs, "-objc-isystem", "OBJC_INCLUDE_PATH");
  // OBJCPLUS_INCLUDE_PATH - system includes enabled when compiling ObjC++.
  addDirectoryList(Args, CmdArgs, "-objcxx-isystem", "OBJCPLUS_INCLUDE_PATH");

  // While adding the include arguments, we also attempt to retrieve the
  // arguments of related offloading toolchains or arguments that are specific
  // of an offloading programming model.

  // Add C++ include arguments, if needed.
  if (types::isCXX(Inputs[0].getType())) {
    bool HasStdlibxxIsystem = Args.hasArg(options::OPT_stdlibxx_isystem);
    forAllAssociatedToolChains(
        C, JA, getToolChain(),
        [&Args, &CmdArgs, HasStdlibxxIsystem](const ToolChain &TC) {
          HasStdlibxxIsystem ? TC.AddClangCXXStdlibIsystemArgs(Args, CmdArgs)
                             : TC.AddClangCXXStdlibIncludeArgs(Args, CmdArgs);
        });
  }

  // If we are compiling for a GPU target we want to override the system headers
  // with ones created by the 'libc' project if present.
  // TODO: This should be moved to `AddClangSystemIncludeArgs` by passing the
  //       OffloadKind as an argument.
  if (!Args.hasArg(options::OPT_nostdinc) &&
      !Args.hasArg(options::OPT_nogpuinc) &&
      !Args.hasArg(options::OPT_nobuiltininc)) {
    // Without an offloading language we will include these headers directly.
    // Offloading languages will instead only use the declarations stored in
    // the resource directory at clang/lib/Headers/llvm_libc_wrappers.
    if ((getToolChain().getTriple().isNVPTX() ||
         getToolChain().getTriple().isAMDGCN()) &&
        C.getActiveOffloadKinds() == Action::OFK_None) {
      SmallString<128> P(llvm::sys::path::parent_path(D.Dir));
      llvm::sys::path::append(P, "include");
      llvm::sys::path::append(P, getToolChain().getTripleString());
      CmdArgs.push_back("-internal-isystem");
      CmdArgs.push_back(Args.MakeArgString(P));
    } else if (C.getActiveOffloadKinds() == Action::OFK_OpenMP) {
      // TODO: CUDA / HIP include their own headers for some common functions
      // implemented here. We'll need to clean those up so they do not conflict.
      SmallString<128> P(D.ResourceDir);
      llvm::sys::path::append(P, "include");
      llvm::sys::path::append(P, "llvm_libc_wrappers");
      CmdArgs.push_back("-internal-isystem");
      CmdArgs.push_back(Args.MakeArgString(P));
    }
  }

  // Add system include arguments for all targets but IAMCU.
  if (!IsIAMCU)
    forAllAssociatedToolChains(C, JA, getToolChain(),
                               [&Args, &CmdArgs](const ToolChain &TC) {
                                 TC.AddClangSystemIncludeArgs(Args, CmdArgs);
                               });
  else {
    // For IAMCU add special include arguments.
    getToolChain().AddIAMCUIncludeArgs(Args, CmdArgs);
  }

  addMacroPrefixMapArg(D, Args, CmdArgs);
  addCoveragePrefixMapArg(D, Args, CmdArgs);

  Args.AddLastArg(CmdArgs, options::OPT_ffile_reproducible,
                  options::OPT_fno_file_reproducible);

  if (const char *Epoch = std::getenv("SOURCE_DATE_EPOCH")) {
    CmdArgs.push_back("-source-date-epoch");
    CmdArgs.push_back(Args.MakeArgString(Epoch));
  }

  Args.addOptInFlag(CmdArgs, options::OPT_fdefine_target_os_macros,
                    options::OPT_fno_define_target_os_macros);
}

// FIXME: Move to target hook.
static bool isSignedCharDefault(const llvm::Triple &Triple) {
  switch (Triple.getArch()) {
  default:
    return true;

  case llvm::Triple::aarch64:
  case llvm::Triple::aarch64_32:
  case llvm::Triple::aarch64_be:
  case llvm::Triple::arm:
  case llvm::Triple::armeb:
  case llvm::Triple::thumb:
  case llvm::Triple::thumbeb:
    if (Triple.isOSDarwin() || Triple.isOSWindows())
      return true;
    return false;

  case llvm::Triple::ppc:
  case llvm::Triple::ppc64:
    if (Triple.isOSDarwin())
      return true;
    return false;

  case llvm::Triple::hexagon:
  case llvm::Triple::ppcle:
  case llvm::Triple::ppc64le:
  case llvm::Triple::riscv32:
  case llvm::Triple::riscv64:
  case llvm::Triple::systemz:
  case llvm::Triple::xcore:
    return false;
  }
}

static bool hasMultipleInvocations(const llvm::Triple &Triple,
                                   const ArgList &Args) {
  // Supported only on Darwin where we invoke the compiler multiple times
  // followed by an invocation to lipo.
  if (!Triple.isOSDarwin())
    return false;
  // If more than one "-arch <arch>" is specified, we're targeting multiple
  // architectures resulting in a fat binary.
  return Args.getAllArgValues(options::OPT_arch).size() > 1;
}

static bool checkRemarksOptions(const Driver &D, const ArgList &Args,
                                const llvm::Triple &Triple) {
  // When enabling remarks, we need to error if:
  // * The remark file is specified but we're targeting multiple architectures,
  // which means more than one remark file is being generated.
  bool hasMultipleInvocations = ::hasMultipleInvocations(Triple, Args);
  bool hasExplicitOutputFile =
      Args.getLastArg(options::OPT_foptimization_record_file_EQ);
  if (hasMultipleInvocations && hasExplicitOutputFile) {
    D.Diag(diag::err_drv_invalid_output_with_multiple_archs)
        << "-foptimization-record-file";
    return false;
  }
  return true;
}

static void renderRemarksOptions(const ArgList &Args, ArgStringList &CmdArgs,
                                 const llvm::Triple &Triple,
                                 const InputInfo &Input,
                                 const InputInfo &Output, const JobAction &JA) {
  StringRef Format = "yaml";
  if (const Arg *A = Args.getLastArg(options::OPT_fsave_optimization_record_EQ))
    Format = A->getValue();

  CmdArgs.push_back("-opt-record-file");

  const Arg *A = Args.getLastArg(options::OPT_foptimization_record_file_EQ);
  if (A) {
    CmdArgs.push_back(A->getValue());
  } else {
    bool hasMultipleArchs =
        Triple.isOSDarwin() && // Only supported on Darwin platforms.
        Args.getAllArgValues(options::OPT_arch).size() > 1;

    SmallString<128> F;

    if (Args.hasArg(options::OPT_c) || Args.hasArg(options::OPT_S)) {
      if (Arg *FinalOutput = Args.getLastArg(options::OPT_o))
        F = FinalOutput->getValue();
    } else {
      if (Format != "yaml" && // For YAML, keep the original behavior.
          Triple.isOSDarwin() && // Enable this only on darwin, since it's the only platform supporting .dSYM bundles.
          Output.isFilename())
        F = Output.getFilename();
    }

    if (F.empty()) {
      // Use the input filename.
      F = llvm::sys::path::stem(Input.getBaseInput());

      // If we're compiling for an offload architecture (i.e. a CUDA device),
      // we need to make the file name for the device compilation different
      // from the host compilation.
      if (!JA.isDeviceOffloading(Action::OFK_None) &&
          !JA.isDeviceOffloading(Action::OFK_Host)) {
        llvm::sys::path::replace_extension(F, "");
        F += Action::GetOffloadingFileNamePrefix(JA.getOffloadingDeviceKind(),
                                                 Triple.normalize());
        F += "-";
        F += JA.getOffloadingArch();
      }
    }

    // If we're having more than one "-arch", we should name the files
    // differently so that every cc1 invocation writes to a different file.
    // We're doing that by appending "-<arch>" with "<arch>" being the arch
    // name from the triple.
    if (hasMultipleArchs) {
      // First, remember the extension.
      SmallString<64> OldExtension = llvm::sys::path::extension(F);
      // then, remove it.
      llvm::sys::path::replace_extension(F, "");
      // attach -<arch> to it.
      F += "-";
      F += Triple.getArchName();
      // put back the extension.
      llvm::sys::path::replace_extension(F, OldExtension);
    }

    SmallString<32> Extension;
    Extension += "opt.";
    Extension += Format;

    llvm::sys::path::replace_extension(F, Extension);
    CmdArgs.push_back(Args.MakeArgString(F));
  }

  if (const Arg *A =
          Args.getLastArg(options::OPT_foptimization_record_passes_EQ)) {
    CmdArgs.push_back("-opt-record-passes");
    CmdArgs.push_back(A->getValue());
  }

  if (!Format.empty()) {
    CmdArgs.push_back("-opt-record-format");
    CmdArgs.push_back(Format.data());
  }
}

void AddAAPCSVolatileBitfieldArgs(const ArgList &Args, ArgStringList &CmdArgs) {
  if (!Args.hasFlag(options::OPT_faapcs_bitfield_width,
                    options::OPT_fno_aapcs_bitfield_width, true))
    CmdArgs.push_back("-fno-aapcs-bitfield-width");

  if (Args.getLastArg(options::OPT_ForceAAPCSBitfieldLoad))
    CmdArgs.push_back("-faapcs-bitfield-load");
}

namespace {
void RenderARMABI(const Driver &D, const llvm::Triple &Triple,
                  const ArgList &Args, ArgStringList &CmdArgs) {
  // Select the ABI to use.
  // FIXME: Support -meabi.
  // FIXME: Parts of this are duplicated in the backend, unify this somehow.
  const char *ABIName = nullptr;
  if (Arg *A = Args.getLastArg(options::OPT_mabi_EQ)) {
    ABIName = A->getValue();
  } else {
    std::string CPU = getCPUName(D, Args, Triple, /*FromAs*/ false);
    ABIName = llvm::ARM::computeDefaultTargetABI(Triple, CPU).data();
  }

  CmdArgs.push_back("-target-abi");
  CmdArgs.push_back(ABIName);
}

void AddUnalignedAccessWarning(ArgStringList &CmdArgs) {
  auto StrictAlignIter =
      llvm::find_if(llvm::reverse(CmdArgs), [](StringRef Arg) {
        return Arg == "+strict-align" || Arg == "-strict-align";
      });
  if (StrictAlignIter != CmdArgs.rend() &&
      StringRef(*StrictAlignIter) == "+strict-align")
    CmdArgs.push_back("-Wunaligned-access");
}
}

// Each combination of options here forms a signing schema, and in most cases
// each signing schema is its own incompatible ABI. The default values of the
// options represent the default signing schema.
static void handlePAuthABI(const ArgList &DriverArgs, ArgStringList &CC1Args) {
  if (!DriverArgs.hasArg(options::OPT_fptrauth_intrinsics,
                         options::OPT_fno_ptrauth_intrinsics))
    CC1Args.push_back("-fptrauth-intrinsics");

  if (!DriverArgs.hasArg(options::OPT_fptrauth_calls,
                         options::OPT_fno_ptrauth_calls))
    CC1Args.push_back("-fptrauth-calls");

  if (!DriverArgs.hasArg(options::OPT_fptrauth_returns,
                         options::OPT_fno_ptrauth_returns))
    CC1Args.push_back("-fptrauth-returns");

  if (!DriverArgs.hasArg(options::OPT_fptrauth_auth_traps,
                         options::OPT_fno_ptrauth_auth_traps))
    CC1Args.push_back("-fptrauth-auth-traps");

  if (!DriverArgs.hasArg(
          options::OPT_fptrauth_vtable_pointer_address_discrimination,
          options::OPT_fno_ptrauth_vtable_pointer_address_discrimination))
    CC1Args.push_back("-fptrauth-vtable-pointer-address-discrimination");

  if (!DriverArgs.hasArg(
          options::OPT_fptrauth_vtable_pointer_type_discrimination,
          options::OPT_fno_ptrauth_vtable_pointer_type_discrimination))
    CC1Args.push_back("-fptrauth-vtable-pointer-type-discrimination");

  if (!DriverArgs.hasArg(options::OPT_fptrauth_indirect_gotos,
                         options::OPT_fno_ptrauth_indirect_gotos))
    CC1Args.push_back("-fptrauth-indirect-gotos");

  if (!DriverArgs.hasArg(options::OPT_fptrauth_init_fini,
                         options::OPT_fno_ptrauth_init_fini))
    CC1Args.push_back("-fptrauth-init-fini");
}

static void CollectARMPACBTIOptions(const ToolChain &TC, const ArgList &Args,
                                    ArgStringList &CmdArgs, bool isAArch64) {
  const Arg *A = isAArch64
                     ? Args.getLastArg(options::OPT_msign_return_address_EQ,
                                       options::OPT_mbranch_protection_EQ)
                     : Args.getLastArg(options::OPT_mbranch_protection_EQ);
  if (!A)
    return;

  const Driver &D = TC.getDriver();
  const llvm::Triple &Triple = TC.getEffectiveTriple();
  if (!(isAArch64 || (Triple.isArmT32() && Triple.isArmMClass())))
    D.Diag(diag::warn_incompatible_branch_protection_option)
        << Triple.getArchName();

  StringRef Scope, Key;
  bool IndirectBranches, BranchProtectionPAuthLR, GuardedControlStack;

  if (A->getOption().matches(options::OPT_msign_return_address_EQ)) {
    Scope = A->getValue();
    if (Scope != "none" && Scope != "non-leaf" && Scope != "all")
      D.Diag(diag::err_drv_unsupported_option_argument)
          << A->getSpelling() << Scope;
    Key = "a_key";
    IndirectBranches = false;
    BranchProtectionPAuthLR = false;
    GuardedControlStack = false;
  } else {
    StringRef DiagMsg;
    llvm::ARM::ParsedBranchProtection PBP;
    bool EnablePAuthLR = false;

    // To know if we need to enable PAuth-LR As part of the standard branch
    // protection option, it needs to be determined if the feature has been
    // activated in the `march` argument. This information is stored within the
    // CmdArgs variable and can be found using a search.
    if (isAArch64) {
      auto isPAuthLR = [](const char *member) {
        llvm::AArch64::ExtensionInfo pauthlr_extension =
            llvm::AArch64::getExtensionByID(llvm::AArch64::AEK_PAUTHLR);
        return pauthlr_extension.PosTargetFeature == member;
      };

      if (std::any_of(CmdArgs.begin(), CmdArgs.end(), isPAuthLR))
        EnablePAuthLR = true;
    }
    if (!llvm::ARM::parseBranchProtection(A->getValue(), PBP, DiagMsg,
                                          EnablePAuthLR))
      D.Diag(diag::err_drv_unsupported_option_argument)
          << A->getSpelling() << DiagMsg;
    if (!isAArch64 && PBP.Key == "b_key")
      D.Diag(diag::warn_unsupported_branch_protection)
          << "b-key" << A->getAsString(Args);
    Scope = PBP.Scope;
    Key = PBP.Key;
    BranchProtectionPAuthLR = PBP.BranchProtectionPAuthLR;
    IndirectBranches = PBP.BranchTargetEnforcement;
    GuardedControlStack = PBP.GuardedControlStack;
  }

  CmdArgs.push_back(
      Args.MakeArgString(Twine("-msign-return-address=") + Scope));
  if (Scope != "none") {
    if (Triple.getEnvironment() == llvm::Triple::PAuthTest)
      D.Diag(diag::err_drv_unsupported_opt_for_target)
          << A->getAsString(Args) << Triple.getTriple();
    CmdArgs.push_back(
        Args.MakeArgString(Twine("-msign-return-address-key=") + Key));
  }
  if (BranchProtectionPAuthLR) {
    if (Triple.getEnvironment() == llvm::Triple::PAuthTest)
      D.Diag(diag::err_drv_unsupported_opt_for_target)
          << A->getAsString(Args) << Triple.getTriple();
    CmdArgs.push_back(
        Args.MakeArgString(Twine("-mbranch-protection-pauth-lr")));
  }
  if (IndirectBranches)
    CmdArgs.push_back("-mbranch-target-enforce");
  // GCS is currently untested with PAuthABI, but enabling this could be allowed
  // in future after testing with a suitable system.
  if (GuardedControlStack) {
    if (Triple.getEnvironment() == llvm::Triple::PAuthTest)
      D.Diag(diag::err_drv_unsupported_opt_for_target)
          << A->getAsString(Args) << Triple.getTriple();
    CmdArgs.push_back("-mguarded-control-stack");
  }
}

void Clang::AddARMTargetArgs(const llvm::Triple &Triple, const ArgList &Args,
                             ArgStringList &CmdArgs, bool KernelOrKext) const {
  RenderARMABI(getToolChain().getDriver(), Triple, Args, CmdArgs);

  // Determine floating point ABI from the options & target defaults.
  arm::FloatABI ABI = arm::getARMFloatABI(getToolChain(), Args);
  if (ABI == arm::FloatABI::Soft) {
    // Floating point operations and argument passing are soft.
    // FIXME: This changes CPP defines, we need -target-soft-float.
    CmdArgs.push_back("-msoft-float");
    CmdArgs.push_back("-mfloat-abi");
    CmdArgs.push_back("soft");
  } else if (ABI == arm::FloatABI::SoftFP) {
    // Floating point operations are hard, but argument passing is soft.
    CmdArgs.push_back("-mfloat-abi");
    CmdArgs.push_back("soft");
  } else {
    // Floating point operations and argument passing are hard.
    assert(ABI == arm::FloatABI::Hard && "Invalid float abi!");
    CmdArgs.push_back("-mfloat-abi");
    CmdArgs.push_back("hard");
  }

  // Forward the -mglobal-merge option for explicit control over the pass.
  if (Arg *A = Args.getLastArg(options::OPT_mglobal_merge,
                               options::OPT_mno_global_merge)) {
    CmdArgs.push_back("-mllvm");
    if (A->getOption().matches(options::OPT_mno_global_merge))
      CmdArgs.push_back("-arm-global-merge=false");
    else
      CmdArgs.push_back("-arm-global-merge=true");
  }

  if (!Args.hasFlag(options::OPT_mimplicit_float,
                    options::OPT_mno_implicit_float, true))
    CmdArgs.push_back("-no-implicit-float");

  if (Args.getLastArg(options::OPT_mcmse))
    CmdArgs.push_back("-mcmse");

  AddAAPCSVolatileBitfieldArgs(Args, CmdArgs);

  // Enable/disable return address signing and indirect branch targets.
  CollectARMPACBTIOptions(getToolChain(), Args, CmdArgs, false /*isAArch64*/);

  AddUnalignedAccessWarning(CmdArgs);
}

void Clang::RenderTargetOptions(const llvm::Triple &EffectiveTriple,
                                const ArgList &Args, bool KernelOrKext,
                                ArgStringList &CmdArgs) const {
  const ToolChain &TC = getToolChain();

  // Add the target features
  getTargetFeatures(TC.getDriver(), EffectiveTriple, Args, CmdArgs, false);

  // Add target specific flags.
  switch (TC.getArch()) {
  default:
    break;

  case llvm::Triple::arm:
  case llvm::Triple::armeb:
  case llvm::Triple::thumb:
  case llvm::Triple::thumbeb:
    // Use the effective triple, which takes into account the deployment target.
    AddARMTargetArgs(EffectiveTriple, Args, CmdArgs, KernelOrKext);
    CmdArgs.push_back("-fallow-half-arguments-and-returns");
    break;

  case llvm::Triple::aarch64:
  case llvm::Triple::aarch64_32:
  case llvm::Triple::aarch64_be:
    AddAArch64TargetArgs(Args, CmdArgs);
    CmdArgs.push_back("-fallow-half-arguments-and-returns");
    break;

  case llvm::Triple::loongarch32:
  case llvm::Triple::loongarch64:
    AddLoongArchTargetArgs(Args, CmdArgs);
    break;

  case llvm::Triple::mips:
  case llvm::Triple::mipsel:
  case llvm::Triple::mips64:
  case llvm::Triple::mips64el:
    AddMIPSTargetArgs(Args, CmdArgs);
    break;

  case llvm::Triple::ppc:
  case llvm::Triple::ppcle:
  case llvm::Triple::ppc64:
  case llvm::Triple::ppc64le:
    AddPPCTargetArgs(Args, CmdArgs);
    break;

  case llvm::Triple::riscv32:
  case llvm::Triple::riscv64:
    AddRISCVTargetArgs(Args, CmdArgs);
    break;

  case llvm::Triple::sparc:
  case llvm::Triple::sparcel:
  case llvm::Triple::sparcv9:
    AddSparcTargetArgs(Args, CmdArgs);
    break;

  case llvm::Triple::systemz:
    AddSystemZTargetArgs(Args, CmdArgs);
    break;

  case llvm::Triple::x86:
  case llvm::Triple::x86_64:
    AddX86TargetArgs(Args, CmdArgs);
    break;

  case llvm::Triple::lanai:
    AddLanaiTargetArgs(Args, CmdArgs);
    break;

  case llvm::Triple::hexagon:
    AddHexagonTargetArgs(Args, CmdArgs);
    break;

  case llvm::Triple::wasm32:
  case llvm::Triple::wasm64:
    AddWebAssemblyTargetArgs(Args, CmdArgs);
    break;

  case llvm::Triple::ve:
    AddVETargetArgs(Args, CmdArgs);
    break;
  }
}

namespace {
void RenderAArch64ABI(const llvm::Triple &Triple, const ArgList &Args,
                      ArgStringList &CmdArgs) {
  const char *ABIName = nullptr;
  if (Arg *A = Args.getLastArg(options::OPT_mabi_EQ))
    ABIName = A->getValue();
  else if (Triple.isOSDarwin())
    ABIName = "darwinpcs";
  else if (Triple.getEnvironment() == llvm::Triple::PAuthTest)
    ABIName = "pauthtest";
  else
    ABIName = "aapcs";

  CmdArgs.push_back("-target-abi");
  CmdArgs.push_back(ABIName);
}
}

void Clang::AddAArch64TargetArgs(const ArgList &Args,
                                 ArgStringList &CmdArgs) const {
  const llvm::Triple &Triple = getToolChain().getEffectiveTriple();

  if (!Args.hasFlag(options::OPT_mred_zone, options::OPT_mno_red_zone, true) ||
      Args.hasArg(options::OPT_mkernel) ||
      Args.hasArg(options::OPT_fapple_kext))
    CmdArgs.push_back("-disable-red-zone");

  if (!Args.hasFlag(options::OPT_mimplicit_float,
                    options::OPT_mno_implicit_float, true))
    CmdArgs.push_back("-no-implicit-float");

  RenderAArch64ABI(Triple, Args, CmdArgs);

  // Forward the -mglobal-merge option for explicit control over the pass.
  if (Arg *A = Args.getLastArg(options::OPT_mglobal_merge,
                               options::OPT_mno_global_merge)) {
    CmdArgs.push_back("-mllvm");
    if (A->getOption().matches(options::OPT_mno_global_merge))
      CmdArgs.push_back("-aarch64-enable-global-merge=false");
    else
      CmdArgs.push_back("-aarch64-enable-global-merge=true");
  }

  // Enable/disable return address signing and indirect branch targets.
  CollectARMPACBTIOptions(getToolChain(), Args, CmdArgs, true /*isAArch64*/);

  if (Triple.getEnvironment() == llvm::Triple::PAuthTest)
    handlePAuthABI(Args, CmdArgs);

  // Handle -msve_vector_bits=<bits>
  if (Arg *A = Args.getLastArg(options::OPT_msve_vector_bits_EQ)) {
    StringRef Val = A->getValue();
    const Driver &D = getToolChain().getDriver();
    if (Val == "128" || Val == "256" || Val == "512" || Val == "1024" ||
        Val == "2048" || Val == "128+" || Val == "256+" || Val == "512+" ||
        Val == "1024+" || Val == "2048+") {
      unsigned Bits = 0;
      if (!Val.consume_back("+")) {
        bool Invalid = Val.getAsInteger(10, Bits); (void)Invalid;
        assert(!Invalid && "Failed to parse value");
        CmdArgs.push_back(
            Args.MakeArgString("-mvscale-max=" + llvm::Twine(Bits / 128)));
      }

      bool Invalid = Val.getAsInteger(10, Bits); (void)Invalid;
      assert(!Invalid && "Failed to parse value");
      CmdArgs.push_back(
          Args.MakeArgString("-mvscale-min=" + llvm::Twine(Bits / 128)));
    // Silently drop requests for vector-length agnostic code as it's implied.
    } else if (Val != "scalable")
      // Handle the unsupported values passed to msve-vector-bits.
      D.Diag(diag::err_drv_unsupported_option_argument)
          << A->getSpelling() << Val;
  }

  AddAAPCSVolatileBitfieldArgs(Args, CmdArgs);

  if (const Arg *A = Args.getLastArg(clang::driver::options::OPT_mtune_EQ)) {
    CmdArgs.push_back("-tune-cpu");
    if (strcmp(A->getValue(), "native") == 0)
      CmdArgs.push_back(Args.MakeArgString(llvm::sys::getHostCPUName()));
    else
      CmdArgs.push_back(A->getValue());
  }

  AddUnalignedAccessWarning(CmdArgs);

  Args.addOptInFlag(CmdArgs, options::OPT_fptrauth_intrinsics,
                    options::OPT_fno_ptrauth_intrinsics);
  Args.addOptInFlag(CmdArgs, options::OPT_fptrauth_calls,
                    options::OPT_fno_ptrauth_calls);
  Args.addOptInFlag(CmdArgs, options::OPT_fptrauth_returns,
                    options::OPT_fno_ptrauth_returns);
  Args.addOptInFlag(CmdArgs, options::OPT_fptrauth_auth_traps,
                    options::OPT_fno_ptrauth_auth_traps);
  Args.addOptInFlag(
      CmdArgs, options::OPT_fptrauth_vtable_pointer_address_discrimination,
      options::OPT_fno_ptrauth_vtable_pointer_address_discrimination);
  Args.addOptInFlag(
      CmdArgs, options::OPT_fptrauth_vtable_pointer_type_discrimination,
      options::OPT_fno_ptrauth_vtable_pointer_type_discrimination);
  Args.addOptInFlag(
      CmdArgs, options::OPT_fptrauth_type_info_vtable_pointer_discrimination,
      options::OPT_fno_ptrauth_type_info_vtable_pointer_discrimination);
  Args.addOptInFlag(
      CmdArgs, options::OPT_fptrauth_function_pointer_type_discrimination,
      options::OPT_fno_ptrauth_function_pointer_type_discrimination);

  Args.addOptInFlag(CmdArgs, options::OPT_fptrauth_indirect_gotos,
                    options::OPT_fno_ptrauth_indirect_gotos);
  Args.addOptInFlag(CmdArgs, options::OPT_fptrauth_init_fini,
                    options::OPT_fno_ptrauth_init_fini);
  Args.addOptInFlag(CmdArgs,
                    options::OPT_fptrauth_init_fini_address_discrimination,
                    options::OPT_fno_ptrauth_init_fini_address_discrimination);
}

void Clang::AddLoongArchTargetArgs(const ArgList &Args,
                                   ArgStringList &CmdArgs) const {
  const llvm::Triple &Triple = getToolChain().getTriple();

  CmdArgs.push_back("-target-abi");
  CmdArgs.push_back(
      loongarch::getLoongArchABI(getToolChain().getDriver(), Args, Triple)
          .data());

  // Handle -mtune.
  if (const Arg *A = Args.getLastArg(options::OPT_mtune_EQ)) {
    std::string TuneCPU = A->getValue();
    TuneCPU = loongarch::postProcessTargetCPUString(TuneCPU, Triple);
    CmdArgs.push_back("-tune-cpu");
    CmdArgs.push_back(Args.MakeArgString(TuneCPU));
  }
}

void Clang::AddMIPSTargetArgs(const ArgList &Args,
                              ArgStringList &CmdArgs) const {
  const Driver &D = getToolChain().getDriver();
  StringRef CPUName;
  StringRef ABIName;
  const llvm::Triple &Triple = getToolChain().getTriple();
  mips::getMipsCPUAndABI(Args, Triple, CPUName, ABIName);

  CmdArgs.push_back("-target-abi");
  CmdArgs.push_back(ABIName.data());

  mips::FloatABI ABI = mips::getMipsFloatABI(D, Args, Triple);
  if (ABI == mips::FloatABI::Soft) {
    // Floating point operations and argument passing are soft.
    CmdArgs.push_back("-msoft-float");
    CmdArgs.push_back("-mfloat-abi");
    CmdArgs.push_back("soft");
  } else {
    // Floating point operations and argument passing are hard.
    assert(ABI == mips::FloatABI::Hard && "Invalid float abi!");
    CmdArgs.push_back("-mfloat-abi");
    CmdArgs.push_back("hard");
  }

  if (Arg *A = Args.getLastArg(options::OPT_mldc1_sdc1,
                               options::OPT_mno_ldc1_sdc1)) {
    if (A->getOption().matches(options::OPT_mno_ldc1_sdc1)) {
      CmdArgs.push_back("-mllvm");
      CmdArgs.push_back("-mno-ldc1-sdc1");
    }
  }

  if (Arg *A = Args.getLastArg(options::OPT_mcheck_zero_division,
                               options::OPT_mno_check_zero_division)) {
    if (A->getOption().matches(options::OPT_mno_check_zero_division)) {
      CmdArgs.push_back("-mllvm");
      CmdArgs.push_back("-mno-check-zero-division");
    }
  }

  if (Args.getLastArg(options::OPT_mfix4300)) {
    CmdArgs.push_back("-mllvm");
    CmdArgs.push_back("-mfix4300");
  }

  if (Arg *A = Args.getLastArg(options::OPT_G)) {
    StringRef v = A->getValue();
    CmdArgs.push_back("-mllvm");
    CmdArgs.push_back(Args.MakeArgString("-mips-ssection-threshold=" + v));
    A->claim();
  }

  Arg *GPOpt = Args.getLastArg(options::OPT_mgpopt, options::OPT_mno_gpopt);
  Arg *ABICalls =
      Args.getLastArg(options::OPT_mabicalls, options::OPT_mno_abicalls);

  // -mabicalls is the default for many MIPS environments, even with -fno-pic.
  // -mgpopt is the default for static, -fno-pic environments but these two
  // options conflict. We want to be certain that -mno-abicalls -mgpopt is
  // the only case where -mllvm -mgpopt is passed.
  // NOTE: We need a warning here or in the backend to warn when -mgpopt is
  //       passed explicitly when compiling something with -mabicalls
  //       (implictly) in affect. Currently the warning is in the backend.
  //
  // When the ABI in use is  N64, we also need to determine the PIC mode that
  // is in use, as -fno-pic for N64 implies -mno-abicalls.
  bool NoABICalls =
      ABICalls && ABICalls->getOption().matches(options::OPT_mno_abicalls);

  llvm::Reloc::Model RelocationModel;
  unsigned PICLevel;
  bool IsPIE;
  std::tie(RelocationModel, PICLevel, IsPIE) =
      ParsePICArgs(getToolChain(), Args);

  NoABICalls = NoABICalls ||
               (RelocationModel == llvm::Reloc::Static && ABIName == "n64");

  bool WantGPOpt = GPOpt && GPOpt->getOption().matches(options::OPT_mgpopt);
  // We quietly ignore -mno-gpopt as the backend defaults to -mno-gpopt.
  if (NoABICalls && (!GPOpt || WantGPOpt)) {
    CmdArgs.push_back("-mllvm");
    CmdArgs.push_back("-mgpopt");

    Arg *LocalSData = Args.getLastArg(options::OPT_mlocal_sdata,
                                      options::OPT_mno_local_sdata);
    Arg *ExternSData = Args.getLastArg(options::OPT_mextern_sdata,
                                       options::OPT_mno_extern_sdata);
    Arg *EmbeddedData = Args.getLastArg(options::OPT_membedded_data,
                                        options::OPT_mno_embedded_data);
    if (LocalSData) {
      CmdArgs.push_back("-mllvm");
      if (LocalSData->getOption().matches(options::OPT_mlocal_sdata)) {
        CmdArgs.push_back("-mlocal-sdata=1");
      } else {
        CmdArgs.push_back("-mlocal-sdata=0");
      }
      LocalSData->claim();
    }

    if (ExternSData) {
      CmdArgs.push_back("-mllvm");
      if (ExternSData->getOption().matches(options::OPT_mextern_sdata)) {
        CmdArgs.push_back("-mextern-sdata=1");
      } else {
        CmdArgs.push_back("-mextern-sdata=0");
      }
      ExternSData->claim();
    }

    if (EmbeddedData) {
      CmdArgs.push_back("-mllvm");
      if (EmbeddedData->getOption().matches(options::OPT_membedded_data)) {
        CmdArgs.push_back("-membedded-data=1");
      } else {
        CmdArgs.push_back("-membedded-data=0");
      }
      EmbeddedData->claim();
    }

  } else if ((!ABICalls || (!NoABICalls && ABICalls)) && WantGPOpt)
    D.Diag(diag::warn_drv_unsupported_gpopt) << (ABICalls ? 0 : 1);

  if (GPOpt)
    GPOpt->claim();

  if (Arg *A = Args.getLastArg(options::OPT_mcompact_branches_EQ)) {
    StringRef Val = StringRef(A->getValue());
    if (mips::hasCompactBranches(CPUName)) {
      if (Val == "never" || Val == "always" || Val == "optimal") {
        CmdArgs.push_back("-mllvm");
        CmdArgs.push_back(Args.MakeArgString("-mips-compact-branches=" + Val));
      } else
        D.Diag(diag::err_drv_unsupported_option_argument)
            << A->getSpelling() << Val;
    } else
      D.Diag(diag::warn_target_unsupported_compact_branches) << CPUName;
  }

  if (Arg *A = Args.getLastArg(options::OPT_mrelax_pic_calls,
                               options::OPT_mno_relax_pic_calls)) {
    if (A->getOption().matches(options::OPT_mno_relax_pic_calls)) {
      CmdArgs.push_back("-mllvm");
      CmdArgs.push_back("-mips-jalr-reloc=0");
    }
  }
}

void Clang::AddPPCTargetArgs(const ArgList &Args,
                             ArgStringList &CmdArgs) const {
  const Driver &D = getToolChain().getDriver();
  const llvm::Triple &T = getToolChain().getTriple();
  if (Arg *A = Args.getLastArg(options::OPT_mtune_EQ)) {
    CmdArgs.push_back("-tune-cpu");
    StringRef CPU = llvm::PPC::getNormalizedPPCTuneCPU(T, A->getValue());
    CmdArgs.push_back(Args.MakeArgString(CPU.str()));
  }

  // Select the ABI to use.
  const char *ABIName = nullptr;
  if (T.isOSBinFormatELF()) {
    switch (getToolChain().getArch()) {
    case llvm::Triple::ppc64: {
      if (T.isPPC64ELFv2ABI())
        ABIName = "elfv2";
      else
        ABIName = "elfv1";
      break;
    }
    case llvm::Triple::ppc64le:
      ABIName = "elfv2";
      break;
    default:
      break;
    }
  }

  bool IEEELongDouble = getToolChain().defaultToIEEELongDouble();
  bool VecExtabi = false;
  for (const Arg *A : Args.filtered(options::OPT_mabi_EQ)) {
    StringRef V = A->getValue();
    if (V == "ieeelongdouble") {
      IEEELongDouble = true;
      A->claim();
    } else if (V == "ibmlongdouble") {
      IEEELongDouble = false;
      A->claim();
    } else if (V == "vec-default") {
      VecExtabi = false;
      A->claim();
    } else if (V == "vec-extabi") {
      VecExtabi = true;
      A->claim();
    } else if (V == "elfv1") {
      ABIName = "elfv1";
      A->claim();
    } else if (V == "elfv2") {
      ABIName = "elfv2";
      A->claim();
    } else if (V != "altivec")
      // The ppc64 linux abis are all "altivec" abis by default. Accept and ignore
      // the option if given as we don't have backend support for any targets
      // that don't use the altivec abi.
      ABIName = A->getValue();
  }
  if (IEEELongDouble)
    CmdArgs.push_back("-mabi=ieeelongdouble");
  if (VecExtabi) {
    if (!T.isOSAIX())
      D.Diag(diag::err_drv_unsupported_opt_for_target)
          << "-mabi=vec-extabi" << T.str();
    CmdArgs.push_back("-mabi=vec-extabi");
  }

  ppc::FloatABI FloatABI = ppc::getPPCFloatABI(D, Args);
  if (FloatABI == ppc::FloatABI::Soft) {
    // Floating point operations and argument passing are soft.
    CmdArgs.push_back("-msoft-float");
    CmdArgs.push_back("-mfloat-abi");
    CmdArgs.push_back("soft");
  } else {
    // Floating point operations and argument passing are hard.
    assert(FloatABI == ppc::FloatABI::Hard && "Invalid float abi!");
    CmdArgs.push_back("-mfloat-abi");
    CmdArgs.push_back("hard");
  }

  if (ABIName) {
    CmdArgs.push_back("-target-abi");
    CmdArgs.push_back(ABIName);
  }
}

static void SetRISCVSmallDataLimit(const ToolChain &TC, const ArgList &Args,
                                   ArgStringList &CmdArgs) {
  const Driver &D = TC.getDriver();
  const llvm::Triple &Triple = TC.getTriple();
  // Default small data limitation is eight.
  const char *SmallDataLimit = "8";
  // Get small data limitation.
  if (Args.getLastArg(options::OPT_shared, options::OPT_fpic,
                      options::OPT_fPIC)) {
    // Not support linker relaxation for PIC.
    SmallDataLimit = "0";
    if (Args.hasArg(options::OPT_G)) {
      D.Diag(diag::warn_drv_unsupported_sdata);
    }
  } else if (Args.getLastArgValue(options::OPT_mcmodel_EQ)
                 .equals_insensitive("large") &&
             (Triple.getArch() == llvm::Triple::riscv64)) {
    // Not support linker relaxation for RV64 with large code model.
    SmallDataLimit = "0";
    if (Args.hasArg(options::OPT_G)) {
      D.Diag(diag::warn_drv_unsupported_sdata);
    }
  } else if (Triple.isAndroid()) {
    // GP relaxation is not supported on Android.
    SmallDataLimit = "0";
    if (Args.hasArg(options::OPT_G)) {
      D.Diag(diag::warn_drv_unsupported_sdata);
    }
  } else if (Arg *A = Args.getLastArg(options::OPT_G)) {
    SmallDataLimit = A->getValue();
  }
  // Forward the -msmall-data-limit= option.
  CmdArgs.push_back("-msmall-data-limit");
  CmdArgs.push_back(SmallDataLimit);
}

void Clang::AddRISCVTargetArgs(const ArgList &Args,
                               ArgStringList &CmdArgs) const {
  const llvm::Triple &Triple = getToolChain().getTriple();
  StringRef ABIName = riscv::getRISCVABI(Args, Triple);

  CmdArgs.push_back("-target-abi");
  CmdArgs.push_back(ABIName.data());

  SetRISCVSmallDataLimit(getToolChain(), Args, CmdArgs);

  if (!Args.hasFlag(options::OPT_mimplicit_float,
                    options::OPT_mno_implicit_float, true))
    CmdArgs.push_back("-no-implicit-float");

  if (const Arg *A = Args.getLastArg(options::OPT_mtune_EQ)) {
    CmdArgs.push_back("-tune-cpu");
    if (strcmp(A->getValue(), "native") == 0)
      CmdArgs.push_back(Args.MakeArgString(llvm::sys::getHostCPUName()));
    else
      CmdArgs.push_back(A->getValue());
  }

  // Handle -mrvv-vector-bits=<bits>
  if (Arg *A = Args.getLastArg(options::OPT_mrvv_vector_bits_EQ)) {
    StringRef Val = A->getValue();
    const Driver &D = getToolChain().getDriver();

    // Get minimum VLen from march.
    unsigned MinVLen = 0;
    std::string Arch = riscv::getRISCVArch(Args, Triple);
    auto ISAInfo = llvm::RISCVISAInfo::parseArchString(
        Arch, /*EnableExperimentalExtensions*/ true);
    // Ignore parsing error.
    if (!errorToBool(ISAInfo.takeError()))
      MinVLen = (*ISAInfo)->getMinVLen();

    // If the value is "zvl", use MinVLen from march. Otherwise, try to parse
    // as integer as long as we have a MinVLen.
    unsigned Bits = 0;
    if (Val == "zvl" && MinVLen >= llvm::RISCV::RVVBitsPerBlock) {
      Bits = MinVLen;
    } else if (!Val.getAsInteger(10, Bits)) {
      // Only accept power of 2 values beteen RVVBitsPerBlock and 65536 that
      // at least MinVLen.
      if (Bits < MinVLen || Bits < llvm::RISCV::RVVBitsPerBlock ||
          Bits > 65536 || !llvm::isPowerOf2_32(Bits))
        Bits = 0;
    }

    // If we got a valid value try to use it.
    if (Bits != 0) {
      unsigned VScaleMin = Bits / llvm::RISCV::RVVBitsPerBlock;
      CmdArgs.push_back(
          Args.MakeArgString("-mvscale-max=" + llvm::Twine(VScaleMin)));
      CmdArgs.push_back(
          Args.MakeArgString("-mvscale-min=" + llvm::Twine(VScaleMin)));
    } else if (Val != "scalable") {
      // Handle the unsupported values passed to mrvv-vector-bits.
      D.Diag(diag::err_drv_unsupported_option_argument)
          << A->getSpelling() << Val;
    }
  }
}

void Clang::AddSparcTargetArgs(const ArgList &Args,
                               ArgStringList &CmdArgs) const {
  sparc::FloatABI FloatABI =
      sparc::getSparcFloatABI(getToolChain().getDriver(), Args);

  if (FloatABI == sparc::FloatABI::Soft) {
    // Floating point operations and argument passing are soft.
    CmdArgs.push_back("-msoft-float");
    CmdArgs.push_back("-mfloat-abi");
    CmdArgs.push_back("soft");
  } else {
    // Floating point operations and argument passing are hard.
    assert(FloatABI == sparc::FloatABI::Hard && "Invalid float abi!");
    CmdArgs.push_back("-mfloat-abi");
    CmdArgs.push_back("hard");
  }

  if (const Arg *A = Args.getLastArg(clang::driver::options::OPT_mtune_EQ)) {
    StringRef Name = A->getValue();
    std::string TuneCPU;
    if (Name == "native")
      TuneCPU = std::string(llvm::sys::getHostCPUName());
    else
      TuneCPU = std::string(Name);

    CmdArgs.push_back("-tune-cpu");
    CmdArgs.push_back(Args.MakeArgString(TuneCPU));
  }
}

void Clang::AddSystemZTargetArgs(const ArgList &Args,
                                 ArgStringList &CmdArgs) const {
  if (const Arg *A = Args.getLastArg(options::OPT_mtune_EQ)) {
    CmdArgs.push_back("-tune-cpu");
    if (strcmp(A->getValue(), "native") == 0)
      CmdArgs.push_back(Args.MakeArgString(llvm::sys::getHostCPUName()));
    else
      CmdArgs.push_back(A->getValue());
  }

  bool HasBackchain =
      Args.hasFlag(options::OPT_mbackchain, options::OPT_mno_backchain, false);
  bool HasPackedStack = Args.hasFlag(options::OPT_mpacked_stack,
                                     options::OPT_mno_packed_stack, false);
  systemz::FloatABI FloatABI =
      systemz::getSystemZFloatABI(getToolChain().getDriver(), Args);
  bool HasSoftFloat = (FloatABI == systemz::FloatABI::Soft);
  if (HasBackchain && HasPackedStack && !HasSoftFloat) {
    const Driver &D = getToolChain().getDriver();
    D.Diag(diag::err_drv_unsupported_opt)
      << "-mpacked-stack -mbackchain -mhard-float";
  }
  if (HasBackchain)
    CmdArgs.push_back("-mbackchain");
  if (HasPackedStack)
    CmdArgs.push_back("-mpacked-stack");
  if (HasSoftFloat) {
    // Floating point operations and argument passing are soft.
    CmdArgs.push_back("-msoft-float");
    CmdArgs.push_back("-mfloat-abi");
    CmdArgs.push_back("soft");
  }
}

void Clang::AddX86TargetArgs(const ArgList &Args,
                             ArgStringList &CmdArgs) const {
  const Driver &D = getToolChain().getDriver();
  addX86AlignBranchArgs(D, Args, CmdArgs, /*IsLTO=*/false);

  if (!Args.hasFlag(options::OPT_mred_zone, options::OPT_mno_red_zone, true) ||
      Args.hasArg(options::OPT_mkernel) ||
      Args.hasArg(options::OPT_fapple_kext))
    CmdArgs.push_back("-disable-red-zone");

  if (!Args.hasFlag(options::OPT_mtls_direct_seg_refs,
                    options::OPT_mno_tls_direct_seg_refs, true))
    CmdArgs.push_back("-mno-tls-direct-seg-refs");

  // Default to avoid implicit floating-point for kernel/kext code, but allow
  // that to be overridden with -mno-soft-float.
  bool NoImplicitFloat = (Args.hasArg(options::OPT_mkernel) ||
                          Args.hasArg(options::OPT_fapple_kext));
  if (Arg *A = Args.getLastArg(
          options::OPT_msoft_float, options::OPT_mno_soft_float,
          options::OPT_mimplicit_float, options::OPT_mno_implicit_float)) {
    const Option &O = A->getOption();
    NoImplicitFloat = (O.matches(options::OPT_mno_implicit_float) ||
                       O.matches(options::OPT_msoft_float));
  }
  if (NoImplicitFloat)
    CmdArgs.push_back("-no-implicit-float");

  if (Arg *A = Args.getLastArg(options::OPT_masm_EQ)) {
    StringRef Value = A->getValue();
    if (Value == "intel" || Value == "att") {
      CmdArgs.push_back("-mllvm");
      CmdArgs.push_back(Args.MakeArgString("-x86-asm-syntax=" + Value));
      CmdArgs.push_back(Args.MakeArgString("-inline-asm=" + Value));
    } else {
      D.Diag(diag::err_drv_unsupported_option_argument)
          << A->getSpelling() << Value;
    }
  } else if (D.IsCLMode()) {
    CmdArgs.push_back("-mllvm");
    CmdArgs.push_back("-x86-asm-syntax=intel");
  }

  if (Arg *A = Args.getLastArg(options::OPT_mskip_rax_setup,
                               options::OPT_mno_skip_rax_setup))
    if (A->getOption().matches(options::OPT_mskip_rax_setup))
      CmdArgs.push_back(Args.MakeArgString("-mskip-rax-setup"));

  // Set flags to support MCU ABI.
  if (Args.hasFlag(options::OPT_miamcu, options::OPT_mno_iamcu, false)) {
    CmdArgs.push_back("-mfloat-abi");
    CmdArgs.push_back("soft");
    CmdArgs.push_back("-mstack-alignment=4");
  }

  // Handle -mtune.

  // Default to "generic" unless -march is present or targetting the PS4/PS5.
  std::string TuneCPU;
  if (!Args.hasArg(clang::driver::options::OPT_march_EQ) &&
      !getToolChain().getTriple().isPS())
    TuneCPU = "generic";

  // Override based on -mtune.
  if (const Arg *A = Args.getLastArg(clang::driver::options::OPT_mtune_EQ)) {
    StringRef Name = A->getValue();

    if (Name == "native") {
      Name = llvm::sys::getHostCPUName();
      if (!Name.empty())
        TuneCPU = std::string(Name);
    } else
      TuneCPU = std::string(Name);
  }

  if (!TuneCPU.empty()) {
    CmdArgs.push_back("-tune-cpu");
    CmdArgs.push_back(Args.MakeArgString(TuneCPU));
  }
}

void Clang::AddHexagonTargetArgs(const ArgList &Args,
                                 ArgStringList &CmdArgs) const {
  CmdArgs.push_back("-mqdsp6-compat");
  CmdArgs.push_back("-Wreturn-type");

  if (auto G = toolchains::HexagonToolChain::getSmallDataThreshold(Args)) {
    CmdArgs.push_back("-mllvm");
    CmdArgs.push_back(
        Args.MakeArgString("-hexagon-small-data-threshold=" + Twine(*G)));
  }

  if (!Args.hasArg(options::OPT_fno_short_enums))
    CmdArgs.push_back("-fshort-enums");
  if (Args.getLastArg(options::OPT_mieee_rnd_near)) {
    CmdArgs.push_back("-mllvm");
    CmdArgs.push_back("-enable-hexagon-ieee-rnd-near");
  }
  CmdArgs.push_back("-mllvm");
  CmdArgs.push_back("-machine-sink-split=0");
}

void Clang::AddLanaiTargetArgs(const ArgList &Args,
                               ArgStringList &CmdArgs) const {
  if (Arg *A = Args.getLastArg(options::OPT_mcpu_EQ)) {
    StringRef CPUName = A->getValue();

    CmdArgs.push_back("-target-cpu");
    CmdArgs.push_back(Args.MakeArgString(CPUName));
  }
  if (Arg *A = Args.getLastArg(options::OPT_mregparm_EQ)) {
    StringRef Value = A->getValue();
    // Only support mregparm=4 to support old usage. Report error for all other
    // cases.
    int Mregparm;
    if (Value.getAsInteger(10, Mregparm)) {
      if (Mregparm != 4) {
        getToolChain().getDriver().Diag(
            diag::err_drv_unsupported_option_argument)
            << A->getSpelling() << Value;
      }
    }
  }
}

void Clang::AddWebAssemblyTargetArgs(const ArgList &Args,
                                     ArgStringList &CmdArgs) const {
  // Default to "hidden" visibility.
  if (!Args.hasArg(options::OPT_fvisibility_EQ,
                   options::OPT_fvisibility_ms_compat))
    CmdArgs.push_back("-fvisibility=hidden");
}

void Clang::AddVETargetArgs(const ArgList &Args, ArgStringList &CmdArgs) const {
  // Floating point operations and argument passing are hard.
  CmdArgs.push_back("-mfloat-abi");
  CmdArgs.push_back("hard");
}

void Clang::DumpCompilationDatabase(Compilation &C, StringRef Filename,
                                    StringRef Target, const InputInfo &Output,
                                    const InputInfo &Input, const ArgList &Args) const {
  // If this is a dry run, do not create the compilation database file.
  if (C.getArgs().hasArg(options::OPT__HASH_HASH_HASH))
    return;

  using llvm::yaml::escape;
  const Driver &D = getToolChain().getDriver();

  if (!CompilationDatabase) {
    std::error_code EC;
    auto File = std::make_unique<llvm::raw_fd_ostream>(
        Filename, EC,
        llvm::sys::fs::OF_TextWithCRLF | llvm::sys::fs::OF_Append);
    if (EC) {
      D.Diag(clang::diag::err_drv_compilationdatabase) << Filename
                                                       << EC.message();
      return;
    }
    CompilationDatabase = std::move(File);
  }
  auto &CDB = *CompilationDatabase;
  auto CWD = D.getVFS().getCurrentWorkingDirectory();
  if (!CWD)
    CWD = ".";
  CDB << "{ \"directory\": \"" << escape(*CWD) << "\"";
  CDB << ", \"file\": \"" << escape(Input.getFilename()) << "\"";
  if (Output.isFilename())
    CDB << ", \"output\": \"" << escape(Output.getFilename()) << "\"";
  CDB << ", \"arguments\": [\"" << escape(D.ClangExecutable) << "\"";
  SmallString<128> Buf;
  Buf = "-x";
  Buf += types::getTypeName(Input.getType());
  CDB << ", \"" << escape(Buf) << "\"";
  if (!D.SysRoot.empty() && !Args.hasArg(options::OPT__sysroot_EQ)) {
    Buf = "--sysroot=";
    Buf += D.SysRoot;
    CDB << ", \"" << escape(Buf) << "\"";
  }
  CDB << ", \"" << escape(Input.getFilename()) << "\"";
  if (Output.isFilename())
    CDB << ", \"-o\", \"" << escape(Output.getFilename()) << "\"";
  for (auto &A: Args) {
    auto &O = A->getOption();
    // Skip language selection, which is positional.
    if (O.getID() == options::OPT_x)
      continue;
    // Skip writing dependency output and the compilation database itself.
    if (O.getGroup().isValid() && O.getGroup().getID() == options::OPT_M_Group)
      continue;
    if (O.getID() == options::OPT_gen_cdb_fragment_path)
      continue;
    // Skip inputs.
    if (O.getKind() == Option::InputClass)
      continue;
    // Skip output.
    if (O.getID() == options::OPT_o)
      continue;
    // All other arguments are quoted and appended.
    ArgStringList ASL;
    A->render(Args, ASL);
    for (auto &it: ASL)
      CDB << ", \"" << escape(it) << "\"";
  }
  Buf = "--target=";
  Buf += Target;
  CDB << ", \"" << escape(Buf) << "\"]},\n";
}

void Clang::DumpCompilationDatabaseFragmentToDir(
    StringRef Dir, Compilation &C, StringRef Target, const InputInfo &Output,
    const InputInfo &Input, const llvm::opt::ArgList &Args) const {
  // If this is a dry run, do not create the compilation database file.
  if (C.getArgs().hasArg(options::OPT__HASH_HASH_HASH))
    return;

  if (CompilationDatabase)
    DumpCompilationDatabase(C, "", Target, Output, Input, Args);

  SmallString<256> Path = Dir;
  const auto &Driver = C.getDriver();
  Driver.getVFS().makeAbsolute(Path);
  auto Err = llvm::sys::fs::create_directory(Path, /*IgnoreExisting=*/true);
  if (Err) {
    Driver.Diag(diag::err_drv_compilationdatabase) << Dir << Err.message();
    return;
  }

  llvm::sys::path::append(
      Path,
      Twine(llvm::sys::path::filename(Input.getFilename())) + ".%%%%.json");
  int FD;
  SmallString<256> TempPath;
  Err = llvm::sys::fs::createUniqueFile(Path, FD, TempPath,
                                        llvm::sys::fs::OF_Text);
  if (Err) {
    Driver.Diag(diag::err_drv_compilationdatabase) << Path << Err.message();
    return;
  }
  CompilationDatabase =
      std::make_unique<llvm::raw_fd_ostream>(FD, /*shouldClose=*/true);
  DumpCompilationDatabase(C, "", Target, Output, Input, Args);
}

static bool CheckARMImplicitITArg(StringRef Value) {
  return Value == "always" || Value == "never" || Value == "arm" ||
         Value == "thumb";
}

static void AddARMImplicitITArgs(const ArgList &Args, ArgStringList &CmdArgs,
                                 StringRef Value) {
  CmdArgs.push_back("-mllvm");
  CmdArgs.push_back(Args.MakeArgString("-arm-implicit-it=" + Value));
}

static void CollectArgsForIntegratedAssembler(Compilation &C,
                                              const ArgList &Args,
                                              ArgStringList &CmdArgs,
                                              const Driver &D) {
  // Default to -mno-relax-all.
  //
  // Note: RISC-V requires an indirect jump for offsets larger than 1MiB. This
  // cannot be done by assembler branch relaxation as it needs a free temporary
  // register. Because of this, branch relaxation is handled by a MachineIR pass
  // before the assembler. Forcing assembler branch relaxation for -O0 makes the
  // MachineIR branch relaxation inaccurate and it will miss cases where an
  // indirect branch is necessary.
  Args.addOptInFlag(CmdArgs, options::OPT_mrelax_all,
                    options::OPT_mno_relax_all);

  // Only default to -mincremental-linker-compatible if we think we are
  // targeting the MSVC linker.
  bool DefaultIncrementalLinkerCompatible =
      C.getDefaultToolChain().getTriple().isWindowsMSVCEnvironment();
  if (Args.hasFlag(options::OPT_mincremental_linker_compatible,
                   options::OPT_mno_incremental_linker_compatible,
                   DefaultIncrementalLinkerCompatible))
    CmdArgs.push_back("-mincremental-linker-compatible");

  Args.AddLastArg(CmdArgs, options::OPT_femit_dwarf_unwind_EQ);

  Args.addOptInFlag(CmdArgs, options::OPT_femit_compact_unwind_non_canonical,
                    options::OPT_fno_emit_compact_unwind_non_canonical);

  // If you add more args here, also add them to the block below that
  // starts with "// If CollectArgsForIntegratedAssembler() isn't called below".

  // When passing -I arguments to the assembler we sometimes need to
  // unconditionally take the next argument.  For example, when parsing
  // '-Wa,-I -Wa,foo' we need to accept the -Wa,foo arg after seeing the
  // -Wa,-I arg and when parsing '-Wa,-I,foo' we need to accept the 'foo'
  // arg after parsing the '-I' arg.
  bool TakeNextArg = false;

  const llvm::Triple &Triple = C.getDefaultToolChain().getTriple();
  bool Crel = false, ExperimentalCrel = false;
  bool UseRelaxRelocations = C.getDefaultToolChain().useRelaxRelocations();
  bool UseNoExecStack = false;
  const char *MipsTargetFeature = nullptr;
  StringRef ImplicitIt;
  for (const Arg *A :
       Args.filtered(options::OPT_Wa_COMMA, options::OPT_Xassembler,
                     options::OPT_mimplicit_it_EQ)) {
    A->claim();

    if (A->getOption().getID() == options::OPT_mimplicit_it_EQ) {
      switch (C.getDefaultToolChain().getArch()) {
      case llvm::Triple::arm:
      case llvm::Triple::armeb:
      case llvm::Triple::thumb:
      case llvm::Triple::thumbeb:
        // Only store the value; the last value set takes effect.
        ImplicitIt = A->getValue();
        if (!CheckARMImplicitITArg(ImplicitIt))
          D.Diag(diag::err_drv_unsupported_option_argument)
              << A->getSpelling() << ImplicitIt;
        continue;
      default:
        break;
      }
    }

    for (StringRef Value : A->getValues()) {
      if (TakeNextArg) {
        CmdArgs.push_back(Value.data());
        TakeNextArg = false;
        continue;
      }

      if (C.getDefaultToolChain().getTriple().isOSBinFormatCOFF() &&
          Value == "-mbig-obj")
        continue; // LLVM handles bigobj automatically

      switch (C.getDefaultToolChain().getArch()) {
      default:
        break;
      case llvm::Triple::x86:
      case llvm::Triple::x86_64:
        if (Value == "-msse2avx") {
          CmdArgs.push_back("-msse2avx");
          continue;
        }
        break;
      case llvm::Triple::wasm32:
      case llvm::Triple::wasm64:
        if (Value == "--no-type-check") {
          CmdArgs.push_back("-mno-type-check");
          continue;
        }
        break;
      case llvm::Triple::thumb:
      case llvm::Triple::thumbeb:
      case llvm::Triple::arm:
      case llvm::Triple::armeb:
        if (Value.starts_with("-mimplicit-it=")) {
          // Only store the value; the last value set takes effect.
          ImplicitIt = Value.split("=").second;
          if (CheckARMImplicitITArg(ImplicitIt))
            continue;
        }
        if (Value == "-mthumb")
          // -mthumb has already been processed in ComputeLLVMTriple()
          // recognize but skip over here.
          continue;
        break;
      case llvm::Triple::mips:
      case llvm::Triple::mipsel:
      case llvm::Triple::mips64:
      case llvm::Triple::mips64el:
        if (Value == "--trap") {
          CmdArgs.push_back("-target-feature");
          CmdArgs.push_back("+use-tcc-in-div");
          continue;
        }
        if (Value == "--break") {
          CmdArgs.push_back("-target-feature");
          CmdArgs.push_back("-use-tcc-in-div");
          continue;
        }
        if (Value.starts_with("-msoft-float")) {
          CmdArgs.push_back("-target-feature");
          CmdArgs.push_back("+soft-float");
          continue;
        }
        if (Value.starts_with("-mhard-float")) {
          CmdArgs.push_back("-target-feature");
          CmdArgs.push_back("-soft-float");
          continue;
        }

        MipsTargetFeature = llvm::StringSwitch<const char *>(Value)
                                .Case("-mips1", "+mips1")
                                .Case("-mips2", "+mips2")
                                .Case("-mips3", "+mips3")
                                .Case("-mips4", "+mips4")
                                .Case("-mips5", "+mips5")
                                .Case("-mips32", "+mips32")
                                .Case("-mips32r2", "+mips32r2")
                                .Case("-mips32r3", "+mips32r3")
                                .Case("-mips32r5", "+mips32r5")
                                .Case("-mips32r6", "+mips32r6")
                                .Case("-mips64", "+mips64")
                                .Case("-mips64r2", "+mips64r2")
                                .Case("-mips64r3", "+mips64r3")
                                .Case("-mips64r5", "+mips64r5")
                                .Case("-mips64r6", "+mips64r6")
                                .Default(nullptr);
        if (MipsTargetFeature)
          continue;
      }

      if (Value == "-force_cpusubtype_ALL") {
        // Do nothing, this is the default and we don't support anything else.
      } else if (Value == "-L") {
        CmdArgs.push_back("-msave-temp-labels");
      } else if (Value == "--fatal-warnings") {
        CmdArgs.push_back("-massembler-fatal-warnings");
      } else if (Value == "--no-warn" || Value == "-W") {
        CmdArgs.push_back("-massembler-no-warn");
      } else if (Value == "--noexecstack") {
        UseNoExecStack = true;
      } else if (Value.starts_with("-compress-debug-sections") ||
                 Value.starts_with("--compress-debug-sections") ||
                 Value == "-nocompress-debug-sections" ||
                 Value == "--nocompress-debug-sections") {
        CmdArgs.push_back(Value.data());
      } else if (Value == "--crel") {
        Crel = true;
      } else if (Value == "--no-crel") {
        Crel = false;
      } else if (Value == "--allow-experimental-crel") {
        ExperimentalCrel = true;
      } else if (Value == "-mrelax-relocations=yes" ||
                 Value == "--mrelax-relocations=yes") {
        UseRelaxRelocations = true;
      } else if (Value == "-mrelax-relocations=no" ||
                 Value == "--mrelax-relocations=no") {
        UseRelaxRelocations = false;
      } else if (Value.starts_with("-I")) {
        CmdArgs.push_back(Value.data());
        // We need to consume the next argument if the current arg is a plain
        // -I. The next arg will be the include directory.
        if (Value == "-I")
          TakeNextArg = true;
      } else if (Value.starts_with("-gdwarf-")) {
        // "-gdwarf-N" options are not cc1as options.
        unsigned DwarfVersion = DwarfVersionNum(Value);
        if (DwarfVersion == 0) { // Send it onward, and let cc1as complain.
          CmdArgs.push_back(Value.data());
        } else {
          RenderDebugEnablingArgs(Args, CmdArgs,
                                  llvm::codegenoptions::DebugInfoConstructor,
                                  DwarfVersion, llvm::DebuggerKind::Default);
        }
      } else if (Value.starts_with("-mcpu") || Value.starts_with("-mfpu") ||
                 Value.starts_with("-mhwdiv") || Value.starts_with("-march")) {
        // Do nothing, we'll validate it later.
      } else if (Value == "-defsym" || Value == "--defsym") {
        if (A->getNumValues() != 2) {
          D.Diag(diag::err_drv_defsym_invalid_format) << Value;
          break;
        }
        const char *S = A->getValue(1);
        auto Pair = StringRef(S).split('=');
        auto Sym = Pair.first;
        auto SVal = Pair.second;

        if (Sym.empty() || SVal.empty()) {
          D.Diag(diag::err_drv_defsym_invalid_format) << S;
          break;
        }
        int64_t IVal;
        if (SVal.getAsInteger(0, IVal)) {
          D.Diag(diag::err_drv_defsym_invalid_symval) << SVal;
          break;
        }
        CmdArgs.push_back("--defsym");
        TakeNextArg = true;
      } else if (Value == "-fdebug-compilation-dir") {
        CmdArgs.push_back("-fdebug-compilation-dir");
        TakeNextArg = true;
      } else if (Value.consume_front("-fdebug-compilation-dir=")) {
        // The flag is a -Wa / -Xassembler argument and Options doesn't
        // parse the argument, so this isn't automatically aliased to
        // -fdebug-compilation-dir (without '=') here.
        CmdArgs.push_back("-fdebug-compilation-dir");
        CmdArgs.push_back(Value.data());
      } else if (Value == "--version") {
        D.PrintVersion(C, llvm::outs());
      } else {
        D.Diag(diag::err_drv_unsupported_option_argument)
            << A->getSpelling() << Value;
      }
    }
  }
  if (ImplicitIt.size())
    AddARMImplicitITArgs(Args, CmdArgs, ImplicitIt);
  if (Crel) {
    if (!ExperimentalCrel)
      D.Diag(diag::err_drv_experimental_crel);
    if (Triple.isOSBinFormatELF() && !Triple.isMIPS()) {
      CmdArgs.push_back("--crel");
    } else {
      D.Diag(diag::err_drv_unsupported_opt_for_target)
          << "-Wa,--crel" << D.getTargetTriple();
    }
  }
  if (!UseRelaxRelocations)
    CmdArgs.push_back("-mrelax-relocations=no");
  if (UseNoExecStack)
    CmdArgs.push_back("-mnoexecstack");
  if (MipsTargetFeature != nullptr) {
    CmdArgs.push_back("-target-feature");
    CmdArgs.push_back(MipsTargetFeature);
  }

  // forward -fembed-bitcode to assmebler
  if (C.getDriver().embedBitcodeEnabled() ||
      C.getDriver().embedBitcodeMarkerOnly())
    Args.AddLastArg(CmdArgs, options::OPT_fembed_bitcode_EQ);

  if (const char *AsSecureLogFile = getenv("AS_SECURE_LOG_FILE")) {
    CmdArgs.push_back("-as-secure-log-file");
    CmdArgs.push_back(Args.MakeArgString(AsSecureLogFile));
  }
}

static std::string ComplexRangeKindToStr(LangOptions::ComplexRangeKind Range) {
  switch (Range) {
  case LangOptions::ComplexRangeKind::CX_Full:
    return "full";
    break;
  case LangOptions::ComplexRangeKind::CX_Basic:
    return "basic";
    break;
  case LangOptions::ComplexRangeKind::CX_Improved:
    return "improved";
    break;
  case LangOptions::ComplexRangeKind::CX_Promoted:
    return "promoted";
    break;
  default:
    return "";
  }
}

static std::string ComplexArithmeticStr(LangOptions::ComplexRangeKind Range) {
  return (Range == LangOptions::ComplexRangeKind::CX_None)
             ? ""
             : "-fcomplex-arithmetic=" + ComplexRangeKindToStr(Range);
}

static void EmitComplexRangeDiag(const Driver &D, std::string str1,
                                 std::string str2) {
  if ((str1.compare(str2) != 0) && !str2.empty() && !str1.empty()) {
    D.Diag(clang::diag::warn_drv_overriding_option) << str1 << str2;
  }
}

static std::string
RenderComplexRangeOption(LangOptions::ComplexRangeKind Range) {
  std::string ComplexRangeStr = ComplexRangeKindToStr(Range);
  if (!ComplexRangeStr.empty())
    return "-complex-range=" + ComplexRangeStr;
  return ComplexRangeStr;
}

static void RenderFloatingPointOptions(const ToolChain &TC, const Driver &D,
                                       bool OFastEnabled, const ArgList &Args,
                                       ArgStringList &CmdArgs,
                                       const JobAction &JA) {
  // Handle various floating point optimization flags, mapping them to the
  // appropriate LLVM code generation flags. This is complicated by several
  // "umbrella" flags, so we do this by stepping through the flags incrementally
  // adjusting what we think is enabled/disabled, then at the end setting the
  // LLVM flags based on the final state.
  bool HonorINFs = true;
  bool HonorNaNs = true;
  bool ApproxFunc = false;
  // -fmath-errno is the default on some platforms, e.g. BSD-derived OSes.
  bool MathErrno = TC.IsMathErrnoDefault();
  bool AssociativeMath = false;
  bool ReciprocalMath = false;
  bool SignedZeros = true;
  bool TrappingMath = false; // Implemented via -ffp-exception-behavior
  bool TrappingMathPresent = false; // Is trapping-math in args, and not
                                    // overriden by ffp-exception-behavior?
  bool RoundingFPMath = false;
  // -ffp-model values: strict, fast, precise
  StringRef FPModel = "";
  // -ffp-exception-behavior options: strict, maytrap, ignore
  StringRef FPExceptionBehavior = "";
  // -ffp-eval-method options: double, extended, source
  StringRef FPEvalMethod = "";
  llvm::DenormalMode DenormalFPMath =
      TC.getDefaultDenormalModeForType(Args, JA);
  llvm::DenormalMode DenormalFP32Math =
      TC.getDefaultDenormalModeForType(Args, JA, &llvm::APFloat::IEEEsingle());

  // CUDA and HIP don't rely on the frontend to pass an ffp-contract option.
  // If one wasn't given by the user, don't pass it here.
  StringRef FPContract;
  StringRef LastSeenFfpContractOption;
  StringRef LastFpContractOverrideOption;
  bool SeenUnsafeMathModeOption = false;
  if (!JA.isDeviceOffloading(Action::OFK_Cuda) &&
      !JA.isOffloading(Action::OFK_HIP))
    FPContract = "on";
  bool StrictFPModel = false;
  StringRef Float16ExcessPrecision = "";
  StringRef BFloat16ExcessPrecision = "";
  LangOptions::ComplexRangeKind Range = LangOptions::ComplexRangeKind::CX_None;
  std::string ComplexRangeStr = "";
  std::string GccRangeComplexOption = "";

  // Lambda to set fast-math options. This is also used by -ffp-model=fast
  auto applyFastMath = [&]() {
    HonorINFs = false;
    HonorNaNs = false;
    MathErrno = false;
    AssociativeMath = true;
    ReciprocalMath = true;
    ApproxFunc = true;
    SignedZeros = false;
    TrappingMath = false;
    RoundingFPMath = false;
    FPExceptionBehavior = "";
    // If fast-math is set then set the fp-contract mode to fast.
    FPContract = "fast";
    // ffast-math enables basic range rules for complex multiplication and
    // division.
    // Warn if user expects to perform full implementation of complex
    // multiplication or division in the presence of nan or ninf flags.
    if (Range == LangOptions::ComplexRangeKind::CX_Full ||
        Range == LangOptions::ComplexRangeKind::CX_Improved ||
        Range == LangOptions::ComplexRangeKind::CX_Promoted)
      EmitComplexRangeDiag(
          D, ComplexArithmeticStr(Range),
          !GccRangeComplexOption.empty()
              ? GccRangeComplexOption
              : ComplexArithmeticStr(LangOptions::ComplexRangeKind::CX_Basic));
    Range = LangOptions::ComplexRangeKind::CX_Basic;
    SeenUnsafeMathModeOption = true;
  };

  // Lambda to consolidate common handling for fp-contract
  auto restoreFPContractState = [&]() {
    // CUDA and HIP don't rely on the frontend to pass an ffp-contract option.
    // For other targets, if the state has been changed by one of the
    // unsafe-math umbrella options a subsequent -fno-fast-math or
    // -fno-unsafe-math-optimizations option reverts to the last value seen for
    // the -ffp-contract option or "on" if we have not seen the -ffp-contract
    // option. If we have not seen an unsafe-math option or -ffp-contract,
    // we leave the FPContract state unchanged.
    if (!JA.isDeviceOffloading(Action::OFK_Cuda) &&
        !JA.isOffloading(Action::OFK_HIP)) {
      if (LastSeenFfpContractOption != "")
        FPContract = LastSeenFfpContractOption;
      else if (SeenUnsafeMathModeOption)
        FPContract = "on";
    }
    // In this case, we're reverting to the last explicit fp-contract option
    // or the platform default
    LastFpContractOverrideOption = "";
  };

  if (const Arg *A = Args.getLastArg(options::OPT_flimited_precision_EQ)) {
    CmdArgs.push_back("-mlimit-float-precision");
    CmdArgs.push_back(A->getValue());
  }

  for (const Arg *A : Args) {
    switch (A->getOption().getID()) {
    // If this isn't an FP option skip the claim below
    default: continue;

    case options::OPT_fcx_limited_range:
      if (GccRangeComplexOption.empty()) {
        if (Range != LangOptions::ComplexRangeKind::CX_Basic)
          EmitComplexRangeDiag(D, RenderComplexRangeOption(Range),
                               "-fcx-limited-range");
      } else {
        if (GccRangeComplexOption != "-fno-cx-limited-range")
          EmitComplexRangeDiag(D, GccRangeComplexOption, "-fcx-limited-range");
      }
      GccRangeComplexOption = "-fcx-limited-range";
      Range = LangOptions::ComplexRangeKind::CX_Basic;
      break;
    case options::OPT_fno_cx_limited_range:
      if (GccRangeComplexOption.empty()) {
        EmitComplexRangeDiag(D, RenderComplexRangeOption(Range),
                             "-fno-cx-limited-range");
      } else {
        if (GccRangeComplexOption.compare("-fcx-limited-range") != 0 &&
            GccRangeComplexOption.compare("-fno-cx-fortran-rules") != 0)
          EmitComplexRangeDiag(D, GccRangeComplexOption,
                               "-fno-cx-limited-range");
      }
      GccRangeComplexOption = "-fno-cx-limited-range";
      Range = LangOptions::ComplexRangeKind::CX_Full;
      break;
    case options::OPT_fcx_fortran_rules:
      if (GccRangeComplexOption.empty())
        EmitComplexRangeDiag(D, RenderComplexRangeOption(Range),
                             "-fcx-fortran-rules");
      else
        EmitComplexRangeDiag(D, GccRangeComplexOption, "-fcx-fortran-rules");
      GccRangeComplexOption = "-fcx-fortran-rules";
      Range = LangOptions::ComplexRangeKind::CX_Improved;
      break;
    case options::OPT_fno_cx_fortran_rules:
      if (GccRangeComplexOption.empty()) {
        EmitComplexRangeDiag(D, RenderComplexRangeOption(Range),
                             "-fno-cx-fortran-rules");
      } else {
        if (GccRangeComplexOption != "-fno-cx-limited-range")
          EmitComplexRangeDiag(D, GccRangeComplexOption,
                               "-fno-cx-fortran-rules");
      }
      GccRangeComplexOption = "-fno-cx-fortran-rules";
      Range = LangOptions::ComplexRangeKind::CX_Full;
      break;
    case options::OPT_fcomplex_arithmetic_EQ: {
      LangOptions::ComplexRangeKind RangeVal;
      StringRef Val = A->getValue();
      if (Val == "full")
        RangeVal = LangOptions::ComplexRangeKind::CX_Full;
      else if (Val == "improved")
        RangeVal = LangOptions::ComplexRangeKind::CX_Improved;
      else if (Val == "promoted")
        RangeVal = LangOptions::ComplexRangeKind::CX_Promoted;
      else if (Val == "basic")
        RangeVal = LangOptions::ComplexRangeKind::CX_Basic;
      else {
        D.Diag(diag::err_drv_unsupported_option_argument)
            << A->getSpelling() << Val;
        break;
      }
      if (!GccRangeComplexOption.empty()) {
        if (GccRangeComplexOption.compare("-fcx-limited-range") != 0) {
          if (GccRangeComplexOption.compare("-fcx-fortran-rules") != 0) {
            if (RangeVal != LangOptions::ComplexRangeKind::CX_Improved)
              EmitComplexRangeDiag(D, GccRangeComplexOption,
                                   ComplexArithmeticStr(RangeVal));
          } else {
            EmitComplexRangeDiag(D, GccRangeComplexOption,
                                 ComplexArithmeticStr(RangeVal));
          }
        } else {
          if (RangeVal != LangOptions::ComplexRangeKind::CX_Basic)
            EmitComplexRangeDiag(D, GccRangeComplexOption,
                                 ComplexArithmeticStr(RangeVal));
        }
      }
      Range = RangeVal;
      break;
    }
    case options::OPT_ffp_model_EQ: {
      // If -ffp-model= is seen, reset to fno-fast-math
      HonorINFs = true;
      HonorNaNs = true;
      ApproxFunc = false;
      // Turning *off* -ffast-math restores the toolchain default.
      MathErrno = TC.IsMathErrnoDefault();
      AssociativeMath = false;
      ReciprocalMath = false;
      SignedZeros = true;

      StringRef Val = A->getValue();
      if (OFastEnabled && Val != "fast") {
        // Only -ffp-model=fast is compatible with OFast, ignore.
        D.Diag(clang::diag::warn_drv_overriding_option)
            << Args.MakeArgString("-ffp-model=" + Val) << "-Ofast";
        break;
      }
      StrictFPModel = false;
      if (!FPModel.empty() && FPModel != Val)
        D.Diag(clang::diag::warn_drv_overriding_option)
            << Args.MakeArgString("-ffp-model=" + FPModel)
            << Args.MakeArgString("-ffp-model=" + Val);
      if (Val == "fast") {
        FPModel = Val;
        applyFastMath();
        // applyFastMath sets fp-contract="fast"
        LastFpContractOverrideOption = "-ffp-model=fast";
      } else if (Val == "precise") {
        FPModel = Val;
        FPContract = "on";
        LastFpContractOverrideOption = "-ffp-model=precise";
      } else if (Val == "strict") {
        StrictFPModel = true;
        FPExceptionBehavior = "strict";
        FPModel = Val;
        FPContract = "off";
        LastFpContractOverrideOption = "-ffp-model=strict";
        TrappingMath = true;
        RoundingFPMath = true;
      } else
        D.Diag(diag::err_drv_unsupported_option_argument)
            << A->getSpelling() << Val;
      break;
    }

    // Options controlling individual features
    case options::OPT_fhonor_infinities:    HonorINFs = true;         break;
    case options::OPT_fno_honor_infinities: HonorINFs = false;        break;
    case options::OPT_fhonor_nans:          HonorNaNs = true;         break;
    case options::OPT_fno_honor_nans:       HonorNaNs = false;        break;
    case options::OPT_fapprox_func:         ApproxFunc = true;        break;
    case options::OPT_fno_approx_func:      ApproxFunc = false;       break;
    case options::OPT_fmath_errno:          MathErrno = true;         break;
    case options::OPT_fno_math_errno:       MathErrno = false;        break;
    case options::OPT_fassociative_math:    AssociativeMath = true;   break;
    case options::OPT_fno_associative_math: AssociativeMath = false;  break;
    case options::OPT_freciprocal_math:     ReciprocalMath = true;    break;
    case options::OPT_fno_reciprocal_math:  ReciprocalMath = false;   break;
    case options::OPT_fsigned_zeros:        SignedZeros = true;       break;
    case options::OPT_fno_signed_zeros:     SignedZeros = false;      break;
    case options::OPT_ftrapping_math:
      if (!TrappingMathPresent && !FPExceptionBehavior.empty() &&
          FPExceptionBehavior != "strict")
        // Warn that previous value of option is overridden.
        D.Diag(clang::diag::warn_drv_overriding_option)
            << Args.MakeArgString("-ffp-exception-behavior=" +
                                  FPExceptionBehavior)
            << "-ftrapping-math";
      TrappingMath = true;
      TrappingMathPresent = true;
      FPExceptionBehavior = "strict";
      break;
    case options::OPT_fno_trapping_math:
      if (!TrappingMathPresent && !FPExceptionBehavior.empty() &&
          FPExceptionBehavior != "ignore")
        // Warn that previous value of option is overridden.
        D.Diag(clang::diag::warn_drv_overriding_option)
            << Args.MakeArgString("-ffp-exception-behavior=" +
                                  FPExceptionBehavior)
            << "-fno-trapping-math";
      TrappingMath = false;
      TrappingMathPresent = true;
      FPExceptionBehavior = "ignore";
      break;

    case options::OPT_frounding_math:
      RoundingFPMath = true;
      break;

    case options::OPT_fno_rounding_math:
      RoundingFPMath = false;
      break;

    case options::OPT_fdenormal_fp_math_EQ:
      DenormalFPMath = llvm::parseDenormalFPAttribute(A->getValue());
      DenormalFP32Math = DenormalFPMath;
      if (!DenormalFPMath.isValid()) {
        D.Diag(diag::err_drv_invalid_value)
            << A->getAsString(Args) << A->getValue();
      }
      break;

    case options::OPT_fdenormal_fp_math_f32_EQ:
      DenormalFP32Math = llvm::parseDenormalFPAttribute(A->getValue());
      if (!DenormalFP32Math.isValid()) {
        D.Diag(diag::err_drv_invalid_value)
            << A->getAsString(Args) << A->getValue();
      }
      break;

    // Validate and pass through -ffp-contract option.
    case options::OPT_ffp_contract: {
      StringRef Val = A->getValue();
      if (Val == "fast" || Val == "on" || Val == "off" ||
          Val == "fast-honor-pragmas") {
        if (Val != FPContract && LastFpContractOverrideOption != "") {
          D.Diag(clang::diag::warn_drv_overriding_option)
              << LastFpContractOverrideOption
              << Args.MakeArgString("-ffp-contract=" + Val);
        }

        FPContract = Val;
        LastSeenFfpContractOption = Val;
        LastFpContractOverrideOption = "";
      } else
        D.Diag(diag::err_drv_unsupported_option_argument)
            << A->getSpelling() << Val;
      break;
    }

    // Validate and pass through -ffp-exception-behavior option.
    case options::OPT_ffp_exception_behavior_EQ: {
      StringRef Val = A->getValue();
      if (!TrappingMathPresent && !FPExceptionBehavior.empty() &&
          FPExceptionBehavior != Val)
        // Warn that previous value of option is overridden.
        D.Diag(clang::diag::warn_drv_overriding_option)
            << Args.MakeArgString("-ffp-exception-behavior=" +
                                  FPExceptionBehavior)
            << Args.MakeArgString("-ffp-exception-behavior=" + Val);
      TrappingMath = TrappingMathPresent = false;
      if (Val == "ignore" || Val == "maytrap") {
        FPExceptionBehavior = Val;
        // AOCC Begin
        if (Val == "maytrap") {
	  ;
        }
        // AOCC End
      } else if (Val == "strict") {
        FPExceptionBehavior = Val;
        TrappingMath = TrappingMathPresent = true;
      } else
        D.Diag(diag::err_drv_unsupported_option_argument)
            << A->getSpelling() << Val;
      break;
    }

    // Validate and pass through -ffp-eval-method option.
    case options::OPT_ffp_eval_method_EQ: {
      StringRef Val = A->getValue();
      if (Val == "double" || Val == "extended" || Val == "source")
        FPEvalMethod = Val;
      else
        D.Diag(diag::err_drv_unsupported_option_argument)
            << A->getSpelling() << Val;
      break;
    }

    case options::OPT_fexcess_precision_EQ: {
      StringRef Val = A->getValue();
      const llvm::Triple::ArchType Arch = TC.getArch();
      if (Arch == llvm::Triple::x86 || Arch == llvm::Triple::x86_64) {
        if (Val == "standard" || Val == "fast")
          Float16ExcessPrecision = Val;
        // To make it GCC compatible, allow the value of "16" which
        // means disable excess precision, the same meaning than clang's
        // equivalent value "none".
        else if (Val == "16")
          Float16ExcessPrecision = "none";
        else
          D.Diag(diag::err_drv_unsupported_option_argument)
              << A->getSpelling() << Val;
      } else {
        if (!(Val == "standard" || Val == "fast"))
          D.Diag(diag::err_drv_unsupported_option_argument)
              << A->getSpelling() << Val;
      }
      BFloat16ExcessPrecision = Float16ExcessPrecision;
      break;
    }
    case options::OPT_ffinite_math_only:
      HonorINFs = false;
      HonorNaNs = false;
      break;
    case options::OPT_fno_finite_math_only:
      HonorINFs = true;
      HonorNaNs = true;
      break;

    case options::OPT_funsafe_math_optimizations:
      AssociativeMath = true;
      ReciprocalMath = true;
      SignedZeros = false;
      ApproxFunc = true;
      TrappingMath = false;
      FPExceptionBehavior = "";
      FPContract = "fast";
      LastFpContractOverrideOption = "-funsafe-math-optimizations";
      SeenUnsafeMathModeOption = true;
      break;
    case options::OPT_fno_unsafe_math_optimizations:
      AssociativeMath = false;
      ReciprocalMath = false;
      SignedZeros = true;
      ApproxFunc = false;
      restoreFPContractState();
      break;

    case options::OPT_Ofast:
      // If -Ofast is the optimization level, then -ffast-math should be enabled
      if (!OFastEnabled)
        continue;
      [[fallthrough]];
    case options::OPT_ffast_math:
      applyFastMath();
      if (A->getOption().getID() == options::OPT_Ofast)
        LastFpContractOverrideOption = "-Ofast";
      else
        LastFpContractOverrideOption = "-ffast-math";
      break;
    case options::OPT_fno_fast_math:
      HonorINFs = true;
      HonorNaNs = true;
      // Turning on -ffast-math (with either flag) removes the need for
      // MathErrno. However, turning *off* -ffast-math merely restores the
      // toolchain default (which may be false).
      MathErrno = TC.IsMathErrnoDefault();
      AssociativeMath = false;
      ReciprocalMath = false;
      ApproxFunc = false;
      SignedZeros = true;
      restoreFPContractState();
      LastFpContractOverrideOption = "";
      break;
    } // End switch (A->getOption().getID())

    // The StrictFPModel local variable is needed to report warnings
    // in the way we intend. If -ffp-model=strict has been used, we
    // want to report a warning for the next option encountered that
    // takes us out of the settings described by fp-model=strict, but
    // we don't want to continue issuing warnings for other conflicting
    // options after that.
    if (StrictFPModel) {
      // If -ffp-model=strict has been specified on command line but
      // subsequent options conflict then emit warning diagnostic.
      if (HonorINFs && HonorNaNs && !AssociativeMath && !ReciprocalMath &&
          SignedZeros && TrappingMath && RoundingFPMath && !ApproxFunc &&
          FPContract == "off")
        // OK: Current Arg doesn't conflict with -ffp-model=strict
        ;
      else {
        StrictFPModel = false;
        FPModel = "";
        // The warning for -ffp-contract would have been reported by the
        // OPT_ffp_contract_EQ handler above. A special check here is needed
        // to avoid duplicating the warning.
        auto RHS = (A->getNumValues() == 0)
                       ? A->getSpelling()
                       : Args.MakeArgString(A->getSpelling() + A->getValue());
        if (A->getSpelling() != "-ffp-contract=") {
          if (RHS != "-ffp-model=strict")
            D.Diag(clang::diag::warn_drv_overriding_option)
                << "-ffp-model=strict" << RHS;
        }
      }
    }

    // If we handled this option claim it
    A->claim();
  }

  if (!HonorINFs)
    CmdArgs.push_back("-menable-no-infs");

  if (!HonorNaNs)
    CmdArgs.push_back("-menable-no-nans");

  if (ApproxFunc)
    CmdArgs.push_back("-fapprox-func");

  if (MathErrno)
    CmdArgs.push_back("-fmath-errno");

 if (AssociativeMath && ReciprocalMath && !SignedZeros && ApproxFunc &&
     !TrappingMath)
    CmdArgs.push_back("-funsafe-math-optimizations");

  if (!SignedZeros)
    CmdArgs.push_back("-fno-signed-zeros");

  if (AssociativeMath && !SignedZeros && !TrappingMath)
    CmdArgs.push_back("-mreassociate");

  if (ReciprocalMath)
    CmdArgs.push_back("-freciprocal-math");

  if (TrappingMath) {
    // FP Exception Behavior is also set to strict
    assert(FPExceptionBehavior == "strict");
  }

  // The default is IEEE.
  if (DenormalFPMath != llvm::DenormalMode::getIEEE()) {
    llvm::SmallString<64> DenormFlag;
    llvm::raw_svector_ostream ArgStr(DenormFlag);
    ArgStr << "-fdenormal-fp-math=" << DenormalFPMath;
    CmdArgs.push_back(Args.MakeArgString(ArgStr.str()));
  }

  // Add f32 specific denormal mode flag if it's different.
  if (DenormalFP32Math != DenormalFPMath) {
    llvm::SmallString<64> DenormFlag;
    llvm::raw_svector_ostream ArgStr(DenormFlag);
    ArgStr << "-fdenormal-fp-math-f32=" << DenormalFP32Math;
    CmdArgs.push_back(Args.MakeArgString(ArgStr.str()));
  }

  if (!FPContract.empty())
    CmdArgs.push_back(Args.MakeArgString("-ffp-contract=" + FPContract));

  if (RoundingFPMath)
    CmdArgs.push_back(Args.MakeArgString("-frounding-math"));
  else
    CmdArgs.push_back(Args.MakeArgString("-fno-rounding-math"));

  if (!FPExceptionBehavior.empty())
    CmdArgs.push_back(Args.MakeArgString("-ffp-exception-behavior=" +
                      FPExceptionBehavior));

  if (!FPEvalMethod.empty())
    CmdArgs.push_back(Args.MakeArgString("-ffp-eval-method=" + FPEvalMethod));

  if (!Float16ExcessPrecision.empty())
    CmdArgs.push_back(Args.MakeArgString("-ffloat16-excess-precision=" +
                                         Float16ExcessPrecision));
  if (!BFloat16ExcessPrecision.empty())
    CmdArgs.push_back(Args.MakeArgString("-fbfloat16-excess-precision=" +
                                         BFloat16ExcessPrecision));

  ParseMRecip(D, Args, CmdArgs);

  // -ffast-math enables the __FAST_MATH__ preprocessor macro, but check for the
  // individual features enabled by -ffast-math instead of the option itself as
  // that's consistent with gcc's behaviour.
  if (!HonorINFs && !HonorNaNs && !MathErrno && AssociativeMath && ApproxFunc &&
      ReciprocalMath && !SignedZeros && !TrappingMath && !RoundingFPMath)
    CmdArgs.push_back("-ffast-math");

  // Handle __FINITE_MATH_ONLY__ similarly.
  // The -ffinite-math-only is added to CmdArgs when !HonorINFs && !HonorNaNs.
  // Otherwise process the Xclang arguments to determine if -menable-no-infs and
  // -menable-no-nans are set by the user.
  bool shouldAddFiniteMathOnly = false;
  if (!HonorINFs && !HonorNaNs) {
    shouldAddFiniteMathOnly = true;
  } else {
    bool InfValues = true;
    bool NanValues = true;
    for (const auto *Arg : Args.filtered(options::OPT_Xclang)) {
      StringRef ArgValue = Arg->getValue();
      if (ArgValue == "-menable-no-nans")
        NanValues = false;
      else if (ArgValue == "-menable-no-infs")
        InfValues = false;
    }
    if (!NanValues && !InfValues)
      shouldAddFiniteMathOnly = true;
  }
  if (shouldAddFiniteMathOnly) {
    CmdArgs.push_back("-ffinite-math-only");
  }
  if (const Arg *A = Args.getLastArg(options::OPT_mfpmath_EQ)) {
    CmdArgs.push_back("-mfpmath");
    CmdArgs.push_back(A->getValue());
  }

  // Disable a codegen optimization for floating-point casts.
  if (Args.hasFlag(options::OPT_fno_strict_float_cast_overflow,
                   options::OPT_fstrict_float_cast_overflow, false))
    CmdArgs.push_back("-fno-strict-float-cast-overflow");

  if (Range != LangOptions::ComplexRangeKind::CX_None)
    ComplexRangeStr = RenderComplexRangeOption(Range);
  if (!ComplexRangeStr.empty()) {
    CmdArgs.push_back(Args.MakeArgString(ComplexRangeStr));
    if (Args.hasArg(options::OPT_fcomplex_arithmetic_EQ))
      CmdArgs.push_back(Args.MakeArgString("-fcomplex-arithmetic=" +
                                           ComplexRangeKindToStr(Range)));
  }
  if (Args.hasArg(options::OPT_fcx_limited_range))
    CmdArgs.push_back("-fcx-limited-range");
  if (Args.hasArg(options::OPT_fcx_fortran_rules))
    CmdArgs.push_back("-fcx-fortran-rules");
  if (Args.hasArg(options::OPT_fno_cx_limited_range))
    CmdArgs.push_back("-fno-cx-limited-range");
  if (Args.hasArg(options::OPT_fno_cx_fortran_rules))
    CmdArgs.push_back("-fno-cx-fortran-rules");
}

static void RenderAnalyzerOptions(const ArgList &Args, ArgStringList &CmdArgs,
                                  const llvm::Triple &Triple,
                                  const InputInfo &Input) {
  // Add default argument set.
  if (!Args.hasArg(options::OPT__analyzer_no_default_checks)) {
    CmdArgs.push_back("-analyzer-checker=core");
    CmdArgs.push_back("-analyzer-checker=apiModeling");

    if (!Triple.isWindowsMSVCEnvironment()) {
      CmdArgs.push_back("-analyzer-checker=unix");
    } else {
      // Enable "unix" checkers that also work on Windows.
      CmdArgs.push_back("-analyzer-checker=unix.API");
      CmdArgs.push_back("-analyzer-checker=unix.Malloc");
      CmdArgs.push_back("-analyzer-checker=unix.MallocSizeof");
      CmdArgs.push_back("-analyzer-checker=unix.MismatchedDeallocator");
      CmdArgs.push_back("-analyzer-checker=unix.cstring.BadSizeArg");
      CmdArgs.push_back("-analyzer-checker=unix.cstring.NullArg");
    }

    // Disable some unix checkers for PS4/PS5.
    if (Triple.isPS()) {
      CmdArgs.push_back("-analyzer-disable-checker=unix.API");
      CmdArgs.push_back("-analyzer-disable-checker=unix.Vfork");
    }

    if (Triple.isOSDarwin()) {
      CmdArgs.push_back("-analyzer-checker=osx");
      CmdArgs.push_back(
          "-analyzer-checker=security.insecureAPI.decodeValueOfObjCType");
    }
    else if (Triple.isOSFuchsia())
      CmdArgs.push_back("-analyzer-checker=fuchsia");

    CmdArgs.push_back("-analyzer-checker=deadcode");

    if (types::isCXX(Input.getType()))
      CmdArgs.push_back("-analyzer-checker=cplusplus");

    if (!Triple.isPS()) {
      CmdArgs.push_back("-analyzer-checker=security.insecureAPI.UncheckedReturn");
      CmdArgs.push_back("-analyzer-checker=security.insecureAPI.getpw");
      CmdArgs.push_back("-analyzer-checker=security.insecureAPI.gets");
      CmdArgs.push_back("-analyzer-checker=security.insecureAPI.mktemp");
      CmdArgs.push_back("-analyzer-checker=security.insecureAPI.mkstemp");
      CmdArgs.push_back("-analyzer-checker=security.insecureAPI.vfork");
    }

    // Default nullability checks.
    CmdArgs.push_back("-analyzer-checker=nullability.NullPassedToNonnull");
    CmdArgs.push_back("-analyzer-checker=nullability.NullReturnedFromNonnull");
  }

  // Set the output format. The default is plist, for (lame) historical reasons.
  CmdArgs.push_back("-analyzer-output");
  if (Arg *A = Args.getLastArg(options::OPT__analyzer_output))
    CmdArgs.push_back(A->getValue());
  else
    CmdArgs.push_back("plist");

  // Disable the presentation of standard compiler warnings when using
  // --analyze.  We only want to show static analyzer diagnostics or frontend
  // errors.
  CmdArgs.push_back("-w");

  // Add -Xanalyzer arguments when running as analyzer.
  Args.AddAllArgValues(CmdArgs, options::OPT_Xanalyzer);
}

static bool isValidSymbolName(StringRef S) {
  if (S.empty())
    return false;

  if (std::isdigit(S[0]))
    return false;

  return llvm::all_of(S, [](char C) { return std::isalnum(C) || C == '_'; });
}

static void RenderSSPOptions(const Driver &D, const ToolChain &TC,
                             const ArgList &Args, ArgStringList &CmdArgs,
                             bool KernelOrKext) {
  const llvm::Triple &EffectiveTriple = TC.getEffectiveTriple();

  // NVPTX doesn't support stack protectors; from the compiler's perspective, it
  // doesn't even have a stack!
  if (EffectiveTriple.isNVPTX())
    return;

  // -stack-protector=0 is default.
  LangOptions::StackProtectorMode StackProtectorLevel = LangOptions::SSPOff;
  LangOptions::StackProtectorMode DefaultStackProtectorLevel =
      TC.GetDefaultStackProtectorLevel(KernelOrKext);

  if (Arg *A = Args.getLastArg(options::OPT_fno_stack_protector,
                               options::OPT_fstack_protector_all,
                               options::OPT_fstack_protector_strong,
                               options::OPT_fstack_protector)) {
    if (A->getOption().matches(options::OPT_fstack_protector))
      StackProtectorLevel =
          std::max<>(LangOptions::SSPOn, DefaultStackProtectorLevel);
    else if (A->getOption().matches(options::OPT_fstack_protector_strong))
      StackProtectorLevel = LangOptions::SSPStrong;
    else if (A->getOption().matches(options::OPT_fstack_protector_all))
      StackProtectorLevel = LangOptions::SSPReq;

    if (EffectiveTriple.isBPF() && StackProtectorLevel != LangOptions::SSPOff) {
      D.Diag(diag::warn_drv_unsupported_option_for_target)
          << A->getSpelling() << EffectiveTriple.getTriple();
      StackProtectorLevel = DefaultStackProtectorLevel;
    }
  } else {
    StackProtectorLevel = DefaultStackProtectorLevel;
  }

  if (StackProtectorLevel) {
    CmdArgs.push_back("-stack-protector");
    CmdArgs.push_back(Args.MakeArgString(Twine(StackProtectorLevel)));
  }

  // --param ssp-buffer-size=
  for (const Arg *A : Args.filtered(options::OPT__param)) {
    StringRef Str(A->getValue());
    if (Str.starts_with("ssp-buffer-size=")) {
      if (StackProtectorLevel) {
        CmdArgs.push_back("-stack-protector-buffer-size");
        // FIXME: Verify the argument is a valid integer.
        CmdArgs.push_back(Args.MakeArgString(Str.drop_front(16)));
      }
      A->claim();
    }
  }

  const std::string &TripleStr = EffectiveTriple.getTriple();
  if (Arg *A = Args.getLastArg(options::OPT_mstack_protector_guard_EQ)) {
    StringRef Value = A->getValue();
    if (!EffectiveTriple.isX86() && !EffectiveTriple.isAArch64() &&
        !EffectiveTriple.isARM() && !EffectiveTriple.isThumb())
      D.Diag(diag::err_drv_unsupported_opt_for_target)
          << A->getAsString(Args) << TripleStr;
    if ((EffectiveTriple.isX86() || EffectiveTriple.isARM() ||
         EffectiveTriple.isThumb()) &&
        Value != "tls" && Value != "global") {
      D.Diag(diag::err_drv_invalid_value_with_suggestion)
          << A->getOption().getName() << Value << "tls global";
      return;
    }
    if ((EffectiveTriple.isARM() || EffectiveTriple.isThumb()) &&
        Value == "tls") {
      if (!Args.hasArg(options::OPT_mstack_protector_guard_offset_EQ)) {
        D.Diag(diag::err_drv_ssp_missing_offset_argument)
            << A->getAsString(Args);
        return;
      }
      // Check whether the target subarch supports the hardware TLS register
      if (!arm::isHardTPSupported(EffectiveTriple)) {
        D.Diag(diag::err_target_unsupported_tp_hard)
            << EffectiveTriple.getArchName();
        return;
      }
      // Check whether the user asked for something other than -mtp=cp15
      if (Arg *A = Args.getLastArg(options::OPT_mtp_mode_EQ)) {
        StringRef Value = A->getValue();
        if (Value != "cp15") {
          D.Diag(diag::err_drv_argument_not_allowed_with)
              << A->getAsString(Args) << "-mstack-protector-guard=tls";
          return;
        }
      }
      CmdArgs.push_back("-target-feature");
      CmdArgs.push_back("+read-tp-tpidruro");
    }
    if (EffectiveTriple.isAArch64() && Value != "sysreg" && Value != "global") {
      D.Diag(diag::err_drv_invalid_value_with_suggestion)
          << A->getOption().getName() << Value << "sysreg global";
      return;
    }
    A->render(Args, CmdArgs);
  }

  if (Arg *A = Args.getLastArg(options::OPT_mstack_protector_guard_offset_EQ)) {
    StringRef Value = A->getValue();
    if (!EffectiveTriple.isX86() && !EffectiveTriple.isAArch64() &&
        !EffectiveTriple.isARM() && !EffectiveTriple.isThumb())
      D.Diag(diag::err_drv_unsupported_opt_for_target)
          << A->getAsString(Args) << TripleStr;
    int Offset;
    if (Value.getAsInteger(10, Offset)) {
      D.Diag(diag::err_drv_invalid_value) << A->getOption().getName() << Value;
      return;
    }
    if ((EffectiveTriple.isARM() || EffectiveTriple.isThumb()) &&
        (Offset < 0 || Offset > 0xfffff)) {
      D.Diag(diag::err_drv_invalid_int_value)
          << A->getOption().getName() << Value;
      return;
    }
    A->render(Args, CmdArgs);
  }

  if (Arg *A = Args.getLastArg(options::OPT_mstack_protector_guard_reg_EQ)) {
    StringRef Value = A->getValue();
    if (!EffectiveTriple.isX86() && !EffectiveTriple.isAArch64())
      D.Diag(diag::err_drv_unsupported_opt_for_target)
          << A->getAsString(Args) << TripleStr;
    if (EffectiveTriple.isX86() && (Value != "fs" && Value != "gs")) {
      D.Diag(diag::err_drv_invalid_value_with_suggestion)
          << A->getOption().getName() << Value << "fs gs";
      return;
    }
    if (EffectiveTriple.isAArch64() && Value != "sp_el0") {
      D.Diag(diag::err_drv_invalid_value) << A->getOption().getName() << Value;
      return;
    }
    A->render(Args, CmdArgs);
  }

  if (Arg *A = Args.getLastArg(options::OPT_mstack_protector_guard_symbol_EQ)) {
    StringRef Value = A->getValue();
    if (!isValidSymbolName(Value)) {
      D.Diag(diag::err_drv_argument_only_allowed_with)
          << A->getOption().getName() << "legal symbol name";
      return;
    }
    A->render(Args, CmdArgs);
  }
}

static void RenderSCPOptions(const ToolChain &TC, const ArgList &Args,
                             ArgStringList &CmdArgs) {
  const llvm::Triple &EffectiveTriple = TC.getEffectiveTriple();

  if (!EffectiveTriple.isOSFreeBSD() && !EffectiveTriple.isOSLinux())
    return;

  if (!EffectiveTriple.isX86() && !EffectiveTriple.isSystemZ() &&
      !EffectiveTriple.isPPC64() && !EffectiveTriple.isAArch64())
    return;

  Args.addOptInFlag(CmdArgs, options::OPT_fstack_clash_protection,
                    options::OPT_fno_stack_clash_protection);
}

static void RenderTrivialAutoVarInitOptions(const Driver &D,
                                            const ToolChain &TC,
                                            const ArgList &Args,
                                            ArgStringList &CmdArgs) {
  auto DefaultTrivialAutoVarInit = TC.GetDefaultTrivialAutoVarInit();
  StringRef TrivialAutoVarInit = "";

  for (const Arg *A : Args) {
    switch (A->getOption().getID()) {
    default:
      continue;
    case options::OPT_ftrivial_auto_var_init: {
      A->claim();
      StringRef Val = A->getValue();
      if (Val == "uninitialized" || Val == "zero" || Val == "pattern")
        TrivialAutoVarInit = Val;
      else
        D.Diag(diag::err_drv_unsupported_option_argument)
            << A->getSpelling() << Val;
      break;
    }
    }
  }

  if (TrivialAutoVarInit.empty())
    switch (DefaultTrivialAutoVarInit) {
    case LangOptions::TrivialAutoVarInitKind::Uninitialized:
      break;
    case LangOptions::TrivialAutoVarInitKind::Pattern:
      TrivialAutoVarInit = "pattern";
      break;
    case LangOptions::TrivialAutoVarInitKind::Zero:
      TrivialAutoVarInit = "zero";
      break;
    }

  if (!TrivialAutoVarInit.empty()) {
    CmdArgs.push_back(
        Args.MakeArgString("-ftrivial-auto-var-init=" + TrivialAutoVarInit));
  }

  if (Arg *A =
          Args.getLastArg(options::OPT_ftrivial_auto_var_init_stop_after)) {
    if (!Args.hasArg(options::OPT_ftrivial_auto_var_init) ||
        StringRef(
            Args.getLastArg(options::OPT_ftrivial_auto_var_init)->getValue()) ==
            "uninitialized")
      D.Diag(diag::err_drv_trivial_auto_var_init_stop_after_missing_dependency);
    A->claim();
    StringRef Val = A->getValue();
    if (std::stoi(Val.str()) <= 0)
      D.Diag(diag::err_drv_trivial_auto_var_init_stop_after_invalid_value);
    CmdArgs.push_back(
        Args.MakeArgString("-ftrivial-auto-var-init-stop-after=" + Val));
  }

  if (Arg *A = Args.getLastArg(options::OPT_ftrivial_auto_var_init_max_size)) {
    if (!Args.hasArg(options::OPT_ftrivial_auto_var_init) ||
        StringRef(
            Args.getLastArg(options::OPT_ftrivial_auto_var_init)->getValue()) ==
            "uninitialized")
      D.Diag(diag::err_drv_trivial_auto_var_init_max_size_missing_dependency);
    A->claim();
    StringRef Val = A->getValue();
    if (std::stoi(Val.str()) <= 0)
      D.Diag(diag::err_drv_trivial_auto_var_init_max_size_invalid_value);
    CmdArgs.push_back(
        Args.MakeArgString("-ftrivial-auto-var-init-max-size=" + Val));
  }
}

static void RenderOpenCLOptions(const ArgList &Args, ArgStringList &CmdArgs,
                                types::ID InputType) {
  // cl-denorms-are-zero is not forwarded. It is translated into a generic flag
  // for denormal flushing handling based on the target.
  const unsigned ForwardedArguments[] = {
      options::OPT_cl_opt_disable,
      options::OPT_cl_strict_aliasing,
      options::OPT_cl_single_precision_constant,
      options::OPT_cl_finite_math_only,
      options::OPT_cl_kernel_arg_info,
      options::OPT_cl_unsafe_math_optimizations,
      options::OPT_cl_fast_relaxed_math,
      options::OPT_cl_mad_enable,
      options::OPT_cl_no_signed_zeros,
      options::OPT_cl_fp32_correctly_rounded_divide_sqrt,
      options::OPT_cl_uniform_work_group_size
  };

  if (Arg *A = Args.getLastArg(options::OPT_cl_std_EQ)) {
    std::string CLStdStr = std::string("-cl-std=") + A->getValue();
    CmdArgs.push_back(Args.MakeArgString(CLStdStr));
  } else if (Arg *A = Args.getLastArg(options::OPT_cl_ext_EQ)) {
    std::string CLExtStr = std::string("-cl-ext=") + A->getValue();
    CmdArgs.push_back(Args.MakeArgString(CLExtStr));
  }

  if (Args.hasArg(options::OPT_cl_finite_math_only)) {
    CmdArgs.push_back("-menable-no-infs");
    CmdArgs.push_back("-menable-no-nans");
  }

  for (const auto &Arg : ForwardedArguments)
    if (const auto *A = Args.getLastArg(Arg))
      CmdArgs.push_back(Args.MakeArgString(A->getOption().getPrefixedName()));

  // Only add the default headers if we are compiling OpenCL sources.
  if ((types::isOpenCL(InputType) ||
       (Args.hasArg(options::OPT_cl_std_EQ) && types::isSrcFile(InputType))) &&
      !Args.hasArg(options::OPT_cl_no_stdinc)) {
    CmdArgs.push_back("-finclude-default-header");
    CmdArgs.push_back("-fdeclare-opencl-builtins");
  }
}

static void RenderHLSLOptions(const ArgList &Args, ArgStringList &CmdArgs,
                              types::ID InputType) {
  const unsigned ForwardedArguments[] = {options::OPT_dxil_validator_version,
                                         options::OPT_D,
                                         options::OPT_I,
                                         options::OPT_O,
                                         options::OPT_emit_llvm,
                                         options::OPT_emit_obj,
                                         options::OPT_disable_llvm_passes,
                                         options::OPT_fnative_half_type,
                                         options::OPT_hlsl_entrypoint};
  if (!types::isHLSL(InputType))
    return;
  for (const auto &Arg : ForwardedArguments)
    if (const auto *A = Args.getLastArg(Arg))
      A->renderAsInput(Args, CmdArgs);
  // Add the default headers if dxc_no_stdinc is not set.
  if (!Args.hasArg(options::OPT_dxc_no_stdinc) &&
      !Args.hasArg(options::OPT_nostdinc))
    CmdArgs.push_back("-finclude-default-header");
}

static void RenderOpenACCOptions(const Driver &D, const ArgList &Args,
                                 ArgStringList &CmdArgs, types::ID InputType) {
  if (!Args.hasArg(options::OPT_fopenacc))
    return;

  CmdArgs.push_back("-fopenacc");

  if (Arg *A = Args.getLastArg(options::OPT_openacc_macro_override)) {
    StringRef Value = A->getValue();
    int Version;
    if (!Value.getAsInteger(10, Version))
      A->renderAsInput(Args, CmdArgs);
    else
      D.Diag(diag::err_drv_clang_unsupported) << Value;
  }
}

static void RenderARCMigrateToolOptions(const Driver &D, const ArgList &Args,
                                        ArgStringList &CmdArgs) {
  bool ARCMTEnabled = false;
  if (!Args.hasArg(options::OPT_fno_objc_arc, options::OPT_fobjc_arc)) {
    if (const Arg *A = Args.getLastArg(options::OPT_ccc_arcmt_check,
                                       options::OPT_ccc_arcmt_modify,
                                       options::OPT_ccc_arcmt_migrate)) {
      ARCMTEnabled = true;
      switch (A->getOption().getID()) {
      default: llvm_unreachable("missed a case");
      case options::OPT_ccc_arcmt_check:
        CmdArgs.push_back("-arcmt-action=check");
        break;
      case options::OPT_ccc_arcmt_modify:
        CmdArgs.push_back("-arcmt-action=modify");
        break;
      case options::OPT_ccc_arcmt_migrate:
        CmdArgs.push_back("-arcmt-action=migrate");
        CmdArgs.push_back("-mt-migrate-directory");
        CmdArgs.push_back(A->getValue());

        Args.AddLastArg(CmdArgs, options::OPT_arcmt_migrate_report_output);
        Args.AddLastArg(CmdArgs, options::OPT_arcmt_migrate_emit_arc_errors);
        break;
      }
    }
  } else {
    Args.ClaimAllArgs(options::OPT_ccc_arcmt_check);
    Args.ClaimAllArgs(options::OPT_ccc_arcmt_modify);
    Args.ClaimAllArgs(options::OPT_ccc_arcmt_migrate);
  }

  if (const Arg *A = Args.getLastArg(options::OPT_ccc_objcmt_migrate)) {
    if (ARCMTEnabled)
      D.Diag(diag::err_drv_argument_not_allowed_with)
          << A->getAsString(Args) << "-ccc-arcmt-migrate";

    CmdArgs.push_back("-mt-migrate-directory");
    CmdArgs.push_back(A->getValue());

    if (!Args.hasArg(options::OPT_objcmt_migrate_literals,
                     options::OPT_objcmt_migrate_subscripting,
                     options::OPT_objcmt_migrate_property)) {
      // None specified, means enable them all.
      CmdArgs.push_back("-objcmt-migrate-literals");
      CmdArgs.push_back("-objcmt-migrate-subscripting");
      CmdArgs.push_back("-objcmt-migrate-property");
    } else {
      Args.AddLastArg(CmdArgs, options::OPT_objcmt_migrate_literals);
      Args.AddLastArg(CmdArgs, options::OPT_objcmt_migrate_subscripting);
      Args.AddLastArg(CmdArgs, options::OPT_objcmt_migrate_property);
    }
  } else {
    Args.AddLastArg(CmdArgs, options::OPT_objcmt_migrate_literals);
    Args.AddLastArg(CmdArgs, options::OPT_objcmt_migrate_subscripting);
    Args.AddLastArg(CmdArgs, options::OPT_objcmt_migrate_property);
    Args.AddLastArg(CmdArgs, options::OPT_objcmt_migrate_all);
    Args.AddLastArg(CmdArgs, options::OPT_objcmt_migrate_readonly_property);
    Args.AddLastArg(CmdArgs, options::OPT_objcmt_migrate_readwrite_property);
    Args.AddLastArg(CmdArgs, options::OPT_objcmt_migrate_property_dot_syntax);
    Args.AddLastArg(CmdArgs, options::OPT_objcmt_migrate_annotation);
    Args.AddLastArg(CmdArgs, options::OPT_objcmt_migrate_instancetype);
    Args.AddLastArg(CmdArgs, options::OPT_objcmt_migrate_nsmacros);
    Args.AddLastArg(CmdArgs, options::OPT_objcmt_migrate_protocol_conformance);
    Args.AddLastArg(CmdArgs, options::OPT_objcmt_atomic_property);
    Args.AddLastArg(CmdArgs, options::OPT_objcmt_returns_innerpointer_property);
    Args.AddLastArg(CmdArgs, options::OPT_objcmt_ns_nonatomic_iosonly);
    Args.AddLastArg(CmdArgs, options::OPT_objcmt_migrate_designated_init);
    Args.AddLastArg(CmdArgs, options::OPT_objcmt_allowlist_dir_path);
  }
}

static void RenderBuiltinOptions(const ToolChain &TC, const llvm::Triple &T,
                                 const ArgList &Args, ArgStringList &CmdArgs) {
  // -fbuiltin is default unless -mkernel is used.
  bool UseBuiltins =
      Args.hasFlag(options::OPT_fbuiltin, options::OPT_fno_builtin,
                   !Args.hasArg(options::OPT_mkernel));
  if (!UseBuiltins)
    CmdArgs.push_back("-fno-builtin");

  // -ffreestanding implies -fno-builtin.
  if (Args.hasArg(options::OPT_ffreestanding))
    UseBuiltins = false;

  // Process the -fno-builtin-* options.
  for (const Arg *A : Args.filtered(options::OPT_fno_builtin_)) {
    A->claim();

    // If -fno-builtin is specified, then there's no need to pass the option to
    // the frontend.
    if (UseBuiltins)
      A->render(Args, CmdArgs);
  }
}

bool Driver::getDefaultModuleCachePath(SmallVectorImpl<char> &Result) {
  if (const char *Str = std::getenv("CLANG_MODULE_CACHE_PATH")) {
    Twine Path{Str};
    Path.toVector(Result);
    return Path.getSingleStringRef() != "";
  }
  if (llvm::sys::path::cache_directory(Result)) {
    llvm::sys::path::append(Result, "clang");
    llvm::sys::path::append(Result, "ModuleCache");
    return true;
  }
  return false;
}

llvm::SmallString<256>
clang::driver::tools::getCXX20NamedModuleOutputPath(const ArgList &Args,
                                                    const char *BaseInput) {
  if (Arg *ModuleOutputEQ = Args.getLastArg(options::OPT_fmodule_output_EQ))
    return StringRef(ModuleOutputEQ->getValue());

  SmallString<256> OutputPath;
  if (Arg *FinalOutput = Args.getLastArg(options::OPT_o);
      FinalOutput && Args.hasArg(options::OPT_c))
    OutputPath = FinalOutput->getValue();
  else
    OutputPath = BaseInput;

  const char *Extension = types::getTypeTempSuffix(types::TY_ModuleFile);
  llvm::sys::path::replace_extension(OutputPath, Extension);
  return OutputPath;
}

static bool RenderModulesOptions(Compilation &C, const Driver &D,
                                 const ArgList &Args, const InputInfo &Input,
                                 const InputInfo &Output, bool HaveStd20,
                                 ArgStringList &CmdArgs) {
  bool IsCXX = types::isCXX(Input.getType());
  bool HaveStdCXXModules = IsCXX && HaveStd20;
  bool HaveModules = HaveStdCXXModules;

  // -fmodules enables the use of precompiled modules (off by default).
  // Users can pass -fno-cxx-modules to turn off modules support for
  // C++/Objective-C++ programs.
  bool HaveClangModules = false;
  if (Args.hasFlag(options::OPT_fmodules, options::OPT_fno_modules, false)) {
    bool AllowedInCXX = Args.hasFlag(options::OPT_fcxx_modules,
                                     options::OPT_fno_cxx_modules, true);
    if (AllowedInCXX || !IsCXX) {
      CmdArgs.push_back("-fmodules");
      HaveClangModules = true;
    }
  }

  HaveModules |= HaveClangModules;

  // -fmodule-maps enables implicit reading of module map files. By default,
  // this is enabled if we are using Clang's flavor of precompiled modules.
  if (Args.hasFlag(options::OPT_fimplicit_module_maps,
                   options::OPT_fno_implicit_module_maps, HaveClangModules))
    CmdArgs.push_back("-fimplicit-module-maps");

  // -fmodules-decluse checks that modules used are declared so (off by default)
  Args.addOptInFlag(CmdArgs, options::OPT_fmodules_decluse,
                    options::OPT_fno_modules_decluse);

  // -fmodules-strict-decluse is like -fmodule-decluse, but also checks that
  // all #included headers are part of modules.
  if (Args.hasFlag(options::OPT_fmodules_strict_decluse,
                   options::OPT_fno_modules_strict_decluse, false))
    CmdArgs.push_back("-fmodules-strict-decluse");

  Args.addOptOutFlag(CmdArgs, options::OPT_fmodulemap_allow_subdirectory_search,
                     options::OPT_fno_modulemap_allow_subdirectory_search);

  // -fno-implicit-modules turns off implicitly compiling modules on demand.
  bool ImplicitModules = false;
  if (!Args.hasFlag(options::OPT_fimplicit_modules,
                    options::OPT_fno_implicit_modules, HaveClangModules)) {
    if (HaveModules)
      CmdArgs.push_back("-fno-implicit-modules");
  } else if (HaveModules) {
    ImplicitModules = true;
    // -fmodule-cache-path specifies where our implicitly-built module files
    // should be written.
    SmallString<128> Path;
    if (Arg *A = Args.getLastArg(options::OPT_fmodules_cache_path))
      Path = A->getValue();

    bool HasPath = true;
    if (C.isForDiagnostics()) {
      // When generating crash reports, we want to emit the modules along with
      // the reproduction sources, so we ignore any provided module path.
      Path = Output.getFilename();
      llvm::sys::path::replace_extension(Path, ".cache");
      llvm::sys::path::append(Path, "modules");
    } else if (Path.empty()) {
      // No module path was provided: use the default.
      HasPath = Driver::getDefaultModuleCachePath(Path);
    }

    // `HasPath` will only be false if getDefaultModuleCachePath() fails.
    // That being said, that failure is unlikely and not caching is harmless.
    if (HasPath) {
      const char Arg[] = "-fmodules-cache-path=";
      Path.insert(Path.begin(), Arg, Arg + strlen(Arg));
      CmdArgs.push_back(Args.MakeArgString(Path));
    }
  }

  if (HaveModules) {
    if (Args.hasFlag(options::OPT_fprebuilt_implicit_modules,
                     options::OPT_fno_prebuilt_implicit_modules, false))
      CmdArgs.push_back("-fprebuilt-implicit-modules");
    if (Args.hasFlag(options::OPT_fmodules_validate_input_files_content,
                     options::OPT_fno_modules_validate_input_files_content,
                     false))
      CmdArgs.push_back("-fvalidate-ast-input-files-content");
  }

  // -fmodule-name specifies the module that is currently being built (or
  // used for header checking by -fmodule-maps).
  Args.AddLastArg(CmdArgs, options::OPT_fmodule_name_EQ);

  // -fmodule-map-file can be used to specify files containing module
  // definitions.
  Args.AddAllArgs(CmdArgs, options::OPT_fmodule_map_file);

  // -fbuiltin-module-map can be used to load the clang
  // builtin headers modulemap file.
  if (Args.hasArg(options::OPT_fbuiltin_module_map)) {
    SmallString<128> BuiltinModuleMap(D.ResourceDir);
    llvm::sys::path::append(BuiltinModuleMap, "include");
    llvm::sys::path::append(BuiltinModuleMap, "module.modulemap");
    if (llvm::sys::fs::exists(BuiltinModuleMap))
      CmdArgs.push_back(
          Args.MakeArgString("-fmodule-map-file=" + BuiltinModuleMap));
  }

  // The -fmodule-file=<name>=<file> form specifies the mapping of module
  // names to precompiled module files (the module is loaded only if used).
  // The -fmodule-file=<file> form can be used to unconditionally load
  // precompiled module files (whether used or not).
  if (HaveModules || Input.getType() == clang::driver::types::TY_ModuleFile) {
    Args.AddAllArgs(CmdArgs, options::OPT_fmodule_file);

    // -fprebuilt-module-path specifies where to load the prebuilt module files.
    for (const Arg *A : Args.filtered(options::OPT_fprebuilt_module_path)) {
      CmdArgs.push_back(Args.MakeArgString(
          std::string("-fprebuilt-module-path=") + A->getValue()));
      A->claim();
    }
  } else
    Args.ClaimAllArgs(options::OPT_fmodule_file);

  // When building modules and generating crashdumps, we need to dump a module
  // dependency VFS alongside the output.
  if (HaveClangModules && C.isForDiagnostics()) {
    SmallString<128> VFSDir(Output.getFilename());
    llvm::sys::path::replace_extension(VFSDir, ".cache");
    // Add the cache directory as a temp so the crash diagnostics pick it up.
    C.addTempFile(Args.MakeArgString(VFSDir));

    llvm::sys::path::append(VFSDir, "vfs");
    CmdArgs.push_back("-module-dependency-dir");
    CmdArgs.push_back(Args.MakeArgString(VFSDir));
  }

  if (HaveClangModules)
    Args.AddLastArg(CmdArgs, options::OPT_fmodules_user_build_path);

  // Pass through all -fmodules-ignore-macro arguments.
  Args.AddAllArgs(CmdArgs, options::OPT_fmodules_ignore_macro);
  Args.AddLastArg(CmdArgs, options::OPT_fmodules_prune_interval);
  Args.AddLastArg(CmdArgs, options::OPT_fmodules_prune_after);

  if (HaveClangModules) {
    Args.AddLastArg(CmdArgs, options::OPT_fbuild_session_timestamp);

    if (Arg *A = Args.getLastArg(options::OPT_fbuild_session_file)) {
      if (Args.hasArg(options::OPT_fbuild_session_timestamp))
        D.Diag(diag::err_drv_argument_not_allowed_with)
            << A->getAsString(Args) << "-fbuild-session-timestamp";

      llvm::sys::fs::file_status Status;
      if (llvm::sys::fs::status(A->getValue(), Status))
        D.Diag(diag::err_drv_no_such_file) << A->getValue();
      CmdArgs.push_back(Args.MakeArgString(
          "-fbuild-session-timestamp=" +
          Twine((uint64_t)std::chrono::duration_cast<std::chrono::seconds>(
                    Status.getLastModificationTime().time_since_epoch())
                    .count())));
    }

    if (Args.getLastArg(
            options::OPT_fmodules_validate_once_per_build_session)) {
      if (!Args.getLastArg(options::OPT_fbuild_session_timestamp,
                           options::OPT_fbuild_session_file))
        D.Diag(diag::err_drv_modules_validate_once_requires_timestamp);

      Args.AddLastArg(CmdArgs,
                      options::OPT_fmodules_validate_once_per_build_session);
    }

    if (Args.hasFlag(options::OPT_fmodules_validate_system_headers,
                     options::OPT_fno_modules_validate_system_headers,
                     ImplicitModules))
      CmdArgs.push_back("-fmodules-validate-system-headers");

    Args.AddLastArg(CmdArgs,
                    options::OPT_fmodules_disable_diagnostic_validation);
  } else {
    Args.ClaimAllArgs(options::OPT_fbuild_session_timestamp);
    Args.ClaimAllArgs(options::OPT_fbuild_session_file);
    Args.ClaimAllArgs(options::OPT_fmodules_validate_once_per_build_session);
    Args.ClaimAllArgs(options::OPT_fmodules_validate_system_headers);
    Args.ClaimAllArgs(options::OPT_fno_modules_validate_system_headers);
    Args.ClaimAllArgs(options::OPT_fmodules_disable_diagnostic_validation);
  }

  // FIXME: We provisionally don't check ODR violations for decls in the global
  // module fragment.
  CmdArgs.push_back("-fskip-odr-check-in-gmf");

  if (Args.hasArg(options::OPT_modules_reduced_bmi) &&
      (Input.getType() == driver::types::TY_CXXModule ||
       Input.getType() == driver::types::TY_PP_CXXModule)) {
    CmdArgs.push_back("-fexperimental-modules-reduced-bmi");

    if (Args.hasArg(options::OPT_fmodule_output_EQ))
      Args.AddLastArg(CmdArgs, options::OPT_fmodule_output_EQ);
    else
      CmdArgs.push_back(Args.MakeArgString(
          "-fmodule-output=" +
          getCXX20NamedModuleOutputPath(Args, Input.getBaseInput())));
  }

  // Noop if we see '-fexperimental-modules-reduced-bmi' with other translation
  // units than module units. This is more user friendly to allow end uers to
  // enable this feature without asking for help from build systems.
  Args.ClaimAllArgs(options::OPT_modules_reduced_bmi);

  // We need to include the case the input file is a module file here.
  // Since the default compilation model for C++ module interface unit will
  // create temporary module file and compile the temporary module file
  // to get the object file. Then the `-fmodule-output` flag will be
  // brought to the second compilation process. So we have to claim it for
  // the case too.
  if (Input.getType() == driver::types::TY_CXXModule ||
      Input.getType() == driver::types::TY_PP_CXXModule ||
      Input.getType() == driver::types::TY_ModuleFile) {
    Args.ClaimAllArgs(options::OPT_fmodule_output);
    Args.ClaimAllArgs(options::OPT_fmodule_output_EQ);
  }

  return HaveModules;
}

static void RenderCharacterOptions(const ArgList &Args, const llvm::Triple &T,
                                   ArgStringList &CmdArgs) {
  // -fsigned-char is default.
  if (const Arg *A = Args.getLastArg(options::OPT_fsigned_char,
                                     options::OPT_fno_signed_char,
                                     options::OPT_funsigned_char,
                                     options::OPT_fno_unsigned_char)) {
    if (A->getOption().matches(options::OPT_funsigned_char) ||
        A->getOption().matches(options::OPT_fno_signed_char)) {
      CmdArgs.push_back("-fno-signed-char");
    }
  } else if (!isSignedCharDefault(T)) {
    CmdArgs.push_back("-fno-signed-char");
  }

  // The default depends on the language standard.
  Args.AddLastArg(CmdArgs, options::OPT_fchar8__t, options::OPT_fno_char8__t);

  if (const Arg *A = Args.getLastArg(options::OPT_fshort_wchar,
                                     options::OPT_fno_short_wchar)) {
    if (A->getOption().matches(options::OPT_fshort_wchar)) {
      CmdArgs.push_back("-fwchar-type=short");
      CmdArgs.push_back("-fno-signed-wchar");
    } else {
      bool IsARM = T.isARM() || T.isThumb() || T.isAArch64();
      CmdArgs.push_back("-fwchar-type=int");
      if (T.isOSzOS() ||
          (IsARM && !(T.isOSWindows() || T.isOSNetBSD() || T.isOSOpenBSD())))
        CmdArgs.push_back("-fno-signed-wchar");
      else
        CmdArgs.push_back("-fsigned-wchar");
    }
  } else if (T.isOSzOS())
    CmdArgs.push_back("-fno-signed-wchar");
}

static void RenderObjCOptions(const ToolChain &TC, const Driver &D,
                              const llvm::Triple &T, const ArgList &Args,
                              ObjCRuntime &Runtime, bool InferCovariantReturns,
                              const InputInfo &Input, ArgStringList &CmdArgs) {
  const llvm::Triple::ArchType Arch = TC.getArch();

  // -fobjc-dispatch-method is only relevant with the nonfragile-abi, and legacy
  // is the default. Except for deployment target of 10.5, next runtime is
  // always legacy dispatch and -fno-objc-legacy-dispatch gets ignored silently.
  if (Runtime.isNonFragile()) {
    if (!Args.hasFlag(options::OPT_fobjc_legacy_dispatch,
                      options::OPT_fno_objc_legacy_dispatch,
                      Runtime.isLegacyDispatchDefaultForArch(Arch))) {
      if (TC.UseObjCMixedDispatch())
        CmdArgs.push_back("-fobjc-dispatch-method=mixed");
      else
        CmdArgs.push_back("-fobjc-dispatch-method=non-legacy");
    }
  }

  // When ObjectiveC legacy runtime is in effect on MacOSX, turn on the option
  // to do Array/Dictionary subscripting by default.
  if (Arch == llvm::Triple::x86 && T.isMacOSX() &&
      Runtime.getKind() == ObjCRuntime::FragileMacOSX && Runtime.isNeXTFamily())
    CmdArgs.push_back("-fobjc-subscripting-legacy-runtime");

  // Allow -fno-objc-arr to trump -fobjc-arr/-fobjc-arc.
  // NOTE: This logic is duplicated in ToolChains.cpp.
  if (isObjCAutoRefCount(Args)) {
    TC.CheckObjCARC();

    CmdArgs.push_back("-fobjc-arc");

    // FIXME: It seems like this entire block, and several around it should be
    // wrapped in isObjC, but for now we just use it here as this is where it
    // was being used previously.
    if (types::isCXX(Input.getType()) && types::isObjC(Input.getType())) {
      if (TC.GetCXXStdlibType(Args) == ToolChain::CST_Libcxx)
        CmdArgs.push_back("-fobjc-arc-cxxlib=libc++");
      else
        CmdArgs.push_back("-fobjc-arc-cxxlib=libstdc++");
    }

    // Allow the user to enable full exceptions code emission.
    // We default off for Objective-C, on for Objective-C++.
    if (Args.hasFlag(options::OPT_fobjc_arc_exceptions,
                     options::OPT_fno_objc_arc_exceptions,
                     /*Default=*/types::isCXX(Input.getType())))
      CmdArgs.push_back("-fobjc-arc-exceptions");
  }

  // Silence warning for full exception code emission options when explicitly
  // set to use no ARC.
  if (Args.hasArg(options::OPT_fno_objc_arc)) {
    Args.ClaimAllArgs(options::OPT_fobjc_arc_exceptions);
    Args.ClaimAllArgs(options::OPT_fno_objc_arc_exceptions);
  }

  // Allow the user to control whether messages can be converted to runtime
  // functions.
  if (types::isObjC(Input.getType())) {
    auto *Arg = Args.getLastArg(
        options::OPT_fobjc_convert_messages_to_runtime_calls,
        options::OPT_fno_objc_convert_messages_to_runtime_calls);
    if (Arg &&
        Arg->getOption().matches(
            options::OPT_fno_objc_convert_messages_to_runtime_calls))
      CmdArgs.push_back("-fno-objc-convert-messages-to-runtime-calls");
  }

  // -fobjc-infer-related-result-type is the default, except in the Objective-C
  // rewriter.
  if (InferCovariantReturns)
    CmdArgs.push_back("-fno-objc-infer-related-result-type");

  // Pass down -fobjc-weak or -fno-objc-weak if present.
  if (types::isObjC(Input.getType())) {
    auto WeakArg =
        Args.getLastArg(options::OPT_fobjc_weak, options::OPT_fno_objc_weak);
    if (!WeakArg) {
      // nothing to do
    } else if (!Runtime.allowsWeak()) {
      if (WeakArg->getOption().matches(options::OPT_fobjc_weak))
        D.Diag(diag::err_objc_weak_unsupported);
    } else {
      WeakArg->render(Args, CmdArgs);
    }
  }

  if (Args.hasArg(options::OPT_fobjc_disable_direct_methods_for_testing))
    CmdArgs.push_back("-fobjc-disable-direct-methods-for-testing");
}

static void RenderDiagnosticsOptions(const Driver &D, const ArgList &Args,
                                     ArgStringList &CmdArgs) {
  bool CaretDefault = true;
  bool ColumnDefault = true;

  if (const Arg *A = Args.getLastArg(options::OPT__SLASH_diagnostics_classic,
                                     options::OPT__SLASH_diagnostics_column,
                                     options::OPT__SLASH_diagnostics_caret)) {
    switch (A->getOption().getID()) {
    case options::OPT__SLASH_diagnostics_caret:
      CaretDefault = true;
      ColumnDefault = true;
      break;
    case options::OPT__SLASH_diagnostics_column:
      CaretDefault = false;
      ColumnDefault = true;
      break;
    case options::OPT__SLASH_diagnostics_classic:
      CaretDefault = false;
      ColumnDefault = false;
      break;
    }
  }

  // -fcaret-diagnostics is default.
  if (!Args.hasFlag(options::OPT_fcaret_diagnostics,
                    options::OPT_fno_caret_diagnostics, CaretDefault))
    CmdArgs.push_back("-fno-caret-diagnostics");

  Args.addOptOutFlag(CmdArgs, options::OPT_fdiagnostics_fixit_info,
                     options::OPT_fno_diagnostics_fixit_info);
  Args.addOptOutFlag(CmdArgs, options::OPT_fdiagnostics_show_option,
                     options::OPT_fno_diagnostics_show_option);

  if (const Arg *A =
          Args.getLastArg(options::OPT_fdiagnostics_show_category_EQ)) {
    CmdArgs.push_back("-fdiagnostics-show-category");
    CmdArgs.push_back(A->getValue());
  }

  Args.addOptInFlag(CmdArgs, options::OPT_fdiagnostics_show_hotness,
                    options::OPT_fno_diagnostics_show_hotness);

  if (const Arg *A =
          Args.getLastArg(options::OPT_fdiagnostics_hotness_threshold_EQ)) {
    std::string Opt =
        std::string("-fdiagnostics-hotness-threshold=") + A->getValue();
    CmdArgs.push_back(Args.MakeArgString(Opt));
  }

  if (const Arg *A =
          Args.getLastArg(options::OPT_fdiagnostics_misexpect_tolerance_EQ)) {
    std::string Opt =
        std::string("-fdiagnostics-misexpect-tolerance=") + A->getValue();
    CmdArgs.push_back(Args.MakeArgString(Opt));
  }

  if (const Arg *A = Args.getLastArg(options::OPT_fdiagnostics_format_EQ)) {
    CmdArgs.push_back("-fdiagnostics-format");
    CmdArgs.push_back(A->getValue());
    if (StringRef(A->getValue()) == "sarif" ||
        StringRef(A->getValue()) == "SARIF")
      D.Diag(diag::warn_drv_sarif_format_unstable);
  }

  if (const Arg *A = Args.getLastArg(
          options::OPT_fdiagnostics_show_note_include_stack,
          options::OPT_fno_diagnostics_show_note_include_stack)) {
    const Option &O = A->getOption();
    if (O.matches(options::OPT_fdiagnostics_show_note_include_stack))
      CmdArgs.push_back("-fdiagnostics-show-note-include-stack");
    else
      CmdArgs.push_back("-fno-diagnostics-show-note-include-stack");
  }

  // Color diagnostics are parsed by the driver directly from argv and later
  // re-parsed to construct this job; claim any possible color diagnostic here
  // to avoid warn_drv_unused_argument and diagnose bad
  // OPT_fdiagnostics_color_EQ values.
  Args.getLastArg(options::OPT_fcolor_diagnostics,
                  options::OPT_fno_color_diagnostics);
  if (const Arg *A = Args.getLastArg(options::OPT_fdiagnostics_color_EQ)) {
    StringRef Value(A->getValue());
    if (Value != "always" && Value != "never" && Value != "auto")
      D.Diag(diag::err_drv_invalid_argument_to_option)
          << Value << A->getOption().getName();
  }

  if (D.getDiags().getDiagnosticOptions().ShowColors)
    CmdArgs.push_back("-fcolor-diagnostics");

  if (Args.hasArg(options::OPT_fansi_escape_codes))
    CmdArgs.push_back("-fansi-escape-codes");

  Args.addOptOutFlag(CmdArgs, options::OPT_fshow_source_location,
                     options::OPT_fno_show_source_location);

  Args.addOptOutFlag(CmdArgs, options::OPT_fdiagnostics_show_line_numbers,
                     options::OPT_fno_diagnostics_show_line_numbers);

  if (Args.hasArg(options::OPT_fdiagnostics_absolute_paths))
    CmdArgs.push_back("-fdiagnostics-absolute-paths");

  if (!Args.hasFlag(options::OPT_fshow_column, options::OPT_fno_show_column,
                    ColumnDefault))
    CmdArgs.push_back("-fno-show-column");

  Args.addOptOutFlag(CmdArgs, options::OPT_fspell_checking,
                     options::OPT_fno_spell_checking);
}

DwarfFissionKind tools::getDebugFissionKind(const Driver &D,
                                            const ArgList &Args, Arg *&Arg) {
  Arg = Args.getLastArg(options::OPT_gsplit_dwarf, options::OPT_gsplit_dwarf_EQ,
                        options::OPT_gno_split_dwarf);
  if (!Arg || Arg->getOption().matches(options::OPT_gno_split_dwarf))
    return DwarfFissionKind::None;

  if (Arg->getOption().matches(options::OPT_gsplit_dwarf))
    return DwarfFissionKind::Split;

  StringRef Value = Arg->getValue();
  if (Value == "split")
    return DwarfFissionKind::Split;
  if (Value == "single")
    return DwarfFissionKind::Single;

  D.Diag(diag::err_drv_unsupported_option_argument)
      << Arg->getSpelling() << Arg->getValue();
  return DwarfFissionKind::None;
}

static void renderDwarfFormat(const Driver &D, const llvm::Triple &T,
                              const ArgList &Args, ArgStringList &CmdArgs,
                              unsigned DwarfVersion) {
  auto *DwarfFormatArg =
      Args.getLastArg(options::OPT_gdwarf64, options::OPT_gdwarf32);
  if (!DwarfFormatArg)
    return;

  if (DwarfFormatArg->getOption().matches(options::OPT_gdwarf64)) {
    if (DwarfVersion < 3)
      D.Diag(diag::err_drv_argument_only_allowed_with)
          << DwarfFormatArg->getAsString(Args) << "DWARFv3 or greater";
    else if (!T.isArch64Bit())
      D.Diag(diag::err_drv_argument_only_allowed_with)
          << DwarfFormatArg->getAsString(Args) << "64 bit architecture";
    else if (!T.isOSBinFormatELF())
      D.Diag(diag::err_drv_argument_only_allowed_with)
          << DwarfFormatArg->getAsString(Args) << "ELF platforms";
  }

  DwarfFormatArg->render(Args, CmdArgs);
}

static void
renderDebugOptions(const ToolChain &TC, const Driver &D, const llvm::Triple &T,
                   const ArgList &Args, bool IRInput, ArgStringList &CmdArgs,
                   const InputInfo &Output,
                   llvm::codegenoptions::DebugInfoKind &DebugInfoKind,
                   DwarfFissionKind &DwarfFission) {
  if (Args.hasFlag(options::OPT_fdebug_info_for_profiling,
                   options::OPT_fno_debug_info_for_profiling, false) &&
      checkDebugInfoOption(
          Args.getLastArg(options::OPT_fdebug_info_for_profiling), Args, D, TC))
    CmdArgs.push_back("-fdebug-info-for-profiling");

  // The 'g' groups options involve a somewhat intricate sequence of decisions
  // about what to pass from the driver to the frontend, but by the time they
  // reach cc1 they've been factored into three well-defined orthogonal choices:
  //  * what level of debug info to generate
  //  * what dwarf version to write
  //  * what debugger tuning to use
  // This avoids having to monkey around further in cc1 other than to disable
  // codeview if not running in a Windows environment. Perhaps even that
  // decision should be made in the driver as well though.
  llvm::DebuggerKind DebuggerTuning = TC.getDefaultDebuggerTuning();

  bool SplitDWARFInlining =
      Args.hasFlag(options::OPT_fsplit_dwarf_inlining,
                   options::OPT_fno_split_dwarf_inlining, false);

  // Normally -gsplit-dwarf is only useful with -gN. For IR input, Clang does
  // object file generation and no IR generation, -gN should not be needed. So
  // allow -gsplit-dwarf with either -gN or IR input.
  if (IRInput || Args.hasArg(options::OPT_g_Group)) {
    Arg *SplitDWARFArg;
    DwarfFission = getDebugFissionKind(D, Args, SplitDWARFArg);
    if (DwarfFission != DwarfFissionKind::None &&
        !checkDebugInfoOption(SplitDWARFArg, Args, D, TC)) {
      DwarfFission = DwarfFissionKind::None;
      SplitDWARFInlining = false;
    }
  }
  if (const Arg *A = Args.getLastArg(options::OPT_g_Group)) {
    DebugInfoKind = llvm::codegenoptions::DebugInfoConstructor;

    // If the last option explicitly specified a debug-info level, use it.
    if (checkDebugInfoOption(A, Args, D, TC) &&
        A->getOption().matches(options::OPT_gN_Group)) {
      DebugInfoKind = debugLevelToInfoKind(*A);
      // For -g0 or -gline-tables-only, drop -gsplit-dwarf. This gets a bit more
      // complicated if you've disabled inline info in the skeleton CUs
      // (SplitDWARFInlining) - then there's value in composing split-dwarf and
      // line-tables-only, so let those compose naturally in that case.
      if (DebugInfoKind == llvm::codegenoptions::NoDebugInfo ||
          DebugInfoKind == llvm::codegenoptions::DebugDirectivesOnly ||
          (DebugInfoKind == llvm::codegenoptions::DebugLineTablesOnly &&
           SplitDWARFInlining))
        DwarfFission = DwarfFissionKind::None;
    }
  }

  // If a debugger tuning argument appeared, remember it.
  bool HasDebuggerTuning = false;
  if (const Arg *A =
          Args.getLastArg(options::OPT_gTune_Group, options::OPT_ggdbN_Group)) {
    HasDebuggerTuning = true;
    if (checkDebugInfoOption(A, Args, D, TC)) {
      if (A->getOption().matches(options::OPT_glldb))
        DebuggerTuning = llvm::DebuggerKind::LLDB;
      else if (A->getOption().matches(options::OPT_gsce))
        DebuggerTuning = llvm::DebuggerKind::SCE;
      else if (A->getOption().matches(options::OPT_gdbx))
        DebuggerTuning = llvm::DebuggerKind::DBX;
      else
        DebuggerTuning = llvm::DebuggerKind::GDB;
    }
  }

  // If a -gdwarf argument appeared, remember it.
  bool EmitDwarf = false;
  if (const Arg *A = getDwarfNArg(Args))
    EmitDwarf = checkDebugInfoOption(A, Args, D, TC);

  bool EmitCodeView = false;
  if (const Arg *A = Args.getLastArg(options::OPT_gcodeview))
    EmitCodeView = checkDebugInfoOption(A, Args, D, TC);

  // If the user asked for debug info but did not explicitly specify -gcodeview
  // or -gdwarf, ask the toolchain for the default format.
  if (!EmitCodeView && !EmitDwarf &&
      DebugInfoKind != llvm::codegenoptions::NoDebugInfo) {
    switch (TC.getDefaultDebugFormat()) {
    case llvm::codegenoptions::DIF_CodeView:
      EmitCodeView = true;
      break;
    case llvm::codegenoptions::DIF_DWARF:
      EmitDwarf = true;
      break;
    }
  }

  unsigned RequestedDWARFVersion = 0; // DWARF version requested by the user
  unsigned EffectiveDWARFVersion = 0; // DWARF version TC can generate. It may
                                      // be lower than what the user wanted.
  if (EmitDwarf) {
    RequestedDWARFVersion = getDwarfVersion(TC, Args);
    // Clamp effective DWARF version to the max supported by the toolchain.
    EffectiveDWARFVersion =
        std::min(RequestedDWARFVersion, TC.getMaxDwarfVersion());
  } else {
    Args.ClaimAllArgs(options::OPT_fdebug_default_version);
  }

  // -gline-directives-only supported only for the DWARF debug info.
  if (RequestedDWARFVersion == 0 &&
      DebugInfoKind == llvm::codegenoptions::DebugDirectivesOnly)
    DebugInfoKind = llvm::codegenoptions::NoDebugInfo;

  // strict DWARF is set to false by default. But for DBX, we need it to be set
  // as true by default.
  if (const Arg *A = Args.getLastArg(options::OPT_gstrict_dwarf))
    (void)checkDebugInfoOption(A, Args, D, TC);
  if (Args.hasFlag(options::OPT_gstrict_dwarf, options::OPT_gno_strict_dwarf,
                   DebuggerTuning == llvm::DebuggerKind::DBX))
    CmdArgs.push_back("-gstrict-dwarf");

  // And we handle flag -grecord-gcc-switches later with DWARFDebugFlags.
  Args.ClaimAllArgs(options::OPT_g_flags_Group);

  // Column info is included by default for everything except SCE and
  // CodeView. Clang doesn't track end columns, just starting columns, which,
  // in theory, is fine for CodeView (and PDB).  In practice, however, the
  // Microsoft debuggers don't handle missing end columns well, and the AIX
  // debugger DBX also doesn't handle the columns well, so it's better not to
  // include any column info.
  if (const Arg *A = Args.getLastArg(options::OPT_gcolumn_info))
    (void)checkDebugInfoOption(A, Args, D, TC);
  if (!Args.hasFlag(options::OPT_gcolumn_info, options::OPT_gno_column_info,
                    !EmitCodeView &&
                        (DebuggerTuning != llvm::DebuggerKind::SCE &&
                         DebuggerTuning != llvm::DebuggerKind::DBX)))
    CmdArgs.push_back("-gno-column-info");

  // FIXME: Move backend command line options to the module.
  if (Args.hasFlag(options::OPT_gmodules, options::OPT_gno_modules, false)) {
    // If -gline-tables-only or -gline-directives-only is the last option it
    // wins.
    if (checkDebugInfoOption(Args.getLastArg(options::OPT_gmodules), Args, D,
                             TC)) {
      if (DebugInfoKind != llvm::codegenoptions::DebugLineTablesOnly &&
          DebugInfoKind != llvm::codegenoptions::DebugDirectivesOnly) {
        DebugInfoKind = llvm::codegenoptions::DebugInfoConstructor;
        CmdArgs.push_back("-dwarf-ext-refs");
        CmdArgs.push_back("-fmodule-format=obj");
      }
    }
  }

  if (T.isOSBinFormatELF() && SplitDWARFInlining)
    CmdArgs.push_back("-fsplit-dwarf-inlining");

  // After we've dealt with all combinations of things that could
  // make DebugInfoKind be other than None or DebugLineTablesOnly,
  // figure out if we need to "upgrade" it to standalone debug info.
  // We parse these two '-f' options whether or not they will be used,
  // to claim them even if you wrote "-fstandalone-debug -gline-tables-only"
  bool NeedFullDebug = Args.hasFlag(
      options::OPT_fstandalone_debug, options::OPT_fno_standalone_debug,
      DebuggerTuning == llvm::DebuggerKind::LLDB ||
          TC.GetDefaultStandaloneDebug());
  if (const Arg *A = Args.getLastArg(options::OPT_fstandalone_debug))
    (void)checkDebugInfoOption(A, Args, D, TC);

  if (DebugInfoKind == llvm::codegenoptions::LimitedDebugInfo ||
      DebugInfoKind == llvm::codegenoptions::DebugInfoConstructor) {
    if (Args.hasFlag(options::OPT_fno_eliminate_unused_debug_types,
                     options::OPT_feliminate_unused_debug_types, false))
      DebugInfoKind = llvm::codegenoptions::UnusedTypeInfo;
    else if (NeedFullDebug)
      DebugInfoKind = llvm::codegenoptions::FullDebugInfo;
  }

  if (Args.hasFlag(options::OPT_gembed_source, options::OPT_gno_embed_source,
                   false)) {
    // Source embedding is a vendor extension to DWARF v5. By now we have
    // checked if a DWARF version was stated explicitly, and have otherwise
    // fallen back to the target default, so if this is still not at least 5
    // we emit an error.
    const Arg *A = Args.getLastArg(options::OPT_gembed_source);
    if (RequestedDWARFVersion < 5)
      D.Diag(diag::err_drv_argument_only_allowed_with)
          << A->getAsString(Args) << "-gdwarf-5";
    else if (EffectiveDWARFVersion < 5)
      // The toolchain has reduced allowed dwarf version, so we can't enable
      // -gembed-source.
      D.Diag(diag::warn_drv_dwarf_version_limited_by_target)
          << A->getAsString(Args) << TC.getTripleString() << 5
          << EffectiveDWARFVersion;
    else if (checkDebugInfoOption(A, Args, D, TC))
      CmdArgs.push_back("-gembed-source");
  }

  if (EmitCodeView) {
    CmdArgs.push_back("-gcodeview");

    Args.addOptInFlag(CmdArgs, options::OPT_gcodeview_ghash,
                      options::OPT_gno_codeview_ghash);

    Args.addOptOutFlag(CmdArgs, options::OPT_gcodeview_command_line,
                       options::OPT_gno_codeview_command_line);
  }

  Args.addOptOutFlag(CmdArgs, options::OPT_ginline_line_tables,
                     options::OPT_gno_inline_line_tables);

  // When emitting remarks, we need at least debug lines in the output.
  if (willEmitRemarks(Args) &&
      DebugInfoKind <= llvm::codegenoptions::DebugDirectivesOnly)
    DebugInfoKind = llvm::codegenoptions::DebugLineTablesOnly;

  // Adjust the debug info kind for the given toolchain.
  TC.adjustDebugInfoKind(DebugInfoKind, Args);

  // On AIX, the debugger tuning option can be omitted if it is not explicitly
  // set.
  RenderDebugEnablingArgs(Args, CmdArgs, DebugInfoKind, EffectiveDWARFVersion,
                          T.isOSAIX() && !HasDebuggerTuning
                              ? llvm::DebuggerKind::Default
                              : DebuggerTuning);

  // -fdebug-macro turns on macro debug info generation.
  if (Args.hasFlag(options::OPT_fdebug_macro, options::OPT_fno_debug_macro,
                   false))
    if (checkDebugInfoOption(Args.getLastArg(options::OPT_fdebug_macro), Args,
                             D, TC))
      CmdArgs.push_back("-debug-info-macro");

  // -ggnu-pubnames turns on gnu style pubnames in the backend.
  const auto *PubnamesArg =
      Args.getLastArg(options::OPT_ggnu_pubnames, options::OPT_gno_gnu_pubnames,
                      options::OPT_gpubnames, options::OPT_gno_pubnames);
  if (DwarfFission != DwarfFissionKind::None ||
      (PubnamesArg && checkDebugInfoOption(PubnamesArg, Args, D, TC))) {
    const bool OptionSet =
        (PubnamesArg &&
         (PubnamesArg->getOption().matches(options::OPT_gpubnames) ||
          PubnamesArg->getOption().matches(options::OPT_ggnu_pubnames)));
    if ((DebuggerTuning != llvm::DebuggerKind::LLDB || OptionSet) &&
        (!PubnamesArg ||
         (!PubnamesArg->getOption().matches(options::OPT_gno_gnu_pubnames) &&
          !PubnamesArg->getOption().matches(options::OPT_gno_pubnames))))
      CmdArgs.push_back(PubnamesArg && PubnamesArg->getOption().matches(
                                           options::OPT_gpubnames)
                            ? "-gpubnames"
                            : "-ggnu-pubnames");
  }
  const auto *SimpleTemplateNamesArg =
      Args.getLastArg(options::OPT_gsimple_template_names,
                      options::OPT_gno_simple_template_names);
  bool ForwardTemplateParams = DebuggerTuning == llvm::DebuggerKind::SCE;
  if (SimpleTemplateNamesArg &&
      checkDebugInfoOption(SimpleTemplateNamesArg, Args, D, TC)) {
    const auto &Opt = SimpleTemplateNamesArg->getOption();
    if (Opt.matches(options::OPT_gsimple_template_names)) {
      ForwardTemplateParams = true;
      CmdArgs.push_back("-gsimple-template-names=simple");
    }
  }

  // Emit DW_TAG_template_alias for template aliases? True by default for SCE.
  bool UseDebugTemplateAlias =
      DebuggerTuning == llvm::DebuggerKind::SCE && RequestedDWARFVersion >= 4;
  if (const auto *DebugTemplateAlias = Args.getLastArg(
          options::OPT_gtemplate_alias, options::OPT_gno_template_alias)) {
    // DW_TAG_template_alias is only supported from DWARFv5 but if a user
    // asks for it we should let them have it (if the target supports it).
    if (checkDebugInfoOption(DebugTemplateAlias, Args, D, TC)) {
      const auto &Opt = DebugTemplateAlias->getOption();
      UseDebugTemplateAlias = Opt.matches(options::OPT_gtemplate_alias);
    }
  }
  if (UseDebugTemplateAlias)
    CmdArgs.push_back("-gtemplate-alias");

  if (const Arg *A = Args.getLastArg(options::OPT_gsrc_hash_EQ)) {
    StringRef v = A->getValue();
    CmdArgs.push_back(Args.MakeArgString("-gsrc-hash=" + v));
  }

  Args.addOptInFlag(CmdArgs, options::OPT_fdebug_ranges_base_address,
                    options::OPT_fno_debug_ranges_base_address);

  // -gdwarf-aranges turns on the emission of the aranges section in the
  // backend.
  if (const Arg *A = Args.getLastArg(options::OPT_gdwarf_aranges);
      A && checkDebugInfoOption(A, Args, D, TC)) {
    CmdArgs.push_back("-mllvm");
    CmdArgs.push_back("-generate-arange-section");
  }

  Args.addOptInFlag(CmdArgs, options::OPT_fforce_dwarf_frame,
                    options::OPT_fno_force_dwarf_frame);

  bool EnableTypeUnits = false;
  if (Args.hasFlag(options::OPT_fdebug_types_section,
                   options::OPT_fno_debug_types_section, false)) {
    if (!(T.isOSBinFormatELF() || T.isOSBinFormatWasm())) {
      D.Diag(diag::err_drv_unsupported_opt_for_target)
          << Args.getLastArg(options::OPT_fdebug_types_section)
                 ->getAsString(Args)
          << T.getTriple();
    } else if (checkDebugInfoOption(
                   Args.getLastArg(options::OPT_fdebug_types_section), Args, D,
                   TC)) {
      EnableTypeUnits = true;
      CmdArgs.push_back("-mllvm");
      CmdArgs.push_back("-generate-type-units");
    }
  }

  if (const Arg *A =
          Args.getLastArg(options::OPT_gomit_unreferenced_methods,
                          options::OPT_gno_omit_unreferenced_methods))
    (void)checkDebugInfoOption(A, Args, D, TC);
  if (Args.hasFlag(options::OPT_gomit_unreferenced_methods,
                   options::OPT_gno_omit_unreferenced_methods, false) &&
      (DebugInfoKind == llvm::codegenoptions::DebugInfoConstructor ||
       DebugInfoKind == llvm::codegenoptions::LimitedDebugInfo) &&
      !EnableTypeUnits) {
    CmdArgs.push_back("-gomit-unreferenced-methods");
  }

  // To avoid join/split of directory+filename, the integrated assembler prefers
  // the directory form of .file on all DWARF versions. GNU as doesn't allow the
  // form before DWARF v5.
  if (!Args.hasFlag(options::OPT_fdwarf_directory_asm,
                    options::OPT_fno_dwarf_directory_asm,
                    TC.useIntegratedAs() || EffectiveDWARFVersion >= 5))
    CmdArgs.push_back("-fno-dwarf-directory-asm");

  // Decide how to render forward declarations of template instantiations.
  // SCE wants full descriptions, others just get them in the name.
  if (ForwardTemplateParams)
    CmdArgs.push_back("-debug-forward-template-params");

  // Do we need to explicitly import anonymous namespaces into the parent
  // scope?
  if (DebuggerTuning == llvm::DebuggerKind::SCE)
    CmdArgs.push_back("-dwarf-explicit-import");

  renderDwarfFormat(D, T, Args, CmdArgs, EffectiveDWARFVersion);
  RenderDebugInfoCompressionArgs(Args, CmdArgs, D, TC);

  bool EmitDwarfForAMDGCN = EmitDwarf && T.isAMDGCN();
  if (EmitDwarfForAMDGCN)
    CmdArgs.append({"-mllvm", "-amdgpu-spill-cfi-saved-regs"});
  if (Arg *A = Args.getLastArg(options::OPT_gheterogeneous_dwarf_EQ)) {
    A->render(Args, CmdArgs);
  } else if (EmitDwarfForAMDGCN) {
#ifndef NDEBUG
    // There doesn't seem to be a straightforward way to "render" an option
    // acquired from the OptTable into a string we can append to CmdArgs.
    // All of the logic is buried in "accept" which works directly in terms
    // of an ArgList.
    //
    // Instead, assert that the static string we are adding to CmdArgs has
    // the same shape as what a bare -gheterogeneous-dwarf would alias to
    // if the user has provided it in ArgList.
    const Option GHeterogeneousDwarf =
        getDriverOptTable().getOption(options::OPT_gheterogeneous_dwarf);
    const Option Aliased = GHeterogeneousDwarf.getAlias();
    assert(Aliased.isValid() && "gheterogeneous-dwarf must be an alias");
    assert(Aliased.getName() == "gheterogeneous-dwarf=" &&
           "gheterogeneous-dwarf must alias gheterogeneous-dwarf=");
    assert(StringRef(GHeterogeneousDwarf.getAliasArgs()) == "diexpression" &&
           GHeterogeneousDwarf.getAliasArgs()[strlen("diexpression") + 1] ==
               '\0' &&
           "gheterogeneous-dwarf must alias gheterogeneous-dwarf=diexpression");
#endif
    CmdArgs.push_back("-gheterogeneous-dwarf=diexpression");
  }

  // This controls whether or not we perform JustMyCode instrumentation.
  if (Args.hasFlag(options::OPT_fjmc, options::OPT_fno_jmc, false)) {
    if (TC.getTriple().isOSBinFormatELF() || D.IsCLMode()) {
      if (DebugInfoKind >= llvm::codegenoptions::DebugInfoConstructor)
        CmdArgs.push_back("-fjmc");
      else if (D.IsCLMode())
        D.Diag(clang::diag::warn_drv_jmc_requires_debuginfo) << "/JMC"
                                                             << "'/Zi', '/Z7'";
      else
        D.Diag(clang::diag::warn_drv_jmc_requires_debuginfo) << "-fjmc"
                                                             << "-g";
    } else {
      D.Diag(clang::diag::warn_drv_fjmc_for_elf_only);
    }
  }

  // Add in -fdebug-compilation-dir if necessary.
  const char *DebugCompilationDir =
      addDebugCompDirArg(Args, CmdArgs, D.getVFS());

  addDebugPrefixMapArg(D, TC, Args, CmdArgs);

  // Add the output path to the object file for CodeView debug infos.
  if (EmitCodeView && Output.isFilename())
    addDebugObjectName(Args, CmdArgs, DebugCompilationDir,
                       Output.getFilename());
}

static void ProcessVSRuntimeLibrary(const ToolChain &TC, const ArgList &Args,
                                    ArgStringList &CmdArgs) {
  unsigned RTOptionID = options::OPT__SLASH_MT;

  if (Args.hasArg(options::OPT__SLASH_LDd))
    // The /LDd option implies /MTd. The dependent lib part can be overridden,
    // but defining _DEBUG is sticky.
    RTOptionID = options::OPT__SLASH_MTd;

  if (Arg *A = Args.getLastArg(options::OPT__SLASH_M_Group))
    RTOptionID = A->getOption().getID();

  if (Arg *A = Args.getLastArg(options::OPT_fms_runtime_lib_EQ)) {
    RTOptionID = llvm::StringSwitch<unsigned>(A->getValue())
                     .Case("static", options::OPT__SLASH_MT)
                     .Case("static_dbg", options::OPT__SLASH_MTd)
                     .Case("dll", options::OPT__SLASH_MD)
                     .Case("dll_dbg", options::OPT__SLASH_MDd)
                     .Default(options::OPT__SLASH_MT);
  }

  StringRef FlagForCRT;
  switch (RTOptionID) {
  case options::OPT__SLASH_MD:
    if (Args.hasArg(options::OPT__SLASH_LDd))
      CmdArgs.push_back("-D_DEBUG");
    CmdArgs.push_back("-D_MT");
    CmdArgs.push_back("-D_DLL");
    FlagForCRT = "--dependent-lib=msvcrt";
    break;
  case options::OPT__SLASH_MDd:
    CmdArgs.push_back("-D_DEBUG");
    CmdArgs.push_back("-D_MT");
    CmdArgs.push_back("-D_DLL");
    FlagForCRT = "--dependent-lib=msvcrtd";
    break;
  case options::OPT__SLASH_MT:
    if (Args.hasArg(options::OPT__SLASH_LDd))
      CmdArgs.push_back("-D_DEBUG");
    CmdArgs.push_back("-D_MT");
    CmdArgs.push_back("-flto-visibility-public-std");
    FlagForCRT = "--dependent-lib=libcmt";
    break;
  case options::OPT__SLASH_MTd:
    CmdArgs.push_back("-D_DEBUG");
    CmdArgs.push_back("-D_MT");
    CmdArgs.push_back("-flto-visibility-public-std");
    FlagForCRT = "--dependent-lib=libcmtd";
    break;
  default:
    llvm_unreachable("Unexpected option ID.");
  }

  if (Args.hasArg(options::OPT_fms_omit_default_lib)) {
    CmdArgs.push_back("-D_VC_NODEFAULTLIB");
  } else {
    CmdArgs.push_back(FlagForCRT.data());

    // This provides POSIX compatibility (maps 'open' to '_open'), which most
    // users want.  The /Za flag to cl.exe turns this off, but it's not
    // implemented in clang.
    CmdArgs.push_back("--dependent-lib=oldnames");
  }

  // All Arm64EC object files implicitly add softintrin.lib. This is necessary
  // even if the file doesn't actually refer to any of the routines because
  // the CRT itself has incomplete dependency markings.
  if (TC.getTriple().isWindowsArm64EC())
    CmdArgs.push_back("--dependent-lib=softintrin");
}

void Clang::ConstructJob(Compilation &C, const JobAction &JA,
                         const InputInfo &Output, const InputInfoList &Inputs,
                         const ArgList &Args, const char *LinkingOutput) const {
  const auto &TC = getToolChain();
  const llvm::Triple &RawTriple = TC.getTriple();
  const llvm::Triple &Triple = TC.getEffectiveTriple();
  const std::string &TripleStr = Triple.getTriple();

  bool KernelOrKext =
      Args.hasArg(options::OPT_mkernel, options::OPT_fapple_kext);
  const Driver &D = TC.getDriver();
  ArgStringList CmdArgs;

  assert(Inputs.size() >= 1 && "Must have at least one input.");
  // CUDA/HIP compilation may have multiple inputs (source file + results of
  // device-side compilations). OpenMP device jobs also take the host IR as a
  // second input. Module precompilation accepts a list of header files to
  // include as part of the module. API extraction accepts a list of header
  // files whose API information is emitted in the output. All other jobs are
  // expected to have exactly one input.
  bool IsCuda = JA.isOffloading(Action::OFK_Cuda);
  bool IsCudaDevice = JA.isDeviceOffloading(Action::OFK_Cuda);
  bool IsHIP = JA.isOffloading(Action::OFK_HIP);
  bool IsHIPDevice = JA.isDeviceOffloading(Action::OFK_HIP);
  bool IsOpenMPDevice = JA.isDeviceOffloading(Action::OFK_OpenMP);
  bool IsExtractAPI = isa<ExtractAPIJobAction>(JA);
  bool IsDeviceOffloadAction = !(JA.isDeviceOffloading(Action::OFK_None) ||
                                 JA.isDeviceOffloading(Action::OFK_Host));
  bool IsHostOffloadingAction =
      JA.isHostOffloading(C.getActiveOffloadKinds()) &&
      (JA.isHostOffloading(Action::OFK_OpenMP) ||
       Args.hasFlag(options::OPT_offload_new_driver,
                    options::OPT_no_offload_new_driver, false));

  bool IsRDCMode =
      Args.hasFlag(options::OPT_fgpu_rdc, options::OPT_fno_gpu_rdc, false);

  auto LTOMode = IsDeviceOffloadAction ? D.getOffloadLTOMode() : D.getLTOMode();
  bool IsUsingLTO = LTOMode != LTOK_None;

  // Extract API doesn't have a main input file, so invent a fake one as a
  // placeholder.
  InputInfo ExtractAPIPlaceholderInput(Inputs[0].getType(), "extract-api",
                                       "extract-api");

  const InputInfo &Input =
      IsExtractAPI ? ExtractAPIPlaceholderInput : Inputs[0];

  InputInfoList ExtractAPIInputs;
  InputInfoList HostOffloadingInputs;
  const InputInfo *CudaDeviceInput = nullptr;
  const InputInfo *OpenMPDeviceInput = nullptr;
  for (const InputInfo &I : Inputs) {
    if (&I == &Input || I.getType() == types::TY_Nothing) {
      // This is the primary input or contains nothing.
    } else if (IsExtractAPI) {
      auto ExpectedInputType = ExtractAPIPlaceholderInput.getType();
      if (I.getType() != ExpectedInputType) {
        D.Diag(diag::err_drv_extract_api_wrong_kind)
            << I.getFilename() << types::getTypeName(I.getType())
            << types::getTypeName(ExpectedInputType);
      }
      ExtractAPIInputs.push_back(I);
    } else if (IsHostOffloadingAction) {
      HostOffloadingInputs.push_back(I);
    } else if ((IsCuda || IsHIP) && !CudaDeviceInput) {
      CudaDeviceInput = &I;
    } else if (IsOpenMPDevice && !OpenMPDeviceInput) {
      OpenMPDeviceInput = &I;
    } else {
      llvm_unreachable("unexpectedly given multiple inputs");
    }
  }

  const llvm::Triple *AuxTriple =
      (IsCuda || IsHIP) ? TC.getAuxTriple() : nullptr;
  bool IsWindowsMSVC = RawTriple.isWindowsMSVCEnvironment();
  bool IsIAMCU = RawTriple.isOSIAMCU();

  // Adjust IsWindowsXYZ for CUDA/HIP compilations.  Even when compiling in
  // device mode (i.e., getToolchain().getTriple() is NVPTX/AMDGCN, not
  // Windows), we need to pass Windows-specific flags to cc1.
  if (IsCuda || IsHIP)
    IsWindowsMSVC |= AuxTriple && AuxTriple->isWindowsMSVCEnvironment();

  // C++ is not supported for IAMCU.
  if (IsIAMCU && types::isCXX(Input.getType()))
    D.Diag(diag::err_drv_clang_unsupported) << "C++ for IAMCU";

  // Invoke ourselves in -cc1 mode.
  //
  // FIXME: Implement custom jobs for internal actions.
  CmdArgs.push_back("-cc1");

  // Add the "effective" target triple.
  CmdArgs.push_back("-triple");
  CmdArgs.push_back(Args.MakeArgString(TripleStr));

  if (const Arg *MJ = Args.getLastArg(options::OPT_MJ)) {
    DumpCompilationDatabase(C, MJ->getValue(), TripleStr, Output, Input, Args);
    Args.ClaimAllArgs(options::OPT_MJ);
  } else if (const Arg *GenCDBFragment =
                 Args.getLastArg(options::OPT_gen_cdb_fragment_path)) {
    DumpCompilationDatabaseFragmentToDir(GenCDBFragment->getValue(), C,
                                         TripleStr, Output, Input, Args);
    Args.ClaimAllArgs(options::OPT_gen_cdb_fragment_path);
  }

  if (IsCuda || IsHIP) {
    // We have to pass the triple of the host if compiling for a CUDA/HIP device
    // and vice-versa.
    std::string NormalizedTriple;
    if (JA.isDeviceOffloading(Action::OFK_Cuda) ||
        JA.isDeviceOffloading(Action::OFK_HIP))
      NormalizedTriple = C.getSingleOffloadToolChain<Action::OFK_Host>()
                             ->getTriple()
                             .normalize();
    else {
      // Host-side compilation.
      NormalizedTriple =
          (IsCuda ? C.getSingleOffloadToolChain<Action::OFK_Cuda>()
                  : C.getSingleOffloadToolChain<Action::OFK_HIP>())
              ->getTriple()
              .normalize();
      if (IsCuda) {
        // We need to figure out which CUDA version we're compiling for, as that
        // determines how we load and launch GPU kernels.
        auto *CTC = static_cast<const toolchains::CudaToolChain *>(
            C.getSingleOffloadToolChain<Action::OFK_Cuda>());
        assert(CTC && "Expected valid CUDA Toolchain.");
        if (CTC && CTC->CudaInstallation.version() != CudaVersion::UNKNOWN)
          CmdArgs.push_back(Args.MakeArgString(
              Twine("-target-sdk-version=") +
              CudaVersionToString(CTC->CudaInstallation.version())));
        // Unsized function arguments used for variadics were introduced in
        // CUDA-9.0. We still do not support generating code that actually uses
        // variadic arguments yet, but we do need to allow parsing them as
        // recent CUDA headers rely on that.
        // https://github.com/llvm/llvm-project/issues/58410
        if (CTC->CudaInstallation.version() >= CudaVersion::CUDA_90)
          CmdArgs.push_back("-fcuda-allow-variadic-functions");
      }
    }
    CmdArgs.push_back("-aux-triple");
    CmdArgs.push_back(Args.MakeArgString(NormalizedTriple));

    if (JA.isDeviceOffloading(Action::OFK_HIP) &&
        (getToolChain().getTriple().isAMDGPU() ||
         (getToolChain().getTriple().isSPIRV() &&
          getToolChain().getTriple().getVendor() == llvm::Triple::AMD))) {
      // Device side compilation printf
      if (Args.getLastArg(options::OPT_mprintf_kind_EQ)) {
        CmdArgs.push_back(Args.MakeArgString(
            "-mprintf-kind=" +
            Args.getLastArgValue(options::OPT_mprintf_kind_EQ)));
        // Force compiler error on invalid conversion specifiers
        CmdArgs.push_back(
            Args.MakeArgString("-Werror=format-invalid-specifier"));
      }
    }
  }

  // Unconditionally claim the printf option now to avoid unused diagnostic.
  if (const Arg *PF = Args.getLastArg(options::OPT_mprintf_kind_EQ))
    PF->claim();

  if (Args.hasFlag(options::OPT_fsycl, options::OPT_fno_sycl, false)) {
    CmdArgs.push_back("-fsycl-is-device");

    if (Arg *A = Args.getLastArg(options::OPT_sycl_std_EQ)) {
      A->render(Args, CmdArgs);
    } else {
      // Ensure the default version in SYCL mode is 2020.
      CmdArgs.push_back("-sycl-std=2020");
    }
  }

  if (IsOpenMPDevice) {
    // We have to pass the triple of the host if compiling for an OpenMP device.
    std::string NormalizedTriple =
        C.getSingleOffloadToolChain<Action::OFK_Host>()
            ->getTriple()
            .normalize();
    CmdArgs.push_back("-aux-triple");
    CmdArgs.push_back(Args.MakeArgString(NormalizedTriple));
  }

  if (Triple.isOSWindows() && (Triple.getArch() == llvm::Triple::arm ||
                               Triple.getArch() == llvm::Triple::thumb)) {
    unsigned Offset = Triple.getArch() == llvm::Triple::arm ? 4 : 6;
    unsigned Version = 0;
    bool Failure =
        Triple.getArchName().substr(Offset).consumeInteger(10, Version);
    if (Failure || Version < 7)
      D.Diag(diag::err_target_unsupported_arch) << Triple.getArchName()
                                                << TripleStr;
  }

  // Push all default warning arguments that are specific to
  // the given target.  These come before user provided warning options
  // are provided.
  TC.addClangWarningOptions(CmdArgs);

  // FIXME: Subclass ToolChain for SPIR and move this to addClangWarningOptions.
  if (Triple.isSPIR() || Triple.isSPIRV())
    CmdArgs.push_back("-Wspir-compat");

  // Select the appropriate action.
  RewriteKind rewriteKind = RK_None;

  bool UnifiedLTO = false;
  if (IsUsingLTO) {
    UnifiedLTO = Args.hasFlag(options::OPT_funified_lto,
                              options::OPT_fno_unified_lto, Triple.isPS());
    if (UnifiedLTO)
      CmdArgs.push_back("-funified-lto");
  }

  // If CollectArgsForIntegratedAssembler() isn't called below, claim the args
  // it claims when not running an assembler. Otherwise, clang would emit
  // "argument unused" warnings for assembler flags when e.g. adding "-E" to
  // flags while debugging something. That'd be somewhat inconvenient, and it's
  // also inconsistent with most other flags -- we don't warn on
  // -ffunction-sections not being used in -E mode either for example, even
  // though it's not really used either.
  if (!isa<AssembleJobAction>(JA)) {
    // The args claimed here should match the args used in
    // CollectArgsForIntegratedAssembler().
    if (TC.useIntegratedAs()) {
      Args.ClaimAllArgs(options::OPT_mrelax_all);
      Args.ClaimAllArgs(options::OPT_mno_relax_all);
      Args.ClaimAllArgs(options::OPT_mincremental_linker_compatible);
      Args.ClaimAllArgs(options::OPT_mno_incremental_linker_compatible);
      switch (C.getDefaultToolChain().getArch()) {
      case llvm::Triple::arm:
      case llvm::Triple::armeb:
      case llvm::Triple::thumb:
      case llvm::Triple::thumbeb:
        Args.ClaimAllArgs(options::OPT_mimplicit_it_EQ);
        break;
      default:
        break;
      }
    }
    Args.ClaimAllArgs(options::OPT_Wa_COMMA);
    Args.ClaimAllArgs(options::OPT_Xassembler);
    Args.ClaimAllArgs(options::OPT_femit_dwarf_unwind_EQ);
  }

  if (isa<AnalyzeJobAction>(JA)) {
    assert(JA.getType() == types::TY_Plist && "Invalid output type.");
    CmdArgs.push_back("-analyze");
  } else if (isa<MigrateJobAction>(JA)) {
    CmdArgs.push_back("-migrate");
  } else if (isa<PreprocessJobAction>(JA)) {
    if (Output.getType() == types::TY_Dependencies)
      CmdArgs.push_back("-Eonly");
    else {
      CmdArgs.push_back("-E");
      if (Args.hasArg(options::OPT_rewrite_objc) &&
          !Args.hasArg(options::OPT_g_Group))
        CmdArgs.push_back("-P");
      else if (JA.getType() == types::TY_PP_CXXHeaderUnit)
        CmdArgs.push_back("-fdirectives-only");
    }
  } else if (isa<AssembleJobAction>(JA)) {
    CmdArgs.push_back("-emit-obj");

    CollectArgsForIntegratedAssembler(C, Args, CmdArgs, D);

    // Also ignore explicit -force_cpusubtype_ALL option.
    (void)Args.hasArg(options::OPT_force__cpusubtype__ALL);
  } else if (isa<PrecompileJobAction>(JA)) {
    if (JA.getType() == types::TY_Nothing)
      CmdArgs.push_back("-fsyntax-only");
    else if (JA.getType() == types::TY_ModuleFile)
      CmdArgs.push_back("-emit-module-interface");
    else if (JA.getType() == types::TY_HeaderUnit)
      CmdArgs.push_back("-emit-header-unit");
    else
      CmdArgs.push_back("-emit-pch");
  } else if (isa<VerifyPCHJobAction>(JA)) {
    CmdArgs.push_back("-verify-pch");
  } else if (isa<ExtractAPIJobAction>(JA)) {
    assert(JA.getType() == types::TY_API_INFO &&
           "Extract API actions must generate a API information.");
    CmdArgs.push_back("-extract-api");

    if (Arg *PrettySGFArg = Args.getLastArg(options::OPT_emit_pretty_sgf))
      PrettySGFArg->render(Args, CmdArgs);

    Arg *SymbolGraphDirArg = Args.getLastArg(options::OPT_symbol_graph_dir_EQ);

    if (Arg *ProductNameArg = Args.getLastArg(options::OPT_product_name_EQ))
      ProductNameArg->render(Args, CmdArgs);
    if (Arg *ExtractAPIIgnoresFileArg =
            Args.getLastArg(options::OPT_extract_api_ignores_EQ))
      ExtractAPIIgnoresFileArg->render(Args, CmdArgs);
    if (Arg *EmitExtensionSymbolGraphs =
            Args.getLastArg(options::OPT_emit_extension_symbol_graphs)) {
      if (!SymbolGraphDirArg)
        D.Diag(diag::err_drv_missing_symbol_graph_dir);

      EmitExtensionSymbolGraphs->render(Args, CmdArgs);
    }
    if (SymbolGraphDirArg)
      SymbolGraphDirArg->render(Args, CmdArgs);
  } else {
    assert((isa<CompileJobAction>(JA) || isa<BackendJobAction>(JA)) &&
           "Invalid action for clang tool.");
    if (JA.getType() == types::TY_Nothing) {
      CmdArgs.push_back("-fsyntax-only");
    } else if (JA.getType() == types::TY_LLVM_IR ||
               JA.getType() == types::TY_LTO_IR) {
      CmdArgs.push_back("-emit-llvm");
    } else if (JA.getType() == types::TY_LLVM_BC ||
               JA.getType() == types::TY_LTO_BC) {
      // Emit textual llvm IR for AMDGPU offloading for -emit-llvm -S
      if (Triple.isAMDGCN() && IsOpenMPDevice && Args.hasArg(options::OPT_S) &&
          Args.hasArg(options::OPT_emit_llvm)) {
        CmdArgs.push_back("-emit-llvm");
      } else if (Triple.isAMDGCN() && IsOpenMPDevice &&
                 Args.hasArg(options::OPT_S)) {
        CmdArgs.push_back("-S");
      } else {
        CmdArgs.push_back("-emit-llvm-bc");
      }
    } else if (JA.getType() == types::TY_IFS ||
               JA.getType() == types::TY_IFS_CPP) {
      StringRef ArgStr =
          Args.hasArg(options::OPT_interface_stub_version_EQ)
              ? Args.getLastArgValue(options::OPT_interface_stub_version_EQ)
              : "ifs-v1";
      CmdArgs.push_back("-emit-interface-stubs");
      CmdArgs.push_back(
          Args.MakeArgString(Twine("-interface-stub-version=") + ArgStr.str()));
    } else if (JA.getType() == types::TY_PP_Asm) {
      CmdArgs.push_back("-S");
    } else if (JA.getType() == types::TY_AST) {
      CmdArgs.push_back("-emit-pch");
    } else if (JA.getType() == types::TY_ModuleFile) {
      CmdArgs.push_back("-module-file-info");
    } else if (JA.getType() == types::TY_RewrittenObjC) {
      CmdArgs.push_back("-rewrite-objc");
      rewriteKind = RK_NonFragile;
    } else if (JA.getType() == types::TY_RewrittenLegacyObjC) {
      CmdArgs.push_back("-rewrite-objc");
      rewriteKind = RK_Fragile;
    } else {
      assert(JA.getType() == types::TY_PP_Asm && "Unexpected output type!");
    }

    // Preserve use-list order by default when emitting bitcode, so that
    // loading the bitcode up in 'opt' or 'llc' and running passes gives the
    // same result as running passes here.  For LTO, we don't need to preserve
    // the use-list order, since serialization to bitcode is part of the flow.
    if (JA.getType() == types::TY_LLVM_BC)
      CmdArgs.push_back("-emit-llvm-uselists");

    if (IsUsingLTO) {
      if (IsDeviceOffloadAction && !JA.isDeviceOffloading(Action::OFK_OpenMP) && !Triple.isAMDGPU()) {
        D.Diag(diag::err_drv_unsupported_opt_for_target)
            << Args.getLastArg(options::OPT_foffload_lto,
                               options::OPT_foffload_lto_EQ)
                   ->getAsString(Args)
            << Triple.getTriple();
      } else if (Triple.isNVPTX() && !IsRDCMode &&
                 JA.isDeviceOffloading(Action::OFK_Cuda)) {
        D.Diag(diag::err_drv_unsupported_opt_for_language_mode)
            << Args.getLastArg(options::OPT_foffload_lto,
                               options::OPT_foffload_lto_EQ)
                   ->getAsString(Args)
            << "-fno-gpu-rdc";
      } else {
        assert(LTOMode == LTOK_Full || LTOMode == LTOK_Thin);
        CmdArgs.push_back(Args.MakeArgString(
            Twine("-flto=") + (LTOMode == LTOK_Thin ? "thin" : "full")));
        // PS4 uses the legacy LTO API, which does not support some of the
        // features enabled by -flto-unit.
        if (!RawTriple.isPS4() ||
            (D.getLTOMode() == LTOK_Full) || !UnifiedLTO)
          CmdArgs.push_back("-flto-unit");
      }
    }
  }

  Args.AddLastArg(CmdArgs, options::OPT_dumpdir);

  if (const Arg *A = Args.getLastArg(options::OPT_fthinlto_index_EQ)) {
    if (!types::isLLVMIR(Input.getType()))
      D.Diag(diag::err_drv_arg_requires_bitcode_input) << A->getAsString(Args);
    Args.AddLastArg(CmdArgs, options::OPT_fthinlto_index_EQ);
  }

  if (Triple.isPPC())
    Args.addOptInFlag(CmdArgs, options::OPT_mregnames,
                      options::OPT_mno_regnames);

  if (Args.getLastArg(options::OPT_fthin_link_bitcode_EQ))
    Args.AddLastArg(CmdArgs, options::OPT_fthin_link_bitcode_EQ);

  if (Args.getLastArg(options::OPT_save_temps_EQ))
    Args.AddLastArg(CmdArgs, options::OPT_save_temps_EQ);

  auto *MemProfArg = Args.getLastArg(options::OPT_fmemory_profile,
                                     options::OPT_fmemory_profile_EQ,
                                     options::OPT_fno_memory_profile);
  if (MemProfArg &&
      !MemProfArg->getOption().matches(options::OPT_fno_memory_profile))
    MemProfArg->render(Args, CmdArgs);

  if (auto *MemProfUseArg =
          Args.getLastArg(options::OPT_fmemory_profile_use_EQ)) {
    if (MemProfArg)
      D.Diag(diag::err_drv_argument_not_allowed_with)
          << MemProfUseArg->getAsString(Args) << MemProfArg->getAsString(Args);
    if (auto *PGOInstrArg = Args.getLastArg(options::OPT_fprofile_generate,
                                            options::OPT_fprofile_generate_EQ))
      D.Diag(diag::err_drv_argument_not_allowed_with)
          << MemProfUseArg->getAsString(Args) << PGOInstrArg->getAsString(Args);
    MemProfUseArg->render(Args, CmdArgs);
  }

  // Embed-bitcode option.
  // Only white-listed flags below are allowed to be embedded.
  if (C.getDriver().embedBitcodeInObject() && !IsUsingLTO &&
      (isa<BackendJobAction>(JA) || isa<AssembleJobAction>(JA))) {
    // Add flags implied by -fembed-bitcode.
    Args.AddLastArg(CmdArgs, options::OPT_fembed_bitcode_EQ);
    // Disable all llvm IR level optimizations.
    CmdArgs.push_back("-disable-llvm-passes");

    // Render target options.
    TC.addActionsFromClangTargetOptions(Args, CmdArgs, JA, C, Inputs);
    TC.addClangTargetOptions(Args, CmdArgs, JA.getOffloadingDeviceKind());

    // reject options that shouldn't be supported in bitcode
    // also reject kernel/kext
    static const constexpr unsigned kBitcodeOptionIgnorelist[] = {
        options::OPT_mkernel,
        options::OPT_fapple_kext,
        options::OPT_ffunction_sections,
        options::OPT_fno_function_sections,
        options::OPT_fdata_sections,
        options::OPT_fno_data_sections,
        options::OPT_fbasic_block_sections_EQ,
        options::OPT_funique_internal_linkage_names,
        options::OPT_fno_unique_internal_linkage_names,
        options::OPT_funique_section_names,
        options::OPT_fno_unique_section_names,
        options::OPT_funique_basic_block_section_names,
        options::OPT_fno_unique_basic_block_section_names,
        options::OPT_mrestrict_it,
        options::OPT_mno_restrict_it,
        options::OPT_mstackrealign,
        options::OPT_mno_stackrealign,
        options::OPT_mstack_alignment,
        options::OPT_mcmodel_EQ,
        options::OPT_mlong_calls,
        options::OPT_mno_long_calls,
        options::OPT_ggnu_pubnames,
        options::OPT_gdwarf_aranges,
        options::OPT_fdebug_types_section,
        options::OPT_fno_debug_types_section,
        options::OPT_fdwarf_directory_asm,
        options::OPT_fno_dwarf_directory_asm,
        options::OPT_mrelax_all,
        options::OPT_mno_relax_all,
        options::OPT_ftrap_function_EQ,
        options::OPT_ffixed_r9,
        options::OPT_mfix_cortex_a53_835769,
        options::OPT_mno_fix_cortex_a53_835769,
        options::OPT_ffixed_x18,
        options::OPT_mglobal_merge,
        options::OPT_mno_global_merge,
        options::OPT_mred_zone,
        options::OPT_mno_red_zone,
        options::OPT_Wa_COMMA,
        options::OPT_Xassembler,
        options::OPT_mllvm,
    };
    for (const auto &A : Args)
      if (llvm::is_contained(kBitcodeOptionIgnorelist, A->getOption().getID()))
        D.Diag(diag::err_drv_unsupported_embed_bitcode) << A->getSpelling();

    // Render the CodeGen options that need to be passed.
    Args.addOptOutFlag(CmdArgs, options::OPT_foptimize_sibling_calls,
                       options::OPT_fno_optimize_sibling_calls);

    RenderFloatingPointOptions(TC, D, isOptimizationLevelFast(Args), Args,
                               CmdArgs, JA);

    // Render ABI arguments
    switch (TC.getArch()) {
    default: break;
    case llvm::Triple::arm:
    case llvm::Triple::armeb:
    case llvm::Triple::thumbeb:
      RenderARMABI(D, Triple, Args, CmdArgs);
      break;
    case llvm::Triple::aarch64:
    case llvm::Triple::aarch64_32:
    case llvm::Triple::aarch64_be:
      RenderAArch64ABI(Triple, Args, CmdArgs);
      break;
    }

    // Optimization level for CodeGen.
    if (const Arg *A = Args.getLastArg(options::OPT_O_Group)) {
      if (A->getOption().matches(options::OPT_O4)) {
        CmdArgs.push_back("-O3");
        D.Diag(diag::warn_O4_is_O3);
      } else {
        A->render(Args, CmdArgs);
      }
    }

    // Input/Output file.
    if (Output.getType() == types::TY_Dependencies) {
      // Handled with other dependency code.
    } else if (Output.isFilename()) {
      CmdArgs.push_back("-o");
      CmdArgs.push_back(Output.getFilename());
    } else {
      assert(Output.isNothing() && "Input output.");
    }

    for (const auto &II : Inputs) {
      addDashXForInput(Args, II, CmdArgs);
      if (II.isFilename())
        CmdArgs.push_back(II.getFilename());
      else
        II.getInputArg().renderAsInput(Args, CmdArgs);
    }

    C.addCommand(std::make_unique<Command>(
        JA, *this, ResponseFileSupport::AtFileUTF8(), D.getClangProgramPath(),
        CmdArgs, Inputs, Output, D.getPrependArg()));
    return;
  }

  if (C.getDriver().embedBitcodeMarkerOnly() && !IsUsingLTO)
    CmdArgs.push_back("-fembed-bitcode=marker");

  // We normally speed up the clang process a bit by skipping destructors at
  // exit, but when we're generating diagnostics we can rely on some of the
  // cleanup.
  if (!C.isForDiagnostics())
    CmdArgs.push_back("-disable-free");
  CmdArgs.push_back("-clear-ast-before-backend");

#ifdef NDEBUG
  const bool IsAssertBuild = false;
#else
  const bool IsAssertBuild = true;
#endif

  // Disable the verification pass in asserts builds unless otherwise specified.
  if (Args.hasFlag(options::OPT_fno_verify_intermediate_code,
                   options::OPT_fverify_intermediate_code, !IsAssertBuild)) {
    CmdArgs.push_back("-disable-llvm-verifier");
  }

  // Discard value names in assert builds unless otherwise specified.
  if (Args.hasFlag(options::OPT_fdiscard_value_names,
                   options::OPT_fno_discard_value_names, !IsAssertBuild)) {
    if (Args.hasArg(options::OPT_fdiscard_value_names) &&
        llvm::any_of(Inputs, [](const clang::driver::InputInfo &II) {
          return types::isLLVMIR(II.getType());
        })) {
      D.Diag(diag::warn_ignoring_fdiscard_for_bitcode);
    }
    CmdArgs.push_back("-discard-value-names");
  }

  // Set the main file name, so that debug info works even with
  // -save-temps.
  CmdArgs.push_back("-main-file-name");
  CmdArgs.push_back(getBaseInputName(Args, Input));

  // Some flags which affect the language (via preprocessor
  // defines).
  if (Args.hasArg(options::OPT_static))
    CmdArgs.push_back("-static-define");

  if (Args.hasArg(options::OPT_municode))
    CmdArgs.push_back("-DUNICODE");

  if (isa<AnalyzeJobAction>(JA))
    RenderAnalyzerOptions(Args, CmdArgs, Triple, Input);

  if (isa<AnalyzeJobAction>(JA) ||
      (isa<PreprocessJobAction>(JA) && Args.hasArg(options::OPT__analyze)))
    CmdArgs.push_back("-setup-static-analyzer");

  // Enable compatilibily mode to avoid analyzer-config related errors.
  // Since we can't access frontend flags through hasArg, let's manually iterate
  // through them.
  bool FoundAnalyzerConfig = false;
  for (auto *Arg : Args.filtered(options::OPT_Xclang))
    if (StringRef(Arg->getValue()) == "-analyzer-config") {
      FoundAnalyzerConfig = true;
      break;
    }
  if (!FoundAnalyzerConfig)
    for (auto *Arg : Args.filtered(options::OPT_Xanalyzer))
      if (StringRef(Arg->getValue()) == "-analyzer-config") {
        FoundAnalyzerConfig = true;
        break;
      }
  if (FoundAnalyzerConfig)
    CmdArgs.push_back("-analyzer-config-compatibility-mode=true");

  CheckCodeGenerationOptions(D, Args);

  unsigned FunctionAlignment = ParseFunctionAlignment(TC, Args);
  assert(FunctionAlignment <= 31 && "function alignment will be truncated!");
  if (FunctionAlignment) {
    CmdArgs.push_back("-function-alignment");
    CmdArgs.push_back(Args.MakeArgString(std::to_string(FunctionAlignment)));
  }

  // We support -falign-loops=N where N is a power of 2. GCC supports more
  // forms.
  if (const Arg *A = Args.getLastArg(options::OPT_falign_loops_EQ)) {
    unsigned Value = 0;
    if (StringRef(A->getValue()).getAsInteger(10, Value) || Value > 65536)
      TC.getDriver().Diag(diag::err_drv_invalid_int_value)
          << A->getAsString(Args) << A->getValue();
    else if (Value & (Value - 1))
      TC.getDriver().Diag(diag::err_drv_alignment_not_power_of_two)
          << A->getAsString(Args) << A->getValue();
    // Treat =0 as unspecified (use the target preference).
    if (Value)
      CmdArgs.push_back(Args.MakeArgString("-falign-loops=" +
                                           Twine(std::min(Value, 65536u))));
  }

  if (Triple.isOSzOS()) {
    // On z/OS some of the system header feature macros need to
    // be defined to enable most cross platform projects to build
    // successfully.  Ths include the libc++ library.  A
    // complicating factor is that users can define these
    // macros to the same or different values.  We need to add
    // the definition for these macros to the compilation command
    // if the user hasn't already defined them.

    auto findMacroDefinition = [&](const std::string &Macro) {
      auto MacroDefs = Args.getAllArgValues(options::OPT_D);
      return llvm::any_of(MacroDefs, [&](const std::string &M) {
        return M == Macro || M.find(Macro + '=') != std::string::npos;
      });
    };

    // _UNIX03_WITHDRAWN is required for libcxx & porting.
    if (!findMacroDefinition("_UNIX03_WITHDRAWN"))
      CmdArgs.push_back("-D_UNIX03_WITHDRAWN");
    // _OPEN_DEFAULT is required for XL compat
    if (!findMacroDefinition("_OPEN_DEFAULT"))
      CmdArgs.push_back("-D_OPEN_DEFAULT");
    if (D.CCCIsCXX() || types::isCXX(Input.getType())) {
      // _XOPEN_SOURCE=600 is required for libcxx.
      if (!findMacroDefinition("_XOPEN_SOURCE"))
        CmdArgs.push_back("-D_XOPEN_SOURCE=600");
    }
  }

  llvm::Reloc::Model RelocationModel;
  unsigned PICLevel;
  bool IsPIE;
  std::tie(RelocationModel, PICLevel, IsPIE) = ParsePICArgs(TC, Args);
  Arg *LastPICDataRelArg =
      Args.getLastArg(options::OPT_mno_pic_data_is_text_relative,
                      options::OPT_mpic_data_is_text_relative);
  bool NoPICDataIsTextRelative = false;
  if (LastPICDataRelArg) {
    if (LastPICDataRelArg->getOption().matches(
            options::OPT_mno_pic_data_is_text_relative)) {
      NoPICDataIsTextRelative = true;
      if (!PICLevel)
        D.Diag(diag::err_drv_argument_only_allowed_with)
            << "-mno-pic-data-is-text-relative"
            << "-fpic/-fpie";
    }
    if (!Triple.isSystemZ())
      D.Diag(diag::err_drv_unsupported_opt_for_target)
          << (NoPICDataIsTextRelative ? "-mno-pic-data-is-text-relative"
                                      : "-mpic-data-is-text-relative")
          << RawTriple.str();
  }

  bool IsROPI = RelocationModel == llvm::Reloc::ROPI ||
                RelocationModel == llvm::Reloc::ROPI_RWPI;
  bool IsRWPI = RelocationModel == llvm::Reloc::RWPI ||
                RelocationModel == llvm::Reloc::ROPI_RWPI;

  if (Args.hasArg(options::OPT_mcmse) &&
      !Args.hasArg(options::OPT_fallow_unsupported)) {
    if (IsROPI)
      D.Diag(diag::err_cmse_pi_are_incompatible) << IsROPI;
    if (IsRWPI)
      D.Diag(diag::err_cmse_pi_are_incompatible) << !IsRWPI;
  }

  if (IsROPI && types::isCXX(Input.getType()) &&
      !Args.hasArg(options::OPT_fallow_unsupported))
    D.Diag(diag::err_drv_ropi_incompatible_with_cxx);

  const char *RMName = RelocationModelName(RelocationModel);
  if (RMName) {
    CmdArgs.push_back("-mrelocation-model");
    CmdArgs.push_back(RMName);
  }
  if (PICLevel > 0) {
    CmdArgs.push_back("-pic-level");
    CmdArgs.push_back(PICLevel == 1 ? "1" : "2");
    if (IsPIE)
      CmdArgs.push_back("-pic-is-pie");
    if (NoPICDataIsTextRelative)
      CmdArgs.push_back("-mcmodel=medium");
  }

  if (RelocationModel == llvm::Reloc::ROPI ||
      RelocationModel == llvm::Reloc::ROPI_RWPI)
    CmdArgs.push_back("-fropi");
  if (RelocationModel == llvm::Reloc::RWPI ||
      RelocationModel == llvm::Reloc::ROPI_RWPI)
    CmdArgs.push_back("-frwpi");

  if (Arg *A = Args.getLastArg(options::OPT_meabi)) {
    CmdArgs.push_back("-meabi");
    CmdArgs.push_back(A->getValue());
  }

  // -fsemantic-interposition is forwarded to CC1: set the
  // "SemanticInterposition" metadata to 1 (make some linkages interposable) and
  // make default visibility external linkage definitions dso_preemptable.
  //
  // -fno-semantic-interposition: if the target supports .Lfoo$local local
  // aliases (make default visibility external linkage definitions dso_local).
  // This is the CC1 default for ELF to match COFF/Mach-O.
  //
  // Otherwise use Clang's traditional behavior: like
  // -fno-semantic-interposition but local aliases are not used. So references
  // can be interposed if not optimized out.
  if (Triple.isOSBinFormatELF()) {
    Arg *A = Args.getLastArg(options::OPT_fsemantic_interposition,
                             options::OPT_fno_semantic_interposition);
    if (RelocationModel != llvm::Reloc::Static && !IsPIE) {
      // The supported targets need to call AsmPrinter::getSymbolPreferLocal.
      bool SupportsLocalAlias =
          Triple.isAArch64() || Triple.isRISCV() || Triple.isX86();
      if (!A)
        CmdArgs.push_back("-fhalf-no-semantic-interposition");
      else if (A->getOption().matches(options::OPT_fsemantic_interposition))
        A->render(Args, CmdArgs);
      else if (!SupportsLocalAlias)
        CmdArgs.push_back("-fhalf-no-semantic-interposition");
    }
  }

  {
    std::string Model;
    if (Arg *A = Args.getLastArg(options::OPT_mthread_model)) {
      if (!TC.isThreadModelSupported(A->getValue()))
        D.Diag(diag::err_drv_invalid_thread_model_for_target)
            << A->getValue() << A->getAsString(Args);
      Model = A->getValue();
    } else
      Model = TC.getThreadModel();
    if (Model != "posix") {
      CmdArgs.push_back("-mthread-model");
      CmdArgs.push_back(Args.MakeArgString(Model));
    }
  }

  if (Arg *A = Args.getLastArg(options::OPT_fveclib)) {
    StringRef Name = A->getValue();
    if (Name == "SVML") {
      if (Triple.getArch() != llvm::Triple::x86 &&
          Triple.getArch() != llvm::Triple::x86_64)
        D.Diag(diag::err_drv_unsupported_opt_for_target)
            << Name << Triple.getArchName();
    } else if (Name == "LIBMVEC-X86") {
      if (Triple.getArch() != llvm::Triple::x86 &&
          Triple.getArch() != llvm::Triple::x86_64)
        D.Diag(diag::err_drv_unsupported_opt_for_target)
            << Name << Triple.getArchName();
    } else if (Name == "SLEEF" || Name == "ArmPL") {
      if (Triple.getArch() != llvm::Triple::aarch64 &&
          Triple.getArch() != llvm::Triple::aarch64_be)
        D.Diag(diag::err_drv_unsupported_opt_for_target)
            << Name << Triple.getArchName();
    }
    A->render(Args, CmdArgs);
  }

  if (Args.hasFlag(options::OPT_fmerge_all_constants,
                   options::OPT_fno_merge_all_constants, false))
    CmdArgs.push_back("-fmerge-all-constants");

  Args.addOptOutFlag(CmdArgs, options::OPT_fdelete_null_pointer_checks,
                     options::OPT_fno_delete_null_pointer_checks);

  // LLVM Code Generator Options.

  if (Arg *A = Args.getLastArg(options::OPT_mabi_EQ_quadword_atomics)) {
    if (!Triple.isOSAIX() || Triple.isPPC32())
      D.Diag(diag::err_drv_unsupported_opt_for_target)
        << A->getSpelling() << RawTriple.str();
    CmdArgs.push_back("-mabi=quadword-atomics");
  }

  if (Arg *A = Args.getLastArg(options::OPT_mlong_double_128)) {
    // Emit the unsupported option error until the Clang's library integration
    // support for 128-bit long double is available for AIX.
    if (Triple.isOSAIX())
      D.Diag(diag::err_drv_unsupported_opt_for_target)
          << A->getSpelling() << RawTriple.str();
  }

  if (Arg *A = Args.getLastArg(options::OPT_Wframe_larger_than_EQ)) {
    StringRef V = A->getValue(), V1 = V;
    unsigned Size;
    if (V1.consumeInteger(10, Size) || !V1.empty())
      D.Diag(diag::err_drv_invalid_argument_to_option)
          << V << A->getOption().getName();
    else
      CmdArgs.push_back(Args.MakeArgString("-fwarn-stack-size=" + V));
  }

  Args.addOptOutFlag(CmdArgs, options::OPT_fjump_tables,
                     options::OPT_fno_jump_tables);
  Args.addOptInFlag(CmdArgs, options::OPT_fprofile_sample_accurate,
                    options::OPT_fno_profile_sample_accurate);
  Args.addOptOutFlag(CmdArgs, options::OPT_fpreserve_as_comments,
                     options::OPT_fno_preserve_as_comments);

  if (Arg *A = Args.getLastArg(options::OPT_mregparm_EQ)) {
    CmdArgs.push_back("-mregparm");
    CmdArgs.push_back(A->getValue());
  }

  if (Arg *A = Args.getLastArg(options::OPT_maix_struct_return,
                               options::OPT_msvr4_struct_return)) {
    if (!TC.getTriple().isPPC32()) {
      D.Diag(diag::err_drv_unsupported_opt_for_target)
          << A->getSpelling() << RawTriple.str();
    } else if (A->getOption().matches(options::OPT_maix_struct_return)) {
      CmdArgs.push_back("-maix-struct-return");
    } else {
      assert(A->getOption().matches(options::OPT_msvr4_struct_return));
      CmdArgs.push_back("-msvr4-struct-return");
    }
  }

  if (Arg *A = Args.getLastArg(options::OPT_fpcc_struct_return,
                               options::OPT_freg_struct_return)) {
    if (TC.getArch() != llvm::Triple::x86) {
      D.Diag(diag::err_drv_unsupported_opt_for_target)
          << A->getSpelling() << RawTriple.str();
    } else if (A->getOption().matches(options::OPT_fpcc_struct_return)) {
      CmdArgs.push_back("-fpcc-struct-return");
    } else {
      assert(A->getOption().matches(options::OPT_freg_struct_return));
      CmdArgs.push_back("-freg-struct-return");
    }
  }

  if (Args.hasFlag(options::OPT_mrtd, options::OPT_mno_rtd, false)) {
    if (Triple.getArch() == llvm::Triple::m68k)
      CmdArgs.push_back("-fdefault-calling-conv=rtdcall");
    else
      CmdArgs.push_back("-fdefault-calling-conv=stdcall");
  }

  if (Args.hasArg(options::OPT_fenable_matrix)) {
    // enable-matrix is needed by both the LangOpts and by LLVM.
    CmdArgs.push_back("-fenable-matrix");
    CmdArgs.push_back("-mllvm");
    CmdArgs.push_back("-enable-matrix");
  }

  CodeGenOptions::FramePointerKind FPKeepKind =
                  getFramePointerKind(Args, RawTriple);
  const char *FPKeepKindStr = nullptr;
  switch (FPKeepKind) {
  case CodeGenOptions::FramePointerKind::None:
    FPKeepKindStr = "-mframe-pointer=none";
    break;
  case CodeGenOptions::FramePointerKind::Reserved:
    FPKeepKindStr = "-mframe-pointer=reserved";
    break;
  case CodeGenOptions::FramePointerKind::NonLeaf:
    FPKeepKindStr = "-mframe-pointer=non-leaf";
    break;
  case CodeGenOptions::FramePointerKind::All:
    FPKeepKindStr = "-mframe-pointer=all";
    break;
  }
  assert(FPKeepKindStr && "unknown FramePointerKind");
  CmdArgs.push_back(FPKeepKindStr);

  Args.addOptOutFlag(CmdArgs, options::OPT_fzero_initialized_in_bss,
                     options::OPT_fno_zero_initialized_in_bss);

  bool OFastEnabled = isOptimizationLevelFast(Args);
  if (OFastEnabled)
    D.Diag(diag::warn_drv_deprecated_arg_ofast);
  // If -Ofast is the optimization level, then -fstrict-aliasing should be
  // enabled.  This alias option is being used to simplify the hasFlag logic.
  OptSpecifier StrictAliasingAliasOption =
      OFastEnabled ? options::OPT_Ofast : options::OPT_fstrict_aliasing;
  // We turn strict aliasing off by default if we're Windows MSVC since MSVC
  // doesn't do any TBAA.
  if (!Args.hasFlag(options::OPT_fstrict_aliasing, StrictAliasingAliasOption,
                    options::OPT_fno_strict_aliasing, !IsWindowsMSVC))
    CmdArgs.push_back("-relaxed-aliasing");
  if (Args.hasFlag(options::OPT_fpointer_tbaa, options::OPT_fno_pointer_tbaa,
                   false))
    CmdArgs.push_back("-pointer-tbaa");
  if (!Args.hasFlag(options::OPT_fstruct_path_tbaa,
                    options::OPT_fno_struct_path_tbaa, true))
    CmdArgs.push_back("-no-struct-path-tbaa");
  Args.addOptInFlag(CmdArgs, options::OPT_fstrict_enums,
                    options::OPT_fno_strict_enums);
  Args.addOptOutFlag(CmdArgs, options::OPT_fstrict_return,
                     options::OPT_fno_strict_return);
  Args.addOptInFlag(CmdArgs, options::OPT_fallow_editor_placeholders,
                    options::OPT_fno_allow_editor_placeholders);
  Args.addOptInFlag(CmdArgs, options::OPT_fstrict_vtable_pointers,
                    options::OPT_fno_strict_vtable_pointers);
  Args.addOptInFlag(CmdArgs, options::OPT_fforce_emit_vtables,
                    options::OPT_fno_force_emit_vtables);
  Args.addOptOutFlag(CmdArgs, options::OPT_foptimize_sibling_calls,
                     options::OPT_fno_optimize_sibling_calls);
  Args.addOptOutFlag(CmdArgs, options::OPT_fescaping_block_tail_calls,
                     options::OPT_fno_escaping_block_tail_calls);

  Args.AddLastArg(CmdArgs, options::OPT_ffine_grained_bitfield_accesses,
                  options::OPT_fno_fine_grained_bitfield_accesses);

  Args.AddLastArg(CmdArgs, options::OPT_fexperimental_relative_cxx_abi_vtables,
                  options::OPT_fno_experimental_relative_cxx_abi_vtables);

  Args.AddLastArg(CmdArgs, options::OPT_fexperimental_omit_vtable_rtti,
                  options::OPT_fno_experimental_omit_vtable_rtti);

  Args.AddLastArg(CmdArgs, options::OPT_fdisable_block_signature_string,
                  options::OPT_fno_disable_block_signature_string);

  // Handle segmented stacks.
  Args.addOptInFlag(CmdArgs, options::OPT_fsplit_stack,
                    options::OPT_fno_split_stack);

  // -fprotect-parens=0 is default.
  if (Args.hasFlag(options::OPT_fprotect_parens,
                   options::OPT_fno_protect_parens, false))
    CmdArgs.push_back("-fprotect-parens");

  RenderFloatingPointOptions(TC, D, OFastEnabled, Args, CmdArgs, JA);

  if (Arg *A = Args.getLastArg(options::OPT_fextend_args_EQ)) {
    const llvm::Triple::ArchType Arch = TC.getArch();
    if (Arch == llvm::Triple::x86 || Arch == llvm::Triple::x86_64) {
      StringRef V = A->getValue();
      if (V == "64")
        CmdArgs.push_back("-fextend-arguments=64");
      else if (V != "32")
        D.Diag(diag::err_drv_invalid_argument_to_option)
            << A->getValue() << A->getOption().getName();
    } else
      D.Diag(diag::err_drv_unsupported_opt_for_target)
          << A->getOption().getName() << TripleStr;
  }

  if (Arg *A = Args.getLastArg(options::OPT_mdouble_EQ)) {
    if (TC.getArch() == llvm::Triple::avr)
      A->render(Args, CmdArgs);
    else
      D.Diag(diag::err_drv_unsupported_opt_for_target)
          << A->getAsString(Args) << TripleStr;
  }

  if (Arg *A = Args.getLastArg(options::OPT_LongDouble_Group)) {
    if (TC.getTriple().isX86())
      A->render(Args, CmdArgs);
    else if (TC.getTriple().isPPC() &&
             (A->getOption().getID() != options::OPT_mlong_double_80))
      A->render(Args, CmdArgs);
    else
      D.Diag(diag::err_drv_unsupported_opt_for_target)
          << A->getAsString(Args) << TripleStr;
  }

  // Decide whether to use verbose asm. Verbose assembly is the default on
  // toolchains which have the integrated assembler on by default.
  bool IsIntegratedAssemblerDefault = TC.IsIntegratedAssemblerDefault();
  if (!Args.hasFlag(options::OPT_fverbose_asm, options::OPT_fno_verbose_asm,
                    IsIntegratedAssemblerDefault))
    CmdArgs.push_back("-fno-verbose-asm");

  // Parse 'none' or '$major.$minor'. Disallow -fbinutils-version=0 because we
  // use that to indicate the MC default in the backend.
  if (Arg *A = Args.getLastArg(options::OPT_fbinutils_version_EQ)) {
    StringRef V = A->getValue();
    unsigned Num;
    if (V == "none")
      A->render(Args, CmdArgs);
    else if (!V.consumeInteger(10, Num) && Num > 0 &&
             (V.empty() || (V.consume_front(".") &&
                            !V.consumeInteger(10, Num) && V.empty())))
      A->render(Args, CmdArgs);
    else
      D.Diag(diag::err_drv_invalid_argument_to_option)
          << A->getValue() << A->getOption().getName();
  }

  // If toolchain choose to use MCAsmParser for inline asm don't pass the
  // option to disable integrated-as explicitly.
  if (!TC.useIntegratedAs() && !TC.parseInlineAsmUsingAsmParser())
    CmdArgs.push_back("-no-integrated-as");

  if (Args.hasArg(options::OPT_fdebug_pass_structure)) {
    CmdArgs.push_back("-mdebug-pass");
    CmdArgs.push_back("Structure");
  }
  if (Args.hasArg(options::OPT_fdebug_pass_arguments)) {
    CmdArgs.push_back("-mdebug-pass");
    CmdArgs.push_back("Arguments");
  }

  // Enable -mconstructor-aliases except on darwin, where we have to work around
  // a linker bug (see https://openradar.appspot.com/7198997), and CUDA device
  // code, where aliases aren't supported.
  if (!RawTriple.isOSDarwin() && !RawTriple.isNVPTX())
    CmdArgs.push_back("-mconstructor-aliases");

  // Darwin's kernel doesn't support guard variables; just die if we
  // try to use them.
  if (KernelOrKext && RawTriple.isOSDarwin())
    CmdArgs.push_back("-fforbid-guard-variables");

  if (Args.hasFlag(options::OPT_mms_bitfields, options::OPT_mno_ms_bitfields,
                   Triple.isWindowsGNUEnvironment())) {
    CmdArgs.push_back("-mms-bitfields");
  }

  if (Triple.isWindowsGNUEnvironment()) {
    Args.addOptOutFlag(CmdArgs, options::OPT_fauto_import,
                       options::OPT_fno_auto_import);
  }

  if (Args.hasFlag(options::OPT_fms_volatile, options::OPT_fno_ms_volatile,
                   Triple.isX86() && D.IsCLMode()))
    CmdArgs.push_back("-fms-volatile");

  // Non-PIC code defaults to -fdirect-access-external-data while PIC code
  // defaults to -fno-direct-access-external-data. Pass the option if different
  // from the default.
  if (Arg *A = Args.getLastArg(options::OPT_fdirect_access_external_data,
                               options::OPT_fno_direct_access_external_data)) {
    if (A->getOption().matches(options::OPT_fdirect_access_external_data) !=
        (PICLevel == 0))
      A->render(Args, CmdArgs);
  } else if (PICLevel == 0 && Triple.isLoongArch()) {
    // Some targets default to -fno-direct-access-external-data even for
    // -fno-pic.
    CmdArgs.push_back("-fno-direct-access-external-data");
  }

  if (Args.hasFlag(options::OPT_fno_plt, options::OPT_fplt, false)) {
    CmdArgs.push_back("-fno-plt");
  }

  // -fhosted is default.
  // TODO: Audit uses of KernelOrKext and see where it'd be more appropriate to
  // use Freestanding.
  bool Freestanding =
      Args.hasFlag(options::OPT_ffreestanding, options::OPT_fhosted, false) ||
      KernelOrKext;
  if (Freestanding)
    CmdArgs.push_back("-ffreestanding");

  Args.AddLastArg(CmdArgs, options::OPT_fno_knr_functions);

  // This is a coarse approximation of what llvm-gcc actually does, both
  // -fasynchronous-unwind-tables and -fnon-call-exceptions interact in more
  // complicated ways.
  auto SanitizeArgs = TC.getSanitizerArgs(Args);

  bool IsAsyncUnwindTablesDefault =
      TC.getDefaultUnwindTableLevel(Args) == ToolChain::UnwindTableLevel::Asynchronous;
  bool IsSyncUnwindTablesDefault =
      TC.getDefaultUnwindTableLevel(Args) == ToolChain::UnwindTableLevel::Synchronous;

  bool AsyncUnwindTables = Args.hasFlag(
      options::OPT_fasynchronous_unwind_tables,
      options::OPT_fno_asynchronous_unwind_tables,
      (IsAsyncUnwindTablesDefault || SanitizeArgs.needsUnwindTables()) &&
          !Freestanding);
  bool UnwindTables =
      Args.hasFlag(options::OPT_funwind_tables, options::OPT_fno_unwind_tables,
                   IsSyncUnwindTablesDefault && !Freestanding);
  if (AsyncUnwindTables)
    CmdArgs.push_back("-funwind-tables=2");
  else if (UnwindTables)
     CmdArgs.push_back("-funwind-tables=1");

  // Prepare `-aux-target-cpu` and `-aux-target-feature` unless
  // `--gpu-use-aux-triple-only` is specified.
  if (!Args.getLastArg(options::OPT_gpu_use_aux_triple_only) &&
      (IsCudaDevice || IsHIPDevice)) {
    const ArgList &HostArgs =
        C.getArgsForToolChain(nullptr, StringRef(), Action::OFK_None);
    std::string HostCPU =
        getCPUName(D, HostArgs, *TC.getAuxTriple(), /*FromAs*/ false);
    if (!HostCPU.empty()) {
      CmdArgs.push_back("-aux-target-cpu");
      CmdArgs.push_back(Args.MakeArgString(HostCPU));
    }
    getTargetFeatures(D, *TC.getAuxTriple(), HostArgs, CmdArgs,
                      /*ForAS*/ false, /*IsAux*/ true);
  }

  TC.addActionsFromClangTargetOptions(Args, CmdArgs, JA, C, Inputs);
  TC.addClangTargetOptions(Args, CmdArgs, JA.getOffloadingDeviceKind());

  addMCModel(D, Args, Triple, RelocationModel, CmdArgs);

  if (Arg *A = Args.getLastArg(options::OPT_mtls_size_EQ)) {
    StringRef Value = A->getValue();
    unsigned TLSSize = 0;
    Value.getAsInteger(10, TLSSize);
    if (!Triple.isAArch64() || !Triple.isOSBinFormatELF())
      D.Diag(diag::err_drv_unsupported_opt_for_target)
          << A->getOption().getName() << TripleStr;
    if (TLSSize != 12 && TLSSize != 24 && TLSSize != 32 && TLSSize != 48)
      D.Diag(diag::err_drv_invalid_int_value)
          << A->getOption().getName() << Value;
    Args.AddLastArg(CmdArgs, options::OPT_mtls_size_EQ);
  }

  if (isTLSDESCEnabled(TC, Args))
    CmdArgs.push_back("-enable-tlsdesc");

  // Add the target cpu
  std::string CPU = getCPUName(D, Args, Triple, /*FromAs*/ false);
  // In case args have been translated and -march deleted, get GPU from TC
  if (CPU.empty())
    CPU = TC.getTargetID().str();
  if (!CPU.empty()) {
    CmdArgs.push_back("-target-cpu");
    CmdArgs.push_back(Args.MakeArgString(CPU));
  }

  RenderTargetOptions(Triple, Args, KernelOrKext, CmdArgs);

  // Add clang-cl arguments.
  types::ID InputType = Input.getType();
  if (D.IsCLMode())
    AddClangCLArgs(Args, InputType, CmdArgs);

  llvm::codegenoptions::DebugInfoKind DebugInfoKind =
      llvm::codegenoptions::NoDebugInfo;
  DwarfFissionKind DwarfFission = DwarfFissionKind::None;
  renderDebugOptions(TC, D, RawTriple, Args, types::isLLVMIR(InputType),
                     CmdArgs, Output, DebugInfoKind, DwarfFission);

  // Add the split debug info name to the command lines here so we
  // can propagate it to the backend.
  bool SplitDWARF = (DwarfFission != DwarfFissionKind::None) &&
                    (TC.getTriple().isOSBinFormatELF() ||
                     TC.getTriple().isOSBinFormatWasm() ||
                     TC.getTriple().isOSBinFormatCOFF()) &&
                    (isa<AssembleJobAction>(JA) || isa<CompileJobAction>(JA) ||
                     isa<BackendJobAction>(JA));
  if (SplitDWARF) {
    const char *SplitDWARFOut = SplitDebugName(JA, Args, Input, Output);
    CmdArgs.push_back("-split-dwarf-file");
    CmdArgs.push_back(SplitDWARFOut);
    if (DwarfFission == DwarfFissionKind::Split) {
      CmdArgs.push_back("-split-dwarf-output");
      CmdArgs.push_back(SplitDWARFOut);
    }
  }

  // Pass the linker version in use.
  if (Arg *A = Args.getLastArg(options::OPT_mlinker_version_EQ)) {
    CmdArgs.push_back("-target-linker-version");
    CmdArgs.push_back(A->getValue());
  }

  // Explicitly error on some things we know we don't support and can't just
  // ignore.
  if (!Args.hasArg(options::OPT_fallow_unsupported)) {
    Arg *Unsupported;
    if (types::isCXX(InputType) && RawTriple.isOSDarwin() &&
        TC.getArch() == llvm::Triple::x86) {
      if ((Unsupported = Args.getLastArg(options::OPT_fapple_kext)) ||
          (Unsupported = Args.getLastArg(options::OPT_mkernel)))
        D.Diag(diag::err_drv_clang_unsupported_opt_cxx_darwin_i386)
            << Unsupported->getOption().getName();
    }
    // The faltivec option has been superseded by the maltivec option.
    if ((Unsupported = Args.getLastArg(options::OPT_faltivec)))
      D.Diag(diag::err_drv_clang_unsupported_opt_faltivec)
          << Unsupported->getOption().getName()
          << "please use -maltivec and include altivec.h explicitly";
    if ((Unsupported = Args.getLastArg(options::OPT_fno_altivec)))
      D.Diag(diag::err_drv_clang_unsupported_opt_faltivec)
          << Unsupported->getOption().getName() << "please use -mno-altivec";
  }

  Args.AddAllArgs(CmdArgs, options::OPT_v);

  if (Args.getLastArg(options::OPT_H)) {
    CmdArgs.push_back("-H");
    CmdArgs.push_back("-sys-header-deps");
  }
  Args.AddAllArgs(CmdArgs, options::OPT_fshow_skipped_includes);

  if (D.CCPrintHeadersFormat && !D.CCGenDiagnostics) {
    CmdArgs.push_back("-header-include-file");
    CmdArgs.push_back(!D.CCPrintHeadersFilename.empty()
                          ? D.CCPrintHeadersFilename.c_str()
                          : "-");
    CmdArgs.push_back("-sys-header-deps");
    CmdArgs.push_back(Args.MakeArgString(
        "-header-include-format=" +
        std::string(headerIncludeFormatKindToString(D.CCPrintHeadersFormat))));
    CmdArgs.push_back(
        Args.MakeArgString("-header-include-filtering=" +
                           std::string(headerIncludeFilteringKindToString(
                               D.CCPrintHeadersFiltering))));
  }
  Args.AddLastArg(CmdArgs, options::OPT_P);
  Args.AddLastArg(CmdArgs, options::OPT_print_ivar_layout);

  if (D.CCLogDiagnostics && !D.CCGenDiagnostics) {
    CmdArgs.push_back("-diagnostic-log-file");
    CmdArgs.push_back(!D.CCLogDiagnosticsFilename.empty()
                          ? D.CCLogDiagnosticsFilename.c_str()
                          : "-");
  }

  // Give the gen diagnostics more chances to succeed, by avoiding intentional
  // crashes.
  if (D.CCGenDiagnostics)
    CmdArgs.push_back("-disable-pragma-debug-crash");

  // Allow backend to put its diagnostic files in the same place as frontend
  // crash diagnostics files.
  if (Args.hasArg(options::OPT_fcrash_diagnostics_dir)) {
    StringRef Dir = Args.getLastArgValue(options::OPT_fcrash_diagnostics_dir);
    CmdArgs.push_back("-mllvm");
    CmdArgs.push_back(Args.MakeArgString("-crash-diagnostics-dir=" + Dir));
  }

  bool UseSeparateSections = isUseSeparateSections(Triple);

  if (Args.hasFlag(options::OPT_ffunction_sections,
                   options::OPT_fno_function_sections, UseSeparateSections)) {
    CmdArgs.push_back("-ffunction-sections");
  }

  if (Arg *A = Args.getLastArg(options::OPT_fbasic_block_address_map,
                               options::OPT_fno_basic_block_address_map)) {
    if ((Triple.isX86() || Triple.isAArch64()) && Triple.isOSBinFormatELF()) {
      if (A->getOption().matches(options::OPT_fbasic_block_address_map))
        A->render(Args, CmdArgs);
    } else {
      D.Diag(diag::err_drv_unsupported_opt_for_target)
          << A->getAsString(Args) << TripleStr;
    }
  }

  if (Arg *A = Args.getLastArg(options::OPT_fbasic_block_sections_EQ)) {
    StringRef Val = A->getValue();
    if (Triple.isX86() && Triple.isOSBinFormatELF()) {
      if (Val != "all" && Val != "labels" && Val != "none" &&
          !Val.starts_with("list="))
        D.Diag(diag::err_drv_invalid_value)
            << A->getAsString(Args) << A->getValue();
      else
        A->render(Args, CmdArgs);
    } else if (Triple.isAArch64() && Triple.isOSBinFormatELF()) {
      // "all" is not supported on AArch64 since branch relaxation creates new
      // basic blocks for some cross-section branches.
      if (Val != "labels" && Val != "none" && !Val.starts_with("list="))
        D.Diag(diag::err_drv_invalid_value)
            << A->getAsString(Args) << A->getValue();
      else
        A->render(Args, CmdArgs);
    } else if (Triple.isNVPTX()) {
      // Do not pass the option to the GPU compilation. We still want it enabled
      // for the host-side compilation, so seeing it here is not an error.
    } else if (Val != "none") {
      // =none is allowed everywhere. It's useful for overriding the option
      // and is the same as not specifying the option.
      D.Diag(diag::err_drv_unsupported_opt_for_target)
          << A->getAsString(Args) << TripleStr;
    }
  }

  bool HasDefaultDataSections = Triple.isOSBinFormatXCOFF();
  if (Args.hasFlag(options::OPT_fdata_sections, options::OPT_fno_data_sections,
                   UseSeparateSections || HasDefaultDataSections)) {
    CmdArgs.push_back("-fdata-sections");
  }

  Args.addOptOutFlag(CmdArgs, options::OPT_funique_section_names,
                     options::OPT_fno_unique_section_names);
  Args.addOptInFlag(CmdArgs, options::OPT_fseparate_named_sections,
                    options::OPT_fno_separate_named_sections);
  Args.addOptInFlag(CmdArgs, options::OPT_funique_internal_linkage_names,
                    options::OPT_fno_unique_internal_linkage_names);
  Args.addOptInFlag(CmdArgs, options::OPT_funique_basic_block_section_names,
                    options::OPT_fno_unique_basic_block_section_names);
  Args.addOptInFlag(CmdArgs, options::OPT_fconvergent_functions,
                    options::OPT_fno_convergent_functions);

  if (Arg *A = Args.getLastArg(options::OPT_fsplit_machine_functions,
                               options::OPT_fno_split_machine_functions)) {
    if (!A->getOption().matches(options::OPT_fno_split_machine_functions)) {
      // This codegen pass is only available on x86 and AArch64 ELF targets.
      if ((Triple.isX86() || Triple.isAArch64()) && Triple.isOSBinFormatELF())
        A->render(Args, CmdArgs);
      else
        D.Diag(diag::err_drv_unsupported_opt_for_target)
            << A->getAsString(Args) << TripleStr;
    }
  }

  Args.AddLastArg(CmdArgs, options::OPT_finstrument_functions,
                  options::OPT_finstrument_functions_after_inlining,
                  options::OPT_finstrument_function_entry_bare);

  // NVPTX/AMDGCN doesn't support PGO or coverage. There's no runtime support
  // for sampling, overhead of call arc collection is way too high and there's
  // no way to collect the output.
  if (!Triple.isNVPTX() && !Triple.isAMDGCN())
    addPGOAndCoverageFlags(TC, C, JA, Output, Args, SanitizeArgs, CmdArgs);

  Args.AddLastArg(CmdArgs, options::OPT_fclang_abi_compat_EQ);

  if (getLastProfileSampleUseArg(Args) &&
      Args.hasArg(options::OPT_fsample_profile_use_profi)) {
    CmdArgs.push_back("-mllvm");
    CmdArgs.push_back("-sample-profile-use-profi");
  }

  // Add runtime flag for PS4/PS5 when PGO, coverage, or sanitizers are enabled.
  if (RawTriple.isPS() &&
      !Args.hasArg(options::OPT_nostdlib, options::OPT_nodefaultlibs)) {
    PScpu::addProfileRTArgs(TC, Args, CmdArgs);
    PScpu::addSanitizerArgs(TC, Args, CmdArgs);
  }

  // Pass options for controlling the default header search paths.
  if (Args.hasArg(options::OPT_nostdinc)) {
    CmdArgs.push_back("-nostdsysteminc");
    CmdArgs.push_back("-nobuiltininc");
  } else {
    if (Args.hasArg(options::OPT_nostdlibinc))
      CmdArgs.push_back("-nostdsysteminc");
    Args.AddLastArg(CmdArgs, options::OPT_nostdincxx);
    Args.AddLastArg(CmdArgs, options::OPT_nobuiltininc);
  }

  // Pass the path to compiler resource files.
  CmdArgs.push_back("-resource-dir");
  CmdArgs.push_back(D.ResourceDir.c_str());

  Args.AddLastArg(CmdArgs, options::OPT_working_directory);

  RenderARCMigrateToolOptions(D, Args, CmdArgs);

  // Add preprocessing options like -I, -D, etc. if we are using the
  // preprocessor.
  //
  // FIXME: Support -fpreprocessed
  if (types::getPreprocessedType(InputType) != types::TY_INVALID)
    AddPreprocessingOptions(C, JA, D, Args, CmdArgs, Output, Inputs);

  // Don't warn about "clang -c -DPIC -fPIC test.i" because libtool.m4 assumes
  // that "The compiler can only warn and ignore the option if not recognized".
  // When building with ccache, it will pass -D options to clang even on
  // preprocessed inputs and configure concludes that -fPIC is not supported.
  Args.ClaimAllArgs(options::OPT_D);

  // Manually translate -O4 to -O3; let clang reject others.
  if (Arg *A = Args.getLastArg(options::OPT_O_Group)) {
    if (A->getOption().matches(options::OPT_O4)) {
      CmdArgs.push_back("-O3");
      D.Diag(diag::warn_O4_is_O3);
    } else {
      A->render(Args, CmdArgs);
    }
  }

  // Warn about ignored options to clang.
  for (const Arg *A :
       Args.filtered(options::OPT_clang_ignored_gcc_optimization_f_Group)) {
    D.Diag(diag::warn_ignored_gcc_optimization) << A->getAsString(Args);
    A->claim();
  }

  for (const Arg *A :
       Args.filtered(options::OPT_clang_ignored_legacy_options_Group)) {
    D.Diag(diag::warn_ignored_clang_option) << A->getAsString(Args);
    A->claim();
  }

  claimNoWarnArgs(Args);

  Args.AddAllArgs(CmdArgs, options::OPT_R_Group);

  for (const Arg *A :
       Args.filtered(options::OPT_W_Group, options::OPT__SLASH_wd)) {
    A->claim();
    if (A->getOption().getID() == options::OPT__SLASH_wd) {
      unsigned WarningNumber;
      if (StringRef(A->getValue()).getAsInteger(10, WarningNumber)) {
        D.Diag(diag::err_drv_invalid_int_value)
            << A->getAsString(Args) << A->getValue();
        continue;
      }

      if (auto Group = diagGroupFromCLWarningID(WarningNumber)) {
        CmdArgs.push_back(Args.MakeArgString(
            "-Wno-" + DiagnosticIDs::getWarningOptionForGroup(*Group)));
      }
      continue;
    }
    A->render(Args, CmdArgs);
  }

  Args.AddAllArgs(CmdArgs, options::OPT_Wsystem_headers_in_module_EQ);

  if (Args.hasFlag(options::OPT_pedantic, options::OPT_no_pedantic, false))
    CmdArgs.push_back("-pedantic");
  Args.AddLastArg(CmdArgs, options::OPT_pedantic_errors);
  Args.AddLastArg(CmdArgs, options::OPT_w);

  Args.addOptInFlag(CmdArgs, options::OPT_ffixed_point,
                    options::OPT_fno_fixed_point);

  if (Arg *A = Args.getLastArg(options::OPT_fcxx_abi_EQ))
    A->render(Args, CmdArgs);

  Args.AddLastArg(CmdArgs, options::OPT_fexperimental_relative_cxx_abi_vtables,
                  options::OPT_fno_experimental_relative_cxx_abi_vtables);

  Args.AddLastArg(CmdArgs, options::OPT_fexperimental_omit_vtable_rtti,
                  options::OPT_fno_experimental_omit_vtable_rtti);

  if (Arg *A = Args.getLastArg(options::OPT_ffuchsia_api_level_EQ))
    A->render(Args, CmdArgs);

  // Handle -{std, ansi, trigraphs} -- take the last of -{std, ansi}
  // (-ansi is equivalent to -std=c89 or -std=c++98).
  //
  // If a std is supplied, only add -trigraphs if it follows the
  // option.
  bool ImplyVCPPCVer = false;
  bool ImplyVCPPCXXVer = false;
  const Arg *Std = Args.getLastArg(options::OPT_std_EQ, options::OPT_ansi);
  if (Std) {
    if (Std->getOption().matches(options::OPT_ansi))
      if (types::isCXX(InputType))
        CmdArgs.push_back("-std=c++98");
      else
        CmdArgs.push_back("-std=c89");
    else
      Std->render(Args, CmdArgs);

    // If -f(no-)trigraphs appears after the language standard flag, honor it.
    if (Arg *A = Args.getLastArg(options::OPT_std_EQ, options::OPT_ansi,
                                 options::OPT_ftrigraphs,
                                 options::OPT_fno_trigraphs))
      if (A != Std)
        A->render(Args, CmdArgs);
  } else {
    // Honor -std-default.
    //
    // FIXME: Clang doesn't correctly handle -std= when the input language
    // doesn't match. For the time being just ignore this for C++ inputs;
    // eventually we want to do all the standard defaulting here instead of
    // splitting it between the driver and clang -cc1.
    if (!types::isCXX(InputType)) {
      if (!Args.hasArg(options::OPT__SLASH_std)) {
        Args.AddAllArgsTranslated(CmdArgs, options::OPT_std_default_EQ, "-std=",
                                  /*Joined=*/true);
      } else
        ImplyVCPPCVer = true;
    }
    else if (IsWindowsMSVC)
      ImplyVCPPCXXVer = true;

    Args.AddLastArg(CmdArgs, options::OPT_ftrigraphs,
                    options::OPT_fno_trigraphs);
  }

  // GCC's behavior for -Wwrite-strings is a bit strange:
  //  * In C, this "warning flag" changes the types of string literals from
  //    'char[N]' to 'const char[N]', and thus triggers an unrelated warning
  //    for the discarded qualifier.
  //  * In C++, this is just a normal warning flag.
  //
  // Implementing this warning correctly in C is hard, so we follow GCC's
  // behavior for now. FIXME: Directly diagnose uses of a string literal as
  // a non-const char* in C, rather than using this crude hack.
  if (!types::isCXX(InputType)) {
    // FIXME: This should behave just like a warning flag, and thus should also
    // respect -Weverything, -Wno-everything, -Werror=write-strings, and so on.
    Arg *WriteStrings =
        Args.getLastArg(options::OPT_Wwrite_strings,
                        options::OPT_Wno_write_strings, options::OPT_w);
    if (WriteStrings &&
        WriteStrings->getOption().matches(options::OPT_Wwrite_strings))
      CmdArgs.push_back("-fconst-strings");
  }

  // GCC provides a macro definition '__DEPRECATED' when -Wdeprecated is active
  // during C++ compilation, which it is by default. GCC keeps this define even
  // in the presence of '-w', match this behavior bug-for-bug.
  if (types::isCXX(InputType) &&
      Args.hasFlag(options::OPT_Wdeprecated, options::OPT_Wno_deprecated,
                   true)) {
    CmdArgs.push_back("-fdeprecated-macro");
  }

  // Translate GCC's misnamer '-fasm' arguments to '-fgnu-keywords'.
  if (Arg *Asm = Args.getLastArg(options::OPT_fasm, options::OPT_fno_asm)) {
    if (Asm->getOption().matches(options::OPT_fasm))
      CmdArgs.push_back("-fgnu-keywords");
    else
      CmdArgs.push_back("-fno-gnu-keywords");
  }

  if (!ShouldEnableAutolink(Args, TC, JA))
    CmdArgs.push_back("-fno-autolink");

  Args.AddLastArg(CmdArgs, options::OPT_ftemplate_depth_EQ);
  Args.AddLastArg(CmdArgs, options::OPT_foperator_arrow_depth_EQ);
  Args.AddLastArg(CmdArgs, options::OPT_fconstexpr_depth_EQ);
  Args.AddLastArg(CmdArgs, options::OPT_fconstexpr_steps_EQ);

  Args.AddLastArg(CmdArgs, options::OPT_fexperimental_library);

  if (Args.hasArg(options::OPT_fexperimental_new_constant_interpreter))
    CmdArgs.push_back("-fexperimental-new-constant-interpreter");

  if (Arg *A = Args.getLastArg(options::OPT_fbracket_depth_EQ)) {
    CmdArgs.push_back("-fbracket-depth");
    CmdArgs.push_back(A->getValue());
  }

  if (Arg *A = Args.getLastArg(options::OPT_Wlarge_by_value_copy_EQ,
                               options::OPT_Wlarge_by_value_copy_def)) {
    if (A->getNumValues()) {
      StringRef bytes = A->getValue();
      CmdArgs.push_back(Args.MakeArgString("-Wlarge-by-value-copy=" + bytes));
    } else
      CmdArgs.push_back("-Wlarge-by-value-copy=64"); // default value
  }

  if (Args.hasArg(options::OPT_relocatable_pch))
    CmdArgs.push_back("-relocatable-pch");

  if (const Arg *A = Args.getLastArg(options::OPT_fcf_runtime_abi_EQ)) {
    static const char *kCFABIs[] = {
      "standalone", "objc", "swift", "swift-5.0", "swift-4.2", "swift-4.1",
    };

    if (!llvm::is_contained(kCFABIs, StringRef(A->getValue())))
      D.Diag(diag::err_drv_invalid_cf_runtime_abi) << A->getValue();
    else
      A->render(Args, CmdArgs);
  }

  if (Arg *A = Args.getLastArg(options::OPT_fconstant_string_class_EQ)) {
    CmdArgs.push_back("-fconstant-string-class");
    CmdArgs.push_back(A->getValue());
  }

  if (Arg *A = Args.getLastArg(options::OPT_ftabstop_EQ)) {
    CmdArgs.push_back("-ftabstop");
    CmdArgs.push_back(A->getValue());
  }

  Args.addOptInFlag(CmdArgs, options::OPT_fstack_size_section,
                    options::OPT_fno_stack_size_section);

  if (Args.hasArg(options::OPT_fstack_usage)) {
    CmdArgs.push_back("-stack-usage-file");

    if (Arg *OutputOpt = Args.getLastArg(options::OPT_o)) {
      SmallString<128> OutputFilename(OutputOpt->getValue());
      llvm::sys::path::replace_extension(OutputFilename, "su");
      CmdArgs.push_back(Args.MakeArgString(OutputFilename));
    } else
      CmdArgs.push_back(
          Args.MakeArgString(Twine(getBaseInputStem(Args, Inputs)) + ".su"));
  }

  CmdArgs.push_back("-ferror-limit");
  if (Arg *A = Args.getLastArg(options::OPT_ferror_limit_EQ))
    CmdArgs.push_back(A->getValue());
  else
    CmdArgs.push_back("19");

  Args.AddLastArg(CmdArgs, options::OPT_fconstexpr_backtrace_limit_EQ);
  Args.AddLastArg(CmdArgs, options::OPT_fmacro_backtrace_limit_EQ);
  Args.AddLastArg(CmdArgs, options::OPT_ftemplate_backtrace_limit_EQ);
  Args.AddLastArg(CmdArgs, options::OPT_fspell_checking_limit_EQ);
  Args.AddLastArg(CmdArgs, options::OPT_fcaret_diagnostics_max_lines_EQ);

  // Pass -fmessage-length=.
  unsigned MessageLength = 0;
  if (Arg *A = Args.getLastArg(options::OPT_fmessage_length_EQ)) {
    StringRef V(A->getValue());
    if (V.getAsInteger(0, MessageLength))
      D.Diag(diag::err_drv_invalid_argument_to_option)
          << V << A->getOption().getName();
  } else {
    // If -fmessage-length=N was not specified, determine whether this is a
    // terminal and, if so, implicitly define -fmessage-length appropriately.
    MessageLength = llvm::sys::Process::StandardErrColumns();
  }
  if (MessageLength != 0)
    CmdArgs.push_back(
        Args.MakeArgString("-fmessage-length=" + Twine(MessageLength)));

  if (Arg *A = Args.getLastArg(options::OPT_frandomize_layout_seed_EQ))
    CmdArgs.push_back(
        Args.MakeArgString("-frandomize-layout-seed=" + Twine(A->getValue(0))));

  if (Arg *A = Args.getLastArg(options::OPT_frandomize_layout_seed_file_EQ))
    CmdArgs.push_back(Args.MakeArgString("-frandomize-layout-seed-file=" +
                                         Twine(A->getValue(0))));

  // -fvisibility= and -fvisibility-ms-compat are of a piece.
  if (const Arg *A = Args.getLastArg(options::OPT_fvisibility_EQ,
                                     options::OPT_fvisibility_ms_compat)) {
    if (A->getOption().matches(options::OPT_fvisibility_EQ)) {
      A->render(Args, CmdArgs);
    } else {
      assert(A->getOption().matches(options::OPT_fvisibility_ms_compat));
      CmdArgs.push_back("-fvisibility=hidden");
      CmdArgs.push_back("-ftype-visibility=default");
    }
  } else if (IsOpenMPDevice) {
    // When compiling for the OpenMP device we want protected visibility by
    // default. This prevents the device from accidentally preempting code on
    // the host, makes the system more robust, and improves performance.
    CmdArgs.push_back("-fvisibility=protected");
  }

  // PS4/PS5 process these options in addClangTargetOptions.
  if (!RawTriple.isPS()) {
    if (const Arg *A =
            Args.getLastArg(options::OPT_fvisibility_from_dllstorageclass,
                            options::OPT_fno_visibility_from_dllstorageclass)) {
      if (A->getOption().matches(
              options::OPT_fvisibility_from_dllstorageclass)) {
        CmdArgs.push_back("-fvisibility-from-dllstorageclass");
        Args.AddLastArg(CmdArgs, options::OPT_fvisibility_dllexport_EQ);
        Args.AddLastArg(CmdArgs, options::OPT_fvisibility_nodllstorageclass_EQ);
        Args.AddLastArg(CmdArgs, options::OPT_fvisibility_externs_dllimport_EQ);
        Args.AddLastArg(CmdArgs,
                        options::OPT_fvisibility_externs_nodllstorageclass_EQ);
      }
    }
  }

  if (Args.hasFlag(options::OPT_fvisibility_inlines_hidden,
                    options::OPT_fno_visibility_inlines_hidden, false))
    CmdArgs.push_back("-fvisibility-inlines-hidden");

  Args.AddLastArg(CmdArgs, options::OPT_fvisibility_inlines_hidden_static_local_var,
                           options::OPT_fno_visibility_inlines_hidden_static_local_var);

  // -fvisibility-global-new-delete-hidden is a deprecated spelling of
  // -fvisibility-global-new-delete=force-hidden.
  if (const Arg *A =
          Args.getLastArg(options::OPT_fvisibility_global_new_delete_hidden)) {
    D.Diag(diag::warn_drv_deprecated_arg)
        << A->getAsString(Args) << /*hasReplacement=*/true
        << "-fvisibility-global-new-delete=force-hidden";
  }

  if (const Arg *A =
          Args.getLastArg(options::OPT_fvisibility_global_new_delete_EQ,
                          options::OPT_fvisibility_global_new_delete_hidden)) {
    if (A->getOption().matches(options::OPT_fvisibility_global_new_delete_EQ)) {
      A->render(Args, CmdArgs);
    } else {
      assert(A->getOption().matches(
          options::OPT_fvisibility_global_new_delete_hidden));
      CmdArgs.push_back("-fvisibility-global-new-delete=force-hidden");
    }
  }

  Args.AddLastArg(CmdArgs, options::OPT_ftlsmodel_EQ);

  if (Args.hasFlag(options::OPT_fnew_infallible,
                   options::OPT_fno_new_infallible, false))
    CmdArgs.push_back("-fnew-infallible");

  if (Args.hasFlag(options::OPT_fno_operator_names,
                   options::OPT_foperator_names, false))
    CmdArgs.push_back("-fno-operator-names");

  // Forward -f (flag) options which we can pass directly.
  Args.AddLastArg(CmdArgs, options::OPT_femit_all_decls);
  Args.AddLastArg(CmdArgs, options::OPT_fheinous_gnu_extensions);
  Args.AddLastArg(CmdArgs, options::OPT_fdigraphs, options::OPT_fno_digraphs);
  Args.AddLastArg(CmdArgs, options::OPT_fzero_call_used_regs_EQ);
  Args.AddLastArg(CmdArgs, options::OPT_fraw_string_literals,
                  options::OPT_fno_raw_string_literals);

  if (Args.hasFlag(options::OPT_femulated_tls, options::OPT_fno_emulated_tls,
                   Triple.hasDefaultEmulatedTLS()))
    CmdArgs.push_back("-femulated-tls");

  Args.addOptInFlag(CmdArgs, options::OPT_fcheck_new,
                    options::OPT_fno_check_new);

  if (Arg *A = Args.getLastArg(options::OPT_fzero_call_used_regs_EQ)) {
    // FIXME: There's no reason for this to be restricted to X86. The backend
    // code needs to be changed to include the appropriate function calls
    // automatically.
    if (!Triple.isX86() && !Triple.isAArch64())
      D.Diag(diag::err_drv_unsupported_opt_for_target)
          << A->getAsString(Args) << TripleStr;
  }

  // AltiVec-like language extensions aren't relevant for assembling.
  if (!isa<PreprocessJobAction>(JA) || Output.getType() != types::TY_PP_Asm)
    Args.AddLastArg(CmdArgs, options::OPT_fzvector);

  Args.AddLastArg(CmdArgs, options::OPT_fdiagnostics_show_template_tree);
  Args.AddLastArg(CmdArgs, options::OPT_fno_elide_type);

  // Forward flags for OpenMP. We don't do this if the current action is an
  // device offloading action other than OpenMP.
  if (Args.hasFlag(options::OPT_fopenmp, options::OPT_fopenmp_EQ,
                   options::OPT_fno_openmp, false) &&
      !Args.hasFlag(options::OPT_foffload_via_llvm,
                    options::OPT_fno_offload_via_llvm, false) &&
      (JA.isDeviceOffloading(Action::OFK_None) ||
       JA.isDeviceOffloading(Action::OFK_OpenMP))) {
    switch (D.getOpenMPRuntime(Args)) {
    case Driver::OMPRT_OMP:
    case Driver::OMPRT_IOMP5:
    case Driver::OMPRT_BOLT:
      // Clang can generate useful OpenMP code for these two runtime libraries.
      CmdArgs.push_back("-fopenmp");

      // If no option regarding the use of TLS in OpenMP codegeneration is
      // given, decide a default based on the target. Otherwise rely on the
      // options and pass the right information to the frontend.
      if (!Args.hasFlag(options::OPT_fopenmp_use_tls,
                        options::OPT_fnoopenmp_use_tls, /*Default=*/true))
        CmdArgs.push_back("-fnoopenmp-use-tls");
      Args.AddLastArg(CmdArgs, options::OPT_fopenmp_simd,
                      options::OPT_fno_openmp_simd);
      Args.AddAllArgs(CmdArgs, options::OPT_fopenmp_enable_irbuilder);
      Args.AddAllArgs(CmdArgs, options::OPT_fopenmp_version_EQ);
      if (!Args.hasFlag(options::OPT_fopenmp_extensions,
                        options::OPT_fno_openmp_extensions, /*Default=*/true))
        CmdArgs.push_back("-fno-openmp-extensions");
      Args.AddAllArgs(CmdArgs, options::OPT_fopenmp_cuda_number_of_sm_EQ);
      Args.AddAllArgs(CmdArgs, options::OPT_fopenmp_cuda_blocks_per_sm_EQ);
      Args.AddAllArgs(CmdArgs,
                      options::OPT_fopenmp_cuda_teams_reduction_recs_num_EQ);
      Args.AddAllArgs(CmdArgs, options::OPT_fopenmp_gpu_threads_per_team_EQ);
      Args.AddAllArgs(CmdArgs,
                      options::OPT_fopenmp_target_xteam_reduction_blocksize_EQ);
      if (Args.hasFlag(options::OPT_fopenmp_optimistic_collapse,
                       options::OPT_fno_openmp_optimistic_collapse,
                       /*Default=*/false))
        CmdArgs.push_back("-fopenmp-optimistic-collapse");

      if (isTargetFastUsed(Args)) {
        if (!Args.hasArg(options::OPT_O_Group))
          CmdArgs.push_back("-O3");

        CmdArgs.push_back("-fopenmp-target-fast");
      } else
        CmdArgs.push_back("-fno-openmp-target-fast");

      if (Args.hasFlag(options::OPT_fopenmp_target_ignore_env_vars,
                       options::OPT_fno_openmp_target_ignore_env_vars,
                       shouldIgnoreEnvVars(Args)))
        CmdArgs.push_back("-fopenmp-target-ignore-env-vars");
      else
        CmdArgs.push_back("-fno-openmp-target-ignore-env-vars");

      if (Args.hasFlag(options::OPT_fopenmp_target_big_jump_loop,
                       options::OPT_fno_openmp_target_big_jump_loop, true))
        CmdArgs.push_back("-fopenmp-target-big-jump-loop");
      else
        CmdArgs.push_back("-fno-openmp-target-big-jump-loop");

      if (Args.hasFlag(options::OPT_fopenmp_target_no_loop,
                       options::OPT_fno_openmp_target_no_loop, true))
        CmdArgs.push_back("-fopenmp-target-no-loop");
      else
        CmdArgs.push_back("-fno-openmp-target-no-loop");

      if (Args.hasFlag(options::OPT_fopenmp_target_xteam_reduction,
                       options::OPT_fno_openmp_target_xteam_reduction, true))
        CmdArgs.push_back("-fopenmp-target-xteam-reduction");
      else
        CmdArgs.push_back("-fno-openmp-target-xteam-reduction");

      if (Args.hasFlag(options::OPT_fopenmp_target_fast_reduction,
                       options::OPT_fno_openmp_target_fast_reduction, false))
        CmdArgs.push_back("-fopenmp-target-fast-reduction");
      else
        CmdArgs.push_back("-fno-openmp-target-fast-reduction");

      // When in OpenMP offloading mode with NVPTX target, forward
      // cuda-mode flag
      if (Args.hasFlag(options::OPT_fopenmp_cuda_mode,
                       options::OPT_fno_openmp_cuda_mode, /*Default=*/false))
        CmdArgs.push_back("-fopenmp-cuda-mode");

      // When in OpenMP offloading mode, enable or disable the new device
      // runtime.
      CmdArgs.push_back("-fopenmp-target-new-runtime");

      // When in OpenMP offloading mode, enable debugging on the device.
      Args.AddAllArgs(CmdArgs, options::OPT_fopenmp_target_debug_EQ);
      if (Args.hasFlag(options::OPT_fopenmp_target_debug,
                       options::OPT_fno_openmp_target_debug, /*Default=*/false))
        CmdArgs.push_back("-fopenmp-target-debug");

      // When in OpenMP offloading mode, forward assumptions information about
      // thread and team counts in the device.
      if (Args.hasFlag(options::OPT_fopenmp_assume_teams_oversubscription,
                       options::OPT_fno_openmp_assume_teams_oversubscription,
                       /*Default=*/false))
        CmdArgs.push_back("-fopenmp-assume-teams-oversubscription");
      if (Args.hasFlag(options::OPT_fopenmp_assume_threads_oversubscription,
                       options::OPT_fno_openmp_assume_threads_oversubscription,
                       /*Default=*/false))
        CmdArgs.push_back("-fopenmp-assume-threads-oversubscription");

      if (Args.hasFlag(options::OPT_fopenmp_assume_no_thread_state,
                       options::OPT_fno_openmp_assume_no_thread_state,
                       isTargetFastUsed(Args)))
        CmdArgs.push_back("-fopenmp-assume-no-thread-state");
      else
        CmdArgs.push_back("-fno-openmp-assume-no-thread-state");

      if (Args.hasFlag(options::OPT_fopenmp_assume_no_nested_parallelism,
                       options::OPT_fno_openmp_assume_no_nested_parallelism,
                       isTargetFastUsed(Args)))
        CmdArgs.push_back("-fopenmp-assume-no-nested-parallelism");
      else
        CmdArgs.push_back("-fno-openmp-assume-no-nested-parallelism");

      if (Args.hasArg(options::OPT_fopenmp_offload_mandatory))
        CmdArgs.push_back("-fopenmp-offload-mandatory");
      if (Args.hasArg(options::OPT_fopenmp_force_usm))
        CmdArgs.push_back("-fopenmp-force-usm");

      if (Args.hasFlag(options::OPT_fno_openmp_allow_kernel_io,
                       options::OPT_fopenmp_allow_kernel_io,
                       isTargetFastUsed(Args)))
        CmdArgs.push_back("-fno-openmp-allow-kernel-io");
      else
        CmdArgs.push_back("-fopenmp-allow-kernel-io");

      break;
    default:
      // By default, if Clang doesn't know how to generate useful OpenMP code
      // for a specific runtime library, we just don't pass the '-fopenmp' flag
      // down to the actual compilation.
      // FIXME: It would be better to have a mode which *only* omits IR
      // generation based on the OpenMP support so that we get consistent
      // semantic analysis, etc.
      break;
    }
  } else {
    Args.AddLastArg(CmdArgs, options::OPT_fopenmp_simd,
                    options::OPT_fno_openmp_simd);
    Args.AddAllArgs(CmdArgs, options::OPT_fopenmp_version_EQ);
    Args.addOptOutFlag(CmdArgs, options::OPT_fopenmp_extensions,
                       options::OPT_fno_openmp_extensions);
  }
<<<<<<< HEAD

  // Forward the new driver to change offloading code generation.
  if (Args.hasFlag(options::OPT_offload_new_driver,
                   options::OPT_no_offload_new_driver,
                   JA.isHostOffloading(Action::OFK_OpenMP)))
=======
  // Forward the offload runtime change to code generation, liboffload implies
  // new driver. Otherwise, check if we should forward the new driver to change
  // offloading code generation.
  if (Args.hasFlag(options::OPT_foffload_via_llvm,
                   options::OPT_fno_offload_via_llvm, false)) {
    CmdArgs.append({"--offload-new-driver", "-foffload-via-llvm"});
  } else if (Args.hasFlag(options::OPT_offload_new_driver,
                          options::OPT_no_offload_new_driver, false)) {
>>>>>>> 17db3313
    CmdArgs.push_back("--offload-new-driver");
  }

  SanitizeArgs.addArgs(TC, Args, CmdArgs, InputType);

  const XRayArgs &XRay = TC.getXRayArgs();
  XRay.addArgs(TC, Args, CmdArgs, InputType);

  for (const auto &Filename :
       Args.getAllArgValues(options::OPT_fprofile_list_EQ)) {
    if (D.getVFS().exists(Filename))
      CmdArgs.push_back(Args.MakeArgString("-fprofile-list=" + Filename));
    else
      D.Diag(clang::diag::err_drv_no_such_file) << Filename;
  }

  if (Arg *A = Args.getLastArg(options::OPT_fpatchable_function_entry_EQ)) {
    StringRef S0 = A->getValue(), S = S0;
    unsigned Size, Offset = 0;
    if (!Triple.isAArch64() && !Triple.isLoongArch() && !Triple.isRISCV() &&
        !Triple.isX86() &&
        !(!Triple.isOSAIX() && (Triple.getArch() == llvm::Triple::ppc ||
                                Triple.getArch() == llvm::Triple::ppc64)))
      D.Diag(diag::err_drv_unsupported_opt_for_target)
          << A->getAsString(Args) << TripleStr;
    else if (S.consumeInteger(10, Size) ||
             (!S.empty() && (!S.consume_front(",") ||
                             S.consumeInteger(10, Offset) || !S.empty())))
      D.Diag(diag::err_drv_invalid_argument_to_option)
          << S0 << A->getOption().getName();
    else if (Size < Offset)
      D.Diag(diag::err_drv_unsupported_fpatchable_function_entry_argument);
    else {
      CmdArgs.push_back(Args.MakeArgString(A->getSpelling() + Twine(Size)));
      CmdArgs.push_back(Args.MakeArgString(
          "-fpatchable-function-entry-offset=" + Twine(Offset)));
    }
  }

  Args.AddLastArg(CmdArgs, options::OPT_fms_hotpatch);

  if (TC.SupportsProfiling()) {
    Args.AddLastArg(CmdArgs, options::OPT_pg);

    llvm::Triple::ArchType Arch = TC.getArch();
    if (Arg *A = Args.getLastArg(options::OPT_mfentry)) {
      if (Arch == llvm::Triple::systemz || TC.getTriple().isX86())
        A->render(Args, CmdArgs);
      else
        D.Diag(diag::err_drv_unsupported_opt_for_target)
            << A->getAsString(Args) << TripleStr;
    }
    if (Arg *A = Args.getLastArg(options::OPT_mnop_mcount)) {
      if (Arch == llvm::Triple::systemz)
        A->render(Args, CmdArgs);
      else
        D.Diag(diag::err_drv_unsupported_opt_for_target)
            << A->getAsString(Args) << TripleStr;
    }
    if (Arg *A = Args.getLastArg(options::OPT_mrecord_mcount)) {
      if (Arch == llvm::Triple::systemz)
        A->render(Args, CmdArgs);
      else
        D.Diag(diag::err_drv_unsupported_opt_for_target)
            << A->getAsString(Args) << TripleStr;
    }
  }

  if (Arg *A = Args.getLastArgNoClaim(options::OPT_pg)) {
    if (TC.getTriple().isOSzOS()) {
      D.Diag(diag::err_drv_unsupported_opt_for_target)
          << A->getAsString(Args) << TripleStr;
    }
  }
  if (Arg *A = Args.getLastArgNoClaim(options::OPT_p)) {
    if (!(TC.getTriple().isOSAIX() || TC.getTriple().isOSOpenBSD())) {
      D.Diag(diag::err_drv_unsupported_opt_for_target)
          << A->getAsString(Args) << TripleStr;
    }
  }
  if (Arg *A = Args.getLastArgNoClaim(options::OPT_p, options::OPT_pg)) {
    if (A->getOption().matches(options::OPT_p)) {
      A->claim();
      if (TC.getTriple().isOSAIX() && !Args.hasArgNoClaim(options::OPT_pg))
        CmdArgs.push_back("-pg");
    }
  }

  // Reject AIX-specific link options on other targets.
  if (!TC.getTriple().isOSAIX()) {
    for (const Arg *A : Args.filtered(options::OPT_b, options::OPT_K,
                                      options::OPT_mxcoff_build_id_EQ)) {
      D.Diag(diag::err_drv_unsupported_opt_for_target)
          << A->getSpelling() << TripleStr;
    }
  }

  if (Args.getLastArg(options::OPT_fapple_kext) ||
      (Args.hasArg(options::OPT_mkernel) && types::isCXX(InputType)))
    CmdArgs.push_back("-fapple-kext");

  Args.AddLastArg(CmdArgs, options::OPT_altivec_src_compat);
  Args.AddLastArg(CmdArgs, options::OPT_flax_vector_conversions_EQ);
  Args.AddLastArg(CmdArgs, options::OPT_fobjc_sender_dependent_dispatch);
  Args.AddLastArg(CmdArgs, options::OPT_fdiagnostics_print_source_range_info);
  Args.AddLastArg(CmdArgs, options::OPT_fdiagnostics_parseable_fixits);
  Args.AddLastArg(CmdArgs, options::OPT_ftime_report);
  Args.AddLastArg(CmdArgs, options::OPT_ftime_report_EQ);
  Args.AddLastArg(CmdArgs, options::OPT_ftrapv);
  Args.AddLastArg(CmdArgs, options::OPT_malign_double);
  Args.AddLastArg(CmdArgs, options::OPT_fno_temp_file);

  if (const char *Name = C.getTimeTraceFile(&JA)) {
    CmdArgs.push_back(Args.MakeArgString("-ftime-trace=" + Twine(Name)));
    Args.AddLastArg(CmdArgs, options::OPT_ftime_trace_granularity_EQ);
    Args.AddLastArg(CmdArgs, options::OPT_ftime_trace_verbose);
  }

  if (Arg *A = Args.getLastArg(options::OPT_ftrapv_handler_EQ)) {
    CmdArgs.push_back("-ftrapv-handler");
    CmdArgs.push_back(A->getValue());
  }

  Args.AddLastArg(CmdArgs, options::OPT_ftrap_function_EQ);

  // -fno-strict-overflow implies -fwrapv if it isn't disabled, but
  // -fstrict-overflow won't turn off an explicitly enabled -fwrapv.
  if (Arg *A = Args.getLastArg(options::OPT_fwrapv, options::OPT_fno_wrapv)) {
    if (A->getOption().matches(options::OPT_fwrapv))
      CmdArgs.push_back("-fwrapv");
  } else if (Arg *A = Args.getLastArg(options::OPT_fstrict_overflow,
                                      options::OPT_fno_strict_overflow)) {
    if (A->getOption().matches(options::OPT_fno_strict_overflow))
      CmdArgs.push_back("-fwrapv");
  }

  Args.AddLastArg(CmdArgs, options::OPT_ffinite_loops,
                  options::OPT_fno_finite_loops);

  Args.AddLastArg(CmdArgs, options::OPT_fwritable_strings);
  Args.AddLastArg(CmdArgs, options::OPT_funroll_loops,
                  options::OPT_fno_unroll_loops);

  Args.AddLastArg(CmdArgs, options::OPT_fstrict_flex_arrays_EQ);

  Args.AddLastArg(CmdArgs, options::OPT_pthread);

  Args.addOptInFlag(CmdArgs, options::OPT_mspeculative_load_hardening,
                    options::OPT_mno_speculative_load_hardening);

  RenderSSPOptions(D, TC, Args, CmdArgs, KernelOrKext);
  RenderSCPOptions(TC, Args, CmdArgs);
  RenderTrivialAutoVarInitOptions(D, TC, Args, CmdArgs);

  Args.AddLastArg(CmdArgs, options::OPT_fswift_async_fp_EQ);

  Args.addOptInFlag(CmdArgs, options::OPT_mstackrealign,
                    options::OPT_mno_stackrealign);

  if (Args.hasArg(options::OPT_mstack_alignment)) {
    StringRef alignment = Args.getLastArgValue(options::OPT_mstack_alignment);
    CmdArgs.push_back(Args.MakeArgString("-mstack-alignment=" + alignment));
  }

  if (Args.hasArg(options::OPT_mstack_probe_size)) {
    StringRef Size = Args.getLastArgValue(options::OPT_mstack_probe_size);

    if (!Size.empty())
      CmdArgs.push_back(Args.MakeArgString("-mstack-probe-size=" + Size));
    else
      CmdArgs.push_back("-mstack-probe-size=0");
  }

  Args.addOptOutFlag(CmdArgs, options::OPT_mstack_arg_probe,
                     options::OPT_mno_stack_arg_probe);

  if (Arg *A = Args.getLastArg(options::OPT_mrestrict_it,
                               options::OPT_mno_restrict_it)) {
    if (A->getOption().matches(options::OPT_mrestrict_it)) {
      CmdArgs.push_back("-mllvm");
      CmdArgs.push_back("-arm-restrict-it");
    } else {
      CmdArgs.push_back("-mllvm");
      CmdArgs.push_back("-arm-default-it");
    }
  }

  // Forward -cl options to -cc1
  RenderOpenCLOptions(Args, CmdArgs, InputType);

  // Forward hlsl options to -cc1
  RenderHLSLOptions(Args, CmdArgs, InputType);

  // Forward OpenACC options to -cc1
  RenderOpenACCOptions(D, Args, CmdArgs, InputType);

  if (IsHIP) {
    if (Args.hasFlag(options::OPT_fhip_new_launch_api,
                     options::OPT_fno_hip_new_launch_api, true))
      CmdArgs.push_back("-fhip-new-launch-api");
    Args.addOptInFlag(CmdArgs, options::OPT_fgpu_allow_device_init,
                      options::OPT_fno_gpu_allow_device_init);
    Args.AddLastArg(CmdArgs, options::OPT_hipstdpar);
    Args.AddLastArg(CmdArgs, options::OPT_hipstdpar_interpose_alloc);
    Args.addOptInFlag(CmdArgs, options::OPT_fhip_kernel_arg_name,
                      options::OPT_fno_hip_kernel_arg_name);
  }

  if (IsCuda || IsHIP) {
    if (IsRDCMode)
      CmdArgs.push_back("-fgpu-rdc");
    Args.addOptInFlag(CmdArgs, options::OPT_fgpu_defer_diag,
                      options::OPT_fno_gpu_defer_diag);
    if (Args.hasFlag(options::OPT_fgpu_exclude_wrong_side_overloads,
                     options::OPT_fno_gpu_exclude_wrong_side_overloads,
                     false)) {
      CmdArgs.push_back("-fgpu-exclude-wrong-side-overloads");
      CmdArgs.push_back("-fgpu-defer-diag");
    }
  }

  // Forward -nogpulib to -cc1.
  if (Args.hasArg(options::OPT_nogpulib))
    CmdArgs.push_back("-nogpulib");

  if (Arg *A = Args.getLastArg(options::OPT_fcf_protection_EQ)) {
    CmdArgs.push_back(
        Args.MakeArgString(Twine("-fcf-protection=") + A->getValue()));
  }

  if (Arg *A = Args.getLastArg(options::OPT_mfunction_return_EQ))
    CmdArgs.push_back(
        Args.MakeArgString(Twine("-mfunction-return=") + A->getValue()));

  Args.AddLastArg(CmdArgs, options::OPT_mindirect_branch_cs_prefix);

  // Forward -f options with positive and negative forms; we translate these by
  // hand.  Do not propagate PGO options to the GPU-side compilations as the
  // profile info is for the host-side compilation only.
  if (!(IsCudaDevice || IsHIPDevice)) {
    if (Arg *A = getLastProfileSampleUseArg(Args)) {
      auto *PGOArg = Args.getLastArg(
          options::OPT_fprofile_generate, options::OPT_fprofile_generate_EQ,
          options::OPT_fcs_profile_generate,
          options::OPT_fcs_profile_generate_EQ, options::OPT_fprofile_use,
          options::OPT_fprofile_use_EQ);
      if (PGOArg)
        D.Diag(diag::err_drv_argument_not_allowed_with)
            << "SampleUse with PGO options";

      StringRef fname = A->getValue();
      if (!llvm::sys::fs::exists(fname))
        D.Diag(diag::err_drv_no_such_file) << fname;
      else
        A->render(Args, CmdArgs);
    }
    Args.AddLastArg(CmdArgs, options::OPT_fprofile_remapping_file_EQ);

    if (Args.hasFlag(options::OPT_fpseudo_probe_for_profiling,
                     options::OPT_fno_pseudo_probe_for_profiling, false)) {
      CmdArgs.push_back("-fpseudo-probe-for-profiling");
      // Enforce -funique-internal-linkage-names if it's not explicitly turned
      // off.
      if (Args.hasFlag(options::OPT_funique_internal_linkage_names,
                       options::OPT_fno_unique_internal_linkage_names, true))
        CmdArgs.push_back("-funique-internal-linkage-names");
    }
  }
  RenderBuiltinOptions(TC, RawTriple, Args, CmdArgs);

  Args.addOptOutFlag(CmdArgs, options::OPT_fassume_sane_operator_new,
                     options::OPT_fno_assume_sane_operator_new);

  if (Args.hasFlag(options::OPT_fapinotes, options::OPT_fno_apinotes, false))
    CmdArgs.push_back("-fapinotes");
  if (Args.hasFlag(options::OPT_fapinotes_modules,
                   options::OPT_fno_apinotes_modules, false))
    CmdArgs.push_back("-fapinotes-modules");
  Args.AddLastArg(CmdArgs, options::OPT_fapinotes_swift_version);

  // -fblocks=0 is default.
  if (Args.hasFlag(options::OPT_fblocks, options::OPT_fno_blocks,
                   TC.IsBlocksDefault()) ||
      (Args.hasArg(options::OPT_fgnu_runtime) &&
       Args.hasArg(options::OPT_fobjc_nonfragile_abi) &&
       !Args.hasArg(options::OPT_fno_blocks))) {
    CmdArgs.push_back("-fblocks");

    if (!Args.hasArg(options::OPT_fgnu_runtime) && !TC.hasBlocksRuntime())
      CmdArgs.push_back("-fblocks-runtime-optional");
  }

  // -fencode-extended-block-signature=1 is default.
  if (TC.IsEncodeExtendedBlockSignatureDefault())
    CmdArgs.push_back("-fencode-extended-block-signature");

  if (Args.hasFlag(options::OPT_fcoro_aligned_allocation,
                   options::OPT_fno_coro_aligned_allocation, false) &&
      types::isCXX(InputType))
    CmdArgs.push_back("-fcoro-aligned-allocation");

  Args.AddLastArg(CmdArgs, options::OPT_fdouble_square_bracket_attributes,
                  options::OPT_fno_double_square_bracket_attributes);

  Args.addOptOutFlag(CmdArgs, options::OPT_faccess_control,
                     options::OPT_fno_access_control);
  Args.addOptOutFlag(CmdArgs, options::OPT_felide_constructors,
                     options::OPT_fno_elide_constructors);

  ToolChain::RTTIMode RTTIMode = TC.getRTTIMode();

  if (KernelOrKext || (types::isCXX(InputType) &&
                       (RTTIMode == ToolChain::RM_Disabled)))
    CmdArgs.push_back("-fno-rtti");

  // -fshort-enums=0 is default for all architectures except Hexagon and z/OS.
  if (Args.hasFlag(options::OPT_fshort_enums, options::OPT_fno_short_enums,
                   TC.getArch() == llvm::Triple::hexagon || Triple.isOSzOS()))
    CmdArgs.push_back("-fshort-enums");

  RenderCharacterOptions(Args, AuxTriple ? *AuxTriple : RawTriple, CmdArgs);

  // -fuse-cxa-atexit is default.
  if (!Args.hasFlag(
          options::OPT_fuse_cxa_atexit, options::OPT_fno_use_cxa_atexit,
          !RawTriple.isOSAIX() && !RawTriple.isOSWindows() &&
              ((RawTriple.getVendor() != llvm::Triple::MipsTechnologies) ||
               RawTriple.hasEnvironment())) ||
      KernelOrKext)
    CmdArgs.push_back("-fno-use-cxa-atexit");

  if (Args.hasFlag(options::OPT_fregister_global_dtors_with_atexit,
                   options::OPT_fno_register_global_dtors_with_atexit,
                   RawTriple.isOSDarwin() && !KernelOrKext))
    CmdArgs.push_back("-fregister-global-dtors-with-atexit");

  Args.addOptInFlag(CmdArgs, options::OPT_fuse_line_directives,
                    options::OPT_fno_use_line_directives);

  // -fno-minimize-whitespace is default.
  if (Args.hasFlag(options::OPT_fminimize_whitespace,
                   options::OPT_fno_minimize_whitespace, false)) {
    types::ID InputType = Inputs[0].getType();
    if (!isDerivedFromC(InputType))
      D.Diag(diag::err_drv_opt_unsupported_input_type)
          << "-fminimize-whitespace" << types::getTypeName(InputType);
    CmdArgs.push_back("-fminimize-whitespace");
  }

  // -fno-keep-system-includes is default.
  if (Args.hasFlag(options::OPT_fkeep_system_includes,
                   options::OPT_fno_keep_system_includes, false)) {
    types::ID InputType = Inputs[0].getType();
    if (!isDerivedFromC(InputType))
      D.Diag(diag::err_drv_opt_unsupported_input_type)
          << "-fkeep-system-includes" << types::getTypeName(InputType);
    CmdArgs.push_back("-fkeep-system-includes");
  }

  // -fms-extensions=0 is default.
  if (Args.hasFlag(options::OPT_fms_extensions, options::OPT_fno_ms_extensions,
                   IsWindowsMSVC))
    CmdArgs.push_back("-fms-extensions");

  // -fms-compatibility=0 is default.
  bool IsMSVCCompat = Args.hasFlag(
      options::OPT_fms_compatibility, options::OPT_fno_ms_compatibility,
      (IsWindowsMSVC && Args.hasFlag(options::OPT_fms_extensions,
                                     options::OPT_fno_ms_extensions, true)));
  if (IsMSVCCompat) {
    CmdArgs.push_back("-fms-compatibility");
    if (!types::isCXX(Input.getType()) &&
        Args.hasArg(options::OPT_fms_define_stdc))
      CmdArgs.push_back("-fms-define-stdc");
  }

  if (Triple.isWindowsMSVCEnvironment() && !D.IsCLMode() &&
      Args.hasArg(options::OPT_fms_runtime_lib_EQ))
    ProcessVSRuntimeLibrary(getToolChain(), Args, CmdArgs);

  // Handle -fgcc-version, if present.
  VersionTuple GNUCVer;
  if (Arg *A = Args.getLastArg(options::OPT_fgnuc_version_EQ)) {
    // Check that the version has 1 to 3 components and the minor and patch
    // versions fit in two decimal digits.
    StringRef Val = A->getValue();
    Val = Val.empty() ? "0" : Val; // Treat "" as 0 or disable.
    bool Invalid = GNUCVer.tryParse(Val);
    unsigned Minor = GNUCVer.getMinor().value_or(0);
    unsigned Patch = GNUCVer.getSubminor().value_or(0);
    if (Invalid || GNUCVer.getBuild() || Minor >= 100 || Patch >= 100) {
      D.Diag(diag::err_drv_invalid_value)
          << A->getAsString(Args) << A->getValue();
    }
  } else if (!IsMSVCCompat) {
    // Imitate GCC 4.2.1 by default if -fms-compatibility is not in effect.
    GNUCVer = VersionTuple(4, 2, 1);
  }
  if (C.getDefaultToolChain().getArch() != llvm::Triple::amdgcn &&
      !GNUCVer.empty()) {
    CmdArgs.push_back(
        Args.MakeArgString("-fgnuc-version=" + GNUCVer.getAsString()));
  }

  VersionTuple MSVT = TC.computeMSVCVersion(&D, Args);
  if (!MSVT.empty())
    CmdArgs.push_back(
        Args.MakeArgString("-fms-compatibility-version=" + MSVT.getAsString()));

  bool IsMSVC2015Compatible = MSVT.getMajor() >= 19;
  if (ImplyVCPPCVer) {
    StringRef LanguageStandard;
    if (const Arg *StdArg = Args.getLastArg(options::OPT__SLASH_std)) {
      Std = StdArg;
      LanguageStandard = llvm::StringSwitch<StringRef>(StdArg->getValue())
                             .Case("c11", "-std=c11")
                             .Case("c17", "-std=c17")
                             .Default("");
      if (LanguageStandard.empty())
        D.Diag(clang::diag::warn_drv_unused_argument)
            << StdArg->getAsString(Args);
    }
    CmdArgs.push_back(LanguageStandard.data());
  }
  if (ImplyVCPPCXXVer) {
    StringRef LanguageStandard;
    if (const Arg *StdArg = Args.getLastArg(options::OPT__SLASH_std)) {
      Std = StdArg;
      LanguageStandard = llvm::StringSwitch<StringRef>(StdArg->getValue())
                             .Case("c++14", "-std=c++14")
                             .Case("c++17", "-std=c++17")
                             .Case("c++20", "-std=c++20")
                             .Case("c++latest", "-std=c++2b")
                             .Default("");
      if (LanguageStandard.empty())
        D.Diag(clang::diag::warn_drv_unused_argument)
            << StdArg->getAsString(Args);
    }

    if (LanguageStandard.empty()) {
      if (IsMSVC2015Compatible)
        LanguageStandard = "-std=c++14";
      else
        LanguageStandard = "-std=c++11";
    }

    CmdArgs.push_back(LanguageStandard.data());
  }

  Args.addOptInFlag(CmdArgs, options::OPT_fborland_extensions,
                    options::OPT_fno_borland_extensions);

  // -fno-declspec is default, except for PS4/PS5.
  if (Args.hasFlag(options::OPT_fdeclspec, options::OPT_fno_declspec,
                   RawTriple.isPS()))
    CmdArgs.push_back("-fdeclspec");
  else if (Args.hasArg(options::OPT_fno_declspec))
    CmdArgs.push_back("-fno-declspec"); // Explicitly disabling __declspec.

  // -fthreadsafe-static is default, except for MSVC compatibility versions less
  // than 19.
  if (!Args.hasFlag(options::OPT_fthreadsafe_statics,
                    options::OPT_fno_threadsafe_statics,
                    !types::isOpenCL(InputType) &&
                        (!IsWindowsMSVC || IsMSVC2015Compatible)))
    CmdArgs.push_back("-fno-threadsafe-statics");

  // Add -fno-assumptions, if it was specified.
  if (!Args.hasFlag(options::OPT_fassumptions, options::OPT_fno_assumptions,
                    true))
    CmdArgs.push_back("-fno-assumptions");

  // -fgnu-keywords default varies depending on language; only pass if
  // specified.
  Args.AddLastArg(CmdArgs, options::OPT_fgnu_keywords,
                  options::OPT_fno_gnu_keywords);

  Args.addOptInFlag(CmdArgs, options::OPT_fgnu89_inline,
                    options::OPT_fno_gnu89_inline);

  const Arg *InlineArg = Args.getLastArg(options::OPT_finline_functions,
                                         options::OPT_finline_hint_functions,
                                         options::OPT_fno_inline_functions);
  if (Arg *A = Args.getLastArg(options::OPT_finline, options::OPT_fno_inline)) {
    if (A->getOption().matches(options::OPT_fno_inline))
      A->render(Args, CmdArgs);
  } else if (InlineArg) {
    InlineArg->render(Args, CmdArgs);
  }

  Args.AddLastArg(CmdArgs, options::OPT_finline_max_stacksize_EQ);

  // FIXME: Find a better way to determine whether we are in C++20.
  bool HaveCxx20 =
      Std &&
      (Std->containsValue("c++2a") || Std->containsValue("gnu++2a") ||
       Std->containsValue("c++20") || Std->containsValue("gnu++20") ||
       Std->containsValue("c++2b") || Std->containsValue("gnu++2b") ||
       Std->containsValue("c++23") || Std->containsValue("gnu++23") ||
       Std->containsValue("c++2c") || Std->containsValue("gnu++2c") ||
       Std->containsValue("c++26") || Std->containsValue("gnu++26") ||
       Std->containsValue("c++latest") || Std->containsValue("gnu++latest"));
  bool HaveModules =
      RenderModulesOptions(C, D, Args, Input, Output, HaveCxx20, CmdArgs);

  // -fdelayed-template-parsing is default when targeting MSVC.
  // Many old Windows SDK versions require this to parse.
  //
  // According to
  // https://learn.microsoft.com/en-us/cpp/build/reference/permissive-standards-conformance?view=msvc-170,
  // MSVC actually defaults to -fno-delayed-template-parsing (/Zc:twoPhase-
  // with MSVC CLI) if using C++20. So we match the behavior with MSVC here to
  // not enable -fdelayed-template-parsing by default after C++20.
  //
  // FIXME: Given -fdelayed-template-parsing is a source of bugs, we should be
  // able to disable this by default at some point.
  if (Args.hasFlag(options::OPT_fdelayed_template_parsing,
                   options::OPT_fno_delayed_template_parsing,
                   IsWindowsMSVC && !HaveCxx20)) {
    if (HaveCxx20)
      D.Diag(clang::diag::warn_drv_delayed_template_parsing_after_cxx20);

    CmdArgs.push_back("-fdelayed-template-parsing");
  }

  if (Args.hasFlag(options::OPT_fpch_validate_input_files_content,
                   options::OPT_fno_pch_validate_input_files_content, false))
    CmdArgs.push_back("-fvalidate-ast-input-files-content");
  if (Args.hasFlag(options::OPT_fpch_instantiate_templates,
                   options::OPT_fno_pch_instantiate_templates, false))
    CmdArgs.push_back("-fpch-instantiate-templates");
  if (Args.hasFlag(options::OPT_fpch_codegen, options::OPT_fno_pch_codegen,
                   false))
    CmdArgs.push_back("-fmodules-codegen");
  if (Args.hasFlag(options::OPT_fpch_debuginfo, options::OPT_fno_pch_debuginfo,
                   false))
    CmdArgs.push_back("-fmodules-debuginfo");

  ObjCRuntime Runtime = AddObjCRuntimeArgs(Args, Inputs, CmdArgs, rewriteKind);
  RenderObjCOptions(TC, D, RawTriple, Args, Runtime, rewriteKind != RK_None,
                    Input, CmdArgs);

  if (types::isObjC(Input.getType()) &&
      Args.hasFlag(options::OPT_fobjc_encode_cxx_class_template_spec,
                   options::OPT_fno_objc_encode_cxx_class_template_spec,
                   !Runtime.isNeXTFamily()))
    CmdArgs.push_back("-fobjc-encode-cxx-class-template-spec");

  if (Args.hasFlag(options::OPT_fapplication_extension,
                   options::OPT_fno_application_extension, false))
    CmdArgs.push_back("-fapplication-extension");

  // Handle GCC-style exception args.
  bool EH = false;
  if (!C.getDriver().IsCLMode())
    EH = addExceptionArgs(Args, InputType, TC, KernelOrKext, Runtime, CmdArgs);

  // Handle exception personalities
  Arg *A = Args.getLastArg(
      options::OPT_fsjlj_exceptions, options::OPT_fseh_exceptions,
      options::OPT_fdwarf_exceptions, options::OPT_fwasm_exceptions);
  if (A) {
    const Option &Opt = A->getOption();
    if (Opt.matches(options::OPT_fsjlj_exceptions))
      CmdArgs.push_back("-exception-model=sjlj");
    if (Opt.matches(options::OPT_fseh_exceptions))
      CmdArgs.push_back("-exception-model=seh");
    if (Opt.matches(options::OPT_fdwarf_exceptions))
      CmdArgs.push_back("-exception-model=dwarf");
    if (Opt.matches(options::OPT_fwasm_exceptions))
      CmdArgs.push_back("-exception-model=wasm");
  } else {
    switch (TC.GetExceptionModel(Args)) {
    default:
      break;
    case llvm::ExceptionHandling::DwarfCFI:
      CmdArgs.push_back("-exception-model=dwarf");
      break;
    case llvm::ExceptionHandling::SjLj:
      CmdArgs.push_back("-exception-model=sjlj");
      break;
    case llvm::ExceptionHandling::WinEH:
      CmdArgs.push_back("-exception-model=seh");
      break;
    }
  }

  // C++ "sane" operator new.
  Args.addOptOutFlag(CmdArgs, options::OPT_fassume_sane_operator_new,
                     options::OPT_fno_assume_sane_operator_new);

  // -fassume-unique-vtables is on by default.
  Args.addOptOutFlag(CmdArgs, options::OPT_fassume_unique_vtables,
                     options::OPT_fno_assume_unique_vtables);

  // -frelaxed-template-template-args is deprecated.
  if (Arg *A =
          Args.getLastArg(options::OPT_frelaxed_template_template_args,
                          options::OPT_fno_relaxed_template_template_args)) {
    if (A->getOption().matches(
            options::OPT_fno_relaxed_template_template_args)) {
      D.Diag(diag::warn_drv_deprecated_arg_no_relaxed_template_template_args);
      CmdArgs.push_back("-fno-relaxed-template-template-args");
    } else {
      D.Diag(diag::warn_drv_deprecated_arg)
          << A->getAsString(Args) << /*hasReplacement=*/false;
    }
  }

  // -fsized-deallocation is on by default in C++14 onwards and otherwise off
  // by default.
  Args.addLastArg(CmdArgs, options::OPT_fsized_deallocation,
                  options::OPT_fno_sized_deallocation);

  // -faligned-allocation is on by default in C++17 onwards and otherwise off
  // by default.
  if (Arg *A = Args.getLastArg(options::OPT_faligned_allocation,
                               options::OPT_fno_aligned_allocation,
                               options::OPT_faligned_new_EQ)) {
    if (A->getOption().matches(options::OPT_fno_aligned_allocation))
      CmdArgs.push_back("-fno-aligned-allocation");
    else
      CmdArgs.push_back("-faligned-allocation");
  }

  // The default new alignment can be specified using a dedicated option or via
  // a GCC-compatible option that also turns on aligned allocation.
  if (Arg *A = Args.getLastArg(options::OPT_fnew_alignment_EQ,
                               options::OPT_faligned_new_EQ))
    CmdArgs.push_back(
        Args.MakeArgString(Twine("-fnew-alignment=") + A->getValue()));

  // -fconstant-cfstrings is default, and may be subject to argument translation
  // on Darwin.
  if (!Args.hasFlag(options::OPT_fconstant_cfstrings,
                    options::OPT_fno_constant_cfstrings, true) ||
      !Args.hasFlag(options::OPT_mconstant_cfstrings,
                    options::OPT_mno_constant_cfstrings, true))
    CmdArgs.push_back("-fno-constant-cfstrings");

  Args.addOptInFlag(CmdArgs, options::OPT_fpascal_strings,
                    options::OPT_fno_pascal_strings);

  // Honor -fpack-struct= and -fpack-struct, if given. Note that
  // -fno-pack-struct doesn't apply to -fpack-struct=.
  if (Arg *A = Args.getLastArg(options::OPT_fpack_struct_EQ)) {
    std::string PackStructStr = "-fpack-struct=";
    PackStructStr += A->getValue();
    CmdArgs.push_back(Args.MakeArgString(PackStructStr));
  } else if (Args.hasFlag(options::OPT_fpack_struct,
                          options::OPT_fno_pack_struct, false)) {
    CmdArgs.push_back("-fpack-struct=1");
  }

  // Handle -fmax-type-align=N and -fno-type-align
  bool SkipMaxTypeAlign = Args.hasArg(options::OPT_fno_max_type_align);
  if (Arg *A = Args.getLastArg(options::OPT_fmax_type_align_EQ)) {
    if (!SkipMaxTypeAlign) {
      std::string MaxTypeAlignStr = "-fmax-type-align=";
      MaxTypeAlignStr += A->getValue();
      CmdArgs.push_back(Args.MakeArgString(MaxTypeAlignStr));
    }
  } else if (RawTriple.isOSDarwin()) {
    if (!SkipMaxTypeAlign) {
      std::string MaxTypeAlignStr = "-fmax-type-align=16";
      CmdArgs.push_back(Args.MakeArgString(MaxTypeAlignStr));
    }
  }

  if (!Args.hasFlag(options::OPT_Qy, options::OPT_Qn, true))
    CmdArgs.push_back("-Qn");

  // -fno-common is the default, set -fcommon only when that flag is set.
  Args.addOptInFlag(CmdArgs, options::OPT_fcommon, options::OPT_fno_common);

  // -fsigned-bitfields is default, and clang doesn't yet support
  // -funsigned-bitfields.
  if (!Args.hasFlag(options::OPT_fsigned_bitfields,
                    options::OPT_funsigned_bitfields, true))
    D.Diag(diag::warn_drv_clang_unsupported)
        << Args.getLastArg(options::OPT_funsigned_bitfields)->getAsString(Args);

  // -fsigned-bitfields is default, and clang doesn't support -fno-for-scope.
  if (!Args.hasFlag(options::OPT_ffor_scope, options::OPT_fno_for_scope, true))
    D.Diag(diag::err_drv_clang_unsupported)
        << Args.getLastArg(options::OPT_fno_for_scope)->getAsString(Args);

  // -finput_charset=UTF-8 is default. Reject others
  if (Arg *inputCharset = Args.getLastArg(options::OPT_finput_charset_EQ)) {
    StringRef value = inputCharset->getValue();
    if (!value.equals_insensitive("utf-8"))
      D.Diag(diag::err_drv_invalid_value) << inputCharset->getAsString(Args)
                                          << value;
  }

  // -fexec_charset=UTF-8 is default. Reject others
  if (Arg *execCharset = Args.getLastArg(options::OPT_fexec_charset_EQ)) {
    StringRef value = execCharset->getValue();
    if (!value.equals_insensitive("utf-8"))
      D.Diag(diag::err_drv_invalid_value) << execCharset->getAsString(Args)
                                          << value;
  }

  RenderDiagnosticsOptions(D, Args, CmdArgs);

  Args.addOptInFlag(CmdArgs, options::OPT_fasm_blocks,
                    options::OPT_fno_asm_blocks);

  Args.addOptOutFlag(CmdArgs, options::OPT_fgnu_inline_asm,
                     options::OPT_fno_gnu_inline_asm);

  // Enable vectorization per default according to the optimization level
  // selected. For optimization levels that want vectorization we use the alias
  // option to simplify the hasFlag logic.
  bool EnableVec = shouldEnableVectorizerAtOLevel(Args, false);
  OptSpecifier VectorizeAliasOption =
      EnableVec ? options::OPT_O_Group : options::OPT_fvectorize;
  if (Args.hasFlag(options::OPT_fvectorize, VectorizeAliasOption,
                   options::OPT_fno_vectorize, EnableVec))
    CmdArgs.push_back("-vectorize-loops");

  // -fslp-vectorize is enabled based on the optimization level selected.
  bool EnableSLPVec = shouldEnableVectorizerAtOLevel(Args, true);
  OptSpecifier SLPVectAliasOption =
      EnableSLPVec ? options::OPT_O_Group : options::OPT_fslp_vectorize;
  if (Args.hasFlag(options::OPT_fslp_vectorize, SLPVectAliasOption,
                   options::OPT_fno_slp_vectorize, EnableSLPVec))
    CmdArgs.push_back("-vectorize-slp");

  bool ProprietaryToolChainNeeded =
    checkForAMDProprietaryOptOptions(TC, D, Args, CmdArgs, false /*isLLD*/);
  ParseMPreferVectorWidth(D, Args, CmdArgs);

  Args.AddLastArg(CmdArgs, options::OPT_fshow_overloads_EQ);
  Args.AddLastArg(CmdArgs,
                  options::OPT_fsanitize_undefined_strip_path_components_EQ);

  // -fdollars-in-identifiers default varies depending on platform and
  // language; only pass if specified.
  if (Arg *A = Args.getLastArg(options::OPT_fdollars_in_identifiers,
                               options::OPT_fno_dollars_in_identifiers)) {
    if (A->getOption().matches(options::OPT_fdollars_in_identifiers))
      CmdArgs.push_back("-fdollars-in-identifiers");
    else
      CmdArgs.push_back("-fno-dollars-in-identifiers");
  }

  Args.addOptInFlag(CmdArgs, options::OPT_fapple_pragma_pack,
                    options::OPT_fno_apple_pragma_pack);

  // Remarks can be enabled with any of the `-f.*optimization-record.*` flags.
  if (willEmitRemarks(Args) && checkRemarksOptions(D, Args, Triple))
    renderRemarksOptions(Args, CmdArgs, Triple, Input, Output, JA);

  bool RewriteImports = Args.hasFlag(options::OPT_frewrite_imports,
                                     options::OPT_fno_rewrite_imports, false);
  if (RewriteImports)
    CmdArgs.push_back("-frewrite-imports");

  Args.addOptInFlag(CmdArgs, options::OPT_fdirectives_only,
                    options::OPT_fno_directives_only);

  // Enable rewrite includes if the user's asked for it or if we're generating
  // diagnostics.
  // TODO: Once -module-dependency-dir works with -frewrite-includes it'd be
  // nice to enable this when doing a crashdump for modules as well.
  if (Args.hasFlag(options::OPT_frewrite_includes,
                   options::OPT_fno_rewrite_includes, false) ||
      (C.isForDiagnostics() && !HaveModules))
    CmdArgs.push_back("-frewrite-includes");

  if (Args.hasFlag(options::OPT_fzos_extensions,
                   options::OPT_fno_zos_extensions, false))
    CmdArgs.push_back("-fzos-extensions");
  else if (Args.hasArg(options::OPT_fno_zos_extensions))
    CmdArgs.push_back("-fno-zos-extensions");

  // Only allow -traditional or -traditional-cpp outside in preprocessing modes.
  if (Arg *A = Args.getLastArg(options::OPT_traditional,
                               options::OPT_traditional_cpp)) {
    if (isa<PreprocessJobAction>(JA))
      CmdArgs.push_back("-traditional-cpp");
    else
      D.Diag(diag::err_drv_clang_unsupported) << A->getAsString(Args);
  }

  Args.AddLastArg(CmdArgs, options::OPT_dM);
  Args.AddLastArg(CmdArgs, options::OPT_dD);
  Args.AddLastArg(CmdArgs, options::OPT_dI);

  Args.AddLastArg(CmdArgs, options::OPT_fmax_tokens_EQ);

  // Handle serialized diagnostics.
  if (Arg *A = Args.getLastArg(options::OPT__serialize_diags)) {
    CmdArgs.push_back("-serialize-diagnostic-file");
    CmdArgs.push_back(Args.MakeArgString(A->getValue()));
  }

  if (Args.hasArg(options::OPT_fretain_comments_from_system_headers))
    CmdArgs.push_back("-fretain-comments-from-system-headers");

  // Forward -fcomment-block-commands to -cc1.
  Args.AddAllArgs(CmdArgs, options::OPT_fcomment_block_commands);
  // Forward -fparse-all-comments to -cc1.
  Args.AddAllArgs(CmdArgs, options::OPT_fparse_all_comments);

  // Turn -fplugin=name.so into -load name.so
  for (const Arg *A : Args.filtered(options::OPT_fplugin_EQ)) {
    CmdArgs.push_back("-load");
    CmdArgs.push_back(A->getValue());
    A->claim();
  }

  // Turn -fplugin-arg-pluginname-key=value into
  // -plugin-arg-pluginname key=value
  // GCC has an actual plugin_argument struct with key/value pairs that it
  // passes to its plugins, but we don't, so just pass it on as-is.
  //
  // The syntax for -fplugin-arg- is ambiguous if both plugin name and
  // argument key are allowed to contain dashes. GCC therefore only
  // allows dashes in the key. We do the same.
  for (const Arg *A : Args.filtered(options::OPT_fplugin_arg)) {
    auto ArgValue = StringRef(A->getValue());
    auto FirstDashIndex = ArgValue.find('-');
    StringRef PluginName = ArgValue.substr(0, FirstDashIndex);
    StringRef Arg = ArgValue.substr(FirstDashIndex + 1);

    A->claim();
    if (FirstDashIndex == StringRef::npos || Arg.empty()) {
      if (PluginName.empty()) {
        D.Diag(diag::warn_drv_missing_plugin_name) << A->getAsString(Args);
      } else {
        D.Diag(diag::warn_drv_missing_plugin_arg)
            << PluginName << A->getAsString(Args);
      }
      continue;
    }

    CmdArgs.push_back(Args.MakeArgString(Twine("-plugin-arg-") + PluginName));
    CmdArgs.push_back(Args.MakeArgString(Arg));
  }

  // Forward -fpass-plugin=name.so to -cc1.
  for (const Arg *A : Args.filtered(options::OPT_fpass_plugin_EQ)) {
    CmdArgs.push_back(
        Args.MakeArgString(Twine("-fpass-plugin=") + A->getValue()));
    A->claim();
  }

  // Forward --vfsoverlay to -cc1.
  for (const Arg *A : Args.filtered(options::OPT_vfsoverlay)) {
    CmdArgs.push_back("--vfsoverlay");
    CmdArgs.push_back(A->getValue());
    A->claim();
  }

  Args.addOptInFlag(CmdArgs, options::OPT_fsafe_buffer_usage_suggestions,
                    options::OPT_fno_safe_buffer_usage_suggestions);

  Args.addOptInFlag(CmdArgs, options::OPT_fexperimental_late_parse_attributes,
                    options::OPT_fno_experimental_late_parse_attributes);

  // Setup statistics file output.
  SmallString<128> StatsFile = getStatsFileName(Args, Output, Input, D);
  if (!StatsFile.empty()) {
    CmdArgs.push_back(Args.MakeArgString(Twine("-stats-file=") + StatsFile));
    if (D.CCPrintInternalStats)
      CmdArgs.push_back("-stats-file-append");
  }

  // Forward -Xclang arguments to -cc1, and -mllvm arguments to the LLVM option
  // parser.
  for (auto Arg : Args.filtered(options::OPT_Xclang)) {
    Arg->claim();
    // -finclude-default-header flag is for preprocessor,
    // do not pass it to other cc1 commands when save-temps is enabled
    if (C.getDriver().isSaveTempsEnabled() &&
        !isa<PreprocessJobAction>(JA)) {
      if (StringRef(Arg->getValue()) == "-finclude-default-header")
        continue;
    }
    CmdArgs.push_back(Arg->getValue());
  }
  for (const Arg *A : Args.filtered(options::OPT_mllvm)) {
    A->claim();

    // We translate this by hand to the -cc1 argument, since nightly test uses
    // it and developers have been trained to spell it with -mllvm. Both
    // spellings are now deprecated and should be removed.
    if (StringRef(A->getValue(0)) == "-disable-llvm-optzns") {
      CmdArgs.push_back("-disable-llvm-optzns");
    } else {
      A->render(Args, CmdArgs);
    }
  }

  // With -save-temps, we want to save the unoptimized bitcode output from the
  // CompileJobAction, use -disable-llvm-passes to get pristine IR generated
  // by the frontend.
  // When -fembed-bitcode is enabled, optimized bitcode is emitted because it
  // has slightly different breakdown between stages.
  // FIXME: -fembed-bitcode -save-temps will save optimized bitcode instead of
  // pristine IR generated by the frontend. Ideally, a new compile action should
  // be added so both IR can be captured.
  if ((C.getDriver().isSaveTempsEnabled() ||
       JA.isHostOffloading(Action::OFK_OpenMP)) &&
      !(C.getDriver().embedBitcodeInObject() && !C.getDriver().isUsingLTO()) &&
      isa<CompileJobAction>(JA)) {
    // We do not want to disable llvm opt passes if we are offloading
    // amdgpu openmp code, and -save-temps is specified.
    // We want the same opt passes run regardless of setting -save-temps.
    if (!(Triple.isAMDGCN() && C.getDriver().isSaveTempsEnabled() &&
          JA.getOffloadingDeviceKind() == Action::OFK_OpenMP))
      CmdArgs.push_back("-disable-llvm-passes");
  }

  Args.AddAllArgs(CmdArgs, options::OPT_undef);

  std::string AltPath = D.getInstalledDir();
  AltPath += "/../alt/bin/clang-" + std::to_string(LLVM_VERSION_MAJOR);

  const char *Exec = ProprietaryToolChainNeeded
         ? C.getArgs().MakeArgString(AltPath.c_str())
	 : D.getClangProgramPath();
  // Optionally embed the -cc1 level arguments into the debug info or a
  // section, for build analysis.
  // Also record command line arguments into the debug info if
  // -grecord-gcc-switches options is set on.
  // By default, -gno-record-gcc-switches is set on and no recording.
  auto GRecordSwitches =
      Args.hasFlag(options::OPT_grecord_command_line,
                   options::OPT_gno_record_command_line, false);
  auto FRecordSwitches =
      Args.hasFlag(options::OPT_frecord_command_line,
                   options::OPT_fno_record_command_line, false);
  if (FRecordSwitches && !Triple.isOSBinFormatELF() &&
      !Triple.isOSBinFormatXCOFF() && !Triple.isOSBinFormatMachO())
    D.Diag(diag::err_drv_unsupported_opt_for_target)
        << Args.getLastArg(options::OPT_frecord_command_line)->getAsString(Args)
        << TripleStr;
  if (TC.UseDwarfDebugFlags() || GRecordSwitches || FRecordSwitches) {
    ArgStringList OriginalArgs;
    for (const auto &Arg : Args)
      Arg->render(Args, OriginalArgs);

    SmallString<256> Flags;
    EscapeSpacesAndBackslashes(Exec, Flags);
    for (const char *OriginalArg : OriginalArgs) {
      SmallString<128> EscapedArg;
      EscapeSpacesAndBackslashes(OriginalArg, EscapedArg);
      Flags += " ";
      Flags += EscapedArg;
    }
    auto FlagsArgString = Args.MakeArgString(Flags);
    if (TC.UseDwarfDebugFlags() || GRecordSwitches) {
      CmdArgs.push_back("-dwarf-debug-flags");
      CmdArgs.push_back(FlagsArgString);
    }
    if (FRecordSwitches) {
      CmdArgs.push_back("-record-command-line");
      CmdArgs.push_back(FlagsArgString);
    }
  }

  // Host-side offloading compilation receives all device-side outputs. Include
  // them in the host compilation depending on the target. If the host inputs
  // are not empty we use the new-driver scheme, otherwise use the old scheme.
  if ((IsCuda || IsHIP) && CudaDeviceInput) {
    CmdArgs.push_back("-fcuda-include-gpubinary");
    CmdArgs.push_back(CudaDeviceInput->getFilename());
  } else if (!HostOffloadingInputs.empty()) {
    if ((IsCuda || IsHIP) && !IsRDCMode) {
      assert(HostOffloadingInputs.size() == 1 && "Only one input expected");
      CmdArgs.push_back("-fcuda-include-gpubinary");
      CmdArgs.push_back(HostOffloadingInputs.front().getFilename());
    } else {
      for (const InputInfo Input : HostOffloadingInputs)
        CmdArgs.push_back(Args.MakeArgString("-fembed-offload-object=" +
                                             TC.getInputFilename(Input)));
    }
  }

  if (IsCuda) {
    if (Args.hasFlag(options::OPT_fcuda_short_ptr,
                     options::OPT_fno_cuda_short_ptr, false))
      CmdArgs.push_back("-fcuda-short-ptr");
  }

  if (IsCuda || IsHIP) {
    // Determine the original source input.
    const Action *SourceAction = &JA;
    while (SourceAction->getKind() != Action::InputClass) {
      assert(!SourceAction->getInputs().empty() && "unexpected root action!");
      SourceAction = SourceAction->getInputs()[0];
    }
    auto CUID = cast<InputAction>(SourceAction)->getId();
    if (!CUID.empty())
      CmdArgs.push_back(Args.MakeArgString(Twine("-cuid=") + Twine(CUID)));

    // -ffast-math turns on -fgpu-approx-transcendentals implicitly, but will
    // be overriden by -fno-gpu-approx-transcendentals.
    bool UseApproxTranscendentals = Args.hasFlag(
        options::OPT_ffast_math, options::OPT_fno_fast_math, false);
    if (Args.hasFlag(options::OPT_fgpu_approx_transcendentals,
                     options::OPT_fno_gpu_approx_transcendentals,
                     UseApproxTranscendentals))
      CmdArgs.push_back("-fgpu-approx-transcendentals");
  } else {
    Args.claimAllArgs(options::OPT_fgpu_approx_transcendentals,
                      options::OPT_fno_gpu_approx_transcendentals);
  }

  if (IsHIP) {
    CmdArgs.push_back("-fcuda-allow-variadic-functions");
    Args.AddLastArg(CmdArgs, options::OPT_fgpu_default_stream_EQ);
  }

  Args.AddLastArg(CmdArgs, options::OPT_foffload_uniform_block,
                  options::OPT_fno_offload_uniform_block);

  Args.AddLastArg(CmdArgs, options::OPT_foffload_implicit_host_device_templates,
                  options::OPT_fno_offload_implicit_host_device_templates);

  if (IsCudaDevice || IsHIPDevice) {
    StringRef InlineThresh =
        Args.getLastArgValue(options::OPT_fgpu_inline_threshold_EQ);
    if (!InlineThresh.empty()) {
      std::string ArgStr =
          std::string("-inline-threshold=") + InlineThresh.str();
      CmdArgs.append({"-mllvm", Args.MakeArgStringRef(ArgStr)});
    }
  }

  if (IsHIPDevice)
    Args.addOptOutFlag(CmdArgs,
                       options::OPT_fhip_fp32_correctly_rounded_divide_sqrt,
                       options::OPT_fno_hip_fp32_correctly_rounded_divide_sqrt);

  // OpenMP offloading device jobs take the argument -fopenmp-host-ir-file-path
  // to specify the result of the compile phase on the host, so the meaningful
  // device declarations can be identified. Also, -fopenmp-is-target-device is
  // passed along to tell the frontend that it is generating code for a device,
  // so that only the relevant declarations are emitted.
  if (IsOpenMPDevice) {
    CmdArgs.push_back("-fopenmp-is-target-device");
    // If we are offloading cuda/hip via llvm, it's also "cuda device code".
    if (Args.hasArg(options::OPT_foffload_via_llvm))
      CmdArgs.push_back("-fcuda-is-device");

    if (OpenMPDeviceInput) {
      CmdArgs.push_back("-fopenmp-host-ir-file-path");
      CmdArgs.push_back(Args.MakeArgString(OpenMPDeviceInput->getFilename()));
    }
  }

  if (Triple.isAMDGPU()) {
    handleAMDGPUCodeObjectVersionOptions(D, Args, CmdArgs);

    Args.addOptInFlag(CmdArgs, options::OPT_munsafe_fp_atomics,
                      options::OPT_mno_unsafe_fp_atomics);
    Args.addOptOutFlag(CmdArgs, options::OPT_mamdgpu_ieee,
                       options::OPT_mno_amdgpu_ieee);
  }

  addOpenMPHostOffloadingArgs(C, JA, Args, CmdArgs);

  bool VirtualFunctionElimination =
      Args.hasFlag(options::OPT_fvirtual_function_elimination,
                   options::OPT_fno_virtual_function_elimination, false);
  if (VirtualFunctionElimination) {
    // VFE requires full LTO (currently, this might be relaxed to allow ThinLTO
    // in the future).
    if (LTOMode != LTOK_Full)
      D.Diag(diag::err_drv_argument_only_allowed_with)
          << "-fvirtual-function-elimination"
          << "-flto=full";

    CmdArgs.push_back("-fvirtual-function-elimination");
  }

  // VFE requires whole-program-vtables, and enables it by default.
  bool WholeProgramVTables = Args.hasFlag(
      options::OPT_fwhole_program_vtables,
      options::OPT_fno_whole_program_vtables, VirtualFunctionElimination);
  if (VirtualFunctionElimination && !WholeProgramVTables) {
    D.Diag(diag::err_drv_argument_not_allowed_with)
        << "-fno-whole-program-vtables"
        << "-fvirtual-function-elimination";
  }

  if (WholeProgramVTables) {
    // PS4 uses the legacy LTO API, which does not support this feature in
    // ThinLTO mode.
    bool IsPS4 = getToolChain().getTriple().isPS4();

    // Check if we passed LTO options but they were suppressed because this is a
    // device offloading action, or we passed device offload LTO options which
    // were suppressed because this is not the device offload action.
    // Check if we are using PS4 in regular LTO mode.
    // Otherwise, issue an error.

    auto OtherLTOMode =
        IsDeviceOffloadAction ? D.getLTOMode() : D.getOffloadLTOMode();
    auto OtherIsUsingLTO = OtherLTOMode != LTOK_None;

    if ((!IsUsingLTO && !OtherIsUsingLTO) ||
        (IsPS4 && !UnifiedLTO && (D.getLTOMode() != LTOK_Full)))
      D.Diag(diag::err_drv_argument_only_allowed_with)
          << "-fwhole-program-vtables"
          << ((IsPS4 && !UnifiedLTO) ? "-flto=full" : "-flto");

    // Propagate -fwhole-program-vtables if this is an LTO compile.
    if (IsUsingLTO)
      CmdArgs.push_back("-fwhole-program-vtables");
  }

  bool DefaultsSplitLTOUnit =
      ((WholeProgramVTables || SanitizeArgs.needsLTO()) &&
          (LTOMode == LTOK_Full || TC.canSplitThinLTOUnit())) ||
      (!Triple.isPS4() && UnifiedLTO);
  bool SplitLTOUnit =
      Args.hasFlag(options::OPT_fsplit_lto_unit,
                   options::OPT_fno_split_lto_unit, DefaultsSplitLTOUnit);
  if (SanitizeArgs.needsLTO() && !SplitLTOUnit)
    D.Diag(diag::err_drv_argument_not_allowed_with) << "-fno-split-lto-unit"
                                                    << "-fsanitize=cfi";
  if (SplitLTOUnit)
    CmdArgs.push_back("-fsplit-lto-unit");

  if (Arg *A = Args.getLastArg(options::OPT_ffat_lto_objects,
                               options::OPT_fno_fat_lto_objects)) {
    if (IsUsingLTO && A->getOption().matches(options::OPT_ffat_lto_objects)) {
      assert(LTOMode == LTOK_Full || LTOMode == LTOK_Thin);
      if (!Triple.isOSBinFormatELF()) {
        D.Diag(diag::err_drv_unsupported_opt_for_target)
            << A->getAsString(Args) << TC.getTripleString();
      }
      CmdArgs.push_back(Args.MakeArgString(
          Twine("-flto=") + (LTOMode == LTOK_Thin ? "thin" : "full")));
      CmdArgs.push_back("-flto-unit");
      CmdArgs.push_back("-ffat-lto-objects");
      A->render(Args, CmdArgs);
    }
  }

  if (Arg *A = Args.getLastArg(options::OPT_fglobal_isel,
                               options::OPT_fno_global_isel)) {
    CmdArgs.push_back("-mllvm");
    if (A->getOption().matches(options::OPT_fglobal_isel)) {
      CmdArgs.push_back("-global-isel=1");

      // GISel is on by default on AArch64 -O0, so don't bother adding
      // the fallback remarks for it. Other combinations will add a warning of
      // some kind.
      bool IsArchSupported = Triple.getArch() == llvm::Triple::aarch64;
      bool IsOptLevelSupported = false;

      Arg *A = Args.getLastArg(options::OPT_O_Group);
      if (Triple.getArch() == llvm::Triple::aarch64) {
        if (!A || A->getOption().matches(options::OPT_O0))
          IsOptLevelSupported = true;
      }
      if (!IsArchSupported || !IsOptLevelSupported) {
        CmdArgs.push_back("-mllvm");
        CmdArgs.push_back("-global-isel-abort=2");

        if (!IsArchSupported)
          D.Diag(diag::warn_drv_global_isel_incomplete) << Triple.getArchName();
        else
          D.Diag(diag::warn_drv_global_isel_incomplete_opt);
      }
    } else {
      CmdArgs.push_back("-global-isel=0");
    }
  }

  if (Args.hasArg(options::OPT_forder_file_instrumentation)) {
     CmdArgs.push_back("-forder-file-instrumentation");
     // Enable order file instrumentation when ThinLTO is not on. When ThinLTO is
     // on, we need to pass these flags as linker flags and that will be handled
     // outside of the compiler.
     if (!IsUsingLTO) {
       CmdArgs.push_back("-mllvm");
       CmdArgs.push_back("-enable-order-file-instrumentation");
     }
  }

  if (Arg *A = Args.getLastArg(options::OPT_fforce_enable_int128,
                               options::OPT_fno_force_enable_int128)) {
    if (A->getOption().matches(options::OPT_fforce_enable_int128))
      CmdArgs.push_back("-fforce-enable-int128");
  }

  Args.addOptInFlag(CmdArgs, options::OPT_fkeep_static_consts,
                    options::OPT_fno_keep_static_consts);
  Args.addOptInFlag(CmdArgs, options::OPT_fkeep_persistent_storage_variables,
                    options::OPT_fno_keep_persistent_storage_variables);
  Args.addOptInFlag(CmdArgs, options::OPT_fcomplete_member_pointers,
                    options::OPT_fno_complete_member_pointers);
  Args.addOptOutFlag(CmdArgs, options::OPT_fcxx_static_destructors,
                     options::OPT_fno_cxx_static_destructors);

  addMachineOutlinerArgs(D, Args, CmdArgs, Triple, /*IsLTO=*/false);

  addOutlineAtomicsArgs(D, getToolChain(), Args, CmdArgs, Triple);

  if (Triple.isAArch64() &&
      (Args.hasArg(options::OPT_mno_fmv) ||
       (Triple.isAndroid() && Triple.isAndroidVersionLT(23)) ||
       getToolChain().GetRuntimeLibType(Args) != ToolChain::RLT_CompilerRT)) {
    // Disable Function Multiversioning on AArch64 target.
    CmdArgs.push_back("-target-feature");
    CmdArgs.push_back("-fmv");
  }

  if (Args.hasFlag(options::OPT_faddrsig, options::OPT_fno_addrsig,
                   (TC.getTriple().isOSBinFormatELF() ||
                    TC.getTriple().isOSBinFormatCOFF()) &&
                       !TC.getTriple().isPS4() && !TC.getTriple().isVE() &&
                       !TC.getTriple().isOSNetBSD() &&
                       !Distro(D.getVFS(), TC.getTriple()).IsGentoo() &&
                       !TC.getTriple().isAndroid() && TC.useIntegratedAs()))
    CmdArgs.push_back("-faddrsig");

  if ((Triple.isOSBinFormatELF() || Triple.isOSBinFormatMachO()) &&
      (EH || UnwindTables || AsyncUnwindTables ||
       DebugInfoKind != llvm::codegenoptions::NoDebugInfo))
    CmdArgs.push_back("-D__GCC_HAVE_DWARF2_CFI_ASM=1");

  if (Arg *A = Args.getLastArg(options::OPT_fsymbol_partition_EQ)) {
    std::string Str = A->getAsString(Args);
    if (!TC.getTriple().isOSBinFormatELF())
      D.Diag(diag::err_drv_unsupported_opt_for_target)
          << Str << TC.getTripleString();
    CmdArgs.push_back(Args.MakeArgString(Str));
  }

  // Add the "-o out -x type src.c" flags last. This is done primarily to make
  // the -cc1 command easier to edit when reproducing compiler crashes.
  if (Output.getType() == types::TY_Dependencies) {
    // Handled with other dependency code.
  } else if (Output.isFilename()) {
    if (Output.getType() == clang::driver::types::TY_IFS_CPP ||
        Output.getType() == clang::driver::types::TY_IFS) {
      SmallString<128> OutputFilename(Output.getFilename());
      llvm::sys::path::replace_extension(OutputFilename, "ifs");
      CmdArgs.push_back("-o");
      CmdArgs.push_back(Args.MakeArgString(OutputFilename));
    } else {
      CmdArgs.push_back("-o");
      CmdArgs.push_back(Output.getFilename());
    }
  } else {
    assert(Output.isNothing() && "Invalid output.");
  }

  addDashXForInput(Args, Input, CmdArgs);

  ArrayRef<InputInfo> FrontendInputs = Input;
  if (IsExtractAPI)
    FrontendInputs = ExtractAPIInputs;
  else if (Input.isNothing())
    FrontendInputs = {};

  for (const InputInfo &Input : FrontendInputs) {
    if (Input.isFilename())
      CmdArgs.push_back(Input.getFilename());
    else
      Input.getInputArg().renderAsInput(Args, CmdArgs);
  }

  if (D.CC1Main && !D.CCGenDiagnostics && !ProprietaryToolChainNeeded) {
    // Invoke the CC1 directly in this process
    C.addCommand(std::make_unique<CC1Command>(
        JA, *this, ResponseFileSupport::AtFileUTF8(), Exec, CmdArgs, Inputs,
        Output, D.getPrependArg()));
  } else {
    C.addCommand(std::make_unique<Command>(
        JA, *this, ResponseFileSupport::AtFileUTF8(), Exec, CmdArgs, Inputs,
        Output, D.getPrependArg()));
  }

  // Make the compile command echo its inputs for /showFilenames.
  if (Output.getType() == types::TY_Object &&
      Args.hasFlag(options::OPT__SLASH_showFilenames,
                   options::OPT__SLASH_showFilenames_, false)) {
    C.getJobs().getJobs().back()->PrintInputFilenames = true;
  }

  if (Arg *A = Args.getLastArg(options::OPT_pg))
    if (FPKeepKind == CodeGenOptions::FramePointerKind::None &&
        !Args.hasArg(options::OPT_mfentry))
      D.Diag(diag::err_drv_argument_not_allowed_with) << "-fomit-frame-pointer"
                                                      << A->getAsString(Args);

  // Claim some arguments which clang supports automatically.

  // -fpch-preprocess is used with gcc to add a special marker in the output to
  // include the PCH file.
  Args.ClaimAllArgs(options::OPT_fpch_preprocess);

  // Claim some arguments which clang doesn't support, but we don't
  // care to warn the user about.
  Args.ClaimAllArgs(options::OPT_clang_ignored_f_Group);
  Args.ClaimAllArgs(options::OPT_clang_ignored_m_Group);

  // Disable warnings for clang -E -emit-llvm foo.c
  Args.ClaimAllArgs(options::OPT_emit_llvm);
}

Clang::Clang(const ToolChain &TC, bool HasIntegratedBackend)
    // CAUTION! The first constructor argument ("clang") is not arbitrary,
    // as it is for other tools. Some operations on a Tool actually test
    // whether that tool is Clang based on the Tool's Name as a string.
    : Tool("clang", "clang frontend", TC), HasBackend(HasIntegratedBackend) {}

Clang::~Clang() {}

/// Add options related to the Objective-C runtime/ABI.
///
/// Returns true if the runtime is non-fragile.
ObjCRuntime Clang::AddObjCRuntimeArgs(const ArgList &args,
                                      const InputInfoList &inputs,
                                      ArgStringList &cmdArgs,
                                      RewriteKind rewriteKind) const {
  // Look for the controlling runtime option.
  Arg *runtimeArg =
      args.getLastArg(options::OPT_fnext_runtime, options::OPT_fgnu_runtime,
                      options::OPT_fobjc_runtime_EQ);

  // Just forward -fobjc-runtime= to the frontend.  This supercedes
  // options about fragility.
  if (runtimeArg &&
      runtimeArg->getOption().matches(options::OPT_fobjc_runtime_EQ)) {
    ObjCRuntime runtime;
    StringRef value = runtimeArg->getValue();
    if (runtime.tryParse(value)) {
      getToolChain().getDriver().Diag(diag::err_drv_unknown_objc_runtime)
          << value;
    }
    if ((runtime.getKind() == ObjCRuntime::GNUstep) &&
        (runtime.getVersion() >= VersionTuple(2, 0)))
      if (!getToolChain().getTriple().isOSBinFormatELF() &&
          !getToolChain().getTriple().isOSBinFormatCOFF()) {
        getToolChain().getDriver().Diag(
            diag::err_drv_gnustep_objc_runtime_incompatible_binary)
          << runtime.getVersion().getMajor();
      }

    runtimeArg->render(args, cmdArgs);
    return runtime;
  }

  // Otherwise, we'll need the ABI "version".  Version numbers are
  // slightly confusing for historical reasons:
  //   1 - Traditional "fragile" ABI
  //   2 - Non-fragile ABI, version 1
  //   3 - Non-fragile ABI, version 2
  unsigned objcABIVersion = 1;
  // If -fobjc-abi-version= is present, use that to set the version.
  if (Arg *abiArg = args.getLastArg(options::OPT_fobjc_abi_version_EQ)) {
    StringRef value = abiArg->getValue();
    if (value == "1")
      objcABIVersion = 1;
    else if (value == "2")
      objcABIVersion = 2;
    else if (value == "3")
      objcABIVersion = 3;
    else
      getToolChain().getDriver().Diag(diag::err_drv_clang_unsupported) << value;
  } else {
    // Otherwise, determine if we are using the non-fragile ABI.
    bool nonFragileABIIsDefault =
        (rewriteKind == RK_NonFragile ||
         (rewriteKind == RK_None &&
          getToolChain().IsObjCNonFragileABIDefault()));
    if (args.hasFlag(options::OPT_fobjc_nonfragile_abi,
                     options::OPT_fno_objc_nonfragile_abi,
                     nonFragileABIIsDefault)) {
// Determine the non-fragile ABI version to use.
#ifdef DISABLE_DEFAULT_NONFRAGILEABI_TWO
      unsigned nonFragileABIVersion = 1;
#else
      unsigned nonFragileABIVersion = 2;
#endif

      if (Arg *abiArg =
              args.getLastArg(options::OPT_fobjc_nonfragile_abi_version_EQ)) {
        StringRef value = abiArg->getValue();
        if (value == "1")
          nonFragileABIVersion = 1;
        else if (value == "2")
          nonFragileABIVersion = 2;
        else
          getToolChain().getDriver().Diag(diag::err_drv_clang_unsupported)
              << value;
      }

      objcABIVersion = 1 + nonFragileABIVersion;
    } else {
      objcABIVersion = 1;
    }
  }

  // We don't actually care about the ABI version other than whether
  // it's non-fragile.
  bool isNonFragile = objcABIVersion != 1;

  // If we have no runtime argument, ask the toolchain for its default runtime.
  // However, the rewriter only really supports the Mac runtime, so assume that.
  ObjCRuntime runtime;
  if (!runtimeArg) {
    switch (rewriteKind) {
    case RK_None:
      runtime = getToolChain().getDefaultObjCRuntime(isNonFragile);
      break;
    case RK_Fragile:
      runtime = ObjCRuntime(ObjCRuntime::FragileMacOSX, VersionTuple());
      break;
    case RK_NonFragile:
      runtime = ObjCRuntime(ObjCRuntime::MacOSX, VersionTuple());
      break;
    }

    // -fnext-runtime
  } else if (runtimeArg->getOption().matches(options::OPT_fnext_runtime)) {
    // On Darwin, make this use the default behavior for the toolchain.
    if (getToolChain().getTriple().isOSDarwin()) {
      runtime = getToolChain().getDefaultObjCRuntime(isNonFragile);

      // Otherwise, build for a generic macosx port.
    } else {
      runtime = ObjCRuntime(ObjCRuntime::MacOSX, VersionTuple());
    }

    // -fgnu-runtime
  } else {
    assert(runtimeArg->getOption().matches(options::OPT_fgnu_runtime));
    // Legacy behaviour is to target the gnustep runtime if we are in
    // non-fragile mode or the GCC runtime in fragile mode.
    if (isNonFragile)
      runtime = ObjCRuntime(ObjCRuntime::GNUstep, VersionTuple(2, 0));
    else
      runtime = ObjCRuntime(ObjCRuntime::GCC, VersionTuple());
  }

  if (llvm::any_of(inputs, [](const InputInfo &input) {
        return types::isObjC(input.getType());
      }))
    cmdArgs.push_back(
        args.MakeArgString("-fobjc-runtime=" + runtime.getAsString()));
  return runtime;
}

static bool maybeConsumeDash(const std::string &EH, size_t &I) {
  bool HaveDash = (I + 1 < EH.size() && EH[I + 1] == '-');
  I += HaveDash;
  return !HaveDash;
}

namespace {
struct EHFlags {
  bool Synch = false;
  bool Asynch = false;
  bool NoUnwindC = false;
};
} // end anonymous namespace

/// /EH controls whether to run destructor cleanups when exceptions are
/// thrown.  There are three modifiers:
/// - s: Cleanup after "synchronous" exceptions, aka C++ exceptions.
/// - a: Cleanup after "asynchronous" exceptions, aka structured exceptions.
///      The 'a' modifier is unimplemented and fundamentally hard in LLVM IR.
/// - c: Assume that extern "C" functions are implicitly nounwind.
/// The default is /EHs-c-, meaning cleanups are disabled.
static EHFlags parseClangCLEHFlags(const Driver &D, const ArgList &Args,
                                   bool isWindowsMSVC) {
  EHFlags EH;

  std::vector<std::string> EHArgs =
      Args.getAllArgValues(options::OPT__SLASH_EH);
  for (const auto &EHVal : EHArgs) {
    for (size_t I = 0, E = EHVal.size(); I != E; ++I) {
      switch (EHVal[I]) {
      case 'a':
        EH.Asynch = maybeConsumeDash(EHVal, I);
        if (EH.Asynch) {
          // Async exceptions are Windows MSVC only.
          if (!isWindowsMSVC) {
            EH.Asynch = false;
            D.Diag(clang::diag::warn_drv_unused_argument) << "/EHa" << EHVal;
            continue;
          }
          EH.Synch = false;
        }
        continue;
      case 'c':
        EH.NoUnwindC = maybeConsumeDash(EHVal, I);
        continue;
      case 's':
        EH.Synch = maybeConsumeDash(EHVal, I);
        if (EH.Synch)
          EH.Asynch = false;
        continue;
      default:
        break;
      }
      D.Diag(clang::diag::err_drv_invalid_value) << "/EH" << EHVal;
      break;
    }
  }
  // The /GX, /GX- flags are only processed if there are not /EH flags.
  // The default is that /GX is not specified.
  if (EHArgs.empty() &&
      Args.hasFlag(options::OPT__SLASH_GX, options::OPT__SLASH_GX_,
                   /*Default=*/false)) {
    EH.Synch = true;
    EH.NoUnwindC = true;
  }

  if (Args.hasArg(options::OPT__SLASH_kernel)) {
    EH.Synch = false;
    EH.NoUnwindC = false;
    EH.Asynch = false;
  }

  return EH;
}

void Clang::AddClangCLArgs(const ArgList &Args, types::ID InputType,
                           ArgStringList &CmdArgs) const {
  bool isNVPTX = getToolChain().getTriple().isNVPTX();

  ProcessVSRuntimeLibrary(getToolChain(), Args, CmdArgs);

  if (Arg *ShowIncludes =
          Args.getLastArg(options::OPT__SLASH_showIncludes,
                          options::OPT__SLASH_showIncludes_user)) {
    CmdArgs.push_back("--show-includes");
    if (ShowIncludes->getOption().matches(options::OPT__SLASH_showIncludes))
      CmdArgs.push_back("-sys-header-deps");
  }

  // This controls whether or not we emit RTTI data for polymorphic types.
  if (Args.hasFlag(options::OPT__SLASH_GR_, options::OPT__SLASH_GR,
                   /*Default=*/false))
    CmdArgs.push_back("-fno-rtti-data");

  // This controls whether or not we emit stack-protector instrumentation.
  // In MSVC, Buffer Security Check (/GS) is on by default.
  if (!isNVPTX && Args.hasFlag(options::OPT__SLASH_GS, options::OPT__SLASH_GS_,
                               /*Default=*/true)) {
    CmdArgs.push_back("-stack-protector");
    CmdArgs.push_back(Args.MakeArgString(Twine(LangOptions::SSPStrong)));
  }

  const Driver &D = getToolChain().getDriver();

  bool IsWindowsMSVC = getToolChain().getTriple().isWindowsMSVCEnvironment();
  EHFlags EH = parseClangCLEHFlags(D, Args, IsWindowsMSVC);
  if (!isNVPTX && (EH.Synch || EH.Asynch)) {
    if (types::isCXX(InputType))
      CmdArgs.push_back("-fcxx-exceptions");
    CmdArgs.push_back("-fexceptions");
    if (EH.Asynch)
      CmdArgs.push_back("-fasync-exceptions");
  }
  if (types::isCXX(InputType) && EH.Synch && EH.NoUnwindC)
    CmdArgs.push_back("-fexternc-nounwind");

  // /EP should expand to -E -P.
  if (Args.hasArg(options::OPT__SLASH_EP)) {
    CmdArgs.push_back("-E");
    CmdArgs.push_back("-P");
  }

 if (Args.hasFlag(options::OPT__SLASH_Zc_dllexportInlines_,
                  options::OPT__SLASH_Zc_dllexportInlines,
                  false)) {
  CmdArgs.push_back("-fno-dllexport-inlines");
 }

 if (Args.hasFlag(options::OPT__SLASH_Zc_wchar_t_,
                  options::OPT__SLASH_Zc_wchar_t, false)) {
   CmdArgs.push_back("-fno-wchar");
 }

 if (Args.hasArg(options::OPT__SLASH_kernel)) {
   llvm::Triple::ArchType Arch = getToolChain().getArch();
   std::vector<std::string> Values =
       Args.getAllArgValues(options::OPT__SLASH_arch);
   if (!Values.empty()) {
     llvm::SmallSet<std::string, 4> SupportedArches;
     if (Arch == llvm::Triple::x86)
       SupportedArches.insert("IA32");

     for (auto &V : Values)
       if (!SupportedArches.contains(V))
         D.Diag(diag::err_drv_argument_not_allowed_with)
             << std::string("/arch:").append(V) << "/kernel";
   }

   CmdArgs.push_back("-fno-rtti");
   if (Args.hasFlag(options::OPT__SLASH_GR, options::OPT__SLASH_GR_, false))
     D.Diag(diag::err_drv_argument_not_allowed_with) << "/GR"
                                                     << "/kernel";
 }

  Arg *MostGeneralArg = Args.getLastArg(options::OPT__SLASH_vmg);
  Arg *BestCaseArg = Args.getLastArg(options::OPT__SLASH_vmb);
  if (MostGeneralArg && BestCaseArg)
    D.Diag(clang::diag::err_drv_argument_not_allowed_with)
        << MostGeneralArg->getAsString(Args) << BestCaseArg->getAsString(Args);

  if (MostGeneralArg) {
    Arg *SingleArg = Args.getLastArg(options::OPT__SLASH_vms);
    Arg *MultipleArg = Args.getLastArg(options::OPT__SLASH_vmm);
    Arg *VirtualArg = Args.getLastArg(options::OPT__SLASH_vmv);

    Arg *FirstConflict = SingleArg ? SingleArg : MultipleArg;
    Arg *SecondConflict = VirtualArg ? VirtualArg : MultipleArg;
    if (FirstConflict && SecondConflict && FirstConflict != SecondConflict)
      D.Diag(clang::diag::err_drv_argument_not_allowed_with)
          << FirstConflict->getAsString(Args)
          << SecondConflict->getAsString(Args);

    if (SingleArg)
      CmdArgs.push_back("-fms-memptr-rep=single");
    else if (MultipleArg)
      CmdArgs.push_back("-fms-memptr-rep=multiple");
    else
      CmdArgs.push_back("-fms-memptr-rep=virtual");
  }

  if (Args.hasArg(options::OPT_regcall4))
    CmdArgs.push_back("-regcall4");

  // Parse the default calling convention options.
  if (Arg *CCArg =
          Args.getLastArg(options::OPT__SLASH_Gd, options::OPT__SLASH_Gr,
                          options::OPT__SLASH_Gz, options::OPT__SLASH_Gv,
                          options::OPT__SLASH_Gregcall)) {
    unsigned DCCOptId = CCArg->getOption().getID();
    const char *DCCFlag = nullptr;
    bool ArchSupported = !isNVPTX;
    llvm::Triple::ArchType Arch = getToolChain().getArch();
    switch (DCCOptId) {
    case options::OPT__SLASH_Gd:
      DCCFlag = "-fdefault-calling-conv=cdecl";
      break;
    case options::OPT__SLASH_Gr:
      ArchSupported = Arch == llvm::Triple::x86;
      DCCFlag = "-fdefault-calling-conv=fastcall";
      break;
    case options::OPT__SLASH_Gz:
      ArchSupported = Arch == llvm::Triple::x86;
      DCCFlag = "-fdefault-calling-conv=stdcall";
      break;
    case options::OPT__SLASH_Gv:
      ArchSupported = Arch == llvm::Triple::x86 || Arch == llvm::Triple::x86_64;
      DCCFlag = "-fdefault-calling-conv=vectorcall";
      break;
    case options::OPT__SLASH_Gregcall:
      ArchSupported = Arch == llvm::Triple::x86 || Arch == llvm::Triple::x86_64;
      DCCFlag = "-fdefault-calling-conv=regcall";
      break;
    }

    // MSVC doesn't warn if /Gr or /Gz is used on x64, so we don't either.
    if (ArchSupported && DCCFlag)
      CmdArgs.push_back(DCCFlag);
  }

  if (Args.hasArg(options::OPT__SLASH_Gregcall4))
    CmdArgs.push_back("-regcall4");

  Args.AddLastArg(CmdArgs, options::OPT_vtordisp_mode_EQ);

  if (!Args.hasArg(options::OPT_fdiagnostics_format_EQ)) {
    CmdArgs.push_back("-fdiagnostics-format");
    CmdArgs.push_back("msvc");
  }

  if (Args.hasArg(options::OPT__SLASH_kernel))
    CmdArgs.push_back("-fms-kernel");

  for (const Arg *A : Args.filtered(options::OPT__SLASH_guard)) {
    StringRef GuardArgs = A->getValue();
    // The only valid options are "cf", "cf,nochecks", "cf-", "ehcont" and
    // "ehcont-".
    if (GuardArgs.equals_insensitive("cf")) {
      // Emit CFG instrumentation and the table of address-taken functions.
      CmdArgs.push_back("-cfguard");
    } else if (GuardArgs.equals_insensitive("cf,nochecks")) {
      // Emit only the table of address-taken functions.
      CmdArgs.push_back("-cfguard-no-checks");
    } else if (GuardArgs.equals_insensitive("ehcont")) {
      // Emit EH continuation table.
      CmdArgs.push_back("-ehcontguard");
    } else if (GuardArgs.equals_insensitive("cf-") ||
               GuardArgs.equals_insensitive("ehcont-")) {
      // Do nothing, but we might want to emit a security warning in future.
    } else {
      D.Diag(diag::err_drv_invalid_value) << A->getSpelling() << GuardArgs;
    }
    A->claim();
  }
}

const char *Clang::getBaseInputName(const ArgList &Args,
                                    const InputInfo &Input) {
  return Args.MakeArgString(llvm::sys::path::filename(Input.getBaseInput()));
}

const char *Clang::getBaseInputStem(const ArgList &Args,
                                    const InputInfoList &Inputs) {
  const char *Str = getBaseInputName(Args, Inputs[0]);

  if (const char *End = strrchr(Str, '.'))
    return Args.MakeArgString(std::string(Str, End));

  return Str;
}

const char *Clang::getDependencyFileName(const ArgList &Args,
                                         const InputInfoList &Inputs) {
  // FIXME: Think about this more.

  if (Arg *OutputOpt = Args.getLastArg(options::OPT_o)) {
    SmallString<128> OutputFilename(OutputOpt->getValue());
    llvm::sys::path::replace_extension(OutputFilename, llvm::Twine('d'));
    return Args.MakeArgString(OutputFilename);
  }

  return Args.MakeArgString(Twine(getBaseInputStem(Args, Inputs)) + ".d");
}

// Begin ClangAs

void ClangAs::AddMIPSTargetArgs(const ArgList &Args,
                                ArgStringList &CmdArgs) const {
  StringRef CPUName;
  StringRef ABIName;
  const llvm::Triple &Triple = getToolChain().getTriple();
  mips::getMipsCPUAndABI(Args, Triple, CPUName, ABIName);

  CmdArgs.push_back("-target-abi");
  CmdArgs.push_back(ABIName.data());
}

void ClangAs::AddX86TargetArgs(const ArgList &Args,
                               ArgStringList &CmdArgs) const {
  addX86AlignBranchArgs(getToolChain().getDriver(), Args, CmdArgs,
                        /*IsLTO=*/false);

  if (Arg *A = Args.getLastArg(options::OPT_masm_EQ)) {
    StringRef Value = A->getValue();
    if (Value == "intel" || Value == "att") {
      CmdArgs.push_back("-mllvm");
      CmdArgs.push_back(Args.MakeArgString("-x86-asm-syntax=" + Value));
    } else {
      getToolChain().getDriver().Diag(diag::err_drv_unsupported_option_argument)
          << A->getSpelling() << Value;
    }
  }
}

void ClangAs::AddLoongArchTargetArgs(const ArgList &Args,
                                     ArgStringList &CmdArgs) const {
  CmdArgs.push_back("-target-abi");
  CmdArgs.push_back(loongarch::getLoongArchABI(getToolChain().getDriver(), Args,
                                               getToolChain().getTriple())
                        .data());
}

void ClangAs::AddRISCVTargetArgs(const ArgList &Args,
                               ArgStringList &CmdArgs) const {
  const llvm::Triple &Triple = getToolChain().getTriple();
  StringRef ABIName = riscv::getRISCVABI(Args, Triple);

  CmdArgs.push_back("-target-abi");
  CmdArgs.push_back(ABIName.data());

  if (Args.hasFlag(options::OPT_mdefault_build_attributes,
                   options::OPT_mno_default_build_attributes, true)) {
      CmdArgs.push_back("-mllvm");
      CmdArgs.push_back("-riscv-add-build-attributes");
  }
}

void ClangAs::ConstructJob(Compilation &C, const JobAction &JA,
                           const InputInfo &Output, const InputInfoList &Inputs,
                           const ArgList &Args,
                           const char *LinkingOutput) const {
  ArgStringList CmdArgs;

  assert(Inputs.size() == 1 && "Unexpected number of inputs.");
  const InputInfo &Input = Inputs[0];

  const llvm::Triple &Triple = getToolChain().getEffectiveTriple();
  const std::string &TripleStr = Triple.getTriple();
  const auto &D = getToolChain().getDriver();

  // Don't warn about "clang -w -c foo.s"
  Args.ClaimAllArgs(options::OPT_w);
  // and "clang -emit-llvm -c foo.s"
  Args.ClaimAllArgs(options::OPT_emit_llvm);

  claimNoWarnArgs(Args);

  // Invoke ourselves in -cc1as mode.
  //
  // FIXME: Implement custom jobs for internal actions.
  CmdArgs.push_back("-cc1as");

  // Add the "effective" target triple.
  CmdArgs.push_back("-triple");
  CmdArgs.push_back(Args.MakeArgString(TripleStr));

  getToolChain().addClangCC1ASTargetOptions(Args, CmdArgs);

  // Set the output mode, we currently only expect to be used as a real
  // assembler.
  CmdArgs.push_back("-filetype");
  CmdArgs.push_back("obj");

  // Set the main file name, so that debug info works even with
  // -save-temps or preprocessed assembly.
  CmdArgs.push_back("-main-file-name");
  CmdArgs.push_back(Clang::getBaseInputName(Args, Input));

  // Add the target cpu
  std::string CPU = getCPUName(D, Args, Triple, /*FromAs*/ true);
  if (!CPU.empty()) {
    CmdArgs.push_back("-target-cpu");
    CmdArgs.push_back(Args.MakeArgString(CPU));
  }

  // Add the target features
  getTargetFeatures(D, Triple, Args, CmdArgs, true);

  // Ignore explicit -force_cpusubtype_ALL option.
  (void)Args.hasArg(options::OPT_force__cpusubtype__ALL);

  // Pass along any -I options so we get proper .include search paths.
  Args.AddAllArgs(CmdArgs, options::OPT_I_Group);

  // Pass along any --embed-dir or similar options so we get proper embed paths.
  Args.AddAllArgs(CmdArgs, options::OPT_embed_dir_EQ);

  // Determine the original source input.
  auto FindSource = [](const Action *S) -> const Action * {
    while (S->getKind() != Action::InputClass) {
      assert(!S->getInputs().empty() && "unexpected root action!");
      S = S->getInputs()[0];
    }
    return S;
  };
  const Action *SourceAction = FindSource(&JA);

  // Forward -g and handle debug info related flags, assuming we are dealing
  // with an actual assembly file.
  bool WantDebug = false;
  Args.ClaimAllArgs(options::OPT_g_Group);
  if (Arg *A = Args.getLastArg(options::OPT_g_Group))
    WantDebug = !A->getOption().matches(options::OPT_g0) &&
                !A->getOption().matches(options::OPT_ggdb0);

  llvm::codegenoptions::DebugInfoKind DebugInfoKind =
      llvm::codegenoptions::NoDebugInfo;

  // Add the -fdebug-compilation-dir flag if needed.
  const char *DebugCompilationDir =
      addDebugCompDirArg(Args, CmdArgs, C.getDriver().getVFS());

  if (SourceAction->getType() == types::TY_Asm ||
      SourceAction->getType() == types::TY_PP_Asm) {
    // You might think that it would be ok to set DebugInfoKind outside of
    // the guard for source type, however there is a test which asserts
    // that some assembler invocation receives no -debug-info-kind,
    // and it's not clear whether that test is just overly restrictive.
    DebugInfoKind = (WantDebug ? llvm::codegenoptions::DebugInfoConstructor
                               : llvm::codegenoptions::NoDebugInfo);

    addDebugPrefixMapArg(getToolChain().getDriver(), getToolChain(), Args,
                         CmdArgs);

    // Set the AT_producer to the clang version when using the integrated
    // assembler on assembly source files.
    CmdArgs.push_back("-dwarf-debug-producer");
    CmdArgs.push_back(Args.MakeArgString(getClangFullVersion()));

    // And pass along -I options
    Args.AddAllArgs(CmdArgs, options::OPT_I);
  }
  const unsigned DwarfVersion = getDwarfVersion(getToolChain(), Args);
  RenderDebugEnablingArgs(Args, CmdArgs, DebugInfoKind, DwarfVersion,
                          llvm::DebuggerKind::Default);
  renderDwarfFormat(D, Triple, Args, CmdArgs, DwarfVersion);
  RenderDebugInfoCompressionArgs(Args, CmdArgs, D, getToolChain());

  // Handle -fPIC et al -- the relocation-model affects the assembler
  // for some targets.
  llvm::Reloc::Model RelocationModel;
  unsigned PICLevel;
  bool IsPIE;
  std::tie(RelocationModel, PICLevel, IsPIE) =
      ParsePICArgs(getToolChain(), Args);

  const char *RMName = RelocationModelName(RelocationModel);
  if (RMName) {
    CmdArgs.push_back("-mrelocation-model");
    CmdArgs.push_back(RMName);
  }

  // Optionally embed the -cc1as level arguments into the debug info, for build
  // analysis.
  if (getToolChain().UseDwarfDebugFlags()) {
    ArgStringList OriginalArgs;
    for (const auto &Arg : Args)
      Arg->render(Args, OriginalArgs);

    SmallString<256> Flags;
    const char *Exec = getToolChain().getDriver().getClangProgramPath();
    EscapeSpacesAndBackslashes(Exec, Flags);
    for (const char *OriginalArg : OriginalArgs) {
      SmallString<128> EscapedArg;
      EscapeSpacesAndBackslashes(OriginalArg, EscapedArg);
      Flags += " ";
      Flags += EscapedArg;
    }
    CmdArgs.push_back("-dwarf-debug-flags");
    CmdArgs.push_back(Args.MakeArgString(Flags));
  }

  // FIXME: Add -static support, once we have it.

  // Add target specific flags.
  switch (getToolChain().getArch()) {
  default:
    break;

  case llvm::Triple::mips:
  case llvm::Triple::mipsel:
  case llvm::Triple::mips64:
  case llvm::Triple::mips64el:
    AddMIPSTargetArgs(Args, CmdArgs);
    break;

  case llvm::Triple::x86:
  case llvm::Triple::x86_64:
    AddX86TargetArgs(Args, CmdArgs);
    break;

  case llvm::Triple::arm:
  case llvm::Triple::armeb:
  case llvm::Triple::thumb:
  case llvm::Triple::thumbeb:
    // This isn't in AddARMTargetArgs because we want to do this for assembly
    // only, not C/C++.
    if (Args.hasFlag(options::OPT_mdefault_build_attributes,
                     options::OPT_mno_default_build_attributes, true)) {
        CmdArgs.push_back("-mllvm");
        CmdArgs.push_back("-arm-add-build-attributes");
    }
    break;

  case llvm::Triple::aarch64:
  case llvm::Triple::aarch64_32:
  case llvm::Triple::aarch64_be:
    if (Args.hasArg(options::OPT_mmark_bti_property)) {
      CmdArgs.push_back("-mllvm");
      CmdArgs.push_back("-aarch64-mark-bti-property");
    }
    break;

  case llvm::Triple::loongarch32:
  case llvm::Triple::loongarch64:
    AddLoongArchTargetArgs(Args, CmdArgs);
    break;

  case llvm::Triple::riscv32:
  case llvm::Triple::riscv64:
    AddRISCVTargetArgs(Args, CmdArgs);
    break;

  case llvm::Triple::hexagon:
    if (Args.hasFlag(options::OPT_mdefault_build_attributes,
                     options::OPT_mno_default_build_attributes, true)) {
      CmdArgs.push_back("-mllvm");
      CmdArgs.push_back("-hexagon-add-build-attributes");
    }
    break;
  }

  // Consume all the warning flags. Usually this would be handled more
  // gracefully by -cc1 (warning about unknown warning flags, etc) but -cc1as
  // doesn't handle that so rather than warning about unused flags that are
  // actually used, we'll lie by omission instead.
  // FIXME: Stop lying and consume only the appropriate driver flags
  Args.ClaimAllArgs(options::OPT_W_Group);

  CollectArgsForIntegratedAssembler(C, Args, CmdArgs,
                                    getToolChain().getDriver());

  Args.AddAllArgs(CmdArgs, options::OPT_mllvm);

  if (DebugInfoKind > llvm::codegenoptions::NoDebugInfo && Output.isFilename())
    addDebugObjectName(Args, CmdArgs, DebugCompilationDir,
                       Output.getFilename());

  // Fixup any previous commands that use -object-file-name because when we
  // generated them, the final .obj name wasn't yet known.
  for (Command &J : C.getJobs()) {
    if (SourceAction != FindSource(&J.getSource()))
      continue;
    auto &JArgs = J.getArguments();
    for (unsigned I = 0; I < JArgs.size(); ++I) {
      if (StringRef(JArgs[I]).starts_with("-object-file-name=") &&
          Output.isFilename()) {
       ArgStringList NewArgs(JArgs.begin(), JArgs.begin() + I);
       addDebugObjectName(Args, NewArgs, DebugCompilationDir,
                          Output.getFilename());
       NewArgs.append(JArgs.begin() + I + 1, JArgs.end());
       J.replaceArguments(NewArgs);
       break;
      }
    }
  }

  assert(Output.isFilename() && "Unexpected lipo output.");
  CmdArgs.push_back("-o");
  CmdArgs.push_back(Output.getFilename());

  const llvm::Triple &T = getToolChain().getTriple();
  Arg *A;
  if (getDebugFissionKind(D, Args, A) == DwarfFissionKind::Split &&
      T.isOSBinFormatELF()) {
    CmdArgs.push_back("-split-dwarf-output");
    CmdArgs.push_back(SplitDebugName(JA, Args, Input, Output));
  }

  if (Triple.isAMDGPU())
    handleAMDGPUCodeObjectVersionOptions(D, C.getArgs(), CmdArgs,
                                         /*IsCC1As=*/true);

  assert(Input.isFilename() && "Invalid input.");
  CmdArgs.push_back(Input.getFilename());

  const char *Exec = getToolChain().getDriver().getClangProgramPath();
  if (D.CC1Main && !D.CCGenDiagnostics) {
    // Invoke cc1as directly in this process.
    C.addCommand(std::make_unique<CC1Command>(
        JA, *this, ResponseFileSupport::AtFileUTF8(), Exec, CmdArgs, Inputs,
        Output, D.getPrependArg()));
  } else {
    C.addCommand(std::make_unique<Command>(
        JA, *this, ResponseFileSupport::AtFileUTF8(), Exec, CmdArgs, Inputs,
        Output, D.getPrependArg()));
  }
}

// Begin OffloadBundler
void OffloadBundler::ConstructJob(Compilation &C, const JobAction &JA,
                                  const InputInfo &Output,
                                  const InputInfoList &Inputs,
                                  const llvm::opt::ArgList &TCArgs,
                                  const char *LinkingOutput) const {
  // The version with only one output is expected to refer to a bundling job.
  assert(isa<OffloadBundlingJobAction>(JA) && "Expecting bundling job!");

  // The bundling command looks like this:
  // clang-offload-bundler -type=bc
  //   -targets=host-triple,openmp-triple1,openmp-triple2
  //   -output=output_file
  //   -input=unbundle_file_host
  //   -input=unbundle_file_tgt1
  //   -input=unbundle_file_tgt2

  ArgStringList CmdArgs;

  // Get the type.
  CmdArgs.push_back(TCArgs.MakeArgString(
      Twine("-type=") + types::getTypeTempSuffix(Output.getType())));

  assert(JA.getInputs().size() == Inputs.size() &&
         "Not have inputs for all dependence actions??");

  // Get the targets.
  SmallString<128> Triples;
  Triples += "-targets=";
  for (unsigned I = 0; I < Inputs.size(); ++I) {
    if (I)
      Triples += ',';

    // Find ToolChain for this input.
    Action::OffloadKind CurKind = Action::OFK_Host;
    const ToolChain *CurTC = &getToolChain();
    const Action *CurDep = JA.getInputs()[I];

    if (const auto *OA = dyn_cast<OffloadAction>(CurDep)) {
      CurTC = nullptr;
      OA->doOnEachDependence([&](Action *A, const ToolChain *TC, const char *) {
        assert(CurTC == nullptr && "Expected one dependence!");
        CurKind = A->getOffloadingDeviceKind();
        CurTC = TC;
      });
    }
    Triples += Action::GetOffloadKindName(CurKind);
    Triples += '-';
    Triples += CurTC->getTriple().normalize();
    if ((CurKind == Action::OFK_HIP || CurKind == Action::OFK_Cuda) &&
        !StringRef(CurDep->getOffloadingArch()).empty()) {
      Triples += '-';
      Triples += CurDep->getOffloadingArch();
    }
    if (CurKind == Action::OFK_OpenMP && !CurTC->getTargetID().empty()) {
      Triples += '-';
      Triples += CurTC->getTargetID();
    }
  }
  CmdArgs.push_back(TCArgs.MakeArgString(Triples));

  // Get bundled file command.
  CmdArgs.push_back(
      TCArgs.MakeArgString(Twine("-output=") + Output.getFilename()));

  // Get unbundled files command.
  for (unsigned I = 0; I < Inputs.size(); ++I) {
    SmallString<128> UB;
    UB += "-input=";

    // Find ToolChain for this input.
    const ToolChain *CurTC = &getToolChain();
    if (const auto *OA = dyn_cast<OffloadAction>(JA.getInputs()[I])) {
      CurTC = nullptr;
      OA->doOnEachDependence([&](Action *, const ToolChain *TC, const char *) {
        assert(CurTC == nullptr && "Expected one dependence!");
        CurTC = TC;
      });
      UB += C.addTempFile(
          C.getArgs().MakeArgString(CurTC->getInputFilename(Inputs[I])));
    } else {
      UB += CurTC->getInputFilename(Inputs[I]);
    }
    CmdArgs.push_back(TCArgs.MakeArgString(UB));
  }
  addOffloadCompressArgs(TCArgs, CmdArgs);
  // All the inputs are encoded as commands.
  C.addCommand(std::make_unique<Command>(
      JA, *this, ResponseFileSupport::None(),
      TCArgs.MakeArgString(getToolChain().GetProgramPath(getShortName())),
      CmdArgs, Inputs, Output));
}

static bool isArchiveOfBundlesFileName(StringRef FilePath) {
  StringRef FileName = llvm::sys::path::filename(FilePath);
  if (!FileName.ends_with(".a"))
    return false;


  if (FileName.starts_with("lib")) {
    if (FileName.contains("amdgcn") && FileName.contains("gfx"))
      return false;
    if (FileName.contains("nvptx") && FileName.contains("sm_"))
      return false;
  }

  return true;
}

void OffloadBundler::ConstructJobMultipleOutputs(
    Compilation &C, const JobAction &JA, const InputInfoList &Outputs,
    const InputInfoList &Inputs, const llvm::opt::ArgList &TCArgs,
    const char *LinkingOutput) const {
  // The version with multiple outputs is expected to refer to a unbundling job.
  auto &UA = cast<OffloadUnbundlingJobAction>(JA);

  // The unbundling command looks like this:
  // clang-offload-bundler -type=bc
  //   -targets=host-triple,openmp-triple1,openmp-triple2
  //   -input=input_file
  //   -output=unbundle_file_host
  //   -output=unbundle_file_tgt1
  //   -output=unbundle_file_tgt2
  //   -unbundle

  ArgStringList CmdArgs;

  assert(Inputs.size() == 1 && "Expecting to unbundle a single file!");
  InputInfo Input = Inputs.front();
  StringRef FileName = Input.getFilename();

  if (isArchiveOfBundlesFileName(FileName)) {
    return;
  }

  // Get the type.
  CmdArgs.push_back(TCArgs.MakeArgString(
      Twine("-type=") + types::getTypeTempSuffix(Input.getType())));

  // Get the targets.
  SmallString<128> Triples;
  Triples += "-targets=";
  auto DepInfo = UA.getDependentActionsInfo();
  for (unsigned I = 0; I < DepInfo.size(); ++I) {
    if (I)
      Triples += ',';

    auto &Dep = DepInfo[I];
    auto OffloadKind = Dep.DependentOffloadKind;
    Triples += Action::GetOffloadKindName(OffloadKind);
    Triples += '-';
    Triples += Dep.DependentToolChain->getTriple().normalize();
    if ((Dep.DependentOffloadKind == Action::OFK_HIP ||
         Dep.DependentOffloadKind == Action::OFK_Cuda) &&
        !Dep.DependentBoundArch.empty()) {
      Triples += '-';
      Triples += Dep.DependentBoundArch;
    }
    if (OffloadKind == Action::OFK_OpenMP &&
        !Dep.DependentToolChain->getTargetID().empty()) {
      Triples += '-';
      Triples += Dep.DependentToolChain->getTargetID();
    }
  }

  CmdArgs.push_back(TCArgs.MakeArgString(Triples));

  // Get bundled file command.
  CmdArgs.push_back(
      TCArgs.MakeArgString(Twine("-input=") + Input.getFilename()));

  // Get unbundled files command.
  for (unsigned I = 0; I < Outputs.size(); ++I) {
    SmallString<128> UB;
    UB += "-output=";
    UB += DepInfo[I].DependentToolChain->getInputFilename(Outputs[I]);
    CmdArgs.push_back(TCArgs.MakeArgString(UB));
  }
  CmdArgs.push_back("-unbundle");
  CmdArgs.push_back("-allow-missing-bundles");
  if (TCArgs.hasArg(options::OPT_v))
    CmdArgs.push_back("-verbose");

  // All the inputs are encoded as commands.
  C.addCommand(std::make_unique<Command>(
      JA, *this, ResponseFileSupport::None(),
      TCArgs.MakeArgString(getToolChain().GetProgramPath(getShortName())),
      CmdArgs, Inputs, Outputs));
}

void OffloadWrapper::ConstructJob(Compilation &C, const JobAction &JA,
                                  const InputInfo &Output,
                                  const InputInfoList &Inputs,
                                  const ArgList &Args,
                                  const char *LinkingOutput) const {
  ArgStringList CmdArgs;

  const llvm::Triple &Triple = getToolChain().getEffectiveTriple();

  // Add the "effective" target triple.
  CmdArgs.push_back("-target");
  CmdArgs.push_back(Args.MakeArgString(Triple.getTriple()));

  // Add the output file name.
  assert(Output.isFilename() && "Invalid output.");
  CmdArgs.push_back("-o");
  CmdArgs.push_back(Output.getFilename());

  auto TCs = C.getOffloadToolChains<Action::OFK_OpenMP>();

  // Add target id of each image
  auto II = TCs.first;
  for (const InputInfo &I : Inputs) {
    assert(I.isFilename() && "Invalid input.");
    if (I.getAction()) {
      auto TC = II->second;
      auto TargetID = TC->getTargetID();
      II++;
      if(TargetID.empty()) {
        CmdArgs.push_back(I.getFilename());
        continue;
      }

      // FIXME: Add other architecture target ids here
      CmdArgs.push_back(
          Args.MakeArgString(Twine("--offload-arch=") + TargetID));
      CmdArgs.push_back(I.getFilename());
    }
  }

  C.addCommand(std::make_unique<Command>(
      JA, *this, ResponseFileSupport::None(),
      Args.MakeArgString(getToolChain().GetProgramPath(getShortName())),
      CmdArgs, Inputs, Output));
}

void OffloadPackager::ConstructJob(Compilation &C, const JobAction &JA,
                                   const InputInfo &Output,
                                   const InputInfoList &Inputs,
                                   const llvm::opt::ArgList &Args,
                                   const char *LinkingOutput) const {
  ArgStringList CmdArgs;

  // Add the output file name.
  assert(Output.isFilename() && "Invalid output.");
  CmdArgs.push_back("-o");
  CmdArgs.push_back(Output.getFilename());

  // Create the inputs to bundle the needed metadata.
  for (const InputInfo &Input : Inputs) {
    const Action *OffloadAction = Input.getAction();
    const ToolChain *TC = OffloadAction->getOffloadingToolChain();
    const ArgList &TCArgs =
        C.getArgsForToolChain(TC, OffloadAction->getOffloadingArch(),
                              OffloadAction->getOffloadingDeviceKind());
    StringRef File = C.getArgs().MakeArgString(TC->getInputFilename(Input));
    StringRef Arch = OffloadAction->getOffloadingArch()
                         ? OffloadAction->getOffloadingArch()
                         : TCArgs.getLastArgValue(options::OPT_march_EQ);
    StringRef Kind =
      Action::GetOffloadKindName(OffloadAction->getOffloadingDeviceKind());

    ArgStringList Features;
    SmallVector<StringRef> FeatureArgs;
    getTargetFeatures(TC->getDriver(), TC->getTriple(), TCArgs, Features, false,
                      false, Arch);
    llvm::copy_if(Features, std::back_inserter(FeatureArgs),
                  [](StringRef Arg) { return !Arg.starts_with("-target"); });

    // TODO: We need to pass in the full target-id and handle it properly in the
    // linker wrapper.
    SmallVector<std::string> Parts{
        "file=" + File.str(),
        "triple=" + TC->getTripleString(),
        "arch=" + Arch.str(),
        "kind=" + Kind.str(),
    };

    if (TC->getDriver().isUsingOffloadLTO() || TC->getTriple().isAMDGPU())
      for (StringRef Feature : FeatureArgs)
        Parts.emplace_back("feature=" + Feature.str());

    CmdArgs.push_back(Args.MakeArgString("--image=" + llvm::join(Parts, ",")));
  }

  C.addCommand(std::make_unique<Command>(
      JA, *this, ResponseFileSupport::None(),
      Args.MakeArgString(getToolChain().GetProgramPath(getShortName())),
      CmdArgs, Inputs, Output));
}

static const char *getOutputFileName(Compilation &C, StringRef Base,
                                     const char *Postfix,
                                     const char *Extension) {
  const char *OutputFileName;
  if (C.getDriver().isSaveTempsEnabled()) {
    OutputFileName =
        C.getArgs().MakeArgString(Base.str() + Postfix + "." + Extension);
  } else {
    std::string TmpName =
        C.getDriver().GetTemporaryPath(Base.str() + Postfix, Extension);
    OutputFileName = C.addTempFile(C.getArgs().MakeArgString(TmpName));
  }
  return OutputFileName;
}

static void addSubArchsWithTargetID(Compilation &C, const ArgList &Args,
                                    const llvm::Triple &Triple,
                                    SmallVectorImpl<std::string> &subarchs) {
  // process OPT_offload_arch_EQ subarch specification
  for (auto itr : C.getDriver().getOffloadArchs(
           C, C.getArgs(), Action::OFK_OpenMP, nullptr, true))
    subarchs.push_back(itr.str());

  // process OPT_Xopenmp_target_EQ subarch specification with march
  for (auto itr : Args.getAllArgValues(options::OPT_Xopenmp_target_EQ)) {
    SmallVector<StringRef> marchs;
    StringRef vstr = StringRef(itr);
    if (vstr.starts_with("-march=") || vstr.starts_with("--march=")) {
      vstr.split('=').second.split(marchs, ',');
      for (auto &march : marchs)
        subarchs.push_back(march.str());
    }
  }
}

/// This is an alternative to LinkerWrapper::ConstructJob.
/// This is called when driver option --opaque-offload-linker is specified.

/// opaque-offload-linker requires heterogeneous objects have bitcode
/// because offload LTO is implemented by merging all offloaded bitcodes
/// and then linking in system bitcode libraries followed by opt and then
/// the GPU backend is called only once for each TargetID.

/// foreach(TargetID) {
///   foreach(input) {
///     1 "unpackage" each .o input to create targetID specific bitcode
///   }
///   2 build-select-link to create a merged bc with corrected attributes.
///   3 llvm-link with -internalize -as-needed with system bitcode libraries.
///   4 opt
///   5 llc
///   6 lld
/// }
/// 7 clang-offload-wrapper to output x.img
/// 8 clang (host) -cc1 -embed x.img -x host.bc -o x.o
/// 9 ld.lld  x.o ... -o linkerwrapper ouput
///
void LinkerWrapper::ConstructOpaqueJob(Compilation &C, const JobAction &JA,
                                       const InputInfo &Output,
                                       const InputInfoList &Inputs,
                                       const ArgList &Args,
                                       const llvm::Triple &TheTriple,
                                       const char *LinkingOutput) const {
  const ToolChain &TC = getToolChain();
  const Driver &D = getToolChain().getDriver();
  RocmInstallationDetector RocmInstallation(D, TheTriple, Args, true, true);
  std::string OutputFilePrefix, OutputFile;

  SmallVector<std::string> subarchs;
  llvm::SmallVector<std::pair<StringRef, const char *>, 4> TargetIDLLDMap;

  addSubArchsWithTargetID(C, Args, TheTriple, subarchs);

  for (auto &subArchWithTargetID : subarchs) {
    StringRef TargetID(subArchWithTargetID);
    // ---------- Step 1 unpackage each input -----------
    const char *UnpackageExec = Args.MakeArgString(
        getToolChain().GetProgramPath("clang-offload-packager"));

    SmallVector<std::string> UnpackagedFiles;

    for (const auto &II : Inputs) {
      if (II.isFilename()) {
        OutputFile = llvm::sys::path::stem(II.getFilename()).str();
        OutputFilePrefix = llvm::sys::path::stem(II.getBaseInput()).str() +
                           "-openmp-" + TheTriple.str();

        // generate command to unpackage each II.getFilename()
        auto UnpackagedFileName =
            getOutputFileName(C, OutputFilePrefix, "-unpackaged", "bc");
        // push unpacked file names to argument list for clang-build-select
        UnpackagedFiles.push_back(UnpackagedFileName);
        ArgStringList UnpackageCmdArgs;
        UnpackageCmdArgs.push_back(II.getFilename());

        ArgStringList Features;
        SmallVector<StringRef> FeatureArgs;
        getTargetFeatures(TC.getDriver(), TheTriple, Args, Features, false,
                          false, TargetID);

        llvm::copy_if(Features, std::back_inserter(FeatureArgs),
                      [](StringRef Arg) { return !Arg.starts_with("-target"); });

        SmallVector<std::string> Parts{
            "file=" + std::string(UnpackagedFileName),
            "triple=" + TheTriple.str(),
            "arch=" + TargetID.str(),
            "kind=openmp",
        };

        for (StringRef Feature : FeatureArgs)
          Parts.emplace_back("feature=" + Feature.str());

        UnpackageCmdArgs.push_back(
            Args.MakeArgString("--image=" + llvm::join(Parts, ",")));

        UnpackageCmdArgs.push_back("--allow-missing-packages");

        C.addCommand(std::make_unique<Command>(
            JA, *this, ResponseFileSupport::AtFileCurCP(), UnpackageExec,
            UnpackageCmdArgs, Inputs,
            InputInfo(&JA, Args.MakeArgString(UnpackagedFileName))));
      }
    }

    // ---------- Step 2 clang-build-select-link -----------
    // Look for Static Device Libs (SDLs) in args, and add temp files for
    // the extracted Device-specific Archive Libs (DAL) to inputs
    ArgStringList CbslArgs;
    AddStaticDeviceLibsLinking(C, *this, JA, Inputs, Args, CbslArgs, "amdgcn",
                               TargetID,
                               /* bitcode SDL?*/ true,
                               /* PostClang Link? */ false,
                               /* Unpackage? */ true);

    auto PreLinkFileName = amdgpu::dlr::getCbslCommandArgs(
        C, Args, CbslArgs, UnpackagedFiles, OutputFilePrefix);

    const char *CbslExec = Args.MakeArgString(
        getToolChain().GetProgramPath("clang-build-select-link"));
    C.addCommand(std::make_unique<Command>(
        JA, *this, ResponseFileSupport::AtFileCurCP(), CbslExec, CbslArgs,
        Inputs, InputInfo(&JA, Args.MakeArgString(PreLinkFileName))));

    // ---------- Step 3 llvm-link internalize as-needed -----------
    ArgStringList LastLinkArgs;
    // Find all directories pointed to by the environment variable
    // LIBRARY_PATH.
    ArgStringList EnvLibraryPaths;
    addDirectoryList(Args, EnvLibraryPaths, "", "LIBRARY_PATH");
    auto LinkOutputFileName = amdgpu::dlr::getLinkCommandArgs(
        C, Args, LastLinkArgs, TC, TheTriple, TargetID, OutputFilePrefix,
        PreLinkFileName, RocmInstallation, EnvLibraryPaths);

    const char *LinkExec =
        Args.MakeArgString(getToolChain().GetProgramPath("llvm-link"));
    C.addCommand(std::make_unique<Command>(
        JA, *this, ResponseFileSupport::AtFileCurCP(), LinkExec, LastLinkArgs,
        Inputs, InputInfo(&JA, Args.MakeArgString(LinkOutputFileName))));

    // ---------- Step 4 opt  -----------
    ArgStringList OptArgs;
    auto OptOutputFileName = amdgpu::dlr::getOptCommandArgs(
        C, Args, OptArgs, TheTriple, TargetID, OutputFilePrefix,
        LinkOutputFileName);

    const char *OptExec =
        Args.MakeArgString(getToolChain().GetProgramPath("opt"));
    C.addCommand(std::make_unique<Command>(
        JA, *this, ResponseFileSupport::AtFileCurCP(), OptExec, OptArgs, Inputs,
        InputInfo(&JA, Args.MakeArgString(OptOutputFileName))));

    // ---------- Step 5 llc  -----------
    ArgStringList LlcArgs;
    auto LlcOutputFileName = amdgpu::dlr::getLlcCommandArgs(
        C, Args, LlcArgs, TheTriple, TargetID, OutputFilePrefix,
        OptOutputFileName);

    const char *LlcExec =
        Args.MakeArgString(getToolChain().GetProgramPath("llc"));

    // produce assembly temp output file if --save-temps is specified
    if (C.getDriver().isSaveTempsEnabled()) {
      ArgStringList LlcAsmArgs;
      auto LlcAsmOutputFileName = amdgpu::dlr::getLlcCommandArgs(
          C, Args, LlcAsmArgs, TheTriple, TargetID, OutputFilePrefix,
          OptOutputFileName, /*OutputIsAsm*/ true);

      C.addCommand(std::make_unique<Command>(
          JA, *this, ResponseFileSupport::AtFileCurCP(), LlcExec, LlcAsmArgs,
          Inputs, InputInfo(&JA, Args.MakeArgString(LlcAsmOutputFileName))));
    }

    C.addCommand(std::make_unique<Command>(
        JA, *this, ResponseFileSupport::AtFileCurCP(), LlcExec, LlcArgs, Inputs,
        InputInfo(&JA, Args.MakeArgString(LlcOutputFileName))));

    // ---------- Step 6 lld  -----------
    ArgStringList LldArgs;
    auto LldOutputFileName = amdgpu::dlr::getLldCommandArgs(
        C, Output, Args, LldArgs, TheTriple, TargetID, LlcOutputFileName,
        OutputFilePrefix);

    // create vector of pairs of TargetID,lldname for step 7 inputs.
    TargetIDLLDMap.push_back(
        std::pair<StringRef, const char *>(TargetID, LldOutputFileName));

    const char *LldExec =
        Args.MakeArgString(getToolChain().GetProgramPath("lld"));
    C.addCommand(std::make_unique<Command>(
        JA, *this, ResponseFileSupport::AtFileCurCP(), LldExec, LldArgs, Inputs,
        InputInfo(&JA, Args.MakeArgString(LldOutputFileName))));

  } //  End loop for each subarch

  // -------- Step 7 clang-offload-wrapper to build device image
  auto CowOutputFileName = getOutputFileName(C, OutputFile, "-wrapped", "bc");
  ArgStringList CowArgs;
  const char *CowExec = Args.MakeArgString(
      getToolChain().GetProgramPath("clang-offload-wrapper"));

  // The offload target.
  CowArgs.push_back("-target");
  CowArgs.push_back(Args.MakeArgString(TheTriple.getTriple()));

  const llvm::Triple &Triple = getToolChain().getEffectiveTriple();

  // The host triple is the "effective" target triple here.
  CowArgs.push_back("-aux-triple");
  CowArgs.push_back(Args.MakeArgString(Triple.getTriple()));

  // Add the output file name.
  assert(CowOutputFileName != nullptr && "Invalid output.");
  CowArgs.push_back("-o");
  CowArgs.push_back(CowOutputFileName);

  // a vector of pairs of TargetID,lldName
  for (auto &TM : TargetIDLLDMap) {
    CowArgs.push_back(Args.MakeArgString(Twine("--offload-arch=") + TM.first));
    CowArgs.push_back(TM.second);
  }

  C.addCommand(std::make_unique<Command>(
      JA, *this, ResponseFileSupport::AtFileCurCP(), CowExec, CowArgs, Inputs,
      InputInfo(&JA, Args.MakeArgString(CowOutputFileName))));

  // ---------- Step 8 clang -cc1 host backend -----------
  ArgStringList HbeArgs;
  const char *HbeOutputFileName =
      getOutputFileName(C, OutputFilePrefix, "-hbe", "o");
  const char *HbeExec =
      Args.MakeArgString(getToolChain().GetProgramPath("clang"));

  HbeArgs.push_back("-cc1");
  HbeArgs.push_back("-triple");
  HbeArgs.push_back(Args.MakeArgString(getToolChain().getTripleString()));
  HbeArgs.push_back("-emit-obj");
  HbeArgs.push_back("-o");
  HbeArgs.push_back(Args.MakeArgString(HbeOutputFileName));
  HbeArgs.push_back("-x");
  HbeArgs.push_back("ir");
  HbeArgs.push_back(Args.MakeArgString(CowOutputFileName));

  C.addCommand(std::make_unique<Command>(
      JA, *this, ResponseFileSupport::AtFileCurCP(), HbeExec, HbeArgs, Inputs,
      InputInfo(&JA, Args.MakeArgString(HbeOutputFileName))));

  // ---------- Step 9 final host link  -----------
  InputInfoList LinkInputs;
  for (const auto &II : Inputs)
    LinkInputs.push_back(II);

  LinkInputs.push_back(
      InputInfo(types::TY_Object, HbeOutputFileName, HbeOutputFileName));

  Linker->ConstructJob(C, JA, Output, LinkInputs, Args, LinkingOutput);
}

void LinkerWrapper::ConstructJob(Compilation &C, const JobAction &JA,
                                 const InputInfo &Output,
                                 const InputInfoList &Inputs,
                                 const ArgList &Args,
                                 const char *LinkingOutput) const {
  bool isAMDGPU = false;
  auto offloadTC = C.getOffloadToolChains(Action::OFK_OpenMP);
  const auto OpenMPTCs = llvm::make_range(offloadTC.first, offloadTC.second);
  const ToolChain *TC;
  for (auto &I : OpenMPTCs) {
    TC = I.second;
    if (TC->getTriple().isAMDGPU()) {
      isAMDGPU = true;
      break;
    }
  }

  if (!OpenMPTCs.empty() &&
      Args.hasFlag(options::OPT_opaque_offload_linker,
                   options::OPT_no_opaque_offload_linker, isAMDGPU)) {
    ConstructOpaqueJob(C, JA, Output, Inputs, Args, TC->getTriple(),
                       LinkingOutput);
    return;
  }
  // This following is the upstream LinkerWrapper ConstructJob

  const Driver &D = getToolChain().getDriver();
  const llvm::Triple TheTriple = getToolChain().getTriple();
  ArgStringList CmdArgs;

  // Pass the CUDA path to the linker wrapper tool.
  for (Action::OffloadKind Kind : {Action::OFK_Cuda, Action::OFK_OpenMP}) {
    auto TCRange = C.getOffloadToolChains(Kind);
    for (auto &I : llvm::make_range(TCRange.first, TCRange.second)) {
      const ToolChain *TC = I.second;
      if (TC->getTriple().isNVPTX()) {
        CudaInstallationDetector CudaInstallation(D, TheTriple, Args);
        if (CudaInstallation.isValid())
          CmdArgs.push_back(Args.MakeArgString(
              "--cuda-path=" + CudaInstallation.getInstallPath()));
        break;
      }
    }
  }

  // Pass in the optimization level to use for LTO.
  if (const Arg *A = Args.getLastArg(options::OPT_O_Group)) {
    StringRef OOpt;
    if (A->getOption().matches(options::OPT_O4) ||
        A->getOption().matches(options::OPT_Ofast))
      OOpt = "3";
    else if (A->getOption().matches(options::OPT_O)) {
      OOpt = A->getValue();
      if (OOpt == "g")
        OOpt = "1";
      else if (OOpt == "s" || OOpt == "z")
        OOpt = "2";
    } else if (A->getOption().matches(options::OPT_O0))
      OOpt = "0";
    if (!OOpt.empty())
      CmdArgs.push_back(Args.MakeArgString(Twine("--opt-level=O") + OOpt));
  }

  CmdArgs.push_back(
      Args.MakeArgString("--host-triple=" + TheTriple.getTriple()));
  if (Args.hasArg(options::OPT_v))
    CmdArgs.push_back("--wrapper-verbose");

  if (const Arg *A = Args.getLastArg(options::OPT_g_Group)) {
    if (!A->getOption().matches(options::OPT_g0))
      CmdArgs.push_back("--device-debug");
  }

  // code-object-version=X needs to be passed to clang-linker-wrapper to ensure
  // that it is used by lld.
  if (const Arg *A = Args.getLastArg(options::OPT_mcode_object_version_EQ)) {
    CmdArgs.push_back(Args.MakeArgString("-mllvm"));
    CmdArgs.push_back(Args.MakeArgString(
        Twine("--amdhsa-code-object-version=") + A->getValue()));
  }

  for (const auto &A : Args.getAllArgValues(options::OPT_Xcuda_ptxas))
    CmdArgs.push_back(Args.MakeArgString("--ptxas-arg=" + A));

  // Forward remarks passes to the LLVM backend in the wrapper.
  if (const Arg *A = Args.getLastArg(options::OPT_Rpass_EQ))
    CmdArgs.push_back(Args.MakeArgString(Twine("--offload-opt=-pass-remarks=") +
                                         A->getValue()));
  if (const Arg *A = Args.getLastArg(options::OPT_Rpass_missed_EQ))
    CmdArgs.push_back(Args.MakeArgString(
        Twine("--offload-opt=-pass-remarks-missed=") + A->getValue()));
  if (const Arg *A = Args.getLastArg(options::OPT_Rpass_analysis_EQ))
    CmdArgs.push_back(Args.MakeArgString(
        Twine("--offload-opt=-pass-remarks-analysis=") + A->getValue()));
  if (Args.getLastArg(options::OPT_save_temps_EQ))
    CmdArgs.push_back("--save-temps");

  // Construct the link job so we can wrap around it.
  Linker->ConstructJob(C, JA, Output, Inputs, Args, LinkingOutput);
  const auto &LinkCommand = C.getJobs().getJobs().back();

  // Forward -Xoffload-linker<-triple> arguments to the device link job.
  for (Arg *A : Args.filtered(options::OPT_Xoffload_linker)) {
    StringRef Val = A->getValue(0);
    if (Val.empty())
      CmdArgs.push_back(
          Args.MakeArgString(Twine("--device-linker=") + A->getValue(1)));
    else
      CmdArgs.push_back(Args.MakeArgString(
          "--device-linker=" +
          ToolChain::getOpenMPTriple(Val.drop_front()).getTriple() + "=" +
          A->getValue(1)));
  }
  Args.ClaimAllArgs(options::OPT_Xoffload_linker);

  // Embed bitcode instead of an object in JIT mode.
  if (Args.hasFlag(options::OPT_fopenmp_target_jit,
                   options::OPT_fno_openmp_target_jit, false))
    CmdArgs.push_back("--embed-bitcode");

  // Forward `-mllvm` arguments to the LLVM invocations if present.
  for (Arg *A : Args.filtered(options::OPT_mllvm)) {
    CmdArgs.push_back("-mllvm");
    CmdArgs.push_back(A->getValue());
    A->claim();
  }

  // If we disable the GPU C library support it needs to be forwarded to the
  // link job.
  if (!Args.hasFlag(options::OPT_gpulibc, options::OPT_nogpulibc, true))
    CmdArgs.push_back("--device-compiler=-nolibc");

  // Add the linker arguments to be forwarded by the wrapper.
  CmdArgs.push_back(Args.MakeArgString(Twine("--linker-path=") +
                                       LinkCommand->getExecutable()));
  for (const char *LinkArg : LinkCommand->getArguments())
    CmdArgs.push_back(LinkArg);

  addOffloadCompressArgs(Args, CmdArgs);

  const char *Exec =
      Args.MakeArgString(getToolChain().GetProgramPath("clang-linker-wrapper"));

  // Replace the executable and arguments of the link job with the
  // wrapper.
  LinkCommand->replaceExecutable(Exec);
  LinkCommand->replaceArguments(CmdArgs);
}<|MERGE_RESOLUTION|>--- conflicted
+++ resolved
@@ -1123,7 +1123,6 @@
     CmdArgs.push_back("__clang_openmp_device_functions.h");
   }
 
-<<<<<<< HEAD
   // When host compiling with OpenMP or HIP offloading include
   // the host overlay definitions.
   if ((JA.isHostOffloading(Action::OFK_OpenMP)) ||
@@ -1145,7 +1144,8 @@
     }
     CmdArgs.push_back("-I");
     CmdArgs.push_back(Args.MakeArgString(D.Dir + "/../include"));
-=======
+  }
+
   if (Args.hasArg(options::OPT_foffload_via_llvm)) {
     // Add llvm_wrappers/* to our system include path.  This lets us wrap
     // standard library headers and other headers.
@@ -1156,7 +1156,6 @@
       CmdArgs.push_back("__llvm_offload_device.h");
     else
       CmdArgs.push_back("__llvm_offload_host.h");
->>>>>>> 17db3313
   }
 
   // Add -i* options, and automatically translate to
@@ -6915,13 +6914,6 @@
     Args.addOptOutFlag(CmdArgs, options::OPT_fopenmp_extensions,
                        options::OPT_fno_openmp_extensions);
   }
-<<<<<<< HEAD
-
-  // Forward the new driver to change offloading code generation.
-  if (Args.hasFlag(options::OPT_offload_new_driver,
-                   options::OPT_no_offload_new_driver,
-                   JA.isHostOffloading(Action::OFK_OpenMP)))
-=======
   // Forward the offload runtime change to code generation, liboffload implies
   // new driver. Otherwise, check if we should forward the new driver to change
   // offloading code generation.
@@ -6930,7 +6922,6 @@
     CmdArgs.append({"--offload-new-driver", "-foffload-via-llvm"});
   } else if (Args.hasFlag(options::OPT_offload_new_driver,
                           options::OPT_no_offload_new_driver, false)) {
->>>>>>> 17db3313
     CmdArgs.push_back("--offload-new-driver");
   }
 
