--- conflicted
+++ resolved
@@ -1156,13 +1156,10 @@
   if (JA.isOffloading(Action::OFK_Cuda))
     getToolChain().AddCudaIncludeArgs(Args, CmdArgs);
 
-<<<<<<< HEAD
   if (Args.hasArg(options::OPT_famp) ||
     Args.getLastArgValue(options::OPT_std_EQ).equals("c++amp"))
     getToolChain().AddHCCIncludeArgs(Args, CmdArgs);
 
-=======
->>>>>>> 163bec31
   // If we are offloading to a target via OpenMP we need to include the
   // openmp_wrappers folder which contains alternative system headers.
   if (JA.isDeviceOffloading(Action::OFK_OpenMP) &&
@@ -1176,12 +1173,9 @@
       CmdArgs.push_back("-internal-isystem");
       CmdArgs.push_back(Args.MakeArgString(P));
     }
-<<<<<<< HEAD
-=======
 
     CmdArgs.push_back("-include");
     CmdArgs.push_back("__clang_openmp_math.h");
->>>>>>> 163bec31
   }
 
   // Add -i* options, and automatically translate to
