--- conflicted
+++ resolved
@@ -130,10 +130,17 @@
   else if (JA.isDeviceOffloading(Action::OFK_Cuda))
     Work(*C.getSingleOffloadToolChain<Action::OFK_Host>());
 
+  if (JA.isHostOffloading(Action::OFK_OpenMP)) {
+    auto TCs = C.getOffloadToolChains<Action::OFK_OpenMP>();
+    for (auto II = TCs.first, IE = TCs.second; II != IE; ++II)
+      Work(*II->second);
+  } else if (JA.isDeviceOffloading(Action::OFK_OpenMP))
+    Work(*C.getSingleOffloadToolChain<Action::OFK_Host>());
+
   if (JA.isHostOffloading(Action::OFK_HCC))
     Work(*C.getSingleOffloadToolChain<Action::OFK_HCC>());
   else if (JA.isDeviceOffloading(Action::OFK_HCC))
-   Work(*C.getSingleOffloadToolChain<Action::OFK_Host>());
+    Work(*C.getSingleOffloadToolChain<Action::OFK_Host>());
 
   //
   // TODO: Add support for other offloading programming models here.
@@ -2037,7 +2044,6 @@
   }
 }
 
-<<<<<<< HEAD
 extern bool IsCXXAMPBackendJobAction(const JobAction* A);
 extern bool IsHCHostBackendJobAction(const JobAction* A);
 extern bool IsCXXAMPCPUBackendJobAction(const JobAction* A);
@@ -2053,12 +2059,6 @@
   return ret;
 }
 
-void Clang::ConstructJob(Compilation &C, const JobAction &JA,
-                         const InputInfo &Output, const InputInfoList &Inputs,
-                         const ArgList &Args, const char *LinkingOutput) const {
-  const llvm::Triple &Triple = getToolChain().getEffectiveTriple();
-  const std::string &TripleStr = Triple.getTriple();
-=======
 static void RenderFloatingPointOptions(const ToolChain &TC, const Driver &D,
                                        bool OFastEnabled, const ArgList &Args,
                                        ArgStringList &CmdArgs) {
@@ -2077,7 +2077,6 @@
   bool TrappingMath = true;
   StringRef DenormalFPMath = "";
   StringRef FPContract = "";
->>>>>>> 29116928
 
   for (const Arg *A : Args) {
     switch (A->getOption().getID()) {
@@ -2139,52 +2138,6 @@
       DenormalFPMath = "";
       break;
 
-<<<<<<< HEAD
-  // add HCC macros, based on compiler modes
-  if (Args.hasArg(options::OPT_hc_mode)) {
-    CmdArgs.push_back("-D__KALMAR_HC__=1");
-    CmdArgs.push_back("-D__HCC_HC__=1");
-  } else if (D.IsCXXAMP(Args)) {
-    CmdArgs.push_back("-D__KALMAR_AMP__=1");
-    CmdArgs.push_back("-D__HCC_AMP__=1");
-  }
-
-  // C++ AMP-specific
-  if (IsCXXAMPBackendJobAction(&JA) ||
-      IsHCAcceleratorPreprocessJobActionWithInputType(&JA, types::TY_HC_KERNEL) ||
-      IsHCAcceleratorPreprocessJobActionWithInputType(&JA, types::TY_CXX_AMP)) {
-    // path to compile kernel codes on GPU
-    CmdArgs.push_back("-D__GPU__=1");
-    CmdArgs.push_back("-D__KALMAR_ACCELERATOR__=1");
-    CmdArgs.push_back("-D__HCC_ACCELERATOR__=1");
-    CmdArgs.push_back("-famp-is-device");
-    CmdArgs.push_back("-fno-builtin");
-    CmdArgs.push_back("-fno-common");
-    //CmdArgs.push_back("-m32"); // added below using -triple
-    CmdArgs.push_back("-O2");
-  } else if(IsCXXAMPCPUBackendJobAction(&JA) ||
-    IsHCAcceleratorPreprocessJobActionWithInputType(&JA, types::TY_CXX_AMP_CPU)){
-    // path to compile kernel codes on CPU
-    CmdArgs.push_back("-famp-is-device");
-    CmdArgs.push_back("-famp-cpu");
-    CmdArgs.push_back("-D__AMP_CPU__=1");
-    CmdArgs.push_back("-D__KALMAR_ACCELERATOR__=2");
-    CmdArgs.push_back("-D__HCC_ACCELERATOR__=2");
-  } else if (Args.hasArg(options::OPT_cxxamp_cpu_mode)) {
-    // path to compile host codes, while kernel codes are to be compiled on CPU
-    CmdArgs.push_back("-D__AMP_CPU__=1");
-    CmdArgs.push_back("-D__KALMAR_CPU__=2");
-    CmdArgs.push_back("-D__HCC_CPU__=2");
-  } else {
-    // path to compile host codes, while kernel codes are to be compiled on GPU
-    CmdArgs.push_back("-D__KALMAR_CPU__=1");
-    CmdArgs.push_back("-D__HCC_CPU__=1");
-  }
-
-  // Add the "effective" target triple.
-  CmdArgs.push_back("-triple");
-  CmdArgs.push_back(Args.MakeArgString(TripleStr));
-=======
     case options::OPT_Ofast:
       // If -Ofast is the optimization level, then -ffast-math should be enabled
       if (!OFastEnabled)
@@ -2217,7 +2170,6 @@
       FPContract = "";
       break;
     }
->>>>>>> 29116928
 
     // If we handled this option claim it
     A->claim();
@@ -2229,23 +2181,8 @@
   if (!HonorNaNs)
     CmdArgs.push_back("-menable-no-nans");
 
-<<<<<<< HEAD
-  // Make sure host triple is specified for HCC kernel compilation path
-  bool IsHCCKernelPath = IsCXXAMPBackendJobAction(&JA) || IsCXXAMPCPUBackendJobAction(&JA);
-  if (IsHCCKernelPath) {
-    // We have to pass the triple of the host if compiling for a HCC device
-    std::string NormalizedTriple;
-    NormalizedTriple = C.getSingleOffloadToolChain<Action::OFK_Host>()
-                         ->getTriple()
-                         .normalize();
-
-    CmdArgs.push_back("-aux-triple");
-    CmdArgs.push_back(Args.MakeArgString(NormalizedTriple));
-  }
-=======
   if (MathErrno)
     CmdArgs.push_back("-fmath-errno");
->>>>>>> 29116928
 
   if (!MathErrno && AssociativeMath && ReciprocalMath && !SignedZeros &&
       !TrappingMath)
@@ -3125,6 +3062,47 @@
   // FIXME: Implement custom jobs for internal actions.
   CmdArgs.push_back("-cc1");
 
+  // add HCC macros, based on compiler modes
+  if (Args.hasArg(options::OPT_hc_mode)) {
+    CmdArgs.push_back("-D__KALMAR_HC__=1");
+    CmdArgs.push_back("-D__HCC_HC__=1");
+  } else if (D.IsCXXAMP(Args)) {
+    CmdArgs.push_back("-D__KALMAR_AMP__=1");
+    CmdArgs.push_back("-D__HCC_AMP__=1");
+  }
+
+  // C++ AMP-specific
+  if (IsCXXAMPBackendJobAction(&JA) ||
+      IsHCAcceleratorPreprocessJobActionWithInputType(&JA, types::TY_HC_KERNEL) ||
+      IsHCAcceleratorPreprocessJobActionWithInputType(&JA, types::TY_CXX_AMP)) {
+    // path to compile kernel codes on GPU
+    CmdArgs.push_back("-D__GPU__=1");
+    CmdArgs.push_back("-D__KALMAR_ACCELERATOR__=1");
+    CmdArgs.push_back("-D__HCC_ACCELERATOR__=1");
+    CmdArgs.push_back("-famp-is-device");
+    CmdArgs.push_back("-fno-builtin");
+    CmdArgs.push_back("-fno-common");
+    //CmdArgs.push_back("-m32"); // added below using -triple
+    CmdArgs.push_back("-O2");
+  } else if(IsCXXAMPCPUBackendJobAction(&JA) ||
+    IsHCAcceleratorPreprocessJobActionWithInputType(&JA, types::TY_CXX_AMP_CPU)){
+    // path to compile kernel codes on CPU
+    CmdArgs.push_back("-famp-is-device");
+    CmdArgs.push_back("-famp-cpu");
+    CmdArgs.push_back("-D__AMP_CPU__=1");
+    CmdArgs.push_back("-D__KALMAR_ACCELERATOR__=2");
+    CmdArgs.push_back("-D__HCC_ACCELERATOR__=2");
+  } else if (Args.hasArg(options::OPT_cxxamp_cpu_mode)) {
+    // path to compile host codes, while kernel codes are to be compiled on CPU
+    CmdArgs.push_back("-D__AMP_CPU__=1");
+    CmdArgs.push_back("-D__KALMAR_CPU__=2");
+    CmdArgs.push_back("-D__HCC_CPU__=2");
+  } else {
+    // path to compile host codes, while kernel codes are to be compiled on GPU
+    CmdArgs.push_back("-D__KALMAR_CPU__=1");
+    CmdArgs.push_back("-D__HCC_CPU__=1");
+  }
+
   // Add the "effective" target triple.
   CmdArgs.push_back("-triple");
   CmdArgs.push_back(Args.MakeArgString(TripleStr));
@@ -3146,6 +3124,19 @@
       NormalizedTriple = C.getSingleOffloadToolChain<Action::OFK_Cuda>()
                              ->getTriple()
                              .normalize();
+
+    CmdArgs.push_back("-aux-triple");
+    CmdArgs.push_back(Args.MakeArgString(NormalizedTriple));
+  }
+
+  // Make sure host triple is specified for HCC kernel compilation path
+  bool IsHCCKernelPath = IsCXXAMPBackendJobAction(&JA) || IsCXXAMPCPUBackendJobAction(&JA);
+  if (IsHCCKernelPath) {
+    // We have to pass the triple of the host if compiling for a HCC device
+    std::string NormalizedTriple;
+    NormalizedTriple = C.getSingleOffloadToolChain<Action::OFK_Host>()
+                         ->getTriple()
+                         .normalize();
 
     CmdArgs.push_back("-aux-triple");
     CmdArgs.push_back(Args.MakeArgString(NormalizedTriple));
@@ -3605,149 +3596,6 @@
                                                  : "-");
   }
 
-<<<<<<< HEAD
-  bool splitDwarfInlining =
-      Args.hasFlag(options::OPT_fsplit_dwarf_inlining,
-                   options::OPT_fno_split_dwarf_inlining, true);
-
-  Args.ClaimAllArgs(options::OPT_g_Group);
-  Arg *SplitDwarfArg = Args.getLastArg(options::OPT_gsplit_dwarf);
-  if (Arg *A = Args.getLastArg(options::OPT_g_Group)) {
-    // If the last option explicitly specified a debug-info level, use it.
-    if (A->getOption().matches(options::OPT_gN_Group)) {
-      DebugInfoKind = DebugLevelToInfoKind(*A);
-      // If you say "-gsplit-dwarf -gline-tables-only", -gsplit-dwarf loses.
-      // But -gsplit-dwarf is not a g_group option, hence we have to check the
-      // order explicitly. (If -gsplit-dwarf wins, we fix DebugInfoKind later.)
-      // This gets a bit more complicated if you've disabled inline info in the
-      // skeleton CUs (splitDwarfInlining) - then there's value in composing
-      // split-dwarf and line-tables-only, so let those compose naturally in
-      // that case.
-      // And if you just turned off debug info, (-gsplit-dwarf -g0) - do that.
-      if (SplitDwarfArg) {
-        if (A->getIndex() > SplitDwarfArg->getIndex()) {
-          if (DebugInfoKind == codegenoptions::NoDebugInfo ||
-              (DebugInfoKind == codegenoptions::DebugLineTablesOnly &&
-               splitDwarfInlining))
-            SplitDwarfArg = nullptr;
-        } else if (splitDwarfInlining)
-          DebugInfoKind = codegenoptions::NoDebugInfo;
-      }
-    } else
-      // For any other 'g' option, use Limited.
-      DebugInfoKind = codegenoptions::LimitedDebugInfo;
-  }
-
-  // Only allow debug lines output for HCC kernel path,
-  // disable other debug info until it's fully supported
-  if (!IsHCCKernelPath ||
-       DebugInfoKind == codegenoptions::DebugLineTablesOnly) {
-
-  // If a debugger tuning argument appeared, remember it.
-  if (Arg *A = Args.getLastArg(options::OPT_gTune_Group,
-                               options::OPT_ggdbN_Group)) {
-    if (A->getOption().matches(options::OPT_glldb))
-      DebuggerTuning = llvm::DebuggerKind::LLDB;
-    else if (A->getOption().matches(options::OPT_gsce))
-      DebuggerTuning = llvm::DebuggerKind::SCE;
-    else
-      DebuggerTuning = llvm::DebuggerKind::GDB;
-  }
-
-  // If a -gdwarf argument appeared, remember it.
-  if (Arg *A = Args.getLastArg(options::OPT_gdwarf_2, options::OPT_gdwarf_3,
-                               options::OPT_gdwarf_4, options::OPT_gdwarf_5))
-    DwarfVersion = DwarfVersionNum(A->getSpelling());
-
-  // Forward -gcodeview. EmitCodeView might have been set by CL-compatibility
-  // argument parsing.
-  if (Args.hasArg(options::OPT_gcodeview) || EmitCodeView) {
-    // DwarfVersion remains at 0 if no explicit choice was made.
-    CmdArgs.push_back("-gcodeview");
-  } else if (DwarfVersion == 0 &&
-             DebugInfoKind != codegenoptions::NoDebugInfo) {
-    DwarfVersion = getToolChain().GetDefaultDwarfVersion();
-  }
-
-  // We ignore flag -gstrict-dwarf for now.
-  // And we handle flag -grecord-gcc-switches later with DwarfDebugFlags.
-  Args.ClaimAllArgs(options::OPT_g_flags_Group);
-
-  // Column info is included by default for everything except PS4 and CodeView.
-  // Clang doesn't track end columns, just starting columns, which, in theory,
-  // is fine for CodeView (and PDB).  In practice, however, the Microsoft
-  // debuggers don't handle missing end columns well, so it's better not to
-  // include any column info.
-  if (Args.hasFlag(options::OPT_gcolumn_info, options::OPT_gno_column_info,
-                   /*Default=*/ !IsPS4CPU && !(IsWindowsMSVC && EmitCodeView)))
-    CmdArgs.push_back("-dwarf-column-info");
-
-  // FIXME: Move backend command line options to the module.
-  // If -gline-tables-only is the last option it wins.
-  if (DebugInfoKind != codegenoptions::DebugLineTablesOnly &&
-      Args.hasArg(options::OPT_gmodules)) {
-    DebugInfoKind = codegenoptions::LimitedDebugInfo;
-    CmdArgs.push_back("-dwarf-ext-refs");
-    CmdArgs.push_back("-fmodule-format=obj");
-  }
-
-  // -gsplit-dwarf should turn on -g and enable the backend dwarf
-  // splitting and extraction.
-  // FIXME: Currently only works on Linux.
-  if (getToolChain().getTriple().isOSLinux()) {
-    if (!splitDwarfInlining)
-      CmdArgs.push_back("-fno-split-dwarf-inlining");
-    if (SplitDwarfArg) {
-      if (DebugInfoKind == codegenoptions::NoDebugInfo)
-        DebugInfoKind = codegenoptions::LimitedDebugInfo;
-      CmdArgs.push_back("-enable-split-dwarf");
-    }
-  }
-
-  // After we've dealt with all combinations of things that could
-  // make DebugInfoKind be other than None or DebugLineTablesOnly,
-  // figure out if we need to "upgrade" it to standalone debug info.
-  // We parse these two '-f' options whether or not they will be used,
-  // to claim them even if you wrote "-fstandalone-debug -gline-tables-only"
-  bool NeedFullDebug = Args.hasFlag(options::OPT_fstandalone_debug,
-                                    options::OPT_fno_standalone_debug,
-                                    getToolChain().GetDefaultStandaloneDebug());
-  if (DebugInfoKind == codegenoptions::LimitedDebugInfo && NeedFullDebug)
-    DebugInfoKind = codegenoptions::FullDebugInfo;
-  RenderDebugEnablingArgs(Args, CmdArgs, DebugInfoKind, DwarfVersion,
-                          DebuggerTuning);
-
-  // -fdebug-macro turns on macro debug info generation.
-  if (Args.hasFlag(options::OPT_fdebug_macro, options::OPT_fno_debug_macro,
-                   false))
-    CmdArgs.push_back("-debug-info-macro");
-
-  // -ggnu-pubnames turns on gnu style pubnames in the backend.
-  if (Args.hasArg(options::OPT_ggnu_pubnames)) {
-    CmdArgs.push_back("-backend-option");
-    CmdArgs.push_back("-generate-gnu-dwarf-pub-sections");
-  }
-
-  // -gdwarf-aranges turns on the emission of the aranges section in the
-  // backend.
-  // Always enabled on the PS4.
-  if (Args.hasArg(options::OPT_gdwarf_aranges) || IsPS4CPU) {
-    CmdArgs.push_back("-backend-option");
-    CmdArgs.push_back("-generate-arange-section");
-  }
-
-  if (Args.hasFlag(options::OPT_fdebug_types_section,
-                   options::OPT_fno_debug_types_section, false)) {
-    CmdArgs.push_back("-backend-option");
-    CmdArgs.push_back("-generate-type-units");
-  }
-  
-  } // if (!IsHCCKernelPath)
-
-  RenderDebugInfoCompressionArgs(Args, CmdArgs, D);
-
-=======
->>>>>>> 29116928
   bool UseSeparateSections = isUseSeparateSections(Triple);
 
   if (Args.hasFlag(options::OPT_ffunction_sections,
@@ -4544,7 +4392,7 @@
                    options::OPT_fno_vectorize, EnableVec))
     CmdArgs.push_back("-vectorize-loops");
 
-  } // if (!IsHCCKernelPath) 
+  } // if (!IsHCCKernelPath)
 
   // -fslp-vectorize is enabled based on the optimization level selected.
   bool EnableSLPVec = shouldEnableVectorizerAtOLevel(Args, true);
@@ -4740,7 +4588,7 @@
   } else if (Output.isFilename() &&
              (IsHCAcceleratorPreprocessJobActionWithInputType(&JA, types::TY_HC_KERNEL) ||
               IsHCAcceleratorPreprocessJobActionWithInputType(&JA, types::TY_CXX_AMP) ||
-              IsHCAcceleratorPreprocessJobActionWithInputType(&JA, types::TY_CXX_AMP_CPU))) { 
+              IsHCAcceleratorPreprocessJobActionWithInputType(&JA, types::TY_CXX_AMP_CPU))) {
     CmdArgs.push_back("-o");
     SmallString<128> KernelPreprocessFile(Output.getFilename());
     if (IsHCAcceleratorPreprocessJobActionWithInputType(&JA, types::TY_CXX_AMP_CPU)) {
