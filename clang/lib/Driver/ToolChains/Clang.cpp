--- conflicted
+++ resolved
@@ -5410,7 +5410,6 @@
       CmdArgs.push_back("-fcuda-short-ptr");
   }
 
-<<<<<<< HEAD
   if (Args.hasArg(options::OPT_hc_mode) ||
     Args.hasArg(options::OPT_famp) ||
     Args.getLastArgValue(options::OPT_std_EQ).equals("c++amp")) {
@@ -5425,10 +5424,7 @@
       CmdArgs.push_back("-fgpu-rdc");
   }
 
-  if (IsHIP)
-=======
   if (IsHIP) {
->>>>>>> 8005323f
     CmdArgs.push_back("-fcuda-allow-variadic-functions");
     CmdArgs.push_back("-fcuda-force-lambda-odr");
   }
