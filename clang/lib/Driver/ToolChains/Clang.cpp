//===--- LLVM.cpp - Clang+LLVM ToolChain Implementations --------*- C++ -*-===//
//
//                     The LLVM Compiler Infrastructure
//
// This file is distributed under the University of Illinois Open Source
// License. See LICENSE.TXT for details.
//
//===----------------------------------------------------------------------===//

#include "Clang.h"
#include "Arch/AArch64.h"
#include "Arch/ARM.h"
#include "Arch/Mips.h"
#include "Arch/PPC.h"
#include "Arch/RISCV.h"
#include "Arch/Sparc.h"
#include "Arch/SystemZ.h"
#include "Arch/X86.h"
#include "AMDGPU.h"
#include "CommonArgs.h"
#include "Hexagon.h"
#include "InputInfo.h"
#include "PS4CPU.h"
#include "clang/Basic/CharInfo.h"
#include "clang/Basic/LangOptions.h"
#include "clang/Basic/ObjCRuntime.h"
#include "clang/Basic/Version.h"
#include "clang/Config/config.h"
#include "clang/Driver/DriverDiagnostic.h"
#include "clang/Driver/Options.h"
#include "clang/Driver/SanitizerArgs.h"
#include "clang/Driver/XRayArgs.h"
#include "llvm/ADT/StringExtras.h"
#include "llvm/Option/ArgList.h"
#include "llvm/Support/CodeGen.h"
#include "llvm/Support/Compression.h"
#include "llvm/Support/FileSystem.h"
#include "llvm/Support/Path.h"
#include "llvm/Support/Process.h"
#include "llvm/Support/TargetParser.h"
#include "llvm/Support/YAMLParser.h"

#ifdef LLVM_ON_UNIX
#include <unistd.h> // For getuid().
#endif

using namespace clang::driver;
using namespace clang::driver::tools;
using namespace clang;
using namespace llvm::opt;

static void CheckPreprocessingOptions(const Driver &D, const ArgList &Args) {
  if (Arg *A =
          Args.getLastArg(clang::driver::options::OPT_C, options::OPT_CC)) {
    if (!Args.hasArg(options::OPT_E) && !Args.hasArg(options::OPT__SLASH_P) &&
        !Args.hasArg(options::OPT__SLASH_EP) && !D.CCCIsCPP()) {
      D.Diag(clang::diag::err_drv_argument_only_allowed_with)
          << A->getBaseArg().getAsString(Args)
          << (D.IsCLMode() ? "/E, /P or /EP" : "-E");
    }
  }
}

static void CheckCodeGenerationOptions(const Driver &D, const ArgList &Args) {
  // In gcc, only ARM checks this, but it seems reasonable to check universally.
  if (Args.hasArg(options::OPT_static))
    if (const Arg *A =
            Args.getLastArg(options::OPT_dynamic, options::OPT_mdynamic_no_pic))
      D.Diag(diag::err_drv_argument_not_allowed_with) << A->getAsString(Args)
                                                      << "-static";
}

// Add backslashes to escape spaces and other backslashes.
// This is used for the space-separated argument list specified with
// the -dwarf-debug-flags option.
static void EscapeSpacesAndBackslashes(const char *Arg,
                                       SmallVectorImpl<char> &Res) {
  for (; *Arg; ++Arg) {
    switch (*Arg) {
    default:
      break;
    case ' ':
    case '\\':
      Res.push_back('\\');
      break;
    }
    Res.push_back(*Arg);
  }
}

// Quote target names for inclusion in GNU Make dependency files.
// Only the characters '$', '#', ' ', '\t' are quoted.
static void QuoteTarget(StringRef Target, SmallVectorImpl<char> &Res) {
  for (unsigned i = 0, e = Target.size(); i != e; ++i) {
    switch (Target[i]) {
    case ' ':
    case '\t':
      // Escape the preceding backslashes
      for (int j = i - 1; j >= 0 && Target[j] == '\\'; --j)
        Res.push_back('\\');

      // Escape the space/tab
      Res.push_back('\\');
      break;
    case '$':
      Res.push_back('$');
      break;
    case '#':
      Res.push_back('\\');
      break;
    default:
      break;
    }

    Res.push_back(Target[i]);
  }
}

/// Apply \a Work on the current tool chain \a RegularToolChain and any other
/// offloading tool chain that is associated with the current action \a JA.
static void
forAllAssociatedToolChains(Compilation &C, const JobAction &JA,
                           const ToolChain &RegularToolChain,
                           llvm::function_ref<void(const ToolChain &)> Work) {
  // Apply Work on the current/regular tool chain.
  Work(RegularToolChain);

  // Apply Work on all the offloading tool chains associated with the current
  // action.
  if (JA.isHostOffloading(Action::OFK_Cuda))
    Work(*C.getSingleOffloadToolChain<Action::OFK_Cuda>());
  else if (JA.isDeviceOffloading(Action::OFK_Cuda))
    Work(*C.getSingleOffloadToolChain<Action::OFK_Host>());

  if (JA.isHostOffloading(Action::OFK_OpenMP)) {
    auto TCs = C.getOffloadToolChains<Action::OFK_OpenMP>();
    for (auto II = TCs.first, IE = TCs.second; II != IE; ++II)
      Work(*II->second);
  } else if (JA.isDeviceOffloading(Action::OFK_OpenMP))
    Work(*C.getSingleOffloadToolChain<Action::OFK_Host>());

  if (JA.isHostOffloading(Action::OFK_HCC))
    Work(*C.getSingleOffloadToolChain<Action::OFK_HCC>());
  else if (JA.isDeviceOffloading(Action::OFK_HCC))
    Work(*C.getSingleOffloadToolChain<Action::OFK_Host>());

  //
  // TODO: Add support for other offloading programming models here.
  //
}

/// This is a helper function for validating the optional refinement step
/// parameter in reciprocal argument strings. Return false if there is an error
/// parsing the refinement step. Otherwise, return true and set the Position
/// of the refinement step in the input string.
static bool getRefinementStep(StringRef In, const Driver &D,
                              const Arg &A, size_t &Position) {
  const char RefinementStepToken = ':';
  Position = In.find(RefinementStepToken);
  if (Position != StringRef::npos) {
    StringRef Option = A.getOption().getName();
    StringRef RefStep = In.substr(Position + 1);
    // Allow exactly one numeric character for the additional refinement
    // step parameter. This is reasonable for all currently-supported
    // operations and architectures because we would expect that a larger value
    // of refinement steps would cause the estimate "optimization" to
    // under-perform the native operation. Also, if the estimate does not
    // converge quickly, it probably will not ever converge, so further
    // refinement steps will not produce a better answer.
    if (RefStep.size() != 1) {
      D.Diag(diag::err_drv_invalid_value) << Option << RefStep;
      return false;
    }
    char RefStepChar = RefStep[0];
    if (RefStepChar < '0' || RefStepChar > '9') {
      D.Diag(diag::err_drv_invalid_value) << Option << RefStep;
      return false;
    }
  }
  return true;
}

/// The -mrecip flag requires processing of many optional parameters.
static void ParseMRecip(const Driver &D, const ArgList &Args,
                        ArgStringList &OutStrings) {
  StringRef DisabledPrefixIn = "!";
  StringRef DisabledPrefixOut = "!";
  StringRef EnabledPrefixOut = "";
  StringRef Out = "-mrecip=";

  Arg *A = Args.getLastArg(options::OPT_mrecip, options::OPT_mrecip_EQ);
  if (!A)
    return;

  unsigned NumOptions = A->getNumValues();
  if (NumOptions == 0) {
    // No option is the same as "all".
    OutStrings.push_back(Args.MakeArgString(Out + "all"));
    return;
  }

  // Pass through "all", "none", or "default" with an optional refinement step.
  if (NumOptions == 1) {
    StringRef Val = A->getValue(0);
    size_t RefStepLoc;
    if (!getRefinementStep(Val, D, *A, RefStepLoc))
      return;
    StringRef ValBase = Val.slice(0, RefStepLoc);
    if (ValBase == "all" || ValBase == "none" || ValBase == "default") {
      OutStrings.push_back(Args.MakeArgString(Out + Val));
      return;
    }
  }

  // Each reciprocal type may be enabled or disabled individually.
  // Check each input value for validity, concatenate them all back together,
  // and pass through.

  llvm::StringMap<bool> OptionStrings;
  OptionStrings.insert(std::make_pair("divd", false));
  OptionStrings.insert(std::make_pair("divf", false));
  OptionStrings.insert(std::make_pair("vec-divd", false));
  OptionStrings.insert(std::make_pair("vec-divf", false));
  OptionStrings.insert(std::make_pair("sqrtd", false));
  OptionStrings.insert(std::make_pair("sqrtf", false));
  OptionStrings.insert(std::make_pair("vec-sqrtd", false));
  OptionStrings.insert(std::make_pair("vec-sqrtf", false));

  for (unsigned i = 0; i != NumOptions; ++i) {
    StringRef Val = A->getValue(i);

    bool IsDisabled = Val.startswith(DisabledPrefixIn);
    // Ignore the disablement token for string matching.
    if (IsDisabled)
      Val = Val.substr(1);

    size_t RefStep;
    if (!getRefinementStep(Val, D, *A, RefStep))
      return;

    StringRef ValBase = Val.slice(0, RefStep);
    llvm::StringMap<bool>::iterator OptionIter = OptionStrings.find(ValBase);
    if (OptionIter == OptionStrings.end()) {
      // Try again specifying float suffix.
      OptionIter = OptionStrings.find(ValBase.str() + 'f');
      if (OptionIter == OptionStrings.end()) {
        // The input name did not match any known option string.
        D.Diag(diag::err_drv_unknown_argument) << Val;
        return;
      }
      // The option was specified without a float or double suffix.
      // Make sure that the double entry was not already specified.
      // The float entry will be checked below.
      if (OptionStrings[ValBase.str() + 'd']) {
        D.Diag(diag::err_drv_invalid_value) << A->getOption().getName() << Val;
        return;
      }
    }

    if (OptionIter->second == true) {
      // Duplicate option specified.
      D.Diag(diag::err_drv_invalid_value) << A->getOption().getName() << Val;
      return;
    }

    // Mark the matched option as found. Do not allow duplicate specifiers.
    OptionIter->second = true;

    // If the precision was not specified, also mark the double entry as found.
    if (ValBase.back() != 'f' && ValBase.back() != 'd')
      OptionStrings[ValBase.str() + 'd'] = true;

    // Build the output string.
    StringRef Prefix = IsDisabled ? DisabledPrefixOut : EnabledPrefixOut;
    Out = Args.MakeArgString(Out + Prefix + Val);
    if (i != NumOptions - 1)
      Out = Args.MakeArgString(Out + ",");
  }

  OutStrings.push_back(Args.MakeArgString(Out));
}

/// The -mprefer-vector-width option accepts either a positive integer
/// or the string "none".
static void ParseMPreferVectorWidth(const Driver &D, const ArgList &Args,
                                    ArgStringList &CmdArgs) {
  Arg *A = Args.getLastArg(options::OPT_mprefer_vector_width_EQ);
  if (!A)
    return;

  StringRef Value = A->getValue();
  if (Value == "none") {
    CmdArgs.push_back("-mprefer-vector-width=none");
  } else {
    unsigned Width;
    if (Value.getAsInteger(10, Width)) {
      D.Diag(diag::err_drv_invalid_value) << A->getOption().getName() << Value;
      return;
    }
    CmdArgs.push_back(Args.MakeArgString("-mprefer-vector-width=" + Value));
  }
}

static void getWebAssemblyTargetFeatures(const ArgList &Args,
                                         std::vector<StringRef> &Features) {
  handleTargetFeaturesGroup(Args, Features, options::OPT_m_wasm_Features_Group);
}

static void getTargetFeatures(const ToolChain &TC, const llvm::Triple &Triple,
                              const ArgList &Args, ArgStringList &CmdArgs,
                              bool ForAS) {
  const Driver &D = TC.getDriver();
  std::vector<StringRef> Features;
  switch (Triple.getArch()) {
  default:
    break;
  case llvm::Triple::mips:
  case llvm::Triple::mipsel:
  case llvm::Triple::mips64:
  case llvm::Triple::mips64el:
    mips::getMIPSTargetFeatures(D, Triple, Args, Features);
    break;

  case llvm::Triple::arm:
  case llvm::Triple::armeb:
  case llvm::Triple::thumb:
  case llvm::Triple::thumbeb:
    arm::getARMTargetFeatures(TC, Triple, Args, CmdArgs, Features, ForAS);
    break;

  case llvm::Triple::ppc:
  case llvm::Triple::ppc64:
  case llvm::Triple::ppc64le:
    ppc::getPPCTargetFeatures(D, Triple, Args, Features);
    break;
  case llvm::Triple::riscv32:
  case llvm::Triple::riscv64:
    riscv::getRISCVTargetFeatures(D, Args, Features);
    break;
  case llvm::Triple::systemz:
    systemz::getSystemZTargetFeatures(Args, Features);
    break;
  case llvm::Triple::aarch64:
  case llvm::Triple::aarch64_be:
    aarch64::getAArch64TargetFeatures(D, Args, Features);
    break;
  case llvm::Triple::x86:
  case llvm::Triple::x86_64:
    x86::getX86TargetFeatures(D, Triple, Args, Features);
    break;
  case llvm::Triple::hexagon:
    hexagon::getHexagonTargetFeatures(D, Args, Features);
    break;
  case llvm::Triple::wasm32:
  case llvm::Triple::wasm64:
    getWebAssemblyTargetFeatures(Args, Features);
    break;
  case llvm::Triple::sparc:
  case llvm::Triple::sparcel:
  case llvm::Triple::sparcv9:
    sparc::getSparcTargetFeatures(D, Args, Features);
    break;
  case llvm::Triple::r600:
  case llvm::Triple::amdgcn:
    amdgpu::getAMDGPUTargetFeatures(D, Args, Features);
    break;
  }

  // Find the last of each feature.
  llvm::StringMap<unsigned> LastOpt;
  for (unsigned I = 0, N = Features.size(); I < N; ++I) {
    StringRef Name = Features[I];
    assert(Name[0] == '-' || Name[0] == '+');
    LastOpt[Name.drop_front(1)] = I;
  }

  for (unsigned I = 0, N = Features.size(); I < N; ++I) {
    // If this feature was overridden, ignore it.
    StringRef Name = Features[I];
    llvm::StringMap<unsigned>::iterator LastI = LastOpt.find(Name.drop_front(1));
    assert(LastI != LastOpt.end());
    unsigned Last = LastI->second;
    if (Last != I)
      continue;

    CmdArgs.push_back("-target-feature");
    CmdArgs.push_back(Name.data());
  }
}

static bool
shouldUseExceptionTablesForObjCExceptions(const ObjCRuntime &runtime,
                                          const llvm::Triple &Triple) {
  // We use the zero-cost exception tables for Objective-C if the non-fragile
  // ABI is enabled or when compiling for x86_64 and ARM on Snow Leopard and
  // later.
  if (runtime.isNonFragile())
    return true;

  if (!Triple.isMacOSX())
    return false;

  return (!Triple.isMacOSXVersionLT(10, 5) &&
          (Triple.getArch() == llvm::Triple::x86_64 ||
           Triple.getArch() == llvm::Triple::arm));
}

/// Adds exception related arguments to the driver command arguments. There's a
/// master flag, -fexceptions and also language specific flags to enable/disable
/// C++ and Objective-C exceptions. This makes it possible to for example
/// disable C++ exceptions but enable Objective-C exceptions.
static void addExceptionArgs(const ArgList &Args, types::ID InputType,
                             const ToolChain &TC, bool KernelOrKext,
                             const ObjCRuntime &objcRuntime,
                             ArgStringList &CmdArgs) {
  const Driver &D = TC.getDriver();
  const llvm::Triple &Triple = TC.getTriple();

  if (KernelOrKext) {
    // -mkernel and -fapple-kext imply no exceptions, so claim exception related
    // arguments now to avoid warnings about unused arguments.
    Args.ClaimAllArgs(options::OPT_fexceptions);
    Args.ClaimAllArgs(options::OPT_fno_exceptions);
    Args.ClaimAllArgs(options::OPT_fobjc_exceptions);
    Args.ClaimAllArgs(options::OPT_fno_objc_exceptions);
    Args.ClaimAllArgs(options::OPT_fcxx_exceptions);
    Args.ClaimAllArgs(options::OPT_fno_cxx_exceptions);
    return;
  }

  // See if the user explicitly enabled exceptions.
  bool EH = Args.hasFlag(options::OPT_fexceptions, options::OPT_fno_exceptions,
                         false);

  // Obj-C exceptions are enabled by default, regardless of -fexceptions. This
  // is not necessarily sensible, but follows GCC.
  if (types::isObjC(InputType) &&
      Args.hasFlag(options::OPT_fobjc_exceptions,
                   options::OPT_fno_objc_exceptions, true)) {
    CmdArgs.push_back("-fobjc-exceptions");

    EH |= shouldUseExceptionTablesForObjCExceptions(objcRuntime, Triple);
  }

  if (types::isCXX(InputType)) {
    // Disable C++ EH by default on XCore and PS4.
    bool CXXExceptionsEnabled =
        Triple.getArch() != llvm::Triple::xcore && !Triple.isPS4CPU();
    Arg *ExceptionArg = Args.getLastArg(
        options::OPT_fcxx_exceptions, options::OPT_fno_cxx_exceptions,
        options::OPT_fexceptions, options::OPT_fno_exceptions);
    if (ExceptionArg)
      CXXExceptionsEnabled =
          ExceptionArg->getOption().matches(options::OPT_fcxx_exceptions) ||
          ExceptionArg->getOption().matches(options::OPT_fexceptions);

    if (CXXExceptionsEnabled) {
      if (Triple.isPS4CPU()) {
        ToolChain::RTTIMode RTTIMode = TC.getRTTIMode();
        assert(ExceptionArg &&
               "On the PS4 exceptions should only be enabled if passing "
               "an argument");
        if (RTTIMode == ToolChain::RM_DisabledExplicitly) {
          const Arg *RTTIArg = TC.getRTTIArg();
          assert(RTTIArg && "RTTI disabled explicitly but no RTTIArg!");
          D.Diag(diag::err_drv_argument_not_allowed_with)
              << RTTIArg->getAsString(Args) << ExceptionArg->getAsString(Args);
        } else if (RTTIMode == ToolChain::RM_EnabledImplicitly)
          D.Diag(diag::warn_drv_enabling_rtti_with_exceptions);
      } else
        assert(TC.getRTTIMode() != ToolChain::RM_DisabledImplicitly);

      CmdArgs.push_back("-fcxx-exceptions");

      EH = true;
    }
  }

  if (EH)
    CmdArgs.push_back("-fexceptions");
}

static bool ShouldDisableAutolink(const ArgList &Args, const ToolChain &TC) {
  bool Default = true;
  if (TC.getTriple().isOSDarwin()) {
    // The native darwin assembler doesn't support the linker_option directives,
    // so we disable them if we think the .s file will be passed to it.
    Default = TC.useIntegratedAs();
  }
  return !Args.hasFlag(options::OPT_fautolink, options::OPT_fno_autolink,
                       Default);
}

static bool ShouldDisableDwarfDirectory(const ArgList &Args,
                                        const ToolChain &TC) {
  bool UseDwarfDirectory =
      Args.hasFlag(options::OPT_fdwarf_directory_asm,
                   options::OPT_fno_dwarf_directory_asm, TC.useIntegratedAs());
  return !UseDwarfDirectory;
}

// Convert an arg of the form "-gN" or "-ggdbN" or one of their aliases
// to the corresponding DebugInfoKind.
static codegenoptions::DebugInfoKind DebugLevelToInfoKind(const Arg &A) {
  assert(A.getOption().matches(options::OPT_gN_Group) &&
         "Not a -g option that specifies a debug-info level");
  if (A.getOption().matches(options::OPT_g0) ||
      A.getOption().matches(options::OPT_ggdb0))
    return codegenoptions::NoDebugInfo;
  if (A.getOption().matches(options::OPT_gline_tables_only) ||
      A.getOption().matches(options::OPT_ggdb1))
    return codegenoptions::DebugLineTablesOnly;
  return codegenoptions::LimitedDebugInfo;
}

static bool mustUseNonLeafFramePointerForTarget(const llvm::Triple &Triple) {
  switch (Triple.getArch()){
  default:
    return false;
  case llvm::Triple::arm:
  case llvm::Triple::thumb:
    // ARM Darwin targets require a frame pointer to be always present to aid
    // offline debugging via backtraces.
    return Triple.isOSDarwin();
  }
}

static bool useFramePointerForTargetByDefault(const ArgList &Args,
                                              const llvm::Triple &Triple) {
  switch (Triple.getArch()) {
  case llvm::Triple::xcore:
  case llvm::Triple::wasm32:
  case llvm::Triple::wasm64:
    // XCore never wants frame pointers, regardless of OS.
    // WebAssembly never wants frame pointers.
    return false;
  default:
    break;
  }

  if (Triple.isOSLinux() || Triple.getOS() == llvm::Triple::CloudABI) {
    switch (Triple.getArch()) {
    // Don't use a frame pointer on linux if optimizing for certain targets.
    case llvm::Triple::mips64:
    case llvm::Triple::mips64el:
    case llvm::Triple::mips:
    case llvm::Triple::mipsel:
    case llvm::Triple::ppc:
    case llvm::Triple::ppc64:
    case llvm::Triple::ppc64le:
    case llvm::Triple::systemz:
    case llvm::Triple::x86:
    case llvm::Triple::x86_64:
      return !areOptimizationsEnabled(Args);
    default:
      return true;
    }
  }

  switch (Triple.getArch()) {
    case llvm::Triple::riscv32:
    case llvm::Triple::riscv64:
      return !areOptimizationsEnabled(Args);
    default:
      break;
  }

  if (Triple.isOSWindows()) {
    switch (Triple.getArch()) {
    case llvm::Triple::x86:
      return !areOptimizationsEnabled(Args);
    case llvm::Triple::x86_64:
      return Triple.isOSBinFormatMachO();
    case llvm::Triple::arm:
    case llvm::Triple::thumb:
      // Windows on ARM builds with FPO disabled to aid fast stack walking
      return true;
    default:
      // All other supported Windows ISAs use xdata unwind information, so frame
      // pointers are not generally useful.
      return false;
    }
  }

  return true;
}

static bool shouldUseFramePointer(const ArgList &Args,
                                  const llvm::Triple &Triple) {
  if (Arg *A = Args.getLastArg(options::OPT_fno_omit_frame_pointer,
                               options::OPT_fomit_frame_pointer))
    return A->getOption().matches(options::OPT_fno_omit_frame_pointer) ||
           mustUseNonLeafFramePointerForTarget(Triple);

  if (Args.hasArg(options::OPT_pg))
    return true;

  return useFramePointerForTargetByDefault(Args, Triple);
}

static bool shouldUseLeafFramePointer(const ArgList &Args,
                                      const llvm::Triple &Triple) {
  if (Arg *A = Args.getLastArg(options::OPT_mno_omit_leaf_frame_pointer,
                               options::OPT_momit_leaf_frame_pointer))
    return A->getOption().matches(options::OPT_mno_omit_leaf_frame_pointer);

  if (Args.hasArg(options::OPT_pg))
    return true;

  if (Triple.isPS4CPU())
    return false;

  return useFramePointerForTargetByDefault(Args, Triple);
}

/// Add a CC1 option to specify the debug compilation directory.
static void addDebugCompDirArg(const ArgList &Args, ArgStringList &CmdArgs) {
  SmallString<128> cwd;
  if (!llvm::sys::fs::current_path(cwd)) {
    CmdArgs.push_back("-fdebug-compilation-dir");
    CmdArgs.push_back(Args.MakeArgString(cwd));
  }
}

/// \brief Vectorize at all optimization levels greater than 1 except for -Oz.
/// For -Oz the loop vectorizer is disable, while the slp vectorizer is enabled.
static bool shouldEnableVectorizerAtOLevel(const ArgList &Args, bool isSlpVec) {
  if (Arg *A = Args.getLastArg(options::OPT_O_Group)) {
    if (A->getOption().matches(options::OPT_O4) ||
        A->getOption().matches(options::OPT_Ofast))
      return true;

    if (A->getOption().matches(options::OPT_O0))
      return false;

    assert(A->getOption().matches(options::OPT_O) && "Must have a -O flag");

    // Vectorize -Os.
    StringRef S(A->getValue());
    if (S == "s")
      return true;

    // Don't vectorize -Oz, unless it's the slp vectorizer.
    if (S == "z")
      return isSlpVec;

    unsigned OptLevel = 0;
    if (S.getAsInteger(10, OptLevel))
      return false;

    return OptLevel > 1;
  }

  return false;
}

/// Add -x lang to \p CmdArgs for \p Input.
static void addDashXForInput(const ArgList &Args, const InputInfo &Input,
                             ArgStringList &CmdArgs) {
  // When using -verify-pch, we don't want to provide the type
  // 'precompiled-header' if it was inferred from the file extension
  if (Args.hasArg(options::OPT_verify_pch) && Input.getType() == types::TY_PCH)
    return;

  CmdArgs.push_back("-x");
  if (Args.hasArg(options::OPT_rewrite_objc))
    CmdArgs.push_back(types::getTypeName(types::TY_PP_ObjCXX));
  else {
    // Map the driver type to the frontend type. This is mostly an identity
    // mapping, except that the distinction between module interface units
    // and other source files does not exist at the frontend layer.
    const char *ClangType;
    switch (Input.getType()) {
    case types::TY_CXXModule:
      ClangType = "c++";
      break;
    case types::TY_PP_CXXModule:
      ClangType = "c++-cpp-output";
      break;
    default:
      ClangType = types::getTypeName(Input.getType());
      break;
    }
    CmdArgs.push_back(ClangType);
  }
}

static void appendUserToPath(SmallVectorImpl<char> &Result) {
#ifdef LLVM_ON_UNIX
  const char *Username = getenv("LOGNAME");
#else
  const char *Username = getenv("USERNAME");
#endif
  if (Username) {
    // Validate that LoginName can be used in a path, and get its length.
    size_t Len = 0;
    for (const char *P = Username; *P; ++P, ++Len) {
      if (!clang::isAlphanumeric(*P) && *P != '_') {
        Username = nullptr;
        break;
      }
    }

    if (Username && Len > 0) {
      Result.append(Username, Username + Len);
      return;
    }
  }

// Fallback to user id.
#ifdef LLVM_ON_UNIX
  std::string UID = llvm::utostr(getuid());
#else
  // FIXME: Windows seems to have an 'SID' that might work.
  std::string UID = "9999";
#endif
  Result.append(UID.begin(), UID.end());
}

static void addPGOAndCoverageFlags(Compilation &C, const Driver &D,
                                   const InputInfo &Output, const ArgList &Args,
                                   ArgStringList &CmdArgs) {

  auto *PGOGenerateArg = Args.getLastArg(options::OPT_fprofile_generate,
                                         options::OPT_fprofile_generate_EQ,
                                         options::OPT_fno_profile_generate);
  if (PGOGenerateArg &&
      PGOGenerateArg->getOption().matches(options::OPT_fno_profile_generate))
    PGOGenerateArg = nullptr;

  auto *ProfileGenerateArg = Args.getLastArg(
      options::OPT_fprofile_instr_generate,
      options::OPT_fprofile_instr_generate_EQ,
      options::OPT_fno_profile_instr_generate);
  if (ProfileGenerateArg &&
      ProfileGenerateArg->getOption().matches(
          options::OPT_fno_profile_instr_generate))
    ProfileGenerateArg = nullptr;

  if (PGOGenerateArg && ProfileGenerateArg)
    D.Diag(diag::err_drv_argument_not_allowed_with)
        << PGOGenerateArg->getSpelling() << ProfileGenerateArg->getSpelling();

  auto *ProfileUseArg = getLastProfileUseArg(Args);

  if (PGOGenerateArg && ProfileUseArg)
    D.Diag(diag::err_drv_argument_not_allowed_with)
        << ProfileUseArg->getSpelling() << PGOGenerateArg->getSpelling();

  if (ProfileGenerateArg && ProfileUseArg)
    D.Diag(diag::err_drv_argument_not_allowed_with)
        << ProfileGenerateArg->getSpelling() << ProfileUseArg->getSpelling();

  if (ProfileGenerateArg) {
    if (ProfileGenerateArg->getOption().matches(
            options::OPT_fprofile_instr_generate_EQ))
      CmdArgs.push_back(Args.MakeArgString(Twine("-fprofile-instrument-path=") +
                                           ProfileGenerateArg->getValue()));
    // The default is to use Clang Instrumentation.
    CmdArgs.push_back("-fprofile-instrument=clang");
  }

  if (PGOGenerateArg) {
    CmdArgs.push_back("-fprofile-instrument=llvm");
    if (PGOGenerateArg->getOption().matches(
            options::OPT_fprofile_generate_EQ)) {
      SmallString<128> Path(PGOGenerateArg->getValue());
      llvm::sys::path::append(Path, "default_%m.profraw");
      CmdArgs.push_back(
          Args.MakeArgString(Twine("-fprofile-instrument-path=") + Path));
    }
  }

  if (ProfileUseArg) {
    if (ProfileUseArg->getOption().matches(options::OPT_fprofile_instr_use_EQ))
      CmdArgs.push_back(Args.MakeArgString(
          Twine("-fprofile-instrument-use-path=") + ProfileUseArg->getValue()));
    else if ((ProfileUseArg->getOption().matches(
                  options::OPT_fprofile_use_EQ) ||
              ProfileUseArg->getOption().matches(
                  options::OPT_fprofile_instr_use))) {
      SmallString<128> Path(
          ProfileUseArg->getNumValues() == 0 ? "" : ProfileUseArg->getValue());
      if (Path.empty() || llvm::sys::fs::is_directory(Path))
        llvm::sys::path::append(Path, "default.profdata");
      CmdArgs.push_back(
          Args.MakeArgString(Twine("-fprofile-instrument-use-path=") + Path));
    }
  }

  if (Args.hasArg(options::OPT_ftest_coverage) ||
      Args.hasArg(options::OPT_coverage))
    CmdArgs.push_back("-femit-coverage-notes");
  if (Args.hasFlag(options::OPT_fprofile_arcs, options::OPT_fno_profile_arcs,
                   false) ||
      Args.hasArg(options::OPT_coverage))
    CmdArgs.push_back("-femit-coverage-data");

  if (Args.hasFlag(options::OPT_fcoverage_mapping,
                   options::OPT_fno_coverage_mapping, false)) {
    if (!ProfileGenerateArg)
      D.Diag(clang::diag::err_drv_argument_only_allowed_with)
          << "-fcoverage-mapping"
          << "-fprofile-instr-generate";

    CmdArgs.push_back("-fcoverage-mapping");
  }

  if (C.getArgs().hasArg(options::OPT_c) ||
      C.getArgs().hasArg(options::OPT_S)) {
    if (Output.isFilename()) {
      CmdArgs.push_back("-coverage-notes-file");
      SmallString<128> OutputFilename;
      if (Arg *FinalOutput = C.getArgs().getLastArg(options::OPT_o))
        OutputFilename = FinalOutput->getValue();
      else
        OutputFilename = llvm::sys::path::filename(Output.getBaseInput());
      SmallString<128> CoverageFilename = OutputFilename;
      if (llvm::sys::path::is_relative(CoverageFilename)) {
        SmallString<128> Pwd;
        if (!llvm::sys::fs::current_path(Pwd)) {
          llvm::sys::path::append(Pwd, CoverageFilename);
          CoverageFilename.swap(Pwd);
        }
      }
      llvm::sys::path::replace_extension(CoverageFilename, "gcno");
      CmdArgs.push_back(Args.MakeArgString(CoverageFilename));

      // Leave -fprofile-dir= an unused argument unless .gcda emission is
      // enabled. To be polite, with '-fprofile-arcs -fno-profile-arcs' consider
      // the flag used. There is no -fno-profile-dir, so the user has no
      // targeted way to suppress the warning.
      if (Args.hasArg(options::OPT_fprofile_arcs) ||
          Args.hasArg(options::OPT_coverage)) {
        CmdArgs.push_back("-coverage-data-file");
        if (Arg *FProfileDir = Args.getLastArg(options::OPT_fprofile_dir)) {
          CoverageFilename = FProfileDir->getValue();
          llvm::sys::path::append(CoverageFilename, OutputFilename);
        }
        llvm::sys::path::replace_extension(CoverageFilename, "gcda");
        CmdArgs.push_back(Args.MakeArgString(CoverageFilename));
      }
    }
  }
}

/// \brief Check whether the given input tree contains any compilation actions.
static bool ContainsCompileAction(const Action *A) {
  if (isa<CompileJobAction>(A) || isa<BackendJobAction>(A))
    return true;

  for (const auto &AI : A->inputs())
    if (ContainsCompileAction(AI))
      return true;

  return false;
}

/// \brief Check if -relax-all should be passed to the internal assembler.
/// This is done by default when compiling non-assembler source with -O0.
static bool UseRelaxAll(Compilation &C, const ArgList &Args) {
  bool RelaxDefault = true;

  if (Arg *A = Args.getLastArg(options::OPT_O_Group))
    RelaxDefault = A->getOption().matches(options::OPT_O0);

  if (RelaxDefault) {
    RelaxDefault = false;
    for (const auto &Act : C.getActions()) {
      if (ContainsCompileAction(Act)) {
        RelaxDefault = true;
        break;
      }
    }
  }

  return Args.hasFlag(options::OPT_mrelax_all, options::OPT_mno_relax_all,
                      RelaxDefault);
}

// Extract the integer N from a string spelled "-dwarf-N", returning 0
// on mismatch. The StringRef input (rather than an Arg) allows
// for use by the "-Xassembler" option parser.
static unsigned DwarfVersionNum(StringRef ArgValue) {
  return llvm::StringSwitch<unsigned>(ArgValue)
      .Case("-gdwarf-2", 2)
      .Case("-gdwarf-3", 3)
      .Case("-gdwarf-4", 4)
      .Case("-gdwarf-5", 5)
      .Default(0);
}

static void RenderDebugEnablingArgs(const ArgList &Args, ArgStringList &CmdArgs,
                                    codegenoptions::DebugInfoKind DebugInfoKind,
                                    unsigned DwarfVersion,
                                    llvm::DebuggerKind DebuggerTuning) {
  switch (DebugInfoKind) {
  case codegenoptions::DebugLineTablesOnly:
    CmdArgs.push_back("-debug-info-kind=line-tables-only");
    break;
  case codegenoptions::LimitedDebugInfo:
    CmdArgs.push_back("-debug-info-kind=limited");
    break;
  case codegenoptions::FullDebugInfo:
    CmdArgs.push_back("-debug-info-kind=standalone");
    break;
  default:
    break;
  }
  if (DwarfVersion > 0)
    CmdArgs.push_back(
        Args.MakeArgString("-dwarf-version=" + Twine(DwarfVersion)));
  switch (DebuggerTuning) {
  case llvm::DebuggerKind::GDB:
    CmdArgs.push_back("-debugger-tuning=gdb");
    break;
  case llvm::DebuggerKind::LLDB:
    CmdArgs.push_back("-debugger-tuning=lldb");
    break;
  case llvm::DebuggerKind::SCE:
    CmdArgs.push_back("-debugger-tuning=sce");
    break;
  default:
    break;
  }
}

static void RenderDebugInfoCompressionArgs(const ArgList &Args,
                                           ArgStringList &CmdArgs,
                                           const Driver &D) {
  const Arg *A = Args.getLastArg(options::OPT_gz, options::OPT_gz_EQ);
  if (!A)
    return;

  if (A->getOption().getID() == options::OPT_gz) {
    if (llvm::zlib::isAvailable())
      CmdArgs.push_back("-compress-debug-sections");
    else
      D.Diag(diag::warn_debug_compression_unavailable);
    return;
  }

  StringRef Value = A->getValue();
  if (Value == "none") {
    CmdArgs.push_back("-compress-debug-sections=none");
  } else if (Value == "zlib" || Value == "zlib-gnu") {
    if (llvm::zlib::isAvailable()) {
      CmdArgs.push_back(
          Args.MakeArgString("-compress-debug-sections=" + Twine(Value)));
    } else {
      D.Diag(diag::warn_debug_compression_unavailable);
    }
  } else {
    D.Diag(diag::err_drv_unsupported_option_argument)
        << A->getOption().getName() << Value;
  }
}

static const char *RelocationModelName(llvm::Reloc::Model Model) {
  switch (Model) {
  case llvm::Reloc::Static:
    return "static";
  case llvm::Reloc::PIC_:
    return "pic";
  case llvm::Reloc::DynamicNoPIC:
    return "dynamic-no-pic";
  case llvm::Reloc::ROPI:
    return "ropi";
  case llvm::Reloc::RWPI:
    return "rwpi";
  case llvm::Reloc::ROPI_RWPI:
    return "ropi-rwpi";
  }
  llvm_unreachable("Unknown Reloc::Model kind");
}

void Clang::AddPreprocessingOptions(Compilation &C, const JobAction &JA,
                                    const Driver &D, const ArgList &Args,
                                    ArgStringList &CmdArgs,
                                    const InputInfo &Output,
                                    const InputInfoList &Inputs) const {
  Arg *A;
  const bool IsIAMCU = getToolChain().getTriple().isOSIAMCU();

  CheckPreprocessingOptions(D, Args);

  Args.AddLastArg(CmdArgs, options::OPT_C);
  Args.AddLastArg(CmdArgs, options::OPT_CC);

  // Handle dependency file generation.
  if ((A = Args.getLastArg(options::OPT_M, options::OPT_MM)) ||
      (A = Args.getLastArg(options::OPT_MD)) ||
      (A = Args.getLastArg(options::OPT_MMD))) {
    // Determine the output location.
    const char *DepFile;
    if (Arg *MF = Args.getLastArg(options::OPT_MF)) {
      DepFile = MF->getValue();
      C.addFailureResultFile(DepFile, &JA);
    } else if (Output.getType() == types::TY_Dependencies) {
      DepFile = Output.getFilename();
    } else if (A->getOption().matches(options::OPT_M) ||
               A->getOption().matches(options::OPT_MM)) {
      DepFile = "-";
    } else {
      DepFile = getDependencyFileName(Args, Inputs);
      C.addFailureResultFile(DepFile, &JA);
    }
    CmdArgs.push_back("-dependency-file");
    CmdArgs.push_back(DepFile);

    // Add a default target if one wasn't specified.
    if (!Args.hasArg(options::OPT_MT) && !Args.hasArg(options::OPT_MQ)) {
      const char *DepTarget;

      // If user provided -o, that is the dependency target, except
      // when we are only generating a dependency file.
      Arg *OutputOpt = Args.getLastArg(options::OPT_o);
      if (OutputOpt && Output.getType() != types::TY_Dependencies) {
        DepTarget = OutputOpt->getValue();
      } else {
        // Otherwise derive from the base input.
        //
        // FIXME: This should use the computed output file location.
        SmallString<128> P(Inputs[0].getBaseInput());
        llvm::sys::path::replace_extension(P, "o");
        DepTarget = Args.MakeArgString(llvm::sys::path::filename(P));
      }

      if (!A->getOption().matches(options::OPT_MD) && !A->getOption().matches(options::OPT_MMD)) {
        CmdArgs.push_back("-w");
      }
      CmdArgs.push_back("-MT");
      SmallString<128> Quoted;
      QuoteTarget(DepTarget, Quoted);
      CmdArgs.push_back(Args.MakeArgString(Quoted));
    }

    if (A->getOption().matches(options::OPT_M) ||
        A->getOption().matches(options::OPT_MD))
      CmdArgs.push_back("-sys-header-deps");
    if ((isa<PrecompileJobAction>(JA) &&
         !Args.hasArg(options::OPT_fno_module_file_deps)) ||
        Args.hasArg(options::OPT_fmodule_file_deps))
      CmdArgs.push_back("-module-file-deps");
  }

  if (Args.hasArg(options::OPT_MG)) {
    if (!A || A->getOption().matches(options::OPT_MD) ||
        A->getOption().matches(options::OPT_MMD))
      D.Diag(diag::err_drv_mg_requires_m_or_mm);
    CmdArgs.push_back("-MG");
  }

  Args.AddLastArg(CmdArgs, options::OPT_MP);
  Args.AddLastArg(CmdArgs, options::OPT_MV);

  // Convert all -MQ <target> args to -MT <quoted target>
  for (const Arg *A : Args.filtered(options::OPT_MT, options::OPT_MQ)) {
    A->claim();

    if (A->getOption().matches(options::OPT_MQ)) {
      CmdArgs.push_back("-MT");
      SmallString<128> Quoted;
      QuoteTarget(A->getValue(), Quoted);
      CmdArgs.push_back(Args.MakeArgString(Quoted));

      // -MT flag - no change
    } else {
      A->render(Args, CmdArgs);
    }
  }

  // Add offload include arguments specific for CUDA.  This must happen before
  // we -I or -include anything else, because we must pick up the CUDA headers
  // from the particular CUDA installation, rather than from e.g.
  // /usr/local/include.
  if (JA.isOffloading(Action::OFK_Cuda))
    getToolChain().AddCudaIncludeArgs(Args, CmdArgs);

  if (D.IsCXXAMP(Args))
    getToolChain().AddHCCIncludeArgs(Args, CmdArgs);

  // Add -i* options, and automatically translate to
  // -include-pch/-include-pth for transparent PCH support. It's
  // wonky, but we include looking for .gch so we can support seamless
  // replacement into a build system already set up to be generating
  // .gch files.
  int YcIndex = -1, YuIndex = -1;
  {
    int AI = -1;
    const Arg *YcArg = Args.getLastArg(options::OPT__SLASH_Yc);
    const Arg *YuArg = Args.getLastArg(options::OPT__SLASH_Yu);
    for (const Arg *A : Args.filtered(options::OPT_clang_i_Group)) {
      // Walk the whole i_Group and skip non "-include" flags so that the index
      // here matches the index in the next loop below.
      ++AI;
      if (!A->getOption().matches(options::OPT_include))
        continue;
      if (YcArg && strcmp(A->getValue(), YcArg->getValue()) == 0)
        YcIndex = AI;
      if (YuArg && strcmp(A->getValue(), YuArg->getValue()) == 0)
        YuIndex = AI;
    }
  }
  if (isa<PrecompileJobAction>(JA) && YcIndex != -1) {
    Driver::InputList Inputs;
    D.BuildInputs(getToolChain(), C.getArgs(), Inputs);
    assert(Inputs.size() == 1 && "Need one input when building pch");
    CmdArgs.push_back(Args.MakeArgString(Twine("-find-pch-source=") +
                                         Inputs[0].second->getValue()));
  }

  bool RenderedImplicitInclude = false;
  int AI = -1;
  for (const Arg *A : Args.filtered(options::OPT_clang_i_Group)) {
    ++AI;

    if (getToolChain().getDriver().IsCLMode() &&
        A->getOption().matches(options::OPT_include)) {
      // In clang-cl mode, /Ycfoo.h means that all code up to a foo.h
      // include is compiled into foo.h, and everything after goes into
      // the .obj file. /Yufoo.h means that all includes prior to and including
      // foo.h are completely skipped and replaced with a use of the pch file
      // for foo.h.  (Each flag can have at most one value, multiple /Yc flags
      // just mean that the last one wins.)  If /Yc and /Yu are both present
      // and refer to the same file, /Yc wins.
      // Note that OPT__SLASH_FI gets mapped to OPT_include.
      // FIXME: The code here assumes that /Yc and /Yu refer to the same file.
      // cl.exe seems to support both flags with different values, but that
      // seems strange (which flag does /Fp now refer to?), so don't implement
      // that until someone needs it.
      int PchIndex = YcIndex != -1 ? YcIndex : YuIndex;
      if (PchIndex != -1) {
        if (isa<PrecompileJobAction>(JA)) {
          // When building the pch, skip all includes after the pch.
          assert(YcIndex != -1 && PchIndex == YcIndex);
          if (AI >= YcIndex)
            continue;
        } else {
          // When using the pch, skip all includes prior to the pch.
          if (AI < PchIndex) {
            A->claim();
            continue;
          }
          if (AI == PchIndex) {
            A->claim();
            CmdArgs.push_back("-include-pch");
            CmdArgs.push_back(
                Args.MakeArgString(D.GetClPchPath(C, A->getValue())));
            continue;
          }
        }
      }
    } else if (A->getOption().matches(options::OPT_include)) {
      // Handling of gcc-style gch precompiled headers.
      bool IsFirstImplicitInclude = !RenderedImplicitInclude;
      RenderedImplicitInclude = true;

      // Use PCH if the user requested it.
      bool UsePCH = D.CCCUsePCH;

      bool FoundPTH = false;
      bool FoundPCH = false;
      SmallString<128> P(A->getValue());
      // We want the files to have a name like foo.h.pch. Add a dummy extension
      // so that replace_extension does the right thing.
      P += ".dummy";
      if (UsePCH) {
        llvm::sys::path::replace_extension(P, "pch");
        if (llvm::sys::fs::exists(P))
          FoundPCH = true;
      }

      if (!FoundPCH) {
        llvm::sys::path::replace_extension(P, "pth");
        if (llvm::sys::fs::exists(P))
          FoundPTH = true;
      }

      if (!FoundPCH && !FoundPTH) {
        llvm::sys::path::replace_extension(P, "gch");
        if (llvm::sys::fs::exists(P)) {
          FoundPCH = UsePCH;
          FoundPTH = !UsePCH;
        }
      }

      if (FoundPCH || FoundPTH) {
        if (IsFirstImplicitInclude) {
          A->claim();
          if (UsePCH)
            CmdArgs.push_back("-include-pch");
          else
            CmdArgs.push_back("-include-pth");
          CmdArgs.push_back(Args.MakeArgString(P));
          continue;
        } else {
          // Ignore the PCH if not first on command line and emit warning.
          D.Diag(diag::warn_drv_pch_not_first_include) << P
                                                       << A->getAsString(Args);
        }
      }
    } else if (A->getOption().matches(options::OPT_isystem_after)) {
      // Handling of paths which must come late.  These entries are handled by
      // the toolchain itself after the resource dir is inserted in the right
      // search order.
      // Do not claim the argument so that the use of the argument does not
      // silently go unnoticed on toolchains which do not honour the option.
      continue;
    }

    // Not translated, render as usual.
    A->claim();
    A->render(Args, CmdArgs);
  }

  Args.AddAllArgs(CmdArgs,
                  {options::OPT_D, options::OPT_U, options::OPT_I_Group,
                   options::OPT_F, options::OPT_index_header_map});

  // Add -Wp, and -Xpreprocessor if using the preprocessor.

  // FIXME: There is a very unfortunate problem here, some troubled
  // souls abuse -Wp, to pass preprocessor options in gcc syntax. To
  // really support that we would have to parse and then translate
  // those options. :(
  Args.AddAllArgValues(CmdArgs, options::OPT_Wp_COMMA,
                       options::OPT_Xpreprocessor);

  // -I- is a deprecated GCC feature, reject it.
  if (Arg *A = Args.getLastArg(options::OPT_I_))
    D.Diag(diag::err_drv_I_dash_not_supported) << A->getAsString(Args);

  // If we have a --sysroot, and don't have an explicit -isysroot flag, add an
  // -isysroot to the CC1 invocation.
  StringRef sysroot = C.getSysRoot();
  if (sysroot != "") {
    if (!Args.hasArg(options::OPT_isysroot)) {
      CmdArgs.push_back("-isysroot");
      CmdArgs.push_back(C.getArgs().MakeArgString(sysroot));
    }
  }

  // Parse additional include paths from environment variables.
  // FIXME: We should probably sink the logic for handling these from the
  // frontend into the driver. It will allow deleting 4 otherwise unused flags.
  // CPATH - included following the user specified includes (but prior to
  // builtin and standard includes).
  addDirectoryList(Args, CmdArgs, "-I", "CPATH");
  // C_INCLUDE_PATH - system includes enabled when compiling C.
  addDirectoryList(Args, CmdArgs, "-c-isystem", "C_INCLUDE_PATH");
  // CPLUS_INCLUDE_PATH - system includes enabled when compiling C++.
  addDirectoryList(Args, CmdArgs, "-cxx-isystem", "CPLUS_INCLUDE_PATH");
  // OBJC_INCLUDE_PATH - system includes enabled when compiling ObjC.
  addDirectoryList(Args, CmdArgs, "-objc-isystem", "OBJC_INCLUDE_PATH");
  // OBJCPLUS_INCLUDE_PATH - system includes enabled when compiling ObjC++.
  addDirectoryList(Args, CmdArgs, "-objcxx-isystem", "OBJCPLUS_INCLUDE_PATH");

  // While adding the include arguments, we also attempt to retrieve the
  // arguments of related offloading toolchains or arguments that are specific
  // of an offloading programming model.

  // Add C++ include arguments, if needed.
  if (types::isCXX(Inputs[0].getType()))
    forAllAssociatedToolChains(C, JA, getToolChain(),
                               [&Args, &CmdArgs](const ToolChain &TC) {
                                 TC.AddClangCXXStdlibIncludeArgs(Args, CmdArgs);
                               });

  // Add system include arguments for all targets but IAMCU.
  if (!IsIAMCU)
    forAllAssociatedToolChains(C, JA, getToolChain(),
                               [&Args, &CmdArgs](const ToolChain &TC) {
                                 TC.AddClangSystemIncludeArgs(Args, CmdArgs);
                               });
  else {
    // For IAMCU add special include arguments.
    getToolChain().AddIAMCUIncludeArgs(Args, CmdArgs);
  }
}

// FIXME: Move to target hook.
static bool isSignedCharDefault(const llvm::Triple &Triple) {
  switch (Triple.getArch()) {
  default:
    return true;

  case llvm::Triple::aarch64:
  case llvm::Triple::aarch64_be:
  case llvm::Triple::arm:
  case llvm::Triple::armeb:
  case llvm::Triple::thumb:
  case llvm::Triple::thumbeb:
    if (Triple.isOSDarwin() || Triple.isOSWindows())
      return true;
    return false;

  case llvm::Triple::ppc:
  case llvm::Triple::ppc64:
    if (Triple.isOSDarwin())
      return true;
    return false;

  case llvm::Triple::hexagon:
  case llvm::Triple::ppc64le:
  case llvm::Triple::riscv32:
  case llvm::Triple::riscv64:
  case llvm::Triple::systemz:
  case llvm::Triple::xcore:
    return false;
  }
}

static bool isNoCommonDefault(const llvm::Triple &Triple) {
  switch (Triple.getArch()) {
  default:
    if (Triple.isOSFuchsia())
      return true;
    return false;

  case llvm::Triple::xcore:
  case llvm::Triple::wasm32:
  case llvm::Triple::wasm64:
    return true;
  }
}

void Clang::AddARMTargetArgs(const llvm::Triple &Triple, const ArgList &Args,
                             ArgStringList &CmdArgs, bool KernelOrKext) const {
  // Select the ABI to use.
  // FIXME: Support -meabi.
  // FIXME: Parts of this are duplicated in the backend, unify this somehow.
  const char *ABIName = nullptr;
  if (Arg *A = Args.getLastArg(options::OPT_mabi_EQ))
    ABIName = A->getValue();
  else {
    std::string CPU = getCPUName(Args, Triple, /*FromAs*/ false);
    ABIName = llvm::ARM::computeDefaultTargetABI(Triple, CPU).data();
  }

  CmdArgs.push_back("-target-abi");
  CmdArgs.push_back(ABIName);

  // Determine floating point ABI from the options & target defaults.
  arm::FloatABI ABI = arm::getARMFloatABI(getToolChain(), Args);
  if (ABI == arm::FloatABI::Soft) {
    // Floating point operations and argument passing are soft.
    // FIXME: This changes CPP defines, we need -target-soft-float.
    CmdArgs.push_back("-msoft-float");
    CmdArgs.push_back("-mfloat-abi");
    CmdArgs.push_back("soft");
  } else if (ABI == arm::FloatABI::SoftFP) {
    // Floating point operations are hard, but argument passing is soft.
    CmdArgs.push_back("-mfloat-abi");
    CmdArgs.push_back("soft");
  } else {
    // Floating point operations and argument passing are hard.
    assert(ABI == arm::FloatABI::Hard && "Invalid float abi!");
    CmdArgs.push_back("-mfloat-abi");
    CmdArgs.push_back("hard");
  }

  // Forward the -mglobal-merge option for explicit control over the pass.
  if (Arg *A = Args.getLastArg(options::OPT_mglobal_merge,
                               options::OPT_mno_global_merge)) {
    CmdArgs.push_back("-backend-option");
    if (A->getOption().matches(options::OPT_mno_global_merge))
      CmdArgs.push_back("-arm-global-merge=false");
    else
      CmdArgs.push_back("-arm-global-merge=true");
  }

  if (!Args.hasFlag(options::OPT_mimplicit_float,
                    options::OPT_mno_implicit_float, true))
    CmdArgs.push_back("-no-implicit-float");
}

void Clang::RenderTargetOptions(const llvm::Triple &EffectiveTriple,
                                const ArgList &Args, bool KernelOrKext,
                                ArgStringList &CmdArgs) const {
  const ToolChain &TC = getToolChain();

  // Add the target features
  getTargetFeatures(TC, EffectiveTriple, Args, CmdArgs, false);

  // Add target specific flags.
  switch (TC.getArch()) {
  default:
    break;

  case llvm::Triple::arm:
  case llvm::Triple::armeb:
  case llvm::Triple::thumb:
  case llvm::Triple::thumbeb:
    // Use the effective triple, which takes into account the deployment target.
    AddARMTargetArgs(EffectiveTriple, Args, CmdArgs, KernelOrKext);
    CmdArgs.push_back("-fallow-half-arguments-and-returns");
    break;

  case llvm::Triple::aarch64:
  case llvm::Triple::aarch64_be:
    AddAArch64TargetArgs(Args, CmdArgs);
    CmdArgs.push_back("-fallow-half-arguments-and-returns");
    break;

  case llvm::Triple::mips:
  case llvm::Triple::mipsel:
  case llvm::Triple::mips64:
  case llvm::Triple::mips64el:
    AddMIPSTargetArgs(Args, CmdArgs);
    break;

  case llvm::Triple::ppc:
  case llvm::Triple::ppc64:
  case llvm::Triple::ppc64le:
    AddPPCTargetArgs(Args, CmdArgs);
    break;

  case llvm::Triple::riscv32:
  case llvm::Triple::riscv64:
    AddRISCVTargetArgs(Args, CmdArgs);
    break;

  case llvm::Triple::sparc:
  case llvm::Triple::sparcel:
  case llvm::Triple::sparcv9:
    AddSparcTargetArgs(Args, CmdArgs);
    break;

  case llvm::Triple::systemz:
    AddSystemZTargetArgs(Args, CmdArgs);
    break;

  case llvm::Triple::x86:
  case llvm::Triple::x86_64:
    AddX86TargetArgs(Args, CmdArgs);
    break;

  case llvm::Triple::lanai:
    AddLanaiTargetArgs(Args, CmdArgs);
    break;

  case llvm::Triple::hexagon:
    AddHexagonTargetArgs(Args, CmdArgs);
    break;

  case llvm::Triple::wasm32:
  case llvm::Triple::wasm64:
    AddWebAssemblyTargetArgs(Args, CmdArgs);
    break;
  }
}

void Clang::AddAArch64TargetArgs(const ArgList &Args,
                                 ArgStringList &CmdArgs) const {
  const llvm::Triple &Triple = getToolChain().getEffectiveTriple();

  if (!Args.hasFlag(options::OPT_mred_zone, options::OPT_mno_red_zone, true) ||
      Args.hasArg(options::OPT_mkernel) ||
      Args.hasArg(options::OPT_fapple_kext))
    CmdArgs.push_back("-disable-red-zone");

  if (!Args.hasFlag(options::OPT_mimplicit_float,
                    options::OPT_mno_implicit_float, true))
    CmdArgs.push_back("-no-implicit-float");

  const char *ABIName = nullptr;
  if (Arg *A = Args.getLastArg(options::OPT_mabi_EQ))
    ABIName = A->getValue();
  else if (Triple.isOSDarwin())
    ABIName = "darwinpcs";
  else
    ABIName = "aapcs";

  CmdArgs.push_back("-target-abi");
  CmdArgs.push_back(ABIName);

  if (Arg *A = Args.getLastArg(options::OPT_mfix_cortex_a53_835769,
                               options::OPT_mno_fix_cortex_a53_835769)) {
    CmdArgs.push_back("-backend-option");
    if (A->getOption().matches(options::OPT_mfix_cortex_a53_835769))
      CmdArgs.push_back("-aarch64-fix-cortex-a53-835769=1");
    else
      CmdArgs.push_back("-aarch64-fix-cortex-a53-835769=0");
  } else if (Triple.isAndroid()) {
    // Enabled A53 errata (835769) workaround by default on android
    CmdArgs.push_back("-backend-option");
    CmdArgs.push_back("-aarch64-fix-cortex-a53-835769=1");
  }

  // Forward the -mglobal-merge option for explicit control over the pass.
  if (Arg *A = Args.getLastArg(options::OPT_mglobal_merge,
                               options::OPT_mno_global_merge)) {
    CmdArgs.push_back("-backend-option");
    if (A->getOption().matches(options::OPT_mno_global_merge))
      CmdArgs.push_back("-aarch64-enable-global-merge=false");
    else
      CmdArgs.push_back("-aarch64-enable-global-merge=true");
  }
}

void Clang::AddMIPSTargetArgs(const ArgList &Args,
                              ArgStringList &CmdArgs) const {
  const Driver &D = getToolChain().getDriver();
  StringRef CPUName;
  StringRef ABIName;
  const llvm::Triple &Triple = getToolChain().getTriple();
  mips::getMipsCPUAndABI(Args, Triple, CPUName, ABIName);

  CmdArgs.push_back("-target-abi");
  CmdArgs.push_back(ABIName.data());

  mips::FloatABI ABI = mips::getMipsFloatABI(D, Args);
  if (ABI == mips::FloatABI::Soft) {
    // Floating point operations and argument passing are soft.
    CmdArgs.push_back("-msoft-float");
    CmdArgs.push_back("-mfloat-abi");
    CmdArgs.push_back("soft");
  } else {
    // Floating point operations and argument passing are hard.
    assert(ABI == mips::FloatABI::Hard && "Invalid float abi!");
    CmdArgs.push_back("-mfloat-abi");
    CmdArgs.push_back("hard");
  }

  if (Arg *A = Args.getLastArg(options::OPT_mxgot, options::OPT_mno_xgot)) {
    if (A->getOption().matches(options::OPT_mxgot)) {
      CmdArgs.push_back("-mllvm");
      CmdArgs.push_back("-mxgot");
    }
  }

  if (Arg *A = Args.getLastArg(options::OPT_mldc1_sdc1,
                               options::OPT_mno_ldc1_sdc1)) {
    if (A->getOption().matches(options::OPT_mno_ldc1_sdc1)) {
      CmdArgs.push_back("-mllvm");
      CmdArgs.push_back("-mno-ldc1-sdc1");
    }
  }

  if (Arg *A = Args.getLastArg(options::OPT_mcheck_zero_division,
                               options::OPT_mno_check_zero_division)) {
    if (A->getOption().matches(options::OPT_mno_check_zero_division)) {
      CmdArgs.push_back("-mllvm");
      CmdArgs.push_back("-mno-check-zero-division");
    }
  }

  if (Arg *A = Args.getLastArg(options::OPT_G)) {
    StringRef v = A->getValue();
    CmdArgs.push_back("-mllvm");
    CmdArgs.push_back(Args.MakeArgString("-mips-ssection-threshold=" + v));
    A->claim();
  }

  Arg *GPOpt = Args.getLastArg(options::OPT_mgpopt, options::OPT_mno_gpopt);
  Arg *ABICalls =
      Args.getLastArg(options::OPT_mabicalls, options::OPT_mno_abicalls);

  // -mabicalls is the default for many MIPS environments, even with -fno-pic.
  // -mgpopt is the default for static, -fno-pic environments but these two
  // options conflict. We want to be certain that -mno-abicalls -mgpopt is
  // the only case where -mllvm -mgpopt is passed.
  // NOTE: We need a warning here or in the backend to warn when -mgpopt is
  //       passed explicitly when compiling something with -mabicalls
  //       (implictly) in affect. Currently the warning is in the backend.
  //
  // When the ABI in use is  N64, we also need to determine the PIC mode that
  // is in use, as -fno-pic for N64 implies -mno-abicalls.
  bool NoABICalls =
      ABICalls && ABICalls->getOption().matches(options::OPT_mno_abicalls);

  llvm::Reloc::Model RelocationModel;
  unsigned PICLevel;
  bool IsPIE;
  std::tie(RelocationModel, PICLevel, IsPIE) =
      ParsePICArgs(getToolChain(), Args);

  NoABICalls = NoABICalls ||
               (RelocationModel == llvm::Reloc::Static && ABIName == "n64");

  bool WantGPOpt = GPOpt && GPOpt->getOption().matches(options::OPT_mgpopt);
  // We quietly ignore -mno-gpopt as the backend defaults to -mno-gpopt.
  if (NoABICalls && (!GPOpt || WantGPOpt)) {
    CmdArgs.push_back("-mllvm");
    CmdArgs.push_back("-mgpopt");

    Arg *LocalSData = Args.getLastArg(options::OPT_mlocal_sdata,
                                      options::OPT_mno_local_sdata);
    Arg *ExternSData = Args.getLastArg(options::OPT_mextern_sdata,
                                       options::OPT_mno_extern_sdata);
    Arg *EmbeddedData = Args.getLastArg(options::OPT_membedded_data,
                                        options::OPT_mno_embedded_data);
    if (LocalSData) {
      CmdArgs.push_back("-mllvm");
      if (LocalSData->getOption().matches(options::OPT_mlocal_sdata)) {
        CmdArgs.push_back("-mlocal-sdata=1");
      } else {
        CmdArgs.push_back("-mlocal-sdata=0");
      }
      LocalSData->claim();
    }

    if (ExternSData) {
      CmdArgs.push_back("-mllvm");
      if (ExternSData->getOption().matches(options::OPT_mextern_sdata)) {
        CmdArgs.push_back("-mextern-sdata=1");
      } else {
        CmdArgs.push_back("-mextern-sdata=0");
      }
      ExternSData->claim();
    }

    if (EmbeddedData) {
      CmdArgs.push_back("-mllvm");
      if (EmbeddedData->getOption().matches(options::OPT_membedded_data)) {
        CmdArgs.push_back("-membedded-data=1");
      } else {
        CmdArgs.push_back("-membedded-data=0");
      }
      EmbeddedData->claim();
    }

  } else if ((!ABICalls || (!NoABICalls && ABICalls)) && WantGPOpt)
    D.Diag(diag::warn_drv_unsupported_gpopt) << (ABICalls ? 0 : 1);

  if (GPOpt)
    GPOpt->claim();

  if (Arg *A = Args.getLastArg(options::OPT_mcompact_branches_EQ)) {
    StringRef Val = StringRef(A->getValue());
    if (mips::hasCompactBranches(CPUName)) {
      if (Val == "never" || Val == "always" || Val == "optimal") {
        CmdArgs.push_back("-mllvm");
        CmdArgs.push_back(Args.MakeArgString("-mips-compact-branches=" + Val));
      } else
        D.Diag(diag::err_drv_unsupported_option_argument)
            << A->getOption().getName() << Val;
    } else
      D.Diag(diag::warn_target_unsupported_compact_branches) << CPUName;
  }
}

void Clang::AddPPCTargetArgs(const ArgList &Args,
                             ArgStringList &CmdArgs) const {
  // Select the ABI to use.
  const char *ABIName = nullptr;
  if (getToolChain().getTriple().isOSLinux())
    switch (getToolChain().getArch()) {
    case llvm::Triple::ppc64: {
      // When targeting a processor that supports QPX, or if QPX is
      // specifically enabled, default to using the ABI that supports QPX (so
      // long as it is not specifically disabled).
      bool HasQPX = false;
      if (Arg *A = Args.getLastArg(options::OPT_mcpu_EQ))
        HasQPX = A->getValue() == StringRef("a2q");
      HasQPX = Args.hasFlag(options::OPT_mqpx, options::OPT_mno_qpx, HasQPX);
      if (HasQPX) {
        ABIName = "elfv1-qpx";
        break;
      }

      ABIName = "elfv1";
      break;
    }
    case llvm::Triple::ppc64le:
      ABIName = "elfv2";
      break;
    default:
      break;
    }

  if (Arg *A = Args.getLastArg(options::OPT_mabi_EQ))
    // The ppc64 linux abis are all "altivec" abis by default. Accept and ignore
    // the option if given as we don't have backend support for any targets
    // that don't use the altivec abi.
    if (StringRef(A->getValue()) != "altivec")
      ABIName = A->getValue();

  ppc::FloatABI FloatABI =
      ppc::getPPCFloatABI(getToolChain().getDriver(), Args);

  if (FloatABI == ppc::FloatABI::Soft) {
    // Floating point operations and argument passing are soft.
    CmdArgs.push_back("-msoft-float");
    CmdArgs.push_back("-mfloat-abi");
    CmdArgs.push_back("soft");
  } else {
    // Floating point operations and argument passing are hard.
    assert(FloatABI == ppc::FloatABI::Hard && "Invalid float abi!");
    CmdArgs.push_back("-mfloat-abi");
    CmdArgs.push_back("hard");
  }

  if (ABIName) {
    CmdArgs.push_back("-target-abi");
    CmdArgs.push_back(ABIName);
  }
}

void Clang::AddRISCVTargetArgs(const ArgList &Args,
                               ArgStringList &CmdArgs) const {
  // FIXME: currently defaults to the soft-float ABIs. Will need to be
  // expanded to select ilp32f, ilp32d, lp64f, lp64d when appropiate.
  const char *ABIName = nullptr;
  const llvm::Triple &Triple = getToolChain().getTriple();
  if (Arg *A = Args.getLastArg(options::OPT_mabi_EQ))
    ABIName = A->getValue();
  else if (Triple.getArch() == llvm::Triple::riscv32)
    ABIName = "ilp32";
  else if (Triple.getArch() == llvm::Triple::riscv64)
    ABIName = "lp64";
  else
    llvm_unreachable("Unexpected triple!");

  CmdArgs.push_back("-target-abi");
  CmdArgs.push_back(ABIName);
}

void Clang::AddSparcTargetArgs(const ArgList &Args,
                               ArgStringList &CmdArgs) const {
  sparc::FloatABI FloatABI =
      sparc::getSparcFloatABI(getToolChain().getDriver(), Args);

  if (FloatABI == sparc::FloatABI::Soft) {
    // Floating point operations and argument passing are soft.
    CmdArgs.push_back("-msoft-float");
    CmdArgs.push_back("-mfloat-abi");
    CmdArgs.push_back("soft");
  } else {
    // Floating point operations and argument passing are hard.
    assert(FloatABI == sparc::FloatABI::Hard && "Invalid float abi!");
    CmdArgs.push_back("-mfloat-abi");
    CmdArgs.push_back("hard");
  }
}

void Clang::AddSystemZTargetArgs(const ArgList &Args,
                                 ArgStringList &CmdArgs) const {
  if (Args.hasFlag(options::OPT_mbackchain, options::OPT_mno_backchain, false))
    CmdArgs.push_back("-mbackchain");
}

void Clang::AddX86TargetArgs(const ArgList &Args,
                             ArgStringList &CmdArgs) const {
  if (!Args.hasFlag(options::OPT_mred_zone, options::OPT_mno_red_zone, true) ||
      Args.hasArg(options::OPT_mkernel) ||
      Args.hasArg(options::OPT_fapple_kext))
    CmdArgs.push_back("-disable-red-zone");

  // Default to avoid implicit floating-point for kernel/kext code, but allow
  // that to be overridden with -mno-soft-float.
  bool NoImplicitFloat = (Args.hasArg(options::OPT_mkernel) ||
                          Args.hasArg(options::OPT_fapple_kext));
  if (Arg *A = Args.getLastArg(
          options::OPT_msoft_float, options::OPT_mno_soft_float,
          options::OPT_mimplicit_float, options::OPT_mno_implicit_float)) {
    const Option &O = A->getOption();
    NoImplicitFloat = (O.matches(options::OPT_mno_implicit_float) ||
                       O.matches(options::OPT_msoft_float));
  }
  if (NoImplicitFloat)
    CmdArgs.push_back("-no-implicit-float");

  if (Arg *A = Args.getLastArg(options::OPT_masm_EQ)) {
    StringRef Value = A->getValue();
    if (Value == "intel" || Value == "att") {
      CmdArgs.push_back("-mllvm");
      CmdArgs.push_back(Args.MakeArgString("-x86-asm-syntax=" + Value));
    } else {
      getToolChain().getDriver().Diag(diag::err_drv_unsupported_option_argument)
          << A->getOption().getName() << Value;
    }
  } else if (getToolChain().getDriver().IsCLMode()) {
    CmdArgs.push_back("-mllvm");
    CmdArgs.push_back("-x86-asm-syntax=intel");
  }

  // Set flags to support MCU ABI.
  if (Args.hasFlag(options::OPT_miamcu, options::OPT_mno_iamcu, false)) {
    CmdArgs.push_back("-mfloat-abi");
    CmdArgs.push_back("soft");
    CmdArgs.push_back("-mstack-alignment=4");
  }
}

void Clang::AddHexagonTargetArgs(const ArgList &Args,
                                 ArgStringList &CmdArgs) const {
  CmdArgs.push_back("-mqdsp6-compat");
  CmdArgs.push_back("-Wreturn-type");

  if (auto G = toolchains::HexagonToolChain::getSmallDataThreshold(Args)) {
    CmdArgs.push_back("-mllvm");
    CmdArgs.push_back(Args.MakeArgString("-hexagon-small-data-threshold=" +
                                         Twine(G.getValue())));
  }

  if (!Args.hasArg(options::OPT_fno_short_enums))
    CmdArgs.push_back("-fshort-enums");
  if (Args.getLastArg(options::OPT_mieee_rnd_near)) {
    CmdArgs.push_back("-mllvm");
    CmdArgs.push_back("-enable-hexagon-ieee-rnd-near");
  }
  CmdArgs.push_back("-mllvm");
  CmdArgs.push_back("-machine-sink-split=0");
}

void Clang::AddLanaiTargetArgs(const ArgList &Args,
                               ArgStringList &CmdArgs) const {
  if (Arg *A = Args.getLastArg(options::OPT_mcpu_EQ)) {
    StringRef CPUName = A->getValue();

    CmdArgs.push_back("-target-cpu");
    CmdArgs.push_back(Args.MakeArgString(CPUName));
  }
  if (Arg *A = Args.getLastArg(options::OPT_mregparm_EQ)) {
    StringRef Value = A->getValue();
    // Only support mregparm=4 to support old usage. Report error for all other
    // cases.
    int Mregparm;
    if (Value.getAsInteger(10, Mregparm)) {
      if (Mregparm != 4) {
        getToolChain().getDriver().Diag(
            diag::err_drv_unsupported_option_argument)
            << A->getOption().getName() << Value;
      }
    }
  }
}

void Clang::AddWebAssemblyTargetArgs(const ArgList &Args,
                                     ArgStringList &CmdArgs) const {
  // Default to "hidden" visibility.
  if (!Args.hasArg(options::OPT_fvisibility_EQ,
                   options::OPT_fvisibility_ms_compat)) {
    CmdArgs.push_back("-fvisibility");
    CmdArgs.push_back("hidden");
  }
}

void Clang::DumpCompilationDatabase(Compilation &C, StringRef Filename,
                                    StringRef Target, const InputInfo &Output,
                                    const InputInfo &Input, const ArgList &Args) const {
  // If this is a dry run, do not create the compilation database file.
  if (C.getArgs().hasArg(options::OPT__HASH_HASH_HASH))
    return;

  using llvm::yaml::escape;
  const Driver &D = getToolChain().getDriver();

  if (!CompilationDatabase) {
    std::error_code EC;
    auto File = llvm::make_unique<llvm::raw_fd_ostream>(Filename, EC, llvm::sys::fs::F_Text);
    if (EC) {
      D.Diag(clang::diag::err_drv_compilationdatabase) << Filename
                                                       << EC.message();
      return;
    }
    CompilationDatabase = std::move(File);
  }
  auto &CDB = *CompilationDatabase;
  SmallString<128> Buf;
  if (llvm::sys::fs::current_path(Buf))
    Buf = ".";
  CDB << "{ \"directory\": \"" << escape(Buf) << "\"";
  CDB << ", \"file\": \"" << escape(Input.getFilename()) << "\"";
  CDB << ", \"output\": \"" << escape(Output.getFilename()) << "\"";
  CDB << ", \"arguments\": [\"" << escape(D.ClangExecutable) << "\"";
  Buf = "-x";
  Buf += types::getTypeName(Input.getType());
  CDB << ", \"" << escape(Buf) << "\"";
  if (!D.SysRoot.empty() && !Args.hasArg(options::OPT__sysroot_EQ)) {
    Buf = "--sysroot=";
    Buf += D.SysRoot;
    CDB << ", \"" << escape(Buf) << "\"";
  }
  CDB << ", \"" << escape(Input.getFilename()) << "\"";
  for (auto &A: Args) {
    auto &O = A->getOption();
    // Skip language selection, which is positional.
    if (O.getID() == options::OPT_x)
      continue;
    // Skip writing dependency output and the compilation database itself.
    if (O.getGroup().isValid() && O.getGroup().getID() == options::OPT_M_Group)
      continue;
    // Skip inputs.
    if (O.getKind() == Option::InputClass)
      continue;
    // All other arguments are quoted and appended.
    ArgStringList ASL;
    A->render(Args, ASL);
    for (auto &it: ASL)
      CDB << ", \"" << escape(it) << "\"";
  }
  Buf = "--target=";
  Buf += Target;
  CDB << ", \"" << escape(Buf) << "\"]},\n";
}

static void CollectArgsForIntegratedAssembler(Compilation &C,
                                              const ArgList &Args,
                                              ArgStringList &CmdArgs,
                                              const Driver &D) {
  if (UseRelaxAll(C, Args))
    CmdArgs.push_back("-mrelax-all");

  // Only default to -mincremental-linker-compatible if we think we are
  // targeting the MSVC linker.
  bool DefaultIncrementalLinkerCompatible =
      C.getDefaultToolChain().getTriple().isWindowsMSVCEnvironment();
  if (Args.hasFlag(options::OPT_mincremental_linker_compatible,
                   options::OPT_mno_incremental_linker_compatible,
                   DefaultIncrementalLinkerCompatible))
    CmdArgs.push_back("-mincremental-linker-compatible");

  switch (C.getDefaultToolChain().getArch()) {
  case llvm::Triple::arm:
  case llvm::Triple::armeb:
  case llvm::Triple::thumb:
  case llvm::Triple::thumbeb:
    if (Arg *A = Args.getLastArg(options::OPT_mimplicit_it_EQ)) {
      StringRef Value = A->getValue();
      if (Value == "always" || Value == "never" || Value == "arm" ||
          Value == "thumb") {
        CmdArgs.push_back("-mllvm");
        CmdArgs.push_back(Args.MakeArgString("-arm-implicit-it=" + Value));
      } else {
        D.Diag(diag::err_drv_unsupported_option_argument)
            << A->getOption().getName() << Value;
      }
    }
    break;
  default:
    break;
  }

  // When passing -I arguments to the assembler we sometimes need to
  // unconditionally take the next argument.  For example, when parsing
  // '-Wa,-I -Wa,foo' we need to accept the -Wa,foo arg after seeing the
  // -Wa,-I arg and when parsing '-Wa,-I,foo' we need to accept the 'foo'
  // arg after parsing the '-I' arg.
  bool TakeNextArg = false;

  bool UseRelaxRelocations = C.getDefaultToolChain().useRelaxRelocations();
  const char *MipsTargetFeature = nullptr;
  for (const Arg *A :
       Args.filtered(options::OPT_Wa_COMMA, options::OPT_Xassembler)) {
    A->claim();

    for (StringRef Value : A->getValues()) {
      if (TakeNextArg) {
        CmdArgs.push_back(Value.data());
        TakeNextArg = false;
        continue;
      }

      if (C.getDefaultToolChain().getTriple().isOSBinFormatCOFF() &&
          Value == "-mbig-obj")
        continue; // LLVM handles bigobj automatically

      switch (C.getDefaultToolChain().getArch()) {
      default:
        break;
      case llvm::Triple::thumb:
      case llvm::Triple::thumbeb:
      case llvm::Triple::arm:
      case llvm::Triple::armeb:
        if (Value == "-mthumb")
          // -mthumb has already been processed in ComputeLLVMTriple()
          // recognize but skip over here.
          continue;
        break;
      case llvm::Triple::mips:
      case llvm::Triple::mipsel:
      case llvm::Triple::mips64:
      case llvm::Triple::mips64el:
        if (Value == "--trap") {
          CmdArgs.push_back("-target-feature");
          CmdArgs.push_back("+use-tcc-in-div");
          continue;
        }
        if (Value == "--break") {
          CmdArgs.push_back("-target-feature");
          CmdArgs.push_back("-use-tcc-in-div");
          continue;
        }
        if (Value.startswith("-msoft-float")) {
          CmdArgs.push_back("-target-feature");
          CmdArgs.push_back("+soft-float");
          continue;
        }
        if (Value.startswith("-mhard-float")) {
          CmdArgs.push_back("-target-feature");
          CmdArgs.push_back("-soft-float");
          continue;
        }

        MipsTargetFeature = llvm::StringSwitch<const char *>(Value)
                                .Case("-mips1", "+mips1")
                                .Case("-mips2", "+mips2")
                                .Case("-mips3", "+mips3")
                                .Case("-mips4", "+mips4")
                                .Case("-mips5", "+mips5")
                                .Case("-mips32", "+mips32")
                                .Case("-mips32r2", "+mips32r2")
                                .Case("-mips32r3", "+mips32r3")
                                .Case("-mips32r5", "+mips32r5")
                                .Case("-mips32r6", "+mips32r6")
                                .Case("-mips64", "+mips64")
                                .Case("-mips64r2", "+mips64r2")
                                .Case("-mips64r3", "+mips64r3")
                                .Case("-mips64r5", "+mips64r5")
                                .Case("-mips64r6", "+mips64r6")
                                .Default(nullptr);
        if (MipsTargetFeature)
          continue;
      }

      if (Value == "-force_cpusubtype_ALL") {
        // Do nothing, this is the default and we don't support anything else.
      } else if (Value == "-L") {
        CmdArgs.push_back("-msave-temp-labels");
      } else if (Value == "--fatal-warnings") {
        CmdArgs.push_back("-massembler-fatal-warnings");
      } else if (Value == "--noexecstack") {
        CmdArgs.push_back("-mnoexecstack");
      } else if (Value.startswith("-compress-debug-sections") ||
                 Value.startswith("--compress-debug-sections") ||
                 Value == "-nocompress-debug-sections" ||
                 Value == "--nocompress-debug-sections") {
        CmdArgs.push_back(Value.data());
      } else if (Value == "-mrelax-relocations=yes" ||
                 Value == "--mrelax-relocations=yes") {
        UseRelaxRelocations = true;
      } else if (Value == "-mrelax-relocations=no" ||
                 Value == "--mrelax-relocations=no") {
        UseRelaxRelocations = false;
      } else if (Value.startswith("-I")) {
        CmdArgs.push_back(Value.data());
        // We need to consume the next argument if the current arg is a plain
        // -I. The next arg will be the include directory.
        if (Value == "-I")
          TakeNextArg = true;
      } else if (Value.startswith("-gdwarf-")) {
        // "-gdwarf-N" options are not cc1as options.
        unsigned DwarfVersion = DwarfVersionNum(Value);
        if (DwarfVersion == 0) { // Send it onward, and let cc1as complain.
          CmdArgs.push_back(Value.data());
        } else {
          RenderDebugEnablingArgs(Args, CmdArgs,
                                  codegenoptions::LimitedDebugInfo,
                                  DwarfVersion, llvm::DebuggerKind::Default);
        }
      } else if (Value.startswith("-mcpu") || Value.startswith("-mfpu") ||
                 Value.startswith("-mhwdiv") || Value.startswith("-march")) {
        // Do nothing, we'll validate it later.
      } else if (Value == "-defsym") {
          if (A->getNumValues() != 2) {
            D.Diag(diag::err_drv_defsym_invalid_format) << Value;
            break;
          }
          const char *S = A->getValue(1);
          auto Pair = StringRef(S).split('=');
          auto Sym = Pair.first;
          auto SVal = Pair.second;

          if (Sym.empty() || SVal.empty()) {
            D.Diag(diag::err_drv_defsym_invalid_format) << S;
            break;
          }
          int64_t IVal;
          if (SVal.getAsInteger(0, IVal)) {
            D.Diag(diag::err_drv_defsym_invalid_symval) << SVal;
            break;
          }
          CmdArgs.push_back(Value.data());
          TakeNextArg = true;
      } else {
        D.Diag(diag::err_drv_unsupported_option_argument)
            << A->getOption().getName() << Value;
      }
    }
  }
  if (UseRelaxRelocations)
    CmdArgs.push_back("--mrelax-relocations");
  if (MipsTargetFeature != nullptr) {
    CmdArgs.push_back("-target-feature");
    CmdArgs.push_back(MipsTargetFeature);
  }
}

extern bool IsCXXAMPBackendJobAction(const JobAction* A);
extern bool IsHCHostBackendJobAction(const JobAction* A);
extern bool IsCXXAMPCPUBackendJobAction(const JobAction* A);

static bool IsHCAcceleratorPreprocessJobActionWithInputType(const JobAction* A, types::ID typesID) {
  bool ret = false;
  if (isa<PreprocessJobAction>(A)) {
    const ActionList& al = dyn_cast<PreprocessJobAction>(A)->getInputs();
    if ((al.size() == 1) && (al[0]->getType() == typesID)) {
      ret = true;
    }
  }
  return ret;
}

static void RenderFloatingPointOptions(const ToolChain &TC, const Driver &D,
                                       bool OFastEnabled, const ArgList &Args,
                                       ArgStringList &CmdArgs) {
  // Handle various floating point optimization flags, mapping them to the
  // appropriate LLVM code generation flags. This is complicated by several
  // "umbrella" flags, so we do this by stepping through the flags incrementally
  // adjusting what we think is enabled/disabled, then at the end settting the
  // LLVM flags based on the final state.
  bool HonorINFs = true;
  bool HonorNaNs = true;
  // -fmath-errno is the default on some platforms, e.g. BSD-derived OSes.
  bool MathErrno = TC.IsMathErrnoDefault();
  bool AssociativeMath = false;
  bool ReciprocalMath = false;
  bool SignedZeros = true;
  bool TrappingMath = true;
  StringRef DenormalFPMath = "";
  StringRef FPContract = "";

  for (const Arg *A : Args) {
    switch (A->getOption().getID()) {
    // If this isn't an FP option skip the claim below
    default: continue;

    // Options controlling individual features
    case options::OPT_fhonor_infinities:    HonorINFs = true;         break;
    case options::OPT_fno_honor_infinities: HonorINFs = false;        break;
    case options::OPT_fhonor_nans:          HonorNaNs = true;         break;
    case options::OPT_fno_honor_nans:       HonorNaNs = false;        break;
    case options::OPT_fmath_errno:          MathErrno = true;         break;
    case options::OPT_fno_math_errno:       MathErrno = false;        break;
    case options::OPT_fassociative_math:    AssociativeMath = true;   break;
    case options::OPT_fno_associative_math: AssociativeMath = false;  break;
    case options::OPT_freciprocal_math:     ReciprocalMath = true;    break;
    case options::OPT_fno_reciprocal_math:  ReciprocalMath = false;   break;
    case options::OPT_fsigned_zeros:        SignedZeros = true;       break;
    case options::OPT_fno_signed_zeros:     SignedZeros = false;      break;
    case options::OPT_ftrapping_math:       TrappingMath = true;      break;
    case options::OPT_fno_trapping_math:    TrappingMath = false;     break;

    case options::OPT_fdenormal_fp_math_EQ:
      DenormalFPMath = A->getValue();
      break;

    // Validate and pass through -fp-contract option.
    case options::OPT_ffp_contract: {
      StringRef Val = A->getValue();
      if (Val == "fast" || Val == "on" || Val == "off")
        FPContract = Val;
      else
        D.Diag(diag::err_drv_unsupported_option_argument)
            << A->getOption().getName() << Val;
      break;
    }

    case options::OPT_ffinite_math_only:
      HonorINFs = false;
      HonorNaNs = false;
      break;
    case options::OPT_fno_finite_math_only:
      HonorINFs = true;
      HonorNaNs = true;
      break;

    case options::OPT_funsafe_math_optimizations:
      AssociativeMath = true;
      ReciprocalMath = true;
      SignedZeros = false;
      TrappingMath = false;
      break;
    case options::OPT_fno_unsafe_math_optimizations:
      AssociativeMath = false;
      ReciprocalMath = false;
      SignedZeros = true;
      TrappingMath = true;
      // -fno_unsafe_math_optimizations restores default denormal handling
      DenormalFPMath = "";
      break;

    case options::OPT_Ofast:
      // If -Ofast is the optimization level, then -ffast-math should be enabled
      if (!OFastEnabled)
        continue;
      LLVM_FALLTHROUGH;
    case options::OPT_ffast_math:
      HonorINFs = false;
      HonorNaNs = false;
      MathErrno = false;
      AssociativeMath = true;
      ReciprocalMath = true;
      SignedZeros = false;
      TrappingMath = false;
      // If fast-math is set then set the fp-contract mode to fast.
      FPContract = "fast";
      break;
    case options::OPT_fno_fast_math:
      HonorINFs = true;
      HonorNaNs = true;
      // Turning on -ffast-math (with either flag) removes the need for
      // MathErrno. However, turning *off* -ffast-math merely restores the
      // toolchain default (which may be false).
      MathErrno = TC.IsMathErrnoDefault();
      AssociativeMath = false;
      ReciprocalMath = false;
      SignedZeros = true;
      TrappingMath = true;
      // -fno_fast_math restores default denormal and fpcontract handling
      DenormalFPMath = "";
      FPContract = "";
      break;
    }

    // If we handled this option claim it
    A->claim();
  }

  if (!HonorINFs)
    CmdArgs.push_back("-menable-no-infs");

  if (!HonorNaNs)
    CmdArgs.push_back("-menable-no-nans");

  if (MathErrno)
    CmdArgs.push_back("-fmath-errno");

  if (!MathErrno && AssociativeMath && ReciprocalMath && !SignedZeros &&
      !TrappingMath)
    CmdArgs.push_back("-menable-unsafe-fp-math");

  if (!SignedZeros)
    CmdArgs.push_back("-fno-signed-zeros");

  if (AssociativeMath && !SignedZeros && !TrappingMath)
    CmdArgs.push_back("-mreassociate");

  if (ReciprocalMath)
    CmdArgs.push_back("-freciprocal-math");

  if (!TrappingMath)
    CmdArgs.push_back("-fno-trapping-math");

  if (!DenormalFPMath.empty())
    CmdArgs.push_back(
        Args.MakeArgString("-fdenormal-fp-math=" + DenormalFPMath));

  if (!FPContract.empty())
    CmdArgs.push_back(Args.MakeArgString("-ffp-contract=" + FPContract));

  ParseMRecip(D, Args, CmdArgs);

  // -ffast-math enables the __FAST_MATH__ preprocessor macro, but check for the
  // individual features enabled by -ffast-math instead of the option itself as
  // that's consistent with gcc's behaviour.
  if (!HonorINFs && !HonorNaNs && !MathErrno && AssociativeMath &&
      ReciprocalMath && !SignedZeros && !TrappingMath)
    CmdArgs.push_back("-ffast-math");

  // Handle __FINITE_MATH_ONLY__ similarly.
  if (!HonorINFs && !HonorNaNs)
    CmdArgs.push_back("-ffinite-math-only");

  if (const Arg *A = Args.getLastArg(options::OPT_mfpmath_EQ)) {
    CmdArgs.push_back("-mfpmath");
    CmdArgs.push_back(A->getValue());
  }
}

static void RenderAnalyzerOptions(const ArgList &Args, ArgStringList &CmdArgs,
                                  const llvm::Triple &Triple,
                                  const InputInfo &Input) {
  // Enable region store model by default.
  CmdArgs.push_back("-analyzer-store=region");

  // Treat blocks as analysis entry points.
  CmdArgs.push_back("-analyzer-opt-analyze-nested-blocks");

  CmdArgs.push_back("-analyzer-eagerly-assume");

  // Add default argument set.
  if (!Args.hasArg(options::OPT__analyzer_no_default_checks)) {
    CmdArgs.push_back("-analyzer-checker=core");
    CmdArgs.push_back("-analyzer-checker=apiModeling");

    if (!Triple.isWindowsMSVCEnvironment()) {
      CmdArgs.push_back("-analyzer-checker=unix");
    } else {
      // Enable "unix" checkers that also work on Windows.
      CmdArgs.push_back("-analyzer-checker=unix.API");
      CmdArgs.push_back("-analyzer-checker=unix.Malloc");
      CmdArgs.push_back("-analyzer-checker=unix.MallocSizeof");
      CmdArgs.push_back("-analyzer-checker=unix.MismatchedDeallocator");
      CmdArgs.push_back("-analyzer-checker=unix.cstring.BadSizeArg");
      CmdArgs.push_back("-analyzer-checker=unix.cstring.NullArg");
    }

    // Disable some unix checkers for PS4.
    if (Triple.isPS4CPU()) {
      CmdArgs.push_back("-analyzer-disable-checker=unix.API");
      CmdArgs.push_back("-analyzer-disable-checker=unix.Vfork");
    }

    if (Triple.isOSDarwin())
      CmdArgs.push_back("-analyzer-checker=osx");

    CmdArgs.push_back("-analyzer-checker=deadcode");

    if (types::isCXX(Input.getType()))
      CmdArgs.push_back("-analyzer-checker=cplusplus");

    if (!Triple.isPS4CPU()) {
      CmdArgs.push_back("-analyzer-checker=security.insecureAPI.UncheckedReturn");
      CmdArgs.push_back("-analyzer-checker=security.insecureAPI.getpw");
      CmdArgs.push_back("-analyzer-checker=security.insecureAPI.gets");
      CmdArgs.push_back("-analyzer-checker=security.insecureAPI.mktemp");
      CmdArgs.push_back("-analyzer-checker=security.insecureAPI.mkstemp");
      CmdArgs.push_back("-analyzer-checker=security.insecureAPI.vfork");
    }

    // Default nullability checks.
    CmdArgs.push_back("-analyzer-checker=nullability.NullPassedToNonnull");
    CmdArgs.push_back("-analyzer-checker=nullability.NullReturnedFromNonnull");
  }

  // Set the output format. The default is plist, for (lame) historical reasons.
  CmdArgs.push_back("-analyzer-output");
  if (Arg *A = Args.getLastArg(options::OPT__analyzer_output))
    CmdArgs.push_back(A->getValue());
  else
    CmdArgs.push_back("plist");

  // Disable the presentation of standard compiler warnings when using
  // --analyze.  We only want to show static analyzer diagnostics or frontend
  // errors.
  CmdArgs.push_back("-w");

  // Add -Xanalyzer arguments when running as analyzer.
  Args.AddAllArgValues(CmdArgs, options::OPT_Xanalyzer);
}

static void RenderSSPOptions(const ToolChain &TC, const ArgList &Args,
                             ArgStringList &CmdArgs, bool KernelOrKext) {
  const llvm::Triple &EffectiveTriple = TC.getEffectiveTriple();

  // NVPTX doesn't support stack protectors; from the compiler's perspective, it
  // doesn't even have a stack!
  if (EffectiveTriple.isNVPTX())
    return;

  // -stack-protector=0 is default.
  unsigned StackProtectorLevel = 0;
  unsigned DefaultStackProtectorLevel =
      TC.GetDefaultStackProtectorLevel(KernelOrKext);

  if (Arg *A = Args.getLastArg(options::OPT_fno_stack_protector,
                               options::OPT_fstack_protector_all,
                               options::OPT_fstack_protector_strong,
                               options::OPT_fstack_protector)) {
    if (A->getOption().matches(options::OPT_fstack_protector))
      StackProtectorLevel =
          std::max<unsigned>(LangOptions::SSPOn, DefaultStackProtectorLevel);
    else if (A->getOption().matches(options::OPT_fstack_protector_strong))
      StackProtectorLevel = LangOptions::SSPStrong;
    else if (A->getOption().matches(options::OPT_fstack_protector_all))
      StackProtectorLevel = LangOptions::SSPReq;
  } else {
    StackProtectorLevel = DefaultStackProtectorLevel;
  }

  if (StackProtectorLevel) {
    CmdArgs.push_back("-stack-protector");
    CmdArgs.push_back(Args.MakeArgString(Twine(StackProtectorLevel)));
  }

  // --param ssp-buffer-size=
  for (const Arg *A : Args.filtered(options::OPT__param)) {
    StringRef Str(A->getValue());
    if (Str.startswith("ssp-buffer-size=")) {
      if (StackProtectorLevel) {
        CmdArgs.push_back("-stack-protector-buffer-size");
        // FIXME: Verify the argument is a valid integer.
        CmdArgs.push_back(Args.MakeArgString(Str.drop_front(16)));
      }
      A->claim();
    }
  }
}

static void RenderOpenCLOptions(const ArgList &Args, ArgStringList &CmdArgs) {
  const unsigned ForwardedArguments[] = {
      options::OPT_cl_opt_disable,
      options::OPT_cl_strict_aliasing,
      options::OPT_cl_single_precision_constant,
      options::OPT_cl_finite_math_only,
      options::OPT_cl_kernel_arg_info,
      options::OPT_cl_unsafe_math_optimizations,
      options::OPT_cl_fast_relaxed_math,
      options::OPT_cl_mad_enable,
      options::OPT_cl_no_signed_zeros,
      options::OPT_cl_denorms_are_zero,
      options::OPT_cl_fp32_correctly_rounded_divide_sqrt,
      options::OPT_cl_uniform_work_group_size
  };

  if (Arg *A = Args.getLastArg(options::OPT_cl_std_EQ)) {
    std::string CLStdStr = std::string("-cl-std=") + A->getValue();
    CmdArgs.push_back(Args.MakeArgString(CLStdStr));
  }

  for (const auto &Arg : ForwardedArguments)
    if (const auto *A = Args.getLastArg(Arg))
      CmdArgs.push_back(Args.MakeArgString(A->getOption().getPrefixedName()));
}

static void RenderARCMigrateToolOptions(const Driver &D, const ArgList &Args,
                                        ArgStringList &CmdArgs) {
  bool ARCMTEnabled = false;
  if (!Args.hasArg(options::OPT_fno_objc_arc, options::OPT_fobjc_arc)) {
    if (const Arg *A = Args.getLastArg(options::OPT_ccc_arcmt_check,
                                       options::OPT_ccc_arcmt_modify,
                                       options::OPT_ccc_arcmt_migrate)) {
      ARCMTEnabled = true;
      switch (A->getOption().getID()) {
      default: llvm_unreachable("missed a case");
      case options::OPT_ccc_arcmt_check:
        CmdArgs.push_back("-arcmt-check");
        break;
      case options::OPT_ccc_arcmt_modify:
        CmdArgs.push_back("-arcmt-modify");
        break;
      case options::OPT_ccc_arcmt_migrate:
        CmdArgs.push_back("-arcmt-migrate");
        CmdArgs.push_back("-mt-migrate-directory");
        CmdArgs.push_back(A->getValue());

        Args.AddLastArg(CmdArgs, options::OPT_arcmt_migrate_report_output);
        Args.AddLastArg(CmdArgs, options::OPT_arcmt_migrate_emit_arc_errors);
        break;
      }
    }
  } else {
    Args.ClaimAllArgs(options::OPT_ccc_arcmt_check);
    Args.ClaimAllArgs(options::OPT_ccc_arcmt_modify);
    Args.ClaimAllArgs(options::OPT_ccc_arcmt_migrate);
  }

  if (const Arg *A = Args.getLastArg(options::OPT_ccc_objcmt_migrate)) {
    if (ARCMTEnabled)
      D.Diag(diag::err_drv_argument_not_allowed_with)
          << A->getAsString(Args) << "-ccc-arcmt-migrate";

    CmdArgs.push_back("-mt-migrate-directory");
    CmdArgs.push_back(A->getValue());

    if (!Args.hasArg(options::OPT_objcmt_migrate_literals,
                     options::OPT_objcmt_migrate_subscripting,
                     options::OPT_objcmt_migrate_property)) {
      // None specified, means enable them all.
      CmdArgs.push_back("-objcmt-migrate-literals");
      CmdArgs.push_back("-objcmt-migrate-subscripting");
      CmdArgs.push_back("-objcmt-migrate-property");
    } else {
      Args.AddLastArg(CmdArgs, options::OPT_objcmt_migrate_literals);
      Args.AddLastArg(CmdArgs, options::OPT_objcmt_migrate_subscripting);
      Args.AddLastArg(CmdArgs, options::OPT_objcmt_migrate_property);
    }
  } else {
    Args.AddLastArg(CmdArgs, options::OPT_objcmt_migrate_literals);
    Args.AddLastArg(CmdArgs, options::OPT_objcmt_migrate_subscripting);
    Args.AddLastArg(CmdArgs, options::OPT_objcmt_migrate_property);
    Args.AddLastArg(CmdArgs, options::OPT_objcmt_migrate_all);
    Args.AddLastArg(CmdArgs, options::OPT_objcmt_migrate_readonly_property);
    Args.AddLastArg(CmdArgs, options::OPT_objcmt_migrate_readwrite_property);
    Args.AddLastArg(CmdArgs, options::OPT_objcmt_migrate_property_dot_syntax);
    Args.AddLastArg(CmdArgs, options::OPT_objcmt_migrate_annotation);
    Args.AddLastArg(CmdArgs, options::OPT_objcmt_migrate_instancetype);
    Args.AddLastArg(CmdArgs, options::OPT_objcmt_migrate_nsmacros);
    Args.AddLastArg(CmdArgs, options::OPT_objcmt_migrate_protocol_conformance);
    Args.AddLastArg(CmdArgs, options::OPT_objcmt_atomic_property);
    Args.AddLastArg(CmdArgs, options::OPT_objcmt_returns_innerpointer_property);
    Args.AddLastArg(CmdArgs, options::OPT_objcmt_ns_nonatomic_iosonly);
    Args.AddLastArg(CmdArgs, options::OPT_objcmt_migrate_designated_init);
    Args.AddLastArg(CmdArgs, options::OPT_objcmt_whitelist_dir_path);
  }
}

static void RenderBuiltinOptions(const ToolChain &TC, const llvm::Triple &T,
                                 const ArgList &Args, ArgStringList &CmdArgs) {
  // -fbuiltin is default unless -mkernel is used.
  bool UseBuiltins =
      Args.hasFlag(options::OPT_fbuiltin, options::OPT_fno_builtin,
                   !Args.hasArg(options::OPT_mkernel));
  if (!UseBuiltins)
    CmdArgs.push_back("-fno-builtin");

  // -ffreestanding implies -fno-builtin.
  if (Args.hasArg(options::OPT_ffreestanding))
    UseBuiltins = false;

  // Process the -fno-builtin-* options.
  for (const auto &Arg : Args) {
    const Option &O = Arg->getOption();
    if (!O.matches(options::OPT_fno_builtin_))
      continue;

    Arg->claim();

    // If -fno-builtin is specified, then there's no need to pass the option to
    // the frontend.
    if (!UseBuiltins)
      continue;

    StringRef FuncName = Arg->getValue();
    CmdArgs.push_back(Args.MakeArgString("-fno-builtin-" + FuncName));
  }

  // le32-specific flags:
  //  -fno-math-builtin: clang should not convert math builtins to intrinsics
  //                     by default.
  if (TC.getArch() == llvm::Triple::le32)
    CmdArgs.push_back("-fno-math-builtin");
}

void Driver::getDefaultModuleCachePath(SmallVectorImpl<char> &Result) {
  llvm::sys::path::system_temp_directory(/*erasedOnReboot=*/false, Result);
  llvm::sys::path::append(Result, "org.llvm.clang.");
  appendUserToPath(Result);
  llvm::sys::path::append(Result, "ModuleCache");
}

static void RenderModulesOptions(Compilation &C, const Driver &D,
                                 const ArgList &Args, const InputInfo &Input,
                                 const InputInfo &Output,
                                 ArgStringList &CmdArgs, bool &HaveModules) {
  // -fmodules enables the use of precompiled modules (off by default).
  // Users can pass -fno-cxx-modules to turn off modules support for
  // C++/Objective-C++ programs.
  bool HaveClangModules = false;
  if (Args.hasFlag(options::OPT_fmodules, options::OPT_fno_modules, false)) {
    bool AllowedInCXX = Args.hasFlag(options::OPT_fcxx_modules,
                                     options::OPT_fno_cxx_modules, true);
    if (AllowedInCXX || !types::isCXX(Input.getType())) {
      CmdArgs.push_back("-fmodules");
      HaveClangModules = true;
    }
  }

  HaveModules = HaveClangModules;
  if (Args.hasArg(options::OPT_fmodules_ts)) {
    CmdArgs.push_back("-fmodules-ts");
    HaveModules = true;
  }

  // -fmodule-maps enables implicit reading of module map files. By default,
  // this is enabled if we are using Clang's flavor of precompiled modules.
  if (Args.hasFlag(options::OPT_fimplicit_module_maps,
                   options::OPT_fno_implicit_module_maps, HaveClangModules))
    CmdArgs.push_back("-fimplicit-module-maps");

  // -fmodules-decluse checks that modules used are declared so (off by default)
  if (Args.hasFlag(options::OPT_fmodules_decluse,
                   options::OPT_fno_modules_decluse, false))
    CmdArgs.push_back("-fmodules-decluse");

  // -fmodules-strict-decluse is like -fmodule-decluse, but also checks that
  // all #included headers are part of modules.
  if (Args.hasFlag(options::OPT_fmodules_strict_decluse,
                   options::OPT_fno_modules_strict_decluse, false))
    CmdArgs.push_back("-fmodules-strict-decluse");

  // -fno-implicit-modules turns off implicitly compiling modules on demand.
  if (!Args.hasFlag(options::OPT_fimplicit_modules,
                    options::OPT_fno_implicit_modules, HaveClangModules)) {
    if (HaveModules)
      CmdArgs.push_back("-fno-implicit-modules");
  } else if (HaveModules) {
    // -fmodule-cache-path specifies where our implicitly-built module files
    // should be written.
    SmallString<128> Path;
    if (Arg *A = Args.getLastArg(options::OPT_fmodules_cache_path))
      Path = A->getValue();

    if (C.isForDiagnostics()) {
      // When generating crash reports, we want to emit the modules along with
      // the reproduction sources, so we ignore any provided module path.
      Path = Output.getFilename();
      llvm::sys::path::replace_extension(Path, ".cache");
      llvm::sys::path::append(Path, "modules");
    } else if (Path.empty()) {
      // No module path was provided: use the default.
      Driver::getDefaultModuleCachePath(Path);
    }

    const char Arg[] = "-fmodules-cache-path=";
    Path.insert(Path.begin(), Arg, Arg + strlen(Arg));
    CmdArgs.push_back(Args.MakeArgString(Path));
  }

  if (HaveModules) {
    // -fprebuilt-module-path specifies where to load the prebuilt module files.
    for (const Arg *A : Args.filtered(options::OPT_fprebuilt_module_path)) {
      CmdArgs.push_back(Args.MakeArgString(
          std::string("-fprebuilt-module-path=") + A->getValue()));
      A->claim();
    }
  }

  // -fmodule-name specifies the module that is currently being built (or
  // used for header checking by -fmodule-maps).
  Args.AddLastArg(CmdArgs, options::OPT_fmodule_name_EQ);

  // -fmodule-map-file can be used to specify files containing module
  // definitions.
  Args.AddAllArgs(CmdArgs, options::OPT_fmodule_map_file);

  // -fbuiltin-module-map can be used to load the clang
  // builtin headers modulemap file.
  if (Args.hasArg(options::OPT_fbuiltin_module_map)) {
    SmallString<128> BuiltinModuleMap(D.ResourceDir);
    llvm::sys::path::append(BuiltinModuleMap, "include");
    llvm::sys::path::append(BuiltinModuleMap, "module.modulemap");
    if (llvm::sys::fs::exists(BuiltinModuleMap))
      CmdArgs.push_back(
          Args.MakeArgString("-fmodule-map-file=" + BuiltinModuleMap));
  }

  // The -fmodule-file=<name>=<file> form specifies the mapping of module
  // names to precompiled module files (the module is loaded only if used).
  // The -fmodule-file=<file> form can be used to unconditionally load
  // precompiled module files (whether used or not).
  if (HaveModules)
    Args.AddAllArgs(CmdArgs, options::OPT_fmodule_file);
  else
    Args.ClaimAllArgs(options::OPT_fmodule_file);

  // When building modules and generating crashdumps, we need to dump a module
  // dependency VFS alongside the output.
  if (HaveClangModules && C.isForDiagnostics()) {
    SmallString<128> VFSDir(Output.getFilename());
    llvm::sys::path::replace_extension(VFSDir, ".cache");
    // Add the cache directory as a temp so the crash diagnostics pick it up.
    C.addTempFile(Args.MakeArgString(VFSDir));

    llvm::sys::path::append(VFSDir, "vfs");
    CmdArgs.push_back("-module-dependency-dir");
    CmdArgs.push_back(Args.MakeArgString(VFSDir));
  }

  if (HaveClangModules)
    Args.AddLastArg(CmdArgs, options::OPT_fmodules_user_build_path);

  // Pass through all -fmodules-ignore-macro arguments.
  Args.AddAllArgs(CmdArgs, options::OPT_fmodules_ignore_macro);
  Args.AddLastArg(CmdArgs, options::OPT_fmodules_prune_interval);
  Args.AddLastArg(CmdArgs, options::OPT_fmodules_prune_after);

  Args.AddLastArg(CmdArgs, options::OPT_fbuild_session_timestamp);

  if (Arg *A = Args.getLastArg(options::OPT_fbuild_session_file)) {
    if (Args.hasArg(options::OPT_fbuild_session_timestamp))
      D.Diag(diag::err_drv_argument_not_allowed_with)
          << A->getAsString(Args) << "-fbuild-session-timestamp";

    llvm::sys::fs::file_status Status;
    if (llvm::sys::fs::status(A->getValue(), Status))
      D.Diag(diag::err_drv_no_such_file) << A->getValue();
    CmdArgs.push_back(
        Args.MakeArgString("-fbuild-session-timestamp=" +
                           Twine((uint64_t)Status.getLastModificationTime()
                                     .time_since_epoch()
                                     .count())));
  }

  if (Args.getLastArg(options::OPT_fmodules_validate_once_per_build_session)) {
    if (!Args.getLastArg(options::OPT_fbuild_session_timestamp,
                         options::OPT_fbuild_session_file))
      D.Diag(diag::err_drv_modules_validate_once_requires_timestamp);

    Args.AddLastArg(CmdArgs,
                    options::OPT_fmodules_validate_once_per_build_session);
  }

  Args.AddLastArg(CmdArgs, options::OPT_fmodules_validate_system_headers);
  Args.AddLastArg(CmdArgs, options::OPT_fmodules_disable_diagnostic_validation);
}

static void RenderCharacterOptions(const ArgList &Args, const llvm::Triple &T,
                                   ArgStringList &CmdArgs) {
  // -fsigned-char is default.
  if (const Arg *A = Args.getLastArg(options::OPT_fsigned_char,
                                     options::OPT_fno_signed_char,
                                     options::OPT_funsigned_char,
                                     options::OPT_fno_unsigned_char)) {
    if (A->getOption().matches(options::OPT_funsigned_char) ||
        A->getOption().matches(options::OPT_fno_signed_char)) {
      CmdArgs.push_back("-fno-signed-char");
    }
  } else if (!isSignedCharDefault(T)) {
    CmdArgs.push_back("-fno-signed-char");
  }

  if (const Arg *A = Args.getLastArg(options::OPT_fshort_wchar,
                                     options::OPT_fno_short_wchar)) {
    if (A->getOption().matches(options::OPT_fshort_wchar)) {
      CmdArgs.push_back("-fwchar-type=short");
      CmdArgs.push_back("-fno-signed-wchar");
    } else {
      bool IsARM = T.isARM() || T.isThumb() || T.isAArch64();
      CmdArgs.push_back("-fwchar-type=int");
      if (IsARM && !(T.isOSWindows() || T.getOS() == llvm::Triple::NetBSD ||
                     T.getOS() == llvm::Triple::OpenBSD))
        CmdArgs.push_back("-fno-signed-wchar");
      else
        CmdArgs.push_back("-fsigned-wchar");
    }
  }
}

static void RenderObjCOptions(const ToolChain &TC, const Driver &D,
                              const llvm::Triple &T, const ArgList &Args,
                              ObjCRuntime &Runtime, bool InferCovariantReturns,
                              const InputInfo &Input, ArgStringList &CmdArgs) {
  const llvm::Triple::ArchType Arch = TC.getArch();

  // -fobjc-dispatch-method is only relevant with the nonfragile-abi, and legacy
  // is the default. Except for deployment target of 10.5, next runtime is
  // always legacy dispatch and -fno-objc-legacy-dispatch gets ignored silently.
  if (Runtime.isNonFragile()) {
    if (!Args.hasFlag(options::OPT_fobjc_legacy_dispatch,
                      options::OPT_fno_objc_legacy_dispatch,
                      Runtime.isLegacyDispatchDefaultForArch(Arch))) {
      if (TC.UseObjCMixedDispatch())
        CmdArgs.push_back("-fobjc-dispatch-method=mixed");
      else
        CmdArgs.push_back("-fobjc-dispatch-method=non-legacy");
    }
  }

  // When ObjectiveC legacy runtime is in effect on MacOSX, turn on the option
  // to do Array/Dictionary subscripting by default.
  if (Arch == llvm::Triple::x86 && T.isMacOSX() &&
      !T.isMacOSXVersionLT(10, 7) &&
      Runtime.getKind() == ObjCRuntime::FragileMacOSX && Runtime.isNeXTFamily())
    CmdArgs.push_back("-fobjc-subscripting-legacy-runtime");

  // Allow -fno-objc-arr to trump -fobjc-arr/-fobjc-arc.
  // NOTE: This logic is duplicated in ToolChains.cpp.
  if (isObjCAutoRefCount(Args)) {
    TC.CheckObjCARC();

    CmdArgs.push_back("-fobjc-arc");

    // FIXME: It seems like this entire block, and several around it should be
    // wrapped in isObjC, but for now we just use it here as this is where it
    // was being used previously.
    if (types::isCXX(Input.getType()) && types::isObjC(Input.getType())) {
      if (TC.GetCXXStdlibType(Args) == ToolChain::CST_Libcxx)
        CmdArgs.push_back("-fobjc-arc-cxxlib=libc++");
      else
        CmdArgs.push_back("-fobjc-arc-cxxlib=libstdc++");
    }

    // Allow the user to enable full exceptions code emission.
    // We default off for Objective-C, on for Objective-C++.
    if (Args.hasFlag(options::OPT_fobjc_arc_exceptions,
                     options::OPT_fno_objc_arc_exceptions,
                     /*default=*/types::isCXX(Input.getType())))
      CmdArgs.push_back("-fobjc-arc-exceptions");
  }

  // Silence warning for full exception code emission options when explicitly
  // set to use no ARC.
  if (Args.hasArg(options::OPT_fno_objc_arc)) {
    Args.ClaimAllArgs(options::OPT_fobjc_arc_exceptions);
    Args.ClaimAllArgs(options::OPT_fno_objc_arc_exceptions);
  }

  // -fobjc-infer-related-result-type is the default, except in the Objective-C
  // rewriter.
  if (InferCovariantReturns)
    CmdArgs.push_back("-fno-objc-infer-related-result-type");

  // Pass down -fobjc-weak or -fno-objc-weak if present.
  if (types::isObjC(Input.getType())) {
    auto WeakArg =
        Args.getLastArg(options::OPT_fobjc_weak, options::OPT_fno_objc_weak);
    if (!WeakArg) {
      // nothing to do
    } else if (!Runtime.allowsWeak()) {
      if (WeakArg->getOption().matches(options::OPT_fobjc_weak))
        D.Diag(diag::err_objc_weak_unsupported);
    } else {
      WeakArg->render(Args, CmdArgs);
    }
  }
}

static void RenderDiagnosticsOptions(const Driver &D, const ArgList &Args,
                                     ArgStringList &CmdArgs) {
  bool CaretDefault = true;
  bool ColumnDefault = true;

  if (const Arg *A = Args.getLastArg(options::OPT__SLASH_diagnostics_classic,
                                     options::OPT__SLASH_diagnostics_column,
                                     options::OPT__SLASH_diagnostics_caret)) {
    switch (A->getOption().getID()) {
    case options::OPT__SLASH_diagnostics_caret:
      CaretDefault = true;
      ColumnDefault = true;
      break;
    case options::OPT__SLASH_diagnostics_column:
      CaretDefault = false;
      ColumnDefault = true;
      break;
    case options::OPT__SLASH_diagnostics_classic:
      CaretDefault = false;
      ColumnDefault = false;
      break;
    }
  }

  // -fcaret-diagnostics is default.
  if (!Args.hasFlag(options::OPT_fcaret_diagnostics,
                    options::OPT_fno_caret_diagnostics, CaretDefault))
    CmdArgs.push_back("-fno-caret-diagnostics");

  // -fdiagnostics-fixit-info is default, only pass non-default.
  if (!Args.hasFlag(options::OPT_fdiagnostics_fixit_info,
                    options::OPT_fno_diagnostics_fixit_info))
    CmdArgs.push_back("-fno-diagnostics-fixit-info");

  // Enable -fdiagnostics-show-option by default.
  if (Args.hasFlag(options::OPT_fdiagnostics_show_option,
                   options::OPT_fno_diagnostics_show_option))
    CmdArgs.push_back("-fdiagnostics-show-option");

  if (const Arg *A =
          Args.getLastArg(options::OPT_fdiagnostics_show_category_EQ)) {
    CmdArgs.push_back("-fdiagnostics-show-category");
    CmdArgs.push_back(A->getValue());
  }

  if (Args.hasFlag(options::OPT_fdiagnostics_show_hotness,
                   options::OPT_fno_diagnostics_show_hotness, false))
    CmdArgs.push_back("-fdiagnostics-show-hotness");

  if (const Arg *A =
          Args.getLastArg(options::OPT_fdiagnostics_hotness_threshold_EQ)) {
    std::string Opt =
        std::string("-fdiagnostics-hotness-threshold=") + A->getValue();
    CmdArgs.push_back(Args.MakeArgString(Opt));
  }

  if (const Arg *A = Args.getLastArg(options::OPT_fdiagnostics_format_EQ)) {
    CmdArgs.push_back("-fdiagnostics-format");
    CmdArgs.push_back(A->getValue());
  }

  if (const Arg *A = Args.getLastArg(
          options::OPT_fdiagnostics_show_note_include_stack,
          options::OPT_fno_diagnostics_show_note_include_stack)) {
    const Option &O = A->getOption();
    if (O.matches(options::OPT_fdiagnostics_show_note_include_stack))
      CmdArgs.push_back("-fdiagnostics-show-note-include-stack");
    else
      CmdArgs.push_back("-fno-diagnostics-show-note-include-stack");
  }

  // Color diagnostics are parsed by the driver directly from argv and later
  // re-parsed to construct this job; claim any possible color diagnostic here
  // to avoid warn_drv_unused_argument and diagnose bad
  // OPT_fdiagnostics_color_EQ values.
  for (const Arg *A : Args) {
    const Option &O = A->getOption();
    if (!O.matches(options::OPT_fcolor_diagnostics) &&
        !O.matches(options::OPT_fdiagnostics_color) &&
        !O.matches(options::OPT_fno_color_diagnostics) &&
        !O.matches(options::OPT_fno_diagnostics_color) &&
        !O.matches(options::OPT_fdiagnostics_color_EQ))
      continue;

    if (O.matches(options::OPT_fdiagnostics_color_EQ)) {
      StringRef Value(A->getValue());
      if (Value != "always" && Value != "never" && Value != "auto")
        D.Diag(diag::err_drv_clang_unsupported)
            << ("-fdiagnostics-color=" + Value).str();
    }
    A->claim();
  }

  if (D.getDiags().getDiagnosticOptions().ShowColors)
    CmdArgs.push_back("-fcolor-diagnostics");

  if (Args.hasArg(options::OPT_fansi_escape_codes))
    CmdArgs.push_back("-fansi-escape-codes");

  if (!Args.hasFlag(options::OPT_fshow_source_location,
                    options::OPT_fno_show_source_location))
    CmdArgs.push_back("-fno-show-source-location");

  if (Args.hasArg(options::OPT_fdiagnostics_absolute_paths))
    CmdArgs.push_back("-fdiagnostics-absolute-paths");

  if (!Args.hasFlag(options::OPT_fshow_column, options::OPT_fno_show_column,
                    ColumnDefault))
    CmdArgs.push_back("-fno-show-column");

  if (!Args.hasFlag(options::OPT_fspell_checking,
                    options::OPT_fno_spell_checking))
    CmdArgs.push_back("-fno-spell-checking");
}

static void RenderDebugOptions(const ToolChain &TC, const Driver &D,
                               const llvm::Triple &T, const ArgList &Args,
                               bool EmitCodeView, bool IsWindowsMSVC,
                               bool IsHCCKernelPath, ArgStringList &CmdArgs,
                               codegenoptions::DebugInfoKind &DebugInfoKind,
                               const Arg *&SplitDWARFArg) {
  if (Args.hasFlag(options::OPT_fdebug_info_for_profiling,
                   options::OPT_fno_debug_info_for_profiling, false))
    CmdArgs.push_back("-fdebug-info-for-profiling");

  // The 'g' groups options involve a somewhat intricate sequence of decisions
  // about what to pass from the driver to the frontend, but by the time they
  // reach cc1 they've been factored into three well-defined orthogonal choices:
  //  * what level of debug info to generate
  //  * what dwarf version to write
  //  * what debugger tuning to use
  // This avoids having to monkey around further in cc1 other than to disable
  // codeview if not running in a Windows environment. Perhaps even that
  // decision should be made in the driver as well though.
  unsigned DWARFVersion = 0;
  llvm::DebuggerKind DebuggerTuning = TC.getDefaultDebuggerTuning();

  bool SplitDWARFInlining =
      Args.hasFlag(options::OPT_fsplit_dwarf_inlining,
                   options::OPT_fno_split_dwarf_inlining, true);

  Args.ClaimAllArgs(options::OPT_g_Group);

  SplitDWARFArg = Args.getLastArg(options::OPT_gsplit_dwarf);

  if (const Arg *A = Args.getLastArg(options::OPT_g_Group)) {
    // If the last option explicitly specified a debug-info level, use it.
    if (A->getOption().matches(options::OPT_gN_Group)) {
      DebugInfoKind = DebugLevelToInfoKind(*A);
      // If you say "-gsplit-dwarf -gline-tables-only", -gsplit-dwarf loses.
      // But -gsplit-dwarf is not a g_group option, hence we have to check the
      // order explicitly. If -gsplit-dwarf wins, we fix DebugInfoKind later.
      // This gets a bit more complicated if you've disabled inline info in the
      // skeleton CUs (SplitDWARFInlining) - then there's value in composing
      // split-dwarf and line-tables-only, so let those compose naturally in
      // that case.
      // And if you just turned off debug info, (-gsplit-dwarf -g0) - do that.
      if (SplitDWARFArg) {
        if (A->getIndex() > SplitDWARFArg->getIndex()) {
          if (DebugInfoKind == codegenoptions::NoDebugInfo ||
              (DebugInfoKind == codegenoptions::DebugLineTablesOnly &&
               SplitDWARFInlining))
            SplitDWARFArg = nullptr;
        } else if (SplitDWARFInlining)
          DebugInfoKind = codegenoptions::NoDebugInfo;
      }
    } else {
      // For any other 'g' option, use Limited.
      DebugInfoKind = codegenoptions::LimitedDebugInfo;
    }
  }

  if (!IsHCCKernelPath ||
       DebugInfoKind == codegenoptions::DebugLineTablesOnly) {
  // If a debugger tuning argument appeared, remember it.
  if (const Arg *A =
          Args.getLastArg(options::OPT_gTune_Group, options::OPT_ggdbN_Group)) {
    if (A->getOption().matches(options::OPT_glldb))
      DebuggerTuning = llvm::DebuggerKind::LLDB;
    else if (A->getOption().matches(options::OPT_gsce))
      DebuggerTuning = llvm::DebuggerKind::SCE;
    else
      DebuggerTuning = llvm::DebuggerKind::GDB;
  }

  // If a -gdwarf argument appeared, remember it.
  if (const Arg *A =
          Args.getLastArg(options::OPT_gdwarf_2, options::OPT_gdwarf_3,
                          options::OPT_gdwarf_4, options::OPT_gdwarf_5))
    DWARFVersion = DwarfVersionNum(A->getSpelling());

  // Forward -gcodeview. EmitCodeView might have been set by CL-compatibility
  // argument parsing.
  if (EmitCodeView) {
    // DWARFVersion remains at 0 if no explicit choice was made.
    CmdArgs.push_back("-gcodeview");
  } else if (DWARFVersion == 0 &&
             DebugInfoKind != codegenoptions::NoDebugInfo) {
    DWARFVersion = TC.GetDefaultDwarfVersion();
  }

  // We ignore flag -gstrict-dwarf for now.
  // And we handle flag -grecord-gcc-switches later with DWARFDebugFlags.
  Args.ClaimAllArgs(options::OPT_g_flags_Group);

  // Column info is included by default for everything except SCE and CodeView.
  // Clang doesn't track end columns, just starting columns, which, in theory,
  // is fine for CodeView (and PDB).  In practice, however, the Microsoft
  // debuggers don't handle missing end columns well, so it's better not to
  // include any column info.
  if (Args.hasFlag(options::OPT_gcolumn_info, options::OPT_gno_column_info,
                   /*Default=*/!(IsWindowsMSVC && EmitCodeView) &&
                       DebuggerTuning != llvm::DebuggerKind::SCE))
    CmdArgs.push_back("-dwarf-column-info");

  // FIXME: Move backend command line options to the module.
  // If -gline-tables-only is the last option it wins.
  if (DebugInfoKind != codegenoptions::DebugLineTablesOnly &&
      Args.hasArg(options::OPT_gmodules)) {
    DebugInfoKind = codegenoptions::LimitedDebugInfo;
    CmdArgs.push_back("-dwarf-ext-refs");
    CmdArgs.push_back("-fmodule-format=obj");
  }

  // -gsplit-dwarf should turn on -g and enable the backend dwarf
  // splitting and extraction.
  // FIXME: Currently only works on Linux.
  if (T.isOSLinux()) {
    if (!SplitDWARFInlining)
      CmdArgs.push_back("-fno-split-dwarf-inlining");

    if (SplitDWARFArg) {
      if (DebugInfoKind == codegenoptions::NoDebugInfo)
        DebugInfoKind = codegenoptions::LimitedDebugInfo;
      CmdArgs.push_back("-enable-split-dwarf");
    }
  }

  // After we've dealt with all combinations of things that could
  // make DebugInfoKind be other than None or DebugLineTablesOnly,
  // figure out if we need to "upgrade" it to standalone debug info.
  // We parse these two '-f' options whether or not they will be used,
  // to claim them even if you wrote "-fstandalone-debug -gline-tables-only"
  bool NeedFullDebug = Args.hasFlag(options::OPT_fstandalone_debug,
                                    options::OPT_fno_standalone_debug,
                                    TC.GetDefaultStandaloneDebug());
  if (DebugInfoKind == codegenoptions::LimitedDebugInfo && NeedFullDebug)
    DebugInfoKind = codegenoptions::FullDebugInfo;

  if (Args.hasFlag(options::OPT_gembed_source, options::OPT_gno_embed_source, false)) {
    // Source embedding is a vendor extension to DWARF v5. By now we have
    // checked if a DWARF version was stated explicitly, and have otherwise
    // fallen back to the target default, so if this is still not at least 5 we
    // emit an error.
    if (DWARFVersion < 5)
      D.Diag(diag::err_drv_argument_only_allowed_with)
          << Args.getLastArg(options::OPT_gembed_source)->getAsString(Args)
          << "-gdwarf-5";
    CmdArgs.push_back("-gembed-source");
  }

  RenderDebugEnablingArgs(Args, CmdArgs, DebugInfoKind, DWARFVersion,
                          DebuggerTuning);

  // -fdebug-macro turns on macro debug info generation.
  if (Args.hasFlag(options::OPT_fdebug_macro, options::OPT_fno_debug_macro,
                   false))
    CmdArgs.push_back("-debug-info-macro");

  // -ggnu-pubnames turns on gnu style pubnames in the backend.
  if (Args.hasArg(options::OPT_ggnu_pubnames))
    CmdArgs.push_back("-ggnu-pubnames");

  // -gdwarf-aranges turns on the emission of the aranges section in the
  // backend.
  // Always enabled for SCE tuning.
  if (Args.hasArg(options::OPT_gdwarf_aranges) ||
      DebuggerTuning == llvm::DebuggerKind::SCE) {
    CmdArgs.push_back("-backend-option");
    CmdArgs.push_back("-generate-arange-section");
  }

  if (Args.hasFlag(options::OPT_fdebug_types_section,
                   options::OPT_fno_debug_types_section, false)) {
    CmdArgs.push_back("-backend-option");
    CmdArgs.push_back("-generate-type-units");
  }

  // Decide how to render forward declarations of template instantiations.
  // SCE wants full descriptions, others just get them in the name.
  if (DebuggerTuning == llvm::DebuggerKind::SCE)
    CmdArgs.push_back("-debug-forward-template-params");

  // Do we need to explicitly import anonymous namespaces into the parent scope?
  if (DebuggerTuning == llvm::DebuggerKind::SCE)
    CmdArgs.push_back("-dwarf-explicit-import");

  } // if (!IsHCCKernelPath)

  RenderDebugInfoCompressionArgs(Args, CmdArgs, D);
}

void Clang::ConstructJob(Compilation &C, const JobAction &JA,
                         const InputInfo &Output, const InputInfoList &Inputs,
                         const ArgList &Args, const char *LinkingOutput) const {
  const llvm::Triple &RawTriple = getToolChain().getTriple();
  const llvm::Triple &Triple = getToolChain().getEffectiveTriple();
  const std::string &TripleStr = Triple.getTriple();

  bool KernelOrKext =
      Args.hasArg(options::OPT_mkernel, options::OPT_fapple_kext);
  const Driver &D = getToolChain().getDriver();
  ArgStringList CmdArgs;

  // Check number of inputs for sanity. We need at least one input.
  assert(Inputs.size() >= 1 && "Must have at least one input.");
  const InputInfo &Input = Inputs[0];
  // CUDA compilation may have multiple inputs (source file + results of
  // device-side compilations). OpenMP device jobs also take the host IR as a
  // second input. All other jobs are expected to have exactly one
  // input.
  bool IsCuda = JA.isOffloading(Action::OFK_Cuda);
  bool IsOpenMPDevice = JA.isDeviceOffloading(Action::OFK_OpenMP);
  assert((IsCuda || (IsOpenMPDevice && Inputs.size() == 2) ||
          Inputs.size() == 1) &&
         "Unable to handle multiple inputs.");

  const llvm::Triple *AuxTriple =
      IsCuda ? getToolChain().getAuxTriple() : nullptr;

  bool IsWindowsGNU = RawTriple.isWindowsGNUEnvironment();
  bool IsWindowsCygnus = RawTriple.isWindowsCygwinEnvironment();
  bool IsWindowsMSVC = RawTriple.isWindowsMSVCEnvironment();
  bool IsIAMCU = RawTriple.isOSIAMCU();

  // Adjust IsWindowsXYZ for CUDA compilations.  Even when compiling in device
  // mode (i.e., getToolchain().getTriple() is NVPTX, not Windows), we need to
  // pass Windows-specific flags to cc1.
  if (IsCuda) {
    IsWindowsMSVC |= AuxTriple && AuxTriple->isWindowsMSVCEnvironment();
    IsWindowsGNU |= AuxTriple && AuxTriple->isWindowsGNUEnvironment();
    IsWindowsCygnus |= AuxTriple && AuxTriple->isWindowsCygwinEnvironment();
  }

  // C++ is not supported for IAMCU.
  if (IsIAMCU && types::isCXX(Input.getType()))
    D.Diag(diag::err_drv_clang_unsupported) << "C++ for IAMCU";

  // Invoke ourselves in -cc1 mode.
  //
  // FIXME: Implement custom jobs for internal actions.
  CmdArgs.push_back("-cc1");

  // add HCC macros, based on compiler modes
  if (Args.hasArg(options::OPT_hc_mode)) {
    CmdArgs.push_back("-D__KALMAR_HC__=1");
    CmdArgs.push_back("-D__HCC_HC__=1");
  } else if (D.IsCXXAMP(Args)) {
    CmdArgs.push_back("-D__KALMAR_AMP__=1");
    CmdArgs.push_back("-D__HCC_AMP__=1");
  }

  // C++ AMP-specific
  if (IsCXXAMPBackendJobAction(&JA) ||
      IsHCAcceleratorPreprocessJobActionWithInputType(&JA, types::TY_HC_KERNEL) ||
      IsHCAcceleratorPreprocessJobActionWithInputType(&JA, types::TY_CXX_AMP)) {
    // path to compile kernel codes on GPU
    CmdArgs.push_back("-D__GPU__=1");
    CmdArgs.push_back("-D__KALMAR_ACCELERATOR__=1");
    CmdArgs.push_back("-D__HCC_ACCELERATOR__=1");
    CmdArgs.push_back("-famp-is-device");
    CmdArgs.push_back("-fno-builtin");
    CmdArgs.push_back("-fno-common");
    //CmdArgs.push_back("-m32"); // added below using -triple
    CmdArgs.push_back("-O2");
  } else if(IsCXXAMPCPUBackendJobAction(&JA) ||
    IsHCAcceleratorPreprocessJobActionWithInputType(&JA, types::TY_CXX_AMP_CPU)){
    // path to compile kernel codes on CPU
    CmdArgs.push_back("-famp-is-device");
    CmdArgs.push_back("-famp-cpu");
    CmdArgs.push_back("-D__AMP_CPU__=1");
    CmdArgs.push_back("-D__KALMAR_ACCELERATOR__=2");
    CmdArgs.push_back("-D__HCC_ACCELERATOR__=2");
  } else if (Args.hasArg(options::OPT_cxxamp_cpu_mode)) {
    // path to compile host codes, while kernel codes are to be compiled on CPU
    CmdArgs.push_back("-D__AMP_CPU__=1");
    CmdArgs.push_back("-D__KALMAR_CPU__=2");
    CmdArgs.push_back("-D__HCC_CPU__=2");
  } else {
    // path to compile host codes, while kernel codes are to be compiled on GPU
    CmdArgs.push_back("-D__KALMAR_CPU__=1");
    CmdArgs.push_back("-D__HCC_CPU__=1");
  }

  // Add the "effective" target triple.
  CmdArgs.push_back("-triple");
  CmdArgs.push_back(Args.MakeArgString(TripleStr));

  if (const Arg *MJ = Args.getLastArg(options::OPT_MJ)) {
    DumpCompilationDatabase(C, MJ->getValue(), TripleStr, Output, Input, Args);
    Args.ClaimAllArgs(options::OPT_MJ);
  }

  if (IsCuda) {
    // We have to pass the triple of the host if compiling for a CUDA device and
    // vice-versa.
    std::string NormalizedTriple;
    if (JA.isDeviceOffloading(Action::OFK_Cuda))
      NormalizedTriple = C.getSingleOffloadToolChain<Action::OFK_Host>()
                             ->getTriple()
                             .normalize();
    else
      NormalizedTriple = C.getSingleOffloadToolChain<Action::OFK_Cuda>()
                             ->getTriple()
                             .normalize();

    CmdArgs.push_back("-aux-triple");
    CmdArgs.push_back(Args.MakeArgString(NormalizedTriple));
  }

  // Make sure host triple is specified for HCC kernel compilation path
  bool IsHCCKernelPath = IsCXXAMPBackendJobAction(&JA) || IsCXXAMPCPUBackendJobAction(&JA);
  if (IsHCCKernelPath) {
    // We have to pass the triple of the host if compiling for a HCC device
    std::string NormalizedTriple;
    NormalizedTriple = C.getSingleOffloadToolChain<Action::OFK_Host>()
                         ->getTriple()
                         .normalize();

    CmdArgs.push_back("-aux-triple");
    CmdArgs.push_back(Args.MakeArgString(NormalizedTriple));
  }

  if (IsOpenMPDevice) {
    // We have to pass the triple of the host if compiling for an OpenMP device.
    std::string NormalizedTriple =
        C.getSingleOffloadToolChain<Action::OFK_Host>()
            ->getTriple()
            .normalize();
    CmdArgs.push_back("-aux-triple");
    CmdArgs.push_back(Args.MakeArgString(NormalizedTriple));
  }

  if (Triple.isOSWindows() && (Triple.getArch() == llvm::Triple::arm ||
                               Triple.getArch() == llvm::Triple::thumb)) {
    unsigned Offset = Triple.getArch() == llvm::Triple::arm ? 4 : 6;
    unsigned Version;
    Triple.getArchName().substr(Offset).getAsInteger(10, Version);
    if (Version < 7)
      D.Diag(diag::err_target_unsupported_arch) << Triple.getArchName()
                                                << TripleStr;
  }

  // Push all default warning arguments that are specific to
  // the given target.  These come before user provided warning options
  // are provided.
  getToolChain().addClangWarningOptions(CmdArgs);

  // Select the appropriate action.
  RewriteKind rewriteKind = RK_None;

  if (isa<AnalyzeJobAction>(JA)) {
    assert(JA.getType() == types::TY_Plist && "Invalid output type.");
    CmdArgs.push_back("-analyze");
  } else if (isa<MigrateJobAction>(JA)) {
    CmdArgs.push_back("-migrate");
  } else if (isa<PreprocessJobAction>(JA)) {
    if (Output.getType() == types::TY_Dependencies)
      CmdArgs.push_back("-Eonly");
    else {
      CmdArgs.push_back("-E");
      if (Args.hasArg(options::OPT_rewrite_objc) &&
          !Args.hasArg(options::OPT_g_Group))
        CmdArgs.push_back("-P");
    }
  } else if (isa<AssembleJobAction>(JA)) {
    CmdArgs.push_back("-emit-obj");

    CollectArgsForIntegratedAssembler(C, Args, CmdArgs, D);

    // Also ignore explicit -force_cpusubtype_ALL option.
    (void)Args.hasArg(options::OPT_force__cpusubtype__ALL);
  } else if (isa<PrecompileJobAction>(JA)) {
    // Use PCH if the user requested it.
    bool UsePCH = D.CCCUsePCH;

    if (JA.getType() == types::TY_Nothing)
      CmdArgs.push_back("-fsyntax-only");
    else if (JA.getType() == types::TY_ModuleFile)
      CmdArgs.push_back("-emit-module-interface");
    else if (UsePCH)
      CmdArgs.push_back("-emit-pch");
    else
      CmdArgs.push_back("-emit-pth");
  } else if (isa<VerifyPCHJobAction>(JA)) {
    CmdArgs.push_back("-verify-pch");
  } else {
    assert((isa<CompileJobAction>(JA) || isa<BackendJobAction>(JA)) &&
           "Invalid action for clang tool.");
    if (JA.getType() == types::TY_Nothing) {
      CmdArgs.push_back("-fsyntax-only");
    } else if (JA.getType() == types::TY_LLVM_IR ||
               JA.getType() == types::TY_LTO_IR) {
      CmdArgs.push_back("-emit-llvm");
    } else if (JA.getType() == types::TY_LLVM_BC ||
               JA.getType() == types::TY_LTO_BC) {
      CmdArgs.push_back("-emit-llvm-bc");
    } else if (JA.getType() == types::TY_PP_Asm) {
      CmdArgs.push_back("-S");
    } else if (JA.getType() == types::TY_AST) {
      CmdArgs.push_back("-emit-pch");
    } else if (JA.getType() == types::TY_ModuleFile) {
      CmdArgs.push_back("-module-file-info");
    } else if (JA.getType() == types::TY_RewrittenObjC) {
      CmdArgs.push_back("-rewrite-objc");
      rewriteKind = RK_NonFragile;
    } else if (JA.getType() == types::TY_RewrittenLegacyObjC) {
      CmdArgs.push_back("-rewrite-objc");
      rewriteKind = RK_Fragile;
    } else {
      assert(JA.getType() == types::TY_PP_Asm && "Unexpected output type!");
    }

    // Preserve use-list order by default when emitting bitcode, so that
    // loading the bitcode up in 'opt' or 'llc' and running passes gives the
    // same result as running passes here.  For LTO, we don't need to preserve
    // the use-list order, since serialization to bitcode is part of the flow.
    if (JA.getType() == types::TY_LLVM_BC)
      CmdArgs.push_back("-emit-llvm-uselists");

    if (D.isUsingLTO()) {
      Args.AddLastArg(CmdArgs, options::OPT_flto, options::OPT_flto_EQ);

      // The Darwin and PS4 linkers currently use the legacy LTO API, which
      // does not support LTO unit features (CFI, whole program vtable opt)
      // under ThinLTO.
      if (!(RawTriple.isOSDarwin() || RawTriple.isPS4()) ||
          D.getLTOMode() == LTOK_Full)
        CmdArgs.push_back("-flto-unit");
    }
  }

  if (const Arg *A = Args.getLastArg(options::OPT_fthinlto_index_EQ)) {
    if (!types::isLLVMIR(Input.getType()))
      D.Diag(diag::err_drv_argument_only_allowed_with) << A->getAsString(Args)
                                                       << "-x ir";
    Args.AddLastArg(CmdArgs, options::OPT_fthinlto_index_EQ);
  }

  // Embed-bitcode option.
  if (C.getDriver().embedBitcodeInObject() && !C.getDriver().isUsingLTO() &&
      (isa<BackendJobAction>(JA) || isa<AssembleJobAction>(JA))) {
    // Add flags implied by -fembed-bitcode.
    Args.AddLastArg(CmdArgs, options::OPT_fembed_bitcode_EQ);
    // Disable all llvm IR level optimizations.
    CmdArgs.push_back("-disable-llvm-passes");
  }
  if (C.getDriver().embedBitcodeMarkerOnly() && !C.getDriver().isUsingLTO())
    CmdArgs.push_back("-fembed-bitcode=marker");

  // We normally speed up the clang process a bit by skipping destructors at
  // exit, but when we're generating diagnostics we can rely on some of the
  // cleanup.
  if (!C.isForDiagnostics())
    CmdArgs.push_back("-disable-free");

#ifdef NDEBUG
  const bool IsAssertBuild = false;
#else
  const bool IsAssertBuild = true;
#endif

  // Disable the verification pass in -asserts builds.
  if (!IsAssertBuild)
    CmdArgs.push_back("-disable-llvm-verifier");

  // Discard value names in assert builds unless otherwise specified.
<<<<<<< HEAD
  if (const Arg *A = Args.getLastArg(options::OPT_fdiscard_value_names,
                                     options::OPT_fno_discard_value_names)) {
    if (A->getOption().matches(options::OPT_fdiscard_value_names))
      CmdArgs.push_back("-discard-value-names");
  } else if (!IsAssertBuild) {
    // Do not discard value names in HC mode
    if (!Args.hasArg(options::OPT_hc_mode))
      CmdArgs.push_back("-discard-value-names");
  }
  
=======
  if (Args.hasFlag(options::OPT_fdiscard_value_names,
                   options::OPT_fno_discard_value_names, !IsAssertBuild))
    CmdArgs.push_back("-discard-value-names");

>>>>>>> 19302195
  // Set the main file name, so that debug info works even with
  // -save-temps.
  CmdArgs.push_back("-main-file-name");
  CmdArgs.push_back(getBaseInputName(Args, Input));

  // Some flags which affect the language (via preprocessor
  // defines).
  if (Args.hasArg(options::OPT_static))
    CmdArgs.push_back("-static-define");

  if (isa<AnalyzeJobAction>(JA))
    RenderAnalyzerOptions(Args, CmdArgs, Triple, Input);

  CheckCodeGenerationOptions(D, Args);

  llvm::Reloc::Model RelocationModel;
  unsigned PICLevel;
  bool IsPIE;
  std::tie(RelocationModel, PICLevel, IsPIE) =
      ParsePICArgs(getToolChain(), Args);

  const char *RMName = RelocationModelName(RelocationModel);

  if ((RelocationModel == llvm::Reloc::ROPI ||
       RelocationModel == llvm::Reloc::ROPI_RWPI) &&
      types::isCXX(Input.getType()) &&
      !Args.hasArg(options::OPT_fallow_unsupported))
    D.Diag(diag::err_drv_ropi_incompatible_with_cxx);

  if (RMName) {
    CmdArgs.push_back("-mrelocation-model");
    CmdArgs.push_back(RMName);
  }
  if (PICLevel > 0) {
    CmdArgs.push_back("-pic-level");
    CmdArgs.push_back(PICLevel == 1 ? "1" : "2");
    if (IsPIE)
      CmdArgs.push_back("-pic-is-pie");
  }

  if (Arg *A = Args.getLastArg(options::OPT_meabi)) {
    CmdArgs.push_back("-meabi");
    CmdArgs.push_back(A->getValue());
  }

  CmdArgs.push_back("-mthread-model");
  if (Arg *A = Args.getLastArg(options::OPT_mthread_model)) {
    if (!getToolChain().isThreadModelSupported(A->getValue()))
      D.Diag(diag::err_drv_invalid_thread_model_for_target)
          << A->getValue() << A->getAsString(Args);
    CmdArgs.push_back(A->getValue());
  }
  else
    CmdArgs.push_back(Args.MakeArgString(getToolChain().getThreadModel()));

  Args.AddLastArg(CmdArgs, options::OPT_fveclib);

  if (!Args.hasFlag(options::OPT_fmerge_all_constants,
                    options::OPT_fno_merge_all_constants))
    CmdArgs.push_back("-fno-merge-all-constants");

  // LLVM Code Generator Options.

  if (Args.hasArg(options::OPT_frewrite_map_file) ||
      Args.hasArg(options::OPT_frewrite_map_file_EQ)) {
    for (const Arg *A : Args.filtered(options::OPT_frewrite_map_file,
                                      options::OPT_frewrite_map_file_EQ)) {
      StringRef Map = A->getValue();
      if (!llvm::sys::fs::exists(Map)) {
        D.Diag(diag::err_drv_no_such_file) << Map;
      } else {
        CmdArgs.push_back("-frewrite-map-file");
        CmdArgs.push_back(A->getValue());
        A->claim();
      }
    }
  }

  if (Arg *A = Args.getLastArg(options::OPT_Wframe_larger_than_EQ)) {
    StringRef v = A->getValue();
    CmdArgs.push_back("-mllvm");
    CmdArgs.push_back(Args.MakeArgString("-warn-stack-size=" + v));
    A->claim();
  }

  if (!Args.hasFlag(options::OPT_fjump_tables, options::OPT_fno_jump_tables,
                    true))
    CmdArgs.push_back("-fno-jump-tables");

  if (Args.hasFlag(options::OPT_fprofile_sample_accurate,
                   options::OPT_fno_profile_sample_accurate, false))
    CmdArgs.push_back("-fprofile-sample-accurate");

  if (!Args.hasFlag(options::OPT_fpreserve_as_comments,
                    options::OPT_fno_preserve_as_comments, true))
    CmdArgs.push_back("-fno-preserve-as-comments");

  if (Arg *A = Args.getLastArg(options::OPT_mregparm_EQ)) {
    CmdArgs.push_back("-mregparm");
    CmdArgs.push_back(A->getValue());
  }

  if (Arg *A = Args.getLastArg(options::OPT_fpcc_struct_return,
                               options::OPT_freg_struct_return)) {
    if (getToolChain().getArch() != llvm::Triple::x86) {
      D.Diag(diag::err_drv_unsupported_opt_for_target)
          << A->getSpelling() << RawTriple.str();
    } else if (A->getOption().matches(options::OPT_fpcc_struct_return)) {
      CmdArgs.push_back("-fpcc-struct-return");
    } else {
      assert(A->getOption().matches(options::OPT_freg_struct_return));
      CmdArgs.push_back("-freg-struct-return");
    }
  }

  if (Args.hasFlag(options::OPT_mrtd, options::OPT_mno_rtd, false))
    CmdArgs.push_back("-fdefault-calling-conv=stdcall");

  if (shouldUseFramePointer(Args, RawTriple))
    CmdArgs.push_back("-mdisable-fp-elim");
  if (!Args.hasFlag(options::OPT_fzero_initialized_in_bss,
                    options::OPT_fno_zero_initialized_in_bss))
    CmdArgs.push_back("-mno-zero-initialized-in-bss");

  bool OFastEnabled = isOptimizationLevelFast(Args);
  // If -Ofast is the optimization level, then -fstrict-aliasing should be
  // enabled.  This alias option is being used to simplify the hasFlag logic.
  OptSpecifier StrictAliasingAliasOption =
      OFastEnabled ? options::OPT_Ofast : options::OPT_fstrict_aliasing;
  // We turn strict aliasing off by default if we're in CL mode, since MSVC
  // doesn't do any TBAA.
  bool TBAAOnByDefault = !D.IsCLMode();
  if (!Args.hasFlag(options::OPT_fstrict_aliasing, StrictAliasingAliasOption,
                    options::OPT_fno_strict_aliasing, TBAAOnByDefault))
    CmdArgs.push_back("-relaxed-aliasing");
  if (!Args.hasFlag(options::OPT_fstruct_path_tbaa,
                    options::OPT_fno_struct_path_tbaa))
    CmdArgs.push_back("-no-struct-path-tbaa");
  if (Args.hasFlag(options::OPT_fstrict_enums, options::OPT_fno_strict_enums,
                   false))
    CmdArgs.push_back("-fstrict-enums");
  if (!Args.hasFlag(options::OPT_fstrict_return, options::OPT_fno_strict_return,
                    true))
    CmdArgs.push_back("-fno-strict-return");
  if (Args.hasFlag(options::OPT_fallow_editor_placeholders,
                   options::OPT_fno_allow_editor_placeholders, false))
    CmdArgs.push_back("-fallow-editor-placeholders");
  if (Args.hasFlag(options::OPT_fstrict_vtable_pointers,
                   options::OPT_fno_strict_vtable_pointers,
                   false))
    CmdArgs.push_back("-fstrict-vtable-pointers");
  if (!Args.hasFlag(options::OPT_foptimize_sibling_calls,
                    options::OPT_fno_optimize_sibling_calls))
    CmdArgs.push_back("-mdisable-tail-calls");

  Args.AddLastArg(CmdArgs, options::OPT_ffine_grained_bitfield_accesses,
                  options::OPT_fno_fine_grained_bitfield_accesses);

  // Handle segmented stacks.
  if (Args.hasArg(options::OPT_fsplit_stack))
    CmdArgs.push_back("-split-stacks");

  RenderFloatingPointOptions(getToolChain(), D, OFastEnabled, Args, CmdArgs);

  // Decide whether to use verbose asm. Verbose assembly is the default on
  // toolchains which have the integrated assembler on by default.
  bool IsIntegratedAssemblerDefault =
      getToolChain().IsIntegratedAssemblerDefault();
  if (Args.hasFlag(options::OPT_fverbose_asm, options::OPT_fno_verbose_asm,
                   IsIntegratedAssemblerDefault) ||
      Args.hasArg(options::OPT_dA))
    CmdArgs.push_back("-masm-verbose");

  if (!Args.hasFlag(options::OPT_fintegrated_as, options::OPT_fno_integrated_as,
                    IsIntegratedAssemblerDefault))
    CmdArgs.push_back("-no-integrated-as");

  if (Args.hasArg(options::OPT_fdebug_pass_structure)) {
    CmdArgs.push_back("-mdebug-pass");
    CmdArgs.push_back("Structure");
  }
  if (Args.hasArg(options::OPT_fdebug_pass_arguments)) {
    CmdArgs.push_back("-mdebug-pass");
    CmdArgs.push_back("Arguments");
  }

  // Enable -mconstructor-aliases except on darwin, where we have to work around
  // a linker bug (see <rdar://problem/7651567>), and CUDA device code, where
  // aliases aren't supported.
  if (!RawTriple.isOSDarwin() && !RawTriple.isNVPTX())
    CmdArgs.push_back("-mconstructor-aliases");

  // Darwin's kernel doesn't support guard variables; just die if we
  // try to use them.
  if (KernelOrKext && RawTriple.isOSDarwin())
    CmdArgs.push_back("-fforbid-guard-variables");

  if (Args.hasFlag(options::OPT_mms_bitfields, options::OPT_mno_ms_bitfields,
                   false)) {
    CmdArgs.push_back("-mms-bitfields");
  }

  if (Args.hasFlag(options::OPT_mpie_copy_relocations,
                   options::OPT_mno_pie_copy_relocations,
                   false)) {
    CmdArgs.push_back("-mpie-copy-relocations");
  }

  if (Args.hasFlag(options::OPT_fno_plt, options::OPT_fplt, false)) {
    CmdArgs.push_back("-fno-plt");
  }

  // -fhosted is default.
  // TODO: Audit uses of KernelOrKext and see where it'd be more appropriate to
  // use Freestanding.
  bool Freestanding =
      Args.hasFlag(options::OPT_ffreestanding, options::OPT_fhosted, false) ||
      KernelOrKext;
  if (Freestanding)
    CmdArgs.push_back("-ffreestanding");

  // This is a coarse approximation of what llvm-gcc actually does, both
  // -fasynchronous-unwind-tables and -fnon-call-exceptions interact in more
  // complicated ways.
  bool AsynchronousUnwindTables =
      Args.hasFlag(options::OPT_fasynchronous_unwind_tables,
                   options::OPT_fno_asynchronous_unwind_tables,
                   (getToolChain().IsUnwindTablesDefault(Args) ||
                    getToolChain().getSanitizerArgs().needsUnwindTables()) &&
                       !Freestanding);
  if (Args.hasFlag(options::OPT_funwind_tables, options::OPT_fno_unwind_tables,
                   AsynchronousUnwindTables))
    CmdArgs.push_back("-munwind-tables");

  getToolChain().addClangTargetOptions(Args, CmdArgs,
                                       JA.getOffloadingDeviceKind());

  if (Arg *A = Args.getLastArg(options::OPT_flimited_precision_EQ)) {
    CmdArgs.push_back("-mlimit-float-precision");
    CmdArgs.push_back(A->getValue());
  }

  // FIXME: Handle -mtune=.
  (void)Args.hasArg(options::OPT_mtune_EQ);

  if (Arg *A = Args.getLastArg(options::OPT_mcmodel_EQ)) {
    CmdArgs.push_back("-mcode-model");
    CmdArgs.push_back(A->getValue());
  }

  // Add the target cpu
  std::string CPU = getCPUName(Args, Triple, /*FromAs*/ false);
  if (!CPU.empty()) {
    CmdArgs.push_back("-target-cpu");
    CmdArgs.push_back(Args.MakeArgString(CPU));
  }

  RenderTargetOptions(Triple, Args, KernelOrKext, CmdArgs);

  // These two are potentially updated by AddClangCLArgs.
  codegenoptions::DebugInfoKind DebugInfoKind = codegenoptions::NoDebugInfo;
  bool EmitCodeView = false;

  // Add clang-cl arguments.
  types::ID InputType = Input.getType();
  if (D.IsCLMode())
    AddClangCLArgs(Args, InputType, CmdArgs, &DebugInfoKind, &EmitCodeView);
  else
    EmitCodeView = Args.hasArg(options::OPT_gcodeview);

  const Arg *SplitDWARFArg = nullptr;
  RenderDebugOptions(getToolChain(), D, RawTriple, Args, EmitCodeView,
                     IsWindowsMSVC, IsHCCKernelPath, CmdArgs, DebugInfoKind, SplitDWARFArg);

  // Add the split debug info name to the command lines here so we
  // can propagate it to the backend.
  bool SplitDWARF = SplitDWARFArg && RawTriple.isOSLinux() &&
                    (isa<AssembleJobAction>(JA) || isa<CompileJobAction>(JA) ||
                     isa<BackendJobAction>(JA));
  const char *SplitDWARFOut;
  if (SplitDWARF) {
    CmdArgs.push_back("-split-dwarf-file");
    SplitDWARFOut = SplitDebugName(Args, Input);
    CmdArgs.push_back(SplitDWARFOut);
  }

  // Pass the linker version in use.
  if (Arg *A = Args.getLastArg(options::OPT_mlinker_version_EQ)) {
    CmdArgs.push_back("-target-linker-version");
    CmdArgs.push_back(A->getValue());
  }

  if (!shouldUseLeafFramePointer(Args, RawTriple))
    CmdArgs.push_back("-momit-leaf-frame-pointer");

  // Explicitly error on some things we know we don't support and can't just
  // ignore.
  if (!Args.hasArg(options::OPT_fallow_unsupported)) {
    Arg *Unsupported;
    if (types::isCXX(InputType) && RawTriple.isOSDarwin() &&
        getToolChain().getArch() == llvm::Triple::x86) {
      if ((Unsupported = Args.getLastArg(options::OPT_fapple_kext)) ||
          (Unsupported = Args.getLastArg(options::OPT_mkernel)))
        D.Diag(diag::err_drv_clang_unsupported_opt_cxx_darwin_i386)
            << Unsupported->getOption().getName();
    }
    // The faltivec option has been superseded by the maltivec option.
    if ((Unsupported = Args.getLastArg(options::OPT_faltivec)))
      D.Diag(diag::err_drv_clang_unsupported_opt_faltivec)
          << Unsupported->getOption().getName()
          << "please use -maltivec and include altivec.h explicitly";
    if ((Unsupported = Args.getLastArg(options::OPT_fno_altivec)))
      D.Diag(diag::err_drv_clang_unsupported_opt_faltivec)
          << Unsupported->getOption().getName() << "please use -mno-altivec";
  }

  Args.AddAllArgs(CmdArgs, options::OPT_v);
  Args.AddLastArg(CmdArgs, options::OPT_H);
  if (D.CCPrintHeaders && !D.CCGenDiagnostics) {
    CmdArgs.push_back("-header-include-file");
    CmdArgs.push_back(D.CCPrintHeadersFilename ? D.CCPrintHeadersFilename
                                               : "-");
  }
  Args.AddLastArg(CmdArgs, options::OPT_P);
  Args.AddLastArg(CmdArgs, options::OPT_print_ivar_layout);

  if (D.CCLogDiagnostics && !D.CCGenDiagnostics) {
    CmdArgs.push_back("-diagnostic-log-file");
    CmdArgs.push_back(D.CCLogDiagnosticsFilename ? D.CCLogDiagnosticsFilename
                                                 : "-");
  }

  bool UseSeparateSections = isUseSeparateSections(Triple);

  if (Args.hasFlag(options::OPT_ffunction_sections,
                   options::OPT_fno_function_sections, UseSeparateSections)) {
    CmdArgs.push_back("-ffunction-sections");
  }

  if (Args.hasFlag(options::OPT_fdata_sections, options::OPT_fno_data_sections,
                   UseSeparateSections)) {
    CmdArgs.push_back("-fdata-sections");
  }

  if (!Args.hasFlag(options::OPT_funique_section_names,
                    options::OPT_fno_unique_section_names, true))
    CmdArgs.push_back("-fno-unique-section-names");

  if (auto *A = Args.getLastArg(
      options::OPT_finstrument_functions,
      options::OPT_finstrument_functions_after_inlining,
      options::OPT_finstrument_function_entry_bare))
    A->render(Args, CmdArgs);

  // NVPTX doesn't support PGO or coverage. There's no runtime support for
  // sampling, overhead of call arc collection is way too high and there's no
  // way to collect the output.
  if (!Triple.isNVPTX())
    addPGOAndCoverageFlags(C, D, Output, Args, CmdArgs);

  if (auto *ABICompatArg = Args.getLastArg(options::OPT_fclang_abi_compat_EQ))
    ABICompatArg->render(Args, CmdArgs);

  // Add runtime flag for PS4 when PGO or Coverage are enabled.
  if (RawTriple.isPS4CPU())
    PS4cpu::addProfileRTArgs(getToolChain(), Args, CmdArgs);

  // Pass options for controlling the default header search paths.
  if (Args.hasArg(options::OPT_nostdinc)) {
    CmdArgs.push_back("-nostdsysteminc");
    CmdArgs.push_back("-nobuiltininc");
  } else {
    if (Args.hasArg(options::OPT_nostdlibinc))
      CmdArgs.push_back("-nostdsysteminc");
    Args.AddLastArg(CmdArgs, options::OPT_nostdincxx);
    Args.AddLastArg(CmdArgs, options::OPT_nobuiltininc);
  }

  // Pass the path to compiler resource files.
  CmdArgs.push_back("-resource-dir");
  CmdArgs.push_back(D.ResourceDir.c_str());

  Args.AddLastArg(CmdArgs, options::OPT_working_directory);

  RenderARCMigrateToolOptions(D, Args, CmdArgs);

  // Add preprocessing options like -I, -D, etc. if we are using the
  // preprocessor.
  //
  // FIXME: Support -fpreprocessed
  if (types::getPreprocessedType(InputType) != types::TY_INVALID)
    AddPreprocessingOptions(C, JA, D, Args, CmdArgs, Output, Inputs);

  // Don't warn about "clang -c -DPIC -fPIC test.i" because libtool.m4 assumes
  // that "The compiler can only warn and ignore the option if not recognized".
  // When building with ccache, it will pass -D options to clang even on
  // preprocessed inputs and configure concludes that -fPIC is not supported.
  Args.ClaimAllArgs(options::OPT_D);

  // Manually translate -O4 to -O3; let clang reject others.
  if (Arg *A = Args.getLastArg(options::OPT_O_Group)) {
    if (A->getOption().matches(options::OPT_O4)) {
      CmdArgs.push_back("-O3");
      D.Diag(diag::warn_O4_is_O3);
    } else {
      // C++ AMP-specific
      if (IsCXXAMPBackendJobAction(&JA)) {
        // ignore -O0 and -O1 for GPU compilation paths
        // because inliner would not be enabled and will cause compilation fail
        if (A->getOption().matches(options::OPT_O0)) {
          D.Diag(diag::warn_drv_O0_ignored_for_GPU);
        } else if (A->containsValue("1")) {
          D.Diag(diag::warn_drv_O1_ignored_for_GPU);
        } else {
          // let all other optimization levels pass
          A->render(Args, CmdArgs);
        }
      } else {
        // normal cases
        A->render(Args, CmdArgs);
      }
    }
  }

  // Warn about ignored options to clang.
  for (const Arg *A :
       Args.filtered(options::OPT_clang_ignored_gcc_optimization_f_Group)) {
    D.Diag(diag::warn_ignored_gcc_optimization) << A->getAsString(Args);
    A->claim();
  }

  for (const Arg *A :
       Args.filtered(options::OPT_clang_ignored_legacy_options_Group)) {
    D.Diag(diag::warn_ignored_clang_option) << A->getAsString(Args);
    A->claim();
  }

  claimNoWarnArgs(Args);

  Args.AddAllArgs(CmdArgs, options::OPT_R_Group);

  Args.AddAllArgs(CmdArgs, options::OPT_W_Group);
  if (Args.hasFlag(options::OPT_pedantic, options::OPT_no_pedantic, false))
    CmdArgs.push_back("-pedantic");
  Args.AddLastArg(CmdArgs, options::OPT_pedantic_errors);
  Args.AddLastArg(CmdArgs, options::OPT_w);

  // Handle -{std, ansi, trigraphs} -- take the last of -{std, ansi}
  // (-ansi is equivalent to -std=c89 or -std=c++98).
  //
  // If a std is supplied, only add -trigraphs if it follows the
  // option.
  bool ImplyVCPPCXXVer = false;
  if (Arg *Std = Args.getLastArg(options::OPT_std_EQ, options::OPT_ansi)) {
    if (Std->getOption().matches(options::OPT_ansi))
      if (types::isCXX(InputType))
        CmdArgs.push_back("-std=c++98");
      else
        CmdArgs.push_back("-std=c89");
    else
      Std->render(Args, CmdArgs);

    // If -f(no-)trigraphs appears after the language standard flag, honor it.
    if (Arg *A = Args.getLastArg(options::OPT_std_EQ, options::OPT_ansi,
                                 options::OPT_ftrigraphs,
                                 options::OPT_fno_trigraphs))
      if (A != Std)
        A->render(Args, CmdArgs);
  } else {
    // Honor -std-default.
    //
    // FIXME: Clang doesn't correctly handle -std= when the input language
    // doesn't match. For the time being just ignore this for C++ inputs;
    // eventually we want to do all the standard defaulting here instead of
    // splitting it between the driver and clang -cc1.
    if (!types::isCXX(InputType))
      Args.AddAllArgsTranslated(CmdArgs, options::OPT_std_default_EQ, "-std=",
                                /*Joined=*/true);
    else if (IsWindowsMSVC)
      ImplyVCPPCXXVer = true;

    Args.AddLastArg(CmdArgs, options::OPT_ftrigraphs,
                    options::OPT_fno_trigraphs);
  }

  // GCC's behavior for -Wwrite-strings is a bit strange:
  //  * In C, this "warning flag" changes the types of string literals from
  //    'char[N]' to 'const char[N]', and thus triggers an unrelated warning
  //    for the discarded qualifier.
  //  * In C++, this is just a normal warning flag.
  //
  // Implementing this warning correctly in C is hard, so we follow GCC's
  // behavior for now. FIXME: Directly diagnose uses of a string literal as
  // a non-const char* in C, rather than using this crude hack.
  if (!types::isCXX(InputType)) {
    // FIXME: This should behave just like a warning flag, and thus should also
    // respect -Weverything, -Wno-everything, -Werror=write-strings, and so on.
    Arg *WriteStrings =
        Args.getLastArg(options::OPT_Wwrite_strings,
                        options::OPT_Wno_write_strings, options::OPT_w);
    if (WriteStrings &&
        WriteStrings->getOption().matches(options::OPT_Wwrite_strings))
      CmdArgs.push_back("-fconst-strings");
  }

  // GCC provides a macro definition '__DEPRECATED' when -Wdeprecated is active
  // during C++ compilation, which it is by default. GCC keeps this define even
  // in the presence of '-w', match this behavior bug-for-bug.
  if (types::isCXX(InputType) &&
      Args.hasFlag(options::OPT_Wdeprecated, options::OPT_Wno_deprecated,
                   true)) {
    CmdArgs.push_back("-fdeprecated-macro");
  }

  // Translate GCC's misnamer '-fasm' arguments to '-fgnu-keywords'.
  if (Arg *Asm = Args.getLastArg(options::OPT_fasm, options::OPT_fno_asm)) {
    if (Asm->getOption().matches(options::OPT_fasm))
      CmdArgs.push_back("-fgnu-keywords");
    else
      CmdArgs.push_back("-fno-gnu-keywords");
  }

  if (ShouldDisableDwarfDirectory(Args, getToolChain()))
    CmdArgs.push_back("-fno-dwarf-directory-asm");

  if (ShouldDisableAutolink(Args, getToolChain()))
    CmdArgs.push_back("-fno-autolink");

  // Add in -fdebug-compilation-dir if necessary.
  addDebugCompDirArg(Args, CmdArgs);

  for (const Arg *A : Args.filtered(options::OPT_fdebug_prefix_map_EQ)) {
    StringRef Map = A->getValue();
    if (Map.find('=') == StringRef::npos)
      D.Diag(diag::err_drv_invalid_argument_to_fdebug_prefix_map) << Map;
    else
      CmdArgs.push_back(Args.MakeArgString("-fdebug-prefix-map=" + Map));
    A->claim();
  }

  if (Arg *A = Args.getLastArg(options::OPT_ftemplate_depth_,
                               options::OPT_ftemplate_depth_EQ)) {
    CmdArgs.push_back("-ftemplate-depth");
    CmdArgs.push_back(A->getValue());
  }

  if (Arg *A = Args.getLastArg(options::OPT_foperator_arrow_depth_EQ)) {
    CmdArgs.push_back("-foperator-arrow-depth");
    CmdArgs.push_back(A->getValue());
  }

  if (Arg *A = Args.getLastArg(options::OPT_fconstexpr_depth_EQ)) {
    CmdArgs.push_back("-fconstexpr-depth");
    CmdArgs.push_back(A->getValue());
  }

  if (Arg *A = Args.getLastArg(options::OPT_fconstexpr_steps_EQ)) {
    CmdArgs.push_back("-fconstexpr-steps");
    CmdArgs.push_back(A->getValue());
  }

  if (Arg *A = Args.getLastArg(options::OPT_fbracket_depth_EQ)) {
    CmdArgs.push_back("-fbracket-depth");
    CmdArgs.push_back(A->getValue());
  }

  if (Arg *A = Args.getLastArg(options::OPT_Wlarge_by_value_copy_EQ,
                               options::OPT_Wlarge_by_value_copy_def)) {
    if (A->getNumValues()) {
      StringRef bytes = A->getValue();
      CmdArgs.push_back(Args.MakeArgString("-Wlarge-by-value-copy=" + bytes));
    } else
      CmdArgs.push_back("-Wlarge-by-value-copy=64"); // default value
  }

  if (Args.hasArg(options::OPT_relocatable_pch))
    CmdArgs.push_back("-relocatable-pch");

  if (Arg *A = Args.getLastArg(options::OPT_fconstant_string_class_EQ)) {
    CmdArgs.push_back("-fconstant-string-class");
    CmdArgs.push_back(A->getValue());
  }

  if (Arg *A = Args.getLastArg(options::OPT_ftabstop_EQ)) {
    CmdArgs.push_back("-ftabstop");
    CmdArgs.push_back(A->getValue());
  }

  if (Args.hasFlag(options::OPT_fstack_size_section,
                   options::OPT_fno_stack_size_section, RawTriple.isPS4()))
    CmdArgs.push_back("-fstack-size-section");

  CmdArgs.push_back("-ferror-limit");
  if (Arg *A = Args.getLastArg(options::OPT_ferror_limit_EQ))
    CmdArgs.push_back(A->getValue());
  else
    CmdArgs.push_back("19");

  if (Arg *A = Args.getLastArg(options::OPT_fmacro_backtrace_limit_EQ)) {
    CmdArgs.push_back("-fmacro-backtrace-limit");
    CmdArgs.push_back(A->getValue());
  }

  if (Arg *A = Args.getLastArg(options::OPT_ftemplate_backtrace_limit_EQ)) {
    CmdArgs.push_back("-ftemplate-backtrace-limit");
    CmdArgs.push_back(A->getValue());
  }

  if (Arg *A = Args.getLastArg(options::OPT_fconstexpr_backtrace_limit_EQ)) {
    CmdArgs.push_back("-fconstexpr-backtrace-limit");
    CmdArgs.push_back(A->getValue());
  }

  if (Arg *A = Args.getLastArg(options::OPT_fspell_checking_limit_EQ)) {
    CmdArgs.push_back("-fspell-checking-limit");
    CmdArgs.push_back(A->getValue());
  }

  // Pass -fmessage-length=.
  CmdArgs.push_back("-fmessage-length");
  if (Arg *A = Args.getLastArg(options::OPT_fmessage_length_EQ)) {
    CmdArgs.push_back(A->getValue());
  } else {
    // If -fmessage-length=N was not specified, determine whether this is a
    // terminal and, if so, implicitly define -fmessage-length appropriately.
    unsigned N = llvm::sys::Process::StandardErrColumns();
    CmdArgs.push_back(Args.MakeArgString(Twine(N)));
  }

  // -fvisibility= and -fvisibility-ms-compat are of a piece.
  if (const Arg *A = Args.getLastArg(options::OPT_fvisibility_EQ,
                                     options::OPT_fvisibility_ms_compat)) {
    if (A->getOption().matches(options::OPT_fvisibility_EQ)) {
      CmdArgs.push_back("-fvisibility");
      CmdArgs.push_back(A->getValue());
    } else {
      assert(A->getOption().matches(options::OPT_fvisibility_ms_compat));
      CmdArgs.push_back("-fvisibility");
      CmdArgs.push_back("hidden");
      CmdArgs.push_back("-ftype-visibility");
      CmdArgs.push_back("default");
    }
  }

  Args.AddLastArg(CmdArgs, options::OPT_fvisibility_inlines_hidden);

  Args.AddLastArg(CmdArgs, options::OPT_ftlsmodel_EQ);

  // Forward -f (flag) options which we can pass directly.
  Args.AddLastArg(CmdArgs, options::OPT_femit_all_decls);
  Args.AddLastArg(CmdArgs, options::OPT_fheinous_gnu_extensions);
  Args.AddLastArg(CmdArgs, options::OPT_fno_operator_names);
  // Emulated TLS is enabled by default on Android and OpenBSD, and can be enabled
  // manually with -femulated-tls.
  bool EmulatedTLSDefault = Triple.isAndroid() || Triple.isOSOpenBSD() ||
                            Triple.isWindowsCygwinEnvironment();
  if (Args.hasFlag(options::OPT_femulated_tls, options::OPT_fno_emulated_tls,
                   EmulatedTLSDefault))
    CmdArgs.push_back("-femulated-tls");
  // AltiVec-like language extensions aren't relevant for assembling.
  if (!isa<PreprocessJobAction>(JA) || Output.getType() != types::TY_PP_Asm)
    Args.AddLastArg(CmdArgs, options::OPT_fzvector);

  Args.AddLastArg(CmdArgs, options::OPT_fdiagnostics_show_template_tree);
  Args.AddLastArg(CmdArgs, options::OPT_fno_elide_type);

  // Forward flags for OpenMP. We don't do this if the current action is an
  // device offloading action other than OpenMP.
  if (Args.hasFlag(options::OPT_fopenmp, options::OPT_fopenmp_EQ,
                   options::OPT_fno_openmp, false) &&
      (JA.isDeviceOffloading(Action::OFK_None) ||
       JA.isDeviceOffloading(Action::OFK_OpenMP))) {
    switch (D.getOpenMPRuntime(Args)) {
    case Driver::OMPRT_OMP:
    case Driver::OMPRT_IOMP5:
      // Clang can generate useful OpenMP code for these two runtime libraries.
      CmdArgs.push_back("-fopenmp");

      // If no option regarding the use of TLS in OpenMP codegeneration is
      // given, decide a default based on the target. Otherwise rely on the
      // options and pass the right information to the frontend.
      if (!Args.hasFlag(options::OPT_fopenmp_use_tls,
                        options::OPT_fnoopenmp_use_tls, /*Default=*/true))
        CmdArgs.push_back("-fnoopenmp-use-tls");
      Args.AddAllArgs(CmdArgs, options::OPT_fopenmp_version_EQ);
      break;
    default:
      // By default, if Clang doesn't know how to generate useful OpenMP code
      // for a specific runtime library, we just don't pass the '-fopenmp' flag
      // down to the actual compilation.
      // FIXME: It would be better to have a mode which *only* omits IR
      // generation based on the OpenMP support so that we get consistent
      // semantic analysis, etc.
      break;
    }
  } else {
    Args.AddLastArg(CmdArgs, options::OPT_fopenmp_simd,
                    options::OPT_fno_openmp_simd);
    Args.AddAllArgs(CmdArgs, options::OPT_fopenmp_version_EQ);
  }

  const SanitizerArgs &Sanitize = getToolChain().getSanitizerArgs();
  Sanitize.addArgs(getToolChain(), Args, CmdArgs, InputType);

  const XRayArgs &XRay = getToolChain().getXRayArgs();
  XRay.addArgs(getToolChain(), Args, CmdArgs, InputType);

  if (getToolChain().SupportsProfiling())
    Args.AddLastArg(CmdArgs, options::OPT_pg);

  if (getToolChain().SupportsProfiling())
    Args.AddLastArg(CmdArgs, options::OPT_mfentry);

  // -flax-vector-conversions is default.
  if (!Args.hasFlag(options::OPT_flax_vector_conversions,
                    options::OPT_fno_lax_vector_conversions))
    CmdArgs.push_back("-fno-lax-vector-conversions");

  if (Args.getLastArg(options::OPT_fapple_kext) ||
      (Args.hasArg(options::OPT_mkernel) && types::isCXX(InputType)))
    CmdArgs.push_back("-fapple-kext");

  Args.AddLastArg(CmdArgs, options::OPT_fobjc_sender_dependent_dispatch);
  Args.AddLastArg(CmdArgs, options::OPT_fdiagnostics_print_source_range_info);
  Args.AddLastArg(CmdArgs, options::OPT_fdiagnostics_parseable_fixits);
  Args.AddLastArg(CmdArgs, options::OPT_ftime_report);
  Args.AddLastArg(CmdArgs, options::OPT_ftrapv);

  if (Arg *A = Args.getLastArg(options::OPT_ftrapv_handler_EQ)) {
    CmdArgs.push_back("-ftrapv-handler");
    CmdArgs.push_back(A->getValue());
  }

  Args.AddLastArg(CmdArgs, options::OPT_ftrap_function_EQ);

  // -fno-strict-overflow implies -fwrapv if it isn't disabled, but
  // -fstrict-overflow won't turn off an explicitly enabled -fwrapv.
  if (Arg *A = Args.getLastArg(options::OPT_fwrapv, options::OPT_fno_wrapv)) {
    if (A->getOption().matches(options::OPT_fwrapv))
      CmdArgs.push_back("-fwrapv");
  } else if (Arg *A = Args.getLastArg(options::OPT_fstrict_overflow,
                                      options::OPT_fno_strict_overflow)) {
    if (A->getOption().matches(options::OPT_fno_strict_overflow))
      CmdArgs.push_back("-fwrapv");
  }

  if (Arg *A = Args.getLastArg(options::OPT_freroll_loops,
                               options::OPT_fno_reroll_loops))
    if (A->getOption().matches(options::OPT_freroll_loops))
      CmdArgs.push_back("-freroll-loops");

  Args.AddLastArg(CmdArgs, options::OPT_fwritable_strings);
  Args.AddLastArg(CmdArgs, options::OPT_funroll_loops,
                  options::OPT_fno_unroll_loops);

  Args.AddLastArg(CmdArgs, options::OPT_pthread);

  RenderSSPOptions(getToolChain(), Args, CmdArgs, KernelOrKext);

  // Translate -mstackrealign
  if (Args.hasFlag(options::OPT_mstackrealign, options::OPT_mno_stackrealign,
                   false))
    CmdArgs.push_back(Args.MakeArgString("-mstackrealign"));

  if (Args.hasArg(options::OPT_mstack_alignment)) {
    StringRef alignment = Args.getLastArgValue(options::OPT_mstack_alignment);
    CmdArgs.push_back(Args.MakeArgString("-mstack-alignment=" + alignment));
  }

  if (Args.hasArg(options::OPT_mstack_probe_size)) {
    StringRef Size = Args.getLastArgValue(options::OPT_mstack_probe_size);

    if (!Size.empty())
      CmdArgs.push_back(Args.MakeArgString("-mstack-probe-size=" + Size));
    else
      CmdArgs.push_back("-mstack-probe-size=0");
  }

  if (!Args.hasFlag(options::OPT_mstack_arg_probe,
                    options::OPT_mno_stack_arg_probe, true))
    CmdArgs.push_back(Args.MakeArgString("-mno-stack-arg-probe"));

  if (Arg *A = Args.getLastArg(options::OPT_mrestrict_it,
                               options::OPT_mno_restrict_it)) {
    if (A->getOption().matches(options::OPT_mrestrict_it)) {
      CmdArgs.push_back("-backend-option");
      CmdArgs.push_back("-arm-restrict-it");
    } else {
      CmdArgs.push_back("-backend-option");
      CmdArgs.push_back("-arm-no-restrict-it");
    }
  } else if (Triple.isOSWindows() &&
             (Triple.getArch() == llvm::Triple::arm ||
              Triple.getArch() == llvm::Triple::thumb)) {
    // Windows on ARM expects restricted IT blocks
    CmdArgs.push_back("-backend-option");
    CmdArgs.push_back("-arm-restrict-it");
  }

  // Forward -cl options to -cc1
  RenderOpenCLOptions(Args, CmdArgs);

  if (Arg *A = Args.getLastArg(options::OPT_fcf_protection_EQ)) {
    CmdArgs.push_back(
        Args.MakeArgString(Twine("-fcf-protection=") + A->getValue()));
  }

  // Forward -f options with positive and negative forms; we translate
  // these by hand.
  if (Arg *A = getLastProfileSampleUseArg(Args)) {
    StringRef fname = A->getValue();
    if (!llvm::sys::fs::exists(fname))
      D.Diag(diag::err_drv_no_such_file) << fname;
    else
      A->render(Args, CmdArgs);
  }

  RenderBuiltinOptions(getToolChain(), RawTriple, Args, CmdArgs);

  if (!Args.hasFlag(options::OPT_fassume_sane_operator_new,
                    options::OPT_fno_assume_sane_operator_new))
    CmdArgs.push_back("-fno-assume-sane-operator-new");

  // -fblocks=0 is default.
  if (Args.hasFlag(options::OPT_fblocks, options::OPT_fno_blocks,
                   getToolChain().IsBlocksDefault()) ||
      (Args.hasArg(options::OPT_fgnu_runtime) &&
       Args.hasArg(options::OPT_fobjc_nonfragile_abi) &&
       !Args.hasArg(options::OPT_fno_blocks))) {
    CmdArgs.push_back("-fblocks");

    if (!Args.hasArg(options::OPT_fgnu_runtime) &&
        !getToolChain().hasBlocksRuntime())
      CmdArgs.push_back("-fblocks-runtime-optional");
  }

  // -fencode-extended-block-signature=1 is default.
  if (getToolChain().IsEncodeExtendedBlockSignatureDefault())
    CmdArgs.push_back("-fencode-extended-block-signature");

  if (Args.hasFlag(options::OPT_fcoroutines_ts, options::OPT_fno_coroutines_ts,
                   false) &&
      types::isCXX(InputType)) {
    CmdArgs.push_back("-fcoroutines-ts");
  }

  Args.AddLastArg(CmdArgs, options::OPT_fdouble_square_bracket_attributes,
                  options::OPT_fno_double_square_bracket_attributes);

  bool HaveModules = false;
  RenderModulesOptions(C, D, Args, Input, Output, CmdArgs, HaveModules);

  // -faccess-control is default.
  if (Args.hasFlag(options::OPT_fno_access_control,
                   options::OPT_faccess_control, false))
    CmdArgs.push_back("-fno-access-control");

  // -felide-constructors is the default.
  if (Args.hasFlag(options::OPT_fno_elide_constructors,
                   options::OPT_felide_constructors, false))
    CmdArgs.push_back("-fno-elide-constructors");

  ToolChain::RTTIMode RTTIMode = getToolChain().getRTTIMode();

  if (KernelOrKext || (types::isCXX(InputType) &&
                       (RTTIMode == ToolChain::RM_DisabledExplicitly ||
                        RTTIMode == ToolChain::RM_DisabledImplicitly)))
    CmdArgs.push_back("-fno-rtti");

  // -fshort-enums=0 is default for all architectures except Hexagon.
  if (Args.hasFlag(options::OPT_fshort_enums, options::OPT_fno_short_enums,
                   getToolChain().getArch() == llvm::Triple::hexagon))
    CmdArgs.push_back("-fshort-enums");

  RenderCharacterOptions(Args, AuxTriple ? *AuxTriple : RawTriple, CmdArgs);

  // -fuse-cxa-atexit is default.
  if (!Args.hasFlag(
          options::OPT_fuse_cxa_atexit, options::OPT_fno_use_cxa_atexit,
          !RawTriple.isOSWindows() &&
              RawTriple.getOS() != llvm::Triple::Solaris &&
              getToolChain().getArch() != llvm::Triple::hexagon &&
              getToolChain().getArch() != llvm::Triple::xcore &&
              ((RawTriple.getVendor() != llvm::Triple::MipsTechnologies) ||
               RawTriple.hasEnvironment())) ||
      KernelOrKext)
    CmdArgs.push_back("-fno-use-cxa-atexit");

  // -fms-extensions=0 is default.
  if (Args.hasFlag(options::OPT_fms_extensions, options::OPT_fno_ms_extensions,
                   IsWindowsMSVC))
    CmdArgs.push_back("-fms-extensions");

  // -fno-use-line-directives is default.
  if (Args.hasFlag(options::OPT_fuse_line_directives,
                   options::OPT_fno_use_line_directives, false))
    CmdArgs.push_back("-fuse-line-directives");

  // -fms-compatibility=0 is default.
  if (Args.hasFlag(options::OPT_fms_compatibility,
                   options::OPT_fno_ms_compatibility,
                   (IsWindowsMSVC &&
                    Args.hasFlag(options::OPT_fms_extensions,
                                 options::OPT_fno_ms_extensions, true))))
    CmdArgs.push_back("-fms-compatibility");

  VersionTuple MSVT = getToolChain().computeMSVCVersion(&D, Args);
  if (!MSVT.empty())
    CmdArgs.push_back(
        Args.MakeArgString("-fms-compatibility-version=" + MSVT.getAsString()));

  bool IsMSVC2015Compatible = MSVT.getMajor() >= 19;
  if (ImplyVCPPCXXVer) {
    StringRef LanguageStandard;
    if (const Arg *StdArg = Args.getLastArg(options::OPT__SLASH_std)) {
      LanguageStandard = llvm::StringSwitch<StringRef>(StdArg->getValue())
                             .Case("c++14", "-std=c++14")
                             .Case("c++17", "-std=c++17")
                             .Case("c++latest", "-std=c++2a")
                             .Default("");
      if (LanguageStandard.empty())
        D.Diag(clang::diag::warn_drv_unused_argument)
            << StdArg->getAsString(Args);
    }

    if (LanguageStandard.empty()) {
      if (IsMSVC2015Compatible)
        LanguageStandard = "-std=c++14";
      else
        LanguageStandard = "-std=c++11";
    }

    CmdArgs.push_back(LanguageStandard.data());
  }

  // -fno-borland-extensions is default.
  if (Args.hasFlag(options::OPT_fborland_extensions,
                   options::OPT_fno_borland_extensions, false))
    CmdArgs.push_back("-fborland-extensions");

  // -fno-declspec is default, except for PS4.
  if (Args.hasFlag(options::OPT_fdeclspec, options::OPT_fno_declspec,
                   RawTriple.isPS4()))
    CmdArgs.push_back("-fdeclspec");
  else if (Args.hasArg(options::OPT_fno_declspec))
    CmdArgs.push_back("-fno-declspec"); // Explicitly disabling __declspec.

  // -fthreadsafe-static is default, except for MSVC compatibility versions less
  // than 19.
  if (!Args.hasFlag(options::OPT_fthreadsafe_statics,
                    options::OPT_fno_threadsafe_statics,
                    !IsWindowsMSVC || IsMSVC2015Compatible))
    CmdArgs.push_back("-fno-threadsafe-statics");

  // -fno-delayed-template-parsing is default, except when targetting MSVC.
  // Many old Windows SDK versions require this to parse.
  // FIXME: MSVC introduced /Zc:twoPhase- to disable this behavior in their
  // compiler. We should be able to disable this by default at some point.
  if (Args.hasFlag(options::OPT_fdelayed_template_parsing,
                   options::OPT_fno_delayed_template_parsing, IsWindowsMSVC))
    CmdArgs.push_back("-fdelayed-template-parsing");

  // -fgnu-keywords default varies depending on language; only pass if
  // specified.
  if (Arg *A = Args.getLastArg(options::OPT_fgnu_keywords,
                               options::OPT_fno_gnu_keywords))
    A->render(Args, CmdArgs);

  if (Args.hasFlag(options::OPT_fgnu89_inline, options::OPT_fno_gnu89_inline,
                   false))
    CmdArgs.push_back("-fgnu89-inline");

  if (Args.hasArg(options::OPT_fno_inline))
    CmdArgs.push_back("-fno-inline");

  if (Arg* InlineArg = Args.getLastArg(options::OPT_finline_functions,
                                       options::OPT_finline_hint_functions,
                                       options::OPT_fno_inline_functions))
    InlineArg->render(Args, CmdArgs);

  Args.AddLastArg(CmdArgs, options::OPT_fexperimental_new_pass_manager,
                  options::OPT_fno_experimental_new_pass_manager);

  ObjCRuntime Runtime = AddObjCRuntimeArgs(Args, CmdArgs, rewriteKind);
  RenderObjCOptions(getToolChain(), D, RawTriple, Args, Runtime,
                    rewriteKind != RK_None, Input, CmdArgs);

  if (Args.hasFlag(options::OPT_fapplication_extension,
                   options::OPT_fno_application_extension, false))
    CmdArgs.push_back("-fapplication-extension");

  // Handle GCC-style exception args.
  if (!C.getDriver().IsCLMode())
    addExceptionArgs(Args, InputType, getToolChain(), KernelOrKext, Runtime,
                     CmdArgs);

  // Handle exception personalities
  Arg *A = Args.getLastArg(options::OPT_fsjlj_exceptions,
                           options::OPT_fseh_exceptions,
                           options::OPT_fdwarf_exceptions);
  if (A) {
    const Option &Opt = A->getOption();
    if (Opt.matches(options::OPT_fsjlj_exceptions))
      CmdArgs.push_back("-fsjlj-exceptions");
    if (Opt.matches(options::OPT_fseh_exceptions))
      CmdArgs.push_back("-fseh-exceptions");
    if (Opt.matches(options::OPT_fdwarf_exceptions))
      CmdArgs.push_back("-fdwarf-exceptions");
  } else {
    switch (getToolChain().GetExceptionModel(Args)) {
    default:
      break;
    case llvm::ExceptionHandling::DwarfCFI:
      CmdArgs.push_back("-fdwarf-exceptions");
      break;
    case llvm::ExceptionHandling::SjLj:
      CmdArgs.push_back("-fsjlj-exceptions");
      break;
    case llvm::ExceptionHandling::WinEH:
      CmdArgs.push_back("-fseh-exceptions");
      break;
    }
  }

  // C++ "sane" operator new.
  if (!Args.hasFlag(options::OPT_fassume_sane_operator_new,
                    options::OPT_fno_assume_sane_operator_new))
    CmdArgs.push_back("-fno-assume-sane-operator-new");

  // -frelaxed-template-template-args is off by default, as it is a severe
  // breaking change until a corresponding change to template partial ordering
  // is provided.
  if (Args.hasFlag(options::OPT_frelaxed_template_template_args,
                   options::OPT_fno_relaxed_template_template_args, false))
    CmdArgs.push_back("-frelaxed-template-template-args");

  // -fsized-deallocation is off by default, as it is an ABI-breaking change for
  // most platforms.
  if (Args.hasFlag(options::OPT_fsized_deallocation,
                   options::OPT_fno_sized_deallocation, false))
    CmdArgs.push_back("-fsized-deallocation");

  // -faligned-allocation is on by default in C++17 onwards and otherwise off
  // by default.
  if (Arg *A = Args.getLastArg(options::OPT_faligned_allocation,
                               options::OPT_fno_aligned_allocation,
                               options::OPT_faligned_new_EQ)) {
    if (A->getOption().matches(options::OPT_fno_aligned_allocation))
      CmdArgs.push_back("-fno-aligned-allocation");
    else
      CmdArgs.push_back("-faligned-allocation");
  }

  // The default new alignment can be specified using a dedicated option or via
  // a GCC-compatible option that also turns on aligned allocation.
  if (Arg *A = Args.getLastArg(options::OPT_fnew_alignment_EQ,
                               options::OPT_faligned_new_EQ))
    CmdArgs.push_back(
        Args.MakeArgString(Twine("-fnew-alignment=") + A->getValue()));

  // -fconstant-cfstrings is default, and may be subject to argument translation
  // on Darwin.
  if (!Args.hasFlag(options::OPT_fconstant_cfstrings,
                    options::OPT_fno_constant_cfstrings) ||
      !Args.hasFlag(options::OPT_mconstant_cfstrings,
                    options::OPT_mno_constant_cfstrings))
    CmdArgs.push_back("-fno-constant-cfstrings");

  // -fno-pascal-strings is default, only pass non-default.
  if (Args.hasFlag(options::OPT_fpascal_strings,
                   options::OPT_fno_pascal_strings, false))
    CmdArgs.push_back("-fpascal-strings");

  // Honor -fpack-struct= and -fpack-struct, if given. Note that
  // -fno-pack-struct doesn't apply to -fpack-struct=.
  if (Arg *A = Args.getLastArg(options::OPT_fpack_struct_EQ)) {
    std::string PackStructStr = "-fpack-struct=";
    PackStructStr += A->getValue();
    CmdArgs.push_back(Args.MakeArgString(PackStructStr));
  } else if (Args.hasFlag(options::OPT_fpack_struct,
                          options::OPT_fno_pack_struct, false)) {
    CmdArgs.push_back("-fpack-struct=1");
  }

  // Handle -fmax-type-align=N and -fno-type-align
  bool SkipMaxTypeAlign = Args.hasArg(options::OPT_fno_max_type_align);
  if (Arg *A = Args.getLastArg(options::OPT_fmax_type_align_EQ)) {
    if (!SkipMaxTypeAlign) {
      std::string MaxTypeAlignStr = "-fmax-type-align=";
      MaxTypeAlignStr += A->getValue();
      CmdArgs.push_back(Args.MakeArgString(MaxTypeAlignStr));
    }
  } else if (RawTriple.isOSDarwin()) {
    if (!SkipMaxTypeAlign) {
      std::string MaxTypeAlignStr = "-fmax-type-align=16";
      CmdArgs.push_back(Args.MakeArgString(MaxTypeAlignStr));
    }
  }

  // -fcommon is the default unless compiling kernel code or the target says so
  bool NoCommonDefault = KernelOrKext || isNoCommonDefault(RawTriple);
  if (!Args.hasFlag(options::OPT_fcommon, options::OPT_fno_common,
                    !NoCommonDefault))
    CmdArgs.push_back("-fno-common");

  // -fsigned-bitfields is default, and clang doesn't yet support
  // -funsigned-bitfields.
  if (!Args.hasFlag(options::OPT_fsigned_bitfields,
                    options::OPT_funsigned_bitfields))
    D.Diag(diag::warn_drv_clang_unsupported)
        << Args.getLastArg(options::OPT_funsigned_bitfields)->getAsString(Args);

  // -fsigned-bitfields is default, and clang doesn't support -fno-for-scope.
  if (!Args.hasFlag(options::OPT_ffor_scope, options::OPT_fno_for_scope))
    D.Diag(diag::err_drv_clang_unsupported)
        << Args.getLastArg(options::OPT_fno_for_scope)->getAsString(Args);

  // -finput_charset=UTF-8 is default. Reject others
  if (Arg *inputCharset = Args.getLastArg(options::OPT_finput_charset_EQ)) {
    StringRef value = inputCharset->getValue();
    if (!value.equals_lower("utf-8"))
      D.Diag(diag::err_drv_invalid_value) << inputCharset->getAsString(Args)
                                          << value;
  }

  // -fexec_charset=UTF-8 is default. Reject others
  if (Arg *execCharset = Args.getLastArg(options::OPT_fexec_charset_EQ)) {
    StringRef value = execCharset->getValue();
    if (!value.equals_lower("utf-8"))
      D.Diag(diag::err_drv_invalid_value) << execCharset->getAsString(Args)
                                          << value;
  }

  RenderDiagnosticsOptions(D, Args, CmdArgs);

  // -fno-asm-blocks is default.
  if (Args.hasFlag(options::OPT_fasm_blocks, options::OPT_fno_asm_blocks,
                   false))
    CmdArgs.push_back("-fasm-blocks");

  // -fgnu-inline-asm is default.
  if (!Args.hasFlag(options::OPT_fgnu_inline_asm,
                    options::OPT_fno_gnu_inline_asm, true))
    CmdArgs.push_back("-fno-gnu-inline-asm");

  // Turn off vectorization support for GPU kernels for now
  if (!IsHCCKernelPath) {

  // Enable vectorization per default according to the optimization level
  // selected. For optimization levels that want vectorization we use the alias
  // option to simplify the hasFlag logic.
  bool EnableVec = shouldEnableVectorizerAtOLevel(Args, false);
  OptSpecifier VectorizeAliasOption =
      EnableVec ? options::OPT_O_Group : options::OPT_fvectorize;
  if (Args.hasFlag(options::OPT_fvectorize, VectorizeAliasOption,
                   options::OPT_fno_vectorize, EnableVec))
    CmdArgs.push_back("-vectorize-loops");

  } // if (!IsHCCKernelPath)

  // -fslp-vectorize is enabled based on the optimization level selected.
  bool EnableSLPVec = shouldEnableVectorizerAtOLevel(Args, true) && !IsHCCKernelPath;
  OptSpecifier SLPVectAliasOption =
      EnableSLPVec ? options::OPT_O_Group : options::OPT_fslp_vectorize;
  if (Args.hasFlag(options::OPT_fslp_vectorize, SLPVectAliasOption,
                   options::OPT_fno_slp_vectorize, EnableSLPVec))
    CmdArgs.push_back("-vectorize-slp");

  ParseMPreferVectorWidth(D, Args, CmdArgs);

  if (Arg *A = Args.getLastArg(options::OPT_fshow_overloads_EQ))
    A->render(Args, CmdArgs);

  if (Arg *A = Args.getLastArg(
          options::OPT_fsanitize_undefined_strip_path_components_EQ))
    A->render(Args, CmdArgs);

  // -fdollars-in-identifiers default varies depending on platform and
  // language; only pass if specified.
  if (Arg *A = Args.getLastArg(options::OPT_fdollars_in_identifiers,
                               options::OPT_fno_dollars_in_identifiers)) {
    if (A->getOption().matches(options::OPT_fdollars_in_identifiers))
      CmdArgs.push_back("-fdollars-in-identifiers");
    else
      CmdArgs.push_back("-fno-dollars-in-identifiers");
  }

  // -funit-at-a-time is default, and we don't support -fno-unit-at-a-time for
  // practical purposes.
  if (Arg *A = Args.getLastArg(options::OPT_funit_at_a_time,
                               options::OPT_fno_unit_at_a_time)) {
    if (A->getOption().matches(options::OPT_fno_unit_at_a_time))
      D.Diag(diag::warn_drv_clang_unsupported) << A->getAsString(Args);
  }

  if (Args.hasFlag(options::OPT_fapple_pragma_pack,
                   options::OPT_fno_apple_pragma_pack, false))
    CmdArgs.push_back("-fapple-pragma-pack");

  if (Args.hasFlag(options::OPT_fsave_optimization_record,
                   options::OPT_foptimization_record_file_EQ,
                   options::OPT_fno_save_optimization_record, false)) {
    CmdArgs.push_back("-opt-record-file");

    const Arg *A = Args.getLastArg(options::OPT_foptimization_record_file_EQ);
    if (A) {
      CmdArgs.push_back(A->getValue());
    } else {
      SmallString<128> F;

      if (Args.hasArg(options::OPT_c) || Args.hasArg(options::OPT_S)) {
        if (Arg *FinalOutput = Args.getLastArg(options::OPT_o))
          F = FinalOutput->getValue();
      }

      if (F.empty()) {
        // Use the input filename.
        F = llvm::sys::path::stem(Input.getBaseInput());

        // If we're compiling for an offload architecture (i.e. a CUDA device),
        // we need to make the file name for the device compilation different
        // from the host compilation.
        if (!JA.isDeviceOffloading(Action::OFK_None) &&
            !JA.isDeviceOffloading(Action::OFK_Host)) {
          llvm::sys::path::replace_extension(F, "");
          F += Action::GetOffloadingFileNamePrefix(JA.getOffloadingDeviceKind(),
                                                   Triple.normalize());
          F += "-";
          F += JA.getOffloadingArch();
        }
      }

      llvm::sys::path::replace_extension(F, "opt.yaml");
      CmdArgs.push_back(Args.MakeArgString(F));
    }
  }

  bool RewriteImports = Args.hasFlag(options::OPT_frewrite_imports,
                                     options::OPT_fno_rewrite_imports, false);
  if (RewriteImports)
    CmdArgs.push_back("-frewrite-imports");

  // Enable rewrite includes if the user's asked for it or if we're generating
  // diagnostics.
  // TODO: Once -module-dependency-dir works with -frewrite-includes it'd be
  // nice to enable this when doing a crashdump for modules as well.
  if (Args.hasFlag(options::OPT_frewrite_includes,
                   options::OPT_fno_rewrite_includes, false) ||
      (C.isForDiagnostics() && (RewriteImports || !HaveModules)))
    CmdArgs.push_back("-frewrite-includes");

  // Only allow -traditional or -traditional-cpp outside in preprocessing modes.
  if (Arg *A = Args.getLastArg(options::OPT_traditional,
                               options::OPT_traditional_cpp)) {
    if (isa<PreprocessJobAction>(JA))
      CmdArgs.push_back("-traditional-cpp");
    else
      D.Diag(diag::err_drv_clang_unsupported) << A->getAsString(Args);
  }

  Args.AddLastArg(CmdArgs, options::OPT_dM);
  Args.AddLastArg(CmdArgs, options::OPT_dD);

  // Handle serialized diagnostics.
  if (Arg *A = Args.getLastArg(options::OPT__serialize_diags)) {
    CmdArgs.push_back("-serialize-diagnostic-file");
    CmdArgs.push_back(Args.MakeArgString(A->getValue()));
  }

  if (Args.hasArg(options::OPT_fretain_comments_from_system_headers))
    CmdArgs.push_back("-fretain-comments-from-system-headers");

  // Forward -fcomment-block-commands to -cc1.
  Args.AddAllArgs(CmdArgs, options::OPT_fcomment_block_commands);
  // Forward -fparse-all-comments to -cc1.
  Args.AddAllArgs(CmdArgs, options::OPT_fparse_all_comments);

  // Turn -fplugin=name.so into -load name.so
  for (const Arg *A : Args.filtered(options::OPT_fplugin_EQ)) {
    CmdArgs.push_back("-load");
    CmdArgs.push_back(A->getValue());
    A->claim();
  }

  // Setup statistics file output.
  if (const Arg *A = Args.getLastArg(options::OPT_save_stats_EQ)) {
    StringRef SaveStats = A->getValue();

    SmallString<128> StatsFile;
    bool DoSaveStats = false;
    if (SaveStats == "obj") {
      if (Output.isFilename()) {
        StatsFile.assign(Output.getFilename());
        llvm::sys::path::remove_filename(StatsFile);
      }
      DoSaveStats = true;
    } else if (SaveStats == "cwd") {
      DoSaveStats = true;
    } else {
      D.Diag(diag::err_drv_invalid_value) << A->getAsString(Args) << SaveStats;
    }

    if (DoSaveStats) {
      StringRef BaseName = llvm::sys::path::filename(Input.getBaseInput());
      llvm::sys::path::append(StatsFile, BaseName);
      llvm::sys::path::replace_extension(StatsFile, "stats");
      CmdArgs.push_back(Args.MakeArgString(Twine("-stats-file=") +
                                           StatsFile));
    }
  }

  // Forward -Xclang arguments to -cc1, and -mllvm arguments to the LLVM option
  // parser.
  // -finclude-default-header flag is for preprocessor,
  // do not pass it to other cc1 commands when save-temps is enabled
  if (C.getDriver().isSaveTempsEnabled() &&
      !isa<PreprocessJobAction>(JA)) {
    for (auto Arg : Args.filtered(options::OPT_Xclang)) {
      Arg->claim();
      if (StringRef(Arg->getValue()) != "-finclude-default-header")
        CmdArgs.push_back(Arg->getValue());
    }
  }
  else {
    Args.AddAllArgValues(CmdArgs, options::OPT_Xclang);
  }
  for (const Arg *A : Args.filtered(options::OPT_mllvm)) {
    A->claim();

    // We translate this by hand to the -cc1 argument, since nightly test uses
    // it and developers have been trained to spell it with -mllvm. Both
    // spellings are now deprecated and should be removed.
    if (StringRef(A->getValue(0)) == "-disable-llvm-optzns") {
      CmdArgs.push_back("-disable-llvm-optzns");
    } else {
      A->render(Args, CmdArgs);
    }
  }

  // With -save-temps, we want to save the unoptimized bitcode output from the
  // CompileJobAction, use -disable-llvm-passes to get pristine IR generated
  // by the frontend.
  // When -fembed-bitcode is enabled, optimized bitcode is emitted because it
  // has slightly different breakdown between stages.
  // FIXME: -fembed-bitcode -save-temps will save optimized bitcode instead of
  // pristine IR generated by the frontend. Ideally, a new compile action should
  // be added so both IR can be captured.
  if (C.getDriver().isSaveTempsEnabled() &&
      !(C.getDriver().embedBitcodeInObject() && !C.getDriver().isUsingLTO()) &&
      isa<CompileJobAction>(JA))
    CmdArgs.push_back("-disable-llvm-passes");

  if (Output.getType() == types::TY_Dependencies) {
    // Handled with other dependency code.
  } else if (Output.isFilename() &&
             (IsHCAcceleratorPreprocessJobActionWithInputType(&JA, types::TY_HC_KERNEL) ||
              IsHCAcceleratorPreprocessJobActionWithInputType(&JA, types::TY_CXX_AMP) ||
              IsHCAcceleratorPreprocessJobActionWithInputType(&JA, types::TY_CXX_AMP_CPU))) {
    CmdArgs.push_back("-o");
    SmallString<128> KernelPreprocessFile(Output.getFilename());
    if (IsHCAcceleratorPreprocessJobActionWithInputType(&JA, types::TY_CXX_AMP_CPU)) {
      llvm::sys::path::replace_extension(KernelPreprocessFile, ".amp_cpu.i");
    } else {
      llvm::sys::path::replace_extension(KernelPreprocessFile, ".gpu.i");
    }
    CmdArgs.push_back(Args.MakeArgString(KernelPreprocessFile));
  } else if (Output.isFilename()) {
    CmdArgs.push_back("-o");
    CmdArgs.push_back(Output.getFilename());
  } else {
    assert(Output.isNothing() && "Invalid output.");
  }

  addDashXForInput(Args, Input, CmdArgs);

  if (Input.isFilename())
    CmdArgs.push_back(Input.getFilename());
  else
    Input.getInputArg().renderAsInput(Args, CmdArgs);

  Args.AddAllArgs(CmdArgs, options::OPT_undef);

  const char *Exec = D.getClangProgramPath();

  // Optionally embed the -cc1 level arguments into the debug info, for build
  // analysis.
  // Also record command line arguments into the debug info if
  // -grecord-gcc-switches options is set on.
  // By default, -gno-record-gcc-switches is set on and no recording.
  if (getToolChain().UseDwarfDebugFlags() ||
      Args.hasFlag(options::OPT_grecord_gcc_switches,
                   options::OPT_gno_record_gcc_switches, false)) {
    ArgStringList OriginalArgs;
    for (const auto &Arg : Args)
      Arg->render(Args, OriginalArgs);

    SmallString<256> Flags;
    Flags += Exec;
    for (const char *OriginalArg : OriginalArgs) {
      SmallString<128> EscapedArg;
      EscapeSpacesAndBackslashes(OriginalArg, EscapedArg);
      Flags += " ";
      Flags += EscapedArg;
    }
    CmdArgs.push_back("-dwarf-debug-flags");
    CmdArgs.push_back(Args.MakeArgString(Flags));
  }

  if (IsCuda) {
    // Host-side cuda compilation receives device-side outputs as Inputs[1...].
    // Include them with -fcuda-include-gpubinary.
    if (Inputs.size() > 1) {
      for (auto I = std::next(Inputs.begin()), E = Inputs.end(); I != E; ++I) {
        CmdArgs.push_back("-fcuda-include-gpubinary");
        CmdArgs.push_back(I->getFilename());
      }
    }

    if (Args.hasFlag(options::OPT_fcuda_rdc, options::OPT_fno_cuda_rdc, false))
      CmdArgs.push_back("-fcuda-rdc");
  }

  // OpenMP offloading device jobs take the argument -fopenmp-host-ir-file-path
  // to specify the result of the compile phase on the host, so the meaningful
  // device declarations can be identified. Also, -fopenmp-is-device is passed
  // along to tell the frontend that it is generating code for a device, so that
  // only the relevant declarations are emitted.
  if (IsOpenMPDevice) {
    CmdArgs.push_back("-fopenmp-is-device");
    if (Inputs.size() == 2) {
      CmdArgs.push_back("-fopenmp-host-ir-file-path");
      CmdArgs.push_back(Args.MakeArgString(Inputs.back().getFilename()));
    }
  }

  // For all the host OpenMP offloading compile jobs we need to pass the targets
  // information using -fopenmp-targets= option.
  if (isa<CompileJobAction>(JA) && JA.isHostOffloading(Action::OFK_OpenMP)) {
    SmallString<128> TargetInfo("-fopenmp-targets=");

    Arg *Tgts = Args.getLastArg(options::OPT_fopenmp_targets_EQ);
    assert(Tgts && Tgts->getNumValues() &&
           "OpenMP offloading has to have targets specified.");
    for (unsigned i = 0; i < Tgts->getNumValues(); ++i) {
      if (i)
        TargetInfo += ',';
      // We need to get the string from the triple because it may be not exactly
      // the same as the one we get directly from the arguments.
      llvm::Triple T(Tgts->getValue(i));
      TargetInfo += T.getTriple();
    }
    CmdArgs.push_back(Args.MakeArgString(TargetInfo.str()));
  }

  bool WholeProgramVTables =
      Args.hasFlag(options::OPT_fwhole_program_vtables,
                   options::OPT_fno_whole_program_vtables, false);
  if (WholeProgramVTables) {
    if (!D.isUsingLTO())
      D.Diag(diag::err_drv_argument_only_allowed_with)
          << "-fwhole-program-vtables"
          << "-flto";
    CmdArgs.push_back("-fwhole-program-vtables");
  }

  // C++ AMP-specific
  if (IsCXXAMPBackendJobAction(&JA) || IsCXXAMPCPUBackendJobAction(&JA) || IsHCHostBackendJobAction(&JA)) {
    CmdArgs.push_back("-emit-llvm-bc");
  }

  if (Arg *A = Args.getLastArg(options::OPT_fexperimental_isel,
                               options::OPT_fno_experimental_isel)) {
    CmdArgs.push_back("-mllvm");
    if (A->getOption().matches(options::OPT_fexperimental_isel)) {
      CmdArgs.push_back("-global-isel=1");

      // GISel is on by default on AArch64 -O0, so don't bother adding
      // the fallback remarks for it. Other combinations will add a warning of
      // some kind.
      bool IsArchSupported = Triple.getArch() == llvm::Triple::aarch64;
      bool IsOptLevelSupported = false;

      Arg *A = Args.getLastArg(options::OPT_O_Group);
      if (Triple.getArch() == llvm::Triple::aarch64) {
        if (!A || A->getOption().matches(options::OPT_O0))
          IsOptLevelSupported = true;
      }
      if (!IsArchSupported || !IsOptLevelSupported) {
        CmdArgs.push_back("-mllvm");
        CmdArgs.push_back("-global-isel-abort=2");

        if (!IsArchSupported)
          D.Diag(diag::warn_drv_experimental_isel_incomplete) << Triple.getArchName();
        else
          D.Diag(diag::warn_drv_experimental_isel_incomplete_opt);
      }
    } else {
      CmdArgs.push_back("-global-isel=0");
    }
  }

  if (Arg *A = Args.getLastArg(options::OPT_fforce_enable_int128,
                               options::OPT_fno_force_enable_int128)) {
    if (A->getOption().matches(options::OPT_fforce_enable_int128))
      CmdArgs.push_back("-fforce-enable-int128");
  }

  // Finally add the compile command to the compilation.
  if (Args.hasArg(options::OPT__SLASH_fallback) &&
      Output.getType() == types::TY_Object &&
      (InputType == types::TY_C || InputType == types::TY_CXX)) {
    auto CLCommand =
        getCLFallback()->GetCommand(C, JA, Output, Inputs, Args, LinkingOutput);
    C.addCommand(llvm::make_unique<FallbackCommand>(
        JA, *this, Exec, CmdArgs, Inputs, std::move(CLCommand)));
  } else if (Args.hasArg(options::OPT__SLASH_fallback) &&
             isa<PrecompileJobAction>(JA)) {
    // In /fallback builds, run the main compilation even if the pch generation
    // fails, so that the main compilation's fallback to cl.exe runs.
    C.addCommand(llvm::make_unique<ForceSuccessCommand>(JA, *this, Exec,
                                                        CmdArgs, Inputs));
  } else {
    C.addCommand(llvm::make_unique<Command>(JA, *this, Exec, CmdArgs, Inputs));
  }

  // Handle the debug info splitting at object creation time if we're
  // creating an object.
  // TODO: Currently only works on linux with newer objcopy.
  if (SplitDWARF && Output.getType() == types::TY_Object)
    SplitDebugInfo(getToolChain(), C, *this, JA, Args, Output, SplitDWARFOut);

  if (Arg *A = Args.getLastArg(options::OPT_pg))
    if (Args.hasArg(options::OPT_fomit_frame_pointer))
      D.Diag(diag::err_drv_argument_not_allowed_with) << "-fomit-frame-pointer"
                                                      << A->getAsString(Args);

  // Claim some arguments which clang supports automatically.

  // -fpch-preprocess is used with gcc to add a special marker in the output to
  // include the PCH file. Clang's PTH solution is completely transparent, so we
  // do not need to deal with it at all.
  Args.ClaimAllArgs(options::OPT_fpch_preprocess);

  // Claim some arguments which clang doesn't support, but we don't
  // care to warn the user about.
  Args.ClaimAllArgs(options::OPT_clang_ignored_f_Group);
  Args.ClaimAllArgs(options::OPT_clang_ignored_m_Group);

  // Disable warnings for clang -E -emit-llvm foo.c
  Args.ClaimAllArgs(options::OPT_emit_llvm);
}

Clang::Clang(const ToolChain &TC)
    // CAUTION! The first constructor argument ("clang") is not arbitrary,
    // as it is for other tools. Some operations on a Tool actually test
    // whether that tool is Clang based on the Tool's Name as a string.
    : Tool("clang", "clang frontend", TC, RF_Full) {}

Clang::~Clang() {}

/// Add options related to the Objective-C runtime/ABI.
///
/// Returns true if the runtime is non-fragile.
ObjCRuntime Clang::AddObjCRuntimeArgs(const ArgList &args,
                                      ArgStringList &cmdArgs,
                                      RewriteKind rewriteKind) const {
  // Look for the controlling runtime option.
  Arg *runtimeArg =
      args.getLastArg(options::OPT_fnext_runtime, options::OPT_fgnu_runtime,
                      options::OPT_fobjc_runtime_EQ);

  // Just forward -fobjc-runtime= to the frontend.  This supercedes
  // options about fragility.
  if (runtimeArg &&
      runtimeArg->getOption().matches(options::OPT_fobjc_runtime_EQ)) {
    ObjCRuntime runtime;
    StringRef value = runtimeArg->getValue();
    if (runtime.tryParse(value)) {
      getToolChain().getDriver().Diag(diag::err_drv_unknown_objc_runtime)
          << value;
    }

    runtimeArg->render(args, cmdArgs);
    return runtime;
  }

  // Otherwise, we'll need the ABI "version".  Version numbers are
  // slightly confusing for historical reasons:
  //   1 - Traditional "fragile" ABI
  //   2 - Non-fragile ABI, version 1
  //   3 - Non-fragile ABI, version 2
  unsigned objcABIVersion = 1;
  // If -fobjc-abi-version= is present, use that to set the version.
  if (Arg *abiArg = args.getLastArg(options::OPT_fobjc_abi_version_EQ)) {
    StringRef value = abiArg->getValue();
    if (value == "1")
      objcABIVersion = 1;
    else if (value == "2")
      objcABIVersion = 2;
    else if (value == "3")
      objcABIVersion = 3;
    else
      getToolChain().getDriver().Diag(diag::err_drv_clang_unsupported) << value;
  } else {
    // Otherwise, determine if we are using the non-fragile ABI.
    bool nonFragileABIIsDefault =
        (rewriteKind == RK_NonFragile ||
         (rewriteKind == RK_None &&
          getToolChain().IsObjCNonFragileABIDefault()));
    if (args.hasFlag(options::OPT_fobjc_nonfragile_abi,
                     options::OPT_fno_objc_nonfragile_abi,
                     nonFragileABIIsDefault)) {
// Determine the non-fragile ABI version to use.
#ifdef DISABLE_DEFAULT_NONFRAGILEABI_TWO
      unsigned nonFragileABIVersion = 1;
#else
      unsigned nonFragileABIVersion = 2;
#endif

      if (Arg *abiArg =
              args.getLastArg(options::OPT_fobjc_nonfragile_abi_version_EQ)) {
        StringRef value = abiArg->getValue();
        if (value == "1")
          nonFragileABIVersion = 1;
        else if (value == "2")
          nonFragileABIVersion = 2;
        else
          getToolChain().getDriver().Diag(diag::err_drv_clang_unsupported)
              << value;
      }

      objcABIVersion = 1 + nonFragileABIVersion;
    } else {
      objcABIVersion = 1;
    }
  }

  // We don't actually care about the ABI version other than whether
  // it's non-fragile.
  bool isNonFragile = objcABIVersion != 1;

  // If we have no runtime argument, ask the toolchain for its default runtime.
  // However, the rewriter only really supports the Mac runtime, so assume that.
  ObjCRuntime runtime;
  if (!runtimeArg) {
    switch (rewriteKind) {
    case RK_None:
      runtime = getToolChain().getDefaultObjCRuntime(isNonFragile);
      break;
    case RK_Fragile:
      runtime = ObjCRuntime(ObjCRuntime::FragileMacOSX, VersionTuple());
      break;
    case RK_NonFragile:
      runtime = ObjCRuntime(ObjCRuntime::MacOSX, VersionTuple());
      break;
    }

    // -fnext-runtime
  } else if (runtimeArg->getOption().matches(options::OPT_fnext_runtime)) {
    // On Darwin, make this use the default behavior for the toolchain.
    if (getToolChain().getTriple().isOSDarwin()) {
      runtime = getToolChain().getDefaultObjCRuntime(isNonFragile);

      // Otherwise, build for a generic macosx port.
    } else {
      runtime = ObjCRuntime(ObjCRuntime::MacOSX, VersionTuple());
    }

    // -fgnu-runtime
  } else {
    assert(runtimeArg->getOption().matches(options::OPT_fgnu_runtime));
    // Legacy behaviour is to target the gnustep runtime if we are in
    // non-fragile mode or the GCC runtime in fragile mode.
    if (isNonFragile)
      runtime = ObjCRuntime(ObjCRuntime::GNUstep, VersionTuple(1, 6));
    else
      runtime = ObjCRuntime(ObjCRuntime::GCC, VersionTuple());
  }

  cmdArgs.push_back(
      args.MakeArgString("-fobjc-runtime=" + runtime.getAsString()));
  return runtime;
}

static bool maybeConsumeDash(const std::string &EH, size_t &I) {
  bool HaveDash = (I + 1 < EH.size() && EH[I + 1] == '-');
  I += HaveDash;
  return !HaveDash;
}

namespace {
struct EHFlags {
  bool Synch = false;
  bool Asynch = false;
  bool NoUnwindC = false;
};
} // end anonymous namespace

/// /EH controls whether to run destructor cleanups when exceptions are
/// thrown.  There are three modifiers:
/// - s: Cleanup after "synchronous" exceptions, aka C++ exceptions.
/// - a: Cleanup after "asynchronous" exceptions, aka structured exceptions.
///      The 'a' modifier is unimplemented and fundamentally hard in LLVM IR.
/// - c: Assume that extern "C" functions are implicitly nounwind.
/// The default is /EHs-c-, meaning cleanups are disabled.
static EHFlags parseClangCLEHFlags(const Driver &D, const ArgList &Args) {
  EHFlags EH;

  std::vector<std::string> EHArgs =
      Args.getAllArgValues(options::OPT__SLASH_EH);
  for (auto EHVal : EHArgs) {
    for (size_t I = 0, E = EHVal.size(); I != E; ++I) {
      switch (EHVal[I]) {
      case 'a':
        EH.Asynch = maybeConsumeDash(EHVal, I);
        if (EH.Asynch)
          EH.Synch = false;
        continue;
      case 'c':
        EH.NoUnwindC = maybeConsumeDash(EHVal, I);
        continue;
      case 's':
        EH.Synch = maybeConsumeDash(EHVal, I);
        if (EH.Synch)
          EH.Asynch = false;
        continue;
      default:
        break;
      }
      D.Diag(clang::diag::err_drv_invalid_value) << "/EH" << EHVal;
      break;
    }
  }
  // The /GX, /GX- flags are only processed if there are not /EH flags.
  // The default is that /GX is not specified.
  if (EHArgs.empty() &&
      Args.hasFlag(options::OPT__SLASH_GX, options::OPT__SLASH_GX_,
                   /*default=*/false)) {
    EH.Synch = true;
    EH.NoUnwindC = true;
  }

  return EH;
}

void Clang::AddClangCLArgs(const ArgList &Args, types::ID InputType,
                           ArgStringList &CmdArgs,
                           codegenoptions::DebugInfoKind *DebugInfoKind,
                           bool *EmitCodeView) const {
  unsigned RTOptionID = options::OPT__SLASH_MT;

  if (Args.hasArg(options::OPT__SLASH_LDd))
    // The /LDd option implies /MTd. The dependent lib part can be overridden,
    // but defining _DEBUG is sticky.
    RTOptionID = options::OPT__SLASH_MTd;

  if (Arg *A = Args.getLastArg(options::OPT__SLASH_M_Group))
    RTOptionID = A->getOption().getID();

  StringRef FlagForCRT;
  switch (RTOptionID) {
  case options::OPT__SLASH_MD:
    if (Args.hasArg(options::OPT__SLASH_LDd))
      CmdArgs.push_back("-D_DEBUG");
    CmdArgs.push_back("-D_MT");
    CmdArgs.push_back("-D_DLL");
    FlagForCRT = "--dependent-lib=msvcrt";
    break;
  case options::OPT__SLASH_MDd:
    CmdArgs.push_back("-D_DEBUG");
    CmdArgs.push_back("-D_MT");
    CmdArgs.push_back("-D_DLL");
    FlagForCRT = "--dependent-lib=msvcrtd";
    break;
  case options::OPT__SLASH_MT:
    if (Args.hasArg(options::OPT__SLASH_LDd))
      CmdArgs.push_back("-D_DEBUG");
    CmdArgs.push_back("-D_MT");
    CmdArgs.push_back("-flto-visibility-public-std");
    FlagForCRT = "--dependent-lib=libcmt";
    break;
  case options::OPT__SLASH_MTd:
    CmdArgs.push_back("-D_DEBUG");
    CmdArgs.push_back("-D_MT");
    CmdArgs.push_back("-flto-visibility-public-std");
    FlagForCRT = "--dependent-lib=libcmtd";
    break;
  default:
    llvm_unreachable("Unexpected option ID.");
  }

  if (Args.hasArg(options::OPT__SLASH_Zl)) {
    CmdArgs.push_back("-D_VC_NODEFAULTLIB");
  } else {
    CmdArgs.push_back(FlagForCRT.data());

    // This provides POSIX compatibility (maps 'open' to '_open'), which most
    // users want.  The /Za flag to cl.exe turns this off, but it's not
    // implemented in clang.
    CmdArgs.push_back("--dependent-lib=oldnames");
  }

  // Both /showIncludes and /E (and /EP) write to stdout. Allowing both
  // would produce interleaved output, so ignore /showIncludes in such cases.
  if ((!Args.hasArg(options::OPT_E) && !Args.hasArg(options::OPT__SLASH_EP)) ||
      (Args.hasArg(options::OPT__SLASH_P) &&
       Args.hasArg(options::OPT__SLASH_EP) && !Args.hasArg(options::OPT_E)))
    if (Arg *A = Args.getLastArg(options::OPT_show_includes))
      A->render(Args, CmdArgs);

  // This controls whether or not we emit RTTI data for polymorphic types.
  if (Args.hasFlag(options::OPT__SLASH_GR_, options::OPT__SLASH_GR,
                   /*default=*/false))
    CmdArgs.push_back("-fno-rtti-data");

  // This controls whether or not we emit stack-protector instrumentation.
  // In MSVC, Buffer Security Check (/GS) is on by default.
  if (Args.hasFlag(options::OPT__SLASH_GS, options::OPT__SLASH_GS_,
                   /*default=*/true)) {
    CmdArgs.push_back("-stack-protector");
    CmdArgs.push_back(Args.MakeArgString(Twine(LangOptions::SSPStrong)));
  }

  // Emit CodeView if -Z7, -Zd, or -gline-tables-only are present.
  if (Arg *DebugInfoArg =
          Args.getLastArg(options::OPT__SLASH_Z7, options::OPT__SLASH_Zd,
                          options::OPT_gline_tables_only)) {
    *EmitCodeView = true;
    if (DebugInfoArg->getOption().matches(options::OPT__SLASH_Z7))
      *DebugInfoKind = codegenoptions::LimitedDebugInfo;
    else
      *DebugInfoKind = codegenoptions::DebugLineTablesOnly;
    CmdArgs.push_back("-gcodeview");
  } else {
    *EmitCodeView = false;
  }

  const Driver &D = getToolChain().getDriver();
  EHFlags EH = parseClangCLEHFlags(D, Args);
  if (EH.Synch || EH.Asynch) {
    if (types::isCXX(InputType))
      CmdArgs.push_back("-fcxx-exceptions");
    CmdArgs.push_back("-fexceptions");
  }
  if (types::isCXX(InputType) && EH.Synch && EH.NoUnwindC)
    CmdArgs.push_back("-fexternc-nounwind");

  // /EP should expand to -E -P.
  if (Args.hasArg(options::OPT__SLASH_EP)) {
    CmdArgs.push_back("-E");
    CmdArgs.push_back("-P");
  }

  unsigned VolatileOptionID;
  if (getToolChain().getArch() == llvm::Triple::x86_64 ||
      getToolChain().getArch() == llvm::Triple::x86)
    VolatileOptionID = options::OPT__SLASH_volatile_ms;
  else
    VolatileOptionID = options::OPT__SLASH_volatile_iso;

  if (Arg *A = Args.getLastArg(options::OPT__SLASH_volatile_Group))
    VolatileOptionID = A->getOption().getID();

  if (VolatileOptionID == options::OPT__SLASH_volatile_ms)
    CmdArgs.push_back("-fms-volatile");

  Arg *MostGeneralArg = Args.getLastArg(options::OPT__SLASH_vmg);
  Arg *BestCaseArg = Args.getLastArg(options::OPT__SLASH_vmb);
  if (MostGeneralArg && BestCaseArg)
    D.Diag(clang::diag::err_drv_argument_not_allowed_with)
        << MostGeneralArg->getAsString(Args) << BestCaseArg->getAsString(Args);

  if (MostGeneralArg) {
    Arg *SingleArg = Args.getLastArg(options::OPT__SLASH_vms);
    Arg *MultipleArg = Args.getLastArg(options::OPT__SLASH_vmm);
    Arg *VirtualArg = Args.getLastArg(options::OPT__SLASH_vmv);

    Arg *FirstConflict = SingleArg ? SingleArg : MultipleArg;
    Arg *SecondConflict = VirtualArg ? VirtualArg : MultipleArg;
    if (FirstConflict && SecondConflict && FirstConflict != SecondConflict)
      D.Diag(clang::diag::err_drv_argument_not_allowed_with)
          << FirstConflict->getAsString(Args)
          << SecondConflict->getAsString(Args);

    if (SingleArg)
      CmdArgs.push_back("-fms-memptr-rep=single");
    else if (MultipleArg)
      CmdArgs.push_back("-fms-memptr-rep=multiple");
    else
      CmdArgs.push_back("-fms-memptr-rep=virtual");
  }

  // Parse the default calling convention options.
  if (Arg *CCArg =
          Args.getLastArg(options::OPT__SLASH_Gd, options::OPT__SLASH_Gr,
                          options::OPT__SLASH_Gz, options::OPT__SLASH_Gv,
                          options::OPT__SLASH_Gregcall)) {
    unsigned DCCOptId = CCArg->getOption().getID();
    const char *DCCFlag = nullptr;
    bool ArchSupported = true;
    llvm::Triple::ArchType Arch = getToolChain().getArch();
    switch (DCCOptId) {
    case options::OPT__SLASH_Gd:
      DCCFlag = "-fdefault-calling-conv=cdecl";
      break;
    case options::OPT__SLASH_Gr:
      ArchSupported = Arch == llvm::Triple::x86;
      DCCFlag = "-fdefault-calling-conv=fastcall";
      break;
    case options::OPT__SLASH_Gz:
      ArchSupported = Arch == llvm::Triple::x86;
      DCCFlag = "-fdefault-calling-conv=stdcall";
      break;
    case options::OPT__SLASH_Gv:
      ArchSupported = Arch == llvm::Triple::x86 || Arch == llvm::Triple::x86_64;
      DCCFlag = "-fdefault-calling-conv=vectorcall";
      break;
    case options::OPT__SLASH_Gregcall:
      ArchSupported = Arch == llvm::Triple::x86 || Arch == llvm::Triple::x86_64;
      DCCFlag = "-fdefault-calling-conv=regcall";
      break;
    }

    // MSVC doesn't warn if /Gr or /Gz is used on x64, so we don't either.
    if (ArchSupported && DCCFlag)
      CmdArgs.push_back(DCCFlag);
  }

  if (Arg *A = Args.getLastArg(options::OPT_vtordisp_mode_EQ))
    A->render(Args, CmdArgs);

  if (!Args.hasArg(options::OPT_fdiagnostics_format_EQ)) {
    CmdArgs.push_back("-fdiagnostics-format");
    if (Args.hasArg(options::OPT__SLASH_fallback))
      CmdArgs.push_back("msvc-fallback");
    else
      CmdArgs.push_back("msvc");
  }

  if (Args.hasArg(options::OPT__SLASH_Guard) &&
      Args.getLastArgValue(options::OPT__SLASH_Guard).equals_lower("cf"))
    CmdArgs.push_back("-cfguard");
}

visualstudio::Compiler *Clang::getCLFallback() const {
  if (!CLFallback)
    CLFallback.reset(new visualstudio::Compiler(getToolChain()));
  return CLFallback.get();
}


const char *Clang::getBaseInputName(const ArgList &Args,
                                    const InputInfo &Input) {
  return Args.MakeArgString(llvm::sys::path::filename(Input.getBaseInput()));
}

const char *Clang::getBaseInputStem(const ArgList &Args,
                                    const InputInfoList &Inputs) {
  const char *Str = getBaseInputName(Args, Inputs[0]);

  if (const char *End = strrchr(Str, '.'))
    return Args.MakeArgString(std::string(Str, End));

  return Str;
}

const char *Clang::getDependencyFileName(const ArgList &Args,
                                         const InputInfoList &Inputs) {
  // FIXME: Think about this more.
  std::string Res;

  if (Arg *OutputOpt = Args.getLastArg(options::OPT_o)) {
    std::string Str(OutputOpt->getValue());
    Res = Str.substr(0, Str.rfind('.'));
  } else {
    Res = getBaseInputStem(Args, Inputs);
  }
  return Args.MakeArgString(Res + ".d");
}

// Begin ClangAs

void ClangAs::AddMIPSTargetArgs(const ArgList &Args,
                                ArgStringList &CmdArgs) const {
  StringRef CPUName;
  StringRef ABIName;
  const llvm::Triple &Triple = getToolChain().getTriple();
  mips::getMipsCPUAndABI(Args, Triple, CPUName, ABIName);

  CmdArgs.push_back("-target-abi");
  CmdArgs.push_back(ABIName.data());
}

void ClangAs::AddX86TargetArgs(const ArgList &Args,
                               ArgStringList &CmdArgs) const {
  if (Arg *A = Args.getLastArg(options::OPT_masm_EQ)) {
    StringRef Value = A->getValue();
    if (Value == "intel" || Value == "att") {
      CmdArgs.push_back("-mllvm");
      CmdArgs.push_back(Args.MakeArgString("-x86-asm-syntax=" + Value));
    } else {
      getToolChain().getDriver().Diag(diag::err_drv_unsupported_option_argument)
          << A->getOption().getName() << Value;
    }
  }
}

void ClangAs::ConstructJob(Compilation &C, const JobAction &JA,
                           const InputInfo &Output, const InputInfoList &Inputs,
                           const ArgList &Args,
                           const char *LinkingOutput) const {
  ArgStringList CmdArgs;

  assert(Inputs.size() == 1 && "Unexpected number of inputs.");
  const InputInfo &Input = Inputs[0];

  const llvm::Triple &Triple = getToolChain().getEffectiveTriple();
  const std::string &TripleStr = Triple.getTriple();
  const auto &D = getToolChain().getDriver();

  // Don't warn about "clang -w -c foo.s"
  Args.ClaimAllArgs(options::OPT_w);
  // and "clang -emit-llvm -c foo.s"
  Args.ClaimAllArgs(options::OPT_emit_llvm);

  claimNoWarnArgs(Args);

  // Invoke ourselves in -cc1as mode.
  //
  // FIXME: Implement custom jobs for internal actions.
  CmdArgs.push_back("-cc1as");

  // Add the "effective" target triple.
  CmdArgs.push_back("-triple");
  CmdArgs.push_back(Args.MakeArgString(TripleStr));

  // Set the output mode, we currently only expect to be used as a real
  // assembler.
  CmdArgs.push_back("-filetype");
  CmdArgs.push_back("obj");

  // Set the main file name, so that debug info works even with
  // -save-temps or preprocessed assembly.
  CmdArgs.push_back("-main-file-name");
  CmdArgs.push_back(Clang::getBaseInputName(Args, Input));

  // Add the target cpu
  std::string CPU = getCPUName(Args, Triple, /*FromAs*/ true);
  if (!CPU.empty()) {
    CmdArgs.push_back("-target-cpu");
    CmdArgs.push_back(Args.MakeArgString(CPU));
  }

  // Add the target features
  getTargetFeatures(getToolChain(), Triple, Args, CmdArgs, true);

  // Ignore explicit -force_cpusubtype_ALL option.
  (void)Args.hasArg(options::OPT_force__cpusubtype__ALL);

  // Pass along any -I options so we get proper .include search paths.
  Args.AddAllArgs(CmdArgs, options::OPT_I_Group);

  // Determine the original source input.
  const Action *SourceAction = &JA;
  while (SourceAction->getKind() != Action::InputClass) {
    assert(!SourceAction->getInputs().empty() && "unexpected root action!");
    SourceAction = SourceAction->getInputs()[0];
  }

  // Forward -g and handle debug info related flags, assuming we are dealing
  // with an actual assembly file.
  bool WantDebug = false;
  unsigned DwarfVersion = 0;
  Args.ClaimAllArgs(options::OPT_g_Group);
  if (Arg *A = Args.getLastArg(options::OPT_g_Group)) {
    WantDebug = !A->getOption().matches(options::OPT_g0) &&
                !A->getOption().matches(options::OPT_ggdb0);
    if (WantDebug)
      DwarfVersion = DwarfVersionNum(A->getSpelling());
  }
  if (DwarfVersion == 0)
    DwarfVersion = getToolChain().GetDefaultDwarfVersion();

  codegenoptions::DebugInfoKind DebugInfoKind = codegenoptions::NoDebugInfo;

  if (SourceAction->getType() == types::TY_Asm ||
      SourceAction->getType() == types::TY_PP_Asm) {
    // You might think that it would be ok to set DebugInfoKind outside of
    // the guard for source type, however there is a test which asserts
    // that some assembler invocation receives no -debug-info-kind,
    // and it's not clear whether that test is just overly restrictive.
    DebugInfoKind = (WantDebug ? codegenoptions::LimitedDebugInfo
                               : codegenoptions::NoDebugInfo);
    // Add the -fdebug-compilation-dir flag if needed.
    addDebugCompDirArg(Args, CmdArgs);

    // Set the AT_producer to the clang version when using the integrated
    // assembler on assembly source files.
    CmdArgs.push_back("-dwarf-debug-producer");
    CmdArgs.push_back(Args.MakeArgString(getClangFullVersion()));

    // And pass along -I options
    Args.AddAllArgs(CmdArgs, options::OPT_I);
  }
  RenderDebugEnablingArgs(Args, CmdArgs, DebugInfoKind, DwarfVersion,
                          llvm::DebuggerKind::Default);
  RenderDebugInfoCompressionArgs(Args, CmdArgs, D);


  // Handle -fPIC et al -- the relocation-model affects the assembler
  // for some targets.
  llvm::Reloc::Model RelocationModel;
  unsigned PICLevel;
  bool IsPIE;
  std::tie(RelocationModel, PICLevel, IsPIE) =
      ParsePICArgs(getToolChain(), Args);

  const char *RMName = RelocationModelName(RelocationModel);
  if (RMName) {
    CmdArgs.push_back("-mrelocation-model");
    CmdArgs.push_back(RMName);
  }

  // Optionally embed the -cc1as level arguments into the debug info, for build
  // analysis.
  if (getToolChain().UseDwarfDebugFlags()) {
    ArgStringList OriginalArgs;
    for (const auto &Arg : Args)
      Arg->render(Args, OriginalArgs);

    SmallString<256> Flags;
    const char *Exec = getToolChain().getDriver().getClangProgramPath();
    Flags += Exec;
    for (const char *OriginalArg : OriginalArgs) {
      SmallString<128> EscapedArg;
      EscapeSpacesAndBackslashes(OriginalArg, EscapedArg);
      Flags += " ";
      Flags += EscapedArg;
    }
    CmdArgs.push_back("-dwarf-debug-flags");
    CmdArgs.push_back(Args.MakeArgString(Flags));
  }

  // FIXME: Add -static support, once we have it.

  // Add target specific flags.
  switch (getToolChain().getArch()) {
  default:
    break;

  case llvm::Triple::mips:
  case llvm::Triple::mipsel:
  case llvm::Triple::mips64:
  case llvm::Triple::mips64el:
    AddMIPSTargetArgs(Args, CmdArgs);
    break;

  case llvm::Triple::x86:
  case llvm::Triple::x86_64:
    AddX86TargetArgs(Args, CmdArgs);
    break;

  case llvm::Triple::arm:
  case llvm::Triple::armeb:
  case llvm::Triple::thumb:
  case llvm::Triple::thumbeb:
    // This isn't in AddARMTargetArgs because we want to do this for assembly
    // only, not C/C++.
    if (Args.hasFlag(options::OPT_mdefault_build_attributes,
                     options::OPT_mno_default_build_attributes, true)) {
        CmdArgs.push_back("-mllvm");
        CmdArgs.push_back("-arm-add-build-attributes");
    }
    break;
  }

  // Consume all the warning flags. Usually this would be handled more
  // gracefully by -cc1 (warning about unknown warning flags, etc) but -cc1as
  // doesn't handle that so rather than warning about unused flags that are
  // actually used, we'll lie by omission instead.
  // FIXME: Stop lying and consume only the appropriate driver flags
  Args.ClaimAllArgs(options::OPT_W_Group);

  CollectArgsForIntegratedAssembler(C, Args, CmdArgs,
                                    getToolChain().getDriver());

  Args.AddAllArgs(CmdArgs, options::OPT_mllvm);

  assert(Output.isFilename() && "Unexpected lipo output.");
  CmdArgs.push_back("-o");
  CmdArgs.push_back(Output.getFilename());

  assert(Input.isFilename() && "Invalid input.");
  CmdArgs.push_back(Input.getFilename());

  const char *Exec = getToolChain().getDriver().getClangProgramPath();
  C.addCommand(llvm::make_unique<Command>(JA, *this, Exec, CmdArgs, Inputs));

  // Handle the debug info splitting at object creation time if we're
  // creating an object.
  // TODO: Currently only works on linux with newer objcopy.
  if (Args.hasArg(options::OPT_gsplit_dwarf) &&
      getToolChain().getTriple().isOSLinux())
    SplitDebugInfo(getToolChain(), C, *this, JA, Args, Output,
                   SplitDebugName(Args, Input));
}

// Begin OffloadBundler

void OffloadBundler::ConstructJob(Compilation &C, const JobAction &JA,
                                  const InputInfo &Output,
                                  const InputInfoList &Inputs,
                                  const llvm::opt::ArgList &TCArgs,
                                  const char *LinkingOutput) const {
  // The version with only one output is expected to refer to a bundling job.
  assert(isa<OffloadBundlingJobAction>(JA) && "Expecting bundling job!");

  // The bundling command looks like this:
  // clang-offload-bundler -type=bc
  //   -targets=host-triple,openmp-triple1,openmp-triple2
  //   -outputs=input_file
  //   -inputs=unbundle_file_host,unbundle_file_tgt1,unbundle_file_tgt2"

  ArgStringList CmdArgs;

  // Get the type.
  CmdArgs.push_back(TCArgs.MakeArgString(
      Twine("-type=") + types::getTypeTempSuffix(Output.getType())));

  assert(JA.getInputs().size() == Inputs.size() &&
         "Not have inputs for all dependence actions??");

  // Get the targets.
  SmallString<128> Triples;
  Triples += "-targets=";
  for (unsigned I = 0; I < Inputs.size(); ++I) {
    if (I)
      Triples += ',';

    // Find ToolChain for this input.
    Action::OffloadKind CurKind = Action::OFK_Host;
    const ToolChain *CurTC = &getToolChain();
    const Action *CurDep = JA.getInputs()[I];

    if (const auto *OA = dyn_cast<OffloadAction>(CurDep)) {
      CurTC = nullptr;
      OA->doOnEachDependence([&](Action *A, const ToolChain *TC, const char *) {
        assert(CurTC == nullptr && "Expected one dependence!");
        CurKind = A->getOffloadingDeviceKind();
        CurTC = TC;
      });
    }
    Triples += Action::GetOffloadKindName(CurKind);
    Triples += '-';
    Triples += CurTC->getTriple().normalize();
  }
  CmdArgs.push_back(TCArgs.MakeArgString(Triples));

  // Get bundled file command.
  CmdArgs.push_back(
      TCArgs.MakeArgString(Twine("-outputs=") + Output.getFilename()));

  // Get unbundled files command.
  SmallString<128> UB;
  UB += "-inputs=";
  for (unsigned I = 0; I < Inputs.size(); ++I) {
    if (I)
      UB += ',';

    // Find ToolChain for this input.
    const ToolChain *CurTC = &getToolChain();
    if (const auto *OA = dyn_cast<OffloadAction>(JA.getInputs()[I])) {
      CurTC = nullptr;
      OA->doOnEachDependence([&](Action *, const ToolChain *TC, const char *) {
        assert(CurTC == nullptr && "Expected one dependence!");
        CurTC = TC;
      });
    }
    UB += CurTC->getInputFilename(Inputs[I]);
  }
  CmdArgs.push_back(TCArgs.MakeArgString(UB));

  // All the inputs are encoded as commands.
  C.addCommand(llvm::make_unique<Command>(
      JA, *this,
      TCArgs.MakeArgString(getToolChain().GetProgramPath(getShortName())),
      CmdArgs, None));
}

void OffloadBundler::ConstructJobMultipleOutputs(
    Compilation &C, const JobAction &JA, const InputInfoList &Outputs,
    const InputInfoList &Inputs, const llvm::opt::ArgList &TCArgs,
    const char *LinkingOutput) const {
  // The version with multiple outputs is expected to refer to a unbundling job.
  auto &UA = cast<OffloadUnbundlingJobAction>(JA);

  // The unbundling command looks like this:
  // clang-offload-bundler -type=bc
  //   -targets=host-triple,openmp-triple1,openmp-triple2
  //   -inputs=input_file
  //   -outputs=unbundle_file_host,unbundle_file_tgt1,unbundle_file_tgt2"
  //   -unbundle

  ArgStringList CmdArgs;

  assert(Inputs.size() == 1 && "Expecting to unbundle a single file!");
  InputInfo Input = Inputs.front();

  // Get the type.
  CmdArgs.push_back(TCArgs.MakeArgString(
      Twine("-type=") + types::getTypeTempSuffix(Input.getType())));

  // Get the targets.
  SmallString<128> Triples;
  Triples += "-targets=";
  auto DepInfo = UA.getDependentActionsInfo();
  for (unsigned I = 0; I < DepInfo.size(); ++I) {
    if (I)
      Triples += ',';

    auto &Dep = DepInfo[I];
    Triples += Action::GetOffloadKindName(Dep.DependentOffloadKind);
    Triples += '-';
    Triples += Dep.DependentToolChain->getTriple().normalize();
  }

  CmdArgs.push_back(TCArgs.MakeArgString(Triples));

  // Get bundled file command.
  CmdArgs.push_back(
      TCArgs.MakeArgString(Twine("-inputs=") + Input.getFilename()));

  // Get unbundled files command.
  SmallString<128> UB;
  UB += "-outputs=";
  for (unsigned I = 0; I < Outputs.size(); ++I) {
    if (I)
      UB += ',';
    UB += DepInfo[I].DependentToolChain->getInputFilename(Outputs[I]);
  }
  CmdArgs.push_back(TCArgs.MakeArgString(UB));
  CmdArgs.push_back("-unbundle");

  // All the inputs are encoded as commands.
  C.addCommand(llvm::make_unique<Command>(
      JA, *this,
      TCArgs.MakeArgString(getToolChain().GetProgramPath(getShortName())),
      CmdArgs, None));
}<|MERGE_RESOLUTION|>--- conflicted
+++ resolved
@@ -3377,23 +3377,12 @@
     CmdArgs.push_back("-disable-llvm-verifier");
 
   // Discard value names in assert builds unless otherwise specified.
-<<<<<<< HEAD
-  if (const Arg *A = Args.getLastArg(options::OPT_fdiscard_value_names,
-                                     options::OPT_fno_discard_value_names)) {
-    if (A->getOption().matches(options::OPT_fdiscard_value_names))
-      CmdArgs.push_back("-discard-value-names");
-  } else if (!IsAssertBuild) {
-    // Do not discard value names in HC mode
-    if (!Args.hasArg(options::OPT_hc_mode))
-      CmdArgs.push_back("-discard-value-names");
-  }
-  
-=======
   if (Args.hasFlag(options::OPT_fdiscard_value_names,
                    options::OPT_fno_discard_value_names, !IsAssertBuild))
-    CmdArgs.push_back("-discard-value-names");
-
->>>>>>> 19302195
+      
+    if (!Args.hasArg(options::OPT_hc_mode))
+       CmdArgs.push_back("-discard-value-names");
+
   // Set the main file name, so that debug info works even with
   // -save-temps.
   CmdArgs.push_back("-main-file-name");
