//===--- AMDGPU.h - Declare AMDGPU target feature support -------*- C++ -*-===//
//
//                     The LLVM Compiler Infrastructure
//
// This file is distributed under the University of Illinois Open Source
// License. See LICENSE.TXT for details.
//
//===----------------------------------------------------------------------===//
//
// This file declares AMDGPU TargetInfo objects.
//
//===----------------------------------------------------------------------===//

#ifndef LLVM_CLANG_LIB_BASIC_TARGETS_AMDGPU_H
#define LLVM_CLANG_LIB_BASIC_TARGETS_AMDGPU_H

#include "clang/Basic/TargetInfo.h"
#include "clang/Basic/TargetOptions.h"
#include "llvm/ADT/StringSet.h"
#include "llvm/ADT/Triple.h"
#include "llvm/Support/Compiler.h"

namespace clang {
namespace targets {

class LLVM_LIBRARY_VISIBILITY AMDGPUTargetInfo final : public TargetInfo {

  static const Builtin::Info BuiltinInfo[];
  static const char *const GCCRegNames[];

<<<<<<< HEAD
  struct LLVM_LIBRARY_VISIBILITY AddrSpace {
    unsigned Generic, Global, Local, Constant, Private;
    AddrSpace(bool IsGenericZero_ = false) {
        Generic = 0;
        Global = 1;
        Local = 3;
        Constant = 4;
        Private = 5;
    }
=======
  enum AddrSpace {
    Generic = 0,
    Global = 1,
    Local = 3,
    Constant = 4,
    Private = 5
>>>>>>> 72e600ea
  };
  static const LangASMap AMDGPUDefIsGenMap;
  static const LangASMap AMDGPUDefIsPrivMap;

  /// \brief GPU kinds supported by the AMDGPU target.
  enum GPUKind : uint32_t {
    // Not specified processor.
    GK_NONE = 0,

    // R600-based processors.
    GK_R600,
    GK_R630,
    GK_RS880,
    GK_RV670,
    GK_RV710,
    GK_RV730,
    GK_RV770,
    GK_CEDAR,
    GK_CYPRESS,
    GK_JUNIPER,
    GK_REDWOOD,
    GK_SUMO,
    GK_BARTS,
    GK_CAICOS,
    GK_CAYMAN,
    GK_TURKS,

    GK_R600_FIRST = GK_R600,
    GK_R600_LAST = GK_TURKS,

    // AMDGCN-based processors.
    GK_GFX600,
    GK_GFX601,
    GK_GFX700,
    GK_GFX701,
    GK_GFX702,
    GK_GFX703,
    GK_GFX704,
    GK_GFX801,
    GK_GFX802,
    GK_GFX803,
    GK_GFX810,
    GK_GFX900,
    GK_GFX902,

    GK_AMDGCN_FIRST = GK_GFX600,
    GK_AMDGCN_LAST = GK_GFX902,
  };

  struct GPUInfo {
    llvm::StringLiteral Name;
    llvm::StringLiteral CanonicalName;
    AMDGPUTargetInfo::GPUKind Kind;
    bool HasFMAF;
    bool HasFastFMAF;
    bool HasLDEXPF;
    bool HasFP64;
    bool HasFastFMA;
  };

  static constexpr GPUInfo InvalidGPU =
    {{""}, {""}, GK_NONE, false, false, false, false, false};
  static constexpr GPUInfo R600GPUs[26] = {
  // Name         Canonical    Kind        Has    Has    Has    Has    Has
  //              Name                     FMAF   Fast   LDEXPF FP64   Fast
  //                                              FMAF                 FMA
    {{"r600"},    {"r600"},    GK_R600,    false, false, false, false, false},
    {{"rv630"},   {"r600"},    GK_R600,    false, false, false, false, false},
    {{"rv635"},   {"r600"},    GK_R600,    false, false, false, false, false},
    {{"r630"},    {"r630"},    GK_R630,    false, false, false, false, false},
    {{"rs780"},   {"rs880"},   GK_RS880,   false, false, false, false, false},
    {{"rs880"},   {"rs880"},   GK_RS880,   false, false, false, false, false},
    {{"rv610"},   {"rs880"},   GK_RS880,   false, false, false, false, false},
    {{"rv620"},   {"rs880"},   GK_RS880,   false, false, false, false, false},
    {{"rv670"},   {"rv670"},   GK_RV670,   false, false, false, false, false},
    {{"rv710"},   {"rv710"},   GK_RV710,   false, false, false, false, false},
    {{"rv730"},   {"rv730"},   GK_RV730,   false, false, false, false, false},
    {{"rv740"},   {"rv770"},   GK_RV770,   false, false, false, false, false},
    {{"rv770"},   {"rv770"},   GK_RV770,   false, false, false, false, false},
    {{"cedar"},   {"cedar"},   GK_CEDAR,   false, false, false, false, false},
    {{"palm"},    {"cedar"},   GK_CEDAR,   false, false, false, false, false},
    {{"cypress"}, {"cypress"}, GK_CYPRESS, true,  false, false, false, false},
    {{"hemlock"}, {"cypress"}, GK_CYPRESS, true,  false, false, false, false},
    {{"juniper"}, {"juniper"}, GK_JUNIPER, false, false, false, false, false},
    {{"redwood"}, {"redwood"}, GK_REDWOOD, false, false, false, false, false},
    {{"sumo"},    {"sumo"},    GK_SUMO,    false, false, false, false, false},
    {{"sumo2"},   {"sumo"},    GK_SUMO,    false, false, false, false, false},
    {{"barts"},   {"barts"},   GK_BARTS,   false, false, false, false, false},
    {{"caicos"},  {"caicos"},  GK_BARTS,   false, false, false, false, false},
    {{"aruba"},   {"cayman"},  GK_CAYMAN,  true,  false, false, false, false},
    {{"cayman"},  {"cayman"},  GK_CAYMAN,  true,  false, false, false, false},
    {{"turks"},   {"turks"},   GK_TURKS,   false, false, false, false, false},
  };
  static constexpr GPUInfo AMDGCNGPUs[30] = {
  // Name           Canonical    Kind        Has   Has    Has    Has   Has
  //                Name                     FMAF  Fast   LDEXPF FP64  Fast
  //                                               FMAF                FMA
    {{"gfx600"},    {"gfx600"},  GK_GFX600,  true, true,  true,  true, true},
    {{"tahiti"},    {"gfx600"},  GK_GFX600,  true, true,  true,  true, true},
    {{"gfx601"},    {"gfx601"},  GK_GFX601,  true, false, true,  true, true},
    {{"hainan"},    {"gfx601"},  GK_GFX601,  true, false, true,  true, true},
    {{"oland"},     {"gfx601"},  GK_GFX601,  true, false, true,  true, true},
    {{"pitcairn"},  {"gfx601"},  GK_GFX601,  true, false, true,  true, true},
    {{"verde"},     {"gfx601"},  GK_GFX601,  true, false, true,  true, true},
    {{"gfx700"},    {"gfx700"},  GK_GFX700,  true, false, true,  true, true},
    {{"kaveri"},    {"gfx700"},  GK_GFX700,  true, false, true,  true, true},
    {{"gfx701"},    {"gfx701"},  GK_GFX701,  true, true,  true,  true, true},
    {{"hawaii"},    {"gfx701"},  GK_GFX701,  true, true,  true,  true, true},
    {{"gfx702"},    {"gfx702"},  GK_GFX702,  true, true,  true,  true, true},
    {{"gfx703"},    {"gfx703"},  GK_GFX703,  true, false, true,  true, true},
    {{"kabini"},    {"gfx703"},  GK_GFX703,  true, false, true,  true, true},
    {{"mullins"},   {"gfx703"},  GK_GFX703,  true, false, true,  true, true},
    {{"gfx704"},    {"gfx704"},  GK_GFX704,  true, false, true,  true, true},
    {{"bonaire"},   {"gfx704"},  GK_GFX704,  true, false, true,  true, true},
    {{"gfx801"},    {"gfx801"},  GK_GFX801,  true, true,  true,  true, true},
    {{"carrizo"},   {"gfx801"},  GK_GFX801,  true, true,  true,  true, true},
    {{"gfx802"},    {"gfx802"},  GK_GFX802,  true, false, true,  true, true},
    {{"iceland"},   {"gfx802"},  GK_GFX802,  true, false, true,  true, true},
    {{"tonga"},     {"gfx802"},  GK_GFX802,  true, false, true,  true, true},
    {{"gfx803"},    {"gfx803"},  GK_GFX803,  true, false, true,  true, true},
    {{"fiji"},      {"gfx803"},  GK_GFX803,  true, false, true,  true, true},
    {{"polaris10"}, {"gfx803"},  GK_GFX803,  true, false, true,  true, true},
    {{"polaris11"}, {"gfx803"},  GK_GFX803,  true, false, true,  true, true},
    {{"gfx810"},    {"gfx810"},  GK_GFX810,  true, false, true,  true, true},
    {{"stoney"},    {"gfx810"},  GK_GFX810,  true, false, true,  true, true},
    {{"gfx900"},    {"gfx900"},  GK_GFX900,  true, true,  true,  true, true},
    {{"gfx902"},    {"gfx902"},  GK_GFX900,  true, true,  true,  true, true},
  };

  static GPUInfo parseR600Name(StringRef Name);

  static GPUInfo parseAMDGCNName(StringRef Name);

  GPUInfo parseGPUName(StringRef Name) const;

  GPUInfo GPU;

  static bool isAMDGCN(const llvm::Triple &TT) {
    return TT.getArch() == llvm::Triple::amdgcn;
  }

public:
  AMDGPUTargetInfo(const llvm::Triple &Triple, const TargetOptions &Opts);

  void setAddressSpaceMap(bool DefaultIsPrivate);

  void adjust(LangOptions &Opts) override;

  uint64_t getPointerWidthV(unsigned AddrSpace) const override {
    if (GPU.Kind <= GK_R600_LAST)
      return 32;
    if (AddrSpace == Private || AddrSpace == Local)
      return 32;
    return 64;
  }

  uint64_t getPointerAlignV(unsigned AddrSpace) const override {
    return getPointerWidthV(AddrSpace);
  }

  uint64_t getMaxPointerWidth() const override {
    return getTriple().getArch() == llvm::Triple::amdgcn ? 64 : 32;
  }

  const char *getClobbers() const override { return ""; }

  ArrayRef<const char *> getGCCRegNames() const override;

  ArrayRef<TargetInfo::GCCRegAlias> getGCCRegAliases() const override {
    return None;
  }

  /// Accepted register names: (n, m is unsigned integer, n < m)
  /// v
  /// s
  /// {vn}, {v[n]}
  /// {sn}, {s[n]}
  /// {S} , where S is a special register name
  ////{v[n:m]}
  /// {s[n:m]}
  bool validateAsmConstraint(const char *&Name,
                             TargetInfo::ConstraintInfo &Info) const override {
    static const ::llvm::StringSet<> SpecialRegs({
        "exec", "vcc", "flat_scratch", "m0", "scc", "tba", "tma",
        "flat_scratch_lo", "flat_scratch_hi", "vcc_lo", "vcc_hi", "exec_lo",
        "exec_hi", "tma_lo", "tma_hi", "tba_lo", "tba_hi",
    });

    StringRef S(Name);
    bool HasLeftParen = false;
    if (S.front() == '{') {
      HasLeftParen = true;
      S = S.drop_front();
    }
    if (S.empty())
      return false;
    if (S.front() != 'v' && S.front() != 's') {
      if (!HasLeftParen)
        return false;
      auto E = S.find('}');
      if (!SpecialRegs.count(S.substr(0, E)))
        return false;
      S = S.drop_front(E + 1);
      if (!S.empty())
        return false;
      // Found {S} where S is a special register.
      Info.setAllowsRegister();
      Name = S.data() - 1;
      return true;
    }
    S = S.drop_front();
    if (!HasLeftParen) {
      if (!S.empty())
        return false;
      // Found s or v.
      Info.setAllowsRegister();
      Name = S.data() - 1;
      return true;
    }
    bool HasLeftBracket = false;
    if (!S.empty() && S.front() == '[') {
      HasLeftBracket = true;
      S = S.drop_front();
    }
    unsigned long long N;
    if (S.empty() || consumeUnsignedInteger(S, 10, N))
      return false;
    if (!S.empty() && S.front() == ':') {
      if (!HasLeftBracket)
        return false;
      S = S.drop_front();
      unsigned long long M;
      if (consumeUnsignedInteger(S, 10, M) || N >= M)
        return false;
    }
    if (HasLeftBracket) {
      if (S.empty() || S.front() != ']')
        return false;
      S = S.drop_front();
    }
    if (S.empty() || S.front() != '}')
      return false;
    S = S.drop_front();
    if (!S.empty())
      return false;
    // Found {vn}, {sn}, {v[n]}, {s[n]}, {v[n:m]}, or {s[n:m]}.
    Info.setAllowsRegister();
    Name = S.data() - 1;
    return true;
  }

  bool
  initFeatureMap(llvm::StringMap<bool> &Features, DiagnosticsEngine &Diags,
                 StringRef CPU,
                 const std::vector<std::string> &FeatureVec) const override;

  void adjustTargetOptions(const CodeGenOptions &CGOpts,
                           TargetOptions &TargetOpts) const override;

  ArrayRef<Builtin::Info> getTargetBuiltins() const override;

  void getTargetDefines(const LangOptions &Opts,
                        MacroBuilder &Builder) const override;

  BuiltinVaListKind getBuiltinVaListKind() const override {
    return TargetInfo::CharPtrBuiltinVaList;
  }

  bool isValidCPUName(StringRef Name) const override {
    if (getTriple().getArch() == llvm::Triple::amdgcn)
      return GK_NONE != parseAMDGCNName(Name).Kind;
    else
      return GK_NONE != parseR600Name(Name).Kind;
  }

  void fillValidCPUList(SmallVectorImpl<StringRef> &Values) const override;

  bool setCPU(const std::string &Name) override {
    if (getTriple().getArch() == llvm::Triple::amdgcn)
      GPU = parseAMDGCNName(Name);
    else
      GPU = parseR600Name(Name);

    return GK_NONE != GPU.Kind;
  }

  void setSupportedOpenCLOpts() override {
    auto &Opts = getSupportedOpenCLOpts();
    Opts.support("cl_clang_storage_class_specifiers");
    Opts.support("cl_khr_icd");

    if (GPU.HasFP64)
      Opts.support("cl_khr_fp64");
    if (GPU.Kind >= GK_CEDAR) {
      Opts.support("cl_khr_byte_addressable_store");
      Opts.support("cl_khr_global_int32_base_atomics");
      Opts.support("cl_khr_global_int32_extended_atomics");
      Opts.support("cl_khr_local_int32_base_atomics");
      Opts.support("cl_khr_local_int32_extended_atomics");
    }
    if (GPU.Kind >= GK_AMDGCN_FIRST) {
      Opts.support("cl_khr_fp16");
      Opts.support("cl_khr_int64_base_atomics");
      Opts.support("cl_khr_int64_extended_atomics");
      Opts.support("cl_khr_mipmap_image");
      Opts.support("cl_khr_subgroups");
      Opts.support("cl_khr_3d_image_writes");
      Opts.support("cl_amd_media_ops");
      Opts.support("cl_amd_media_ops2");
    }
  }

  LangAS getOpenCLTypeAddrSpace(OpenCLTypeKind TK) const override {
    switch (TK) {
    case OCLTK_Image:
      return LangAS::opencl_constant;

    case OCLTK_ClkEvent:
    case OCLTK_Queue:
    case OCLTK_ReserveID:
      return LangAS::opencl_global;

    default:
      return TargetInfo::getOpenCLTypeAddrSpace(TK);
    }
  }

  llvm::Optional<LangAS> getConstantAddressSpace() const override {
    return getLangASFromTargetAS(Constant);
  }

  /// \returns Target specific vtbl ptr address space.
  unsigned getVtblPtrAddressSpace() const override {
    return static_cast<unsigned>(Constant);
  }

  /// \returns If a target requires an address within a target specific address
  /// space \p AddressSpace to be converted in order to be used, then return the
  /// corresponding target specific DWARF address space.
  ///
  /// \returns Otherwise return None and no conversion will be emitted in the
  /// DWARF.
  Optional<unsigned>
  getDWARFAddressSpace(unsigned AddressSpace) const override {
    const unsigned DWARF_Private = 1;
    const unsigned DWARF_Local = 2;
    if (AddressSpace == Private) {
      return DWARF_Private;
    } else if (AddressSpace == Local) {
      return DWARF_Local;
    } else {
      return None;
    }
  }

  CallingConvCheckResult checkCallingConvention(CallingConv CC) const override {
    switch (CC) {
    default:
      return CCCR_Warning;
    case CC_C:
    case CC_OpenCLKernel:
      return CCCR_OK;
    }
  }

  // In amdgcn target the null pointer in global, constant, and generic
  // address space has value 0 but in private and local address space has
  // value ~0.
  uint64_t getNullPointerValue(LangAS AS) const override {
    return AS == LangAS::opencl_local ? ~0 : 0;
  }
};

} // namespace targets
} // namespace clang

#endif // LLVM_CLANG_LIB_BASIC_TARGETS_AMDGPU_H<|MERGE_RESOLUTION|>--- conflicted
+++ resolved
@@ -28,24 +28,12 @@
   static const Builtin::Info BuiltinInfo[];
   static const char *const GCCRegNames[];
 
-<<<<<<< HEAD
-  struct LLVM_LIBRARY_VISIBILITY AddrSpace {
-    unsigned Generic, Global, Local, Constant, Private;
-    AddrSpace(bool IsGenericZero_ = false) {
-        Generic = 0;
-        Global = 1;
-        Local = 3;
-        Constant = 4;
-        Private = 5;
-    }
-=======
   enum AddrSpace {
     Generic = 0,
     Global = 1,
     Local = 3,
     Constant = 4,
     Private = 5
->>>>>>> 72e600ea
   };
   static const LangASMap AMDGPUDefIsGenMap;
   static const LangASMap AMDGPUDefIsPrivMap;
