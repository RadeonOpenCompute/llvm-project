--- conflicted
+++ resolved
@@ -40,15 +40,12 @@
     0, // cuda_device
     0, // cuda_constant
     0, // cuda_shared
-<<<<<<< HEAD
+    0, // ptr32_sptr
+    0, // ptr32_uptr
+    0, // ptr64
     4, // hcc_tilestatic
     0, // hcc_generic
     3, // hcc_global
-=======
-    0, // ptr32_sptr
-    0, // ptr32_uptr
-    0, // ptr64
->>>>>>> 30348f01
 };
 
 class LLVM_LIBRARY_VISIBILITY TCETargetInfo : public TargetInfo {
