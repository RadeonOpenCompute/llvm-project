--- conflicted
+++ resolved
@@ -1200,7 +1200,7 @@
           cppampSpec = CPPAMP_AUTO;
           IdentifierInfo *II = &PP.getIdentifierTable().get("auto");
           assert(II);
-          Attr.addNew(II, DeclEndLoc, 0, DeclEndLoc, /*0, DeclEndLoc,*/ 0, 0, AttributeList::AS_GNU);
+          Attr.addNew(II, DeclEndLoc, 0, DeclEndLoc, /*0, DeclEndLoc,*/ 0, 0, ParsedAttr::AS_GNU);
         }
       }
     }
@@ -1256,32 +1256,6 @@
     WarnIfHasCUDATargetAttr();
 
     SourceLocation NoLoc;
-<<<<<<< HEAD
-    D.AddTypeInfo(DeclaratorChunk::getFunction(/*hasProto=*/true,
-                                           /*isAmbiguous=*/false,
-                                           LParenLoc,
-                                           ParamInfo.data(), ParamInfo.size(),
-                                           EllipsisLoc, RParenLoc,
-                                           DS.getTypeQualifiers(),
-                                           /*RefQualifierIsLValueRef=*/true,
-                                           /*RefQualifierLoc=*/NoLoc,
-                                           /*ConstQualifierLoc=*/NoLoc,
-                                           /*VolatileQualifierLoc=*/NoLoc,
-                                           /*RestrictQualifierLoc=*/NoLoc,
-                                           MutableLoc,
-                                           ESpecType, ESpecRange,
-                                           DynamicExceptions.data(),
-                                           DynamicExceptionRanges.data(),
-                                           DynamicExceptions.size(),
-                                           NoexceptExpr.isUsable() ?
-                                             NoexceptExpr.get() : nullptr,
-                                           /*ExceptionSpecTokens*/nullptr,
-                                           /*DeclsInPrototype=*/None,
-                                           LParenLoc, FunLocalRangeEnd, D,
-                                           TrailingReturnType),
-                  Attr, DeclEndLoc);
-  } else if (Tok.isOneOf(tok::kw_mutable, tok::arrow, /*tok::kw___attribute,*/
-=======
     D.AddTypeInfo(DeclaratorChunk::getFunction(
                       /*hasProto=*/true,
                       /*isAmbiguous=*/false, LParenLoc, ParamInfo.data(),
@@ -1300,7 +1274,6 @@
                       TrailingReturnType),
                   std::move(Attr), DeclEndLoc);
   } else if (Tok.isOneOf(tok::kw_mutable, tok::arrow, tok::kw___attribute,
->>>>>>> 5d6c6da6
                          tok::kw_constexpr) ||
              (Tok.is(tok::l_square) && NextToken().is(tok::l_square))) {
     // It's common to forget that one needs '()' before 'mutable', an attribute
@@ -1346,50 +1319,6 @@
     WarnIfHasCUDATargetAttr();
 
     SourceLocation NoLoc;
-<<<<<<< HEAD
-    D.AddTypeInfo(DeclaratorChunk::getFunction(/*hasProto=*/true,
-                                               /*isAmbiguous=*/false,
-                                               /*LParenLoc=*/NoLoc,
-                                               /*Params=*/nullptr,
-                                               /*NumParams=*/0,
-                                               /*EllipsisLoc=*/NoLoc,
-                                               /*RParenLoc=*/NoLoc,
-                                               /*TypeQuals=*/0,
-                                               /*RefQualifierIsLValueRef=*/true,
-                                               /*RefQualifierLoc=*/NoLoc,
-                                               /*ConstQualifierLoc=*/NoLoc,
-                                               /*VolatileQualifierLoc=*/NoLoc,
-                                               /*RestrictQualifierLoc=*/NoLoc,
-                                               MutableLoc,
-                                               EST_None,
-                                               /*ESpecRange=*/SourceRange(),
-                                               /*Exceptions=*/nullptr,
-                                               /*ExceptionRanges=*/nullptr,
-                                               /*NumExceptions=*/0,
-                                               /*NoexceptExpr=*/nullptr,
-                                               /*ExceptionSpecTokens=*/nullptr,
-                                               /*DeclsInPrototype=*/None,
-                                               DeclLoc, DeclEndLoc, D,
-                                               TrailingReturnType),
-                  Attr, DeclEndLoc);
-  }  else if (Tok.is(tok::l_brace)) {
-    // Next is compound-statement.
-    // Parse C++AMP restrict specifier though the lambda expression has no params, so that
-    // context inside lambda compound-statement is distinguished from cpu codes or amp codes.
-    // And the lambda's calloperator will be attached with the same restrictions as its parent
-    // function's if any. Such lambda expression is as follows,
-    //   [] {
-    //     // The compound-statement
-    //   };
-    if (getLangOpts().CPlusPlusAMP) {
-      // Place restriction after r_square
-      SourceLocation LambdaEndLoc = Intro.Range.getEnd();
-      ParsedAttributes Attr(AttrFactory);
-      ParseRestrictionSpecification(D, Attr, LambdaEndLoc);
-      D.getAttrListRef() = Attr.getList();
-      D.getAttributePool().takeAllFrom(Attr.getPool());
-    }
-=======
     D.AddTypeInfo(DeclaratorChunk::getFunction(
                       /*hasProto=*/true,
                       /*isAmbiguous=*/false,
@@ -1413,7 +1342,23 @@
                       /*DeclsInPrototype=*/None, DeclLoc, DeclEndLoc, D,
                       TrailingReturnType),
                   std::move(Attr), DeclEndLoc);
->>>>>>> 5d6c6da6
+  }  else if (Tok.is(tok::l_brace)) {
+    // Next is compound-statement.
+    // Parse C++AMP restrict specifier though the lambda expression has no params, so that
+    // context inside lambda compound-statement is distinguished from cpu codes or amp codes.
+    // And the lambda's calloperator will be attached with the same restrictions as its parent
+    // function's if any. Such lambda expression is as follows,
+    //   [] {
+    //     // The compound-statement
+    //   };
+    if (getLangOpts().CPlusPlusAMP) {
+      // Place restriction after r_square
+      SourceLocation LambdaEndLoc = Intro.Range.getEnd();
+      ParsedAttributes Attr(AttrFactory);
+      ParseRestrictionSpecification(D, Attr, LambdaEndLoc);
+      D.getAttributes().addAll(Attr.begin(), Attr.end());
+      D.getAttributePool().takeAllFrom(Attr.getPool());
+    }
   }
 
   // FIXME: Rename BlockScope -> ClosureScope if we decide to continue using
