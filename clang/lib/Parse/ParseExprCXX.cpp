--- conflicted
+++ resolved
@@ -1006,23 +1006,15 @@
 /// TryParseLambdaIntroducer - Tentatively parse a lambda introducer.
 ///
 /// Returns true if it hit something unexpected.
-<<<<<<< HEAD
 bool Parser::TryParseLambdaIntroducer(LambdaIntroducer &Intro, ParsedAttributes &AttrIntro) {
-  TentativeParsingAction PA(*this);
-
-  bool SkippedInits = false;
-  Optional<unsigned> DiagID(ParseLambdaIntroducer(Intro, AttrIntro, &SkippedInits));
-=======
-bool Parser::TryParseLambdaIntroducer(LambdaIntroducer &Intro) {
   {
     bool SkippedInits = false;
     TentativeParsingAction PA1(*this);
 
-    if (ParseLambdaIntroducer(Intro, &SkippedInits)) {
+    if (ParseLambdaIntroducer(Intro, AttrIntro, &SkippedInits)) {
       PA1.Revert();
       return true;
     }
->>>>>>> 2cd01e00
 
     if (!SkippedInits) {
       PA1.Commit();
@@ -1032,22 +1024,13 @@
     PA1.Revert();
   }
 
-<<<<<<< HEAD
-  if (SkippedInits) {
-    // Parse it again, but this time parse the init-captures too.
-    PA.Revert();
-    Intro = LambdaIntroducer();
-    AttrIntro.clear();
-    DiagID = ParseLambdaIntroducer(Intro, AttrIntro);
-    assert(!DiagID && "parsing lambda-introducer failed on reparse");
-=======
   // Try to parse it again, but this time parse the init-captures too.
   Intro = LambdaIntroducer();
+  AttrIntro.clear();
   TentativeParsingAction PA2(*this);
 
-  if (!ParseLambdaIntroducer(Intro)) {
+  if (!ParseLambdaIntroducer(Intro, AttrIntro)) {
     PA2.Commit();
->>>>>>> 2cd01e00
     return false;
   }
 
