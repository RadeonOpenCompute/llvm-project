//===--- ParseDecl.cpp - Declaration Parsing --------------------*- C++ -*-===//
//
// Part of the LLVM Project, under the Apache License v2.0 with LLVM Exceptions.
// See https://llvm.org/LICENSE.txt for license information.
// SPDX-License-Identifier: Apache-2.0 WITH LLVM-exception
//
//===----------------------------------------------------------------------===//
//
//  This file implements the Declaration portions of the Parser interfaces.
//
//===----------------------------------------------------------------------===//

#include "clang/Parse/Parser.h"
#include "clang/Parse/RAIIObjectsForParser.h"
#include "clang/AST/ASTContext.h"
#include "clang/AST/DeclTemplate.h"
#include "clang/AST/PrettyDeclStackTrace.h"
#include "clang/Basic/AddressSpaces.h"
#include "clang/Basic/Attributes.h"
#include "clang/Basic/CharInfo.h"
#include "clang/Basic/TargetInfo.h"
#include "clang/Parse/ParseDiagnostic.h"
#include "clang/Sema/Lookup.h"
#include "clang/Sema/ParsedTemplate.h"
#include "clang/Sema/Scope.h"
#include "llvm/ADT/Optional.h"
#include "llvm/ADT/SmallSet.h"
#include "llvm/ADT/SmallString.h"
#include "llvm/ADT/StringSwitch.h"

using namespace clang;

//===----------------------------------------------------------------------===//
// C99 6.7: Declarations.
//===----------------------------------------------------------------------===//

/// ParseTypeName
///       type-name: [C99 6.7.6]
///         specifier-qualifier-list abstract-declarator[opt]
///
/// Called type-id in C++.
TypeResult Parser::ParseTypeName(SourceRange *Range,
                                 DeclaratorContext Context,
                                 AccessSpecifier AS,
                                 Decl **OwnedType,
                                 ParsedAttributes *Attrs) {
  DeclSpecContext DSC = getDeclSpecContextFromDeclaratorContext(Context);
  if (DSC == DeclSpecContext::DSC_normal)
    DSC = DeclSpecContext::DSC_type_specifier;

  // Parse the common declaration-specifiers piece.
  DeclSpec DS(AttrFactory);
  if (Attrs)
    DS.addAttributes(*Attrs);
  ParseSpecifierQualifierList(DS, AS, DSC);
  if (OwnedType)
    *OwnedType = DS.isTypeSpecOwned() ? DS.getRepAsDecl() : nullptr;

  // Parse the abstract-declarator, if present.
  Declarator DeclaratorInfo(DS, Context);
  ParseDeclarator(DeclaratorInfo);
  if (Range)
    *Range = DeclaratorInfo.getSourceRange();

  if (DeclaratorInfo.isInvalidType())
    return true;

  return Actions.ActOnTypeName(getCurScope(), DeclaratorInfo);
}

/// Normalizes an attribute name by dropping prefixed and suffixed __.
static StringRef normalizeAttrName(StringRef Name) {
  if (Name.size() >= 4 && Name.startswith("__") && Name.endswith("__"))
    return Name.drop_front(2).drop_back(2);
  return Name;
}

/// isAttributeLateParsed - Return true if the attribute has arguments that
/// require late parsing.
static bool isAttributeLateParsed(const IdentifierInfo &II) {
#define CLANG_ATTR_LATE_PARSED_LIST
    return llvm::StringSwitch<bool>(normalizeAttrName(II.getName()))
#include "clang/Parse/AttrParserStringSwitches.inc"
        .Default(false);
#undef CLANG_ATTR_LATE_PARSED_LIST
}

/// Check if the a start and end source location expand to the same macro.
static bool FindLocsWithCommonFileID(Preprocessor &PP, SourceLocation StartLoc,
                                     SourceLocation EndLoc) {
  if (!StartLoc.isMacroID() || !EndLoc.isMacroID())
    return false;

  SourceManager &SM = PP.getSourceManager();
  if (SM.getFileID(StartLoc) != SM.getFileID(EndLoc))
    return false;

  bool AttrStartIsInMacro =
      Lexer::isAtStartOfMacroExpansion(StartLoc, SM, PP.getLangOpts());
  bool AttrEndIsInMacro =
      Lexer::isAtEndOfMacroExpansion(EndLoc, SM, PP.getLangOpts());
  return AttrStartIsInMacro && AttrEndIsInMacro;
}

/// ParseGNUAttributes - Parse a non-empty attributes list.
///
/// [GNU] attributes:
///         attribute
///         attributes attribute
///
/// [GNU]  attribute:
///          '__attribute__' '(' '(' attribute-list ')' ')'
///
/// [GNU]  attribute-list:
///          attrib
///          attribute_list ',' attrib
///
/// [GNU]  attrib:
///          empty
///          attrib-name
///          attrib-name '(' identifier ')'
///          attrib-name '(' identifier ',' nonempty-expr-list ')'
///          attrib-name '(' argument-expression-list [C99 6.5.2] ')'
///
/// [GNU]  attrib-name:
///          identifier
///          typespec
///          typequal
///          storageclass
///
/// Whether an attribute takes an 'identifier' is determined by the
/// attrib-name. GCC's behavior here is not worth imitating:
///
///  * In C mode, if the attribute argument list starts with an identifier
///    followed by a ',' or an ')', and the identifier doesn't resolve to
///    a type, it is parsed as an identifier. If the attribute actually
///    wanted an expression, it's out of luck (but it turns out that no
///    attributes work that way, because C constant expressions are very
///    limited).
///  * In C++ mode, if the attribute argument list starts with an identifier,
///    and the attribute *wants* an identifier, it is parsed as an identifier.
///    At block scope, any additional tokens between the identifier and the
///    ',' or ')' are ignored, otherwise they produce a parse error.
///
/// We follow the C++ model, but don't allow junk after the identifier.
void Parser::ParseGNUAttributes(ParsedAttributes &attrs,
                                SourceLocation *endLoc,
                                LateParsedAttrList *LateAttrs,
                                Declarator *D) {
  assert(Tok.is(tok::kw___attribute) && "Not a GNU attribute list!");

  while (Tok.is(tok::kw___attribute)) {
    SourceLocation AttrTokLoc = ConsumeToken();
    unsigned OldNumAttrs = attrs.size();
    unsigned OldNumLateAttrs = LateAttrs ? LateAttrs->size() : 0;

    if (ExpectAndConsume(tok::l_paren, diag::err_expected_lparen_after,
                         "attribute")) {
      SkipUntil(tok::r_paren, StopAtSemi); // skip until ) or ;
      return;
    }
    if (ExpectAndConsume(tok::l_paren, diag::err_expected_lparen_after, "(")) {
      SkipUntil(tok::r_paren, StopAtSemi); // skip until ) or ;
      return;
    }
    // Parse the attribute-list. e.g. __attribute__(( weak, alias("__f") ))
    do {
      // Eat preceeding commas to allow __attribute__((,,,foo))
      while (TryConsumeToken(tok::comma))
        ;

      // Expect an identifier or declaration specifier (const, int, etc.)
      if (Tok.isAnnotation())
        break;
      IdentifierInfo *AttrName = Tok.getIdentifierInfo();
      if (!AttrName)
        break;

      SourceLocation AttrNameLoc = ConsumeToken();

      if (Tok.isNot(tok::l_paren)) {
        attrs.addNew(AttrName, AttrNameLoc, nullptr, AttrNameLoc, nullptr, 0,
                     ParsedAttr::AS_GNU);
        continue;
      }

      // Handle "parameterized" attributes
      if (!LateAttrs || !isAttributeLateParsed(*AttrName)) {
        ParseGNUAttributeArgs(AttrName, AttrNameLoc, attrs, endLoc, nullptr,
                              SourceLocation(), ParsedAttr::AS_GNU, D);
        continue;
      }

      // Handle attributes with arguments that require late parsing.
      LateParsedAttribute *LA =
          new LateParsedAttribute(this, *AttrName, AttrNameLoc);
      LateAttrs->push_back(LA);

      // Attributes in a class are parsed at the end of the class, along
      // with other late-parsed declarations.
      if (!ClassStack.empty() && !LateAttrs->parseSoon())
        getCurrentClass().LateParsedDeclarations.push_back(LA);

      // Be sure ConsumeAndStoreUntil doesn't see the start l_paren, since it
      // recursively consumes balanced parens.
      LA->Toks.push_back(Tok);
      ConsumeParen();
      // Consume everything up to and including the matching right parens.
      ConsumeAndStoreUntil(tok::r_paren, LA->Toks, /*StopAtSemi=*/true);

      Token Eof;
      Eof.startToken();
      Eof.setLocation(Tok.getLocation());
      LA->Toks.push_back(Eof);
    } while (Tok.is(tok::comma));

    if (ExpectAndConsume(tok::r_paren))
      SkipUntil(tok::r_paren, StopAtSemi);
    SourceLocation Loc = Tok.getLocation();
    if (ExpectAndConsume(tok::r_paren))
      SkipUntil(tok::r_paren, StopAtSemi);
    if (endLoc)
      *endLoc = Loc;

    // If this was declared in a macro, attach the macro IdentifierInfo to the
    // parsed attribute.
    auto &SM = PP.getSourceManager();
    if (!SM.isWrittenInBuiltinFile(SM.getSpellingLoc(AttrTokLoc)) &&
        FindLocsWithCommonFileID(PP, AttrTokLoc, Loc)) {
      CharSourceRange ExpansionRange = SM.getExpansionRange(AttrTokLoc);
      StringRef FoundName =
          Lexer::getSourceText(ExpansionRange, SM, PP.getLangOpts());
      IdentifierInfo *MacroII = PP.getIdentifierInfo(FoundName);

      for (unsigned i = OldNumAttrs; i < attrs.size(); ++i)
        attrs[i].setMacroIdentifier(MacroII, ExpansionRange.getBegin());

      if (LateAttrs) {
        for (unsigned i = OldNumLateAttrs; i < LateAttrs->size(); ++i)
          (*LateAttrs)[i]->MacroII = MacroII;
      }
    }
  }
}

/// Determine whether the given attribute has an identifier argument.
static bool attributeHasIdentifierArg(const IdentifierInfo &II) {
#define CLANG_ATTR_IDENTIFIER_ARG_LIST
  return llvm::StringSwitch<bool>(normalizeAttrName(II.getName()))
#include "clang/Parse/AttrParserStringSwitches.inc"
           .Default(false);
#undef CLANG_ATTR_IDENTIFIER_ARG_LIST
}

/// Determine whether the given attribute has a variadic identifier argument.
static bool attributeHasVariadicIdentifierArg(const IdentifierInfo &II) {
#define CLANG_ATTR_VARIADIC_IDENTIFIER_ARG_LIST
  return llvm::StringSwitch<bool>(normalizeAttrName(II.getName()))
#include "clang/Parse/AttrParserStringSwitches.inc"
           .Default(false);
#undef CLANG_ATTR_VARIADIC_IDENTIFIER_ARG_LIST
}

/// Determine whether the given attribute treats kw_this as an identifier.
static bool attributeTreatsKeywordThisAsIdentifier(const IdentifierInfo &II) {
#define CLANG_ATTR_THIS_ISA_IDENTIFIER_ARG_LIST
  return llvm::StringSwitch<bool>(normalizeAttrName(II.getName()))
#include "clang/Parse/AttrParserStringSwitches.inc"
           .Default(false);
#undef CLANG_ATTR_THIS_ISA_IDENTIFIER_ARG_LIST
}

/// Determine whether the given attribute parses a type argument.
static bool attributeIsTypeArgAttr(const IdentifierInfo &II) {
#define CLANG_ATTR_TYPE_ARG_LIST
  return llvm::StringSwitch<bool>(normalizeAttrName(II.getName()))
#include "clang/Parse/AttrParserStringSwitches.inc"
           .Default(false);
#undef CLANG_ATTR_TYPE_ARG_LIST
}

/// Determine whether the given attribute requires parsing its arguments
/// in an unevaluated context or not.
static bool attributeParsedArgsUnevaluated(const IdentifierInfo &II) {
#define CLANG_ATTR_ARG_CONTEXT_LIST
  return llvm::StringSwitch<bool>(normalizeAttrName(II.getName()))
#include "clang/Parse/AttrParserStringSwitches.inc"
           .Default(false);
#undef CLANG_ATTR_ARG_CONTEXT_LIST
}

IdentifierLoc *Parser::ParseIdentifierLoc() {
  assert(Tok.is(tok::identifier) && "expected an identifier");
  IdentifierLoc *IL = IdentifierLoc::create(Actions.Context,
                                            Tok.getLocation(),
                                            Tok.getIdentifierInfo());
  ConsumeToken();
  return IL;
}

void Parser::ParseAttributeWithTypeArg(IdentifierInfo &AttrName,
                                       SourceLocation AttrNameLoc,
                                       ParsedAttributes &Attrs,
                                       SourceLocation *EndLoc,
                                       IdentifierInfo *ScopeName,
                                       SourceLocation ScopeLoc,
                                       ParsedAttr::Syntax Syntax) {
  BalancedDelimiterTracker Parens(*this, tok::l_paren);
  Parens.consumeOpen();

  TypeResult T;
  if (Tok.isNot(tok::r_paren))
    T = ParseTypeName();

  if (Parens.consumeClose())
    return;

  if (T.isInvalid())
    return;

  if (T.isUsable())
    Attrs.addNewTypeAttr(&AttrName,
                         SourceRange(AttrNameLoc, Parens.getCloseLocation()),
                         ScopeName, ScopeLoc, T.get(), Syntax);
  else
    Attrs.addNew(&AttrName, SourceRange(AttrNameLoc, Parens.getCloseLocation()),
                 ScopeName, ScopeLoc, nullptr, 0, Syntax);
}

unsigned Parser::ParseAttributeArgsCommon(
    IdentifierInfo *AttrName, SourceLocation AttrNameLoc,
    ParsedAttributes &Attrs, SourceLocation *EndLoc, IdentifierInfo *ScopeName,
    SourceLocation ScopeLoc, ParsedAttr::Syntax Syntax) {
  // Ignore the left paren location for now.
  ConsumeParen();

  bool ChangeKWThisToIdent = attributeTreatsKeywordThisAsIdentifier(*AttrName);
  bool AttributeIsTypeArgAttr = attributeIsTypeArgAttr(*AttrName);

  // Interpret "kw_this" as an identifier if the attributed requests it.
  if (ChangeKWThisToIdent && Tok.is(tok::kw_this))
    Tok.setKind(tok::identifier);

  ArgsVector ArgExprs;
  if (Tok.is(tok::identifier)) {
    // If this attribute wants an 'identifier' argument, make it so.
    bool IsIdentifierArg = attributeHasIdentifierArg(*AttrName) ||
                           attributeHasVariadicIdentifierArg(*AttrName);
    ParsedAttr::Kind AttrKind =
        ParsedAttr::getParsedKind(AttrName, ScopeName, Syntax);

    // If we don't know how to parse this attribute, but this is the only
    // token in this argument, assume it's meant to be an identifier.
    if (AttrKind == ParsedAttr::UnknownAttribute ||
        AttrKind == ParsedAttr::IgnoredAttribute) {
      const Token &Next = NextToken();
      IsIdentifierArg = Next.isOneOf(tok::r_paren, tok::comma);
    }

    if (IsIdentifierArg)
      ArgExprs.push_back(ParseIdentifierLoc());
  }

  ParsedType TheParsedType;
  if (!ArgExprs.empty() ? Tok.is(tok::comma) : Tok.isNot(tok::r_paren)) {
    // Eat the comma.
    if (!ArgExprs.empty())
      ConsumeToken();

    // Parse the non-empty comma-separated list of expressions.
    do {
      // Interpret "kw_this" as an identifier if the attributed requests it.
      if (ChangeKWThisToIdent && Tok.is(tok::kw_this))
        Tok.setKind(tok::identifier);

      ExprResult ArgExpr;
      if (AttributeIsTypeArgAttr) {
        TypeResult T = ParseTypeName();
        if (T.isInvalid()) {
          SkipUntil(tok::r_paren, StopAtSemi);
          return 0;
        }
        if (T.isUsable())
          TheParsedType = T.get();
        break; // FIXME: Multiple type arguments are not implemented.
      } else if (Tok.is(tok::identifier) &&
                 attributeHasVariadicIdentifierArg(*AttrName)) {
        ArgExprs.push_back(ParseIdentifierLoc());
      } else {
        bool Uneval = attributeParsedArgsUnevaluated(*AttrName);
        EnterExpressionEvaluationContext Unevaluated(
            Actions,
            Uneval ? Sema::ExpressionEvaluationContext::Unevaluated
                   : Sema::ExpressionEvaluationContext::ConstantEvaluated);

        ExprResult ArgExpr(
            Actions.CorrectDelayedTyposInExpr(ParseAssignmentExpression()));
        if (ArgExpr.isInvalid()) {
          SkipUntil(tok::r_paren, StopAtSemi);
          return 0;
        }
        ArgExprs.push_back(ArgExpr.get());
      }
      // Eat the comma, move to the next argument
    } while (TryConsumeToken(tok::comma));
  }

  SourceLocation RParen = Tok.getLocation();
  if (!ExpectAndConsume(tok::r_paren)) {
    SourceLocation AttrLoc = ScopeLoc.isValid() ? ScopeLoc : AttrNameLoc;

    if (AttributeIsTypeArgAttr && !TheParsedType.get().isNull()) {
      Attrs.addNewTypeAttr(AttrName, SourceRange(AttrNameLoc, RParen),
                           ScopeName, ScopeLoc, TheParsedType, Syntax);
    } else {
      Attrs.addNew(AttrName, SourceRange(AttrLoc, RParen), ScopeName, ScopeLoc,
                   ArgExprs.data(), ArgExprs.size(), Syntax);
    }
  }

  if (EndLoc)
    *EndLoc = RParen;

  return static_cast<unsigned>(ArgExprs.size() + !TheParsedType.get().isNull());
}

/// Parse the arguments to a parameterized GNU attribute or
/// a C++11 attribute in "gnu" namespace.
void Parser::ParseGNUAttributeArgs(IdentifierInfo *AttrName,
                                   SourceLocation AttrNameLoc,
                                   ParsedAttributes &Attrs,
                                   SourceLocation *EndLoc,
                                   IdentifierInfo *ScopeName,
                                   SourceLocation ScopeLoc,
                                   ParsedAttr::Syntax Syntax,
                                   Declarator *D) {

  assert(Tok.is(tok::l_paren) && "Attribute arg list not starting with '('");

  ParsedAttr::Kind AttrKind =
      ParsedAttr::getParsedKind(AttrName, ScopeName, Syntax);

  if (AttrKind == ParsedAttr::AT_Availability) {
    ParseAvailabilityAttribute(*AttrName, AttrNameLoc, Attrs, EndLoc, ScopeName,
                               ScopeLoc, Syntax);
    return;
  } else if (AttrKind == ParsedAttr::AT_ExternalSourceSymbol) {
    ParseExternalSourceSymbolAttribute(*AttrName, AttrNameLoc, Attrs, EndLoc,
                                       ScopeName, ScopeLoc, Syntax);
    return;
  } else if (AttrKind == ParsedAttr::AT_ObjCBridgeRelated) {
    ParseObjCBridgeRelatedAttribute(*AttrName, AttrNameLoc, Attrs, EndLoc,
                                    ScopeName, ScopeLoc, Syntax);
    return;
  } else if (AttrKind == ParsedAttr::AT_TypeTagForDatatype) {
    ParseTypeTagForDatatypeAttribute(*AttrName, AttrNameLoc, Attrs, EndLoc,
                                     ScopeName, ScopeLoc, Syntax);
    return;
  } else if (attributeIsTypeArgAttr(*AttrName)) {
    ParseAttributeWithTypeArg(*AttrName, AttrNameLoc, Attrs, EndLoc, ScopeName,
                              ScopeLoc, Syntax);
    return;
  }

  // These may refer to the function arguments, but need to be parsed early to
  // participate in determining whether it's a redeclaration.
  llvm::Optional<ParseScope> PrototypeScope;
  if (normalizeAttrName(AttrName->getName()) == "enable_if" &&
      D && D->isFunctionDeclarator()) {
    DeclaratorChunk::FunctionTypeInfo FTI = D->getFunctionTypeInfo();
    PrototypeScope.emplace(this, Scope::FunctionPrototypeScope |
                                     Scope::FunctionDeclarationScope |
                                     Scope::DeclScope);
    for (unsigned i = 0; i != FTI.NumParams; ++i) {
      ParmVarDecl *Param = cast<ParmVarDecl>(FTI.Params[i].Param);
      Actions.ActOnReenterCXXMethodParameter(getCurScope(), Param);
    }
  }

  ParseAttributeArgsCommon(AttrName, AttrNameLoc, Attrs, EndLoc, ScopeName,
                           ScopeLoc, Syntax);
}

unsigned Parser::ParseClangAttributeArgs(
    IdentifierInfo *AttrName, SourceLocation AttrNameLoc,
    ParsedAttributes &Attrs, SourceLocation *EndLoc, IdentifierInfo *ScopeName,
    SourceLocation ScopeLoc, ParsedAttr::Syntax Syntax) {
  assert(Tok.is(tok::l_paren) && "Attribute arg list not starting with '('");

  ParsedAttr::Kind AttrKind =
      ParsedAttr::getParsedKind(AttrName, ScopeName, Syntax);

  switch (AttrKind) {
  default:
    return ParseAttributeArgsCommon(AttrName, AttrNameLoc, Attrs, EndLoc,
                                    ScopeName, ScopeLoc, Syntax);
  case ParsedAttr::AT_ExternalSourceSymbol:
    ParseExternalSourceSymbolAttribute(*AttrName, AttrNameLoc, Attrs, EndLoc,
                                       ScopeName, ScopeLoc, Syntax);
    break;
  case ParsedAttr::AT_Availability:
    ParseAvailabilityAttribute(*AttrName, AttrNameLoc, Attrs, EndLoc, ScopeName,
                               ScopeLoc, Syntax);
    break;
  case ParsedAttr::AT_ObjCBridgeRelated:
    ParseObjCBridgeRelatedAttribute(*AttrName, AttrNameLoc, Attrs, EndLoc,
                                    ScopeName, ScopeLoc, Syntax);
    break;
  case ParsedAttr::AT_TypeTagForDatatype:
    ParseTypeTagForDatatypeAttribute(*AttrName, AttrNameLoc, Attrs, EndLoc,
                                     ScopeName, ScopeLoc, Syntax);
    break;
  }
  return !Attrs.empty() ? Attrs.begin()->getNumArgs() : 0;
}

bool Parser::ParseMicrosoftDeclSpecArgs(IdentifierInfo *AttrName,
                                        SourceLocation AttrNameLoc,
                                        ParsedAttributes &Attrs) {
  // If the attribute isn't known, we will not attempt to parse any
  // arguments.
  if (!hasAttribute(AttrSyntax::Declspec, nullptr, AttrName,
                    getTargetInfo(), getLangOpts())) {
    // Eat the left paren, then skip to the ending right paren.
    ConsumeParen();
    SkipUntil(tok::r_paren);
    return false;
  }

  SourceLocation OpenParenLoc = Tok.getLocation();

  if (AttrName->getName() == "property") {
    // The property declspec is more complex in that it can take one or two
    // assignment expressions as a parameter, but the lhs of the assignment
    // must be named get or put.

    BalancedDelimiterTracker T(*this, tok::l_paren);
    T.expectAndConsume(diag::err_expected_lparen_after,
                       AttrName->getNameStart(), tok::r_paren);

    enum AccessorKind {
      AK_Invalid = -1,
      AK_Put = 0,
      AK_Get = 1 // indices into AccessorNames
    };
    IdentifierInfo *AccessorNames[] = {nullptr, nullptr};
    bool HasInvalidAccessor = false;

    // Parse the accessor specifications.
    while (true) {
      // Stop if this doesn't look like an accessor spec.
      if (!Tok.is(tok::identifier)) {
        // If the user wrote a completely empty list, use a special diagnostic.
        if (Tok.is(tok::r_paren) && !HasInvalidAccessor &&
            AccessorNames[AK_Put] == nullptr &&
            AccessorNames[AK_Get] == nullptr) {
          Diag(AttrNameLoc, diag::err_ms_property_no_getter_or_putter);
          break;
        }

        Diag(Tok.getLocation(), diag::err_ms_property_unknown_accessor);
        break;
      }

      AccessorKind Kind;
      SourceLocation KindLoc = Tok.getLocation();
      StringRef KindStr = Tok.getIdentifierInfo()->getName();
      if (KindStr == "get") {
        Kind = AK_Get;
      } else if (KindStr == "put") {
        Kind = AK_Put;

        // Recover from the common mistake of using 'set' instead of 'put'.
      } else if (KindStr == "set") {
        Diag(KindLoc, diag::err_ms_property_has_set_accessor)
            << FixItHint::CreateReplacement(KindLoc, "put");
        Kind = AK_Put;

        // Handle the mistake of forgetting the accessor kind by skipping
        // this accessor.
      } else if (NextToken().is(tok::comma) || NextToken().is(tok::r_paren)) {
        Diag(KindLoc, diag::err_ms_property_missing_accessor_kind);
        ConsumeToken();
        HasInvalidAccessor = true;
        goto next_property_accessor;

        // Otherwise, complain about the unknown accessor kind.
      } else {
        Diag(KindLoc, diag::err_ms_property_unknown_accessor);
        HasInvalidAccessor = true;
        Kind = AK_Invalid;

        // Try to keep parsing unless it doesn't look like an accessor spec.
        if (!NextToken().is(tok::equal))
          break;
      }

      // Consume the identifier.
      ConsumeToken();

      // Consume the '='.
      if (!TryConsumeToken(tok::equal)) {
        Diag(Tok.getLocation(), diag::err_ms_property_expected_equal)
            << KindStr;
        break;
      }

      // Expect the method name.
      if (!Tok.is(tok::identifier)) {
        Diag(Tok.getLocation(), diag::err_ms_property_expected_accessor_name);
        break;
      }

      if (Kind == AK_Invalid) {
        // Just drop invalid accessors.
      } else if (AccessorNames[Kind] != nullptr) {
        // Complain about the repeated accessor, ignore it, and keep parsing.
        Diag(KindLoc, diag::err_ms_property_duplicate_accessor) << KindStr;
      } else {
        AccessorNames[Kind] = Tok.getIdentifierInfo();
      }
      ConsumeToken();

    next_property_accessor:
      // Keep processing accessors until we run out.
      if (TryConsumeToken(tok::comma))
        continue;

      // If we run into the ')', stop without consuming it.
      if (Tok.is(tok::r_paren))
        break;

      Diag(Tok.getLocation(), diag::err_ms_property_expected_comma_or_rparen);
      break;
    }

    // Only add the property attribute if it was well-formed.
    if (!HasInvalidAccessor)
      Attrs.addNewPropertyAttr(AttrName, AttrNameLoc, nullptr, SourceLocation(),
                               AccessorNames[AK_Get], AccessorNames[AK_Put],
                               ParsedAttr::AS_Declspec);
    T.skipToEnd();
    return !HasInvalidAccessor;
  }

  unsigned NumArgs =
      ParseAttributeArgsCommon(AttrName, AttrNameLoc, Attrs, nullptr, nullptr,
                               SourceLocation(), ParsedAttr::AS_Declspec);

  // If this attribute's args were parsed, and it was expected to have
  // arguments but none were provided, emit a diagnostic.
  if (!Attrs.empty() && Attrs.begin()->getMaxArgs() && !NumArgs) {
    Diag(OpenParenLoc, diag::err_attribute_requires_arguments) << AttrName;
    return false;
  }
  return true;
}

/// [MS] decl-specifier:
///             __declspec ( extended-decl-modifier-seq )
///
/// [MS] extended-decl-modifier-seq:
///             extended-decl-modifier[opt]
///             extended-decl-modifier extended-decl-modifier-seq
void Parser::ParseMicrosoftDeclSpecs(ParsedAttributes &Attrs,
                                     SourceLocation *End) {
  assert(getLangOpts().DeclSpecKeyword && "__declspec keyword is not enabled");
  assert(Tok.is(tok::kw___declspec) && "Not a declspec!");

  while (Tok.is(tok::kw___declspec)) {
    ConsumeToken();
    BalancedDelimiterTracker T(*this, tok::l_paren);
    if (T.expectAndConsume(diag::err_expected_lparen_after, "__declspec",
                           tok::r_paren))
      return;

    // An empty declspec is perfectly legal and should not warn.  Additionally,
    // you can specify multiple attributes per declspec.
    while (Tok.isNot(tok::r_paren)) {
      // Attribute not present.
      if (TryConsumeToken(tok::comma))
        continue;

      // We expect either a well-known identifier or a generic string.  Anything
      // else is a malformed declspec.
      bool IsString = Tok.getKind() == tok::string_literal;
      if (!IsString && Tok.getKind() != tok::identifier &&
          Tok.getKind() != tok::kw_restrict) {
        Diag(Tok, diag::err_ms_declspec_type);
        T.skipToEnd();
        return;
      }

      IdentifierInfo *AttrName;
      SourceLocation AttrNameLoc;
      if (IsString) {
        SmallString<8> StrBuffer;
        bool Invalid = false;
        StringRef Str = PP.getSpelling(Tok, StrBuffer, &Invalid);
        if (Invalid) {
          T.skipToEnd();
          return;
        }
        AttrName = PP.getIdentifierInfo(Str);
        AttrNameLoc = ConsumeStringToken();
      } else {
        AttrName = Tok.getIdentifierInfo();
        AttrNameLoc = ConsumeToken();
      }

      bool AttrHandled = false;

      // Parse attribute arguments.
      if (Tok.is(tok::l_paren))
        AttrHandled = ParseMicrosoftDeclSpecArgs(AttrName, AttrNameLoc, Attrs);
      else if (AttrName->getName() == "property")
        // The property attribute must have an argument list.
        Diag(Tok.getLocation(), diag::err_expected_lparen_after)
            << AttrName->getName();

      if (!AttrHandled)
        Attrs.addNew(AttrName, AttrNameLoc, nullptr, AttrNameLoc, nullptr, 0,
                     ParsedAttr::AS_Declspec);
    }
    T.consumeClose();
    if (End)
      *End = T.getCloseLocation();
  }
}

void Parser::ParseMicrosoftTypeAttributes(ParsedAttributes &attrs) {
  // Treat these like attributes
  while (true) {
    switch (Tok.getKind()) {
    case tok::kw___fastcall:
    case tok::kw___stdcall:
    case tok::kw___thiscall:
    case tok::kw___regcall:
    case tok::kw___cdecl:
    case tok::kw___vectorcall:
    case tok::kw___ptr64:
    case tok::kw___w64:
    case tok::kw___ptr32:
    case tok::kw___sptr:
    case tok::kw___uptr: {
      IdentifierInfo *AttrName = Tok.getIdentifierInfo();
      SourceLocation AttrNameLoc = ConsumeToken();
      attrs.addNew(AttrName, AttrNameLoc, nullptr, AttrNameLoc, nullptr, 0,
                   ParsedAttr::AS_Keyword);
      break;
    }
    default:
      return;
    }
  }
}

void Parser::DiagnoseAndSkipExtendedMicrosoftTypeAttributes() {
  SourceLocation StartLoc = Tok.getLocation();
  SourceLocation EndLoc = SkipExtendedMicrosoftTypeAttributes();

  if (EndLoc.isValid()) {
    SourceRange Range(StartLoc, EndLoc);
    Diag(StartLoc, diag::warn_microsoft_qualifiers_ignored) << Range;
  }
}

SourceLocation Parser::SkipExtendedMicrosoftTypeAttributes() {
  SourceLocation EndLoc;

  while (true) {
    switch (Tok.getKind()) {
    case tok::kw_const:
    case tok::kw_volatile:
    case tok::kw___fastcall:
    case tok::kw___stdcall:
    case tok::kw___thiscall:
    case tok::kw___cdecl:
    case tok::kw___vectorcall:
    case tok::kw___ptr32:
    case tok::kw___ptr64:
    case tok::kw___w64:
    case tok::kw___unaligned:
    case tok::kw___sptr:
    case tok::kw___uptr:
      EndLoc = ConsumeToken();
      break;
    default:
      return EndLoc;
    }
  }
}

void Parser::ParseBorlandTypeAttributes(ParsedAttributes &attrs) {
  // Treat these like attributes
  while (Tok.is(tok::kw___pascal)) {
    IdentifierInfo *AttrName = Tok.getIdentifierInfo();
    SourceLocation AttrNameLoc = ConsumeToken();
    attrs.addNew(AttrName, AttrNameLoc, nullptr, AttrNameLoc, nullptr, 0,
                 ParsedAttr::AS_Keyword);
  }
}

void Parser::ParseOpenCLKernelAttributes(ParsedAttributes &attrs) {
  // Treat these like attributes
  while (Tok.is(tok::kw___kernel)) {
    IdentifierInfo *AttrName = Tok.getIdentifierInfo();
    SourceLocation AttrNameLoc = ConsumeToken();
    attrs.addNew(AttrName, AttrNameLoc, nullptr, AttrNameLoc, nullptr, 0,
                 ParsedAttr::AS_Keyword);
  }
}

void Parser::ParseOpenCLQualifiers(ParsedAttributes &Attrs) {
  IdentifierInfo *AttrName = Tok.getIdentifierInfo();
  SourceLocation AttrNameLoc = Tok.getLocation();
  Attrs.addNew(AttrName, AttrNameLoc, nullptr, AttrNameLoc, nullptr, 0,
               ParsedAttr::AS_Keyword);
}

void Parser::ParseHCCQualifiers(ParsedAttributes &Attrs) {
  IdentifierInfo *AttrName = Tok.getIdentifierInfo();
  SourceLocation AttrNameLoc = Tok.getLocation();
  Attrs.addNew(AttrName, AttrNameLoc, nullptr, AttrNameLoc, nullptr, 0,
               ParsedAttr::AS_Keyword);
}

void Parser::ParseNullabilityTypeSpecifiers(ParsedAttributes &attrs) {
  // Treat these like attributes, even though they're type specifiers.
  while (true) {
    switch (Tok.getKind()) {
    case tok::kw__Nonnull:
    case tok::kw__Nullable:
    case tok::kw__Null_unspecified: {
      IdentifierInfo *AttrName = Tok.getIdentifierInfo();
      SourceLocation AttrNameLoc = ConsumeToken();
      if (!getLangOpts().ObjC)
        Diag(AttrNameLoc, diag::ext_nullability)
          << AttrName;
      attrs.addNew(AttrName, AttrNameLoc, nullptr, AttrNameLoc, nullptr, 0,
                   ParsedAttr::AS_Keyword);
      break;
    }
    default:
      return;
    }
  }
}

static bool VersionNumberSeparator(const char Separator) {
  return (Separator == '.' || Separator == '_');
}

/// Parse a version number.
///
/// version:
///   simple-integer
///   simple-integer '.' simple-integer
///   simple-integer '_' simple-integer
///   simple-integer '.' simple-integer '.' simple-integer
///   simple-integer '_' simple-integer '_' simple-integer
VersionTuple Parser::ParseVersionTuple(SourceRange &Range) {
  Range = SourceRange(Tok.getLocation(), Tok.getEndLoc());

  if (!Tok.is(tok::numeric_constant)) {
    Diag(Tok, diag::err_expected_version);
    SkipUntil(tok::comma, tok::r_paren,
              StopAtSemi | StopBeforeMatch | StopAtCodeCompletion);
    return VersionTuple();
  }

  // Parse the major (and possibly minor and subminor) versions, which
  // are stored in the numeric constant. We utilize a quirk of the
  // lexer, which is that it handles something like 1.2.3 as a single
  // numeric constant, rather than two separate tokens.
  SmallString<512> Buffer;
  Buffer.resize(Tok.getLength()+1);
  const char *ThisTokBegin = &Buffer[0];

  // Get the spelling of the token, which eliminates trigraphs, etc.
  bool Invalid = false;
  unsigned ActualLength = PP.getSpelling(Tok, ThisTokBegin, &Invalid);
  if (Invalid)
    return VersionTuple();

  // Parse the major version.
  unsigned AfterMajor = 0;
  unsigned Major = 0;
  while (AfterMajor < ActualLength && isDigit(ThisTokBegin[AfterMajor])) {
    Major = Major * 10 + ThisTokBegin[AfterMajor] - '0';
    ++AfterMajor;
  }

  if (AfterMajor == 0) {
    Diag(Tok, diag::err_expected_version);
    SkipUntil(tok::comma, tok::r_paren,
              StopAtSemi | StopBeforeMatch | StopAtCodeCompletion);
    return VersionTuple();
  }

  if (AfterMajor == ActualLength) {
    ConsumeToken();

    // We only had a single version component.
    if (Major == 0) {
      Diag(Tok, diag::err_zero_version);
      return VersionTuple();
    }

    return VersionTuple(Major);
  }

  const char AfterMajorSeparator = ThisTokBegin[AfterMajor];
  if (!VersionNumberSeparator(AfterMajorSeparator)
      || (AfterMajor + 1 == ActualLength)) {
    Diag(Tok, diag::err_expected_version);
    SkipUntil(tok::comma, tok::r_paren,
              StopAtSemi | StopBeforeMatch | StopAtCodeCompletion);
    return VersionTuple();
  }

  // Parse the minor version.
  unsigned AfterMinor = AfterMajor + 1;
  unsigned Minor = 0;
  while (AfterMinor < ActualLength && isDigit(ThisTokBegin[AfterMinor])) {
    Minor = Minor * 10 + ThisTokBegin[AfterMinor] - '0';
    ++AfterMinor;
  }

  if (AfterMinor == ActualLength) {
    ConsumeToken();

    // We had major.minor.
    if (Major == 0 && Minor == 0) {
      Diag(Tok, diag::err_zero_version);
      return VersionTuple();
    }

    return VersionTuple(Major, Minor);
  }

  const char AfterMinorSeparator = ThisTokBegin[AfterMinor];
  // If what follows is not a '.' or '_', we have a problem.
  if (!VersionNumberSeparator(AfterMinorSeparator)) {
    Diag(Tok, diag::err_expected_version);
    SkipUntil(tok::comma, tok::r_paren,
              StopAtSemi | StopBeforeMatch | StopAtCodeCompletion);
    return VersionTuple();
  }

  // Warn if separators, be it '.' or '_', do not match.
  if (AfterMajorSeparator != AfterMinorSeparator)
    Diag(Tok, diag::warn_expected_consistent_version_separator);

  // Parse the subminor version.
  unsigned AfterSubminor = AfterMinor + 1;
  unsigned Subminor = 0;
  while (AfterSubminor < ActualLength && isDigit(ThisTokBegin[AfterSubminor])) {
    Subminor = Subminor * 10 + ThisTokBegin[AfterSubminor] - '0';
    ++AfterSubminor;
  }

  if (AfterSubminor != ActualLength) {
    Diag(Tok, diag::err_expected_version);
    SkipUntil(tok::comma, tok::r_paren,
              StopAtSemi | StopBeforeMatch | StopAtCodeCompletion);
    return VersionTuple();
  }
  ConsumeToken();
  return VersionTuple(Major, Minor, Subminor);
}

/// Parse the contents of the "availability" attribute.
///
/// availability-attribute:
///   'availability' '(' platform ',' opt-strict version-arg-list,
///                      opt-replacement, opt-message')'
///
/// platform:
///   identifier
///
/// opt-strict:
///   'strict' ','
///
/// version-arg-list:
///   version-arg
///   version-arg ',' version-arg-list
///
/// version-arg:
///   'introduced' '=' version
///   'deprecated' '=' version
///   'obsoleted' = version
///   'unavailable'
/// opt-replacement:
///   'replacement' '=' <string>
/// opt-message:
///   'message' '=' <string>
void Parser::ParseAvailabilityAttribute(IdentifierInfo &Availability,
                                        SourceLocation AvailabilityLoc,
                                        ParsedAttributes &attrs,
                                        SourceLocation *endLoc,
                                        IdentifierInfo *ScopeName,
                                        SourceLocation ScopeLoc,
                                        ParsedAttr::Syntax Syntax) {
  enum { Introduced, Deprecated, Obsoleted, Unknown };
  AvailabilityChange Changes[Unknown];
  ExprResult MessageExpr, ReplacementExpr;

  // Opening '('.
  BalancedDelimiterTracker T(*this, tok::l_paren);
  if (T.consumeOpen()) {
    Diag(Tok, diag::err_expected) << tok::l_paren;
    return;
  }

  // Parse the platform name.
  if (Tok.isNot(tok::identifier)) {
    Diag(Tok, diag::err_availability_expected_platform);
    SkipUntil(tok::r_paren, StopAtSemi);
    return;
  }
  IdentifierLoc *Platform = ParseIdentifierLoc();
  if (const IdentifierInfo *const Ident = Platform->Ident) {
    // Canonicalize platform name from "macosx" to "macos".
    if (Ident->getName() == "macosx")
      Platform->Ident = PP.getIdentifierInfo("macos");
    // Canonicalize platform name from "macosx_app_extension" to
    // "macos_app_extension".
    else if (Ident->getName() == "macosx_app_extension")
      Platform->Ident = PP.getIdentifierInfo("macos_app_extension");
    else
      Platform->Ident = PP.getIdentifierInfo(
          AvailabilityAttr::canonicalizePlatformName(Ident->getName()));
  }

  // Parse the ',' following the platform name.
  if (ExpectAndConsume(tok::comma)) {
    SkipUntil(tok::r_paren, StopAtSemi);
    return;
  }

  // If we haven't grabbed the pointers for the identifiers
  // "introduced", "deprecated", and "obsoleted", do so now.
  if (!Ident_introduced) {
    Ident_introduced = PP.getIdentifierInfo("introduced");
    Ident_deprecated = PP.getIdentifierInfo("deprecated");
    Ident_obsoleted = PP.getIdentifierInfo("obsoleted");
    Ident_unavailable = PP.getIdentifierInfo("unavailable");
    Ident_message = PP.getIdentifierInfo("message");
    Ident_strict = PP.getIdentifierInfo("strict");
    Ident_replacement = PP.getIdentifierInfo("replacement");
  }

  // Parse the optional "strict", the optional "replacement" and the set of
  // introductions/deprecations/removals.
  SourceLocation UnavailableLoc, StrictLoc;
  do {
    if (Tok.isNot(tok::identifier)) {
      Diag(Tok, diag::err_availability_expected_change);
      SkipUntil(tok::r_paren, StopAtSemi);
      return;
    }
    IdentifierInfo *Keyword = Tok.getIdentifierInfo();
    SourceLocation KeywordLoc = ConsumeToken();

    if (Keyword == Ident_strict) {
      if (StrictLoc.isValid()) {
        Diag(KeywordLoc, diag::err_availability_redundant)
          << Keyword << SourceRange(StrictLoc);
      }
      StrictLoc = KeywordLoc;
      continue;
    }

    if (Keyword == Ident_unavailable) {
      if (UnavailableLoc.isValid()) {
        Diag(KeywordLoc, diag::err_availability_redundant)
          << Keyword << SourceRange(UnavailableLoc);
      }
      UnavailableLoc = KeywordLoc;
      continue;
    }

    if (Keyword == Ident_deprecated && Platform->Ident &&
        Platform->Ident->isStr("swift")) {
      // For swift, we deprecate for all versions.
      if (Changes[Deprecated].KeywordLoc.isValid()) {
        Diag(KeywordLoc, diag::err_availability_redundant)
          << Keyword
          << SourceRange(Changes[Deprecated].KeywordLoc);
      }

      Changes[Deprecated].KeywordLoc = KeywordLoc;
      // Use a fake version here.
      Changes[Deprecated].Version = VersionTuple(1);
      continue;
    }

    if (Tok.isNot(tok::equal)) {
      Diag(Tok, diag::err_expected_after) << Keyword << tok::equal;
      SkipUntil(tok::r_paren, StopAtSemi);
      return;
    }
    ConsumeToken();
    if (Keyword == Ident_message || Keyword == Ident_replacement) {
      if (Tok.isNot(tok::string_literal)) {
        Diag(Tok, diag::err_expected_string_literal)
          << /*Source='availability attribute'*/2;
        SkipUntil(tok::r_paren, StopAtSemi);
        return;
      }
      if (Keyword == Ident_message)
        MessageExpr = ParseStringLiteralExpression();
      else
        ReplacementExpr = ParseStringLiteralExpression();
      // Also reject wide string literals.
      if (StringLiteral *MessageStringLiteral =
              cast_or_null<StringLiteral>(MessageExpr.get())) {
        if (MessageStringLiteral->getCharByteWidth() != 1) {
          Diag(MessageStringLiteral->getSourceRange().getBegin(),
               diag::err_expected_string_literal)
            << /*Source='availability attribute'*/ 2;
          SkipUntil(tok::r_paren, StopAtSemi);
          return;
        }
      }
      if (Keyword == Ident_message)
        break;
      else
        continue;
    }

    // Special handling of 'NA' only when applied to introduced or
    // deprecated.
    if ((Keyword == Ident_introduced || Keyword == Ident_deprecated) &&
        Tok.is(tok::identifier)) {
      IdentifierInfo *NA = Tok.getIdentifierInfo();
      if (NA->getName() == "NA") {
        ConsumeToken();
        if (Keyword == Ident_introduced)
          UnavailableLoc = KeywordLoc;
        continue;
      }
    }

    SourceRange VersionRange;
    VersionTuple Version = ParseVersionTuple(VersionRange);

    if (Version.empty()) {
      SkipUntil(tok::r_paren, StopAtSemi);
      return;
    }

    unsigned Index;
    if (Keyword == Ident_introduced)
      Index = Introduced;
    else if (Keyword == Ident_deprecated)
      Index = Deprecated;
    else if (Keyword == Ident_obsoleted)
      Index = Obsoleted;
    else
      Index = Unknown;

    if (Index < Unknown) {
      if (!Changes[Index].KeywordLoc.isInvalid()) {
        Diag(KeywordLoc, diag::err_availability_redundant)
          << Keyword
          << SourceRange(Changes[Index].KeywordLoc,
                         Changes[Index].VersionRange.getEnd());
      }

      Changes[Index].KeywordLoc = KeywordLoc;
      Changes[Index].Version = Version;
      Changes[Index].VersionRange = VersionRange;
    } else {
      Diag(KeywordLoc, diag::err_availability_unknown_change)
        << Keyword << VersionRange;
    }

  } while (TryConsumeToken(tok::comma));

  // Closing ')'.
  if (T.consumeClose())
    return;

  if (endLoc)
    *endLoc = T.getCloseLocation();

  // The 'unavailable' availability cannot be combined with any other
  // availability changes. Make sure that hasn't happened.
  if (UnavailableLoc.isValid()) {
    bool Complained = false;
    for (unsigned Index = Introduced; Index != Unknown; ++Index) {
      if (Changes[Index].KeywordLoc.isValid()) {
        if (!Complained) {
          Diag(UnavailableLoc, diag::warn_availability_and_unavailable)
            << SourceRange(Changes[Index].KeywordLoc,
                           Changes[Index].VersionRange.getEnd());
          Complained = true;
        }

        // Clear out the availability.
        Changes[Index] = AvailabilityChange();
      }
    }
  }

  // Record this attribute
  attrs.addNew(&Availability,
               SourceRange(AvailabilityLoc, T.getCloseLocation()),
               ScopeName, ScopeLoc,
               Platform,
               Changes[Introduced],
               Changes[Deprecated],
               Changes[Obsoleted],
               UnavailableLoc, MessageExpr.get(),
               Syntax, StrictLoc, ReplacementExpr.get());
}

/// Parse the contents of the "external_source_symbol" attribute.
///
/// external-source-symbol-attribute:
///   'external_source_symbol' '(' keyword-arg-list ')'
///
/// keyword-arg-list:
///   keyword-arg
///   keyword-arg ',' keyword-arg-list
///
/// keyword-arg:
///   'language' '=' <string>
///   'defined_in' '=' <string>
///   'generated_declaration'
void Parser::ParseExternalSourceSymbolAttribute(
    IdentifierInfo &ExternalSourceSymbol, SourceLocation Loc,
    ParsedAttributes &Attrs, SourceLocation *EndLoc, IdentifierInfo *ScopeName,
    SourceLocation ScopeLoc, ParsedAttr::Syntax Syntax) {
  // Opening '('.
  BalancedDelimiterTracker T(*this, tok::l_paren);
  if (T.expectAndConsume())
    return;

  // Initialize the pointers for the keyword identifiers when required.
  if (!Ident_language) {
    Ident_language = PP.getIdentifierInfo("language");
    Ident_defined_in = PP.getIdentifierInfo("defined_in");
    Ident_generated_declaration = PP.getIdentifierInfo("generated_declaration");
  }

  ExprResult Language;
  bool HasLanguage = false;
  ExprResult DefinedInExpr;
  bool HasDefinedIn = false;
  IdentifierLoc *GeneratedDeclaration = nullptr;

  // Parse the language/defined_in/generated_declaration keywords
  do {
    if (Tok.isNot(tok::identifier)) {
      Diag(Tok, diag::err_external_source_symbol_expected_keyword);
      SkipUntil(tok::r_paren, StopAtSemi);
      return;
    }

    SourceLocation KeywordLoc = Tok.getLocation();
    IdentifierInfo *Keyword = Tok.getIdentifierInfo();
    if (Keyword == Ident_generated_declaration) {
      if (GeneratedDeclaration) {
        Diag(Tok, diag::err_external_source_symbol_duplicate_clause) << Keyword;
        SkipUntil(tok::r_paren, StopAtSemi);
        return;
      }
      GeneratedDeclaration = ParseIdentifierLoc();
      continue;
    }

    if (Keyword != Ident_language && Keyword != Ident_defined_in) {
      Diag(Tok, diag::err_external_source_symbol_expected_keyword);
      SkipUntil(tok::r_paren, StopAtSemi);
      return;
    }

    ConsumeToken();
    if (ExpectAndConsume(tok::equal, diag::err_expected_after,
                         Keyword->getName())) {
      SkipUntil(tok::r_paren, StopAtSemi);
      return;
    }

    bool HadLanguage = HasLanguage, HadDefinedIn = HasDefinedIn;
    if (Keyword == Ident_language)
      HasLanguage = true;
    else
      HasDefinedIn = true;

    if (Tok.isNot(tok::string_literal)) {
      Diag(Tok, diag::err_expected_string_literal)
          << /*Source='external_source_symbol attribute'*/ 3
          << /*language | source container*/ (Keyword != Ident_language);
      SkipUntil(tok::comma, tok::r_paren, StopAtSemi | StopBeforeMatch);
      continue;
    }
    if (Keyword == Ident_language) {
      if (HadLanguage) {
        Diag(KeywordLoc, diag::err_external_source_symbol_duplicate_clause)
            << Keyword;
        ParseStringLiteralExpression();
        continue;
      }
      Language = ParseStringLiteralExpression();
    } else {
      assert(Keyword == Ident_defined_in && "Invalid clause keyword!");
      if (HadDefinedIn) {
        Diag(KeywordLoc, diag::err_external_source_symbol_duplicate_clause)
            << Keyword;
        ParseStringLiteralExpression();
        continue;
      }
      DefinedInExpr = ParseStringLiteralExpression();
    }
  } while (TryConsumeToken(tok::comma));

  // Closing ')'.
  if (T.consumeClose())
    return;
  if (EndLoc)
    *EndLoc = T.getCloseLocation();

  ArgsUnion Args[] = {Language.get(), DefinedInExpr.get(),
                      GeneratedDeclaration};
  Attrs.addNew(&ExternalSourceSymbol, SourceRange(Loc, T.getCloseLocation()),
               ScopeName, ScopeLoc, Args, llvm::array_lengthof(Args), Syntax);
}

/// Parse the contents of the "objc_bridge_related" attribute.
/// objc_bridge_related '(' related_class ',' opt-class_method ',' opt-instance_method ')'
/// related_class:
///     Identifier
///
/// opt-class_method:
///     Identifier: | <empty>
///
/// opt-instance_method:
///     Identifier | <empty>
///
void Parser::ParseObjCBridgeRelatedAttribute(IdentifierInfo &ObjCBridgeRelated,
                                SourceLocation ObjCBridgeRelatedLoc,
                                ParsedAttributes &attrs,
                                SourceLocation *endLoc,
                                IdentifierInfo *ScopeName,
                                SourceLocation ScopeLoc,
                                ParsedAttr::Syntax Syntax) {
  // Opening '('.
  BalancedDelimiterTracker T(*this, tok::l_paren);
  if (T.consumeOpen()) {
    Diag(Tok, diag::err_expected) << tok::l_paren;
    return;
  }

  // Parse the related class name.
  if (Tok.isNot(tok::identifier)) {
    Diag(Tok, diag::err_objcbridge_related_expected_related_class);
    SkipUntil(tok::r_paren, StopAtSemi);
    return;
  }
  IdentifierLoc *RelatedClass = ParseIdentifierLoc();
  if (ExpectAndConsume(tok::comma)) {
    SkipUntil(tok::r_paren, StopAtSemi);
    return;
  }

  // Parse class method name.  It's non-optional in the sense that a trailing
  // comma is required, but it can be the empty string, and then we record a
  // nullptr.
  IdentifierLoc *ClassMethod = nullptr;
  if (Tok.is(tok::identifier)) {
    ClassMethod = ParseIdentifierLoc();
    if (!TryConsumeToken(tok::colon)) {
      Diag(Tok, diag::err_objcbridge_related_selector_name);
      SkipUntil(tok::r_paren, StopAtSemi);
      return;
    }
  }
  if (!TryConsumeToken(tok::comma)) {
    if (Tok.is(tok::colon))
      Diag(Tok, diag::err_objcbridge_related_selector_name);
    else
      Diag(Tok, diag::err_expected) << tok::comma;
    SkipUntil(tok::r_paren, StopAtSemi);
    return;
  }

  // Parse instance method name.  Also non-optional but empty string is
  // permitted.
  IdentifierLoc *InstanceMethod = nullptr;
  if (Tok.is(tok::identifier))
    InstanceMethod = ParseIdentifierLoc();
  else if (Tok.isNot(tok::r_paren)) {
    Diag(Tok, diag::err_expected) << tok::r_paren;
    SkipUntil(tok::r_paren, StopAtSemi);
    return;
  }

  // Closing ')'.
  if (T.consumeClose())
    return;

  if (endLoc)
    *endLoc = T.getCloseLocation();

  // Record this attribute
  attrs.addNew(&ObjCBridgeRelated,
               SourceRange(ObjCBridgeRelatedLoc, T.getCloseLocation()),
               ScopeName, ScopeLoc,
               RelatedClass,
               ClassMethod,
               InstanceMethod,
               Syntax);
}

// Late Parsed Attributes:
// See other examples of late parsing in lib/Parse/ParseCXXInlineMethods

void Parser::LateParsedDeclaration::ParseLexedAttributes() {}

void Parser::LateParsedClass::ParseLexedAttributes() {
  Self->ParseLexedAttributes(*Class);
}

void Parser::LateParsedAttribute::ParseLexedAttributes() {
  Self->ParseLexedAttribute(*this, true, false);
}

/// Wrapper class which calls ParseLexedAttribute, after setting up the
/// scope appropriately.
void Parser::ParseLexedAttributes(ParsingClass &Class) {
  // Deal with templates
  // FIXME: Test cases to make sure this does the right thing for templates.
  bool HasTemplateScope = !Class.TopLevelClass && Class.TemplateScope;
  ParseScope ClassTemplateScope(this, Scope::TemplateParamScope,
                                HasTemplateScope);
  if (HasTemplateScope)
    Actions.ActOnReenterTemplateScope(getCurScope(), Class.TagOrTemplate);

  // Set or update the scope flags.
  bool AlreadyHasClassScope = Class.TopLevelClass;
  unsigned ScopeFlags = Scope::ClassScope|Scope::DeclScope;
  ParseScope ClassScope(this, ScopeFlags, !AlreadyHasClassScope);
  ParseScopeFlags ClassScopeFlags(this, ScopeFlags, AlreadyHasClassScope);

  // Enter the scope of nested classes
  if (!AlreadyHasClassScope)
    Actions.ActOnStartDelayedMemberDeclarations(getCurScope(),
                                                Class.TagOrTemplate);
  if (!Class.LateParsedDeclarations.empty()) {
    for (unsigned i = 0, ni = Class.LateParsedDeclarations.size(); i < ni; ++i){
      Class.LateParsedDeclarations[i]->ParseLexedAttributes();
    }
  }

  if (!AlreadyHasClassScope)
    Actions.ActOnFinishDelayedMemberDeclarations(getCurScope(),
                                                 Class.TagOrTemplate);
}

/// Parse all attributes in LAs, and attach them to Decl D.
void Parser::ParseLexedAttributeList(LateParsedAttrList &LAs, Decl *D,
                                     bool EnterScope, bool OnDefinition) {
  assert(LAs.parseSoon() &&
         "Attribute list should be marked for immediate parsing.");
  for (unsigned i = 0, ni = LAs.size(); i < ni; ++i) {
    if (D)
      LAs[i]->addDecl(D);
    ParseLexedAttribute(*LAs[i], EnterScope, OnDefinition);
    delete LAs[i];
  }
  LAs.clear();
}

/// Finish parsing an attribute for which parsing was delayed.
/// This will be called at the end of parsing a class declaration
/// for each LateParsedAttribute. We consume the saved tokens and
/// create an attribute with the arguments filled in. We add this
/// to the Attribute list for the decl.
void Parser::ParseLexedAttribute(LateParsedAttribute &LA,
                                 bool EnterScope, bool OnDefinition) {
  // Create a fake EOF so that attribute parsing won't go off the end of the
  // attribute.
  Token AttrEnd;
  AttrEnd.startToken();
  AttrEnd.setKind(tok::eof);
  AttrEnd.setLocation(Tok.getLocation());
  AttrEnd.setEofData(LA.Toks.data());
  LA.Toks.push_back(AttrEnd);

  // Append the current token at the end of the new token stream so that it
  // doesn't get lost.
  LA.Toks.push_back(Tok);
  PP.EnterTokenStream(LA.Toks, true, /*IsReinject=*/true);
  // Consume the previously pushed token.
  ConsumeAnyToken(/*ConsumeCodeCompletionTok=*/true);

  ParsedAttributes Attrs(AttrFactory);
  SourceLocation endLoc;

  if (LA.Decls.size() > 0) {
    Decl *D = LA.Decls[0];
    NamedDecl *ND  = dyn_cast<NamedDecl>(D);
    RecordDecl *RD = dyn_cast_or_null<RecordDecl>(D->getDeclContext());

    // Allow 'this' within late-parsed attributes.
    Sema::CXXThisScopeRAII ThisScope(Actions, RD, Qualifiers(),
                                     ND && ND->isCXXInstanceMember());

    if (LA.Decls.size() == 1) {
      // If the Decl is templatized, add template parameters to scope.
      bool HasTemplateScope = EnterScope && D->isTemplateDecl();
      ParseScope TempScope(this, Scope::TemplateParamScope, HasTemplateScope);
      if (HasTemplateScope)
        Actions.ActOnReenterTemplateScope(Actions.CurScope, D);

      // If the Decl is on a function, add function parameters to the scope.
      bool HasFunScope = EnterScope && D->isFunctionOrFunctionTemplate();
      ParseScope FnScope(
          this, Scope::FnScope | Scope::DeclScope | Scope::CompoundStmtScope,
          HasFunScope);
      if (HasFunScope)
        Actions.ActOnReenterFunctionContext(Actions.CurScope, D);

      ParseGNUAttributeArgs(&LA.AttrName, LA.AttrNameLoc, Attrs, &endLoc,
                            nullptr, SourceLocation(), ParsedAttr::AS_GNU,
                            nullptr);

      if (HasFunScope) {
        Actions.ActOnExitFunctionContext();
        FnScope.Exit();  // Pop scope, and remove Decls from IdResolver
      }
      if (HasTemplateScope) {
        TempScope.Exit();
      }
    } else {
      // If there are multiple decls, then the decl cannot be within the
      // function scope.
      ParseGNUAttributeArgs(&LA.AttrName, LA.AttrNameLoc, Attrs, &endLoc,
                            nullptr, SourceLocation(), ParsedAttr::AS_GNU,
                            nullptr);
    }
  } else {
    Diag(Tok, diag::warn_attribute_no_decl) << LA.AttrName.getName();
  }

  if (OnDefinition && !Attrs.empty() && !Attrs.begin()->isCXX11Attribute() &&
      Attrs.begin()->isKnownToGCC())
    Diag(Tok, diag::warn_attribute_on_function_definition)
      << &LA.AttrName;

  for (unsigned i = 0, ni = LA.Decls.size(); i < ni; ++i)
    Actions.ActOnFinishDelayedAttribute(getCurScope(), LA.Decls[i], Attrs);

  // Due to a parsing error, we either went over the cached tokens or
  // there are still cached tokens left, so we skip the leftover tokens.
  while (Tok.isNot(tok::eof))
    ConsumeAnyToken();

  if (Tok.is(tok::eof) && Tok.getEofData() == AttrEnd.getEofData())
    ConsumeAnyToken();
}

void Parser::ParseTypeTagForDatatypeAttribute(IdentifierInfo &AttrName,
                                              SourceLocation AttrNameLoc,
                                              ParsedAttributes &Attrs,
                                              SourceLocation *EndLoc,
                                              IdentifierInfo *ScopeName,
                                              SourceLocation ScopeLoc,
                                              ParsedAttr::Syntax Syntax) {
  assert(Tok.is(tok::l_paren) && "Attribute arg list not starting with '('");

  BalancedDelimiterTracker T(*this, tok::l_paren);
  T.consumeOpen();

  if (Tok.isNot(tok::identifier)) {
    Diag(Tok, diag::err_expected) << tok::identifier;
    T.skipToEnd();
    return;
  }
  IdentifierLoc *ArgumentKind = ParseIdentifierLoc();

  if (ExpectAndConsume(tok::comma)) {
    T.skipToEnd();
    return;
  }

  SourceRange MatchingCTypeRange;
  TypeResult MatchingCType = ParseTypeName(&MatchingCTypeRange);
  if (MatchingCType.isInvalid()) {
    T.skipToEnd();
    return;
  }

  bool LayoutCompatible = false;
  bool MustBeNull = false;
  while (TryConsumeToken(tok::comma)) {
    if (Tok.isNot(tok::identifier)) {
      Diag(Tok, diag::err_expected) << tok::identifier;
      T.skipToEnd();
      return;
    }
    IdentifierInfo *Flag = Tok.getIdentifierInfo();
    if (Flag->isStr("layout_compatible"))
      LayoutCompatible = true;
    else if (Flag->isStr("must_be_null"))
      MustBeNull = true;
    else {
      Diag(Tok, diag::err_type_safety_unknown_flag) << Flag;
      T.skipToEnd();
      return;
    }
    ConsumeToken(); // consume flag
  }

  if (!T.consumeClose()) {
    Attrs.addNewTypeTagForDatatype(&AttrName, AttrNameLoc, ScopeName, ScopeLoc,
                                   ArgumentKind, MatchingCType.get(),
                                   LayoutCompatible, MustBeNull, Syntax);
  }

  if (EndLoc)
    *EndLoc = T.getCloseLocation();
}

/// DiagnoseProhibitedCXX11Attribute - We have found the opening square brackets
/// of a C++11 attribute-specifier in a location where an attribute is not
/// permitted. By C++11 [dcl.attr.grammar]p6, this is ill-formed. Diagnose this
/// situation.
///
/// \return \c true if we skipped an attribute-like chunk of tokens, \c false if
/// this doesn't appear to actually be an attribute-specifier, and the caller
/// should try to parse it.
bool Parser::DiagnoseProhibitedCXX11Attribute() {
  assert(Tok.is(tok::l_square) && NextToken().is(tok::l_square));

  switch (isCXX11AttributeSpecifier(/*Disambiguate*/true)) {
  case CAK_NotAttributeSpecifier:
    // No diagnostic: we're in Obj-C++11 and this is not actually an attribute.
    return false;

  case CAK_InvalidAttributeSpecifier:
    Diag(Tok.getLocation(), diag::err_l_square_l_square_not_attribute);
    return false;

  case CAK_AttributeSpecifier:
    // Parse and discard the attributes.
    SourceLocation BeginLoc = ConsumeBracket();
    ConsumeBracket();
    SkipUntil(tok::r_square);
    assert(Tok.is(tok::r_square) && "isCXX11AttributeSpecifier lied");
    SourceLocation EndLoc = ConsumeBracket();
    Diag(BeginLoc, diag::err_attributes_not_allowed)
      << SourceRange(BeginLoc, EndLoc);
    return true;
  }
  llvm_unreachable("All cases handled above.");
}

/// We have found the opening square brackets of a C++11
/// attribute-specifier in a location where an attribute is not permitted, but
/// we know where the attributes ought to be written. Parse them anyway, and
/// provide a fixit moving them to the right place.
void Parser::DiagnoseMisplacedCXX11Attribute(ParsedAttributesWithRange &Attrs,
                                             SourceLocation CorrectLocation) {
  assert((Tok.is(tok::l_square) && NextToken().is(tok::l_square)) ||
         Tok.is(tok::kw_alignas));

  // Consume the attributes.
  SourceLocation Loc = Tok.getLocation();
  ParseCXX11Attributes(Attrs);
  CharSourceRange AttrRange(SourceRange(Loc, Attrs.Range.getEnd()), true);
  // FIXME: use err_attributes_misplaced
  Diag(Loc, diag::err_attributes_not_allowed)
    << FixItHint::CreateInsertionFromRange(CorrectLocation, AttrRange)
    << FixItHint::CreateRemoval(AttrRange);
}

void Parser::DiagnoseProhibitedAttributes(
    const SourceRange &Range, const SourceLocation CorrectLocation) {
  if (CorrectLocation.isValid()) {
    CharSourceRange AttrRange(Range, true);
    Diag(CorrectLocation, diag::err_attributes_misplaced)
        << FixItHint::CreateInsertionFromRange(CorrectLocation, AttrRange)
        << FixItHint::CreateRemoval(AttrRange);
  } else
    Diag(Range.getBegin(), diag::err_attributes_not_allowed) << Range;
}

void Parser::ProhibitCXX11Attributes(ParsedAttributesWithRange &Attrs,
                                     unsigned DiagID) {
  for (const ParsedAttr &AL : Attrs) {
    if (!AL.isCXX11Attribute() && !AL.isC2xAttribute())
      continue;
    if (AL.getKind() == ParsedAttr::UnknownAttribute)
      Diag(AL.getLoc(), diag::warn_unknown_attribute_ignored) << AL;
    else {
      Diag(AL.getLoc(), DiagID) << AL;
      AL.setInvalid();
    }
  }
}

// Usually, `__attribute__((attrib)) class Foo {} var` means that attribute
// applies to var, not the type Foo.
// As an exception to the rule, __declspec(align(...)) before the
// class-key affects the type instead of the variable.
// Also, Microsoft-style [attributes] seem to affect the type instead of the
// variable.
// This function moves attributes that should apply to the type off DS to Attrs.
void Parser::stripTypeAttributesOffDeclSpec(ParsedAttributesWithRange &Attrs,
                                            DeclSpec &DS,
                                            Sema::TagUseKind TUK) {
  if (TUK == Sema::TUK_Reference)
    return;

  llvm::SmallVector<ParsedAttr *, 1> ToBeMoved;

  for (ParsedAttr &AL : DS.getAttributes()) {
    if ((AL.getKind() == ParsedAttr::AT_Aligned &&
         AL.isDeclspecAttribute()) ||
        AL.isMicrosoftAttribute())
      ToBeMoved.push_back(&AL);
  }

  for (ParsedAttr *AL : ToBeMoved) {
    DS.getAttributes().remove(AL);
    Attrs.addAtEnd(AL);
  }
}

/// ParseDeclaration - Parse a full 'declaration', which consists of
/// declaration-specifiers, some number of declarators, and a semicolon.
/// 'Context' should be a DeclaratorContext value.  This returns the
/// location of the semicolon in DeclEnd.
///
///       declaration: [C99 6.7]
///         block-declaration ->
///           simple-declaration
///           others                   [FIXME]
/// [C++]   template-declaration
/// [C++]   namespace-definition
/// [C++]   using-directive
/// [C++]   using-declaration
/// [C++11/C11] static_assert-declaration
///         others... [FIXME]
///
Parser::DeclGroupPtrTy
Parser::ParseDeclaration(DeclaratorContext Context, SourceLocation &DeclEnd,
                         ParsedAttributesWithRange &attrs,
                         SourceLocation *DeclSpecStart) {
  ParenBraceBracketBalancer BalancerRAIIObj(*this);
  // Must temporarily exit the objective-c container scope for
  // parsing c none objective-c decls.
  ObjCDeclContextSwitch ObjCDC(*this);

  Decl *SingleDecl = nullptr;
  switch (Tok.getKind()) {
  case tok::kw_template:
  case tok::kw_export:
    ProhibitAttributes(attrs);
    SingleDecl = ParseDeclarationStartingWithTemplate(Context, DeclEnd, attrs);
    break;
  case tok::kw_inline:
    // Could be the start of an inline namespace. Allowed as an ext in C++03.
    if (getLangOpts().CPlusPlus && NextToken().is(tok::kw_namespace)) {
      ProhibitAttributes(attrs);
      SourceLocation InlineLoc = ConsumeToken();
      return ParseNamespace(Context, DeclEnd, InlineLoc);
    }
    return ParseSimpleDeclaration(Context, DeclEnd, attrs, true, nullptr,
                                  DeclSpecStart);
  case tok::kw_namespace:
    ProhibitAttributes(attrs);
    return ParseNamespace(Context, DeclEnd);
  case tok::kw_using:
    return ParseUsingDirectiveOrDeclaration(Context, ParsedTemplateInfo(),
                                            DeclEnd, attrs);
  case tok::kw_static_assert:
  case tok::kw__Static_assert:
    ProhibitAttributes(attrs);
    SingleDecl = ParseStaticAssertDeclaration(DeclEnd);
    break;
  default:
    return ParseSimpleDeclaration(Context, DeclEnd, attrs, true, nullptr,
                                  DeclSpecStart);
  }

  // This routine returns a DeclGroup, if the thing we parsed only contains a
  // single decl, convert it now.
  return Actions.ConvertDeclToDeclGroup(SingleDecl);
}

///       simple-declaration: [C99 6.7: declaration] [C++ 7p1: dcl.dcl]
///         declaration-specifiers init-declarator-list[opt] ';'
/// [C++11] attribute-specifier-seq decl-specifier-seq[opt]
///             init-declarator-list ';'
///[C90/C++]init-declarator-list ';'                             [TODO]
/// [OMP]   threadprivate-directive
/// [OMP]   allocate-directive                                   [TODO]
///
///       for-range-declaration: [C++11 6.5p1: stmt.ranged]
///         attribute-specifier-seq[opt] type-specifier-seq declarator
///
/// If RequireSemi is false, this does not check for a ';' at the end of the
/// declaration.  If it is true, it checks for and eats it.
///
/// If FRI is non-null, we might be parsing a for-range-declaration instead
/// of a simple-declaration. If we find that we are, we also parse the
/// for-range-initializer, and place it here.
///
/// DeclSpecStart is used when decl-specifiers are parsed before parsing
/// the Declaration. The SourceLocation for this Decl is set to
/// DeclSpecStart if DeclSpecStart is non-null.
Parser::DeclGroupPtrTy Parser::ParseSimpleDeclaration(
    DeclaratorContext Context, SourceLocation &DeclEnd,
    ParsedAttributesWithRange &Attrs, bool RequireSemi, ForRangeInit *FRI,
    SourceLocation *DeclSpecStart) {
  // Parse the common declaration-specifiers piece.
  ParsingDeclSpec DS(*this);

  DeclSpecContext DSContext = getDeclSpecContextFromDeclaratorContext(Context);
  ParseDeclarationSpecifiers(DS, ParsedTemplateInfo(), AS_none, DSContext);

  // If we had a free-standing type definition with a missing semicolon, we
  // may get this far before the problem becomes obvious.
  if (DS.hasTagDefinition() &&
      DiagnoseMissingSemiAfterTagDefinition(DS, AS_none, DSContext))
    return nullptr;

  // C99 6.7.2.3p6: Handle "struct-or-union identifier;", "enum { X };"
  // declaration-specifiers init-declarator-list[opt] ';'
  if (Tok.is(tok::semi)) {
    ProhibitAttributes(Attrs);
    DeclEnd = Tok.getLocation();
    if (RequireSemi) ConsumeToken();
    RecordDecl *AnonRecord = nullptr;
    Decl *TheDecl = Actions.ParsedFreeStandingDeclSpec(getCurScope(), AS_none,
                                                       DS, AnonRecord);
    DS.complete(TheDecl);
    if (AnonRecord) {
      Decl* decls[] = {AnonRecord, TheDecl};
      return Actions.BuildDeclaratorGroup(decls);
    }
    return Actions.ConvertDeclToDeclGroup(TheDecl);
  }

  if (DeclSpecStart)
    DS.SetRangeStart(*DeclSpecStart);

  DS.takeAttributesFrom(Attrs);
  return ParseDeclGroup(DS, Context, &DeclEnd, FRI);
}

/// Returns true if this might be the start of a declarator, or a common typo
/// for a declarator.
bool Parser::MightBeDeclarator(DeclaratorContext Context) {
  switch (Tok.getKind()) {
  case tok::annot_cxxscope:
  case tok::annot_template_id:
  case tok::caret:
  case tok::code_completion:
  case tok::coloncolon:
  case tok::ellipsis:
  case tok::kw___attribute:
  case tok::kw_operator:
  case tok::l_paren:
  case tok::star:
    return true;

  case tok::amp:
  case tok::ampamp:
    return getLangOpts().CPlusPlus;

  case tok::l_square: // Might be an attribute on an unnamed bit-field.
    return Context == DeclaratorContext::MemberContext &&
           getLangOpts().CPlusPlus11 && NextToken().is(tok::l_square);

  case tok::colon: // Might be a typo for '::' or an unnamed bit-field.
    return Context == DeclaratorContext::MemberContext ||
           getLangOpts().CPlusPlus;

  case tok::identifier:
    switch (NextToken().getKind()) {
    case tok::code_completion:
    case tok::coloncolon:
    case tok::comma:
    case tok::equal:
    case tok::equalequal: // Might be a typo for '='.
    case tok::kw_alignas:
    case tok::kw_asm:
    case tok::kw___attribute:
    case tok::l_brace:
    case tok::l_paren:
    case tok::l_square:
    case tok::less:
    case tok::r_brace:
    case tok::r_paren:
    case tok::r_square:
    case tok::semi:
      return true;

    case tok::colon:
      // At namespace scope, 'identifier:' is probably a typo for 'identifier::'
      // and in block scope it's probably a label. Inside a class definition,
      // this is a bit-field.
      return Context == DeclaratorContext::MemberContext ||
             (getLangOpts().CPlusPlus &&
              Context == DeclaratorContext::FileContext);

    case tok::identifier: // Possible virt-specifier.
      return getLangOpts().CPlusPlus11 && isCXX11VirtSpecifier(NextToken());

    default:
      return false;
    }

  default:
    return false;
  }
}

/// Skip until we reach something which seems like a sensible place to pick
/// up parsing after a malformed declaration. This will sometimes stop sooner
/// than SkipUntil(tok::r_brace) would, but will never stop later.
void Parser::SkipMalformedDecl() {
  while (true) {
    switch (Tok.getKind()) {
    case tok::l_brace:
      // Skip until matching }, then stop. We've probably skipped over
      // a malformed class or function definition or similar.
      ConsumeBrace();
      SkipUntil(tok::r_brace);
      if (Tok.isOneOf(tok::comma, tok::l_brace, tok::kw_try)) {
        // This declaration isn't over yet. Keep skipping.
        continue;
      }
      TryConsumeToken(tok::semi);
      return;

    case tok::l_square:
      ConsumeBracket();
      SkipUntil(tok::r_square);
      continue;

    case tok::l_paren:
      ConsumeParen();
      SkipUntil(tok::r_paren);
      continue;

    case tok::r_brace:
      return;

    case tok::semi:
      ConsumeToken();
      return;

    case tok::kw_inline:
      // 'inline namespace' at the start of a line is almost certainly
      // a good place to pick back up parsing, except in an Objective-C
      // @interface context.
      if (Tok.isAtStartOfLine() && NextToken().is(tok::kw_namespace) &&
          (!ParsingInObjCContainer || CurParsedObjCImpl))
        return;
      break;

    case tok::kw_namespace:
      // 'namespace' at the start of a line is almost certainly a good
      // place to pick back up parsing, except in an Objective-C
      // @interface context.
      if (Tok.isAtStartOfLine() &&
          (!ParsingInObjCContainer || CurParsedObjCImpl))
        return;
      break;

    case tok::at:
      // @end is very much like } in Objective-C contexts.
      if (NextToken().isObjCAtKeyword(tok::objc_end) &&
          ParsingInObjCContainer)
        return;
      break;

    case tok::minus:
    case tok::plus:
      // - and + probably start new method declarations in Objective-C contexts.
      if (Tok.isAtStartOfLine() && ParsingInObjCContainer)
        return;
      break;

    case tok::eof:
    case tok::annot_module_begin:
    case tok::annot_module_end:
    case tok::annot_module_include:
      return;

    default:
      break;
    }

    ConsumeAnyToken();
  }
}

/// ParseDeclGroup - Having concluded that this is either a function
/// definition or a group of object declarations, actually parse the
/// result.
Parser::DeclGroupPtrTy Parser::ParseDeclGroup(ParsingDeclSpec &DS,
                                              DeclaratorContext Context,
                                              SourceLocation *DeclEnd,
                                              ForRangeInit *FRI) {
  // Parse the first declarator.
  ParsingDeclarator D(*this, DS, Context);
  ParseDeclarator(D);

  // Bail out if the first declarator didn't seem well-formed.
  if (!D.hasName() && !D.mayOmitIdentifier()) {
    SkipMalformedDecl();
    return nullptr;
  }

  if (Tok.is(tok::kw_requires))
    ParseTrailingRequiresClause(D);

  // Save late-parsed attributes for now; they need to be parsed in the
  // appropriate function scope after the function Decl has been constructed.
  // These will be parsed in ParseFunctionDefinition or ParseLexedAttrList.
  LateParsedAttrList LateParsedAttrs(true);
  if (D.isFunctionDeclarator()) {
    MaybeParseGNUAttributes(D, &LateParsedAttrs);

    // The _Noreturn keyword can't appear here, unlike the GNU noreturn
    // attribute. If we find the keyword here, tell the user to put it
    // at the start instead.
    if (Tok.is(tok::kw__Noreturn)) {
      SourceLocation Loc = ConsumeToken();
      const char *PrevSpec;
      unsigned DiagID;

      // We can offer a fixit if it's valid to mark this function as _Noreturn
      // and we don't have any other declarators in this declaration.
      bool Fixit = !DS.setFunctionSpecNoreturn(Loc, PrevSpec, DiagID);
      MaybeParseGNUAttributes(D, &LateParsedAttrs);
      Fixit &= Tok.isOneOf(tok::semi, tok::l_brace, tok::kw_try);

      Diag(Loc, diag::err_c11_noreturn_misplaced)
          << (Fixit ? FixItHint::CreateRemoval(Loc) : FixItHint())
          << (Fixit ? FixItHint::CreateInsertion(D.getBeginLoc(), "_Noreturn ")
                    : FixItHint());
    }
  }

  // Check to see if we have a function *definition* which must have a body.
  if (D.isFunctionDeclarator() &&
      // Look at the next token to make sure that this isn't a function
      // declaration.  We have to check this because __attribute__ might be the
      // start of a function definition in GCC-extended K&R C.
      !isDeclarationAfterDeclarator()) {

    // Function definitions are only allowed at file scope and in C++ classes.
    // The C++ inline method definition case is handled elsewhere, so we only
    // need to handle the file scope definition case.
    if (Context == DeclaratorContext::FileContext) {
      if (isStartOfFunctionDefinition(D)) {
        if (DS.getStorageClassSpec() == DeclSpec::SCS_typedef) {
          Diag(Tok, diag::err_function_declared_typedef);

          // Recover by treating the 'typedef' as spurious.
          DS.ClearStorageClassSpecs();
        }

        Decl *TheDecl =
          ParseFunctionDefinition(D, ParsedTemplateInfo(), &LateParsedAttrs);
        return Actions.ConvertDeclToDeclGroup(TheDecl);
      }

      if (isDeclarationSpecifier()) {
        // If there is an invalid declaration specifier right after the
        // function prototype, then we must be in a missing semicolon case
        // where this isn't actually a body.  Just fall through into the code
        // that handles it as a prototype, and let the top-level code handle
        // the erroneous declspec where it would otherwise expect a comma or
        // semicolon.
      } else {
        Diag(Tok, diag::err_expected_fn_body);
        SkipUntil(tok::semi);
        return nullptr;
      }
    } else {
      if (Tok.is(tok::l_brace)) {
        Diag(Tok, diag::err_function_definition_not_allowed);
        SkipMalformedDecl();
        return nullptr;
      }
    }
  }

  if (ParseAsmAttributesAfterDeclarator(D))
    return nullptr;

  // C++0x [stmt.iter]p1: Check if we have a for-range-declarator. If so, we
  // must parse and analyze the for-range-initializer before the declaration is
  // analyzed.
  //
  // Handle the Objective-C for-in loop variable similarly, although we
  // don't need to parse the container in advance.
  if (FRI && (Tok.is(tok::colon) || isTokIdentifier_in())) {
    bool IsForRangeLoop = false;
    if (TryConsumeToken(tok::colon, FRI->ColonLoc)) {
      IsForRangeLoop = true;
      if (getLangOpts().OpenMP)
        Actions.startOpenMPCXXRangeFor();
      if (Tok.is(tok::l_brace))
        FRI->RangeExpr = ParseBraceInitializer();
      else
        FRI->RangeExpr = ParseExpression();
    }

    Decl *ThisDecl = Actions.ActOnDeclarator(getCurScope(), D);
    if (IsForRangeLoop) {
      Actions.ActOnCXXForRangeDecl(ThisDecl);
    } else {
      // Obj-C for loop
      if (auto *VD = dyn_cast_or_null<VarDecl>(ThisDecl))
        VD->setObjCForDecl(true);
    }
    Actions.FinalizeDeclaration(ThisDecl);
    D.complete(ThisDecl);
    return Actions.FinalizeDeclaratorGroup(getCurScope(), DS, ThisDecl);
  }

  SmallVector<Decl *, 8> DeclsInGroup;
  Decl *FirstDecl = ParseDeclarationAfterDeclaratorAndAttributes(
      D, ParsedTemplateInfo(), FRI);
  if (LateParsedAttrs.size() > 0)
    ParseLexedAttributeList(LateParsedAttrs, FirstDecl, true, false);
  D.complete(FirstDecl);
  if (FirstDecl)
    DeclsInGroup.push_back(FirstDecl);

  bool ExpectSemi = Context != DeclaratorContext::ForContext;

  // If we don't have a comma, it is either the end of the list (a ';') or an
  // error, bail out.
  SourceLocation CommaLoc;
  while (TryConsumeToken(tok::comma, CommaLoc)) {
    if (Tok.isAtStartOfLine() && ExpectSemi && !MightBeDeclarator(Context)) {
      // This comma was followed by a line-break and something which can't be
      // the start of a declarator. The comma was probably a typo for a
      // semicolon.
      Diag(CommaLoc, diag::err_expected_semi_declaration)
        << FixItHint::CreateReplacement(CommaLoc, ";");
      ExpectSemi = false;
      break;
    }

    // Parse the next declarator.
    D.clear();
    D.setCommaLoc(CommaLoc);

    // Accept attributes in an init-declarator.  In the first declarator in a
    // declaration, these would be part of the declspec.  In subsequent
    // declarators, they become part of the declarator itself, so that they
    // don't apply to declarators after *this* one.  Examples:
    //    short __attribute__((common)) var;    -> declspec
    //    short var __attribute__((common));    -> declarator
    //    short x, __attribute__((common)) var;    -> declarator
    MaybeParseGNUAttributes(D);

    // MSVC parses but ignores qualifiers after the comma as an extension.
    if (getLangOpts().MicrosoftExt)
      DiagnoseAndSkipExtendedMicrosoftTypeAttributes();

    ParseDeclarator(D);
    if (!D.isInvalidType()) {
      // C++2a [dcl.decl]p1
      //    init-declarator:
      //	      declarator initializer[opt]
      //        declarator requires-clause
      if (Tok.is(tok::kw_requires))
        ParseTrailingRequiresClause(D);
      Decl *ThisDecl = ParseDeclarationAfterDeclarator(D);
      D.complete(ThisDecl);
      if (ThisDecl)
        DeclsInGroup.push_back(ThisDecl);
    }
  }

  if (DeclEnd)
    *DeclEnd = Tok.getLocation();

  if (ExpectSemi &&
      ExpectAndConsumeSemi(Context == DeclaratorContext::FileContext
                           ? diag::err_invalid_token_after_toplevel_declarator
                           : diag::err_expected_semi_declaration)) {
    // Okay, there was no semicolon and one was expected.  If we see a
    // declaration specifier, just assume it was missing and continue parsing.
    // Otherwise things are very confused and we skip to recover.
    if (!isDeclarationSpecifier()) {
      SkipUntil(tok::r_brace, StopAtSemi | StopBeforeMatch);
      TryConsumeToken(tok::semi);
    }
  }

  return Actions.FinalizeDeclaratorGroup(getCurScope(), DS, DeclsInGroup);
}

/// Parse an optional simple-asm-expr and attributes, and attach them to a
/// declarator. Returns true on an error.
bool Parser::ParseAsmAttributesAfterDeclarator(Declarator &D) {
  // If a simple-asm-expr is present, parse it.
  if (Tok.is(tok::kw_asm)) {
    SourceLocation Loc;
    ExprResult AsmLabel(ParseSimpleAsm(/*ForAsmLabel*/ true, &Loc));
    if (AsmLabel.isInvalid()) {
      SkipUntil(tok::semi, StopBeforeMatch);
      return true;
    }

    D.setAsmLabel(AsmLabel.get());
    D.SetRangeEnd(Loc);
  }

  MaybeParseGNUAttributes(D);
  return false;
}

/// Parse 'declaration' after parsing 'declaration-specifiers
/// declarator'. This method parses the remainder of the declaration
/// (including any attributes or initializer, among other things) and
/// finalizes the declaration.
///
///       init-declarator: [C99 6.7]
///         declarator
///         declarator '=' initializer
/// [GNU]   declarator simple-asm-expr[opt] attributes[opt]
/// [GNU]   declarator simple-asm-expr[opt] attributes[opt] '=' initializer
/// [C++]   declarator initializer[opt]
///
/// [C++] initializer:
/// [C++]   '=' initializer-clause
/// [C++]   '(' expression-list ')'
/// [C++0x] '=' 'default'                                                [TODO]
/// [C++0x] '=' 'delete'
/// [C++0x] braced-init-list
///
/// According to the standard grammar, =default and =delete are function
/// definitions, but that definitely doesn't fit with the parser here.
///
Decl *Parser::ParseDeclarationAfterDeclarator(
    Declarator &D, const ParsedTemplateInfo &TemplateInfo) {
  if (ParseAsmAttributesAfterDeclarator(D))
    return nullptr;

  return ParseDeclarationAfterDeclaratorAndAttributes(D, TemplateInfo);
}

// Check if a given Declarator is a tile_static variable
static bool IsTileStatic(Declarator &D) {
  if (D.getDeclSpec().hasAttributes()) {
    return D.getDeclSpec().getAttributes().hasAttribute(ParsedAttr::AT_HCCTileStatic);
  }
  return false;
}

Decl *Parser::ParseDeclarationAfterDeclaratorAndAttributes(
    Declarator &D, const ParsedTemplateInfo &TemplateInfo, ForRangeInit *FRI) {
  // RAII type used to track whether we're inside an initializer.
  struct InitializerScopeRAII {
    Parser &P;
    Declarator &D;
    Decl *ThisDecl;

    InitializerScopeRAII(Parser &P, Declarator &D, Decl *ThisDecl)
        : P(P), D(D), ThisDecl(ThisDecl) {
      if (ThisDecl && P.getLangOpts().CPlusPlus) {
        Scope *S = nullptr;
        if (D.getCXXScopeSpec().isSet()) {
          P.EnterScope(0);
          S = P.getCurScope();
        }
        P.Actions.ActOnCXXEnterDeclInitializer(S, ThisDecl);
      }
    }
    ~InitializerScopeRAII() { pop(); }
    void pop() {
      if (ThisDecl && P.getLangOpts().CPlusPlus) {
        Scope *S = nullptr;
        if (D.getCXXScopeSpec().isSet())
          S = P.getCurScope();
        P.Actions.ActOnCXXExitDeclInitializer(S, ThisDecl);
        if (S)
          P.ExitScope();
      }
      ThisDecl = nullptr;
    }
  };

  // Inform the current actions module that we just parsed this declarator.
  Decl *ThisDecl = nullptr;
  switch (TemplateInfo.Kind) {
  case ParsedTemplateInfo::NonTemplate:
    ThisDecl = Actions.ActOnDeclarator(getCurScope(), D);
    break;

  case ParsedTemplateInfo::Template:
  case ParsedTemplateInfo::ExplicitSpecialization: {
    ThisDecl = Actions.ActOnTemplateDeclarator(getCurScope(),
                                               *TemplateInfo.TemplateParams,
                                               D);
    if (VarTemplateDecl *VT = dyn_cast_or_null<VarTemplateDecl>(ThisDecl))
      // Re-direct this decl to refer to the templated decl so that we can
      // initialize it.
      ThisDecl = VT->getTemplatedDecl();
    break;
  }
  case ParsedTemplateInfo::ExplicitInstantiation: {
    if (Tok.is(tok::semi)) {
      DeclResult ThisRes = Actions.ActOnExplicitInstantiation(
          getCurScope(), TemplateInfo.ExternLoc, TemplateInfo.TemplateLoc, D);
      if (ThisRes.isInvalid()) {
        SkipUntil(tok::semi, StopBeforeMatch);
        return nullptr;
      }
      ThisDecl = ThisRes.get();
    } else {
      // FIXME: This check should be for a variable template instantiation only.

      // Check that this is a valid instantiation
      if (D.getName().getKind() != UnqualifiedIdKind::IK_TemplateId) {
        // If the declarator-id is not a template-id, issue a diagnostic and
        // recover by ignoring the 'template' keyword.
        Diag(Tok, diag::err_template_defn_explicit_instantiation)
            << 2 << FixItHint::CreateRemoval(TemplateInfo.TemplateLoc);
        ThisDecl = Actions.ActOnDeclarator(getCurScope(), D);
      } else {
        SourceLocation LAngleLoc =
            PP.getLocForEndOfToken(TemplateInfo.TemplateLoc);
        Diag(D.getIdentifierLoc(),
             diag::err_explicit_instantiation_with_definition)
            << SourceRange(TemplateInfo.TemplateLoc)
            << FixItHint::CreateInsertion(LAngleLoc, "<>");

        // Recover as if it were an explicit specialization.
        TemplateParameterLists FakedParamLists;
        FakedParamLists.push_back(Actions.ActOnTemplateParameterList(
            0, SourceLocation(), TemplateInfo.TemplateLoc, LAngleLoc, None,
            LAngleLoc, nullptr));

        ThisDecl =
            Actions.ActOnTemplateDeclarator(getCurScope(), FakedParamLists, D);
      }
    }
    break;
    }
  }

  // Parse declarator '=' initializer.
  // If a '==' or '+=' is found, suggest a fixit to '='.
  if (isTokenEqualOrEqualTypo()) {
    SourceLocation EqualLoc = ConsumeToken();

    // C++ AMP-specific
    // tile_static variables can't be initialized.
    if (getLangOpts().CPlusPlusAMP) {
      if (IsTileStatic(D)) {
        Diag(ConsumeToken(), diag::err_tile_static_no_init);
      }
    }

    if (Tok.is(tok::kw_delete)) {
      if (D.isFunctionDeclarator())
        Diag(ConsumeToken(), diag::err_default_delete_in_multiple_declaration)
          << 1 /* delete */;
      else
        Diag(ConsumeToken(), diag::err_deleted_non_function);
    } else if (Tok.is(tok::kw_default)) {
      if (D.isFunctionDeclarator())
        Diag(ConsumeToken(), diag::err_default_delete_in_multiple_declaration)
          << 0 /* default */;
      else
        Diag(ConsumeToken(), diag::err_default_special_members)
            << getLangOpts().CPlusPlus2a;
    } else {
      InitializerScopeRAII InitScope(*this, D, ThisDecl);

      if (Tok.is(tok::code_completion)) {
        Actions.CodeCompleteInitializer(getCurScope(), ThisDecl);
        Actions.FinalizeDeclaration(ThisDecl);
        cutOffParsing();
        return nullptr;
      }

      PreferredType.enterVariableInit(Tok.getLocation(), ThisDecl);
      ExprResult Init = ParseInitializer();

      // If this is the only decl in (possibly) range based for statement,
      // our best guess is that the user meant ':' instead of '='.
      if (Tok.is(tok::r_paren) && FRI && D.isFirstDeclarator()) {
        Diag(EqualLoc, diag::err_single_decl_assign_in_for_range)
            << FixItHint::CreateReplacement(EqualLoc, ":");
        // We are trying to stop parser from looking for ';' in this for
        // statement, therefore preventing spurious errors to be issued.
        FRI->ColonLoc = EqualLoc;
        Init = ExprError();
        FRI->RangeExpr = Init;
      }

      InitScope.pop();

      if (Init.isInvalid()) {
        SmallVector<tok::TokenKind, 2> StopTokens;
        StopTokens.push_back(tok::comma);
        if (D.getContext() == DeclaratorContext::ForContext ||
            D.getContext() == DeclaratorContext::InitStmtContext)
          StopTokens.push_back(tok::r_paren);
        SkipUntil(StopTokens, StopAtSemi | StopBeforeMatch);
        Actions.ActOnInitializerError(ThisDecl);
      } else
        Actions.AddInitializerToDecl(ThisDecl, Init.get(),
                                     /*DirectInit=*/false);
    }
  } else if (Tok.is(tok::l_paren)) {

    // C++ AMP-specific
    // tile_static variables can't be initialized.
    if (getLangOpts().CPlusPlusAMP) {
      if (IsTileStatic(D)) {
        Diag(Tok, diag::err_tile_static_no_init);
      }
    }

    // Parse C++ direct initializer: '(' expression-list ')'
    BalancedDelimiterTracker T(*this, tok::l_paren);
    T.consumeOpen();

    ExprVector Exprs;
    CommaLocsTy CommaLocs;

    InitializerScopeRAII InitScope(*this, D, ThisDecl);

    auto ThisVarDecl = dyn_cast_or_null<VarDecl>(ThisDecl);
    auto RunSignatureHelp = [&]() {
      QualType PreferredType = Actions.ProduceConstructorSignatureHelp(
          getCurScope(), ThisVarDecl->getType()->getCanonicalTypeInternal(),
          ThisDecl->getLocation(), Exprs, T.getOpenLocation());
      CalledSignatureHelp = true;
      return PreferredType;
    };
    auto SetPreferredType = [&] {
      PreferredType.enterFunctionArgument(Tok.getLocation(), RunSignatureHelp);
    };

    llvm::function_ref<void()> ExpressionStarts;
    if (ThisVarDecl) {
      // ParseExpressionList can sometimes succeed even when ThisDecl is not
      // VarDecl. This is an error and it is reported in a call to
      // Actions.ActOnInitializerError(). However, we call
      // ProduceConstructorSignatureHelp only on VarDecls.
      ExpressionStarts = SetPreferredType;
    }
    if (ParseExpressionList(Exprs, CommaLocs, ExpressionStarts)) {
      if (ThisVarDecl && PP.isCodeCompletionReached() && !CalledSignatureHelp) {
        Actions.ProduceConstructorSignatureHelp(
            getCurScope(), ThisVarDecl->getType()->getCanonicalTypeInternal(),
            ThisDecl->getLocation(), Exprs, T.getOpenLocation());
        CalledSignatureHelp = true;
      }
      Actions.ActOnInitializerError(ThisDecl);
      SkipUntil(tok::r_paren, StopAtSemi);
    } else {
      // Match the ')'.
      T.consumeClose();

      assert(!Exprs.empty() && Exprs.size()-1 == CommaLocs.size() &&
             "Unexpected number of commas!");

      InitScope.pop();

      ExprResult Initializer = Actions.ActOnParenListExpr(T.getOpenLocation(),
                                                          T.getCloseLocation(),
                                                          Exprs);
      Actions.AddInitializerToDecl(ThisDecl, Initializer.get(),
                                   /*DirectInit=*/true);
    }
  } else if (getLangOpts().CPlusPlus11 && Tok.is(tok::l_brace) &&
             (!CurParsedObjCImpl || !D.isFunctionDeclarator())) {

    // C++ AMP-specific
    // tile_static variables can't be initialized.
    if (getLangOpts().CPlusPlusAMP) {
      if (IsTileStatic(D)) {
        Diag(Tok, diag::err_tile_static_no_init);
      }
    }

    // Parse C++0x braced-init-list.
    Diag(Tok, diag::warn_cxx98_compat_generalized_initializer_lists);

    InitializerScopeRAII InitScope(*this, D, ThisDecl);

    ExprResult Init(ParseBraceInitializer());

    InitScope.pop();

    if (Init.isInvalid()) {
      Actions.ActOnInitializerError(ThisDecl);
    } else
      Actions.AddInitializerToDecl(ThisDecl, Init.get(), /*DirectInit=*/true);

  } else {
    Actions.ActOnUninitializedDecl(ThisDecl);
  }

  Actions.FinalizeDeclaration(ThisDecl);

  return ThisDecl;
}

/// ParseSpecifierQualifierList
///        specifier-qualifier-list:
///          type-specifier specifier-qualifier-list[opt]
///          type-qualifier specifier-qualifier-list[opt]
/// [GNU]    attributes     specifier-qualifier-list[opt]
///
void Parser::ParseSpecifierQualifierList(DeclSpec &DS, AccessSpecifier AS,
                                         DeclSpecContext DSC) {
  /// specifier-qualifier-list is a subset of declaration-specifiers.  Just
  /// parse declaration-specifiers and complain about extra stuff.
  /// TODO: diagnose attribute-specifiers and alignment-specifiers.
  ParseDeclarationSpecifiers(DS, ParsedTemplateInfo(), AS, DSC);

  // Validate declspec for type-name.
  unsigned Specs = DS.getParsedSpecifiers();
  if (isTypeSpecifier(DSC) && !DS.hasTypeSpecifier()) {
    Diag(Tok, diag::err_expected_type);
    DS.SetTypeSpecError();
  } else if (Specs == DeclSpec::PQ_None && !DS.hasAttributes()) {
    Diag(Tok, diag::err_typename_requires_specqual);
    if (!DS.hasTypeSpecifier())
      DS.SetTypeSpecError();
  }

  // Issue diagnostic and remove storage class if present.
  if (Specs & DeclSpec::PQ_StorageClassSpecifier) {
    if (DS.getStorageClassSpecLoc().isValid())
      Diag(DS.getStorageClassSpecLoc(),diag::err_typename_invalid_storageclass);
    else
      Diag(DS.getThreadStorageClassSpecLoc(),
           diag::err_typename_invalid_storageclass);
    DS.ClearStorageClassSpecs();
  }

  // Issue diagnostic and remove function specifier if present.
  if (Specs & DeclSpec::PQ_FunctionSpecifier) {
    if (DS.isInlineSpecified())
      Diag(DS.getInlineSpecLoc(), diag::err_typename_invalid_functionspec);
    if (DS.isVirtualSpecified())
      Diag(DS.getVirtualSpecLoc(), diag::err_typename_invalid_functionspec);
    if (DS.hasExplicitSpecifier())
      Diag(DS.getExplicitSpecLoc(), diag::err_typename_invalid_functionspec);
    DS.ClearFunctionSpecs();
  }

  // Issue diagnostic and remove constexpr specifier if present.
  if (DS.hasConstexprSpecifier() && DSC != DeclSpecContext::DSC_condition) {
    Diag(DS.getConstexprSpecLoc(), diag::err_typename_invalid_constexpr)
        << DS.getConstexprSpecifier();
    DS.ClearConstexprSpec();
  }
}

/// isValidAfterIdentifierInDeclaratorAfterDeclSpec - Return true if the
/// specified token is valid after the identifier in a declarator which
/// immediately follows the declspec.  For example, these things are valid:
///
///      int x   [             4];         // direct-declarator
///      int x   (             int y);     // direct-declarator
///  int(int x   )                         // direct-declarator
///      int x   ;                         // simple-declaration
///      int x   =             17;         // init-declarator-list
///      int x   ,             y;          // init-declarator-list
///      int x   __asm__       ("foo");    // init-declarator-list
///      int x   :             4;          // struct-declarator
///      int x   {             5};         // C++'0x unified initializers
///
/// This is not, because 'x' does not immediately follow the declspec (though
/// ')' happens to be valid anyway).
///    int (x)
///
static bool isValidAfterIdentifierInDeclarator(const Token &T) {
  return T.isOneOf(tok::l_square, tok::l_paren, tok::r_paren, tok::semi,
                   tok::comma, tok::equal, tok::kw_asm, tok::l_brace,
                   tok::colon);
}

/// ParseImplicitInt - This method is called when we have an non-typename
/// identifier in a declspec (which normally terminates the decl spec) when
/// the declspec has no type specifier.  In this case, the declspec is either
/// malformed or is "implicit int" (in K&R and C89).
///
/// This method handles diagnosing this prettily and returns false if the
/// declspec is done being processed.  If it recovers and thinks there may be
/// other pieces of declspec after it, it returns true.
///
bool Parser::ParseImplicitInt(DeclSpec &DS, CXXScopeSpec *SS,
                              const ParsedTemplateInfo &TemplateInfo,
                              AccessSpecifier AS, DeclSpecContext DSC,
                              ParsedAttributesWithRange &Attrs) {
  assert(Tok.is(tok::identifier) && "should have identifier");

  SourceLocation Loc = Tok.getLocation();
  // If we see an identifier that is not a type name, we normally would
  // parse it as the identifier being declared.  However, when a typename
  // is typo'd or the definition is not included, this will incorrectly
  // parse the typename as the identifier name and fall over misparsing
  // later parts of the diagnostic.
  //
  // As such, we try to do some look-ahead in cases where this would
  // otherwise be an "implicit-int" case to see if this is invalid.  For
  // example: "static foo_t x = 4;"  In this case, if we parsed foo_t as
  // an identifier with implicit int, we'd get a parse error because the
  // next token is obviously invalid for a type.  Parse these as a case
  // with an invalid type specifier.
  assert(!DS.hasTypeSpecifier() && "Type specifier checked above");

  // Since we know that this either implicit int (which is rare) or an
  // error, do lookahead to try to do better recovery. This never applies
  // within a type specifier. Outside of C++, we allow this even if the
  // language doesn't "officially" support implicit int -- we support
  // implicit int as an extension in C99 and C11.
  if (!isTypeSpecifier(DSC) && !getLangOpts().CPlusPlus &&
      isValidAfterIdentifierInDeclarator(NextToken())) {
    // If this token is valid for implicit int, e.g. "static x = 4", then
    // we just avoid eating the identifier, so it will be parsed as the
    // identifier in the declarator.
    return false;
  }

  // Early exit as Sema has a dedicated missing_actual_pipe_type diagnostic
  // for incomplete declarations such as `pipe p`.
  if (getLangOpts().OpenCLCPlusPlus && DS.isTypeSpecPipe())
    return false;

  if (getLangOpts().CPlusPlus &&
      DS.getStorageClassSpec() == DeclSpec::SCS_auto) {
    // Don't require a type specifier if we have the 'auto' storage class
    // specifier in C++98 -- we'll promote it to a type specifier.
    if (SS)
      AnnotateScopeToken(*SS, /*IsNewAnnotation*/false);
    return false;
  }

  if (getLangOpts().CPlusPlus && (!SS || SS->isEmpty()) &&
      getLangOpts().MSVCCompat) {
    // Lookup of an unqualified type name has failed in MSVC compatibility mode.
    // Give Sema a chance to recover if we are in a template with dependent base
    // classes.
    if (ParsedType T = Actions.ActOnMSVCUnknownTypeName(
            *Tok.getIdentifierInfo(), Tok.getLocation(),
            DSC == DeclSpecContext::DSC_template_type_arg)) {
      const char *PrevSpec;
      unsigned DiagID;
      DS.SetTypeSpecType(DeclSpec::TST_typename, Loc, PrevSpec, DiagID, T,
                         Actions.getASTContext().getPrintingPolicy());
      DS.SetRangeEnd(Tok.getLocation());
      ConsumeToken();
      return false;
    }
  }

  // Otherwise, if we don't consume this token, we are going to emit an
  // error anyway.  Try to recover from various common problems.  Check
  // to see if this was a reference to a tag name without a tag specified.
  // This is a common problem in C (saying 'foo' instead of 'struct foo').
  //
  // C++ doesn't need this, and isTagName doesn't take SS.
  if (SS == nullptr) {
    const char *TagName = nullptr, *FixitTagName = nullptr;
    tok::TokenKind TagKind = tok::unknown;

    switch (Actions.isTagName(*Tok.getIdentifierInfo(), getCurScope())) {
      default: break;
      case DeclSpec::TST_enum:
        TagName="enum"  ; FixitTagName = "enum "  ; TagKind=tok::kw_enum ;break;
      case DeclSpec::TST_union:
        TagName="union" ; FixitTagName = "union " ;TagKind=tok::kw_union ;break;
      case DeclSpec::TST_struct:
        TagName="struct"; FixitTagName = "struct ";TagKind=tok::kw_struct;break;
      case DeclSpec::TST_interface:
        TagName="__interface"; FixitTagName = "__interface ";
        TagKind=tok::kw___interface;break;
      case DeclSpec::TST_class:
        TagName="class" ; FixitTagName = "class " ;TagKind=tok::kw_class ;break;
    }

    if (TagName) {
      IdentifierInfo *TokenName = Tok.getIdentifierInfo();
      LookupResult R(Actions, TokenName, SourceLocation(),
                     Sema::LookupOrdinaryName);

      Diag(Loc, diag::err_use_of_tag_name_without_tag)
        << TokenName << TagName << getLangOpts().CPlusPlus
        << FixItHint::CreateInsertion(Tok.getLocation(), FixitTagName);

      if (Actions.LookupParsedName(R, getCurScope(), SS)) {
        for (LookupResult::iterator I = R.begin(), IEnd = R.end();
             I != IEnd; ++I)
          Diag((*I)->getLocation(), diag::note_decl_hiding_tag_type)
            << TokenName << TagName;
      }

      // Parse this as a tag as if the missing tag were present.
      if (TagKind == tok::kw_enum)
        ParseEnumSpecifier(Loc, DS, TemplateInfo, AS,
                           DeclSpecContext::DSC_normal);
      else
        ParseClassSpecifier(TagKind, Loc, DS, TemplateInfo, AS,
                            /*EnteringContext*/ false,
                            DeclSpecContext::DSC_normal, Attrs);
      return true;
    }
  }

  // Determine whether this identifier could plausibly be the name of something
  // being declared (with a missing type).
  if (!isTypeSpecifier(DSC) && (!SS || DSC == DeclSpecContext::DSC_top_level ||
                                DSC == DeclSpecContext::DSC_class)) {
    // Look ahead to the next token to try to figure out what this declaration
    // was supposed to be.
    switch (NextToken().getKind()) {
    case tok::l_paren: {
      // static x(4); // 'x' is not a type
      // x(int n);    // 'x' is not a type
      // x (*p)[];    // 'x' is a type
      //
      // Since we're in an error case, we can afford to perform a tentative
      // parse to determine which case we're in.
      TentativeParsingAction PA(*this);
      ConsumeToken();
      TPResult TPR = TryParseDeclarator(/*mayBeAbstract*/false);
      PA.Revert();

      if (TPR != TPResult::False) {
        // The identifier is followed by a parenthesized declarator.
        // It's supposed to be a type.
        break;
      }

      // If we're in a context where we could be declaring a constructor,
      // check whether this is a constructor declaration with a bogus name.
      if (DSC == DeclSpecContext::DSC_class ||
          (DSC == DeclSpecContext::DSC_top_level && SS)) {
        IdentifierInfo *II = Tok.getIdentifierInfo();
        if (Actions.isCurrentClassNameTypo(II, SS)) {
          Diag(Loc, diag::err_constructor_bad_name)
            << Tok.getIdentifierInfo() << II
            << FixItHint::CreateReplacement(Tok.getLocation(), II->getName());
          Tok.setIdentifierInfo(II);
        }
      }
      // Fall through.
      LLVM_FALLTHROUGH;
    }
    case tok::comma:
    case tok::equal:
    case tok::kw_asm:
    case tok::l_brace:
    case tok::l_square:
    case tok::semi:
      // This looks like a variable or function declaration. The type is
      // probably missing. We're done parsing decl-specifiers.
      // But only if we are not in a function prototype scope.
      if (getCurScope()->isFunctionPrototypeScope())
        break;
      if (SS)
        AnnotateScopeToken(*SS, /*IsNewAnnotation*/false);
      return false;

    default:
      // This is probably supposed to be a type. This includes cases like:
      //   int f(itn);
      //   struct S { unsinged : 4; };
      break;
    }
  }

  // This is almost certainly an invalid type name. Let Sema emit a diagnostic
  // and attempt to recover.
  ParsedType T;
  IdentifierInfo *II = Tok.getIdentifierInfo();
  bool IsTemplateName = getLangOpts().CPlusPlus && NextToken().is(tok::less);
  Actions.DiagnoseUnknownTypeName(II, Loc, getCurScope(), SS, T,
                                  IsTemplateName);
  if (T) {
    // The action has suggested that the type T could be used. Set that as
    // the type in the declaration specifiers, consume the would-be type
    // name token, and we're done.
    const char *PrevSpec;
    unsigned DiagID;
    DS.SetTypeSpecType(DeclSpec::TST_typename, Loc, PrevSpec, DiagID, T,
                       Actions.getASTContext().getPrintingPolicy());
    DS.SetRangeEnd(Tok.getLocation());
    ConsumeToken();
    // There may be other declaration specifiers after this.
    return true;
  } else if (II != Tok.getIdentifierInfo()) {
    // If no type was suggested, the correction is to a keyword
    Tok.setKind(II->getTokenID());
    // There may be other declaration specifiers after this.
    return true;
  }

  // Otherwise, the action had no suggestion for us.  Mark this as an error.
  DS.SetTypeSpecError();
  DS.SetRangeEnd(Tok.getLocation());
  ConsumeToken();

  // Eat any following template arguments.
  if (IsTemplateName) {
    SourceLocation LAngle, RAngle;
    TemplateArgList Args;
    ParseTemplateIdAfterTemplateName(true, LAngle, Args, RAngle);
  }

  // TODO: Could inject an invalid typedef decl in an enclosing scope to
  // avoid rippling error messages on subsequent uses of the same type,
  // could be useful if #include was forgotten.
  return true;
}

/// Determine the declaration specifier context from the declarator
/// context.
///
/// \param Context the declarator context, which is one of the
/// DeclaratorContext enumerator values.
Parser::DeclSpecContext
Parser::getDeclSpecContextFromDeclaratorContext(DeclaratorContext Context) {
  if (Context == DeclaratorContext::MemberContext)
    return DeclSpecContext::DSC_class;
  if (Context == DeclaratorContext::FileContext)
    return DeclSpecContext::DSC_top_level;
  if (Context == DeclaratorContext::TemplateParamContext)
    return DeclSpecContext::DSC_template_param;
  if (Context == DeclaratorContext::TemplateArgContext ||
      Context == DeclaratorContext::TemplateTypeArgContext)
    return DeclSpecContext::DSC_template_type_arg;
  if (Context == DeclaratorContext::TrailingReturnContext ||
      Context == DeclaratorContext::TrailingReturnVarContext)
    return DeclSpecContext::DSC_trailing;
  if (Context == DeclaratorContext::AliasDeclContext ||
      Context == DeclaratorContext::AliasTemplateContext)
    return DeclSpecContext::DSC_alias_declaration;
  return DeclSpecContext::DSC_normal;
}

/// ParseAlignArgument - Parse the argument to an alignment-specifier.
///
/// FIXME: Simply returns an alignof() expression if the argument is a
/// type. Ideally, the type should be propagated directly into Sema.
///
/// [C11]   type-id
/// [C11]   constant-expression
/// [C++0x] type-id ...[opt]
/// [C++0x] assignment-expression ...[opt]
ExprResult Parser::ParseAlignArgument(SourceLocation Start,
                                      SourceLocation &EllipsisLoc) {
  ExprResult ER;
  if (isTypeIdInParens()) {
    SourceLocation TypeLoc = Tok.getLocation();
    ParsedType Ty = ParseTypeName().get();
    SourceRange TypeRange(Start, Tok.getLocation());
    ER = Actions.ActOnUnaryExprOrTypeTraitExpr(TypeLoc, UETT_AlignOf, true,
                                               Ty.getAsOpaquePtr(), TypeRange);
  } else
    ER = ParseConstantExpression();

  if (getLangOpts().CPlusPlus11)
    TryConsumeToken(tok::ellipsis, EllipsisLoc);

  return ER;
}

/// ParseAlignmentSpecifier - Parse an alignment-specifier, and add the
/// attribute to Attrs.
///
/// alignment-specifier:
/// [C11]   '_Alignas' '(' type-id ')'
/// [C11]   '_Alignas' '(' constant-expression ')'
/// [C++11] 'alignas' '(' type-id ...[opt] ')'
/// [C++11] 'alignas' '(' assignment-expression ...[opt] ')'
void Parser::ParseAlignmentSpecifier(ParsedAttributes &Attrs,
                                     SourceLocation *EndLoc) {
  assert(Tok.isOneOf(tok::kw_alignas, tok::kw__Alignas) &&
         "Not an alignment-specifier!");

  IdentifierInfo *KWName = Tok.getIdentifierInfo();
  SourceLocation KWLoc = ConsumeToken();

  BalancedDelimiterTracker T(*this, tok::l_paren);
  if (T.expectAndConsume())
    return;

  SourceLocation EllipsisLoc;
  ExprResult ArgExpr = ParseAlignArgument(T.getOpenLocation(), EllipsisLoc);
  if (ArgExpr.isInvalid()) {
    T.skipToEnd();
    return;
  }

  T.consumeClose();
  if (EndLoc)
    *EndLoc = T.getCloseLocation();

  ArgsVector ArgExprs;
  ArgExprs.push_back(ArgExpr.get());
  Attrs.addNew(KWName, KWLoc, nullptr, KWLoc, ArgExprs.data(), 1,
               ParsedAttr::AS_Keyword, EllipsisLoc);
}

/// Determine whether we're looking at something that might be a declarator
/// in a simple-declaration. If it can't possibly be a declarator, maybe
/// diagnose a missing semicolon after a prior tag definition in the decl
/// specifier.
///
/// \return \c true if an error occurred and this can't be any kind of
/// declaration.
bool
Parser::DiagnoseMissingSemiAfterTagDefinition(DeclSpec &DS, AccessSpecifier AS,
                                              DeclSpecContext DSContext,
                                              LateParsedAttrList *LateAttrs) {
  assert(DS.hasTagDefinition() && "shouldn't call this");

  bool EnteringContext = (DSContext == DeclSpecContext::DSC_class ||
                          DSContext == DeclSpecContext::DSC_top_level);

  if (getLangOpts().CPlusPlus &&
      Tok.isOneOf(tok::identifier, tok::coloncolon, tok::kw_decltype,
                  tok::annot_template_id) &&
      TryAnnotateCXXScopeToken(EnteringContext)) {
    SkipMalformedDecl();
    return true;
  }

  bool HasScope = Tok.is(tok::annot_cxxscope);
  // Make a copy in case GetLookAheadToken invalidates the result of NextToken.
  Token AfterScope = HasScope ? NextToken() : Tok;

  // Determine whether the following tokens could possibly be a
  // declarator.
  bool MightBeDeclarator = true;
  if (Tok.isOneOf(tok::kw_typename, tok::annot_typename)) {
    // A declarator-id can't start with 'typename'.
    MightBeDeclarator = false;
  } else if (AfterScope.is(tok::annot_template_id)) {
    // If we have a type expressed as a template-id, this cannot be a
    // declarator-id (such a type cannot be redeclared in a simple-declaration).
    TemplateIdAnnotation *Annot =
        static_cast<TemplateIdAnnotation *>(AfterScope.getAnnotationValue());
    if (Annot->Kind == TNK_Type_template)
      MightBeDeclarator = false;
  } else if (AfterScope.is(tok::identifier)) {
    const Token &Next = HasScope ? GetLookAheadToken(2) : NextToken();

    // These tokens cannot come after the declarator-id in a
    // simple-declaration, and are likely to come after a type-specifier.
    if (Next.isOneOf(tok::star, tok::amp, tok::ampamp, tok::identifier,
                     tok::annot_cxxscope, tok::coloncolon)) {
      // Missing a semicolon.
      MightBeDeclarator = false;
    } else if (HasScope) {
      // If the declarator-id has a scope specifier, it must redeclare a
      // previously-declared entity. If that's a type (and this is not a
      // typedef), that's an error.
      CXXScopeSpec SS;
      Actions.RestoreNestedNameSpecifierAnnotation(
          Tok.getAnnotationValue(), Tok.getAnnotationRange(), SS);
      IdentifierInfo *Name = AfterScope.getIdentifierInfo();
      Sema::NameClassification Classification = Actions.ClassifyName(
          getCurScope(), SS, Name, AfterScope.getLocation(), Next,
          /*CCC=*/nullptr);
      switch (Classification.getKind()) {
      case Sema::NC_Error:
        SkipMalformedDecl();
        return true;

      case Sema::NC_Keyword:
        llvm_unreachable("typo correction is not possible here");

      case Sema::NC_Type:
      case Sema::NC_TypeTemplate:
      case Sema::NC_UndeclaredNonType:
      case Sema::NC_UndeclaredTemplate:
        // Not a previously-declared non-type entity.
        MightBeDeclarator = false;
        break;

      case Sema::NC_Unknown:
      case Sema::NC_NonType:
      case Sema::NC_DependentNonType:
      case Sema::NC_ContextIndependentExpr:
      case Sema::NC_VarTemplate:
      case Sema::NC_FunctionTemplate:
        // Might be a redeclaration of a prior entity.
        break;
      }
    }
  }

  if (MightBeDeclarator)
    return false;

  const PrintingPolicy &PPol = Actions.getASTContext().getPrintingPolicy();
  Diag(PP.getLocForEndOfToken(DS.getRepAsDecl()->getEndLoc()),
       diag::err_expected_after)
      << DeclSpec::getSpecifierName(DS.getTypeSpecType(), PPol) << tok::semi;

  // Try to recover from the typo, by dropping the tag definition and parsing
  // the problematic tokens as a type.
  //
  // FIXME: Split the DeclSpec into pieces for the standalone
  // declaration and pieces for the following declaration, instead
  // of assuming that all the other pieces attach to new declaration,
  // and call ParsedFreeStandingDeclSpec as appropriate.
  DS.ClearTypeSpecType();
  ParsedTemplateInfo NotATemplate;
  ParseDeclarationSpecifiers(DS, NotATemplate, AS, DSContext, LateAttrs);
  return false;
}

// Choose the apprpriate diagnostic error for why fixed point types are
// disabled, set the previous specifier, and mark as invalid.
static void SetupFixedPointError(const LangOptions &LangOpts,
                                 const char *&PrevSpec, unsigned &DiagID,
                                 bool &isInvalid) {
  assert(!LangOpts.FixedPoint);
  DiagID = diag::err_fixed_point_not_enabled;
  PrevSpec = "";  // Not used by diagnostic
  isInvalid = true;
}

/// ParseDeclarationSpecifiers
///       declaration-specifiers: [C99 6.7]
///         storage-class-specifier declaration-specifiers[opt]
///         type-specifier declaration-specifiers[opt]
/// [C99]   function-specifier declaration-specifiers[opt]
/// [C11]   alignment-specifier declaration-specifiers[opt]
/// [GNU]   attributes declaration-specifiers[opt]
/// [Clang] '__module_private__' declaration-specifiers[opt]
/// [ObjC1] '__kindof' declaration-specifiers[opt]
///
///       storage-class-specifier: [C99 6.7.1]
///         'typedef'
///         'extern'
///         'static'
///         'auto'
///         'register'
/// [C++]   'mutable'
/// [C++11] 'thread_local'
/// [C11]   '_Thread_local'
/// [GNU]   '__thread'
///       function-specifier: [C99 6.7.4]
/// [C99]   'inline'
/// [C++]   'virtual'
/// [C++]   'explicit'
/// [OpenCL] '__kernel'
///       'friend': [C++ dcl.friend]
///       'constexpr': [C++0x dcl.constexpr]
void Parser::ParseDeclarationSpecifiers(DeclSpec &DS,
                                        const ParsedTemplateInfo &TemplateInfo,
                                        AccessSpecifier AS,
                                        DeclSpecContext DSContext,
                                        LateParsedAttrList *LateAttrs) {
  if (DS.getSourceRange().isInvalid()) {
    // Start the range at the current token but make the end of the range
    // invalid.  This will make the entire range invalid unless we successfully
    // consume a token.
    DS.SetRangeStart(Tok.getLocation());
    DS.SetRangeEnd(SourceLocation());
  }

  bool EnteringContext = (DSContext == DeclSpecContext::DSC_class ||
                          DSContext == DeclSpecContext::DSC_top_level);
  bool AttrsLastTime = false;
  ParsedAttributesWithRange attrs(AttrFactory);
  // We use Sema's policy to get bool macros right.
  PrintingPolicy Policy = Actions.getPrintingPolicy();
  while (1) {
    bool isInvalid = false;
    bool isStorageClass = false;
    const char *PrevSpec = nullptr;
    unsigned DiagID = 0;

    // This value needs to be set to the location of the last token if the last
    // token of the specifier is already consumed.
    SourceLocation ConsumedEnd;

    // HACK: MSVC doesn't consider _Atomic to be a keyword and its STL
    // implementation for VS2013 uses _Atomic as an identifier for one of the
    // classes in <atomic>.
    //
    // A typedef declaration containing _Atomic<...> is among the places where
    // the class is used.  If we are currently parsing such a declaration, treat
    // the token as an identifier.
    if (getLangOpts().MSVCCompat && Tok.is(tok::kw__Atomic) &&
        DS.getStorageClassSpec() == clang::DeclSpec::SCS_typedef &&
        !DS.hasTypeSpecifier() && GetLookAheadToken(1).is(tok::less))
      Tok.setKind(tok::identifier);

    SourceLocation Loc = Tok.getLocation();

    switch (Tok.getKind()) {
    default:
    DoneWithDeclSpec:
      if (!AttrsLastTime)
        ProhibitAttributes(attrs);
      else {
        // Reject C++11 attributes that appertain to decl specifiers as
        // we don't support any C++11 attributes that appertain to decl
        // specifiers. This also conforms to what g++ 4.8 is doing.
        ProhibitCXX11Attributes(attrs, diag::err_attribute_not_type_attr);

        DS.takeAttributesFrom(attrs);
      }

      // If this is not a declaration specifier token, we're done reading decl
      // specifiers.  First verify that DeclSpec's are consistent.
      DS.Finish(Actions, Policy);
      return;

    case tok::l_square:
    case tok::kw_alignas:
      if (!standardAttributesAllowed() || !isCXX11AttributeSpecifier())
        goto DoneWithDeclSpec;

      ProhibitAttributes(attrs);
      // FIXME: It would be good to recover by accepting the attributes,
      //        but attempting to do that now would cause serious
      //        madness in terms of diagnostics.
      attrs.clear();
      attrs.Range = SourceRange();

      ParseCXX11Attributes(attrs);
      AttrsLastTime = true;
      continue;

    case tok::code_completion: {
      Sema::ParserCompletionContext CCC = Sema::PCC_Namespace;
      if (DS.hasTypeSpecifier()) {
        bool AllowNonIdentifiers
          = (getCurScope()->getFlags() & (Scope::ControlScope |
                                          Scope::BlockScope |
                                          Scope::TemplateParamScope |
                                          Scope::FunctionPrototypeScope |
                                          Scope::AtCatchScope)) == 0;
        bool AllowNestedNameSpecifiers
          = DSContext == DeclSpecContext::DSC_top_level ||
            (DSContext == DeclSpecContext::DSC_class && DS.isFriendSpecified());

        Actions.CodeCompleteDeclSpec(getCurScope(), DS,
                                     AllowNonIdentifiers,
                                     AllowNestedNameSpecifiers);
        return cutOffParsing();
      }

      if (getCurScope()->getFnParent() || getCurScope()->getBlockParent())
        CCC = Sema::PCC_LocalDeclarationSpecifiers;
      else if (TemplateInfo.Kind != ParsedTemplateInfo::NonTemplate)
        CCC = DSContext == DeclSpecContext::DSC_class ? Sema::PCC_MemberTemplate
                                                      : Sema::PCC_Template;
      else if (DSContext == DeclSpecContext::DSC_class)
        CCC = Sema::PCC_Class;
      else if (CurParsedObjCImpl)
        CCC = Sema::PCC_ObjCImplementation;

      Actions.CodeCompleteOrdinaryName(getCurScope(), CCC);
      return cutOffParsing();
    }

    case tok::coloncolon: // ::foo::bar
      // C++ scope specifier.  Annotate and loop, or bail out on error.
      if (TryAnnotateCXXScopeToken(EnteringContext)) {
        if (!DS.hasTypeSpecifier())
          DS.SetTypeSpecError();
        goto DoneWithDeclSpec;
      }
      if (Tok.is(tok::coloncolon)) // ::new or ::delete
        goto DoneWithDeclSpec;
      continue;

    case tok::annot_cxxscope: {
      if (DS.hasTypeSpecifier() || DS.isTypeAltiVecVector())
        goto DoneWithDeclSpec;

      CXXScopeSpec SS;
      Actions.RestoreNestedNameSpecifierAnnotation(Tok.getAnnotationValue(),
                                                   Tok.getAnnotationRange(),
                                                   SS);

      // We are looking for a qualified typename.
      Token Next = NextToken();
      if (Next.is(tok::annot_template_id) &&
          static_cast<TemplateIdAnnotation *>(Next.getAnnotationValue())
            ->Kind == TNK_Type_template) {
        // We have a qualified template-id, e.g., N::A<int>

        // If this would be a valid constructor declaration with template
        // arguments, we will reject the attempt to form an invalid type-id
        // referring to the injected-class-name when we annotate the token,
        // per C++ [class.qual]p2.
        //
        // To improve diagnostics for this case, parse the declaration as a
        // constructor (and reject the extra template arguments later).
        TemplateIdAnnotation *TemplateId = takeTemplateIdAnnotation(Next);
        if ((DSContext == DeclSpecContext::DSC_top_level ||
             DSContext == DeclSpecContext::DSC_class) &&
            TemplateId->Name &&
            Actions.isCurrentClassName(*TemplateId->Name, getCurScope(), &SS) &&
            isConstructorDeclarator(/*Unqualified*/ false)) {
          // The user meant this to be an out-of-line constructor
          // definition, but template arguments are not allowed
          // there.  Just allow this as a constructor; we'll
          // complain about it later.
          goto DoneWithDeclSpec;
        }

        DS.getTypeSpecScope() = SS;
        ConsumeAnnotationToken(); // The C++ scope.
        assert(Tok.is(tok::annot_template_id) &&
               "ParseOptionalCXXScopeSpecifier not working");
        AnnotateTemplateIdTokenAsType();
        continue;
      }

      if (Next.is(tok::annot_typename)) {
        DS.getTypeSpecScope() = SS;
        ConsumeAnnotationToken(); // The C++ scope.
        if (Tok.getAnnotationValue()) {
          ParsedType T = getTypeAnnotation(Tok);
          isInvalid = DS.SetTypeSpecType(DeclSpec::TST_typename,
                                         Tok.getAnnotationEndLoc(),
                                         PrevSpec, DiagID, T, Policy);
          if (isInvalid)
            break;
        }
        else
          DS.SetTypeSpecError();
        DS.SetRangeEnd(Tok.getAnnotationEndLoc());
        ConsumeAnnotationToken(); // The typename
      }

      if (Next.isNot(tok::identifier))
        goto DoneWithDeclSpec;

      // Check whether this is a constructor declaration. If we're in a
      // context where the identifier could be a class name, and it has the
      // shape of a constructor declaration, process it as one.
      if ((DSContext == DeclSpecContext::DSC_top_level ||
           DSContext == DeclSpecContext::DSC_class) &&
          Actions.isCurrentClassName(*Next.getIdentifierInfo(), getCurScope(),
                                     &SS) &&
          isConstructorDeclarator(/*Unqualified*/ false))
        goto DoneWithDeclSpec;

      ParsedType TypeRep =
          Actions.getTypeName(*Next.getIdentifierInfo(), Next.getLocation(),
                              getCurScope(), &SS, false, false, nullptr,
                              /*IsCtorOrDtorName=*/false,
                              /*WantNontrivialTypeSourceInfo=*/true,
                              isClassTemplateDeductionContext(DSContext));

      // If the referenced identifier is not a type, then this declspec is
      // erroneous: We already checked about that it has no type specifier, and
      // C++ doesn't have implicit int.  Diagnose it as a typo w.r.t. to the
      // typename.
      if (!TypeRep) {
        // Eat the scope spec so the identifier is current.
        ConsumeAnnotationToken();
        ParsedAttributesWithRange Attrs(AttrFactory);
        if (ParseImplicitInt(DS, &SS, TemplateInfo, AS, DSContext, Attrs)) {
          if (!Attrs.empty()) {
            AttrsLastTime = true;
            attrs.takeAllFrom(Attrs);
          }
          continue;
        }
        goto DoneWithDeclSpec;
      }

      DS.getTypeSpecScope() = SS;
      ConsumeAnnotationToken(); // The C++ scope.

      isInvalid = DS.SetTypeSpecType(DeclSpec::TST_typename, Loc, PrevSpec,
                                     DiagID, TypeRep, Policy);
      if (isInvalid)
        break;

      DS.SetRangeEnd(Tok.getLocation());
      ConsumeToken(); // The typename.

      continue;
    }

    case tok::annot_typename: {
      // If we've previously seen a tag definition, we were almost surely
      // missing a semicolon after it.
      if (DS.hasTypeSpecifier() && DS.hasTagDefinition())
        goto DoneWithDeclSpec;

      if (Tok.getAnnotationValue()) {
        ParsedType T = getTypeAnnotation(Tok);
        isInvalid = DS.SetTypeSpecType(DeclSpec::TST_typename, Loc, PrevSpec,
                                       DiagID, T, Policy);
      } else
        DS.SetTypeSpecError();

      if (isInvalid)
        break;

      DS.SetRangeEnd(Tok.getAnnotationEndLoc());
      ConsumeAnnotationToken(); // The typename

      continue;
    }

    case tok::kw___is_signed:
      // GNU libstdc++ 4.4 uses __is_signed as an identifier, but Clang
      // typically treats it as a trait. If we see __is_signed as it appears
      // in libstdc++, e.g.,
      //
      //   static const bool __is_signed;
      //
      // then treat __is_signed as an identifier rather than as a keyword.
      if (DS.getTypeSpecType() == TST_bool &&
          DS.getTypeQualifiers() == DeclSpec::TQ_const &&
          DS.getStorageClassSpec() == DeclSpec::SCS_static)
        TryKeywordIdentFallback(true);

      // We're done with the declaration-specifiers.
      goto DoneWithDeclSpec;

      // typedef-name
    case tok::kw___super:
    case tok::kw_decltype:
    case tok::identifier: {
      // This identifier can only be a typedef name if we haven't already seen
      // a type-specifier.  Without this check we misparse:
      //  typedef int X; struct Y { short X; };  as 'short int'.
      if (DS.hasTypeSpecifier())
        goto DoneWithDeclSpec;

      // If the token is an identifier named "__declspec" and Microsoft
      // extensions are not enabled, it is likely that there will be cascading
      // parse errors if this really is a __declspec attribute. Attempt to
      // recognize that scenario and recover gracefully.
      if (!getLangOpts().DeclSpecKeyword && Tok.is(tok::identifier) &&
          Tok.getIdentifierInfo()->getName().equals("__declspec")) {
        Diag(Loc, diag::err_ms_attributes_not_enabled);

        // The next token should be an open paren. If it is, eat the entire
        // attribute declaration and continue.
        if (NextToken().is(tok::l_paren)) {
          // Consume the __declspec identifier.
          ConsumeToken();

          // Eat the parens and everything between them.
          BalancedDelimiterTracker T(*this, tok::l_paren);
          if (T.consumeOpen()) {
            assert(false && "Not a left paren?");
            return;
          }
          T.skipToEnd();
          continue;
        }
      }

      // In C++, check to see if this is a scope specifier like foo::bar::, if
      // so handle it as such.  This is important for ctor parsing.
      if (getLangOpts().CPlusPlus) {
        if (TryAnnotateCXXScopeToken(EnteringContext)) {
          DS.SetTypeSpecError();
          goto DoneWithDeclSpec;
        }
        if (!Tok.is(tok::identifier))
          continue;
      }

      // Check for need to substitute AltiVec keyword tokens.
      if (TryAltiVecToken(DS, Loc, PrevSpec, DiagID, isInvalid))
        break;

      // [AltiVec] 2.2: [If the 'vector' specifier is used] The syntax does not
      //                allow the use of a typedef name as a type specifier.
      if (DS.isTypeAltiVecVector())
        goto DoneWithDeclSpec;

      if (DSContext == DeclSpecContext::DSC_objc_method_result &&
          isObjCInstancetype()) {
        ParsedType TypeRep = Actions.ActOnObjCInstanceType(Loc);
        assert(TypeRep);
        isInvalid = DS.SetTypeSpecType(DeclSpec::TST_typename, Loc, PrevSpec,
                                       DiagID, TypeRep, Policy);
        if (isInvalid)
          break;

        DS.SetRangeEnd(Loc);
        ConsumeToken();
        continue;
      }

      // If we're in a context where the identifier could be a class name,
      // check whether this is a constructor declaration.
      if (getLangOpts().CPlusPlus && DSContext == DeclSpecContext::DSC_class &&
          Actions.isCurrentClassName(*Tok.getIdentifierInfo(), getCurScope()) &&
          isConstructorDeclarator(/*Unqualified*/true))
        goto DoneWithDeclSpec;

      ParsedType TypeRep = Actions.getTypeName(
          *Tok.getIdentifierInfo(), Tok.getLocation(), getCurScope(), nullptr,
          false, false, nullptr, false, false,
          isClassTemplateDeductionContext(DSContext));

      // If this is not a typedef name, don't parse it as part of the declspec,
      // it must be an implicit int or an error.
      if (!TypeRep) {
        ParsedAttributesWithRange Attrs(AttrFactory);
        if (ParseImplicitInt(DS, nullptr, TemplateInfo, AS, DSContext, Attrs)) {
          if (!Attrs.empty()) {
            AttrsLastTime = true;
            attrs.takeAllFrom(Attrs);
          }
          continue;
        }
        goto DoneWithDeclSpec;
      }

      // Likewise, if this is a context where the identifier could be a template
      // name, check whether this is a deduction guide declaration.
      if (getLangOpts().CPlusPlus17 &&
          (DSContext == DeclSpecContext::DSC_class ||
           DSContext == DeclSpecContext::DSC_top_level) &&
          Actions.isDeductionGuideName(getCurScope(), *Tok.getIdentifierInfo(),
                                       Tok.getLocation()) &&
          isConstructorDeclarator(/*Unqualified*/ true,
                                  /*DeductionGuide*/ true))
        goto DoneWithDeclSpec;

      isInvalid = DS.SetTypeSpecType(DeclSpec::TST_typename, Loc, PrevSpec,
                                     DiagID, TypeRep, Policy);
      if (isInvalid)
        break;

      DS.SetRangeEnd(Tok.getLocation());
      ConsumeToken(); // The identifier

      // Objective-C supports type arguments and protocol references
      // following an Objective-C object or object pointer
      // type. Handle either one of them.
      if (Tok.is(tok::less) && getLangOpts().ObjC) {
        SourceLocation NewEndLoc;
        TypeResult NewTypeRep = parseObjCTypeArgsAndProtocolQualifiers(
                                  Loc, TypeRep, /*consumeLastToken=*/true,
                                  NewEndLoc);
        if (NewTypeRep.isUsable()) {
          DS.UpdateTypeRep(NewTypeRep.get());
          DS.SetRangeEnd(NewEndLoc);
        }
      }

      // Need to support trailing type qualifiers (e.g. "id<p> const").
      // If a type specifier follows, it will be diagnosed elsewhere.
      continue;
    }

      // type-name
    case tok::annot_template_id: {
      TemplateIdAnnotation *TemplateId = takeTemplateIdAnnotation(Tok);
      if (TemplateId->Kind != TNK_Type_template &&
          TemplateId->Kind != TNK_Undeclared_template) {
        // This template-id does not refer to a type name, so we're
        // done with the type-specifiers.
        goto DoneWithDeclSpec;
      }

      // If we're in a context where the template-id could be a
      // constructor name or specialization, check whether this is a
      // constructor declaration.
      if (getLangOpts().CPlusPlus && DSContext == DeclSpecContext::DSC_class &&
          Actions.isCurrentClassName(*TemplateId->Name, getCurScope()) &&
          isConstructorDeclarator(TemplateId->SS.isEmpty()))
        goto DoneWithDeclSpec;

      // Turn the template-id annotation token into a type annotation
      // token, then try again to parse it as a type-specifier.
      AnnotateTemplateIdTokenAsType();
      continue;
    }

    // GNU attributes support.
    case tok::kw___attribute:
      ParseGNUAttributes(DS.getAttributes(), nullptr, LateAttrs);
      continue;

    // Microsoft declspec support.
    case tok::kw___declspec:
      ParseMicrosoftDeclSpecs(DS.getAttributes());
      continue;

    // Microsoft single token adornments.
    case tok::kw___forceinline: {
      isInvalid = DS.setFunctionSpecForceInline(Loc, PrevSpec, DiagID);
      IdentifierInfo *AttrName = Tok.getIdentifierInfo();
      SourceLocation AttrNameLoc = Tok.getLocation();
      DS.getAttributes().addNew(AttrName, AttrNameLoc, nullptr, AttrNameLoc,
                                nullptr, 0, ParsedAttr::AS_Keyword);
      break;
    }

    case tok::kw___unaligned:
      isInvalid = DS.SetTypeQual(DeclSpec::TQ_unaligned, Loc, PrevSpec, DiagID,
                                 getLangOpts());
      break;

    case tok::kw___sptr:
    case tok::kw___uptr:
    case tok::kw___ptr64:
    case tok::kw___ptr32:
    case tok::kw___w64:
    case tok::kw___cdecl:
    case tok::kw___stdcall:
    case tok::kw___fastcall:
    case tok::kw___thiscall:
    case tok::kw___regcall:
    case tok::kw___vectorcall:
      ParseMicrosoftTypeAttributes(DS.getAttributes());
      continue;

    // Borland single token adornments.
    case tok::kw___pascal:
      ParseBorlandTypeAttributes(DS.getAttributes());
      continue;

    // OpenCL single token adornments.
    case tok::kw___kernel:
      ParseOpenCLKernelAttributes(DS.getAttributes());
      continue;

    // Nullability type specifiers.
    case tok::kw__Nonnull:
    case tok::kw__Nullable:
    case tok::kw__Null_unspecified:
      ParseNullabilityTypeSpecifiers(DS.getAttributes());
      continue;

    // Objective-C 'kindof' types.
    case tok::kw___kindof:
      DS.getAttributes().addNew(Tok.getIdentifierInfo(), Loc, nullptr, Loc,
                                nullptr, 0, ParsedAttr::AS_Keyword);
      (void)ConsumeToken();
      continue;

    // storage-class-specifier
    case tok::kw_typedef:
      isInvalid = DS.SetStorageClassSpec(Actions, DeclSpec::SCS_typedef, Loc,
                                         PrevSpec, DiagID, Policy);
      isStorageClass = true;
      break;
    case tok::kw_extern:
      if (DS.getThreadStorageClassSpec() == DeclSpec::TSCS___thread)
        Diag(Tok, diag::ext_thread_before) << "extern";
      isInvalid = DS.SetStorageClassSpec(Actions, DeclSpec::SCS_extern, Loc,
                                         PrevSpec, DiagID, Policy);
      isStorageClass = true;
      break;
    case tok::kw___private_extern__:
      isInvalid = DS.SetStorageClassSpec(Actions, DeclSpec::SCS_private_extern,
                                         Loc, PrevSpec, DiagID, Policy);
      isStorageClass = true;
      break;
    case tok::kw_static:
      if (DS.getThreadStorageClassSpec() == DeclSpec::TSCS___thread)
        Diag(Tok, diag::ext_thread_before) << "static";
      isInvalid = DS.SetStorageClassSpec(Actions, DeclSpec::SCS_static, Loc,
                                         PrevSpec, DiagID, Policy);
      isStorageClass = true;
      break;
    case tok::kw_auto:
      if (getLangOpts().CPlusPlus11) {
        if (isKnownToBeTypeSpecifier(GetLookAheadToken(1))) {
          isInvalid = DS.SetStorageClassSpec(Actions, DeclSpec::SCS_auto, Loc,
                                             PrevSpec, DiagID, Policy);
          if (!isInvalid)
            Diag(Tok, diag::ext_auto_storage_class)
              << FixItHint::CreateRemoval(DS.getStorageClassSpecLoc());
        } else
          isInvalid = DS.SetTypeSpecType(DeclSpec::TST_auto, Loc, PrevSpec,
                                         DiagID, Policy);
      } else
        isInvalid = DS.SetStorageClassSpec(Actions, DeclSpec::SCS_auto, Loc,
                                           PrevSpec, DiagID, Policy);
      isStorageClass = true;
      break;
    case tok::kw___auto_type:
      Diag(Tok, diag::ext_auto_type);
      isInvalid = DS.SetTypeSpecType(DeclSpec::TST_auto_type, Loc, PrevSpec,
                                     DiagID, Policy);
      break;
    case tok::kw_register:
      isInvalid = DS.SetStorageClassSpec(Actions, DeclSpec::SCS_register, Loc,
                                         PrevSpec, DiagID, Policy);
      isStorageClass = true;
      break;
    case tok::kw_mutable:
      isInvalid = DS.SetStorageClassSpec(Actions, DeclSpec::SCS_mutable, Loc,
                                         PrevSpec, DiagID, Policy);
      isStorageClass = true;
      break;
    case tok::kw___thread:
      isInvalid = DS.SetStorageClassSpecThread(DeclSpec::TSCS___thread, Loc,
                                               PrevSpec, DiagID);
      isStorageClass = true;
      break;
    case tok::kw_thread_local:
      isInvalid = DS.SetStorageClassSpecThread(DeclSpec::TSCS_thread_local, Loc,
                                               PrevSpec, DiagID);
      isStorageClass = true;
      break;
    case tok::kw__Thread_local:
      if (!getLangOpts().C11)
        Diag(Tok, diag::ext_c11_feature) << Tok.getName();
      isInvalid = DS.SetStorageClassSpecThread(DeclSpec::TSCS__Thread_local,
                                               Loc, PrevSpec, DiagID);
      isStorageClass = true;
      break;

    // function-specifier
    case tok::kw_inline:
      isInvalid = DS.setFunctionSpecInline(Loc, PrevSpec, DiagID);
      break;
    case tok::kw_virtual:
      // C++ for OpenCL does not allow virtual function qualifier, to avoid
      // function pointers restricted in OpenCL v2.0 s6.9.a.
      if (getLangOpts().OpenCLCPlusPlus) {
        DiagID = diag::err_openclcxx_virtual_function;
        PrevSpec = Tok.getIdentifierInfo()->getNameStart();
        isInvalid = true;
      }
      else {
        isInvalid = DS.setFunctionSpecVirtual(Loc, PrevSpec, DiagID);
      }
      break;
    case tok::kw_explicit: {
      SourceLocation ExplicitLoc = Loc;
      SourceLocation CloseParenLoc;
      ExplicitSpecifier ExplicitSpec(nullptr, ExplicitSpecKind::ResolvedTrue);
      ConsumedEnd = ExplicitLoc;
      ConsumeToken(); // kw_explicit
      if (Tok.is(tok::l_paren)) {
        if (getLangOpts().CPlusPlus2a) {
          ExprResult ExplicitExpr(static_cast<Expr *>(nullptr));
          BalancedDelimiterTracker Tracker(*this, tok::l_paren);
          Tracker.consumeOpen();
          ExplicitExpr = ParseConstantExpression();
          ConsumedEnd = Tok.getLocation();
          if (ExplicitExpr.isUsable()) {
            CloseParenLoc = Tok.getLocation();
            Tracker.consumeClose();
            ExplicitSpec =
                Actions.ActOnExplicitBoolSpecifier(ExplicitExpr.get());
          } else
            Tracker.skipToEnd();
        } else
          Diag(Tok.getLocation(), diag::warn_cxx2a_compat_explicit_bool);
      }
      isInvalid = DS.setFunctionSpecExplicit(ExplicitLoc, PrevSpec, DiagID,
                                             ExplicitSpec, CloseParenLoc);
      break;
    }
    case tok::kw__Noreturn:
      if (!getLangOpts().C11)
        Diag(Tok, diag::ext_c11_feature) << Tok.getName();
      isInvalid = DS.setFunctionSpecNoreturn(Loc, PrevSpec, DiagID);
      break;

    // alignment-specifier
    case tok::kw__Alignas:
      if (!getLangOpts().C11)
        Diag(Tok, diag::ext_c11_feature) << Tok.getName();
      ParseAlignmentSpecifier(DS.getAttributes());
      continue;

    // friend
    case tok::kw_friend:
      if (DSContext == DeclSpecContext::DSC_class)
        isInvalid = DS.SetFriendSpec(Loc, PrevSpec, DiagID);
      else {
        PrevSpec = ""; // not actually used by the diagnostic
        DiagID = diag::err_friend_invalid_in_context;
        isInvalid = true;
      }
      break;

    // Modules
    case tok::kw___module_private__:
      isInvalid = DS.setModulePrivateSpec(Loc, PrevSpec, DiagID);
      break;

    // constexpr, consteval, constinit specifiers
    case tok::kw_constexpr:
      isInvalid = DS.SetConstexprSpec(CSK_constexpr, Loc, PrevSpec, DiagID);
      break;
    case tok::kw_consteval:
      isInvalid = DS.SetConstexprSpec(CSK_consteval, Loc, PrevSpec, DiagID);
      break;
    case tok::kw_constinit:
      isInvalid = DS.SetConstexprSpec(CSK_constinit, Loc, PrevSpec, DiagID);
      break;

    // type-specifier
    case tok::kw_short:
      isInvalid = DS.SetTypeSpecWidth(DeclSpec::TSW_short, Loc, PrevSpec,
                                      DiagID, Policy);
      break;
    case tok::kw_long:
      if (DS.getTypeSpecWidth() != DeclSpec::TSW_long)
        isInvalid = DS.SetTypeSpecWidth(DeclSpec::TSW_long, Loc, PrevSpec,
                                        DiagID, Policy);
      else
        isInvalid = DS.SetTypeSpecWidth(DeclSpec::TSW_longlong, Loc, PrevSpec,
                                        DiagID, Policy);
      break;
    case tok::kw___int64:
        isInvalid = DS.SetTypeSpecWidth(DeclSpec::TSW_longlong, Loc, PrevSpec,
                                        DiagID, Policy);
      break;
    case tok::kw_signed:
      isInvalid = DS.SetTypeSpecSign(DeclSpec::TSS_signed, Loc, PrevSpec,
                                     DiagID);
      break;
    case tok::kw_unsigned:
      isInvalid = DS.SetTypeSpecSign(DeclSpec::TSS_unsigned, Loc, PrevSpec,
                                     DiagID);
      break;
    case tok::kw__Complex:
      if (!getLangOpts().C99)
        Diag(Tok, diag::ext_c99_feature) << Tok.getName();
      isInvalid = DS.SetTypeSpecComplex(DeclSpec::TSC_complex, Loc, PrevSpec,
                                        DiagID);
      break;
    case tok::kw__Imaginary:
      if (!getLangOpts().C99)
        Diag(Tok, diag::ext_c99_feature) << Tok.getName();
      isInvalid = DS.SetTypeSpecComplex(DeclSpec::TSC_imaginary, Loc, PrevSpec,
                                        DiagID);
      break;
    case tok::kw_void:
      isInvalid = DS.SetTypeSpecType(DeclSpec::TST_void, Loc, PrevSpec,
                                     DiagID, Policy);
      break;
    case tok::kw_char:
      isInvalid = DS.SetTypeSpecType(DeclSpec::TST_char, Loc, PrevSpec,
                                     DiagID, Policy);
      break;
    case tok::kw_int:
      isInvalid = DS.SetTypeSpecType(DeclSpec::TST_int, Loc, PrevSpec,
                                     DiagID, Policy);
      break;
    case tok::kw___int128:
      isInvalid = DS.SetTypeSpecType(DeclSpec::TST_int128, Loc, PrevSpec,
                                     DiagID, Policy);
      break;
    case tok::kw_half:
      isInvalid = DS.SetTypeSpecType(DeclSpec::TST_half, Loc, PrevSpec,
                                     DiagID, Policy);
      break;
    case tok::kw_float:
      isInvalid = DS.SetTypeSpecType(DeclSpec::TST_float, Loc, PrevSpec,
                                     DiagID, Policy);
      break;
    case tok::kw_double:
      isInvalid = DS.SetTypeSpecType(DeclSpec::TST_double, Loc, PrevSpec,
                                     DiagID, Policy);
      break;
    case tok::kw__Float16:
      isInvalid = DS.SetTypeSpecType(DeclSpec::TST_float16, Loc, PrevSpec,
                                     DiagID, Policy);
      break;
    case tok::kw__Accum:
      if (!getLangOpts().FixedPoint) {
        SetupFixedPointError(getLangOpts(), PrevSpec, DiagID, isInvalid);
      } else {
        isInvalid = DS.SetTypeSpecType(DeclSpec::TST_accum, Loc, PrevSpec,
                                       DiagID, Policy);
      }
      break;
    case tok::kw__Fract:
      if (!getLangOpts().FixedPoint) {
        SetupFixedPointError(getLangOpts(), PrevSpec, DiagID, isInvalid);
      } else {
        isInvalid = DS.SetTypeSpecType(DeclSpec::TST_fract, Loc, PrevSpec,
                                       DiagID, Policy);
      }
      break;
    case tok::kw__Sat:
      if (!getLangOpts().FixedPoint) {
        SetupFixedPointError(getLangOpts(), PrevSpec, DiagID, isInvalid);
      } else {
        isInvalid = DS.SetTypeSpecSat(Loc, PrevSpec, DiagID);
      }
      break;
    case tok::kw___float128:
      isInvalid = DS.SetTypeSpecType(DeclSpec::TST_float128, Loc, PrevSpec,
                                     DiagID, Policy);
      break;
    case tok::kw_wchar_t:
      isInvalid = DS.SetTypeSpecType(DeclSpec::TST_wchar, Loc, PrevSpec,
                                     DiagID, Policy);
      break;
    case tok::kw_char8_t:
      isInvalid = DS.SetTypeSpecType(DeclSpec::TST_char8, Loc, PrevSpec,
                                     DiagID, Policy);
      break;
    case tok::kw_char16_t:
      isInvalid = DS.SetTypeSpecType(DeclSpec::TST_char16, Loc, PrevSpec,
                                     DiagID, Policy);
      break;
    case tok::kw_char32_t:
      isInvalid = DS.SetTypeSpecType(DeclSpec::TST_char32, Loc, PrevSpec,
                                     DiagID, Policy);
      break;
    case tok::kw_bool:
    case tok::kw__Bool:
      if (Tok.is(tok::kw__Bool) && !getLangOpts().C99)
        Diag(Tok, diag::ext_c99_feature) << Tok.getName();

      if (Tok.is(tok::kw_bool) &&
          DS.getTypeSpecType() != DeclSpec::TST_unspecified &&
          DS.getStorageClassSpec() == DeclSpec::SCS_typedef) {
        PrevSpec = ""; // Not used by the diagnostic.
        DiagID = diag::err_bool_redeclaration;
        // For better error recovery.
        Tok.setKind(tok::identifier);
        isInvalid = true;
      } else {
        isInvalid = DS.SetTypeSpecType(DeclSpec::TST_bool, Loc, PrevSpec,
                                       DiagID, Policy);
      }
      break;
    case tok::kw__Decimal32:
      isInvalid = DS.SetTypeSpecType(DeclSpec::TST_decimal32, Loc, PrevSpec,
                                     DiagID, Policy);
      break;
    case tok::kw__Decimal64:
      isInvalid = DS.SetTypeSpecType(DeclSpec::TST_decimal64, Loc, PrevSpec,
                                     DiagID, Policy);
      break;
    case tok::kw__Decimal128:
      isInvalid = DS.SetTypeSpecType(DeclSpec::TST_decimal128, Loc, PrevSpec,
                                     DiagID, Policy);
      break;
    case tok::kw___vector:
      isInvalid = DS.SetTypeAltiVecVector(true, Loc, PrevSpec, DiagID, Policy);
      break;
    case tok::kw___pixel:
      isInvalid = DS.SetTypeAltiVecPixel(true, Loc, PrevSpec, DiagID, Policy);
      break;
    case tok::kw___bool:
      isInvalid = DS.SetTypeAltiVecBool(true, Loc, PrevSpec, DiagID, Policy);
      break;
    case tok::kw_pipe:
      if (!getLangOpts().OpenCL || (getLangOpts().OpenCLVersion < 200 &&
                                    !getLangOpts().OpenCLCPlusPlus)) {
        // OpenCL 2.0 defined this keyword. OpenCL 1.2 and earlier should
        // support the "pipe" word as identifier.
        Tok.getIdentifierInfo()->revertTokenIDToIdentifier();
        goto DoneWithDeclSpec;
      }
      isInvalid = DS.SetTypePipe(true, Loc, PrevSpec, DiagID, Policy);
      break;
#define GENERIC_IMAGE_TYPE(ImgType, Id) \
  case tok::kw_##ImgType##_t: \
    isInvalid = DS.SetTypeSpecType(DeclSpec::TST_##ImgType##_t, Loc, PrevSpec, \
                                   DiagID, Policy); \
    break;
#include "clang/Basic/OpenCLImageTypes.def"
    case tok::kw___unknown_anytype:
      isInvalid = DS.SetTypeSpecType(TST_unknown_anytype, Loc,
                                     PrevSpec, DiagID, Policy);
      break;

    // class-specifier:
    case tok::kw_class:
    case tok::kw_struct:
    case tok::kw___interface:
    case tok::kw_union: {
      tok::TokenKind Kind = Tok.getKind();
      ConsumeToken();

      // These are attributes following class specifiers.
      // To produce better diagnostic, we parse them when
      // parsing class specifier.
      ParsedAttributesWithRange Attributes(AttrFactory);
      ParseClassSpecifier(Kind, Loc, DS, TemplateInfo, AS,
                          EnteringContext, DSContext, Attributes);

      // If there are attributes following class specifier,
      // take them over and handle them here.
      if (!Attributes.empty()) {
        AttrsLastTime = true;
        attrs.takeAllFrom(Attributes);
      }
      continue;
    }

    // enum-specifier:
    case tok::kw_enum:
      ConsumeToken();
      ParseEnumSpecifier(Loc, DS, TemplateInfo, AS, DSContext);
      continue;

    // cv-qualifier:
    case tok::kw_const:
      isInvalid = DS.SetTypeQual(DeclSpec::TQ_const, Loc, PrevSpec, DiagID,
                                 getLangOpts());
      break;
    case tok::kw_volatile:
      isInvalid = DS.SetTypeQual(DeclSpec::TQ_volatile, Loc, PrevSpec, DiagID,
                                 getLangOpts());
      break;
    case tok::kw_restrict:
      // Must distinguish between '__restrict' and 'restrict(cpu,amp)':
      // '__restrict' is a type qualifier
      // 'restrict(cpu,amp)' is C++AMP restriction specifier
      if (getLangOpts().CPlusPlusAMP) {
        if (NextToken().is(tok::l_paren))
          return;
      }
      isInvalid = DS.SetTypeQual(DeclSpec::TQ_restrict, Loc, PrevSpec, DiagID,
                                 getLangOpts());
      break;

    // C++ typename-specifier:
    case tok::kw_typename:
      if (TryAnnotateTypeOrScopeToken()) {
        DS.SetTypeSpecError();
        goto DoneWithDeclSpec;
      }
      if (!Tok.is(tok::kw_typename))
        continue;
      break;

    // GNU typeof support.
    case tok::kw_typeof:
      ParseTypeofSpecifier(DS);
      continue;

    case tok::annot_decltype:
      ParseDecltypeSpecifier(DS);
      continue;

    case tok::annot_pragma_pack:
      HandlePragmaPack();
      continue;

    case tok::annot_pragma_ms_pragma:
      HandlePragmaMSPragma();
      continue;

    case tok::annot_pragma_ms_vtordisp:
      HandlePragmaMSVtorDisp();
      continue;

    case tok::annot_pragma_ms_pointers_to_members:
      HandlePragmaMSPointersToMembers();
      continue;

    case tok::kw___underlying_type:
      ParseUnderlyingTypeSpecifier(DS);
      continue;

    case tok::kw__Atomic:
      // C11 6.7.2.4/4:
      //   If the _Atomic keyword is immediately followed by a left parenthesis,
      //   it is interpreted as a type specifier (with a type name), not as a
      //   type qualifier.
      if (!getLangOpts().C11)
        Diag(Tok, diag::ext_c11_feature) << Tok.getName();

      if (NextToken().is(tok::l_paren)) {
        ParseAtomicSpecifier(DS);
        continue;
      }
      isInvalid = DS.SetTypeQual(DeclSpec::TQ_atomic, Loc, PrevSpec, DiagID,
                                 getLangOpts());
      break;

    // OpenCL address space qualifiers:
    case tok::kw___generic:
      // generic address space is introduced only in OpenCL v2.0
      // see OpenCL C Spec v2.0 s6.5.5
      if (Actions.getLangOpts().OpenCLVersion < 200 &&
          !Actions.getLangOpts().OpenCLCPlusPlus) {
        DiagID = diag::err_opencl_unknown_type_specifier;
        PrevSpec = Tok.getIdentifierInfo()->getNameStart();
        isInvalid = true;
        break;
      }
      LLVM_FALLTHROUGH;
    case tok::kw_private:
      // It's fine (but redundant) to check this for __generic on the
      // fallthrough path; we only form the __generic token in OpenCL mode.
      if (!getLangOpts().OpenCL)
        goto DoneWithDeclSpec;
      LLVM_FALLTHROUGH;
    case tok::kw___private:
    case tok::kw___global:
    case tok::kw___local:
    case tok::kw___constant:
    // OpenCL access qualifiers:
    case tok::kw___read_only:
    case tok::kw___write_only:
    case tok::kw___read_write:
      ParseOpenCLQualifiers(DS.getAttributes());
      break;

    case tok::less:
      // GCC ObjC supports types like "<SomeProtocol>" as a synonym for
      // "id<SomeProtocol>".  This is hopelessly old fashioned and dangerous,
      // but we support it.
      if (DS.hasTypeSpecifier() || !getLangOpts().ObjC)
        goto DoneWithDeclSpec;

      SourceLocation StartLoc = Tok.getLocation();
      SourceLocation EndLoc;
      TypeResult Type = parseObjCProtocolQualifierType(EndLoc);
      if (Type.isUsable()) {
        if (DS.SetTypeSpecType(DeclSpec::TST_typename, StartLoc, StartLoc,
                               PrevSpec, DiagID, Type.get(),
                               Actions.getASTContext().getPrintingPolicy()))
          Diag(StartLoc, DiagID) << PrevSpec;

        DS.SetRangeEnd(EndLoc);
      } else {
        DS.SetTypeSpecError();
      }

      // Need to support trailing type qualifiers (e.g. "id<p> const").
      // If a type specifier follows, it will be diagnosed elsewhere.
      continue;
    }

    DS.SetRangeEnd(ConsumedEnd.isValid() ? ConsumedEnd : Tok.getLocation());

    // If the specifier wasn't legal, issue a diagnostic.
    if (isInvalid) {
      assert(PrevSpec && "Method did not return previous specifier!");
      assert(DiagID);

      if (DiagID == diag::ext_duplicate_declspec ||
          DiagID == diag::ext_warn_duplicate_declspec ||
          DiagID == diag::err_duplicate_declspec)
        Diag(Loc, DiagID) << PrevSpec
                          << FixItHint::CreateRemoval(
                                 SourceRange(Loc, DS.getEndLoc()));
      else if (DiagID == diag::err_opencl_unknown_type_specifier) {
        Diag(Loc, DiagID) << getLangOpts().OpenCLCPlusPlus
                          << getLangOpts().getOpenCLVersionTuple().getAsString()
                          << PrevSpec << isStorageClass;
      } else
        Diag(Loc, DiagID) << PrevSpec;
    }

    if (DiagID != diag::err_bool_redeclaration && ConsumedEnd.isInvalid())
      // After an error the next token can be an annotation token.
      ConsumeAnyToken();

    AttrsLastTime = false;
  }
}

/// ParseStructDeclaration - Parse a struct declaration without the terminating
/// semicolon.
///
/// Note that a struct declaration refers to a declaration in a struct,
/// not to the declaration of a struct.
///
///       struct-declaration:
/// [C2x]   attributes-specifier-seq[opt]
///           specifier-qualifier-list struct-declarator-list
/// [GNU]   __extension__ struct-declaration
/// [GNU]   specifier-qualifier-list
///       struct-declarator-list:
///         struct-declarator
///         struct-declarator-list ',' struct-declarator
/// [GNU]   struct-declarator-list ',' attributes[opt] struct-declarator
///       struct-declarator:
///         declarator
/// [GNU]   declarator attributes[opt]
///         declarator[opt] ':' constant-expression
/// [GNU]   declarator[opt] ':' constant-expression attributes[opt]
///
void Parser::ParseStructDeclaration(
    ParsingDeclSpec &DS,
    llvm::function_ref<void(ParsingFieldDeclarator &)> FieldsCallback) {

  if (Tok.is(tok::kw___extension__)) {
    // __extension__ silences extension warnings in the subexpression.
    ExtensionRAIIObject O(Diags);  // Use RAII to do this.
    ConsumeToken();
    return ParseStructDeclaration(DS, FieldsCallback);
  }

  // Parse leading attributes.
  ParsedAttributesWithRange Attrs(AttrFactory);
  MaybeParseCXX11Attributes(Attrs);
  DS.takeAttributesFrom(Attrs);

  // Parse the common specifier-qualifiers-list piece.
  ParseSpecifierQualifierList(DS);

  // If there are no declarators, this is a free-standing declaration
  // specifier. Let the actions module cope with it.
  if (Tok.is(tok::semi)) {
    RecordDecl *AnonRecord = nullptr;
    Decl *TheDecl = Actions.ParsedFreeStandingDeclSpec(getCurScope(), AS_none,
                                                       DS, AnonRecord);
    assert(!AnonRecord && "Did not expect anonymous struct or union here");
    DS.complete(TheDecl);
    return;
  }

  // Read struct-declarators until we find the semicolon.
  bool FirstDeclarator = true;
  SourceLocation CommaLoc;
  while (1) {
    ParsingFieldDeclarator DeclaratorInfo(*this, DS);
    DeclaratorInfo.D.setCommaLoc(CommaLoc);

    // Attributes are only allowed here on successive declarators.
    if (!FirstDeclarator)
      MaybeParseGNUAttributes(DeclaratorInfo.D);

    /// struct-declarator: declarator
    /// struct-declarator: declarator[opt] ':' constant-expression
    if (Tok.isNot(tok::colon)) {
      // Don't parse FOO:BAR as if it were a typo for FOO::BAR.
      ColonProtectionRAIIObject X(*this);
      ParseDeclarator(DeclaratorInfo.D);
    } else
      DeclaratorInfo.D.SetIdentifier(nullptr, Tok.getLocation());

    if (TryConsumeToken(tok::colon)) {
      ExprResult Res(ParseConstantExpression());
      if (Res.isInvalid())
        SkipUntil(tok::semi, StopBeforeMatch);
      else
        DeclaratorInfo.BitfieldSize = Res.get();
    }

    // If attributes exist after the declarator, parse them.
    MaybeParseGNUAttributes(DeclaratorInfo.D);

    // We're done with this declarator;  invoke the callback.
    FieldsCallback(DeclaratorInfo);

    // If we don't have a comma, it is either the end of the list (a ';')
    // or an error, bail out.
    if (!TryConsumeToken(tok::comma, CommaLoc))
      return;

    FirstDeclarator = false;
  }
}

/// ParseStructUnionBody
///       struct-contents:
///         struct-declaration-list
/// [EXT]   empty
/// [GNU]   "struct-declaration-list" without terminatoring ';'
///       struct-declaration-list:
///         struct-declaration
///         struct-declaration-list struct-declaration
/// [OBC]   '@' 'defs' '(' class-name ')'
///
void Parser::ParseStructUnionBody(SourceLocation RecordLoc,
                                  DeclSpec::TST TagType, Decl *TagDecl) {
  PrettyDeclStackTraceEntry CrashInfo(Actions.Context, TagDecl, RecordLoc,
                                      "parsing struct/union body");
  assert(!getLangOpts().CPlusPlus && "C++ declarations not supported");

  BalancedDelimiterTracker T(*this, tok::l_brace);
  if (T.consumeOpen())
    return;

  ParseScope StructScope(this, Scope::ClassScope|Scope::DeclScope);
  Actions.ActOnTagStartDefinition(getCurScope(), TagDecl);

  SmallVector<Decl *, 32> FieldDecls;

  // While we still have something to read, read the declarations in the struct.
  while (!tryParseMisplacedModuleImport() && Tok.isNot(tok::r_brace) &&
         Tok.isNot(tok::eof)) {
    // Each iteration of this loop reads one struct-declaration.

    // Check for extraneous top-level semicolon.
    if (Tok.is(tok::semi)) {
      ConsumeExtraSemi(InsideStruct, TagType);
      continue;
    }

    // Parse _Static_assert declaration.
    if (Tok.is(tok::kw__Static_assert)) {
      SourceLocation DeclEnd;
      ParseStaticAssertDeclaration(DeclEnd);
      continue;
    }

    if (Tok.is(tok::annot_pragma_pack)) {
      HandlePragmaPack();
      continue;
    }

    if (Tok.is(tok::annot_pragma_align)) {
      HandlePragmaAlign();
      continue;
    }

    if (Tok.is(tok::annot_pragma_openmp)) {
      // Result can be ignored, because it must be always empty.
      AccessSpecifier AS = AS_none;
      ParsedAttributesWithRange Attrs(AttrFactory);
      (void)ParseOpenMPDeclarativeDirectiveWithExtDecl(AS, Attrs);
      continue;
    }

    if (tok::isPragmaAnnotation(Tok.getKind())) {
      Diag(Tok.getLocation(), diag::err_pragma_misplaced_in_decl)
          << DeclSpec::getSpecifierName(
                 TagType, Actions.getASTContext().getPrintingPolicy());
      ConsumeAnnotationToken();
      continue;
    }

    if (!Tok.is(tok::at)) {
      auto CFieldCallback = [&](ParsingFieldDeclarator &FD) {
        // Install the declarator into the current TagDecl.
        Decl *Field =
            Actions.ActOnField(getCurScope(), TagDecl,
                               FD.D.getDeclSpec().getSourceRange().getBegin(),
                               FD.D, FD.BitfieldSize);
        FieldDecls.push_back(Field);
        FD.complete(Field);
      };

      // Parse all the comma separated declarators.
      ParsingDeclSpec DS(*this);
      ParseStructDeclaration(DS, CFieldCallback);
    } else { // Handle @defs
      ConsumeToken();
      if (!Tok.isObjCAtKeyword(tok::objc_defs)) {
        Diag(Tok, diag::err_unexpected_at);
        SkipUntil(tok::semi);
        continue;
      }
      ConsumeToken();
      ExpectAndConsume(tok::l_paren);
      if (!Tok.is(tok::identifier)) {
        Diag(Tok, diag::err_expected) << tok::identifier;
        SkipUntil(tok::semi);
        continue;
      }
      SmallVector<Decl *, 16> Fields;
      Actions.ActOnDefs(getCurScope(), TagDecl, Tok.getLocation(),
                        Tok.getIdentifierInfo(), Fields);
      FieldDecls.insert(FieldDecls.end(), Fields.begin(), Fields.end());
      ConsumeToken();
      ExpectAndConsume(tok::r_paren);
    }

    if (TryConsumeToken(tok::semi))
      continue;

    if (Tok.is(tok::r_brace)) {
      ExpectAndConsume(tok::semi, diag::ext_expected_semi_decl_list);
      break;
    }

    ExpectAndConsume(tok::semi, diag::err_expected_semi_decl_list);
    // Skip to end of block or statement to avoid ext-warning on extra ';'.
    SkipUntil(tok::r_brace, StopAtSemi | StopBeforeMatch);
    // If we stopped at a ';', eat it.
    TryConsumeToken(tok::semi);
  }

  T.consumeClose();

  ParsedAttributes attrs(AttrFactory);
  // If attributes exist after struct contents, parse them.
  MaybeParseGNUAttributes(attrs);

  Actions.ActOnFields(getCurScope(), RecordLoc, TagDecl, FieldDecls,
                      T.getOpenLocation(), T.getCloseLocation(), attrs);
  StructScope.Exit();
  Actions.ActOnTagFinishDefinition(getCurScope(), TagDecl, T.getRange());
}

/// ParseEnumSpecifier
///       enum-specifier: [C99 6.7.2.2]
///         'enum' identifier[opt] '{' enumerator-list '}'
///[C99/C++]'enum' identifier[opt] '{' enumerator-list ',' '}'
/// [GNU]   'enum' attributes[opt] identifier[opt] '{' enumerator-list ',' [opt]
///                                                 '}' attributes[opt]
/// [MS]    'enum' __declspec[opt] identifier[opt] '{' enumerator-list ',' [opt]
///                                                 '}'
///         'enum' identifier
/// [GNU]   'enum' attributes[opt] identifier
///
/// [C++11] enum-head '{' enumerator-list[opt] '}'
/// [C++11] enum-head '{' enumerator-list ','  '}'
///
///       enum-head: [C++11]
///         enum-key attribute-specifier-seq[opt] identifier[opt] enum-base[opt]
///         enum-key attribute-specifier-seq[opt] nested-name-specifier
///             identifier enum-base[opt]
///
///       enum-key: [C++11]
///         'enum'
///         'enum' 'class'
///         'enum' 'struct'
///
///       enum-base: [C++11]
///         ':' type-specifier-seq
///
/// [C++] elaborated-type-specifier:
/// [C++]   'enum' '::'[opt] nested-name-specifier[opt] identifier
///
void Parser::ParseEnumSpecifier(SourceLocation StartLoc, DeclSpec &DS,
                                const ParsedTemplateInfo &TemplateInfo,
                                AccessSpecifier AS, DeclSpecContext DSC) {
  // Parse the tag portion of this.
  if (Tok.is(tok::code_completion)) {
    // Code completion for an enum name.
    Actions.CodeCompleteTag(getCurScope(), DeclSpec::TST_enum);
    return cutOffParsing();
  }

  // If attributes exist after tag, parse them.
  ParsedAttributesWithRange attrs(AttrFactory);
  MaybeParseGNUAttributes(attrs);
  MaybeParseCXX11Attributes(attrs);
  MaybeParseMicrosoftDeclSpecs(attrs);

  SourceLocation ScopedEnumKWLoc;
  bool IsScopedUsingClassTag = false;

  // In C++11, recognize 'enum class' and 'enum struct'.
  if (Tok.isOneOf(tok::kw_class, tok::kw_struct)) {
    Diag(Tok, getLangOpts().CPlusPlus11 ? diag::warn_cxx98_compat_scoped_enum
                                        : diag::ext_scoped_enum);
    IsScopedUsingClassTag = Tok.is(tok::kw_class);
    ScopedEnumKWLoc = ConsumeToken();

    // Attributes are not allowed between these keywords.  Diagnose,
    // but then just treat them like they appeared in the right place.
    ProhibitAttributes(attrs);

    // They are allowed afterwards, though.
    MaybeParseGNUAttributes(attrs);
    MaybeParseCXX11Attributes(attrs);
    MaybeParseMicrosoftDeclSpecs(attrs);
  }

  // C++11 [temp.explicit]p12:
  //   The usual access controls do not apply to names used to specify
  //   explicit instantiations.
  // We extend this to also cover explicit specializations.  Note that
  // we don't suppress if this turns out to be an elaborated type
  // specifier.
  bool shouldDelayDiagsInTag =
    (TemplateInfo.Kind == ParsedTemplateInfo::ExplicitInstantiation ||
     TemplateInfo.Kind == ParsedTemplateInfo::ExplicitSpecialization);
  SuppressAccessChecks diagsFromTag(*this, shouldDelayDiagsInTag);

  // Enum definitions should not be parsed in a trailing-return-type.
  bool AllowDeclaration = DSC != DeclSpecContext::DSC_trailing;

  CXXScopeSpec &SS = DS.getTypeSpecScope();
  if (getLangOpts().CPlusPlus) {
    // "enum foo : bar;" is not a potential typo for "enum foo::bar;"
    // if a fixed underlying type is allowed.
    ColonProtectionRAIIObject X(*this, AllowDeclaration);

    CXXScopeSpec Spec;
    if (ParseOptionalCXXScopeSpecifier(Spec, nullptr,
                                       /*EnteringContext=*/true))
      return;

    if (Spec.isSet() && Tok.isNot(tok::identifier)) {
      Diag(Tok, diag::err_expected) << tok::identifier;
      if (Tok.isNot(tok::l_brace)) {
        // Has no name and is not a definition.
        // Skip the rest of this declarator, up until the comma or semicolon.
        SkipUntil(tok::comma, StopAtSemi);
        return;
      }
    }

    SS = Spec;
  }

  // Must have either 'enum name' or 'enum {...}'.
  if (Tok.isNot(tok::identifier) && Tok.isNot(tok::l_brace) &&
      !(AllowDeclaration && Tok.is(tok::colon))) {
    Diag(Tok, diag::err_expected_either) << tok::identifier << tok::l_brace;

    // Skip the rest of this declarator, up until the comma or semicolon.
    SkipUntil(tok::comma, StopAtSemi);
    return;
  }

  // If an identifier is present, consume and remember it.
  IdentifierInfo *Name = nullptr;
  SourceLocation NameLoc;
  if (Tok.is(tok::identifier)) {
    Name = Tok.getIdentifierInfo();
    NameLoc = ConsumeToken();
  }

  if (!Name && ScopedEnumKWLoc.isValid()) {
    // C++0x 7.2p2: The optional identifier shall not be omitted in the
    // declaration of a scoped enumeration.
    Diag(Tok, diag::err_scoped_enum_missing_identifier);
    ScopedEnumKWLoc = SourceLocation();
    IsScopedUsingClassTag = false;
  }

  // Okay, end the suppression area.  We'll decide whether to emit the
  // diagnostics in a second.
  if (shouldDelayDiagsInTag)
    diagsFromTag.done();

  TypeResult BaseType;

  // Parse the fixed underlying type.
  bool CanBeBitfield = getCurScope()->getFlags() & Scope::ClassScope;
  if (AllowDeclaration && Tok.is(tok::colon)) {
    bool PossibleBitfield = false;
    if (CanBeBitfield) {
      // If we're in class scope, this can either be an enum declaration with
      // an underlying type, or a declaration of a bitfield member. We try to
      // use a simple disambiguation scheme first to catch the common cases
      // (integer literal, sizeof); if it's still ambiguous, we then consider
      // anything that's a simple-type-specifier followed by '(' as an
      // expression. This suffices because function types are not valid
      // underlying types anyway.
      EnterExpressionEvaluationContext Unevaluated(
          Actions, Sema::ExpressionEvaluationContext::ConstantEvaluated);
      TPResult TPR = isExpressionOrTypeSpecifierSimple(NextToken().getKind());
      // If the next token starts an expression, we know we're parsing a
      // bit-field. This is the common case.
      if (TPR == TPResult::True)
        PossibleBitfield = true;
      // If the next token starts a type-specifier-seq, it may be either a
      // a fixed underlying type or the start of a function-style cast in C++;
      // lookahead one more token to see if it's obvious that we have a
      // fixed underlying type.
      else if (TPR == TPResult::False &&
               GetLookAheadToken(2).getKind() == tok::semi) {
        // Consume the ':'.
        ConsumeToken();
      } else {
        // We have the start of a type-specifier-seq, so we have to perform
        // tentative parsing to determine whether we have an expression or a
        // type.
        TentativeParsingAction TPA(*this);

        // Consume the ':'.
        ConsumeToken();

        // If we see a type specifier followed by an open-brace, we have an
        // ambiguity between an underlying type and a C++11 braced
        // function-style cast. Resolve this by always treating it as an
        // underlying type.
        // FIXME: The standard is not entirely clear on how to disambiguate in
        // this case.
        if ((getLangOpts().CPlusPlus &&
             isCXXDeclarationSpecifier(TPResult::True) != TPResult::True) ||
            (!getLangOpts().CPlusPlus && !isDeclarationSpecifier(true))) {
          // We'll parse this as a bitfield later.
          PossibleBitfield = true;
          TPA.Revert();
        } else {
          // We have a type-specifier-seq.
          TPA.Commit();
        }
      }
    } else {
      // Consume the ':'.
      ConsumeToken();
    }

    if (!PossibleBitfield) {
      SourceRange Range;
      BaseType = ParseTypeName(&Range);

      if (!getLangOpts().ObjC) {
        if (getLangOpts().CPlusPlus11)
          Diag(StartLoc, diag::warn_cxx98_compat_enum_fixed_underlying_type);
        else if (getLangOpts().CPlusPlus)
          Diag(StartLoc, diag::ext_cxx11_enum_fixed_underlying_type);
        else if (getLangOpts().MicrosoftExt)
          Diag(StartLoc, diag::ext_ms_c_enum_fixed_underlying_type);
        else
          Diag(StartLoc, diag::ext_clang_c_enum_fixed_underlying_type);
      }
    }
  }

  // There are four options here.  If we have 'friend enum foo;' then this is a
  // friend declaration, and cannot have an accompanying definition. If we have
  // 'enum foo;', then this is a forward declaration.  If we have
  // 'enum foo {...' then this is a definition. Otherwise we have something
  // like 'enum foo xyz', a reference.
  //
  // This is needed to handle stuff like this right (C99 6.7.2.3p11):
  // enum foo {..};  void bar() { enum foo; }    <- new foo in bar.
  // enum foo {..};  void bar() { enum foo x; }  <- use of old foo.
  //
  Sema::TagUseKind TUK;
  if (!AllowDeclaration) {
    TUK = Sema::TUK_Reference;
  } else if (Tok.is(tok::l_brace)) {
    if (DS.isFriendSpecified()) {
      Diag(Tok.getLocation(), diag::err_friend_decl_defines_type)
        << SourceRange(DS.getFriendSpecLoc());
      ConsumeBrace();
      SkipUntil(tok::r_brace, StopAtSemi);
      TUK = Sema::TUK_Friend;
    } else {
      TUK = Sema::TUK_Definition;
    }
  } else if (!isTypeSpecifier(DSC) &&
             (Tok.is(tok::semi) ||
              (Tok.isAtStartOfLine() &&
               !isValidAfterTypeSpecifier(CanBeBitfield)))) {
    TUK = DS.isFriendSpecified() ? Sema::TUK_Friend : Sema::TUK_Declaration;
    if (Tok.isNot(tok::semi)) {
      // A semicolon was missing after this declaration. Diagnose and recover.
      ExpectAndConsume(tok::semi, diag::err_expected_after, "enum");
      PP.EnterToken(Tok, /*IsReinject=*/true);
      Tok.setKind(tok::semi);
    }
  } else {
    TUK = Sema::TUK_Reference;
  }

  // If this is an elaborated type specifier, and we delayed
  // diagnostics before, just merge them into the current pool.
  if (TUK == Sema::TUK_Reference && shouldDelayDiagsInTag) {
    diagsFromTag.redelay();
  }

  MultiTemplateParamsArg TParams;
  if (TemplateInfo.Kind != ParsedTemplateInfo::NonTemplate &&
      TUK != Sema::TUK_Reference) {
    if (!getLangOpts().CPlusPlus11 || !SS.isSet()) {
      // Skip the rest of this declarator, up until the comma or semicolon.
      Diag(Tok, diag::err_enum_template);
      SkipUntil(tok::comma, StopAtSemi);
      return;
    }

    if (TemplateInfo.Kind == ParsedTemplateInfo::ExplicitInstantiation) {
      // Enumerations can't be explicitly instantiated.
      DS.SetTypeSpecError();
      Diag(StartLoc, diag::err_explicit_instantiation_enum);
      return;
    }

    assert(TemplateInfo.TemplateParams && "no template parameters");
    TParams = MultiTemplateParamsArg(TemplateInfo.TemplateParams->data(),
                                     TemplateInfo.TemplateParams->size());
  }

  if (TUK == Sema::TUK_Reference)
    ProhibitAttributes(attrs);

  if (!Name && TUK != Sema::TUK_Definition) {
    Diag(Tok, diag::err_enumerator_unnamed_no_def);

    // Skip the rest of this declarator, up until the comma or semicolon.
    SkipUntil(tok::comma, StopAtSemi);
    return;
  }

  stripTypeAttributesOffDeclSpec(attrs, DS, TUK);

  Sema::SkipBodyInfo SkipBody;
  if (!Name && TUK == Sema::TUK_Definition && Tok.is(tok::l_brace) &&
      NextToken().is(tok::identifier))
    SkipBody = Actions.shouldSkipAnonEnumBody(getCurScope(),
                                              NextToken().getIdentifierInfo(),
                                              NextToken().getLocation());

  bool Owned = false;
  bool IsDependent = false;
  const char *PrevSpec = nullptr;
  unsigned DiagID;
  Decl *TagDecl = Actions.ActOnTag(
      getCurScope(), DeclSpec::TST_enum, TUK, StartLoc, SS, Name, NameLoc,
      attrs, AS, DS.getModulePrivateSpecLoc(), TParams, Owned, IsDependent,
      ScopedEnumKWLoc, IsScopedUsingClassTag, BaseType,
      DSC == DeclSpecContext::DSC_type_specifier,
      DSC == DeclSpecContext::DSC_template_param ||
          DSC == DeclSpecContext::DSC_template_type_arg,
      &SkipBody);

  if (SkipBody.ShouldSkip) {
    assert(TUK == Sema::TUK_Definition && "can only skip a definition");

    BalancedDelimiterTracker T(*this, tok::l_brace);
    T.consumeOpen();
    T.skipToEnd();

    if (DS.SetTypeSpecType(DeclSpec::TST_enum, StartLoc,
                           NameLoc.isValid() ? NameLoc : StartLoc,
                           PrevSpec, DiagID, TagDecl, Owned,
                           Actions.getASTContext().getPrintingPolicy()))
      Diag(StartLoc, DiagID) << PrevSpec;
    return;
  }

  if (IsDependent) {
    // This enum has a dependent nested-name-specifier. Handle it as a
    // dependent tag.
    if (!Name) {
      DS.SetTypeSpecError();
      Diag(Tok, diag::err_expected_type_name_after_typename);
      return;
    }

    TypeResult Type = Actions.ActOnDependentTag(
        getCurScope(), DeclSpec::TST_enum, TUK, SS, Name, StartLoc, NameLoc);
    if (Type.isInvalid()) {
      DS.SetTypeSpecError();
      return;
    }

    if (DS.SetTypeSpecType(DeclSpec::TST_typename, StartLoc,
                           NameLoc.isValid() ? NameLoc : StartLoc,
                           PrevSpec, DiagID, Type.get(),
                           Actions.getASTContext().getPrintingPolicy()))
      Diag(StartLoc, DiagID) << PrevSpec;

    return;
  }

  if (!TagDecl) {
    // The action failed to produce an enumeration tag. If this is a
    // definition, consume the entire definition.
    if (Tok.is(tok::l_brace) && TUK != Sema::TUK_Reference) {
      ConsumeBrace();
      SkipUntil(tok::r_brace, StopAtSemi);
    }

    DS.SetTypeSpecError();
    return;
  }

  if (Tok.is(tok::l_brace) && TUK != Sema::TUK_Reference) {
    Decl *D = SkipBody.CheckSameAsPrevious ? SkipBody.New : TagDecl;
    ParseEnumBody(StartLoc, D);
    if (SkipBody.CheckSameAsPrevious &&
        !Actions.ActOnDuplicateDefinition(DS, TagDecl, SkipBody)) {
      DS.SetTypeSpecError();
      return;
    }
  }

  if (DS.SetTypeSpecType(DeclSpec::TST_enum, StartLoc,
                         NameLoc.isValid() ? NameLoc : StartLoc,
                         PrevSpec, DiagID, TagDecl, Owned,
                         Actions.getASTContext().getPrintingPolicy()))
    Diag(StartLoc, DiagID) << PrevSpec;
}

/// ParseEnumBody - Parse a {} enclosed enumerator-list.
///       enumerator-list:
///         enumerator
///         enumerator-list ',' enumerator
///       enumerator:
///         enumeration-constant attributes[opt]
///         enumeration-constant attributes[opt] '=' constant-expression
///       enumeration-constant:
///         identifier
///
void Parser::ParseEnumBody(SourceLocation StartLoc, Decl *EnumDecl) {
  // Enter the scope of the enum body and start the definition.
  ParseScope EnumScope(this, Scope::DeclScope | Scope::EnumScope);
  Actions.ActOnTagStartDefinition(getCurScope(), EnumDecl);

  BalancedDelimiterTracker T(*this, tok::l_brace);
  T.consumeOpen();

  // C does not allow an empty enumerator-list, C++ does [dcl.enum].
  if (Tok.is(tok::r_brace) && !getLangOpts().CPlusPlus)
    Diag(Tok, diag::err_empty_enum);

  SmallVector<Decl *, 32> EnumConstantDecls;
  SmallVector<SuppressAccessChecks, 32> EnumAvailabilityDiags;

  Decl *LastEnumConstDecl = nullptr;

  // Parse the enumerator-list.
  while (Tok.isNot(tok::r_brace)) {
    // Parse enumerator. If failed, try skipping till the start of the next
    // enumerator definition.
    if (Tok.isNot(tok::identifier)) {
      Diag(Tok.getLocation(), diag::err_expected) << tok::identifier;
      if (SkipUntil(tok::comma, tok::r_brace, StopBeforeMatch) &&
          TryConsumeToken(tok::comma))
        continue;
      break;
    }
    IdentifierInfo *Ident = Tok.getIdentifierInfo();
    SourceLocation IdentLoc = ConsumeToken();

    // If attributes exist after the enumerator, parse them.
    ParsedAttributesWithRange attrs(AttrFactory);
    MaybeParseGNUAttributes(attrs);
    ProhibitAttributes(attrs); // GNU-style attributes are prohibited.
    if (standardAttributesAllowed() && isCXX11AttributeSpecifier()) {
      if (getLangOpts().CPlusPlus)
        Diag(Tok.getLocation(), getLangOpts().CPlusPlus17
                                    ? diag::warn_cxx14_compat_ns_enum_attribute
                                    : diag::ext_ns_enum_attribute)
            << 1 /*enumerator*/;
      ParseCXX11Attributes(attrs);
    }

    SourceLocation EqualLoc;
    ExprResult AssignedVal;
    EnumAvailabilityDiags.emplace_back(*this);

    EnterExpressionEvaluationContext ConstantEvaluated(
        Actions, Sema::ExpressionEvaluationContext::ConstantEvaluated);
    if (TryConsumeToken(tok::equal, EqualLoc)) {
      AssignedVal = ParseConstantExpressionInExprEvalContext();
      if (AssignedVal.isInvalid())
        SkipUntil(tok::comma, tok::r_brace, StopBeforeMatch);
    }

    // Install the enumerator constant into EnumDecl.
    Decl *EnumConstDecl = Actions.ActOnEnumConstant(
        getCurScope(), EnumDecl, LastEnumConstDecl, IdentLoc, Ident, attrs,
        EqualLoc, AssignedVal.get());
    EnumAvailabilityDiags.back().done();

    EnumConstantDecls.push_back(EnumConstDecl);
    LastEnumConstDecl = EnumConstDecl;

    if (Tok.is(tok::identifier)) {
      // We're missing a comma between enumerators.
      SourceLocation Loc = getEndOfPreviousToken();
      Diag(Loc, diag::err_enumerator_list_missing_comma)
        << FixItHint::CreateInsertion(Loc, ", ");
      continue;
    }

    // Emumerator definition must be finished, only comma or r_brace are
    // allowed here.
    SourceLocation CommaLoc;
    if (Tok.isNot(tok::r_brace) && !TryConsumeToken(tok::comma, CommaLoc)) {
      if (EqualLoc.isValid())
        Diag(Tok.getLocation(), diag::err_expected_either) << tok::r_brace
                                                           << tok::comma;
      else
        Diag(Tok.getLocation(), diag::err_expected_end_of_enumerator);
      if (SkipUntil(tok::comma, tok::r_brace, StopBeforeMatch)) {
        if (TryConsumeToken(tok::comma, CommaLoc))
          continue;
      } else {
        break;
      }
    }

    // If comma is followed by r_brace, emit appropriate warning.
    if (Tok.is(tok::r_brace) && CommaLoc.isValid()) {
      if (!getLangOpts().C99 && !getLangOpts().CPlusPlus11)
        Diag(CommaLoc, getLangOpts().CPlusPlus ?
               diag::ext_enumerator_list_comma_cxx :
               diag::ext_enumerator_list_comma_c)
          << FixItHint::CreateRemoval(CommaLoc);
      else if (getLangOpts().CPlusPlus11)
        Diag(CommaLoc, diag::warn_cxx98_compat_enumerator_list_comma)
          << FixItHint::CreateRemoval(CommaLoc);
      break;
    }
  }

  // Eat the }.
  T.consumeClose();

  // If attributes exist after the identifier list, parse them.
  ParsedAttributes attrs(AttrFactory);
  MaybeParseGNUAttributes(attrs);

  Actions.ActOnEnumBody(StartLoc, T.getRange(), EnumDecl, EnumConstantDecls,
                        getCurScope(), attrs);

  // Now handle enum constant availability diagnostics.
  assert(EnumConstantDecls.size() == EnumAvailabilityDiags.size());
  for (size_t i = 0, e = EnumConstantDecls.size(); i != e; ++i) {
    ParsingDeclRAIIObject PD(*this, ParsingDeclRAIIObject::NoParent);
    EnumAvailabilityDiags[i].redelay();
    PD.complete(EnumConstantDecls[i]);
  }

  EnumScope.Exit();
  Actions.ActOnTagFinishDefinition(getCurScope(), EnumDecl, T.getRange());

  // The next token must be valid after an enum definition. If not, a ';'
  // was probably forgotten.
  bool CanBeBitfield = getCurScope()->getFlags() & Scope::ClassScope;
  if (!isValidAfterTypeSpecifier(CanBeBitfield)) {
    ExpectAndConsume(tok::semi, diag::err_expected_after, "enum");
    // Push this token back into the preprocessor and change our current token
    // to ';' so that the rest of the code recovers as though there were an
    // ';' after the definition.
    PP.EnterToken(Tok, /*IsReinject=*/true);
    Tok.setKind(tok::semi);
  }
}

/// isKnownToBeTypeSpecifier - Return true if we know that the specified token
/// is definitely a type-specifier.  Return false if it isn't part of a type
/// specifier or if we're not sure.
bool Parser::isKnownToBeTypeSpecifier(const Token &Tok) const {
  switch (Tok.getKind()) {
  default: return false;
    // type-specifiers
  case tok::kw_short:
  case tok::kw_long:
  case tok::kw___int64:
  case tok::kw___int128:
  case tok::kw_signed:
  case tok::kw_unsigned:
  case tok::kw__Complex:
  case tok::kw__Imaginary:
  case tok::kw_void:
  case tok::kw_char:
  case tok::kw_wchar_t:
  case tok::kw_char8_t:
  case tok::kw_char16_t:
  case tok::kw_char32_t:
  case tok::kw_int:
  case tok::kw_half:
  case tok::kw_float:
  case tok::kw_double:
  case tok::kw__Accum:
  case tok::kw__Fract:
  case tok::kw__Float16:
  case tok::kw___float128:
  case tok::kw_bool:
  case tok::kw__Bool:
  case tok::kw__Decimal32:
  case tok::kw__Decimal64:
  case tok::kw__Decimal128:
  case tok::kw___vector:
#define GENERIC_IMAGE_TYPE(ImgType, Id) case tok::kw_##ImgType##_t:
#include "clang/Basic/OpenCLImageTypes.def"

    // struct-or-union-specifier (C99) or class-specifier (C++)
  case tok::kw_class:
  case tok::kw_struct:
  case tok::kw___interface:
  case tok::kw_union:
    // enum-specifier
  case tok::kw_enum:

    // typedef-name
  case tok::annot_typename:
    return true;
  }
}

/// isTypeSpecifierQualifier - Return true if the current token could be the
/// start of a specifier-qualifier-list.
bool Parser::isTypeSpecifierQualifier() {
  switch (Tok.getKind()) {
  default: return false;

  case tok::identifier:   // foo::bar
    if (TryAltiVecVectorToken())
      return true;
    LLVM_FALLTHROUGH;
  case tok::kw_typename:  // typename T::type
    // Annotate typenames and C++ scope specifiers.  If we get one, just
    // recurse to handle whatever we get.
    if (TryAnnotateTypeOrScopeToken())
      return true;
    if (Tok.is(tok::identifier))
      return false;
    return isTypeSpecifierQualifier();

  case tok::coloncolon:   // ::foo::bar
    if (NextToken().is(tok::kw_new) ||    // ::new
        NextToken().is(tok::kw_delete))   // ::delete
      return false;

    if (TryAnnotateTypeOrScopeToken())
      return true;
    return isTypeSpecifierQualifier();

    // GNU attributes support.
  case tok::kw___attribute:
    // GNU typeof support.
  case tok::kw_typeof:

    // type-specifiers
  case tok::kw_short:
  case tok::kw_long:
  case tok::kw___int64:
  case tok::kw___int128:
  case tok::kw_signed:
  case tok::kw_unsigned:
  case tok::kw__Complex:
  case tok::kw__Imaginary:
  case tok::kw_void:
  case tok::kw_char:
  case tok::kw_wchar_t:
  case tok::kw_char8_t:
  case tok::kw_char16_t:
  case tok::kw_char32_t:
  case tok::kw_int:
  case tok::kw_half:
  case tok::kw_float:
  case tok::kw_double:
  case tok::kw__Accum:
  case tok::kw__Fract:
  case tok::kw__Float16:
  case tok::kw___float128:
  case tok::kw_bool:
  case tok::kw__Bool:
  case tok::kw__Decimal32:
  case tok::kw__Decimal64:
  case tok::kw__Decimal128:
  case tok::kw___vector:
#define GENERIC_IMAGE_TYPE(ImgType, Id) case tok::kw_##ImgType##_t:
#include "clang/Basic/OpenCLImageTypes.def"

    // struct-or-union-specifier (C99) or class-specifier (C++)
  case tok::kw_class:
  case tok::kw_struct:
  case tok::kw___interface:
  case tok::kw_union:
    // enum-specifier
  case tok::kw_enum:

    // type-qualifier
  case tok::kw_const:
  case tok::kw_volatile:
  case tok::kw_restrict:
  case tok::kw__Sat:

    // Debugger support.
  case tok::kw___unknown_anytype:

    // typedef-name
  case tok::annot_typename:
    return true;

    // GNU ObjC bizarre protocol extension: <proto1,proto2> with implicit 'id'.
  case tok::less:
    return getLangOpts().ObjC;

  case tok::kw___cdecl:
  case tok::kw___stdcall:
  case tok::kw___fastcall:
  case tok::kw___thiscall:
  case tok::kw___regcall:
  case tok::kw___vectorcall:
  case tok::kw___w64:
  case tok::kw___ptr64:
  case tok::kw___ptr32:
  case tok::kw___pascal:
  case tok::kw___unaligned:

  case tok::kw__Nonnull:
  case tok::kw__Nullable:
  case tok::kw__Null_unspecified:

  case tok::kw___kindof:

  case tok::kw___private:
  case tok::kw___local:
  case tok::kw___global:
  case tok::kw___constant:
  case tok::kw___generic:
  case tok::kw___read_only:
  case tok::kw___read_write:
  case tok::kw___write_only:
    return true;

  case tok::kw_private:
    return getLangOpts().OpenCL;

  // C11 _Atomic
  case tok::kw__Atomic:
    return true;
  }
}

/// isDeclarationSpecifier() - Return true if the current token is part of a
/// declaration specifier.
///
/// \param DisambiguatingWithExpression True to indicate that the purpose of
/// this check is to disambiguate between an expression and a declaration.
bool Parser::isDeclarationSpecifier(bool DisambiguatingWithExpression) {
  switch (Tok.getKind()) {
  default: return false;

  case tok::kw_pipe:
    return (getLangOpts().OpenCL && getLangOpts().OpenCLVersion >= 200) ||
           getLangOpts().OpenCLCPlusPlus;

  case tok::identifier:   // foo::bar
    // Unfortunate hack to support "Class.factoryMethod" notation.
    if (getLangOpts().ObjC && NextToken().is(tok::period))
      return false;
    if (TryAltiVecVectorToken())
      return true;
    LLVM_FALLTHROUGH;
  case tok::kw_decltype: // decltype(T())::type
  case tok::kw_typename: // typename T::type
    // Annotate typenames and C++ scope specifiers.  If we get one, just
    // recurse to handle whatever we get.
    if (TryAnnotateTypeOrScopeToken())
      return true;
    if (Tok.is(tok::identifier))
      return false;

    // If we're in Objective-C and we have an Objective-C class type followed
    // by an identifier and then either ':' or ']', in a place where an
    // expression is permitted, then this is probably a class message send
    // missing the initial '['. In this case, we won't consider this to be
    // the start of a declaration.
    if (DisambiguatingWithExpression &&
        isStartOfObjCClassMessageMissingOpenBracket())
      return false;

    return isDeclarationSpecifier();

  case tok::coloncolon:   // ::foo::bar
    if (NextToken().is(tok::kw_new) ||    // ::new
        NextToken().is(tok::kw_delete))   // ::delete
      return false;

    // Annotate typenames and C++ scope specifiers.  If we get one, just
    // recurse to handle whatever we get.
    if (TryAnnotateTypeOrScopeToken())
      return true;
    return isDeclarationSpecifier();

    // storage-class-specifier
  case tok::kw_typedef:
  case tok::kw_extern:
  case tok::kw___private_extern__:
  case tok::kw_static:
  case tok::kw_auto:
  case tok::kw___auto_type:
  case tok::kw_register:
  case tok::kw___thread:
  case tok::kw_thread_local:
  case tok::kw__Thread_local:

    // Modules
  case tok::kw___module_private__:

    // Debugger support
  case tok::kw___unknown_anytype:

    // type-specifiers
  case tok::kw_short:
  case tok::kw_long:
  case tok::kw___int64:
  case tok::kw___int128:
  case tok::kw_signed:
  case tok::kw_unsigned:
  case tok::kw__Complex:
  case tok::kw__Imaginary:
  case tok::kw_void:
  case tok::kw_char:
  case tok::kw_wchar_t:
  case tok::kw_char8_t:
  case tok::kw_char16_t:
  case tok::kw_char32_t:

  case tok::kw_int:
  case tok::kw_half:
  case tok::kw_float:
  case tok::kw_double:
  case tok::kw__Accum:
  case tok::kw__Fract:
  case tok::kw__Float16:
  case tok::kw___float128:
  case tok::kw_bool:
  case tok::kw__Bool:
  case tok::kw__Decimal32:
  case tok::kw__Decimal64:
  case tok::kw__Decimal128:
  case tok::kw___vector:

    // struct-or-union-specifier (C99) or class-specifier (C++)
  case tok::kw_class:
  case tok::kw_struct:
  case tok::kw_union:
  case tok::kw___interface:
    // enum-specifier
  case tok::kw_enum:

    // type-qualifier
  case tok::kw_const:
  case tok::kw_volatile:
  case tok::kw_restrict:
  case tok::kw__Sat:

    // function-specifier
  case tok::kw_inline:
  case tok::kw_virtual:
  case tok::kw_explicit:
  case tok::kw__Noreturn:

    // alignment-specifier
  case tok::kw__Alignas:

    // friend keyword.
  case tok::kw_friend:

    // static_assert-declaration
  case tok::kw__Static_assert:

    // GNU typeof support.
  case tok::kw_typeof:

    // GNU attributes.
  case tok::kw___attribute:

    // C++11 decltype and constexpr.
  case tok::annot_decltype:
  case tok::kw_constexpr:

    // C++20 consteval and constinit.
  case tok::kw_consteval:
  case tok::kw_constinit:

    // C11 _Atomic
  case tok::kw__Atomic:
    return true;

    // GNU ObjC bizarre protocol extension: <proto1,proto2> with implicit 'id'.
  case tok::less:
    return getLangOpts().ObjC;

    // typedef-name
  case tok::annot_typename:
    return !DisambiguatingWithExpression ||
           !isStartOfObjCClassMessageMissingOpenBracket();

  case tok::kw___declspec:
  case tok::kw___cdecl:
  case tok::kw___stdcall:
  case tok::kw___fastcall:
  case tok::kw___thiscall:
  case tok::kw___regcall:
  case tok::kw___vectorcall:
  case tok::kw___w64:
  case tok::kw___sptr:
  case tok::kw___uptr:
  case tok::kw___ptr64:
  case tok::kw___ptr32:
  case tok::kw___forceinline:
  case tok::kw___pascal:
  case tok::kw___unaligned:

  case tok::kw__Nonnull:
  case tok::kw__Nullable:
  case tok::kw__Null_unspecified:

  case tok::kw___kindof:

  case tok::kw___private:
  case tok::kw___local:
  case tok::kw___global:
  case tok::kw___constant:
  case tok::kw___generic:
  case tok::kw___read_only:
  case tok::kw___read_write:
  case tok::kw___write_only:
#define GENERIC_IMAGE_TYPE(ImgType, Id) case tok::kw_##ImgType##_t:
#include "clang/Basic/OpenCLImageTypes.def"

    return true;

  case tok::kw_private:
    return getLangOpts().OpenCL;
  }
}

bool Parser::isConstructorDeclarator(bool IsUnqualified, bool DeductionGuide) {
  TentativeParsingAction TPA(*this);

  // Parse the C++ scope specifier.
  CXXScopeSpec SS;
  if (ParseOptionalCXXScopeSpecifier(SS, nullptr,
                                     /*EnteringContext=*/true)) {
    TPA.Revert();
    return false;
  }

  // Parse the constructor name.
  if (Tok.is(tok::identifier)) {
    // We already know that we have a constructor name; just consume
    // the token.
    ConsumeToken();
  } else if (Tok.is(tok::annot_template_id)) {
    ConsumeAnnotationToken();
  } else {
    TPA.Revert();
    return false;
  }

  // There may be attributes here, appertaining to the constructor name or type
  // we just stepped past.
  SkipCXX11Attributes();

  // Current class name must be followed by a left parenthesis.
  if (Tok.isNot(tok::l_paren)) {
    TPA.Revert();
    return false;
  }
  ConsumeParen();

  // A right parenthesis, or ellipsis followed by a right parenthesis signals
  // that we have a constructor.
  if (Tok.is(tok::r_paren) ||
      (Tok.is(tok::ellipsis) && NextToken().is(tok::r_paren))) {
    TPA.Revert();
    return true;
  }

  // A C++11 attribute here signals that we have a constructor, and is an
  // attribute on the first constructor parameter.
  if (getLangOpts().CPlusPlus11 &&
      isCXX11AttributeSpecifier(/*Disambiguate*/ false,
                                /*OuterMightBeMessageSend*/ true)) {
    TPA.Revert();
    return true;
  }

  // If we need to, enter the specified scope.
  DeclaratorScopeObj DeclScopeObj(*this, SS);
  if (SS.isSet() && Actions.ShouldEnterDeclaratorScope(getCurScope(), SS))
    DeclScopeObj.EnterDeclaratorScope();

  // Optionally skip Microsoft attributes.
  ParsedAttributes Attrs(AttrFactory);
  MaybeParseMicrosoftAttributes(Attrs);

  // Check whether the next token(s) are part of a declaration
  // specifier, in which case we have the start of a parameter and,
  // therefore, we know that this is a constructor.
  bool IsConstructor = false;
  if (isDeclarationSpecifier())
    IsConstructor = true;
  else if (Tok.is(tok::identifier) ||
           (Tok.is(tok::annot_cxxscope) && NextToken().is(tok::identifier))) {
    // We've seen "C ( X" or "C ( X::Y", but "X" / "X::Y" is not a type.
    // This might be a parenthesized member name, but is more likely to
    // be a constructor declaration with an invalid argument type. Keep
    // looking.
    if (Tok.is(tok::annot_cxxscope))
      ConsumeAnnotationToken();
    ConsumeToken();

    // If this is not a constructor, we must be parsing a declarator,
    // which must have one of the following syntactic forms (see the
    // grammar extract at the start of ParseDirectDeclarator):
    switch (Tok.getKind()) {
    case tok::l_paren:
      // C(X   (   int));
    case tok::l_square:
      // C(X   [   5]);
      // C(X   [   [attribute]]);
    case tok::coloncolon:
      // C(X   ::   Y);
      // C(X   ::   *p);
      // Assume this isn't a constructor, rather than assuming it's a
      // constructor with an unnamed parameter of an ill-formed type.
      break;

    case tok::r_paren:
      // C(X   )

      // Skip past the right-paren and any following attributes to get to
      // the function body or trailing-return-type.
      ConsumeParen();
      SkipCXX11Attributes();

      if (DeductionGuide) {
        // C(X) -> ... is a deduction guide.
        IsConstructor = Tok.is(tok::arrow);
        break;
      }
      if (Tok.is(tok::colon) || Tok.is(tok::kw_try)) {
        // Assume these were meant to be constructors:
        //   C(X)   :    (the name of a bit-field cannot be parenthesized).
        //   C(X)   try  (this is otherwise ill-formed).
        IsConstructor = true;
      }
      if (Tok.is(tok::semi) || Tok.is(tok::l_brace)) {
        // If we have a constructor name within the class definition,
        // assume these were meant to be constructors:
        //   C(X)   {
        //   C(X)   ;
        // ... because otherwise we would be declaring a non-static data
        // member that is ill-formed because it's of the same type as its
        // surrounding class.
        //
        // FIXME: We can actually do this whether or not the name is qualified,
        // because if it is qualified in this context it must be being used as
        // a constructor name.
        // currently, so we're somewhat conservative here.
        IsConstructor = IsUnqualified;
      }
      break;

    default:
      IsConstructor = true;
      break;
    }
  }

  TPA.Revert();
  return IsConstructor;
}

/// ParseTypeQualifierListOpt
///          type-qualifier-list: [C99 6.7.5]
///            type-qualifier
/// [vendor]   attributes
///              [ only if AttrReqs & AR_VendorAttributesParsed ]
///            type-qualifier-list type-qualifier
/// [vendor]   type-qualifier-list attributes
///              [ only if AttrReqs & AR_VendorAttributesParsed ]
/// [C++0x]    attribute-specifier[opt] is allowed before cv-qualifier-seq
///              [ only if AttReqs & AR_CXX11AttributesParsed ]
/// Note: vendor can be GNU, MS, etc and can be explicitly controlled via
/// AttrRequirements bitmask values.
void Parser::ParseTypeQualifierListOpt(
    DeclSpec &DS, unsigned AttrReqs, bool AtomicAllowed,
    bool IdentifierRequired,
    Optional<llvm::function_ref<void()>> CodeCompletionHandler) {
  if (standardAttributesAllowed() && (AttrReqs & AR_CXX11AttributesParsed) &&
      isCXX11AttributeSpecifier()) {
    ParsedAttributesWithRange attrs(AttrFactory);
    ParseCXX11Attributes(attrs);
    DS.takeAttributesFrom(attrs);
  }

  SourceLocation EndLoc;

  while (1) {
    bool isInvalid = false;
    const char *PrevSpec = nullptr;
    unsigned DiagID = 0;
    SourceLocation Loc = Tok.getLocation();

    switch (Tok.getKind()) {
    case tok::code_completion:
      if (CodeCompletionHandler)
        (*CodeCompletionHandler)();
      else
        Actions.CodeCompleteTypeQualifiers(DS);
      return cutOffParsing();

    case tok::kw_const:
      isInvalid = DS.SetTypeQual(DeclSpec::TQ_const   , Loc, PrevSpec, DiagID,
                                 getLangOpts());
      break;
    case tok::kw_volatile:
      isInvalid = DS.SetTypeQual(DeclSpec::TQ_volatile, Loc, PrevSpec, DiagID,
                                 getLangOpts());
      break;
    case tok::kw_restrict:
      isInvalid = DS.SetTypeQual(DeclSpec::TQ_restrict, Loc, PrevSpec, DiagID,
                                 getLangOpts());
      break;
    case tok::kw__Atomic:
      if (!AtomicAllowed)
        goto DoneWithTypeQuals;
      if (!getLangOpts().C11)
        Diag(Tok, diag::ext_c11_feature) << Tok.getName();
      isInvalid = DS.SetTypeQual(DeclSpec::TQ_atomic, Loc, PrevSpec, DiagID,
                                 getLangOpts());
      break;

    // OpenCL qualifiers:
    case tok::kw_private:
      if (!getLangOpts().OpenCL)
        goto DoneWithTypeQuals;
      LLVM_FALLTHROUGH;
    case tok::kw___private:
    case tok::kw___global:
    case tok::kw___local:
    case tok::kw___constant:
    case tok::kw___generic:
    case tok::kw___read_only:
    case tok::kw___write_only:
    case tok::kw___read_write:
      ParseOpenCLQualifiers(DS.getAttributes());
      break;

    case tok::kw___unaligned:
      isInvalid = DS.SetTypeQual(DeclSpec::TQ_unaligned, Loc, PrevSpec, DiagID,
                                 getLangOpts());
      break;
    case tok::kw___uptr:
      // GNU libc headers in C mode use '__uptr' as an identifier which conflicts
      // with the MS modifier keyword.
      if ((AttrReqs & AR_DeclspecAttributesParsed) && !getLangOpts().CPlusPlus &&
          IdentifierRequired && DS.isEmpty() && NextToken().is(tok::semi)) {
        if (TryKeywordIdentFallback(false))
          continue;
      }
      LLVM_FALLTHROUGH;
    case tok::kw___sptr:
    case tok::kw___w64:
    case tok::kw___ptr64:
    case tok::kw___ptr32:
    case tok::kw___cdecl:
    case tok::kw___stdcall:
    case tok::kw___fastcall:
    case tok::kw___thiscall:
    case tok::kw___regcall:
    case tok::kw___vectorcall:
      if (AttrReqs & AR_DeclspecAttributesParsed) {
        ParseMicrosoftTypeAttributes(DS.getAttributes());
        continue;
      }
      goto DoneWithTypeQuals;
    case tok::kw___pascal:
      if (AttrReqs & AR_VendorAttributesParsed) {
        ParseBorlandTypeAttributes(DS.getAttributes());
        continue;
      }
      goto DoneWithTypeQuals;

    // Nullability type specifiers.
    case tok::kw__Nonnull:
    case tok::kw__Nullable:
    case tok::kw__Null_unspecified:
      ParseNullabilityTypeSpecifiers(DS.getAttributes());
      continue;

    // Objective-C 'kindof' types.
    case tok::kw___kindof:
      DS.getAttributes().addNew(Tok.getIdentifierInfo(), Loc, nullptr, Loc,
                                nullptr, 0, ParsedAttr::AS_Keyword);
      (void)ConsumeToken();
      continue;

    case tok::kw___attribute:
      if (AttrReqs & AR_GNUAttributesParsedAndRejected)
        // When GNU attributes are expressly forbidden, diagnose their usage.
        Diag(Tok, diag::err_attributes_not_allowed);

      // Parse the attributes even if they are rejected to ensure that error
      // recovery is graceful.
      if (AttrReqs & AR_GNUAttributesParsed ||
          AttrReqs & AR_GNUAttributesParsedAndRejected) {
        ParseGNUAttributes(DS.getAttributes());
        continue; // do *not* consume the next token!
      }
      // otherwise, FALL THROUGH!
      LLVM_FALLTHROUGH;
    default:
      DoneWithTypeQuals:
      // If this is not a type-qualifier token, we're done reading type
      // qualifiers.  First verify that DeclSpec's are consistent.
      DS.Finish(Actions, Actions.getASTContext().getPrintingPolicy());
      if (EndLoc.isValid())
        DS.SetRangeEnd(EndLoc);
      return;
    }

    // If the specifier combination wasn't legal, issue a diagnostic.
    if (isInvalid) {
      assert(PrevSpec && "Method did not return previous specifier!");
      Diag(Tok, DiagID) << PrevSpec;
    }
    EndLoc = ConsumeToken();
  }
}

/// ParseDeclarator - Parse and verify a newly-initialized declarator.
///
void Parser::ParseDeclarator(Declarator &D) {
  /// This implements the 'declarator' production in the C grammar, then checks
  /// for well-formedness and issues diagnostics.
  ParseDeclaratorInternal(D, &Parser::ParseDirectDeclarator);
}

static bool isPtrOperatorToken(tok::TokenKind Kind, const LangOptions &Lang,
                               DeclaratorContext TheContext) {
  if (Kind == tok::star || Kind == tok::caret)
    return true;

  if (Kind == tok::kw_pipe &&
      ((Lang.OpenCL && Lang.OpenCLVersion >= 200) || Lang.OpenCLCPlusPlus))
    return true;

  if (!Lang.CPlusPlus)
    return false;

  if (Kind == tok::amp)
    return true;

  // We parse rvalue refs in C++03, because otherwise the errors are scary.
  // But we must not parse them in conversion-type-ids and new-type-ids, since
  // those can be legitimately followed by a && operator.
  // (The same thing can in theory happen after a trailing-return-type, but
  // since those are a C++11 feature, there is no rejects-valid issue there.)
  if (Kind == tok::ampamp)
    return Lang.CPlusPlus11 ||
           (TheContext != DeclaratorContext::ConversionIdContext &&
            TheContext != DeclaratorContext::CXXNewContext);

  return false;
}

// Indicates whether the given declarator is a pipe declarator.
static bool isPipeDeclerator(const Declarator &D) {
  const unsigned NumTypes = D.getNumTypeObjects();

  for (unsigned Idx = 0; Idx != NumTypes; ++Idx)
    if (DeclaratorChunk::Pipe == D.getTypeObject(Idx).Kind)
      return true;

  return false;
}

/// ParseDeclaratorInternal - Parse a C or C++ declarator. The direct-declarator
/// is parsed by the function passed to it. Pass null, and the direct-declarator
/// isn't parsed at all, making this function effectively parse the C++
/// ptr-operator production.
///
/// If the grammar of this construct is extended, matching changes must also be
/// made to TryParseDeclarator and MightBeDeclarator, and possibly to
/// isConstructorDeclarator.
///
///       declarator: [C99 6.7.5] [C++ 8p4, dcl.decl]
/// [C]     pointer[opt] direct-declarator
/// [C++]   direct-declarator
/// [C++]   ptr-operator declarator
///
///       pointer: [C99 6.7.5]
///         '*' type-qualifier-list[opt]
///         '*' type-qualifier-list[opt] pointer
///
///       ptr-operator:
///         '*' cv-qualifier-seq[opt]
///         '&'
/// [C++0x] '&&'
/// [GNU]   '&' restrict[opt] attributes[opt]
/// [GNU?]  '&&' restrict[opt] attributes[opt]
///         '::'[opt] nested-name-specifier '*' cv-qualifier-seq[opt]
void Parser::ParseDeclaratorInternal(Declarator &D,
                                     DirectDeclParseFunction DirectDeclParser) {
  if (Diags.hasAllExtensionsSilenced())
    D.setExtension();

  // C++ member pointers start with a '::' or a nested-name.
  // Member pointers get special handling, since there's no place for the
  // scope spec in the generic path below.
  if (getLangOpts().CPlusPlus &&
      (Tok.is(tok::coloncolon) || Tok.is(tok::kw_decltype) ||
       (Tok.is(tok::identifier) &&
        (NextToken().is(tok::coloncolon) || NextToken().is(tok::less))) ||
       Tok.is(tok::annot_cxxscope))) {
    bool EnteringContext =
        D.getContext() == DeclaratorContext::FileContext ||
        D.getContext() == DeclaratorContext::MemberContext;
    CXXScopeSpec SS;
    ParseOptionalCXXScopeSpecifier(SS, nullptr, EnteringContext);

    if (SS.isNotEmpty()) {
      if (Tok.isNot(tok::star)) {
        // The scope spec really belongs to the direct-declarator.
        if (D.mayHaveIdentifier())
          D.getCXXScopeSpec() = SS;
        else
          AnnotateScopeToken(SS, true);

        if (DirectDeclParser)
          (this->*DirectDeclParser)(D);
        return;
      }

      SourceLocation Loc = ConsumeToken();
      D.SetRangeEnd(Loc);
      DeclSpec DS(AttrFactory);
      ParseTypeQualifierListOpt(DS);
      D.ExtendWithDeclSpec(DS);

      // Recurse to parse whatever is left.
      ParseDeclaratorInternal(D, DirectDeclParser);

      // Sema will have to catch (syntactically invalid) pointers into global
      // scope. It has to catch pointers into namespace scope anyway.
      D.AddTypeInfo(DeclaratorChunk::getMemberPointer(
                        SS, DS.getTypeQualifiers(), DS.getEndLoc()),
                    std::move(DS.getAttributes()),
                    /* Don't replace range end. */ SourceLocation());
      return;
    }
  }

  tok::TokenKind Kind = Tok.getKind();

  if (D.getDeclSpec().isTypeSpecPipe() && !isPipeDeclerator(D)) {
    DeclSpec DS(AttrFactory);
    ParseTypeQualifierListOpt(DS);

    D.AddTypeInfo(
        DeclaratorChunk::getPipe(DS.getTypeQualifiers(), DS.getPipeLoc()),
        std::move(DS.getAttributes()), SourceLocation());
  }

  // Not a pointer, C++ reference, or block.
  if (!isPtrOperatorToken(Kind, getLangOpts(), D.getContext())) {
    if (DirectDeclParser)
      (this->*DirectDeclParser)(D);
    return;
  }

  // Otherwise, '*' -> pointer, '^' -> block, '&' -> lvalue reference,
  // '&&' -> rvalue reference
  SourceLocation Loc = ConsumeToken();  // Eat the *, ^, & or &&.
  D.SetRangeEnd(Loc);

  if (Kind == tok::star || Kind == tok::caret) {
    // Is a pointer.
    DeclSpec DS(AttrFactory);

    // GNU attributes are not allowed here in a new-type-id, but Declspec and
    // C++11 attributes are allowed.
    unsigned Reqs = AR_CXX11AttributesParsed | AR_DeclspecAttributesParsed |
                    ((D.getContext() != DeclaratorContext::CXXNewContext)
                         ? AR_GNUAttributesParsed
                         : AR_GNUAttributesParsedAndRejected);
    ParseTypeQualifierListOpt(DS, Reqs, true, !D.mayOmitIdentifier());
    D.ExtendWithDeclSpec(DS);

    // Recursively parse the declarator.
    ParseDeclaratorInternal(D, DirectDeclParser);
    if (Kind == tok::star)
      // Remember that we parsed a pointer type, and remember the type-quals.
      D.AddTypeInfo(DeclaratorChunk::getPointer(
                        DS.getTypeQualifiers(), Loc, DS.getConstSpecLoc(),
                        DS.getVolatileSpecLoc(), DS.getRestrictSpecLoc(),
                        DS.getAtomicSpecLoc(), DS.getUnalignedSpecLoc()),
                    std::move(DS.getAttributes()), SourceLocation());
    else
      // Remember that we parsed a Block type, and remember the type-quals.
      D.AddTypeInfo(
          DeclaratorChunk::getBlockPointer(DS.getTypeQualifiers(), Loc),
          std::move(DS.getAttributes()), SourceLocation());
  } else {
    // Is a reference
    DeclSpec DS(AttrFactory);

    // Complain about rvalue references in C++03, but then go on and build
    // the declarator.
    if (Kind == tok::ampamp)
      Diag(Loc, getLangOpts().CPlusPlus11 ?
           diag::warn_cxx98_compat_rvalue_reference :
           diag::ext_rvalue_reference);

    // GNU-style and C++11 attributes are allowed here, as is restrict.
    ParseTypeQualifierListOpt(DS);
    D.ExtendWithDeclSpec(DS);

    // C++ 8.3.2p1: cv-qualified references are ill-formed except when the
    // cv-qualifiers are introduced through the use of a typedef or of a
    // template type argument, in which case the cv-qualifiers are ignored.
    if (DS.getTypeQualifiers() != DeclSpec::TQ_unspecified) {
      if (DS.getTypeQualifiers() & DeclSpec::TQ_const)
        Diag(DS.getConstSpecLoc(),
             diag::err_invalid_reference_qualifier_application) << "const";
      if (DS.getTypeQualifiers() & DeclSpec::TQ_volatile)
        Diag(DS.getVolatileSpecLoc(),
             diag::err_invalid_reference_qualifier_application) << "volatile";
      // 'restrict' is permitted as an extension.
      if (DS.getTypeQualifiers() & DeclSpec::TQ_atomic)
        Diag(DS.getAtomicSpecLoc(),
             diag::err_invalid_reference_qualifier_application) << "_Atomic";
    }

    // Recursively parse the declarator.
    ParseDeclaratorInternal(D, DirectDeclParser);

    if (D.getNumTypeObjects() > 0) {
      // C++ [dcl.ref]p4: There shall be no references to references.
      DeclaratorChunk& InnerChunk = D.getTypeObject(D.getNumTypeObjects() - 1);
      if (InnerChunk.Kind == DeclaratorChunk::Reference) {
        if (const IdentifierInfo *II = D.getIdentifier())
          Diag(InnerChunk.Loc, diag::err_illegal_decl_reference_to_reference)
           << II;
        else
          Diag(InnerChunk.Loc, diag::err_illegal_decl_reference_to_reference)
            << "type name";

        // Once we've complained about the reference-to-reference, we
        // can go ahead and build the (technically ill-formed)
        // declarator: reference collapsing will take care of it.
      }
    }

    // Remember that we parsed a reference type.
    D.AddTypeInfo(DeclaratorChunk::getReference(DS.getTypeQualifiers(), Loc,
                                                Kind == tok::amp),
                  std::move(DS.getAttributes()), SourceLocation());
  }
}

// When correcting from misplaced brackets before the identifier, the location
// is saved inside the declarator so that other diagnostic messages can use
// them.  This extracts and returns that location, or returns the provided
// location if a stored location does not exist.
static SourceLocation getMissingDeclaratorIdLoc(Declarator &D,
                                                SourceLocation Loc) {
  if (D.getName().StartLocation.isInvalid() &&
      D.getName().EndLocation.isValid())
    return D.getName().EndLocation;

  return Loc;
}

/// ParseDirectDeclarator
///       direct-declarator: [C99 6.7.5]
/// [C99]   identifier
///         '(' declarator ')'
/// [GNU]   '(' attributes declarator ')'
/// [C90]   direct-declarator '[' constant-expression[opt] ']'
/// [C99]   direct-declarator '[' type-qual-list[opt] assignment-expr[opt] ']'
/// [C99]   direct-declarator '[' 'static' type-qual-list[opt] assign-expr ']'
/// [C99]   direct-declarator '[' type-qual-list 'static' assignment-expr ']'
/// [C99]   direct-declarator '[' type-qual-list[opt] '*' ']'
/// [C++11] direct-declarator '[' constant-expression[opt] ']'
///                    attribute-specifier-seq[opt]
///         direct-declarator '(' parameter-type-list ')'
///         direct-declarator '(' identifier-list[opt] ')'
/// [GNU]   direct-declarator '(' parameter-forward-declarations
///                    parameter-type-list[opt] ')'
/// [C++]   direct-declarator '(' parameter-declaration-clause ')'
///                    cv-qualifier-seq[opt] exception-specification[opt]
/// [C++11] direct-declarator '(' parameter-declaration-clause ')'
///                    attribute-specifier-seq[opt] cv-qualifier-seq[opt]
///                    ref-qualifier[opt] exception-specification[opt]
/// [C++]   declarator-id
/// [C++11] declarator-id attribute-specifier-seq[opt]
///
///       declarator-id: [C++ 8]
///         '...'[opt] id-expression
///         '::'[opt] nested-name-specifier[opt] type-name
///
///       id-expression: [C++ 5.1]
///         unqualified-id
///         qualified-id
///
///       unqualified-id: [C++ 5.1]
///         identifier
///         operator-function-id
///         conversion-function-id
///          '~' class-name
///         template-id
///
/// C++17 adds the following, which we also handle here:
///
///       simple-declaration:
///         <decl-spec> '[' identifier-list ']' brace-or-equal-initializer ';'
///
/// Note, any additional constructs added here may need corresponding changes
/// in isConstructorDeclarator.
void Parser::ParseDirectDeclarator(Declarator &D) {
  DeclaratorScopeObj DeclScopeObj(*this, D.getCXXScopeSpec());

  if (getLangOpts().CPlusPlus && D.mayHaveIdentifier()) {
    // This might be a C++17 structured binding.
    if (Tok.is(tok::l_square) && !D.mayOmitIdentifier() &&
        D.getCXXScopeSpec().isEmpty())
      return ParseDecompositionDeclarator(D);

    // Don't parse FOO:BAR as if it were a typo for FOO::BAR inside a class, in
    // this context it is a bitfield. Also in range-based for statement colon
    // may delimit for-range-declaration.
    ColonProtectionRAIIObject X(
        *this, D.getContext() == DeclaratorContext::MemberContext ||
                   (D.getContext() == DeclaratorContext::ForContext &&
                    getLangOpts().CPlusPlus11));

    // ParseDeclaratorInternal might already have parsed the scope.
    if (D.getCXXScopeSpec().isEmpty()) {
      bool EnteringContext =
          D.getContext() == DeclaratorContext::FileContext ||
          D.getContext() == DeclaratorContext::MemberContext;
      ParseOptionalCXXScopeSpecifier(D.getCXXScopeSpec(), nullptr,
                                     EnteringContext);
    }

    if (D.getCXXScopeSpec().isValid()) {
      if (Actions.ShouldEnterDeclaratorScope(getCurScope(),
                                             D.getCXXScopeSpec()))
        // Change the declaration context for name lookup, until this function
        // is exited (and the declarator has been parsed).
        DeclScopeObj.EnterDeclaratorScope();
      else if (getObjCDeclContext()) {
        // Ensure that we don't interpret the next token as an identifier when
        // dealing with declarations in an Objective-C container.
        D.SetIdentifier(nullptr, Tok.getLocation());
        D.setInvalidType(true);
        ConsumeToken();
        goto PastIdentifier;
      }
    }

    // C++0x [dcl.fct]p14:
    //   There is a syntactic ambiguity when an ellipsis occurs at the end of a
    //   parameter-declaration-clause without a preceding comma. In this case,
    //   the ellipsis is parsed as part of the abstract-declarator if the type
    //   of the parameter either names a template parameter pack that has not
    //   been expanded or contains auto; otherwise, it is parsed as part of the
    //   parameter-declaration-clause.
    if (Tok.is(tok::ellipsis) && D.getCXXScopeSpec().isEmpty() &&
        !((D.getContext() == DeclaratorContext::PrototypeContext ||
           D.getContext() == DeclaratorContext::LambdaExprParameterContext ||
           D.getContext() == DeclaratorContext::BlockLiteralContext) &&
          NextToken().is(tok::r_paren) &&
          !D.hasGroupingParens() &&
          !Actions.containsUnexpandedParameterPacks(D) &&
          D.getDeclSpec().getTypeSpecType() != TST_auto)) {
      SourceLocation EllipsisLoc = ConsumeToken();
      if (isPtrOperatorToken(Tok.getKind(), getLangOpts(), D.getContext())) {
        // The ellipsis was put in the wrong place. Recover, and explain to
        // the user what they should have done.
        ParseDeclarator(D);
        if (EllipsisLoc.isValid())
          DiagnoseMisplacedEllipsisInDeclarator(EllipsisLoc, D);
        return;
      } else
        D.setEllipsisLoc(EllipsisLoc);

      // The ellipsis can't be followed by a parenthesized declarator. We
      // check for that in ParseParenDeclarator, after we have disambiguated
      // the l_paren token.
    }

    if (Tok.isOneOf(tok::identifier, tok::kw_operator, tok::annot_template_id,
                    tok::tilde)) {
      // We found something that indicates the start of an unqualified-id.
      // Parse that unqualified-id.
      bool AllowConstructorName;
      bool AllowDeductionGuide;
      if (D.getDeclSpec().hasTypeSpecifier()) {
        AllowConstructorName = false;
        AllowDeductionGuide = false;
      } else if (D.getCXXScopeSpec().isSet()) {
        AllowConstructorName =
          (D.getContext() == DeclaratorContext::FileContext ||
           D.getContext() == DeclaratorContext::MemberContext);
        AllowDeductionGuide = false;
      } else {
        AllowConstructorName =
            (D.getContext() == DeclaratorContext::MemberContext);
        AllowDeductionGuide =
          (D.getContext() == DeclaratorContext::FileContext ||
           D.getContext() == DeclaratorContext::MemberContext);
      }

      bool HadScope = D.getCXXScopeSpec().isValid();
      if (ParseUnqualifiedId(D.getCXXScopeSpec(),
                             /*EnteringContext=*/true,
                             /*AllowDestructorName=*/true, AllowConstructorName,
                             AllowDeductionGuide, nullptr, nullptr,
                             D.getName()) ||
          // Once we're past the identifier, if the scope was bad, mark the
          // whole declarator bad.
          D.getCXXScopeSpec().isInvalid()) {
        D.SetIdentifier(nullptr, Tok.getLocation());
        D.setInvalidType(true);
      } else {
        // ParseUnqualifiedId might have parsed a scope specifier during error
        // recovery. If it did so, enter that scope.
        if (!HadScope && D.getCXXScopeSpec().isValid() &&
            Actions.ShouldEnterDeclaratorScope(getCurScope(),
                                               D.getCXXScopeSpec()))
          DeclScopeObj.EnterDeclaratorScope();

        // Parsed the unqualified-id; update range information and move along.
        if (D.getSourceRange().getBegin().isInvalid())
          D.SetRangeBegin(D.getName().getSourceRange().getBegin());
        D.SetRangeEnd(D.getName().getSourceRange().getEnd());
      }
      goto PastIdentifier;
    }

    if (D.getCXXScopeSpec().isNotEmpty()) {
      // We have a scope specifier but no following unqualified-id.
      Diag(PP.getLocForEndOfToken(D.getCXXScopeSpec().getEndLoc()),
           diag::err_expected_unqualified_id)
          << /*C++*/1;
      D.SetIdentifier(nullptr, Tok.getLocation());
      goto PastIdentifier;
    }
  } else if (Tok.is(tok::identifier) && D.mayHaveIdentifier()) {
    assert(!getLangOpts().CPlusPlus &&
           "There's a C++-specific check for tok::identifier above");
    assert(Tok.getIdentifierInfo() && "Not an identifier?");
    D.SetIdentifier(Tok.getIdentifierInfo(), Tok.getLocation());
    D.SetRangeEnd(Tok.getLocation());
    ConsumeToken();
    goto PastIdentifier;
  } else if (Tok.is(tok::identifier) && !D.mayHaveIdentifier() &&
             !getLangOpts().CPlusPlusAMP) { // Relax the rule for C++AMP
    // We're not allowed an identifier here, but we got one. Try to figure out
    // if the user was trying to attach a name to the type, or whether the name
    // is some unrelated trailing syntax.
    bool DiagnoseIdentifier = false;
    if (D.hasGroupingParens())
      // An identifier within parens is unlikely to be intended to be anything
      // other than a name being "declared".
      DiagnoseIdentifier = true;
    else if (D.getContext() == DeclaratorContext::TemplateArgContext)
      // T<int N> is an accidental identifier; T<int N indicates a missing '>'.
      DiagnoseIdentifier =
          NextToken().isOneOf(tok::comma, tok::greater, tok::greatergreater);
    else if (D.getContext() == DeclaratorContext::AliasDeclContext ||
             D.getContext() == DeclaratorContext::AliasTemplateContext)
      // The most likely error is that the ';' was forgotten.
      DiagnoseIdentifier = NextToken().isOneOf(tok::comma, tok::semi);
    else if ((D.getContext() == DeclaratorContext::TrailingReturnContext ||
              D.getContext() == DeclaratorContext::TrailingReturnVarContext) &&
             !isCXX11VirtSpecifier(Tok))
      DiagnoseIdentifier = NextToken().isOneOf(
          tok::comma, tok::semi, tok::equal, tok::l_brace, tok::kw_try);
    if (DiagnoseIdentifier) {
      Diag(Tok.getLocation(), diag::err_unexpected_unqualified_id)
        << FixItHint::CreateRemoval(Tok.getLocation());
      D.SetIdentifier(nullptr, Tok.getLocation());
      ConsumeToken();
      goto PastIdentifier;
    }
  }

  if (Tok.is(tok::l_paren)) {
    // If this might be an abstract-declarator followed by a direct-initializer,
    // check whether this is a valid declarator chunk. If it can't be, assume
    // that it's an initializer instead.
    if (D.mayOmitIdentifier() && D.mayBeFollowedByCXXDirectInit()) {
      RevertingTentativeParsingAction PA(*this);
      if (TryParseDeclarator(true, D.mayHaveIdentifier(), true) ==
              TPResult::False) {
        D.SetIdentifier(nullptr, Tok.getLocation());
        goto PastIdentifier;
      }
    }

    // direct-declarator: '(' declarator ')'
    // direct-declarator: '(' attributes declarator ')'
    // Example: 'char (*X)'   or 'int (*XX)(void)'
    ParseParenDeclarator(D);

    // If the declarator was parenthesized, we entered the declarator
    // scope when parsing the parenthesized declarator, then exited
    // the scope already. Re-enter the scope, if we need to.
    if (D.getCXXScopeSpec().isSet()) {
      // If there was an error parsing parenthesized declarator, declarator
      // scope may have been entered before. Don't do it again.
      if (!D.isInvalidType() &&
          Actions.ShouldEnterDeclaratorScope(getCurScope(),
                                             D.getCXXScopeSpec()))
        // Change the declaration context for name lookup, until this function
        // is exited (and the declarator has been parsed).
        DeclScopeObj.EnterDeclaratorScope();
    }
  } else if (D.mayOmitIdentifier()) {
    // This could be something simple like "int" (in which case the declarator
    // portion is empty), if an abstract-declarator is allowed.
    D.SetIdentifier(nullptr, Tok.getLocation());

    // The grammar for abstract-pack-declarator does not allow grouping parens.
    // FIXME: Revisit this once core issue 1488 is resolved.
    if (D.hasEllipsis() && D.hasGroupingParens())
      Diag(PP.getLocForEndOfToken(D.getEllipsisLoc()),
           diag::ext_abstract_pack_declarator_parens);
  } else {
    if (Tok.getKind() == tok::annot_pragma_parser_crash)
      LLVM_BUILTIN_TRAP;
    if (Tok.is(tok::l_square))
      return ParseMisplacedBracketDeclarator(D);
    if (D.getContext() == DeclaratorContext::MemberContext) {
      // Objective-C++: Detect C++ keywords and try to prevent further errors by
      // treating these keyword as valid member names.
      if (getLangOpts().ObjC && getLangOpts().CPlusPlus &&
          Tok.getIdentifierInfo() &&
          Tok.getIdentifierInfo()->isCPlusPlusKeyword(getLangOpts())) {
        Diag(getMissingDeclaratorIdLoc(D, Tok.getLocation()),
             diag::err_expected_member_name_or_semi_objcxx_keyword)
            << Tok.getIdentifierInfo()
            << (D.getDeclSpec().isEmpty() ? SourceRange()
                                          : D.getDeclSpec().getSourceRange());
        D.SetIdentifier(Tok.getIdentifierInfo(), Tok.getLocation());
        D.SetRangeEnd(Tok.getLocation());
        ConsumeToken();
        goto PastIdentifier;
      }
      Diag(getMissingDeclaratorIdLoc(D, Tok.getLocation()),
           diag::err_expected_member_name_or_semi)
          << (D.getDeclSpec().isEmpty() ? SourceRange()
                                        : D.getDeclSpec().getSourceRange());
    } else if (getLangOpts().CPlusPlus) {
      if (Tok.isOneOf(tok::period, tok::arrow))
        Diag(Tok, diag::err_invalid_operator_on_type) << Tok.is(tok::arrow);
      else {
        SourceLocation Loc = D.getCXXScopeSpec().getEndLoc();
        if (Tok.isAtStartOfLine() && Loc.isValid())
          Diag(PP.getLocForEndOfToken(Loc), diag::err_expected_unqualified_id)
              << getLangOpts().CPlusPlus;
        else
          Diag(getMissingDeclaratorIdLoc(D, Tok.getLocation()),
               diag::err_expected_unqualified_id)
              << getLangOpts().CPlusPlus;
      }
    } else {
      Diag(getMissingDeclaratorIdLoc(D, Tok.getLocation()),
           diag::err_expected_either)
          << tok::identifier << tok::l_paren;
    }
    D.SetIdentifier(nullptr, Tok.getLocation());
    D.setInvalidType(true);
  }

 PastIdentifier:
  assert(D.isPastIdentifier() &&
         "Haven't past the location of the identifier yet?");

  // Don't parse attributes unless we have parsed an unparenthesized name.
  if (D.hasName() && !D.getNumTypeObjects())
    MaybeParseCXX11Attributes(D);

  while (1) {
    if (Tok.is(tok::l_paren)) {
      // Enter function-declaration scope, limiting any declarators to the
      // function prototype scope, including parameter declarators.
      ParseScope PrototypeScope(this,
                                Scope::FunctionPrototypeScope|Scope::DeclScope|
                                (D.isFunctionDeclaratorAFunctionDeclaration()
                                   ? Scope::FunctionDeclarationScope : 0));

      // The paren may be part of a C++ direct initializer, eg. "int x(1);".
      // In such a case, check if we actually have a function declarator; if it
      // is not, the declarator has been fully parsed.
      bool IsAmbiguous = false;
      if (getLangOpts().CPlusPlus && D.mayBeFollowedByCXXDirectInit()) {
        // The name of the declarator, if any, is tentatively declared within
        // a possible direct initializer.
        TentativelyDeclaredIdentifiers.push_back(D.getIdentifier());
        bool IsFunctionDecl = isCXXFunctionDeclarator(&IsAmbiguous);
        TentativelyDeclaredIdentifiers.pop_back();
        if (!IsFunctionDecl)
          break;
      }
      ParsedAttributes attrs(AttrFactory);
      BalancedDelimiterTracker T(*this, tok::l_paren);
      T.consumeOpen();
      ParseFunctionDeclarator(D, attrs, T, IsAmbiguous);
      PrototypeScope.Exit();
    } else if (Tok.is(tok::l_square)) {
      ParseBracketDeclarator(D);
    } else if (Tok.is(tok::kw_requires) && D.hasGroupingParens()) {
      // This declarator is declaring a function, but the requires clause is
      // in the wrong place:
      //   void (f() requires true);
      // instead of
      //   void f() requires true;
      // or
      //   void (f()) requires true;
      Diag(Tok, diag::err_requires_clause_inside_parens);
      ConsumeToken();
      ExprResult TrailingRequiresClause = Actions.CorrectDelayedTyposInExpr(
         ParseConstraintLogicalOrExpression(/*IsTrailingRequiresClause=*/true));
      if (TrailingRequiresClause.isUsable() && D.isFunctionDeclarator() &&
          !D.hasTrailingRequiresClause())
        // We're already ill-formed if we got here but we'll accept it anyway.
        D.setTrailingRequiresClause(TrailingRequiresClause.get());
    } else {
      break;
    }
  }
}

void Parser::ParseDecompositionDeclarator(Declarator &D) {
  assert(Tok.is(tok::l_square));

  // If this doesn't look like a structured binding, maybe it's a misplaced
  // array declarator.
  // FIXME: Consume the l_square first so we don't need extra lookahead for
  // this.
  if (!(NextToken().is(tok::identifier) &&
        GetLookAheadToken(2).isOneOf(tok::comma, tok::r_square)) &&
      !(NextToken().is(tok::r_square) &&
        GetLookAheadToken(2).isOneOf(tok::equal, tok::l_brace)))
    return ParseMisplacedBracketDeclarator(D);

  BalancedDelimiterTracker T(*this, tok::l_square);
  T.consumeOpen();

  SmallVector<DecompositionDeclarator::Binding, 32> Bindings;
  while (Tok.isNot(tok::r_square)) {
    if (!Bindings.empty()) {
      if (Tok.is(tok::comma))
        ConsumeToken();
      else {
        if (Tok.is(tok::identifier)) {
          SourceLocation EndLoc = getEndOfPreviousToken();
          Diag(EndLoc, diag::err_expected)
              << tok::comma << FixItHint::CreateInsertion(EndLoc, ",");
        } else {
          Diag(Tok, diag::err_expected_comma_or_rsquare);
        }

        SkipUntil(tok::r_square, tok::comma, tok::identifier,
                  StopAtSemi | StopBeforeMatch);
        if (Tok.is(tok::comma))
          ConsumeToken();
        else if (Tok.isNot(tok::identifier))
          break;
      }
    }

    if (Tok.isNot(tok::identifier)) {
      Diag(Tok, diag::err_expected) << tok::identifier;
      break;
    }

    Bindings.push_back({Tok.getIdentifierInfo(), Tok.getLocation()});
    ConsumeToken();
  }

  if (Tok.isNot(tok::r_square))
    // We've already diagnosed a problem here.
    T.skipToEnd();
  else {
    // C++17 does not allow the identifier-list in a structured binding
    // to be empty.
    if (Bindings.empty())
      Diag(Tok.getLocation(), diag::ext_decomp_decl_empty);

    T.consumeClose();
  }

  return D.setDecompositionBindings(T.getOpenLocation(), Bindings,
                                    T.getCloseLocation());
}

/// ParseParenDeclarator - We parsed the declarator D up to a paren.  This is
/// only called before the identifier, so these are most likely just grouping
/// parens for precedence.  If we find that these are actually function
/// parameter parens in an abstract-declarator, we call ParseFunctionDeclarator.
///
///       direct-declarator:
///         '(' declarator ')'
/// [GNU]   '(' attributes declarator ')'
///         direct-declarator '(' parameter-type-list ')'
///         direct-declarator '(' identifier-list[opt] ')'
/// [GNU]   direct-declarator '(' parameter-forward-declarations
///                    parameter-type-list[opt] ')'
///
void Parser::ParseParenDeclarator(Declarator &D) {
  BalancedDelimiterTracker T(*this, tok::l_paren);
  T.consumeOpen();

  assert(!D.isPastIdentifier() && "Should be called before passing identifier");

  // Eat any attributes before we look at whether this is a grouping or function
  // declarator paren.  If this is a grouping paren, the attribute applies to
  // the type being built up, for example:
  //     int (__attribute__(()) *x)(long y)
  // If this ends up not being a grouping paren, the attribute applies to the
  // first argument, for example:
  //     int (__attribute__(()) int x)
  // In either case, we need to eat any attributes to be able to determine what
  // sort of paren this is.
  //
  ParsedAttributes attrs(AttrFactory);
  bool RequiresArg = false;
  if (Tok.is(tok::kw___attribute)) {
    ParseGNUAttributes(attrs);

    // We require that the argument list (if this is a non-grouping paren) be
    // present even if the attribute list was empty.
    RequiresArg = true;
  }

  // Eat any Microsoft extensions.
  ParseMicrosoftTypeAttributes(attrs);

  // Eat any Borland extensions.
  if  (Tok.is(tok::kw___pascal))
    ParseBorlandTypeAttributes(attrs);

  // If we haven't past the identifier yet (or where the identifier would be
  // stored, if this is an abstract declarator), then this is probably just
  // grouping parens. However, if this could be an abstract-declarator, then
  // this could also be the start of function arguments (consider 'void()').
  bool isGrouping;

  if (!D.mayOmitIdentifier()) {
    // If this can't be an abstract-declarator, this *must* be a grouping
    // paren, because we haven't seen the identifier yet.
    isGrouping = true;
  } else if (Tok.is(tok::r_paren) ||           // 'int()' is a function.
             (getLangOpts().CPlusPlus && Tok.is(tok::ellipsis) &&
              NextToken().is(tok::r_paren)) || // C++ int(...)
             isDeclarationSpecifier() ||       // 'int(int)' is a function.
             isCXX11AttributeSpecifier()) {    // 'int([[]]int)' is a function.
    // This handles C99 6.7.5.3p11: in "typedef int X; void foo(X)", X is
    // considered to be a type, not a K&R identifier-list.
    isGrouping = false;
  } else {
    // Otherwise, this is a grouping paren, e.g. 'int (*X)' or 'int(X)'.
    isGrouping = true;
  }

  // If this is a grouping paren, handle:
  // direct-declarator: '(' declarator ')'
  // direct-declarator: '(' attributes declarator ')'
  if (isGrouping) {
    SourceLocation EllipsisLoc = D.getEllipsisLoc();
    D.setEllipsisLoc(SourceLocation());

    bool hadGroupingParens = D.hasGroupingParens();
    D.setGroupingParens(true);
    ParseDeclaratorInternal(D, &Parser::ParseDirectDeclarator);
    // Match the ')'.
    T.consumeClose();
    D.AddTypeInfo(
        DeclaratorChunk::getParen(T.getOpenLocation(), T.getCloseLocation()),
        std::move(attrs), T.getCloseLocation());

    D.setGroupingParens(hadGroupingParens);

    // An ellipsis cannot be placed outside parentheses.
    if (EllipsisLoc.isValid())
      DiagnoseMisplacedEllipsisInDeclarator(EllipsisLoc, D);

    return;
  }

  // Okay, if this wasn't a grouping paren, it must be the start of a function
  // argument list.  Recognize that this declarator will never have an
  // identifier (and remember where it would have been), then call into
  // ParseFunctionDeclarator to handle of argument list.
  D.SetIdentifier(nullptr, Tok.getLocation());

  // Enter function-declaration scope, limiting any declarators to the
  // function prototype scope, including parameter declarators.
  ParseScope PrototypeScope(this,
                            Scope::FunctionPrototypeScope | Scope::DeclScope |
                            (D.isFunctionDeclaratorAFunctionDeclaration()
                               ? Scope::FunctionDeclarationScope : 0));
  ParseFunctionDeclarator(D, attrs, T, false, RequiresArg);
  PrototypeScope.Exit();
}

void Parser::InitCXXThisScopeForDeclaratorIfRelevant(
    const Declarator &D, const DeclSpec &DS,
    llvm::Optional<Sema::CXXThisScopeRAII> &ThisScope) {
  // C++11 [expr.prim.general]p3:
  //   If a declaration declares a member function or member function
  //   template of a class X, the expression this is a prvalue of type
  //   "pointer to cv-qualifier-seq X" between the optional cv-qualifer-seq
  //   and the end of the function-definition, member-declarator, or
  //   declarator.
  // FIXME: currently, "static" case isn't handled correctly.
  bool IsCXX11MemberFunction = getLangOpts().CPlusPlus11 &&
        D.getDeclSpec().getStorageClassSpec() != DeclSpec::SCS_typedef &&
        (D.getContext() == DeclaratorContext::MemberContext
         ? !D.getDeclSpec().isFriendSpecified()
         : D.getContext() == DeclaratorContext::FileContext &&
           D.getCXXScopeSpec().isValid() &&
           Actions.CurContext->isRecord());
  if (!IsCXX11MemberFunction)
    return;

  Qualifiers Q = Qualifiers::fromCVRUMask(DS.getTypeQualifiers());
  if (D.getDeclSpec().hasConstexprSpecifier() && !getLangOpts().CPlusPlus14)
    Q.addConst();
  // FIXME: Collect C++ address spaces.
  // If there are multiple different address spaces, the source is invalid.
  // Carry on using the first addr space for the qualifiers of 'this'.
  // The diagnostic will be given later while creating the function
  // prototype for the method.
  if (getLangOpts().OpenCLCPlusPlus) {
    for (ParsedAttr &attr : DS.getAttributes()) {
      LangAS ASIdx = attr.asOpenCLLangAS();
      if (ASIdx != LangAS::Default) {
        Q.addAddressSpace(ASIdx);
        break;
      }
    }
  }
  ThisScope.emplace(Actions, dyn_cast<CXXRecordDecl>(Actions.CurContext), Q,
                    IsCXX11MemberFunction);
}

/// ParseFunctionDeclarator - We are after the identifier and have parsed the
/// declarator D up to a paren, which indicates that we are parsing function
/// arguments.
///
/// If FirstArgAttrs is non-null, then the caller parsed those arguments
/// immediately after the open paren - they should be considered to be the
/// first argument of a parameter.
///
/// If RequiresArg is true, then the first argument of the function is required
/// to be present and required to not be an identifier list.
///
/// For C++, after the parameter-list, it also parses the cv-qualifier-seq[opt],
/// (C++11) ref-qualifier[opt], exception-specification[opt],
/// (C++11) attribute-specifier-seq[opt], (C++11) trailing-return-type[opt] and
/// (C++2a) the trailing requires-clause.
///
/// [C++11] exception-specification:
///           dynamic-exception-specification
///           noexcept-specification
///
void Parser::ParseFunctionDeclarator(Declarator &D,
                                     ParsedAttributes &FirstArgAttrs,
                                     BalancedDelimiterTracker &Tracker,
                                     bool IsAmbiguous,
                                     bool RequiresArg) {
  assert(getCurScope()->isFunctionPrototypeScope() &&
         "Should call from a Function scope");
  // lparen is already consumed!
  assert(D.isPastIdentifier() && "Should not call before identifier!");

  // This should be true when the function has typed arguments.
  // Otherwise, it is treated as a K&R-style function.
  bool HasProto = false;
  // Build up an array of information about the parsed arguments.
  SmallVector<DeclaratorChunk::ParamInfo, 16> ParamInfo;
  // Remember where we see an ellipsis, if any.
  SourceLocation EllipsisLoc;

  DeclSpec DS(AttrFactory);
  bool RefQualifierIsLValueRef = true;
  SourceLocation RefQualifierLoc;
  ExceptionSpecificationType ESpecType = EST_None;
  SourceRange ESpecRange;
  SmallVector<ParsedType, 2> DynamicExceptions;
  SmallVector<SourceRange, 2> DynamicExceptionRanges;
  ExprResult NoexceptExpr;
  CachedTokens *ExceptionSpecTokens = nullptr;
  ParsedAttributesWithRange FnAttrs(AttrFactory);
  TypeResult TrailingReturnType;

  /* LocalEndLoc is the end location for the local FunctionTypeLoc.
     EndLoc is the end location for the function declarator.
     They differ for trailing return types. */
  SourceLocation StartLoc, LocalEndLoc, EndLoc;
  SourceLocation LParenLoc, RParenLoc;
  LParenLoc = Tracker.getOpenLocation();
  StartLoc = LParenLoc;

  if (isFunctionDeclaratorIdentifierList()) {
    if (RequiresArg)
      Diag(Tok, diag::err_argument_required_after_attribute);

    ParseFunctionDeclaratorIdentifierList(D, ParamInfo);

    Tracker.consumeClose();
    RParenLoc = Tracker.getCloseLocation();
    LocalEndLoc = RParenLoc;
    EndLoc = RParenLoc;

    // If there are attributes following the identifier list, parse them and
    // prohibit them.
    MaybeParseCXX11Attributes(FnAttrs);
    ProhibitAttributes(FnAttrs);
  } else {
    if (Tok.isNot(tok::r_paren))
      ParseParameterDeclarationClause(D, FirstArgAttrs, ParamInfo,
                                      EllipsisLoc);
    else if (RequiresArg)
      Diag(Tok, diag::err_argument_required_after_attribute);

    HasProto = ParamInfo.size() || getLangOpts().CPlusPlus
                                || getLangOpts().OpenCL;

    // If we have the closing ')', eat it.
    Tracker.consumeClose();
    RParenLoc = Tracker.getCloseLocation();
    LocalEndLoc = RParenLoc;
    EndLoc = RParenLoc;

    if (getLangOpts().CPlusPlus) {
      // FIXME: Accept these components in any order, and produce fixits to
      // correct the order if the user gets it wrong. Ideally we should deal
      // with the pure-specifier in the same way.

      // Parse cv-qualifier-seq[opt].
      ParseTypeQualifierListOpt(DS, AR_NoAttributesParsed,
                                /*AtomicAllowed*/ false,
                                /*IdentifierRequired=*/false,
                                llvm::function_ref<void()>([&]() {
                                  Actions.CodeCompleteFunctionQualifiers(DS, D);
                                }));
      if (!DS.getSourceRange().getEnd().isInvalid()) {
        EndLoc = DS.getSourceRange().getEnd();
      }

      // Parse ref-qualifier[opt].
      if (ParseRefQualifier(RefQualifierIsLValueRef, RefQualifierLoc))
        EndLoc = RefQualifierLoc;

<<<<<<< HEAD
      // Parse C++AMP restriction specifier
      unsigned cppampSpec = CPPAMP_None;
      if (getLangOpts().CPlusPlusAMP) {
        cppampSpec = ParseRestrictionSpecification(D, FnAttrs, EndLoc);
        // Reset Scope's CXXAMP specifier
        getCurScope()->setCXXAMPSpecifier(0);
        // AMP-restricted function-only
        if (cppampSpec & CPPAMP_AMP) {

          // check if there's incompatible parameters in the function declarator
          for (SmallVector<DeclaratorChunk::ParamInfo, 16>::iterator param = ParamInfo.begin(); param != ParamInfo.end(); ++param) {
            ParmVarDecl *pvDecl = dyn_cast_or_null<ParmVarDecl>(param->Param);
            if (pvDecl) {
              QualType t = pvDecl->getOriginalType();
              const Type* Ty = t.getTypePtrOrNull();
              // reject incompatible scalar types
              if (getLangOpts().HSAExtension) {
                ; // hsa-ext
              } else {
                if (Ty->isCharType() || Ty->isWideCharType() || Ty->isSpecificBuiltinType(BuiltinType::Short) || Ty->isSpecificBuiltinType(BuiltinType::LongLong) || Ty->isSpecificBuiltinType(BuiltinType::LongDouble)) {
                    Diag(param->IdentLoc, diag::err_amp_illegal_function_parameter);
                }
              }

              // reject incompatible volatile type qualifier
              if (t.isVolatileQualified()) {
                  Diag(param->IdentLoc, diag::err_amp_illegal_function_parameter_volatile);
              }

              // reject incompatible enum types
              if (Ty && Ty->isEnumeralType()) {
                const EnumType* ETy = dyn_cast<EnumType>(Ty);
                if (ETy && ETy->getDecl()) {
                  const Type* UTy = ETy->getDecl()->getIntegerType().getTypePtrOrNull();
                  if (UTy->isCharType() || UTy->isWideCharType() || UTy->isSpecificBuiltinType(BuiltinType::Short) || UTy->isSpecificBuiltinType(BuiltinType::LongLong) || UTy->isSpecificBuiltinType(BuiltinType::LongDouble)) {
                    Diag(param->IdentLoc, diag::err_amp_illegal_function_parameter);
                    Diag(ETy->getDecl()->getBeginLoc(), diag::err_amp_illegal_function_parameter);
                  }
                }
              }
            }
          }

          // check if the return type is of incompatible type
          if (!getLangOpts().HSAExtension && D.getDeclSpec().getTypeSpecType() == DeclSpec::TST_char) {
            Diag(D.getBeginLoc(), diag::err_amp_illegal_function_return_char);
          } else if (!getLangOpts().HSAExtension && D.getDeclSpec().getTypeSpecWidth() == DeclSpec::TSW_short) {
            Diag(D.getBeginLoc(), diag::err_amp_illegal_function_return_short);
          } else if (D.getDeclSpec().getTypeQualifiers() & DeclSpec::TQ_volatile) {
            Diag(D.getBeginLoc(), diag::err_amp_illegal_function_return_volatile);
          }

          // check if the function is volatile-qualified
          if (DS.getTypeQualifiers() & DeclSpec::TQ_volatile) {
            Diag(D.getBeginLoc(), diag::err_amp_illegal_function_return_volatile);
          }
        }
      }

      // C++11 [expr.prim.general]p3:
      //   If a declaration declares a member function or member function
      //   template of a class X, the expression this is a prvalue of type
      //   "pointer to cv-qualifier-seq X" between the optional cv-qualifer-seq
      //   and the end of the function-definition, member-declarator, or
      //   declarator.
      // FIXME: currently, "static" case isn't handled correctly.
      bool IsCXX11MemberFunction =
        getLangOpts().CPlusPlus11 &&
        D.getDeclSpec().getStorageClassSpec() != DeclSpec::SCS_typedef &&
        (D.getContext() == DeclaratorContext::MemberContext
         ? !D.getDeclSpec().isFriendSpecified()
         : D.getContext() == DeclaratorContext::FileContext &&
           D.getCXXScopeSpec().isValid() &&
           Actions.CurContext->isRecord());

      Qualifiers Q = Qualifiers::fromCVRUMask(DS.getTypeQualifiers());
      if (D.getDeclSpec().hasConstexprSpecifier() && !getLangOpts().CPlusPlus14)
        Q.addConst();
      // FIXME: Collect C++ address spaces.
      // If there are multiple different address spaces, the source is invalid.
      // Carry on using the first addr space for the qualifiers of 'this'.
      // The diagnostic will be given later while creating the function
      // prototype for the method.
      if (getLangOpts().OpenCLCPlusPlus) {
        for (ParsedAttr &attr : DS.getAttributes()) {
          LangAS ASIdx = attr.asOpenCLLangAS();
          if (ASIdx != LangAS::Default) {
            Q.addAddressSpace(ASIdx);
            break;
          }
        }
      }

      Sema::CXXThisScopeRAII ThisScope(
          Actions, dyn_cast<CXXRecordDecl>(Actions.CurContext), Q,
          IsCXX11MemberFunction);
=======
      llvm::Optional<Sema::CXXThisScopeRAII> ThisScope;
      InitCXXThisScopeForDeclaratorIfRelevant(D, DS, ThisScope);
>>>>>>> 987b3e13

      // Parse exception-specification[opt].
      bool Delayed = D.isFirstDeclarationOfMember() &&
                     D.isFunctionDeclaratorAFunctionDeclaration();
      if (Delayed && Actions.isLibstdcxxEagerExceptionSpecHack(D) &&
          GetLookAheadToken(0).is(tok::kw_noexcept) &&
          GetLookAheadToken(1).is(tok::l_paren) &&
          GetLookAheadToken(2).is(tok::kw_noexcept) &&
          GetLookAheadToken(3).is(tok::l_paren) &&
          GetLookAheadToken(4).is(tok::identifier) &&
          GetLookAheadToken(4).getIdentifierInfo()->isStr("swap")) {
        // HACK: We've got an exception-specification
        //   noexcept(noexcept(swap(...)))
        // or
        //   noexcept(noexcept(swap(...)) && noexcept(swap(...)))
        // on a 'swap' member function. This is a libstdc++ bug; the lookup
        // for 'swap' will only find the function we're currently declaring,
        // whereas it expects to find a non-member swap through ADL. Turn off
        // delayed parsing to give it a chance to find what it expects.
        Delayed = false;
      }
      ESpecType = tryParseExceptionSpecification(Delayed,
                                                 ESpecRange,
                                                 DynamicExceptions,
                                                 DynamicExceptionRanges,
                                                 NoexceptExpr,
                                                 ExceptionSpecTokens);
      if (ESpecType != EST_None) {
          EndLoc = ESpecRange.getEnd();
  
        // C++AMP specific, reject exception specifiers for amp-restricted functions
        if (getLangOpts().CPlusPlusAMP && (cppampSpec & CPPAMP_AMP)) {
          Diag(ESpecRange.getBegin(), diag::err_amp_no_throw);
        }
      }

      // Parse attribute-specifier-seq[opt]. Per DR 979 and DR 1297, this goes
      // after the exception-specification.
      MaybeParseCXX11Attributes(FnAttrs);

      // Parse trailing-return-type[opt].
      LocalEndLoc = EndLoc;
      if (getLangOpts().CPlusPlus11 && Tok.is(tok::arrow)) {
        Diag(Tok, diag::warn_cxx98_compat_trailing_return_type);
        if (D.getDeclSpec().getTypeSpecType() == TST_auto)
          StartLoc = D.getDeclSpec().getTypeSpecTypeLoc();
        LocalEndLoc = Tok.getLocation();
        SourceRange Range;

        // C++AMP specific
        // Update Scope to mark if it is in AMP, CPU or dual context
        // FIXME: only used in Trailing return case for now
        if (getLangOpts().CPlusPlusAMP) {
          // Reset Scope's CXXAMP specifier
          getCurScope()->setCXXAMPSpecifier(0);
          if (cppampSpec & CPPAMP_AMP)
            getCurScope()->setAMPScope();

          if (cppampSpec & CPPAMP_CPU)
            getCurScope()->setCPUScope();
        }
        TrailingReturnType =
            ParseTrailingReturnType(Range, D.mayBeFollowedByCXXDirectInit());
        EndLoc = Range.getEnd();
      }
    } else if (standardAttributesAllowed()) {
      MaybeParseCXX11Attributes(FnAttrs);
    }
  }

  // Collect non-parameter declarations from the prototype if this is a function
  // declaration. They will be moved into the scope of the function. Only do
  // this in C and not C++, where the decls will continue to live in the
  // surrounding context.
  SmallVector<NamedDecl *, 0> DeclsInPrototype;
  if (getCurScope()->getFlags() & Scope::FunctionDeclarationScope &&
      !getLangOpts().CPlusPlus) {
    for (Decl *D : getCurScope()->decls()) {
      NamedDecl *ND = dyn_cast<NamedDecl>(D);
      if (!ND || isa<ParmVarDecl>(ND))
        continue;
      DeclsInPrototype.push_back(ND);
    }
  }

  // Remember that we parsed a function type, and remember the attributes.
  D.AddTypeInfo(DeclaratorChunk::getFunction(
                    HasProto, IsAmbiguous, LParenLoc, ParamInfo.data(),
                    ParamInfo.size(), EllipsisLoc, RParenLoc,
                    RefQualifierIsLValueRef, RefQualifierLoc,
                    /*MutableLoc=*/SourceLocation(),
                    ESpecType, ESpecRange, DynamicExceptions.data(),
                    DynamicExceptionRanges.data(), DynamicExceptions.size(),
                    NoexceptExpr.isUsable() ? NoexceptExpr.get() : nullptr,
                    ExceptionSpecTokens, DeclsInPrototype, StartLoc,
                    LocalEndLoc, D, TrailingReturnType, &DS),
                std::move(FnAttrs), EndLoc);
}

/// ParseRefQualifier - Parses a member function ref-qualifier. Returns
/// true if a ref-qualifier is found.
bool Parser::ParseRefQualifier(bool &RefQualifierIsLValueRef,
                               SourceLocation &RefQualifierLoc) {
  if (Tok.isOneOf(tok::amp, tok::ampamp)) {
    Diag(Tok, getLangOpts().CPlusPlus11 ?
         diag::warn_cxx98_compat_ref_qualifier :
         diag::ext_ref_qualifier);

    RefQualifierIsLValueRef = Tok.is(tok::amp);
    RefQualifierLoc = ConsumeToken();
    return true;
  }
  return false;
}

/// isFunctionDeclaratorIdentifierList - This parameter list may have an
/// identifier list form for a K&R-style function:  void foo(a,b,c)
///
/// Note that identifier-lists are only allowed for normal declarators, not for
/// abstract-declarators.
bool Parser::isFunctionDeclaratorIdentifierList() {
  return !getLangOpts().CPlusPlus
         && Tok.is(tok::identifier)
         && !TryAltiVecVectorToken()
         // K&R identifier lists can't have typedefs as identifiers, per C99
         // 6.7.5.3p11.
         && (TryAnnotateTypeOrScopeToken() || !Tok.is(tok::annot_typename))
         // Identifier lists follow a really simple grammar: the identifiers can
         // be followed *only* by a ", identifier" or ")".  However, K&R
         // identifier lists are really rare in the brave new modern world, and
         // it is very common for someone to typo a type in a non-K&R style
         // list.  If we are presented with something like: "void foo(intptr x,
         // float y)", we don't want to start parsing the function declarator as
         // though it is a K&R style declarator just because intptr is an
         // invalid type.
         //
         // To handle this, we check to see if the token after the first
         // identifier is a "," or ")".  Only then do we parse it as an
         // identifier list.
         && (!Tok.is(tok::eof) &&
             (NextToken().is(tok::comma) || NextToken().is(tok::r_paren)));
}

/// ParseFunctionDeclaratorIdentifierList - While parsing a function declarator
/// we found a K&R-style identifier list instead of a typed parameter list.
///
/// After returning, ParamInfo will hold the parsed parameters.
///
///       identifier-list: [C99 6.7.5]
///         identifier
///         identifier-list ',' identifier
///
void Parser::ParseFunctionDeclaratorIdentifierList(
       Declarator &D,
       SmallVectorImpl<DeclaratorChunk::ParamInfo> &ParamInfo) {
  // If there was no identifier specified for the declarator, either we are in
  // an abstract-declarator, or we are in a parameter declarator which was found
  // to be abstract.  In abstract-declarators, identifier lists are not valid:
  // diagnose this.
  if (!D.getIdentifier())
    Diag(Tok, diag::ext_ident_list_in_param);

  // Maintain an efficient lookup of params we have seen so far.
  llvm::SmallSet<const IdentifierInfo*, 16> ParamsSoFar;

  do {
    // If this isn't an identifier, report the error and skip until ')'.
    if (Tok.isNot(tok::identifier)) {
      Diag(Tok, diag::err_expected) << tok::identifier;
      SkipUntil(tok::r_paren, StopAtSemi | StopBeforeMatch);
      // Forget we parsed anything.
      ParamInfo.clear();
      return;
    }

    IdentifierInfo *ParmII = Tok.getIdentifierInfo();

    // Reject 'typedef int y; int test(x, y)', but continue parsing.
    if (Actions.getTypeName(*ParmII, Tok.getLocation(), getCurScope()))
      Diag(Tok, diag::err_unexpected_typedef_ident) << ParmII;

    // Verify that the argument identifier has not already been mentioned.
    if (!ParamsSoFar.insert(ParmII).second) {
      Diag(Tok, diag::err_param_redefinition) << ParmII;
    } else {
      // Remember this identifier in ParamInfo.
      ParamInfo.push_back(DeclaratorChunk::ParamInfo(ParmII,
                                                     Tok.getLocation(),
                                                     nullptr));
    }

    // Eat the identifier.
    ConsumeToken();
    // The list continues if we see a comma.
  } while (TryConsumeToken(tok::comma));
}

/// ParseParameterDeclarationClause - Parse a (possibly empty) parameter-list
/// after the opening parenthesis. This function will not parse a K&R-style
/// identifier list.
///
/// D is the declarator being parsed.  If FirstArgAttrs is non-null, then the
/// caller parsed those arguments immediately after the open paren - they should
/// be considered to be part of the first parameter.
///
/// After returning, ParamInfo will hold the parsed parameters. EllipsisLoc will
/// be the location of the ellipsis, if any was parsed.
///
///       parameter-type-list: [C99 6.7.5]
///         parameter-list
///         parameter-list ',' '...'
/// [C++]   parameter-list '...'
///
///       parameter-list: [C99 6.7.5]
///         parameter-declaration
///         parameter-list ',' parameter-declaration
///
///       parameter-declaration: [C99 6.7.5]
///         declaration-specifiers declarator
/// [C++]   declaration-specifiers declarator '=' assignment-expression
/// [C++11]                                       initializer-clause
/// [GNU]   declaration-specifiers declarator attributes
///         declaration-specifiers abstract-declarator[opt]
/// [C++]   declaration-specifiers abstract-declarator[opt]
///           '=' assignment-expression
/// [GNU]   declaration-specifiers abstract-declarator[opt] attributes
/// [C++11] attribute-specifier-seq parameter-declaration
///
void Parser::ParseParameterDeclarationClause(
       Declarator &D,
       ParsedAttributes &FirstArgAttrs,
       SmallVectorImpl<DeclaratorChunk::ParamInfo> &ParamInfo,
       SourceLocation &EllipsisLoc) {

  // Avoid exceeding the maximum function scope depth.
  // See https://bugs.llvm.org/show_bug.cgi?id=19607
  // Note Sema::ActOnParamDeclarator calls ParmVarDecl::setScopeInfo with
  // getFunctionPrototypeDepth() - 1.
  if (getCurScope()->getFunctionPrototypeDepth() - 1 >
      ParmVarDecl::getMaxFunctionScopeDepth()) {
    Diag(Tok.getLocation(), diag::err_function_scope_depth_exceeded)
        << ParmVarDecl::getMaxFunctionScopeDepth();
    cutOffParsing();
    return;
  }

  do {
    // FIXME: Issue a diagnostic if we parsed an attribute-specifier-seq
    // before deciding this was a parameter-declaration-clause.
    if (TryConsumeToken(tok::ellipsis, EllipsisLoc))
      break;

    // Parse the declaration-specifiers.
    // Just use the ParsingDeclaration "scope" of the declarator.
    DeclSpec DS(AttrFactory);

    // Parse any C++11 attributes.
    MaybeParseCXX11Attributes(DS.getAttributes());

    // Skip any Microsoft attributes before a param.
    MaybeParseMicrosoftAttributes(DS.getAttributes());

    SourceLocation DSStart = Tok.getLocation();

    // If the caller parsed attributes for the first argument, add them now.
    // Take them so that we only apply the attributes to the first parameter.
    // FIXME: If we can leave the attributes in the token stream somehow, we can
    // get rid of a parameter (FirstArgAttrs) and this statement. It might be
    // too much hassle.
    DS.takeAttributesFrom(FirstArgAttrs);

    ParseDeclarationSpecifiers(DS);


    // Parse the declarator.  This is "PrototypeContext" or
    // "LambdaExprParameterContext", because we must accept either
    // 'declarator' or 'abstract-declarator' here.
    Declarator ParmDeclarator(
        DS, D.getContext() == DeclaratorContext::LambdaExprContext
                ? DeclaratorContext::LambdaExprParameterContext
                : DeclaratorContext::PrototypeContext);
    ParseDeclarator(ParmDeclarator);

    // Parse GNU attributes, if present.
    MaybeParseGNUAttributes(ParmDeclarator);

    if (Tok.is(tok::kw_requires)) {
      // User tried to define a requires clause in a parameter declaration,
      // which is surely not a function declaration.
      // void f(int (*g)(int, int) requires true);
      Diag(Tok,
           diag::err_requires_clause_on_declarator_not_declaring_a_function);
      ConsumeToken();
      Actions.CorrectDelayedTyposInExpr(
         ParseConstraintLogicalOrExpression(/*IsTrailingRequiresClause=*/true));
    }

    // Remember this parsed parameter in ParamInfo.
    IdentifierInfo *ParmII = ParmDeclarator.getIdentifier();

    // DefArgToks is used when the parsing of default arguments needs
    // to be delayed.
    std::unique_ptr<CachedTokens> DefArgToks;

    // If no parameter was specified, verify that *something* was specified,
    // otherwise we have a missing type and identifier.
    if (DS.isEmpty() && ParmDeclarator.getIdentifier() == nullptr &&
        ParmDeclarator.getNumTypeObjects() == 0) {
      // Completely missing, emit error.
      Diag(DSStart, diag::err_missing_param);
    } else {
      // Otherwise, we have something.  Add it and let semantic analysis try
      // to grok it and add the result to the ParamInfo we are building.

      // Last chance to recover from a misplaced ellipsis in an attempted
      // parameter pack declaration.
      if (Tok.is(tok::ellipsis) &&
          (NextToken().isNot(tok::r_paren) ||
           (!ParmDeclarator.getEllipsisLoc().isValid() &&
            !Actions.isUnexpandedParameterPackPermitted())) &&
          Actions.containsUnexpandedParameterPacks(ParmDeclarator))
        DiagnoseMisplacedEllipsisInDeclarator(ConsumeToken(), ParmDeclarator);

      // Inform the actions module about the parameter declarator, so it gets
      // added to the current scope.
      Decl *Param = Actions.ActOnParamDeclarator(getCurScope(), ParmDeclarator);
      // Parse the default argument, if any. We parse the default
      // arguments in all dialects; the semantic analysis in
      // ActOnParamDefaultArgument will reject the default argument in
      // C.
      if (Tok.is(tok::equal)) {
        SourceLocation EqualLoc = Tok.getLocation();

        // Parse the default argument
        if (D.getContext() == DeclaratorContext::MemberContext) {
          // If we're inside a class definition, cache the tokens
          // corresponding to the default argument. We'll actually parse
          // them when we see the end of the class definition.
          DefArgToks.reset(new CachedTokens);

          SourceLocation ArgStartLoc = NextToken().getLocation();
          if (!ConsumeAndStoreInitializer(*DefArgToks, CIK_DefaultArgument)) {
            DefArgToks.reset();
            Actions.ActOnParamDefaultArgumentError(Param, EqualLoc);
          } else {
            Actions.ActOnParamUnparsedDefaultArgument(Param, EqualLoc,
                                                      ArgStartLoc);
          }
        } else {
          // Consume the '='.
          ConsumeToken();

          // The argument isn't actually potentially evaluated unless it is
          // used.
          EnterExpressionEvaluationContext Eval(
              Actions,
              Sema::ExpressionEvaluationContext::PotentiallyEvaluatedIfUsed,
              Param);

          ExprResult DefArgResult;
          if (getLangOpts().CPlusPlus11 && Tok.is(tok::l_brace)) {
            Diag(Tok, diag::warn_cxx98_compat_generalized_initializer_lists);
            DefArgResult = ParseBraceInitializer();
          } else
            DefArgResult = ParseAssignmentExpression();
          DefArgResult = Actions.CorrectDelayedTyposInExpr(DefArgResult);
          if (DefArgResult.isInvalid()) {
            Actions.ActOnParamDefaultArgumentError(Param, EqualLoc);
            SkipUntil(tok::comma, tok::r_paren, StopAtSemi | StopBeforeMatch);
          } else {
            // Inform the actions module about the default argument
            Actions.ActOnParamDefaultArgument(Param, EqualLoc,
                                              DefArgResult.get());
          }
        }
      }

      ParamInfo.push_back(DeclaratorChunk::ParamInfo(ParmII,
                                          ParmDeclarator.getIdentifierLoc(),
                                          Param, std::move(DefArgToks)));
    }

    if (TryConsumeToken(tok::ellipsis, EllipsisLoc)) {
      if (!getLangOpts().CPlusPlus) {
        // We have ellipsis without a preceding ',', which is ill-formed
        // in C. Complain and provide the fix.
        Diag(EllipsisLoc, diag::err_missing_comma_before_ellipsis)
            << FixItHint::CreateInsertion(EllipsisLoc, ", ");
      } else if (ParmDeclarator.getEllipsisLoc().isValid() ||
                 Actions.containsUnexpandedParameterPacks(ParmDeclarator)) {
        // It looks like this was supposed to be a parameter pack. Warn and
        // point out where the ellipsis should have gone.
        SourceLocation ParmEllipsis = ParmDeclarator.getEllipsisLoc();
        Diag(EllipsisLoc, diag::warn_misplaced_ellipsis_vararg)
          << ParmEllipsis.isValid() << ParmEllipsis;
        if (ParmEllipsis.isValid()) {
          Diag(ParmEllipsis,
               diag::note_misplaced_ellipsis_vararg_existing_ellipsis);
        } else {
          Diag(ParmDeclarator.getIdentifierLoc(),
               diag::note_misplaced_ellipsis_vararg_add_ellipsis)
            << FixItHint::CreateInsertion(ParmDeclarator.getIdentifierLoc(),
                                          "...")
            << !ParmDeclarator.hasName();
        }
        Diag(EllipsisLoc, diag::note_misplaced_ellipsis_vararg_add_comma)
          << FixItHint::CreateInsertion(EllipsisLoc, ", ");
      }

      // We can't have any more parameters after an ellipsis.
      break;
    }

    // If the next token is a comma, consume it and keep reading arguments.
  } while (TryConsumeToken(tok::comma));
}

/// [C90]   direct-declarator '[' constant-expression[opt] ']'
/// [C99]   direct-declarator '[' type-qual-list[opt] assignment-expr[opt] ']'
/// [C99]   direct-declarator '[' 'static' type-qual-list[opt] assign-expr ']'
/// [C99]   direct-declarator '[' type-qual-list 'static' assignment-expr ']'
/// [C99]   direct-declarator '[' type-qual-list[opt] '*' ']'
/// [C++11] direct-declarator '[' constant-expression[opt] ']'
///                           attribute-specifier-seq[opt]
void Parser::ParseBracketDeclarator(Declarator &D) {
  if (CheckProhibitedCXX11Attribute())
    return;

  BalancedDelimiterTracker T(*this, tok::l_square);
  T.consumeOpen();

  // C array syntax has many features, but by-far the most common is [] and [4].
  // This code does a fast path to handle some of the most obvious cases.
  if (Tok.getKind() == tok::r_square) {
    T.consumeClose();
    ParsedAttributes attrs(AttrFactory);
    MaybeParseCXX11Attributes(attrs);

    // Remember that we parsed the empty array type.
    D.AddTypeInfo(DeclaratorChunk::getArray(0, false, false, nullptr,
                                            T.getOpenLocation(),
                                            T.getCloseLocation()),
                  std::move(attrs), T.getCloseLocation());
    return;
  } else if (Tok.getKind() == tok::numeric_constant &&
             GetLookAheadToken(1).is(tok::r_square)) {
    // [4] is very common.  Parse the numeric constant expression.
    ExprResult ExprRes(Actions.ActOnNumericConstant(Tok, getCurScope()));
    ConsumeToken();

    T.consumeClose();
    ParsedAttributes attrs(AttrFactory);
    MaybeParseCXX11Attributes(attrs);

    // Remember that we parsed a array type, and remember its features.
    D.AddTypeInfo(DeclaratorChunk::getArray(0, false, false, ExprRes.get(),
                                            T.getOpenLocation(),
                                            T.getCloseLocation()),
                  std::move(attrs), T.getCloseLocation());
    return;
  } else if (Tok.getKind() == tok::code_completion) {
    Actions.CodeCompleteBracketDeclarator(getCurScope());
    return cutOffParsing();
  }

  // If valid, this location is the position where we read the 'static' keyword.
  SourceLocation StaticLoc;
  TryConsumeToken(tok::kw_static, StaticLoc);

  // If there is a type-qualifier-list, read it now.
  // Type qualifiers in an array subscript are a C99 feature.
  DeclSpec DS(AttrFactory);
  ParseTypeQualifierListOpt(DS, AR_CXX11AttributesParsed);

  // If we haven't already read 'static', check to see if there is one after the
  // type-qualifier-list.
  if (!StaticLoc.isValid())
    TryConsumeToken(tok::kw_static, StaticLoc);

  // Handle "direct-declarator [ type-qual-list[opt] * ]".
  bool isStar = false;
  ExprResult NumElements;

  // Handle the case where we have '[*]' as the array size.  However, a leading
  // star could be the start of an expression, for example 'X[*p + 4]'.  Verify
  // the token after the star is a ']'.  Since stars in arrays are
  // infrequent, use of lookahead is not costly here.
  if (Tok.is(tok::star) && GetLookAheadToken(1).is(tok::r_square)) {
    ConsumeToken();  // Eat the '*'.

    if (StaticLoc.isValid()) {
      Diag(StaticLoc, diag::err_unspecified_vla_size_with_static);
      StaticLoc = SourceLocation();  // Drop the static.
    }
    isStar = true;
  } else if (Tok.isNot(tok::r_square)) {
    // Note, in C89, this production uses the constant-expr production instead
    // of assignment-expr.  The only difference is that assignment-expr allows
    // things like '=' and '*='.  Sema rejects these in C89 mode because they
    // are not i-c-e's, so we don't need to distinguish between the two here.

    // Parse the constant-expression or assignment-expression now (depending
    // on dialect).
    if (getLangOpts().CPlusPlus) {
      NumElements = ParseConstantExpression();
    } else {
      EnterExpressionEvaluationContext Unevaluated(
          Actions, Sema::ExpressionEvaluationContext::ConstantEvaluated);
      NumElements =
          Actions.CorrectDelayedTyposInExpr(ParseAssignmentExpression());
    }
  } else {
    if (StaticLoc.isValid()) {
      Diag(StaticLoc, diag::err_unspecified_size_with_static);
      StaticLoc = SourceLocation();  // Drop the static.
    }
  }

  // If there was an error parsing the assignment-expression, recover.
  if (NumElements.isInvalid()) {
    D.setInvalidType(true);
    // If the expression was invalid, skip it.
    SkipUntil(tok::r_square, StopAtSemi);
    return;
  }

  T.consumeClose();

  MaybeParseCXX11Attributes(DS.getAttributes());

  // Remember that we parsed a array type, and remember its features.
  D.AddTypeInfo(
      DeclaratorChunk::getArray(DS.getTypeQualifiers(), StaticLoc.isValid(),
                                isStar, NumElements.get(), T.getOpenLocation(),
                                T.getCloseLocation()),
      std::move(DS.getAttributes()), T.getCloseLocation());
}

/// Diagnose brackets before an identifier.
void Parser::ParseMisplacedBracketDeclarator(Declarator &D) {
  assert(Tok.is(tok::l_square) && "Missing opening bracket");
  assert(!D.mayOmitIdentifier() && "Declarator cannot omit identifier");

  SourceLocation StartBracketLoc = Tok.getLocation();
  Declarator TempDeclarator(D.getDeclSpec(), D.getContext());

  while (Tok.is(tok::l_square)) {
    ParseBracketDeclarator(TempDeclarator);
  }

  // Stuff the location of the start of the brackets into the Declarator.
  // The diagnostics from ParseDirectDeclarator will make more sense if
  // they use this location instead.
  if (Tok.is(tok::semi))
    D.getName().EndLocation = StartBracketLoc;

  SourceLocation SuggestParenLoc = Tok.getLocation();

  // Now that the brackets are removed, try parsing the declarator again.
  ParseDeclaratorInternal(D, &Parser::ParseDirectDeclarator);

  // Something went wrong parsing the brackets, in which case,
  // ParseBracketDeclarator has emitted an error, and we don't need to emit
  // one here.
  if (TempDeclarator.getNumTypeObjects() == 0)
    return;

  // Determine if parens will need to be suggested in the diagnostic.
  bool NeedParens = false;
  if (D.getNumTypeObjects() != 0) {
    switch (D.getTypeObject(D.getNumTypeObjects() - 1).Kind) {
    case DeclaratorChunk::Pointer:
    case DeclaratorChunk::Reference:
    case DeclaratorChunk::BlockPointer:
    case DeclaratorChunk::MemberPointer:
    case DeclaratorChunk::Pipe:
      NeedParens = true;
      break;
    case DeclaratorChunk::Array:
    case DeclaratorChunk::Function:
    case DeclaratorChunk::Paren:
      break;
    }
  }

  if (NeedParens) {
    // Create a DeclaratorChunk for the inserted parens.
    SourceLocation EndLoc = PP.getLocForEndOfToken(D.getEndLoc());
    D.AddTypeInfo(DeclaratorChunk::getParen(SuggestParenLoc, EndLoc),
                  SourceLocation());
  }

  // Adding back the bracket info to the end of the Declarator.
  for (unsigned i = 0, e = TempDeclarator.getNumTypeObjects(); i < e; ++i) {
    const DeclaratorChunk &Chunk = TempDeclarator.getTypeObject(i);
    D.AddTypeInfo(Chunk, SourceLocation());
  }

  // The missing identifier would have been diagnosed in ParseDirectDeclarator.
  // If parentheses are required, always suggest them.
  if (!D.getIdentifier() && !NeedParens)
    return;

  SourceLocation EndBracketLoc = TempDeclarator.getEndLoc();

  // Generate the move bracket error message.
  SourceRange BracketRange(StartBracketLoc, EndBracketLoc);
  SourceLocation EndLoc = PP.getLocForEndOfToken(D.getEndLoc());

  if (NeedParens) {
    Diag(EndLoc, diag::err_brackets_go_after_unqualified_id)
        << getLangOpts().CPlusPlus
        << FixItHint::CreateInsertion(SuggestParenLoc, "(")
        << FixItHint::CreateInsertion(EndLoc, ")")
        << FixItHint::CreateInsertionFromRange(
               EndLoc, CharSourceRange(BracketRange, true))
        << FixItHint::CreateRemoval(BracketRange);
  } else {
    Diag(EndLoc, diag::err_brackets_go_after_unqualified_id)
        << getLangOpts().CPlusPlus
        << FixItHint::CreateInsertionFromRange(
               EndLoc, CharSourceRange(BracketRange, true))
        << FixItHint::CreateRemoval(BracketRange);
  }
}

/// [GNU]   typeof-specifier:
///           typeof ( expressions )
///           typeof ( type-name )
/// [GNU/C++] typeof unary-expression
///
void Parser::ParseTypeofSpecifier(DeclSpec &DS) {
  assert(Tok.is(tok::kw_typeof) && "Not a typeof specifier");
  Token OpTok = Tok;
  SourceLocation StartLoc = ConsumeToken();

  const bool hasParens = Tok.is(tok::l_paren);

  EnterExpressionEvaluationContext Unevaluated(
      Actions, Sema::ExpressionEvaluationContext::Unevaluated,
      Sema::ReuseLambdaContextDecl);

  bool isCastExpr;
  ParsedType CastTy;
  SourceRange CastRange;
  ExprResult Operand = Actions.CorrectDelayedTyposInExpr(
      ParseExprAfterUnaryExprOrTypeTrait(OpTok, isCastExpr, CastTy, CastRange));
  if (hasParens)
    DS.setTypeofParensRange(CastRange);

  if (CastRange.getEnd().isInvalid())
    // FIXME: Not accurate, the range gets one token more than it should.
    DS.SetRangeEnd(Tok.getLocation());
  else
    DS.SetRangeEnd(CastRange.getEnd());

  if (isCastExpr) {
    if (!CastTy) {
      DS.SetTypeSpecError();
      return;
    }

    const char *PrevSpec = nullptr;
    unsigned DiagID;
    // Check for duplicate type specifiers (e.g. "int typeof(int)").
    if (DS.SetTypeSpecType(DeclSpec::TST_typeofType, StartLoc, PrevSpec,
                           DiagID, CastTy,
                           Actions.getASTContext().getPrintingPolicy()))
      Diag(StartLoc, DiagID) << PrevSpec;
    return;
  }

  // If we get here, the operand to the typeof was an expression.
  if (Operand.isInvalid()) {
    DS.SetTypeSpecError();
    return;
  }

  // We might need to transform the operand if it is potentially evaluated.
  Operand = Actions.HandleExprEvaluationContextForTypeof(Operand.get());
  if (Operand.isInvalid()) {
    DS.SetTypeSpecError();
    return;
  }

  const char *PrevSpec = nullptr;
  unsigned DiagID;
  // Check for duplicate type specifiers (e.g. "int typeof(int)").
  if (DS.SetTypeSpecType(DeclSpec::TST_typeofExpr, StartLoc, PrevSpec,
                         DiagID, Operand.get(),
                         Actions.getASTContext().getPrintingPolicy()))
    Diag(StartLoc, DiagID) << PrevSpec;
}

/// [C11]   atomic-specifier:
///           _Atomic ( type-name )
///
void Parser::ParseAtomicSpecifier(DeclSpec &DS) {
  assert(Tok.is(tok::kw__Atomic) && NextToken().is(tok::l_paren) &&
         "Not an atomic specifier");

  SourceLocation StartLoc = ConsumeToken();
  BalancedDelimiterTracker T(*this, tok::l_paren);
  if (T.consumeOpen())
    return;

  TypeResult Result = ParseTypeName();
  if (Result.isInvalid()) {
    SkipUntil(tok::r_paren, StopAtSemi);
    return;
  }

  // Match the ')'
  T.consumeClose();

  if (T.getCloseLocation().isInvalid())
    return;

  DS.setTypeofParensRange(T.getRange());
  DS.SetRangeEnd(T.getCloseLocation());

  const char *PrevSpec = nullptr;
  unsigned DiagID;
  if (DS.SetTypeSpecType(DeclSpec::TST_atomic, StartLoc, PrevSpec,
                         DiagID, Result.get(),
                         Actions.getASTContext().getPrintingPolicy()))
    Diag(StartLoc, DiagID) << PrevSpec;
}

/// TryAltiVecVectorTokenOutOfLine - Out of line body that should only be called
/// from TryAltiVecVectorToken.
bool Parser::TryAltiVecVectorTokenOutOfLine() {
  Token Next = NextToken();
  switch (Next.getKind()) {
  default: return false;
  case tok::kw_short:
  case tok::kw_long:
  case tok::kw_signed:
  case tok::kw_unsigned:
  case tok::kw_void:
  case tok::kw_char:
  case tok::kw_int:
  case tok::kw_float:
  case tok::kw_double:
  case tok::kw_bool:
  case tok::kw___bool:
  case tok::kw___pixel:
    Tok.setKind(tok::kw___vector);
    return true;
  case tok::identifier:
    if (Next.getIdentifierInfo() == Ident_pixel) {
      Tok.setKind(tok::kw___vector);
      return true;
    }
    if (Next.getIdentifierInfo() == Ident_bool) {
      Tok.setKind(tok::kw___vector);
      return true;
    }
    return false;
  }
}

bool Parser::TryAltiVecTokenOutOfLine(DeclSpec &DS, SourceLocation Loc,
                                      const char *&PrevSpec, unsigned &DiagID,
                                      bool &isInvalid) {
  const PrintingPolicy &Policy = Actions.getASTContext().getPrintingPolicy();
  if (Tok.getIdentifierInfo() == Ident_vector) {
    Token Next = NextToken();
    switch (Next.getKind()) {
    case tok::kw_short:
    case tok::kw_long:
    case tok::kw_signed:
    case tok::kw_unsigned:
    case tok::kw_void:
    case tok::kw_char:
    case tok::kw_int:
    case tok::kw_float:
    case tok::kw_double:
    case tok::kw_bool:
    case tok::kw___bool:
    case tok::kw___pixel:
      isInvalid = DS.SetTypeAltiVecVector(true, Loc, PrevSpec, DiagID, Policy);
      return true;
    case tok::identifier:
      if (Next.getIdentifierInfo() == Ident_pixel) {
        isInvalid = DS.SetTypeAltiVecVector(true, Loc, PrevSpec, DiagID,Policy);
        return true;
      }
      if (Next.getIdentifierInfo() == Ident_bool) {
        isInvalid = DS.SetTypeAltiVecVector(true, Loc, PrevSpec, DiagID,Policy);
        return true;
      }
      break;
    default:
      break;
    }
  } else if ((Tok.getIdentifierInfo() == Ident_pixel) &&
             DS.isTypeAltiVecVector()) {
    isInvalid = DS.SetTypeAltiVecPixel(true, Loc, PrevSpec, DiagID, Policy);
    return true;
  } else if ((Tok.getIdentifierInfo() == Ident_bool) &&
             DS.isTypeAltiVecVector()) {
    isInvalid = DS.SetTypeAltiVecBool(true, Loc, PrevSpec, DiagID, Policy);
    return true;
  }
  return false;
}<|MERGE_RESOLUTION|>--- conflicted
+++ resolved
@@ -6436,7 +6436,6 @@
       if (ParseRefQualifier(RefQualifierIsLValueRef, RefQualifierLoc))
         EndLoc = RefQualifierLoc;
 
-<<<<<<< HEAD
       // Parse C++AMP restriction specifier
       unsigned cppampSpec = CPPAMP_None;
       if (getLangOpts().CPlusPlusAMP) {
@@ -6530,13 +6529,8 @@
         }
       }
 
-      Sema::CXXThisScopeRAII ThisScope(
-          Actions, dyn_cast<CXXRecordDecl>(Actions.CurContext), Q,
-          IsCXX11MemberFunction);
-=======
       llvm::Optional<Sema::CXXThisScopeRAII> ThisScope;
       InitCXXThisScopeForDeclaratorIfRelevant(D, DS, ThisScope);
->>>>>>> 987b3e13
 
       // Parse exception-specification[opt].
       bool Delayed = D.isFirstDeclarationOfMember() &&
