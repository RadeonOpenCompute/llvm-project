//===--- ParseStmt.cpp - Statement and Block Parser -----------------------===//
//
//                     The LLVM Compiler Infrastructure
//
// This file is distributed under the University of Illinois Open Source
// License. See LICENSE.TXT for details.
//
//===----------------------------------------------------------------------===//
//
// This file implements the Statement and Block portions of the Parser
// interface.
//
//===----------------------------------------------------------------------===//

#include "clang/Basic/Attributes.h"
#include "clang/Basic/PrettyStackTrace.h"
#include "clang/Parse/Parser.h"
#include "clang/Parse/RAIIObjectsForParser.h"
#include "clang/Sema/DeclSpec.h"
#include "clang/Sema/LoopHint.h"
#include "clang/Sema/PrettyDeclStackTrace.h"
#include "clang/Sema/Scope.h"
#include "clang/Sema/TypoCorrection.h"
using namespace clang;

//===----------------------------------------------------------------------===//
// C99 6.8: Statements and Blocks.
//===----------------------------------------------------------------------===//

/// \brief Parse a standalone statement (for instance, as the body of an 'if',
/// 'while', or 'for').
StmtResult Parser::ParseStatement(SourceLocation *TrailingElseLoc,
                                  bool AllowOpenMPStandalone) {
  StmtResult Res;

  // We may get back a null statement if we found a #pragma. Keep going until
  // we get an actual statement.
  do {
    StmtVector Stmts;
    Res = ParseStatementOrDeclaration(
        Stmts, AllowOpenMPStandalone ? ACK_StatementsOpenMPAnyExecutable
                                     : ACK_StatementsOpenMPNonStandalone,
        TrailingElseLoc);
  } while (!Res.isInvalid() && !Res.get());

  return Res;
}

/// ParseStatementOrDeclaration - Read 'statement' or 'declaration'.
///       StatementOrDeclaration:
///         statement
///         declaration
///
///       statement:
///         labeled-statement
///         compound-statement
///         expression-statement
///         selection-statement
///         iteration-statement
///         jump-statement
/// [C++]   declaration-statement
/// [C++]   try-block
/// [MS]    seh-try-block
/// [OBC]   objc-throw-statement
/// [OBC]   objc-try-catch-statement
/// [OBC]   objc-synchronized-statement
/// [GNU]   asm-statement
/// [OMP]   openmp-construct             [TODO]
///
///       labeled-statement:
///         identifier ':' statement
///         'case' constant-expression ':' statement
///         'default' ':' statement
///
///       selection-statement:
///         if-statement
///         switch-statement
///
///       iteration-statement:
///         while-statement
///         do-statement
///         for-statement
///
///       expression-statement:
///         expression[opt] ';'
///
///       jump-statement:
///         'goto' identifier ';'
///         'continue' ';'
///         'break' ';'
///         'return' expression[opt] ';'
/// [GNU]   'goto' '*' expression ';'
///
/// [OBC] objc-throw-statement:
/// [OBC]   '@' 'throw' expression ';'
/// [OBC]   '@' 'throw' ';'
///
StmtResult
Parser::ParseStatementOrDeclaration(StmtVector &Stmts,
                                    AllowedConstructsKind Allowed,
                                    SourceLocation *TrailingElseLoc) {

  ParenBraceBracketBalancer BalancerRAIIObj(*this);

  ParsedAttributesWithRange Attrs(AttrFactory);
  MaybeParseCXX11Attributes(Attrs, nullptr, /*MightBeObjCMessageSend*/ true);
  if (!MaybeParseOpenCLUnrollHintAttribute(Attrs))
    return StmtError();

  StmtResult Res = ParseStatementOrDeclarationAfterAttributes(
      Stmts, Allowed, TrailingElseLoc, Attrs);

  assert((Attrs.empty() || Res.isInvalid() || Res.isUsable()) &&
         "attributes on empty statement");

  if (Attrs.empty() || Res.isInvalid())
    return Res;

  return Actions.ProcessStmtAttributes(Res.get(), Attrs.getList(), Attrs.Range);
}

namespace {
class StatementFilterCCC : public CorrectionCandidateCallback {
public:
  StatementFilterCCC(Token nextTok) : NextToken(nextTok) {
    WantTypeSpecifiers = nextTok.isOneOf(tok::l_paren, tok::less, tok::l_square,
                                         tok::identifier, tok::star, tok::amp);
    WantExpressionKeywords =
        nextTok.isOneOf(tok::l_paren, tok::identifier, tok::arrow, tok::period);
    WantRemainingKeywords =
        nextTok.isOneOf(tok::l_paren, tok::semi, tok::identifier, tok::l_brace);
    WantCXXNamedCasts = false;
  }

  bool ValidateCandidate(const TypoCorrection &candidate) override {
    if (FieldDecl *FD = candidate.getCorrectionDeclAs<FieldDecl>())
      return !candidate.getCorrectionSpecifier() || isa<ObjCIvarDecl>(FD);
    if (NextToken.is(tok::equal))
      return candidate.getCorrectionDeclAs<VarDecl>();
    if (NextToken.is(tok::period) &&
        candidate.getCorrectionDeclAs<NamespaceDecl>())
      return false;
    return CorrectionCandidateCallback::ValidateCandidate(candidate);
  }

private:
  Token NextToken;
};
}

StmtResult
Parser::ParseStatementOrDeclarationAfterAttributes(StmtVector &Stmts,
          AllowedConstructsKind Allowed, SourceLocation *TrailingElseLoc,
          ParsedAttributesWithRange &Attrs) {
  const char *SemiError = nullptr;
  StmtResult Res;

  // Cases in this switch statement should fall through if the parser expects
  // the token to end in a semicolon (in which case SemiError should be set),
  // or they directly 'return;' if not.
Retry:
  tok::TokenKind Kind  = Tok.getKind();
  SourceLocation AtLoc;
  switch (Kind) {
  case tok::at: // May be a @try or @throw statement
    {
      ProhibitAttributes(Attrs); // TODO: is it correct?
      AtLoc = ConsumeToken();  // consume @
      return ParseObjCAtStatement(AtLoc);
    }

  case tok::code_completion:
    Actions.CodeCompleteOrdinaryName(getCurScope(), Sema::PCC_Statement);
    cutOffParsing();
    return StmtError();

  case tok::identifier: {
    Token Next = NextToken();
    if (Next.is(tok::colon)) { // C99 6.8.1: labeled-statement
      // identifier ':' statement
      return ParseLabeledStatement(Attrs);
    }

    // Look up the identifier, and typo-correct it to a keyword if it's not
    // found.
    if (Next.isNot(tok::coloncolon)) {
      // Try to limit which sets of keywords should be included in typo
      // correction based on what the next token is.
      if (TryAnnotateName(/*IsAddressOfOperand*/ false,
                          llvm::make_unique<StatementFilterCCC>(Next)) ==
          ANK_Error) {
        // Handle errors here by skipping up to the next semicolon or '}', and
        // eat the semicolon if that's what stopped us.
        SkipUntil(tok::r_brace, StopAtSemi | StopBeforeMatch);
        if (Tok.is(tok::semi))
          ConsumeToken();
        return StmtError();
      }

      // If the identifier was typo-corrected, try again.
      if (Tok.isNot(tok::identifier))
        goto Retry;
    }

    // Fall through
  }

  default: {
    if ((getLangOpts().CPlusPlus || getLangOpts().MicrosoftExt ||
         Allowed == ACK_Any) &&
        isDeclarationStatement()) {
      SourceLocation DeclStart = Tok.getLocation(), DeclEnd;
      DeclGroupPtrTy Decl = ParseDeclaration(Declarator::BlockContext,
                                             DeclEnd, Attrs);
      return Actions.ActOnDeclStmt(Decl, DeclStart, DeclEnd);
    }

    if (Tok.is(tok::r_brace)) {
      Diag(Tok, diag::err_expected_statement);
      return StmtError();
    }

    return ParseExprStatement();
  }

  case tok::kw_case:                // C99 6.8.1: labeled-statement
    return ParseCaseStatement();
  case tok::kw_default:             // C99 6.8.1: labeled-statement
    return ParseDefaultStatement();

  case tok::l_brace:                // C99 6.8.2: compound-statement
    return ParseCompoundStatement();
  case tok::semi: {                 // C99 6.8.3p3: expression[opt] ';'
    bool HasLeadingEmptyMacro = Tok.hasLeadingEmptyMacro();
    return Actions.ActOnNullStmt(ConsumeToken(), HasLeadingEmptyMacro);
  }

  case tok::kw_if:                  // C99 6.8.4.1: if-statement
    return ParseIfStatement(TrailingElseLoc);
  case tok::kw_switch:              // C99 6.8.4.2: switch-statement
    return ParseSwitchStatement(TrailingElseLoc);

  case tok::kw_while:               // C99 6.8.5.1: while-statement
    return ParseWhileStatement(TrailingElseLoc);
  case tok::kw_do:                  // C99 6.8.5.2: do-statement
    Res = ParseDoStatement();
    SemiError = "do/while";
    break;
  case tok::kw_for:                 // C99 6.8.5.3: for-statement
    return ParseForStatement(TrailingElseLoc);

  case tok::kw_goto:                // C99 6.8.6.1: goto-statement
    // C++ AMP-specific, reject if we are in an AMP-restricted function
    if (getLangOpts().CPlusPlusAMP && getLangOpts().DevicePath) {
      if (!getLangOpts().HSAExtension && IsInAMPFunction(getCurScope())) {
        Diag(Tok, diag::err_amp_illegal_keyword_goto);
      }
    }
    Res = ParseGotoStatement();
    SemiError = "goto";
    break;
  case tok::kw_continue:            // C99 6.8.6.2: continue-statement
    Res = ParseContinueStatement();
    SemiError = "continue";
    break;
  case tok::kw_break:               // C99 6.8.6.3: break-statement
    Res = ParseBreakStatement();
    SemiError = "break";
    break;
  case tok::kw_return:              // C99 6.8.6.4: return-statement
    Res = ParseReturnStatement();
    SemiError = "return";
    break;
  case tok::kw_co_return:            // C++ Coroutines: co_return statement
    Res = ParseReturnStatement();
    SemiError = "co_return";
    break;

  case tok::kw_asm: {
<<<<<<< HEAD
    // C++ AMP-specific, reject if we are in an AMP-restricted function
    if (getLangOpts().CPlusPlusAMP && getLangOpts().DevicePath) {
=======

    // C++ AMP-specific, reject if we are in an AMP-restricted function 
    if (getLangOpts().CPlusPlusAMP &&
        !getLangOpts().HSAExtension &&
        getLangOpts().DevicePath) {
>>>>>>> 6bc4244e
      if (IsInAMPFunction(getCurScope())) {
        Diag(Tok, diag::err_amp_illegal_keyword_asm);
      }
    }
    ProhibitAttributes(Attrs);
    bool msAsm = false;
    Res = ParseAsmStatement(msAsm);
    Res = Actions.ActOnFinishFullStmt(Res.get());
    if (msAsm) return Res;
    SemiError = "asm";
    break;
  }

  case tok::kw___if_exists:
  case tok::kw___if_not_exists:
    ProhibitAttributes(Attrs);
    ParseMicrosoftIfExistsStatement(Stmts);
    // An __if_exists block is like a compound statement, but it doesn't create
    // a new scope.
    return StmtEmpty();

  case tok::kw_try:                 // C++ 15: try-block
    // C++ AMP-specific, reject if we are in an AMP-restricted function
    if (getLangOpts().CPlusPlusAMP && getLangOpts().DevicePath) {
      if (IsInAMPFunction(getCurScope())) {
        Diag(Tok, diag::err_amp_illegal_keyword_trycatch);
      }
    }
    return ParseCXXTryBlock();

  case tok::kw___try:
    ProhibitAttributes(Attrs); // TODO: is it correct?
    return ParseSEHTryBlock();

  case tok::kw___leave:
    Res = ParseSEHLeaveStatement();
    SemiError = "__leave";
    break;

  case tok::annot_pragma_vis:
    ProhibitAttributes(Attrs);
    HandlePragmaVisibility();
    return StmtEmpty();

  case tok::annot_pragma_pack:
    ProhibitAttributes(Attrs);
    HandlePragmaPack();
    return StmtEmpty();

  case tok::annot_pragma_msstruct:
    ProhibitAttributes(Attrs);
    HandlePragmaMSStruct();
    return StmtEmpty();

  case tok::annot_pragma_align:
    ProhibitAttributes(Attrs);
    HandlePragmaAlign();
    return StmtEmpty();

  case tok::annot_pragma_weak:
    ProhibitAttributes(Attrs);
    HandlePragmaWeak();
    return StmtEmpty();

  case tok::annot_pragma_weakalias:
    ProhibitAttributes(Attrs);
    HandlePragmaWeakAlias();
    return StmtEmpty();

  case tok::annot_pragma_redefine_extname:
    ProhibitAttributes(Attrs);
    HandlePragmaRedefineExtname();
    return StmtEmpty();

  case tok::annot_pragma_fp_contract:
    ProhibitAttributes(Attrs);
    Diag(Tok, diag::err_pragma_fp_contract_scope);
    ConsumeToken();
    return StmtError();

  case tok::annot_pragma_opencl_extension:
    ProhibitAttributes(Attrs);
    HandlePragmaOpenCLExtension();
    return StmtEmpty();

  case tok::annot_pragma_captured:
    ProhibitAttributes(Attrs);
    return HandlePragmaCaptured();

  case tok::annot_pragma_openmp:
    ProhibitAttributes(Attrs);
    return ParseOpenMPDeclarativeOrExecutableDirective(Allowed);

  case tok::annot_pragma_ms_pointers_to_members:
    ProhibitAttributes(Attrs);
    HandlePragmaMSPointersToMembers();
    return StmtEmpty();

  case tok::annot_pragma_ms_pragma:
    ProhibitAttributes(Attrs);
    HandlePragmaMSPragma();
    return StmtEmpty();

  case tok::annot_pragma_ms_vtordisp:
    ProhibitAttributes(Attrs);
    HandlePragmaMSVtorDisp();
    return StmtEmpty();

  case tok::annot_pragma_loop_hint:
    ProhibitAttributes(Attrs);
    return ParsePragmaLoopHint(Stmts, Allowed, TrailingElseLoc, Attrs);

  case tok::annot_pragma_dump:
    HandlePragmaDump();
    return StmtEmpty();
  }

  // If we reached this code, the statement must end in a semicolon.
  if (!TryConsumeToken(tok::semi) && !Res.isInvalid()) {
    // If the result was valid, then we do want to diagnose this.  Use
    // ExpectAndConsume to emit the diagnostic, even though we know it won't
    // succeed.
    ExpectAndConsume(tok::semi, diag::err_expected_semi_after_stmt, SemiError);
    // Skip until we see a } or ;, but don't eat it.
    SkipUntil(tok::r_brace, StopAtSemi | StopBeforeMatch);
  }

  return Res;
}

/// \brief Parse an expression statement.
StmtResult Parser::ParseExprStatement() {
  // If a case keyword is missing, this is where it should be inserted.
  Token OldToken = Tok;

  ExprStatementTokLoc = Tok.getLocation();

  // expression[opt] ';'
  ExprResult Expr(ParseExpression());
  if (Expr.isInvalid()) {
    // If the expression is invalid, skip ahead to the next semicolon or '}'.
    // Not doing this opens us up to the possibility of infinite loops if
    // ParseExpression does not consume any tokens.
    SkipUntil(tok::r_brace, StopAtSemi | StopBeforeMatch);
    if (Tok.is(tok::semi))
      ConsumeToken();
    return Actions.ActOnExprStmtError();
  }

  if (Tok.is(tok::colon) && getCurScope()->isSwitchScope() &&
      Actions.CheckCaseExpression(Expr.get())) {
    // If a constant expression is followed by a colon inside a switch block,
    // suggest a missing case keyword.
    Diag(OldToken, diag::err_expected_case_before_expression)
      << FixItHint::CreateInsertion(OldToken.getLocation(), "case ");

    // Recover parsing as a case statement.
    return ParseCaseStatement(/*MissingCase=*/true, Expr);
  }

  // Otherwise, eat the semicolon.
  ExpectAndConsumeSemi(diag::err_expected_semi_after_expr);
  return Actions.ActOnExprStmt(Expr);
}

/// ParseSEHTryBlockCommon
///
/// seh-try-block:
///   '__try' compound-statement seh-handler
///
/// seh-handler:
///   seh-except-block
///   seh-finally-block
///
StmtResult Parser::ParseSEHTryBlock() {
  assert(Tok.is(tok::kw___try) && "Expected '__try'");
  SourceLocation TryLoc = ConsumeToken();

  if (Tok.isNot(tok::l_brace))
    return StmtError(Diag(Tok, diag::err_expected) << tok::l_brace);

  StmtResult TryBlock(ParseCompoundStatement(/*isStmtExpr=*/false,
                      Scope::DeclScope | Scope::SEHTryScope));
  if(TryBlock.isInvalid())
    return TryBlock;

  StmtResult Handler;
  if (Tok.is(tok::identifier) &&
      Tok.getIdentifierInfo() == getSEHExceptKeyword()) {
    SourceLocation Loc = ConsumeToken();
    Handler = ParseSEHExceptBlock(Loc);
  } else if (Tok.is(tok::kw___finally)) {
    SourceLocation Loc = ConsumeToken();
    Handler = ParseSEHFinallyBlock(Loc);
  } else {
    return StmtError(Diag(Tok, diag::err_seh_expected_handler));
  }

  if(Handler.isInvalid())
    return Handler;

  return Actions.ActOnSEHTryBlock(false /* IsCXXTry */,
                                  TryLoc,
                                  TryBlock.get(),
                                  Handler.get());
}

/// ParseSEHExceptBlock - Handle __except
///
/// seh-except-block:
///   '__except' '(' seh-filter-expression ')' compound-statement
///
StmtResult Parser::ParseSEHExceptBlock(SourceLocation ExceptLoc) {
  PoisonIdentifierRAIIObject raii(Ident__exception_code, false),
    raii2(Ident___exception_code, false),
    raii3(Ident_GetExceptionCode, false);

  if (ExpectAndConsume(tok::l_paren))
    return StmtError();

  ParseScope ExpectScope(this, Scope::DeclScope | Scope::ControlScope |
                                   Scope::SEHExceptScope);

  if (getLangOpts().Borland) {
    Ident__exception_info->setIsPoisoned(false);
    Ident___exception_info->setIsPoisoned(false);
    Ident_GetExceptionInfo->setIsPoisoned(false);
  }

  ExprResult FilterExpr;
  {
    ParseScopeFlags FilterScope(this, getCurScope()->getFlags() |
                                          Scope::SEHFilterScope);
    FilterExpr = Actions.CorrectDelayedTyposInExpr(ParseExpression());
  }

  if (getLangOpts().Borland) {
    Ident__exception_info->setIsPoisoned(true);
    Ident___exception_info->setIsPoisoned(true);
    Ident_GetExceptionInfo->setIsPoisoned(true);
  }

  if(FilterExpr.isInvalid())
    return StmtError();

  if (ExpectAndConsume(tok::r_paren))
    return StmtError();

  if (Tok.isNot(tok::l_brace))
    return StmtError(Diag(Tok, diag::err_expected) << tok::l_brace);

  StmtResult Block(ParseCompoundStatement());

  if(Block.isInvalid())
    return Block;

  return Actions.ActOnSEHExceptBlock(ExceptLoc, FilterExpr.get(), Block.get());
}

/// ParseSEHFinallyBlock - Handle __finally
///
/// seh-finally-block:
///   '__finally' compound-statement
///
StmtResult Parser::ParseSEHFinallyBlock(SourceLocation FinallyLoc) {
  PoisonIdentifierRAIIObject raii(Ident__abnormal_termination, false),
    raii2(Ident___abnormal_termination, false),
    raii3(Ident_AbnormalTermination, false);

  if (Tok.isNot(tok::l_brace))
    return StmtError(Diag(Tok, diag::err_expected) << tok::l_brace);

  ParseScope FinallyScope(this, 0);
  Actions.ActOnStartSEHFinallyBlock();

  StmtResult Block(ParseCompoundStatement());
  if(Block.isInvalid()) {
    Actions.ActOnAbortSEHFinallyBlock();
    return Block;
  }

  return Actions.ActOnFinishSEHFinallyBlock(FinallyLoc, Block.get());
}

/// Handle __leave
///
/// seh-leave-statement:
///   '__leave' ';'
///
StmtResult Parser::ParseSEHLeaveStatement() {
  SourceLocation LeaveLoc = ConsumeToken();  // eat the '__leave'.
  return Actions.ActOnSEHLeaveStmt(LeaveLoc, getCurScope());
}

/// ParseLabeledStatement - We have an identifier and a ':' after it.
///
///       labeled-statement:
///         identifier ':' statement
/// [GNU]   identifier ':' attributes[opt] statement
///
StmtResult Parser::ParseLabeledStatement(ParsedAttributesWithRange &attrs) {
  assert(Tok.is(tok::identifier) && Tok.getIdentifierInfo() &&
         "Not an identifier!");

  Token IdentTok = Tok;  // Save the whole token.
  ConsumeToken();  // eat the identifier.

  assert(Tok.is(tok::colon) && "Not a label!");

  // identifier ':' statement
  SourceLocation ColonLoc = ConsumeToken();

  // Read label attributes, if present.
  StmtResult SubStmt;
  if (Tok.is(tok::kw___attribute)) {
    ParsedAttributesWithRange TempAttrs(AttrFactory);
    ParseGNUAttributes(TempAttrs);

    // In C++, GNU attributes only apply to the label if they are followed by a
    // semicolon, to disambiguate label attributes from attributes on a labeled
    // declaration.
    //
    // This doesn't quite match what GCC does; if the attribute list is empty
    // and followed by a semicolon, GCC will reject (it appears to parse the
    // attributes as part of a statement in that case). That looks like a bug.
    if (!getLangOpts().CPlusPlus || Tok.is(tok::semi))
      attrs.takeAllFrom(TempAttrs);
    else if (isDeclarationStatement()) {
      StmtVector Stmts;
      // FIXME: We should do this whether or not we have a declaration
      // statement, but that doesn't work correctly (because ProhibitAttributes
      // can't handle GNU attributes), so only call it in the one case where
      // GNU attributes are allowed.
      SubStmt = ParseStatementOrDeclarationAfterAttributes(
          Stmts, /*Allowed=*/ACK_StatementsOpenMPNonStandalone, nullptr,
          TempAttrs);
      if (!TempAttrs.empty() && !SubStmt.isInvalid())
        SubStmt = Actions.ProcessStmtAttributes(
            SubStmt.get(), TempAttrs.getList(), TempAttrs.Range);
    } else {
      Diag(Tok, diag::err_expected_after) << "__attribute__" << tok::semi;
    }
  }

  // If we've not parsed a statement yet, parse one now.
  if (!SubStmt.isInvalid() && !SubStmt.isUsable())
    SubStmt = ParseStatement();

  // Broken substmt shouldn't prevent the label from being added to the AST.
  if (SubStmt.isInvalid())
    SubStmt = Actions.ActOnNullStmt(ColonLoc);

  LabelDecl *LD = Actions.LookupOrCreateLabel(IdentTok.getIdentifierInfo(),
                                              IdentTok.getLocation());
  if (AttributeList *Attrs = attrs.getList()) {
    Actions.ProcessDeclAttributeList(Actions.CurScope, LD, Attrs);
    attrs.clear();
  }

  return Actions.ActOnLabelStmt(IdentTok.getLocation(), LD, ColonLoc,
                                SubStmt.get());
}

/// ParseCaseStatement
///       labeled-statement:
///         'case' constant-expression ':' statement
/// [GNU]   'case' constant-expression '...' constant-expression ':' statement
///
StmtResult Parser::ParseCaseStatement(bool MissingCase, ExprResult Expr) {
  assert((MissingCase || Tok.is(tok::kw_case)) && "Not a case stmt!");

  // It is very very common for code to contain many case statements recursively
  // nested, as in (but usually without indentation):
  //  case 1:
  //    case 2:
  //      case 3:
  //         case 4:
  //           case 5: etc.
  //
  // Parsing this naively works, but is both inefficient and can cause us to run
  // out of stack space in our recursive descent parser.  As a special case,
  // flatten this recursion into an iterative loop.  This is complex and gross,
  // but all the grossness is constrained to ParseCaseStatement (and some
  // weirdness in the actions), so this is just local grossness :).

  // TopLevelCase - This is the highest level we have parsed.  'case 1' in the
  // example above.
  StmtResult TopLevelCase(true);

  // DeepestParsedCaseStmt - This is the deepest statement we have parsed, which
  // gets updated each time a new case is parsed, and whose body is unset so
  // far.  When parsing 'case 4', this is the 'case 3' node.
  Stmt *DeepestParsedCaseStmt = nullptr;

  // While we have case statements, eat and stack them.
  SourceLocation ColonLoc;
  do {
    SourceLocation CaseLoc = MissingCase ? Expr.get()->getExprLoc() :
                                           ConsumeToken();  // eat the 'case'.
    ColonLoc = SourceLocation();

    if (Tok.is(tok::code_completion)) {
      Actions.CodeCompleteCase(getCurScope());
      cutOffParsing();
      return StmtError();
    }

    /// We don't want to treat 'case x : y' as a potential typo for 'case x::y'.
    /// Disable this form of error recovery while we're parsing the case
    /// expression.
    ColonProtectionRAIIObject ColonProtection(*this);

    ExprResult LHS;
    if (!MissingCase) {
      LHS = ParseConstantExpression();
      if (!getLangOpts().CPlusPlus11) {
        LHS = Actions.CorrectDelayedTyposInExpr(LHS, [this](class Expr *E) {
          return Actions.VerifyIntegerConstantExpression(E);
        });
      }
      if (LHS.isInvalid()) {
        // If constant-expression is parsed unsuccessfully, recover by skipping
        // current case statement (moving to the colon that ends it).
        if (SkipUntil(tok::colon, tok::r_brace, StopAtSemi | StopBeforeMatch)) {
          TryConsumeToken(tok::colon, ColonLoc);
          continue;
        }
        return StmtError();
      }
    } else {
      LHS = Expr;
      MissingCase = false;
    }

    // GNU case range extension.
    SourceLocation DotDotDotLoc;
    ExprResult RHS;
    if (TryConsumeToken(tok::ellipsis, DotDotDotLoc)) {
      Diag(DotDotDotLoc, diag::ext_gnu_case_range);
      RHS = ParseConstantExpression();
      if (RHS.isInvalid()) {
        if (SkipUntil(tok::colon, tok::r_brace, StopAtSemi | StopBeforeMatch)) {
          TryConsumeToken(tok::colon, ColonLoc);
          continue;
        }
        return StmtError();
      }
    }

    ColonProtection.restore();

    if (TryConsumeToken(tok::colon, ColonLoc)) {
    } else if (TryConsumeToken(tok::semi, ColonLoc) ||
               TryConsumeToken(tok::coloncolon, ColonLoc)) {
      // Treat "case blah;" or "case blah::" as a typo for "case blah:".
      Diag(ColonLoc, diag::err_expected_after)
          << "'case'" << tok::colon
          << FixItHint::CreateReplacement(ColonLoc, ":");
    } else {
      SourceLocation ExpectedLoc = PP.getLocForEndOfToken(PrevTokLocation);
      Diag(ExpectedLoc, diag::err_expected_after)
          << "'case'" << tok::colon
          << FixItHint::CreateInsertion(ExpectedLoc, ":");
      ColonLoc = ExpectedLoc;
    }

    StmtResult Case =
      Actions.ActOnCaseStmt(CaseLoc, LHS.get(), DotDotDotLoc,
                            RHS.get(), ColonLoc);

    // If we had a sema error parsing this case, then just ignore it and
    // continue parsing the sub-stmt.
    if (Case.isInvalid()) {
      if (TopLevelCase.isInvalid())  // No parsed case stmts.
        return ParseStatement(/*TrailingElseLoc=*/nullptr,
                              /*AllowOpenMPStandalone=*/true);
      // Otherwise, just don't add it as a nested case.
    } else {
      // If this is the first case statement we parsed, it becomes TopLevelCase.
      // Otherwise we link it into the current chain.
      Stmt *NextDeepest = Case.get();
      if (TopLevelCase.isInvalid())
        TopLevelCase = Case;
      else
        Actions.ActOnCaseStmtBody(DeepestParsedCaseStmt, Case.get());
      DeepestParsedCaseStmt = NextDeepest;
    }

    // Handle all case statements.
  } while (Tok.is(tok::kw_case));

  // If we found a non-case statement, start by parsing it.
  StmtResult SubStmt;

  if (Tok.isNot(tok::r_brace)) {
    SubStmt = ParseStatement(/*TrailingElseLoc=*/nullptr,
                             /*AllowOpenMPStandalone=*/true);
  } else {
    // Nicely diagnose the common error "switch (X) { case 4: }", which is
    // not valid.  If ColonLoc doesn't point to a valid text location, there was
    // another parsing error, so avoid producing extra diagnostics.
    if (ColonLoc.isValid()) {
      SourceLocation AfterColonLoc = PP.getLocForEndOfToken(ColonLoc);
      Diag(AfterColonLoc, diag::err_label_end_of_compound_statement)
        << FixItHint::CreateInsertion(AfterColonLoc, " ;");
    }
    SubStmt = StmtError();
  }

  // Install the body into the most deeply-nested case.
  if (DeepestParsedCaseStmt) {
    // Broken sub-stmt shouldn't prevent forming the case statement properly.
    if (SubStmt.isInvalid())
      SubStmt = Actions.ActOnNullStmt(SourceLocation());
    Actions.ActOnCaseStmtBody(DeepestParsedCaseStmt, SubStmt.get());
  }

  // Return the top level parsed statement tree.
  return TopLevelCase;
}

/// ParseDefaultStatement
///       labeled-statement:
///         'default' ':' statement
/// Note that this does not parse the 'statement' at the end.
///
StmtResult Parser::ParseDefaultStatement() {
  assert(Tok.is(tok::kw_default) && "Not a default stmt!");
  SourceLocation DefaultLoc = ConsumeToken();  // eat the 'default'.

  SourceLocation ColonLoc;
  if (TryConsumeToken(tok::colon, ColonLoc)) {
  } else if (TryConsumeToken(tok::semi, ColonLoc)) {
    // Treat "default;" as a typo for "default:".
    Diag(ColonLoc, diag::err_expected_after)
        << "'default'" << tok::colon
        << FixItHint::CreateReplacement(ColonLoc, ":");
  } else {
    SourceLocation ExpectedLoc = PP.getLocForEndOfToken(PrevTokLocation);
    Diag(ExpectedLoc, diag::err_expected_after)
        << "'default'" << tok::colon
        << FixItHint::CreateInsertion(ExpectedLoc, ":");
    ColonLoc = ExpectedLoc;
  }

  StmtResult SubStmt;

  if (Tok.isNot(tok::r_brace)) {
    SubStmt = ParseStatement(/*TrailingElseLoc=*/nullptr,
                             /*AllowOpenMPStandalone=*/true);
  } else {
    // Diagnose the common error "switch (X) {... default: }", which is
    // not valid.
    SourceLocation AfterColonLoc = PP.getLocForEndOfToken(ColonLoc);
    Diag(AfterColonLoc, diag::err_label_end_of_compound_statement)
      << FixItHint::CreateInsertion(AfterColonLoc, " ;");
    SubStmt = true;
  }

  // Broken sub-stmt shouldn't prevent forming the case statement properly.
  if (SubStmt.isInvalid())
    SubStmt = Actions.ActOnNullStmt(ColonLoc);

  return Actions.ActOnDefaultStmt(DefaultLoc, ColonLoc,
                                  SubStmt.get(), getCurScope());
}

StmtResult Parser::ParseCompoundStatement(bool isStmtExpr) {
  return ParseCompoundStatement(isStmtExpr, Scope::DeclScope);
}

/// ParseCompoundStatement - Parse a "{}" block.
///
///       compound-statement: [C99 6.8.2]
///         { block-item-list[opt] }
/// [GNU]   { label-declarations block-item-list } [TODO]
///
///       block-item-list:
///         block-item
///         block-item-list block-item
///
///       block-item:
///         declaration
/// [GNU]   '__extension__' declaration
///         statement
///
/// [GNU] label-declarations:
/// [GNU]   label-declaration
/// [GNU]   label-declarations label-declaration
///
/// [GNU] label-declaration:
/// [GNU]   '__label__' identifier-list ';'
///
StmtResult Parser::ParseCompoundStatement(bool isStmtExpr,
                                          unsigned ScopeFlags) {
  assert(Tok.is(tok::l_brace) && "Not a compount stmt!");

  // Enter a scope to hold everything within the compound stmt.  Compound
  // statements can always hold declarations.
  ParseScope CompoundScope(this, ScopeFlags);

  // Parse the statements in the body.
  return ParseCompoundStatementBody(isStmtExpr);
}

/// Parse any pragmas at the start of the compound expression. We handle these
/// separately since some pragmas (FP_CONTRACT) must appear before any C
/// statement in the compound, but may be intermingled with other pragmas.
void Parser::ParseCompoundStatementLeadingPragmas() {
  bool checkForPragmas = true;
  while (checkForPragmas) {
    switch (Tok.getKind()) {
    case tok::annot_pragma_vis:
      HandlePragmaVisibility();
      break;
    case tok::annot_pragma_pack:
      HandlePragmaPack();
      break;
    case tok::annot_pragma_msstruct:
      HandlePragmaMSStruct();
      break;
    case tok::annot_pragma_align:
      HandlePragmaAlign();
      break;
    case tok::annot_pragma_weak:
      HandlePragmaWeak();
      break;
    case tok::annot_pragma_weakalias:
      HandlePragmaWeakAlias();
      break;
    case tok::annot_pragma_redefine_extname:
      HandlePragmaRedefineExtname();
      break;
    case tok::annot_pragma_opencl_extension:
      HandlePragmaOpenCLExtension();
      break;
    case tok::annot_pragma_fp_contract:
      HandlePragmaFPContract();
      break;
    case tok::annot_pragma_ms_pointers_to_members:
      HandlePragmaMSPointersToMembers();
      break;
    case tok::annot_pragma_ms_pragma:
      HandlePragmaMSPragma();
      break;
    case tok::annot_pragma_ms_vtordisp:
      HandlePragmaMSVtorDisp();
      break;
    case tok::annot_pragma_dump:
      HandlePragmaDump();
      break;
    default:
      checkForPragmas = false;
      break;
    }
  }

}

/// ParseCompoundStatementBody - Parse a sequence of statements and invoke the
/// ActOnCompoundStmt action.  This expects the '{' to be the current token, and
/// consume the '}' at the end of the block.  It does not manipulate the scope
/// stack.
StmtResult Parser::ParseCompoundStatementBody(bool isStmtExpr) {
  PrettyStackTraceLoc CrashInfo(PP.getSourceManager(),
                                Tok.getLocation(),
                                "in compound statement ('{}')");

  // Record the state of the FP_CONTRACT pragma, restore on leaving the
  // compound statement.
  Sema::FPContractStateRAII SaveFPContractState(Actions);

  InMessageExpressionRAIIObject InMessage(*this, false);
  BalancedDelimiterTracker T(*this, tok::l_brace);
  if (T.consumeOpen())
    return StmtError();

  Sema::CompoundScopeRAII CompoundScope(Actions);

  // Parse any pragmas at the beginning of the compound statement.
  ParseCompoundStatementLeadingPragmas();

  StmtVector Stmts;

  // "__label__ X, Y, Z;" is the GNU "Local Label" extension.  These are
  // only allowed at the start of a compound stmt regardless of the language.
  while (Tok.is(tok::kw___label__)) {
    SourceLocation LabelLoc = ConsumeToken();

    SmallVector<Decl *, 8> DeclsInGroup;
    while (1) {
      if (Tok.isNot(tok::identifier)) {
        Diag(Tok, diag::err_expected) << tok::identifier;
        break;
      }

      IdentifierInfo *II = Tok.getIdentifierInfo();
      SourceLocation IdLoc = ConsumeToken();
      DeclsInGroup.push_back(Actions.LookupOrCreateLabel(II, IdLoc, LabelLoc));

      if (!TryConsumeToken(tok::comma))
        break;
    }

    DeclSpec DS(AttrFactory);
    DeclGroupPtrTy Res =
        Actions.FinalizeDeclaratorGroup(getCurScope(), DS, DeclsInGroup);
    StmtResult R = Actions.ActOnDeclStmt(Res, LabelLoc, Tok.getLocation());

    ExpectAndConsumeSemi(diag::err_expected_semi_declaration);
    if (R.isUsable())
      Stmts.push_back(R.get());
  }

  while (!tryParseMisplacedModuleImport() && Tok.isNot(tok::r_brace) &&
         Tok.isNot(tok::eof)) {
    if (Tok.is(tok::annot_pragma_unused)) {
      HandlePragmaUnused();
      continue;
    }

    StmtResult R;
    if (Tok.isNot(tok::kw___extension__)) {
      R = ParseStatementOrDeclaration(Stmts, ACK_Any);
    } else {
      // __extension__ can start declarations and it can also be a unary
      // operator for expressions.  Consume multiple __extension__ markers here
      // until we can determine which is which.
      // FIXME: This loses extension expressions in the AST!
      SourceLocation ExtLoc = ConsumeToken();
      while (Tok.is(tok::kw___extension__))
        ConsumeToken();

      ParsedAttributesWithRange attrs(AttrFactory);
      MaybeParseCXX11Attributes(attrs, nullptr,
                                /*MightBeObjCMessageSend*/ true);

      // If this is the start of a declaration, parse it as such.
      if (isDeclarationStatement()) {
        // __extension__ silences extension warnings in the subdeclaration.
        // FIXME: Save the __extension__ on the decl as a node somehow?
        ExtensionRAIIObject O(Diags);

        SourceLocation DeclStart = Tok.getLocation(), DeclEnd;
        DeclGroupPtrTy Res = ParseDeclaration(Declarator::BlockContext, DeclEnd,
                                              attrs);
        R = Actions.ActOnDeclStmt(Res, DeclStart, DeclEnd);
      } else {
        // Otherwise this was a unary __extension__ marker.
        ExprResult Res(ParseExpressionWithLeadingExtension(ExtLoc));

        if (Res.isInvalid()) {
          SkipUntil(tok::semi);
          continue;
        }

        // FIXME: Use attributes?
        // Eat the semicolon at the end of stmt and convert the expr into a
        // statement.
        ExpectAndConsumeSemi(diag::err_expected_semi_after_expr);
        R = Actions.ActOnExprStmt(Res);
      }
    }

    if (R.isUsable())
      Stmts.push_back(R.get());
  }

  SourceLocation CloseLoc = Tok.getLocation();

  // We broke out of the while loop because we found a '}' or EOF.
  if (!T.consumeClose())
    // Recover by creating a compound statement with what we parsed so far,
    // instead of dropping everything and returning StmtError();
    CloseLoc = T.getCloseLocation();

  return Actions.ActOnCompoundStmt(T.getOpenLocation(), CloseLoc,
                                   Stmts, isStmtExpr);
}

/// ParseParenExprOrCondition:
/// [C  ]     '(' expression ')'
/// [C++]     '(' condition ')'
/// [C++1z]   '(' init-statement[opt] condition ')'
///
/// This function parses and performs error recovery on the specified condition
/// or expression (depending on whether we're in C++ or C mode).  This function
/// goes out of its way to recover well.  It returns true if there was a parser
/// error (the right paren couldn't be found), which indicates that the caller
/// should try to recover harder.  It returns false if the condition is
/// successfully parsed.  Note that a successful parse can still have semantic
/// errors in the condition.
bool Parser::ParseParenExprOrCondition(StmtResult *InitStmt,
                                       Sema::ConditionResult &Cond,
                                       SourceLocation Loc,
                                       Sema::ConditionKind CK) {
  BalancedDelimiterTracker T(*this, tok::l_paren);
  T.consumeOpen();

  if (getLangOpts().CPlusPlus)
    Cond = ParseCXXCondition(InitStmt, Loc, CK);
  else {
    ExprResult CondExpr = ParseExpression();

    // If required, convert to a boolean value.
    if (CondExpr.isInvalid())
      Cond = Sema::ConditionError();
    else
      Cond = Actions.ActOnCondition(getCurScope(), Loc, CondExpr.get(), CK);
  }

  // If the parser was confused by the condition and we don't have a ')', try to
  // recover by skipping ahead to a semi and bailing out.  If condexp is
  // semantically invalid but we have well formed code, keep going.
  if (Cond.isInvalid() && Tok.isNot(tok::r_paren)) {
    SkipUntil(tok::semi);
    // Skipping may have stopped if it found the containing ')'.  If so, we can
    // continue parsing the if statement.
    if (Tok.isNot(tok::r_paren))
      return true;
  }

  // Otherwise the condition is valid or the rparen is present.
  T.consumeClose();

  // Check for extraneous ')'s to catch things like "if (foo())) {".  We know
  // that all callers are looking for a statement after the condition, so ")"
  // isn't valid.
  while (Tok.is(tok::r_paren)) {
    Diag(Tok, diag::err_extraneous_rparen_in_condition)
      << FixItHint::CreateRemoval(Tok.getLocation());
    ConsumeParen();
  }

  return false;
}


/// ParseIfStatement
///       if-statement: [C99 6.8.4.1]
///         'if' '(' expression ')' statement
///         'if' '(' expression ')' statement 'else' statement
/// [C++]   'if' '(' condition ')' statement
/// [C++]   'if' '(' condition ')' statement 'else' statement
///
StmtResult Parser::ParseIfStatement(SourceLocation *TrailingElseLoc) {
  assert(Tok.is(tok::kw_if) && "Not an if stmt!");
  SourceLocation IfLoc = ConsumeToken();  // eat the 'if'.

  bool IsConstexpr = false;
  if (Tok.is(tok::kw_constexpr)) {
    Diag(Tok, getLangOpts().CPlusPlus1z ? diag::warn_cxx14_compat_constexpr_if
                                        : diag::ext_constexpr_if);
    IsConstexpr = true;
    ConsumeToken();
  }

  if (Tok.isNot(tok::l_paren)) {
    Diag(Tok, diag::err_expected_lparen_after) << "if";
    SkipUntil(tok::semi);
    return StmtError();
  }

  bool C99orCXX = getLangOpts().C99 || getLangOpts().CPlusPlus;

  // C99 6.8.4p3 - In C99, the if statement is a block.  This is not
  // the case for C90.
  //
  // C++ 6.4p3:
  // A name introduced by a declaration in a condition is in scope from its
  // point of declaration until the end of the substatements controlled by the
  // condition.
  // C++ 3.3.2p4:
  // Names declared in the for-init-statement, and in the condition of if,
  // while, for, and switch statements are local to the if, while, for, or
  // switch statement (including the controlled statement).
  //
  ParseScope IfScope(this, Scope::DeclScope | Scope::ControlScope, C99orCXX);

  // Parse the condition.
  StmtResult InitStmt;
  Sema::ConditionResult Cond;
  if (ParseParenExprOrCondition(&InitStmt, Cond, IfLoc,
                                IsConstexpr ? Sema::ConditionKind::ConstexprIf
                                            : Sema::ConditionKind::Boolean))
    return StmtError();

  llvm::Optional<bool> ConstexprCondition;
  if (IsConstexpr)
    ConstexprCondition = Cond.getKnownValue();

  // C99 6.8.4p3 - In C99, the body of the if statement is a scope, even if
  // there is no compound stmt.  C90 does not have this clause.  We only do this
  // if the body isn't a compound statement to avoid push/pop in common cases.
  //
  // C++ 6.4p1:
  // The substatement in a selection-statement (each substatement, in the else
  // form of the if statement) implicitly defines a local scope.
  //
  // For C++ we create a scope for the condition and a new scope for
  // substatements because:
  // -When the 'then' scope exits, we want the condition declaration to still be
  //    active for the 'else' scope too.
  // -Sema will detect name clashes by considering declarations of a
  //    'ControlScope' as part of its direct subscope.
  // -If we wanted the condition and substatement to be in the same scope, we
  //    would have to notify ParseStatement not to create a new scope. It's
  //    simpler to let it create a new scope.
  //
  ParseScope InnerScope(this, Scope::DeclScope, C99orCXX, Tok.is(tok::l_brace));

  // Read the 'then' stmt.
  SourceLocation ThenStmtLoc = Tok.getLocation();

  SourceLocation InnerStatementTrailingElseLoc;
  StmtResult ThenStmt;
  {
    EnterExpressionEvaluationContext PotentiallyDiscarded(
        Actions, Sema::DiscardedStatement, nullptr, false,
        /*ShouldEnter=*/ConstexprCondition && !*ConstexprCondition);
    ThenStmt = ParseStatement(&InnerStatementTrailingElseLoc);
  }

  // Pop the 'if' scope if needed.
  InnerScope.Exit();

  // If it has an else, parse it.
  SourceLocation ElseLoc;
  SourceLocation ElseStmtLoc;
  StmtResult ElseStmt;

  if (Tok.is(tok::kw_else)) {
    if (TrailingElseLoc)
      *TrailingElseLoc = Tok.getLocation();

    ElseLoc = ConsumeToken();
    ElseStmtLoc = Tok.getLocation();

    // C99 6.8.4p3 - In C99, the body of the if statement is a scope, even if
    // there is no compound stmt.  C90 does not have this clause.  We only do
    // this if the body isn't a compound statement to avoid push/pop in common
    // cases.
    //
    // C++ 6.4p1:
    // The substatement in a selection-statement (each substatement, in the else
    // form of the if statement) implicitly defines a local scope.
    //
    ParseScope InnerScope(this, Scope::DeclScope, C99orCXX,
                          Tok.is(tok::l_brace));

    EnterExpressionEvaluationContext PotentiallyDiscarded(
        Actions, Sema::DiscardedStatement, nullptr, false,
        /*ShouldEnter=*/ConstexprCondition && *ConstexprCondition);
    ElseStmt = ParseStatement();

    // Pop the 'else' scope if needed.
    InnerScope.Exit();
  } else if (Tok.is(tok::code_completion)) {
    Actions.CodeCompleteAfterIf(getCurScope());
    cutOffParsing();
    return StmtError();
  } else if (InnerStatementTrailingElseLoc.isValid()) {
    Diag(InnerStatementTrailingElseLoc, diag::warn_dangling_else);
  }

  IfScope.Exit();

  // If the then or else stmt is invalid and the other is valid (and present),
  // make turn the invalid one into a null stmt to avoid dropping the other
  // part.  If both are invalid, return error.
  if ((ThenStmt.isInvalid() && ElseStmt.isInvalid()) ||
      (ThenStmt.isInvalid() && ElseStmt.get() == nullptr) ||
      (ThenStmt.get() == nullptr && ElseStmt.isInvalid())) {
    // Both invalid, or one is invalid and other is non-present: return error.
    return StmtError();
  }

  // Now if either are invalid, replace with a ';'.
  if (ThenStmt.isInvalid())
    ThenStmt = Actions.ActOnNullStmt(ThenStmtLoc);
  if (ElseStmt.isInvalid())
    ElseStmt = Actions.ActOnNullStmt(ElseStmtLoc);

  return Actions.ActOnIfStmt(IfLoc, IsConstexpr, InitStmt.get(), Cond,
                             ThenStmt.get(), ElseLoc, ElseStmt.get());
}

/// ParseSwitchStatement
///       switch-statement:
///         'switch' '(' expression ')' statement
/// [C++]   'switch' '(' condition ')' statement
StmtResult Parser::ParseSwitchStatement(SourceLocation *TrailingElseLoc) {
  assert(Tok.is(tok::kw_switch) && "Not a switch stmt!");
  SourceLocation SwitchLoc = ConsumeToken();  // eat the 'switch'.

  if (Tok.isNot(tok::l_paren)) {
    Diag(Tok, diag::err_expected_lparen_after) << "switch";
    SkipUntil(tok::semi);
    return StmtError();
  }

  bool C99orCXX = getLangOpts().C99 || getLangOpts().CPlusPlus;

  // C99 6.8.4p3 - In C99, the switch statement is a block.  This is
  // not the case for C90.  Start the switch scope.
  //
  // C++ 6.4p3:
  // A name introduced by a declaration in a condition is in scope from its
  // point of declaration until the end of the substatements controlled by the
  // condition.
  // C++ 3.3.2p4:
  // Names declared in the for-init-statement, and in the condition of if,
  // while, for, and switch statements are local to the if, while, for, or
  // switch statement (including the controlled statement).
  //
  unsigned ScopeFlags = Scope::SwitchScope;
  if (C99orCXX)
    ScopeFlags |= Scope::DeclScope | Scope::ControlScope;
  ParseScope SwitchScope(this, ScopeFlags);

  // Parse the condition.
  StmtResult InitStmt;
  Sema::ConditionResult Cond;
  if (ParseParenExprOrCondition(&InitStmt, Cond, SwitchLoc,
                                Sema::ConditionKind::Switch))
    return StmtError();

  StmtResult Switch =
      Actions.ActOnStartOfSwitchStmt(SwitchLoc, InitStmt.get(), Cond);

  if (Switch.isInvalid()) {
    // Skip the switch body.
    // FIXME: This is not optimal recovery, but parsing the body is more
    // dangerous due to the presence of case and default statements, which
    // will have no place to connect back with the switch.
    if (Tok.is(tok::l_brace)) {
      ConsumeBrace();
      SkipUntil(tok::r_brace);
    } else
      SkipUntil(tok::semi);
    return Switch;
  }

  // C99 6.8.4p3 - In C99, the body of the switch statement is a scope, even if
  // there is no compound stmt.  C90 does not have this clause.  We only do this
  // if the body isn't a compound statement to avoid push/pop in common cases.
  //
  // C++ 6.4p1:
  // The substatement in a selection-statement (each substatement, in the else
  // form of the if statement) implicitly defines a local scope.
  //
  // See comments in ParseIfStatement for why we create a scope for the
  // condition and a new scope for substatement in C++.
  //
  getCurScope()->AddFlags(Scope::BreakScope);
  ParseScope InnerScope(this, Scope::DeclScope, C99orCXX, Tok.is(tok::l_brace));

  // We have incremented the mangling number for the SwitchScope and the
  // InnerScope, which is one too many.
  if (C99orCXX)
    getCurScope()->decrementMSManglingNumber();

  // Read the body statement.
  StmtResult Body(ParseStatement(TrailingElseLoc));

  // Pop the scopes.
  InnerScope.Exit();
  SwitchScope.Exit();

  return Actions.ActOnFinishSwitchStmt(SwitchLoc, Switch.get(), Body.get());
}

/// ParseWhileStatement
///       while-statement: [C99 6.8.5.1]
///         'while' '(' expression ')' statement
/// [C++]   'while' '(' condition ')' statement
StmtResult Parser::ParseWhileStatement(SourceLocation *TrailingElseLoc) {
  assert(Tok.is(tok::kw_while) && "Not a while stmt!");
  SourceLocation WhileLoc = Tok.getLocation();
  ConsumeToken();  // eat the 'while'.

  if (Tok.isNot(tok::l_paren)) {
    Diag(Tok, diag::err_expected_lparen_after) << "while";
    SkipUntil(tok::semi);
    return StmtError();
  }

  bool C99orCXX = getLangOpts().C99 || getLangOpts().CPlusPlus;

  // C99 6.8.5p5 - In C99, the while statement is a block.  This is not
  // the case for C90.  Start the loop scope.
  //
  // C++ 6.4p3:
  // A name introduced by a declaration in a condition is in scope from its
  // point of declaration until the end of the substatements controlled by the
  // condition.
  // C++ 3.3.2p4:
  // Names declared in the for-init-statement, and in the condition of if,
  // while, for, and switch statements are local to the if, while, for, or
  // switch statement (including the controlled statement).
  //
  unsigned ScopeFlags;
  if (C99orCXX)
    ScopeFlags = Scope::BreakScope | Scope::ContinueScope |
                 Scope::DeclScope  | Scope::ControlScope;
  else
    ScopeFlags = Scope::BreakScope | Scope::ContinueScope;
  ParseScope WhileScope(this, ScopeFlags);

  // Parse the condition.
  Sema::ConditionResult Cond;
  if (ParseParenExprOrCondition(nullptr, Cond, WhileLoc,
                                Sema::ConditionKind::Boolean))
    return StmtError();

  // C99 6.8.5p5 - In C99, the body of the while statement is a scope, even if
  // there is no compound stmt.  C90 does not have this clause.  We only do this
  // if the body isn't a compound statement to avoid push/pop in common cases.
  //
  // C++ 6.5p2:
  // The substatement in an iteration-statement implicitly defines a local scope
  // which is entered and exited each time through the loop.
  //
  // See comments in ParseIfStatement for why we create a scope for the
  // condition and a new scope for substatement in C++.
  //
  ParseScope InnerScope(this, Scope::DeclScope, C99orCXX, Tok.is(tok::l_brace));

  // Read the body statement.
  StmtResult Body(ParseStatement(TrailingElseLoc));

  // Pop the body scope if needed.
  InnerScope.Exit();
  WhileScope.Exit();

  if (Cond.isInvalid() || Body.isInvalid())
    return StmtError();

  return Actions.ActOnWhileStmt(WhileLoc, Cond, Body.get());
}

/// ParseDoStatement
///       do-statement: [C99 6.8.5.2]
///         'do' statement 'while' '(' expression ')' ';'
/// Note: this lets the caller parse the end ';'.
StmtResult Parser::ParseDoStatement() {
  assert(Tok.is(tok::kw_do) && "Not a do stmt!");
  SourceLocation DoLoc = ConsumeToken();  // eat the 'do'.

  // C99 6.8.5p5 - In C99, the do statement is a block.  This is not
  // the case for C90.  Start the loop scope.
  unsigned ScopeFlags;
  if (getLangOpts().C99)
    ScopeFlags = Scope::BreakScope | Scope::ContinueScope | Scope::DeclScope;
  else
    ScopeFlags = Scope::BreakScope | Scope::ContinueScope;

  ParseScope DoScope(this, ScopeFlags);

  // C99 6.8.5p5 - In C99, the body of the do statement is a scope, even if
  // there is no compound stmt.  C90 does not have this clause. We only do this
  // if the body isn't a compound statement to avoid push/pop in common cases.
  //
  // C++ 6.5p2:
  // The substatement in an iteration-statement implicitly defines a local scope
  // which is entered and exited each time through the loop.
  //
  bool C99orCXX = getLangOpts().C99 || getLangOpts().CPlusPlus;
  ParseScope InnerScope(this, Scope::DeclScope, C99orCXX, Tok.is(tok::l_brace));

  // Read the body statement.
  StmtResult Body(ParseStatement());

  // Pop the body scope if needed.
  InnerScope.Exit();

  if (Tok.isNot(tok::kw_while)) {
    if (!Body.isInvalid()) {
      Diag(Tok, diag::err_expected_while);
      Diag(DoLoc, diag::note_matching) << "'do'";
      SkipUntil(tok::semi, StopBeforeMatch);
    }
    return StmtError();
  }
  SourceLocation WhileLoc = ConsumeToken();

  if (Tok.isNot(tok::l_paren)) {
    Diag(Tok, diag::err_expected_lparen_after) << "do/while";
    SkipUntil(tok::semi, StopBeforeMatch);
    return StmtError();
  }

  // Parse the parenthesized expression.
  BalancedDelimiterTracker T(*this, tok::l_paren);
  T.consumeOpen();

  // A do-while expression is not a condition, so can't have attributes.
  DiagnoseAndSkipCXX11Attributes();

  ExprResult Cond = ParseExpression();
  T.consumeClose();
  DoScope.Exit();

  if (Cond.isInvalid() || Body.isInvalid())
    return StmtError();

  return Actions.ActOnDoStmt(DoLoc, Body.get(), WhileLoc, T.getOpenLocation(),
                             Cond.get(), T.getCloseLocation());
}

bool Parser::isForRangeIdentifier() {
  assert(Tok.is(tok::identifier));

  const Token &Next = NextToken();
  if (Next.is(tok::colon))
    return true;

  if (Next.isOneOf(tok::l_square, tok::kw_alignas)) {
    TentativeParsingAction PA(*this);
    ConsumeToken();
    SkipCXX11Attributes();
    bool Result = Tok.is(tok::colon);
    PA.Revert();
    return Result;
  }

  return false;
}

/// ParseForStatement
///       for-statement: [C99 6.8.5.3]
///         'for' '(' expr[opt] ';' expr[opt] ';' expr[opt] ')' statement
///         'for' '(' declaration expr[opt] ';' expr[opt] ')' statement
/// [C++]   'for' '(' for-init-statement condition[opt] ';' expression[opt] ')'
/// [C++]       statement
/// [C++0x] 'for'
///             'co_await'[opt]    [Coroutines]
///             '(' for-range-declaration ':' for-range-initializer ')'
///             statement
/// [OBJC2] 'for' '(' declaration 'in' expr ')' statement
/// [OBJC2] 'for' '(' expr 'in' expr ')' statement
///
/// [C++] for-init-statement:
/// [C++]   expression-statement
/// [C++]   simple-declaration
///
/// [C++0x] for-range-declaration:
/// [C++0x]   attribute-specifier-seq[opt] type-specifier-seq declarator
/// [C++0x] for-range-initializer:
/// [C++0x]   expression
/// [C++0x]   braced-init-list            [TODO]
StmtResult Parser::ParseForStatement(SourceLocation *TrailingElseLoc) {
  assert(Tok.is(tok::kw_for) && "Not a for stmt!");
  SourceLocation ForLoc = ConsumeToken();  // eat the 'for'.

  SourceLocation CoawaitLoc;
  if (Tok.is(tok::kw_co_await))
    CoawaitLoc = ConsumeToken();

  if (Tok.isNot(tok::l_paren)) {
    Diag(Tok, diag::err_expected_lparen_after) << "for";
    SkipUntil(tok::semi);
    return StmtError();
  }

  bool C99orCXXorObjC = getLangOpts().C99 || getLangOpts().CPlusPlus ||
    getLangOpts().ObjC1;

  // C99 6.8.5p5 - In C99, the for statement is a block.  This is not
  // the case for C90.  Start the loop scope.
  //
  // C++ 6.4p3:
  // A name introduced by a declaration in a condition is in scope from its
  // point of declaration until the end of the substatements controlled by the
  // condition.
  // C++ 3.3.2p4:
  // Names declared in the for-init-statement, and in the condition of if,
  // while, for, and switch statements are local to the if, while, for, or
  // switch statement (including the controlled statement).
  // C++ 6.5.3p1:
  // Names declared in the for-init-statement are in the same declarative-region
  // as those declared in the condition.
  //
  unsigned ScopeFlags = 0;
  if (C99orCXXorObjC)
    ScopeFlags = Scope::DeclScope | Scope::ControlScope;

  ParseScope ForScope(this, ScopeFlags);

  BalancedDelimiterTracker T(*this, tok::l_paren);
  T.consumeOpen();

  ExprResult Value;

  bool ForEach = false, ForRange = false;
  StmtResult FirstPart;
  Sema::ConditionResult SecondPart;
  ExprResult Collection;
  ForRangeInit ForRangeInit;
  FullExprArg ThirdPart(Actions);

  if (Tok.is(tok::code_completion)) {
    Actions.CodeCompleteOrdinaryName(getCurScope(),
                                     C99orCXXorObjC? Sema::PCC_ForInit
                                                   : Sema::PCC_Expression);
    cutOffParsing();
    return StmtError();
  }

  ParsedAttributesWithRange attrs(AttrFactory);
  MaybeParseCXX11Attributes(attrs);

  // Parse the first part of the for specifier.
  if (Tok.is(tok::semi)) {  // for (;
    ProhibitAttributes(attrs);
    // no first part, eat the ';'.
    ConsumeToken();
  } else if (getLangOpts().CPlusPlus && Tok.is(tok::identifier) &&
             isForRangeIdentifier()) {
    ProhibitAttributes(attrs);
    IdentifierInfo *Name = Tok.getIdentifierInfo();
    SourceLocation Loc = ConsumeToken();
    MaybeParseCXX11Attributes(attrs);

    ForRangeInit.ColonLoc = ConsumeToken();
    if (Tok.is(tok::l_brace))
      ForRangeInit.RangeExpr = ParseBraceInitializer();
    else
      ForRangeInit.RangeExpr = ParseExpression();

    Diag(Loc, diag::err_for_range_identifier)
      << ((getLangOpts().CPlusPlus11 && !getLangOpts().CPlusPlus1z)
              ? FixItHint::CreateInsertion(Loc, "auto &&")
              : FixItHint());

    FirstPart = Actions.ActOnCXXForRangeIdentifier(getCurScope(), Loc, Name,
                                                   attrs, attrs.Range.getEnd());
    ForRange = true;
  } else if (isForInitDeclaration()) {  // for (int X = 4;
    // Parse declaration, which eats the ';'.
    if (!C99orCXXorObjC)   // Use of C99-style for loops in C90 mode?
      Diag(Tok, diag::ext_c99_variable_decl_in_for_loop);

    // In C++0x, "for (T NS:a" might not be a typo for ::
    bool MightBeForRangeStmt = getLangOpts().CPlusPlus;
    ColonProtectionRAIIObject ColonProtection(*this, MightBeForRangeStmt);

    SourceLocation DeclStart = Tok.getLocation(), DeclEnd;
    DeclGroupPtrTy DG = ParseSimpleDeclaration(
        Declarator::ForContext, DeclEnd, attrs, false,
        MightBeForRangeStmt ? &ForRangeInit : nullptr);
    FirstPart = Actions.ActOnDeclStmt(DG, DeclStart, Tok.getLocation());
    if (ForRangeInit.ParsedForRangeDecl()) {
      Diag(ForRangeInit.ColonLoc, getLangOpts().CPlusPlus11 ?
           diag::warn_cxx98_compat_for_range : diag::ext_for_range);

      ForRange = true;
    } else if (Tok.is(tok::semi)) {  // for (int x = 4;
      ConsumeToken();
    } else if ((ForEach = isTokIdentifier_in())) {
      Actions.ActOnForEachDeclStmt(DG);
      // ObjC: for (id x in expr)
      ConsumeToken(); // consume 'in'

      if (Tok.is(tok::code_completion)) {
        Actions.CodeCompleteObjCForCollection(getCurScope(), DG);
        cutOffParsing();
        return StmtError();
      }
      Collection = ParseExpression();
    } else {
      Diag(Tok, diag::err_expected_semi_for);
    }
  } else {
    ProhibitAttributes(attrs);
    Value = Actions.CorrectDelayedTyposInExpr(ParseExpression());

    ForEach = isTokIdentifier_in();

    // Turn the expression into a stmt.
    if (!Value.isInvalid()) {
      if (ForEach)
        FirstPart = Actions.ActOnForEachLValueExpr(Value.get());
      else
        FirstPart = Actions.ActOnExprStmt(Value);
    }

    if (Tok.is(tok::semi)) {
      ConsumeToken();
    } else if (ForEach) {
      ConsumeToken(); // consume 'in'

      if (Tok.is(tok::code_completion)) {
        Actions.CodeCompleteObjCForCollection(getCurScope(), nullptr);
        cutOffParsing();
        return StmtError();
      }
      Collection = ParseExpression();
    } else if (getLangOpts().CPlusPlus11 && Tok.is(tok::colon) && FirstPart.get()) {
      // User tried to write the reasonable, but ill-formed, for-range-statement
      //   for (expr : expr) { ... }
      Diag(Tok, diag::err_for_range_expected_decl)
        << FirstPart.get()->getSourceRange();
      SkipUntil(tok::r_paren, StopBeforeMatch);
      SecondPart = Sema::ConditionError();
    } else {
      if (!Value.isInvalid()) {
        Diag(Tok, diag::err_expected_semi_for);
      } else {
        // Skip until semicolon or rparen, don't consume it.
        SkipUntil(tok::r_paren, StopAtSemi | StopBeforeMatch);
        if (Tok.is(tok::semi))
          ConsumeToken();
      }
    }
  }

  // Parse the second part of the for specifier.
  getCurScope()->AddFlags(Scope::BreakScope | Scope::ContinueScope);
  if (!ForEach && !ForRange && !SecondPart.isInvalid()) {
    // Parse the second part of the for specifier.
    if (Tok.is(tok::semi)) {  // for (...;;
      // no second part.
    } else if (Tok.is(tok::r_paren)) {
      // missing both semicolons.
    } else {
      if (getLangOpts().CPlusPlus)
        SecondPart =
            ParseCXXCondition(nullptr, ForLoc, Sema::ConditionKind::Boolean);
      else {
        ExprResult SecondExpr = ParseExpression();
        if (SecondExpr.isInvalid())
          SecondPart = Sema::ConditionError();
        else
          SecondPart =
              Actions.ActOnCondition(getCurScope(), ForLoc, SecondExpr.get(),
                                     Sema::ConditionKind::Boolean);
      }
    }

    if (Tok.isNot(tok::semi)) {
      if (!SecondPart.isInvalid())
        Diag(Tok, diag::err_expected_semi_for);
      else
        // Skip until semicolon or rparen, don't consume it.
        SkipUntil(tok::r_paren, StopAtSemi | StopBeforeMatch);
    }

    if (Tok.is(tok::semi)) {
      ConsumeToken();
    }

    // Parse the third part of the for specifier.
    if (Tok.isNot(tok::r_paren)) {   // for (...;...;)
      ExprResult Third = ParseExpression();
      // FIXME: The C++11 standard doesn't actually say that this is a
      // discarded-value expression, but it clearly should be.
      ThirdPart = Actions.MakeFullDiscardedValueExpr(Third.get());
    }
  }
  // Match the ')'.
  T.consumeClose();

  // C++ Coroutines [stmt.iter]:
  //   'co_await' can only be used for a range-based for statement.
  if (CoawaitLoc.isValid() && !ForRange) {
    Diag(CoawaitLoc, diag::err_for_co_await_not_range_for);
    CoawaitLoc = SourceLocation();
  }

  // We need to perform most of the semantic analysis for a C++0x for-range
  // statememt before parsing the body, in order to be able to deduce the type
  // of an auto-typed loop variable.
  StmtResult ForRangeStmt;
  StmtResult ForEachStmt;

  if (ForRange) {
    ExprResult CorrectedRange =
        Actions.CorrectDelayedTyposInExpr(ForRangeInit.RangeExpr.get());
    ForRangeStmt = Actions.ActOnCXXForRangeStmt(
        getCurScope(), ForLoc, CoawaitLoc, FirstPart.get(),
        ForRangeInit.ColonLoc, CorrectedRange.get(),
        T.getCloseLocation(), Sema::BFRK_Build);

  // Similarly, we need to do the semantic analysis for a for-range
  // statement immediately in order to close over temporaries correctly.
  } else if (ForEach) {
    ForEachStmt = Actions.ActOnObjCForCollectionStmt(ForLoc,
                                                     FirstPart.get(),
                                                     Collection.get(),
                                                     T.getCloseLocation());
  } else {
    // In OpenMP loop region loop control variable must be captured and be
    // private. Perform analysis of first part (if any).
    if (getLangOpts().OpenMP && FirstPart.isUsable()) {
      Actions.ActOnOpenMPLoopInitialization(ForLoc, FirstPart.get());
    }
  }

  // C99 6.8.5p5 - In C99, the body of the for statement is a scope, even if
  // there is no compound stmt.  C90 does not have this clause.  We only do this
  // if the body isn't a compound statement to avoid push/pop in common cases.
  //
  // C++ 6.5p2:
  // The substatement in an iteration-statement implicitly defines a local scope
  // which is entered and exited each time through the loop.
  //
  // See comments in ParseIfStatement for why we create a scope for
  // for-init-statement/condition and a new scope for substatement in C++.
  //
  ParseScope InnerScope(this, Scope::DeclScope, C99orCXXorObjC,
                        Tok.is(tok::l_brace));

  // The body of the for loop has the same local mangling number as the
  // for-init-statement.
  // It will only be incremented if the body contains other things that would
  // normally increment the mangling number (like a compound statement).
  if (C99orCXXorObjC)
    getCurScope()->decrementMSManglingNumber();

  // Read the body statement.
  StmtResult Body(ParseStatement(TrailingElseLoc));

  // Pop the body scope if needed.
  InnerScope.Exit();

  // Leave the for-scope.
  ForScope.Exit();

  if (Body.isInvalid())
    return StmtError();

  if (ForEach)
   return Actions.FinishObjCForCollectionStmt(ForEachStmt.get(),
                                              Body.get());

  if (ForRange)
    return Actions.FinishCXXForRangeStmt(ForRangeStmt.get(), Body.get());

  return Actions.ActOnForStmt(ForLoc, T.getOpenLocation(), FirstPart.get(),
                              SecondPart, ThirdPart, T.getCloseLocation(),
                              Body.get());
}

/// ParseGotoStatement
///       jump-statement:
///         'goto' identifier ';'
/// [GNU]   'goto' '*' expression ';'
///
/// Note: this lets the caller parse the end ';'.
///
StmtResult Parser::ParseGotoStatement() {
  assert(Tok.is(tok::kw_goto) && "Not a goto stmt!");
  SourceLocation GotoLoc = ConsumeToken();  // eat the 'goto'.

  StmtResult Res;
  if (Tok.is(tok::identifier)) {
    LabelDecl *LD = Actions.LookupOrCreateLabel(Tok.getIdentifierInfo(),
                                                Tok.getLocation());
    Res = Actions.ActOnGotoStmt(GotoLoc, Tok.getLocation(), LD);
    ConsumeToken();
  } else if (Tok.is(tok::star)) {
    // GNU indirect goto extension.
    Diag(Tok, diag::ext_gnu_indirect_goto);
    SourceLocation StarLoc = ConsumeToken();
    ExprResult R(ParseExpression());
    if (R.isInvalid()) {  // Skip to the semicolon, but don't consume it.
      SkipUntil(tok::semi, StopBeforeMatch);
      return StmtError();
    }
    Res = Actions.ActOnIndirectGotoStmt(GotoLoc, StarLoc, R.get());
  } else {
    Diag(Tok, diag::err_expected) << tok::identifier;
    return StmtError();
  }

  return Res;
}

/// ParseContinueStatement
///       jump-statement:
///         'continue' ';'
///
/// Note: this lets the caller parse the end ';'.
///
StmtResult Parser::ParseContinueStatement() {
  SourceLocation ContinueLoc = ConsumeToken();  // eat the 'continue'.
  return Actions.ActOnContinueStmt(ContinueLoc, getCurScope());
}

/// ParseBreakStatement
///       jump-statement:
///         'break' ';'
///
/// Note: this lets the caller parse the end ';'.
///
StmtResult Parser::ParseBreakStatement() {
  SourceLocation BreakLoc = ConsumeToken();  // eat the 'break'.
  return Actions.ActOnBreakStmt(BreakLoc, getCurScope());
}

/// ParseReturnStatement
///       jump-statement:
///         'return' expression[opt] ';'
///         'return' braced-init-list ';'
///         'co_return' expression[opt] ';'
///         'co_return' braced-init-list ';'
StmtResult Parser::ParseReturnStatement() {
  assert((Tok.is(tok::kw_return) || Tok.is(tok::kw_co_return)) &&
         "Not a return stmt!");
  bool IsCoreturn = Tok.is(tok::kw_co_return);
  SourceLocation ReturnLoc = ConsumeToken();  // eat the 'return'.

  ExprResult R;
  if (Tok.isNot(tok::semi)) {
    // FIXME: Code completion for co_return.
    if (Tok.is(tok::code_completion) && !IsCoreturn) {
      Actions.CodeCompleteReturn(getCurScope());
      cutOffParsing();
      return StmtError();
    }

    if (Tok.is(tok::l_brace) && getLangOpts().CPlusPlus) {
      R = ParseInitializer();
      if (R.isUsable())
        Diag(R.get()->getLocStart(), getLangOpts().CPlusPlus11 ?
             diag::warn_cxx98_compat_generalized_initializer_lists :
             diag::ext_generalized_initializer_lists)
          << R.get()->getSourceRange();
    } else
      R = ParseExpression();
    if (R.isInvalid()) {
      SkipUntil(tok::r_brace, StopAtSemi | StopBeforeMatch);
      return StmtError();
    }
  }
  if (IsCoreturn)
    return Actions.ActOnCoreturnStmt(getCurScope(), ReturnLoc, R.get());
  return Actions.ActOnReturnStmt(ReturnLoc, R.get(), getCurScope());
}

StmtResult Parser::ParsePragmaLoopHint(StmtVector &Stmts,
                                       AllowedConstructsKind Allowed,
                                       SourceLocation *TrailingElseLoc,
                                       ParsedAttributesWithRange &Attrs) {
  // Create temporary attribute list.
  ParsedAttributesWithRange TempAttrs(AttrFactory);

  // Get loop hints and consume annotated token.
  while (Tok.is(tok::annot_pragma_loop_hint)) {
    LoopHint Hint;
    if (!HandlePragmaLoopHint(Hint))
      continue;

    ArgsUnion ArgHints[] = {Hint.PragmaNameLoc, Hint.OptionLoc, Hint.StateLoc,
                            ArgsUnion(Hint.ValueExpr)};
    TempAttrs.addNew(Hint.PragmaNameLoc->Ident, Hint.Range, nullptr,
                     Hint.PragmaNameLoc->Loc, ArgHints, 4,
                     AttributeList::AS_Pragma);
  }

  // Get the next statement.
  MaybeParseCXX11Attributes(Attrs);

  StmtResult S = ParseStatementOrDeclarationAfterAttributes(
      Stmts, Allowed, TrailingElseLoc, Attrs);

  Attrs.takeAllFrom(TempAttrs);
  return S;
}

Decl *Parser::ParseFunctionStatementBody(Decl *Decl, ParseScope &BodyScope) {
  assert(Tok.is(tok::l_brace));
  SourceLocation LBraceLoc = Tok.getLocation();

  PrettyDeclStackTraceEntry CrashInfo(Actions, Decl, LBraceLoc,
                                      "parsing function body");

  // Save and reset current vtordisp stack if we have entered a C++ method body.
  bool IsCXXMethod =
      getLangOpts().CPlusPlus && Decl && isa<CXXMethodDecl>(Decl);
  Sema::PragmaStackSentinelRAII
    PragmaStackSentinel(Actions, "InternalPragmaState", IsCXXMethod);

  // Do not enter a scope for the brace, as the arguments are in the same scope
  // (the function body) as the body itself.  Instead, just read the statement
  // list and put it into a CompoundStmt for safe keeping.
  StmtResult FnBody(ParseCompoundStatementBody());

  // If the function body could not be parsed, make a bogus compoundstmt.
  if (FnBody.isInvalid()) {
    Sema::CompoundScopeRAII CompoundScope(Actions);
    FnBody = Actions.ActOnCompoundStmt(LBraceLoc, LBraceLoc, None, false);
  }

  BodyScope.Exit();
  return Actions.ActOnFinishFunctionBody(Decl, FnBody.get());
}

/// ParseFunctionTryBlock - Parse a C++ function-try-block.
///
///       function-try-block:
///         'try' ctor-initializer[opt] compound-statement handler-seq
///
Decl *Parser::ParseFunctionTryBlock(Decl *Decl, ParseScope &BodyScope) {
  assert(Tok.is(tok::kw_try) && "Expected 'try'");
  SourceLocation TryLoc = ConsumeToken();

  PrettyDeclStackTraceEntry CrashInfo(Actions, Decl, TryLoc,
                                      "parsing function try block");

  // Constructor initializer list?
  if (Tok.is(tok::colon))
    ParseConstructorInitializer(Decl);
  else
    Actions.ActOnDefaultCtorInitializers(Decl);

  // Save and reset current vtordisp stack if we have entered a C++ method body.
  bool IsCXXMethod =
      getLangOpts().CPlusPlus && Decl && isa<CXXMethodDecl>(Decl);
  Sema::PragmaStackSentinelRAII
    PragmaStackSentinel(Actions, "InternalPragmaState", IsCXXMethod);

  SourceLocation LBraceLoc = Tok.getLocation();
  StmtResult FnBody(ParseCXXTryBlockCommon(TryLoc, /*FnTry*/true));
  // If we failed to parse the try-catch, we just give the function an empty
  // compound statement as the body.
  if (FnBody.isInvalid()) {
    Sema::CompoundScopeRAII CompoundScope(Actions);
    FnBody = Actions.ActOnCompoundStmt(LBraceLoc, LBraceLoc, None, false);
  }

  BodyScope.Exit();
  return Actions.ActOnFinishFunctionBody(Decl, FnBody.get());
}

bool Parser::trySkippingFunctionBody() {
  assert(SkipFunctionBodies &&
         "Should only be called when SkipFunctionBodies is enabled");
  if (!PP.isCodeCompletionEnabled()) {
    SkipFunctionBody();
    return true;
  }

  // We're in code-completion mode. Skip parsing for all function bodies unless
  // the body contains the code-completion point.
  TentativeParsingAction PA(*this);
  bool IsTryCatch = Tok.is(tok::kw_try);
  CachedTokens Toks;
  bool ErrorInPrologue = ConsumeAndStoreFunctionPrologue(Toks);
  if (llvm::any_of(Toks, [](const Token &Tok) {
        return Tok.is(tok::code_completion);
      })) {
    PA.Revert();
    return false;
  }
  if (ErrorInPrologue) {
    PA.Commit();
    SkipMalformedDecl();
    return true;
  }
  if (!SkipUntil(tok::r_brace, StopAtCodeCompletion)) {
    PA.Revert();
    return false;
  }
  while (IsTryCatch && Tok.is(tok::kw_catch)) {
    if (!SkipUntil(tok::l_brace, StopAtCodeCompletion) ||
        !SkipUntil(tok::r_brace, StopAtCodeCompletion)) {
      PA.Revert();
      return false;
    }
  }
  PA.Commit();
  return true;
}

/// ParseCXXTryBlock - Parse a C++ try-block.
///
///       try-block:
///         'try' compound-statement handler-seq
///
StmtResult Parser::ParseCXXTryBlock() {
  assert(Tok.is(tok::kw_try) && "Expected 'try'");

  SourceLocation TryLoc = ConsumeToken();
  return ParseCXXTryBlockCommon(TryLoc);
}

/// ParseCXXTryBlockCommon - Parse the common part of try-block and
/// function-try-block.
///
///       try-block:
///         'try' compound-statement handler-seq
///
///       function-try-block:
///         'try' ctor-initializer[opt] compound-statement handler-seq
///
///       handler-seq:
///         handler handler-seq[opt]
///
///       [Borland] try-block:
///         'try' compound-statement seh-except-block
///         'try' compound-statement seh-finally-block
///
StmtResult Parser::ParseCXXTryBlockCommon(SourceLocation TryLoc, bool FnTry) {
  if (Tok.isNot(tok::l_brace))
    return StmtError(Diag(Tok, diag::err_expected) << tok::l_brace);

  StmtResult TryBlock(ParseCompoundStatement(/*isStmtExpr=*/false,
                      Scope::DeclScope | Scope::TryScope |
                        (FnTry ? Scope::FnTryCatchScope : 0)));
  if (TryBlock.isInvalid())
    return TryBlock;

  // Borland allows SEH-handlers with 'try'

  if ((Tok.is(tok::identifier) &&
       Tok.getIdentifierInfo() == getSEHExceptKeyword()) ||
      Tok.is(tok::kw___finally)) {
    // TODO: Factor into common return ParseSEHHandlerCommon(...)
    StmtResult Handler;
    if(Tok.getIdentifierInfo() == getSEHExceptKeyword()) {
      SourceLocation Loc = ConsumeToken();
      Handler = ParseSEHExceptBlock(Loc);
    }
    else {
      SourceLocation Loc = ConsumeToken();
      Handler = ParseSEHFinallyBlock(Loc);
    }
    if(Handler.isInvalid())
      return Handler;

    return Actions.ActOnSEHTryBlock(true /* IsCXXTry */,
                                    TryLoc,
                                    TryBlock.get(),
                                    Handler.get());
  }
  else {
    StmtVector Handlers;

    // C++11 attributes can't appear here, despite this context seeming
    // statement-like.
    DiagnoseAndSkipCXX11Attributes();

    if (Tok.isNot(tok::kw_catch))
      return StmtError(Diag(Tok, diag::err_expected_catch));
    while (Tok.is(tok::kw_catch)) {
      StmtResult Handler(ParseCXXCatchBlock(FnTry));
      if (!Handler.isInvalid())
        Handlers.push_back(Handler.get());
    }
    // Don't bother creating the full statement if we don't have any usable
    // handlers.
    if (Handlers.empty())
      return StmtError();

    return Actions.ActOnCXXTryBlock(TryLoc, TryBlock.get(), Handlers);
  }
}

/// ParseCXXCatchBlock - Parse a C++ catch block, called handler in the standard
///
///   handler:
///     'catch' '(' exception-declaration ')' compound-statement
///
///   exception-declaration:
///     attribute-specifier-seq[opt] type-specifier-seq declarator
///     attribute-specifier-seq[opt] type-specifier-seq abstract-declarator[opt]
///     '...'
///
StmtResult Parser::ParseCXXCatchBlock(bool FnCatch) {
  assert(Tok.is(tok::kw_catch) && "Expected 'catch'");

  SourceLocation CatchLoc = ConsumeToken();

  BalancedDelimiterTracker T(*this, tok::l_paren);
  if (T.expectAndConsume())
    return StmtError();

  // C++ 3.3.2p3:
  // The name in a catch exception-declaration is local to the handler and
  // shall not be redeclared in the outermost block of the handler.
  ParseScope CatchScope(this, Scope::DeclScope | Scope::ControlScope |
                          (FnCatch ? Scope::FnTryCatchScope : 0));

  // exception-declaration is equivalent to '...' or a parameter-declaration
  // without default arguments.
  Decl *ExceptionDecl = nullptr;
  if (Tok.isNot(tok::ellipsis)) {
    ParsedAttributesWithRange Attributes(AttrFactory);
    MaybeParseCXX11Attributes(Attributes);

    DeclSpec DS(AttrFactory);
    DS.takeAttributesFrom(Attributes);

    if (ParseCXXTypeSpecifierSeq(DS))
      return StmtError();

    Declarator ExDecl(DS, Declarator::CXXCatchContext);
    ParseDeclarator(ExDecl);
    ExceptionDecl = Actions.ActOnExceptionDeclarator(getCurScope(), ExDecl);
  } else
    ConsumeToken();

  T.consumeClose();
  if (T.getCloseLocation().isInvalid())
    return StmtError();

  if (Tok.isNot(tok::l_brace))
    return StmtError(Diag(Tok, diag::err_expected) << tok::l_brace);

  // FIXME: Possible draft standard bug: attribute-specifier should be allowed?
  StmtResult Block(ParseCompoundStatement());
  if (Block.isInvalid())
    return Block;

  return Actions.ActOnCXXCatchBlock(CatchLoc, ExceptionDecl, Block.get());
}

void Parser::ParseMicrosoftIfExistsStatement(StmtVector &Stmts) {
  IfExistsCondition Result;
  if (ParseMicrosoftIfExistsCondition(Result))
    return;

  // Handle dependent statements by parsing the braces as a compound statement.
  // This is not the same behavior as Visual C++, which don't treat this as a
  // compound statement, but for Clang's type checking we can't have anything
  // inside these braces escaping to the surrounding code.
  if (Result.Behavior == IEB_Dependent) {
    if (!Tok.is(tok::l_brace)) {
      Diag(Tok, diag::err_expected) << tok::l_brace;
      return;
    }

    StmtResult Compound = ParseCompoundStatement();
    if (Compound.isInvalid())
      return;

    StmtResult DepResult = Actions.ActOnMSDependentExistsStmt(Result.KeywordLoc,
                                                              Result.IsIfExists,
                                                              Result.SS,
                                                              Result.Name,
                                                              Compound.get());
    if (DepResult.isUsable())
      Stmts.push_back(DepResult.get());
    return;
  }

  BalancedDelimiterTracker Braces(*this, tok::l_brace);
  if (Braces.consumeOpen()) {
    Diag(Tok, diag::err_expected) << tok::l_brace;
    return;
  }

  switch (Result.Behavior) {
  case IEB_Parse:
    // Parse the statements below.
    break;

  case IEB_Dependent:
    llvm_unreachable("Dependent case handled above");

  case IEB_Skip:
    Braces.skipToEnd();
    return;
  }

  // Condition is true, parse the statements.
  while (Tok.isNot(tok::r_brace)) {
    StmtResult R = ParseStatementOrDeclaration(Stmts, ACK_Any);
    if (R.isUsable())
      Stmts.push_back(R.get());
  }
  Braces.consumeClose();
}

bool Parser::ParseOpenCLUnrollHintAttribute(ParsedAttributes &Attrs) {
  MaybeParseGNUAttributes(Attrs);

  if (Attrs.empty())
    return true;

  if (Attrs.getList()->getKind() != AttributeList::AT_OpenCLUnrollHint)
    return true;

  if (!(Tok.is(tok::kw_for) || Tok.is(tok::kw_while) || Tok.is(tok::kw_do))) {
    Diag(Tok, diag::err_opencl_unroll_hint_on_non_loop);
    return false;
  }
  return true;
}<|MERGE_RESOLUTION|>--- conflicted
+++ resolved
@@ -277,16 +277,11 @@
     break;
 
   case tok::kw_asm: {
-<<<<<<< HEAD
-    // C++ AMP-specific, reject if we are in an AMP-restricted function
-    if (getLangOpts().CPlusPlusAMP && getLangOpts().DevicePath) {
-=======
 
     // C++ AMP-specific, reject if we are in an AMP-restricted function 
     if (getLangOpts().CPlusPlusAMP &&
         !getLangOpts().HSAExtension &&
         getLangOpts().DevicePath) {
->>>>>>> 6bc4244e
       if (IsInAMPFunction(getCurScope())) {
         Diag(Tok, diag::err_amp_illegal_keyword_asm);
       }
