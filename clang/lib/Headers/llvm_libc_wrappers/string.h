//===-- Wrapper for C standard string.h declarations on the GPU -----------===//
//
// Part of the LLVM Project, under the Apache License v2.0 with LLVM Exceptions.
// See https://llvm.org/LICENSE.txt for license information.
// SPDX-License-Identifier: Apache-2.0 WITH LLVM-exception
//
//===----------------------------------------------------------------------===//

#ifndef __CLANG_LLVM_LIBC_WRAPPERS_STRING_H__
#define __CLANG_LLVM_LIBC_WRAPPERS_STRING_H__

#if !defined(_OPENMP) && !defined(__HIP__) && !defined(__CUDA__)
#error "This file is for GPU offloading compilation only"
#endif

<<<<<<< HEAD
// FIXME: This is needed for openmpapps/lulesh
=======
>>>>>>> e6005d5a
#include_next <string.h>

// The GNU headers provide non C-standard headers when in C++ mode. Manually
// undefine it here so that the definitions agree with the C standard for our
// purposes.
#ifdef __cplusplus
extern "C" {
#pragma push_macro("__cplusplus")
#undef __cplusplus
#endif

#include_next <string.h>

#pragma pop_macro("__cplusplus")
#ifdef __cplusplus
}
#endif

#if __has_include(<llvm-libc-decls/string.h>)

#if defined(__HIP__) || defined(__CUDA__)
#define __LIBC_ATTRS __attribute__((device))
#endif

#pragma omp begin declare target

// The GNU headers provide C++ standard compliant headers when in C++ mode and
// the LLVM libc does not. We need to manually provide the definitions using the
// same prototypes.
#if defined(__cplusplus) && defined(__GLIBC__) &&                              \
    defined(__CORRECT_ISO_CPP_STRING_H_PROTO)

#ifndef __LIBC_ATTRS
#define __LIBC_ATTRS
#endif

extern "C" {
void *memccpy(void *__restrict, const void *__restrict, int,
              size_t) __LIBC_ATTRS;
int memcmp(const void *, const void *, size_t) __LIBC_ATTRS;
void *memcpy(void *__restrict, const void *__restrict, size_t) __LIBC_ATTRS;
void *memmem(const void *, size_t, const void *, size_t) __LIBC_ATTRS;
void *memmove(void *, const void *, size_t) __LIBC_ATTRS;
void *mempcpy(void *__restrict, const void *__restrict, size_t) __LIBC_ATTRS;
void *memset(void *, int, size_t) __LIBC_ATTRS;
char *stpcpy(char *__restrict, const char *__restrict) __LIBC_ATTRS;
char *stpncpy(char *__restrict, const char *__restrict, size_t) __LIBC_ATTRS;
char *strcat(char *__restrict, const char *__restrict) __LIBC_ATTRS;
int strcmp(const char *, const char *) __LIBC_ATTRS;
int strcoll(const char *, const char *) __LIBC_ATTRS;
char *strcpy(char *__restrict, const char *__restrict) __LIBC_ATTRS;
size_t strcspn(const char *, const char *) __LIBC_ATTRS;
char *strdup(const char *) __LIBC_ATTRS;
size_t strlen(const char *) __LIBC_ATTRS;
char *strncat(char *, const char *, size_t) __LIBC_ATTRS;
int strncmp(const char *, const char *, size_t) __LIBC_ATTRS;
char *strncpy(char *__restrict, const char *__restrict, size_t) __LIBC_ATTRS;
char *strndup(const char *, size_t) __LIBC_ATTRS;
size_t strnlen(const char *, size_t) __LIBC_ATTRS;
size_t strspn(const char *, const char *) __LIBC_ATTRS;
char *strtok(char *__restrict, const char *) __LIBC_ATTRS;
char *strtok_r(char *__restrict, const char *__restrict,
               char **__restrict) __LIBC_ATTRS;
size_t strxfrm(char *__restrict, const char *__restrict, size_t) __LIBC_ATTRS;
}

extern "C++" {
char *strstr(char *, const char *) noexcept __LIBC_ATTRS;
const char *strstr(const char *, const char *) noexcept __LIBC_ATTRS;
char *strpbrk(char *, const char *) noexcept __LIBC_ATTRS;
const char *strpbrk(const char *, const char *) noexcept __LIBC_ATTRS;
char *strrchr(char *, int) noexcept __LIBC_ATTRS;
const char *strrchr(const char *, int) noexcept __LIBC_ATTRS;
char *strchr(char *, int) noexcept __LIBC_ATTRS;
const char *strchr(const char *, int) noexcept __LIBC_ATTRS;
char *strchrnul(char *, int) noexcept __LIBC_ATTRS;
const char *strchrnul(const char *, int) noexcept __LIBC_ATTRS;
char *strcasestr(char *, const char *) noexcept __LIBC_ATTRS;
const char *strcasestr(const char *, const char *) noexcept __LIBC_ATTRS;
void *memrchr(void *__s, int __c, size_t __n) noexcept __LIBC_ATTRS;
const void *memrchr(const void *__s, int __c, size_t __n) noexcept __LIBC_ATTRS;
void *memchr(void *__s, int __c, size_t __n) noexcept __LIBC_ATTRS;
const void *memchr(const void *__s, int __c, size_t __n) noexcept __LIBC_ATTRS;
}

#else
#include <llvm-libc-decls/string.h>

#endif

#pragma omp end declare target

#undef __LIBC_ATTRS

#endif

#endif // __CLANG_LLVM_LIBC_WRAPPERS_STRING_H__<|MERGE_RESOLUTION|>--- conflicted
+++ resolved
@@ -13,10 +13,6 @@
 #error "This file is for GPU offloading compilation only"
 #endif
 
-<<<<<<< HEAD
-// FIXME: This is needed for openmpapps/lulesh
-=======
->>>>>>> e6005d5a
 #include_next <string.h>
 
 // The GNU headers provide non C-standard headers when in C++ mode. Manually
