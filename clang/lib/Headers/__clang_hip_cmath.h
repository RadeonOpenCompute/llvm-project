--- conflicted
+++ resolved
@@ -80,50 +80,28 @@
 //        of the variants inside the inner region and avoid the clash.
 #pragma omp begin declare variant match(implementation = {vendor(llvm)})
 
-<<<<<<< HEAD
-__DEVICE__ int isinf(float __x) { return ::__isinff(__x); }
-__DEVICE__ int isinf(double __x) { return ::__isinf(__x); }
-__DEVICE__ int isfinite(float __x) { return ::__finitef(__x); }
-__DEVICE__ int isfinite(double __x) { return ::__finite(__x); }
-__DEVICE__ int isnan(float __x) { return ::__isnanf(__x); }
-__DEVICE__ int isnan(double __x) { return ::__isnan(__x); }
-=======
 __DEVICE__ __CONSTEXPR__ int isinf(float __x) { return ::__isinff(__x); }
 __DEVICE__ __CONSTEXPR__ int isinf(double __x) { return ::__isinf(__x); }
 __DEVICE__ __CONSTEXPR__ int isfinite(float __x) { return ::__finitef(__x); }
 __DEVICE__ __CONSTEXPR__ int isfinite(double __x) { return ::__finite(__x); }
 __DEVICE__ __CONSTEXPR__ int isnan(float __x) { return ::__isnanf(__x); }
 __DEVICE__ __CONSTEXPR__ int isnan(double __x) { return ::__isnan(__x); }
->>>>>>> 0e64e13c
 
 #pragma omp end declare variant
 #endif // defined(__OPENMP_AMDGCN__)
 
-<<<<<<< HEAD
-__DEVICE__ bool isinf(float __x) { return ::__isinff(__x); }
-__DEVICE__ bool isinf(double __x) { return ::__isinf(__x); }
-__DEVICE__ bool isfinite(float __x) { return ::__finitef(__x); }
-__DEVICE__ bool isfinite(double __x) { return ::__finite(__x); }
-__DEVICE__ bool isnan(float __x) { return ::__isnanf(__x); }
-__DEVICE__ bool isnan(double __x) { return ::__isnan(__x); }
-=======
 __DEVICE__ __CONSTEXPR__ bool isinf(float __x) { return ::__isinff(__x); }
 __DEVICE__ __CONSTEXPR__ bool isinf(double __x) { return ::__isinf(__x); }
 __DEVICE__ __CONSTEXPR__ bool isfinite(float __x) { return ::__finitef(__x); }
 __DEVICE__ __CONSTEXPR__ bool isfinite(double __x) { return ::__finite(__x); }
 __DEVICE__ __CONSTEXPR__ bool isnan(float __x) { return ::__isnanf(__x); }
 __DEVICE__ __CONSTEXPR__ bool isnan(double __x) { return ::__isnan(__x); }
->>>>>>> 0e64e13c
 
 #if defined(__OPENMP_AMDGCN__)
 #pragma omp end declare variant
 #endif // defined(__OPENMP_AMDGCN__)
 
-<<<<<<< HEAD
-__DEVICE__ bool isgreater(float __x, float __y) {
-=======
 __DEVICE__ __CONSTEXPR__ bool isgreater(float __x, float __y) {
->>>>>>> 0e64e13c
   return __builtin_isgreater(__x, __y);
 }
 __DEVICE__ __CONSTEXPR__ bool isgreater(double __x, double __y) {
@@ -135,11 +113,7 @@
 __DEVICE__ __CONSTEXPR__ bool isgreaterequal(double __x, double __y) {
   return __builtin_isgreaterequal(__x, __y);
 }
-<<<<<<< HEAD
-__DEVICE__ bool isless(float __x, float __y) {
-=======
 __DEVICE__ __CONSTEXPR__ bool isless(float __x, float __y) {
->>>>>>> 0e64e13c
   return __builtin_isless(__x, __y);
 }
 __DEVICE__ __CONSTEXPR__ bool isless(double __x, double __y) {
@@ -157,11 +131,6 @@
 __DEVICE__ __CONSTEXPR__ bool islessgreater(double __x, double __y) {
   return __builtin_islessgreater(__x, __y);
 }
-<<<<<<< HEAD
-__DEVICE__ bool isnormal(float __x) { return __builtin_isnormal(__x); }
-__DEVICE__ bool isnormal(double __x) { return __builtin_isnormal(__x); }
-__DEVICE__ bool isunordered(float __x, float __y) {
-=======
 __DEVICE__ __CONSTEXPR__ bool isnormal(float __x) {
   return __builtin_isnormal(__x);
 }
@@ -169,7 +138,6 @@
   return __builtin_isnormal(__x);
 }
 __DEVICE__ __CONSTEXPR__ bool isunordered(float __x, float __y) {
->>>>>>> 0e64e13c
   return __builtin_isunordered(__x, __y);
 }
 __DEVICE__ __CONSTEXPR__ bool isunordered(double __x, double __y) {
