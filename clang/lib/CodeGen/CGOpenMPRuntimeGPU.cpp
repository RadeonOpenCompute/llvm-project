//===---- CGOpenMPRuntimeGPU.cpp - Interface to OpenMP GPU Runtimes ----===//
//
// Part of the LLVM Project, under the Apache License v2.0 with LLVM Exceptions.
// See https://llvm.org/LICENSE.txt for license information.
// SPDX-License-Identifier: Apache-2.0 WITH LLVM-exception
//
//===----------------------------------------------------------------------===//
//
// This provides a generalized class for OpenMP runtime code generation
// specialized by GPU targets NVPTX and AMDGCN.
//
//===----------------------------------------------------------------------===//

#include "CGOpenMPRuntimeGPU.h"
#include "CodeGenFunction.h"
#include "clang/AST/Attr.h"
#include "clang/AST/DeclOpenMP.h"
#include "clang/AST/StmtOpenMP.h"
#include "clang/AST/StmtVisitor.h"
#include "clang/Basic/Cuda.h"
#include "llvm/ADT/SmallPtrSet.h"
#include "llvm/Frontend/OpenMP/OMPGridValues.h"
#include "llvm/IR/IntrinsicsAMDGPU.h"
#include "llvm/IR/Metadata.h"
#include "llvm/Support/Debug.h"
#include "llvm/Support/MathExtras.h"

using namespace clang;
using namespace CodeGen;
using namespace llvm::omp;

#define NO_LOOP_XTEAM_RED "no-loop-xteam-red"

namespace {
/// Pre(post)-action for different OpenMP constructs specialized for NVPTX.
class NVPTXActionTy final : public PrePostActionTy {
  llvm::FunctionCallee EnterCallee = nullptr;
  ArrayRef<llvm::Value *> EnterArgs;
  llvm::FunctionCallee ExitCallee = nullptr;
  ArrayRef<llvm::Value *> ExitArgs;
  bool Conditional = false;
  llvm::BasicBlock *ContBlock = nullptr;

public:
  NVPTXActionTy(llvm::FunctionCallee EnterCallee,
                ArrayRef<llvm::Value *> EnterArgs,
                llvm::FunctionCallee ExitCallee,
                ArrayRef<llvm::Value *> ExitArgs, bool Conditional = false)
      : EnterCallee(EnterCallee), EnterArgs(EnterArgs), ExitCallee(ExitCallee),
        ExitArgs(ExitArgs), Conditional(Conditional) {}
  void Enter(CodeGenFunction &CGF) override {
    llvm::Value *EnterRes = CGF.EmitRuntimeCall(EnterCallee, EnterArgs);
    if (Conditional) {
      llvm::Value *CallBool = CGF.Builder.CreateIsNotNull(EnterRes);
      auto *ThenBlock = CGF.createBasicBlock("omp_if.then");
      ContBlock = CGF.createBasicBlock("omp_if.end");
      // Generate the branch (If-stmt)
      CGF.Builder.CreateCondBr(CallBool, ThenBlock, ContBlock);
      CGF.EmitBlock(ThenBlock);
    }
  }
  void Done(CodeGenFunction &CGF) {
    // Emit the rest of blocks/branches
    CGF.EmitBranch(ContBlock);
    CGF.EmitBlock(ContBlock, true);
  }
  void Exit(CodeGenFunction &CGF) override {
    CGF.EmitRuntimeCall(ExitCallee, ExitArgs);
  }
};

/// A class to track the execution mode when codegening directives within
/// a target region. The appropriate mode (SPMD|NON-SPMD) is set on entry
/// to the target region and used by containing directives such as 'parallel'
/// to emit optimized code.
class ExecutionRuntimeModesRAII {
private:
  CGOpenMPRuntimeGPU::ExecutionMode SavedExecMode =
      CGOpenMPRuntimeGPU::EM_Unknown;
  CGOpenMPRuntimeGPU::ExecutionMode &ExecMode;

public:
  ExecutionRuntimeModesRAII(CGOpenMPRuntimeGPU::ExecutionMode &ExecMode,
                            CGOpenMPRuntimeGPU::ExecutionMode EntryMode)
      : ExecMode(ExecMode) {
    SavedExecMode = ExecMode;
    ExecMode = EntryMode;
  }
  ~ExecutionRuntimeModesRAII() { ExecMode = SavedExecMode; }
};

/// GPU Configuration:  This information can be derived from cuda registers,
/// however, providing compile time constants helps generate more efficient
/// code.  For all practical purposes this is fine because the configuration
/// is the same for all known NVPTX architectures.
enum MachineConfiguration : unsigned {
  /// See "llvm/Frontend/OpenMP/OMPGridValues.h" for various related target
  /// specific Grid Values like GV_Warp_Size, GV_Slot_Size

  /// Global memory alignment for performance.
  GlobalMemoryAlignment = 128,
};

static const ValueDecl *getPrivateItem(const Expr *RefExpr) {
  RefExpr = RefExpr->IgnoreParens();
  if (const auto *ASE = dyn_cast<ArraySubscriptExpr>(RefExpr)) {
    const Expr *Base = ASE->getBase()->IgnoreParenImpCasts();
    while (const auto *TempASE = dyn_cast<ArraySubscriptExpr>(Base))
      Base = TempASE->getBase()->IgnoreParenImpCasts();
    RefExpr = Base;
  } else if (auto *OASE = dyn_cast<OMPArraySectionExpr>(RefExpr)) {
    const Expr *Base = OASE->getBase()->IgnoreParenImpCasts();
    while (const auto *TempOASE = dyn_cast<OMPArraySectionExpr>(Base))
      Base = TempOASE->getBase()->IgnoreParenImpCasts();
    while (const auto *TempASE = dyn_cast<ArraySubscriptExpr>(Base))
      Base = TempASE->getBase()->IgnoreParenImpCasts();
    RefExpr = Base;
  }
  RefExpr = RefExpr->IgnoreParenImpCasts();
  if (const auto *DE = dyn_cast<DeclRefExpr>(RefExpr))
    return cast<ValueDecl>(DE->getDecl()->getCanonicalDecl());
  const auto *ME = cast<MemberExpr>(RefExpr);
  return cast<ValueDecl>(ME->getMemberDecl()->getCanonicalDecl());
}


static RecordDecl *buildRecordForGlobalizedVars(
    ASTContext &C, ArrayRef<const ValueDecl *> EscapedDecls,
    ArrayRef<const ValueDecl *> EscapedDeclsForTeams,
    llvm::SmallDenseMap<const ValueDecl *, const FieldDecl *>
        &MappedDeclsFields, int BufSize) {
  using VarsDataTy = std::pair<CharUnits /*Align*/, const ValueDecl *>;
  if (EscapedDecls.empty() && EscapedDeclsForTeams.empty())
    return nullptr;
  SmallVector<VarsDataTy, 4> GlobalizedVars;
  for (const ValueDecl *D : EscapedDecls)
    GlobalizedVars.emplace_back(
        CharUnits::fromQuantity(std::max(
            C.getDeclAlign(D).getQuantity(),
            static_cast<CharUnits::QuantityType>(GlobalMemoryAlignment))),
        D);
  for (const ValueDecl *D : EscapedDeclsForTeams)
    GlobalizedVars.emplace_back(C.getDeclAlign(D), D);
  llvm::stable_sort(GlobalizedVars, [](VarsDataTy L, VarsDataTy R) {
    return L.first > R.first;
  });

  // Build struct _globalized_locals_ty {
  //         /*  globalized vars  */[WarSize] align (max(decl_align,
  //         GlobalMemoryAlignment))
  //         /*  globalized vars  */ for EscapedDeclsForTeams
  //       };
  RecordDecl *GlobalizedRD = C.buildImplicitRecord("_globalized_locals_ty");
  GlobalizedRD->startDefinition();
  llvm::SmallPtrSet<const ValueDecl *, 16> SingleEscaped(
      EscapedDeclsForTeams.begin(), EscapedDeclsForTeams.end());
  for (const auto &Pair : GlobalizedVars) {
    const ValueDecl *VD = Pair.second;
    QualType Type = VD->getType();
    if (Type->isLValueReferenceType())
      Type = C.getPointerType(Type.getNonReferenceType());
    else
      Type = Type.getNonReferenceType();
    SourceLocation Loc = VD->getLocation();
    FieldDecl *Field;
    if (SingleEscaped.count(VD)) {
      Field = FieldDecl::Create(
          C, GlobalizedRD, Loc, Loc, VD->getIdentifier(), Type,
          C.getTrivialTypeSourceInfo(Type, SourceLocation()),
          /*BW=*/nullptr, /*Mutable=*/false,
          /*InitStyle=*/ICIS_NoInit);
      Field->setAccess(AS_public);
      if (VD->hasAttrs()) {
        for (specific_attr_iterator<AlignedAttr> I(VD->getAttrs().begin()),
             E(VD->getAttrs().end());
             I != E; ++I)
          Field->addAttr(*I);
      }
    } else {
      llvm::APInt ArraySize(32, BufSize);
      Type = C.getConstantArrayType(Type, ArraySize, nullptr, ArrayType::Normal,
                                    0);
      Field = FieldDecl::Create(
          C, GlobalizedRD, Loc, Loc, VD->getIdentifier(), Type,
          C.getTrivialTypeSourceInfo(Type, SourceLocation()),
          /*BW=*/nullptr, /*Mutable=*/false,
          /*InitStyle=*/ICIS_NoInit);
      Field->setAccess(AS_public);
      llvm::APInt Align(32, std::max(C.getDeclAlign(VD).getQuantity(),
                                     static_cast<CharUnits::QuantityType>(
                                         GlobalMemoryAlignment)));
      Field->addAttr(AlignedAttr::CreateImplicit(
          C, /*IsAlignmentExpr=*/true,
          IntegerLiteral::Create(C, Align,
                                 C.getIntTypeForBitwidth(32, /*Signed=*/0),
                                 SourceLocation()),
          {}, AttributeCommonInfo::AS_GNU, AlignedAttr::GNU_aligned));
    }
    GlobalizedRD->addDecl(Field);
    MappedDeclsFields.try_emplace(VD, Field);
  }
  GlobalizedRD->completeDefinition();
  return GlobalizedRD;
}

/// Get the list of variables that can escape their declaration context.
class CheckVarsEscapingDeclContext final
    : public ConstStmtVisitor<CheckVarsEscapingDeclContext> {
  CodeGenFunction &CGF;
  llvm::SetVector<const ValueDecl *> EscapedDecls;
  llvm::SetVector<const ValueDecl *> EscapedVariableLengthDecls;
  llvm::SmallPtrSet<const Decl *, 4> EscapedParameters;
  RecordDecl *GlobalizedRD = nullptr;
  llvm::SmallDenseMap<const ValueDecl *, const FieldDecl *> MappedDeclsFields;
  bool AllEscaped = false;
  bool IsForCombinedParallelRegion = false;

  void markAsEscaped(const ValueDecl *VD) {
    // Do not globalize declare target variables.
    if (!isa<VarDecl>(VD) ||
        OMPDeclareTargetDeclAttr::isDeclareTargetDeclaration(VD))
      return;
    VD = cast<ValueDecl>(VD->getCanonicalDecl());
    // Use user-specified allocation.
    if (VD->hasAttrs() && VD->hasAttr<OMPAllocateDeclAttr>())
      return;
    // Variables captured by value must be globalized.
    if (auto *CSI = CGF.CapturedStmtInfo) {
      if (const FieldDecl *FD = CSI->lookup(cast<VarDecl>(VD))) {
        // Check if need to capture the variable that was already captured by
        // value in the outer region.
        if (!IsForCombinedParallelRegion) {
          if (!FD->hasAttrs())
            return;
          const auto *Attr = FD->getAttr<OMPCaptureKindAttr>();
          if (!Attr)
            return;
          if (((Attr->getCaptureKind() != OMPC_map) &&
               !isOpenMPPrivate(Attr->getCaptureKind())) ||
              ((Attr->getCaptureKind() == OMPC_map) &&
               !FD->getType()->isAnyPointerType()))
            return;
        }
        if (!FD->getType()->isReferenceType()) {
          assert(!VD->getType()->isVariablyModifiedType() &&
                 "Parameter captured by value with variably modified type");
          EscapedParameters.insert(VD);
        } else if (!IsForCombinedParallelRegion) {
          return;
        }
      }
    }
    if ((!CGF.CapturedStmtInfo ||
         (IsForCombinedParallelRegion && CGF.CapturedStmtInfo)) &&
        VD->getType()->isReferenceType())
      // Do not globalize variables with reference type.
      return;
    if (VD->getType()->isVariablyModifiedType())
      EscapedVariableLengthDecls.insert(VD);
    else
      EscapedDecls.insert(VD);
  }

  void VisitValueDecl(const ValueDecl *VD) {
    if (VD->getType()->isLValueReferenceType())
      markAsEscaped(VD);
    if (const auto *VarD = dyn_cast<VarDecl>(VD)) {
      if (!isa<ParmVarDecl>(VarD) && VarD->hasInit()) {
        const bool SavedAllEscaped = AllEscaped;
        AllEscaped = VD->getType()->isLValueReferenceType();
        Visit(VarD->getInit());
        AllEscaped = SavedAllEscaped;
      }
    }
  }
  void VisitOpenMPCapturedStmt(const CapturedStmt *S,
                               ArrayRef<OMPClause *> Clauses,
                               bool IsCombinedParallelRegion) {
    if (!S)
      return;
    for (const CapturedStmt::Capture &C : S->captures()) {
      if (C.capturesVariable() && !C.capturesVariableByCopy()) {
        const ValueDecl *VD = C.getCapturedVar();
        bool SavedIsForCombinedParallelRegion = IsForCombinedParallelRegion;
        if (IsCombinedParallelRegion) {
          // Check if the variable is privatized in the combined construct and
          // those private copies must be shared in the inner parallel
          // directive.
          IsForCombinedParallelRegion = false;
          for (const OMPClause *C : Clauses) {
            if (!isOpenMPPrivate(C->getClauseKind()) ||
                C->getClauseKind() == OMPC_reduction ||
                C->getClauseKind() == OMPC_linear ||
                C->getClauseKind() == OMPC_private)
              continue;
            ArrayRef<const Expr *> Vars;
            if (const auto *PC = dyn_cast<OMPFirstprivateClause>(C))
              Vars = PC->getVarRefs();
            else if (const auto *PC = dyn_cast<OMPLastprivateClause>(C))
              Vars = PC->getVarRefs();
            else
              llvm_unreachable("Unexpected clause.");
            for (const auto *E : Vars) {
              const Decl *D =
                  cast<DeclRefExpr>(E)->getDecl()->getCanonicalDecl();
              if (D == VD->getCanonicalDecl()) {
                IsForCombinedParallelRegion = true;
                break;
              }
            }
            if (IsForCombinedParallelRegion)
              break;
          }
        }
        markAsEscaped(VD);
        if (isa<OMPCapturedExprDecl>(VD))
          VisitValueDecl(VD);
        IsForCombinedParallelRegion = SavedIsForCombinedParallelRegion;
      }
    }
  }

  void buildRecordForGlobalizedVars(bool IsInTTDRegion) {
    assert(!GlobalizedRD &&
           "Record for globalized variables is built already.");
    ArrayRef<const ValueDecl *> EscapedDeclsForParallel, EscapedDeclsForTeams;
    unsigned WarpSize = CGF.getTarget().getGridValue().GV_Warp_Size;
    if (IsInTTDRegion)
      EscapedDeclsForTeams = EscapedDecls.getArrayRef();
    else
      EscapedDeclsForParallel = EscapedDecls.getArrayRef();
    GlobalizedRD = ::buildRecordForGlobalizedVars(
        CGF.getContext(), EscapedDeclsForParallel, EscapedDeclsForTeams,
        MappedDeclsFields, WarpSize);
  }

public:
  CheckVarsEscapingDeclContext(CodeGenFunction &CGF,
                               ArrayRef<const ValueDecl *> TeamsReductions)
      : CGF(CGF), EscapedDecls(TeamsReductions.begin(), TeamsReductions.end()) {
  }
  virtual ~CheckVarsEscapingDeclContext() = default;
  void VisitDeclStmt(const DeclStmt *S) {
    if (!S)
      return;
    for (const Decl *D : S->decls())
      if (const auto *VD = dyn_cast_or_null<ValueDecl>(D))
        VisitValueDecl(VD);
  }
  void VisitOMPExecutableDirective(const OMPExecutableDirective *D) {
    if (!D)
      return;
    if (!D->hasAssociatedStmt())
      return;
    if (const auto *S =
            dyn_cast_or_null<CapturedStmt>(D->getAssociatedStmt())) {
      // Do not analyze directives that do not actually require capturing,
      // like `omp for` or `omp simd` directives.
      llvm::SmallVector<OpenMPDirectiveKind, 4> CaptureRegions;
      getOpenMPCaptureRegions(CaptureRegions, D->getDirectiveKind());
      if (CaptureRegions.size() == 1 && CaptureRegions.back() == OMPD_unknown) {
        VisitStmt(S->getCapturedStmt());
        return;
      }
      VisitOpenMPCapturedStmt(
          S, D->clauses(),
          CaptureRegions.back() == OMPD_parallel &&
              isOpenMPDistributeDirective(D->getDirectiveKind()));
    }
  }
  void VisitCapturedStmt(const CapturedStmt *S) {
    if (!S)
      return;
    for (const CapturedStmt::Capture &C : S->captures()) {
      if (C.capturesVariable() && !C.capturesVariableByCopy()) {
        const ValueDecl *VD = C.getCapturedVar();
        markAsEscaped(VD);
        if (isa<OMPCapturedExprDecl>(VD))
          VisitValueDecl(VD);
      }
    }
  }
  void VisitLambdaExpr(const LambdaExpr *E) {
    if (!E)
      return;
    for (const LambdaCapture &C : E->captures()) {
      if (C.capturesVariable()) {
        if (C.getCaptureKind() == LCK_ByRef) {
          const ValueDecl *VD = C.getCapturedVar();
          markAsEscaped(VD);
          if (E->isInitCapture(&C) || isa<OMPCapturedExprDecl>(VD))
            VisitValueDecl(VD);
        }
      }
    }
  }
  void VisitBlockExpr(const BlockExpr *E) {
    if (!E)
      return;
    for (const BlockDecl::Capture &C : E->getBlockDecl()->captures()) {
      if (C.isByRef()) {
        const VarDecl *VD = C.getVariable();
        markAsEscaped(VD);
        if (isa<OMPCapturedExprDecl>(VD) || VD->isInitCapture())
          VisitValueDecl(VD);
      }
    }
  }
  void VisitCallExpr(const CallExpr *E) {
    if (!E)
      return;
    for (const Expr *Arg : E->arguments()) {
      if (!Arg)
        continue;
      if (Arg->isLValue()) {
        const bool SavedAllEscaped = AllEscaped;
        AllEscaped = true;
        Visit(Arg);
        AllEscaped = SavedAllEscaped;
      } else {
        Visit(Arg);
      }
    }
    Visit(E->getCallee());
  }
  void VisitDeclRefExpr(const DeclRefExpr *E) {
    if (!E)
      return;
    const ValueDecl *VD = E->getDecl();
    if (AllEscaped)
      markAsEscaped(VD);
    if (isa<OMPCapturedExprDecl>(VD))
      VisitValueDecl(VD);
    else if (VD->isInitCapture())
      VisitValueDecl(VD);
  }
  void VisitUnaryOperator(const UnaryOperator *E) {
    if (!E)
      return;
    if (E->getOpcode() == UO_AddrOf) {
      const bool SavedAllEscaped = AllEscaped;
      AllEscaped = true;
      Visit(E->getSubExpr());
      AllEscaped = SavedAllEscaped;
    } else {
      Visit(E->getSubExpr());
    }
  }
  void VisitImplicitCastExpr(const ImplicitCastExpr *E) {
    if (!E)
      return;
    if (E->getCastKind() == CK_ArrayToPointerDecay) {
      const bool SavedAllEscaped = AllEscaped;
      AllEscaped = true;
      Visit(E->getSubExpr());
      AllEscaped = SavedAllEscaped;
    } else {
      Visit(E->getSubExpr());
    }
  }
  void VisitExpr(const Expr *E) {
    if (!E)
      return;
    bool SavedAllEscaped = AllEscaped;
    if (!E->isLValue())
      AllEscaped = false;
    for (const Stmt *Child : E->children())
      if (Child)
        Visit(Child);
    AllEscaped = SavedAllEscaped;
  }
  void VisitStmt(const Stmt *S) {
    if (!S)
      return;
    for (const Stmt *Child : S->children())
      if (Child)
        Visit(Child);
  }

  /// Returns the record that handles all the escaped local variables and used
  /// instead of their original storage.
  const RecordDecl *getGlobalizedRecord(bool IsInTTDRegion) {
    if (!GlobalizedRD)
      buildRecordForGlobalizedVars(IsInTTDRegion);
    return GlobalizedRD;
  }

  /// Returns the field in the globalized record for the escaped variable.
  const FieldDecl *getFieldForGlobalizedVar(const ValueDecl *VD) const {
    assert(GlobalizedRD &&
           "Record for globalized variables must be generated already.");
    auto I = MappedDeclsFields.find(VD);
    if (I == MappedDeclsFields.end())
      return nullptr;
    return I->getSecond();
  }

  /// Returns the list of the escaped local variables/parameters.
  ArrayRef<const ValueDecl *> getEscapedDecls() const {
    return EscapedDecls.getArrayRef();
  }

  /// Checks if the escaped local variable is actually a parameter passed by
  /// value.
  const llvm::SmallPtrSetImpl<const Decl *> &getEscapedParameters() const {
    return EscapedParameters;
  }

  /// Returns the list of the escaped variables with the variably modified
  /// types.
  ArrayRef<const ValueDecl *> getEscapedVariableLengthDecls() const {
    return EscapedVariableLengthDecls.getArrayRef();
  }
};
} // anonymous namespace

/// Get the id of the warp in the block.
/// We assume that the warp size is 32, which is always the case
/// on the NVPTX device, to generate more efficient code.
static llvm::Value *getNVPTXWarpID(CodeGenFunction &CGF) {
  CGBuilderTy &Bld = CGF.Builder;
  unsigned LaneIDBits =
      llvm::Log2_32(CGF.getTarget().getGridValue().GV_Warp_Size);
  auto &RT = static_cast<CGOpenMPRuntimeGPU &>(CGF.CGM.getOpenMPRuntime());
  return Bld.CreateAShr(RT.getGPUThreadID(CGF), LaneIDBits, "nvptx_warp_id");
}

/// Get the id of the current lane in the Warp.
/// We assume that the warp size is 32, which is always the case
/// on the NVPTX device, to generate more efficient code.
static llvm::Value *getNVPTXLaneID(CodeGenFunction &CGF) {
  CGBuilderTy &Bld = CGF.Builder;
  unsigned LaneIDBits =
      llvm::Log2_32(CGF.getTarget().getGridValue().GV_Warp_Size);
  unsigned LaneIDMask = ~0u >> (32u - LaneIDBits);
  auto &RT = static_cast<CGOpenMPRuntimeGPU &>(CGF.CGM.getOpenMPRuntime());
  return Bld.CreateAnd(RT.getGPUThreadID(CGF), Bld.getInt32(LaneIDMask),
                       "nvptx_lane_id");
}

CGOpenMPRuntimeGPU::ExecutionMode
CGOpenMPRuntimeGPU::getExecutionMode() const {
  return CurrentExecutionMode;
}

static CGOpenMPRuntimeGPU::DataSharingMode
getDataSharingMode(CodeGenModule &CGM) {
  return CGM.getLangOpts().OpenMPCUDAMode ? CGOpenMPRuntimeGPU::CUDA
                                          : CGOpenMPRuntimeGPU::Generic;
}

/// Check for inner (nested) SPMD construct, if any
static bool hasNestedSPMDDirective(ASTContext &Ctx,
                                   const OMPExecutableDirective &D) {
  const auto *CS = D.getInnermostCapturedStmt();
  const auto *Body =
      CS->getCapturedStmt()->IgnoreContainers(/*IgnoreCaptured=*/true);
  const Stmt *ChildStmt = CGOpenMPRuntime::getSingleCompoundChild(Ctx, Body);

  if (const auto *NestedDir =
          dyn_cast_or_null<OMPExecutableDirective>(ChildStmt)) {
    OpenMPDirectiveKind DKind = NestedDir->getDirectiveKind();
    switch (D.getDirectiveKind()) {
    case OMPD_target:
      if (isOpenMPParallelDirective(DKind))
        return true;
      if (DKind == OMPD_teams) {
        Body = NestedDir->getInnermostCapturedStmt()->IgnoreContainers(
            /*IgnoreCaptured=*/true);
        if (!Body)
          return false;
        ChildStmt = CGOpenMPRuntime::getSingleCompoundChild(Ctx, Body);
        if (const auto *NND =
                dyn_cast_or_null<OMPExecutableDirective>(ChildStmt)) {
          DKind = NND->getDirectiveKind();
          if (isOpenMPParallelDirective(DKind))
            return true;
        }
      }
      return false;
    case OMPD_target_teams:
      return isOpenMPParallelDirective(DKind);
    case OMPD_target_simd:
    case OMPD_target_parallel:
    case OMPD_target_parallel_for:
    case OMPD_target_parallel_for_simd:
    case OMPD_target_teams_distribute:
    case OMPD_target_teams_distribute_simd:
    case OMPD_target_teams_distribute_parallel_for:
    case OMPD_target_teams_distribute_parallel_for_simd:
    case OMPD_parallel:
    case OMPD_for:
    case OMPD_parallel_for:
    case OMPD_parallel_master:
    case OMPD_parallel_sections:
    case OMPD_for_simd:
    case OMPD_parallel_for_simd:
    case OMPD_cancel:
    case OMPD_cancellation_point:
    case OMPD_ordered:
    case OMPD_threadprivate:
    case OMPD_allocate:
    case OMPD_task:
    case OMPD_simd:
    case OMPD_sections:
    case OMPD_section:
    case OMPD_single:
    case OMPD_master:
    case OMPD_critical:
    case OMPD_taskyield:
    case OMPD_barrier:
    case OMPD_taskwait:
    case OMPD_taskgroup:
    case OMPD_atomic:
    case OMPD_flush:
    case OMPD_depobj:
    case OMPD_scan:
    case OMPD_teams:
    case OMPD_target_data:
    case OMPD_target_exit_data:
    case OMPD_target_enter_data:
    case OMPD_distribute:
    case OMPD_distribute_simd:
    case OMPD_distribute_parallel_for:
    case OMPD_distribute_parallel_for_simd:
    case OMPD_teams_distribute:
    case OMPD_teams_distribute_simd:
    case OMPD_teams_distribute_parallel_for:
    case OMPD_teams_distribute_parallel_for_simd:
    case OMPD_target_update:
    case OMPD_declare_simd:
    case OMPD_declare_variant:
    case OMPD_begin_declare_variant:
    case OMPD_end_declare_variant:
    case OMPD_declare_target:
    case OMPD_end_declare_target:
    case OMPD_declare_reduction:
    case OMPD_declare_mapper:
    case OMPD_taskloop:
    case OMPD_taskloop_simd:
    case OMPD_master_taskloop:
    case OMPD_master_taskloop_simd:
    case OMPD_parallel_master_taskloop:
    case OMPD_parallel_master_taskloop_simd:
    case OMPD_requires:
    case OMPD_unknown:
    default:
      llvm_unreachable("Unexpected directive.");
    }
  }

  return false;
}

static bool supportsSPMDExecutionMode(ASTContext &Ctx,
                                      const OMPExecutableDirective &D) {
  OpenMPDirectiveKind DirectiveKind = D.getDirectiveKind();
  switch (DirectiveKind) {
  case OMPD_target:
  case OMPD_target_teams:
    return hasNestedSPMDDirective(Ctx, D);
  case OMPD_target_teams_loop:
  case OMPD_target_parallel_loop:
  case OMPD_target_parallel:
  case OMPD_target_parallel_for:
  case OMPD_target_parallel_for_simd:
  case OMPD_target_teams_distribute_parallel_for:
  case OMPD_target_teams_distribute_parallel_for_simd:
  case OMPD_target_simd:
  case OMPD_target_teams_distribute_simd:
    return true;
  case OMPD_target_teams_distribute:
    return false;
  case OMPD_parallel:
  case OMPD_for:
  case OMPD_parallel_for:
  case OMPD_parallel_master:
  case OMPD_parallel_sections:
  case OMPD_for_simd:
  case OMPD_parallel_for_simd:
  case OMPD_cancel:
  case OMPD_cancellation_point:
  case OMPD_ordered:
  case OMPD_threadprivate:
  case OMPD_allocate:
  case OMPD_task:
  case OMPD_simd:
  case OMPD_sections:
  case OMPD_section:
  case OMPD_single:
  case OMPD_master:
  case OMPD_critical:
  case OMPD_taskyield:
  case OMPD_barrier:
  case OMPD_taskwait:
  case OMPD_taskgroup:
  case OMPD_atomic:
  case OMPD_flush:
  case OMPD_depobj:
  case OMPD_scan:
  case OMPD_teams:
  case OMPD_target_data:
  case OMPD_target_exit_data:
  case OMPD_target_enter_data:
  case OMPD_distribute:
  case OMPD_distribute_simd:
  case OMPD_distribute_parallel_for:
  case OMPD_distribute_parallel_for_simd:
  case OMPD_teams_distribute:
  case OMPD_teams_distribute_simd:
  case OMPD_teams_distribute_parallel_for:
  case OMPD_teams_distribute_parallel_for_simd:
  case OMPD_target_update:
  case OMPD_declare_simd:
  case OMPD_declare_variant:
  case OMPD_begin_declare_variant:
  case OMPD_end_declare_variant:
  case OMPD_declare_target:
  case OMPD_end_declare_target:
  case OMPD_declare_reduction:
  case OMPD_declare_mapper:
  case OMPD_taskloop:
  case OMPD_taskloop_simd:
  case OMPD_master_taskloop:
  case OMPD_master_taskloop_simd:
  case OMPD_parallel_master_taskloop:
  case OMPD_parallel_master_taskloop_simd:
  case OMPD_requires:
  case OMPD_unknown:
  default:
    break;
  }
  llvm_unreachable(
      "Unknown programming model for OpenMP directive on NVPTX target.");
}

/// Check if the directive is loops based and has schedule clause at all or has
/// static scheduling.
static bool hasStaticScheduling(const OMPExecutableDirective &D) {
  assert(isOpenMPWorksharingDirective(D.getDirectiveKind()) &&
         isOpenMPLoopDirective(D.getDirectiveKind()) &&
         "Expected loop-based directive.");
  return !D.hasClausesOfKind<OMPOrderedClause>() &&
         (!D.hasClausesOfKind<OMPScheduleClause>() ||
          llvm::any_of(D.getClausesOfKind<OMPScheduleClause>(),
                       [](const OMPScheduleClause *C) {
                         return C->getScheduleKind() == OMPC_SCHEDULE_static;
                       }));
}

/// Check for inner (nested) lightweight runtime construct, if any
static bool hasNestedLightweightDirective(ASTContext &Ctx,
                                          const OMPExecutableDirective &D) {
  assert(supportsSPMDExecutionMode(Ctx, D) && "Expected SPMD mode directive.");
  const auto *CS = D.getInnermostCapturedStmt();
  const auto *Body =
      CS->getCapturedStmt()->IgnoreContainers(/*IgnoreCaptured=*/true);
  const Stmt *ChildStmt = CGOpenMPRuntime::getSingleCompoundChild(Ctx, Body);

  if (const auto *NestedDir =
          dyn_cast_or_null<OMPExecutableDirective>(ChildStmt)) {
    OpenMPDirectiveKind DKind = NestedDir->getDirectiveKind();
    switch (D.getDirectiveKind()) {
    case OMPD_target:
      if (isOpenMPParallelDirective(DKind) &&
          isOpenMPWorksharingDirective(DKind) && isOpenMPLoopDirective(DKind) &&
          hasStaticScheduling(*NestedDir))
        return true;
      if (DKind == OMPD_teams_distribute_simd || DKind == OMPD_simd)
        return true;
      if (DKind == OMPD_parallel) {
        Body = NestedDir->getInnermostCapturedStmt()->IgnoreContainers(
            /*IgnoreCaptured=*/true);
        if (!Body)
          return false;
        ChildStmt = CGOpenMPRuntime::getSingleCompoundChild(Ctx, Body);
        if (const auto *NND =
                dyn_cast_or_null<OMPExecutableDirective>(ChildStmt)) {
          DKind = NND->getDirectiveKind();
          if (isOpenMPWorksharingDirective(DKind) &&
              isOpenMPLoopDirective(DKind) && hasStaticScheduling(*NND))
            return true;
        }
      } else if (DKind == OMPD_teams) {
        Body = NestedDir->getInnermostCapturedStmt()->IgnoreContainers(
            /*IgnoreCaptured=*/true);
        if (!Body)
          return false;
        ChildStmt = CGOpenMPRuntime::getSingleCompoundChild(Ctx, Body);
        if (const auto *NND =
                dyn_cast_or_null<OMPExecutableDirective>(ChildStmt)) {
          DKind = NND->getDirectiveKind();
          if (isOpenMPParallelDirective(DKind) &&
              isOpenMPWorksharingDirective(DKind) &&
              isOpenMPLoopDirective(DKind) && hasStaticScheduling(*NND))
            return true;
          if (DKind == OMPD_parallel) {
            Body = NND->getInnermostCapturedStmt()->IgnoreContainers(
                /*IgnoreCaptured=*/true);
            if (!Body)
              return false;
            ChildStmt = CGOpenMPRuntime::getSingleCompoundChild(Ctx, Body);
            if (const auto *NND =
                    dyn_cast_or_null<OMPExecutableDirective>(ChildStmt)) {
              DKind = NND->getDirectiveKind();
              if (isOpenMPWorksharingDirective(DKind) &&
                  isOpenMPLoopDirective(DKind) && hasStaticScheduling(*NND))
                return true;
            }
          }
        }
      }
      return false;
    case OMPD_target_teams:
      if (isOpenMPParallelDirective(DKind) &&
          isOpenMPWorksharingDirective(DKind) && isOpenMPLoopDirective(DKind) &&
          hasStaticScheduling(*NestedDir))
        return true;
      if (DKind == OMPD_distribute_simd || DKind == OMPD_simd)
        return true;
      if (DKind == OMPD_parallel) {
        Body = NestedDir->getInnermostCapturedStmt()->IgnoreContainers(
            /*IgnoreCaptured=*/true);
        if (!Body)
          return false;
        ChildStmt = CGOpenMPRuntime::getSingleCompoundChild(Ctx, Body);
        if (const auto *NND =
                dyn_cast_or_null<OMPExecutableDirective>(ChildStmt)) {
          DKind = NND->getDirectiveKind();
          if (isOpenMPWorksharingDirective(DKind) &&
              isOpenMPLoopDirective(DKind) && hasStaticScheduling(*NND))
            return true;
        }
      }
      return false;
    case OMPD_target_parallel:
      if (DKind == OMPD_simd)
        return true;
      return isOpenMPWorksharingDirective(DKind) &&
             isOpenMPLoopDirective(DKind) && hasStaticScheduling(*NestedDir);
    case OMPD_target_teams_distribute:
    case OMPD_target_simd:
    case OMPD_target_parallel_for:
    case OMPD_target_parallel_for_simd:
    case OMPD_target_teams_distribute_simd:
    case OMPD_target_teams_distribute_parallel_for:
    case OMPD_target_teams_distribute_parallel_for_simd:
    case OMPD_parallel:
    case OMPD_for:
    case OMPD_parallel_for:
    case OMPD_parallel_master:
    case OMPD_parallel_sections:
    case OMPD_for_simd:
    case OMPD_parallel_for_simd:
    case OMPD_cancel:
    case OMPD_cancellation_point:
    case OMPD_ordered:
    case OMPD_threadprivate:
    case OMPD_allocate:
    case OMPD_task:
    case OMPD_simd:
    case OMPD_sections:
    case OMPD_section:
    case OMPD_single:
    case OMPD_master:
    case OMPD_critical:
    case OMPD_taskyield:
    case OMPD_barrier:
    case OMPD_taskwait:
    case OMPD_taskgroup:
    case OMPD_atomic:
    case OMPD_flush:
    case OMPD_depobj:
    case OMPD_scan:
    case OMPD_teams:
    case OMPD_target_data:
    case OMPD_target_exit_data:
    case OMPD_target_enter_data:
    case OMPD_distribute:
    case OMPD_distribute_simd:
    case OMPD_distribute_parallel_for:
    case OMPD_distribute_parallel_for_simd:
    case OMPD_teams_distribute:
    case OMPD_teams_distribute_simd:
    case OMPD_teams_distribute_parallel_for:
    case OMPD_teams_distribute_parallel_for_simd:
    case OMPD_target_update:
    case OMPD_declare_simd:
    case OMPD_declare_variant:
    case OMPD_begin_declare_variant:
    case OMPD_end_declare_variant:
    case OMPD_declare_target:
    case OMPD_end_declare_target:
    case OMPD_declare_reduction:
    case OMPD_declare_mapper:
    case OMPD_taskloop:
    case OMPD_taskloop_simd:
    case OMPD_master_taskloop:
    case OMPD_master_taskloop_simd:
    case OMPD_parallel_master_taskloop:
    case OMPD_parallel_master_taskloop_simd:
    case OMPD_requires:
    case OMPD_unknown:
    default:
      llvm_unreachable("Unexpected directive.");
    }
  }

  return false;
}

/// Checks if the construct supports lightweight runtime. It must be SPMD
/// construct + inner loop-based construct with static scheduling.
static bool supportsLightweightRuntime(ASTContext &Ctx,
                                       const OMPExecutableDirective &D) {
  if (!supportsSPMDExecutionMode(Ctx, D))
    return false;
  OpenMPDirectiveKind DirectiveKind = D.getDirectiveKind();
  switch (DirectiveKind) {
  case OMPD_target:
  case OMPD_target_teams:
  case OMPD_target_parallel:
    return hasNestedLightweightDirective(Ctx, D);
  case OMPD_target_teams_loop:
  case OMPD_target_parallel_for:
  case OMPD_target_parallel_for_simd:
  case OMPD_target_teams_distribute_parallel_for:
  case OMPD_target_teams_distribute_parallel_for_simd:
    // (Last|First)-privates must be shared in parallel region.
    return hasStaticScheduling(D);
  case OMPD_target_simd:
  case OMPD_target_teams_distribute_simd:
    return true;
  case OMPD_target_teams_distribute:
    return false;
  case OMPD_parallel:
  case OMPD_for:
  case OMPD_parallel_for:
  case OMPD_parallel_master:
  case OMPD_parallel_sections:
  case OMPD_for_simd:
  case OMPD_parallel_for_simd:
  case OMPD_cancel:
  case OMPD_cancellation_point:
  case OMPD_ordered:
  case OMPD_threadprivate:
  case OMPD_allocate:
  case OMPD_task:
  case OMPD_simd:
  case OMPD_sections:
  case OMPD_section:
  case OMPD_single:
  case OMPD_master:
  case OMPD_critical:
  case OMPD_taskyield:
  case OMPD_barrier:
  case OMPD_taskwait:
  case OMPD_taskgroup:
  case OMPD_atomic:
  case OMPD_flush:
  case OMPD_depobj:
  case OMPD_scan:
  case OMPD_teams:
  case OMPD_target_data:
  case OMPD_target_exit_data:
  case OMPD_target_enter_data:
  case OMPD_distribute:
  case OMPD_distribute_simd:
  case OMPD_distribute_parallel_for:
  case OMPD_distribute_parallel_for_simd:
  case OMPD_teams_distribute:
  case OMPD_teams_distribute_simd:
  case OMPD_teams_distribute_parallel_for:
  case OMPD_teams_distribute_parallel_for_simd:
  case OMPD_target_update:
  case OMPD_declare_simd:
  case OMPD_declare_variant:
  case OMPD_begin_declare_variant:
  case OMPD_end_declare_variant:
  case OMPD_declare_target:
  case OMPD_end_declare_target:
  case OMPD_declare_reduction:
  case OMPD_declare_mapper:
  case OMPD_taskloop:
  case OMPD_taskloop_simd:
  case OMPD_master_taskloop:
  case OMPD_master_taskloop_simd:
  case OMPD_parallel_master_taskloop:
  case OMPD_parallel_master_taskloop_simd:
  case OMPD_requires:
  case OMPD_unknown:
  default:
    break;
  }
  llvm_unreachable(
      "Unknown programming model for OpenMP directive on NVPTX target.");
}

// Create a unique global variable to indicate the flat-work-group-size
// for this region. Values are [1..1024].
static void setPropertyWorkGroupSize(CodeGenModule &CGM, StringRef Name,
                                     int WGSize) {
  auto *GVMode = new llvm::GlobalVariable(
      CGM.getModule(), CGM.Int16Ty,
      /*isConstant=*/true, llvm::GlobalValue::WeakAnyLinkage,
      llvm::ConstantInt::get(CGM.Int16Ty, WGSize), Twine(Name, "_wg_size"));

  CGM.addCompilerUsedGlobal(GVMode);
}

// Compute the correct number of threads in a team
// to accommodate for a master thread.
// Keep aligned with amdgpu plugin code located in function getLaunchVals
static int ComputeGenericWorkgroupSize(CodeGenModule &CGM, int WorkgroupSize) {
  assert(WorkgroupSize >= 0);
  int MaxWorkGroupSz = CGM.getTarget().getGridValue().GV_Max_WG_Size;
  int WorkgroupSizeWithMaster = -1;

  // Add master thread in additional warp for GENERIC mode
  // Only one additional thread is started, not an entire warp

  if (WorkgroupSize >= MaxWorkGroupSz)
    // Do not exceed max number of threads: sacrifice last warp for
    // the thread master
    WorkgroupSizeWithMaster =
        MaxWorkGroupSz - CGM.getTarget().getGridValue().GV_Warp_Size + 1;
  else if ((unsigned int)WorkgroupSize <
           CGM.getTarget().getGridValue().GV_Warp_Size)
    // Cap threadsPerGroup at WarpSize level as we need a master
    WorkgroupSizeWithMaster = CGM.getTarget().getGridValue().GV_Warp_Size + 1;
  else
    WorkgroupSizeWithMaster =
        CGM.getTarget().getGridValue().GV_Warp_Size *
            (WorkgroupSize / CGM.getTarget().getGridValue().GV_Warp_Size) +
        1;
  return WorkgroupSizeWithMaster;
}

void CGOpenMPRuntimeGPU::GenerateMetaData(CodeGenModule &CGM,
                                          const OMPExecutableDirective &D,
                                          llvm::Function *&OutlinedFn,
                                          bool IsGeneric) {
  if (!CGM.getTriple().isAMDGCN())
    return;

  int FlatAttr = 0;
  bool flatAttrEmitted = false;
  unsigned compileTimeThreadLimit =
      CGM.getTarget().getGridValue().GV_Default_WG_Size;
  // If constant ThreadLimit(), set reqd_work_group_size metadata
  if (isOpenMPTeamsDirective(D.getDirectiveKind()) ||
      isOpenMPParallelDirective(D.getDirectiveKind()) ||
      CGM.isXteamRedKernel(CGM.getSingleForStmt(D.getAssociatedStmt()))) {
    // Call the work group size calculation for SPMD mode loops.
    compileTimeThreadLimit = CGM.getWorkGroupSizeSPMDHelper(D);

    // Apply Xteam reduction constraints on blocksize.
    if (CGM.isXteamRedKernel(D))
      compileTimeThreadLimit = CGM.getXteamRedBlockSize(D);

    // Add kernel metadata if ThreadLimit Clause is compile time constant > 0
    if (compileTimeThreadLimit > 0) {
      if (IsGeneric)
        compileTimeThreadLimit =
            ComputeGenericWorkgroupSize(CGM, compileTimeThreadLimit);
      FlatAttr = compileTimeThreadLimit;
      OutlinedFn->addFnAttr("amdgpu-flat-work-group-size",
                            "1," + llvm::utostr(compileTimeThreadLimit));
      flatAttrEmitted = true;
    } // end   > 0
  }   // end of amdgcn teams or parallel directive

  // emit amdgpu-flat-work-group-size if not emitted already.
  if (!flatAttrEmitted) {
    // When outermost construct does not have teams or parallel
    // workgroup size is still based on mode
    int GenericModeWorkgroupSize = compileTimeThreadLimit;
    if (IsGeneric)
      GenericModeWorkgroupSize =
          ComputeGenericWorkgroupSize(CGM, compileTimeThreadLimit);
    FlatAttr = GenericModeWorkgroupSize;
    OutlinedFn->addFnAttr("amdgpu-flat-work-group-size",
                          "1," + llvm::utostr(GenericModeWorkgroupSize));
  }
  // Emit a kernel descriptor for runtime.
  setPropertyWorkGroupSize(CGM, OutlinedFn->getName(), FlatAttr);
}

void CGOpenMPRuntimeGPU::emitNonSPMDKernel(const OMPExecutableDirective &D,
                                             StringRef ParentName,
                                             llvm::Function *&OutlinedFn,
                                             llvm::Constant *&OutlinedFnID,
                                             bool IsOffloadEntry,
                                             const RegionCodeGenTy &CodeGen) {
  ExecutionRuntimeModesRAII ModeRAII(CurrentExecutionMode, EM_NonSPMD);
  EntryFunctionState EST;
  WrapperFunctionsMap.clear();

  // Emit target region as a standalone region.
  class NVPTXPrePostActionTy : public PrePostActionTy {
    CGOpenMPRuntimeGPU::EntryFunctionState &EST;

  public:
    NVPTXPrePostActionTy(CGOpenMPRuntimeGPU::EntryFunctionState &EST)
        : EST(EST) {}
    void Enter(CodeGenFunction &CGF) override {
      auto &RT =
          static_cast<CGOpenMPRuntimeGPU &>(CGF.CGM.getOpenMPRuntime());
      RT.emitKernelInit(CGF, EST, /* IsSPMD */ false);
      // Skip target region initialization.
      RT.setLocThreadIdInsertPt(CGF, /*AtCurrentPoint=*/true);
    }
    void Exit(CodeGenFunction &CGF) override {
      auto &RT =
          static_cast<CGOpenMPRuntimeGPU &>(CGF.CGM.getOpenMPRuntime());
      RT.clearLocThreadIdInsertPt(CGF);
      RT.emitKernelDeinit(CGF, EST, /* IsSPMD */ false);
    }
  } Action(EST);
  CodeGen.setAction(Action);
  IsInTTDRegion = true;
  emitTargetOutlinedFunctionHelper(D, ParentName, OutlinedFn, OutlinedFnID,
                                   IsOffloadEntry, CodeGen);
  IsInTTDRegion = false;
  GenerateMetaData(CGM, D, OutlinedFn, /*Generic*/ true);
}

void CGOpenMPRuntimeGPU::emitKernelInit(CodeGenFunction &CGF,
                                        EntryFunctionState &EST, bool IsSPMD) {
  CGBuilderTy &Bld = CGF.Builder;
  Bld.restoreIP(OMPBuilder.createTargetInit(Bld, IsSPMD));
  if (!IsSPMD)
    emitGenericVarsProlog(CGF, EST.Loc);
}

void CGOpenMPRuntimeGPU::emitKernelDeinit(CodeGenFunction &CGF,
                                          EntryFunctionState &EST,
                                          bool IsSPMD) {
  if (!IsSPMD)
    emitGenericVarsEpilog(CGF);

  CGBuilderTy &Bld = CGF.Builder;
  OMPBuilder.createTargetDeinit(Bld, IsSPMD);
}

void CGOpenMPRuntimeGPU::emitSPMDKernel(const OMPExecutableDirective &D,
                                          StringRef ParentName,
                                          llvm::Function *&OutlinedFn,
                                          llvm::Constant *&OutlinedFnID,
                                          bool IsOffloadEntry,
                                          const RegionCodeGenTy &CodeGen) {
  ExecutionRuntimeModesRAII ModeRAII(CurrentExecutionMode, EM_SPMD);
  EntryFunctionState EST;

  // Emit target region as a standalone region.
  class NVPTXPrePostActionTy : public PrePostActionTy {
    CGOpenMPRuntimeGPU &RT;
    CGOpenMPRuntimeGPU::EntryFunctionState &EST;

  public:
    NVPTXPrePostActionTy(CGOpenMPRuntimeGPU &RT,
                         CGOpenMPRuntimeGPU::EntryFunctionState &EST)
        : RT(RT), EST(EST) {}
    void Enter(CodeGenFunction &CGF) override {
      RT.emitKernelInit(CGF, EST, /* IsSPMD */ true);
      // Skip target region initialization.
      RT.setLocThreadIdInsertPt(CGF, /*AtCurrentPoint=*/true);
    }
    void Exit(CodeGenFunction &CGF) override {
      RT.clearLocThreadIdInsertPt(CGF);
      RT.emitKernelDeinit(CGF, EST, /* IsSPMD */ true);
    }
  } Action(*this, EST);
  CodeGen.setAction(Action);
  IsInTTDRegion = true;
  emitTargetOutlinedFunctionHelper(D, ParentName, OutlinedFn, OutlinedFnID,
                                   IsOffloadEntry, CodeGen);
  IsInTTDRegion = false;

  GenerateMetaData(CGM, D, OutlinedFn, /*SPMD*/ false);
}

// Create a unique global variable to indicate the execution mode of this target
// region. The execution mode is either 'generic', or 'spmd' depending on the
// target directive. This variable is picked up by the offload library to setup
// the device appropriately before kernel launch. If the execution mode is
// 'generic', the runtime reserves one warp for the master, otherwise, all
// warps participate in parallel work.
static void setPropertyExecutionMode(CodeGenModule &CGM, StringRef Name,
                                     OMPTgtExecModeFlags Mode) {
  auto *GVMode = new llvm::GlobalVariable(
      CGM.getModule(), CGM.Int8Ty, /*isConstant=*/true,
      llvm::GlobalValue::WeakAnyLinkage,
      llvm::ConstantInt::get(CGM.Int8Ty, Mode), Twine(Name, "_exec_mode"));
  CGM.addCompilerUsedGlobal(GVMode);
}

static OMPTgtExecModeFlags
computeExecutionMode(bool Mode, const Stmt *DirectiveStmt, CodeGenModule &CGM) {
  if (!Mode)
    return OMP_TGT_EXEC_MODE_GENERIC;
  if (DirectiveStmt) {
    if (CGM.isNoLoopKernel(DirectiveStmt))
      return OMP_TGT_EXEC_MODE_SPMD_NO_LOOP;
    if (CGM.isBigJumpLoopKernel(CGM.getSingleForStmt(DirectiveStmt)))
      return OMP_TGT_EXEC_MODE_SPMD_BIG_JUMP_LOOP;
    const Stmt *S = CGM.getSingleForStmt(DirectiveStmt);
    if (S && CGM.isXteamRedKernel(S))
      return OMP_TGT_EXEC_MODE_XTEAM_RED;
  }
  return OMP_TGT_EXEC_MODE_SPMD;
}

static OMPTgtExecModeFlags
computeExecutionMode(bool Mode, const Stmt *DirectiveStmt, CodeGenModule &CGM) {
  if (!Mode)
    return OMP_TGT_EXEC_MODE_GENERIC;
  if (DirectiveStmt) {
    if (CGM.isNoLoopKernel(DirectiveStmt))
      return OMP_TGT_EXEC_MODE_SPMD_NO_LOOP;
    if (CGM.isBigJumpLoopKernel(CGM.getSingleForStmt(DirectiveStmt)))
      return OMP_TGT_EXEC_MODE_SPMD_BIG_JUMP_LOOP;
    const Stmt *S = CGM.getSingleForStmt(DirectiveStmt);
    if (S && CGM.isXteamRedKernel(S))
      return OMP_TGT_EXEC_MODE_XTEAM_RED;
  }
  return OMP_TGT_EXEC_MODE_SPMD;
}

void CGOpenMPRuntimeGPU::emitTargetOutlinedFunction(
    const OMPExecutableDirective &D, StringRef ParentName,
    llvm::Function *&OutlinedFn, llvm::Constant *&OutlinedFnID,
    bool IsOffloadEntry, const RegionCodeGenTy &CodeGen) {
  if (!IsOffloadEntry) // Nothing to do.
    return;

  assert(!ParentName.empty() && "Invalid target region parent name!");

  const Stmt *DirectiveStmt = D.getAssociatedStmt();
  bool Mode = supportsSPMDExecutionMode(CGM.getContext(), D);
  // Used by emitParallelCall
  CGM.setIsSPMDExecutionMode(Mode);
  if (Mode) {
    // For AMDGPU, check if a no-loop or a Xteam reduction kernel should
    // be generated and if so, set metadata that can be used by codegen.
    // This check is done regardless of host or device codegen since the
    // signature of the offloading routine has to match across host and device.
    if (CGM.getTriple().isAMDGCN()) {
      assert(CGM.getLangOpts().OpenMPIsDevice && "Unexpected host path");
      CodeGenModule::NoLoopXteamErr NxStatus = CGM.checkAndSetNoLoopKernel(D);
      DEBUG_WITH_TYPE(NO_LOOP_XTEAM_RED,
                      CGM.emitNxResult("[No-Loop]", D, NxStatus));
      if (NxStatus) {
        NxStatus = CGM.checkAndSetXteamRedKernel(D);
        DEBUG_WITH_TYPE(NO_LOOP_XTEAM_RED,
                        CGM.emitNxResult("[Xteam]", D, NxStatus));
      }
    }
    emitSPMDKernel(D, ParentName, OutlinedFn, OutlinedFnID, IsOffloadEntry,
                   CodeGen);
  } else {
    emitNonSPMDKernel(D, ParentName, OutlinedFn, OutlinedFnID, IsOffloadEntry,
                      CodeGen);
    DEBUG_WITH_TYPE(
        NO_LOOP_XTEAM_RED,
        CGM.emitNxResult("[No-Loop/Xteam]", D, CodeGenModule::NxNonSPMD));
  }

  setPropertyExecutionMode(CGM, OutlinedFn->getName(),
                           computeExecutionMode(Mode, DirectiveStmt, CGM));

  // Reset specialized kernel metadata if it exists
  if (Mode && DirectiveStmt) {
    if (CGM.isNoLoopKernel(DirectiveStmt))
      CGM.resetNoLoopKernel(DirectiveStmt);
    else if (CGM.isBigJumpLoopKernel(CGM.getSingleForStmt(DirectiveStmt)))
      CGM.resetBigJumpLoopKernel(CGM.getSingleForStmt(DirectiveStmt));
    else if (CGM.isXteamRedKernel(CGM.getSingleForStmt(DirectiveStmt)))
      CGM.resetXteamRedKernel(CGM.getSingleForStmt(DirectiveStmt));
  }
  // Reset cached mode
  CGM.setIsSPMDExecutionMode(false);
  assert(!CGM.isNoLoopKernel(DirectiveStmt) &&
         "No-loop attribute not reset after emit");
  assert(!CGM.isBigJumpLoopKernel(CGM.getSingleForStmt(DirectiveStmt)) &&
         "Big jump loop attribute not reset after emit");
  assert(!CGM.isXteamRedKernel(CGM.getSingleForStmt(DirectiveStmt)) &&
         "Xteam reduction attribute not reset after emit");
}

CGOpenMPRuntimeGPU::CGOpenMPRuntimeGPU(CodeGenModule &CGM)
    : CGOpenMPRuntime(CGM) {
  llvm::OpenMPIRBuilderConfig Config(CGM.getLangOpts().OpenMPIsDevice, true,
                                     hasRequiresUnifiedSharedMemory(),
                                     CGM.getLangOpts().OpenMPOffloadMandatory);
  OMPBuilder.setConfig(Config);
  OffloadEntriesInfoManager.setConfig(Config);

  if (!CGM.getLangOpts().OpenMPIsDevice)
    llvm_unreachable("OpenMP can only handle device code.");

  llvm::OpenMPIRBuilder &OMPBuilder = getOMPBuilder();
  if (CGM.getLangOpts().NoGPULib || CGM.getLangOpts().OMPHostIRFile.empty())
    return;

  OMPBuilder.createGlobalFlag(CGM.getLangOpts().OpenMPTargetDebug,
                              "__omp_rtl_debug_kind");
  OMPBuilder.createGlobalFlag(CGM.getLangOpts().OpenMPTeamSubscription,
                              "__omp_rtl_assume_teams_oversubscription");
  OMPBuilder.createGlobalFlag(CGM.getLangOpts().OpenMPThreadSubscription,
                              "__omp_rtl_assume_threads_oversubscription");
  OMPBuilder.createGlobalFlag(CGM.getLangOpts().OpenMPNoThreadState,
                              "__omp_rtl_assume_no_thread_state");
  OMPBuilder.createGlobalFlag(CGM.getLangOpts().OpenMPNoNestedParallelism,
                              "__omp_rtl_assume_no_nested_parallelism");
}

void CGOpenMPRuntimeGPU::emitProcBindClause(CodeGenFunction &CGF,
                                              ProcBindKind ProcBind,
                                              SourceLocation Loc) {
  // Do nothing in case of SPMD mode and L0 parallel.
  if (getExecutionMode() == CGOpenMPRuntimeGPU::EM_SPMD)
    return;

  CGOpenMPRuntime::emitProcBindClause(CGF, ProcBind, Loc);
}

void CGOpenMPRuntimeGPU::emitNumThreadsClause(CodeGenFunction &CGF,
                                                llvm::Value *NumThreads,
                                                SourceLocation Loc) {
  // Nothing to do.
}

void CGOpenMPRuntimeGPU::emitNumTeamsClause(CodeGenFunction &CGF,
                                              const Expr *NumTeams,
                                              const Expr *ThreadLimit,
                                              SourceLocation Loc) {}

llvm::Function *CGOpenMPRuntimeGPU::emitParallelOutlinedFunction(
    const OMPExecutableDirective &D, const VarDecl *ThreadIDVar,
    OpenMPDirectiveKind InnermostKind, const RegionCodeGenTy &CodeGen) {
  // Emit target region as a standalone region.
  bool PrevIsInTTDRegion = IsInTTDRegion;
  IsInTTDRegion = false;
  auto *OutlinedFun =
      cast<llvm::Function>(CGOpenMPRuntime::emitParallelOutlinedFunction(
          D, ThreadIDVar, InnermostKind, CodeGen));
  IsInTTDRegion = PrevIsInTTDRegion;
  if (getExecutionMode() != CGOpenMPRuntimeGPU::EM_SPMD) {
    llvm::Function *WrapperFun =
        createParallelDataSharingWrapper(OutlinedFun, D);
    WrapperFunctionsMap[OutlinedFun] = WrapperFun;
  }

  return OutlinedFun;
}

/// Get list of lastprivate variables from the teams distribute ... or
/// teams {distribute ...} directives.
static void
getDistributeLastprivateVars(ASTContext &Ctx, const OMPExecutableDirective &D,
                             llvm::SmallVectorImpl<const ValueDecl *> &Vars) {
  assert(isOpenMPTeamsDirective(D.getDirectiveKind()) &&
         "expected teams directive.");
  const OMPExecutableDirective *Dir = &D;
  if (!isOpenMPDistributeDirective(D.getDirectiveKind())) {
    if (const Stmt *S = CGOpenMPRuntime::getSingleCompoundChild(
            Ctx,
            D.getInnermostCapturedStmt()->getCapturedStmt()->IgnoreContainers(
                /*IgnoreCaptured=*/true))) {
      Dir = dyn_cast_or_null<OMPExecutableDirective>(S);
      if (Dir && !isOpenMPDistributeDirective(Dir->getDirectiveKind()))
        Dir = nullptr;
    }
  }
  if (!Dir)
    return;
  for (const auto *C : Dir->getClausesOfKind<OMPLastprivateClause>()) {
    for (const Expr *E : C->getVarRefs())
      Vars.push_back(getPrivateItem(E));
  }
}

/// Get list of reduction variables from the teams ... directives.
static void
getTeamsReductionVars(ASTContext &Ctx, const OMPExecutableDirective &D,
                      llvm::SmallVectorImpl<const ValueDecl *> &Vars) {
  assert(isOpenMPTeamsDirective(D.getDirectiveKind()) &&
         "expected teams directive.");
  for (const auto *C : D.getClausesOfKind<OMPReductionClause>()) {
    for (const Expr *E : C->privates())
      Vars.push_back(getPrivateItem(E));
  }
}

llvm::Function *CGOpenMPRuntimeGPU::emitTeamsOutlinedFunction(
    const OMPExecutableDirective &D, const VarDecl *ThreadIDVar,
    OpenMPDirectiveKind InnermostKind, const RegionCodeGenTy &CodeGen) {
  SourceLocation Loc = D.getBeginLoc();

  const RecordDecl *GlobalizedRD = nullptr;
  llvm::SmallVector<const ValueDecl *, 4> LastPrivatesReductions;
  llvm::SmallDenseMap<const ValueDecl *, const FieldDecl *> MappedDeclsFields;
  unsigned WarpSize = CGM.getTarget().getGridValue().GV_Warp_Size;
  // Globalize team reductions variable unconditionally in all modes.
  if (getExecutionMode() != CGOpenMPRuntimeGPU::EM_SPMD)
    getTeamsReductionVars(CGM.getContext(), D, LastPrivatesReductions);
  if (getExecutionMode() == CGOpenMPRuntimeGPU::EM_SPMD) {
    getDistributeLastprivateVars(CGM.getContext(), D, LastPrivatesReductions);
    if (!LastPrivatesReductions.empty()) {
      GlobalizedRD = ::buildRecordForGlobalizedVars(
          CGM.getContext(), std::nullopt, LastPrivatesReductions,
          MappedDeclsFields, WarpSize);
    }
  } else if (!LastPrivatesReductions.empty()) {
    assert(!TeamAndReductions.first &&
           "Previous team declaration is not expected.");
    TeamAndReductions.first = D.getCapturedStmt(OMPD_teams)->getCapturedDecl();
    std::swap(TeamAndReductions.second, LastPrivatesReductions);
  }

  // Emit target region as a standalone region.
  class NVPTXPrePostActionTy : public PrePostActionTy {
    SourceLocation &Loc;
    const RecordDecl *GlobalizedRD;
    llvm::SmallDenseMap<const ValueDecl *, const FieldDecl *>
        &MappedDeclsFields;

  public:
    NVPTXPrePostActionTy(
        SourceLocation &Loc, const RecordDecl *GlobalizedRD,
        llvm::SmallDenseMap<const ValueDecl *, const FieldDecl *>
            &MappedDeclsFields)
        : Loc(Loc), GlobalizedRD(GlobalizedRD),
          MappedDeclsFields(MappedDeclsFields) {}
    void Enter(CodeGenFunction &CGF) override {
      auto &Rt =
          static_cast<CGOpenMPRuntimeGPU &>(CGF.CGM.getOpenMPRuntime());
      if (GlobalizedRD) {
        auto I = Rt.FunctionGlobalizedDecls.try_emplace(CGF.CurFn).first;
        I->getSecond().MappedParams =
            std::make_unique<CodeGenFunction::OMPMapVars>();
        DeclToAddrMapTy &Data = I->getSecond().LocalVarData;
        for (const auto &Pair : MappedDeclsFields) {
          assert(Pair.getFirst()->isCanonicalDecl() &&
                 "Expected canonical declaration");
          Data.insert(std::make_pair(Pair.getFirst(), MappedVarData()));
        }
      }
      Rt.emitGenericVarsProlog(CGF, Loc);
    }
    void Exit(CodeGenFunction &CGF) override {
      static_cast<CGOpenMPRuntimeGPU &>(CGF.CGM.getOpenMPRuntime())
          .emitGenericVarsEpilog(CGF);
    }
  } Action(Loc, GlobalizedRD, MappedDeclsFields);
  CodeGen.setAction(Action);
  llvm::Function *OutlinedFun = CGOpenMPRuntime::emitTeamsOutlinedFunction(
      D, ThreadIDVar, InnermostKind, CodeGen);

  return OutlinedFun;
}

void CGOpenMPRuntimeGPU::emitGenericVarsProlog(CodeGenFunction &CGF,
                                                 SourceLocation Loc,
                                                 bool WithSPMDCheck) {
  if (getDataSharingMode(CGM) != CGOpenMPRuntimeGPU::Generic &&
      getExecutionMode() != CGOpenMPRuntimeGPU::EM_SPMD)
    return;

  CGBuilderTy &Bld = CGF.Builder;

  const auto I = FunctionGlobalizedDecls.find(CGF.CurFn);
  if (I == FunctionGlobalizedDecls.end())
    return;

  for (auto &Rec : I->getSecond().LocalVarData) {
    const auto *VD = cast<VarDecl>(Rec.first);
    bool EscapedParam = I->getSecond().EscapedParameters.count(Rec.first);
    QualType VarTy = VD->getType();

    // Get the local allocation of a firstprivate variable before sharing
    llvm::Value *ParValue;
    if (EscapedParam) {
      LValue ParLVal =
          CGF.MakeAddrLValue(CGF.GetAddrOfLocalVar(VD), VD->getType());
      ParValue = CGF.EmitLoadOfScalar(ParLVal, Loc);
    }

    // Allocate space for the variable to be globalized
    llvm::Value *AllocArgs[] = {CGF.getTypeSize(VD->getType())};
    llvm::CallBase *VoidPtr =
        CGF.EmitRuntimeCall(OMPBuilder.getOrCreateRuntimeFunction(
                                CGM.getModule(), OMPRTL___kmpc_alloc_shared),
                            AllocArgs, VD->getName());
    // FIXME: We should use the variables actual alignment as an argument.
    VoidPtr->addRetAttr(llvm::Attribute::get(
        CGM.getLLVMContext(), llvm::Attribute::Alignment,
        CGM.getContext().getTargetInfo().getNewAlign() / 8));

    // Cast the void pointer and get the address of the globalized variable.
    llvm::PointerType *VarPtrTy = CGF.ConvertTypeForMem(VarTy)->getPointerTo();
    llvm::Value *CastedVoidPtr = Bld.CreatePointerBitCastOrAddrSpaceCast(
        VoidPtr, VarPtrTy, VD->getName() + "_on_stack");
    LValue VarAddr = CGF.MakeNaturalAlignAddrLValue(CastedVoidPtr, VarTy);
    Rec.second.PrivateAddr = VarAddr.getAddress(CGF);
    Rec.second.GlobalizedVal = VoidPtr;

    // Assign the local allocation to the newly globalized location.
    if (EscapedParam) {
      CGF.EmitStoreOfScalar(ParValue, VarAddr);
      I->getSecond().MappedParams->setVarAddr(CGF, VD, VarAddr.getAddress(CGF));
    }
    if (auto *DI = CGF.getDebugInfo())
      VoidPtr->setDebugLoc(DI->SourceLocToDebugLoc(VD->getLocation()));
  }
  for (const auto *VD : I->getSecond().EscapedVariableLengthDecls) {
    // Use actual memory size of the VLA object including the padding
    // for alignment purposes.
    llvm::Value *Size = CGF.getTypeSize(VD->getType());
    CharUnits Align = CGM.getContext().getDeclAlign(VD);
    Size = Bld.CreateNUWAdd(
        Size, llvm::ConstantInt::get(CGF.SizeTy, Align.getQuantity() - 1));
    llvm::Value *AlignVal =
        llvm::ConstantInt::get(CGF.SizeTy, Align.getQuantity());

    Size = Bld.CreateUDiv(Size, AlignVal);
    Size = Bld.CreateNUWMul(Size, AlignVal);

    // Allocate space for this VLA object to be globalized.
    llvm::Value *AllocArgs[] = {CGF.getTypeSize(VD->getType())};
    llvm::CallBase *VoidPtr =
        CGF.EmitRuntimeCall(OMPBuilder.getOrCreateRuntimeFunction(
                                CGM.getModule(), OMPRTL___kmpc_alloc_shared),
                            AllocArgs, VD->getName());
    VoidPtr->addRetAttr(
        llvm::Attribute::get(CGM.getLLVMContext(), llvm::Attribute::Alignment,
                             CGM.getContext().getTargetInfo().getNewAlign()));

    I->getSecond().EscapedVariableLengthDeclsAddrs.emplace_back(
        std::pair<llvm::Value *, llvm::Value *>(
            {VoidPtr, CGF.getTypeSize(VD->getType())}));
    LValue Base = CGF.MakeAddrLValue(VoidPtr, VD->getType(),
                                     CGM.getContext().getDeclAlign(VD),
                                     AlignmentSource::Decl);
    I->getSecond().MappedParams->setVarAddr(CGF, cast<VarDecl>(VD),
                                            Base.getAddress(CGF));
  }
  I->getSecond().MappedParams->apply(CGF);
}

void CGOpenMPRuntimeGPU::emitGenericVarsEpilog(CodeGenFunction &CGF,
                                                 bool WithSPMDCheck) {
  if (getDataSharingMode(CGM) != CGOpenMPRuntimeGPU::Generic &&
      getExecutionMode() != CGOpenMPRuntimeGPU::EM_SPMD)
    return;

  const auto I = FunctionGlobalizedDecls.find(CGF.CurFn);
  if (I != FunctionGlobalizedDecls.end()) {
    // Deallocate the memory for each globalized VLA object
    for (auto AddrSizePair :
         llvm::reverse(I->getSecond().EscapedVariableLengthDeclsAddrs)) {
      CGF.EmitRuntimeCall(OMPBuilder.getOrCreateRuntimeFunction(
                              CGM.getModule(), OMPRTL___kmpc_free_shared),
                          {AddrSizePair.first, AddrSizePair.second});
    }
    // Deallocate the memory for each globalized value
    for (auto &Rec : llvm::reverse(I->getSecond().LocalVarData)) {
      const auto *VD = cast<VarDecl>(Rec.first);
      I->getSecond().MappedParams->restore(CGF);

      llvm::Value *FreeArgs[] = {Rec.second.GlobalizedVal,
                                 CGF.getTypeSize(VD->getType())};
      CGF.EmitRuntimeCall(OMPBuilder.getOrCreateRuntimeFunction(
                              CGM.getModule(), OMPRTL___kmpc_free_shared),
                          FreeArgs);
    }
  }
}

void CGOpenMPRuntimeGPU::emitTeamsCall(CodeGenFunction &CGF,
                                         const OMPExecutableDirective &D,
                                         SourceLocation Loc,
                                         llvm::Function *OutlinedFn,
                                         ArrayRef<llvm::Value *> CapturedVars) {
  if (!CGF.HaveInsertPoint())
    return;

  Address ZeroAddr = CGF.CreateDefaultAlignTempAlloca(CGF.Int32Ty,
                                                      /*Name=*/".zero.addr");
  CGF.Builder.CreateStore(CGF.Builder.getInt32(/*C*/ 0), ZeroAddr);
  llvm::SmallVector<llvm::Value *, 16> OutlinedFnArgs;
  OutlinedFnArgs.push_back(emitThreadIDAddress(CGF, Loc).getPointer());
  OutlinedFnArgs.push_back(ZeroAddr.getPointer());
  OutlinedFnArgs.append(CapturedVars.begin(), CapturedVars.end());
  emitOutlinedFunctionCall(CGF, Loc, OutlinedFn, OutlinedFnArgs);
}


void CGOpenMPRuntimeGPU::emitParallelCall(CodeGenFunction &CGF,
                                          SourceLocation Loc,
                                          llvm::Function *OutlinedFn,
                                          ArrayRef<llvm::Value *> CapturedVars,
                                          const Expr *IfCond,
                                          llvm::Value *NumThreads) {
  if (!CGF.HaveInsertPoint())
    return;

  auto &&ParallelGen = [this, Loc, OutlinedFn, CapturedVars, IfCond,
                        NumThreads](CodeGenFunction &CGF,
                                    PrePostActionTy &Action) {
    CGBuilderTy &Bld = CGF.Builder;
    llvm::Value *NumThreadsVal = NumThreads;
    llvm::Function *WFn = WrapperFunctionsMap[OutlinedFn];
    llvm::Value *ID = llvm::ConstantPointerNull::get(CGM.Int8PtrTy);
    if (WFn)
      ID = Bld.CreateBitOrPointerCast(WFn, CGM.Int8PtrTy);
    llvm::Value *FnPtr = Bld.CreateBitOrPointerCast(OutlinedFn, CGM.Int8PtrTy);

    // Create a private scope that will globalize the arguments
    // passed from the outside of the target region.
    // TODO: Is that needed?
    CodeGenFunction::OMPPrivateScope PrivateArgScope(CGF);

    Address CapturedVarsAddrs = CGF.CreateDefaultAlignTempAlloca(
        llvm::ArrayType::get(CGM.VoidPtrTy, CapturedVars.size()),
        "captured_vars_addrs");
    // There's something to share.
    if (!CapturedVars.empty()) {
      // Prepare for parallel region. Indicate the outlined function.
      ASTContext &Ctx = CGF.getContext();
      unsigned Idx = 0;
      for (llvm::Value *V : CapturedVars) {
        Address Dst = Bld.CreateConstArrayGEP(CapturedVarsAddrs, Idx);
        llvm::Value *PtrV;
        if (V->getType()->isIntegerTy())
          PtrV = Bld.CreateIntToPtr(V, CGF.VoidPtrTy);
        else
          PtrV = Bld.CreatePointerBitCastOrAddrSpaceCast(V, CGF.VoidPtrTy);
        CGF.EmitStoreOfScalar(PtrV, Dst, /*Volatile=*/false,
                              Ctx.getPointerType(Ctx.VoidPtrTy));
        ++Idx;
      }
    }

    llvm::Value *IfCondVal = nullptr;
    if (IfCond)
      IfCondVal = Bld.CreateIntCast(CGF.EvaluateExprAsBool(IfCond), CGF.Int32Ty,
                                    /* isSigned */ false);
    else
      IfCondVal = llvm::ConstantInt::get(CGF.Int32Ty, 1);

    if (!NumThreadsVal)
      NumThreadsVal = llvm::ConstantInt::get(CGF.Int32Ty, -1);
    else
      NumThreadsVal = Bld.CreateZExtOrTrunc(NumThreadsVal, CGF.Int32Ty),

      assert(IfCondVal && "Expected a value");
    llvm::Value *RTLoc = emitUpdateLocation(CGF, Loc);
    llvm::Value *Args[] = {
        RTLoc,
        getThreadID(CGF, Loc),
        IfCondVal,
        NumThreadsVal,
        llvm::ConstantInt::get(CGF.Int32Ty, -1),
        FnPtr,
        ID,
        Bld.CreateBitOrPointerCast(CapturedVarsAddrs.getPointer(),
                                   CGF.VoidPtrPtrTy),
        llvm::ConstantInt::get(CGM.SizeTy, CapturedVars.size())};
    if (CGM.getLangOpts().OpenMPNoNestedParallelism &&
        CGM.IsSPMDExecutionMode())
      CGF.EmitRuntimeCall(OMPBuilder.getOrCreateRuntimeFunction(
                              CGM.getModule(), OMPRTL___kmpc_parallel_spmd),
                          Args);
    else
      CGF.EmitRuntimeCall(OMPBuilder.getOrCreateRuntimeFunction(
                              CGM.getModule(), OMPRTL___kmpc_parallel_51),
                          Args);
  };

  RegionCodeGenTy RCG(ParallelGen);
  RCG(CGF);
}

void CGOpenMPRuntimeGPU::syncCTAThreads(CodeGenFunction &CGF) {
  // Always emit simple barriers!
  if (!CGF.HaveInsertPoint())
    return;
  // Build call __kmpc_barrier_simple_spmd(nullptr, 0);
  // This function does not use parameters, so we can emit just default values.
  llvm::Value *Args[] = {
      llvm::ConstantPointerNull::get(
          cast<llvm::PointerType>(getIdentTyPointerTy())),
      llvm::ConstantInt::get(CGF.Int32Ty, /*V=*/0, /*isSigned=*/true)};
  CGF.EmitRuntimeCall(OMPBuilder.getOrCreateRuntimeFunction(
                          CGM.getModule(), OMPRTL___kmpc_barrier_simple_spmd),
                      Args);
}

void CGOpenMPRuntimeGPU::emitBarrierCall(CodeGenFunction &CGF,
                                           SourceLocation Loc,
                                           OpenMPDirectiveKind Kind, bool,
                                           bool) {
  // Always emit simple barriers!
  if (!CGF.HaveInsertPoint())
    return;
  // Build call __kmpc_cancel_barrier(loc, thread_id);
  unsigned Flags = getDefaultFlagsForBarriers(Kind);
  llvm::Value *Args[] = {emitUpdateLocation(CGF, Loc, Flags),
                         getThreadID(CGF, Loc)};

  CGF.EmitRuntimeCall(OMPBuilder.getOrCreateRuntimeFunction(
                          CGM.getModule(), OMPRTL___kmpc_barrier),
                      Args);
}

void CGOpenMPRuntimeGPU::emitCriticalRegion(
    CodeGenFunction &CGF, StringRef CriticalName,
    const RegionCodeGenTy &CriticalOpGen, SourceLocation Loc,
    const Expr *Hint) {
  llvm::BasicBlock *LoopBB = CGF.createBasicBlock("omp.critical.loop");
  llvm::BasicBlock *TestBB = CGF.createBasicBlock("omp.critical.test");
  llvm::BasicBlock *SyncBB = CGF.createBasicBlock("omp.critical.sync");
  llvm::BasicBlock *BodyBB = CGF.createBasicBlock("omp.critical.body");
  llvm::BasicBlock *ExitBB = CGF.createBasicBlock("omp.critical.exit");

  auto &RT = static_cast<CGOpenMPRuntimeGPU &>(CGF.CGM.getOpenMPRuntime());

  // Get the mask of active threads in the warp.
  llvm::Value *Mask = CGF.EmitRuntimeCall(OMPBuilder.getOrCreateRuntimeFunction(
      CGM.getModule(), OMPRTL___kmpc_warp_active_thread_mask));
  // Fetch team-local id of the thread.
  llvm::Value *ThreadID = RT.getGPUThreadID(CGF);

  // Get the width of the team.
  llvm::Value *TeamWidth = RT.getGPUNumThreads(CGF);

  // Initialize the counter variable for the loop.
  QualType Int32Ty =
      CGF.getContext().getIntTypeForBitwidth(/*DestWidth=*/32, /*Signed=*/0);
  Address Counter = CGF.CreateMemTemp(Int32Ty, "critical_counter");
  LValue CounterLVal = CGF.MakeAddrLValue(Counter, Int32Ty);
  CGF.EmitStoreOfScalar(llvm::Constant::getNullValue(CGM.Int32Ty), CounterLVal,
                        /*isInit=*/true);

  // Block checks if loop counter exceeds upper bound.
  CGF.EmitBlock(LoopBB);
  llvm::Value *CounterVal = CGF.EmitLoadOfScalar(CounterLVal, Loc);
  llvm::Value *CmpLoopBound = CGF.Builder.CreateICmpSLT(CounterVal, TeamWidth);
  CGF.Builder.CreateCondBr(CmpLoopBound, TestBB, ExitBB);

  // Block tests which single thread should execute region, and which threads
  // should go straight to synchronisation point.
  CGF.EmitBlock(TestBB);
  CounterVal = CGF.EmitLoadOfScalar(CounterLVal, Loc);
  llvm::Value *CmpThreadToCounter =
      CGF.Builder.CreateICmpEQ(ThreadID, CounterVal);
  CGF.Builder.CreateCondBr(CmpThreadToCounter, BodyBB, SyncBB);

  // Block emits the body of the critical region.
  CGF.EmitBlock(BodyBB);

  // Output the critical statement.
  CGOpenMPRuntime::emitCriticalRegion(CGF, CriticalName, CriticalOpGen, Loc,
                                      Hint);

  // After the body surrounded by the critical region, the single executing
  // thread will jump to the synchronisation point.
  // Block waits for all threads in current team to finish then increments the
  // counter variable and returns to the loop.
  CGF.EmitBlock(SyncBB);
  // Reconverge active threads in the warp.
  (void)CGF.EmitRuntimeCall(OMPBuilder.getOrCreateRuntimeFunction(
                                CGM.getModule(), OMPRTL___kmpc_syncwarp),
                            Mask);

  llvm::Value *IncCounterVal =
      CGF.Builder.CreateNSWAdd(CounterVal, CGF.Builder.getInt32(1));
  CGF.EmitStoreOfScalar(IncCounterVal, CounterLVal);
  CGF.EmitBranch(LoopBB);

  // Block that is reached when  all threads in the team complete the region.
  CGF.EmitBlock(ExitBB, /*IsFinished=*/true);
}

/// Cast value to the specified type.
static llvm::Value *castValueToType(CodeGenFunction &CGF, llvm::Value *Val,
                                    QualType ValTy, QualType CastTy,
                                    SourceLocation Loc) {
  assert(!CGF.getContext().getTypeSizeInChars(CastTy).isZero() &&
         "Cast type must sized.");
  assert(!CGF.getContext().getTypeSizeInChars(ValTy).isZero() &&
         "Val type must sized.");
  llvm::Type *LLVMCastTy = CGF.ConvertTypeForMem(CastTy);
  if (ValTy == CastTy)
    return Val;
  if (CGF.getContext().getTypeSizeInChars(ValTy) ==
      CGF.getContext().getTypeSizeInChars(CastTy))
    return CGF.Builder.CreateBitCast(Val, LLVMCastTy);
  if (CastTy->isIntegerType() && ValTy->isIntegerType())
    return CGF.Builder.CreateIntCast(Val, LLVMCastTy,
                                     CastTy->hasSignedIntegerRepresentation());
  Address CastItem = CGF.CreateMemTemp(CastTy);
  Address ValCastItem = CGF.Builder.CreatePointerBitCastOrAddrSpaceCast(
      CastItem, Val->getType()->getPointerTo(CastItem.getAddressSpace()),
      Val->getType());
  CGF.EmitStoreOfScalar(Val, ValCastItem, /*Volatile=*/false, ValTy,
                        LValueBaseInfo(AlignmentSource::Type),
                        TBAAAccessInfo());
  return CGF.EmitLoadOfScalar(CastItem, /*Volatile=*/false, CastTy, Loc,
                              LValueBaseInfo(AlignmentSource::Type),
                              TBAAAccessInfo());
}

/// This function creates calls to one of two shuffle functions to copy
/// variables between lanes in a warp.
static llvm::Value *createRuntimeShuffleFunction(CodeGenFunction &CGF,
                                                 llvm::Value *Elem,
                                                 QualType ElemType,
                                                 llvm::Value *Offset,
                                                 SourceLocation Loc) {
  CodeGenModule &CGM = CGF.CGM;
  CGBuilderTy &Bld = CGF.Builder;
  CGOpenMPRuntimeGPU &RT =
      *(static_cast<CGOpenMPRuntimeGPU *>(&CGM.getOpenMPRuntime()));
  llvm::OpenMPIRBuilder &OMPBuilder = RT.getOMPBuilder();

  CharUnits Size = CGF.getContext().getTypeSizeInChars(ElemType);
  assert(Size.getQuantity() <= 8 &&
         "Unsupported bitwidth in shuffle instruction.");

  RuntimeFunction ShuffleFn = Size.getQuantity() <= 4
                                  ? OMPRTL___kmpc_shuffle_int32
                                  : OMPRTL___kmpc_shuffle_int64;

  // Cast all types to 32- or 64-bit values before calling shuffle routines.
  QualType CastTy = CGF.getContext().getIntTypeForBitwidth(
      Size.getQuantity() <= 4 ? 32 : 64, /*Signed=*/1);
  llvm::Value *ElemCast = castValueToType(CGF, Elem, ElemType, CastTy, Loc);
  llvm::Value *WarpSize =
      Bld.CreateIntCast(RT.getGPUWarpSize(CGF), CGM.Int16Ty, /*isSigned=*/true);

  llvm::Value *ShuffledVal = CGF.EmitRuntimeCall(
      OMPBuilder.getOrCreateRuntimeFunction(CGM.getModule(), ShuffleFn),
      {ElemCast, Offset, WarpSize});

  return castValueToType(CGF, ShuffledVal, CastTy, ElemType, Loc);
}

static void shuffleAndStore(CodeGenFunction &CGF, Address SrcAddr,
                            Address DestAddr, QualType ElemType,
                            llvm::Value *Offset, SourceLocation Loc) {
  CGBuilderTy &Bld = CGF.Builder;

  CharUnits Size = CGF.getContext().getTypeSizeInChars(ElemType);
  // Create the loop over the big sized data.
  // ptr = (void*)Elem;
  // ptrEnd = (void*) Elem + 1;
  // Step = 8;
  // while (ptr + Step < ptrEnd)
  //   shuffle((int64_t)*ptr);
  // Step = 4;
  // while (ptr + Step < ptrEnd)
  //   shuffle((int32_t)*ptr);
  // ...
  Address ElemPtr = DestAddr;
  Address Ptr = SrcAddr;
  Address PtrEnd = Bld.CreatePointerBitCastOrAddrSpaceCast(
      Bld.CreateConstGEP(SrcAddr, 1), CGF.VoidPtrTy, CGF.Int8Ty);
  for (int IntSize = 8; IntSize >= 1; IntSize /= 2) {
    if (Size < CharUnits::fromQuantity(IntSize))
      continue;
    QualType IntType = CGF.getContext().getIntTypeForBitwidth(
        CGF.getContext().toBits(CharUnits::fromQuantity(IntSize)),
        /*Signed=*/1);
    llvm::Type *IntTy = CGF.ConvertTypeForMem(IntType);
    Ptr = Bld.CreatePointerBitCastOrAddrSpaceCast(Ptr, IntTy->getPointerTo(),
                                                  IntTy);
    ElemPtr = Bld.CreatePointerBitCastOrAddrSpaceCast(
        ElemPtr, IntTy->getPointerTo(), IntTy);
    if (Size.getQuantity() / IntSize > 1) {
      llvm::BasicBlock *PreCondBB = CGF.createBasicBlock(".shuffle.pre_cond");
      llvm::BasicBlock *ThenBB = CGF.createBasicBlock(".shuffle.then");
      llvm::BasicBlock *ExitBB = CGF.createBasicBlock(".shuffle.exit");
      llvm::BasicBlock *CurrentBB = Bld.GetInsertBlock();
      CGF.EmitBlock(PreCondBB);
      llvm::PHINode *PhiSrc =
          Bld.CreatePHI(Ptr.getType(), /*NumReservedValues=*/2);
      PhiSrc->addIncoming(Ptr.getPointer(), CurrentBB);
      llvm::PHINode *PhiDest =
          Bld.CreatePHI(ElemPtr.getType(), /*NumReservedValues=*/2);
      PhiDest->addIncoming(ElemPtr.getPointer(), CurrentBB);
      Ptr = Address(PhiSrc, Ptr.getElementType(), Ptr.getAlignment());
      ElemPtr =
          Address(PhiDest, ElemPtr.getElementType(), ElemPtr.getAlignment());
      llvm::Value *PtrDiff = Bld.CreatePtrDiff(
          CGF.Int8Ty, PtrEnd.getPointer(),
          Bld.CreatePointerBitCastOrAddrSpaceCast(Ptr.getPointer(),
                                                  CGF.VoidPtrTy));
      Bld.CreateCondBr(Bld.CreateICmpSGT(PtrDiff, Bld.getInt64(IntSize - 1)),
                       ThenBB, ExitBB);
      CGF.EmitBlock(ThenBB);
      llvm::Value *Res = createRuntimeShuffleFunction(
          CGF,
          CGF.EmitLoadOfScalar(Ptr, /*Volatile=*/false, IntType, Loc,
                               LValueBaseInfo(AlignmentSource::Type),
                               TBAAAccessInfo()),
          IntType, Offset, Loc);
      CGF.EmitStoreOfScalar(Res, ElemPtr, /*Volatile=*/false, IntType,
                            LValueBaseInfo(AlignmentSource::Type),
                            TBAAAccessInfo());
      Address LocalPtr = Bld.CreateConstGEP(Ptr, 1);
      Address LocalElemPtr = Bld.CreateConstGEP(ElemPtr, 1);
      PhiSrc->addIncoming(LocalPtr.getPointer(), ThenBB);
      PhiDest->addIncoming(LocalElemPtr.getPointer(), ThenBB);
      CGF.EmitBranch(PreCondBB);
      CGF.EmitBlock(ExitBB);
    } else {
      llvm::Value *Res = createRuntimeShuffleFunction(
          CGF,
          CGF.EmitLoadOfScalar(Ptr, /*Volatile=*/false, IntType, Loc,
                               LValueBaseInfo(AlignmentSource::Type),
                               TBAAAccessInfo()),
          IntType, Offset, Loc);
      CGF.EmitStoreOfScalar(Res, ElemPtr, /*Volatile=*/false, IntType,
                            LValueBaseInfo(AlignmentSource::Type),
                            TBAAAccessInfo());
      Ptr = Bld.CreateConstGEP(Ptr, 1);
      ElemPtr = Bld.CreateConstGEP(ElemPtr, 1);
    }
    Size = Size % IntSize;
  }
}

namespace {
enum CopyAction : unsigned {
  // RemoteLaneToThread: Copy over a Reduce list from a remote lane in
  // the warp using shuffle instructions.
  RemoteLaneToThread,
  // ThreadCopy: Make a copy of a Reduce list on the thread's stack.
  ThreadCopy,
  // ThreadToScratchpad: Copy a team-reduced array to the scratchpad.
  ThreadToScratchpad,
  // ScratchpadToThread: Copy from a scratchpad array in global memory
  // containing team-reduced data to a thread's stack.
  ScratchpadToThread,
};
} // namespace

struct CopyOptionsTy {
  llvm::Value *RemoteLaneOffset;
  llvm::Value *ScratchpadIndex;
  llvm::Value *ScratchpadWidth;
};

/// Emit instructions to copy a Reduce list, which contains partially
/// aggregated values, in the specified direction.
static void emitReductionListCopy(
    CopyAction Action, CodeGenFunction &CGF, QualType ReductionArrayTy,
    ArrayRef<const Expr *> Privates, Address SrcBase, Address DestBase,
    CopyOptionsTy CopyOptions = {nullptr, nullptr, nullptr}) {

  CodeGenModule &CGM = CGF.CGM;
  ASTContext &C = CGM.getContext();
  CGBuilderTy &Bld = CGF.Builder;

  llvm::Value *RemoteLaneOffset = CopyOptions.RemoteLaneOffset;
  llvm::Value *ScratchpadIndex = CopyOptions.ScratchpadIndex;
  llvm::Value *ScratchpadWidth = CopyOptions.ScratchpadWidth;

  // Iterates, element-by-element, through the source Reduce list and
  // make a copy.
  unsigned Idx = 0;
  unsigned Size = Privates.size();
  for (const Expr *Private : Privates) {
    Address SrcElementAddr = Address::invalid();
    Address DestElementAddr = Address::invalid();
    Address DestElementPtrAddr = Address::invalid();
    // Should we shuffle in an element from a remote lane?
    bool ShuffleInElement = false;
    // Set to true to update the pointer in the dest Reduce list to a
    // newly created element.
    bool UpdateDestListPtr = false;
    // Increment the src or dest pointer to the scratchpad, for each
    // new element.
    bool IncrScratchpadSrc = false;
    bool IncrScratchpadDest = false;
    QualType PrivatePtrType = C.getPointerType(Private->getType());
    llvm::Type *PrivateLlvmPtrType = CGF.ConvertType(PrivatePtrType);

    switch (Action) {
    case RemoteLaneToThread: {
      // Step 1.1: Get the address for the src element in the Reduce list.
      Address SrcElementPtrAddr = Bld.CreateConstArrayGEP(SrcBase, Idx);
      SrcElementAddr =
          CGF.EmitLoadOfPointer(CGF.Builder.CreateElementBitCast(
                                    SrcElementPtrAddr, PrivateLlvmPtrType),
                                PrivatePtrType->castAs<PointerType>());

      // Step 1.2: Create a temporary to store the element in the destination
      // Reduce list.
      DestElementPtrAddr = Bld.CreateConstArrayGEP(DestBase, Idx);
      DestElementAddr =
          CGF.CreateMemTemp(Private->getType(), ".omp.reduction.element");
      ShuffleInElement = true;
      UpdateDestListPtr = true;
      break;
    }
    case ThreadCopy: {
      // Step 1.1: Get the address for the src element in the Reduce list.
      Address SrcElementPtrAddr = Bld.CreateConstArrayGEP(SrcBase, Idx);
      SrcElementAddr =
          CGF.EmitLoadOfPointer(CGF.Builder.CreateElementBitCast(
                                    SrcElementPtrAddr, PrivateLlvmPtrType),
                                PrivatePtrType->castAs<PointerType>());

      // Step 1.2: Get the address for dest element.  The destination
      // element has already been created on the thread's stack.
      DestElementPtrAddr = Bld.CreateConstArrayGEP(DestBase, Idx);
      DestElementAddr =
          CGF.EmitLoadOfPointer(CGF.Builder.CreateElementBitCast(
                                    DestElementPtrAddr, PrivateLlvmPtrType),
                                PrivatePtrType->castAs<PointerType>());
      break;
    }
    case ThreadToScratchpad: {
      // Step 1.1: Get the address for the src element in the Reduce list.
      Address SrcElementPtrAddr = Bld.CreateConstArrayGEP(SrcBase, Idx);
      SrcElementAddr =
          CGF.EmitLoadOfPointer(CGF.Builder.CreateElementBitCast(
                                    SrcElementPtrAddr, PrivateLlvmPtrType),
                                PrivatePtrType->castAs<PointerType>());

      // Step 1.2: Get the address for dest element:
      // address = base + index * ElementSizeInChars.
      llvm::Value *ElementSizeInChars = CGF.getTypeSize(Private->getType());
      llvm::Value *CurrentOffset =
          Bld.CreateNUWMul(ElementSizeInChars, ScratchpadIndex);
      llvm::Value *ScratchPadElemAbsolutePtrVal =
          Bld.CreateNUWAdd(DestBase.getPointer(), CurrentOffset);
      ScratchPadElemAbsolutePtrVal =
          Bld.CreateIntToPtr(ScratchPadElemAbsolutePtrVal, CGF.VoidPtrTy);
      DestElementAddr = Address(ScratchPadElemAbsolutePtrVal, CGF.Int8Ty,
                                C.getTypeAlignInChars(Private->getType()));
      IncrScratchpadDest = true;
      break;
    }
    case ScratchpadToThread: {
      // Step 1.1: Get the address for the src element in the scratchpad.
      // address = base + index * ElementSizeInChars.
      llvm::Value *ElementSizeInChars = CGF.getTypeSize(Private->getType());
      llvm::Value *CurrentOffset =
          Bld.CreateNUWMul(ElementSizeInChars, ScratchpadIndex);
      llvm::Value *ScratchPadElemAbsolutePtrVal =
          Bld.CreateNUWAdd(SrcBase.getPointer(), CurrentOffset);
      ScratchPadElemAbsolutePtrVal =
          Bld.CreateIntToPtr(ScratchPadElemAbsolutePtrVal, CGF.VoidPtrTy);
      SrcElementAddr = Address(ScratchPadElemAbsolutePtrVal, CGF.Int8Ty,
                               C.getTypeAlignInChars(Private->getType()));
      IncrScratchpadSrc = true;

      // Step 1.2: Create a temporary to store the element in the destination
      // Reduce list.
      DestElementPtrAddr = Bld.CreateConstArrayGEP(DestBase, Idx);
      DestElementAddr =
          CGF.CreateMemTemp(Private->getType(), ".omp.reduction.element");
      UpdateDestListPtr = true;
      break;
    }
    }

    // Regardless of src and dest of copy, we emit the load of src
    // element as this is required in all directions
    SrcElementAddr = Bld.CreateElementBitCast(
        SrcElementAddr, CGF.ConvertTypeForMem(Private->getType()));
    DestElementAddr = Bld.CreateElementBitCast(DestElementAddr,
                                               SrcElementAddr.getElementType());

    // Now that all active lanes have read the element in the
    // Reduce list, shuffle over the value from the remote lane.
    if (ShuffleInElement) {
      shuffleAndStore(CGF, SrcElementAddr, DestElementAddr, Private->getType(),
                      RemoteLaneOffset, Private->getExprLoc());
    } else {
      switch (CGF.getEvaluationKind(Private->getType())) {
      case TEK_Scalar: {
        llvm::Value *Elem = CGF.EmitLoadOfScalar(
            SrcElementAddr, /*Volatile=*/false, Private->getType(),
            Private->getExprLoc(), LValueBaseInfo(AlignmentSource::Type),
            TBAAAccessInfo());
        // Store the source element value to the dest element address.
        CGF.EmitStoreOfScalar(
            Elem, DestElementAddr, /*Volatile=*/false, Private->getType(),
            LValueBaseInfo(AlignmentSource::Type), TBAAAccessInfo());
        break;
      }
      case TEK_Complex: {
        CodeGenFunction::ComplexPairTy Elem = CGF.EmitLoadOfComplex(
            CGF.MakeAddrLValue(SrcElementAddr, Private->getType()),
            Private->getExprLoc());
        CGF.EmitStoreOfComplex(
            Elem, CGF.MakeAddrLValue(DestElementAddr, Private->getType()),
            /*isInit=*/false);
        break;
      }
      case TEK_Aggregate:
        CGF.EmitAggregateCopy(
            CGF.MakeAddrLValue(DestElementAddr, Private->getType()),
            CGF.MakeAddrLValue(SrcElementAddr, Private->getType()),
            Private->getType(), AggValueSlot::DoesNotOverlap);
        break;
      }
    }

    // Step 3.1: Modify reference in dest Reduce list as needed.
    // Modifying the reference in Reduce list to point to the newly
    // created element.  The element is live in the current function
    // scope and that of functions it invokes (i.e., reduce_function).
    // RemoteReduceData[i] = (void*)&RemoteElem
    if (UpdateDestListPtr) {
      CGF.EmitStoreOfScalar(Bld.CreatePointerBitCastOrAddrSpaceCast(
                                DestElementAddr.getPointer(), CGF.VoidPtrTy),
                            DestElementPtrAddr, /*Volatile=*/false,
                            C.VoidPtrTy);
    }

    // Step 4.1: Increment SrcBase/DestBase so that it points to the starting
    // address of the next element in scratchpad memory, unless we're currently
    // processing the last one.  Memory alignment is also taken care of here.
    if ((IncrScratchpadDest || IncrScratchpadSrc) && (Idx + 1 < Size)) {
      // FIXME: This code doesn't make any sense, it's trying to perform
      // integer arithmetic on pointers.
      llvm::Value *ScratchpadBasePtr =
          IncrScratchpadDest ? DestBase.getPointer() : SrcBase.getPointer();
      llvm::Value *ElementSizeInChars = CGF.getTypeSize(Private->getType());
      ScratchpadBasePtr = Bld.CreateNUWAdd(
          ScratchpadBasePtr,
          Bld.CreateNUWMul(ScratchpadWidth, ElementSizeInChars));

      // Take care of global memory alignment for performance
      ScratchpadBasePtr = Bld.CreateNUWSub(
          ScratchpadBasePtr, llvm::ConstantInt::get(CGM.SizeTy, 1));
      ScratchpadBasePtr = Bld.CreateUDiv(
          ScratchpadBasePtr,
          llvm::ConstantInt::get(CGM.SizeTy, GlobalMemoryAlignment));
      ScratchpadBasePtr = Bld.CreateNUWAdd(
          ScratchpadBasePtr, llvm::ConstantInt::get(CGM.SizeTy, 1));
      ScratchpadBasePtr = Bld.CreateNUWMul(
          ScratchpadBasePtr,
          llvm::ConstantInt::get(CGM.SizeTy, GlobalMemoryAlignment));

      if (IncrScratchpadDest)
        DestBase =
            Address(ScratchpadBasePtr, CGF.VoidPtrTy, CGF.getPointerAlign());
      else /* IncrScratchpadSrc = true */
        SrcBase =
            Address(ScratchpadBasePtr, CGF.VoidPtrTy, CGF.getPointerAlign());
    }

    ++Idx;
  }
}

/// This function emits a helper that gathers Reduce lists from the first
/// lane of every active warp to lanes in the first warp.
///
/// void inter_warp_copy_func(void* reduce_data, num_warps)
///   shared smem[warp_size];
///   For all data entries D in reduce_data:
///     sync
///     If (I am the first lane in each warp)
///       Copy my local D to smem[warp_id]
///     sync
///     if (I am the first warp)
///       Copy smem[thread_id] to my local D
static llvm::Value *emitInterWarpCopyFunction(CodeGenModule &CGM,
                                              ArrayRef<const Expr *> Privates,
                                              QualType ReductionArrayTy,
                                              SourceLocation Loc) {
  ASTContext &C = CGM.getContext();
  llvm::Module &M = CGM.getModule();

  // ReduceList: thread local Reduce list.
  // At the stage of the computation when this function is called, partially
  // aggregated values reside in the first lane of every active warp.
  ImplicitParamDecl ReduceListArg(C, /*DC=*/nullptr, Loc, /*Id=*/nullptr,
                                  C.VoidPtrTy, ImplicitParamDecl::Other);
  // NumWarps: number of warps active in the parallel region.  This could
  // be smaller than 32 (max warps in a CTA) for partial block reduction.
  ImplicitParamDecl NumWarpsArg(C, /*DC=*/nullptr, Loc, /*Id=*/nullptr,
                                C.getIntTypeForBitwidth(32, /* Signed */ true),
                                ImplicitParamDecl::Other);
  FunctionArgList Args;
  Args.push_back(&ReduceListArg);
  Args.push_back(&NumWarpsArg);

  const CGFunctionInfo &CGFI =
      CGM.getTypes().arrangeBuiltinFunctionDeclaration(C.VoidTy, Args);
  auto *Fn = llvm::Function::Create(CGM.getTypes().GetFunctionType(CGFI),
                                    llvm::GlobalValue::InternalLinkage,
                                    "_omp_reduction_inter_warp_copy_func", &M);
  CGM.SetInternalFunctionAttributes(GlobalDecl(), Fn, CGFI);
  Fn->setDoesNotRecurse();
  CodeGenFunction CGF(CGM);
  CGF.StartFunction(GlobalDecl(), C.VoidTy, Fn, CGFI, Args, Loc, Loc);

  CGBuilderTy &Bld = CGF.Builder;

  // This array is used as a medium to transfer, one reduce element at a time,
  // the data from the first lane of every warp to lanes in the first warp
  // in order to perform the final step of a reduction in a parallel region
  // (reduction across warps).  The array is placed in NVPTX __shared__ memory
  // for reduced latency, as well as to have a distinct copy for concurrently
  // executing target regions.  The array is declared with common linkage so
  // as to be shared across compilation units.
  StringRef TransferMediumName =
      "__openmp_nvptx_data_transfer_temporary_storage";
  llvm::GlobalVariable *TransferMedium =
      M.getGlobalVariable(TransferMediumName);
  unsigned WarpSize = CGF.getTarget().getGridValue().GV_Warp_Size;
  if (!TransferMedium) {
    auto *Ty = llvm::ArrayType::get(CGM.Int32Ty, WarpSize);
    unsigned SharedAddressSpace = C.getTargetAddressSpace(LangAS::cuda_shared);
    TransferMedium = new llvm::GlobalVariable(
        M, Ty, /*isConstant=*/false, llvm::GlobalVariable::WeakAnyLinkage,
        llvm::UndefValue::get(Ty), TransferMediumName,
        /*InsertBefore=*/nullptr, llvm::GlobalVariable::NotThreadLocal,
        SharedAddressSpace);
    CGM.addCompilerUsedGlobal(TransferMedium);
  }

  auto &RT = static_cast<CGOpenMPRuntimeGPU &>(CGF.CGM.getOpenMPRuntime());
  // Get the CUDA thread id of the current OpenMP thread on the GPU.
  llvm::Value *ThreadID = RT.getGPUThreadID(CGF);
  // nvptx_lane_id = nvptx_id % warpsize
  llvm::Value *LaneID = getNVPTXLaneID(CGF);
  // nvptx_warp_id = nvptx_id / warpsize
  llvm::Value *WarpID = getNVPTXWarpID(CGF);

  Address AddrReduceListArg = CGF.GetAddrOfLocalVar(&ReduceListArg);
  llvm::Type *ElemTy = CGF.ConvertTypeForMem(ReductionArrayTy);
  Address LocalReduceList(
      Bld.CreatePointerBitCastOrAddrSpaceCast(
          CGF.EmitLoadOfScalar(
              AddrReduceListArg, /*Volatile=*/false, C.VoidPtrTy, Loc,
              LValueBaseInfo(AlignmentSource::Type), TBAAAccessInfo()),
          ElemTy->getPointerTo()),
      ElemTy, CGF.getPointerAlign());

  unsigned Idx = 0;
  for (const Expr *Private : Privates) {
    //
    // Warp master copies reduce element to transfer medium in __shared__
    // memory.
    //
    unsigned RealTySize =
        C.getTypeSizeInChars(Private->getType())
            .alignTo(C.getTypeAlignInChars(Private->getType()))
            .getQuantity();
    for (unsigned TySize = 4; TySize > 0 && RealTySize > 0; TySize /=2) {
      unsigned NumIters = RealTySize / TySize;
      if (NumIters == 0)
        continue;
      QualType CType = C.getIntTypeForBitwidth(
          C.toBits(CharUnits::fromQuantity(TySize)), /*Signed=*/1);
      llvm::Type *CopyType = CGF.ConvertTypeForMem(CType);
      CharUnits Align = CharUnits::fromQuantity(TySize);
      llvm::Value *Cnt = nullptr;
      Address CntAddr = Address::invalid();
      llvm::BasicBlock *PrecondBB = nullptr;
      llvm::BasicBlock *ExitBB = nullptr;
      if (NumIters > 1) {
        CntAddr = CGF.CreateMemTemp(C.IntTy, ".cnt.addr");
        CGF.EmitStoreOfScalar(llvm::Constant::getNullValue(CGM.IntTy), CntAddr,
                              /*Volatile=*/false, C.IntTy);
        PrecondBB = CGF.createBasicBlock("precond");
        ExitBB = CGF.createBasicBlock("exit");
        llvm::BasicBlock *BodyBB = CGF.createBasicBlock("body");
        // There is no need to emit line number for unconditional branch.
        (void)ApplyDebugLocation::CreateEmpty(CGF);
        CGF.EmitBlock(PrecondBB);
        Cnt = CGF.EmitLoadOfScalar(CntAddr, /*Volatile=*/false, C.IntTy, Loc);
        llvm::Value *Cmp =
            Bld.CreateICmpULT(Cnt, llvm::ConstantInt::get(CGM.IntTy, NumIters));
        Bld.CreateCondBr(Cmp, BodyBB, ExitBB);
        CGF.EmitBlock(BodyBB);
      }
      // kmpc_barrier.
      CGM.getOpenMPRuntime().emitBarrierCall(CGF, Loc, OMPD_unknown,
                                             /*EmitChecks=*/false,
                                             /*ForceSimpleCall=*/true);
      llvm::BasicBlock *ThenBB = CGF.createBasicBlock("then");
      llvm::BasicBlock *ElseBB = CGF.createBasicBlock("else");
      llvm::BasicBlock *MergeBB = CGF.createBasicBlock("ifcont");

      // if (lane_id == 0)
      llvm::Value *IsWarpMaster = Bld.CreateIsNull(LaneID, "warp_master");
      Bld.CreateCondBr(IsWarpMaster, ThenBB, ElseBB);
      CGF.EmitBlock(ThenBB);

      // Reduce element = LocalReduceList[i]
      Address ElemPtrPtrAddr = Bld.CreateConstArrayGEP(LocalReduceList, Idx);
      llvm::Value *ElemPtrPtr = CGF.EmitLoadOfScalar(
          ElemPtrPtrAddr, /*Volatile=*/false, C.VoidPtrTy, SourceLocation());
      // elemptr = ((CopyType*)(elemptrptr)) + I
      Address ElemPtr(ElemPtrPtr, CGF.Int8Ty, Align);
      ElemPtr = Bld.CreateElementBitCast(ElemPtr, CopyType);
      if (NumIters > 1)
        ElemPtr = Bld.CreateGEP(ElemPtr, Cnt);

      // Get pointer to location in transfer medium.
      // MediumPtr = &medium[warp_id]
      llvm::Value *MediumPtrVal = Bld.CreateInBoundsGEP(
          TransferMedium->getValueType(), TransferMedium,
          {llvm::Constant::getNullValue(CGM.Int64Ty), WarpID});
      // Casting to actual data type.
      // MediumPtr = (CopyType*)MediumPtrAddr;
      Address MediumPtr(
          Bld.CreateBitCast(
              MediumPtrVal,
              CopyType->getPointerTo(
                  MediumPtrVal->getType()->getPointerAddressSpace())),
          CopyType, Align);

      // elem = *elemptr
      //*MediumPtr = elem
      llvm::Value *Elem = CGF.EmitLoadOfScalar(
          ElemPtr, /*Volatile=*/false, CType, Loc,
          LValueBaseInfo(AlignmentSource::Type), TBAAAccessInfo());
      // Store the source element value to the dest element address.
      CGF.EmitStoreOfScalar(Elem, MediumPtr, /*Volatile=*/true, CType,
                            LValueBaseInfo(AlignmentSource::Type),
                            TBAAAccessInfo());

      Bld.CreateBr(MergeBB);

      CGF.EmitBlock(ElseBB);
      Bld.CreateBr(MergeBB);

      CGF.EmitBlock(MergeBB);

      // kmpc_barrier.
      CGM.getOpenMPRuntime().emitBarrierCall(CGF, Loc, OMPD_unknown,
                                             /*EmitChecks=*/false,
                                             /*ForceSimpleCall=*/true);

      //
      // Warp 0 copies reduce element from transfer medium.
      //
      llvm::BasicBlock *W0ThenBB = CGF.createBasicBlock("then");
      llvm::BasicBlock *W0ElseBB = CGF.createBasicBlock("else");
      llvm::BasicBlock *W0MergeBB = CGF.createBasicBlock("ifcont");

      Address AddrNumWarpsArg = CGF.GetAddrOfLocalVar(&NumWarpsArg);
      llvm::Value *NumWarpsVal = CGF.EmitLoadOfScalar(
          AddrNumWarpsArg, /*Volatile=*/false, C.IntTy, Loc);

      // Up to 32 threads in warp 0 are active.
      llvm::Value *IsActiveThread =
          Bld.CreateICmpULT(ThreadID, NumWarpsVal, "is_active_thread");
      Bld.CreateCondBr(IsActiveThread, W0ThenBB, W0ElseBB);

      CGF.EmitBlock(W0ThenBB);

      // SrcMediumPtr = &medium[tid]
      llvm::Value *SrcMediumPtrVal = Bld.CreateInBoundsGEP(
          TransferMedium->getValueType(), TransferMedium,
          {llvm::Constant::getNullValue(CGM.Int64Ty), ThreadID});
      // SrcMediumVal = *SrcMediumPtr;
      Address SrcMediumPtr(
          Bld.CreateBitCast(
              SrcMediumPtrVal,
              CopyType->getPointerTo(
                  SrcMediumPtrVal->getType()->getPointerAddressSpace())),
          CopyType, Align);

      // TargetElemPtr = (CopyType*)(SrcDataAddr[i]) + I
      Address TargetElemPtrPtr = Bld.CreateConstArrayGEP(LocalReduceList, Idx);
      llvm::Value *TargetElemPtrVal = CGF.EmitLoadOfScalar(
          TargetElemPtrPtr, /*Volatile=*/false, C.VoidPtrTy, Loc);
      Address TargetElemPtr(TargetElemPtrVal, CGF.Int8Ty, Align);
      TargetElemPtr = Bld.CreateElementBitCast(TargetElemPtr, CopyType);
      if (NumIters > 1)
        TargetElemPtr = Bld.CreateGEP(TargetElemPtr, Cnt);

      // *TargetElemPtr = SrcMediumVal;
      llvm::Value *SrcMediumValue =
          CGF.EmitLoadOfScalar(SrcMediumPtr, /*Volatile=*/true, CType, Loc);
      CGF.EmitStoreOfScalar(SrcMediumValue, TargetElemPtr, /*Volatile=*/false,
                            CType);
      Bld.CreateBr(W0MergeBB);

      CGF.EmitBlock(W0ElseBB);
      Bld.CreateBr(W0MergeBB);

      CGF.EmitBlock(W0MergeBB);

      if (NumIters > 1) {
        Cnt = Bld.CreateNSWAdd(Cnt, llvm::ConstantInt::get(CGM.IntTy, /*V=*/1));
        CGF.EmitStoreOfScalar(Cnt, CntAddr, /*Volatile=*/false, C.IntTy);
        CGF.EmitBranch(PrecondBB);
        (void)ApplyDebugLocation::CreateEmpty(CGF);
        CGF.EmitBlock(ExitBB);
      }
      RealTySize %= TySize;
    }
    ++Idx;
  }

  CGF.FinishFunction();
  return Fn;
}

/// Emit a helper that reduces data across two OpenMP threads (lanes)
/// in the same warp.  It uses shuffle instructions to copy over data from
/// a remote lane's stack.  The reduction algorithm performed is specified
/// by the fourth parameter.
///
/// Algorithm Versions.
/// Full Warp Reduce (argument value 0):
///   This algorithm assumes that all 32 lanes are active and gathers
///   data from these 32 lanes, producing a single resultant value.
/// Contiguous Partial Warp Reduce (argument value 1):
///   This algorithm assumes that only a *contiguous* subset of lanes
///   are active.  This happens for the last warp in a parallel region
///   when the user specified num_threads is not an integer multiple of
///   32.  This contiguous subset always starts with the zeroth lane.
/// Partial Warp Reduce (argument value 2):
///   This algorithm gathers data from any number of lanes at any position.
/// All reduced values are stored in the lowest possible lane.  The set
/// of problems every algorithm addresses is a super set of those
/// addressable by algorithms with a lower version number.  Overhead
/// increases as algorithm version increases.
///
/// Terminology
/// Reduce element:
///   Reduce element refers to the individual data field with primitive
///   data types to be combined and reduced across threads.
/// Reduce list:
///   Reduce list refers to a collection of local, thread-private
///   reduce elements.
/// Remote Reduce list:
///   Remote Reduce list refers to a collection of remote (relative to
///   the current thread) reduce elements.
///
/// We distinguish between three states of threads that are important to
/// the implementation of this function.
/// Alive threads:
///   Threads in a warp executing the SIMT instruction, as distinguished from
///   threads that are inactive due to divergent control flow.
/// Active threads:
///   The minimal set of threads that has to be alive upon entry to this
///   function.  The computation is correct iff active threads are alive.
///   Some threads are alive but they are not active because they do not
///   contribute to the computation in any useful manner.  Turning them off
///   may introduce control flow overheads without any tangible benefits.
/// Effective threads:
///   In order to comply with the argument requirements of the shuffle
///   function, we must keep all lanes holding data alive.  But at most
///   half of them perform value aggregation; we refer to this half of
///   threads as effective. The other half is simply handing off their
///   data.
///
/// Procedure
/// Value shuffle:
///   In this step active threads transfer data from higher lane positions
///   in the warp to lower lane positions, creating Remote Reduce list.
/// Value aggregation:
///   In this step, effective threads combine their thread local Reduce list
///   with Remote Reduce list and store the result in the thread local
///   Reduce list.
/// Value copy:
///   In this step, we deal with the assumption made by algorithm 2
///   (i.e. contiguity assumption).  When we have an odd number of lanes
///   active, say 2k+1, only k threads will be effective and therefore k
///   new values will be produced.  However, the Reduce list owned by the
///   (2k+1)th thread is ignored in the value aggregation.  Therefore
///   we copy the Reduce list from the (2k+1)th lane to (k+1)th lane so
///   that the contiguity assumption still holds.
static llvm::Function *emitShuffleAndReduceFunction(
    CodeGenModule &CGM, ArrayRef<const Expr *> Privates,
    QualType ReductionArrayTy, llvm::Function *ReduceFn, SourceLocation Loc) {
  ASTContext &C = CGM.getContext();

  // Thread local Reduce list used to host the values of data to be reduced.
  ImplicitParamDecl ReduceListArg(C, /*DC=*/nullptr, Loc, /*Id=*/nullptr,
                                  C.VoidPtrTy, ImplicitParamDecl::Other);
  // Current lane id; could be logical.
  ImplicitParamDecl LaneIDArg(C, /*DC=*/nullptr, Loc, /*Id=*/nullptr, C.ShortTy,
                              ImplicitParamDecl::Other);
  // Offset of the remote source lane relative to the current lane.
  ImplicitParamDecl RemoteLaneOffsetArg(C, /*DC=*/nullptr, Loc, /*Id=*/nullptr,
                                        C.ShortTy, ImplicitParamDecl::Other);
  // Algorithm version.  This is expected to be known at compile time.
  ImplicitParamDecl AlgoVerArg(C, /*DC=*/nullptr, Loc, /*Id=*/nullptr,
                               C.ShortTy, ImplicitParamDecl::Other);
  FunctionArgList Args;
  Args.push_back(&ReduceListArg);
  Args.push_back(&LaneIDArg);
  Args.push_back(&RemoteLaneOffsetArg);
  Args.push_back(&AlgoVerArg);

  const CGFunctionInfo &CGFI =
      CGM.getTypes().arrangeBuiltinFunctionDeclaration(C.VoidTy, Args);
  auto *Fn = llvm::Function::Create(
      CGM.getTypes().GetFunctionType(CGFI), llvm::GlobalValue::InternalLinkage,
      "_omp_reduction_shuffle_and_reduce_func", &CGM.getModule());
  CGM.SetInternalFunctionAttributes(GlobalDecl(), Fn, CGFI);
  Fn->setDoesNotRecurse();

  CodeGenFunction CGF(CGM);
  CGF.StartFunction(GlobalDecl(), C.VoidTy, Fn, CGFI, Args, Loc, Loc);

  CGBuilderTy &Bld = CGF.Builder;

  Address AddrReduceListArg = CGF.GetAddrOfLocalVar(&ReduceListArg);
  llvm::Type *ElemTy = CGF.ConvertTypeForMem(ReductionArrayTy);
  Address LocalReduceList(
      Bld.CreatePointerBitCastOrAddrSpaceCast(
          CGF.EmitLoadOfScalar(AddrReduceListArg, /*Volatile=*/false,
                               C.VoidPtrTy, SourceLocation()),
          ElemTy->getPointerTo()),
      ElemTy, CGF.getPointerAlign());

  Address AddrLaneIDArg = CGF.GetAddrOfLocalVar(&LaneIDArg);
  llvm::Value *LaneIDArgVal = CGF.EmitLoadOfScalar(
      AddrLaneIDArg, /*Volatile=*/false, C.ShortTy, SourceLocation());

  Address AddrRemoteLaneOffsetArg = CGF.GetAddrOfLocalVar(&RemoteLaneOffsetArg);
  llvm::Value *RemoteLaneOffsetArgVal = CGF.EmitLoadOfScalar(
      AddrRemoteLaneOffsetArg, /*Volatile=*/false, C.ShortTy, SourceLocation());

  Address AddrAlgoVerArg = CGF.GetAddrOfLocalVar(&AlgoVerArg);
  llvm::Value *AlgoVerArgVal = CGF.EmitLoadOfScalar(
      AddrAlgoVerArg, /*Volatile=*/false, C.ShortTy, SourceLocation());

  // Create a local thread-private variable to host the Reduce list
  // from a remote lane.
  Address RemoteReduceList =
      CGF.CreateMemTemp(ReductionArrayTy, ".omp.reduction.remote_reduce_list");

  // This loop iterates through the list of reduce elements and copies,
  // element by element, from a remote lane in the warp to RemoteReduceList,
  // hosted on the thread's stack.
  emitReductionListCopy(RemoteLaneToThread, CGF, ReductionArrayTy, Privates,
                        LocalReduceList, RemoteReduceList,
                        {/*RemoteLaneOffset=*/RemoteLaneOffsetArgVal,
                         /*ScratchpadIndex=*/nullptr,
                         /*ScratchpadWidth=*/nullptr});

  // The actions to be performed on the Remote Reduce list is dependent
  // on the algorithm version.
  //
  //  if (AlgoVer==0) || (AlgoVer==1 && (LaneId < Offset)) || (AlgoVer==2 &&
  //  LaneId % 2 == 0 && Offset > 0):
  //    do the reduction value aggregation
  //
  //  The thread local variable Reduce list is mutated in place to host the
  //  reduced data, which is the aggregated value produced from local and
  //  remote lanes.
  //
  //  Note that AlgoVer is expected to be a constant integer known at compile
  //  time.
  //  When AlgoVer==0, the first conjunction evaluates to true, making
  //    the entire predicate true during compile time.
  //  When AlgoVer==1, the second conjunction has only the second part to be
  //    evaluated during runtime.  Other conjunctions evaluates to false
  //    during compile time.
  //  When AlgoVer==2, the third conjunction has only the second part to be
  //    evaluated during runtime.  Other conjunctions evaluates to false
  //    during compile time.
  llvm::Value *CondAlgo0 = Bld.CreateIsNull(AlgoVerArgVal);

  llvm::Value *Algo1 = Bld.CreateICmpEQ(AlgoVerArgVal, Bld.getInt16(1));
  llvm::Value *CondAlgo1 = Bld.CreateAnd(
      Algo1, Bld.CreateICmpULT(LaneIDArgVal, RemoteLaneOffsetArgVal));

  llvm::Value *Algo2 = Bld.CreateICmpEQ(AlgoVerArgVal, Bld.getInt16(2));
  llvm::Value *CondAlgo2 = Bld.CreateAnd(
      Algo2, Bld.CreateIsNull(Bld.CreateAnd(LaneIDArgVal, Bld.getInt16(1))));
  CondAlgo2 = Bld.CreateAnd(
      CondAlgo2, Bld.CreateICmpSGT(RemoteLaneOffsetArgVal, Bld.getInt16(0)));

  llvm::Value *CondReduce = Bld.CreateOr(CondAlgo0, CondAlgo1);
  CondReduce = Bld.CreateOr(CondReduce, CondAlgo2);

  llvm::BasicBlock *ThenBB = CGF.createBasicBlock("then");
  llvm::BasicBlock *ElseBB = CGF.createBasicBlock("else");
  llvm::BasicBlock *MergeBB = CGF.createBasicBlock("ifcont");
  Bld.CreateCondBr(CondReduce, ThenBB, ElseBB);

  CGF.EmitBlock(ThenBB);
  // reduce_function(LocalReduceList, RemoteReduceList)
  llvm::Value *LocalReduceListPtr = Bld.CreatePointerBitCastOrAddrSpaceCast(
      LocalReduceList.getPointer(), CGF.VoidPtrTy);
  llvm::Value *RemoteReduceListPtr = Bld.CreatePointerBitCastOrAddrSpaceCast(
      RemoteReduceList.getPointer(), CGF.VoidPtrTy);
  CGM.getOpenMPRuntime().emitOutlinedFunctionCall(
      CGF, Loc, ReduceFn, {LocalReduceListPtr, RemoteReduceListPtr});
  Bld.CreateBr(MergeBB);

  CGF.EmitBlock(ElseBB);
  Bld.CreateBr(MergeBB);

  CGF.EmitBlock(MergeBB);

  // if (AlgoVer==1 && (LaneId >= Offset)) copy Remote Reduce list to local
  // Reduce list.
  Algo1 = Bld.CreateICmpEQ(AlgoVerArgVal, Bld.getInt16(1));
  llvm::Value *CondCopy = Bld.CreateAnd(
      Algo1, Bld.CreateICmpUGE(LaneIDArgVal, RemoteLaneOffsetArgVal));

  llvm::BasicBlock *CpyThenBB = CGF.createBasicBlock("then");
  llvm::BasicBlock *CpyElseBB = CGF.createBasicBlock("else");
  llvm::BasicBlock *CpyMergeBB = CGF.createBasicBlock("ifcont");
  Bld.CreateCondBr(CondCopy, CpyThenBB, CpyElseBB);

  CGF.EmitBlock(CpyThenBB);
  emitReductionListCopy(ThreadCopy, CGF, ReductionArrayTy, Privates,
                        RemoteReduceList, LocalReduceList);
  Bld.CreateBr(CpyMergeBB);

  CGF.EmitBlock(CpyElseBB);
  Bld.CreateBr(CpyMergeBB);

  CGF.EmitBlock(CpyMergeBB);

  CGF.FinishFunction();
  return Fn;
}

/// This function emits a helper that copies all the reduction variables from
/// the team into the provided global buffer for the reduction variables.
///
/// void list_to_global_copy_func(void *buffer, int Idx, void *reduce_data)
///   For all data entries D in reduce_data:
///     Copy local D to buffer.D[Idx]
static llvm::Value *emitListToGlobalCopyFunction(
    CodeGenModule &CGM, ArrayRef<const Expr *> Privates,
    QualType ReductionArrayTy, SourceLocation Loc,
    const RecordDecl *TeamReductionRec,
    const llvm::SmallDenseMap<const ValueDecl *, const FieldDecl *>
        &VarFieldMap) {
  ASTContext &C = CGM.getContext();

  // Buffer: global reduction buffer.
  ImplicitParamDecl BufferArg(C, /*DC=*/nullptr, Loc, /*Id=*/nullptr,
                              C.VoidPtrTy, ImplicitParamDecl::Other);
  // Idx: index of the buffer.
  ImplicitParamDecl IdxArg(C, /*DC=*/nullptr, Loc, /*Id=*/nullptr, C.IntTy,
                           ImplicitParamDecl::Other);
  // ReduceList: thread local Reduce list.
  ImplicitParamDecl ReduceListArg(C, /*DC=*/nullptr, Loc, /*Id=*/nullptr,
                                  C.VoidPtrTy, ImplicitParamDecl::Other);
  FunctionArgList Args;
  Args.push_back(&BufferArg);
  Args.push_back(&IdxArg);
  Args.push_back(&ReduceListArg);

  const CGFunctionInfo &CGFI =
      CGM.getTypes().arrangeBuiltinFunctionDeclaration(C.VoidTy, Args);
  auto *Fn = llvm::Function::Create(
      CGM.getTypes().GetFunctionType(CGFI), llvm::GlobalValue::InternalLinkage,
      "_omp_reduction_list_to_global_copy_func", &CGM.getModule());
  CGM.SetInternalFunctionAttributes(GlobalDecl(), Fn, CGFI);
  Fn->setDoesNotRecurse();
  CodeGenFunction CGF(CGM);
  CGF.StartFunction(GlobalDecl(), C.VoidTy, Fn, CGFI, Args, Loc, Loc);

  CGBuilderTy &Bld = CGF.Builder;

  Address AddrReduceListArg = CGF.GetAddrOfLocalVar(&ReduceListArg);
  Address AddrBufferArg = CGF.GetAddrOfLocalVar(&BufferArg);
  llvm::Type *ElemTy = CGF.ConvertTypeForMem(ReductionArrayTy);
  Address LocalReduceList(
      Bld.CreatePointerBitCastOrAddrSpaceCast(
          CGF.EmitLoadOfScalar(AddrReduceListArg, /*Volatile=*/false,
                               C.VoidPtrTy, Loc),
          ElemTy->getPointerTo()),
      ElemTy, CGF.getPointerAlign());
  QualType StaticTy = C.getRecordType(TeamReductionRec);
  llvm::Type *LLVMReductionsBufferTy =
      CGM.getTypes().ConvertTypeForMem(StaticTy);
  llvm::Value *BufferArrPtr = Bld.CreatePointerBitCastOrAddrSpaceCast(
      CGF.EmitLoadOfScalar(AddrBufferArg, /*Volatile=*/false, C.VoidPtrTy, Loc),
      LLVMReductionsBufferTy->getPointerTo());
  llvm::Value *Idxs[] = {llvm::ConstantInt::getNullValue(CGF.Int32Ty),
                         CGF.EmitLoadOfScalar(CGF.GetAddrOfLocalVar(&IdxArg),
                                              /*Volatile=*/false, C.IntTy,
                                              Loc)};
  unsigned Idx = 0;
  for (const Expr *Private : Privates) {
    // Reduce element = LocalReduceList[i]
    Address ElemPtrPtrAddr = Bld.CreateConstArrayGEP(LocalReduceList, Idx);
    llvm::Value *ElemPtrPtr = CGF.EmitLoadOfScalar(
        ElemPtrPtrAddr, /*Volatile=*/false, C.VoidPtrTy, SourceLocation());
    // elemptr = ((CopyType*)(elemptrptr)) + I
    ElemTy = CGF.ConvertTypeForMem(Private->getType());
    ElemPtrPtr = Bld.CreatePointerBitCastOrAddrSpaceCast(
        ElemPtrPtr, ElemTy->getPointerTo());
    Address ElemPtr =
        Address(ElemPtrPtr, ElemTy, C.getTypeAlignInChars(Private->getType()));
    const ValueDecl *VD = cast<DeclRefExpr>(Private)->getDecl();
    // Global = Buffer.VD[Idx];
    const FieldDecl *FD = VarFieldMap.lookup(VD);
    LValue GlobLVal = CGF.EmitLValueForField(
        CGF.MakeNaturalAlignAddrLValue(BufferArrPtr, StaticTy), FD);
    Address GlobAddr = GlobLVal.getAddress(CGF);
    llvm::Value *BufferPtr = Bld.CreateInBoundsGEP(GlobAddr.getElementType(),
                                                   GlobAddr.getPointer(), Idxs);
    GlobLVal.setAddress(Address(BufferPtr,
                                CGF.ConvertTypeForMem(Private->getType()),
                                GlobAddr.getAlignment()));
    switch (CGF.getEvaluationKind(Private->getType())) {
    case TEK_Scalar: {
      llvm::Value *V = CGF.EmitLoadOfScalar(
          ElemPtr, /*Volatile=*/false, Private->getType(), Loc,
          LValueBaseInfo(AlignmentSource::Type), TBAAAccessInfo());
      CGF.EmitStoreOfScalar(V, GlobLVal);
      break;
    }
    case TEK_Complex: {
      CodeGenFunction::ComplexPairTy V = CGF.EmitLoadOfComplex(
          CGF.MakeAddrLValue(ElemPtr, Private->getType()), Loc);
      CGF.EmitStoreOfComplex(V, GlobLVal, /*isInit=*/false);
      break;
    }
    case TEK_Aggregate:
      CGF.EmitAggregateCopy(GlobLVal,
                            CGF.MakeAddrLValue(ElemPtr, Private->getType()),
                            Private->getType(), AggValueSlot::DoesNotOverlap);
      break;
    }
    ++Idx;
  }

  CGF.FinishFunction();
  return Fn;
}

/// This function emits a helper that reduces all the reduction variables from
/// the team into the provided global buffer for the reduction variables.
///
/// void list_to_global_reduce_func(void *buffer, int Idx, void *reduce_data)
///  void *GlobPtrs[];
///  GlobPtrs[0] = (void*)&buffer.D0[Idx];
///  ...
///  GlobPtrs[N] = (void*)&buffer.DN[Idx];
///  reduce_function(GlobPtrs, reduce_data);
static llvm::Value *emitListToGlobalReduceFunction(
    CodeGenModule &CGM, ArrayRef<const Expr *> Privates,
    QualType ReductionArrayTy, SourceLocation Loc,
    const RecordDecl *TeamReductionRec,
    const llvm::SmallDenseMap<const ValueDecl *, const FieldDecl *>
        &VarFieldMap,
    llvm::Function *ReduceFn) {
  ASTContext &C = CGM.getContext();

  // Buffer: global reduction buffer.
  ImplicitParamDecl BufferArg(C, /*DC=*/nullptr, Loc, /*Id=*/nullptr,
                              C.VoidPtrTy, ImplicitParamDecl::Other);
  // Idx: index of the buffer.
  ImplicitParamDecl IdxArg(C, /*DC=*/nullptr, Loc, /*Id=*/nullptr, C.IntTy,
                           ImplicitParamDecl::Other);
  // ReduceList: thread local Reduce list.
  ImplicitParamDecl ReduceListArg(C, /*DC=*/nullptr, Loc, /*Id=*/nullptr,
                                  C.VoidPtrTy, ImplicitParamDecl::Other);
  FunctionArgList Args;
  Args.push_back(&BufferArg);
  Args.push_back(&IdxArg);
  Args.push_back(&ReduceListArg);

  const CGFunctionInfo &CGFI =
      CGM.getTypes().arrangeBuiltinFunctionDeclaration(C.VoidTy, Args);
  auto *Fn = llvm::Function::Create(
      CGM.getTypes().GetFunctionType(CGFI), llvm::GlobalValue::InternalLinkage,
      "_omp_reduction_list_to_global_reduce_func", &CGM.getModule());
  CGM.SetInternalFunctionAttributes(GlobalDecl(), Fn, CGFI);
  Fn->setDoesNotRecurse();
  CodeGenFunction CGF(CGM);
  CGF.StartFunction(GlobalDecl(), C.VoidTy, Fn, CGFI, Args, Loc, Loc);

  CGBuilderTy &Bld = CGF.Builder;

  Address AddrBufferArg = CGF.GetAddrOfLocalVar(&BufferArg);
  QualType StaticTy = C.getRecordType(TeamReductionRec);
  llvm::Type *LLVMReductionsBufferTy =
      CGM.getTypes().ConvertTypeForMem(StaticTy);
  llvm::Value *BufferArrPtr = Bld.CreatePointerBitCastOrAddrSpaceCast(
      CGF.EmitLoadOfScalar(AddrBufferArg, /*Volatile=*/false, C.VoidPtrTy, Loc),
      LLVMReductionsBufferTy->getPointerTo());

  // 1. Build a list of reduction variables.
  // void *RedList[<n>] = {<ReductionVars>[0], ..., <ReductionVars>[<n>-1]};
  Address ReductionList =
      CGF.CreateMemTemp(ReductionArrayTy, ".omp.reduction.red_list");
  auto IPriv = Privates.begin();
  llvm::Value *Idxs[] = {llvm::ConstantInt::getNullValue(CGF.Int32Ty),
                         CGF.EmitLoadOfScalar(CGF.GetAddrOfLocalVar(&IdxArg),
                                              /*Volatile=*/false, C.IntTy,
                                              Loc)};
  unsigned Idx = 0;
  for (unsigned I = 0, E = Privates.size(); I < E; ++I, ++IPriv, ++Idx) {
    Address Elem = CGF.Builder.CreateConstArrayGEP(ReductionList, Idx);
    // Global = Buffer.VD[Idx];
    const ValueDecl *VD = cast<DeclRefExpr>(*IPriv)->getDecl();
    const FieldDecl *FD = VarFieldMap.lookup(VD);
    LValue GlobLVal = CGF.EmitLValueForField(
        CGF.MakeNaturalAlignAddrLValue(BufferArrPtr, StaticTy), FD);
    Address GlobAddr = GlobLVal.getAddress(CGF);
    llvm::Value *BufferPtr = Bld.CreateInBoundsGEP(
        GlobAddr.getElementType(), GlobAddr.getPointer(), Idxs);
    llvm::Value *Ptr = CGF.EmitCastToVoidPtr(BufferPtr);
    CGF.EmitStoreOfScalar(Ptr, Elem, /*Volatile=*/false, C.VoidPtrTy);
    if ((*IPriv)->getType()->isVariablyModifiedType()) {
      // Store array size.
      ++Idx;
      Elem = CGF.Builder.CreateConstArrayGEP(ReductionList, Idx);
      llvm::Value *Size = CGF.Builder.CreateIntCast(
          CGF.getVLASize(
                 CGF.getContext().getAsVariableArrayType((*IPriv)->getType()))
              .NumElts,
          CGF.SizeTy, /*isSigned=*/false);
      CGF.Builder.CreateStore(CGF.Builder.CreateIntToPtr(Size, CGF.VoidPtrTy),
                              Elem);
    }
  }

  // Call reduce_function(GlobalReduceList, ReduceList)
  llvm::Value *GlobalReduceList =
      CGF.EmitCastToVoidPtr(ReductionList.getPointer());
  Address AddrReduceListArg = CGF.GetAddrOfLocalVar(&ReduceListArg);
  llvm::Value *ReducedPtr = CGF.EmitLoadOfScalar(
      AddrReduceListArg, /*Volatile=*/false, C.VoidPtrTy, Loc);
  CGM.getOpenMPRuntime().emitOutlinedFunctionCall(
      CGF, Loc, ReduceFn, {GlobalReduceList, ReducedPtr});
  CGF.FinishFunction();
  return Fn;
}

/// This function emits a helper that copies all the reduction variables from
/// the team into the provided global buffer for the reduction variables.
///
/// void list_to_global_copy_func(void *buffer, int Idx, void *reduce_data)
///   For all data entries D in reduce_data:
///     Copy buffer.D[Idx] to local D;
static llvm::Value *emitGlobalToListCopyFunction(
    CodeGenModule &CGM, ArrayRef<const Expr *> Privates,
    QualType ReductionArrayTy, SourceLocation Loc,
    const RecordDecl *TeamReductionRec,
    const llvm::SmallDenseMap<const ValueDecl *, const FieldDecl *>
        &VarFieldMap) {
  ASTContext &C = CGM.getContext();

  // Buffer: global reduction buffer.
  ImplicitParamDecl BufferArg(C, /*DC=*/nullptr, Loc, /*Id=*/nullptr,
                              C.VoidPtrTy, ImplicitParamDecl::Other);
  // Idx: index of the buffer.
  ImplicitParamDecl IdxArg(C, /*DC=*/nullptr, Loc, /*Id=*/nullptr, C.IntTy,
                           ImplicitParamDecl::Other);
  // ReduceList: thread local Reduce list.
  ImplicitParamDecl ReduceListArg(C, /*DC=*/nullptr, Loc, /*Id=*/nullptr,
                                  C.VoidPtrTy, ImplicitParamDecl::Other);
  FunctionArgList Args;
  Args.push_back(&BufferArg);
  Args.push_back(&IdxArg);
  Args.push_back(&ReduceListArg);

  const CGFunctionInfo &CGFI =
      CGM.getTypes().arrangeBuiltinFunctionDeclaration(C.VoidTy, Args);
  auto *Fn = llvm::Function::Create(
      CGM.getTypes().GetFunctionType(CGFI), llvm::GlobalValue::InternalLinkage,
      "_omp_reduction_global_to_list_copy_func", &CGM.getModule());
  CGM.SetInternalFunctionAttributes(GlobalDecl(), Fn, CGFI);
  Fn->setDoesNotRecurse();
  CodeGenFunction CGF(CGM);
  CGF.StartFunction(GlobalDecl(), C.VoidTy, Fn, CGFI, Args, Loc, Loc);

  CGBuilderTy &Bld = CGF.Builder;

  Address AddrReduceListArg = CGF.GetAddrOfLocalVar(&ReduceListArg);
  Address AddrBufferArg = CGF.GetAddrOfLocalVar(&BufferArg);
  llvm::Type *ElemTy = CGF.ConvertTypeForMem(ReductionArrayTy);
  Address LocalReduceList(
      Bld.CreatePointerBitCastOrAddrSpaceCast(
          CGF.EmitLoadOfScalar(AddrReduceListArg, /*Volatile=*/false,
                               C.VoidPtrTy, Loc),
          ElemTy->getPointerTo()),
      ElemTy, CGF.getPointerAlign());
  QualType StaticTy = C.getRecordType(TeamReductionRec);
  llvm::Type *LLVMReductionsBufferTy =
      CGM.getTypes().ConvertTypeForMem(StaticTy);
  llvm::Value *BufferArrPtr = Bld.CreatePointerBitCastOrAddrSpaceCast(
      CGF.EmitLoadOfScalar(AddrBufferArg, /*Volatile=*/false, C.VoidPtrTy, Loc),
      LLVMReductionsBufferTy->getPointerTo());

  llvm::Value *Idxs[] = {llvm::ConstantInt::getNullValue(CGF.Int32Ty),
                         CGF.EmitLoadOfScalar(CGF.GetAddrOfLocalVar(&IdxArg),
                                              /*Volatile=*/false, C.IntTy,
                                              Loc)};
  unsigned Idx = 0;
  for (const Expr *Private : Privates) {
    // Reduce element = LocalReduceList[i]
    Address ElemPtrPtrAddr = Bld.CreateConstArrayGEP(LocalReduceList, Idx);
    llvm::Value *ElemPtrPtr = CGF.EmitLoadOfScalar(
        ElemPtrPtrAddr, /*Volatile=*/false, C.VoidPtrTy, SourceLocation());
    // elemptr = ((CopyType*)(elemptrptr)) + I
    ElemTy = CGF.ConvertTypeForMem(Private->getType());
    ElemPtrPtr = Bld.CreatePointerBitCastOrAddrSpaceCast(
        ElemPtrPtr, ElemTy->getPointerTo());
    Address ElemPtr =
        Address(ElemPtrPtr, ElemTy, C.getTypeAlignInChars(Private->getType()));
    const ValueDecl *VD = cast<DeclRefExpr>(Private)->getDecl();
    // Global = Buffer.VD[Idx];
    const FieldDecl *FD = VarFieldMap.lookup(VD);
    LValue GlobLVal = CGF.EmitLValueForField(
        CGF.MakeNaturalAlignAddrLValue(BufferArrPtr, StaticTy), FD);
    Address GlobAddr = GlobLVal.getAddress(CGF);
    llvm::Value *BufferPtr = Bld.CreateInBoundsGEP(GlobAddr.getElementType(),
                                                   GlobAddr.getPointer(), Idxs);
    GlobLVal.setAddress(Address(BufferPtr,
                                CGF.ConvertTypeForMem(Private->getType()),
                                GlobAddr.getAlignment()));
    switch (CGF.getEvaluationKind(Private->getType())) {
    case TEK_Scalar: {
      llvm::Value *V = CGF.EmitLoadOfScalar(GlobLVal, Loc);
      CGF.EmitStoreOfScalar(V, ElemPtr, /*Volatile=*/false, Private->getType(),
                            LValueBaseInfo(AlignmentSource::Type),
                            TBAAAccessInfo());
      break;
    }
    case TEK_Complex: {
      CodeGenFunction::ComplexPairTy V = CGF.EmitLoadOfComplex(GlobLVal, Loc);
      CGF.EmitStoreOfComplex(V, CGF.MakeAddrLValue(ElemPtr, Private->getType()),
                             /*isInit=*/false);
      break;
    }
    case TEK_Aggregate:
      CGF.EmitAggregateCopy(CGF.MakeAddrLValue(ElemPtr, Private->getType()),
                            GlobLVal, Private->getType(),
                            AggValueSlot::DoesNotOverlap);
      break;
    }
    ++Idx;
  }

  CGF.FinishFunction();
  return Fn;
}

/// This function emits a helper that reduces all the reduction variables from
/// the team into the provided global buffer for the reduction variables.
///
/// void global_to_list_reduce_func(void *buffer, int Idx, void *reduce_data)
///  void *GlobPtrs[];
///  GlobPtrs[0] = (void*)&buffer.D0[Idx];
///  ...
///  GlobPtrs[N] = (void*)&buffer.DN[Idx];
///  reduce_function(reduce_data, GlobPtrs);
static llvm::Value *emitGlobalToListReduceFunction(
    CodeGenModule &CGM, ArrayRef<const Expr *> Privates,
    QualType ReductionArrayTy, SourceLocation Loc,
    const RecordDecl *TeamReductionRec,
    const llvm::SmallDenseMap<const ValueDecl *, const FieldDecl *>
        &VarFieldMap,
    llvm::Function *ReduceFn) {
  ASTContext &C = CGM.getContext();

  // Buffer: global reduction buffer.
  ImplicitParamDecl BufferArg(C, /*DC=*/nullptr, Loc, /*Id=*/nullptr,
                              C.VoidPtrTy, ImplicitParamDecl::Other);
  // Idx: index of the buffer.
  ImplicitParamDecl IdxArg(C, /*DC=*/nullptr, Loc, /*Id=*/nullptr, C.IntTy,
                           ImplicitParamDecl::Other);
  // ReduceList: thread local Reduce list.
  ImplicitParamDecl ReduceListArg(C, /*DC=*/nullptr, Loc, /*Id=*/nullptr,
                                  C.VoidPtrTy, ImplicitParamDecl::Other);
  FunctionArgList Args;
  Args.push_back(&BufferArg);
  Args.push_back(&IdxArg);
  Args.push_back(&ReduceListArg);

  const CGFunctionInfo &CGFI =
      CGM.getTypes().arrangeBuiltinFunctionDeclaration(C.VoidTy, Args);
  auto *Fn = llvm::Function::Create(
      CGM.getTypes().GetFunctionType(CGFI), llvm::GlobalValue::InternalLinkage,
      "_omp_reduction_global_to_list_reduce_func", &CGM.getModule());
  CGM.SetInternalFunctionAttributes(GlobalDecl(), Fn, CGFI);
  Fn->setDoesNotRecurse();
  CodeGenFunction CGF(CGM);
  CGF.StartFunction(GlobalDecl(), C.VoidTy, Fn, CGFI, Args, Loc, Loc);

  CGBuilderTy &Bld = CGF.Builder;

  Address AddrBufferArg = CGF.GetAddrOfLocalVar(&BufferArg);
  QualType StaticTy = C.getRecordType(TeamReductionRec);
  llvm::Type *LLVMReductionsBufferTy =
      CGM.getTypes().ConvertTypeForMem(StaticTy);
  llvm::Value *BufferArrPtr = Bld.CreatePointerBitCastOrAddrSpaceCast(
      CGF.EmitLoadOfScalar(AddrBufferArg, /*Volatile=*/false, C.VoidPtrTy, Loc),
      LLVMReductionsBufferTy->getPointerTo());

  // 1. Build a list of reduction variables.
  // void *RedList[<n>] = {<ReductionVars>[0], ..., <ReductionVars>[<n>-1]};
  Address ReductionList =
      CGF.CreateMemTemp(ReductionArrayTy, ".omp.reduction.red_list");
  auto IPriv = Privates.begin();
  llvm::Value *Idxs[] = {llvm::ConstantInt::getNullValue(CGF.Int32Ty),
                         CGF.EmitLoadOfScalar(CGF.GetAddrOfLocalVar(&IdxArg),
                                              /*Volatile=*/false, C.IntTy,
                                              Loc)};
  unsigned Idx = 0;
  for (unsigned I = 0, E = Privates.size(); I < E; ++I, ++IPriv, ++Idx) {
    Address Elem = CGF.Builder.CreateConstArrayGEP(ReductionList, Idx);
    // Global = Buffer.VD[Idx];
    const ValueDecl *VD = cast<DeclRefExpr>(*IPriv)->getDecl();
    const FieldDecl *FD = VarFieldMap.lookup(VD);
    LValue GlobLVal = CGF.EmitLValueForField(
        CGF.MakeNaturalAlignAddrLValue(BufferArrPtr, StaticTy), FD);
    Address GlobAddr = GlobLVal.getAddress(CGF);
    llvm::Value *BufferPtr = Bld.CreateInBoundsGEP(
        GlobAddr.getElementType(), GlobAddr.getPointer(), Idxs);
    llvm::Value *Ptr = CGF.EmitCastToVoidPtr(BufferPtr);
    CGF.EmitStoreOfScalar(Ptr, Elem, /*Volatile=*/false, C.VoidPtrTy);
    if ((*IPriv)->getType()->isVariablyModifiedType()) {
      // Store array size.
      ++Idx;
      Elem = CGF.Builder.CreateConstArrayGEP(ReductionList, Idx);
      llvm::Value *Size = CGF.Builder.CreateIntCast(
          CGF.getVLASize(
                 CGF.getContext().getAsVariableArrayType((*IPriv)->getType()))
              .NumElts,
          CGF.SizeTy, /*isSigned=*/false);
      CGF.Builder.CreateStore(CGF.Builder.CreateIntToPtr(Size, CGF.VoidPtrTy),
                              Elem);
    }
  }

  // Call reduce_function(ReduceList, GlobalReduceList)
  llvm::Value *GlobalReduceList =
      CGF.EmitCastToVoidPtr(ReductionList.getPointer());
  Address AddrReduceListArg = CGF.GetAddrOfLocalVar(&ReduceListArg);
  llvm::Value *ReducedPtr = CGF.EmitLoadOfScalar(
      AddrReduceListArg, /*Volatile=*/false, C.VoidPtrTy, Loc);
  CGM.getOpenMPRuntime().emitOutlinedFunctionCall(
      CGF, Loc, ReduceFn, {ReducedPtr, GlobalReduceList});
  CGF.FinishFunction();
  return Fn;
}

///
/// Design of OpenMP reductions on the GPU
///
/// Consider a typical OpenMP program with one or more reduction
/// clauses:
///
/// float foo;
/// double bar;
/// #pragma omp target teams distribute parallel for \
///             reduction(+:foo) reduction(*:bar)
/// for (int i = 0; i < N; i++) {
///   foo += A[i]; bar *= B[i];
/// }
///
/// where 'foo' and 'bar' are reduced across all OpenMP threads in
/// all teams.  In our OpenMP implementation on the NVPTX device an
/// OpenMP team is mapped to a CUDA threadblock and OpenMP threads
/// within a team are mapped to CUDA threads within a threadblock.
/// Our goal is to efficiently aggregate values across all OpenMP
/// threads such that:
///
///   - the compiler and runtime are logically concise, and
///   - the reduction is performed efficiently in a hierarchical
///     manner as follows: within OpenMP threads in the same warp,
///     across warps in a threadblock, and finally across teams on
///     the NVPTX device.
///
/// Introduction to Decoupling
///
/// We would like to decouple the compiler and the runtime so that the
/// latter is ignorant of the reduction variables (number, data types)
/// and the reduction operators.  This allows a simpler interface
/// and implementation while still attaining good performance.
///
/// Pseudocode for the aforementioned OpenMP program generated by the
/// compiler is as follows:
///
/// 1. Create private copies of reduction variables on each OpenMP
///    thread: 'foo_private', 'bar_private'
/// 2. Each OpenMP thread reduces the chunk of 'A' and 'B' assigned
///    to it and writes the result in 'foo_private' and 'bar_private'
///    respectively.
/// 3. Call the OpenMP runtime on the GPU to reduce within a team
///    and store the result on the team master:
///
///     __kmpc_nvptx_parallel_reduce_nowait_v2(...,
///        reduceData, shuffleReduceFn, interWarpCpyFn)
///
///     where:
///       struct ReduceData {
///         double *foo;
///         double *bar;
///       } reduceData
///       reduceData.foo = &foo_private
///       reduceData.bar = &bar_private
///
///     'shuffleReduceFn' and 'interWarpCpyFn' are pointers to two
///     auxiliary functions generated by the compiler that operate on
///     variables of type 'ReduceData'.  They aid the runtime perform
///     algorithmic steps in a data agnostic manner.
///
///     'shuffleReduceFn' is a pointer to a function that reduces data
///     of type 'ReduceData' across two OpenMP threads (lanes) in the
///     same warp.  It takes the following arguments as input:
///
///     a. variable of type 'ReduceData' on the calling lane,
///     b. its lane_id,
///     c. an offset relative to the current lane_id to generate a
///        remote_lane_id.  The remote lane contains the second
///        variable of type 'ReduceData' that is to be reduced.
///     d. an algorithm version parameter determining which reduction
///        algorithm to use.
///
///     'shuffleReduceFn' retrieves data from the remote lane using
///     efficient GPU shuffle intrinsics and reduces, using the
///     algorithm specified by the 4th parameter, the two operands
///     element-wise.  The result is written to the first operand.
///
///     Different reduction algorithms are implemented in different
///     runtime functions, all calling 'shuffleReduceFn' to perform
///     the essential reduction step.  Therefore, based on the 4th
///     parameter, this function behaves slightly differently to
///     cooperate with the runtime to ensure correctness under
///     different circumstances.
///
///     'InterWarpCpyFn' is a pointer to a function that transfers
///     reduced variables across warps.  It tunnels, through CUDA
///     shared memory, the thread-private data of type 'ReduceData'
///     from lane 0 of each warp to a lane in the first warp.
/// 4. Call the OpenMP runtime on the GPU to reduce across teams.
///    The last team writes the global reduced value to memory.
///
///     ret = __kmpc_nvptx_teams_reduce_nowait(...,
///             reduceData, shuffleReduceFn, interWarpCpyFn,
///             scratchpadCopyFn, loadAndReduceFn)
///
///     'scratchpadCopyFn' is a helper that stores reduced
///     data from the team master to a scratchpad array in
///     global memory.
///
///     'loadAndReduceFn' is a helper that loads data from
///     the scratchpad array and reduces it with the input
///     operand.
///
///     These compiler generated functions hide address
///     calculation and alignment information from the runtime.
/// 5. if ret == 1:
///     The team master of the last team stores the reduced
///     result to the globals in memory.
///     foo += reduceData.foo; bar *= reduceData.bar
///
///
/// Warp Reduction Algorithms
///
/// On the warp level, we have three algorithms implemented in the
/// OpenMP runtime depending on the number of active lanes:
///
/// Full Warp Reduction
///
/// The reduce algorithm within a warp where all lanes are active
/// is implemented in the runtime as follows:
///
/// full_warp_reduce(void *reduce_data,
///                  kmp_ShuffleReductFctPtr ShuffleReduceFn) {
///   for (int offset = WARPSIZE/2; offset > 0; offset /= 2)
///     ShuffleReduceFn(reduce_data, 0, offset, 0);
/// }
///
/// The algorithm completes in log(2, WARPSIZE) steps.
///
/// 'ShuffleReduceFn' is used here with lane_id set to 0 because it is
/// not used therefore we save instructions by not retrieving lane_id
/// from the corresponding special registers.  The 4th parameter, which
/// represents the version of the algorithm being used, is set to 0 to
/// signify full warp reduction.
///
/// In this version, 'ShuffleReduceFn' behaves, per element, as follows:
///
/// #reduce_elem refers to an element in the local lane's data structure
/// #remote_elem is retrieved from a remote lane
/// remote_elem = shuffle_down(reduce_elem, offset, WARPSIZE);
/// reduce_elem = reduce_elem REDUCE_OP remote_elem;
///
/// Contiguous Partial Warp Reduction
///
/// This reduce algorithm is used within a warp where only the first
/// 'n' (n <= WARPSIZE) lanes are active.  It is typically used when the
/// number of OpenMP threads in a parallel region is not a multiple of
/// WARPSIZE.  The algorithm is implemented in the runtime as follows:
///
/// void
/// contiguous_partial_reduce(void *reduce_data,
///                           kmp_ShuffleReductFctPtr ShuffleReduceFn,
///                           int size, int lane_id) {
///   int curr_size;
///   int offset;
///   curr_size = size;
///   mask = curr_size/2;
///   while (offset>0) {
///     ShuffleReduceFn(reduce_data, lane_id, offset, 1);
///     curr_size = (curr_size+1)/2;
///     offset = curr_size/2;
///   }
/// }
///
/// In this version, 'ShuffleReduceFn' behaves, per element, as follows:
///
/// remote_elem = shuffle_down(reduce_elem, offset, WARPSIZE);
/// if (lane_id < offset)
///     reduce_elem = reduce_elem REDUCE_OP remote_elem
/// else
///     reduce_elem = remote_elem
///
/// This algorithm assumes that the data to be reduced are located in a
/// contiguous subset of lanes starting from the first.  When there is
/// an odd number of active lanes, the data in the last lane is not
/// aggregated with any other lane's dat but is instead copied over.
///
/// Dispersed Partial Warp Reduction
///
/// This algorithm is used within a warp when any discontiguous subset of
/// lanes are active.  It is used to implement the reduction operation
/// across lanes in an OpenMP simd region or in a nested parallel region.
///
/// void
/// dispersed_partial_reduce(void *reduce_data,
///                          kmp_ShuffleReductFctPtr ShuffleReduceFn) {
///   int size, remote_id;
///   int logical_lane_id = number_of_active_lanes_before_me() * 2;
///   do {
///       remote_id = next_active_lane_id_right_after_me();
///       # the above function returns 0 of no active lane
///       # is present right after the current lane.
///       size = number_of_active_lanes_in_this_warp();
///       logical_lane_id /= 2;
///       ShuffleReduceFn(reduce_data, logical_lane_id,
///                       remote_id-1-threadIdx.x, 2);
///   } while (logical_lane_id % 2 == 0 && size > 1);
/// }
///
/// There is no assumption made about the initial state of the reduction.
/// Any number of lanes (>=1) could be active at any position.  The reduction
/// result is returned in the first active lane.
///
/// In this version, 'ShuffleReduceFn' behaves, per element, as follows:
///
/// remote_elem = shuffle_down(reduce_elem, offset, WARPSIZE);
/// if (lane_id % 2 == 0 && offset > 0)
///     reduce_elem = reduce_elem REDUCE_OP remote_elem
/// else
///     reduce_elem = remote_elem
///
///
/// Intra-Team Reduction
///
/// This function, as implemented in the runtime call
/// '__kmpc_nvptx_parallel_reduce_nowait_v2', aggregates data across OpenMP
/// threads in a team.  It first reduces within a warp using the
/// aforementioned algorithms.  We then proceed to gather all such
/// reduced values at the first warp.
///
/// The runtime makes use of the function 'InterWarpCpyFn', which copies
/// data from each of the "warp master" (zeroth lane of each warp, where
/// warp-reduced data is held) to the zeroth warp.  This step reduces (in
/// a mathematical sense) the problem of reduction across warp masters in
/// a block to the problem of warp reduction.
///
///
/// Inter-Team Reduction
///
/// Once a team has reduced its data to a single value, it is stored in
/// a global scratchpad array.  Since each team has a distinct slot, this
/// can be done without locking.
///
/// The last team to write to the scratchpad array proceeds to reduce the
/// scratchpad array.  One or more workers in the last team use the helper
/// 'loadAndReduceDataFn' to load and reduce values from the array, i.e.,
/// the k'th worker reduces every k'th element.
///
/// Finally, a call is made to '__kmpc_nvptx_parallel_reduce_nowait_v2' to
/// reduce across workers and compute a globally reduced value.
///
void CGOpenMPRuntimeGPU::emitReduction(
    CodeGenFunction &CGF, SourceLocation Loc, ArrayRef<const Expr *> Privates,
    ArrayRef<const Expr *> LHSExprs, ArrayRef<const Expr *> RHSExprs,
    ArrayRef<const Expr *> ReductionOps, ReductionOptionsTy Options) {
  if (!CGF.HaveInsertPoint())
    return;

  bool ParallelReduction = isOpenMPParallelDirective(Options.ReductionKind);
#ifndef NDEBUG
  bool TeamsReduction = isOpenMPTeamsDirective(Options.ReductionKind);
#endif

  if (Options.SimpleReduction) {
    assert(!TeamsReduction && !ParallelReduction &&
           "Invalid reduction selection in emitReduction.");
    CGOpenMPRuntime::emitReduction(CGF, Loc, Privates, LHSExprs, RHSExprs,
                                   ReductionOps, Options);
    return;
  }

  assert((TeamsReduction || ParallelReduction) &&
         "Invalid reduction selection in emitReduction.");

  // Build res = __kmpc_reduce{_nowait}(<gtid>, <n>, sizeof(RedList),
  // RedList, shuffle_reduce_func, interwarp_copy_func);
  // or
  // Build res = __kmpc_reduce_teams_nowait_simple(<loc>, <gtid>, <lck>);
  llvm::Value *RTLoc = emitUpdateLocation(CGF, Loc);
  llvm::Value *ThreadId = getThreadID(CGF, Loc);

  llvm::Value *Res;
  ASTContext &C = CGM.getContext();
  // 1. Build a list of reduction variables.
  // void *RedList[<n>] = {<ReductionVars>[0], ..., <ReductionVars>[<n>-1]};
  auto Size = RHSExprs.size();
  for (const Expr *E : Privates) {
    if (E->getType()->isVariablyModifiedType())
      // Reserve place for array size.
      ++Size;
  }
  llvm::APInt ArraySize(/*unsigned int numBits=*/32, Size);
  QualType ReductionArrayTy =
      C.getConstantArrayType(C.VoidPtrTy, ArraySize, nullptr, ArrayType::Normal,
                             /*IndexTypeQuals=*/0);
  Address ReductionList =
      CGF.CreateMemTemp(ReductionArrayTy, ".omp.reduction.red_list");
  auto IPriv = Privates.begin();
  unsigned Idx = 0;
  for (unsigned I = 0, E = RHSExprs.size(); I < E; ++I, ++IPriv, ++Idx) {
    Address Elem = CGF.Builder.CreateConstArrayGEP(ReductionList, Idx);
    CGF.Builder.CreateStore(
        CGF.Builder.CreatePointerBitCastOrAddrSpaceCast(
            CGF.EmitLValue(RHSExprs[I]).getPointer(CGF), CGF.VoidPtrTy),
        Elem);
    if ((*IPriv)->getType()->isVariablyModifiedType()) {
      // Store array size.
      ++Idx;
      Elem = CGF.Builder.CreateConstArrayGEP(ReductionList, Idx);
      llvm::Value *Size = CGF.Builder.CreateIntCast(
          CGF.getVLASize(
                 CGF.getContext().getAsVariableArrayType((*IPriv)->getType()))
              .NumElts,
          CGF.SizeTy, /*isSigned=*/false);
      CGF.Builder.CreateStore(CGF.Builder.CreateIntToPtr(Size, CGF.VoidPtrTy),
                              Elem);
    }
  }

  llvm::Value *RL = CGF.Builder.CreatePointerBitCastOrAddrSpaceCast(
      ReductionList.getPointer(), CGF.VoidPtrTy);
  llvm::Function *ReductionFn =
      emitReductionFunction(Loc, CGF.ConvertTypeForMem(ReductionArrayTy),
                            Privates, LHSExprs, RHSExprs, ReductionOps);
  llvm::Value *ReductionArrayTySize = CGF.getTypeSize(ReductionArrayTy);
  llvm::Function *ShuffleAndReduceFn = emitShuffleAndReduceFunction(
      CGM, Privates, ReductionArrayTy, ReductionFn, Loc);
  llvm::Value *InterWarpCopyFn =
      emitInterWarpCopyFunction(CGM, Privates, ReductionArrayTy, Loc);

  if (ParallelReduction) {
    llvm::Value *Args[] = {RTLoc,
                           ThreadId,
                           CGF.Builder.getInt32(RHSExprs.size()),
                           ReductionArrayTySize,
                           RL,
                           ShuffleAndReduceFn,
                           InterWarpCopyFn};

    Res = CGF.EmitRuntimeCall(
        OMPBuilder.getOrCreateRuntimeFunction(
            CGM.getModule(), OMPRTL___kmpc_nvptx_parallel_reduce_nowait_v2),
        Args);
  } else {
    assert(TeamsReduction && "expected teams reduction.");
    llvm::SmallDenseMap<const ValueDecl *, const FieldDecl *> VarFieldMap;
    llvm::SmallVector<const ValueDecl *, 4> PrivatesReductions(Privates.size());
    int Cnt = 0;
    for (const Expr *DRE : Privates) {
      PrivatesReductions[Cnt] = cast<DeclRefExpr>(DRE)->getDecl();
      ++Cnt;
    }
    const RecordDecl *TeamReductionRec = ::buildRecordForGlobalizedVars(
        CGM.getContext(), PrivatesReductions, std::nullopt, VarFieldMap,
        C.getLangOpts().OpenMPCUDAReductionBufNum);
    TeamsReductions.push_back(TeamReductionRec);
    if (!KernelTeamsReductionPtr) {
      KernelTeamsReductionPtr = new llvm::GlobalVariable(
          CGM.getModule(), CGM.VoidPtrTy, /*isConstant=*/true,
          llvm::GlobalValue::InternalLinkage, nullptr,
          "_openmp_teams_reductions_buffer_$_$ptr");
    }
    llvm::Value *GlobalBufferPtr = CGF.EmitLoadOfScalar(
        Address(KernelTeamsReductionPtr, CGF.VoidPtrTy, CGM.getPointerAlign()),
        /*Volatile=*/false, C.getPointerType(C.VoidPtrTy), Loc);
    llvm::Value *GlobalToBufferCpyFn = ::emitListToGlobalCopyFunction(
        CGM, Privates, ReductionArrayTy, Loc, TeamReductionRec, VarFieldMap);
    llvm::Value *GlobalToBufferRedFn = ::emitListToGlobalReduceFunction(
        CGM, Privates, ReductionArrayTy, Loc, TeamReductionRec, VarFieldMap,
        ReductionFn);
    llvm::Value *BufferToGlobalCpyFn = ::emitGlobalToListCopyFunction(
        CGM, Privates, ReductionArrayTy, Loc, TeamReductionRec, VarFieldMap);
    llvm::Value *BufferToGlobalRedFn = ::emitGlobalToListReduceFunction(
        CGM, Privates, ReductionArrayTy, Loc, TeamReductionRec, VarFieldMap,
        ReductionFn);

    llvm::Value *Args[] = {
        RTLoc,
        ThreadId,
        GlobalBufferPtr,
        CGF.Builder.getInt32(C.getLangOpts().OpenMPCUDAReductionBufNum),
        RL,
        ShuffleAndReduceFn,
        InterWarpCopyFn,
        GlobalToBufferCpyFn,
        GlobalToBufferRedFn,
        BufferToGlobalCpyFn,
        BufferToGlobalRedFn};

    Res = CGF.EmitRuntimeCall(
        OMPBuilder.getOrCreateRuntimeFunction(
            CGM.getModule(), OMPRTL___kmpc_nvptx_teams_reduce_nowait_v2),
        Args);
  }

  // 5. Build if (res == 1)
  llvm::BasicBlock *ExitBB = CGF.createBasicBlock(".omp.reduction.done");
  llvm::BasicBlock *ThenBB = CGF.createBasicBlock(".omp.reduction.then");
  llvm::Value *Cond = CGF.Builder.CreateICmpEQ(
      Res, llvm::ConstantInt::get(CGM.Int32Ty, /*V=*/1));
  CGF.Builder.CreateCondBr(Cond, ThenBB, ExitBB);

  // 6. Build then branch: where we have reduced values in the master
  //    thread in each team.
  //    __kmpc_end_reduce{_nowait}(<gtid>);
  //    break;
  CGF.EmitBlock(ThenBB);

  // Add emission of __kmpc_end_reduce{_nowait}(<gtid>);
  auto &&CodeGen = [Privates, LHSExprs, RHSExprs, ReductionOps,
                    this](CodeGenFunction &CGF, PrePostActionTy &Action) {
    auto IPriv = Privates.begin();
    auto ILHS = LHSExprs.begin();
    auto IRHS = RHSExprs.begin();
    for (const Expr *E : ReductionOps) {
      emitSingleReductionCombiner(CGF, E, *IPriv, cast<DeclRefExpr>(*ILHS),
                                  cast<DeclRefExpr>(*IRHS));
      ++IPriv;
      ++ILHS;
      ++IRHS;
    }
  };
  llvm::Value *EndArgs[] = {ThreadId};
  RegionCodeGenTy RCG(CodeGen);
  NVPTXActionTy Action(
      nullptr, std::nullopt,
      OMPBuilder.getOrCreateRuntimeFunction(
          CGM.getModule(), OMPRTL___kmpc_nvptx_end_reduce_nowait),
      EndArgs);
  RCG.setAction(Action);
  RCG(CGF);
  // There is no need to emit line number for unconditional branch.
  (void)ApplyDebugLocation::CreateEmpty(CGF);
  CGF.EmitBlock(ExitBB, /*IsFinished=*/true);
}

const VarDecl *
CGOpenMPRuntimeGPU::translateParameter(const FieldDecl *FD,
                                       const VarDecl *NativeParam) const {
  if (!NativeParam->getType()->isReferenceType())
    return NativeParam;
  QualType ArgType = NativeParam->getType();
  QualifierCollector QC;
  const Type *NonQualTy = QC.strip(ArgType);
  QualType PointeeTy = cast<ReferenceType>(NonQualTy)->getPointeeType();
  if (const auto *Attr = FD->getAttr<OMPCaptureKindAttr>()) {
    if (Attr->getCaptureKind() == OMPC_map) {
      PointeeTy = CGM.getContext().getAddrSpaceQualType(PointeeTy,
                                                        LangAS::opencl_global);
    }
  }
  ArgType = CGM.getContext().getPointerType(PointeeTy);
  QC.addRestrict();
  enum { NVPTX_local_addr = 5 };
  QC.addAddressSpace(getLangASFromTargetAS(NVPTX_local_addr));
  ArgType = QC.apply(CGM.getContext(), ArgType);
  if (isa<ImplicitParamDecl>(NativeParam))
    return ImplicitParamDecl::Create(
        CGM.getContext(), /*DC=*/nullptr, NativeParam->getLocation(),
        NativeParam->getIdentifier(), ArgType, ImplicitParamDecl::Other);
  return ParmVarDecl::Create(
      CGM.getContext(),
      const_cast<DeclContext *>(NativeParam->getDeclContext()),
      NativeParam->getBeginLoc(), NativeParam->getLocation(),
      NativeParam->getIdentifier(), ArgType,
      /*TInfo=*/nullptr, SC_None, /*DefArg=*/nullptr);
}

Address
CGOpenMPRuntimeGPU::getParameterAddress(CodeGenFunction &CGF,
                                          const VarDecl *NativeParam,
                                          const VarDecl *TargetParam) const {
  assert(NativeParam != TargetParam &&
         NativeParam->getType()->isReferenceType() &&
         "Native arg must not be the same as target arg.");
  Address LocalAddr = CGF.GetAddrOfLocalVar(TargetParam);
  QualType NativeParamType = NativeParam->getType();
  QualifierCollector QC;
  const Type *NonQualTy = QC.strip(NativeParamType);
  QualType NativePointeeTy = cast<ReferenceType>(NonQualTy)->getPointeeType();
  unsigned NativePointeeAddrSpace =
      CGF.getTypes().getTargetAddressSpace(NativePointeeTy);
  QualType TargetTy = TargetParam->getType();
  llvm::Value *TargetAddr = CGF.EmitLoadOfScalar(
      LocalAddr, /*Volatile=*/false, TargetTy, SourceLocation());
  // First cast to generic.
  TargetAddr = CGF.Builder.CreatePointerBitCastOrAddrSpaceCast(
      TargetAddr, llvm::PointerType::getWithSamePointeeType(
          cast<llvm::PointerType>(TargetAddr->getType()), /*AddrSpace=*/0));
  // Cast from generic to native address space.
  TargetAddr = CGF.Builder.CreatePointerBitCastOrAddrSpaceCast(
      TargetAddr, llvm::PointerType::getWithSamePointeeType(
          cast<llvm::PointerType>(TargetAddr->getType()),
                                  NativePointeeAddrSpace));
  Address NativeParamAddr = CGF.CreateMemTemp(NativeParamType);
  CGF.EmitStoreOfScalar(TargetAddr, NativeParamAddr, /*Volatile=*/false,
                        NativeParamType);
  return NativeParamAddr;
}

void CGOpenMPRuntimeGPU::emitOutlinedFunctionCall(
    CodeGenFunction &CGF, SourceLocation Loc, llvm::FunctionCallee OutlinedFn,
    ArrayRef<llvm::Value *> Args) const {
  SmallVector<llvm::Value *, 4> TargetArgs;
  TargetArgs.reserve(Args.size());
  auto *FnType = OutlinedFn.getFunctionType();
  for (unsigned I = 0, E = Args.size(); I < E; ++I) {
    if (FnType->isVarArg() && FnType->getNumParams() <= I) {
      TargetArgs.append(std::next(Args.begin(), I), Args.end());
      break;
    }
    llvm::Type *TargetType = FnType->getParamType(I);
    llvm::Value *NativeArg = Args[I];
    if (!TargetType->isPointerTy()) {
      TargetArgs.emplace_back(NativeArg);
      continue;
    }
    llvm::Value *TargetArg = CGF.Builder.CreatePointerBitCastOrAddrSpaceCast(
        NativeArg, llvm::PointerType::getWithSamePointeeType(
            cast<llvm::PointerType>(NativeArg->getType()), /*AddrSpace*/ 0));
    TargetArgs.emplace_back(
        CGF.Builder.CreatePointerBitCastOrAddrSpaceCast(TargetArg, TargetType));
  }
  CGOpenMPRuntime::emitOutlinedFunctionCall(CGF, Loc, OutlinedFn, TargetArgs);
}

/// Emit function which wraps the outline parallel region
/// and controls the arguments which are passed to this function.
/// The wrapper ensures that the outlined function is called
/// with the correct arguments when data is shared.
llvm::Function *CGOpenMPRuntimeGPU::createParallelDataSharingWrapper(
    llvm::Function *OutlinedParallelFn, const OMPExecutableDirective &D) {
  ASTContext &Ctx = CGM.getContext();
  const auto &CS = *D.getCapturedStmt(OMPD_parallel);

  // Create a function that takes as argument the source thread.
  FunctionArgList WrapperArgs;
  QualType Int16QTy =
      Ctx.getIntTypeForBitwidth(/*DestWidth=*/16, /*Signed=*/false);
  QualType Int32QTy =
      Ctx.getIntTypeForBitwidth(/*DestWidth=*/32, /*Signed=*/false);
  ImplicitParamDecl ParallelLevelArg(Ctx, /*DC=*/nullptr, D.getBeginLoc(),
                                     /*Id=*/nullptr, Int16QTy,
                                     ImplicitParamDecl::Other);
  ImplicitParamDecl WrapperArg(Ctx, /*DC=*/nullptr, D.getBeginLoc(),
                               /*Id=*/nullptr, Int32QTy,
                               ImplicitParamDecl::Other);
  WrapperArgs.emplace_back(&ParallelLevelArg);
  WrapperArgs.emplace_back(&WrapperArg);

  const CGFunctionInfo &CGFI =
      CGM.getTypes().arrangeBuiltinFunctionDeclaration(Ctx.VoidTy, WrapperArgs);

  auto *Fn = llvm::Function::Create(
      CGM.getTypes().GetFunctionType(CGFI), llvm::GlobalValue::InternalLinkage,
      Twine(OutlinedParallelFn->getName(), "_wrapper"), &CGM.getModule());

  // Ensure we do not inline the function. This is trivially true for the ones
  // passed to __kmpc_fork_call but the ones calles in serialized regions
  // could be inlined. This is not a perfect but it is closer to the invariant
  // we want, namely, every data environment starts with a new function.
  // TODO: We should pass the if condition to the runtime function and do the
  //       handling there. Much cleaner code.
  Fn->addFnAttr(llvm::Attribute::NoInline);

  CGM.SetInternalFunctionAttributes(GlobalDecl(), Fn, CGFI);
  Fn->setLinkage(llvm::GlobalValue::InternalLinkage);

  Fn->setDoesNotRecurse();

  CodeGenFunction CGF(CGM, /*suppressNewContext=*/true);
  CGF.StartFunction(GlobalDecl(), Ctx.VoidTy, Fn, CGFI, WrapperArgs,
                    D.getBeginLoc(), D.getBeginLoc());

  const auto *RD = CS.getCapturedRecordDecl();
  auto CurField = RD->field_begin();

  Address ZeroAddr = CGF.CreateDefaultAlignTempAlloca(CGF.Int32Ty,
                                                      /*Name=*/".zero.addr");
  CGF.Builder.CreateStore(CGF.Builder.getInt32(/*C*/ 0), ZeroAddr);
  // Get the array of arguments.
  SmallVector<llvm::Value *, 8> Args;

  Args.emplace_back(CGF.GetAddrOfLocalVar(&WrapperArg).getPointer());
  Args.emplace_back(ZeroAddr.getPointer());

  CGBuilderTy &Bld = CGF.Builder;
  auto CI = CS.capture_begin();

  // Use global memory for data sharing.
  // Handle passing of global args to workers.
  Address GlobalArgs =
      CGF.CreateDefaultAlignTempAlloca(CGF.VoidPtrPtrTy, "global_args");
  llvm::Value *GlobalArgsPtr = GlobalArgs.getPointer();
  llvm::Value *DataSharingArgs[] = {GlobalArgsPtr};
  CGF.EmitRuntimeCall(OMPBuilder.getOrCreateRuntimeFunction(
                          CGM.getModule(), OMPRTL___kmpc_get_shared_variables),
                      DataSharingArgs);

  // Retrieve the shared variables from the list of references returned
  // by the runtime. Pass the variables to the outlined function.
  Address SharedArgListAddress = Address::invalid();
  if (CS.capture_size() > 0 ||
      isOpenMPLoopBoundSharingDirective(D.getDirectiveKind())) {
    SharedArgListAddress = CGF.EmitLoadOfPointer(
        GlobalArgs, CGF.getContext()
                        .getPointerType(CGF.getContext().VoidPtrTy)
                        .castAs<PointerType>());
  }
  unsigned Idx = 0;
  if (isOpenMPLoopBoundSharingDirective(D.getDirectiveKind())) {
    Address Src = Bld.CreateConstInBoundsGEP(SharedArgListAddress, Idx);
    Address TypedAddress = Bld.CreatePointerBitCastOrAddrSpaceCast(
        Src, CGF.SizeTy->getPointerTo(), CGF.SizeTy);
    llvm::Value *LB = CGF.EmitLoadOfScalar(
        TypedAddress,
        /*Volatile=*/false,
        CGF.getContext().getPointerType(CGF.getContext().getSizeType()),
        cast<OMPLoopDirective>(D).getLowerBoundVariable()->getExprLoc());
    Args.emplace_back(LB);
    ++Idx;
    Src = Bld.CreateConstInBoundsGEP(SharedArgListAddress, Idx);
    TypedAddress = Bld.CreatePointerBitCastOrAddrSpaceCast(
        Src, CGF.SizeTy->getPointerTo(), CGF.SizeTy);
    llvm::Value *UB = CGF.EmitLoadOfScalar(
        TypedAddress,
        /*Volatile=*/false,
        CGF.getContext().getPointerType(CGF.getContext().getSizeType()),
        cast<OMPLoopDirective>(D).getUpperBoundVariable()->getExprLoc());
    Args.emplace_back(UB);
    ++Idx;
  }
  if (CS.capture_size() > 0) {
    ASTContext &CGFContext = CGF.getContext();
    for (unsigned I = 0, E = CS.capture_size(); I < E; ++I, ++CI, ++CurField) {
      QualType ElemTy = CurField->getType();
      Address Src = Bld.CreateConstInBoundsGEP(SharedArgListAddress, I + Idx);
      Address TypedAddress = Bld.CreatePointerBitCastOrAddrSpaceCast(
          Src, CGF.ConvertTypeForMem(CGFContext.getPointerType(ElemTy)),
          CGF.ConvertTypeForMem(ElemTy));
      llvm::Value *Arg = CGF.EmitLoadOfScalar(TypedAddress,
                                              /*Volatile=*/false,
                                              CGFContext.getPointerType(ElemTy),
                                              CI->getLocation());
      if (CI->capturesVariableByCopy() &&
          !CI->getCapturedVar()->getType()->isAnyPointerType()) {
        Arg = castValueToType(CGF, Arg, ElemTy, CGFContext.getUIntPtrType(),
                              CI->getLocation());
      }
      Args.emplace_back(Arg);
    }
  }

  emitOutlinedFunctionCall(CGF, D.getBeginLoc(), OutlinedParallelFn, Args);
  CGF.FinishFunction();
  return Fn;
}

void CGOpenMPRuntimeGPU::emitFunctionProlog(CodeGenFunction &CGF,
                                              const Decl *D) {
  if (getDataSharingMode(CGM) != CGOpenMPRuntimeGPU::Generic)
    return;

  assert(D && "Expected function or captured|block decl.");
  assert(FunctionGlobalizedDecls.count(CGF.CurFn) == 0 &&
         "Function is registered already.");
  assert((!TeamAndReductions.first || TeamAndReductions.first == D) &&
         "Team is set but not processed.");
  const Stmt *Body = nullptr;
  bool NeedToDelayGlobalization = false;
  if (const auto *FD = dyn_cast<FunctionDecl>(D)) {
    Body = FD->getBody();
  } else if (const auto *BD = dyn_cast<BlockDecl>(D)) {
    Body = BD->getBody();
  } else if (const auto *CD = dyn_cast<CapturedDecl>(D)) {
    Body = CD->getBody();
    NeedToDelayGlobalization = CGF.CapturedStmtInfo->getKind() == CR_OpenMP;
    if (NeedToDelayGlobalization &&
        getExecutionMode() == CGOpenMPRuntimeGPU::EM_SPMD)
      return;
  }
  if (!Body)
    return;
  CheckVarsEscapingDeclContext VarChecker(CGF, TeamAndReductions.second);
  VarChecker.Visit(Body);
  const RecordDecl *GlobalizedVarsRecord =
      VarChecker.getGlobalizedRecord(IsInTTDRegion);
  TeamAndReductions.first = nullptr;
  TeamAndReductions.second.clear();
  ArrayRef<const ValueDecl *> EscapedVariableLengthDecls =
      VarChecker.getEscapedVariableLengthDecls();
  if (!GlobalizedVarsRecord && EscapedVariableLengthDecls.empty())
    return;
  auto I = FunctionGlobalizedDecls.try_emplace(CGF.CurFn).first;
  I->getSecond().MappedParams =
      std::make_unique<CodeGenFunction::OMPMapVars>();
  I->getSecond().EscapedParameters.insert(
      VarChecker.getEscapedParameters().begin(),
      VarChecker.getEscapedParameters().end());
  I->getSecond().EscapedVariableLengthDecls.append(
      EscapedVariableLengthDecls.begin(), EscapedVariableLengthDecls.end());
  DeclToAddrMapTy &Data = I->getSecond().LocalVarData;
  for (const ValueDecl *VD : VarChecker.getEscapedDecls()) {
    assert(VD->isCanonicalDecl() && "Expected canonical declaration");
    Data.insert(std::make_pair(VD, MappedVarData()));
  }
  if (!NeedToDelayGlobalization) {
    emitGenericVarsProlog(CGF, D->getBeginLoc(), /*WithSPMDCheck=*/true);
    struct GlobalizationScope final : EHScopeStack::Cleanup {
      GlobalizationScope() = default;

      void Emit(CodeGenFunction &CGF, Flags flags) override {
        static_cast<CGOpenMPRuntimeGPU &>(CGF.CGM.getOpenMPRuntime())
            .emitGenericVarsEpilog(CGF, /*WithSPMDCheck=*/true);
      }
    };
    CGF.EHStack.pushCleanup<GlobalizationScope>(NormalAndEHCleanup);
  }
}

Address CGOpenMPRuntimeGPU::getAddressOfLocalVariable(CodeGenFunction &CGF,
                                                        const VarDecl *VD) {
  if (VD && VD->hasAttr<OMPAllocateDeclAttr>()) {
    const auto *A = VD->getAttr<OMPAllocateDeclAttr>();
    auto AS = LangAS::Default;
    switch (A->getAllocatorType()) {
      // Use the default allocator here as by default local vars are
      // threadlocal.
    case OMPAllocateDeclAttr::OMPNullMemAlloc:
    case OMPAllocateDeclAttr::OMPDefaultMemAlloc:
    case OMPAllocateDeclAttr::OMPThreadMemAlloc:
    case OMPAllocateDeclAttr::OMPHighBWMemAlloc:
    case OMPAllocateDeclAttr::OMPLowLatMemAlloc:
      // Follow the user decision - use default allocation.
      return Address::invalid();
    case OMPAllocateDeclAttr::OMPUserDefinedMemAlloc:
      // TODO: implement aupport for user-defined allocators.
      return Address::invalid();
    case OMPAllocateDeclAttr::OMPConstMemAlloc:
      AS = LangAS::cuda_constant;
      break;
    case OMPAllocateDeclAttr::OMPPTeamMemAlloc:
      AS = LangAS::cuda_shared;
      break;
    case OMPAllocateDeclAttr::OMPLargeCapMemAlloc:
    case OMPAllocateDeclAttr::OMPCGroupMemAlloc:
      break;
    }
    llvm::Type *VarTy = CGF.ConvertTypeForMem(VD->getType());
    auto *GV = new llvm::GlobalVariable(
        CGM.getModule(), VarTy, /*isConstant=*/false,
        llvm::GlobalValue::InternalLinkage, llvm::Constant::getNullValue(VarTy),
        VD->getName(),
        /*InsertBefore=*/nullptr, llvm::GlobalValue::NotThreadLocal,
        CGM.getContext().getTargetAddressSpace(AS));
    CharUnits Align = CGM.getContext().getDeclAlign(VD);
    GV->setAlignment(Align.getAsAlign());
    return Address(
        CGF.Builder.CreatePointerBitCastOrAddrSpaceCast(
            GV, VarTy->getPointerTo(CGM.getContext().getTargetAddressSpace(
                    VD->getType().getAddressSpace()))),
        VarTy, Align);
  }

  if (getDataSharingMode(CGM) != CGOpenMPRuntimeGPU::Generic)
    return Address::invalid();

  VD = VD->getCanonicalDecl();
  auto I = FunctionGlobalizedDecls.find(CGF.CurFn);
  if (I == FunctionGlobalizedDecls.end())
    return Address::invalid();
  auto VDI = I->getSecond().LocalVarData.find(VD);
  if (VDI != I->getSecond().LocalVarData.end())
    return VDI->second.PrivateAddr;
  if (VD->hasAttrs()) {
    for (specific_attr_iterator<OMPReferencedVarAttr> IT(VD->attr_begin()),
         E(VD->attr_end());
         IT != E; ++IT) {
      auto VDI = I->getSecond().LocalVarData.find(
          cast<VarDecl>(cast<DeclRefExpr>(IT->getRef())->getDecl())
              ->getCanonicalDecl());
      if (VDI != I->getSecond().LocalVarData.end())
        return VDI->second.PrivateAddr;
    }
  }

  return Address::invalid();
}

void CGOpenMPRuntimeGPU::functionFinished(CodeGenFunction &CGF) {
  FunctionGlobalizedDecls.erase(CGF.CurFn);
  CGOpenMPRuntime::functionFinished(CGF);
}

void CGOpenMPRuntimeGPU::getDefaultDistScheduleAndChunk(
    CodeGenFunction &CGF, const OMPLoopDirective &S,
    OpenMPDistScheduleClauseKind &ScheduleKind,
    llvm::Value *&Chunk) const {
  auto &RT = static_cast<CGOpenMPRuntimeGPU &>(CGF.CGM.getOpenMPRuntime());
  if (getExecutionMode() == CGOpenMPRuntimeGPU::EM_SPMD) {
    ScheduleKind = OMPC_DIST_SCHEDULE_static;
    Chunk = CGF.EmitScalarConversion(
        RT.getGPUNumThreads(CGF),
        CGF.getContext().getIntTypeForBitwidth(32, /*Signed=*/0),
        S.getIterationVariable()->getType(), S.getBeginLoc());
    return;
  }
  CGOpenMPRuntime::getDefaultDistScheduleAndChunk(
      CGF, S, ScheduleKind, Chunk);
}

void CGOpenMPRuntimeGPU::getDefaultScheduleAndChunk(
    CodeGenFunction &CGF, const OMPLoopDirective &S,
    OpenMPScheduleClauseKind &ScheduleKind,
    const Expr *&ChunkExpr) const {
  ScheduleKind = OMPC_SCHEDULE_static;
  // Chunk size is 1 in this case.
  llvm::APInt ChunkSize(32, 1);
  ChunkExpr = IntegerLiteral::Create(CGF.getContext(), ChunkSize,
      CGF.getContext().getIntTypeForBitwidth(32, /*Signed=*/0),
      SourceLocation());
}

void CGOpenMPRuntimeGPU::adjustTargetSpecificDataForLambdas(
    CodeGenFunction &CGF, const OMPExecutableDirective &D) const {
  assert(isOpenMPTargetExecutionDirective(D.getDirectiveKind()) &&
         " Expected target-based directive.");
  const CapturedStmt *CS = D.getCapturedStmt(OMPD_target);
  for (const CapturedStmt::Capture &C : CS->captures()) {
    // Capture variables captured by reference in lambdas for target-based
    // directives.
    if (!C.capturesVariable())
      continue;
    const VarDecl *VD = C.getCapturedVar();
    const auto *RD = VD->getType()
                         .getCanonicalType()
                         .getNonReferenceType()
                         ->getAsCXXRecordDecl();
    if (!RD || !RD->isLambda())
      continue;
    Address VDAddr = CGF.GetAddrOfLocalVar(VD);
    LValue VDLVal;
    if (VD->getType().getCanonicalType()->isReferenceType())
      VDLVal = CGF.EmitLoadOfReferenceLValue(VDAddr, VD->getType());
    else
      VDLVal = CGF.MakeAddrLValue(
          VDAddr, VD->getType().getCanonicalType().getNonReferenceType());
    llvm::DenseMap<const ValueDecl *, FieldDecl *> Captures;
    FieldDecl *ThisCapture = nullptr;
    RD->getCaptureFields(Captures, ThisCapture);
    if (ThisCapture && CGF.CapturedStmtInfo->isCXXThisExprCaptured()) {
      LValue ThisLVal =
          CGF.EmitLValueForFieldInitialization(VDLVal, ThisCapture);
      llvm::Value *CXXThis = CGF.LoadCXXThis();
      CGF.EmitStoreOfScalar(CXXThis, ThisLVal);
    }
    for (const LambdaCapture &LC : RD->captures()) {
      if (LC.getCaptureKind() != LCK_ByRef)
        continue;
      const ValueDecl *VD = LC.getCapturedVar();
      // FIXME: For now VD is always a VarDecl because OpenMP does not support
      //  capturing structured bindings in lambdas yet.
      if (!CS->capturesVariable(cast<VarDecl>(VD)))
        continue;
      auto It = Captures.find(VD);
      assert(It != Captures.end() && "Found lambda capture without field.");
      LValue VarLVal = CGF.EmitLValueForFieldInitialization(VDLVal, It->second);
      Address VDAddr = CGF.GetAddrOfLocalVar(cast<VarDecl>(VD));
      if (VD->getType().getCanonicalType()->isReferenceType())
        VDAddr = CGF.EmitLoadOfReferenceLValue(VDAddr,
                                               VD->getType().getCanonicalType())
                     .getAddress(CGF);
      CGF.EmitStoreOfScalar(VDAddr.getPointer(), VarLVal);
    }
  }
}

bool CGOpenMPRuntimeGPU::hasAllocateAttributeForGlobalVar(const VarDecl *VD,
                                                            LangAS &AS) {
  if (!VD || !VD->hasAttr<OMPAllocateDeclAttr>())
    return false;
  const auto *A = VD->getAttr<OMPAllocateDeclAttr>();
  switch(A->getAllocatorType()) {
  case OMPAllocateDeclAttr::OMPNullMemAlloc:
  case OMPAllocateDeclAttr::OMPDefaultMemAlloc:
  // Not supported, fallback to the default mem space.
  case OMPAllocateDeclAttr::OMPThreadMemAlloc:
  case OMPAllocateDeclAttr::OMPLargeCapMemAlloc:
  case OMPAllocateDeclAttr::OMPCGroupMemAlloc:
  case OMPAllocateDeclAttr::OMPHighBWMemAlloc:
  case OMPAllocateDeclAttr::OMPLowLatMemAlloc:
    AS = LangAS::Default;
    return true;
  case OMPAllocateDeclAttr::OMPConstMemAlloc:
    AS = LangAS::cuda_constant;
    return true;
  case OMPAllocateDeclAttr::OMPPTeamMemAlloc:
    AS = LangAS::cuda_shared;
    return true;
  case OMPAllocateDeclAttr::OMPUserDefinedMemAlloc:
    llvm_unreachable("Expected predefined allocator for the variables with the "
                     "static storage.");
  }
  return false;
}

// Get current CudaArch and ignore any unknown values
static CudaArch getCudaArch(CodeGenModule &CGM) {
  if (!CGM.getTarget().hasFeature("ptx") &&
      (CGM.getTriple().getArch() != llvm::Triple::amdgcn))
    return CudaArch::UNKNOWN;
  if (CGM.getTriple().isAMDGCN())
    return StringToCudaArch(CGM.getTarget().getTargetOpts().CPU);
  // FIXME: Can we always just return StringToCudaArch(...CPU) here?
  llvm::StringMap<bool> Features;
  CGM.getTarget().initFeatureMap(Features, CGM.getDiags(),
                                 CGM.getTarget().getTargetOpts().CPU,
                                 CGM.getTarget().getTargetOpts().Features);
  for (const auto &Feature : CGM.getTarget().getTargetOpts().FeatureMap) {
    if (Feature.getValue()) {
      CudaArch Arch = StringToCudaArch(Feature.getKey());
      if (Arch != CudaArch::UNKNOWN)
        return Arch;
    }
  }
  return CudaArch::UNKNOWN;
}

/// Check to see if target architecture supports unified addressing which is
/// a restriction for OpenMP requires clause "unified_shared_memory".
void CGOpenMPRuntimeGPU::processRequiresDirective(
    const OMPRequiresDecl *D) {
  for (const OMPClause *Clause : D->clauselists()) {
    if (Clause->getClauseKind() == OMPC_unified_shared_memory ||
        Clause->getClauseKind() == OMPC_unified_address) {
      CudaArch Arch = getCudaArch(CGM);
      switch (Arch) {
      case CudaArch::SM_20:
      case CudaArch::SM_21:
      case CudaArch::SM_30:
      case CudaArch::SM_32:
      case CudaArch::SM_35:
      case CudaArch::SM_37:
      case CudaArch::SM_50:
      case CudaArch::SM_52:
      case CudaArch::SM_53: {
        SmallString<256> Buffer;
        llvm::raw_svector_ostream Out(Buffer);
        Out << "Target architecture " << CudaArchToString(Arch)
            << " does not support unified addressing";
        CGM.Error(Clause->getBeginLoc(), Out.str());
        return;
      }
      case CudaArch::SM_60:
      case CudaArch::SM_61:
      case CudaArch::SM_62:
      case CudaArch::SM_70:
      case CudaArch::SM_72:
      case CudaArch::SM_75:
      case CudaArch::SM_80:
      case CudaArch::SM_86:
      case CudaArch::SM_87:
      case CudaArch::SM_89:
      case CudaArch::SM_90:
      case CudaArch::GFX600:
      case CudaArch::GFX601:
      case CudaArch::GFX602:
      case CudaArch::GFX700:
      case CudaArch::GFX701:
      case CudaArch::GFX702:
      case CudaArch::GFX703:
      case CudaArch::GFX704:
      case CudaArch::GFX705:
      case CudaArch::GFX801:
      case CudaArch::GFX802:
      case CudaArch::GFX803:
      case CudaArch::GFX805:
      case CudaArch::GFX810:
      case CudaArch::GFX900:
      case CudaArch::GFX902:
      case CudaArch::GFX904:
      case CudaArch::GFX906:
      case CudaArch::GFX908:
      case CudaArch::GFX909:
      case CudaArch::GFX90a:
      case CudaArch::GFX90c:
      case CudaArch::GFX940:
      case CudaArch::GFX1010:
      case CudaArch::GFX1011:
      case CudaArch::GFX1012:
      case CudaArch::GFX1013:
      case CudaArch::GFX1030:
      case CudaArch::GFX1031:
      case CudaArch::GFX1032:
      case CudaArch::GFX1033:
      case CudaArch::GFX1034:
      case CudaArch::GFX1035:
      case CudaArch::GFX1036:
      case CudaArch::GFX1100:
      case CudaArch::GFX1101:
      case CudaArch::GFX1102:
      case CudaArch::GFX1103:
      case CudaArch::Generic:
      case CudaArch::UNUSED:
      case CudaArch::UNKNOWN:
        break;
      case CudaArch::LAST:
        llvm_unreachable("Unexpected Cuda arch.");
      }
    }
  }
  CGOpenMPRuntime::processRequiresDirective(D);
}

void CGOpenMPRuntimeGPU::clear() {

  if (!TeamsReductions.empty()) {
    ASTContext &C = CGM.getContext();
    RecordDecl *StaticRD = C.buildImplicitRecord(
        "_openmp_teams_reduction_type_$_", RecordDecl::TagKind::TTK_Union);
    StaticRD->startDefinition();
    for (const RecordDecl *TeamReductionRec : TeamsReductions) {
      QualType RecTy = C.getRecordType(TeamReductionRec);
      auto *Field = FieldDecl::Create(
          C, StaticRD, SourceLocation(), SourceLocation(), nullptr, RecTy,
          C.getTrivialTypeSourceInfo(RecTy, SourceLocation()),
          /*BW=*/nullptr, /*Mutable=*/false,
          /*InitStyle=*/ICIS_NoInit);
      Field->setAccess(AS_public);
      StaticRD->addDecl(Field);
    }
    StaticRD->completeDefinition();
    QualType StaticTy = C.getRecordType(StaticRD);
    llvm::Type *LLVMReductionsBufferTy =
        CGM.getTypes().ConvertTypeForMem(StaticTy);
    // FIXME: nvlink does not handle weak linkage correctly (object with the
    // different size are reported as erroneous).
    // Restore CommonLinkage as soon as nvlink is fixed.
    auto *GV = new llvm::GlobalVariable(
        CGM.getModule(), LLVMReductionsBufferTy,
        /*isConstant=*/false, llvm::GlobalValue::InternalLinkage,
        llvm::Constant::getNullValue(LLVMReductionsBufferTy),
        "_openmp_teams_reductions_buffer_$_");
    KernelTeamsReductionPtr->setInitializer(
        llvm::ConstantExpr::getPointerBitCastOrAddrSpaceCast(GV,
                                                             CGM.VoidPtrTy));
  }
  CGOpenMPRuntime::clear();
}

llvm::Value *CGOpenMPRuntimeGPU::getGPUNumThreads(CodeGenFunction &CGF) {
  CGBuilderTy &Bld = CGF.Builder;
  llvm::Module *M = &CGF.CGM.getModule();
  const char *LocSize = "__kmpc_get_hardware_num_threads_in_block";
  llvm::Function *F = M->getFunction(LocSize);
  if (!F) {
    F = llvm::Function::Create(
        llvm::FunctionType::get(CGF.Int32Ty, std::nullopt, false),
        llvm::GlobalVariable::ExternalLinkage, LocSize, &CGF.CGM.getModule());
  }
  return Bld.CreateCall(F, std::nullopt, "nvptx_num_threads");
}

llvm::Value *CGOpenMPRuntimeGPU::getGPUThreadID(CodeGenFunction &CGF) {
  ArrayRef<llvm::Value *> Args{};
  return CGF.EmitRuntimeCall(
      OMPBuilder.getOrCreateRuntimeFunction(
          CGM.getModule(), OMPRTL___kmpc_get_hardware_thread_id_in_block),
      Args);
}

llvm::Value *CGOpenMPRuntimeGPU::getGPUWarpSize(CodeGenFunction &CGF) {
  ArrayRef<llvm::Value *> Args{};
  return CGF.EmitRuntimeCall(OMPBuilder.getOrCreateRuntimeFunction(
                                 CGM.getModule(), OMPRTL___kmpc_get_warp_size),
                             Args);
}

llvm::Value *CGOpenMPRuntimeGPU::getGPUBlockID(CodeGenFunction &CGF) {
  CGBuilderTy &Bld = CGF.Builder;
  llvm::Function *F =
      CGF.CGM.getIntrinsic(llvm::Intrinsic::amdgcn_workgroup_id_x);
  return Bld.CreateCall(F, std::nullopt, "gpu_block_id");
}

llvm::Value *
CGOpenMPRuntimeGPU::getGPUCompleteBlockSize(CodeGenFunction &CGF,
                                            const OMPExecutableDirective &D) {
  // The following logic does not consider generic kernels, so use this
  // interface for SPMD kernels only.

  // Get effects of thread-controlling clauses on the current number of threads
  // and any command line requests:
  return llvm::ConstantInt::get(CGF.Int32Ty, CGM.getWorkGroupSizeSPMDHelper(D));
}

llvm::Value *CGOpenMPRuntimeGPU::getXteamRedBlockSize(CodeGenFunction &CGF,
                                                      int BlockSize) {
  return llvm::ConstantInt::get(CGF.Int32Ty, BlockSize);
}

llvm::Value *CGOpenMPRuntimeGPU::getGPUNumBlocks(CodeGenFunction &CGF) {
  return CGF.EmitRuntimeCall(OMPBuilder.getOrCreateRuntimeFunction(
      CGM.getModule(), OMPRTL___kmpc_get_hardware_num_blocks));
}

std::pair<llvm::Value *, llvm::Value *>
CGOpenMPRuntimeGPU::getXteamRedFunctionPtrs(CodeGenFunction &CGF,
                                            llvm::Type *RedVarType) {
  if (RedVarType->isIntegerTy()) {
    if (RedVarType->getPrimitiveSizeInBits() == 32) {
      return std::make_pair(
          OMPBuilder
              .getOrCreateRuntimeFunction(CGM.getModule(),
                                          OMPRTL___kmpc_rfun_sum_ui)
              .getCallee(),
          OMPBuilder
              .getOrCreateRuntimeFunction(CGM.getModule(),
                                          OMPRTL___kmpc_rfun_sum_lds_ui)
              .getCallee());
    }
    if (RedVarType->getPrimitiveSizeInBits() == 64) {
      return std::make_pair(
          OMPBuilder
              .getOrCreateRuntimeFunction(CGM.getModule(),
                                          OMPRTL___kmpc_rfun_sum_ul)
              .getCallee(),
          OMPBuilder
              .getOrCreateRuntimeFunction(CGM.getModule(),
                                          OMPRTL___kmpc_rfun_sum_lds_ul)
              .getCallee());
    }
  }

  if (RedVarType->isFloatTy()) {
    return std::make_pair(OMPBuilder
                              .getOrCreateRuntimeFunction(
                                  CGM.getModule(), OMPRTL___kmpc_rfun_sum_f)
                              .getCallee(),
                          OMPBuilder
                              .getOrCreateRuntimeFunction(
                                  CGM.getModule(), OMPRTL___kmpc_rfun_sum_lds_f)
                              .getCallee());
  }

  if (RedVarType->isDoubleTy()) {
    return std::make_pair(OMPBuilder
                              .getOrCreateRuntimeFunction(
                                  CGM.getModule(), OMPRTL___kmpc_rfun_sum_d)
                              .getCallee(),
                          OMPBuilder
                              .getOrCreateRuntimeFunction(
                                  CGM.getModule(), OMPRTL___kmpc_rfun_sum_lds_d)
                              .getCallee());
  }
  llvm_unreachable("No support for other types currently.");
}

llvm::Value *CGOpenMPRuntimeGPU::getXteamRedSum(
    CodeGenFunction &CGF, llvm::Value *Val, llvm::Value *SumPtr,
    llvm::Value *DTeamVals, llvm::Value *DTeamsDonePtr,
    llvm::Value *ThreadStartIndex, llvm::Value *NumTeams, int BlockSize) {
  // TODO handle more types
  llvm::Type *SumType = Val->getType();
  assert(
      (SumType->isFloatTy() || SumType->isDoubleTy() ||
       (SumType->isIntegerTy() && (SumType->getPrimitiveSizeInBits() == 32 ||
                                   SumType->getPrimitiveSizeInBits() == 64))) &&
      "Unhandled type");

  llvm::Type *Int32Ty = llvm::Type::getInt32Ty(CGM.getLLVMContext());
  llvm::Type *Int64Ty = llvm::Type::getInt64Ty(CGM.getLLVMContext());

  std::pair<llvm::Value *, llvm::Value *> RfunPair =
      getXteamRedFunctionPtrs(CGF, SumType);
  llvm::Value *ZeroVal = (SumType->isFloatTy() || SumType->isDoubleTy())
                             ? llvm::ConstantFP::getZero(SumType)
                             : SumType->getPrimitiveSizeInBits() == 32
                                   ? llvm::ConstantInt::get(Int32Ty, 0)
                                   : llvm::ConstantInt::get(Int64Ty, 0);

  llvm::Value *Args[] = {Val,           SumPtr,           DTeamVals,
                         DTeamsDonePtr, RfunPair.first,   RfunPair.second,
                         ZeroVal,       ThreadStartIndex, NumTeams};

  unsigned WarpSize = CGF.getTarget().getGridValue().GV_Warp_Size;
  assert(WarpSize == 32 || WarpSize == 64);

  if (SumType->isIntegerTy()) {
    if (SumType->getPrimitiveSizeInBits() == 32) {
<<<<<<< HEAD
      switch (BlockSize) {
      case 64:
        return CGF.EmitRuntimeCall(
            OMPBuilder.getOrCreateRuntimeFunction(CGM.getModule(),
                                                  OMPRTL___kmpc_xteamr_ui_1x64),
            Args);
      case 128:
        return CGF.EmitRuntimeCall(
            OMPBuilder.getOrCreateRuntimeFunction(CGM.getModule(),
                                                  OMPRTL___kmpc_xteamr_ui_2x64),
            Args);
      case 256:
        return CGF.EmitRuntimeCall(
            OMPBuilder.getOrCreateRuntimeFunction(CGM.getModule(),
                                                  OMPRTL___kmpc_xteamr_ui_4x64),
            Args);
      case 512:
        return CGF.EmitRuntimeCall(
            OMPBuilder.getOrCreateRuntimeFunction(CGM.getModule(),
                                                  OMPRTL___kmpc_xteamr_ui_8x64),
            Args);
      case 1024:
        return CGF.EmitRuntimeCall(
            OMPBuilder.getOrCreateRuntimeFunction(
                CGM.getModule(), OMPRTL___kmpc_xteamr_ui_16x64),
            Args);
      }
    }
    if (SumType->getPrimitiveSizeInBits() == 64) {
      switch (BlockSize) {
      case 64:
        return CGF.EmitRuntimeCall(
            OMPBuilder.getOrCreateRuntimeFunction(CGM.getModule(),
                                                  OMPRTL___kmpc_xteamr_ul_1x64),
            Args);
      case 128:
        return CGF.EmitRuntimeCall(
            OMPBuilder.getOrCreateRuntimeFunction(CGM.getModule(),
                                                  OMPRTL___kmpc_xteamr_ul_2x64),
            Args);
      case 256:
        return CGF.EmitRuntimeCall(
            OMPBuilder.getOrCreateRuntimeFunction(CGM.getModule(),
                                                  OMPRTL___kmpc_xteamr_ul_4x64),
            Args);
      case 512:
        return CGF.EmitRuntimeCall(
            OMPBuilder.getOrCreateRuntimeFunction(CGM.getModule(),
                                                  OMPRTL___kmpc_xteamr_ul_8x64),
            Args);
      case 1024:
        return CGF.EmitRuntimeCall(
            OMPBuilder.getOrCreateRuntimeFunction(
                CGM.getModule(), OMPRTL___kmpc_xteamr_ul_16x64),
            Args);
      }
    }
  }
  if (SumType->isFloatTy()) {
    switch (BlockSize) {
    case 64:
      return CGF.EmitRuntimeCall(
          OMPBuilder.getOrCreateRuntimeFunction(CGM.getModule(),
                                                OMPRTL___kmpc_xteamr_f_1x64),
          Args);
    case 128:
      return CGF.EmitRuntimeCall(
          OMPBuilder.getOrCreateRuntimeFunction(CGM.getModule(),
                                                OMPRTL___kmpc_xteamr_f_2x64),
          Args);
    case 256:
      return CGF.EmitRuntimeCall(
          OMPBuilder.getOrCreateRuntimeFunction(CGM.getModule(),
                                                OMPRTL___kmpc_xteamr_f_4x64),
          Args);
    case 512:
      return CGF.EmitRuntimeCall(
          OMPBuilder.getOrCreateRuntimeFunction(CGM.getModule(),
                                                OMPRTL___kmpc_xteamr_f_8x64),
          Args);
    case 1024:
      return CGF.EmitRuntimeCall(
          OMPBuilder.getOrCreateRuntimeFunction(CGM.getModule(),
                                                OMPRTL___kmpc_xteamr_f_16x64),
          Args);
    }
  }
  if (SumType->isDoubleTy()) {
    switch (BlockSize) {
    case 64:
      return CGF.EmitRuntimeCall(
          OMPBuilder.getOrCreateRuntimeFunction(CGM.getModule(),
                                                OMPRTL___kmpc_xteamr_d_1x64),
          Args);
    case 128:
      return CGF.EmitRuntimeCall(
          OMPBuilder.getOrCreateRuntimeFunction(CGM.getModule(),
                                                OMPRTL___kmpc_xteamr_d_2x64),
          Args);
    case 256:
      return CGF.EmitRuntimeCall(
          OMPBuilder.getOrCreateRuntimeFunction(CGM.getModule(),
                                                OMPRTL___kmpc_xteamr_d_4x64),
          Args);
    case 512:
      return CGF.EmitRuntimeCall(
          OMPBuilder.getOrCreateRuntimeFunction(CGM.getModule(),
                                                OMPRTL___kmpc_xteamr_d_8x64),
          Args);
    case 1024:
      return CGF.EmitRuntimeCall(
          OMPBuilder.getOrCreateRuntimeFunction(CGM.getModule(),
                                                OMPRTL___kmpc_xteamr_d_16x64),
          Args);
=======
      if (WarpSize == 32) {
        switch (BlockSize) {
        case 64:
          return CGF.EmitRuntimeCall(
              OMPBuilder.getOrCreateRuntimeFunction(
                  CGM.getModule(), OMPRTL___kmpc_xteamr_ui_2x32),
              Args);
        case 128:
          return CGF.EmitRuntimeCall(
              OMPBuilder.getOrCreateRuntimeFunction(
                  CGM.getModule(), OMPRTL___kmpc_xteamr_ui_4x32),
              Args);
        case 256:
          return CGF.EmitRuntimeCall(
              OMPBuilder.getOrCreateRuntimeFunction(
                  CGM.getModule(), OMPRTL___kmpc_xteamr_ui_8x32),
              Args);
        case 512:
          return CGF.EmitRuntimeCall(
              OMPBuilder.getOrCreateRuntimeFunction(
                  CGM.getModule(), OMPRTL___kmpc_xteamr_ui_16x32),
              Args);
        case 1024:
          return CGF.EmitRuntimeCall(
              OMPBuilder.getOrCreateRuntimeFunction(
                  CGM.getModule(), OMPRTL___kmpc_xteamr_ui_32x32),
              Args);
        }
      } else {
        switch (BlockSize) {
        case 64:
          return CGF.EmitRuntimeCall(
              OMPBuilder.getOrCreateRuntimeFunction(
                  CGM.getModule(), OMPRTL___kmpc_xteamr_ui_1x64),
              Args);
        case 128:
          return CGF.EmitRuntimeCall(
              OMPBuilder.getOrCreateRuntimeFunction(
                  CGM.getModule(), OMPRTL___kmpc_xteamr_ui_2x64),
              Args);
        case 256:
          return CGF.EmitRuntimeCall(
              OMPBuilder.getOrCreateRuntimeFunction(
                  CGM.getModule(), OMPRTL___kmpc_xteamr_ui_4x64),
              Args);
        case 512:
          return CGF.EmitRuntimeCall(
              OMPBuilder.getOrCreateRuntimeFunction(
                  CGM.getModule(), OMPRTL___kmpc_xteamr_ui_8x64),
              Args);
        case 1024:
          return CGF.EmitRuntimeCall(
              OMPBuilder.getOrCreateRuntimeFunction(
                  CGM.getModule(), OMPRTL___kmpc_xteamr_ui_16x64),
              Args);
        }
      }
    }
    if (SumType->getPrimitiveSizeInBits() == 64) {
      if (WarpSize == 32) {
        switch (BlockSize) {
        case 64:
          return CGF.EmitRuntimeCall(
              OMPBuilder.getOrCreateRuntimeFunction(
                  CGM.getModule(), OMPRTL___kmpc_xteamr_ul_2x32),
              Args);
        case 128:
          return CGF.EmitRuntimeCall(
              OMPBuilder.getOrCreateRuntimeFunction(
                  CGM.getModule(), OMPRTL___kmpc_xteamr_ul_4x32),
              Args);
        case 256:
          return CGF.EmitRuntimeCall(
              OMPBuilder.getOrCreateRuntimeFunction(
                  CGM.getModule(), OMPRTL___kmpc_xteamr_ul_8x32),
              Args);
        case 512:
          return CGF.EmitRuntimeCall(
              OMPBuilder.getOrCreateRuntimeFunction(
                  CGM.getModule(), OMPRTL___kmpc_xteamr_ul_16x32),
              Args);
        case 1024:
          return CGF.EmitRuntimeCall(
              OMPBuilder.getOrCreateRuntimeFunction(
                  CGM.getModule(), OMPRTL___kmpc_xteamr_ul_32x32),
              Args);
        }
      } else {
        switch (BlockSize) {
        case 64:
          return CGF.EmitRuntimeCall(
              OMPBuilder.getOrCreateRuntimeFunction(
                  CGM.getModule(), OMPRTL___kmpc_xteamr_ul_1x64),
              Args);
        case 128:
          return CGF.EmitRuntimeCall(
              OMPBuilder.getOrCreateRuntimeFunction(
                  CGM.getModule(), OMPRTL___kmpc_xteamr_ul_2x64),
              Args);
        case 256:
          return CGF.EmitRuntimeCall(
              OMPBuilder.getOrCreateRuntimeFunction(
                  CGM.getModule(), OMPRTL___kmpc_xteamr_ul_4x64),
              Args);
        case 512:
          return CGF.EmitRuntimeCall(
              OMPBuilder.getOrCreateRuntimeFunction(
                  CGM.getModule(), OMPRTL___kmpc_xteamr_ul_8x64),
              Args);
        case 1024:
          return CGF.EmitRuntimeCall(
              OMPBuilder.getOrCreateRuntimeFunction(
                  CGM.getModule(), OMPRTL___kmpc_xteamr_ul_16x64),
              Args);
        }
      }
    }
  }
  if (SumType->isFloatTy()) {
    if (WarpSize == 32) {
      switch (BlockSize) {
      case 64:
        return CGF.EmitRuntimeCall(
            OMPBuilder.getOrCreateRuntimeFunction(CGM.getModule(),
                                                  OMPRTL___kmpc_xteamr_f_2x32),
            Args);
      case 128:
        return CGF.EmitRuntimeCall(
            OMPBuilder.getOrCreateRuntimeFunction(CGM.getModule(),
                                                  OMPRTL___kmpc_xteamr_f_4x32),
            Args);
      case 256:
        return CGF.EmitRuntimeCall(
            OMPBuilder.getOrCreateRuntimeFunction(CGM.getModule(),
                                                  OMPRTL___kmpc_xteamr_f_8x32),
            Args);
      case 512:
        return CGF.EmitRuntimeCall(
            OMPBuilder.getOrCreateRuntimeFunction(CGM.getModule(),
                                                  OMPRTL___kmpc_xteamr_f_16x32),
            Args);
      case 1024:
        return CGF.EmitRuntimeCall(
            OMPBuilder.getOrCreateRuntimeFunction(CGM.getModule(),
                                                  OMPRTL___kmpc_xteamr_f_32x32),
            Args);
      }
    } else {
      switch (BlockSize) {
      case 64:
        return CGF.EmitRuntimeCall(
            OMPBuilder.getOrCreateRuntimeFunction(CGM.getModule(),
                                                  OMPRTL___kmpc_xteamr_f_1x64),
            Args);
      case 128:
        return CGF.EmitRuntimeCall(
            OMPBuilder.getOrCreateRuntimeFunction(CGM.getModule(),
                                                  OMPRTL___kmpc_xteamr_f_2x64),
            Args);
      case 256:
        return CGF.EmitRuntimeCall(
            OMPBuilder.getOrCreateRuntimeFunction(CGM.getModule(),
                                                  OMPRTL___kmpc_xteamr_f_4x64),
            Args);
      case 512:
        return CGF.EmitRuntimeCall(
            OMPBuilder.getOrCreateRuntimeFunction(CGM.getModule(),
                                                  OMPRTL___kmpc_xteamr_f_8x64),
            Args);
      case 1024:
        return CGF.EmitRuntimeCall(
            OMPBuilder.getOrCreateRuntimeFunction(CGM.getModule(),
                                                  OMPRTL___kmpc_xteamr_f_16x64),
            Args);
      }
    }
  }
  if (SumType->isDoubleTy()) {
    if (WarpSize == 32) {
      switch (BlockSize) {
      case 64:
        return CGF.EmitRuntimeCall(
            OMPBuilder.getOrCreateRuntimeFunction(CGM.getModule(),
                                                  OMPRTL___kmpc_xteamr_d_2x32),
            Args);
      case 128:
        return CGF.EmitRuntimeCall(
            OMPBuilder.getOrCreateRuntimeFunction(CGM.getModule(),
                                                  OMPRTL___kmpc_xteamr_d_4x32),
            Args);
      case 256:
        return CGF.EmitRuntimeCall(
            OMPBuilder.getOrCreateRuntimeFunction(CGM.getModule(),
                                                  OMPRTL___kmpc_xteamr_d_8x32),
            Args);
      case 512:
        return CGF.EmitRuntimeCall(
            OMPBuilder.getOrCreateRuntimeFunction(CGM.getModule(),
                                                  OMPRTL___kmpc_xteamr_d_16x32),
            Args);
      case 1024:
        return CGF.EmitRuntimeCall(
            OMPBuilder.getOrCreateRuntimeFunction(CGM.getModule(),
                                                  OMPRTL___kmpc_xteamr_d_32x32),
            Args);
      }
    } else {
      switch (BlockSize) {
      case 64:
        return CGF.EmitRuntimeCall(
            OMPBuilder.getOrCreateRuntimeFunction(CGM.getModule(),
                                                  OMPRTL___kmpc_xteamr_d_1x64),
            Args);
      case 128:
        return CGF.EmitRuntimeCall(
            OMPBuilder.getOrCreateRuntimeFunction(CGM.getModule(),
                                                  OMPRTL___kmpc_xteamr_d_2x64),
            Args);
      case 256:
        return CGF.EmitRuntimeCall(
            OMPBuilder.getOrCreateRuntimeFunction(CGM.getModule(),
                                                  OMPRTL___kmpc_xteamr_d_4x64),
            Args);
      case 512:
        return CGF.EmitRuntimeCall(
            OMPBuilder.getOrCreateRuntimeFunction(CGM.getModule(),
                                                  OMPRTL___kmpc_xteamr_d_8x64),
            Args);
      case 1024:
        return CGF.EmitRuntimeCall(
            OMPBuilder.getOrCreateRuntimeFunction(CGM.getModule(),
                                                  OMPRTL___kmpc_xteamr_d_16x64),
            Args);
      }
>>>>>>> 25a61c42
    }
  }
  llvm_unreachable("No support for other types currently.");
}

bool CGOpenMPRuntimeGPU::supportFastFPAtomics() {
    CudaArch Arch = getCudaArch(CGM);
    switch (Arch) {
      case CudaArch::GFX90a:
        return true;
      default:
        break;
    }
    return false;
}

std::pair<bool, RValue>
CGOpenMPRuntimeGPU::emitFastFPAtomicCall(CodeGenFunction &CGF, LValue X,
                                         RValue Update, BinaryOperatorKind BO,
                                         bool IsXBinopExpr) {
  CGBuilderTy &Bld = CGF.Builder;
  unsigned int IID = -1;
  RValue UpdateFixed = Update;
  switch (BO) {
  case BO_Sub:
    UpdateFixed = RValue::get(Bld.CreateFNeg(Update.getScalarVal()));
    IID = llvm::Intrinsic::amdgcn_flat_atomic_fadd;
    break;
  case BO_Add:
    IID = llvm::Intrinsic::amdgcn_flat_atomic_fadd;
    break;
  case BO_LT:
    IID = IsXBinopExpr ? llvm::Intrinsic::amdgcn_flat_atomic_fmax
                       : llvm::Intrinsic::amdgcn_flat_atomic_fmin;
    break;
  case BO_GT:
    IID = IsXBinopExpr ? llvm::Intrinsic::amdgcn_flat_atomic_fmin
                       : llvm::Intrinsic::amdgcn_flat_atomic_fmax;
    break;
  default:
    // remaining operations are not supported yet
    return std::make_pair(false, RValue::get(nullptr));
  }

  SmallVector<llvm::Value *> FPAtomicArgs;
  FPAtomicArgs.reserve(2);
  FPAtomicArgs.push_back(X.getPointer(CGF));
  FPAtomicArgs.push_back(UpdateFixed.getScalarVal());

  llvm::Value *CallInst = nullptr;
  if (Update.getScalarVal()->getType()->isFloatTy()) {
    // Fast FP atomics are not available for single precision address located in
    // FLAT address space.
    // We need to check the address space at runtime to determine
    // which function we can call. This is done in the OpenMP runtime.
    CallInst =
        CGF.EmitRuntimeCall(OMPBuilder.getOrCreateRuntimeFunction(
                                CGM.getModule(), OMPRTL___kmpc_unsafeAtomicAdd),
                            FPAtomicArgs);
  } else {
    llvm::Function *AtomicF = CGM.getIntrinsic(
        IID, {FPAtomicArgs[1]->getType(), FPAtomicArgs[0]->getType(),
              FPAtomicArgs[1]->getType()});
    CallInst = CGF.EmitNounwindRuntimeCall(AtomicF, FPAtomicArgs);
  }
  return std::make_pair(true, RValue::get(CallInst));
}

void CGOpenMPRuntimeGPU::emitFlush(CodeGenFunction &CGF, ArrayRef<const Expr *>,
                                   SourceLocation Loc,
                                   llvm::AtomicOrdering AO) {
  if (CGF.CGM.getLangOpts().OpenMPIRBuilder) {
    OMPBuilder.createFlush(CGF.Builder);
  } else {
    if (!CGF.HaveInsertPoint())
      return;
    // Build call void __kmpc_flush(ident_t *loc) and variants
    //__kmpc_flush_acquire, __kmpc_flush_release, __kmpc_flush_acqrel
    if (AO == llvm::AtomicOrdering::NotAtomic ||
        AO == llvm::AtomicOrdering::SequentiallyConsistent)
      CGF.EmitRuntimeCall(OMPBuilder.getOrCreateRuntimeFunction(
                              CGM.getModule(), OMPRTL___kmpc_flush),
                          emitUpdateLocation(CGF, Loc));
    else
      switch (AO) {
      case llvm::AtomicOrdering::Acquire:
        CGF.EmitRuntimeCall(OMPBuilder.getOrCreateRuntimeFunction(
                                CGM.getModule(), OMPRTL___kmpc_flush_acquire),
                            emitUpdateLocation(CGF, Loc));
        return;
      case llvm::AtomicOrdering::Release:
        CGF.EmitRuntimeCall(OMPBuilder.getOrCreateRuntimeFunction(
                                CGM.getModule(), OMPRTL___kmpc_flush_release),
                            emitUpdateLocation(CGF, Loc));
        return;
      case llvm::AtomicOrdering::AcquireRelease:
        CGF.EmitRuntimeCall(OMPBuilder.getOrCreateRuntimeFunction(
                                CGM.getModule(), OMPRTL___kmpc_flush_acqrel),
                            emitUpdateLocation(CGF, Loc));
        return;
      default:
        llvm_unreachable("Unexpected atomic ordering for flush directive.");
      }
  }
}<|MERGE_RESOLUTION|>--- conflicted
+++ resolved
@@ -1211,22 +1211,6 @@
   return OMP_TGT_EXEC_MODE_SPMD;
 }
 
-static OMPTgtExecModeFlags
-computeExecutionMode(bool Mode, const Stmt *DirectiveStmt, CodeGenModule &CGM) {
-  if (!Mode)
-    return OMP_TGT_EXEC_MODE_GENERIC;
-  if (DirectiveStmt) {
-    if (CGM.isNoLoopKernel(DirectiveStmt))
-      return OMP_TGT_EXEC_MODE_SPMD_NO_LOOP;
-    if (CGM.isBigJumpLoopKernel(CGM.getSingleForStmt(DirectiveStmt)))
-      return OMP_TGT_EXEC_MODE_SPMD_BIG_JUMP_LOOP;
-    const Stmt *S = CGM.getSingleForStmt(DirectiveStmt);
-    if (S && CGM.isXteamRedKernel(S))
-      return OMP_TGT_EXEC_MODE_XTEAM_RED;
-  }
-  return OMP_TGT_EXEC_MODE_SPMD;
-}
-
 void CGOpenMPRuntimeGPU::emitTargetOutlinedFunction(
     const OMPExecutableDirective &D, StringRef ParentName,
     llvm::Function *&OutlinedFn, llvm::Constant *&OutlinedFnID,
@@ -4230,122 +4214,6 @@
 
   if (SumType->isIntegerTy()) {
     if (SumType->getPrimitiveSizeInBits() == 32) {
-<<<<<<< HEAD
-      switch (BlockSize) {
-      case 64:
-        return CGF.EmitRuntimeCall(
-            OMPBuilder.getOrCreateRuntimeFunction(CGM.getModule(),
-                                                  OMPRTL___kmpc_xteamr_ui_1x64),
-            Args);
-      case 128:
-        return CGF.EmitRuntimeCall(
-            OMPBuilder.getOrCreateRuntimeFunction(CGM.getModule(),
-                                                  OMPRTL___kmpc_xteamr_ui_2x64),
-            Args);
-      case 256:
-        return CGF.EmitRuntimeCall(
-            OMPBuilder.getOrCreateRuntimeFunction(CGM.getModule(),
-                                                  OMPRTL___kmpc_xteamr_ui_4x64),
-            Args);
-      case 512:
-        return CGF.EmitRuntimeCall(
-            OMPBuilder.getOrCreateRuntimeFunction(CGM.getModule(),
-                                                  OMPRTL___kmpc_xteamr_ui_8x64),
-            Args);
-      case 1024:
-        return CGF.EmitRuntimeCall(
-            OMPBuilder.getOrCreateRuntimeFunction(
-                CGM.getModule(), OMPRTL___kmpc_xteamr_ui_16x64),
-            Args);
-      }
-    }
-    if (SumType->getPrimitiveSizeInBits() == 64) {
-      switch (BlockSize) {
-      case 64:
-        return CGF.EmitRuntimeCall(
-            OMPBuilder.getOrCreateRuntimeFunction(CGM.getModule(),
-                                                  OMPRTL___kmpc_xteamr_ul_1x64),
-            Args);
-      case 128:
-        return CGF.EmitRuntimeCall(
-            OMPBuilder.getOrCreateRuntimeFunction(CGM.getModule(),
-                                                  OMPRTL___kmpc_xteamr_ul_2x64),
-            Args);
-      case 256:
-        return CGF.EmitRuntimeCall(
-            OMPBuilder.getOrCreateRuntimeFunction(CGM.getModule(),
-                                                  OMPRTL___kmpc_xteamr_ul_4x64),
-            Args);
-      case 512:
-        return CGF.EmitRuntimeCall(
-            OMPBuilder.getOrCreateRuntimeFunction(CGM.getModule(),
-                                                  OMPRTL___kmpc_xteamr_ul_8x64),
-            Args);
-      case 1024:
-        return CGF.EmitRuntimeCall(
-            OMPBuilder.getOrCreateRuntimeFunction(
-                CGM.getModule(), OMPRTL___kmpc_xteamr_ul_16x64),
-            Args);
-      }
-    }
-  }
-  if (SumType->isFloatTy()) {
-    switch (BlockSize) {
-    case 64:
-      return CGF.EmitRuntimeCall(
-          OMPBuilder.getOrCreateRuntimeFunction(CGM.getModule(),
-                                                OMPRTL___kmpc_xteamr_f_1x64),
-          Args);
-    case 128:
-      return CGF.EmitRuntimeCall(
-          OMPBuilder.getOrCreateRuntimeFunction(CGM.getModule(),
-                                                OMPRTL___kmpc_xteamr_f_2x64),
-          Args);
-    case 256:
-      return CGF.EmitRuntimeCall(
-          OMPBuilder.getOrCreateRuntimeFunction(CGM.getModule(),
-                                                OMPRTL___kmpc_xteamr_f_4x64),
-          Args);
-    case 512:
-      return CGF.EmitRuntimeCall(
-          OMPBuilder.getOrCreateRuntimeFunction(CGM.getModule(),
-                                                OMPRTL___kmpc_xteamr_f_8x64),
-          Args);
-    case 1024:
-      return CGF.EmitRuntimeCall(
-          OMPBuilder.getOrCreateRuntimeFunction(CGM.getModule(),
-                                                OMPRTL___kmpc_xteamr_f_16x64),
-          Args);
-    }
-  }
-  if (SumType->isDoubleTy()) {
-    switch (BlockSize) {
-    case 64:
-      return CGF.EmitRuntimeCall(
-          OMPBuilder.getOrCreateRuntimeFunction(CGM.getModule(),
-                                                OMPRTL___kmpc_xteamr_d_1x64),
-          Args);
-    case 128:
-      return CGF.EmitRuntimeCall(
-          OMPBuilder.getOrCreateRuntimeFunction(CGM.getModule(),
-                                                OMPRTL___kmpc_xteamr_d_2x64),
-          Args);
-    case 256:
-      return CGF.EmitRuntimeCall(
-          OMPBuilder.getOrCreateRuntimeFunction(CGM.getModule(),
-                                                OMPRTL___kmpc_xteamr_d_4x64),
-          Args);
-    case 512:
-      return CGF.EmitRuntimeCall(
-          OMPBuilder.getOrCreateRuntimeFunction(CGM.getModule(),
-                                                OMPRTL___kmpc_xteamr_d_8x64),
-          Args);
-    case 1024:
-      return CGF.EmitRuntimeCall(
-          OMPBuilder.getOrCreateRuntimeFunction(CGM.getModule(),
-                                                OMPRTL___kmpc_xteamr_d_16x64),
-          Args);
-=======
       if (WarpSize == 32) {
         switch (BlockSize) {
         case 64:
@@ -4580,7 +4448,6 @@
                                                   OMPRTL___kmpc_xteamr_d_16x64),
             Args);
       }
->>>>>>> 25a61c42
     }
   }
   llvm_unreachable("No support for other types currently.");
