//===---- CGOpenMPRuntimeGPU.cpp - Interface to OpenMP GPU Runtimes ----===//
//
// Part of the LLVM Project, under the Apache License v2.0 with LLVM Exceptions.
// See https://llvm.org/LICENSE.txt for license information.
// SPDX-License-Identifier: Apache-2.0 WITH LLVM-exception
//
//===----------------------------------------------------------------------===//
//
// This provides a generalized class for OpenMP runtime code generation
// specialized by GPU targets NVPTX and AMDGCN.
//
//===----------------------------------------------------------------------===//

#include "CGOpenMPRuntimeGPU.h"
#include "CodeGenFunction.h"
#include "clang/AST/Attr.h"
#include "clang/AST/DeclOpenMP.h"
#include "clang/AST/OpenMPClause.h"
#include "clang/AST/StmtOpenMP.h"
#include "clang/AST/StmtVisitor.h"
#include "clang/Basic/Cuda.h"
#include "llvm/ADT/SmallPtrSet.h"
#include "llvm/Frontend/OpenMP/OMPGridValues.h"
#include "llvm/Support/MathExtras.h"

using namespace clang;
using namespace CodeGen;
using namespace llvm::omp;

namespace {
/// Pre(post)-action for different OpenMP constructs specialized for NVPTX.
class NVPTXActionTy final : public PrePostActionTy {
  llvm::FunctionCallee EnterCallee = nullptr;
  ArrayRef<llvm::Value *> EnterArgs;
  llvm::FunctionCallee ExitCallee = nullptr;
  ArrayRef<llvm::Value *> ExitArgs;
  bool Conditional = false;
  llvm::BasicBlock *ContBlock = nullptr;

public:
  NVPTXActionTy(llvm::FunctionCallee EnterCallee,
                ArrayRef<llvm::Value *> EnterArgs,
                llvm::FunctionCallee ExitCallee,
                ArrayRef<llvm::Value *> ExitArgs, bool Conditional = false)
      : EnterCallee(EnterCallee), EnterArgs(EnterArgs), ExitCallee(ExitCallee),
        ExitArgs(ExitArgs), Conditional(Conditional) {}
  void Enter(CodeGenFunction &CGF) override {
    llvm::Value *EnterRes = CGF.EmitRuntimeCall(EnterCallee, EnterArgs);
    if (Conditional) {
      llvm::Value *CallBool = CGF.Builder.CreateIsNotNull(EnterRes);
      auto *ThenBlock = CGF.createBasicBlock("omp_if.then");
      ContBlock = CGF.createBasicBlock("omp_if.end");
      // Generate the branch (If-stmt)
      CGF.Builder.CreateCondBr(CallBool, ThenBlock, ContBlock);
      CGF.EmitBlock(ThenBlock);
    }
  }
  void Done(CodeGenFunction &CGF) {
    // Emit the rest of blocks/branches
    CGF.EmitBranch(ContBlock);
    CGF.EmitBlock(ContBlock, true);
  }
  void Exit(CodeGenFunction &CGF) override {
    CGF.EmitRuntimeCall(ExitCallee, ExitArgs);
  }
};

/// A class to track the execution mode when codegening directives within
/// a target region. The appropriate mode (SPMD|NON-SPMD) is set on entry
/// to the target region and used by containing directives such as 'parallel'
/// to emit optimized code.
class ExecutionRuntimeModesRAII {
private:
  CGOpenMPRuntimeGPU::ExecutionMode SavedExecMode =
      CGOpenMPRuntimeGPU::EM_Unknown;
  CGOpenMPRuntimeGPU::ExecutionMode &ExecMode;

public:
  ExecutionRuntimeModesRAII(CGOpenMPRuntimeGPU::ExecutionMode &ExecMode,
                            CGOpenMPRuntimeGPU::ExecutionMode EntryMode)
      : ExecMode(ExecMode) {
    SavedExecMode = ExecMode;
    ExecMode = EntryMode;
  }
  ~ExecutionRuntimeModesRAII() { ExecMode = SavedExecMode; }
};

static const ValueDecl *getPrivateItem(const Expr *RefExpr) {
  RefExpr = RefExpr->IgnoreParens();
  if (const auto *ASE = dyn_cast<ArraySubscriptExpr>(RefExpr)) {
    const Expr *Base = ASE->getBase()->IgnoreParenImpCasts();
    while (const auto *TempASE = dyn_cast<ArraySubscriptExpr>(Base))
      Base = TempASE->getBase()->IgnoreParenImpCasts();
    RefExpr = Base;
  } else if (auto *OASE = dyn_cast<ArraySectionExpr>(RefExpr)) {
    const Expr *Base = OASE->getBase()->IgnoreParenImpCasts();
    while (const auto *TempOASE = dyn_cast<ArraySectionExpr>(Base))
      Base = TempOASE->getBase()->IgnoreParenImpCasts();
    while (const auto *TempASE = dyn_cast<ArraySubscriptExpr>(Base))
      Base = TempASE->getBase()->IgnoreParenImpCasts();
    RefExpr = Base;
  }
  RefExpr = RefExpr->IgnoreParenImpCasts();
  if (const auto *DE = dyn_cast<DeclRefExpr>(RefExpr))
    return cast<ValueDecl>(DE->getDecl()->getCanonicalDecl());
  const auto *ME = cast<MemberExpr>(RefExpr);
  return cast<ValueDecl>(ME->getMemberDecl()->getCanonicalDecl());
}

static RecordDecl *buildRecordForGlobalizedVars(
    ASTContext &C, ArrayRef<const ValueDecl *> EscapedDecls,
    ArrayRef<const ValueDecl *> EscapedDeclsForTeams,
    llvm::SmallDenseMap<const ValueDecl *, const FieldDecl *>
        &MappedDeclsFields,
    int BufSize) {
  using VarsDataTy = std::pair<CharUnits /*Align*/, const ValueDecl *>;
  if (EscapedDecls.empty() && EscapedDeclsForTeams.empty())
    return nullptr;
  SmallVector<VarsDataTy, 4> GlobalizedVars;
  for (const ValueDecl *D : EscapedDecls)
    GlobalizedVars.emplace_back(C.getDeclAlign(D), D);
  for (const ValueDecl *D : EscapedDeclsForTeams)
    GlobalizedVars.emplace_back(C.getDeclAlign(D), D);

  // Build struct _globalized_locals_ty {
  //         /*  globalized vars  */[WarSize] align (decl_align)
  //         /*  globalized vars  */ for EscapedDeclsForTeams
  //       };
  RecordDecl *GlobalizedRD = C.buildImplicitRecord("_globalized_locals_ty");
  GlobalizedRD->startDefinition();
  llvm::SmallPtrSet<const ValueDecl *, 16> SingleEscaped(
      EscapedDeclsForTeams.begin(), EscapedDeclsForTeams.end());
  for (const auto &Pair : GlobalizedVars) {
    const ValueDecl *VD = Pair.second;
    QualType Type = VD->getType();
    if (Type->isLValueReferenceType())
      Type = C.getPointerType(Type.getNonReferenceType());
    else
      Type = Type.getNonReferenceType();
    SourceLocation Loc = VD->getLocation();
    FieldDecl *Field;
    if (SingleEscaped.count(VD)) {
      Field = FieldDecl::Create(
          C, GlobalizedRD, Loc, Loc, VD->getIdentifier(), Type,
          C.getTrivialTypeSourceInfo(Type, SourceLocation()),
          /*BW=*/nullptr, /*Mutable=*/false,
          /*InitStyle=*/ICIS_NoInit);
      Field->setAccess(AS_public);
      if (VD->hasAttrs()) {
        for (specific_attr_iterator<AlignedAttr> I(VD->getAttrs().begin()),
             E(VD->getAttrs().end());
             I != E; ++I)
          Field->addAttr(*I);
      }
    } else {
      if (BufSize > 1) {
        llvm::APInt ArraySize(32, BufSize);
        Type = C.getConstantArrayType(Type, ArraySize, nullptr,
                                      ArraySizeModifier::Normal, 0);
      }
      Field = FieldDecl::Create(
          C, GlobalizedRD, Loc, Loc, VD->getIdentifier(), Type,
          C.getTrivialTypeSourceInfo(Type, SourceLocation()),
          /*BW=*/nullptr, /*Mutable=*/false,
          /*InitStyle=*/ICIS_NoInit);
      Field->setAccess(AS_public);
      llvm::APInt Align(32, Pair.first.getQuantity());
      Field->addAttr(AlignedAttr::CreateImplicit(
          C, /*IsAlignmentExpr=*/true,
          IntegerLiteral::Create(C, Align,
                                 C.getIntTypeForBitwidth(32, /*Signed=*/0),
                                 SourceLocation()),
          {}, AlignedAttr::GNU_aligned));
    }
    GlobalizedRD->addDecl(Field);
    MappedDeclsFields.try_emplace(VD, Field);
  }
  GlobalizedRD->completeDefinition();
  return GlobalizedRD;
}

/// Get the list of variables that can escape their declaration context.
class CheckVarsEscapingDeclContext final
    : public ConstStmtVisitor<CheckVarsEscapingDeclContext> {
  CodeGenFunction &CGF;
  llvm::SetVector<const ValueDecl *> EscapedDecls;
  llvm::SetVector<const ValueDecl *> EscapedVariableLengthDecls;
  llvm::SetVector<const ValueDecl *> DelayedVariableLengthDecls;
  llvm::SmallPtrSet<const Decl *, 4> EscapedParameters;
  RecordDecl *GlobalizedRD = nullptr;
  llvm::SmallDenseMap<const ValueDecl *, const FieldDecl *> MappedDeclsFields;
  bool AllEscaped = false;
  bool IsForCombinedParallelRegion = false;

  void markAsEscaped(const ValueDecl *VD) {
    // Do not globalize declare target variables.
    if (!isa<VarDecl>(VD) ||
        OMPDeclareTargetDeclAttr::isDeclareTargetDeclaration(VD))
      return;
    VD = cast<ValueDecl>(VD->getCanonicalDecl());
    // Use user-specified allocation.
    if (VD->hasAttrs() && VD->hasAttr<OMPAllocateDeclAttr>())
      return;
    // Variables captured by value must be globalized.
    bool IsCaptured = false;
    if (auto *CSI = CGF.CapturedStmtInfo) {
      if (const FieldDecl *FD = CSI->lookup(cast<VarDecl>(VD))) {
        // Check if need to capture the variable that was already captured by
        // value in the outer region.
        IsCaptured = true;
        if (!IsForCombinedParallelRegion) {
          if (!FD->hasAttrs())
            return;
          const auto *Attr = FD->getAttr<OMPCaptureKindAttr>();
          if (!Attr)
            return;
          if (((Attr->getCaptureKind() != OMPC_map) &&
               !isOpenMPPrivate(Attr->getCaptureKind())) ||
              ((Attr->getCaptureKind() == OMPC_map) &&
               !FD->getType()->isAnyPointerType()))
            return;
        }
        if (!FD->getType()->isReferenceType()) {
          assert(!VD->getType()->isVariablyModifiedType() &&
                 "Parameter captured by value with variably modified type");
          EscapedParameters.insert(VD);
        } else if (!IsForCombinedParallelRegion) {
          return;
        }
      }
    }
    if ((!CGF.CapturedStmtInfo ||
         (IsForCombinedParallelRegion && CGF.CapturedStmtInfo)) &&
        VD->getType()->isReferenceType())
      // Do not globalize variables with reference type.
      return;
    if (VD->getType()->isVariablyModifiedType()) {
      // If not captured at the target region level then mark the escaped
      // variable as delayed.
      if (IsCaptured)
        EscapedVariableLengthDecls.insert(VD);
      else
        DelayedVariableLengthDecls.insert(VD);
    } else
      EscapedDecls.insert(VD);
  }

  void VisitValueDecl(const ValueDecl *VD) {
    if (VD->getType()->isLValueReferenceType())
      markAsEscaped(VD);
    if (const auto *VarD = dyn_cast<VarDecl>(VD)) {
      if (!isa<ParmVarDecl>(VarD) && VarD->hasInit()) {
        const bool SavedAllEscaped = AllEscaped;
        AllEscaped = VD->getType()->isLValueReferenceType();
        Visit(VarD->getInit());
        AllEscaped = SavedAllEscaped;
      }
    }
  }
  void VisitOpenMPCapturedStmt(const CapturedStmt *S,
                               ArrayRef<OMPClause *> Clauses,
                               bool IsCombinedParallelRegion) {
    if (!S)
      return;
    for (const CapturedStmt::Capture &C : S->captures()) {
      if (C.capturesVariable() && !C.capturesVariableByCopy()) {
        const ValueDecl *VD = C.getCapturedVar();
        bool SavedIsForCombinedParallelRegion = IsForCombinedParallelRegion;
        if (IsCombinedParallelRegion) {
          // Check if the variable is privatized in the combined construct and
          // those private copies must be shared in the inner parallel
          // directive.
          IsForCombinedParallelRegion = false;
          for (const OMPClause *C : Clauses) {
            if (!isOpenMPPrivate(C->getClauseKind()) ||
                C->getClauseKind() == OMPC_reduction ||
                C->getClauseKind() == OMPC_linear ||
                C->getClauseKind() == OMPC_private)
              continue;
            ArrayRef<const Expr *> Vars;
            if (const auto *PC = dyn_cast<OMPFirstprivateClause>(C))
              Vars = PC->getVarRefs();
            else if (const auto *PC = dyn_cast<OMPLastprivateClause>(C))
              Vars = PC->getVarRefs();
            else
              llvm_unreachable("Unexpected clause.");
            for (const auto *E : Vars) {
              const Decl *D =
                  cast<DeclRefExpr>(E)->getDecl()->getCanonicalDecl();
              if (D == VD->getCanonicalDecl()) {
                IsForCombinedParallelRegion = true;
                break;
              }
            }
            if (IsForCombinedParallelRegion)
              break;
          }
        }
        markAsEscaped(VD);
        if (isa<OMPCapturedExprDecl>(VD))
          VisitValueDecl(VD);
        IsForCombinedParallelRegion = SavedIsForCombinedParallelRegion;
      }
    }
  }

  void buildRecordForGlobalizedVars(bool IsInTTDRegion) {
    assert(!GlobalizedRD &&
           "Record for globalized variables is built already.");
    ArrayRef<const ValueDecl *> EscapedDeclsForParallel, EscapedDeclsForTeams;
    unsigned WarpSize = CGF.getTarget().getGridValue().GV_Warp_Size;
    if (IsInTTDRegion)
      EscapedDeclsForTeams = EscapedDecls.getArrayRef();
    else
      EscapedDeclsForParallel = EscapedDecls.getArrayRef();
    GlobalizedRD = ::buildRecordForGlobalizedVars(
        CGF.getContext(), EscapedDeclsForParallel, EscapedDeclsForTeams,
        MappedDeclsFields, WarpSize);
  }

public:
  CheckVarsEscapingDeclContext(CodeGenFunction &CGF,
                               ArrayRef<const ValueDecl *> TeamsReductions)
      : CGF(CGF), EscapedDecls(TeamsReductions.begin(), TeamsReductions.end()) {
  }
  virtual ~CheckVarsEscapingDeclContext() = default;
  void VisitDeclStmt(const DeclStmt *S) {
    if (!S)
      return;
    for (const Decl *D : S->decls())
      if (const auto *VD = dyn_cast_or_null<ValueDecl>(D))
        VisitValueDecl(VD);
  }
  void VisitOMPExecutableDirective(const OMPExecutableDirective *D) {
    if (!D)
      return;
    if (!D->hasAssociatedStmt())
      return;
    if (const auto *S =
            dyn_cast_or_null<CapturedStmt>(D->getAssociatedStmt())) {
      // Do not analyze directives that do not actually require capturing,
      // like `omp for` or `omp simd` directives.
      llvm::SmallVector<OpenMPDirectiveKind, 4> CaptureRegions;
      getOpenMPCaptureRegions(CaptureRegions, D->getDirectiveKind());
      if (CaptureRegions.size() == 1 && CaptureRegions.back() == OMPD_unknown) {
        VisitStmt(S->getCapturedStmt());
        return;
      }
      VisitOpenMPCapturedStmt(
          S, D->clauses(),
          CaptureRegions.back() == OMPD_parallel &&
              isOpenMPDistributeDirective(D->getDirectiveKind()));
    }
  }
  void VisitCapturedStmt(const CapturedStmt *S) {
    if (!S)
      return;
    for (const CapturedStmt::Capture &C : S->captures()) {
      if (C.capturesVariable() && !C.capturesVariableByCopy()) {
        const ValueDecl *VD = C.getCapturedVar();
        markAsEscaped(VD);
        if (isa<OMPCapturedExprDecl>(VD))
          VisitValueDecl(VD);
      }
    }
  }
  void VisitLambdaExpr(const LambdaExpr *E) {
    if (!E)
      return;
    for (const LambdaCapture &C : E->captures()) {
      if (C.capturesVariable()) {
        if (C.getCaptureKind() == LCK_ByRef) {
          const ValueDecl *VD = C.getCapturedVar();
          markAsEscaped(VD);
          if (E->isInitCapture(&C) || isa<OMPCapturedExprDecl>(VD))
            VisitValueDecl(VD);
        }
      }
    }
  }
  void VisitBlockExpr(const BlockExpr *E) {
    if (!E)
      return;
    for (const BlockDecl::Capture &C : E->getBlockDecl()->captures()) {
      if (C.isByRef()) {
        const VarDecl *VD = C.getVariable();
        markAsEscaped(VD);
        if (isa<OMPCapturedExprDecl>(VD) || VD->isInitCapture())
          VisitValueDecl(VD);
      }
    }
  }
  void VisitCallExpr(const CallExpr *E) {
    if (!E)
      return;
    for (const Expr *Arg : E->arguments()) {
      if (!Arg)
        continue;
      if (Arg->isLValue()) {
        const bool SavedAllEscaped = AllEscaped;
        AllEscaped = true;
        Visit(Arg);
        AllEscaped = SavedAllEscaped;
      } else {
        Visit(Arg);
      }
    }
    Visit(E->getCallee());
  }
  void VisitDeclRefExpr(const DeclRefExpr *E) {
    if (!E)
      return;
    const ValueDecl *VD = E->getDecl();
    if (AllEscaped)
      markAsEscaped(VD);
    if (isa<OMPCapturedExprDecl>(VD))
      VisitValueDecl(VD);
    else if (VD->isInitCapture())
      VisitValueDecl(VD);
  }
  void VisitUnaryOperator(const UnaryOperator *E) {
    if (!E)
      return;
    if (E->getOpcode() == UO_AddrOf) {
      const bool SavedAllEscaped = AllEscaped;
      AllEscaped = true;
      Visit(E->getSubExpr());
      AllEscaped = SavedAllEscaped;
    } else {
      Visit(E->getSubExpr());
    }
  }
  void VisitImplicitCastExpr(const ImplicitCastExpr *E) {
    if (!E)
      return;
    if (E->getCastKind() == CK_ArrayToPointerDecay) {
      const bool SavedAllEscaped = AllEscaped;
      AllEscaped = true;
      Visit(E->getSubExpr());
      AllEscaped = SavedAllEscaped;
    } else {
      Visit(E->getSubExpr());
    }
  }
  void VisitExpr(const Expr *E) {
    if (!E)
      return;
    bool SavedAllEscaped = AllEscaped;
    if (!E->isLValue())
      AllEscaped = false;
    for (const Stmt *Child : E->children())
      if (Child)
        Visit(Child);
    AllEscaped = SavedAllEscaped;
  }
  void VisitStmt(const Stmt *S) {
    if (!S)
      return;
    for (const Stmt *Child : S->children())
      if (Child)
        Visit(Child);
  }

  /// Returns the record that handles all the escaped local variables and used
  /// instead of their original storage.
  const RecordDecl *getGlobalizedRecord(bool IsInTTDRegion) {
    if (!GlobalizedRD)
      buildRecordForGlobalizedVars(IsInTTDRegion);
    return GlobalizedRD;
  }

  /// Returns the field in the globalized record for the escaped variable.
  const FieldDecl *getFieldForGlobalizedVar(const ValueDecl *VD) const {
    assert(GlobalizedRD &&
           "Record for globalized variables must be generated already.");
    return MappedDeclsFields.lookup(VD);
  }

  /// Returns the list of the escaped local variables/parameters.
  ArrayRef<const ValueDecl *> getEscapedDecls() const {
    return EscapedDecls.getArrayRef();
  }

  /// Checks if the escaped local variable is actually a parameter passed by
  /// value.
  const llvm::SmallPtrSetImpl<const Decl *> &getEscapedParameters() const {
    return EscapedParameters;
  }

  /// Returns the list of the escaped variables with the variably modified
  /// types.
  ArrayRef<const ValueDecl *> getEscapedVariableLengthDecls() const {
    return EscapedVariableLengthDecls.getArrayRef();
  }

  /// Returns the list of the delayed variables with the variably modified
  /// types.
  ArrayRef<const ValueDecl *> getDelayedVariableLengthDecls() const {
    return DelayedVariableLengthDecls.getArrayRef();
  }
};
} // anonymous namespace

CGOpenMPRuntimeGPU::ExecutionMode
CGOpenMPRuntimeGPU::getExecutionMode() const {
  return CurrentExecutionMode;
}

CGOpenMPRuntimeGPU::DataSharingMode
CGOpenMPRuntimeGPU::getDataSharingMode() const {
  return CurrentDataSharingMode;
}

/// Check for inner (nested) SPMD construct, if any
static bool hasNestedSPMDDirective(ASTContext &Ctx,
                                   const OMPExecutableDirective &D) {
  const auto *CS = D.getInnermostCapturedStmt();
  const auto *Body =
      CS->getCapturedStmt()->IgnoreContainers(/*IgnoreCaptured=*/true);
  const Stmt *ChildStmt = CGOpenMPRuntime::getSingleCompoundChild(Ctx, Body);

  if (const auto *NestedDir =
          dyn_cast_or_null<OMPExecutableDirective>(ChildStmt)) {
    OpenMPDirectiveKind DKind = NestedDir->getDirectiveKind();
    switch (D.getDirectiveKind()) {
    case OMPD_target:
      if (isOpenMPParallelDirective(DKind))
        return true;
      if (DKind == OMPD_teams) {
        Body = NestedDir->getInnermostCapturedStmt()->IgnoreContainers(
            /*IgnoreCaptured=*/true);
        if (!Body)
          return false;
        ChildStmt = CGOpenMPRuntime::getSingleCompoundChild(Ctx, Body);
        if (const auto *NND =
                dyn_cast_or_null<OMPExecutableDirective>(ChildStmt)) {
          DKind = NND->getDirectiveKind();
          if (isOpenMPParallelDirective(DKind))
            return true;
        }
      }
      return false;
    case OMPD_target_teams:
      return isOpenMPParallelDirective(DKind);
    case OMPD_target_simd:
    case OMPD_target_parallel:
    case OMPD_target_parallel_for:
    case OMPD_target_parallel_for_simd:
    case OMPD_target_teams_distribute:
    case OMPD_target_teams_distribute_simd:
    case OMPD_target_teams_distribute_parallel_for:
    case OMPD_target_teams_distribute_parallel_for_simd:
    case OMPD_parallel:
    case OMPD_for:
    case OMPD_parallel_for:
    case OMPD_parallel_master:
    case OMPD_parallel_sections:
    case OMPD_for_simd:
    case OMPD_parallel_for_simd:
    case OMPD_cancel:
    case OMPD_cancellation_point:
    case OMPD_ordered:
    case OMPD_threadprivate:
    case OMPD_allocate:
    case OMPD_task:
    case OMPD_simd:
    case OMPD_sections:
    case OMPD_section:
    case OMPD_single:
    case OMPD_master:
    case OMPD_critical:
    case OMPD_taskyield:
    case OMPD_barrier:
    case OMPD_taskwait:
    case OMPD_taskgroup:
    case OMPD_atomic:
    case OMPD_flush:
    case OMPD_depobj:
    case OMPD_scan:
    case OMPD_teams:
    case OMPD_target_data:
    case OMPD_target_exit_data:
    case OMPD_target_enter_data:
    case OMPD_distribute:
    case OMPD_distribute_simd:
    case OMPD_distribute_parallel_for:
    case OMPD_distribute_parallel_for_simd:
    case OMPD_teams_distribute:
    case OMPD_teams_distribute_simd:
    case OMPD_teams_distribute_parallel_for:
    case OMPD_teams_distribute_parallel_for_simd:
    case OMPD_target_update:
    case OMPD_declare_simd:
    case OMPD_declare_variant:
    case OMPD_begin_declare_variant:
    case OMPD_end_declare_variant:
    case OMPD_declare_target:
    case OMPD_end_declare_target:
    case OMPD_declare_reduction:
    case OMPD_declare_mapper:
    case OMPD_taskloop:
    case OMPD_taskloop_simd:
    case OMPD_master_taskloop:
    case OMPD_master_taskloop_simd:
    case OMPD_parallel_master_taskloop:
    case OMPD_parallel_master_taskloop_simd:
    case OMPD_requires:
    case OMPD_unknown:
    default:
      llvm_unreachable("Unexpected directive.");
    }
  }

  return false;
}

static bool supportsSPMDExecutionMode(ASTContext &Ctx,
                                      const OMPExecutableDirective &D) {
  OpenMPDirectiveKind DirectiveKind = D.getDirectiveKind();
  switch (DirectiveKind) {
  case OMPD_target:
  case OMPD_target_teams:
    return hasNestedSPMDDirective(Ctx, D);
  case OMPD_target_parallel_loop:
  case OMPD_target_parallel:
  case OMPD_target_parallel_for:
  case OMPD_target_parallel_for_simd:
  case OMPD_target_teams_distribute_parallel_for:
  case OMPD_target_teams_distribute_parallel_for_simd:
  case OMPD_target_simd:
  case OMPD_target_teams_distribute_simd:
    return true;
  case OMPD_target_teams_distribute:
    return false;
  case OMPD_target_teams_loop:
    // Whether this is true or not depends on how the directive will
    // eventually be emitted.
    if (auto *TTLD = dyn_cast<OMPTargetTeamsGenericLoopDirective>(&D))
      return TTLD->canBeParallelFor();
    return false;
  case OMPD_parallel:
  case OMPD_for:
  case OMPD_parallel_for:
  case OMPD_parallel_master:
  case OMPD_parallel_sections:
  case OMPD_for_simd:
  case OMPD_parallel_for_simd:
  case OMPD_cancel:
  case OMPD_cancellation_point:
  case OMPD_ordered:
  case OMPD_threadprivate:
  case OMPD_allocate:
  case OMPD_task:
  case OMPD_simd:
  case OMPD_sections:
  case OMPD_section:
  case OMPD_single:
  case OMPD_master:
  case OMPD_critical:
  case OMPD_taskyield:
  case OMPD_barrier:
  case OMPD_taskwait:
  case OMPD_taskgroup:
  case OMPD_atomic:
  case OMPD_flush:
  case OMPD_depobj:
  case OMPD_scan:
  case OMPD_teams:
  case OMPD_target_data:
  case OMPD_target_exit_data:
  case OMPD_target_enter_data:
  case OMPD_distribute:
  case OMPD_distribute_simd:
  case OMPD_distribute_parallel_for:
  case OMPD_distribute_parallel_for_simd:
  case OMPD_teams_distribute:
  case OMPD_teams_distribute_simd:
  case OMPD_teams_distribute_parallel_for:
  case OMPD_teams_distribute_parallel_for_simd:
  case OMPD_target_update:
  case OMPD_declare_simd:
  case OMPD_declare_variant:
  case OMPD_begin_declare_variant:
  case OMPD_end_declare_variant:
  case OMPD_declare_target:
  case OMPD_end_declare_target:
  case OMPD_declare_reduction:
  case OMPD_declare_mapper:
  case OMPD_taskloop:
  case OMPD_taskloop_simd:
  case OMPD_master_taskloop:
  case OMPD_master_taskloop_simd:
  case OMPD_parallel_master_taskloop:
  case OMPD_parallel_master_taskloop_simd:
  case OMPD_requires:
  case OMPD_unknown:
  default:
    break;
  }
  llvm_unreachable(
      "Unknown programming model for OpenMP directive on NVPTX target.");
}

void CGOpenMPRuntimeGPU::emitNonSPMDKernel(const OMPExecutableDirective &D,
                                             StringRef ParentName,
                                             llvm::Function *&OutlinedFn,
                                             llvm::Constant *&OutlinedFnID,
                                             bool IsOffloadEntry,
                                             const RegionCodeGenTy &CodeGen) {
  ExecutionRuntimeModesRAII ModeRAII(CurrentExecutionMode, EM_NonSPMD);
  EntryFunctionState EST;
  WrapperFunctionsMap.clear();

  [[maybe_unused]] bool IsBareKernel = D.getSingleClause<OMPXBareClause>();
  assert(!IsBareKernel && "bare kernel should not be at generic mode");

  // Emit target region as a standalone region.
  class NVPTXPrePostActionTy : public PrePostActionTy {
    CGOpenMPRuntimeGPU::EntryFunctionState &EST;
    const OMPExecutableDirective &D;

  public:
    NVPTXPrePostActionTy(CGOpenMPRuntimeGPU::EntryFunctionState &EST,
                         const OMPExecutableDirective &D)
        : EST(EST), D(D) {}
    void Enter(CodeGenFunction &CGF) override {
      auto &RT = static_cast<CGOpenMPRuntimeGPU &>(CGF.CGM.getOpenMPRuntime());
      RT.emitKernelInit(D, CGF, EST, /* IsSPMD */ false);
      // Skip target region initialization.
      RT.setLocThreadIdInsertPt(CGF, /*AtCurrentPoint=*/true);
    }
    void Exit(CodeGenFunction &CGF) override {
      auto &RT = static_cast<CGOpenMPRuntimeGPU &>(CGF.CGM.getOpenMPRuntime());
      RT.clearLocThreadIdInsertPt(CGF);
      RT.emitKernelDeinit(CGF, EST, /* IsSPMD */ false);
    }
  } Action(EST, D);
  CodeGen.setAction(Action);
  IsInTTDRegion = true;
  emitTargetOutlinedFunctionHelper(D, ParentName, OutlinedFn, OutlinedFnID,
                                   IsOffloadEntry, CodeGen);
  IsInTTDRegion = false;
}

void CGOpenMPRuntimeGPU::emitKernelInit(const OMPExecutableDirective &D,
                                        CodeGenFunction &CGF,
                                        EntryFunctionState &EST, bool IsSPMD) {
  // Get NumTeams and ThreadLimit attributes.
  llvm::OpenMPIRBuilder::TargetKernelDefaultBounds Bounds;
  computeMinAndMaxThreadsAndTeams(
      D, CGF, Bounds.MinThreads, Bounds.MaxThreads.emplace_back(-1),
      Bounds.MinTeams, Bounds.MaxTeams.emplace_back(-1));

  CGBuilderTy &Bld = CGF.Builder;
  Bld.restoreIP(OMPBuilder.createTargetInit(Bld, IsSPMD, Bounds));
  if (!IsSPMD)
    emitGenericVarsProlog(CGF, EST.Loc);
}

void CGOpenMPRuntimeGPU::emitKernelDeinit(CodeGenFunction &CGF,
                                          EntryFunctionState &EST,
                                          bool IsSPMD) {
  if (!IsSPMD)
    emitGenericVarsEpilog(CGF);

  // This is temporary until we remove the fixed sized buffer.
  ASTContext &C = CGM.getContext();
  RecordDecl *StaticRD = C.buildImplicitRecord(
      "_openmp_teams_reduction_type_$_", RecordDecl::TagKind::Union);
  StaticRD->startDefinition();
  for (const RecordDecl *TeamReductionRec : TeamsReductions) {
    QualType RecTy = C.getRecordType(TeamReductionRec);
    auto *Field = FieldDecl::Create(
        C, StaticRD, SourceLocation(), SourceLocation(), nullptr, RecTy,
        C.getTrivialTypeSourceInfo(RecTy, SourceLocation()),
        /*BW=*/nullptr, /*Mutable=*/false,
        /*InitStyle=*/ICIS_NoInit);
    Field->setAccess(AS_public);
    StaticRD->addDecl(Field);
  }
  StaticRD->completeDefinition();
  QualType StaticTy = C.getRecordType(StaticRD);
  llvm::Type *LLVMReductionsBufferTy =
      CGM.getTypes().ConvertTypeForMem(StaticTy);
  const auto &DL = CGM.getModule().getDataLayout();
  uint64_t ReductionDataSize =
      TeamsReductions.empty()
          ? 0
          : DL.getTypeAllocSize(LLVMReductionsBufferTy).getFixedValue();
  CGBuilderTy &Bld = CGF.Builder;
  OMPBuilder.createTargetDeinit(Bld, ReductionDataSize,
                                C.getLangOpts().OpenMPCUDAReductionBufNum);
  TeamsReductions.clear();
}

void CGOpenMPRuntimeGPU::emitSPMDKernel(const OMPExecutableDirective &D,
                                          StringRef ParentName,
                                          llvm::Function *&OutlinedFn,
                                          llvm::Constant *&OutlinedFnID,
                                          bool IsOffloadEntry,
                                          const RegionCodeGenTy &CodeGen) {
  ExecutionRuntimeModesRAII ModeRAII(CurrentExecutionMode, EM_SPMD);
  EntryFunctionState EST;

  bool IsBareKernel = D.getSingleClause<OMPXBareClause>();

  // Emit target region as a standalone region.
  class NVPTXPrePostActionTy : public PrePostActionTy {
    CGOpenMPRuntimeGPU &RT;
    CGOpenMPRuntimeGPU::EntryFunctionState &EST;
    bool IsBareKernel;
    DataSharingMode Mode;
    const OMPExecutableDirective &D;

  public:
    NVPTXPrePostActionTy(CGOpenMPRuntimeGPU &RT,
                         CGOpenMPRuntimeGPU::EntryFunctionState &EST,
                         bool IsBareKernel, const OMPExecutableDirective &D)
        : RT(RT), EST(EST), IsBareKernel(IsBareKernel),
          Mode(RT.CurrentDataSharingMode), D(D) {}
    void Enter(CodeGenFunction &CGF) override {
      if (IsBareKernel) {
        RT.CurrentDataSharingMode = DataSharingMode::DS_CUDA;
        return;
      }
      RT.emitKernelInit(D, CGF, EST, /* IsSPMD */ true);
      // Skip target region initialization.
      RT.setLocThreadIdInsertPt(CGF, /*AtCurrentPoint=*/true);
    }
    void Exit(CodeGenFunction &CGF) override {
      if (IsBareKernel) {
        RT.CurrentDataSharingMode = Mode;
        return;
      }
      RT.clearLocThreadIdInsertPt(CGF);
      RT.emitKernelDeinit(CGF, EST, /* IsSPMD */ true);
    }
  } Action(*this, EST, IsBareKernel, D);
  CodeGen.setAction(Action);
  IsInTTDRegion = true;
  emitTargetOutlinedFunctionHelper(D, ParentName, OutlinedFn, OutlinedFnID,
                                   IsOffloadEntry, CodeGen);
  IsInTTDRegion = false;
}

void CGOpenMPRuntimeGPU::emitTargetOutlinedFunction(
    const OMPExecutableDirective &D, StringRef ParentName,
    llvm::Function *&OutlinedFn, llvm::Constant *&OutlinedFnID,
    bool IsOffloadEntry, const RegionCodeGenTy &CodeGen) {
  if (!IsOffloadEntry) // Nothing to do.
    return;

  assert(!ParentName.empty() && "Invalid target region parent name!");

  bool Mode = supportsSPMDExecutionMode(CGM.getContext(), D);
  bool IsBareKernel = D.getSingleClause<OMPXBareClause>();
  if (Mode || IsBareKernel)
    emitSPMDKernel(D, ParentName, OutlinedFn, OutlinedFnID, IsOffloadEntry,
                   CodeGen);
  else
    emitNonSPMDKernel(D, ParentName, OutlinedFn, OutlinedFnID, IsOffloadEntry,
                      CodeGen);
}

CGOpenMPRuntimeGPU::CGOpenMPRuntimeGPU(CodeGenModule &CGM)
    : CGOpenMPRuntime(CGM) {
  llvm::OpenMPIRBuilderConfig Config(
      CGM.getLangOpts().OpenMPIsTargetDevice, isGPU(),
      CGM.getLangOpts().OpenMPOffloadMandatory,
      /*HasRequiresReverseOffload*/ false, /*HasRequiresUnifiedAddress*/ false,
      hasRequiresUnifiedSharedMemory(), /*HasRequiresDynamicAllocators*/ false);
  OMPBuilder.setConfig(Config);

  if (!CGM.getLangOpts().OpenMPIsTargetDevice)
    llvm_unreachable("OpenMP can only handle device code.");

  if (CGM.getLangOpts().OpenMPCUDAMode)
    CurrentDataSharingMode = CGOpenMPRuntimeGPU::DS_CUDA;

  llvm::OpenMPIRBuilder &OMPBuilder = getOMPBuilder();
  if (CGM.getLangOpts().NoGPULib || CGM.getLangOpts().OMPHostIRFile.empty())
    return;

  OMPBuilder.createGlobalFlag(CGM.getLangOpts().OpenMPTargetDebug,
                              "__omp_rtl_debug_kind");
  OMPBuilder.createGlobalFlag(CGM.getLangOpts().OpenMPTeamSubscription,
                              "__omp_rtl_assume_teams_oversubscription");
  OMPBuilder.createGlobalFlag(CGM.getLangOpts().OpenMPThreadSubscription,
                              "__omp_rtl_assume_threads_oversubscription");
  OMPBuilder.createGlobalFlag(CGM.getLangOpts().OpenMPNoThreadState,
                              "__omp_rtl_assume_no_thread_state");
  OMPBuilder.createGlobalFlag(CGM.getLangOpts().OpenMPNoNestedParallelism,
                              "__omp_rtl_assume_no_nested_parallelism");
}

void CGOpenMPRuntimeGPU::emitProcBindClause(CodeGenFunction &CGF,
                                              ProcBindKind ProcBind,
                                              SourceLocation Loc) {
  // Nothing to do.
}

void CGOpenMPRuntimeGPU::emitNumThreadsClause(CodeGenFunction &CGF,
                                                llvm::Value *NumThreads,
                                                SourceLocation Loc) {
  // Nothing to do.
}

void CGOpenMPRuntimeGPU::emitNumTeamsClause(CodeGenFunction &CGF,
                                              const Expr *NumTeams,
                                              const Expr *ThreadLimit,
                                              SourceLocation Loc) {}

llvm::Function *CGOpenMPRuntimeGPU::emitParallelOutlinedFunction(
    CodeGenFunction &CGF, const OMPExecutableDirective &D,
    const VarDecl *ThreadIDVar, OpenMPDirectiveKind InnermostKind,
    const RegionCodeGenTy &CodeGen) {
  // Emit target region as a standalone region.
  bool PrevIsInTTDRegion = IsInTTDRegion;
  IsInTTDRegion = false;
  auto *OutlinedFun =
      cast<llvm::Function>(CGOpenMPRuntime::emitParallelOutlinedFunction(
          CGF, D, ThreadIDVar, InnermostKind, CodeGen));
  IsInTTDRegion = PrevIsInTTDRegion;
  if (getExecutionMode() != CGOpenMPRuntimeGPU::EM_SPMD) {
    llvm::Function *WrapperFun =
        createParallelDataSharingWrapper(OutlinedFun, D);
    WrapperFunctionsMap[OutlinedFun] = WrapperFun;
  }

  return OutlinedFun;
}

/// Get list of lastprivate variables from the teams distribute ... or
/// teams {distribute ...} directives.
static void
getDistributeLastprivateVars(ASTContext &Ctx, const OMPExecutableDirective &D,
                             llvm::SmallVectorImpl<const ValueDecl *> &Vars) {
  assert(isOpenMPTeamsDirective(D.getDirectiveKind()) &&
         "expected teams directive.");
  const OMPExecutableDirective *Dir = &D;
  if (!isOpenMPDistributeDirective(D.getDirectiveKind())) {
    if (const Stmt *S = CGOpenMPRuntime::getSingleCompoundChild(
            Ctx,
            D.getInnermostCapturedStmt()->getCapturedStmt()->IgnoreContainers(
                /*IgnoreCaptured=*/true))) {
      Dir = dyn_cast_or_null<OMPExecutableDirective>(S);
      if (Dir && !isOpenMPDistributeDirective(Dir->getDirectiveKind()))
        Dir = nullptr;
    }
  }
  if (!Dir)
    return;
  for (const auto *C : Dir->getClausesOfKind<OMPLastprivateClause>()) {
    for (const Expr *E : C->getVarRefs())
      Vars.push_back(getPrivateItem(E));
  }
}

/// Get list of reduction variables from the teams ... directives.
static void
getTeamsReductionVars(ASTContext &Ctx, const OMPExecutableDirective &D,
                      llvm::SmallVectorImpl<const ValueDecl *> &Vars) {
  assert(isOpenMPTeamsDirective(D.getDirectiveKind()) &&
         "expected teams directive.");
  for (const auto *C : D.getClausesOfKind<OMPReductionClause>()) {
    for (const Expr *E : C->privates())
      Vars.push_back(getPrivateItem(E));
  }
}

llvm::Function *CGOpenMPRuntimeGPU::emitTeamsOutlinedFunction(
    CodeGenFunction &CGF, const OMPExecutableDirective &D,
    const VarDecl *ThreadIDVar, OpenMPDirectiveKind InnermostKind,
    const RegionCodeGenTy &CodeGen) {
  SourceLocation Loc = D.getBeginLoc();

  const RecordDecl *GlobalizedRD = nullptr;
  llvm::SmallVector<const ValueDecl *, 4> LastPrivatesReductions;
  llvm::SmallDenseMap<const ValueDecl *, const FieldDecl *> MappedDeclsFields;
  unsigned WarpSize = CGM.getTarget().getGridValue().GV_Warp_Size;
  // Globalize team reductions variable unconditionally in all modes.
  if (getExecutionMode() != CGOpenMPRuntimeGPU::EM_SPMD)
    getTeamsReductionVars(CGM.getContext(), D, LastPrivatesReductions);
  if (getExecutionMode() == CGOpenMPRuntimeGPU::EM_SPMD) {
    getDistributeLastprivateVars(CGM.getContext(), D, LastPrivatesReductions);
    if (!LastPrivatesReductions.empty()) {
      GlobalizedRD = ::buildRecordForGlobalizedVars(
          CGM.getContext(), {}, LastPrivatesReductions, MappedDeclsFields,
          WarpSize);
    }
  } else if (!LastPrivatesReductions.empty()) {
    assert(!TeamAndReductions.first &&
           "Previous team declaration is not expected.");
    TeamAndReductions.first = D.getCapturedStmt(OMPD_teams)->getCapturedDecl();
    std::swap(TeamAndReductions.second, LastPrivatesReductions);
  }

  // Emit target region as a standalone region.
  class NVPTXPrePostActionTy : public PrePostActionTy {
    SourceLocation &Loc;
    const RecordDecl *GlobalizedRD;
    llvm::SmallDenseMap<const ValueDecl *, const FieldDecl *>
        &MappedDeclsFields;

  public:
    NVPTXPrePostActionTy(
        SourceLocation &Loc, const RecordDecl *GlobalizedRD,
        llvm::SmallDenseMap<const ValueDecl *, const FieldDecl *>
            &MappedDeclsFields)
        : Loc(Loc), GlobalizedRD(GlobalizedRD),
          MappedDeclsFields(MappedDeclsFields) {}
    void Enter(CodeGenFunction &CGF) override {
      auto &Rt =
          static_cast<CGOpenMPRuntimeGPU &>(CGF.CGM.getOpenMPRuntime());
      if (GlobalizedRD) {
        auto I = Rt.FunctionGlobalizedDecls.try_emplace(CGF.CurFn).first;
        I->getSecond().MappedParams =
            std::make_unique<CodeGenFunction::OMPMapVars>();
        DeclToAddrMapTy &Data = I->getSecond().LocalVarData;
        for (const auto &Pair : MappedDeclsFields) {
          assert(Pair.getFirst()->isCanonicalDecl() &&
                 "Expected canonical declaration");
          Data.insert(std::make_pair(Pair.getFirst(), MappedVarData()));
        }
      }
      Rt.emitGenericVarsProlog(CGF, Loc);
    }
    void Exit(CodeGenFunction &CGF) override {
      static_cast<CGOpenMPRuntimeGPU &>(CGF.CGM.getOpenMPRuntime())
          .emitGenericVarsEpilog(CGF);
    }
  } Action(Loc, GlobalizedRD, MappedDeclsFields);
  CodeGen.setAction(Action);
  llvm::Function *OutlinedFun = CGOpenMPRuntime::emitTeamsOutlinedFunction(
      CGF, D, ThreadIDVar, InnermostKind, CodeGen);

  return OutlinedFun;
}

void CGOpenMPRuntimeGPU::emitGenericVarsProlog(CodeGenFunction &CGF,
                                               SourceLocation Loc) {
  if (getDataSharingMode() != CGOpenMPRuntimeGPU::DS_Generic)
    return;

  CGBuilderTy &Bld = CGF.Builder;

  const auto I = FunctionGlobalizedDecls.find(CGF.CurFn);
  if (I == FunctionGlobalizedDecls.end())
    return;

  for (auto &Rec : I->getSecond().LocalVarData) {
    const auto *VD = cast<VarDecl>(Rec.first);
    bool EscapedParam = I->getSecond().EscapedParameters.count(Rec.first);
    QualType VarTy = VD->getType();

    // Get the local allocation of a firstprivate variable before sharing
    llvm::Value *ParValue;
    if (EscapedParam) {
      LValue ParLVal =
          CGF.MakeAddrLValue(CGF.GetAddrOfLocalVar(VD), VD->getType());
      ParValue = CGF.EmitLoadOfScalar(ParLVal, Loc);
    }

    // Allocate space for the variable to be globalized
    llvm::Value *AllocArgs[] = {CGF.getTypeSize(VD->getType())};
    llvm::CallBase *VoidPtr =
        CGF.EmitRuntimeCall(OMPBuilder.getOrCreateRuntimeFunction(
                                CGM.getModule(), OMPRTL___kmpc_alloc_shared),
                            AllocArgs, VD->getName());
    // FIXME: We should use the variables actual alignment as an argument.
    VoidPtr->addRetAttr(llvm::Attribute::get(
        CGM.getLLVMContext(), llvm::Attribute::Alignment,
        CGM.getContext().getTargetInfo().getNewAlign() / 8));

    // Cast the void pointer and get the address of the globalized variable.
    llvm::Value *CastedVoidPtr = Bld.CreatePointerBitCastOrAddrSpaceCast(
        VoidPtr, Bld.getPtrTy(0), VD->getName() + "_on_stack");
    LValue VarAddr =
        CGF.MakeNaturalAlignPointeeRawAddrLValue(CastedVoidPtr, VarTy);
    Rec.second.PrivateAddr = VarAddr.getAddress();
    Rec.second.GlobalizedVal = VoidPtr;

    // Assign the local allocation to the newly globalized location.
    if (EscapedParam) {
      CGF.EmitStoreOfScalar(ParValue, VarAddr);
      I->getSecond().MappedParams->setVarAddr(CGF, VD, VarAddr.getAddress());
    }
    if (auto *DI = CGF.getDebugInfo())
      VoidPtr->setDebugLoc(DI->SourceLocToDebugLoc(VD->getLocation()));
  }

  for (const auto *ValueD : I->getSecond().EscapedVariableLengthDecls) {
    const auto *VD = cast<VarDecl>(ValueD);
    std::pair<llvm::Value *, llvm::Value *> AddrSizePair =
        getKmpcAllocShared(CGF, VD);
    I->getSecond().EscapedVariableLengthDeclsAddrs.emplace_back(AddrSizePair);
    LValue Base = CGF.MakeAddrLValue(AddrSizePair.first, VD->getType(),
                                     CGM.getContext().getDeclAlign(VD),
                                     AlignmentSource::Decl);
    I->getSecond().MappedParams->setVarAddr(CGF, VD, Base.getAddress());
  }
  I->getSecond().MappedParams->apply(CGF);
}

bool CGOpenMPRuntimeGPU::isDelayedVariableLengthDecl(CodeGenFunction &CGF,
                                                     const VarDecl *VD) const {
  const auto I = FunctionGlobalizedDecls.find(CGF.CurFn);
  if (I == FunctionGlobalizedDecls.end())
    return false;

  // Check variable declaration is delayed:
  return llvm::is_contained(I->getSecond().DelayedVariableLengthDecls, VD);
}

std::pair<llvm::Value *, llvm::Value *>
CGOpenMPRuntimeGPU::getKmpcAllocShared(CodeGenFunction &CGF,
                                       const VarDecl *VD) {
  CGBuilderTy &Bld = CGF.Builder;

  // Compute size and alignment.
  llvm::Value *Size = CGF.getTypeSize(VD->getType());
  CharUnits Align = CGM.getContext().getDeclAlign(VD);
  Size = Bld.CreateNUWAdd(
      Size, llvm::ConstantInt::get(CGF.SizeTy, Align.getQuantity() - 1));
  llvm::Value *AlignVal =
      llvm::ConstantInt::get(CGF.SizeTy, Align.getQuantity());
  Size = Bld.CreateUDiv(Size, AlignVal);
  Size = Bld.CreateNUWMul(Size, AlignVal);

  // Allocate space for this VLA object to be globalized.
  llvm::Value *AllocArgs[] = {Size};
  llvm::CallBase *VoidPtr =
      CGF.EmitRuntimeCall(OMPBuilder.getOrCreateRuntimeFunction(
                              CGM.getModule(), OMPRTL___kmpc_alloc_shared),
                          AllocArgs, VD->getName());
  VoidPtr->addRetAttr(llvm::Attribute::get(
      CGM.getLLVMContext(), llvm::Attribute::Alignment, Align.getQuantity()));

  return std::make_pair(VoidPtr, Size);
}

void CGOpenMPRuntimeGPU::getKmpcFreeShared(
    CodeGenFunction &CGF,
    const std::pair<llvm::Value *, llvm::Value *> &AddrSizePair) {
  // Deallocate the memory for each globalized VLA object
  CGF.EmitRuntimeCall(OMPBuilder.getOrCreateRuntimeFunction(
                          CGM.getModule(), OMPRTL___kmpc_free_shared),
                      {AddrSizePair.first, AddrSizePair.second});
}

void CGOpenMPRuntimeGPU::emitGenericVarsEpilog(CodeGenFunction &CGF) {
  if (getDataSharingMode() != CGOpenMPRuntimeGPU::DS_Generic)
    return;

  const auto I = FunctionGlobalizedDecls.find(CGF.CurFn);
  if (I != FunctionGlobalizedDecls.end()) {
    // Deallocate the memory for each globalized VLA object that was
    // globalized in the prolog (i.e. emitGenericVarsProlog).
    for (const auto &AddrSizePair :
         llvm::reverse(I->getSecond().EscapedVariableLengthDeclsAddrs)) {
      CGF.EmitRuntimeCall(OMPBuilder.getOrCreateRuntimeFunction(
                              CGM.getModule(), OMPRTL___kmpc_free_shared),
                          {AddrSizePair.first, AddrSizePair.second});
    }
    // Deallocate the memory for each globalized value
    for (auto &Rec : llvm::reverse(I->getSecond().LocalVarData)) {
      const auto *VD = cast<VarDecl>(Rec.first);
      I->getSecond().MappedParams->restore(CGF);

      llvm::Value *FreeArgs[] = {Rec.second.GlobalizedVal,
                                 CGF.getTypeSize(VD->getType())};
      CGF.EmitRuntimeCall(OMPBuilder.getOrCreateRuntimeFunction(
                              CGM.getModule(), OMPRTL___kmpc_free_shared),
                          FreeArgs);
    }
  }
}

void CGOpenMPRuntimeGPU::emitTeamsCall(CodeGenFunction &CGF,
                                         const OMPExecutableDirective &D,
                                         SourceLocation Loc,
                                         llvm::Function *OutlinedFn,
                                         ArrayRef<llvm::Value *> CapturedVars) {
  if (!CGF.HaveInsertPoint())
    return;

  bool IsBareKernel = D.getSingleClause<OMPXBareClause>();

  RawAddress ZeroAddr = CGF.CreateDefaultAlignTempAlloca(CGF.Int32Ty,
                                                         /*Name=*/".zero.addr");
  CGF.Builder.CreateStore(CGF.Builder.getInt32(/*C*/ 0), ZeroAddr);
  llvm::SmallVector<llvm::Value *, 16> OutlinedFnArgs;
  // We don't emit any thread id function call in bare kernel, but because the
  // outlined function has a pointer argument, we emit a nullptr here.
  if (IsBareKernel)
    OutlinedFnArgs.push_back(llvm::ConstantPointerNull::get(CGM.VoidPtrTy));
  else
    OutlinedFnArgs.push_back(emitThreadIDAddress(CGF, Loc).emitRawPointer(CGF));
  OutlinedFnArgs.push_back(ZeroAddr.getPointer());
  OutlinedFnArgs.append(CapturedVars.begin(), CapturedVars.end());
  emitOutlinedFunctionCall(CGF, Loc, OutlinedFn, OutlinedFnArgs);
}

void CGOpenMPRuntimeGPU::emitParallelCall(CodeGenFunction &CGF,
                                          SourceLocation Loc,
                                          llvm::Function *OutlinedFn,
                                          ArrayRef<llvm::Value *> CapturedVars,
                                          const Expr *IfCond,
                                          llvm::Value *NumThreads) {
  if (!CGF.HaveInsertPoint())
    return;

  auto &&ParallelGen = [this, Loc, OutlinedFn, CapturedVars, IfCond,
                        NumThreads](CodeGenFunction &CGF,
                                    PrePostActionTy &Action) {
    CGBuilderTy &Bld = CGF.Builder;
    llvm::Value *NumThreadsVal = NumThreads;
    llvm::Function *WFn = WrapperFunctionsMap[OutlinedFn];
    llvm::Value *ID = llvm::ConstantPointerNull::get(CGM.Int8PtrTy);
    if (WFn)
      ID = Bld.CreateBitOrPointerCast(WFn, CGM.Int8PtrTy);
    llvm::Value *FnPtr = Bld.CreateBitOrPointerCast(OutlinedFn, CGM.Int8PtrTy);

    // Create a private scope that will globalize the arguments
    // passed from the outside of the target region.
    // TODO: Is that needed?
    CodeGenFunction::OMPPrivateScope PrivateArgScope(CGF);

    Address CapturedVarsAddrs = CGF.CreateDefaultAlignTempAlloca(
        llvm::ArrayType::get(CGM.VoidPtrTy, CapturedVars.size()),
        "captured_vars_addrs");
    // There's something to share.
    if (!CapturedVars.empty()) {
      // Prepare for parallel region. Indicate the outlined function.
      ASTContext &Ctx = CGF.getContext();
      unsigned Idx = 0;
      for (llvm::Value *V : CapturedVars) {
        Address Dst = Bld.CreateConstArrayGEP(CapturedVarsAddrs, Idx);
        llvm::Value *PtrV;
        if (V->getType()->isIntegerTy())
          PtrV = Bld.CreateIntToPtr(V, CGF.VoidPtrTy);
        else
          PtrV = Bld.CreatePointerBitCastOrAddrSpaceCast(V, CGF.VoidPtrTy);
        CGF.EmitStoreOfScalar(PtrV, Dst, /*Volatile=*/false,
                              Ctx.getPointerType(Ctx.VoidPtrTy));
        ++Idx;
      }
    }

    llvm::Value *IfCondVal = nullptr;
    if (IfCond)
      IfCondVal = Bld.CreateIntCast(CGF.EvaluateExprAsBool(IfCond), CGF.Int32Ty,
                                    /* isSigned */ false);
    else
      IfCondVal = llvm::ConstantInt::get(CGF.Int32Ty, 1);

    if (!NumThreadsVal)
      NumThreadsVal = llvm::ConstantInt::get(CGF.Int32Ty, -1);
    else
      NumThreadsVal = Bld.CreateZExtOrTrunc(NumThreadsVal, CGF.Int32Ty),

      assert(IfCondVal && "Expected a value");
    llvm::Value *RTLoc = emitUpdateLocation(CGF, Loc);
    llvm::Value *Args[] = {
        RTLoc,
        getThreadID(CGF, Loc),
        IfCondVal,
        NumThreadsVal,
        llvm::ConstantInt::get(CGF.Int32Ty, -1),
        FnPtr,
        ID,
        Bld.CreateBitOrPointerCast(CapturedVarsAddrs.emitRawPointer(CGF),
                                   CGF.VoidPtrPtrTy),
        llvm::ConstantInt::get(CGM.SizeTy, CapturedVars.size())};
    CGF.EmitRuntimeCall(OMPBuilder.getOrCreateRuntimeFunction(
                            CGM.getModule(), OMPRTL___kmpc_parallel_51),
                        Args);
  };

  RegionCodeGenTy RCG(ParallelGen);
  RCG(CGF);
}

void CGOpenMPRuntimeGPU::syncCTAThreads(CodeGenFunction &CGF) {
  // Always emit simple barriers!
  if (!CGF.HaveInsertPoint())
    return;
  // Build call __kmpc_barrier_simple_spmd(nullptr, 0);
  // This function does not use parameters, so we can emit just default values.
  llvm::Value *Args[] = {
      llvm::ConstantPointerNull::get(
          cast<llvm::PointerType>(getIdentTyPointerTy())),
      llvm::ConstantInt::get(CGF.Int32Ty, /*V=*/0, /*isSigned=*/true)};
  CGF.EmitRuntimeCall(OMPBuilder.getOrCreateRuntimeFunction(
                          CGM.getModule(), OMPRTL___kmpc_barrier_simple_spmd),
                      Args);
}

void CGOpenMPRuntimeGPU::emitBarrierCall(CodeGenFunction &CGF,
                                           SourceLocation Loc,
                                           OpenMPDirectiveKind Kind, bool,
                                           bool) {
  // Always emit simple barriers!
  if (!CGF.HaveInsertPoint())
    return;
  // Build call __kmpc_cancel_barrier(loc, thread_id);
  unsigned Flags = getDefaultFlagsForBarriers(Kind);
  llvm::Value *Args[] = {emitUpdateLocation(CGF, Loc, Flags),
                         getThreadID(CGF, Loc)};

  CGF.EmitRuntimeCall(OMPBuilder.getOrCreateRuntimeFunction(
                          CGM.getModule(), OMPRTL___kmpc_barrier),
                      Args);
}

void CGOpenMPRuntimeGPU::emitCriticalRegion(
    CodeGenFunction &CGF, StringRef CriticalName,
    const RegionCodeGenTy &CriticalOpGen, SourceLocation Loc,
    const Expr *Hint) {
  llvm::BasicBlock *LoopBB = CGF.createBasicBlock("omp.critical.loop");
  llvm::BasicBlock *TestBB = CGF.createBasicBlock("omp.critical.test");
  llvm::BasicBlock *SyncBB = CGF.createBasicBlock("omp.critical.sync");
  llvm::BasicBlock *BodyBB = CGF.createBasicBlock("omp.critical.body");
  llvm::BasicBlock *ExitBB = CGF.createBasicBlock("omp.critical.exit");

  auto &RT = static_cast<CGOpenMPRuntimeGPU &>(CGF.CGM.getOpenMPRuntime());

  // Get the mask of active threads in the warp.
  llvm::Value *Mask = CGF.EmitRuntimeCall(OMPBuilder.getOrCreateRuntimeFunction(
      CGM.getModule(), OMPRTL___kmpc_warp_active_thread_mask));
  // Fetch team-local id of the thread.
  llvm::Value *ThreadID = RT.getGPUThreadID(CGF);

  // Get the width of the team.
  llvm::Value *TeamWidth = RT.getGPUNumThreads(CGF);

  // Initialize the counter variable for the loop.
  QualType Int32Ty =
      CGF.getContext().getIntTypeForBitwidth(/*DestWidth=*/32, /*Signed=*/0);
  Address Counter = CGF.CreateMemTemp(Int32Ty, "critical_counter");
  LValue CounterLVal = CGF.MakeAddrLValue(Counter, Int32Ty);
  CGF.EmitStoreOfScalar(llvm::Constant::getNullValue(CGM.Int32Ty), CounterLVal,
                        /*isInit=*/true);

  // Block checks if loop counter exceeds upper bound.
  CGF.EmitBlock(LoopBB);
  llvm::Value *CounterVal = CGF.EmitLoadOfScalar(CounterLVal, Loc);
  llvm::Value *CmpLoopBound = CGF.Builder.CreateICmpSLT(CounterVal, TeamWidth);
  CGF.Builder.CreateCondBr(CmpLoopBound, TestBB, ExitBB);

  // Block tests which single thread should execute region, and which threads
  // should go straight to synchronisation point.
  CGF.EmitBlock(TestBB);
  CounterVal = CGF.EmitLoadOfScalar(CounterLVal, Loc);
  llvm::Value *CmpThreadToCounter =
      CGF.Builder.CreateICmpEQ(ThreadID, CounterVal);
  CGF.Builder.CreateCondBr(CmpThreadToCounter, BodyBB, SyncBB);

  // Block emits the body of the critical region.
  CGF.EmitBlock(BodyBB);

  // Output the critical statement.
  CGOpenMPRuntime::emitCriticalRegion(CGF, CriticalName, CriticalOpGen, Loc,
                                      Hint);

  // After the body surrounded by the critical region, the single executing
  // thread will jump to the synchronisation point.
  // Block waits for all threads in current team to finish then increments the
  // counter variable and returns to the loop.
  CGF.EmitBlock(SyncBB);
  // Reconverge active threads in the warp.
  (void)CGF.EmitRuntimeCall(OMPBuilder.getOrCreateRuntimeFunction(
                                CGM.getModule(), OMPRTL___kmpc_syncwarp),
                            Mask);

  llvm::Value *IncCounterVal =
      CGF.Builder.CreateNSWAdd(CounterVal, CGF.Builder.getInt32(1));
  CGF.EmitStoreOfScalar(IncCounterVal, CounterLVal);
  CGF.EmitBranch(LoopBB);

  // Block that is reached when  all threads in the team complete the region.
  CGF.EmitBlock(ExitBB, /*IsFinished=*/true);
}

/// Cast value to the specified type.
static llvm::Value *castValueToType(CodeGenFunction &CGF, llvm::Value *Val,
                                    QualType ValTy, QualType CastTy,
                                    SourceLocation Loc) {
  assert(!CGF.getContext().getTypeSizeInChars(CastTy).isZero() &&
         "Cast type must sized.");
  assert(!CGF.getContext().getTypeSizeInChars(ValTy).isZero() &&
         "Val type must sized.");
  llvm::Type *LLVMCastTy = CGF.ConvertTypeForMem(CastTy);
  if (ValTy == CastTy)
    return Val;
  if (CGF.getContext().getTypeSizeInChars(ValTy) ==
      CGF.getContext().getTypeSizeInChars(CastTy))
    return CGF.Builder.CreateBitCast(Val, LLVMCastTy);
  if (CastTy->isIntegerType() && ValTy->isIntegerType())
    return CGF.Builder.CreateIntCast(Val, LLVMCastTy,
                                     CastTy->hasSignedIntegerRepresentation());
  Address CastItem = CGF.CreateMemTemp(CastTy);
  Address ValCastItem = CastItem.withElementType(Val->getType());
  CGF.EmitStoreOfScalar(Val, ValCastItem, /*Volatile=*/false, ValTy,
                        LValueBaseInfo(AlignmentSource::Type),
                        TBAAAccessInfo());
  return CGF.EmitLoadOfScalar(CastItem, /*Volatile=*/false, CastTy, Loc,
                              LValueBaseInfo(AlignmentSource::Type),
                              TBAAAccessInfo());
}

///
/// Design of OpenMP reductions on the GPU
///
/// Consider a typical OpenMP program with one or more reduction
/// clauses:
///
/// float foo;
/// double bar;
/// #pragma omp target teams distribute parallel for \
///             reduction(+:foo) reduction(*:bar)
/// for (int i = 0; i < N; i++) {
///   foo += A[i]; bar *= B[i];
/// }
///
/// where 'foo' and 'bar' are reduced across all OpenMP threads in
/// all teams.  In our OpenMP implementation on the NVPTX device an
/// OpenMP team is mapped to a CUDA threadblock and OpenMP threads
/// within a team are mapped to CUDA threads within a threadblock.
/// Our goal is to efficiently aggregate values across all OpenMP
/// threads such that:
///
///   - the compiler and runtime are logically concise, and
///   - the reduction is performed efficiently in a hierarchical
///     manner as follows: within OpenMP threads in the same warp,
///     across warps in a threadblock, and finally across teams on
///     the NVPTX device.
///
/// Introduction to Decoupling
///
/// We would like to decouple the compiler and the runtime so that the
/// latter is ignorant of the reduction variables (number, data types)
/// and the reduction operators.  This allows a simpler interface
/// and implementation while still attaining good performance.
///
/// Pseudocode for the aforementioned OpenMP program generated by the
/// compiler is as follows:
///
/// 1. Create private copies of reduction variables on each OpenMP
///    thread: 'foo_private', 'bar_private'
/// 2. Each OpenMP thread reduces the chunk of 'A' and 'B' assigned
///    to it and writes the result in 'foo_private' and 'bar_private'
///    respectively.
/// 3. Call the OpenMP runtime on the GPU to reduce within a team
///    and store the result on the team master:
///
///     __kmpc_nvptx_parallel_reduce_nowait_v2(...,
///        reduceData, shuffleReduceFn, interWarpCpyFn)
///
///     where:
///       struct ReduceData {
///         double *foo;
///         double *bar;
///       } reduceData
///       reduceData.foo = &foo_private
///       reduceData.bar = &bar_private
///
///     'shuffleReduceFn' and 'interWarpCpyFn' are pointers to two
///     auxiliary functions generated by the compiler that operate on
///     variables of type 'ReduceData'.  They aid the runtime perform
///     algorithmic steps in a data agnostic manner.
///
///     'shuffleReduceFn' is a pointer to a function that reduces data
///     of type 'ReduceData' across two OpenMP threads (lanes) in the
///     same warp.  It takes the following arguments as input:
///
///     a. variable of type 'ReduceData' on the calling lane,
///     b. its lane_id,
///     c. an offset relative to the current lane_id to generate a
///        remote_lane_id.  The remote lane contains the second
///        variable of type 'ReduceData' that is to be reduced.
///     d. an algorithm version parameter determining which reduction
///        algorithm to use.
///
///     'shuffleReduceFn' retrieves data from the remote lane using
///     efficient GPU shuffle intrinsics and reduces, using the
///     algorithm specified by the 4th parameter, the two operands
///     element-wise.  The result is written to the first operand.
///
///     Different reduction algorithms are implemented in different
///     runtime functions, all calling 'shuffleReduceFn' to perform
///     the essential reduction step.  Therefore, based on the 4th
///     parameter, this function behaves slightly differently to
///     cooperate with the runtime to ensure correctness under
///     different circumstances.
///
///     'InterWarpCpyFn' is a pointer to a function that transfers
///     reduced variables across warps.  It tunnels, through CUDA
///     shared memory, the thread-private data of type 'ReduceData'
///     from lane 0 of each warp to a lane in the first warp.
/// 4. Call the OpenMP runtime on the GPU to reduce across teams.
///    The last team writes the global reduced value to memory.
///
///     ret = __kmpc_nvptx_teams_reduce_nowait(...,
///             reduceData, shuffleReduceFn, interWarpCpyFn,
///             scratchpadCopyFn, loadAndReduceFn)
///
///     'scratchpadCopyFn' is a helper that stores reduced
///     data from the team master to a scratchpad array in
///     global memory.
///
///     'loadAndReduceFn' is a helper that loads data from
///     the scratchpad array and reduces it with the input
///     operand.
///
///     These compiler generated functions hide address
///     calculation and alignment information from the runtime.
/// 5. if ret == 1:
///     The team master of the last team stores the reduced
///     result to the globals in memory.
///     foo += reduceData.foo; bar *= reduceData.bar
///
///
/// Warp Reduction Algorithms
///
/// On the warp level, we have three algorithms implemented in the
/// OpenMP runtime depending on the number of active lanes:
///
/// Full Warp Reduction
///
/// The reduce algorithm within a warp where all lanes are active
/// is implemented in the runtime as follows:
///
/// full_warp_reduce(void *reduce_data,
///                  kmp_ShuffleReductFctPtr ShuffleReduceFn) {
///   for (int offset = WARPSIZE/2; offset > 0; offset /= 2)
///     ShuffleReduceFn(reduce_data, 0, offset, 0);
/// }
///
/// The algorithm completes in log(2, WARPSIZE) steps.
///
/// 'ShuffleReduceFn' is used here with lane_id set to 0 because it is
/// not used therefore we save instructions by not retrieving lane_id
/// from the corresponding special registers.  The 4th parameter, which
/// represents the version of the algorithm being used, is set to 0 to
/// signify full warp reduction.
///
/// In this version, 'ShuffleReduceFn' behaves, per element, as follows:
///
/// #reduce_elem refers to an element in the local lane's data structure
/// #remote_elem is retrieved from a remote lane
/// remote_elem = shuffle_down(reduce_elem, offset, WARPSIZE);
/// reduce_elem = reduce_elem REDUCE_OP remote_elem;
///
/// Contiguous Partial Warp Reduction
///
/// This reduce algorithm is used within a warp where only the first
/// 'n' (n <= WARPSIZE) lanes are active.  It is typically used when the
/// number of OpenMP threads in a parallel region is not a multiple of
/// WARPSIZE.  The algorithm is implemented in the runtime as follows:
///
/// void
/// contiguous_partial_reduce(void *reduce_data,
///                           kmp_ShuffleReductFctPtr ShuffleReduceFn,
///                           int size, int lane_id) {
///   int curr_size;
///   int offset;
///   curr_size = size;
///   mask = curr_size/2;
///   while (offset>0) {
///     ShuffleReduceFn(reduce_data, lane_id, offset, 1);
///     curr_size = (curr_size+1)/2;
///     offset = curr_size/2;
///   }
/// }
///
/// In this version, 'ShuffleReduceFn' behaves, per element, as follows:
///
/// remote_elem = shuffle_down(reduce_elem, offset, WARPSIZE);
/// if (lane_id < offset)
///     reduce_elem = reduce_elem REDUCE_OP remote_elem
/// else
///     reduce_elem = remote_elem
///
/// This algorithm assumes that the data to be reduced are located in a
/// contiguous subset of lanes starting from the first.  When there is
/// an odd number of active lanes, the data in the last lane is not
/// aggregated with any other lane's dat but is instead copied over.
///
/// Dispersed Partial Warp Reduction
///
/// This algorithm is used within a warp when any discontiguous subset of
/// lanes are active.  It is used to implement the reduction operation
/// across lanes in an OpenMP simd region or in a nested parallel region.
///
/// void
/// dispersed_partial_reduce(void *reduce_data,
///                          kmp_ShuffleReductFctPtr ShuffleReduceFn) {
///   int size, remote_id;
///   int logical_lane_id = number_of_active_lanes_before_me() * 2;
///   do {
///       remote_id = next_active_lane_id_right_after_me();
///       # the above function returns 0 of no active lane
///       # is present right after the current lane.
///       size = number_of_active_lanes_in_this_warp();
///       logical_lane_id /= 2;
///       ShuffleReduceFn(reduce_data, logical_lane_id,
///                       remote_id-1-threadIdx.x, 2);
///   } while (logical_lane_id % 2 == 0 && size > 1);
/// }
///
/// There is no assumption made about the initial state of the reduction.
/// Any number of lanes (>=1) could be active at any position.  The reduction
/// result is returned in the first active lane.
///
/// In this version, 'ShuffleReduceFn' behaves, per element, as follows:
///
/// remote_elem = shuffle_down(reduce_elem, offset, WARPSIZE);
/// if (lane_id % 2 == 0 && offset > 0)
///     reduce_elem = reduce_elem REDUCE_OP remote_elem
/// else
///     reduce_elem = remote_elem
///
///
/// Intra-Team Reduction
///
/// This function, as implemented in the runtime call
/// '__kmpc_nvptx_parallel_reduce_nowait_v2', aggregates data across OpenMP
/// threads in a team.  It first reduces within a warp using the
/// aforementioned algorithms.  We then proceed to gather all such
/// reduced values at the first warp.
///
/// The runtime makes use of the function 'InterWarpCpyFn', which copies
/// data from each of the "warp master" (zeroth lane of each warp, where
/// warp-reduced data is held) to the zeroth warp.  This step reduces (in
/// a mathematical sense) the problem of reduction across warp masters in
/// a block to the problem of warp reduction.
///
///
/// Inter-Team Reduction
///
/// Once a team has reduced its data to a single value, it is stored in
/// a global scratchpad array.  Since each team has a distinct slot, this
/// can be done without locking.
///
/// The last team to write to the scratchpad array proceeds to reduce the
/// scratchpad array.  One or more workers in the last team use the helper
/// 'loadAndReduceDataFn' to load and reduce values from the array, i.e.,
/// the k'th worker reduces every k'th element.
///
/// Finally, a call is made to '__kmpc_nvptx_parallel_reduce_nowait_v2' to
/// reduce across workers and compute a globally reduced value.
///
void CGOpenMPRuntimeGPU::emitReduction(
    CodeGenFunction &CGF, SourceLocation Loc, ArrayRef<const Expr *> Privates,
    ArrayRef<const Expr *> LHSExprs, ArrayRef<const Expr *> RHSExprs,
    ArrayRef<const Expr *> ReductionOps, ReductionOptionsTy Options) {
  if (!CGF.HaveInsertPoint())
    return;

  bool ParallelReduction = isOpenMPParallelDirective(Options.ReductionKind);
  bool TeamsReduction = isOpenMPTeamsDirective(Options.ReductionKind);

  ASTContext &C = CGM.getContext();

  if (Options.SimpleReduction) {
    assert(!TeamsReduction && !ParallelReduction &&
           "Invalid reduction selection in emitReduction.");
    (void)ParallelReduction;
    CGOpenMPRuntime::emitReduction(CGF, Loc, Privates, LHSExprs, RHSExprs,
                                   ReductionOps, Options);
    return;
  }

  llvm::SmallDenseMap<const ValueDecl *, const FieldDecl *> VarFieldMap;
  llvm::SmallVector<const ValueDecl *, 4> PrivatesReductions(Privates.size());
  int Cnt = 0;
  for (const Expr *DRE : Privates) {
    PrivatesReductions[Cnt] = cast<DeclRefExpr>(DRE)->getDecl();
    ++Cnt;
  }
  const RecordDecl *ReductionRec = ::buildRecordForGlobalizedVars(
      CGM.getContext(), PrivatesReductions, {}, VarFieldMap, 1);

  if (TeamsReduction)
    TeamsReductions.push_back(ReductionRec);

  // Source location for the ident struct
  llvm::Value *RTLoc = emitUpdateLocation(CGF, Loc);

  using InsertPointTy = llvm::OpenMPIRBuilder::InsertPointTy;
  InsertPointTy AllocaIP(CGF.AllocaInsertPt->getParent(),
                         CGF.AllocaInsertPt->getIterator());
  InsertPointTy CodeGenIP(CGF.Builder.GetInsertBlock(),
                          CGF.Builder.GetInsertPoint());
  llvm::OpenMPIRBuilder::LocationDescription OmpLoc(
      CodeGenIP, CGF.SourceLocToDebugLoc(Loc));
  llvm::SmallVector<llvm::OpenMPIRBuilder::ReductionInfo> ReductionInfos;

  CodeGenFunction::OMPPrivateScope Scope(CGF);
  unsigned Idx = 0;
  for (const Expr *Private : Privates) {
    llvm::Type *ElementType;
    llvm::Value *Variable;
    llvm::Value *PrivateVariable;
    llvm::OpenMPIRBuilder::ReductionGenAtomicCBTy AtomicReductionGen = nullptr;
    ElementType = CGF.ConvertTypeForMem(Private->getType());
    const auto *RHSVar =
        cast<VarDecl>(cast<DeclRefExpr>(RHSExprs[Idx])->getDecl());
    PrivateVariable = CGF.GetAddrOfLocalVar(RHSVar).emitRawPointer(CGF);
    const auto *LHSVar =
        cast<VarDecl>(cast<DeclRefExpr>(LHSExprs[Idx])->getDecl());
    Variable = CGF.GetAddrOfLocalVar(LHSVar).emitRawPointer(CGF);
    llvm::OpenMPIRBuilder::EvalKind EvalKind;
    switch (CGF.getEvaluationKind(Private->getType())) {
    case TEK_Scalar:
      EvalKind = llvm::OpenMPIRBuilder::EvalKind::Scalar;
      break;
    case TEK_Complex:
      EvalKind = llvm::OpenMPIRBuilder::EvalKind::Complex;
      break;
    case TEK_Aggregate:
      EvalKind = llvm::OpenMPIRBuilder::EvalKind::Aggregate;
      break;
    }
    auto ReductionGen = [&](InsertPointTy CodeGenIP, unsigned I,
                            llvm::Value **LHSPtr, llvm::Value **RHSPtr,
                            llvm::Function *NewFunc) {
      CGF.Builder.restoreIP(CodeGenIP);
      auto *CurFn = CGF.CurFn;
      CGF.CurFn = NewFunc;

      *LHSPtr = CGF.GetAddrOfLocalVar(
                       cast<VarDecl>(cast<DeclRefExpr>(LHSExprs[I])->getDecl()))
                    .emitRawPointer(CGF);
      *RHSPtr = CGF.GetAddrOfLocalVar(
                       cast<VarDecl>(cast<DeclRefExpr>(RHSExprs[I])->getDecl()))
                    .emitRawPointer(CGF);

      emitSingleReductionCombiner(CGF, ReductionOps[I], Privates[I],
                                  cast<DeclRefExpr>(LHSExprs[I]),
                                  cast<DeclRefExpr>(RHSExprs[I]));

      CGF.CurFn = CurFn;

      return InsertPointTy(CGF.Builder.GetInsertBlock(),
                           CGF.Builder.GetInsertPoint());
    };
    ReductionInfos.emplace_back(llvm::OpenMPIRBuilder::ReductionInfo(
        ElementType, Variable, PrivateVariable, EvalKind,
        /*ReductionGen=*/nullptr, ReductionGen, AtomicReductionGen));
    Idx++;
  }

<<<<<<< HEAD
  CGF.Builder.restoreIP(OMPBuilder.createReductionsGPU(
      OmpLoc, AllocaIP, CodeGenIP, ReductionInfos, false, TeamsReduction,
      llvm::OpenMPIRBuilder::ReductionGenCBKind::Clang,
      CGF.getTarget().getGridValue(), C.getLangOpts().OpenMPCUDAReductionBufNum,
      RTLoc));
=======
  llvm::OpenMPIRBuilder::InsertPointOrErrorTy AfterIP =
      OMPBuilder.createReductionsGPU(
          OmpLoc, AllocaIP, CodeGenIP, ReductionInfos, false, TeamsReduction,
          DistributeReduction, llvm::OpenMPIRBuilder::ReductionGenCBKind::Clang,
          CGF.getTarget().getGridValue(),
          C.getLangOpts().OpenMPCUDAReductionBufNum, RTLoc);
  assert(AfterIP && "unexpected error creating GPU reductions");
  CGF.Builder.restoreIP(*AfterIP);
>>>>>>> a393c92f
  return;
}

const VarDecl *
CGOpenMPRuntimeGPU::translateParameter(const FieldDecl *FD,
                                       const VarDecl *NativeParam) const {
  if (!NativeParam->getType()->isReferenceType())
    return NativeParam;
  QualType ArgType = NativeParam->getType();
  QualifierCollector QC;
  const Type *NonQualTy = QC.strip(ArgType);
  QualType PointeeTy = cast<ReferenceType>(NonQualTy)->getPointeeType();
  if (const auto *Attr = FD->getAttr<OMPCaptureKindAttr>()) {
    if (Attr->getCaptureKind() == OMPC_map) {
      PointeeTy = CGM.getContext().getAddrSpaceQualType(PointeeTy,
                                                        LangAS::opencl_global);
    }
  }
  ArgType = CGM.getContext().getPointerType(PointeeTy);
  QC.addRestrict();
  enum { NVPTX_local_addr = 5 };
  QC.addAddressSpace(getLangASFromTargetAS(NVPTX_local_addr));
  ArgType = QC.apply(CGM.getContext(), ArgType);
  if (isa<ImplicitParamDecl>(NativeParam))
    return ImplicitParamDecl::Create(
        CGM.getContext(), /*DC=*/nullptr, NativeParam->getLocation(),
        NativeParam->getIdentifier(), ArgType, ImplicitParamKind::Other);
  return ParmVarDecl::Create(
      CGM.getContext(),
      const_cast<DeclContext *>(NativeParam->getDeclContext()),
      NativeParam->getBeginLoc(), NativeParam->getLocation(),
      NativeParam->getIdentifier(), ArgType,
      /*TInfo=*/nullptr, SC_None, /*DefArg=*/nullptr);
}

Address
CGOpenMPRuntimeGPU::getParameterAddress(CodeGenFunction &CGF,
                                          const VarDecl *NativeParam,
                                          const VarDecl *TargetParam) const {
  assert(NativeParam != TargetParam &&
         NativeParam->getType()->isReferenceType() &&
         "Native arg must not be the same as target arg.");
  Address LocalAddr = CGF.GetAddrOfLocalVar(TargetParam);
  QualType NativeParamType = NativeParam->getType();
  QualifierCollector QC;
  const Type *NonQualTy = QC.strip(NativeParamType);
  QualType NativePointeeTy = cast<ReferenceType>(NonQualTy)->getPointeeType();
  unsigned NativePointeeAddrSpace =
      CGF.getTypes().getTargetAddressSpace(NativePointeeTy);
  QualType TargetTy = TargetParam->getType();
  llvm::Value *TargetAddr = CGF.EmitLoadOfScalar(LocalAddr, /*Volatile=*/false,
                                                 TargetTy, SourceLocation());
  // Cast to native address space.
  TargetAddr = CGF.Builder.CreatePointerBitCastOrAddrSpaceCast(
      TargetAddr,
      llvm::PointerType::get(CGF.getLLVMContext(), NativePointeeAddrSpace));
  Address NativeParamAddr = CGF.CreateMemTemp(NativeParamType);
  CGF.EmitStoreOfScalar(TargetAddr, NativeParamAddr, /*Volatile=*/false,
                        NativeParamType);
  return NativeParamAddr;
}

void CGOpenMPRuntimeGPU::emitOutlinedFunctionCall(
    CodeGenFunction &CGF, SourceLocation Loc, llvm::FunctionCallee OutlinedFn,
    ArrayRef<llvm::Value *> Args) const {
  SmallVector<llvm::Value *, 4> TargetArgs;
  TargetArgs.reserve(Args.size());
  auto *FnType = OutlinedFn.getFunctionType();
  for (unsigned I = 0, E = Args.size(); I < E; ++I) {
    if (FnType->isVarArg() && FnType->getNumParams() <= I) {
      TargetArgs.append(std::next(Args.begin(), I), Args.end());
      break;
    }
    llvm::Type *TargetType = FnType->getParamType(I);
    llvm::Value *NativeArg = Args[I];
    if (!TargetType->isPointerTy()) {
      TargetArgs.emplace_back(NativeArg);
      continue;
    }
    TargetArgs.emplace_back(
        CGF.Builder.CreatePointerBitCastOrAddrSpaceCast(NativeArg, TargetType));
  }
  CGOpenMPRuntime::emitOutlinedFunctionCall(CGF, Loc, OutlinedFn, TargetArgs);
}

/// Emit function which wraps the outline parallel region
/// and controls the arguments which are passed to this function.
/// The wrapper ensures that the outlined function is called
/// with the correct arguments when data is shared.
llvm::Function *CGOpenMPRuntimeGPU::createParallelDataSharingWrapper(
    llvm::Function *OutlinedParallelFn, const OMPExecutableDirective &D) {
  ASTContext &Ctx = CGM.getContext();
  const auto &CS = *D.getCapturedStmt(OMPD_parallel);

  // Create a function that takes as argument the source thread.
  FunctionArgList WrapperArgs;
  QualType Int16QTy =
      Ctx.getIntTypeForBitwidth(/*DestWidth=*/16, /*Signed=*/false);
  QualType Int32QTy =
      Ctx.getIntTypeForBitwidth(/*DestWidth=*/32, /*Signed=*/false);
  ImplicitParamDecl ParallelLevelArg(Ctx, /*DC=*/nullptr, D.getBeginLoc(),
                                     /*Id=*/nullptr, Int16QTy,
                                     ImplicitParamKind::Other);
  ImplicitParamDecl WrapperArg(Ctx, /*DC=*/nullptr, D.getBeginLoc(),
                               /*Id=*/nullptr, Int32QTy,
                               ImplicitParamKind::Other);
  WrapperArgs.emplace_back(&ParallelLevelArg);
  WrapperArgs.emplace_back(&WrapperArg);

  const CGFunctionInfo &CGFI =
      CGM.getTypes().arrangeBuiltinFunctionDeclaration(Ctx.VoidTy, WrapperArgs);

  auto *Fn = llvm::Function::Create(
      CGM.getTypes().GetFunctionType(CGFI), llvm::GlobalValue::InternalLinkage,
      Twine(OutlinedParallelFn->getName(), "_wrapper"), &CGM.getModule());

  // Ensure we do not inline the function. This is trivially true for the ones
  // passed to __kmpc_fork_call but the ones calles in serialized regions
  // could be inlined. This is not a perfect but it is closer to the invariant
  // we want, namely, every data environment starts with a new function.
  // TODO: We should pass the if condition to the runtime function and do the
  //       handling there. Much cleaner code.
  Fn->addFnAttr(llvm::Attribute::NoInline);

  CGM.SetInternalFunctionAttributes(GlobalDecl(), Fn, CGFI);
  Fn->setLinkage(llvm::GlobalValue::InternalLinkage);
  Fn->setDoesNotRecurse();

  CodeGenFunction CGF(CGM, /*suppressNewContext=*/true);
  CGF.StartFunction(GlobalDecl(), Ctx.VoidTy, Fn, CGFI, WrapperArgs,
                    D.getBeginLoc(), D.getBeginLoc());

  const auto *RD = CS.getCapturedRecordDecl();
  auto CurField = RD->field_begin();

  Address ZeroAddr = CGF.CreateDefaultAlignTempAlloca(CGF.Int32Ty,
                                                      /*Name=*/".zero.addr");
  CGF.Builder.CreateStore(CGF.Builder.getInt32(/*C*/ 0), ZeroAddr);
  // Get the array of arguments.
  SmallVector<llvm::Value *, 8> Args;

  Args.emplace_back(CGF.GetAddrOfLocalVar(&WrapperArg).emitRawPointer(CGF));
  Args.emplace_back(ZeroAddr.emitRawPointer(CGF));

  CGBuilderTy &Bld = CGF.Builder;
  auto CI = CS.capture_begin();

  // Use global memory for data sharing.
  // Handle passing of global args to workers.
  RawAddress GlobalArgs =
      CGF.CreateDefaultAlignTempAlloca(CGF.VoidPtrPtrTy, "global_args");
  llvm::Value *GlobalArgsPtr = GlobalArgs.getPointer();
  llvm::Value *DataSharingArgs[] = {GlobalArgsPtr};
  CGF.EmitRuntimeCall(OMPBuilder.getOrCreateRuntimeFunction(
                          CGM.getModule(), OMPRTL___kmpc_get_shared_variables),
                      DataSharingArgs);

  // Retrieve the shared variables from the list of references returned
  // by the runtime. Pass the variables to the outlined function.
  Address SharedArgListAddress = Address::invalid();
  if (CS.capture_size() > 0 ||
      isOpenMPLoopBoundSharingDirective(D.getDirectiveKind())) {
    SharedArgListAddress = CGF.EmitLoadOfPointer(
        GlobalArgs, CGF.getContext()
                        .getPointerType(CGF.getContext().VoidPtrTy)
                        .castAs<PointerType>());
  }
  unsigned Idx = 0;
  if (isOpenMPLoopBoundSharingDirective(D.getDirectiveKind())) {
    Address Src = Bld.CreateConstInBoundsGEP(SharedArgListAddress, Idx);
    Address TypedAddress = Bld.CreatePointerBitCastOrAddrSpaceCast(
        Src, Bld.getPtrTy(0), CGF.SizeTy);
    llvm::Value *LB = CGF.EmitLoadOfScalar(
        TypedAddress,
        /*Volatile=*/false,
        CGF.getContext().getPointerType(CGF.getContext().getSizeType()),
        cast<OMPLoopDirective>(D).getLowerBoundVariable()->getExprLoc());
    Args.emplace_back(LB);
    ++Idx;
    Src = Bld.CreateConstInBoundsGEP(SharedArgListAddress, Idx);
    TypedAddress = Bld.CreatePointerBitCastOrAddrSpaceCast(Src, Bld.getPtrTy(0),
                                                           CGF.SizeTy);
    llvm::Value *UB = CGF.EmitLoadOfScalar(
        TypedAddress,
        /*Volatile=*/false,
        CGF.getContext().getPointerType(CGF.getContext().getSizeType()),
        cast<OMPLoopDirective>(D).getUpperBoundVariable()->getExprLoc());
    Args.emplace_back(UB);
    ++Idx;
  }
  if (CS.capture_size() > 0) {
    ASTContext &CGFContext = CGF.getContext();
    for (unsigned I = 0, E = CS.capture_size(); I < E; ++I, ++CI, ++CurField) {
      QualType ElemTy = CurField->getType();
      Address Src = Bld.CreateConstInBoundsGEP(SharedArgListAddress, I + Idx);
      Address TypedAddress = Bld.CreatePointerBitCastOrAddrSpaceCast(
          Src, CGF.ConvertTypeForMem(CGFContext.getPointerType(ElemTy)),
          CGF.ConvertTypeForMem(ElemTy));
      llvm::Value *Arg = CGF.EmitLoadOfScalar(TypedAddress,
                                              /*Volatile=*/false,
                                              CGFContext.getPointerType(ElemTy),
                                              CI->getLocation());
      if (CI->capturesVariableByCopy() &&
          !CI->getCapturedVar()->getType()->isAnyPointerType()) {
        Arg = castValueToType(CGF, Arg, ElemTy, CGFContext.getUIntPtrType(),
                              CI->getLocation());
      }
      Args.emplace_back(Arg);
    }
  }

  emitOutlinedFunctionCall(CGF, D.getBeginLoc(), OutlinedParallelFn, Args);
  CGF.FinishFunction();
  return Fn;
}

void CGOpenMPRuntimeGPU::emitFunctionProlog(CodeGenFunction &CGF,
                                              const Decl *D) {
  if (getDataSharingMode() != CGOpenMPRuntimeGPU::DS_Generic)
    return;

  assert(D && "Expected function or captured|block decl.");
  assert(FunctionGlobalizedDecls.count(CGF.CurFn) == 0 &&
         "Function is registered already.");
  assert((!TeamAndReductions.first || TeamAndReductions.first == D) &&
         "Team is set but not processed.");
  const Stmt *Body = nullptr;
  bool NeedToDelayGlobalization = false;
  if (const auto *FD = dyn_cast<FunctionDecl>(D)) {
    Body = FD->getBody();
  } else if (const auto *BD = dyn_cast<BlockDecl>(D)) {
    Body = BD->getBody();
  } else if (const auto *CD = dyn_cast<CapturedDecl>(D)) {
    Body = CD->getBody();
    NeedToDelayGlobalization = CGF.CapturedStmtInfo->getKind() == CR_OpenMP;
    if (NeedToDelayGlobalization &&
        getExecutionMode() == CGOpenMPRuntimeGPU::EM_SPMD)
      return;
  }
  if (!Body)
    return;
  CheckVarsEscapingDeclContext VarChecker(CGF, TeamAndReductions.second);
  VarChecker.Visit(Body);
  const RecordDecl *GlobalizedVarsRecord =
      VarChecker.getGlobalizedRecord(IsInTTDRegion);
  TeamAndReductions.first = nullptr;
  TeamAndReductions.second.clear();
  ArrayRef<const ValueDecl *> EscapedVariableLengthDecls =
      VarChecker.getEscapedVariableLengthDecls();
  ArrayRef<const ValueDecl *> DelayedVariableLengthDecls =
      VarChecker.getDelayedVariableLengthDecls();
  if (!GlobalizedVarsRecord && EscapedVariableLengthDecls.empty() &&
      DelayedVariableLengthDecls.empty())
    return;
  auto I = FunctionGlobalizedDecls.try_emplace(CGF.CurFn).first;
  I->getSecond().MappedParams =
      std::make_unique<CodeGenFunction::OMPMapVars>();
  I->getSecond().EscapedParameters.insert(
      VarChecker.getEscapedParameters().begin(),
      VarChecker.getEscapedParameters().end());
  I->getSecond().EscapedVariableLengthDecls.append(
      EscapedVariableLengthDecls.begin(), EscapedVariableLengthDecls.end());
  I->getSecond().DelayedVariableLengthDecls.append(
      DelayedVariableLengthDecls.begin(), DelayedVariableLengthDecls.end());
  DeclToAddrMapTy &Data = I->getSecond().LocalVarData;
  for (const ValueDecl *VD : VarChecker.getEscapedDecls()) {
    assert(VD->isCanonicalDecl() && "Expected canonical declaration");
    Data.insert(std::make_pair(VD, MappedVarData()));
  }
  if (!NeedToDelayGlobalization) {
    emitGenericVarsProlog(CGF, D->getBeginLoc());
    struct GlobalizationScope final : EHScopeStack::Cleanup {
      GlobalizationScope() = default;

      void Emit(CodeGenFunction &CGF, Flags flags) override {
        static_cast<CGOpenMPRuntimeGPU &>(CGF.CGM.getOpenMPRuntime())
            .emitGenericVarsEpilog(CGF);
      }
    };
    CGF.EHStack.pushCleanup<GlobalizationScope>(NormalAndEHCleanup);
  }
}

Address CGOpenMPRuntimeGPU::getAddressOfLocalVariable(CodeGenFunction &CGF,
                                                        const VarDecl *VD) {
  if (VD && VD->hasAttr<OMPAllocateDeclAttr>()) {
    const auto *A = VD->getAttr<OMPAllocateDeclAttr>();
    auto AS = LangAS::Default;
    switch (A->getAllocatorType()) {
    case OMPAllocateDeclAttr::OMPNullMemAlloc:
    case OMPAllocateDeclAttr::OMPDefaultMemAlloc:
    case OMPAllocateDeclAttr::OMPHighBWMemAlloc:
    case OMPAllocateDeclAttr::OMPLowLatMemAlloc:
      break;
    case OMPAllocateDeclAttr::OMPThreadMemAlloc:
      return Address::invalid();
    case OMPAllocateDeclAttr::OMPUserDefinedMemAlloc:
      // TODO: implement aupport for user-defined allocators.
      return Address::invalid();
    case OMPAllocateDeclAttr::OMPConstMemAlloc:
      AS = LangAS::cuda_constant;
      break;
    case OMPAllocateDeclAttr::OMPPTeamMemAlloc:
      AS = LangAS::cuda_shared;
      break;
    case OMPAllocateDeclAttr::OMPLargeCapMemAlloc:
    case OMPAllocateDeclAttr::OMPCGroupMemAlloc:
      break;
    }
    llvm::Type *VarTy = CGF.ConvertTypeForMem(VD->getType());
    auto *GV = new llvm::GlobalVariable(
        CGM.getModule(), VarTy, /*isConstant=*/false,
        llvm::GlobalValue::InternalLinkage, llvm::PoisonValue::get(VarTy),
        VD->getName(),
        /*InsertBefore=*/nullptr, llvm::GlobalValue::NotThreadLocal,
        CGM.getContext().getTargetAddressSpace(AS));
    CharUnits Align = CGM.getContext().getDeclAlign(VD);
    GV->setAlignment(Align.getAsAlign());
    return Address(
        CGF.Builder.CreatePointerBitCastOrAddrSpaceCast(
            GV, CGF.Builder.getPtrTy(CGM.getContext().getTargetAddressSpace(
                    VD->getType().getAddressSpace()))),
        VarTy, Align);
  }

  if (getDataSharingMode() != CGOpenMPRuntimeGPU::DS_Generic)
    return Address::invalid();

  VD = VD->getCanonicalDecl();
  auto I = FunctionGlobalizedDecls.find(CGF.CurFn);
  if (I == FunctionGlobalizedDecls.end())
    return Address::invalid();
  auto VDI = I->getSecond().LocalVarData.find(VD);
  if (VDI != I->getSecond().LocalVarData.end())
    return VDI->second.PrivateAddr;
  if (VD->hasAttrs()) {
    for (specific_attr_iterator<OMPReferencedVarAttr> IT(VD->attr_begin()),
         E(VD->attr_end());
         IT != E; ++IT) {
      auto VDI = I->getSecond().LocalVarData.find(
          cast<VarDecl>(cast<DeclRefExpr>(IT->getRef())->getDecl())
              ->getCanonicalDecl());
      if (VDI != I->getSecond().LocalVarData.end())
        return VDI->second.PrivateAddr;
    }
  }

  return Address::invalid();
}

void CGOpenMPRuntimeGPU::functionFinished(CodeGenFunction &CGF) {
  FunctionGlobalizedDecls.erase(CGF.CurFn);
  CGOpenMPRuntime::functionFinished(CGF);
}

void CGOpenMPRuntimeGPU::getDefaultDistScheduleAndChunk(
    CodeGenFunction &CGF, const OMPLoopDirective &S,
    OpenMPDistScheduleClauseKind &ScheduleKind,
    llvm::Value *&Chunk) const {
  auto &RT = static_cast<CGOpenMPRuntimeGPU &>(CGF.CGM.getOpenMPRuntime());
  if (getExecutionMode() == CGOpenMPRuntimeGPU::EM_SPMD) {
    ScheduleKind = OMPC_DIST_SCHEDULE_static;
    Chunk = CGF.EmitScalarConversion(
        RT.getGPUNumThreads(CGF),
        CGF.getContext().getIntTypeForBitwidth(32, /*Signed=*/0),
        S.getIterationVariable()->getType(), S.getBeginLoc());
    return;
  }
  CGOpenMPRuntime::getDefaultDistScheduleAndChunk(
      CGF, S, ScheduleKind, Chunk);
}

void CGOpenMPRuntimeGPU::getDefaultScheduleAndChunk(
    CodeGenFunction &CGF, const OMPLoopDirective &S,
    OpenMPScheduleClauseKind &ScheduleKind,
    const Expr *&ChunkExpr) const {
  ScheduleKind = OMPC_SCHEDULE_static;
  // Chunk size is 1 in this case.
  llvm::APInt ChunkSize(32, 1);
  ChunkExpr = IntegerLiteral::Create(CGF.getContext(), ChunkSize,
      CGF.getContext().getIntTypeForBitwidth(32, /*Signed=*/0),
      SourceLocation());
}

void CGOpenMPRuntimeGPU::adjustTargetSpecificDataForLambdas(
    CodeGenFunction &CGF, const OMPExecutableDirective &D) const {
  assert(isOpenMPTargetExecutionDirective(D.getDirectiveKind()) &&
         " Expected target-based directive.");
  const CapturedStmt *CS = D.getCapturedStmt(OMPD_target);
  for (const CapturedStmt::Capture &C : CS->captures()) {
    // Capture variables captured by reference in lambdas for target-based
    // directives.
    if (!C.capturesVariable())
      continue;
    const VarDecl *VD = C.getCapturedVar();
    const auto *RD = VD->getType()
                         .getCanonicalType()
                         .getNonReferenceType()
                         ->getAsCXXRecordDecl();
    if (!RD || !RD->isLambda())
      continue;
    Address VDAddr = CGF.GetAddrOfLocalVar(VD);
    LValue VDLVal;
    if (VD->getType().getCanonicalType()->isReferenceType())
      VDLVal = CGF.EmitLoadOfReferenceLValue(VDAddr, VD->getType());
    else
      VDLVal = CGF.MakeAddrLValue(
          VDAddr, VD->getType().getCanonicalType().getNonReferenceType());
    llvm::DenseMap<const ValueDecl *, FieldDecl *> Captures;
    FieldDecl *ThisCapture = nullptr;
    RD->getCaptureFields(Captures, ThisCapture);
    if (ThisCapture && CGF.CapturedStmtInfo->isCXXThisExprCaptured()) {
      LValue ThisLVal =
          CGF.EmitLValueForFieldInitialization(VDLVal, ThisCapture);
      llvm::Value *CXXThis = CGF.LoadCXXThis();
      CGF.EmitStoreOfScalar(CXXThis, ThisLVal);
    }
    for (const LambdaCapture &LC : RD->captures()) {
      if (LC.getCaptureKind() != LCK_ByRef)
        continue;
      const ValueDecl *VD = LC.getCapturedVar();
      // FIXME: For now VD is always a VarDecl because OpenMP does not support
      //  capturing structured bindings in lambdas yet.
      if (!CS->capturesVariable(cast<VarDecl>(VD)))
        continue;
      auto It = Captures.find(VD);
      assert(It != Captures.end() && "Found lambda capture without field.");
      LValue VarLVal = CGF.EmitLValueForFieldInitialization(VDLVal, It->second);
      Address VDAddr = CGF.GetAddrOfLocalVar(cast<VarDecl>(VD));
      if (VD->getType().getCanonicalType()->isReferenceType())
        VDAddr = CGF.EmitLoadOfReferenceLValue(VDAddr,
                                               VD->getType().getCanonicalType())
                     .getAddress();
      CGF.EmitStoreOfScalar(VDAddr.emitRawPointer(CGF), VarLVal);
    }
  }
}

bool CGOpenMPRuntimeGPU::hasAllocateAttributeForGlobalVar(const VarDecl *VD,
                                                            LangAS &AS) {
  if (!VD || !VD->hasAttr<OMPAllocateDeclAttr>())
    return false;
  const auto *A = VD->getAttr<OMPAllocateDeclAttr>();
  switch(A->getAllocatorType()) {
  case OMPAllocateDeclAttr::OMPNullMemAlloc:
  case OMPAllocateDeclAttr::OMPDefaultMemAlloc:
  // Not supported, fallback to the default mem space.
  case OMPAllocateDeclAttr::OMPLargeCapMemAlloc:
  case OMPAllocateDeclAttr::OMPCGroupMemAlloc:
  case OMPAllocateDeclAttr::OMPHighBWMemAlloc:
  case OMPAllocateDeclAttr::OMPLowLatMemAlloc:
  case OMPAllocateDeclAttr::OMPThreadMemAlloc:
    AS = LangAS::Default;
    return true;
  case OMPAllocateDeclAttr::OMPConstMemAlloc:
    AS = LangAS::cuda_constant;
    return true;
  case OMPAllocateDeclAttr::OMPPTeamMemAlloc:
    AS = LangAS::cuda_shared;
    return true;
  case OMPAllocateDeclAttr::OMPUserDefinedMemAlloc:
    llvm_unreachable("Expected predefined allocator for the variables with the "
                     "static storage.");
  }
  return false;
}

// Get current OffloadArch and ignore any unknown values
static OffloadArch getOffloadArch(CodeGenModule &CGM) {
  if (!CGM.getTarget().hasFeature("ptx"))
    return OffloadArch::UNKNOWN;
  for (const auto &Feature : CGM.getTarget().getTargetOpts().FeatureMap) {
    if (Feature.getValue()) {
      OffloadArch Arch = StringToOffloadArch(Feature.getKey());
      if (Arch != OffloadArch::UNKNOWN)
        return Arch;
    }
  }
  return OffloadArch::UNKNOWN;
}

/// Check to see if target architecture supports unified addressing which is
/// a restriction for OpenMP requires clause "unified_shared_memory".
void CGOpenMPRuntimeGPU::processRequiresDirective(const OMPRequiresDecl *D) {
  for (const OMPClause *Clause : D->clauselists()) {
    if (Clause->getClauseKind() == OMPC_unified_shared_memory) {
      OffloadArch Arch = getOffloadArch(CGM);
      switch (Arch) {
      case OffloadArch::SM_20:
      case OffloadArch::SM_21:
      case OffloadArch::SM_30:
      case OffloadArch::SM_32_:
      case OffloadArch::SM_35:
      case OffloadArch::SM_37:
      case OffloadArch::SM_50:
      case OffloadArch::SM_52:
      case OffloadArch::SM_53: {
        SmallString<256> Buffer;
        llvm::raw_svector_ostream Out(Buffer);
        Out << "Target architecture " << OffloadArchToString(Arch)
            << " does not support unified addressing";
        CGM.Error(Clause->getBeginLoc(), Out.str());
        return;
      }
      case OffloadArch::SM_60:
      case OffloadArch::SM_61:
      case OffloadArch::SM_62:
      case OffloadArch::SM_70:
      case OffloadArch::SM_72:
      case OffloadArch::SM_75:
      case OffloadArch::SM_80:
      case OffloadArch::SM_86:
      case OffloadArch::SM_87:
      case OffloadArch::SM_89:
      case OffloadArch::SM_90:
      case OffloadArch::SM_90a:
      case OffloadArch::SM_100:
      case OffloadArch::GFX600:
      case OffloadArch::GFX601:
      case OffloadArch::GFX602:
      case OffloadArch::GFX700:
      case OffloadArch::GFX701:
      case OffloadArch::GFX702:
      case OffloadArch::GFX703:
      case OffloadArch::GFX704:
      case OffloadArch::GFX705:
      case OffloadArch::GFX801:
      case OffloadArch::GFX802:
      case OffloadArch::GFX803:
      case OffloadArch::GFX805:
      case OffloadArch::GFX810:
      case OffloadArch::GFX9_GENERIC:
      case OffloadArch::GFX900:
      case OffloadArch::GFX902:
      case OffloadArch::GFX904:
      case OffloadArch::GFX906:
      case OffloadArch::GFX908:
      case OffloadArch::GFX909:
      case OffloadArch::GFX90a:
      case OffloadArch::GFX90c:
      case OffloadArch::GFX940:
      case OffloadArch::GFX941:
      case OffloadArch::GFX942:
      case OffloadArch::GFX10_1_GENERIC:
      case OffloadArch::GFX1010:
      case OffloadArch::GFX1011:
      case OffloadArch::GFX1012:
      case OffloadArch::GFX1013:
      case OffloadArch::GFX10_3_GENERIC:
      case OffloadArch::GFX1030:
      case OffloadArch::GFX1031:
      case OffloadArch::GFX1032:
      case OffloadArch::GFX1033:
      case OffloadArch::GFX1034:
      case OffloadArch::GFX1035:
      case OffloadArch::GFX1036:
      case OffloadArch::GFX11_GENERIC:
      case OffloadArch::GFX1100:
      case OffloadArch::GFX1101:
      case OffloadArch::GFX1102:
      case OffloadArch::GFX1103:
      case OffloadArch::GFX1150:
      case OffloadArch::GFX1151:
      case OffloadArch::GFX1152:
      case OffloadArch::GFX1153:
      case OffloadArch::GFX12_GENERIC:
      case OffloadArch::GFX1200:
      case OffloadArch::GFX1201:
      case OffloadArch::AMDGCNSPIRV:
      case OffloadArch::Generic:
      case OffloadArch::UNUSED:
      case OffloadArch::UNKNOWN:
        break;
      case OffloadArch::LAST:
        llvm_unreachable("Unexpected GPU arch.");
      }
    }
  }
  CGOpenMPRuntime::processRequiresDirective(D);
}

llvm::Value *CGOpenMPRuntimeGPU::getGPUNumThreads(CodeGenFunction &CGF) {
  CGBuilderTy &Bld = CGF.Builder;
  llvm::Module *M = &CGF.CGM.getModule();
  const char *LocSize = "__kmpc_get_hardware_num_threads_in_block";
  llvm::Function *F = M->getFunction(LocSize);
  if (!F) {
    F = llvm::Function::Create(llvm::FunctionType::get(CGF.Int32Ty, {}, false),
                               llvm::GlobalVariable::ExternalLinkage, LocSize,
                               &CGF.CGM.getModule());
  }
  return Bld.CreateCall(F, {}, "nvptx_num_threads");
}

llvm::Value *CGOpenMPRuntimeGPU::getGPUThreadID(CodeGenFunction &CGF) {
  ArrayRef<llvm::Value *> Args{};
  return CGF.EmitRuntimeCall(
      OMPBuilder.getOrCreateRuntimeFunction(
          CGM.getModule(), OMPRTL___kmpc_get_hardware_thread_id_in_block),
      Args);
}<|MERGE_RESOLUTION|>--- conflicted
+++ resolved
@@ -1752,22 +1752,14 @@
     Idx++;
   }
 
-<<<<<<< HEAD
-  CGF.Builder.restoreIP(OMPBuilder.createReductionsGPU(
-      OmpLoc, AllocaIP, CodeGenIP, ReductionInfos, false, TeamsReduction,
-      llvm::OpenMPIRBuilder::ReductionGenCBKind::Clang,
-      CGF.getTarget().getGridValue(), C.getLangOpts().OpenMPCUDAReductionBufNum,
-      RTLoc));
-=======
   llvm::OpenMPIRBuilder::InsertPointOrErrorTy AfterIP =
       OMPBuilder.createReductionsGPU(
           OmpLoc, AllocaIP, CodeGenIP, ReductionInfos, false, TeamsReduction,
-          DistributeReduction, llvm::OpenMPIRBuilder::ReductionGenCBKind::Clang,
+          llvm::OpenMPIRBuilder::ReductionGenCBKind::Clang,
           CGF.getTarget().getGridValue(),
           C.getLangOpts().OpenMPCUDAReductionBufNum, RTLoc);
   assert(AfterIP && "unexpected error creating GPU reductions");
   CGF.Builder.restoreIP(*AfterIP);
->>>>>>> a393c92f
   return;
 }
 
