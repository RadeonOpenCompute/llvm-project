//===---- CGOpenMPRuntimeGPU.cpp - Interface to OpenMP GPU Runtimes ----===//
//
// Part of the LLVM Project, under the Apache License v2.0 with LLVM Exceptions.
// See https://llvm.org/LICENSE.txt for license information.
// SPDX-License-Identifier: Apache-2.0 WITH LLVM-exception
//
//===----------------------------------------------------------------------===//
//
// This provides a generalized class for OpenMP runtime code generation
// specialized by GPU targets NVPTX and AMDGCN.
//
//===----------------------------------------------------------------------===//

#include "CGOpenMPRuntimeGPU.h"
#include "CodeGenFunction.h"
#include "clang/AST/Attr.h"
#include "clang/AST/DeclOpenMP.h"
#include "clang/AST/OpenMPClause.h"
#include "clang/AST/StmtOpenMP.h"
#include "clang/AST/StmtVisitor.h"
#include "clang/Basic/Cuda.h"
#include "llvm/ADT/SmallPtrSet.h"
#include "llvm/Frontend/OpenMP/OMPDeviceConstants.h"
#include "llvm/Frontend/OpenMP/OMPGridValues.h"

using namespace clang;
using namespace CodeGen;
using namespace llvm::omp;

namespace {
/// Pre(post)-action for different OpenMP constructs specialized for NVPTX.
class NVPTXActionTy final : public PrePostActionTy {
  llvm::FunctionCallee EnterCallee = nullptr;
  ArrayRef<llvm::Value *> EnterArgs;
  llvm::FunctionCallee ExitCallee = nullptr;
  ArrayRef<llvm::Value *> ExitArgs;
  bool Conditional = false;
  llvm::BasicBlock *ContBlock = nullptr;

public:
  NVPTXActionTy(llvm::FunctionCallee EnterCallee,
                ArrayRef<llvm::Value *> EnterArgs,
                llvm::FunctionCallee ExitCallee,
                ArrayRef<llvm::Value *> ExitArgs, bool Conditional = false)
      : EnterCallee(EnterCallee), EnterArgs(EnterArgs), ExitCallee(ExitCallee),
        ExitArgs(ExitArgs), Conditional(Conditional) {}
  void Enter(CodeGenFunction &CGF) override {
    llvm::Value *EnterRes = CGF.EmitRuntimeCall(EnterCallee, EnterArgs);
    if (Conditional) {
      llvm::Value *CallBool = CGF.Builder.CreateIsNotNull(EnterRes);
      auto *ThenBlock = CGF.createBasicBlock("omp_if.then");
      ContBlock = CGF.createBasicBlock("omp_if.end");
      // Generate the branch (If-stmt)
      CGF.Builder.CreateCondBr(CallBool, ThenBlock, ContBlock);
      CGF.EmitBlock(ThenBlock);
    }
  }
  void Done(CodeGenFunction &CGF) {
    // Emit the rest of blocks/branches
    CGF.EmitBranch(ContBlock);
    CGF.EmitBlock(ContBlock, true);
  }
  void Exit(CodeGenFunction &CGF) override {
    CGF.EmitRuntimeCall(ExitCallee, ExitArgs);
  }
};

/// A class to track the execution mode when codegening directives within
/// a target region. The appropriate mode (SPMD|NON-SPMD) is set on entry
/// to the target region and used by containing directives such as 'parallel'
/// to emit optimized code.
class ExecutionRuntimeModesRAII {
private:
  CGOpenMPRuntimeGPU::ExecutionMode SavedExecMode =
      CGOpenMPRuntimeGPU::EM_Unknown;
  CGOpenMPRuntimeGPU::ExecutionMode &ExecMode;

public:
  ExecutionRuntimeModesRAII(CGOpenMPRuntimeGPU::ExecutionMode &ExecMode,
                            CGOpenMPRuntimeGPU::ExecutionMode EntryMode)
      : ExecMode(ExecMode) {
    SavedExecMode = ExecMode;
    ExecMode = EntryMode;
  }
  ~ExecutionRuntimeModesRAII() { ExecMode = SavedExecMode; }
};

static const ValueDecl *getPrivateItem(const Expr *RefExpr) {
  RefExpr = RefExpr->IgnoreParens();
  if (const auto *ASE = dyn_cast<ArraySubscriptExpr>(RefExpr)) {
    const Expr *Base = ASE->getBase()->IgnoreParenImpCasts();
    while (const auto *TempASE = dyn_cast<ArraySubscriptExpr>(Base))
      Base = TempASE->getBase()->IgnoreParenImpCasts();
    RefExpr = Base;
  } else if (auto *OASE = dyn_cast<ArraySectionExpr>(RefExpr)) {
    const Expr *Base = OASE->getBase()->IgnoreParenImpCasts();
    while (const auto *TempOASE = dyn_cast<ArraySectionExpr>(Base))
      Base = TempOASE->getBase()->IgnoreParenImpCasts();
    while (const auto *TempASE = dyn_cast<ArraySubscriptExpr>(Base))
      Base = TempASE->getBase()->IgnoreParenImpCasts();
    RefExpr = Base;
  }
  RefExpr = RefExpr->IgnoreParenImpCasts();
  if (const auto *DE = dyn_cast<DeclRefExpr>(RefExpr))
    return cast<ValueDecl>(DE->getDecl()->getCanonicalDecl());
  const auto *ME = cast<MemberExpr>(RefExpr);
  return cast<ValueDecl>(ME->getMemberDecl()->getCanonicalDecl());
}

static RecordDecl *buildRecordForGlobalizedVars(
    ASTContext &C, ArrayRef<const ValueDecl *> EscapedDecls,
    ArrayRef<const ValueDecl *> EscapedDeclsForTeams,
    llvm::SmallDenseMap<const ValueDecl *, const FieldDecl *>
        &MappedDeclsFields,
    int BufSize) {
  using VarsDataTy = std::pair<CharUnits /*Align*/, const ValueDecl *>;
  if (EscapedDecls.empty() && EscapedDeclsForTeams.empty())
    return nullptr;
  SmallVector<VarsDataTy, 4> GlobalizedVars;
  for (const ValueDecl *D : EscapedDecls)
    GlobalizedVars.emplace_back(C.getDeclAlign(D), D);
  for (const ValueDecl *D : EscapedDeclsForTeams)
    GlobalizedVars.emplace_back(C.getDeclAlign(D), D);

  // Build struct _globalized_locals_ty {
  //         /*  globalized vars  */[WarSize] align (decl_align)
  //         /*  globalized vars  */ for EscapedDeclsForTeams
  //       };
  RecordDecl *GlobalizedRD = C.buildImplicitRecord("_globalized_locals_ty");
  GlobalizedRD->startDefinition();
  llvm::SmallPtrSet<const ValueDecl *, 16> SingleEscaped(
      EscapedDeclsForTeams.begin(), EscapedDeclsForTeams.end());
  for (const auto &Pair : GlobalizedVars) {
    const ValueDecl *VD = Pair.second;
    QualType Type = VD->getType();
    if (Type->isLValueReferenceType())
      Type = C.getPointerType(Type.getNonReferenceType());
    else
      Type = Type.getNonReferenceType();
    SourceLocation Loc = VD->getLocation();
    FieldDecl *Field;
    if (SingleEscaped.count(VD)) {
      Field = FieldDecl::Create(
          C, GlobalizedRD, Loc, Loc, VD->getIdentifier(), Type,
          C.getTrivialTypeSourceInfo(Type, SourceLocation()),
          /*BW=*/nullptr, /*Mutable=*/false,
          /*InitStyle=*/ICIS_NoInit);
      Field->setAccess(AS_public);
      if (VD->hasAttrs()) {
        for (specific_attr_iterator<AlignedAttr> I(VD->getAttrs().begin()),
             E(VD->getAttrs().end());
             I != E; ++I)
          Field->addAttr(*I);
      }
    } else {
      if (BufSize > 1) {
        llvm::APInt ArraySize(32, BufSize);
        Type = C.getConstantArrayType(Type, ArraySize, nullptr,
                                      ArraySizeModifier::Normal, 0);
      }
      Field = FieldDecl::Create(
          C, GlobalizedRD, Loc, Loc, VD->getIdentifier(), Type,
          C.getTrivialTypeSourceInfo(Type, SourceLocation()),
          /*BW=*/nullptr, /*Mutable=*/false,
          /*InitStyle=*/ICIS_NoInit);
      Field->setAccess(AS_public);
      llvm::APInt Align(32, Pair.first.getQuantity());
      Field->addAttr(AlignedAttr::CreateImplicit(
          C, /*IsAlignmentExpr=*/true,
          IntegerLiteral::Create(C, Align,
                                 C.getIntTypeForBitwidth(32, /*Signed=*/0),
                                 SourceLocation()),
          {}, AlignedAttr::GNU_aligned));
    }
    GlobalizedRD->addDecl(Field);
    MappedDeclsFields.try_emplace(VD, Field);
  }
  GlobalizedRD->completeDefinition();
  return GlobalizedRD;
}

/// Get the list of variables that can escape their declaration context.
class CheckVarsEscapingDeclContext final
    : public ConstStmtVisitor<CheckVarsEscapingDeclContext> {
  CodeGenFunction &CGF;
  llvm::SetVector<const ValueDecl *> EscapedDecls;
  llvm::SetVector<const ValueDecl *> EscapedVariableLengthDecls;
  llvm::SetVector<const ValueDecl *> DelayedVariableLengthDecls;
  llvm::SmallPtrSet<const Decl *, 4> EscapedParameters;
  RecordDecl *GlobalizedRD = nullptr;
  llvm::SmallDenseMap<const ValueDecl *, const FieldDecl *> MappedDeclsFields;
  bool AllEscaped = false;
  bool IsForCombinedParallelRegion = false;

  void markAsEscaped(const ValueDecl *VD) {
    // Do not globalize declare target variables.
    if (!isa<VarDecl>(VD) ||
        OMPDeclareTargetDeclAttr::isDeclareTargetDeclaration(VD))
      return;
    VD = cast<ValueDecl>(VD->getCanonicalDecl());
    // Use user-specified allocation.
    if (VD->hasAttrs() && VD->hasAttr<OMPAllocateDeclAttr>())
      return;
    // Variables captured by value must be globalized.
    bool IsCaptured = false;
    if (auto *CSI = CGF.CapturedStmtInfo) {
      if (const FieldDecl *FD = CSI->lookup(cast<VarDecl>(VD))) {
        // Check if need to capture the variable that was already captured by
        // value in the outer region.
        IsCaptured = true;
        if (!IsForCombinedParallelRegion) {
          if (!FD->hasAttrs())
            return;
          const auto *Attr = FD->getAttr<OMPCaptureKindAttr>();
          if (!Attr)
            return;
          if (((Attr->getCaptureKind() != OMPC_map) &&
               !isOpenMPPrivate(Attr->getCaptureKind())) ||
              ((Attr->getCaptureKind() == OMPC_map) &&
               !FD->getType()->isAnyPointerType()))
            return;
        }
        if (!FD->getType()->isReferenceType()) {
          assert(!VD->getType()->isVariablyModifiedType() &&
                 "Parameter captured by value with variably modified type");
          EscapedParameters.insert(VD);
        } else if (!IsForCombinedParallelRegion) {
          return;
        }
      }
    }
    if ((!CGF.CapturedStmtInfo ||
         (IsForCombinedParallelRegion && CGF.CapturedStmtInfo)) &&
        VD->getType()->isReferenceType())
      // Do not globalize variables with reference type.
      return;
    if (VD->getType()->isVariablyModifiedType()) {
      // If not captured at the target region level then mark the escaped
      // variable as delayed.
      if (IsCaptured)
        EscapedVariableLengthDecls.insert(VD);
      else
        DelayedVariableLengthDecls.insert(VD);
    } else
      EscapedDecls.insert(VD);
  }

  void VisitValueDecl(const ValueDecl *VD) {
    if (VD->getType()->isLValueReferenceType())
      markAsEscaped(VD);
    if (const auto *VarD = dyn_cast<VarDecl>(VD)) {
      if (!isa<ParmVarDecl>(VarD) && VarD->hasInit()) {
        const bool SavedAllEscaped = AllEscaped;
        AllEscaped = VD->getType()->isLValueReferenceType();
        Visit(VarD->getInit());
        AllEscaped = SavedAllEscaped;
      }
    }
  }
  void VisitOpenMPCapturedStmt(const CapturedStmt *S,
                               ArrayRef<OMPClause *> Clauses,
                               bool IsCombinedParallelRegion) {
    if (!S)
      return;
    for (const CapturedStmt::Capture &C : S->captures()) {
      if (C.capturesVariable() && !C.capturesVariableByCopy()) {
        const ValueDecl *VD = C.getCapturedVar();
        bool SavedIsForCombinedParallelRegion = IsForCombinedParallelRegion;
        if (IsCombinedParallelRegion) {
          // Check if the variable is privatized in the combined construct and
          // those private copies must be shared in the inner parallel
          // directive.
          IsForCombinedParallelRegion = false;
          for (const OMPClause *C : Clauses) {
            if (!isOpenMPPrivate(C->getClauseKind()) ||
                C->getClauseKind() == OMPC_reduction ||
                C->getClauseKind() == OMPC_linear ||
                C->getClauseKind() == OMPC_private)
              continue;
            ArrayRef<const Expr *> Vars;
            if (const auto *PC = dyn_cast<OMPFirstprivateClause>(C))
              Vars = PC->getVarRefs();
            else if (const auto *PC = dyn_cast<OMPLastprivateClause>(C))
              Vars = PC->getVarRefs();
            else
              llvm_unreachable("Unexpected clause.");
            for (const auto *E : Vars) {
              const Decl *D =
                  cast<DeclRefExpr>(E)->getDecl()->getCanonicalDecl();
              if (D == VD->getCanonicalDecl()) {
                IsForCombinedParallelRegion = true;
                break;
              }
            }
            if (IsForCombinedParallelRegion)
              break;
          }
        }
        markAsEscaped(VD);
        if (isa<OMPCapturedExprDecl>(VD))
          VisitValueDecl(VD);
        IsForCombinedParallelRegion = SavedIsForCombinedParallelRegion;
      }
    }
  }

  void buildRecordForGlobalizedVars(bool IsInTTDRegion) {
    assert(!GlobalizedRD &&
           "Record for globalized variables is built already.");
    ArrayRef<const ValueDecl *> EscapedDeclsForParallel, EscapedDeclsForTeams;
    unsigned WarpSize = CGF.getTarget().getGridValue().GV_Warp_Size;
    if (IsInTTDRegion)
      EscapedDeclsForTeams = EscapedDecls.getArrayRef();
    else
      EscapedDeclsForParallel = EscapedDecls.getArrayRef();
    GlobalizedRD = ::buildRecordForGlobalizedVars(
        CGF.getContext(), EscapedDeclsForParallel, EscapedDeclsForTeams,
        MappedDeclsFields, WarpSize);
  }

public:
  CheckVarsEscapingDeclContext(CodeGenFunction &CGF,
                               ArrayRef<const ValueDecl *> TeamsReductions)
      : CGF(CGF), EscapedDecls(TeamsReductions.begin(), TeamsReductions.end()) {
  }
  virtual ~CheckVarsEscapingDeclContext() = default;
  void VisitDeclStmt(const DeclStmt *S) {
    if (!S)
      return;
    for (const Decl *D : S->decls())
      if (const auto *VD = dyn_cast_or_null<ValueDecl>(D))
        VisitValueDecl(VD);
  }
  void VisitOMPExecutableDirective(const OMPExecutableDirective *D) {
    if (!D)
      return;
    if (!D->hasAssociatedStmt())
      return;
    if (const auto *S =
            dyn_cast_or_null<CapturedStmt>(D->getAssociatedStmt())) {
      // Do not analyze directives that do not actually require capturing,
      // like `omp for` or `omp simd` directives.
      llvm::SmallVector<OpenMPDirectiveKind, 4> CaptureRegions;
      getOpenMPCaptureRegions(CaptureRegions, D->getDirectiveKind());
      if (CaptureRegions.size() == 1 && CaptureRegions.back() == OMPD_unknown) {
        VisitStmt(S->getCapturedStmt());
        return;
      }
      VisitOpenMPCapturedStmt(
          S, D->clauses(),
          CaptureRegions.back() == OMPD_parallel &&
              isOpenMPDistributeDirective(D->getDirectiveKind()));
    }
  }
  void VisitCapturedStmt(const CapturedStmt *S) {
    if (!S)
      return;
    for (const CapturedStmt::Capture &C : S->captures()) {
      if (C.capturesVariable() && !C.capturesVariableByCopy()) {
        const ValueDecl *VD = C.getCapturedVar();
        markAsEscaped(VD);
        if (isa<OMPCapturedExprDecl>(VD))
          VisitValueDecl(VD);
      }
    }
  }
  void VisitLambdaExpr(const LambdaExpr *E) {
    if (!E)
      return;
    for (const LambdaCapture &C : E->captures()) {
      if (C.capturesVariable()) {
        if (C.getCaptureKind() == LCK_ByRef) {
          const ValueDecl *VD = C.getCapturedVar();
          markAsEscaped(VD);
          if (E->isInitCapture(&C) || isa<OMPCapturedExprDecl>(VD))
            VisitValueDecl(VD);
        }
      }
    }
  }
  void VisitBlockExpr(const BlockExpr *E) {
    if (!E)
      return;
    for (const BlockDecl::Capture &C : E->getBlockDecl()->captures()) {
      if (C.isByRef()) {
        const VarDecl *VD = C.getVariable();
        markAsEscaped(VD);
        if (isa<OMPCapturedExprDecl>(VD) || VD->isInitCapture())
          VisitValueDecl(VD);
      }
    }
  }
  void VisitCallExpr(const CallExpr *E) {
    if (!E)
      return;
    for (const Expr *Arg : E->arguments()) {
      if (!Arg)
        continue;
      if (Arg->isLValue()) {
        const bool SavedAllEscaped = AllEscaped;
        AllEscaped = true;
        Visit(Arg);
        AllEscaped = SavedAllEscaped;
      } else {
        Visit(Arg);
      }
    }
    Visit(E->getCallee());
  }
  void VisitDeclRefExpr(const DeclRefExpr *E) {
    if (!E)
      return;
    const ValueDecl *VD = E->getDecl();
    if (AllEscaped)
      markAsEscaped(VD);
    if (isa<OMPCapturedExprDecl>(VD))
      VisitValueDecl(VD);
    else if (VD->isInitCapture())
      VisitValueDecl(VD);
  }
  void VisitUnaryOperator(const UnaryOperator *E) {
    if (!E)
      return;
    if (E->getOpcode() == UO_AddrOf) {
      const bool SavedAllEscaped = AllEscaped;
      AllEscaped = true;
      Visit(E->getSubExpr());
      AllEscaped = SavedAllEscaped;
    } else {
      Visit(E->getSubExpr());
    }
  }
  void VisitImplicitCastExpr(const ImplicitCastExpr *E) {
    if (!E)
      return;
    if (E->getCastKind() == CK_ArrayToPointerDecay) {
      const bool SavedAllEscaped = AllEscaped;
      AllEscaped = true;
      Visit(E->getSubExpr());
      AllEscaped = SavedAllEscaped;
    } else {
      Visit(E->getSubExpr());
    }
  }
  void VisitExpr(const Expr *E) {
    if (!E)
      return;
    bool SavedAllEscaped = AllEscaped;
    if (!E->isLValue())
      AllEscaped = false;
    for (const Stmt *Child : E->children())
      if (Child)
        Visit(Child);
    AllEscaped = SavedAllEscaped;
  }
  void VisitStmt(const Stmt *S) {
    if (!S)
      return;
    for (const Stmt *Child : S->children())
      if (Child)
        Visit(Child);
  }

  /// Returns the record that handles all the escaped local variables and used
  /// instead of their original storage.
  const RecordDecl *getGlobalizedRecord(bool IsInTTDRegion) {
    if (!GlobalizedRD)
      buildRecordForGlobalizedVars(IsInTTDRegion);
    return GlobalizedRD;
  }

  /// Returns the field in the globalized record for the escaped variable.
  const FieldDecl *getFieldForGlobalizedVar(const ValueDecl *VD) const {
    assert(GlobalizedRD &&
           "Record for globalized variables must be generated already.");
    return MappedDeclsFields.lookup(VD);
  }

  /// Returns the list of the escaped local variables/parameters.
  ArrayRef<const ValueDecl *> getEscapedDecls() const {
    return EscapedDecls.getArrayRef();
  }

  /// Checks if the escaped local variable is actually a parameter passed by
  /// value.
  const llvm::SmallPtrSetImpl<const Decl *> &getEscapedParameters() const {
    return EscapedParameters;
  }

  /// Returns the list of the escaped variables with the variably modified
  /// types.
  ArrayRef<const ValueDecl *> getEscapedVariableLengthDecls() const {
    return EscapedVariableLengthDecls.getArrayRef();
  }

  /// Returns the list of the delayed variables with the variably modified
  /// types.
  ArrayRef<const ValueDecl *> getDelayedVariableLengthDecls() const {
    return DelayedVariableLengthDecls.getArrayRef();
  }
};
} // anonymous namespace

CGOpenMPRuntimeGPU::ExecutionMode
CGOpenMPRuntimeGPU::getExecutionMode() const {
  return CurrentExecutionMode;
}

CGOpenMPRuntimeGPU::DataSharingMode
CGOpenMPRuntimeGPU::getDataSharingMode() const {
  return CurrentDataSharingMode;
}

/// Check for inner (nested) SPMD construct, if any
static bool hasNestedSPMDDirective(ASTContext &Ctx,
                                   const OMPExecutableDirective &D) {
  const auto *CS = D.getInnermostCapturedStmt();
  const auto *Body =
      CS->getCapturedStmt()->IgnoreContainers(/*IgnoreCaptured=*/true);
  const Stmt *ChildStmt = CGOpenMPRuntime::getSingleCompoundChild(Ctx, Body);

  if (const auto *NestedDir =
          dyn_cast_or_null<OMPExecutableDirective>(ChildStmt)) {
    OpenMPDirectiveKind DKind = NestedDir->getDirectiveKind();
    switch (D.getDirectiveKind()) {
    case OMPD_target:
      if (isOpenMPParallelDirective(DKind))
        return true;
      if (DKind == OMPD_teams) {
        Body = NestedDir->getInnermostCapturedStmt()->IgnoreContainers(
            /*IgnoreCaptured=*/true);
        if (!Body)
          return false;
        ChildStmt = CGOpenMPRuntime::getSingleCompoundChild(Ctx, Body);
        if (const auto *NND =
                dyn_cast_or_null<OMPExecutableDirective>(ChildStmt)) {
          DKind = NND->getDirectiveKind();
          if (isOpenMPParallelDirective(DKind))
            return true;
        }
      }
      return false;
    case OMPD_target_teams:
      return isOpenMPParallelDirective(DKind);
    case OMPD_target_simd:
    case OMPD_target_parallel:
    case OMPD_target_parallel_for:
    case OMPD_target_parallel_for_simd:
    case OMPD_target_teams_distribute:
    case OMPD_target_teams_distribute_simd:
    case OMPD_target_teams_distribute_parallel_for:
    case OMPD_target_teams_distribute_parallel_for_simd:
    case OMPD_parallel:
    case OMPD_for:
    case OMPD_parallel_for:
    case OMPD_parallel_master:
    case OMPD_parallel_sections:
    case OMPD_for_simd:
    case OMPD_parallel_for_simd:
    case OMPD_cancel:
    case OMPD_cancellation_point:
    case OMPD_ordered:
    case OMPD_threadprivate:
    case OMPD_allocate:
    case OMPD_task:
    case OMPD_simd:
    case OMPD_sections:
    case OMPD_section:
    case OMPD_single:
    case OMPD_master:
    case OMPD_critical:
    case OMPD_taskyield:
    case OMPD_barrier:
    case OMPD_taskwait:
    case OMPD_taskgroup:
    case OMPD_atomic:
    case OMPD_flush:
    case OMPD_depobj:
    case OMPD_scan:
    case OMPD_teams:
    case OMPD_target_data:
    case OMPD_target_exit_data:
    case OMPD_target_enter_data:
    case OMPD_distribute:
    case OMPD_distribute_simd:
    case OMPD_distribute_parallel_for:
    case OMPD_distribute_parallel_for_simd:
    case OMPD_teams_distribute:
    case OMPD_teams_distribute_simd:
    case OMPD_teams_distribute_parallel_for:
    case OMPD_teams_distribute_parallel_for_simd:
    case OMPD_target_update:
    case OMPD_declare_simd:
    case OMPD_declare_variant:
    case OMPD_begin_declare_variant:
    case OMPD_end_declare_variant:
    case OMPD_declare_target:
    case OMPD_end_declare_target:
    case OMPD_declare_reduction:
    case OMPD_declare_mapper:
    case OMPD_taskloop:
    case OMPD_taskloop_simd:
    case OMPD_master_taskloop:
    case OMPD_master_taskloop_simd:
    case OMPD_parallel_master_taskloop:
    case OMPD_parallel_master_taskloop_simd:
    case OMPD_requires:
    case OMPD_unknown:
    default:
      llvm_unreachable("Unexpected directive.");
    }
  }

  return false;
}

static bool supportsSPMDExecutionMode(ASTContext &Ctx,
                                      const OMPExecutableDirective &D) {
  OpenMPDirectiveKind DirectiveKind = D.getDirectiveKind();
  switch (DirectiveKind) {
  case OMPD_target:
  case OMPD_target_teams:
    return hasNestedSPMDDirective(Ctx, D);
  case OMPD_target_parallel_loop:
  case OMPD_target_parallel:
  case OMPD_target_parallel_for:
  case OMPD_target_parallel_for_simd:
  case OMPD_target_teams_distribute_parallel_for:
  case OMPD_target_teams_distribute_parallel_for_simd:
  case OMPD_target_simd:
  case OMPD_target_teams_distribute_simd:
    return true;
  case OMPD_target_teams_distribute:
    return false;
  case OMPD_target_teams_loop:
    // Whether this is true or not depends on how the directive will
    // eventually be emitted.
    if (auto *TTLD = dyn_cast<OMPTargetTeamsGenericLoopDirective>(&D))
      return TTLD->canBeParallelFor();
    return false;
  case OMPD_parallel:
  case OMPD_for:
  case OMPD_parallel_for:
  case OMPD_parallel_master:
  case OMPD_parallel_sections:
  case OMPD_for_simd:
  case OMPD_parallel_for_simd:
  case OMPD_cancel:
  case OMPD_cancellation_point:
  case OMPD_ordered:
  case OMPD_threadprivate:
  case OMPD_allocate:
  case OMPD_task:
  case OMPD_simd:
  case OMPD_sections:
  case OMPD_section:
  case OMPD_single:
  case OMPD_master:
  case OMPD_critical:
  case OMPD_taskyield:
  case OMPD_barrier:
  case OMPD_taskwait:
  case OMPD_taskgroup:
  case OMPD_atomic:
  case OMPD_flush:
  case OMPD_depobj:
  case OMPD_scan:
  case OMPD_teams:
  case OMPD_target_data:
  case OMPD_target_exit_data:
  case OMPD_target_enter_data:
  case OMPD_distribute:
  case OMPD_distribute_simd:
  case OMPD_distribute_parallel_for:
  case OMPD_distribute_parallel_for_simd:
  case OMPD_teams_distribute:
  case OMPD_teams_distribute_simd:
  case OMPD_teams_distribute_parallel_for:
  case OMPD_teams_distribute_parallel_for_simd:
  case OMPD_target_update:
  case OMPD_declare_simd:
  case OMPD_declare_variant:
  case OMPD_begin_declare_variant:
  case OMPD_end_declare_variant:
  case OMPD_declare_target:
  case OMPD_end_declare_target:
  case OMPD_declare_reduction:
  case OMPD_declare_mapper:
  case OMPD_taskloop:
  case OMPD_taskloop_simd:
  case OMPD_master_taskloop:
  case OMPD_master_taskloop_simd:
  case OMPD_parallel_master_taskloop:
  case OMPD_parallel_master_taskloop_simd:
  case OMPD_requires:
  case OMPD_unknown:
  default:
    break;
  }
  llvm_unreachable(
      "Unknown programming model for OpenMP directive on NVPTX target.");
}

void CGOpenMPRuntimeGPU::emitNonSPMDKernel(const OMPExecutableDirective &D,
                                             StringRef ParentName,
                                             llvm::Function *&OutlinedFn,
                                             llvm::Constant *&OutlinedFnID,
                                             bool IsOffloadEntry,
                                             const RegionCodeGenTy &CodeGen) {
  ExecutionRuntimeModesRAII ModeRAII(CurrentExecutionMode, EM_NonSPMD);
  EntryFunctionState EST;
  WrapperFunctionsMap.clear();

  [[maybe_unused]] bool IsBareKernel = D.getSingleClause<OMPXBareClause>();
  assert(!IsBareKernel && "bare kernel should not be at generic mode");

  // Emit target region as a standalone region.
  class NVPTXPrePostActionTy : public PrePostActionTy {
    CGOpenMPRuntimeGPU::EntryFunctionState &EST;
    const OMPExecutableDirective &D;

  public:
    NVPTXPrePostActionTy(CGOpenMPRuntimeGPU::EntryFunctionState &EST,
                         const OMPExecutableDirective &D)
        : EST(EST), D(D) {}
    void Enter(CodeGenFunction &CGF) override {
      auto &RT = static_cast<CGOpenMPRuntimeGPU &>(CGF.CGM.getOpenMPRuntime());
      RT.emitKernelInit(D, CGF, EST, /* IsSPMD */ false);
      // Skip target region initialization.
      RT.setLocThreadIdInsertPt(CGF, /*AtCurrentPoint=*/true);
    }
    void Exit(CodeGenFunction &CGF) override {
      auto &RT = static_cast<CGOpenMPRuntimeGPU &>(CGF.CGM.getOpenMPRuntime());
      RT.clearLocThreadIdInsertPt(CGF);
      RT.emitKernelDeinit(CGF, EST, /* IsSPMD */ false);
    }
  } Action(EST, D);
  CodeGen.setAction(Action);
  IsInTTDRegion = true;
  emitTargetOutlinedFunctionHelper(D, ParentName, OutlinedFn, OutlinedFnID,
                                   IsOffloadEntry, CodeGen);
  IsInTTDRegion = false;
}

void CGOpenMPRuntimeGPU::emitKernelInit(const OMPExecutableDirective &D,
                                        CodeGenFunction &CGF,
                                        EntryFunctionState &EST, bool IsSPMD) {
<<<<<<< HEAD
  // Get NumTeams and ThreadLimit attributes.
  llvm::OpenMPIRBuilder::TargetKernelDefaultBounds Bounds;
  computeMinAndMaxThreadsAndTeams(
      D, CGF, Bounds.MinThreads, Bounds.MaxThreads.emplace_back(-1),
      Bounds.MinTeams, Bounds.MaxTeams.emplace_back(-1));

  CGBuilderTy &Bld = CGF.Builder;
  Bld.restoreIP(OMPBuilder.createTargetInit(
      Bld,
      IsSPMD ? llvm::omp::OMPTgtExecModeFlags::OMP_TGT_EXEC_MODE_SPMD
             : llvm::omp::OMPTgtExecModeFlags::OMP_TGT_EXEC_MODE_GENERIC,
      Bounds));
=======
  llvm::OpenMPIRBuilder::TargetKernelDefaultAttrs Attrs;
  Attrs.ExecFlags =
      IsSPMD ? llvm::omp::OMPTgtExecModeFlags::OMP_TGT_EXEC_MODE_SPMD
             : llvm::omp::OMPTgtExecModeFlags::OMP_TGT_EXEC_MODE_GENERIC;
  computeMinAndMaxThreadsAndTeams(D, CGF, Attrs);

  CGBuilderTy &Bld = CGF.Builder;
  Bld.restoreIP(OMPBuilder.createTargetInit(Bld, Attrs));
>>>>>>> e33f456a
  if (!IsSPMD)
    emitGenericVarsProlog(CGF, EST.Loc);
}

void CGOpenMPRuntimeGPU::emitKernelDeinit(CodeGenFunction &CGF,
                                          EntryFunctionState &EST,
                                          bool IsSPMD) {
  if (!IsSPMD)
    emitGenericVarsEpilog(CGF);

  // This is temporary until we remove the fixed sized buffer.
  ASTContext &C = CGM.getContext();
  RecordDecl *StaticRD = C.buildImplicitRecord(
      "_openmp_teams_reduction_type_$_", RecordDecl::TagKind::Union);
  StaticRD->startDefinition();
  for (const RecordDecl *TeamReductionRec : TeamsReductions) {
    QualType RecTy = C.getRecordType(TeamReductionRec);
    auto *Field = FieldDecl::Create(
        C, StaticRD, SourceLocation(), SourceLocation(), nullptr, RecTy,
        C.getTrivialTypeSourceInfo(RecTy, SourceLocation()),
        /*BW=*/nullptr, /*Mutable=*/false,
        /*InitStyle=*/ICIS_NoInit);
    Field->setAccess(AS_public);
    StaticRD->addDecl(Field);
  }
  StaticRD->completeDefinition();
  QualType StaticTy = C.getRecordType(StaticRD);
  llvm::Type *LLVMReductionsBufferTy =
      CGM.getTypes().ConvertTypeForMem(StaticTy);
  const auto &DL = CGM.getModule().getDataLayout();
  uint64_t ReductionDataSize =
      TeamsReductions.empty()
          ? 0
          : DL.getTypeAllocSize(LLVMReductionsBufferTy).getFixedValue();
  CGBuilderTy &Bld = CGF.Builder;
  OMPBuilder.createTargetDeinit(Bld, ReductionDataSize,
                                C.getLangOpts().OpenMPCUDAReductionBufNum);
  TeamsReductions.clear();
}

void CGOpenMPRuntimeGPU::emitSPMDKernel(const OMPExecutableDirective &D,
                                          StringRef ParentName,
                                          llvm::Function *&OutlinedFn,
                                          llvm::Constant *&OutlinedFnID,
                                          bool IsOffloadEntry,
                                          const RegionCodeGenTy &CodeGen) {
  ExecutionRuntimeModesRAII ModeRAII(CurrentExecutionMode, EM_SPMD);
  EntryFunctionState EST;

  bool IsBareKernel = D.getSingleClause<OMPXBareClause>();

  // Emit target region as a standalone region.
  class NVPTXPrePostActionTy : public PrePostActionTy {
    CGOpenMPRuntimeGPU &RT;
    CGOpenMPRuntimeGPU::EntryFunctionState &EST;
    bool IsBareKernel;
    DataSharingMode Mode;
    const OMPExecutableDirective &D;

  public:
    NVPTXPrePostActionTy(CGOpenMPRuntimeGPU &RT,
                         CGOpenMPRuntimeGPU::EntryFunctionState &EST,
                         bool IsBareKernel, const OMPExecutableDirective &D)
        : RT(RT), EST(EST), IsBareKernel(IsBareKernel),
          Mode(RT.CurrentDataSharingMode), D(D) {}
    void Enter(CodeGenFunction &CGF) override {
      if (IsBareKernel) {
        RT.CurrentDataSharingMode = DataSharingMode::DS_CUDA;
        return;
      }
      RT.emitKernelInit(D, CGF, EST, /* IsSPMD */ true);
      // Skip target region initialization.
      RT.setLocThreadIdInsertPt(CGF, /*AtCurrentPoint=*/true);
    }
    void Exit(CodeGenFunction &CGF) override {
      if (IsBareKernel) {
        RT.CurrentDataSharingMode = Mode;
        return;
      }
      RT.clearLocThreadIdInsertPt(CGF);
      RT.emitKernelDeinit(CGF, EST, /* IsSPMD */ true);
    }
  } Action(*this, EST, IsBareKernel, D);
  CodeGen.setAction(Action);
  IsInTTDRegion = true;
  emitTargetOutlinedFunctionHelper(D, ParentName, OutlinedFn, OutlinedFnID,
                                   IsOffloadEntry, CodeGen);
  IsInTTDRegion = false;
}

void CGOpenMPRuntimeGPU::emitTargetOutlinedFunction(
    const OMPExecutableDirective &D, StringRef ParentName,
    llvm::Function *&OutlinedFn, llvm::Constant *&OutlinedFnID,
    bool IsOffloadEntry, const RegionCodeGenTy &CodeGen) {
  if (!IsOffloadEntry) // Nothing to do.
    return;

  assert(!ParentName.empty() && "Invalid target region parent name!");

  bool Mode = supportsSPMDExecutionMode(CGM.getContext(), D);
  bool IsBareKernel = D.getSingleClause<OMPXBareClause>();
  if (Mode || IsBareKernel)
    emitSPMDKernel(D, ParentName, OutlinedFn, OutlinedFnID, IsOffloadEntry,
                   CodeGen);
  else
    emitNonSPMDKernel(D, ParentName, OutlinedFn, OutlinedFnID, IsOffloadEntry,
                      CodeGen);
}

CGOpenMPRuntimeGPU::CGOpenMPRuntimeGPU(CodeGenModule &CGM)
    : CGOpenMPRuntime(CGM) {
  llvm::OpenMPIRBuilderConfig Config(
      CGM.getLangOpts().OpenMPIsTargetDevice, isGPU(),
      CGM.getLangOpts().OpenMPOffloadMandatory,
      /*HasRequiresReverseOffload*/ false, /*HasRequiresUnifiedAddress*/ false,
      hasRequiresUnifiedSharedMemory(), /*HasRequiresDynamicAllocators*/ false);
  OMPBuilder.setConfig(Config);

  if (!CGM.getLangOpts().OpenMPIsTargetDevice)
    llvm_unreachable("OpenMP can only handle device code.");

  if (CGM.getLangOpts().OpenMPCUDAMode)
    CurrentDataSharingMode = CGOpenMPRuntimeGPU::DS_CUDA;

  llvm::OpenMPIRBuilder &OMPBuilder = getOMPBuilder();
  if (CGM.getLangOpts().NoGPULib || CGM.getLangOpts().OMPHostIRFile.empty())
    return;

  OMPBuilder.createGlobalFlag(CGM.getLangOpts().OpenMPTargetDebug,
                              "__omp_rtl_debug_kind");
  OMPBuilder.createGlobalFlag(CGM.getLangOpts().OpenMPTeamSubscription,
                              "__omp_rtl_assume_teams_oversubscription");
  OMPBuilder.createGlobalFlag(CGM.getLangOpts().OpenMPThreadSubscription,
                              "__omp_rtl_assume_threads_oversubscription");
  OMPBuilder.createGlobalFlag(CGM.getLangOpts().OpenMPNoThreadState,
                              "__omp_rtl_assume_no_thread_state");
  OMPBuilder.createGlobalFlag(CGM.getLangOpts().OpenMPNoNestedParallelism,
                              "__omp_rtl_assume_no_nested_parallelism");
}

void CGOpenMPRuntimeGPU::emitProcBindClause(CodeGenFunction &CGF,
                                              ProcBindKind ProcBind,
                                              SourceLocation Loc) {
  // Nothing to do.
}

void CGOpenMPRuntimeGPU::emitNumThreadsClause(CodeGenFunction &CGF,
                                                llvm::Value *NumThreads,
                                                SourceLocation Loc) {
  // Nothing to do.
}

void CGOpenMPRuntimeGPU::emitNumTeamsClause(CodeGenFunction &CGF,
                                              const Expr *NumTeams,
                                              const Expr *ThreadLimit,
                                              SourceLocation Loc) {}

llvm::Function *CGOpenMPRuntimeGPU::emitParallelOutlinedFunction(
    CodeGenFunction &CGF, const OMPExecutableDirective &D,
    const VarDecl *ThreadIDVar, OpenMPDirectiveKind InnermostKind,
    const RegionCodeGenTy &CodeGen) {
  // Emit target region as a standalone region.
  bool PrevIsInTTDRegion = IsInTTDRegion;
  IsInTTDRegion = false;
  auto *OutlinedFun =
      cast<llvm::Function>(CGOpenMPRuntime::emitParallelOutlinedFunction(
          CGF, D, ThreadIDVar, InnermostKind, CodeGen));
  IsInTTDRegion = PrevIsInTTDRegion;
  if (getExecutionMode() != CGOpenMPRuntimeGPU::EM_SPMD) {
    llvm::Function *WrapperFun =
        createParallelDataSharingWrapper(OutlinedFun, D);
    WrapperFunctionsMap[OutlinedFun] = WrapperFun;
  }

  return OutlinedFun;
}

/// Get list of lastprivate variables from the teams distribute ... or
/// teams {distribute ...} directives.
static void
getDistributeLastprivateVars(ASTContext &Ctx, const OMPExecutableDirective &D,
                             llvm::SmallVectorImpl<const ValueDecl *> &Vars) {
  assert(isOpenMPTeamsDirective(D.getDirectiveKind()) &&
         "expected teams directive.");
  const OMPExecutableDirective *Dir = &D;
  if (!isOpenMPDistributeDirective(D.getDirectiveKind())) {
    if (const Stmt *S = CGOpenMPRuntime::getSingleCompoundChild(
            Ctx,
            D.getInnermostCapturedStmt()->getCapturedStmt()->IgnoreContainers(
                /*IgnoreCaptured=*/true))) {
      Dir = dyn_cast_or_null<OMPExecutableDirective>(S);
      if (Dir && !isOpenMPDistributeDirective(Dir->getDirectiveKind()))
        Dir = nullptr;
    }
  }
  if (!Dir)
    return;
  for (const auto *C : Dir->getClausesOfKind<OMPLastprivateClause>()) {
    for (const Expr *E : C->getVarRefs())
      Vars.push_back(getPrivateItem(E));
  }
}

/// Get list of reduction variables from the teams ... directives.
static void
getTeamsReductionVars(ASTContext &Ctx, const OMPExecutableDirective &D,
                      llvm::SmallVectorImpl<const ValueDecl *> &Vars) {
  assert(isOpenMPTeamsDirective(D.getDirectiveKind()) &&
         "expected teams directive.");
  for (const auto *C : D.getClausesOfKind<OMPReductionClause>()) {
    for (const Expr *E : C->privates())
      Vars.push_back(getPrivateItem(E));
  }
}

llvm::Function *CGOpenMPRuntimeGPU::emitTeamsOutlinedFunction(
    CodeGenFunction &CGF, const OMPExecutableDirective &D,
    const VarDecl *ThreadIDVar, OpenMPDirectiveKind InnermostKind,
    const RegionCodeGenTy &CodeGen) {
  SourceLocation Loc = D.getBeginLoc();

  const RecordDecl *GlobalizedRD = nullptr;
  llvm::SmallVector<const ValueDecl *, 4> LastPrivatesReductions;
  llvm::SmallDenseMap<const ValueDecl *, const FieldDecl *> MappedDeclsFields;
  unsigned WarpSize = CGM.getTarget().getGridValue().GV_Warp_Size;
  // Globalize team reductions variable unconditionally in all modes.
  if (getExecutionMode() != CGOpenMPRuntimeGPU::EM_SPMD)
    getTeamsReductionVars(CGM.getContext(), D, LastPrivatesReductions);
  if (getExecutionMode() == CGOpenMPRuntimeGPU::EM_SPMD) {
    getDistributeLastprivateVars(CGM.getContext(), D, LastPrivatesReductions);
    if (!LastPrivatesReductions.empty()) {
      GlobalizedRD = ::buildRecordForGlobalizedVars(
          CGM.getContext(), {}, LastPrivatesReductions, MappedDeclsFields,
          WarpSize);
    }
  } else if (!LastPrivatesReductions.empty()) {
    assert(!TeamAndReductions.first &&
           "Previous team declaration is not expected.");
    TeamAndReductions.first = D.getCapturedStmt(OMPD_teams)->getCapturedDecl();
    std::swap(TeamAndReductions.second, LastPrivatesReductions);
  }

  // Emit target region as a standalone region.
  class NVPTXPrePostActionTy : public PrePostActionTy {
    SourceLocation &Loc;
    const RecordDecl *GlobalizedRD;
    llvm::SmallDenseMap<const ValueDecl *, const FieldDecl *>
        &MappedDeclsFields;

  public:
    NVPTXPrePostActionTy(
        SourceLocation &Loc, const RecordDecl *GlobalizedRD,
        llvm::SmallDenseMap<const ValueDecl *, const FieldDecl *>
            &MappedDeclsFields)
        : Loc(Loc), GlobalizedRD(GlobalizedRD),
          MappedDeclsFields(MappedDeclsFields) {}
    void Enter(CodeGenFunction &CGF) override {
      auto &Rt =
          static_cast<CGOpenMPRuntimeGPU &>(CGF.CGM.getOpenMPRuntime());
      if (GlobalizedRD) {
        auto I = Rt.FunctionGlobalizedDecls.try_emplace(CGF.CurFn).first;
        I->getSecond().MappedParams =
            std::make_unique<CodeGenFunction::OMPMapVars>();
        DeclToAddrMapTy &Data = I->getSecond().LocalVarData;
        for (const auto &Pair : MappedDeclsFields) {
          assert(Pair.getFirst()->isCanonicalDecl() &&
                 "Expected canonical declaration");
          Data.insert(std::make_pair(Pair.getFirst(), MappedVarData()));
        }
      }
      Rt.emitGenericVarsProlog(CGF, Loc);
    }
    void Exit(CodeGenFunction &CGF) override {
      static_cast<CGOpenMPRuntimeGPU &>(CGF.CGM.getOpenMPRuntime())
          .emitGenericVarsEpilog(CGF);
    }
  } Action(Loc, GlobalizedRD, MappedDeclsFields);
  CodeGen.setAction(Action);
  llvm::Function *OutlinedFun = CGOpenMPRuntime::emitTeamsOutlinedFunction(
      CGF, D, ThreadIDVar, InnermostKind, CodeGen);

  return OutlinedFun;
}

void CGOpenMPRuntimeGPU::emitGenericVarsProlog(CodeGenFunction &CGF,
                                               SourceLocation Loc) {
  if (getDataSharingMode() != CGOpenMPRuntimeGPU::DS_Generic)
    return;

  CGBuilderTy &Bld = CGF.Builder;

  const auto I = FunctionGlobalizedDecls.find(CGF.CurFn);
  if (I == FunctionGlobalizedDecls.end())
    return;

  for (auto &Rec : I->getSecond().LocalVarData) {
    const auto *VD = cast<VarDecl>(Rec.first);
    bool EscapedParam = I->getSecond().EscapedParameters.count(Rec.first);
    QualType VarTy = VD->getType();

    // Get the local allocation of a firstprivate variable before sharing
    llvm::Value *ParValue;
    if (EscapedParam) {
      LValue ParLVal =
          CGF.MakeAddrLValue(CGF.GetAddrOfLocalVar(VD), VD->getType());
      ParValue = CGF.EmitLoadOfScalar(ParLVal, Loc);
    }

    // Allocate space for the variable to be globalized
    llvm::Value *AllocArgs[] = {CGF.getTypeSize(VD->getType())};
    llvm::CallBase *VoidPtr =
        CGF.EmitRuntimeCall(OMPBuilder.getOrCreateRuntimeFunction(
                                CGM.getModule(), OMPRTL___kmpc_alloc_shared),
                            AllocArgs, VD->getName());
    // FIXME: We should use the variables actual alignment as an argument.
    VoidPtr->addRetAttr(llvm::Attribute::get(
        CGM.getLLVMContext(), llvm::Attribute::Alignment,
        CGM.getContext().getTargetInfo().getNewAlign() / 8));

    // Cast the void pointer and get the address of the globalized variable.
    llvm::Value *CastedVoidPtr = Bld.CreatePointerBitCastOrAddrSpaceCast(
        VoidPtr, Bld.getPtrTy(0), VD->getName() + "_on_stack");
    LValue VarAddr =
        CGF.MakeNaturalAlignPointeeRawAddrLValue(CastedVoidPtr, VarTy);
    Rec.second.PrivateAddr = VarAddr.getAddress();
    Rec.second.GlobalizedVal = VoidPtr;

    // Assign the local allocation to the newly globalized location.
    if (EscapedParam) {
      CGF.EmitStoreOfScalar(ParValue, VarAddr);
      I->getSecond().MappedParams->setVarAddr(CGF, VD, VarAddr.getAddress());
    }
    if (auto *DI = CGF.getDebugInfo())
      VoidPtr->setDebugLoc(DI->SourceLocToDebugLoc(VD->getLocation()));
  }

  for (const auto *ValueD : I->getSecond().EscapedVariableLengthDecls) {
    const auto *VD = cast<VarDecl>(ValueD);
    std::pair<llvm::Value *, llvm::Value *> AddrSizePair =
        getKmpcAllocShared(CGF, VD);
    I->getSecond().EscapedVariableLengthDeclsAddrs.emplace_back(AddrSizePair);
    LValue Base = CGF.MakeAddrLValue(AddrSizePair.first, VD->getType(),
                                     CGM.getContext().getDeclAlign(VD),
                                     AlignmentSource::Decl);
    I->getSecond().MappedParams->setVarAddr(CGF, VD, Base.getAddress());
  }
  I->getSecond().MappedParams->apply(CGF);
}

bool CGOpenMPRuntimeGPU::isDelayedVariableLengthDecl(CodeGenFunction &CGF,
                                                     const VarDecl *VD) const {
  const auto I = FunctionGlobalizedDecls.find(CGF.CurFn);
  if (I == FunctionGlobalizedDecls.end())
    return false;

  // Check variable declaration is delayed:
  return llvm::is_contained(I->getSecond().DelayedVariableLengthDecls, VD);
}

std::pair<llvm::Value *, llvm::Value *>
CGOpenMPRuntimeGPU::getKmpcAllocShared(CodeGenFunction &CGF,
                                       const VarDecl *VD) {
  CGBuilderTy &Bld = CGF.Builder;

  // Compute size and alignment.
  llvm::Value *Size = CGF.getTypeSize(VD->getType());
  CharUnits Align = CGM.getContext().getDeclAlign(VD);
  Size = Bld.CreateNUWAdd(
      Size, llvm::ConstantInt::get(CGF.SizeTy, Align.getQuantity() - 1));
  llvm::Value *AlignVal =
      llvm::ConstantInt::get(CGF.SizeTy, Align.getQuantity());
  Size = Bld.CreateUDiv(Size, AlignVal);
  Size = Bld.CreateNUWMul(Size, AlignVal);

  // Allocate space for this VLA object to be globalized.
  llvm::Value *AllocArgs[] = {Size};
  llvm::CallBase *VoidPtr =
      CGF.EmitRuntimeCall(OMPBuilder.getOrCreateRuntimeFunction(
                              CGM.getModule(), OMPRTL___kmpc_alloc_shared),
                          AllocArgs, VD->getName());
  VoidPtr->addRetAttr(llvm::Attribute::get(
      CGM.getLLVMContext(), llvm::Attribute::Alignment, Align.getQuantity()));

  return std::make_pair(VoidPtr, Size);
}

void CGOpenMPRuntimeGPU::getKmpcFreeShared(
    CodeGenFunction &CGF,
    const std::pair<llvm::Value *, llvm::Value *> &AddrSizePair) {
  // Deallocate the memory for each globalized VLA object
  CGF.EmitRuntimeCall(OMPBuilder.getOrCreateRuntimeFunction(
                          CGM.getModule(), OMPRTL___kmpc_free_shared),
                      {AddrSizePair.first, AddrSizePair.second});
}

void CGOpenMPRuntimeGPU::emitGenericVarsEpilog(CodeGenFunction &CGF) {
  if (getDataSharingMode() != CGOpenMPRuntimeGPU::DS_Generic)
    return;

  const auto I = FunctionGlobalizedDecls.find(CGF.CurFn);
  if (I != FunctionGlobalizedDecls.end()) {
    // Deallocate the memory for each globalized VLA object that was
    // globalized in the prolog (i.e. emitGenericVarsProlog).
    for (const auto &AddrSizePair :
         llvm::reverse(I->getSecond().EscapedVariableLengthDeclsAddrs)) {
      CGF.EmitRuntimeCall(OMPBuilder.getOrCreateRuntimeFunction(
                              CGM.getModule(), OMPRTL___kmpc_free_shared),
                          {AddrSizePair.first, AddrSizePair.second});
    }
    // Deallocate the memory for each globalized value
    for (auto &Rec : llvm::reverse(I->getSecond().LocalVarData)) {
      const auto *VD = cast<VarDecl>(Rec.first);
      I->getSecond().MappedParams->restore(CGF);

      llvm::Value *FreeArgs[] = {Rec.second.GlobalizedVal,
                                 CGF.getTypeSize(VD->getType())};
      CGF.EmitRuntimeCall(OMPBuilder.getOrCreateRuntimeFunction(
                              CGM.getModule(), OMPRTL___kmpc_free_shared),
                          FreeArgs);
    }
  }
}

void CGOpenMPRuntimeGPU::emitTeamsCall(CodeGenFunction &CGF,
                                         const OMPExecutableDirective &D,
                                         SourceLocation Loc,
                                         llvm::Function *OutlinedFn,
                                         ArrayRef<llvm::Value *> CapturedVars) {
  if (!CGF.HaveInsertPoint())
    return;

  bool IsBareKernel = D.getSingleClause<OMPXBareClause>();

  RawAddress ZeroAddr = CGF.CreateDefaultAlignTempAlloca(CGF.Int32Ty,
                                                         /*Name=*/".zero.addr");
  CGF.Builder.CreateStore(CGF.Builder.getInt32(/*C*/ 0), ZeroAddr);
  llvm::SmallVector<llvm::Value *, 16> OutlinedFnArgs;
  // We don't emit any thread id function call in bare kernel, but because the
  // outlined function has a pointer argument, we emit a nullptr here.
  if (IsBareKernel)
    OutlinedFnArgs.push_back(llvm::ConstantPointerNull::get(CGM.VoidPtrTy));
  else
    OutlinedFnArgs.push_back(emitThreadIDAddress(CGF, Loc).emitRawPointer(CGF));
  OutlinedFnArgs.push_back(ZeroAddr.getPointer());
  OutlinedFnArgs.append(CapturedVars.begin(), CapturedVars.end());
  emitOutlinedFunctionCall(CGF, Loc, OutlinedFn, OutlinedFnArgs);
}

void CGOpenMPRuntimeGPU::emitParallelCall(CodeGenFunction &CGF,
                                          SourceLocation Loc,
                                          llvm::Function *OutlinedFn,
                                          ArrayRef<llvm::Value *> CapturedVars,
                                          const Expr *IfCond,
                                          llvm::Value *NumThreads) {
  if (!CGF.HaveInsertPoint())
    return;

  auto &&ParallelGen = [this, Loc, OutlinedFn, CapturedVars, IfCond,
                        NumThreads](CodeGenFunction &CGF,
                                    PrePostActionTy &Action) {
    CGBuilderTy &Bld = CGF.Builder;
    llvm::Value *NumThreadsVal = NumThreads;
    llvm::Function *WFn = WrapperFunctionsMap[OutlinedFn];
    llvm::Value *ID = llvm::ConstantPointerNull::get(CGM.Int8PtrTy);
    if (WFn)
      ID = Bld.CreateBitOrPointerCast(WFn, CGM.Int8PtrTy);
    llvm::Value *FnPtr = Bld.CreateBitOrPointerCast(OutlinedFn, CGM.Int8PtrTy);

    // Create a private scope that will globalize the arguments
    // passed from the outside of the target region.
    // TODO: Is that needed?
    CodeGenFunction::OMPPrivateScope PrivateArgScope(CGF);

    Address CapturedVarsAddrs = CGF.CreateDefaultAlignTempAlloca(
        llvm::ArrayType::get(CGM.VoidPtrTy, CapturedVars.size()),
        "captured_vars_addrs");
    // There's something to share.
    if (!CapturedVars.empty()) {
      // Prepare for parallel region. Indicate the outlined function.
      ASTContext &Ctx = CGF.getContext();
      unsigned Idx = 0;
      for (llvm::Value *V : CapturedVars) {
        Address Dst = Bld.CreateConstArrayGEP(CapturedVarsAddrs, Idx);
        llvm::Value *PtrV;
        if (V->getType()->isIntegerTy())
          PtrV = Bld.CreateIntToPtr(V, CGF.VoidPtrTy);
        else
          PtrV = Bld.CreatePointerBitCastOrAddrSpaceCast(V, CGF.VoidPtrTy);
        CGF.EmitStoreOfScalar(PtrV, Dst, /*Volatile=*/false,
                              Ctx.getPointerType(Ctx.VoidPtrTy));
        ++Idx;
      }
    }

    llvm::Value *IfCondVal = nullptr;
    if (IfCond)
      IfCondVal = Bld.CreateIntCast(CGF.EvaluateExprAsBool(IfCond), CGF.Int32Ty,
                                    /* isSigned */ false);
    else
      IfCondVal = llvm::ConstantInt::get(CGF.Int32Ty, 1);

    if (!NumThreadsVal)
      NumThreadsVal = llvm::ConstantInt::get(CGF.Int32Ty, -1);
    else
      NumThreadsVal = Bld.CreateZExtOrTrunc(NumThreadsVal, CGF.Int32Ty),

      assert(IfCondVal && "Expected a value");
    llvm::Value *RTLoc = emitUpdateLocation(CGF, Loc);
    llvm::Value *Args[] = {
        RTLoc,
        getThreadID(CGF, Loc),
        IfCondVal,
        NumThreadsVal,
        llvm::ConstantInt::get(CGF.Int32Ty, -1),
        FnPtr,
        ID,
        Bld.CreateBitOrPointerCast(CapturedVarsAddrs.emitRawPointer(CGF),
                                   CGF.VoidPtrPtrTy),
        llvm::ConstantInt::get(CGM.SizeTy, CapturedVars.size())};
    CGF.EmitRuntimeCall(OMPBuilder.getOrCreateRuntimeFunction(
                            CGM.getModule(), OMPRTL___kmpc_parallel_51),
                        Args);
  };

  RegionCodeGenTy RCG(ParallelGen);
  RCG(CGF);
}

void CGOpenMPRuntimeGPU::syncCTAThreads(CodeGenFunction &CGF) {
  // Always emit simple barriers!
  if (!CGF.HaveInsertPoint())
    return;
  // Build call __kmpc_barrier_simple_spmd(nullptr, 0);
  // This function does not use parameters, so we can emit just default values.
  llvm::Value *Args[] = {
      llvm::ConstantPointerNull::get(
          cast<llvm::PointerType>(getIdentTyPointerTy())),
      llvm::ConstantInt::get(CGF.Int32Ty, /*V=*/0, /*isSigned=*/true)};
  CGF.EmitRuntimeCall(OMPBuilder.getOrCreateRuntimeFunction(
                          CGM.getModule(), OMPRTL___kmpc_barrier_simple_spmd),
                      Args);
}

void CGOpenMPRuntimeGPU::emitBarrierCall(CodeGenFunction &CGF,
                                           SourceLocation Loc,
                                           OpenMPDirectiveKind Kind, bool,
                                           bool) {
  // Always emit simple barriers!
  if (!CGF.HaveInsertPoint())
    return;
  // Build call __kmpc_cancel_barrier(loc, thread_id);
  unsigned Flags = getDefaultFlagsForBarriers(Kind);
  llvm::Value *Args[] = {emitUpdateLocation(CGF, Loc, Flags),
                         getThreadID(CGF, Loc)};

  CGF.EmitRuntimeCall(OMPBuilder.getOrCreateRuntimeFunction(
                          CGM.getModule(), OMPRTL___kmpc_barrier),
                      Args);
}

void CGOpenMPRuntimeGPU::emitCriticalRegion(
    CodeGenFunction &CGF, StringRef CriticalName,
    const RegionCodeGenTy &CriticalOpGen, SourceLocation Loc,
    const Expr *Hint) {
  llvm::BasicBlock *LoopBB = CGF.createBasicBlock("omp.critical.loop");
  llvm::BasicBlock *TestBB = CGF.createBasicBlock("omp.critical.test");
  llvm::BasicBlock *SyncBB = CGF.createBasicBlock("omp.critical.sync");
  llvm::BasicBlock *BodyBB = CGF.createBasicBlock("omp.critical.body");
  llvm::BasicBlock *ExitBB = CGF.createBasicBlock("omp.critical.exit");

  auto &RT = static_cast<CGOpenMPRuntimeGPU &>(CGF.CGM.getOpenMPRuntime());

  // Get the mask of active threads in the warp.
  llvm::Value *Mask = CGF.EmitRuntimeCall(OMPBuilder.getOrCreateRuntimeFunction(
      CGM.getModule(), OMPRTL___kmpc_warp_active_thread_mask));
  // Fetch team-local id of the thread.
  llvm::Value *ThreadID = RT.getGPUThreadID(CGF);

  // Get the width of the team.
  llvm::Value *TeamWidth = RT.getGPUNumThreads(CGF);

  // Initialize the counter variable for the loop.
  QualType Int32Ty =
      CGF.getContext().getIntTypeForBitwidth(/*DestWidth=*/32, /*Signed=*/0);
  Address Counter = CGF.CreateMemTemp(Int32Ty, "critical_counter");
  LValue CounterLVal = CGF.MakeAddrLValue(Counter, Int32Ty);
  CGF.EmitStoreOfScalar(llvm::Constant::getNullValue(CGM.Int32Ty), CounterLVal,
                        /*isInit=*/true);

  // Block checks if loop counter exceeds upper bound.
  CGF.EmitBlock(LoopBB);
  llvm::Value *CounterVal = CGF.EmitLoadOfScalar(CounterLVal, Loc);
  llvm::Value *CmpLoopBound = CGF.Builder.CreateICmpSLT(CounterVal, TeamWidth);
  CGF.Builder.CreateCondBr(CmpLoopBound, TestBB, ExitBB);

  // Block tests which single thread should execute region, and which threads
  // should go straight to synchronisation point.
  CGF.EmitBlock(TestBB);
  CounterVal = CGF.EmitLoadOfScalar(CounterLVal, Loc);
  llvm::Value *CmpThreadToCounter =
      CGF.Builder.CreateICmpEQ(ThreadID, CounterVal);
  CGF.Builder.CreateCondBr(CmpThreadToCounter, BodyBB, SyncBB);

  // Block emits the body of the critical region.
  CGF.EmitBlock(BodyBB);

  // Output the critical statement.
  CGOpenMPRuntime::emitCriticalRegion(CGF, CriticalName, CriticalOpGen, Loc,
                                      Hint);

  // After the body surrounded by the critical region, the single executing
  // thread will jump to the synchronisation point.
  // Block waits for all threads in current team to finish then increments the
  // counter variable and returns to the loop.
  CGF.EmitBlock(SyncBB);
  // Reconverge active threads in the warp.
  (void)CGF.EmitRuntimeCall(OMPBuilder.getOrCreateRuntimeFunction(
                                CGM.getModule(), OMPRTL___kmpc_syncwarp),
                            Mask);

  llvm::Value *IncCounterVal =
      CGF.Builder.CreateNSWAdd(CounterVal, CGF.Builder.getInt32(1));
  CGF.EmitStoreOfScalar(IncCounterVal, CounterLVal);
  CGF.EmitBranch(LoopBB);

  // Block that is reached when  all threads in the team complete the region.
  CGF.EmitBlock(ExitBB, /*IsFinished=*/true);
}

/// Cast value to the specified type.
static llvm::Value *castValueToType(CodeGenFunction &CGF, llvm::Value *Val,
                                    QualType ValTy, QualType CastTy,
                                    SourceLocation Loc) {
  assert(!CGF.getContext().getTypeSizeInChars(CastTy).isZero() &&
         "Cast type must sized.");
  assert(!CGF.getContext().getTypeSizeInChars(ValTy).isZero() &&
         "Val type must sized.");
  llvm::Type *LLVMCastTy = CGF.ConvertTypeForMem(CastTy);
  if (ValTy == CastTy)
    return Val;
  if (CGF.getContext().getTypeSizeInChars(ValTy) ==
      CGF.getContext().getTypeSizeInChars(CastTy))
    return CGF.Builder.CreateBitCast(Val, LLVMCastTy);
  if (CastTy->isIntegerType() && ValTy->isIntegerType())
    return CGF.Builder.CreateIntCast(Val, LLVMCastTy,
                                     CastTy->hasSignedIntegerRepresentation());
  Address CastItem = CGF.CreateMemTemp(CastTy);
  Address ValCastItem = CastItem.withElementType(Val->getType());
  CGF.EmitStoreOfScalar(Val, ValCastItem, /*Volatile=*/false, ValTy,
                        LValueBaseInfo(AlignmentSource::Type),
                        TBAAAccessInfo());
  return CGF.EmitLoadOfScalar(CastItem, /*Volatile=*/false, CastTy, Loc,
                              LValueBaseInfo(AlignmentSource::Type),
                              TBAAAccessInfo());
}

///
/// Design of OpenMP reductions on the GPU
///
/// Consider a typical OpenMP program with one or more reduction
/// clauses:
///
/// float foo;
/// double bar;
/// #pragma omp target teams distribute parallel for \
///             reduction(+:foo) reduction(*:bar)
/// for (int i = 0; i < N; i++) {
///   foo += A[i]; bar *= B[i];
/// }
///
/// where 'foo' and 'bar' are reduced across all OpenMP threads in
/// all teams.  In our OpenMP implementation on the NVPTX device an
/// OpenMP team is mapped to a CUDA threadblock and OpenMP threads
/// within a team are mapped to CUDA threads within a threadblock.
/// Our goal is to efficiently aggregate values across all OpenMP
/// threads such that:
///
///   - the compiler and runtime are logically concise, and
///   - the reduction is performed efficiently in a hierarchical
///     manner as follows: within OpenMP threads in the same warp,
///     across warps in a threadblock, and finally across teams on
///     the NVPTX device.
///
/// Introduction to Decoupling
///
/// We would like to decouple the compiler and the runtime so that the
/// latter is ignorant of the reduction variables (number, data types)
/// and the reduction operators.  This allows a simpler interface
/// and implementation while still attaining good performance.
///
/// Pseudocode for the aforementioned OpenMP program generated by the
/// compiler is as follows:
///
/// 1. Create private copies of reduction variables on each OpenMP
///    thread: 'foo_private', 'bar_private'
/// 2. Each OpenMP thread reduces the chunk of 'A' and 'B' assigned
///    to it and writes the result in 'foo_private' and 'bar_private'
///    respectively.
/// 3. Call the OpenMP runtime on the GPU to reduce within a team
///    and store the result on the team master:
///
///     __kmpc_nvptx_parallel_reduce_nowait_v2(...,
///        reduceData, shuffleReduceFn, interWarpCpyFn)
///
///     where:
///       struct ReduceData {
///         double *foo;
///         double *bar;
///       } reduceData
///       reduceData.foo = &foo_private
///       reduceData.bar = &bar_private
///
///     'shuffleReduceFn' and 'interWarpCpyFn' are pointers to two
///     auxiliary functions generated by the compiler that operate on
///     variables of type 'ReduceData'.  They aid the runtime perform
///     algorithmic steps in a data agnostic manner.
///
///     'shuffleReduceFn' is a pointer to a function that reduces data
///     of type 'ReduceData' across two OpenMP threads (lanes) in the
///     same warp.  It takes the following arguments as input:
///
///     a. variable of type 'ReduceData' on the calling lane,
///     b. its lane_id,
///     c. an offset relative to the current lane_id to generate a
///        remote_lane_id.  The remote lane contains the second
///        variable of type 'ReduceData' that is to be reduced.
///     d. an algorithm version parameter determining which reduction
///        algorithm to use.
///
///     'shuffleReduceFn' retrieves data from the remote lane using
///     efficient GPU shuffle intrinsics and reduces, using the
///     algorithm specified by the 4th parameter, the two operands
///     element-wise.  The result is written to the first operand.
///
///     Different reduction algorithms are implemented in different
///     runtime functions, all calling 'shuffleReduceFn' to perform
///     the essential reduction step.  Therefore, based on the 4th
///     parameter, this function behaves slightly differently to
///     cooperate with the runtime to ensure correctness under
///     different circumstances.
///
///     'InterWarpCpyFn' is a pointer to a function that transfers
///     reduced variables across warps.  It tunnels, through CUDA
///     shared memory, the thread-private data of type 'ReduceData'
///     from lane 0 of each warp to a lane in the first warp.
/// 4. Call the OpenMP runtime on the GPU to reduce across teams.
///    The last team writes the global reduced value to memory.
///
///     ret = __kmpc_nvptx_teams_reduce_nowait(...,
///             reduceData, shuffleReduceFn, interWarpCpyFn,
///             scratchpadCopyFn, loadAndReduceFn)
///
///     'scratchpadCopyFn' is a helper that stores reduced
///     data from the team master to a scratchpad array in
///     global memory.
///
///     'loadAndReduceFn' is a helper that loads data from
///     the scratchpad array and reduces it with the input
///     operand.
///
///     These compiler generated functions hide address
///     calculation and alignment information from the runtime.
/// 5. if ret == 1:
///     The team master of the last team stores the reduced
///     result to the globals in memory.
///     foo += reduceData.foo; bar *= reduceData.bar
///
///
/// Warp Reduction Algorithms
///
/// On the warp level, we have three algorithms implemented in the
/// OpenMP runtime depending on the number of active lanes:
///
/// Full Warp Reduction
///
/// The reduce algorithm within a warp where all lanes are active
/// is implemented in the runtime as follows:
///
/// full_warp_reduce(void *reduce_data,
///                  kmp_ShuffleReductFctPtr ShuffleReduceFn) {
///   for (int offset = WARPSIZE/2; offset > 0; offset /= 2)
///     ShuffleReduceFn(reduce_data, 0, offset, 0);
/// }
///
/// The algorithm completes in log(2, WARPSIZE) steps.
///
/// 'ShuffleReduceFn' is used here with lane_id set to 0 because it is
/// not used therefore we save instructions by not retrieving lane_id
/// from the corresponding special registers.  The 4th parameter, which
/// represents the version of the algorithm being used, is set to 0 to
/// signify full warp reduction.
///
/// In this version, 'ShuffleReduceFn' behaves, per element, as follows:
///
/// #reduce_elem refers to an element in the local lane's data structure
/// #remote_elem is retrieved from a remote lane
/// remote_elem = shuffle_down(reduce_elem, offset, WARPSIZE);
/// reduce_elem = reduce_elem REDUCE_OP remote_elem;
///
/// Contiguous Partial Warp Reduction
///
/// This reduce algorithm is used within a warp where only the first
/// 'n' (n <= WARPSIZE) lanes are active.  It is typically used when the
/// number of OpenMP threads in a parallel region is not a multiple of
/// WARPSIZE.  The algorithm is implemented in the runtime as follows:
///
/// void
/// contiguous_partial_reduce(void *reduce_data,
///                           kmp_ShuffleReductFctPtr ShuffleReduceFn,
///                           int size, int lane_id) {
///   int curr_size;
///   int offset;
///   curr_size = size;
///   mask = curr_size/2;
///   while (offset>0) {
///     ShuffleReduceFn(reduce_data, lane_id, offset, 1);
///     curr_size = (curr_size+1)/2;
///     offset = curr_size/2;
///   }
/// }
///
/// In this version, 'ShuffleReduceFn' behaves, per element, as follows:
///
/// remote_elem = shuffle_down(reduce_elem, offset, WARPSIZE);
/// if (lane_id < offset)
///     reduce_elem = reduce_elem REDUCE_OP remote_elem
/// else
///     reduce_elem = remote_elem
///
/// This algorithm assumes that the data to be reduced are located in a
/// contiguous subset of lanes starting from the first.  When there is
/// an odd number of active lanes, the data in the last lane is not
/// aggregated with any other lane's dat but is instead copied over.
///
/// Dispersed Partial Warp Reduction
///
/// This algorithm is used within a warp when any discontiguous subset of
/// lanes are active.  It is used to implement the reduction operation
/// across lanes in an OpenMP simd region or in a nested parallel region.
///
/// void
/// dispersed_partial_reduce(void *reduce_data,
///                          kmp_ShuffleReductFctPtr ShuffleReduceFn) {
///   int size, remote_id;
///   int logical_lane_id = number_of_active_lanes_before_me() * 2;
///   do {
///       remote_id = next_active_lane_id_right_after_me();
///       # the above function returns 0 of no active lane
///       # is present right after the current lane.
///       size = number_of_active_lanes_in_this_warp();
///       logical_lane_id /= 2;
///       ShuffleReduceFn(reduce_data, logical_lane_id,
///                       remote_id-1-threadIdx.x, 2);
///   } while (logical_lane_id % 2 == 0 && size > 1);
/// }
///
/// There is no assumption made about the initial state of the reduction.
/// Any number of lanes (>=1) could be active at any position.  The reduction
/// result is returned in the first active lane.
///
/// In this version, 'ShuffleReduceFn' behaves, per element, as follows:
///
/// remote_elem = shuffle_down(reduce_elem, offset, WARPSIZE);
/// if (lane_id % 2 == 0 && offset > 0)
///     reduce_elem = reduce_elem REDUCE_OP remote_elem
/// else
///     reduce_elem = remote_elem
///
///
/// Intra-Team Reduction
///
/// This function, as implemented in the runtime call
/// '__kmpc_nvptx_parallel_reduce_nowait_v2', aggregates data across OpenMP
/// threads in a team.  It first reduces within a warp using the
/// aforementioned algorithms.  We then proceed to gather all such
/// reduced values at the first warp.
///
/// The runtime makes use of the function 'InterWarpCpyFn', which copies
/// data from each of the "warp master" (zeroth lane of each warp, where
/// warp-reduced data is held) to the zeroth warp.  This step reduces (in
/// a mathematical sense) the problem of reduction across warp masters in
/// a block to the problem of warp reduction.
///
///
/// Inter-Team Reduction
///
/// Once a team has reduced its data to a single value, it is stored in
/// a global scratchpad array.  Since each team has a distinct slot, this
/// can be done without locking.
///
/// The last team to write to the scratchpad array proceeds to reduce the
/// scratchpad array.  One or more workers in the last team use the helper
/// 'loadAndReduceDataFn' to load and reduce values from the array, i.e.,
/// the k'th worker reduces every k'th element.
///
/// Finally, a call is made to '__kmpc_nvptx_parallel_reduce_nowait_v2' to
/// reduce across workers and compute a globally reduced value.
///
void CGOpenMPRuntimeGPU::emitReduction(
    CodeGenFunction &CGF, SourceLocation Loc, ArrayRef<const Expr *> Privates,
    ArrayRef<const Expr *> LHSExprs, ArrayRef<const Expr *> RHSExprs,
    ArrayRef<const Expr *> ReductionOps, ReductionOptionsTy Options) {
  if (!CGF.HaveInsertPoint())
    return;

  bool ParallelReduction = isOpenMPParallelDirective(Options.ReductionKind);
  bool TeamsReduction = isOpenMPTeamsDirective(Options.ReductionKind);

  ASTContext &C = CGM.getContext();

  if (Options.SimpleReduction) {
    assert(!TeamsReduction && !ParallelReduction &&
           "Invalid reduction selection in emitReduction.");
    (void)ParallelReduction;
    CGOpenMPRuntime::emitReduction(CGF, Loc, Privates, LHSExprs, RHSExprs,
                                   ReductionOps, Options);
    return;
  }

  llvm::SmallDenseMap<const ValueDecl *, const FieldDecl *> VarFieldMap;
  llvm::SmallVector<const ValueDecl *, 4> PrivatesReductions(Privates.size());
  int Cnt = 0;
  for (const Expr *DRE : Privates) {
    PrivatesReductions[Cnt] = cast<DeclRefExpr>(DRE)->getDecl();
    ++Cnt;
  }
  const RecordDecl *ReductionRec = ::buildRecordForGlobalizedVars(
      CGM.getContext(), PrivatesReductions, {}, VarFieldMap, 1);

  if (TeamsReduction)
    TeamsReductions.push_back(ReductionRec);

  // Source location for the ident struct
  llvm::Value *RTLoc = emitUpdateLocation(CGF, Loc);

  using InsertPointTy = llvm::OpenMPIRBuilder::InsertPointTy;
  InsertPointTy AllocaIP(CGF.AllocaInsertPt->getParent(),
                         CGF.AllocaInsertPt->getIterator());
  InsertPointTy CodeGenIP(CGF.Builder.GetInsertBlock(),
                          CGF.Builder.GetInsertPoint());
  llvm::OpenMPIRBuilder::LocationDescription OmpLoc(
      CodeGenIP, CGF.SourceLocToDebugLoc(Loc));
  llvm::SmallVector<llvm::OpenMPIRBuilder::ReductionInfo> ReductionInfos;

  CodeGenFunction::OMPPrivateScope Scope(CGF);
  unsigned Idx = 0;
  for (const Expr *Private : Privates) {
    llvm::Type *ElementType;
    llvm::Value *Variable;
    llvm::Value *PrivateVariable;
    llvm::OpenMPIRBuilder::ReductionGenAtomicCBTy AtomicReductionGen = nullptr;
    ElementType = CGF.ConvertTypeForMem(Private->getType());
    const auto *RHSVar =
        cast<VarDecl>(cast<DeclRefExpr>(RHSExprs[Idx])->getDecl());
    PrivateVariable = CGF.GetAddrOfLocalVar(RHSVar).emitRawPointer(CGF);
    const auto *LHSVar =
        cast<VarDecl>(cast<DeclRefExpr>(LHSExprs[Idx])->getDecl());
    Variable = CGF.GetAddrOfLocalVar(LHSVar).emitRawPointer(CGF);
    llvm::OpenMPIRBuilder::EvalKind EvalKind;
    switch (CGF.getEvaluationKind(Private->getType())) {
    case TEK_Scalar:
      EvalKind = llvm::OpenMPIRBuilder::EvalKind::Scalar;
      break;
    case TEK_Complex:
      EvalKind = llvm::OpenMPIRBuilder::EvalKind::Complex;
      break;
    case TEK_Aggregate:
      EvalKind = llvm::OpenMPIRBuilder::EvalKind::Aggregate;
      break;
    }
    auto ReductionGen = [&](InsertPointTy CodeGenIP, unsigned I,
                            llvm::Value **LHSPtr, llvm::Value **RHSPtr,
                            llvm::Function *NewFunc) {
      CGF.Builder.restoreIP(CodeGenIP);
      auto *CurFn = CGF.CurFn;
      CGF.CurFn = NewFunc;

      *LHSPtr = CGF.GetAddrOfLocalVar(
                       cast<VarDecl>(cast<DeclRefExpr>(LHSExprs[I])->getDecl()))
                    .emitRawPointer(CGF);
      *RHSPtr = CGF.GetAddrOfLocalVar(
                       cast<VarDecl>(cast<DeclRefExpr>(RHSExprs[I])->getDecl()))
                    .emitRawPointer(CGF);

      emitSingleReductionCombiner(CGF, ReductionOps[I], Privates[I],
                                  cast<DeclRefExpr>(LHSExprs[I]),
                                  cast<DeclRefExpr>(RHSExprs[I]));

      CGF.CurFn = CurFn;

      return InsertPointTy(CGF.Builder.GetInsertBlock(),
                           CGF.Builder.GetInsertPoint());
    };
    ReductionInfos.emplace_back(llvm::OpenMPIRBuilder::ReductionInfo(
        ElementType, Variable, PrivateVariable, EvalKind,
        /*ReductionGen=*/nullptr, ReductionGen, AtomicReductionGen));
    Idx++;
  }

  llvm::OpenMPIRBuilder::InsertPointTy AfterIP =
      cantFail(OMPBuilder.createReductionsGPU(
          OmpLoc, AllocaIP, CodeGenIP, ReductionInfos, false, TeamsReduction,
          llvm::OpenMPIRBuilder::ReductionGenCBKind::Clang,
          CGF.getTarget().getGridValue(),
          C.getLangOpts().OpenMPCUDAReductionBufNum, RTLoc));
  CGF.Builder.restoreIP(AfterIP);
  return;
}

const VarDecl *
CGOpenMPRuntimeGPU::translateParameter(const FieldDecl *FD,
                                       const VarDecl *NativeParam) const {
  if (!NativeParam->getType()->isReferenceType())
    return NativeParam;
  QualType ArgType = NativeParam->getType();
  QualifierCollector QC;
  const Type *NonQualTy = QC.strip(ArgType);
  QualType PointeeTy = cast<ReferenceType>(NonQualTy)->getPointeeType();
  if (const auto *Attr = FD->getAttr<OMPCaptureKindAttr>()) {
    if (Attr->getCaptureKind() == OMPC_map) {
      PointeeTy = CGM.getContext().getAddrSpaceQualType(PointeeTy,
                                                        LangAS::opencl_global);
    }
  }
  ArgType = CGM.getContext().getPointerType(PointeeTy);
  QC.addRestrict();
  enum { NVPTX_local_addr = 5 };
  QC.addAddressSpace(getLangASFromTargetAS(NVPTX_local_addr));
  ArgType = QC.apply(CGM.getContext(), ArgType);
  if (isa<ImplicitParamDecl>(NativeParam))
    return ImplicitParamDecl::Create(
        CGM.getContext(), /*DC=*/nullptr, NativeParam->getLocation(),
        NativeParam->getIdentifier(), ArgType, ImplicitParamKind::Other);
  return ParmVarDecl::Create(
      CGM.getContext(),
      const_cast<DeclContext *>(NativeParam->getDeclContext()),
      NativeParam->getBeginLoc(), NativeParam->getLocation(),
      NativeParam->getIdentifier(), ArgType,
      /*TInfo=*/nullptr, SC_None, /*DefArg=*/nullptr);
}

Address
CGOpenMPRuntimeGPU::getParameterAddress(CodeGenFunction &CGF,
                                          const VarDecl *NativeParam,
                                          const VarDecl *TargetParam) const {
  assert(NativeParam != TargetParam &&
         NativeParam->getType()->isReferenceType() &&
         "Native arg must not be the same as target arg.");
  Address LocalAddr = CGF.GetAddrOfLocalVar(TargetParam);
  QualType NativeParamType = NativeParam->getType();
  QualifierCollector QC;
  const Type *NonQualTy = QC.strip(NativeParamType);
  QualType NativePointeeTy = cast<ReferenceType>(NonQualTy)->getPointeeType();
  unsigned NativePointeeAddrSpace =
      CGF.getTypes().getTargetAddressSpace(NativePointeeTy);
  QualType TargetTy = TargetParam->getType();
  llvm::Value *TargetAddr = CGF.EmitLoadOfScalar(LocalAddr, /*Volatile=*/false,
                                                 TargetTy, SourceLocation());
  // Cast to native address space.
  TargetAddr = CGF.Builder.CreatePointerBitCastOrAddrSpaceCast(
      TargetAddr,
      llvm::PointerType::get(CGF.getLLVMContext(), NativePointeeAddrSpace));
  Address NativeParamAddr = CGF.CreateMemTemp(NativeParamType);
  CGF.EmitStoreOfScalar(TargetAddr, NativeParamAddr, /*Volatile=*/false,
                        NativeParamType);
  return NativeParamAddr;
}

void CGOpenMPRuntimeGPU::emitOutlinedFunctionCall(
    CodeGenFunction &CGF, SourceLocation Loc, llvm::FunctionCallee OutlinedFn,
    ArrayRef<llvm::Value *> Args) const {
  SmallVector<llvm::Value *, 4> TargetArgs;
  TargetArgs.reserve(Args.size());
  auto *FnType = OutlinedFn.getFunctionType();
  for (unsigned I = 0, E = Args.size(); I < E; ++I) {
    if (FnType->isVarArg() && FnType->getNumParams() <= I) {
      TargetArgs.append(std::next(Args.begin(), I), Args.end());
      break;
    }
    llvm::Type *TargetType = FnType->getParamType(I);
    llvm::Value *NativeArg = Args[I];
    if (!TargetType->isPointerTy()) {
      TargetArgs.emplace_back(NativeArg);
      continue;
    }
    TargetArgs.emplace_back(
        CGF.Builder.CreatePointerBitCastOrAddrSpaceCast(NativeArg, TargetType));
  }
  CGOpenMPRuntime::emitOutlinedFunctionCall(CGF, Loc, OutlinedFn, TargetArgs);
}

/// Emit function which wraps the outline parallel region
/// and controls the arguments which are passed to this function.
/// The wrapper ensures that the outlined function is called
/// with the correct arguments when data is shared.
llvm::Function *CGOpenMPRuntimeGPU::createParallelDataSharingWrapper(
    llvm::Function *OutlinedParallelFn, const OMPExecutableDirective &D) {
  ASTContext &Ctx = CGM.getContext();
  const auto &CS = *D.getCapturedStmt(OMPD_parallel);

  // Create a function that takes as argument the source thread.
  FunctionArgList WrapperArgs;
  QualType Int16QTy =
      Ctx.getIntTypeForBitwidth(/*DestWidth=*/16, /*Signed=*/false);
  QualType Int32QTy =
      Ctx.getIntTypeForBitwidth(/*DestWidth=*/32, /*Signed=*/false);
  ImplicitParamDecl ParallelLevelArg(Ctx, /*DC=*/nullptr, D.getBeginLoc(),
                                     /*Id=*/nullptr, Int16QTy,
                                     ImplicitParamKind::Other);
  ImplicitParamDecl WrapperArg(Ctx, /*DC=*/nullptr, D.getBeginLoc(),
                               /*Id=*/nullptr, Int32QTy,
                               ImplicitParamKind::Other);
  WrapperArgs.emplace_back(&ParallelLevelArg);
  WrapperArgs.emplace_back(&WrapperArg);

  const CGFunctionInfo &CGFI =
      CGM.getTypes().arrangeBuiltinFunctionDeclaration(Ctx.VoidTy, WrapperArgs);

  auto *Fn = llvm::Function::Create(
      CGM.getTypes().GetFunctionType(CGFI), llvm::GlobalValue::InternalLinkage,
      Twine(OutlinedParallelFn->getName(), "_wrapper"), &CGM.getModule());

  // Ensure we do not inline the function. This is trivially true for the ones
  // passed to __kmpc_fork_call but the ones calles in serialized regions
  // could be inlined. This is not a perfect but it is closer to the invariant
  // we want, namely, every data environment starts with a new function.
  // TODO: We should pass the if condition to the runtime function and do the
  //       handling there. Much cleaner code.
  Fn->addFnAttr(llvm::Attribute::NoInline);

  CGM.SetInternalFunctionAttributes(GlobalDecl(), Fn, CGFI);
  Fn->setLinkage(llvm::GlobalValue::InternalLinkage);
  Fn->setDoesNotRecurse();

  CodeGenFunction CGF(CGM, /*suppressNewContext=*/true);
  CGF.StartFunction(GlobalDecl(), Ctx.VoidTy, Fn, CGFI, WrapperArgs,
                    D.getBeginLoc(), D.getBeginLoc());

  const auto *RD = CS.getCapturedRecordDecl();
  auto CurField = RD->field_begin();

  Address ZeroAddr = CGF.CreateDefaultAlignTempAlloca(CGF.Int32Ty,
                                                      /*Name=*/".zero.addr");
  CGF.Builder.CreateStore(CGF.Builder.getInt32(/*C*/ 0), ZeroAddr);
  // Get the array of arguments.
  SmallVector<llvm::Value *, 8> Args;

  Args.emplace_back(CGF.GetAddrOfLocalVar(&WrapperArg).emitRawPointer(CGF));
  Args.emplace_back(ZeroAddr.emitRawPointer(CGF));

  CGBuilderTy &Bld = CGF.Builder;
  auto CI = CS.capture_begin();

  // Use global memory for data sharing.
  // Handle passing of global args to workers.
  RawAddress GlobalArgs =
      CGF.CreateDefaultAlignTempAlloca(CGF.VoidPtrPtrTy, "global_args");
  llvm::Value *GlobalArgsPtr = GlobalArgs.getPointer();
  llvm::Value *DataSharingArgs[] = {GlobalArgsPtr};
  CGF.EmitRuntimeCall(OMPBuilder.getOrCreateRuntimeFunction(
                          CGM.getModule(), OMPRTL___kmpc_get_shared_variables),
                      DataSharingArgs);

  // Retrieve the shared variables from the list of references returned
  // by the runtime. Pass the variables to the outlined function.
  Address SharedArgListAddress = Address::invalid();
  if (CS.capture_size() > 0 ||
      isOpenMPLoopBoundSharingDirective(D.getDirectiveKind())) {
    SharedArgListAddress = CGF.EmitLoadOfPointer(
        GlobalArgs, CGF.getContext()
                        .getPointerType(CGF.getContext().VoidPtrTy)
                        .castAs<PointerType>());
  }
  unsigned Idx = 0;
  if (isOpenMPLoopBoundSharingDirective(D.getDirectiveKind())) {
    Address Src = Bld.CreateConstInBoundsGEP(SharedArgListAddress, Idx);
    Address TypedAddress = Bld.CreatePointerBitCastOrAddrSpaceCast(
        Src, Bld.getPtrTy(0), CGF.SizeTy);
    llvm::Value *LB = CGF.EmitLoadOfScalar(
        TypedAddress,
        /*Volatile=*/false,
        CGF.getContext().getPointerType(CGF.getContext().getSizeType()),
        cast<OMPLoopDirective>(D).getLowerBoundVariable()->getExprLoc());
    Args.emplace_back(LB);
    ++Idx;
    Src = Bld.CreateConstInBoundsGEP(SharedArgListAddress, Idx);
    TypedAddress = Bld.CreatePointerBitCastOrAddrSpaceCast(Src, Bld.getPtrTy(0),
                                                           CGF.SizeTy);
    llvm::Value *UB = CGF.EmitLoadOfScalar(
        TypedAddress,
        /*Volatile=*/false,
        CGF.getContext().getPointerType(CGF.getContext().getSizeType()),
        cast<OMPLoopDirective>(D).getUpperBoundVariable()->getExprLoc());
    Args.emplace_back(UB);
    ++Idx;
  }
  if (CS.capture_size() > 0) {
    ASTContext &CGFContext = CGF.getContext();
    for (unsigned I = 0, E = CS.capture_size(); I < E; ++I, ++CI, ++CurField) {
      QualType ElemTy = CurField->getType();
      Address Src = Bld.CreateConstInBoundsGEP(SharedArgListAddress, I + Idx);
      Address TypedAddress = Bld.CreatePointerBitCastOrAddrSpaceCast(
          Src, CGF.ConvertTypeForMem(CGFContext.getPointerType(ElemTy)),
          CGF.ConvertTypeForMem(ElemTy));
      llvm::Value *Arg = CGF.EmitLoadOfScalar(TypedAddress,
                                              /*Volatile=*/false,
                                              CGFContext.getPointerType(ElemTy),
                                              CI->getLocation());
      if (CI->capturesVariableByCopy() &&
          !CI->getCapturedVar()->getType()->isAnyPointerType()) {
        Arg = castValueToType(CGF, Arg, ElemTy, CGFContext.getUIntPtrType(),
                              CI->getLocation());
      }
      Args.emplace_back(Arg);
    }
  }

  emitOutlinedFunctionCall(CGF, D.getBeginLoc(), OutlinedParallelFn, Args);
  CGF.FinishFunction();
  return Fn;
}

void CGOpenMPRuntimeGPU::emitFunctionProlog(CodeGenFunction &CGF,
                                              const Decl *D) {
  if (getDataSharingMode() != CGOpenMPRuntimeGPU::DS_Generic)
    return;

  assert(D && "Expected function or captured|block decl.");
  assert(FunctionGlobalizedDecls.count(CGF.CurFn) == 0 &&
         "Function is registered already.");
  assert((!TeamAndReductions.first || TeamAndReductions.first == D) &&
         "Team is set but not processed.");
  const Stmt *Body = nullptr;
  bool NeedToDelayGlobalization = false;
  if (const auto *FD = dyn_cast<FunctionDecl>(D)) {
    Body = FD->getBody();
  } else if (const auto *BD = dyn_cast<BlockDecl>(D)) {
    Body = BD->getBody();
  } else if (const auto *CD = dyn_cast<CapturedDecl>(D)) {
    Body = CD->getBody();
    NeedToDelayGlobalization = CGF.CapturedStmtInfo->getKind() == CR_OpenMP;
    if (NeedToDelayGlobalization &&
        getExecutionMode() == CGOpenMPRuntimeGPU::EM_SPMD)
      return;
  }
  if (!Body)
    return;
  CheckVarsEscapingDeclContext VarChecker(CGF, TeamAndReductions.second);
  VarChecker.Visit(Body);
  const RecordDecl *GlobalizedVarsRecord =
      VarChecker.getGlobalizedRecord(IsInTTDRegion);
  TeamAndReductions.first = nullptr;
  TeamAndReductions.second.clear();
  ArrayRef<const ValueDecl *> EscapedVariableLengthDecls =
      VarChecker.getEscapedVariableLengthDecls();
  ArrayRef<const ValueDecl *> DelayedVariableLengthDecls =
      VarChecker.getDelayedVariableLengthDecls();
  if (!GlobalizedVarsRecord && EscapedVariableLengthDecls.empty() &&
      DelayedVariableLengthDecls.empty())
    return;
  auto I = FunctionGlobalizedDecls.try_emplace(CGF.CurFn).first;
  I->getSecond().MappedParams =
      std::make_unique<CodeGenFunction::OMPMapVars>();
  I->getSecond().EscapedParameters.insert(
      VarChecker.getEscapedParameters().begin(),
      VarChecker.getEscapedParameters().end());
  I->getSecond().EscapedVariableLengthDecls.append(
      EscapedVariableLengthDecls.begin(), EscapedVariableLengthDecls.end());
  I->getSecond().DelayedVariableLengthDecls.append(
      DelayedVariableLengthDecls.begin(), DelayedVariableLengthDecls.end());
  DeclToAddrMapTy &Data = I->getSecond().LocalVarData;
  for (const ValueDecl *VD : VarChecker.getEscapedDecls()) {
    assert(VD->isCanonicalDecl() && "Expected canonical declaration");
    Data.insert(std::make_pair(VD, MappedVarData()));
  }
  if (!NeedToDelayGlobalization) {
    emitGenericVarsProlog(CGF, D->getBeginLoc());
    struct GlobalizationScope final : EHScopeStack::Cleanup {
      GlobalizationScope() = default;

      void Emit(CodeGenFunction &CGF, Flags flags) override {
        static_cast<CGOpenMPRuntimeGPU &>(CGF.CGM.getOpenMPRuntime())
            .emitGenericVarsEpilog(CGF);
      }
    };
    CGF.EHStack.pushCleanup<GlobalizationScope>(NormalAndEHCleanup);
  }
}

Address CGOpenMPRuntimeGPU::getAddressOfLocalVariable(CodeGenFunction &CGF,
                                                        const VarDecl *VD) {
  if (VD && VD->hasAttr<OMPAllocateDeclAttr>()) {
    const auto *A = VD->getAttr<OMPAllocateDeclAttr>();
    auto AS = LangAS::Default;
    switch (A->getAllocatorType()) {
    case OMPAllocateDeclAttr::OMPNullMemAlloc:
    case OMPAllocateDeclAttr::OMPDefaultMemAlloc:
    case OMPAllocateDeclAttr::OMPHighBWMemAlloc:
    case OMPAllocateDeclAttr::OMPLowLatMemAlloc:
      break;
    case OMPAllocateDeclAttr::OMPThreadMemAlloc:
      return Address::invalid();
    case OMPAllocateDeclAttr::OMPUserDefinedMemAlloc:
      // TODO: implement aupport for user-defined allocators.
      return Address::invalid();
    case OMPAllocateDeclAttr::OMPConstMemAlloc:
      AS = LangAS::cuda_constant;
      break;
    case OMPAllocateDeclAttr::OMPPTeamMemAlloc:
      AS = LangAS::cuda_shared;
      break;
    case OMPAllocateDeclAttr::OMPLargeCapMemAlloc:
    case OMPAllocateDeclAttr::OMPCGroupMemAlloc:
      break;
    }
    llvm::Type *VarTy = CGF.ConvertTypeForMem(VD->getType());
    auto *GV = new llvm::GlobalVariable(
        CGM.getModule(), VarTy, /*isConstant=*/false,
        llvm::GlobalValue::InternalLinkage, llvm::PoisonValue::get(VarTy),
        VD->getName(),
        /*InsertBefore=*/nullptr, llvm::GlobalValue::NotThreadLocal,
        CGM.getContext().getTargetAddressSpace(AS));
    CharUnits Align = CGM.getContext().getDeclAlign(VD);
    GV->setAlignment(Align.getAsAlign());
    return Address(
        CGF.Builder.CreatePointerBitCastOrAddrSpaceCast(
            GV, CGF.Builder.getPtrTy(CGM.getContext().getTargetAddressSpace(
                    VD->getType().getAddressSpace()))),
        VarTy, Align);
  }

  if (getDataSharingMode() != CGOpenMPRuntimeGPU::DS_Generic)
    return Address::invalid();

  VD = VD->getCanonicalDecl();
  auto I = FunctionGlobalizedDecls.find(CGF.CurFn);
  if (I == FunctionGlobalizedDecls.end())
    return Address::invalid();
  auto VDI = I->getSecond().LocalVarData.find(VD);
  if (VDI != I->getSecond().LocalVarData.end())
    return VDI->second.PrivateAddr;
  if (VD->hasAttrs()) {
    for (specific_attr_iterator<OMPReferencedVarAttr> IT(VD->attr_begin()),
         E(VD->attr_end());
         IT != E; ++IT) {
      auto VDI = I->getSecond().LocalVarData.find(
          cast<VarDecl>(cast<DeclRefExpr>(IT->getRef())->getDecl())
              ->getCanonicalDecl());
      if (VDI != I->getSecond().LocalVarData.end())
        return VDI->second.PrivateAddr;
    }
  }

  return Address::invalid();
}

void CGOpenMPRuntimeGPU::functionFinished(CodeGenFunction &CGF) {
  FunctionGlobalizedDecls.erase(CGF.CurFn);
  CGOpenMPRuntime::functionFinished(CGF);
}

void CGOpenMPRuntimeGPU::getDefaultDistScheduleAndChunk(
    CodeGenFunction &CGF, const OMPLoopDirective &S,
    OpenMPDistScheduleClauseKind &ScheduleKind,
    llvm::Value *&Chunk) const {
  auto &RT = static_cast<CGOpenMPRuntimeGPU &>(CGF.CGM.getOpenMPRuntime());
  if (getExecutionMode() == CGOpenMPRuntimeGPU::EM_SPMD) {
    ScheduleKind = OMPC_DIST_SCHEDULE_static;
    Chunk = CGF.EmitScalarConversion(
        RT.getGPUNumThreads(CGF),
        CGF.getContext().getIntTypeForBitwidth(32, /*Signed=*/0),
        S.getIterationVariable()->getType(), S.getBeginLoc());
    return;
  }
  CGOpenMPRuntime::getDefaultDistScheduleAndChunk(
      CGF, S, ScheduleKind, Chunk);
}

void CGOpenMPRuntimeGPU::getDefaultScheduleAndChunk(
    CodeGenFunction &CGF, const OMPLoopDirective &S,
    OpenMPScheduleClauseKind &ScheduleKind,
    const Expr *&ChunkExpr) const {
  ScheduleKind = OMPC_SCHEDULE_static;
  // Chunk size is 1 in this case.
  llvm::APInt ChunkSize(32, 1);
  ChunkExpr = IntegerLiteral::Create(CGF.getContext(), ChunkSize,
      CGF.getContext().getIntTypeForBitwidth(32, /*Signed=*/0),
      SourceLocation());
}

void CGOpenMPRuntimeGPU::adjustTargetSpecificDataForLambdas(
    CodeGenFunction &CGF, const OMPExecutableDirective &D) const {
  assert(isOpenMPTargetExecutionDirective(D.getDirectiveKind()) &&
         " Expected target-based directive.");
  const CapturedStmt *CS = D.getCapturedStmt(OMPD_target);
  for (const CapturedStmt::Capture &C : CS->captures()) {
    // Capture variables captured by reference in lambdas for target-based
    // directives.
    if (!C.capturesVariable())
      continue;
    const VarDecl *VD = C.getCapturedVar();
    const auto *RD = VD->getType()
                         .getCanonicalType()
                         .getNonReferenceType()
                         ->getAsCXXRecordDecl();
    if (!RD || !RD->isLambda())
      continue;
    Address VDAddr = CGF.GetAddrOfLocalVar(VD);
    LValue VDLVal;
    if (VD->getType().getCanonicalType()->isReferenceType())
      VDLVal = CGF.EmitLoadOfReferenceLValue(VDAddr, VD->getType());
    else
      VDLVal = CGF.MakeAddrLValue(
          VDAddr, VD->getType().getCanonicalType().getNonReferenceType());
    llvm::DenseMap<const ValueDecl *, FieldDecl *> Captures;
    FieldDecl *ThisCapture = nullptr;
    RD->getCaptureFields(Captures, ThisCapture);
    if (ThisCapture && CGF.CapturedStmtInfo->isCXXThisExprCaptured()) {
      LValue ThisLVal =
          CGF.EmitLValueForFieldInitialization(VDLVal, ThisCapture);
      llvm::Value *CXXThis = CGF.LoadCXXThis();
      CGF.EmitStoreOfScalar(CXXThis, ThisLVal);
    }
    for (const LambdaCapture &LC : RD->captures()) {
      if (LC.getCaptureKind() != LCK_ByRef)
        continue;
      const ValueDecl *VD = LC.getCapturedVar();
      // FIXME: For now VD is always a VarDecl because OpenMP does not support
      //  capturing structured bindings in lambdas yet.
      if (!CS->capturesVariable(cast<VarDecl>(VD)))
        continue;
      auto It = Captures.find(VD);
      assert(It != Captures.end() && "Found lambda capture without field.");
      LValue VarLVal = CGF.EmitLValueForFieldInitialization(VDLVal, It->second);
      Address VDAddr = CGF.GetAddrOfLocalVar(cast<VarDecl>(VD));
      if (VD->getType().getCanonicalType()->isReferenceType())
        VDAddr = CGF.EmitLoadOfReferenceLValue(VDAddr,
                                               VD->getType().getCanonicalType())
                     .getAddress();
      CGF.EmitStoreOfScalar(VDAddr.emitRawPointer(CGF), VarLVal);
    }
  }
}

bool CGOpenMPRuntimeGPU::hasAllocateAttributeForGlobalVar(const VarDecl *VD,
                                                            LangAS &AS) {
  if (!VD || !VD->hasAttr<OMPAllocateDeclAttr>())
    return false;
  const auto *A = VD->getAttr<OMPAllocateDeclAttr>();
  switch(A->getAllocatorType()) {
  case OMPAllocateDeclAttr::OMPNullMemAlloc:
  case OMPAllocateDeclAttr::OMPDefaultMemAlloc:
  // Not supported, fallback to the default mem space.
  case OMPAllocateDeclAttr::OMPLargeCapMemAlloc:
  case OMPAllocateDeclAttr::OMPCGroupMemAlloc:
  case OMPAllocateDeclAttr::OMPHighBWMemAlloc:
  case OMPAllocateDeclAttr::OMPLowLatMemAlloc:
  case OMPAllocateDeclAttr::OMPThreadMemAlloc:
    AS = LangAS::Default;
    return true;
  case OMPAllocateDeclAttr::OMPConstMemAlloc:
    AS = LangAS::cuda_constant;
    return true;
  case OMPAllocateDeclAttr::OMPPTeamMemAlloc:
    AS = LangAS::cuda_shared;
    return true;
  case OMPAllocateDeclAttr::OMPUserDefinedMemAlloc:
    llvm_unreachable("Expected predefined allocator for the variables with the "
                     "static storage.");
  }
  return false;
}

// Get current OffloadArch and ignore any unknown values
static OffloadArch getOffloadArch(CodeGenModule &CGM) {
  if (!CGM.getTarget().hasFeature("ptx"))
    return OffloadArch::UNKNOWN;
  for (const auto &Feature : CGM.getTarget().getTargetOpts().FeatureMap) {
    if (Feature.getValue()) {
      OffloadArch Arch = StringToOffloadArch(Feature.getKey());
      if (Arch != OffloadArch::UNKNOWN)
        return Arch;
    }
  }
  return OffloadArch::UNKNOWN;
}

/// Check to see if target architecture supports unified addressing which is
/// a restriction for OpenMP requires clause "unified_shared_memory".
void CGOpenMPRuntimeGPU::processRequiresDirective(const OMPRequiresDecl *D) {
  for (const OMPClause *Clause : D->clauselists()) {
    if (Clause->getClauseKind() == OMPC_unified_shared_memory) {
      OffloadArch Arch = getOffloadArch(CGM);
      switch (Arch) {
      case OffloadArch::SM_20:
      case OffloadArch::SM_21:
      case OffloadArch::SM_30:
      case OffloadArch::SM_32_:
      case OffloadArch::SM_35:
      case OffloadArch::SM_37:
      case OffloadArch::SM_50:
      case OffloadArch::SM_52:
      case OffloadArch::SM_53: {
        SmallString<256> Buffer;
        llvm::raw_svector_ostream Out(Buffer);
        Out << "Target architecture " << OffloadArchToString(Arch)
            << " does not support unified addressing";
        CGM.Error(Clause->getBeginLoc(), Out.str());
        return;
      }
      case OffloadArch::SM_60:
      case OffloadArch::SM_61:
      case OffloadArch::SM_62:
      case OffloadArch::SM_70:
      case OffloadArch::SM_72:
      case OffloadArch::SM_75:
      case OffloadArch::SM_80:
      case OffloadArch::SM_86:
      case OffloadArch::SM_87:
      case OffloadArch::SM_89:
      case OffloadArch::SM_90:
      case OffloadArch::SM_90a:
      case OffloadArch::SM_100:
      case OffloadArch::GFX600:
      case OffloadArch::GFX601:
      case OffloadArch::GFX602:
      case OffloadArch::GFX700:
      case OffloadArch::GFX701:
      case OffloadArch::GFX702:
      case OffloadArch::GFX703:
      case OffloadArch::GFX704:
      case OffloadArch::GFX705:
      case OffloadArch::GFX801:
      case OffloadArch::GFX802:
      case OffloadArch::GFX803:
      case OffloadArch::GFX805:
      case OffloadArch::GFX810:
      case OffloadArch::GFX9_GENERIC:
      case OffloadArch::GFX900:
      case OffloadArch::GFX902:
      case OffloadArch::GFX904:
      case OffloadArch::GFX906:
      case OffloadArch::GFX908:
      case OffloadArch::GFX909:
      case OffloadArch::GFX90a:
      case OffloadArch::GFX90c:
      case OffloadArch::GFX9_4_GENERIC:
      case OffloadArch::GFX940:
      case OffloadArch::GFX941:
      case OffloadArch::GFX942:
      case OffloadArch::GFX950:
      case OffloadArch::GFX10_1_GENERIC:
      case OffloadArch::GFX1010:
      case OffloadArch::GFX1011:
      case OffloadArch::GFX1012:
      case OffloadArch::GFX1013:
      case OffloadArch::GFX10_3_GENERIC:
      case OffloadArch::GFX1030:
      case OffloadArch::GFX1031:
      case OffloadArch::GFX1032:
      case OffloadArch::GFX1033:
      case OffloadArch::GFX1034:
      case OffloadArch::GFX1035:
      case OffloadArch::GFX1036:
      case OffloadArch::GFX11_GENERIC:
      case OffloadArch::GFX1100:
      case OffloadArch::GFX1101:
      case OffloadArch::GFX1102:
      case OffloadArch::GFX1103:
      case OffloadArch::GFX1150:
      case OffloadArch::GFX1151:
      case OffloadArch::GFX1152:
      case OffloadArch::GFX1153:
      case OffloadArch::GFX12_GENERIC:
      case OffloadArch::GFX1200:
      case OffloadArch::GFX1201:
      case OffloadArch::AMDGCNSPIRV:
      case OffloadArch::Generic:
      case OffloadArch::UNUSED:
      case OffloadArch::UNKNOWN:
        break;
      case OffloadArch::LAST:
        llvm_unreachable("Unexpected GPU arch.");
      }
    }
  }
  CGOpenMPRuntime::processRequiresDirective(D);
}

llvm::Value *CGOpenMPRuntimeGPU::getGPUNumThreads(CodeGenFunction &CGF) {
  CGBuilderTy &Bld = CGF.Builder;
  llvm::Module *M = &CGF.CGM.getModule();
  const char *LocSize = "__kmpc_get_hardware_num_threads_in_block";
  llvm::Function *F = M->getFunction(LocSize);
  if (!F) {
    F = llvm::Function::Create(llvm::FunctionType::get(CGF.Int32Ty, {}, false),
                               llvm::GlobalVariable::ExternalLinkage, LocSize,
                               &CGF.CGM.getModule());
  }
  return Bld.CreateCall(F, {}, "nvptx_num_threads");
}

llvm::Value *CGOpenMPRuntimeGPU::getGPUThreadID(CodeGenFunction &CGF) {
  ArrayRef<llvm::Value *> Args{};
  return CGF.EmitRuntimeCall(
      OMPBuilder.getOrCreateRuntimeFunction(
          CGM.getModule(), OMPRTL___kmpc_get_hardware_thread_id_in_block),
      Args);
}<|MERGE_RESOLUTION|>--- conflicted
+++ resolved
@@ -745,20 +745,6 @@
 void CGOpenMPRuntimeGPU::emitKernelInit(const OMPExecutableDirective &D,
                                         CodeGenFunction &CGF,
                                         EntryFunctionState &EST, bool IsSPMD) {
-<<<<<<< HEAD
-  // Get NumTeams and ThreadLimit attributes.
-  llvm::OpenMPIRBuilder::TargetKernelDefaultBounds Bounds;
-  computeMinAndMaxThreadsAndTeams(
-      D, CGF, Bounds.MinThreads, Bounds.MaxThreads.emplace_back(-1),
-      Bounds.MinTeams, Bounds.MaxTeams.emplace_back(-1));
-
-  CGBuilderTy &Bld = CGF.Builder;
-  Bld.restoreIP(OMPBuilder.createTargetInit(
-      Bld,
-      IsSPMD ? llvm::omp::OMPTgtExecModeFlags::OMP_TGT_EXEC_MODE_SPMD
-             : llvm::omp::OMPTgtExecModeFlags::OMP_TGT_EXEC_MODE_GENERIC,
-      Bounds));
-=======
   llvm::OpenMPIRBuilder::TargetKernelDefaultAttrs Attrs;
   Attrs.ExecFlags =
       IsSPMD ? llvm::omp::OMPTgtExecModeFlags::OMP_TGT_EXEC_MODE_SPMD
@@ -767,7 +753,6 @@
 
   CGBuilderTy &Bld = CGF.Builder;
   Bld.restoreIP(OMPBuilder.createTargetInit(Bld, Attrs));
->>>>>>> e33f456a
   if (!IsSPMD)
     emitGenericVarsProlog(CGF, EST.Loc);
 }
