//===---- CGOpenMPRuntimeGPU.cpp - Interface to OpenMP GPU Runtimes ----===//
//
// Part of the LLVM Project, under the Apache License v2.0 with LLVM Exceptions.
// See https://llvm.org/LICENSE.txt for license information.
// SPDX-License-Identifier: Apache-2.0 WITH LLVM-exception
//
//===----------------------------------------------------------------------===//
//
// This provides a generalized class for OpenMP runtime code generation
// specialized by GPU targets NVPTX and AMDGCN.
//
//===----------------------------------------------------------------------===//

#include "CGOpenMPRuntimeGPU.h"
#include "CodeGenFunction.h"
#include "clang/AST/Attr.h"
#include "clang/AST/DeclOpenMP.h"
#include "clang/AST/OpenMPClause.h"
#include "clang/AST/StmtOpenMP.h"
#include "clang/AST/StmtVisitor.h"
#include "clang/Basic/Cuda.h"
#include "llvm/ADT/SmallPtrSet.h"
#include "llvm/Frontend/OpenMP/OMPGridValues.h"
#include "llvm/IR/IntrinsicsAMDGPU.h"
#include "llvm/IR/Metadata.h"
#include "llvm/Support/Debug.h"
#include "llvm/Support/MathExtras.h"

using namespace clang;
using namespace CodeGen;
using namespace llvm::omp;

#define NO_LOOP_XTEAM_RED "no-loop-xteam-red"

namespace {
/// Pre(post)-action for different OpenMP constructs specialized for NVPTX.
class NVPTXActionTy final : public PrePostActionTy {
  llvm::FunctionCallee EnterCallee = nullptr;
  ArrayRef<llvm::Value *> EnterArgs;
  llvm::FunctionCallee ExitCallee = nullptr;
  ArrayRef<llvm::Value *> ExitArgs;
  bool Conditional = false;
  llvm::BasicBlock *ContBlock = nullptr;

public:
  NVPTXActionTy(llvm::FunctionCallee EnterCallee,
                ArrayRef<llvm::Value *> EnterArgs,
                llvm::FunctionCallee ExitCallee,
                ArrayRef<llvm::Value *> ExitArgs, bool Conditional = false)
      : EnterCallee(EnterCallee), EnterArgs(EnterArgs), ExitCallee(ExitCallee),
        ExitArgs(ExitArgs), Conditional(Conditional) {}
  void Enter(CodeGenFunction &CGF) override {
    llvm::Value *EnterRes = CGF.EmitRuntimeCall(EnterCallee, EnterArgs);
    if (Conditional) {
      llvm::Value *CallBool = CGF.Builder.CreateIsNotNull(EnterRes);
      auto *ThenBlock = CGF.createBasicBlock("omp_if.then");
      ContBlock = CGF.createBasicBlock("omp_if.end");
      // Generate the branch (If-stmt)
      CGF.Builder.CreateCondBr(CallBool, ThenBlock, ContBlock);
      CGF.EmitBlock(ThenBlock);
    }
  }
  void Done(CodeGenFunction &CGF) {
    // Emit the rest of blocks/branches
    CGF.EmitBranch(ContBlock);
    CGF.EmitBlock(ContBlock, true);
  }
  void Exit(CodeGenFunction &CGF) override {
    CGF.EmitRuntimeCall(ExitCallee, ExitArgs);
  }
};

/// A class to track the execution mode when codegening directives within
/// a target region. The appropriate mode (SPMD|NON-SPMD) is set on entry
/// to the target region and used by containing directives such as 'parallel'
/// to emit optimized code.
class ExecutionRuntimeModesRAII {
private:
  CGOpenMPRuntimeGPU::ExecutionMode SavedExecMode =
      CGOpenMPRuntimeGPU::EM_Unknown;
  CGOpenMPRuntimeGPU::ExecutionMode &ExecMode;

public:
  ExecutionRuntimeModesRAII(CGOpenMPRuntimeGPU::ExecutionMode &ExecMode,
                            CGOpenMPRuntimeGPU::ExecutionMode EntryMode)
      : ExecMode(ExecMode) {
    SavedExecMode = ExecMode;
    ExecMode = EntryMode;
  }
  ~ExecutionRuntimeModesRAII() { ExecMode = SavedExecMode; }
};

static const ValueDecl *getPrivateItem(const Expr *RefExpr) {
  RefExpr = RefExpr->IgnoreParens();
  if (const auto *ASE = dyn_cast<ArraySubscriptExpr>(RefExpr)) {
    const Expr *Base = ASE->getBase()->IgnoreParenImpCasts();
    while (const auto *TempASE = dyn_cast<ArraySubscriptExpr>(Base))
      Base = TempASE->getBase()->IgnoreParenImpCasts();
    RefExpr = Base;
  } else if (auto *OASE = dyn_cast<OMPArraySectionExpr>(RefExpr)) {
    const Expr *Base = OASE->getBase()->IgnoreParenImpCasts();
    while (const auto *TempOASE = dyn_cast<OMPArraySectionExpr>(Base))
      Base = TempOASE->getBase()->IgnoreParenImpCasts();
    while (const auto *TempASE = dyn_cast<ArraySubscriptExpr>(Base))
      Base = TempASE->getBase()->IgnoreParenImpCasts();
    RefExpr = Base;
  }
  RefExpr = RefExpr->IgnoreParenImpCasts();
  if (const auto *DE = dyn_cast<DeclRefExpr>(RefExpr))
    return cast<ValueDecl>(DE->getDecl()->getCanonicalDecl());
  const auto *ME = cast<MemberExpr>(RefExpr);
  return cast<ValueDecl>(ME->getMemberDecl()->getCanonicalDecl());
}

static RecordDecl *buildRecordForGlobalizedVars(
    ASTContext &C, ArrayRef<const ValueDecl *> EscapedDecls,
    ArrayRef<const ValueDecl *> EscapedDeclsForTeams,
    llvm::SmallDenseMap<const ValueDecl *, const FieldDecl *>
        &MappedDeclsFields,
    int BufSize) {
  using VarsDataTy = std::pair<CharUnits /*Align*/, const ValueDecl *>;
  if (EscapedDecls.empty() && EscapedDeclsForTeams.empty())
    return nullptr;
  SmallVector<VarsDataTy, 4> GlobalizedVars;
  for (const ValueDecl *D : EscapedDecls)
    GlobalizedVars.emplace_back(C.getDeclAlign(D), D);
  for (const ValueDecl *D : EscapedDeclsForTeams)
    GlobalizedVars.emplace_back(C.getDeclAlign(D), D);

  // Build struct _globalized_locals_ty {
  //         /*  globalized vars  */[WarSize] align (decl_align)
  //         /*  globalized vars  */ for EscapedDeclsForTeams
  //       };
  RecordDecl *GlobalizedRD = C.buildImplicitRecord("_globalized_locals_ty");
  GlobalizedRD->startDefinition();
  llvm::SmallPtrSet<const ValueDecl *, 16> SingleEscaped(
      EscapedDeclsForTeams.begin(), EscapedDeclsForTeams.end());
  for (const auto &Pair : GlobalizedVars) {
    const ValueDecl *VD = Pair.second;
    QualType Type = VD->getType();
    if (Type->isLValueReferenceType())
      Type = C.getPointerType(Type.getNonReferenceType());
    else
      Type = Type.getNonReferenceType();
    SourceLocation Loc = VD->getLocation();
    FieldDecl *Field;
    if (SingleEscaped.count(VD)) {
      Field = FieldDecl::Create(
          C, GlobalizedRD, Loc, Loc, VD->getIdentifier(), Type,
          C.getTrivialTypeSourceInfo(Type, SourceLocation()),
          /*BW=*/nullptr, /*Mutable=*/false,
          /*InitStyle=*/ICIS_NoInit);
      Field->setAccess(AS_public);
      if (VD->hasAttrs()) {
        for (specific_attr_iterator<AlignedAttr> I(VD->getAttrs().begin()),
             E(VD->getAttrs().end());
             I != E; ++I)
          Field->addAttr(*I);
      }
    } else {
      if (BufSize > 1) {
        llvm::APInt ArraySize(32, BufSize);
        Type = C.getConstantArrayType(Type, ArraySize, nullptr,
                                      ArraySizeModifier::Normal, 0);
      }
      Field = FieldDecl::Create(
          C, GlobalizedRD, Loc, Loc, VD->getIdentifier(), Type,
          C.getTrivialTypeSourceInfo(Type, SourceLocation()),
          /*BW=*/nullptr, /*Mutable=*/false,
          /*InitStyle=*/ICIS_NoInit);
      Field->setAccess(AS_public);
      llvm::APInt Align(32, Pair.first.getQuantity());
      Field->addAttr(AlignedAttr::CreateImplicit(
          C, /*IsAlignmentExpr=*/true,
          IntegerLiteral::Create(C, Align,
                                 C.getIntTypeForBitwidth(32, /*Signed=*/0),
                                 SourceLocation()),
          {}, AlignedAttr::GNU_aligned));
    }
    GlobalizedRD->addDecl(Field);
    MappedDeclsFields.try_emplace(VD, Field);
  }
  GlobalizedRD->completeDefinition();
  return GlobalizedRD;
}

/// Get the list of variables that can escape their declaration context.
class CheckVarsEscapingDeclContext final
    : public ConstStmtVisitor<CheckVarsEscapingDeclContext> {
  CodeGenFunction &CGF;
  llvm::SetVector<const ValueDecl *> EscapedDecls;
  llvm::SetVector<const ValueDecl *> EscapedVariableLengthDecls;
  llvm::SetVector<const ValueDecl *> DelayedVariableLengthDecls;
  llvm::SmallPtrSet<const Decl *, 4> EscapedParameters;
  RecordDecl *GlobalizedRD = nullptr;
  llvm::SmallDenseMap<const ValueDecl *, const FieldDecl *> MappedDeclsFields;
  bool AllEscaped = false;
  bool IsForCombinedParallelRegion = false;

  void markAsEscaped(const ValueDecl *VD) {
    // Do not globalize declare target variables.
    if (!isa<VarDecl>(VD) ||
        OMPDeclareTargetDeclAttr::isDeclareTargetDeclaration(VD))
      return;
    VD = cast<ValueDecl>(VD->getCanonicalDecl());
    // Use user-specified allocation.
    if (VD->hasAttrs() && VD->hasAttr<OMPAllocateDeclAttr>())
      return;
    // Variables captured by value must be globalized.
    bool IsCaptured = false;
    if (auto *CSI = CGF.CapturedStmtInfo) {
      if (const FieldDecl *FD = CSI->lookup(cast<VarDecl>(VD))) {
        // Check if need to capture the variable that was already captured by
        // value in the outer region.
        IsCaptured = true;
        if (!IsForCombinedParallelRegion) {
          if (!FD->hasAttrs())
            return;
          const auto *Attr = FD->getAttr<OMPCaptureKindAttr>();
          if (!Attr)
            return;
          if (((Attr->getCaptureKind() != OMPC_map) &&
               !isOpenMPPrivate(Attr->getCaptureKind())) ||
              ((Attr->getCaptureKind() == OMPC_map) &&
               !FD->getType()->isAnyPointerType()))
            return;
        }
        if (!FD->getType()->isReferenceType()) {
          assert(!VD->getType()->isVariablyModifiedType() &&
                 "Parameter captured by value with variably modified type");
          EscapedParameters.insert(VD);
        } else if (!IsForCombinedParallelRegion) {
          return;
        }
      }
    }
    if ((!CGF.CapturedStmtInfo ||
         (IsForCombinedParallelRegion && CGF.CapturedStmtInfo)) &&
        VD->getType()->isReferenceType())
      // Do not globalize variables with reference type.
      return;
    if (VD->getType()->isVariablyModifiedType()) {
      // If not captured at the target region level then mark the escaped
      // variable as delayed.
      if (IsCaptured)
        EscapedVariableLengthDecls.insert(VD);
      else
        DelayedVariableLengthDecls.insert(VD);
    } else
      EscapedDecls.insert(VD);
  }

  void VisitValueDecl(const ValueDecl *VD) {
    if (VD->getType()->isLValueReferenceType())
      markAsEscaped(VD);
    if (const auto *VarD = dyn_cast<VarDecl>(VD)) {
      if (!isa<ParmVarDecl>(VarD) && VarD->hasInit()) {
        const bool SavedAllEscaped = AllEscaped;
        AllEscaped = VD->getType()->isLValueReferenceType();
        Visit(VarD->getInit());
        AllEscaped = SavedAllEscaped;
      }
    }
  }
  void VisitOpenMPCapturedStmt(const CapturedStmt *S,
                               ArrayRef<OMPClause *> Clauses,
                               bool IsCombinedParallelRegion) {
    if (!S)
      return;
    for (const CapturedStmt::Capture &C : S->captures()) {
      if (C.capturesVariable() && !C.capturesVariableByCopy()) {
        const ValueDecl *VD = C.getCapturedVar();
        bool SavedIsForCombinedParallelRegion = IsForCombinedParallelRegion;
        if (IsCombinedParallelRegion) {
          // Check if the variable is privatized in the combined construct and
          // those private copies must be shared in the inner parallel
          // directive.
          IsForCombinedParallelRegion = false;
          for (const OMPClause *C : Clauses) {
            if (!isOpenMPPrivate(C->getClauseKind()) ||
                C->getClauseKind() == OMPC_reduction ||
                C->getClauseKind() == OMPC_linear ||
                C->getClauseKind() == OMPC_private)
              continue;
            ArrayRef<const Expr *> Vars;
            if (const auto *PC = dyn_cast<OMPFirstprivateClause>(C))
              Vars = PC->getVarRefs();
            else if (const auto *PC = dyn_cast<OMPLastprivateClause>(C))
              Vars = PC->getVarRefs();
            else
              llvm_unreachable("Unexpected clause.");
            for (const auto *E : Vars) {
              const Decl *D =
                  cast<DeclRefExpr>(E)->getDecl()->getCanonicalDecl();
              if (D == VD->getCanonicalDecl()) {
                IsForCombinedParallelRegion = true;
                break;
              }
            }
            if (IsForCombinedParallelRegion)
              break;
          }
        }
        markAsEscaped(VD);
        if (isa<OMPCapturedExprDecl>(VD))
          VisitValueDecl(VD);
        IsForCombinedParallelRegion = SavedIsForCombinedParallelRegion;
      }
    }
  }

  void buildRecordForGlobalizedVars(bool IsInTTDRegion) {
    assert(!GlobalizedRD &&
           "Record for globalized variables is built already.");
    ArrayRef<const ValueDecl *> EscapedDeclsForParallel, EscapedDeclsForTeams;
    unsigned WarpSize = CGF.getTarget().getGridValue().GV_Warp_Size;
    if (IsInTTDRegion)
      EscapedDeclsForTeams = EscapedDecls.getArrayRef();
    else
      EscapedDeclsForParallel = EscapedDecls.getArrayRef();
    GlobalizedRD = ::buildRecordForGlobalizedVars(
        CGF.getContext(), EscapedDeclsForParallel, EscapedDeclsForTeams,
        MappedDeclsFields, WarpSize);
  }

public:
  CheckVarsEscapingDeclContext(CodeGenFunction &CGF,
                               ArrayRef<const ValueDecl *> TeamsReductions)
      : CGF(CGF), EscapedDecls(TeamsReductions.begin(), TeamsReductions.end()) {
  }
  virtual ~CheckVarsEscapingDeclContext() = default;
  void VisitDeclStmt(const DeclStmt *S) {
    if (!S)
      return;
    for (const Decl *D : S->decls())
      if (const auto *VD = dyn_cast_or_null<ValueDecl>(D))
        VisitValueDecl(VD);
  }
  void VisitOMPExecutableDirective(const OMPExecutableDirective *D) {
    if (!D)
      return;
    if (!D->hasAssociatedStmt())
      return;
    if (const auto *S =
            dyn_cast_or_null<CapturedStmt>(D->getAssociatedStmt())) {
      // Do not analyze directives that do not actually require capturing,
      // like `omp for` or `omp simd` directives.
      llvm::SmallVector<OpenMPDirectiveKind, 4> CaptureRegions;
      getOpenMPCaptureRegions(CaptureRegions, D->getDirectiveKind());
      if (CaptureRegions.size() == 1 && CaptureRegions.back() == OMPD_unknown) {
        VisitStmt(S->getCapturedStmt());
        return;
      }
      VisitOpenMPCapturedStmt(
          S, D->clauses(),
          CaptureRegions.back() == OMPD_parallel &&
              isOpenMPDistributeDirective(D->getDirectiveKind()));
    }
  }
  void VisitCapturedStmt(const CapturedStmt *S) {
    if (!S)
      return;
    for (const CapturedStmt::Capture &C : S->captures()) {
      if (C.capturesVariable() && !C.capturesVariableByCopy()) {
        const ValueDecl *VD = C.getCapturedVar();
        markAsEscaped(VD);
        if (isa<OMPCapturedExprDecl>(VD))
          VisitValueDecl(VD);
      }
    }
  }
  void VisitLambdaExpr(const LambdaExpr *E) {
    if (!E)
      return;
    for (const LambdaCapture &C : E->captures()) {
      if (C.capturesVariable()) {
        if (C.getCaptureKind() == LCK_ByRef) {
          const ValueDecl *VD = C.getCapturedVar();
          markAsEscaped(VD);
          if (E->isInitCapture(&C) || isa<OMPCapturedExprDecl>(VD))
            VisitValueDecl(VD);
        }
      }
    }
  }
  void VisitBlockExpr(const BlockExpr *E) {
    if (!E)
      return;
    for (const BlockDecl::Capture &C : E->getBlockDecl()->captures()) {
      if (C.isByRef()) {
        const VarDecl *VD = C.getVariable();
        markAsEscaped(VD);
        if (isa<OMPCapturedExprDecl>(VD) || VD->isInitCapture())
          VisitValueDecl(VD);
      }
    }
  }
  void VisitCallExpr(const CallExpr *E) {
    if (!E)
      return;
    for (const Expr *Arg : E->arguments()) {
      if (!Arg)
        continue;
      if (Arg->isLValue()) {
        const bool SavedAllEscaped = AllEscaped;
        AllEscaped = true;
        Visit(Arg);
        AllEscaped = SavedAllEscaped;
      } else {
        Visit(Arg);
      }
    }
    Visit(E->getCallee());
  }
  void VisitDeclRefExpr(const DeclRefExpr *E) {
    if (!E)
      return;
    const ValueDecl *VD = E->getDecl();
    if (AllEscaped)
      markAsEscaped(VD);
    if (isa<OMPCapturedExprDecl>(VD))
      VisitValueDecl(VD);
    else if (VD->isInitCapture())
      VisitValueDecl(VD);
  }
  void VisitUnaryOperator(const UnaryOperator *E) {
    if (!E)
      return;
    if (E->getOpcode() == UO_AddrOf) {
      const bool SavedAllEscaped = AllEscaped;
      AllEscaped = true;
      Visit(E->getSubExpr());
      AllEscaped = SavedAllEscaped;
    } else {
      Visit(E->getSubExpr());
    }
  }
  void VisitImplicitCastExpr(const ImplicitCastExpr *E) {
    if (!E)
      return;
    if (E->getCastKind() == CK_ArrayToPointerDecay) {
      const bool SavedAllEscaped = AllEscaped;
      AllEscaped = true;
      Visit(E->getSubExpr());
      AllEscaped = SavedAllEscaped;
    } else {
      Visit(E->getSubExpr());
    }
  }
  void VisitExpr(const Expr *E) {
    if (!E)
      return;
    bool SavedAllEscaped = AllEscaped;
    if (!E->isLValue())
      AllEscaped = false;
    for (const Stmt *Child : E->children())
      if (Child)
        Visit(Child);
    AllEscaped = SavedAllEscaped;
  }
  void VisitStmt(const Stmt *S) {
    if (!S)
      return;
    for (const Stmt *Child : S->children())
      if (Child)
        Visit(Child);
  }

  /// Returns the record that handles all the escaped local variables and used
  /// instead of their original storage.
  const RecordDecl *getGlobalizedRecord(bool IsInTTDRegion) {
    if (!GlobalizedRD)
      buildRecordForGlobalizedVars(IsInTTDRegion);
    return GlobalizedRD;
  }

  /// Returns the field in the globalized record for the escaped variable.
  const FieldDecl *getFieldForGlobalizedVar(const ValueDecl *VD) const {
    assert(GlobalizedRD &&
           "Record for globalized variables must be generated already.");
    return MappedDeclsFields.lookup(VD);
  }

  /// Returns the list of the escaped local variables/parameters.
  ArrayRef<const ValueDecl *> getEscapedDecls() const {
    return EscapedDecls.getArrayRef();
  }

  /// Checks if the escaped local variable is actually a parameter passed by
  /// value.
  const llvm::SmallPtrSetImpl<const Decl *> &getEscapedParameters() const {
    return EscapedParameters;
  }

  /// Returns the list of the escaped variables with the variably modified
  /// types.
  ArrayRef<const ValueDecl *> getEscapedVariableLengthDecls() const {
    return EscapedVariableLengthDecls.getArrayRef();
  }

  /// Returns the list of the delayed variables with the variably modified
  /// types.
  ArrayRef<const ValueDecl *> getDelayedVariableLengthDecls() const {
    return DelayedVariableLengthDecls.getArrayRef();
  }
};
} // anonymous namespace

/// Get the id of the warp in the block.
/// We assume that the warp size is 32, which is always the case
/// on the NVPTX device, to generate more efficient code.
static llvm::Value *getNVPTXWarpID(CodeGenFunction &CGF) {
  CGBuilderTy &Bld = CGF.Builder;
  unsigned LaneIDBits =
      llvm::Log2_32(CGF.getTarget().getGridValue().GV_Warp_Size);
  auto &RT = static_cast<CGOpenMPRuntimeGPU &>(CGF.CGM.getOpenMPRuntime());
  return Bld.CreateAShr(RT.getGPUThreadID(CGF), LaneIDBits, "nvptx_warp_id");
}

/// Get the id of the current lane in the Warp.
/// We assume that the warp size is 32, which is always the case
/// on the NVPTX device, to generate more efficient code.
static llvm::Value *getNVPTXLaneID(CodeGenFunction &CGF) {
  CGBuilderTy &Bld = CGF.Builder;
  unsigned LaneIDBits =
      llvm::Log2_32(CGF.getTarget().getGridValue().GV_Warp_Size);
  assert(LaneIDBits < 32 && "Invalid LaneIDBits size in NVPTX device.");
  unsigned LaneIDMask = ~0u >> (32u - LaneIDBits);
  auto &RT = static_cast<CGOpenMPRuntimeGPU &>(CGF.CGM.getOpenMPRuntime());
  return Bld.CreateAnd(RT.getGPUThreadID(CGF), Bld.getInt32(LaneIDMask),
                       "nvptx_lane_id");
}

CGOpenMPRuntimeGPU::ExecutionMode
CGOpenMPRuntimeGPU::getExecutionMode() const {
  return CurrentExecutionMode;
}

CGOpenMPRuntimeGPU::DataSharingMode
CGOpenMPRuntimeGPU::getDataSharingMode() const {
  return CurrentDataSharingMode;
}

/// Check for inner (nested) SPMD construct, if any
static bool hasNestedSPMDDirective(ASTContext &Ctx,
                                   const OMPExecutableDirective &D) {
  const auto *CS = D.getInnermostCapturedStmt();
  const auto *Body =
      CS->getCapturedStmt()->IgnoreContainers(/*IgnoreCaptured=*/true);
  const Stmt *ChildStmt = CGOpenMPRuntime::getSingleCompoundChild(Ctx, Body);

  if (const auto *NestedDir =
          dyn_cast_or_null<OMPExecutableDirective>(ChildStmt)) {
    OpenMPDirectiveKind DKind = NestedDir->getDirectiveKind();
    switch (D.getDirectiveKind()) {
    case OMPD_target:
      if (isOpenMPParallelDirective(DKind))
        return true;
      if (DKind == OMPD_teams) {
        Body = NestedDir->getInnermostCapturedStmt()->IgnoreContainers(
            /*IgnoreCaptured=*/true);
        if (!Body)
          return false;
        ChildStmt = CGOpenMPRuntime::getSingleCompoundChild(Ctx, Body);
        if (const auto *NND =
                dyn_cast_or_null<OMPExecutableDirective>(ChildStmt)) {
          DKind = NND->getDirectiveKind();
          if (isOpenMPParallelDirective(DKind))
            return true;
        }
      }
      return false;
    case OMPD_target_teams:
      return isOpenMPParallelDirective(DKind);
    case OMPD_target_simd:
    case OMPD_target_parallel:
    case OMPD_target_parallel_for:
    case OMPD_target_parallel_for_simd:
    case OMPD_target_teams_distribute:
    case OMPD_target_teams_distribute_simd:
    case OMPD_target_teams_distribute_parallel_for:
    case OMPD_target_teams_distribute_parallel_for_simd:
    case OMPD_parallel:
    case OMPD_for:
    case OMPD_parallel_for:
    case OMPD_parallel_master:
    case OMPD_parallel_sections:
    case OMPD_for_simd:
    case OMPD_parallel_for_simd:
    case OMPD_cancel:
    case OMPD_cancellation_point:
    case OMPD_ordered:
    case OMPD_threadprivate:
    case OMPD_allocate:
    case OMPD_task:
    case OMPD_simd:
    case OMPD_sections:
    case OMPD_section:
    case OMPD_single:
    case OMPD_master:
    case OMPD_critical:
    case OMPD_taskyield:
    case OMPD_barrier:
    case OMPD_taskwait:
    case OMPD_taskgroup:
    case OMPD_atomic:
    case OMPD_flush:
    case OMPD_depobj:
    case OMPD_scan:
    case OMPD_teams:
    case OMPD_target_data:
    case OMPD_target_exit_data:
    case OMPD_target_enter_data:
    case OMPD_distribute:
    case OMPD_distribute_simd:
    case OMPD_distribute_parallel_for:
    case OMPD_distribute_parallel_for_simd:
    case OMPD_teams_distribute:
    case OMPD_teams_distribute_simd:
    case OMPD_teams_distribute_parallel_for:
    case OMPD_teams_distribute_parallel_for_simd:
    case OMPD_target_update:
    case OMPD_declare_simd:
    case OMPD_declare_variant:
    case OMPD_begin_declare_variant:
    case OMPD_end_declare_variant:
    case OMPD_declare_target:
    case OMPD_end_declare_target:
    case OMPD_declare_reduction:
    case OMPD_declare_mapper:
    case OMPD_taskloop:
    case OMPD_taskloop_simd:
    case OMPD_master_taskloop:
    case OMPD_master_taskloop_simd:
    case OMPD_parallel_master_taskloop:
    case OMPD_parallel_master_taskloop_simd:
    case OMPD_requires:
    case OMPD_unknown:
    default:
      llvm_unreachable("Unexpected directive.");
    }
  }

  return false;
}

static bool supportsSPMDExecutionMode(CodeGenModule &CGM,
                                      const OMPExecutableDirective &D) {
  ASTContext &Ctx = CGM.getContext();
  OpenMPDirectiveKind DirectiveKind = D.getDirectiveKind();
  switch (DirectiveKind) {
  case OMPD_target:
  case OMPD_target_teams:
    return hasNestedSPMDDirective(Ctx, D);
  case OMPD_target_parallel_loop:
  case OMPD_target_parallel:
  case OMPD_target_parallel_for:
  case OMPD_target_parallel_for_simd:
  case OMPD_target_teams_distribute_parallel_for:
  case OMPD_target_teams_distribute_parallel_for_simd:
  case OMPD_target_simd:
  case OMPD_target_teams_distribute_simd:
    return true;
  case OMPD_target_teams_distribute:
    return false;
  case OMPD_target_teams_loop:
    // Whether this is true or not depends on how the directive will
    // eventually be emitted.
    return CGM.TeamsLoopCanBeParallelFor(D);
  case OMPD_parallel:
  case OMPD_for:
  case OMPD_parallel_for:
  case OMPD_parallel_master:
  case OMPD_parallel_sections:
  case OMPD_for_simd:
  case OMPD_parallel_for_simd:
  case OMPD_cancel:
  case OMPD_cancellation_point:
  case OMPD_ordered:
  case OMPD_threadprivate:
  case OMPD_allocate:
  case OMPD_task:
  case OMPD_simd:
  case OMPD_sections:
  case OMPD_section:
  case OMPD_single:
  case OMPD_master:
  case OMPD_critical:
  case OMPD_taskyield:
  case OMPD_barrier:
  case OMPD_taskwait:
  case OMPD_taskgroup:
  case OMPD_atomic:
  case OMPD_flush:
  case OMPD_depobj:
  case OMPD_scan:
  case OMPD_teams:
  case OMPD_target_data:
  case OMPD_target_exit_data:
  case OMPD_target_enter_data:
  case OMPD_distribute:
  case OMPD_distribute_simd:
  case OMPD_distribute_parallel_for:
  case OMPD_distribute_parallel_for_simd:
  case OMPD_teams_distribute:
  case OMPD_teams_distribute_simd:
  case OMPD_teams_distribute_parallel_for:
  case OMPD_teams_distribute_parallel_for_simd:
  case OMPD_target_update:
  case OMPD_declare_simd:
  case OMPD_declare_variant:
  case OMPD_begin_declare_variant:
  case OMPD_end_declare_variant:
  case OMPD_declare_target:
  case OMPD_end_declare_target:
  case OMPD_declare_reduction:
  case OMPD_declare_mapper:
  case OMPD_taskloop:
  case OMPD_taskloop_simd:
  case OMPD_master_taskloop:
  case OMPD_master_taskloop_simd:
  case OMPD_parallel_master_taskloop:
  case OMPD_parallel_master_taskloop_simd:
  case OMPD_requires:
  case OMPD_unknown:
  default:
    break;
  }
  llvm_unreachable(
      "Unknown programming model for OpenMP directive on NVPTX target.");
}

/// Check if the directive is loops based and has schedule clause at all or has
/// static scheduling.
static bool hasStaticScheduling(const OMPExecutableDirective &D) {
  assert(isOpenMPWorksharingDirective(D.getDirectiveKind()) &&
         isOpenMPLoopDirective(D.getDirectiveKind()) &&
         "Expected loop-based directive.");
  return !D.hasClausesOfKind<OMPOrderedClause>() &&
         (!D.hasClausesOfKind<OMPScheduleClause>() ||
          llvm::any_of(D.getClausesOfKind<OMPScheduleClause>(),
                       [](const OMPScheduleClause *C) {
                         return C->getScheduleKind() == OMPC_SCHEDULE_static;
                       }));
}

// Create a unique global variable to indicate the flat-work-group-size
// for this region. Values are [1..1024].
static void setPropertyWorkGroupSize(CodeGenModule &CGM, StringRef Name,
                                     int WGSize) {
  auto *GVMode = new llvm::GlobalVariable(
      CGM.getModule(), CGM.Int16Ty,
      /*isConstant=*/true, llvm::GlobalValue::WeakAnyLinkage,
      llvm::ConstantInt::get(CGM.Int16Ty, WGSize), Twine(Name, "_wg_size"));

  CGM.addCompilerUsedGlobal(GVMode);
}

// Compute the correct number of threads in a team
// to accommodate for a master thread.
// Keep aligned with amdgpu plugin code located in function getLaunchVals
static int ComputeGenericWorkgroupSize(CodeGenModule &CGM, int WorkgroupSize) {
  assert(WorkgroupSize >= 0);
  int MaxWorkGroupSz = CGM.getTarget().getGridValue().GV_Max_WG_Size;
  int WorkgroupSizeWithMaster = -1;

  // Add master thread in additional warp for GENERIC mode
  // Only one additional thread is started, not an entire warp

  if (WorkgroupSize >= MaxWorkGroupSz)
    // Do not exceed max number of threads: sacrifice last warp for
    // the thread master
    WorkgroupSizeWithMaster =
        MaxWorkGroupSz - CGM.getTarget().getGridValue().GV_Warp_Size + 1;
  else if ((unsigned int)WorkgroupSize <
           CGM.getTarget().getGridValue().GV_Warp_Size)
    // Cap threadsPerGroup at WarpSize level as we need a master
    WorkgroupSizeWithMaster = CGM.getTarget().getGridValue().GV_Warp_Size + 1;
  else
    WorkgroupSizeWithMaster =
        CGM.getTarget().getGridValue().GV_Warp_Size *
            (WorkgroupSize / CGM.getTarget().getGridValue().GV_Warp_Size) +
        1;
  return WorkgroupSizeWithMaster;
}

void CGOpenMPRuntimeGPU::GenerateMetaData(CodeGenModule &CGM,
                                          const OMPExecutableDirective &D,
                                          llvm::Function *&OutlinedFn,
                                          bool IsGeneric) {
  if (!CGM.getTriple().isAMDGCN())
    return;

  int FlatAttr = 0;
  bool flatAttrEmitted = false;
  unsigned compileTimeThreadLimit =
      CGM.getTarget().getGridValue().GV_Default_WG_Size;
  bool isXteamRedKernel = CGM.isXteamRedKernel(D);
  bool isBigJumpLoopKernel = CGM.isBigJumpLoopKernel(D);
  bool isNoLoopKernel = CGM.isNoLoopKernel(D);
  // If constant ThreadLimit(), set reqd_work_group_size metadata
  if (isOpenMPTeamsDirective(D.getDirectiveKind()) ||
      isOpenMPParallelDirective(D.getDirectiveKind()) || isXteamRedKernel ||
      isBigJumpLoopKernel || isNoLoopKernel) {
    // Call the work group size calculation based on kernel type.
    if (isXteamRedKernel)
      compileTimeThreadLimit = CGM.getXteamRedBlockSize(D);
    else if (isBigJumpLoopKernel)
      compileTimeThreadLimit = CGM.getBigJumpLoopBlockSize(D);
    else if (isNoLoopKernel)
      compileTimeThreadLimit = CGM.getNoLoopBlockSize(D);
    else
      compileTimeThreadLimit = CGM.getWorkGroupSizeSPMDHelper(D);

    // Add kernel metadata if ThreadLimit Clause is compile time constant > 0
    if (compileTimeThreadLimit > 0) {
      if (IsGeneric)
        compileTimeThreadLimit =
            ComputeGenericWorkgroupSize(CGM, compileTimeThreadLimit);
      FlatAttr = compileTimeThreadLimit;
      OutlinedFn->addFnAttr("amdgpu-flat-work-group-size",
                            "1," + llvm::utostr(compileTimeThreadLimit));
      flatAttrEmitted = true;
    } // end   > 0
  }   // end of amdgcn teams or parallel directive

  // emit amdgpu-flat-work-group-size if not emitted already.
  if (!flatAttrEmitted) {
    // When outermost construct does not have teams or parallel
    // workgroup size is still based on mode
    int GenericModeWorkgroupSize = compileTimeThreadLimit;
    if (IsGeneric)
      GenericModeWorkgroupSize =
          ComputeGenericWorkgroupSize(CGM, compileTimeThreadLimit);
    FlatAttr = GenericModeWorkgroupSize;
    OutlinedFn->addFnAttr("amdgpu-flat-work-group-size",
                          "1," + llvm::utostr(GenericModeWorkgroupSize));
  }
  // Emit a kernel descriptor for runtime.
  setPropertyWorkGroupSize(CGM, OutlinedFn->getName(), FlatAttr);
}

void CGOpenMPRuntimeGPU::emitNonSPMDKernel(const OMPExecutableDirective &D,
                                             StringRef ParentName,
                                             llvm::Function *&OutlinedFn,
                                             llvm::Constant *&OutlinedFnID,
                                             bool IsOffloadEntry,
                                             const RegionCodeGenTy &CodeGen) {
  ExecutionRuntimeModesRAII ModeRAII(CurrentExecutionMode, EM_NonSPMD);
  EntryFunctionState EST;
  WrapperFunctionsMap.clear();

  [[maybe_unused]] bool IsBareKernel = D.getSingleClause<OMPXBareClause>();
  assert(!IsBareKernel && "bare kernel should not be at generic mode");

  // Emit target region as a standalone region.
  class NVPTXPrePostActionTy : public PrePostActionTy {
    CGOpenMPRuntimeGPU::EntryFunctionState &EST;
    const OMPExecutableDirective &D;

  public:
    NVPTXPrePostActionTy(CGOpenMPRuntimeGPU::EntryFunctionState &EST,
                         const OMPExecutableDirective &D)
        : EST(EST), D(D) {}
    void Enter(CodeGenFunction &CGF) override {
      auto &RT = static_cast<CGOpenMPRuntimeGPU &>(CGF.CGM.getOpenMPRuntime());
      RT.emitKernelInit(D, CGF, EST, /* IsSPMD */ false);
      // Skip target region initialization.
      RT.setLocThreadIdInsertPt(CGF, /*AtCurrentPoint=*/true);
    }
    void Exit(CodeGenFunction &CGF) override {
      auto &RT = static_cast<CGOpenMPRuntimeGPU &>(CGF.CGM.getOpenMPRuntime());
      RT.clearLocThreadIdInsertPt(CGF);
      RT.emitKernelDeinit(CGF, EST, /* IsSPMD */ false);
    }
  } Action(EST, D);
  CodeGen.setAction(Action);
  IsInTTDRegion = true;
  emitTargetOutlinedFunctionHelper(D, ParentName, OutlinedFn, OutlinedFnID,
                                   IsOffloadEntry, CodeGen);
  IsInTTDRegion = false;
  GenerateMetaData(CGM, D, OutlinedFn, /*Generic*/ true);
}

void CGOpenMPRuntimeGPU::emitKernelInit(const OMPExecutableDirective &D,
                                        CodeGenFunction &CGF,
                                        EntryFunctionState &EST, bool IsSPMD) {
  int32_t MinThreadsVal = 1, MaxThreadsVal = -1, MinTeamsVal = 1,
          MaxTeamsVal = -1;
  computeMinAndMaxThreadsAndTeams(D, CGF, MinThreadsVal, MaxThreadsVal,
                                  MinTeamsVal, MaxTeamsVal);

  CGBuilderTy &Bld = CGF.Builder;
  Bld.restoreIP(OMPBuilder.createTargetInit(
      Bld, IsSPMD, MinThreadsVal, MaxThreadsVal, MinTeamsVal, MaxTeamsVal));
  if (!IsSPMD)
    emitGenericVarsProlog(CGF, EST.Loc);
}

void CGOpenMPRuntimeGPU::emitKernelDeinit(CodeGenFunction &CGF,
                                          EntryFunctionState &EST,
                                          bool IsSPMD) {
  if (!IsSPMD)
    emitGenericVarsEpilog(CGF);

  // This is temporary until we remove the fixed sized buffer.
  ASTContext &C = CGM.getContext();
  RecordDecl *StaticRD = C.buildImplicitRecord(
      "_openmp_teams_reduction_type_$_", RecordDecl::TagKind::Union);
  StaticRD->startDefinition();
  for (const RecordDecl *TeamReductionRec : TeamsReductions) {
    QualType RecTy = C.getRecordType(TeamReductionRec);
    auto *Field = FieldDecl::Create(
        C, StaticRD, SourceLocation(), SourceLocation(), nullptr, RecTy,
        C.getTrivialTypeSourceInfo(RecTy, SourceLocation()),
        /*BW=*/nullptr, /*Mutable=*/false,
        /*InitStyle=*/ICIS_NoInit);
    Field->setAccess(AS_public);
    StaticRD->addDecl(Field);
  }
  StaticRD->completeDefinition();
  QualType StaticTy = C.getRecordType(StaticRD);
  llvm::Type *LLVMReductionsBufferTy =
      CGM.getTypes().ConvertTypeForMem(StaticTy);
  const auto &DL = CGM.getModule().getDataLayout();
  uint64_t ReductionDataSize =
      TeamsReductions.empty()
          ? 0
          : DL.getTypeAllocSize(LLVMReductionsBufferTy).getFixedValue();
  CGBuilderTy &Bld = CGF.Builder;
  OMPBuilder.createTargetDeinit(Bld, ReductionDataSize,
                                C.getLangOpts().OpenMPCUDAReductionBufNum);
  TeamsReductions.clear();
}

void CGOpenMPRuntimeGPU::emitSPMDKernel(const OMPExecutableDirective &D,
                                          StringRef ParentName,
                                          llvm::Function *&OutlinedFn,
                                          llvm::Constant *&OutlinedFnID,
                                          bool IsOffloadEntry,
                                          const RegionCodeGenTy &CodeGen) {
  ExecutionRuntimeModesRAII ModeRAII(CurrentExecutionMode, EM_SPMD);
  EntryFunctionState EST;

  bool IsBareKernel = D.getSingleClause<OMPXBareClause>();

  // Emit target region as a standalone region.
  class NVPTXPrePostActionTy : public PrePostActionTy {
    CGOpenMPRuntimeGPU &RT;
    CGOpenMPRuntimeGPU::EntryFunctionState &EST;
    bool IsBareKernel;
    DataSharingMode Mode;
    const OMPExecutableDirective &D;

  public:
    NVPTXPrePostActionTy(CGOpenMPRuntimeGPU &RT,
                         CGOpenMPRuntimeGPU::EntryFunctionState &EST,
                         bool IsBareKernel, const OMPExecutableDirective &D)
        : RT(RT), EST(EST), IsBareKernel(IsBareKernel),
          Mode(RT.CurrentDataSharingMode), D(D) {}
    void Enter(CodeGenFunction &CGF) override {
      if (IsBareKernel) {
        RT.CurrentDataSharingMode = DataSharingMode::DS_CUDA;
        return;
      }
      RT.emitKernelInit(D, CGF, EST, /* IsSPMD */ true);
      // Skip target region initialization.
      RT.setLocThreadIdInsertPt(CGF, /*AtCurrentPoint=*/true);
    }
    void Exit(CodeGenFunction &CGF) override {
      if (IsBareKernel) {
        RT.CurrentDataSharingMode = Mode;
        return;
      }
      RT.clearLocThreadIdInsertPt(CGF);
      RT.emitKernelDeinit(CGF, EST, /* IsSPMD */ true);
    }
  } Action(*this, EST, IsBareKernel, D);
  CodeGen.setAction(Action);
  IsInTTDRegion = true;
  emitTargetOutlinedFunctionHelper(D, ParentName, OutlinedFn, OutlinedFnID,
                                   IsOffloadEntry, CodeGen);
  IsInTTDRegion = false;

  GenerateMetaData(CGM, D, OutlinedFn, /*SPMD*/ false);
}

// Create a unique global variable to indicate the execution mode of this target
// region. The execution mode is either 'generic', or 'spmd' depending on the
// target directive. This variable is picked up by the offload library to setup
// the device appropriately before kernel launch. If the execution mode is
// 'generic', the runtime reserves one warp for the master, otherwise, all
// warps participate in parallel work.
static void setPropertyExecutionMode(CodeGenModule &CGM, StringRef Name,
                                     OMPTgtExecModeFlags Mode) {
  auto *GVMode = new llvm::GlobalVariable(
      CGM.getModule(), CGM.Int8Ty, /*isConstant=*/true,
      llvm::GlobalValue::WeakAnyLinkage,
      llvm::ConstantInt::get(CGM.Int8Ty, Mode), Twine(Name, "_exec_mode"));
  CGM.addCompilerUsedGlobal(GVMode);
}

// Create a global variable to indicate whether fast reduction is enabled for
// this file. This variable is read by the runtime while determining the launch
// bounds.
static void setIsFastReduction(CodeGenModule &CGM) {
  auto *GVFastReduction = new llvm::GlobalVariable(
      CGM.getModule(), CGM.Int8Ty, /*isConstant=*/true,
      llvm::GlobalValue::WeakAnyLinkage,
      llvm::ConstantInt::get(CGM.Int8Ty,
                             CGM.getLangOpts().OpenMPTargetFastReduction),
      Twine("__omp_plugin_enable_fast_reduction"));
  CGM.addCompilerUsedGlobal(GVFastReduction);
}

static OMPTgtExecModeFlags
computeExecutionMode(bool Mode, const Stmt *DirectiveStmt, CodeGenModule &CGM) {
  if (!Mode)
    return OMP_TGT_EXEC_MODE_GENERIC;
  if (DirectiveStmt) {
    const Stmt *KernelForStmt = CGM.getSingleForStmt(DirectiveStmt);
    if (KernelForStmt) {
      if (CGM.isNoLoopKernel(KernelForStmt))
        return OMP_TGT_EXEC_MODE_SPMD_NO_LOOP;
      if (CGM.isBigJumpLoopKernel(KernelForStmt))
        return OMP_TGT_EXEC_MODE_SPMD_BIG_JUMP_LOOP;
      if (CGM.isXteamRedKernel(KernelForStmt))
        return OMP_TGT_EXEC_MODE_XTEAM_RED;
    }
  }
  return OMP_TGT_EXEC_MODE_SPMD;
}

void CGOpenMPRuntimeGPU::emitTargetOutlinedFunction(
    const OMPExecutableDirective &D, StringRef ParentName,
    llvm::Function *&OutlinedFn, llvm::Constant *&OutlinedFnID,
    bool IsOffloadEntry, const RegionCodeGenTy &CodeGen) {
  if (!IsOffloadEntry) // Nothing to do.
    return;

  assert(!ParentName.empty() && "Invalid target region parent name!");

  const Stmt *DirectiveStmt = CGM.getOptKernelKey(D);
  bool Mode = supportsSPMDExecutionMode(CGM, D);
  // Used by emitParallelCall
  CGM.setIsSPMDExecutionMode(Mode);
  if (Mode) {
    // For AMDGPU, check if a no-loop or a Xteam reduction kernel should
    // be generated and if so, set metadata that can be used by codegen.
    // This check is done regardless of host or device codegen since the
    // signature of the offloading routine has to match across host and device.
    if (CGM.getTriple().isAMDGCN()) {
      assert(CGM.getLangOpts().OpenMPIsTargetDevice && "Unexpected host path");
      CodeGenModule::NoLoopXteamErr NxStatus = CGM.checkAndSetNoLoopKernel(D);
      DEBUG_WITH_TYPE(NO_LOOP_XTEAM_RED,
                      CGM.emitNxResult("[No-Loop/Big-Jump-Loop]", D, NxStatus));
      if (NxStatus) {
        NxStatus = CGM.checkAndSetXteamRedKernel(D);
        DEBUG_WITH_TYPE(NO_LOOP_XTEAM_RED,
                        CGM.emitNxResult("[Xteam]", D, NxStatus));
      }
    }
  }
  //bool Mode = supportsSPMDExecutionMode(CGM.getContext(), D);
  bool IsBareKernel = D.getSingleClause<OMPXBareClause>();
  if (Mode || IsBareKernel)
    emitSPMDKernel(D, ParentName, OutlinedFn, OutlinedFnID, IsOffloadEntry,
                   CodeGen);
  else {
    emitNonSPMDKernel(D, ParentName, OutlinedFn, OutlinedFnID, IsOffloadEntry,
                      CodeGen);
    DEBUG_WITH_TYPE(NO_LOOP_XTEAM_RED,
                    CGM.emitNxResult("[No-Loop/Big-Jump-Loop/Xteam]", D,
                                     CodeGenModule::NxNonSPMD));
  }
  setPropertyExecutionMode(CGM, OutlinedFn->getName(),
                           computeExecutionMode(Mode, DirectiveStmt, CGM));

  if (Mode && DirectiveStmt)
    CGM.resetOptKernelMetadata(DirectiveStmt);

  // Reset cached mode
  CGM.setIsSPMDExecutionMode(false);
}

CGOpenMPRuntimeGPU::CGOpenMPRuntimeGPU(CodeGenModule &CGM)
    : CGOpenMPRuntime(CGM) {
  llvm::OpenMPIRBuilderConfig Config(
      CGM.getLangOpts().OpenMPIsTargetDevice, isGPU(),
      CGM.getLangOpts().OpenMPOffloadMandatory,
      /*HasRequiresReverseOffload*/ false, /*HasRequiresUnifiedAddress*/ false,
      hasRequiresUnifiedSharedMemory(), /*HasRequiresDynamicAllocators*/ false);
  OMPBuilder.setConfig(Config);

  if (!CGM.getLangOpts().OpenMPIsTargetDevice)
    llvm_unreachable("OpenMP can only handle device code.");

  if (CGM.getLangOpts().OpenMPCUDAMode)
    CurrentDataSharingMode = CGOpenMPRuntimeGPU::DS_CUDA;

  // Write a global variable indicating whether fast reduction is enabled.
  // This is done regardless of -nogpulib
  if (!CGM.getLangOpts().OMPHostIRFile.empty())
    setIsFastReduction(CGM);

  llvm::OpenMPIRBuilder &OMPBuilder = getOMPBuilder();
  if (CGM.getLangOpts().NoGPULib || CGM.getLangOpts().OMPHostIRFile.empty())
    return;

  OMPBuilder.createGlobalFlag(CGM.getLangOpts().OpenMPTargetDebug,
                              "__omp_rtl_debug_kind");
  OMPBuilder.createGlobalFlag(CGM.getLangOpts().OpenMPTeamSubscription,
                              "__omp_rtl_assume_teams_oversubscription");
  OMPBuilder.createGlobalFlag(CGM.getLangOpts().OpenMPThreadSubscription,
                              "__omp_rtl_assume_threads_oversubscription");
  OMPBuilder.createGlobalFlag(CGM.getLangOpts().OpenMPNoThreadState,
                              "__omp_rtl_assume_no_thread_state");
  OMPBuilder.createGlobalFlag(CGM.getLangOpts().OpenMPNoNestedParallelism,
                              "__omp_rtl_assume_no_nested_parallelism");
}

void CGOpenMPRuntimeGPU::emitProcBindClause(CodeGenFunction &CGF,
                                              ProcBindKind ProcBind,
                                              SourceLocation Loc) {
  // Nothing to do.
}

void CGOpenMPRuntimeGPU::emitNumThreadsClause(CodeGenFunction &CGF,
                                                llvm::Value *NumThreads,
                                                SourceLocation Loc) {
  // Nothing to do.
}

void CGOpenMPRuntimeGPU::emitNumTeamsClause(CodeGenFunction &CGF,
                                              const Expr *NumTeams,
                                              const Expr *ThreadLimit,
                                              SourceLocation Loc) {}

llvm::Function *CGOpenMPRuntimeGPU::emitParallelOutlinedFunction(
    CodeGenFunction &CGF, const OMPExecutableDirective &D,
    const VarDecl *ThreadIDVar, OpenMPDirectiveKind InnermostKind,
    const RegionCodeGenTy &CodeGen) {
  // Emit target region as a standalone region.
  bool PrevIsInTTDRegion = IsInTTDRegion;
  IsInTTDRegion = false;
  auto *OutlinedFun =
      cast<llvm::Function>(CGOpenMPRuntime::emitParallelOutlinedFunction(
          CGF, D, ThreadIDVar, InnermostKind, CodeGen));
  IsInTTDRegion = PrevIsInTTDRegion;
  if (getExecutionMode() != CGOpenMPRuntimeGPU::EM_SPMD) {
    llvm::Function *WrapperFun =
        createParallelDataSharingWrapper(OutlinedFun, D);
    WrapperFunctionsMap[OutlinedFun] = WrapperFun;
  }

  return OutlinedFun;
}

/// Get list of lastprivate variables from the teams distribute ... or
/// teams {distribute ...} directives.
static void
getDistributeLastprivateVars(ASTContext &Ctx, const OMPExecutableDirective &D,
                             llvm::SmallVectorImpl<const ValueDecl *> &Vars) {
  assert(isOpenMPTeamsDirective(D.getDirectiveKind()) &&
         "expected teams directive.");
  const OMPExecutableDirective *Dir = &D;
  if (!isOpenMPDistributeDirective(D.getDirectiveKind())) {
    if (const Stmt *S = CGOpenMPRuntime::getSingleCompoundChild(
            Ctx,
            D.getInnermostCapturedStmt()->getCapturedStmt()->IgnoreContainers(
                /*IgnoreCaptured=*/true))) {
      Dir = dyn_cast_or_null<OMPExecutableDirective>(S);
      if (Dir && !isOpenMPDistributeDirective(Dir->getDirectiveKind()))
        Dir = nullptr;
    }
  }
  if (!Dir)
    return;
  for (const auto *C : Dir->getClausesOfKind<OMPLastprivateClause>()) {
    for (const Expr *E : C->getVarRefs())
      Vars.push_back(getPrivateItem(E));
  }
}

/// Get list of reduction variables from the teams ... directives.
static void
getTeamsReductionVars(ASTContext &Ctx, const OMPExecutableDirective &D,
                      llvm::SmallVectorImpl<const ValueDecl *> &Vars) {
  assert(isOpenMPTeamsDirective(D.getDirectiveKind()) &&
         "expected teams directive.");
  for (const auto *C : D.getClausesOfKind<OMPReductionClause>()) {
    for (const Expr *E : C->privates())
      Vars.push_back(getPrivateItem(E));
  }
}

llvm::Function *CGOpenMPRuntimeGPU::emitTeamsOutlinedFunction(
    CodeGenFunction &CGF, const OMPExecutableDirective &D,
    const VarDecl *ThreadIDVar, OpenMPDirectiveKind InnermostKind,
    const RegionCodeGenTy &CodeGen) {
  SourceLocation Loc = D.getBeginLoc();

  const RecordDecl *GlobalizedRD = nullptr;
  llvm::SmallVector<const ValueDecl *, 4> LastPrivatesReductions;
  llvm::SmallDenseMap<const ValueDecl *, const FieldDecl *> MappedDeclsFields;
  unsigned WarpSize = CGM.getTarget().getGridValue().GV_Warp_Size;
  // Globalize team reductions variable unconditionally in all modes.
  if (getExecutionMode() != CGOpenMPRuntimeGPU::EM_SPMD)
    getTeamsReductionVars(CGM.getContext(), D, LastPrivatesReductions);
  if (getExecutionMode() == CGOpenMPRuntimeGPU::EM_SPMD) {
    getDistributeLastprivateVars(CGM.getContext(), D, LastPrivatesReductions);
    if (!LastPrivatesReductions.empty()) {
      GlobalizedRD = ::buildRecordForGlobalizedVars(
          CGM.getContext(), std::nullopt, LastPrivatesReductions,
          MappedDeclsFields, WarpSize);
    }
  } else if (!LastPrivatesReductions.empty()) {
    assert(!TeamAndReductions.first &&
           "Previous team declaration is not expected.");
    TeamAndReductions.first = D.getCapturedStmt(OMPD_teams)->getCapturedDecl();
    std::swap(TeamAndReductions.second, LastPrivatesReductions);
  }

  // Emit target region as a standalone region.
  class NVPTXPrePostActionTy : public PrePostActionTy {
    SourceLocation &Loc;
    const RecordDecl *GlobalizedRD;
    llvm::SmallDenseMap<const ValueDecl *, const FieldDecl *>
        &MappedDeclsFields;

  public:
    NVPTXPrePostActionTy(
        SourceLocation &Loc, const RecordDecl *GlobalizedRD,
        llvm::SmallDenseMap<const ValueDecl *, const FieldDecl *>
            &MappedDeclsFields)
        : Loc(Loc), GlobalizedRD(GlobalizedRD),
          MappedDeclsFields(MappedDeclsFields) {}
    void Enter(CodeGenFunction &CGF) override {
      auto &Rt =
          static_cast<CGOpenMPRuntimeGPU &>(CGF.CGM.getOpenMPRuntime());
      if (GlobalizedRD) {
        auto I = Rt.FunctionGlobalizedDecls.try_emplace(CGF.CurFn).first;
        I->getSecond().MappedParams =
            std::make_unique<CodeGenFunction::OMPMapVars>();
        DeclToAddrMapTy &Data = I->getSecond().LocalVarData;
        for (const auto &Pair : MappedDeclsFields) {
          assert(Pair.getFirst()->isCanonicalDecl() &&
                 "Expected canonical declaration");
          Data.insert(std::make_pair(Pair.getFirst(), MappedVarData()));
        }
      }
      Rt.emitGenericVarsProlog(CGF, Loc);
    }
    void Exit(CodeGenFunction &CGF) override {
      static_cast<CGOpenMPRuntimeGPU &>(CGF.CGM.getOpenMPRuntime())
          .emitGenericVarsEpilog(CGF);
    }
  } Action(Loc, GlobalizedRD, MappedDeclsFields);
  CodeGen.setAction(Action);
  llvm::Function *OutlinedFun = CGOpenMPRuntime::emitTeamsOutlinedFunction(
      CGF, D, ThreadIDVar, InnermostKind, CodeGen);

  return OutlinedFun;
}

void CGOpenMPRuntimeGPU::emitGenericVarsProlog(CodeGenFunction &CGF,
                                               SourceLocation Loc) {
  if (getDataSharingMode() != CGOpenMPRuntimeGPU::DS_Generic)
    return;

  CGBuilderTy &Bld = CGF.Builder;

  const auto I = FunctionGlobalizedDecls.find(CGF.CurFn);
  if (I == FunctionGlobalizedDecls.end())
    return;

  for (auto &Rec : I->getSecond().LocalVarData) {
    const auto *VD = cast<VarDecl>(Rec.first);
    bool EscapedParam = I->getSecond().EscapedParameters.count(Rec.first);
    QualType VarTy = VD->getType();

    // Get the local allocation of a firstprivate variable before sharing
    llvm::Value *ParValue;
    if (EscapedParam) {
      LValue ParLVal =
          CGF.MakeAddrLValue(CGF.GetAddrOfLocalVar(VD), VD->getType());
      ParValue = CGF.EmitLoadOfScalar(ParLVal, Loc);
    }

    // Allocate space for the variable to be globalized
    llvm::Value *AllocArgs[] = {CGF.getTypeSize(VD->getType())};
    llvm::CallBase *VoidPtr =
        CGF.EmitRuntimeCall(OMPBuilder.getOrCreateRuntimeFunction(
                                CGM.getModule(), OMPRTL___kmpc_alloc_shared),
                            AllocArgs, VD->getName());
    // FIXME: We should use the variables actual alignment as an argument.
    VoidPtr->addRetAttr(llvm::Attribute::get(
        CGM.getLLVMContext(), llvm::Attribute::Alignment,
        CGM.getContext().getTargetInfo().getNewAlign() / 8));

    // Cast the void pointer and get the address of the globalized variable.
    llvm::PointerType *VarPtrTy = CGF.ConvertTypeForMem(VarTy)->getPointerTo();
    llvm::Value *CastedVoidPtr = Bld.CreatePointerBitCastOrAddrSpaceCast(
        VoidPtr, VarPtrTy, VD->getName() + "_on_stack");
    LValue VarAddr =
        CGF.MakeNaturalAlignPointeeRawAddrLValue(CastedVoidPtr, VarTy);
    Rec.second.PrivateAddr = VarAddr.getAddress(CGF);
    Rec.second.GlobalizedVal = VoidPtr;

    // Assign the local allocation to the newly globalized location.
    if (EscapedParam) {
      CGF.EmitStoreOfScalar(ParValue, VarAddr);
      I->getSecond().MappedParams->setVarAddr(CGF, VD, VarAddr.getAddress(CGF));
    }
    if (auto *DI = CGF.getDebugInfo())
      VoidPtr->setDebugLoc(DI->SourceLocToDebugLoc(VD->getLocation()));
  }

  for (const auto *ValueD : I->getSecond().EscapedVariableLengthDecls) {
    const auto *VD = cast<VarDecl>(ValueD);
    std::pair<llvm::Value *, llvm::Value *> AddrSizePair =
        getKmpcAllocShared(CGF, VD);
    I->getSecond().EscapedVariableLengthDeclsAddrs.emplace_back(AddrSizePair);
    LValue Base = CGF.MakeAddrLValue(AddrSizePair.first, VD->getType(),
                                     CGM.getContext().getDeclAlign(VD),
                                     AlignmentSource::Decl);
    I->getSecond().MappedParams->setVarAddr(CGF, VD, Base.getAddress(CGF));
  }
  I->getSecond().MappedParams->apply(CGF);
}

bool CGOpenMPRuntimeGPU::isDelayedVariableLengthDecl(CodeGenFunction &CGF,
                                                     const VarDecl *VD) const {
  const auto I = FunctionGlobalizedDecls.find(CGF.CurFn);
  if (I == FunctionGlobalizedDecls.end())
    return false;

  // Check variable declaration is delayed:
  return llvm::is_contained(I->getSecond().DelayedVariableLengthDecls, VD);
}

std::pair<llvm::Value *, llvm::Value *>
CGOpenMPRuntimeGPU::getKmpcAllocShared(CodeGenFunction &CGF,
                                       const VarDecl *VD) {
  CGBuilderTy &Bld = CGF.Builder;

  // Compute size and alignment.
  llvm::Value *Size = CGF.getTypeSize(VD->getType());
  CharUnits Align = CGM.getContext().getDeclAlign(VD);
  Size = Bld.CreateNUWAdd(
      Size, llvm::ConstantInt::get(CGF.SizeTy, Align.getQuantity() - 1));
  llvm::Value *AlignVal =
      llvm::ConstantInt::get(CGF.SizeTy, Align.getQuantity());
  Size = Bld.CreateUDiv(Size, AlignVal);
  Size = Bld.CreateNUWMul(Size, AlignVal);

  // Allocate space for this VLA object to be globalized.
  llvm::Value *AllocArgs[] = {Size};
  llvm::CallBase *VoidPtr =
      CGF.EmitRuntimeCall(OMPBuilder.getOrCreateRuntimeFunction(
                              CGM.getModule(), OMPRTL___kmpc_alloc_shared),
                          AllocArgs, VD->getName());
  VoidPtr->addRetAttr(llvm::Attribute::get(
      CGM.getLLVMContext(), llvm::Attribute::Alignment, Align.getQuantity()));

  return std::make_pair(VoidPtr, Size);
}

void CGOpenMPRuntimeGPU::getKmpcFreeShared(
    CodeGenFunction &CGF,
    const std::pair<llvm::Value *, llvm::Value *> &AddrSizePair) {
  // Deallocate the memory for each globalized VLA object
  CGF.EmitRuntimeCall(OMPBuilder.getOrCreateRuntimeFunction(
                          CGM.getModule(), OMPRTL___kmpc_free_shared),
                      {AddrSizePair.first, AddrSizePair.second});
}

void CGOpenMPRuntimeGPU::emitGenericVarsEpilog(CodeGenFunction &CGF) {
  if (getDataSharingMode() != CGOpenMPRuntimeGPU::DS_Generic)
    return;

  const auto I = FunctionGlobalizedDecls.find(CGF.CurFn);
  if (I != FunctionGlobalizedDecls.end()) {
    // Deallocate the memory for each globalized VLA object that was
    // globalized in the prolog (i.e. emitGenericVarsProlog).
    for (const auto &AddrSizePair :
         llvm::reverse(I->getSecond().EscapedVariableLengthDeclsAddrs)) {
      CGF.EmitRuntimeCall(OMPBuilder.getOrCreateRuntimeFunction(
                              CGM.getModule(), OMPRTL___kmpc_free_shared),
                          {AddrSizePair.first, AddrSizePair.second});
    }
    // Deallocate the memory for each globalized value
    for (auto &Rec : llvm::reverse(I->getSecond().LocalVarData)) {
      const auto *VD = cast<VarDecl>(Rec.first);
      I->getSecond().MappedParams->restore(CGF);

      llvm::Value *FreeArgs[] = {Rec.second.GlobalizedVal,
                                 CGF.getTypeSize(VD->getType())};
      CGF.EmitRuntimeCall(OMPBuilder.getOrCreateRuntimeFunction(
                              CGM.getModule(), OMPRTL___kmpc_free_shared),
                          FreeArgs);
    }
  }
}

void CGOpenMPRuntimeGPU::emitTeamsCall(CodeGenFunction &CGF,
                                         const OMPExecutableDirective &D,
                                         SourceLocation Loc,
                                         llvm::Function *OutlinedFn,
                                         ArrayRef<llvm::Value *> CapturedVars) {
  if (!CGF.HaveInsertPoint())
    return;

  bool IsBareKernel = D.getSingleClause<OMPXBareClause>();

  RawAddress ZeroAddr = CGF.CreateDefaultAlignTempAlloca(CGF.Int32Ty,
                                                         /*Name=*/".zero.addr");
  CGF.Builder.CreateStore(CGF.Builder.getInt32(/*C*/ 0), ZeroAddr);
  llvm::SmallVector<llvm::Value *, 16> OutlinedFnArgs;
  // We don't emit any thread id function call in bare kernel, but because the
  // outlined function has a pointer argument, we emit a nullptr here.
  if (IsBareKernel)
    OutlinedFnArgs.push_back(llvm::ConstantPointerNull::get(CGM.VoidPtrTy));
  else
    OutlinedFnArgs.push_back(emitThreadIDAddress(CGF, Loc).emitRawPointer(CGF));
  OutlinedFnArgs.push_back(ZeroAddr.getPointer());
  OutlinedFnArgs.append(CapturedVars.begin(), CapturedVars.end());
  emitOutlinedFunctionCall(CGF, Loc, OutlinedFn, OutlinedFnArgs);
}


void CGOpenMPRuntimeGPU::emitParallelCall(CodeGenFunction &CGF,
                                          SourceLocation Loc,
                                          llvm::Function *OutlinedFn,
                                          ArrayRef<llvm::Value *> CapturedVars,
                                          const Expr *IfCond,
                                          llvm::Value *NumThreads) {
  if (!CGF.HaveInsertPoint())
    return;

  auto &&ParallelGen = [this, Loc, OutlinedFn, CapturedVars, IfCond,
                        NumThreads](CodeGenFunction &CGF,
                                    PrePostActionTy &Action) {
    CGBuilderTy &Bld = CGF.Builder;
    llvm::Value *NumThreadsVal = NumThreads;
    llvm::Function *WFn = WrapperFunctionsMap[OutlinedFn];
    llvm::Value *ID = llvm::ConstantPointerNull::get(CGM.Int8PtrTy);
    if (WFn)
      ID = Bld.CreateBitOrPointerCast(WFn, CGM.Int8PtrTy);
    llvm::Value *FnPtr = Bld.CreateBitOrPointerCast(OutlinedFn, CGM.Int8PtrTy);

    // Create a private scope that will globalize the arguments
    // passed from the outside of the target region.
    // TODO: Is that needed?
    CodeGenFunction::OMPPrivateScope PrivateArgScope(CGF);

    Address CapturedVarsAddrs = CGF.CreateDefaultAlignTempAlloca(
        llvm::ArrayType::get(CGM.VoidPtrTy, CapturedVars.size()),
        "captured_vars_addrs");
    // There's something to share.
    if (!CapturedVars.empty()) {
      // Prepare for parallel region. Indicate the outlined function.
      ASTContext &Ctx = CGF.getContext();
      unsigned Idx = 0;
      for (llvm::Value *V : CapturedVars) {
        Address Dst = Bld.CreateConstArrayGEP(CapturedVarsAddrs, Idx);
        llvm::Value *PtrV;
        if (V->getType()->isIntegerTy())
          PtrV = Bld.CreateIntToPtr(V, CGF.VoidPtrTy);
        else
          PtrV = Bld.CreatePointerBitCastOrAddrSpaceCast(V, CGF.VoidPtrTy);
        CGF.EmitStoreOfScalar(PtrV, Dst, /*Volatile=*/false,
                              Ctx.getPointerType(Ctx.VoidPtrTy));
        ++Idx;
      }
    }

    llvm::Value *IfCondVal = nullptr;
    if (IfCond)
      IfCondVal = Bld.CreateIntCast(CGF.EvaluateExprAsBool(IfCond), CGF.Int32Ty,
                                    /* isSigned */ false);
    else
      IfCondVal = llvm::ConstantInt::get(CGF.Int32Ty, 1);

    if (!NumThreadsVal)
      NumThreadsVal = llvm::ConstantInt::get(CGF.Int32Ty, -1);
    else
      NumThreadsVal = Bld.CreateZExtOrTrunc(NumThreadsVal, CGF.Int32Ty),

      assert(IfCondVal && "Expected a value");
    llvm::Value *RTLoc = emitUpdateLocation(CGF, Loc);
<<<<<<< HEAD
    if (CGM.getLangOpts().OpenMPNoNestedParallelism &&
        CGM.IsSPMDExecutionMode()) {
      llvm::Value *Args[] = {
          RTLoc, NumThreadsVal, FnPtr,
          Bld.CreateBitOrPointerCast(CapturedVarsAddrs.getPointer(),
                                     CGF.VoidPtrPtrTy),
          llvm::ConstantInt::get(CGM.SizeTy, CapturedVars.size())};
      CGF.EmitRuntimeCall(OMPBuilder.getOrCreateRuntimeFunction(
                              CGM.getModule(), OMPRTL___kmpc_parallel_spmd),
                          Args);
    } else {
      llvm::Value *Args[] = {
          RTLoc,
          getThreadID(CGF, Loc),
          IfCondVal,
          NumThreadsVal,
          llvm::ConstantInt::get(CGF.Int32Ty, -1),
          FnPtr,
          ID,
          Bld.CreateBitOrPointerCast(CapturedVarsAddrs.getPointer(),
                                     CGF.VoidPtrPtrTy),
          llvm::ConstantInt::get(CGM.SizeTy, CapturedVars.size())};
      CGF.EmitRuntimeCall(OMPBuilder.getOrCreateRuntimeFunction(
                              CGM.getModule(), OMPRTL___kmpc_parallel_51),
                          Args);
    }
=======
    llvm::Value *Args[] = {
        RTLoc,
        getThreadID(CGF, Loc),
        IfCondVal,
        NumThreadsVal,
        llvm::ConstantInt::get(CGF.Int32Ty, -1),
        FnPtr,
        ID,
        Bld.CreateBitOrPointerCast(CapturedVarsAddrs.emitRawPointer(CGF),
                                   CGF.VoidPtrPtrTy),
        llvm::ConstantInt::get(CGM.SizeTy, CapturedVars.size())};
    CGF.EmitRuntimeCall(OMPBuilder.getOrCreateRuntimeFunction(
                            CGM.getModule(), OMPRTL___kmpc_parallel_51),
                        Args);
>>>>>>> 93f9fb2c
  };

  RegionCodeGenTy RCG(ParallelGen);
  RCG(CGF);
}

void CGOpenMPRuntimeGPU::syncCTAThreads(CodeGenFunction &CGF) {
  // Always emit simple barriers!
  if (!CGF.HaveInsertPoint())
    return;
  // Build call __kmpc_barrier_simple_spmd(nullptr, 0);
  // This function does not use parameters, so we can emit just default values.
  llvm::Value *Args[] = {
      llvm::ConstantPointerNull::get(
          cast<llvm::PointerType>(getIdentTyPointerTy())),
      llvm::ConstantInt::get(CGF.Int32Ty, /*V=*/0, /*isSigned=*/true)};
  CGF.EmitRuntimeCall(OMPBuilder.getOrCreateRuntimeFunction(
                          CGM.getModule(), OMPRTL___kmpc_barrier_simple_spmd),
                      Args);
}

void CGOpenMPRuntimeGPU::emitBarrierCall(CodeGenFunction &CGF,
                                           SourceLocation Loc,
                                           OpenMPDirectiveKind Kind, bool,
                                           bool) {
  // Always emit simple barriers!
  if (!CGF.HaveInsertPoint())
    return;
  // Build call __kmpc_cancel_barrier(loc, thread_id);
  unsigned Flags = getDefaultFlagsForBarriers(Kind);
  llvm::Value *Args[] = {emitUpdateLocation(CGF, Loc, Flags),
                         getThreadID(CGF, Loc)};

  CGF.EmitRuntimeCall(OMPBuilder.getOrCreateRuntimeFunction(
                          CGM.getModule(), OMPRTL___kmpc_barrier),
                      Args);
}

void CGOpenMPRuntimeGPU::emitCriticalRegion(
    CodeGenFunction &CGF, StringRef CriticalName,
    const RegionCodeGenTy &CriticalOpGen, SourceLocation Loc,
    const Expr *Hint) {
  llvm::BasicBlock *LoopBB = CGF.createBasicBlock("omp.critical.loop");
  llvm::BasicBlock *TestBB = CGF.createBasicBlock("omp.critical.test");
  llvm::BasicBlock *SyncBB = CGF.createBasicBlock("omp.critical.sync");
  llvm::BasicBlock *BodyBB = CGF.createBasicBlock("omp.critical.body");
  llvm::BasicBlock *ExitBB = CGF.createBasicBlock("omp.critical.exit");

  auto &RT = static_cast<CGOpenMPRuntimeGPU &>(CGF.CGM.getOpenMPRuntime());

  // Get the mask of active threads in the warp.
  llvm::Value *Mask = CGF.EmitRuntimeCall(OMPBuilder.getOrCreateRuntimeFunction(
      CGM.getModule(), OMPRTL___kmpc_warp_active_thread_mask));
  // Fetch team-local id of the thread.
  llvm::Value *ThreadID = RT.getGPUThreadID(CGF);

  // Get the width of the team.
  llvm::Value *TeamWidth = RT.getGPUNumThreads(CGF);

  // Initialize the counter variable for the loop.
  QualType Int32Ty =
      CGF.getContext().getIntTypeForBitwidth(/*DestWidth=*/32, /*Signed=*/0);
  Address Counter = CGF.CreateMemTemp(Int32Ty, "critical_counter");
  LValue CounterLVal = CGF.MakeAddrLValue(Counter, Int32Ty);
  CGF.EmitStoreOfScalar(llvm::Constant::getNullValue(CGM.Int32Ty), CounterLVal,
                        /*isInit=*/true);

  // Block checks if loop counter exceeds upper bound.
  CGF.EmitBlock(LoopBB);
  llvm::Value *CounterVal = CGF.EmitLoadOfScalar(CounterLVal, Loc);
  llvm::Value *CmpLoopBound = CGF.Builder.CreateICmpSLT(CounterVal, TeamWidth);
  CGF.Builder.CreateCondBr(CmpLoopBound, TestBB, ExitBB);

  // Block tests which single thread should execute region, and which threads
  // should go straight to synchronisation point.
  CGF.EmitBlock(TestBB);
  CounterVal = CGF.EmitLoadOfScalar(CounterLVal, Loc);
  llvm::Value *CmpThreadToCounter =
      CGF.Builder.CreateICmpEQ(ThreadID, CounterVal);
  CGF.Builder.CreateCondBr(CmpThreadToCounter, BodyBB, SyncBB);

  // Block emits the body of the critical region.
  CGF.EmitBlock(BodyBB);

  // Output the critical statement.
  CGOpenMPRuntime::emitCriticalRegion(CGF, CriticalName, CriticalOpGen, Loc,
                                      Hint);

  // After the body surrounded by the critical region, the single executing
  // thread will jump to the synchronisation point.
  // Block waits for all threads in current team to finish then increments the
  // counter variable and returns to the loop.
  CGF.EmitBlock(SyncBB);
  // Reconverge active threads in the warp.
  (void)CGF.EmitRuntimeCall(OMPBuilder.getOrCreateRuntimeFunction(
                                CGM.getModule(), OMPRTL___kmpc_syncwarp),
                            Mask);

  llvm::Value *IncCounterVal =
      CGF.Builder.CreateNSWAdd(CounterVal, CGF.Builder.getInt32(1));
  CGF.EmitStoreOfScalar(IncCounterVal, CounterLVal);
  CGF.EmitBranch(LoopBB);

  // Block that is reached when  all threads in the team complete the region.
  CGF.EmitBlock(ExitBB, /*IsFinished=*/true);
}

/// Cast value to the specified type.
static llvm::Value *castValueToType(CodeGenFunction &CGF, llvm::Value *Val,
                                    QualType ValTy, QualType CastTy,
                                    SourceLocation Loc) {
  assert(!CGF.getContext().getTypeSizeInChars(CastTy).isZero() &&
         "Cast type must sized.");
  assert(!CGF.getContext().getTypeSizeInChars(ValTy).isZero() &&
         "Val type must sized.");
  llvm::Type *LLVMCastTy = CGF.ConvertTypeForMem(CastTy);
  if (ValTy == CastTy)
    return Val;
  if (CGF.getContext().getTypeSizeInChars(ValTy) ==
      CGF.getContext().getTypeSizeInChars(CastTy))
    return CGF.Builder.CreateBitCast(Val, LLVMCastTy);
  if (CastTy->isIntegerType() && ValTy->isIntegerType())
    return CGF.Builder.CreateIntCast(Val, LLVMCastTy,
                                     CastTy->hasSignedIntegerRepresentation());
  Address CastItem = CGF.CreateMemTemp(CastTy);
  Address ValCastItem = CastItem.withElementType(Val->getType());
  CGF.EmitStoreOfScalar(Val, ValCastItem, /*Volatile=*/false, ValTy,
                        LValueBaseInfo(AlignmentSource::Type),
                        TBAAAccessInfo());
  return CGF.EmitLoadOfScalar(CastItem, /*Volatile=*/false, CastTy, Loc,
                              LValueBaseInfo(AlignmentSource::Type),
                              TBAAAccessInfo());
}

/// This function creates calls to one of two shuffle functions to copy
/// variables between lanes in a warp.
static llvm::Value *createRuntimeShuffleFunction(CodeGenFunction &CGF,
                                                 llvm::Value *Elem,
                                                 QualType ElemType,
                                                 llvm::Value *Offset,
                                                 SourceLocation Loc) {
  CodeGenModule &CGM = CGF.CGM;
  CGBuilderTy &Bld = CGF.Builder;
  CGOpenMPRuntimeGPU &RT =
      *(static_cast<CGOpenMPRuntimeGPU *>(&CGM.getOpenMPRuntime()));
  llvm::OpenMPIRBuilder &OMPBuilder = RT.getOMPBuilder();

  CharUnits Size = CGF.getContext().getTypeSizeInChars(ElemType);
  assert(Size.getQuantity() <= 8 &&
         "Unsupported bitwidth in shuffle instruction.");

  RuntimeFunction ShuffleFn = Size.getQuantity() <= 4
                                  ? OMPRTL___kmpc_shuffle_int32
                                  : OMPRTL___kmpc_shuffle_int64;

  // Cast all types to 32- or 64-bit values before calling shuffle routines.
  QualType CastTy = CGF.getContext().getIntTypeForBitwidth(
      Size.getQuantity() <= 4 ? 32 : 64, /*Signed=*/1);
  llvm::Value *ElemCast = castValueToType(CGF, Elem, ElemType, CastTy, Loc);
  llvm::Value *WarpSize =
      Bld.CreateIntCast(RT.getGPUWarpSize(CGF), CGM.Int16Ty, /*isSigned=*/true);

  llvm::Value *ShuffledVal = CGF.EmitRuntimeCall(
      OMPBuilder.getOrCreateRuntimeFunction(CGM.getModule(), ShuffleFn),
      {ElemCast, Offset, WarpSize});

  return castValueToType(CGF, ShuffledVal, CastTy, ElemType, Loc);
}

static void shuffleAndStore(CodeGenFunction &CGF, Address SrcAddr,
                            Address DestAddr, QualType ElemType,
                            llvm::Value *Offset, SourceLocation Loc) {
  CGBuilderTy &Bld = CGF.Builder;

  CharUnits Size = CGF.getContext().getTypeSizeInChars(ElemType);
  // Create the loop over the big sized data.
  // ptr = (void*)Elem;
  // ptrEnd = (void*) Elem + 1;
  // Step = 8;
  // while (ptr + Step < ptrEnd)
  //   shuffle((int64_t)*ptr);
  // Step = 4;
  // while (ptr + Step < ptrEnd)
  //   shuffle((int32_t)*ptr);
  // ...
  Address ElemPtr = DestAddr;
  Address Ptr = SrcAddr;
  Address PtrEnd = Bld.CreatePointerBitCastOrAddrSpaceCast(
      Bld.CreateConstGEP(SrcAddr, 1), CGF.VoidPtrTy, CGF.Int8Ty);
  for (int IntSize = 8; IntSize >= 1; IntSize /= 2) {
    if (Size < CharUnits::fromQuantity(IntSize))
      continue;
    QualType IntType = CGF.getContext().getIntTypeForBitwidth(
        CGF.getContext().toBits(CharUnits::fromQuantity(IntSize)),
        /*Signed=*/1);
    llvm::Type *IntTy = CGF.ConvertTypeForMem(IntType);
    Ptr = Bld.CreatePointerBitCastOrAddrSpaceCast(Ptr, IntTy->getPointerTo(),
                                                  IntTy);
    ElemPtr = Bld.CreatePointerBitCastOrAddrSpaceCast(
        ElemPtr, IntTy->getPointerTo(), IntTy);
    if (Size.getQuantity() / IntSize > 1) {
      llvm::BasicBlock *PreCondBB = CGF.createBasicBlock(".shuffle.pre_cond");
      llvm::BasicBlock *ThenBB = CGF.createBasicBlock(".shuffle.then");
      llvm::BasicBlock *ExitBB = CGF.createBasicBlock(".shuffle.exit");
      llvm::BasicBlock *CurrentBB = Bld.GetInsertBlock();
      CGF.EmitBlock(PreCondBB);
      llvm::PHINode *PhiSrc =
          Bld.CreatePHI(Ptr.getType(), /*NumReservedValues=*/2);
      PhiSrc->addIncoming(Ptr.emitRawPointer(CGF), CurrentBB);
      llvm::PHINode *PhiDest =
          Bld.CreatePHI(ElemPtr.getType(), /*NumReservedValues=*/2);
      PhiDest->addIncoming(ElemPtr.emitRawPointer(CGF), CurrentBB);
      Ptr = Address(PhiSrc, Ptr.getElementType(), Ptr.getAlignment());
      ElemPtr =
          Address(PhiDest, ElemPtr.getElementType(), ElemPtr.getAlignment());
      llvm::Value *PtrEndRaw = PtrEnd.emitRawPointer(CGF);
      llvm::Value *PtrRaw = Ptr.emitRawPointer(CGF);
      llvm::Value *PtrDiff = Bld.CreatePtrDiff(
          CGF.Int8Ty, PtrEndRaw,
          Bld.CreatePointerBitCastOrAddrSpaceCast(PtrRaw, CGF.VoidPtrTy));
      Bld.CreateCondBr(Bld.CreateICmpSGT(PtrDiff, Bld.getInt64(IntSize - 1)),
                       ThenBB, ExitBB);
      CGF.EmitBlock(ThenBB);
      llvm::Value *Res = createRuntimeShuffleFunction(
          CGF,
          CGF.EmitLoadOfScalar(Ptr, /*Volatile=*/false, IntType, Loc,
                               LValueBaseInfo(AlignmentSource::Type),
                               TBAAAccessInfo()),
          IntType, Offset, Loc);
      CGF.EmitStoreOfScalar(Res, ElemPtr, /*Volatile=*/false, IntType,
                            LValueBaseInfo(AlignmentSource::Type),
                            TBAAAccessInfo());
      Address LocalPtr = Bld.CreateConstGEP(Ptr, 1);
      Address LocalElemPtr = Bld.CreateConstGEP(ElemPtr, 1);
      PhiSrc->addIncoming(LocalPtr.emitRawPointer(CGF), ThenBB);
      PhiDest->addIncoming(LocalElemPtr.emitRawPointer(CGF), ThenBB);
      CGF.EmitBranch(PreCondBB);
      CGF.EmitBlock(ExitBB);
    } else {
      llvm::Value *Res = createRuntimeShuffleFunction(
          CGF,
          CGF.EmitLoadOfScalar(Ptr, /*Volatile=*/false, IntType, Loc,
                               LValueBaseInfo(AlignmentSource::Type),
                               TBAAAccessInfo()),
          IntType, Offset, Loc);
      CGF.EmitStoreOfScalar(Res, ElemPtr, /*Volatile=*/false, IntType,
                            LValueBaseInfo(AlignmentSource::Type),
                            TBAAAccessInfo());
      Ptr = Bld.CreateConstGEP(Ptr, 1);
      ElemPtr = Bld.CreateConstGEP(ElemPtr, 1);
    }
    Size = Size % IntSize;
  }
}

namespace {
enum CopyAction : unsigned {
  // RemoteLaneToThread: Copy over a Reduce list from a remote lane in
  // the warp using shuffle instructions.
  RemoteLaneToThread,
  // ThreadCopy: Make a copy of a Reduce list on the thread's stack.
  ThreadCopy,
};
} // namespace

struct CopyOptionsTy {
  llvm::Value *RemoteLaneOffset;
  llvm::Value *ScratchpadIndex;
  llvm::Value *ScratchpadWidth;
};

/// Emit instructions to copy a Reduce list, which contains partially
/// aggregated values, in the specified direction.
static void emitReductionListCopy(
    CopyAction Action, CodeGenFunction &CGF, QualType ReductionArrayTy,
    ArrayRef<const Expr *> Privates, Address SrcBase, Address DestBase,
    CopyOptionsTy CopyOptions = {nullptr, nullptr, nullptr}) {

  CodeGenModule &CGM = CGF.CGM;
  ASTContext &C = CGM.getContext();
  CGBuilderTy &Bld = CGF.Builder;

  llvm::Value *RemoteLaneOffset = CopyOptions.RemoteLaneOffset;

  // Iterates, element-by-element, through the source Reduce list and
  // make a copy.
  unsigned Idx = 0;
  for (const Expr *Private : Privates) {
    Address SrcElementAddr = Address::invalid();
    Address DestElementAddr = Address::invalid();
    Address DestElementPtrAddr = Address::invalid();
    // Should we shuffle in an element from a remote lane?
    bool ShuffleInElement = false;
    // Set to true to update the pointer in the dest Reduce list to a
    // newly created element.
    bool UpdateDestListPtr = false;
    QualType PrivatePtrType = C.getPointerType(Private->getType());
    llvm::Type *PrivateLlvmPtrType = CGF.ConvertType(PrivatePtrType);

    switch (Action) {
    case RemoteLaneToThread: {
      // Step 1.1: Get the address for the src element in the Reduce list.
      Address SrcElementPtrAddr = Bld.CreateConstArrayGEP(SrcBase, Idx);
      SrcElementAddr = CGF.EmitLoadOfPointer(
          SrcElementPtrAddr.withElementType(PrivateLlvmPtrType),
          PrivatePtrType->castAs<PointerType>());

      // Step 1.2: Create a temporary to store the element in the destination
      // Reduce list.
      DestElementPtrAddr = Bld.CreateConstArrayGEP(DestBase, Idx);
      DestElementAddr =
          CGF.CreateMemTemp(Private->getType(), ".omp.reduction.element");
      ShuffleInElement = true;
      UpdateDestListPtr = true;
      break;
    }
    case ThreadCopy: {
      // Step 1.1: Get the address for the src element in the Reduce list.
      Address SrcElementPtrAddr = Bld.CreateConstArrayGEP(SrcBase, Idx);
      SrcElementAddr = CGF.EmitLoadOfPointer(
          SrcElementPtrAddr.withElementType(PrivateLlvmPtrType),
          PrivatePtrType->castAs<PointerType>());

      // Step 1.2: Get the address for dest element.  The destination
      // element has already been created on the thread's stack.
      DestElementPtrAddr = Bld.CreateConstArrayGEP(DestBase, Idx);
      DestElementAddr = CGF.EmitLoadOfPointer(
          DestElementPtrAddr.withElementType(PrivateLlvmPtrType),
          PrivatePtrType->castAs<PointerType>());
      break;
    }
    }

    // Regardless of src and dest of copy, we emit the load of src
    // element as this is required in all directions
    SrcElementAddr = SrcElementAddr.withElementType(
        CGF.ConvertTypeForMem(Private->getType()));
    DestElementAddr =
        DestElementAddr.withElementType(SrcElementAddr.getElementType());

    // Now that all active lanes have read the element in the
    // Reduce list, shuffle over the value from the remote lane.
    if (ShuffleInElement) {
      shuffleAndStore(CGF, SrcElementAddr, DestElementAddr, Private->getType(),
                      RemoteLaneOffset, Private->getExprLoc());
    } else {
      switch (CGF.getEvaluationKind(Private->getType())) {
      case TEK_Scalar: {
        llvm::Value *Elem = CGF.EmitLoadOfScalar(
            SrcElementAddr, /*Volatile=*/false, Private->getType(),
            Private->getExprLoc(), LValueBaseInfo(AlignmentSource::Type),
            TBAAAccessInfo());
        // Store the source element value to the dest element address.
        CGF.EmitStoreOfScalar(
            Elem, DestElementAddr, /*Volatile=*/false, Private->getType(),
            LValueBaseInfo(AlignmentSource::Type), TBAAAccessInfo());
        break;
      }
      case TEK_Complex: {
        CodeGenFunction::ComplexPairTy Elem = CGF.EmitLoadOfComplex(
            CGF.MakeAddrLValue(SrcElementAddr, Private->getType()),
            Private->getExprLoc());
        CGF.EmitStoreOfComplex(
            Elem, CGF.MakeAddrLValue(DestElementAddr, Private->getType()),
            /*isInit=*/false);
        break;
      }
      case TEK_Aggregate:
        CGF.EmitAggregateCopy(
            CGF.MakeAddrLValue(DestElementAddr, Private->getType()),
            CGF.MakeAddrLValue(SrcElementAddr, Private->getType()),
            Private->getType(), AggValueSlot::DoesNotOverlap);
        break;
      }
    }

    // Step 3.1: Modify reference in dest Reduce list as needed.
    // Modifying the reference in Reduce list to point to the newly
    // created element.  The element is live in the current function
    // scope and that of functions it invokes (i.e., reduce_function).
    // RemoteReduceData[i] = (void*)&RemoteElem
    if (UpdateDestListPtr) {
      CGF.EmitStoreOfScalar(
          Bld.CreatePointerBitCastOrAddrSpaceCast(
              DestElementAddr.emitRawPointer(CGF), CGF.VoidPtrTy),
          DestElementPtrAddr, /*Volatile=*/false, C.VoidPtrTy);
    }

    ++Idx;
  }
}

/// This function emits a helper that gathers Reduce lists from the first
/// lane of every active warp to lanes in the first warp.
///
/// void inter_warp_copy_func(void* reduce_data, num_warps)
///   shared smem[warp_size];
///   For all data entries D in reduce_data:
///     sync
///     If (I am the first lane in each warp)
///       Copy my local D to smem[warp_id]
///     sync
///     if (I am the first warp)
///       Copy smem[thread_id] to my local D
static llvm::Value *emitInterWarpCopyFunction(CodeGenModule &CGM,
                                              ArrayRef<const Expr *> Privates,
                                              QualType ReductionArrayTy,
                                              SourceLocation Loc) {
  ASTContext &C = CGM.getContext();
  llvm::Module &M = CGM.getModule();

  // ReduceList: thread local Reduce list.
  // At the stage of the computation when this function is called, partially
  // aggregated values reside in the first lane of every active warp.
  ImplicitParamDecl ReduceListArg(C, /*DC=*/nullptr, Loc, /*Id=*/nullptr,
                                  C.VoidPtrTy, ImplicitParamKind::Other);
  // NumWarps: number of warps active in the parallel region.  This could
  // be smaller than 32 (max warps in a CTA) for partial block reduction.
  ImplicitParamDecl NumWarpsArg(C, /*DC=*/nullptr, Loc, /*Id=*/nullptr,
                                C.getIntTypeForBitwidth(32, /* Signed */ true),
                                ImplicitParamKind::Other);
  FunctionArgList Args;
  Args.push_back(&ReduceListArg);
  Args.push_back(&NumWarpsArg);

  const CGFunctionInfo &CGFI =
      CGM.getTypes().arrangeBuiltinFunctionDeclaration(C.VoidTy, Args);
  auto *Fn = llvm::Function::Create(CGM.getTypes().GetFunctionType(CGFI),
                                    llvm::GlobalValue::InternalLinkage,
                                    "_omp_reduction_inter_warp_copy_func", &M);
  CGM.SetInternalFunctionAttributes(GlobalDecl(), Fn, CGFI);
  Fn->setDoesNotRecurse();
  CodeGenFunction CGF(CGM);
  CGF.StartFunction(GlobalDecl(), C.VoidTy, Fn, CGFI, Args, Loc, Loc);

  CGBuilderTy &Bld = CGF.Builder;

  // This array is used as a medium to transfer, one reduce element at a time,
  // the data from the first lane of every warp to lanes in the first warp
  // in order to perform the final step of a reduction in a parallel region
  // (reduction across warps).  The array is placed in NVPTX __shared__ memory
  // for reduced latency, as well as to have a distinct copy for concurrently
  // executing target regions.  The array is declared with common linkage so
  // as to be shared across compilation units.
  StringRef TransferMediumName =
      "__openmp_nvptx_data_transfer_temporary_storage";
  llvm::GlobalVariable *TransferMedium =
      M.getGlobalVariable(TransferMediumName);
  unsigned WarpSize = CGF.getTarget().getGridValue().GV_Warp_Size;
  if (!TransferMedium) {
    auto *Ty = llvm::ArrayType::get(CGM.Int32Ty, WarpSize);
    unsigned SharedAddressSpace = C.getTargetAddressSpace(LangAS::cuda_shared);
    TransferMedium = new llvm::GlobalVariable(
        M, Ty, /*isConstant=*/false, llvm::GlobalVariable::WeakAnyLinkage,
        llvm::UndefValue::get(Ty), TransferMediumName,
        /*InsertBefore=*/nullptr, llvm::GlobalVariable::NotThreadLocal,
        SharedAddressSpace);
    CGM.addCompilerUsedGlobal(TransferMedium);
  }

  auto &RT = static_cast<CGOpenMPRuntimeGPU &>(CGF.CGM.getOpenMPRuntime());
  // Get the CUDA thread id of the current OpenMP thread on the GPU.
  llvm::Value *ThreadID = RT.getGPUThreadID(CGF);
  // nvptx_lane_id = nvptx_id % warpsize
  llvm::Value *LaneID = getNVPTXLaneID(CGF);
  // nvptx_warp_id = nvptx_id / warpsize
  llvm::Value *WarpID = getNVPTXWarpID(CGF);

  Address AddrReduceListArg = CGF.GetAddrOfLocalVar(&ReduceListArg);
  llvm::Type *ElemTy = CGF.ConvertTypeForMem(ReductionArrayTy);
  Address LocalReduceList(
      Bld.CreatePointerBitCastOrAddrSpaceCast(
          CGF.EmitLoadOfScalar(
              AddrReduceListArg, /*Volatile=*/false, C.VoidPtrTy, Loc,
              LValueBaseInfo(AlignmentSource::Type), TBAAAccessInfo()),
          ElemTy->getPointerTo()),
      ElemTy, CGF.getPointerAlign());

  unsigned Idx = 0;
  for (const Expr *Private : Privates) {
    //
    // Warp master copies reduce element to transfer medium in __shared__
    // memory.
    //
    unsigned RealTySize =
        C.getTypeSizeInChars(Private->getType())
            .alignTo(C.getTypeAlignInChars(Private->getType()))
            .getQuantity();
    for (unsigned TySize = 4; TySize > 0 && RealTySize > 0; TySize /=2) {
      unsigned NumIters = RealTySize / TySize;
      if (NumIters == 0)
        continue;
      QualType CType = C.getIntTypeForBitwidth(
          C.toBits(CharUnits::fromQuantity(TySize)), /*Signed=*/1);
      llvm::Type *CopyType = CGF.ConvertTypeForMem(CType);
      CharUnits Align = CharUnits::fromQuantity(TySize);
      llvm::Value *Cnt = nullptr;
      Address CntAddr = Address::invalid();
      llvm::BasicBlock *PrecondBB = nullptr;
      llvm::BasicBlock *ExitBB = nullptr;
      if (NumIters > 1) {
        CntAddr = CGF.CreateMemTemp(C.IntTy, ".cnt.addr");
        CGF.EmitStoreOfScalar(llvm::Constant::getNullValue(CGM.IntTy), CntAddr,
                              /*Volatile=*/false, C.IntTy);
        PrecondBB = CGF.createBasicBlock("precond");
        ExitBB = CGF.createBasicBlock("exit");
        llvm::BasicBlock *BodyBB = CGF.createBasicBlock("body");
        // There is no need to emit line number for unconditional branch.
        (void)ApplyDebugLocation::CreateEmpty(CGF);
        CGF.EmitBlock(PrecondBB);
        Cnt = CGF.EmitLoadOfScalar(CntAddr, /*Volatile=*/false, C.IntTy, Loc);
        llvm::Value *Cmp =
            Bld.CreateICmpULT(Cnt, llvm::ConstantInt::get(CGM.IntTy, NumIters));
        Bld.CreateCondBr(Cmp, BodyBB, ExitBB);
        CGF.EmitBlock(BodyBB);
      }
      // kmpc_barrier.
      CGM.getOpenMPRuntime().emitBarrierCall(CGF, Loc, OMPD_unknown,
                                             /*EmitChecks=*/false,
                                             /*ForceSimpleCall=*/true);
      llvm::BasicBlock *ThenBB = CGF.createBasicBlock("then");
      llvm::BasicBlock *ElseBB = CGF.createBasicBlock("else");
      llvm::BasicBlock *MergeBB = CGF.createBasicBlock("ifcont");

      // if (lane_id == 0)
      llvm::Value *IsWarpMaster = Bld.CreateIsNull(LaneID, "warp_master");
      Bld.CreateCondBr(IsWarpMaster, ThenBB, ElseBB);
      CGF.EmitBlock(ThenBB);

      // Reduce element = LocalReduceList[i]
      Address ElemPtrPtrAddr = Bld.CreateConstArrayGEP(LocalReduceList, Idx);
      llvm::Value *ElemPtrPtr = CGF.EmitLoadOfScalar(
          ElemPtrPtrAddr, /*Volatile=*/false, C.VoidPtrTy, SourceLocation());
      // elemptr = ((CopyType*)(elemptrptr)) + I
      Address ElemPtr(ElemPtrPtr, CopyType, Align);
      if (NumIters > 1)
        ElemPtr = Bld.CreateGEP(CGF, ElemPtr, Cnt);

      // Get pointer to location in transfer medium.
      // MediumPtr = &medium[warp_id]
      llvm::Value *MediumPtrVal = Bld.CreateInBoundsGEP(
          TransferMedium->getValueType(), TransferMedium,
          {llvm::Constant::getNullValue(CGM.Int64Ty), WarpID});
      // Casting to actual data type.
      // MediumPtr = (CopyType*)MediumPtrAddr;
      Address MediumPtr(MediumPtrVal, CopyType, Align);

      // elem = *elemptr
      //*MediumPtr = elem
      llvm::Value *Elem = CGF.EmitLoadOfScalar(
          ElemPtr, /*Volatile=*/false, CType, Loc,
          LValueBaseInfo(AlignmentSource::Type), TBAAAccessInfo());
      // Store the source element value to the dest element address.
      CGF.EmitStoreOfScalar(Elem, MediumPtr, /*Volatile=*/true, CType,
                            LValueBaseInfo(AlignmentSource::Type),
                            TBAAAccessInfo());

      Bld.CreateBr(MergeBB);

      CGF.EmitBlock(ElseBB);
      Bld.CreateBr(MergeBB);

      CGF.EmitBlock(MergeBB);

      // kmpc_barrier.
      CGM.getOpenMPRuntime().emitBarrierCall(CGF, Loc, OMPD_unknown,
                                             /*EmitChecks=*/false,
                                             /*ForceSimpleCall=*/true);

      //
      // Warp 0 copies reduce element from transfer medium.
      //
      llvm::BasicBlock *W0ThenBB = CGF.createBasicBlock("then");
      llvm::BasicBlock *W0ElseBB = CGF.createBasicBlock("else");
      llvm::BasicBlock *W0MergeBB = CGF.createBasicBlock("ifcont");

      Address AddrNumWarpsArg = CGF.GetAddrOfLocalVar(&NumWarpsArg);
      llvm::Value *NumWarpsVal = CGF.EmitLoadOfScalar(
          AddrNumWarpsArg, /*Volatile=*/false, C.IntTy, Loc);

      // Up to 32 threads in warp 0 are active.
      llvm::Value *IsActiveThread =
          Bld.CreateICmpULT(ThreadID, NumWarpsVal, "is_active_thread");
      Bld.CreateCondBr(IsActiveThread, W0ThenBB, W0ElseBB);

      CGF.EmitBlock(W0ThenBB);

      // SrcMediumPtr = &medium[tid]
      llvm::Value *SrcMediumPtrVal = Bld.CreateInBoundsGEP(
          TransferMedium->getValueType(), TransferMedium,
          {llvm::Constant::getNullValue(CGM.Int64Ty), ThreadID});
      // SrcMediumVal = *SrcMediumPtr;
      Address SrcMediumPtr(SrcMediumPtrVal, CopyType, Align);

      // TargetElemPtr = (CopyType*)(SrcDataAddr[i]) + I
      Address TargetElemPtrPtr = Bld.CreateConstArrayGEP(LocalReduceList, Idx);
      llvm::Value *TargetElemPtrVal = CGF.EmitLoadOfScalar(
          TargetElemPtrPtr, /*Volatile=*/false, C.VoidPtrTy, Loc);
      Address TargetElemPtr(TargetElemPtrVal, CopyType, Align);
      if (NumIters > 1)
        TargetElemPtr = Bld.CreateGEP(CGF, TargetElemPtr, Cnt);

      // *TargetElemPtr = SrcMediumVal;
      llvm::Value *SrcMediumValue =
          CGF.EmitLoadOfScalar(SrcMediumPtr, /*Volatile=*/true, CType, Loc);
      CGF.EmitStoreOfScalar(SrcMediumValue, TargetElemPtr, /*Volatile=*/false,
                            CType);
      Bld.CreateBr(W0MergeBB);

      CGF.EmitBlock(W0ElseBB);
      Bld.CreateBr(W0MergeBB);

      CGF.EmitBlock(W0MergeBB);

      if (NumIters > 1) {
        Cnt = Bld.CreateNSWAdd(Cnt, llvm::ConstantInt::get(CGM.IntTy, /*V=*/1));
        CGF.EmitStoreOfScalar(Cnt, CntAddr, /*Volatile=*/false, C.IntTy);
        CGF.EmitBranch(PrecondBB);
        (void)ApplyDebugLocation::CreateEmpty(CGF);
        CGF.EmitBlock(ExitBB);
      }
      RealTySize %= TySize;
    }
    ++Idx;
  }

  CGF.FinishFunction();
  return Fn;
}

/// Emit a helper that reduces data across two OpenMP threads (lanes)
/// in the same warp.  It uses shuffle instructions to copy over data from
/// a remote lane's stack.  The reduction algorithm performed is specified
/// by the fourth parameter.
///
/// Algorithm Versions.
/// Full Warp Reduce (argument value 0):
///   This algorithm assumes that all 32 lanes are active and gathers
///   data from these 32 lanes, producing a single resultant value.
/// Contiguous Partial Warp Reduce (argument value 1):
///   This algorithm assumes that only a *contiguous* subset of lanes
///   are active.  This happens for the last warp in a parallel region
///   when the user specified num_threads is not an integer multiple of
///   32.  This contiguous subset always starts with the zeroth lane.
/// Partial Warp Reduce (argument value 2):
///   This algorithm gathers data from any number of lanes at any position.
/// All reduced values are stored in the lowest possible lane.  The set
/// of problems every algorithm addresses is a super set of those
/// addressable by algorithms with a lower version number.  Overhead
/// increases as algorithm version increases.
///
/// Terminology
/// Reduce element:
///   Reduce element refers to the individual data field with primitive
///   data types to be combined and reduced across threads.
/// Reduce list:
///   Reduce list refers to a collection of local, thread-private
///   reduce elements.
/// Remote Reduce list:
///   Remote Reduce list refers to a collection of remote (relative to
///   the current thread) reduce elements.
///
/// We distinguish between three states of threads that are important to
/// the implementation of this function.
/// Alive threads:
///   Threads in a warp executing the SIMT instruction, as distinguished from
///   threads that are inactive due to divergent control flow.
/// Active threads:
///   The minimal set of threads that has to be alive upon entry to this
///   function.  The computation is correct iff active threads are alive.
///   Some threads are alive but they are not active because they do not
///   contribute to the computation in any useful manner.  Turning them off
///   may introduce control flow overheads without any tangible benefits.
/// Effective threads:
///   In order to comply with the argument requirements of the shuffle
///   function, we must keep all lanes holding data alive.  But at most
///   half of them perform value aggregation; we refer to this half of
///   threads as effective. The other half is simply handing off their
///   data.
///
/// Procedure
/// Value shuffle:
///   In this step active threads transfer data from higher lane positions
///   in the warp to lower lane positions, creating Remote Reduce list.
/// Value aggregation:
///   In this step, effective threads combine their thread local Reduce list
///   with Remote Reduce list and store the result in the thread local
///   Reduce list.
/// Value copy:
///   In this step, we deal with the assumption made by algorithm 2
///   (i.e. contiguity assumption).  When we have an odd number of lanes
///   active, say 2k+1, only k threads will be effective and therefore k
///   new values will be produced.  However, the Reduce list owned by the
///   (2k+1)th thread is ignored in the value aggregation.  Therefore
///   we copy the Reduce list from the (2k+1)th lane to (k+1)th lane so
///   that the contiguity assumption still holds.
static llvm::Function *emitShuffleAndReduceFunction(
    CodeGenModule &CGM, ArrayRef<const Expr *> Privates,
    QualType ReductionArrayTy, llvm::Function *ReduceFn, SourceLocation Loc) {
  ASTContext &C = CGM.getContext();

  // Thread local Reduce list used to host the values of data to be reduced.
  ImplicitParamDecl ReduceListArg(C, /*DC=*/nullptr, Loc, /*Id=*/nullptr,
                                  C.VoidPtrTy, ImplicitParamKind::Other);
  // Current lane id; could be logical.
  ImplicitParamDecl LaneIDArg(C, /*DC=*/nullptr, Loc, /*Id=*/nullptr, C.ShortTy,
                              ImplicitParamKind::Other);
  // Offset of the remote source lane relative to the current lane.
  ImplicitParamDecl RemoteLaneOffsetArg(C, /*DC=*/nullptr, Loc, /*Id=*/nullptr,
                                        C.ShortTy, ImplicitParamKind::Other);
  // Algorithm version.  This is expected to be known at compile time.
  ImplicitParamDecl AlgoVerArg(C, /*DC=*/nullptr, Loc, /*Id=*/nullptr,
                               C.ShortTy, ImplicitParamKind::Other);
  FunctionArgList Args;
  Args.push_back(&ReduceListArg);
  Args.push_back(&LaneIDArg);
  Args.push_back(&RemoteLaneOffsetArg);
  Args.push_back(&AlgoVerArg);

  const CGFunctionInfo &CGFI =
      CGM.getTypes().arrangeBuiltinFunctionDeclaration(C.VoidTy, Args);
  auto *Fn = llvm::Function::Create(
      CGM.getTypes().GetFunctionType(CGFI), llvm::GlobalValue::InternalLinkage,
      "_omp_reduction_shuffle_and_reduce_func", &CGM.getModule());
  CGM.SetInternalFunctionAttributes(GlobalDecl(), Fn, CGFI);
  Fn->setDoesNotRecurse();

  CodeGenFunction CGF(CGM);
  CGF.StartFunction(GlobalDecl(), C.VoidTy, Fn, CGFI, Args, Loc, Loc);

  CGBuilderTy &Bld = CGF.Builder;

  Address AddrReduceListArg = CGF.GetAddrOfLocalVar(&ReduceListArg);
  llvm::Type *ElemTy = CGF.ConvertTypeForMem(ReductionArrayTy);
  Address LocalReduceList(
      Bld.CreatePointerBitCastOrAddrSpaceCast(
          CGF.EmitLoadOfScalar(AddrReduceListArg, /*Volatile=*/false,
                               C.VoidPtrTy, SourceLocation()),
          ElemTy->getPointerTo()),
      ElemTy, CGF.getPointerAlign());

  Address AddrLaneIDArg = CGF.GetAddrOfLocalVar(&LaneIDArg);
  llvm::Value *LaneIDArgVal = CGF.EmitLoadOfScalar(
      AddrLaneIDArg, /*Volatile=*/false, C.ShortTy, SourceLocation());

  Address AddrRemoteLaneOffsetArg = CGF.GetAddrOfLocalVar(&RemoteLaneOffsetArg);
  llvm::Value *RemoteLaneOffsetArgVal = CGF.EmitLoadOfScalar(
      AddrRemoteLaneOffsetArg, /*Volatile=*/false, C.ShortTy, SourceLocation());

  Address AddrAlgoVerArg = CGF.GetAddrOfLocalVar(&AlgoVerArg);
  llvm::Value *AlgoVerArgVal = CGF.EmitLoadOfScalar(
      AddrAlgoVerArg, /*Volatile=*/false, C.ShortTy, SourceLocation());

  // Create a local thread-private variable to host the Reduce list
  // from a remote lane.
  Address RemoteReduceList =
      CGF.CreateMemTemp(ReductionArrayTy, ".omp.reduction.remote_reduce_list");

  // This loop iterates through the list of reduce elements and copies,
  // element by element, from a remote lane in the warp to RemoteReduceList,
  // hosted on the thread's stack.
  emitReductionListCopy(RemoteLaneToThread, CGF, ReductionArrayTy, Privates,
                        LocalReduceList, RemoteReduceList,
                        {/*RemoteLaneOffset=*/RemoteLaneOffsetArgVal,
                         /*ScratchpadIndex=*/nullptr,
                         /*ScratchpadWidth=*/nullptr});

  // The actions to be performed on the Remote Reduce list is dependent
  // on the algorithm version.
  //
  //  if (AlgoVer==0) || (AlgoVer==1 && (LaneId < Offset)) || (AlgoVer==2 &&
  //  LaneId % 2 == 0 && Offset > 0):
  //    do the reduction value aggregation
  //
  //  The thread local variable Reduce list is mutated in place to host the
  //  reduced data, which is the aggregated value produced from local and
  //  remote lanes.
  //
  //  Note that AlgoVer is expected to be a constant integer known at compile
  //  time.
  //  When AlgoVer==0, the first conjunction evaluates to true, making
  //    the entire predicate true during compile time.
  //  When AlgoVer==1, the second conjunction has only the second part to be
  //    evaluated during runtime.  Other conjunctions evaluates to false
  //    during compile time.
  //  When AlgoVer==2, the third conjunction has only the second part to be
  //    evaluated during runtime.  Other conjunctions evaluates to false
  //    during compile time.
  llvm::Value *CondAlgo0 = Bld.CreateIsNull(AlgoVerArgVal);

  llvm::Value *Algo1 = Bld.CreateICmpEQ(AlgoVerArgVal, Bld.getInt16(1));
  llvm::Value *CondAlgo1 = Bld.CreateAnd(
      Algo1, Bld.CreateICmpULT(LaneIDArgVal, RemoteLaneOffsetArgVal));

  llvm::Value *Algo2 = Bld.CreateICmpEQ(AlgoVerArgVal, Bld.getInt16(2));
  llvm::Value *CondAlgo2 = Bld.CreateAnd(
      Algo2, Bld.CreateIsNull(Bld.CreateAnd(LaneIDArgVal, Bld.getInt16(1))));
  CondAlgo2 = Bld.CreateAnd(
      CondAlgo2, Bld.CreateICmpSGT(RemoteLaneOffsetArgVal, Bld.getInt16(0)));

  llvm::Value *CondReduce = Bld.CreateOr(CondAlgo0, CondAlgo1);
  CondReduce = Bld.CreateOr(CondReduce, CondAlgo2);

  llvm::BasicBlock *ThenBB = CGF.createBasicBlock("then");
  llvm::BasicBlock *ElseBB = CGF.createBasicBlock("else");
  llvm::BasicBlock *MergeBB = CGF.createBasicBlock("ifcont");
  Bld.CreateCondBr(CondReduce, ThenBB, ElseBB);

  CGF.EmitBlock(ThenBB);
  // reduce_function(LocalReduceList, RemoteReduceList)
  llvm::Value *LocalReduceListPtr = Bld.CreatePointerBitCastOrAddrSpaceCast(
      LocalReduceList.emitRawPointer(CGF), CGF.VoidPtrTy);
  llvm::Value *RemoteReduceListPtr = Bld.CreatePointerBitCastOrAddrSpaceCast(
      RemoteReduceList.emitRawPointer(CGF), CGF.VoidPtrTy);
  CGM.getOpenMPRuntime().emitOutlinedFunctionCall(
      CGF, Loc, ReduceFn, {LocalReduceListPtr, RemoteReduceListPtr});
  Bld.CreateBr(MergeBB);

  CGF.EmitBlock(ElseBB);
  Bld.CreateBr(MergeBB);

  CGF.EmitBlock(MergeBB);

  // if (AlgoVer==1 && (LaneId >= Offset)) copy Remote Reduce list to local
  // Reduce list.
  Algo1 = Bld.CreateICmpEQ(AlgoVerArgVal, Bld.getInt16(1));
  llvm::Value *CondCopy = Bld.CreateAnd(
      Algo1, Bld.CreateICmpUGE(LaneIDArgVal, RemoteLaneOffsetArgVal));

  llvm::BasicBlock *CpyThenBB = CGF.createBasicBlock("then");
  llvm::BasicBlock *CpyElseBB = CGF.createBasicBlock("else");
  llvm::BasicBlock *CpyMergeBB = CGF.createBasicBlock("ifcont");
  Bld.CreateCondBr(CondCopy, CpyThenBB, CpyElseBB);

  CGF.EmitBlock(CpyThenBB);
  emitReductionListCopy(ThreadCopy, CGF, ReductionArrayTy, Privates,
                        RemoteReduceList, LocalReduceList);
  Bld.CreateBr(CpyMergeBB);

  CGF.EmitBlock(CpyElseBB);
  Bld.CreateBr(CpyMergeBB);

  CGF.EmitBlock(CpyMergeBB);

  CGF.FinishFunction();
  return Fn;
}

/// This function emits a helper that copies all the reduction variables from
/// the team into the provided global buffer for the reduction variables.
///
/// void list_to_global_copy_func(void *buffer, int Idx, void *reduce_data)
///   For all data entries D in reduce_data:
///     Copy local D to buffer.D[Idx]
static llvm::Value *emitListToGlobalCopyFunction(
    CodeGenModule &CGM, ArrayRef<const Expr *> Privates,
    QualType ReductionArrayTy, SourceLocation Loc,
    const RecordDecl *TeamReductionRec,
    const llvm::SmallDenseMap<const ValueDecl *, const FieldDecl *>
        &VarFieldMap) {
  ASTContext &C = CGM.getContext();

  // Buffer: global reduction buffer.
  ImplicitParamDecl BufferArg(C, /*DC=*/nullptr, Loc, /*Id=*/nullptr,
                              C.VoidPtrTy, ImplicitParamKind::Other);
  // Idx: index of the buffer.
  ImplicitParamDecl IdxArg(C, /*DC=*/nullptr, Loc, /*Id=*/nullptr, C.IntTy,
                           ImplicitParamKind::Other);
  // ReduceList: thread local Reduce list.
  ImplicitParamDecl ReduceListArg(C, /*DC=*/nullptr, Loc, /*Id=*/nullptr,
                                  C.VoidPtrTy, ImplicitParamKind::Other);
  FunctionArgList Args;
  Args.push_back(&BufferArg);
  Args.push_back(&IdxArg);
  Args.push_back(&ReduceListArg);

  const CGFunctionInfo &CGFI =
      CGM.getTypes().arrangeBuiltinFunctionDeclaration(C.VoidTy, Args);
  auto *Fn = llvm::Function::Create(
      CGM.getTypes().GetFunctionType(CGFI), llvm::GlobalValue::InternalLinkage,
      "_omp_reduction_list_to_global_copy_func", &CGM.getModule());
  CGM.SetInternalFunctionAttributes(GlobalDecl(), Fn, CGFI);
  Fn->setDoesNotRecurse();
  CodeGenFunction CGF(CGM);
  CGF.StartFunction(GlobalDecl(), C.VoidTy, Fn, CGFI, Args, Loc, Loc);

  CGBuilderTy &Bld = CGF.Builder;

  Address AddrReduceListArg = CGF.GetAddrOfLocalVar(&ReduceListArg);
  Address AddrBufferArg = CGF.GetAddrOfLocalVar(&BufferArg);
  llvm::Type *ElemTy = CGF.ConvertTypeForMem(ReductionArrayTy);
  Address LocalReduceList(
      Bld.CreatePointerBitCastOrAddrSpaceCast(
          CGF.EmitLoadOfScalar(AddrReduceListArg, /*Volatile=*/false,
                               C.VoidPtrTy, Loc),
          ElemTy->getPointerTo()),
      ElemTy, CGF.getPointerAlign());
  QualType StaticTy = C.getRecordType(TeamReductionRec);
  llvm::Type *LLVMReductionsBufferTy =
      CGM.getTypes().ConvertTypeForMem(StaticTy);
  llvm::Value *BufferArrPtr = Bld.CreatePointerBitCastOrAddrSpaceCast(
      CGF.EmitLoadOfScalar(AddrBufferArg, /*Volatile=*/false, C.VoidPtrTy, Loc),
      LLVMReductionsBufferTy->getPointerTo());
  llvm::Value *Idxs[] = {CGF.EmitLoadOfScalar(CGF.GetAddrOfLocalVar(&IdxArg),
                                              /*Volatile=*/false, C.IntTy,
                                              Loc)};
  unsigned Idx = 0;
  for (const Expr *Private : Privates) {
    // Reduce element = LocalReduceList[i]
    Address ElemPtrPtrAddr = Bld.CreateConstArrayGEP(LocalReduceList, Idx);
    llvm::Value *ElemPtrPtr = CGF.EmitLoadOfScalar(
        ElemPtrPtrAddr, /*Volatile=*/false, C.VoidPtrTy, SourceLocation());
    // elemptr = ((CopyType*)(elemptrptr)) + I
    ElemTy = CGF.ConvertTypeForMem(Private->getType());
    ElemPtrPtr = Bld.CreatePointerBitCastOrAddrSpaceCast(
        ElemPtrPtr, ElemTy->getPointerTo());
    Address ElemPtr =
        Address(ElemPtrPtr, ElemTy, C.getTypeAlignInChars(Private->getType()));
    const ValueDecl *VD = cast<DeclRefExpr>(Private)->getDecl();
    // Global = Buffer.VD[Idx];
    const FieldDecl *FD = VarFieldMap.lookup(VD);
    llvm::Value *BufferPtr =
        Bld.CreateInBoundsGEP(LLVMReductionsBufferTy, BufferArrPtr, Idxs);
    LValue GlobLVal = CGF.EmitLValueForField(
        CGF.MakeNaturalAlignRawAddrLValue(BufferPtr, StaticTy), FD);
    Address GlobAddr = GlobLVal.getAddress(CGF);
    GlobLVal.setAddress(Address(GlobAddr.emitRawPointer(CGF),
                                CGF.ConvertTypeForMem(Private->getType()),
                                GlobAddr.getAlignment()));
    switch (CGF.getEvaluationKind(Private->getType())) {
    case TEK_Scalar: {
      llvm::Value *V = CGF.EmitLoadOfScalar(
          ElemPtr, /*Volatile=*/false, Private->getType(), Loc,
          LValueBaseInfo(AlignmentSource::Type), TBAAAccessInfo());
      CGF.EmitStoreOfScalar(V, GlobLVal);
      break;
    }
    case TEK_Complex: {
      CodeGenFunction::ComplexPairTy V = CGF.EmitLoadOfComplex(
          CGF.MakeAddrLValue(ElemPtr, Private->getType()), Loc);
      CGF.EmitStoreOfComplex(V, GlobLVal, /*isInit=*/false);
      break;
    }
    case TEK_Aggregate:
      CGF.EmitAggregateCopy(GlobLVal,
                            CGF.MakeAddrLValue(ElemPtr, Private->getType()),
                            Private->getType(), AggValueSlot::DoesNotOverlap);
      break;
    }
    ++Idx;
  }

  CGF.FinishFunction();
  return Fn;
}

/// This function emits a helper that reduces all the reduction variables from
/// the team into the provided global buffer for the reduction variables.
///
/// void list_to_global_reduce_func(void *buffer, int Idx, void *reduce_data)
///  void *GlobPtrs[];
///  GlobPtrs[0] = (void*)&buffer.D0[Idx];
///  ...
///  GlobPtrs[N] = (void*)&buffer.DN[Idx];
///  reduce_function(GlobPtrs, reduce_data);
static llvm::Value *emitListToGlobalReduceFunction(
    CodeGenModule &CGM, ArrayRef<const Expr *> Privates,
    QualType ReductionArrayTy, SourceLocation Loc,
    const RecordDecl *TeamReductionRec,
    const llvm::SmallDenseMap<const ValueDecl *, const FieldDecl *>
        &VarFieldMap,
    llvm::Function *ReduceFn) {
  ASTContext &C = CGM.getContext();

  // Buffer: global reduction buffer.
  ImplicitParamDecl BufferArg(C, /*DC=*/nullptr, Loc, /*Id=*/nullptr,
                              C.VoidPtrTy, ImplicitParamKind::Other);
  // Idx: index of the buffer.
  ImplicitParamDecl IdxArg(C, /*DC=*/nullptr, Loc, /*Id=*/nullptr, C.IntTy,
                           ImplicitParamKind::Other);
  // ReduceList: thread local Reduce list.
  ImplicitParamDecl ReduceListArg(C, /*DC=*/nullptr, Loc, /*Id=*/nullptr,
                                  C.VoidPtrTy, ImplicitParamKind::Other);
  FunctionArgList Args;
  Args.push_back(&BufferArg);
  Args.push_back(&IdxArg);
  Args.push_back(&ReduceListArg);

  const CGFunctionInfo &CGFI =
      CGM.getTypes().arrangeBuiltinFunctionDeclaration(C.VoidTy, Args);
  auto *Fn = llvm::Function::Create(
      CGM.getTypes().GetFunctionType(CGFI), llvm::GlobalValue::InternalLinkage,
      "_omp_reduction_list_to_global_reduce_func", &CGM.getModule());
  CGM.SetInternalFunctionAttributes(GlobalDecl(), Fn, CGFI);
  Fn->setDoesNotRecurse();
  CodeGenFunction CGF(CGM);
  CGF.StartFunction(GlobalDecl(), C.VoidTy, Fn, CGFI, Args, Loc, Loc);

  CGBuilderTy &Bld = CGF.Builder;

  Address AddrBufferArg = CGF.GetAddrOfLocalVar(&BufferArg);
  QualType StaticTy = C.getRecordType(TeamReductionRec);
  llvm::Type *LLVMReductionsBufferTy =
      CGM.getTypes().ConvertTypeForMem(StaticTy);
  llvm::Value *BufferArrPtr = Bld.CreatePointerBitCastOrAddrSpaceCast(
      CGF.EmitLoadOfScalar(AddrBufferArg, /*Volatile=*/false, C.VoidPtrTy, Loc),
      LLVMReductionsBufferTy->getPointerTo());

  // 1. Build a list of reduction variables.
  // void *RedList[<n>] = {<ReductionVars>[0], ..., <ReductionVars>[<n>-1]};
  RawAddress ReductionList =
      CGF.CreateMemTemp(ReductionArrayTy, ".omp.reduction.red_list");
  auto IPriv = Privates.begin();
  llvm::Value *Idxs[] = {CGF.EmitLoadOfScalar(CGF.GetAddrOfLocalVar(&IdxArg),
                                              /*Volatile=*/false, C.IntTy,
                                              Loc)};
  unsigned Idx = 0;
  for (unsigned I = 0, E = Privates.size(); I < E; ++I, ++IPriv, ++Idx) {
    Address Elem = CGF.Builder.CreateConstArrayGEP(ReductionList, Idx);
    // Global = Buffer.VD[Idx];
    const ValueDecl *VD = cast<DeclRefExpr>(*IPriv)->getDecl();
    const FieldDecl *FD = VarFieldMap.lookup(VD);
    llvm::Value *BufferPtr =
        Bld.CreateInBoundsGEP(LLVMReductionsBufferTy, BufferArrPtr, Idxs);
    LValue GlobLVal = CGF.EmitLValueForField(
        CGF.MakeNaturalAlignRawAddrLValue(BufferPtr, StaticTy), FD);
    Address GlobAddr = GlobLVal.getAddress(CGF);
    CGF.EmitStoreOfScalar(GlobAddr.emitRawPointer(CGF), Elem,
                          /*Volatile=*/false, C.VoidPtrTy);
    if ((*IPriv)->getType()->isVariablyModifiedType()) {
      // Store array size.
      ++Idx;
      Elem = CGF.Builder.CreateConstArrayGEP(ReductionList, Idx);
      llvm::Value *Size = CGF.Builder.CreateIntCast(
          CGF.getVLASize(
                 CGF.getContext().getAsVariableArrayType((*IPriv)->getType()))
              .NumElts,
          CGF.SizeTy, /*isSigned=*/false);
      CGF.Builder.CreateStore(CGF.Builder.CreateIntToPtr(Size, CGF.VoidPtrTy),
                              Elem);
    }
  }

  // Call reduce_function(GlobalReduceList, ReduceList)
  llvm::Value *GlobalReduceList = ReductionList.getPointer();
  Address AddrReduceListArg = CGF.GetAddrOfLocalVar(&ReduceListArg);
  llvm::Value *ReducedPtr = CGF.EmitLoadOfScalar(
      AddrReduceListArg, /*Volatile=*/false, C.VoidPtrTy, Loc);
  CGM.getOpenMPRuntime().emitOutlinedFunctionCall(
      CGF, Loc, ReduceFn, {GlobalReduceList, ReducedPtr});
  CGF.FinishFunction();
  return Fn;
}

/// This function emits a helper that copies all the reduction variables from
/// the team into the provided global buffer for the reduction variables.
///
/// void list_to_global_copy_func(void *buffer, int Idx, void *reduce_data)
///   For all data entries D in reduce_data:
///     Copy buffer.D[Idx] to local D;
static llvm::Value *emitGlobalToListCopyFunction(
    CodeGenModule &CGM, ArrayRef<const Expr *> Privates,
    QualType ReductionArrayTy, SourceLocation Loc,
    const RecordDecl *TeamReductionRec,
    const llvm::SmallDenseMap<const ValueDecl *, const FieldDecl *>
        &VarFieldMap) {
  ASTContext &C = CGM.getContext();

  // Buffer: global reduction buffer.
  ImplicitParamDecl BufferArg(C, /*DC=*/nullptr, Loc, /*Id=*/nullptr,
                              C.VoidPtrTy, ImplicitParamKind::Other);
  // Idx: index of the buffer.
  ImplicitParamDecl IdxArg(C, /*DC=*/nullptr, Loc, /*Id=*/nullptr, C.IntTy,
                           ImplicitParamKind::Other);
  // ReduceList: thread local Reduce list.
  ImplicitParamDecl ReduceListArg(C, /*DC=*/nullptr, Loc, /*Id=*/nullptr,
                                  C.VoidPtrTy, ImplicitParamKind::Other);
  FunctionArgList Args;
  Args.push_back(&BufferArg);
  Args.push_back(&IdxArg);
  Args.push_back(&ReduceListArg);

  const CGFunctionInfo &CGFI =
      CGM.getTypes().arrangeBuiltinFunctionDeclaration(C.VoidTy, Args);
  auto *Fn = llvm::Function::Create(
      CGM.getTypes().GetFunctionType(CGFI), llvm::GlobalValue::InternalLinkage,
      "_omp_reduction_global_to_list_copy_func", &CGM.getModule());
  CGM.SetInternalFunctionAttributes(GlobalDecl(), Fn, CGFI);
  Fn->setDoesNotRecurse();
  CodeGenFunction CGF(CGM);
  CGF.StartFunction(GlobalDecl(), C.VoidTy, Fn, CGFI, Args, Loc, Loc);

  CGBuilderTy &Bld = CGF.Builder;

  Address AddrReduceListArg = CGF.GetAddrOfLocalVar(&ReduceListArg);
  Address AddrBufferArg = CGF.GetAddrOfLocalVar(&BufferArg);
  llvm::Type *ElemTy = CGF.ConvertTypeForMem(ReductionArrayTy);
  Address LocalReduceList(
      Bld.CreatePointerBitCastOrAddrSpaceCast(
          CGF.EmitLoadOfScalar(AddrReduceListArg, /*Volatile=*/false,
                               C.VoidPtrTy, Loc),
          ElemTy->getPointerTo()),
      ElemTy, CGF.getPointerAlign());
  QualType StaticTy = C.getRecordType(TeamReductionRec);
  llvm::Type *LLVMReductionsBufferTy =
      CGM.getTypes().ConvertTypeForMem(StaticTy);
  llvm::Value *BufferArrPtr = Bld.CreatePointerBitCastOrAddrSpaceCast(
      CGF.EmitLoadOfScalar(AddrBufferArg, /*Volatile=*/false, C.VoidPtrTy, Loc),
      LLVMReductionsBufferTy->getPointerTo());

  llvm::Value *Idxs[] = {CGF.EmitLoadOfScalar(CGF.GetAddrOfLocalVar(&IdxArg),
                                              /*Volatile=*/false, C.IntTy,
                                              Loc)};
  unsigned Idx = 0;
  for (const Expr *Private : Privates) {
    // Reduce element = LocalReduceList[i]
    Address ElemPtrPtrAddr = Bld.CreateConstArrayGEP(LocalReduceList, Idx);
    llvm::Value *ElemPtrPtr = CGF.EmitLoadOfScalar(
        ElemPtrPtrAddr, /*Volatile=*/false, C.VoidPtrTy, SourceLocation());
    // elemptr = ((CopyType*)(elemptrptr)) + I
    ElemTy = CGF.ConvertTypeForMem(Private->getType());
    ElemPtrPtr = Bld.CreatePointerBitCastOrAddrSpaceCast(
        ElemPtrPtr, ElemTy->getPointerTo());
    Address ElemPtr =
        Address(ElemPtrPtr, ElemTy, C.getTypeAlignInChars(Private->getType()));
    const ValueDecl *VD = cast<DeclRefExpr>(Private)->getDecl();
    // Global = Buffer.VD[Idx];
    const FieldDecl *FD = VarFieldMap.lookup(VD);
    llvm::Value *BufferPtr =
        Bld.CreateInBoundsGEP(LLVMReductionsBufferTy, BufferArrPtr, Idxs);
    LValue GlobLVal = CGF.EmitLValueForField(
        CGF.MakeNaturalAlignRawAddrLValue(BufferPtr, StaticTy), FD);
    Address GlobAddr = GlobLVal.getAddress(CGF);
    GlobLVal.setAddress(Address(GlobAddr.emitRawPointer(CGF),
                                CGF.ConvertTypeForMem(Private->getType()),
                                GlobAddr.getAlignment()));
    switch (CGF.getEvaluationKind(Private->getType())) {
    case TEK_Scalar: {
      llvm::Value *V = CGF.EmitLoadOfScalar(GlobLVal, Loc);
      CGF.EmitStoreOfScalar(V, ElemPtr, /*Volatile=*/false, Private->getType(),
                            LValueBaseInfo(AlignmentSource::Type),
                            TBAAAccessInfo());
      break;
    }
    case TEK_Complex: {
      CodeGenFunction::ComplexPairTy V = CGF.EmitLoadOfComplex(GlobLVal, Loc);
      CGF.EmitStoreOfComplex(V, CGF.MakeAddrLValue(ElemPtr, Private->getType()),
                             /*isInit=*/false);
      break;
    }
    case TEK_Aggregate:
      CGF.EmitAggregateCopy(CGF.MakeAddrLValue(ElemPtr, Private->getType()),
                            GlobLVal, Private->getType(),
                            AggValueSlot::DoesNotOverlap);
      break;
    }
    ++Idx;
  }

  CGF.FinishFunction();
  return Fn;
}

/// This function emits a helper that reduces all the reduction variables from
/// the team into the provided global buffer for the reduction variables.
///
/// void global_to_list_reduce_func(void *buffer, int Idx, void *reduce_data)
///  void *GlobPtrs[];
///  GlobPtrs[0] = (void*)&buffer.D0[Idx];
///  ...
///  GlobPtrs[N] = (void*)&buffer.DN[Idx];
///  reduce_function(reduce_data, GlobPtrs);
static llvm::Value *emitGlobalToListReduceFunction(
    CodeGenModule &CGM, ArrayRef<const Expr *> Privates,
    QualType ReductionArrayTy, SourceLocation Loc,
    const RecordDecl *TeamReductionRec,
    const llvm::SmallDenseMap<const ValueDecl *, const FieldDecl *>
        &VarFieldMap,
    llvm::Function *ReduceFn) {
  ASTContext &C = CGM.getContext();

  // Buffer: global reduction buffer.
  ImplicitParamDecl BufferArg(C, /*DC=*/nullptr, Loc, /*Id=*/nullptr,
                              C.VoidPtrTy, ImplicitParamKind::Other);
  // Idx: index of the buffer.
  ImplicitParamDecl IdxArg(C, /*DC=*/nullptr, Loc, /*Id=*/nullptr, C.IntTy,
                           ImplicitParamKind::Other);
  // ReduceList: thread local Reduce list.
  ImplicitParamDecl ReduceListArg(C, /*DC=*/nullptr, Loc, /*Id=*/nullptr,
                                  C.VoidPtrTy, ImplicitParamKind::Other);
  FunctionArgList Args;
  Args.push_back(&BufferArg);
  Args.push_back(&IdxArg);
  Args.push_back(&ReduceListArg);

  const CGFunctionInfo &CGFI =
      CGM.getTypes().arrangeBuiltinFunctionDeclaration(C.VoidTy, Args);
  auto *Fn = llvm::Function::Create(
      CGM.getTypes().GetFunctionType(CGFI), llvm::GlobalValue::InternalLinkage,
      "_omp_reduction_global_to_list_reduce_func", &CGM.getModule());
  CGM.SetInternalFunctionAttributes(GlobalDecl(), Fn, CGFI);
  Fn->setDoesNotRecurse();
  CodeGenFunction CGF(CGM);
  CGF.StartFunction(GlobalDecl(), C.VoidTy, Fn, CGFI, Args, Loc, Loc);

  CGBuilderTy &Bld = CGF.Builder;

  Address AddrBufferArg = CGF.GetAddrOfLocalVar(&BufferArg);
  QualType StaticTy = C.getRecordType(TeamReductionRec);
  llvm::Type *LLVMReductionsBufferTy =
      CGM.getTypes().ConvertTypeForMem(StaticTy);
  llvm::Value *BufferArrPtr = Bld.CreatePointerBitCastOrAddrSpaceCast(
      CGF.EmitLoadOfScalar(AddrBufferArg, /*Volatile=*/false, C.VoidPtrTy, Loc),
      LLVMReductionsBufferTy->getPointerTo());

  // 1. Build a list of reduction variables.
  // void *RedList[<n>] = {<ReductionVars>[0], ..., <ReductionVars>[<n>-1]};
  Address ReductionList =
      CGF.CreateMemTemp(ReductionArrayTy, ".omp.reduction.red_list");
  auto IPriv = Privates.begin();
  llvm::Value *Idxs[] = {CGF.EmitLoadOfScalar(CGF.GetAddrOfLocalVar(&IdxArg),
                                              /*Volatile=*/false, C.IntTy,
                                              Loc)};
  unsigned Idx = 0;
  for (unsigned I = 0, E = Privates.size(); I < E; ++I, ++IPriv, ++Idx) {
    Address Elem = CGF.Builder.CreateConstArrayGEP(ReductionList, Idx);
    // Global = Buffer.VD[Idx];
    const ValueDecl *VD = cast<DeclRefExpr>(*IPriv)->getDecl();
    const FieldDecl *FD = VarFieldMap.lookup(VD);
    llvm::Value *BufferPtr =
        Bld.CreateInBoundsGEP(LLVMReductionsBufferTy, BufferArrPtr, Idxs);
    LValue GlobLVal = CGF.EmitLValueForField(
        CGF.MakeNaturalAlignRawAddrLValue(BufferPtr, StaticTy), FD);
    Address GlobAddr = GlobLVal.getAddress(CGF);
    CGF.EmitStoreOfScalar(GlobAddr.emitRawPointer(CGF), Elem,
                          /*Volatile=*/false, C.VoidPtrTy);
    if ((*IPriv)->getType()->isVariablyModifiedType()) {
      // Store array size.
      ++Idx;
      Elem = CGF.Builder.CreateConstArrayGEP(ReductionList, Idx);
      llvm::Value *Size = CGF.Builder.CreateIntCast(
          CGF.getVLASize(
                 CGF.getContext().getAsVariableArrayType((*IPriv)->getType()))
              .NumElts,
          CGF.SizeTy, /*isSigned=*/false);
      CGF.Builder.CreateStore(CGF.Builder.CreateIntToPtr(Size, CGF.VoidPtrTy),
                              Elem);
    }
  }

  // Call reduce_function(ReduceList, GlobalReduceList)
  llvm::Value *GlobalReduceList = ReductionList.emitRawPointer(CGF);
  Address AddrReduceListArg = CGF.GetAddrOfLocalVar(&ReduceListArg);
  llvm::Value *ReducedPtr = CGF.EmitLoadOfScalar(
      AddrReduceListArg, /*Volatile=*/false, C.VoidPtrTy, Loc);
  CGM.getOpenMPRuntime().emitOutlinedFunctionCall(
      CGF, Loc, ReduceFn, {ReducedPtr, GlobalReduceList});
  CGF.FinishFunction();
  return Fn;
}

///
/// Design of OpenMP reductions on the GPU
///
/// Consider a typical OpenMP program with one or more reduction
/// clauses:
///
/// float foo;
/// double bar;
/// #pragma omp target teams distribute parallel for \
///             reduction(+:foo) reduction(*:bar)
/// for (int i = 0; i < N; i++) {
///   foo += A[i]; bar *= B[i];
/// }
///
/// where 'foo' and 'bar' are reduced across all OpenMP threads in
/// all teams.  In our OpenMP implementation on the NVPTX device an
/// OpenMP team is mapped to a CUDA threadblock and OpenMP threads
/// within a team are mapped to CUDA threads within a threadblock.
/// Our goal is to efficiently aggregate values across all OpenMP
/// threads such that:
///
///   - the compiler and runtime are logically concise, and
///   - the reduction is performed efficiently in a hierarchical
///     manner as follows: within OpenMP threads in the same warp,
///     across warps in a threadblock, and finally across teams on
///     the NVPTX device.
///
/// Introduction to Decoupling
///
/// We would like to decouple the compiler and the runtime so that the
/// latter is ignorant of the reduction variables (number, data types)
/// and the reduction operators.  This allows a simpler interface
/// and implementation while still attaining good performance.
///
/// Pseudocode for the aforementioned OpenMP program generated by the
/// compiler is as follows:
///
/// 1. Create private copies of reduction variables on each OpenMP
///    thread: 'foo_private', 'bar_private'
/// 2. Each OpenMP thread reduces the chunk of 'A' and 'B' assigned
///    to it and writes the result in 'foo_private' and 'bar_private'
///    respectively.
/// 3. Call the OpenMP runtime on the GPU to reduce within a team
///    and store the result on the team master:
///
///     __kmpc_nvptx_parallel_reduce_nowait_v2(...,
///        reduceData, shuffleReduceFn, interWarpCpyFn)
///
///     where:
///       struct ReduceData {
///         double *foo;
///         double *bar;
///       } reduceData
///       reduceData.foo = &foo_private
///       reduceData.bar = &bar_private
///
///     'shuffleReduceFn' and 'interWarpCpyFn' are pointers to two
///     auxiliary functions generated by the compiler that operate on
///     variables of type 'ReduceData'.  They aid the runtime perform
///     algorithmic steps in a data agnostic manner.
///
///     'shuffleReduceFn' is a pointer to a function that reduces data
///     of type 'ReduceData' across two OpenMP threads (lanes) in the
///     same warp.  It takes the following arguments as input:
///
///     a. variable of type 'ReduceData' on the calling lane,
///     b. its lane_id,
///     c. an offset relative to the current lane_id to generate a
///        remote_lane_id.  The remote lane contains the second
///        variable of type 'ReduceData' that is to be reduced.
///     d. an algorithm version parameter determining which reduction
///        algorithm to use.
///
///     'shuffleReduceFn' retrieves data from the remote lane using
///     efficient GPU shuffle intrinsics and reduces, using the
///     algorithm specified by the 4th parameter, the two operands
///     element-wise.  The result is written to the first operand.
///
///     Different reduction algorithms are implemented in different
///     runtime functions, all calling 'shuffleReduceFn' to perform
///     the essential reduction step.  Therefore, based on the 4th
///     parameter, this function behaves slightly differently to
///     cooperate with the runtime to ensure correctness under
///     different circumstances.
///
///     'InterWarpCpyFn' is a pointer to a function that transfers
///     reduced variables across warps.  It tunnels, through CUDA
///     shared memory, the thread-private data of type 'ReduceData'
///     from lane 0 of each warp to a lane in the first warp.
/// 4. Call the OpenMP runtime on the GPU to reduce across teams.
///    The last team writes the global reduced value to memory.
///
///     ret = __kmpc_nvptx_teams_reduce_nowait(...,
///             reduceData, shuffleReduceFn, interWarpCpyFn,
///             scratchpadCopyFn, loadAndReduceFn)
///
///     'scratchpadCopyFn' is a helper that stores reduced
///     data from the team master to a scratchpad array in
///     global memory.
///
///     'loadAndReduceFn' is a helper that loads data from
///     the scratchpad array and reduces it with the input
///     operand.
///
///     These compiler generated functions hide address
///     calculation and alignment information from the runtime.
/// 5. if ret == 1:
///     The team master of the last team stores the reduced
///     result to the globals in memory.
///     foo += reduceData.foo; bar *= reduceData.bar
///
///
/// Warp Reduction Algorithms
///
/// On the warp level, we have three algorithms implemented in the
/// OpenMP runtime depending on the number of active lanes:
///
/// Full Warp Reduction
///
/// The reduce algorithm within a warp where all lanes are active
/// is implemented in the runtime as follows:
///
/// full_warp_reduce(void *reduce_data,
///                  kmp_ShuffleReductFctPtr ShuffleReduceFn) {
///   for (int offset = WARPSIZE/2; offset > 0; offset /= 2)
///     ShuffleReduceFn(reduce_data, 0, offset, 0);
/// }
///
/// The algorithm completes in log(2, WARPSIZE) steps.
///
/// 'ShuffleReduceFn' is used here with lane_id set to 0 because it is
/// not used therefore we save instructions by not retrieving lane_id
/// from the corresponding special registers.  The 4th parameter, which
/// represents the version of the algorithm being used, is set to 0 to
/// signify full warp reduction.
///
/// In this version, 'ShuffleReduceFn' behaves, per element, as follows:
///
/// #reduce_elem refers to an element in the local lane's data structure
/// #remote_elem is retrieved from a remote lane
/// remote_elem = shuffle_down(reduce_elem, offset, WARPSIZE);
/// reduce_elem = reduce_elem REDUCE_OP remote_elem;
///
/// Contiguous Partial Warp Reduction
///
/// This reduce algorithm is used within a warp where only the first
/// 'n' (n <= WARPSIZE) lanes are active.  It is typically used when the
/// number of OpenMP threads in a parallel region is not a multiple of
/// WARPSIZE.  The algorithm is implemented in the runtime as follows:
///
/// void
/// contiguous_partial_reduce(void *reduce_data,
///                           kmp_ShuffleReductFctPtr ShuffleReduceFn,
///                           int size, int lane_id) {
///   int curr_size;
///   int offset;
///   curr_size = size;
///   mask = curr_size/2;
///   while (offset>0) {
///     ShuffleReduceFn(reduce_data, lane_id, offset, 1);
///     curr_size = (curr_size+1)/2;
///     offset = curr_size/2;
///   }
/// }
///
/// In this version, 'ShuffleReduceFn' behaves, per element, as follows:
///
/// remote_elem = shuffle_down(reduce_elem, offset, WARPSIZE);
/// if (lane_id < offset)
///     reduce_elem = reduce_elem REDUCE_OP remote_elem
/// else
///     reduce_elem = remote_elem
///
/// This algorithm assumes that the data to be reduced are located in a
/// contiguous subset of lanes starting from the first.  When there is
/// an odd number of active lanes, the data in the last lane is not
/// aggregated with any other lane's dat but is instead copied over.
///
/// Dispersed Partial Warp Reduction
///
/// This algorithm is used within a warp when any discontiguous subset of
/// lanes are active.  It is used to implement the reduction operation
/// across lanes in an OpenMP simd region or in a nested parallel region.
///
/// void
/// dispersed_partial_reduce(void *reduce_data,
///                          kmp_ShuffleReductFctPtr ShuffleReduceFn) {
///   int size, remote_id;
///   int logical_lane_id = number_of_active_lanes_before_me() * 2;
///   do {
///       remote_id = next_active_lane_id_right_after_me();
///       # the above function returns 0 of no active lane
///       # is present right after the current lane.
///       size = number_of_active_lanes_in_this_warp();
///       logical_lane_id /= 2;
///       ShuffleReduceFn(reduce_data, logical_lane_id,
///                       remote_id-1-threadIdx.x, 2);
///   } while (logical_lane_id % 2 == 0 && size > 1);
/// }
///
/// There is no assumption made about the initial state of the reduction.
/// Any number of lanes (>=1) could be active at any position.  The reduction
/// result is returned in the first active lane.
///
/// In this version, 'ShuffleReduceFn' behaves, per element, as follows:
///
/// remote_elem = shuffle_down(reduce_elem, offset, WARPSIZE);
/// if (lane_id % 2 == 0 && offset > 0)
///     reduce_elem = reduce_elem REDUCE_OP remote_elem
/// else
///     reduce_elem = remote_elem
///
///
/// Intra-Team Reduction
///
/// This function, as implemented in the runtime call
/// '__kmpc_nvptx_parallel_reduce_nowait_v2', aggregates data across OpenMP
/// threads in a team.  It first reduces within a warp using the
/// aforementioned algorithms.  We then proceed to gather all such
/// reduced values at the first warp.
///
/// The runtime makes use of the function 'InterWarpCpyFn', which copies
/// data from each of the "warp master" (zeroth lane of each warp, where
/// warp-reduced data is held) to the zeroth warp.  This step reduces (in
/// a mathematical sense) the problem of reduction across warp masters in
/// a block to the problem of warp reduction.
///
///
/// Inter-Team Reduction
///
/// Once a team has reduced its data to a single value, it is stored in
/// a global scratchpad array.  Since each team has a distinct slot, this
/// can be done without locking.
///
/// The last team to write to the scratchpad array proceeds to reduce the
/// scratchpad array.  One or more workers in the last team use the helper
/// 'loadAndReduceDataFn' to load and reduce values from the array, i.e.,
/// the k'th worker reduces every k'th element.
///
/// Finally, a call is made to '__kmpc_nvptx_parallel_reduce_nowait_v2' to
/// reduce across workers and compute a globally reduced value.
///
void CGOpenMPRuntimeGPU::emitReduction(
    CodeGenFunction &CGF, SourceLocation Loc, ArrayRef<const Expr *> Privates,
    ArrayRef<const Expr *> LHSExprs, ArrayRef<const Expr *> RHSExprs,
    ArrayRef<const Expr *> ReductionOps, ReductionOptionsTy Options) {
  if (!CGF.HaveInsertPoint())
    return;

  bool ParallelReduction = isOpenMPParallelDirective(Options.ReductionKind);
#ifndef NDEBUG
  bool TeamsReduction = isOpenMPTeamsDirective(Options.ReductionKind);
#endif

  if (Options.SimpleReduction) {
    assert(!TeamsReduction && !ParallelReduction &&
           "Invalid reduction selection in emitReduction.");
    CGOpenMPRuntime::emitReduction(CGF, Loc, Privates, LHSExprs, RHSExprs,
                                   ReductionOps, Options);
    return;
  }

  assert((TeamsReduction || ParallelReduction) &&
         "Invalid reduction selection in emitReduction.");

  llvm::SmallDenseMap<const ValueDecl *, const FieldDecl *> VarFieldMap;
  llvm::SmallVector<const ValueDecl *, 4> PrivatesReductions(Privates.size());
  int Cnt = 0;
  for (const Expr *DRE : Privates) {
    PrivatesReductions[Cnt] = cast<DeclRefExpr>(DRE)->getDecl();
    ++Cnt;
  }

  ASTContext &C = CGM.getContext();
  const RecordDecl *ReductionRec = ::buildRecordForGlobalizedVars(
      CGM.getContext(), PrivatesReductions, std::nullopt, VarFieldMap, 1);

  // Build res = __kmpc_reduce{_nowait}(<gtid>, <n>, sizeof(RedList),
  // RedList, shuffle_reduce_func, interwarp_copy_func);
  // or
  // Build res = __kmpc_reduce_teams_nowait_simple(<loc>, <gtid>, <lck>);
  llvm::Value *RTLoc = emitUpdateLocation(CGF, Loc);

  llvm::Value *Res;
  // 1. Build a list of reduction variables.
  // void *RedList[<n>] = {<ReductionVars>[0], ..., <ReductionVars>[<n>-1]};
  auto Size = RHSExprs.size();
  for (const Expr *E : Privates) {
    if (E->getType()->isVariablyModifiedType())
      // Reserve place for array size.
      ++Size;
  }
  llvm::APInt ArraySize(/*unsigned int numBits=*/32, Size);
  QualType ReductionArrayTy = C.getConstantArrayType(
      C.VoidPtrTy, ArraySize, nullptr, ArraySizeModifier::Normal,
      /*IndexTypeQuals=*/0);
  Address ReductionList =
      CGF.CreateMemTemp(ReductionArrayTy, ".omp.reduction.red_list");
  auto IPriv = Privates.begin();
  unsigned Idx = 0;
  for (unsigned I = 0, E = RHSExprs.size(); I < E; ++I, ++IPriv, ++Idx) {
    Address Elem = CGF.Builder.CreateConstArrayGEP(ReductionList, Idx);
    CGF.Builder.CreateStore(
        CGF.Builder.CreatePointerBitCastOrAddrSpaceCast(
            CGF.EmitLValue(RHSExprs[I]).getPointer(CGF), CGF.VoidPtrTy),
        Elem);
    if ((*IPriv)->getType()->isVariablyModifiedType()) {
      // Store array size.
      ++Idx;
      Elem = CGF.Builder.CreateConstArrayGEP(ReductionList, Idx);
      llvm::Value *Size = CGF.Builder.CreateIntCast(
          CGF.getVLASize(
                 CGF.getContext().getAsVariableArrayType((*IPriv)->getType()))
              .NumElts,
          CGF.SizeTy, /*isSigned=*/false);
      CGF.Builder.CreateStore(CGF.Builder.CreateIntToPtr(Size, CGF.VoidPtrTy),
                              Elem);
    }
  }

  llvm::Value *RL = CGF.Builder.CreatePointerBitCastOrAddrSpaceCast(
      ReductionList.emitRawPointer(CGF), CGF.VoidPtrTy);
  llvm::Function *ReductionFn = emitReductionFunction(
      CGF.CurFn->getName(), Loc, CGF.ConvertTypeForMem(ReductionArrayTy),
      Privates, LHSExprs, RHSExprs, ReductionOps);
  llvm::Value *ReductionDataSize =
      CGF.getTypeSize(C.getRecordType(ReductionRec));
  ReductionDataSize =
      CGF.Builder.CreateSExtOrTrunc(ReductionDataSize, CGF.Int64Ty);
  llvm::Function *ShuffleAndReduceFn = emitShuffleAndReduceFunction(
      CGM, Privates, ReductionArrayTy, ReductionFn, Loc);
  llvm::Value *InterWarpCopyFn =
      emitInterWarpCopyFunction(CGM, Privates, ReductionArrayTy, Loc);

  if (ParallelReduction) {
    llvm::Value *Args[] = {RTLoc, ReductionDataSize, RL, ShuffleAndReduceFn,
                           InterWarpCopyFn};

    Res = CGF.EmitRuntimeCall(
        OMPBuilder.getOrCreateRuntimeFunction(
            CGM.getModule(), OMPRTL___kmpc_nvptx_parallel_reduce_nowait_v2),
        Args);
  } else {
    assert(TeamsReduction && "expected teams reduction.");
    TeamsReductions.push_back(ReductionRec);
    auto *KernelTeamsReductionPtr = CGF.EmitRuntimeCall(
        OMPBuilder.getOrCreateRuntimeFunction(
            CGM.getModule(), OMPRTL___kmpc_reduction_get_fixed_buffer),
        {}, "_openmp_teams_reductions_buffer_$_$ptr");
    llvm::Value *GlobalToBufferCpyFn = ::emitListToGlobalCopyFunction(
        CGM, Privates, ReductionArrayTy, Loc, ReductionRec, VarFieldMap);
    llvm::Value *GlobalToBufferRedFn = ::emitListToGlobalReduceFunction(
        CGM, Privates, ReductionArrayTy, Loc, ReductionRec, VarFieldMap,
        ReductionFn);
    llvm::Value *BufferToGlobalCpyFn = ::emitGlobalToListCopyFunction(
        CGM, Privates, ReductionArrayTy, Loc, ReductionRec, VarFieldMap);
    llvm::Value *BufferToGlobalRedFn = ::emitGlobalToListReduceFunction(
        CGM, Privates, ReductionArrayTy, Loc, ReductionRec, VarFieldMap,
        ReductionFn);

    llvm::Value *Args[] = {
        RTLoc,
        KernelTeamsReductionPtr,
        CGF.Builder.getInt32(C.getLangOpts().OpenMPCUDAReductionBufNum),
        ReductionDataSize,
        RL,
        ShuffleAndReduceFn,
        InterWarpCopyFn,
        GlobalToBufferCpyFn,
        GlobalToBufferRedFn,
        BufferToGlobalCpyFn,
        BufferToGlobalRedFn};

    Res = CGF.EmitRuntimeCall(
        OMPBuilder.getOrCreateRuntimeFunction(
            CGM.getModule(), OMPRTL___kmpc_nvptx_teams_reduce_nowait_v2),
        Args);
  }

  // 5. Build if (res == 1)
  llvm::BasicBlock *ExitBB = CGF.createBasicBlock(".omp.reduction.done");
  llvm::BasicBlock *ThenBB = CGF.createBasicBlock(".omp.reduction.then");
  llvm::Value *Cond = CGF.Builder.CreateICmpEQ(
      Res, llvm::ConstantInt::get(CGM.Int32Ty, /*V=*/1));
  CGF.Builder.CreateCondBr(Cond, ThenBB, ExitBB);

  // 6. Build then branch: where we have reduced values in the master
  //    thread in each team.
  //    __kmpc_end_reduce{_nowait}(<gtid>);
  //    break;
  CGF.EmitBlock(ThenBB);

  // Add emission of __kmpc_end_reduce{_nowait}(<gtid>);
  auto &&CodeGen = [Privates, LHSExprs, RHSExprs, ReductionOps,
                    this](CodeGenFunction &CGF, PrePostActionTy &Action) {
    auto IPriv = Privates.begin();
    auto ILHS = LHSExprs.begin();
    auto IRHS = RHSExprs.begin();
    for (const Expr *E : ReductionOps) {
      emitSingleReductionCombiner(CGF, E, *IPriv, cast<DeclRefExpr>(*ILHS),
                                  cast<DeclRefExpr>(*IRHS));
      ++IPriv;
      ++ILHS;
      ++IRHS;
    }
  };
  RegionCodeGenTy RCG(CodeGen);
  RCG(CGF);
  // There is no need to emit line number for unconditional branch.
  (void)ApplyDebugLocation::CreateEmpty(CGF);
  CGF.EmitBlock(ExitBB, /*IsFinished=*/true);
}

const VarDecl *
CGOpenMPRuntimeGPU::translateParameter(const FieldDecl *FD,
                                       const VarDecl *NativeParam) const {
  if (!NativeParam->getType()->isReferenceType())
    return NativeParam;
  QualType ArgType = NativeParam->getType();
  QualifierCollector QC;
  const Type *NonQualTy = QC.strip(ArgType);
  QualType PointeeTy = cast<ReferenceType>(NonQualTy)->getPointeeType();
  if (const auto *Attr = FD->getAttr<OMPCaptureKindAttr>()) {
    if (Attr->getCaptureKind() == OMPC_map) {
      PointeeTy = CGM.getContext().getAddrSpaceQualType(PointeeTy,
                                                        LangAS::opencl_global);
    }
  }
  ArgType = CGM.getContext().getPointerType(PointeeTy);
  QC.addRestrict();
  enum { NVPTX_local_addr = 5 };
  QC.addAddressSpace(getLangASFromTargetAS(NVPTX_local_addr));
  ArgType = QC.apply(CGM.getContext(), ArgType);
  if (isa<ImplicitParamDecl>(NativeParam))
    return ImplicitParamDecl::Create(
        CGM.getContext(), /*DC=*/nullptr, NativeParam->getLocation(),
        NativeParam->getIdentifier(), ArgType, ImplicitParamKind::Other);
  return ParmVarDecl::Create(
      CGM.getContext(),
      const_cast<DeclContext *>(NativeParam->getDeclContext()),
      NativeParam->getBeginLoc(), NativeParam->getLocation(),
      NativeParam->getIdentifier(), ArgType,
      /*TInfo=*/nullptr, SC_None, /*DefArg=*/nullptr);
}

Address
CGOpenMPRuntimeGPU::getParameterAddress(CodeGenFunction &CGF,
                                          const VarDecl *NativeParam,
                                          const VarDecl *TargetParam) const {
  assert(NativeParam != TargetParam &&
         NativeParam->getType()->isReferenceType() &&
         "Native arg must not be the same as target arg.");
  Address LocalAddr = CGF.GetAddrOfLocalVar(TargetParam);
  QualType NativeParamType = NativeParam->getType();
  QualifierCollector QC;
  const Type *NonQualTy = QC.strip(NativeParamType);
  QualType NativePointeeTy = cast<ReferenceType>(NonQualTy)->getPointeeType();
  unsigned NativePointeeAddrSpace =
      CGF.getTypes().getTargetAddressSpace(NativePointeeTy);
  QualType TargetTy = TargetParam->getType();
  llvm::Value *TargetAddr = CGF.EmitLoadOfScalar(LocalAddr, /*Volatile=*/false,
                                                 TargetTy, SourceLocation());
  // Cast to native address space.
  TargetAddr = CGF.Builder.CreatePointerBitCastOrAddrSpaceCast(
      TargetAddr,
      llvm::PointerType::get(CGF.getLLVMContext(), NativePointeeAddrSpace));
  Address NativeParamAddr = CGF.CreateMemTemp(NativeParamType);
  CGF.EmitStoreOfScalar(TargetAddr, NativeParamAddr, /*Volatile=*/false,
                        NativeParamType);
  return NativeParamAddr;
}

void CGOpenMPRuntimeGPU::emitOutlinedFunctionCall(
    CodeGenFunction &CGF, SourceLocation Loc, llvm::FunctionCallee OutlinedFn,
    ArrayRef<llvm::Value *> Args) const {
  SmallVector<llvm::Value *, 4> TargetArgs;
  TargetArgs.reserve(Args.size());
  auto *FnType = OutlinedFn.getFunctionType();
  for (unsigned I = 0, E = Args.size(); I < E; ++I) {
    if (FnType->isVarArg() && FnType->getNumParams() <= I) {
      TargetArgs.append(std::next(Args.begin(), I), Args.end());
      break;
    }
    llvm::Type *TargetType = FnType->getParamType(I);
    llvm::Value *NativeArg = Args[I];
    if (!TargetType->isPointerTy()) {
      TargetArgs.emplace_back(NativeArg);
      continue;
    }
    TargetArgs.emplace_back(
        CGF.Builder.CreatePointerBitCastOrAddrSpaceCast(NativeArg, TargetType));
  }
  CGOpenMPRuntime::emitOutlinedFunctionCall(CGF, Loc, OutlinedFn, TargetArgs);
}

/// Emit function which wraps the outline parallel region
/// and controls the arguments which are passed to this function.
/// The wrapper ensures that the outlined function is called
/// with the correct arguments when data is shared.
llvm::Function *CGOpenMPRuntimeGPU::createParallelDataSharingWrapper(
    llvm::Function *OutlinedParallelFn, const OMPExecutableDirective &D) {
  ASTContext &Ctx = CGM.getContext();
  const auto &CS = *D.getCapturedStmt(OMPD_parallel);

  // Create a function that takes as argument the source thread.
  FunctionArgList WrapperArgs;
  QualType Int16QTy =
      Ctx.getIntTypeForBitwidth(/*DestWidth=*/16, /*Signed=*/false);
  QualType Int32QTy =
      Ctx.getIntTypeForBitwidth(/*DestWidth=*/32, /*Signed=*/false);
  ImplicitParamDecl ParallelLevelArg(Ctx, /*DC=*/nullptr, D.getBeginLoc(),
                                     /*Id=*/nullptr, Int16QTy,
                                     ImplicitParamKind::Other);
  ImplicitParamDecl WrapperArg(Ctx, /*DC=*/nullptr, D.getBeginLoc(),
                               /*Id=*/nullptr, Int32QTy,
                               ImplicitParamKind::Other);
  WrapperArgs.emplace_back(&ParallelLevelArg);
  WrapperArgs.emplace_back(&WrapperArg);

  const CGFunctionInfo &CGFI =
      CGM.getTypes().arrangeBuiltinFunctionDeclaration(Ctx.VoidTy, WrapperArgs);

  auto *Fn = llvm::Function::Create(
      CGM.getTypes().GetFunctionType(CGFI), llvm::GlobalValue::InternalLinkage,
      Twine(OutlinedParallelFn->getName(), "_wrapper"), &CGM.getModule());

  // Ensure we do not inline the function. This is trivially true for the ones
  // passed to __kmpc_fork_call but the ones calles in serialized regions
  // could be inlined. This is not a perfect but it is closer to the invariant
  // we want, namely, every data environment starts with a new function.
  // TODO: We should pass the if condition to the runtime function and do the
  //       handling there. Much cleaner code.
  Fn->addFnAttr(llvm::Attribute::NoInline);

  CGM.SetInternalFunctionAttributes(GlobalDecl(), Fn, CGFI);
  Fn->setLinkage(llvm::GlobalValue::InternalLinkage);

  Fn->setDoesNotRecurse();

  CodeGenFunction CGF(CGM, /*suppressNewContext=*/true);
  CGF.StartFunction(GlobalDecl(), Ctx.VoidTy, Fn, CGFI, WrapperArgs,
                    D.getBeginLoc(), D.getBeginLoc());

  const auto *RD = CS.getCapturedRecordDecl();
  auto CurField = RD->field_begin();

  Address ZeroAddr = CGF.CreateDefaultAlignTempAlloca(CGF.Int32Ty,
                                                      /*Name=*/".zero.addr");
  CGF.Builder.CreateStore(CGF.Builder.getInt32(/*C*/ 0), ZeroAddr);
  // Get the array of arguments.
  SmallVector<llvm::Value *, 8> Args;

  Args.emplace_back(CGF.GetAddrOfLocalVar(&WrapperArg).emitRawPointer(CGF));
  Args.emplace_back(ZeroAddr.emitRawPointer(CGF));

  CGBuilderTy &Bld = CGF.Builder;
  auto CI = CS.capture_begin();

  // Use global memory for data sharing.
  // Handle passing of global args to workers.
  RawAddress GlobalArgs =
      CGF.CreateDefaultAlignTempAlloca(CGF.VoidPtrPtrTy, "global_args");
  llvm::Value *GlobalArgsPtr = GlobalArgs.getPointer();
  llvm::Value *DataSharingArgs[] = {GlobalArgsPtr};
  CGF.EmitRuntimeCall(OMPBuilder.getOrCreateRuntimeFunction(
                          CGM.getModule(), OMPRTL___kmpc_get_shared_variables),
                      DataSharingArgs);

  // Retrieve the shared variables from the list of references returned
  // by the runtime. Pass the variables to the outlined function.
  Address SharedArgListAddress = Address::invalid();
  if (CS.capture_size() > 0 ||
      isOpenMPLoopBoundSharingDirective(D.getDirectiveKind())) {
    SharedArgListAddress = CGF.EmitLoadOfPointer(
        GlobalArgs, CGF.getContext()
                        .getPointerType(CGF.getContext().VoidPtrTy)
                        .castAs<PointerType>());
  }
  unsigned Idx = 0;
  if (isOpenMPLoopBoundSharingDirective(D.getDirectiveKind())) {
    Address Src = Bld.CreateConstInBoundsGEP(SharedArgListAddress, Idx);
    Address TypedAddress = Bld.CreatePointerBitCastOrAddrSpaceCast(
        Src, CGF.SizeTy->getPointerTo(), CGF.SizeTy);
    llvm::Value *LB = CGF.EmitLoadOfScalar(
        TypedAddress,
        /*Volatile=*/false,
        CGF.getContext().getPointerType(CGF.getContext().getSizeType()),
        cast<OMPLoopDirective>(D).getLowerBoundVariable()->getExprLoc());
    Args.emplace_back(LB);
    ++Idx;
    Src = Bld.CreateConstInBoundsGEP(SharedArgListAddress, Idx);
    TypedAddress = Bld.CreatePointerBitCastOrAddrSpaceCast(
        Src, CGF.SizeTy->getPointerTo(), CGF.SizeTy);
    llvm::Value *UB = CGF.EmitLoadOfScalar(
        TypedAddress,
        /*Volatile=*/false,
        CGF.getContext().getPointerType(CGF.getContext().getSizeType()),
        cast<OMPLoopDirective>(D).getUpperBoundVariable()->getExprLoc());
    Args.emplace_back(UB);
    ++Idx;
  }
  if (CS.capture_size() > 0) {
    ASTContext &CGFContext = CGF.getContext();
    for (unsigned I = 0, E = CS.capture_size(); I < E; ++I, ++CI, ++CurField) {
      QualType ElemTy = CurField->getType();
      Address Src = Bld.CreateConstInBoundsGEP(SharedArgListAddress, I + Idx);
      Address TypedAddress = Bld.CreatePointerBitCastOrAddrSpaceCast(
          Src, CGF.ConvertTypeForMem(CGFContext.getPointerType(ElemTy)),
          CGF.ConvertTypeForMem(ElemTy));
      llvm::Value *Arg = CGF.EmitLoadOfScalar(TypedAddress,
                                              /*Volatile=*/false,
                                              CGFContext.getPointerType(ElemTy),
                                              CI->getLocation());
      if (CI->capturesVariableByCopy() &&
          !CI->getCapturedVar()->getType()->isAnyPointerType()) {
        Arg = castValueToType(CGF, Arg, ElemTy, CGFContext.getUIntPtrType(),
                              CI->getLocation());
      }
      Args.emplace_back(Arg);
    }
  }

  emitOutlinedFunctionCall(CGF, D.getBeginLoc(), OutlinedParallelFn, Args);
  CGF.FinishFunction();
  return Fn;
}

void CGOpenMPRuntimeGPU::emitFunctionProlog(CodeGenFunction &CGF,
                                              const Decl *D) {
  if (getDataSharingMode() != CGOpenMPRuntimeGPU::DS_Generic)
    return;

  assert(D && "Expected function or captured|block decl.");
  assert(FunctionGlobalizedDecls.count(CGF.CurFn) == 0 &&
         "Function is registered already.");
  assert((!TeamAndReductions.first || TeamAndReductions.first == D) &&
         "Team is set but not processed.");
  const Stmt *Body = nullptr;
  bool NeedToDelayGlobalization = false;
  if (const auto *FD = dyn_cast<FunctionDecl>(D)) {
    Body = FD->getBody();
  } else if (const auto *BD = dyn_cast<BlockDecl>(D)) {
    Body = BD->getBody();
  } else if (const auto *CD = dyn_cast<CapturedDecl>(D)) {
    Body = CD->getBody();
    NeedToDelayGlobalization = CGF.CapturedStmtInfo->getKind() == CR_OpenMP;
    if (NeedToDelayGlobalization &&
        getExecutionMode() == CGOpenMPRuntimeGPU::EM_SPMD)
      return;
  }
  if (!Body)
    return;
  CheckVarsEscapingDeclContext VarChecker(CGF, TeamAndReductions.second);
  VarChecker.Visit(Body);
  const RecordDecl *GlobalizedVarsRecord =
      VarChecker.getGlobalizedRecord(IsInTTDRegion);
  TeamAndReductions.first = nullptr;
  TeamAndReductions.second.clear();
  ArrayRef<const ValueDecl *> EscapedVariableLengthDecls =
      VarChecker.getEscapedVariableLengthDecls();
  ArrayRef<const ValueDecl *> DelayedVariableLengthDecls =
      VarChecker.getDelayedVariableLengthDecls();
  if (!GlobalizedVarsRecord && EscapedVariableLengthDecls.empty() &&
      DelayedVariableLengthDecls.empty())
    return;
  auto I = FunctionGlobalizedDecls.try_emplace(CGF.CurFn).first;
  I->getSecond().MappedParams =
      std::make_unique<CodeGenFunction::OMPMapVars>();
  I->getSecond().EscapedParameters.insert(
      VarChecker.getEscapedParameters().begin(),
      VarChecker.getEscapedParameters().end());
  I->getSecond().EscapedVariableLengthDecls.append(
      EscapedVariableLengthDecls.begin(), EscapedVariableLengthDecls.end());
  I->getSecond().DelayedVariableLengthDecls.append(
      DelayedVariableLengthDecls.begin(), DelayedVariableLengthDecls.end());
  DeclToAddrMapTy &Data = I->getSecond().LocalVarData;
  for (const ValueDecl *VD : VarChecker.getEscapedDecls()) {
    assert(VD->isCanonicalDecl() && "Expected canonical declaration");
    Data.insert(std::make_pair(VD, MappedVarData()));
  }
  if (!NeedToDelayGlobalization) {
    emitGenericVarsProlog(CGF, D->getBeginLoc());
    struct GlobalizationScope final : EHScopeStack::Cleanup {
      GlobalizationScope() = default;

      void Emit(CodeGenFunction &CGF, Flags flags) override {
        static_cast<CGOpenMPRuntimeGPU &>(CGF.CGM.getOpenMPRuntime())
            .emitGenericVarsEpilog(CGF);
      }
    };
    CGF.EHStack.pushCleanup<GlobalizationScope>(NormalAndEHCleanup);
  }
}

Address CGOpenMPRuntimeGPU::getAddressOfLocalVariable(CodeGenFunction &CGF,
                                                        const VarDecl *VD) {
  if (VD && VD->hasAttr<OMPAllocateDeclAttr>()) {
    const auto *A = VD->getAttr<OMPAllocateDeclAttr>();
    auto AS = LangAS::Default;
    switch (A->getAllocatorType()) {
      // Use the default allocator here as by default local vars are
      // threadlocal.
    case OMPAllocateDeclAttr::OMPNullMemAlloc:
    case OMPAllocateDeclAttr::OMPDefaultMemAlloc:
    case OMPAllocateDeclAttr::OMPThreadMemAlloc:
    case OMPAllocateDeclAttr::OMPHighBWMemAlloc:
    case OMPAllocateDeclAttr::OMPLowLatMemAlloc:
      // Follow the user decision - use default allocation.
      return Address::invalid();
    case OMPAllocateDeclAttr::OMPUserDefinedMemAlloc:
      // TODO: implement aupport for user-defined allocators.
      return Address::invalid();
    case OMPAllocateDeclAttr::OMPConstMemAlloc:
      AS = LangAS::cuda_constant;
      break;
    case OMPAllocateDeclAttr::OMPPTeamMemAlloc:
      AS = LangAS::cuda_shared;
      break;
    case OMPAllocateDeclAttr::OMPLargeCapMemAlloc:
    case OMPAllocateDeclAttr::OMPCGroupMemAlloc:
      break;
    }
    llvm::Type *VarTy = CGF.ConvertTypeForMem(VD->getType());
    auto *GV = new llvm::GlobalVariable(
        CGM.getModule(), VarTy, /*isConstant=*/false,
        llvm::GlobalValue::InternalLinkage, llvm::PoisonValue::get(VarTy),
        VD->getName(),
        /*InsertBefore=*/nullptr, llvm::GlobalValue::NotThreadLocal,
        CGM.getContext().getTargetAddressSpace(AS));
    CharUnits Align = CGM.getContext().getDeclAlign(VD);
    GV->setAlignment(Align.getAsAlign());
    return Address(
        CGF.Builder.CreatePointerBitCastOrAddrSpaceCast(
            GV, VarTy->getPointerTo(CGM.getContext().getTargetAddressSpace(
                    VD->getType().getAddressSpace()))),
        VarTy, Align);
  }

  if (getDataSharingMode() != CGOpenMPRuntimeGPU::DS_Generic)
    return Address::invalid();

  VD = VD->getCanonicalDecl();
  auto I = FunctionGlobalizedDecls.find(CGF.CurFn);
  if (I == FunctionGlobalizedDecls.end())
    return Address::invalid();
  auto VDI = I->getSecond().LocalVarData.find(VD);
  if (VDI != I->getSecond().LocalVarData.end())
    return VDI->second.PrivateAddr;
  if (VD->hasAttrs()) {
    for (specific_attr_iterator<OMPReferencedVarAttr> IT(VD->attr_begin()),
         E(VD->attr_end());
         IT != E; ++IT) {
      auto VDI = I->getSecond().LocalVarData.find(
          cast<VarDecl>(cast<DeclRefExpr>(IT->getRef())->getDecl())
              ->getCanonicalDecl());
      if (VDI != I->getSecond().LocalVarData.end())
        return VDI->second.PrivateAddr;
    }
  }

  return Address::invalid();
}

void CGOpenMPRuntimeGPU::functionFinished(CodeGenFunction &CGF) {
  FunctionGlobalizedDecls.erase(CGF.CurFn);
  CGOpenMPRuntime::functionFinished(CGF);
}

void CGOpenMPRuntimeGPU::getDefaultDistScheduleAndChunk(
    CodeGenFunction &CGF, const OMPLoopDirective &S,
    OpenMPDistScheduleClauseKind &ScheduleKind,
    llvm::Value *&Chunk) const {
  auto &RT = static_cast<CGOpenMPRuntimeGPU &>(CGF.CGM.getOpenMPRuntime());
  if (getExecutionMode() == CGOpenMPRuntimeGPU::EM_SPMD) {
    ScheduleKind = OMPC_DIST_SCHEDULE_static;
    Chunk = CGF.EmitScalarConversion(
        RT.getGPUNumThreads(CGF),
        CGF.getContext().getIntTypeForBitwidth(32, /*Signed=*/0),
        S.getIterationVariable()->getType(), S.getBeginLoc());
    return;
  }
  CGOpenMPRuntime::getDefaultDistScheduleAndChunk(
      CGF, S, ScheduleKind, Chunk);
}

void CGOpenMPRuntimeGPU::getDefaultScheduleAndChunk(
    CodeGenFunction &CGF, const OMPLoopDirective &S,
    OpenMPScheduleClauseKind &ScheduleKind,
    const Expr *&ChunkExpr) const {
  ScheduleKind = OMPC_SCHEDULE_static;
  // Chunk size is 1 in this case.
  llvm::APInt ChunkSize(32, 1);
  ChunkExpr = IntegerLiteral::Create(CGF.getContext(), ChunkSize,
      CGF.getContext().getIntTypeForBitwidth(32, /*Signed=*/0),
      SourceLocation());
}

void CGOpenMPRuntimeGPU::adjustTargetSpecificDataForLambdas(
    CodeGenFunction &CGF, const OMPExecutableDirective &D) const {
  assert(isOpenMPTargetExecutionDirective(D.getDirectiveKind()) &&
         " Expected target-based directive.");
  const CapturedStmt *CS = D.getCapturedStmt(OMPD_target);
  for (const CapturedStmt::Capture &C : CS->captures()) {
    // Capture variables captured by reference in lambdas for target-based
    // directives.
    if (!C.capturesVariable())
      continue;
    const VarDecl *VD = C.getCapturedVar();
    const auto *RD = VD->getType()
                         .getCanonicalType()
                         .getNonReferenceType()
                         ->getAsCXXRecordDecl();
    if (!RD || !RD->isLambda())
      continue;
    Address VDAddr = CGF.GetAddrOfLocalVar(VD);
    LValue VDLVal;
    if (VD->getType().getCanonicalType()->isReferenceType())
      VDLVal = CGF.EmitLoadOfReferenceLValue(VDAddr, VD->getType());
    else
      VDLVal = CGF.MakeAddrLValue(
          VDAddr, VD->getType().getCanonicalType().getNonReferenceType());
    llvm::DenseMap<const ValueDecl *, FieldDecl *> Captures;
    FieldDecl *ThisCapture = nullptr;
    RD->getCaptureFields(Captures, ThisCapture);
    if (ThisCapture && CGF.CapturedStmtInfo->isCXXThisExprCaptured()) {
      LValue ThisLVal =
          CGF.EmitLValueForFieldInitialization(VDLVal, ThisCapture);
      llvm::Value *CXXThis = CGF.LoadCXXThis();
      CGF.EmitStoreOfScalar(CXXThis, ThisLVal);
    }
    for (const LambdaCapture &LC : RD->captures()) {
      if (LC.getCaptureKind() != LCK_ByRef)
        continue;
      const ValueDecl *VD = LC.getCapturedVar();
      // FIXME: For now VD is always a VarDecl because OpenMP does not support
      //  capturing structured bindings in lambdas yet.
      if (!CS->capturesVariable(cast<VarDecl>(VD)))
        continue;
      auto It = Captures.find(VD);
      assert(It != Captures.end() && "Found lambda capture without field.");
      LValue VarLVal = CGF.EmitLValueForFieldInitialization(VDLVal, It->second);
      Address VDAddr = CGF.GetAddrOfLocalVar(cast<VarDecl>(VD));
      if (VD->getType().getCanonicalType()->isReferenceType())
        VDAddr = CGF.EmitLoadOfReferenceLValue(VDAddr,
                                               VD->getType().getCanonicalType())
                     .getAddress(CGF);
      CGF.EmitStoreOfScalar(VDAddr.emitRawPointer(CGF), VarLVal);
    }
  }
}

bool CGOpenMPRuntimeGPU::hasAllocateAttributeForGlobalVar(const VarDecl *VD,
                                                            LangAS &AS) {
  if (!VD || !VD->hasAttr<OMPAllocateDeclAttr>())
    return false;
  const auto *A = VD->getAttr<OMPAllocateDeclAttr>();
  switch(A->getAllocatorType()) {
  case OMPAllocateDeclAttr::OMPNullMemAlloc:
  case OMPAllocateDeclAttr::OMPDefaultMemAlloc:
  // Not supported, fallback to the default mem space.
  case OMPAllocateDeclAttr::OMPThreadMemAlloc:
  case OMPAllocateDeclAttr::OMPLargeCapMemAlloc:
  case OMPAllocateDeclAttr::OMPCGroupMemAlloc:
  case OMPAllocateDeclAttr::OMPHighBWMemAlloc:
  case OMPAllocateDeclAttr::OMPLowLatMemAlloc:
    AS = LangAS::Default;
    return true;
  case OMPAllocateDeclAttr::OMPConstMemAlloc:
    AS = LangAS::cuda_constant;
    return true;
  case OMPAllocateDeclAttr::OMPPTeamMemAlloc:
    AS = LangAS::cuda_shared;
    return true;
  case OMPAllocateDeclAttr::OMPUserDefinedMemAlloc:
    llvm_unreachable("Expected predefined allocator for the variables with the "
                     "static storage.");
  }
  return false;
}

// Get current CudaArch and ignore any unknown values
static CudaArch getCudaArch(CodeGenModule &CGM) {
  if (!CGM.getTarget().hasFeature("ptx") &&
      (CGM.getTriple().getArch() != llvm::Triple::amdgcn))
    return CudaArch::UNKNOWN;
  if (CGM.getTriple().isAMDGCN())
    return StringToCudaArch(CGM.getTarget().getTargetOpts().CPU);
  // FIXME: Can we always just return StringToCudaArch(...CPU) here?
  llvm::StringMap<bool> Features;
  CGM.getTarget().initFeatureMap(Features, CGM.getDiags(),
                                 CGM.getTarget().getTargetOpts().CPU,
                                 CGM.getTarget().getTargetOpts().Features);
  for (const auto &Feature : CGM.getTarget().getTargetOpts().FeatureMap) {
    if (Feature.getValue()) {
      CudaArch Arch = StringToCudaArch(Feature.getKey());
      if (Arch != CudaArch::UNKNOWN)
        return Arch;
    }
  }
  return CudaArch::UNKNOWN;
}

/// Check to see if target architecture supports unified addressing which is
/// a restriction for OpenMP requires clause "unified_shared_memory".
void CGOpenMPRuntimeGPU::processRequiresDirective(
    const OMPRequiresDecl *D) {
  for (const OMPClause *Clause : D->clauselists()) {
    if (Clause->getClauseKind() == OMPC_unified_shared_memory ||
        Clause->getClauseKind() == OMPC_unified_address) {
      CudaArch Arch = getCudaArch(CGM);
      switch (Arch) {
      case CudaArch::SM_20:
      case CudaArch::SM_21:
      case CudaArch::SM_30:
      case CudaArch::SM_32:
      case CudaArch::SM_35:
      case CudaArch::SM_37:
      case CudaArch::SM_50:
      case CudaArch::SM_52:
      case CudaArch::SM_53: {
        SmallString<256> Buffer;
        llvm::raw_svector_ostream Out(Buffer);
        Out << "Target architecture " << CudaArchToString(Arch)
            << " does not support unified addressing";
        CGM.Error(Clause->getBeginLoc(), Out.str());
        return;
      }
      case CudaArch::SM_60:
      case CudaArch::SM_61:
      case CudaArch::SM_62:
      case CudaArch::SM_70:
      case CudaArch::SM_72:
      case CudaArch::SM_75:
      case CudaArch::SM_80:
      case CudaArch::SM_86:
      case CudaArch::SM_87:
      case CudaArch::SM_89:
      case CudaArch::SM_90:
      case CudaArch::SM_90a:
      case CudaArch::GFX600:
      case CudaArch::GFX601:
      case CudaArch::GFX602:
      case CudaArch::GFX700:
      case CudaArch::GFX701:
      case CudaArch::GFX702:
      case CudaArch::GFX703:
      case CudaArch::GFX704:
      case CudaArch::GFX705:
      case CudaArch::GFX801:
      case CudaArch::GFX802:
      case CudaArch::GFX803:
      case CudaArch::GFX805:
      case CudaArch::GFX810:
      case CudaArch::GFX900:
      case CudaArch::GFX902:
      case CudaArch::GFX904:
      case CudaArch::GFX906:
      case CudaArch::GFX908:
      case CudaArch::GFX909:
      case CudaArch::GFX90a:
      case CudaArch::GFX90c:
      case CudaArch::GFX940:
      case CudaArch::GFX941:
      case CudaArch::GFX942:
      case CudaArch::GFX1010:
      case CudaArch::GFX1011:
      case CudaArch::GFX1012:
      case CudaArch::GFX1013:
      case CudaArch::GFX1030:
      case CudaArch::GFX1031:
      case CudaArch::GFX1032:
      case CudaArch::GFX1033:
      case CudaArch::GFX1034:
      case CudaArch::GFX1035:
      case CudaArch::GFX1036:
      case CudaArch::GFX1100:
      case CudaArch::GFX1101:
      case CudaArch::GFX1102:
      case CudaArch::GFX1103:
      case CudaArch::GFX1150:
      case CudaArch::GFX1151:
      case CudaArch::GFX1200:
      case CudaArch::GFX1201:
      case CudaArch::Generic:
      case CudaArch::UNUSED:
      case CudaArch::UNKNOWN:
        break;
      case CudaArch::LAST:
        llvm_unreachable("Unexpected Cuda arch.");
      }
    }
  }
  CGOpenMPRuntime::processRequiresDirective(D);
}

llvm::Value *CGOpenMPRuntimeGPU::getGPUNumThreads(CodeGenFunction &CGF) {
  CGBuilderTy &Bld = CGF.Builder;
  llvm::Module *M = &CGF.CGM.getModule();
  const char *LocSize = "__kmpc_get_hardware_num_threads_in_block";
  llvm::Function *F = M->getFunction(LocSize);
  if (!F) {
    F = llvm::Function::Create(
        llvm::FunctionType::get(CGF.Int32Ty, std::nullopt, false),
        llvm::GlobalVariable::ExternalLinkage, LocSize, &CGF.CGM.getModule());
  }
  return Bld.CreateCall(F, std::nullopt, "nvptx_num_threads");
}

llvm::Value *CGOpenMPRuntimeGPU::getGPUThreadID(CodeGenFunction &CGF) {
  ArrayRef<llvm::Value *> Args{};
  return CGF.EmitRuntimeCall(
      OMPBuilder.getOrCreateRuntimeFunction(
          CGM.getModule(), OMPRTL___kmpc_get_hardware_thread_id_in_block),
      Args);
}

llvm::Value *CGOpenMPRuntimeGPU::getGPUWarpSize(CodeGenFunction &CGF) {
  ArrayRef<llvm::Value *> Args{};
  return CGF.EmitRuntimeCall(OMPBuilder.getOrCreateRuntimeFunction(
                                 CGM.getModule(), OMPRTL___kmpc_get_warp_size),
                             Args);
}

llvm::Value *CGOpenMPRuntimeGPU::getGPUBlockID(CodeGenFunction &CGF) {
  CGBuilderTy &Bld = CGF.Builder;
  llvm::Function *F =
      CGF.CGM.getIntrinsic(llvm::Intrinsic::amdgcn_workgroup_id_x);
  return Bld.CreateCall(F, std::nullopt, "gpu_block_id");
}

llvm::Value *CGOpenMPRuntimeGPU::getGPUNumBlocks(CodeGenFunction &CGF) {
  return CGF.EmitRuntimeCall(OMPBuilder.getOrCreateRuntimeFunction(
      CGM.getModule(), OMPRTL___kmpc_get_hardware_num_blocks));
}

std::pair<llvm::Value *, llvm::Value *>
CGOpenMPRuntimeGPU::getXteamRedFunctionPtrs(CodeGenFunction &CGF,
                                            llvm::Type *RedVarType) {
  if (RedVarType->isIntegerTy()) {
    if (RedVarType->getPrimitiveSizeInBits() == 32) {
      return std::make_pair(
          OMPBuilder
              .getOrCreateRuntimeFunction(CGM.getModule(),
                                          OMPRTL___kmpc_rfun_sum_ui)
              .getCallee(),
          OMPBuilder
              .getOrCreateRuntimeFunction(CGM.getModule(),
                                          OMPRTL___kmpc_rfun_sum_lds_ui)
              .getCallee());
    }
    if (RedVarType->getPrimitiveSizeInBits() == 64) {
      return std::make_pair(
          OMPBuilder
              .getOrCreateRuntimeFunction(CGM.getModule(),
                                          OMPRTL___kmpc_rfun_sum_ul)
              .getCallee(),
          OMPBuilder
              .getOrCreateRuntimeFunction(CGM.getModule(),
                                          OMPRTL___kmpc_rfun_sum_lds_ul)
              .getCallee());
    }
  }

  if (RedVarType->isFloatTy()) {
    return std::make_pair(OMPBuilder
                              .getOrCreateRuntimeFunction(
                                  CGM.getModule(), OMPRTL___kmpc_rfun_sum_f)
                              .getCallee(),
                          OMPBuilder
                              .getOrCreateRuntimeFunction(
                                  CGM.getModule(), OMPRTL___kmpc_rfun_sum_lds_f)
                              .getCallee());
  }

  if (RedVarType->isDoubleTy()) {
    return std::make_pair(OMPBuilder
                              .getOrCreateRuntimeFunction(
                                  CGM.getModule(), OMPRTL___kmpc_rfun_sum_d)
                              .getCallee(),
                          OMPBuilder
                              .getOrCreateRuntimeFunction(
                                  CGM.getModule(), OMPRTL___kmpc_rfun_sum_lds_d)
                              .getCallee());
  }
  llvm_unreachable("No support for other types currently.");
}

llvm::Value *CGOpenMPRuntimeGPU::getXteamRedSum(
    CodeGenFunction &CGF, llvm::Value *Val, llvm::Value *SumPtr,
    llvm::Value *DTeamVals, llvm::Value *DTeamsDonePtr,
    llvm::Value *ThreadStartIndex, llvm::Value *NumTeams, int BlockSize,
    bool IsFast) {
  // TODO handle more types
  llvm::Type *SumType = Val->getType();
  assert(
      (SumType->isFloatTy() || SumType->isDoubleTy() ||
       (SumType->isIntegerTy() && (SumType->getPrimitiveSizeInBits() == 32 ||
                                   SumType->getPrimitiveSizeInBits() == 64))) &&
      "Unhandled type");

  llvm::Type *Int32Ty = llvm::Type::getInt32Ty(CGM.getLLVMContext());
  llvm::Type *Int64Ty = llvm::Type::getInt64Ty(CGM.getLLVMContext());

  std::pair<llvm::Value *, llvm::Value *> RfunPair =
      getXteamRedFunctionPtrs(CGF, SumType);
  llvm::Value *ZeroVal = (SumType->isFloatTy() || SumType->isDoubleTy())
                             ? llvm::ConstantFP::getZero(SumType)
                             : SumType->getPrimitiveSizeInBits() == 32
                                   ? llvm::ConstantInt::get(Int32Ty, 0)
                                   : llvm::ConstantInt::get(Int64Ty, 0);

  llvm::Value *Args[] = {Val,           SumPtr,           DTeamVals,
                         DTeamsDonePtr, RfunPair.first,   RfunPair.second,
                         ZeroVal,       ThreadStartIndex, NumTeams};

  unsigned WarpSize = CGF.getTarget().getGridValue().GV_Warp_Size;
  assert(WarpSize == 32 || WarpSize == 64);

  assert(BlockSize > 0 && BlockSize <= llvm::omp::xteam_red::MaxBlockSize &&
         "XTeam Reduction blocksize outside expected range");
  assert(((BlockSize & (BlockSize - 1)) == 0) &&
         "XTeam Reduction blocksize must be a power of two");

  if (SumType->isIntegerTy()) {
    if (SumType->getPrimitiveSizeInBits() == 32) {
      if (WarpSize == 32) {
        switch (BlockSize) {
        default:
          return CGF.EmitRuntimeCall(
              OMPBuilder.getOrCreateRuntimeFunction(
                  CGM.getModule(), IsFast
                                       ? OMPRTL___kmpc_xteamr_ui_1x32_fast_sum
                                       : OMPRTL___kmpc_xteamr_ui_1x32),
              Args);
        case 64:
          return CGF.EmitRuntimeCall(
              OMPBuilder.getOrCreateRuntimeFunction(
                  CGM.getModule(), IsFast
                                       ? OMPRTL___kmpc_xteamr_ui_2x32_fast_sum
                                       : OMPRTL___kmpc_xteamr_ui_2x32),
              Args);
        case 128:
          return CGF.EmitRuntimeCall(
              OMPBuilder.getOrCreateRuntimeFunction(
                  CGM.getModule(), IsFast
                                       ? OMPRTL___kmpc_xteamr_ui_4x32_fast_sum
                                       : OMPRTL___kmpc_xteamr_ui_4x32),
              Args);
        case 256:
          return CGF.EmitRuntimeCall(
              OMPBuilder.getOrCreateRuntimeFunction(
                  CGM.getModule(), IsFast
                                       ? OMPRTL___kmpc_xteamr_ui_8x32_fast_sum
                                       : OMPRTL___kmpc_xteamr_ui_8x32),
              Args);
        case 512:
          return CGF.EmitRuntimeCall(
              OMPBuilder.getOrCreateRuntimeFunction(
                  CGM.getModule(), IsFast
                                       ? OMPRTL___kmpc_xteamr_ui_16x32_fast_sum
                                       : OMPRTL___kmpc_xteamr_ui_16x32),
              Args);
        case 1024:
          return CGF.EmitRuntimeCall(
              OMPBuilder.getOrCreateRuntimeFunction(
                  CGM.getModule(), IsFast
                                       ? OMPRTL___kmpc_xteamr_ui_32x32_fast_sum
                                       : OMPRTL___kmpc_xteamr_ui_32x32),
              Args);
        }
      } else {
        switch (BlockSize) {
        default:
          return CGF.EmitRuntimeCall(
              OMPBuilder.getOrCreateRuntimeFunction(
                  CGM.getModule(), IsFast
                                       ? OMPRTL___kmpc_xteamr_ui_1x64_fast_sum
                                       : OMPRTL___kmpc_xteamr_ui_1x64),
              Args);
        case 128:
          return CGF.EmitRuntimeCall(
              OMPBuilder.getOrCreateRuntimeFunction(
                  CGM.getModule(), IsFast
                                       ? OMPRTL___kmpc_xteamr_ui_2x64_fast_sum
                                       : OMPRTL___kmpc_xteamr_ui_2x64),
              Args);
        case 256:
          return CGF.EmitRuntimeCall(
              OMPBuilder.getOrCreateRuntimeFunction(
                  CGM.getModule(), IsFast
                                       ? OMPRTL___kmpc_xteamr_ui_4x64_fast_sum
                                       : OMPRTL___kmpc_xteamr_ui_4x64),
              Args);
        case 512:
          return CGF.EmitRuntimeCall(
              OMPBuilder.getOrCreateRuntimeFunction(
                  CGM.getModule(), IsFast
                                       ? OMPRTL___kmpc_xteamr_ui_8x64_fast_sum
                                       : OMPRTL___kmpc_xteamr_ui_8x64),
              Args);
        case 1024:
          return CGF.EmitRuntimeCall(
              OMPBuilder.getOrCreateRuntimeFunction(
                  CGM.getModule(), IsFast
                                       ? OMPRTL___kmpc_xteamr_ui_16x64_fast_sum
                                       : OMPRTL___kmpc_xteamr_ui_16x64),
              Args);
        }
      }
    }
    if (SumType->getPrimitiveSizeInBits() == 64) {
      if (WarpSize == 32) {
        switch (BlockSize) {
        default:
          return CGF.EmitRuntimeCall(
              OMPBuilder.getOrCreateRuntimeFunction(
                  CGM.getModule(), IsFast
                                       ? OMPRTL___kmpc_xteamr_ul_1x32_fast_sum
                                       : OMPRTL___kmpc_xteamr_ul_1x32),
              Args);
        case 64:
          return CGF.EmitRuntimeCall(
              OMPBuilder.getOrCreateRuntimeFunction(
                  CGM.getModule(), IsFast
                                       ? OMPRTL___kmpc_xteamr_ul_2x32_fast_sum
                                       : OMPRTL___kmpc_xteamr_ul_2x32),
              Args);
        case 128:
          return CGF.EmitRuntimeCall(
              OMPBuilder.getOrCreateRuntimeFunction(
                  CGM.getModule(), IsFast
                                       ? OMPRTL___kmpc_xteamr_ul_4x32_fast_sum
                                       : OMPRTL___kmpc_xteamr_ul_4x32),
              Args);
        case 256:
          return CGF.EmitRuntimeCall(
              OMPBuilder.getOrCreateRuntimeFunction(
                  CGM.getModule(), IsFast
                                       ? OMPRTL___kmpc_xteamr_ul_8x32_fast_sum
                                       : OMPRTL___kmpc_xteamr_ul_8x32),
              Args);
        case 512:
          return CGF.EmitRuntimeCall(
              OMPBuilder.getOrCreateRuntimeFunction(
                  CGM.getModule(), IsFast
                                       ? OMPRTL___kmpc_xteamr_ul_16x32_fast_sum
                                       : OMPRTL___kmpc_xteamr_ul_16x32),
              Args);
        case 1024:
          return CGF.EmitRuntimeCall(
              OMPBuilder.getOrCreateRuntimeFunction(
                  CGM.getModule(), IsFast
                                       ? OMPRTL___kmpc_xteamr_ul_32x32_fast_sum
                                       : OMPRTL___kmpc_xteamr_ul_32x32),
              Args);
        }
      } else {
        switch (BlockSize) {
        default:
          return CGF.EmitRuntimeCall(
              OMPBuilder.getOrCreateRuntimeFunction(
                  CGM.getModule(), IsFast
                                       ? OMPRTL___kmpc_xteamr_ul_1x64_fast_sum
                                       : OMPRTL___kmpc_xteamr_ul_1x64),
              Args);
        case 128:
          return CGF.EmitRuntimeCall(
              OMPBuilder.getOrCreateRuntimeFunction(
                  CGM.getModule(), IsFast
                                       ? OMPRTL___kmpc_xteamr_ul_2x64_fast_sum
                                       : OMPRTL___kmpc_xteamr_ul_2x64),
              Args);
        case 256:
          return CGF.EmitRuntimeCall(
              OMPBuilder.getOrCreateRuntimeFunction(
                  CGM.getModule(), IsFast
                                       ? OMPRTL___kmpc_xteamr_ul_4x64_fast_sum
                                       : OMPRTL___kmpc_xteamr_ul_4x64),
              Args);
        case 512:
          return CGF.EmitRuntimeCall(
              OMPBuilder.getOrCreateRuntimeFunction(
                  CGM.getModule(), IsFast
                                       ? OMPRTL___kmpc_xteamr_ul_8x64_fast_sum
                                       : OMPRTL___kmpc_xteamr_ul_8x64),
              Args);
        case 1024:
          return CGF.EmitRuntimeCall(
              OMPBuilder.getOrCreateRuntimeFunction(
                  CGM.getModule(), IsFast
                                       ? OMPRTL___kmpc_xteamr_ul_16x64_fast_sum
                                       : OMPRTL___kmpc_xteamr_ul_16x64),
              Args);
        }
      }
    }
  }
  if (SumType->isFloatTy()) {
    if (WarpSize == 32) {
      switch (BlockSize) {
      default:
        return CGF.EmitRuntimeCall(
            OMPBuilder.getOrCreateRuntimeFunction(
                CGM.getModule(), IsFast ? OMPRTL___kmpc_xteamr_f_1x32_fast_sum
                                        : OMPRTL___kmpc_xteamr_f_1x32),
            Args);
      case 64:
        return CGF.EmitRuntimeCall(
            OMPBuilder.getOrCreateRuntimeFunction(
                CGM.getModule(), IsFast ? OMPRTL___kmpc_xteamr_f_2x32_fast_sum
                                        : OMPRTL___kmpc_xteamr_f_2x32),
            Args);
      case 128:
        return CGF.EmitRuntimeCall(
            OMPBuilder.getOrCreateRuntimeFunction(
                CGM.getModule(), IsFast ? OMPRTL___kmpc_xteamr_f_4x32_fast_sum
                                        : OMPRTL___kmpc_xteamr_f_4x32),
            Args);
      case 256:
        return CGF.EmitRuntimeCall(
            OMPBuilder.getOrCreateRuntimeFunction(
                CGM.getModule(), IsFast ? OMPRTL___kmpc_xteamr_f_8x32_fast_sum
                                        : OMPRTL___kmpc_xteamr_f_8x32),
            Args);
      case 512:
        return CGF.EmitRuntimeCall(
            OMPBuilder.getOrCreateRuntimeFunction(
                CGM.getModule(), IsFast ? OMPRTL___kmpc_xteamr_f_16x32_fast_sum
                                        : OMPRTL___kmpc_xteamr_f_16x32),
            Args);
      case 1024:
        return CGF.EmitRuntimeCall(
            OMPBuilder.getOrCreateRuntimeFunction(
                CGM.getModule(), IsFast ? OMPRTL___kmpc_xteamr_f_32x32_fast_sum
                                        : OMPRTL___kmpc_xteamr_f_32x32),
            Args);
      }
    } else {
      switch (BlockSize) {
      default:
        return CGF.EmitRuntimeCall(
            OMPBuilder.getOrCreateRuntimeFunction(
                CGM.getModule(), IsFast ? OMPRTL___kmpc_xteamr_f_1x64_fast_sum
                                        : OMPRTL___kmpc_xteamr_f_1x64),
            Args);
      case 128:
        return CGF.EmitRuntimeCall(
            OMPBuilder.getOrCreateRuntimeFunction(
                CGM.getModule(), IsFast ? OMPRTL___kmpc_xteamr_f_2x64_fast_sum
                                        : OMPRTL___kmpc_xteamr_f_2x64),
            Args);
      case 256:
        return CGF.EmitRuntimeCall(
            OMPBuilder.getOrCreateRuntimeFunction(
                CGM.getModule(), IsFast ? OMPRTL___kmpc_xteamr_f_4x64_fast_sum
                                        : OMPRTL___kmpc_xteamr_f_4x64),
            Args);
      case 512:
        return CGF.EmitRuntimeCall(
            OMPBuilder.getOrCreateRuntimeFunction(
                CGM.getModule(), IsFast ? OMPRTL___kmpc_xteamr_f_8x64_fast_sum
                                        : OMPRTL___kmpc_xteamr_f_8x64),
            Args);
      case 1024:
        return CGF.EmitRuntimeCall(
            OMPBuilder.getOrCreateRuntimeFunction(
                CGM.getModule(), IsFast ? OMPRTL___kmpc_xteamr_f_16x64_fast_sum
                                        : OMPRTL___kmpc_xteamr_f_16x64),
            Args);
      }
    }
  }
  if (SumType->isDoubleTy()) {
    if (WarpSize == 32) {
      switch (BlockSize) {
      default:
        return CGF.EmitRuntimeCall(
            OMPBuilder.getOrCreateRuntimeFunction(
                CGM.getModule(), IsFast ? OMPRTL___kmpc_xteamr_d_1x32_fast_sum
                                        : OMPRTL___kmpc_xteamr_d_1x32),
            Args);
      case 64:
        return CGF.EmitRuntimeCall(
            OMPBuilder.getOrCreateRuntimeFunction(
                CGM.getModule(), IsFast ? OMPRTL___kmpc_xteamr_d_2x32_fast_sum
                                        : OMPRTL___kmpc_xteamr_d_2x32),
            Args);
      case 128:
        return CGF.EmitRuntimeCall(
            OMPBuilder.getOrCreateRuntimeFunction(
                CGM.getModule(), IsFast ? OMPRTL___kmpc_xteamr_d_4x32_fast_sum
                                        : OMPRTL___kmpc_xteamr_d_4x32),
            Args);
      case 256:
        return CGF.EmitRuntimeCall(
            OMPBuilder.getOrCreateRuntimeFunction(
                CGM.getModule(), IsFast ? OMPRTL___kmpc_xteamr_d_8x32_fast_sum
                                        : OMPRTL___kmpc_xteamr_d_8x32),
            Args);
      case 512:
        return CGF.EmitRuntimeCall(
            OMPBuilder.getOrCreateRuntimeFunction(
                CGM.getModule(), IsFast ? OMPRTL___kmpc_xteamr_d_16x32_fast_sum
                                        : OMPRTL___kmpc_xteamr_d_16x32),
            Args);
      case 1024:
        return CGF.EmitRuntimeCall(
            OMPBuilder.getOrCreateRuntimeFunction(
                CGM.getModule(), IsFast ? OMPRTL___kmpc_xteamr_d_32x32_fast_sum
                                        : OMPRTL___kmpc_xteamr_d_32x32),
            Args);
      }
    } else {
      switch (BlockSize) {
      default:
        return CGF.EmitRuntimeCall(
            OMPBuilder.getOrCreateRuntimeFunction(
                CGM.getModule(), IsFast ? OMPRTL___kmpc_xteamr_d_1x64_fast_sum
                                        : OMPRTL___kmpc_xteamr_d_1x64),
            Args);
      case 128:
        return CGF.EmitRuntimeCall(
            OMPBuilder.getOrCreateRuntimeFunction(
                CGM.getModule(), IsFast ? OMPRTL___kmpc_xteamr_d_2x64_fast_sum
                                        : OMPRTL___kmpc_xteamr_d_2x64),
            Args);
      case 256:
        return CGF.EmitRuntimeCall(
            OMPBuilder.getOrCreateRuntimeFunction(
                CGM.getModule(), IsFast ? OMPRTL___kmpc_xteamr_d_4x64_fast_sum
                                        : OMPRTL___kmpc_xteamr_d_4x64),
            Args);
      case 512:
        return CGF.EmitRuntimeCall(
            OMPBuilder.getOrCreateRuntimeFunction(
                CGM.getModule(), IsFast ? OMPRTL___kmpc_xteamr_d_8x64_fast_sum
                                        : OMPRTL___kmpc_xteamr_d_8x64),
            Args);
      case 1024:
        return CGF.EmitRuntimeCall(
            OMPBuilder.getOrCreateRuntimeFunction(
                CGM.getModule(), IsFast ? OMPRTL___kmpc_xteamr_d_16x64_fast_sum
                                        : OMPRTL___kmpc_xteamr_d_16x64),
            Args);
      }
    }
  }
  llvm_unreachable("No support for other types currently.");
}

bool CGOpenMPRuntimeGPU::needsHintsForFastFPAtomics() {
  return getCudaArch(CGM) == CudaArch::GFX90a;
}

bool CGOpenMPRuntimeGPU::supportFastFPAtomics() {
  CudaArch Arch = getCudaArch(CGM);
  switch (Arch) {
  case CudaArch::GFX90a:
  case CudaArch::GFX942:
    return true;
  default:
    break;
  }
  return false;
}

std::pair<bool, RValue>
CGOpenMPRuntimeGPU::emitFastFPAtomicCall(CodeGenFunction &CGF, LValue X,
                                         RValue Update, BinaryOperatorKind BO,
                                         bool IsXBinopExpr) {
  CGBuilderTy &Bld = CGF.Builder;
  unsigned int IID = -1;
  RValue UpdateFixed = Update;
  switch (BO) {
  case BO_Sub:
    UpdateFixed = RValue::get(Bld.CreateFNeg(Update.getScalarVal()));
    IID = llvm::Intrinsic::amdgcn_flat_atomic_fadd;
    break;
  case BO_Add:
    IID = llvm::Intrinsic::amdgcn_flat_atomic_fadd;
    break;
  case BO_LT:
    IID = IsXBinopExpr ? llvm::Intrinsic::amdgcn_flat_atomic_fmax
                       : llvm::Intrinsic::amdgcn_flat_atomic_fmin;
    break;
  case BO_GT:
    IID = IsXBinopExpr ? llvm::Intrinsic::amdgcn_flat_atomic_fmin
                       : llvm::Intrinsic::amdgcn_flat_atomic_fmax;
    break;
  default:
    // remaining operations are not supported yet
    return std::make_pair(false, RValue::get(nullptr));
  }

  SmallVector<llvm::Value *> FPAtomicArgs;
  FPAtomicArgs.reserve(2);
  FPAtomicArgs.push_back(X.getPointer(CGF));
  FPAtomicArgs.push_back(UpdateFixed.getScalarVal());

  llvm::Value *CallInst = nullptr;
  if (Update.getScalarVal()->getType()->isFloatTy() &&
      (getCudaArch(CGF.CGM) == CudaArch::GFX90a)) {
    // Fast FP atomics are not available for single precision address located in
    // FLAT address space.
    // We need to check the address space at runtime to determine
    // which function we can call. This is done in the OpenMP runtime.
    CallInst =
        CGF.EmitRuntimeCall(OMPBuilder.getOrCreateRuntimeFunction(
                                CGM.getModule(), OMPRTL___kmpc_unsafeAtomicAdd),
                            FPAtomicArgs);
  } else {
    llvm::Function *AtomicF = CGM.getIntrinsic(
        IID, {FPAtomicArgs[1]->getType(), FPAtomicArgs[0]->getType(),
              FPAtomicArgs[1]->getType()});
    CallInst = CGF.EmitNounwindRuntimeCall(AtomicF, FPAtomicArgs);
  }
  return std::make_pair(true, RValue::get(CallInst));
}

void CGOpenMPRuntimeGPU::emitFlush(CodeGenFunction &CGF, ArrayRef<const Expr *>,
                                   SourceLocation Loc,
                                   llvm::AtomicOrdering AO) {
  if (CGF.CGM.getLangOpts().OpenMPIRBuilder) {
    OMPBuilder.createFlush(CGF.Builder);
  } else {
    if (!CGF.HaveInsertPoint())
      return;
    // Build call void __kmpc_flush(ident_t *loc) and variants
    //__kmpc_flush_acquire, __kmpc_flush_release, __kmpc_flush_acqrel
    if (AO == llvm::AtomicOrdering::NotAtomic ||
        AO == llvm::AtomicOrdering::SequentiallyConsistent)
      CGF.EmitRuntimeCall(OMPBuilder.getOrCreateRuntimeFunction(
                              CGM.getModule(), OMPRTL___kmpc_flush),
                          emitUpdateLocation(CGF, Loc));
    else
      switch (AO) {
      case llvm::AtomicOrdering::Acquire:
        CGF.EmitRuntimeCall(OMPBuilder.getOrCreateRuntimeFunction(
                                CGM.getModule(), OMPRTL___kmpc_flush_acquire),
                            emitUpdateLocation(CGF, Loc));
        return;
      case llvm::AtomicOrdering::Release:
        CGF.EmitRuntimeCall(OMPBuilder.getOrCreateRuntimeFunction(
                                CGM.getModule(), OMPRTL___kmpc_flush_release),
                            emitUpdateLocation(CGF, Loc));
        return;
      case llvm::AtomicOrdering::AcquireRelease:
        CGF.EmitRuntimeCall(OMPBuilder.getOrCreateRuntimeFunction(
                                CGM.getModule(), OMPRTL___kmpc_flush_acqrel),
                            emitUpdateLocation(CGF, Loc));
        return;
      default:
        llvm_unreachable("Unexpected atomic ordering for flush directive.");
      }
  }
}

// The only allowed atomicrmw is add on int 32 and 64 bits, cmp_and_swap, swap.
bool CGOpenMPRuntimeGPU::mustEmitSafeAtomic(CodeGenFunction &CGF, LValue X,
                                            RValue Update,
                                            BinaryOperatorKind BO) {
  ASTContext &Context = CGF.getContext();
  CudaArch Arch = getCudaArch(CGM);

  if (!Context.getTargetInfo().getTriple().isAMDGCN() ||
      !CGF.CGM.getLangOpts().OpenMPIsTargetDevice)
    return false;

  if (Arch != CudaArch::GFX941)
    return false;

  // Non simple types cannot be used in atomicRMW and are handled elsewhere
  if (!X.isSimple())
    return false;

  // Integer types are lowered by backend to atomic ISA (32 and 64 bits) or to
  // CAS loop (all other bit widths).
  if (BO == BO_Add && Update.getScalarVal()->getType()->isIntegerTy())
    return false;

  // For all other operations, integer types that are not 32 or 64 bits are
  // already converted to CAS loop by clang codegen or backend. This allows for
  // simpler handling in devicertl call.
  if (Update.getScalarVal()->getType()->isIntegerTy() &&
      (Context.getTypeSize(X.getType()) < 32 ||
       Context.getTypeSize(X.getType()) > 64))
    return false;

  // float and double have a atomic ISA for min, max, and add that need to be
  // bypassed. All other operations on float and double are lowered to cas loop
  // by the backend
  if ((Update.getScalarVal()->getType()->isFloatTy() ||
       Update.getScalarVal()->getType()->isDoubleTy()) &&
      !((BO == BO_Add) || (BO == BO_LT) || (BO == BO_GT)))
    return false;

  // For all types, the ISA only supports certain operations in a "native" way.
  // All others are lowered to a CAS loop by the backend
  if (!((BO == BO_Add) || (BO == BO_Sub) || (BO == BO_LT) || (BO == BO_GT) ||
        (BO == BO_And) || (BO == BO_Or) || (BO == BO_Xor)))
    return false;

  // all other cases must be lowered to safe CAS loop
  // which is hidden in a runtime function that uses cmpxchg directly and not
  // atomicrmw. This is effectively bypassing the backend on the decision of
  // what atomic to use.
  return true;
}

std::pair<bool, RValue>
CGOpenMPRuntimeGPU::emitAtomicCASLoop(CodeGenFunction &CGF, LValue X,
                                      RValue Update, BinaryOperatorKind BO) {
  ASTContext &Context = CGF.getContext();
  SmallVector<llvm::Value *> CASLoopArgs;
  CASLoopArgs.reserve(2);
  CASLoopArgs.push_back(X.getPointer(CGF));
  CASLoopArgs.push_back(Update.getScalarVal());
  llvm::Value *CallInst = nullptr;
  switch (BO) {
  case BO_LT: { // unavailable for both float, double, and integer types (32 and
                // 64 bits)
    if (Update.getScalarVal()->getType()->isIntegerTy() &&
        !(Context.getTypeSize(X.getType()) == 32 ||
          Context.getTypeSize(X.getType()) == 64))
      llvm_unreachable("Atomic Min types available for CAS loop conversion is "
                       "double, float, int (32 and 64 bits)");

    if (Update.getScalarVal()->getType()->isDoubleTy())
      CallInst = CGF.EmitRuntimeCall(
          OMPBuilder.getOrCreateRuntimeFunction(
              CGM.getModule(), OMPRTL___kmpc_atomicCASLoopMin_double),
          CASLoopArgs);
    else if (Update.getScalarVal()->getType()->isFloatTy())
      CallInst = CGF.EmitRuntimeCall(
          OMPBuilder.getOrCreateRuntimeFunction(
              CGM.getModule(), OMPRTL___kmpc_atomicCASLoopMin_float),
          CASLoopArgs);

    else if (Update.getScalarVal()->getType()->isIntegerTy()) {
      if (Context.getTypeSize(X.getType()) == 32) {
        if (X.getType()->hasSignedIntegerRepresentation()) {
          CallInst = CGF.EmitRuntimeCall(
              OMPBuilder.getOrCreateRuntimeFunction(
                  CGM.getModule(), OMPRTL___kmpc_atomicCASLoopMin_int32_t),
              CASLoopArgs);
        } else {
          const llvm::StringRef FunNameStr = "__kmpc_atomicCASLoopMin_uint32_t";
          CallInst = CGF.EmitRuntimeCall(
              OMPBuilder.unsignedGetOrCreateAtomicCASRuntimeFunction(
                  CGM.getModule(), FunNameStr,
                  /*RetType=*/CGF.Builder.getVoidTy(),
                  X.getPointer(CGF)->getType(),
                  Update.getScalarVal()->getType()),
              CASLoopArgs);
        }
      } else if (Context.getTypeSize(X.getType()) == 64) {
        if (X.getType()->hasSignedIntegerRepresentation()) {
          CallInst = CGF.EmitRuntimeCall(
              OMPBuilder.getOrCreateRuntimeFunction(
                  CGM.getModule(), OMPRTL___kmpc_atomicCASLoopMin_int64_t),
              CASLoopArgs);
        } else {
          const llvm::StringRef FunNameStr = "__kmpc_atomicCASLoopMin_uint64_t";
          CallInst = CGF.EmitRuntimeCall(
              OMPBuilder.unsignedGetOrCreateAtomicCASRuntimeFunction(
                  CGM.getModule(), FunNameStr,
                  /*RetType=*/CGF.Builder.getVoidTy(),
                  X.getPointer(CGF)->getType(),
                  Update.getScalarVal()->getType()),
              CASLoopArgs);
        }
      }
    }
    // other types (e.g., int8_t) are handled by backend directly
    return std::make_pair(true, RValue::get(CallInst));
  }
  case BO_GT: { // unavailable for both float, double, and integer types (32 and
                // 664 bits)
    if (Update.getScalarVal()->getType()->isIntegerTy() &&
        !(Context.getTypeSize(X.getType()) == 32 ||
          Context.getTypeSize(X.getType()) == 64))
      llvm_unreachable("Atomic Max types available for CAS loop conversion is "
                       "double, float, int (32 and 64 bits)");

    if (Update.getScalarVal()->getType()->isDoubleTy())
      CallInst = CGF.EmitRuntimeCall(
          OMPBuilder.getOrCreateRuntimeFunction(
              CGM.getModule(), OMPRTL___kmpc_atomicCASLoopMax_double),
          CASLoopArgs);
    else if (Update.getScalarVal()->getType()->isFloatTy())
      CallInst = CGF.EmitRuntimeCall(
          OMPBuilder.getOrCreateRuntimeFunction(
              CGM.getModule(), OMPRTL___kmpc_atomicCASLoopMax_float),
          CASLoopArgs);

    else if (Update.getScalarVal()->getType()->isIntegerTy()) {
      if (Context.getTypeSize(X.getType()) == 32) {
        if (X.getType()->hasSignedIntegerRepresentation()) {
          CallInst = CGF.EmitRuntimeCall(
              OMPBuilder.getOrCreateRuntimeFunction(
                  CGM.getModule(), OMPRTL___kmpc_atomicCASLoopMax_int32_t),
              CASLoopArgs);
        } else {
          const llvm::StringRef FunNameStr = "__kmpc_atomicCASLoopMax_uint32_t";
          CallInst = CGF.EmitRuntimeCall(
              OMPBuilder.unsignedGetOrCreateAtomicCASRuntimeFunction(
                  CGM.getModule(), FunNameStr,
                  /*RetType=*/CGF.Builder.getVoidTy(),
                  X.getPointer(CGF)->getType(),
                  Update.getScalarVal()->getType()),
              CASLoopArgs);
        }
      } else if (Context.getTypeSize(X.getType()) == 64) {
        if (X.getType()->hasSignedIntegerRepresentation()) {
          CallInst = CGF.EmitRuntimeCall(
              OMPBuilder.getOrCreateRuntimeFunction(
                  CGM.getModule(), OMPRTL___kmpc_atomicCASLoopMax_int64_t),
              CASLoopArgs);
        } else {
          const llvm::StringRef FunNameStr = "__kmpc_atomicCASLoopMax_uint64_t";
          CallInst = CGF.EmitRuntimeCall(
              OMPBuilder.unsignedGetOrCreateAtomicCASRuntimeFunction(
                  CGM.getModule(), FunNameStr,
                  /*RetType=*/CGF.Builder.getVoidTy(),
                  X.getPointer(CGF)->getType(),
                  Update.getScalarVal()->getType()),
              CASLoopArgs);
        }
      }
    }
    return std::make_pair(true, RValue::get(CallInst));
  }
  case BO_Add:
  case BO_Sub:
  case BO_And:
  case BO_Or:
  case BO_Xor:
    llvm_unreachable("Atomic operation must be generated via clang atomic "
                     "support and not via OpenMP runtime");
    break;
  default:
    llvm_unreachable(
        "Operation is not supported by kmpc_atomicCASLoop functions");
    break;
  }
  return std::make_pair(false, RValue::get(nullptr));
}<|MERGE_RESOLUTION|>--- conflicted
+++ resolved
@@ -1489,12 +1489,11 @@
 
       assert(IfCondVal && "Expected a value");
     llvm::Value *RTLoc = emitUpdateLocation(CGF, Loc);
-<<<<<<< HEAD
     if (CGM.getLangOpts().OpenMPNoNestedParallelism &&
         CGM.IsSPMDExecutionMode()) {
       llvm::Value *Args[] = {
           RTLoc, NumThreadsVal, FnPtr,
-          Bld.CreateBitOrPointerCast(CapturedVarsAddrs.getPointer(),
+          Bld.CreateBitOrPointerCast(CapturedVarsAddrs.emitRawPointer(CGF),
                                      CGF.VoidPtrPtrTy),
           llvm::ConstantInt::get(CGM.SizeTy, CapturedVars.size())};
       CGF.EmitRuntimeCall(OMPBuilder.getOrCreateRuntimeFunction(
@@ -1509,29 +1508,13 @@
           llvm::ConstantInt::get(CGF.Int32Ty, -1),
           FnPtr,
           ID,
-          Bld.CreateBitOrPointerCast(CapturedVarsAddrs.getPointer(),
+          Bld.CreateBitOrPointerCast(CapturedVarsAddrs.emitRawPointer(CGF),
                                      CGF.VoidPtrPtrTy),
           llvm::ConstantInt::get(CGM.SizeTy, CapturedVars.size())};
       CGF.EmitRuntimeCall(OMPBuilder.getOrCreateRuntimeFunction(
                               CGM.getModule(), OMPRTL___kmpc_parallel_51),
                           Args);
     }
-=======
-    llvm::Value *Args[] = {
-        RTLoc,
-        getThreadID(CGF, Loc),
-        IfCondVal,
-        NumThreadsVal,
-        llvm::ConstantInt::get(CGF.Int32Ty, -1),
-        FnPtr,
-        ID,
-        Bld.CreateBitOrPointerCast(CapturedVarsAddrs.emitRawPointer(CGF),
-                                   CGF.VoidPtrPtrTy),
-        llvm::ConstantInt::get(CGM.SizeTy, CapturedVars.size())};
-    CGF.EmitRuntimeCall(OMPBuilder.getOrCreateRuntimeFunction(
-                            CGM.getModule(), OMPRTL___kmpc_parallel_51),
-                        Args);
->>>>>>> 93f9fb2c
   };
 
   RegionCodeGenTy RCG(ParallelGen);
