//===--- CGDebugInfo.h - DebugInfo for LLVM CodeGen -------------*- C++ -*-===//
//
// Part of the LLVM Project, under the Apache License v2.0 with LLVM Exceptions.
// See https://llvm.org/LICENSE.txt for license information.
// SPDX-License-Identifier: Apache-2.0 WITH LLVM-exception
//
//===----------------------------------------------------------------------===//
//
// This is the source-level debug info generator for llvm translation.
//
//===----------------------------------------------------------------------===//

#ifndef LLVM_CLANG_LIB_CODEGEN_CGDEBUGINFO_H
#define LLVM_CLANG_LIB_CODEGEN_CGDEBUGINFO_H

#include "CGBuilder.h"
#include "clang/AST/DeclCXX.h"
#include "clang/AST/Expr.h"
#include "clang/AST/ExternalASTSource.h"
#include "clang/AST/PrettyPrinter.h"
#include "clang/AST/Type.h"
#include "clang/AST/TypeOrdering.h"
#include "clang/Basic/CodeGenOptions.h"
#include "clang/Basic/Module.h"
#include "clang/Basic/SourceLocation.h"
#include "llvm/ADT/DenseMap.h"
#include "llvm/ADT/DenseSet.h"
#include "llvm/IR/DIBuilder.h"
#include "llvm/IR/DebugInfo.h"
#include "llvm/IR/ValueHandle.h"
#include "llvm/Support/Allocator.h"
#include <optional>

namespace llvm {
class MDNode;
}

namespace clang {
class ClassTemplateSpecializationDecl;
class GlobalDecl;
class ModuleMap;
class ObjCInterfaceDecl;
class UsingDecl;
class VarDecl;
enum class DynamicInitKind : unsigned;

namespace CodeGen {
class CodeGenModule;
class CodeGenFunction;
class CGBlockInfo;

/// This class gathers all debug information during compilation and is
/// responsible for emitting to llvm globals or pass directly to the
/// backend.
class CGDebugInfo {
  friend class ApplyDebugLocation;
  friend class SaveAndRestoreLocation;
  CodeGenModule &CGM;
  const llvm::codegenoptions::DebugInfoKind DebugKind;
  bool DebugTypeExtRefs;
  llvm::DIBuilder DBuilder;
  llvm::DICompileUnit *TheCU = nullptr;
  ModuleMap *ClangModuleMap = nullptr;
  ASTSourceDescriptor PCHDescriptor;
  SourceLocation CurLoc;
  llvm::MDNode *CurInlinedAt = nullptr;
  llvm::DIType *VTablePtrType = nullptr;
  llvm::DIType *ClassTy = nullptr;
  llvm::DICompositeType *ObjTy = nullptr;
  llvm::DIType *SelTy = nullptr;
#define IMAGE_TYPE(ImgType, Id, SingletonId, Access, Suffix)                   \
  llvm::DIType *SingletonId = nullptr;
#include "clang/Basic/OpenCLImageTypes.def"
  llvm::DIType *OCLSamplerDITy = nullptr;
  llvm::DIType *OCLEventDITy = nullptr;
  llvm::DIType *OCLClkEventDITy = nullptr;
  llvm::DIType *OCLQueueDITy = nullptr;
  llvm::DIType *OCLNDRangeDITy = nullptr;
  llvm::DIType *OCLReserveIDDITy = nullptr;
#define EXT_OPAQUE_TYPE(ExtType, Id, Ext) \
  llvm::DIType *Id##Ty = nullptr;
#include "clang/Basic/OpenCLExtensionTypes.def"
#define WASM_TYPE(Name, Id, SingletonId) llvm::DIType *SingletonId = nullptr;
#include "clang/Basic/WebAssemblyReferenceTypes.def"

  /// Cache of previously constructed Types.
  llvm::DenseMap<const void *, llvm::TrackingMDRef> TypeCache;

  /// Cache that maps VLA types to size expressions for that type,
  /// represented by instantiated Metadata nodes.
  llvm::SmallDenseMap<QualType, llvm::Metadata *> SizeExprCache;

  /// Callbacks to use when printing names and types.
  class PrintingCallbacks final : public clang::PrintingCallbacks {
    const CGDebugInfo &Self;

  public:
    PrintingCallbacks(const CGDebugInfo &Self) : Self(Self) {}
    std::string remapPath(StringRef Path) const override {
      return Self.remapDIPath(Path);
    }
  };
  PrintingCallbacks PrintCB = {*this};

  struct ObjCInterfaceCacheEntry {
    const ObjCInterfaceType *Type;
    llvm::DIType *Decl;
    llvm::DIFile *Unit;
    ObjCInterfaceCacheEntry(const ObjCInterfaceType *Type, llvm::DIType *Decl,
                            llvm::DIFile *Unit)
        : Type(Type), Decl(Decl), Unit(Unit) {}
  };

  /// Cache of previously constructed interfaces which may change.
  llvm::SmallVector<ObjCInterfaceCacheEntry, 32> ObjCInterfaceCache;

  /// Cache of forward declarations for methods belonging to the interface.
  /// The extra bit on the DISubprogram specifies whether a method is
  /// "objc_direct".
  llvm::DenseMap<const ObjCInterfaceDecl *,
                 std::vector<llvm::PointerIntPair<llvm::DISubprogram *, 1>>>
      ObjCMethodCache;

  /// Cache of references to clang modules and precompiled headers.
  llvm::DenseMap<const Module *, llvm::TrackingMDRef> ModuleCache;

  /// List of interfaces we want to keep even if orphaned.
  std::vector<void *> RetainedTypes;

  /// Cache of forward declared types to RAUW at the end of compilation.
  std::vector<std::pair<const TagType *, llvm::TrackingMDRef>> ReplaceMap;

  /// Cache of replaceable forward declarations (functions and
  /// variables) to RAUW at the end of compilation.
  std::vector<std::pair<const DeclaratorDecl *, llvm::TrackingMDRef>>
      FwdDeclReplaceMap;

  /// Keep track of our current nested lexical block.
  std::vector<llvm::TypedTrackingMDRef<llvm::DIScope>> LexicalBlockStack;
  llvm::DenseMap<const Decl *, llvm::TrackingMDRef> RegionMap;
  /// Keep track of LexicalBlockStack counter at the beginning of a
  /// function. This is used to pop unbalanced regions at the end of a
  /// function.
  std::vector<unsigned> FnBeginRegionCount;

  /// This is a storage for names that are constructed on demand. For
  /// example, C++ destructors, C++ operators etc..
  llvm::BumpPtrAllocator DebugInfoNames;
  StringRef CWDName;

  llvm::DenseMap<const char *, llvm::TrackingMDRef> DIFileCache;
  llvm::DenseMap<const FunctionDecl *, llvm::TrackingMDRef> SPCache;
  /// Cache declarations relevant to DW_TAG_imported_declarations (C++
  /// using declarations and global alias variables) that aren't covered
  /// by other more specific caches.
  llvm::DenseMap<const Decl *, llvm::TrackingMDRef> DeclCache;
  llvm::DenseMap<const Decl *, llvm::TrackingMDRef> ImportedDeclCache;
  llvm::DenseMap<const NamespaceDecl *, llvm::TrackingMDRef> NamespaceCache;
  llvm::DenseMap<const NamespaceAliasDecl *, llvm::TrackingMDRef>
      NamespaceAliasCache;
  llvm::DenseMap<const Decl *, llvm::TypedTrackingMDRef<llvm::DIDerivedType>>
      StaticDataMemberCache;

  using ParamDecl2StmtTy = llvm::DenseMap<const ParmVarDecl *, const Stmt *>;
  using Param2DILocTy =
      llvm::DenseMap<const ParmVarDecl *, llvm::DILocalVariable *>;

  /// The key is coroutine real parameters, value is coroutine move parameters.
  ParamDecl2StmtTy CoroutineParameterMappings;
  /// The key is coroutine real parameters, value is DIVariable in LLVM IR.
  Param2DILocTy ParamDbgMappings;

  /// Helper functions for getOrCreateType.
  /// @{
  /// Currently the checksum of an interface includes the number of
  /// ivars and property accessors.
  llvm::DIType *CreateType(const BuiltinType *Ty);
  llvm::DIType *CreateType(const ComplexType *Ty);
  llvm::DIType *CreateType(const BitIntType *Ty);
  llvm::DIType *CreateQualifiedType(QualType Ty, llvm::DIFile *Fg);
  llvm::DIType *CreateQualifiedType(const FunctionProtoType *Ty,
                                    llvm::DIFile *Fg);
  llvm::DIType *CreateType(const TypedefType *Ty, llvm::DIFile *Fg);
  llvm::DIType *CreateType(const TemplateSpecializationType *Ty,
                           llvm::DIFile *Fg);
  llvm::DIType *CreateType(const ObjCObjectPointerType *Ty, llvm::DIFile *F);
  llvm::DIType *CreateType(const PointerType *Ty, llvm::DIFile *F);
  llvm::DIType *CreateType(const BlockPointerType *Ty, llvm::DIFile *F);
  llvm::DIType *CreateType(const FunctionType *Ty, llvm::DIFile *F);
  /// Get structure or union type.
  llvm::DIType *CreateType(const RecordType *Tyg);

  /// Create definition for the specified 'Ty'.
  ///
  /// \returns A pair of 'llvm::DIType's. The first is the definition
  /// of the 'Ty'. The second is the type specified by the preferred_name
  /// attribute on 'Ty', which can be a nullptr if no such attribute
  /// exists.
  std::pair<llvm::DIType *, llvm::DIType *>
  CreateTypeDefinition(const RecordType *Ty);
  llvm::DICompositeType *CreateLimitedType(const RecordType *Ty);
  void CollectContainingType(const CXXRecordDecl *RD,
                             llvm::DICompositeType *CT);
  /// Get Objective-C interface type.
  llvm::DIType *CreateType(const ObjCInterfaceType *Ty, llvm::DIFile *F);
  llvm::DIType *CreateTypeDefinition(const ObjCInterfaceType *Ty,
                                     llvm::DIFile *F);
  /// Get Objective-C object type.
  llvm::DIType *CreateType(const ObjCObjectType *Ty, llvm::DIFile *F);
  llvm::DIType *CreateType(const ObjCTypeParamType *Ty, llvm::DIFile *Unit);

  llvm::DIType *CreateType(const VectorType *Ty, llvm::DIFile *F);
  llvm::DIType *CreateType(const ConstantMatrixType *Ty, llvm::DIFile *F);
  llvm::DIType *CreateType(const ArrayType *Ty, llvm::DIFile *F);
  llvm::DIType *CreateType(const LValueReferenceType *Ty, llvm::DIFile *F);
  llvm::DIType *CreateType(const RValueReferenceType *Ty, llvm::DIFile *Unit);
  llvm::DIType *CreateType(const MemberPointerType *Ty, llvm::DIFile *F);
  llvm::DIType *CreateType(const AtomicType *Ty, llvm::DIFile *F);
  llvm::DIType *CreateType(const PipeType *Ty, llvm::DIFile *F);
  /// Get enumeration type.
  llvm::DIType *CreateEnumType(const EnumType *Ty);
  llvm::DIType *CreateTypeDefinition(const EnumType *Ty);
  /// Look up the completed type for a self pointer in the TypeCache and
  /// create a copy of it with the ObjectPointer and Artificial flags
  /// set. If the type is not cached, a new one is created. This should
  /// never happen though, since creating a type for the implicit self
  /// argument implies that we already parsed the interface definition
  /// and the ivar declarations in the implementation.
  llvm::DIType *CreateSelfType(const QualType &QualTy, llvm::DIType *Ty);
  /// @}

  /// Get the type from the cache or return null type if it doesn't
  /// exist.
  llvm::DIType *getTypeOrNull(const QualType);
  /// Return the debug type for a C++ method.
  /// \arg CXXMethodDecl is of FunctionType. This function type is
  /// not updated to include implicit \c this pointer. Use this routine
  /// to get a method type which includes \c this pointer.
  llvm::DISubroutineType *getOrCreateMethodType(const CXXMethodDecl *Method,
                                                llvm::DIFile *F);
  llvm::DISubroutineType *
  getOrCreateInstanceMethodType(QualType ThisPtr, const FunctionProtoType *Func,
                                llvm::DIFile *Unit);
  llvm::DISubroutineType *
  getOrCreateFunctionType(const Decl *D, QualType FnType, llvm::DIFile *F);
  /// \return debug info descriptor for vtable.
  llvm::DIType *getOrCreateVTablePtrType(llvm::DIFile *F);

  /// \return namespace descriptor for the given namespace decl.
  llvm::DINamespace *getOrCreateNamespace(const NamespaceDecl *N);
  llvm::DIType *CreatePointerLikeType(llvm::dwarf::Tag Tag, const Type *Ty,
                                      QualType PointeeTy, llvm::DIFile *F);
  llvm::DIType *getOrCreateStructPtrType(StringRef Name, llvm::DIType *&Cache);

  /// A helper function to create a subprogram for a single member
  /// function GlobalDecl.
  llvm::DISubprogram *CreateCXXMemberFunction(const CXXMethodDecl *Method,
                                              llvm::DIFile *F,
                                              llvm::DIType *RecordTy);

  /// A helper function to collect debug info for C++ member
  /// functions. This is used while creating debug info entry for a
  /// Record.
  void CollectCXXMemberFunctions(const CXXRecordDecl *Decl, llvm::DIFile *F,
                                 SmallVectorImpl<llvm::Metadata *> &E,
                                 llvm::DIType *T);

  /// A helper function to collect debug info for C++ base
  /// classes. This is used while creating debug info entry for a
  /// Record.
  void CollectCXXBases(const CXXRecordDecl *Decl, llvm::DIFile *F,
                       SmallVectorImpl<llvm::Metadata *> &EltTys,
                       llvm::DIType *RecordTy);

  /// Helper function for CollectCXXBases.
  /// Adds debug info entries for types in Bases that are not in SeenTypes.
  void CollectCXXBasesAux(
      const CXXRecordDecl *RD, llvm::DIFile *Unit,
      SmallVectorImpl<llvm::Metadata *> &EltTys, llvm::DIType *RecordTy,
      const CXXRecordDecl::base_class_const_range &Bases,
      llvm::DenseSet<CanonicalDeclPtr<const CXXRecordDecl>> &SeenTypes,
      llvm::DINode::DIFlags StartingFlags);

  /// Helper function that returns the llvm::DIType that the
  /// PreferredNameAttr attribute on \ref RD refers to. If no such
  /// attribute exists, returns nullptr.
  llvm::DIType *GetPreferredNameType(const CXXRecordDecl *RD,
                                     llvm::DIFile *Unit);

  struct TemplateArgs {
    const TemplateParameterList *TList;
    llvm::ArrayRef<TemplateArgument> Args;
  };
  /// A helper function to collect template parameters.
  llvm::DINodeArray CollectTemplateParams(std::optional<TemplateArgs> Args,
                                          llvm::DIFile *Unit);
  /// A helper function to collect debug info for function template
  /// parameters.
  llvm::DINodeArray CollectFunctionTemplateParams(const FunctionDecl *FD,
                                                  llvm::DIFile *Unit);

  /// A helper function to collect debug info for function template
  /// parameters.
  llvm::DINodeArray CollectVarTemplateParams(const VarDecl *VD,
                                             llvm::DIFile *Unit);

  std::optional<TemplateArgs> GetTemplateArgs(const VarDecl *) const;
  std::optional<TemplateArgs> GetTemplateArgs(const RecordDecl *) const;
  std::optional<TemplateArgs> GetTemplateArgs(const FunctionDecl *) const;

  /// A helper function to collect debug info for template
  /// parameters.
  llvm::DINodeArray CollectCXXTemplateParams(const RecordDecl *TS,
                                             llvm::DIFile *F);

  /// A helper function to collect debug info for btf_decl_tag annotations.
  llvm::DINodeArray CollectBTFDeclTagAnnotations(const Decl *D);

  llvm::DIType *createFieldType(StringRef name, QualType type,
                                SourceLocation loc, AccessSpecifier AS,
                                uint64_t offsetInBits, uint32_t AlignInBits,
                                llvm::DIFile *tunit, llvm::DIScope *scope,
                                const RecordDecl *RD = nullptr,
                                llvm::DINodeArray Annotations = nullptr);

  llvm::DIType *createFieldType(StringRef name, QualType type,
                                SourceLocation loc, AccessSpecifier AS,
                                uint64_t offsetInBits, llvm::DIFile *tunit,
                                llvm::DIScope *scope,
                                const RecordDecl *RD = nullptr) {
    return createFieldType(name, type, loc, AS, offsetInBits, 0, tunit, scope,
                           RD);
  }

  /// Create new bit field member.
  llvm::DIDerivedType *createBitFieldType(const FieldDecl *BitFieldDecl,
                                          llvm::DIScope *RecordTy,
                                          const RecordDecl *RD);

  /// Create type for binding declarations.
  llvm::DIType *CreateBindingDeclType(const BindingDecl *BD);

  /// Create an anonnymous zero-size separator for bit-field-decl if needed on
  /// the target.
  llvm::DIDerivedType *createBitFieldSeparatorIfNeeded(
      const FieldDecl *BitFieldDecl, const llvm::DIDerivedType *BitFieldDI,
      llvm::ArrayRef<llvm::Metadata *> PreviousFieldsDI, const RecordDecl *RD);

  /// Helpers for collecting fields of a record.
  /// @{
  void CollectRecordLambdaFields(const CXXRecordDecl *CXXDecl,
                                 SmallVectorImpl<llvm::Metadata *> &E,
                                 llvm::DIType *RecordTy);
  llvm::DIDerivedType *CreateRecordStaticField(const VarDecl *Var,
                                               llvm::DIType *RecordTy,
                                               const RecordDecl *RD);
  void CollectRecordNormalField(const FieldDecl *Field, uint64_t OffsetInBits,
                                llvm::DIFile *F,
                                SmallVectorImpl<llvm::Metadata *> &E,
                                llvm::DIType *RecordTy, const RecordDecl *RD);
  void CollectRecordNestedType(const TypeDecl *RD,
                               SmallVectorImpl<llvm::Metadata *> &E);
  void CollectRecordFields(const RecordDecl *Decl, llvm::DIFile *F,
                           SmallVectorImpl<llvm::Metadata *> &E,
                           llvm::DICompositeType *RecordTy);

  /// If the C++ class has vtable info then insert appropriate debug
  /// info entry in EltTys vector.
  void CollectVTableInfo(const CXXRecordDecl *Decl, llvm::DIFile *F,
                         SmallVectorImpl<llvm::Metadata *> &EltTys);
  /// @}

  /// Create a new lexical block node and push it on the stack.
  void CreateLexicalBlock(SourceLocation Loc);

  /// If target-specific LLVM \p AddressSpace directly maps to target-specific
  /// DWARF address space, appends extended dereferencing mechanism to complex
  /// expression \p Expr. Otherwise, does nothing.
  ///
  /// Extended dereferencing mechanism is has the following format:
  ///     DW_OP_constu <DWARF Address Space> DW_OP_swap DW_OP_xderef
  void AppendAddressSpaceXDeref(unsigned AddressSpace,
                                SmallVectorImpl<uint64_t> &Expr) const;

  /// A helper function to collect debug info for the default elements of a
  /// block.
  ///
  /// \returns The next available field offset after the default elements.
  uint64_t collectDefaultElementTypesForBlockPointer(
      const BlockPointerType *Ty, llvm::DIFile *Unit,
      llvm::DIDerivedType *DescTy, unsigned LineNo,
      SmallVectorImpl<llvm::Metadata *> &EltTys);

  /// A helper function to collect debug info for the default fields of a
  /// block.
  void collectDefaultFieldsForBlockLiteralDeclare(
      const CGBlockInfo &Block, const ASTContext &Context, SourceLocation Loc,
      const llvm::StructLayout &BlockLayout, llvm::DIFile *Unit,
      SmallVectorImpl<llvm::Metadata *> &Fields);

public:
  CGDebugInfo(CodeGenModule &CGM);
  ~CGDebugInfo();

  void finalize();

  /// Remap a given path with the current debug prefix map
  std::string remapDIPath(StringRef) const;

  /// Register VLA size expression debug node with the qualified type.
  void registerVLASizeExpression(QualType Ty, llvm::Metadata *SizeExpr) {
    SizeExprCache[Ty] = SizeExpr;
  }

  /// Module debugging: Support for building PCMs.
  /// @{
  /// Set the main CU's DwoId field to \p Signature.
  void setDwoId(uint64_t Signature);

  /// When generating debug information for a clang module or
  /// precompiled header, this module map will be used to determine
  /// the module of origin of each Decl.
  void setModuleMap(ModuleMap &MMap) { ClangModuleMap = &MMap; }

  /// When generating debug information for a clang module or
  /// precompiled header, this module map will be used to determine
  /// the module of origin of each Decl.
  void setPCHDescriptor(ASTSourceDescriptor PCH) { PCHDescriptor = PCH; }
  /// @}

  /// Update the current source location. If \arg loc is invalid it is
  /// ignored.
  void setLocation(SourceLocation Loc);

  /// Return the current source location. This does not necessarily correspond
  /// to the IRBuilder's current DebugLoc.
  SourceLocation getLocation() const { return CurLoc; }

  /// Update the current inline scope. All subsequent calls to \p EmitLocation
  /// will create a location with this inlinedAt field.
  void setInlinedAt(llvm::MDNode *InlinedAt) { CurInlinedAt = InlinedAt; }

  /// \return the current inline scope.
  llvm::MDNode *getInlinedAt() const { return CurInlinedAt; }

  // Converts a SourceLocation to a DebugLoc
  llvm::DebugLoc SourceLocToDebugLoc(SourceLocation Loc);

  /// Emit metadata to indicate a change in line/column information in
  /// the source file. If the location is invalid, the previous
  /// location will be reused.
  void EmitLocation(CGBuilderTy &Builder, SourceLocation Loc);

  QualType getFunctionType(const FunctionDecl *FD, QualType RetTy,
                           const SmallVectorImpl<const VarDecl *> &Args);

  /// Emit a call to llvm.dbg.function.start to indicate
  /// start of a new function.
  /// \param Loc       The location of the function header.
  /// \param ScopeLoc  The location of the function body.
  void emitFunctionStart(GlobalDecl GD, SourceLocation Loc,
                         SourceLocation ScopeLoc, QualType FnType,
                         llvm::Function *Fn, bool CurFnIsThunk);

  /// Start a new scope for an inlined function.
  void EmitInlineFunctionStart(CGBuilderTy &Builder, GlobalDecl GD);
  /// End an inlined function scope.
  void EmitInlineFunctionEnd(CGBuilderTy &Builder);

  /// Emit debug info for a function declaration.
  /// \p Fn is set only when a declaration for a debug call site gets created.
  void EmitFunctionDecl(GlobalDecl GD, SourceLocation Loc,
                        QualType FnType, llvm::Function *Fn = nullptr);

  /// Emit debug info for an extern function being called.
  /// This is needed for call site debug info.
  void EmitFuncDeclForCallSite(llvm::CallBase *CallOrInvoke,
                               QualType CalleeType,
                               const FunctionDecl *CalleeDecl);

  /// Constructs the debug code for exiting a function.
  void EmitFunctionEnd(CGBuilderTy &Builder, llvm::Function *Fn);

  /// Emit metadata to indicate the beginning of a new lexical block
  /// and push the block onto the stack.
  void EmitLexicalBlockStart(CGBuilderTy &Builder, SourceLocation Loc);

  /// Emit metadata to indicate the end of a new lexical block and pop
  /// the current block.
  void EmitLexicalBlockEnd(CGBuilderTy &Builder, SourceLocation Loc);

  /// Emit call to \c llvm.dbg.declare for an automatic variable
  /// declaration.
  /// Returns a pointer to the DILocalVariable associated with the
  /// llvm.dbg.declare, or nullptr otherwise.
  llvm::DILocalVariable *
  EmitDeclareOfAutoVariable(const VarDecl *Decl, llvm::Value *AI,
                            CGBuilderTy &Builder,
                            const bool UsePointerValue = false);

  /// Emit call to \c llvm.dbg.label for an label.
  void EmitLabel(const LabelDecl *D, CGBuilderTy &Builder);

  /// Emit call to \c llvm.dbg.declare for an imported variable
  /// declaration in a block.
  void EmitDeclareOfBlockDeclRefVariable(
      const VarDecl *variable, llvm::Value *storage, CGBuilderTy &Builder,
      const CGBlockInfo &blockInfo, llvm::Instruction *InsertPoint = nullptr);

  /// Emit call to \c llvm.dbg.declare for an argument variable
  /// declaration.
  llvm::DILocalVariable *
  EmitDeclareOfArgVariable(const VarDecl *Decl, llvm::Value *AI, unsigned ArgNo,
                           CGBuilderTy &Builder, bool UsePointerValue = false);

  /// Emit call to \c llvm.dbg.declare for the block-literal argument
  /// to a block invocation function.
  void EmitDeclareOfBlockLiteralArgVariable(const CGBlockInfo &block,
                                            StringRef Name, unsigned ArgNo,
                                            llvm::AllocaInst *LocalAddr,
                                            CGBuilderTy &Builder);

  /// Emit information about a global variable.
  void EmitGlobalVariable(llvm::GlobalVariable *GV, const VarDecl *Decl);

  /// Emit information about a global variable (-gheterogeneous-dwarf).
  void EmitGlobalVariableForHeterogeneousDwarf(llvm::GlobalVariable *GV,
                                               const VarDecl *Decl);

  /// Emit a constant global variable's debug info.
  void EmitGlobalVariable(const ValueDecl *VD, const APValue &Init);

<<<<<<< HEAD
  /// Emit a constant global variable's debug info (-gheterogeneous-dwarf).
  void EmitGlobalVariableForHeterogeneousDwarf(const ValueDecl *VD,
                                               const APValue &Init);
  /// Emit debug-info for a variable with a constant initializer.
  void EmitGlobalVariable(const VarDecl *VD);

=======
>>>>>>> 75d6795e
  /// Emit information about an external variable.
  void EmitExternalVariable(llvm::GlobalVariable *GV, const VarDecl *Decl);

  /// Emit information about global variable alias.
  void EmitGlobalAlias(const llvm::GlobalValue *GV, const GlobalDecl Decl);

  /// Emit C++ using directive.
  void EmitUsingDirective(const UsingDirectiveDecl &UD);

  /// Emit the type explicitly casted to.
  void EmitExplicitCastType(QualType Ty);

  /// Emit the type even if it might not be used.
  void EmitAndRetainType(QualType Ty);

  /// Emit a shadow decl brought in by a using or using-enum
  void EmitUsingShadowDecl(const UsingShadowDecl &USD);

  /// Emit C++ using declaration.
  void EmitUsingDecl(const UsingDecl &UD);

  /// Emit C++ using-enum declaration.
  void EmitUsingEnumDecl(const UsingEnumDecl &UD);

  /// Emit an @import declaration.
  void EmitImportDecl(const ImportDecl &ID);

  /// DebugInfo isn't attached to string literals by default. While certain
  /// aspects of debuginfo aren't useful for string literals (like a name), it's
  /// nice to be able to symbolize the line and column information. This is
  /// especially useful for sanitizers, as it allows symbolization of
  /// heap-buffer-overflows on constant strings.
  void AddStringLiteralDebugInfo(llvm::GlobalVariable *GV,
                                 const StringLiteral *S);

  /// Emit C++ namespace alias.
  llvm::DIImportedEntity *EmitNamespaceAlias(const NamespaceAliasDecl &NA);

  /// Emit record type's standalone debug info.
  llvm::DIType *getOrCreateRecordType(QualType Ty, SourceLocation L);

  /// Emit an Objective-C interface type standalone debug info.
  llvm::DIType *getOrCreateInterfaceType(QualType Ty, SourceLocation Loc);

  /// Emit standalone debug info for a type.
  llvm::DIType *getOrCreateStandaloneType(QualType Ty, SourceLocation Loc);

  /// Add heapallocsite metadata for MSAllocator calls.
  void addHeapAllocSiteMetadata(llvm::CallBase *CallSite, QualType AllocatedTy,
                                SourceLocation Loc);

  void completeType(const EnumDecl *ED);
  void completeType(const RecordDecl *RD);
  void completeRequiredType(const RecordDecl *RD);
  void completeClassData(const RecordDecl *RD);
  void completeClass(const RecordDecl *RD);

  void completeTemplateDefinition(const ClassTemplateSpecializationDecl &SD);
  void completeUnusedClass(const CXXRecordDecl &D);

  /// Create debug info for a macro defined by a #define directive or a macro
  /// undefined by a #undef directive.
  llvm::DIMacro *CreateMacro(llvm::DIMacroFile *Parent, unsigned MType,
                             SourceLocation LineLoc, StringRef Name,
                             StringRef Value);

  /// Create debug info for a file referenced by an #include directive.
  llvm::DIMacroFile *CreateTempMacroFile(llvm::DIMacroFile *Parent,
                                         SourceLocation LineLoc,
                                         SourceLocation FileLoc);

  Param2DILocTy &getParamDbgMappings() { return ParamDbgMappings; }
  ParamDecl2StmtTy &getCoroutineParameterMappings() {
    return CoroutineParameterMappings;
  }

private:
  /// Emit call to llvm.dbg.declare for a variable declaration.
  /// Returns a pointer to the DILocalVariable associated with the
  /// llvm.dbg.declare, or nullptr otherwise.
  llvm::DILocalVariable *EmitDeclare(const VarDecl *decl, llvm::Value *AI,
                                     std::optional<unsigned> ArgNo,
                                     CGBuilderTy &Builder,
                                     const bool UsePointerValue = false);

  /// Emit call to llvm.dbg.def for a variable definition.
  /// Returns a pointer to the DILocalVariable associated with the
  /// llvm.dbg.def, or nullptr otherwise.
  llvm::DILocalVariable *EmitDef(const VarDecl *decl, llvm::Value *AI,
                                 std::optional<unsigned> ArgNo,
                                 CGBuilderTy &Builder,
                                 const bool UsePointerValue = false);

  /// Emit call to llvm.dbg.def for a structured binding definition.
  /// Returns a pointer to the DILocalVariable associated with the
  /// llvm.dbg.def, or nullptr otherwise.
  llvm::DILocalVariable *EmitDef(const BindingDecl *decl, llvm::Value *AI,
                                 std::optional<unsigned> ArgNo,
                                 CGBuilderTy &Builder,
                                 const bool UsePointerValue = false);

  /// Emit call to llvm.dbg.declare for a binding declaration.
  /// Returns a pointer to the DILocalVariable associated with the
  /// llvm.dbg.declare, or nullptr otherwise.
  llvm::DILocalVariable *EmitDeclare(const BindingDecl *decl, llvm::Value *AI,
                                     std::optional<unsigned> ArgNo,
                                     CGBuilderTy &Builder,
                                     const bool UsePointerValue = false);

  // FIXME: EmitDef(const BindingDecl *...

  struct BlockByRefType {
    /// The wrapper struct used inside the __block_literal struct.
    llvm::DIType *BlockByRefWrapper;
    /// The type as it appears in the source code.
    llvm::DIType *WrappedType;
  };

  std::string GetName(const Decl*, bool Qualified = false) const;

  /// Build up structure info for the byref.  See \a BuildByRefType.
  BlockByRefType EmitTypeForVarWithBlocksAttr(const VarDecl *VD,
                                              uint64_t *OffSet);

  /// Get context info for the DeclContext of \p Decl.
  llvm::DIScope *getDeclContextDescriptor(const Decl *D);
  /// Get context info for a given DeclContext \p Decl.
  llvm::DIScope *getContextDescriptor(const Decl *Context,
                                      llvm::DIScope *Default);

  llvm::DIScope *getCurrentContextDescriptor(const Decl *Decl);

  /// Create a forward decl for a RecordType in a given context.
  llvm::DICompositeType *getOrCreateRecordFwdDecl(const RecordType *,
                                                  llvm::DIScope *);

  /// Return current directory name.
  StringRef getCurrentDirname();

  /// Create new compile unit.
  void CreateCompileUnit();

  /// Compute the file checksum debug info for input file ID.
  std::optional<llvm::DIFile::ChecksumKind>
  computeChecksum(FileID FID, SmallString<64> &Checksum) const;

  /// Get the source of the given file ID.
  std::optional<StringRef> getSource(const SourceManager &SM, FileID FID);

  /// Convenience function to get the file debug info descriptor for the input
  /// location.
  llvm::DIFile *getOrCreateFile(SourceLocation Loc);

  /// Create a file debug info descriptor for a source file.
  llvm::DIFile *
  createFile(StringRef FileName,
             std::optional<llvm::DIFile::ChecksumInfo<StringRef>> CSInfo,
             std::optional<StringRef> Source);

  /// Get the type from the cache or create a new type if necessary.
  llvm::DIType *getOrCreateType(QualType Ty, llvm::DIFile *Fg);

  /// Get a reference to a clang module.  If \p CreateSkeletonCU is true,
  /// this also creates a split dwarf skeleton compile unit.
  llvm::DIModule *getOrCreateModuleRef(ASTSourceDescriptor Mod,
                                       bool CreateSkeletonCU);

  /// DebugTypeExtRefs: If \p D originated in a clang module, return it.
  llvm::DIModule *getParentModuleOrNull(const Decl *D);

  /// Get the type from the cache or create a new partial type if
  /// necessary.
  llvm::DICompositeType *getOrCreateLimitedType(const RecordType *Ty);

  /// Create type metadata for a source language type.
  llvm::DIType *CreateTypeNode(QualType Ty, llvm::DIFile *Fg);

  /// Create new member and increase Offset by FType's size.
  llvm::DIType *CreateMemberType(llvm::DIFile *Unit, QualType FType,
                                 StringRef Name, uint64_t *Offset);

  /// Retrieve the DIDescriptor, if any, for the canonical form of this
  /// declaration.
  llvm::DINode *getDeclarationOrDefinition(const Decl *D);

  /// \return debug info descriptor to describe method
  /// declaration for the given method definition.
  llvm::DISubprogram *getFunctionDeclaration(const Decl *D);

  /// \return          debug info descriptor to the describe method declaration
  ///                  for the given method definition.
  /// \param FnType    For Objective-C methods, their type.
  /// \param LineNo    The declaration's line number.
  /// \param Flags     The DIFlags for the method declaration.
  /// \param SPFlags   The subprogram-spcific flags for the method declaration.
  llvm::DISubprogram *
  getObjCMethodDeclaration(const Decl *D, llvm::DISubroutineType *FnType,
                           unsigned LineNo, llvm::DINode::DIFlags Flags,
                           llvm::DISubprogram::DISPFlags SPFlags);

  /// \return debug info descriptor to describe in-class static data
  /// member declaration for the given out-of-class definition.  If D
  /// is an out-of-class definition of a static data member of a
  /// class, find its corresponding in-class declaration.
  llvm::DIDerivedType *
  getOrCreateStaticDataMemberDeclarationOrNull(const VarDecl *D);

  /// Helper that either creates a forward declaration or a stub.
  llvm::DISubprogram *getFunctionFwdDeclOrStub(GlobalDecl GD, bool Stub);

  /// Create a subprogram describing the forward declaration
  /// represented in the given FunctionDecl wrapped in a GlobalDecl.
  llvm::DISubprogram *getFunctionForwardDeclaration(GlobalDecl GD);

  /// Create a DISubprogram describing the function
  /// represented in the given FunctionDecl wrapped in a GlobalDecl.
  llvm::DISubprogram *getFunctionStub(GlobalDecl GD);

  /// Create a global variable describing the forward declaration
  /// represented in the given VarDecl.
  llvm::DIGlobalVariable *
  getGlobalVariableForwardDeclaration(const VarDecl *VD);

  /// Return a global variable that represents one of the collection of global
  /// variables created for an anonmyous union.
  ///
  /// Recursively collect all of the member fields of a global
  /// anonymous decl and create static variables for them. The first
  /// time this is called it needs to be on a union and then from
  /// there we can have additional unnamed fields.
  llvm::DIGlobalVariableExpression *
  CollectAnonRecordDecls(const RecordDecl *RD, llvm::DIFile *Unit,
                         unsigned LineNo, StringRef LinkageName,
                         llvm::dwarf::MemorySpace MS, llvm::GlobalVariable *Var,
                         llvm::DIScope *DContext);

  /// Return a global variable that represents one of the collection of global
  /// variables created for an anonmyous union (-gheterogeneous-dwarf).
  ///
  /// Recursively collect all of the member fields of a global
  /// anonymous decl and create static variables for them. The first
  /// time this is called it needs to be on a union and then from
  /// there we can have additional unnamed fields.
  llvm::DIGlobalVariable *CollectAnonRecordDeclsForHeterogeneousDwarf(
      const RecordDecl *RD, llvm::DIFile *Unit, unsigned LineNo,
      StringRef LinkageName, llvm::dwarf::MemorySpace MS,
      llvm::GlobalVariable *Var, llvm::DIScope *DContext);

  /// Return flags which enable debug info emission for call sites, provided
  /// that it is supported and enabled.
  llvm::DINode::DIFlags getCallSiteRelatedAttrs() const;

  /// Get the printing policy for producing names for debug info.
  PrintingPolicy getPrintingPolicy() const;

  /// Get function name for the given FunctionDecl. If the name is
  /// constructed on demand (e.g., C++ destructor) then the name is
  /// stored on the side.
  StringRef getFunctionName(const FunctionDecl *FD);

  /// Returns the unmangled name of an Objective-C method.
  /// This is the display name for the debugging info.
  StringRef getObjCMethodName(const ObjCMethodDecl *FD);

  /// Return selector name. This is used for debugging
  /// info.
  StringRef getSelectorName(Selector S);

  /// Get class name including template argument list.
  StringRef getClassName(const RecordDecl *RD);

  /// Get the vtable name for the given class.
  StringRef getVTableName(const CXXRecordDecl *Decl);

  /// Get the name to use in the debug info for a dynamic initializer or atexit
  /// stub function.
  StringRef getDynamicInitializerName(const VarDecl *VD,
                                      DynamicInitKind StubKind,
                                      llvm::Function *InitFn);

  /// Get line number for the location. If location is invalid
  /// then use current location.
  unsigned getLineNumber(SourceLocation Loc);

  /// Get column number for the location. If location is
  /// invalid then use current location.
  /// \param Force  Assume DebugColumnInfo option is true.
  unsigned getColumnNumber(SourceLocation Loc, bool Force = false);

  /// Collect various properties of a FunctionDecl.
  /// \param GD  A GlobalDecl whose getDecl() must return a FunctionDecl.
  void collectFunctionDeclProps(GlobalDecl GD, llvm::DIFile *Unit,
                                StringRef &Name, StringRef &LinkageName,
                                llvm::DIScope *&FDContext,
                                llvm::DINodeArray &TParamsArray,
                                llvm::DINode::DIFlags &Flags);

  /// Collect various properties of a VarDecl.
  void collectVarDeclProps(const VarDecl *VD, llvm::DIFile *&Unit,
                           unsigned &LineNo, QualType &T, StringRef &Name,
                           StringRef &LinkageName,
                           llvm::MDTuple *&TemplateParameters,
                           llvm::DIScope *&VDContext);

  /// Create a DIExpression representing the constant corresponding
  /// to the specified 'Val'. Returns nullptr on failure.
  llvm::DIExpression *createConstantValueExpression(const clang::ValueDecl *VD,
                                                    const APValue &Val);

  /// Allocate a copy of \p A using the DebugInfoNames allocator
  /// and return a reference to it. If multiple arguments are given the strings
  /// are concatenated.
  StringRef internString(StringRef A, StringRef B = StringRef()) {
    char *Data = DebugInfoNames.Allocate<char>(A.size() + B.size());
    if (!A.empty())
      std::memcpy(Data, A.data(), A.size());
    if (!B.empty())
      std::memcpy(Data + A.size(), B.data(), B.size());
    return StringRef(Data, A.size() + B.size());
  }
};

/// A scoped helper to set the current debug location to the specified
/// location or preferred location of the specified Expr.
class ApplyDebugLocation {
private:
  void init(SourceLocation TemporaryLocation, bool DefaultToEmpty = false);
  ApplyDebugLocation(CodeGenFunction &CGF, bool DefaultToEmpty,
                     SourceLocation TemporaryLocation);

  llvm::DebugLoc OriginalLocation;
  CodeGenFunction *CGF;

public:
  /// Set the location to the (valid) TemporaryLocation.
  ApplyDebugLocation(CodeGenFunction &CGF, SourceLocation TemporaryLocation);
  ApplyDebugLocation(CodeGenFunction &CGF, const Expr *E);
  ApplyDebugLocation(CodeGenFunction &CGF, llvm::DebugLoc Loc);
  ApplyDebugLocation(ApplyDebugLocation &&Other) : CGF(Other.CGF) {
    Other.CGF = nullptr;
  }

  // Define copy assignment operator.
  ApplyDebugLocation &operator=(ApplyDebugLocation &&Other) {
    if (this != &Other) {
      CGF = Other.CGF;
      Other.CGF = nullptr;
    }
    return *this;
  }

  ~ApplyDebugLocation();

  /// Apply TemporaryLocation if it is valid. Otherwise switch
  /// to an artificial debug location that has a valid scope, but no
  /// line information.
  ///
  /// Artificial locations are useful when emitting compiler-generated
  /// helper functions that have no source location associated with
  /// them. The DWARF specification allows the compiler to use the
  /// special line number 0 to indicate code that can not be
  /// attributed to any source location. Note that passing an empty
  /// SourceLocation to CGDebugInfo::setLocation() will result in the
  /// last valid location being reused.
  static ApplyDebugLocation CreateArtificial(CodeGenFunction &CGF) {
    return ApplyDebugLocation(CGF, false, SourceLocation());
  }
  /// Apply TemporaryLocation if it is valid. Otherwise switch
  /// to an artificial debug location that has a valid scope, but no
  /// line information.
  static ApplyDebugLocation
  CreateDefaultArtificial(CodeGenFunction &CGF,
                          SourceLocation TemporaryLocation) {
    return ApplyDebugLocation(CGF, false, TemporaryLocation);
  }

  /// Set the IRBuilder to not attach debug locations.  Note that
  /// passing an empty SourceLocation to \a CGDebugInfo::setLocation()
  /// will result in the last valid location being reused.  Note that
  /// all instructions that do not have a location at the beginning of
  /// a function are counted towards to function prologue.
  static ApplyDebugLocation CreateEmpty(CodeGenFunction &CGF) {
    return ApplyDebugLocation(CGF, true, SourceLocation());
  }
};

/// A scoped helper to set the current debug location to an inlined location.
class ApplyInlineDebugLocation {
  SourceLocation SavedLocation;
  CodeGenFunction *CGF;

public:
  /// Set up the CodeGenFunction's DebugInfo to produce inline locations for the
  /// function \p InlinedFn. The current debug location becomes the inlined call
  /// site of the inlined function.
  ApplyInlineDebugLocation(CodeGenFunction &CGF, GlobalDecl InlinedFn);
  /// Restore everything back to the original state.
  ~ApplyInlineDebugLocation();
};

} // namespace CodeGen
} // namespace clang

#endif // LLVM_CLANG_LIB_CODEGEN_CGDEBUGINFO_H<|MERGE_RESOLUTION|>--- conflicted
+++ resolved
@@ -530,15 +530,9 @@
   /// Emit a constant global variable's debug info.
   void EmitGlobalVariable(const ValueDecl *VD, const APValue &Init);
 
-<<<<<<< HEAD
   /// Emit a constant global variable's debug info (-gheterogeneous-dwarf).
   void EmitGlobalVariableForHeterogeneousDwarf(const ValueDecl *VD,
                                                const APValue &Init);
-  /// Emit debug-info for a variable with a constant initializer.
-  void EmitGlobalVariable(const VarDecl *VD);
-
-=======
->>>>>>> 75d6795e
   /// Emit information about an external variable.
   void EmitExternalVariable(llvm::GlobalVariable *GV, const VarDecl *Decl);
 
