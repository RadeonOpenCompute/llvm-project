--- conflicted
+++ resolved
@@ -3915,15 +3915,10 @@
       assert(NumIRArgs == 1);
       if (!I->isAggregate()) {
         // Make a temporary alloca to pass the argument.
-<<<<<<< HEAD
-        Address Addr = CreateMemTemp(I->Ty, ArgInfo.getIndirectAlign());
-        IRCallArgs[FirstIRArg] = CastToAllocaAddrSpace(Addr.getPointer());
-=======
         Address Addr = CreateMemTemp(I->Ty, ArgInfo.getIndirectAlign(),
                                      "indirect-arg-temp", /*Alloca=*/nullptr,
                                      /*Cast=*/false);
         IRCallArgs[FirstIRArg] = Addr.getPointer();
->>>>>>> 4d0c97d2
 
         I->copyInto(*this, Addr);
       } else {
