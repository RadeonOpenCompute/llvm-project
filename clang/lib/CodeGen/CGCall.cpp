//===--- CGCall.cpp - Encapsulate calling convention details --------------===//
//
//                     The LLVM Compiler Infrastructure
//
// This file is distributed under the University of Illinois Open Source
// License. See LICENSE.TXT for details.
//
//===----------------------------------------------------------------------===//
//
// These classes wrap the information about a call or function
// definition used to handle ABI compliancy.
//
//===----------------------------------------------------------------------===//

#include "CGCall.h"
#include "ABIInfo.h"
#include "CGBlocks.h"
#include "CGCXXABI.h"
#include "CGCleanup.h"
#include "CodeGenFunction.h"
#include "CodeGenModule.h"
#include "TargetInfo.h"
#include "clang/AST/Decl.h"
#include "clang/AST/DeclCXX.h"
#include "clang/AST/DeclObjC.h"
#include "clang/Basic/TargetBuiltins.h"
#include "clang/Basic/TargetInfo.h"
#include "clang/CodeGen/CGFunctionInfo.h"
#include "clang/CodeGen/SwiftCallingConv.h"
#include "clang/Frontend/CodeGenOptions.h"
#include "llvm/ADT/StringExtras.h"
#include "llvm/Analysis/ValueTracking.h"
#include "llvm/IR/Attributes.h"
#include "llvm/IR/CallingConv.h"
#include "llvm/IR/CallSite.h"
#include "llvm/IR/DataLayout.h"
#include "llvm/IR/InlineAsm.h"
#include "llvm/IR/Intrinsics.h"
#include "llvm/IR/IntrinsicInst.h"
#include "llvm/Transforms/Utils/Local.h"
using namespace clang;
using namespace CodeGen;

/***/

unsigned CodeGenTypes::ClangCallConvToLLVMCallConv(CallingConv CC) {
  switch (CC) {
  default: return llvm::CallingConv::C;
  case CC_X86StdCall: return llvm::CallingConv::X86_StdCall;
  case CC_X86FastCall: return llvm::CallingConv::X86_FastCall;
  case CC_X86RegCall: return llvm::CallingConv::X86_RegCall;
  case CC_X86ThisCall: return llvm::CallingConv::X86_ThisCall;
  case CC_Win64: return llvm::CallingConv::Win64;
  case CC_X86_64SysV: return llvm::CallingConv::X86_64_SysV;
  case CC_AAPCS: return llvm::CallingConv::ARM_AAPCS;
  case CC_AAPCS_VFP: return llvm::CallingConv::ARM_AAPCS_VFP;
  case CC_IntelOclBicc: return llvm::CallingConv::Intel_OCL_BI;
  // TODO: Add support for __pascal to LLVM.
  case CC_X86Pascal: return llvm::CallingConv::C;
  // TODO: Add support for __vectorcall to LLVM.
  case CC_X86VectorCall: return llvm::CallingConv::X86_VectorCall;
  case CC_SpirFunction: return llvm::CallingConv::SPIR_FUNC;
  case CC_OpenCLKernel: return CGM.getTargetCodeGenInfo().getOpenCLKernelCallingConv();
  case CC_PreserveMost: return llvm::CallingConv::PreserveMost;
  case CC_PreserveAll: return llvm::CallingConv::PreserveAll;
  case CC_Swift: return llvm::CallingConv::Swift;
  }
}

/// Derives the 'this' type for codegen purposes, i.e. ignoring method
/// qualification.
/// FIXME: address space qualification?
static CanQualType GetThisType(ASTContext &Context, const CXXRecordDecl *RD) {
  QualType RecTy = Context.getTagDeclType(RD)->getCanonicalTypeInternal();
  return Context.getPointerType(CanQualType::CreateUnsafe(RecTy));
}

/// Returns the canonical formal type of the given C++ method.
static CanQual<FunctionProtoType> GetFormalType(const CXXMethodDecl *MD) {
  return MD->getType()->getCanonicalTypeUnqualified()
           .getAs<FunctionProtoType>();
}

/// Returns the "extra-canonicalized" return type, which discards
/// qualifiers on the return type.  Codegen doesn't care about them,
/// and it makes ABI code a little easier to be able to assume that
/// all parameter and return types are top-level unqualified.
static CanQualType GetReturnType(QualType RetTy) {
  return RetTy->getCanonicalTypeUnqualified().getUnqualifiedType();
}

/// Arrange the argument and result information for a value of the given
/// unprototyped freestanding function type.
const CGFunctionInfo &
CodeGenTypes::arrangeFreeFunctionType(CanQual<FunctionNoProtoType> FTNP) {
  // When translating an unprototyped function type, always use a
  // variadic type.
  return arrangeLLVMFunctionInfo(FTNP->getReturnType().getUnqualifiedType(),
                                 /*instanceMethod=*/false,
                                 /*chainCall=*/false, None,
                                 FTNP->getExtInfo(), {}, RequiredArgs(0));
}

static void addExtParameterInfosForCall(
         llvm::SmallVectorImpl<FunctionProtoType::ExtParameterInfo> &paramInfos,
                                        const FunctionProtoType *proto,
                                        unsigned prefixArgs,
                                        unsigned totalArgs) {
  assert(proto->hasExtParameterInfos());
  assert(paramInfos.size() <= prefixArgs);
  assert(proto->getNumParams() + prefixArgs <= totalArgs);

  paramInfos.reserve(totalArgs);

  // Add default infos for any prefix args that don't already have infos.
  paramInfos.resize(prefixArgs);

  // Add infos for the prototype.
  for (const auto &ParamInfo : proto->getExtParameterInfos()) {
    paramInfos.push_back(ParamInfo);
    // pass_object_size params have no parameter info.
    if (ParamInfo.hasPassObjectSize())
      paramInfos.emplace_back();
  }

  assert(paramInfos.size() <= totalArgs &&
         "Did we forget to insert pass_object_size args?");
  // Add default infos for the variadic and/or suffix arguments.
  paramInfos.resize(totalArgs);
}

/// Adds the formal parameters in FPT to the given prefix. If any parameter in
/// FPT has pass_object_size attrs, then we'll add parameters for those, too.
static void appendParameterTypes(const CodeGenTypes &CGT,
                                 SmallVectorImpl<CanQualType> &prefix,
              SmallVectorImpl<FunctionProtoType::ExtParameterInfo> &paramInfos,
                                 CanQual<FunctionProtoType> FPT) {
  // Fast path: don't touch param info if we don't need to.
  if (!FPT->hasExtParameterInfos()) {
    assert(paramInfos.empty() &&
           "We have paramInfos, but the prototype doesn't?");
    prefix.append(FPT->param_type_begin(), FPT->param_type_end());
    return;
  }

  unsigned PrefixSize = prefix.size();
  // In the vast majority of cases, we'll have precisely FPT->getNumParams()
  // parameters; the only thing that can change this is the presence of
  // pass_object_size. So, we preallocate for the common case.
  prefix.reserve(prefix.size() + FPT->getNumParams());

  auto ExtInfos = FPT->getExtParameterInfos();
  assert(ExtInfos.size() == FPT->getNumParams());
  for (unsigned I = 0, E = FPT->getNumParams(); I != E; ++I) {
    prefix.push_back(FPT->getParamType(I));
    if (ExtInfos[I].hasPassObjectSize())
      prefix.push_back(CGT.getContext().getSizeType());
  }

  addExtParameterInfosForCall(paramInfos, FPT.getTypePtr(), PrefixSize,
                              prefix.size());
}

/// Arrange the LLVM function layout for a value of the given function
/// type, on top of any implicit parameters already stored.
static const CGFunctionInfo &
arrangeLLVMFunctionInfo(CodeGenTypes &CGT, bool instanceMethod,
                        SmallVectorImpl<CanQualType> &prefix,
                        CanQual<FunctionProtoType> FTP,
                        const FunctionDecl *FD) {
  SmallVector<FunctionProtoType::ExtParameterInfo, 16> paramInfos;
  RequiredArgs Required =
      RequiredArgs::forPrototypePlus(FTP, prefix.size(), FD);
  // FIXME: Kill copy.
  appendParameterTypes(CGT, prefix, paramInfos, FTP);
  CanQualType resultType = FTP->getReturnType().getUnqualifiedType();

  // HCC (HIP) specific: for HIP we want __global__ functions to represent
  // actual kernel entry-points, i.e. we want them to have AMDGPU_KERNEL as
  // their calling convention. The only way to get that early enough appears to
  // be the below, wherein the mark them as OpenCL kernels before the layout is
  // generated. This is temporary and somewhat unpleasant, the correct solution
  // would be to bubble up AMDGPU_KERNEL as a full blown calling convention
  // which can be used orthogonally to OpenCL, such as e.g. __stdcall.
  FunctionType::ExtInfo Tmp = FTP->getExtInfo();

  if (FD &&
      FD->hasAttr<AnnotateAttr>() &&
      FD->getAttr<AnnotateAttr>()->getAnnotation() ==
        "__HIP_global_function__") {
    Tmp = Tmp.withCallingConv(CallingConv::CC_OpenCLKernel);
  }

  return CGT.arrangeLLVMFunctionInfo(resultType, instanceMethod,
                                     /*chainCall=*/false, prefix,
                                     Tmp, paramInfos,
                                     Required);
}

/// Arrange the argument and result information for a value of the
/// given freestanding function type.
const CGFunctionInfo &
CodeGenTypes::arrangeFreeFunctionType(CanQual<FunctionProtoType> FTP,
                                      const FunctionDecl *FD) {
  SmallVector<CanQualType, 16> argTypes;
  return ::arrangeLLVMFunctionInfo(*this, /*instanceMethod=*/false, argTypes,
                                   FTP, FD);
}

static CallingConv getCallingConventionForDecl(const Decl *D, bool IsWindows) {
  // Set the appropriate calling convention for the Function.
  if (D->hasAttr<StdCallAttr>())
    return CC_X86StdCall;

  if (D->hasAttr<FastCallAttr>())
    return CC_X86FastCall;

  if (D->hasAttr<RegCallAttr>())
    return CC_X86RegCall;

  if (D->hasAttr<ThisCallAttr>())
    return CC_X86ThisCall;

  if (D->hasAttr<VectorCallAttr>())
    return CC_X86VectorCall;

  if (D->hasAttr<PascalAttr>())
    return CC_X86Pascal;

  if (PcsAttr *PCS = D->getAttr<PcsAttr>())
    return (PCS->getPCS() == PcsAttr::AAPCS ? CC_AAPCS : CC_AAPCS_VFP);

  if (D->hasAttr<IntelOclBiccAttr>())
    return CC_IntelOclBicc;

  if (D->hasAttr<MSABIAttr>())
    return IsWindows ? CC_C : CC_Win64;

  if (D->hasAttr<SysVABIAttr>())
    return IsWindows ? CC_X86_64SysV : CC_C;

  if (D->hasAttr<PreserveMostAttr>())
    return CC_PreserveMost;

  if (D->hasAttr<PreserveAllAttr>())
    return CC_PreserveAll;

  return CC_C;
}

/// Arrange the argument and result information for a call to an
/// unknown C++ non-static member function of the given abstract type.
/// (Zero value of RD means we don't have any meaningful "this" argument type,
///  so fall back to a generic pointer type).
/// The member function must be an ordinary function, i.e. not a
/// constructor or destructor.
const CGFunctionInfo &
CodeGenTypes::arrangeCXXMethodType(const CXXRecordDecl *RD,
                                   const FunctionProtoType *FTP,
                                   const CXXMethodDecl *MD) {
  SmallVector<CanQualType, 16> argTypes;

  // Add the 'this' pointer.
  if (RD)
    argTypes.push_back(GetThisType(Context, RD));
  else
    argTypes.push_back(Context.VoidPtrTy);

  return ::arrangeLLVMFunctionInfo(
      *this, true, argTypes,
      FTP->getCanonicalTypeUnqualified().getAs<FunctionProtoType>(), MD);
}

/// Arrange the argument and result information for a declaration or
/// definition of the given C++ non-static member function.  The
/// member function must be an ordinary function, i.e. not a
/// constructor or destructor.
const CGFunctionInfo &
CodeGenTypes::arrangeCXXMethodDeclaration(const CXXMethodDecl *MD) {
  assert(!isa<CXXConstructorDecl>(MD) && "wrong method for constructors!");
  assert(!isa<CXXDestructorDecl>(MD) && "wrong method for destructors!");

  CanQual<FunctionProtoType> prototype = GetFormalType(MD);

  if (MD->isInstance()) {
    // The abstract case is perfectly fine.
    const CXXRecordDecl *ThisType = TheCXXABI.getThisArgumentTypeForMethod(MD);
    return arrangeCXXMethodType(ThisType, prototype.getTypePtr(), MD);
  }

  return arrangeFreeFunctionType(prototype, MD);
}

bool CodeGenTypes::inheritingCtorHasParams(
    const InheritedConstructor &Inherited, CXXCtorType Type) {
  // Parameters are unnecessary if we're constructing a base class subobject
  // and the inherited constructor lives in a virtual base.
  return Type == Ctor_Complete ||
         !Inherited.getShadowDecl()->constructsVirtualBase() ||
         !Target.getCXXABI().hasConstructorVariants();
  }

const CGFunctionInfo &
CodeGenTypes::arrangeCXXStructorDeclaration(const CXXMethodDecl *MD,
                                            StructorType Type) {

  SmallVector<CanQualType, 16> argTypes;
  SmallVector<FunctionProtoType::ExtParameterInfo, 16> paramInfos;
  argTypes.push_back(GetThisType(Context, MD->getParent()));

  bool PassParams = true;

  GlobalDecl GD;
  if (auto *CD = dyn_cast<CXXConstructorDecl>(MD)) {
    GD = GlobalDecl(CD, toCXXCtorType(Type));

    // A base class inheriting constructor doesn't get forwarded arguments
    // needed to construct a virtual base (or base class thereof).
    if (auto Inherited = CD->getInheritedConstructor())
      PassParams = inheritingCtorHasParams(Inherited, toCXXCtorType(Type));
  } else {
    auto *DD = dyn_cast<CXXDestructorDecl>(MD);
    GD = GlobalDecl(DD, toCXXDtorType(Type));
  }

  CanQual<FunctionProtoType> FTP = GetFormalType(MD);

  // Add the formal parameters.
  if (PassParams)
    appendParameterTypes(*this, argTypes, paramInfos, FTP);

  CGCXXABI::AddedStructorArgs AddedArgs =
      TheCXXABI.buildStructorSignature(MD, Type, argTypes);
  if (!paramInfos.empty()) {
    // Note: prefix implies after the first param.
    if (AddedArgs.Prefix)
      paramInfos.insert(paramInfos.begin() + 1, AddedArgs.Prefix,
                        FunctionProtoType::ExtParameterInfo{});
    if (AddedArgs.Suffix)
      paramInfos.append(AddedArgs.Suffix,
                        FunctionProtoType::ExtParameterInfo{});
  }

  RequiredArgs required =
      (PassParams && MD->isVariadic() ? RequiredArgs(argTypes.size())
                                      : RequiredArgs::All);

  FunctionType::ExtInfo extInfo = FTP->getExtInfo();
  CanQualType resultType = TheCXXABI.HasThisReturn(GD)
                               ? argTypes.front()
                               : TheCXXABI.hasMostDerivedReturn(GD)
                                     ? CGM.getContext().VoidPtrTy
                                     : Context.VoidTy;
  return arrangeLLVMFunctionInfo(resultType, /*instanceMethod=*/true,
                                 /*chainCall=*/false, argTypes, extInfo,
                                 paramInfos, required);
}

static SmallVector<CanQualType, 16>
getArgTypesForCall(ASTContext &ctx, const CallArgList &args) {
  SmallVector<CanQualType, 16> argTypes;
  for (auto &arg : args)
    argTypes.push_back(ctx.getCanonicalParamType(arg.Ty));
  return argTypes;
}

static SmallVector<CanQualType, 16>
getArgTypesForDeclaration(ASTContext &ctx, const FunctionArgList &args) {
  SmallVector<CanQualType, 16> argTypes;
  for (auto &arg : args)
    argTypes.push_back(ctx.getCanonicalParamType(arg->getType()));
  return argTypes;
}

static llvm::SmallVector<FunctionProtoType::ExtParameterInfo, 16>
getExtParameterInfosForCall(const FunctionProtoType *proto,
                            unsigned prefixArgs, unsigned totalArgs) {
  llvm::SmallVector<FunctionProtoType::ExtParameterInfo, 16> result;
  if (proto->hasExtParameterInfos()) {
    addExtParameterInfosForCall(result, proto, prefixArgs, totalArgs);
  }
  return result;
}

/// Arrange a call to a C++ method, passing the given arguments.
///
/// ExtraPrefixArgs is the number of ABI-specific args passed after the `this`
/// parameter.
/// ExtraSuffixArgs is the number of ABI-specific args passed at the end of
/// args.
/// PassProtoArgs indicates whether `args` has args for the parameters in the
/// given CXXConstructorDecl.
const CGFunctionInfo &
CodeGenTypes::arrangeCXXConstructorCall(const CallArgList &args,
                                        const CXXConstructorDecl *D,
                                        CXXCtorType CtorKind,
                                        unsigned ExtraPrefixArgs,
                                        unsigned ExtraSuffixArgs,
                                        bool PassProtoArgs) {
  // FIXME: Kill copy.
  SmallVector<CanQualType, 16> ArgTypes;
  for (const auto &Arg : args)
    ArgTypes.push_back(Context.getCanonicalParamType(Arg.Ty));

  // +1 for implicit this, which should always be args[0].
  unsigned TotalPrefixArgs = 1 + ExtraPrefixArgs;

  CanQual<FunctionProtoType> FPT = GetFormalType(D);
  RequiredArgs Required =
      RequiredArgs::forPrototypePlus(FPT, TotalPrefixArgs + ExtraSuffixArgs, D);
  GlobalDecl GD(D, CtorKind);
  CanQualType ResultType = TheCXXABI.HasThisReturn(GD)
                               ? ArgTypes.front()
                               : TheCXXABI.hasMostDerivedReturn(GD)
                                     ? CGM.getContext().VoidPtrTy
                                     : Context.VoidTy;

  FunctionType::ExtInfo Info = FPT->getExtInfo();
  llvm::SmallVector<FunctionProtoType::ExtParameterInfo, 16> ParamInfos;
  // If the prototype args are elided, we should only have ABI-specific args,
  // which never have param info.
  if (PassProtoArgs && FPT->hasExtParameterInfos()) {
    // ABI-specific suffix arguments are treated the same as variadic arguments.
    addExtParameterInfosForCall(ParamInfos, FPT.getTypePtr(), TotalPrefixArgs,
                                ArgTypes.size());
  }
  return arrangeLLVMFunctionInfo(ResultType, /*instanceMethod=*/true,
                                 /*chainCall=*/false, ArgTypes, Info,
                                 ParamInfos, Required);
}

/// Arrange the argument and result information for the declaration or
/// definition of the given function.
const CGFunctionInfo &
CodeGenTypes::arrangeFunctionDeclaration(const FunctionDecl *FD) {
  if (const CXXMethodDecl *MD = dyn_cast<CXXMethodDecl>(FD))
    if (MD->isInstance())
      return arrangeCXXMethodDeclaration(MD);

  CanQualType FTy = FD->getType()->getCanonicalTypeUnqualified();

  assert(isa<FunctionType>(FTy));

  // When declaring a function without a prototype, always use a
  // non-variadic type.
  if (CanQual<FunctionNoProtoType> noProto = FTy.getAs<FunctionNoProtoType>()) {
    return arrangeLLVMFunctionInfo(
        noProto->getReturnType(), /*instanceMethod=*/false,
        /*chainCall=*/false, None, noProto->getExtInfo(), {},RequiredArgs::All);
  }

  return arrangeFreeFunctionType(FTy.castAs<FunctionProtoType>(), FD);
}

/// Arrange the argument and result information for the declaration or
/// definition of an Objective-C method.
const CGFunctionInfo &
CodeGenTypes::arrangeObjCMethodDeclaration(const ObjCMethodDecl *MD) {
  // It happens that this is the same as a call with no optional
  // arguments, except also using the formal 'self' type.
  return arrangeObjCMessageSendSignature(MD, MD->getSelfDecl()->getType());
}

/// Arrange the argument and result information for the function type
/// through which to perform a send to the given Objective-C method,
/// using the given receiver type.  The receiver type is not always
/// the 'self' type of the method or even an Objective-C pointer type.
/// This is *not* the right method for actually performing such a
/// message send, due to the possibility of optional arguments.
const CGFunctionInfo &
CodeGenTypes::arrangeObjCMessageSendSignature(const ObjCMethodDecl *MD,
                                              QualType receiverType) {
  SmallVector<CanQualType, 16> argTys;
  SmallVector<FunctionProtoType::ExtParameterInfo, 4> extParamInfos(2);
  argTys.push_back(Context.getCanonicalParamType(receiverType));
  argTys.push_back(Context.getCanonicalParamType(Context.getObjCSelType()));
  // FIXME: Kill copy?
  for (const auto *I : MD->parameters()) {
    argTys.push_back(Context.getCanonicalParamType(I->getType()));
    auto extParamInfo = FunctionProtoType::ExtParameterInfo().withIsNoEscape(
        I->hasAttr<NoEscapeAttr>());
    extParamInfos.push_back(extParamInfo);
  }

  FunctionType::ExtInfo einfo;
  bool IsWindows = getContext().getTargetInfo().getTriple().isOSWindows();
  einfo = einfo.withCallingConv(getCallingConventionForDecl(MD, IsWindows));

  if (getContext().getLangOpts().ObjCAutoRefCount &&
      MD->hasAttr<NSReturnsRetainedAttr>())
    einfo = einfo.withProducesResult(true);

  RequiredArgs required =
    (MD->isVariadic() ? RequiredArgs(argTys.size()) : RequiredArgs::All);

  return arrangeLLVMFunctionInfo(
      GetReturnType(MD->getReturnType()), /*instanceMethod=*/false,
      /*chainCall=*/false, argTys, einfo, extParamInfos, required);
}

const CGFunctionInfo &
CodeGenTypes::arrangeUnprototypedObjCMessageSend(QualType returnType,
                                                 const CallArgList &args) {
  auto argTypes = getArgTypesForCall(Context, args);
  FunctionType::ExtInfo einfo;

  return arrangeLLVMFunctionInfo(
      GetReturnType(returnType), /*instanceMethod=*/false,
      /*chainCall=*/false, argTypes, einfo, {}, RequiredArgs::All);
}

const CGFunctionInfo &
CodeGenTypes::arrangeGlobalDeclaration(GlobalDecl GD) {
  // FIXME: Do we need to handle ObjCMethodDecl?
  const FunctionDecl *FD = cast<FunctionDecl>(GD.getDecl());

  if (const CXXConstructorDecl *CD = dyn_cast<CXXConstructorDecl>(FD))
    return arrangeCXXStructorDeclaration(CD, getFromCtorType(GD.getCtorType()));

  if (const CXXDestructorDecl *DD = dyn_cast<CXXDestructorDecl>(FD))
    return arrangeCXXStructorDeclaration(DD, getFromDtorType(GD.getDtorType()));

  return arrangeFunctionDeclaration(FD);
}

/// Arrange a thunk that takes 'this' as the first parameter followed by
/// varargs.  Return a void pointer, regardless of the actual return type.
/// The body of the thunk will end in a musttail call to a function of the
/// correct type, and the caller will bitcast the function to the correct
/// prototype.
const CGFunctionInfo &
CodeGenTypes::arrangeMSMemberPointerThunk(const CXXMethodDecl *MD) {
  assert(MD->isVirtual() && "only virtual memptrs have thunks");
  CanQual<FunctionProtoType> FTP = GetFormalType(MD);
  CanQualType ArgTys[] = { GetThisType(Context, MD->getParent()) };
  return arrangeLLVMFunctionInfo(Context.VoidTy, /*instanceMethod=*/false,
                                 /*chainCall=*/false, ArgTys,
                                 FTP->getExtInfo(), {}, RequiredArgs(1));
}

const CGFunctionInfo &
CodeGenTypes::arrangeMSCtorClosure(const CXXConstructorDecl *CD,
                                   CXXCtorType CT) {
  assert(CT == Ctor_CopyingClosure || CT == Ctor_DefaultClosure);

  CanQual<FunctionProtoType> FTP = GetFormalType(CD);
  SmallVector<CanQualType, 2> ArgTys;
  const CXXRecordDecl *RD = CD->getParent();
  ArgTys.push_back(GetThisType(Context, RD));
  if (CT == Ctor_CopyingClosure)
    ArgTys.push_back(*FTP->param_type_begin());
  if (RD->getNumVBases() > 0)
    ArgTys.push_back(Context.IntTy);
  CallingConv CC = Context.getDefaultCallingConvention(
      /*IsVariadic=*/false, /*IsCXXMethod=*/true);
  return arrangeLLVMFunctionInfo(Context.VoidTy, /*instanceMethod=*/true,
                                 /*chainCall=*/false, ArgTys,
                                 FunctionType::ExtInfo(CC), {},
                                 RequiredArgs::All);
}

/// Arrange a call as unto a free function, except possibly with an
/// additional number of formal parameters considered required.
static const CGFunctionInfo &
arrangeFreeFunctionLikeCall(CodeGenTypes &CGT,
                            CodeGenModule &CGM,
                            const CallArgList &args,
                            const FunctionType *fnType,
                            unsigned numExtraRequiredArgs,
                            bool chainCall) {
  assert(args.size() >= numExtraRequiredArgs);

  llvm::SmallVector<FunctionProtoType::ExtParameterInfo, 16> paramInfos;

  // In most cases, there are no optional arguments.
  RequiredArgs required = RequiredArgs::All;

  // If we have a variadic prototype, the required arguments are the
  // extra prefix plus the arguments in the prototype.
  if (const FunctionProtoType *proto = dyn_cast<FunctionProtoType>(fnType)) {
    if (proto->isVariadic())
      required = RequiredArgs(proto->getNumParams() + numExtraRequiredArgs);

    if (proto->hasExtParameterInfos())
      addExtParameterInfosForCall(paramInfos, proto, numExtraRequiredArgs,
                                  args.size());

  // If we don't have a prototype at all, but we're supposed to
  // explicitly use the variadic convention for unprototyped calls,
  // treat all of the arguments as required but preserve the nominal
  // possibility of variadics.
  } else if (CGM.getTargetCodeGenInfo()
                .isNoProtoCallVariadic(args,
                                       cast<FunctionNoProtoType>(fnType))) {
    required = RequiredArgs(args.size());
  }

  // FIXME: Kill copy.
  SmallVector<CanQualType, 16> argTypes;
  for (const auto &arg : args)
    argTypes.push_back(CGT.getContext().getCanonicalParamType(arg.Ty));
  return CGT.arrangeLLVMFunctionInfo(GetReturnType(fnType->getReturnType()),
                                     /*instanceMethod=*/false, chainCall,
                                     argTypes, fnType->getExtInfo(), paramInfos,
                                     required);
}

/// Figure out the rules for calling a function with the given formal
/// type using the given arguments.  The arguments are necessary
/// because the function might be unprototyped, in which case it's
/// target-dependent in crazy ways.
const CGFunctionInfo &
CodeGenTypes::arrangeFreeFunctionCall(const CallArgList &args,
                                      const FunctionType *fnType,
                                      bool chainCall) {
  return arrangeFreeFunctionLikeCall(*this, CGM, args, fnType,
                                     chainCall ? 1 : 0, chainCall);
}

/// A block function is essentially a free function with an
/// extra implicit argument.
const CGFunctionInfo &
CodeGenTypes::arrangeBlockFunctionCall(const CallArgList &args,
                                       const FunctionType *fnType) {
  return arrangeFreeFunctionLikeCall(*this, CGM, args, fnType, 1,
                                     /*chainCall=*/false);
}

const CGFunctionInfo &
CodeGenTypes::arrangeBlockFunctionDeclaration(const FunctionProtoType *proto,
                                              const FunctionArgList &params) {
  auto paramInfos = getExtParameterInfosForCall(proto, 1, params.size());
  auto argTypes = getArgTypesForDeclaration(Context, params);

  return arrangeLLVMFunctionInfo(
      GetReturnType(proto->getReturnType()),
      /*instanceMethod*/ false, /*chainCall*/ false, argTypes,
      proto->getExtInfo(), paramInfos,
      RequiredArgs::forPrototypePlus(proto, 1, nullptr));
}

const CGFunctionInfo &
CodeGenTypes::arrangeBuiltinFunctionCall(QualType resultType,
                                         const CallArgList &args) {
  // FIXME: Kill copy.
  SmallVector<CanQualType, 16> argTypes;
  for (const auto &Arg : args)
    argTypes.push_back(Context.getCanonicalParamType(Arg.Ty));
  return arrangeLLVMFunctionInfo(
      GetReturnType(resultType), /*instanceMethod=*/false,
      /*chainCall=*/false, argTypes, FunctionType::ExtInfo(),
      /*paramInfos=*/ {}, RequiredArgs::All);
}

const CGFunctionInfo &
CodeGenTypes::arrangeBuiltinFunctionDeclaration(QualType resultType,
                                                const FunctionArgList &args) {
  auto argTypes = getArgTypesForDeclaration(Context, args);

  return arrangeLLVMFunctionInfo(
      GetReturnType(resultType), /*instanceMethod=*/false, /*chainCall=*/false,
      argTypes, FunctionType::ExtInfo(), {}, RequiredArgs::All);
}

const CGFunctionInfo &
CodeGenTypes::arrangeBuiltinFunctionDeclaration(CanQualType resultType,
                                              ArrayRef<CanQualType> argTypes) {
  return arrangeLLVMFunctionInfo(
      resultType, /*instanceMethod=*/false, /*chainCall=*/false,
      argTypes, FunctionType::ExtInfo(), {}, RequiredArgs::All);
}

/// Arrange a call to a C++ method, passing the given arguments.
///
/// numPrefixArgs is the number of ABI-specific prefix arguments we have. It
/// does not count `this`.
const CGFunctionInfo &
CodeGenTypes::arrangeCXXMethodCall(const CallArgList &args,
                                   const FunctionProtoType *proto,
                                   RequiredArgs required,
                                   unsigned numPrefixArgs) {
  assert(numPrefixArgs + 1 <= args.size() &&
         "Emitting a call with less args than the required prefix?");
  // Add one to account for `this`. It's a bit awkward here, but we don't count
  // `this` in similar places elsewhere.
  auto paramInfos =
    getExtParameterInfosForCall(proto, numPrefixArgs + 1, args.size());

  // FIXME: Kill copy.
  auto argTypes = getArgTypesForCall(Context, args);

  FunctionType::ExtInfo info = proto->getExtInfo();
  return arrangeLLVMFunctionInfo(
      GetReturnType(proto->getReturnType()), /*instanceMethod=*/true,
      /*chainCall=*/false, argTypes, info, paramInfos, required);
}

const CGFunctionInfo &CodeGenTypes::arrangeNullaryFunction() {
  return arrangeLLVMFunctionInfo(
      getContext().VoidTy, /*instanceMethod=*/false, /*chainCall=*/false,
      None, FunctionType::ExtInfo(), {}, RequiredArgs::All);
}

const CGFunctionInfo &
CodeGenTypes::arrangeCall(const CGFunctionInfo &signature,
                          const CallArgList &args) {
  assert(signature.arg_size() <= args.size());
  if (signature.arg_size() == args.size())
    return signature;

  SmallVector<FunctionProtoType::ExtParameterInfo, 16> paramInfos;
  auto sigParamInfos = signature.getExtParameterInfos();
  if (!sigParamInfos.empty()) {
    paramInfos.append(sigParamInfos.begin(), sigParamInfos.end());
    paramInfos.resize(args.size());
  }

  auto argTypes = getArgTypesForCall(Context, args);

  assert(signature.getRequiredArgs().allowsOptionalArgs());
  return arrangeLLVMFunctionInfo(signature.getReturnType(),
                                 signature.isInstanceMethod(),
                                 signature.isChainCall(),
                                 argTypes,
                                 signature.getExtInfo(),
                                 paramInfos,
                                 signature.getRequiredArgs());
}

namespace clang {
namespace CodeGen {
void computeSPIRKernelABIInfo(CodeGenModule &CGM, CGFunctionInfo &FI);
}
}

/// Arrange the argument and result information for an abstract value
/// of a given function type.  This is the method which all of the
/// above functions ultimately defer to.
const CGFunctionInfo &
CodeGenTypes::arrangeLLVMFunctionInfo(CanQualType resultType,
                                      bool instanceMethod,
                                      bool chainCall,
                                      ArrayRef<CanQualType> argTypes,
                                      FunctionType::ExtInfo info,
                     ArrayRef<FunctionProtoType::ExtParameterInfo> paramInfos,
                                      RequiredArgs required) {
  assert(std::all_of(argTypes.begin(), argTypes.end(),
                     [](CanQualType T) { return T.isCanonicalAsParam(); }));

  // Lookup or create unique function info.
  llvm::FoldingSetNodeID ID;
  CGFunctionInfo::Profile(ID, instanceMethod, chainCall, info, paramInfos,
                          required, resultType, argTypes);

  void *insertPos = nullptr;
  CGFunctionInfo *FI = FunctionInfos.FindNodeOrInsertPos(ID, insertPos);
  if (FI)
    return *FI;

  unsigned CC = ClangCallConvToLLVMCallConv(info.getCC());

  // Construct the function info.  We co-allocate the ArgInfos.
  FI = CGFunctionInfo::create(CC, instanceMethod, chainCall, info,
                              paramInfos, resultType, argTypes, required);
  FunctionInfos.InsertNode(FI, insertPos);

  bool inserted = FunctionsBeingProcessed.insert(FI).second;
  (void)inserted;
  assert(inserted && "Recursively being processed?");

  // Compute ABI information.
  if (CC == llvm::CallingConv::SPIR_KERNEL) {
    // Force target independent argument handling for the host visible
    // kernel functions.
    computeSPIRKernelABIInfo(CGM, *FI);
  } else if (info.getCC() == CC_Swift) {
    swiftcall::computeABIInfo(CGM, *FI);
  } else {
    getABIInfo().computeInfo(*FI);
  }

  // Loop over all of the computed argument and return value info.  If any of
  // them are direct or extend without a specified coerce type, specify the
  // default now.
  ABIArgInfo &retInfo = FI->getReturnInfo();
  if (retInfo.canHaveCoerceToType() && retInfo.getCoerceToType() == nullptr)
    retInfo.setCoerceToType(ConvertType(FI->getReturnType()));

  for (auto &I : FI->arguments())
    if (I.info.canHaveCoerceToType() && I.info.getCoerceToType() == nullptr)
      I.info.setCoerceToType(ConvertType(I.type));

  bool erased = FunctionsBeingProcessed.erase(FI); (void)erased;
  assert(erased && "Not in set?");
  
  return *FI;
}

CGFunctionInfo *CGFunctionInfo::create(unsigned llvmCC,
                                       bool instanceMethod,
                                       bool chainCall,
                                       const FunctionType::ExtInfo &info,
                                       ArrayRef<ExtParameterInfo> paramInfos,
                                       CanQualType resultType,
                                       ArrayRef<CanQualType> argTypes,
                                       RequiredArgs required) {
  assert(paramInfos.empty() || paramInfos.size() == argTypes.size());

  void *buffer =
    operator new(totalSizeToAlloc<ArgInfo,             ExtParameterInfo>(
                                  argTypes.size() + 1, paramInfos.size()));

  CGFunctionInfo *FI = new(buffer) CGFunctionInfo();
  FI->CallingConvention = llvmCC;
  FI->EffectiveCallingConvention = llvmCC;
  FI->ASTCallingConvention = info.getCC();
  FI->InstanceMethod = instanceMethod;
  FI->ChainCall = chainCall;
  FI->NoReturn = info.getNoReturn();
  FI->ReturnsRetained = info.getProducesResult();
  FI->NoCallerSavedRegs = info.getNoCallerSavedRegs();
  FI->Required = required;
  FI->HasRegParm = info.getHasRegParm();
  FI->RegParm = info.getRegParm();
  FI->ArgStruct = nullptr;
  FI->ArgStructAlign = 0;
  FI->NumArgs = argTypes.size();
  FI->HasExtParameterInfos = !paramInfos.empty();
  FI->getArgsBuffer()[0].type = resultType;
  for (unsigned i = 0, e = argTypes.size(); i != e; ++i)
    FI->getArgsBuffer()[i + 1].type = argTypes[i];
  for (unsigned i = 0, e = paramInfos.size(); i != e; ++i)
    FI->getExtParameterInfosBuffer()[i] = paramInfos[i];
  return FI;
}

/***/

namespace {
// ABIArgInfo::Expand implementation.

// Specifies the way QualType passed as ABIArgInfo::Expand is expanded.
struct TypeExpansion {
  enum TypeExpansionKind {
    // Elements of constant arrays are expanded recursively.
    TEK_ConstantArray,
    // Record fields are expanded recursively (but if record is a union, only
    // the field with the largest size is expanded).
    TEK_Record,
    // For complex types, real and imaginary parts are expanded recursively.
    TEK_Complex,
    // All other types are not expandable.
    TEK_None
  };

  const TypeExpansionKind Kind;

  TypeExpansion(TypeExpansionKind K) : Kind(K) {}
  virtual ~TypeExpansion() {}
};

struct ConstantArrayExpansion : TypeExpansion {
  QualType EltTy;
  uint64_t NumElts;

  ConstantArrayExpansion(QualType EltTy, uint64_t NumElts)
      : TypeExpansion(TEK_ConstantArray), EltTy(EltTy), NumElts(NumElts) {}
  static bool classof(const TypeExpansion *TE) {
    return TE->Kind == TEK_ConstantArray;
  }
};

struct RecordExpansion : TypeExpansion {
  SmallVector<const CXXBaseSpecifier *, 1> Bases;

  SmallVector<const FieldDecl *, 1> Fields;

  RecordExpansion(SmallVector<const CXXBaseSpecifier *, 1> &&Bases,
                  SmallVector<const FieldDecl *, 1> &&Fields)
      : TypeExpansion(TEK_Record), Bases(std::move(Bases)),
        Fields(std::move(Fields)) {}
  static bool classof(const TypeExpansion *TE) {
    return TE->Kind == TEK_Record;
  }
};

struct ComplexExpansion : TypeExpansion {
  QualType EltTy;

  ComplexExpansion(QualType EltTy) : TypeExpansion(TEK_Complex), EltTy(EltTy) {}
  static bool classof(const TypeExpansion *TE) {
    return TE->Kind == TEK_Complex;
  }
};

struct NoExpansion : TypeExpansion {
  NoExpansion() : TypeExpansion(TEK_None) {}
  static bool classof(const TypeExpansion *TE) {
    return TE->Kind == TEK_None;
  }
};
}  // namespace

static std::unique_ptr<TypeExpansion>
getTypeExpansion(QualType Ty, const ASTContext &Context) {
  if (const ConstantArrayType *AT = Context.getAsConstantArrayType(Ty)) {
    return llvm::make_unique<ConstantArrayExpansion>(
        AT->getElementType(), AT->getSize().getZExtValue());
  }
  if (const RecordType *RT = Ty->getAs<RecordType>()) {
    SmallVector<const CXXBaseSpecifier *, 1> Bases;
    SmallVector<const FieldDecl *, 1> Fields;
    const RecordDecl *RD = RT->getDecl();
    assert(!RD->hasFlexibleArrayMember() &&
           "Cannot expand structure with flexible array.");
    if (RD->isUnion()) {
      // Unions can be here only in degenerative cases - all the fields are same
      // after flattening. Thus we have to use the "largest" field.
      const FieldDecl *LargestFD = nullptr;
      CharUnits UnionSize = CharUnits::Zero();

      for (const auto *FD : RD->fields()) {
        // Skip zero length bitfields.
        if (FD->isBitField() && FD->getBitWidthValue(Context) == 0)
          continue;
        assert(!FD->isBitField() &&
               "Cannot expand structure with bit-field members.");
        CharUnits FieldSize = Context.getTypeSizeInChars(FD->getType());
        if (UnionSize < FieldSize) {
          UnionSize = FieldSize;
          LargestFD = FD;
        }
      }
      if (LargestFD)
        Fields.push_back(LargestFD);
    } else {
      if (const auto *CXXRD = dyn_cast<CXXRecordDecl>(RD)) {
        assert(!CXXRD->isDynamicClass() &&
               "cannot expand vtable pointers in dynamic classes");
        for (const CXXBaseSpecifier &BS : CXXRD->bases())
          Bases.push_back(&BS);
      }

      for (const auto *FD : RD->fields()) {
        // Skip zero length bitfields.
        if (FD->isBitField() && FD->getBitWidthValue(Context) == 0)
          continue;
        assert(!FD->isBitField() &&
               "Cannot expand structure with bit-field members.");
        Fields.push_back(FD);
      }
    }
    return llvm::make_unique<RecordExpansion>(std::move(Bases),
                                              std::move(Fields));
  }
  if (const ComplexType *CT = Ty->getAs<ComplexType>()) {
    return llvm::make_unique<ComplexExpansion>(CT->getElementType());
  }
  return llvm::make_unique<NoExpansion>();
}

static int getExpansionSize(QualType Ty, const ASTContext &Context) {
  auto Exp = getTypeExpansion(Ty, Context);
  if (auto CAExp = dyn_cast<ConstantArrayExpansion>(Exp.get())) {
    return CAExp->NumElts * getExpansionSize(CAExp->EltTy, Context);
  }
  if (auto RExp = dyn_cast<RecordExpansion>(Exp.get())) {
    int Res = 0;
    for (auto BS : RExp->Bases)
      Res += getExpansionSize(BS->getType(), Context);
    for (auto FD : RExp->Fields)
      Res += getExpansionSize(FD->getType(), Context);
    return Res;
  }
  if (isa<ComplexExpansion>(Exp.get()))
    return 2;
  assert(isa<NoExpansion>(Exp.get()));
  return 1;
}

void
CodeGenTypes::getExpandedTypes(QualType Ty,
                               SmallVectorImpl<llvm::Type *>::iterator &TI) {
  auto Exp = getTypeExpansion(Ty, Context);
  if (auto CAExp = dyn_cast<ConstantArrayExpansion>(Exp.get())) {
    for (int i = 0, n = CAExp->NumElts; i < n; i++) {
      getExpandedTypes(CAExp->EltTy, TI);
    }
  } else if (auto RExp = dyn_cast<RecordExpansion>(Exp.get())) {
    for (auto BS : RExp->Bases)
      getExpandedTypes(BS->getType(), TI);
    for (auto FD : RExp->Fields)
      getExpandedTypes(FD->getType(), TI);
  } else if (auto CExp = dyn_cast<ComplexExpansion>(Exp.get())) {
    llvm::Type *EltTy = ConvertType(CExp->EltTy);
    *TI++ = EltTy;
    *TI++ = EltTy;
  } else {
    assert(isa<NoExpansion>(Exp.get()));
    *TI++ = ConvertType(Ty);
  }
}

static void forConstantArrayExpansion(CodeGenFunction &CGF,
                                      ConstantArrayExpansion *CAE,
                                      Address BaseAddr,
                                      llvm::function_ref<void(Address)> Fn) {
  CharUnits EltSize = CGF.getContext().getTypeSizeInChars(CAE->EltTy);
  CharUnits EltAlign =
    BaseAddr.getAlignment().alignmentOfArrayElement(EltSize);

  for (int i = 0, n = CAE->NumElts; i < n; i++) {
    llvm::Value *EltAddr =
      CGF.Builder.CreateConstGEP2_32(nullptr, BaseAddr.getPointer(), 0, i);
    Fn(Address(EltAddr, EltAlign));
  }
}

void CodeGenFunction::ExpandTypeFromArgs(
    QualType Ty, LValue LV, SmallVectorImpl<llvm::Value *>::iterator &AI) {
  assert(LV.isSimple() &&
         "Unexpected non-simple lvalue during struct expansion.");

  auto Exp = getTypeExpansion(Ty, getContext());
  if (auto CAExp = dyn_cast<ConstantArrayExpansion>(Exp.get())) {
    forConstantArrayExpansion(*this, CAExp, LV.getAddress(),
                              [&](Address EltAddr) {
      LValue LV = MakeAddrLValue(EltAddr, CAExp->EltTy);
      ExpandTypeFromArgs(CAExp->EltTy, LV, AI);
    });
  } else if (auto RExp = dyn_cast<RecordExpansion>(Exp.get())) {
    Address This = LV.getAddress();
    for (const CXXBaseSpecifier *BS : RExp->Bases) {
      // Perform a single step derived-to-base conversion.
      Address Base =
          GetAddressOfBaseClass(This, Ty->getAsCXXRecordDecl(), &BS, &BS + 1,
                                /*NullCheckValue=*/false, SourceLocation());
      LValue SubLV = MakeAddrLValue(Base, BS->getType());

      // Recurse onto bases.
      ExpandTypeFromArgs(BS->getType(), SubLV, AI);
    }
    for (auto FD : RExp->Fields) {
      // FIXME: What are the right qualifiers here?
      LValue SubLV = EmitLValueForFieldInitialization(LV, FD);
      ExpandTypeFromArgs(FD->getType(), SubLV, AI);
    }
  } else if (isa<ComplexExpansion>(Exp.get())) {
    auto realValue = *AI++;
    auto imagValue = *AI++;
    EmitStoreOfComplex(ComplexPairTy(realValue, imagValue), LV, /*init*/ true);
  } else {
    assert(isa<NoExpansion>(Exp.get()));
    EmitStoreThroughLValue(RValue::get(*AI++), LV);
  }
}

void CodeGenFunction::ExpandTypeToArgs(
    QualType Ty, CallArg Arg, llvm::FunctionType *IRFuncTy,
    SmallVectorImpl<llvm::Value *> &IRCallArgs, unsigned &IRCallArgPos) {
  auto Exp = getTypeExpansion(Ty, getContext());
  if (auto CAExp = dyn_cast<ConstantArrayExpansion>(Exp.get())) {
    Address Addr = Arg.hasLValue() ? Arg.getKnownLValue().getAddress()
                                   : Arg.getKnownRValue().getAggregateAddress();
    forConstantArrayExpansion(
        *this, CAExp, Addr, [&](Address EltAddr) {
          CallArg EltArg = CallArg(
              convertTempToRValue(EltAddr, CAExp->EltTy, SourceLocation()),
              CAExp->EltTy);
          ExpandTypeToArgs(CAExp->EltTy, EltArg, IRFuncTy, IRCallArgs,
                           IRCallArgPos);
        });
  } else if (auto RExp = dyn_cast<RecordExpansion>(Exp.get())) {
    Address This = Arg.hasLValue() ? Arg.getKnownLValue().getAddress()
                                   : Arg.getKnownRValue().getAggregateAddress();
    for (const CXXBaseSpecifier *BS : RExp->Bases) {
      // Perform a single step derived-to-base conversion.
      Address Base =
          GetAddressOfBaseClass(This, Ty->getAsCXXRecordDecl(), &BS, &BS + 1,
                                /*NullCheckValue=*/false, SourceLocation());
      CallArg BaseArg = CallArg(RValue::getAggregate(Base), BS->getType());

      // Recurse onto bases.
      ExpandTypeToArgs(BS->getType(), BaseArg, IRFuncTy, IRCallArgs,
                       IRCallArgPos);
    }

    LValue LV = MakeAddrLValue(This, Ty);
    for (auto FD : RExp->Fields) {
      CallArg FldArg =
          CallArg(EmitRValueForField(LV, FD, SourceLocation()), FD->getType());
      ExpandTypeToArgs(FD->getType(), FldArg, IRFuncTy, IRCallArgs,
                       IRCallArgPos);
    }
  } else if (isa<ComplexExpansion>(Exp.get())) {
    ComplexPairTy CV = Arg.getKnownRValue().getComplexVal();
    IRCallArgs[IRCallArgPos++] = CV.first;
    IRCallArgs[IRCallArgPos++] = CV.second;
  } else {
    assert(isa<NoExpansion>(Exp.get()));
    auto RV = Arg.getKnownRValue();
    assert(RV.isScalar() &&
           "Unexpected non-scalar rvalue during struct expansion.");

    // Insert a bitcast as needed.
    llvm::Value *V = RV.getScalarVal();
    if (IRCallArgPos < IRFuncTy->getNumParams() &&
        V->getType() != IRFuncTy->getParamType(IRCallArgPos))
      V = Builder.CreateBitCast(V, IRFuncTy->getParamType(IRCallArgPos));

    IRCallArgs[IRCallArgPos++] = V;
  }
}

/// Create a temporary allocation for the purposes of coercion.
static Address CreateTempAllocaForCoercion(CodeGenFunction &CGF, llvm::Type *Ty,
                                           CharUnits MinAlign) {
  // Don't use an alignment that's worse than what LLVM would prefer.
  auto PrefAlign = CGF.CGM.getDataLayout().getPrefTypeAlignment(Ty);
  CharUnits Align = std::max(MinAlign, CharUnits::fromQuantity(PrefAlign));

  return CGF.CreateTempAlloca(Ty, Align);
}

/// EnterStructPointerForCoercedAccess - Given a struct pointer that we are
/// accessing some number of bytes out of it, try to gep into the struct to get
/// at its inner goodness.  Dive as deep as possible without entering an element
/// with an in-memory size smaller than DstSize.
static Address
EnterStructPointerForCoercedAccess(Address SrcPtr,
                                   llvm::StructType *SrcSTy,
                                   uint64_t DstSize, CodeGenFunction &CGF) {
  // We can't dive into a zero-element struct.
  if (SrcSTy->getNumElements() == 0) return SrcPtr;

  llvm::Type *FirstElt = SrcSTy->getElementType(0);

  // If the first elt is at least as large as what we're looking for, or if the
  // first element is the same size as the whole struct, we can enter it. The
  // comparison must be made on the store size and not the alloca size. Using
  // the alloca size may overstate the size of the load.
  uint64_t FirstEltSize =
    CGF.CGM.getDataLayout().getTypeStoreSize(FirstElt);
  if (FirstEltSize < DstSize &&
      FirstEltSize < CGF.CGM.getDataLayout().getTypeStoreSize(SrcSTy))
    return SrcPtr;

  // GEP into the first element.
  SrcPtr = CGF.Builder.CreateStructGEP(SrcPtr, 0, CharUnits(), "coerce.dive");

  // If the first element is a struct, recurse.
  llvm::Type *SrcTy = SrcPtr.getElementType();
  if (llvm::StructType *SrcSTy = dyn_cast<llvm::StructType>(SrcTy))
    return EnterStructPointerForCoercedAccess(SrcPtr, SrcSTy, DstSize, CGF);

  return SrcPtr;
}

/// CoerceIntOrPtrToIntOrPtr - Convert a value Val to the specific Ty where both
/// are either integers or pointers.  This does a truncation of the value if it
/// is too large or a zero extension if it is too small.
///
/// This behaves as if the value were coerced through memory, so on big-endian
/// targets the high bits are preserved in a truncation, while little-endian
/// targets preserve the low bits.
static llvm::Value *CoerceIntOrPtrToIntOrPtr(llvm::Value *Val,
                                             llvm::Type *Ty,
                                             CodeGenFunction &CGF) {
  if (Val->getType() == Ty)
    return Val;

  if (isa<llvm::PointerType>(Val->getType())) {
    // If this is Pointer->Pointer avoid conversion to and from int.
    if (isa<llvm::PointerType>(Ty))
      return CGF.Builder.CreateBitCast(Val, Ty, "coerce.val");

    // Convert the pointer to an integer so we can play with its width.
    Val = CGF.Builder.CreatePtrToInt(Val, CGF.IntPtrTy, "coerce.val.pi");
  }

  llvm::Type *DestIntTy = Ty;
  if (isa<llvm::PointerType>(DestIntTy))
    DestIntTy = CGF.IntPtrTy;

  if (Val->getType() != DestIntTy) {
    const llvm::DataLayout &DL = CGF.CGM.getDataLayout();
    if (DL.isBigEndian()) {
      // Preserve the high bits on big-endian targets.
      // That is what memory coercion does.
      uint64_t SrcSize = DL.getTypeSizeInBits(Val->getType());
      uint64_t DstSize = DL.getTypeSizeInBits(DestIntTy);

      if (SrcSize > DstSize) {
        Val = CGF.Builder.CreateLShr(Val, SrcSize - DstSize, "coerce.highbits");
        Val = CGF.Builder.CreateTrunc(Val, DestIntTy, "coerce.val.ii");
      } else {
        Val = CGF.Builder.CreateZExt(Val, DestIntTy, "coerce.val.ii");
        Val = CGF.Builder.CreateShl(Val, DstSize - SrcSize, "coerce.highbits");
      }
    } else {
      // Little-endian targets preserve the low bits. No shifts required.
      Val = CGF.Builder.CreateIntCast(Val, DestIntTy, false, "coerce.val.ii");
    }
  }

  if (isa<llvm::PointerType>(Ty))
    Val = CGF.Builder.CreateIntToPtr(Val, Ty, "coerce.val.ip");
  return Val;
}



/// CreateCoercedLoad - Create a load from \arg SrcPtr interpreted as
/// a pointer to an object of type \arg Ty, known to be aligned to
/// \arg SrcAlign bytes.
///
/// This safely handles the case when the src type is smaller than the
/// destination type; in this situation the values of bits which not
/// present in the src are undefined.
static llvm::Value *CreateCoercedLoad(Address Src, llvm::Type *Ty,
                                      CodeGenFunction &CGF) {
  llvm::Type *SrcTy = Src.getElementType();

  // If SrcTy and Ty are the same, just do a load.
  if (SrcTy == Ty)
    return CGF.Builder.CreateLoad(Src);

  uint64_t DstSize = CGF.CGM.getDataLayout().getTypeAllocSize(Ty);

  if (llvm::StructType *SrcSTy = dyn_cast<llvm::StructType>(SrcTy)) {
    Src = EnterStructPointerForCoercedAccess(Src, SrcSTy, DstSize, CGF);
    SrcTy = Src.getType()->getElementType();
  }

  uint64_t SrcSize = CGF.CGM.getDataLayout().getTypeAllocSize(SrcTy);

  // If the source and destination are integer or pointer types, just do an
  // extension or truncation to the desired type.
  if ((isa<llvm::IntegerType>(Ty) || isa<llvm::PointerType>(Ty)) &&
      (isa<llvm::IntegerType>(SrcTy) || isa<llvm::PointerType>(SrcTy))) {
    llvm::Value *Load = CGF.Builder.CreateLoad(Src);
    return CoerceIntOrPtrToIntOrPtr(Load, Ty, CGF);
  }

  // If load is legal, just bitcast the src pointer.
  if (SrcSize >= DstSize) {
    // Generally SrcSize is never greater than DstSize, since this means we are
    // losing bits. However, this can happen in cases where the structure has
    // additional padding, for example due to a user specified alignment.
    //
    // FIXME: Assert that we aren't truncating non-padding bits when have access
    // to that information.
    Src = CGF.Builder.CreateBitCast(Src,
                                    Ty->getPointerTo(Src.getAddressSpace()));
    return CGF.Builder.CreateLoad(Src);
  }

  // Otherwise do coercion through memory. This is stupid, but simple.
  Address Tmp = CreateTempAllocaForCoercion(CGF, Ty, Src.getAlignment());
  Address Casted = CGF.Builder.CreateBitCast(Tmp, CGF.AllocaInt8PtrTy);
  Address SrcCasted = CGF.Builder.CreateBitCast(Src, CGF.AllocaInt8PtrTy);
  CGF.Builder.CreateMemCpy(Casted, SrcCasted,
      llvm::ConstantInt::get(CGF.IntPtrTy, SrcSize),
      false);
  return CGF.Builder.CreateLoad(Tmp);
}

// Function to store a first-class aggregate into memory.  We prefer to
// store the elements rather than the aggregate to be more friendly to
// fast-isel.
// FIXME: Do we need to recurse here?
static void BuildAggStore(CodeGenFunction &CGF, llvm::Value *Val,
                          Address Dest, bool DestIsVolatile) {
  // Prefer scalar stores to first-class aggregate stores.
  if (llvm::StructType *STy =
        dyn_cast<llvm::StructType>(Val->getType())) {
    const llvm::StructLayout *Layout =
      CGF.CGM.getDataLayout().getStructLayout(STy);

    for (unsigned i = 0, e = STy->getNumElements(); i != e; ++i) {
      auto EltOffset = CharUnits::fromQuantity(Layout->getElementOffset(i));
      Address EltPtr = CGF.Builder.CreateStructGEP(Dest, i, EltOffset);
      llvm::Value *Elt = CGF.Builder.CreateExtractValue(Val, i);
      CGF.Builder.CreateStore(Elt, EltPtr, DestIsVolatile);
    }
  } else {
    CGF.Builder.CreateStore(Val, Dest, DestIsVolatile);
  }
}

/// CreateCoercedStore - Create a store to \arg DstPtr from \arg Src,
/// where the source and destination may have different types.  The
/// destination is known to be aligned to \arg DstAlign bytes.
///
/// This safely handles the case when the src type is larger than the
/// destination type; the upper bits of the src will be lost.
static void CreateCoercedStore(llvm::Value *Src,
                               Address Dst,
                               bool DstIsVolatile,
                               CodeGenFunction &CGF) {
  llvm::Type *SrcTy = Src->getType();
  llvm::Type *DstTy = Dst.getType()->getElementType();
  if (SrcTy == DstTy) {
    CGF.Builder.CreateStore(Src, Dst, DstIsVolatile);
    return;
  }

  uint64_t SrcSize = CGF.CGM.getDataLayout().getTypeAllocSize(SrcTy);

  if (llvm::StructType *DstSTy = dyn_cast<llvm::StructType>(DstTy)) {
    Dst = EnterStructPointerForCoercedAccess(Dst, DstSTy, SrcSize, CGF);
    DstTy = Dst.getType()->getElementType();
  }

  // If the source and destination are integer or pointer types, just do an
  // extension or truncation to the desired type.
  if ((isa<llvm::IntegerType>(SrcTy) || isa<llvm::PointerType>(SrcTy)) &&
      (isa<llvm::IntegerType>(DstTy) || isa<llvm::PointerType>(DstTy))) {
    Src = CoerceIntOrPtrToIntOrPtr(Src, DstTy, CGF);
    CGF.Builder.CreateStore(Src, Dst, DstIsVolatile);
    return;
  }

  uint64_t DstSize = CGF.CGM.getDataLayout().getTypeAllocSize(DstTy);

  // If store is legal, just bitcast the src pointer.
  if (SrcSize <= DstSize) {
    Dst = CGF.Builder.CreateElementBitCast(Dst, SrcTy);
    BuildAggStore(CGF, Src, Dst, DstIsVolatile);
  } else {
    // Otherwise do coercion through memory. This is stupid, but
    // simple.

    // Generally SrcSize is never greater than DstSize, since this means we are
    // losing bits. However, this can happen in cases where the structure has
    // additional padding, for example due to a user specified alignment.
    //
    // FIXME: Assert that we aren't truncating non-padding bits when have access
    // to that information.
    Address Tmp = CreateTempAllocaForCoercion(CGF, SrcTy, Dst.getAlignment());
    CGF.Builder.CreateStore(Src, Tmp);
    Address Casted = CGF.Builder.CreateBitCast(Tmp, CGF.AllocaInt8PtrTy);
    Address DstCasted = CGF.Builder.CreateBitCast(Dst, CGF.AllocaInt8PtrTy);
    CGF.Builder.CreateMemCpy(DstCasted, Casted,
        llvm::ConstantInt::get(CGF.IntPtrTy, DstSize),
        false);
  }
}

static Address emitAddressAtOffset(CodeGenFunction &CGF, Address addr,
                                   const ABIArgInfo &info) {      
  if (unsigned offset = info.getDirectOffset()) {
    addr = CGF.Builder.CreateElementBitCast(addr, CGF.Int8Ty);
    addr = CGF.Builder.CreateConstInBoundsByteGEP(addr,
                                             CharUnits::fromQuantity(offset));
    addr = CGF.Builder.CreateElementBitCast(addr, info.getCoerceToType());
  }
  return addr;
}

namespace {

/// Encapsulates information about the way function arguments from
/// CGFunctionInfo should be passed to actual LLVM IR function.
class ClangToLLVMArgMapping {
  static const unsigned InvalidIndex = ~0U;
  unsigned InallocaArgNo;
  unsigned SRetArgNo;
  unsigned TotalIRArgs;

  /// Arguments of LLVM IR function corresponding to single Clang argument.
  struct IRArgs {
    unsigned PaddingArgIndex;
    // Argument is expanded to IR arguments at positions
    // [FirstArgIndex, FirstArgIndex + NumberOfArgs).
    unsigned FirstArgIndex;
    unsigned NumberOfArgs;

    IRArgs()
        : PaddingArgIndex(InvalidIndex), FirstArgIndex(InvalidIndex),
          NumberOfArgs(0) {}
  };

  SmallVector<IRArgs, 8> ArgInfo;

public:
  ClangToLLVMArgMapping(const ASTContext &Context, const CGFunctionInfo &FI,
                        bool OnlyRequiredArgs = false)
      : InallocaArgNo(InvalidIndex), SRetArgNo(InvalidIndex), TotalIRArgs(0),
        ArgInfo(OnlyRequiredArgs ? FI.getNumRequiredArgs() : FI.arg_size()) {
    construct(Context, FI, OnlyRequiredArgs);
  }

  bool hasInallocaArg() const { return InallocaArgNo != InvalidIndex; }
  unsigned getInallocaArgNo() const {
    assert(hasInallocaArg());
    return InallocaArgNo;
  }

  bool hasSRetArg() const { return SRetArgNo != InvalidIndex; }
  unsigned getSRetArgNo() const {
    assert(hasSRetArg());
    return SRetArgNo;
  }

  unsigned totalIRArgs() const { return TotalIRArgs; }

  bool hasPaddingArg(unsigned ArgNo) const {
    assert(ArgNo < ArgInfo.size());
    return ArgInfo[ArgNo].PaddingArgIndex != InvalidIndex;
  }
  unsigned getPaddingArgNo(unsigned ArgNo) const {
    assert(hasPaddingArg(ArgNo));
    return ArgInfo[ArgNo].PaddingArgIndex;
  }

  /// Returns index of first IR argument corresponding to ArgNo, and their
  /// quantity.
  std::pair<unsigned, unsigned> getIRArgs(unsigned ArgNo) const {
    assert(ArgNo < ArgInfo.size());
    return std::make_pair(ArgInfo[ArgNo].FirstArgIndex,
                          ArgInfo[ArgNo].NumberOfArgs);
  }

private:
  void construct(const ASTContext &Context, const CGFunctionInfo &FI,
                 bool OnlyRequiredArgs);
};

void ClangToLLVMArgMapping::construct(const ASTContext &Context,
                                      const CGFunctionInfo &FI,
                                      bool OnlyRequiredArgs) {
  unsigned IRArgNo = 0;
  bool SwapThisWithSRet = false;
  const ABIArgInfo &RetAI = FI.getReturnInfo();

  if (RetAI.getKind() == ABIArgInfo::Indirect) {
    SwapThisWithSRet = RetAI.isSRetAfterThis();
    SRetArgNo = SwapThisWithSRet ? 1 : IRArgNo++;
  }

  unsigned ArgNo = 0;
  unsigned NumArgs = OnlyRequiredArgs ? FI.getNumRequiredArgs() : FI.arg_size();
  for (CGFunctionInfo::const_arg_iterator I = FI.arg_begin(); ArgNo < NumArgs;
       ++I, ++ArgNo) {
    assert(I != FI.arg_end());
    QualType ArgType = I->type;
    const ABIArgInfo &AI = I->info;
    // Collect data about IR arguments corresponding to Clang argument ArgNo.
    auto &IRArgs = ArgInfo[ArgNo];

    if (AI.getPaddingType())
      IRArgs.PaddingArgIndex = IRArgNo++;

    switch (AI.getKind()) {
    case ABIArgInfo::Extend:
    case ABIArgInfo::Direct: {
      // FIXME: handle sseregparm someday...
      llvm::StructType *STy = dyn_cast<llvm::StructType>(AI.getCoerceToType());
      if (AI.isDirect() && AI.getCanBeFlattened() && STy) {
        IRArgs.NumberOfArgs = STy->getNumElements();
      } else {
        IRArgs.NumberOfArgs = 1;
      }
      break;
    }
    case ABIArgInfo::Indirect:
      IRArgs.NumberOfArgs = 1;
      break;
    case ABIArgInfo::Ignore:
    case ABIArgInfo::InAlloca:
      // ignore and inalloca doesn't have matching LLVM parameters.
      IRArgs.NumberOfArgs = 0;
      break;
    case ABIArgInfo::CoerceAndExpand:
      IRArgs.NumberOfArgs = AI.getCoerceAndExpandTypeSequence().size();
      break;
    case ABIArgInfo::Expand:
      IRArgs.NumberOfArgs = getExpansionSize(ArgType, Context);
      break;
    }

    if (IRArgs.NumberOfArgs > 0) {
      IRArgs.FirstArgIndex = IRArgNo;
      IRArgNo += IRArgs.NumberOfArgs;
    }

    // Skip over the sret parameter when it comes second.  We already handled it
    // above.
    if (IRArgNo == 1 && SwapThisWithSRet)
      IRArgNo++;
  }
  assert(ArgNo == ArgInfo.size());

  if (FI.usesInAlloca())
    InallocaArgNo = IRArgNo++;

  TotalIRArgs = IRArgNo;
}
}  // namespace

/***/

bool CodeGenModule::ReturnTypeUsesSRet(const CGFunctionInfo &FI) {
  const auto &RI = FI.getReturnInfo();
  return RI.isIndirect() || (RI.isInAlloca() && RI.getInAllocaSRet());
}

bool CodeGenModule::ReturnSlotInterferesWithArgs(const CGFunctionInfo &FI) {
  return ReturnTypeUsesSRet(FI) &&
         getTargetCodeGenInfo().doesReturnSlotInterfereWithArgs();
}

bool CodeGenModule::ReturnTypeUsesFPRet(QualType ResultType) {
  if (const BuiltinType *BT = ResultType->getAs<BuiltinType>()) {
    switch (BT->getKind()) {
    default:
      return false;
    case BuiltinType::Float:
      return getTarget().useObjCFPRetForRealType(TargetInfo::Float);
    case BuiltinType::Double:
      return getTarget().useObjCFPRetForRealType(TargetInfo::Double);
    case BuiltinType::LongDouble:
      return getTarget().useObjCFPRetForRealType(TargetInfo::LongDouble);
    }
  }

  return false;
}

bool CodeGenModule::ReturnTypeUsesFP2Ret(QualType ResultType) {
  if (const ComplexType *CT = ResultType->getAs<ComplexType>()) {
    if (const BuiltinType *BT = CT->getElementType()->getAs<BuiltinType>()) {
      if (BT->getKind() == BuiltinType::LongDouble)
        return getTarget().useObjCFP2RetForComplexLongDouble();
    }
  }

  return false;
}

llvm::FunctionType *CodeGenTypes::GetFunctionType(GlobalDecl GD) {
  const CGFunctionInfo &FI = arrangeGlobalDeclaration(GD);
  return GetFunctionType(FI);
}

llvm::FunctionType *
CodeGenTypes::GetFunctionType(const CGFunctionInfo &FI) {

  bool Inserted = FunctionsBeingProcessed.insert(&FI).second;
  (void)Inserted;
  assert(Inserted && "Recursively being processed?");

  llvm::Type *resultType = nullptr;
  const ABIArgInfo &retAI = FI.getReturnInfo();
  switch (retAI.getKind()) {
  case ABIArgInfo::Expand:
    llvm_unreachable("Invalid ABI kind for return argument");

  case ABIArgInfo::Extend:
  case ABIArgInfo::Direct:
    resultType = retAI.getCoerceToType();
    break;

  case ABIArgInfo::InAlloca:
    if (retAI.getInAllocaSRet()) {
      // sret things on win32 aren't void, they return the sret pointer.
      QualType ret = FI.getReturnType();
      llvm::Type *ty = ConvertType(ret);
      unsigned addressSpace = Context.getTargetAddressSpace(ret);
      resultType = llvm::PointerType::get(ty, addressSpace);
    } else {
      resultType = llvm::Type::getVoidTy(getLLVMContext());
    }
    break;

  case ABIArgInfo::Indirect:
  case ABIArgInfo::Ignore:
    resultType = llvm::Type::getVoidTy(getLLVMContext());
    break;

  case ABIArgInfo::CoerceAndExpand:
    resultType = retAI.getUnpaddedCoerceAndExpandType();
    break;
  }

  ClangToLLVMArgMapping IRFunctionArgs(getContext(), FI, true);
  SmallVector<llvm::Type*, 8> ArgTypes(IRFunctionArgs.totalIRArgs());

  // Add type for sret argument.
  if (IRFunctionArgs.hasSRetArg()) {
    QualType Ret = FI.getReturnType();
    llvm::Type *Ty = ConvertType(Ret);
    unsigned AddressSpace = Context.getTargetAddressSpace(Ret);
    ArgTypes[IRFunctionArgs.getSRetArgNo()] =
        llvm::PointerType::get(Ty, AddressSpace);
  }

  // Add type for inalloca argument.
  if (IRFunctionArgs.hasInallocaArg()) {
    auto ArgStruct = FI.getArgStruct();
    assert(ArgStruct);
    ArgTypes[IRFunctionArgs.getInallocaArgNo()] = ArgStruct->getPointerTo();
  }

  // Add in all of the required arguments.
  unsigned ArgNo = 0;
  CGFunctionInfo::const_arg_iterator it = FI.arg_begin(),
                                     ie = it + FI.getNumRequiredArgs();
  for (; it != ie; ++it, ++ArgNo) {
    const ABIArgInfo &ArgInfo = it->info;

    // Insert a padding type to ensure proper alignment.
    if (IRFunctionArgs.hasPaddingArg(ArgNo))
      ArgTypes[IRFunctionArgs.getPaddingArgNo(ArgNo)] =
          ArgInfo.getPaddingType();

    unsigned FirstIRArg, NumIRArgs;
    std::tie(FirstIRArg, NumIRArgs) = IRFunctionArgs.getIRArgs(ArgNo);

    switch (ArgInfo.getKind()) {
    case ABIArgInfo::Ignore:
    case ABIArgInfo::InAlloca:
      assert(NumIRArgs == 0);
      break;

    case ABIArgInfo::Indirect: {
      assert(NumIRArgs == 1);
      // indirect arguments are always on the stack, which is alloca addr space.
      llvm::Type *LTy = ConvertTypeForMem(it->type);
      ArgTypes[FirstIRArg] = LTy->getPointerTo(
          ArgInfo.getIndirectByVal()
              ? CGM.getDataLayout().getAllocaAddrSpace()
              : getContext().getTargetAddressSpace(LangAS::Default));
      break;
    }

    case ABIArgInfo::Extend:
    case ABIArgInfo::Direct: {
      // Fast-isel and the optimizer generally like scalar values better than
      // FCAs, so we flatten them if this is safe to do for this argument.
      llvm::Type *argType = ArgInfo.getCoerceToType();
      llvm::StructType *st = dyn_cast<llvm::StructType>(argType);
      if (st && ArgInfo.isDirect() && ArgInfo.getCanBeFlattened()) {
        assert(NumIRArgs == st->getNumElements());
        for (unsigned i = 0, e = st->getNumElements(); i != e; ++i)
          ArgTypes[FirstIRArg + i] = st->getElementType(i);
      } else {
        assert(NumIRArgs == 1);
        ArgTypes[FirstIRArg] = argType;
      }
      break;
    }

    case ABIArgInfo::CoerceAndExpand: {
      auto ArgTypesIter = ArgTypes.begin() + FirstIRArg;
      for (auto EltTy : ArgInfo.getCoerceAndExpandTypeSequence()) {
        *ArgTypesIter++ = EltTy;
      }
      assert(ArgTypesIter == ArgTypes.begin() + FirstIRArg + NumIRArgs);
      break;
    }

    case ABIArgInfo::Expand:
      auto ArgTypesIter = ArgTypes.begin() + FirstIRArg;
      getExpandedTypes(it->type, ArgTypesIter);
      assert(ArgTypesIter == ArgTypes.begin() + FirstIRArg + NumIRArgs);
      break;
    }
  }

  bool Erased = FunctionsBeingProcessed.erase(&FI); (void)Erased;
  assert(Erased && "Not in set?");

  return llvm::FunctionType::get(resultType, ArgTypes, FI.isVariadic());
}

llvm::Type *CodeGenTypes::GetFunctionTypeForVTable(GlobalDecl GD) {
  const CXXMethodDecl *MD = cast<CXXMethodDecl>(GD.getDecl());
  const FunctionProtoType *FPT = MD->getType()->getAs<FunctionProtoType>();

  if (!isFuncTypeConvertible(FPT))
    return llvm::StructType::get(getLLVMContext());
    
  const CGFunctionInfo *Info;
  if (isa<CXXDestructorDecl>(MD))
    Info =
        &arrangeCXXStructorDeclaration(MD, getFromDtorType(GD.getDtorType()));
  else
    Info = &arrangeCXXMethodDeclaration(MD);
  return GetFunctionType(*Info);
}

static void AddAttributesFromFunctionProtoType(ASTContext &Ctx,
                                               llvm::AttrBuilder &FuncAttrs,
                                               const FunctionProtoType *FPT) {
  if (!FPT)
    return;

  if (!isUnresolvedExceptionSpec(FPT->getExceptionSpecType()) &&
      FPT->isNothrow(Ctx))
    FuncAttrs.addAttribute(llvm::Attribute::NoUnwind);
}

void CodeGenModule::ConstructDefaultFnAttrList(StringRef Name, bool HasOptnone,
                                               bool AttrOnCallSite,
                                               llvm::AttrBuilder &FuncAttrs) {
  // OptimizeNoneAttr takes precedence over -Os or -Oz. No warning needed.
  if (!HasOptnone) {
    if (CodeGenOpts.OptimizeSize)
      FuncAttrs.addAttribute(llvm::Attribute::OptimizeForSize);
    if (CodeGenOpts.OptimizeSize == 2)
      FuncAttrs.addAttribute(llvm::Attribute::MinSize);
  }

  if (CodeGenOpts.DisableRedZone)
    FuncAttrs.addAttribute(llvm::Attribute::NoRedZone);
  if (CodeGenOpts.NoImplicitFloat)
    FuncAttrs.addAttribute(llvm::Attribute::NoImplicitFloat);

  if (AttrOnCallSite) {
    // Attributes that should go on the call site only.
    if (!CodeGenOpts.SimplifyLibCalls ||
        CodeGenOpts.isNoBuiltinFunc(Name.data()))
      FuncAttrs.addAttribute(llvm::Attribute::NoBuiltin);
    if (!CodeGenOpts.TrapFuncName.empty())
      FuncAttrs.addAttribute("trap-func-name", CodeGenOpts.TrapFuncName);
  } else {
    // Attributes that should go on the function, but not the call site.
    if (!CodeGenOpts.DisableFPElim) {
      FuncAttrs.addAttribute("no-frame-pointer-elim", "false");
    } else if (CodeGenOpts.OmitLeafFramePointer) {
      FuncAttrs.addAttribute("no-frame-pointer-elim", "false");
      FuncAttrs.addAttribute("no-frame-pointer-elim-non-leaf");
    } else {
      FuncAttrs.addAttribute("no-frame-pointer-elim", "true");
      FuncAttrs.addAttribute("no-frame-pointer-elim-non-leaf");
    }

    FuncAttrs.addAttribute("less-precise-fpmad",
                           llvm::toStringRef(CodeGenOpts.LessPreciseFPMAD));

    if (!CodeGenOpts.FPDenormalMode.empty())
      FuncAttrs.addAttribute("denormal-fp-math", CodeGenOpts.FPDenormalMode);

    FuncAttrs.addAttribute("no-trapping-math",
                           llvm::toStringRef(CodeGenOpts.NoTrappingMath));

    // TODO: Are these all needed?
    // unsafe/inf/nan/nsz are handled by instruction-level FastMathFlags.
    FuncAttrs.addAttribute("no-infs-fp-math",
                           llvm::toStringRef(CodeGenOpts.NoInfsFPMath));
    FuncAttrs.addAttribute("no-nans-fp-math",
                           llvm::toStringRef(CodeGenOpts.NoNaNsFPMath));
    FuncAttrs.addAttribute("unsafe-fp-math",
                           llvm::toStringRef(CodeGenOpts.UnsafeFPMath));
    FuncAttrs.addAttribute("use-soft-float",
                           llvm::toStringRef(CodeGenOpts.SoftFloat));
    FuncAttrs.addAttribute("stack-protector-buffer-size",
                           llvm::utostr(CodeGenOpts.SSPBufferSize));
    FuncAttrs.addAttribute("no-signed-zeros-fp-math",
                           llvm::toStringRef(CodeGenOpts.NoSignedZeros));
    FuncAttrs.addAttribute(
        "correctly-rounded-divide-sqrt-fp-math",
        llvm::toStringRef(CodeGenOpts.CorrectlyRoundedDivSqrt));

    // TODO: Reciprocal estimate codegen options should apply to instructions?
    const std::vector<std::string> &Recips = CodeGenOpts.Reciprocals;
    if (!Recips.empty())
      FuncAttrs.addAttribute("reciprocal-estimates",
                             llvm::join(Recips, ","));

    if (!CodeGenOpts.PreferVectorWidth.empty() &&
        CodeGenOpts.PreferVectorWidth != "none")
      FuncAttrs.addAttribute("prefer-vector-width",
                             CodeGenOpts.PreferVectorWidth);

    if (CodeGenOpts.StackRealignment)
      FuncAttrs.addAttribute("stackrealign");
    if (CodeGenOpts.Backchain)
      FuncAttrs.addAttribute("backchain");
  }

  if (getLangOpts().assumeFunctionsAreConvergent()) {
    // Conservatively, mark all functions and calls in CUDA and OpenCL as
    // convergent (meaning, they may call an intrinsically convergent op, such
    // as __syncthreads() / barrier(), and so can't have certain optimizations
    // applied around them).  LLVM will remove this attribute where it safely
    // can.
    FuncAttrs.addAttribute(llvm::Attribute::Convergent);
  }

  if (getLangOpts().CUDA && getLangOpts().CUDAIsDevice) {
    // Exceptions aren't supported in CUDA device code.
    FuncAttrs.addAttribute(llvm::Attribute::NoUnwind);

    // Respect -fcuda-flush-denormals-to-zero.
    if (getLangOpts().CUDADeviceFlushDenormalsToZero)
      FuncAttrs.addAttribute("nvptx-f32ftz", "true");
  }
}

void CodeGenModule::AddDefaultFnAttrs(llvm::Function &F) {
  llvm::AttrBuilder FuncAttrs;
  ConstructDefaultFnAttrList(F.getName(),
                             F.hasFnAttribute(llvm::Attribute::OptimizeNone),
                             /* AttrOnCallsite = */ false, FuncAttrs);
  F.addAttributes(llvm::AttributeList::FunctionIndex, FuncAttrs);
}

void CodeGenModule::ConstructAttributeList(
    StringRef Name, const CGFunctionInfo &FI, CGCalleeInfo CalleeInfo,
    llvm::AttributeList &AttrList, unsigned &CallingConv, bool AttrOnCallSite) {
  llvm::AttrBuilder FuncAttrs;
  llvm::AttrBuilder RetAttrs;

  CallingConv = FI.getEffectiveCallingConvention();
  if (FI.isNoReturn())
    FuncAttrs.addAttribute(llvm::Attribute::NoReturn);

  // If we have information about the function prototype, we can learn
  // attributes form there.
  AddAttributesFromFunctionProtoType(getContext(), FuncAttrs,
                                     CalleeInfo.getCalleeFunctionProtoType());

  const Decl *TargetDecl = CalleeInfo.getCalleeDecl();

  bool HasOptnone = false;
  // FIXME: handle sseregparm someday...
  if (TargetDecl) {
    if (TargetDecl->hasAttr<ReturnsTwiceAttr>())
      FuncAttrs.addAttribute(llvm::Attribute::ReturnsTwice);
    if (TargetDecl->hasAttr<NoThrowAttr>())
      FuncAttrs.addAttribute(llvm::Attribute::NoUnwind);
    if (TargetDecl->hasAttr<NoReturnAttr>())
      FuncAttrs.addAttribute(llvm::Attribute::NoReturn);
    if (TargetDecl->hasAttr<ColdAttr>())
      FuncAttrs.addAttribute(llvm::Attribute::Cold);
    if (TargetDecl->hasAttr<NoDuplicateAttr>())
      FuncAttrs.addAttribute(llvm::Attribute::NoDuplicate);
    if (TargetDecl->hasAttr<ConvergentAttr>())
      FuncAttrs.addAttribute(llvm::Attribute::Convergent);

    if (const FunctionDecl *Fn = dyn_cast<FunctionDecl>(TargetDecl)) {
      AddAttributesFromFunctionProtoType(
          getContext(), FuncAttrs, Fn->getType()->getAs<FunctionProtoType>());
      // Don't use [[noreturn]] or _Noreturn for a call to a virtual function.
      // These attributes are not inherited by overloads.
      const CXXMethodDecl *MD = dyn_cast<CXXMethodDecl>(Fn);
      if (Fn->isNoReturn() && !(AttrOnCallSite && MD && MD->isVirtual()))
        FuncAttrs.addAttribute(llvm::Attribute::NoReturn);
    }

    // 'const', 'pure' and 'noalias' attributed functions are also nounwind.
    if (TargetDecl->hasAttr<ConstAttr>()) {
      FuncAttrs.addAttribute(llvm::Attribute::ReadNone);
      FuncAttrs.addAttribute(llvm::Attribute::NoUnwind);
    } else if (TargetDecl->hasAttr<PureAttr>()) {
      FuncAttrs.addAttribute(llvm::Attribute::ReadOnly);
      FuncAttrs.addAttribute(llvm::Attribute::NoUnwind);
    } else if (TargetDecl->hasAttr<NoAliasAttr>()) {
      FuncAttrs.addAttribute(llvm::Attribute::ArgMemOnly);
      FuncAttrs.addAttribute(llvm::Attribute::NoUnwind);
    }
    if (TargetDecl->hasAttr<RestrictAttr>())
      RetAttrs.addAttribute(llvm::Attribute::NoAlias);
    if (TargetDecl->hasAttr<ReturnsNonNullAttr>())
      RetAttrs.addAttribute(llvm::Attribute::NonNull);
    if (TargetDecl->hasAttr<AnyX86NoCallerSavedRegistersAttr>())
      FuncAttrs.addAttribute("no_caller_saved_registers");

    HasOptnone = TargetDecl->hasAttr<OptimizeNoneAttr>();
    if (auto *AllocSize = TargetDecl->getAttr<AllocSizeAttr>()) {
      Optional<unsigned> NumElemsParam;
      // alloc_size args are base-1, 0 means not present.
      if (unsigned N = AllocSize->getNumElemsParam())
        NumElemsParam = N - 1;
      FuncAttrs.addAllocSizeAttr(AllocSize->getElemSizeParam() - 1,
                                 NumElemsParam);
    }
  }

  ConstructDefaultFnAttrList(Name, HasOptnone, AttrOnCallSite, FuncAttrs);

  if (CodeGenOpts.EnableSegmentedStacks &&
      !(TargetDecl && TargetDecl->hasAttr<NoSplitStackAttr>()))
    FuncAttrs.addAttribute("split-stack");

  // Add NonLazyBind attribute to function declarations when -fno-plt
  // is used.
  if (TargetDecl && CodeGenOpts.NoPLT) {
    if (auto *Fn = dyn_cast<FunctionDecl>(TargetDecl)) {
      if (!Fn->isDefined() && !AttrOnCallSite) {
        FuncAttrs.addAttribute(llvm::Attribute::NonLazyBind);
      }
    }
  }

  if (TargetDecl && TargetDecl->hasAttr<OpenCLKernelAttr>()) {
    if (getLangOpts().OpenCLVersion <= 120) {
      // OpenCL v1.2 Work groups are always uniform
      FuncAttrs.addAttribute("uniform-work-group-size", "true");
    } else {
      // OpenCL v2.0 Work groups may be whether uniform or not.
      // '-cl-uniform-work-group-size' compile option gets a hint
      // to the compiler that the global work-size be a multiple of
      // the work-group size specified to clEnqueueNDRangeKernel
      // (i.e. work groups are uniform).
      FuncAttrs.addAttribute("uniform-work-group-size",
                             llvm::toStringRef(CodeGenOpts.UniformWGSize));
    }
  }

  if (!AttrOnCallSite) {
    bool DisableTailCalls = false;

    if (CodeGenOpts.DisableTailCalls)
      DisableTailCalls = true;
    else if (TargetDecl) {
      if (TargetDecl->hasAttr<DisableTailCallsAttr>() ||
          TargetDecl->hasAttr<AnyX86InterruptAttr>())
        DisableTailCalls = true;
      else if (CodeGenOpts.NoEscapingBlockTailCalls) {
        if (const auto *BD = dyn_cast<BlockDecl>(TargetDecl))
          if (!BD->doesNotEscape())
            DisableTailCalls = true;
      }
    }

    FuncAttrs.addAttribute("disable-tail-calls",
                           llvm::toStringRef(DisableTailCalls));
    GetCPUAndFeaturesAttributes(TargetDecl, FuncAttrs);
  }

  ClangToLLVMArgMapping IRFunctionArgs(getContext(), FI);

  QualType RetTy = FI.getReturnType();
  const ABIArgInfo &RetAI = FI.getReturnInfo();
  switch (RetAI.getKind()) {
  case ABIArgInfo::Extend:
    if (RetAI.isSignExt())
      RetAttrs.addAttribute(llvm::Attribute::SExt);
    else
      RetAttrs.addAttribute(llvm::Attribute::ZExt);
    LLVM_FALLTHROUGH;
  case ABIArgInfo::Direct:
    if (RetAI.getInReg())
      RetAttrs.addAttribute(llvm::Attribute::InReg);
    break;
  case ABIArgInfo::Ignore:
    break;

  case ABIArgInfo::InAlloca:
  case ABIArgInfo::Indirect: {
    // inalloca and sret disable readnone and readonly
    FuncAttrs.removeAttribute(llvm::Attribute::ReadOnly)
      .removeAttribute(llvm::Attribute::ReadNone);
    break;
  }

  case ABIArgInfo::CoerceAndExpand:
    break;

  case ABIArgInfo::Expand:
    llvm_unreachable("Invalid ABI kind for return argument");
  }

  if (const auto *RefTy = RetTy->getAs<ReferenceType>()) {
    QualType PTy = RefTy->getPointeeType();
    if (!PTy->isIncompleteType() && PTy->isConstantSizeType())
      RetAttrs.addDereferenceableAttr(getContext().getTypeSizeInChars(PTy)
                                        .getQuantity());
    else if (getContext().getTargetAddressSpace(PTy) == 0)
      RetAttrs.addAttribute(llvm::Attribute::NonNull);
  }

  bool hasUsedSRet = false;
  SmallVector<llvm::AttributeSet, 4> ArgAttrs(IRFunctionArgs.totalIRArgs());

  // Attach attributes to sret.
  if (IRFunctionArgs.hasSRetArg()) {
    llvm::AttrBuilder SRETAttrs;
    SRETAttrs.addAttribute(llvm::Attribute::StructRet);
    hasUsedSRet = true;
    if (RetAI.getInReg())
      SRETAttrs.addAttribute(llvm::Attribute::InReg);
    ArgAttrs[IRFunctionArgs.getSRetArgNo()] =
        llvm::AttributeSet::get(getLLVMContext(), SRETAttrs);
  }

  // Attach attributes to inalloca argument.
  if (IRFunctionArgs.hasInallocaArg()) {
    llvm::AttrBuilder Attrs;
    Attrs.addAttribute(llvm::Attribute::InAlloca);
    ArgAttrs[IRFunctionArgs.getInallocaArgNo()] =
        llvm::AttributeSet::get(getLLVMContext(), Attrs);
  }

  unsigned ArgNo = 0;
  for (CGFunctionInfo::const_arg_iterator I = FI.arg_begin(),
                                          E = FI.arg_end();
       I != E; ++I, ++ArgNo) {
    QualType ParamType = I->type;
    const ABIArgInfo &AI = I->info;
    llvm::AttrBuilder Attrs;

    // Add attribute for padding argument, if necessary.
    if (IRFunctionArgs.hasPaddingArg(ArgNo)) {
      if (AI.getPaddingInReg()) {
        ArgAttrs[IRFunctionArgs.getPaddingArgNo(ArgNo)] =
            llvm::AttributeSet::get(
                getLLVMContext(),
                llvm::AttrBuilder().addAttribute(llvm::Attribute::InReg));
      }
    }

    // 'restrict' -> 'noalias' is done in EmitFunctionProlog when we
    // have the corresponding parameter variable.  It doesn't make
    // sense to do it here because parameters are so messed up.
    switch (AI.getKind()) {
    case ABIArgInfo::Extend:
      if (AI.isSignExt())
        Attrs.addAttribute(llvm::Attribute::SExt);
      else
        Attrs.addAttribute(llvm::Attribute::ZExt);
      LLVM_FALLTHROUGH;
    case ABIArgInfo::Direct:
      if (ArgNo == 0 && FI.isChainCall())
        Attrs.addAttribute(llvm::Attribute::Nest);
      else if (AI.getInReg())
        Attrs.addAttribute(llvm::Attribute::InReg);
      break;

    case ABIArgInfo::Indirect: {
      if (AI.getInReg())
        Attrs.addAttribute(llvm::Attribute::InReg);

      if (AI.getIndirectByVal())
        Attrs.addAttribute(llvm::Attribute::ByVal);

      CharUnits Align = AI.getIndirectAlign();

      // In a byval argument, it is important that the required
      // alignment of the type is honored, as LLVM might be creating a
      // *new* stack object, and needs to know what alignment to give
      // it. (Sometimes it can deduce a sensible alignment on its own,
      // but not if clang decides it must emit a packed struct, or the
      // user specifies increased alignment requirements.)
      //
      // This is different from indirect *not* byval, where the object
      // exists already, and the align attribute is purely
      // informative.
      assert(!Align.isZero());

      // For now, only add this when we have a byval argument.
      // TODO: be less lazy about updating test cases.
      if (AI.getIndirectByVal())
        Attrs.addAlignmentAttr(Align.getQuantity());

      // byval disables readnone and readonly.
      FuncAttrs.removeAttribute(llvm::Attribute::ReadOnly)
        .removeAttribute(llvm::Attribute::ReadNone);
      break;
    }
    case ABIArgInfo::Ignore:
    case ABIArgInfo::Expand:
    case ABIArgInfo::CoerceAndExpand:
      break;

    case ABIArgInfo::InAlloca:
      // inalloca disables readnone and readonly.
      FuncAttrs.removeAttribute(llvm::Attribute::ReadOnly)
          .removeAttribute(llvm::Attribute::ReadNone);
      continue;
    }

    if (const auto *RefTy = ParamType->getAs<ReferenceType>()) {
      QualType PTy = RefTy->getPointeeType();
      if (!PTy->isIncompleteType() && PTy->isConstantSizeType())
        Attrs.addDereferenceableAttr(getContext().getTypeSizeInChars(PTy)
                                       .getQuantity());
      else if (getContext().getTargetAddressSpace(PTy) == 0)
        Attrs.addAttribute(llvm::Attribute::NonNull);
    }

    switch (FI.getExtParameterInfo(ArgNo).getABI()) {
    case ParameterABI::Ordinary:
      break;

    case ParameterABI::SwiftIndirectResult: {
      // Add 'sret' if we haven't already used it for something, but
      // only if the result is void.
      if (!hasUsedSRet && RetTy->isVoidType()) {
        Attrs.addAttribute(llvm::Attribute::StructRet);
        hasUsedSRet = true;
      }

      // Add 'noalias' in either case.
      Attrs.addAttribute(llvm::Attribute::NoAlias);

      // Add 'dereferenceable' and 'alignment'.
      auto PTy = ParamType->getPointeeType();
      if (!PTy->isIncompleteType() && PTy->isConstantSizeType()) {
        auto info = getContext().getTypeInfoInChars(PTy);
        Attrs.addDereferenceableAttr(info.first.getQuantity());
        Attrs.addAttribute(llvm::Attribute::getWithAlignment(getLLVMContext(),
                                                 info.second.getQuantity()));
      }
      break;
    }

    case ParameterABI::SwiftErrorResult:
      Attrs.addAttribute(llvm::Attribute::SwiftError);
      break;

    case ParameterABI::SwiftContext:
      Attrs.addAttribute(llvm::Attribute::SwiftSelf);
      break;
    }

    if (FI.getExtParameterInfo(ArgNo).isNoEscape())
      Attrs.addAttribute(llvm::Attribute::NoCapture);

    if (Attrs.hasAttributes()) {
      unsigned FirstIRArg, NumIRArgs;
      std::tie(FirstIRArg, NumIRArgs) = IRFunctionArgs.getIRArgs(ArgNo);
      for (unsigned i = 0; i < NumIRArgs; i++)
        ArgAttrs[FirstIRArg + i] =
            llvm::AttributeSet::get(getLLVMContext(), Attrs);
    }
  }
  assert(ArgNo == FI.arg_size());

  AttrList = llvm::AttributeList::get(
      getLLVMContext(), llvm::AttributeSet::get(getLLVMContext(), FuncAttrs),
      llvm::AttributeSet::get(getLLVMContext(), RetAttrs), ArgAttrs);
}

/// An argument came in as a promoted argument; demote it back to its
/// declared type.
static llvm::Value *emitArgumentDemotion(CodeGenFunction &CGF,
                                         const VarDecl *var,
                                         llvm::Value *value) {
  llvm::Type *varType = CGF.ConvertType(var->getType());

  // This can happen with promotions that actually don't change the
  // underlying type, like the enum promotions.
  if (value->getType() == varType) return value;

  assert((varType->isIntegerTy() || varType->isFloatingPointTy())
         && "unexpected promotion type");

  if (isa<llvm::IntegerType>(varType))
    return CGF.Builder.CreateTrunc(value, varType, "arg.unpromote");

  return CGF.Builder.CreateFPCast(value, varType, "arg.unpromote");
}

/// Returns the attribute (either parameter attribute, or function
/// attribute), which declares argument ArgNo to be non-null.
static const NonNullAttr *getNonNullAttr(const Decl *FD, const ParmVarDecl *PVD,
                                         QualType ArgType, unsigned ArgNo) {
  // FIXME: __attribute__((nonnull)) can also be applied to:
  //   - references to pointers, where the pointee is known to be
  //     nonnull (apparently a Clang extension)
  //   - transparent unions containing pointers
  // In the former case, LLVM IR cannot represent the constraint. In
  // the latter case, we have no guarantee that the transparent union
  // is in fact passed as a pointer.
  if (!ArgType->isAnyPointerType() && !ArgType->isBlockPointerType())
    return nullptr;
  // First, check attribute on parameter itself.
  if (PVD) {
    if (auto ParmNNAttr = PVD->getAttr<NonNullAttr>())
      return ParmNNAttr;
  }
  // Check function attributes.
  if (!FD)
    return nullptr;
  for (const auto *NNAttr : FD->specific_attrs<NonNullAttr>()) {
    if (NNAttr->isNonNull(ArgNo))
      return NNAttr;
  }
  return nullptr;
}

namespace {
  struct CopyBackSwiftError final : EHScopeStack::Cleanup {
    Address Temp;
    Address Arg;
    CopyBackSwiftError(Address temp, Address arg) : Temp(temp), Arg(arg) {}
    void Emit(CodeGenFunction &CGF, Flags flags) override {
      llvm::Value *errorValue = CGF.Builder.CreateLoad(Temp);
      CGF.Builder.CreateStore(errorValue, Arg);
    }
  };
}

void CodeGenFunction::EmitFunctionProlog(const CGFunctionInfo &FI,
                                         llvm::Function *Fn,
                                         const FunctionArgList &Args) {
  if (CurCodeDecl && CurCodeDecl->hasAttr<NakedAttr>())
    // Naked functions don't have prologues.
    return;

  // If this is an implicit-return-zero function, go ahead and
  // initialize the return value.  TODO: it might be nice to have
  // a more general mechanism for this that didn't require synthesized
  // return statements.
  if (const FunctionDecl *FD = dyn_cast_or_null<FunctionDecl>(CurCodeDecl)) {
    if (FD->hasImplicitReturnZero()) {
      QualType RetTy = FD->getReturnType().getUnqualifiedType();
      llvm::Type* LLVMTy = CGM.getTypes().ConvertType(RetTy);
      llvm::Constant* Zero = llvm::Constant::getNullValue(LLVMTy);
      Builder.CreateStore(Zero, ReturnValue);
    }
  }

  // FIXME: We no longer need the types from FunctionArgList; lift up and
  // simplify.

  ClangToLLVMArgMapping IRFunctionArgs(CGM.getContext(), FI);
  // Flattened function arguments.
  SmallVector<llvm::Value *, 16> FnArgs;
  FnArgs.reserve(IRFunctionArgs.totalIRArgs());
  for (auto &Arg : Fn->args()) {
    FnArgs.push_back(&Arg);
  }
  assert(FnArgs.size() == IRFunctionArgs.totalIRArgs());

  // If we're using inalloca, all the memory arguments are GEPs off of the last
  // parameter, which is a pointer to the complete memory area.
  Address ArgStruct = Address::invalid();
  const llvm::StructLayout *ArgStructLayout = nullptr;
  if (IRFunctionArgs.hasInallocaArg()) {
    ArgStructLayout = CGM.getDataLayout().getStructLayout(FI.getArgStruct());
    ArgStruct = Address(FnArgs[IRFunctionArgs.getInallocaArgNo()],
                        FI.getArgStructAlignment());

    assert(ArgStruct.getType() == FI.getArgStruct()->getPointerTo());
  }

  // Name the struct return parameter.
  if (IRFunctionArgs.hasSRetArg()) {
    auto AI = cast<llvm::Argument>(FnArgs[IRFunctionArgs.getSRetArgNo()]);
    AI->setName("agg.result");
    AI->addAttr(llvm::Attribute::NoAlias);
  }

  // Track if we received the parameter as a pointer (indirect, byval, or
  // inalloca).  If already have a pointer, EmitParmDecl doesn't need to copy it
  // into a local alloca for us.
  SmallVector<ParamValue, 16> ArgVals;
  ArgVals.reserve(Args.size());

  // Create a pointer value for every parameter declaration.  This usually
  // entails copying one or more LLVM IR arguments into an alloca.  Don't push
  // any cleanups or do anything that might unwind.  We do that separately, so
  // we can push the cleanups in the correct order for the ABI.
  assert(FI.arg_size() == Args.size() &&
         "Mismatch between function signature & arguments.");
  unsigned ArgNo = 0;
  CGFunctionInfo::const_arg_iterator info_it = FI.arg_begin();
  for (FunctionArgList::const_iterator i = Args.begin(), e = Args.end();
       i != e; ++i, ++info_it, ++ArgNo) {
    const VarDecl *Arg = *i;
    const ABIArgInfo &ArgI = info_it->info;

    bool isPromoted =
      isa<ParmVarDecl>(Arg) && cast<ParmVarDecl>(Arg)->isKNRPromoted();
    // We are converting from ABIArgInfo type to VarDecl type directly, unless
    // the parameter is promoted. In this case we convert to
    // CGFunctionInfo::ArgInfo type with subsequent argument demotion.
    QualType Ty = isPromoted ? info_it->type : Arg->getType();
    assert(hasScalarEvaluationKind(Ty) ==
           hasScalarEvaluationKind(Arg->getType()));

    unsigned FirstIRArg, NumIRArgs;
    std::tie(FirstIRArg, NumIRArgs) = IRFunctionArgs.getIRArgs(ArgNo);

    switch (ArgI.getKind()) {
    case ABIArgInfo::InAlloca: {
      assert(NumIRArgs == 0);
      auto FieldIndex = ArgI.getInAllocaFieldIndex();
      CharUnits FieldOffset =
        CharUnits::fromQuantity(ArgStructLayout->getElementOffset(FieldIndex));
      Address V = Builder.CreateStructGEP(ArgStruct, FieldIndex, FieldOffset,
                                          Arg->getName());
      ArgVals.push_back(ParamValue::forIndirect(V));
      break;
    }

    case ABIArgInfo::Indirect: {
      assert(NumIRArgs == 1);
      Address ParamAddr = Address(FnArgs[FirstIRArg], ArgI.getIndirectAlign());

      if (!hasScalarEvaluationKind(Ty)) {
        // Aggregates and complex variables are accessed by reference.  All we
        // need to do is realign the value, if requested.
        Address V = ParamAddr;
        if (ArgI.getIndirectRealign()) {
          Address AlignedTemp = CreateMemTemp(Ty, "coerce");

          // Copy from the incoming argument pointer to the temporary with the
          // appropriate alignment.
          //
          // FIXME: We should have a common utility for generating an aggregate
          // copy.
          CharUnits Size = getContext().getTypeSizeInChars(Ty);
          auto SizeVal = llvm::ConstantInt::get(IntPtrTy, Size.getQuantity());
          Address Dst = Builder.CreateBitCast(AlignedTemp, AllocaInt8PtrTy);
          Address Src = Builder.CreateBitCast(ParamAddr, AllocaInt8PtrTy);
          Builder.CreateMemCpy(Dst, Src, SizeVal, false);
          V = AlignedTemp;
        }
        ArgVals.push_back(ParamValue::forIndirect(V));
      } else {
        // Load scalar value from indirect argument.
        llvm::Value *V =
          EmitLoadOfScalar(ParamAddr, false, Ty, Arg->getLocStart());

        if (isPromoted)
          V = emitArgumentDemotion(*this, Arg, V);
        ArgVals.push_back(ParamValue::forDirect(V));
      }
      break;
    }

    case ABIArgInfo::Extend:
    case ABIArgInfo::Direct: {

      // If we have the trivial case, handle it with no muss and fuss.
      if (!isa<llvm::StructType>(ArgI.getCoerceToType()) &&
          ArgI.getCoerceToType() == ConvertType(Ty) &&
          ArgI.getDirectOffset() == 0) {
        assert(NumIRArgs == 1);
        llvm::Value *V = FnArgs[FirstIRArg];
        auto AI = cast<llvm::Argument>(V);

        if (const ParmVarDecl *PVD = dyn_cast<ParmVarDecl>(Arg)) {
          if (getNonNullAttr(CurCodeDecl, PVD, PVD->getType(),
                             PVD->getFunctionScopeIndex()))
            AI->addAttr(llvm::Attribute::NonNull);

          QualType OTy = PVD->getOriginalType();
          if (const auto *ArrTy =
              getContext().getAsConstantArrayType(OTy)) {
            // A C99 array parameter declaration with the static keyword also
            // indicates dereferenceability, and if the size is constant we can
            // use the dereferenceable attribute (which requires the size in
            // bytes).
            if (ArrTy->getSizeModifier() == ArrayType::Static) {
              QualType ETy = ArrTy->getElementType();
              uint64_t ArrSize = ArrTy->getSize().getZExtValue();
              if (!ETy->isIncompleteType() && ETy->isConstantSizeType() &&
                  ArrSize) {
                llvm::AttrBuilder Attrs;
                Attrs.addDereferenceableAttr(
                  getContext().getTypeSizeInChars(ETy).getQuantity()*ArrSize);
                AI->addAttrs(Attrs);
              } else if (getContext().getTargetAddressSpace(ETy) == 0) {
                AI->addAttr(llvm::Attribute::NonNull);
              }
            }
          } else if (const auto *ArrTy =
                     getContext().getAsVariableArrayType(OTy)) {
            // For C99 VLAs with the static keyword, we don't know the size so
            // we can't use the dereferenceable attribute, but in addrspace(0)
            // we know that it must be nonnull.
            if (ArrTy->getSizeModifier() == VariableArrayType::Static &&
                !getContext().getTargetAddressSpace(ArrTy->getElementType()))
              AI->addAttr(llvm::Attribute::NonNull);
          }

          const auto *AVAttr = PVD->getAttr<AlignValueAttr>();
          if (!AVAttr)
            if (const auto *TOTy = dyn_cast<TypedefType>(OTy))
              AVAttr = TOTy->getDecl()->getAttr<AlignValueAttr>();
          if (AVAttr) {
            llvm::Value *AlignmentValue =
              EmitScalarExpr(AVAttr->getAlignment());
            llvm::ConstantInt *AlignmentCI =
              cast<llvm::ConstantInt>(AlignmentValue);
            unsigned Alignment = std::min((unsigned)AlignmentCI->getZExtValue(),
                                          +llvm::Value::MaximumAlignment);
            AI->addAttrs(llvm::AttrBuilder().addAlignmentAttr(Alignment));
          }
        }

        if (Arg->getType().isRestrictQualified())
          AI->addAttr(llvm::Attribute::NoAlias);

        // LLVM expects swifterror parameters to be used in very restricted
        // ways.  Copy the value into a less-restricted temporary.
        if (FI.getExtParameterInfo(ArgNo).getABI()
              == ParameterABI::SwiftErrorResult) {
          QualType pointeeTy = Ty->getPointeeType();
          assert(pointeeTy->isPointerType());
          Address temp =
            CreateMemTemp(pointeeTy, getPointerAlign(), "swifterror.temp");
          Address arg = Address(V, getContext().getTypeAlignInChars(pointeeTy));
          llvm::Value *incomingErrorValue = Builder.CreateLoad(arg);
          Builder.CreateStore(incomingErrorValue, temp);
          V = temp.getPointer();

          // Push a cleanup to copy the value back at the end of the function.
          // The convention does not guarantee that the value will be written
          // back if the function exits with an unwind exception.
          EHStack.pushCleanup<CopyBackSwiftError>(NormalCleanup, temp, arg);
        }

        // Ensure the argument is the correct type.
        if (V->getType() != ArgI.getCoerceToType())
          V = Builder.CreateBitCast(V, ArgI.getCoerceToType());

        if (isPromoted)
          V = emitArgumentDemotion(*this, Arg, V);

        // Because of merging of function types from multiple decls it is
        // possible for the type of an argument to not match the corresponding
        // type in the function type. Since we are codegening the callee
        // in here, add a cast to the argument type.
        llvm::Type *LTy = ConvertType(Arg->getType());
        if (V->getType() != LTy) {
          if (V->getType()->isIntegerTy(1))
            V = Builder.CreateZExt(V, LTy);
          else
            V = Builder.CreateBitCast(V, LTy);
        }

        ArgVals.push_back(ParamValue::forDirect(V));
        break;
      }

      Address Alloca = CreateMemTemp(Ty, getContext().getDeclAlign(Arg),
                                     Arg->getName());

      // Pointer to store into.
      Address Ptr = emitAddressAtOffset(*this, Alloca, ArgI);

      // Fast-isel and the optimizer generally like scalar values better than
      // FCAs, so we flatten them if this is safe to do for this argument.
      llvm::StructType *STy = dyn_cast<llvm::StructType>(ArgI.getCoerceToType());
      if (ArgI.isDirect() && ArgI.getCanBeFlattened() && STy &&
          STy->getNumElements() > 1) {
        auto SrcLayout = CGM.getDataLayout().getStructLayout(STy);
        uint64_t SrcSize = CGM.getDataLayout().getTypeAllocSize(STy);
        llvm::Type *DstTy = Ptr.getElementType();
        uint64_t DstSize = CGM.getDataLayout().getTypeAllocSize(DstTy);

        Address AddrToStoreInto = Address::invalid();
        if (SrcSize <= DstSize) {
          AddrToStoreInto = Builder.CreateElementBitCast(Ptr, STy);
        } else {
          AddrToStoreInto =
            CreateTempAlloca(STy, Alloca.getAlignment(), "coerce");
        }

        assert(STy->getNumElements() == NumIRArgs);
        for (unsigned i = 0, e = STy->getNumElements(); i != e; ++i) {
          auto AI = FnArgs[FirstIRArg + i];
          AI->setName(Arg->getName() + ".coerce" + Twine(i));
          auto Offset = CharUnits::fromQuantity(SrcLayout->getElementOffset(i));
          Address EltPtr =
            Builder.CreateStructGEP(AddrToStoreInto, i, Offset);
          Builder.CreateStore(AI, EltPtr);
        }

        if (SrcSize > DstSize) {
          Builder.CreateMemCpy(Ptr, AddrToStoreInto, DstSize);
        }

      } else {
        // Simple case, just do a coerced store of the argument into the alloca.
        assert(NumIRArgs == 1);
        auto AI = FnArgs[FirstIRArg];
        AI->setName(Arg->getName() + ".coerce");
        CreateCoercedStore(AI, Ptr, /*DestIsVolatile=*/false, *this);
      }

      // Match to what EmitParmDecl is expecting for this type.
      if (CodeGenFunction::hasScalarEvaluationKind(Ty)) {
        llvm::Value *V =
          EmitLoadOfScalar(Alloca, false, Ty, Arg->getLocStart());
        if (isPromoted)
          V = emitArgumentDemotion(*this, Arg, V);
        ArgVals.push_back(ParamValue::forDirect(V));
      } else {
        ArgVals.push_back(ParamValue::forIndirect(Alloca));
      }
      break;
    }

    case ABIArgInfo::CoerceAndExpand: {
      // Reconstruct into a temporary.
      Address alloca = CreateMemTemp(Ty, getContext().getDeclAlign(Arg));
      ArgVals.push_back(ParamValue::forIndirect(alloca));

      auto coercionType = ArgI.getCoerceAndExpandType();
      alloca = Builder.CreateElementBitCast(alloca, coercionType);
      auto layout = CGM.getDataLayout().getStructLayout(coercionType);

      unsigned argIndex = FirstIRArg;
      for (unsigned i = 0, e = coercionType->getNumElements(); i != e; ++i) {
        llvm::Type *eltType = coercionType->getElementType(i);
        if (ABIArgInfo::isPaddingForCoerceAndExpand(eltType))
          continue;

        auto eltAddr = Builder.CreateStructGEP(alloca, i, layout);
        auto elt = FnArgs[argIndex++];
        Builder.CreateStore(elt, eltAddr);
      }
      assert(argIndex == FirstIRArg + NumIRArgs);
      break;
    }

    case ABIArgInfo::Expand: {
      // If this structure was expanded into multiple arguments then
      // we need to create a temporary and reconstruct it from the
      // arguments.
      Address Alloca = CreateMemTemp(Ty, getContext().getDeclAlign(Arg));
      LValue LV = MakeAddrLValue(Alloca, Ty);
      ArgVals.push_back(ParamValue::forIndirect(Alloca));

      auto FnArgIter = FnArgs.begin() + FirstIRArg;
      ExpandTypeFromArgs(Ty, LV, FnArgIter);
      assert(FnArgIter == FnArgs.begin() + FirstIRArg + NumIRArgs);
      for (unsigned i = 0, e = NumIRArgs; i != e; ++i) {
        auto AI = FnArgs[FirstIRArg + i];
        AI->setName(Arg->getName() + "." + Twine(i));
      }
      break;
    }

    case ABIArgInfo::Ignore:
      assert(NumIRArgs == 0);
      // Initialize the local variable appropriately.
      if (!hasScalarEvaluationKind(Ty)) {
        ArgVals.push_back(ParamValue::forIndirect(CreateMemTemp(Ty)));
      } else {
        llvm::Value *U = llvm::UndefValue::get(ConvertType(Arg->getType()));
        ArgVals.push_back(ParamValue::forDirect(U));
      }
      break;
    }
  }

  if (getTarget().getCXXABI().areArgsDestroyedLeftToRightInCallee()) {
    for (int I = Args.size() - 1; I >= 0; --I)
      EmitParmDecl(*Args[I], ArgVals[I], I + 1);
  } else {
    for (unsigned I = 0, E = Args.size(); I != E; ++I)
      EmitParmDecl(*Args[I], ArgVals[I], I + 1);
  }
}

static void eraseUnusedBitCasts(llvm::Instruction *insn) {
  while (insn->use_empty()) {
    llvm::BitCastInst *bitcast = dyn_cast<llvm::BitCastInst>(insn);
    if (!bitcast) return;

    // This is "safe" because we would have used a ConstantExpr otherwise.
    insn = cast<llvm::Instruction>(bitcast->getOperand(0));
    bitcast->eraseFromParent();
  }
}

/// Try to emit a fused autorelease of a return result.
static llvm::Value *tryEmitFusedAutoreleaseOfResult(CodeGenFunction &CGF,
                                                    llvm::Value *result) {
  // We must be immediately followed the cast.
  llvm::BasicBlock *BB = CGF.Builder.GetInsertBlock();
  if (BB->empty()) return nullptr;
  if (&BB->back() != result) return nullptr;

  llvm::Type *resultType = result->getType();

  // result is in a BasicBlock and is therefore an Instruction.
  llvm::Instruction *generator = cast<llvm::Instruction>(result);

  SmallVector<llvm::Instruction *, 4> InstsToKill;

  // Look for:
  //  %generator = bitcast %type1* %generator2 to %type2*
  while (llvm::BitCastInst *bitcast = dyn_cast<llvm::BitCastInst>(generator)) {
    // We would have emitted this as a constant if the operand weren't
    // an Instruction.
    generator = cast<llvm::Instruction>(bitcast->getOperand(0));

    // Require the generator to be immediately followed by the cast.
    if (generator->getNextNode() != bitcast)
      return nullptr;

    InstsToKill.push_back(bitcast);
  }

  // Look for:
  //   %generator = call i8* @objc_retain(i8* %originalResult)
  // or
  //   %generator = call i8* @objc_retainAutoreleasedReturnValue(i8* %originalResult)
  llvm::CallInst *call = dyn_cast<llvm::CallInst>(generator);
  if (!call) return nullptr;

  bool doRetainAutorelease;

  if (call->getCalledValue() == CGF.CGM.getObjCEntrypoints().objc_retain) {
    doRetainAutorelease = true;
  } else if (call->getCalledValue() == CGF.CGM.getObjCEntrypoints()
                                          .objc_retainAutoreleasedReturnValue) {
    doRetainAutorelease = false;

    // If we emitted an assembly marker for this call (and the
    // ARCEntrypoints field should have been set if so), go looking
    // for that call.  If we can't find it, we can't do this
    // optimization.  But it should always be the immediately previous
    // instruction, unless we needed bitcasts around the call.
    if (CGF.CGM.getObjCEntrypoints().retainAutoreleasedReturnValueMarker) {
      llvm::Instruction *prev = call->getPrevNode();
      assert(prev);
      if (isa<llvm::BitCastInst>(prev)) {
        prev = prev->getPrevNode();
        assert(prev);
      }
      assert(isa<llvm::CallInst>(prev));
      assert(cast<llvm::CallInst>(prev)->getCalledValue() ==
               CGF.CGM.getObjCEntrypoints().retainAutoreleasedReturnValueMarker);
      InstsToKill.push_back(prev);
    }
  } else {
    return nullptr;
  }

  result = call->getArgOperand(0);
  InstsToKill.push_back(call);

  // Keep killing bitcasts, for sanity.  Note that we no longer care
  // about precise ordering as long as there's exactly one use.
  while (llvm::BitCastInst *bitcast = dyn_cast<llvm::BitCastInst>(result)) {
    if (!bitcast->hasOneUse()) break;
    InstsToKill.push_back(bitcast);
    result = bitcast->getOperand(0);
  }

  // Delete all the unnecessary instructions, from latest to earliest.
  for (auto *I : InstsToKill)
    I->eraseFromParent();

  // Do the fused retain/autorelease if we were asked to.
  if (doRetainAutorelease)
    result = CGF.EmitARCRetainAutoreleaseReturnValue(result);

  // Cast back to the result type.
  return CGF.Builder.CreateBitCast(result, resultType);
}

/// If this is a +1 of the value of an immutable 'self', remove it.
static llvm::Value *tryRemoveRetainOfSelf(CodeGenFunction &CGF,
                                          llvm::Value *result) {
  // This is only applicable to a method with an immutable 'self'.
  const ObjCMethodDecl *method =
    dyn_cast_or_null<ObjCMethodDecl>(CGF.CurCodeDecl);
  if (!method) return nullptr;
  const VarDecl *self = method->getSelfDecl();
  if (!self->getType().isConstQualified()) return nullptr;

  // Look for a retain call.
  llvm::CallInst *retainCall =
    dyn_cast<llvm::CallInst>(result->stripPointerCasts());
  if (!retainCall ||
      retainCall->getCalledValue() != CGF.CGM.getObjCEntrypoints().objc_retain)
    return nullptr;

  // Look for an ordinary load of 'self'.
  llvm::Value *retainedValue = retainCall->getArgOperand(0);
  llvm::LoadInst *load =
    dyn_cast<llvm::LoadInst>(retainedValue->stripPointerCasts());
  if (!load || load->isAtomic() || load->isVolatile() || 
      load->getPointerOperand() != CGF.GetAddrOfLocalVar(self).getPointer())
    return nullptr;

  // Okay!  Burn it all down.  This relies for correctness on the
  // assumption that the retain is emitted as part of the return and
  // that thereafter everything is used "linearly".
  llvm::Type *resultType = result->getType();
  eraseUnusedBitCasts(cast<llvm::Instruction>(result));
  assert(retainCall->use_empty());
  retainCall->eraseFromParent();
  eraseUnusedBitCasts(cast<llvm::Instruction>(retainedValue));

  return CGF.Builder.CreateBitCast(load, resultType);
}

/// Emit an ARC autorelease of the result of a function.
///
/// \return the value to actually return from the function
static llvm::Value *emitAutoreleaseOfResult(CodeGenFunction &CGF,
                                            llvm::Value *result) {
  // If we're returning 'self', kill the initial retain.  This is a
  // heuristic attempt to "encourage correctness" in the really unfortunate
  // case where we have a return of self during a dealloc and we desperately
  // need to avoid the possible autorelease.
  if (llvm::Value *self = tryRemoveRetainOfSelf(CGF, result))
    return self;

  // At -O0, try to emit a fused retain/autorelease.
  if (CGF.shouldUseFusedARCCalls())
    if (llvm::Value *fused = tryEmitFusedAutoreleaseOfResult(CGF, result))
      return fused;

  return CGF.EmitARCAutoreleaseReturnValue(result);
}

/// Heuristically search for a dominating store to the return-value slot.
static llvm::StoreInst *findDominatingStoreToReturnValue(CodeGenFunction &CGF) {
  // Check if a User is a store which pointerOperand is the ReturnValue.
  // We are looking for stores to the ReturnValue, not for stores of the
  // ReturnValue to some other location.
  auto GetStoreIfValid = [&CGF](llvm::User *U) -> llvm::StoreInst * {
    auto *SI = dyn_cast<llvm::StoreInst>(U);
    if (!SI || SI->getPointerOperand() != CGF.ReturnValue.getPointer())
      return nullptr;
    // These aren't actually possible for non-coerced returns, and we
    // only care about non-coerced returns on this code path.
    assert(!SI->isAtomic() && !SI->isVolatile());
    return SI;
  };
  // If there are multiple uses of the return-value slot, just check
  // for something immediately preceding the IP.  Sometimes this can
  // happen with how we generate implicit-returns; it can also happen
  // with noreturn cleanups.
  if (!CGF.ReturnValue.getPointer()->hasOneUse()) {
    llvm::BasicBlock *IP = CGF.Builder.GetInsertBlock();
    if (IP->empty()) return nullptr;
    llvm::Instruction *I = &IP->back();

    // Skip lifetime markers
    for (llvm::BasicBlock::reverse_iterator II = IP->rbegin(),
                                            IE = IP->rend();
         II != IE; ++II) {
      if (llvm::IntrinsicInst *Intrinsic =
              dyn_cast<llvm::IntrinsicInst>(&*II)) {
        if (Intrinsic->getIntrinsicID() == llvm::Intrinsic::lifetime_end) {
          const llvm::Value *CastAddr = Intrinsic->getArgOperand(1);
          ++II;
          if (II == IE)
            break;
          if (isa<llvm::BitCastInst>(&*II) && (CastAddr == &*II))
            continue;
        }
      }
      I = &*II;
      break;
    }

    return GetStoreIfValid(I);
  }

  llvm::StoreInst *store =
      GetStoreIfValid(CGF.ReturnValue.getPointer()->user_back());
  if (!store) return nullptr;

  // Now do a first-and-dirty dominance check: just walk up the
  // single-predecessors chain from the current insertion point.
  llvm::BasicBlock *StoreBB = store->getParent();
  llvm::BasicBlock *IP = CGF.Builder.GetInsertBlock();
  while (IP != StoreBB) {
    if (!(IP = IP->getSinglePredecessor()))
      return nullptr;
  }

  // Okay, the store's basic block dominates the insertion point; we
  // can do our thing.
  return store;
}

void CodeGenFunction::EmitFunctionEpilog(const CGFunctionInfo &FI,
                                         bool EmitRetDbgLoc,
                                         SourceLocation EndLoc) {
  if (FI.isNoReturn()) {
    // Noreturn functions don't return.
    EmitUnreachable(EndLoc);
    return;
  }

  if (CurCodeDecl && CurCodeDecl->hasAttr<NakedAttr>()) {
    // Naked functions don't have epilogues.
    Builder.CreateUnreachable();
    return;
  }

  // Functions with no result always return void.
  if (!ReturnValue.isValid()) {
    Builder.CreateRetVoid();
    return;
  }

  llvm::DebugLoc RetDbgLoc;
  llvm::Value *RV = nullptr;
  QualType RetTy = FI.getReturnType();
  const ABIArgInfo &RetAI = FI.getReturnInfo();

  switch (RetAI.getKind()) {
  case ABIArgInfo::InAlloca:
    // Aggregrates get evaluated directly into the destination.  Sometimes we
    // need to return the sret value in a register, though.
    assert(hasAggregateEvaluationKind(RetTy));
    if (RetAI.getInAllocaSRet()) {
      llvm::Function::arg_iterator EI = CurFn->arg_end();
      --EI;
      llvm::Value *ArgStruct = &*EI;
      llvm::Value *SRet = Builder.CreateStructGEP(
          nullptr, ArgStruct, RetAI.getInAllocaFieldIndex());
      RV = Builder.CreateAlignedLoad(SRet, getPointerAlign(), "sret");
    }
    break;

  case ABIArgInfo::Indirect: {
    auto AI = CurFn->arg_begin();
    if (RetAI.isSRetAfterThis())
      ++AI;
    switch (getEvaluationKind(RetTy)) {
    case TEK_Complex: {
      ComplexPairTy RT =
        EmitLoadOfComplex(MakeAddrLValue(ReturnValue, RetTy), EndLoc);
      EmitStoreOfComplex(RT, MakeNaturalAlignAddrLValue(&*AI, RetTy),
                         /*isInit*/ true);
      break;
    }
    case TEK_Aggregate:
      // Do nothing; aggregrates get evaluated directly into the destination.
      break;
    case TEK_Scalar:
      EmitStoreOfScalar(Builder.CreateLoad(ReturnValue),
                        MakeNaturalAlignAddrLValue(&*AI, RetTy),
                        /*isInit*/ true);
      break;
    }
    break;
  }

  case ABIArgInfo::Extend:
  case ABIArgInfo::Direct:
    if (RetAI.getCoerceToType() == ConvertType(RetTy) &&
        RetAI.getDirectOffset() == 0) {
      // The internal return value temp always will have pointer-to-return-type
      // type, just do a load.

      // If there is a dominating store to ReturnValue, we can elide
      // the load, zap the store, and usually zap the alloca.
      if (llvm::StoreInst *SI =
              findDominatingStoreToReturnValue(*this)) {
        // Reuse the debug location from the store unless there is
        // cleanup code to be emitted between the store and return
        // instruction.
        if (EmitRetDbgLoc && !AutoreleaseResult)
          RetDbgLoc = SI->getDebugLoc();
        // Get the stored value and nuke the now-dead store.
        RV = SI->getValueOperand();
        SI->eraseFromParent();

        // If that was the only use of the return value, nuke it as well now.
        auto returnValueInst = ReturnValue.getPointer();
        if (returnValueInst->use_empty()) {
          if (auto alloca = dyn_cast<llvm::AllocaInst>(returnValueInst)) {
            alloca->eraseFromParent();
            ReturnValue = Address::invalid();
          }
        }

      // Otherwise, we have to do a simple load.
      } else {
        RV = Builder.CreateLoad(ReturnValue);
      }
    } else {
      // If the value is offset in memory, apply the offset now.
      Address V = emitAddressAtOffset(*this, ReturnValue, RetAI);

      RV = CreateCoercedLoad(V, RetAI.getCoerceToType(), *this);
    }

    // In ARC, end functions that return a retainable type with a call
    // to objc_autoreleaseReturnValue.
    if (AutoreleaseResult) {
#ifndef NDEBUG
      // Type::isObjCRetainabletype has to be called on a QualType that hasn't
      // been stripped of the typedefs, so we cannot use RetTy here. Get the
      // original return type of FunctionDecl, CurCodeDecl, and BlockDecl from
      // CurCodeDecl or BlockInfo.
      QualType RT;

      if (auto *FD = dyn_cast<FunctionDecl>(CurCodeDecl))
        RT = FD->getReturnType();
      else if (auto *MD = dyn_cast<ObjCMethodDecl>(CurCodeDecl))
        RT = MD->getReturnType();
      else if (isa<BlockDecl>(CurCodeDecl))
        RT = BlockInfo->BlockExpression->getFunctionType()->getReturnType();
      else
        llvm_unreachable("Unexpected function/method type");

      assert(getLangOpts().ObjCAutoRefCount &&
             !FI.isReturnsRetained() &&
             RT->isObjCRetainableType());
#endif
      RV = emitAutoreleaseOfResult(*this, RV);
    }

    break;

  case ABIArgInfo::Ignore:
    break;

  case ABIArgInfo::CoerceAndExpand: {
    auto coercionType = RetAI.getCoerceAndExpandType();
    auto layout = CGM.getDataLayout().getStructLayout(coercionType);

    // Load all of the coerced elements out into results.
    llvm::SmallVector<llvm::Value*, 4> results;
    Address addr = Builder.CreateElementBitCast(ReturnValue, coercionType);
    for (unsigned i = 0, e = coercionType->getNumElements(); i != e; ++i) {
      auto coercedEltType = coercionType->getElementType(i);
      if (ABIArgInfo::isPaddingForCoerceAndExpand(coercedEltType))
        continue;

      auto eltAddr = Builder.CreateStructGEP(addr, i, layout);
      auto elt = Builder.CreateLoad(eltAddr);
      results.push_back(elt);
    }

    // If we have one result, it's the single direct result type.
    if (results.size() == 1) {
      RV = results[0];

    // Otherwise, we need to make a first-class aggregate.
    } else {
      // Construct a return type that lacks padding elements.
      llvm::Type *returnType = RetAI.getUnpaddedCoerceAndExpandType();

      RV = llvm::UndefValue::get(returnType);
      for (unsigned i = 0, e = results.size(); i != e; ++i) {
        RV = Builder.CreateInsertValue(RV, results[i], i);
      }
    }
    break;
  }

  case ABIArgInfo::Expand:
    llvm_unreachable("Invalid ABI kind for return argument");
  }

  llvm::Instruction *Ret;
  if (RV) {
    EmitReturnValueCheck(RV);
    Ret = Builder.CreateRet(RV);
  } else {
    Ret = Builder.CreateRetVoid();
  }

  if (RetDbgLoc)
    Ret->setDebugLoc(std::move(RetDbgLoc));
}

void CodeGenFunction::EmitReturnValueCheck(llvm::Value *RV) {
  // A current decl may not be available when emitting vtable thunks.
  if (!CurCodeDecl)
    return;

  ReturnsNonNullAttr *RetNNAttr = nullptr;
  if (SanOpts.has(SanitizerKind::ReturnsNonnullAttribute))
    RetNNAttr = CurCodeDecl->getAttr<ReturnsNonNullAttr>();

  if (!RetNNAttr && !requiresReturnValueNullabilityCheck())
    return;

  // Prefer the returns_nonnull attribute if it's present.
  SourceLocation AttrLoc;
  SanitizerMask CheckKind;
  SanitizerHandler Handler;
  if (RetNNAttr) {
    assert(!requiresReturnValueNullabilityCheck() &&
           "Cannot check nullability and the nonnull attribute");
    AttrLoc = RetNNAttr->getLocation();
    CheckKind = SanitizerKind::ReturnsNonnullAttribute;
    Handler = SanitizerHandler::NonnullReturn;
  } else {
    if (auto *DD = dyn_cast<DeclaratorDecl>(CurCodeDecl))
      if (auto *TSI = DD->getTypeSourceInfo())
        if (auto FTL = TSI->getTypeLoc().castAs<FunctionTypeLoc>())
          AttrLoc = FTL.getReturnLoc().findNullabilityLoc();
    CheckKind = SanitizerKind::NullabilityReturn;
    Handler = SanitizerHandler::NullabilityReturn;
  }

  SanitizerScope SanScope(this);

  // Make sure the "return" source location is valid. If we're checking a
  // nullability annotation, make sure the preconditions for the check are met.
  llvm::BasicBlock *Check = createBasicBlock("nullcheck");
  llvm::BasicBlock *NoCheck = createBasicBlock("no.nullcheck");
  llvm::Value *SLocPtr = Builder.CreateLoad(ReturnLocation, "return.sloc.load");
  llvm::Value *CanNullCheck = Builder.CreateIsNotNull(SLocPtr);
  if (requiresReturnValueNullabilityCheck())
    CanNullCheck =
        Builder.CreateAnd(CanNullCheck, RetValNullabilityPrecondition);
  Builder.CreateCondBr(CanNullCheck, Check, NoCheck);
  EmitBlock(Check);

  // Now do the null check.
  llvm::Value *Cond = Builder.CreateIsNotNull(RV);
  llvm::Constant *StaticData[] = {EmitCheckSourceLocation(AttrLoc)};
  llvm::Value *DynamicData[] = {SLocPtr};
  EmitCheck(std::make_pair(Cond, CheckKind), Handler, StaticData, DynamicData);

  EmitBlock(NoCheck);

#ifndef NDEBUG
  // The return location should not be used after the check has been emitted.
  ReturnLocation = Address::invalid();
#endif
}

static bool isInAllocaArgument(CGCXXABI &ABI, QualType type) {
  const CXXRecordDecl *RD = type->getAsCXXRecordDecl();
  return RD && ABI.getRecordArgABI(RD) == CGCXXABI::RAA_DirectInMemory;
}

static AggValueSlot createPlaceholderSlot(CodeGenFunction &CGF,
                                          QualType Ty) {
  // FIXME: Generate IR in one pass, rather than going back and fixing up these
  // placeholders.
  llvm::Type *IRTy = CGF.ConvertTypeForMem(Ty);
  llvm::Type *IRPtrTy = IRTy->getPointerTo();
  llvm::Value *Placeholder = llvm::UndefValue::get(IRPtrTy->getPointerTo());

  // FIXME: When we generate this IR in one pass, we shouldn't need
  // this win32-specific alignment hack.
  CharUnits Align = CharUnits::fromQuantity(4);
  Placeholder = CGF.Builder.CreateAlignedLoad(IRPtrTy, Placeholder, Align);

  return AggValueSlot::forAddr(Address(Placeholder, Align),
                               Ty.getQualifiers(),
                               AggValueSlot::IsNotDestructed,
                               AggValueSlot::DoesNotNeedGCBarriers,
                               AggValueSlot::IsNotAliased);
}

void CodeGenFunction::EmitDelegateCallArg(CallArgList &args,
                                          const VarDecl *param,
                                          SourceLocation loc) {
  // StartFunction converted the ABI-lowered parameter(s) into a
  // local alloca.  We need to turn that into an r-value suitable
  // for EmitCall.
  Address local = GetAddrOfLocalVar(param);

  QualType type = param->getType();

  assert(!isInAllocaArgument(CGM.getCXXABI(), type) &&
         "cannot emit delegate call arguments for inalloca arguments!");

  // GetAddrOfLocalVar returns a pointer-to-pointer for references,
  // but the argument needs to be the original pointer.
  if (type->isReferenceType()) {
    args.add(RValue::get(Builder.CreateLoad(local)), type);

  // In ARC, move out of consumed arguments so that the release cleanup
  // entered by StartFunction doesn't cause an over-release.  This isn't
  // optimal -O0 code generation, but it should get cleaned up when
  // optimization is enabled.  This also assumes that delegate calls are
  // performed exactly once for a set of arguments, but that should be safe.
  } else if (getLangOpts().ObjCAutoRefCount &&
             param->hasAttr<NSConsumedAttr>() &&
             type->isObjCRetainableType()) {
    llvm::Value *ptr = Builder.CreateLoad(local);
    auto null =
      llvm::ConstantPointerNull::get(cast<llvm::PointerType>(ptr->getType()));
    Builder.CreateStore(null, local);
    args.add(RValue::get(ptr), type);

  // For the most part, we just need to load the alloca, except that
  // aggregate r-values are actually pointers to temporaries.
  } else {
    args.add(convertTempToRValue(local, type, loc), type);
  }
}

static bool isProvablyNull(llvm::Value *addr) {
  return isa<llvm::ConstantPointerNull>(addr);
}

/// Emit the actual writing-back of a writeback.
static void emitWriteback(CodeGenFunction &CGF,
                          const CallArgList::Writeback &writeback) {
  const LValue &srcLV = writeback.Source;
  Address srcAddr = srcLV.getAddress();
  assert(!isProvablyNull(srcAddr.getPointer()) &&
         "shouldn't have writeback for provably null argument");

  llvm::BasicBlock *contBB = nullptr;

  // If the argument wasn't provably non-null, we need to null check
  // before doing the store.
  bool provablyNonNull = llvm::isKnownNonZero(srcAddr.getPointer(),
                                              CGF.CGM.getDataLayout());
  if (!provablyNonNull) {
    llvm::BasicBlock *writebackBB = CGF.createBasicBlock("icr.writeback");
    contBB = CGF.createBasicBlock("icr.done");

    llvm::Value *isNull =
      CGF.Builder.CreateIsNull(srcAddr.getPointer(), "icr.isnull");
    CGF.Builder.CreateCondBr(isNull, contBB, writebackBB);
    CGF.EmitBlock(writebackBB);
  }

  // Load the value to writeback.
  llvm::Value *value = CGF.Builder.CreateLoad(writeback.Temporary);

  // Cast it back, in case we're writing an id to a Foo* or something.
  value = CGF.Builder.CreateBitCast(value, srcAddr.getElementType(),
                                    "icr.writeback-cast");
  
  // Perform the writeback.

  // If we have a "to use" value, it's something we need to emit a use
  // of.  This has to be carefully threaded in: if it's done after the
  // release it's potentially undefined behavior (and the optimizer
  // will ignore it), and if it happens before the retain then the
  // optimizer could move the release there.
  if (writeback.ToUse) {
    assert(srcLV.getObjCLifetime() == Qualifiers::OCL_Strong);

    // Retain the new value.  No need to block-copy here:  the block's
    // being passed up the stack.
    value = CGF.EmitARCRetainNonBlock(value);

    // Emit the intrinsic use here.
    CGF.EmitARCIntrinsicUse(writeback.ToUse);

    // Load the old value (primitively).
    llvm::Value *oldValue = CGF.EmitLoadOfScalar(srcLV, SourceLocation());

    // Put the new value in place (primitively).
    CGF.EmitStoreOfScalar(value, srcLV, /*init*/ false);

    // Release the old value.
    CGF.EmitARCRelease(oldValue, srcLV.isARCPreciseLifetime());

  // Otherwise, we can just do a normal lvalue store.
  } else {
    CGF.EmitStoreThroughLValue(RValue::get(value), srcLV);
  }

  // Jump to the continuation block.
  if (!provablyNonNull)
    CGF.EmitBlock(contBB);
}

static void emitWritebacks(CodeGenFunction &CGF,
                           const CallArgList &args) {
  for (const auto &I : args.writebacks())
    emitWriteback(CGF, I);
}

static void deactivateArgCleanupsBeforeCall(CodeGenFunction &CGF,
                                            const CallArgList &CallArgs) {
  ArrayRef<CallArgList::CallArgCleanup> Cleanups =
    CallArgs.getCleanupsToDeactivate();
  // Iterate in reverse to increase the likelihood of popping the cleanup.
  for (const auto &I : llvm::reverse(Cleanups)) {
    CGF.DeactivateCleanupBlock(I.Cleanup, I.IsActiveIP);
    I.IsActiveIP->eraseFromParent();
  }
}

static const Expr *maybeGetUnaryAddrOfOperand(const Expr *E) {
  if (const UnaryOperator *uop = dyn_cast<UnaryOperator>(E->IgnoreParens()))
    if (uop->getOpcode() == UO_AddrOf)
      return uop->getSubExpr();
  return nullptr;
}

/// Emit an argument that's being passed call-by-writeback.  That is,
/// we are passing the address of an __autoreleased temporary; it
/// might be copy-initialized with the current value of the given
/// address, but it will definitely be copied out of after the call.
static void emitWritebackArg(CodeGenFunction &CGF, CallArgList &args,
                             const ObjCIndirectCopyRestoreExpr *CRE) {
  LValue srcLV;

  // Make an optimistic effort to emit the address as an l-value.
  // This can fail if the argument expression is more complicated.
  if (const Expr *lvExpr = maybeGetUnaryAddrOfOperand(CRE->getSubExpr())) {
    srcLV = CGF.EmitLValue(lvExpr);

  // Otherwise, just emit it as a scalar.
  } else {
    Address srcAddr = CGF.EmitPointerWithAlignment(CRE->getSubExpr());

    QualType srcAddrType =
      CRE->getSubExpr()->getType()->castAs<PointerType>()->getPointeeType();
    srcLV = CGF.MakeAddrLValue(srcAddr, srcAddrType);
  }
  Address srcAddr = srcLV.getAddress();

  // The dest and src types don't necessarily match in LLVM terms
  // because of the crazy ObjC compatibility rules.

  llvm::PointerType *destType =
    cast<llvm::PointerType>(CGF.ConvertType(CRE->getType()));

  // If the address is a constant null, just pass the appropriate null.
  if (isProvablyNull(srcAddr.getPointer())) {
    args.add(RValue::get(llvm::ConstantPointerNull::get(destType)),
             CRE->getType());
    return;
  }

  // Create the temporary.
  Address temp = CGF.CreateTempAlloca(destType->getElementType(),
                                      CGF.getPointerAlign(),
                                      "icr.temp");
  // Loading an l-value can introduce a cleanup if the l-value is __weak,
  // and that cleanup will be conditional if we can't prove that the l-value
  // isn't null, so we need to register a dominating point so that the cleanups
  // system will make valid IR.
  CodeGenFunction::ConditionalEvaluation condEval(CGF);
  
  // Zero-initialize it if we're not doing a copy-initialization.
  bool shouldCopy = CRE->shouldCopy();
  if (!shouldCopy) {
    llvm::Value *null =
      llvm::ConstantPointerNull::get(
        cast<llvm::PointerType>(destType->getElementType()));
    CGF.Builder.CreateStore(null, temp);
  }

  llvm::BasicBlock *contBB = nullptr;
  llvm::BasicBlock *originBB = nullptr;

  // If the address is *not* known to be non-null, we need to switch.
  llvm::Value *finalArgument;

  bool provablyNonNull = llvm::isKnownNonZero(srcAddr.getPointer(),
                                              CGF.CGM.getDataLayout());
  if (provablyNonNull) {
    finalArgument = temp.getPointer();
  } else {
    llvm::Value *isNull =
      CGF.Builder.CreateIsNull(srcAddr.getPointer(), "icr.isnull");

    finalArgument = CGF.Builder.CreateSelect(isNull, 
                                   llvm::ConstantPointerNull::get(destType),
                                             temp.getPointer(), "icr.argument");

    // If we need to copy, then the load has to be conditional, which
    // means we need control flow.
    if (shouldCopy) {
      originBB = CGF.Builder.GetInsertBlock();
      contBB = CGF.createBasicBlock("icr.cont");
      llvm::BasicBlock *copyBB = CGF.createBasicBlock("icr.copy");
      CGF.Builder.CreateCondBr(isNull, contBB, copyBB);
      CGF.EmitBlock(copyBB);
      condEval.begin(CGF);
    }
  }

  llvm::Value *valueToUse = nullptr;

  // Perform a copy if necessary.
  if (shouldCopy) {
    RValue srcRV = CGF.EmitLoadOfLValue(srcLV, SourceLocation());
    assert(srcRV.isScalar());

    llvm::Value *src = srcRV.getScalarVal();
    src = CGF.Builder.CreateBitCast(src, destType->getElementType(),
                                    "icr.cast");

    // Use an ordinary store, not a store-to-lvalue.
    CGF.Builder.CreateStore(src, temp);

    // If optimization is enabled, and the value was held in a
    // __strong variable, we need to tell the optimizer that this
    // value has to stay alive until we're doing the store back.
    // This is because the temporary is effectively unretained,
    // and so otherwise we can violate the high-level semantics.
    if (CGF.CGM.getCodeGenOpts().OptimizationLevel != 0 &&
        srcLV.getObjCLifetime() == Qualifiers::OCL_Strong) {
      valueToUse = src;
    }
  }
  
  // Finish the control flow if we needed it.
  if (shouldCopy && !provablyNonNull) {
    llvm::BasicBlock *copyBB = CGF.Builder.GetInsertBlock();
    CGF.EmitBlock(contBB);

    // Make a phi for the value to intrinsically use.
    if (valueToUse) {
      llvm::PHINode *phiToUse = CGF.Builder.CreatePHI(valueToUse->getType(), 2,
                                                      "icr.to-use");
      phiToUse->addIncoming(valueToUse, copyBB);
      phiToUse->addIncoming(llvm::UndefValue::get(valueToUse->getType()),
                            originBB);
      valueToUse = phiToUse;
    }

    condEval.end(CGF);
  }

  args.addWriteback(srcLV, temp, valueToUse);
  args.add(RValue::get(finalArgument), CRE->getType());
}

void CallArgList::allocateArgumentMemory(CodeGenFunction &CGF) {
  assert(!StackBase);

  // Save the stack.
  llvm::Function *F = CGF.CGM.getIntrinsic(llvm::Intrinsic::stacksave);
  StackBase = CGF.Builder.CreateCall(F, {}, "inalloca.save");
}

void CallArgList::freeArgumentMemory(CodeGenFunction &CGF) const {
  if (StackBase) {
    // Restore the stack after the call.
    llvm::Value *F = CGF.CGM.getIntrinsic(llvm::Intrinsic::stackrestore);
    CGF.Builder.CreateCall(F, StackBase);
  }
}

void CodeGenFunction::EmitNonNullArgCheck(RValue RV, QualType ArgType,
                                          SourceLocation ArgLoc,
                                          AbstractCallee AC,
                                          unsigned ParmNum) {
  if (!AC.getDecl() || !(SanOpts.has(SanitizerKind::NonnullAttribute) ||
                         SanOpts.has(SanitizerKind::NullabilityArg)))
    return;

  // The param decl may be missing in a variadic function.
  auto PVD = ParmNum < AC.getNumParams() ? AC.getParamDecl(ParmNum) : nullptr;
  unsigned ArgNo = PVD ? PVD->getFunctionScopeIndex() : ParmNum;

  // Prefer the nonnull attribute if it's present. 
  const NonNullAttr *NNAttr = nullptr;
  if (SanOpts.has(SanitizerKind::NonnullAttribute))
    NNAttr = getNonNullAttr(AC.getDecl(), PVD, ArgType, ArgNo);

  bool CanCheckNullability = false;
  if (SanOpts.has(SanitizerKind::NullabilityArg) && !NNAttr && PVD) {
    auto Nullability = PVD->getType()->getNullability(getContext());
    CanCheckNullability = Nullability &&
                          *Nullability == NullabilityKind::NonNull &&
                          PVD->getTypeSourceInfo();
  }

  if (!NNAttr && !CanCheckNullability)
    return;

  SourceLocation AttrLoc;
  SanitizerMask CheckKind;
  SanitizerHandler Handler;
  if (NNAttr) {
    AttrLoc = NNAttr->getLocation();
    CheckKind = SanitizerKind::NonnullAttribute;
    Handler = SanitizerHandler::NonnullArg;
  } else {
    AttrLoc = PVD->getTypeSourceInfo()->getTypeLoc().findNullabilityLoc();
    CheckKind = SanitizerKind::NullabilityArg;
    Handler = SanitizerHandler::NullabilityArg;
  }

  SanitizerScope SanScope(this);
  assert(RV.isScalar());
  llvm::Value *V = RV.getScalarVal();
  llvm::Value *Cond =
      Builder.CreateICmpNE(V, llvm::Constant::getNullValue(V->getType()));
  llvm::Constant *StaticData[] = {
      EmitCheckSourceLocation(ArgLoc), EmitCheckSourceLocation(AttrLoc),
      llvm::ConstantInt::get(Int32Ty, ArgNo + 1),
  };
  EmitCheck(std::make_pair(Cond, CheckKind), Handler, StaticData, None);
}

void CodeGenFunction::EmitCallArgs(
    CallArgList &Args, ArrayRef<QualType> ArgTypes,
    llvm::iterator_range<CallExpr::const_arg_iterator> ArgRange,
    AbstractCallee AC, unsigned ParamsToSkip, EvaluationOrder Order) {
  assert((int)ArgTypes.size() == (ArgRange.end() - ArgRange.begin()));

  // We *have* to evaluate arguments from right to left in the MS C++ ABI,
  // because arguments are destroyed left to right in the callee. As a special
  // case, there are certain language constructs that require left-to-right
  // evaluation, and in those cases we consider the evaluation order requirement
  // to trump the "destruction order is reverse construction order" guarantee.
  bool LeftToRight =
      CGM.getTarget().getCXXABI().areArgsDestroyedLeftToRightInCallee()
          ? Order == EvaluationOrder::ForceLeftToRight
          : Order != EvaluationOrder::ForceRightToLeft;

  auto MaybeEmitImplicitObjectSize = [&](unsigned I, const Expr *Arg,
                                         RValue EmittedArg) {
    if (!AC.hasFunctionDecl() || I >= AC.getNumParams())
      return;
    auto *PS = AC.getParamDecl(I)->getAttr<PassObjectSizeAttr>();
    if (PS == nullptr)
      return;

    const auto &Context = getContext();
    auto SizeTy = Context.getSizeType();
    auto T = Builder.getIntNTy(Context.getTypeSize(SizeTy));
    assert(EmittedArg.getScalarVal() && "We emitted nothing for the arg?");
    llvm::Value *V = evaluateOrEmitBuiltinObjectSize(Arg, PS->getType(), T,
                                                     EmittedArg.getScalarVal());
    Args.add(RValue::get(V), SizeTy);
    // If we're emitting args in reverse, be sure to do so with
    // pass_object_size, as well.
    if (!LeftToRight)
      std::swap(Args.back(), *(&Args.back() - 1));
  };

  // Insert a stack save if we're going to need any inalloca args.
  bool HasInAllocaArgs = false;
  if (CGM.getTarget().getCXXABI().isMicrosoft()) {
    for (ArrayRef<QualType>::iterator I = ArgTypes.begin(), E = ArgTypes.end();
         I != E && !HasInAllocaArgs; ++I)
      HasInAllocaArgs = isInAllocaArgument(CGM.getCXXABI(), *I);
    if (HasInAllocaArgs) {
      assert(getTarget().getTriple().getArch() == llvm::Triple::x86);
      Args.allocateArgumentMemory(*this);
    }
  }

  // Evaluate each argument in the appropriate order.
  size_t CallArgsStart = Args.size();
  for (unsigned I = 0, E = ArgTypes.size(); I != E; ++I) {
    unsigned Idx = LeftToRight ? I : E - I - 1;
    CallExpr::const_arg_iterator Arg = ArgRange.begin() + Idx;
    unsigned InitialArgSize = Args.size();
    // If *Arg is an ObjCIndirectCopyRestoreExpr, check that either the types of
    // the argument and parameter match or the objc method is parameterized.
    assert((!isa<ObjCIndirectCopyRestoreExpr>(*Arg) ||
            getContext().hasSameUnqualifiedType((*Arg)->getType(),
                                                ArgTypes[Idx]) ||
            (isa<ObjCMethodDecl>(AC.getDecl()) &&
             isObjCMethodWithTypeParams(cast<ObjCMethodDecl>(AC.getDecl())))) &&
           "Argument and parameter types don't match");
    EmitCallArg(Args, *Arg, ArgTypes[Idx]);
    // In particular, we depend on it being the last arg in Args, and the
    // objectsize bits depend on there only being one arg if !LeftToRight.
    assert(InitialArgSize + 1 == Args.size() &&
           "The code below depends on only adding one arg per EmitCallArg");
    (void)InitialArgSize;
    // Since pointer argument are never emitted as LValue, it is safe to emit
    // non-null argument check for r-value only.
    if (!Args.back().hasLValue()) {
      RValue RVArg = Args.back().getKnownRValue();
      EmitNonNullArgCheck(RVArg, ArgTypes[Idx], (*Arg)->getExprLoc(), AC,
                          ParamsToSkip + Idx);
      // @llvm.objectsize should never have side-effects and shouldn't need
      // destruction/cleanups, so we can safely "emit" it after its arg,
      // regardless of right-to-leftness
      MaybeEmitImplicitObjectSize(Idx, *Arg, RVArg);
    }
  }

  if (!LeftToRight) {
    // Un-reverse the arguments we just evaluated so they match up with the LLVM
    // IR function.
    std::reverse(Args.begin() + CallArgsStart, Args.end());
  }
}

namespace {

struct DestroyUnpassedArg final : EHScopeStack::Cleanup {
  DestroyUnpassedArg(Address Addr, QualType Ty)
      : Addr(Addr), Ty(Ty) {}

  Address Addr;
  QualType Ty;

  void Emit(CodeGenFunction &CGF, Flags flags) override {
    QualType::DestructionKind DtorKind = Ty.isDestructedType();
    if (DtorKind == QualType::DK_cxx_destructor) {
      const CXXDestructorDecl *Dtor = Ty->getAsCXXRecordDecl()->getDestructor();
      assert(!Dtor->isTrivial());
      CGF.EmitCXXDestructorCall(Dtor, Dtor_Complete, /*for vbase*/ false,
                                /*Delegating=*/false, Addr);
    } else {
      CGF.callCStructDestructor(CGF.MakeAddrLValue(Addr, Ty));
    }
  }
};

struct DisableDebugLocationUpdates {
  CodeGenFunction &CGF;
  bool disabledDebugInfo;
  DisableDebugLocationUpdates(CodeGenFunction &CGF, const Expr *E) : CGF(CGF) {
    if ((disabledDebugInfo = isa<CXXDefaultArgExpr>(E) && CGF.getDebugInfo()))
      CGF.disableDebugInfo();
  }
  ~DisableDebugLocationUpdates() {
    if (disabledDebugInfo)
      CGF.enableDebugInfo();
  }
};

} // end anonymous namespace

RValue CallArg::getRValue(CodeGenFunction &CGF) const {
  if (!HasLV)
    return RV;
  LValue Copy = CGF.MakeAddrLValue(CGF.CreateMemTemp(Ty), Ty);
  CGF.EmitAggregateCopy(Copy, LV, Ty, LV.isVolatile());
  IsUsed = true;
  return RValue::getAggregate(Copy.getAddress());
}

void CallArg::copyInto(CodeGenFunction &CGF, Address Addr) const {
  LValue Dst = CGF.MakeAddrLValue(Addr, Ty);
  if (!HasLV && RV.isScalar())
    CGF.EmitStoreOfScalar(RV.getScalarVal(), Dst, /*init=*/true);
  else if (!HasLV && RV.isComplex())
    CGF.EmitStoreOfComplex(RV.getComplexVal(), Dst, /*init=*/true);
  else {
    auto Addr = HasLV ? LV.getAddress() : RV.getAggregateAddress();
    LValue SrcLV = CGF.MakeAddrLValue(Addr, Ty);
    CGF.EmitAggregateCopy(Dst, SrcLV, Ty,
                          HasLV ? LV.isVolatileQualified()
                                : RV.isVolatileQualified());
  }
  IsUsed = true;
}

void CodeGenFunction::EmitCallArg(CallArgList &args, const Expr *E,
                                  QualType type) {
  DisableDebugLocationUpdates Dis(*this, E);
  if (const ObjCIndirectCopyRestoreExpr *CRE
        = dyn_cast<ObjCIndirectCopyRestoreExpr>(E)) {
    assert(getLangOpts().ObjCAutoRefCount);
    return emitWritebackArg(*this, args, CRE);
  }

  assert(type->isReferenceType() == E->isGLValue() &&
         "reference binding to unmaterialized r-value!");

  if (E->isGLValue()) {
    assert(E->getObjectKind() == OK_Ordinary);
    return args.add(EmitReferenceBindingToExpr(E), type);
  }

  bool HasAggregateEvalKind = hasAggregateEvaluationKind(type);

  // In the Microsoft C++ ABI, aggregate arguments are destructed by the callee.
  // However, we still have to push an EH-only cleanup in case we unwind before
  // we make it to the call.
  if (HasAggregateEvalKind && getContext().isParamDestroyedInCallee(type)) {
    // If we're using inalloca, use the argument memory.  Otherwise, use a
    // temporary.
    AggValueSlot Slot;
    if (args.isUsingInAlloca())
      Slot = createPlaceholderSlot(*this, type);
    else
      Slot = CreateAggTemp(type, "agg.tmp");

    bool DestroyedInCallee = true, NeedsEHCleanup = true;
    if (const auto *RD = type->getAsCXXRecordDecl()) {
      DestroyedInCallee =
          RD && RD->hasNonTrivialDestructor() &&
          (CGM.getCXXABI().getRecordArgABI(RD) != CGCXXABI::RAA_Default ||
           RD->hasTrivialABIOverride());
    } else {
      NeedsEHCleanup = needsEHCleanup(type.isDestructedType());
    }

    if (DestroyedInCallee)
      Slot.setExternallyDestructed();

    EmitAggExpr(E, Slot);
    RValue RV = Slot.asRValue();
    args.add(RV, type);

    if (DestroyedInCallee && NeedsEHCleanup) {
      // Create a no-op GEP between the placeholder and the cleanup so we can
      // RAUW it successfully.  It also serves as a marker of the first
      // instruction where the cleanup is active.
      pushFullExprCleanup<DestroyUnpassedArg>(EHCleanup, Slot.getAddress(),
                                              type);
      // This unreachable is a temporary marker which will be removed later.
      llvm::Instruction *IsActive = Builder.CreateUnreachable();
      args.addArgCleanupDeactivation(EHStack.getInnermostEHScope(), IsActive);
    }
    return;
  }

  if (HasAggregateEvalKind && isa<ImplicitCastExpr>(E) &&
      cast<CastExpr>(E)->getCastKind() == CK_LValueToRValue) {
    LValue L = EmitLValue(cast<CastExpr>(E)->getSubExpr());
    assert(L.isSimple());
    args.addUncopiedAggregate(L, type);
    return;
  }

  args.add(EmitAnyExprToTemp(E), type);
}

QualType CodeGenFunction::getVarArgType(const Expr *Arg) {
  // System headers on Windows define NULL to 0 instead of 0LL on Win64. MSVC
  // implicitly widens null pointer constants that are arguments to varargs
  // functions to pointer-sized ints.
  if (!getTarget().getTriple().isOSWindows())
    return Arg->getType();

  if (Arg->getType()->isIntegerType() &&
      getContext().getTypeSize(Arg->getType()) <
          getContext().getTargetInfo().getPointerWidth(0) &&
      Arg->isNullPointerConstant(getContext(),
                                 Expr::NPC_ValueDependentIsNotNull)) {
    return getContext().getIntPtrType();
  }

  return Arg->getType();
}

// In ObjC ARC mode with no ObjC ARC exception safety, tell the ARC
// optimizer it can aggressively ignore unwind edges.
void
CodeGenFunction::AddObjCARCExceptionMetadata(llvm::Instruction *Inst) {
  if (CGM.getCodeGenOpts().OptimizationLevel != 0 &&
      !CGM.getCodeGenOpts().ObjCAutoRefCountExceptions)
    Inst->setMetadata("clang.arc.no_objc_arc_exceptions",
                      CGM.getNoObjCARCExceptionsMetadata());
}

/// Emits a call to the given no-arguments nounwind runtime function.
llvm::CallInst *
CodeGenFunction::EmitNounwindRuntimeCall(llvm::Value *callee,
                                         const llvm::Twine &name) {
  return EmitNounwindRuntimeCall(callee, None, name);
}

/// Emits a call to the given nounwind runtime function.
llvm::CallInst *
CodeGenFunction::EmitNounwindRuntimeCall(llvm::Value *callee,
                                         ArrayRef<llvm::Value*> args,
                                         const llvm::Twine &name) {
  llvm::CallInst *call = EmitRuntimeCall(callee, args, name);
  call->setDoesNotThrow();
  return call;
}

/// Emits a simple call (never an invoke) to the given no-arguments
/// runtime function.
llvm::CallInst *
CodeGenFunction::EmitRuntimeCall(llvm::Value *callee,
                                 const llvm::Twine &name) {
  return EmitRuntimeCall(callee, None, name);
}

// Calls which may throw must have operand bundles indicating which funclet
// they are nested within.
SmallVector<llvm::OperandBundleDef, 1>
CodeGenFunction::getBundlesForFunclet(llvm::Value *Callee) {
  SmallVector<llvm::OperandBundleDef, 1> BundleList;
  // There is no need for a funclet operand bundle if we aren't inside a
  // funclet.
  if (!CurrentFuncletPad)
    return BundleList;

  // Skip intrinsics which cannot throw.
  auto *CalleeFn = dyn_cast<llvm::Function>(Callee->stripPointerCasts());
  if (CalleeFn && CalleeFn->isIntrinsic() && CalleeFn->doesNotThrow())
    return BundleList;

  BundleList.emplace_back("funclet", CurrentFuncletPad);
  return BundleList;
}

/// Emits a simple call (never an invoke) to the given runtime function.
llvm::CallInst *
CodeGenFunction::EmitRuntimeCall(llvm::Value *callee,
                                 ArrayRef<llvm::Value*> args,
                                 const llvm::Twine &name) {
  llvm::CallInst *call =
      Builder.CreateCall(callee, args, getBundlesForFunclet(callee), name);
  call->setCallingConv(getRuntimeCC());
  return call;
}

/// Emits a call or invoke to the given noreturn runtime function.
void CodeGenFunction::EmitNoreturnRuntimeCallOrInvoke(llvm::Value *callee,
                                               ArrayRef<llvm::Value*> args) {
  SmallVector<llvm::OperandBundleDef, 1> BundleList =
      getBundlesForFunclet(callee);

  if (getInvokeDest()) {
    llvm::InvokeInst *invoke = 
      Builder.CreateInvoke(callee,
                           getUnreachableBlock(),
                           getInvokeDest(),
                           args,
                           BundleList);
    invoke->setDoesNotReturn();
    invoke->setCallingConv(getRuntimeCC());
  } else {
    llvm::CallInst *call = Builder.CreateCall(callee, args, BundleList);
    call->setDoesNotReturn();
    call->setCallingConv(getRuntimeCC());
    Builder.CreateUnreachable();
  }
}

/// Emits a call or invoke instruction to the given nullary runtime function.
llvm::CallSite
CodeGenFunction::EmitRuntimeCallOrInvoke(llvm::Value *callee,
                                         const Twine &name) {
  return EmitRuntimeCallOrInvoke(callee, None, name);
}

/// Emits a call or invoke instruction to the given runtime function.
llvm::CallSite
CodeGenFunction::EmitRuntimeCallOrInvoke(llvm::Value *callee,
                                         ArrayRef<llvm::Value*> args,
                                         const Twine &name) {
  llvm::CallSite callSite = EmitCallOrInvoke(callee, args, name);
  callSite.setCallingConv(getRuntimeCC());
  return callSite;
}

/// Emits a call or invoke instruction to the given function, depending
/// on the current state of the EH stack.
llvm::CallSite
CodeGenFunction::EmitCallOrInvoke(llvm::Value *Callee,
                                  ArrayRef<llvm::Value *> Args,
                                  const Twine &Name) {
  llvm::BasicBlock *InvokeDest = getInvokeDest();
  SmallVector<llvm::OperandBundleDef, 1> BundleList =
      getBundlesForFunclet(Callee);

  llvm::Instruction *Inst;
  if (!InvokeDest)
    Inst = Builder.CreateCall(Callee, Args, BundleList, Name);
  else {
    llvm::BasicBlock *ContBB = createBasicBlock("invoke.cont");
    Inst = Builder.CreateInvoke(Callee, ContBB, InvokeDest, Args, BundleList,
                                Name);
    EmitBlock(ContBB);
  }

  // In ObjC ARC mode with no ObjC ARC exception safety, tell the ARC
  // optimizer it can aggressively ignore unwind edges.
  if (CGM.getLangOpts().ObjCAutoRefCount)
    AddObjCARCExceptionMetadata(Inst);

  return llvm::CallSite(Inst);
}

void CodeGenFunction::deferPlaceholderReplacement(llvm::Instruction *Old,
                                                  llvm::Value *New) {
  DeferredReplacements.push_back(std::make_pair(Old, New));
}

RValue CodeGenFunction::EmitCall(const CGFunctionInfo &CallInfo,
                                 const CGCallee &Callee,
                                 ReturnValueSlot ReturnValue,
                                 const CallArgList &CallArgs,
                                 llvm::Instruction **callOrInvoke,
                                 SourceLocation Loc) {
  // FIXME: We no longer need the types from CallArgs; lift up and simplify.

  assert(Callee.isOrdinary() || Callee.isVirtual());

  // Handle struct-return functions by passing a pointer to the
  // location that we would like to return into.
  QualType RetTy = CallInfo.getReturnType();
  const ABIArgInfo &RetAI = CallInfo.getReturnInfo();

  llvm::FunctionType *IRFuncTy = Callee.getFunctionType();

  // 1. Set up the arguments.

  // If we're using inalloca, insert the allocation after the stack save.
  // FIXME: Do this earlier rather than hacking it in here!
  Address ArgMemory = Address::invalid();
  const llvm::StructLayout *ArgMemoryLayout = nullptr;
  if (llvm::StructType *ArgStruct = CallInfo.getArgStruct()) {
    ArgMemoryLayout = CGM.getDataLayout().getStructLayout(ArgStruct);
    llvm::Instruction *IP = CallArgs.getStackBase();
    llvm::Instruction *CastedAI;
    if (IP) {
      IP = IP->getNextNode();
      CastedAI = CreateAlloca(ArgStruct, "argmem", IP);
    } else {
      CastedAI = CreateTempAlloca(ArgStruct, "argmem");
    }
    auto Align = CallInfo.getArgStructAlignment();
    auto *AI = getAddrSpaceCastedAlloca(CastedAI);
    AI->setAlignment(Align.getQuantity());
    AI->setUsedWithInAlloca(true);
    assert(AI->isUsedWithInAlloca() && !AI->isStaticAlloca());
    ArgMemory = Address(CastedAI, Align);
  }

  // Helper function to drill into the inalloca allocation.
  auto createInAllocaStructGEP = [&](unsigned FieldIndex) -> Address {
    auto FieldOffset =
      CharUnits::fromQuantity(ArgMemoryLayout->getElementOffset(FieldIndex));
    return Builder.CreateStructGEP(ArgMemory, FieldIndex, FieldOffset);
  };

  ClangToLLVMArgMapping IRFunctionArgs(CGM.getContext(), CallInfo);
  SmallVector<llvm::Value *, 16> IRCallArgs(IRFunctionArgs.totalIRArgs());

  // If the call returns a temporary with struct return, create a temporary
  // alloca to hold the result, unless one is given to us.
  Address SRetPtr = Address::invalid();
  llvm::Value *UnusedReturnSizePtr = nullptr;
  if (RetAI.isIndirect() || RetAI.isInAlloca() || RetAI.isCoerceAndExpand()) {
    if (!ReturnValue.isNull()) {
      SRetPtr = ReturnValue.getValue();
    } else {
      SRetPtr = CreateMemTemp(RetTy);
      if (HaveInsertPoint() && ReturnValue.isUnused()) {
        uint64_t size =
            CGM.getDataLayout().getTypeAllocSize(ConvertTypeForMem(RetTy));
        UnusedReturnSizePtr = EmitLifetimeStart(size, SRetPtr.getPointer());
      }
    }
    if (IRFunctionArgs.hasSRetArg()) {
      IRCallArgs[IRFunctionArgs.getSRetArgNo()] = SRetPtr.getPointer();
    } else if (RetAI.isInAlloca()) {
      Address Addr = createInAllocaStructGEP(RetAI.getInAllocaFieldIndex());
      Builder.CreateStore(SRetPtr.getPointer(), Addr);
    }
  }

  Address swiftErrorTemp = Address::invalid();
  Address swiftErrorArg = Address::invalid();

  // Translate all of the arguments as necessary to match the IR lowering.
  assert(CallInfo.arg_size() == CallArgs.size() &&
         "Mismatch between function signature & arguments.");
  unsigned ArgNo = 0;
  CGFunctionInfo::const_arg_iterator info_it = CallInfo.arg_begin();
  for (CallArgList::const_iterator I = CallArgs.begin(), E = CallArgs.end();
       I != E; ++I, ++info_it, ++ArgNo) {
    const ABIArgInfo &ArgInfo = info_it->info;

    // Insert a padding argument to ensure proper alignment.
    if (IRFunctionArgs.hasPaddingArg(ArgNo))
      IRCallArgs[IRFunctionArgs.getPaddingArgNo(ArgNo)] =
          llvm::UndefValue::get(ArgInfo.getPaddingType());

    unsigned FirstIRArg, NumIRArgs;
    std::tie(FirstIRArg, NumIRArgs) = IRFunctionArgs.getIRArgs(ArgNo);

    switch (ArgInfo.getKind()) {
    case ABIArgInfo::InAlloca: {
      assert(NumIRArgs == 0);
      assert(getTarget().getTriple().getArch() == llvm::Triple::x86);
      if (I->isAggregate()) {
        // Replace the placeholder with the appropriate argument slot GEP.
        Address Addr = I->hasLValue()
                           ? I->getKnownLValue().getAddress()
                           : I->getKnownRValue().getAggregateAddress();
        llvm::Instruction *Placeholder =
            cast<llvm::Instruction>(Addr.getPointer());
        CGBuilderTy::InsertPoint IP = Builder.saveIP();
        Builder.SetInsertPoint(Placeholder);
        Addr = createInAllocaStructGEP(ArgInfo.getInAllocaFieldIndex());
        Builder.restoreIP(IP);
        deferPlaceholderReplacement(Placeholder, Addr.getPointer());
      } else {
        // Store the RValue into the argument struct.
        Address Addr = createInAllocaStructGEP(ArgInfo.getInAllocaFieldIndex());
        unsigned AS = Addr.getType()->getPointerAddressSpace();
        llvm::Type *MemType = ConvertTypeForMem(I->Ty)->getPointerTo(AS);
        // There are some cases where a trivial bitcast is not avoidable.  The
        // definition of a type later in a translation unit may change it's type
        // from {}* to (%struct.foo*)*.
        if (Addr.getType() != MemType)
          Addr = Builder.CreateBitCast(Addr, MemType);
        I->copyInto(*this, Addr);
      }
      break;
    }

    case ABIArgInfo::Indirect: {
      auto CastToAllocaAddrSpace = [&](llvm::Value *V) {
        if (!ArgInfo.getIndirectByVal())
          return V;
        auto *T = V->getType()->getPointerElementType()->getPointerTo(
            CGM.getDataLayout().getAllocaAddrSpace());
        return getTargetHooks().performAddrSpaceCast(
            *this, V, LangAS::Default, CGM.getASTAllocaAddressSpace(), T, true);
      };
      assert(NumIRArgs == 1);
      if (!I->isAggregate()) {
        // Make a temporary alloca to pass the argument.
        Address Addr = CreateMemTemp(I->Ty, ArgInfo.getIndirectAlign());
        IRCallArgs[FirstIRArg] = CastToAllocaAddrSpace(Addr.getPointer());

        I->copyInto(*this, Addr);
      } else {
        // We want to avoid creating an unnecessary temporary+copy here;
        // however, we need one in three cases:
        // 1. If the argument is not byval, and we are required to copy the
        //    source.  (This case doesn't occur on any common architecture.)
        // 2. If the argument is byval, RV is not sufficiently aligned, and
        //    we cannot force it to be sufficiently aligned.
<<<<<<< HEAD
        // 3. If the argument is byval, but RV is located in an address space
        //    different than that of the argument (alloca address space).
        Address Addr = RV.getAggregateAddress();
        CharUnits Align = ArgInfo.getIndirectAlign();
        const llvm::DataLayout *TD = &CGM.getDataLayout();
        const unsigned RVAddrSpace = Addr.getType()->getAddressSpace();
        const unsigned ArgAddrSpace =
            (FirstIRArg < IRFuncTy->getNumParams()
                 ? IRFuncTy->getParamType(FirstIRArg)->getPointerAddressSpace()
                 : (ArgInfo.getIndirectByVal() ? TD->getAllocaAddrSpace() : 0));
        if ((!ArgInfo.getIndirectByVal() && I->NeedsCopy) ||
            (ArgInfo.getIndirectByVal() && Addr.getAlignment() < Align &&
             llvm::getOrEnforceKnownAlignment(Addr.getPointer(),
                                              Align.getQuantity(), *TD)
               < Align.getQuantity()) ||
            (ArgInfo.getIndirectByVal() && (RVAddrSpace != ArgAddrSpace))) {
=======
        // 3. If the argument is byval, but RV is not located in default
        //    or alloca address space.
        Address Addr = I->hasLValue()
                           ? I->getKnownLValue().getAddress()
                           : I->getKnownRValue().getAggregateAddress();
        llvm::Value *V = Addr.getPointer();
        CharUnits Align = ArgInfo.getIndirectAlign();
        const llvm::DataLayout *TD = &CGM.getDataLayout();

        assert((FirstIRArg >= IRFuncTy->getNumParams() ||
                IRFuncTy->getParamType(FirstIRArg)->getPointerAddressSpace() ==
                    TD->getAllocaAddrSpace()) &&
               "indirect argument must be in alloca address space");

        bool NeedCopy = false;

        if (Addr.getAlignment() < Align &&
            llvm::getOrEnforceKnownAlignment(V, Align.getQuantity(), *TD) <
                Align.getQuantity()) {
          NeedCopy = true;
        } else if (I->hasLValue()) {
          auto LV = I->getKnownLValue();
          auto AS = LV.getAddressSpace();
          if ((!ArgInfo.getIndirectByVal() &&
               (LV.getAlignment() >=
                getContext().getTypeAlignInChars(I->Ty))) ||
              (ArgInfo.getIndirectByVal() &&
               ((AS != LangAS::Default && AS != LangAS::opencl_private &&
                 AS != CGM.getASTAllocaAddressSpace())))) {
            NeedCopy = true;
          }
        }
        if (NeedCopy) {
>>>>>>> 72e600ea
          // Create an aligned temporary, and copy to it.
          Address AI = CreateMemTemp(I->Ty, ArgInfo.getIndirectAlign(),
                                     "byval-temp", false);
          IRCallArgs[FirstIRArg] = AI.getPointer();
          I->copyInto(*this, AI);
        } else {
          auto Arg = Addr.getPointer();
          // Skip the extra memcpy call.
<<<<<<< HEAD
          IRCallArgs[FirstIRArg] = CastToAllocaAddrSpace(Arg);
=======
          auto *T = V->getType()->getPointerElementType()->getPointerTo(
              CGM.getDataLayout().getAllocaAddrSpace());
          IRCallArgs[FirstIRArg] = getTargetHooks().performAddrSpaceCast(
              *this, V, LangAS::Default, CGM.getASTAllocaAddressSpace(), T,
              true);
>>>>>>> 72e600ea
        }
      }
      break;
    }

    case ABIArgInfo::Ignore:
      assert(NumIRArgs == 0);
      break;

    case ABIArgInfo::Extend:
    case ABIArgInfo::Direct: {
      if (!isa<llvm::StructType>(ArgInfo.getCoerceToType()) &&
          ArgInfo.getCoerceToType() == ConvertType(info_it->type) &&
          ArgInfo.getDirectOffset() == 0) {
        assert(NumIRArgs == 1);
        llvm::Value *V;
        if (!I->isAggregate())
          V = I->getKnownRValue().getScalarVal();
        else
          V = Builder.CreateLoad(
              I->hasLValue() ? I->getKnownLValue().getAddress()
                             : I->getKnownRValue().getAggregateAddress());

        // Implement swifterror by copying into a new swifterror argument.
        // We'll write back in the normal path out of the call.
        if (CallInfo.getExtParameterInfo(ArgNo).getABI()
              == ParameterABI::SwiftErrorResult) {
          assert(!swiftErrorTemp.isValid() && "multiple swifterror args");

          QualType pointeeTy = I->Ty->getPointeeType();
          swiftErrorArg =
            Address(V, getContext().getTypeAlignInChars(pointeeTy));

          swiftErrorTemp =
            CreateMemTemp(pointeeTy, getPointerAlign(), "swifterror.temp");
          V = swiftErrorTemp.getPointer();
          cast<llvm::AllocaInst>(V)->setSwiftError(true);

          llvm::Value *errorValue = Builder.CreateLoad(swiftErrorArg);
          Builder.CreateStore(errorValue, swiftErrorTemp);
        }

        // We might have to widen integers, but we should never truncate.
        if (ArgInfo.getCoerceToType() != V->getType() &&
            V->getType()->isIntegerTy())
          V = Builder.CreateZExt(V, ArgInfo.getCoerceToType());

        // If the argument doesn't match, perform a bitcast or an addrspacecast
        // to coerce it.  This can happen due to trivial type mismatches.
        if (V->getType()->isPointerTy() &&
            FirstIRArg < IRFuncTy->getNumParams() &&
            V->getType() != IRFuncTy->getParamType(FirstIRArg))
          V = Builder.CreatePointerBitCastOrAddrSpaceCast(V, IRFuncTy->getParamType(FirstIRArg));

        IRCallArgs[FirstIRArg] = V;
        break;
      }

      // FIXME: Avoid the conversion through memory if possible.
      Address Src = Address::invalid();
      if (!I->isAggregate()) {
        Src = CreateMemTemp(I->Ty, "coerce");
        I->copyInto(*this, Src);
      } else {
        Src = I->hasLValue() ? I->getKnownLValue().getAddress()
                             : I->getKnownRValue().getAggregateAddress();
      }

      // If the value is offset in memory, apply the offset now.
      Src = emitAddressAtOffset(*this, Src, ArgInfo);

      // Fast-isel and the optimizer generally like scalar values better than
      // FCAs, so we flatten them if this is safe to do for this argument.
      llvm::StructType *STy =
            dyn_cast<llvm::StructType>(ArgInfo.getCoerceToType());
      if (STy && ArgInfo.isDirect() && ArgInfo.getCanBeFlattened()) {
        llvm::Type *SrcTy = Src.getType()->getElementType();
        uint64_t SrcSize = CGM.getDataLayout().getTypeAllocSize(SrcTy);
        uint64_t DstSize = CGM.getDataLayout().getTypeAllocSize(STy);

        // If the source type is smaller than the destination type of the
        // coerce-to logic, copy the source value into a temp alloca the size
        // of the destination type to allow loading all of it. The bits past
        // the source value are left undef.
        if (SrcSize < DstSize) {
          Address TempAlloca
            = CreateTempAlloca(STy, Src.getAlignment(),
                               Src.getName() + ".coerce");
          Builder.CreateMemCpy(TempAlloca, Src, SrcSize);
          Src = TempAlloca;
        } else {
          Src = Builder.CreateBitCast(Src,
                                      STy->getPointerTo(Src.getAddressSpace()));
        }

        auto SrcLayout = CGM.getDataLayout().getStructLayout(STy);
        assert(NumIRArgs == STy->getNumElements());
        for (unsigned i = 0, e = STy->getNumElements(); i != e; ++i) {
          auto Offset = CharUnits::fromQuantity(SrcLayout->getElementOffset(i));
          Address EltPtr = Builder.CreateStructGEP(Src, i, Offset);
          llvm::Value *LI = Builder.CreateLoad(EltPtr);
          IRCallArgs[FirstIRArg + i] = LI;
        }
      } else {
        // In the simple case, just pass the coerced loaded value.
        assert(NumIRArgs == 1);
        IRCallArgs[FirstIRArg] =
          CreateCoercedLoad(Src, ArgInfo.getCoerceToType(), *this);
      }

      break;
    }

    case ABIArgInfo::CoerceAndExpand: {
      auto coercionType = ArgInfo.getCoerceAndExpandType();
      auto layout = CGM.getDataLayout().getStructLayout(coercionType);

      llvm::Value *tempSize = nullptr;
      Address addr = Address::invalid();
      if (I->isAggregate()) {
        addr = I->hasLValue() ? I->getKnownLValue().getAddress()
                              : I->getKnownRValue().getAggregateAddress();

      } else {
        RValue RV = I->getKnownRValue();
        assert(RV.isScalar()); // complex should always just be direct

        llvm::Type *scalarType = RV.getScalarVal()->getType();
        auto scalarSize = CGM.getDataLayout().getTypeAllocSize(scalarType);
        auto scalarAlign = CGM.getDataLayout().getPrefTypeAlignment(scalarType);

        // Materialize to a temporary.
        addr = CreateTempAlloca(RV.getScalarVal()->getType(),
                 CharUnits::fromQuantity(std::max(layout->getAlignment(),
                                                  scalarAlign)));
        tempSize = EmitLifetimeStart(scalarSize, addr.getPointer());

        Builder.CreateStore(RV.getScalarVal(), addr);
      }

      addr = Builder.CreateElementBitCast(addr, coercionType);

      unsigned IRArgPos = FirstIRArg;
      for (unsigned i = 0, e = coercionType->getNumElements(); i != e; ++i) {
        llvm::Type *eltType = coercionType->getElementType(i);
        if (ABIArgInfo::isPaddingForCoerceAndExpand(eltType)) continue;
        Address eltAddr = Builder.CreateStructGEP(addr, i, layout);
        llvm::Value *elt = Builder.CreateLoad(eltAddr);
        IRCallArgs[IRArgPos++] = elt;
      }
      assert(IRArgPos == FirstIRArg + NumIRArgs);

      if (tempSize) {
        EmitLifetimeEnd(tempSize, addr.getPointer());
      }

      break;
    }

    case ABIArgInfo::Expand:
      unsigned IRArgPos = FirstIRArg;
      ExpandTypeToArgs(I->Ty, *I, IRFuncTy, IRCallArgs, IRArgPos);
      assert(IRArgPos == FirstIRArg + NumIRArgs);
      break;
    }
  }

  const CGCallee &ConcreteCallee = Callee.prepareConcreteCallee(*this);
  llvm::Value *CalleePtr = ConcreteCallee.getFunctionPointer();

  // If we're using inalloca, set up that argument.
  if (ArgMemory.isValid()) {
    llvm::Value *Arg = ArgMemory.getPointer();
    if (CallInfo.isVariadic()) {
      // When passing non-POD arguments by value to variadic functions, we will
      // end up with a variadic prototype and an inalloca call site.  In such
      // cases, we can't do any parameter mismatch checks.  Give up and bitcast
      // the callee.
      unsigned CalleeAS = CalleePtr->getType()->getPointerAddressSpace();
      auto FnTy = getTypes().GetFunctionType(CallInfo)->getPointerTo(CalleeAS);
      CalleePtr = Builder.CreateBitCast(CalleePtr, FnTy);
    } else {
      llvm::Type *LastParamTy =
          IRFuncTy->getParamType(IRFuncTy->getNumParams() - 1);
      if (Arg->getType() != LastParamTy) {
#ifndef NDEBUG
        // Assert that these structs have equivalent element types.
        llvm::StructType *FullTy = CallInfo.getArgStruct();
        llvm::StructType *DeclaredTy = cast<llvm::StructType>(
            cast<llvm::PointerType>(LastParamTy)->getElementType());
        assert(DeclaredTy->getNumElements() == FullTy->getNumElements());
        for (llvm::StructType::element_iterator DI = DeclaredTy->element_begin(),
                                                DE = DeclaredTy->element_end(),
                                                FI = FullTy->element_begin();
             DI != DE; ++DI, ++FI)
          assert(*DI == *FI);
#endif
        Arg = Builder.CreateBitCast(Arg, LastParamTy);
      }
    }
    assert(IRFunctionArgs.hasInallocaArg());
    IRCallArgs[IRFunctionArgs.getInallocaArgNo()] = Arg;
  }

  // 2. Prepare the function pointer.

  // If the callee is a bitcast of a non-variadic function to have a
  // variadic function pointer type, check to see if we can remove the
  // bitcast.  This comes up with unprototyped functions.
  //
  // This makes the IR nicer, but more importantly it ensures that we
  // can inline the function at -O0 if it is marked always_inline.
  auto simplifyVariadicCallee = [](llvm::Value *Ptr) -> llvm::Value* {
    llvm::FunctionType *CalleeFT =
      cast<llvm::FunctionType>(Ptr->getType()->getPointerElementType());
    if (!CalleeFT->isVarArg())
      return Ptr;

    llvm::ConstantExpr *CE = dyn_cast<llvm::ConstantExpr>(Ptr);
    if (!CE || CE->getOpcode() != llvm::Instruction::BitCast)
      return Ptr;

    llvm::Function *OrigFn = dyn_cast<llvm::Function>(CE->getOperand(0));
    if (!OrigFn)
      return Ptr;

    llvm::FunctionType *OrigFT = OrigFn->getFunctionType();

    // If the original type is variadic, or if any of the component types
    // disagree, we cannot remove the cast.
    if (OrigFT->isVarArg() ||
        OrigFT->getNumParams() != CalleeFT->getNumParams() ||
        OrigFT->getReturnType() != CalleeFT->getReturnType())
      return Ptr;

    for (unsigned i = 0, e = OrigFT->getNumParams(); i != e; ++i)
      if (OrigFT->getParamType(i) != CalleeFT->getParamType(i))
        return Ptr;

    return OrigFn;
  };
  CalleePtr = simplifyVariadicCallee(CalleePtr);

  // 3. Perform the actual call.

  // Deactivate any cleanups that we're supposed to do immediately before
  // the call.
  if (!CallArgs.getCleanupsToDeactivate().empty())
    deactivateArgCleanupsBeforeCall(*this, CallArgs);

  // Assert that the arguments we computed match up.  The IR verifier
  // will catch this, but this is a common enough source of problems
  // during IRGen changes that it's way better for debugging to catch
  // it ourselves here.
#ifndef NDEBUG
  assert(IRCallArgs.size() == IRFuncTy->getNumParams() || IRFuncTy->isVarArg());
  for (unsigned i = 0; i < IRCallArgs.size(); ++i) {
    // Inalloca argument can have different type.
    if (IRFunctionArgs.hasInallocaArg() &&
        i == IRFunctionArgs.getInallocaArgNo())
      continue;
    if (i < IRFuncTy->getNumParams()) {
      if (IRCallArgs[i]->getType() != IRFuncTy->getParamType(i)) {
        llvm::errs() << *CalleePtr << " arg" << i << ": "
            << *IRCallArgs[i] << " => " << *IRFuncTy->getParamType(i)
            << '\n';
       }
       assert(IRCallArgs[i]->getType() == IRFuncTy->getParamType(i));
    }
  }
#endif

  // Compute the calling convention and attributes.
  unsigned CallingConv;
  llvm::AttributeList Attrs;
  CGM.ConstructAttributeList(CalleePtr->getName(), CallInfo,
                             Callee.getAbstractInfo(), Attrs, CallingConv,
                             /*AttrOnCallSite=*/true);

  // Apply some call-site-specific attributes.
  // TODO: work this into building the attribute set.

  // Apply always_inline to all calls within flatten functions.
  // FIXME: should this really take priority over __try, below?
  if (CurCodeDecl && CurCodeDecl->hasAttr<FlattenAttr>() &&
      !(Callee.getAbstractInfo().getCalleeDecl() &&
        Callee.getAbstractInfo().getCalleeDecl()->hasAttr<NoInlineAttr>())) {
    Attrs =
        Attrs.addAttribute(getLLVMContext(), llvm::AttributeList::FunctionIndex,
                           llvm::Attribute::AlwaysInline);
  }

  // Disable inlining inside SEH __try blocks.
  if (isSEHTryScope()) {
    Attrs =
        Attrs.addAttribute(getLLVMContext(), llvm::AttributeList::FunctionIndex,
                           llvm::Attribute::NoInline);
  }

  // Decide whether to use a call or an invoke.
  bool CannotThrow;
  if (currentFunctionUsesSEHTry()) {
    // SEH cares about asynchronous exceptions, so everything can "throw."
    CannotThrow = false;
  } else if (isCleanupPadScope() &&
             EHPersonality::get(*this).isMSVCXXPersonality()) {
    // The MSVC++ personality will implicitly terminate the program if an
    // exception is thrown during a cleanup outside of a try/catch.
    // We don't need to model anything in IR to get this behavior.
    CannotThrow = true;
  } else if (CGM.getLangOpts().DevicePath) {
    // If we can in HCC Device Path we do not support exceptions thrown
    CannotThrow = true;
  } else {
    // Otherwise, nounwind call sites will never throw.
    CannotThrow = Attrs.hasAttribute(llvm::AttributeList::FunctionIndex,
                                     llvm::Attribute::NoUnwind);
  }

  // If we made a temporary, be sure to clean up after ourselves. Note that we
  // can't depend on being inside of an ExprWithCleanups, so we need to manually
  // pop this cleanup later on. Being eager about this is OK, since this
  // temporary is 'invisible' outside of the callee.
  if (UnusedReturnSizePtr)
    pushFullExprCleanup<CallLifetimeEnd>(NormalEHLifetimeMarker, SRetPtr,
                                         UnusedReturnSizePtr);

  llvm::BasicBlock *InvokeDest = CannotThrow ? nullptr : getInvokeDest();

  SmallVector<llvm::OperandBundleDef, 1> BundleList =
      getBundlesForFunclet(CalleePtr);

  // Emit the actual call/invoke instruction.
  llvm::CallSite CS;
  if (!InvokeDest) {
    CS = Builder.CreateCall(CalleePtr, IRCallArgs, BundleList);
  } else {
    llvm::BasicBlock *Cont = createBasicBlock("invoke.cont");
    CS = Builder.CreateInvoke(CalleePtr, Cont, InvokeDest, IRCallArgs,
                              BundleList);
    EmitBlock(Cont);
  }
  llvm::Instruction *CI = CS.getInstruction();
  if (callOrInvoke)
    *callOrInvoke = CI;

  // Apply the attributes and calling convention.
  CS.setAttributes(Attrs);
  CS.setCallingConv(static_cast<llvm::CallingConv::ID>(CallingConv));

  // Apply various metadata.

  if (!CI->getType()->isVoidTy())
    CI->setName("call");

  // Insert instrumentation or attach profile metadata at indirect call sites.
  // For more details, see the comment before the definition of
  // IPVK_IndirectCallTarget in InstrProfData.inc.
  if (!CS.getCalledFunction())
    PGO.valueProfile(Builder, llvm::IPVK_IndirectCallTarget,
                     CI, CalleePtr);

  // In ObjC ARC mode with no ObjC ARC exception safety, tell the ARC
  // optimizer it can aggressively ignore unwind edges.
  if (CGM.getLangOpts().ObjCAutoRefCount)
    AddObjCARCExceptionMetadata(CI);

  // Suppress tail calls if requested.
  if (llvm::CallInst *Call = dyn_cast<llvm::CallInst>(CI)) {
    const Decl *TargetDecl = Callee.getAbstractInfo().getCalleeDecl();
    if (TargetDecl && TargetDecl->hasAttr<NotTailCalledAttr>())
      Call->setTailCallKind(llvm::CallInst::TCK_NoTail);
  }

  // 4. Finish the call.

  // If the call doesn't return, finish the basic block and clear the
  // insertion point; this allows the rest of IRGen to discard
  // unreachable code.
  if (CS.doesNotReturn()) {
    if (UnusedReturnSizePtr)
      PopCleanupBlock();

    // Strip away the noreturn attribute to better diagnose unreachable UB.
    if (SanOpts.has(SanitizerKind::Unreachable)) {
      if (auto *F = CS.getCalledFunction())
        F->removeFnAttr(llvm::Attribute::NoReturn);
      CS.removeAttribute(llvm::AttributeList::FunctionIndex,
                         llvm::Attribute::NoReturn);
    }

    EmitUnreachable(Loc);
    Builder.ClearInsertionPoint();

    // FIXME: For now, emit a dummy basic block because expr emitters in
    // generally are not ready to handle emitting expressions at unreachable
    // points.
    EnsureInsertPoint();

    // Return a reasonable RValue.
    return GetUndefRValue(RetTy);
  }

  // Perform the swifterror writeback.
  if (swiftErrorTemp.isValid()) {
    llvm::Value *errorResult = Builder.CreateLoad(swiftErrorTemp);
    Builder.CreateStore(errorResult, swiftErrorArg);
  }

  // Emit any call-associated writebacks immediately.  Arguably this
  // should happen after any return-value munging.
  if (CallArgs.hasWritebacks())
    emitWritebacks(*this, CallArgs);

  // The stack cleanup for inalloca arguments has to run out of the normal
  // lexical order, so deactivate it and run it manually here.
  CallArgs.freeArgumentMemory(*this);

  // Extract the return value.
  RValue Ret = [&] {
    switch (RetAI.getKind()) {
    case ABIArgInfo::CoerceAndExpand: {
      auto coercionType = RetAI.getCoerceAndExpandType();
      auto layout = CGM.getDataLayout().getStructLayout(coercionType);

      Address addr = SRetPtr;
      addr = Builder.CreateElementBitCast(addr, coercionType);

      assert(CI->getType() == RetAI.getUnpaddedCoerceAndExpandType());
      bool requiresExtract = isa<llvm::StructType>(CI->getType());

      unsigned unpaddedIndex = 0;
      for (unsigned i = 0, e = coercionType->getNumElements(); i != e; ++i) {
        llvm::Type *eltType = coercionType->getElementType(i);
        if (ABIArgInfo::isPaddingForCoerceAndExpand(eltType)) continue;
        Address eltAddr = Builder.CreateStructGEP(addr, i, layout);
        llvm::Value *elt = CI;
        if (requiresExtract)
          elt = Builder.CreateExtractValue(elt, unpaddedIndex++);
        else
          assert(unpaddedIndex == 0);
        Builder.CreateStore(elt, eltAddr);
      }
      // FALLTHROUGH
      LLVM_FALLTHROUGH;
    }

    case ABIArgInfo::InAlloca:
    case ABIArgInfo::Indirect: {
      RValue ret = convertTempToRValue(SRetPtr, RetTy, SourceLocation());
      if (UnusedReturnSizePtr)
        PopCleanupBlock();
      return ret;
    }

    case ABIArgInfo::Ignore:
      // If we are ignoring an argument that had a result, make sure to
      // construct the appropriate return value for our caller.
      return GetUndefRValue(RetTy);

    case ABIArgInfo::Extend:
    case ABIArgInfo::Direct: {
      llvm::Type *RetIRTy = ConvertType(RetTy);
      if (RetAI.getCoerceToType() == RetIRTy && RetAI.getDirectOffset() == 0) {
        switch (getEvaluationKind(RetTy)) {
        case TEK_Complex: {
          llvm::Value *Real = Builder.CreateExtractValue(CI, 0);
          llvm::Value *Imag = Builder.CreateExtractValue(CI, 1);
          return RValue::getComplex(std::make_pair(Real, Imag));
        }
        case TEK_Aggregate: {
          Address DestPtr = ReturnValue.getValue();
          bool DestIsVolatile = ReturnValue.isVolatile();

          if (!DestPtr.isValid()) {
            DestPtr = CreateMemTemp(RetTy, "agg.tmp");
            DestIsVolatile = false;
          }
          BuildAggStore(*this, CI, DestPtr, DestIsVolatile);
          return RValue::getAggregate(DestPtr);
        }
        case TEK_Scalar: {
          // If the argument doesn't match, perform a bitcast to coerce it.  This
          // can happen due to trivial type mismatches.
          llvm::Value *V = CI;
          if (V->getType() != RetIRTy)
            V = Builder.CreateBitCast(V, RetIRTy);
          return RValue::get(V);
        }
        }
        llvm_unreachable("bad evaluation kind");
      }

      Address DestPtr = ReturnValue.getValue();
      bool DestIsVolatile = ReturnValue.isVolatile();

      if (!DestPtr.isValid()) {
        DestPtr = CreateMemTemp(RetTy, "coerce");
        DestIsVolatile = false;
      }

      // If the value is offset in memory, apply the offset now.
      Address StorePtr = emitAddressAtOffset(*this, DestPtr, RetAI);
      CreateCoercedStore(CI, StorePtr, DestIsVolatile, *this);

      return convertTempToRValue(DestPtr, RetTy, SourceLocation());
    }

    case ABIArgInfo::Expand:
      llvm_unreachable("Invalid ABI kind for return argument");
    }

    llvm_unreachable("Unhandled ABIArgInfo::Kind");
  } ();

  // Emit the assume_aligned check on the return value.
  const Decl *TargetDecl = Callee.getAbstractInfo().getCalleeDecl();
  if (Ret.isScalar() && TargetDecl) {
    if (const auto *AA = TargetDecl->getAttr<AssumeAlignedAttr>()) {
      llvm::Value *OffsetValue = nullptr;
      if (const auto *Offset = AA->getOffset())
        OffsetValue = EmitScalarExpr(Offset);

      llvm::Value *Alignment = EmitScalarExpr(AA->getAlignment());
      llvm::ConstantInt *AlignmentCI = cast<llvm::ConstantInt>(Alignment);
      EmitAlignmentAssumption(Ret.getScalarVal(), AlignmentCI->getZExtValue(),
                              OffsetValue);
    } else if (const auto *AA = TargetDecl->getAttr<AllocAlignAttr>()) {
      llvm::Value *ParamVal =
          CallArgs[AA->getParamIndex() - 1].getRValue(*this).getScalarVal();
      EmitAlignmentAssumption(Ret.getScalarVal(), ParamVal);
    }
  }

  return Ret;
}

CGCallee CGCallee::prepareConcreteCallee(CodeGenFunction &CGF) const {
  if (isVirtual()) {
    const CallExpr *CE = getVirtualCallExpr();
    return CGF.CGM.getCXXABI().getVirtualFunctionPointer(
        CGF, getVirtualMethodDecl(), getThisAddress(),
        getFunctionType(), CE ? CE->getLocStart() : SourceLocation());
  }

  return *this;
}

/* VarArg handling */

Address CodeGenFunction::EmitVAArg(VAArgExpr *VE, Address &VAListAddr) {
  VAListAddr = VE->isMicrosoftABI()
                 ? EmitMSVAListRef(VE->getSubExpr())
                 : EmitVAListRef(VE->getSubExpr());
  QualType Ty = VE->getType();
  if (VE->isMicrosoftABI())
    return CGM.getTypes().getABIInfo().EmitMSVAArg(*this, VAListAddr, Ty);
  return CGM.getTypes().getABIInfo().EmitVAArg(*this, VAListAddr, Ty);
}<|MERGE_RESOLUTION|>--- conflicted
+++ resolved
@@ -1628,10 +1628,8 @@
       assert(NumIRArgs == 1);
       // indirect arguments are always on the stack, which is alloca addr space.
       llvm::Type *LTy = ConvertTypeForMem(it->type);
-      ArgTypes[FirstIRArg] = LTy->getPointerTo(
-          ArgInfo.getIndirectByVal()
-              ? CGM.getDataLayout().getAllocaAddrSpace()
-              : getContext().getTargetAddressSpace(LangAS::Default));
+      ArgTypes[FirstIRArg] = 
+           LTy->getPointerTo(CGM.getDataLayout().getAllocaAddrSpace());
       break;
     }
 
@@ -1671,8 +1669,9 @@
 
   bool Erased = FunctionsBeingProcessed.erase(&FI); (void)Erased;
   assert(Erased && "Not in set?");
-
-  return llvm::FunctionType::get(resultType, ArgTypes, FI.isVariadic());
+  
+  auto *FT = llvm::FunctionType::get(resultType, ArgTypes, FI.isVariadic());
+  return FT;
 }
 
 llvm::Type *CodeGenTypes::GetFunctionTypeForVTable(GlobalDecl GD) {
@@ -3905,24 +3904,6 @@
         //    source.  (This case doesn't occur on any common architecture.)
         // 2. If the argument is byval, RV is not sufficiently aligned, and
         //    we cannot force it to be sufficiently aligned.
-<<<<<<< HEAD
-        // 3. If the argument is byval, but RV is located in an address space
-        //    different than that of the argument (alloca address space).
-        Address Addr = RV.getAggregateAddress();
-        CharUnits Align = ArgInfo.getIndirectAlign();
-        const llvm::DataLayout *TD = &CGM.getDataLayout();
-        const unsigned RVAddrSpace = Addr.getType()->getAddressSpace();
-        const unsigned ArgAddrSpace =
-            (FirstIRArg < IRFuncTy->getNumParams()
-                 ? IRFuncTy->getParamType(FirstIRArg)->getPointerAddressSpace()
-                 : (ArgInfo.getIndirectByVal() ? TD->getAllocaAddrSpace() : 0));
-        if ((!ArgInfo.getIndirectByVal() && I->NeedsCopy) ||
-            (ArgInfo.getIndirectByVal() && Addr.getAlignment() < Align &&
-             llvm::getOrEnforceKnownAlignment(Addr.getPointer(),
-                                              Align.getQuantity(), *TD)
-               < Align.getQuantity()) ||
-            (ArgInfo.getIndirectByVal() && (RVAddrSpace != ArgAddrSpace))) {
-=======
         // 3. If the argument is byval, but RV is not located in default
         //    or alloca address space.
         Address Addr = I->hasLValue()
@@ -3931,6 +3912,14 @@
         llvm::Value *V = Addr.getPointer();
         CharUnits Align = ArgInfo.getIndirectAlign();
         const llvm::DataLayout *TD = &CGM.getDataLayout();
+
+        if (FirstIRArg < IRFuncTy->getNumParams() &&
+                IRFuncTy->getParamType(FirstIRArg)->getPointerAddressSpace() !=
+                    TD->getAllocaAddrSpace()) {
+          llvm::errs() << *IRFuncTy << '\n'
+            << *V <<
+            *(cast<llvm::Instruction>(V)->getParent()->getParent()) << '\n';
+        }
 
         assert((FirstIRArg >= IRFuncTy->getNumParams() ||
                 IRFuncTy->getParamType(FirstIRArg)->getPointerAddressSpace() ==
@@ -3956,7 +3945,6 @@
           }
         }
         if (NeedCopy) {
->>>>>>> 72e600ea
           // Create an aligned temporary, and copy to it.
           Address AI = CreateMemTemp(I->Ty, ArgInfo.getIndirectAlign(),
                                      "byval-temp", false);
@@ -3965,15 +3953,11 @@
         } else {
           auto Arg = Addr.getPointer();
           // Skip the extra memcpy call.
-<<<<<<< HEAD
-          IRCallArgs[FirstIRArg] = CastToAllocaAddrSpace(Arg);
-=======
           auto *T = V->getType()->getPointerElementType()->getPointerTo(
               CGM.getDataLayout().getAllocaAddrSpace());
           IRCallArgs[FirstIRArg] = getTargetHooks().performAddrSpaceCast(
               *this, V, LangAS::Default, CGM.getASTAllocaAddressSpace(), T,
               true);
->>>>>>> 72e600ea
         }
       }
       break;
