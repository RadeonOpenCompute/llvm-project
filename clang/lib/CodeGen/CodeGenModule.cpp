//===--- CodeGenModule.cpp - Emit LLVM Code from ASTs for a Module --------===//
//
//                     The LLVM Compiler Infrastructure
//
// This file is distributed under the University of Illinois Open Source
// License. See LICENSE.TXT for details.
//
//===----------------------------------------------------------------------===//
//
// This coordinates the per-module state used while generating code.
//
//===----------------------------------------------------------------------===//

#include "CodeGenModule.h"
#include "CGAMPRuntime.h"
#include "CGBlocks.h"
#include "CGCUDARuntime.h"
#include "CGCXXABI.h"
#include "CGCall.h"
#include "CGDebugInfo.h"
#include "CGObjCRuntime.h"
#include "CGOpenCLRuntime.h"
#include "CGOpenMPRuntime.h"
#include "CGOpenMPRuntimeNVPTX.h"
#include "CodeGenFunction.h"
#include "CodeGenPGO.h"
#include "CodeGenTBAA.h"
#include "CoverageMappingGen.h"
#include "TargetInfo.h"
#include "clang/AST/ASTContext.h"
#include "clang/AST/CharUnits.h"
#include "clang/AST/DeclCXX.h"
#include "clang/AST/DeclObjC.h"
#include "clang/AST/DeclTemplate.h"
#include "clang/AST/Mangle.h"
#include "clang/AST/RecordLayout.h"
#include "clang/AST/RecursiveASTVisitor.h"
#include "clang/Basic/Builtins.h"
#include "clang/Basic/CharInfo.h"
#include "clang/Basic/Diagnostic.h"
#include "clang/Basic/Module.h"
#include "clang/Basic/SourceManager.h"
#include "clang/Basic/TargetInfo.h"
#include "clang/Basic/Version.h"
#include "clang/CodeGen/ConstantInitBuilder.h"
#include "clang/Frontend/CodeGenOptions.h"
#include "clang/Sema/SemaDiagnostic.h"
#include "llvm/ADT/Triple.h"
#include "llvm/Analysis/TargetLibraryInfo.h"
#include "llvm/IR/CallSite.h"
#include "llvm/IR/CallingConv.h"
#include "llvm/IR/Constants.h"
#include "llvm/IR/DataLayout.h"
#include "llvm/IR/Intrinsics.h"
#include "llvm/IR/LLVMContext.h"
#include "llvm/IR/Module.h"
#include "llvm/ProfileData/InstrProfReader.h"
#include "llvm/Support/ConvertUTF.h"
#include "llvm/Support/ErrorHandling.h"
#include "llvm/Support/MD5.h"

using namespace clang;
using namespace CodeGen;

static const char AnnotationSection[] = "llvm.metadata";

static CGCXXABI *createCXXABI(CodeGenModule &CGM) {
  switch (CGM.getTarget().getCXXABI().getKind()) {
  case TargetCXXABI::GenericAArch64:
  case TargetCXXABI::GenericARM:
  case TargetCXXABI::iOS:
  case TargetCXXABI::iOS64:
  case TargetCXXABI::WatchOS:
  case TargetCXXABI::GenericMIPS:
  case TargetCXXABI::GenericItanium:
  case TargetCXXABI::WebAssembly:
    return CreateItaniumCXXABI(CGM);
  case TargetCXXABI::Microsoft:
    return CreateMicrosoftCXXABI(CGM);
  }

  llvm_unreachable("invalid C++ ABI kind");
}

CodeGenModule::CodeGenModule(ASTContext &C, const HeaderSearchOptions &HSO,
                             const PreprocessorOptions &PPO,
                             const CodeGenOptions &CGO, llvm::Module &M,
                             DiagnosticsEngine &diags,
                             CoverageSourceInfo *CoverageInfo)
    : Context(C), LangOpts(C.getLangOpts()), HeaderSearchOpts(HSO),
      PreprocessorOpts(PPO), CodeGenOpts(CGO), TheModule(M), Diags(diags),
      Target(C.getTargetInfo()), ABI(createCXXABI(*this)),
      VMContext(M.getContext()), Types(*this), VTables(*this),
      SanitizerMD(new SanitizerMetadata(*this)) {

  // Initialize the type cache.
  llvm::LLVMContext &LLVMContext = M.getContext();
  VoidTy = llvm::Type::getVoidTy(LLVMContext);
  Int8Ty = llvm::Type::getInt8Ty(LLVMContext);
  Int16Ty = llvm::Type::getInt16Ty(LLVMContext);
  Int32Ty = llvm::Type::getInt32Ty(LLVMContext);
  Int64Ty = llvm::Type::getInt64Ty(LLVMContext);
  FloatTy = llvm::Type::getFloatTy(LLVMContext);
  DoubleTy = llvm::Type::getDoubleTy(LLVMContext);
  PointerWidthInBits = C.getTargetInfo().getPointerWidth(0);
  PointerAlignInBytes =
    C.toCharUnitsFromBits(C.getTargetInfo().getPointerAlign(0)).getQuantity();
  SizeSizeInBytes =
    C.toCharUnitsFromBits(C.getTargetInfo().getMaxPointerWidth()).getQuantity();
  IntAlignInBytes =
    C.toCharUnitsFromBits(C.getTargetInfo().getIntAlign()).getQuantity();
  IntTy = llvm::IntegerType::get(LLVMContext, C.getTargetInfo().getIntWidth());
  IntPtrTy = llvm::IntegerType::get(LLVMContext,
    C.getTargetInfo().getMaxPointerWidth());
  Int8PtrTy = Int8Ty->getPointerTo(0);
  Int8PtrPtrTy = Int8PtrTy->getPointerTo(0);
  AllocaInt8PtrTy = Int8Ty->getPointerTo(
      M.getDataLayout().getAllocaAddrSpace());
  ASTAllocaAddressSpace = getTargetCodeGenInfo().getASTAllocaAddressSpace();

  RuntimeCC = getTargetCodeGenInfo().getABIInfo().getRuntimeCC();
  BuiltinCC = getTargetCodeGenInfo().getABIInfo().getBuiltinCC();

  if (LangOpts.ObjC1)
    createObjCRuntime();
  if (LangOpts.OpenCL)
    createOpenCLRuntime();
  if (LangOpts.OpenMP)
    createOpenMPRuntime();
  if (LangOpts.CUDA)
    createCUDARuntime();
  if (LangOpts.CPlusPlusAMP)
    createAMPRuntime();

  // Enable TBAA unless it's suppressed. ThreadSanitizer needs TBAA even at O0.
  if (LangOpts.Sanitize.has(SanitizerKind::Thread) ||
      (!CodeGenOpts.RelaxedAliasing && CodeGenOpts.OptimizationLevel > 0))
    TBAA.reset(new CodeGenTBAA(Context, VMContext, CodeGenOpts, getLangOpts(),
                               getCXXABI().getMangleContext()));

  // If debug info or coverage generation is enabled, create the CGDebugInfo
  // object.
  if (CodeGenOpts.getDebugInfo() != codegenoptions::NoDebugInfo ||
      CodeGenOpts.EmitGcovArcs || CodeGenOpts.EmitGcovNotes)
    DebugInfo.reset(new CGDebugInfo(*this));

  Block.GlobalUniqueCount = 0;

  if (C.getLangOpts().ObjC1)
    ObjCData.reset(new ObjCEntrypoints());

  if (CodeGenOpts.hasProfileClangUse()) {
    auto ReaderOrErr = llvm::IndexedInstrProfReader::create(
        CodeGenOpts.ProfileInstrumentUsePath);
    if (auto E = ReaderOrErr.takeError()) {
      unsigned DiagID = Diags.getCustomDiagID(DiagnosticsEngine::Error,
                                              "Could not read profile %0: %1");
      llvm::handleAllErrors(std::move(E), [&](const llvm::ErrorInfoBase &EI) {
        getDiags().Report(DiagID) << CodeGenOpts.ProfileInstrumentUsePath
                                  << EI.message();
      });
    } else
      PGOReader = std::move(ReaderOrErr.get());
  }

  // If coverage mapping generation is enabled, create the
  // CoverageMappingModuleGen object.
  if (CodeGenOpts.CoverageMapping)
    CoverageMapping.reset(new CoverageMappingModuleGen(*this, *CoverageInfo));
}

CodeGenModule::~CodeGenModule() {}

void CodeGenModule::createObjCRuntime() {
  // This is just isGNUFamily(), but we want to force implementors of
  // new ABIs to decide how best to do this.
  switch (LangOpts.ObjCRuntime.getKind()) {
  case ObjCRuntime::GNUstep:
  case ObjCRuntime::GCC:
  case ObjCRuntime::ObjFW:
    ObjCRuntime.reset(CreateGNUObjCRuntime(*this));
    return;

  case ObjCRuntime::FragileMacOSX:
  case ObjCRuntime::MacOSX:
  case ObjCRuntime::iOS:
  case ObjCRuntime::WatchOS:
    ObjCRuntime.reset(CreateMacObjCRuntime(*this));
    return;
  }
  llvm_unreachable("bad runtime kind");
}

void CodeGenModule::createOpenCLRuntime() {
  OpenCLRuntime.reset(new CGOpenCLRuntime(*this));
}

void CodeGenModule::createOpenMPRuntime() {
  // Select a specialized code generation class based on the target, if any.
  // If it does not exist use the default implementation.
  switch (getTriple().getArch()) {
  case llvm::Triple::nvptx:
  case llvm::Triple::nvptx64:
    assert(getLangOpts().OpenMPIsDevice &&
           "OpenMP NVPTX is only prepared to deal with device code.");
    OpenMPRuntime.reset(new CGOpenMPRuntimeNVPTX(*this));
    break;
  default:
    OpenMPRuntime.reset(new CGOpenMPRuntime(*this));
    break;
  }
}

void CodeGenModule::createCUDARuntime() {
  CUDARuntime.reset(CreateNVCUDARuntime(*this));
}

void CodeGenModule::createAMPRuntime() {
  AMPRuntime.reset(CreateAMPRuntime(*this));
}

void CodeGenModule::addReplacement(StringRef Name, llvm::Constant *C) {
  Replacements[Name] = C;
}

void CodeGenModule::applyReplacements() {
  for (auto &I : Replacements) {
    StringRef MangledName = I.first();
    llvm::Constant *Replacement = I.second;
    llvm::GlobalValue *Entry = GetGlobalValue(MangledName);
    if (!Entry)
      continue;
    auto *OldF = cast<llvm::Function>(Entry);
    auto *NewF = dyn_cast<llvm::Function>(Replacement);
    if (!NewF) {
      if (auto *Alias = dyn_cast<llvm::GlobalAlias>(Replacement)) {
        NewF = dyn_cast<llvm::Function>(Alias->getAliasee());
      } else {
        auto *CE = cast<llvm::ConstantExpr>(Replacement);
        assert(CE->getOpcode() == llvm::Instruction::BitCast ||
               CE->getOpcode() == llvm::Instruction::GetElementPtr);
        NewF = dyn_cast<llvm::Function>(CE->getOperand(0));
      }
    }

    // Replace old with new, but keep the old order.
    OldF->replaceAllUsesWith(Replacement);
    if (NewF) {
      NewF->removeFromParent();
      OldF->getParent()->getFunctionList().insertAfter(OldF->getIterator(),
                                                       NewF);
    }
    OldF->eraseFromParent();
  }
}

void CodeGenModule::addGlobalValReplacement(llvm::GlobalValue *GV, llvm::Constant *C) {
  GlobalValReplacements.push_back(std::make_pair(GV, C));
}

void CodeGenModule::applyGlobalValReplacements() {
  for (auto &I : GlobalValReplacements) {
    llvm::GlobalValue *GV = I.first;
    llvm::Constant *C = I.second;

    GV->replaceAllUsesWith(C);
    GV->eraseFromParent();
  }
}

// This is only used in aliases that we created and we know they have a
// linear structure.
static const llvm::GlobalObject *getAliasedGlobal(
    const llvm::GlobalIndirectSymbol &GIS) {
  llvm::SmallPtrSet<const llvm::GlobalIndirectSymbol*, 4> Visited;
  const llvm::Constant *C = &GIS;
  for (;;) {
    C = C->stripPointerCasts();
    if (auto *GO = dyn_cast<llvm::GlobalObject>(C))
      return GO;
    // stripPointerCasts will not walk over weak aliases.
    auto *GIS2 = dyn_cast<llvm::GlobalIndirectSymbol>(C);
    if (!GIS2)
      return nullptr;
    if (!Visited.insert(GIS2).second)
      return nullptr;
    C = GIS2->getIndirectSymbol();
  }
}

void CodeGenModule::checkAliases() {
  // Check if the constructed aliases are well formed. It is really unfortunate
  // that we have to do this in CodeGen, but we only construct mangled names
  // and aliases during codegen.
  bool Error = false;
  DiagnosticsEngine &Diags = getDiags();
  for (const GlobalDecl &GD : Aliases) {
    const auto *D = cast<ValueDecl>(GD.getDecl());
    SourceLocation Location;
    bool IsIFunc = D->hasAttr<IFuncAttr>();
    if (const Attr *A = D->getDefiningAttr())
      Location = A->getLocation();
    else
      llvm_unreachable("Not an alias or ifunc?");
    StringRef MangledName = getMangledName(GD);
    llvm::GlobalValue *Entry = GetGlobalValue(MangledName);
    auto *Alias  = cast<llvm::GlobalIndirectSymbol>(Entry);
    const llvm::GlobalValue *GV = getAliasedGlobal(*Alias);
    if (!GV) {
      Error = true;
      Diags.Report(Location, diag::err_cyclic_alias) << IsIFunc;
    } else if (GV->isDeclaration()) {
      Error = true;
      Diags.Report(Location, diag::err_alias_to_undefined)
          << IsIFunc << IsIFunc;
    } else if (IsIFunc) {
      // Check resolver function type.
      llvm::FunctionType *FTy = dyn_cast<llvm::FunctionType>(
          GV->getType()->getPointerElementType());
      assert(FTy);
      if (!FTy->getReturnType()->isPointerTy())
        Diags.Report(Location, diag::err_ifunc_resolver_return);
      if (FTy->getNumParams())
        Diags.Report(Location, diag::err_ifunc_resolver_params);
    }

    llvm::Constant *Aliasee = Alias->getIndirectSymbol();
    llvm::GlobalValue *AliaseeGV;
    if (auto CE = dyn_cast<llvm::ConstantExpr>(Aliasee))
      AliaseeGV = cast<llvm::GlobalValue>(CE->getOperand(0));
    else
      AliaseeGV = cast<llvm::GlobalValue>(Aliasee);

    if (const SectionAttr *SA = D->getAttr<SectionAttr>()) {
      StringRef AliasSection = SA->getName();
      if (AliasSection != AliaseeGV->getSection())
        Diags.Report(SA->getLocation(), diag::warn_alias_with_section)
            << AliasSection << IsIFunc << IsIFunc;
    }

    // We have to handle alias to weak aliases in here. LLVM itself disallows
    // this since the object semantics would not match the IL one. For
    // compatibility with gcc we implement it by just pointing the alias
    // to its aliasee's aliasee. We also warn, since the user is probably
    // expecting the link to be weak.
    if (auto GA = dyn_cast<llvm::GlobalIndirectSymbol>(AliaseeGV)) {
      if (GA->isInterposable()) {
        Diags.Report(Location, diag::warn_alias_to_weak_alias)
            << GV->getName() << GA->getName() << IsIFunc;
        Aliasee = llvm::ConstantExpr::getPointerBitCastOrAddrSpaceCast(
            GA->getIndirectSymbol(), Alias->getType());
        Alias->setIndirectSymbol(Aliasee);
      }
    }
  }
  if (!Error)
    return;

  for (const GlobalDecl &GD : Aliases) {
    StringRef MangledName = getMangledName(GD);
    llvm::GlobalValue *Entry = GetGlobalValue(MangledName);
    auto *Alias = dyn_cast<llvm::GlobalIndirectSymbol>(Entry);
    Alias->replaceAllUsesWith(llvm::UndefValue::get(Alias->getType()));
    Alias->eraseFromParent();
  }
}

void CodeGenModule::clear() {
  DeferredDeclsToEmit.clear();
  if (OpenMPRuntime)
    OpenMPRuntime->clear();
}

void InstrProfStats::reportDiagnostics(DiagnosticsEngine &Diags,
                                       StringRef MainFile) {
  if (!hasDiagnostics())
    return;
  if (VisitedInMainFile > 0 && VisitedInMainFile == MissingInMainFile) {
    if (MainFile.empty())
      MainFile = "<stdin>";
    Diags.Report(diag::warn_profile_data_unprofiled) << MainFile;
  } else {
    if (Mismatched > 0)
      Diags.Report(diag::warn_profile_data_out_of_date) << Visited << Mismatched;

    if (Missing > 0)
      Diags.Report(diag::warn_profile_data_missing) << Visited << Missing;
  }
}

void CodeGenModule::Release() {
  EmitDeferred();
  EmitVTablesOpportunistically();
  applyGlobalValReplacements();
  applyReplacements();
  checkAliases();
  EmitCXXGlobalInitFunc();
  EmitCXXGlobalDtorFunc();
  EmitCXXThreadLocalInitFunc();
  if (ObjCRuntime)
    if (llvm::Function *ObjCInitFunction = ObjCRuntime->ModuleInitFunction())
      AddGlobalCtor(ObjCInitFunction);
  if (Context.getLangOpts().CUDA && !Context.getLangOpts().CUDAIsDevice &&
      CUDARuntime) {
    if (llvm::Function *CudaCtorFunction = CUDARuntime->makeModuleCtorFunction())
      AddGlobalCtor(CudaCtorFunction);
    if (llvm::Function *CudaDtorFunction = CUDARuntime->makeModuleDtorFunction())
      AddGlobalDtor(CudaDtorFunction);
  }
  if (OpenMPRuntime)
    if (llvm::Function *OpenMPRegistrationFunction =
            OpenMPRuntime->emitRegistrationFunction()) {
      auto ComdatKey = OpenMPRegistrationFunction->hasComdat() ?
        OpenMPRegistrationFunction : nullptr;
      AddGlobalCtor(OpenMPRegistrationFunction, 0, ComdatKey);
    }
  if (PGOReader) {
    getModule().setProfileSummary(PGOReader->getSummary().getMD(VMContext));
    if (PGOStats.hasDiagnostics())
      PGOStats.reportDiagnostics(getDiags(), getCodeGenOpts().MainFileName);
  }
  EmitCtorList(GlobalCtors, "llvm.global_ctors");
  EmitCtorList(GlobalDtors, "llvm.global_dtors");
  // skip global annotation for HCC kernel path
  if (Context.getLangOpts().CPlusPlusAMP && getCodeGenOpts().AMPIsDevice) {
  } else {
    EmitGlobalAnnotations();
  }
  EmitStaticExternCAliases();
  EmitDeferredUnusedCoverageMappings();
  if (CoverageMapping)
    CoverageMapping->emit();
  if (CodeGenOpts.SanitizeCfiCrossDso) {
    CodeGenFunction(*this).EmitCfiCheckFail();
    CodeGenFunction(*this).EmitCfiCheckStub();
  }
  emitAtAvailableLinkGuard();
  emitLLVMUsed();
  if (SanStats)
    SanStats->finish();

  if (CodeGenOpts.Autolink &&
      (Context.getLangOpts().Modules || !LinkerOptionsMetadata.empty())) {
    EmitModuleLinkOptions();
  }

  // Record mregparm value now so it is visible through rest of codegen.
  if (Context.getTargetInfo().getTriple().getArch() == llvm::Triple::x86)
    getModule().addModuleFlag(llvm::Module::Error, "NumRegisterParameters",
                              CodeGenOpts.NumRegisterParameters);
  
  if (CodeGenOpts.DwarfVersion) {
    // We actually want the latest version when there are conflicts.
    // We can change from Warning to Latest if such mode is supported.
    getModule().addModuleFlag(llvm::Module::Warning, "Dwarf Version",
                              CodeGenOpts.DwarfVersion);
  }
  if (CodeGenOpts.EmitCodeView) {
    // Indicate that we want CodeView in the metadata.
    getModule().addModuleFlag(llvm::Module::Warning, "CodeView", 1);
  }
  if (CodeGenOpts.OptimizationLevel > 0 && CodeGenOpts.StrictVTablePointers) {
    // We don't support LTO with 2 with different StrictVTablePointers
    // FIXME: we could support it by stripping all the information introduced
    // by StrictVTablePointers.

    getModule().addModuleFlag(llvm::Module::Error, "StrictVTablePointers",1);

    llvm::Metadata *Ops[2] = {
              llvm::MDString::get(VMContext, "StrictVTablePointers"),
              llvm::ConstantAsMetadata::get(llvm::ConstantInt::get(
                  llvm::Type::getInt32Ty(VMContext), 1))};

    getModule().addModuleFlag(llvm::Module::Require,
                              "StrictVTablePointersRequirement",
                              llvm::MDNode::get(VMContext, Ops));
  }
  if (DebugInfo)
    // We support a single version in the linked module. The LLVM
    // parser will drop debug info with a different version number
    // (and warn about it, too).
    getModule().addModuleFlag(llvm::Module::Warning, "Debug Info Version",
                              llvm::DEBUG_METADATA_VERSION);

  // Width of wchar_t in bytes
  uint64_t WCharWidth =
      Context.getTypeSizeInChars(Context.getWideCharType()).getQuantity();
  assert((LangOpts.ShortWChar ||
          llvm::TargetLibraryInfoImpl::getTargetWCharSize(Target.getTriple()) ==
              Target.getWCharWidth() / 8) &&
         "LLVM wchar_t size out of sync");

  // We need to record the widths of enums and wchar_t, so that we can generate
  // the correct build attributes in the ARM backend. wchar_size is also used by
  // TargetLibraryInfo.
  getModule().addModuleFlag(llvm::Module::Error, "wchar_size", WCharWidth);

  llvm::Triple::ArchType Arch = Context.getTargetInfo().getTriple().getArch();
  if (   Arch == llvm::Triple::arm
      || Arch == llvm::Triple::armeb
      || Arch == llvm::Triple::thumb
      || Arch == llvm::Triple::thumbeb) {
    // The minimum width of an enum in bytes
    uint64_t EnumWidth = Context.getLangOpts().ShortEnums ? 1 : 4;
    getModule().addModuleFlag(llvm::Module::Error, "min_enum_size", EnumWidth);
  }

  if (CodeGenOpts.SanitizeCfiCrossDso) {
    // Indicate that we want cross-DSO control flow integrity checks.
    getModule().addModuleFlag(llvm::Module::Override, "Cross-DSO CFI", 1);
  }

  if (LangOpts.CUDAIsDevice && getTriple().isNVPTX()) {
    // Indicate whether __nvvm_reflect should be configured to flush denormal
    // floating point values to 0.  (This corresponds to its "__CUDA_FTZ"
    // property.)
    getModule().addModuleFlag(llvm::Module::Override, "nvvm-reflect-ftz",
                              LangOpts.CUDADeviceFlushDenormalsToZero ? 1 : 0);
  }

  // Emit OpenCL specific module metadata: OpenCL/SPIR version.
  if (LangOpts.OpenCL) {
    EmitOpenCLMetadata();
    // Emit SPIR version.
    if (getTriple().getArch() == llvm::Triple::spir ||
        getTriple().getArch() == llvm::Triple::spir64) {
      // SPIR v2.0 s2.12 - The SPIR version used by the module is stored in the
      // opencl.spir.version named metadata.
      llvm::Metadata *SPIRVerElts[] = {
          llvm::ConstantAsMetadata::get(llvm::ConstantInt::get(
              Int32Ty, LangOpts.OpenCLVersion / 100)),
          llvm::ConstantAsMetadata::get(llvm::ConstantInt::get(
              Int32Ty, (LangOpts.OpenCLVersion / 100 > 1) ? 0 : 2))};
      llvm::NamedMDNode *SPIRVerMD =
          TheModule.getOrInsertNamedMetadata("opencl.spir.version");
      llvm::LLVMContext &Ctx = TheModule.getContext();
      SPIRVerMD->addOperand(llvm::MDNode::get(Ctx, SPIRVerElts));
    }
  }

  if (uint32_t PLevel = Context.getLangOpts().PICLevel) {
    assert(PLevel < 3 && "Invalid PIC Level");
    getModule().setPICLevel(static_cast<llvm::PICLevel::Level>(PLevel));
    if (Context.getLangOpts().PIE)
      getModule().setPIELevel(static_cast<llvm::PIELevel::Level>(PLevel));
  }

  SimplifyPersonality();

  if (getCodeGenOpts().EmitDeclMetadata)
    EmitDeclMetadata();

  if (getCodeGenOpts().EmitGcovArcs || getCodeGenOpts().EmitGcovNotes)
    EmitCoverageFile();

  if (DebugInfo)
    DebugInfo->finalize();

  EmitVersionIdentMetadata();

  EmitTargetMetadata();
}

void CodeGenModule::EmitOpenCLMetadata() {
  // SPIR v2.0 s2.13 - The OpenCL version used by the module is stored in the
  // opencl.ocl.version named metadata node.
  llvm::Metadata *OCLVerElts[] = {
      llvm::ConstantAsMetadata::get(llvm::ConstantInt::get(
          Int32Ty, LangOpts.OpenCLVersion / 100)),
      llvm::ConstantAsMetadata::get(llvm::ConstantInt::get(
          Int32Ty, (LangOpts.OpenCLVersion % 100) / 10))};
  llvm::NamedMDNode *OCLVerMD =
      TheModule.getOrInsertNamedMetadata("opencl.ocl.version");
  llvm::LLVMContext &Ctx = TheModule.getContext();
  OCLVerMD->addOperand(llvm::MDNode::get(Ctx, OCLVerElts));
}

void CodeGenModule::UpdateCompletedType(const TagDecl *TD) {
  // Make sure that this type is translated.
  Types.UpdateCompletedType(TD);
}

void CodeGenModule::RefreshTypeCacheForClass(const CXXRecordDecl *RD) {
  // Make sure that this type is translated.
  Types.RefreshTypeCacheForClass(RD);
}

llvm::MDNode *CodeGenModule::getTBAAInfo(QualType QTy) {
  if (!TBAA)
    return nullptr;
  return TBAA->getTBAAInfo(QTy);
}

llvm::MDNode *CodeGenModule::getTBAAInfoForVTablePtr() {
  if (!TBAA)
    return nullptr;
  return TBAA->getTBAAInfoForVTablePtr();
}

llvm::MDNode *CodeGenModule::getTBAAStructInfo(QualType QTy) {
  if (!TBAA)
    return nullptr;
  return TBAA->getTBAAStructInfo(QTy);
}

llvm::MDNode *CodeGenModule::getTBAAStructTagInfo(QualType BaseTy,
                                                  llvm::MDNode *AccessN,
                                                  uint64_t O) {
  if (!TBAA)
    return nullptr;
  return TBAA->getTBAAStructTagInfo(BaseTy, AccessN, O);
}

/// Decorate the instruction with a TBAA tag. For both scalar TBAA
/// and struct-path aware TBAA, the tag has the same format:
/// base type, access type and offset.
/// When ConvertTypeToTag is true, we create a tag based on the scalar type.
void CodeGenModule::DecorateInstructionWithTBAA(llvm::Instruction *Inst,
                                                llvm::MDNode *TBAAInfo,
                                                bool ConvertTypeToTag) {
  if (ConvertTypeToTag && TBAA)
    Inst->setMetadata(llvm::LLVMContext::MD_tbaa,
                      TBAA->getTBAAScalarTagInfo(TBAAInfo));
  else
    Inst->setMetadata(llvm::LLVMContext::MD_tbaa, TBAAInfo);
}

void CodeGenModule::DecorateInstructionWithInvariantGroup(
    llvm::Instruction *I, const CXXRecordDecl *RD) {
  I->setMetadata(llvm::LLVMContext::MD_invariant_group,
                 llvm::MDNode::get(getLLVMContext(), {}));
}

void CodeGenModule::Error(SourceLocation loc, StringRef message) {
  unsigned diagID = getDiags().getCustomDiagID(DiagnosticsEngine::Error, "%0");
  getDiags().Report(Context.getFullLoc(loc), diagID) << message;
}

/// ErrorUnsupported - Print out an error that codegen doesn't support the
/// specified stmt yet.
void CodeGenModule::ErrorUnsupported(const Stmt *S, const char *Type) {
  unsigned DiagID = getDiags().getCustomDiagID(DiagnosticsEngine::Error,
                                               "cannot compile this %0 yet");
  std::string Msg = Type;
  getDiags().Report(Context.getFullLoc(S->getLocStart()), DiagID)
    << Msg << S->getSourceRange();
}

/// ErrorUnsupported - Print out an error that codegen doesn't support the
/// specified decl yet.
void CodeGenModule::ErrorUnsupported(const Decl *D, const char *Type) {
  unsigned DiagID = getDiags().getCustomDiagID(DiagnosticsEngine::Error,
                                               "cannot compile this %0 yet");
  std::string Msg = Type;
  getDiags().Report(Context.getFullLoc(D->getLocation()), DiagID) << Msg;
}

llvm::ConstantInt *CodeGenModule::getSize(CharUnits size) {
  return llvm::ConstantInt::get(SizeTy, size.getQuantity());
}

void CodeGenModule::setGlobalVisibility(llvm::GlobalValue *GV,
                                        const NamedDecl *D) const {
  // Internal definitions always have default visibility.
  if (GV->hasLocalLinkage()) {
    GV->setVisibility(llvm::GlobalValue::DefaultVisibility);
    return;
  }

  // Set visibility for definitions.
  LinkageInfo LV = D->getLinkageAndVisibility();
  if (LV.isVisibilityExplicit() || !GV->hasAvailableExternallyLinkage())
    GV->setVisibility(GetLLVMVisibility(LV.getVisibility()));
}

static llvm::GlobalVariable::ThreadLocalMode GetLLVMTLSModel(StringRef S) {
  return llvm::StringSwitch<llvm::GlobalVariable::ThreadLocalMode>(S)
      .Case("global-dynamic", llvm::GlobalVariable::GeneralDynamicTLSModel)
      .Case("local-dynamic", llvm::GlobalVariable::LocalDynamicTLSModel)
      .Case("initial-exec", llvm::GlobalVariable::InitialExecTLSModel)
      .Case("local-exec", llvm::GlobalVariable::LocalExecTLSModel);
}

static llvm::GlobalVariable::ThreadLocalMode GetLLVMTLSModel(
    CodeGenOptions::TLSModel M) {
  switch (M) {
  case CodeGenOptions::GeneralDynamicTLSModel:
    return llvm::GlobalVariable::GeneralDynamicTLSModel;
  case CodeGenOptions::LocalDynamicTLSModel:
    return llvm::GlobalVariable::LocalDynamicTLSModel;
  case CodeGenOptions::InitialExecTLSModel:
    return llvm::GlobalVariable::InitialExecTLSModel;
  case CodeGenOptions::LocalExecTLSModel:
    return llvm::GlobalVariable::LocalExecTLSModel;
  }
  llvm_unreachable("Invalid TLS model!");
}

void CodeGenModule::setTLSMode(llvm::GlobalValue *GV, const VarDecl &D) const {
  assert(D.getTLSKind() && "setting TLS mode on non-TLS var!");

  llvm::GlobalValue::ThreadLocalMode TLM;
  TLM = GetLLVMTLSModel(CodeGenOpts.getDefaultTLSModel());

  // Override the TLS model if it is explicitly specified.
  if (const TLSModelAttr *Attr = D.getAttr<TLSModelAttr>()) {
    TLM = GetLLVMTLSModel(Attr->getModel());
  }

  GV->setThreadLocalMode(TLM);
}

StringRef CodeGenModule::getMangledName(GlobalDecl GD) {
  GlobalDecl CanonicalGD = GD.getCanonicalDecl();

  // Some ABIs don't have constructor variants.  Make sure that base and
  // complete constructors get mangled the same.
  if (const auto *CD = dyn_cast<CXXConstructorDecl>(CanonicalGD.getDecl())) {
    if (!getTarget().getCXXABI().hasConstructorVariants()) {
      CXXCtorType OrigCtorType = GD.getCtorType();
      assert(OrigCtorType == Ctor_Base || OrigCtorType == Ctor_Complete);
      if (OrigCtorType == Ctor_Base)
        CanonicalGD = GlobalDecl(CD, Ctor_Complete);
    }
  }

  StringRef &FoundStr = MangledDeclNames[CanonicalGD];
  if (!FoundStr.empty())
    return FoundStr;

  const auto *ND = cast<NamedDecl>(GD.getDecl());
  SmallString<256> Buffer;
  StringRef Str;
  if (getCXXABI().getMangleContext().shouldMangleDeclName(ND)) {
    llvm::raw_svector_ostream Out(Buffer);
    if (const auto *D = dyn_cast<CXXConstructorDecl>(ND))
      getCXXABI().getMangleContext().mangleCXXCtor(D, GD.getCtorType(), Out);
    else if (const auto *D = dyn_cast<CXXDestructorDecl>(ND))
      getCXXABI().getMangleContext().mangleCXXDtor(D, GD.getDtorType(), Out);
    else
      getCXXABI().getMangleContext().mangleName(ND, Out);
    Str = Out.str();
  } else {
    IdentifierInfo *II = ND->getIdentifier();
    assert(II && "Attempt to mangle unnamed decl.");
    const auto *FD = dyn_cast<FunctionDecl>(ND);

    if (FD &&
        FD->getType()->castAs<FunctionType>()->getCallConv() == CC_X86RegCall) {
      llvm::raw_svector_ostream Out(Buffer);
      Out << "__regcall3__" << II->getName();
      Str = Out.str();
    } else {
      Str = II->getName();
    }
  }

  // Keep the first result in the case of a mangling collision.
  auto Result = Manglings.insert(std::make_pair(Str, GD));
  return FoundStr = Result.first->first();
}

StringRef CodeGenModule::getBlockMangledName(GlobalDecl GD,
                                             const BlockDecl *BD) {
  MangleContext &MangleCtx = getCXXABI().getMangleContext();
  const Decl *D = GD.getDecl();

  SmallString<256> Buffer;
  llvm::raw_svector_ostream Out(Buffer);
  if (!D)
    MangleCtx.mangleGlobalBlock(BD, 
      dyn_cast_or_null<VarDecl>(initializedGlobalDecl.getDecl()), Out);
  else if (const auto *CD = dyn_cast<CXXConstructorDecl>(D))
    MangleCtx.mangleCtorBlock(CD, GD.getCtorType(), BD, Out);
  else if (const auto *DD = dyn_cast<CXXDestructorDecl>(D))
    MangleCtx.mangleDtorBlock(DD, GD.getDtorType(), BD, Out);
  else
    MangleCtx.mangleBlock(cast<DeclContext>(D), BD, Out);

  auto Result = Manglings.insert(std::make_pair(Out.str(), BD));
  return Result.first->first();
}

llvm::GlobalValue *CodeGenModule::GetGlobalValue(StringRef Name) {
  return getModule().getNamedValue(Name);
}

/// AddGlobalCtor - Add a function to the list that will be called before
/// main() runs.
void CodeGenModule::AddGlobalCtor(llvm::Function *Ctor, int Priority,
                                  llvm::Constant *AssociatedData) {
  // FIXME: Type coercion of void()* types.
  GlobalCtors.push_back(Structor(Priority, Ctor, AssociatedData));
}

/// AddGlobalDtor - Add a function to the list that will be called
/// when the module is unloaded.
void CodeGenModule::AddGlobalDtor(llvm::Function *Dtor, int Priority) {
  // FIXME: Type coercion of void()* types.
  GlobalDtors.push_back(Structor(Priority, Dtor, nullptr));
}

void CodeGenModule::EmitCtorList(CtorList &Fns, const char *GlobalName) {
  if (Fns.empty()) return;

  // Ctor function type is void()*.
  llvm::FunctionType* CtorFTy = llvm::FunctionType::get(VoidTy, false);
  llvm::Type *CtorPFTy = llvm::PointerType::getUnqual(CtorFTy);

  // Get the type of a ctor entry, { i32, void ()*, i8* }.
  llvm::StructType *CtorStructTy = llvm::StructType::get(
      Int32Ty, llvm::PointerType::getUnqual(CtorFTy), VoidPtrTy);

  // Construct the constructor and destructor arrays.
  ConstantInitBuilder builder(*this);
  auto ctors = builder.beginArray(CtorStructTy);
  for (const auto &I : Fns) {
    auto ctor = ctors.beginStruct(CtorStructTy);
    ctor.addInt(Int32Ty, I.Priority);
    ctor.add(llvm::ConstantExpr::getBitCast(I.Initializer, CtorPFTy));
    if (I.AssociatedData)
      ctor.add(llvm::ConstantExpr::getPointerCast(I.AssociatedData, VoidPtrTy));
    else
      ctor.addNullPointer(VoidPtrTy);
    ctor.finishAndAddTo(ctors);
  }

  auto list =
    ctors.finishAndCreateGlobal(GlobalName, getPointerAlign(),
                                /*constant*/ false,
                                llvm::GlobalValue::AppendingLinkage);

  // The LTO linker doesn't seem to like it when we set an alignment
  // on appending variables.  Take it off as a workaround.
  list->setAlignment(0);

  Fns.clear();
}

llvm::GlobalValue::LinkageTypes
CodeGenModule::getFunctionLinkage(GlobalDecl GD) {
  const auto *D = cast<FunctionDecl>(GD.getDecl());

  GVALinkage Linkage = getContext().GetGVALinkageForFunction(D);

  if (isa<CXXDestructorDecl>(D) &&
      getCXXABI().useThunkForDtorVariant(cast<CXXDestructorDecl>(D),
                                         GD.getDtorType())) {
    // Destructor variants in the Microsoft C++ ABI are always internal or
    // linkonce_odr thunks emitted on an as-needed basis.
    return Linkage == GVA_Internal ? llvm::GlobalValue::InternalLinkage
                                   : llvm::GlobalValue::LinkOnceODRLinkage;
  }

  if (isa<CXXConstructorDecl>(D) &&
      cast<CXXConstructorDecl>(D)->isInheritingConstructor() &&
      Context.getTargetInfo().getCXXABI().isMicrosoft()) {
    // Our approach to inheriting constructors is fundamentally different from
    // that used by the MS ABI, so keep our inheriting constructor thunks
    // internal rather than trying to pick an unambiguous mangling for them.
    return llvm::GlobalValue::InternalLinkage;
  }

  return getLLVMLinkageForDeclarator(D, Linkage, /*isConstantVariable=*/false);
}

void CodeGenModule::setFunctionDLLStorageClass(GlobalDecl GD, llvm::Function *F) {
  const auto *FD = cast<FunctionDecl>(GD.getDecl());

  if (const auto *Dtor = dyn_cast_or_null<CXXDestructorDecl>(FD)) {
    if (getCXXABI().useThunkForDtorVariant(Dtor, GD.getDtorType())) {
      // Don't dllexport/import destructor thunks.
      F->setDLLStorageClass(llvm::GlobalValue::DefaultStorageClass);
      return;
    }
  }

  if (FD->hasAttr<DLLImportAttr>())
    F->setDLLStorageClass(llvm::GlobalVariable::DLLImportStorageClass);
  else if (FD->hasAttr<DLLExportAttr>())
    F->setDLLStorageClass(llvm::GlobalVariable::DLLExportStorageClass);
  else
    F->setDLLStorageClass(llvm::GlobalVariable::DefaultStorageClass);
}

llvm::ConstantInt *CodeGenModule::CreateCrossDsoCfiTypeId(llvm::Metadata *MD) {
  llvm::MDString *MDS = dyn_cast<llvm::MDString>(MD);
  if (!MDS) return nullptr;

  return llvm::ConstantInt::get(Int64Ty, llvm::MD5Hash(MDS->getString()));
}

void CodeGenModule::setFunctionDefinitionAttributes(const FunctionDecl *D,
                                                    llvm::Function *F) {
  setNonAliasAttributes(D, F);
}

void CodeGenModule::SetLLVMFunctionAttributes(const Decl *D,
                                              const CGFunctionInfo &Info,
                                              llvm::Function *F) {
  unsigned CallingConv;
  llvm::AttributeList PAL;
  ConstructAttributeList(F->getName(), Info, D, PAL, CallingConv, false);
  F->setAttributes(PAL);
  F->setCallingConv(static_cast<llvm::CallingConv::ID>(CallingConv));

  // HCC-specific
  if (D) {
    llvm::AttrBuilder B;
    if (D->hasAttr<HCGridLaunchAttr>()) {
      // hc_grid_launch attribute implies noinline and will win over always_inline
      B.addAttribute("hc_grid_launch");
      B.addAttribute(llvm::Attribute::NoInline);
    }
    F->addAttributes(llvm::AttributeList::FunctionIndex, B);
  }
}

/// Determines whether the language options require us to model
/// unwind exceptions.  We treat -fexceptions as mandating this
/// except under the fragile ObjC ABI with only ObjC exceptions
/// enabled.  This means, for example, that C with -fexceptions
/// enables this.
static bool hasUnwindExceptions(const LangOptions &LangOpts) {
  // If exceptions are completely disabled, obviously this is false.
  if (!LangOpts.Exceptions) return false;

  // If C++ exceptions are enabled, this is true.
  if (LangOpts.CXXExceptions) return true;

  // If ObjC exceptions are enabled, this depends on the ABI.
  if (LangOpts.ObjCExceptions) {
    return LangOpts.ObjCRuntime.hasUnwindExceptions();
  }

  return true;
}

void CodeGenModule::SetLLVMFunctionAttributesForDefinition(const Decl *D,
                                                           llvm::Function *F) {
  llvm::AttrBuilder B;

  if (CodeGenOpts.UnwindTables)
    B.addAttribute(llvm::Attribute::UWTable);

  if (!hasUnwindExceptions(LangOpts))
    B.addAttribute(llvm::Attribute::NoUnwind);

  if (LangOpts.getStackProtector() == LangOptions::SSPOn)
    B.addAttribute(llvm::Attribute::StackProtect);
  else if (LangOpts.getStackProtector() == LangOptions::SSPStrong)
    B.addAttribute(llvm::Attribute::StackProtectStrong);
  else if (LangOpts.getStackProtector() == LangOptions::SSPReq)
    B.addAttribute(llvm::Attribute::StackProtectReq);

  if (!D) {
    // If we don't have a declaration to control inlining, the function isn't
    // explicitly marked as alwaysinline for semantic reasons, and inlining is
    // disabled, mark the function as noinline.
    if (!F->hasFnAttribute(llvm::Attribute::AlwaysInline) &&
        CodeGenOpts.getInlining() == CodeGenOptions::OnlyAlwaysInlining)
      B.addAttribute(llvm::Attribute::NoInline);

    F->addAttributes(llvm::AttributeList::FunctionIndex, B);
    return;
  }

  // Track whether we need to add the optnone LLVM attribute,
  // starting with the default for this optimization level.
  bool ShouldAddOptNone =
      !CodeGenOpts.DisableO0ImplyOptNone && CodeGenOpts.OptimizationLevel == 0;
  // We can't add optnone in the following cases, it won't pass the verifier.
  ShouldAddOptNone &= !D->hasAttr<MinSizeAttr>();
  ShouldAddOptNone &= !F->hasFnAttribute(llvm::Attribute::AlwaysInline);
  ShouldAddOptNone &= !D->hasAttr<AlwaysInlineAttr>();

  if (ShouldAddOptNone || D->hasAttr<OptimizeNoneAttr>()) {
    B.addAttribute(llvm::Attribute::OptimizeNone);

    // OptimizeNone implies noinline; we should not be inlining such functions.
    B.addAttribute(llvm::Attribute::NoInline);
    assert(!F->hasFnAttribute(llvm::Attribute::AlwaysInline) &&
           "OptimizeNone and AlwaysInline on same function!");

    // We still need to handle naked functions even though optnone subsumes
    // much of their semantics.
    if (D->hasAttr<NakedAttr>())
      B.addAttribute(llvm::Attribute::Naked);

    // OptimizeNone wins over OptimizeForSize and MinSize.
    F->removeFnAttr(llvm::Attribute::OptimizeForSize);
    F->removeFnAttr(llvm::Attribute::MinSize);
  } else if (D->hasAttr<NakedAttr>()) {
    // Naked implies noinline: we should not be inlining such functions.
    B.addAttribute(llvm::Attribute::Naked);
    B.addAttribute(llvm::Attribute::NoInline);
  } else if (D->hasAttr<NoDuplicateAttr>()) {
    B.addAttribute(llvm::Attribute::NoDuplicate);
  } else if (D->hasAttr<NoInlineAttr>()) {
    B.addAttribute(llvm::Attribute::NoInline);
  } else if (D->hasAttr<AlwaysInlineAttr>() &&
             !F->hasFnAttribute(llvm::Attribute::NoInline)) {
    // (noinline wins over always_inline, and we can't specify both in IR)
    B.addAttribute(llvm::Attribute::AlwaysInline);
  } else if (CodeGenOpts.getInlining() == CodeGenOptions::OnlyAlwaysInlining) {
    // If we're not inlining, then force everything that isn't always_inline to
    // carry an explicit noinline attribute.
    if (!F->hasFnAttribute(llvm::Attribute::AlwaysInline))
      B.addAttribute(llvm::Attribute::NoInline);
  } else {
    // Otherwise, propagate the inline hint attribute and potentially use its
    // absence to mark things as noinline.
    if (auto *FD = dyn_cast<FunctionDecl>(D)) {
      if (any_of(FD->redecls(), [&](const FunctionDecl *Redecl) {
            return Redecl->isInlineSpecified();
          })) {
        B.addAttribute(llvm::Attribute::InlineHint);
      } else if (CodeGenOpts.getInlining() ==
                     CodeGenOptions::OnlyHintInlining &&
                 !FD->isInlined() &&
                 !F->hasFnAttribute(llvm::Attribute::AlwaysInline)) {
        B.addAttribute(llvm::Attribute::NoInline);
      }
    }
  }

  // Add other optimization related attributes if we are optimizing this
  // function.
  if (!D->hasAttr<OptimizeNoneAttr>()) {
    if (D->hasAttr<ColdAttr>()) {
      if (!ShouldAddOptNone)
        B.addAttribute(llvm::Attribute::OptimizeForSize);
      B.addAttribute(llvm::Attribute::Cold);
    }

    if (D->hasAttr<MinSizeAttr>())
      B.addAttribute(llvm::Attribute::MinSize);
  }

  F->addAttributes(llvm::AttributeList::FunctionIndex, B);

  unsigned alignment = D->getMaxAlignment() / Context.getCharWidth();
  if (alignment)
    F->setAlignment(alignment);

  // Some C++ ABIs require 2-byte alignment for member functions, in order to
  // reserve a bit for differentiating between virtual and non-virtual member
  // functions. If the current target's C++ ABI requires this and this is a
  // member function, set its alignment accordingly.
  if (getTarget().getCXXABI().areMemberFunctionsAligned()) {
    if (F->getAlignment() < 2 && isa<CXXMethodDecl>(D))
      F->setAlignment(2);
  }

  // In the cross-dso CFI mode, we want !type attributes on definitions only.
  if (CodeGenOpts.SanitizeCfiCrossDso)
    if (auto *FD = dyn_cast<FunctionDecl>(D))
      CreateFunctionTypeMetadata(FD, F);
}

void CodeGenModule::SetCommonAttributes(const Decl *D,
                                        llvm::GlobalValue *GV) {
  if (const auto *ND = dyn_cast_or_null<NamedDecl>(D))
    setGlobalVisibility(GV, ND);
  else
    GV->setVisibility(llvm::GlobalValue::DefaultVisibility);

  if (D && D->hasAttr<UsedAttr>())
    addUsedGlobal(GV);
}

void CodeGenModule::setAliasAttributes(const Decl *D,
                                       llvm::GlobalValue *GV) {
  SetCommonAttributes(D, GV);

  // Process the dllexport attribute based on whether the original definition
  // (not necessarily the aliasee) was exported.
  if (D->hasAttr<DLLExportAttr>())
    GV->setDLLStorageClass(llvm::GlobalValue::DLLExportStorageClass);
}

void CodeGenModule::setNonAliasAttributes(const Decl *D,
                                          llvm::GlobalObject *GO) {
  SetCommonAttributes(D, GO);

  if (D) {
    if (auto *GV = dyn_cast<llvm::GlobalVariable>(GO)) {
      if (auto *SA = D->getAttr<PragmaClangBSSSectionAttr>())
        GV->addAttribute("bss-section", SA->getName());
      if (auto *SA = D->getAttr<PragmaClangDataSectionAttr>())
        GV->addAttribute("data-section", SA->getName());
      if (auto *SA = D->getAttr<PragmaClangRodataSectionAttr>())
        GV->addAttribute("rodata-section", SA->getName());
    }

    if (auto *F = dyn_cast<llvm::Function>(GO)) {
      if (auto *SA = D->getAttr<PragmaClangTextSectionAttr>())
       if (!D->getAttr<SectionAttr>())
         F->addFnAttr("implicit-section-name", SA->getName());
    }

    if (const SectionAttr *SA = D->getAttr<SectionAttr>())
      GO->setSection(SA->getName());
  }

  getTargetCodeGenInfo().setTargetAttributes(D, GO, *this, ForDefinition);
}

void CodeGenModule::SetInternalFunctionAttributes(const Decl *D,
                                                  llvm::Function *F,
                                                  const CGFunctionInfo &FI) {
  SetLLVMFunctionAttributes(D, FI, F);
  SetLLVMFunctionAttributesForDefinition(D, F);

  F->setLinkage(llvm::Function::InternalLinkage);

  setNonAliasAttributes(D, F);
}

static void setLinkageAndVisibilityForGV(llvm::GlobalValue *GV,
                                         const NamedDecl *ND) {
  // Set linkage and visibility in case we never see a definition.
  LinkageInfo LV = ND->getLinkageAndVisibility();
  if (!isExternallyVisible(LV.getLinkage())) {
    // Don't set internal linkage on declarations.
  } else {
    if (ND->hasAttr<DLLImportAttr>()) {
      GV->setLinkage(llvm::GlobalValue::ExternalLinkage);
      GV->setDLLStorageClass(llvm::GlobalValue::DLLImportStorageClass);
    } else if (ND->hasAttr<DLLExportAttr>()) {
      GV->setLinkage(llvm::GlobalValue::ExternalLinkage);
    } else if (ND->hasAttr<WeakAttr>() || ND->isWeakImported()) {
      // "extern_weak" is overloaded in LLVM; we probably should have
      // separate linkage types for this.
      GV->setLinkage(llvm::GlobalValue::ExternalWeakLinkage);
    }

    // Set visibility on a declaration only if it's explicit.
    if (LV.isVisibilityExplicit())
      GV->setVisibility(CodeGenModule::GetLLVMVisibility(LV.getVisibility()));
  }
}

void CodeGenModule::CreateFunctionTypeMetadata(const FunctionDecl *FD,
                                               llvm::Function *F) {
  // Only if we are checking indirect calls.
  if (!LangOpts.Sanitize.has(SanitizerKind::CFIICall))
    return;

  // Non-static class methods are handled via vtable pointer checks elsewhere.
  if (isa<CXXMethodDecl>(FD) && !cast<CXXMethodDecl>(FD)->isStatic())
    return;

  // Additionally, if building with cross-DSO support...
  if (CodeGenOpts.SanitizeCfiCrossDso) {
    // Skip available_externally functions. They won't be codegen'ed in the
    // current module anyway.
    if (getContext().GetGVALinkageForFunction(FD) == GVA_AvailableExternally)
      return;
  }

  llvm::Metadata *MD = CreateMetadataIdentifierForType(FD->getType());
  F->addTypeMetadata(0, MD);

  // Emit a hash-based bit set entry for cross-DSO calls.
  if (CodeGenOpts.SanitizeCfiCrossDso)
    if (auto CrossDsoTypeId = CreateCrossDsoCfiTypeId(MD))
      F->addTypeMetadata(0, llvm::ConstantAsMetadata::get(CrossDsoTypeId));
}

void CodeGenModule::SetFunctionAttributes(GlobalDecl GD, llvm::Function *F,
                                          bool IsIncompleteFunction,
                                          bool IsThunk,
                                          ForDefinition_t IsForDefinition) {

  if (llvm::Intrinsic::ID IID = F->getIntrinsicID()) {
    // If this is an intrinsic function, set the function's attributes
    // to the intrinsic's attributes.
    F->setAttributes(llvm::Intrinsic::getAttributes(getLLVMContext(), IID));
    return;
  }

  const auto *FD = cast<FunctionDecl>(GD.getDecl());

  if (!IsIncompleteFunction) {
    SetLLVMFunctionAttributes(FD, getTypes().arrangeGlobalDeclaration(GD), F);
    // Setup target-specific attributes.
    if (!IsForDefinition)
      getTargetCodeGenInfo().setTargetAttributes(FD, F, *this,
                                                 NotForDefinition);
  }

  // Add the Returned attribute for "this", except for iOS 5 and earlier
  // where substantial code, including the libstdc++ dylib, was compiled with
  // GCC and does not actually return "this".
  if (!IsThunk && getCXXABI().HasThisReturn(GD) &&
      !(getTriple().isiOS() && getTriple().isOSVersionLT(6))) {
    assert(!F->arg_empty() &&
           F->arg_begin()->getType()
             ->canLosslesslyBitCastTo(F->getReturnType()) &&
           "unexpected this return");
    F->addAttribute(1, llvm::Attribute::Returned);
  }

  // Only a few attributes are set on declarations; these may later be
  // overridden by a definition.

  setLinkageAndVisibilityForGV(F, FD);

  if (FD->getAttr<PragmaClangTextSectionAttr>()) {
    F->addFnAttr("implicit-section-name");
  }

  if (const SectionAttr *SA = FD->getAttr<SectionAttr>())
    F->setSection(SA->getName());

  // Prevent barrier functions be duplicated
  // Set C++AMP kernels carry AMDGPU_KERNEL calling convention
  if (getLangOpts().OpenCL ||
      (getLangOpts().CPlusPlusAMP && CodeGenOpts.AMPIsDevice)) {
      if (F->getName()=="amp_barrier") {
          F->addFnAttr(llvm::Attribute::NoDuplicate);
          F->addFnAttr(llvm::Attribute::NoUnwind);
      }
      if (FD->hasAttr<OpenCLKernelAttr>())
          F->setCallingConv(llvm::CallingConv::AMDGPU_KERNEL);
  }

  if (FD->isReplaceableGlobalAllocationFunction()) {
    // A replaceable global allocation function does not act like a builtin by
    // default, only if it is invoked by a new-expression or delete-expression.
    F->addAttribute(llvm::AttributeList::FunctionIndex,
                    llvm::Attribute::NoBuiltin);

    // A sane operator new returns a non-aliasing pointer.
    // FIXME: Also add NonNull attribute to the return value
    // for the non-nothrow forms?
    auto Kind = FD->getDeclName().getCXXOverloadedOperator();
    if (getCodeGenOpts().AssumeSaneOperatorNew &&
        (Kind == OO_New || Kind == OO_Array_New))
      F->addAttribute(llvm::AttributeList::ReturnIndex,
                      llvm::Attribute::NoAlias);
  }

  if (isa<CXXConstructorDecl>(FD) || isa<CXXDestructorDecl>(FD))
    F->setUnnamedAddr(llvm::GlobalValue::UnnamedAddr::Global);
  else if (const auto *MD = dyn_cast<CXXMethodDecl>(FD))
    if (MD->isVirtual())
      F->setUnnamedAddr(llvm::GlobalValue::UnnamedAddr::Global);

  // Don't emit entries for function declarations in the cross-DSO mode. This
  // is handled with better precision by the receiving DSO.
  if (!CodeGenOpts.SanitizeCfiCrossDso)
    CreateFunctionTypeMetadata(FD, F);
}

void CodeGenModule::addUsedGlobal(llvm::GlobalValue *GV) {
  assert(!GV->isDeclaration() &&
         "Only globals with definition can force usage.");
  LLVMUsed.emplace_back(GV);
}

void CodeGenModule::addCompilerUsedGlobal(llvm::GlobalValue *GV) {
  assert(!GV->isDeclaration() &&
         "Only globals with definition can force usage.");
  LLVMCompilerUsed.emplace_back(GV);
}

static void emitUsed(CodeGenModule &CGM, StringRef Name,
                     std::vector<llvm::WeakTrackingVH> &List) {
  // Don't create llvm.used if there is no need.
  if (List.empty())
    return;

  // Convert List to what ConstantArray needs.
  SmallVector<llvm::Constant*, 8> UsedArray;
  UsedArray.resize(List.size());
  for (unsigned i = 0, e = List.size(); i != e; ++i) {
    UsedArray[i] =
        llvm::ConstantExpr::getPointerBitCastOrAddrSpaceCast(
            cast<llvm::Constant>(&*List[i]), CGM.Int8PtrTy);
  }

  if (UsedArray.empty())
    return;
  llvm::ArrayType *ATy = llvm::ArrayType::get(CGM.Int8PtrTy, UsedArray.size());

  auto *GV = new llvm::GlobalVariable(
      CGM.getModule(), ATy, false, llvm::GlobalValue::AppendingLinkage,
      llvm::ConstantArray::get(ATy, UsedArray), Name);

  GV->setSection("llvm.metadata");
}

void CodeGenModule::emitLLVMUsed() {
  emitUsed(*this, "llvm.used", LLVMUsed);
  emitUsed(*this, "llvm.compiler.used", LLVMCompilerUsed);
}

void CodeGenModule::AppendLinkerOptions(StringRef Opts) {
  auto *MDOpts = llvm::MDString::get(getLLVMContext(), Opts);
  LinkerOptionsMetadata.push_back(llvm::MDNode::get(getLLVMContext(), MDOpts));
}

void CodeGenModule::AddDetectMismatch(StringRef Name, StringRef Value) {
  llvm::SmallString<32> Opt;
  getTargetCodeGenInfo().getDetectMismatchOption(Name, Value, Opt);
  auto *MDOpts = llvm::MDString::get(getLLVMContext(), Opt);
  LinkerOptionsMetadata.push_back(llvm::MDNode::get(getLLVMContext(), MDOpts));
}

void CodeGenModule::AddDependentLib(StringRef Lib) {
  llvm::SmallString<24> Opt;
  getTargetCodeGenInfo().getDependentLibraryOption(Lib, Opt);
  auto *MDOpts = llvm::MDString::get(getLLVMContext(), Opt);
  LinkerOptionsMetadata.push_back(llvm::MDNode::get(getLLVMContext(), MDOpts));
}

/// \brief Add link options implied by the given module, including modules
/// it depends on, using a postorder walk.
static void addLinkOptionsPostorder(CodeGenModule &CGM, Module *Mod,
                                    SmallVectorImpl<llvm::MDNode *> &Metadata,
                                    llvm::SmallPtrSet<Module *, 16> &Visited) {
  // Import this module's parent.
  if (Mod->Parent && Visited.insert(Mod->Parent).second) {
    addLinkOptionsPostorder(CGM, Mod->Parent, Metadata, Visited);
  }

  // Import this module's dependencies.
  for (unsigned I = Mod->Imports.size(); I > 0; --I) {
    if (Visited.insert(Mod->Imports[I - 1]).second)
      addLinkOptionsPostorder(CGM, Mod->Imports[I-1], Metadata, Visited);
  }

  // Add linker options to link against the libraries/frameworks
  // described by this module.
  llvm::LLVMContext &Context = CGM.getLLVMContext();
  for (unsigned I = Mod->LinkLibraries.size(); I > 0; --I) {
    // Link against a framework.  Frameworks are currently Darwin only, so we
    // don't to ask TargetCodeGenInfo for the spelling of the linker option.
    if (Mod->LinkLibraries[I-1].IsFramework) {
      llvm::Metadata *Args[2] = {
          llvm::MDString::get(Context, "-framework"),
          llvm::MDString::get(Context, Mod->LinkLibraries[I - 1].Library)};

      Metadata.push_back(llvm::MDNode::get(Context, Args));
      continue;
    }

    // Link against a library.
    llvm::SmallString<24> Opt;
    CGM.getTargetCodeGenInfo().getDependentLibraryOption(
      Mod->LinkLibraries[I-1].Library, Opt);
    auto *OptString = llvm::MDString::get(Context, Opt);
    Metadata.push_back(llvm::MDNode::get(Context, OptString));
  }
}

void CodeGenModule::EmitModuleLinkOptions() {
  // Collect the set of all of the modules we want to visit to emit link
  // options, which is essentially the imported modules and all of their
  // non-explicit child modules.
  llvm::SetVector<clang::Module *> LinkModules;
  llvm::SmallPtrSet<clang::Module *, 16> Visited;
  SmallVector<clang::Module *, 16> Stack;

  // Seed the stack with imported modules.
  for (Module *M : ImportedModules) {
    // Do not add any link flags when an implementation TU of a module imports
    // a header of that same module.
    if (M->getTopLevelModuleName() == getLangOpts().CurrentModule &&
        !getLangOpts().isCompilingModule())
      continue;
    if (Visited.insert(M).second)
      Stack.push_back(M);
  }

  // Find all of the modules to import, making a little effort to prune
  // non-leaf modules.
  while (!Stack.empty()) {
    clang::Module *Mod = Stack.pop_back_val();

    bool AnyChildren = false;

    // Visit the submodules of this module.
    for (clang::Module::submodule_iterator Sub = Mod->submodule_begin(),
                                        SubEnd = Mod->submodule_end();
         Sub != SubEnd; ++Sub) {
      // Skip explicit children; they need to be explicitly imported to be
      // linked against.
      if ((*Sub)->IsExplicit)
        continue;

      if (Visited.insert(*Sub).second) {
        Stack.push_back(*Sub);
        AnyChildren = true;
      }
    }

    // We didn't find any children, so add this module to the list of
    // modules to link against.
    if (!AnyChildren) {
      LinkModules.insert(Mod);
    }
  }

  // Add link options for all of the imported modules in reverse topological
  // order.  We don't do anything to try to order import link flags with respect
  // to linker options inserted by things like #pragma comment().
  SmallVector<llvm::MDNode *, 16> MetadataArgs;
  Visited.clear();
  for (Module *M : LinkModules)
    if (Visited.insert(M).second)
      addLinkOptionsPostorder(*this, M, MetadataArgs, Visited);
  std::reverse(MetadataArgs.begin(), MetadataArgs.end());
  LinkerOptionsMetadata.append(MetadataArgs.begin(), MetadataArgs.end());

  // Add the linker options metadata flag.
  auto *NMD = getModule().getOrInsertNamedMetadata("llvm.linker.options");
  for (auto *MD : LinkerOptionsMetadata)
    NMD->addOperand(MD);
}

void CodeGenModule::EmitDeferred() {
  // Emit code for any potentially referenced deferred decls.  Since a
  // previously unused static decl may become used during the generation of code
  // for a static function, iterate until no changes are made.

  if (!DeferredVTables.empty()) {
    EmitDeferredVTables();

    // Emitting a vtable doesn't directly cause more vtables to
    // become deferred, although it can cause functions to be
    // emitted that then need those vtables.
    assert(DeferredVTables.empty());
  }

  // Stop if we're out of both deferred vtables and deferred declarations.
  if (DeferredDeclsToEmit.empty())
    return;

  // Grab the list of decls to emit. If EmitGlobalDefinition schedules more
  // work, it will not interfere with this.
  std::vector<GlobalDecl> CurDeclsToEmit;
  CurDeclsToEmit.swap(DeferredDeclsToEmit);

  for (GlobalDecl &D : CurDeclsToEmit) {
    // We should call GetAddrOfGlobal with IsForDefinition set to true in order
    // to get GlobalValue with exactly the type we need, not something that
    // might had been created for another decl with the same mangled name but
    // different type.
    llvm::GlobalValue *GV = dyn_cast<llvm::GlobalValue>(
        GetAddrOfGlobal(D, ForDefinition));

    // In case of different address spaces, we may still get a cast, even with
    // IsForDefinition equal to true. Query mangled names table to get
    // GlobalValue.
    if (!GV)
      GV = GetGlobalValue(getMangledName(D));

    // Make sure GetGlobalValue returned non-null.
    assert(GV);

    // Check to see if we've already emitted this.  This is necessary
    // for a couple of reasons: first, decls can end up in the
    // deferred-decls queue multiple times, and second, decls can end
    // up with definitions in unusual ways (e.g. by an extern inline
    // function acquiring a strong function redefinition).  Just
    // ignore these cases.
    if (!GV->isDeclaration())
      continue;

    // Otherwise, emit the definition and move on to the next one.
    EmitGlobalDefinition(D, GV);

    // If we found out that we need to emit more decls, do that recursively.
    // This has the advantage that the decls are emitted in a DFS and related
    // ones are close together, which is convenient for testing.
    if (!DeferredVTables.empty() || !DeferredDeclsToEmit.empty()) {
      EmitDeferred();
      assert(DeferredVTables.empty() && DeferredDeclsToEmit.empty());
    }
  }
}

void CodeGenModule::EmitVTablesOpportunistically() {
  // Try to emit external vtables as available_externally if they have emitted
  // all inlined virtual functions.  It runs after EmitDeferred() and therefore
  // is not allowed to create new references to things that need to be emitted
  // lazily. Note that it also uses fact that we eagerly emitting RTTI.

  assert((OpportunisticVTables.empty() || shouldOpportunisticallyEmitVTables())
         && "Only emit opportunistic vtables with optimizations");

  for (const CXXRecordDecl *RD : OpportunisticVTables) {
    assert(getVTables().isVTableExternal(RD) &&
           "This queue should only contain external vtables");
    if (getCXXABI().canSpeculativelyEmitVTable(RD))
      VTables.GenerateClassData(RD);
  }
  OpportunisticVTables.clear();
}

void CodeGenModule::EmitGlobalAnnotations() {
  if (Annotations.empty())
    return;

  // Create a new global variable for the ConstantStruct in the Module.
  llvm::Constant *Array = llvm::ConstantArray::get(llvm::ArrayType::get(
    Annotations[0]->getType(), Annotations.size()), Annotations);
  auto *gv = new llvm::GlobalVariable(getModule(), Array->getType(), false,
                                      llvm::GlobalValue::AppendingLinkage,
                                      Array, "llvm.global.annotations");
  gv->setSection(AnnotationSection);
}

llvm::Constant *CodeGenModule::EmitAnnotationString(StringRef Str) {
  llvm::Constant *&AStr = AnnotationStrings[Str];
  if (AStr)
    return AStr;

  // Not found yet, create a new global.
  llvm::Constant *s = llvm::ConstantDataArray::getString(getLLVMContext(), Str);
  auto *gv =
      new llvm::GlobalVariable(getModule(), s->getType(), true,
                               llvm::GlobalValue::PrivateLinkage, s, ".str");
  gv->setSection(AnnotationSection);
  gv->setUnnamedAddr(llvm::GlobalValue::UnnamedAddr::Global);
  AStr = gv;
  return gv;
}

llvm::Constant *CodeGenModule::EmitAnnotationUnit(SourceLocation Loc) {
  SourceManager &SM = getContext().getSourceManager();
  PresumedLoc PLoc = SM.getPresumedLoc(Loc);
  if (PLoc.isValid())
    return EmitAnnotationString(PLoc.getFilename());
  return EmitAnnotationString(SM.getBufferName(Loc));
}

llvm::Constant *CodeGenModule::EmitAnnotationLineNo(SourceLocation L) {
  SourceManager &SM = getContext().getSourceManager();
  PresumedLoc PLoc = SM.getPresumedLoc(L);
  unsigned LineNo = PLoc.isValid() ? PLoc.getLine() :
    SM.getExpansionLineNumber(L);
  return llvm::ConstantInt::get(Int32Ty, LineNo);
}

llvm::Constant *CodeGenModule::EmitAnnotateAttr(llvm::GlobalValue *GV,
                                                const AnnotateAttr *AA,
                                                SourceLocation L) {
  // Get the globals for file name, annotation, and the line number.
  llvm::Constant *AnnoGV = EmitAnnotationString(AA->getAnnotation()),
                 *UnitGV = EmitAnnotationUnit(L),
                 *LineNoCst = EmitAnnotationLineNo(L);

  // Create the ConstantStruct for the global annotation.
  unsigned AS = GV->getType()->getAddressSpace();
  llvm::PointerType *I8PTy = (AS == Int8PtrTy->getAddressSpace()) ?
    Int8PtrTy : Int8Ty->getPointerTo(AS);
  llvm::Constant *Fields[4] = {
    llvm::ConstantExpr::getPointerCast(GV, I8PTy),
    llvm::ConstantExpr::getPointerCast(AnnoGV, I8PTy),
    llvm::ConstantExpr::getPointerCast(UnitGV, I8PTy),
    LineNoCst
  };
  return llvm::ConstantStruct::getAnon(Fields);
}

void CodeGenModule::AddGlobalAnnotations(const ValueDecl *D,
                                         llvm::GlobalValue *GV) {
  assert(D->hasAttr<AnnotateAttr>() && "no annotate attribute");
  // Get the struct elements for these annotations.
  for (const auto *I : D->specific_attrs<AnnotateAttr>())
    Annotations.push_back(EmitAnnotateAttr(GV, I, D->getLocation()));
}

bool CodeGenModule::isInSanitizerBlacklist(llvm::Function *Fn,
                                           SourceLocation Loc) const {
  const auto &SanitizerBL = getContext().getSanitizerBlacklist();
  // Blacklist by function name.
  if (SanitizerBL.isBlacklistedFunction(Fn->getName()))
    return true;
  // Blacklist by location.
  if (Loc.isValid())
    return SanitizerBL.isBlacklistedLocation(Loc);
  // If location is unknown, this may be a compiler-generated function. Assume
  // it's located in the main file.
  auto &SM = Context.getSourceManager();
  if (const auto *MainFile = SM.getFileEntryForID(SM.getMainFileID())) {
    return SanitizerBL.isBlacklistedFile(MainFile->getName());
  }
  return false;
}

bool CodeGenModule::isInSanitizerBlacklist(llvm::GlobalVariable *GV,
                                           SourceLocation Loc, QualType Ty,
                                           StringRef Category) const {
  // For now globals can be blacklisted only in ASan and KASan.
  if (!LangOpts.Sanitize.hasOneOf(
          SanitizerKind::Address | SanitizerKind::KernelAddress))
    return false;
  const auto &SanitizerBL = getContext().getSanitizerBlacklist();
  if (SanitizerBL.isBlacklistedGlobal(GV->getName(), Category))
    return true;
  if (SanitizerBL.isBlacklistedLocation(Loc, Category))
    return true;
  // Check global type.
  if (!Ty.isNull()) {
    // Drill down the array types: if global variable of a fixed type is
    // blacklisted, we also don't instrument arrays of them.
    while (auto AT = dyn_cast<ArrayType>(Ty.getTypePtr()))
      Ty = AT->getElementType();
    Ty = Ty.getCanonicalType().getUnqualifiedType();
    // We allow to blacklist only record types (classes, structs etc.)
    if (Ty->isRecordType()) {
      std::string TypeStr = Ty.getAsString(getContext().getPrintingPolicy());
      if (SanitizerBL.isBlacklistedType(TypeStr, Category))
        return true;
    }
  }
  return false;
}

bool CodeGenModule::imbueXRayAttrs(llvm::Function *Fn, SourceLocation Loc,
                                   StringRef Category) const {
  if (!LangOpts.XRayInstrument)
    return false;
  const auto &XRayFilter = getContext().getXRayFilter();
  using ImbueAttr = XRayFunctionFilter::ImbueAttribute;
  auto Attr = XRayFunctionFilter::ImbueAttribute::NONE;
  if (Loc.isValid())
    Attr = XRayFilter.shouldImbueLocation(Loc, Category);
  if (Attr == ImbueAttr::NONE)
    Attr = XRayFilter.shouldImbueFunction(Fn->getName());
  switch (Attr) {
  case ImbueAttr::NONE:
    return false;
  case ImbueAttr::ALWAYS:
    Fn->addFnAttr("function-instrument", "xray-always");
    break;
  case ImbueAttr::ALWAYS_ARG1:
    Fn->addFnAttr("function-instrument", "xray-always");
    Fn->addFnAttr("xray-log-args", "1");
    break;
  case ImbueAttr::NEVER:
    Fn->addFnAttr("function-instrument", "xray-never");
    break;
  }
  return true;
}

bool CodeGenModule::MustBeEmitted(const ValueDecl *Global) {
  // Never defer when EmitAllDecls is specified.
  if (LangOpts.EmitAllDecls)
    return true;

  return getContext().DeclMustBeEmitted(Global);
}

bool CodeGenModule::MayBeEmittedEagerly(const ValueDecl *Global) {
  if (const auto *FD = dyn_cast<FunctionDecl>(Global))
    if (FD->getTemplateSpecializationKind() == TSK_ImplicitInstantiation)
      // Implicit template instantiations may change linkage if they are later
      // explicitly instantiated, so they should not be emitted eagerly.
      return false;
  if (const auto *VD = dyn_cast<VarDecl>(Global))
    if (Context.getInlineVariableDefinitionKind(VD) ==
        ASTContext::InlineVariableDefinitionKind::WeakUnknown)
      // A definition of an inline constexpr static data member may change
      // linkage later if it's redeclared outside the class.
      return false;
  // If OpenMP is enabled and threadprivates must be generated like TLS, delay
  // codegen for global variables, because they may be marked as threadprivate.
  if (LangOpts.OpenMP && LangOpts.OpenMPUseTLS &&
      getContext().getTargetInfo().isTLSSupported() && isa<VarDecl>(Global))
    return false;

  return true;
}

ConstantAddress CodeGenModule::GetAddrOfUuidDescriptor(
    const CXXUuidofExpr* E) {
  // Sema has verified that IIDSource has a __declspec(uuid()), and that its
  // well-formed.
  StringRef Uuid = E->getUuidStr();
  std::string Name = "_GUID_" + Uuid.lower();
  std::replace(Name.begin(), Name.end(), '-', '_');

  // The UUID descriptor should be pointer aligned.
  CharUnits Alignment = CharUnits::fromQuantity(PointerAlignInBytes);

  // Look for an existing global.
  if (llvm::GlobalVariable *GV = getModule().getNamedGlobal(Name))
    return ConstantAddress(GV, Alignment);

  llvm::Constant *Init = EmitUuidofInitializer(Uuid);
  assert(Init && "failed to initialize as constant");

  auto *GV = new llvm::GlobalVariable(
      getModule(), Init->getType(),
      /*isConstant=*/true, llvm::GlobalValue::LinkOnceODRLinkage, Init, Name);
  if (supportsCOMDAT())
    GV->setComdat(TheModule.getOrInsertComdat(GV->getName()));
  return ConstantAddress(GV, Alignment);
}

ConstantAddress CodeGenModule::GetWeakRefReference(const ValueDecl *VD) {
  const AliasAttr *AA = VD->getAttr<AliasAttr>();
  assert(AA && "No alias?");

  CharUnits Alignment = getContext().getDeclAlign(VD);
  llvm::Type *DeclTy = getTypes().ConvertTypeForMem(VD->getType());

  // See if there is already something with the target's name in the module.
  llvm::GlobalValue *Entry = GetGlobalValue(AA->getAliasee());
  if (Entry) {
    unsigned AS = getContext().getTargetAddressSpace(VD->getType());
    auto Ptr = llvm::ConstantExpr::getPointerCast(Entry, DeclTy->getPointerTo(AS));
    return ConstantAddress(Ptr, Alignment);
  }

  llvm::Constant *Aliasee;
  if (isa<llvm::FunctionType>(DeclTy))
    Aliasee = GetOrCreateLLVMFunction(AA->getAliasee(), DeclTy,
                                      GlobalDecl(cast<FunctionDecl>(VD)),
                                      /*ForVTable=*/false);
  else
    Aliasee = GetOrCreateLLVMGlobal(AA->getAliasee(),
                                    llvm::PointerType::getUnqual(DeclTy),
                                    nullptr);

  auto *F = cast<llvm::GlobalValue>(Aliasee);
  F->setLinkage(llvm::Function::ExternalWeakLinkage);
  WeakRefReferences.insert(F);

  return ConstantAddress(Aliasee, Alignment);
}

void CodeGenModule::EmitGlobal(GlobalDecl GD) {
  const auto *Global = cast<ValueDecl>(GD.getDecl());

  // Weak references don't produce any output by themselves.
  if (Global->hasAttr<WeakRefAttr>())
    return;

  // If this is an alias definition (which otherwise looks like a declaration)
  // emit it now.
  if (Global->hasAttr<AliasAttr>())
    return EmitAliasDefinition(GD);

  // IFunc like an alias whose value is resolved at runtime by calling resolver.
  if (Global->hasAttr<IFuncAttr>())
    return emitIFuncDefinition(GD);

  // If this is CUDA, be selective about which declarations we emit.
  if (LangOpts.CUDA) {
    if (LangOpts.CUDAIsDevice) {
      if (!Global->hasAttr<CUDADeviceAttr>() &&
          !Global->hasAttr<CUDAGlobalAttr>() &&
          !Global->hasAttr<CUDAConstantAttr>() &&
          !Global->hasAttr<CUDASharedAttr>())
        return;
    } else {
      // We need to emit host-side 'shadows' for all global
      // device-side variables because the CUDA runtime needs their
      // size and host-side address in order to provide access to
      // their device-side incarnations.

      // So device-only functions are the only things we skip.
      if (isa<FunctionDecl>(Global) && !Global->hasAttr<CUDAHostAttr>() &&
          Global->hasAttr<CUDADeviceAttr>())
        return;

      assert((isa<FunctionDecl>(Global) || isa<VarDecl>(Global)) &&
             "Expected Variable or Function");
    }
  }

  if (LangOpts.OpenMP) {
    // If this is OpenMP device, check if it is legal to emit this global
    // normally.
    if (OpenMPRuntime && OpenMPRuntime->emitTargetGlobal(GD))
      return;
    if (auto *DRD = dyn_cast<OMPDeclareReductionDecl>(Global)) {
      if (MustBeEmitted(Global))
        EmitOMPDeclareReduction(DRD);
      return;
    }
  }

  // If this is C++AMP, be selective about which declarations we emit.
  if (LangOpts.CPlusPlusAMP && !CodeGenOpts.AMPCPU) {
    if (CodeGenOpts.AMPIsDevice) {
      // If -famp-is-device switch is on, we are in GPU build path.
      // Since we will emit both CPU codes and GPU codes to make C++ mangling
      // algorithm happy, we won't reject anything other than ones with only
      // restrict(cpu).  Another optimization pass will remove all CPU codes.
      if (!Global->hasAttr<CXXAMPRestrictAMPAttr>() &&
         Global->hasAttr<CXXAMPRestrictCPUAttr>())
        return;
    } else {
      // In host path:
      // let file-scope global variables be emitted
      // let functions qualifired with restrict(amp) or [[hc]],
      // but not with restrict(cpu) or [[cpu]] not be emitted
      if (!isa<VarDecl>(Global) &&
          Global->hasAttr<CXXAMPRestrictAMPAttr>() &&
          !Global->hasAttr<CXXAMPRestrictCPUAttr>())
        return;
    }
  }

  // Ignore declarations, they will be emitted on their first use.
  if (const auto *FD = dyn_cast<FunctionDecl>(Global)) {
    // Forward declarations are emitted lazily on first use.
    if (!FD->doesThisDeclarationHaveABody()) {
      if (!FD->doesDeclarationForceExternallyVisibleDefinition())
        return;

      StringRef MangledName = getMangledName(GD);

      // Compute the function info and LLVM type.
      const CGFunctionInfo &FI = getTypes().arrangeGlobalDeclaration(GD);
      llvm::Type *Ty = getTypes().GetFunctionType(FI);

      GetOrCreateLLVMFunction(MangledName, Ty, GD, /*ForVTable=*/false,
                              /*DontDefer=*/false);
      return;
    }
  } else {
    const auto *VD = cast<VarDecl>(Global);
    assert(VD->isFileVarDecl() && "Cannot emit local var decl as global.");
    // We need to emit device-side global CUDA variables even if a
    // variable does not have a definition -- we still need to define
    // host-side shadow for it.
    bool MustEmitForCuda = LangOpts.CUDA && !LangOpts.CUDAIsDevice &&
                           !VD->hasDefinition() &&
                           (VD->hasAttr<CUDAConstantAttr>() ||
                            VD->hasAttr<CUDADeviceAttr>());
    if (!MustEmitForCuda &&
        VD->isThisDeclarationADefinition() != VarDecl::Definition &&
        !Context.isMSStaticDataMemberInlineDefinition(VD)) {
      // If this declaration may have caused an inline variable definition to
      // change linkage, make sure that it's emitted.
      if (Context.getInlineVariableDefinitionKind(VD) ==
          ASTContext::InlineVariableDefinitionKind::Strong)
        GetAddrOfGlobalVar(VD);
      return;
    }
  }

  // Defer code generation to first use when possible, e.g. if this is an inline
  // function. If the global must always be emitted, do it eagerly if possible
  // to benefit from cache locality.
  if (MustBeEmitted(Global) && MayBeEmittedEagerly(Global)) {
    // Emit the definition if it can't be deferred.
    EmitGlobalDefinition(GD);
    return;
  }

  // If we're deferring emission of a C++ variable with an
  // initializer, remember the order in which it appeared in the file.
  if (getLangOpts().CPlusPlus && isa<VarDecl>(Global) &&
      cast<VarDecl>(Global)->hasInit()) {
    DelayedCXXInitPosition[Global] = CXXGlobalInits.size();
    CXXGlobalInits.push_back(nullptr);
  }

  StringRef MangledName = getMangledName(GD);
  if (GetGlobalValue(MangledName) != nullptr) {
    // The value has already been used and should therefore be emitted.
    addDeferredDeclToEmit(GD);
  } else if (MustBeEmitted(Global)) {
    // The value must be emitted, but cannot be emitted eagerly.
    assert(!MayBeEmittedEagerly(Global));
    addDeferredDeclToEmit(GD);
  } else {
    // Otherwise, remember that we saw a deferred decl with this name.  The
    // first use of the mangled name will cause it to move into
    // DeferredDeclsToEmit.
    DeferredDecls[MangledName] = GD;
  }
}

// Check if T is a class type with a destructor that's not dllimport.
static bool HasNonDllImportDtor(QualType T) {
  if (const auto *RT = T->getBaseElementTypeUnsafe()->getAs<RecordType>())
    if (CXXRecordDecl *RD = dyn_cast<CXXRecordDecl>(RT->getDecl()))
      if (RD->getDestructor() && !RD->getDestructor()->hasAttr<DLLImportAttr>())
        return true;

  return false;
}

namespace {
  struct FunctionIsDirectlyRecursive :
    public RecursiveASTVisitor<FunctionIsDirectlyRecursive> {
    const StringRef Name;
    const Builtin::Context &BI;
    bool Result;
    FunctionIsDirectlyRecursive(StringRef N, const Builtin::Context &C) :
      Name(N), BI(C), Result(false) {
    }
    typedef RecursiveASTVisitor<FunctionIsDirectlyRecursive> Base;

    bool TraverseCallExpr(CallExpr *E) {
      const FunctionDecl *FD = E->getDirectCallee();
      if (!FD)
        return true;
      AsmLabelAttr *Attr = FD->getAttr<AsmLabelAttr>();
      if (Attr && Name == Attr->getLabel()) {
        Result = true;
        return false;
      }
      unsigned BuiltinID = FD->getBuiltinID();
      if (!BuiltinID || !BI.isLibFunction(BuiltinID))
        return true;
      StringRef BuiltinName = BI.getName(BuiltinID);
      if (BuiltinName.startswith("__builtin_") &&
          Name == BuiltinName.slice(strlen("__builtin_"), StringRef::npos)) {
        Result = true;
        return false;
      }
      return true;
    }
  };

  // Make sure we're not referencing non-imported vars or functions.
  struct DLLImportFunctionVisitor
      : public RecursiveASTVisitor<DLLImportFunctionVisitor> {
    bool SafeToInline = true;

    bool shouldVisitImplicitCode() const { return true; }

    bool VisitVarDecl(VarDecl *VD) {
      if (VD->getTLSKind()) {
        // A thread-local variable cannot be imported.
        SafeToInline = false;
        return SafeToInline;
      }

      // A variable definition might imply a destructor call.
      if (VD->isThisDeclarationADefinition())
        SafeToInline = !HasNonDllImportDtor(VD->getType());

      return SafeToInline;
    }

    bool VisitCXXBindTemporaryExpr(CXXBindTemporaryExpr *E) {
      if (const auto *D = E->getTemporary()->getDestructor())
        SafeToInline = D->hasAttr<DLLImportAttr>();
      return SafeToInline;
    }

    bool VisitDeclRefExpr(DeclRefExpr *E) {
      ValueDecl *VD = E->getDecl();
      if (isa<FunctionDecl>(VD))
        SafeToInline = VD->hasAttr<DLLImportAttr>();
      else if (VarDecl *V = dyn_cast<VarDecl>(VD))
        SafeToInline = !V->hasGlobalStorage() || V->hasAttr<DLLImportAttr>();
      return SafeToInline;
    }

    bool VisitCXXConstructExpr(CXXConstructExpr *E) {
      SafeToInline = E->getConstructor()->hasAttr<DLLImportAttr>();
      return SafeToInline;
    }

    bool VisitCXXMemberCallExpr(CXXMemberCallExpr *E) {
      CXXMethodDecl *M = E->getMethodDecl();
      if (!M) {
        // Call through a pointer to member function. This is safe to inline.
        SafeToInline = true;
      } else {
        SafeToInline = M->hasAttr<DLLImportAttr>();
      }
      return SafeToInline;
    }

    bool VisitCXXDeleteExpr(CXXDeleteExpr *E) {
      SafeToInline = E->getOperatorDelete()->hasAttr<DLLImportAttr>();
      return SafeToInline;
    }

    bool VisitCXXNewExpr(CXXNewExpr *E) {
      SafeToInline = E->getOperatorNew()->hasAttr<DLLImportAttr>();
      return SafeToInline;
    }
  };
}

// isTriviallyRecursive - Check if this function calls another
// decl that, because of the asm attribute or the other decl being a builtin,
// ends up pointing to itself.
bool
CodeGenModule::isTriviallyRecursive(const FunctionDecl *FD) {
  StringRef Name;
  if (getCXXABI().getMangleContext().shouldMangleDeclName(FD)) {
    // asm labels are a special kind of mangling we have to support.
    AsmLabelAttr *Attr = FD->getAttr<AsmLabelAttr>();
    if (!Attr)
      return false;
    Name = Attr->getLabel();
  } else {
    Name = FD->getName();
  }

  FunctionIsDirectlyRecursive Walker(Name, Context.BuiltinInfo);
  Walker.TraverseFunctionDecl(const_cast<FunctionDecl*>(FD));
  return Walker.Result;
}

bool CodeGenModule::shouldEmitFunction(GlobalDecl GD) {
  if (getFunctionLinkage(GD) != llvm::Function::AvailableExternallyLinkage)
    return true;
  const auto *F = cast<FunctionDecl>(GD.getDecl());
  if (CodeGenOpts.OptimizationLevel == 0 && !F->hasAttr<AlwaysInlineAttr>())
    return false;

  if (F->hasAttr<DLLImportAttr>()) {
    // Check whether it would be safe to inline this dllimport function.
    DLLImportFunctionVisitor Visitor;
    Visitor.TraverseFunctionDecl(const_cast<FunctionDecl*>(F));
    if (!Visitor.SafeToInline)
      return false;

    if (const CXXDestructorDecl *Dtor = dyn_cast<CXXDestructorDecl>(F)) {
      // Implicit destructor invocations aren't captured in the AST, so the
      // check above can't see them. Check for them manually here.
      for (const Decl *Member : Dtor->getParent()->decls())
        if (isa<FieldDecl>(Member))
          if (HasNonDllImportDtor(cast<FieldDecl>(Member)->getType()))
            return false;
      for (const CXXBaseSpecifier &B : Dtor->getParent()->bases())
        if (HasNonDllImportDtor(B.getType()))
          return false;
    }
  }

  // PR9614. Avoid cases where the source code is lying to us. An available
  // externally function should have an equivalent function somewhere else,
  // but a function that calls itself is clearly not equivalent to the real
  // implementation.
  // This happens in glibc's btowc and in some configure checks.
  return !isTriviallyRecursive(F);
}

bool CodeGenModule::shouldOpportunisticallyEmitVTables() {
  return CodeGenOpts.OptimizationLevel > 0;
}

static bool isWhiteListForHCC(CodeGenModule &CGM, GlobalDecl GD) {
  const auto *D = cast<ValueDecl>(GD.getDecl());

  // let variables, kernels and functions marked with restrict(amp) to pass
  if (D->hasAttr<CXXAMPRestrictAMPAttr>() ||
      // let hc_grid_launch kernel functions to pass
      D->hasAttr<HCGridLaunchAttr>())
    return true;

  // the remaining ones must be functions
  // be selective about functions to pass

  StringRef MangledName = CGM.getMangledName(GD);

  // C++11 atomic functions are allowed to pass
  // C++11 functional operators are allowed to pass
  // C++11 swap functions are allowed to pass
  // C++11 numeric limits are allowed to pass
  // C++11 pair are allowed to pass
  // C++11 complex are allowed to pass
  // PSTL operators are allowed to pass
  const CXXMethodDecl* MethodD = dyn_cast<CXXMethodDecl>(D);
  if (MethodD) {
    StringRef ClassName = MethodD->getParent()->getName();
    if (ClassName.find("__atomic_base") != StringRef::npos ||
        ClassName.find("plus") != StringRef::npos ||
        ClassName.find("logical_or") != StringRef::npos ||
        ClassName.find("logical_and") != StringRef::npos ||
        ClassName.find("unique_ptr") != StringRef::npos ||
        ClassName.find("compressed_pair") != StringRef::npos ||
        ClassName.find("numeric_limits") != StringRef::npos ||
        ClassName.find("pair") != StringRef::npos ||
        ClassName.find("complex") != StringRef::npos ||
        MangledName.find("experimental8parallel") != StringRef::npos) {
      return true;
    }
  }

  // C++11 swap/move functions are allowed to pass
  // C++11 memory_order modifiers are allowed to pass
  // C++11 complex operators are allowed to pass
  // certain C++11 math functions are allowed to pass
  // Eigen internal functions are allowed to pass
  const FunctionDecl* FuncD = dyn_cast<FunctionDecl>(D);
  if (FuncD) {
    if (MangledName.find("4swap") != StringRef::npos ||
        MangledName.find("4move") != StringRef::npos ||
        MangledName.find("16grid_launch_parm10KernelArgsIT2_EENKUlvE_clEv") != StringRef::npos ||
        MangledName.find("St12memory_order") != StringRef::npos ||
        MangledName.find("Kokkos4Impl") != StringRef::npos ||
        MangledName.find("St16initializer_list") != StringRef::npos ||
        MangledName.find("St7complex") != StringRef::npos ||
        MangledName.find("5roundf") != StringRef::npos ||
        MangledName.find("Eigen8internal") != StringRef::npos) {
      return true;
    }
  }

  // GridLaunch ctors are allowed to pass
  const CXXConstructorDecl* CtorD = dyn_cast<CXXConstructorDecl>(D);
  if (CtorD) {
    StringRef ClassName = CtorD->getParent()->getName();
    if (ClassName.find("gl_dim3") != StringRef::npos ||
        ClassName.find("grid_launch_parm_cxx") != StringRef::npos ||
        ClassName.find("grid_launch_parm") != StringRef::npos) {
      return true;
    }
  }

  // block all others
  return false;
}

void CodeGenModule::EmitGlobalDefinition(GlobalDecl GD, llvm::GlobalValue *GV) {
  const auto *D = cast<ValueDecl>(GD.getDecl());

  // If this is C++AMP, be selective about which declarations we emit.
  if (LangOpts.CPlusPlusAMP && !CodeGenOpts.AMPCPU) {
    if (CodeGenOpts.AMPIsDevice) {
      // If -famp-is-device switch is on, we are in GPU build path.
      if (!isWhiteListForHCC(*this, GD))
        return;
    } else {
      // In host path:
      // let file-scope global variables be emitted
      // let functions qualifired with restrict(amp) or [[hc]],
      // but not with restrict(cpu) or [[cpu]] not be emitted
      if (!isa<VarDecl>(D) &&
          D->hasAttr<CXXAMPRestrictAMPAttr>()&&
         !D->hasAttr<CXXAMPRestrictCPUAttr>())
        return;
    }
  }

  PrettyStackTraceDecl CrashInfo(const_cast<ValueDecl *>(D), D->getLocation(), 
                                 Context.getSourceManager(),
                                 "Generating code for declaration");
  
  if (isa<FunctionDecl>(D)) {
    // At -O0, don't generate IR for functions with available_externally 
    // linkage.
    if (!shouldEmitFunction(GD))
      return;

    if (const auto *Method = dyn_cast<CXXMethodDecl>(D)) {
      // Make sure to emit the definition(s) before we emit the thunks.
      // This is necessary for the generation of certain thunks.
      if (const auto *CD = dyn_cast<CXXConstructorDecl>(Method))
        ABI->emitCXXStructor(CD, getFromCtorType(GD.getCtorType()));
      else if (const auto *DD = dyn_cast<CXXDestructorDecl>(Method))
        ABI->emitCXXStructor(DD, getFromDtorType(GD.getDtorType()));
      else
        EmitGlobalFunctionDefinition(GD, GV);

      if (Method->isVirtual())
        getVTables().EmitThunks(GD);

      return;
    }

    return EmitGlobalFunctionDefinition(GD, GV);
  }

  if (const auto *VD = dyn_cast<VarDecl>(D))
    return EmitGlobalVarDefinition(VD, !VD->hasDefinition());
  
  llvm_unreachable("Invalid argument to EmitGlobalDefinition()");
}

static void ReplaceUsesOfNonProtoTypeWithRealFunction(llvm::GlobalValue *Old,
                                                      llvm::Function *NewFn);

/// GetOrCreateLLVMFunction - If the specified mangled name is not in the
/// module, create and return an llvm Function with the specified type. If there
/// is something in the module with the specified name, return it potentially
/// casted to the right type.
///
/// If D is non-null, it specifies a decl that correspond to this.  This is used
/// to set the attributes on the function when it is first created.
llvm::Constant *CodeGenModule::GetOrCreateLLVMFunction(
    StringRef MangledName, llvm::Type *Ty, GlobalDecl GD, bool ForVTable,
    bool DontDefer, bool IsThunk, llvm::AttributeList ExtraAttrs,
    ForDefinition_t IsForDefinition) {
  const Decl *D = GD.getDecl();

  // Lookup the entry, lazily creating it if necessary.
  llvm::GlobalValue *Entry = GetGlobalValue(MangledName);
  if (Entry) {
    if (WeakRefReferences.erase(Entry)) {
      const FunctionDecl *FD = cast_or_null<FunctionDecl>(D);
      if (FD && !FD->hasAttr<WeakAttr>())
        Entry->setLinkage(llvm::Function::ExternalLinkage);
    }

    // Handle dropped DLL attributes.
    if (D && !D->hasAttr<DLLImportAttr>() && !D->hasAttr<DLLExportAttr>())
      Entry->setDLLStorageClass(llvm::GlobalValue::DefaultStorageClass);


    // Relax the rule for C++AMP
    if (!LangOpts.CPlusPlusAMP) {

      // If there are two attempts to define the same mangled name, issue an
      // error.
      if (IsForDefinition && !Entry->isDeclaration()) {
        GlobalDecl OtherGD;
        // Check that GD is not yet in DiagnosedConflictingDefinitions is required
        // to make sure that we issue an error only once.
        if (lookupRepresentativeDecl(MangledName, OtherGD) &&
            (GD.getCanonicalDecl().getDecl() !=
             OtherGD.getCanonicalDecl().getDecl()) &&
            DiagnosedConflictingDefinitions.insert(GD).second) {
          getDiags().Report(D->getLocation(),
                            diag::err_duplicate_mangled_name);
          getDiags().Report(OtherGD.getDecl()->getLocation(),
                            diag::note_previous_definition);
        }
      }

    }

    if ((isa<llvm::Function>(Entry) || isa<llvm::GlobalAlias>(Entry)) &&
        (Entry->getType()->getElementType() == Ty)) {
      return Entry;
    }

    // Make sure the result is of the correct type.
    // (If function is requested for a definition, we always need to create a new
    // function, not just return a bitcast.)
    if (!IsForDefinition)
      return llvm::ConstantExpr::getPointerCast(Entry, Ty->getPointerTo());
  }

  // This function doesn't have a complete type (for example, the return
  // type is an incomplete struct). Use a fake type instead, and make
  // sure not to try to set attributes.
  bool IsIncompleteFunction = false;

  llvm::FunctionType *FTy;
  if (isa<llvm::FunctionType>(Ty)) {
    FTy = cast<llvm::FunctionType>(Ty);
  } else {
    FTy = llvm::FunctionType::get(VoidTy, false);
    IsIncompleteFunction = true;
  }

  llvm::Function *F =
      llvm::Function::Create(FTy, llvm::Function::ExternalLinkage,
                             Entry ? StringRef() : MangledName, &getModule());

  // If we already created a function with the same mangled name (but different
  // type) before, take its name and add it to the list of functions to be
  // replaced with F at the end of CodeGen.
  //
  // This happens if there is a prototype for a function (e.g. "int f()") and
  // then a definition of a different type (e.g. "int f(int x)").
  if (Entry) {
    F->takeName(Entry);

    // This might be an implementation of a function without a prototype, in
    // which case, try to do special replacement of calls which match the new
    // prototype.  The really key thing here is that we also potentially drop
    // arguments from the call site so as to make a direct call, which makes the
    // inliner happier and suppresses a number of optimizer warnings (!) about
    // dropping arguments.
    if (!Entry->use_empty()) {
      ReplaceUsesOfNonProtoTypeWithRealFunction(Entry, F);
      Entry->removeDeadConstantUsers();
    }

    llvm::Constant *BC = llvm::ConstantExpr::getBitCast(
        F, Entry->getType()->getElementType()->getPointerTo());
    addGlobalValReplacement(Entry, BC);
  }

  assert(F->getName() == MangledName && "name was uniqued!");
  if (D)
    SetFunctionAttributes(GD, F, IsIncompleteFunction, IsThunk,
                          IsForDefinition);
  if (ExtraAttrs.hasAttributes(llvm::AttributeList::FunctionIndex)) {
    llvm::AttrBuilder B(ExtraAttrs, llvm::AttributeList::FunctionIndex);
    F->addAttributes(llvm::AttributeList::FunctionIndex, B);
  }

  if (!DontDefer) {
    // All MSVC dtors other than the base dtor are linkonce_odr and delegate to
    // each other bottoming out with the base dtor.  Therefore we emit non-base
    // dtors on usage, even if there is no dtor definition in the TU.
    if (D && isa<CXXDestructorDecl>(D) &&
        getCXXABI().useThunkForDtorVariant(cast<CXXDestructorDecl>(D),
                                           GD.getDtorType()))
      addDeferredDeclToEmit(GD);

    // This is the first use or definition of a mangled name.  If there is a
    // deferred decl with this name, remember that we need to emit it at the end
    // of the file.
    auto DDI = DeferredDecls.find(MangledName);
    if (DDI != DeferredDecls.end()) {
      // Move the potentially referenced deferred decl to the
      // DeferredDeclsToEmit list, and remove it from DeferredDecls (since we
      // don't need it anymore).
      addDeferredDeclToEmit(DDI->second);
      DeferredDecls.erase(DDI);

      // Otherwise, there are cases we have to worry about where we're
      // using a declaration for which we must emit a definition but where
      // we might not find a top-level definition:
      //   - member functions defined inline in their classes
      //   - friend functions defined inline in some class
      //   - special member functions with implicit definitions
      // If we ever change our AST traversal to walk into class methods,
      // this will be unnecessary.
      //
      // We also don't emit a definition for a function if it's going to be an
      // entry in a vtable, unless it's already marked as used.
    } else if (getLangOpts().CPlusPlus && D) {
      // Look for a declaration that's lexically in a record.
      for (const auto *FD = cast<FunctionDecl>(D)->getMostRecentDecl(); FD;
           FD = FD->getPreviousDecl()) {
        if (isa<CXXRecordDecl>(FD->getLexicalDeclContext())) {
          if (FD->doesThisDeclarationHaveABody()) {
            addDeferredDeclToEmit(GD.getWithDecl(FD));
            break;
          }
        }
      }
    }
  }

  // Make sure the result is of the requested type.
  if (!IsIncompleteFunction) {
    assert(F->getType()->getElementType() == Ty);
    return F;
  }

  llvm::Type *PTy = llvm::PointerType::getUnqual(Ty);
  return llvm::ConstantExpr::getPointerCast(F, PTy);
}

/// GetAddrOfFunction - Return the address of the given function.  If Ty is
/// non-null, then this function will use the specified type if it has to
/// create it (this occurs when we see a definition of the function).
llvm::Constant *CodeGenModule::GetAddrOfFunction(GlobalDecl GD,
                                                 llvm::Type *Ty,
                                                 bool ForVTable,
                                                 bool DontDefer,
                                              ForDefinition_t IsForDefinition) {
  // If there was no specific requested type, just convert it now.
  if (!Ty) {
    const auto *FD = cast<FunctionDecl>(GD.getDecl());
    auto CanonTy = Context.getCanonicalType(FD->getType());
    Ty = getTypes().ConvertFunctionType(CanonTy, FD);
  }

  StringRef MangledName = getMangledName(GD);
  return GetOrCreateLLVMFunction(MangledName, Ty, GD, ForVTable, DontDefer,
                                 /*IsThunk=*/false, llvm::AttributeList(),
                                 IsForDefinition);
}

static const FunctionDecl *
GetRuntimeFunctionDecl(ASTContext &C, StringRef Name) {
  TranslationUnitDecl *TUDecl = C.getTranslationUnitDecl();
  DeclContext *DC = TranslationUnitDecl::castToDeclContext(TUDecl);

  IdentifierInfo &CII = C.Idents.get(Name);
  for (const auto &Result : DC->lookup(&CII))
    if (const auto FD = dyn_cast<FunctionDecl>(Result))
      return FD;

  if (!C.getLangOpts().CPlusPlus)
    return nullptr;

  // Demangle the premangled name from getTerminateFn()
  IdentifierInfo &CXXII =
      (Name == "_ZSt9terminatev" || Name == "\01?terminate@@YAXXZ")
          ? C.Idents.get("terminate")
          : C.Idents.get(Name);

  for (const auto &N : {"__cxxabiv1", "std"}) {
    IdentifierInfo &NS = C.Idents.get(N);
    for (const auto &Result : DC->lookup(&NS)) {
      NamespaceDecl *ND = dyn_cast<NamespaceDecl>(Result);
      if (auto LSD = dyn_cast<LinkageSpecDecl>(Result))
        for (const auto &Result : LSD->lookup(&NS))
          if ((ND = dyn_cast<NamespaceDecl>(Result)))
            break;

      if (ND)
        for (const auto &Result : ND->lookup(&CXXII))
          if (const auto *FD = dyn_cast<FunctionDecl>(Result))
            return FD;
    }
  }

  return nullptr;
}

/// CreateRuntimeFunction - Create a new runtime function with the specified
/// type and name.
llvm::Constant *
CodeGenModule::CreateRuntimeFunction(llvm::FunctionType *FTy, StringRef Name,
                                     llvm::AttributeList ExtraAttrs,
                                     bool Local) {
  llvm::Constant *C =
      GetOrCreateLLVMFunction(Name, FTy, GlobalDecl(), /*ForVTable=*/false,
                              /*DontDefer=*/false, /*IsThunk=*/false,
                              ExtraAttrs);

  if (auto *F = dyn_cast<llvm::Function>(C)) {
    if (F->empty()) {
      F->setCallingConv(getRuntimeCC());

      if (!Local && getTriple().isOSBinFormatCOFF() &&
          !getCodeGenOpts().LTOVisibilityPublicStd) {
        const FunctionDecl *FD = GetRuntimeFunctionDecl(Context, Name);
        if (!FD || FD->hasAttr<DLLImportAttr>()) {
          F->setDLLStorageClass(llvm::GlobalValue::DLLImportStorageClass);
          F->setLinkage(llvm::GlobalValue::ExternalLinkage);
        }
      }
    }
  }

  return C;
}

/// CreateBuiltinFunction - Create a new builtin function with the specified
/// type and name.
llvm::Constant *
CodeGenModule::CreateBuiltinFunction(llvm::FunctionType *FTy, StringRef Name,
                                     llvm::AttributeList ExtraAttrs) {
  llvm::Constant *C =
      GetOrCreateLLVMFunction(Name, FTy, GlobalDecl(), /*ForVTable=*/false,
                              /*DontDefer=*/false, /*IsThunk=*/false, ExtraAttrs);
  if (auto *F = dyn_cast<llvm::Function>(C))
    if (F->empty())
      F->setCallingConv(getBuiltinCC());
  return C;
}

/// isTypeConstant - Determine whether an object of this type can be emitted
/// as a constant.
///
/// If ExcludeCtor is true, the duration when the object's constructor runs
/// will not be considered. The caller will need to verify that the object is
/// not written to during its construction.
bool CodeGenModule::isTypeConstant(QualType Ty, bool ExcludeCtor) {
  if (!Ty.isConstant(Context) && !Ty->isReferenceType())
    return false;

  if (Context.getLangOpts().CPlusPlus) {
    if (const CXXRecordDecl *Record
          = Context.getBaseElementType(Ty)->getAsCXXRecordDecl())
      return ExcludeCtor && !Record->hasMutableFields() &&
             Record->hasTrivialDestructor();
  }

  return true;
}

/// GetOrCreateLLVMGlobal - If the specified mangled name is not in the module,
/// create and return an llvm GlobalVariable with the specified type.  If there
/// is something in the module with the specified name, return it potentially
/// casted to the right type.
///
/// If D is non-null, it specifies a decl that correspond to this.  This is used
/// to set the attributes on the global when it is first created.
///
/// If IsForDefinition is true, it is guranteed that an actual global with
/// type Ty will be returned, not conversion of a variable with the same
/// mangled name but some other type.
llvm::Constant *
CodeGenModule::GetOrCreateLLVMGlobal(StringRef MangledName,
                                     llvm::PointerType *Ty,
                                     const VarDecl *D,
                                     ForDefinition_t IsForDefinition) {
  // Lookup the entry, lazily creating it if necessary.
  llvm::GlobalValue *Entry = GetGlobalValue(MangledName);
  if (Entry) {
    if (WeakRefReferences.erase(Entry)) {
      if (D && !D->hasAttr<WeakAttr>())
        Entry->setLinkage(llvm::Function::ExternalLinkage);
    }

    // Handle dropped DLL attributes.
    if (D && !D->hasAttr<DLLImportAttr>() && !D->hasAttr<DLLExportAttr>())
      Entry->setDLLStorageClass(llvm::GlobalValue::DefaultStorageClass);

    if (Entry->getType() == Ty)
      return Entry;

    // If there are two attempts to define the same mangled name, issue an
    // error.
    if (IsForDefinition && !Entry->isDeclaration()) {
      GlobalDecl OtherGD;
      const VarDecl *OtherD;

      // Check that D is not yet in DiagnosedConflictingDefinitions is required
      // to make sure that we issue an error only once.
      if (D && lookupRepresentativeDecl(MangledName, OtherGD) &&
          (D->getCanonicalDecl() != OtherGD.getCanonicalDecl().getDecl()) &&
          (OtherD = dyn_cast<VarDecl>(OtherGD.getDecl())) &&
          OtherD->hasInit() &&
          DiagnosedConflictingDefinitions.insert(D).second) {
        getDiags().Report(D->getLocation(),
                          diag::err_duplicate_mangled_name);
        getDiags().Report(OtherGD.getDecl()->getLocation(),
                          diag::note_previous_definition);
      }
    }

    // (If global is requested for a definition, we always need to create a new
    // global, not just return a bitcast.)
    if (!IsForDefinition)
      return llvm::ConstantExpr::getPointerCast(Entry, Ty);
  }

  auto AddrSpace = GetGlobalVarAddressSpace(D);
  auto TargetAddrSpace = getContext().getTargetAddressSpace(AddrSpace);

  auto *GV = new llvm::GlobalVariable(
      getModule(), Ty->getElementType(), false,
      llvm::GlobalValue::ExternalLinkage, nullptr, MangledName, nullptr,
      llvm::GlobalVariable::NotThreadLocal, TargetAddrSpace);

  // If we already created a global with the same mangled name (but different
  // type) before, take its name and remove it from its parent.
  if (Entry) {
    GV->takeName(Entry);

    if (!Entry->use_empty()) {
      llvm::Constant *NewPtrForOldDecl =
          llvm::ConstantExpr::getPointerCast(GV, Entry->getType());
      Entry->replaceAllUsesWith(NewPtrForOldDecl);
    }

    Entry->eraseFromParent();
  }

  // This is the first use or definition of a mangled name.  If there is a
  // deferred decl with this name, remember that we need to emit it at the end
  // of the file.
  auto DDI = DeferredDecls.find(MangledName);
  if (DDI != DeferredDecls.end()) {
    // Move the potentially referenced deferred decl to the DeferredDeclsToEmit
    // list, and remove it from DeferredDecls (since we don't need it anymore).
    addDeferredDeclToEmit(DDI->second);
    DeferredDecls.erase(DDI);
  }

  // Handle things which are present even on external declarations.
  if (D) {
    // FIXME: This code is overly simple and should be merged with other global
    // handling.
    GV->setConstant(isTypeConstant(D->getType(), false));

    GV->setAlignment(getContext().getDeclAlign(D).getQuantity());

    setLinkageAndVisibilityForGV(GV, D);

    if (D->getTLSKind()) {
      if (D->getTLSKind() == VarDecl::TLS_Dynamic)
        CXXThreadLocals.push_back(D);
      setTLSMode(GV, *D);
    }

    // If required by the ABI, treat declarations of static data members with
    // inline initializers as definitions.
    if (getContext().isMSStaticDataMemberInlineDefinition(D)) {
      EmitGlobalVarDefinition(D);
    }

    // Handle XCore specific ABI requirements.
    if (getTriple().getArch() == llvm::Triple::xcore &&
        D->getLanguageLinkage() == CLanguageLinkage &&
        D->getType().isConstant(Context) &&
        isExternallyVisible(D->getLinkageAndVisibility().getLinkage()))
      GV->setSection(".cp.rodata");
  }

  auto ExpectedAS =
      D ? D->getType().getAddressSpace()
        : static_cast<unsigned>(LangOpts.OpenCL ? LangAS::opencl_global
                                                : LangAS::Default);
  assert(getContext().getTargetAddressSpace(ExpectedAS) ==
         Ty->getPointerAddressSpace());
  if (AddrSpace != ExpectedAS)
    return getTargetCodeGenInfo().performAddrSpaceCast(*this, GV, AddrSpace,
                                                       ExpectedAS, Ty);

  return GV;
}

llvm::Constant *
CodeGenModule::GetAddrOfGlobal(GlobalDecl GD,
                               ForDefinition_t IsForDefinition) {
  const Decl *D = GD.getDecl();
  if (isa<CXXConstructorDecl>(D))
    return getAddrOfCXXStructor(cast<CXXConstructorDecl>(D),
                                getFromCtorType(GD.getCtorType()),
                                /*FnInfo=*/nullptr, /*FnType=*/nullptr,
                                /*DontDefer=*/false, IsForDefinition);
  else if (isa<CXXDestructorDecl>(D))
    return getAddrOfCXXStructor(cast<CXXDestructorDecl>(D),
                                getFromDtorType(GD.getDtorType()),
                                /*FnInfo=*/nullptr, /*FnType=*/nullptr,
                                /*DontDefer=*/false, IsForDefinition);
  else if (isa<CXXMethodDecl>(D)) {
    auto FInfo = &getTypes().arrangeCXXMethodDeclaration(
        cast<CXXMethodDecl>(D));
    auto Ty = getTypes().GetFunctionType(*FInfo);
    return GetAddrOfFunction(GD, Ty, /*ForVTable=*/false, /*DontDefer=*/false,
                             IsForDefinition);
  } else if (isa<FunctionDecl>(D)) {
    const CGFunctionInfo &FI = getTypes().arrangeGlobalDeclaration(GD);
    llvm::FunctionType *Ty = getTypes().GetFunctionType(FI);
    return GetAddrOfFunction(GD, Ty, /*ForVTable=*/false, /*DontDefer=*/false,
                             IsForDefinition);
  } else
    return GetAddrOfGlobalVar(cast<VarDecl>(D), /*Ty=*/nullptr,
                              IsForDefinition);
}

llvm::GlobalVariable *
CodeGenModule::CreateOrReplaceCXXRuntimeVariable(StringRef Name, 
                                      llvm::Type *Ty,
                                      llvm::GlobalValue::LinkageTypes Linkage) {
  llvm::GlobalVariable *GV = getModule().getNamedGlobal(Name);
  llvm::GlobalVariable *OldGV = nullptr;

  if (GV) {
    // Check if the variable has the right type.
    if (GV->getType()->getElementType() == Ty)
      return GV;

    // Because C++ name mangling, the only way we can end up with an already
    // existing global with the same name is if it has been declared extern "C".
    assert(GV->isDeclaration() && "Declaration has wrong type!");
    OldGV = GV;
  }
  
  // Create a new variable.
  GV = new llvm::GlobalVariable(getModule(), Ty, /*isConstant=*/true,
                                Linkage, nullptr, Name);

  if (OldGV) {
    // Replace occurrences of the old variable if needed.
    GV->takeName(OldGV);
    
    if (!OldGV->use_empty()) {
      llvm::Constant *NewPtrForOldDecl =
      llvm::ConstantExpr::getPointerCast(GV, OldGV->getType());
      OldGV->replaceAllUsesWith(NewPtrForOldDecl);
    }
    
    OldGV->eraseFromParent();
  }

  if (supportsCOMDAT() && GV->isWeakForLinker() &&
      !GV->hasAvailableExternallyLinkage())
    GV->setComdat(TheModule.getOrInsertComdat(GV->getName()));

  return GV;
}

/// GetAddrOfGlobalVar - Return the llvm::Constant for the address of the
/// given global variable.  If Ty is non-null and if the global doesn't exist,
/// then it will be created with the specified type instead of whatever the
/// normal requested type would be. If IsForDefinition is true, it is guranteed
/// that an actual global with type Ty will be returned, not conversion of a
/// variable with the same mangled name but some other type.
llvm::Constant *CodeGenModule::GetAddrOfGlobalVar(const VarDecl *D,
                                                  llvm::Type *Ty,
                                           ForDefinition_t IsForDefinition) {
  assert(D->hasGlobalStorage() && "Not a global variable");
  QualType ASTTy = D->getType();
  if (!Ty)
    Ty = getTypes().ConvertTypeForMem(ASTTy);

  llvm::PointerType *PTy = llvm::PointerType::get(Ty, getContext().getTargetAddressSpace(ASTTy));

  StringRef MangledName = getMangledName(D);
  return GetOrCreateLLVMGlobal(MangledName, PTy, D, IsForDefinition);
}

/// CreateRuntimeVariable - Create a new runtime global variable with the
/// specified type and name.
llvm::Constant *
CodeGenModule::CreateRuntimeVariable(llvm::Type *Ty,
                                     StringRef Name) {
  return GetOrCreateLLVMGlobal(Name, llvm::PointerType::getUnqual(Ty), nullptr);
}

void CodeGenModule::EmitTentativeDefinition(const VarDecl *D) {
  assert(!D->getInit() && "Cannot emit definite definitions here!");

  StringRef MangledName = getMangledName(D);
  llvm::GlobalValue *GV = GetGlobalValue(MangledName);

  // We already have a definition, not declaration, with the same mangled name.
  // Emitting of declaration is not required (and actually overwrites emitted
  // definition).
  if (GV && !GV->isDeclaration())
    return;

  // If we have not seen a reference to this variable yet, place it into the
  // deferred declarations table to be emitted if needed later.
  if (!MustBeEmitted(D) && !GV) {
      DeferredDecls[MangledName] = D;
      return;
  }

  // The tentative definition is the only definition.
  EmitGlobalVarDefinition(D);
}

CharUnits CodeGenModule::GetTargetTypeStoreSize(llvm::Type *Ty) const {
  return Context.toCharUnitsFromBits(
      getDataLayout().getTypeStoreSizeInBits(Ty));
}

<<<<<<< HEAD
unsigned CodeGenModule::GetGlobalVarAddressSpace(const VarDecl *D,
                                                 unsigned AddrSpace) {
  if (D) {
    if (LangOpts.CUDA && LangOpts.CUDAIsDevice) {
      if (D->hasAttr<CUDAConstantAttr>())
        AddrSpace = getContext().getTargetAddressSpace(LangAS::cuda_constant);
      else if (D->hasAttr<CUDASharedAttr>())
        AddrSpace = getContext().getTargetAddressSpace(LangAS::cuda_shared);
      else
        AddrSpace = getContext().getTargetAddressSpace(LangAS::cuda_device);
    } else if (getTriple().getArch() == llvm::Triple::amdgcn) {
      auto LangAddr = D->getType().getAddressSpace();
      if (LangOpts.OpenCL) {
        assert(LangAddr == LangAS::opencl_global ||
               LangAddr == LangAS::opencl_constant ||
               LangAddr == LangAS::opencl_local ||
               LangAddr >= LangAS::FirstTargetAddressSpace);
      } else {
        assert(LangAddr == LangAS::Default ||
               LangAddr >= LangAS::FirstTargetAddressSpace);
      }
      if (!LangOpts.OpenCL && LangAddr == LangAS::Default) {
        if (isTypeConstant(D->getType(), false)) {
          LangAddr = LangAS::opencl_constant;
        } else {
          LangAddr = LangAS::opencl_global;
        }
        AddrSpace = getContext().getTargetAddressSpace(LangAddr);
      }
    }
  }
  
  if (D && LangOpts.CPlusPlusAMP && LangOpts.DevicePath) {
    if (D->hasAttr<HCCTileStaticAttr>())
      AddrSpace = getContext().getTargetAddressSpace(LangAS::hcc_tilestatic);
    else
      AddrSpace = getContext().getTargetAddressSpace(LangAS::hcc_global);
=======
unsigned CodeGenModule::GetGlobalVarAddressSpace(const VarDecl *D) {
  unsigned AddrSpace;
  if (LangOpts.OpenCL) {
    AddrSpace = D ? D->getType().getAddressSpace()
                  : static_cast<unsigned>(LangAS::opencl_global);
    assert(AddrSpace == LangAS::opencl_global ||
           AddrSpace == LangAS::opencl_constant ||
           AddrSpace == LangAS::opencl_local ||
           AddrSpace >= LangAS::FirstTargetAddressSpace);
    return AddrSpace;
  }

  if (LangOpts.CUDA && LangOpts.CUDAIsDevice) {
    if (D && D->hasAttr<CUDAConstantAttr>())
      return LangAS::cuda_constant;
    else if (D && D->hasAttr<CUDASharedAttr>())
      return LangAS::cuda_shared;
    else
      return LangAS::cuda_device;
>>>>>>> b87414ef
  }

  return getTargetCodeGenInfo().getGlobalVarAddressSpace(*this, D);
}

template<typename SomeDecl>
void CodeGenModule::MaybeHandleStaticInExternC(const SomeDecl *D,
                                               llvm::GlobalValue *GV) {
  if (!getLangOpts().CPlusPlus)
    return;

  // Must have 'used' attribute, or else inline assembly can't rely on
  // the name existing.
  if (!D->template hasAttr<UsedAttr>())
    return;

  // Must have internal linkage and an ordinary name.
  if (!D->getIdentifier() || D->getFormalLinkage() != InternalLinkage)
    return;

  // Must be in an extern "C" context. Entities declared directly within
  // a record are not extern "C" even if the record is in such a context.
  const SomeDecl *First = D->getFirstDecl();
  if (First->getDeclContext()->isRecord() || !First->isInExternCContext())
    return;

  // OK, this is an internal linkage entity inside an extern "C" linkage
  // specification. Make a note of that so we can give it the "expected"
  // mangled name if nothing else is using that name.
  std::pair<StaticExternCMap::iterator, bool> R =
      StaticExternCValues.insert(std::make_pair(D->getIdentifier(), GV));

  // If we have multiple internal linkage entities with the same name
  // in extern "C" regions, none of them gets that name.
  if (!R.second)
    R.first->second = nullptr;
}

static bool shouldBeInCOMDAT(CodeGenModule &CGM, const Decl &D) {
  if (!CGM.supportsCOMDAT())
    return false;

  if (D.hasAttr<SelectAnyAttr>())
    return true;

  GVALinkage Linkage;
  if (auto *VD = dyn_cast<VarDecl>(&D))
    Linkage = CGM.getContext().GetGVALinkageForVariable(VD);
  else
    Linkage = CGM.getContext().GetGVALinkageForFunction(cast<FunctionDecl>(&D));

  switch (Linkage) {
  case GVA_Internal:
  case GVA_AvailableExternally:
  case GVA_StrongExternal:
    return false;
  case GVA_DiscardableODR:
  case GVA_StrongODR:
    return true;
  }
  llvm_unreachable("No such linkage");
}

void CodeGenModule::maybeSetTrivialComdat(const Decl &D,
                                          llvm::GlobalObject &GO) {
  if (!shouldBeInCOMDAT(*this, D))
    return;
  GO.setComdat(TheModule.getOrInsertComdat(GO.getName()));
}

/// Pass IsTentative as true if you want to create a tentative definition.
void CodeGenModule::EmitGlobalVarDefinition(const VarDecl *D,
                                            bool IsTentative) {
  // OpenCL global variables of sampler type are translated to function calls,
  // therefore no need to be translated.
  QualType ASTTy = D->getType();
  if (getLangOpts().OpenCL && ASTTy->isSamplerT())
    return;

  llvm::Constant *Init = nullptr;
  CXXRecordDecl *RD = ASTTy->getBaseElementTypeUnsafe()->getAsCXXRecordDecl();
  bool NeedsGlobalCtor = false;
  bool NeedsGlobalDtor = RD && !RD->hasTrivialDestructor();

  const VarDecl *InitDecl;
  const Expr *InitExpr = D->getAnyInitializer(InitDecl);

  // CUDA E.2.4.1 "__shared__ variables cannot have an initialization
  // as part of their declaration."  Sema has already checked for
  // error cases, so we just need to set Init to UndefValue.
  if (getLangOpts().CUDA && getLangOpts().CUDAIsDevice &&
      D->hasAttr<CUDASharedAttr>())
    Init = llvm::UndefValue::get(getTypes().ConvertType(ASTTy));
  else if (getLangOpts().CPlusPlusAMP && getLangOpts().DevicePath &&
           D->hasAttr<HCCTileStaticAttr>())
    Init = llvm::UndefValue::get(getTypes().ConvertType(ASTTy));
  else if (!InitExpr) {
    // This is a tentative definition; tentative definitions are
    // implicitly initialized with { 0 }.
    //
    // Note that tentative definitions are only emitted at the end of
    // a translation unit, so they should never have incomplete
    // type. In addition, EmitTentativeDefinition makes sure that we
    // never attempt to emit a tentative definition if a real one
    // exists. A use may still exists, however, so we still may need
    // to do a RAUW.
    assert(!ASTTy->isIncompleteType() && "Unexpected incomplete type");
    Init = EmitNullConstant(D->getType());
  } else {
    initializedGlobalDecl = GlobalDecl(D);
    Init = EmitConstantInit(*InitDecl);

    if (!Init) {
      QualType T = InitExpr->getType();
      if (D->getType()->isReferenceType())
        T = D->getType();

      if (getLangOpts().CPlusPlus) {
        Init = EmitNullConstant(T);
        NeedsGlobalCtor = true;
      } else {
        ErrorUnsupported(D, "static initializer");
        Init = llvm::UndefValue::get(getTypes().ConvertType(T));
      }
    } else {
      // We don't need an initializer, so remove the entry for the delayed
      // initializer position (just in case this entry was delayed) if we
      // also don't need to register a destructor.
      if (getLangOpts().CPlusPlus && !NeedsGlobalDtor)
        DelayedCXXInitPosition.erase(D);
    }
  }

  llvm::Type* InitType = Init->getType();
  llvm::Constant *Entry =
      GetAddrOfGlobalVar(D, InitType, ForDefinition_t(!IsTentative));

  // Strip off a bitcast if we got one back.
  if (auto *CE = dyn_cast<llvm::ConstantExpr>(Entry)) {
    assert(CE->getOpcode() == llvm::Instruction::BitCast ||
           CE->getOpcode() == llvm::Instruction::AddrSpaceCast ||
           // All zero index gep.
           CE->getOpcode() == llvm::Instruction::GetElementPtr);
    Entry = CE->getOperand(0);
  }

  // Entry is now either a Function or GlobalVariable.
  auto *GV = dyn_cast<llvm::GlobalVariable>(Entry);

  // We have a definition after a declaration with the wrong type.
  // We must make a new GlobalVariable* and update everything that used OldGV
  // (a declaration or tentative definition) with the new GlobalVariable*
  // (which will be a definition).
  //
  // This happens if there is a prototype for a global (e.g.
  // "extern int x[];") and then a definition of a different type (e.g.
  // "int x[10];"). This also happens when an initializer has a different type
  // from the type of the global (this happens with unions).
  if (!GV || GV->getType()->getElementType() != InitType ||
      GV->getType()->getAddressSpace() !=
          getContext().getTargetAddressSpace(GetGlobalVarAddressSpace(D))) {

    // Move the old entry aside so that we'll create a new one.
    Entry->setName(StringRef());

    // Make a new global with the correct type, this is now guaranteed to work.
    GV = cast<llvm::GlobalVariable>(
        GetAddrOfGlobalVar(D, InitType, ForDefinition_t(!IsTentative)));

    // Replace all uses of the old global with the new global
    llvm::Constant *NewPtrForOldDecl =
        llvm::ConstantExpr::getPointerCast(GV, Entry->getType());
    Entry->replaceAllUsesWith(NewPtrForOldDecl);

    // Erase the old global, since it is no longer used.
    cast<llvm::GlobalValue>(Entry)->eraseFromParent();
  }

  MaybeHandleStaticInExternC(D, GV);

  if (D->hasAttr<AnnotateAttr>())
    AddGlobalAnnotations(D, GV);

  // Set the llvm linkage type as appropriate.
  llvm::GlobalValue::LinkageTypes Linkage =
      getLLVMLinkageVarDefinition(D, GV->isConstant());

  // CUDA B.2.1 "The __device__ qualifier declares a variable that resides on
  // the device. [...]"
  // CUDA B.2.2 "The __constant__ qualifier, optionally used together with
  // __device__, declares a variable that: [...]
  // Is accessible from all the threads within the grid and from the host
  // through the runtime library (cudaGetSymbolAddress() / cudaGetSymbolSize()
  // / cudaMemcpyToSymbol() / cudaMemcpyFromSymbol())."
  if (GV && LangOpts.CUDA) {
    if (LangOpts.CUDAIsDevice) {
      if (D->hasAttr<CUDADeviceAttr>() || D->hasAttr<CUDAConstantAttr>())
        GV->setExternallyInitialized(true);
    } else {
      // Host-side shadows of external declarations of device-side
      // global variables become internal definitions. These have to
      // be internal in order to prevent name conflicts with global
      // host variables with the same name in a different TUs.
      if (D->hasAttr<CUDADeviceAttr>() || D->hasAttr<CUDAConstantAttr>()) {
        Linkage = llvm::GlobalValue::InternalLinkage;

        // Shadow variables and their properties must be registered
        // with CUDA runtime.
        unsigned Flags = 0;
        if (!D->hasDefinition())
          Flags |= CGCUDARuntime::ExternDeviceVar;
        if (D->hasAttr<CUDAConstantAttr>())
          Flags |= CGCUDARuntime::ConstantDeviceVar;
        getCUDARuntime().registerDeviceVar(*GV, Flags);
      } else if (D->hasAttr<CUDASharedAttr>())
        // __shared__ variables are odd. Shadows do get created, but
        // they are not registered with the CUDA runtime, so they
        // can't really be used to access their device-side
        // counterparts. It's not clear yet whether it's nvcc's bug or
        // a feature, but we've got to do the same for compatibility.
        Linkage = llvm::GlobalValue::InternalLinkage;
    }
  }
  GV->setInitializer(Init);

  // If it is safe to mark the global 'constant', do so now.
  GV->setConstant(!NeedsGlobalCtor && !NeedsGlobalDtor &&
                  isTypeConstant(D->getType(), true));

  // If it is in a read-only section, mark it 'constant'.
  if (const SectionAttr *SA = D->getAttr<SectionAttr>()) {
    const ASTContext::SectionInfo &SI = Context.SectionInfos[SA->getName()];
    if ((SI.SectionFlags & ASTContext::PSF_Write) == 0)
      GV->setConstant(true);
  }

  GV->setAlignment(getContext().getDeclAlign(D).getQuantity());


  // On Darwin, if the normal linkage of a C++ thread_local variable is
  // LinkOnce or Weak, we keep the normal linkage to prevent multiple
  // copies within a linkage unit; otherwise, the backing variable has
  // internal linkage and all accesses should just be calls to the
  // Itanium-specified entry point, which has the normal linkage of the
  // variable. This is to preserve the ability to change the implementation
  // behind the scenes.
  if (!D->isStaticLocal() && D->getTLSKind() == VarDecl::TLS_Dynamic &&
      Context.getTargetInfo().getTriple().isOSDarwin() &&
      !llvm::GlobalVariable::isLinkOnceLinkage(Linkage) &&
      !llvm::GlobalVariable::isWeakLinkage(Linkage))
    Linkage = llvm::GlobalValue::InternalLinkage;

  GV->setLinkage(Linkage);
  if (D->hasAttr<DLLImportAttr>())
    GV->setDLLStorageClass(llvm::GlobalVariable::DLLImportStorageClass);
  else if (D->hasAttr<DLLExportAttr>())
    GV->setDLLStorageClass(llvm::GlobalVariable::DLLExportStorageClass);
  else
    GV->setDLLStorageClass(llvm::GlobalVariable::DefaultStorageClass);

  if (Linkage == llvm::GlobalVariable::CommonLinkage) {
    // common vars aren't constant even if declared const.
    GV->setConstant(false);
    // Tentative definition of global variables may be initialized with
    // non-zero null pointers. In this case they should have weak linkage
    // since common linkage must have zero initializer and must not have
    // explicit section therefore cannot have non-zero initial value.
    if (!GV->getInitializer()->isNullValue())
      GV->setLinkage(llvm::GlobalVariable::WeakAnyLinkage);
  }

  setNonAliasAttributes(D, GV);

  if (D->getTLSKind() && !GV->isThreadLocal()) {
    if (D->getTLSKind() == VarDecl::TLS_Dynamic)
      CXXThreadLocals.push_back(D);
    setTLSMode(GV, *D);
  }

  maybeSetTrivialComdat(*D, *GV);

  // Emit the initializer function if necessary.
  if (NeedsGlobalCtor || NeedsGlobalDtor)
    EmitCXXGlobalVarDeclInitFunc(D, GV, NeedsGlobalCtor);

  SanitizerMD->reportGlobalToASan(GV, *D, NeedsGlobalCtor);

  // Emit global variable debug information.
  if (CGDebugInfo *DI = getModuleDebugInfo())
    if (getCodeGenOpts().getDebugInfo() >= codegenoptions::LimitedDebugInfo)
      DI->EmitGlobalVariable(GV, D);
}

static bool isVarDeclStrongDefinition(const ASTContext &Context,
                                      CodeGenModule &CGM, const VarDecl *D,
                                      bool NoCommon) {
  // Don't give variables common linkage if -fno-common was specified unless it
  // was overridden by a NoCommon attribute.
  if ((NoCommon || D->hasAttr<NoCommonAttr>()) && !D->hasAttr<CommonAttr>())
    return true;

  // C11 6.9.2/2:
  //   A declaration of an identifier for an object that has file scope without
  //   an initializer, and without a storage-class specifier or with the
  //   storage-class specifier static, constitutes a tentative definition.
  if (D->getInit() || D->hasExternalStorage())
    return true;

  // A variable cannot be both common and exist in a section.
  if (D->hasAttr<SectionAttr>())
    return true;

  // A variable cannot be both common and exist in a section.
  // We dont try to determine which is the right section in the front-end.
  // If no specialized section name is applicable, it will resort to default.
  if (D->hasAttr<PragmaClangBSSSectionAttr>() ||
      D->hasAttr<PragmaClangDataSectionAttr>() ||
      D->hasAttr<PragmaClangRodataSectionAttr>())
    return true;

  // Thread local vars aren't considered common linkage.
  if (D->getTLSKind())
    return true;

  // Tentative definitions marked with WeakImportAttr are true definitions.
  if (D->hasAttr<WeakImportAttr>())
    return true;

  // A variable cannot be both common and exist in a comdat.
  if (shouldBeInCOMDAT(CGM, *D))
    return true;

  // Declarations with a required alignment do not have common linkage in MSVC
  // mode.
  if (Context.getTargetInfo().getCXXABI().isMicrosoft()) {
    if (D->hasAttr<AlignedAttr>())
      return true;
    QualType VarType = D->getType();
    if (Context.isAlignmentRequired(VarType))
      return true;

    if (const auto *RT = VarType->getAs<RecordType>()) {
      const RecordDecl *RD = RT->getDecl();
      for (const FieldDecl *FD : RD->fields()) {
        if (FD->isBitField())
          continue;
        if (FD->hasAttr<AlignedAttr>())
          return true;
        if (Context.isAlignmentRequired(FD->getType()))
          return true;
      }
    }
  }

  return false;
}

llvm::GlobalValue::LinkageTypes CodeGenModule::getLLVMLinkageForDeclarator(
    const DeclaratorDecl *D, GVALinkage Linkage, bool IsConstantVariable) {
  if (Linkage == GVA_Internal)
    return llvm::Function::InternalLinkage;

  if (D->hasAttr<WeakAttr>()) {
    if (IsConstantVariable)
      return llvm::GlobalVariable::WeakODRLinkage;
    else
      return llvm::GlobalVariable::WeakAnyLinkage;
  }

  // We are guaranteed to have a strong definition somewhere else,
  // so we can use available_externally linkage.
  if (Linkage == GVA_AvailableExternally)
    return llvm::GlobalValue::AvailableExternallyLinkage;

  // Note that Apple's kernel linker doesn't support symbol
  // coalescing, so we need to avoid linkonce and weak linkages there.
  // Normally, this means we just map to internal, but for explicit
  // instantiations we'll map to external.

  // In C++, the compiler has to emit a definition in every translation unit
  // that references the function.  We should use linkonce_odr because
  // a) if all references in this translation unit are optimized away, we
  // don't need to codegen it.  b) if the function persists, it needs to be
  // merged with other definitions. c) C++ has the ODR, so we know the
  // definition is dependable.
  if (Linkage == GVA_DiscardableODR)
    return !Context.getLangOpts().AppleKext ? llvm::Function::LinkOnceODRLinkage
                                            : llvm::Function::InternalLinkage;

  // An explicit instantiation of a template has weak linkage, since
  // explicit instantiations can occur in multiple translation units
  // and must all be equivalent. However, we are not allowed to
  // throw away these explicit instantiations.
  //
  // We don't currently support CUDA device code spread out across multiple TUs,
  // so say that CUDA templates are either external (for kernels) or internal.
  // This lets llvm perform aggressive inter-procedural optimizations.
  if (Linkage == GVA_StrongODR) {
    if (Context.getLangOpts().AppleKext)
      return llvm::Function::ExternalLinkage;
    if (Context.getLangOpts().CUDA && Context.getLangOpts().CUDAIsDevice)
      return D->hasAttr<CUDAGlobalAttr>() ? llvm::Function::ExternalLinkage
                                          : llvm::Function::InternalLinkage;
    return llvm::Function::WeakODRLinkage;
  }

  // C++ doesn't have tentative definitions and thus cannot have common
  // linkage.
  if (!getLangOpts().CPlusPlus && isa<VarDecl>(D) &&
      !isVarDeclStrongDefinition(Context, *this, cast<VarDecl>(D),
                                 CodeGenOpts.NoCommon))
    return llvm::GlobalVariable::CommonLinkage;

  // selectany symbols are externally visible, so use weak instead of
  // linkonce.  MSVC optimizes away references to const selectany globals, so
  // all definitions should be the same and ODR linkage should be used.
  // http://msdn.microsoft.com/en-us/library/5tkz6s71.aspx
  if (D->hasAttr<SelectAnyAttr>())
    return llvm::GlobalVariable::WeakODRLinkage;

  // Otherwise, we have strong external linkage.
  assert(Linkage == GVA_StrongExternal);
  return llvm::GlobalVariable::ExternalLinkage;
}

llvm::GlobalValue::LinkageTypes CodeGenModule::getLLVMLinkageVarDefinition(
    const VarDecl *VD, bool IsConstant) {
  GVALinkage Linkage = getContext().GetGVALinkageForVariable(VD);
  return getLLVMLinkageForDeclarator(VD, Linkage, IsConstant);
}

/// Replace the uses of a function that was declared with a non-proto type.
/// We want to silently drop extra arguments from call sites
static void replaceUsesOfNonProtoConstant(llvm::Constant *old,
                                          llvm::Function *newFn) {
  // Fast path.
  if (old->use_empty()) return;

  llvm::Type *newRetTy = newFn->getReturnType();
  SmallVector<llvm::Value*, 4> newArgs;
  SmallVector<llvm::OperandBundleDef, 1> newBundles;

  for (llvm::Value::use_iterator ui = old->use_begin(), ue = old->use_end();
         ui != ue; ) {
    llvm::Value::use_iterator use = ui++; // Increment before the use is erased.
    llvm::User *user = use->getUser();

    // Recognize and replace uses of bitcasts.  Most calls to
    // unprototyped functions will use bitcasts.
    if (auto *bitcast = dyn_cast<llvm::ConstantExpr>(user)) {
      if (bitcast->getOpcode() == llvm::Instruction::BitCast)
        replaceUsesOfNonProtoConstant(bitcast, newFn);
      continue;
    }

    // Recognize calls to the function.
    llvm::CallSite callSite(user);
    if (!callSite) continue;
    if (!callSite.isCallee(&*use)) continue;

    // If the return types don't match exactly, then we can't
    // transform this call unless it's dead.
    if (callSite->getType() != newRetTy && !callSite->use_empty())
      continue;

    // Get the call site's attribute list.
    SmallVector<llvm::AttributeSet, 8> newArgAttrs;
    llvm::AttributeList oldAttrs = callSite.getAttributes();

    // If the function was passed too few arguments, don't transform.
    unsigned newNumArgs = newFn->arg_size();
    if (callSite.arg_size() < newNumArgs) continue;

    // If extra arguments were passed, we silently drop them.
    // If any of the types mismatch, we don't transform.
    unsigned argNo = 0;
    bool dontTransform = false;
    for (llvm::Argument &A : newFn->args()) {
      if (callSite.getArgument(argNo)->getType() != A.getType()) {
        dontTransform = true;
        break;
      }

      // Add any parameter attributes.
      newArgAttrs.push_back(oldAttrs.getParamAttributes(argNo));
      argNo++;
    }
    if (dontTransform)
      continue;

    // Okay, we can transform this.  Create the new call instruction and copy
    // over the required information.
    newArgs.append(callSite.arg_begin(), callSite.arg_begin() + argNo);

    // Copy over any operand bundles.
    callSite.getOperandBundlesAsDefs(newBundles);

    llvm::CallSite newCall;
    if (callSite.isCall()) {
      newCall = llvm::CallInst::Create(newFn, newArgs, newBundles, "",
                                       callSite.getInstruction());
    } else {
      auto *oldInvoke = cast<llvm::InvokeInst>(callSite.getInstruction());
      newCall = llvm::InvokeInst::Create(newFn,
                                         oldInvoke->getNormalDest(),
                                         oldInvoke->getUnwindDest(),
                                         newArgs, newBundles, "",
                                         callSite.getInstruction());
    }
    newArgs.clear(); // for the next iteration

    if (!newCall->getType()->isVoidTy())
      newCall->takeName(callSite.getInstruction());
    newCall.setAttributes(llvm::AttributeList::get(
        newFn->getContext(), oldAttrs.getFnAttributes(),
        oldAttrs.getRetAttributes(), newArgAttrs));
    newCall.setCallingConv(callSite.getCallingConv());

    // Finally, remove the old call, replacing any uses with the new one.
    if (!callSite->use_empty())
      callSite->replaceAllUsesWith(newCall.getInstruction());

    // Copy debug location attached to CI.
    if (callSite->getDebugLoc())
      newCall->setDebugLoc(callSite->getDebugLoc());

    callSite->eraseFromParent();
  }
}

/// ReplaceUsesOfNonProtoTypeWithRealFunction - This function is called when we
/// implement a function with no prototype, e.g. "int foo() {}".  If there are
/// existing call uses of the old function in the module, this adjusts them to
/// call the new function directly.
///
/// This is not just a cleanup: the always_inline pass requires direct calls to
/// functions to be able to inline them.  If there is a bitcast in the way, it
/// won't inline them.  Instcombine normally deletes these calls, but it isn't
/// run at -O0.
static void ReplaceUsesOfNonProtoTypeWithRealFunction(llvm::GlobalValue *Old,
                                                      llvm::Function *NewFn) {
  // If we're redefining a global as a function, don't transform it.
  if (!isa<llvm::Function>(Old)) return;

  replaceUsesOfNonProtoConstant(Old, NewFn);
}

void CodeGenModule::HandleCXXStaticMemberVarInstantiation(VarDecl *VD) {
  auto DK = VD->isThisDeclarationADefinition();
  if (DK == VarDecl::Definition && VD->hasAttr<DLLImportAttr>())
    return;

  TemplateSpecializationKind TSK = VD->getTemplateSpecializationKind();
  // If we have a definition, this might be a deferred decl. If the
  // instantiation is explicit, make sure we emit it at the end.
  if (VD->getDefinition() && TSK == TSK_ExplicitInstantiationDefinition)
    GetAddrOfGlobalVar(VD);

  EmitTopLevelDecl(VD);
}

void CodeGenModule::EmitGlobalFunctionDefinition(GlobalDecl GD,
                                                 llvm::GlobalValue *GV) {
  const auto *D = cast<FunctionDecl>(GD.getDecl());

  // Compute the function info and LLVM type.
  const CGFunctionInfo &FI = getTypes().arrangeGlobalDeclaration(GD);
  llvm::FunctionType *Ty = getTypes().GetFunctionType(FI);

  // Get or create the prototype for the function.
  if (!GV || (GV->getType()->getElementType() != Ty))
    GV = cast<llvm::GlobalValue>(GetAddrOfFunction(GD, Ty, /*ForVTable=*/false,
                                                   /*DontDefer=*/true,
                                                   ForDefinition));

  // Relax the rule for C++AMP
  if (!LangOpts.CPlusPlusAMP) {
    // Already emitted.
    if (!GV->isDeclaration()) {
      return;
    }
  }

  // We need to set linkage and visibility on the function before
  // generating code for it because various parts of IR generation
  // want to propagate this information down (e.g. to local static
  // declarations).
  auto *Fn = cast<llvm::Function>(GV);
  setFunctionLinkage(GD, Fn);
  setFunctionDLLStorageClass(GD, Fn);

  // FIXME: this is redundant with part of setFunctionDefinitionAttributes
  setGlobalVisibility(Fn, D);

  MaybeHandleStaticInExternC(D, Fn);

  maybeSetTrivialComdat(*D, *Fn);

  CodeGenFunction(*this).GenerateCode(D, Fn, FI);

  setFunctionDefinitionAttributes(D, Fn);
  SetLLVMFunctionAttributesForDefinition(D, Fn);

  if (const ConstructorAttr *CA = D->getAttr<ConstructorAttr>())
    AddGlobalCtor(Fn, CA->getPriority());
  if (const DestructorAttr *DA = D->getAttr<DestructorAttr>())
    AddGlobalDtor(Fn, DA->getPriority());
  if (D->hasAttr<AnnotateAttr>())
    AddGlobalAnnotations(D, Fn);
}

void CodeGenModule::EmitAliasDefinition(GlobalDecl GD) {
  const auto *D = cast<ValueDecl>(GD.getDecl());
  const AliasAttr *AA = D->getAttr<AliasAttr>();
  assert(AA && "Not an alias?");

  StringRef MangledName = getMangledName(GD);

  if (AA->getAliasee() == MangledName) {
    Diags.Report(AA->getLocation(), diag::err_cyclic_alias) << 0;
    return;
  }

  // If there is a definition in the module, then it wins over the alias.
  // This is dubious, but allow it to be safe.  Just ignore the alias.
  llvm::GlobalValue *Entry = GetGlobalValue(MangledName);
  if (Entry && !Entry->isDeclaration())
    return;

  Aliases.push_back(GD);

  llvm::Type *DeclTy = getTypes().ConvertTypeForMem(D->getType());

  // Create a reference to the named value.  This ensures that it is emitted
  // if a deferred decl.
  llvm::Constant *Aliasee;
  if (isa<llvm::FunctionType>(DeclTy))
    Aliasee = GetOrCreateLLVMFunction(AA->getAliasee(), DeclTy, GD,
                                      /*ForVTable=*/false);
  else
    Aliasee = GetOrCreateLLVMGlobal(AA->getAliasee(),
                                    llvm::PointerType::getUnqual(DeclTy),
                                    /*D=*/nullptr);

  // Create the new alias itself, but don't set a name yet.
  auto *GA = llvm::GlobalAlias::create(
      DeclTy, 0, llvm::Function::ExternalLinkage, "", Aliasee, &getModule());

  if (Entry) {
    if (GA->getAliasee() == Entry) {
      Diags.Report(AA->getLocation(), diag::err_cyclic_alias) << 0;
      return;
    }

    assert(Entry->isDeclaration());

    // If there is a declaration in the module, then we had an extern followed
    // by the alias, as in:
    //   extern int test6();
    //   ...
    //   int test6() __attribute__((alias("test7")));
    //
    // Remove it and replace uses of it with the alias.
    GA->takeName(Entry);

    Entry->replaceAllUsesWith(llvm::ConstantExpr::getPointerCast(GA,
                                                          Entry->getType()));
    Entry->eraseFromParent();
  } else {
    GA->setName(MangledName);
  }

  // Set attributes which are particular to an alias; this is a
  // specialization of the attributes which may be set on a global
  // variable/function.
  if (D->hasAttr<WeakAttr>() || D->hasAttr<WeakRefAttr>() ||
      D->isWeakImported()) {
    GA->setLinkage(llvm::Function::WeakAnyLinkage);
  }

  if (const auto *VD = dyn_cast<VarDecl>(D))
    if (VD->getTLSKind())
      setTLSMode(GA, *VD);

  setAliasAttributes(D, GA);
}

void CodeGenModule::emitIFuncDefinition(GlobalDecl GD) {
  const auto *D = cast<ValueDecl>(GD.getDecl());
  const IFuncAttr *IFA = D->getAttr<IFuncAttr>();
  assert(IFA && "Not an ifunc?");

  StringRef MangledName = getMangledName(GD);

  if (IFA->getResolver() == MangledName) {
    Diags.Report(IFA->getLocation(), diag::err_cyclic_alias) << 1;
    return;
  }

  // Report an error if some definition overrides ifunc.
  llvm::GlobalValue *Entry = GetGlobalValue(MangledName);
  if (Entry && !Entry->isDeclaration()) {
    GlobalDecl OtherGD;
    if (lookupRepresentativeDecl(MangledName, OtherGD) &&
        DiagnosedConflictingDefinitions.insert(GD).second) {
      Diags.Report(D->getLocation(), diag::err_duplicate_mangled_name);
      Diags.Report(OtherGD.getDecl()->getLocation(),
                   diag::note_previous_definition);
    }
    return;
  }

  Aliases.push_back(GD);

  llvm::Type *DeclTy = getTypes().ConvertTypeForMem(D->getType());
  llvm::Constant *Resolver =
      GetOrCreateLLVMFunction(IFA->getResolver(), DeclTy, GD,
                              /*ForVTable=*/false);
  llvm::GlobalIFunc *GIF =
      llvm::GlobalIFunc::create(DeclTy, 0, llvm::Function::ExternalLinkage,
                                "", Resolver, &getModule());
  if (Entry) {
    if (GIF->getResolver() == Entry) {
      Diags.Report(IFA->getLocation(), diag::err_cyclic_alias) << 1;
      return;
    }
    assert(Entry->isDeclaration());

    // If there is a declaration in the module, then we had an extern followed
    // by the ifunc, as in:
    //   extern int test();
    //   ...
    //   int test() __attribute__((ifunc("resolver")));
    //
    // Remove it and replace uses of it with the ifunc.
    GIF->takeName(Entry);

    Entry->replaceAllUsesWith(llvm::ConstantExpr::getBitCast(GIF,
                                                          Entry->getType()));
    Entry->eraseFromParent();
  } else
    GIF->setName(MangledName);

  SetCommonAttributes(D, GIF);
}

llvm::Function *CodeGenModule::getIntrinsic(unsigned IID,
                                            ArrayRef<llvm::Type*> Tys) {
  return llvm::Intrinsic::getDeclaration(&getModule(), (llvm::Intrinsic::ID)IID,
                                         Tys);
}

static llvm::StringMapEntry<llvm::GlobalVariable *> &
GetConstantCFStringEntry(llvm::StringMap<llvm::GlobalVariable *> &Map,
                         const StringLiteral *Literal, bool TargetIsLSB,
                         bool &IsUTF16, unsigned &StringLength) {
  StringRef String = Literal->getString();
  unsigned NumBytes = String.size();

  // Check for simple case.
  if (!Literal->containsNonAsciiOrNull()) {
    StringLength = NumBytes;
    return *Map.insert(std::make_pair(String, nullptr)).first;
  }

  // Otherwise, convert the UTF8 literals into a string of shorts.
  IsUTF16 = true;

  SmallVector<llvm::UTF16, 128> ToBuf(NumBytes + 1); // +1 for ending nulls.
  const llvm::UTF8 *FromPtr = (const llvm::UTF8 *)String.data();
  llvm::UTF16 *ToPtr = &ToBuf[0];

  (void)llvm::ConvertUTF8toUTF16(&FromPtr, FromPtr + NumBytes, &ToPtr,
                                 ToPtr + NumBytes, llvm::strictConversion);

  // ConvertUTF8toUTF16 returns the length in ToPtr.
  StringLength = ToPtr - &ToBuf[0];

  // Add an explicit null.
  *ToPtr = 0;
  return *Map.insert(std::make_pair(
                         StringRef(reinterpret_cast<const char *>(ToBuf.data()),
                                   (StringLength + 1) * 2),
                         nullptr)).first;
}

ConstantAddress
CodeGenModule::GetAddrOfConstantCFString(const StringLiteral *Literal) {
  unsigned StringLength = 0;
  bool isUTF16 = false;
  llvm::StringMapEntry<llvm::GlobalVariable *> &Entry =
      GetConstantCFStringEntry(CFConstantStringMap, Literal,
                               getDataLayout().isLittleEndian(), isUTF16,
                               StringLength);

  if (auto *C = Entry.second)
    return ConstantAddress(C, CharUnits::fromQuantity(C->getAlignment()));

  llvm::Constant *Zero = llvm::Constant::getNullValue(Int32Ty);
  llvm::Constant *Zeros[] = { Zero, Zero };

  // If we don't already have it, get __CFConstantStringClassReference.
  if (!CFConstantStringClassRef) {
    llvm::Type *Ty = getTypes().ConvertType(getContext().IntTy);
    Ty = llvm::ArrayType::get(Ty, 0);
    llvm::Constant *GV =
        CreateRuntimeVariable(Ty, "__CFConstantStringClassReference");

    if (getTriple().isOSBinFormatCOFF()) {
      IdentifierInfo &II = getContext().Idents.get(GV->getName());
      TranslationUnitDecl *TUDecl = getContext().getTranslationUnitDecl();
      DeclContext *DC = TranslationUnitDecl::castToDeclContext(TUDecl);
      llvm::GlobalValue *CGV = cast<llvm::GlobalValue>(GV);

      const VarDecl *VD = nullptr;
      for (const auto &Result : DC->lookup(&II))
        if ((VD = dyn_cast<VarDecl>(Result)))
          break;

      if (!VD || !VD->hasAttr<DLLExportAttr>()) {
        CGV->setDLLStorageClass(llvm::GlobalValue::DLLImportStorageClass);
        CGV->setLinkage(llvm::GlobalValue::ExternalLinkage);
      } else {
        CGV->setDLLStorageClass(llvm::GlobalValue::DLLExportStorageClass);
        CGV->setLinkage(llvm::GlobalValue::ExternalLinkage);
      }
    }

    // Decay array -> ptr
    CFConstantStringClassRef =
        llvm::ConstantExpr::getGetElementPtr(Ty, GV, Zeros);
  }

  QualType CFTy = getContext().getCFConstantStringType();

  auto *STy = cast<llvm::StructType>(getTypes().ConvertType(CFTy));

  ConstantInitBuilder Builder(*this);
  auto Fields = Builder.beginStruct(STy);

  // Class pointer.
  Fields.add(cast<llvm::ConstantExpr>(CFConstantStringClassRef));

  // Flags.
  Fields.addInt(IntTy, isUTF16 ? 0x07d0 : 0x07C8);

  // String pointer.
  llvm::Constant *C = nullptr;
  if (isUTF16) {
    auto Arr = llvm::makeArrayRef(
        reinterpret_cast<uint16_t *>(const_cast<char *>(Entry.first().data())),
        Entry.first().size() / 2);
    C = llvm::ConstantDataArray::get(VMContext, Arr);
  } else {
    C = llvm::ConstantDataArray::getString(VMContext, Entry.first());
  }

  // Note: -fwritable-strings doesn't make the backing store strings of
  // CFStrings writable. (See <rdar://problem/10657500>)
  auto *GV =
      new llvm::GlobalVariable(getModule(), C->getType(), /*isConstant=*/true,
                               llvm::GlobalValue::PrivateLinkage, C, ".str");
  GV->setUnnamedAddr(llvm::GlobalValue::UnnamedAddr::Global);
  // Don't enforce the target's minimum global alignment, since the only use
  // of the string is via this class initializer.
  CharUnits Align = isUTF16
                        ? getContext().getTypeAlignInChars(getContext().ShortTy)
                        : getContext().getTypeAlignInChars(getContext().CharTy);
  GV->setAlignment(Align.getQuantity());

  // FIXME: We set the section explicitly to avoid a bug in ld64 224.1.
  // Without it LLVM can merge the string with a non unnamed_addr one during
  // LTO.  Doing that changes the section it ends in, which surprises ld64.
  if (getTriple().isOSBinFormatMachO())
    GV->setSection(isUTF16 ? "__TEXT,__ustring"
                           : "__TEXT,__cstring,cstring_literals");

  // String.
  llvm::Constant *Str =
      llvm::ConstantExpr::getGetElementPtr(GV->getValueType(), GV, Zeros);

  if (isUTF16)
    // Cast the UTF16 string to the correct type.
    Str = llvm::ConstantExpr::getPointerCast(Str, Int8PtrTy);
  Fields.add(Str);

  // String length.
  auto Ty = getTypes().ConvertType(getContext().LongTy);
  Fields.addInt(cast<llvm::IntegerType>(Ty), StringLength);

  CharUnits Alignment = getPointerAlign();

  // The struct.
  GV = Fields.finishAndCreateGlobal("_unnamed_cfstring_", Alignment,
                                    /*isConstant=*/false,
                                    llvm::GlobalVariable::PrivateLinkage);
  switch (getTriple().getObjectFormat()) {
  case llvm::Triple::UnknownObjectFormat:
    llvm_unreachable("unknown file format");
  case llvm::Triple::COFF:
  case llvm::Triple::ELF:
  case llvm::Triple::Wasm:
    GV->setSection("cfstring");
    break;
  case llvm::Triple::MachO:
    GV->setSection("__DATA,__cfstring");
    break;
  }
  Entry.second = GV;

  return ConstantAddress(GV, Alignment);
}

QualType CodeGenModule::getObjCFastEnumerationStateType() {
  if (ObjCFastEnumerationStateType.isNull()) {
    RecordDecl *D = Context.buildImplicitRecord("__objcFastEnumerationState");
    D->startDefinition();
    
    QualType FieldTypes[] = {
      Context.UnsignedLongTy,
      Context.getPointerType(Context.getObjCIdType()),
      Context.getPointerType(Context.UnsignedLongTy),
      Context.getConstantArrayType(Context.UnsignedLongTy,
                           llvm::APInt(32, 5), ArrayType::Normal, 0)
    };
    
    for (size_t i = 0; i < 4; ++i) {
      FieldDecl *Field = FieldDecl::Create(Context,
                                           D,
                                           SourceLocation(),
                                           SourceLocation(), nullptr,
                                           FieldTypes[i], /*TInfo=*/nullptr,
                                           /*BitWidth=*/nullptr,
                                           /*Mutable=*/false,
                                           ICIS_NoInit);
      Field->setAccess(AS_public);
      D->addDecl(Field);
    }
    
    D->completeDefinition();
    ObjCFastEnumerationStateType = Context.getTagDeclType(D);
  }
  
  return ObjCFastEnumerationStateType;
}

llvm::Constant *
CodeGenModule::GetConstantArrayFromStringLiteral(const StringLiteral *E) {
  assert(!E->getType()->isPointerType() && "Strings are always arrays");
  
  // Don't emit it as the address of the string, emit the string data itself
  // as an inline array.
  if (E->getCharByteWidth() == 1) {
    SmallString<64> Str(E->getString());

    // Resize the string to the right size, which is indicated by its type.
    const ConstantArrayType *CAT = Context.getAsConstantArrayType(E->getType());
    Str.resize(CAT->getSize().getZExtValue());
    return llvm::ConstantDataArray::getString(VMContext, Str, false);
  }

  auto *AType = cast<llvm::ArrayType>(getTypes().ConvertType(E->getType()));
  llvm::Type *ElemTy = AType->getElementType();
  unsigned NumElements = AType->getNumElements();

  // Wide strings have either 2-byte or 4-byte elements.
  if (ElemTy->getPrimitiveSizeInBits() == 16) {
    SmallVector<uint16_t, 32> Elements;
    Elements.reserve(NumElements);

    for(unsigned i = 0, e = E->getLength(); i != e; ++i)
      Elements.push_back(E->getCodeUnit(i));
    Elements.resize(NumElements);
    return llvm::ConstantDataArray::get(VMContext, Elements);
  }
  
  assert(ElemTy->getPrimitiveSizeInBits() == 32);
  SmallVector<uint32_t, 32> Elements;
  Elements.reserve(NumElements);
  
  for(unsigned i = 0, e = E->getLength(); i != e; ++i)
    Elements.push_back(E->getCodeUnit(i));
  Elements.resize(NumElements);
  return llvm::ConstantDataArray::get(VMContext, Elements);
}

static llvm::GlobalVariable *
GenerateStringLiteral(llvm::Constant *C, llvm::GlobalValue::LinkageTypes LT,
                      CodeGenModule &CGM, StringRef GlobalName,
                      CharUnits Alignment) {
  // OpenCL v1.2 s6.5.3: a string literal is in the constant address space.
  unsigned AddrSpace = CGM.getContext().getTargetConstantAddressSpace();
  if (CGM.getLangOpts().OpenCL)
    AddrSpace = CGM.getContext().getTargetAddressSpace(LangAS::opencl_constant);

  llvm::Module &M = CGM.getModule();
  // Create a global variable for this string
  auto *GV = new llvm::GlobalVariable(
      M, C->getType(), !CGM.getLangOpts().WritableStrings, LT, C, GlobalName,
      nullptr, llvm::GlobalVariable::NotThreadLocal, AddrSpace);
  GV->setAlignment(Alignment.getQuantity());
  GV->setUnnamedAddr(llvm::GlobalValue::UnnamedAddr::Global);
  if (GV->isWeakForLinker()) {
    assert(CGM.supportsCOMDAT() && "Only COFF uses weak string literals");
    GV->setComdat(M.getOrInsertComdat(GV->getName()));
  }

  return GV;
}

/// GetAddrOfConstantStringFromLiteral - Return a pointer to a
/// constant array for the given string literal.
ConstantAddress
CodeGenModule::GetAddrOfConstantStringFromLiteral(const StringLiteral *S,
                                                  StringRef Name) {
  CharUnits Alignment = getContext().getAlignOfGlobalVarInChars(S->getType());

  llvm::Constant *C = GetConstantArrayFromStringLiteral(S);
  llvm::GlobalVariable **Entry = nullptr;
  if (!LangOpts.WritableStrings) {
    Entry = &ConstantStringMap[C];
    if (auto GV = *Entry) {
      if (Alignment.getQuantity() > GV->getAlignment())
        GV->setAlignment(Alignment.getQuantity());
      return ConstantAddress(GV, Alignment);
    }
  }

  SmallString<256> MangledNameBuffer;
  StringRef GlobalVariableName;
  llvm::GlobalValue::LinkageTypes LT;

  // Mangle the string literal if the ABI allows for it.  However, we cannot
  // do this if  we are compiling with ASan or -fwritable-strings because they
  // rely on strings having normal linkage.
  if (!LangOpts.WritableStrings &&
      !LangOpts.Sanitize.has(SanitizerKind::Address) &&
      getCXXABI().getMangleContext().shouldMangleStringLiteral(S)) {
    llvm::raw_svector_ostream Out(MangledNameBuffer);
    getCXXABI().getMangleContext().mangleStringLiteral(S, Out);

    LT = llvm::GlobalValue::LinkOnceODRLinkage;
    GlobalVariableName = MangledNameBuffer;
  } else {
    LT = llvm::GlobalValue::PrivateLinkage;
    GlobalVariableName = Name;
  }

  auto GV = GenerateStringLiteral(C, LT, *this, GlobalVariableName, Alignment);
  if (Entry)
    *Entry = GV;

  SanitizerMD->reportGlobalToASan(GV, S->getStrTokenLoc(0), "<string literal>",
                                  QualType());
  return ConstantAddress(GV, Alignment);
}

/// GetAddrOfConstantStringFromObjCEncode - Return a pointer to a constant
/// array for the given ObjCEncodeExpr node.
ConstantAddress
CodeGenModule::GetAddrOfConstantStringFromObjCEncode(const ObjCEncodeExpr *E) {
  std::string Str;
  getContext().getObjCEncodingForType(E->getEncodedType(), Str);

  return GetAddrOfConstantCString(Str);
}

/// GetAddrOfConstantCString - Returns a pointer to a character array containing
/// the literal and a terminating '\0' character.
/// The result has pointer to array type.
ConstantAddress CodeGenModule::GetAddrOfConstantCString(
    const std::string &Str, const char *GlobalName) {
  StringRef StrWithNull(Str.c_str(), Str.size() + 1);
  CharUnits Alignment =
    getContext().getAlignOfGlobalVarInChars(getContext().CharTy);

  llvm::Constant *C =
      llvm::ConstantDataArray::getString(getLLVMContext(), StrWithNull, false);

  // Don't share any string literals if strings aren't constant.
  llvm::GlobalVariable **Entry = nullptr;
  if (!LangOpts.WritableStrings) {
    Entry = &ConstantStringMap[C];
    if (auto GV = *Entry) {
      if (Alignment.getQuantity() > GV->getAlignment())
        GV->setAlignment(Alignment.getQuantity());
      return ConstantAddress(GV, Alignment);
    }
  }

  // Get the default prefix if a name wasn't specified.
  if (!GlobalName)
    GlobalName = ".str";
  // Create a global variable for this.
  auto GV = GenerateStringLiteral(C, llvm::GlobalValue::PrivateLinkage, *this,
                                  GlobalName, Alignment);
  if (Entry)
    *Entry = GV;
  return ConstantAddress(GV, Alignment);
}

ConstantAddress CodeGenModule::GetAddrOfGlobalTemporary(
    const MaterializeTemporaryExpr *E, const Expr *Init) {
  assert((E->getStorageDuration() == SD_Static ||
          E->getStorageDuration() == SD_Thread) && "not a global temporary");
  const auto *VD = cast<VarDecl>(E->getExtendingDecl());

  // If we're not materializing a subobject of the temporary, keep the
  // cv-qualifiers from the type of the MaterializeTemporaryExpr.
  QualType MaterializedType = Init->getType();
  if (Init == E->GetTemporaryExpr())
    MaterializedType = E->getType();

  CharUnits Align = getContext().getTypeAlignInChars(MaterializedType);

  if (llvm::Constant *Slot = MaterializedGlobalTemporaryMap[E])
    return ConstantAddress(Slot, Align);

  // FIXME: If an externally-visible declaration extends multiple temporaries,
  // we need to give each temporary the same name in every translation unit (and
  // we also need to make the temporaries externally-visible).
  SmallString<256> Name;
  llvm::raw_svector_ostream Out(Name);
  getCXXABI().getMangleContext().mangleReferenceTemporary(
      VD, E->getManglingNumber(), Out);

  APValue *Value = nullptr;
  if (E->getStorageDuration() == SD_Static) {
    // We might have a cached constant initializer for this temporary. Note
    // that this might have a different value from the value computed by
    // evaluating the initializer if the surrounding constant expression
    // modifies the temporary.
    Value = getContext().getMaterializedTemporaryValue(E, false);
    if (Value && Value->isUninit())
      Value = nullptr;
  }

  // Try evaluating it now, it might have a constant initializer.
  Expr::EvalResult EvalResult;
  if (!Value && Init->EvaluateAsRValue(EvalResult, getContext()) &&
      !EvalResult.hasSideEffects())
    Value = &EvalResult.Val;

  llvm::Constant *InitialValue = nullptr;
  bool Constant = false;
  llvm::Type *Type;
  if (Value) {
    // The temporary has a constant initializer, use it.
    InitialValue = EmitConstantValue(*Value, MaterializedType, nullptr);
    Constant = isTypeConstant(MaterializedType, /*ExcludeCtor*/Value);
    Type = InitialValue->getType();
  } else {
    // No initializer, the initialization will be provided when we
    // initialize the declaration which performed lifetime extension.
    Type = getTypes().ConvertTypeForMem(MaterializedType);
  }

  // Create a global variable for this lifetime-extended temporary.
  llvm::GlobalValue::LinkageTypes Linkage =
      getLLVMLinkageVarDefinition(VD, Constant);
  if (Linkage == llvm::GlobalVariable::ExternalLinkage) {
    const VarDecl *InitVD;
    if (VD->isStaticDataMember() && VD->getAnyInitializer(InitVD) &&
        isa<CXXRecordDecl>(InitVD->getLexicalDeclContext())) {
      // Temporaries defined inside a class get linkonce_odr linkage because the
      // class can be defined in multipe translation units.
      Linkage = llvm::GlobalVariable::LinkOnceODRLinkage;
    } else {
      // There is no need for this temporary to have external linkage if the
      // VarDecl has external linkage.
      Linkage = llvm::GlobalVariable::InternalLinkage;
    }
  }
  unsigned AddrSpace =
      VD ? GetGlobalVarAddressSpace(VD) : MaterializedType.getAddressSpace();
  auto TargetAS = getContext().getTargetAddressSpace(AddrSpace);
  auto *GV = new llvm::GlobalVariable(
      getModule(), Type, Constant, Linkage, InitialValue, Name.c_str(),
      /*InsertBefore=*/nullptr, llvm::GlobalVariable::NotThreadLocal, TargetAS);
  setGlobalVisibility(GV, VD);
  GV->setAlignment(Align.getQuantity());
  if (supportsCOMDAT() && GV->isWeakForLinker())
    GV->setComdat(TheModule.getOrInsertComdat(GV->getName()));
  if (VD->getTLSKind())
    setTLSMode(GV, *VD);
  llvm::Constant *CV = GV;
  if (AddrSpace != LangAS::Default)
    CV = getTargetCodeGenInfo().performAddrSpaceCast(
        *this, GV, AddrSpace, LangAS::Default,
        Type->getPointerTo(
            getContext().getTargetAddressSpace(LangAS::Default)));
  MaterializedGlobalTemporaryMap[E] = CV;
  return ConstantAddress(CV, Align);
}

/// EmitObjCPropertyImplementations - Emit information for synthesized
/// properties for an implementation.
void CodeGenModule::EmitObjCPropertyImplementations(const
                                                    ObjCImplementationDecl *D) {
  for (const auto *PID : D->property_impls()) {
    // Dynamic is just for type-checking.
    if (PID->getPropertyImplementation() == ObjCPropertyImplDecl::Synthesize) {
      ObjCPropertyDecl *PD = PID->getPropertyDecl();

      // Determine which methods need to be implemented, some may have
      // been overridden. Note that ::isPropertyAccessor is not the method
      // we want, that just indicates if the decl came from a
      // property. What we want to know is if the method is defined in
      // this implementation.
      if (!D->getInstanceMethod(PD->getGetterName()))
        CodeGenFunction(*this).GenerateObjCGetter(
                                 const_cast<ObjCImplementationDecl *>(D), PID);
      if (!PD->isReadOnly() &&
          !D->getInstanceMethod(PD->getSetterName()))
        CodeGenFunction(*this).GenerateObjCSetter(
                                 const_cast<ObjCImplementationDecl *>(D), PID);
    }
  }
}

static bool needsDestructMethod(ObjCImplementationDecl *impl) {
  const ObjCInterfaceDecl *iface = impl->getClassInterface();
  for (const ObjCIvarDecl *ivar = iface->all_declared_ivar_begin();
       ivar; ivar = ivar->getNextIvar())
    if (ivar->getType().isDestructedType())
      return true;

  return false;
}

static bool AllTrivialInitializers(CodeGenModule &CGM,
                                   ObjCImplementationDecl *D) {
  CodeGenFunction CGF(CGM);
  for (ObjCImplementationDecl::init_iterator B = D->init_begin(),
       E = D->init_end(); B != E; ++B) {
    CXXCtorInitializer *CtorInitExp = *B;
    Expr *Init = CtorInitExp->getInit();
    if (!CGF.isTrivialInitializer(Init))
      return false;
  }
  return true;
}

/// EmitObjCIvarInitializations - Emit information for ivar initialization
/// for an implementation.
void CodeGenModule::EmitObjCIvarInitializations(ObjCImplementationDecl *D) {
  // We might need a .cxx_destruct even if we don't have any ivar initializers.
  if (needsDestructMethod(D)) {
    IdentifierInfo *II = &getContext().Idents.get(".cxx_destruct");
    Selector cxxSelector = getContext().Selectors.getSelector(0, &II);
    ObjCMethodDecl *DTORMethod =
      ObjCMethodDecl::Create(getContext(), D->getLocation(), D->getLocation(),
                             cxxSelector, getContext().VoidTy, nullptr, D,
                             /*isInstance=*/true, /*isVariadic=*/false,
                          /*isPropertyAccessor=*/true, /*isImplicitlyDeclared=*/true,
                             /*isDefined=*/false, ObjCMethodDecl::Required);
    D->addInstanceMethod(DTORMethod);
    CodeGenFunction(*this).GenerateObjCCtorDtorMethod(D, DTORMethod, false);
    D->setHasDestructors(true);
  }

  // If the implementation doesn't have any ivar initializers, we don't need
  // a .cxx_construct.
  if (D->getNumIvarInitializers() == 0 ||
      AllTrivialInitializers(*this, D))
    return;
  
  IdentifierInfo *II = &getContext().Idents.get(".cxx_construct");
  Selector cxxSelector = getContext().Selectors.getSelector(0, &II);
  // The constructor returns 'self'.
  ObjCMethodDecl *CTORMethod = ObjCMethodDecl::Create(getContext(), 
                                                D->getLocation(),
                                                D->getLocation(),
                                                cxxSelector,
                                                getContext().getObjCIdType(),
                                                nullptr, D, /*isInstance=*/true,
                                                /*isVariadic=*/false,
                                                /*isPropertyAccessor=*/true,
                                                /*isImplicitlyDeclared=*/true,
                                                /*isDefined=*/false,
                                                ObjCMethodDecl::Required);
  D->addInstanceMethod(CTORMethod);
  CodeGenFunction(*this).GenerateObjCCtorDtorMethod(D, CTORMethod, true);
  D->setHasNonZeroConstructors(true);
}

// EmitLinkageSpec - Emit all declarations in a linkage spec.
void CodeGenModule::EmitLinkageSpec(const LinkageSpecDecl *LSD) {
  if (LSD->getLanguage() != LinkageSpecDecl::lang_c &&
      LSD->getLanguage() != LinkageSpecDecl::lang_cxx) {
    ErrorUnsupported(LSD, "linkage spec");
    return;
  }

  EmitDeclContext(LSD);
}

void CodeGenModule::EmitDeclContext(const DeclContext *DC) {
  for (auto *I : DC->decls()) {
    // Unlike other DeclContexts, the contents of an ObjCImplDecl at TU scope
    // are themselves considered "top-level", so EmitTopLevelDecl on an
    // ObjCImplDecl does not recursively visit them. We need to do that in
    // case they're nested inside another construct (LinkageSpecDecl /
    // ExportDecl) that does stop them from being considered "top-level".
    if (auto *OID = dyn_cast<ObjCImplDecl>(I)) {
      for (auto *M : OID->methods())
        EmitTopLevelDecl(M);
    }

    EmitTopLevelDecl(I);
  }
}

/// EmitTopLevelDecl - Emit code for a single top level declaration.
void CodeGenModule::EmitTopLevelDecl(Decl *D) {
  if (getenv("DBG_CG_DECL")) {
    llvm::errs() << "decl: "; D->dump();
  }
  // Ignore dependent declarations.
  if (D->getDeclContext() && D->getDeclContext()->isDependentContext())
    return;

  switch (D->getKind()) {
  case Decl::CXXConversion:
  case Decl::CXXMethod:
  case Decl::Function:
    // Skip function templates
    if (cast<FunctionDecl>(D)->getDescribedFunctionTemplate() ||
        cast<FunctionDecl>(D)->isLateTemplateParsed())
      return;

    EmitGlobal(cast<FunctionDecl>(D));
    // Always provide some coverage mapping
    // even for the functions that aren't emitted.
    AddDeferredUnusedCoverageMapping(D);
    break;

  case Decl::CXXDeductionGuide:
    // Function-like, but does not result in code emission.
    break;

  case Decl::Var:
  case Decl::Decomposition:
    // Skip variable templates
    if (cast<VarDecl>(D)->getDescribedVarTemplate())
      return;
    LLVM_FALLTHROUGH;
  case Decl::VarTemplateSpecialization:
    EmitGlobal(cast<VarDecl>(D));
    if (auto *DD = dyn_cast<DecompositionDecl>(D))
      for (auto *B : DD->bindings())
        if (auto *HD = B->getHoldingVar())
          EmitGlobal(HD);
    break;

  // Indirect fields from global anonymous structs and unions can be
  // ignored; only the actual variable requires IR gen support.
  case Decl::IndirectField:
    break;

  // C++ Decls
  case Decl::Namespace:
    EmitDeclContext(cast<NamespaceDecl>(D));
    break;
  case Decl::CXXRecord:
    if (DebugInfo) {
      if (auto *ES = D->getASTContext().getExternalSource())
        if (ES->hasExternalDefinitions(D) == ExternalASTSource::EK_Never)
          DebugInfo->completeUnusedClass(cast<CXXRecordDecl>(*D));
    }
    // Emit any static data members, they may be definitions.
    for (auto *I : cast<CXXRecordDecl>(D)->decls())
      if (isa<VarDecl>(I) || isa<CXXRecordDecl>(I))
        EmitTopLevelDecl(I);
    break;
    // No code generation needed.
  case Decl::UsingShadow:
  case Decl::ClassTemplate:
  case Decl::VarTemplate:
  case Decl::VarTemplatePartialSpecialization:
  case Decl::FunctionTemplate:
  case Decl::TypeAliasTemplate:
  case Decl::Block:
  case Decl::Empty:
    break;
  case Decl::Using:          // using X; [C++]
    if (CGDebugInfo *DI = getModuleDebugInfo())
        DI->EmitUsingDecl(cast<UsingDecl>(*D));
    return;
  case Decl::NamespaceAlias:
    if (CGDebugInfo *DI = getModuleDebugInfo())
        DI->EmitNamespaceAlias(cast<NamespaceAliasDecl>(*D));
    return;
  case Decl::UsingDirective: // using namespace X; [C++]
    if (CGDebugInfo *DI = getModuleDebugInfo())
      DI->EmitUsingDirective(cast<UsingDirectiveDecl>(*D));
    return;
  case Decl::CXXConstructor:
    // Skip function templates
    if (cast<FunctionDecl>(D)->getDescribedFunctionTemplate() ||
        cast<FunctionDecl>(D)->isLateTemplateParsed())
      return;
      
    getCXXABI().EmitCXXConstructors(cast<CXXConstructorDecl>(D));
    break;
  case Decl::CXXDestructor:
    if (cast<FunctionDecl>(D)->isLateTemplateParsed())
      return;
    getCXXABI().EmitCXXDestructors(cast<CXXDestructorDecl>(D));
    break;

  case Decl::StaticAssert:
    // Nothing to do.
    break;

  // Objective-C Decls

  // Forward declarations, no (immediate) code generation.
  case Decl::ObjCInterface:
  case Decl::ObjCCategory:
    break;

  case Decl::ObjCProtocol: {
    auto *Proto = cast<ObjCProtocolDecl>(D);
    if (Proto->isThisDeclarationADefinition())
      ObjCRuntime->GenerateProtocol(Proto);
    break;
  }
      
  case Decl::ObjCCategoryImpl:
    // Categories have properties but don't support synthesize so we
    // can ignore them here.
    ObjCRuntime->GenerateCategory(cast<ObjCCategoryImplDecl>(D));
    break;

  case Decl::ObjCImplementation: {
    auto *OMD = cast<ObjCImplementationDecl>(D);
    EmitObjCPropertyImplementations(OMD);
    EmitObjCIvarInitializations(OMD);
    ObjCRuntime->GenerateClass(OMD);
    // Emit global variable debug information.
    if (CGDebugInfo *DI = getModuleDebugInfo())
      if (getCodeGenOpts().getDebugInfo() >= codegenoptions::LimitedDebugInfo)
        DI->getOrCreateInterfaceType(getContext().getObjCInterfaceType(
            OMD->getClassInterface()), OMD->getLocation());
    break;
  }
  case Decl::ObjCMethod: {
    auto *OMD = cast<ObjCMethodDecl>(D);
    // If this is not a prototype, emit the body.
    if (OMD->getBody())
      CodeGenFunction(*this).GenerateObjCMethod(OMD);
    break;
  }
  case Decl::ObjCCompatibleAlias:
    ObjCRuntime->RegisterAlias(cast<ObjCCompatibleAliasDecl>(D));
    break;

  case Decl::PragmaComment: {
    const auto *PCD = cast<PragmaCommentDecl>(D);
    switch (PCD->getCommentKind()) {
    case PCK_Unknown:
      llvm_unreachable("unexpected pragma comment kind");
    case PCK_Linker:
      AppendLinkerOptions(PCD->getArg());
      break;
    case PCK_Lib:
      AddDependentLib(PCD->getArg());
      break;
    case PCK_Compiler:
    case PCK_ExeStr:
    case PCK_User:
      break; // We ignore all of these.
    }
    break;
  }

  case Decl::PragmaDetectMismatch: {
    const auto *PDMD = cast<PragmaDetectMismatchDecl>(D);
    AddDetectMismatch(PDMD->getName(), PDMD->getValue());
    break;
  }

  case Decl::LinkageSpec:
    EmitLinkageSpec(cast<LinkageSpecDecl>(D));
    break;

  case Decl::FileScopeAsm: {
    // File-scope asm is ignored during device-side CUDA compilation.
    if (LangOpts.CUDA && LangOpts.CUDAIsDevice)
      break;
    // File-scope asm is ignored during device-side OpenMP compilation.
    if (LangOpts.OpenMPIsDevice)
      break;
    auto *AD = cast<FileScopeAsmDecl>(D);
    getModule().appendModuleInlineAsm(AD->getAsmString()->getString());
    break;
  }

  case Decl::Import: {
    auto *Import = cast<ImportDecl>(D);

    // If we've already imported this module, we're done.
    if (!ImportedModules.insert(Import->getImportedModule()))
      break;

    // Emit debug information for direct imports.
    if (!Import->getImportedOwningModule()) {
      if (CGDebugInfo *DI = getModuleDebugInfo())
        DI->EmitImportDecl(*Import);
    }

    // Find all of the submodules and emit the module initializers.
    llvm::SmallPtrSet<clang::Module *, 16> Visited;
    SmallVector<clang::Module *, 16> Stack;
    Visited.insert(Import->getImportedModule());
    Stack.push_back(Import->getImportedModule());

    while (!Stack.empty()) {
      clang::Module *Mod = Stack.pop_back_val();
      if (!EmittedModuleInitializers.insert(Mod).second)
        continue;

      for (auto *D : Context.getModuleInitializers(Mod))
        EmitTopLevelDecl(D);

      // Visit the submodules of this module.
      for (clang::Module::submodule_iterator Sub = Mod->submodule_begin(),
                                             SubEnd = Mod->submodule_end();
           Sub != SubEnd; ++Sub) {
        // Skip explicit children; they need to be explicitly imported to emit
        // the initializers.
        if ((*Sub)->IsExplicit)
          continue;

        if (Visited.insert(*Sub).second)
          Stack.push_back(*Sub);
      }
    }
    break;
  }

  case Decl::Export:
    EmitDeclContext(cast<ExportDecl>(D));
    break;

  case Decl::OMPThreadPrivate:
    EmitOMPThreadPrivateDecl(cast<OMPThreadPrivateDecl>(D));
    break;

  case Decl::ClassTemplateSpecialization: {
    const auto *Spec = cast<ClassTemplateSpecializationDecl>(D);
    if (DebugInfo &&
        Spec->getSpecializationKind() == TSK_ExplicitInstantiationDefinition &&
        Spec->hasDefinition())
      DebugInfo->completeTemplateDefinition(*Spec);
    break;
  }

  case Decl::OMPDeclareReduction:
    EmitOMPDeclareReduction(cast<OMPDeclareReductionDecl>(D));
    break;

  default:
    // Make sure we handled everything we should, every other kind is a
    // non-top-level decl.  FIXME: Would be nice to have an isTopLevelDeclKind
    // function. Need to recode Decl::Kind to do that easily.
    assert(isa<TypeDecl>(D) && "Unsupported decl kind");
    break;
  }
}

void CodeGenModule::AddDeferredUnusedCoverageMapping(Decl *D) {
  // Do we need to generate coverage mapping?
  if (!CodeGenOpts.CoverageMapping)
    return;
  switch (D->getKind()) {
  case Decl::CXXConversion:
  case Decl::CXXMethod:
  case Decl::Function:
  case Decl::ObjCMethod:
  case Decl::CXXConstructor:
  case Decl::CXXDestructor: {
    if (!cast<FunctionDecl>(D)->doesThisDeclarationHaveABody())
      return;
    auto I = DeferredEmptyCoverageMappingDecls.find(D);
    if (I == DeferredEmptyCoverageMappingDecls.end())
      DeferredEmptyCoverageMappingDecls[D] = true;
    break;
  }
  default:
    break;
  };
}

void CodeGenModule::ClearUnusedCoverageMapping(const Decl *D) {
  // Do we need to generate coverage mapping?
  if (!CodeGenOpts.CoverageMapping)
    return;
  if (const auto *Fn = dyn_cast<FunctionDecl>(D)) {
    if (Fn->isTemplateInstantiation())
      ClearUnusedCoverageMapping(Fn->getTemplateInstantiationPattern());
  }
  auto I = DeferredEmptyCoverageMappingDecls.find(D);
  if (I == DeferredEmptyCoverageMappingDecls.end())
    DeferredEmptyCoverageMappingDecls[D] = false;
  else
    I->second = false;
}

void CodeGenModule::EmitDeferredUnusedCoverageMappings() {
  std::vector<const Decl *> DeferredDecls;
  for (const auto &I : DeferredEmptyCoverageMappingDecls) {
    if (!I.second)
      continue;
    DeferredDecls.push_back(I.first);
  }
  // Sort the declarations by their location to make sure that the tests get a
  // predictable order for the coverage mapping for the unused declarations.
  if (CodeGenOpts.DumpCoverageMapping)
    std::sort(DeferredDecls.begin(), DeferredDecls.end(),
              [] (const Decl *LHS, const Decl *RHS) {
      return LHS->getLocStart() < RHS->getLocStart();
    });
  for (const auto *D : DeferredDecls) {
    switch (D->getKind()) {
    case Decl::CXXConversion:
    case Decl::CXXMethod:
    case Decl::Function:
    case Decl::ObjCMethod: {
      CodeGenPGO PGO(*this);
      GlobalDecl GD(cast<FunctionDecl>(D));
      PGO.emitEmptyCounterMapping(D, getMangledName(GD),
                                  getFunctionLinkage(GD));
      break;
    }
    case Decl::CXXConstructor: {
      CodeGenPGO PGO(*this);
      GlobalDecl GD(cast<CXXConstructorDecl>(D), Ctor_Base);
      PGO.emitEmptyCounterMapping(D, getMangledName(GD),
                                  getFunctionLinkage(GD));
      break;
    }
    case Decl::CXXDestructor: {
      CodeGenPGO PGO(*this);
      GlobalDecl GD(cast<CXXDestructorDecl>(D), Dtor_Base);
      PGO.emitEmptyCounterMapping(D, getMangledName(GD),
                                  getFunctionLinkage(GD));
      break;
    }
    default:
      break;
    };
  }
}

/// Turns the given pointer into a constant.
static llvm::Constant *GetPointerConstant(llvm::LLVMContext &Context,
                                          const void *Ptr) {
  uintptr_t PtrInt = reinterpret_cast<uintptr_t>(Ptr);
  llvm::Type *i64 = llvm::Type::getInt64Ty(Context);
  return llvm::ConstantInt::get(i64, PtrInt);
}

static void EmitGlobalDeclMetadata(CodeGenModule &CGM,
                                   llvm::NamedMDNode *&GlobalMetadata,
                                   GlobalDecl D,
                                   llvm::GlobalValue *Addr) {
  if (!GlobalMetadata)
    GlobalMetadata =
      CGM.getModule().getOrInsertNamedMetadata("clang.global.decl.ptrs");

  // TODO: should we report variant information for ctors/dtors?
  llvm::Metadata *Ops[] = {llvm::ConstantAsMetadata::get(Addr),
                           llvm::ConstantAsMetadata::get(GetPointerConstant(
                               CGM.getLLVMContext(), D.getDecl()))};
  GlobalMetadata->addOperand(llvm::MDNode::get(CGM.getLLVMContext(), Ops));
}

/// For each function which is declared within an extern "C" region and marked
/// as 'used', but has internal linkage, create an alias from the unmangled
/// name to the mangled name if possible. People expect to be able to refer
/// to such functions with an unmangled name from inline assembly within the
/// same translation unit.
void CodeGenModule::EmitStaticExternCAliases() {
  // Don't do anything if we're generating CUDA device code -- the NVPTX
  // assembly target doesn't support aliases.
  if (Context.getTargetInfo().getTriple().isNVPTX())
    return;
  for (auto &I : StaticExternCValues) {
    IdentifierInfo *Name = I.first;
    llvm::GlobalValue *Val = I.second;
    if (Val && !getModule().getNamedValue(Name->getName()))
      addUsedGlobal(llvm::GlobalAlias::create(Name->getName(), Val));
  }
}

bool CodeGenModule::lookupRepresentativeDecl(StringRef MangledName,
                                             GlobalDecl &Result) const {
  auto Res = Manglings.find(MangledName);
  if (Res == Manglings.end())
    return false;
  Result = Res->getValue();
  return true;
}

/// Emits metadata nodes associating all the global values in the
/// current module with the Decls they came from.  This is useful for
/// projects using IR gen as a subroutine.
///
/// Since there's currently no way to associate an MDNode directly
/// with an llvm::GlobalValue, we create a global named metadata
/// with the name 'clang.global.decl.ptrs'.
void CodeGenModule::EmitDeclMetadata() {
  llvm::NamedMDNode *GlobalMetadata = nullptr;

  for (auto &I : MangledDeclNames) {
    llvm::GlobalValue *Addr = getModule().getNamedValue(I.second);
    // Some mangled names don't necessarily have an associated GlobalValue
    // in this module, e.g. if we mangled it for DebugInfo.
    if (Addr)
      EmitGlobalDeclMetadata(*this, GlobalMetadata, I.first, Addr);
  }
}

/// Emits metadata nodes for all the local variables in the current
/// function.
void CodeGenFunction::EmitDeclMetadata() {
  if (LocalDeclMap.empty()) return;

  llvm::LLVMContext &Context = getLLVMContext();

  // Find the unique metadata ID for this name.
  unsigned DeclPtrKind = Context.getMDKindID("clang.decl.ptr");

  llvm::NamedMDNode *GlobalMetadata = nullptr;

  for (auto &I : LocalDeclMap) {
    const Decl *D = I.first;
    llvm::Value *Addr = I.second.getPointer();
    if (auto *Alloca = dyn_cast<llvm::AllocaInst>(Addr)) {
      llvm::Value *DAddr = GetPointerConstant(getLLVMContext(), D);
      Alloca->setMetadata(
          DeclPtrKind, llvm::MDNode::get(
                           Context, llvm::ValueAsMetadata::getConstant(DAddr)));
    } else if (auto *GV = dyn_cast<llvm::GlobalValue>(Addr)) {
      GlobalDecl GD = GlobalDecl(cast<VarDecl>(D));
      EmitGlobalDeclMetadata(CGM, GlobalMetadata, GD, GV);
    }
  }
}

void CodeGenModule::EmitVersionIdentMetadata() {
  llvm::NamedMDNode *IdentMetadata =
    TheModule.getOrInsertNamedMetadata("llvm.ident");
  std::string Version = getClangFullVersion();
  llvm::LLVMContext &Ctx = TheModule.getContext();

  llvm::Metadata *IdentNode[] = {llvm::MDString::get(Ctx, Version)};
  IdentMetadata->addOperand(llvm::MDNode::get(Ctx, IdentNode));
}

void CodeGenModule::EmitTargetMetadata() {
  // Warning, new MangledDeclNames may be appended within this loop.
  // We rely on MapVector insertions adding new elements to the end
  // of the container.
  // FIXME: Move this loop into the one target that needs it, and only
  // loop over those declarations for which we couldn't emit the target
  // metadata when we emitted the declaration.
  for (unsigned I = 0; I != MangledDeclNames.size(); ++I) {
    auto Val = *(MangledDeclNames.begin() + I);
    const Decl *D = Val.first.getDecl()->getMostRecentDecl();
    llvm::GlobalValue *GV = GetGlobalValue(Val.second);
    getTargetCodeGenInfo().emitTargetMD(D, GV, *this);
  }
}

void CodeGenModule::EmitCoverageFile() {
  if (getCodeGenOpts().CoverageDataFile.empty() &&
      getCodeGenOpts().CoverageNotesFile.empty())
    return;

  llvm::NamedMDNode *CUNode = TheModule.getNamedMetadata("llvm.dbg.cu");
  if (!CUNode)
    return;

  llvm::NamedMDNode *GCov = TheModule.getOrInsertNamedMetadata("llvm.gcov");
  llvm::LLVMContext &Ctx = TheModule.getContext();
  auto *CoverageDataFile =
      llvm::MDString::get(Ctx, getCodeGenOpts().CoverageDataFile);
  auto *CoverageNotesFile =
      llvm::MDString::get(Ctx, getCodeGenOpts().CoverageNotesFile);
  for (int i = 0, e = CUNode->getNumOperands(); i != e; ++i) {
    llvm::MDNode *CU = CUNode->getOperand(i);
    llvm::Metadata *Elts[] = {CoverageNotesFile, CoverageDataFile, CU};
    GCov->addOperand(llvm::MDNode::get(Ctx, Elts));
  }
}

llvm::Constant *CodeGenModule::EmitUuidofInitializer(StringRef Uuid) {
  // Sema has checked that all uuid strings are of the form
  // "12345678-1234-1234-1234-1234567890ab".
  assert(Uuid.size() == 36);
  for (unsigned i = 0; i < 36; ++i) {
    if (i == 8 || i == 13 || i == 18 || i == 23) assert(Uuid[i] == '-');
    else                                         assert(isHexDigit(Uuid[i]));
  }

  // The starts of all bytes of Field3 in Uuid. Field 3 is "1234-1234567890ab".
  const unsigned Field3ValueOffsets[8] = { 19, 21, 24, 26, 28, 30, 32, 34 };

  llvm::Constant *Field3[8];
  for (unsigned Idx = 0; Idx < 8; ++Idx)
    Field3[Idx] = llvm::ConstantInt::get(
        Int8Ty, Uuid.substr(Field3ValueOffsets[Idx], 2), 16);

  llvm::Constant *Fields[4] = {
    llvm::ConstantInt::get(Int32Ty, Uuid.substr(0,  8), 16),
    llvm::ConstantInt::get(Int16Ty, Uuid.substr(9,  4), 16),
    llvm::ConstantInt::get(Int16Ty, Uuid.substr(14, 4), 16),
    llvm::ConstantArray::get(llvm::ArrayType::get(Int8Ty, 8), Field3)
  };

  return llvm::ConstantStruct::getAnon(Fields);
}

llvm::Constant *CodeGenModule::GetAddrOfRTTIDescriptor(QualType Ty,
                                                       bool ForEH) {
  // Return a bogus pointer if RTTI is disabled, unless it's for EH.
  // FIXME: should we even be calling this method if RTTI is disabled
  // and it's not for EH?
  if (!ForEH && !getLangOpts().RTTI)
    return llvm::Constant::getNullValue(Int8PtrTy);
  
  if (ForEH && Ty->isObjCObjectPointerType() &&
      LangOpts.ObjCRuntime.isGNUFamily())
    return ObjCRuntime->GetEHType(Ty);

  return getCXXABI().getAddrOfRTTIDescriptor(Ty);
}

void CodeGenModule::EmitOMPThreadPrivateDecl(const OMPThreadPrivateDecl *D) {
  for (auto RefExpr : D->varlists()) {
    auto *VD = cast<VarDecl>(cast<DeclRefExpr>(RefExpr)->getDecl());
    bool PerformInit =
        VD->getAnyInitializer() &&
        !VD->getAnyInitializer()->isConstantInitializer(getContext(),
                                                        /*ForRef=*/false);

    Address Addr(GetAddrOfGlobalVar(VD), getContext().getDeclAlign(VD));
    if (auto InitFunction = getOpenMPRuntime().emitThreadPrivateVarDefinition(
            VD, Addr, RefExpr->getLocStart(), PerformInit))
      CXXGlobalInits.push_back(InitFunction);
  }
}

llvm::Metadata *CodeGenModule::CreateMetadataIdentifierForType(QualType T) {
  llvm::Metadata *&InternalId = MetadataIdMap[T.getCanonicalType()];
  if (InternalId)
    return InternalId;

  if (isExternallyVisible(T->getLinkage())) {
    std::string OutName;
    llvm::raw_string_ostream Out(OutName);
    getCXXABI().getMangleContext().mangleTypeName(T, Out);

    InternalId = llvm::MDString::get(getLLVMContext(), Out.str());
  } else {
    InternalId = llvm::MDNode::getDistinct(getLLVMContext(),
                                           llvm::ArrayRef<llvm::Metadata *>());
  }

  return InternalId;
}

/// Returns whether this module needs the "all-vtables" type identifier.
bool CodeGenModule::NeedAllVtablesTypeId() const {
  // Returns true if at least one of vtable-based CFI checkers is enabled and
  // is not in the trapping mode.
  return ((LangOpts.Sanitize.has(SanitizerKind::CFIVCall) &&
           !CodeGenOpts.SanitizeTrap.has(SanitizerKind::CFIVCall)) ||
          (LangOpts.Sanitize.has(SanitizerKind::CFINVCall) &&
           !CodeGenOpts.SanitizeTrap.has(SanitizerKind::CFINVCall)) ||
          (LangOpts.Sanitize.has(SanitizerKind::CFIDerivedCast) &&
           !CodeGenOpts.SanitizeTrap.has(SanitizerKind::CFIDerivedCast)) ||
          (LangOpts.Sanitize.has(SanitizerKind::CFIUnrelatedCast) &&
           !CodeGenOpts.SanitizeTrap.has(SanitizerKind::CFIUnrelatedCast)));
}

void CodeGenModule::AddVTableTypeMetadata(llvm::GlobalVariable *VTable,
                                          CharUnits Offset,
                                          const CXXRecordDecl *RD) {
  llvm::Metadata *MD =
      CreateMetadataIdentifierForType(QualType(RD->getTypeForDecl(), 0));
  VTable->addTypeMetadata(Offset.getQuantity(), MD);

  if (CodeGenOpts.SanitizeCfiCrossDso)
    if (auto CrossDsoTypeId = CreateCrossDsoCfiTypeId(MD))
      VTable->addTypeMetadata(Offset.getQuantity(),
                              llvm::ConstantAsMetadata::get(CrossDsoTypeId));

  if (NeedAllVtablesTypeId()) {
    llvm::Metadata *MD = llvm::MDString::get(getLLVMContext(), "all-vtables");
    VTable->addTypeMetadata(Offset.getQuantity(), MD);
  }
}

// Fills in the supplied string map with the set of target features for the
// passed in function.
void CodeGenModule::getFunctionFeatureMap(llvm::StringMap<bool> &FeatureMap,
                                          const FunctionDecl *FD) {
  StringRef TargetCPU = Target.getTargetOpts().CPU;
  if (const auto *TD = FD->getAttr<TargetAttr>()) {
    // If we have a TargetAttr build up the feature map based on that.
    TargetAttr::ParsedTargetAttr ParsedAttr = TD->parse();

    // Make a copy of the features as passed on the command line into the
    // beginning of the additional features from the function to override.
    ParsedAttr.Features.insert(ParsedAttr.Features.begin(),
                            Target.getTargetOpts().FeaturesAsWritten.begin(),
                            Target.getTargetOpts().FeaturesAsWritten.end());

    if (ParsedAttr.Architecture != "")
      TargetCPU = ParsedAttr.Architecture ;

    // Now populate the feature map, first with the TargetCPU which is either
    // the default or a new one from the target attribute string. Then we'll use
    // the passed in features (FeaturesAsWritten) along with the new ones from
    // the attribute.
    Target.initFeatureMap(FeatureMap, getDiags(), TargetCPU,
                          ParsedAttr.Features);
  } else {
    Target.initFeatureMap(FeatureMap, getDiags(), TargetCPU,
                          Target.getTargetOpts().Features);
  }
}

llvm::SanitizerStatReport &CodeGenModule::getSanStats() {
  if (!SanStats)
    SanStats = llvm::make_unique<llvm::SanitizerStatReport>(&getModule());

  return *SanStats;
}
llvm::Value *
CodeGenModule::createOpenCLIntToSamplerConversion(const Expr *E,
                                                  CodeGenFunction &CGF) {
  llvm::Constant *C = EmitConstantExpr(E, E->getType(), &CGF);
  auto SamplerT = getOpenCLRuntime().getSamplerType();
  auto FTy = llvm::FunctionType::get(SamplerT, {C->getType()}, false);
  return CGF.Builder.CreateCall(CreateRuntimeFunction(FTy,
                                "__translate_sampler_initializer"),
                                {C});
}<|MERGE_RESOLUTION|>--- conflicted
+++ resolved
@@ -2732,45 +2732,6 @@
       getDataLayout().getTypeStoreSizeInBits(Ty));
 }
 
-<<<<<<< HEAD
-unsigned CodeGenModule::GetGlobalVarAddressSpace(const VarDecl *D,
-                                                 unsigned AddrSpace) {
-  if (D) {
-    if (LangOpts.CUDA && LangOpts.CUDAIsDevice) {
-      if (D->hasAttr<CUDAConstantAttr>())
-        AddrSpace = getContext().getTargetAddressSpace(LangAS::cuda_constant);
-      else if (D->hasAttr<CUDASharedAttr>())
-        AddrSpace = getContext().getTargetAddressSpace(LangAS::cuda_shared);
-      else
-        AddrSpace = getContext().getTargetAddressSpace(LangAS::cuda_device);
-    } else if (getTriple().getArch() == llvm::Triple::amdgcn) {
-      auto LangAddr = D->getType().getAddressSpace();
-      if (LangOpts.OpenCL) {
-        assert(LangAddr == LangAS::opencl_global ||
-               LangAddr == LangAS::opencl_constant ||
-               LangAddr == LangAS::opencl_local ||
-               LangAddr >= LangAS::FirstTargetAddressSpace);
-      } else {
-        assert(LangAddr == LangAS::Default ||
-               LangAddr >= LangAS::FirstTargetAddressSpace);
-      }
-      if (!LangOpts.OpenCL && LangAddr == LangAS::Default) {
-        if (isTypeConstant(D->getType(), false)) {
-          LangAddr = LangAS::opencl_constant;
-        } else {
-          LangAddr = LangAS::opencl_global;
-        }
-        AddrSpace = getContext().getTargetAddressSpace(LangAddr);
-      }
-    }
-  }
-  
-  if (D && LangOpts.CPlusPlusAMP && LangOpts.DevicePath) {
-    if (D->hasAttr<HCCTileStaticAttr>())
-      AddrSpace = getContext().getTargetAddressSpace(LangAS::hcc_tilestatic);
-    else
-      AddrSpace = getContext().getTargetAddressSpace(LangAS::hcc_global);
-=======
 unsigned CodeGenModule::GetGlobalVarAddressSpace(const VarDecl *D) {
   unsigned AddrSpace;
   if (LangOpts.OpenCL) {
@@ -2790,7 +2751,6 @@
       return LangAS::cuda_shared;
     else
       return LangAS::cuda_device;
->>>>>>> b87414ef
   }
 
   return getTargetCodeGenInfo().getGlobalVarAddressSpace(*this, D);
