--- conflicted
+++ resolved
@@ -4104,12 +4104,9 @@
   if (getLangOpts().CUDA &&
       (IsCUDASharedVar || IsCUDAShadowVar || IsHIPPinnedShadowVar))
     Init = llvm::UndefValue::get(getTypes().ConvertType(ASTTy));
-<<<<<<< HEAD
   else if (getLangOpts().CPlusPlusAMP && getLangOpts().DevicePath &&
-           D->hasAttr<HCCTileStaticAttr>())
-=======
-  else if (D->hasAttr<LoaderUninitializedAttr>())
->>>>>>> 38c5f65d
+           D->hasAttr<HCCTileStaticAttr>() &&
+           D->hasAttr<LoaderUninitializedAttr>())
     Init = llvm::UndefValue::get(getTypes().ConvertType(ASTTy));
   else if (!InitExpr) {
     // This is a tentative definition; tentative definitions are
