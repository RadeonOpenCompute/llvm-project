--- conflicted
+++ resolved
@@ -7241,43 +7241,6 @@
   bool IsSupported;
 };
 
-<<<<<<< HEAD
-/// Ensure no-loop codegen can handle the step. The visitor will reject any
-/// expression that contains the loop index provided
-class NoLoopStepChecker final : public ConstStmtVisitor<NoLoopStepChecker> {
-public:
-  NoLoopStepChecker(const VarDecl *LV) : LoopVar{LV}, UnsupportedStep{false} {}
-  NoLoopStepChecker() = delete;
-
-  bool isUnsupported() const { return UnsupportedStep; }
-
-  void VisitDeclRefExpr(const DeclRefExpr *DRE) {
-    // We do not handle an expression with the loop var
-    if (DRE && DRE->getDecl() == LoopVar) {
-      UnsupportedStep = true;
-      // No need to continue any more
-      return;
-    }
-    for (const Stmt *Child : DRE->children())
-      if (Child)
-        Visit(Child);
-  }
-
-  void VisitStmt(const Stmt *S) {
-    if (!S)
-      return;
-    for (const Stmt *Child : S->children())
-      if (Child)
-        Visit(Child);
-  }
-
-private:
-  const VarDecl *LoopVar;
-  bool UnsupportedStep;
-};
-
-=======
->>>>>>> f2751388
 } // namespace
 
 void CodeGenModule::emitNxResult(std::string StatusMsg,
@@ -7400,50 +7363,6 @@
   return nullptr;
 }
 
-<<<<<<< HEAD
-const VarDecl *CodeGenModule::checkDeclStmt(const ForStmt &FStmt) {
-  const Stmt *InitStmt = FStmt.getInit();
-  // We require an explicit init in the construct
-  if (!InitStmt)
-    return nullptr;
-  if (InitStmt->getStmtClass() != Stmt::DeclStmtClass)
-    return nullptr;
-  const DeclStmt &InitDeclStmt = cast<DeclStmt>(*InitStmt);
-  if (!InitDeclStmt.isSingleDecl())
-    return nullptr;
-  const Decl *InitDecl = InitDeclStmt.getSingleDecl();
-  if (InitDecl == nullptr || InitDecl->getKind() != Decl::Var)
-    return nullptr;
-  if (!cast<VarDecl>(InitDecl)->getType()->isIntegerType())
-    return nullptr;
-  return cast<VarDecl>(InitDecl);
-}
-
-const VarDecl *CodeGenModule::checkInitExpr(const ForStmt &FStmt) {
-  const Stmt *InitStmt = FStmt.getInit();
-  // We require an explicit init in the construct
-  if (!InitStmt)
-    return nullptr;
-  if (!isa<BinaryOperator>(InitStmt))
-    return nullptr;
-  if (cast<BinaryOperator>(InitStmt)->getOpcode() != BO_Assign)
-    return nullptr;
-  const Expr *InitExprLHS = cast<BinaryOperator>(InitStmt)->getLHS();
-  if (!isa<DeclRefExpr>(InitExprLHS))
-    return nullptr;
-  if (!cast<DeclRefExpr>(InitExprLHS)->getType()->isIntegerType())
-    return nullptr;
-  return cast<VarDecl>(cast<DeclRefExpr>(InitExprLHS)->getDecl());
-}
-
-const VarDecl *CodeGenModule::checkLoopInit(const ForStmt &FStmt) {
-  const VarDecl *LoopInit = checkDeclStmt(FStmt);
-  if (LoopInit != nullptr)
-    return LoopInit;
-  return checkInitExpr(FStmt);
-}
-
-=======
 const VarDecl *CodeGenModule::checkLoopInit(const OMPLoopDirective &LD) {
   const Expr *IVExpr = LD.getIterationVariable();
   if (!isa<DeclRefExpr>(IVExpr))
@@ -7468,7 +7387,6 @@
   return true;
 }
 
->>>>>>> f2751388
 // Return true if the step is either a unary increment of the provided loop
 // index or a binary add on the loop index. Otherwise return false.
 bool CodeGenModule::checkLoopStep(const Expr *Inc, const VarDecl *VD) {
@@ -7607,20 +7525,6 @@
     return StepExpr;
   }
   llvm_unreachable("Unexpected operator type in step computation");
-<<<<<<< HEAD
-}
-
-bool CodeGenModule::checkLoopStop(const ForStmt &FStmt) {
-  const Expr *Cond = FStmt.getCond();
-  if (!isa<BinaryOperator>(Cond))
-    return false;
-  BinaryOperator::Opcode CondOp = cast<BinaryOperator>(Cond)->getOpcode();
-  if (CondOp != BO_LT && CondOp != BO_GT && CondOp != BO_LE &&
-      CondOp != BO_GE && CondOp != BO_EQ && CondOp != BO_NE)
-    return false;
-  return true;
-=======
->>>>>>> f2751388
 }
 
 CodeGenModule::NoLoopXteamErr
@@ -7638,17 +7542,8 @@
   if (FStmt == nullptr)
     return NxNoSingleForStmt;
 
-<<<<<<< HEAD
-  const VarDecl *VD = checkLoopInit(*FStmt);
-  if (VD == nullptr)
-    return false;
-
-  if (!checkLoopStep(FStmt->getInc(), VD) || !checkLoopStop(*FStmt))
-    return false;
-=======
   assert(isa<OMPLoopDirective>(D) && "Expected a loop directive");
   const OMPLoopDirective &LD = cast<OMPLoopDirective>(D);
->>>>>>> f2751388
 
   // Ensure loop init and condition are supported
   const VarDecl *VD = checkLoopInit(LD);
@@ -7664,11 +7559,6 @@
   return NxSuccess;
 }
 
-<<<<<<< HEAD
-bool CodeGenModule::isForStmtXteamRedConforming(const Stmt *OMPStmt) {
-  if (!isForStmtNoLoopConforming(OMPStmt))
-    return false;
-=======
 CodeGenModule::NoLoopXteamErr
 CodeGenModule::getXteamRedForStmtStatus(const OMPExecutableDirective &D,
                                         const Stmt *OMPStmt,
@@ -7678,7 +7568,6 @@
     return NxStatus;
   // The above check ensures that there is only one statement corresponding to
   // the directive
->>>>>>> f2751388
   const ForStmt *FStmt = getSingleForStmt(OMPStmt);
   assert(FStmt != nullptr && "Unexpected missing For Stmt");
   XteamRedExprChecker Chk(RVM);
@@ -7736,25 +7625,9 @@
   if (D.hasClausesOfKind<OMPInReductionClause>() ||
       D.hasClausesOfKind<OMPNumTeamsClause>() ||
       D.hasClausesOfKind<OMPReductionClause>() ||
-<<<<<<< HEAD
-      D.hasClausesOfKind<OMPSharedClause>() ||
-=======
->>>>>>> f2751388
       D.hasClausesOfKind<OMPDistScheduleClause>() ||
       D.hasClausesOfKind<OMPLastprivateClause>() ||
       D.hasClausesOfKind<OMPCopyinClause>() ||
-<<<<<<< HEAD
-      D.hasClausesOfKind<OMPProcBindClause>() ||
-      D.hasClausesOfKind<OMPOrderedClause>() ||
-      D.hasClausesOfKind<OMPScheduleClause>())
-    return false;
-  if (!isa<OMPLoopDirective>(D))
-    return false;
-  return true;
-}
-
-bool CodeGenModule::areCombinedClausesXteamRedCompatible(
-=======
       D.hasClausesOfKind<OMPOrderedClause>())
     return NxUnsupportedTargetClause;
   if (!isa<OMPLoopDirective>(D))
@@ -7767,7 +7640,6 @@
 }
 
 CodeGenModule::NoLoopXteamErr CodeGenModule::getXteamRedCombinedClausesStatus(
->>>>>>> f2751388
     const OMPExecutableDirective &D) {
   if (D.hasClausesOfKind<OMPDependClause>() ||
       D.hasClausesOfKind<OMPInReductionClause>() ||
@@ -7944,18 +7816,11 @@
   return NxSuccess;
 }
 
-<<<<<<< HEAD
-bool CodeGenModule::checkAndSetXteamRedKernel(const OMPExecutableDirective &D) {
-  if (!getLangOpts().OpenMPTargetIgnoreEnvVars ||
-      !getLangOpts().OpenMPTargetNewRuntime)
-    return false;
-=======
 CodeGenModule::NoLoopXteamErr
 CodeGenModule::checkAndSetXteamRedKernel(const OMPExecutableDirective &D) {
   NoLoopXteamErr NxStatus = NxSuccess;
   if (!getLangOpts().OpenMPTargetIgnoreEnvVars)
     return NxOptionDisabled;
->>>>>>> f2751388
 
   // Allowing only a combined construct for now
   if (D.getDirectiveKind() !=
@@ -7970,17 +7835,8 @@
 
   // For now, keep the reduction helpers separate. Revisit merging with noloop
   // later
-<<<<<<< HEAD
-  if (!areCombinedClausesXteamRedCompatible(D))
-    return false;
-  if (!canHandleReductionClause(D))
-    return false;
-  if (!isForStmtXteamRedConforming(AssocStmt))
-    return false;
-=======
   if ((NxStatus = getXteamRedCombinedClausesStatus(D)))
     return NxStatus;
->>>>>>> f2751388
 
   std::pair<NoLoopXteamErr, CodeGenModule::XteamRedVarMap> RedVarMapPair =
       collectXteamRedVars(D);
@@ -7993,14 +7849,6 @@
   // We don't yet handle intermediate statements, so the top-level is the only
   // directive to be pushed.
   NoLoopIntermediateStmts IntermediateStmts;
-<<<<<<< HEAD
-  XteamRedKernelMetadata XteamRedKernelMD;
-  // Create a map from the ForStmt, the corresponding info will be populated
-  // later
-  const ForStmt *FStmt = getSingleForStmt(AssocStmt);
-  assert(FStmt && "For stmt cannot be null");
-  setXteamRedKernel(FStmt, std::make_pair(IntermediateStmts, XteamRedKernelMD));
-=======
   IntermediateStmts.push_back(&D);
   // Create a map from the ForStmt, some of the info will be populated later
   const ForStmt *FStmt = getSingleForStmt(AssocStmt);
@@ -8009,7 +7857,6 @@
       FStmt, XteamRedKernelInfo(/*ThreadStartIndex=*/nullptr,
                                 /*NumTeams=*/nullptr, IntermediateStmts,
                                 RedVarMapPair.second)));
->>>>>>> f2751388
 
   // All checks passed
   return NxSuccess;
