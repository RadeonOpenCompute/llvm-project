//===--- CodeGenModule.cpp - Emit LLVM Code from ASTs for a Module --------===//
//
// Part of the LLVM Project, under the Apache License v2.0 with LLVM Exceptions.
// See https://llvm.org/LICENSE.txt for license information.
// SPDX-License-Identifier: Apache-2.0 WITH LLVM-exception
//
//===----------------------------------------------------------------------===//
//
// This coordinates the per-module state used while generating code.
//
//===----------------------------------------------------------------------===//

#include "CodeGenModule.h"
#include "CGBlocks.h"
#include "CGCUDARuntime.h"
#include "CGCXXABI.h"
#include "CGCall.h"
#include "CGDebugInfo.h"
#include "CGHLSLRuntime.h"
#include "CGObjCRuntime.h"
#include "CGOpenCLRuntime.h"
#include "CGOpenMPRuntime.h"
#include "CGOpenMPRuntimeGPU.h"
#include "CodeGenFunction.h"
#include "CodeGenPGO.h"
#include "ConstantEmitter.h"
#include "CoverageMappingGen.h"
#include "TargetInfo.h"
#include "clang/AST/ASTContext.h"
#include "clang/AST/CharUnits.h"
#include "clang/AST/DeclCXX.h"
#include "clang/AST/DeclObjC.h"
#include "clang/AST/DeclTemplate.h"
#include "clang/AST/Mangle.h"
#include "clang/AST/RecordLayout.h"
#include "clang/AST/RecursiveASTVisitor.h"
#include "clang/AST/StmtVisitor.h"
#include "clang/Basic/Builtins.h"
#include "clang/Basic/CharInfo.h"
#include "clang/Basic/CodeGenOptions.h"
#include "clang/Basic/Diagnostic.h"
#include "clang/Basic/FileManager.h"
#include "clang/Basic/Module.h"
#include "clang/Basic/OpenMPKinds.h"
#include "clang/Basic/SourceManager.h"
#include "clang/Basic/TargetInfo.h"
#include "clang/Basic/Version.h"
#include "clang/CodeGen/BackendUtil.h"
#include "clang/CodeGen/ConstantInitBuilder.h"
#include "clang/Frontend/FrontendDiagnostic.h"
#include "llvm/ADT/StringSwitch.h"
#include "llvm/ADT/Triple.h"
#include "llvm/Analysis/TargetLibraryInfo.h"
#include "llvm/Frontend/OpenMP/OMPIRBuilder.h"
#include "llvm/IR/CallingConv.h"
#include "llvm/IR/DataLayout.h"
#include "llvm/IR/Intrinsics.h"
#include "llvm/IR/LLVMContext.h"
#include "llvm/IR/Module.h"
#include "llvm/IR/ProfileSummary.h"
#include "llvm/ProfileData/InstrProfReader.h"
#include "llvm/Support/CodeGen.h"
#include "llvm/Support/CommandLine.h"
#include "llvm/Support/ConvertUTF.h"
#include "llvm/Support/ErrorHandling.h"
#include "llvm/Support/MD5.h"
#include "llvm/Support/TimeProfiler.h"
#include "llvm/Support/X86TargetParser.h"

using namespace clang;
using namespace CodeGen;

static llvm::cl::opt<bool> LimitedCoverage(
    "limited-coverage-experimental", llvm::cl::ZeroOrMore, llvm::cl::Hidden,
    llvm::cl::desc("Emit limited coverage mapping information (experimental)"),
    llvm::cl::init(false));

static const char AnnotationSection[] = "llvm.metadata";

static CGCXXABI *createCXXABI(CodeGenModule &CGM) {
  switch (CGM.getContext().getCXXABIKind()) {
  case TargetCXXABI::AppleARM64:
  case TargetCXXABI::Fuchsia:
  case TargetCXXABI::GenericAArch64:
  case TargetCXXABI::GenericARM:
  case TargetCXXABI::iOS:
  case TargetCXXABI::WatchOS:
  case TargetCXXABI::GenericMIPS:
  case TargetCXXABI::GenericItanium:
  case TargetCXXABI::WebAssembly:
  case TargetCXXABI::XL:
    return CreateItaniumCXXABI(CGM);
  case TargetCXXABI::Microsoft:
    return CreateMicrosoftCXXABI(CGM);
  }

  llvm_unreachable("invalid C++ ABI kind");
}

CodeGenModule::CodeGenModule(ASTContext &C, const HeaderSearchOptions &HSO,
                             const PreprocessorOptions &PPO,
                             const CodeGenOptions &CGO, llvm::Module &M,
                             DiagnosticsEngine &diags,
                             CoverageSourceInfo *CoverageInfo)
    : Context(C), LangOpts(C.getLangOpts()), HeaderSearchOpts(HSO),
      PreprocessorOpts(PPO), CodeGenOpts(CGO), TheModule(M), Diags(diags),
      Target(C.getTargetInfo()), ABI(createCXXABI(*this)),
      VMContext(M.getContext()), Types(*this), VTables(*this),
      SanitizerMD(new SanitizerMetadata(*this)) {

  // Initialize the type cache.
  llvm::LLVMContext &LLVMContext = M.getContext();
  VoidTy = llvm::Type::getVoidTy(LLVMContext);
  Int8Ty = llvm::Type::getInt8Ty(LLVMContext);
  Int16Ty = llvm::Type::getInt16Ty(LLVMContext);
  Int32Ty = llvm::Type::getInt32Ty(LLVMContext);
  Int64Ty = llvm::Type::getInt64Ty(LLVMContext);
  HalfTy = llvm::Type::getHalfTy(LLVMContext);
  BFloatTy = llvm::Type::getBFloatTy(LLVMContext);
  FloatTy = llvm::Type::getFloatTy(LLVMContext);
  DoubleTy = llvm::Type::getDoubleTy(LLVMContext);
  PointerWidthInBits = C.getTargetInfo().getPointerWidth(0);
  PointerAlignInBytes =
    C.toCharUnitsFromBits(C.getTargetInfo().getPointerAlign(0)).getQuantity();
  SizeSizeInBytes =
    C.toCharUnitsFromBits(C.getTargetInfo().getMaxPointerWidth()).getQuantity();
  IntAlignInBytes =
    C.toCharUnitsFromBits(C.getTargetInfo().getIntAlign()).getQuantity();
  CharTy =
    llvm::IntegerType::get(LLVMContext, C.getTargetInfo().getCharWidth());
  IntTy = llvm::IntegerType::get(LLVMContext, C.getTargetInfo().getIntWidth());
  IntPtrTy = llvm::IntegerType::get(LLVMContext,
    C.getTargetInfo().getMaxPointerWidth());
  Int8PtrTy = Int8Ty->getPointerTo(0);
  Int8PtrPtrTy = Int8PtrTy->getPointerTo(0);
  const llvm::DataLayout &DL = M.getDataLayout();
  AllocaInt8PtrTy = Int8Ty->getPointerTo(DL.getAllocaAddrSpace());
  GlobalsInt8PtrTy = Int8Ty->getPointerTo(DL.getDefaultGlobalsAddressSpace());
  ASTAllocaAddressSpace = getTargetCodeGenInfo().getASTAllocaAddressSpace();

  RuntimeCC = getTargetCodeGenInfo().getABIInfo().getRuntimeCC();

  if (LangOpts.ObjC)
    createObjCRuntime();
  if (LangOpts.OpenCL)
    createOpenCLRuntime();
  if (LangOpts.OpenMP)
    createOpenMPRuntime();
  if (LangOpts.CUDA)
    createCUDARuntime();
  if (LangOpts.HLSL)
    createHLSLRuntime();

  // Enable TBAA unless it's suppressed. ThreadSanitizer needs TBAA even at O0.
  if (LangOpts.Sanitize.has(SanitizerKind::Thread) ||
      (!CodeGenOpts.RelaxedAliasing && CodeGenOpts.OptimizationLevel > 0))
    TBAA.reset(new CodeGenTBAA(Context, TheModule, CodeGenOpts, getLangOpts(),
                               getCXXABI().getMangleContext()));

  // If debug info or coverage generation is enabled, create the CGDebugInfo
  // object.
  if (CodeGenOpts.getDebugInfo() != codegenoptions::NoDebugInfo ||
      CodeGenOpts.EmitGcovArcs || CodeGenOpts.EmitGcovNotes)
    DebugInfo.reset(new CGDebugInfo(*this));

  Block.GlobalUniqueCount = 0;

  if (C.getLangOpts().ObjC)
    ObjCData.reset(new ObjCEntrypoints());

  if (CodeGenOpts.hasProfileClangUse()) {
    auto ReaderOrErr = llvm::IndexedInstrProfReader::create(
        CodeGenOpts.ProfileInstrumentUsePath, CodeGenOpts.ProfileRemappingFile);
    if (auto E = ReaderOrErr.takeError()) {
      unsigned DiagID = Diags.getCustomDiagID(DiagnosticsEngine::Error,
                                              "Could not read profile %0: %1");
      llvm::handleAllErrors(std::move(E), [&](const llvm::ErrorInfoBase &EI) {
        getDiags().Report(DiagID) << CodeGenOpts.ProfileInstrumentUsePath
                                  << EI.message();
      });
    } else
      PGOReader = std::move(ReaderOrErr.get());
  }

  // If coverage mapping generation is enabled, create the
  // CoverageMappingModuleGen object.
  if (CodeGenOpts.CoverageMapping)
    CoverageMapping.reset(new CoverageMappingModuleGen(*this, *CoverageInfo));

  // Generate the module name hash here if needed.
  if (CodeGenOpts.UniqueInternalLinkageNames &&
      !getModule().getSourceFileName().empty()) {
    std::string Path = getModule().getSourceFileName();
    // Check if a path substitution is needed from the MacroPrefixMap.
    for (const auto &Entry : LangOpts.MacroPrefixMap)
      if (Path.rfind(Entry.first, 0) != std::string::npos) {
        Path = Entry.second + Path.substr(Entry.first.size());
        break;
      }
    llvm::MD5 Md5;
    Md5.update(Path);
    llvm::MD5::MD5Result R;
    Md5.final(R);
    SmallString<32> Str;
    llvm::MD5::stringifyResult(R, Str);
    // Convert MD5hash to Decimal. Demangler suffixes can either contain
    // numbers or characters but not both.
    llvm::APInt IntHash(128, Str.str(), 16);
    // Prepend "__uniq" before the hash for tools like profilers to understand
    // that this symbol is of internal linkage type.  The "__uniq" is the
    // pre-determined prefix that is used to tell tools that this symbol was
    // created with -funique-internal-linakge-symbols and the tools can strip or
    // keep the prefix as needed.
    ModuleNameHash = (Twine(".__uniq.") +
        Twine(toString(IntHash, /* Radix = */ 10, /* Signed = */false))).str();
  }
}

CodeGenModule::~CodeGenModule() {}

void CodeGenModule::createObjCRuntime() {
  // This is just isGNUFamily(), but we want to force implementors of
  // new ABIs to decide how best to do this.
  switch (LangOpts.ObjCRuntime.getKind()) {
  case ObjCRuntime::GNUstep:
  case ObjCRuntime::GCC:
  case ObjCRuntime::ObjFW:
    ObjCRuntime.reset(CreateGNUObjCRuntime(*this));
    return;

  case ObjCRuntime::FragileMacOSX:
  case ObjCRuntime::MacOSX:
  case ObjCRuntime::iOS:
  case ObjCRuntime::WatchOS:
    ObjCRuntime.reset(CreateMacObjCRuntime(*this));
    return;
  }
  llvm_unreachable("bad runtime kind");
}

void CodeGenModule::createOpenCLRuntime() {
  OpenCLRuntime.reset(new CGOpenCLRuntime(*this));
}

void CodeGenModule::createOpenMPRuntime() {
  // Select a specialized code generation class based on the target, if any.
  // If it does not exist use the default implementation.
  switch (getTriple().getArch()) {
  case llvm::Triple::nvptx:
  case llvm::Triple::nvptx64:
  case llvm::Triple::amdgcn:
    assert(getLangOpts().OpenMPIsDevice &&
           "OpenMP AMDGPU/NVPTX is only prepared to deal with device code.");
    OpenMPRuntime.reset(new CGOpenMPRuntimeGPU(*this));
    break;
  default:
    if (LangOpts.OpenMPSimd)
      OpenMPRuntime.reset(new CGOpenMPSIMDRuntime(*this));
    else
      OpenMPRuntime.reset(new CGOpenMPRuntime(*this));
    break;
  }
}

void CodeGenModule::createCUDARuntime() {
  CUDARuntime.reset(CreateNVCUDARuntime(*this));
}

void CodeGenModule::createHLSLRuntime() {
  HLSLRuntime.reset(new CGHLSLRuntime(*this));
}

void CodeGenModule::addReplacement(StringRef Name, llvm::Constant *C) {
  Replacements[Name] = C;
}

void CodeGenModule::applyReplacements() {
  for (auto &I : Replacements) {
    StringRef MangledName = I.first();
    llvm::Constant *Replacement = I.second;
    llvm::GlobalValue *Entry = GetGlobalValue(MangledName);
    if (!Entry)
      continue;
    auto *OldF = cast<llvm::Function>(Entry);
    auto *NewF = dyn_cast<llvm::Function>(Replacement);
    if (!NewF) {
      if (auto *Alias = dyn_cast<llvm::GlobalAlias>(Replacement)) {
        NewF = dyn_cast<llvm::Function>(Alias->getAliasee());
      } else {
        auto *CE = cast<llvm::ConstantExpr>(Replacement);
        assert(CE->getOpcode() == llvm::Instruction::BitCast ||
               CE->getOpcode() == llvm::Instruction::GetElementPtr);
        NewF = dyn_cast<llvm::Function>(CE->getOperand(0));
      }
    }

    // Replace old with new, but keep the old order.
    OldF->replaceAllUsesWith(Replacement);
    if (NewF) {
      NewF->removeFromParent();
      OldF->getParent()->getFunctionList().insertAfter(OldF->getIterator(),
                                                       NewF);
    }
    OldF->eraseFromParent();
  }
}

void CodeGenModule::addGlobalValReplacement(llvm::GlobalValue *GV, llvm::Constant *C) {
  GlobalValReplacements.push_back(std::make_pair(GV, C));
}

void CodeGenModule::applyGlobalValReplacements() {
  for (auto &I : GlobalValReplacements) {
    llvm::GlobalValue *GV = I.first;
    llvm::Constant *C = I.second;

    GV->replaceAllUsesWith(C);
    GV->eraseFromParent();
  }
}

// This is only used in aliases that we created and we know they have a
// linear structure.
static const llvm::GlobalValue *getAliasedGlobal(const llvm::GlobalValue *GV) {
  const llvm::Constant *C;
  if (auto *GA = dyn_cast<llvm::GlobalAlias>(GV))
    C = GA->getAliasee();
  else if (auto *GI = dyn_cast<llvm::GlobalIFunc>(GV))
    C = GI->getResolver();
  else
    return GV;

  const auto *AliaseeGV = dyn_cast<llvm::GlobalValue>(C->stripPointerCasts());
  if (!AliaseeGV)
    return nullptr;

  const llvm::GlobalValue *FinalGV = AliaseeGV->getAliaseeObject();
  if (FinalGV == GV)
    return nullptr;

  return FinalGV;
}

static bool checkAliasedGlobal(DiagnosticsEngine &Diags,
                               SourceLocation Location, bool IsIFunc,
                               const llvm::GlobalValue *Alias,
                               const llvm::GlobalValue *&GV) {
  GV = getAliasedGlobal(Alias);
  if (!GV) {
    Diags.Report(Location, diag::err_cyclic_alias) << IsIFunc;
    return false;
  }

  if (GV->isDeclaration()) {
    Diags.Report(Location, diag::err_alias_to_undefined) << IsIFunc << IsIFunc;
    return false;
  }

  if (IsIFunc) {
    // Check resolver function type.
    const auto *F = dyn_cast<llvm::Function>(GV);
    if (!F) {
      Diags.Report(Location, diag::err_alias_to_undefined)
          << IsIFunc << IsIFunc;
      return false;
    }

    llvm::FunctionType *FTy = F->getFunctionType();
    if (!FTy->getReturnType()->isPointerTy()) {
      Diags.Report(Location, diag::err_ifunc_resolver_return);
      return false;
    }
  }

  return true;
}

void CodeGenModule::checkAliases() {
  // Check if the constructed aliases are well formed. It is really unfortunate
  // that we have to do this in CodeGen, but we only construct mangled names
  // and aliases during codegen.
  bool Error = false;
  DiagnosticsEngine &Diags = getDiags();
  for (const GlobalDecl &GD : Aliases) {
    const auto *D = cast<ValueDecl>(GD.getDecl());
    SourceLocation Location;
    bool IsIFunc = D->hasAttr<IFuncAttr>();
    if (const Attr *A = D->getDefiningAttr())
      Location = A->getLocation();
    else
      llvm_unreachable("Not an alias or ifunc?");

    StringRef MangledName = getMangledName(GD);
    llvm::GlobalValue *Alias = GetGlobalValue(MangledName);
    const llvm::GlobalValue *GV = nullptr;
    if (!checkAliasedGlobal(Diags, Location, IsIFunc, Alias, GV)) {
      Error = true;
      continue;
    }

    llvm::Constant *Aliasee =
        IsIFunc ? cast<llvm::GlobalIFunc>(Alias)->getResolver()
                : cast<llvm::GlobalAlias>(Alias)->getAliasee();

    llvm::GlobalValue *AliaseeGV;
    if (auto CE = dyn_cast<llvm::ConstantExpr>(Aliasee))
      AliaseeGV = cast<llvm::GlobalValue>(CE->getOperand(0));
    else
      AliaseeGV = cast<llvm::GlobalValue>(Aliasee);

    if (const SectionAttr *SA = D->getAttr<SectionAttr>()) {
      StringRef AliasSection = SA->getName();
      if (AliasSection != AliaseeGV->getSection())
        Diags.Report(SA->getLocation(), diag::warn_alias_with_section)
            << AliasSection << IsIFunc << IsIFunc;
    }

    // We have to handle alias to weak aliases in here. LLVM itself disallows
    // this since the object semantics would not match the IL one. For
    // compatibility with gcc we implement it by just pointing the alias
    // to its aliasee's aliasee. We also warn, since the user is probably
    // expecting the link to be weak.
    if (auto *GA = dyn_cast<llvm::GlobalAlias>(AliaseeGV)) {
      if (GA->isInterposable()) {
        Diags.Report(Location, diag::warn_alias_to_weak_alias)
            << GV->getName() << GA->getName() << IsIFunc;
        Aliasee = llvm::ConstantExpr::getPointerBitCastOrAddrSpaceCast(
            GA->getAliasee(), Alias->getType());

        if (IsIFunc)
          cast<llvm::GlobalIFunc>(Alias)->setResolver(Aliasee);
        else
          cast<llvm::GlobalAlias>(Alias)->setAliasee(Aliasee);
      }
    }
  }
  if (!Error)
    return;

  for (const GlobalDecl &GD : Aliases) {
    StringRef MangledName = getMangledName(GD);
    llvm::GlobalValue *Alias = GetGlobalValue(MangledName);
    Alias->replaceAllUsesWith(llvm::UndefValue::get(Alias->getType()));
    Alias->eraseFromParent();
  }
}

void CodeGenModule::clear() {
  DeferredDeclsToEmit.clear();
  if (OpenMPRuntime)
    OpenMPRuntime->clear();
}

void InstrProfStats::reportDiagnostics(DiagnosticsEngine &Diags,
                                       StringRef MainFile) {
  if (!hasDiagnostics())
    return;
  if (VisitedInMainFile > 0 && VisitedInMainFile == MissingInMainFile) {
    if (MainFile.empty())
      MainFile = "<stdin>";
    Diags.Report(diag::warn_profile_data_unprofiled) << MainFile;
  } else {
    if (Mismatched > 0)
      Diags.Report(diag::warn_profile_data_out_of_date) << Visited << Mismatched;

    if (Missing > 0)
      Diags.Report(diag::warn_profile_data_missing) << Visited << Missing;
  }
}

static void setVisibilityFromDLLStorageClass(const clang::LangOptions &LO,
                                             llvm::Module &M) {
  if (!LO.VisibilityFromDLLStorageClass)
    return;

  llvm::GlobalValue::VisibilityTypes DLLExportVisibility =
      CodeGenModule::GetLLVMVisibility(LO.getDLLExportVisibility());
  llvm::GlobalValue::VisibilityTypes NoDLLStorageClassVisibility =
      CodeGenModule::GetLLVMVisibility(LO.getNoDLLStorageClassVisibility());
  llvm::GlobalValue::VisibilityTypes ExternDeclDLLImportVisibility =
      CodeGenModule::GetLLVMVisibility(LO.getExternDeclDLLImportVisibility());
  llvm::GlobalValue::VisibilityTypes ExternDeclNoDLLStorageClassVisibility =
      CodeGenModule::GetLLVMVisibility(
          LO.getExternDeclNoDLLStorageClassVisibility());

  for (llvm::GlobalValue &GV : M.global_values()) {
    if (GV.hasAppendingLinkage() || GV.hasLocalLinkage())
      continue;

    // Reset DSO locality before setting the visibility. This removes
    // any effects that visibility options and annotations may have
    // had on the DSO locality. Setting the visibility will implicitly set
    // appropriate globals to DSO Local; however, this will be pessimistic
    // w.r.t. to the normal compiler IRGen.
    GV.setDSOLocal(false);

    if (GV.isDeclarationForLinker()) {
      GV.setVisibility(GV.getDLLStorageClass() ==
                               llvm::GlobalValue::DLLImportStorageClass
                           ? ExternDeclDLLImportVisibility
                           : ExternDeclNoDLLStorageClassVisibility);
    } else {
      GV.setVisibility(GV.getDLLStorageClass() ==
                               llvm::GlobalValue::DLLExportStorageClass
                           ? DLLExportVisibility
                           : NoDLLStorageClassVisibility);
    }

    GV.setDLLStorageClass(llvm::GlobalValue::DefaultStorageClass);
  }
}

void CodeGenModule::Release() {
  EmitDeferred();
  EmitVTablesOpportunistically();
  applyGlobalValReplacements();
  applyReplacements();
  emitMultiVersionFunctions();
  EmitCXXGlobalInitFunc();
  EmitCXXGlobalCleanUpFunc();
  registerGlobalDtorsWithAtExit();
  EmitCXXThreadLocalInitFunc();
  if (ObjCRuntime)
    if (llvm::Function *ObjCInitFunction = ObjCRuntime->ModuleInitFunction())
      AddGlobalCtor(ObjCInitFunction);
  if (Context.getLangOpts().CUDA && CUDARuntime) {
    if (llvm::Function *CudaCtorFunction = CUDARuntime->finalizeModule())
      AddGlobalCtor(CudaCtorFunction);
  }
  if (OpenMPRuntime) {
    if (llvm::Function *OpenMPRequiresDirectiveRegFun =
            OpenMPRuntime->emitRequiresDirectiveRegFun()) {
      AddGlobalCtor(OpenMPRequiresDirectiveRegFun, 0);
    }
    OpenMPRuntime->createOffloadEntriesAndInfoMetadata();
    OpenMPRuntime->clear();
  }
  if (PGOReader) {
    getModule().setProfileSummary(
        PGOReader->getSummary(/* UseCS */ false).getMD(VMContext),
        llvm::ProfileSummary::PSK_Instr);
    if (PGOStats.hasDiagnostics())
      PGOStats.reportDiagnostics(getDiags(), getCodeGenOpts().MainFileName);
  }
  EmitCtorList(GlobalCtors, "llvm.global_ctors");
  EmitCtorList(GlobalDtors, "llvm.global_dtors");
  EmitGlobalAnnotations();
  EmitStaticExternCAliases();
  checkAliases();
  EmitDeferredUnusedCoverageMappings();
  CodeGenPGO(*this).setValueProfilingFlag(getModule());
  if (CoverageMapping)
    CoverageMapping->emit();
  if (CodeGenOpts.SanitizeCfiCrossDso) {
    CodeGenFunction(*this).EmitCfiCheckFail();
    CodeGenFunction(*this).EmitCfiCheckStub();
  }
  emitAtAvailableLinkGuard();
  if (Context.getTargetInfo().getTriple().isWasm() &&
      !Context.getTargetInfo().getTriple().isOSEmscripten()) {
    EmitMainVoidAlias();
  }

  if (getTriple().isAMDGPU()) {
    // Emit reference of __amdgpu_device_library_preserve_asan_functions to
    // preserve ASAN functions in bitcode libraries.
    if (LangOpts.Sanitize.has(SanitizerKind::Address)) {
      auto *FT = llvm::FunctionType::get(VoidTy, {});
      auto *F = llvm::Function::Create(
          FT, llvm::GlobalValue::ExternalLinkage,
          "__amdgpu_device_library_preserve_asan_functions", &getModule());
      auto *Var = new llvm::GlobalVariable(
          getModule(), FT->getPointerTo(),
          /*isConstant=*/true, llvm::GlobalValue::WeakAnyLinkage, F,
          "__amdgpu_device_library_preserve_asan_functions_ptr", nullptr,
          llvm::GlobalVariable::NotThreadLocal);
      addCompilerUsedGlobal(Var);
    }
    // Emit amdgpu_code_object_version module flag, which is code object version
    // times 100.
    // ToDo: Enable module flag for all code object version when ROCm device
    // library is ready.
    if (getTarget().getTargetOpts().CodeObjectVersion == TargetOptions::COV_5) {
      getModule().addModuleFlag(llvm::Module::Error,
                                "amdgpu_code_object_version",
                                getTarget().getTargetOpts().CodeObjectVersion);
    }
  }

  // Emit a global array containing all external kernels or device variables
  // used by host functions and mark it as used for CUDA/HIP. This is necessary
  // to get kernels or device variables in archives linked in even if these
  // kernels or device variables are only used in host functions.
  if (!Context.CUDAExternalDeviceDeclODRUsedByHost.empty()) {
    SmallVector<llvm::Constant *, 8> UsedArray;
    for (auto D : Context.CUDAExternalDeviceDeclODRUsedByHost) {
      GlobalDecl GD;
      if (auto *FD = dyn_cast<FunctionDecl>(D))
        GD = GlobalDecl(FD, KernelReferenceKind::Kernel);
      else
        GD = GlobalDecl(D);
      UsedArray.push_back(llvm::ConstantExpr::getPointerBitCastOrAddrSpaceCast(
          GetAddrOfGlobal(GD), Int8PtrTy));
    }

    llvm::ArrayType *ATy = llvm::ArrayType::get(Int8PtrTy, UsedArray.size());

    auto *GV = new llvm::GlobalVariable(
        getModule(), ATy, false, llvm::GlobalValue::InternalLinkage,
        llvm::ConstantArray::get(ATy, UsedArray), "__clang_gpu_used_external");
    addCompilerUsedGlobal(GV);
  }

  emitLLVMUsed();
  if (SanStats)
    SanStats->finish();

  if (CodeGenOpts.Autolink &&
      (Context.getLangOpts().Modules || !LinkerOptionsMetadata.empty())) {
    EmitModuleLinkOptions();
  }

  // On ELF we pass the dependent library specifiers directly to the linker
  // without manipulating them. This is in contrast to other platforms where
  // they are mapped to a specific linker option by the compiler. This
  // difference is a result of the greater variety of ELF linkers and the fact
  // that ELF linkers tend to handle libraries in a more complicated fashion
  // than on other platforms. This forces us to defer handling the dependent
  // libs to the linker.
  //
  // CUDA/HIP device and host libraries are different. Currently there is no
  // way to differentiate dependent libraries for host or device. Existing
  // usage of #pragma comment(lib, *) is intended for host libraries on
  // Windows. Therefore emit llvm.dependent-libraries only for host.
  if (!ELFDependentLibraries.empty() && !Context.getLangOpts().CUDAIsDevice) {
    auto *NMD = getModule().getOrInsertNamedMetadata("llvm.dependent-libraries");
    for (auto *MD : ELFDependentLibraries)
      NMD->addOperand(MD);
  }

  // Record mregparm value now so it is visible through rest of codegen.
  if (Context.getTargetInfo().getTriple().getArch() == llvm::Triple::x86)
    getModule().addModuleFlag(llvm::Module::Error, "NumRegisterParameters",
                              CodeGenOpts.NumRegisterParameters);

  if (CodeGenOpts.DwarfVersion) {
    getModule().addModuleFlag(llvm::Module::Max, "Dwarf Version",
                              CodeGenOpts.DwarfVersion);
  }

  if (CodeGenOpts.Dwarf64)
    getModule().addModuleFlag(llvm::Module::Max, "DWARF64", 1);

  if (Context.getLangOpts().SemanticInterposition)
    // Require various optimization to respect semantic interposition.
    getModule().setSemanticInterposition(true);

  if (CodeGenOpts.EmitCodeView) {
    // Indicate that we want CodeView in the metadata.
    getModule().addModuleFlag(llvm::Module::Warning, "CodeView", 1);
  }
  if (CodeGenOpts.CodeViewGHash) {
    getModule().addModuleFlag(llvm::Module::Warning, "CodeViewGHash", 1);
  }
  if (CodeGenOpts.ControlFlowGuard) {
    // Function ID tables and checks for Control Flow Guard (cfguard=2).
    getModule().addModuleFlag(llvm::Module::Warning, "cfguard", 2);
  } else if (CodeGenOpts.ControlFlowGuardNoChecks) {
    // Function ID tables for Control Flow Guard (cfguard=1).
    getModule().addModuleFlag(llvm::Module::Warning, "cfguard", 1);
  }
  if (CodeGenOpts.EHContGuard) {
    // Function ID tables for EH Continuation Guard.
    getModule().addModuleFlag(llvm::Module::Warning, "ehcontguard", 1);
  }
  if (CodeGenOpts.OptimizationLevel > 0 && CodeGenOpts.StrictVTablePointers) {
    // We don't support LTO with 2 with different StrictVTablePointers
    // FIXME: we could support it by stripping all the information introduced
    // by StrictVTablePointers.

    getModule().addModuleFlag(llvm::Module::Error, "StrictVTablePointers",1);

    llvm::Metadata *Ops[2] = {
              llvm::MDString::get(VMContext, "StrictVTablePointers"),
              llvm::ConstantAsMetadata::get(llvm::ConstantInt::get(
                  llvm::Type::getInt32Ty(VMContext), 1))};

    getModule().addModuleFlag(llvm::Module::Require,
                              "StrictVTablePointersRequirement",
                              llvm::MDNode::get(VMContext, Ops));
  }
  if (getModuleDebugInfo()) {
    // We support a single version in the linked module. The LLVM
    // parser will drop debug info with a different version number
    // (and warn about it, too).
    uint32_t DebugMetadataVersion =
      CodeGenOpts.HeterogeneousDwarf ?
        llvm::DEBUG_METADATA_VERSION_HETEROGENEOUS_DWARF :
        llvm::DEBUG_METADATA_VERSION;
    getModule().addModuleFlag(llvm::Module::Warning, "Debug Info Version",
                              DebugMetadataVersion);
  }

  // We need to record the widths of enums and wchar_t, so that we can generate
  // the correct build attributes in the ARM backend. wchar_size is also used by
  // TargetLibraryInfo.
  uint64_t WCharWidth =
      Context.getTypeSizeInChars(Context.getWideCharType()).getQuantity();
  getModule().addModuleFlag(llvm::Module::Error, "wchar_size", WCharWidth);

  llvm::Triple::ArchType Arch = Context.getTargetInfo().getTriple().getArch();
  if (   Arch == llvm::Triple::arm
      || Arch == llvm::Triple::armeb
      || Arch == llvm::Triple::thumb
      || Arch == llvm::Triple::thumbeb) {
    // The minimum width of an enum in bytes
    uint64_t EnumWidth = Context.getLangOpts().ShortEnums ? 1 : 4;
    getModule().addModuleFlag(llvm::Module::Error, "min_enum_size", EnumWidth);
  }

  if (Arch == llvm::Triple::riscv32 || Arch == llvm::Triple::riscv64) {
    StringRef ABIStr = Target.getABI();
    llvm::LLVMContext &Ctx = TheModule.getContext();
    getModule().addModuleFlag(llvm::Module::Error, "target-abi",
                              llvm::MDString::get(Ctx, ABIStr));
  }

  if (CodeGenOpts.SanitizeCfiCrossDso) {
    // Indicate that we want cross-DSO control flow integrity checks.
    getModule().addModuleFlag(llvm::Module::Override, "Cross-DSO CFI", 1);
  }

  if (CodeGenOpts.WholeProgramVTables) {
    // Indicate whether VFE was enabled for this module, so that the
    // vcall_visibility metadata added under whole program vtables is handled
    // appropriately in the optimizer.
    getModule().addModuleFlag(llvm::Module::Error, "Virtual Function Elim",
                              CodeGenOpts.VirtualFunctionElimination);
  }

  if (LangOpts.Sanitize.has(SanitizerKind::CFIICall)) {
    getModule().addModuleFlag(llvm::Module::Override,
                              "CFI Canonical Jump Tables",
                              CodeGenOpts.SanitizeCfiCanonicalJumpTables);
  }

  if (CodeGenOpts.CFProtectionReturn &&
      Target.checkCFProtectionReturnSupported(getDiags())) {
    // Indicate that we want to instrument return control flow protection.
    getModule().addModuleFlag(llvm::Module::Override, "cf-protection-return",
                              1);
  }

  if (CodeGenOpts.CFProtectionBranch &&
      Target.checkCFProtectionBranchSupported(getDiags())) {
    // Indicate that we want to instrument branch control flow protection.
    getModule().addModuleFlag(llvm::Module::Override, "cf-protection-branch",
                              1);
  }

  if (CodeGenOpts.IBTSeal)
    getModule().addModuleFlag(llvm::Module::Override, "ibt-seal", 1);

  // Add module metadata for return address signing (ignoring
  // non-leaf/all) and stack tagging. These are actually turned on by function
  // attributes, but we use module metadata to emit build attributes. This is
  // needed for LTO, where the function attributes are inside bitcode
  // serialised into a global variable by the time build attributes are
  // emitted, so we can't access them. LTO objects could be compiled with
  // different flags therefore module flags are set to "Min" behavior to achieve
  // the same end result of the normal build where e.g BTI is off if any object
  // doesn't support it.
  if (Context.getTargetInfo().hasFeature("ptrauth") &&
      LangOpts.getSignReturnAddressScope() !=
          LangOptions::SignReturnAddressScopeKind::None)
    getModule().addModuleFlag(llvm::Module::Override,
                              "sign-return-address-buildattr", 1);
  if (LangOpts.Sanitize.has(SanitizerKind::MemtagStack))
    getModule().addModuleFlag(llvm::Module::Override,
                              "tag-stack-memory-buildattr", 1);

  if (Arch == llvm::Triple::thumb || Arch == llvm::Triple::thumbeb ||
      Arch == llvm::Triple::arm || Arch == llvm::Triple::armeb ||
      Arch == llvm::Triple::aarch64 || Arch == llvm::Triple::aarch64_32 ||
      Arch == llvm::Triple::aarch64_be) {
    getModule().addModuleFlag(llvm::Module::Min, "branch-target-enforcement",
                              LangOpts.BranchTargetEnforcement);

    getModule().addModuleFlag(llvm::Module::Min, "sign-return-address",
                              LangOpts.hasSignReturnAddress());

    getModule().addModuleFlag(llvm::Module::Min, "sign-return-address-all",
                              LangOpts.isSignReturnAddressScopeAll());

    getModule().addModuleFlag(llvm::Module::Min,
                              "sign-return-address-with-bkey",
                              !LangOpts.isSignReturnAddressWithAKey());
  }

  if (!CodeGenOpts.MemoryProfileOutput.empty()) {
    llvm::LLVMContext &Ctx = TheModule.getContext();
    getModule().addModuleFlag(
        llvm::Module::Error, "MemProfProfileFilename",
        llvm::MDString::get(Ctx, CodeGenOpts.MemoryProfileOutput));
  }

  if (LangOpts.CUDAIsDevice && getTriple().isNVPTX()) {
    // Indicate whether __nvvm_reflect should be configured to flush denormal
    // floating point values to 0.  (This corresponds to its "__CUDA_FTZ"
    // property.)
    getModule().addModuleFlag(llvm::Module::Override, "nvvm-reflect-ftz",
                              CodeGenOpts.FP32DenormalMode.Output !=
                                  llvm::DenormalMode::IEEE);
  }

  if (LangOpts.EHAsynch)
    getModule().addModuleFlag(llvm::Module::Warning, "eh-asynch", 1);

  // Indicate whether this Module was compiled with -fopenmp
  if (getLangOpts().OpenMP && !getLangOpts().OpenMPSimd)
    getModule().addModuleFlag(llvm::Module::Max, "openmp", LangOpts.OpenMP);
  if (getLangOpts().OpenMPIsDevice)
    getModule().addModuleFlag(llvm::Module::Max, "openmp-device",
                              LangOpts.OpenMP);

  // Emit OpenCL specific module metadata: OpenCL/SPIR version.
  if (LangOpts.OpenCL || (LangOpts.CUDAIsDevice && getTriple().isSPIRV())) {
    EmitOpenCLMetadata();
    // Emit SPIR version.
    if (getTriple().isSPIR()) {
      // SPIR v2.0 s2.12 - The SPIR version used by the module is stored in the
      // opencl.spir.version named metadata.
      // C++ for OpenCL has a distinct mapping for version compatibility with
      // OpenCL.
      auto Version = LangOpts.getOpenCLCompatibleVersion();
      llvm::Metadata *SPIRVerElts[] = {
          llvm::ConstantAsMetadata::get(llvm::ConstantInt::get(
              Int32Ty, Version / 100)),
          llvm::ConstantAsMetadata::get(llvm::ConstantInt::get(
              Int32Ty, (Version / 100 > 1) ? 0 : 2))};
      llvm::NamedMDNode *SPIRVerMD =
          TheModule.getOrInsertNamedMetadata("opencl.spir.version");
      llvm::LLVMContext &Ctx = TheModule.getContext();
      SPIRVerMD->addOperand(llvm::MDNode::get(Ctx, SPIRVerElts));
    }
  }

  // HLSL related end of code gen work items.
  if (LangOpts.HLSL)
    getHLSLRuntime().finishCodeGen();

  if (uint32_t PLevel = Context.getLangOpts().PICLevel) {
    assert(PLevel < 3 && "Invalid PIC Level");
    getModule().setPICLevel(static_cast<llvm::PICLevel::Level>(PLevel));
    if (Context.getLangOpts().PIE)
      getModule().setPIELevel(static_cast<llvm::PIELevel::Level>(PLevel));
  }

  if (getCodeGenOpts().CodeModel.size() > 0) {
    unsigned CM = llvm::StringSwitch<unsigned>(getCodeGenOpts().CodeModel)
                  .Case("tiny", llvm::CodeModel::Tiny)
                  .Case("small", llvm::CodeModel::Small)
                  .Case("kernel", llvm::CodeModel::Kernel)
                  .Case("medium", llvm::CodeModel::Medium)
                  .Case("large", llvm::CodeModel::Large)
                  .Default(~0u);
    if (CM != ~0u) {
      llvm::CodeModel::Model codeModel = static_cast<llvm::CodeModel::Model>(CM);
      getModule().setCodeModel(codeModel);
    }
  }

  if (CodeGenOpts.NoPLT)
    getModule().setRtLibUseGOT();
  if (CodeGenOpts.UnwindTables)
    getModule().setUwtable(llvm::UWTableKind(CodeGenOpts.UnwindTables));

  switch (CodeGenOpts.getFramePointer()) {
  case CodeGenOptions::FramePointerKind::None:
    // 0 ("none") is the default.
    break;
  case CodeGenOptions::FramePointerKind::NonLeaf:
    getModule().setFramePointer(llvm::FramePointerKind::NonLeaf);
    break;
  case CodeGenOptions::FramePointerKind::All:
    getModule().setFramePointer(llvm::FramePointerKind::All);
    break;
  }

  SimplifyPersonality();

  if (getCodeGenOpts().EmitDeclMetadata)
    EmitDeclMetadata();

  if (getCodeGenOpts().EmitGcovArcs || getCodeGenOpts().EmitGcovNotes)
    EmitCoverageFile();

  if (CGDebugInfo *DI = getModuleDebugInfo())
    DI->finalize();

  if (getCodeGenOpts().EmitVersionIdentMetadata)
    EmitVersionIdentMetadata();

  if (!getCodeGenOpts().RecordCommandLine.empty())
    EmitCommandLineMetadata();

  if (!getCodeGenOpts().StackProtectorGuard.empty())
    getModule().setStackProtectorGuard(getCodeGenOpts().StackProtectorGuard);
  if (!getCodeGenOpts().StackProtectorGuardReg.empty())
    getModule().setStackProtectorGuardReg(
        getCodeGenOpts().StackProtectorGuardReg);
  if (getCodeGenOpts().StackProtectorGuardOffset != INT_MAX)
    getModule().setStackProtectorGuardOffset(
        getCodeGenOpts().StackProtectorGuardOffset);
  if (getCodeGenOpts().StackAlignment)
    getModule().setOverrideStackAlignment(getCodeGenOpts().StackAlignment);
  if (getCodeGenOpts().SkipRaxSetup)
    getModule().addModuleFlag(llvm::Module::Override, "SkipRaxSetup", 1);

  getTargetCodeGenInfo().emitTargetMetadata(*this, MangledDeclNames);

  EmitBackendOptionsMetadata(getCodeGenOpts());

  // If there is device offloading code embed it in the host now.
  EmbedObject(&getModule(), CodeGenOpts, getDiags());

  // Set visibility from DLL storage class
  // We do this at the end of LLVM IR generation; after any operation
  // that might affect the DLL storage class or the visibility, and
  // before anything that might act on these.
  setVisibilityFromDLLStorageClass(LangOpts, getModule());
}

void CodeGenModule::EmitOpenCLMetadata() {
  // SPIR v2.0 s2.13 - The OpenCL version used by the module is stored in the
  // opencl.ocl.version named metadata node.
  // C++ for OpenCL has a distinct mapping for versions compatibile with OpenCL.
  auto Version = LangOpts.getOpenCLCompatibleVersion();
  llvm::Metadata *OCLVerElts[] = {
      llvm::ConstantAsMetadata::get(llvm::ConstantInt::get(
          Int32Ty, Version / 100)),
      llvm::ConstantAsMetadata::get(llvm::ConstantInt::get(
          Int32Ty, (Version % 100) / 10))};
  llvm::NamedMDNode *OCLVerMD =
      TheModule.getOrInsertNamedMetadata("opencl.ocl.version");
  llvm::LLVMContext &Ctx = TheModule.getContext();
  OCLVerMD->addOperand(llvm::MDNode::get(Ctx, OCLVerElts));
}

void CodeGenModule::EmitBackendOptionsMetadata(
    const CodeGenOptions CodeGenOpts) {
  switch (getTriple().getArch()) {
  default:
    break;
  case llvm::Triple::riscv32:
  case llvm::Triple::riscv64:
    getModule().addModuleFlag(llvm::Module::Error, "SmallDataLimit",
                              CodeGenOpts.SmallDataLimit);
    break;
  }
}

void CodeGenModule::UpdateCompletedType(const TagDecl *TD) {
  // Make sure that this type is translated.
  Types.UpdateCompletedType(TD);
}

void CodeGenModule::RefreshTypeCacheForClass(const CXXRecordDecl *RD) {
  // Make sure that this type is translated.
  Types.RefreshTypeCacheForClass(RD);
}

llvm::MDNode *CodeGenModule::getTBAATypeInfo(QualType QTy) {
  if (!TBAA)
    return nullptr;
  return TBAA->getTypeInfo(QTy);
}

TBAAAccessInfo CodeGenModule::getTBAAAccessInfo(QualType AccessType) {
  if (!TBAA)
    return TBAAAccessInfo();
  if (getLangOpts().CUDAIsDevice) {
    // As CUDA builtin surface/texture types are replaced, skip generating TBAA
    // access info.
    if (AccessType->isCUDADeviceBuiltinSurfaceType()) {
      if (getTargetCodeGenInfo().getCUDADeviceBuiltinSurfaceDeviceType() !=
          nullptr)
        return TBAAAccessInfo();
    } else if (AccessType->isCUDADeviceBuiltinTextureType()) {
      if (getTargetCodeGenInfo().getCUDADeviceBuiltinTextureDeviceType() !=
          nullptr)
        return TBAAAccessInfo();
    }
  }
  return TBAA->getAccessInfo(AccessType);
}

TBAAAccessInfo
CodeGenModule::getTBAAVTablePtrAccessInfo(llvm::Type *VTablePtrType) {
  if (!TBAA)
    return TBAAAccessInfo();
  return TBAA->getVTablePtrAccessInfo(VTablePtrType);
}

llvm::MDNode *CodeGenModule::getTBAAStructInfo(QualType QTy) {
  if (!TBAA)
    return nullptr;
  return TBAA->getTBAAStructInfo(QTy);
}

llvm::MDNode *CodeGenModule::getTBAABaseTypeInfo(QualType QTy) {
  if (!TBAA)
    return nullptr;
  return TBAA->getBaseTypeInfo(QTy);
}

llvm::MDNode *CodeGenModule::getTBAAAccessTagInfo(TBAAAccessInfo Info) {
  if (!TBAA)
    return nullptr;
  return TBAA->getAccessTagInfo(Info);
}

TBAAAccessInfo CodeGenModule::mergeTBAAInfoForCast(TBAAAccessInfo SourceInfo,
                                                   TBAAAccessInfo TargetInfo) {
  if (!TBAA)
    return TBAAAccessInfo();
  return TBAA->mergeTBAAInfoForCast(SourceInfo, TargetInfo);
}

TBAAAccessInfo
CodeGenModule::mergeTBAAInfoForConditionalOperator(TBAAAccessInfo InfoA,
                                                   TBAAAccessInfo InfoB) {
  if (!TBAA)
    return TBAAAccessInfo();
  return TBAA->mergeTBAAInfoForConditionalOperator(InfoA, InfoB);
}

TBAAAccessInfo
CodeGenModule::mergeTBAAInfoForMemoryTransfer(TBAAAccessInfo DestInfo,
                                              TBAAAccessInfo SrcInfo) {
  if (!TBAA)
    return TBAAAccessInfo();
  return TBAA->mergeTBAAInfoForConditionalOperator(DestInfo, SrcInfo);
}

void CodeGenModule::DecorateInstructionWithTBAA(llvm::Instruction *Inst,
                                                TBAAAccessInfo TBAAInfo) {
  if (llvm::MDNode *Tag = getTBAAAccessTagInfo(TBAAInfo))
    Inst->setMetadata(llvm::LLVMContext::MD_tbaa, Tag);
}

void CodeGenModule::DecorateInstructionWithInvariantGroup(
    llvm::Instruction *I, const CXXRecordDecl *RD) {
  I->setMetadata(llvm::LLVMContext::MD_invariant_group,
                 llvm::MDNode::get(getLLVMContext(), {}));
}

void CodeGenModule::Error(SourceLocation loc, StringRef message) {
  unsigned diagID = getDiags().getCustomDiagID(DiagnosticsEngine::Error, "%0");
  getDiags().Report(Context.getFullLoc(loc), diagID) << message;
}

/// ErrorUnsupported - Print out an error that codegen doesn't support the
/// specified stmt yet.
void CodeGenModule::ErrorUnsupported(const Stmt *S, const char *Type) {
  unsigned DiagID = getDiags().getCustomDiagID(DiagnosticsEngine::Error,
                                               "cannot compile this %0 yet");
  std::string Msg = Type;
  getDiags().Report(Context.getFullLoc(S->getBeginLoc()), DiagID)
      << Msg << S->getSourceRange();
}

/// ErrorUnsupported - Print out an error that codegen doesn't support the
/// specified decl yet.
void CodeGenModule::ErrorUnsupported(const Decl *D, const char *Type) {
  unsigned DiagID = getDiags().getCustomDiagID(DiagnosticsEngine::Error,
                                               "cannot compile this %0 yet");
  std::string Msg = Type;
  getDiags().Report(Context.getFullLoc(D->getLocation()), DiagID) << Msg;
}

llvm::ConstantInt *CodeGenModule::getSize(CharUnits size) {
  return llvm::ConstantInt::get(SizeTy, size.getQuantity());
}

void CodeGenModule::setGlobalVisibility(llvm::GlobalValue *GV,
                                        const NamedDecl *D) const {
  if (GV->hasDLLImportStorageClass())
    return;
  // Internal definitions always have default visibility.
  if (GV->hasLocalLinkage()) {
    GV->setVisibility(llvm::GlobalValue::DefaultVisibility);
    return;
  }
  if (!D)
    return;
  // Set visibility for definitions, and for declarations if requested globally
  // or set explicitly.
  LinkageInfo LV = D->getLinkageAndVisibility();
  if (LV.isVisibilityExplicit() || getLangOpts().SetVisibilityForExternDecls ||
      !GV->isDeclarationForLinker())
    GV->setVisibility(GetLLVMVisibility(LV.getVisibility()));
}

static bool shouldAssumeDSOLocal(const CodeGenModule &CGM,
                                 llvm::GlobalValue *GV) {
  if (GV->hasLocalLinkage())
    return true;

  if (!GV->hasDefaultVisibility() && !GV->hasExternalWeakLinkage())
    return true;

  // DLLImport explicitly marks the GV as external.
  if (GV->hasDLLImportStorageClass())
    return false;

  const llvm::Triple &TT = CGM.getTriple();
  if (TT.isWindowsGNUEnvironment()) {
    // In MinGW, variables without DLLImport can still be automatically
    // imported from a DLL by the linker; don't mark variables that
    // potentially could come from another DLL as DSO local.

    // With EmulatedTLS, TLS variables can be autoimported from other DLLs
    // (and this actually happens in the public interface of libstdc++), so
    // such variables can't be marked as DSO local. (Native TLS variables
    // can't be dllimported at all, though.)
    if (GV->isDeclarationForLinker() && isa<llvm::GlobalVariable>(GV) &&
        (!GV->isThreadLocal() || CGM.getCodeGenOpts().EmulatedTLS))
      return false;
  }

  // On COFF, don't mark 'extern_weak' symbols as DSO local. If these symbols
  // remain unresolved in the link, they can be resolved to zero, which is
  // outside the current DSO.
  if (TT.isOSBinFormatCOFF() && GV->hasExternalWeakLinkage())
    return false;

  // Every other GV is local on COFF.
  // Make an exception for windows OS in the triple: Some firmware builds use
  // *-win32-macho triples. This (accidentally?) produced windows relocations
  // without GOT tables in older clang versions; Keep this behaviour.
  // FIXME: even thread local variables?
  if (TT.isOSBinFormatCOFF() || (TT.isOSWindows() && TT.isOSBinFormatMachO()))
    return true;

  // Only handle COFF and ELF for now.
  if (!TT.isOSBinFormatELF())
    return false;

  // If this is not an executable, don't assume anything is local.
  const auto &CGOpts = CGM.getCodeGenOpts();
  llvm::Reloc::Model RM = CGOpts.RelocationModel;
  const auto &LOpts = CGM.getLangOpts();
  if (RM != llvm::Reloc::Static && !LOpts.PIE) {
    // On ELF, if -fno-semantic-interposition is specified and the target
    // supports local aliases, there will be neither CC1
    // -fsemantic-interposition nor -fhalf-no-semantic-interposition. Set
    // dso_local on the function if using a local alias is preferable (can avoid
    // PLT indirection).
    if (!(isa<llvm::Function>(GV) && GV->canBenefitFromLocalAlias()))
      return false;
    return !(CGM.getLangOpts().SemanticInterposition ||
             CGM.getLangOpts().HalfNoSemanticInterposition);
  }

  // A definition cannot be preempted from an executable.
  if (!GV->isDeclarationForLinker())
    return true;

  // Most PIC code sequences that assume that a symbol is local cannot produce a
  // 0 if it turns out the symbol is undefined. While this is ABI and relocation
  // depended, it seems worth it to handle it here.
  if (RM == llvm::Reloc::PIC_ && GV->hasExternalWeakLinkage())
    return false;

  // PowerPC64 prefers TOC indirection to avoid copy relocations.
  if (TT.isPPC64())
    return false;

  if (CGOpts.DirectAccessExternalData) {
    // If -fdirect-access-external-data (default for -fno-pic), set dso_local
    // for non-thread-local variables. If the symbol is not defined in the
    // executable, a copy relocation will be needed at link time. dso_local is
    // excluded for thread-local variables because they generally don't support
    // copy relocations.
    if (auto *Var = dyn_cast<llvm::GlobalVariable>(GV))
      if (!Var->isThreadLocal())
        return true;

    // -fno-pic sets dso_local on a function declaration to allow direct
    // accesses when taking its address (similar to a data symbol). If the
    // function is not defined in the executable, a canonical PLT entry will be
    // needed at link time. -fno-direct-access-external-data can avoid the
    // canonical PLT entry. We don't generalize this condition to -fpie/-fpic as
    // it could just cause trouble without providing perceptible benefits.
    if (isa<llvm::Function>(GV) && !CGOpts.NoPLT && RM == llvm::Reloc::Static)
      return true;
  }

  // If we can use copy relocations we can assume it is local.

  // Otherwise don't assume it is local.
  return false;
}

void CodeGenModule::setDSOLocal(llvm::GlobalValue *GV) const {
  GV->setDSOLocal(shouldAssumeDSOLocal(*this, GV));
}

void CodeGenModule::setDLLImportDLLExport(llvm::GlobalValue *GV,
                                          GlobalDecl GD) const {
  const auto *D = dyn_cast<NamedDecl>(GD.getDecl());
  // C++ destructors have a few C++ ABI specific special cases.
  if (const auto *Dtor = dyn_cast_or_null<CXXDestructorDecl>(D)) {
    getCXXABI().setCXXDestructorDLLStorage(GV, Dtor, GD.getDtorType());
    return;
  }
  setDLLImportDLLExport(GV, D);
}

void CodeGenModule::setDLLImportDLLExport(llvm::GlobalValue *GV,
                                          const NamedDecl *D) const {
  if (D && D->isExternallyVisible()) {
    if (D->hasAttr<DLLImportAttr>())
      GV->setDLLStorageClass(llvm::GlobalVariable::DLLImportStorageClass);
    else if (D->hasAttr<DLLExportAttr>() && !GV->isDeclarationForLinker())
      GV->setDLLStorageClass(llvm::GlobalVariable::DLLExportStorageClass);
  }
}

void CodeGenModule::setGVProperties(llvm::GlobalValue *GV,
                                    GlobalDecl GD) const {
  setDLLImportDLLExport(GV, GD);
  setGVPropertiesAux(GV, dyn_cast<NamedDecl>(GD.getDecl()));
}

void CodeGenModule::setGVProperties(llvm::GlobalValue *GV,
                                    const NamedDecl *D) const {
  setDLLImportDLLExport(GV, D);
  setGVPropertiesAux(GV, D);
}

void CodeGenModule::setGVPropertiesAux(llvm::GlobalValue *GV,
                                       const NamedDecl *D) const {
  setGlobalVisibility(GV, D);
  setDSOLocal(GV);
  GV->setPartition(CodeGenOpts.SymbolPartition);
}

static llvm::GlobalVariable::ThreadLocalMode GetLLVMTLSModel(StringRef S) {
  return llvm::StringSwitch<llvm::GlobalVariable::ThreadLocalMode>(S)
      .Case("global-dynamic", llvm::GlobalVariable::GeneralDynamicTLSModel)
      .Case("local-dynamic", llvm::GlobalVariable::LocalDynamicTLSModel)
      .Case("initial-exec", llvm::GlobalVariable::InitialExecTLSModel)
      .Case("local-exec", llvm::GlobalVariable::LocalExecTLSModel);
}

llvm::GlobalVariable::ThreadLocalMode
CodeGenModule::GetDefaultLLVMTLSModel() const {
  switch (CodeGenOpts.getDefaultTLSModel()) {
  case CodeGenOptions::GeneralDynamicTLSModel:
    return llvm::GlobalVariable::GeneralDynamicTLSModel;
  case CodeGenOptions::LocalDynamicTLSModel:
    return llvm::GlobalVariable::LocalDynamicTLSModel;
  case CodeGenOptions::InitialExecTLSModel:
    return llvm::GlobalVariable::InitialExecTLSModel;
  case CodeGenOptions::LocalExecTLSModel:
    return llvm::GlobalVariable::LocalExecTLSModel;
  }
  llvm_unreachable("Invalid TLS model!");
}

void CodeGenModule::setTLSMode(llvm::GlobalValue *GV, const VarDecl &D) const {
  assert(D.getTLSKind() && "setting TLS mode on non-TLS var!");

  llvm::GlobalValue::ThreadLocalMode TLM;
  TLM = GetDefaultLLVMTLSModel();

  // Override the TLS model if it is explicitly specified.
  if (const TLSModelAttr *Attr = D.getAttr<TLSModelAttr>()) {
    TLM = GetLLVMTLSModel(Attr->getModel());
  }

  GV->setThreadLocalMode(TLM);
}

static std::string getCPUSpecificMangling(const CodeGenModule &CGM,
                                          StringRef Name) {
  const TargetInfo &Target = CGM.getTarget();
  return (Twine('.') + Twine(Target.CPUSpecificManglingCharacter(Name))).str();
}

static void AppendCPUSpecificCPUDispatchMangling(const CodeGenModule &CGM,
                                                 const CPUSpecificAttr *Attr,
                                                 unsigned CPUIndex,
                                                 raw_ostream &Out) {
  // cpu_specific gets the current name, dispatch gets the resolver if IFunc is
  // supported.
  if (Attr)
    Out << getCPUSpecificMangling(CGM, Attr->getCPUName(CPUIndex)->getName());
  else if (CGM.getTarget().supportsIFunc())
    Out << ".resolver";
}

static void AppendTargetMangling(const CodeGenModule &CGM,
                                 const TargetAttr *Attr, raw_ostream &Out) {
  if (Attr->isDefaultVersion())
    return;

  Out << '.';
  const TargetInfo &Target = CGM.getTarget();
  ParsedTargetAttr Info =
      Attr->parse([&Target](StringRef LHS, StringRef RHS) {
        // Multiversioning doesn't allow "no-${feature}", so we can
        // only have "+" prefixes here.
        assert(LHS.startswith("+") && RHS.startswith("+") &&
               "Features should always have a prefix.");
        return Target.multiVersionSortPriority(LHS.substr(1)) >
               Target.multiVersionSortPriority(RHS.substr(1));
      });

  bool IsFirst = true;

  if (!Info.Architecture.empty()) {
    IsFirst = false;
    Out << "arch_" << Info.Architecture;
  }

  for (StringRef Feat : Info.Features) {
    if (!IsFirst)
      Out << '_';
    IsFirst = false;
    Out << Feat.substr(1);
  }
}

// Returns true if GD is a function decl with internal linkage and
// needs a unique suffix after the mangled name.
static bool isUniqueInternalLinkageDecl(GlobalDecl GD,
                                        CodeGenModule &CGM) {
  const Decl *D = GD.getDecl();
  return !CGM.getModuleNameHash().empty() && isa<FunctionDecl>(D) &&
         (CGM.getFunctionLinkage(GD) == llvm::GlobalValue::InternalLinkage);
}

static void AppendTargetClonesMangling(const CodeGenModule &CGM,
                                       const TargetClonesAttr *Attr,
                                       unsigned VersionIndex,
                                       raw_ostream &Out) {
  Out << '.';
  StringRef FeatureStr = Attr->getFeatureStr(VersionIndex);
  if (FeatureStr.startswith("arch="))
    Out << "arch_" << FeatureStr.substr(sizeof("arch=") - 1);
  else
    Out << FeatureStr;

  Out << '.' << Attr->getMangledIndex(VersionIndex);
}

static std::string getMangledNameImpl(CodeGenModule &CGM, GlobalDecl GD,
                                      const NamedDecl *ND,
                                      bool OmitMultiVersionMangling = false) {
  SmallString<256> Buffer;
  llvm::raw_svector_ostream Out(Buffer);
  MangleContext &MC = CGM.getCXXABI().getMangleContext();
  if (!CGM.getModuleNameHash().empty())
    MC.needsUniqueInternalLinkageNames();
  bool ShouldMangle = MC.shouldMangleDeclName(ND);
  if (ShouldMangle)
    MC.mangleName(GD.getWithDecl(ND), Out);
  else {
    IdentifierInfo *II = ND->getIdentifier();
    assert(II && "Attempt to mangle unnamed decl.");
    const auto *FD = dyn_cast<FunctionDecl>(ND);

    if (FD &&
        FD->getType()->castAs<FunctionType>()->getCallConv() == CC_X86RegCall) {
      Out << "__regcall3__" << II->getName();
    } else if (FD && FD->hasAttr<CUDAGlobalAttr>() &&
               GD.getKernelReferenceKind() == KernelReferenceKind::Stub) {
      Out << "__device_stub__" << II->getName();
    } else {
      Out << II->getName();
    }
  }

  // Check if the module name hash should be appended for internal linkage
  // symbols.   This should come before multi-version target suffixes are
  // appended. This is to keep the name and module hash suffix of the
  // internal linkage function together.  The unique suffix should only be
  // added when name mangling is done to make sure that the final name can
  // be properly demangled.  For example, for C functions without prototypes,
  // name mangling is not done and the unique suffix should not be appeneded
  // then.
  if (ShouldMangle && isUniqueInternalLinkageDecl(GD, CGM)) {
    assert(CGM.getCodeGenOpts().UniqueInternalLinkageNames &&
           "Hash computed when not explicitly requested");
    Out << CGM.getModuleNameHash();
  }

  if (const auto *FD = dyn_cast<FunctionDecl>(ND))
    if (FD->isMultiVersion() && !OmitMultiVersionMangling) {
      switch (FD->getMultiVersionKind()) {
      case MultiVersionKind::CPUDispatch:
      case MultiVersionKind::CPUSpecific:
        AppendCPUSpecificCPUDispatchMangling(CGM,
                                             FD->getAttr<CPUSpecificAttr>(),
                                             GD.getMultiVersionIndex(), Out);
        break;
      case MultiVersionKind::Target:
        AppendTargetMangling(CGM, FD->getAttr<TargetAttr>(), Out);
        break;
      case MultiVersionKind::TargetClones:
        AppendTargetClonesMangling(CGM, FD->getAttr<TargetClonesAttr>(),
                                   GD.getMultiVersionIndex(), Out);
        break;
      case MultiVersionKind::None:
        llvm_unreachable("None multiversion type isn't valid here");
      }
    }

  // Make unique name for device side static file-scope variable for HIP.
  if (CGM.getContext().shouldExternalize(ND) &&
      CGM.getLangOpts().GPURelocatableDeviceCode &&
      CGM.getLangOpts().CUDAIsDevice)
    CGM.printPostfixForExternalizedDecl(Out, ND);

  return std::string(Out.str());
}

void CodeGenModule::UpdateMultiVersionNames(GlobalDecl GD,
                                            const FunctionDecl *FD,
                                            StringRef &CurName) {
  if (!FD->isMultiVersion())
    return;

  // Get the name of what this would be without the 'target' attribute.  This
  // allows us to lookup the version that was emitted when this wasn't a
  // multiversion function.
  std::string NonTargetName =
      getMangledNameImpl(*this, GD, FD, /*OmitMultiVersionMangling=*/true);
  GlobalDecl OtherGD;
  if (lookupRepresentativeDecl(NonTargetName, OtherGD)) {
    assert(OtherGD.getCanonicalDecl()
               .getDecl()
               ->getAsFunction()
               ->isMultiVersion() &&
           "Other GD should now be a multiversioned function");
    // OtherFD is the version of this function that was mangled BEFORE
    // becoming a MultiVersion function.  It potentially needs to be updated.
    const FunctionDecl *OtherFD = OtherGD.getCanonicalDecl()
                                      .getDecl()
                                      ->getAsFunction()
                                      ->getMostRecentDecl();
    std::string OtherName = getMangledNameImpl(*this, OtherGD, OtherFD);
    // This is so that if the initial version was already the 'default'
    // version, we don't try to update it.
    if (OtherName != NonTargetName) {
      // Remove instead of erase, since others may have stored the StringRef
      // to this.
      const auto ExistingRecord = Manglings.find(NonTargetName);
      if (ExistingRecord != std::end(Manglings))
        Manglings.remove(&(*ExistingRecord));
      auto Result = Manglings.insert(std::make_pair(OtherName, OtherGD));
      StringRef OtherNameRef = MangledDeclNames[OtherGD.getCanonicalDecl()] =
          Result.first->first();
      // If this is the current decl is being created, make sure we update the name.
      if (GD.getCanonicalDecl() == OtherGD.getCanonicalDecl())
        CurName = OtherNameRef;
      if (llvm::GlobalValue *Entry = GetGlobalValue(NonTargetName))
        Entry->setName(OtherName);
    }
  }
}

StringRef CodeGenModule::getMangledName(GlobalDecl GD) {
  GlobalDecl CanonicalGD = GD.getCanonicalDecl();

  // Some ABIs don't have constructor variants.  Make sure that base and
  // complete constructors get mangled the same.
  if (const auto *CD = dyn_cast<CXXConstructorDecl>(CanonicalGD.getDecl())) {
    if (!getTarget().getCXXABI().hasConstructorVariants()) {
      CXXCtorType OrigCtorType = GD.getCtorType();
      assert(OrigCtorType == Ctor_Base || OrigCtorType == Ctor_Complete);
      if (OrigCtorType == Ctor_Base)
        CanonicalGD = GlobalDecl(CD, Ctor_Complete);
    }
  }

  // In CUDA/HIP device compilation with -fgpu-rdc, the mangled name of a
  // static device variable depends on whether the variable is referenced by
  // a host or device host function. Therefore the mangled name cannot be
  // cached.
  if (!LangOpts.CUDAIsDevice || !getContext().mayExternalize(GD.getDecl())) {
    auto FoundName = MangledDeclNames.find(CanonicalGD);
    if (FoundName != MangledDeclNames.end())
      return FoundName->second;
  }

  // Keep the first result in the case of a mangling collision.
  const auto *ND = cast<NamedDecl>(GD.getDecl());
  std::string MangledName = getMangledNameImpl(*this, GD, ND);

  // Ensure either we have different ABIs between host and device compilations,
  // says host compilation following MSVC ABI but device compilation follows
  // Itanium C++ ABI or, if they follow the same ABI, kernel names after
  // mangling should be the same after name stubbing. The later checking is
  // very important as the device kernel name being mangled in host-compilation
  // is used to resolve the device binaries to be executed. Inconsistent naming
  // result in undefined behavior. Even though we cannot check that naming
  // directly between host- and device-compilations, the host- and
  // device-mangling in host compilation could help catching certain ones.
  assert(!isa<FunctionDecl>(ND) || !ND->hasAttr<CUDAGlobalAttr>() ||
         getContext().shouldExternalize(ND) || getLangOpts().CUDAIsDevice ||
         (getContext().getAuxTargetInfo() &&
          (getContext().getAuxTargetInfo()->getCXXABI() !=
           getContext().getTargetInfo().getCXXABI())) ||
         getCUDARuntime().getDeviceSideName(ND) ==
             getMangledNameImpl(
                 *this,
                 GD.getWithKernelReferenceKind(KernelReferenceKind::Kernel),
                 ND));

  auto Result = Manglings.insert(std::make_pair(MangledName, GD));
  return MangledDeclNames[CanonicalGD] = Result.first->first();
}

StringRef CodeGenModule::getBlockMangledName(GlobalDecl GD,
                                             const BlockDecl *BD) {
  MangleContext &MangleCtx = getCXXABI().getMangleContext();
  const Decl *D = GD.getDecl();

  SmallString<256> Buffer;
  llvm::raw_svector_ostream Out(Buffer);
  if (!D)
    MangleCtx.mangleGlobalBlock(BD,
      dyn_cast_or_null<VarDecl>(initializedGlobalDecl.getDecl()), Out);
  else if (const auto *CD = dyn_cast<CXXConstructorDecl>(D))
    MangleCtx.mangleCtorBlock(CD, GD.getCtorType(), BD, Out);
  else if (const auto *DD = dyn_cast<CXXDestructorDecl>(D))
    MangleCtx.mangleDtorBlock(DD, GD.getDtorType(), BD, Out);
  else
    MangleCtx.mangleBlock(cast<DeclContext>(D), BD, Out);

  auto Result = Manglings.insert(std::make_pair(Out.str(), BD));
  return Result.first->first();
}

const GlobalDecl CodeGenModule::getMangledNameDecl(StringRef Name) {
  auto it = MangledDeclNames.begin();
  while (it != MangledDeclNames.end()) {
    if (it->second == Name)
      return it->first;
    it++;
  }
  return GlobalDecl();
}

llvm::GlobalValue *CodeGenModule::GetGlobalValue(StringRef Name) {
  return getModule().getNamedValue(Name);
}

/// AddGlobalCtor - Add a function to the list that will be called before
/// main() runs.
void CodeGenModule::AddGlobalCtor(llvm::Function *Ctor, int Priority,
                                  llvm::Constant *AssociatedData) {
  // FIXME: Type coercion of void()* types.
  GlobalCtors.push_back(Structor(Priority, Ctor, AssociatedData));
}

/// AddGlobalDtor - Add a function to the list that will be called
/// when the module is unloaded.
void CodeGenModule::AddGlobalDtor(llvm::Function *Dtor, int Priority,
                                  bool IsDtorAttrFunc) {
  if (CodeGenOpts.RegisterGlobalDtorsWithAtExit &&
      (!getContext().getTargetInfo().getTriple().isOSAIX() || IsDtorAttrFunc)) {
    DtorsUsingAtExit[Priority].push_back(Dtor);
    return;
  }

  // FIXME: Type coercion of void()* types.
  GlobalDtors.push_back(Structor(Priority, Dtor, nullptr));
}

void CodeGenModule::EmitCtorList(CtorList &Fns, const char *GlobalName) {
  if (Fns.empty()) return;

  // Ctor function type is void()*.
  llvm::FunctionType* CtorFTy = llvm::FunctionType::get(VoidTy, false);
  llvm::Type *CtorPFTy = llvm::PointerType::get(CtorFTy,
      TheModule.getDataLayout().getProgramAddressSpace());

  // Get the type of a ctor entry, { i32, void ()*, i8* }.
  llvm::StructType *CtorStructTy = llvm::StructType::get(
      Int32Ty, CtorPFTy, VoidPtrTy);

  // Construct the constructor and destructor arrays.
  ConstantInitBuilder builder(*this);
  auto ctors = builder.beginArray(CtorStructTy);
  for (const auto &I : Fns) {
    auto ctor = ctors.beginStruct(CtorStructTy);
    ctor.addInt(Int32Ty, I.Priority);
    ctor.add(llvm::ConstantExpr::getBitCast(I.Initializer, CtorPFTy));
    if (I.AssociatedData)
      ctor.add(llvm::ConstantExpr::getBitCast(I.AssociatedData, VoidPtrTy));
    else
      ctor.addNullPointer(VoidPtrTy);
    ctor.finishAndAddTo(ctors);
  }

  auto list =
    ctors.finishAndCreateGlobal(GlobalName, getPointerAlign(),
                                /*constant*/ false,
                                llvm::GlobalValue::AppendingLinkage);

  // The LTO linker doesn't seem to like it when we set an alignment
  // on appending variables.  Take it off as a workaround.
  list->setAlignment(llvm::None);

  Fns.clear();
}

llvm::GlobalValue::LinkageTypes
CodeGenModule::getFunctionLinkage(GlobalDecl GD) {
  const auto *D = cast<FunctionDecl>(GD.getDecl());

  GVALinkage Linkage = getContext().GetGVALinkageForFunction(D);

  if (const auto *Dtor = dyn_cast<CXXDestructorDecl>(D))
    return getCXXABI().getCXXDestructorLinkage(Linkage, Dtor, GD.getDtorType());

  if (isa<CXXConstructorDecl>(D) &&
      cast<CXXConstructorDecl>(D)->isInheritingConstructor() &&
      Context.getTargetInfo().getCXXABI().isMicrosoft()) {
    // Our approach to inheriting constructors is fundamentally different from
    // that used by the MS ABI, so keep our inheriting constructor thunks
    // internal rather than trying to pick an unambiguous mangling for them.
    return llvm::GlobalValue::InternalLinkage;
  }

  return getLLVMLinkageForDeclarator(D, Linkage, /*IsConstantVariable=*/false);
}

llvm::ConstantInt *CodeGenModule::CreateCrossDsoCfiTypeId(llvm::Metadata *MD) {
  llvm::MDString *MDS = dyn_cast<llvm::MDString>(MD);
  if (!MDS) return nullptr;

  return llvm::ConstantInt::get(Int64Ty, llvm::MD5Hash(MDS->getString()));
}

void CodeGenModule::SetLLVMFunctionAttributes(GlobalDecl GD,
                                              const CGFunctionInfo &Info,
                                              llvm::Function *F, bool IsThunk) {
  unsigned CallingConv;
  llvm::AttributeList PAL;
  ConstructAttributeList(F->getName(), Info, GD, PAL, CallingConv,
                         /*AttrOnCallSite=*/false, IsThunk);
  F->setAttributes(PAL);
  F->setCallingConv(static_cast<llvm::CallingConv::ID>(CallingConv));
}

static void removeImageAccessQualifier(std::string& TyName) {
  std::string ReadOnlyQual("__read_only");
  std::string::size_type ReadOnlyPos = TyName.find(ReadOnlyQual);
  if (ReadOnlyPos != std::string::npos)
    // "+ 1" for the space after access qualifier.
    TyName.erase(ReadOnlyPos, ReadOnlyQual.size() + 1);
  else {
    std::string WriteOnlyQual("__write_only");
    std::string::size_type WriteOnlyPos = TyName.find(WriteOnlyQual);
    if (WriteOnlyPos != std::string::npos)
      TyName.erase(WriteOnlyPos, WriteOnlyQual.size() + 1);
    else {
      std::string ReadWriteQual("__read_write");
      std::string::size_type ReadWritePos = TyName.find(ReadWriteQual);
      if (ReadWritePos != std::string::npos)
        TyName.erase(ReadWritePos, ReadWriteQual.size() + 1);
    }
  }
}

// Returns the address space id that should be produced to the
// kernel_arg_addr_space metadata. This is always fixed to the ids
// as specified in the SPIR 2.0 specification in order to differentiate
// for example in clGetKernelArgInfo() implementation between the address
// spaces with targets without unique mapping to the OpenCL address spaces
// (basically all single AS CPUs).
static unsigned ArgInfoAddressSpace(LangAS AS) {
  switch (AS) {
  case LangAS::opencl_global:
    return 1;
  case LangAS::opencl_constant:
    return 2;
  case LangAS::opencl_local:
    return 3;
  case LangAS::opencl_generic:
    return 4; // Not in SPIR 2.0 specs.
  case LangAS::opencl_global_device:
    return 5;
  case LangAS::opencl_global_host:
    return 6;
  default:
    return 0; // Assume private.
  }
}

void CodeGenModule::GenOpenCLArgMetadata(llvm::Function *Fn,
                                         const FunctionDecl *FD,
                                         CodeGenFunction *CGF) {
  assert(((FD && CGF) || (!FD && !CGF)) &&
         "Incorrect use - FD and CGF should either be both null or not!");
  // Create MDNodes that represent the kernel arg metadata.
  // Each MDNode is a list in the form of "key", N number of values which is
  // the same number of values as their are kernel arguments.

  const PrintingPolicy &Policy = Context.getPrintingPolicy();

  // MDNode for the kernel argument address space qualifiers.
  SmallVector<llvm::Metadata *, 8> addressQuals;

  // MDNode for the kernel argument access qualifiers (images only).
  SmallVector<llvm::Metadata *, 8> accessQuals;

  // MDNode for the kernel argument type names.
  SmallVector<llvm::Metadata *, 8> argTypeNames;

  // MDNode for the kernel argument base type names.
  SmallVector<llvm::Metadata *, 8> argBaseTypeNames;

  // MDNode for the kernel argument type qualifiers.
  SmallVector<llvm::Metadata *, 8> argTypeQuals;

  // MDNode for the kernel argument names.
  SmallVector<llvm::Metadata *, 8> argNames;

  if (FD && CGF)
    for (unsigned i = 0, e = FD->getNumParams(); i != e; ++i) {
      const ParmVarDecl *parm = FD->getParamDecl(i);
      QualType ty = parm->getType();
      std::string typeQuals;

      // Get image and pipe access qualifier:
      if (ty->isImageType() || ty->isPipeType()) {
        const Decl *PDecl = parm;
        if (auto *TD = dyn_cast<TypedefType>(ty))
          PDecl = TD->getDecl();
        const OpenCLAccessAttr *A = PDecl->getAttr<OpenCLAccessAttr>();
        if (A && A->isWriteOnly())
          accessQuals.push_back(llvm::MDString::get(VMContext, "write_only"));
        else if (A && A->isReadWrite())
          accessQuals.push_back(llvm::MDString::get(VMContext, "read_write"));
        else
          accessQuals.push_back(llvm::MDString::get(VMContext, "read_only"));
      } else
        accessQuals.push_back(llvm::MDString::get(VMContext, "none"));

      // Get argument name.
      argNames.push_back(llvm::MDString::get(VMContext, parm->getName()));

      auto getTypeSpelling = [&](QualType Ty) {
        auto typeName = Ty.getUnqualifiedType().getAsString(Policy);

        if (Ty.isCanonical()) {
          StringRef typeNameRef = typeName;
          // Turn "unsigned type" to "utype"
          if (typeNameRef.consume_front("unsigned "))
            return std::string("u") + typeNameRef.str();
          if (typeNameRef.consume_front("signed "))
            return typeNameRef.str();
        }

        return typeName;
      };

      if (ty->isPointerType()) {
        QualType pointeeTy = ty->getPointeeType();

        // Get address qualifier.
        addressQuals.push_back(
            llvm::ConstantAsMetadata::get(CGF->Builder.getInt32(
                ArgInfoAddressSpace(pointeeTy.getAddressSpace()))));

        // Get argument type name.
        std::string typeName = getTypeSpelling(pointeeTy) + "*";
        std::string baseTypeName =
            getTypeSpelling(pointeeTy.getCanonicalType()) + "*";
        argTypeNames.push_back(llvm::MDString::get(VMContext, typeName));
        argBaseTypeNames.push_back(
            llvm::MDString::get(VMContext, baseTypeName));

        // Get argument type qualifiers:
        if (ty.isRestrictQualified())
          typeQuals = "restrict";
        if (pointeeTy.isConstQualified() ||
            (pointeeTy.getAddressSpace() == LangAS::opencl_constant))
          typeQuals += typeQuals.empty() ? "const" : " const";
        if (pointeeTy.isVolatileQualified())
          typeQuals += typeQuals.empty() ? "volatile" : " volatile";
      } else {
        uint32_t AddrSpc = 0;
        bool isPipe = ty->isPipeType();
        if (ty->isImageType() || isPipe)
          AddrSpc = ArgInfoAddressSpace(LangAS::opencl_global);

        addressQuals.push_back(
            llvm::ConstantAsMetadata::get(CGF->Builder.getInt32(AddrSpc)));

        // Get argument type name.
        ty = isPipe ? ty->castAs<PipeType>()->getElementType() : ty;
        std::string typeName = getTypeSpelling(ty);
        std::string baseTypeName = getTypeSpelling(ty.getCanonicalType());

        // Remove access qualifiers on images
        // (as they are inseparable from type in clang implementation,
        // but OpenCL spec provides a special query to get access qualifier
        // via clGetKernelArgInfo with CL_KERNEL_ARG_ACCESS_QUALIFIER):
        if (ty->isImageType()) {
          removeImageAccessQualifier(typeName);
          removeImageAccessQualifier(baseTypeName);
        }

        argTypeNames.push_back(llvm::MDString::get(VMContext, typeName));
        argBaseTypeNames.push_back(
            llvm::MDString::get(VMContext, baseTypeName));

        if (isPipe)
          typeQuals = "pipe";
      }
      argTypeQuals.push_back(llvm::MDString::get(VMContext, typeQuals));
    }

  Fn->setMetadata("kernel_arg_addr_space",
                  llvm::MDNode::get(VMContext, addressQuals));
  Fn->setMetadata("kernel_arg_access_qual",
                  llvm::MDNode::get(VMContext, accessQuals));
  Fn->setMetadata("kernel_arg_type",
                  llvm::MDNode::get(VMContext, argTypeNames));
  Fn->setMetadata("kernel_arg_base_type",
                  llvm::MDNode::get(VMContext, argBaseTypeNames));
  Fn->setMetadata("kernel_arg_type_qual",
                  llvm::MDNode::get(VMContext, argTypeQuals));
  if (getCodeGenOpts().EmitOpenCLArgMetadata)
    Fn->setMetadata("kernel_arg_name",
                    llvm::MDNode::get(VMContext, argNames));
}

/// Determines whether the language options require us to model
/// unwind exceptions.  We treat -fexceptions as mandating this
/// except under the fragile ObjC ABI with only ObjC exceptions
/// enabled.  This means, for example, that C with -fexceptions
/// enables this.
static bool hasUnwindExceptions(const LangOptions &LangOpts) {
  // If exceptions are completely disabled, obviously this is false.
  if (!LangOpts.Exceptions) return false;

  // If C++ exceptions are enabled, this is true.
  if (LangOpts.CXXExceptions) return true;

  // If ObjC exceptions are enabled, this depends on the ABI.
  if (LangOpts.ObjCExceptions) {
    return LangOpts.ObjCRuntime.hasUnwindExceptions();
  }

  return true;
}

static bool requiresMemberFunctionPointerTypeMetadata(CodeGenModule &CGM,
                                                      const CXXMethodDecl *MD) {
  // Check that the type metadata can ever actually be used by a call.
  if (!CGM.getCodeGenOpts().LTOUnit ||
      !CGM.HasHiddenLTOVisibility(MD->getParent()))
    return false;

  // Only functions whose address can be taken with a member function pointer
  // need this sort of type metadata.
  return !MD->isStatic() && !MD->isVirtual() && !isa<CXXConstructorDecl>(MD) &&
         !isa<CXXDestructorDecl>(MD);
}

std::vector<const CXXRecordDecl *>
CodeGenModule::getMostBaseClasses(const CXXRecordDecl *RD) {
  llvm::SetVector<const CXXRecordDecl *> MostBases;

  std::function<void (const CXXRecordDecl *)> CollectMostBases;
  CollectMostBases = [&](const CXXRecordDecl *RD) {
    if (RD->getNumBases() == 0)
      MostBases.insert(RD);
    for (const CXXBaseSpecifier &B : RD->bases())
      CollectMostBases(B.getType()->getAsCXXRecordDecl());
  };
  CollectMostBases(RD);
  return MostBases.takeVector();
}

void CodeGenModule::SetLLVMFunctionAttributesForDefinition(const Decl *D,
                                                           llvm::Function *F) {
  llvm::AttrBuilder B(F->getContext());

  if (CodeGenOpts.UnwindTables)
    B.addUWTableAttr(llvm::UWTableKind(CodeGenOpts.UnwindTables));

  if (CodeGenOpts.StackClashProtector)
    B.addAttribute("probe-stack", "inline-asm");

  if (!hasUnwindExceptions(LangOpts))
    B.addAttribute(llvm::Attribute::NoUnwind);

  if (!D || !D->hasAttr<NoStackProtectorAttr>()) {
    if (LangOpts.getStackProtector() == LangOptions::SSPOn)
      B.addAttribute(llvm::Attribute::StackProtect);
    else if (LangOpts.getStackProtector() == LangOptions::SSPStrong)
      B.addAttribute(llvm::Attribute::StackProtectStrong);
    else if (LangOpts.getStackProtector() == LangOptions::SSPReq)
      B.addAttribute(llvm::Attribute::StackProtectReq);
  }

  if (!D) {
    // If we don't have a declaration to control inlining, the function isn't
    // explicitly marked as alwaysinline for semantic reasons, and inlining is
    // disabled, mark the function as noinline.
    if (!F->hasFnAttribute(llvm::Attribute::AlwaysInline) &&
        CodeGenOpts.getInlining() == CodeGenOptions::OnlyAlwaysInlining)
      B.addAttribute(llvm::Attribute::NoInline);

    F->addFnAttrs(B);
    return;
  }

  // Track whether we need to add the optnone LLVM attribute,
  // starting with the default for this optimization level.
  bool ShouldAddOptNone =
      !CodeGenOpts.DisableO0ImplyOptNone && CodeGenOpts.OptimizationLevel == 0;
  // We can't add optnone in the following cases, it won't pass the verifier.
  ShouldAddOptNone &= !D->hasAttr<MinSizeAttr>();
  ShouldAddOptNone &= !D->hasAttr<AlwaysInlineAttr>();

  // Add optnone, but do so only if the function isn't always_inline.
  if ((ShouldAddOptNone || D->hasAttr<OptimizeNoneAttr>()) &&
      !F->hasFnAttribute(llvm::Attribute::AlwaysInline)) {
    B.addAttribute(llvm::Attribute::OptimizeNone);

    // OptimizeNone implies noinline; we should not be inlining such functions.
    B.addAttribute(llvm::Attribute::NoInline);

    // We still need to handle naked functions even though optnone subsumes
    // much of their semantics.
    if (D->hasAttr<NakedAttr>())
      B.addAttribute(llvm::Attribute::Naked);

    // OptimizeNone wins over OptimizeForSize and MinSize.
    F->removeFnAttr(llvm::Attribute::OptimizeForSize);
    F->removeFnAttr(llvm::Attribute::MinSize);
  } else if (D->hasAttr<NakedAttr>()) {
    // Naked implies noinline: we should not be inlining such functions.
    B.addAttribute(llvm::Attribute::Naked);
    B.addAttribute(llvm::Attribute::NoInline);
  } else if (D->hasAttr<NoDuplicateAttr>()) {
    B.addAttribute(llvm::Attribute::NoDuplicate);
  } else if (D->hasAttr<NoInlineAttr>() && !F->hasFnAttribute(llvm::Attribute::AlwaysInline)) {
    // Add noinline if the function isn't always_inline.
    B.addAttribute(llvm::Attribute::NoInline);
  } else if (D->hasAttr<AlwaysInlineAttr>() &&
             !F->hasFnAttribute(llvm::Attribute::NoInline)) {
    // (noinline wins over always_inline, and we can't specify both in IR)
    B.addAttribute(llvm::Attribute::AlwaysInline);
  } else if (CodeGenOpts.getInlining() == CodeGenOptions::OnlyAlwaysInlining) {
    // If we're not inlining, then force everything that isn't always_inline to
    // carry an explicit noinline attribute.
    if (!F->hasFnAttribute(llvm::Attribute::AlwaysInline))
      B.addAttribute(llvm::Attribute::NoInline);
  } else {
    // Otherwise, propagate the inline hint attribute and potentially use its
    // absence to mark things as noinline.
    if (auto *FD = dyn_cast<FunctionDecl>(D)) {
      // Search function and template pattern redeclarations for inline.
      auto CheckForInline = [](const FunctionDecl *FD) {
        auto CheckRedeclForInline = [](const FunctionDecl *Redecl) {
          return Redecl->isInlineSpecified();
        };
        if (any_of(FD->redecls(), CheckRedeclForInline))
          return true;
        const FunctionDecl *Pattern = FD->getTemplateInstantiationPattern();
        if (!Pattern)
          return false;
        return any_of(Pattern->redecls(), CheckRedeclForInline);
      };
      if (CheckForInline(FD)) {
        B.addAttribute(llvm::Attribute::InlineHint);
      } else if (CodeGenOpts.getInlining() ==
                     CodeGenOptions::OnlyHintInlining &&
                 !FD->isInlined() &&
                 !F->hasFnAttribute(llvm::Attribute::AlwaysInline)) {
        B.addAttribute(llvm::Attribute::NoInline);
      }
    }
  }

  // Add other optimization related attributes if we are optimizing this
  // function.
  if (!D->hasAttr<OptimizeNoneAttr>()) {
    if (D->hasAttr<ColdAttr>()) {
      if (!ShouldAddOptNone)
        B.addAttribute(llvm::Attribute::OptimizeForSize);
      B.addAttribute(llvm::Attribute::Cold);
    }
    if (D->hasAttr<HotAttr>())
      B.addAttribute(llvm::Attribute::Hot);
    if (D->hasAttr<MinSizeAttr>())
      B.addAttribute(llvm::Attribute::MinSize);
  }

  F->addFnAttrs(B);

  unsigned alignment = D->getMaxAlignment() / Context.getCharWidth();
  if (alignment)
    F->setAlignment(llvm::Align(alignment));

  if (!D->hasAttr<AlignedAttr>())
    if (LangOpts.FunctionAlignment)
      F->setAlignment(llvm::Align(1ull << LangOpts.FunctionAlignment));

  // Some C++ ABIs require 2-byte alignment for member functions, in order to
  // reserve a bit for differentiating between virtual and non-virtual member
  // functions. If the current target's C++ ABI requires this and this is a
  // member function, set its alignment accordingly.
  if (getTarget().getCXXABI().areMemberFunctionsAligned()) {
    if (F->getAlignment() < 2 && isa<CXXMethodDecl>(D))
      F->setAlignment(llvm::Align(2));
  }

  // In the cross-dso CFI mode with canonical jump tables, we want !type
  // attributes on definitions only.
  if (CodeGenOpts.SanitizeCfiCrossDso &&
      CodeGenOpts.SanitizeCfiCanonicalJumpTables) {
    if (auto *FD = dyn_cast<FunctionDecl>(D)) {
      // Skip available_externally functions. They won't be codegen'ed in the
      // current module anyway.
      if (getContext().GetGVALinkageForFunction(FD) != GVA_AvailableExternally)
        CreateFunctionTypeMetadataForIcall(FD, F);
    }
  }

  // Emit type metadata on member functions for member function pointer checks.
  // These are only ever necessary on definitions; we're guaranteed that the
  // definition will be present in the LTO unit as a result of LTO visibility.
  auto *MD = dyn_cast<CXXMethodDecl>(D);
  if (MD && requiresMemberFunctionPointerTypeMetadata(*this, MD)) {
    for (const CXXRecordDecl *Base : getMostBaseClasses(MD->getParent())) {
      llvm::Metadata *Id =
          CreateMetadataIdentifierForType(Context.getMemberPointerType(
              MD->getType(), Context.getRecordType(Base).getTypePtr()));
      F->addTypeMetadata(0, Id);
    }
  }
}

void CodeGenModule::setLLVMFunctionFEnvAttributes(const FunctionDecl *D,
                                                  llvm::Function *F) {
  if (D->hasAttr<StrictFPAttr>()) {
    llvm::AttrBuilder FuncAttrs(F->getContext());
    FuncAttrs.addAttribute("strictfp");
    F->addFnAttrs(FuncAttrs);
  }
}

void CodeGenModule::SetCommonAttributes(GlobalDecl GD, llvm::GlobalValue *GV) {
  const Decl *D = GD.getDecl();
  if (isa_and_nonnull<NamedDecl>(D))
    setGVProperties(GV, GD);
  else
    GV->setVisibility(llvm::GlobalValue::DefaultVisibility);

  if (D && D->hasAttr<UsedAttr>())
    addUsedOrCompilerUsedGlobal(GV);

  if (CodeGenOpts.KeepStaticConsts && D && isa<VarDecl>(D)) {
    const auto *VD = cast<VarDecl>(D);
    if (VD->getType().isConstQualified() &&
        VD->getStorageDuration() == SD_Static)
      addUsedOrCompilerUsedGlobal(GV);
  }
}

bool CodeGenModule::GetCPUAndFeaturesAttributes(GlobalDecl GD,
                                                llvm::AttrBuilder &Attrs) {
  // Add target-cpu and target-features attributes to functions. If
  // we have a decl for the function and it has a target attribute then
  // parse that and add it to the feature set.
  StringRef TargetCPU = getTarget().getTargetOpts().CPU;
  StringRef TuneCPU = getTarget().getTargetOpts().TuneCPU;
  std::vector<std::string> Features;
  const auto *FD = dyn_cast_or_null<FunctionDecl>(GD.getDecl());
  FD = FD ? FD->getMostRecentDecl() : FD;
  const auto *TD = FD ? FD->getAttr<TargetAttr>() : nullptr;
  const auto *SD = FD ? FD->getAttr<CPUSpecificAttr>() : nullptr;
  const auto *TC = FD ? FD->getAttr<TargetClonesAttr>() : nullptr;
  bool AddedAttr = false;
  if (TD || SD || TC) {
    llvm::StringMap<bool> FeatureMap;
    getContext().getFunctionFeatureMap(FeatureMap, GD);

    // Produce the canonical string for this set of features.
    for (const llvm::StringMap<bool>::value_type &Entry : FeatureMap)
      Features.push_back((Entry.getValue() ? "+" : "-") + Entry.getKey().str());

    // Now add the target-cpu and target-features to the function.
    // While we populated the feature map above, we still need to
    // get and parse the target attribute so we can get the cpu for
    // the function.
    if (TD) {
      ParsedTargetAttr ParsedAttr = TD->parse();
      if (!ParsedAttr.Architecture.empty() &&
          getTarget().isValidCPUName(ParsedAttr.Architecture)) {
        TargetCPU = ParsedAttr.Architecture;
        TuneCPU = ""; // Clear the tune CPU.
      }
      if (!ParsedAttr.Tune.empty() &&
          getTarget().isValidCPUName(ParsedAttr.Tune))
        TuneCPU = ParsedAttr.Tune;
    }

    if (SD) {
      // Apply the given CPU name as the 'tune-cpu' so that the optimizer can
      // favor this processor.
      TuneCPU = getTarget().getCPUSpecificTuneName(
          SD->getCPUName(GD.getMultiVersionIndex())->getName());
    }
  } else {
    // Otherwise just add the existing target cpu and target features to the
    // function.
    Features = getTarget().getTargetOpts().Features;
  }

  if (!TargetCPU.empty()) {
    Attrs.addAttribute("target-cpu", TargetCPU);
    AddedAttr = true;
  }
  if (!TuneCPU.empty()) {
    Attrs.addAttribute("tune-cpu", TuneCPU);
    AddedAttr = true;
  }
  if (!Features.empty()) {
    llvm::sort(Features);
    Attrs.addAttribute("target-features", llvm::join(Features, ","));
    AddedAttr = true;
  }

  return AddedAttr;
}

void CodeGenModule::setNonAliasAttributes(GlobalDecl GD,
                                          llvm::GlobalObject *GO) {
  const Decl *D = GD.getDecl();
  SetCommonAttributes(GD, GO);

  if (D) {
    if (auto *GV = dyn_cast<llvm::GlobalVariable>(GO)) {
      if (D->hasAttr<RetainAttr>())
        addUsedGlobal(GV);
      if (auto *SA = D->getAttr<PragmaClangBSSSectionAttr>())
        GV->addAttribute("bss-section", SA->getName());
      if (auto *SA = D->getAttr<PragmaClangDataSectionAttr>())
        GV->addAttribute("data-section", SA->getName());
      if (auto *SA = D->getAttr<PragmaClangRodataSectionAttr>())
        GV->addAttribute("rodata-section", SA->getName());
      if (auto *SA = D->getAttr<PragmaClangRelroSectionAttr>())
        GV->addAttribute("relro-section", SA->getName());
    }

    if (auto *F = dyn_cast<llvm::Function>(GO)) {
      if (D->hasAttr<RetainAttr>())
        addUsedGlobal(F);
      if (auto *SA = D->getAttr<PragmaClangTextSectionAttr>())
        if (!D->getAttr<SectionAttr>())
          F->addFnAttr("implicit-section-name", SA->getName());

      llvm::AttrBuilder Attrs(F->getContext());
      if (GetCPUAndFeaturesAttributes(GD, Attrs)) {
        // We know that GetCPUAndFeaturesAttributes will always have the
        // newest set, since it has the newest possible FunctionDecl, so the
        // new ones should replace the old.
        llvm::AttributeMask RemoveAttrs;
        RemoveAttrs.addAttribute("target-cpu");
        RemoveAttrs.addAttribute("target-features");
        RemoveAttrs.addAttribute("tune-cpu");
        F->removeFnAttrs(RemoveAttrs);
        F->addFnAttrs(Attrs);
      }
    }

    if (const auto *CSA = D->getAttr<CodeSegAttr>())
      GO->setSection(CSA->getName());
    else if (const auto *SA = D->getAttr<SectionAttr>())
      GO->setSection(SA->getName());
  }

  getTargetCodeGenInfo().setTargetAttributes(D, GO, *this);
}

void CodeGenModule::SetInternalFunctionAttributes(GlobalDecl GD,
                                                  llvm::Function *F,
                                                  const CGFunctionInfo &FI) {
  const Decl *D = GD.getDecl();
  SetLLVMFunctionAttributes(GD, FI, F, /*IsThunk=*/false);
  SetLLVMFunctionAttributesForDefinition(D, F);

  F->setLinkage(llvm::Function::InternalLinkage);

  setNonAliasAttributes(GD, F);
}

static void setLinkageForGV(llvm::GlobalValue *GV, const NamedDecl *ND) {
  // Set linkage and visibility in case we never see a definition.
  LinkageInfo LV = ND->getLinkageAndVisibility();
  // Don't set internal linkage on declarations.
  // "extern_weak" is overloaded in LLVM; we probably should have
  // separate linkage types for this.
  if (isExternallyVisible(LV.getLinkage()) &&
      (ND->hasAttr<WeakAttr>() || ND->isWeakImported()))
    GV->setLinkage(llvm::GlobalValue::ExternalWeakLinkage);
}

void CodeGenModule::CreateFunctionTypeMetadataForIcall(const FunctionDecl *FD,
                                                       llvm::Function *F) {
  // Only if we are checking indirect calls.
  if (!LangOpts.Sanitize.has(SanitizerKind::CFIICall))
    return;

  // Non-static class methods are handled via vtable or member function pointer
  // checks elsewhere.
  if (isa<CXXMethodDecl>(FD) && !cast<CXXMethodDecl>(FD)->isStatic())
    return;

  llvm::Metadata *MD = CreateMetadataIdentifierForType(FD->getType());
  F->addTypeMetadata(0, MD);
  F->addTypeMetadata(0, CreateMetadataIdentifierGeneralized(FD->getType()));

  // Emit a hash-based bit set entry for cross-DSO calls.
  if (CodeGenOpts.SanitizeCfiCrossDso)
    if (auto CrossDsoTypeId = CreateCrossDsoCfiTypeId(MD))
      F->addTypeMetadata(0, llvm::ConstantAsMetadata::get(CrossDsoTypeId));
}

void CodeGenModule::SetFunctionAttributes(GlobalDecl GD, llvm::Function *F,
                                          bool IsIncompleteFunction,
                                          bool IsThunk) {

  if (llvm::Intrinsic::ID IID = F->getIntrinsicID()) {
    // If this is an intrinsic function, set the function's attributes
    // to the intrinsic's attributes.
    F->setAttributes(llvm::Intrinsic::getAttributes(getLLVMContext(), IID));
    return;
  }

  const auto *FD = cast<FunctionDecl>(GD.getDecl());

  if (!IsIncompleteFunction)
    SetLLVMFunctionAttributes(GD, getTypes().arrangeGlobalDeclaration(GD), F,
                              IsThunk);

  // Add the Returned attribute for "this", except for iOS 5 and earlier
  // where substantial code, including the libstdc++ dylib, was compiled with
  // GCC and does not actually return "this".
  if (!IsThunk && getCXXABI().HasThisReturn(GD) &&
      !(getTriple().isiOS() && getTriple().isOSVersionLT(6))) {
    assert(!F->arg_empty() &&
           F->arg_begin()->getType()
             ->canLosslesslyBitCastTo(F->getReturnType()) &&
           "unexpected this return");
    F->addParamAttr(0, llvm::Attribute::Returned);
  }

  // Only a few attributes are set on declarations; these may later be
  // overridden by a definition.

  setLinkageForGV(F, FD);
  setGVProperties(F, FD);

  // Setup target-specific attributes.
  if (!IsIncompleteFunction && F->isDeclaration())
    getTargetCodeGenInfo().setTargetAttributes(FD, F, *this);

  if (const auto *CSA = FD->getAttr<CodeSegAttr>())
    F->setSection(CSA->getName());
  else if (const auto *SA = FD->getAttr<SectionAttr>())
     F->setSection(SA->getName());

  if (const auto *EA = FD->getAttr<ErrorAttr>()) {
    if (EA->isError())
      F->addFnAttr("dontcall-error", EA->getUserDiagnostic());
    else if (EA->isWarning())
      F->addFnAttr("dontcall-warn", EA->getUserDiagnostic());
  }

  // If we plan on emitting this inline builtin, we can't treat it as a builtin.
  if (FD->isInlineBuiltinDeclaration()) {
    const FunctionDecl *FDBody;
    bool HasBody = FD->hasBody(FDBody);
    (void)HasBody;
    assert(HasBody && "Inline builtin declarations should always have an "
                      "available body!");
    if (shouldEmitFunction(FDBody))
      F->addFnAttr(llvm::Attribute::NoBuiltin);
  }

  if (FD->isReplaceableGlobalAllocationFunction()) {
    // A replaceable global allocation function does not act like a builtin by
    // default, only if it is invoked by a new-expression or delete-expression.
    F->addFnAttr(llvm::Attribute::NoBuiltin);
  }

  if (isa<CXXConstructorDecl>(FD) || isa<CXXDestructorDecl>(FD))
    F->setUnnamedAddr(llvm::GlobalValue::UnnamedAddr::Global);
  else if (const auto *MD = dyn_cast<CXXMethodDecl>(FD))
    if (MD->isVirtual())
      F->setUnnamedAddr(llvm::GlobalValue::UnnamedAddr::Global);

  // Don't emit entries for function declarations in the cross-DSO mode. This
  // is handled with better precision by the receiving DSO. But if jump tables
  // are non-canonical then we need type metadata in order to produce the local
  // jump table.
  if (!CodeGenOpts.SanitizeCfiCrossDso ||
      !CodeGenOpts.SanitizeCfiCanonicalJumpTables)
    CreateFunctionTypeMetadataForIcall(FD, F);

  if (getLangOpts().OpenMP && FD->hasAttr<OMPDeclareSimdDeclAttr>())
    getOpenMPRuntime().emitDeclareSimdFunction(FD, F);

  if (const auto *CB = FD->getAttr<CallbackAttr>()) {
    // Annotate the callback behavior as metadata:
    //  - The callback callee (as argument number).
    //  - The callback payloads (as argument numbers).
    llvm::LLVMContext &Ctx = F->getContext();
    llvm::MDBuilder MDB(Ctx);

    // The payload indices are all but the first one in the encoding. The first
    // identifies the callback callee.
    int CalleeIdx = *CB->encoding_begin();
    ArrayRef<int> PayloadIndices(CB->encoding_begin() + 1, CB->encoding_end());
    F->addMetadata(llvm::LLVMContext::MD_callback,
                   *llvm::MDNode::get(Ctx, {MDB.createCallbackEncoding(
                                               CalleeIdx, PayloadIndices,
                                               /* VarArgsArePassed */ false)}));
  }
}

void CodeGenModule::addUsedGlobal(llvm::GlobalValue *GV) {
  assert((isa<llvm::Function>(GV) || !GV->isDeclaration()) &&
         "Only globals with definition can force usage.");
  LLVMUsed.emplace_back(GV);
}

void CodeGenModule::addCompilerUsedGlobal(llvm::GlobalValue *GV) {
  assert(!GV->isDeclaration() &&
         "Only globals with definition can force usage.");
  LLVMCompilerUsed.emplace_back(GV);
}

void CodeGenModule::addUsedOrCompilerUsedGlobal(llvm::GlobalValue *GV) {
  assert((isa<llvm::Function>(GV) || !GV->isDeclaration()) &&
         "Only globals with definition can force usage.");
  if (getTriple().isOSBinFormatELF())
    LLVMCompilerUsed.emplace_back(GV);
  else
    LLVMUsed.emplace_back(GV);
}

static void emitUsed(CodeGenModule &CGM, StringRef Name,
                     std::vector<llvm::WeakTrackingVH> &List) {
  // Don't create llvm.used if there is no need.
  if (List.empty())
    return;

  // Convert List to what ConstantArray needs.
  SmallVector<llvm::Constant*, 8> UsedArray;
  UsedArray.resize(List.size());
  for (unsigned i = 0, e = List.size(); i != e; ++i) {
    UsedArray[i] =
        llvm::ConstantExpr::getPointerBitCastOrAddrSpaceCast(
            cast<llvm::Constant>(&*List[i]), CGM.Int8PtrTy);
  }

  if (UsedArray.empty())
    return;
  llvm::ArrayType *ATy = llvm::ArrayType::get(CGM.Int8PtrTy, UsedArray.size());

  auto *GV = new llvm::GlobalVariable(
      CGM.getModule(), ATy, false, llvm::GlobalValue::AppendingLinkage,
      llvm::ConstantArray::get(ATy, UsedArray), Name);

  GV->setSection("llvm.metadata");
}

void CodeGenModule::emitLLVMUsed() {
  emitUsed(*this, "llvm.used", LLVMUsed);
  emitUsed(*this, "llvm.compiler.used", LLVMCompilerUsed);
}

void CodeGenModule::AppendLinkerOptions(StringRef Opts) {
  auto *MDOpts = llvm::MDString::get(getLLVMContext(), Opts);
  LinkerOptionsMetadata.push_back(llvm::MDNode::get(getLLVMContext(), MDOpts));
}

void CodeGenModule::AddDetectMismatch(StringRef Name, StringRef Value) {
  llvm::SmallString<32> Opt;
  getTargetCodeGenInfo().getDetectMismatchOption(Name, Value, Opt);
  if (Opt.empty())
    return;
  auto *MDOpts = llvm::MDString::get(getLLVMContext(), Opt);
  LinkerOptionsMetadata.push_back(llvm::MDNode::get(getLLVMContext(), MDOpts));
}

void CodeGenModule::AddDependentLib(StringRef Lib) {
  auto &C = getLLVMContext();
  if (getTarget().getTriple().isOSBinFormatELF()) {
      ELFDependentLibraries.push_back(
        llvm::MDNode::get(C, llvm::MDString::get(C, Lib)));
    return;
  }

  llvm::SmallString<24> Opt;
  getTargetCodeGenInfo().getDependentLibraryOption(Lib, Opt);
  auto *MDOpts = llvm::MDString::get(getLLVMContext(), Opt);
  LinkerOptionsMetadata.push_back(llvm::MDNode::get(C, MDOpts));
}

/// Add link options implied by the given module, including modules
/// it depends on, using a postorder walk.
static void addLinkOptionsPostorder(CodeGenModule &CGM, Module *Mod,
                                    SmallVectorImpl<llvm::MDNode *> &Metadata,
                                    llvm::SmallPtrSet<Module *, 16> &Visited) {
  // Import this module's parent.
  if (Mod->Parent && Visited.insert(Mod->Parent).second) {
    addLinkOptionsPostorder(CGM, Mod->Parent, Metadata, Visited);
  }

  // Import this module's dependencies.
  for (Module *Import : llvm::reverse(Mod->Imports)) {
    if (Visited.insert(Import).second)
      addLinkOptionsPostorder(CGM, Import, Metadata, Visited);
  }

  // Add linker options to link against the libraries/frameworks
  // described by this module.
  llvm::LLVMContext &Context = CGM.getLLVMContext();
  bool IsELF = CGM.getTarget().getTriple().isOSBinFormatELF();

  // For modules that use export_as for linking, use that module
  // name instead.
  if (Mod->UseExportAsModuleLinkName)
    return;

  for (const Module::LinkLibrary &LL : llvm::reverse(Mod->LinkLibraries)) {
    // Link against a framework.  Frameworks are currently Darwin only, so we
    // don't to ask TargetCodeGenInfo for the spelling of the linker option.
    if (LL.IsFramework) {
      llvm::Metadata *Args[2] = {llvm::MDString::get(Context, "-framework"),
                                 llvm::MDString::get(Context, LL.Library)};

      Metadata.push_back(llvm::MDNode::get(Context, Args));
      continue;
    }

    // Link against a library.
    if (IsELF) {
      llvm::Metadata *Args[2] = {
          llvm::MDString::get(Context, "lib"),
          llvm::MDString::get(Context, LL.Library),
      };
      Metadata.push_back(llvm::MDNode::get(Context, Args));
    } else {
      llvm::SmallString<24> Opt;
      CGM.getTargetCodeGenInfo().getDependentLibraryOption(LL.Library, Opt);
      auto *OptString = llvm::MDString::get(Context, Opt);
      Metadata.push_back(llvm::MDNode::get(Context, OptString));
    }
  }
}

void CodeGenModule::EmitModuleLinkOptions() {
  // Collect the set of all of the modules we want to visit to emit link
  // options, which is essentially the imported modules and all of their
  // non-explicit child modules.
  llvm::SetVector<clang::Module *> LinkModules;
  llvm::SmallPtrSet<clang::Module *, 16> Visited;
  SmallVector<clang::Module *, 16> Stack;

  // Seed the stack with imported modules.
  for (Module *M : ImportedModules) {
    // Do not add any link flags when an implementation TU of a module imports
    // a header of that same module.
    if (M->getTopLevelModuleName() == getLangOpts().CurrentModule &&
        !getLangOpts().isCompilingModule())
      continue;
    if (Visited.insert(M).second)
      Stack.push_back(M);
  }

  // Find all of the modules to import, making a little effort to prune
  // non-leaf modules.
  while (!Stack.empty()) {
    clang::Module *Mod = Stack.pop_back_val();

    bool AnyChildren = false;

    // Visit the submodules of this module.
    for (const auto &SM : Mod->submodules()) {
      // Skip explicit children; they need to be explicitly imported to be
      // linked against.
      if (SM->IsExplicit)
        continue;

      if (Visited.insert(SM).second) {
        Stack.push_back(SM);
        AnyChildren = true;
      }
    }

    // We didn't find any children, so add this module to the list of
    // modules to link against.
    if (!AnyChildren) {
      LinkModules.insert(Mod);
    }
  }

  // Add link options for all of the imported modules in reverse topological
  // order.  We don't do anything to try to order import link flags with respect
  // to linker options inserted by things like #pragma comment().
  SmallVector<llvm::MDNode *, 16> MetadataArgs;
  Visited.clear();
  for (Module *M : LinkModules)
    if (Visited.insert(M).second)
      addLinkOptionsPostorder(*this, M, MetadataArgs, Visited);
  std::reverse(MetadataArgs.begin(), MetadataArgs.end());
  LinkerOptionsMetadata.append(MetadataArgs.begin(), MetadataArgs.end());

  // Add the linker options metadata flag.
  auto *NMD = getModule().getOrInsertNamedMetadata("llvm.linker.options");
  for (auto *MD : LinkerOptionsMetadata)
    NMD->addOperand(MD);
}

void CodeGenModule::EmitDeferred() {
  // Emit deferred declare target declarations.
  if (getLangOpts().OpenMP && !getLangOpts().OpenMPSimd)
    getOpenMPRuntime().emitDeferredTargetDecls();

  // Emit code for any potentially referenced deferred decls.  Since a
  // previously unused static decl may become used during the generation of code
  // for a static function, iterate until no changes are made.

  if (!DeferredVTables.empty()) {
    EmitDeferredVTables();

    // Emitting a vtable doesn't directly cause more vtables to
    // become deferred, although it can cause functions to be
    // emitted that then need those vtables.
    assert(DeferredVTables.empty());
  }

  // Emit CUDA/HIP static device variables referenced by host code only.
  // Note we should not clear CUDADeviceVarODRUsedByHost since it is still
  // needed for further handling.
  if (getLangOpts().CUDA && getLangOpts().CUDAIsDevice)
    llvm::append_range(DeferredDeclsToEmit,
                       getContext().CUDADeviceVarODRUsedByHost);

  // Stop if we're out of both deferred vtables and deferred declarations.
  if (DeferredDeclsToEmit.empty())
    return;

  // Grab the list of decls to emit. If EmitGlobalDefinition schedules more
  // work, it will not interfere with this.
  std::vector<GlobalDecl> CurDeclsToEmit;
  CurDeclsToEmit.swap(DeferredDeclsToEmit);

  for (GlobalDecl &D : CurDeclsToEmit) {
    // We should call GetAddrOfGlobal with IsForDefinition set to true in order
    // to get GlobalValue with exactly the type we need, not something that
    // might had been created for another decl with the same mangled name but
    // different type.
    llvm::GlobalValue *GV = dyn_cast<llvm::GlobalValue>(
        GetAddrOfGlobal(D, ForDefinition));

    // In case of different address spaces, we may still get a cast, even with
    // IsForDefinition equal to true. Query mangled names table to get
    // GlobalValue.
    if (!GV)
      GV = GetGlobalValue(getMangledName(D));

    // Make sure GetGlobalValue returned non-null.
    assert(GV);

    // Check to see if we've already emitted this.  This is necessary
    // for a couple of reasons: first, decls can end up in the
    // deferred-decls queue multiple times, and second, decls can end
    // up with definitions in unusual ways (e.g. by an extern inline
    // function acquiring a strong function redefinition).  Just
    // ignore these cases.
    if (!GV->isDeclaration())
      continue;

    // If this is OpenMP, check if it is legal to emit this global normally.
    if (LangOpts.OpenMP && OpenMPRuntime && OpenMPRuntime->emitTargetGlobal(D))
      continue;

    // Otherwise, emit the definition and move on to the next one.
    EmitGlobalDefinition(D, GV);

    // If we found out that we need to emit more decls, do that recursively.
    // This has the advantage that the decls are emitted in a DFS and related
    // ones are close together, which is convenient for testing.
    if (!DeferredVTables.empty() || !DeferredDeclsToEmit.empty()) {
      EmitDeferred();
      assert(DeferredVTables.empty() && DeferredDeclsToEmit.empty());
    }
  }
}

void CodeGenModule::EmitVTablesOpportunistically() {
  // Try to emit external vtables as available_externally if they have emitted
  // all inlined virtual functions.  It runs after EmitDeferred() and therefore
  // is not allowed to create new references to things that need to be emitted
  // lazily. Note that it also uses fact that we eagerly emitting RTTI.

  assert((OpportunisticVTables.empty() || shouldOpportunisticallyEmitVTables())
         && "Only emit opportunistic vtables with optimizations");

  for (const CXXRecordDecl *RD : OpportunisticVTables) {
    assert(getVTables().isVTableExternal(RD) &&
           "This queue should only contain external vtables");
    if (getCXXABI().canSpeculativelyEmitVTable(RD))
      VTables.GenerateClassData(RD);
  }
  OpportunisticVTables.clear();
}

void CodeGenModule::EmitGlobalAnnotations() {
  if (Annotations.empty())
    return;

  // Create a new global variable for the ConstantStruct in the Module.
  llvm::Constant *Array = llvm::ConstantArray::get(llvm::ArrayType::get(
    Annotations[0]->getType(), Annotations.size()), Annotations);
  auto *gv = new llvm::GlobalVariable(getModule(), Array->getType(), false,
                                      llvm::GlobalValue::AppendingLinkage,
                                      Array, "llvm.global.annotations");
  gv->setSection(AnnotationSection);
}

llvm::Constant *CodeGenModule::EmitAnnotationString(StringRef Str) {
  llvm::Constant *&AStr = AnnotationStrings[Str];
  if (AStr)
    return AStr;

  // Not found yet, create a new global.
  llvm::Constant *s = llvm::ConstantDataArray::getString(getLLVMContext(), Str);
  auto *gv =
      new llvm::GlobalVariable(getModule(), s->getType(), true,
                               llvm::GlobalValue::PrivateLinkage, s, ".str");
  gv->setSection(AnnotationSection);
  gv->setUnnamedAddr(llvm::GlobalValue::UnnamedAddr::Global);
  AStr = gv;
  return gv;
}

llvm::Constant *CodeGenModule::EmitAnnotationUnit(SourceLocation Loc) {
  SourceManager &SM = getContext().getSourceManager();
  PresumedLoc PLoc = SM.getPresumedLoc(Loc);
  if (PLoc.isValid())
    return EmitAnnotationString(PLoc.getFilename());
  return EmitAnnotationString(SM.getBufferName(Loc));
}

llvm::Constant *CodeGenModule::EmitAnnotationLineNo(SourceLocation L) {
  SourceManager &SM = getContext().getSourceManager();
  PresumedLoc PLoc = SM.getPresumedLoc(L);
  unsigned LineNo = PLoc.isValid() ? PLoc.getLine() :
    SM.getExpansionLineNumber(L);
  return llvm::ConstantInt::get(Int32Ty, LineNo);
}

llvm::Constant *CodeGenModule::EmitAnnotationArgs(const AnnotateAttr *Attr) {
  ArrayRef<Expr *> Exprs = {Attr->args_begin(), Attr->args_size()};
  if (Exprs.empty())
    return llvm::ConstantPointerNull::get(GlobalsInt8PtrTy);

  llvm::FoldingSetNodeID ID;
  for (Expr *E : Exprs) {
    ID.Add(cast<clang::ConstantExpr>(E)->getAPValueResult());
  }
  llvm::Constant *&Lookup = AnnotationArgs[ID.ComputeHash()];
  if (Lookup)
    return Lookup;

  llvm::SmallVector<llvm::Constant *, 4> LLVMArgs;
  LLVMArgs.reserve(Exprs.size());
  ConstantEmitter ConstEmiter(*this);
  llvm::transform(Exprs, std::back_inserter(LLVMArgs), [&](const Expr *E) {
    const auto *CE = cast<clang::ConstantExpr>(E);
    return ConstEmiter.emitAbstract(CE->getBeginLoc(), CE->getAPValueResult(),
                                    CE->getType());
  });
  auto *Struct = llvm::ConstantStruct::getAnon(LLVMArgs);
  auto *GV = new llvm::GlobalVariable(getModule(), Struct->getType(), true,
                                      llvm::GlobalValue::PrivateLinkage, Struct,
                                      ".args");
  GV->setSection(AnnotationSection);
  GV->setUnnamedAddr(llvm::GlobalValue::UnnamedAddr::Global);
  auto *Bitcasted = llvm::ConstantExpr::getBitCast(GV, GlobalsInt8PtrTy);

  Lookup = Bitcasted;
  return Bitcasted;
}

llvm::Constant *CodeGenModule::EmitAnnotateAttr(llvm::GlobalValue *GV,
                                                const AnnotateAttr *AA,
                                                SourceLocation L) {
  // Get the globals for file name, annotation, and the line number.
  llvm::Constant *AnnoGV = EmitAnnotationString(AA->getAnnotation()),
                 *UnitGV = EmitAnnotationUnit(L),
                 *LineNoCst = EmitAnnotationLineNo(L),
                 *Args = EmitAnnotationArgs(AA);

  llvm::Constant *GVInGlobalsAS = GV;
  if (GV->getAddressSpace() !=
      getDataLayout().getDefaultGlobalsAddressSpace()) {
    GVInGlobalsAS = llvm::ConstantExpr::getAddrSpaceCast(
        GV, GV->getValueType()->getPointerTo(
                getDataLayout().getDefaultGlobalsAddressSpace()));
  }

  // Create the ConstantStruct for the global annotation.
  llvm::Constant *Fields[] = {
      llvm::ConstantExpr::getBitCast(GVInGlobalsAS, GlobalsInt8PtrTy),
      llvm::ConstantExpr::getBitCast(AnnoGV, GlobalsInt8PtrTy),
      llvm::ConstantExpr::getBitCast(UnitGV, GlobalsInt8PtrTy),
      LineNoCst,
      Args,
  };
  return llvm::ConstantStruct::getAnon(Fields);
}

void CodeGenModule::AddGlobalAnnotations(const ValueDecl *D,
                                         llvm::GlobalValue *GV) {
  assert(D->hasAttr<AnnotateAttr>() && "no annotate attribute");
  // Get the struct elements for these annotations.
  for (const auto *I : D->specific_attrs<AnnotateAttr>())
    Annotations.push_back(EmitAnnotateAttr(GV, I, D->getLocation()));
}

bool CodeGenModule::isInNoSanitizeList(SanitizerMask Kind, llvm::Function *Fn,
                                       SourceLocation Loc) const {
  const auto &NoSanitizeL = getContext().getNoSanitizeList();
  // NoSanitize by function name.
  if (NoSanitizeL.containsFunction(Kind, Fn->getName()))
    return true;
  // NoSanitize by location.
  if (Loc.isValid())
    return NoSanitizeL.containsLocation(Kind, Loc);
  // If location is unknown, this may be a compiler-generated function. Assume
  // it's located in the main file.
  auto &SM = Context.getSourceManager();
  if (const auto *MainFile = SM.getFileEntryForID(SM.getMainFileID())) {
    return NoSanitizeL.containsFile(Kind, MainFile->getName());
  }
  return false;
}

bool CodeGenModule::isInNoSanitizeList(llvm::GlobalVariable *GV,
                                       SourceLocation Loc, QualType Ty,
                                       StringRef Category) const {
  // For now globals can be ignored only in ASan and KASan.
  const SanitizerMask EnabledAsanMask =
      LangOpts.Sanitize.Mask &
      (SanitizerKind::Address | SanitizerKind::KernelAddress |
       SanitizerKind::HWAddress | SanitizerKind::KernelHWAddress |
       SanitizerKind::MemTag);
  if (!EnabledAsanMask)
    return false;
  const auto &NoSanitizeL = getContext().getNoSanitizeList();
  if (NoSanitizeL.containsGlobal(EnabledAsanMask, GV->getName(), Category))
    return true;
  if (NoSanitizeL.containsLocation(EnabledAsanMask, Loc, Category))
    return true;
  // Check global type.
  if (!Ty.isNull()) {
    // Drill down the array types: if global variable of a fixed type is
    // not sanitized, we also don't instrument arrays of them.
    while (auto AT = dyn_cast<ArrayType>(Ty.getTypePtr()))
      Ty = AT->getElementType();
    Ty = Ty.getCanonicalType().getUnqualifiedType();
    // Only record types (classes, structs etc.) are ignored.
    if (Ty->isRecordType()) {
      std::string TypeStr = Ty.getAsString(getContext().getPrintingPolicy());
      if (NoSanitizeL.containsType(EnabledAsanMask, TypeStr, Category))
        return true;
    }
  }
  return false;
}

bool CodeGenModule::imbueXRayAttrs(llvm::Function *Fn, SourceLocation Loc,
                                   StringRef Category) const {
  const auto &XRayFilter = getContext().getXRayFilter();
  using ImbueAttr = XRayFunctionFilter::ImbueAttribute;
  auto Attr = ImbueAttr::NONE;
  if (Loc.isValid())
    Attr = XRayFilter.shouldImbueLocation(Loc, Category);
  if (Attr == ImbueAttr::NONE)
    Attr = XRayFilter.shouldImbueFunction(Fn->getName());
  switch (Attr) {
  case ImbueAttr::NONE:
    return false;
  case ImbueAttr::ALWAYS:
    Fn->addFnAttr("function-instrument", "xray-always");
    break;
  case ImbueAttr::ALWAYS_ARG1:
    Fn->addFnAttr("function-instrument", "xray-always");
    Fn->addFnAttr("xray-log-args", "1");
    break;
  case ImbueAttr::NEVER:
    Fn->addFnAttr("function-instrument", "xray-never");
    break;
  }
  return true;
}

bool CodeGenModule::isProfileInstrExcluded(llvm::Function *Fn,
                                           SourceLocation Loc) const {
  const auto &ProfileList = getContext().getProfileList();
  // If the profile list is empty, then instrument everything.
  if (ProfileList.isEmpty())
    return false;
  CodeGenOptions::ProfileInstrKind Kind = getCodeGenOpts().getProfileInstr();
  // First, check the function name.
  Optional<bool> V = ProfileList.isFunctionExcluded(Fn->getName(), Kind);
  if (V.hasValue())
    return *V;
  // Next, check the source location.
  if (Loc.isValid()) {
    Optional<bool> V = ProfileList.isLocationExcluded(Loc, Kind);
    if (V.hasValue())
      return *V;
  }
  // If location is unknown, this may be a compiler-generated function. Assume
  // it's located in the main file.
  auto &SM = Context.getSourceManager();
  if (const auto *MainFile = SM.getFileEntryForID(SM.getMainFileID())) {
    Optional<bool> V = ProfileList.isFileExcluded(MainFile->getName(), Kind);
    if (V.hasValue())
      return *V;
  }
  return ProfileList.getDefault();
}

bool CodeGenModule::MustBeEmitted(const ValueDecl *Global) {
  // Never defer when EmitAllDecls is specified.
  if (LangOpts.EmitAllDecls)
    return true;

  if (CodeGenOpts.KeepStaticConsts) {
    const auto *VD = dyn_cast<VarDecl>(Global);
    if (VD && VD->getType().isConstQualified() &&
        VD->getStorageDuration() == SD_Static)
      return true;
  }

  return getContext().DeclMustBeEmitted(Global);
}

bool CodeGenModule::MayBeEmittedEagerly(const ValueDecl *Global) {
  // In OpenMP 5.0 variables and function may be marked as
  // device_type(host/nohost) and we should not emit them eagerly unless we sure
  // that they must be emitted on the host/device. To be sure we need to have
  // seen a declare target with an explicit mentioning of the function, we know
  // we have if the level of the declare target attribute is -1. Note that we
  // check somewhere else if we should emit this at all.
  if (LangOpts.OpenMP >= 50 && !LangOpts.OpenMPSimd) {
    llvm::Optional<OMPDeclareTargetDeclAttr *> ActiveAttr =
        OMPDeclareTargetDeclAttr::getActiveAttr(Global);
    if (!ActiveAttr || (*ActiveAttr)->getLevel() != (unsigned)-1)
      return false;
  }

  if (const auto *FD = dyn_cast<FunctionDecl>(Global)) {
    if (FD->getTemplateSpecializationKind() == TSK_ImplicitInstantiation)
      // Implicit template instantiations may change linkage if they are later
      // explicitly instantiated, so they should not be emitted eagerly.
      return false;
  }
  if (const auto *VD = dyn_cast<VarDecl>(Global))
    if (Context.getInlineVariableDefinitionKind(VD) ==
        ASTContext::InlineVariableDefinitionKind::WeakUnknown)
      // A definition of an inline constexpr static data member may change
      // linkage later if it's redeclared outside the class.
      return false;
  // If OpenMP is enabled and threadprivates must be generated like TLS, delay
  // codegen for global variables, because they may be marked as threadprivate.
  if (LangOpts.OpenMP && LangOpts.OpenMPUseTLS &&
      getContext().getTargetInfo().isTLSSupported() && isa<VarDecl>(Global) &&
      !isTypeConstant(Global->getType(), false) &&
      !OMPDeclareTargetDeclAttr::isDeclareTargetDeclaration(Global))
    return false;

  return true;
}

ConstantAddress CodeGenModule::GetAddrOfMSGuidDecl(const MSGuidDecl *GD) {
  StringRef Name = getMangledName(GD);

  // The UUID descriptor should be pointer aligned.
  CharUnits Alignment = CharUnits::fromQuantity(PointerAlignInBytes);

  // Look for an existing global.
  if (llvm::GlobalVariable *GV = getModule().getNamedGlobal(Name))
    return ConstantAddress(GV, GV->getValueType(), Alignment);

  ConstantEmitter Emitter(*this);
  llvm::Constant *Init;

  APValue &V = GD->getAsAPValue();
  if (!V.isAbsent()) {
    // If possible, emit the APValue version of the initializer. In particular,
    // this gets the type of the constant right.
    Init = Emitter.emitForInitializer(
        GD->getAsAPValue(), GD->getType().getAddressSpace(), GD->getType());
  } else {
    // As a fallback, directly construct the constant.
    // FIXME: This may get padding wrong under esoteric struct layout rules.
    // MSVC appears to create a complete type 'struct __s_GUID' that it
    // presumably uses to represent these constants.
    MSGuidDecl::Parts Parts = GD->getParts();
    llvm::Constant *Fields[4] = {
        llvm::ConstantInt::get(Int32Ty, Parts.Part1),
        llvm::ConstantInt::get(Int16Ty, Parts.Part2),
        llvm::ConstantInt::get(Int16Ty, Parts.Part3),
        llvm::ConstantDataArray::getRaw(
            StringRef(reinterpret_cast<char *>(Parts.Part4And5), 8), 8,
            Int8Ty)};
    Init = llvm::ConstantStruct::getAnon(Fields);
  }

  auto *GV = new llvm::GlobalVariable(
      getModule(), Init->getType(),
      /*isConstant=*/true, llvm::GlobalValue::LinkOnceODRLinkage, Init, Name);
  if (supportsCOMDAT())
    GV->setComdat(TheModule.getOrInsertComdat(GV->getName()));
  setDSOLocal(GV);

  if (!V.isAbsent()) {
    Emitter.finalize(GV);
    return ConstantAddress(GV, GV->getValueType(), Alignment);
  }

  llvm::Type *Ty = getTypes().ConvertTypeForMem(GD->getType());
  llvm::Constant *Addr = llvm::ConstantExpr::getBitCast(
      GV, Ty->getPointerTo(GV->getAddressSpace()));
  return ConstantAddress(Addr, Ty, Alignment);
}

ConstantAddress CodeGenModule::GetAddrOfUnnamedGlobalConstantDecl(
    const UnnamedGlobalConstantDecl *GCD) {
  CharUnits Alignment = getContext().getTypeAlignInChars(GCD->getType());

  llvm::GlobalVariable **Entry = nullptr;
  Entry = &UnnamedGlobalConstantDeclMap[GCD];
  if (*Entry)
    return ConstantAddress(*Entry, (*Entry)->getValueType(), Alignment);

  ConstantEmitter Emitter(*this);
  llvm::Constant *Init;

  const APValue &V = GCD->getValue();

  assert(!V.isAbsent());
  Init = Emitter.emitForInitializer(V, GCD->getType().getAddressSpace(),
                                    GCD->getType());

  auto *GV = new llvm::GlobalVariable(getModule(), Init->getType(),
                                      /*isConstant=*/true,
                                      llvm::GlobalValue::PrivateLinkage, Init,
                                      ".constant");
  GV->setUnnamedAddr(llvm::GlobalValue::UnnamedAddr::Global);
  GV->setAlignment(Alignment.getAsAlign());

  Emitter.finalize(GV);

  *Entry = GV;
  return ConstantAddress(GV, GV->getValueType(), Alignment);
}

ConstantAddress CodeGenModule::GetAddrOfTemplateParamObject(
    const TemplateParamObjectDecl *TPO) {
  StringRef Name = getMangledName(TPO);
  CharUnits Alignment = getNaturalTypeAlignment(TPO->getType());

  if (llvm::GlobalVariable *GV = getModule().getNamedGlobal(Name))
    return ConstantAddress(GV, GV->getValueType(), Alignment);

  ConstantEmitter Emitter(*this);
  llvm::Constant *Init = Emitter.emitForInitializer(
        TPO->getValue(), TPO->getType().getAddressSpace(), TPO->getType());

  if (!Init) {
    ErrorUnsupported(TPO, "template parameter object");
    return ConstantAddress::invalid();
  }

  auto *GV = new llvm::GlobalVariable(
      getModule(), Init->getType(),
      /*isConstant=*/true, llvm::GlobalValue::LinkOnceODRLinkage, Init, Name);
  if (supportsCOMDAT())
    GV->setComdat(TheModule.getOrInsertComdat(GV->getName()));
  Emitter.finalize(GV);

  return ConstantAddress(GV, GV->getValueType(), Alignment);
}

ConstantAddress CodeGenModule::GetWeakRefReference(const ValueDecl *VD) {
  const AliasAttr *AA = VD->getAttr<AliasAttr>();
  assert(AA && "No alias?");

  CharUnits Alignment = getContext().getDeclAlign(VD);
  llvm::Type *DeclTy = getTypes().ConvertTypeForMem(VD->getType());

  // See if there is already something with the target's name in the module.
  llvm::GlobalValue *Entry = GetGlobalValue(AA->getAliasee());
  if (Entry) {
    unsigned AS = getContext().getTargetAddressSpace(VD->getType());
    auto Ptr = llvm::ConstantExpr::getBitCast(Entry, DeclTy->getPointerTo(AS));
    return ConstantAddress(Ptr, DeclTy, Alignment);
  }

  llvm::Constant *Aliasee;
  if (isa<llvm::FunctionType>(DeclTy))
    Aliasee = GetOrCreateLLVMFunction(AA->getAliasee(), DeclTy,
                                      GlobalDecl(cast<FunctionDecl>(VD)),
                                      /*ForVTable=*/false);
  else
    Aliasee = GetOrCreateLLVMGlobal(AA->getAliasee(), DeclTy, LangAS::Default,
                                    nullptr);

  auto *F = cast<llvm::GlobalValue>(Aliasee);
  F->setLinkage(llvm::Function::ExternalWeakLinkage);
  WeakRefReferences.insert(F);

  return ConstantAddress(Aliasee, DeclTy, Alignment);
}

void CodeGenModule::EmitGlobal(GlobalDecl GD) {
  const auto *Global = cast<ValueDecl>(GD.getDecl());

  // Weak references don't produce any output by themselves.
  if (Global->hasAttr<WeakRefAttr>())
    return;

  // If this is an alias definition (which otherwise looks like a declaration)
  // emit it now.
  if (Global->hasAttr<AliasAttr>())
    return EmitAliasDefinition(GD);

  // IFunc like an alias whose value is resolved at runtime by calling resolver.
  if (Global->hasAttr<IFuncAttr>())
    return emitIFuncDefinition(GD);

  // If this is a cpu_dispatch multiversion function, emit the resolver.
  if (Global->hasAttr<CPUDispatchAttr>())
    return emitCPUDispatchDefinition(GD);

  // If this is CUDA, be selective about which declarations we emit.
  if (LangOpts.CUDA) {
    if (LangOpts.CUDAIsDevice) {
      if (!Global->hasAttr<CUDADeviceAttr>() &&
          !Global->hasAttr<CUDAGlobalAttr>() &&
          !Global->hasAttr<CUDAConstantAttr>() &&
          !Global->hasAttr<CUDASharedAttr>() &&
          !Global->getType()->isCUDADeviceBuiltinSurfaceType() &&
          !Global->getType()->isCUDADeviceBuiltinTextureType())
        return;
    } else {
      // We need to emit host-side 'shadows' for all global
      // device-side variables because the CUDA runtime needs their
      // size and host-side address in order to provide access to
      // their device-side incarnations.

      // So device-only functions are the only things we skip.
      if (isa<FunctionDecl>(Global) && !Global->hasAttr<CUDAHostAttr>() &&
          Global->hasAttr<CUDADeviceAttr>())
        return;

      assert((isa<FunctionDecl>(Global) || isa<VarDecl>(Global)) &&
             "Expected Variable or Function");
    }
  }

  if (LangOpts.OpenMP) {
    // If this is OpenMP, check if it is legal to emit this global normally.
    if (OpenMPRuntime && OpenMPRuntime->emitTargetGlobal(GD))
      return;
    if (auto *DRD = dyn_cast<OMPDeclareReductionDecl>(Global)) {
      if (MustBeEmitted(Global))
        EmitOMPDeclareReduction(DRD);
      return;
    } else if (auto *DMD = dyn_cast<OMPDeclareMapperDecl>(Global)) {
      if (MustBeEmitted(Global))
        EmitOMPDeclareMapper(DMD);
      return;
    }
  }

  // Ignore declarations, they will be emitted on their first use.
  if (const auto *FD = dyn_cast<FunctionDecl>(Global)) {
    // Forward declarations are emitted lazily on first use.
    if (!FD->doesThisDeclarationHaveABody()) {
      if (!FD->doesDeclarationForceExternallyVisibleDefinition())
        return;

      StringRef MangledName = getMangledName(GD);

      // Compute the function info and LLVM type.
      const CGFunctionInfo &FI = getTypes().arrangeGlobalDeclaration(GD);
      llvm::Type *Ty = getTypes().GetFunctionType(FI);

      GetOrCreateLLVMFunction(MangledName, Ty, GD, /*ForVTable=*/false,
                              /*DontDefer=*/false);
      return;
    }
  } else {
    const auto *VD = cast<VarDecl>(Global);
    assert(VD->isFileVarDecl() && "Cannot emit local var decl as global.");
    if (VD->isThisDeclarationADefinition() != VarDecl::Definition &&
        !Context.isMSStaticDataMemberInlineDefinition(VD)) {
      if (LangOpts.OpenMP) {
        // Emit declaration of the must-be-emitted declare target variable.
        if (llvm::Optional<OMPDeclareTargetDeclAttr::MapTypeTy> Res =
                OMPDeclareTargetDeclAttr::isDeclareTargetDeclaration(VD)) {
          bool UnifiedMemoryEnabled =
              getOpenMPRuntime().hasRequiresUnifiedSharedMemory();
          if (*Res == OMPDeclareTargetDeclAttr::MT_To &&
              !UnifiedMemoryEnabled) {
            (void)GetAddrOfGlobalVar(VD);
          } else {
            assert(((*Res == OMPDeclareTargetDeclAttr::MT_Link) ||
                    (*Res == OMPDeclareTargetDeclAttr::MT_To &&
                     UnifiedMemoryEnabled)) &&
                   "Link clause or to clause with unified memory expected.");
            (void)getOpenMPRuntime().getAddrOfDeclareTargetVar(VD);
          }

          return;
        }
      }
      // If this declaration may have caused an inline variable definition to
      // change linkage, make sure that it's emitted.
      if (Context.getInlineVariableDefinitionKind(VD) ==
          ASTContext::InlineVariableDefinitionKind::Strong)
        GetAddrOfGlobalVar(VD);
      return;
    }
  }

  // Defer code generation to first use when possible, e.g. if this is an inline
  // function. If the global must always be emitted, do it eagerly if possible
  // to benefit from cache locality.
  if (MustBeEmitted(Global) && MayBeEmittedEagerly(Global)) {
    // Emit the definition if it can't be deferred.
    EmitGlobalDefinition(GD);
    return;
  }

  // If we're deferring emission of a C++ variable with an
  // initializer, remember the order in which it appeared in the file.
  if (getLangOpts().CPlusPlus && isa<VarDecl>(Global) &&
      cast<VarDecl>(Global)->hasInit()) {
    DelayedCXXInitPosition[Global] = CXXGlobalInits.size();
    CXXGlobalInits.push_back(nullptr);
  }

  StringRef MangledName = getMangledName(GD);
  if (GetGlobalValue(MangledName) != nullptr) {
    // The value has already been used and should therefore be emitted.
    addDeferredDeclToEmit(GD);
  } else if (MustBeEmitted(Global)) {
    // The value must be emitted, but cannot be emitted eagerly.
    assert(!MayBeEmittedEagerly(Global));
    addDeferredDeclToEmit(GD);
  } else {
    // Otherwise, remember that we saw a deferred decl with this name.  The
    // first use of the mangled name will cause it to move into
    // DeferredDeclsToEmit.
    DeferredDecls[MangledName] = GD;
  }
}

// Check if T is a class type with a destructor that's not dllimport.
static bool HasNonDllImportDtor(QualType T) {
  if (const auto *RT = T->getBaseElementTypeUnsafe()->getAs<RecordType>())
    if (CXXRecordDecl *RD = dyn_cast<CXXRecordDecl>(RT->getDecl()))
      if (RD->getDestructor() && !RD->getDestructor()->hasAttr<DLLImportAttr>())
        return true;

  return false;
}

namespace {
  struct FunctionIsDirectlyRecursive
      : public ConstStmtVisitor<FunctionIsDirectlyRecursive, bool> {
    const StringRef Name;
    const Builtin::Context &BI;
    FunctionIsDirectlyRecursive(StringRef N, const Builtin::Context &C)
        : Name(N), BI(C) {}

    bool VisitCallExpr(const CallExpr *E) {
      const FunctionDecl *FD = E->getDirectCallee();
      if (!FD)
        return false;
      AsmLabelAttr *Attr = FD->getAttr<AsmLabelAttr>();
      if (Attr && Name == Attr->getLabel())
        return true;
      unsigned BuiltinID = FD->getBuiltinID();
      if (!BuiltinID || !BI.isLibFunction(BuiltinID))
        return false;
      StringRef BuiltinName = BI.getName(BuiltinID);
      if (BuiltinName.startswith("__builtin_") &&
          Name == BuiltinName.slice(strlen("__builtin_"), StringRef::npos)) {
        return true;
      }
      return false;
    }

    bool VisitStmt(const Stmt *S) {
      for (const Stmt *Child : S->children())
        if (Child && this->Visit(Child))
          return true;
      return false;
    }
  };

  // Make sure we're not referencing non-imported vars or functions.
  struct DLLImportFunctionVisitor
      : public RecursiveASTVisitor<DLLImportFunctionVisitor> {
    bool SafeToInline = true;

    bool shouldVisitImplicitCode() const { return true; }

    bool VisitVarDecl(VarDecl *VD) {
      if (VD->getTLSKind()) {
        // A thread-local variable cannot be imported.
        SafeToInline = false;
        return SafeToInline;
      }

      // A variable definition might imply a destructor call.
      if (VD->isThisDeclarationADefinition())
        SafeToInline = !HasNonDllImportDtor(VD->getType());

      return SafeToInline;
    }

    bool VisitCXXBindTemporaryExpr(CXXBindTemporaryExpr *E) {
      if (const auto *D = E->getTemporary()->getDestructor())
        SafeToInline = D->hasAttr<DLLImportAttr>();
      return SafeToInline;
    }

    bool VisitDeclRefExpr(DeclRefExpr *E) {
      ValueDecl *VD = E->getDecl();
      if (isa<FunctionDecl>(VD))
        SafeToInline = VD->hasAttr<DLLImportAttr>();
      else if (VarDecl *V = dyn_cast<VarDecl>(VD))
        SafeToInline = !V->hasGlobalStorage() || V->hasAttr<DLLImportAttr>();
      return SafeToInline;
    }

    bool VisitCXXConstructExpr(CXXConstructExpr *E) {
      SafeToInline = E->getConstructor()->hasAttr<DLLImportAttr>();
      return SafeToInline;
    }

    bool VisitCXXMemberCallExpr(CXXMemberCallExpr *E) {
      CXXMethodDecl *M = E->getMethodDecl();
      if (!M) {
        // Call through a pointer to member function. This is safe to inline.
        SafeToInline = true;
      } else {
        SafeToInline = M->hasAttr<DLLImportAttr>();
      }
      return SafeToInline;
    }

    bool VisitCXXDeleteExpr(CXXDeleteExpr *E) {
      SafeToInline = E->getOperatorDelete()->hasAttr<DLLImportAttr>();
      return SafeToInline;
    }

    bool VisitCXXNewExpr(CXXNewExpr *E) {
      SafeToInline = E->getOperatorNew()->hasAttr<DLLImportAttr>();
      return SafeToInline;
    }
  };
}

// isTriviallyRecursive - Check if this function calls another
// decl that, because of the asm attribute or the other decl being a builtin,
// ends up pointing to itself.
bool
CodeGenModule::isTriviallyRecursive(const FunctionDecl *FD) {
  StringRef Name;
  if (getCXXABI().getMangleContext().shouldMangleDeclName(FD)) {
    // asm labels are a special kind of mangling we have to support.
    AsmLabelAttr *Attr = FD->getAttr<AsmLabelAttr>();
    if (!Attr)
      return false;
    Name = Attr->getLabel();
  } else {
    Name = FD->getName();
  }

  FunctionIsDirectlyRecursive Walker(Name, Context.BuiltinInfo);
  const Stmt *Body = FD->getBody();
  return Body ? Walker.Visit(Body) : false;
}

bool CodeGenModule::shouldEmitFunction(GlobalDecl GD) {
  if (getFunctionLinkage(GD) != llvm::Function::AvailableExternallyLinkage)
    return true;
  const auto *F = cast<FunctionDecl>(GD.getDecl());
  if (CodeGenOpts.OptimizationLevel == 0 && !F->hasAttr<AlwaysInlineAttr>())
    return false;

  if (F->hasAttr<DLLImportAttr>() && !F->hasAttr<AlwaysInlineAttr>()) {
    // Check whether it would be safe to inline this dllimport function.
    DLLImportFunctionVisitor Visitor;
    Visitor.TraverseFunctionDecl(const_cast<FunctionDecl*>(F));
    if (!Visitor.SafeToInline)
      return false;

    if (const CXXDestructorDecl *Dtor = dyn_cast<CXXDestructorDecl>(F)) {
      // Implicit destructor invocations aren't captured in the AST, so the
      // check above can't see them. Check for them manually here.
      for (const Decl *Member : Dtor->getParent()->decls())
        if (isa<FieldDecl>(Member))
          if (HasNonDllImportDtor(cast<FieldDecl>(Member)->getType()))
            return false;
      for (const CXXBaseSpecifier &B : Dtor->getParent()->bases())
        if (HasNonDllImportDtor(B.getType()))
          return false;
    }
  }

  // Inline builtins declaration must be emitted. They often are fortified
  // functions.
  if (F->isInlineBuiltinDeclaration())
    return true;

  // PR9614. Avoid cases where the source code is lying to us. An available
  // externally function should have an equivalent function somewhere else,
  // but a function that calls itself through asm label/`__builtin_` trickery is
  // clearly not equivalent to the real implementation.
  // This happens in glibc's btowc and in some configure checks.
  return !isTriviallyRecursive(F);
}

bool CodeGenModule::shouldOpportunisticallyEmitVTables() {
  return CodeGenOpts.OptimizationLevel > 0;
}

void CodeGenModule::EmitMultiVersionFunctionDefinition(GlobalDecl GD,
                                                       llvm::GlobalValue *GV) {
  const auto *FD = cast<FunctionDecl>(GD.getDecl());

  if (FD->isCPUSpecificMultiVersion()) {
    auto *Spec = FD->getAttr<CPUSpecificAttr>();
    for (unsigned I = 0; I < Spec->cpus_size(); ++I)
      EmitGlobalFunctionDefinition(GD.getWithMultiVersionIndex(I), nullptr);
  } else if (FD->isTargetClonesMultiVersion()) {
    auto *Clone = FD->getAttr<TargetClonesAttr>();
    for (unsigned I = 0; I < Clone->featuresStrs_size(); ++I)
      if (Clone->isFirstOfVersion(I))
        EmitGlobalFunctionDefinition(GD.getWithMultiVersionIndex(I), nullptr);
    // Ensure that the resolver function is also emitted.
    GetOrCreateMultiVersionResolver(GD);
  } else
    EmitGlobalFunctionDefinition(GD, GV);
}

void CodeGenModule::EmitGlobalDefinition(GlobalDecl GD, llvm::GlobalValue *GV) {
  const auto *D = cast<ValueDecl>(GD.getDecl());

  PrettyStackTraceDecl CrashInfo(const_cast<ValueDecl *>(D), D->getLocation(),
                                 Context.getSourceManager(),
                                 "Generating code for declaration");

  if (const auto *FD = dyn_cast<FunctionDecl>(D)) {
    // At -O0, don't generate IR for functions with available_externally
    // linkage.
    if (!shouldEmitFunction(GD))
      return;

    llvm::TimeTraceScope TimeScope("CodeGen Function", [&]() {
      std::string Name;
      llvm::raw_string_ostream OS(Name);
      FD->getNameForDiagnostic(OS, getContext().getPrintingPolicy(),
                               /*Qualified=*/true);
      return Name;
    });

    if (const auto *Method = dyn_cast<CXXMethodDecl>(D)) {
      // Make sure to emit the definition(s) before we emit the thunks.
      // This is necessary for the generation of certain thunks.
      if (isa<CXXConstructorDecl>(Method) || isa<CXXDestructorDecl>(Method))
        ABI->emitCXXStructor(GD);
      else if (FD->isMultiVersion())
        EmitMultiVersionFunctionDefinition(GD, GV);
      else
        EmitGlobalFunctionDefinition(GD, GV);

      if (Method->isVirtual())
        getVTables().EmitThunks(GD);

      return;
    }

    if (FD->isMultiVersion())
      return EmitMultiVersionFunctionDefinition(GD, GV);
    return EmitGlobalFunctionDefinition(GD, GV);
  }

  if (const auto *VD = dyn_cast<VarDecl>(D))
    return EmitGlobalVarDefinition(VD, !VD->hasDefinition());

  llvm_unreachable("Invalid argument to EmitGlobalDefinition()");
}

static void ReplaceUsesOfNonProtoTypeWithRealFunction(llvm::GlobalValue *Old,
                                                      llvm::Function *NewFn);

static unsigned
TargetMVPriority(const TargetInfo &TI,
                 const CodeGenFunction::MultiVersionResolverOption &RO) {
  unsigned Priority = 0;
  for (StringRef Feat : RO.Conditions.Features)
    Priority = std::max(Priority, TI.multiVersionSortPriority(Feat));

  if (!RO.Conditions.Architecture.empty())
    Priority = std::max(
        Priority, TI.multiVersionSortPriority(RO.Conditions.Architecture));
  return Priority;
}

// Multiversion functions should be at most 'WeakODRLinkage' so that a different
// TU can forward declare the function without causing problems.  Particularly
// in the cases of CPUDispatch, this causes issues. This also makes sure we
// work with internal linkage functions, so that the same function name can be
// used with internal linkage in multiple TUs.
llvm::GlobalValue::LinkageTypes getMultiversionLinkage(CodeGenModule &CGM,
                                                       GlobalDecl GD) {
  const FunctionDecl *FD = cast<FunctionDecl>(GD.getDecl());
  if (FD->getFormalLinkage() == InternalLinkage)
    return llvm::GlobalValue::InternalLinkage;
  return llvm::GlobalValue::WeakODRLinkage;
}

void CodeGenModule::emitMultiVersionFunctions() {
  std::vector<GlobalDecl> MVFuncsToEmit;
  MultiVersionFuncs.swap(MVFuncsToEmit);
  for (GlobalDecl GD : MVFuncsToEmit) {
    const auto *FD = cast<FunctionDecl>(GD.getDecl());
    assert(FD && "Expected a FunctionDecl");

    SmallVector<CodeGenFunction::MultiVersionResolverOption, 10> Options;
    if (FD->isTargetMultiVersion()) {
      getContext().forEachMultiversionedFunctionVersion(
          FD, [this, &GD, &Options](const FunctionDecl *CurFD) {
            GlobalDecl CurGD{
                (CurFD->isDefined() ? CurFD->getDefinition() : CurFD)};
            StringRef MangledName = getMangledName(CurGD);
            llvm::Constant *Func = GetGlobalValue(MangledName);
            if (!Func) {
              if (CurFD->isDefined()) {
                EmitGlobalFunctionDefinition(CurGD, nullptr);
                Func = GetGlobalValue(MangledName);
              } else {
                const CGFunctionInfo &FI =
                    getTypes().arrangeGlobalDeclaration(GD);
                llvm::FunctionType *Ty = getTypes().GetFunctionType(FI);
                Func = GetAddrOfFunction(CurGD, Ty, /*ForVTable=*/false,
                                         /*DontDefer=*/false, ForDefinition);
              }
              assert(Func && "This should have just been created");
            }

            const auto *TA = CurFD->getAttr<TargetAttr>();
            llvm::SmallVector<StringRef, 8> Feats;
            TA->getAddedFeatures(Feats);

            Options.emplace_back(cast<llvm::Function>(Func),
                                 TA->getArchitecture(), Feats);
          });
    } else if (FD->isTargetClonesMultiVersion()) {
      const auto *TC = FD->getAttr<TargetClonesAttr>();
      for (unsigned VersionIndex = 0; VersionIndex < TC->featuresStrs_size();
           ++VersionIndex) {
        if (!TC->isFirstOfVersion(VersionIndex))
          continue;
        GlobalDecl CurGD{(FD->isDefined() ? FD->getDefinition() : FD),
                         VersionIndex};
        StringRef Version = TC->getFeatureStr(VersionIndex);
        StringRef MangledName = getMangledName(CurGD);
        llvm::Constant *Func = GetGlobalValue(MangledName);
        if (!Func) {
          if (FD->isDefined()) {
            EmitGlobalFunctionDefinition(CurGD, nullptr);
            Func = GetGlobalValue(MangledName);
          } else {
            const CGFunctionInfo &FI =
                getTypes().arrangeGlobalDeclaration(CurGD);
            llvm::FunctionType *Ty = getTypes().GetFunctionType(FI);
            Func = GetAddrOfFunction(CurGD, Ty, /*ForVTable=*/false,
                                     /*DontDefer=*/false, ForDefinition);
          }
          assert(Func && "This should have just been created");
        }

        StringRef Architecture;
        llvm::SmallVector<StringRef, 1> Feature;

        if (Version.startswith("arch="))
          Architecture = Version.drop_front(sizeof("arch=") - 1);
        else if (Version != "default")
          Feature.push_back(Version);

        Options.emplace_back(cast<llvm::Function>(Func), Architecture, Feature);
      }
    } else {
      assert(0 && "Expected a target or target_clones multiversion function");
      continue;
    }

    llvm::Constant *ResolverConstant = GetOrCreateMultiVersionResolver(GD);
    if (auto *IFunc = dyn_cast<llvm::GlobalIFunc>(ResolverConstant))
      ResolverConstant = IFunc->getResolver();
    llvm::Function *ResolverFunc = cast<llvm::Function>(ResolverConstant);

    ResolverFunc->setLinkage(getMultiversionLinkage(*this, GD));

    if (supportsCOMDAT())
      ResolverFunc->setComdat(
          getModule().getOrInsertComdat(ResolverFunc->getName()));

    const TargetInfo &TI = getTarget();
    llvm::stable_sort(
        Options, [&TI](const CodeGenFunction::MultiVersionResolverOption &LHS,
                       const CodeGenFunction::MultiVersionResolverOption &RHS) {
          return TargetMVPriority(TI, LHS) > TargetMVPriority(TI, RHS);
        });
    CodeGenFunction CGF(*this);
    CGF.EmitMultiVersionResolver(ResolverFunc, Options);
  }

  // Ensure that any additions to the deferred decls list caused by emitting a
  // variant are emitted.  This can happen when the variant itself is inline and
  // calls a function without linkage.
  if (!MVFuncsToEmit.empty())
    EmitDeferred();

  // Ensure that any additions to the multiversion funcs list from either the
  // deferred decls or the multiversion functions themselves are emitted.
  if (!MultiVersionFuncs.empty())
    emitMultiVersionFunctions();
}

void CodeGenModule::emitCPUDispatchDefinition(GlobalDecl GD) {
  const auto *FD = cast<FunctionDecl>(GD.getDecl());
  assert(FD && "Not a FunctionDecl?");
  assert(FD->isCPUDispatchMultiVersion() && "Not a multiversion function?");
  const auto *DD = FD->getAttr<CPUDispatchAttr>();
  assert(DD && "Not a cpu_dispatch Function?");

  const CGFunctionInfo &FI = getTypes().arrangeGlobalDeclaration(GD);
  llvm::FunctionType *DeclTy = getTypes().GetFunctionType(FI);

  StringRef ResolverName = getMangledName(GD);
  UpdateMultiVersionNames(GD, FD, ResolverName);

  llvm::Type *ResolverType;
  GlobalDecl ResolverGD;
  if (getTarget().supportsIFunc()) {
    ResolverType = llvm::FunctionType::get(
        llvm::PointerType::get(DeclTy,
                               Context.getTargetAddressSpace(FD->getType())),
        false);
  }
  else {
    ResolverType = DeclTy;
    ResolverGD = GD;
  }

  auto *ResolverFunc = cast<llvm::Function>(GetOrCreateLLVMFunction(
      ResolverName, ResolverType, ResolverGD, /*ForVTable=*/false));
  ResolverFunc->setLinkage(getMultiversionLinkage(*this, GD));
  if (supportsCOMDAT())
    ResolverFunc->setComdat(
        getModule().getOrInsertComdat(ResolverFunc->getName()));

  SmallVector<CodeGenFunction::MultiVersionResolverOption, 10> Options;
  const TargetInfo &Target = getTarget();
  unsigned Index = 0;
  for (const IdentifierInfo *II : DD->cpus()) {
    // Get the name of the target function so we can look it up/create it.
    std::string MangledName = getMangledNameImpl(*this, GD, FD, true) +
                              getCPUSpecificMangling(*this, II->getName());

    llvm::Constant *Func = GetGlobalValue(MangledName);

    if (!Func) {
      GlobalDecl ExistingDecl = Manglings.lookup(MangledName);
      if (ExistingDecl.getDecl() &&
          ExistingDecl.getDecl()->getAsFunction()->isDefined()) {
        EmitGlobalFunctionDefinition(ExistingDecl, nullptr);
        Func = GetGlobalValue(MangledName);
      } else {
        if (!ExistingDecl.getDecl())
          ExistingDecl = GD.getWithMultiVersionIndex(Index);

      Func = GetOrCreateLLVMFunction(
          MangledName, DeclTy, ExistingDecl,
          /*ForVTable=*/false, /*DontDefer=*/true,
          /*IsThunk=*/false, llvm::AttributeList(), ForDefinition);
      }
    }

    llvm::SmallVector<StringRef, 32> Features;
    Target.getCPUSpecificCPUDispatchFeatures(II->getName(), Features);
    llvm::transform(Features, Features.begin(),
                    [](StringRef Str) { return Str.substr(1); });
    llvm::erase_if(Features, [&Target](StringRef Feat) {
      return !Target.validateCpuSupports(Feat);
    });
    Options.emplace_back(cast<llvm::Function>(Func), StringRef{}, Features);
    ++Index;
  }

  llvm::stable_sort(
      Options, [](const CodeGenFunction::MultiVersionResolverOption &LHS,
                  const CodeGenFunction::MultiVersionResolverOption &RHS) {
        return llvm::X86::getCpuSupportsMask(LHS.Conditions.Features) >
               llvm::X86::getCpuSupportsMask(RHS.Conditions.Features);
      });

  // If the list contains multiple 'default' versions, such as when it contains
  // 'pentium' and 'generic', don't emit the call to the generic one (since we
  // always run on at least a 'pentium'). We do this by deleting the 'least
  // advanced' (read, lowest mangling letter).
  while (Options.size() > 1 &&
         llvm::X86::getCpuSupportsMask(
             (Options.end() - 2)->Conditions.Features) == 0) {
    StringRef LHSName = (Options.end() - 2)->Function->getName();
    StringRef RHSName = (Options.end() - 1)->Function->getName();
    if (LHSName.compare(RHSName) < 0)
      Options.erase(Options.end() - 2);
    else
      Options.erase(Options.end() - 1);
  }

  CodeGenFunction CGF(*this);
  CGF.EmitMultiVersionResolver(ResolverFunc, Options);

  if (getTarget().supportsIFunc()) {
    llvm::GlobalValue::LinkageTypes Linkage = getMultiversionLinkage(*this, GD);
    auto *IFunc = cast<llvm::GlobalValue>(GetOrCreateMultiVersionResolver(GD));

    // Fix up function declarations that were created for cpu_specific before
    // cpu_dispatch was known
    if (!dyn_cast<llvm::GlobalIFunc>(IFunc)) {
      assert(cast<llvm::Function>(IFunc)->isDeclaration());
      auto *GI = llvm::GlobalIFunc::create(DeclTy, 0, Linkage, "", ResolverFunc,
                                           &getModule());
      GI->takeName(IFunc);
      IFunc->replaceAllUsesWith(GI);
      IFunc->eraseFromParent();
      IFunc = GI;
    }

    std::string AliasName = getMangledNameImpl(
        *this, GD, FD, /*OmitMultiVersionMangling=*/true);
    llvm::Constant *AliasFunc = GetGlobalValue(AliasName);
    if (!AliasFunc) {
      auto *GA = llvm::GlobalAlias::create(DeclTy, 0, Linkage, AliasName, IFunc,
                                           &getModule());
      SetCommonAttributes(GD, GA);
    }
  }
}

/// If a dispatcher for the specified mangled name is not in the module, create
/// and return an llvm Function with the specified type.
llvm::Constant *CodeGenModule::GetOrCreateMultiVersionResolver(GlobalDecl GD) {
  const auto *FD = cast<FunctionDecl>(GD.getDecl());
  assert(FD && "Not a FunctionDecl?");

  std::string MangledName =
      getMangledNameImpl(*this, GD, FD, /*OmitMultiVersionMangling=*/true);

  // Holds the name of the resolver, in ifunc mode this is the ifunc (which has
  // a separate resolver).
  std::string ResolverName = MangledName;
  if (getTarget().supportsIFunc())
    ResolverName += ".ifunc";
  else if (FD->isTargetMultiVersion())
    ResolverName += ".resolver";

  // If the resolver has already been created, just return it.
  if (llvm::GlobalValue *ResolverGV = GetGlobalValue(ResolverName))
    return ResolverGV;

  const CGFunctionInfo &FI = getTypes().arrangeGlobalDeclaration(GD);
  llvm::FunctionType *DeclTy = getTypes().GetFunctionType(FI);

  // The resolver needs to be created. For target and target_clones, defer
  // creation until the end of the TU.
  if (FD->isTargetMultiVersion() || FD->isTargetClonesMultiVersion())
    MultiVersionFuncs.push_back(GD);

  // For cpu_specific, don't create an ifunc yet because we don't know if the
  // cpu_dispatch will be emitted in this translation unit.
  if (getTarget().supportsIFunc() && !FD->isCPUSpecificMultiVersion()) {
    llvm::Type *ResolverType = llvm::FunctionType::get(
        llvm::PointerType::get(
            DeclTy, getContext().getTargetAddressSpace(FD->getType())),
        false);
    llvm::Constant *Resolver = GetOrCreateLLVMFunction(
        MangledName + ".resolver", ResolverType, GlobalDecl{},
        /*ForVTable=*/false);
    llvm::GlobalIFunc *GIF =
        llvm::GlobalIFunc::create(DeclTy, 0, getMultiversionLinkage(*this, GD),
                                  "", Resolver, &getModule());
    GIF->setName(ResolverName);
    SetCommonAttributes(FD, GIF);

    return GIF;
  }

  llvm::Constant *Resolver = GetOrCreateLLVMFunction(
      ResolverName, DeclTy, GlobalDecl{}, /*ForVTable=*/false);
  assert(isa<llvm::GlobalValue>(Resolver) &&
         "Resolver should be created for the first time");
  SetCommonAttributes(FD, cast<llvm::GlobalValue>(Resolver));
  return Resolver;
}

/// GetOrCreateLLVMFunction - If the specified mangled name is not in the
/// module, create and return an llvm Function with the specified type. If there
/// is something in the module with the specified name, return it potentially
/// bitcasted to the right type.
///
/// If D is non-null, it specifies a decl that correspond to this.  This is used
/// to set the attributes on the function when it is first created.
llvm::Constant *CodeGenModule::GetOrCreateLLVMFunction(
    StringRef MangledName, llvm::Type *Ty, GlobalDecl GD, bool ForVTable,
    bool DontDefer, bool IsThunk, llvm::AttributeList ExtraAttrs,
    ForDefinition_t IsForDefinition) {
  const Decl *D = GD.getDecl();

  // Any attempts to use a MultiVersion function should result in retrieving
  // the iFunc instead. Name Mangling will handle the rest of the changes.
  if (const FunctionDecl *FD = cast_or_null<FunctionDecl>(D)) {
    // For the device mark the function as one that should be emitted.
    if (getLangOpts().OpenMPIsDevice && OpenMPRuntime &&
        !OpenMPRuntime->markAsGlobalTarget(GD) && FD->isDefined() &&
        !DontDefer && !IsForDefinition) {
      if (const FunctionDecl *FDDef = FD->getDefinition()) {
        GlobalDecl GDDef;
        if (const auto *CD = dyn_cast<CXXConstructorDecl>(FDDef))
          GDDef = GlobalDecl(CD, GD.getCtorType());
        else if (const auto *DD = dyn_cast<CXXDestructorDecl>(FDDef))
          GDDef = GlobalDecl(DD, GD.getDtorType());
        else
          GDDef = GlobalDecl(FDDef);
        EmitGlobal(GDDef);
      }
    }

    if (FD->isMultiVersion()) {
      UpdateMultiVersionNames(GD, FD, MangledName);
      if (!IsForDefinition)
        return GetOrCreateMultiVersionResolver(GD);
    }
  }

  // Lookup the entry, lazily creating it if necessary.
  llvm::GlobalValue *Entry = GetGlobalValue(MangledName);
  if (Entry) {
    if (WeakRefReferences.erase(Entry)) {
      const FunctionDecl *FD = cast_or_null<FunctionDecl>(D);
      if (FD && !FD->hasAttr<WeakAttr>())
        Entry->setLinkage(llvm::Function::ExternalLinkage);
    }

    // Handle dropped DLL attributes.
    if (D && !D->hasAttr<DLLImportAttr>() && !D->hasAttr<DLLExportAttr>()) {
      Entry->setDLLStorageClass(llvm::GlobalValue::DefaultStorageClass);
      setDSOLocal(Entry);
    }

    // If there are two attempts to define the same mangled name, issue an
    // error.
    if (IsForDefinition && !Entry->isDeclaration()) {
      GlobalDecl OtherGD;
      // Check that GD is not yet in DiagnosedConflictingDefinitions is required
      // to make sure that we issue an error only once.
      if (lookupRepresentativeDecl(MangledName, OtherGD) &&
          (GD.getCanonicalDecl().getDecl() !=
           OtherGD.getCanonicalDecl().getDecl()) &&
          DiagnosedConflictingDefinitions.insert(GD).second) {
        getDiags().Report(D->getLocation(), diag::err_duplicate_mangled_name)
            << MangledName;
        getDiags().Report(OtherGD.getDecl()->getLocation(),
                          diag::note_previous_definition);
      }
    }

    if ((isa<llvm::Function>(Entry) || isa<llvm::GlobalAlias>(Entry)) &&
        (Entry->getValueType() == Ty)) {
      return Entry;
    }

    // Make sure the result is of the correct type.
    // (If function is requested for a definition, we always need to create a new
    // function, not just return a bitcast.)
    if (!IsForDefinition)
      return llvm::ConstantExpr::getBitCast(Entry, Ty->getPointerTo());
  }

  // This function doesn't have a complete type (for example, the return
  // type is an incomplete struct). Use a fake type instead, and make
  // sure not to try to set attributes.
  bool IsIncompleteFunction = false;

  llvm::FunctionType *FTy;
  if (isa<llvm::FunctionType>(Ty)) {
    FTy = cast<llvm::FunctionType>(Ty);
  } else {
    FTy = llvm::FunctionType::get(VoidTy, false);
    IsIncompleteFunction = true;
  }

  llvm::Function *F =
      llvm::Function::Create(FTy, llvm::Function::ExternalLinkage,
                             Entry ? StringRef() : MangledName, &getModule());

  // If we already created a function with the same mangled name (but different
  // type) before, take its name and add it to the list of functions to be
  // replaced with F at the end of CodeGen.
  //
  // This happens if there is a prototype for a function (e.g. "int f()") and
  // then a definition of a different type (e.g. "int f(int x)").
  if (Entry) {
    F->takeName(Entry);

    // This might be an implementation of a function without a prototype, in
    // which case, try to do special replacement of calls which match the new
    // prototype.  The really key thing here is that we also potentially drop
    // arguments from the call site so as to make a direct call, which makes the
    // inliner happier and suppresses a number of optimizer warnings (!) about
    // dropping arguments.
    if (!Entry->use_empty()) {
      ReplaceUsesOfNonProtoTypeWithRealFunction(Entry, F);
      Entry->removeDeadConstantUsers();
    }

    llvm::Constant *BC = llvm::ConstantExpr::getBitCast(
        F, Entry->getValueType()->getPointerTo());
    addGlobalValReplacement(Entry, BC);
  }

  assert(F->getName() == MangledName && "name was uniqued!");
  if (D)
    SetFunctionAttributes(GD, F, IsIncompleteFunction, IsThunk);
  if (ExtraAttrs.hasFnAttrs()) {
    llvm::AttrBuilder B(F->getContext(), ExtraAttrs.getFnAttrs());
    F->addFnAttrs(B);
  }

  if (!DontDefer) {
    // All MSVC dtors other than the base dtor are linkonce_odr and delegate to
    // each other bottoming out with the base dtor.  Therefore we emit non-base
    // dtors on usage, even if there is no dtor definition in the TU.
    if (D && isa<CXXDestructorDecl>(D) &&
        getCXXABI().useThunkForDtorVariant(cast<CXXDestructorDecl>(D),
                                           GD.getDtorType()))
      addDeferredDeclToEmit(GD);

    // This is the first use or definition of a mangled name.  If there is a
    // deferred decl with this name, remember that we need to emit it at the end
    // of the file.
    auto DDI = DeferredDecls.find(MangledName);
    if (DDI != DeferredDecls.end()) {
      // Move the potentially referenced deferred decl to the
      // DeferredDeclsToEmit list, and remove it from DeferredDecls (since we
      // don't need it anymore).
      addDeferredDeclToEmit(DDI->second);
      DeferredDecls.erase(DDI);

      // Otherwise, there are cases we have to worry about where we're
      // using a declaration for which we must emit a definition but where
      // we might not find a top-level definition:
      //   - member functions defined inline in their classes
      //   - friend functions defined inline in some class
      //   - special member functions with implicit definitions
      // If we ever change our AST traversal to walk into class methods,
      // this will be unnecessary.
      //
      // We also don't emit a definition for a function if it's going to be an
      // entry in a vtable, unless it's already marked as used.
    } else if (getLangOpts().CPlusPlus && D) {
      // Look for a declaration that's lexically in a record.
      for (const auto *FD = cast<FunctionDecl>(D)->getMostRecentDecl(); FD;
           FD = FD->getPreviousDecl()) {
        if (isa<CXXRecordDecl>(FD->getLexicalDeclContext())) {
          if (FD->doesThisDeclarationHaveABody()) {
            addDeferredDeclToEmit(GD.getWithDecl(FD));
            break;
          }
        }
      }
    }
  }

  // Make sure the result is of the requested type.
  if (!IsIncompleteFunction) {
    assert(F->getFunctionType() == Ty);
    return F;
  }

  llvm::Type *PTy = llvm::PointerType::getUnqual(Ty);
  return llvm::ConstantExpr::getBitCast(F, PTy);
}

/// GetAddrOfFunction - Return the address of the given function.  If Ty is
/// non-null, then this function will use the specified type if it has to
/// create it (this occurs when we see a definition of the function).
llvm::Constant *CodeGenModule::GetAddrOfFunction(GlobalDecl GD,
                                                 llvm::Type *Ty,
                                                 bool ForVTable,
                                                 bool DontDefer,
                                              ForDefinition_t IsForDefinition) {
  assert(!cast<FunctionDecl>(GD.getDecl())->isConsteval() &&
         "consteval function should never be emitted");
  // If there was no specific requested type, just convert it now.
  if (!Ty) {
    const auto *FD = cast<FunctionDecl>(GD.getDecl());
    Ty = getTypes().ConvertType(FD->getType());
  }

  // Devirtualized destructor calls may come through here instead of via
  // getAddrOfCXXStructor. Make sure we use the MS ABI base destructor instead
  // of the complete destructor when necessary.
  if (const auto *DD = dyn_cast<CXXDestructorDecl>(GD.getDecl())) {
    if (getTarget().getCXXABI().isMicrosoft() &&
        GD.getDtorType() == Dtor_Complete &&
        DD->getParent()->getNumVBases() == 0)
      GD = GlobalDecl(DD, Dtor_Base);
  }

  StringRef MangledName = getMangledName(GD);
  auto *F = GetOrCreateLLVMFunction(MangledName, Ty, GD, ForVTable, DontDefer,
                                    /*IsThunk=*/false, llvm::AttributeList(),
                                    IsForDefinition);
  // Returns kernel handle for HIP kernel stub function.
  if (LangOpts.CUDA && !LangOpts.CUDAIsDevice &&
      cast<FunctionDecl>(GD.getDecl())->hasAttr<CUDAGlobalAttr>()) {
    auto *Handle = getCUDARuntime().getKernelHandle(
        cast<llvm::Function>(F->stripPointerCasts()), GD);
    if (IsForDefinition)
      return F;
    return llvm::ConstantExpr::getBitCast(Handle, Ty->getPointerTo());
  }
  return F;
}

llvm::Constant *CodeGenModule::GetFunctionStart(const ValueDecl *Decl) {
  llvm::GlobalValue *F =
      cast<llvm::GlobalValue>(GetAddrOfFunction(Decl)->stripPointerCasts());

  return llvm::ConstantExpr::getBitCast(llvm::NoCFIValue::get(F),
                                        llvm::Type::getInt8PtrTy(VMContext));
}

static const FunctionDecl *
GetRuntimeFunctionDecl(ASTContext &C, StringRef Name) {
  TranslationUnitDecl *TUDecl = C.getTranslationUnitDecl();
  DeclContext *DC = TranslationUnitDecl::castToDeclContext(TUDecl);

  IdentifierInfo &CII = C.Idents.get(Name);
  for (const auto *Result : DC->lookup(&CII))
    if (const auto *FD = dyn_cast<FunctionDecl>(Result))
      return FD;

  if (!C.getLangOpts().CPlusPlus)
    return nullptr;

  // Demangle the premangled name from getTerminateFn()
  IdentifierInfo &CXXII =
      (Name == "_ZSt9terminatev" || Name == "?terminate@@YAXXZ")
          ? C.Idents.get("terminate")
          : C.Idents.get(Name);

  for (const auto &N : {"__cxxabiv1", "std"}) {
    IdentifierInfo &NS = C.Idents.get(N);
    for (const auto *Result : DC->lookup(&NS)) {
      const NamespaceDecl *ND = dyn_cast<NamespaceDecl>(Result);
      if (auto *LSD = dyn_cast<LinkageSpecDecl>(Result))
        for (const auto *Result : LSD->lookup(&NS))
          if ((ND = dyn_cast<NamespaceDecl>(Result)))
            break;

      if (ND)
        for (const auto *Result : ND->lookup(&CXXII))
          if (const auto *FD = dyn_cast<FunctionDecl>(Result))
            return FD;
    }
  }

  return nullptr;
}

/// CreateRuntimeFunction - Create a new runtime function with the specified
/// type and name.
llvm::FunctionCallee
CodeGenModule::CreateRuntimeFunction(llvm::FunctionType *FTy, StringRef Name,
                                     llvm::AttributeList ExtraAttrs, bool Local,
                                     bool AssumeConvergent) {
  if (AssumeConvergent) {
    ExtraAttrs =
        ExtraAttrs.addFnAttribute(VMContext, llvm::Attribute::Convergent);
  }

  llvm::Constant *C =
      GetOrCreateLLVMFunction(Name, FTy, GlobalDecl(), /*ForVTable=*/false,
                              /*DontDefer=*/false, /*IsThunk=*/false,
                              ExtraAttrs);

  if (auto *F = dyn_cast<llvm::Function>(C)) {
    if (F->empty()) {
      F->setCallingConv(getRuntimeCC());

      // In Windows Itanium environments, try to mark runtime functions
      // dllimport. For Mingw and MSVC, don't. We don't really know if the user
      // will link their standard library statically or dynamically. Marking
      // functions imported when they are not imported can cause linker errors
      // and warnings.
      if (!Local && getTriple().isWindowsItaniumEnvironment() &&
          !getCodeGenOpts().LTOVisibilityPublicStd) {
        const FunctionDecl *FD = GetRuntimeFunctionDecl(Context, Name);
        if (!FD || FD->hasAttr<DLLImportAttr>()) {
          F->setDLLStorageClass(llvm::GlobalValue::DLLImportStorageClass);
          F->setLinkage(llvm::GlobalValue::ExternalLinkage);
        }
      }
      setDSOLocal(F);
    }
  }

  return {FTy, C};
}

/// isTypeConstant - Determine whether an object of this type can be emitted
/// as a constant.
///
/// If ExcludeCtor is true, the duration when the object's constructor runs
/// will not be considered. The caller will need to verify that the object is
/// not written to during its construction.
bool CodeGenModule::isTypeConstant(QualType Ty, bool ExcludeCtor) {
  if (!Ty.isConstant(Context) && !Ty->isReferenceType())
    return false;

  if (Context.getLangOpts().CPlusPlus) {
    if (const CXXRecordDecl *Record
          = Context.getBaseElementType(Ty)->getAsCXXRecordDecl())
      return ExcludeCtor && !Record->hasMutableFields() &&
             Record->hasTrivialDestructor();
  }

  return true;
}

/// GetOrCreateLLVMGlobal - If the specified mangled name is not in the module,
/// create and return an llvm GlobalVariable with the specified type and address
/// space. If there is something in the module with the specified name, return
/// it potentially bitcasted to the right type.
///
/// If D is non-null, it specifies a decl that correspond to this.  This is used
/// to set the attributes on the global when it is first created.
///
/// If IsForDefinition is true, it is guaranteed that an actual global with
/// type Ty will be returned, not conversion of a variable with the same
/// mangled name but some other type.
llvm::Constant *
CodeGenModule::GetOrCreateLLVMGlobal(StringRef MangledName, llvm::Type *Ty,
                                     LangAS AddrSpace, const VarDecl *D,
                                     ForDefinition_t IsForDefinition) {
  // Lookup the entry, lazily creating it if necessary.
  llvm::GlobalValue *Entry = GetGlobalValue(MangledName);
  unsigned TargetAS = getContext().getTargetAddressSpace(AddrSpace);
  if (Entry) {
    if (WeakRefReferences.erase(Entry)) {
      if (D && !D->hasAttr<WeakAttr>())
        Entry->setLinkage(llvm::Function::ExternalLinkage);
    }

    // Handle dropped DLL attributes.
    if (D && !D->hasAttr<DLLImportAttr>() && !D->hasAttr<DLLExportAttr>())
      Entry->setDLLStorageClass(llvm::GlobalValue::DefaultStorageClass);

    if (LangOpts.OpenMP && !LangOpts.OpenMPSimd && D)
      getOpenMPRuntime().registerTargetGlobalVariable(D, Entry);

    if (Entry->getValueType() == Ty && Entry->getAddressSpace() == TargetAS)
      return Entry;

    // If there are two attempts to define the same mangled name, issue an
    // error.
    if (IsForDefinition && !Entry->isDeclaration()) {
      GlobalDecl OtherGD;
      const VarDecl *OtherD;

      // Check that D is not yet in DiagnosedConflictingDefinitions is required
      // to make sure that we issue an error only once.
      if (D && lookupRepresentativeDecl(MangledName, OtherGD) &&
          (D->getCanonicalDecl() != OtherGD.getCanonicalDecl().getDecl()) &&
          (OtherD = dyn_cast<VarDecl>(OtherGD.getDecl())) &&
          OtherD->hasInit() &&
          DiagnosedConflictingDefinitions.insert(D).second) {
        getDiags().Report(D->getLocation(), diag::err_duplicate_mangled_name)
            << MangledName;
        getDiags().Report(OtherGD.getDecl()->getLocation(),
                          diag::note_previous_definition);
      }
    }

    // Make sure the result is of the correct type.
    if (Entry->getType()->getAddressSpace() != TargetAS) {
      return llvm::ConstantExpr::getAddrSpaceCast(Entry,
                                                  Ty->getPointerTo(TargetAS));
    }

    // (If global is requested for a definition, we always need to create a new
    // global, not just return a bitcast.)
    if (!IsForDefinition)
      return llvm::ConstantExpr::getBitCast(Entry, Ty->getPointerTo(TargetAS));
  }

  auto DAddrSpace = GetGlobalVarAddressSpace(D);

  auto *GV = new llvm::GlobalVariable(
      getModule(), Ty, false, llvm::GlobalValue::ExternalLinkage, nullptr,
      MangledName, nullptr, llvm::GlobalVariable::NotThreadLocal,
      getContext().getTargetAddressSpace(DAddrSpace));

  // If we already created a global with the same mangled name (but different
  // type) before, take its name and remove it from its parent.
  if (Entry) {
    GV->takeName(Entry);

    if (!Entry->use_empty()) {
      llvm::Constant *NewPtrForOldDecl =
          llvm::ConstantExpr::getBitCast(GV, Entry->getType());
      Entry->replaceAllUsesWith(NewPtrForOldDecl);
    }

    Entry->eraseFromParent();
  }

  // This is the first use or definition of a mangled name.  If there is a
  // deferred decl with this name, remember that we need to emit it at the end
  // of the file.
  auto DDI = DeferredDecls.find(MangledName);
  if (DDI != DeferredDecls.end()) {
    // Move the potentially referenced deferred decl to the DeferredDeclsToEmit
    // list, and remove it from DeferredDecls (since we don't need it anymore).
    addDeferredDeclToEmit(DDI->second);
    DeferredDecls.erase(DDI);
  }

  // Handle things which are present even on external declarations.
  if (D) {
    if (LangOpts.OpenMP && !LangOpts.OpenMPSimd)
      getOpenMPRuntime().registerTargetGlobalVariable(D, GV);

    // FIXME: This code is overly simple and should be merged with other global
    // handling.
    GV->setConstant(isTypeConstant(D->getType(), false));

    GV->setAlignment(getContext().getDeclAlign(D).getAsAlign());

    setLinkageForGV(GV, D);

    if (D->getTLSKind()) {
      if (D->getTLSKind() == VarDecl::TLS_Dynamic)
        CXXThreadLocals.push_back(D);
      setTLSMode(GV, *D);
    }

    setGVProperties(GV, D);

    // If required by the ABI, treat declarations of static data members with
    // inline initializers as definitions.
    if (getContext().isMSStaticDataMemberInlineDefinition(D)) {
      EmitGlobalVarDefinition(D);
    }

    // Emit section information for extern variables.
    if (D->hasExternalStorage()) {
      if (const SectionAttr *SA = D->getAttr<SectionAttr>())
        GV->setSection(SA->getName());
    }

    // Handle XCore specific ABI requirements.
    if (getTriple().getArch() == llvm::Triple::xcore &&
        D->getLanguageLinkage() == CLanguageLinkage &&
        D->getType().isConstant(Context) &&
        isExternallyVisible(D->getLinkageAndVisibility().getLinkage()))
      GV->setSection(".cp.rodata");

    // Check if we a have a const declaration with an initializer, we may be
    // able to emit it as available_externally to expose it's value to the
    // optimizer.
    if (Context.getLangOpts().CPlusPlus && GV->hasExternalLinkage() &&
        D->getType().isConstQualified() && !GV->hasInitializer() &&
        !D->hasDefinition() && D->hasInit() && !D->hasAttr<DLLImportAttr>()) {
      const auto *Record =
          Context.getBaseElementType(D->getType())->getAsCXXRecordDecl();
      bool HasMutableFields = Record && Record->hasMutableFields();
      if (!HasMutableFields) {
        const VarDecl *InitDecl;
        const Expr *InitExpr = D->getAnyInitializer(InitDecl);
        if (InitExpr) {
          ConstantEmitter emitter(*this);
          llvm::Constant *Init = emitter.tryEmitForInitializer(*InitDecl);
          if (Init) {
            auto *InitType = Init->getType();
            if (GV->getValueType() != InitType) {
              // The type of the initializer does not match the definition.
              // This happens when an initializer has a different type from
              // the type of the global (because of padding at the end of a
              // structure for instance).
              GV->setName(StringRef());
              // Make a new global with the correct type, this is now guaranteed
              // to work.
              auto *NewGV = cast<llvm::GlobalVariable>(
                  GetAddrOfGlobalVar(D, InitType, IsForDefinition)
                      ->stripPointerCasts());

              // Erase the old global, since it is no longer used.
              GV->eraseFromParent();
              GV = NewGV;
            } else {
              GV->setInitializer(Init);
              GV->setConstant(true);
              GV->setLinkage(llvm::GlobalValue::AvailableExternallyLinkage);
            }
            emitter.finalize(GV);
          }
        }
      }
    }
  }

  if (GV->isDeclaration()) {
    getTargetCodeGenInfo().setTargetAttributes(D, GV, *this);
    // External HIP managed variables needed to be recorded for transformation
    // in both device and host compilations.
    if (getLangOpts().CUDA && D && D->hasAttr<HIPManagedAttr>() &&
        D->hasExternalStorage())
      getCUDARuntime().handleVarRegistration(D, *GV);
  }

  LangAS ExpectedAS =
      D ? D->getType().getAddressSpace()
        : (LangOpts.OpenCL ? LangAS::opencl_global : LangAS::Default);
  assert(getContext().getTargetAddressSpace(ExpectedAS) == TargetAS);
  if (DAddrSpace != ExpectedAS) {
    return getTargetCodeGenInfo().performAddrSpaceCast(
        *this, GV, DAddrSpace, ExpectedAS, Ty->getPointerTo(TargetAS));
  }

  return GV;
}

llvm::Constant *
CodeGenModule::GetAddrOfGlobal(GlobalDecl GD, ForDefinition_t IsForDefinition) {
  const Decl *D = GD.getDecl();

  if (isa<CXXConstructorDecl>(D) || isa<CXXDestructorDecl>(D))
    return getAddrOfCXXStructor(GD, /*FnInfo=*/nullptr, /*FnType=*/nullptr,
                                /*DontDefer=*/false, IsForDefinition);

  if (isa<CXXMethodDecl>(D)) {
    auto FInfo =
        &getTypes().arrangeCXXMethodDeclaration(cast<CXXMethodDecl>(D));
    auto Ty = getTypes().GetFunctionType(*FInfo);
    return GetAddrOfFunction(GD, Ty, /*ForVTable=*/false, /*DontDefer=*/false,
                             IsForDefinition);
  }

  if (isa<FunctionDecl>(D)) {
    const CGFunctionInfo &FI = getTypes().arrangeGlobalDeclaration(GD);
    llvm::FunctionType *Ty = getTypes().GetFunctionType(FI);
    return GetAddrOfFunction(GD, Ty, /*ForVTable=*/false, /*DontDefer=*/false,
                             IsForDefinition);
  }

  return GetAddrOfGlobalVar(cast<VarDecl>(D), /*Ty=*/nullptr, IsForDefinition);
}

llvm::GlobalVariable *CodeGenModule::CreateOrReplaceCXXRuntimeVariable(
    StringRef Name, llvm::Type *Ty, llvm::GlobalValue::LinkageTypes Linkage,
    unsigned Alignment) {
  llvm::GlobalVariable *GV = getModule().getNamedGlobal(Name);
  llvm::GlobalVariable *OldGV = nullptr;

  if (GV) {
    // Check if the variable has the right type.
    if (GV->getValueType() == Ty)
      return GV;

    // Because C++ name mangling, the only way we can end up with an already
    // existing global with the same name is if it has been declared extern "C".
    assert(GV->isDeclaration() && "Declaration has wrong type!");
    OldGV = GV;
  }

  // Create a new variable.
  GV = new llvm::GlobalVariable(getModule(), Ty, /*isConstant=*/true,
                                Linkage, nullptr, Name);

  if (OldGV) {
    // Replace occurrences of the old variable if needed.
    GV->takeName(OldGV);

    if (!OldGV->use_empty()) {
      llvm::Constant *NewPtrForOldDecl =
      llvm::ConstantExpr::getBitCast(GV, OldGV->getType());
      OldGV->replaceAllUsesWith(NewPtrForOldDecl);
    }

    OldGV->eraseFromParent();
  }

  if (supportsCOMDAT() && GV->isWeakForLinker() &&
      !GV->hasAvailableExternallyLinkage())
    GV->setComdat(TheModule.getOrInsertComdat(GV->getName()));

  GV->setAlignment(llvm::MaybeAlign(Alignment));

  return GV;
}

/// GetAddrOfGlobalVar - Return the llvm::Constant for the address of the
/// given global variable.  If Ty is non-null and if the global doesn't exist,
/// then it will be created with the specified type instead of whatever the
/// normal requested type would be. If IsForDefinition is true, it is guaranteed
/// that an actual global with type Ty will be returned, not conversion of a
/// variable with the same mangled name but some other type.
llvm::Constant *CodeGenModule::GetAddrOfGlobalVar(const VarDecl *D,
                                                  llvm::Type *Ty,
                                           ForDefinition_t IsForDefinition) {
  assert(D->hasGlobalStorage() && "Not a global variable");
  QualType ASTTy = D->getType();
  if (!Ty)
    Ty = getTypes().ConvertTypeForMem(ASTTy);

  StringRef MangledName = getMangledName(D);
  return GetOrCreateLLVMGlobal(MangledName, Ty, ASTTy.getAddressSpace(), D,
                               IsForDefinition);
}

/// CreateRuntimeVariable - Create a new runtime global variable with the
/// specified type and name.
llvm::Constant *
CodeGenModule::CreateRuntimeVariable(llvm::Type *Ty,
                                     StringRef Name) {
  LangAS AddrSpace = getContext().getLangOpts().OpenCL ? LangAS::opencl_global
                                                       : LangAS::Default;
  auto *Ret = GetOrCreateLLVMGlobal(Name, Ty, AddrSpace, nullptr);
  setDSOLocal(cast<llvm::GlobalValue>(Ret->stripPointerCasts()));
  return Ret;
}

void CodeGenModule::EmitTentativeDefinition(const VarDecl *D) {
  assert(!D->getInit() && "Cannot emit definite definitions here!");

  StringRef MangledName = getMangledName(D);
  llvm::GlobalValue *GV = GetGlobalValue(MangledName);

  // We already have a definition, not declaration, with the same mangled name.
  // Emitting of declaration is not required (and actually overwrites emitted
  // definition).
  if (GV && !GV->isDeclaration())
    return;

  // If we have not seen a reference to this variable yet, place it into the
  // deferred declarations table to be emitted if needed later.
  if (!MustBeEmitted(D) && !GV) {
      DeferredDecls[MangledName] = D;
      return;
  }

  // The tentative definition is the only definition.
  EmitGlobalVarDefinition(D);
}

void CodeGenModule::EmitExternalDeclaration(const VarDecl *D) {
  EmitExternalVarDeclaration(D);
}

CharUnits CodeGenModule::GetTargetTypeStoreSize(llvm::Type *Ty) const {
  return Context.toCharUnitsFromBits(
      getDataLayout().getTypeStoreSizeInBits(Ty));
}

LangAS CodeGenModule::GetGlobalVarAddressSpace(const VarDecl *D) {
  if (LangOpts.OpenCL) {
    LangAS AS = D ? D->getType().getAddressSpace() : LangAS::opencl_global;
    assert(AS == LangAS::opencl_global ||
           AS == LangAS::opencl_global_device ||
           AS == LangAS::opencl_global_host ||
           AS == LangAS::opencl_constant ||
           AS == LangAS::opencl_local ||
           AS >= LangAS::FirstTargetAddressSpace);
    return AS;
  }

  if (LangOpts.SYCLIsDevice &&
      (!D || D->getType().getAddressSpace() == LangAS::Default))
    return LangAS::sycl_global;

  if (LangOpts.CUDA && LangOpts.CUDAIsDevice) {
    if (D && D->hasAttr<CUDAConstantAttr>())
      return LangAS::cuda_constant;
    else if (D && D->hasAttr<CUDASharedAttr>())
      return LangAS::cuda_shared;
    else if (D && D->hasAttr<CUDADeviceAttr>())
      return LangAS::cuda_device;
    else if (D && D->getType().isConstQualified())
      return LangAS::cuda_constant;
    else
      return LangAS::cuda_device;
  }

  if (LangOpts.OpenMP) {
    LangAS AS;
    if (OpenMPRuntime->hasAllocateAttributeForGlobalVar(D, AS))
      return AS;
  }
  return getTargetCodeGenInfo().getGlobalVarAddressSpace(*this, D);
}

LangAS CodeGenModule::GetGlobalConstantAddressSpace() const {
  // OpenCL v1.2 s6.5.3: a string literal is in the constant address space.
  if (LangOpts.OpenCL)
    return LangAS::opencl_constant;
  if (LangOpts.SYCLIsDevice)
    return LangAS::sycl_global;
  if (LangOpts.HIP && LangOpts.CUDAIsDevice && getTriple().isSPIRV())
    // For HIPSPV map literals to cuda_device (maps to CrossWorkGroup in SPIR-V)
    // instead of default AS (maps to Generic in SPIR-V). Otherwise, we end up
    // with OpVariable instructions with Generic storage class which is not
    // allowed (SPIR-V V1.6 s3.42.8). Also, mapping literals to SPIR-V
    // UniformConstant storage class is not viable as pointers to it may not be
    // casted to Generic pointers which are used to model HIP's "flat" pointers.
    return LangAS::cuda_device;
  if (auto AS = getTarget().getConstantAddressSpace())
    return AS.getValue();
  return LangAS::Default;
}

// In address space agnostic languages, string literals are in default address
// space in AST. However, certain targets (e.g. amdgcn) request them to be
// emitted in constant address space in LLVM IR. To be consistent with other
// parts of AST, string literal global variables in constant address space
// need to be casted to default address space before being put into address
// map and referenced by other part of CodeGen.
// In OpenCL, string literals are in constant address space in AST, therefore
// they should not be casted to default address space.
static llvm::Constant *
castStringLiteralToDefaultAddressSpace(CodeGenModule &CGM,
                                       llvm::GlobalVariable *GV) {
  llvm::Constant *Cast = GV;
  if (!CGM.getLangOpts().OpenCL) {
    auto AS = CGM.GetGlobalConstantAddressSpace();
    if (AS != LangAS::Default)
      Cast = CGM.getTargetCodeGenInfo().performAddrSpaceCast(
          CGM, GV, AS, LangAS::Default,
          GV->getValueType()->getPointerTo(
              CGM.getContext().getTargetAddressSpace(LangAS::Default)));
  }
  return Cast;
}

template<typename SomeDecl>
void CodeGenModule::MaybeHandleStaticInExternC(const SomeDecl *D,
                                               llvm::GlobalValue *GV) {
  if (!getLangOpts().CPlusPlus)
    return;

  // Must have 'used' attribute, or else inline assembly can't rely on
  // the name existing.
  if (!D->template hasAttr<UsedAttr>())
    return;

  // Must have internal linkage and an ordinary name.
  if (!D->getIdentifier() || D->getFormalLinkage() != InternalLinkage)
    return;

  // Must be in an extern "C" context. Entities declared directly within
  // a record are not extern "C" even if the record is in such a context.
  const SomeDecl *First = D->getFirstDecl();
  if (First->getDeclContext()->isRecord() || !First->isInExternCContext())
    return;

  // OK, this is an internal linkage entity inside an extern "C" linkage
  // specification. Make a note of that so we can give it the "expected"
  // mangled name if nothing else is using that name.
  std::pair<StaticExternCMap::iterator, bool> R =
      StaticExternCValues.insert(std::make_pair(D->getIdentifier(), GV));

  // If we have multiple internal linkage entities with the same name
  // in extern "C" regions, none of them gets that name.
  if (!R.second)
    R.first->second = nullptr;
}

static bool shouldBeInCOMDAT(CodeGenModule &CGM, const Decl &D) {
  if (!CGM.supportsCOMDAT())
    return false;

  if (D.hasAttr<SelectAnyAttr>())
    return true;

  GVALinkage Linkage;
  if (auto *VD = dyn_cast<VarDecl>(&D))
    Linkage = CGM.getContext().GetGVALinkageForVariable(VD);
  else
    Linkage = CGM.getContext().GetGVALinkageForFunction(cast<FunctionDecl>(&D));

  switch (Linkage) {
  case GVA_Internal:
  case GVA_AvailableExternally:
  case GVA_StrongExternal:
    return false;
  case GVA_DiscardableODR:
  case GVA_StrongODR:
    return true;
  }
  llvm_unreachable("No such linkage");
}

void CodeGenModule::maybeSetTrivialComdat(const Decl &D,
                                          llvm::GlobalObject &GO) {
  if (!shouldBeInCOMDAT(*this, D))
    return;
  GO.setComdat(TheModule.getOrInsertComdat(GO.getName()));
}

/// Pass IsTentative as true if you want to create a tentative definition.
void CodeGenModule::EmitGlobalVarDefinition(const VarDecl *D,
                                            bool IsTentative) {
  // OpenCL global variables of sampler type are translated to function calls,
  // therefore no need to be translated.
  QualType ASTTy = D->getType();
  if (getLangOpts().OpenCL && ASTTy->isSamplerT())
    return;

  // If this is OpenMP device, check if it is legal to emit this global
  // normally.
  if (LangOpts.OpenMPIsDevice && OpenMPRuntime &&
      OpenMPRuntime->emitTargetGlobalVariable(D))
    return;

  llvm::TrackingVH<llvm::Constant> Init;
  bool NeedsGlobalCtor = false;
  bool NeedsGlobalDtor =
      D->needsDestruction(getContext()) == QualType::DK_cxx_destructor;

  const VarDecl *InitDecl;
  const Expr *InitExpr = D->getAnyInitializer(InitDecl);

  Optional<ConstantEmitter> emitter;

  // CUDA E.2.4.1 "__shared__ variables cannot have an initialization
  // as part of their declaration."  Sema has already checked for
  // error cases, so we just need to set Init to UndefValue.
  bool IsCUDASharedVar =
      getLangOpts().CUDAIsDevice && D->hasAttr<CUDASharedAttr>();
  // Shadows of initialized device-side global variables are also left
  // undefined.
  // Managed Variables should be initialized on both host side and device side.
  bool IsCUDAShadowVar =
      !getLangOpts().CUDAIsDevice && !D->hasAttr<HIPManagedAttr>() &&
      (D->hasAttr<CUDAConstantAttr>() || D->hasAttr<CUDADeviceAttr>() ||
       D->hasAttr<CUDASharedAttr>());
  bool IsCUDADeviceShadowVar =
      getLangOpts().CUDAIsDevice && !D->hasAttr<HIPManagedAttr>() &&
      (D->getType()->isCUDADeviceBuiltinSurfaceType() ||
       D->getType()->isCUDADeviceBuiltinTextureType());
  if (getLangOpts().CUDA &&
      (IsCUDASharedVar || IsCUDAShadowVar || IsCUDADeviceShadowVar))
    Init = llvm::UndefValue::get(getTypes().ConvertTypeForMem(ASTTy));
  else if (D->hasAttr<LoaderUninitializedAttr>())
    Init = llvm::UndefValue::get(getTypes().ConvertTypeForMem(ASTTy));
  else if (!InitExpr) {
    // This is a tentative definition; tentative definitions are
    // implicitly initialized with { 0 }.
    //
    // Note that tentative definitions are only emitted at the end of
    // a translation unit, so they should never have incomplete
    // type. In addition, EmitTentativeDefinition makes sure that we
    // never attempt to emit a tentative definition if a real one
    // exists. A use may still exists, however, so we still may need
    // to do a RAUW.
    assert(!ASTTy->isIncompleteType() && "Unexpected incomplete type");
    Init = EmitNullConstant(D->getType());
  } else {
    initializedGlobalDecl = GlobalDecl(D);
    emitter.emplace(*this);
    llvm::Constant *Initializer = emitter->tryEmitForInitializer(*InitDecl);
    if (!Initializer) {
      QualType T = InitExpr->getType();
      if (D->getType()->isReferenceType())
        T = D->getType();

      if (getLangOpts().CPlusPlus) {
        if (InitDecl->hasFlexibleArrayInit(getContext()))
          ErrorUnsupported(D, "flexible array initializer");
        Init = EmitNullConstant(T);
        NeedsGlobalCtor = true;
      } else {
        ErrorUnsupported(D, "static initializer");
        Init = llvm::UndefValue::get(getTypes().ConvertType(T));
      }
    } else {
      Init = Initializer;
      // We don't need an initializer, so remove the entry for the delayed
      // initializer position (just in case this entry was delayed) if we
      // also don't need to register a destructor.
      if (getLangOpts().CPlusPlus && !NeedsGlobalDtor)
        DelayedCXXInitPosition.erase(D);

#ifndef NDEBUG
      CharUnits VarSize = getContext().getTypeSizeInChars(ASTTy) +
                          InitDecl->getFlexibleArrayInitChars(getContext());
      CharUnits CstSize = CharUnits::fromQuantity(
          getDataLayout().getTypeAllocSize(Init->getType()));
      assert(VarSize == CstSize && "Emitted constant has unexpected size");
#endif
    }
  }

  llvm::Type* InitType = Init->getType();
  llvm::Constant *Entry =
      GetAddrOfGlobalVar(D, InitType, ForDefinition_t(!IsTentative));

  // Strip off pointer casts if we got them.
  Entry = Entry->stripPointerCasts();

  // Entry is now either a Function or GlobalVariable.
  auto *GV = dyn_cast<llvm::GlobalVariable>(Entry);

  // We have a definition after a declaration with the wrong type.
  // We must make a new GlobalVariable* and update everything that used OldGV
  // (a declaration or tentative definition) with the new GlobalVariable*
  // (which will be a definition).
  //
  // This happens if there is a prototype for a global (e.g.
  // "extern int x[];") and then a definition of a different type (e.g.
  // "int x[10];"). This also happens when an initializer has a different type
  // from the type of the global (this happens with unions).
  if (!GV || GV->getValueType() != InitType ||
      GV->getType()->getAddressSpace() !=
          getContext().getTargetAddressSpace(GetGlobalVarAddressSpace(D))) {

    // Move the old entry aside so that we'll create a new one.
    Entry->setName(StringRef());

    // Make a new global with the correct type, this is now guaranteed to work.
    GV = cast<llvm::GlobalVariable>(
        GetAddrOfGlobalVar(D, InitType, ForDefinition_t(!IsTentative))
            ->stripPointerCasts());

    // Replace all uses of the old global with the new global
    llvm::Constant *NewPtrForOldDecl =
        llvm::ConstantExpr::getPointerBitCastOrAddrSpaceCast(GV,
                                                             Entry->getType());
    Entry->replaceAllUsesWith(NewPtrForOldDecl);

    // Erase the old global, since it is no longer used.
    cast<llvm::GlobalValue>(Entry)->eraseFromParent();
  }

  MaybeHandleStaticInExternC(D, GV);

  if (D->hasAttr<AnnotateAttr>())
    AddGlobalAnnotations(D, GV);

  // Set the llvm linkage type as appropriate.
  llvm::GlobalValue::LinkageTypes Linkage =
      getLLVMLinkageVarDefinition(D, GV->isConstant());

  // CUDA B.2.1 "The __device__ qualifier declares a variable that resides on
  // the device. [...]"
  // CUDA B.2.2 "The __constant__ qualifier, optionally used together with
  // __device__, declares a variable that: [...]
  // Is accessible from all the threads within the grid and from the host
  // through the runtime library (cudaGetSymbolAddress() / cudaGetSymbolSize()
  // / cudaMemcpyToSymbol() / cudaMemcpyFromSymbol())."
  if (GV && LangOpts.CUDA) {
    if (LangOpts.CUDAIsDevice) {
      if (Linkage != llvm::GlobalValue::InternalLinkage &&
          (D->hasAttr<CUDADeviceAttr>() || D->hasAttr<CUDAConstantAttr>() ||
           D->getType()->isCUDADeviceBuiltinSurfaceType() ||
           D->getType()->isCUDADeviceBuiltinTextureType()))
        GV->setExternallyInitialized(true);
    } else {
      getCUDARuntime().internalizeDeviceSideVar(D, Linkage);
    }
    getCUDARuntime().handleVarRegistration(D, *GV);
  }

  GV->setInitializer(Init);
  if (emitter)
    emitter->finalize(GV);

  // If it is safe to mark the global 'constant', do so now.
  GV->setConstant(!NeedsGlobalCtor && !NeedsGlobalDtor &&
                  isTypeConstant(D->getType(), true));

  // If it is in a read-only section, mark it 'constant'.
  if (const SectionAttr *SA = D->getAttr<SectionAttr>()) {
    const ASTContext::SectionInfo &SI = Context.SectionInfos[SA->getName()];
    if ((SI.SectionFlags & ASTContext::PSF_Write) == 0)
      GV->setConstant(true);
  }

  CharUnits AlignVal = getContext().getDeclAlign(D);
  // Check for alignment specifed in an 'omp allocate' directive.
  if (llvm::Optional<CharUnits> AlignValFromAllocate =
          getOMPAllocateAlignment(D))
    AlignVal = AlignValFromAllocate.getValue();
  GV->setAlignment(AlignVal.getAsAlign());

  // On Darwin, unlike other Itanium C++ ABI platforms, the thread-wrapper
  // function is only defined alongside the variable, not also alongside
  // callers. Normally, all accesses to a thread_local go through the
  // thread-wrapper in order to ensure initialization has occurred, underlying
  // variable will never be used other than the thread-wrapper, so it can be
  // converted to internal linkage.
  //
  // However, if the variable has the 'constinit' attribute, it _can_ be
  // referenced directly, without calling the thread-wrapper, so the linkage
  // must not be changed.
  //
  // Additionally, if the variable isn't plain external linkage, e.g. if it's
  // weak or linkonce, the de-duplication semantics are important to preserve,
  // so we don't change the linkage.
  if (D->getTLSKind() == VarDecl::TLS_Dynamic &&
      Linkage == llvm::GlobalValue::ExternalLinkage &&
      Context.getTargetInfo().getTriple().isOSDarwin() &&
      !D->hasAttr<ConstInitAttr>())
    Linkage = llvm::GlobalValue::InternalLinkage;

  GV->setLinkage(Linkage);
  if (D->hasAttr<DLLImportAttr>())
    GV->setDLLStorageClass(llvm::GlobalVariable::DLLImportStorageClass);
  else if (D->hasAttr<DLLExportAttr>())
    GV->setDLLStorageClass(llvm::GlobalVariable::DLLExportStorageClass);
  else
    GV->setDLLStorageClass(llvm::GlobalVariable::DefaultStorageClass);

  if (Linkage == llvm::GlobalVariable::CommonLinkage) {
    // common vars aren't constant even if declared const.
    GV->setConstant(false);
    // Tentative definition of global variables may be initialized with
    // non-zero null pointers. In this case they should have weak linkage
    // since common linkage must have zero initializer and must not have
    // explicit section therefore cannot have non-zero initial value.
    if (!GV->getInitializer()->isNullValue())
      GV->setLinkage(llvm::GlobalVariable::WeakAnyLinkage);
  }

  setNonAliasAttributes(D, GV);

  if (D->getTLSKind() && !GV->isThreadLocal()) {
    if (D->getTLSKind() == VarDecl::TLS_Dynamic)
      CXXThreadLocals.push_back(D);
    setTLSMode(GV, *D);
  }

  maybeSetTrivialComdat(*D, *GV);

  // Emit the initializer function if necessary.
  if (NeedsGlobalCtor || NeedsGlobalDtor)
    EmitCXXGlobalVarDeclInitFunc(D, GV, NeedsGlobalCtor);

  SanitizerMD->reportGlobalToASan(GV, *D, NeedsGlobalCtor);

  // Emit global variable debug information.
  if (CGDebugInfo *DI = getModuleDebugInfo())
    if (getCodeGenOpts().hasReducedDebugInfo())
      DI->EmitGlobalVariable(GV, D);
}

void CodeGenModule::EmitExternalVarDeclaration(const VarDecl *D) {
  if (CGDebugInfo *DI = getModuleDebugInfo())
    if (getCodeGenOpts().hasReducedDebugInfo()) {
      QualType ASTTy = D->getType();
      llvm::Type *Ty = getTypes().ConvertTypeForMem(D->getType());
      llvm::Constant *GV =
          GetOrCreateLLVMGlobal(D->getName(), Ty, ASTTy.getAddressSpace(), D);
      DI->EmitExternalVariable(
          cast<llvm::GlobalVariable>(GV->stripPointerCasts()), D);
    }
}

static bool isVarDeclStrongDefinition(const ASTContext &Context,
                                      CodeGenModule &CGM, const VarDecl *D,
                                      bool NoCommon) {
  // Don't give variables common linkage if -fno-common was specified unless it
  // was overridden by a NoCommon attribute.
  if ((NoCommon || D->hasAttr<NoCommonAttr>()) && !D->hasAttr<CommonAttr>())
    return true;

  // C11 6.9.2/2:
  //   A declaration of an identifier for an object that has file scope without
  //   an initializer, and without a storage-class specifier or with the
  //   storage-class specifier static, constitutes a tentative definition.
  if (D->getInit() || D->hasExternalStorage())
    return true;

  // A variable cannot be both common and exist in a section.
  if (D->hasAttr<SectionAttr>())
    return true;

  // A variable cannot be both common and exist in a section.
  // We don't try to determine which is the right section in the front-end.
  // If no specialized section name is applicable, it will resort to default.
  if (D->hasAttr<PragmaClangBSSSectionAttr>() ||
      D->hasAttr<PragmaClangDataSectionAttr>() ||
      D->hasAttr<PragmaClangRelroSectionAttr>() ||
      D->hasAttr<PragmaClangRodataSectionAttr>())
    return true;

  // Thread local vars aren't considered common linkage.
  if (D->getTLSKind())
    return true;

  // Tentative definitions marked with WeakImportAttr are true definitions.
  if (D->hasAttr<WeakImportAttr>())
    return true;

  // A variable cannot be both common and exist in a comdat.
  if (shouldBeInCOMDAT(CGM, *D))
    return true;

  // Declarations with a required alignment do not have common linkage in MSVC
  // mode.
  if (Context.getTargetInfo().getCXXABI().isMicrosoft()) {
    if (D->hasAttr<AlignedAttr>())
      return true;
    QualType VarType = D->getType();
    if (Context.isAlignmentRequired(VarType))
      return true;

    if (const auto *RT = VarType->getAs<RecordType>()) {
      const RecordDecl *RD = RT->getDecl();
      for (const FieldDecl *FD : RD->fields()) {
        if (FD->isBitField())
          continue;
        if (FD->hasAttr<AlignedAttr>())
          return true;
        if (Context.isAlignmentRequired(FD->getType()))
          return true;
      }
    }
  }

  // Microsoft's link.exe doesn't support alignments greater than 32 bytes for
  // common symbols, so symbols with greater alignment requirements cannot be
  // common.
  // Other COFF linkers (ld.bfd and LLD) support arbitrary power-of-two
  // alignments for common symbols via the aligncomm directive, so this
  // restriction only applies to MSVC environments.
  if (Context.getTargetInfo().getTriple().isKnownWindowsMSVCEnvironment() &&
      Context.getTypeAlignIfKnown(D->getType()) >
          Context.toBits(CharUnits::fromQuantity(32)))
    return true;

  return false;
}

llvm::GlobalValue::LinkageTypes CodeGenModule::getLLVMLinkageForDeclarator(
    const DeclaratorDecl *D, GVALinkage Linkage, bool IsConstantVariable) {
  if (Linkage == GVA_Internal)
    return llvm::Function::InternalLinkage;

  if (D->hasAttr<WeakAttr>()) {
    if (IsConstantVariable)
      return llvm::GlobalVariable::WeakODRLinkage;
    else
      return llvm::GlobalVariable::WeakAnyLinkage;
  }

  if (const auto *FD = D->getAsFunction())
    if (FD->isMultiVersion() && Linkage == GVA_AvailableExternally)
      return llvm::GlobalVariable::LinkOnceAnyLinkage;

  // We are guaranteed to have a strong definition somewhere else,
  // so we can use available_externally linkage.
  if (Linkage == GVA_AvailableExternally)
    return llvm::GlobalValue::AvailableExternallyLinkage;

  // Note that Apple's kernel linker doesn't support symbol
  // coalescing, so we need to avoid linkonce and weak linkages there.
  // Normally, this means we just map to internal, but for explicit
  // instantiations we'll map to external.

  // In C++, the compiler has to emit a definition in every translation unit
  // that references the function.  We should use linkonce_odr because
  // a) if all references in this translation unit are optimized away, we
  // don't need to codegen it.  b) if the function persists, it needs to be
  // merged with other definitions. c) C++ has the ODR, so we know the
  // definition is dependable.
  if (Linkage == GVA_DiscardableODR)
    return !Context.getLangOpts().AppleKext ? llvm::Function::LinkOnceODRLinkage
                                            : llvm::Function::InternalLinkage;

  // An explicit instantiation of a template has weak linkage, since
  // explicit instantiations can occur in multiple translation units
  // and must all be equivalent. However, we are not allowed to
  // throw away these explicit instantiations.
  //
  // CUDA/HIP: For -fno-gpu-rdc case, device code is limited to one TU,
  // so say that CUDA templates are either external (for kernels) or internal.
  // This lets llvm perform aggressive inter-procedural optimizations. For
  // -fgpu-rdc case, device function calls across multiple TU's are allowed,
  // therefore we need to follow the normal linkage paradigm.
  if (Linkage == GVA_StrongODR) {
    if (getLangOpts().AppleKext)
      return llvm::Function::ExternalLinkage;
    if (getLangOpts().CUDA && getLangOpts().CUDAIsDevice &&
        !getLangOpts().GPURelocatableDeviceCode)
      return D->hasAttr<CUDAGlobalAttr>() ? llvm::Function::ExternalLinkage
                                          : llvm::Function::InternalLinkage;
    return llvm::Function::WeakODRLinkage;
  }

  // C++ doesn't have tentative definitions and thus cannot have common
  // linkage.
  if (!getLangOpts().CPlusPlus && isa<VarDecl>(D) &&
      !isVarDeclStrongDefinition(Context, *this, cast<VarDecl>(D),
                                 CodeGenOpts.NoCommon))
    return llvm::GlobalVariable::CommonLinkage;

  // selectany symbols are externally visible, so use weak instead of
  // linkonce.  MSVC optimizes away references to const selectany globals, so
  // all definitions should be the same and ODR linkage should be used.
  // http://msdn.microsoft.com/en-us/library/5tkz6s71.aspx
  if (D->hasAttr<SelectAnyAttr>())
    return llvm::GlobalVariable::WeakODRLinkage;

  // Otherwise, we have strong external linkage.
  assert(Linkage == GVA_StrongExternal);
  return llvm::GlobalVariable::ExternalLinkage;
}

llvm::GlobalValue::LinkageTypes CodeGenModule::getLLVMLinkageVarDefinition(
    const VarDecl *VD, bool IsConstant) {
  GVALinkage Linkage = getContext().GetGVALinkageForVariable(VD);
  return getLLVMLinkageForDeclarator(VD, Linkage, IsConstant);
}

/// Replace the uses of a function that was declared with a non-proto type.
/// We want to silently drop extra arguments from call sites
static void replaceUsesOfNonProtoConstant(llvm::Constant *old,
                                          llvm::Function *newFn) {
  // Fast path.
  if (old->use_empty()) return;

  llvm::Type *newRetTy = newFn->getReturnType();
  SmallVector<llvm::Value*, 4> newArgs;

  for (llvm::Value::use_iterator ui = old->use_begin(), ue = old->use_end();
         ui != ue; ) {
    llvm::Value::use_iterator use = ui++; // Increment before the use is erased.
    llvm::User *user = use->getUser();

    // Recognize and replace uses of bitcasts.  Most calls to
    // unprototyped functions will use bitcasts.
    if (auto *bitcast = dyn_cast<llvm::ConstantExpr>(user)) {
      if (bitcast->getOpcode() == llvm::Instruction::BitCast)
        replaceUsesOfNonProtoConstant(bitcast, newFn);
      continue;
    }

    // Recognize calls to the function.
    llvm::CallBase *callSite = dyn_cast<llvm::CallBase>(user);
    if (!callSite) continue;
    if (!callSite->isCallee(&*use))
      continue;

    // If the return types don't match exactly, then we can't
    // transform this call unless it's dead.
    if (callSite->getType() != newRetTy && !callSite->use_empty())
      continue;

    // Get the call site's attribute list.
    SmallVector<llvm::AttributeSet, 8> newArgAttrs;
    llvm::AttributeList oldAttrs = callSite->getAttributes();

    // If the function was passed too few arguments, don't transform.
    unsigned newNumArgs = newFn->arg_size();
    if (callSite->arg_size() < newNumArgs)
      continue;

    // If extra arguments were passed, we silently drop them.
    // If any of the types mismatch, we don't transform.
    unsigned argNo = 0;
    bool dontTransform = false;
    for (llvm::Argument &A : newFn->args()) {
      if (callSite->getArgOperand(argNo)->getType() != A.getType()) {
        dontTransform = true;
        break;
      }

      // Add any parameter attributes.
      newArgAttrs.push_back(oldAttrs.getParamAttrs(argNo));
      argNo++;
    }
    if (dontTransform)
      continue;

    // Okay, we can transform this.  Create the new call instruction and copy
    // over the required information.
    newArgs.append(callSite->arg_begin(), callSite->arg_begin() + argNo);

    // Copy over any operand bundles.
    SmallVector<llvm::OperandBundleDef, 1> newBundles;
    callSite->getOperandBundlesAsDefs(newBundles);

    llvm::CallBase *newCall;
    if (isa<llvm::CallInst>(callSite)) {
      newCall =
          llvm::CallInst::Create(newFn, newArgs, newBundles, "", callSite);
    } else {
      auto *oldInvoke = cast<llvm::InvokeInst>(callSite);
      newCall = llvm::InvokeInst::Create(newFn, oldInvoke->getNormalDest(),
                                         oldInvoke->getUnwindDest(), newArgs,
                                         newBundles, "", callSite);
    }
    newArgs.clear(); // for the next iteration

    if (!newCall->getType()->isVoidTy())
      newCall->takeName(callSite);
    newCall->setAttributes(
        llvm::AttributeList::get(newFn->getContext(), oldAttrs.getFnAttrs(),
                                 oldAttrs.getRetAttrs(), newArgAttrs));
    newCall->setCallingConv(callSite->getCallingConv());

    // Finally, remove the old call, replacing any uses with the new one.
    if (!callSite->use_empty())
      callSite->replaceAllUsesWith(newCall);

    // Copy debug location attached to CI.
    if (callSite->getDebugLoc())
      newCall->setDebugLoc(callSite->getDebugLoc());

    callSite->eraseFromParent();
  }
}

/// ReplaceUsesOfNonProtoTypeWithRealFunction - This function is called when we
/// implement a function with no prototype, e.g. "int foo() {}".  If there are
/// existing call uses of the old function in the module, this adjusts them to
/// call the new function directly.
///
/// This is not just a cleanup: the always_inline pass requires direct calls to
/// functions to be able to inline them.  If there is a bitcast in the way, it
/// won't inline them.  Instcombine normally deletes these calls, but it isn't
/// run at -O0.
static void ReplaceUsesOfNonProtoTypeWithRealFunction(llvm::GlobalValue *Old,
                                                      llvm::Function *NewFn) {
  // If we're redefining a global as a function, don't transform it.
  if (!isa<llvm::Function>(Old)) return;

  replaceUsesOfNonProtoConstant(Old, NewFn);
}

void CodeGenModule::HandleCXXStaticMemberVarInstantiation(VarDecl *VD) {
  auto DK = VD->isThisDeclarationADefinition();
  if (DK == VarDecl::Definition && VD->hasAttr<DLLImportAttr>())
    return;

  TemplateSpecializationKind TSK = VD->getTemplateSpecializationKind();
  // If we have a definition, this might be a deferred decl. If the
  // instantiation is explicit, make sure we emit it at the end.
  if (VD->getDefinition() && TSK == TSK_ExplicitInstantiationDefinition)
    GetAddrOfGlobalVar(VD);

  EmitTopLevelDecl(VD);
}

void CodeGenModule::EmitGlobalFunctionDefinition(GlobalDecl GD,
                                                 llvm::GlobalValue *GV) {
  const auto *D = cast<FunctionDecl>(GD.getDecl());

  // Compute the function info and LLVM type.
  const CGFunctionInfo &FI = getTypes().arrangeGlobalDeclaration(GD);
  llvm::FunctionType *Ty = getTypes().GetFunctionType(FI);

  // Get or create the prototype for the function.
  if (!GV || (GV->getValueType() != Ty))
    GV = cast<llvm::GlobalValue>(GetAddrOfFunction(GD, Ty, /*ForVTable=*/false,
                                                   /*DontDefer=*/true,
                                                   ForDefinition));

  // Already emitted.
  if (!GV->isDeclaration())
    return;

  // We need to set linkage and visibility on the function before
  // generating code for it because various parts of IR generation
  // want to propagate this information down (e.g. to local static
  // declarations).
  auto *Fn = cast<llvm::Function>(GV);
  setFunctionLinkage(GD, Fn);

  // FIXME: this is redundant with part of setFunctionDefinitionAttributes
  setGVProperties(Fn, GD);

  MaybeHandleStaticInExternC(D, Fn);

  maybeSetTrivialComdat(*D, *Fn);

  // Set CodeGen attributes that represent floating point environment.
  setLLVMFunctionFEnvAttributes(D, Fn);

  CodeGenFunction(*this).GenerateCode(GD, Fn, FI);

  setNonAliasAttributes(GD, Fn);
  SetLLVMFunctionAttributesForDefinition(D, Fn);

  if (const ConstructorAttr *CA = D->getAttr<ConstructorAttr>())
    AddGlobalCtor(Fn, CA->getPriority());
  if (const DestructorAttr *DA = D->getAttr<DestructorAttr>())
    AddGlobalDtor(Fn, DA->getPriority(), true);
  if (D->hasAttr<AnnotateAttr>())
    AddGlobalAnnotations(D, Fn);
}

void CodeGenModule::EmitAliasDefinition(GlobalDecl GD) {
  const auto *D = cast<ValueDecl>(GD.getDecl());
  const AliasAttr *AA = D->getAttr<AliasAttr>();
  assert(AA && "Not an alias?");

  StringRef MangledName = getMangledName(GD);

  if (AA->getAliasee() == MangledName) {
    Diags.Report(AA->getLocation(), diag::err_cyclic_alias) << 0;
    return;
  }

  // If there is a definition in the module, then it wins over the alias.
  // This is dubious, but allow it to be safe.  Just ignore the alias.
  llvm::GlobalValue *Entry = GetGlobalValue(MangledName);
  if (Entry && !Entry->isDeclaration())
    return;

  Aliases.push_back(GD);

  llvm::Type *DeclTy = getTypes().ConvertTypeForMem(D->getType());

  // Create a reference to the named value.  This ensures that it is emitted
  // if a deferred decl.
  llvm::Constant *Aliasee;
  llvm::GlobalValue::LinkageTypes LT;
  if (isa<llvm::FunctionType>(DeclTy)) {
    Aliasee = GetOrCreateLLVMFunction(AA->getAliasee(), DeclTy, GD,
                                      /*ForVTable=*/false);
    LT = getFunctionLinkage(GD);
  } else {
    Aliasee = GetOrCreateLLVMGlobal(AA->getAliasee(), DeclTy, LangAS::Default,
                                    /*D=*/nullptr);
    if (const auto *VD = dyn_cast<VarDecl>(GD.getDecl()))
      LT = getLLVMLinkageVarDefinition(VD, D->getType().isConstQualified());
    else
      LT = getFunctionLinkage(GD);
  }

  // Create the new alias itself, but don't set a name yet.
  unsigned AS = Aliasee->getType()->getPointerAddressSpace();
  auto *GA =
      llvm::GlobalAlias::create(DeclTy, AS, LT, "", Aliasee, &getModule());

  if (Entry) {
    if (GA->getAliasee() == Entry) {
      Diags.Report(AA->getLocation(), diag::err_cyclic_alias) << 0;
      return;
    }

    assert(Entry->isDeclaration());

    // If there is a declaration in the module, then we had an extern followed
    // by the alias, as in:
    //   extern int test6();
    //   ...
    //   int test6() __attribute__((alias("test7")));
    //
    // Remove it and replace uses of it with the alias.
    GA->takeName(Entry);

    Entry->replaceAllUsesWith(llvm::ConstantExpr::getBitCast(GA,
                                                          Entry->getType()));
    Entry->eraseFromParent();
  } else {
    GA->setName(MangledName);
  }

  // Set attributes which are particular to an alias; this is a
  // specialization of the attributes which may be set on a global
  // variable/function.
  if (D->hasAttr<WeakAttr>() || D->hasAttr<WeakRefAttr>() ||
      D->isWeakImported()) {
    GA->setLinkage(llvm::Function::WeakAnyLinkage);
  }

  if (const auto *VD = dyn_cast<VarDecl>(D))
    if (VD->getTLSKind())
      setTLSMode(GA, *VD);

  SetCommonAttributes(GD, GA);

  // Emit global alias debug information.
  if (isa<VarDecl>(D))
    if (CGDebugInfo *DI = getModuleDebugInfo())
      DI->EmitGlobalAlias(cast<llvm::GlobalValue>(GA->getAliasee()), GD);
}

void CodeGenModule::emitIFuncDefinition(GlobalDecl GD) {
  const auto *D = cast<ValueDecl>(GD.getDecl());
  const IFuncAttr *IFA = D->getAttr<IFuncAttr>();
  assert(IFA && "Not an ifunc?");

  StringRef MangledName = getMangledName(GD);

  if (IFA->getResolver() == MangledName) {
    Diags.Report(IFA->getLocation(), diag::err_cyclic_alias) << 1;
    return;
  }

  // Report an error if some definition overrides ifunc.
  llvm::GlobalValue *Entry = GetGlobalValue(MangledName);
  if (Entry && !Entry->isDeclaration()) {
    GlobalDecl OtherGD;
    if (lookupRepresentativeDecl(MangledName, OtherGD) &&
        DiagnosedConflictingDefinitions.insert(GD).second) {
      Diags.Report(D->getLocation(), diag::err_duplicate_mangled_name)
          << MangledName;
      Diags.Report(OtherGD.getDecl()->getLocation(),
                   diag::note_previous_definition);
    }
    return;
  }

  Aliases.push_back(GD);

  llvm::Type *DeclTy = getTypes().ConvertTypeForMem(D->getType());
  llvm::Type *ResolverTy = llvm::GlobalIFunc::getResolverFunctionType(DeclTy);
  llvm::Constant *Resolver =
      GetOrCreateLLVMFunction(IFA->getResolver(), ResolverTy, {},
                              /*ForVTable=*/false);
  llvm::GlobalIFunc *GIF =
      llvm::GlobalIFunc::create(DeclTy, 0, llvm::Function::ExternalLinkage,
                                "", Resolver, &getModule());
  if (Entry) {
    if (GIF->getResolver() == Entry) {
      Diags.Report(IFA->getLocation(), diag::err_cyclic_alias) << 1;
      return;
    }
    assert(Entry->isDeclaration());

    // If there is a declaration in the module, then we had an extern followed
    // by the ifunc, as in:
    //   extern int test();
    //   ...
    //   int test() __attribute__((ifunc("resolver")));
    //
    // Remove it and replace uses of it with the ifunc.
    GIF->takeName(Entry);

    Entry->replaceAllUsesWith(llvm::ConstantExpr::getBitCast(GIF,
                                                          Entry->getType()));
    Entry->eraseFromParent();
  } else
    GIF->setName(MangledName);

  SetCommonAttributes(GD, GIF);
}

llvm::Function *CodeGenModule::getIntrinsic(unsigned IID,
                                            ArrayRef<llvm::Type*> Tys) {
  return llvm::Intrinsic::getDeclaration(&getModule(), (llvm::Intrinsic::ID)IID,
                                         Tys);
}

static llvm::StringMapEntry<llvm::GlobalVariable *> &
GetConstantCFStringEntry(llvm::StringMap<llvm::GlobalVariable *> &Map,
                         const StringLiteral *Literal, bool TargetIsLSB,
                         bool &IsUTF16, unsigned &StringLength) {
  StringRef String = Literal->getString();
  unsigned NumBytes = String.size();

  // Check for simple case.
  if (!Literal->containsNonAsciiOrNull()) {
    StringLength = NumBytes;
    return *Map.insert(std::make_pair(String, nullptr)).first;
  }

  // Otherwise, convert the UTF8 literals into a string of shorts.
  IsUTF16 = true;

  SmallVector<llvm::UTF16, 128> ToBuf(NumBytes + 1); // +1 for ending nulls.
  const llvm::UTF8 *FromPtr = (const llvm::UTF8 *)String.data();
  llvm::UTF16 *ToPtr = &ToBuf[0];

  (void)llvm::ConvertUTF8toUTF16(&FromPtr, FromPtr + NumBytes, &ToPtr,
                                 ToPtr + NumBytes, llvm::strictConversion);

  // ConvertUTF8toUTF16 returns the length in ToPtr.
  StringLength = ToPtr - &ToBuf[0];

  // Add an explicit null.
  *ToPtr = 0;
  return *Map.insert(std::make_pair(
                         StringRef(reinterpret_cast<const char *>(ToBuf.data()),
                                   (StringLength + 1) * 2),
                         nullptr)).first;
}

ConstantAddress
CodeGenModule::GetAddrOfConstantCFString(const StringLiteral *Literal) {
  unsigned StringLength = 0;
  bool isUTF16 = false;
  llvm::StringMapEntry<llvm::GlobalVariable *> &Entry =
      GetConstantCFStringEntry(CFConstantStringMap, Literal,
                               getDataLayout().isLittleEndian(), isUTF16,
                               StringLength);

  if (auto *C = Entry.second)
    return ConstantAddress(
        C, C->getValueType(), CharUnits::fromQuantity(C->getAlignment()));

  llvm::Constant *Zero = llvm::Constant::getNullValue(Int32Ty);
  llvm::Constant *Zeros[] = { Zero, Zero };

  const ASTContext &Context = getContext();
  const llvm::Triple &Triple = getTriple();

  const auto CFRuntime = getLangOpts().CFRuntime;
  const bool IsSwiftABI =
      static_cast<unsigned>(CFRuntime) >=
      static_cast<unsigned>(LangOptions::CoreFoundationABI::Swift);
  const bool IsSwift4_1 = CFRuntime == LangOptions::CoreFoundationABI::Swift4_1;

  // If we don't already have it, get __CFConstantStringClassReference.
  if (!CFConstantStringClassRef) {
    const char *CFConstantStringClassName = "__CFConstantStringClassReference";
    llvm::Type *Ty = getTypes().ConvertType(getContext().IntTy);
    Ty = llvm::ArrayType::get(Ty, 0);

    switch (CFRuntime) {
    default: break;
    case LangOptions::CoreFoundationABI::Swift: LLVM_FALLTHROUGH;
    case LangOptions::CoreFoundationABI::Swift5_0:
      CFConstantStringClassName =
          Triple.isOSDarwin() ? "$s15SwiftFoundation19_NSCFConstantStringCN"
                              : "$s10Foundation19_NSCFConstantStringCN";
      Ty = IntPtrTy;
      break;
    case LangOptions::CoreFoundationABI::Swift4_2:
      CFConstantStringClassName =
          Triple.isOSDarwin() ? "$S15SwiftFoundation19_NSCFConstantStringCN"
                              : "$S10Foundation19_NSCFConstantStringCN";
      Ty = IntPtrTy;
      break;
    case LangOptions::CoreFoundationABI::Swift4_1:
      CFConstantStringClassName =
          Triple.isOSDarwin() ? "__T015SwiftFoundation19_NSCFConstantStringCN"
                              : "__T010Foundation19_NSCFConstantStringCN";
      Ty = IntPtrTy;
      break;
    }

    llvm::Constant *C = CreateRuntimeVariable(Ty, CFConstantStringClassName);

    if (Triple.isOSBinFormatELF() || Triple.isOSBinFormatCOFF()) {
      llvm::GlobalValue *GV = nullptr;

      if ((GV = dyn_cast<llvm::GlobalValue>(C))) {
        IdentifierInfo &II = Context.Idents.get(GV->getName());
        TranslationUnitDecl *TUDecl = Context.getTranslationUnitDecl();
        DeclContext *DC = TranslationUnitDecl::castToDeclContext(TUDecl);

        const VarDecl *VD = nullptr;
        for (const auto *Result : DC->lookup(&II))
          if ((VD = dyn_cast<VarDecl>(Result)))
            break;

        if (Triple.isOSBinFormatELF()) {
          if (!VD)
            GV->setLinkage(llvm::GlobalValue::ExternalLinkage);
        } else {
          GV->setLinkage(llvm::GlobalValue::ExternalLinkage);
          if (!VD || !VD->hasAttr<DLLExportAttr>())
            GV->setDLLStorageClass(llvm::GlobalValue::DLLImportStorageClass);
          else
            GV->setDLLStorageClass(llvm::GlobalValue::DLLExportStorageClass);
        }

        setDSOLocal(GV);
      }
    }

    // Decay array -> ptr
    CFConstantStringClassRef =
        IsSwiftABI ? llvm::ConstantExpr::getPtrToInt(C, Ty)
                   : llvm::ConstantExpr::getGetElementPtr(Ty, C, Zeros);
  }

  QualType CFTy = Context.getCFConstantStringType();

  auto *STy = cast<llvm::StructType>(getTypes().ConvertType(CFTy));

  ConstantInitBuilder Builder(*this);
  auto Fields = Builder.beginStruct(STy);

  // Class pointer.
  Fields.add(cast<llvm::Constant>(CFConstantStringClassRef));

  // Flags.
  if (IsSwiftABI) {
    Fields.addInt(IntPtrTy, IsSwift4_1 ? 0x05 : 0x01);
    Fields.addInt(Int64Ty, isUTF16 ? 0x07d0 : 0x07c8);
  } else {
    Fields.addInt(IntTy, isUTF16 ? 0x07d0 : 0x07C8);
  }

  // String pointer.
  llvm::Constant *C = nullptr;
  if (isUTF16) {
    auto Arr = llvm::makeArrayRef(
        reinterpret_cast<uint16_t *>(const_cast<char *>(Entry.first().data())),
        Entry.first().size() / 2);
    C = llvm::ConstantDataArray::get(VMContext, Arr);
  } else {
    C = llvm::ConstantDataArray::getString(VMContext, Entry.first());
  }

  // Note: -fwritable-strings doesn't make the backing store strings of
  // CFStrings writable. (See <rdar://problem/10657500>)
  auto *GV =
      new llvm::GlobalVariable(getModule(), C->getType(), /*isConstant=*/true,
                               llvm::GlobalValue::PrivateLinkage, C, ".str");
  GV->setUnnamedAddr(llvm::GlobalValue::UnnamedAddr::Global);
  // Don't enforce the target's minimum global alignment, since the only use
  // of the string is via this class initializer.
  CharUnits Align = isUTF16 ? Context.getTypeAlignInChars(Context.ShortTy)
                            : Context.getTypeAlignInChars(Context.CharTy);
  GV->setAlignment(Align.getAsAlign());

  // FIXME: We set the section explicitly to avoid a bug in ld64 224.1.
  // Without it LLVM can merge the string with a non unnamed_addr one during
  // LTO.  Doing that changes the section it ends in, which surprises ld64.
  if (Triple.isOSBinFormatMachO())
    GV->setSection(isUTF16 ? "__TEXT,__ustring"
                           : "__TEXT,__cstring,cstring_literals");
  // Make sure the literal ends up in .rodata to allow for safe ICF and for
  // the static linker to adjust permissions to read-only later on.
  else if (Triple.isOSBinFormatELF())
    GV->setSection(".rodata");

  // String.
  llvm::Constant *Str =
      llvm::ConstantExpr::getGetElementPtr(GV->getValueType(), GV, Zeros);

  if (isUTF16)
    // Cast the UTF16 string to the correct type.
    Str = llvm::ConstantExpr::getBitCast(Str, Int8PtrTy);
  Fields.add(Str);

  // String length.
  llvm::IntegerType *LengthTy =
      llvm::IntegerType::get(getModule().getContext(),
                             Context.getTargetInfo().getLongWidth());
  if (IsSwiftABI) {
    if (CFRuntime == LangOptions::CoreFoundationABI::Swift4_1 ||
        CFRuntime == LangOptions::CoreFoundationABI::Swift4_2)
      LengthTy = Int32Ty;
    else
      LengthTy = IntPtrTy;
  }
  Fields.addInt(LengthTy, StringLength);

  // Swift ABI requires 8-byte alignment to ensure that the _Atomic(uint64_t) is
  // properly aligned on 32-bit platforms.
  CharUnits Alignment =
      IsSwiftABI ? Context.toCharUnitsFromBits(64) : getPointerAlign();

  // The struct.
  GV = Fields.finishAndCreateGlobal("_unnamed_cfstring_", Alignment,
                                    /*isConstant=*/false,
                                    llvm::GlobalVariable::PrivateLinkage);
  GV->addAttribute("objc_arc_inert");
  switch (Triple.getObjectFormat()) {
  case llvm::Triple::UnknownObjectFormat:
    llvm_unreachable("unknown file format");
  case llvm::Triple::DXContainer:
  case llvm::Triple::GOFF:
  case llvm::Triple::SPIRV:
  case llvm::Triple::XCOFF:
    llvm_unreachable("unimplemented");
  case llvm::Triple::COFF:
  case llvm::Triple::ELF:
  case llvm::Triple::Wasm:
    GV->setSection("cfstring");
    break;
  case llvm::Triple::MachO:
    GV->setSection("__DATA,__cfstring");
    break;
  }
  Entry.second = GV;

  return ConstantAddress(GV, GV->getValueType(), Alignment);
}

bool CodeGenModule::getExpressionLocationsEnabled() const {
  return !CodeGenOpts.EmitCodeView || CodeGenOpts.DebugColumnInfo;
}

QualType CodeGenModule::getObjCFastEnumerationStateType() {
  if (ObjCFastEnumerationStateType.isNull()) {
    RecordDecl *D = Context.buildImplicitRecord("__objcFastEnumerationState");
    D->startDefinition();

    QualType FieldTypes[] = {
      Context.UnsignedLongTy,
      Context.getPointerType(Context.getObjCIdType()),
      Context.getPointerType(Context.UnsignedLongTy),
      Context.getConstantArrayType(Context.UnsignedLongTy,
                           llvm::APInt(32, 5), nullptr, ArrayType::Normal, 0)
    };

    for (size_t i = 0; i < 4; ++i) {
      FieldDecl *Field = FieldDecl::Create(Context,
                                           D,
                                           SourceLocation(),
                                           SourceLocation(), nullptr,
                                           FieldTypes[i], /*TInfo=*/nullptr,
                                           /*BitWidth=*/nullptr,
                                           /*Mutable=*/false,
                                           ICIS_NoInit);
      Field->setAccess(AS_public);
      D->addDecl(Field);
    }

    D->completeDefinition();
    ObjCFastEnumerationStateType = Context.getTagDeclType(D);
  }

  return ObjCFastEnumerationStateType;
}

llvm::Constant *
CodeGenModule::GetConstantArrayFromStringLiteral(const StringLiteral *E) {
  assert(!E->getType()->isPointerType() && "Strings are always arrays");

  // Don't emit it as the address of the string, emit the string data itself
  // as an inline array.
  if (E->getCharByteWidth() == 1) {
    SmallString<64> Str(E->getString());

    // Resize the string to the right size, which is indicated by its type.
    const ConstantArrayType *CAT = Context.getAsConstantArrayType(E->getType());
    Str.resize(CAT->getSize().getZExtValue());
    return llvm::ConstantDataArray::getString(VMContext, Str, false);
  }

  auto *AType = cast<llvm::ArrayType>(getTypes().ConvertType(E->getType()));
  llvm::Type *ElemTy = AType->getElementType();
  unsigned NumElements = AType->getNumElements();

  // Wide strings have either 2-byte or 4-byte elements.
  if (ElemTy->getPrimitiveSizeInBits() == 16) {
    SmallVector<uint16_t, 32> Elements;
    Elements.reserve(NumElements);

    for(unsigned i = 0, e = E->getLength(); i != e; ++i)
      Elements.push_back(E->getCodeUnit(i));
    Elements.resize(NumElements);
    return llvm::ConstantDataArray::get(VMContext, Elements);
  }

  assert(ElemTy->getPrimitiveSizeInBits() == 32);
  SmallVector<uint32_t, 32> Elements;
  Elements.reserve(NumElements);

  for(unsigned i = 0, e = E->getLength(); i != e; ++i)
    Elements.push_back(E->getCodeUnit(i));
  Elements.resize(NumElements);
  return llvm::ConstantDataArray::get(VMContext, Elements);
}

static llvm::GlobalVariable *
GenerateStringLiteral(llvm::Constant *C, llvm::GlobalValue::LinkageTypes LT,
                      CodeGenModule &CGM, StringRef GlobalName,
                      CharUnits Alignment) {
  unsigned AddrSpace = CGM.getContext().getTargetAddressSpace(
      CGM.GetGlobalConstantAddressSpace());

  llvm::Module &M = CGM.getModule();
  // Create a global variable for this string
  auto *GV = new llvm::GlobalVariable(
      M, C->getType(), !CGM.getLangOpts().WritableStrings, LT, C, GlobalName,
      nullptr, llvm::GlobalVariable::NotThreadLocal, AddrSpace);
  GV->setAlignment(Alignment.getAsAlign());
  GV->setUnnamedAddr(llvm::GlobalValue::UnnamedAddr::Global);
  if (GV->isWeakForLinker()) {
    assert(CGM.supportsCOMDAT() && "Only COFF uses weak string literals");
    GV->setComdat(M.getOrInsertComdat(GV->getName()));
  }
  CGM.setDSOLocal(GV);

  return GV;
}

/// GetAddrOfConstantStringFromLiteral - Return a pointer to a
/// constant array for the given string literal.
ConstantAddress
CodeGenModule::GetAddrOfConstantStringFromLiteral(const StringLiteral *S,
                                                  StringRef Name) {
  CharUnits Alignment = getContext().getAlignOfGlobalVarInChars(S->getType());

  llvm::Constant *C = GetConstantArrayFromStringLiteral(S);
  llvm::GlobalVariable **Entry = nullptr;
  if (!LangOpts.WritableStrings) {
    Entry = &ConstantStringMap[C];
    if (auto GV = *Entry) {
      if (uint64_t(Alignment.getQuantity()) > GV->getAlignment())
        GV->setAlignment(Alignment.getAsAlign());
      return ConstantAddress(castStringLiteralToDefaultAddressSpace(*this, GV),
                             GV->getValueType(), Alignment);
    }
  }

  SmallString<256> MangledNameBuffer;
  StringRef GlobalVariableName;
  llvm::GlobalValue::LinkageTypes LT;

  // Mangle the string literal if that's how the ABI merges duplicate strings.
  // Don't do it if they are writable, since we don't want writes in one TU to
  // affect strings in another.
  if (getCXXABI().getMangleContext().shouldMangleStringLiteral(S) &&
      !LangOpts.WritableStrings) {
    llvm::raw_svector_ostream Out(MangledNameBuffer);
    getCXXABI().getMangleContext().mangleStringLiteral(S, Out);
    LT = llvm::GlobalValue::LinkOnceODRLinkage;
    GlobalVariableName = MangledNameBuffer;
  } else {
    LT = llvm::GlobalValue::PrivateLinkage;
    GlobalVariableName = Name;
  }

  auto GV = GenerateStringLiteral(C, LT, *this, GlobalVariableName, Alignment);

  CGDebugInfo *DI = getModuleDebugInfo();
  if (DI && getCodeGenOpts().hasReducedDebugInfo())
    DI->AddStringLiteralDebugInfo(GV, S);

  if (Entry)
    *Entry = GV;

  SanitizerMD->reportGlobalToASan(GV, S->getStrTokenLoc(0), "<string literal>",
                                  QualType());

  return ConstantAddress(castStringLiteralToDefaultAddressSpace(*this, GV),
                         GV->getValueType(), Alignment);
}

/// GetAddrOfConstantStringFromObjCEncode - Return a pointer to a constant
/// array for the given ObjCEncodeExpr node.
ConstantAddress
CodeGenModule::GetAddrOfConstantStringFromObjCEncode(const ObjCEncodeExpr *E) {
  std::string Str;
  getContext().getObjCEncodingForType(E->getEncodedType(), Str);

  return GetAddrOfConstantCString(Str);
}

/// GetAddrOfConstantCString - Returns a pointer to a character array containing
/// the literal and a terminating '\0' character.
/// The result has pointer to array type.
ConstantAddress CodeGenModule::GetAddrOfConstantCString(
    const std::string &Str, const char *GlobalName) {
  StringRef StrWithNull(Str.c_str(), Str.size() + 1);
  CharUnits Alignment =
    getContext().getAlignOfGlobalVarInChars(getContext().CharTy);

  llvm::Constant *C =
      llvm::ConstantDataArray::getString(getLLVMContext(), StrWithNull, false);

  // Don't share any string literals if strings aren't constant.
  llvm::GlobalVariable **Entry = nullptr;
  if (!LangOpts.WritableStrings) {
    Entry = &ConstantStringMap[C];
    if (auto GV = *Entry) {
      if (uint64_t(Alignment.getQuantity()) > GV->getAlignment())
        GV->setAlignment(Alignment.getAsAlign());
      return ConstantAddress(castStringLiteralToDefaultAddressSpace(*this, GV),
                             GV->getValueType(), Alignment);
    }
  }

  // Get the default prefix if a name wasn't specified.
  if (!GlobalName)
    GlobalName = ".str";
  // Create a global variable for this.
  auto GV = GenerateStringLiteral(C, llvm::GlobalValue::PrivateLinkage, *this,
                                  GlobalName, Alignment);
  if (Entry)
    *Entry = GV;

  return ConstantAddress(castStringLiteralToDefaultAddressSpace(*this, GV),
                         GV->getValueType(), Alignment);
}

ConstantAddress CodeGenModule::GetAddrOfGlobalTemporary(
    const MaterializeTemporaryExpr *E, const Expr *Init) {
  assert((E->getStorageDuration() == SD_Static ||
          E->getStorageDuration() == SD_Thread) && "not a global temporary");
  const auto *VD = cast<VarDecl>(E->getExtendingDecl());

  // If we're not materializing a subobject of the temporary, keep the
  // cv-qualifiers from the type of the MaterializeTemporaryExpr.
  QualType MaterializedType = Init->getType();
  if (Init == E->getSubExpr())
    MaterializedType = E->getType();

  CharUnits Align = getContext().getTypeAlignInChars(MaterializedType);

  auto InsertResult = MaterializedGlobalTemporaryMap.insert({E, nullptr});
  if (!InsertResult.second) {
    // We've seen this before: either we already created it or we're in the
    // process of doing so.
    if (!InsertResult.first->second) {
      // We recursively re-entered this function, probably during emission of
      // the initializer. Create a placeholder. We'll clean this up in the
      // outer call, at the end of this function.
      llvm::Type *Type = getTypes().ConvertTypeForMem(MaterializedType);
      InsertResult.first->second = new llvm::GlobalVariable(
          getModule(), Type, false, llvm::GlobalVariable::InternalLinkage,
          nullptr);
    }
    return ConstantAddress(InsertResult.first->second,
                           llvm::cast<llvm::GlobalVariable>(
                               InsertResult.first->second->stripPointerCasts())
                               ->getValueType(),
                           Align);
  }

  // FIXME: If an externally-visible declaration extends multiple temporaries,
  // we need to give each temporary the same name in every translation unit (and
  // we also need to make the temporaries externally-visible).
  SmallString<256> Name;
  llvm::raw_svector_ostream Out(Name);
  getCXXABI().getMangleContext().mangleReferenceTemporary(
      VD, E->getManglingNumber(), Out);

  APValue *Value = nullptr;
  if (E->getStorageDuration() == SD_Static && VD && VD->evaluateValue()) {
    // If the initializer of the extending declaration is a constant
    // initializer, we should have a cached constant initializer for this
    // temporary. Note that this might have a different value from the value
    // computed by evaluating the initializer if the surrounding constant
    // expression modifies the temporary.
    Value = E->getOrCreateValue(false);
  }

  // Try evaluating it now, it might have a constant initializer.
  Expr::EvalResult EvalResult;
  if (!Value && Init->EvaluateAsRValue(EvalResult, getContext()) &&
      !EvalResult.hasSideEffects())
    Value = &EvalResult.Val;

  LangAS AddrSpace =
      VD ? GetGlobalVarAddressSpace(VD) : MaterializedType.getAddressSpace();

  Optional<ConstantEmitter> emitter;
  llvm::Constant *InitialValue = nullptr;
  bool Constant = false;
  llvm::Type *Type;
  if (Value) {
    // The temporary has a constant initializer, use it.
    emitter.emplace(*this);
    InitialValue = emitter->emitForInitializer(*Value, AddrSpace,
                                               MaterializedType);
    Constant = isTypeConstant(MaterializedType, /*ExcludeCtor*/Value);
    Type = InitialValue->getType();
  } else {
    // No initializer, the initialization will be provided when we
    // initialize the declaration which performed lifetime extension.
    Type = getTypes().ConvertTypeForMem(MaterializedType);
  }

  // Create a global variable for this lifetime-extended temporary.
  llvm::GlobalValue::LinkageTypes Linkage =
      getLLVMLinkageVarDefinition(VD, Constant);
  if (Linkage == llvm::GlobalVariable::ExternalLinkage) {
    const VarDecl *InitVD;
    if (VD->isStaticDataMember() && VD->getAnyInitializer(InitVD) &&
        isa<CXXRecordDecl>(InitVD->getLexicalDeclContext())) {
      // Temporaries defined inside a class get linkonce_odr linkage because the
      // class can be defined in multiple translation units.
      Linkage = llvm::GlobalVariable::LinkOnceODRLinkage;
    } else {
      // There is no need for this temporary to have external linkage if the
      // VarDecl has external linkage.
      Linkage = llvm::GlobalVariable::InternalLinkage;
    }
  }
  auto TargetAS = getContext().getTargetAddressSpace(AddrSpace);
  auto *GV = new llvm::GlobalVariable(
      getModule(), Type, Constant, Linkage, InitialValue, Name.c_str(),
      /*InsertBefore=*/nullptr, llvm::GlobalVariable::NotThreadLocal, TargetAS);
  if (emitter) emitter->finalize(GV);
  setGVProperties(GV, VD);
  if (GV->getDLLStorageClass() == llvm::GlobalVariable::DLLExportStorageClass)
    // The reference temporary should never be dllexport.
    GV->setDLLStorageClass(llvm::GlobalVariable::DefaultStorageClass);
  GV->setAlignment(Align.getAsAlign());
  if (supportsCOMDAT() && GV->isWeakForLinker())
    GV->setComdat(TheModule.getOrInsertComdat(GV->getName()));
  if (VD->getTLSKind())
    setTLSMode(GV, *VD);
  llvm::Constant *CV = GV;
  if (AddrSpace != LangAS::Default)
    CV = getTargetCodeGenInfo().performAddrSpaceCast(
        *this, GV, AddrSpace, LangAS::Default,
        Type->getPointerTo(
            getContext().getTargetAddressSpace(LangAS::Default)));

  // Update the map with the new temporary. If we created a placeholder above,
  // replace it with the new global now.
  llvm::Constant *&Entry = MaterializedGlobalTemporaryMap[E];
  if (Entry) {
    Entry->replaceAllUsesWith(
        llvm::ConstantExpr::getBitCast(CV, Entry->getType()));
    llvm::cast<llvm::GlobalVariable>(Entry)->eraseFromParent();
  }
  Entry = CV;

  return ConstantAddress(CV, Type, Align);
}

/// EmitObjCPropertyImplementations - Emit information for synthesized
/// properties for an implementation.
void CodeGenModule::EmitObjCPropertyImplementations(const
                                                    ObjCImplementationDecl *D) {
  for (const auto *PID : D->property_impls()) {
    // Dynamic is just for type-checking.
    if (PID->getPropertyImplementation() == ObjCPropertyImplDecl::Synthesize) {
      ObjCPropertyDecl *PD = PID->getPropertyDecl();

      // Determine which methods need to be implemented, some may have
      // been overridden. Note that ::isPropertyAccessor is not the method
      // we want, that just indicates if the decl came from a
      // property. What we want to know is if the method is defined in
      // this implementation.
      auto *Getter = PID->getGetterMethodDecl();
      if (!Getter || Getter->isSynthesizedAccessorStub())
        CodeGenFunction(*this).GenerateObjCGetter(
            const_cast<ObjCImplementationDecl *>(D), PID);
      auto *Setter = PID->getSetterMethodDecl();
      if (!PD->isReadOnly() && (!Setter || Setter->isSynthesizedAccessorStub()))
        CodeGenFunction(*this).GenerateObjCSetter(
                                 const_cast<ObjCImplementationDecl *>(D), PID);
    }
  }
}

static bool needsDestructMethod(ObjCImplementationDecl *impl) {
  const ObjCInterfaceDecl *iface = impl->getClassInterface();
  for (const ObjCIvarDecl *ivar = iface->all_declared_ivar_begin();
       ivar; ivar = ivar->getNextIvar())
    if (ivar->getType().isDestructedType())
      return true;

  return false;
}

static bool AllTrivialInitializers(CodeGenModule &CGM,
                                   ObjCImplementationDecl *D) {
  CodeGenFunction CGF(CGM);
  for (ObjCImplementationDecl::init_iterator B = D->init_begin(),
       E = D->init_end(); B != E; ++B) {
    CXXCtorInitializer *CtorInitExp = *B;
    Expr *Init = CtorInitExp->getInit();
    if (!CGF.isTrivialInitializer(Init))
      return false;
  }
  return true;
}

/// EmitObjCIvarInitializations - Emit information for ivar initialization
/// for an implementation.
void CodeGenModule::EmitObjCIvarInitializations(ObjCImplementationDecl *D) {
  // We might need a .cxx_destruct even if we don't have any ivar initializers.
  if (needsDestructMethod(D)) {
    IdentifierInfo *II = &getContext().Idents.get(".cxx_destruct");
    Selector cxxSelector = getContext().Selectors.getSelector(0, &II);
    ObjCMethodDecl *DTORMethod = ObjCMethodDecl::Create(
        getContext(), D->getLocation(), D->getLocation(), cxxSelector,
        getContext().VoidTy, nullptr, D,
        /*isInstance=*/true, /*isVariadic=*/false,
        /*isPropertyAccessor=*/true, /*isSynthesizedAccessorStub=*/false,
        /*isImplicitlyDeclared=*/true,
        /*isDefined=*/false, ObjCMethodDecl::Required);
    D->addInstanceMethod(DTORMethod);
    CodeGenFunction(*this).GenerateObjCCtorDtorMethod(D, DTORMethod, false);
    D->setHasDestructors(true);
  }

  // If the implementation doesn't have any ivar initializers, we don't need
  // a .cxx_construct.
  if (D->getNumIvarInitializers() == 0 ||
      AllTrivialInitializers(*this, D))
    return;

  IdentifierInfo *II = &getContext().Idents.get(".cxx_construct");
  Selector cxxSelector = getContext().Selectors.getSelector(0, &II);
  // The constructor returns 'self'.
  ObjCMethodDecl *CTORMethod = ObjCMethodDecl::Create(
      getContext(), D->getLocation(), D->getLocation(), cxxSelector,
      getContext().getObjCIdType(), nullptr, D, /*isInstance=*/true,
      /*isVariadic=*/false,
      /*isPropertyAccessor=*/true, /*isSynthesizedAccessorStub=*/false,
      /*isImplicitlyDeclared=*/true,
      /*isDefined=*/false, ObjCMethodDecl::Required);
  D->addInstanceMethod(CTORMethod);
  CodeGenFunction(*this).GenerateObjCCtorDtorMethod(D, CTORMethod, true);
  D->setHasNonZeroConstructors(true);
}

// EmitLinkageSpec - Emit all declarations in a linkage spec.
void CodeGenModule::EmitLinkageSpec(const LinkageSpecDecl *LSD) {
  if (LSD->getLanguage() != LinkageSpecDecl::lang_c &&
      LSD->getLanguage() != LinkageSpecDecl::lang_cxx) {
    ErrorUnsupported(LSD, "linkage spec");
    return;
  }

  EmitDeclContext(LSD);
}

void CodeGenModule::EmitDeclContext(const DeclContext *DC) {
  for (auto *I : DC->decls()) {
    // Unlike other DeclContexts, the contents of an ObjCImplDecl at TU scope
    // are themselves considered "top-level", so EmitTopLevelDecl on an
    // ObjCImplDecl does not recursively visit them. We need to do that in
    // case they're nested inside another construct (LinkageSpecDecl /
    // ExportDecl) that does stop them from being considered "top-level".
    if (auto *OID = dyn_cast<ObjCImplDecl>(I)) {
      for (auto *M : OID->methods())
        EmitTopLevelDecl(M);
    }

    EmitTopLevelDecl(I);
  }
}

/// EmitTopLevelDecl - Emit code for a single top level declaration.
void CodeGenModule::EmitTopLevelDecl(Decl *D) {
  // Ignore dependent declarations.
  if (D->isTemplated())
    return;

  // Consteval function shouldn't be emitted.
  if (auto *FD = dyn_cast<FunctionDecl>(D))
    if (FD->isConsteval())
      return;

  switch (D->getKind()) {
  case Decl::CXXConversion:
  case Decl::CXXMethod:
  case Decl::Function:
    EmitGlobal(cast<FunctionDecl>(D));
    // Always provide some coverage mapping
    // even for the functions that aren't emitted.
    AddDeferredUnusedCoverageMapping(D);
    break;

  case Decl::CXXDeductionGuide:
    // Function-like, but does not result in code emission.
    break;

  case Decl::Var:
  case Decl::Decomposition:
  case Decl::VarTemplateSpecialization:
    EmitGlobal(cast<VarDecl>(D));
    if (auto *DD = dyn_cast<DecompositionDecl>(D))
      for (auto *B : DD->bindings())
        if (auto *HD = B->getHoldingVar())
          EmitGlobal(HD);
    break;

  // Indirect fields from global anonymous structs and unions can be
  // ignored; only the actual variable requires IR gen support.
  case Decl::IndirectField:
    break;

  // C++ Decls
  case Decl::Namespace:
    EmitDeclContext(cast<NamespaceDecl>(D));
    break;
  case Decl::ClassTemplateSpecialization: {
    const auto *Spec = cast<ClassTemplateSpecializationDecl>(D);
    if (CGDebugInfo *DI = getModuleDebugInfo())
      if (Spec->getSpecializationKind() ==
              TSK_ExplicitInstantiationDefinition &&
          Spec->hasDefinition())
        DI->completeTemplateDefinition(*Spec);
  } LLVM_FALLTHROUGH;
  case Decl::CXXRecord: {
    CXXRecordDecl *CRD = cast<CXXRecordDecl>(D);
    if (CGDebugInfo *DI = getModuleDebugInfo()) {
      if (CRD->hasDefinition())
        DI->EmitAndRetainType(getContext().getRecordType(cast<RecordDecl>(D)));
      if (auto *ES = D->getASTContext().getExternalSource())
        if (ES->hasExternalDefinitions(D) == ExternalASTSource::EK_Never)
          DI->completeUnusedClass(*CRD);
    }
    // Emit any static data members, they may be definitions.
    for (auto *I : CRD->decls())
      if (isa<VarDecl>(I) || isa<CXXRecordDecl>(I))
        EmitTopLevelDecl(I);
    break;
  }
    // No code generation needed.
  case Decl::UsingShadow:
  case Decl::ClassTemplate:
  case Decl::VarTemplate:
  case Decl::Concept:
  case Decl::VarTemplatePartialSpecialization:
  case Decl::FunctionTemplate:
  case Decl::TypeAliasTemplate:
  case Decl::Block:
  case Decl::Empty:
  case Decl::Binding:
    break;
  case Decl::Using:          // using X; [C++]
    if (CGDebugInfo *DI = getModuleDebugInfo())
        DI->EmitUsingDecl(cast<UsingDecl>(*D));
    break;
  case Decl::UsingEnum: // using enum X; [C++]
    if (CGDebugInfo *DI = getModuleDebugInfo())
      DI->EmitUsingEnumDecl(cast<UsingEnumDecl>(*D));
    break;
  case Decl::NamespaceAlias:
    if (CGDebugInfo *DI = getModuleDebugInfo())
        DI->EmitNamespaceAlias(cast<NamespaceAliasDecl>(*D));
    break;
  case Decl::UsingDirective: // using namespace X; [C++]
    if (CGDebugInfo *DI = getModuleDebugInfo())
      DI->EmitUsingDirective(cast<UsingDirectiveDecl>(*D));
    break;
  case Decl::CXXConstructor:
    getCXXABI().EmitCXXConstructors(cast<CXXConstructorDecl>(D));
    break;
  case Decl::CXXDestructor:
    getCXXABI().EmitCXXDestructors(cast<CXXDestructorDecl>(D));
    break;

  case Decl::StaticAssert:
    // Nothing to do.
    break;

  // Objective-C Decls

  // Forward declarations, no (immediate) code generation.
  case Decl::ObjCInterface:
  case Decl::ObjCCategory:
    break;

  case Decl::ObjCProtocol: {
    auto *Proto = cast<ObjCProtocolDecl>(D);
    if (Proto->isThisDeclarationADefinition())
      ObjCRuntime->GenerateProtocol(Proto);
    break;
  }

  case Decl::ObjCCategoryImpl:
    // Categories have properties but don't support synthesize so we
    // can ignore them here.
    ObjCRuntime->GenerateCategory(cast<ObjCCategoryImplDecl>(D));
    break;

  case Decl::ObjCImplementation: {
    auto *OMD = cast<ObjCImplementationDecl>(D);
    EmitObjCPropertyImplementations(OMD);
    EmitObjCIvarInitializations(OMD);
    ObjCRuntime->GenerateClass(OMD);
    // Emit global variable debug information.
    if (CGDebugInfo *DI = getModuleDebugInfo())
      if (getCodeGenOpts().hasReducedDebugInfo())
        DI->getOrCreateInterfaceType(getContext().getObjCInterfaceType(
            OMD->getClassInterface()), OMD->getLocation());
    break;
  }
  case Decl::ObjCMethod: {
    auto *OMD = cast<ObjCMethodDecl>(D);
    // If this is not a prototype, emit the body.
    if (OMD->getBody())
      CodeGenFunction(*this).GenerateObjCMethod(OMD);
    break;
  }
  case Decl::ObjCCompatibleAlias:
    ObjCRuntime->RegisterAlias(cast<ObjCCompatibleAliasDecl>(D));
    break;

  case Decl::PragmaComment: {
    const auto *PCD = cast<PragmaCommentDecl>(D);
    switch (PCD->getCommentKind()) {
    case PCK_Unknown:
      llvm_unreachable("unexpected pragma comment kind");
    case PCK_Linker:
      AppendLinkerOptions(PCD->getArg());
      break;
    case PCK_Lib:
        AddDependentLib(PCD->getArg());
      break;
    case PCK_Compiler:
    case PCK_ExeStr:
    case PCK_User:
      break; // We ignore all of these.
    }
    break;
  }

  case Decl::PragmaDetectMismatch: {
    const auto *PDMD = cast<PragmaDetectMismatchDecl>(D);
    AddDetectMismatch(PDMD->getName(), PDMD->getValue());
    break;
  }

  case Decl::LinkageSpec:
    EmitLinkageSpec(cast<LinkageSpecDecl>(D));
    break;

  case Decl::FileScopeAsm: {
    // File-scope asm is ignored during device-side CUDA compilation.
    if (LangOpts.CUDA && LangOpts.CUDAIsDevice)
      break;
    // File-scope asm is ignored during device-side OpenMP compilation.
    if (LangOpts.OpenMPIsDevice)
      break;
    // File-scope asm is ignored during device-side SYCL compilation.
    if (LangOpts.SYCLIsDevice)
      break;
    auto *AD = cast<FileScopeAsmDecl>(D);
    getModule().appendModuleInlineAsm(AD->getAsmString()->getString());
    break;
  }

  case Decl::Import: {
    auto *Import = cast<ImportDecl>(D);

    // If we've already imported this module, we're done.
    if (!ImportedModules.insert(Import->getImportedModule()))
      break;

    // Emit debug information for direct imports.
    if (!Import->getImportedOwningModule()) {
      if (CGDebugInfo *DI = getModuleDebugInfo())
        DI->EmitImportDecl(*Import);
    }

    // Find all of the submodules and emit the module initializers.
    llvm::SmallPtrSet<clang::Module *, 16> Visited;
    SmallVector<clang::Module *, 16> Stack;
    Visited.insert(Import->getImportedModule());
    Stack.push_back(Import->getImportedModule());

    while (!Stack.empty()) {
      clang::Module *Mod = Stack.pop_back_val();
      if (!EmittedModuleInitializers.insert(Mod).second)
        continue;

      for (auto *D : Context.getModuleInitializers(Mod))
        EmitTopLevelDecl(D);

      // Visit the submodules of this module.
      for (clang::Module::submodule_iterator Sub = Mod->submodule_begin(),
                                             SubEnd = Mod->submodule_end();
           Sub != SubEnd; ++Sub) {
        // Skip explicit children; they need to be explicitly imported to emit
        // the initializers.
        if ((*Sub)->IsExplicit)
          continue;

        if (Visited.insert(*Sub).second)
          Stack.push_back(*Sub);
      }
    }
    break;
  }

  case Decl::Export:
    EmitDeclContext(cast<ExportDecl>(D));
    break;

  case Decl::OMPThreadPrivate:
    EmitOMPThreadPrivateDecl(cast<OMPThreadPrivateDecl>(D));
    break;

  case Decl::OMPAllocate:
    EmitOMPAllocateDecl(cast<OMPAllocateDecl>(D));
    break;

  case Decl::OMPDeclareReduction:
    EmitOMPDeclareReduction(cast<OMPDeclareReductionDecl>(D));
    break;

  case Decl::OMPDeclareMapper:
    EmitOMPDeclareMapper(cast<OMPDeclareMapperDecl>(D));
    break;

  case Decl::OMPRequires:
    EmitOMPRequiresDecl(cast<OMPRequiresDecl>(D));
    break;

  case Decl::Typedef:
  case Decl::TypeAlias: // using foo = bar; [C++11]
    if (CGDebugInfo *DI = getModuleDebugInfo())
      DI->EmitAndRetainType(
          getContext().getTypedefType(cast<TypedefNameDecl>(D)));
    break;

  case Decl::Record:
    if (CGDebugInfo *DI = getModuleDebugInfo())
      if (cast<RecordDecl>(D)->getDefinition())
        DI->EmitAndRetainType(getContext().getRecordType(cast<RecordDecl>(D)));
    break;

  case Decl::Enum:
    if (CGDebugInfo *DI = getModuleDebugInfo())
      if (cast<EnumDecl>(D)->getDefinition())
        DI->EmitAndRetainType(getContext().getEnumType(cast<EnumDecl>(D)));
    break;

  default:
    // Make sure we handled everything we should, every other kind is a
    // non-top-level decl.  FIXME: Would be nice to have an isTopLevelDeclKind
    // function. Need to recode Decl::Kind to do that easily.
    assert(isa<TypeDecl>(D) && "Unsupported decl kind");
    break;
  }
}

void CodeGenModule::AddDeferredUnusedCoverageMapping(Decl *D) {
  // Do we need to generate coverage mapping?
  if (!CodeGenOpts.CoverageMapping)
    return;
  switch (D->getKind()) {
  case Decl::CXXConversion:
  case Decl::CXXMethod:
  case Decl::Function:
  case Decl::ObjCMethod:
  case Decl::CXXConstructor:
  case Decl::CXXDestructor: {
    if (!cast<FunctionDecl>(D)->doesThisDeclarationHaveABody())
      break;
    SourceManager &SM = getContext().getSourceManager();
    if (LimitedCoverage && SM.getMainFileID() != SM.getFileID(D->getBeginLoc()))
      break;
    auto I = DeferredEmptyCoverageMappingDecls.find(D);
    if (I == DeferredEmptyCoverageMappingDecls.end())
      DeferredEmptyCoverageMappingDecls[D] = true;
    break;
  }
  default:
    break;
  };
}

void CodeGenModule::ClearUnusedCoverageMapping(const Decl *D) {
  // Do we need to generate coverage mapping?
  if (!CodeGenOpts.CoverageMapping)
    return;
  if (const auto *Fn = dyn_cast<FunctionDecl>(D)) {
    if (Fn->isTemplateInstantiation())
      ClearUnusedCoverageMapping(Fn->getTemplateInstantiationPattern());
  }
  auto I = DeferredEmptyCoverageMappingDecls.find(D);
  if (I == DeferredEmptyCoverageMappingDecls.end())
    DeferredEmptyCoverageMappingDecls[D] = false;
  else
    I->second = false;
}

void CodeGenModule::EmitDeferredUnusedCoverageMappings() {
  // We call takeVector() here to avoid use-after-free.
  // FIXME: DeferredEmptyCoverageMappingDecls is getting mutated because
  // we deserialize function bodies to emit coverage info for them, and that
  // deserializes more declarations. How should we handle that case?
  for (const auto &Entry : DeferredEmptyCoverageMappingDecls.takeVector()) {
    if (!Entry.second)
      continue;
    const Decl *D = Entry.first;
    switch (D->getKind()) {
    case Decl::CXXConversion:
    case Decl::CXXMethod:
    case Decl::Function:
    case Decl::ObjCMethod: {
      CodeGenPGO PGO(*this);
      GlobalDecl GD(cast<FunctionDecl>(D));
      PGO.emitEmptyCounterMapping(D, getMangledName(GD),
                                  getFunctionLinkage(GD));
      break;
    }
    case Decl::CXXConstructor: {
      CodeGenPGO PGO(*this);
      GlobalDecl GD(cast<CXXConstructorDecl>(D), Ctor_Base);
      PGO.emitEmptyCounterMapping(D, getMangledName(GD),
                                  getFunctionLinkage(GD));
      break;
    }
    case Decl::CXXDestructor: {
      CodeGenPGO PGO(*this);
      GlobalDecl GD(cast<CXXDestructorDecl>(D), Dtor_Base);
      PGO.emitEmptyCounterMapping(D, getMangledName(GD),
                                  getFunctionLinkage(GD));
      break;
    }
    default:
      break;
    };
  }
}

void CodeGenModule::EmitMainVoidAlias() {
  // In order to transition away from "__original_main" gracefully, emit an
  // alias for "main" in the no-argument case so that libc can detect when
  // new-style no-argument main is in used.
  if (llvm::Function *F = getModule().getFunction("main")) {
    if (!F->isDeclaration() && F->arg_size() == 0 && !F->isVarArg() &&
        F->getReturnType()->isIntegerTy(Context.getTargetInfo().getIntWidth()))
      addUsedGlobal(llvm::GlobalAlias::create("__main_void", F));
  }
}

/// Turns the given pointer into a constant.
static llvm::Constant *GetPointerConstant(llvm::LLVMContext &Context,
                                          const void *Ptr) {
  uintptr_t PtrInt = reinterpret_cast<uintptr_t>(Ptr);
  llvm::Type *i64 = llvm::Type::getInt64Ty(Context);
  return llvm::ConstantInt::get(i64, PtrInt);
}

static void EmitGlobalDeclMetadata(CodeGenModule &CGM,
                                   llvm::NamedMDNode *&GlobalMetadata,
                                   GlobalDecl D,
                                   llvm::GlobalValue *Addr) {
  if (!GlobalMetadata)
    GlobalMetadata =
      CGM.getModule().getOrInsertNamedMetadata("clang.global.decl.ptrs");

  // TODO: should we report variant information for ctors/dtors?
  llvm::Metadata *Ops[] = {llvm::ConstantAsMetadata::get(Addr),
                           llvm::ConstantAsMetadata::get(GetPointerConstant(
                               CGM.getLLVMContext(), D.getDecl()))};
  GlobalMetadata->addOperand(llvm::MDNode::get(CGM.getLLVMContext(), Ops));
}

bool CodeGenModule::CheckAndReplaceExternCIFuncs(llvm::GlobalValue *Elem,
                                                 llvm::GlobalValue *CppFunc) {
  // Store the list of ifuncs we need to replace uses in.
  llvm::SmallVector<llvm::GlobalIFunc *> IFuncs;
  // List of ConstantExprs that we should be able to delete when we're done
  // here.
  llvm::SmallVector<llvm::ConstantExpr *> CEs;

  // First make sure that all users of this are ifuncs (or ifuncs via a
  // bitcast), and collect the list of ifuncs and CEs so we can work on them
  // later.
  for (llvm::User *User : Elem->users()) {
    // Users can either be a bitcast ConstExpr that is used by the ifuncs, OR an
    // ifunc directly. In any other case, just give up, as we don't know what we
    // could break by changing those.
    if (auto *ConstExpr = dyn_cast<llvm::ConstantExpr>(User)) {
      if (ConstExpr->getOpcode() != llvm::Instruction::BitCast)
        return false;

      for (llvm::User *CEUser : ConstExpr->users()) {
        if (auto *IFunc = dyn_cast<llvm::GlobalIFunc>(CEUser)) {
          IFuncs.push_back(IFunc);
        } else {
          return false;
        }
      }
      CEs.push_back(ConstExpr);
    } else if (auto *IFunc = dyn_cast<llvm::GlobalIFunc>(User)) {
      IFuncs.push_back(IFunc);
    } else {
      // This user is one we don't know how to handle, so fail redirection. This
      // will result in an ifunc retaining a resolver name that will ultimately
      // fail to be resolved to a defined function.
      return false;
    }
  }

  // Now we know this is a valid case where we can do this alias replacement, we
  // need to remove all of the references to Elem (and the bitcasts!) so we can
  // delete it.
  for (llvm::GlobalIFunc *IFunc : IFuncs)
    IFunc->setResolver(nullptr);
  for (llvm::ConstantExpr *ConstExpr : CEs)
    ConstExpr->destroyConstant();

  // We should now be out of uses for the 'old' version of this function, so we
  // can erase it as well.
  Elem->eraseFromParent();

  for (llvm::GlobalIFunc *IFunc : IFuncs) {
    // The type of the resolver is always just a function-type that returns the
    // type of the IFunc, so create that here. If the type of the actual
    // resolver doesn't match, it just gets bitcast to the right thing.
    auto *ResolverTy =
        llvm::FunctionType::get(IFunc->getType(), /*isVarArg*/ false);
    llvm::Constant *Resolver = GetOrCreateLLVMFunction(
        CppFunc->getName(), ResolverTy, {}, /*ForVTable*/ false);
    IFunc->setResolver(Resolver);
  }
  return true;
}

/// For each function which is declared within an extern "C" region and marked
/// as 'used', but has internal linkage, create an alias from the unmangled
/// name to the mangled name if possible. People expect to be able to refer
/// to such functions with an unmangled name from inline assembly within the
/// same translation unit.
void CodeGenModule::EmitStaticExternCAliases() {
  if (!getTargetCodeGenInfo().shouldEmitStaticExternCAliases())
    return;
  for (auto &I : StaticExternCValues) {
    IdentifierInfo *Name = I.first;
    llvm::GlobalValue *Val = I.second;

    // If Val is null, that implies there were multiple declarations that each
    // had a claim to the unmangled name. In this case, generation of the alias
    // is suppressed. See CodeGenModule::MaybeHandleStaticInExterC.
    if (!Val)
      break;

    llvm::GlobalValue *ExistingElem =
        getModule().getNamedValue(Name->getName());

    // If there is either not something already by this name, or we were able to
    // replace all uses from IFuncs, create the alias.
    if (!ExistingElem || CheckAndReplaceExternCIFuncs(ExistingElem, Val))
      addCompilerUsedGlobal(llvm::GlobalAlias::create(Name->getName(), Val));
  }
}

bool CodeGenModule::lookupRepresentativeDecl(StringRef MangledName,
                                             GlobalDecl &Result) const {
  auto Res = Manglings.find(MangledName);
  if (Res == Manglings.end())
    return false;
  Result = Res->getValue();
  return true;
}

/// Emits metadata nodes associating all the global values in the
/// current module with the Decls they came from.  This is useful for
/// projects using IR gen as a subroutine.
///
/// Since there's currently no way to associate an MDNode directly
/// with an llvm::GlobalValue, we create a global named metadata
/// with the name 'clang.global.decl.ptrs'.
void CodeGenModule::EmitDeclMetadata() {
  llvm::NamedMDNode *GlobalMetadata = nullptr;

  for (auto &I : MangledDeclNames) {
    llvm::GlobalValue *Addr = getModule().getNamedValue(I.second);
    // Some mangled names don't necessarily have an associated GlobalValue
    // in this module, e.g. if we mangled it for DebugInfo.
    if (Addr)
      EmitGlobalDeclMetadata(*this, GlobalMetadata, I.first, Addr);
  }
}

/// Emits metadata nodes for all the local variables in the current
/// function.
void CodeGenFunction::EmitDeclMetadata() {
  if (LocalDeclMap.empty()) return;

  llvm::LLVMContext &Context = getLLVMContext();

  // Find the unique metadata ID for this name.
  unsigned DeclPtrKind = Context.getMDKindID("clang.decl.ptr");

  llvm::NamedMDNode *GlobalMetadata = nullptr;

  for (auto &I : LocalDeclMap) {
    const Decl *D = I.first;
    llvm::Value *Addr = I.second.getPointer();
    if (auto *Alloca = dyn_cast<llvm::AllocaInst>(Addr)) {
      llvm::Value *DAddr = GetPointerConstant(getLLVMContext(), D);
      Alloca->setMetadata(
          DeclPtrKind, llvm::MDNode::get(
                           Context, llvm::ValueAsMetadata::getConstant(DAddr)));
    } else if (auto *GV = dyn_cast<llvm::GlobalValue>(Addr)) {
      GlobalDecl GD = GlobalDecl(cast<VarDecl>(D));
      EmitGlobalDeclMetadata(CGM, GlobalMetadata, GD, GV);
    }
  }
}

void CodeGenModule::EmitVersionIdentMetadata() {
  llvm::NamedMDNode *IdentMetadata =
    TheModule.getOrInsertNamedMetadata("llvm.ident");
  std::string Version = getClangFullVersion();
  llvm::LLVMContext &Ctx = TheModule.getContext();

  llvm::Metadata *IdentNode[] = {llvm::MDString::get(Ctx, Version)};
  IdentMetadata->addOperand(llvm::MDNode::get(Ctx, IdentNode));
}

void CodeGenModule::EmitCommandLineMetadata() {
  llvm::NamedMDNode *CommandLineMetadata =
    TheModule.getOrInsertNamedMetadata("llvm.commandline");
  std::string CommandLine = getCodeGenOpts().RecordCommandLine;
  llvm::LLVMContext &Ctx = TheModule.getContext();

  llvm::Metadata *CommandLineNode[] = {llvm::MDString::get(Ctx, CommandLine)};
  CommandLineMetadata->addOperand(llvm::MDNode::get(Ctx, CommandLineNode));
}

void CodeGenModule::EmitCoverageFile() {
  if (getCodeGenOpts().CoverageDataFile.empty() &&
      getCodeGenOpts().CoverageNotesFile.empty())
    return;

  llvm::NamedMDNode *CUNode = TheModule.getNamedMetadata("llvm.dbg.cu");
  if (!CUNode)
    return;

  llvm::NamedMDNode *GCov = TheModule.getOrInsertNamedMetadata("llvm.gcov");
  llvm::LLVMContext &Ctx = TheModule.getContext();
  auto *CoverageDataFile =
      llvm::MDString::get(Ctx, getCodeGenOpts().CoverageDataFile);
  auto *CoverageNotesFile =
      llvm::MDString::get(Ctx, getCodeGenOpts().CoverageNotesFile);
  for (int i = 0, e = CUNode->getNumOperands(); i != e; ++i) {
    llvm::MDNode *CU = CUNode->getOperand(i);
    llvm::Metadata *Elts[] = {CoverageNotesFile, CoverageDataFile, CU};
    GCov->addOperand(llvm::MDNode::get(Ctx, Elts));
  }
}

llvm::Constant *CodeGenModule::GetAddrOfRTTIDescriptor(QualType Ty,
                                                       bool ForEH) {
  // Return a bogus pointer if RTTI is disabled, unless it's for EH.
  // FIXME: should we even be calling this method if RTTI is disabled
  // and it's not for EH?
  if ((!ForEH && !getLangOpts().RTTI) || getLangOpts().CUDAIsDevice ||
      (getLangOpts().OpenMP && getLangOpts().OpenMPIsDevice &&
       getTriple().isNVPTX()))
    return llvm::Constant::getNullValue(Int8PtrTy);

  if (ForEH && Ty->isObjCObjectPointerType() &&
      LangOpts.ObjCRuntime.isGNUFamily())
    return ObjCRuntime->GetEHType(Ty);

  return getCXXABI().getAddrOfRTTIDescriptor(Ty);
}

void CodeGenModule::EmitOMPThreadPrivateDecl(const OMPThreadPrivateDecl *D) {
  // Do not emit threadprivates in simd-only mode.
  if (LangOpts.OpenMP && LangOpts.OpenMPSimd)
    return;
  for (auto RefExpr : D->varlists()) {
    auto *VD = cast<VarDecl>(cast<DeclRefExpr>(RefExpr)->getDecl());
    bool PerformInit =
        VD->getAnyInitializer() &&
        !VD->getAnyInitializer()->isConstantInitializer(getContext(),
                                                        /*ForRef=*/false);

    Address Addr(GetAddrOfGlobalVar(VD),
                 getTypes().ConvertTypeForMem(VD->getType()),
                 getContext().getDeclAlign(VD));
    if (auto InitFunction = getOpenMPRuntime().emitThreadPrivateVarDefinition(
            VD, Addr, RefExpr->getBeginLoc(), PerformInit))
      CXXGlobalInits.push_back(InitFunction);
  }
}

llvm::Metadata *
CodeGenModule::CreateMetadataIdentifierImpl(QualType T, MetadataTypeMap &Map,
                                            StringRef Suffix) {
  if (auto *FnType = T->getAs<FunctionProtoType>())
    T = getContext().getFunctionType(
        FnType->getReturnType(), FnType->getParamTypes(),
        FnType->getExtProtoInfo().withExceptionSpec(EST_None));

  llvm::Metadata *&InternalId = Map[T.getCanonicalType()];
  if (InternalId)
    return InternalId;

  if (isExternallyVisible(T->getLinkage())) {
    std::string OutName;
    llvm::raw_string_ostream Out(OutName);
    getCXXABI().getMangleContext().mangleTypeName(T, Out);
    Out << Suffix;

    InternalId = llvm::MDString::get(getLLVMContext(), Out.str());
  } else {
    InternalId = llvm::MDNode::getDistinct(getLLVMContext(),
                                           llvm::ArrayRef<llvm::Metadata *>());
  }

  return InternalId;
}

llvm::Metadata *CodeGenModule::CreateMetadataIdentifierForType(QualType T) {
  return CreateMetadataIdentifierImpl(T, MetadataIdMap, "");
}

llvm::Metadata *
CodeGenModule::CreateMetadataIdentifierForVirtualMemPtrType(QualType T) {
  return CreateMetadataIdentifierImpl(T, VirtualMetadataIdMap, ".virtual");
}

// Generalize pointer types to a void pointer with the qualifiers of the
// originally pointed-to type, e.g. 'const char *' and 'char * const *'
// generalize to 'const void *' while 'char *' and 'const char **' generalize to
// 'void *'.
static QualType GeneralizeType(ASTContext &Ctx, QualType Ty) {
  if (!Ty->isPointerType())
    return Ty;

  return Ctx.getPointerType(
      QualType(Ctx.VoidTy).withCVRQualifiers(
          Ty->getPointeeType().getCVRQualifiers()));
}

// Apply type generalization to a FunctionType's return and argument types
static QualType GeneralizeFunctionType(ASTContext &Ctx, QualType Ty) {
  if (auto *FnType = Ty->getAs<FunctionProtoType>()) {
    SmallVector<QualType, 8> GeneralizedParams;
    for (auto &Param : FnType->param_types())
      GeneralizedParams.push_back(GeneralizeType(Ctx, Param));

    return Ctx.getFunctionType(
        GeneralizeType(Ctx, FnType->getReturnType()),
        GeneralizedParams, FnType->getExtProtoInfo());
  }

  if (auto *FnType = Ty->getAs<FunctionNoProtoType>())
    return Ctx.getFunctionNoProtoType(
        GeneralizeType(Ctx, FnType->getReturnType()));

  llvm_unreachable("Encountered unknown FunctionType");
}

llvm::Metadata *CodeGenModule::CreateMetadataIdentifierGeneralized(QualType T) {
  return CreateMetadataIdentifierImpl(GeneralizeFunctionType(getContext(), T),
                                      GeneralizedMetadataIdMap, ".generalized");
}

/// Returns whether this module needs the "all-vtables" type identifier.
bool CodeGenModule::NeedAllVtablesTypeId() const {
  // Returns true if at least one of vtable-based CFI checkers is enabled and
  // is not in the trapping mode.
  return ((LangOpts.Sanitize.has(SanitizerKind::CFIVCall) &&
           !CodeGenOpts.SanitizeTrap.has(SanitizerKind::CFIVCall)) ||
          (LangOpts.Sanitize.has(SanitizerKind::CFINVCall) &&
           !CodeGenOpts.SanitizeTrap.has(SanitizerKind::CFINVCall)) ||
          (LangOpts.Sanitize.has(SanitizerKind::CFIDerivedCast) &&
           !CodeGenOpts.SanitizeTrap.has(SanitizerKind::CFIDerivedCast)) ||
          (LangOpts.Sanitize.has(SanitizerKind::CFIUnrelatedCast) &&
           !CodeGenOpts.SanitizeTrap.has(SanitizerKind::CFIUnrelatedCast)));
}

void CodeGenModule::AddVTableTypeMetadata(llvm::GlobalVariable *VTable,
                                          CharUnits Offset,
                                          const CXXRecordDecl *RD) {
  llvm::Metadata *MD =
      CreateMetadataIdentifierForType(QualType(RD->getTypeForDecl(), 0));
  VTable->addTypeMetadata(Offset.getQuantity(), MD);

  if (CodeGenOpts.SanitizeCfiCrossDso)
    if (auto CrossDsoTypeId = CreateCrossDsoCfiTypeId(MD))
      VTable->addTypeMetadata(Offset.getQuantity(),
                              llvm::ConstantAsMetadata::get(CrossDsoTypeId));

  if (NeedAllVtablesTypeId()) {
    llvm::Metadata *MD = llvm::MDString::get(getLLVMContext(), "all-vtables");
    VTable->addTypeMetadata(Offset.getQuantity(), MD);
  }
}

llvm::SanitizerStatReport &CodeGenModule::getSanStats() {
  if (!SanStats)
    SanStats = std::make_unique<llvm::SanitizerStatReport>(&getModule());

  return *SanStats;
}

llvm::Value *
CodeGenModule::createOpenCLIntToSamplerConversion(const Expr *E,
                                                  CodeGenFunction &CGF) {
  llvm::Constant *C = ConstantEmitter(CGF).emitAbstract(E, E->getType());
  auto *SamplerT = getOpenCLRuntime().getSamplerType(E->getType().getTypePtr());
  auto *FTy = llvm::FunctionType::get(SamplerT, {C->getType()}, false);
  auto *Call = CGF.EmitRuntimeCall(
      CreateRuntimeFunction(FTy, "__translate_sampler_initializer"), {C});
  return Call;
}

CharUnits CodeGenModule::getNaturalPointeeTypeAlignment(
    QualType T, LValueBaseInfo *BaseInfo, TBAAAccessInfo *TBAAInfo) {
  return getNaturalTypeAlignment(T->getPointeeType(), BaseInfo, TBAAInfo,
                                 /* forPointeeType= */ true);
}

CharUnits CodeGenModule::getNaturalTypeAlignment(QualType T,
                                                 LValueBaseInfo *BaseInfo,
                                                 TBAAAccessInfo *TBAAInfo,
                                                 bool forPointeeType) {
  if (TBAAInfo)
    *TBAAInfo = getTBAAAccessInfo(T);

  // FIXME: This duplicates logic in ASTContext::getTypeAlignIfKnown. But
  // that doesn't return the information we need to compute BaseInfo.

  // Honor alignment typedef attributes even on incomplete types.
  // We also honor them straight for C++ class types, even as pointees;
  // there's an expressivity gap here.
  if (auto TT = T->getAs<TypedefType>()) {
    if (auto Align = TT->getDecl()->getMaxAlignment()) {
      if (BaseInfo)
        *BaseInfo = LValueBaseInfo(AlignmentSource::AttributedType);
      return getContext().toCharUnitsFromBits(Align);
    }
  }

  bool AlignForArray = T->isArrayType();

  // Analyze the base element type, so we don't get confused by incomplete
  // array types.
  T = getContext().getBaseElementType(T);

  if (T->isIncompleteType()) {
    // We could try to replicate the logic from
    // ASTContext::getTypeAlignIfKnown, but nothing uses the alignment if the
    // type is incomplete, so it's impossible to test. We could try to reuse
    // getTypeAlignIfKnown, but that doesn't return the information we need
    // to set BaseInfo.  So just ignore the possibility that the alignment is
    // greater than one.
    if (BaseInfo)
      *BaseInfo = LValueBaseInfo(AlignmentSource::Type);
    return CharUnits::One();
  }

  if (BaseInfo)
    *BaseInfo = LValueBaseInfo(AlignmentSource::Type);

  CharUnits Alignment;
  const CXXRecordDecl *RD;
  if (T.getQualifiers().hasUnaligned()) {
    Alignment = CharUnits::One();
  } else if (forPointeeType && !AlignForArray &&
             (RD = T->getAsCXXRecordDecl())) {
    // For C++ class pointees, we don't know whether we're pointing at a
    // base or a complete object, so we generally need to use the
    // non-virtual alignment.
    Alignment = getClassPointerAlignment(RD);
  } else {
    Alignment = getContext().getTypeAlignInChars(T);
  }

  // Cap to the global maximum type alignment unless the alignment
  // was somehow explicit on the type.
  if (unsigned MaxAlign = getLangOpts().MaxTypeAlign) {
    if (Alignment.getQuantity() > MaxAlign &&
        !getContext().isAlignmentRequired(T))
      Alignment = CharUnits::fromQuantity(MaxAlign);
  }
  return Alignment;
}

bool CodeGenModule::stopAutoInit() {
  unsigned StopAfter = getContext().getLangOpts().TrivialAutoVarInitStopAfter;
  if (StopAfter) {
    // This number is positive only when -ftrivial-auto-var-init-stop-after=* is
    // used
    if (NumAutoVarInit >= StopAfter) {
      return true;
    }
    if (!NumAutoVarInit) {
      unsigned DiagID = getDiags().getCustomDiagID(
          DiagnosticsEngine::Warning,
          "-ftrivial-auto-var-init-stop-after=%0 has been enabled to limit the "
          "number of times ftrivial-auto-var-init=%1 gets applied.");
      getDiags().Report(DiagID)
          << StopAfter
          << (getContext().getLangOpts().getTrivialAutoVarInit() ==
                      LangOptions::TrivialAutoVarInitKind::Zero
                  ? "zero"
                  : "pattern");
    }
    ++NumAutoVarInit;
  }
  return false;
}

void CodeGenModule::printPostfixForExternalizedDecl(llvm::raw_ostream &OS,
                                                    const Decl *D) const {
  // ptxas does not allow '.' in symbol names. On the other hand, HIP prefers
  // postfix beginning with '.' since the symbol name can be demangled.
  if (LangOpts.HIP)
    OS << (isa<VarDecl>(D) ? ".static." : ".intern.");
  else
<<<<<<< HEAD
    Tag = (isa<VarDecl>(D) ? "__static__" : "__intern__");
  OS << Tag << getContext().getCUIDHash();
}

namespace {
class NoLoopChecker final : public ConstStmtVisitor<NoLoopChecker> {
public:
  NoLoopChecker() : RejectNoLoop{false} {}
  bool isRejectNoLoop() const { return RejectNoLoop; }

  // Reject if there is a nested OpenMP directive
  void VisitOMPExecutableDirective(const OMPExecutableDirective *D) {
    RejectNoLoop = true;
    // No need to continue visiting any more
  }

  void VisitCallExpr(const CallExpr *C) {
    // Reject if calling an OpenMP API
    if (C) {
      auto *FD = dyn_cast_or_null<FunctionDecl>(C->getCalleeDecl());
      if (FD) {
        std::string Name = FD->getNameInfo().getAsString();
        if (Name.find("omp_") == 0) {
          RejectNoLoop = true;
          // No need to continue visiting any more
          return;
        }
      }
    }
    for (const Stmt *Child : C->children())
      if (Child)
        Visit(Child);
  }

  void VisitCapturedStmt(const CapturedStmt *S) {
    if (!S)
      return;
    Visit(S->getCapturedDecl()->getBody());
  }

  void VisitStmt(const Stmt *S) {
    if (!S)
      return;
    for (const Stmt *Child : S->children())
      if (Child)
        Visit(Child);
  }

private:
  bool RejectNoLoop;
};
} // namespace

const ForStmt *CodeGenModule::getSingleForStmt(const Stmt *S) {
  if (!isa<CapturedStmt>(S))
    return nullptr;
  while (S->getStmtClass() == Stmt::CapturedStmtClass) {
    S = cast<CapturedStmt>(S)->getCapturedDecl()->getBody();
  }
  if (S->getStmtClass() == Stmt::ForStmtClass)
    return cast<ForStmt>(S);
  else if (S->getStmtClass() == Stmt::CompoundStmtClass) {
    const CompoundStmt &CompStmt = cast<CompoundStmt>(*S);
    if (CompStmt.size() != 1)
      return nullptr;
    if (CompStmt.body_front()->getStmtClass() != Stmt::ForStmtClass)
      return nullptr;
    return cast<ForStmt>(CompStmt.body_front());
  }
  return nullptr;
}

bool CodeGenModule::checkDeclStmt(const ForStmt &FStmt) {
  const Stmt *InitStmt = FStmt.getInit();
  // We require an explicit init in the construct
  if (!InitStmt)
    return false;
  if (InitStmt->getStmtClass() != Stmt::DeclStmtClass)
    return false;
  const DeclStmt &InitDeclStmt = cast<DeclStmt>(*InitStmt);
  if (!InitDeclStmt.isSingleDecl())
    return false;
  const Decl &InitDecl = *InitDeclStmt.getSingleDecl();
  if (InitDecl.getKind() != Decl::Var)
    return false;
  if (!cast<VarDecl>(InitDecl).getType()->isIntegerType())
    return false;
  return true;
}

bool CodeGenModule::checkInitExpr(const ForStmt &FStmt) {
  const Stmt *InitStmt = FStmt.getInit();
  // We require an explicit init in the construct
  if (!InitStmt)
    return false;
  if (!isa<BinaryOperator>(InitStmt))
    return false;
  const Expr *InitExprLHS = cast<BinaryOperator>(InitStmt)->getLHS();
  if (!isa<DeclRefExpr>(InitExprLHS))
    return false;
  if (!cast<DeclRefExpr>(InitExprLHS)->getType()->isIntegerType())
    return false;
  return true;
}

bool CodeGenModule::checkLoopInit(const ForStmt &FStmt) {
  if (!checkDeclStmt(FStmt) && !checkInitExpr(FStmt))
    return false;
  return true;
}

bool CodeGenModule::checkLoopStep(const ForStmt &FStmt) {
  const Expr *Inc = FStmt.getInc();
  if (Inc->getStmtClass() == Expr::UnaryOperatorClass &&
      cast<UnaryOperator>(Inc)->isIncrementOp())
    return true;
  // TODO handle binary increment
  return false;
}

bool CodeGenModule::checkLoopStop(const ForStmt &FStmt) {
  const Expr *Cond = FStmt.getCond();
  if (!isa<BinaryOperator>(Cond))
    return false;
  BinaryOperator::Opcode CondOp = cast<BinaryOperator>(Cond)->getOpcode();
  if (CondOp != BO_LT && CondOp != BO_GT && CondOp != BO_LE &&
      CondOp != BO_GE && CondOp != BO_EQ && CondOp != BO_NE)
    return false;
  return true;
}

bool CodeGenModule::isGeneratingNoLoopKernel(const OMPExecutableDirective &D) {
  if (!getLangOpts().OpenMPTargetIgnoreEnvVars) return false;

  if (D.getDirectiveKind() !=
          llvm::omp::Directive::OMPD_target_teams_distribute_parallel_for &&
      D.getDirectiveKind() !=
          llvm::omp::Directive::OMPD_target_teams_distribute_parallel_for_simd)
    return false;
  if (D.hasClausesOfKind<OMPDefaultmapClause>() ||
      D.hasClausesOfKind<OMPDependClause>() ||
      D.hasClausesOfKind<OMPDeviceClause>() ||
      D.hasClausesOfKind<OMPIfClause>() ||
      D.hasClausesOfKind<OMPInReductionClause>() ||
      D.hasClausesOfKind<OMPThreadLimitClause>() ||
      D.hasClausesOfKind<OMPDefaultClause>() ||
      D.hasClausesOfKind<OMPNumTeamsClause>() ||
      D.hasClausesOfKind<OMPReductionClause>() ||
      D.hasClausesOfKind<OMPSharedClause>() ||
      D.hasClausesOfKind<OMPCollapseClause>() ||
      D.hasClausesOfKind<OMPDistScheduleClause>() ||
      D.hasClausesOfKind<OMPLastprivateClause>() ||
      D.hasClausesOfKind<OMPOrderClause>() || // concurrent would be ok
      D.hasClausesOfKind<OMPCopyinClause>() ||
      D.hasClausesOfKind<OMPProcBindClause>() ||
      D.hasClausesOfKind<OMPOrderedClause>() ||
      D.hasClausesOfKind<OMPScheduleClause>())
    return false;

  if (!D.hasAssociatedStmt())
    return false;

  NoLoopChecker Checker;
  Checker.Visit(D.getAssociatedStmt());
  if (Checker.isRejectNoLoop())
    return false;

  // Now ensure that code generation will handle this construct

  const ForStmt *FStmt = getSingleForStmt(D.getAssociatedStmt());
  if (FStmt == nullptr)
    return false;

  if (!checkLoopInit(*FStmt) || !checkLoopStep(*FStmt) ||
      !checkLoopStop(*FStmt))
    return false;

  // All checks passed
  return true;
=======
    OS << (isa<VarDecl>(D) ? "__static__" : "__intern__");

  // If the CUID is not specified we try to generate a unique postfix.
  if (getLangOpts().CUID.empty()) {
    SourceManager &SM = getContext().getSourceManager();
    PresumedLoc PLoc = SM.getPresumedLoc(D->getLocation());
    assert(PLoc.isValid() && "Source location is expected to be valid.");

    // Get the hash of the user defined macros.
    llvm::MD5 Hash;
    llvm::MD5::MD5Result Result;
    for (const auto &Arg : PreprocessorOpts.Macros)
      Hash.update(Arg.first);
    Hash.final(Result);

    // Get the UniqueID for the file containing the decl.
    llvm::sys::fs::UniqueID ID;
    if (auto EC = llvm::sys::fs::getUniqueID(PLoc.getFilename(), ID)) {
      PLoc = SM.getPresumedLoc(D->getLocation(), /*UseLineDirectives=*/false);
      assert(PLoc.isValid() && "Source location is expected to be valid.");
      if (auto EC = llvm::sys::fs::getUniqueID(PLoc.getFilename(), ID))
        SM.getDiagnostics().Report(diag::err_cannot_open_file)
            << PLoc.getFilename() << EC.message();
    }
    OS << llvm::format("%x", ID.getFile()) << llvm::format("%x", ID.getDevice())
       << "_" << llvm::utohexstr(Result.low(), /*LowerCase=*/true, /*Width=*/8);
  } else {
    OS << getContext().getCUIDHash();
  }
>>>>>>> c09cd64e
}<|MERGE_RESOLUTION|>--- conflicted
+++ resolved
@@ -6842,9 +6842,35 @@
   if (LangOpts.HIP)
     OS << (isa<VarDecl>(D) ? ".static." : ".intern.");
   else
-<<<<<<< HEAD
-    Tag = (isa<VarDecl>(D) ? "__static__" : "__intern__");
-  OS << Tag << getContext().getCUIDHash();
+    OS << (isa<VarDecl>(D) ? "__static__" : "__intern__");
+
+  // If the CUID is not specified we try to generate a unique postfix.
+  if (getLangOpts().CUID.empty()) {
+    SourceManager &SM = getContext().getSourceManager();
+    PresumedLoc PLoc = SM.getPresumedLoc(D->getLocation());
+    assert(PLoc.isValid() && "Source location is expected to be valid.");
+
+    // Get the hash of the user defined macros.
+    llvm::MD5 Hash;
+    llvm::MD5::MD5Result Result;
+    for (const auto &Arg : PreprocessorOpts.Macros)
+      Hash.update(Arg.first);
+    Hash.final(Result);
+
+    // Get the UniqueID for the file containing the decl.
+    llvm::sys::fs::UniqueID ID;
+    if (auto EC = llvm::sys::fs::getUniqueID(PLoc.getFilename(), ID)) {
+      PLoc = SM.getPresumedLoc(D->getLocation(), /*UseLineDirectives=*/false);
+      assert(PLoc.isValid() && "Source location is expected to be valid.");
+      if (auto EC = llvm::sys::fs::getUniqueID(PLoc.getFilename(), ID))
+        SM.getDiagnostics().Report(diag::err_cannot_open_file)
+            << PLoc.getFilename() << EC.message();
+    }
+    OS << llvm::format("%x", ID.getFile()) << llvm::format("%x", ID.getDevice())
+       << "_" << llvm::utohexstr(Result.low(), /*LowerCase=*/true, /*Width=*/8);
+  } else {
+    OS << getContext().getCUIDHash();
+  }
 }
 
 namespace {
@@ -7022,35 +7048,4 @@
 
   // All checks passed
   return true;
-=======
-    OS << (isa<VarDecl>(D) ? "__static__" : "__intern__");
-
-  // If the CUID is not specified we try to generate a unique postfix.
-  if (getLangOpts().CUID.empty()) {
-    SourceManager &SM = getContext().getSourceManager();
-    PresumedLoc PLoc = SM.getPresumedLoc(D->getLocation());
-    assert(PLoc.isValid() && "Source location is expected to be valid.");
-
-    // Get the hash of the user defined macros.
-    llvm::MD5 Hash;
-    llvm::MD5::MD5Result Result;
-    for (const auto &Arg : PreprocessorOpts.Macros)
-      Hash.update(Arg.first);
-    Hash.final(Result);
-
-    // Get the UniqueID for the file containing the decl.
-    llvm::sys::fs::UniqueID ID;
-    if (auto EC = llvm::sys::fs::getUniqueID(PLoc.getFilename(), ID)) {
-      PLoc = SM.getPresumedLoc(D->getLocation(), /*UseLineDirectives=*/false);
-      assert(PLoc.isValid() && "Source location is expected to be valid.");
-      if (auto EC = llvm::sys::fs::getUniqueID(PLoc.getFilename(), ID))
-        SM.getDiagnostics().Report(diag::err_cannot_open_file)
-            << PLoc.getFilename() << EC.message();
-    }
-    OS << llvm::format("%x", ID.getFile()) << llvm::format("%x", ID.getDevice())
-       << "_" << llvm::utohexstr(Result.low(), /*LowerCase=*/true, /*Width=*/8);
-  } else {
-    OS << getContext().getCUIDHash();
-  }
->>>>>>> c09cd64e
 }