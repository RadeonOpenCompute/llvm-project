//===- AMDGPU.cpp ---------------------------------------------------------===//
//
// Part of the LLVM Project, under the Apache License v2.0 with LLVM Exceptions.
// See https://llvm.org/LICENSE.txt for license information.
// SPDX-License-Identifier: Apache-2.0 WITH LLVM-exception
//
//===----------------------------------------------------------------------===//

#include "ABIInfoImpl.h"
#include "TargetInfo.h"

using namespace clang;
using namespace clang::CodeGen;

//===----------------------------------------------------------------------===//
// AMDGPU ABI Implementation
//===----------------------------------------------------------------------===//

namespace {

class AMDGPUABIInfo final : public DefaultABIInfo {
private:
  static const unsigned MaxNumRegsForArgsRet = 16;

  unsigned numRegsForType(QualType Ty) const;

  bool isHomogeneousAggregateBaseType(QualType Ty) const override;
  bool isHomogeneousAggregateSmallEnough(const Type *Base,
                                         uint64_t Members) const override;

  // Coerce HIP scalar pointer arguments from generic pointers to global ones.
  llvm::Type *coerceKernelArgumentType(llvm::Type *Ty, unsigned FromAS,
                                       unsigned ToAS) const {
    // Single value types.
    auto *PtrTy = llvm::dyn_cast<llvm::PointerType>(Ty);
    if (PtrTy && PtrTy->getAddressSpace() == FromAS)
      return llvm::PointerType::get(Ty->getContext(), ToAS);
    return Ty;
  }

public:
  explicit AMDGPUABIInfo(CodeGen::CodeGenTypes &CGT) :
    DefaultABIInfo(CGT) {}

  ABIArgInfo classifyReturnType(QualType RetTy) const;
  ABIArgInfo classifyKernelArgumentType(QualType Ty) const;
  ABIArgInfo classifyArgumentType(QualType Ty, unsigned &NumRegsLeft) const;

  void computeInfo(CGFunctionInfo &FI) const override;
  Address EmitVAArg(CodeGenFunction &CGF, Address VAListAddr,
                    QualType Ty) const override;
};

bool AMDGPUABIInfo::isHomogeneousAggregateBaseType(QualType Ty) const {
  return true;
}

bool AMDGPUABIInfo::isHomogeneousAggregateSmallEnough(
  const Type *Base, uint64_t Members) const {
  uint32_t NumRegs = (getContext().getTypeSize(Base) + 31) / 32;

  // Homogeneous Aggregates may occupy at most 16 registers.
  return Members * NumRegs <= MaxNumRegsForArgsRet;
}

/// Estimate number of registers the type will use when passed in registers.
unsigned AMDGPUABIInfo::numRegsForType(QualType Ty) const {
  unsigned NumRegs = 0;

  if (const VectorType *VT = Ty->getAs<VectorType>()) {
    // Compute from the number of elements. The reported size is based on the
    // in-memory size, which includes the padding 4th element for 3-vectors.
    QualType EltTy = VT->getElementType();
    unsigned EltSize = getContext().getTypeSize(EltTy);

    // 16-bit element vectors should be passed as packed.
    if (EltSize == 16)
      return (VT->getNumElements() + 1) / 2;

    unsigned EltNumRegs = (EltSize + 31) / 32;
    return EltNumRegs * VT->getNumElements();
  }

  if (const RecordType *RT = Ty->getAs<RecordType>()) {
    const RecordDecl *RD = RT->getDecl();
    assert(!RD->hasFlexibleArrayMember());

    for (const FieldDecl *Field : RD->fields()) {
      QualType FieldTy = Field->getType();
      NumRegs += numRegsForType(FieldTy);
    }

    return NumRegs;
  }

  return (getContext().getTypeSize(Ty) + 31) / 32;
}

void AMDGPUABIInfo::computeInfo(CGFunctionInfo &FI) const {
  llvm::CallingConv::ID CC = FI.getCallingConvention();

  if (!getCXXABI().classifyReturnType(FI))
    FI.getReturnInfo() = classifyReturnType(FI.getReturnType());

  unsigned NumRegsLeft = MaxNumRegsForArgsRet;
  for (auto &Arg : FI.arguments()) {
    if (CC == llvm::CallingConv::AMDGPU_KERNEL) {
      Arg.info = classifyKernelArgumentType(Arg.type);
    } else {
      Arg.info = classifyArgumentType(Arg.type, NumRegsLeft);
    }
  }
}

Address AMDGPUABIInfo::EmitVAArg(CodeGenFunction &CGF, Address VAListAddr,
                                 QualType Ty) const {
  llvm_unreachable("AMDGPU does not support varargs");
}

ABIArgInfo AMDGPUABIInfo::classifyReturnType(QualType RetTy) const {
  if (isAggregateTypeForABI(RetTy)) {
    // Records with non-trivial destructors/copy-constructors should not be
    // returned by value.
    if (!getRecordArgABI(RetTy, getCXXABI())) {
      // Ignore empty structs/unions.
      if (isEmptyRecord(getContext(), RetTy, true))
        return ABIArgInfo::getIgnore();

      // Lower single-element structs to just return a regular value.
      if (const Type *SeltTy = isSingleElementStruct(RetTy, getContext()))
        return ABIArgInfo::getDirect(CGT.ConvertType(QualType(SeltTy, 0)));

      if (const RecordType *RT = RetTy->getAs<RecordType>()) {
        const RecordDecl *RD = RT->getDecl();
        if (RD->hasFlexibleArrayMember())
          return DefaultABIInfo::classifyReturnType(RetTy);
      }

      // Pack aggregates <= 4 bytes into single VGPR or pair.
      uint64_t Size = getContext().getTypeSize(RetTy);
      if (Size <= 16)
        return ABIArgInfo::getDirect(llvm::Type::getInt16Ty(getVMContext()));

      if (Size <= 32)
        return ABIArgInfo::getDirect(llvm::Type::getInt32Ty(getVMContext()));

      if (Size <= 64) {
        llvm::Type *I32Ty = llvm::Type::getInt32Ty(getVMContext());
        return ABIArgInfo::getDirect(llvm::ArrayType::get(I32Ty, 2));
      }

      if (numRegsForType(RetTy) <= MaxNumRegsForArgsRet)
        return ABIArgInfo::getDirect();
    }
  }

  // Otherwise just do the default thing.
  return DefaultABIInfo::classifyReturnType(RetTy);
}

/// For kernels all parameters are really passed in a special buffer. It doesn't
/// make sense to pass anything byval, so everything must be direct.
ABIArgInfo AMDGPUABIInfo::classifyKernelArgumentType(QualType Ty) const {
  Ty = useFirstFieldIfTransparentUnion(Ty);

  // TODO: Can we omit empty structs?

  if (const Type *SeltTy = isSingleElementStruct(Ty, getContext()))
    Ty = QualType(SeltTy, 0);

  llvm::Type *OrigLTy = CGT.ConvertType(Ty);
  llvm::Type *LTy = OrigLTy;
  if (getContext().getLangOpts().HIP) {
    LTy = coerceKernelArgumentType(
        OrigLTy, /*FromAS=*/getContext().getTargetAddressSpace(LangAS::Default),
        /*ToAS=*/getContext().getTargetAddressSpace(LangAS::cuda_device));
  }

  // FIXME: Should also use this for OpenCL, but it requires addressing the
  // problem of kernels being called.
  //
  // FIXME: This doesn't apply the optimization of coercing pointers in structs
  // to global address space when using byref. This would require implementing a
  // new kind of coercion of the in-memory type when for indirect arguments.
  if (!getContext().getLangOpts().OpenCL && LTy == OrigLTy &&
      isAggregateTypeForABI(Ty)) {
    return ABIArgInfo::getIndirectAliased(
        getContext().getTypeAlignInChars(Ty),
        getContext().getTargetAddressSpace(LangAS::opencl_constant),
        false /*Realign*/, nullptr /*Padding*/);
  }

  // If we set CanBeFlattened to true, CodeGen will expand the struct to its
  // individual elements, which confuses the Clover OpenCL backend; therefore we
  // have to set it to false here. Other args of getDirect() are just defaults.
  return ABIArgInfo::getDirect(LTy, 0, nullptr, false);
}

ABIArgInfo AMDGPUABIInfo::classifyArgumentType(QualType Ty,
                                               unsigned &NumRegsLeft) const {
  assert(NumRegsLeft <= MaxNumRegsForArgsRet && "register estimate underflow");

  Ty = useFirstFieldIfTransparentUnion(Ty);

  if (isAggregateTypeForABI(Ty)) {
    // Records with non-trivial destructors/copy-constructors should not be
    // passed by value.
    if (auto RAA = getRecordArgABI(Ty, getCXXABI()))
      return getNaturalAlignIndirect(Ty, RAA == CGCXXABI::RAA_DirectInMemory);

    // Ignore empty structs/unions.
    if (isEmptyRecord(getContext(), Ty, true))
      return ABIArgInfo::getIgnore();

    // Lower single-element structs to just pass a regular value. TODO: We
    // could do reasonable-size multiple-element structs too, using getExpand(),
    // though watch out for things like bitfields.
    if (const Type *SeltTy = isSingleElementStruct(Ty, getContext()))
      return ABIArgInfo::getDirect(CGT.ConvertType(QualType(SeltTy, 0)));

    if (const RecordType *RT = Ty->getAs<RecordType>()) {
      const RecordDecl *RD = RT->getDecl();
      if (RD->hasFlexibleArrayMember())
        return DefaultABIInfo::classifyArgumentType(Ty);
    }

    // Pack aggregates <= 8 bytes into single VGPR or pair.
    uint64_t Size = getContext().getTypeSize(Ty);
    if (Size <= 64) {
      unsigned NumRegs = (Size + 31) / 32;
      NumRegsLeft -= std::min(NumRegsLeft, NumRegs);

      if (Size <= 16)
        return ABIArgInfo::getDirect(llvm::Type::getInt16Ty(getVMContext()));

      if (Size <= 32)
        return ABIArgInfo::getDirect(llvm::Type::getInt32Ty(getVMContext()));

      // XXX: Should this be i64 instead, and should the limit increase?
      llvm::Type *I32Ty = llvm::Type::getInt32Ty(getVMContext());
      return ABIArgInfo::getDirect(llvm::ArrayType::get(I32Ty, 2));
    }

    if (NumRegsLeft > 0) {
      unsigned NumRegs = numRegsForType(Ty);
      if (NumRegsLeft >= NumRegs) {
        NumRegsLeft -= NumRegs;
        return ABIArgInfo::getDirect();
      }
    }

    // Use pass-by-reference in stead of pass-by-value for struct arguments in
    // function ABI.
    return ABIArgInfo::getIndirectAliased(
        getContext().getTypeAlignInChars(Ty),
        getContext().getTargetAddressSpace(LangAS::opencl_private));
  }

  // Otherwise just do the default thing.
  ABIArgInfo ArgInfo = DefaultABIInfo::classifyArgumentType(Ty);
  if (!ArgInfo.isIndirect()) {
    unsigned NumRegs = numRegsForType(Ty);
    NumRegsLeft -= std::min(NumRegs, NumRegsLeft);
  }

  return ArgInfo;
}

class AMDGPUTargetCodeGenInfo : public TargetCodeGenInfo {
public:
  AMDGPUTargetCodeGenInfo(CodeGenTypes &CGT)
      : TargetCodeGenInfo(std::make_unique<AMDGPUABIInfo>(CGT)) {}

  void setFunctionDeclAttributes(const FunctionDecl *FD, llvm::Function *F,
                                 CodeGenModule &CGM) const;

  void setTargetAttributes(const Decl *D, llvm::GlobalValue *GV,
                           CodeGen::CodeGenModule &M) const override;
  unsigned getOpenCLKernelCallingConv() const override;

  llvm::Constant *getNullPointer(const CodeGen::CodeGenModule &CGM,
      llvm::PointerType *T, QualType QT) const override;

  LangAS getASTAllocaAddressSpace() const override {
    return getLangASFromTargetAS(
        getABIInfo().getDataLayout().getAllocaAddrSpace());
  }
  LangAS getGlobalVarAddressSpace(CodeGenModule &CGM,
                                  const VarDecl *D) const override;
  llvm::SyncScope::ID getLLVMSyncScopeID(const LangOptions &LangOpts,
                                         SyncScope Scope,
                                         llvm::AtomicOrdering Ordering,
                                         llvm::LLVMContext &Ctx) const override;
  llvm::Value *createEnqueuedBlockKernel(CodeGenFunction &CGF,
                                         llvm::Function *BlockInvokeFunc,
                                         llvm::Type *BlockTy) const override;
  bool shouldEmitStaticExternCAliases() const override;
  bool shouldEmitDWARFBitFieldSeparators() const override;
  void setCUDAKernelCallingConvention(const FunctionType *&FT) const override;
};
}

static bool requiresAMDGPUProtectedVisibility(const Decl *D,
                                              llvm::GlobalValue *GV) {
  if (GV->getVisibility() != llvm::GlobalValue::HiddenVisibility)
    return false;

  return D->hasAttr<OpenCLKernelAttr>() ||
         (isa<FunctionDecl>(D) && D->hasAttr<CUDAGlobalAttr>()) ||
         (isa<VarDecl>(D) &&
          (D->hasAttr<CUDADeviceAttr>() || D->hasAttr<CUDAConstantAttr>() ||
           cast<VarDecl>(D)->getType()->isCUDADeviceBuiltinSurfaceType() ||
           cast<VarDecl>(D)->getType()->isCUDADeviceBuiltinTextureType()));
}

void AMDGPUTargetCodeGenInfo::setFunctionDeclAttributes(
    const FunctionDecl *FD, llvm::Function *F, CodeGenModule &M) const {
  const auto *ReqdWGS =
      M.getLangOpts().OpenCL ? FD->getAttr<ReqdWorkGroupSizeAttr>() : nullptr;
  const bool IsOpenCLKernel =
      M.getLangOpts().OpenCL && FD->hasAttr<OpenCLKernelAttr>();
  const bool IsHIPKernel = M.getLangOpts().HIP && FD->hasAttr<CUDAGlobalAttr>();

  const auto *FlatWGS = FD->getAttr<AMDGPUFlatWorkGroupSizeAttr>();
  if (ReqdWGS || FlatWGS) {
    M.handleAMDGPUFlatWorkGroupSizeAttr(F, FlatWGS, ReqdWGS);
  } else if (IsOpenCLKernel || IsHIPKernel) {
    // By default, restrict the maximum size to a value specified by
    // --gpu-max-threads-per-block=n or its default value for HIP.
    const unsigned OpenCLDefaultMaxWorkGroupSize = 256;
    const unsigned DefaultMaxWorkGroupSize =
        IsOpenCLKernel ? OpenCLDefaultMaxWorkGroupSize
                       : M.getLangOpts().GPUMaxThreadsPerBlock;
    std::string AttrVal =
        std::string("1,") + llvm::utostr(DefaultMaxWorkGroupSize);
    F->addFnAttr("amdgpu-flat-work-group-size", AttrVal);
  }

  if (const auto *Attr = FD->getAttr<AMDGPUWavesPerEUAttr>())
    M.handleAMDGPUWavesPerEUAttr(F, Attr);

  if (const auto *Attr = FD->getAttr<AMDGPUNumSGPRAttr>()) {
    unsigned NumSGPR = Attr->getNumSGPR();

    if (NumSGPR != 0)
      F->addFnAttr("amdgpu-num-sgpr", llvm::utostr(NumSGPR));
  }

  if (const auto *Attr = FD->getAttr<AMDGPUNumVGPRAttr>()) {
    uint32_t NumVGPR = Attr->getNumVGPR();

    if (NumVGPR != 0)
      F->addFnAttr("amdgpu-num-vgpr", llvm::utostr(NumVGPR));
  }
}

<<<<<<< HEAD
=======
/// Emits control constants used to change per-architecture behaviour in the
/// AMDGPU ROCm device libraries.
void AMDGPUTargetCodeGenInfo::emitTargetGlobals(
    CodeGen::CodeGenModule &CGM) const {
  StringRef Name = "llvm.amdgcn.abi.version";
  llvm::GlobalVariable *OriginalGV = CGM.getModule().getNamedGlobal(Name);
  if (OriginalGV && !llvm::GlobalVariable::isExternalLinkage(OriginalGV->getLinkage()))
    return;

  auto *Type = llvm::IntegerType::getIntNTy(CGM.getModule().getContext(), 32);
  llvm::Constant *COV = llvm::ConstantInt::get(
      Type, CGM.getTarget().getTargetOpts().CodeObjectVersion);

  // It needs to be constant weak_odr without externally_initialized so that
  // the load instuction can be eliminated by the IPSCCP.
  auto *GV = new llvm::GlobalVariable(
      CGM.getModule(), Type, true, llvm::GlobalValue::WeakODRLinkage, COV, Name,
      nullptr, llvm::GlobalValue::ThreadLocalMode::NotThreadLocal,
      CGM.getContext().getTargetAddressSpace(LangAS::opencl_constant));
  GV->setUnnamedAddr(llvm::GlobalValue::UnnamedAddr::Local);
  GV->setVisibility(llvm::GlobalValue::VisibilityTypes::HiddenVisibility);

  // Replace any external references to this variable with the new global.
  if (OriginalGV) {
    OriginalGV->replaceAllUsesWith(GV);
    GV->takeName(OriginalGV);
    OriginalGV->eraseFromParent();
  }
}

>>>>>>> d65885ae
void AMDGPUTargetCodeGenInfo::setTargetAttributes(
    const Decl *D, llvm::GlobalValue *GV, CodeGen::CodeGenModule &M) const {
  if (requiresAMDGPUProtectedVisibility(D, GV)) {
    GV->setVisibility(llvm::GlobalValue::ProtectedVisibility);
    GV->setDSOLocal(true);
  }

  if (GV->isDeclaration())
    return;

  llvm::Function *F = dyn_cast<llvm::Function>(GV);
  if (!F)
    return;

  const FunctionDecl *FD = dyn_cast_or_null<FunctionDecl>(D);
  if (FD)
    setFunctionDeclAttributes(FD, F, M);

  if (M.getContext().getTargetInfo().allowAMDGPUUnsafeFPAtomics())
    F->addFnAttr("amdgpu-unsafe-fp-atomics", "true");

  if (!getABIInfo().getCodeGenOpts().EmitIEEENaNCompliantInsts)
    F->addFnAttr("amdgpu-ieee", "false");
}

unsigned AMDGPUTargetCodeGenInfo::getOpenCLKernelCallingConv() const {
  return llvm::CallingConv::AMDGPU_KERNEL;
}

// Currently LLVM assumes null pointers always have value 0,
// which results in incorrectly transformed IR. Therefore, instead of
// emitting null pointers in private and local address spaces, a null
// pointer in generic address space is emitted which is casted to a
// pointer in local or private address space.
llvm::Constant *AMDGPUTargetCodeGenInfo::getNullPointer(
    const CodeGen::CodeGenModule &CGM, llvm::PointerType *PT,
    QualType QT) const {
  if (CGM.getContext().getTargetNullPointerValue(QT) == 0)
    return llvm::ConstantPointerNull::get(PT);

  auto &Ctx = CGM.getContext();
  auto NPT = llvm::PointerType::get(
      PT->getContext(), Ctx.getTargetAddressSpace(LangAS::opencl_generic));
  return llvm::ConstantExpr::getAddrSpaceCast(
      llvm::ConstantPointerNull::get(NPT), PT);
}

LangAS
AMDGPUTargetCodeGenInfo::getGlobalVarAddressSpace(CodeGenModule &CGM,
                                                  const VarDecl *D) const {
  assert(!CGM.getLangOpts().OpenCL &&
         !(CGM.getLangOpts().CUDA && CGM.getLangOpts().CUDAIsDevice) &&
         "Address space agnostic languages only");
  LangAS DefaultGlobalAS = getLangASFromTargetAS(
      CGM.getContext().getTargetAddressSpace(LangAS::opencl_global));
  if (!D)
    return DefaultGlobalAS;

  LangAS AddrSpace = D->getType().getAddressSpace();
  if (AddrSpace != LangAS::Default)
    return AddrSpace;

  // Only promote to address space 4 if VarDecl has constant initialization.
  if (D->getType().isConstantStorage(CGM.getContext(), false, false) &&
      D->hasConstantInitialization()) {
    if (auto ConstAS = CGM.getTarget().getConstantAddressSpace())
      return *ConstAS;
  }
  return DefaultGlobalAS;
}

llvm::SyncScope::ID
AMDGPUTargetCodeGenInfo::getLLVMSyncScopeID(const LangOptions &LangOpts,
                                            SyncScope Scope,
                                            llvm::AtomicOrdering Ordering,
                                            llvm::LLVMContext &Ctx) const {
  std::string Name;
  switch (Scope) {
  case SyncScope::HIPSingleThread:
    Name = "singlethread";
    break;
  case SyncScope::HIPWavefront:
  case SyncScope::OpenCLSubGroup:
    Name = "wavefront";
    break;
  case SyncScope::HIPWorkgroup:
  case SyncScope::OpenCLWorkGroup:
    Name = "workgroup";
    break;
  case SyncScope::HIPAgent:
  case SyncScope::OpenCLDevice:
    Name = "agent";
    break;
  case SyncScope::HIPSystem:
  case SyncScope::OpenCLAllSVMDevices:
    Name = "";
    break;
  }

  if (Ordering != llvm::AtomicOrdering::SequentiallyConsistent) {
    if (!Name.empty())
      Name = Twine(Twine(Name) + Twine("-")).str();

    Name = Twine(Twine(Name) + Twine("one-as")).str();
  }

  return Ctx.getOrInsertSyncScopeID(Name);
}

bool AMDGPUTargetCodeGenInfo::shouldEmitStaticExternCAliases() const {
  return false;
}

bool AMDGPUTargetCodeGenInfo::shouldEmitDWARFBitFieldSeparators() const {
  return true;
}

void AMDGPUTargetCodeGenInfo::setCUDAKernelCallingConvention(
    const FunctionType *&FT) const {
  FT = getABIInfo().getContext().adjustFunctionType(
      FT, FT->getExtInfo().withCallingConv(CC_OpenCLKernel));
}

/// Create an OpenCL kernel for an enqueued block.
///
/// The type of the first argument (the block literal) is the struct type
/// of the block literal instead of a pointer type. The first argument
/// (block literal) is passed directly by value to the kernel. The kernel
/// allocates the same type of struct on stack and stores the block literal
/// to it and passes its pointer to the block invoke function. The kernel
/// has "enqueued-block" function attribute and kernel argument metadata.
llvm::Value *AMDGPUTargetCodeGenInfo::createEnqueuedBlockKernel(
    CodeGenFunction &CGF, llvm::Function *Invoke, llvm::Type *BlockTy) const {
  auto &Builder = CGF.Builder;
  auto &C = CGF.getLLVMContext();

  auto *InvokeFT = Invoke->getFunctionType();
  llvm::SmallVector<llvm::Type *, 2> ArgTys;
  llvm::SmallVector<llvm::Metadata *, 8> AddressQuals;
  llvm::SmallVector<llvm::Metadata *, 8> AccessQuals;
  llvm::SmallVector<llvm::Metadata *, 8> ArgTypeNames;
  llvm::SmallVector<llvm::Metadata *, 8> ArgBaseTypeNames;
  llvm::SmallVector<llvm::Metadata *, 8> ArgTypeQuals;
  llvm::SmallVector<llvm::Metadata *, 8> ArgNames;

  ArgTys.push_back(BlockTy);
  ArgTypeNames.push_back(llvm::MDString::get(C, "__block_literal"));
  AddressQuals.push_back(llvm::ConstantAsMetadata::get(Builder.getInt32(0)));
  ArgBaseTypeNames.push_back(llvm::MDString::get(C, "__block_literal"));
  ArgTypeQuals.push_back(llvm::MDString::get(C, ""));
  AccessQuals.push_back(llvm::MDString::get(C, "none"));
  ArgNames.push_back(llvm::MDString::get(C, "block_literal"));
  for (unsigned I = 1, E = InvokeFT->getNumParams(); I < E; ++I) {
    ArgTys.push_back(InvokeFT->getParamType(I));
    ArgTypeNames.push_back(llvm::MDString::get(C, "void*"));
    AddressQuals.push_back(llvm::ConstantAsMetadata::get(Builder.getInt32(3)));
    AccessQuals.push_back(llvm::MDString::get(C, "none"));
    ArgBaseTypeNames.push_back(llvm::MDString::get(C, "void*"));
    ArgTypeQuals.push_back(llvm::MDString::get(C, ""));
    ArgNames.push_back(
        llvm::MDString::get(C, (Twine("local_arg") + Twine(I)).str()));
  }
  std::string Name = Invoke->getName().str() + "_kernel";
  auto *FT = llvm::FunctionType::get(llvm::Type::getVoidTy(C), ArgTys, false);
  auto *F = llvm::Function::Create(FT, llvm::GlobalValue::InternalLinkage, Name,
                                   &CGF.CGM.getModule());
  F->setCallingConv(llvm::CallingConv::AMDGPU_KERNEL);

  llvm::AttrBuilder KernelAttrs(C);
  // FIXME: The invoke isn't applying the right attributes either
  // FIXME: This is missing setTargetAttributes
  CGF.CGM.addDefaultFunctionDefinitionAttributes(KernelAttrs);
  KernelAttrs.addAttribute("enqueued-block");
  F->addFnAttrs(KernelAttrs);

  auto IP = CGF.Builder.saveIP();
  auto *BB = llvm::BasicBlock::Create(C, "entry", F);
  Builder.SetInsertPoint(BB);
  const auto BlockAlign = CGF.CGM.getDataLayout().getPrefTypeAlign(BlockTy);
  auto *BlockPtr = Builder.CreateAlloca(BlockTy, nullptr);
  BlockPtr->setAlignment(BlockAlign);
  Builder.CreateAlignedStore(F->arg_begin(), BlockPtr, BlockAlign);
  auto *Cast = Builder.CreatePointerCast(BlockPtr, InvokeFT->getParamType(0));
  llvm::SmallVector<llvm::Value *, 2> Args;
  Args.push_back(Cast);
  for (llvm::Argument &A : llvm::drop_begin(F->args()))
    Args.push_back(&A);
  llvm::CallInst *call = Builder.CreateCall(Invoke, Args);
  call->setCallingConv(Invoke->getCallingConv());
  Builder.CreateRetVoid();
  Builder.restoreIP(IP);

  F->setMetadata("kernel_arg_addr_space", llvm::MDNode::get(C, AddressQuals));
  F->setMetadata("kernel_arg_access_qual", llvm::MDNode::get(C, AccessQuals));
  F->setMetadata("kernel_arg_type", llvm::MDNode::get(C, ArgTypeNames));
  F->setMetadata("kernel_arg_base_type",
                 llvm::MDNode::get(C, ArgBaseTypeNames));
  F->setMetadata("kernel_arg_type_qual", llvm::MDNode::get(C, ArgTypeQuals));
  if (CGF.CGM.getCodeGenOpts().EmitOpenCLArgMetadata)
    F->setMetadata("kernel_arg_name", llvm::MDNode::get(C, ArgNames));

  return F;
}

void CodeGenModule::handleAMDGPUFlatWorkGroupSizeAttr(
    llvm::Function *F, const AMDGPUFlatWorkGroupSizeAttr *FlatWGS,
    const ReqdWorkGroupSizeAttr *ReqdWGS) {
  unsigned Min = 0;
  unsigned Max = 0;
  if (FlatWGS) {
    Min = FlatWGS->getMin()->EvaluateKnownConstInt(getContext()).getExtValue();
    Max = FlatWGS->getMax()->EvaluateKnownConstInt(getContext()).getExtValue();
  }
  if (ReqdWGS && Min == 0 && Max == 0)
    Min = Max = ReqdWGS->getXDim() * ReqdWGS->getYDim() * ReqdWGS->getZDim();

  if (Min != 0) {
    assert(Min <= Max && "Min must be less than or equal Max");

    std::string AttrVal = llvm::utostr(Min) + "," + llvm::utostr(Max);
    F->addFnAttr("amdgpu-flat-work-group-size", AttrVal);
  } else
    assert(Max == 0 && "Max must be zero");
}

void CodeGenModule::handleAMDGPUWavesPerEUAttr(
    llvm::Function *F, const AMDGPUWavesPerEUAttr *Attr) {
  unsigned Min =
      Attr->getMin()->EvaluateKnownConstInt(getContext()).getExtValue();
  unsigned Max =
      Attr->getMax()
          ? Attr->getMax()->EvaluateKnownConstInt(getContext()).getExtValue()
          : 0;

  if (Min != 0) {
    assert((Max == 0 || Min <= Max) && "Min must be less than or equal Max");

    std::string AttrVal = llvm::utostr(Min);
    if (Max != 0)
      AttrVal = AttrVal + "," + llvm::utostr(Max);
    F->addFnAttr("amdgpu-waves-per-eu", AttrVal);
  } else
    assert(Max == 0 && "Max must be zero");
}

std::unique_ptr<TargetCodeGenInfo>
CodeGen::createAMDGPUTargetCodeGenInfo(CodeGenModule &CGM) {
  return std::make_unique<AMDGPUTargetCodeGenInfo>(CGM.getTypes());
}<|MERGE_RESOLUTION|>--- conflicted
+++ resolved
@@ -354,39 +354,6 @@
   }
 }
 
-<<<<<<< HEAD
-=======
-/// Emits control constants used to change per-architecture behaviour in the
-/// AMDGPU ROCm device libraries.
-void AMDGPUTargetCodeGenInfo::emitTargetGlobals(
-    CodeGen::CodeGenModule &CGM) const {
-  StringRef Name = "llvm.amdgcn.abi.version";
-  llvm::GlobalVariable *OriginalGV = CGM.getModule().getNamedGlobal(Name);
-  if (OriginalGV && !llvm::GlobalVariable::isExternalLinkage(OriginalGV->getLinkage()))
-    return;
-
-  auto *Type = llvm::IntegerType::getIntNTy(CGM.getModule().getContext(), 32);
-  llvm::Constant *COV = llvm::ConstantInt::get(
-      Type, CGM.getTarget().getTargetOpts().CodeObjectVersion);
-
-  // It needs to be constant weak_odr without externally_initialized so that
-  // the load instuction can be eliminated by the IPSCCP.
-  auto *GV = new llvm::GlobalVariable(
-      CGM.getModule(), Type, true, llvm::GlobalValue::WeakODRLinkage, COV, Name,
-      nullptr, llvm::GlobalValue::ThreadLocalMode::NotThreadLocal,
-      CGM.getContext().getTargetAddressSpace(LangAS::opencl_constant));
-  GV->setUnnamedAddr(llvm::GlobalValue::UnnamedAddr::Local);
-  GV->setVisibility(llvm::GlobalValue::VisibilityTypes::HiddenVisibility);
-
-  // Replace any external references to this variable with the new global.
-  if (OriginalGV) {
-    OriginalGV->replaceAllUsesWith(GV);
-    GV->takeName(OriginalGV);
-    OriginalGV->eraseFromParent();
-  }
-}
-
->>>>>>> d65885ae
 void AMDGPUTargetCodeGenInfo::setTargetAttributes(
     const Decl *D, llvm::GlobalValue *GV, CodeGen::CodeGenModule &M) const {
   if (requiresAMDGPUProtectedVisibility(D, GV)) {
