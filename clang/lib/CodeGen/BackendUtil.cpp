--- conflicted
+++ resolved
@@ -324,22 +324,6 @@
   if (CodeGenOpts.DisableLLVMPasses)
     return;
 
-  unsigned OptLevel = CodeGenOpts.OptimizationLevel;
-
-<<<<<<< HEAD
-  // Handle disabling of LLVM optimization, where we want to preserve the
-  // internal module before any optimization.
-  if (CodeGenOpts.DisableLLVMOpts) {
-    OptLevel = 0;
-    Inlining = CodeGenOpts.NoInlining;
-=======
-  // Control HCC kernel path module level optimization passes
-  unsigned ModuleOptLevel = OptLevel;
-  if (LangOpts.CPlusPlusAMP && CodeGenOpts.AMPIsDevice) {
-    ModuleOptLevel = CodeGenOpts.KernelPathOptimizationLevel;
->>>>>>> 5259e6f9
-  }
-
   PassManagerBuilderWrapper PMBuilder(CodeGenOpts, LangOpts);
 
   // Figure out TargetLibraryInfo.  This needs to be added to MPM and FPM
