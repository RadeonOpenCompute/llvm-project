--- conflicted
+++ resolved
@@ -3601,19 +3601,11 @@
   void EmitIndirectGotoStmt(const IndirectGotoStmt &S);
   void EmitIfStmt(const IfStmt &S);
 
-<<<<<<< HEAD
-  void EmitWhileStmt(const WhileStmt &S,
-                     ArrayRef<const Attr *> Attrs = std::nullopt);
-  void EmitDoStmt(const DoStmt &S, ArrayRef<const Attr *> Attrs = std::nullopt);
-  void EmitForStmt(const ForStmt &S,
-                   ArrayRef<const Attr *> Attrs = std::nullopt);
-  void EmitForStmtWithArgs(const ForStmt &S, const FunctionArgList *Args,
-                           ArrayRef<const Attr *> Attrs = std::nullopt);
-=======
   void EmitWhileStmt(const WhileStmt &S, ArrayRef<const Attr *> Attrs = {});
   void EmitDoStmt(const DoStmt &S, ArrayRef<const Attr *> Attrs = {});
   void EmitForStmt(const ForStmt &S, ArrayRef<const Attr *> Attrs = {});
->>>>>>> c07abf72
+  void EmitForStmtWithArgs(const ForStmt &S, const FunctionArgList *Args,
+                           ArrayRef<const Attr *> Attrs = {});
   void EmitReturnStmt(const ReturnStmt &S);
   void EmitDeclStmt(const DeclStmt &S);
   void EmitBreakStmt(const BreakStmt &S);
