--- conflicted
+++ resolved
@@ -4593,16 +4593,10 @@
   RValue EmitCUDAKernelCallExpr(const CUDAKernelCallExpr *E,
                                 ReturnValueSlot ReturnValue);
 
-<<<<<<< HEAD
   RValue EmitNVPTXDevicePrintfCallExpr(const CallExpr *E,
                                        ReturnValueSlot ReturnValue);
   RValue EmitAMDGPUDevicePrintfCallExpr(const CallExpr *E,
                                         ReturnValueSlot ReturnValue);
-  RValue EmitOpenMPDevicePrintfCallExpr(const CallExpr *E);
-=======
-  RValue EmitNVPTXDevicePrintfCallExpr(const CallExpr *E);
-  RValue EmitAMDGPUDevicePrintfCallExpr(const CallExpr *E);
->>>>>>> f7914aa2
 
   std::vector<std::string> HostexecFns{
       "printf",        "fprintf",         "hostexec",
