//===-- CodeGenFunction.h - Per-Function state for LLVM CodeGen -*- C++ -*-===//
//
//                     The LLVM Compiler Infrastructure
//
// This file is distributed under the University of Illinois Open Source
// License. See LICENSE.TXT for details.
//
//===----------------------------------------------------------------------===//
//
// This is the internal per-function state used for llvm translation.
//
//===----------------------------------------------------------------------===//

#ifndef LLVM_CLANG_LIB_CODEGEN_CODEGENFUNCTION_H
#define LLVM_CLANG_LIB_CODEGEN_CODEGENFUNCTION_H

#include "CGBuilder.h"
#include "CGDebugInfo.h"
#include "CGLoopInfo.h"
#include "CGValue.h"
#include "CodeGenModule.h"
#include "CodeGenPGO.h"
#include "EHScopeStack.h"
#include "VarBypassDetector.h"
#include "clang/AST/CharUnits.h"
#include "clang/AST/ExprCXX.h"
#include "clang/AST/ExprObjC.h"
#include "clang/AST/ExprOpenMP.h"
#include "clang/AST/Type.h"
#include "clang/Basic/ABI.h"
#include "clang/Basic/CapturedStmt.h"
#include "clang/Basic/OpenMPKinds.h"
#include "clang/Basic/TargetInfo.h"
#include "clang/Frontend/CodeGenOptions.h"
#include "llvm/ADT/ArrayRef.h"
#include "llvm/ADT/DenseMap.h"
#include "llvm/ADT/MapVector.h"
#include "llvm/ADT/SmallVector.h"
#include "llvm/IR/ValueHandle.h"
#include "llvm/Support/Debug.h"
#include "llvm/Transforms/Utils/SanitizerStats.h"

namespace llvm {
class BasicBlock;
class LLVMContext;
class MDNode;
class Module;
class SwitchInst;
class Twine;
class Value;
class CallSite;
}

namespace clang {
class ASTContext;
class BlockDecl;
class CXXDestructorDecl;
class CXXForRangeStmt;
class CXXTryStmt;
class Decl;
class LabelDecl;
class EnumConstantDecl;
class FunctionDecl;
class FunctionProtoType;
class LabelStmt;
class ObjCContainerDecl;
class ObjCInterfaceDecl;
class ObjCIvarDecl;
class ObjCMethodDecl;
class ObjCImplementationDecl;
class ObjCPropertyImplDecl;
class TargetInfo;
class VarDecl;
class ObjCForCollectionStmt;
class ObjCAtTryStmt;
class ObjCAtThrowStmt;
class ObjCAtSynchronizedStmt;
class ObjCAutoreleasePoolStmt;

namespace analyze_os_log {
class OSLogBufferLayout;
}

namespace CodeGen {
class CodeGenTypes;
class CGCallee;
class CGFunctionInfo;
class CGRecordLayout;
class CGBlockInfo;
class CGCXXABI;
class BlockByrefHelpers;
class BlockByrefInfo;
class BlockFlags;
class BlockFieldFlags;
class RegionCodeGenTy;
class TargetCodeGenInfo;
struct OMPTaskDataTy;
struct CGCoroData;

/// The kind of evaluation to perform on values of a particular
/// type.  Basically, is the code in CGExprScalar, CGExprComplex, or
/// CGExprAgg?
///
/// TODO: should vectors maybe be split out into their own thing?
enum TypeEvaluationKind {
  TEK_Scalar,
  TEK_Complex,
  TEK_Aggregate
};

#define LIST_SANITIZER_CHECKS                                                  \
  SANITIZER_CHECK(AddOverflow, add_overflow, 0)                                \
  SANITIZER_CHECK(BuiltinUnreachable, builtin_unreachable, 0)                  \
  SANITIZER_CHECK(CFICheckFail, cfi_check_fail, 0)                             \
  SANITIZER_CHECK(DivremOverflow, divrem_overflow, 0)                          \
  SANITIZER_CHECK(DynamicTypeCacheMiss, dynamic_type_cache_miss, 0)            \
  SANITIZER_CHECK(FloatCastOverflow, float_cast_overflow, 0)                   \
  SANITIZER_CHECK(FunctionTypeMismatch, function_type_mismatch, 0)             \
  SANITIZER_CHECK(InvalidBuiltin, invalid_builtin, 0)                          \
  SANITIZER_CHECK(LoadInvalidValue, load_invalid_value, 0)                     \
  SANITIZER_CHECK(MissingReturn, missing_return, 0)                            \
  SANITIZER_CHECK(MulOverflow, mul_overflow, 0)                                \
  SANITIZER_CHECK(NegateOverflow, negate_overflow, 0)                          \
  SANITIZER_CHECK(NullabilityArg, nullability_arg, 0)                          \
  SANITIZER_CHECK(NullabilityReturn, nullability_return, 1)                    \
  SANITIZER_CHECK(NonnullArg, nonnull_arg, 0)                                  \
  SANITIZER_CHECK(NonnullReturn, nonnull_return, 1)                            \
  SANITIZER_CHECK(OutOfBounds, out_of_bounds, 0)                               \
  SANITIZER_CHECK(PointerOverflow, pointer_overflow, 0)                        \
  SANITIZER_CHECK(ShiftOutOfBounds, shift_out_of_bounds, 0)                    \
  SANITIZER_CHECK(SubOverflow, sub_overflow, 0)                                \
  SANITIZER_CHECK(TypeMismatch, type_mismatch, 1)                              \
  SANITIZER_CHECK(VLABoundNotPositive, vla_bound_not_positive, 0)

enum SanitizerHandler {
#define SANITIZER_CHECK(Enum, Name, Version) Enum,
  LIST_SANITIZER_CHECKS
#undef SANITIZER_CHECK
};

/// CodeGenFunction - This class organizes the per-function state that is used
/// while generating LLVM code.
class CodeGenFunction : public CodeGenTypeCache {
  CodeGenFunction(const CodeGenFunction &) = delete;
  void operator=(const CodeGenFunction &) = delete;

  friend class CGCXXABI;
public:
  /// A jump destination is an abstract label, branching to which may
  /// require a jump out through normal cleanups.
  struct JumpDest {
    JumpDest() : Block(nullptr), ScopeDepth(), Index(0) {}
    JumpDest(llvm::BasicBlock *Block,
             EHScopeStack::stable_iterator Depth,
             unsigned Index)
      : Block(Block), ScopeDepth(Depth), Index(Index) {}

    bool isValid() const { return Block != nullptr; }
    llvm::BasicBlock *getBlock() const { return Block; }
    EHScopeStack::stable_iterator getScopeDepth() const { return ScopeDepth; }
    unsigned getDestIndex() const { return Index; }

    // This should be used cautiously.
    void setScopeDepth(EHScopeStack::stable_iterator depth) {
      ScopeDepth = depth;
    }

  private:
    llvm::BasicBlock *Block;
    EHScopeStack::stable_iterator ScopeDepth;
    unsigned Index;
  };

  CodeGenModule &CGM;  // Per-module state.
  const TargetInfo &Target;

  typedef std::pair<llvm::Value *, llvm::Value *> ComplexPairTy;
  LoopInfoStack LoopStack;
  CGBuilderTy Builder;

  // Stores variables for which we can't generate correct lifetime markers
  // because of jumps.
  VarBypassDetector Bypasses;

  // CodeGen lambda for loops and support for ordered clause
  typedef llvm::function_ref<void(CodeGenFunction &, const OMPLoopDirective &,
                                  JumpDest)>
      CodeGenLoopTy;
  typedef llvm::function_ref<void(CodeGenFunction &, SourceLocation,
                                  const unsigned, const bool)>
      CodeGenOrderedTy;

  // Codegen lambda for loop bounds in worksharing loop constructs
  typedef llvm::function_ref<std::pair<LValue, LValue>(
      CodeGenFunction &, const OMPExecutableDirective &S)>
      CodeGenLoopBoundsTy;

  // Codegen lambda for loop bounds in dispatch-based loop implementation
  typedef llvm::function_ref<std::pair<llvm::Value *, llvm::Value *>(
      CodeGenFunction &, const OMPExecutableDirective &S, Address LB,
      Address UB)>
      CodeGenDispatchBoundsTy;

  /// \brief CGBuilder insert helper. This function is called after an
  /// instruction is created using Builder.
  void InsertHelper(llvm::Instruction *I, const llvm::Twine &Name,
                    llvm::BasicBlock *BB,
                    llvm::BasicBlock::iterator InsertPt) const;

  /// CurFuncDecl - Holds the Decl for the current outermost
  /// non-closure context.
  const Decl *CurFuncDecl;
  /// CurCodeDecl - This is the inner-most code context, which includes blocks.
  const Decl *CurCodeDecl;
  const CGFunctionInfo *CurFnInfo;
  QualType FnRetTy;
  llvm::Function *CurFn;

  // Holds coroutine data if the current function is a coroutine. We use a
  // wrapper to manage its lifetime, so that we don't have to define CGCoroData
  // in this header.
  struct CGCoroInfo {
    std::unique_ptr<CGCoroData> Data;
    CGCoroInfo();
    ~CGCoroInfo();
  };
  CGCoroInfo CurCoro;

  bool isCoroutine() const {
    return CurCoro.Data != nullptr;
  }

  /// CurGD - The GlobalDecl for the current function being compiled.
  GlobalDecl CurGD;

  /// PrologueCleanupDepth - The cleanup depth enclosing all the
  /// cleanups associated with the parameters.
  EHScopeStack::stable_iterator PrologueCleanupDepth;

  /// ReturnBlock - Unified return block.
  JumpDest ReturnBlock;

  /// ReturnValue - The temporary alloca to hold the return
  /// value. This is invalid iff the function has no return value.
  Address ReturnValue;

  /// Return true if a label was seen in the current scope.
  bool hasLabelBeenSeenInCurrentScope() const {
    if (CurLexicalScope)
      return CurLexicalScope->hasLabels();
    return !LabelMap.empty();
  }

  /// AllocaInsertPoint - This is an instruction in the entry block before which
  /// we prefer to insert allocas.
  llvm::AssertingVH<llvm::Instruction> AllocaInsertPt;

  /// \brief API for captured statement code generation.
  class CGCapturedStmtInfo {
  public:
    explicit CGCapturedStmtInfo(CapturedRegionKind K = CR_Default)
        : Kind(K), ThisValue(nullptr), CXXThisFieldDecl(nullptr) {}
    explicit CGCapturedStmtInfo(const CapturedStmt &S,
                                CapturedRegionKind K = CR_Default)
      : Kind(K), ThisValue(nullptr), CXXThisFieldDecl(nullptr) {

      RecordDecl::field_iterator Field =
        S.getCapturedRecordDecl()->field_begin();
      for (CapturedStmt::const_capture_iterator I = S.capture_begin(),
                                                E = S.capture_end();
           I != E; ++I, ++Field) {
        if (I->capturesThis())
          CXXThisFieldDecl = *Field;
        else if (I->capturesVariable())
          CaptureFields[I->getCapturedVar()->getCanonicalDecl()] = *Field;
        else if (I->capturesVariableByCopy())
          CaptureFields[I->getCapturedVar()->getCanonicalDecl()] = *Field;
      }
    }

    virtual ~CGCapturedStmtInfo();

    CapturedRegionKind getKind() const { return Kind; }

    virtual void setContextValue(llvm::Value *V) { ThisValue = V; }
    // \brief Retrieve the value of the context parameter.
    virtual llvm::Value *getContextValue() const { return ThisValue; }

    /// \brief Lookup the captured field decl for a variable.
    virtual const FieldDecl *lookup(const VarDecl *VD) const {
      return CaptureFields.lookup(VD->getCanonicalDecl());
    }

    bool isCXXThisExprCaptured() const { return getThisFieldDecl() != nullptr; }
    virtual FieldDecl *getThisFieldDecl() const { return CXXThisFieldDecl; }

    static bool classof(const CGCapturedStmtInfo *) {
      return true;
    }

    /// \brief Emit the captured statement body.
    virtual void EmitBody(CodeGenFunction &CGF, const Stmt *S) {
      CGF.incrementProfileCounter(S);
      CGF.EmitStmt(S);
    }

    /// \brief Get the name of the capture helper.
    virtual StringRef getHelperName() const { return "__captured_stmt"; }

  private:
    /// \brief The kind of captured statement being generated.
    CapturedRegionKind Kind;

    /// \brief Keep the map between VarDecl and FieldDecl.
    llvm::SmallDenseMap<const VarDecl *, FieldDecl *> CaptureFields;

    /// \brief The base address of the captured record, passed in as the first
    /// argument of the parallel region function.
    llvm::Value *ThisValue;

    /// \brief Captured 'this' type.
    FieldDecl *CXXThisFieldDecl;
  };
  CGCapturedStmtInfo *CapturedStmtInfo;

  /// \brief RAII for correct setting/restoring of CapturedStmtInfo.
  class CGCapturedStmtRAII {
  private:
    CodeGenFunction &CGF;
    CGCapturedStmtInfo *PrevCapturedStmtInfo;
  public:
    CGCapturedStmtRAII(CodeGenFunction &CGF,
                       CGCapturedStmtInfo *NewCapturedStmtInfo)
        : CGF(CGF), PrevCapturedStmtInfo(CGF.CapturedStmtInfo) {
      CGF.CapturedStmtInfo = NewCapturedStmtInfo;
    }
    ~CGCapturedStmtRAII() { CGF.CapturedStmtInfo = PrevCapturedStmtInfo; }
  };

  /// An abstract representation of regular/ObjC call/message targets.
  class AbstractCallee {
    /// The function declaration of the callee.
    const Decl *CalleeDecl;

  public:
    AbstractCallee() : CalleeDecl(nullptr) {}
    AbstractCallee(const FunctionDecl *FD) : CalleeDecl(FD) {}
    AbstractCallee(const ObjCMethodDecl *OMD) : CalleeDecl(OMD) {}
    bool hasFunctionDecl() const {
      return dyn_cast_or_null<FunctionDecl>(CalleeDecl);
    }
    const Decl *getDecl() const { return CalleeDecl; }
    unsigned getNumParams() const {
      if (const auto *FD = dyn_cast<FunctionDecl>(CalleeDecl))
        return FD->getNumParams();
      return cast<ObjCMethodDecl>(CalleeDecl)->param_size();
    }
    const ParmVarDecl *getParamDecl(unsigned I) const {
      if (const auto *FD = dyn_cast<FunctionDecl>(CalleeDecl))
        return FD->getParamDecl(I);
      return *(cast<ObjCMethodDecl>(CalleeDecl)->param_begin() + I);
    }
  };

  /// \brief Sanitizers enabled for this function.
  SanitizerSet SanOpts;

  /// \brief True if CodeGen currently emits code implementing sanitizer checks.
  bool IsSanitizerScope;

  /// \brief RAII object to set/unset CodeGenFunction::IsSanitizerScope.
  class SanitizerScope {
    CodeGenFunction *CGF;
  public:
    SanitizerScope(CodeGenFunction *CGF);
    ~SanitizerScope();
  };

  /// In C++, whether we are code generating a thunk.  This controls whether we
  /// should emit cleanups.
  bool CurFuncIsThunk;

  /// In ARC, whether we should autorelease the return value.
  bool AutoreleaseResult;

  /// Whether we processed a Microsoft-style asm block during CodeGen. These can
  /// potentially set the return value.
  bool SawAsmBlock;

  const FunctionDecl *CurSEHParent = nullptr;

  /// True if the current function is an outlined SEH helper. This can be a
  /// finally block or filter expression.
  bool IsOutlinedSEHHelper;

  const CodeGen::CGBlockInfo *BlockInfo;
  llvm::Value *BlockPointer;

  llvm::DenseMap<const VarDecl *, FieldDecl *> LambdaCaptureFields;
  FieldDecl *LambdaThisCaptureField;

  /// \brief A mapping from NRVO variables to the flags used to indicate
  /// when the NRVO has been applied to this variable.
  llvm::DenseMap<const VarDecl *, llvm::Value *> NRVOFlags;

  EHScopeStack EHStack;
  llvm::SmallVector<char, 256> LifetimeExtendedCleanupStack;
  llvm::SmallVector<const JumpDest *, 2> SEHTryEpilogueStack;

  llvm::Instruction *CurrentFuncletPad = nullptr;

  class CallLifetimeEnd final : public EHScopeStack::Cleanup {
    llvm::Value *Addr;
    llvm::Value *Size;

  public:
    CallLifetimeEnd(Address addr, llvm::Value *size)
        : Addr(addr.getPointer()), Size(size) {}

    void Emit(CodeGenFunction &CGF, Flags flags) override {
      CGF.EmitLifetimeEnd(Size, Addr);
    }
  };

  /// Header for data within LifetimeExtendedCleanupStack.
  struct LifetimeExtendedCleanupHeader {
    /// The size of the following cleanup object.
    unsigned Size;
    /// The kind of cleanup to push: a value from the CleanupKind enumeration.
    CleanupKind Kind;

    size_t getSize() const { return Size; }
    CleanupKind getKind() const { return Kind; }
  };

  /// i32s containing the indexes of the cleanup destinations.
<<<<<<< HEAD
  llvm::AllocaInst *NormalCleanupDest; 
=======
  Address NormalCleanupDest;
>>>>>>> 8c4c350d

  unsigned NextCleanupDestIndex;

  /// FirstBlockInfo - The head of a singly-linked-list of block layouts.
  CGBlockInfo *FirstBlockInfo;

  /// EHResumeBlock - Unified block containing a call to llvm.eh.resume.
  llvm::BasicBlock *EHResumeBlock;

  /// The exception slot.  All landing pads write the current exception pointer
  /// into this alloca.
  llvm::Value *ExceptionSlot;

  /// The selector slot.  Under the MandatoryCleanup model, all landing pads
  /// write the current selector value into this alloca.
  llvm::AllocaInst *EHSelectorSlot;

  /// A stack of exception code slots. Entering an __except block pushes a slot
  /// on the stack and leaving pops one. The __exception_code() intrinsic loads
  /// a value from the top of the stack.
  SmallVector<Address, 1> SEHCodeSlotStack;

  /// Value returned by __exception_info intrinsic.
  llvm::Value *SEHInfo = nullptr;

  /// Emits a landing pad for the current EH stack.
  llvm::BasicBlock *EmitLandingPad();

  llvm::BasicBlock *getInvokeDestImpl();

  template <class T>
  typename DominatingValue<T>::saved_type saveValueInCond(T value) {
    return DominatingValue<T>::save(*this, value);
  }

public:
  /// ObjCEHValueStack - Stack of Objective-C exception values, used for
  /// rethrows.
  SmallVector<llvm::Value*, 8> ObjCEHValueStack;

  /// A class controlling the emission of a finally block.
  class FinallyInfo {
    /// Where the catchall's edge through the cleanup should go.
    JumpDest RethrowDest;

    /// A function to call to enter the catch.
    llvm::Constant *BeginCatchFn;

    /// An i1 variable indicating whether or not the @finally is
    /// running for an exception.
    llvm::AllocaInst *ForEHVar;

    /// An i8* variable into which the exception pointer to rethrow
    /// has been saved.
    llvm::Instruction *SavedExnVar;

  public:
    void enter(CodeGenFunction &CGF, const Stmt *Finally,
               llvm::Constant *beginCatchFn, llvm::Constant *endCatchFn,
               llvm::Constant *rethrowFn);
    void exit(CodeGenFunction &CGF);
  };

  /// Returns true inside SEH __try blocks.
  bool isSEHTryScope() const { return !SEHTryEpilogueStack.empty(); }

  /// Returns true while emitting a cleanuppad.
  bool isCleanupPadScope() const {
    return CurrentFuncletPad && isa<llvm::CleanupPadInst>(CurrentFuncletPad);
  }

  /// pushFullExprCleanup - Push a cleanup to be run at the end of the
  /// current full-expression.  Safe against the possibility that
  /// we're currently inside a conditionally-evaluated expression.
  template <class T, class... As>
  void pushFullExprCleanup(CleanupKind kind, As... A) {
    // If we're not in a conditional branch, or if none of the
    // arguments requires saving, then use the unconditional cleanup.
    if (!isInConditionalBranch())
      return EHStack.pushCleanup<T>(kind, A...);

    // Stash values in a tuple so we can guarantee the order of saves.
    typedef std::tuple<typename DominatingValue<As>::saved_type...> SavedTuple;
    SavedTuple Saved{saveValueInCond(A)...};

    typedef EHScopeStack::ConditionalCleanup<T, As...> CleanupType;
    EHStack.pushCleanupTuple<CleanupType>(kind, Saved);
    initFullExprCleanup();
  }

  /// \brief Queue a cleanup to be pushed after finishing the current
  /// full-expression.
  template <class T, class... As>
  void pushCleanupAfterFullExpr(CleanupKind Kind, As... A) {
    assert(!isInConditionalBranch() && "can't defer conditional cleanup");

    LifetimeExtendedCleanupHeader Header = { sizeof(T), Kind };

    size_t OldSize = LifetimeExtendedCleanupStack.size();
    LifetimeExtendedCleanupStack.resize(
        LifetimeExtendedCleanupStack.size() + sizeof(Header) + Header.Size);

    static_assert(sizeof(Header) % alignof(T) == 0,
                  "Cleanup will be allocated on misaligned address");
    char *Buffer = &LifetimeExtendedCleanupStack[OldSize];
    new (Buffer) LifetimeExtendedCleanupHeader(Header);
    new (Buffer + sizeof(Header)) T(A...);
  }

  /// Set up the last cleaup that was pushed as a conditional
  /// full-expression cleanup.
  void initFullExprCleanup();

  /// PushDestructorCleanup - Push a cleanup to call the
  /// complete-object destructor of an object of the given type at the
  /// given address.  Does nothing if T is not a C++ class type with a
  /// non-trivial destructor.
  void PushDestructorCleanup(QualType T, Address Addr);

  /// PushDestructorCleanup - Push a cleanup to call the
  /// complete-object variant of the given destructor on the object at
  /// the given address.
  void PushDestructorCleanup(const CXXDestructorDecl *Dtor, Address Addr);

  /// PopCleanupBlock - Will pop the cleanup entry on the stack and
  /// process all branch fixups.
  void PopCleanupBlock(bool FallThroughIsBranchThrough = false);

  /// DeactivateCleanupBlock - Deactivates the given cleanup block.
  /// The block cannot be reactivated.  Pops it if it's the top of the
  /// stack.
  ///
  /// \param DominatingIP - An instruction which is known to
  ///   dominate the current IP (if set) and which lies along
  ///   all paths of execution between the current IP and the
  ///   the point at which the cleanup comes into scope.
  void DeactivateCleanupBlock(EHScopeStack::stable_iterator Cleanup,
                              llvm::Instruction *DominatingIP);

  /// ActivateCleanupBlock - Activates an initially-inactive cleanup.
  /// Cannot be used to resurrect a deactivated cleanup.
  ///
  /// \param DominatingIP - An instruction which is known to
  ///   dominate the current IP (if set) and which lies along
  ///   all paths of execution between the current IP and the
  ///   the point at which the cleanup comes into scope.
  void ActivateCleanupBlock(EHScopeStack::stable_iterator Cleanup,
                            llvm::Instruction *DominatingIP);

  /// \brief Enters a new scope for capturing cleanups, all of which
  /// will be executed once the scope is exited.
  class RunCleanupsScope {
    EHScopeStack::stable_iterator CleanupStackDepth;
    size_t LifetimeExtendedCleanupStackSize;
    bool OldDidCallStackSave;
  protected:
    bool PerformCleanup;
  private:

    RunCleanupsScope(const RunCleanupsScope &) = delete;
    void operator=(const RunCleanupsScope &) = delete;

  protected:
    CodeGenFunction& CGF;

  public:
    /// \brief Enter a new cleanup scope.
    explicit RunCleanupsScope(CodeGenFunction &CGF)
      : PerformCleanup(true), CGF(CGF)
    {
      CleanupStackDepth = CGF.EHStack.stable_begin();
      LifetimeExtendedCleanupStackSize =
          CGF.LifetimeExtendedCleanupStack.size();
      OldDidCallStackSave = CGF.DidCallStackSave;
      CGF.DidCallStackSave = false;
    }

    /// \brief Exit this cleanup scope, emitting any accumulated cleanups.
    ~RunCleanupsScope() {
      if (PerformCleanup)
        ForceCleanup();
    }

    /// \brief Determine whether this scope requires any cleanups.
    bool requiresCleanups() const {
      return CGF.EHStack.stable_begin() != CleanupStackDepth;
    }

    /// \brief Force the emission of cleanups now, instead of waiting
    /// until this object is destroyed.
    /// \param ValuesToReload - A list of values that need to be available at
    /// the insertion point after cleanup emission. If cleanup emission created
    /// a shared cleanup block, these value pointers will be rewritten.
    /// Otherwise, they not will be modified.
    void ForceCleanup(std::initializer_list<llvm::Value**> ValuesToReload = {}) {
      assert(PerformCleanup && "Already forced cleanup");
      CGF.DidCallStackSave = OldDidCallStackSave;
      CGF.PopCleanupBlocks(CleanupStackDepth, LifetimeExtendedCleanupStackSize,
                           ValuesToReload);
      PerformCleanup = false;
    }
  };

  class LexicalScope : public RunCleanupsScope {
    SourceRange Range;
    SmallVector<const LabelDecl*, 4> Labels;
    LexicalScope *ParentScope;

    LexicalScope(const LexicalScope &) = delete;
    void operator=(const LexicalScope &) = delete;

  public:
    /// \brief Enter a new cleanup scope.
    explicit LexicalScope(CodeGenFunction &CGF, SourceRange Range)
      : RunCleanupsScope(CGF), Range(Range), ParentScope(CGF.CurLexicalScope) {
      CGF.CurLexicalScope = this;
      if (CGDebugInfo *DI = CGF.getDebugInfo())
        DI->EmitLexicalBlockStart(CGF.Builder, Range.getBegin());
    }

    void addLabel(const LabelDecl *label) {
      assert(PerformCleanup && "adding label to dead scope?");
      Labels.push_back(label);
    }

    /// \brief Exit this cleanup scope, emitting any accumulated
    /// cleanups.
    ~LexicalScope() {
      if (CGDebugInfo *DI = CGF.getDebugInfo())
        DI->EmitLexicalBlockEnd(CGF.Builder, Range.getEnd());

      // If we should perform a cleanup, force them now.  Note that
      // this ends the cleanup scope before rescoping any labels.
      if (PerformCleanup) {
        ApplyDebugLocation DL(CGF, Range.getEnd());
        ForceCleanup();
      }
    }

    /// \brief Force the emission of cleanups now, instead of waiting
    /// until this object is destroyed.
    void ForceCleanup() {
      CGF.CurLexicalScope = ParentScope;
      RunCleanupsScope::ForceCleanup();

      if (!Labels.empty())
        rescopeLabels();
    }

    bool hasLabels() const {
      return !Labels.empty();
    }

    void rescopeLabels();
  };

  typedef llvm::DenseMap<const Decl *, Address> DeclMapTy;

  /// \brief The scope used to remap some variables as private in the OpenMP
  /// loop body (or other captured region emitted without outlining), and to
  /// restore old vars back on exit.
  class OMPPrivateScope : public RunCleanupsScope {
    DeclMapTy SavedLocals;
    DeclMapTy SavedPrivates;

  private:
    OMPPrivateScope(const OMPPrivateScope &) = delete;
    void operator=(const OMPPrivateScope &) = delete;

  public:
    /// \brief Enter a new OpenMP private scope.
    explicit OMPPrivateScope(CodeGenFunction &CGF) : RunCleanupsScope(CGF) {}

    /// \brief Registers \a LocalVD variable as a private and apply \a
    /// PrivateGen function for it to generate corresponding private variable.
    /// \a PrivateGen returns an address of the generated private variable.
    /// \return true if the variable is registered as private, false if it has
    /// been privatized already.
    bool
    addPrivate(const VarDecl *LocalVD,
               llvm::function_ref<Address()> PrivateGen) {
      assert(PerformCleanup && "adding private to dead scope");

      LocalVD = LocalVD->getCanonicalDecl();
      // Only save it once.
      if (SavedLocals.count(LocalVD)) return false;

      // Copy the existing local entry to SavedLocals.
      auto it = CGF.LocalDeclMap.find(LocalVD);
      if (it != CGF.LocalDeclMap.end()) {
        SavedLocals.insert({LocalVD, it->second});
      } else {
        SavedLocals.insert({LocalVD, Address::invalid()});
      }

      // Generate the private entry.
      Address Addr = PrivateGen();
      QualType VarTy = LocalVD->getType();
      if (VarTy->isReferenceType()) {
        Address Temp = CGF.CreateMemTemp(VarTy);
        CGF.Builder.CreateStore(Addr.getPointer(), Temp);
        Addr = Temp;
      }
      SavedPrivates.insert({LocalVD, Addr});

      return true;
    }

    /// \brief Privatizes local variables previously registered as private.
    /// Registration is separate from the actual privatization to allow
    /// initializers use values of the original variables, not the private one.
    /// This is important, for example, if the private variable is a class
    /// variable initialized by a constructor that references other private
    /// variables. But at initialization original variables must be used, not
    /// private copies.
    /// \return true if at least one variable was privatized, false otherwise.
    bool Privatize() {
      copyInto(SavedPrivates, CGF.LocalDeclMap);
      SavedPrivates.clear();
      return !SavedLocals.empty();
    }

    void ForceCleanup() {
      RunCleanupsScope::ForceCleanup();
      copyInto(SavedLocals, CGF.LocalDeclMap);
      SavedLocals.clear();
    }

    /// \brief Exit scope - all the mapped variables are restored.
    ~OMPPrivateScope() {
      if (PerformCleanup)
        ForceCleanup();
    }

    /// Checks if the global variable is captured in current function.
    bool isGlobalVarCaptured(const VarDecl *VD) const {
      VD = VD->getCanonicalDecl();
      return !VD->isLocalVarDeclOrParm() && CGF.LocalDeclMap.count(VD) > 0;
    }

  private:
    /// Copy all the entries in the source map over the corresponding
    /// entries in the destination, which must exist.
    static void copyInto(const DeclMapTy &src, DeclMapTy &dest) {
      for (auto &pair : src) {
        if (!pair.second.isValid()) {
          dest.erase(pair.first);
          continue;
        }

        auto it = dest.find(pair.first);
        if (it != dest.end()) {
          it->second = pair.second;
        } else {
          dest.insert(pair);
        }
      }
    }
  };

  /// \brief Takes the old cleanup stack size and emits the cleanup blocks
  /// that have been added.
  void
  PopCleanupBlocks(EHScopeStack::stable_iterator OldCleanupStackSize,
                   std::initializer_list<llvm::Value **> ValuesToReload = {});

  /// \brief Takes the old cleanup stack size and emits the cleanup blocks
  /// that have been added, then adds all lifetime-extended cleanups from
  /// the given position to the stack.
  void
  PopCleanupBlocks(EHScopeStack::stable_iterator OldCleanupStackSize,
                   size_t OldLifetimeExtendedStackSize,
                   std::initializer_list<llvm::Value **> ValuesToReload = {});

  void ResolveBranchFixups(llvm::BasicBlock *Target);

  /// The given basic block lies in the current EH scope, but may be a
  /// target of a potentially scope-crossing jump; get a stable handle
  /// to which we can perform this jump later.
  JumpDest getJumpDestInCurrentScope(llvm::BasicBlock *Target) {
    return JumpDest(Target,
                    EHStack.getInnermostNormalCleanup(),
                    NextCleanupDestIndex++);
  }

  /// The given basic block lies in the current EH scope, but may be a
  /// target of a potentially scope-crossing jump; get a stable handle
  /// to which we can perform this jump later.
  JumpDest getJumpDestInCurrentScope(StringRef Name = StringRef()) {
    return getJumpDestInCurrentScope(createBasicBlock(Name));
  }

  /// EmitBranchThroughCleanup - Emit a branch from the current insert
  /// block through the normal cleanup handling code (if any) and then
  /// on to \arg Dest.
  void EmitBranchThroughCleanup(JumpDest Dest);

  /// isObviouslyBranchWithoutCleanups - Return true if a branch to the
  /// specified destination obviously has no cleanups to run.  'false' is always
  /// a conservatively correct answer for this method.
  bool isObviouslyBranchWithoutCleanups(JumpDest Dest) const;

  /// popCatchScope - Pops the catch scope at the top of the EHScope
  /// stack, emitting any required code (other than the catch handlers
  /// themselves).
  void popCatchScope();

  llvm::BasicBlock *getEHResumeBlock(bool isCleanup);
  llvm::BasicBlock *getEHDispatchBlock(EHScopeStack::stable_iterator scope);
  llvm::BasicBlock *getMSVCDispatchBlock(EHScopeStack::stable_iterator scope);

  /// An object to manage conditionally-evaluated expressions.
  class ConditionalEvaluation {
    llvm::BasicBlock *StartBB;

  public:
    ConditionalEvaluation(CodeGenFunction &CGF)
      : StartBB(CGF.Builder.GetInsertBlock()) {}

    void begin(CodeGenFunction &CGF) {
      assert(CGF.OutermostConditional != this);
      if (!CGF.OutermostConditional)
        CGF.OutermostConditional = this;
    }

    void end(CodeGenFunction &CGF) {
      assert(CGF.OutermostConditional != nullptr);
      if (CGF.OutermostConditional == this)
        CGF.OutermostConditional = nullptr;
    }

    /// Returns a block which will be executed prior to each
    /// evaluation of the conditional code.
    llvm::BasicBlock *getStartingBlock() const {
      return StartBB;
    }
  };

  /// isInConditionalBranch - Return true if we're currently emitting
  /// one branch or the other of a conditional expression.
  bool isInConditionalBranch() const { return OutermostConditional != nullptr; }

  void setBeforeOutermostConditional(llvm::Value *value, Address addr) {
    assert(isInConditionalBranch());
    llvm::BasicBlock *block = OutermostConditional->getStartingBlock();
    auto store = new llvm::StoreInst(value, addr.getPointer(), &block->back());
    store->setAlignment(addr.getAlignment().getQuantity());
  }

  /// An RAII object to record that we're evaluating a statement
  /// expression.
  class StmtExprEvaluation {
    CodeGenFunction &CGF;

    /// We have to save the outermost conditional: cleanups in a
    /// statement expression aren't conditional just because the
    /// StmtExpr is.
    ConditionalEvaluation *SavedOutermostConditional;

  public:
    StmtExprEvaluation(CodeGenFunction &CGF)
      : CGF(CGF), SavedOutermostConditional(CGF.OutermostConditional) {
      CGF.OutermostConditional = nullptr;
    }

    ~StmtExprEvaluation() {
      CGF.OutermostConditional = SavedOutermostConditional;
      CGF.EnsureInsertPoint();
    }
  };

  /// An object which temporarily prevents a value from being
  /// destroyed by aggressive peephole optimizations that assume that
  /// all uses of a value have been realized in the IR.
  class PeepholeProtection {
    llvm::Instruction *Inst;
    friend class CodeGenFunction;

  public:
    PeepholeProtection() : Inst(nullptr) {}
  };

  /// A non-RAII class containing all the information about a bound
  /// opaque value.  OpaqueValueMapping, below, is a RAII wrapper for
  /// this which makes individual mappings very simple; using this
  /// class directly is useful when you have a variable number of
  /// opaque values or don't want the RAII functionality for some
  /// reason.
  class OpaqueValueMappingData {
    const OpaqueValueExpr *OpaqueValue;
    bool BoundLValue;
    CodeGenFunction::PeepholeProtection Protection;

    OpaqueValueMappingData(const OpaqueValueExpr *ov,
                           bool boundLValue)
      : OpaqueValue(ov), BoundLValue(boundLValue) {}
  public:
    OpaqueValueMappingData() : OpaqueValue(nullptr) {}

    static bool shouldBindAsLValue(const Expr *expr) {
      // gl-values should be bound as l-values for obvious reasons.
      // Records should be bound as l-values because IR generation
      // always keeps them in memory.  Expressions of function type
      // act exactly like l-values but are formally required to be
      // r-values in C.
      return expr->isGLValue() ||
             expr->getType()->isFunctionType() ||
             hasAggregateEvaluationKind(expr->getType());
    }

    static OpaqueValueMappingData bind(CodeGenFunction &CGF,
                                       const OpaqueValueExpr *ov,
                                       const Expr *e) {
      if (shouldBindAsLValue(ov))
        return bind(CGF, ov, CGF.EmitLValue(e));
      return bind(CGF, ov, CGF.EmitAnyExpr(e));
    }

    static OpaqueValueMappingData bind(CodeGenFunction &CGF,
                                       const OpaqueValueExpr *ov,
                                       const LValue &lv) {
      assert(shouldBindAsLValue(ov));
      CGF.OpaqueLValues.insert(std::make_pair(ov, lv));
      return OpaqueValueMappingData(ov, true);
    }

    static OpaqueValueMappingData bind(CodeGenFunction &CGF,
                                       const OpaqueValueExpr *ov,
                                       const RValue &rv) {
      assert(!shouldBindAsLValue(ov));
      CGF.OpaqueRValues.insert(std::make_pair(ov, rv));

      OpaqueValueMappingData data(ov, false);

      // Work around an extremely aggressive peephole optimization in
      // EmitScalarConversion which assumes that all other uses of a
      // value are extant.
      data.Protection = CGF.protectFromPeepholes(rv);

      return data;
    }

    bool isValid() const { return OpaqueValue != nullptr; }
    void clear() { OpaqueValue = nullptr; }

    void unbind(CodeGenFunction &CGF) {
      assert(OpaqueValue && "no data to unbind!");

      if (BoundLValue) {
        CGF.OpaqueLValues.erase(OpaqueValue);
      } else {
        CGF.OpaqueRValues.erase(OpaqueValue);
        CGF.unprotectFromPeepholes(Protection);
      }
    }
  };

  /// An RAII object to set (and then clear) a mapping for an OpaqueValueExpr.
  class OpaqueValueMapping {
    CodeGenFunction &CGF;
    OpaqueValueMappingData Data;

  public:
    static bool shouldBindAsLValue(const Expr *expr) {
      return OpaqueValueMappingData::shouldBindAsLValue(expr);
    }

    /// Build the opaque value mapping for the given conditional
    /// operator if it's the GNU ?: extension.  This is a common
    /// enough pattern that the convenience operator is really
    /// helpful.
    ///
    OpaqueValueMapping(CodeGenFunction &CGF,
                       const AbstractConditionalOperator *op) : CGF(CGF) {
      if (isa<ConditionalOperator>(op))
        // Leave Data empty.
        return;

      const BinaryConditionalOperator *e = cast<BinaryConditionalOperator>(op);
      Data = OpaqueValueMappingData::bind(CGF, e->getOpaqueValue(),
                                          e->getCommon());
    }

    /// Build the opaque value mapping for an OpaqueValueExpr whose source
    /// expression is set to the expression the OVE represents.
    OpaqueValueMapping(CodeGenFunction &CGF, const OpaqueValueExpr *OV)
        : CGF(CGF) {
      if (OV) {
        assert(OV->getSourceExpr() && "wrong form of OpaqueValueMapping used "
                                      "for OVE with no source expression");
        Data = OpaqueValueMappingData::bind(CGF, OV, OV->getSourceExpr());
      }
    }

    OpaqueValueMapping(CodeGenFunction &CGF,
                       const OpaqueValueExpr *opaqueValue,
                       LValue lvalue)
      : CGF(CGF), Data(OpaqueValueMappingData::bind(CGF, opaqueValue, lvalue)) {
    }

    OpaqueValueMapping(CodeGenFunction &CGF,
                       const OpaqueValueExpr *opaqueValue,
                       RValue rvalue)
      : CGF(CGF), Data(OpaqueValueMappingData::bind(CGF, opaqueValue, rvalue)) {
    }

    void pop() {
      Data.unbind(CGF);
      Data.clear();
    }

    ~OpaqueValueMapping() {
      if (Data.isValid()) Data.unbind(CGF);
    }
  };

private:
  CGDebugInfo *DebugInfo;
  bool DisableDebugInfo;

  /// DidCallStackSave - Whether llvm.stacksave has been called. Used to avoid
  /// calling llvm.stacksave for multiple VLAs in the same scope.
  bool DidCallStackSave;

  /// IndirectBranch - The first time an indirect goto is seen we create a block
  /// with an indirect branch.  Every time we see the address of a label taken,
  /// we add the label to the indirect goto.  Every subsequent indirect goto is
  /// codegen'd as a jump to the IndirectBranch's basic block.
  llvm::IndirectBrInst *IndirectBranch;

  /// LocalDeclMap - This keeps track of the LLVM allocas or globals for local C
  /// decls.
  DeclMapTy LocalDeclMap;

  /// SizeArguments - If a ParmVarDecl had the pass_object_size attribute, this
  /// will contain a mapping from said ParmVarDecl to its implicit "object_size"
  /// parameter.
  llvm::SmallDenseMap<const ParmVarDecl *, const ImplicitParamDecl *, 2>
      SizeArguments;

  /// Track escaped local variables with auto storage. Used during SEH
  /// outlining to produce a call to llvm.localescape.
  llvm::DenseMap<llvm::AllocaInst *, int> EscapedLocals;

  /// LabelMap - This keeps track of the LLVM basic block for each C label.
  llvm::DenseMap<const LabelDecl*, JumpDest> LabelMap;

  // BreakContinueStack - This keeps track of where break and continue
  // statements should jump to.
  struct BreakContinue {
    BreakContinue(JumpDest Break, JumpDest Continue)
      : BreakBlock(Break), ContinueBlock(Continue) {}

    JumpDest BreakBlock;
    JumpDest ContinueBlock;
  };
  SmallVector<BreakContinue, 8> BreakContinueStack;

  /// Handles cancellation exit points in OpenMP-related constructs.
  class OpenMPCancelExitStack {
    /// Tracks cancellation exit point and join point for cancel-related exit
    /// and normal exit.
    struct CancelExit {
      CancelExit() = default;
      CancelExit(OpenMPDirectiveKind Kind, JumpDest ExitBlock,
                 JumpDest ContBlock)
          : Kind(Kind), ExitBlock(ExitBlock), ContBlock(ContBlock) {}
      OpenMPDirectiveKind Kind = OMPD_unknown;
      /// true if the exit block has been emitted already by the special
      /// emitExit() call, false if the default codegen is used.
      bool HasBeenEmitted = false;
      JumpDest ExitBlock;
      JumpDest ContBlock;
    };

    SmallVector<CancelExit, 8> Stack;

  public:
    OpenMPCancelExitStack() : Stack(1) {}
    ~OpenMPCancelExitStack() = default;
    /// Fetches the exit block for the current OpenMP construct.
    JumpDest getExitBlock() const { return Stack.back().ExitBlock; }
    /// Emits exit block with special codegen procedure specific for the related
    /// OpenMP construct + emits code for normal construct cleanup.
    void emitExit(CodeGenFunction &CGF, OpenMPDirectiveKind Kind,
                  const llvm::function_ref<void(CodeGenFunction &)> &CodeGen) {
      if (Stack.back().Kind == Kind && getExitBlock().isValid()) {
        assert(CGF.getOMPCancelDestination(Kind).isValid());
        assert(CGF.HaveInsertPoint());
        assert(!Stack.back().HasBeenEmitted);
        auto IP = CGF.Builder.saveAndClearIP();
        CGF.EmitBlock(Stack.back().ExitBlock.getBlock());
        CodeGen(CGF);
        CGF.EmitBranch(Stack.back().ContBlock.getBlock());
        CGF.Builder.restoreIP(IP);
        Stack.back().HasBeenEmitted = true;
      }
      CodeGen(CGF);
    }
    /// Enter the cancel supporting \a Kind construct.
    /// \param Kind OpenMP directive that supports cancel constructs.
    /// \param HasCancel true, if the construct has inner cancel directive,
    /// false otherwise.
    void enter(CodeGenFunction &CGF, OpenMPDirectiveKind Kind, bool HasCancel) {
      Stack.push_back({Kind,
                       HasCancel ? CGF.getJumpDestInCurrentScope("cancel.exit")
                                 : JumpDest(),
                       HasCancel ? CGF.getJumpDestInCurrentScope("cancel.cont")
                                 : JumpDest()});
    }
    /// Emits default exit point for the cancel construct (if the special one
    /// has not be used) + join point for cancel/normal exits.
    void exit(CodeGenFunction &CGF) {
      if (getExitBlock().isValid()) {
        assert(CGF.getOMPCancelDestination(Stack.back().Kind).isValid());
        bool HaveIP = CGF.HaveInsertPoint();
        if (!Stack.back().HasBeenEmitted) {
          if (HaveIP)
            CGF.EmitBranchThroughCleanup(Stack.back().ContBlock);
          CGF.EmitBlock(Stack.back().ExitBlock.getBlock());
          CGF.EmitBranchThroughCleanup(Stack.back().ContBlock);
        }
        CGF.EmitBlock(Stack.back().ContBlock.getBlock());
        if (!HaveIP) {
          CGF.Builder.CreateUnreachable();
          CGF.Builder.ClearInsertionPoint();
        }
      }
      Stack.pop_back();
    }
  };
  OpenMPCancelExitStack OMPCancelStack;

  CodeGenPGO PGO;

  /// Calculate branch weights appropriate for PGO data
  llvm::MDNode *createProfileWeights(uint64_t TrueCount, uint64_t FalseCount);
  llvm::MDNode *createProfileWeights(ArrayRef<uint64_t> Weights);
  llvm::MDNode *createProfileWeightsForLoop(const Stmt *Cond,
                                            uint64_t LoopCount);

public:
  /// Increment the profiler's counter for the given statement by \p StepV.
  /// If \p StepV is null, the default increment is 1.
  void incrementProfileCounter(const Stmt *S, llvm::Value *StepV = nullptr) {
    if (CGM.getCodeGenOpts().hasProfileClangInstr())
      PGO.emitCounterIncrement(Builder, S, StepV);
    PGO.setCurrentStmt(S);
  }

  /// Get the profiler's count for the given statement.
  uint64_t getProfileCount(const Stmt *S) {
    Optional<uint64_t> Count = PGO.getStmtCount(S);
    if (!Count.hasValue())
      return 0;
    return *Count;
  }

  /// Set the profiler's current count.
  void setCurrentProfileCount(uint64_t Count) {
    PGO.setCurrentRegionCount(Count);
  }

  /// Get the profiler's current count. This is generally the count for the most
  /// recently incremented counter.
  uint64_t getCurrentProfileCount() {
    return PGO.getCurrentRegionCount();
  }

private:

  /// SwitchInsn - This is nearest current switch instruction. It is null if
  /// current context is not in a switch.
  llvm::SwitchInst *SwitchInsn;
  /// The branch weights of SwitchInsn when doing instrumentation based PGO.
  SmallVector<uint64_t, 16> *SwitchWeights;

  /// CaseRangeBlock - This block holds if condition check for last case
  /// statement range in current switch instruction.
  llvm::BasicBlock *CaseRangeBlock;

  /// OpaqueLValues - Keeps track of the current set of opaque value
  /// expressions.
  llvm::DenseMap<const OpaqueValueExpr *, LValue> OpaqueLValues;
  llvm::DenseMap<const OpaqueValueExpr *, RValue> OpaqueRValues;

  // VLASizeMap - This keeps track of the associated size for each VLA type.
  // We track this by the size expression rather than the type itself because
  // in certain situations, like a const qualifier applied to an VLA typedef,
  // multiple VLA types can share the same size expression.
  // FIXME: Maybe this could be a stack of maps that is pushed/popped as we
  // enter/leave scopes.
  llvm::DenseMap<const Expr*, llvm::Value*> VLASizeMap;

  /// A block containing a single 'unreachable' instruction.  Created
  /// lazily by getUnreachableBlock().
  llvm::BasicBlock *UnreachableBlock;

  /// Counts of the number return expressions in the function.
  unsigned NumReturnExprs;

  /// Count the number of simple (constant) return expressions in the function.
  unsigned NumSimpleReturnExprs;

  /// The last regular (non-return) debug location (breakpoint) in the function.
  SourceLocation LastStopPoint;

public:
  /// A scope within which we are constructing the fields of an object which
  /// might use a CXXDefaultInitExpr. This stashes away a 'this' value to use
  /// if we need to evaluate a CXXDefaultInitExpr within the evaluation.
  class FieldConstructionScope {
  public:
    FieldConstructionScope(CodeGenFunction &CGF, Address This)
        : CGF(CGF), OldCXXDefaultInitExprThis(CGF.CXXDefaultInitExprThis) {
      CGF.CXXDefaultInitExprThis = This;
    }
    ~FieldConstructionScope() {
      CGF.CXXDefaultInitExprThis = OldCXXDefaultInitExprThis;
    }

  private:
    CodeGenFunction &CGF;
    Address OldCXXDefaultInitExprThis;
  };

  /// The scope of a CXXDefaultInitExpr. Within this scope, the value of 'this'
  /// is overridden to be the object under construction.
  class CXXDefaultInitExprScope {
  public:
    CXXDefaultInitExprScope(CodeGenFunction &CGF)
      : CGF(CGF), OldCXXThisValue(CGF.CXXThisValue),
        OldCXXThisAlignment(CGF.CXXThisAlignment) {
      CGF.CXXThisValue = CGF.CXXDefaultInitExprThis.getPointer();
      CGF.CXXThisAlignment = CGF.CXXDefaultInitExprThis.getAlignment();
    }
    ~CXXDefaultInitExprScope() {
      CGF.CXXThisValue = OldCXXThisValue;
      CGF.CXXThisAlignment = OldCXXThisAlignment;
    }

  public:
    CodeGenFunction &CGF;
    llvm::Value *OldCXXThisValue;
    CharUnits OldCXXThisAlignment;
  };

  /// The scope of an ArrayInitLoopExpr. Within this scope, the value of the
  /// current loop index is overridden.
  class ArrayInitLoopExprScope {
  public:
    ArrayInitLoopExprScope(CodeGenFunction &CGF, llvm::Value *Index)
      : CGF(CGF), OldArrayInitIndex(CGF.ArrayInitIndex) {
      CGF.ArrayInitIndex = Index;
    }
    ~ArrayInitLoopExprScope() {
      CGF.ArrayInitIndex = OldArrayInitIndex;
    }

  private:
    CodeGenFunction &CGF;
    llvm::Value *OldArrayInitIndex;
  };

  class InlinedInheritingConstructorScope {
  public:
    InlinedInheritingConstructorScope(CodeGenFunction &CGF, GlobalDecl GD)
        : CGF(CGF), OldCurGD(CGF.CurGD), OldCurFuncDecl(CGF.CurFuncDecl),
          OldCurCodeDecl(CGF.CurCodeDecl),
          OldCXXABIThisDecl(CGF.CXXABIThisDecl),
          OldCXXABIThisValue(CGF.CXXABIThisValue),
          OldCXXThisValue(CGF.CXXThisValue),
          OldCXXABIThisAlignment(CGF.CXXABIThisAlignment),
          OldCXXThisAlignment(CGF.CXXThisAlignment),
          OldReturnValue(CGF.ReturnValue), OldFnRetTy(CGF.FnRetTy),
          OldCXXInheritedCtorInitExprArgs(
              std::move(CGF.CXXInheritedCtorInitExprArgs)) {
      CGF.CurGD = GD;
      CGF.CurFuncDecl = CGF.CurCodeDecl =
          cast<CXXConstructorDecl>(GD.getDecl());
      CGF.CXXABIThisDecl = nullptr;
      CGF.CXXABIThisValue = nullptr;
      CGF.CXXThisValue = nullptr;
      CGF.CXXABIThisAlignment = CharUnits();
      CGF.CXXThisAlignment = CharUnits();
      CGF.ReturnValue = Address::invalid();
      CGF.FnRetTy = QualType();
      CGF.CXXInheritedCtorInitExprArgs.clear();
    }
    ~InlinedInheritingConstructorScope() {
      CGF.CurGD = OldCurGD;
      CGF.CurFuncDecl = OldCurFuncDecl;
      CGF.CurCodeDecl = OldCurCodeDecl;
      CGF.CXXABIThisDecl = OldCXXABIThisDecl;
      CGF.CXXABIThisValue = OldCXXABIThisValue;
      CGF.CXXThisValue = OldCXXThisValue;
      CGF.CXXABIThisAlignment = OldCXXABIThisAlignment;
      CGF.CXXThisAlignment = OldCXXThisAlignment;
      CGF.ReturnValue = OldReturnValue;
      CGF.FnRetTy = OldFnRetTy;
      CGF.CXXInheritedCtorInitExprArgs =
          std::move(OldCXXInheritedCtorInitExprArgs);
    }

  private:
    CodeGenFunction &CGF;
    GlobalDecl OldCurGD;
    const Decl *OldCurFuncDecl;
    const Decl *OldCurCodeDecl;
    ImplicitParamDecl *OldCXXABIThisDecl;
    llvm::Value *OldCXXABIThisValue;
    llvm::Value *OldCXXThisValue;
    CharUnits OldCXXABIThisAlignment;
    CharUnits OldCXXThisAlignment;
    Address OldReturnValue;
    QualType OldFnRetTy;
    CallArgList OldCXXInheritedCtorInitExprArgs;
  };

private:
  /// CXXThisDecl - When generating code for a C++ member function,
  /// this will hold the implicit 'this' declaration.
  ImplicitParamDecl *CXXABIThisDecl;
  llvm::Value *CXXABIThisValue;
  llvm::Value *CXXThisValue;
  CharUnits CXXABIThisAlignment;
  CharUnits CXXThisAlignment;

  /// The value of 'this' to use when evaluating CXXDefaultInitExprs within
  /// this expression.
  Address CXXDefaultInitExprThis = Address::invalid();

  /// The current array initialization index when evaluating an
  /// ArrayInitIndexExpr within an ArrayInitLoopExpr.
  llvm::Value *ArrayInitIndex = nullptr;

  /// The values of function arguments to use when evaluating
  /// CXXInheritedCtorInitExprs within this context.
  CallArgList CXXInheritedCtorInitExprArgs;

  /// CXXStructorImplicitParamDecl - When generating code for a constructor or
  /// destructor, this will hold the implicit argument (e.g. VTT).
  ImplicitParamDecl *CXXStructorImplicitParamDecl;
  llvm::Value *CXXStructorImplicitParamValue;

  /// OutermostConditional - Points to the outermost active
  /// conditional control.  This is used so that we know if a
  /// temporary should be destroyed conditionally.
  ConditionalEvaluation *OutermostConditional;

  /// The current lexical scope.
  LexicalScope *CurLexicalScope;

  /// The current source location that should be used for exception
  /// handling code.
  SourceLocation CurEHLocation;

  /// BlockByrefInfos - For each __block variable, contains
  /// information about the layout of the variable.
  llvm::DenseMap<const ValueDecl *, BlockByrefInfo> BlockByrefInfos;

  /// Used by -fsanitize=nullability-return to determine whether the return
  /// value can be checked.
  llvm::Value *RetValNullabilityPrecondition = nullptr;

  /// Check if -fsanitize=nullability-return instrumentation is required for
  /// this function.
  bool requiresReturnValueNullabilityCheck() const {
    return RetValNullabilityPrecondition;
  }

  /// Used to store precise source locations for return statements by the
  /// runtime return value checks.
  Address ReturnLocation = Address::invalid();

  /// Check if the return value of this function requires sanitization.
  bool requiresReturnValueCheck() const {
    return requiresReturnValueNullabilityCheck() ||
           (SanOpts.has(SanitizerKind::ReturnsNonnullAttribute) &&
            CurCodeDecl && CurCodeDecl->getAttr<ReturnsNonNullAttr>());
  }

  llvm::BasicBlock *TerminateLandingPad;
  llvm::BasicBlock *TerminateHandler;
  llvm::BasicBlock *TrapBB;

  /// Terminate funclets keyed by parent funclet pad.
  llvm::MapVector<llvm::Value *, llvm::BasicBlock *> TerminateFunclets;

  /// True if we need emit the life-time markers.
  const bool ShouldEmitLifetimeMarkers;

  /// Add OpenCL kernel arg metadata and the kernel attribute meatadata to
  /// the function metadata.
  void EmitOpenCLKernelMetadata(const FunctionDecl *FD,
                                llvm::Function *Fn);

public:
  CodeGenFunction(CodeGenModule &cgm, bool suppressNewContext=false);
  ~CodeGenFunction();

  CodeGenTypes &getTypes() const { return CGM.getTypes(); }
  ASTContext &getContext() const { return CGM.getContext(); }
  CGDebugInfo *getDebugInfo() {
    if (DisableDebugInfo)
      return nullptr;
    return DebugInfo;
  }
  void disableDebugInfo() { DisableDebugInfo = true; }
  void enableDebugInfo() { DisableDebugInfo = false; }

  bool shouldUseFusedARCCalls() {
    return CGM.getCodeGenOpts().OptimizationLevel == 0;
  }

  const LangOptions &getLangOpts() const { return CGM.getLangOpts(); }

  /// Returns a pointer to the function's exception object and selector slot,
  /// which is assigned in every landing pad.
  Address getExceptionSlot();
  Address getEHSelectorSlot();

  /// Returns the contents of the function's exception object and selector
  /// slots.
  llvm::Value *getExceptionFromSlot();
  llvm::Value *getSelectorFromSlot();

  Address getNormalCleanupDestSlot();

  llvm::BasicBlock *getUnreachableBlock() {
    if (!UnreachableBlock) {
      UnreachableBlock = createBasicBlock("unreachable");
      new llvm::UnreachableInst(getLLVMContext(), UnreachableBlock);
    }
    return UnreachableBlock;
  }

  llvm::BasicBlock *getInvokeDest() {
    if (!EHStack.requiresLandingPad()) return nullptr;
    return getInvokeDestImpl();
  }

  bool currentFunctionUsesSEHTry() const { return CurSEHParent != nullptr; }

  const TargetInfo &getTarget() const { return Target; }
  llvm::LLVMContext &getLLVMContext() { return CGM.getLLVMContext(); }
  const TargetCodeGenInfo &getTargetHooks() const {
    return CGM.getTargetCodeGenInfo();
  }

  //===--------------------------------------------------------------------===//
  //                                  Cleanups
  //===--------------------------------------------------------------------===//

  typedef void Destroyer(CodeGenFunction &CGF, Address addr, QualType ty);

  void pushIrregularPartialArrayCleanup(llvm::Value *arrayBegin,
                                        Address arrayEndPointer,
                                        QualType elementType,
                                        CharUnits elementAlignment,
                                        Destroyer *destroyer);
  void pushRegularPartialArrayCleanup(llvm::Value *arrayBegin,
                                      llvm::Value *arrayEnd,
                                      QualType elementType,
                                      CharUnits elementAlignment,
                                      Destroyer *destroyer);

  void pushDestroy(QualType::DestructionKind dtorKind,
                   Address addr, QualType type);
  void pushEHDestroy(QualType::DestructionKind dtorKind,
                     Address addr, QualType type);
  void pushDestroy(CleanupKind kind, Address addr, QualType type,
                   Destroyer *destroyer, bool useEHCleanupForArray);
  void pushLifetimeExtendedDestroy(CleanupKind kind, Address addr,
                                   QualType type, Destroyer *destroyer,
                                   bool useEHCleanupForArray);
  void pushCallObjectDeleteCleanup(const FunctionDecl *OperatorDelete,
                                   llvm::Value *CompletePtr,
                                   QualType ElementType);
  void pushStackRestore(CleanupKind kind, Address SPMem);
  void emitDestroy(Address addr, QualType type, Destroyer *destroyer,
                   bool useEHCleanupForArray);
  llvm::Function *generateDestroyHelper(Address addr, QualType type,
                                        Destroyer *destroyer,
                                        bool useEHCleanupForArray,
                                        const VarDecl *VD);
  void emitArrayDestroy(llvm::Value *begin, llvm::Value *end,
                        QualType elementType, CharUnits elementAlign,
                        Destroyer *destroyer,
                        bool checkZeroLength, bool useEHCleanup);

  Destroyer *getDestroyer(QualType::DestructionKind destructionKind);

  /// Determines whether an EH cleanup is required to destroy a type
  /// with the given destruction kind.
  bool needsEHCleanup(QualType::DestructionKind kind) {
    switch (kind) {
    case QualType::DK_none:
      return false;
    case QualType::DK_cxx_destructor:
    case QualType::DK_objc_weak_lifetime:
      return getLangOpts().Exceptions;
    case QualType::DK_objc_strong_lifetime:
      return getLangOpts().Exceptions &&
             CGM.getCodeGenOpts().ObjCAutoRefCountExceptions;
    }
    llvm_unreachable("bad destruction kind");
  }

  CleanupKind getCleanupKind(QualType::DestructionKind kind) {
    return (needsEHCleanup(kind) ? NormalAndEHCleanup : NormalCleanup);
  }

  //===--------------------------------------------------------------------===//
  //                                  Objective-C
  //===--------------------------------------------------------------------===//

  void GenerateObjCMethod(const ObjCMethodDecl *OMD);

  void StartObjCMethod(const ObjCMethodDecl *MD, const ObjCContainerDecl *CD);

  /// GenerateObjCGetter - Synthesize an Objective-C property getter function.
  void GenerateObjCGetter(ObjCImplementationDecl *IMP,
                          const ObjCPropertyImplDecl *PID);
  void generateObjCGetterBody(const ObjCImplementationDecl *classImpl,
                              const ObjCPropertyImplDecl *propImpl,
                              const ObjCMethodDecl *GetterMothodDecl,
                              llvm::Constant *AtomicHelperFn);

  void GenerateObjCCtorDtorMethod(ObjCImplementationDecl *IMP,
                                  ObjCMethodDecl *MD, bool ctor);

  /// GenerateObjCSetter - Synthesize an Objective-C property setter function
  /// for the given property.
  void GenerateObjCSetter(ObjCImplementationDecl *IMP,
                          const ObjCPropertyImplDecl *PID);
  void generateObjCSetterBody(const ObjCImplementationDecl *classImpl,
                              const ObjCPropertyImplDecl *propImpl,
                              llvm::Constant *AtomicHelperFn);

  //===--------------------------------------------------------------------===//
  //                                  Block Bits
  //===--------------------------------------------------------------------===//

  /// Emit block literal.
  /// \return an LLVM value which is a pointer to a struct which contains
  /// information about the block, including the block invoke function, the
  /// captured variables, etc.
  /// \param InvokeF will contain the block invoke function if it is not
  /// nullptr.
  llvm::Value *EmitBlockLiteral(const BlockExpr *,
                                llvm::Function **InvokeF = nullptr);
  static void destroyBlockInfos(CGBlockInfo *info);

  llvm::Function *GenerateBlockFunction(GlobalDecl GD,
                                        const CGBlockInfo &Info,
                                        const DeclMapTy &ldm,
                                        bool IsLambdaConversionToBlock,
                                        bool BuildGlobalBlock);

  llvm::Constant *GenerateCopyHelperFunction(const CGBlockInfo &blockInfo);
  llvm::Constant *GenerateDestroyHelperFunction(const CGBlockInfo &blockInfo);
  llvm::Constant *GenerateObjCAtomicSetterCopyHelperFunction(
                                             const ObjCPropertyImplDecl *PID);
  llvm::Constant *GenerateObjCAtomicGetterCopyHelperFunction(
                                             const ObjCPropertyImplDecl *PID);
  llvm::Value *EmitBlockCopyAndAutorelease(llvm::Value *Block, QualType Ty);

  void BuildBlockRelease(llvm::Value *DeclPtr, BlockFieldFlags flags);

  class AutoVarEmission;

  void emitByrefStructureInit(const AutoVarEmission &emission);
  void enterByrefCleanup(const AutoVarEmission &emission);

  void setBlockContextParameter(const ImplicitParamDecl *D, unsigned argNum,
                                llvm::Value *ptr);

  Address LoadBlockStruct();
  Address GetAddrOfBlockDecl(const VarDecl *var, bool ByRef);

  /// BuildBlockByrefAddress - Computes the location of the
  /// data in a variable which is declared as __block.
  Address emitBlockByrefAddress(Address baseAddr, const VarDecl *V,
                                bool followForward = true);
  Address emitBlockByrefAddress(Address baseAddr,
                                const BlockByrefInfo &info,
                                bool followForward,
                                const llvm::Twine &name);

  const BlockByrefInfo &getBlockByrefInfo(const VarDecl *var);

  QualType BuildFunctionArgList(GlobalDecl GD, FunctionArgList &Args);

  void GenerateCode(GlobalDecl GD, llvm::Function *Fn,
                    const CGFunctionInfo &FnInfo);
  /// \brief Emit code for the start of a function.
  /// \param Loc       The location to be associated with the function.
  /// \param StartLoc  The location of the function body.
  void StartFunction(GlobalDecl GD,
                     QualType RetTy,
                     llvm::Function *Fn,
                     const CGFunctionInfo &FnInfo,
                     const FunctionArgList &Args,
                     SourceLocation Loc = SourceLocation(),
                     SourceLocation StartLoc = SourceLocation());

  static bool IsConstructorDelegationValid(const CXXConstructorDecl *Ctor);

  void EmitConstructorBody(FunctionArgList &Args);
  void EmitDestructorBody(FunctionArgList &Args);
  void emitImplicitAssignmentOperatorBody(FunctionArgList &Args);
  void EmitFunctionBody(FunctionArgList &Args, const Stmt *Body);
  void EmitBlockWithFallThrough(llvm::BasicBlock *BB, const Stmt *S);

  void EmitForwardingCallToLambda(const CXXMethodDecl *LambdaCallOperator,
                                  CallArgList &CallArgs);
  void EmitLambdaBlockInvokeBody();
  void EmitLambdaDelegatingInvokeBody(const CXXMethodDecl *MD);
  void EmitLambdaStaticInvokeBody(const CXXMethodDecl *MD);
  void EmitAsanPrologueOrEpilogue(bool Prologue);

  /// \brief Emit the unified return block, trying to avoid its emission when
  /// possible.
  /// \return The debug location of the user written return statement if the
  /// return block is is avoided.
  llvm::DebugLoc EmitReturnBlock();

  /// FinishFunction - Complete IR generation of the current function. It is
  /// legal to call this function even if there is no current insertion point.
  void FinishFunction(SourceLocation EndLoc=SourceLocation());

  void StartThunk(llvm::Function *Fn, GlobalDecl GD,
                  const CGFunctionInfo &FnInfo);

  void EmitCallAndReturnForThunk(llvm::Constant *Callee,
                                 const ThunkInfo *Thunk);

  void FinishThunk();

  /// Emit a musttail call for a thunk with a potentially adjusted this pointer.
  void EmitMustTailThunk(const CXXMethodDecl *MD, llvm::Value *AdjustedThisPtr,
                         llvm::Value *Callee);

  /// Generate a thunk for the given method.
  void generateThunk(llvm::Function *Fn, const CGFunctionInfo &FnInfo,
                     GlobalDecl GD, const ThunkInfo &Thunk);

  llvm::Function *GenerateVarArgsThunk(llvm::Function *Fn,
                                       const CGFunctionInfo &FnInfo,
                                       GlobalDecl GD, const ThunkInfo &Thunk);

  void EmitCtorPrologue(const CXXConstructorDecl *CD, CXXCtorType Type,
                        FunctionArgList &Args);

  void EmitInitializerForField(FieldDecl *Field, LValue LHS, Expr *Init);

  /// Struct with all informations about dynamic [sub]class needed to set vptr.
  struct VPtr {
    BaseSubobject Base;
    const CXXRecordDecl *NearestVBase;
    CharUnits OffsetFromNearestVBase;
    const CXXRecordDecl *VTableClass;
  };

  /// Initialize the vtable pointer of the given subobject.
  void InitializeVTablePointer(const VPtr &vptr);

  typedef llvm::SmallVector<VPtr, 4> VPtrsVector;

  typedef llvm::SmallPtrSet<const CXXRecordDecl *, 4> VisitedVirtualBasesSetTy;
  VPtrsVector getVTablePointers(const CXXRecordDecl *VTableClass);

  void getVTablePointers(BaseSubobject Base, const CXXRecordDecl *NearestVBase,
                         CharUnits OffsetFromNearestVBase,
                         bool BaseIsNonVirtualPrimaryBase,
                         const CXXRecordDecl *VTableClass,
                         VisitedVirtualBasesSetTy &VBases, VPtrsVector &vptrs);

  void InitializeVTablePointers(const CXXRecordDecl *ClassDecl);

  /// GetVTablePtr - Return the Value of the vtable pointer member pointed
  /// to by This.
  llvm::Value *GetVTablePtr(Address This, llvm::Type *VTableTy,
                            const CXXRecordDecl *VTableClass);

  enum CFITypeCheckKind {
    CFITCK_VCall,
    CFITCK_NVCall,
    CFITCK_DerivedCast,
    CFITCK_UnrelatedCast,
    CFITCK_ICall,
  };

  /// \brief Derived is the presumed address of an object of type T after a
  /// cast. If T is a polymorphic class type, emit a check that the virtual
  /// table for Derived belongs to a class derived from T.
  void EmitVTablePtrCheckForCast(QualType T, llvm::Value *Derived,
                                 bool MayBeNull, CFITypeCheckKind TCK,
                                 SourceLocation Loc);

  /// EmitVTablePtrCheckForCall - Virtual method MD is being called via VTable.
  /// If vptr CFI is enabled, emit a check that VTable is valid.
  void EmitVTablePtrCheckForCall(const CXXRecordDecl *RD, llvm::Value *VTable,
                                 CFITypeCheckKind TCK, SourceLocation Loc);

  /// EmitVTablePtrCheck - Emit a check that VTable is a valid virtual table for
  /// RD using llvm.type.test.
  void EmitVTablePtrCheck(const CXXRecordDecl *RD, llvm::Value *VTable,
                          CFITypeCheckKind TCK, SourceLocation Loc);

  /// If whole-program virtual table optimization is enabled, emit an assumption
  /// that VTable is a member of RD's type identifier. Or, if vptr CFI is
  /// enabled, emit a check that VTable is a member of RD's type identifier.
  void EmitTypeMetadataCodeForVCall(const CXXRecordDecl *RD,
                                    llvm::Value *VTable, SourceLocation Loc);

  /// Returns whether we should perform a type checked load when loading a
  /// virtual function for virtual calls to members of RD. This is generally
  /// true when both vcall CFI and whole-program-vtables are enabled.
  bool ShouldEmitVTableTypeCheckedLoad(const CXXRecordDecl *RD);

  /// Emit a type checked load from the given vtable.
  llvm::Value *EmitVTableTypeCheckedLoad(const CXXRecordDecl *RD, llvm::Value *VTable,
                                         uint64_t VTableByteOffset);

  /// EnterDtorCleanups - Enter the cleanups necessary to complete the
  /// given phase of destruction for a destructor.  The end result
  /// should call destructors on members and base classes in reverse
  /// order of their construction.
  void EnterDtorCleanups(const CXXDestructorDecl *Dtor, CXXDtorType Type);

  /// ShouldInstrumentFunction - Return true if the current function should be
  /// instrumented with __cyg_profile_func_* calls
  bool ShouldInstrumentFunction();

  /// ShouldXRayInstrument - Return true if the current function should be
  /// instrumented with XRay nop sleds.
  bool ShouldXRayInstrumentFunction() const;

  /// AlwaysEmitXRayCustomEvents - Return true if we must unconditionally emit
  /// XRay custom event handling calls.
  bool AlwaysEmitXRayCustomEvents() const;

  /// Encode an address into a form suitable for use in a function prologue.
  llvm::Constant *EncodeAddrForUseInPrologue(llvm::Function *F,
                                             llvm::Constant *Addr);

  /// Decode an address used in a function prologue, encoded by \c
  /// EncodeAddrForUseInPrologue.
  llvm::Value *DecodeAddrUsedInPrologue(llvm::Value *F,
                                        llvm::Value *EncodedAddr);

  /// EmitFunctionProlog - Emit the target specific LLVM code to load the
  /// arguments for the given function. This is also responsible for naming the
  /// LLVM function arguments.
  void EmitFunctionProlog(const CGFunctionInfo &FI,
                          llvm::Function *Fn,
                          const FunctionArgList &Args);

  /// EmitFunctionEpilog - Emit the target specific LLVM code to return the
  /// given temporary.
  void EmitFunctionEpilog(const CGFunctionInfo &FI, bool EmitRetDbgLoc,
                          SourceLocation EndLoc);

  /// Emit a test that checks if the return value \p RV is nonnull.
  void EmitReturnValueCheck(llvm::Value *RV);

  /// EmitStartEHSpec - Emit the start of the exception spec.
  void EmitStartEHSpec(const Decl *D);

  /// EmitEndEHSpec - Emit the end of the exception spec.
  void EmitEndEHSpec(const Decl *D);

  /// getTerminateLandingPad - Return a landing pad that just calls terminate.
  llvm::BasicBlock *getTerminateLandingPad();

  /// getTerminateLandingPad - Return a cleanup funclet that just calls
  /// terminate.
  llvm::BasicBlock *getTerminateFunclet();

  /// getTerminateHandler - Return a handler (not a landing pad, just
  /// a catch handler) that just calls terminate.  This is used when
  /// a terminate scope encloses a try.
  llvm::BasicBlock *getTerminateHandler();

  llvm::Type *ConvertTypeForMem(QualType T);
  llvm::Type *ConvertType(QualType T);
  llvm::Type *ConvertType(const TypeDecl *T) {
    return ConvertType(getContext().getTypeDeclType(T));
  }

  /// LoadObjCSelf - Load the value of self. This function is only valid while
  /// generating code for an Objective-C method.
  llvm::Value *LoadObjCSelf();

  /// TypeOfSelfObject - Return type of object that this self represents.
  QualType TypeOfSelfObject();

  /// getEvaluationKind - Return the TypeEvaluationKind of QualType \c T.
  static TypeEvaluationKind getEvaluationKind(QualType T);

  static bool hasScalarEvaluationKind(QualType T) {
    return getEvaluationKind(T) == TEK_Scalar;
  }

  static bool hasAggregateEvaluationKind(QualType T) {
    return getEvaluationKind(T) == TEK_Aggregate;
  }

  /// createBasicBlock - Create an LLVM basic block.
  llvm::BasicBlock *createBasicBlock(const Twine &name = "",
                                     llvm::Function *parent = nullptr,
                                     llvm::BasicBlock *before = nullptr) {
#ifdef NDEBUG
    return llvm::BasicBlock::Create(getLLVMContext(), "", parent, before);
#else
    return llvm::BasicBlock::Create(getLLVMContext(), name, parent, before);
#endif
  }

  /// getBasicBlockForLabel - Return the LLVM basicblock that the specified
  /// label maps to.
  JumpDest getJumpDestForLabel(const LabelDecl *S);

  /// SimplifyForwardingBlocks - If the given basic block is only a branch to
  /// another basic block, simplify it. This assumes that no other code could
  /// potentially reference the basic block.
  void SimplifyForwardingBlocks(llvm::BasicBlock *BB);

  /// EmitBlock - Emit the given block \arg BB and set it as the insert point,
  /// adding a fall-through branch from the current insert block if
  /// necessary. It is legal to call this function even if there is no current
  /// insertion point.
  ///
  /// IsFinished - If true, indicates that the caller has finished emitting
  /// branches to the given block and does not expect to emit code into it. This
  /// means the block can be ignored if it is unreachable.
  void EmitBlock(llvm::BasicBlock *BB, bool IsFinished=false);

  /// EmitBlockAfterUses - Emit the given block somewhere hopefully
  /// near its uses, and leave the insertion point in it.
  void EmitBlockAfterUses(llvm::BasicBlock *BB);

  /// EmitBranch - Emit a branch to the specified basic block from the current
  /// insert block, taking care to avoid creation of branches from dummy
  /// blocks. It is legal to call this function even if there is no current
  /// insertion point.
  ///
  /// This function clears the current insertion point. The caller should follow
  /// calls to this function with calls to Emit*Block prior to generation new
  /// code.
  void EmitBranch(llvm::BasicBlock *Block);

  /// HaveInsertPoint - True if an insertion point is defined. If not, this
  /// indicates that the current code being emitted is unreachable.
  bool HaveInsertPoint() const {
    return Builder.GetInsertBlock() != nullptr;
  }

  /// EnsureInsertPoint - Ensure that an insertion point is defined so that
  /// emitted IR has a place to go. Note that by definition, if this function
  /// creates a block then that block is unreachable; callers may do better to
  /// detect when no insertion point is defined and simply skip IR generation.
  void EnsureInsertPoint() {
    if (!HaveInsertPoint())
      EmitBlock(createBasicBlock());
  }

  /// ErrorUnsupported - Print out an error that codegen doesn't support the
  /// specified stmt yet.
  void ErrorUnsupported(const Stmt *S, const char *Type);

  //===--------------------------------------------------------------------===//
  //                                  Helpers
  //===--------------------------------------------------------------------===//

  LValue MakeAddrLValue(Address Addr, QualType T,
                        AlignmentSource Source = AlignmentSource::Type) {
    return LValue::MakeAddr(Addr, T, getContext(), LValueBaseInfo(Source),
                            CGM.getTBAAAccessInfo(T));
  }

  LValue MakeAddrLValue(Address Addr, QualType T, LValueBaseInfo BaseInfo,
                        TBAAAccessInfo TBAAInfo) {
    return LValue::MakeAddr(Addr, T, getContext(), BaseInfo, TBAAInfo);
  }

  LValue MakeAddrLValue(llvm::Value *V, QualType T, CharUnits Alignment,
                        AlignmentSource Source = AlignmentSource::Type) {
    return LValue::MakeAddr(Address(V, Alignment), T, getContext(),
                            LValueBaseInfo(Source), CGM.getTBAAAccessInfo(T));
  }

  LValue MakeAddrLValue(llvm::Value *V, QualType T, CharUnits Alignment,
                        LValueBaseInfo BaseInfo, TBAAAccessInfo TBAAInfo) {
    return LValue::MakeAddr(Address(V, Alignment), T, getContext(),
                            BaseInfo, TBAAInfo);
  }

  LValue MakeNaturalAlignPointeeAddrLValue(llvm::Value *V, QualType T);
  LValue MakeNaturalAlignAddrLValue(llvm::Value *V, QualType T);
  CharUnits getNaturalTypeAlignment(QualType T,
                                    LValueBaseInfo *BaseInfo = nullptr,
                                    TBAAAccessInfo *TBAAInfo = nullptr,
                                    bool forPointeeType = false);
  CharUnits getNaturalPointeeTypeAlignment(QualType T,
                                           LValueBaseInfo *BaseInfo = nullptr,
                                           TBAAAccessInfo *TBAAInfo = nullptr);

  Address EmitLoadOfReference(LValue RefLVal,
                              LValueBaseInfo *PointeeBaseInfo = nullptr,
                              TBAAAccessInfo *PointeeTBAAInfo = nullptr);
  LValue EmitLoadOfReferenceLValue(LValue RefLVal);
  LValue EmitLoadOfReferenceLValue(Address RefAddr, QualType RefTy,
                                   AlignmentSource Source =
                                       AlignmentSource::Type) {
    LValue RefLVal = MakeAddrLValue(RefAddr, RefTy, LValueBaseInfo(Source),
                                    CGM.getTBAAAccessInfo(RefTy));
    return EmitLoadOfReferenceLValue(RefLVal);
  }

  Address EmitLoadOfPointer(Address Ptr, const PointerType *PtrTy,
                            LValueBaseInfo *BaseInfo = nullptr,
                            TBAAAccessInfo *TBAAInfo = nullptr);
  LValue EmitLoadOfPointerLValue(Address Ptr, const PointerType *PtrTy);

  /// Create an alloca instruction. If the target address space for auto var
  /// for the specific language does no match the address space of alloca,
  /// insert addrspacecast instruction which casts the alloca instruction to
  /// the expected address space.
  llvm::Instruction *CreateAlloca(llvm::Type *Ty, const Twine &Name = "tmp",
                                  llvm::Instruction *InsertPos = nullptr);

  /// CreateTempAlloca - This creates an alloca and inserts it into the entry
  /// block if \p ArraySize is nullptr, otherwise inserts it at the current
  /// insertion point of the builder. The caller is responsible for setting an
  /// appropriate alignment on
  /// the alloca.
  ///
  /// \p ArraySize is the number of array elements to be allocated if it
  ///    is not nullptr.
  ///
  /// LangAS::Default is the address space of pointers to local variables and
  /// temporaries, as exposed in the source language. In certain
  /// configurations, this is not the same as the alloca address space, and a
  /// cast is needed to lift the pointer from the alloca AS into
  /// LangAS::Default. This can happen when the target uses a restricted
  /// address space for the stack but the source language requires
  /// LangAS::Default to be a generic address space. The latter condition is
  /// common for most programming languages; OpenCL is an exception in that
  /// LangAS::Default is the private address space, which naturally maps
  /// to the stack.
  ///
  /// Because the address of a temporary is often exposed to the program in
  /// various ways, this function will perform the cast by default. The cast
  /// may be avoided by passing false as \p CastToDefaultAddrSpace; this is
  /// more efficient if the caller knows that the address will not be exposed.
  llvm::AllocaInst *CreateTempAlloca(llvm::Type *Ty, const Twine &Name = "tmp",
                                     llvm::Value *ArraySize = nullptr);
  Address CreateTempAlloca(llvm::Type *Ty, CharUnits align,
                           const Twine &Name = "tmp",
                           llvm::Value *ArraySize = nullptr,
                           bool CastToDefaultAddrSpace = true);
  /// Get alloca instruction operand of an addrspacecast instruction.
  /// If \p Inst is alloca instruction, returns \p Inst;
  llvm::AllocaInst *getAddrSpaceCastedAlloca(llvm::Instruction *Inst) const;

  /// CreateDefaultAlignedTempAlloca - This creates an alloca with the
  /// default ABI alignment of the given LLVM type.
  ///
  /// IMPORTANT NOTE: This is *not* generally the right alignment for
  /// any given AST type that happens to have been lowered to the
  /// given IR type.  This should only ever be used for function-local,
  /// IR-driven manipulations like saving and restoring a value.  Do
  /// not hand this address off to arbitrary IRGen routines, and especially
  /// do not pass it as an argument to a function that might expect a
  /// properly ABI-aligned value.
  Address CreateDefaultAlignTempAlloca(llvm::Type *Ty,
                                       const Twine &Name = "tmp");

  /// InitTempAlloca - Provide an initial value for the given alloca which
  /// will be observable at all locations in the function.
  ///
  /// The address should be something that was returned from one of
  /// the CreateTempAlloca or CreateMemTemp routines, and the
  /// initializer must be valid in the entry block (i.e. it must
  /// either be a constant or an argument value).
  void InitTempAlloca(Address Alloca, llvm::Value *Value);

  /// CreateIRTemp - Create a temporary IR object of the given type, with
  /// appropriate alignment. This routine should only be used when an temporary
  /// value needs to be stored into an alloca (for example, to avoid explicit
  /// PHI construction), but the type is the IR type, not the type appropriate
  /// for storing in memory.
  ///
  /// That is, this is exactly equivalent to CreateMemTemp, but calling
  /// ConvertType instead of ConvertTypeForMem.
  Address CreateIRTemp(QualType T, const Twine &Name = "tmp");

  /// CreateMemTemp - Create a temporary memory object of the given type, with
  /// appropriate alignment. Cast it to the default address space if
  /// \p CastToDefaultAddrSpace is true.
  Address CreateMemTemp(QualType T, const Twine &Name = "tmp",
                        bool CastToDefaultAddrSpace = true);
  Address CreateMemTemp(QualType T, CharUnits Align, const Twine &Name = "tmp",
                        bool CastToDefaultAddrSpace = true);

  /// CreateAggTemp - Create a temporary memory object for the given
  /// aggregate type.
  AggValueSlot CreateAggTemp(QualType T, const Twine &Name = "tmp") {
    return AggValueSlot::forAddr(CreateMemTemp(T, Name),
                                 T.getQualifiers(),
                                 AggValueSlot::IsNotDestructed,
                                 AggValueSlot::DoesNotNeedGCBarriers,
                                 AggValueSlot::IsNotAliased);
  }

  /// Emit a cast to void* in the appropriate address space.
  llvm::Value *EmitCastToVoidPtr(llvm::Value *value);

  /// EvaluateExprAsBool - Perform the usual unary conversions on the specified
  /// expression and compare the result against zero, returning an Int1Ty value.
  llvm::Value *EvaluateExprAsBool(const Expr *E);

  /// EmitIgnoredExpr - Emit an expression in a context which ignores the result.
  void EmitIgnoredExpr(const Expr *E);

  /// EmitAnyExpr - Emit code to compute the specified expression which can have
  /// any type.  The result is returned as an RValue struct.  If this is an
  /// aggregate expression, the aggloc/agglocvolatile arguments indicate where
  /// the result should be returned.
  ///
  /// \param ignoreResult True if the resulting value isn't used.
  RValue EmitAnyExpr(const Expr *E,
                     AggValueSlot aggSlot = AggValueSlot::ignored(),
                     bool ignoreResult = false);

  // EmitVAListRef - Emit a "reference" to a va_list; this is either the address
  // or the value of the expression, depending on how va_list is defined.
  Address EmitVAListRef(const Expr *E);

  /// Emit a "reference" to a __builtin_ms_va_list; this is
  /// always the value of the expression, because a __builtin_ms_va_list is a
  /// pointer to a char.
  Address EmitMSVAListRef(const Expr *E);

  /// EmitAnyExprToTemp - Similarly to EmitAnyExpr(), however, the result will
  /// always be accessible even if no aggregate location is provided.
  RValue EmitAnyExprToTemp(const Expr *E);

  /// EmitAnyExprToMem - Emits the code necessary to evaluate an
  /// arbitrary expression into the given memory location.
  void EmitAnyExprToMem(const Expr *E, Address Location,
                        Qualifiers Quals, bool IsInitializer);

  void EmitAnyExprToExn(const Expr *E, Address Addr);

  /// EmitExprAsInit - Emits the code necessary to initialize a
  /// location in memory with the given initializer.
  void EmitExprAsInit(const Expr *init, const ValueDecl *D, LValue lvalue,
                      bool capturedByInit);

  /// hasVolatileMember - returns true if aggregate type has a volatile
  /// member.
  bool hasVolatileMember(QualType T) {
    if (const RecordType *RT = T->getAs<RecordType>()) {
      const RecordDecl *RD = cast<RecordDecl>(RT->getDecl());
      return RD->hasVolatileMember();
    }
    return false;
  }
  /// EmitAggregateCopy - Emit an aggregate assignment.
  ///
  /// The difference to EmitAggregateCopy is that tail padding is not copied.
  /// This is required for correctness when assigning non-POD structures in C++.
  void EmitAggregateAssign(Address DestPtr, Address SrcPtr,
                           QualType EltTy) {
    bool IsVolatile = hasVolatileMember(EltTy);
    EmitAggregateCopy(DestPtr, SrcPtr, EltTy, IsVolatile, true);
  }

  void EmitAggregateCopyCtor(Address DestPtr, Address SrcPtr,
                             QualType DestTy, QualType SrcTy) {
    EmitAggregateCopy(DestPtr, SrcPtr, SrcTy, /*IsVolatile=*/false,
                      /*IsAssignment=*/false);
  }

  /// EmitAggregateCopy - Emit an aggregate copy.
  ///
  /// \param isVolatile - True iff either the source or the destination is
  /// volatile.
  /// \param isAssignment - If false, allow padding to be copied.  This often
  /// yields more efficient.
  void EmitAggregateCopy(Address DestPtr, Address SrcPtr,
                         QualType EltTy, bool isVolatile=false,
                         bool isAssignment = false);

  /// GetAddrOfLocalVar - Return the address of a local variable.
  Address GetAddrOfLocalVar(const VarDecl *VD) {
    auto it = LocalDeclMap.find(VD);
    assert(it != LocalDeclMap.end() &&
           "Invalid argument to GetAddrOfLocalVar(), no decl!");
    return it->second;
  }

  /// getOpaqueLValueMapping - Given an opaque value expression (which
  /// must be mapped to an l-value), return its mapping.
  const LValue &getOpaqueLValueMapping(const OpaqueValueExpr *e) {
    assert(OpaqueValueMapping::shouldBindAsLValue(e));

    llvm::DenseMap<const OpaqueValueExpr*,LValue>::iterator
      it = OpaqueLValues.find(e);
    assert(it != OpaqueLValues.end() && "no mapping for opaque value!");
    return it->second;
  }

  /// getOpaqueRValueMapping - Given an opaque value expression (which
  /// must be mapped to an r-value), return its mapping.
  const RValue &getOpaqueRValueMapping(const OpaqueValueExpr *e) {
    assert(!OpaqueValueMapping::shouldBindAsLValue(e));

    llvm::DenseMap<const OpaqueValueExpr*,RValue>::iterator
      it = OpaqueRValues.find(e);
    assert(it != OpaqueRValues.end() && "no mapping for opaque value!");
    return it->second;
  }

  /// Get the index of the current ArrayInitLoopExpr, if any.
  llvm::Value *getArrayInitIndex() { return ArrayInitIndex; }

  /// getAccessedFieldNo - Given an encoded value and a result number, return
  /// the input field number being accessed.
  static unsigned getAccessedFieldNo(unsigned Idx, const llvm::Constant *Elts);

  llvm::BlockAddress *GetAddrOfLabel(const LabelDecl *L);
  llvm::BasicBlock *GetIndirectGotoBlock();

  /// Check if \p E is a C++ "this" pointer wrapped in value-preserving casts.
  static bool IsWrappedCXXThis(const Expr *E);

  /// EmitNullInitialization - Generate code to set a value of the given type to
  /// null, If the type contains data member pointers, they will be initialized
  /// to -1 in accordance with the Itanium C++ ABI.
  void EmitNullInitialization(Address DestPtr, QualType Ty);

  /// Emits a call to an LLVM variable-argument intrinsic, either
  /// \c llvm.va_start or \c llvm.va_end.
  /// \param ArgValue A reference to the \c va_list as emitted by either
  /// \c EmitVAListRef or \c EmitMSVAListRef.
  /// \param IsStart If \c true, emits a call to \c llvm.va_start; otherwise,
  /// calls \c llvm.va_end.
  llvm::Value *EmitVAStartEnd(llvm::Value *ArgValue, bool IsStart);

  /// Generate code to get an argument from the passed in pointer
  /// and update it accordingly.
  /// \param VE The \c VAArgExpr for which to generate code.
  /// \param VAListAddr Receives a reference to the \c va_list as emitted by
  /// either \c EmitVAListRef or \c EmitMSVAListRef.
  /// \returns A pointer to the argument.
  // FIXME: We should be able to get rid of this method and use the va_arg
  // instruction in LLVM instead once it works well enough.
  Address EmitVAArg(VAArgExpr *VE, Address &VAListAddr);

  /// emitArrayLength - Compute the length of an array, even if it's a
  /// VLA, and drill down to the base element type.
  llvm::Value *emitArrayLength(const ArrayType *arrayType,
                               QualType &baseType,
                               Address &addr);

  /// EmitVLASize - Capture all the sizes for the VLA expressions in
  /// the given variably-modified type and store them in the VLASizeMap.
  ///
  /// This function can be called with a null (unreachable) insert point.
  void EmitVariablyModifiedType(QualType Ty);

  /// getVLASize - Returns an LLVM value that corresponds to the size,
  /// in non-variably-sized elements, of a variable length array type,
  /// plus that largest non-variably-sized element type.  Assumes that
  /// the type has already been emitted with EmitVariablyModifiedType.
  std::pair<llvm::Value*,QualType> getVLASize(const VariableArrayType *vla);
  std::pair<llvm::Value*,QualType> getVLASize(QualType vla);

  /// LoadCXXThis - Load the value of 'this'. This function is only valid while
  /// generating code for an C++ member function.
  llvm::Value *LoadCXXThis() {
    assert(CXXThisValue && "no 'this' value for this function");
    return CXXThisValue;
  }
  Address LoadCXXThisAddress();

  /// LoadCXXVTT - Load the VTT parameter to base constructors/destructors have
  /// virtual bases.
  // FIXME: Every place that calls LoadCXXVTT is something
  // that needs to be abstracted properly.
  llvm::Value *LoadCXXVTT() {
    assert(CXXStructorImplicitParamValue && "no VTT value for this function");
    return CXXStructorImplicitParamValue;
  }

  /// GetAddressOfBaseOfCompleteClass - Convert the given pointer to a
  /// complete class to the given direct base.
  Address
  GetAddressOfDirectBaseInCompleteClass(Address Value,
                                        const CXXRecordDecl *Derived,
                                        const CXXRecordDecl *Base,
                                        bool BaseIsVirtual);

  static bool ShouldNullCheckClassCastValue(const CastExpr *Cast);

  /// GetAddressOfBaseClass - This function will add the necessary delta to the
  /// load of 'this' and returns address of the base class.
  Address GetAddressOfBaseClass(Address Value,
                                const CXXRecordDecl *Derived,
                                CastExpr::path_const_iterator PathBegin,
                                CastExpr::path_const_iterator PathEnd,
                                bool NullCheckValue, SourceLocation Loc);

  Address GetAddressOfDerivedClass(Address Value,
                                   const CXXRecordDecl *Derived,
                                   CastExpr::path_const_iterator PathBegin,
                                   CastExpr::path_const_iterator PathEnd,
                                   bool NullCheckValue);

  /// GetVTTParameter - Return the VTT parameter that should be passed to a
  /// base constructor/destructor with virtual bases.
  /// FIXME: VTTs are Itanium ABI-specific, so the definition should move
  /// to ItaniumCXXABI.cpp together with all the references to VTT.
  llvm::Value *GetVTTParameter(GlobalDecl GD, bool ForVirtualBase,
                               bool Delegating);

  void EmitDelegateCXXConstructorCall(const CXXConstructorDecl *Ctor,
                                      CXXCtorType CtorType,
                                      const FunctionArgList &Args,
                                      SourceLocation Loc);
  // It's important not to confuse this and the previous function. Delegating
  // constructors are the C++0x feature. The constructor delegate optimization
  // is used to reduce duplication in the base and complete consturctors where
  // they are substantially the same.
  void EmitDelegatingCXXConstructorCall(const CXXConstructorDecl *Ctor,
                                        const FunctionArgList &Args);

  /// Emit a call to an inheriting constructor (that is, one that invokes a
  /// constructor inherited from a base class) by inlining its definition. This
  /// is necessary if the ABI does not support forwarding the arguments to the
  /// base class constructor (because they're variadic or similar).
  void EmitInlinedInheritingCXXConstructorCall(const CXXConstructorDecl *Ctor,
                                               CXXCtorType CtorType,
                                               bool ForVirtualBase,
                                               bool Delegating,
                                               CallArgList &Args);

  /// Emit a call to a constructor inherited from a base class, passing the
  /// current constructor's arguments along unmodified (without even making
  /// a copy).
  void EmitInheritedCXXConstructorCall(const CXXConstructorDecl *D,
                                       bool ForVirtualBase, Address This,
                                       bool InheritedFromVBase,
                                       const CXXInheritedCtorInitExpr *E);

  void EmitCXXConstructorCall(const CXXConstructorDecl *D, CXXCtorType Type,
                              bool ForVirtualBase, bool Delegating,
                              Address This, const CXXConstructExpr *E);

  void EmitCXXConstructorCall(const CXXConstructorDecl *D, CXXCtorType Type,
                              bool ForVirtualBase, bool Delegating,
                              Address This, CallArgList &Args);

  /// Emit assumption load for all bases. Requires to be be called only on
  /// most-derived class and not under construction of the object.
  void EmitVTableAssumptionLoads(const CXXRecordDecl *ClassDecl, Address This);

  /// Emit assumption that vptr load == global vtable.
  void EmitVTableAssumptionLoad(const VPtr &vptr, Address This);

  void EmitSynthesizedCXXCopyCtorCall(const CXXConstructorDecl *D,
                                      Address This, Address Src,
                                      const CXXConstructExpr *E);

  void EmitCXXAggrConstructorCall(const CXXConstructorDecl *D,
                                  const ArrayType *ArrayTy,
                                  Address ArrayPtr,
                                  const CXXConstructExpr *E,
                                  bool ZeroInitialization = false);

  void EmitCXXAggrConstructorCall(const CXXConstructorDecl *D,
                                  llvm::Value *NumElements,
                                  Address ArrayPtr,
                                  const CXXConstructExpr *E,
                                  bool ZeroInitialization = false);

  static Destroyer destroyCXXObject;

  void EmitCXXDestructorCall(const CXXDestructorDecl *D, CXXDtorType Type,
                             bool ForVirtualBase, bool Delegating,
                             Address This);

  void EmitNewArrayInitializer(const CXXNewExpr *E, QualType elementType,
                               llvm::Type *ElementTy, Address NewPtr,
                               llvm::Value *NumElements,
                               llvm::Value *AllocSizeWithoutCookie);

  void EmitCXXTemporary(const CXXTemporary *Temporary, QualType TempType,
                        Address Ptr);

  llvm::Value *EmitLifetimeStart(uint64_t Size, llvm::Value *Addr);
  void EmitLifetimeEnd(llvm::Value *Size, llvm::Value *Addr);

  llvm::Value *EmitCXXNewExpr(const CXXNewExpr *E);
  void EmitCXXDeleteExpr(const CXXDeleteExpr *E);

  void EmitDeleteCall(const FunctionDecl *DeleteFD, llvm::Value *Ptr,
                      QualType DeleteTy, llvm::Value *NumElements = nullptr,
                      CharUnits CookieSize = CharUnits());

  RValue EmitBuiltinNewDeleteCall(const FunctionProtoType *Type,
                                  const Expr *Arg, bool IsDelete);

  llvm::Value *EmitCXXTypeidExpr(const CXXTypeidExpr *E);
  llvm::Value *EmitDynamicCast(Address V, const CXXDynamicCastExpr *DCE);
  Address EmitCXXUuidofExpr(const CXXUuidofExpr *E);

  /// \brief Situations in which we might emit a check for the suitability of a
  ///        pointer or glvalue.
  enum TypeCheckKind {
    /// Checking the operand of a load. Must be suitably sized and aligned.
    TCK_Load,
    /// Checking the destination of a store. Must be suitably sized and aligned.
    TCK_Store,
    /// Checking the bound value in a reference binding. Must be suitably sized
    /// and aligned, but is not required to refer to an object (until the
    /// reference is used), per core issue 453.
    TCK_ReferenceBinding,
    /// Checking the object expression in a non-static data member access. Must
    /// be an object within its lifetime.
    TCK_MemberAccess,
    /// Checking the 'this' pointer for a call to a non-static member function.
    /// Must be an object within its lifetime.
    TCK_MemberCall,
    /// Checking the 'this' pointer for a constructor call.
    TCK_ConstructorCall,
    /// Checking the operand of a static_cast to a derived pointer type. Must be
    /// null or an object within its lifetime.
    TCK_DowncastPointer,
    /// Checking the operand of a static_cast to a derived reference type. Must
    /// be an object within its lifetime.
    TCK_DowncastReference,
    /// Checking the operand of a cast to a base object. Must be suitably sized
    /// and aligned.
    TCK_Upcast,
    /// Checking the operand of a cast to a virtual base object. Must be an
    /// object within its lifetime.
    TCK_UpcastToVirtualBase,
    /// Checking the value assigned to a _Nonnull pointer. Must not be null.
    TCK_NonnullAssign,
    /// Checking the operand of a dynamic_cast or a typeid expression.  Must be
    /// null or an object within its lifetime.
    TCK_DynamicOperation
  };

  /// Determine whether the pointer type check \p TCK permits null pointers.
  static bool isNullPointerAllowed(TypeCheckKind TCK);

  /// Determine whether the pointer type check \p TCK requires a vptr check.
  static bool isVptrCheckRequired(TypeCheckKind TCK, QualType Ty);

  /// \brief Whether any type-checking sanitizers are enabled. If \c false,
  /// calls to EmitTypeCheck can be skipped.
  bool sanitizePerformTypeCheck() const;

  /// \brief Emit a check that \p V is the address of storage of the
  /// appropriate size and alignment for an object of type \p Type.
  void EmitTypeCheck(TypeCheckKind TCK, SourceLocation Loc, llvm::Value *V,
                     QualType Type, CharUnits Alignment = CharUnits::Zero(),
                     SanitizerSet SkippedChecks = SanitizerSet());

  /// \brief Emit a check that \p Base points into an array object, which
  /// we can access at index \p Index. \p Accessed should be \c false if we
  /// this expression is used as an lvalue, for instance in "&Arr[Idx]".
  void EmitBoundsCheck(const Expr *E, const Expr *Base, llvm::Value *Index,
                       QualType IndexType, bool Accessed);

  llvm::Value *EmitScalarPrePostIncDec(const UnaryOperator *E, LValue LV,
                                       bool isInc, bool isPre);
  ComplexPairTy EmitComplexPrePostIncDec(const UnaryOperator *E, LValue LV,
                                         bool isInc, bool isPre);

  void EmitAlignmentAssumption(llvm::Value *PtrValue, unsigned Alignment,
                               llvm::Value *OffsetValue = nullptr) {
    Builder.CreateAlignmentAssumption(CGM.getDataLayout(), PtrValue, Alignment,
                                      OffsetValue);
  }

  /// Converts Location to a DebugLoc, if debug information is enabled.
  llvm::DebugLoc SourceLocToDebugLoc(SourceLocation Location);


  //===--------------------------------------------------------------------===//
  //                            Declaration Emission
  //===--------------------------------------------------------------------===//

  /// EmitDecl - Emit a declaration.
  ///
  /// This function can be called with a null (unreachable) insert point.
  void EmitDecl(const Decl &D);

  /// EmitVarDecl - Emit a local variable declaration.
  ///
  /// This function can be called with a null (unreachable) insert point.
  void EmitVarDecl(const VarDecl &D);

  void EmitScalarInit(const Expr *init, const ValueDecl *D, LValue lvalue,
                      bool capturedByInit);

  typedef void SpecialInitFn(CodeGenFunction &Init, const VarDecl &D,
                             llvm::Value *Address);

  /// \brief Determine whether the given initializer is trivial in the sense
  /// that it requires no code to be generated.
  bool isTrivialInitializer(const Expr *Init);

  /// EmitAutoVarDecl - Emit an auto variable declaration.
  ///
  /// This function can be called with a null (unreachable) insert point.
  void EmitAutoVarDecl(const VarDecl &D);

  class AutoVarEmission {
    friend class CodeGenFunction;

    const VarDecl *Variable;

    /// The address of the alloca.  Invalid if the variable was emitted
    /// as a global constant.
    Address Addr;

    llvm::Value *NRVOFlag;

    /// True if the variable is a __block variable.
    bool IsByRef;

    /// True if the variable is of aggregate type and has a constant
    /// initializer.
    bool IsConstantAggregate;

    /// Non-null if we should use lifetime annotations.
    llvm::Value *SizeForLifetimeMarkers;

    struct Invalid {};
    AutoVarEmission(Invalid) : Variable(nullptr), Addr(Address::invalid()) {}

    AutoVarEmission(const VarDecl &variable)
      : Variable(&variable), Addr(Address::invalid()), NRVOFlag(nullptr),
        IsByRef(false), IsConstantAggregate(false),
        SizeForLifetimeMarkers(nullptr) {}

    bool wasEmittedAsGlobal() const { return !Addr.isValid(); }

  public:
    static AutoVarEmission invalid() { return AutoVarEmission(Invalid()); }

    bool useLifetimeMarkers() const {
      return SizeForLifetimeMarkers != nullptr;
    }
    llvm::Value *getSizeForLifetimeMarkers() const {
      assert(useLifetimeMarkers());
      return SizeForLifetimeMarkers;
    }

    /// Returns the raw, allocated address, which is not necessarily
    /// the address of the object itself.
    Address getAllocatedAddress() const {
      return Addr;
    }

    /// Returns the address of the object within this declaration.
    /// Note that this does not chase the forwarding pointer for
    /// __block decls.
    Address getObjectAddress(CodeGenFunction &CGF) const {
      if (!IsByRef) return Addr;

      return CGF.emitBlockByrefAddress(Addr, Variable, /*forward*/ false);
    }
  };
  AutoVarEmission EmitAutoVarAlloca(const VarDecl &var);
  void EmitAutoVarInit(const AutoVarEmission &emission);
  void EmitAutoVarCleanups(const AutoVarEmission &emission);
  void emitAutoVarTypeCleanup(const AutoVarEmission &emission,
                              QualType::DestructionKind dtorKind);

  void EmitStaticVarDecl(const VarDecl &D,
                         llvm::GlobalValue::LinkageTypes Linkage);

  class ParamValue {
    llvm::Value *Value;
    unsigned Alignment;
    ParamValue(llvm::Value *V, unsigned A) : Value(V), Alignment(A) {}
  public:
    static ParamValue forDirect(llvm::Value *value) {
      return ParamValue(value, 0);
    }
    static ParamValue forIndirect(Address addr) {
      assert(!addr.getAlignment().isZero());
      return ParamValue(addr.getPointer(), addr.getAlignment().getQuantity());
    }

    bool isIndirect() const { return Alignment != 0; }
    llvm::Value *getAnyValue() const { return Value; }

    llvm::Value *getDirectValue() const {
      assert(!isIndirect());
      return Value;
    }

    Address getIndirectAddress() const {
      assert(isIndirect());
      return Address(Value, CharUnits::fromQuantity(Alignment));
    }
  };

  /// EmitParmDecl - Emit a ParmVarDecl or an ImplicitParamDecl.
  void EmitParmDecl(const VarDecl &D, ParamValue Arg, unsigned ArgNo);

  /// protectFromPeepholes - Protect a value that we're intending to
  /// store to the side, but which will probably be used later, from
  /// aggressive peepholing optimizations that might delete it.
  ///
  /// Pass the result to unprotectFromPeepholes to declare that
  /// protection is no longer required.
  ///
  /// There's no particular reason why this shouldn't apply to
  /// l-values, it's just that no existing peepholes work on pointers.
  PeepholeProtection protectFromPeepholes(RValue rvalue);
  void unprotectFromPeepholes(PeepholeProtection protection);

  void EmitAlignmentAssumption(llvm::Value *PtrValue, llvm::Value *Alignment,
                               llvm::Value *OffsetValue = nullptr) {
    Builder.CreateAlignmentAssumption(CGM.getDataLayout(), PtrValue, Alignment,
                                      OffsetValue);
  }

  //===--------------------------------------------------------------------===//
  //                             Statement Emission
  //===--------------------------------------------------------------------===//

  /// EmitStopPoint - Emit a debug stoppoint if we are emitting debug info.
  void EmitStopPoint(const Stmt *S);

  /// EmitStmt - Emit the code for the statement \arg S. It is legal to call
  /// this function even if there is no current insertion point.
  ///
  /// This function may clear the current insertion point; callers should use
  /// EnsureInsertPoint if they wish to subsequently generate code without first
  /// calling EmitBlock, EmitBranch, or EmitStmt.
  void EmitStmt(const Stmt *S, ArrayRef<const Attr *> Attrs = None);

  /// EmitSimpleStmt - Try to emit a "simple" statement which does not
  /// necessarily require an insertion point or debug information; typically
  /// because the statement amounts to a jump or a container of other
  /// statements.
  ///
  /// \return True if the statement was handled.
  bool EmitSimpleStmt(const Stmt *S);

  Address EmitCompoundStmt(const CompoundStmt &S, bool GetLast = false,
                           AggValueSlot AVS = AggValueSlot::ignored());
  Address EmitCompoundStmtWithoutScope(const CompoundStmt &S,
                                       bool GetLast = false,
                                       AggValueSlot AVS =
                                                AggValueSlot::ignored());

  /// EmitLabel - Emit the block for the given label. It is legal to call this
  /// function even if there is no current insertion point.
  void EmitLabel(const LabelDecl *D); // helper for EmitLabelStmt.

  void EmitLabelStmt(const LabelStmt &S);
  void EmitAttributedStmt(const AttributedStmt &S);
  void EmitGotoStmt(const GotoStmt &S);
  void EmitIndirectGotoStmt(const IndirectGotoStmt &S);
  void EmitIfStmt(const IfStmt &S);

  void EmitWhileStmt(const WhileStmt &S,
                     ArrayRef<const Attr *> Attrs = None);
  void EmitDoStmt(const DoStmt &S, ArrayRef<const Attr *> Attrs = None);
  void EmitForStmt(const ForStmt &S,
                   ArrayRef<const Attr *> Attrs = None);
  void EmitReturnStmt(const ReturnStmt &S);
  void EmitDeclStmt(const DeclStmt &S);
  void EmitBreakStmt(const BreakStmt &S);
  void EmitContinueStmt(const ContinueStmt &S);
  void EmitSwitchStmt(const SwitchStmt &S);
  void EmitDefaultStmt(const DefaultStmt &S);
  void EmitCaseStmt(const CaseStmt &S);
  void EmitCaseStmtRange(const CaseStmt &S);
  void EmitAsmStmt(const AsmStmt &S);

  void EmitObjCForCollectionStmt(const ObjCForCollectionStmt &S);
  void EmitObjCAtTryStmt(const ObjCAtTryStmt &S);
  void EmitObjCAtThrowStmt(const ObjCAtThrowStmt &S);
  void EmitObjCAtSynchronizedStmt(const ObjCAtSynchronizedStmt &S);
  void EmitObjCAutoreleasePoolStmt(const ObjCAutoreleasePoolStmt &S);

  void EmitCoroutineBody(const CoroutineBodyStmt &S);
  void EmitCoreturnStmt(const CoreturnStmt &S);
  RValue EmitCoawaitExpr(const CoawaitExpr &E,
                         AggValueSlot aggSlot = AggValueSlot::ignored(),
                         bool ignoreResult = false);
  LValue EmitCoawaitLValue(const CoawaitExpr *E);
  RValue EmitCoyieldExpr(const CoyieldExpr &E,
                         AggValueSlot aggSlot = AggValueSlot::ignored(),
                         bool ignoreResult = false);
  LValue EmitCoyieldLValue(const CoyieldExpr *E);
  RValue EmitCoroutineIntrinsic(const CallExpr *E, unsigned int IID);

  void EnterCXXTryStmt(const CXXTryStmt &S, bool IsFnTryBlock = false);
  void ExitCXXTryStmt(const CXXTryStmt &S, bool IsFnTryBlock = false);

  void EmitCXXTryStmt(const CXXTryStmt &S);
  void EmitSEHTryStmt(const SEHTryStmt &S);
  void EmitSEHLeaveStmt(const SEHLeaveStmt &S);
  void EnterSEHTryStmt(const SEHTryStmt &S);
  void ExitSEHTryStmt(const SEHTryStmt &S);

  void startOutlinedSEHHelper(CodeGenFunction &ParentCGF, bool IsFilter,
                              const Stmt *OutlinedStmt);

  llvm::Function *GenerateSEHFilterFunction(CodeGenFunction &ParentCGF,
                                            const SEHExceptStmt &Except);

  llvm::Function *GenerateSEHFinallyFunction(CodeGenFunction &ParentCGF,
                                             const SEHFinallyStmt &Finally);

  void EmitSEHExceptionCodeSave(CodeGenFunction &ParentCGF,
                                llvm::Value *ParentFP,
                                llvm::Value *EntryEBP);
  llvm::Value *EmitSEHExceptionCode();
  llvm::Value *EmitSEHExceptionInfo();
  llvm::Value *EmitSEHAbnormalTermination();

  /// Emit simple code for OpenMP directives in Simd-only mode.
  void EmitSimpleOMPExecutableDirective(const OMPExecutableDirective &D);

  /// Scan the outlined statement for captures from the parent function. For
  /// each capture, mark the capture as escaped and emit a call to
  /// llvm.localrecover. Insert the localrecover result into the LocalDeclMap.
  void EmitCapturedLocals(CodeGenFunction &ParentCGF, const Stmt *OutlinedStmt,
                          bool IsFilter);

  /// Recovers the address of a local in a parent function. ParentVar is the
  /// address of the variable used in the immediate parent function. It can
  /// either be an alloca or a call to llvm.localrecover if there are nested
  /// outlined functions. ParentFP is the frame pointer of the outermost parent
  /// frame.
  Address recoverAddrOfEscapedLocal(CodeGenFunction &ParentCGF,
                                    Address ParentVar,
                                    llvm::Value *ParentFP);

  void EmitCXXForRangeStmt(const CXXForRangeStmt &S,
                           ArrayRef<const Attr *> Attrs = None);

  /// Controls insertion of cancellation exit blocks in worksharing constructs.
  class OMPCancelStackRAII {
    CodeGenFunction &CGF;

  public:
    OMPCancelStackRAII(CodeGenFunction &CGF, OpenMPDirectiveKind Kind,
                       bool HasCancel)
        : CGF(CGF) {
      CGF.OMPCancelStack.enter(CGF, Kind, HasCancel);
    }
    ~OMPCancelStackRAII() { CGF.OMPCancelStack.exit(CGF); }
  };

  /// Returns calculated size of the specified type.
  llvm::Value *getTypeSize(QualType Ty);
  LValue InitCapturedStruct(const CapturedStmt &S);
  llvm::Function *EmitCapturedStmt(const CapturedStmt &S, CapturedRegionKind K);
  llvm::Function *GenerateCapturedStmtFunction(const CapturedStmt &S);
  Address GenerateCapturedStmtArgument(const CapturedStmt &S);
  llvm::Function *GenerateOpenMPCapturedStmtFunction(const CapturedStmt &S);
  void GenerateOpenMPCapturedVars(const CapturedStmt &S,
                                  SmallVectorImpl<llvm::Value *> &CapturedVars);
  void emitOMPSimpleStore(LValue LVal, RValue RVal, QualType RValTy,
                          SourceLocation Loc);
  /// \brief Perform element by element copying of arrays with type \a
  /// OriginalType from \a SrcAddr to \a DestAddr using copying procedure
  /// generated by \a CopyGen.
  ///
  /// \param DestAddr Address of the destination array.
  /// \param SrcAddr Address of the source array.
  /// \param OriginalType Type of destination and source arrays.
  /// \param CopyGen Copying procedure that copies value of single array element
  /// to another single array element.
  void EmitOMPAggregateAssign(
      Address DestAddr, Address SrcAddr, QualType OriginalType,
      const llvm::function_ref<void(Address, Address)> &CopyGen);
  /// \brief Emit proper copying of data from one variable to another.
  ///
  /// \param OriginalType Original type of the copied variables.
  /// \param DestAddr Destination address.
  /// \param SrcAddr Source address.
  /// \param DestVD Destination variable used in \a CopyExpr (for arrays, has
  /// type of the base array element).
  /// \param SrcVD Source variable used in \a CopyExpr (for arrays, has type of
  /// the base array element).
  /// \param Copy Actual copygin expression for copying data from \a SrcVD to \a
  /// DestVD.
  void EmitOMPCopy(QualType OriginalType,
                   Address DestAddr, Address SrcAddr,
                   const VarDecl *DestVD, const VarDecl *SrcVD,
                   const Expr *Copy);
  /// \brief Emit atomic update code for constructs: \a X = \a X \a BO \a E or
  /// \a X = \a E \a BO \a E.
  ///
  /// \param X Value to be updated.
  /// \param E Update value.
  /// \param BO Binary operation for update operation.
  /// \param IsXLHSInRHSPart true if \a X is LHS in RHS part of the update
  /// expression, false otherwise.
  /// \param AO Atomic ordering of the generated atomic instructions.
  /// \param CommonGen Code generator for complex expressions that cannot be
  /// expressed through atomicrmw instruction.
  /// \returns <true, OldAtomicValue> if simple 'atomicrmw' instruction was
  /// generated, <false, RValue::get(nullptr)> otherwise.
  std::pair<bool, RValue> EmitOMPAtomicSimpleUpdateExpr(
      LValue X, RValue E, BinaryOperatorKind BO, bool IsXLHSInRHSPart,
      llvm::AtomicOrdering AO, SourceLocation Loc,
      const llvm::function_ref<RValue(RValue)> &CommonGen);
  bool EmitOMPFirstprivateClause(const OMPExecutableDirective &D,
                                 OMPPrivateScope &PrivateScope);
  void EmitOMPPrivateClause(const OMPExecutableDirective &D,
                            OMPPrivateScope &PrivateScope);
  void EmitOMPUseDevicePtrClause(
      const OMPClause &C, OMPPrivateScope &PrivateScope,
      const llvm::DenseMap<const ValueDecl *, Address> &CaptureDeviceAddrMap);
  /// \brief Emit code for copyin clause in \a D directive. The next code is
  /// generated at the start of outlined functions for directives:
  /// \code
  /// threadprivate_var1 = master_threadprivate_var1;
  /// operator=(threadprivate_var2, master_threadprivate_var2);
  /// ...
  /// __kmpc_barrier(&loc, global_tid);
  /// \endcode
  ///
  /// \param D OpenMP directive possibly with 'copyin' clause(s).
  /// \returns true if at least one copyin variable is found, false otherwise.
  bool EmitOMPCopyinClause(const OMPExecutableDirective &D);
  /// \brief Emit initial code for lastprivate variables. If some variable is
  /// not also firstprivate, then the default initialization is used. Otherwise
  /// initialization of this variable is performed by EmitOMPFirstprivateClause
  /// method.
  ///
  /// \param D Directive that may have 'lastprivate' directives.
  /// \param PrivateScope Private scope for capturing lastprivate variables for
  /// proper codegen in internal captured statement.
  ///
  /// \returns true if there is at least one lastprivate variable, false
  /// otherwise.
  bool EmitOMPLastprivateClauseInit(const OMPExecutableDirective &D,
                                    OMPPrivateScope &PrivateScope);
  /// \brief Emit final copying of lastprivate values to original variables at
  /// the end of the worksharing or simd directive.
  ///
  /// \param D Directive that has at least one 'lastprivate' directives.
  /// \param IsLastIterCond Boolean condition that must be set to 'i1 true' if
  /// it is the last iteration of the loop code in associated directive, or to
  /// 'i1 false' otherwise. If this item is nullptr, no final check is required.
  void EmitOMPLastprivateClauseFinal(const OMPExecutableDirective &D,
                                     bool NoFinals,
                                     llvm::Value *IsLastIterCond = nullptr);
  /// Emit initial code for linear clauses.
  void EmitOMPLinearClause(const OMPLoopDirective &D,
                           CodeGenFunction::OMPPrivateScope &PrivateScope);
  /// Emit final code for linear clauses.
  /// \param CondGen Optional conditional code for final part of codegen for
  /// linear clause.
  void EmitOMPLinearClauseFinal(
      const OMPLoopDirective &D,
      const llvm::function_ref<llvm::Value *(CodeGenFunction &)> &CondGen);
  /// \brief Emit initial code for reduction variables. Creates reduction copies
  /// and initializes them with the values according to OpenMP standard.
  ///
  /// \param D Directive (possibly) with the 'reduction' clause.
  /// \param PrivateScope Private scope for capturing reduction variables for
  /// proper codegen in internal captured statement.
  ///
  void EmitOMPReductionClauseInit(const OMPExecutableDirective &D,
                                  OMPPrivateScope &PrivateScope);
  /// \brief Emit final update of reduction values to original variables at
  /// the end of the directive.
  ///
  /// \param D Directive that has at least one 'reduction' directives.
  /// \param ReductionKind The kind of reduction to perform.
  void EmitOMPReductionClauseFinal(const OMPExecutableDirective &D,
                                   const OpenMPDirectiveKind ReductionKind);
  /// \brief Emit initial code for linear variables. Creates private copies
  /// and initializes them with the values according to OpenMP standard.
  ///
  /// \param D Directive (possibly) with the 'linear' clause.
  /// \return true if at least one linear variable is found that should be
  /// initialized with the value of the original variable, false otherwise.
  bool EmitOMPLinearClauseInit(const OMPLoopDirective &D);

  typedef const llvm::function_ref<void(CodeGenFunction & /*CGF*/,
                                        llvm::Value * /*OutlinedFn*/,
                                        const OMPTaskDataTy & /*Data*/)>
      TaskGenTy;
  void EmitOMPTaskBasedDirective(const OMPExecutableDirective &S,
                                 const OpenMPDirectiveKind CapturedRegion,
                                 const RegionCodeGenTy &BodyGen,
                                 const TaskGenTy &TaskGen, OMPTaskDataTy &Data);
  struct OMPTargetDataInfo {
    Address BasePointersArray = Address::invalid();
    Address PointersArray = Address::invalid();
    Address SizesArray = Address::invalid();
    unsigned NumberOfTargetItems = 0;
    explicit OMPTargetDataInfo() = default;
    OMPTargetDataInfo(Address BasePointersArray, Address PointersArray,
                      Address SizesArray, unsigned NumberOfTargetItems)
        : BasePointersArray(BasePointersArray), PointersArray(PointersArray),
          SizesArray(SizesArray), NumberOfTargetItems(NumberOfTargetItems) {}
  };
  void EmitOMPTargetTaskBasedDirective(const OMPExecutableDirective &S,
                                       const RegionCodeGenTy &BodyGen,
                                       OMPTargetDataInfo &InputInfo);

  void EmitOMPParallelDirective(const OMPParallelDirective &S);
  void EmitOMPSimdDirective(const OMPSimdDirective &S);
  void EmitOMPForDirective(const OMPForDirective &S);
  void EmitOMPForSimdDirective(const OMPForSimdDirective &S);
  void EmitOMPSectionsDirective(const OMPSectionsDirective &S);
  void EmitOMPSectionDirective(const OMPSectionDirective &S);
  void EmitOMPSingleDirective(const OMPSingleDirective &S);
  void EmitOMPMasterDirective(const OMPMasterDirective &S);
  void EmitOMPCriticalDirective(const OMPCriticalDirective &S);
  void EmitOMPParallelForDirective(const OMPParallelForDirective &S);
  void EmitOMPParallelForSimdDirective(const OMPParallelForSimdDirective &S);
  void EmitOMPParallelSectionsDirective(const OMPParallelSectionsDirective &S);
  void EmitOMPTaskDirective(const OMPTaskDirective &S);
  void EmitOMPTaskyieldDirective(const OMPTaskyieldDirective &S);
  void EmitOMPBarrierDirective(const OMPBarrierDirective &S);
  void EmitOMPTaskwaitDirective(const OMPTaskwaitDirective &S);
  void EmitOMPTaskgroupDirective(const OMPTaskgroupDirective &S);
  void EmitOMPFlushDirective(const OMPFlushDirective &S);
  void EmitOMPOrderedDirective(const OMPOrderedDirective &S);
  void EmitOMPAtomicDirective(const OMPAtomicDirective &S);
  void EmitOMPTargetDirective(const OMPTargetDirective &S);
  void EmitOMPTargetDataDirective(const OMPTargetDataDirective &S);
  void EmitOMPTargetEnterDataDirective(const OMPTargetEnterDataDirective &S);
  void EmitOMPTargetExitDataDirective(const OMPTargetExitDataDirective &S);
  void EmitOMPTargetUpdateDirective(const OMPTargetUpdateDirective &S);
  void EmitOMPTargetParallelDirective(const OMPTargetParallelDirective &S);
  void
  EmitOMPTargetParallelForDirective(const OMPTargetParallelForDirective &S);
  void EmitOMPTeamsDirective(const OMPTeamsDirective &S);
  void
  EmitOMPCancellationPointDirective(const OMPCancellationPointDirective &S);
  void EmitOMPCancelDirective(const OMPCancelDirective &S);
  void EmitOMPTaskLoopBasedDirective(const OMPLoopDirective &S);
  void EmitOMPTaskLoopDirective(const OMPTaskLoopDirective &S);
  void EmitOMPTaskLoopSimdDirective(const OMPTaskLoopSimdDirective &S);
  void EmitOMPDistributeDirective(const OMPDistributeDirective &S);
  void EmitOMPDistributeParallelForDirective(
      const OMPDistributeParallelForDirective &S);
  void EmitOMPDistributeParallelForSimdDirective(
      const OMPDistributeParallelForSimdDirective &S);
  void EmitOMPDistributeSimdDirective(const OMPDistributeSimdDirective &S);
  void EmitOMPTargetParallelForSimdDirective(
      const OMPTargetParallelForSimdDirective &S);
  void EmitOMPTargetSimdDirective(const OMPTargetSimdDirective &S);
  void EmitOMPTeamsDistributeDirective(const OMPTeamsDistributeDirective &S);
  void
  EmitOMPTeamsDistributeSimdDirective(const OMPTeamsDistributeSimdDirective &S);
  void EmitOMPTeamsDistributeParallelForSimdDirective(
      const OMPTeamsDistributeParallelForSimdDirective &S);
  void EmitOMPTeamsDistributeParallelForDirective(
      const OMPTeamsDistributeParallelForDirective &S);
  void EmitOMPTargetTeamsDirective(const OMPTargetTeamsDirective &S);
  void EmitOMPTargetTeamsDistributeDirective(
      const OMPTargetTeamsDistributeDirective &S);
  void EmitOMPTargetTeamsDistributeParallelForDirective(
      const OMPTargetTeamsDistributeParallelForDirective &S);
  void EmitOMPTargetTeamsDistributeParallelForSimdDirective(
      const OMPTargetTeamsDistributeParallelForSimdDirective &S);
  void EmitOMPTargetTeamsDistributeSimdDirective(
      const OMPTargetTeamsDistributeSimdDirective &S);

  /// Emit device code for the target directive.
  static void EmitOMPTargetDeviceFunction(CodeGenModule &CGM,
                                          StringRef ParentName,
                                          const OMPTargetDirective &S);
  static void
  EmitOMPTargetParallelDeviceFunction(CodeGenModule &CGM, StringRef ParentName,
                                      const OMPTargetParallelDirective &S);
  /// Emit device code for the target parallel for directive.
  static void EmitOMPTargetParallelForDeviceFunction(
      CodeGenModule &CGM, StringRef ParentName,
      const OMPTargetParallelForDirective &S);
  /// Emit device code for the target parallel for simd directive.
  static void EmitOMPTargetParallelForSimdDeviceFunction(
      CodeGenModule &CGM, StringRef ParentName,
      const OMPTargetParallelForSimdDirective &S);
  /// Emit device code for the target teams directive.
  static void
  EmitOMPTargetTeamsDeviceFunction(CodeGenModule &CGM, StringRef ParentName,
                                   const OMPTargetTeamsDirective &S);
  /// Emit device code for the target teams distribute directive.
  static void EmitOMPTargetTeamsDistributeDeviceFunction(
      CodeGenModule &CGM, StringRef ParentName,
      const OMPTargetTeamsDistributeDirective &S);
  /// Emit device code for the target teams distribute simd directive.
  static void EmitOMPTargetTeamsDistributeSimdDeviceFunction(
      CodeGenModule &CGM, StringRef ParentName,
      const OMPTargetTeamsDistributeSimdDirective &S);
  /// Emit device code for the target simd directive.
  static void EmitOMPTargetSimdDeviceFunction(CodeGenModule &CGM,
                                              StringRef ParentName,
                                              const OMPTargetSimdDirective &S);
  /// Emit device code for the target teams distribute parallel for simd
  /// directive.
  static void EmitOMPTargetTeamsDistributeParallelForSimdDeviceFunction(
      CodeGenModule &CGM, StringRef ParentName,
      const OMPTargetTeamsDistributeParallelForSimdDirective &S);

  static void EmitOMPTargetTeamsDistributeParallelForDeviceFunction(
      CodeGenModule &CGM, StringRef ParentName,
      const OMPTargetTeamsDistributeParallelForDirective &S);
  /// \brief Emit inner loop of the worksharing/simd construct.
  ///
  /// \param S Directive, for which the inner loop must be emitted.
  /// \param RequiresCleanup true, if directive has some associated private
  /// variables.
  /// \param LoopCond Bollean condition for loop continuation.
  /// \param IncExpr Increment expression for loop control variable.
  /// \param BodyGen Generator for the inner body of the inner loop.
  /// \param PostIncGen Genrator for post-increment code (required for ordered
  /// loop directvies).
  void EmitOMPInnerLoop(
      const Stmt &S, bool RequiresCleanup, const Expr *LoopCond,
      const Expr *IncExpr,
      const llvm::function_ref<void(CodeGenFunction &)> &BodyGen,
      const llvm::function_ref<void(CodeGenFunction &)> &PostIncGen);

  JumpDest getOMPCancelDestination(OpenMPDirectiveKind Kind);
  /// Emit initial code for loop counters of loop-based directives.
  void EmitOMPPrivateLoopCounters(const OMPLoopDirective &S,
                                  OMPPrivateScope &LoopScope);

  /// Helper for the OpenMP loop directives.
  void EmitOMPLoopBody(const OMPLoopDirective &D, JumpDest LoopExit);

  /// \brief Emit code for the worksharing loop-based directive.
  /// \return true, if this construct has any lastprivate clause, false -
  /// otherwise.
  bool EmitOMPWorksharingLoop(const OMPLoopDirective &S, Expr *EUB,
                              const CodeGenLoopBoundsTy &CodeGenLoopBounds,
                              const CodeGenDispatchBoundsTy &CGDispatchBounds);

  /// Emit code for the distribute loop-based directive.
  void EmitOMPDistributeLoop(const OMPLoopDirective &S,
                             const CodeGenLoopTy &CodeGenLoop, Expr *IncExpr);

  /// Helpers for the OpenMP loop directives.
  void EmitOMPSimdInit(const OMPLoopDirective &D, bool IsMonotonic = false);
  void EmitOMPSimdFinal(
      const OMPLoopDirective &D,
      const llvm::function_ref<llvm::Value *(CodeGenFunction &)> &CondGen);

  /// Emits the lvalue for the expression with possibly captured variable.
  LValue EmitOMPSharedLValue(const Expr *E);

private:
  /// Helpers for blocks. Returns invoke function by \p InvokeF if it is not
  /// nullptr. It should be called without \p InvokeF if the caller does not
  /// need invoke function to be returned.
  llvm::Value *EmitBlockLiteral(const CGBlockInfo &Info,
                                llvm::Function **InvokeF = nullptr);

  /// struct with the values to be passed to the OpenMP loop-related functions
  struct OMPLoopArguments {
    /// loop lower bound
    Address LB = Address::invalid();
    /// loop upper bound
    Address UB = Address::invalid();
    /// loop stride
    Address ST = Address::invalid();
    /// isLastIteration argument for runtime functions
    Address IL = Address::invalid();
    /// Chunk value generated by sema
    llvm::Value *Chunk = nullptr;
    /// EnsureUpperBound
    Expr *EUB = nullptr;
    /// IncrementExpression
    Expr *IncExpr = nullptr;
    /// Loop initialization
    Expr *Init = nullptr;
    /// Loop exit condition
    Expr *Cond = nullptr;
    /// Update of LB after a whole chunk has been executed
    Expr *NextLB = nullptr;
    /// Update of UB after a whole chunk has been executed
    Expr *NextUB = nullptr;
    OMPLoopArguments() = default;
    OMPLoopArguments(Address LB, Address UB, Address ST, Address IL,
                     llvm::Value *Chunk = nullptr, Expr *EUB = nullptr,
                     Expr *IncExpr = nullptr, Expr *Init = nullptr,
                     Expr *Cond = nullptr, Expr *NextLB = nullptr,
                     Expr *NextUB = nullptr)
        : LB(LB), UB(UB), ST(ST), IL(IL), Chunk(Chunk), EUB(EUB),
          IncExpr(IncExpr), Init(Init), Cond(Cond), NextLB(NextLB),
          NextUB(NextUB) {}
  };
  void EmitOMPOuterLoop(bool DynamicOrOrdered, bool IsMonotonic,
                        const OMPLoopDirective &S, OMPPrivateScope &LoopScope,
                        const OMPLoopArguments &LoopArgs,
                        const CodeGenLoopTy &CodeGenLoop,
                        const CodeGenOrderedTy &CodeGenOrdered);
  void EmitOMPForOuterLoop(const OpenMPScheduleTy &ScheduleKind,
                           bool IsMonotonic, const OMPLoopDirective &S,
                           OMPPrivateScope &LoopScope, bool Ordered,
                           const OMPLoopArguments &LoopArgs,
                           const CodeGenDispatchBoundsTy &CGDispatchBounds);
  void EmitOMPDistributeOuterLoop(OpenMPDistScheduleClauseKind ScheduleKind,
                                  const OMPLoopDirective &S,
                                  OMPPrivateScope &LoopScope,
                                  const OMPLoopArguments &LoopArgs,
                                  const CodeGenLoopTy &CodeGenLoopContent);
  /// \brief Emit code for sections directive.
  void EmitSections(const OMPExecutableDirective &S);

public:

  //===--------------------------------------------------------------------===//
  //                         LValue Expression Emission
  //===--------------------------------------------------------------------===//

  /// GetUndefRValue - Get an appropriate 'undef' rvalue for the given type.
  RValue GetUndefRValue(QualType Ty);

  /// EmitUnsupportedRValue - Emit a dummy r-value using the type of E
  /// and issue an ErrorUnsupported style diagnostic (using the
  /// provided Name).
  RValue EmitUnsupportedRValue(const Expr *E,
                               const char *Name);

  /// EmitUnsupportedLValue - Emit a dummy l-value using the type of E and issue
  /// an ErrorUnsupported style diagnostic (using the provided Name).
  LValue EmitUnsupportedLValue(const Expr *E,
                               const char *Name);

  /// EmitLValue - Emit code to compute a designator that specifies the location
  /// of the expression.
  ///
  /// This can return one of two things: a simple address or a bitfield
  /// reference.  In either case, the LLVM Value* in the LValue structure is
  /// guaranteed to be an LLVM pointer type.
  ///
  /// If this returns a bitfield reference, nothing about the pointee type of
  /// the LLVM value is known: For example, it may not be a pointer to an
  /// integer.
  ///
  /// If this returns a normal address, and if the lvalue's C type is fixed
  /// size, this method guarantees that the returned pointer type will point to
  /// an LLVM type of the same size of the lvalue's type.  If the lvalue has a
  /// variable length type, this is not possible.
  ///
  LValue EmitLValue(const Expr *E);

  /// \brief Same as EmitLValue but additionally we generate checking code to
  /// guard against undefined behavior.  This is only suitable when we know
  /// that the address will be used to access the object.
  LValue EmitCheckedLValue(const Expr *E, TypeCheckKind TCK);

  RValue convertTempToRValue(Address addr, QualType type,
                             SourceLocation Loc);

  void EmitAtomicInit(Expr *E, LValue lvalue);

  bool LValueIsSuitableForInlineAtomic(LValue Src);

  RValue EmitAtomicLoad(LValue LV, SourceLocation SL,
                        AggValueSlot Slot = AggValueSlot::ignored());

  RValue EmitAtomicLoad(LValue lvalue, SourceLocation loc,
                        llvm::AtomicOrdering AO, bool IsVolatile = false,
                        AggValueSlot slot = AggValueSlot::ignored());

  void EmitAtomicStore(RValue rvalue, LValue lvalue, bool isInit);

  void EmitAtomicStore(RValue rvalue, LValue lvalue, llvm::AtomicOrdering AO,
                       bool IsVolatile, bool isInit);

  std::pair<RValue, llvm::Value *> EmitAtomicCompareExchange(
      LValue Obj, RValue Expected, RValue Desired, SourceLocation Loc,
      llvm::AtomicOrdering Success =
          llvm::AtomicOrdering::SequentiallyConsistent,
      llvm::AtomicOrdering Failure =
          llvm::AtomicOrdering::SequentiallyConsistent,
      bool IsWeak = false, AggValueSlot Slot = AggValueSlot::ignored());

  void EmitAtomicUpdate(LValue LVal, llvm::AtomicOrdering AO,
                        const llvm::function_ref<RValue(RValue)> &UpdateOp,
                        bool IsVolatile);

  /// EmitToMemory - Change a scalar value from its value
  /// representation to its in-memory representation.
  llvm::Value *EmitToMemory(llvm::Value *Value, QualType Ty);

  /// EmitFromMemory - Change a scalar value from its memory
  /// representation to its value representation.
  llvm::Value *EmitFromMemory(llvm::Value *Value, QualType Ty);

  /// Check if the scalar \p Value is within the valid range for the given
  /// type \p Ty.
  ///
  /// Returns true if a check is needed (even if the range is unknown).
  bool EmitScalarRangeCheck(llvm::Value *Value, QualType Ty,
                            SourceLocation Loc);

  /// EmitLoadOfScalar - Load a scalar value from an address, taking
  /// care to appropriately convert from the memory representation to
  /// the LLVM value representation.
  llvm::Value *EmitLoadOfScalar(Address Addr, bool Volatile, QualType Ty,
                                SourceLocation Loc,
                                AlignmentSource Source = AlignmentSource::Type,
                                bool isNontemporal = false) {
    return EmitLoadOfScalar(Addr, Volatile, Ty, Loc, LValueBaseInfo(Source),
                            CGM.getTBAAAccessInfo(Ty), isNontemporal);
  }

  llvm::Value *EmitLoadOfScalar(Address Addr, bool Volatile, QualType Ty,
                                SourceLocation Loc, LValueBaseInfo BaseInfo,
                                TBAAAccessInfo TBAAInfo,
                                bool isNontemporal = false);

  /// EmitLoadOfScalar - Load a scalar value from an address, taking
  /// care to appropriately convert from the memory representation to
  /// the LLVM value representation.  The l-value must be a simple
  /// l-value.
  llvm::Value *EmitLoadOfScalar(LValue lvalue, SourceLocation Loc);

  /// EmitStoreOfScalar - Store a scalar value to an address, taking
  /// care to appropriately convert from the memory representation to
  /// the LLVM value representation.
  void EmitStoreOfScalar(llvm::Value *Value, Address Addr,
                         bool Volatile, QualType Ty,
                         AlignmentSource Source = AlignmentSource::Type,
                         bool isInit = false, bool isNontemporal = false) {
    EmitStoreOfScalar(Value, Addr, Volatile, Ty, LValueBaseInfo(Source),
                      CGM.getTBAAAccessInfo(Ty), isInit, isNontemporal);
  }

  void EmitStoreOfScalar(llvm::Value *Value, Address Addr,
                         bool Volatile, QualType Ty,
                         LValueBaseInfo BaseInfo, TBAAAccessInfo TBAAInfo,
                         bool isInit = false, bool isNontemporal = false);

  /// EmitStoreOfScalar - Store a scalar value to an address, taking
  /// care to appropriately convert from the memory representation to
  /// the LLVM value representation.  The l-value must be a simple
  /// l-value.  The isInit flag indicates whether this is an initialization.
  /// If so, atomic qualifiers are ignored and the store is always non-atomic.
  void EmitStoreOfScalar(llvm::Value *value, LValue lvalue, bool isInit=false);

  /// EmitLoadOfLValue - Given an expression that represents a value lvalue,
  /// this method emits the address of the lvalue, then loads the result as an
  /// rvalue, returning the rvalue.
  RValue EmitLoadOfLValue(LValue V, SourceLocation Loc);
  RValue EmitLoadOfExtVectorElementLValue(LValue V);
  RValue EmitLoadOfBitfieldLValue(LValue LV, SourceLocation Loc);
  RValue EmitLoadOfGlobalRegLValue(LValue LV);

  /// EmitStoreThroughLValue - Store the specified rvalue into the specified
  /// lvalue, where both are guaranteed to the have the same type, and that type
  /// is 'Ty'.
  void EmitStoreThroughLValue(RValue Src, LValue Dst, bool isInit = false);
  void EmitStoreThroughExtVectorComponentLValue(RValue Src, LValue Dst);
  void EmitStoreThroughGlobalRegLValue(RValue Src, LValue Dst);

  /// EmitStoreThroughBitfieldLValue - Store Src into Dst with same constraints
  /// as EmitStoreThroughLValue.
  ///
  /// \param Result [out] - If non-null, this will be set to a Value* for the
  /// bit-field contents after the store, appropriate for use as the result of
  /// an assignment to the bit-field.
  void EmitStoreThroughBitfieldLValue(RValue Src, LValue Dst,
                                      llvm::Value **Result=nullptr);

  /// Emit an l-value for an assignment (simple or compound) of complex type.
  LValue EmitComplexAssignmentLValue(const BinaryOperator *E);
  LValue EmitComplexCompoundAssignmentLValue(const CompoundAssignOperator *E);
  LValue EmitScalarCompoundAssignWithComplex(const CompoundAssignOperator *E,
                                             llvm::Value *&Result);

  // Note: only available for agg return types
  LValue EmitBinaryOperatorLValue(const BinaryOperator *E);
  LValue EmitCompoundAssignmentLValue(const CompoundAssignOperator *E);
  // Note: only available for agg return types
  LValue EmitCallExprLValue(const CallExpr *E);
  // Note: only available for agg return types
  LValue EmitVAArgExprLValue(const VAArgExpr *E);
  LValue EmitDeclRefLValue(const DeclRefExpr *E);
  LValue EmitStringLiteralLValue(const StringLiteral *E);
  LValue EmitObjCEncodeExprLValue(const ObjCEncodeExpr *E);
  LValue EmitPredefinedLValue(const PredefinedExpr *E);
  LValue EmitUnaryOpLValue(const UnaryOperator *E);
  LValue EmitArraySubscriptExpr(const ArraySubscriptExpr *E,
                                bool Accessed = false);
  LValue EmitOMPArraySectionExpr(const OMPArraySectionExpr *E,
                                 bool IsLowerBound = true);
  LValue EmitExtVectorElementExpr(const ExtVectorElementExpr *E);
  LValue EmitMemberExpr(const MemberExpr *E);
  LValue EmitObjCIsaExpr(const ObjCIsaExpr *E);
  LValue EmitCompoundLiteralLValue(const CompoundLiteralExpr *E);
  LValue EmitInitListLValue(const InitListExpr *E);
  LValue EmitConditionalOperatorLValue(const AbstractConditionalOperator *E);
  LValue EmitCastLValue(const CastExpr *E);
  LValue EmitMaterializeTemporaryExpr(const MaterializeTemporaryExpr *E);
  LValue EmitOpaqueValueLValue(const OpaqueValueExpr *e);

  Address EmitExtVectorElementLValue(LValue V);

  RValue EmitRValueForField(LValue LV, const FieldDecl *FD, SourceLocation Loc);

  Address EmitArrayToPointerDecay(const Expr *Array,
                                  LValueBaseInfo *BaseInfo = nullptr,
                                  TBAAAccessInfo *TBAAInfo = nullptr);

  class ConstantEmission {
    llvm::PointerIntPair<llvm::Constant*, 1, bool> ValueAndIsReference;
    ConstantEmission(llvm::Constant *C, bool isReference)
      : ValueAndIsReference(C, isReference) {}
  public:
    ConstantEmission() {}
    static ConstantEmission forReference(llvm::Constant *C) {
      return ConstantEmission(C, true);
    }
    static ConstantEmission forValue(llvm::Constant *C) {
      return ConstantEmission(C, false);
    }

    explicit operator bool() const {
      return ValueAndIsReference.getOpaqueValue() != nullptr;
    }

    bool isReference() const { return ValueAndIsReference.getInt(); }
    LValue getReferenceLValue(CodeGenFunction &CGF, Expr *refExpr) const {
      assert(isReference());
      return CGF.MakeNaturalAlignAddrLValue(ValueAndIsReference.getPointer(),
                                            refExpr->getType());
    }

    llvm::Constant *getValue() const {
      assert(!isReference());
      return ValueAndIsReference.getPointer();
    }
  };

  ConstantEmission tryEmitAsConstant(DeclRefExpr *refExpr);
  ConstantEmission tryEmitAsConstant(const MemberExpr *ME);

  RValue EmitPseudoObjectRValue(const PseudoObjectExpr *e,
                                AggValueSlot slot = AggValueSlot::ignored());
  LValue EmitPseudoObjectLValue(const PseudoObjectExpr *e);

  llvm::Value *EmitIvarOffset(const ObjCInterfaceDecl *Interface,
                              const ObjCIvarDecl *Ivar);
  LValue EmitLValueForField(LValue Base, const FieldDecl* Field);
  LValue EmitLValueForLambdaField(const FieldDecl *Field);

  /// EmitLValueForFieldInitialization - Like EmitLValueForField, except that
  /// if the Field is a reference, this will return the address of the reference
  /// and not the address of the value stored in the reference.
  LValue EmitLValueForFieldInitialization(LValue Base,
                                          const FieldDecl* Field);

  LValue EmitLValueForIvar(QualType ObjectTy,
                           llvm::Value* Base, const ObjCIvarDecl *Ivar,
                           unsigned CVRQualifiers);

  LValue EmitCXXConstructLValue(const CXXConstructExpr *E);
  LValue EmitCXXBindTemporaryLValue(const CXXBindTemporaryExpr *E);
  LValue EmitLambdaLValue(const LambdaExpr *E);
  LValue EmitCXXTypeidLValue(const CXXTypeidExpr *E);
  LValue EmitCXXUuidofLValue(const CXXUuidofExpr *E);

  LValue EmitObjCMessageExprLValue(const ObjCMessageExpr *E);
  LValue EmitObjCIvarRefLValue(const ObjCIvarRefExpr *E);
  LValue EmitStmtExprLValue(const StmtExpr *E);
  LValue EmitPointerToDataMemberBinaryExpr(const BinaryOperator *E);
  LValue EmitObjCSelectorLValue(const ObjCSelectorExpr *E);
  void   EmitDeclRefExprDbgValue(const DeclRefExpr *E, const APValue &Init);

  //===--------------------------------------------------------------------===//
  //                         Scalar Expression Emission
  //===--------------------------------------------------------------------===//

  /// EmitCall - Generate a call of the given function, expecting the given
  /// result type, and using the given argument list which specifies both the
  /// LLVM arguments and the types they were derived from.
  RValue EmitCall(const CGFunctionInfo &CallInfo, const CGCallee &Callee,
                  ReturnValueSlot ReturnValue, const CallArgList &Args,
                  llvm::Instruction **callOrInvoke, SourceLocation Loc);
  RValue EmitCall(const CGFunctionInfo &CallInfo, const CGCallee &Callee,
                  ReturnValueSlot ReturnValue, const CallArgList &Args,
                  llvm::Instruction **callOrInvoke = nullptr) {
    return EmitCall(CallInfo, Callee, ReturnValue, Args, callOrInvoke,
                    SourceLocation());
  }
  RValue EmitCall(QualType FnType, const CGCallee &Callee, const CallExpr *E,
                  ReturnValueSlot ReturnValue, llvm::Value *Chain = nullptr);
  RValue EmitCallExpr(const CallExpr *E,
                      ReturnValueSlot ReturnValue = ReturnValueSlot());
  RValue EmitSimpleCallExpr(const CallExpr *E, ReturnValueSlot ReturnValue);
  CGCallee EmitCallee(const Expr *E);

  void checkTargetFeatures(const CallExpr *E, const FunctionDecl *TargetDecl);

  llvm::CallInst *EmitRuntimeCall(llvm::Value *callee,
                                  const Twine &name = "");
  llvm::CallInst *EmitRuntimeCall(llvm::Value *callee,
                                  ArrayRef<llvm::Value*> args,
                                  const Twine &name = "");
  llvm::CallInst *EmitNounwindRuntimeCall(llvm::Value *callee,
                                          const Twine &name = "");
  llvm::CallInst *EmitNounwindRuntimeCall(llvm::Value *callee,
                                          ArrayRef<llvm::Value*> args,
                                          const Twine &name = "");

  llvm::CallSite EmitCallOrInvoke(llvm::Value *Callee,
                                  ArrayRef<llvm::Value *> Args,
                                  const Twine &Name = "");
  llvm::CallSite EmitRuntimeCallOrInvoke(llvm::Value *callee,
                                         ArrayRef<llvm::Value*> args,
                                         const Twine &name = "");
  llvm::CallSite EmitRuntimeCallOrInvoke(llvm::Value *callee,
                                         const Twine &name = "");
  void EmitNoreturnRuntimeCallOrInvoke(llvm::Value *callee,
                                       ArrayRef<llvm::Value*> args);

  CGCallee BuildAppleKextVirtualCall(const CXXMethodDecl *MD,
                                     NestedNameSpecifier *Qual,
                                     llvm::Type *Ty);

  CGCallee BuildAppleKextVirtualDestructorCall(const CXXDestructorDecl *DD,
                                               CXXDtorType Type,
                                               const CXXRecordDecl *RD);

  RValue
  EmitCXXMemberOrOperatorCall(const CXXMethodDecl *Method,
                              const CGCallee &Callee,
                              ReturnValueSlot ReturnValue, llvm::Value *This,
                              llvm::Value *ImplicitParam,
                              QualType ImplicitParamTy, const CallExpr *E,
                              CallArgList *RtlArgs);
  RValue EmitCXXDestructorCall(const CXXDestructorDecl *DD,
                               const CGCallee &Callee,
                               llvm::Value *This, llvm::Value *ImplicitParam,
                               QualType ImplicitParamTy, const CallExpr *E,
                               StructorType Type);
  RValue EmitCXXMemberCallExpr(const CXXMemberCallExpr *E,
                               ReturnValueSlot ReturnValue);
  RValue EmitCXXMemberOrOperatorMemberCallExpr(const CallExpr *CE,
                                               const CXXMethodDecl *MD,
                                               ReturnValueSlot ReturnValue,
                                               bool HasQualifier,
                                               NestedNameSpecifier *Qualifier,
                                               bool IsArrow, const Expr *Base);
  // Compute the object pointer.
  Address EmitCXXMemberDataPointerAddress(const Expr *E, Address base,
                                          llvm::Value *memberPtr,
                                          const MemberPointerType *memberPtrType,
                                          LValueBaseInfo *BaseInfo = nullptr,
                                          TBAAAccessInfo *TBAAInfo = nullptr);
  RValue EmitCXXMemberPointerCallExpr(const CXXMemberCallExpr *E,
                                      ReturnValueSlot ReturnValue);

  RValue EmitCXXOperatorMemberCallExpr(const CXXOperatorCallExpr *E,
                                       const CXXMethodDecl *MD,
                                       ReturnValueSlot ReturnValue);
  RValue EmitCXXPseudoDestructorExpr(const CXXPseudoDestructorExpr *E);

  RValue EmitCUDAKernelCallExpr(const CUDAKernelCallExpr *E,
                                ReturnValueSlot ReturnValue);

  RValue EmitNVPTXDevicePrintfCallExpr(const CallExpr *E,
                                       ReturnValueSlot ReturnValue);

  RValue EmitBuiltinExpr(const FunctionDecl *FD,
                         unsigned BuiltinID, const CallExpr *E,
                         ReturnValueSlot ReturnValue);

  /// Emit IR for __builtin_os_log_format.
  RValue emitBuiltinOSLogFormat(const CallExpr &E);

  llvm::Function *generateBuiltinOSLogHelperFunction(
      const analyze_os_log::OSLogBufferLayout &Layout,
      CharUnits BufferAlignment);

  RValue EmitBlockCallExpr(const CallExpr *E, ReturnValueSlot ReturnValue);

  /// EmitTargetBuiltinExpr - Emit the given builtin call. Returns 0 if the call
  /// is unhandled by the current target.
  llvm::Value *EmitTargetBuiltinExpr(unsigned BuiltinID, const CallExpr *E);

  llvm::Value *EmitAArch64CompareBuiltinExpr(llvm::Value *Op, llvm::Type *Ty,
                                             const llvm::CmpInst::Predicate Fp,
                                             const llvm::CmpInst::Predicate Ip,
                                             const llvm::Twine &Name = "");
  llvm::Value *EmitARMBuiltinExpr(unsigned BuiltinID, const CallExpr *E,
                                  llvm::Triple::ArchType Arch);

  llvm::Value *EmitCommonNeonBuiltinExpr(unsigned BuiltinID,
                                         unsigned LLVMIntrinsic,
                                         unsigned AltLLVMIntrinsic,
                                         const char *NameHint,
                                         unsigned Modifier,
                                         const CallExpr *E,
                                         SmallVectorImpl<llvm::Value *> &Ops,
                                         Address PtrOp0, Address PtrOp1,
                                         llvm::Triple::ArchType Arch);
  llvm::Function *LookupNeonLLVMIntrinsic(unsigned IntrinsicID,
                                          unsigned Modifier, llvm::Type *ArgTy,
                                          const CallExpr *E);
  llvm::Value *EmitNeonCall(llvm::Function *F,
                            SmallVectorImpl<llvm::Value*> &O,
                            const char *name,
                            unsigned shift = 0, bool rightshift = false);
  llvm::Value *EmitNeonSplat(llvm::Value *V, llvm::Constant *Idx);
  llvm::Value *EmitNeonShiftVector(llvm::Value *V, llvm::Type *Ty,
                                   bool negateForRightShift);
  llvm::Value *EmitNeonRShiftImm(llvm::Value *Vec, llvm::Value *Amt,
                                 llvm::Type *Ty, bool usgn, const char *name);
  llvm::Value *vectorWrapScalar16(llvm::Value *Op);
  llvm::Value *EmitAArch64BuiltinExpr(unsigned BuiltinID, const CallExpr *E,
                                      llvm::Triple::ArchType Arch);

  llvm::Value *BuildVector(ArrayRef<llvm::Value*> Ops);
  llvm::Value *EmitX86BuiltinExpr(unsigned BuiltinID, const CallExpr *E);
  llvm::Value *EmitPPCBuiltinExpr(unsigned BuiltinID, const CallExpr *E);
  llvm::Value *EmitAMDGPUBuiltinExpr(unsigned BuiltinID, const CallExpr *E);
  llvm::Value *EmitSystemZBuiltinExpr(unsigned BuiltinID, const CallExpr *E);
  llvm::Value *EmitNVPTXBuiltinExpr(unsigned BuiltinID, const CallExpr *E);
  llvm::Value *EmitWebAssemblyBuiltinExpr(unsigned BuiltinID,
                                          const CallExpr *E);
  llvm::Value *EmitHexagonBuiltinExpr(unsigned BuiltinID, const CallExpr *E);

private:
  enum class MSVCIntrin;

public:
  llvm::Value *EmitMSVCBuiltinExpr(MSVCIntrin BuiltinID, const CallExpr *E);

  llvm::Value *EmitBuiltinAvailable(ArrayRef<llvm::Value *> Args);

  llvm::Value *EmitObjCProtocolExpr(const ObjCProtocolExpr *E);
  llvm::Value *EmitObjCStringLiteral(const ObjCStringLiteral *E);
  llvm::Value *EmitObjCBoxedExpr(const ObjCBoxedExpr *E);
  llvm::Value *EmitObjCArrayLiteral(const ObjCArrayLiteral *E);
  llvm::Value *EmitObjCDictionaryLiteral(const ObjCDictionaryLiteral *E);
  llvm::Value *EmitObjCCollectionLiteral(const Expr *E,
                                const ObjCMethodDecl *MethodWithObjects);
  llvm::Value *EmitObjCSelectorExpr(const ObjCSelectorExpr *E);
  RValue EmitObjCMessageExpr(const ObjCMessageExpr *E,
                             ReturnValueSlot Return = ReturnValueSlot());

  /// Retrieves the default cleanup kind for an ARC cleanup.
  /// Except under -fobjc-arc-eh, ARC cleanups are normal-only.
  CleanupKind getARCCleanupKind() {
    return CGM.getCodeGenOpts().ObjCAutoRefCountExceptions
             ? NormalAndEHCleanup : NormalCleanup;
  }

  // ARC primitives.
  void EmitARCInitWeak(Address addr, llvm::Value *value);
  void EmitARCDestroyWeak(Address addr);
  llvm::Value *EmitARCLoadWeak(Address addr);
  llvm::Value *EmitARCLoadWeakRetained(Address addr);
  llvm::Value *EmitARCStoreWeak(Address addr, llvm::Value *value, bool ignored);
  void EmitARCCopyWeak(Address dst, Address src);
  void EmitARCMoveWeak(Address dst, Address src);
  llvm::Value *EmitARCRetainAutorelease(QualType type, llvm::Value *value);
  llvm::Value *EmitARCRetainAutoreleaseNonBlock(llvm::Value *value);
  llvm::Value *EmitARCStoreStrong(LValue lvalue, llvm::Value *value,
                                  bool resultIgnored);
  llvm::Value *EmitARCStoreStrongCall(Address addr, llvm::Value *value,
                                      bool resultIgnored);
  llvm::Value *EmitARCRetain(QualType type, llvm::Value *value);
  llvm::Value *EmitARCRetainNonBlock(llvm::Value *value);
  llvm::Value *EmitARCRetainBlock(llvm::Value *value, bool mandatory);
  void EmitARCDestroyStrong(Address addr, ARCPreciseLifetime_t precise);
  void EmitARCRelease(llvm::Value *value, ARCPreciseLifetime_t precise);
  llvm::Value *EmitARCAutorelease(llvm::Value *value);
  llvm::Value *EmitARCAutoreleaseReturnValue(llvm::Value *value);
  llvm::Value *EmitARCRetainAutoreleaseReturnValue(llvm::Value *value);
  llvm::Value *EmitARCRetainAutoreleasedReturnValue(llvm::Value *value);
  llvm::Value *EmitARCUnsafeClaimAutoreleasedReturnValue(llvm::Value *value);

  std::pair<LValue,llvm::Value*>
  EmitARCStoreAutoreleasing(const BinaryOperator *e);
  std::pair<LValue,llvm::Value*>
  EmitARCStoreStrong(const BinaryOperator *e, bool ignored);
  std::pair<LValue,llvm::Value*>
  EmitARCStoreUnsafeUnretained(const BinaryOperator *e, bool ignored);

  llvm::Value *EmitObjCThrowOperand(const Expr *expr);
  llvm::Value *EmitObjCConsumeObject(QualType T, llvm::Value *Ptr);
  llvm::Value *EmitObjCExtendObjectLifetime(QualType T, llvm::Value *Ptr);

  llvm::Value *EmitARCExtendBlockObject(const Expr *expr);
  llvm::Value *EmitARCReclaimReturnedObject(const Expr *e,
                                            bool allowUnsafeClaim);
  llvm::Value *EmitARCRetainScalarExpr(const Expr *expr);
  llvm::Value *EmitARCRetainAutoreleaseScalarExpr(const Expr *expr);
  llvm::Value *EmitARCUnsafeUnretainedScalarExpr(const Expr *expr);

  void EmitARCIntrinsicUse(ArrayRef<llvm::Value*> values);

  static Destroyer destroyARCStrongImprecise;
  static Destroyer destroyARCStrongPrecise;
  static Destroyer destroyARCWeak;
  static Destroyer emitARCIntrinsicUse;

  void EmitObjCAutoreleasePoolPop(llvm::Value *Ptr);
  llvm::Value *EmitObjCAutoreleasePoolPush();
  llvm::Value *EmitObjCMRRAutoreleasePoolPush();
  void EmitObjCAutoreleasePoolCleanup(llvm::Value *Ptr);
  void EmitObjCMRRAutoreleasePoolPop(llvm::Value *Ptr);

  /// \brief Emits a reference binding to the passed in expression.
  RValue EmitReferenceBindingToExpr(const Expr *E);

  //===--------------------------------------------------------------------===//
  //                           Expression Emission
  //===--------------------------------------------------------------------===//

  // Expressions are broken into three classes: scalar, complex, aggregate.

  /// EmitScalarExpr - Emit the computation of the specified expression of LLVM
  /// scalar type, returning the result.
  llvm::Value *EmitScalarExpr(const Expr *E , bool IgnoreResultAssign = false);

  /// Emit a conversion from the specified type to the specified destination
  /// type, both of which are LLVM scalar types.
  llvm::Value *EmitScalarConversion(llvm::Value *Src, QualType SrcTy,
                                    QualType DstTy, SourceLocation Loc);

  /// Emit a conversion from the specified complex type to the specified
  /// destination type, where the destination type is an LLVM scalar type.
  llvm::Value *EmitComplexToScalarConversion(ComplexPairTy Src, QualType SrcTy,
                                             QualType DstTy,
                                             SourceLocation Loc);

  /// EmitAggExpr - Emit the computation of the specified expression
  /// of aggregate type.  The result is computed into the given slot,
  /// which may be null to indicate that the value is not needed.
  void EmitAggExpr(const Expr *E, AggValueSlot AS);

  /// EmitAggExprToLValue - Emit the computation of the specified expression of
  /// aggregate type into a temporary LValue.
  LValue EmitAggExprToLValue(const Expr *E);

  /// EmitExtendGCLifetime - Given a pointer to an Objective-C object,
  /// make sure it survives garbage collection until this point.
  void EmitExtendGCLifetime(llvm::Value *object);

  /// EmitComplexExpr - Emit the computation of the specified expression of
  /// complex type, returning the result.
  ComplexPairTy EmitComplexExpr(const Expr *E,
                                bool IgnoreReal = false,
                                bool IgnoreImag = false);

  /// EmitComplexExprIntoLValue - Emit the given expression of complex
  /// type and place its result into the specified l-value.
  void EmitComplexExprIntoLValue(const Expr *E, LValue dest, bool isInit);

  /// EmitStoreOfComplex - Store a complex number into the specified l-value.
  void EmitStoreOfComplex(ComplexPairTy V, LValue dest, bool isInit);

  /// EmitLoadOfComplex - Load a complex number from the specified l-value.
  ComplexPairTy EmitLoadOfComplex(LValue src, SourceLocation loc);

  Address emitAddrOfRealComponent(Address complex, QualType complexType);
  Address emitAddrOfImagComponent(Address complex, QualType complexType);

  /// AddInitializerToStaticVarDecl - Add the initializer for 'D' to the
  /// global variable that has already been created for it.  If the initializer
  /// has a different type than GV does, this may free GV and return a different
  /// one.  Otherwise it just returns GV.
  llvm::GlobalVariable *
  AddInitializerToStaticVarDecl(const VarDecl &D,
                                llvm::GlobalVariable *GV);


  /// EmitCXXGlobalVarDeclInit - Create the initializer for a C++
  /// variable with global storage.
  void EmitCXXGlobalVarDeclInit(const VarDecl &D, llvm::Constant *DeclPtr,
                                bool PerformInit);

  llvm::Constant *createAtExitStub(const VarDecl &VD, llvm::Constant *Dtor,
                                   llvm::Constant *Addr);

  /// Call atexit() with a function that passes the given argument to
  /// the given function.
  void registerGlobalDtorWithAtExit(const VarDecl &D, llvm::Constant *fn,
                                    llvm::Constant *addr);

  /// Emit code in this function to perform a guarded variable
  /// initialization.  Guarded initializations are used when it's not
  /// possible to prove that an initialization will be done exactly
  /// once, e.g. with a static local variable or a static data member
  /// of a class template.
  void EmitCXXGuardedInit(const VarDecl &D, llvm::GlobalVariable *DeclPtr,
                          bool PerformInit);

  enum class GuardKind { VariableGuard, TlsGuard };

  /// Emit a branch to select whether or not to perform guarded initialization.
  void EmitCXXGuardedInitBranch(llvm::Value *NeedsInit,
                                llvm::BasicBlock *InitBlock,
                                llvm::BasicBlock *NoInitBlock,
                                GuardKind Kind, const VarDecl *D);

  /// GenerateCXXGlobalInitFunc - Generates code for initializing global
  /// variables.
  void GenerateCXXGlobalInitFunc(llvm::Function *Fn,
                                 ArrayRef<llvm::Function *> CXXThreadLocals,
                                 Address Guard = Address::invalid());

  /// GenerateCXXGlobalDtorsFunc - Generates code for destroying global
  /// variables.
  void GenerateCXXGlobalDtorsFunc(
      llvm::Function *Fn,
      const std::vector<std::pair<llvm::WeakTrackingVH, llvm::Constant *>>
          &DtorsAndObjects);

  void GenerateCXXGlobalVarDeclInitFunc(llvm::Function *Fn,
                                        const VarDecl *D,
                                        llvm::GlobalVariable *Addr,
                                        bool PerformInit);

  void EmitCXXConstructExpr(const CXXConstructExpr *E, AggValueSlot Dest);

  void EmitSynthesizedCXXCopyCtor(Address Dest, Address Src, const Expr *Exp);

  void enterFullExpression(const ExprWithCleanups *E) {
    if (E->getNumObjects() == 0) return;
    enterNonTrivialFullExpression(E);
  }
  void enterNonTrivialFullExpression(const ExprWithCleanups *E);

  void EmitCXXThrowExpr(const CXXThrowExpr *E, bool KeepInsertionPoint = true);

  void EmitLambdaExpr(const LambdaExpr *E, AggValueSlot Dest);

  RValue EmitAtomicExpr(AtomicExpr *E);

  //===--------------------------------------------------------------------===//
  //                         Annotations Emission
  //===--------------------------------------------------------------------===//

  /// Emit an annotation call (intrinsic or builtin).
  llvm::Value *EmitAnnotationCall(llvm::Value *AnnotationFn,
                                  llvm::Value *AnnotatedVal,
                                  StringRef AnnotationStr,
                                  SourceLocation Location);

  /// Emit local annotations for the local variable V, declared by D.
  void EmitVarAnnotations(const VarDecl *D, llvm::Value *V);

  /// Emit field annotations for the given field & value. Returns the
  /// annotation result.
  Address EmitFieldAnnotations(const FieldDecl *D, Address V);

  //===--------------------------------------------------------------------===//
  //                             Internal Helpers
  //===--------------------------------------------------------------------===//

  /// ContainsLabel - Return true if the statement contains a label in it.  If
  /// this statement is not executed normally, it not containing a label means
  /// that we can just remove the code.
  static bool ContainsLabel(const Stmt *S, bool IgnoreCaseStmts = false);

  /// containsBreak - Return true if the statement contains a break out of it.
  /// If the statement (recursively) contains a switch or loop with a break
  /// inside of it, this is fine.
  static bool containsBreak(const Stmt *S);

  /// Determine if the given statement might introduce a declaration into the
  /// current scope, by being a (possibly-labelled) DeclStmt.
  static bool mightAddDeclToScope(const Stmt *S);

  /// ConstantFoldsToSimpleInteger - If the specified expression does not fold
  /// to a constant, or if it does but contains a label, return false.  If it
  /// constant folds return true and set the boolean result in Result.
  bool ConstantFoldsToSimpleInteger(const Expr *Cond, bool &Result,
                                    bool AllowLabels = false);

  /// ConstantFoldsToSimpleInteger - If the specified expression does not fold
  /// to a constant, or if it does but contains a label, return false.  If it
  /// constant folds return true and set the folded value.
  bool ConstantFoldsToSimpleInteger(const Expr *Cond, llvm::APSInt &Result,
                                    bool AllowLabels = false);

  /// EmitBranchOnBoolExpr - Emit a branch on a boolean condition (e.g. for an
  /// if statement) to the specified blocks.  Based on the condition, this might
  /// try to simplify the codegen of the conditional based on the branch.
  /// TrueCount should be the number of times we expect the condition to
  /// evaluate to true based on PGO data.
  void EmitBranchOnBoolExpr(const Expr *Cond, llvm::BasicBlock *TrueBlock,
                            llvm::BasicBlock *FalseBlock, uint64_t TrueCount);

  /// Given an assignment `*LHS = RHS`, emit a test that checks if \p RHS is
  /// nonnull, if \p LHS is marked _Nonnull.
  void EmitNullabilityCheck(LValue LHS, llvm::Value *RHS, SourceLocation Loc);

  /// An enumeration which makes it easier to specify whether or not an
  /// operation is a subtraction.
  enum { NotSubtraction = false, IsSubtraction = true };

  /// Same as IRBuilder::CreateInBoundsGEP, but additionally emits a check to
  /// detect undefined behavior when the pointer overflow sanitizer is enabled.
  /// \p SignedIndices indicates whether any of the GEP indices are signed.
  /// \p IsSubtraction indicates whether the expression used to form the GEP
  /// is a subtraction.
  llvm::Value *EmitCheckedInBoundsGEP(llvm::Value *Ptr,
                                      ArrayRef<llvm::Value *> IdxList,
                                      bool SignedIndices,
                                      bool IsSubtraction,
                                      SourceLocation Loc,
                                      const Twine &Name = "");

  /// Specifies which type of sanitizer check to apply when handling a
  /// particular builtin.
  enum BuiltinCheckKind {
    BCK_CTZPassedZero,
    BCK_CLZPassedZero,
  };

  /// Emits an argument for a call to a builtin. If the builtin sanitizer is
  /// enabled, a runtime check specified by \p Kind is also emitted.
  llvm::Value *EmitCheckedArgForBuiltin(const Expr *E, BuiltinCheckKind Kind);

  /// \brief Emit a description of a type in a format suitable for passing to
  /// a runtime sanitizer handler.
  llvm::Constant *EmitCheckTypeDescriptor(QualType T);

  /// \brief Convert a value into a format suitable for passing to a runtime
  /// sanitizer handler.
  llvm::Value *EmitCheckValue(llvm::Value *V);

  /// \brief Emit a description of a source location in a format suitable for
  /// passing to a runtime sanitizer handler.
  llvm::Constant *EmitCheckSourceLocation(SourceLocation Loc);

  /// \brief Create a basic block that will call a handler function in a
  /// sanitizer runtime with the provided arguments, and create a conditional
  /// branch to it.
  void EmitCheck(ArrayRef<std::pair<llvm::Value *, SanitizerMask>> Checked,
                 SanitizerHandler Check, ArrayRef<llvm::Constant *> StaticArgs,
                 ArrayRef<llvm::Value *> DynamicArgs);

  /// \brief Emit a slow path cross-DSO CFI check which calls __cfi_slowpath
  /// if Cond if false.
  void EmitCfiSlowPathCheck(SanitizerMask Kind, llvm::Value *Cond,
                            llvm::ConstantInt *TypeId, llvm::Value *Ptr,
                            ArrayRef<llvm::Constant *> StaticArgs);

  /// Emit a reached-unreachable diagnostic if \p Loc is valid and runtime
  /// checking is enabled. Otherwise, just emit an unreachable instruction.
  void EmitUnreachable(SourceLocation Loc);

  /// \brief Create a basic block that will call the trap intrinsic, and emit a
  /// conditional branch to it, for the -ftrapv checks.
  void EmitTrapCheck(llvm::Value *Checked);

  /// \brief Emit a call to trap or debugtrap and attach function attribute
  /// "trap-func-name" if specified.
  llvm::CallInst *EmitTrapCall(llvm::Intrinsic::ID IntrID);

  /// \brief Emit a stub for the cross-DSO CFI check function.
  void EmitCfiCheckStub();

  /// \brief Emit a cross-DSO CFI failure handling function.
  void EmitCfiCheckFail();

  /// \brief Create a check for a function parameter that may potentially be
  /// declared as non-null.
  void EmitNonNullArgCheck(RValue RV, QualType ArgType, SourceLocation ArgLoc,
                           AbstractCallee AC, unsigned ParmNum);

  /// EmitCallArg - Emit a single call argument.
  void EmitCallArg(CallArgList &args, const Expr *E, QualType ArgType);

  /// EmitDelegateCallArg - We are performing a delegate call; that
  /// is, the current function is delegating to another one.  Produce
  /// a r-value suitable for passing the given parameter.
  void EmitDelegateCallArg(CallArgList &args, const VarDecl *param,
                           SourceLocation loc);

  /// SetFPAccuracy - Set the minimum required accuracy of the given floating
  /// point operation, expressed as the maximum relative error in ulp.
  void SetFPAccuracy(llvm::Value *Val, float Accuracy);

private:
  llvm::MDNode *getRangeForLoadFromType(QualType Ty);
  void EmitReturnOfRValue(RValue RV, QualType Ty);

  void deferPlaceholderReplacement(llvm::Instruction *Old, llvm::Value *New);

  llvm::SmallVector<std::pair<llvm::Instruction *, llvm::Value *>, 4>
  DeferredReplacements;

  /// Set the address of a local variable.
  void setAddrOfLocalVar(const VarDecl *VD, Address Addr) {
    assert(!LocalDeclMap.count(VD) && "Decl already exists in LocalDeclMap!");
    LocalDeclMap.insert({VD, Addr});
  }

  /// ExpandTypeFromArgs - Reconstruct a structure of type \arg Ty
  /// from function arguments into \arg Dst. See ABIArgInfo::Expand.
  ///
  /// \param AI - The first function argument of the expansion.
  void ExpandTypeFromArgs(QualType Ty, LValue Dst,
                          SmallVectorImpl<llvm::Value *>::iterator &AI);

  /// ExpandTypeToArgs - Expand an RValue \arg RV, with the LLVM type for \arg
  /// Ty, into individual arguments on the provided vector \arg IRCallArgs,
  /// starting at index \arg IRCallArgPos. See ABIArgInfo::Expand.
  void ExpandTypeToArgs(QualType Ty, RValue RV, llvm::FunctionType *IRFuncTy,
                        SmallVectorImpl<llvm::Value *> &IRCallArgs,
                        unsigned &IRCallArgPos);

  llvm::Value* EmitAsmInput(const TargetInfo::ConstraintInfo &Info,
                            const Expr *InputExpr, std::string &ConstraintStr);

  llvm::Value* EmitAsmInputLValue(const TargetInfo::ConstraintInfo &Info,
                                  LValue InputValue, QualType InputType,
                                  std::string &ConstraintStr,
                                  SourceLocation Loc);

  /// \brief Attempts to statically evaluate the object size of E. If that
  /// fails, emits code to figure the size of E out for us. This is
  /// pass_object_size aware.
  ///
  /// If EmittedExpr is non-null, this will use that instead of re-emitting E.
  llvm::Value *evaluateOrEmitBuiltinObjectSize(const Expr *E, unsigned Type,
                                               llvm::IntegerType *ResType,
                                               llvm::Value *EmittedE);

  /// \brief Emits the size of E, as required by __builtin_object_size. This
  /// function is aware of pass_object_size parameters, and will act accordingly
  /// if E is a parameter with the pass_object_size attribute.
  llvm::Value *emitBuiltinObjectSize(const Expr *E, unsigned Type,
                                     llvm::IntegerType *ResType,
                                     llvm::Value *EmittedE);

public:
#ifndef NDEBUG
  // Determine whether the given argument is an Objective-C method
  // that may have type parameters in its signature.
  static bool isObjCMethodWithTypeParams(const ObjCMethodDecl *method) {
    const DeclContext *dc = method->getDeclContext();
    if (const ObjCInterfaceDecl *classDecl= dyn_cast<ObjCInterfaceDecl>(dc)) {
      return classDecl->getTypeParamListAsWritten();
    }

    if (const ObjCCategoryDecl *catDecl = dyn_cast<ObjCCategoryDecl>(dc)) {
      return catDecl->getTypeParamList();
    }

    return false;
  }

  template<typename T>
  static bool isObjCMethodWithTypeParams(const T *) { return false; }
#endif

  enum class EvaluationOrder {
    ///! No language constraints on evaluation order.
    Default,
    ///! Language semantics require left-to-right evaluation.
    ForceLeftToRight,
    ///! Language semantics require right-to-left evaluation.
    ForceRightToLeft
  };

  /// EmitCallArgs - Emit call arguments for a function.
  template <typename T>
  void EmitCallArgs(CallArgList &Args, const T *CallArgTypeInfo,
                    llvm::iterator_range<CallExpr::const_arg_iterator> ArgRange,
                    AbstractCallee AC = AbstractCallee(),
                    unsigned ParamsToSkip = 0,
                    EvaluationOrder Order = EvaluationOrder::Default) {
    SmallVector<QualType, 16> ArgTypes;
    CallExpr::const_arg_iterator Arg = ArgRange.begin();

    assert((ParamsToSkip == 0 || CallArgTypeInfo) &&
           "Can't skip parameters if type info is not provided");
    if (CallArgTypeInfo) {
#ifndef NDEBUG
      bool isGenericMethod = isObjCMethodWithTypeParams(CallArgTypeInfo);
#endif

      // First, use the argument types that the type info knows about
      for (auto I = CallArgTypeInfo->param_type_begin() + ParamsToSkip,
                E = CallArgTypeInfo->param_type_end();
           I != E; ++I, ++Arg) {
        assert(Arg != ArgRange.end() && "Running over edge of argument list!");
        assert((isGenericMethod ||
                ((*I)->isVariablyModifiedType() ||
                 (*I).getNonReferenceType()->isObjCRetainableType() ||
                 getContext()
                         .getCanonicalType((*I).getNonReferenceType())
                         .getTypePtr() ==
                     getContext()
                         .getCanonicalType((*Arg)->getType())
                         .getTypePtr())) &&
               "type mismatch in call argument!");
        ArgTypes.push_back(*I);
      }
    }

    // Either we've emitted all the call args, or we have a call to variadic
    // function.
    assert((Arg == ArgRange.end() || !CallArgTypeInfo ||
            CallArgTypeInfo->isVariadic()) &&
           "Extra arguments in non-variadic function!");

    // If we still have any arguments, emit them using the type of the argument.
    for (auto *A : llvm::make_range(Arg, ArgRange.end()))
      ArgTypes.push_back(CallArgTypeInfo ? getVarArgType(A) : A->getType());

    EmitCallArgs(Args, ArgTypes, ArgRange, AC, ParamsToSkip, Order);
  }

  void EmitCallArgs(CallArgList &Args, ArrayRef<QualType> ArgTypes,
                    llvm::iterator_range<CallExpr::const_arg_iterator> ArgRange,
                    AbstractCallee AC = AbstractCallee(),
                    unsigned ParamsToSkip = 0,
                    EvaluationOrder Order = EvaluationOrder::Default);

  /// EmitPointerWithAlignment - Given an expression with a pointer type,
  /// emit the value and compute our best estimate of the alignment of the
  /// pointee.
  ///
  /// \param BaseInfo - If non-null, this will be initialized with
  /// information about the source of the alignment and the may-alias
  /// attribute.  Note that this function will conservatively fall back on
  /// the type when it doesn't recognize the expression and may-alias will
  /// be set to false.
  ///
  /// One reasonable way to use this information is when there's a language
  /// guarantee that the pointer must be aligned to some stricter value, and
  /// we're simply trying to ensure that sufficiently obvious uses of under-
  /// aligned objects don't get miscompiled; for example, a placement new
  /// into the address of a local variable.  In such a case, it's quite
  /// reasonable to just ignore the returned alignment when it isn't from an
  /// explicit source.
  Address EmitPointerWithAlignment(const Expr *Addr,
                                   LValueBaseInfo *BaseInfo = nullptr,
                                   TBAAAccessInfo *TBAAInfo = nullptr);

  /// If \p E references a parameter with pass_object_size info or a constant
  /// array size modifier, emit the object size divided by the size of \p EltTy.
  /// Otherwise return null.
  llvm::Value *LoadPassedObjectSize(const Expr *E, QualType EltTy);

  void EmitSanitizerStatReport(llvm::SanitizerStatKind SSK);

  struct MultiVersionResolverOption {
    llvm::Function *Function;
    TargetAttr::ParsedTargetAttr ParsedAttribute;
    unsigned Priority;
    MultiVersionResolverOption(const TargetInfo &TargInfo, llvm::Function *F,
                               const clang::TargetAttr::ParsedTargetAttr &PT)
        : Function(F), ParsedAttribute(PT), Priority(0u) {
      for (StringRef Feat : PT.Features)
        Priority = std::max(Priority,
                            TargInfo.multiVersionSortPriority(Feat.substr(1)));

      if (!PT.Architecture.empty())
        Priority = std::max(Priority,
                            TargInfo.multiVersionSortPriority(PT.Architecture));
    }

    bool operator>(const MultiVersionResolverOption &Other) const {
      return Priority > Other.Priority;
    }
  };
  void EmitMultiVersionResolver(llvm::Function *Resolver,
                                ArrayRef<MultiVersionResolverOption> Options);

private:
  QualType getVarArgType(const Expr *Arg);

  void EmitDeclMetadata();

  BlockByrefHelpers *buildByrefHelpers(llvm::StructType &byrefType,
                                  const AutoVarEmission &emission);

  void AddObjCARCExceptionMetadata(llvm::Instruction *Inst);

  llvm::Value *GetValueForARMHint(unsigned BuiltinID);
  llvm::Value *EmitX86CpuIs(const CallExpr *E);
  llvm::Value *EmitX86CpuIs(StringRef CPUStr);
  llvm::Value *EmitX86CpuSupports(const CallExpr *E);
  llvm::Value *EmitX86CpuSupports(ArrayRef<StringRef> FeatureStrs);
  llvm::Value *EmitX86CpuInit();
  llvm::Value *FormResolverCondition(const MultiVersionResolverOption &RO);
};

/// Helper class with most of the code for saving a value for a
/// conditional expression cleanup.
struct DominatingLLVMValue {
  typedef llvm::PointerIntPair<llvm::Value*, 1, bool> saved_type;

  /// Answer whether the given value needs extra work to be saved.
  static bool needsSaving(llvm::Value *value) {
    // If it's not an instruction, we don't need to save.
    if (!isa<llvm::Instruction>(value)) return false;

    // If it's an instruction in the entry block, we don't need to save.
    llvm::BasicBlock *block = cast<llvm::Instruction>(value)->getParent();
    return (block != &block->getParent()->getEntryBlock());
  }

  /// Try to save the given value.
  static saved_type save(CodeGenFunction &CGF, llvm::Value *value) {
    if (!needsSaving(value)) return saved_type(value, false);

    // Otherwise, we need an alloca.
    auto align = CharUnits::fromQuantity(
      CGF.CGM.getDataLayout().getPrefTypeAlignment(value->getType()));
    Address alloca = CGF.CreateTempAlloca(
      value->getType(), align, "cond-cleanup.save", nullptr, false);
    CGF.Builder.CreateStore(value, alloca);

    return saved_type(alloca.getPointer(), true);
  }

  static llvm::Value *restore(CodeGenFunction &CGF, saved_type value) {
    // If the value says it wasn't saved, trust that it's still dominating.
    if (!value.getInt()) return value.getPointer();

    // Otherwise, it should be an alloca instruction, as set up in save().
    auto alloca = cast<llvm::AllocaInst>(value.getPointer());
    return CGF.Builder.CreateAlignedLoad(alloca, alloca->getAlignment());
  }
};

/// A partial specialization of DominatingValue for llvm::Values that
/// might be llvm::Instructions.
template <class T> struct DominatingPointer<T,true> : DominatingLLVMValue {
  typedef T *type;
  static type restore(CodeGenFunction &CGF, saved_type value) {
    return static_cast<T*>(DominatingLLVMValue::restore(CGF, value));
  }
};

/// A specialization of DominatingValue for Address.
template <> struct DominatingValue<Address> {
  typedef Address type;

  struct saved_type {
    DominatingLLVMValue::saved_type SavedValue;
    CharUnits Alignment;
  };

  static bool needsSaving(type value) {
    return DominatingLLVMValue::needsSaving(value.getPointer());
  }
  static saved_type save(CodeGenFunction &CGF, type value) {
    return { DominatingLLVMValue::save(CGF, value.getPointer()),
             value.getAlignment() };
  }
  static type restore(CodeGenFunction &CGF, saved_type value) {
    return Address(DominatingLLVMValue::restore(CGF, value.SavedValue),
                   value.Alignment);
  }
};

/// A specialization of DominatingValue for RValue.
template <> struct DominatingValue<RValue> {
  typedef RValue type;
  class saved_type {
    enum Kind { ScalarLiteral, ScalarAddress, AggregateLiteral,
                AggregateAddress, ComplexAddress };

    llvm::Value *Value;
    unsigned K : 3;
    unsigned Align : 29;
    saved_type(llvm::Value *v, Kind k, unsigned a = 0)
      : Value(v), K(k), Align(a) {}

  public:
    static bool needsSaving(RValue value);
    static saved_type save(CodeGenFunction &CGF, RValue value);
    RValue restore(CodeGenFunction &CGF);

    // implementations in CGCleanup.cpp
  };

  static bool needsSaving(type value) {
    return saved_type::needsSaving(value);
  }
  static saved_type save(CodeGenFunction &CGF, type value) {
    return saved_type::save(CGF, value);
  }
  static type restore(CodeGenFunction &CGF, saved_type value) {
    return value.restore(CGF);
  }
};

}  // end namespace CodeGen
}  // end namespace clang

#endif<|MERGE_RESOLUTION|>--- conflicted
+++ resolved
@@ -434,11 +434,7 @@
   };
 
   /// i32s containing the indexes of the cleanup destinations.
-<<<<<<< HEAD
-  llvm::AllocaInst *NormalCleanupDest; 
-=======
   Address NormalCleanupDest;
->>>>>>> 8c4c350d
 
   unsigned NextCleanupDestIndex;
 
