--- conflicted
+++ resolved
@@ -3248,10 +3248,6 @@
   /// This function should be called after ensuring that legality
   /// conditions for an optimized reduction kernel are met.
   void EmitXteamRedKernel(const OMPExecutableDirective &D, const Stmt *S,
-<<<<<<< HEAD
-                          const CodeGenModule::NoLoopIntermediateStmts &,
-                          SourceLocation Loc);
-=======
                           const FunctionArgList &Args,
                           const CodeGenModule::NoLoopIntermediateStmts &,
                           SourceLocation Loc);
@@ -3261,7 +3257,6 @@
   std::pair<const VarDecl *, Address> EmitNoLoopIV(const OMPLoopDirective &LD);
 
   void EmitXteamRedUpdates(const ForStmt &FStmt);
->>>>>>> f2751388
 
   /// EmitSimpleStmt - Try to emit a "simple" statement which does not
   /// necessarily require an insertion point or debug information; typically
@@ -4905,23 +4900,15 @@
   llvm::Value *EmitX86CpuInit();
   llvm::Value *FormResolverCondition(const MultiVersionResolverOption &RO);
 
-<<<<<<< HEAD
-  Address getAddressFromDeclStmt(const ForStmt &FStmt);
-  Address getAddressFromExpr(const ForStmt &FStmt);
-=======
->>>>>>> f2751388
   llvm::Value *applyNoLoopInc(const Expr *Inc, const VarDecl *IVDecl,
                               llvm::Value *CurrVal);
   std::pair<const VarDecl *, Address>
   EmitXteamRedStartingIndex(const ForStmt &FStmt);
   void EmitXteamRedInc(const ForStmt &FStmt, const VarDecl *LoopVar,
                        const Address &NoLoopIvAddr);
-<<<<<<< HEAD
-=======
   void EmitXteamLocalAggregator(const ForStmt *FStmt);
   void EmitXteamRedSum(const ForStmt *FStmt, const FunctionArgList &Args);
   bool EmitXteamRedStmt(const Stmt *S);
->>>>>>> f2751388
 };
 
 
