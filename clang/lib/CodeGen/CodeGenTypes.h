--- conflicted
+++ resolved
@@ -184,7 +184,6 @@
   /// ConvertType - Convert type T into a llvm::Type.
   llvm::Type *ConvertType(QualType T);
 
-<<<<<<< HEAD
   /// Get a pointer type pointing to the given QualType \p T.
   llvm::PointerType *getPointerTypeTo(QualType T = QualType());
 
@@ -192,10 +191,7 @@
   /// target address space.
   llvm::PointerType *getDefaultPointerTo(llvm::Type *T);
 
-  /// \brief Converts the GlobalDecl into an llvm::Type. This should be used
-=======
   /// Converts the GlobalDecl into an llvm::Type. This should be used
->>>>>>> 418a82e9
   /// when we know the target of the function we want to convert.  This is
   /// because some functions (explicitly, those with pass_object_size
   /// parameters) may not have the same signature as their type portrays, and
