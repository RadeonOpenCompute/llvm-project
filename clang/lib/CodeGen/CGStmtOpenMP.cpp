--- conflicted
+++ resolved
@@ -8221,7 +8221,6 @@
   auto &&CodeGenDistribute = [&S](CodeGenFunction &CGF, PrePostActionTy &) {
     CGF.EmitOMPDistributeLoop(S, emitInnerParallelForWhenCombined,
                               S.getDistInc());
-<<<<<<< HEAD
   };
 
   // Emit teams region as a standalone region.
@@ -8235,21 +8234,6 @@
                                                     CodeGenDistribute);
     CGF.EmitOMPReductionClauseFinal(S, /*ReductionKind=*/OMPD_teams);
   };
-=======
-  };
-
-  // Emit teams region as a standalone region.
-  auto &&CodeGen = [&S, &CodeGenDistribute](CodeGenFunction &CGF,
-                                            PrePostActionTy &Action) {
-    Action.Enter(CGF);
-    OMPPrivateScope PrivateScope(CGF);
-    CGF.EmitOMPReductionClauseInit(S, PrivateScope);
-    (void)PrivateScope.Privatize();
-    CGF.CGM.getOpenMPRuntime().emitInlinedDirective(CGF, OMPD_distribute,
-                                                    CodeGenDistribute);
-    CGF.EmitOMPReductionClauseFinal(S, /*ReductionKind=*/OMPD_teams);
-  };
->>>>>>> 6f0d4568
   emitCommonOMPTeamsDirective(*this, S, OMPD_distribute_parallel_for, CodeGen);
   emitPostUpdateForReductionClause(*this, S,
                                    [](CodeGenFunction &) { return nullptr; });
@@ -8264,7 +8248,6 @@
   auto &&CodeGenDistribute = [&S](CodeGenFunction &CGF, PrePostActionTy &) {
     CGF.EmitOMPDistributeLoop(S, emitInnerParallelForWhenCombined,
                               S.getDistInc());
-<<<<<<< HEAD
   };
 
   // Emit teams region as a standalone region.
@@ -8279,22 +8262,6 @@
     CGF.EmitOMPReductionClauseFinal(S, /*ReductionKind=*/OMPD_teams);
   };
 
-=======
-  };
-
-  // Emit teams region as a standalone region.
-  auto &&CodeGenTeams = [&S, &CodeGenDistribute](CodeGenFunction &CGF,
-                                                 PrePostActionTy &Action) {
-    Action.Enter(CGF);
-    CodeGenFunction::OMPPrivateScope PrivateScope(CGF);
-    CGF.EmitOMPReductionClauseInit(S, PrivateScope);
-    (void)PrivateScope.Privatize();
-    CGF.CGM.getOpenMPRuntime().emitInlinedDirective(
-        CGF, OMPD_distribute, CodeGenDistribute, /*HasCancel=*/false);
-    CGF.EmitOMPReductionClauseFinal(S, /*ReductionKind=*/OMPD_teams);
-  };
-
->>>>>>> 6f0d4568
   emitCommonOMPTeamsDirective(CGF, S, OMPD_distribute_parallel_for,
                               CodeGenTeams);
   emitPostUpdateForReductionClause(CGF, S,
