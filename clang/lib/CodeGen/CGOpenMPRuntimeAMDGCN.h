--- conflicted
+++ resolved
@@ -32,17 +32,11 @@
 
   /// Get the id of the current thread on the GPU.
   llvm::Value *getGPUThreadID(CodeGenFunction &CGF) override;
-<<<<<<< HEAD
-
-  /// Get the maximum number of threads in a block of the GPU.
-  llvm::Value *getGPUNumThreads(CodeGenFunction &CGF) override;
 
   // Emit call to fast FP intrinsics
   std::pair<bool, RValue> emitFastFPAtomicCall(CodeGenFunction &CGF, LValue X,
                                                RValue Update,
                                                BinaryOperatorKind BO) override;
-=======
->>>>>>> 9978e0e4
 };
 
 } // namespace CodeGen
