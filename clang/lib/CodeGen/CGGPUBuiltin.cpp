//===------ CGGPUBuiltin.cpp - Codegen for GPU builtins -------------------===//
//
// Part of the LLVM Project, under the Apache License v2.0 with LLVM Exceptions.
// See https://llvm.org/LICENSE.txt for license information.
// SPDX-License-Identifier: Apache-2.0 WITH LLVM-exception
//
//===----------------------------------------------------------------------===//
//
// Generates code for built-in GPU calls which are not runtime-specific.
// (Runtime-specific codegen lives in programming model specific files.)
//
//===----------------------------------------------------------------------===//

#include "CodeGenFunction.h"
#include "clang/Basic/Builtins.h"
#include "llvm/IR/DataLayout.h"
#include "llvm/IR/Instruction.h"
#include "llvm/Support/MathExtras.h"
#include "llvm/Transforms/Utils/AMDGPUEmitPrintf.h"

using namespace clang;
using namespace CodeGen;

namespace {
llvm::Function *GetVprintfDeclaration(llvm::Module &M) {
  llvm::Type *ArgTypes[] = {llvm::PointerType::getUnqual(M.getContext()),
                            llvm::PointerType::getUnqual(M.getContext())};
  llvm::FunctionType *VprintfFuncType = llvm::FunctionType::get(
      llvm::Type::getInt32Ty(M.getContext()), ArgTypes, false);

  if (auto *F = M.getFunction("vprintf")) {
    // Our CUDA system header declares vprintf with the right signature, so
    // nobody else should have been able to declare vprintf with a bogus
    // signature.
    assert(F->getFunctionType() == VprintfFuncType);
    return F;
  }

  // vprintf doesn't already exist; create a declaration and insert it into the
  // module.
  return llvm::Function::Create(
      VprintfFuncType, llvm::GlobalVariable::ExternalLinkage, "vprintf", &M);
}

// Transforms a call to printf into a call to the NVPTX vprintf syscall (which
// isn't particularly special; it's invoked just like a regular function).
// vprintf takes two args: A format string, and a pointer to a buffer containing
// the varargs.
//
// For example, the call
//
//   printf("format string", arg1, arg2, arg3);
//
// is converted into something resembling
//
//   struct Tmp {
//     Arg1 a1;
//     Arg2 a2;
//     Arg3 a3;
//   };
//   char* buf = alloca(sizeof(Tmp));
//   *(Tmp*)buf = {a1, a2, a3};
//   vprintf("format string", buf);
//
// buf is aligned to the max of {alignof(Arg1), ...}.  Furthermore, each of the
// args is itself aligned to its preferred alignment.
//
// Note that by the time this function runs, E's args have already undergone the
// standard C vararg promotion (short -> int, float -> double, etc.).

std::pair<llvm::Value *, llvm::TypeSize>
packArgsIntoNVPTXFormatBuffer(CodeGenFunction *CGF, const CallArgList &Args) {
  const llvm::DataLayout &DL = CGF->CGM.getDataLayout();
  llvm::LLVMContext &Ctx = CGF->CGM.getLLVMContext();
  CGBuilderTy &Builder = CGF->Builder;

  // Construct and fill the args buffer that we'll pass to vprintf.
  if (Args.size() <= 1) {
    // If there are no args, pass a null pointer and size 0
    llvm::Value *BufferPtr =
        llvm::ConstantPointerNull::get(llvm::PointerType::getUnqual(Ctx));
    return {BufferPtr, llvm::TypeSize::getFixed(0)};
  } else {
    llvm::SmallVector<llvm::Type *, 8> ArgTypes;
    for (unsigned I = 1, NumArgs = Args.size(); I < NumArgs; ++I)
      ArgTypes.push_back(Args[I].getRValue(*CGF).getScalarVal()->getType());

    // Using llvm::StructType is correct only because printf doesn't accept
    // aggregates.  If we had to handle aggregates here, we'd have to manually
    // compute the offsets within the alloca -- we wouldn't be able to assume
    // that the alignment of the llvm type was the same as the alignment of the
    // clang type.
    llvm::Type *AllocaTy = llvm::StructType::create(ArgTypes, "printf_args");
    llvm::Value *Alloca = CGF->CreateTempAlloca(AllocaTy);

    for (unsigned I = 1, NumArgs = Args.size(); I < NumArgs; ++I) {
      llvm::Value *P = Builder.CreateStructGEP(AllocaTy, Alloca, I - 1);
      llvm::Value *Arg = Args[I].getRValue(*CGF).getScalarVal();
      Builder.CreateAlignedStore(Arg, P, DL.getPrefTypeAlign(Arg->getType()));
    }
    llvm::Value *BufferPtr =
        Builder.CreatePointerCast(Alloca, llvm::PointerType::getUnqual(Ctx));
    return {BufferPtr, DL.getTypeAllocSize(AllocaTy)};
  }
}

bool containsNonScalarVarargs(CodeGenFunction *CGF, const CallArgList &Args) {
  return llvm::any_of(llvm::drop_begin(Args), [&](const CallArg &A) {
    return !A.getRValue(*CGF).isScalar();
  });
}

RValue EmitDevicePrintfCallExpr(const CallExpr *E, CodeGenFunction *CGF,
                                llvm::Function *Decl, bool WithSizeArg) {
  CodeGenModule &CGM = CGF->CGM;
  CGBuilderTy &Builder = CGF->Builder;
  assert(E->getBuiltinCallee() == Builtin::BIprintf ||
         E->getBuiltinCallee() == Builtin::BI__builtin_printf);
  assert(E->getNumArgs() >= 1); // printf always has at least one arg.

  // Uses the same format as nvptx for the argument packing, but also passes
  // an i32 for the total size of the passed pointer
  CallArgList Args;
  CGF->EmitCallArgs(Args,
                    E->getDirectCallee()->getType()->getAs<FunctionProtoType>(),
                    E->arguments(), E->getDirectCallee(),
                    /* ParamsToSkip = */ 0);

  // We don't know how to emit non-scalar varargs.
  if (containsNonScalarVarargs(CGF, Args)) {
    CGM.ErrorUnsupported(E, "non-scalar arg to printf");
    return RValue::get(llvm::ConstantInt::get(CGF->IntTy, 0));
  }

  auto r = packArgsIntoNVPTXFormatBuffer(CGF, Args);
  llvm::Value *BufferPtr = r.first;

  llvm::SmallVector<llvm::Value *, 3> Vec = {
      Args[0].getRValue(*CGF).getScalarVal(), BufferPtr};
  if (WithSizeArg) {
    // Passing > 32bit of data as a local alloca doesn't work for nvptx or
    // amdgpu
    llvm::Constant *Size =
        llvm::ConstantInt::get(llvm::Type::getInt32Ty(CGM.getLLVMContext()),
                               static_cast<uint32_t>(r.second.getFixedValue()));

    Vec.push_back(Size);
  }
  return RValue::get(Builder.CreateCall(Decl, Vec));
}
} // namespace

RValue CodeGenFunction::EmitNVPTXDevicePrintfCallExpr(const CallExpr *E,
                                                      ReturnValueSlot ReturnValu) {
  assert(getTarget().getTriple().isNVPTX());
  return EmitDevicePrintfCallExpr(
      E, this, GetVprintfDeclaration(CGM.getModule()), false);
}

RValue
CodeGenFunction::EmitAMDGPUDevicePrintfCallExpr(const CallExpr *E,
                                                ReturnValueSlot ReturnValue) {
  assert(getTarget().getTriple().isAMDGCN() ||
         (getTarget().getTriple().isSPIRV() &&
          getTarget().getTriple().getVendor() == llvm::Triple::AMD));
  assert(E->getBuiltinCallee() == Builtin::BIprintf ||
         E->getBuiltinCallee() == Builtin::BI__builtin_printf);
  assert(E->getNumArgs() >= 1); // printf always has at least one arg.

  CallArgList CallArgs;
  EmitCallArgs(CallArgs,
               E->getDirectCallee()->getType()->getAs<FunctionProtoType>(),
               E->arguments(), E->getDirectCallee(),
               /* ParamsToSkip = */ 0);

  SmallVector<llvm::Value *, 8> Args;
  for (const auto &A : CallArgs) {
    // We don't know how to emit non-scalar varargs.
    if (!A.getRValue(*this).isScalar()) {
      CGM.ErrorUnsupported(E, "non-scalar arg to printf");
      return RValue::get(llvm::ConstantInt::get(IntTy, -1));
    }

    llvm::Value *Arg = A.getRValue(*this).getScalarVal();
    Args.push_back(Arg);
  }

  llvm::IRBuilder<> IRB(Builder.GetInsertBlock(), Builder.GetInsertPoint());
  IRB.SetCurrentDebugLocation(Builder.getCurrentDebugLocation());

  bool isBuffered = (CGM.getTarget().getTargetOpts().AMDGPUPrintfKindVal ==
                     clang::TargetOptions::AMDGPUPrintfKind::Buffered);
  auto Printf = llvm::emitAMDGPUPrintfCall(IRB, Args, isBuffered);
  Builder.SetInsertPoint(IRB.GetInsertBlock(), IRB.GetInsertPoint());
  return RValue::get(Printf);
<<<<<<< HEAD
}

// EmitHostexecAllocAndExecFns:
//
// For printf in an OpenMP Target region on amdgcn and for variable argument
// functions that have a supporting host service function struct
// is created to represent the vargs for each call site.
// The struct contains the length, number of args, an array of 4-byte keys
// that represent the type of of each arg, an array of aligned "data" values
// for each arg, and finally the runtime string values. If an arg is a string
// the data value is the runtime length of the string.  Each 4-byte key
// contains the llvm type ID and the number of bits for the type.
// encoded by the macro PACK_TY_BITLEN(x,y) ((uint32_t)x << 16) | ((uint32_t)y)
// The llvm type ID of a string is pointer. To distinguish string pointers
// from non-string pointers, the number of bitlen is set to 1.
//
// For example, here is a 4 arg printf function
//
// printf("format string %d %s %f \n", (int) 1, "string2", (double) 1.234);
//
// is represented by a struct with these 13 elements.
//
//  {81, 4, 983041, 720928, 983041, 196672, 25, int 1, 7, 0, double 1.234,
//     "format string %d %s %ld\n", "string2" }
//
// 81 is the total length of the buffer that must be allocated.
// 4 is the number of arguments.
// The next 4 key values represent the data types of the 4 args.
// The format string length is 25.
// The integer field is next.
// The string argument "string2" has length 7
// The 4-byte dummy arg 0 is inserted so the next double arg is aligned.
// The string arguments follows the header, keys, and data args.
//
// Before the struct is written, a hostexec alloc call is emitted to allocate
// memory for the transfer. Then the struct is emitted.  Then a call
// to the execute the GPU stub function that initiates the service
// on the host.  The host runtime passes the buffer to the service routine
// for processing.

// These static helper functions support EmitHostexecAllocAndExecFns.

// For strings that vary in length at runtime this strlen_max
// will stop at a provided maximum.
static llvm::Function *GetOmpStrlenDeclaration(CodeGenModule &CGM) {
  auto &M = CGM.getModule();
  // Args are pointer to char and maxstringlen
  llvm::Type *ArgTypes[] = {CGM.Int8PtrTy, CGM.Int32Ty};
  llvm::FunctionType *OmpStrlenFTy =
      llvm::FunctionType::get(CGM.Int32Ty, ArgTypes, false);
  if (auto *F = M.getFunction("__strlen_max")) {
    assert(F->getFunctionType() == OmpStrlenFTy);
    return F;
  }
  llvm::Function *FN = llvm::Function::Create(
      OmpStrlenFTy, llvm::GlobalVariable::ExternalLinkage, "__strlen_max", &M);
  return FN;
}

// Deterimines if an expression is a string with variable lenth
static bool isVarString(const clang::Expr *argX, const clang::Type *argXTy,
                        const llvm::Value *Arg) {
  if ((argXTy->isPointerType() || argXTy->isConstantArrayType()) &&
      argXTy->getPointeeOrArrayElementType()->isCharType() && !argX->isLValue())
    return true;
  // Ensure the VarDecl has an inititalizer
  if (const auto *DRE = dyn_cast<DeclRefExpr>(argX))
    if (const auto *VD = dyn_cast<VarDecl>(DRE->getDecl()))
      if (!VD->getInit() ||
          !llvm::isa<StringLiteral>(VD->getInit()->IgnoreImplicit()))
        return true;
  return false;
}

// Deterimines if an argument is a string
static bool isString(const clang::Type *argXTy) {
  if ((argXTy->isPointerType() || argXTy->isConstantArrayType()) &&
      argXTy->getPointeeOrArrayElementType()->isCharType())
    return true;
  else
    return false;
}

// Gets a string literal to write into the transfer buffer
static const StringLiteral *getSL(const clang::Expr *argX,
                                  const clang::Type *argXTy) {
  // String in argX has known constant length
  if (!argXTy->isConstantArrayType()) {
    // Allow constant string to be a declared variable,
    // But it must be constant and initialized.
    const DeclRefExpr *DRE = cast<DeclRefExpr>(argX);
    const VarDecl *VarD = cast<VarDecl>(DRE->getDecl());
    argX = VarD->getInit()->IgnoreImplicit();
  }
  const StringLiteral *SL = cast<StringLiteral>(argX);
  return SL;
}

// Returns a function pointer to the memory allocation routine
static llvm::Function *GetVargsFnAllocDeclaration(CodeGenModule &CGM,
                                                  const char *GPUAllocateName) {
  auto &M = CGM.getModule();
  llvm::Type *ArgTypes[] = {CGM.Int32Ty};
  llvm::Function *FN;
  llvm::FunctionType *VargsFnAllocFuncType = llvm::FunctionType::get(
      llvm::PointerType::getUnqual(CGM.Int8Ty), ArgTypes, false);

  if (!(FN = M.getFunction(GPUAllocateName)))
    FN = llvm::Function::Create(VargsFnAllocFuncType,
                                llvm::GlobalVariable::ExternalLinkage,
                                GPUAllocateName, &M);
  assert(FN->getFunctionType() == VargsFnAllocFuncType);
  return FN;
}

// Returns a function pointer to the GPU stub function
static llvm::Function *
hostexecVargsReturnsFnDeclaration(CodeGenModule &CGM, QualType Ty,
                                  const char *GPUStubFunctionName) {
  auto &M = CGM.getModule();
  llvm::Type *ArgTypes[] = {llvm::PointerType::getUnqual(CGM.Int8Ty),
                            CGM.Int32Ty};
  llvm::Function *FN;
  llvm::FunctionType *VarfnFuncType =
      llvm::FunctionType::get(CGM.getTypes().ConvertType(Ty), ArgTypes, false);
  if (!(FN = M.getFunction(GPUStubFunctionName)))
    FN = llvm::Function::Create(VarfnFuncType,
                                llvm::GlobalVariable::ExternalLinkage,
                                GPUStubFunctionName, &M);
  assert(FN->getFunctionType() == VarfnFuncType);
  return FN;
}

// The macro to pack the llvm type ID and numbits into 4-byte key
#define PACK_TY_BITLEN(x, y) ((uint32_t)x << 16) | ((uint32_t)y)

// Emit the code to support a host vargs function such as printf.
RValue
CodeGenFunction::EmitHostexecAllocAndExecFns(const CallExpr *E,
                                             const char *GPUAllocateName,
                                             const char *GPUStubFunctionName) {
  assert(getTarget().getTriple().isAMDGCN() ||
         getTarget().getTriple().isNVPTX());
  // assert(E->getBuiltinCallee() == Builtin::BIprintf);
  assert(E->getNumArgs() >= 1); // hostexec always has at least one arg.

  const llvm::DataLayout &DL = CGM.getDataLayout();

  CallArgList Args;
  EmitCallArgs(Args,
               E->getDirectCallee()->getType()->getAs<FunctionProtoType>(),
               E->arguments(), E->getDirectCallee(),
               /* ParamsToSkip = */ 0);

  // We don't know how to emit non-scalar varargs.
  if (std::any_of(Args.begin() + 1, Args.end(), [&](const CallArg &A) {
        return !A.getRValue(*this).isScalar();
      })) {
    CGM.ErrorUnsupported(E, "non-scalar arg in GPU vargs function");
    return RValue::get(llvm::ConstantInt::get(IntTy, 0));
  }

  unsigned NumArgs = (unsigned)Args.size();
  llvm::SmallVector<llvm::Type *, 32> ArgTypes;
  llvm::SmallVector<llvm::Value *, 32> VarStrLengths;
  llvm::Value *TotalVarStrsLength = llvm::ConstantInt::get(Int32Ty, 0);
  bool hasVarStrings = false;
  ArgTypes.push_back(Int32Ty); // First field in struct will be total DataLen
  ArgTypes.push_back(Int32Ty); // 2nd field in struct will be num args
  // An array of 4-byte keys that describe the arg type
  for (unsigned I = 0; I < NumArgs; ++I)
    ArgTypes.push_back(Int32Ty);

  // Track the size of the numeric data length and string length
  unsigned DataLen_CT =
      (unsigned)(DL.getTypeAllocSize(Int32Ty)) * (NumArgs + 2);
  unsigned AllStringsLen_CT = 0;

  // ---  1st Pass over Args to create ArgTypes and count size ---

  size_t structOffset = 4 * (NumArgs + 2);
  for (unsigned I = 0; I < NumArgs; I++) {
    llvm::Value *Arg = Args[I].getRValue(*this).getScalarVal();
    llvm::Type *ArgType = Arg->getType();
    const Expr *argX = E->getArg(I)->IgnoreParenCasts();
    auto *argXTy = argX->getType().getTypePtr();
    if (isString(argXTy)) {
      if (isVarString(argX, argXTy, Arg)) {
        hasVarStrings = true;
        if (auto *PtrTy = dyn_cast<llvm::PointerType>(ArgType))
          if (PtrTy->getPointerAddressSpace()) {
            Arg = Builder.CreateAddrSpaceCast(Arg, CGM.Int8PtrTy);
            ArgType = Arg->getType();
          }
        llvm::Value *VarStrLen =
            Builder.CreateCall(GetOmpStrlenDeclaration(CGM),
                               {Arg, llvm::ConstantInt::get(Int32Ty, 1024)});
        VarStrLengths.push_back(VarStrLen);
        TotalVarStrsLength = Builder.CreateAdd(TotalVarStrsLength, VarStrLen,
                                               "sum_of_var_strings_length");
        ArgType = Int32Ty;
      } else {
        const StringLiteral *SL = getSL(argX, argXTy);
        StringRef ArgString = SL->getString();
        AllStringsLen_CT += ((int)ArgString.size() + 1);
        // change ArgType from char ptr to int to contain string length
        ArgType = Int32Ty;
      }
    } // end of processing string argument
    // if ArgTypeSize is >4 bytes we need to insert dummy align
    // values in the struct so all stores can be aligned .
    // These dummy fields must be inserted before the arg.
    //
    // In the pass below where the stores are generated careful
    // tracking of the index into the struct is necessary.
    size_t needsPadding = (structOffset % (size_t)DL.getTypeAllocSize(ArgType));
    if (needsPadding) {
      DataLen_CT += (unsigned)needsPadding;
      structOffset += needsPadding;
      ArgTypes.push_back(Int32Ty); // should assert that needsPadding == 4 here
    }

    ArgTypes.push_back(ArgType);
    DataLen_CT += ((int)DL.getTypeAllocSize(ArgType));
    structOffset += (size_t)DL.getTypeAllocSize(ArgType);
  }

  // ---  Generate call to printf_alloc to get pointer to data structure  ---
  if (hasVarStrings)
    TotalVarStrsLength = Builder.CreateAdd(
        TotalVarStrsLength,
        llvm::ConstantInt::get(Int32Ty, AllStringsLen_CT + DataLen_CT),
        "total_buffer_size");
  llvm::Value *BufferLen =
      hasVarStrings
          ? TotalVarStrsLength
          : llvm::ConstantInt::get(Int32Ty, AllStringsLen_CT + DataLen_CT);

  llvm::Value *DataStructPtr = Builder.CreateCall(
      GetVargsFnAllocDeclaration(CGM, GPUAllocateName), {BufferLen});

  // cast the generic return pointer to be a struct in device global memory
  llvm::StructType *DataStructTy =
      llvm::StructType::create(ArgTypes, "varfn_args_store");
  unsigned AS = getContext().getTargetAddressSpace(LangAS::cuda_device);
  llvm::Value *BufferPtr = Builder.CreatePointerCast(
      DataStructPtr, llvm::PointerType::get(DataStructTy, AS),
      "varfn_args_store_casted");

  // ---  Header of struct contains length and NumArgs ---
  llvm::Value *DataLenField = llvm::ConstantInt::get(Int32Ty, DataLen_CT);
  llvm::Value *P = Builder.CreateStructGEP(DataStructTy, BufferPtr, 0);
  Builder.CreateAlignedStore(
      DataLenField, P, DL.getPrefTypeAlign(DataLenField->getType()));
  llvm::Value *NumArgsField = llvm::ConstantInt::get(Int32Ty, NumArgs);
  P = Builder.CreateStructGEP(DataStructTy, BufferPtr, 1);
  Builder.CreateAlignedStore(
      NumArgsField, P, DL.getPrefTypeAlign(NumArgsField->getType()));

  // ---  2nd Pass: create array of 4-byte keys to describe each arg

  for (unsigned I = 0; I < NumArgs; I++) {
    llvm::Type *ty = Args[I].getRValue(*this).getScalarVal()->getType();
    llvm::Type::TypeID argtypeid =
        Args[I].getRValue(*this).getScalarVal()->getType()->getTypeID();

    // Get type size in bits. Usually 64 or 32.
    uint32_t numbits = 0;
    if (isString(E->getArg(I)->IgnoreParenCasts()->getType().getTypePtr()))
      // The llvm typeID for string is pointer.  Since pointer numbits is 0,
      // we set numbits to 1 to distinguish pointer type ID as string pointer.
      numbits = 1;
    else
      numbits = ty->getScalarSizeInBits();
    // Create a key that combines llvm typeID and size
    llvm::Value *Key =
        llvm::ConstantInt::get(Int32Ty, PACK_TY_BITLEN(argtypeid, numbits));
    P = Builder.CreateStructGEP(DataStructTy, BufferPtr, I + 2);
    Builder.CreateAlignedStore(Key, P, DL.getPrefTypeAlign(Key->getType()));
  }

  // ---  3rd Pass: Store thread-specfic data values for each arg ---

  unsigned varstring_index = 0;
  unsigned structIndex = 2 + NumArgs;
  structOffset = 4 * structIndex;
  for (unsigned I = 0; I < NumArgs; I++) {
    llvm::Value *Arg;
    const Expr *argX = E->getArg(I)->IgnoreParenCasts();
    auto *argXTy = argX->getType().getTypePtr();
    if (isString(argXTy)) {
      if (isVarString(argX, argXTy, Arg)) {
        Arg = VarStrLengths[varstring_index];
        varstring_index++;
      } else {
        const StringLiteral *SL = getSL(argX, argXTy);
        StringRef ArgString = SL->getString();
        int ArgStrLen = (int)ArgString.size() + 1;
        // Change Arg from a char pointer to the integer string length
        Arg = llvm::ConstantInt::get(Int32Ty, ArgStrLen);
      }
    } else {
      Arg = Args[I].getKnownRValue().getScalarVal();
    }
    size_t structElementSize = (size_t)DL.getTypeAllocSize(Arg->getType());
    size_t needsPadding = (structOffset % structElementSize);
    if (needsPadding) {
      // Skip over dummy fields in struct to align
      structOffset += needsPadding; // should assert needsPadding == 4
      structIndex++;
    }
    P = Builder.CreateStructGEP(DataStructTy, BufferPtr, structIndex);
    Builder.CreateAlignedStore(Arg, P, DL.getPrefTypeAlign(Arg->getType()));
    structOffset += structElementSize;
    structIndex++;
  }

  // ---  4th Pass: memcpy all strings after the data values ---

  // bitcast the struct in device global memory as a char buffer
  Address BufferPtrByteAddr = Address(
      Builder.CreatePointerCast(BufferPtr, llvm::PointerType::get(Int8Ty, AS)),
      Int8Ty, CharUnits::fromQuantity(1));
  // BufferPtrByteAddr is a pointer to where we want to write the next string
  BufferPtrByteAddr = Builder.CreateConstInBoundsByteGEP(
      BufferPtrByteAddr, CharUnits::fromQuantity(DataLen_CT));
  varstring_index = 0;
  for (unsigned I = 0; I < NumArgs; ++I) {
    llvm::Value *Arg = Args[I].getKnownRValue().getScalarVal();
    const Expr *argX = E->getArg(I)->IgnoreParenCasts();
    auto *argXTy = argX->getType().getTypePtr();
    if (isString(argXTy)) {
      if (isVarString(argX, argXTy, Arg)) {
        llvm::Value *varStrLength = VarStrLengths[varstring_index];
        varstring_index++;
        Address SrcAddr = Address(Arg, Int8Ty, CharUnits::fromQuantity(1));
        Builder.CreateMemCpy(BufferPtrByteAddr, SrcAddr, varStrLength);
        // update BufferPtrByteAddr for next string memcpy
        llvm::Value *PtrAsInt = BufferPtrByteAddr.emitRawPointer(*this);
        BufferPtrByteAddr = Address(
            Builder.CreateGEP(Int8Ty,
		    PtrAsInt, ArrayRef<llvm::Value*>(varStrLength)),
            Int8Ty, CharUnits::fromQuantity(1));
      } else {
        const StringLiteral *SL = getSL(argX, argXTy);
        StringRef ArgString = SL->getString();
        int ArgStrLen = (int)ArgString.size() + 1;
        Address SrcAddr = CGM.GetAddrOfConstantStringFromLiteral(SL);
        Builder.CreateMemCpy(BufferPtrByteAddr, SrcAddr, ArgStrLen);
        // update BufferPtrByteAddr for next memcpy
        BufferPtrByteAddr = Builder.CreateConstInBoundsByteGEP(
            BufferPtrByteAddr, CharUnits::fromQuantity(ArgStrLen));
      }
    }
  }
  return RValue::get(Builder.CreateCall(
      hostexecVargsReturnsFnDeclaration(CGM, E->getType(), GPUStubFunctionName),
      {DataStructPtr, BufferLen}));
}

RValue CodeGenFunction::EmitOpenMPDevicePrintfCallExpr(const CallExpr *E) {
  assert(getTarget().getTriple().isNVPTX() ||
         getTarget().getTriple().isAMDGCN());
  // This will result in a NOP on AMDGPU, unimplimented.
  return EmitDevicePrintfCallExpr(E, this, GetOpenMPVprintfDeclaration(CGM),
                                  true);
=======
>>>>>>> f7914aa2
}<|MERGE_RESOLUTION|>--- conflicted
+++ resolved
@@ -193,7 +193,6 @@
   auto Printf = llvm::emitAMDGPUPrintfCall(IRB, Args, isBuffered);
   Builder.SetInsertPoint(IRB.GetInsertBlock(), IRB.GetInsertPoint());
   return RValue::get(Printf);
-<<<<<<< HEAD
 }
 
 // EmitHostexecAllocAndExecFns:
@@ -553,13 +552,12 @@
       hostexecVargsReturnsFnDeclaration(CGM, E->getType(), GPUStubFunctionName),
       {DataStructPtr, BufferLen}));
 }
-
+#if 0
 RValue CodeGenFunction::EmitOpenMPDevicePrintfCallExpr(const CallExpr *E) {
   assert(getTarget().getTriple().isNVPTX() ||
          getTarget().getTriple().isAMDGCN());
   // This will result in a NOP on AMDGPU, unimplimented.
   return EmitDevicePrintfCallExpr(E, this, GetOpenMPVprintfDeclaration(CGM),
                                   true);
-=======
->>>>>>> f7914aa2
-}+}
+#endif