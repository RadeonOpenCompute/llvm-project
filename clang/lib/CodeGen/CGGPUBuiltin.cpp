//===------ CGGPUBuiltin.cpp - Codegen for GPU builtins -------------------===//
//
//                     The LLVM Compiler Infrastructure
//
// This file is distributed under the University of Illinois Open Source
// License. See LICENSE.TXT for details.
//
//===----------------------------------------------------------------------===//
//
// Generates code for built-in GPU calls which are not runtime-specific.
// (Runtime-specific codegen lives in programming model specific files.)
//
//===----------------------------------------------------------------------===//

#include "CodeGenFunction.h"
#include "clang/Basic/Builtins.h"
#include "llvm/IR/DataLayout.h"
#include "llvm/IR/Instruction.h"
#include "llvm/Support/MathExtras.h"

using namespace clang;
using namespace CodeGen;

static llvm::Function *GetVprintfDeclaration(CodeGenModule &CGM) {
  auto &M = CGM.getModule();
  llvm::Type *ArgTypes[] = {CGM.Int8PtrTy, CGM.Int8PtrTy};
  llvm::FunctionType *VprintfFuncType = llvm::FunctionType::get(
      llvm::Type::getInt32Ty(M.getContext()), ArgTypes, false);

  if (auto* F = M.getFunction("vprintf")) {
    // Our CUDA system header declares vprintf with the right signature, so
    // nobody else should have been able to declare vprintf with a bogus
    // signature.
    assert(F->getFunctionType() == VprintfFuncType);
    return F;
  }

  // vprintf doesn't already exist; create a declaration and insert it into the
  // module.
  return llvm::Function::Create(
      VprintfFuncType, llvm::GlobalVariable::ExternalLinkage, "vprintf", &M);
}

// Transforms a call to printf into a call to the NVPTX vprintf syscall (which
// isn't particularly special; it's invoked just like a regular function).
// vprintf takes two args: A format string, and a pointer to a buffer containing
// the varargs.
//
// For example, the call
//
//   printf("format string", arg1, arg2, arg3);
//
// is converted into something resembling
//
//   struct Tmp {
//     Arg1 a1;
//     Arg2 a2;
//     Arg3 a3;
//   };
//   char* buf = alloca(sizeof(Tmp));
//   *(Tmp*)buf = {a1, a2, a3};
//   vprintf("format string", buf);
//
// buf is aligned to the max of {alignof(Arg1), ...}.  Furthermore, each of the
// args is itself aligned to its preferred alignment.
//
// Note that by the time this function runs, E's args have already undergone the
// standard C vararg promotion (short -> int, float -> double, etc.).
RValue
CodeGenFunction::EmitNVPTXDevicePrintfCallExpr(const CallExpr *E,
                                               ReturnValueSlot ReturnValue) {
  assert(getTarget().getTriple().isNVPTX() ||
        (getTarget().getTriple().getArch() == llvm::Triple::amdgcn &&
         getLangOpts().CUDA));
  assert(E->getBuiltinCallee() == Builtin::BIprintf);
  assert(E->getNumArgs() >= 1); // printf always has at least one arg.

  const llvm::DataLayout &DL = CGM.getDataLayout();

  CallArgList Args;
  EmitCallArgs(Args,
               E->getDirectCallee()->getType()->getAs<FunctionProtoType>(),
               E->arguments(), E->getDirectCallee(),
               /* ParamsToSkip = */ 0);

  // We don't know how to emit non-scalar varargs.
  if (std::any_of(Args.begin() + 1, Args.end(), [&](const CallArg &A) {
        return !A.getRValue(*this).isScalar();
      })) {
    CGM.ErrorUnsupported(E, "non-scalar arg to printf");
    return RValue::get(llvm::ConstantInt::get(IntTy, 0));
  }

  // Construct and fill the args buffer that we'll pass to vprintf.
  llvm::Value *BufferPtr;
  if (Args.size() <= 1) {
    // If there are no args, pass a null pointer to vprintf.
    BufferPtr = llvm::ConstantPointerNull::get(CGM.Int8PtrTy);
  } else {
    llvm::SmallVector<llvm::Type *, 8> ArgTypes;
    for (unsigned I = 1, NumArgs = Args.size(); I < NumArgs; ++I)
      ArgTypes.push_back(Args[I].getRValue(*this).getScalarVal()->getType());

    // Using llvm::StructType is correct only because printf doesn't accept
    // aggregates.  If we had to handle aggregates here, we'd have to manually
    // compute the offsets within the alloca -- we wouldn't be able to assume
    // that the alignment of the llvm type was the same as the alignment of the
    // clang type.
    llvm::Type *AllocaTy = llvm::StructType::create(ArgTypes, "printf_args");
    llvm::Value *Alloca = CreateTempAlloca(AllocaTy);

    for (unsigned I = 1, NumArgs = Args.size(); I < NumArgs; ++I) {
      llvm::Value *P = Builder.CreateStructGEP(AllocaTy, Alloca, I - 1);
      llvm::Value *Arg = Args[I].getRValue(*this).getScalarVal();
      Builder.CreateAlignedStore(Arg, P, DL.getPrefTypeAlignment(Arg->getType()));
    }
    BufferPtr = Builder.CreatePointerCast(Alloca, CGM.Int8PtrTy);
  }

  // Invoke vprintf and return.
<<<<<<< HEAD
  llvm::Function* VprintfFunc = GetVprintfDeclaration(CGM);
  return RValue::get(
      Builder.CreateCall(VprintfFunc, {Args[0].RV.getScalarVal(), BufferPtr}));
=======
  llvm::Function* VprintfFunc = GetVprintfDeclaration(CGM.getModule());
  return RValue::get(Builder.CreateCall(
      VprintfFunc, {Args[0].getRValue(*this).getScalarVal(), BufferPtr}));
>>>>>>> 72e600ea
}<|MERGE_RESOLUTION|>--- conflicted
+++ resolved
@@ -118,13 +118,7 @@
   }
 
   // Invoke vprintf and return.
-<<<<<<< HEAD
   llvm::Function* VprintfFunc = GetVprintfDeclaration(CGM);
-  return RValue::get(
-      Builder.CreateCall(VprintfFunc, {Args[0].RV.getScalarVal(), BufferPtr}));
-=======
-  llvm::Function* VprintfFunc = GetVprintfDeclaration(CGM.getModule());
   return RValue::get(Builder.CreateCall(
       VprintfFunc, {Args[0].getRValue(*this).getScalarVal(), BufferPtr}));
->>>>>>> 72e600ea
 }