//===--- CGDecl.cpp - Emit LLVM Code for declarations ---------------------===//
//
//                     The LLVM Compiler Infrastructure
//
// This file is distributed under the University of Illinois Open Source
// License. See LICENSE.TXT for details.
//
//===----------------------------------------------------------------------===//
//
// This contains code to emit Decl nodes as LLVM code.
//
//===----------------------------------------------------------------------===//

#include "CGBlocks.h"
#include "CGCXXABI.h"
#include "CGCleanup.h"
#include "CGDebugInfo.h"
#include "CGOpenCLRuntime.h"
#include "CGOpenMPRuntime.h"
#include "CodeGenFunction.h"
#include "CodeGenModule.h"
#include "TargetInfo.h"
#include "clang/AST/ASTContext.h"
#include "clang/AST/CharUnits.h"
#include "clang/AST/Decl.h"
#include "clang/AST/DeclObjC.h"
#include "clang/AST/DeclOpenMP.h"
#include "clang/Basic/SourceManager.h"
#include "clang/Basic/TargetInfo.h"
#include "clang/CodeGen/CGFunctionInfo.h"
#include "clang/Frontend/CodeGenOptions.h"
#include "llvm/IR/DataLayout.h"
#include "llvm/IR/GlobalVariable.h"
#include "llvm/IR/Intrinsics.h"
#include "llvm/IR/Type.h"

using namespace clang;
using namespace CodeGen;

void CodeGenFunction::EmitDecl(const Decl &D) {
  switch (D.getKind()) {
  case Decl::BuiltinTemplate:
  case Decl::TranslationUnit:
  case Decl::ExternCContext:
  case Decl::Namespace:
  case Decl::UnresolvedUsingTypename:
  case Decl::ClassTemplateSpecialization:
  case Decl::ClassTemplatePartialSpecialization:
  case Decl::VarTemplateSpecialization:
  case Decl::VarTemplatePartialSpecialization:
  case Decl::TemplateTypeParm:
  case Decl::UnresolvedUsingValue:
  case Decl::NonTypeTemplateParm:
  case Decl::CXXDeductionGuide:
  case Decl::CXXMethod:
  case Decl::CXXConstructor:
  case Decl::CXXDestructor:
  case Decl::CXXConversion:
  case Decl::Field:
  case Decl::MSProperty:
  case Decl::IndirectField:
  case Decl::ObjCIvar:
  case Decl::ObjCAtDefsField:
  case Decl::ParmVar:
  case Decl::ImplicitParam:
  case Decl::ClassTemplate:
  case Decl::VarTemplate:
  case Decl::FunctionTemplate:
  case Decl::TypeAliasTemplate:
  case Decl::TemplateTemplateParm:
  case Decl::ObjCMethod:
  case Decl::ObjCCategory:
  case Decl::ObjCProtocol:
  case Decl::ObjCInterface:
  case Decl::ObjCCategoryImpl:
  case Decl::ObjCImplementation:
  case Decl::ObjCProperty:
  case Decl::ObjCCompatibleAlias:
  case Decl::PragmaComment:
  case Decl::PragmaDetectMismatch:
  case Decl::AccessSpec:
  case Decl::LinkageSpec:
  case Decl::Export:
  case Decl::ObjCPropertyImpl:
  case Decl::FileScopeAsm:
  case Decl::Friend:
  case Decl::FriendTemplate:
  case Decl::Block:
  case Decl::Captured:
  case Decl::ClassScopeFunctionSpecialization:
  case Decl::UsingShadow:
  case Decl::ConstructorUsingShadow:
  case Decl::ObjCTypeParam:
  case Decl::Binding:
    llvm_unreachable("Declaration should not be in declstmts!");
  case Decl::Function:  // void X();
  case Decl::Record:    // struct/union/class X;
  case Decl::Enum:      // enum X;
  case Decl::EnumConstant: // enum ? { X = ? }
  case Decl::CXXRecord: // struct/union/class X; [C++]
  case Decl::StaticAssert: // static_assert(X, ""); [C++0x]
  case Decl::Label:        // __label__ x;
  case Decl::Import:
  case Decl::OMPThreadPrivate:
  case Decl::OMPCapturedExpr:
  case Decl::Empty:
    // None of these decls require codegen support.
    return;

  case Decl::NamespaceAlias:
    if (CGDebugInfo *DI = getDebugInfo())
        DI->EmitNamespaceAlias(cast<NamespaceAliasDecl>(D));
    return;
  case Decl::Using:          // using X; [C++]
    if (CGDebugInfo *DI = getDebugInfo())
        DI->EmitUsingDecl(cast<UsingDecl>(D));
    return;
  case Decl::UsingPack:
    for (auto *Using : cast<UsingPackDecl>(D).expansions())
      EmitDecl(*Using);
    return;
  case Decl::UsingDirective: // using namespace X; [C++]
    if (CGDebugInfo *DI = getDebugInfo())
      DI->EmitUsingDirective(cast<UsingDirectiveDecl>(D));
    return;
  case Decl::Var:
  case Decl::Decomposition: {
    const VarDecl &VD = cast<VarDecl>(D);
    assert(VD.isLocalVarDecl() &&
           "Should not see file-scope variables inside a function!");
    EmitVarDecl(VD);
    if (auto *DD = dyn_cast<DecompositionDecl>(&VD))
      for (auto *B : DD->bindings())
        if (auto *HD = B->getHoldingVar())
          EmitVarDecl(*HD);
    return;
  }

  case Decl::OMPDeclareReduction:
    return CGM.EmitOMPDeclareReduction(cast<OMPDeclareReductionDecl>(&D), this);

  case Decl::Typedef:      // typedef int X;
  case Decl::TypeAlias: {  // using X = int; [C++0x]
    const TypedefNameDecl &TD = cast<TypedefNameDecl>(D);
    QualType Ty = TD.getUnderlyingType();

    if (Ty->isVariablyModifiedType())
      EmitVariablyModifiedType(Ty);
  }
  }
}

/// EmitVarDecl - This method handles emission of any variable declaration
/// inside a function, including static vars etc.
void CodeGenFunction::EmitVarDecl(const VarDecl &D) {
  if (D.hasExternalStorage())
    // Don't emit it now, allow it to be emitted lazily on its first use.
    return;

  // Some function-scope variable does not have static storage but still
  // needs to be emitted like a static variable, e.g. a function-scope
  // variable in constant address space in OpenCL.
  if (D.getStorageDuration() != SD_Automatic) {
    llvm::GlobalValue::LinkageTypes Linkage =
        CGM.getLLVMLinkageVarDefinition(&D, /*isConstant=*/false);

    // FIXME: We need to force the emission/use of a guard variable for
    // some variables even if we can constant-evaluate them because
    // we can't guarantee every translation unit will constant-evaluate them.

    return EmitStaticVarDecl(D, Linkage);
  }

  if (D.getType().getAddressSpace() == LangAS::opencl_local)
    return CGM.getOpenCLRuntime().EmitWorkGroupLocalVarDecl(*this, D);

  assert(D.hasLocalStorage());
  return EmitAutoVarDecl(D);
}

static std::string getStaticDeclName(CodeGenModule &CGM, const VarDecl &D) {
  if (CGM.getLangOpts().CPlusPlus)
    return CGM.getMangledName(&D).str();

  // If this isn't C++, we don't need a mangled name, just a pretty one.
  assert(!D.isExternallyVisible() && "name shouldn't matter");
  std::string ContextName;
  const DeclContext *DC = D.getDeclContext();
  if (auto *CD = dyn_cast<CapturedDecl>(DC))
    DC = cast<DeclContext>(CD->getNonClosureContext());
  if (const auto *FD = dyn_cast<FunctionDecl>(DC))
    ContextName = CGM.getMangledName(FD);
  else if (const auto *BD = dyn_cast<BlockDecl>(DC))
    ContextName = CGM.getBlockMangledName(GlobalDecl(), BD);
  else if (const auto *OMD = dyn_cast<ObjCMethodDecl>(DC))
    ContextName = OMD->getSelector().getAsString();
  else
    llvm_unreachable("Unknown context for static var decl");

  ContextName += "." + D.getNameAsString();
  return ContextName;
}

llvm::Constant *CodeGenModule::getOrCreateStaticVarDecl(
    const VarDecl &D, llvm::GlobalValue::LinkageTypes Linkage) {
  // In general, we don't always emit static var decls once before we reference
  // them. It is possible to reference them before emitting the function that
  // contains them, and it is possible to emit the containing function multiple
  // times.
  if (llvm::Constant *ExistingGV = StaticLocalDeclMap[&D])
    return ExistingGV;

  QualType Ty = D.getType();
  assert(Ty->isConstantSizeType() && "VLAs can't be static");

  // Use the label if the variable is renamed with the asm-label extension.
  std::string Name;
  if (D.hasAttr<AsmLabelAttr>())
    Name = getMangledName(&D);
  else
    Name = getStaticDeclName(*this, D);

  llvm::Type *LTy = getTypes().ConvertTypeForMem(Ty);
  unsigned AS = GetGlobalVarAddressSpace(&D);
  unsigned TargetAS = getContext().getTargetAddressSpace(AS);

  // Local address space cannot have an initializer.
  // HCC tile_static variables cannot have an initializer.
  llvm::Constant *Init = nullptr;
  if (Ty.getAddressSpace() != LangAS::opencl_local &&
      !D.hasAttr<HCCTileStaticAttr>())
    Init = EmitNullConstant(Ty);
  else
    Init = llvm::UndefValue::get(LTy);

  llvm::GlobalVariable *GV = new llvm::GlobalVariable(
      getModule(), LTy, Ty.isConstant(getContext()), Linkage, Init, Name,
      nullptr, llvm::GlobalVariable::NotThreadLocal, TargetAS);
  GV->setAlignment(getContext().getDeclAlign(&D).getQuantity());
  setGlobalVisibility(GV, &D);

  if (supportsCOMDAT() && GV->isWeakForLinker())
    GV->setComdat(TheModule.getOrInsertComdat(GV->getName()));

  if (D.getTLSKind())
    setTLSMode(GV, D);

  if (D.isExternallyVisible()) {
    if (D.hasAttr<DLLImportAttr>())
      GV->setDLLStorageClass(llvm::GlobalVariable::DLLImportStorageClass);
    else if (D.hasAttr<DLLExportAttr>())
      GV->setDLLStorageClass(llvm::GlobalVariable::DLLExportStorageClass);
  }

  // Make sure the result is of the correct type.
<<<<<<< HEAD
  unsigned ExpectedAddrSpace = getContext().getTargetAddressSpace(Ty);

  // HCC tile_static pointer would be in generic address space
  if (D.hasAttr<HCCTileStaticAttr>()) {
    ExpectedAddrSpace = getContext().getTargetAddressSpace(LangAS::hcc_generic);
  }

=======
  unsigned ExpectedAS = Ty.getAddressSpace();
>>>>>>> b87414ef
  llvm::Constant *Addr = GV;
  if (AS != ExpectedAS) {
    Addr = getTargetCodeGenInfo().performAddrSpaceCast(
        *this, GV, AS, ExpectedAS,
        LTy->getPointerTo(getContext().getTargetAddressSpace(ExpectedAS)));
  }

  setStaticLocalDeclAddress(&D, Addr);

  // Ensure that the static local gets initialized by making sure the parent
  // function gets emitted eventually.
  const Decl *DC = cast<Decl>(D.getDeclContext());

  // We can't name blocks or captured statements directly, so try to emit their
  // parents.
  if (isa<BlockDecl>(DC) || isa<CapturedDecl>(DC)) {
    DC = DC->getNonClosureContext();
    // FIXME: Ensure that global blocks get emitted.
    if (!DC)
      return Addr;
  }

  GlobalDecl GD;
  if (const auto *CD = dyn_cast<CXXConstructorDecl>(DC))
    GD = GlobalDecl(CD, Ctor_Base);
  else if (const auto *DD = dyn_cast<CXXDestructorDecl>(DC))
    GD = GlobalDecl(DD, Dtor_Base);
  else if (const auto *FD = dyn_cast<FunctionDecl>(DC))
    GD = GlobalDecl(FD);
  else {
    // Don't do anything for Obj-C method decls or global closures. We should
    // never defer them.
    assert(isa<ObjCMethodDecl>(DC) && "unexpected parent code decl");
  }
  if (GD.getDecl())
    (void)GetAddrOfGlobal(GD);

  return Addr;
}

/// hasNontrivialDestruction - Determine whether a type's destruction is
/// non-trivial. If so, and the variable uses static initialization, we must
/// register its destructor to run on exit.
static bool hasNontrivialDestruction(QualType T) {
  CXXRecordDecl *RD = T->getBaseElementTypeUnsafe()->getAsCXXRecordDecl();
  return RD && !RD->hasTrivialDestructor();
}

/// AddInitializerToStaticVarDecl - Add the initializer for 'D' to the
/// global variable that has already been created for it.  If the initializer
/// has a different type than GV does, this may free GV and return a different
/// one.  Otherwise it just returns GV.
llvm::GlobalVariable *
CodeGenFunction::AddInitializerToStaticVarDecl(const VarDecl &D,
                                               llvm::GlobalVariable *GV) {
  llvm::Constant *Init = CGM.EmitConstantInit(D, this);

  // If constant emission failed, then this should be a C++ static
  // initializer.
  if (!Init) {
    if (!getLangOpts().CPlusPlus)
      CGM.ErrorUnsupported(D.getInit(), "constant l-value expression");
    else if (HaveInsertPoint()) {
      // Since we have a static initializer, this global variable can't
      // be constant.
      GV->setConstant(false);

      EmitCXXGuardedInit(D, GV, /*PerformInit*/true);
    }
    return GV;
  }

  // The initializer may differ in type from the global. Rewrite
  // the global to match the initializer.  (We have to do this
  // because some types, like unions, can't be completely represented
  // in the LLVM type system.)
  if (GV->getType()->getElementType() != Init->getType()) {
    llvm::GlobalVariable *OldGV = GV;

    GV = new llvm::GlobalVariable(CGM.getModule(), Init->getType(),
                                  OldGV->isConstant(),
                                  OldGV->getLinkage(), Init, "",
                                  /*InsertBefore*/ OldGV,
                                  OldGV->getThreadLocalMode(),
                           CGM.getContext().getTargetAddressSpace(D.getType()));
    GV->setVisibility(OldGV->getVisibility());
    GV->setComdat(OldGV->getComdat());

    // Steal the name of the old global
    GV->takeName(OldGV);

    // Replace all uses of the old global with the new global
    llvm::Constant *NewPtrForOldDecl =
    llvm::ConstantExpr::getBitCast(GV, OldGV->getType());
    OldGV->replaceAllUsesWith(NewPtrForOldDecl);

    // Erase the old global, since it is no longer used.
    OldGV->eraseFromParent();
  }

  GV->setConstant(CGM.isTypeConstant(D.getType(), true));
  GV->setInitializer(Init);

  if (hasNontrivialDestruction(D.getType()) && HaveInsertPoint()) {
    // We have a constant initializer, but a nontrivial destructor. We still
    // need to perform a guarded "initialization" in order to register the
    // destructor.
    EmitCXXGuardedInit(D, GV, /*PerformInit*/false);
  }

  return GV;
}

void CodeGenFunction::EmitStaticVarDecl(const VarDecl &D,
                                      llvm::GlobalValue::LinkageTypes Linkage) {
  // Check to see if we already have a global variable for this
  // declaration.  This can happen when double-emitting function
  // bodies, e.g. with complete and base constructors.
  llvm::Constant *addr = CGM.getOrCreateStaticVarDecl(D, Linkage);
  CharUnits alignment = getContext().getDeclAlign(&D);

  // Store into LocalDeclMap before generating initializer to handle
  // circular references.
  setAddrOfLocalVar(&D, Address(addr, alignment));

  // We can't have a VLA here, but we can have a pointer to a VLA,
  // even though that doesn't really make any sense.
  // Make sure to evaluate VLA bounds now so that we have them for later.
  if (D.getType()->isVariablyModifiedType())
    EmitVariablyModifiedType(D.getType());

  // Save the type in case adding the initializer forces a type change.
  llvm::Type *expectedType = addr->getType();

  llvm::GlobalVariable *var =
    cast<llvm::GlobalVariable>(addr->stripPointerCasts());

  // CUDA's local and local static __shared__ variables should not
  // have any non-empty initializers. This is ensured by Sema.
  // Whatever initializer such variable may have when it gets here is
  // a no-op and should not be emitted.
  bool isCudaSharedVar = getLangOpts().CUDA && getLangOpts().CUDAIsDevice &&
                         D.hasAttr<CUDASharedAttr>();
  bool isHCCTileStaticVar = getLangOpts().CPlusPlusAMP && getLangOpts().DevicePath &&
                            D.hasAttr<HCCTileStaticAttr>();
  // If this value has an initializer, emit it.
  if (D.getInit() && !isCudaSharedVar && !isHCCTileStaticVar)
    var = AddInitializerToStaticVarDecl(D, var);

  var->setAlignment(alignment.getQuantity());

  if (D.hasAttr<AnnotateAttr>())
    CGM.AddGlobalAnnotations(&D, var);

  if (auto *SA = D.getAttr<PragmaClangBSSSectionAttr>())
    var->addAttribute("bss-section", SA->getName());
  if (auto *SA = D.getAttr<PragmaClangDataSectionAttr>())
    var->addAttribute("data-section", SA->getName());
  if (auto *SA = D.getAttr<PragmaClangRodataSectionAttr>())
    var->addAttribute("rodata-section", SA->getName());

  if (const SectionAttr *SA = D.getAttr<SectionAttr>())
    var->setSection(SA->getName());

  if (D.hasAttr<UsedAttr>())
    CGM.addUsedGlobal(var);

  // We may have to cast the constant because of the initializer
  // mismatch above.
  //
  // FIXME: It is really dangerous to store this in the map; if anyone
  // RAUW's the GV uses of this constant will be invalid.
  llvm::Constant *castedAddr =
    llvm::ConstantExpr::getPointerBitCastOrAddrSpaceCast(var, expectedType);
  if (var != castedAddr)
    LocalDeclMap.find(&D)->second = Address(castedAddr, alignment);
  CGM.setStaticLocalDeclAddress(&D, castedAddr);

  CGM.getSanitizerMetadata()->reportGlobalToASan(var, D);

  // Emit global variable debug descriptor for static vars.
  CGDebugInfo *DI = getDebugInfo();
  if (DI &&
      CGM.getCodeGenOpts().getDebugInfo() >= codegenoptions::LimitedDebugInfo) {
    DI->setLocation(D.getLocation());
    DI->EmitGlobalVariable(var, &D);
  }
}

namespace {
  struct DestroyObject final : EHScopeStack::Cleanup {
    DestroyObject(Address addr, QualType type,
                  CodeGenFunction::Destroyer *destroyer,
                  bool useEHCleanupForArray)
      : addr(addr), type(type), destroyer(destroyer),
        useEHCleanupForArray(useEHCleanupForArray) {}

    Address addr;
    QualType type;
    CodeGenFunction::Destroyer *destroyer;
    bool useEHCleanupForArray;

    void Emit(CodeGenFunction &CGF, Flags flags) override {
      // Don't use an EH cleanup recursively from an EH cleanup.
      bool useEHCleanupForArray =
        flags.isForNormalCleanup() && this->useEHCleanupForArray;

      CGF.emitDestroy(addr, type, destroyer, useEHCleanupForArray);
    }
  };

  struct DestroyNRVOVariable final : EHScopeStack::Cleanup {
    DestroyNRVOVariable(Address addr,
                        const CXXDestructorDecl *Dtor,
                        llvm::Value *NRVOFlag)
      : Dtor(Dtor), NRVOFlag(NRVOFlag), Loc(addr) {}

    const CXXDestructorDecl *Dtor;
    llvm::Value *NRVOFlag;
    Address Loc;

    void Emit(CodeGenFunction &CGF, Flags flags) override {
      // Along the exceptions path we always execute the dtor.
      bool NRVO = flags.isForNormalCleanup() && NRVOFlag;

      llvm::BasicBlock *SkipDtorBB = nullptr;
      if (NRVO) {
        // If we exited via NRVO, we skip the destructor call.
        llvm::BasicBlock *RunDtorBB = CGF.createBasicBlock("nrvo.unused");
        SkipDtorBB = CGF.createBasicBlock("nrvo.skipdtor");
        llvm::Value *DidNRVO =
          CGF.Builder.CreateFlagLoad(NRVOFlag, "nrvo.val");
        CGF.Builder.CreateCondBr(DidNRVO, SkipDtorBB, RunDtorBB);
        CGF.EmitBlock(RunDtorBB);
      }

      CGF.EmitCXXDestructorCall(Dtor, Dtor_Complete,
                                /*ForVirtualBase=*/false,
                                /*Delegating=*/false,
                                Loc);

      if (NRVO) CGF.EmitBlock(SkipDtorBB);
    }
  };

  struct CallStackRestore final : EHScopeStack::Cleanup {
    Address Stack;
    CallStackRestore(Address Stack) : Stack(Stack) {}
    void Emit(CodeGenFunction &CGF, Flags flags) override {
      llvm::Value *V = CGF.Builder.CreateLoad(Stack);
      llvm::Value *F = CGF.CGM.getIntrinsic(llvm::Intrinsic::stackrestore);
      CGF.Builder.CreateCall(F, V);
    }
  };

  struct ExtendGCLifetime final : EHScopeStack::Cleanup {
    const VarDecl &Var;
    ExtendGCLifetime(const VarDecl *var) : Var(*var) {}

    void Emit(CodeGenFunction &CGF, Flags flags) override {
      // Compute the address of the local variable, in case it's a
      // byref or something.
      DeclRefExpr DRE(const_cast<VarDecl*>(&Var), false,
                      Var.getType(), VK_LValue, SourceLocation());
      llvm::Value *value = CGF.EmitLoadOfScalar(CGF.EmitDeclRefLValue(&DRE),
                                                SourceLocation());
      CGF.EmitExtendGCLifetime(value);
    }
  };

  struct CallCleanupFunction final : EHScopeStack::Cleanup {
    llvm::Constant *CleanupFn;
    const CGFunctionInfo &FnInfo;
    const VarDecl &Var;

    CallCleanupFunction(llvm::Constant *CleanupFn, const CGFunctionInfo *Info,
                        const VarDecl *Var)
      : CleanupFn(CleanupFn), FnInfo(*Info), Var(*Var) {}

    void Emit(CodeGenFunction &CGF, Flags flags) override {
      DeclRefExpr DRE(const_cast<VarDecl*>(&Var), false,
                      Var.getType(), VK_LValue, SourceLocation());
      // Compute the address of the local variable, in case it's a byref
      // or something.
      llvm::Value *Addr = CGF.EmitDeclRefLValue(&DRE).getPointer();

      // In some cases, the type of the function argument will be different from
      // the type of the pointer. An example of this is
      // void f(void* arg);
      // __attribute__((cleanup(f))) void *g;
      //
      // To fix this we insert a bitcast here.
      QualType ArgTy = FnInfo.arg_begin()->type;
      llvm::Value *Arg =
        CGF.Builder.CreateBitCast(Addr, CGF.ConvertType(ArgTy));

      CallArgList Args;
      Args.add(RValue::get(Arg),
               CGF.getContext().getPointerType(Var.getType()));
      auto Callee = CGCallee::forDirect(CleanupFn);
      CGF.EmitCall(FnInfo, Callee, ReturnValueSlot(), Args);
    }
  };
} // end anonymous namespace

/// EmitAutoVarWithLifetime - Does the setup required for an automatic
/// variable with lifetime.
static void EmitAutoVarWithLifetime(CodeGenFunction &CGF, const VarDecl &var,
                                    Address addr,
                                    Qualifiers::ObjCLifetime lifetime) {
  switch (lifetime) {
  case Qualifiers::OCL_None:
    llvm_unreachable("present but none");

  case Qualifiers::OCL_ExplicitNone:
    // nothing to do
    break;

  case Qualifiers::OCL_Strong: {
    CodeGenFunction::Destroyer *destroyer =
      (var.hasAttr<ObjCPreciseLifetimeAttr>()
       ? CodeGenFunction::destroyARCStrongPrecise
       : CodeGenFunction::destroyARCStrongImprecise);

    CleanupKind cleanupKind = CGF.getARCCleanupKind();
    CGF.pushDestroy(cleanupKind, addr, var.getType(), destroyer,
                    cleanupKind & EHCleanup);
    break;
  }
  case Qualifiers::OCL_Autoreleasing:
    // nothing to do
    break;

  case Qualifiers::OCL_Weak:
    // __weak objects always get EH cleanups; otherwise, exceptions
    // could cause really nasty crashes instead of mere leaks.
    CGF.pushDestroy(NormalAndEHCleanup, addr, var.getType(),
                    CodeGenFunction::destroyARCWeak,
                    /*useEHCleanup*/ true);
    break;
  }
}

static bool isAccessedBy(const VarDecl &var, const Stmt *s) {
  if (const Expr *e = dyn_cast<Expr>(s)) {
    // Skip the most common kinds of expressions that make
    // hierarchy-walking expensive.
    s = e = e->IgnoreParenCasts();

    if (const DeclRefExpr *ref = dyn_cast<DeclRefExpr>(e))
      return (ref->getDecl() == &var);
    if (const BlockExpr *be = dyn_cast<BlockExpr>(e)) {
      const BlockDecl *block = be->getBlockDecl();
      for (const auto &I : block->captures()) {
        if (I.getVariable() == &var)
          return true;
      }
    }
  }

  for (const Stmt *SubStmt : s->children())
    // SubStmt might be null; as in missing decl or conditional of an if-stmt.
    if (SubStmt && isAccessedBy(var, SubStmt))
      return true;

  return false;
}

static bool isAccessedBy(const ValueDecl *decl, const Expr *e) {
  if (!decl) return false;
  if (!isa<VarDecl>(decl)) return false;
  const VarDecl *var = cast<VarDecl>(decl);
  return isAccessedBy(*var, e);
}

static bool tryEmitARCCopyWeakInit(CodeGenFunction &CGF,
                                   const LValue &destLV, const Expr *init) {
  bool needsCast = false;

  while (auto castExpr = dyn_cast<CastExpr>(init->IgnoreParens())) {
    switch (castExpr->getCastKind()) {
    // Look through casts that don't require representation changes.
    case CK_NoOp:
    case CK_BitCast:
    case CK_BlockPointerToObjCPointerCast:
      needsCast = true;
      break;

    // If we find an l-value to r-value cast from a __weak variable,
    // emit this operation as a copy or move.
    case CK_LValueToRValue: {
      const Expr *srcExpr = castExpr->getSubExpr();
      if (srcExpr->getType().getObjCLifetime() != Qualifiers::OCL_Weak)
        return false;

      // Emit the source l-value.
      LValue srcLV = CGF.EmitLValue(srcExpr);

      // Handle a formal type change to avoid asserting.
      auto srcAddr = srcLV.getAddress();
      if (needsCast) {
        srcAddr = CGF.Builder.CreateElementBitCast(srcAddr,
                                         destLV.getAddress().getElementType());
      }

      // If it was an l-value, use objc_copyWeak.
      if (srcExpr->getValueKind() == VK_LValue) {
        CGF.EmitARCCopyWeak(destLV.getAddress(), srcAddr);
      } else {
        assert(srcExpr->getValueKind() == VK_XValue);
        CGF.EmitARCMoveWeak(destLV.getAddress(), srcAddr);
      }
      return true;
    }

    // Stop at anything else.
    default:
      return false;
    }

    init = castExpr->getSubExpr();
  }
  return false;
}

static void drillIntoBlockVariable(CodeGenFunction &CGF,
                                   LValue &lvalue,
                                   const VarDecl *var) {
  lvalue.setAddress(CGF.emitBlockByrefAddress(lvalue.getAddress(), var));
}

void CodeGenFunction::EmitNullabilityCheck(LValue LHS, llvm::Value *RHS,
                                           SourceLocation Loc) {
  if (!SanOpts.has(SanitizerKind::NullabilityAssign))
    return;

  auto Nullability = LHS.getType()->getNullability(getContext());
  if (!Nullability || *Nullability != NullabilityKind::NonNull)
    return;

  // Check if the right hand side of the assignment is nonnull, if the left
  // hand side must be nonnull.
  SanitizerScope SanScope(this);
  llvm::Value *IsNotNull = Builder.CreateIsNotNull(RHS);
  llvm::Constant *StaticData[] = {
      EmitCheckSourceLocation(Loc), EmitCheckTypeDescriptor(LHS.getType()),
      llvm::ConstantInt::get(Int8Ty, 0), // The LogAlignment info is unused.
      llvm::ConstantInt::get(Int8Ty, TCK_NonnullAssign)};
  EmitCheck({{IsNotNull, SanitizerKind::NullabilityAssign}},
            SanitizerHandler::TypeMismatch, StaticData, RHS);
}

void CodeGenFunction::EmitScalarInit(const Expr *init, const ValueDecl *D,
                                     LValue lvalue, bool capturedByInit) {
  Qualifiers::ObjCLifetime lifetime = lvalue.getObjCLifetime();
  if (!lifetime) {
    llvm::Value *value = EmitScalarExpr(init);
    if (capturedByInit)
      drillIntoBlockVariable(*this, lvalue, cast<VarDecl>(D));
    EmitNullabilityCheck(lvalue, value, init->getExprLoc());
    EmitStoreThroughLValue(RValue::get(value), lvalue, true);
    return;
  }

  if (const CXXDefaultInitExpr *DIE = dyn_cast<CXXDefaultInitExpr>(init))
    init = DIE->getExpr();

  // If we're emitting a value with lifetime, we have to do the
  // initialization *before* we leave the cleanup scopes.
  if (const ExprWithCleanups *ewc = dyn_cast<ExprWithCleanups>(init)) {
    enterFullExpression(ewc);
    init = ewc->getSubExpr();
  }
  CodeGenFunction::RunCleanupsScope Scope(*this);

  // We have to maintain the illusion that the variable is
  // zero-initialized.  If the variable might be accessed in its
  // initializer, zero-initialize before running the initializer, then
  // actually perform the initialization with an assign.
  bool accessedByInit = false;
  if (lifetime != Qualifiers::OCL_ExplicitNone)
    accessedByInit = (capturedByInit || isAccessedBy(D, init));
  if (accessedByInit) {
    LValue tempLV = lvalue;
    // Drill down to the __block object if necessary.
    if (capturedByInit) {
      // We can use a simple GEP for this because it can't have been
      // moved yet.
      tempLV.setAddress(emitBlockByrefAddress(tempLV.getAddress(),
                                              cast<VarDecl>(D),
                                              /*follow*/ false));
    }

    auto ty = cast<llvm::PointerType>(tempLV.getAddress().getElementType());
    llvm::Value *zero = CGM.getNullPointer(ty, tempLV.getType());

    // If __weak, we want to use a barrier under certain conditions.
    if (lifetime == Qualifiers::OCL_Weak)
      EmitARCInitWeak(tempLV.getAddress(), zero);

    // Otherwise just do a simple store.
    else
      EmitStoreOfScalar(zero, tempLV, /* isInitialization */ true);
  }

  // Emit the initializer.
  llvm::Value *value = nullptr;

  switch (lifetime) {
  case Qualifiers::OCL_None:
    llvm_unreachable("present but none");

  case Qualifiers::OCL_ExplicitNone:
    value = EmitARCUnsafeUnretainedScalarExpr(init);
    break;

  case Qualifiers::OCL_Strong: {
    value = EmitARCRetainScalarExpr(init);
    break;
  }

  case Qualifiers::OCL_Weak: {
    // If it's not accessed by the initializer, try to emit the
    // initialization with a copy or move.
    if (!accessedByInit && tryEmitARCCopyWeakInit(*this, lvalue, init)) {
      return;
    }

    // No way to optimize a producing initializer into this.  It's not
    // worth optimizing for, because the value will immediately
    // disappear in the common case.
    value = EmitScalarExpr(init);

    if (capturedByInit) drillIntoBlockVariable(*this, lvalue, cast<VarDecl>(D));
    if (accessedByInit)
      EmitARCStoreWeak(lvalue.getAddress(), value, /*ignored*/ true);
    else
      EmitARCInitWeak(lvalue.getAddress(), value);
    return;
  }

  case Qualifiers::OCL_Autoreleasing:
    value = EmitARCRetainAutoreleaseScalarExpr(init);
    break;
  }

  if (capturedByInit) drillIntoBlockVariable(*this, lvalue, cast<VarDecl>(D));

  EmitNullabilityCheck(lvalue, value, init->getExprLoc());

  // If the variable might have been accessed by its initializer, we
  // might have to initialize with a barrier.  We have to do this for
  // both __weak and __strong, but __weak got filtered out above.
  if (accessedByInit && lifetime == Qualifiers::OCL_Strong) {
    llvm::Value *oldValue = EmitLoadOfScalar(lvalue, init->getExprLoc());
    EmitStoreOfScalar(value, lvalue, /* isInitialization */ true);
    EmitARCRelease(oldValue, ARCImpreciseLifetime);
    return;
  }

  EmitStoreOfScalar(value, lvalue, /* isInitialization */ true);
}

/// canEmitInitWithFewStoresAfterMemset - Decide whether we can emit the
/// non-zero parts of the specified initializer with equal or fewer than
/// NumStores scalar stores.
static bool canEmitInitWithFewStoresAfterMemset(llvm::Constant *Init,
                                                unsigned &NumStores) {
  // Zero and Undef never requires any extra stores.
  if (isa<llvm::ConstantAggregateZero>(Init) ||
      isa<llvm::ConstantPointerNull>(Init) ||
      isa<llvm::UndefValue>(Init))
    return true;
  if (isa<llvm::ConstantInt>(Init) || isa<llvm::ConstantFP>(Init) ||
      isa<llvm::ConstantVector>(Init) || isa<llvm::BlockAddress>(Init) ||
      isa<llvm::ConstantExpr>(Init))
    return Init->isNullValue() || NumStores--;

  // See if we can emit each element.
  if (isa<llvm::ConstantArray>(Init) || isa<llvm::ConstantStruct>(Init)) {
    for (unsigned i = 0, e = Init->getNumOperands(); i != e; ++i) {
      llvm::Constant *Elt = cast<llvm::Constant>(Init->getOperand(i));
      if (!canEmitInitWithFewStoresAfterMemset(Elt, NumStores))
        return false;
    }
    return true;
  }

  if (llvm::ConstantDataSequential *CDS =
        dyn_cast<llvm::ConstantDataSequential>(Init)) {
    for (unsigned i = 0, e = CDS->getNumElements(); i != e; ++i) {
      llvm::Constant *Elt = CDS->getElementAsConstant(i);
      if (!canEmitInitWithFewStoresAfterMemset(Elt, NumStores))
        return false;
    }
    return true;
  }

  // Anything else is hard and scary.
  return false;
}

/// emitStoresForInitAfterMemset - For inits that
/// canEmitInitWithFewStoresAfterMemset returned true for, emit the scalar
/// stores that would be required.
static void emitStoresForInitAfterMemset(llvm::Constant *Init, llvm::Value *Loc,
                                         bool isVolatile, CGBuilderTy &Builder) {
  assert(!Init->isNullValue() && !isa<llvm::UndefValue>(Init) &&
         "called emitStoresForInitAfterMemset for zero or undef value.");

  if (isa<llvm::ConstantInt>(Init) || isa<llvm::ConstantFP>(Init) ||
      isa<llvm::ConstantVector>(Init) || isa<llvm::BlockAddress>(Init) ||
      isa<llvm::ConstantExpr>(Init)) {
    Builder.CreateDefaultAlignedStore(Init, Loc, isVolatile);
    return;
  }

  if (llvm::ConstantDataSequential *CDS =
          dyn_cast<llvm::ConstantDataSequential>(Init)) {
    for (unsigned i = 0, e = CDS->getNumElements(); i != e; ++i) {
      llvm::Constant *Elt = CDS->getElementAsConstant(i);

      // If necessary, get a pointer to the element and emit it.
      if (!Elt->isNullValue() && !isa<llvm::UndefValue>(Elt))
        emitStoresForInitAfterMemset(
            Elt, Builder.CreateConstGEP2_32(Init->getType(), Loc, 0, i),
            isVolatile, Builder);
    }
    return;
  }

  assert((isa<llvm::ConstantStruct>(Init) || isa<llvm::ConstantArray>(Init)) &&
         "Unknown value type!");

  for (unsigned i = 0, e = Init->getNumOperands(); i != e; ++i) {
    llvm::Constant *Elt = cast<llvm::Constant>(Init->getOperand(i));

    // If necessary, get a pointer to the element and emit it.
    if (!Elt->isNullValue() && !isa<llvm::UndefValue>(Elt))
      emitStoresForInitAfterMemset(
          Elt, Builder.CreateConstGEP2_32(Init->getType(), Loc, 0, i),
          isVolatile, Builder);
  }
}

/// shouldUseMemSetPlusStoresToInitialize - Decide whether we should use memset
/// plus some stores to initialize a local variable instead of using a memcpy
/// from a constant global.  It is beneficial to use memset if the global is all
/// zeros, or mostly zeros and large.
static bool shouldUseMemSetPlusStoresToInitialize(llvm::Constant *Init,
                                                  uint64_t GlobalSize) {
  // If a global is all zeros, always use a memset.
  if (isa<llvm::ConstantAggregateZero>(Init)) return true;

  // If a non-zero global is <= 32 bytes, always use a memcpy.  If it is large,
  // do it if it will require 6 or fewer scalar stores.
  // TODO: Should budget depends on the size?  Avoiding a large global warrants
  // plopping in more stores.
  unsigned StoreBudget = 6;
  uint64_t SizeLimit = 32;

  return GlobalSize > SizeLimit &&
         canEmitInitWithFewStoresAfterMemset(Init, StoreBudget);
}

/// EmitAutoVarDecl - Emit code and set up an entry in LocalDeclMap for a
/// variable declaration with auto, register, or no storage class specifier.
/// These turn into simple stack objects, or GlobalValues depending on target.
void CodeGenFunction::EmitAutoVarDecl(const VarDecl &D) {
  AutoVarEmission emission = EmitAutoVarAlloca(D);
  EmitAutoVarInit(emission);
  EmitAutoVarCleanups(emission);
}

/// Emit a lifetime.begin marker if some criteria are satisfied.
/// \return a pointer to the temporary size Value if a marker was emitted, null
/// otherwise
llvm::Value *CodeGenFunction::EmitLifetimeStart(uint64_t Size,
                                                llvm::Value *Addr) {
  if (!ShouldEmitLifetimeMarkers)
    return nullptr;

  llvm::Value *SizeV = llvm::ConstantInt::get(Int64Ty, Size);
  Addr = Builder.CreateBitCast(Addr, AllocaInt8PtrTy);
  llvm::CallInst *C =
      Builder.CreateCall(CGM.getLLVMLifetimeStartFn(), {SizeV, Addr});
  C->setDoesNotThrow();
  return SizeV;
}

void CodeGenFunction::EmitLifetimeEnd(llvm::Value *Size, llvm::Value *Addr) {
  Addr = Builder.CreateBitCast(Addr, AllocaInt8PtrTy);
  llvm::CallInst *C =
      Builder.CreateCall(CGM.getLLVMLifetimeEndFn(), {Size, Addr});
  C->setDoesNotThrow();
}

/// EmitAutoVarAlloca - Emit the alloca and debug information for a
/// local variable.  Does not emit initialization or destruction.
CodeGenFunction::AutoVarEmission
CodeGenFunction::EmitAutoVarAlloca(const VarDecl &D) {
  QualType Ty = D.getType();

  AutoVarEmission emission(D);

  bool isByRef = D.hasAttr<BlocksAttr>();
  emission.IsByRef = isByRef;

  CharUnits alignment = getContext().getDeclAlign(&D);

  // If the type is variably-modified, emit all the VLA sizes for it.
  if (Ty->isVariablyModifiedType())
    EmitVariablyModifiedType(Ty);

  Address address = Address::invalid();
  if (Ty->isConstantSizeType()) {
    bool NRVO = getLangOpts().ElideConstructors &&
      D.isNRVOVariable();

    // If this value is an array or struct with a statically determinable
    // constant initializer, there are optimizations we can do.
    //
    // TODO: We should constant-evaluate the initializer of any variable,
    // as long as it is initialized by a constant expression. Currently,
    // isConstantInitializer produces wrong answers for structs with
    // reference or bitfield members, and a few other cases, and checking
    // for POD-ness protects us from some of these.
    if (D.getInit() && (Ty->isArrayType() || Ty->isRecordType()) &&
        (D.isConstexpr() ||
         ((Ty.isPODType(getContext()) ||
           getContext().getBaseElementType(Ty)->isObjCObjectPointerType()) &&
          D.getInit()->isConstantInitializer(getContext(), false)))) {

      // If the variable's a const type, and it's neither an NRVO
      // candidate nor a __block variable and has no mutable members,
      // emit it as a global instead.
      // Exception is if a variable is located in non-constant address space
      // in OpenCL.
      if ((!getLangOpts().OpenCL ||
           Ty.getAddressSpace() == LangAS::opencl_constant) &&
          (CGM.getCodeGenOpts().MergeAllConstants && !NRVO && !isByRef &&
           CGM.isTypeConstant(Ty, true))) {
        EmitStaticVarDecl(D, llvm::GlobalValue::InternalLinkage);

        // Signal this condition to later callbacks.
        emission.Addr = Address::invalid();
        assert(emission.wasEmittedAsGlobal());
        return emission;
      }

      // Otherwise, tell the initialization code that we're in this case.
      emission.IsConstantAggregate = true;
    }

    // A normal fixed sized variable becomes an alloca in the entry block,
    // unless it's an NRVO variable.

    if (NRVO) {
      // The named return value optimization: allocate this variable in the
      // return slot, so that we can elide the copy when returning this
      // variable (C++0x [class.copy]p34).
      address = ReturnValue;

      if (const RecordType *RecordTy = Ty->getAs<RecordType>()) {
        if (!cast<CXXRecordDecl>(RecordTy->getDecl())->hasTrivialDestructor()) {
          // Create a flag that is used to indicate when the NRVO was applied
          // to this variable. Set it to zero to indicate that NRVO was not
          // applied.
          llvm::Value *Zero = Builder.getFalse();
          Address NRVOFlag =
            CreateTempAlloca(Zero->getType(), CharUnits::One(), "nrvo");
          EnsureInsertPoint();
          Builder.CreateStore(Zero, NRVOFlag);

          // Record the NRVO flag for this variable.
          NRVOFlags[&D] = NRVOFlag.getPointer();
          emission.NRVOFlag = NRVOFlag.getPointer();
        }
      }
    } else {
      CharUnits allocaAlignment;
      llvm::Type *allocaTy;
      if (isByRef) {
        auto &byrefInfo = getBlockByrefInfo(&D);
        allocaTy = byrefInfo.Type;
        allocaAlignment = byrefInfo.ByrefAlignment;
      } else {
        allocaTy = ConvertTypeForMem(Ty);
        allocaAlignment = alignment;
      }

      // Create the alloca.  Note that we set the name separately from
      // building the instruction so that it's there even in no-asserts
      // builds.
      address = CreateTempAlloca(allocaTy, allocaAlignment, D.getName());

      // Don't emit lifetime markers for MSVC catch parameters. The lifetime of
      // the catch parameter starts in the catchpad instruction, and we can't
      // insert code in those basic blocks.
      bool IsMSCatchParam =
          D.isExceptionVariable() && getTarget().getCXXABI().isMicrosoft();

      // Emit a lifetime intrinsic if meaningful. There's no point in doing this
      // if we don't have a valid insertion point (?).
      if (HaveInsertPoint() && !IsMSCatchParam) {
        // If there's a jump into the lifetime of this variable, its lifetime
        // gets broken up into several regions in IR, which requires more work
        // to handle correctly. For now, just omit the intrinsics; this is a
        // rare case, and it's better to just be conservatively correct.
        // PR28267.
        //
        // We have to do this in all language modes if there's a jump past the
        // declaration. We also have to do it in C if there's a jump to an
        // earlier point in the current block because non-VLA lifetimes begin as
        // soon as the containing block is entered, not when its variables
        // actually come into scope; suppressing the lifetime annotations
        // completely in this case is unnecessarily pessimistic, but again, this
        // is rare.
        if (!Bypasses.IsBypassed(&D) &&
            !(!getLangOpts().CPlusPlus && hasLabelBeenSeenInCurrentScope())) {
          uint64_t size = CGM.getDataLayout().getTypeAllocSize(allocaTy);
          emission.SizeForLifetimeMarkers =
              EmitLifetimeStart(size, address.getPointer());
        }
      } else {
        assert(!emission.useLifetimeMarkers());
      }
    }
  } else {
    EnsureInsertPoint();

    if (!DidCallStackSave) {
      // Save the stack.
      Address Stack =
        CreateTempAlloca(Int8PtrTy, getPointerAlign(), "saved_stack");

      llvm::Value *F = CGM.getIntrinsic(llvm::Intrinsic::stacksave);
      llvm::Value *V = Builder.CreateCall(F);
      Builder.CreateStore(V, Stack);

      DidCallStackSave = true;

      // Push a cleanup block and restore the stack there.
      // FIXME: in general circumstances, this should be an EH cleanup.
      pushStackRestore(NormalCleanup, Stack);
    }

    llvm::Value *elementCount;
    QualType elementType;
    std::tie(elementCount, elementType) = getVLASize(Ty);

    llvm::Type *llvmTy = ConvertTypeForMem(elementType);

    // Allocate memory for the array.
    address = CreateTempAlloca(llvmTy, alignment, "vla", elementCount);
  }

  auto T = D.getType();
  assert(T.getAddressSpace() == LangAS::Default ||
         T.getAddressSpace() == LangAS::opencl_private);
  if (getASTAllocaAddressSpace() != LangAS::Default) {
    auto *Addr = getTargetHooks().performAddrSpaceCast(
        *this, address.getPointer(), getASTAllocaAddressSpace(),
        T.getAddressSpace(),
        address.getElementType()->getPointerTo(
            getContext().getTargetAddressSpace(T.getAddressSpace())),
        /*non-null*/ true);
    address = Address(Addr, address.getAlignment());
  }
  setAddrOfLocalVar(&D, address);
  emission.Addr = address;

  // Emit debug info for local var declaration.
  if (HaveInsertPoint())
    if (CGDebugInfo *DI = getDebugInfo()) {
      if (CGM.getCodeGenOpts().getDebugInfo() >=
          codegenoptions::LimitedDebugInfo) {
        DI->setLocation(D.getLocation());
        DI->EmitDeclareOfAutoVariable(&D, address.getPointer(), Builder);
      }
    }

  if (D.hasAttr<AnnotateAttr>())
    EmitVarAnnotations(&D, address.getPointer());

  // Make sure we call @llvm.lifetime.end.
  if (emission.useLifetimeMarkers())
    EHStack.pushCleanup<CallLifetimeEnd>(NormalEHLifetimeMarker,
                                         emission.getAllocatedAddress(),
                                         emission.getSizeForLifetimeMarkers());

  return emission;
}

/// Determines whether the given __block variable is potentially
/// captured by the given expression.
static bool isCapturedBy(const VarDecl &var, const Expr *e) {
  // Skip the most common kinds of expressions that make
  // hierarchy-walking expensive.
  e = e->IgnoreParenCasts();

  if (const BlockExpr *be = dyn_cast<BlockExpr>(e)) {
    const BlockDecl *block = be->getBlockDecl();
    for (const auto &I : block->captures()) {
      if (I.getVariable() == &var)
        return true;
    }

    // No need to walk into the subexpressions.
    return false;
  }

  if (const StmtExpr *SE = dyn_cast<StmtExpr>(e)) {
    const CompoundStmt *CS = SE->getSubStmt();
    for (const auto *BI : CS->body())
      if (const auto *E = dyn_cast<Expr>(BI)) {
        if (isCapturedBy(var, E))
            return true;
      }
      else if (const auto *DS = dyn_cast<DeclStmt>(BI)) {
          // special case declarations
          for (const auto *I : DS->decls()) {
              if (const auto *VD = dyn_cast<VarDecl>((I))) {
                const Expr *Init = VD->getInit();
                if (Init && isCapturedBy(var, Init))
                  return true;
              }
          }
      }
      else
        // FIXME. Make safe assumption assuming arbitrary statements cause capturing.
        // Later, provide code to poke into statements for capture analysis.
        return true;
    return false;
  }

  for (const Stmt *SubStmt : e->children())
    if (isCapturedBy(var, cast<Expr>(SubStmt)))
      return true;

  return false;
}

/// \brief Determine whether the given initializer is trivial in the sense
/// that it requires no code to be generated.
bool CodeGenFunction::isTrivialInitializer(const Expr *Init) {
  if (!Init)
    return true;

  if (const CXXConstructExpr *Construct = dyn_cast<CXXConstructExpr>(Init))
    if (CXXConstructorDecl *Constructor = Construct->getConstructor())
      if (Constructor->isTrivial() &&
          Constructor->isDefaultConstructor() &&
          !Construct->requiresZeroInitialization())
        return true;

  return false;
}

void CodeGenFunction::EmitAutoVarInit(const AutoVarEmission &emission) {
  assert(emission.Variable && "emission was not valid!");

  // If this was emitted as a global constant, we're done.
  if (emission.wasEmittedAsGlobal()) return;

  const VarDecl &D = *emission.Variable;
  auto DL = ApplyDebugLocation::CreateDefaultArtificial(*this, D.getLocation());
  QualType type = D.getType();

  // If this local has an initializer, emit it now.
  const Expr *Init = D.getInit();

  // If we are at an unreachable point, we don't need to emit the initializer
  // unless it contains a label.
  if (!HaveInsertPoint()) {
    if (!Init || !ContainsLabel(Init)) return;
    EnsureInsertPoint();
  }

  // Initialize the structure of a __block variable.
  if (emission.IsByRef)
    emitByrefStructureInit(emission);

  if (isTrivialInitializer(Init))
    return;

  // Check whether this is a byref variable that's potentially
  // captured and moved by its own initializer.  If so, we'll need to
  // emit the initializer first, then copy into the variable.
  bool capturedByInit = emission.IsByRef && isCapturedBy(D, Init);

  Address Loc =
    capturedByInit ? emission.Addr : emission.getObjectAddress(*this);

  llvm::Constant *constant = nullptr;
  if (emission.IsConstantAggregate || D.isConstexpr()) {
    assert(!capturedByInit && "constant init contains a capturing block?");
    constant = CGM.EmitConstantInit(D, this);
  }

  if (!constant) {
    LValue lv = MakeAddrLValue(Loc, type);
    lv.setNonGC(true);
    return EmitExprAsInit(Init, &D, lv, capturedByInit);
  }

  if (!emission.IsConstantAggregate) {
    // For simple scalar/complex initialization, store the value directly.
    LValue lv = MakeAddrLValue(Loc, type);
    lv.setNonGC(true);
    return EmitStoreThroughLValue(RValue::get(constant), lv, true);
  }

  // If this is a simple aggregate initialization, we can optimize it
  // in various ways.
  bool isVolatile = type.isVolatileQualified();

  llvm::Value *SizeVal =
    llvm::ConstantInt::get(IntPtrTy,
                           getContext().getTypeSizeInChars(type).getQuantity());

  llvm::Type *BP = Int8PtrTy;
  if (Loc.getType() != BP)
    Loc = Builder.CreatePointerBitCastOrAddrSpaceCast(Loc, BP);

  // If the initializer is all or mostly zeros, codegen with memset then do
  // a few stores afterward.
  if (shouldUseMemSetPlusStoresToInitialize(constant,
                CGM.getDataLayout().getTypeAllocSize(constant->getType()))) {
    Builder.CreateMemSet(Loc, llvm::ConstantInt::get(Int8Ty, 0), SizeVal,
                         isVolatile);
    // Zero and undef don't require a stores.
    if (!constant->isNullValue() && !isa<llvm::UndefValue>(constant)) {
      Loc = Builder.CreatePointerBitCastOrAddrSpaceCast(Loc,
          constant->getType()->getPointerTo());
      emitStoresForInitAfterMemset(constant, Loc.getPointer(),
                                   isVolatile, Builder);
    }
  } else {
    // Otherwise, create a temporary global with the initializer then
    // memcpy from the global to the alloca.
    std::string Name = getStaticDeclName(CGM, D);
    unsigned AS = CGM.getContext().getTargetConstantAddressSpace();
    if (getLangOpts().OpenCL || getLangOpts().CPlusPlusAMP) {
      AS = CGM.getContext().getTargetAddressSpace(LangAS::opencl_constant);
      BP = llvm::PointerType::getInt8PtrTy(getLLVMContext(), AS);
    }
    llvm::GlobalVariable *GV =
      new llvm::GlobalVariable(CGM.getModule(), constant->getType(), true,
                               llvm::GlobalValue::PrivateLinkage,
                               constant, Name, nullptr,
                               llvm::GlobalValue::NotThreadLocal, AS);
    GV->setAlignment(Loc.getAlignment().getQuantity());
    GV->setUnnamedAddr(llvm::GlobalValue::UnnamedAddr::Global);

    Address SrcPtr = Address(GV, Loc.getAlignment());
    if (SrcPtr.getType() != BP)
      SrcPtr = Builder.CreateBitCast(SrcPtr, BP);

    Builder.CreateMemCpy(Loc, SrcPtr, SizeVal, isVolatile);
  }
}

/// Emit an expression as an initializer for a variable at the given
/// location.  The expression is not necessarily the normal
/// initializer for the variable, and the address is not necessarily
/// its normal location.
///
/// \param init the initializing expression
/// \param var the variable to act as if we're initializing
/// \param loc the address to initialize; its type is a pointer
///   to the LLVM mapping of the variable's type
/// \param alignment the alignment of the address
/// \param capturedByInit true if the variable is a __block variable
///   whose address is potentially changed by the initializer
void CodeGenFunction::EmitExprAsInit(const Expr *init, const ValueDecl *D,
                                     LValue lvalue, bool capturedByInit) {
  QualType type = D->getType();

  if (type->isReferenceType()) {
    RValue rvalue = EmitReferenceBindingToExpr(init);
    if (capturedByInit)
      drillIntoBlockVariable(*this, lvalue, cast<VarDecl>(D));
    EmitStoreThroughLValue(rvalue, lvalue, true);
    return;
  }
  switch (getEvaluationKind(type)) {
  case TEK_Scalar:
    EmitScalarInit(init, D, lvalue, capturedByInit);
    return;
  case TEK_Complex: {
    ComplexPairTy complex = EmitComplexExpr(init);
    if (capturedByInit)
      drillIntoBlockVariable(*this, lvalue, cast<VarDecl>(D));
    EmitStoreOfComplex(complex, lvalue, /*init*/ true);
    return;
  }
  case TEK_Aggregate:
    if (type->isAtomicType()) {
      EmitAtomicInit(const_cast<Expr*>(init), lvalue);
    } else {
      // TODO: how can we delay here if D is captured by its initializer?
      EmitAggExpr(init, AggValueSlot::forLValue(lvalue,
                                              AggValueSlot::IsDestructed,
                                         AggValueSlot::DoesNotNeedGCBarriers,
                                              AggValueSlot::IsNotAliased));
    }
    return;
  }
  llvm_unreachable("bad evaluation kind");
}

/// Enter a destroy cleanup for the given local variable.
void CodeGenFunction::emitAutoVarTypeCleanup(
                            const CodeGenFunction::AutoVarEmission &emission,
                            QualType::DestructionKind dtorKind) {
  assert(dtorKind != QualType::DK_none);

  // Note that for __block variables, we want to destroy the
  // original stack object, not the possibly forwarded object.
  Address addr = emission.getObjectAddress(*this);

  const VarDecl *var = emission.Variable;
  QualType type = var->getType();

  CleanupKind cleanupKind = NormalAndEHCleanup;
  CodeGenFunction::Destroyer *destroyer = nullptr;

  switch (dtorKind) {
  case QualType::DK_none:
    llvm_unreachable("no cleanup for trivially-destructible variable");

  case QualType::DK_cxx_destructor:
    // If there's an NRVO flag on the emission, we need a different
    // cleanup.
    if (emission.NRVOFlag) {
      assert(!type->isArrayType());
      CXXDestructorDecl *dtor = type->getAsCXXRecordDecl()->getDestructor();
      EHStack.pushCleanup<DestroyNRVOVariable>(cleanupKind, addr,
                                               dtor, emission.NRVOFlag);
      return;
    }
    break;

  case QualType::DK_objc_strong_lifetime:
    // Suppress cleanups for pseudo-strong variables.
    if (var->isARCPseudoStrong()) return;

    // Otherwise, consider whether to use an EH cleanup or not.
    cleanupKind = getARCCleanupKind();

    // Use the imprecise destroyer by default.
    if (!var->hasAttr<ObjCPreciseLifetimeAttr>())
      destroyer = CodeGenFunction::destroyARCStrongImprecise;
    break;

  case QualType::DK_objc_weak_lifetime:
    break;
  }

  // If we haven't chosen a more specific destroyer, use the default.
  if (!destroyer) destroyer = getDestroyer(dtorKind);

  // Use an EH cleanup in array destructors iff the destructor itself
  // is being pushed as an EH cleanup.
  bool useEHCleanup = (cleanupKind & EHCleanup);
  EHStack.pushCleanup<DestroyObject>(cleanupKind, addr, type, destroyer,
                                     useEHCleanup);
}

void CodeGenFunction::EmitAutoVarCleanups(const AutoVarEmission &emission) {
  assert(emission.Variable && "emission was not valid!");

  // If this was emitted as a global constant, we're done.
  if (emission.wasEmittedAsGlobal()) return;

  // If we don't have an insertion point, we're done.  Sema prevents
  // us from jumping into any of these scopes anyway.
  if (!HaveInsertPoint()) return;

  const VarDecl &D = *emission.Variable;

  // Check the type for a cleanup.
  if (QualType::DestructionKind dtorKind = D.getType().isDestructedType())
    emitAutoVarTypeCleanup(emission, dtorKind);

  // In GC mode, honor objc_precise_lifetime.
  if (getLangOpts().getGC() != LangOptions::NonGC &&
      D.hasAttr<ObjCPreciseLifetimeAttr>()) {
    EHStack.pushCleanup<ExtendGCLifetime>(NormalCleanup, &D);
  }

  // Handle the cleanup attribute.
  if (const CleanupAttr *CA = D.getAttr<CleanupAttr>()) {
    const FunctionDecl *FD = CA->getFunctionDecl();

    llvm::Constant *F = CGM.GetAddrOfFunction(FD);
    assert(F && "Could not find function!");

    const CGFunctionInfo &Info = CGM.getTypes().arrangeFunctionDeclaration(FD);
    EHStack.pushCleanup<CallCleanupFunction>(NormalAndEHCleanup, F, &Info, &D);
  }

  // If this is a block variable, call _Block_object_destroy
  // (on the unforwarded address).
  if (emission.IsByRef)
    enterByrefCleanup(emission);
}

CodeGenFunction::Destroyer *
CodeGenFunction::getDestroyer(QualType::DestructionKind kind) {
  switch (kind) {
  case QualType::DK_none: llvm_unreachable("no destroyer for trivial dtor");
  case QualType::DK_cxx_destructor:
    return destroyCXXObject;
  case QualType::DK_objc_strong_lifetime:
    return destroyARCStrongPrecise;
  case QualType::DK_objc_weak_lifetime:
    return destroyARCWeak;
  }
  llvm_unreachable("Unknown DestructionKind");
}

/// pushEHDestroy - Push the standard destructor for the given type as
/// an EH-only cleanup.
void CodeGenFunction::pushEHDestroy(QualType::DestructionKind dtorKind,
                                    Address addr, QualType type) {
  assert(dtorKind && "cannot push destructor for trivial type");
  assert(needsEHCleanup(dtorKind));

  pushDestroy(EHCleanup, addr, type, getDestroyer(dtorKind), true);
}

/// pushDestroy - Push the standard destructor for the given type as
/// at least a normal cleanup.
void CodeGenFunction::pushDestroy(QualType::DestructionKind dtorKind,
                                  Address addr, QualType type) {
  assert(dtorKind && "cannot push destructor for trivial type");

  CleanupKind cleanupKind = getCleanupKind(dtorKind);
  pushDestroy(cleanupKind, addr, type, getDestroyer(dtorKind),
              cleanupKind & EHCleanup);
}

void CodeGenFunction::pushDestroy(CleanupKind cleanupKind, Address addr,
                                  QualType type, Destroyer *destroyer,
                                  bool useEHCleanupForArray) {
  pushFullExprCleanup<DestroyObject>(cleanupKind, addr, type,
                                     destroyer, useEHCleanupForArray);
}

void CodeGenFunction::pushStackRestore(CleanupKind Kind, Address SPMem) {
  EHStack.pushCleanup<CallStackRestore>(Kind, SPMem);
}

void CodeGenFunction::pushLifetimeExtendedDestroy(
    CleanupKind cleanupKind, Address addr, QualType type,
    Destroyer *destroyer, bool useEHCleanupForArray) {
  assert(!isInConditionalBranch() &&
         "performing lifetime extension from within conditional");

  // Push an EH-only cleanup for the object now.
  // FIXME: When popping normal cleanups, we need to keep this EH cleanup
  // around in case a temporary's destructor throws an exception.
  if (cleanupKind & EHCleanup)
    EHStack.pushCleanup<DestroyObject>(
        static_cast<CleanupKind>(cleanupKind & ~NormalCleanup), addr, type,
        destroyer, useEHCleanupForArray);

  // Remember that we need to push a full cleanup for the object at the
  // end of the full-expression.
  pushCleanupAfterFullExpr<DestroyObject>(
      cleanupKind, addr, type, destroyer, useEHCleanupForArray);
}

/// emitDestroy - Immediately perform the destruction of the given
/// object.
///
/// \param addr - the address of the object; a type*
/// \param type - the type of the object; if an array type, all
///   objects are destroyed in reverse order
/// \param destroyer - the function to call to destroy individual
///   elements
/// \param useEHCleanupForArray - whether an EH cleanup should be
///   used when destroying array elements, in case one of the
///   destructions throws an exception
void CodeGenFunction::emitDestroy(Address addr, QualType type,
                                  Destroyer *destroyer,
                                  bool useEHCleanupForArray) {
  const ArrayType *arrayType = getContext().getAsArrayType(type);
  if (!arrayType)
    return destroyer(*this, addr, type);

  llvm::Value *length = emitArrayLength(arrayType, type, addr);

  CharUnits elementAlign =
    addr.getAlignment()
        .alignmentOfArrayElement(getContext().getTypeSizeInChars(type));

  // Normally we have to check whether the array is zero-length.
  bool checkZeroLength = true;

  // But if the array length is constant, we can suppress that.
  if (llvm::ConstantInt *constLength = dyn_cast<llvm::ConstantInt>(length)) {
    // ...and if it's constant zero, we can just skip the entire thing.
    if (constLength->isZero()) return;
    checkZeroLength = false;
  }

  llvm::Value *begin = addr.getPointer();
  llvm::Value *end = Builder.CreateInBoundsGEP(begin, length);
  emitArrayDestroy(begin, end, type, elementAlign, destroyer,
                   checkZeroLength, useEHCleanupForArray);
}

/// emitArrayDestroy - Destroys all the elements of the given array,
/// beginning from last to first.  The array cannot be zero-length.
///
/// \param begin - a type* denoting the first element of the array
/// \param end - a type* denoting one past the end of the array
/// \param elementType - the element type of the array
/// \param destroyer - the function to call to destroy elements
/// \param useEHCleanup - whether to push an EH cleanup to destroy
///   the remaining elements in case the destruction of a single
///   element throws
void CodeGenFunction::emitArrayDestroy(llvm::Value *begin,
                                       llvm::Value *end,
                                       QualType elementType,
                                       CharUnits elementAlign,
                                       Destroyer *destroyer,
                                       bool checkZeroLength,
                                       bool useEHCleanup) {
  assert(!elementType->isArrayType());

  // The basic structure here is a do-while loop, because we don't
  // need to check for the zero-element case.
  llvm::BasicBlock *bodyBB = createBasicBlock("arraydestroy.body");
  llvm::BasicBlock *doneBB = createBasicBlock("arraydestroy.done");

  if (checkZeroLength) {
    llvm::Value *isEmpty = Builder.CreateICmpEQ(begin, end,
                                                "arraydestroy.isempty");
    Builder.CreateCondBr(isEmpty, doneBB, bodyBB);
  }

  // Enter the loop body, making that address the current address.
  llvm::BasicBlock *entryBB = Builder.GetInsertBlock();
  EmitBlock(bodyBB);
  llvm::PHINode *elementPast =
    Builder.CreatePHI(begin->getType(), 2, "arraydestroy.elementPast");
  elementPast->addIncoming(end, entryBB);

  // Shift the address back by one element.
  llvm::Value *negativeOne = llvm::ConstantInt::get(SizeTy, -1, true);
  llvm::Value *element = Builder.CreateInBoundsGEP(elementPast, negativeOne,
                                                   "arraydestroy.element");

  if (useEHCleanup)
    pushRegularPartialArrayCleanup(begin, element, elementType, elementAlign,
                                   destroyer);

  // Perform the actual destruction there.
  destroyer(*this, Address(element, elementAlign), elementType);

  if (useEHCleanup)
    PopCleanupBlock();

  // Check whether we've reached the end.
  llvm::Value *done = Builder.CreateICmpEQ(element, begin, "arraydestroy.done");
  Builder.CreateCondBr(done, doneBB, bodyBB);
  elementPast->addIncoming(element, Builder.GetInsertBlock());

  // Done.
  EmitBlock(doneBB);
}

/// Perform partial array destruction as if in an EH cleanup.  Unlike
/// emitArrayDestroy, the element type here may still be an array type.
static void emitPartialArrayDestroy(CodeGenFunction &CGF,
                                    llvm::Value *begin, llvm::Value *end,
                                    QualType type, CharUnits elementAlign,
                                    CodeGenFunction::Destroyer *destroyer) {
  // If the element type is itself an array, drill down.
  unsigned arrayDepth = 0;
  while (const ArrayType *arrayType = CGF.getContext().getAsArrayType(type)) {
    // VLAs don't require a GEP index to walk into.
    if (!isa<VariableArrayType>(arrayType))
      arrayDepth++;
    type = arrayType->getElementType();
  }

  if (arrayDepth) {
    llvm::Value *zero = llvm::ConstantInt::get(CGF.SizeTy, 0);

    SmallVector<llvm::Value*,4> gepIndices(arrayDepth+1, zero);
    begin = CGF.Builder.CreateInBoundsGEP(begin, gepIndices, "pad.arraybegin");
    end = CGF.Builder.CreateInBoundsGEP(end, gepIndices, "pad.arrayend");
  }

  // Destroy the array.  We don't ever need an EH cleanup because we
  // assume that we're in an EH cleanup ourselves, so a throwing
  // destructor causes an immediate terminate.
  CGF.emitArrayDestroy(begin, end, type, elementAlign, destroyer,
                       /*checkZeroLength*/ true, /*useEHCleanup*/ false);
}

namespace {
  /// RegularPartialArrayDestroy - a cleanup which performs a partial
  /// array destroy where the end pointer is regularly determined and
  /// does not need to be loaded from a local.
  class RegularPartialArrayDestroy final : public EHScopeStack::Cleanup {
    llvm::Value *ArrayBegin;
    llvm::Value *ArrayEnd;
    QualType ElementType;
    CodeGenFunction::Destroyer *Destroyer;
    CharUnits ElementAlign;
  public:
    RegularPartialArrayDestroy(llvm::Value *arrayBegin, llvm::Value *arrayEnd,
                               QualType elementType, CharUnits elementAlign,
                               CodeGenFunction::Destroyer *destroyer)
      : ArrayBegin(arrayBegin), ArrayEnd(arrayEnd),
        ElementType(elementType), Destroyer(destroyer),
        ElementAlign(elementAlign) {}

    void Emit(CodeGenFunction &CGF, Flags flags) override {
      emitPartialArrayDestroy(CGF, ArrayBegin, ArrayEnd,
                              ElementType, ElementAlign, Destroyer);
    }
  };

  /// IrregularPartialArrayDestroy - a cleanup which performs a
  /// partial array destroy where the end pointer is irregularly
  /// determined and must be loaded from a local.
  class IrregularPartialArrayDestroy final : public EHScopeStack::Cleanup {
    llvm::Value *ArrayBegin;
    Address ArrayEndPointer;
    QualType ElementType;
    CodeGenFunction::Destroyer *Destroyer;
    CharUnits ElementAlign;
  public:
    IrregularPartialArrayDestroy(llvm::Value *arrayBegin,
                                 Address arrayEndPointer,
                                 QualType elementType,
                                 CharUnits elementAlign,
                                 CodeGenFunction::Destroyer *destroyer)
      : ArrayBegin(arrayBegin), ArrayEndPointer(arrayEndPointer),
        ElementType(elementType), Destroyer(destroyer),
        ElementAlign(elementAlign) {}

    void Emit(CodeGenFunction &CGF, Flags flags) override {
      llvm::Value *arrayEnd = CGF.Builder.CreateLoad(ArrayEndPointer);
      emitPartialArrayDestroy(CGF, ArrayBegin, arrayEnd,
                              ElementType, ElementAlign, Destroyer);
    }
  };
} // end anonymous namespace

/// pushIrregularPartialArrayCleanup - Push an EH cleanup to destroy
/// already-constructed elements of the given array.  The cleanup
/// may be popped with DeactivateCleanupBlock or PopCleanupBlock.
///
/// \param elementType - the immediate element type of the array;
///   possibly still an array type
void CodeGenFunction::pushIrregularPartialArrayCleanup(llvm::Value *arrayBegin,
                                                       Address arrayEndPointer,
                                                       QualType elementType,
                                                       CharUnits elementAlign,
                                                       Destroyer *destroyer) {
  pushFullExprCleanup<IrregularPartialArrayDestroy>(EHCleanup,
                                                    arrayBegin, arrayEndPointer,
                                                    elementType, elementAlign,
                                                    destroyer);
}

/// pushRegularPartialArrayCleanup - Push an EH cleanup to destroy
/// already-constructed elements of the given array.  The cleanup
/// may be popped with DeactivateCleanupBlock or PopCleanupBlock.
///
/// \param elementType - the immediate element type of the array;
///   possibly still an array type
void CodeGenFunction::pushRegularPartialArrayCleanup(llvm::Value *arrayBegin,
                                                     llvm::Value *arrayEnd,
                                                     QualType elementType,
                                                     CharUnits elementAlign,
                                                     Destroyer *destroyer) {
  pushFullExprCleanup<RegularPartialArrayDestroy>(EHCleanup,
                                                  arrayBegin, arrayEnd,
                                                  elementType, elementAlign,
                                                  destroyer);
}

/// Lazily declare the @llvm.lifetime.start intrinsic.
llvm::Constant *CodeGenModule::getLLVMLifetimeStartFn() {
  if (LifetimeStartFn)
    return LifetimeStartFn;
  LifetimeStartFn = llvm::Intrinsic::getDeclaration(&getModule(),
    llvm::Intrinsic::lifetime_start, AllocaInt8PtrTy);
  return LifetimeStartFn;
}

/// Lazily declare the @llvm.lifetime.end intrinsic.
llvm::Constant *CodeGenModule::getLLVMLifetimeEndFn() {
  if (LifetimeEndFn)
    return LifetimeEndFn;
  LifetimeEndFn = llvm::Intrinsic::getDeclaration(&getModule(),
    llvm::Intrinsic::lifetime_end, AllocaInt8PtrTy);
  return LifetimeEndFn;
}

namespace {
  /// A cleanup to perform a release of an object at the end of a
  /// function.  This is used to balance out the incoming +1 of a
  /// ns_consumed argument when we can't reasonably do that just by
  /// not doing the initial retain for a __block argument.
  struct ConsumeARCParameter final : EHScopeStack::Cleanup {
    ConsumeARCParameter(llvm::Value *param,
                        ARCPreciseLifetime_t precise)
      : Param(param), Precise(precise) {}

    llvm::Value *Param;
    ARCPreciseLifetime_t Precise;

    void Emit(CodeGenFunction &CGF, Flags flags) override {
      CGF.EmitARCRelease(Param, Precise);
    }
  };
} // end anonymous namespace

/// Emit an alloca (or GlobalValue depending on target)
/// for the specified parameter and set up LocalDeclMap.
void CodeGenFunction::EmitParmDecl(const VarDecl &D, ParamValue Arg,
                                   unsigned ArgNo) {
  // FIXME: Why isn't ImplicitParamDecl a ParmVarDecl?
  assert((isa<ParmVarDecl>(D) || isa<ImplicitParamDecl>(D)) &&
         "Invalid argument to EmitParmDecl");

  Arg.getAnyValue()->setName(D.getName());

  QualType Ty = D.getType();

  // Use better IR generation for certain implicit parameters.
  if (auto IPD = dyn_cast<ImplicitParamDecl>(&D)) {
    // The only implicit argument a block has is its literal.
    // We assume this is always passed directly.
    if (BlockInfo) {
      setBlockContextParameter(IPD, ArgNo, Arg.getDirectValue());
      return;
    }

    // Apply any prologue 'this' adjustments required by the ABI. Be careful to
    // handle the case where 'this' is passed indirectly as part of an inalloca
    // struct.
    if (const CXXMethodDecl *MD =
            dyn_cast_or_null<CXXMethodDecl>(CurCodeDecl)) {
      if (MD->isVirtual() && IPD == CXXABIThisDecl) {
        llvm::Value *This = Arg.isIndirect()
                                ? Builder.CreateLoad(Arg.getIndirectAddress())
                                : Arg.getDirectValue();
        This = CGM.getCXXABI().adjustThisParameterInVirtualFunctionPrologue(
            *this, CurGD, This);
        if (Arg.isIndirect())
          Builder.CreateStore(This, Arg.getIndirectAddress());
        else
          Arg = ParamValue::forDirect(This);
      }
    }
  }

  Address DeclPtr = Address::invalid();
  bool DoStore = false;
  bool IsScalar = hasScalarEvaluationKind(Ty);
  // If we already have a pointer to the argument, reuse the input pointer.
  if (Arg.isIndirect()) {
    DeclPtr = Arg.getIndirectAddress();
    // If we have a prettier pointer type at this point, bitcast to that.
    unsigned AS = DeclPtr.getType()->getAddressSpace();
    llvm::Type *IRTy = ConvertTypeForMem(Ty)->getPointerTo(AS);
    if (DeclPtr.getType() != IRTy)
      DeclPtr = Builder.CreateBitCast(DeclPtr, IRTy, D.getName());
    // Byval argument is in alloca address space, which may be different
    // from the default address space.
    auto AllocaAS = CGM.getASTAllocaAddressSpace();
    auto *V = DeclPtr.getPointer();
    auto SrcAS = V->getType()->getPointerAddressSpace();
    auto DestAS = getContext().getTargetAddressSpace(LangAS::Default);
    if (SrcAS != DestAS) {
      assert(SrcAS == CGM.getDataLayout().getAllocaAddrSpace());
      auto *T = V->getType()->getPointerElementType()->getPointerTo(DestAS);
      DeclPtr = Address(getTargetHooks().performAddrSpaceCast(
                            *this, V, AllocaAS, LangAS::Default, T, true),
                        DeclPtr.getAlignment());
    }

    // Push a destructor cleanup for this parameter if the ABI requires it.
    // Don't push a cleanup in a thunk for a method that will also emit a
    // cleanup.
    if (!IsScalar && !CurFuncIsThunk &&
        getTarget().getCXXABI().areArgsDestroyedLeftToRightInCallee()) {
      const CXXRecordDecl *RD = Ty->getAsCXXRecordDecl();
      if (RD && RD->hasNonTrivialDestructor())
        pushDestroy(QualType::DK_cxx_destructor, DeclPtr, Ty);
    }
  } else {
    // Otherwise, create a temporary to hold the value.
    DeclPtr =
        CreateMemTemp(Ty, getContext().getDeclAlign(&D), D.getName() + ".addr");
    DoStore = true;
  }

  llvm::Value *ArgVal = (DoStore ? Arg.getDirectValue() : nullptr);

  LValue lv = MakeAddrLValue(DeclPtr, Ty);
  if (IsScalar) {
    Qualifiers qs = Ty.getQualifiers();
    if (Qualifiers::ObjCLifetime lt = qs.getObjCLifetime()) {
      // We honor __attribute__((ns_consumed)) for types with lifetime.
      // For __strong, it's handled by just skipping the initial retain;
      // otherwise we have to balance out the initial +1 with an extra
      // cleanup to do the release at the end of the function.
      bool isConsumed = D.hasAttr<NSConsumedAttr>();

      // 'self' is always formally __strong, but if this is not an
      // init method then we don't want to retain it.
      if (D.isARCPseudoStrong()) {
        const ObjCMethodDecl *method = cast<ObjCMethodDecl>(CurCodeDecl);
        assert(&D == method->getSelfDecl());
        assert(lt == Qualifiers::OCL_Strong);
        assert(qs.hasConst());
        assert(method->getMethodFamily() != OMF_init);
        (void) method;
        lt = Qualifiers::OCL_ExplicitNone;
      }

      // Load objects passed indirectly.
      if (Arg.isIndirect() && !ArgVal)
        ArgVal = Builder.CreateLoad(DeclPtr);

      if (lt == Qualifiers::OCL_Strong) {
        if (!isConsumed) {
          if (CGM.getCodeGenOpts().OptimizationLevel == 0) {
            // use objc_storeStrong(&dest, value) for retaining the
            // object. But first, store a null into 'dest' because
            // objc_storeStrong attempts to release its old value.
            llvm::Value *Null = CGM.EmitNullConstant(D.getType());
            EmitStoreOfScalar(Null, lv, /* isInitialization */ true);
            EmitARCStoreStrongCall(lv.getAddress(), ArgVal, true);
            DoStore = false;
          }
          else
          // Don't use objc_retainBlock for block pointers, because we
          // don't want to Block_copy something just because we got it
          // as a parameter.
            ArgVal = EmitARCRetainNonBlock(ArgVal);
        }
      } else {
        // Push the cleanup for a consumed parameter.
        if (isConsumed) {
          ARCPreciseLifetime_t precise = (D.hasAttr<ObjCPreciseLifetimeAttr>()
                                ? ARCPreciseLifetime : ARCImpreciseLifetime);
          EHStack.pushCleanup<ConsumeARCParameter>(getARCCleanupKind(), ArgVal,
                                                   precise);
        }

        if (lt == Qualifiers::OCL_Weak) {
          EmitARCInitWeak(DeclPtr, ArgVal);
          DoStore = false; // The weak init is a store, no need to do two.
        }
      }

      // Enter the cleanup scope.
      EmitAutoVarWithLifetime(*this, D, DeclPtr, lt);
    }
  }

  // Store the initial value into the alloca.
  if (DoStore)
    EmitStoreOfScalar(ArgVal, lv, /* isInitialization */ true);

  setAddrOfLocalVar(&D, DeclPtr);

  // Emit debug info for param declaration.
  if (CGDebugInfo *DI = getDebugInfo()) {
    if (CGM.getCodeGenOpts().getDebugInfo() >=
        codegenoptions::LimitedDebugInfo) {
      DI->EmitDeclareOfArgVariable(&D, DeclPtr.getPointer(), ArgNo, Builder);
    }
  }

  if (D.hasAttr<AnnotateAttr>())
    EmitVarAnnotations(&D, DeclPtr.getPointer());

  // We can only check return value nullability if all arguments to the
  // function satisfy their nullability preconditions. This makes it necessary
  // to emit null checks for args in the function body itself.
  if (requiresReturnValueNullabilityCheck()) {
    auto Nullability = Ty->getNullability(getContext());
    if (Nullability && *Nullability == NullabilityKind::NonNull) {
      SanitizerScope SanScope(this);
      RetValNullabilityPrecondition =
          Builder.CreateAnd(RetValNullabilityPrecondition,
                            Builder.CreateIsNotNull(Arg.getAnyValue()));
    }
  }
}

void CodeGenModule::EmitOMPDeclareReduction(const OMPDeclareReductionDecl *D,
                                            CodeGenFunction *CGF) {
  if (!LangOpts.OpenMP || (!LangOpts.EmitAllDecls && !D->isUsed()))
    return;
  getOpenMPRuntime().emitUserDefinedReduction(CGF, D);
}<|MERGE_RESOLUTION|>--- conflicted
+++ resolved
@@ -253,17 +253,13 @@
   }
 
   // Make sure the result is of the correct type.
-<<<<<<< HEAD
-  unsigned ExpectedAddrSpace = getContext().getTargetAddressSpace(Ty);
+  unsigned ExpectedAS = Ty.getAddressSpace();
 
   // HCC tile_static pointer would be in generic address space
   if (D.hasAttr<HCCTileStaticAttr>()) {
     ExpectedAddrSpace = getContext().getTargetAddressSpace(LangAS::hcc_generic);
   }
 
-=======
-  unsigned ExpectedAS = Ty.getAddressSpace();
->>>>>>> b87414ef
   llvm::Constant *Addr = GV;
   if (AS != ExpectedAS) {
     Addr = getTargetCodeGenInfo().performAddrSpaceCast(
