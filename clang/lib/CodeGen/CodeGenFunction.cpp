--- conflicted
+++ resolved
@@ -51,15 +51,13 @@
   if (LangOpts.Sanitize.has(SanitizerKind::Memory))
     return false;
 
-<<<<<<< HEAD
   // Disable lifetime markers in HCC kernel build
   if (LangOpts.CPlusPlusAMP && CGOpts.AMPIsDevice)
     return false;
-=======
+
   // Asan uses markers for use-after-scope checks.
   if (CGOpts.SanitizeAddressUseAfterScope)
     return true;
->>>>>>> d51aad2d
 
   // For now, only in optimized builds.
   return CGOpts.OptimizationLevel != 0;
