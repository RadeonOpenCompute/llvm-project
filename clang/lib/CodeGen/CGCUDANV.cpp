--- conflicted
+++ resolved
@@ -285,12 +285,7 @@
 
   // Make unique name for device side static file-scope variable for HIP.
   if (CGM.getContext().shouldExternalize(ND) &&
-<<<<<<< HEAD
-      CGM.getLangOpts().GPURelocatableDeviceCode &&
-      !CGM.getLangOpts().CUID.empty()) {
-=======
       CGM.getLangOpts().GPURelocatableDeviceCode) {
->>>>>>> 34b6327a
     SmallString<256> Buffer;
     llvm::raw_svector_ostream Out(Buffer);
     Out << DeviceSideName;
