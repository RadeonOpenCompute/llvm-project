//===--- CodeGenModule.h - Per-Module state for LLVM CodeGen ----*- C++ -*-===//
//
// Part of the LLVM Project, under the Apache License v2.0 with LLVM Exceptions.
// See https://llvm.org/LICENSE.txt for license information.
// SPDX-License-Identifier: Apache-2.0 WITH LLVM-exception
//
//===----------------------------------------------------------------------===//
//
// This is the internal per-translation-unit state used for llvm translation.
//
//===----------------------------------------------------------------------===//

#ifndef LLVM_CLANG_LIB_CODEGEN_CODEGENMODULE_H
#define LLVM_CLANG_LIB_CODEGEN_CODEGENMODULE_H

#include "CGVTables.h"
#include "CodeGenTypeCache.h"
#include "CodeGenTypes.h"
#include "SanitizerMetadata.h"
#include "clang/AST/DeclCXX.h"
#include "clang/AST/DeclObjC.h"
#include "clang/AST/DeclOpenMP.h"
#include "clang/AST/GlobalDecl.h"
#include "clang/AST/Mangle.h"
#include "clang/Basic/ABI.h"
#include "clang/Basic/LangOptions.h"
#include "clang/Basic/Module.h"
#include "clang/Basic/NoSanitizeList.h"
#include "clang/Basic/TargetInfo.h"
#include "clang/Basic/XRayLists.h"
#include "clang/Lex/PreprocessorOptions.h"
#include "llvm/ADT/DenseMap.h"
#include "llvm/ADT/SetVector.h"
#include "llvm/ADT/SmallPtrSet.h"
#include "llvm/ADT/StringMap.h"
#include "llvm/IR/Module.h"
#include "llvm/IR/ValueHandle.h"
#include "llvm/Transforms/Utils/SanitizerStats.h"

namespace llvm {
class Module;
class Constant;
class ConstantInt;
class Function;
class GlobalValue;
class DataLayout;
class FunctionType;
class LLVMContext;
class IndexedInstrProfReader;
}

namespace clang {
class ASTContext;
class AtomicType;
class FunctionDecl;
class IdentifierInfo;
class ObjCImplementationDecl;
class ObjCEncodeExpr;
class BlockExpr;
class CharUnits;
class Decl;
class Expr;
class Stmt;
class StringLiteral;
class NamedDecl;
class ValueDecl;
class VarDecl;
class LangOptions;
class CodeGenOptions;
class HeaderSearchOptions;
class DiagnosticsEngine;
class AnnotateAttr;
class CXXDestructorDecl;
class Module;
class CoverageSourceInfo;
class InitSegAttr;

namespace CodeGen {

class CodeGenFunction;
class CodeGenTBAA;
class CGCXXABI;
class CGDebugInfo;
class CGObjCRuntime;
class CGOpenCLRuntime;
class CGOpenMPRuntime;
class CGCUDARuntime;
class CGHLSLRuntime;
class CoverageMappingModuleGen;
class TargetCodeGenInfo;

enum ForDefinition_t : bool {
  NotForDefinition = false,
  ForDefinition = true
};

struct OrderGlobalInitsOrStermFinalizers {
  unsigned int priority;
  unsigned int lex_order;
  OrderGlobalInitsOrStermFinalizers(unsigned int p, unsigned int l)
      : priority(p), lex_order(l) {}

  bool operator==(const OrderGlobalInitsOrStermFinalizers &RHS) const {
    return priority == RHS.priority && lex_order == RHS.lex_order;
  }

  bool operator<(const OrderGlobalInitsOrStermFinalizers &RHS) const {
    return std::tie(priority, lex_order) <
           std::tie(RHS.priority, RHS.lex_order);
  }
};

struct ObjCEntrypoints {
  ObjCEntrypoints() { memset(this, 0, sizeof(*this)); }

  /// void objc_alloc(id);
  llvm::FunctionCallee objc_alloc;

  /// void objc_allocWithZone(id);
  llvm::FunctionCallee objc_allocWithZone;

  /// void objc_alloc_init(id);
  llvm::FunctionCallee objc_alloc_init;

  /// void objc_autoreleasePoolPop(void*);
  llvm::FunctionCallee objc_autoreleasePoolPop;

  /// void objc_autoreleasePoolPop(void*);
  /// Note this method is used when we are using exception handling
  llvm::FunctionCallee objc_autoreleasePoolPopInvoke;

  /// void *objc_autoreleasePoolPush(void);
  llvm::Function *objc_autoreleasePoolPush;

  /// id objc_autorelease(id);
  llvm::Function *objc_autorelease;

  /// id objc_autorelease(id);
  /// Note this is the runtime method not the intrinsic.
  llvm::FunctionCallee objc_autoreleaseRuntimeFunction;

  /// id objc_autoreleaseReturnValue(id);
  llvm::Function *objc_autoreleaseReturnValue;

  /// void objc_copyWeak(id *dest, id *src);
  llvm::Function *objc_copyWeak;

  /// void objc_destroyWeak(id*);
  llvm::Function *objc_destroyWeak;

  /// id objc_initWeak(id*, id);
  llvm::Function *objc_initWeak;

  /// id objc_loadWeak(id*);
  llvm::Function *objc_loadWeak;

  /// id objc_loadWeakRetained(id*);
  llvm::Function *objc_loadWeakRetained;

  /// void objc_moveWeak(id *dest, id *src);
  llvm::Function *objc_moveWeak;

  /// id objc_retain(id);
  llvm::Function *objc_retain;

  /// id objc_retain(id);
  /// Note this is the runtime method not the intrinsic.
  llvm::FunctionCallee objc_retainRuntimeFunction;

  /// id objc_retainAutorelease(id);
  llvm::Function *objc_retainAutorelease;

  /// id objc_retainAutoreleaseReturnValue(id);
  llvm::Function *objc_retainAutoreleaseReturnValue;

  /// id objc_retainAutoreleasedReturnValue(id);
  llvm::Function *objc_retainAutoreleasedReturnValue;

  /// id objc_retainBlock(id);
  llvm::Function *objc_retainBlock;

  /// void objc_release(id);
  llvm::Function *objc_release;

  /// void objc_release(id);
  /// Note this is the runtime method not the intrinsic.
  llvm::FunctionCallee objc_releaseRuntimeFunction;

  /// void objc_storeStrong(id*, id);
  llvm::Function *objc_storeStrong;

  /// id objc_storeWeak(id*, id);
  llvm::Function *objc_storeWeak;

  /// id objc_unsafeClaimAutoreleasedReturnValue(id);
  llvm::Function *objc_unsafeClaimAutoreleasedReturnValue;

  /// A void(void) inline asm to use to mark that the return value of
  /// a call will be immediately retain.
  llvm::InlineAsm *retainAutoreleasedReturnValueMarker;

  /// void clang.arc.use(...);
  llvm::Function *clang_arc_use;

  /// void clang.arc.noop.use(...);
  llvm::Function *clang_arc_noop_use;
};

/// This class records statistics on instrumentation based profiling.
class InstrProfStats {
  uint32_t VisitedInMainFile;
  uint32_t MissingInMainFile;
  uint32_t Visited;
  uint32_t Missing;
  uint32_t Mismatched;

public:
  InstrProfStats()
      : VisitedInMainFile(0), MissingInMainFile(0), Visited(0), Missing(0),
        Mismatched(0) {}
  /// Record that we've visited a function and whether or not that function was
  /// in the main source file.
  void addVisited(bool MainFile) {
    if (MainFile)
      ++VisitedInMainFile;
    ++Visited;
  }
  /// Record that a function we've visited has no profile data.
  void addMissing(bool MainFile) {
    if (MainFile)
      ++MissingInMainFile;
    ++Missing;
  }
  /// Record that a function we've visited has mismatched profile data.
  void addMismatched(bool MainFile) { ++Mismatched; }
  /// Whether or not the stats we've gathered indicate any potential problems.
  bool hasDiagnostics() { return Missing || Mismatched; }
  /// Report potential problems we've found to \c Diags.
  void reportDiagnostics(DiagnosticsEngine &Diags, StringRef MainFile);
};

/// A pair of helper functions for a __block variable.
class BlockByrefHelpers : public llvm::FoldingSetNode {
  // MSVC requires this type to be complete in order to process this
  // header.
public:
  llvm::Constant *CopyHelper;
  llvm::Constant *DisposeHelper;

  /// The alignment of the field.  This is important because
  /// different offsets to the field within the byref struct need to
  /// have different helper functions.
  CharUnits Alignment;

  BlockByrefHelpers(CharUnits alignment)
      : CopyHelper(nullptr), DisposeHelper(nullptr), Alignment(alignment) {}
  BlockByrefHelpers(const BlockByrefHelpers &) = default;
  virtual ~BlockByrefHelpers();

  void Profile(llvm::FoldingSetNodeID &id) const {
    id.AddInteger(Alignment.getQuantity());
    profileImpl(id);
  }
  virtual void profileImpl(llvm::FoldingSetNodeID &id) const = 0;

  virtual bool needsCopy() const { return true; }
  virtual void emitCopy(CodeGenFunction &CGF, Address dest, Address src) = 0;

  virtual bool needsDispose() const { return true; }
  virtual void emitDispose(CodeGenFunction &CGF, Address field) = 0;
};

/// This class organizes the cross-function state that is used while generating
/// LLVM code.
class CodeGenModule : public CodeGenTypeCache {
  CodeGenModule(const CodeGenModule &) = delete;
  void operator=(const CodeGenModule &) = delete;

public:
  struct Structor {
    Structor() : Priority(0), Initializer(nullptr), AssociatedData(nullptr) {}
    Structor(int Priority, llvm::Constant *Initializer,
             llvm::Constant *AssociatedData)
        : Priority(Priority), Initializer(Initializer),
          AssociatedData(AssociatedData) {}
    int Priority;
    llvm::Constant *Initializer;
    llvm::Constant *AssociatedData;
  };

  typedef std::vector<Structor> CtorList;

  /// Nested OpenMP constructs that may use no-loop codegen
  using NoLoopIntermediateStmts =
      llvm::SmallVector<const OMPExecutableDirective *, 3>;
  /// Map top-level construct to the intermediate ones for no-loop codegen
  using NoLoopKernelMap = llvm::DenseMap<const Stmt *, NoLoopIntermediateStmts>;

private:
  ASTContext &Context;
  const LangOptions &LangOpts;
  const HeaderSearchOptions &HeaderSearchOpts; // Only used for debug info.
  const PreprocessorOptions &PreprocessorOpts; // Only used for debug info.
  const CodeGenOptions &CodeGenOpts;
  unsigned NumAutoVarInit = 0;
  llvm::Module &TheModule;
  DiagnosticsEngine &Diags;
  const TargetInfo &Target;
  std::unique_ptr<CGCXXABI> ABI;
  llvm::LLVMContext &VMContext;
  std::string ModuleNameHash;
<<<<<<< HEAD
=======
  bool CXX20ModuleInits = false;
>>>>>>> 2aa6d56d
  std::unique_ptr<CodeGenTBAA> TBAA;

  mutable std::unique_ptr<TargetCodeGenInfo> TheTargetCodeGenInfo;

  // This should not be moved earlier, since its initialization depends on some
  // of the previous reference members being already initialized and also checks
  // if TheTargetCodeGenInfo is NULL
  CodeGenTypes Types;

  /// Holds information about C++ vtables.
  CodeGenVTables VTables;

  std::unique_ptr<CGObjCRuntime> ObjCRuntime;
  std::unique_ptr<CGOpenCLRuntime> OpenCLRuntime;
  std::unique_ptr<CGOpenMPRuntime> OpenMPRuntime;
  std::unique_ptr<CGCUDARuntime> CUDARuntime;
  std::unique_ptr<CGHLSLRuntime> HLSLRuntime;
  std::unique_ptr<CGDebugInfo> DebugInfo;
  std::unique_ptr<ObjCEntrypoints> ObjCData;
  llvm::MDNode *NoObjCARCExceptionsMetadata = nullptr;
  std::unique_ptr<llvm::IndexedInstrProfReader> PGOReader;
  InstrProfStats PGOStats;
  std::unique_ptr<llvm::SanitizerStatReport> SanStats;

  NoLoopKernelMap NoLoopKernels;

  // A set of references that have only been seen via a weakref so far. This is
  // used to remove the weak of the reference if we ever see a direct reference
  // or a definition.
  llvm::SmallPtrSet<llvm::GlobalValue*, 10> WeakRefReferences;

  /// This contains all the decls which have definitions but/ which are deferred
  /// for emission and therefore should only be output if they are actually
  /// used. If a decl is in this, then it is known to have not been referenced
  /// yet.
  llvm::DenseMap<StringRef, GlobalDecl> DeferredDecls;

  /// This is a list of deferred decls which we have seen that *are* actually
  /// referenced. These get code generated when the module is done.
  std::vector<GlobalDecl> DeferredDeclsToEmit;
  void addDeferredDeclToEmit(GlobalDecl GD) {
    DeferredDeclsToEmit.emplace_back(GD);
  }

  /// List of alias we have emitted. Used to make sure that what they point to
  /// is defined once we get to the end of the of the translation unit.
  std::vector<GlobalDecl> Aliases;

  /// List of multiversion functions to be emitted. This list is processed in
  /// conjunction with other deferred symbols and is used to ensure that
  /// multiversion function resolvers and ifuncs are defined and emitted.
  std::vector<GlobalDecl> MultiVersionFuncs;

  typedef llvm::StringMap<llvm::TrackingVH<llvm::Constant> > ReplacementsTy;
  ReplacementsTy Replacements;

  /// List of global values to be replaced with something else. Used when we
  /// want to replace a GlobalValue but can't identify it by its mangled name
  /// anymore (because the name is already taken).
  llvm::SmallVector<std::pair<llvm::GlobalValue *, llvm::Constant *>, 8>
    GlobalValReplacements;

  /// Variables for which we've emitted globals containing their constant
  /// values along with the corresponding globals, for opportunistic reuse.
  llvm::DenseMap<const VarDecl*, llvm::GlobalVariable*> InitializerConstants;

  /// Set of global decls for which we already diagnosed mangled name conflict.
  /// Required to not issue a warning (on a mangling conflict) multiple times
  /// for the same decl.
  llvm::DenseSet<GlobalDecl> DiagnosedConflictingDefinitions;

  /// A queue of (optional) vtables to consider emitting.
  std::vector<const CXXRecordDecl*> DeferredVTables;

  /// A queue of (optional) vtables that may be emitted opportunistically.
  std::vector<const CXXRecordDecl *> OpportunisticVTables;

  /// List of global values which are required to be present in the object file;
  /// bitcast to i8*. This is used for forcing visibility of symbols which may
  /// otherwise be optimized out.
  std::vector<llvm::WeakTrackingVH> LLVMUsed;
  std::vector<llvm::WeakTrackingVH> LLVMCompilerUsed;

  /// Store the list of global constructors and their respective priorities to
  /// be emitted when the translation unit is complete.
  CtorList GlobalCtors;

  /// Store the list of global destructors and their respective priorities to be
  /// emitted when the translation unit is complete.
  CtorList GlobalDtors;

  /// An ordered map of canonical GlobalDecls to their mangled names.
  llvm::MapVector<GlobalDecl, StringRef> MangledDeclNames;
  llvm::StringMap<GlobalDecl, llvm::BumpPtrAllocator> Manglings;

  /// Global annotations.
  std::vector<llvm::Constant*> Annotations;

  /// Map used to get unique annotation strings.
  llvm::StringMap<llvm::Constant*> AnnotationStrings;

  /// Used for uniquing of annotation arguments.
  llvm::DenseMap<unsigned, llvm::Constant *> AnnotationArgs;

  llvm::StringMap<llvm::GlobalVariable *> CFConstantStringMap;

  llvm::DenseMap<llvm::Constant *, llvm::GlobalVariable *> ConstantStringMap;
  llvm::DenseMap<const UnnamedGlobalConstantDecl *, llvm::GlobalVariable *>
      UnnamedGlobalConstantDeclMap;
  llvm::DenseMap<const Decl*, llvm::Constant *> StaticLocalDeclMap;
  llvm::DenseMap<const Decl*, llvm::GlobalVariable*> StaticLocalDeclGuardMap;
  llvm::DenseMap<const Expr*, llvm::Constant *> MaterializedGlobalTemporaryMap;

  llvm::DenseMap<QualType, llvm::Constant *> AtomicSetterHelperFnMap;
  llvm::DenseMap<QualType, llvm::Constant *> AtomicGetterHelperFnMap;

  /// Map used to get unique type descriptor constants for sanitizers.
  llvm::DenseMap<QualType, llvm::Constant *> TypeDescriptorMap;

  /// Map used to track internal linkage functions declared within
  /// extern "C" regions.
  typedef llvm::MapVector<IdentifierInfo *,
                          llvm::GlobalValue *> StaticExternCMap;
  StaticExternCMap StaticExternCValues;

  /// thread_local variables defined or used in this TU.
  std::vector<const VarDecl *> CXXThreadLocals;

  /// thread_local variables with initializers that need to run
  /// before any thread_local variable in this TU is odr-used.
  std::vector<llvm::Function *> CXXThreadLocalInits;
  std::vector<const VarDecl *> CXXThreadLocalInitVars;

  /// Global variables with initializers that need to run before main.
  std::vector<llvm::Function *> CXXGlobalInits;

  /// When a C++ decl with an initializer is deferred, null is
  /// appended to CXXGlobalInits, and the index of that null is placed
  /// here so that the initializer will be performed in the correct
  /// order. Once the decl is emitted, the index is replaced with ~0U to ensure
  /// that we don't re-emit the initializer.
  llvm::DenseMap<const Decl*, unsigned> DelayedCXXInitPosition;

  typedef std::pair<OrderGlobalInitsOrStermFinalizers, llvm::Function *>
      GlobalInitData;

  struct GlobalInitPriorityCmp {
    bool operator()(const GlobalInitData &LHS,
                    const GlobalInitData &RHS) const {
      return LHS.first.priority < RHS.first.priority;
    }
  };

  /// Global variables with initializers whose order of initialization is set by
  /// init_priority attribute.
  SmallVector<GlobalInitData, 8> PrioritizedCXXGlobalInits;

  /// Global destructor functions and arguments that need to run on termination.
  /// When UseSinitAndSterm is set, it instead contains sterm finalizer
  /// functions, which also run on unloading a shared library.
  typedef std::tuple<llvm::FunctionType *, llvm::WeakTrackingVH,
                     llvm::Constant *>
      CXXGlobalDtorsOrStermFinalizer_t;
  SmallVector<CXXGlobalDtorsOrStermFinalizer_t, 8>
      CXXGlobalDtorsOrStermFinalizers;

  typedef std::pair<OrderGlobalInitsOrStermFinalizers, llvm::Function *>
      StermFinalizerData;

  struct StermFinalizerPriorityCmp {
    bool operator()(const StermFinalizerData &LHS,
                    const StermFinalizerData &RHS) const {
      return LHS.first.priority < RHS.first.priority;
    }
  };

  /// Global variables with sterm finalizers whose order of initialization is
  /// set by init_priority attribute.
  SmallVector<StermFinalizerData, 8> PrioritizedCXXStermFinalizers;

  /// The complete set of modules that has been imported.
  llvm::SetVector<clang::Module *> ImportedModules;

  /// The set of modules for which the module initializers
  /// have been emitted.
  llvm::SmallPtrSet<clang::Module *, 16> EmittedModuleInitializers;

  /// A vector of metadata strings for linker options.
  SmallVector<llvm::MDNode *, 16> LinkerOptionsMetadata;

  /// A vector of metadata strings for dependent libraries for ELF.
  SmallVector<llvm::MDNode *, 16> ELFDependentLibraries;

  /// @name Cache for Objective-C runtime types
  /// @{

  /// Cached reference to the class for constant strings. This value has type
  /// int * but is actually an Obj-C class pointer.
  llvm::WeakTrackingVH CFConstantStringClassRef;

  /// The type used to describe the state of a fast enumeration in
  /// Objective-C's for..in loop.
  QualType ObjCFastEnumerationStateType;

  /// @}

  /// Lazily create the Objective-C runtime
  void createObjCRuntime();

  void createOpenCLRuntime();
  void createOpenMPRuntime();
  void createCUDARuntime();
  void createHLSLRuntime();

  bool isTriviallyRecursive(const FunctionDecl *F);
  bool shouldEmitFunction(GlobalDecl GD);
  bool shouldOpportunisticallyEmitVTables();
  /// Map used to be sure we don't emit the same CompoundLiteral twice.
  llvm::DenseMap<const CompoundLiteralExpr *, llvm::GlobalVariable *>
      EmittedCompoundLiterals;

  /// Map of the global blocks we've emitted, so that we don't have to re-emit
  /// them if the constexpr evaluator gets aggressive.
  llvm::DenseMap<const BlockExpr *, llvm::Constant *> EmittedGlobalBlocks;

  /// @name Cache for Blocks Runtime Globals
  /// @{

  llvm::Constant *NSConcreteGlobalBlock = nullptr;
  llvm::Constant *NSConcreteStackBlock = nullptr;

  llvm::FunctionCallee BlockObjectAssign = nullptr;
  llvm::FunctionCallee BlockObjectDispose = nullptr;

  llvm::Type *BlockDescriptorType = nullptr;
  llvm::Type *GenericBlockLiteralType = nullptr;

  struct {
    int GlobalUniqueCount;
  } Block;

  GlobalDecl initializedGlobalDecl;

  /// @}

  /// void @llvm.lifetime.start(i64 %size, i8* nocapture <ptr>)
  llvm::Function *LifetimeStartFn = nullptr;

  /// void @llvm.lifetime.end(i64 %size, i8* nocapture <ptr>)
  llvm::Function *LifetimeEndFn = nullptr;

  std::unique_ptr<SanitizerMetadata> SanitizerMD;

  llvm::MapVector<const Decl *, bool> DeferredEmptyCoverageMappingDecls;

  std::unique_ptr<CoverageMappingModuleGen> CoverageMapping;

  /// Mapping from canonical types to their metadata identifiers. We need to
  /// maintain this mapping because identifiers may be formed from distinct
  /// MDNodes.
  typedef llvm::DenseMap<QualType, llvm::Metadata *> MetadataTypeMap;
  MetadataTypeMap MetadataIdMap;
  MetadataTypeMap VirtualMetadataIdMap;
  MetadataTypeMap GeneralizedMetadataIdMap;

  llvm::DenseMap<const llvm::Constant *, llvm::GlobalVariable *> RTTIProxyMap;

public:
  CodeGenModule(ASTContext &C, const HeaderSearchOptions &headersearchopts,
                const PreprocessorOptions &ppopts,
                const CodeGenOptions &CodeGenOpts, llvm::Module &M,
                DiagnosticsEngine &Diags,
                CoverageSourceInfo *CoverageInfo = nullptr);

  ~CodeGenModule();

  void clear();

  /// Finalize LLVM code generation.
  void Release();

  /// Return true if we should emit location information for expressions.
  bool getExpressionLocationsEnabled() const;

  /// Return a reference to the configured Objective-C runtime.
  CGObjCRuntime &getObjCRuntime() {
    if (!ObjCRuntime) createObjCRuntime();
    return *ObjCRuntime;
  }

  /// Return true iff an Objective-C runtime has been configured.
  bool hasObjCRuntime() { return !!ObjCRuntime; }

  const std::string &getModuleNameHash() const { return ModuleNameHash; }

  /// Return a reference to the configured OpenCL runtime.
  CGOpenCLRuntime &getOpenCLRuntime() {
    assert(OpenCLRuntime != nullptr);
    return *OpenCLRuntime;
  }

  /// Return a reference to the configured OpenMP runtime.
  CGOpenMPRuntime &getOpenMPRuntime() {
    assert(OpenMPRuntime != nullptr);
    return *OpenMPRuntime;
  }

  /// Return a reference to the configured CUDA runtime.
  CGCUDARuntime &getCUDARuntime() {
    assert(CUDARuntime != nullptr);
    return *CUDARuntime;
  }

  /// Return a reference to the configured HLSL runtime.
  CGHLSLRuntime &getHLSLRuntime() {
    assert(HLSLRuntime != nullptr);
    return *HLSLRuntime;
  }

  ObjCEntrypoints &getObjCEntrypoints() const {
    assert(ObjCData != nullptr);
    return *ObjCData;
  }

  // Version checking functions, used to implement ObjC's @available:
  // i32 @__isOSVersionAtLeast(i32, i32, i32)
  llvm::FunctionCallee IsOSVersionAtLeastFn = nullptr;
  // i32 @__isPlatformVersionAtLeast(i32, i32, i32, i32)
  llvm::FunctionCallee IsPlatformVersionAtLeastFn = nullptr;

  InstrProfStats &getPGOStats() { return PGOStats; }
  llvm::IndexedInstrProfReader *getPGOReader() const { return PGOReader.get(); }

  CoverageMappingModuleGen *getCoverageMapping() const {
    return CoverageMapping.get();
  }

  llvm::Constant *getStaticLocalDeclAddress(const VarDecl *D) {
    return StaticLocalDeclMap[D];
  }
  void setStaticLocalDeclAddress(const VarDecl *D,
                                 llvm::Constant *C) {
    StaticLocalDeclMap[D] = C;
  }

  llvm::Constant *
  getOrCreateStaticVarDecl(const VarDecl &D,
                           llvm::GlobalValue::LinkageTypes Linkage);

  llvm::GlobalVariable *getStaticLocalDeclGuardAddress(const VarDecl *D) {
    return StaticLocalDeclGuardMap[D];
  }
  void setStaticLocalDeclGuardAddress(const VarDecl *D,
                                      llvm::GlobalVariable *C) {
    StaticLocalDeclGuardMap[D] = C;
  }

  Address createUnnamedGlobalFrom(const VarDecl &D, llvm::Constant *Constant,
                                  CharUnits Align);

  bool lookupRepresentativeDecl(StringRef MangledName,
                                GlobalDecl &Result) const;

  llvm::Constant *getAtomicSetterHelperFnMap(QualType Ty) {
    return AtomicSetterHelperFnMap[Ty];
  }
  void setAtomicSetterHelperFnMap(QualType Ty,
                            llvm::Constant *Fn) {
    AtomicSetterHelperFnMap[Ty] = Fn;
  }

  llvm::Constant *getAtomicGetterHelperFnMap(QualType Ty) {
    return AtomicGetterHelperFnMap[Ty];
  }
  void setAtomicGetterHelperFnMap(QualType Ty,
                            llvm::Constant *Fn) {
    AtomicGetterHelperFnMap[Ty] = Fn;
  }

  llvm::Constant *getTypeDescriptorFromMap(QualType Ty) {
    return TypeDescriptorMap[Ty];
  }
  void setTypeDescriptorInMap(QualType Ty, llvm::Constant *C) {
    TypeDescriptorMap[Ty] = C;
  }

  CGDebugInfo *getModuleDebugInfo() { return DebugInfo.get(); }

  llvm::MDNode *getNoObjCARCExceptionsMetadata() {
    if (!NoObjCARCExceptionsMetadata)
      NoObjCARCExceptionsMetadata = llvm::MDNode::get(getLLVMContext(), None);
    return NoObjCARCExceptionsMetadata;
  }

  ASTContext &getContext() const { return Context; }
  const LangOptions &getLangOpts() const { return LangOpts; }
  const HeaderSearchOptions &getHeaderSearchOpts()
    const { return HeaderSearchOpts; }
  const PreprocessorOptions &getPreprocessorOpts()
    const { return PreprocessorOpts; }
  const CodeGenOptions &getCodeGenOpts() const { return CodeGenOpts; }
  llvm::Module &getModule() const { return TheModule; }
  DiagnosticsEngine &getDiags() const { return Diags; }
  const llvm::DataLayout &getDataLayout() const {
    return TheModule.getDataLayout();
  }
  const TargetInfo &getTarget() const { return Target; }
  const llvm::Triple &getTriple() const { return Target.getTriple(); }
  bool supportsCOMDAT() const;
  void maybeSetTrivialComdat(const Decl &D, llvm::GlobalObject &GO);

  CGCXXABI &getCXXABI() const { return *ABI; }
  llvm::LLVMContext &getLLVMContext() { return VMContext; }

  bool shouldUseTBAA() const { return TBAA != nullptr; }

  const TargetCodeGenInfo &getTargetCodeGenInfo();

  CodeGenTypes &getTypes() { return Types; }

  CodeGenVTables &getVTables() { return VTables; }

  ItaniumVTableContext &getItaniumVTableContext() {
    return VTables.getItaniumVTableContext();
  }

  MicrosoftVTableContext &getMicrosoftVTableContext() {
    return VTables.getMicrosoftVTableContext();
  }

  CtorList &getGlobalCtors() { return GlobalCtors; }
  CtorList &getGlobalDtors() { return GlobalDtors; }

  /// getTBAATypeInfo - Get metadata used to describe accesses to objects of
  /// the given type.
  llvm::MDNode *getTBAATypeInfo(QualType QTy);

  /// getTBAAAccessInfo - Get TBAA information that describes an access to
  /// an object of the given type.
  TBAAAccessInfo getTBAAAccessInfo(QualType AccessType);

  /// getTBAAVTablePtrAccessInfo - Get the TBAA information that describes an
  /// access to a virtual table pointer.
  TBAAAccessInfo getTBAAVTablePtrAccessInfo(llvm::Type *VTablePtrType);

  llvm::MDNode *getTBAAStructInfo(QualType QTy);

  /// getTBAABaseTypeInfo - Get metadata that describes the given base access
  /// type. Return null if the type is not suitable for use in TBAA access tags.
  llvm::MDNode *getTBAABaseTypeInfo(QualType QTy);

  /// getTBAAAccessTagInfo - Get TBAA tag for a given memory access.
  llvm::MDNode *getTBAAAccessTagInfo(TBAAAccessInfo Info);

  /// mergeTBAAInfoForCast - Get merged TBAA information for the purposes of
  /// type casts.
  TBAAAccessInfo mergeTBAAInfoForCast(TBAAAccessInfo SourceInfo,
                                      TBAAAccessInfo TargetInfo);

  /// mergeTBAAInfoForConditionalOperator - Get merged TBAA information for the
  /// purposes of conditional operator.
  TBAAAccessInfo mergeTBAAInfoForConditionalOperator(TBAAAccessInfo InfoA,
                                                     TBAAAccessInfo InfoB);

  /// mergeTBAAInfoForMemoryTransfer - Get merged TBAA information for the
  /// purposes of memory transfer calls.
  TBAAAccessInfo mergeTBAAInfoForMemoryTransfer(TBAAAccessInfo DestInfo,
                                                TBAAAccessInfo SrcInfo);

  /// getTBAAInfoForSubobject - Get TBAA information for an access with a given
  /// base lvalue.
  TBAAAccessInfo getTBAAInfoForSubobject(LValue Base, QualType AccessType) {
    if (Base.getTBAAInfo().isMayAlias())
      return TBAAAccessInfo::getMayAliasInfo();
    return getTBAAAccessInfo(AccessType);
  }

  bool isTypeConstant(QualType QTy, bool ExcludeCtorDtor);

  bool isPaddedAtomicType(QualType type);
  bool isPaddedAtomicType(const AtomicType *type);

  /// DecorateInstructionWithTBAA - Decorate the instruction with a TBAA tag.
  void DecorateInstructionWithTBAA(llvm::Instruction *Inst,
                                   TBAAAccessInfo TBAAInfo);

  /// Adds !invariant.barrier !tag to instruction
  void DecorateInstructionWithInvariantGroup(llvm::Instruction *I,
                                             const CXXRecordDecl *RD);

  /// Emit the given number of characters as a value of type size_t.
  llvm::ConstantInt *getSize(CharUnits numChars);

  /// Set the visibility for the given LLVM GlobalValue.
  void setGlobalVisibility(llvm::GlobalValue *GV, const NamedDecl *D) const;

  void setDSOLocal(llvm::GlobalValue *GV) const;

  bool shouldMapVisibilityToDLLExport(const NamedDecl *D) const {
    return getLangOpts().hasDefaultVisibilityExportMapping() && D &&
           (D->getLinkageAndVisibility().getVisibility() ==
            DefaultVisibility) &&
           (getLangOpts().isAllDefaultVisibilityExportMapping() ||
            (getLangOpts().isExplicitDefaultVisibilityExportMapping() &&
             D->getLinkageAndVisibility().isVisibilityExplicit()));
  }
  void setDLLImportDLLExport(llvm::GlobalValue *GV, GlobalDecl D) const;
  void setDLLImportDLLExport(llvm::GlobalValue *GV, const NamedDecl *D) const;
  /// Set visibility, dllimport/dllexport and dso_local.
  /// This must be called after dllimport/dllexport is set.
  void setGVProperties(llvm::GlobalValue *GV, GlobalDecl GD) const;
  void setGVProperties(llvm::GlobalValue *GV, const NamedDecl *D) const;

  void setGVPropertiesAux(llvm::GlobalValue *GV, const NamedDecl *D) const;

  /// Set the TLS mode for the given LLVM GlobalValue for the thread-local
  /// variable declaration D.
  void setTLSMode(llvm::GlobalValue *GV, const VarDecl &D) const;

  /// Get LLVM TLS mode from CodeGenOptions.
  llvm::GlobalVariable::ThreadLocalMode GetDefaultLLVMTLSModel() const;

  static llvm::GlobalValue::VisibilityTypes GetLLVMVisibility(Visibility V) {
    switch (V) {
    case DefaultVisibility:   return llvm::GlobalValue::DefaultVisibility;
    case HiddenVisibility:    return llvm::GlobalValue::HiddenVisibility;
    case ProtectedVisibility: return llvm::GlobalValue::ProtectedVisibility;
    }
    llvm_unreachable("unknown visibility!");
  }

  llvm::Constant *GetAddrOfGlobal(GlobalDecl GD,
                                  ForDefinition_t IsForDefinition
                                    = NotForDefinition);

  /// Will return a global variable of the given type. If a variable with a
  /// different type already exists then a new  variable with the right type
  /// will be created and all uses of the old variable will be replaced with a
  /// bitcast to the new variable.
  llvm::GlobalVariable *
  CreateOrReplaceCXXRuntimeVariable(StringRef Name, llvm::Type *Ty,
                                    llvm::GlobalValue::LinkageTypes Linkage,
                                    unsigned Alignment);

  llvm::Function *CreateGlobalInitOrCleanUpFunction(
      llvm::FunctionType *ty, const Twine &name, const CGFunctionInfo &FI,
      SourceLocation Loc = SourceLocation(), bool TLS = false,
      llvm::GlobalVariable::LinkageTypes Linkage =
          llvm::GlobalVariable::InternalLinkage);

  /// Return the AST address space of the underlying global variable for D, as
  /// determined by its declaration. Normally this is the same as the address
  /// space of D's type, but in CUDA, address spaces are associated with
  /// declarations, not types. If D is nullptr, return the default address
  /// space for global variable.
  ///
  /// For languages without explicit address spaces, if D has default address
  /// space, target-specific global or constant address space may be returned.
  LangAS GetGlobalVarAddressSpace(const VarDecl *D);

  /// Return the AST address space of constant literal, which is used to emit
  /// the constant literal as global variable in LLVM IR.
  /// Note: This is not necessarily the address space of the constant literal
  /// in AST. For address space agnostic language, e.g. C++, constant literal
  /// in AST is always in default address space.
  LangAS GetGlobalConstantAddressSpace() const;

  /// Return the llvm::Constant for the address of the given global variable.
  /// If Ty is non-null and if the global doesn't exist, then it will be created
  /// with the specified type instead of whatever the normal requested type
  /// would be. If IsForDefinition is true, it is guaranteed that an actual
  /// global with type Ty will be returned, not conversion of a variable with
  /// the same mangled name but some other type.
  llvm::Constant *GetAddrOfGlobalVar(const VarDecl *D,
                                     llvm::Type *Ty = nullptr,
                                     ForDefinition_t IsForDefinition
                                       = NotForDefinition);

  /// Return the address of the given function. If Ty is non-null, then this
  /// function will use the specified type if it has to create it.
  llvm::Constant *GetAddrOfFunction(GlobalDecl GD, llvm::Type *Ty = nullptr,
                                    bool ForVTable = false,
                                    bool DontDefer = false,
                                    ForDefinition_t IsForDefinition
                                      = NotForDefinition);

  // Return the function body address of the given function.
  llvm::Constant *GetFunctionStart(const ValueDecl *Decl);

  /// Get the address of the RTTI descriptor for the given type.
  llvm::Constant *GetAddrOfRTTIDescriptor(QualType Ty, bool ForEH = false);

  /// Get the address of a GUID.
  ConstantAddress GetAddrOfMSGuidDecl(const MSGuidDecl *GD);

  /// Get the address of a UnnamedGlobalConstant
  ConstantAddress
  GetAddrOfUnnamedGlobalConstantDecl(const UnnamedGlobalConstantDecl *GCD);

  /// Get the address of a template parameter object.
  ConstantAddress
  GetAddrOfTemplateParamObject(const TemplateParamObjectDecl *TPO);

  /// Get the address of the thunk for the given global decl.
  llvm::Constant *GetAddrOfThunk(StringRef Name, llvm::Type *FnTy,
                                 GlobalDecl GD);

  /// Get a reference to the target of VD.
  ConstantAddress GetWeakRefReference(const ValueDecl *VD);

  /// Returns the assumed alignment of an opaque pointer to the given class.
  CharUnits getClassPointerAlignment(const CXXRecordDecl *CD);

  /// Returns the minimum object size for an object of the given class type
  /// (or a class derived from it).
  CharUnits getMinimumClassObjectSize(const CXXRecordDecl *CD);

  /// Returns the minimum object size for an object of the given type.
  CharUnits getMinimumObjectSize(QualType Ty) {
    if (CXXRecordDecl *RD = Ty->getAsCXXRecordDecl())
      return getMinimumClassObjectSize(RD);
    return getContext().getTypeSizeInChars(Ty);
  }

  /// Returns the assumed alignment of a virtual base of a class.
  CharUnits getVBaseAlignment(CharUnits DerivedAlign,
                              const CXXRecordDecl *Derived,
                              const CXXRecordDecl *VBase);

  /// Given a class pointer with an actual known alignment, and the
  /// expected alignment of an object at a dynamic offset w.r.t that
  /// pointer, return the alignment to assume at the offset.
  CharUnits getDynamicOffsetAlignment(CharUnits ActualAlign,
                                      const CXXRecordDecl *Class,
                                      CharUnits ExpectedTargetAlign);

  CharUnits
  computeNonVirtualBaseClassOffset(const CXXRecordDecl *DerivedClass,
                                   CastExpr::path_const_iterator Start,
                                   CastExpr::path_const_iterator End);

  /// Returns the offset from a derived class to  a class. Returns null if the
  /// offset is 0.
  llvm::Constant *
  GetNonVirtualBaseClassOffset(const CXXRecordDecl *ClassDecl,
                               CastExpr::path_const_iterator PathBegin,
                               CastExpr::path_const_iterator PathEnd);

  llvm::FoldingSet<BlockByrefHelpers> ByrefHelpersCache;

  /// Fetches the global unique block count.
  int getUniqueBlockCount() { return ++Block.GlobalUniqueCount; }

  /// Fetches the type of a generic block descriptor.
  llvm::Type *getBlockDescriptorType();

  /// The type of a generic block literal.
  llvm::Type *getGenericBlockLiteralType();

  /// Gets the address of a block which requires no captures.
  llvm::Constant *GetAddrOfGlobalBlock(const BlockExpr *BE, StringRef Name);

  /// Returns the address of a block which requires no caputres, or null if
  /// we've yet to emit the block for BE.
  llvm::Constant *getAddrOfGlobalBlockIfEmitted(const BlockExpr *BE) {
    return EmittedGlobalBlocks.lookup(BE);
  }

  /// Notes that BE's global block is available via Addr. Asserts that BE
  /// isn't already emitted.
  void setAddrOfGlobalBlock(const BlockExpr *BE, llvm::Constant *Addr);

  /// Return a pointer to a constant CFString object for the given string.
  ConstantAddress GetAddrOfConstantCFString(const StringLiteral *Literal);

  /// Return a pointer to a constant NSString object for the given string. Or a
  /// user defined String object as defined via
  /// -fconstant-string-class=class_name option.
  ConstantAddress GetAddrOfConstantString(const StringLiteral *Literal);

  /// Return a constant array for the given string.
  llvm::Constant *GetConstantArrayFromStringLiteral(const StringLiteral *E);

  /// Return a pointer to a constant array for the given string literal.
  ConstantAddress
  GetAddrOfConstantStringFromLiteral(const StringLiteral *S,
                                     StringRef Name = ".str");

  /// Return a pointer to a constant array for the given ObjCEncodeExpr node.
  ConstantAddress
  GetAddrOfConstantStringFromObjCEncode(const ObjCEncodeExpr *);

  /// Returns a pointer to a character array containing the literal and a
  /// terminating '\0' character. The result has pointer to array type.
  ///
  /// \param GlobalName If provided, the name to use for the global (if one is
  /// created).
  ConstantAddress
  GetAddrOfConstantCString(const std::string &Str,
                           const char *GlobalName = nullptr);

  /// Returns a pointer to a constant global variable for the given file-scope
  /// compound literal expression.
  ConstantAddress GetAddrOfConstantCompoundLiteral(const CompoundLiteralExpr*E);

  /// If it's been emitted already, returns the GlobalVariable corresponding to
  /// a compound literal. Otherwise, returns null.
  llvm::GlobalVariable *
  getAddrOfConstantCompoundLiteralIfEmitted(const CompoundLiteralExpr *E);

  /// Notes that CLE's GlobalVariable is GV. Asserts that CLE isn't already
  /// emitted.
  void setAddrOfConstantCompoundLiteral(const CompoundLiteralExpr *CLE,
                                        llvm::GlobalVariable *GV);

  /// Returns a pointer to a global variable representing a temporary
  /// with static or thread storage duration.
  ConstantAddress GetAddrOfGlobalTemporary(const MaterializeTemporaryExpr *E,
                                           const Expr *Inner);

  /// Retrieve the record type that describes the state of an
  /// Objective-C fast enumeration loop (for..in).
  QualType getObjCFastEnumerationStateType();

  // Produce code for this constructor/destructor. This method doesn't try
  // to apply any ABI rules about which other constructors/destructors
  // are needed or if they are alias to each other.
  llvm::Function *codegenCXXStructor(GlobalDecl GD);

  /// Return the address of the constructor/destructor of the given type.
  llvm::Constant *
  getAddrOfCXXStructor(GlobalDecl GD, const CGFunctionInfo *FnInfo = nullptr,
                       llvm::FunctionType *FnType = nullptr,
                       bool DontDefer = false,
                       ForDefinition_t IsForDefinition = NotForDefinition) {
    return cast<llvm::Constant>(getAddrAndTypeOfCXXStructor(GD, FnInfo, FnType,
                                                            DontDefer,
                                                            IsForDefinition)
                                    .getCallee());
  }

  llvm::FunctionCallee getAddrAndTypeOfCXXStructor(
      GlobalDecl GD, const CGFunctionInfo *FnInfo = nullptr,
      llvm::FunctionType *FnType = nullptr, bool DontDefer = false,
      ForDefinition_t IsForDefinition = NotForDefinition);

  /// Given a builtin id for a function like "__builtin_fabsf", return a
  /// Function* for "fabsf".
  llvm::Constant *getBuiltinLibFunction(const FunctionDecl *FD,
                                        unsigned BuiltinID);

  llvm::Function *getIntrinsic(unsigned IID, ArrayRef<llvm::Type*> Tys = None);

  /// Emit code for a single top level declaration.
  void EmitTopLevelDecl(Decl *D);

  /// Stored a deferred empty coverage mapping for an unused
  /// and thus uninstrumented top level declaration.
  void AddDeferredUnusedCoverageMapping(Decl *D);

  /// Remove the deferred empty coverage mapping as this
  /// declaration is actually instrumented.
  void ClearUnusedCoverageMapping(const Decl *D);

  /// Emit all the deferred coverage mappings
  /// for the uninstrumented functions.
  void EmitDeferredUnusedCoverageMappings();

  /// Emit an alias for "main" if it has no arguments (needed for wasm).
  void EmitMainVoidAlias();

  /// Tell the consumer that this variable has been instantiated.
  void HandleCXXStaticMemberVarInstantiation(VarDecl *VD);

  /// If the declaration has internal linkage but is inside an
  /// extern "C" linkage specification, prepare to emit an alias for it
  /// to the expected name.
  template<typename SomeDecl>
  void MaybeHandleStaticInExternC(const SomeDecl *D, llvm::GlobalValue *GV);

  /// Add a global to a list to be added to the llvm.used metadata.
  void addUsedGlobal(llvm::GlobalValue *GV);

  /// Add a global to a list to be added to the llvm.compiler.used metadata.
  void addCompilerUsedGlobal(llvm::GlobalValue *GV);

  /// Add a global to a list to be added to the llvm.compiler.used metadata.
  void addUsedOrCompilerUsedGlobal(llvm::GlobalValue *GV);

  /// Add a destructor and object to add to the C++ global destructor function.
  void AddCXXDtorEntry(llvm::FunctionCallee DtorFn, llvm::Constant *Object) {
    CXXGlobalDtorsOrStermFinalizers.emplace_back(DtorFn.getFunctionType(),
                                                 DtorFn.getCallee(), Object);
  }

  /// Add an sterm finalizer to the C++ global cleanup function.
  void AddCXXStermFinalizerEntry(llvm::FunctionCallee DtorFn) {
    CXXGlobalDtorsOrStermFinalizers.emplace_back(DtorFn.getFunctionType(),
                                                 DtorFn.getCallee(), nullptr);
  }

  /// Add an sterm finalizer to its own llvm.global_dtors entry.
  void AddCXXStermFinalizerToGlobalDtor(llvm::Function *StermFinalizer,
                                        int Priority) {
    AddGlobalDtor(StermFinalizer, Priority);
  }

  void AddCXXPrioritizedStermFinalizerEntry(llvm::Function *StermFinalizer,
                                            int Priority) {
    OrderGlobalInitsOrStermFinalizers Key(Priority,
                                          PrioritizedCXXStermFinalizers.size());
    PrioritizedCXXStermFinalizers.push_back(
        std::make_pair(Key, StermFinalizer));
  }

  /// Create or return a runtime function declaration with the specified type
  /// and name. If \p AssumeConvergent is true, the call will have the
  /// convergent attribute added.
  llvm::FunctionCallee
  CreateRuntimeFunction(llvm::FunctionType *Ty, StringRef Name,
                        llvm::AttributeList ExtraAttrs = llvm::AttributeList(),
                        bool Local = false, bool AssumeConvergent = false);

  /// Create a new runtime global variable with the specified type and name.
  llvm::Constant *CreateRuntimeVariable(llvm::Type *Ty,
                                        StringRef Name);

  ///@name Custom Blocks Runtime Interfaces
  ///@{

  llvm::Constant *getNSConcreteGlobalBlock();
  llvm::Constant *getNSConcreteStackBlock();
  llvm::FunctionCallee getBlockObjectAssign();
  llvm::FunctionCallee getBlockObjectDispose();

  ///@}

  llvm::Function *getLLVMLifetimeStartFn();
  llvm::Function *getLLVMLifetimeEndFn();

  // Make sure that this type is translated.
  void UpdateCompletedType(const TagDecl *TD);

  llvm::Constant *getMemberPointerConstant(const UnaryOperator *e);

  /// Emit type info if type of an expression is a variably modified
  /// type. Also emit proper debug info for cast types.
  void EmitExplicitCastExprType(const ExplicitCastExpr *E,
                                CodeGenFunction *CGF = nullptr);

  /// Return the result of value-initializing the given type, i.e. a null
  /// expression of the given type.  This is usually, but not always, an LLVM
  /// null constant.
  llvm::Constant *EmitNullConstant(QualType T);

  /// Return a null constant appropriate for zero-initializing a base class with
  /// the given type. This is usually, but not always, an LLVM null constant.
  llvm::Constant *EmitNullConstantForBase(const CXXRecordDecl *Record);

  /// Emit a general error that something can't be done.
  void Error(SourceLocation loc, StringRef error);

  /// Print out an error that codegen doesn't support the specified stmt yet.
  void ErrorUnsupported(const Stmt *S, const char *Type);

  /// Print out an error that codegen doesn't support the specified decl yet.
  void ErrorUnsupported(const Decl *D, const char *Type);

  /// Set the attributes on the LLVM function for the given decl and function
  /// info. This applies attributes necessary for handling the ABI as well as
  /// user specified attributes like section.
  void SetInternalFunctionAttributes(GlobalDecl GD, llvm::Function *F,
                                     const CGFunctionInfo &FI);

  /// Set the LLVM function attributes (sext, zext, etc).
  void SetLLVMFunctionAttributes(GlobalDecl GD, const CGFunctionInfo &Info,
                                 llvm::Function *F, bool IsThunk);

  /// Set the LLVM function attributes which only apply to a function
  /// definition.
  void SetLLVMFunctionAttributesForDefinition(const Decl *D, llvm::Function *F);

  /// Set the LLVM function attributes that represent floating point
  /// environment.
  void setLLVMFunctionFEnvAttributes(const FunctionDecl *D, llvm::Function *F);

  /// Return true iff the given type uses 'sret' when used as a return type.
  bool ReturnTypeUsesSRet(const CGFunctionInfo &FI);

  /// Return true iff the given type uses an argument slot when 'sret' is used
  /// as a return type.
  bool ReturnSlotInterferesWithArgs(const CGFunctionInfo &FI);

  /// Return true iff the given type uses 'fpret' when used as a return type.
  bool ReturnTypeUsesFPRet(QualType ResultType);

  /// Return true iff the given type uses 'fp2ret' when used as a return type.
  bool ReturnTypeUsesFP2Ret(QualType ResultType);

  /// Get the LLVM attributes and calling convention to use for a particular
  /// function type.
  ///
  /// \param Name - The function name.
  /// \param Info - The function type information.
  /// \param CalleeInfo - The callee information these attributes are being
  /// constructed for. If valid, the attributes applied to this decl may
  /// contribute to the function attributes and calling convention.
  /// \param Attrs [out] - On return, the attribute list to use.
  /// \param CallingConv [out] - On return, the LLVM calling convention to use.
  void ConstructAttributeList(StringRef Name, const CGFunctionInfo &Info,
                              CGCalleeInfo CalleeInfo,
                              llvm::AttributeList &Attrs, unsigned &CallingConv,
                              bool AttrOnCallSite, bool IsThunk);

  /// Adds attributes to F according to our CodeGenOptions and LangOptions, as
  /// though we had emitted it ourselves.  We remove any attributes on F that
  /// conflict with the attributes we add here.
  ///
  /// This is useful for adding attrs to bitcode modules that you want to link
  /// with but don't control, such as CUDA's libdevice.  When linking with such
  /// a bitcode library, you might want to set e.g. its functions'
  /// "unsafe-fp-math" attribute to match the attr of the functions you're
  /// codegen'ing.  Otherwise, LLVM will interpret the bitcode module's lack of
  /// unsafe-fp-math attrs as tantamount to unsafe-fp-math=false, and then LLVM
  /// will propagate unsafe-fp-math=false up to every transitive caller of a
  /// function in the bitcode library!
  ///
  /// With the exception of fast-math attrs, this will only make the attributes
  /// on the function more conservative.  But it's unsafe to call this on a
  /// function which relies on particular fast-math attributes for correctness.
  /// It's up to you to ensure that this is safe.
  void addDefaultFunctionDefinitionAttributes(llvm::Function &F);

  /// Like the overload taking a `Function &`, but intended specifically
  /// for frontends that want to build on Clang's target-configuration logic.
  void addDefaultFunctionDefinitionAttributes(llvm::AttrBuilder &attrs);

  StringRef getMangledName(GlobalDecl GD);
  StringRef getBlockMangledName(GlobalDecl GD, const BlockDecl *BD);
  const GlobalDecl getMangledNameDecl(StringRef);

  void EmitTentativeDefinition(const VarDecl *D);

  void EmitExternalDeclaration(const VarDecl *D);

  void EmitVTable(CXXRecordDecl *Class);

  void RefreshTypeCacheForClass(const CXXRecordDecl *Class);

  /// Appends Opts to the "llvm.linker.options" metadata value.
  void AppendLinkerOptions(StringRef Opts);

  /// Appends a detect mismatch command to the linker options.
  void AddDetectMismatch(StringRef Name, StringRef Value);

  /// Appends a dependent lib to the appropriate metadata value.
  void AddDependentLib(StringRef Lib);


  llvm::GlobalVariable::LinkageTypes getFunctionLinkage(GlobalDecl GD);

  void setFunctionLinkage(GlobalDecl GD, llvm::Function *F) {
    F->setLinkage(getFunctionLinkage(GD));
  }

  /// Return the appropriate linkage for the vtable, VTT, and type information
  /// of the given class.
  llvm::GlobalVariable::LinkageTypes getVTableLinkage(const CXXRecordDecl *RD);

  /// Return the store size, in character units, of the given LLVM type.
  CharUnits GetTargetTypeStoreSize(llvm::Type *Ty) const;

  /// Returns LLVM linkage for a declarator.
  llvm::GlobalValue::LinkageTypes
  getLLVMLinkageForDeclarator(const DeclaratorDecl *D, GVALinkage Linkage,
                              bool IsConstantVariable);

  /// Returns LLVM linkage for a declarator.
  llvm::GlobalValue::LinkageTypes
  getLLVMLinkageVarDefinition(const VarDecl *VD, bool IsConstant);

  /// Emit all the global annotations.
  void EmitGlobalAnnotations();

  /// Emit an annotation string.
  llvm::Constant *EmitAnnotationString(StringRef Str);

  /// Emit the annotation's translation unit.
  llvm::Constant *EmitAnnotationUnit(SourceLocation Loc);

  /// Emit the annotation line number.
  llvm::Constant *EmitAnnotationLineNo(SourceLocation L);

  /// Emit additional args of the annotation.
  llvm::Constant *EmitAnnotationArgs(const AnnotateAttr *Attr);

  /// Generate the llvm::ConstantStruct which contains the annotation
  /// information for a given GlobalValue. The annotation struct is
  /// {i8 *, i8 *, i8 *, i32}. The first field is a constant expression, the
  /// GlobalValue being annotated. The second field is the constant string
  /// created from the AnnotateAttr's annotation. The third field is a constant
  /// string containing the name of the translation unit. The fourth field is
  /// the line number in the file of the annotated value declaration.
  llvm::Constant *EmitAnnotateAttr(llvm::GlobalValue *GV,
                                   const AnnotateAttr *AA,
                                   SourceLocation L);

  /// Add global annotations that are set on D, for the global GV. Those
  /// annotations are emitted during finalization of the LLVM code.
  void AddGlobalAnnotations(const ValueDecl *D, llvm::GlobalValue *GV);

  bool isInNoSanitizeList(SanitizerMask Kind, llvm::Function *Fn,
                          SourceLocation Loc) const;

  bool isInNoSanitizeList(SanitizerMask Kind, llvm::GlobalVariable *GV,
                          SourceLocation Loc, QualType Ty,
                          StringRef Category = StringRef()) const;

  /// Imbue XRay attributes to a function, applying the always/never attribute
  /// lists in the process. Returns true if we did imbue attributes this way,
  /// false otherwise.
  bool imbueXRayAttrs(llvm::Function *Fn, SourceLocation Loc,
                      StringRef Category = StringRef()) const;

  /// Returns true if function at the given location should be excluded from
  /// profile instrumentation.
  bool isProfileInstrExcluded(llvm::Function *Fn, SourceLocation Loc) const;

  SanitizerMetadata *getSanitizerMetadata() {
    return SanitizerMD.get();
  }

  void addDeferredVTable(const CXXRecordDecl *RD) {
    DeferredVTables.push_back(RD);
  }

  /// Emit code for a single global function or var decl. Forward declarations
  /// are emitted lazily.
  void EmitGlobal(GlobalDecl D);

  bool TryEmitBaseDestructorAsAlias(const CXXDestructorDecl *D);

  llvm::GlobalValue *GetGlobalValue(StringRef Ref);

  /// Set attributes which are common to any form of a global definition (alias,
  /// Objective-C method, function, global variable).
  ///
  /// NOTE: This should only be called for definitions.
  void SetCommonAttributes(GlobalDecl GD, llvm::GlobalValue *GV);

  void addReplacement(StringRef Name, llvm::Constant *C);

  void addGlobalValReplacement(llvm::GlobalValue *GV, llvm::Constant *C);

  /// Emit a code for threadprivate directive.
  /// \param D Threadprivate declaration.
  void EmitOMPThreadPrivateDecl(const OMPThreadPrivateDecl *D);

  /// Emit a code for declare reduction construct.
  void EmitOMPDeclareReduction(const OMPDeclareReductionDecl *D,
                               CodeGenFunction *CGF = nullptr);

  /// Emit a code for declare mapper construct.
  void EmitOMPDeclareMapper(const OMPDeclareMapperDecl *D,
                            CodeGenFunction *CGF = nullptr);

  /// Emit a code for requires directive.
  /// \param D Requires declaration
  void EmitOMPRequiresDecl(const OMPRequiresDecl *D);

  /// Emit a code for the allocate directive.
  /// \param D The allocate declaration
  void EmitOMPAllocateDecl(const OMPAllocateDecl *D);

  /// Return the alignment specified in an allocate directive, if present.
  llvm::Optional<CharUnits> getOMPAllocateAlignment(const VarDecl *VD);

  /// Returns whether the given record has hidden LTO visibility and therefore
  /// may participate in (single-module) CFI and whole-program vtable
  /// optimization.
  bool HasHiddenLTOVisibility(const CXXRecordDecl *RD);

  /// Returns whether the given record has public LTO visibility (regardless of
  /// -lto-whole-program-visibility) and therefore may not participate in
  /// (single-module) CFI and whole-program vtable optimization.
  bool AlwaysHasLTOVisibilityPublic(const CXXRecordDecl *RD);

  /// Returns the vcall visibility of the given type. This is the scope in which
  /// a virtual function call could be made which ends up being dispatched to a
  /// member function of this class. This scope can be wider than the visibility
  /// of the class itself when the class has a more-visible dynamic base class.
  /// The client should pass in an empty Visited set, which is used to prevent
  /// redundant recursive processing.
  llvm::GlobalObject::VCallVisibility
  GetVCallVisibilityLevel(const CXXRecordDecl *RD,
                          llvm::DenseSet<const CXXRecordDecl *> &Visited);

  /// Emit type metadata for the given vtable using the given layout.
  void EmitVTableTypeMetadata(const CXXRecordDecl *RD,
                              llvm::GlobalVariable *VTable,
                              const VTableLayout &VTLayout);

  /// Generate a cross-DSO type identifier for MD.
  llvm::ConstantInt *CreateCrossDsoCfiTypeId(llvm::Metadata *MD);

  /// Create a metadata identifier for the given type. This may either be an
  /// MDString (for external identifiers) or a distinct unnamed MDNode (for
  /// internal identifiers).
  llvm::Metadata *CreateMetadataIdentifierForType(QualType T);

  /// Create a metadata identifier that is intended to be used to check virtual
  /// calls via a member function pointer.
  llvm::Metadata *CreateMetadataIdentifierForVirtualMemPtrType(QualType T);

  /// Create a metadata identifier for the generalization of the given type.
  /// This may either be an MDString (for external identifiers) or a distinct
  /// unnamed MDNode (for internal identifiers).
  llvm::Metadata *CreateMetadataIdentifierGeneralized(QualType T);

  /// Create and attach type metadata to the given function.
  void CreateFunctionTypeMetadataForIcall(const FunctionDecl *FD,
                                          llvm::Function *F);

  /// Whether this function's return type has no side effects, and thus may
  /// be trivially discarded if it is unused.
  bool MayDropFunctionReturn(const ASTContext &Context, QualType ReturnType);

  /// Returns whether this module needs the "all-vtables" type identifier.
  bool NeedAllVtablesTypeId() const;

  /// Create and attach type metadata for the given vtable.
  void AddVTableTypeMetadata(llvm::GlobalVariable *VTable, CharUnits Offset,
                             const CXXRecordDecl *RD);

  /// Return a vector of most-base classes for RD. This is used to implement
  /// control flow integrity checks for member function pointers.
  ///
  /// A most-base class of a class C is defined as a recursive base class of C,
  /// including C itself, that does not have any bases.
  std::vector<const CXXRecordDecl *>
  getMostBaseClasses(const CXXRecordDecl *RD);

  llvm::GlobalVariable *
  GetOrCreateRTTIProxyGlobalVariable(llvm::Constant *Addr);

  /// Get the declaration of std::terminate for the platform.
  llvm::FunctionCallee getTerminateFn();

  llvm::SanitizerStatReport &getSanStats();

  llvm::Value *
  createOpenCLIntToSamplerConversion(const Expr *E, CodeGenFunction &CGF);

  /// OpenCL v1.2 s5.6.4.6 allows the compiler to store kernel argument
  /// information in the program executable. The argument information stored
  /// includes the argument name, its type, the address and access qualifiers
  /// used. This helper can be used to generate metadata for source code kernel
  /// function as well as generated implicitly kernels. If a kernel is generated
  /// implicitly null value has to be passed to the last two parameters,
  /// otherwise all parameters must have valid non-null values.
  /// \param FN is a pointer to IR function being generated.
  /// \param FD is a pointer to function declaration if any.
  /// \param CGF is a pointer to CodeGenFunction that generates this function.
  void GenKernelArgMetadata(llvm::Function *FN,
                            const FunctionDecl *FD = nullptr,
                            CodeGenFunction *CGF = nullptr);

  /// Get target specific null pointer.
  /// \param T is the LLVM type of the null pointer.
  /// \param QT is the clang QualType of the null pointer.
  llvm::Constant *getNullPointer(llvm::PointerType *T, QualType QT);

  CharUnits getNaturalTypeAlignment(QualType T,
                                    LValueBaseInfo *BaseInfo = nullptr,
                                    TBAAAccessInfo *TBAAInfo = nullptr,
                                    bool forPointeeType = false);
  CharUnits getNaturalPointeeTypeAlignment(QualType T,
                                           LValueBaseInfo *BaseInfo = nullptr,
                                           TBAAAccessInfo *TBAAInfo = nullptr);
  bool stopAutoInit();

  /// Print the postfix for externalized static variable or kernels for single
  /// source offloading languages CUDA and HIP. The unique postfix is created
  /// using either the CUID argument, or the file's UniqueID and active macros.
  /// The fallback method without a CUID requires that the offloading toolchain
  /// does not define separate macros via the -cc1 options.
  void printPostfixForExternalizedDecl(llvm::raw_ostream &OS,
                                       const Decl *D) const;

  /// Helper functions for generating a NoLoop kernel
  /// For a captured statement, get the single For statement, if it exists,
  /// otherwise return nullptr.
  const ForStmt *getSingleForStmt(const Stmt *S);

  /// Does the loop init qualify for a NoLoop kernel?
  bool checkDeclStmt(const ForStmt &FStmt);
  bool checkInitExpr(const ForStmt &FStmt);
  bool checkLoopInit(const ForStmt &FStmt);

  /// Does the loop increment qualify for a NoLoop kernel?
  bool checkLoopStep(const ForStmt &FStmt);

  /// Does the loop condition qualify for a NoLoop kernel?
  bool checkLoopStop(const ForStmt &FStmt);

  /// If we are able to generate a NoLoop kernel for this directive, return
  /// true, otherwise return false. If successful, a map is created from the
  /// top-level statement to the intermediate statements. For a combined
  /// construct, there are no intermediate statements. Used for a combined
  /// construct
  bool checkAndSetNoLoopKernel(const OMPExecutableDirective &D);

  /// Given a top-level target construct for no-loop codegen, get the
  /// intermediate OpenMP constructs
  const NoLoopIntermediateStmts &getNoLoopStmts(const Stmt *S) {
    assert(isNoLoopKernel(S));
    return NoLoopKernels.find(S)->second;
  }

  /// Erase no-loop related metadata for the input statement
  void resetNoLoopKernel(const Stmt *S) { NoLoopKernels.erase(S); }
  /// Are we generating no-loop kernel for the input statement
  bool isNoLoopKernel(const Stmt *S) {
    return NoLoopKernels.find(S) != NoLoopKernels.end();
  }

  /// Move some lazily-emitted states to the NewBuilder. This is especially
  /// essential for the incremental parsing environment like Clang Interpreter,
  /// because we'll lose all important information after each repl.
  void moveLazyEmissionStates(CodeGenModule *NewBuilder) {
    assert(DeferredDeclsToEmit.empty() &&
           "Should have emitted all decls deferred to emit.");
    assert(NewBuilder->DeferredDecls.empty() &&
           "Newly created module should not have deferred decls");
    NewBuilder->DeferredDecls = std::move(DeferredDecls);

    assert(NewBuilder->DeferredVTables.empty() &&
           "Newly created module should not have deferred vtables");
    NewBuilder->DeferredVTables = std::move(DeferredVTables);

    assert(NewBuilder->MangledDeclNames.empty() &&
           "Newly created module should not have mangled decl names");
    assert(NewBuilder->Manglings.empty() &&
           "Newly created module should not have manglings");
    NewBuilder->Manglings = std::move(Manglings);

    assert(WeakRefReferences.empty() &&
           "Not all WeakRefRefs have been applied");
    NewBuilder->WeakRefReferences = std::move(WeakRefReferences);

    NewBuilder->TBAA = std::move(TBAA);
  }


private:
  llvm::Constant *GetOrCreateLLVMFunction(
      StringRef MangledName, llvm::Type *Ty, GlobalDecl D, bool ForVTable,
      bool DontDefer = false, bool IsThunk = false,
      llvm::AttributeList ExtraAttrs = llvm::AttributeList(),
      ForDefinition_t IsForDefinition = NotForDefinition);

  // References to multiversion functions are resolved through an implicitly
  // defined resolver function. This function is responsible for creating
  // the resolver symbol for the provided declaration. The value returned
  // will be for an ifunc (llvm::GlobalIFunc) if the current target supports
  // that feature and for a regular function (llvm::GlobalValue) otherwise.
  llvm::Constant *GetOrCreateMultiVersionResolver(GlobalDecl GD);

  // In scenarios where a function is not known to be a multiversion function
  // until a later declaration, it is sometimes necessary to change the
  // previously created mangled name to align with requirements of whatever
  // multiversion function kind the function is now known to be. This function
  // is responsible for performing such mangled name updates.
  void UpdateMultiVersionNames(GlobalDecl GD, const FunctionDecl *FD,
                               StringRef &CurName);

  llvm::Constant *
  GetOrCreateLLVMGlobal(StringRef MangledName, llvm::Type *Ty, LangAS AddrSpace,
                        const VarDecl *D,
                        ForDefinition_t IsForDefinition = NotForDefinition);

  bool GetCPUAndFeaturesAttributes(GlobalDecl GD,
                                   llvm::AttrBuilder &AttrBuilder);
  void setNonAliasAttributes(GlobalDecl GD, llvm::GlobalObject *GO);

  /// Set function attributes for a function declaration.
  void SetFunctionAttributes(GlobalDecl GD, llvm::Function *F,
                             bool IsIncompleteFunction, bool IsThunk);

  void EmitGlobalDefinition(GlobalDecl D, llvm::GlobalValue *GV = nullptr);

  void EmitGlobalFunctionDefinition(GlobalDecl GD, llvm::GlobalValue *GV);
  void EmitMultiVersionFunctionDefinition(GlobalDecl GD, llvm::GlobalValue *GV);

  void EmitGlobalVarDefinition(const VarDecl *D, bool IsTentative = false);
  void EmitExternalVarDeclaration(const VarDecl *D);
  void EmitAliasDefinition(GlobalDecl GD);
  void emitIFuncDefinition(GlobalDecl GD);
  void emitCPUDispatchDefinition(GlobalDecl GD);
  void EmitObjCPropertyImplementations(const ObjCImplementationDecl *D);
  void EmitObjCIvarInitializations(ObjCImplementationDecl *D);

  // C++ related functions.

  void EmitDeclContext(const DeclContext *DC);
  void EmitLinkageSpec(const LinkageSpecDecl *D);

  /// Emit the function that initializes C++ thread_local variables.
  void EmitCXXThreadLocalInitFunc();

  /// Emit the function that initializes global variables for a C++ Module.
  void EmitCXXModuleInitFunc(clang::Module *Primary);

  /// Emit the function that initializes C++ globals.
  void EmitCXXGlobalInitFunc();

  /// Emit the function that performs cleanup associated with C++ globals.
  void EmitCXXGlobalCleanUpFunc();

  /// Emit the function that initializes the specified global (if PerformInit is
  /// true) and registers its destructor.
  void EmitCXXGlobalVarDeclInitFunc(const VarDecl *D,
                                    llvm::GlobalVariable *Addr,
                                    bool PerformInit);

  void EmitPointerToInitFunc(const VarDecl *VD, llvm::GlobalVariable *Addr,
                             llvm::Function *InitFunc, InitSegAttr *ISA);

  // FIXME: Hardcoding priority here is gross.
  void AddGlobalCtor(llvm::Function *Ctor, int Priority = 65535,
                     llvm::Constant *AssociatedData = nullptr);
  void AddGlobalDtor(llvm::Function *Dtor, int Priority = 65535,
                     bool IsDtorAttrFunc = false);

  /// EmitCtorList - Generates a global array of functions and priorities using
  /// the given list and name. This array will have appending linkage and is
  /// suitable for use as a LLVM constructor or destructor array. Clears Fns.
  void EmitCtorList(CtorList &Fns, const char *GlobalName);

  /// Emit any needed decls for which code generation was deferred.
  void EmitDeferred();

  /// Try to emit external vtables as available_externally if they have emitted
  /// all inlined virtual functions.  It runs after EmitDeferred() and therefore
  /// is not allowed to create new references to things that need to be emitted
  /// lazily.
  void EmitVTablesOpportunistically();

  /// Call replaceAllUsesWith on all pairs in Replacements.
  void applyReplacements();

  /// Call replaceAllUsesWith on all pairs in GlobalValReplacements.
  void applyGlobalValReplacements();

  void checkAliases();

  std::map<int, llvm::TinyPtrVector<llvm::Function *>> DtorsUsingAtExit;

  /// Register functions annotated with __attribute__((destructor)) using
  /// __cxa_atexit, if it is available, or atexit otherwise.
  void registerGlobalDtorsWithAtExit();

  // When using sinit and sterm functions, unregister
  // __attribute__((destructor)) annotated functions which were previously
  // registered by the atexit subroutine using unatexit.
  void unregisterGlobalDtorsWithUnAtExit();

  /// Emit deferred multiversion function resolvers and associated variants.
  void emitMultiVersionFunctions();

  /// Emit any vtables which we deferred and still have a use for.
  void EmitDeferredVTables();

  /// Emit a dummy function that reference a CoreFoundation symbol when
  /// @available is used on Darwin.
  void emitAtAvailableLinkGuard();

  /// Emit the llvm.used and llvm.compiler.used metadata.
  void emitLLVMUsed();

  /// For C++20 Itanium ABI, emit the initializers for the module.
  void EmitModuleInitializers(clang::Module *Primary);

  /// Emit the link options introduced by imported modules.
  void EmitModuleLinkOptions();

  /// Helper function for EmitStaticExternCAliases() to redirect ifuncs that
  /// have a resolver name that matches 'Elem' to instead resolve to the name of
  /// 'CppFunc'. This redirection is necessary in cases where 'Elem' has a name
  /// that will be emitted as an alias of the name bound to 'CppFunc'; ifuncs
  /// may not reference aliases. Redirection is only performed if 'Elem' is only
  /// used by ifuncs in which case, 'Elem' is destroyed. 'true' is returned if
  /// redirection is successful, and 'false' is returned otherwise.
  bool CheckAndReplaceExternCIFuncs(llvm::GlobalValue *Elem,
                                    llvm::GlobalValue *CppFunc);

  /// Emit aliases for internal-linkage declarations inside "C" language
  /// linkage specifications, giving them the "expected" name where possible.
  void EmitStaticExternCAliases();

  void EmitDeclMetadata();

  /// Emit the Clang version as llvm.ident metadata.
  void EmitVersionIdentMetadata();

  /// Emit the Clang commandline as llvm.commandline metadata.
  void EmitCommandLineMetadata();

  /// Emit the module flag metadata used to pass options controlling the
  /// the backend to LLVM.
  void EmitBackendOptionsMetadata(const CodeGenOptions CodeGenOpts);

  /// Emits OpenCL specific Metadata e.g. OpenCL version.
  void EmitOpenCLMetadata();

  /// Emit the llvm.gcov metadata used to tell LLVM where to emit the .gcno and
  /// .gcda files in a way that persists in .bc files.
  void EmitCoverageFile();

  /// Determine whether the definition must be emitted; if this returns \c
  /// false, the definition can be emitted lazily if it's used.
  bool MustBeEmitted(const ValueDecl *D);

  /// Determine whether the definition can be emitted eagerly, or should be
  /// delayed until the end of the translation unit. This is relevant for
  /// definitions whose linkage can change, e.g. implicit function instantions
  /// which may later be explicitly instantiated.
  bool MayBeEmittedEagerly(const ValueDecl *D);

  /// Check whether we can use a "simpler", more core exceptions personality
  /// function.
  void SimplifyPersonality();

  /// Helper function for ConstructAttributeList and
  /// addDefaultFunctionDefinitionAttributes.  Builds a set of function
  /// attributes to add to a function with the given properties.
  void getDefaultFunctionAttributes(StringRef Name, bool HasOptnone,
                                    bool AttrOnCallSite,
                                    llvm::AttrBuilder &FuncAttrs);

  llvm::Metadata *CreateMetadataIdentifierImpl(QualType T, MetadataTypeMap &Map,
                                               StringRef Suffix);

  /// Top level checker for no-loop on the for statement
  bool isForStmtNoLoopConforming(const Stmt *);

  /// Used for a target construct
  bool checkAndSetNoLoopTargetConstruct(const OMPExecutableDirective &D);

  /// Are clauses on a combined OpenMP construct compatible with no-loop
  /// codegen?
  bool areCombinedClausesNoLoopCompatible(const OMPExecutableDirective &D);

  /// Populate the map used for no-loop codegen
  void setNoLoopKernel(const Stmt *S,
                       NoLoopIntermediateStmts IntermediateStmts) {
    NoLoopKernels[S] = IntermediateStmts;
  }
};

}  // end namespace CodeGen
}  // end namespace clang

#endif // LLVM_CLANG_LIB_CODEGEN_CODEGENMODULE_H<|MERGE_RESOLUTION|>--- conflicted
+++ resolved
@@ -309,10 +309,7 @@
   std::unique_ptr<CGCXXABI> ABI;
   llvm::LLVMContext &VMContext;
   std::string ModuleNameHash;
-<<<<<<< HEAD
-=======
   bool CXX20ModuleInits = false;
->>>>>>> 2aa6d56d
   std::unique_ptr<CodeGenTBAA> TBAA;
 
   mutable std::unique_ptr<TargetCodeGenInfo> TheTargetCodeGenInfo;
