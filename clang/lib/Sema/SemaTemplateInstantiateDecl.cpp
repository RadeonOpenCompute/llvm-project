//===--- SemaTemplateInstantiateDecl.cpp - C++ Template Decl Instantiation ===/
//
// Part of the LLVM Project, under the Apache License v2.0 with LLVM Exceptions.
// See https://llvm.org/LICENSE.txt for license information.
// SPDX-License-Identifier: Apache-2.0 WITH LLVM-exception
//===----------------------------------------------------------------------===/
//
//  This file implements C++ template instantiation for declarations.
//
//===----------------------------------------------------------------------===/
#include "clang/Sema/SemaInternal.h"
#include "clang/AST/ASTConsumer.h"
#include "clang/AST/ASTContext.h"
#include "clang/AST/ASTMutationListener.h"
#include "clang/AST/DeclTemplate.h"
#include "clang/AST/DeclVisitor.h"
#include "clang/AST/DependentDiagnostic.h"
#include "clang/AST/Expr.h"
#include "clang/AST/ExprCXX.h"
#include "clang/AST/PrettyDeclStackTrace.h"
#include "clang/AST/TypeLoc.h"
#include "clang/Sema/Initialization.h"
#include "clang/Sema/Lookup.h"
#include "clang/Sema/Template.h"
#include "clang/Sema/TemplateInstCallback.h"
#include "llvm/Support/TimeProfiler.h"

using namespace clang;

static bool isDeclWithinFunction(const Decl *D) {
  const DeclContext *DC = D->getDeclContext();
  if (DC->isFunctionOrMethod())
    return true;

  if (DC->isRecord())
    return cast<CXXRecordDecl>(DC)->isLocalClass();

  return false;
}

template<typename DeclT>
static bool SubstQualifier(Sema &SemaRef, const DeclT *OldDecl, DeclT *NewDecl,
                           const MultiLevelTemplateArgumentList &TemplateArgs) {
  if (!OldDecl->getQualifierLoc())
    return false;

  assert((NewDecl->getFriendObjectKind() ||
          !OldDecl->getLexicalDeclContext()->isDependentContext()) &&
         "non-friend with qualified name defined in dependent context");
  Sema::ContextRAII SavedContext(
      SemaRef,
      const_cast<DeclContext *>(NewDecl->getFriendObjectKind()
                                    ? NewDecl->getLexicalDeclContext()
                                    : OldDecl->getLexicalDeclContext()));

  NestedNameSpecifierLoc NewQualifierLoc
      = SemaRef.SubstNestedNameSpecifierLoc(OldDecl->getQualifierLoc(),
                                            TemplateArgs);

  if (!NewQualifierLoc)
    return true;

  NewDecl->setQualifierInfo(NewQualifierLoc);
  return false;
}

bool TemplateDeclInstantiator::SubstQualifier(const DeclaratorDecl *OldDecl,
                                              DeclaratorDecl *NewDecl) {
  return ::SubstQualifier(SemaRef, OldDecl, NewDecl, TemplateArgs);
}

bool TemplateDeclInstantiator::SubstQualifier(const TagDecl *OldDecl,
                                              TagDecl *NewDecl) {
  return ::SubstQualifier(SemaRef, OldDecl, NewDecl, TemplateArgs);
}

// Include attribute instantiation code.
#include "clang/Sema/AttrTemplateInstantiate.inc"

static void instantiateDependentAlignedAttr(
    Sema &S, const MultiLevelTemplateArgumentList &TemplateArgs,
    const AlignedAttr *Aligned, Decl *New, bool IsPackExpansion) {
  if (Aligned->isAlignmentExpr()) {
    // The alignment expression is a constant expression.
    EnterExpressionEvaluationContext Unevaluated(
        S, Sema::ExpressionEvaluationContext::ConstantEvaluated);
    ExprResult Result = S.SubstExpr(Aligned->getAlignmentExpr(), TemplateArgs);
    if (!Result.isInvalid())
      S.AddAlignedAttr(New, *Aligned, Result.getAs<Expr>(), IsPackExpansion);
  } else {
    TypeSourceInfo *Result = S.SubstType(Aligned->getAlignmentType(),
                                         TemplateArgs, Aligned->getLocation(),
                                         DeclarationName());
    if (Result)
      S.AddAlignedAttr(New, *Aligned, Result, IsPackExpansion);
  }
}

static void instantiateDependentAlignedAttr(
    Sema &S, const MultiLevelTemplateArgumentList &TemplateArgs,
    const AlignedAttr *Aligned, Decl *New) {
  if (!Aligned->isPackExpansion()) {
    instantiateDependentAlignedAttr(S, TemplateArgs, Aligned, New, false);
    return;
  }

  SmallVector<UnexpandedParameterPack, 2> Unexpanded;
  if (Aligned->isAlignmentExpr())
    S.collectUnexpandedParameterPacks(Aligned->getAlignmentExpr(),
                                      Unexpanded);
  else
    S.collectUnexpandedParameterPacks(Aligned->getAlignmentType()->getTypeLoc(),
                                      Unexpanded);
  assert(!Unexpanded.empty() && "Pack expansion without parameter packs?");

  // Determine whether we can expand this attribute pack yet.
  bool Expand = true, RetainExpansion = false;
  Optional<unsigned> NumExpansions;
  // FIXME: Use the actual location of the ellipsis.
  SourceLocation EllipsisLoc = Aligned->getLocation();
  if (S.CheckParameterPacksForExpansion(EllipsisLoc, Aligned->getRange(),
                                        Unexpanded, TemplateArgs, Expand,
                                        RetainExpansion, NumExpansions))
    return;

  if (!Expand) {
    Sema::ArgumentPackSubstitutionIndexRAII SubstIndex(S, -1);
    instantiateDependentAlignedAttr(S, TemplateArgs, Aligned, New, true);
  } else {
    for (unsigned I = 0; I != *NumExpansions; ++I) {
      Sema::ArgumentPackSubstitutionIndexRAII SubstIndex(S, I);
      instantiateDependentAlignedAttr(S, TemplateArgs, Aligned, New, false);
    }
  }
}

static void instantiateDependentAssumeAlignedAttr(
    Sema &S, const MultiLevelTemplateArgumentList &TemplateArgs,
    const AssumeAlignedAttr *Aligned, Decl *New) {
  // The alignment expression is a constant expression.
  EnterExpressionEvaluationContext Unevaluated(
      S, Sema::ExpressionEvaluationContext::ConstantEvaluated);

  Expr *E, *OE = nullptr;
  ExprResult Result = S.SubstExpr(Aligned->getAlignment(), TemplateArgs);
  if (Result.isInvalid())
    return;
  E = Result.getAs<Expr>();

  if (Aligned->getOffset()) {
    Result = S.SubstExpr(Aligned->getOffset(), TemplateArgs);
    if (Result.isInvalid())
      return;
    OE = Result.getAs<Expr>();
  }

  S.AddAssumeAlignedAttr(New, *Aligned, E, OE);
}

static void instantiateDependentAlignValueAttr(
    Sema &S, const MultiLevelTemplateArgumentList &TemplateArgs,
    const AlignValueAttr *Aligned, Decl *New) {
  // The alignment expression is a constant expression.
  EnterExpressionEvaluationContext Unevaluated(
      S, Sema::ExpressionEvaluationContext::ConstantEvaluated);
  ExprResult Result = S.SubstExpr(Aligned->getAlignment(), TemplateArgs);
  if (!Result.isInvalid())
    S.AddAlignValueAttr(New, *Aligned, Result.getAs<Expr>());
}

static void instantiateDependentAllocAlignAttr(
    Sema &S, const MultiLevelTemplateArgumentList &TemplateArgs,
    const AllocAlignAttr *Align, Decl *New) {
  Expr *Param = IntegerLiteral::Create(
      S.getASTContext(),
      llvm::APInt(64, Align->getParamIndex().getSourceIndex()),
      S.getASTContext().UnsignedLongLongTy, Align->getLocation());
  S.AddAllocAlignAttr(New, *Align, Param);
}

static Expr *instantiateDependentFunctionAttrCondition(
    Sema &S, const MultiLevelTemplateArgumentList &TemplateArgs,
    const Attr *A, Expr *OldCond, const Decl *Tmpl, FunctionDecl *New) {
  Expr *Cond = nullptr;
  {
    Sema::ContextRAII SwitchContext(S, New);
    EnterExpressionEvaluationContext Unevaluated(
        S, Sema::ExpressionEvaluationContext::ConstantEvaluated);
    ExprResult Result = S.SubstExpr(OldCond, TemplateArgs);
    if (Result.isInvalid())
      return nullptr;
    Cond = Result.getAs<Expr>();
  }
  if (!Cond->isTypeDependent()) {
    ExprResult Converted = S.PerformContextuallyConvertToBool(Cond);
    if (Converted.isInvalid())
      return nullptr;
    Cond = Converted.get();
  }

  SmallVector<PartialDiagnosticAt, 8> Diags;
  if (OldCond->isValueDependent() && !Cond->isValueDependent() &&
      !Expr::isPotentialConstantExprUnevaluated(Cond, New, Diags)) {
    S.Diag(A->getLocation(), diag::err_attr_cond_never_constant_expr) << A;
    for (const auto &P : Diags)
      S.Diag(P.first, P.second);
    return nullptr;
  }
  return Cond;
}

static void instantiateDependentEnableIfAttr(
    Sema &S, const MultiLevelTemplateArgumentList &TemplateArgs,
    const EnableIfAttr *EIA, const Decl *Tmpl, FunctionDecl *New) {
  Expr *Cond = instantiateDependentFunctionAttrCondition(
      S, TemplateArgs, EIA, EIA->getCond(), Tmpl, New);

  if (Cond)
    New->addAttr(new (S.getASTContext()) EnableIfAttr(S.getASTContext(), *EIA,
                                                      Cond, EIA->getMessage()));
}

static void instantiateDependentDiagnoseIfAttr(
    Sema &S, const MultiLevelTemplateArgumentList &TemplateArgs,
    const DiagnoseIfAttr *DIA, const Decl *Tmpl, FunctionDecl *New) {
  Expr *Cond = instantiateDependentFunctionAttrCondition(
      S, TemplateArgs, DIA, DIA->getCond(), Tmpl, New);

  if (Cond)
    New->addAttr(new (S.getASTContext()) DiagnoseIfAttr(
        S.getASTContext(), *DIA, Cond, DIA->getMessage(),
        DIA->getDiagnosticType(), DIA->getArgDependent(), New));
}

// Constructs and adds to New a new instance of CUDALaunchBoundsAttr using
// template A as the base and arguments from TemplateArgs.
static void instantiateDependentCUDALaunchBoundsAttr(
    Sema &S, const MultiLevelTemplateArgumentList &TemplateArgs,
    const CUDALaunchBoundsAttr &Attr, Decl *New) {
  // The alignment expression is a constant expression.
  EnterExpressionEvaluationContext Unevaluated(
      S, Sema::ExpressionEvaluationContext::ConstantEvaluated);

  ExprResult Result = S.SubstExpr(Attr.getMaxThreads(), TemplateArgs);
  if (Result.isInvalid())
    return;
  Expr *MaxThreads = Result.getAs<Expr>();

  Expr *MinBlocks = nullptr;
  if (Attr.getMinBlocks()) {
    Result = S.SubstExpr(Attr.getMinBlocks(), TemplateArgs);
    if (Result.isInvalid())
      return;
    MinBlocks = Result.getAs<Expr>();
  }

  S.AddLaunchBoundsAttr(New, Attr, MaxThreads, MinBlocks);
}

static void
instantiateDependentModeAttr(Sema &S,
                             const MultiLevelTemplateArgumentList &TemplateArgs,
                             const ModeAttr &Attr, Decl *New) {
  S.AddModeAttr(New, Attr, Attr.getMode(),
                /*InInstantiation=*/true);
}

/// Instantiation of 'declare simd' attribute and its arguments.
static void instantiateOMPDeclareSimdDeclAttr(
    Sema &S, const MultiLevelTemplateArgumentList &TemplateArgs,
    const OMPDeclareSimdDeclAttr &Attr, Decl *New) {
  // Allow 'this' in clauses with varlists.
  if (auto *FTD = dyn_cast<FunctionTemplateDecl>(New))
    New = FTD->getTemplatedDecl();
  auto *FD = cast<FunctionDecl>(New);
  auto *ThisContext = dyn_cast_or_null<CXXRecordDecl>(FD->getDeclContext());
  SmallVector<Expr *, 4> Uniforms, Aligneds, Alignments, Linears, Steps;
  SmallVector<unsigned, 4> LinModifiers;

  auto SubstExpr = [&](Expr *E) -> ExprResult {
    if (auto *DRE = dyn_cast<DeclRefExpr>(E->IgnoreParenImpCasts()))
      if (auto *PVD = dyn_cast<ParmVarDecl>(DRE->getDecl())) {
        Sema::ContextRAII SavedContext(S, FD);
        LocalInstantiationScope Local(S);
        if (FD->getNumParams() > PVD->getFunctionScopeIndex())
          Local.InstantiatedLocal(
              PVD, FD->getParamDecl(PVD->getFunctionScopeIndex()));
        return S.SubstExpr(E, TemplateArgs);
      }
    Sema::CXXThisScopeRAII ThisScope(S, ThisContext, Qualifiers(),
                                     FD->isCXXInstanceMember());
    return S.SubstExpr(E, TemplateArgs);
  };

  // Substitute a single OpenMP clause, which is a potentially-evaluated
  // full-expression.
  auto Subst = [&](Expr *E) -> ExprResult {
    EnterExpressionEvaluationContext Evaluated(
        S, Sema::ExpressionEvaluationContext::PotentiallyEvaluated);
    ExprResult Res = SubstExpr(E);
    if (Res.isInvalid())
      return Res;
    return S.ActOnFinishFullExpr(Res.get(), false);
  };

  ExprResult Simdlen;
  if (auto *E = Attr.getSimdlen())
    Simdlen = Subst(E);

  if (Attr.uniforms_size() > 0) {
    for(auto *E : Attr.uniforms()) {
      ExprResult Inst = Subst(E);
      if (Inst.isInvalid())
        continue;
      Uniforms.push_back(Inst.get());
    }
  }

  auto AI = Attr.alignments_begin();
  for (auto *E : Attr.aligneds()) {
    ExprResult Inst = Subst(E);
    if (Inst.isInvalid())
      continue;
    Aligneds.push_back(Inst.get());
    Inst = ExprEmpty();
    if (*AI)
      Inst = S.SubstExpr(*AI, TemplateArgs);
    Alignments.push_back(Inst.get());
    ++AI;
  }

  auto SI = Attr.steps_begin();
  for (auto *E : Attr.linears()) {
    ExprResult Inst = Subst(E);
    if (Inst.isInvalid())
      continue;
    Linears.push_back(Inst.get());
    Inst = ExprEmpty();
    if (*SI)
      Inst = S.SubstExpr(*SI, TemplateArgs);
    Steps.push_back(Inst.get());
    ++SI;
  }
  LinModifiers.append(Attr.modifiers_begin(), Attr.modifiers_end());
  (void)S.ActOnOpenMPDeclareSimdDirective(
      S.ConvertDeclToDeclGroup(New), Attr.getBranchState(), Simdlen.get(),
      Uniforms, Aligneds, Alignments, Linears, LinModifiers, Steps,
      Attr.getRange());
}

/// Instantiation of 'declare variant' attribute and its arguments.
static void instantiateOMPDeclareVariantAttr(
    Sema &S, const MultiLevelTemplateArgumentList &TemplateArgs,
    const OMPDeclareVariantAttr &Attr, Decl *New) {
  // Allow 'this' in clauses with varlists.
  if (auto *FTD = dyn_cast<FunctionTemplateDecl>(New))
    New = FTD->getTemplatedDecl();
  auto *FD = cast<FunctionDecl>(New);
  auto *ThisContext = dyn_cast_or_null<CXXRecordDecl>(FD->getDeclContext());

  auto &&SubstExpr = [FD, ThisContext, &S, &TemplateArgs](Expr *E) {
    if (auto *DRE = dyn_cast<DeclRefExpr>(E->IgnoreParenImpCasts()))
      if (auto *PVD = dyn_cast<ParmVarDecl>(DRE->getDecl())) {
        Sema::ContextRAII SavedContext(S, FD);
        LocalInstantiationScope Local(S);
        if (FD->getNumParams() > PVD->getFunctionScopeIndex())
          Local.InstantiatedLocal(
              PVD, FD->getParamDecl(PVD->getFunctionScopeIndex()));
        return S.SubstExpr(E, TemplateArgs);
      }
    Sema::CXXThisScopeRAII ThisScope(S, ThisContext, Qualifiers(),
                                     FD->isCXXInstanceMember());
    return S.SubstExpr(E, TemplateArgs);
  };

  // Substitute a single OpenMP clause, which is a potentially-evaluated
  // full-expression.
  auto &&Subst = [&SubstExpr, &S](Expr *E) {
    EnterExpressionEvaluationContext Evaluated(
        S, Sema::ExpressionEvaluationContext::PotentiallyEvaluated);
    ExprResult Res = SubstExpr(E);
    if (Res.isInvalid())
      return Res;
    return S.ActOnFinishFullExpr(Res.get(), false);
  };

  ExprResult VariantFuncRef;
  if (Expr *E = Attr.getVariantFuncRef())
    VariantFuncRef = Subst(E);

  ExprResult Score;
  if (Expr *E = Attr.getScore())
    Score = Subst(E);

  // Check function/variant ref.
  Optional<std::pair<FunctionDecl *, Expr *>> DeclVarData =
      S.checkOpenMPDeclareVariantFunction(
          S.ConvertDeclToDeclGroup(New), VariantFuncRef.get(), Attr.getRange());
  if (!DeclVarData)
    return;
  // Instantiate the attribute.
  Sema::OpenMPDeclareVariantCtsSelectorData Data(
      Attr.getCtxSelectorSet(), Attr.getCtxSelector(),
      llvm::makeMutableArrayRef(Attr.implVendors_begin(),
                                Attr.implVendors_size()),
      Score);
  S.ActOnOpenMPDeclareVariantDirective(DeclVarData.getValue().first,
                                       DeclVarData.getValue().second,
                                       Attr.getRange(), Data);
}

static void instantiateDependentAMDGPUFlatWorkGroupSizeAttr(
    Sema &S, const MultiLevelTemplateArgumentList &TemplateArgs,
    const AMDGPUFlatWorkGroupSizeAttr &Attr, Decl *New) {
  // Both min and max expression are constant expressions.
  EnterExpressionEvaluationContext Unevaluated(
      S, Sema::ExpressionEvaluationContext::ConstantEvaluated);

  ExprResult Result = S.SubstExpr(Attr.getMin(), TemplateArgs);
  if (Result.isInvalid())
    return;
  Expr *MinExpr = Result.getAs<Expr>();

  Result = S.SubstExpr(Attr.getMax(), TemplateArgs);
  if (Result.isInvalid())
    return;
  Expr *MaxExpr = Result.getAs<Expr>();

  S.addAMDGPUFlatWorkGroupSizeAttr(New, Attr, MinExpr, MaxExpr);
}

static ExplicitSpecifier
instantiateExplicitSpecifier(Sema &S,
                             const MultiLevelTemplateArgumentList &TemplateArgs,
                             ExplicitSpecifier ES, FunctionDecl *New) {
  if (!ES.getExpr())
    return ES;
  Expr *OldCond = ES.getExpr();
  Expr *Cond = nullptr;
  {
    EnterExpressionEvaluationContext Unevaluated(
        S, Sema::ExpressionEvaluationContext::ConstantEvaluated);
    ExprResult SubstResult = S.SubstExpr(OldCond, TemplateArgs);
    if (SubstResult.isInvalid()) {
      return ExplicitSpecifier::Invalid();
    }
    Cond = SubstResult.get();
  }
  ExplicitSpecifier Result(Cond, ES.getKind());
  if (!Cond->isTypeDependent())
    S.tryResolveExplicitSpecifier(Result);
  return Result;
}

static void instantiateDependentAMDGPUWavesPerEUAttr(
    Sema &S, const MultiLevelTemplateArgumentList &TemplateArgs,
    const AMDGPUWavesPerEUAttr &Attr, Decl *New) {
  // Both min and max expression are constant expressions.
  EnterExpressionEvaluationContext Unevaluated(
      S, Sema::ExpressionEvaluationContext::ConstantEvaluated);

  ExprResult Result = S.SubstExpr(Attr.getMin(), TemplateArgs);
  if (Result.isInvalid())
    return;
  Expr *MinExpr = Result.getAs<Expr>();

  Expr *MaxExpr = nullptr;
  if (auto Max = Attr.getMax()) {
    Result = S.SubstExpr(Max, TemplateArgs);
    if (Result.isInvalid())
      return;
    MaxExpr = Result.getAs<Expr>();
  }

  S.addAMDGPUWavesPerEUAttr(New, Attr, MinExpr, MaxExpr);
}

void Sema::InstantiateAttrsForDecl(
    const MultiLevelTemplateArgumentList &TemplateArgs, const Decl *Tmpl,
    Decl *New, LateInstantiatedAttrVec *LateAttrs,
    LocalInstantiationScope *OuterMostScope) {
  if (NamedDecl *ND = dyn_cast<NamedDecl>(New)) {
    for (const auto *TmplAttr : Tmpl->attrs()) {
      // FIXME: If any of the special case versions from InstantiateAttrs become
      // applicable to template declaration, we'll need to add them here.
      CXXThisScopeRAII ThisScope(
          *this, dyn_cast_or_null<CXXRecordDecl>(ND->getDeclContext()),
          Qualifiers(), ND->isCXXInstanceMember());

      Attr *NewAttr = sema::instantiateTemplateAttributeForDecl(
          TmplAttr, Context, *this, TemplateArgs);
      if (NewAttr)
        New->addAttr(NewAttr);
    }
  }
}

static Sema::RetainOwnershipKind
attrToRetainOwnershipKind(const Attr *A) {
  switch (A->getKind()) {
  case clang::attr::CFConsumed:
    return Sema::RetainOwnershipKind::CF;
  case clang::attr::OSConsumed:
    return Sema::RetainOwnershipKind::OS;
  case clang::attr::NSConsumed:
    return Sema::RetainOwnershipKind::NS;
  default:
    llvm_unreachable("Wrong argument supplied");
  }
}

void Sema::InstantiateAttrs(const MultiLevelTemplateArgumentList &TemplateArgs,
                            const Decl *Tmpl, Decl *New,
                            LateInstantiatedAttrVec *LateAttrs,
                            LocalInstantiationScope *OuterMostScope) {
  for (const auto *TmplAttr : Tmpl->attrs()) {
    // FIXME: This should be generalized to more than just the AlignedAttr.
    const AlignedAttr *Aligned = dyn_cast<AlignedAttr>(TmplAttr);
    if (Aligned && Aligned->isAlignmentDependent()) {
      instantiateDependentAlignedAttr(*this, TemplateArgs, Aligned, New);
      continue;
    }

    if (const auto *AssumeAligned = dyn_cast<AssumeAlignedAttr>(TmplAttr)) {
      instantiateDependentAssumeAlignedAttr(*this, TemplateArgs, AssumeAligned, New);
      continue;
    }

    if (const auto *AlignValue = dyn_cast<AlignValueAttr>(TmplAttr)) {
      instantiateDependentAlignValueAttr(*this, TemplateArgs, AlignValue, New);
      continue;
    }

    if (const auto *AllocAlign = dyn_cast<AllocAlignAttr>(TmplAttr)) {
      instantiateDependentAllocAlignAttr(*this, TemplateArgs, AllocAlign, New);
      continue;
    }


    if (const auto *EnableIf = dyn_cast<EnableIfAttr>(TmplAttr)) {
      instantiateDependentEnableIfAttr(*this, TemplateArgs, EnableIf, Tmpl,
                                       cast<FunctionDecl>(New));
      continue;
    }

    if (const auto *DiagnoseIf = dyn_cast<DiagnoseIfAttr>(TmplAttr)) {
      instantiateDependentDiagnoseIfAttr(*this, TemplateArgs, DiagnoseIf, Tmpl,
                                         cast<FunctionDecl>(New));
      continue;
    }

    if (const auto *CUDALaunchBounds =
            dyn_cast<CUDALaunchBoundsAttr>(TmplAttr)) {
      instantiateDependentCUDALaunchBoundsAttr(*this, TemplateArgs,
                                               *CUDALaunchBounds, New);
      continue;
    }

    if (const auto *Mode = dyn_cast<ModeAttr>(TmplAttr)) {
      instantiateDependentModeAttr(*this, TemplateArgs, *Mode, New);
      continue;
    }

    if (const auto *OMPAttr = dyn_cast<OMPDeclareSimdDeclAttr>(TmplAttr)) {
      instantiateOMPDeclareSimdDeclAttr(*this, TemplateArgs, *OMPAttr, New);
      continue;
    }

    if (const auto *OMPAttr = dyn_cast<OMPDeclareVariantAttr>(TmplAttr)) {
      instantiateOMPDeclareVariantAttr(*this, TemplateArgs, *OMPAttr, New);
      continue;
    }

    if (const auto *AMDGPUFlatWorkGroupSize =
            dyn_cast<AMDGPUFlatWorkGroupSizeAttr>(TmplAttr)) {
      instantiateDependentAMDGPUFlatWorkGroupSizeAttr(
          *this, TemplateArgs, *AMDGPUFlatWorkGroupSize, New);
    }

    if (const auto *AMDGPUFlatWorkGroupSize =
            dyn_cast<AMDGPUWavesPerEUAttr>(TmplAttr)) {
      instantiateDependentAMDGPUWavesPerEUAttr(*this, TemplateArgs,
                                               *AMDGPUFlatWorkGroupSize, New);
    }

    // Existing DLL attribute on the instantiation takes precedence.
    if (TmplAttr->getKind() == attr::DLLExport ||
        TmplAttr->getKind() == attr::DLLImport) {
      if (New->hasAttr<DLLExportAttr>() || New->hasAttr<DLLImportAttr>()) {
        continue;
      }
    }

    if (const auto *ABIAttr = dyn_cast<ParameterABIAttr>(TmplAttr)) {
      AddParameterABIAttr(New, *ABIAttr, ABIAttr->getABI());
      continue;
    }

    if (isa<NSConsumedAttr>(TmplAttr) || isa<OSConsumedAttr>(TmplAttr) ||
        isa<CFConsumedAttr>(TmplAttr)) {
      AddXConsumedAttr(New, *TmplAttr, attrToRetainOwnershipKind(TmplAttr),
                       /*template instantiation=*/true);
      continue;
    }

    if (auto *A = dyn_cast<PointerAttr>(TmplAttr)) {
      if (!New->hasAttr<PointerAttr>())
        New->addAttr(A->clone(Context));
      continue;
    }

    if (auto *A = dyn_cast<OwnerAttr>(TmplAttr)) {
      if (!New->hasAttr<OwnerAttr>())
        New->addAttr(A->clone(Context));
      continue;
    }

    assert(!TmplAttr->isPackExpansion());
    if (TmplAttr->isLateParsed() && LateAttrs) {
      // Late parsed attributes must be instantiated and attached after the
      // enclosing class has been instantiated.  See Sema::InstantiateClass.
      LocalInstantiationScope *Saved = nullptr;
      if (CurrentInstantiationScope)
        Saved = CurrentInstantiationScope->cloneScopes(OuterMostScope);
      LateAttrs->push_back(LateInstantiatedAttribute(TmplAttr, Saved, New));
    } else {
      // Allow 'this' within late-parsed attributes.
      NamedDecl *ND = dyn_cast<NamedDecl>(New);
      CXXRecordDecl *ThisContext =
          dyn_cast_or_null<CXXRecordDecl>(ND->getDeclContext());
      CXXThisScopeRAII ThisScope(*this, ThisContext, Qualifiers(),
                                 ND && ND->isCXXInstanceMember());

      Attr *NewAttr = sema::instantiateTemplateAttribute(TmplAttr, Context,
                                                         *this, TemplateArgs);
      if (NewAttr)
        New->addAttr(NewAttr);
    }
  }
}

/// Get the previous declaration of a declaration for the purposes of template
/// instantiation. If this finds a previous declaration, then the previous
/// declaration of the instantiation of D should be an instantiation of the
/// result of this function.
template<typename DeclT>
static DeclT *getPreviousDeclForInstantiation(DeclT *D) {
  DeclT *Result = D->getPreviousDecl();

  // If the declaration is within a class, and the previous declaration was
  // merged from a different definition of that class, then we don't have a
  // previous declaration for the purpose of template instantiation.
  if (Result && isa<CXXRecordDecl>(D->getDeclContext()) &&
      D->getLexicalDeclContext() != Result->getLexicalDeclContext())
    return nullptr;

  return Result;
}

Decl *
TemplateDeclInstantiator::VisitTranslationUnitDecl(TranslationUnitDecl *D) {
  llvm_unreachable("Translation units cannot be instantiated");
}

Decl *
TemplateDeclInstantiator::VisitPragmaCommentDecl(PragmaCommentDecl *D) {
  llvm_unreachable("pragma comment cannot be instantiated");
}

Decl *TemplateDeclInstantiator::VisitPragmaDetectMismatchDecl(
    PragmaDetectMismatchDecl *D) {
  llvm_unreachable("pragma comment cannot be instantiated");
}

Decl *
TemplateDeclInstantiator::VisitExternCContextDecl(ExternCContextDecl *D) {
  llvm_unreachable("extern \"C\" context cannot be instantiated");
}

Decl *
TemplateDeclInstantiator::VisitLabelDecl(LabelDecl *D) {
  LabelDecl *Inst = LabelDecl::Create(SemaRef.Context, Owner, D->getLocation(),
                                      D->getIdentifier());
  Owner->addDecl(Inst);
  return Inst;
}

Decl *
TemplateDeclInstantiator::VisitNamespaceDecl(NamespaceDecl *D) {
  llvm_unreachable("Namespaces cannot be instantiated");
}

Decl *
TemplateDeclInstantiator::VisitNamespaceAliasDecl(NamespaceAliasDecl *D) {
  NamespaceAliasDecl *Inst
    = NamespaceAliasDecl::Create(SemaRef.Context, Owner,
                                 D->getNamespaceLoc(),
                                 D->getAliasLoc(),
                                 D->getIdentifier(),
                                 D->getQualifierLoc(),
                                 D->getTargetNameLoc(),
                                 D->getNamespace());
  Owner->addDecl(Inst);
  return Inst;
}

Decl *TemplateDeclInstantiator::InstantiateTypedefNameDecl(TypedefNameDecl *D,
                                                           bool IsTypeAlias) {
  bool Invalid = false;
  TypeSourceInfo *DI = D->getTypeSourceInfo();
  if (DI->getType()->isInstantiationDependentType() ||
      DI->getType()->isVariablyModifiedType()) {
    DI = SemaRef.SubstType(DI, TemplateArgs,
                           D->getLocation(), D->getDeclName());
    if (!DI) {
      Invalid = true;
      DI = SemaRef.Context.getTrivialTypeSourceInfo(SemaRef.Context.IntTy);
    }
  } else {
    SemaRef.MarkDeclarationsReferencedInType(D->getLocation(), DI->getType());
  }

  // HACK: g++ has a bug where it gets the value kind of ?: wrong.
  // libstdc++ relies upon this bug in its implementation of common_type.
  // If we happen to be processing that implementation, fake up the g++ ?:
  // semantics. See LWG issue 2141 for more information on the bug.
  const DecltypeType *DT = DI->getType()->getAs<DecltypeType>();
  CXXRecordDecl *RD = dyn_cast<CXXRecordDecl>(D->getDeclContext());
  if (DT && RD && isa<ConditionalOperator>(DT->getUnderlyingExpr()) &&
      DT->isReferenceType() &&
      RD->getEnclosingNamespaceContext() == SemaRef.getStdNamespace() &&
      RD->getIdentifier() && RD->getIdentifier()->isStr("common_type") &&
      D->getIdentifier() && D->getIdentifier()->isStr("type") &&
      SemaRef.getSourceManager().isInSystemHeader(D->getBeginLoc()))
    // Fold it to the (non-reference) type which g++ would have produced.
    DI = SemaRef.Context.getTrivialTypeSourceInfo(
      DI->getType().getNonReferenceType());

  // Create the new typedef
  TypedefNameDecl *Typedef;
  if (IsTypeAlias)
    Typedef = TypeAliasDecl::Create(SemaRef.Context, Owner, D->getBeginLoc(),
                                    D->getLocation(), D->getIdentifier(), DI);
  else
    Typedef = TypedefDecl::Create(SemaRef.Context, Owner, D->getBeginLoc(),
                                  D->getLocation(), D->getIdentifier(), DI);
  if (Invalid)
    Typedef->setInvalidDecl();

  // If the old typedef was the name for linkage purposes of an anonymous
  // tag decl, re-establish that relationship for the new typedef.
  if (const TagType *oldTagType = D->getUnderlyingType()->getAs<TagType>()) {
    TagDecl *oldTag = oldTagType->getDecl();
    if (oldTag->getTypedefNameForAnonDecl() == D && !Invalid) {
      TagDecl *newTag = DI->getType()->castAs<TagType>()->getDecl();
      assert(!newTag->hasNameForLinkage());
      newTag->setTypedefNameForAnonDecl(Typedef);
    }
  }

  if (TypedefNameDecl *Prev = getPreviousDeclForInstantiation(D)) {
    NamedDecl *InstPrev = SemaRef.FindInstantiatedDecl(D->getLocation(), Prev,
                                                       TemplateArgs);
    if (!InstPrev)
      return nullptr;

    TypedefNameDecl *InstPrevTypedef = cast<TypedefNameDecl>(InstPrev);

    // If the typedef types are not identical, reject them.
    SemaRef.isIncompatibleTypedef(InstPrevTypedef, Typedef);

    Typedef->setPreviousDecl(InstPrevTypedef);
  }

  SemaRef.InstantiateAttrs(TemplateArgs, D, Typedef);

  if (D->getUnderlyingType()->getAs<DependentNameType>())
    SemaRef.inferGslPointerAttribute(Typedef);

  Typedef->setAccess(D->getAccess());

  return Typedef;
}

Decl *TemplateDeclInstantiator::VisitTypedefDecl(TypedefDecl *D) {
  Decl *Typedef = InstantiateTypedefNameDecl(D, /*IsTypeAlias=*/false);
  if (Typedef)
    Owner->addDecl(Typedef);
  return Typedef;
}

Decl *TemplateDeclInstantiator::VisitTypeAliasDecl(TypeAliasDecl *D) {
  Decl *Typedef = InstantiateTypedefNameDecl(D, /*IsTypeAlias=*/true);
  if (Typedef)
    Owner->addDecl(Typedef);
  return Typedef;
}

Decl *
TemplateDeclInstantiator::VisitTypeAliasTemplateDecl(TypeAliasTemplateDecl *D) {
  // Create a local instantiation scope for this type alias template, which
  // will contain the instantiations of the template parameters.
  LocalInstantiationScope Scope(SemaRef);

  TemplateParameterList *TempParams = D->getTemplateParameters();
  TemplateParameterList *InstParams = SubstTemplateParams(TempParams);
  if (!InstParams)
    return nullptr;

  TypeAliasDecl *Pattern = D->getTemplatedDecl();

  TypeAliasTemplateDecl *PrevAliasTemplate = nullptr;
  if (getPreviousDeclForInstantiation<TypedefNameDecl>(Pattern)) {
    DeclContext::lookup_result Found = Owner->lookup(Pattern->getDeclName());
    if (!Found.empty()) {
      PrevAliasTemplate = dyn_cast<TypeAliasTemplateDecl>(Found.front());
    }
  }

  TypeAliasDecl *AliasInst = cast_or_null<TypeAliasDecl>(
    InstantiateTypedefNameDecl(Pattern, /*IsTypeAlias=*/true));
  if (!AliasInst)
    return nullptr;

  TypeAliasTemplateDecl *Inst
    = TypeAliasTemplateDecl::Create(SemaRef.Context, Owner, D->getLocation(),
                                    D->getDeclName(), InstParams, AliasInst);
  AliasInst->setDescribedAliasTemplate(Inst);
  if (PrevAliasTemplate)
    Inst->setPreviousDecl(PrevAliasTemplate);

  Inst->setAccess(D->getAccess());

  if (!PrevAliasTemplate)
    Inst->setInstantiatedFromMemberTemplate(D);

  Owner->addDecl(Inst);

  return Inst;
}

Decl *TemplateDeclInstantiator::VisitBindingDecl(BindingDecl *D) {
  auto *NewBD = BindingDecl::Create(SemaRef.Context, Owner, D->getLocation(),
                                    D->getIdentifier());
  NewBD->setReferenced(D->isReferenced());
  SemaRef.CurrentInstantiationScope->InstantiatedLocal(D, NewBD);
  return NewBD;
}

Decl *TemplateDeclInstantiator::VisitDecompositionDecl(DecompositionDecl *D) {
  // Transform the bindings first.
  SmallVector<BindingDecl*, 16> NewBindings;
  for (auto *OldBD : D->bindings())
    NewBindings.push_back(cast<BindingDecl>(VisitBindingDecl(OldBD)));
  ArrayRef<BindingDecl*> NewBindingArray = NewBindings;

  auto *NewDD = cast_or_null<DecompositionDecl>(
      VisitVarDecl(D, /*InstantiatingVarTemplate=*/false, &NewBindingArray));

  if (!NewDD || NewDD->isInvalidDecl())
    for (auto *NewBD : NewBindings)
      NewBD->setInvalidDecl();

  return NewDD;
}

Decl *TemplateDeclInstantiator::VisitVarDecl(VarDecl *D) {
  return VisitVarDecl(D, /*InstantiatingVarTemplate=*/false);
}

Decl *TemplateDeclInstantiator::VisitVarDecl(VarDecl *D,
                                             bool InstantiatingVarTemplate,
                                             ArrayRef<BindingDecl*> *Bindings) {

  // Do substitution on the type of the declaration
  TypeSourceInfo *DI = SemaRef.SubstType(
      D->getTypeSourceInfo(), TemplateArgs, D->getTypeSpecStartLoc(),
      D->getDeclName(), /*AllowDeducedTST*/true);
  if (!DI)
    return nullptr;

  if (DI->getType()->isFunctionType()) {
    SemaRef.Diag(D->getLocation(), diag::err_variable_instantiates_to_function)
      << D->isStaticDataMember() << DI->getType();
    return nullptr;
  }

  DeclContext *DC = Owner;
  if (D->isLocalExternDecl())
    SemaRef.adjustContextForLocalExternDecl(DC);

  // Build the instantiated declaration.
  VarDecl *Var;
  if (Bindings)
    Var = DecompositionDecl::Create(SemaRef.Context, DC, D->getInnerLocStart(),
                                    D->getLocation(), DI->getType(), DI,
                                    D->getStorageClass(), *Bindings);
  else
    Var = VarDecl::Create(SemaRef.Context, DC, D->getInnerLocStart(),
                          D->getLocation(), D->getIdentifier(), DI->getType(),
                          DI, D->getStorageClass());

  // In ARC, infer 'retaining' for variables of retainable type.
  if (SemaRef.getLangOpts().ObjCAutoRefCount &&
      SemaRef.inferObjCARCLifetime(Var))
    Var->setInvalidDecl();

  // Substitute the nested name specifier, if any.
  if (SubstQualifier(D, Var))
    return nullptr;

  SemaRef.BuildVariableInstantiation(Var, D, TemplateArgs, LateAttrs, Owner,
                                     StartingScope, InstantiatingVarTemplate);

  if (D->isNRVOVariable()) {
    QualType ReturnType = cast<FunctionDecl>(DC)->getReturnType();
    if (SemaRef.isCopyElisionCandidate(ReturnType, Var, Sema::CES_Strict))
      Var->setNRVOVariable(true);
  }

  Var->setImplicit(D->isImplicit());

  if (Var->isStaticLocal())
    SemaRef.CheckStaticLocalForDllExport(Var);

  return Var;
}

Decl *TemplateDeclInstantiator::VisitAccessSpecDecl(AccessSpecDecl *D) {
  AccessSpecDecl* AD
    = AccessSpecDecl::Create(SemaRef.Context, D->getAccess(), Owner,
                             D->getAccessSpecifierLoc(), D->getColonLoc());
  Owner->addHiddenDecl(AD);
  return AD;
}

Decl *TemplateDeclInstantiator::VisitFieldDecl(FieldDecl *D) {
  bool Invalid = false;
  TypeSourceInfo *DI = D->getTypeSourceInfo();
  if (DI->getType()->isInstantiationDependentType() ||
      DI->getType()->isVariablyModifiedType())  {
    DI = SemaRef.SubstType(DI, TemplateArgs,
                           D->getLocation(), D->getDeclName());
    if (!DI) {
      DI = D->getTypeSourceInfo();
      Invalid = true;
    } else if (DI->getType()->isFunctionType()) {
      // C++ [temp.arg.type]p3:
      //   If a declaration acquires a function type through a type
      //   dependent on a template-parameter and this causes a
      //   declaration that does not use the syntactic form of a
      //   function declarator to have function type, the program is
      //   ill-formed.
      SemaRef.Diag(D->getLocation(), diag::err_field_instantiates_to_function)
        << DI->getType();
      Invalid = true;
    }
  } else {
    SemaRef.MarkDeclarationsReferencedInType(D->getLocation(), DI->getType());
  }

  Expr *BitWidth = D->getBitWidth();
  if (Invalid)
    BitWidth = nullptr;
  else if (BitWidth) {
    // The bit-width expression is a constant expression.
    EnterExpressionEvaluationContext Unevaluated(
        SemaRef, Sema::ExpressionEvaluationContext::ConstantEvaluated);

    ExprResult InstantiatedBitWidth
      = SemaRef.SubstExpr(BitWidth, TemplateArgs);
    if (InstantiatedBitWidth.isInvalid()) {
      Invalid = true;
      BitWidth = nullptr;
    } else
      BitWidth = InstantiatedBitWidth.getAs<Expr>();
  }

  FieldDecl *Field = SemaRef.CheckFieldDecl(D->getDeclName(),
                                            DI->getType(), DI,
                                            cast<RecordDecl>(Owner),
                                            D->getLocation(),
                                            D->isMutable(),
                                            BitWidth,
                                            D->getInClassInitStyle(),
                                            D->getInnerLocStart(),
                                            D->getAccess(),
                                            nullptr);
  if (!Field) {
    cast<Decl>(Owner)->setInvalidDecl();
    return nullptr;
  }

  SemaRef.InstantiateAttrs(TemplateArgs, D, Field, LateAttrs, StartingScope);

  if (Field->hasAttrs())
    SemaRef.CheckAlignasUnderalignment(Field);

  if (Invalid)
    Field->setInvalidDecl();

  if (!Field->getDeclName()) {
    // Keep track of where this decl came from.
    SemaRef.Context.setInstantiatedFromUnnamedFieldDecl(Field, D);
  }
  if (CXXRecordDecl *Parent= dyn_cast<CXXRecordDecl>(Field->getDeclContext())) {
    if (Parent->isAnonymousStructOrUnion() &&
        Parent->getRedeclContext()->isFunctionOrMethod())
      SemaRef.CurrentInstantiationScope->InstantiatedLocal(D, Field);
  }

  Field->setImplicit(D->isImplicit());
  Field->setAccess(D->getAccess());
  Owner->addDecl(Field);

  return Field;
}

Decl *TemplateDeclInstantiator::VisitMSPropertyDecl(MSPropertyDecl *D) {
  bool Invalid = false;
  TypeSourceInfo *DI = D->getTypeSourceInfo();

  if (DI->getType()->isVariablyModifiedType()) {
    SemaRef.Diag(D->getLocation(), diag::err_property_is_variably_modified)
      << D;
    Invalid = true;
  } else if (DI->getType()->isInstantiationDependentType())  {
    DI = SemaRef.SubstType(DI, TemplateArgs,
                           D->getLocation(), D->getDeclName());
    if (!DI) {
      DI = D->getTypeSourceInfo();
      Invalid = true;
    } else if (DI->getType()->isFunctionType()) {
      // C++ [temp.arg.type]p3:
      //   If a declaration acquires a function type through a type
      //   dependent on a template-parameter and this causes a
      //   declaration that does not use the syntactic form of a
      //   function declarator to have function type, the program is
      //   ill-formed.
      SemaRef.Diag(D->getLocation(), diag::err_field_instantiates_to_function)
      << DI->getType();
      Invalid = true;
    }
  } else {
    SemaRef.MarkDeclarationsReferencedInType(D->getLocation(), DI->getType());
  }

  MSPropertyDecl *Property = MSPropertyDecl::Create(
      SemaRef.Context, Owner, D->getLocation(), D->getDeclName(), DI->getType(),
      DI, D->getBeginLoc(), D->getGetterId(), D->getSetterId());

  SemaRef.InstantiateAttrs(TemplateArgs, D, Property, LateAttrs,
                           StartingScope);

  if (Invalid)
    Property->setInvalidDecl();

  Property->setAccess(D->getAccess());
  Owner->addDecl(Property);

  return Property;
}

Decl *TemplateDeclInstantiator::VisitIndirectFieldDecl(IndirectFieldDecl *D) {
  NamedDecl **NamedChain =
    new (SemaRef.Context)NamedDecl*[D->getChainingSize()];

  int i = 0;
  for (auto *PI : D->chain()) {
    NamedDecl *Next = SemaRef.FindInstantiatedDecl(D->getLocation(), PI,
                                              TemplateArgs);
    if (!Next)
      return nullptr;

    NamedChain[i++] = Next;
  }

  QualType T = cast<FieldDecl>(NamedChain[i-1])->getType();
  IndirectFieldDecl *IndirectField = IndirectFieldDecl::Create(
      SemaRef.Context, Owner, D->getLocation(), D->getIdentifier(), T,
      {NamedChain, D->getChainingSize()});

  for (const auto *Attr : D->attrs())
    IndirectField->addAttr(Attr->clone(SemaRef.Context));

  IndirectField->setImplicit(D->isImplicit());
  IndirectField->setAccess(D->getAccess());
  Owner->addDecl(IndirectField);
  return IndirectField;
}

Decl *TemplateDeclInstantiator::VisitFriendDecl(FriendDecl *D) {
  // Handle friend type expressions by simply substituting template
  // parameters into the pattern type and checking the result.
  if (TypeSourceInfo *Ty = D->getFriendType()) {
    TypeSourceInfo *InstTy;
    // If this is an unsupported friend, don't bother substituting template
    // arguments into it. The actual type referred to won't be used by any
    // parts of Clang, and may not be valid for instantiating. Just use the
    // same info for the instantiated friend.
    if (D->isUnsupportedFriend()) {
      InstTy = Ty;
    } else {
      InstTy = SemaRef.SubstType(Ty, TemplateArgs,
                                 D->getLocation(), DeclarationName());
    }
    if (!InstTy)
      return nullptr;

    FriendDecl *FD = SemaRef.CheckFriendTypeDecl(D->getBeginLoc(),
                                                 D->getFriendLoc(), InstTy);
    if (!FD)
      return nullptr;

    FD->setAccess(AS_public);
    FD->setUnsupportedFriend(D->isUnsupportedFriend());
    Owner->addDecl(FD);
    return FD;
  }

  NamedDecl *ND = D->getFriendDecl();
  assert(ND && "friend decl must be a decl or a type!");

  // All of the Visit implementations for the various potential friend
  // declarations have to be carefully written to work for friend
  // objects, with the most important detail being that the target
  // decl should almost certainly not be placed in Owner.
  Decl *NewND = Visit(ND);
  if (!NewND) return nullptr;

  FriendDecl *FD =
    FriendDecl::Create(SemaRef.Context, Owner, D->getLocation(),
                       cast<NamedDecl>(NewND), D->getFriendLoc());
  FD->setAccess(AS_public);
  FD->setUnsupportedFriend(D->isUnsupportedFriend());
  Owner->addDecl(FD);
  return FD;
}

Decl *TemplateDeclInstantiator::VisitStaticAssertDecl(StaticAssertDecl *D) {
  Expr *AssertExpr = D->getAssertExpr();

  // The expression in a static assertion is a constant expression.
  EnterExpressionEvaluationContext Unevaluated(
      SemaRef, Sema::ExpressionEvaluationContext::ConstantEvaluated);

  ExprResult InstantiatedAssertExpr
    = SemaRef.SubstExpr(AssertExpr, TemplateArgs);
  if (InstantiatedAssertExpr.isInvalid())
    return nullptr;

  return SemaRef.BuildStaticAssertDeclaration(D->getLocation(),
                                              InstantiatedAssertExpr.get(),
                                              D->getMessage(),
                                              D->getRParenLoc(),
                                              D->isFailed());
}

Decl *TemplateDeclInstantiator::VisitEnumDecl(EnumDecl *D) {
  EnumDecl *PrevDecl = nullptr;
  if (EnumDecl *PatternPrev = getPreviousDeclForInstantiation(D)) {
    NamedDecl *Prev = SemaRef.FindInstantiatedDecl(D->getLocation(),
                                                   PatternPrev,
                                                   TemplateArgs);
    if (!Prev) return nullptr;
    PrevDecl = cast<EnumDecl>(Prev);
  }

  EnumDecl *Enum =
      EnumDecl::Create(SemaRef.Context, Owner, D->getBeginLoc(),
                       D->getLocation(), D->getIdentifier(), PrevDecl,
                       D->isScoped(), D->isScopedUsingClassTag(), D->isFixed());
  if (D->isFixed()) {
    if (TypeSourceInfo *TI = D->getIntegerTypeSourceInfo()) {
      // If we have type source information for the underlying type, it means it
      // has been explicitly set by the user. Perform substitution on it before
      // moving on.
      SourceLocation UnderlyingLoc = TI->getTypeLoc().getBeginLoc();
      TypeSourceInfo *NewTI = SemaRef.SubstType(TI, TemplateArgs, UnderlyingLoc,
                                                DeclarationName());
      if (!NewTI || SemaRef.CheckEnumUnderlyingType(NewTI))
        Enum->setIntegerType(SemaRef.Context.IntTy);
      else
        Enum->setIntegerTypeSourceInfo(NewTI);
    } else {
      assert(!D->getIntegerType()->isDependentType()
             && "Dependent type without type source info");
      Enum->setIntegerType(D->getIntegerType());
    }
  }

  SemaRef.InstantiateAttrs(TemplateArgs, D, Enum);

  Enum->setInstantiationOfMemberEnum(D, TSK_ImplicitInstantiation);
  Enum->setAccess(D->getAccess());
  // Forward the mangling number from the template to the instantiated decl.
  SemaRef.Context.setManglingNumber(Enum, SemaRef.Context.getManglingNumber(D));
  // See if the old tag was defined along with a declarator.
  // If it did, mark the new tag as being associated with that declarator.
  if (DeclaratorDecl *DD = SemaRef.Context.getDeclaratorForUnnamedTagDecl(D))
    SemaRef.Context.addDeclaratorForUnnamedTagDecl(Enum, DD);
  // See if the old tag was defined along with a typedef.
  // If it did, mark the new tag as being associated with that typedef.
  if (TypedefNameDecl *TND = SemaRef.Context.getTypedefNameForUnnamedTagDecl(D))
    SemaRef.Context.addTypedefNameForUnnamedTagDecl(Enum, TND);
  if (SubstQualifier(D, Enum)) return nullptr;
  Owner->addDecl(Enum);

  EnumDecl *Def = D->getDefinition();
  if (Def && Def != D) {
    // If this is an out-of-line definition of an enum member template, check
    // that the underlying types match in the instantiation of both
    // declarations.
    if (TypeSourceInfo *TI = Def->getIntegerTypeSourceInfo()) {
      SourceLocation UnderlyingLoc = TI->getTypeLoc().getBeginLoc();
      QualType DefnUnderlying =
        SemaRef.SubstType(TI->getType(), TemplateArgs,
                          UnderlyingLoc, DeclarationName());
      SemaRef.CheckEnumRedeclaration(Def->getLocation(), Def->isScoped(),
                                     DefnUnderlying, /*IsFixed=*/true, Enum);
    }
  }

  // C++11 [temp.inst]p1: The implicit instantiation of a class template
  // specialization causes the implicit instantiation of the declarations, but
  // not the definitions of scoped member enumerations.
  //
  // DR1484 clarifies that enumeration definitions inside of a template
  // declaration aren't considered entities that can be separately instantiated
  // from the rest of the entity they are declared inside of.
  if (isDeclWithinFunction(D) ? D == Def : Def && !Enum->isScoped()) {
    SemaRef.CurrentInstantiationScope->InstantiatedLocal(D, Enum);
    InstantiateEnumDefinition(Enum, Def);
  }

  return Enum;
}

void TemplateDeclInstantiator::InstantiateEnumDefinition(
    EnumDecl *Enum, EnumDecl *Pattern) {
  Enum->startDefinition();

  // Update the location to refer to the definition.
  Enum->setLocation(Pattern->getLocation());

  SmallVector<Decl*, 4> Enumerators;

  EnumConstantDecl *LastEnumConst = nullptr;
  for (auto *EC : Pattern->enumerators()) {
    // The specified value for the enumerator.
    ExprResult Value((Expr *)nullptr);
    if (Expr *UninstValue = EC->getInitExpr()) {
      // The enumerator's value expression is a constant expression.
      EnterExpressionEvaluationContext Unevaluated(
          SemaRef, Sema::ExpressionEvaluationContext::ConstantEvaluated);

      Value = SemaRef.SubstExpr(UninstValue, TemplateArgs);
    }

    // Drop the initial value and continue.
    bool isInvalid = false;
    if (Value.isInvalid()) {
      Value = nullptr;
      isInvalid = true;
    }

    EnumConstantDecl *EnumConst
      = SemaRef.CheckEnumConstant(Enum, LastEnumConst,
                                  EC->getLocation(), EC->getIdentifier(),
                                  Value.get());

    if (isInvalid) {
      if (EnumConst)
        EnumConst->setInvalidDecl();
      Enum->setInvalidDecl();
    }

    if (EnumConst) {
      SemaRef.InstantiateAttrs(TemplateArgs, EC, EnumConst);

      EnumConst->setAccess(Enum->getAccess());
      Enum->addDecl(EnumConst);
      Enumerators.push_back(EnumConst);
      LastEnumConst = EnumConst;

      if (Pattern->getDeclContext()->isFunctionOrMethod() &&
          !Enum->isScoped()) {
        // If the enumeration is within a function or method, record the enum
        // constant as a local.
        SemaRef.CurrentInstantiationScope->InstantiatedLocal(EC, EnumConst);
      }
    }
  }

  SemaRef.ActOnEnumBody(Enum->getLocation(), Enum->getBraceRange(), Enum,
                        Enumerators, nullptr, ParsedAttributesView());
}

Decl *TemplateDeclInstantiator::VisitEnumConstantDecl(EnumConstantDecl *D) {
  llvm_unreachable("EnumConstantDecls can only occur within EnumDecls.");
}

Decl *
TemplateDeclInstantiator::VisitBuiltinTemplateDecl(BuiltinTemplateDecl *D) {
  llvm_unreachable("BuiltinTemplateDecls cannot be instantiated.");
}

Decl *TemplateDeclInstantiator::VisitClassTemplateDecl(ClassTemplateDecl *D) {
  bool isFriend = (D->getFriendObjectKind() != Decl::FOK_None);

  // Create a local instantiation scope for this class template, which
  // will contain the instantiations of the template parameters.
  LocalInstantiationScope Scope(SemaRef);
  TemplateParameterList *TempParams = D->getTemplateParameters();
  TemplateParameterList *InstParams = SubstTemplateParams(TempParams);
  if (!InstParams)
    return nullptr;

  CXXRecordDecl *Pattern = D->getTemplatedDecl();

  // Instantiate the qualifier.  We have to do this first in case
  // we're a friend declaration, because if we are then we need to put
  // the new declaration in the appropriate context.
  NestedNameSpecifierLoc QualifierLoc = Pattern->getQualifierLoc();
  if (QualifierLoc) {
    QualifierLoc = SemaRef.SubstNestedNameSpecifierLoc(QualifierLoc,
                                                       TemplateArgs);
    if (!QualifierLoc)
      return nullptr;
  }

  CXXRecordDecl *PrevDecl = nullptr;
  ClassTemplateDecl *PrevClassTemplate = nullptr;

  if (!isFriend && getPreviousDeclForInstantiation(Pattern)) {
    DeclContext::lookup_result Found = Owner->lookup(Pattern->getDeclName());
    if (!Found.empty()) {
      PrevClassTemplate = dyn_cast<ClassTemplateDecl>(Found.front());
      if (PrevClassTemplate)
        PrevDecl = PrevClassTemplate->getTemplatedDecl();
    }
  }

  // If this isn't a friend, then it's a member template, in which
  // case we just want to build the instantiation in the
  // specialization.  If it is a friend, we want to build it in
  // the appropriate context.
  DeclContext *DC = Owner;
  if (isFriend) {
    if (QualifierLoc) {
      CXXScopeSpec SS;
      SS.Adopt(QualifierLoc);
      DC = SemaRef.computeDeclContext(SS);
      if (!DC) return nullptr;
    } else {
      DC = SemaRef.FindInstantiatedContext(Pattern->getLocation(),
                                           Pattern->getDeclContext(),
                                           TemplateArgs);
    }

    // Look for a previous declaration of the template in the owning
    // context.
    LookupResult R(SemaRef, Pattern->getDeclName(), Pattern->getLocation(),
                   Sema::LookupOrdinaryName,
                   SemaRef.forRedeclarationInCurContext());
    SemaRef.LookupQualifiedName(R, DC);

    if (R.isSingleResult()) {
      PrevClassTemplate = R.getAsSingle<ClassTemplateDecl>();
      if (PrevClassTemplate)
        PrevDecl = PrevClassTemplate->getTemplatedDecl();
    }

    if (!PrevClassTemplate && QualifierLoc) {
      SemaRef.Diag(Pattern->getLocation(), diag::err_not_tag_in_scope)
        << D->getTemplatedDecl()->getTagKind() << Pattern->getDeclName() << DC
        << QualifierLoc.getSourceRange();
      return nullptr;
    }

    bool AdoptedPreviousTemplateParams = false;
    if (PrevClassTemplate) {
      bool Complain = true;

      // HACK: libstdc++ 4.2.1 contains an ill-formed friend class
      // template for struct std::tr1::__detail::_Map_base, where the
      // template parameters of the friend declaration don't match the
      // template parameters of the original declaration. In this one
      // case, we don't complain about the ill-formed friend
      // declaration.
      if (isFriend && Pattern->getIdentifier() &&
          Pattern->getIdentifier()->isStr("_Map_base") &&
          DC->isNamespace() &&
          cast<NamespaceDecl>(DC)->getIdentifier() &&
          cast<NamespaceDecl>(DC)->getIdentifier()->isStr("__detail")) {
        DeclContext *DCParent = DC->getParent();
        if (DCParent->isNamespace() &&
            cast<NamespaceDecl>(DCParent)->getIdentifier() &&
            cast<NamespaceDecl>(DCParent)->getIdentifier()->isStr("tr1")) {
          if (cast<Decl>(DCParent)->isInStdNamespace())
            Complain = false;
        }
      }

      TemplateParameterList *PrevParams
        = PrevClassTemplate->getMostRecentDecl()->getTemplateParameters();

      // Make sure the parameter lists match.
      if (!SemaRef.TemplateParameterListsAreEqual(InstParams, PrevParams,
                                                  Complain,
                                                  Sema::TPL_TemplateMatch)) {
        if (Complain)
          return nullptr;

        AdoptedPreviousTemplateParams = true;
        InstParams = PrevParams;
      }

      // Do some additional validation, then merge default arguments
      // from the existing declarations.
      if (!AdoptedPreviousTemplateParams &&
          SemaRef.CheckTemplateParameterList(InstParams, PrevParams,
                                             Sema::TPC_ClassTemplate))
        return nullptr;
    }
  }

  CXXRecordDecl *RecordInst = CXXRecordDecl::Create(
      SemaRef.Context, Pattern->getTagKind(), DC, Pattern->getBeginLoc(),
      Pattern->getLocation(), Pattern->getIdentifier(), PrevDecl,
      /*DelayTypeCreation=*/true);

  if (QualifierLoc)
    RecordInst->setQualifierInfo(QualifierLoc);

  SemaRef.InstantiateAttrsForDecl(TemplateArgs, Pattern, RecordInst, LateAttrs,
                                                              StartingScope);

  ClassTemplateDecl *Inst
    = ClassTemplateDecl::Create(SemaRef.Context, DC, D->getLocation(),
                                D->getIdentifier(), InstParams, RecordInst);
  assert(!(isFriend && Owner->isDependentContext()));
  Inst->setPreviousDecl(PrevClassTemplate);

  RecordInst->setDescribedClassTemplate(Inst);

  if (isFriend) {
    if (PrevClassTemplate)
      Inst->setAccess(PrevClassTemplate->getAccess());
    else
      Inst->setAccess(D->getAccess());

    Inst->setObjectOfFriendDecl();
    // TODO: do we want to track the instantiation progeny of this
    // friend target decl?
  } else {
    Inst->setAccess(D->getAccess());
    if (!PrevClassTemplate)
      Inst->setInstantiatedFromMemberTemplate(D);
  }

  // Trigger creation of the type for the instantiation.
  SemaRef.Context.getInjectedClassNameType(RecordInst,
                                    Inst->getInjectedClassNameSpecialization());

  // Finish handling of friends.
  if (isFriend) {
    DC->makeDeclVisibleInContext(Inst);
    Inst->setLexicalDeclContext(Owner);
    RecordInst->setLexicalDeclContext(Owner);
    return Inst;
  }

  if (D->isOutOfLine()) {
    Inst->setLexicalDeclContext(D->getLexicalDeclContext());
    RecordInst->setLexicalDeclContext(D->getLexicalDeclContext());
  }

  Owner->addDecl(Inst);

  if (!PrevClassTemplate) {
    // Queue up any out-of-line partial specializations of this member
    // class template; the client will force their instantiation once
    // the enclosing class has been instantiated.
    SmallVector<ClassTemplatePartialSpecializationDecl *, 4> PartialSpecs;
    D->getPartialSpecializations(PartialSpecs);
    for (unsigned I = 0, N = PartialSpecs.size(); I != N; ++I)
      if (PartialSpecs[I]->getFirstDecl()->isOutOfLine())
        OutOfLinePartialSpecs.push_back(std::make_pair(Inst, PartialSpecs[I]));
  }

  return Inst;
}

Decl *
TemplateDeclInstantiator::VisitClassTemplatePartialSpecializationDecl(
                                   ClassTemplatePartialSpecializationDecl *D) {
  ClassTemplateDecl *ClassTemplate = D->getSpecializedTemplate();

  // Lookup the already-instantiated declaration in the instantiation
  // of the class template and return that.
  DeclContext::lookup_result Found
    = Owner->lookup(ClassTemplate->getDeclName());
  if (Found.empty())
    return nullptr;

  ClassTemplateDecl *InstClassTemplate
    = dyn_cast<ClassTemplateDecl>(Found.front());
  if (!InstClassTemplate)
    return nullptr;

  if (ClassTemplatePartialSpecializationDecl *Result
        = InstClassTemplate->findPartialSpecInstantiatedFromMember(D))
    return Result;

  return InstantiateClassTemplatePartialSpecialization(InstClassTemplate, D);
}

Decl *TemplateDeclInstantiator::VisitVarTemplateDecl(VarTemplateDecl *D) {
  assert(D->getTemplatedDecl()->isStaticDataMember() &&
         "Only static data member templates are allowed.");

  // Create a local instantiation scope for this variable template, which
  // will contain the instantiations of the template parameters.
  LocalInstantiationScope Scope(SemaRef);
  TemplateParameterList *TempParams = D->getTemplateParameters();
  TemplateParameterList *InstParams = SubstTemplateParams(TempParams);
  if (!InstParams)
    return nullptr;

  VarDecl *Pattern = D->getTemplatedDecl();
  VarTemplateDecl *PrevVarTemplate = nullptr;

  if (getPreviousDeclForInstantiation(Pattern)) {
    DeclContext::lookup_result Found = Owner->lookup(Pattern->getDeclName());
    if (!Found.empty())
      PrevVarTemplate = dyn_cast<VarTemplateDecl>(Found.front());
  }

  VarDecl *VarInst =
      cast_or_null<VarDecl>(VisitVarDecl(Pattern,
                                         /*InstantiatingVarTemplate=*/true));
  if (!VarInst) return nullptr;

  DeclContext *DC = Owner;

  VarTemplateDecl *Inst = VarTemplateDecl::Create(
      SemaRef.Context, DC, D->getLocation(), D->getIdentifier(), InstParams,
      VarInst);
  VarInst->setDescribedVarTemplate(Inst);
  Inst->setPreviousDecl(PrevVarTemplate);

  Inst->setAccess(D->getAccess());
  if (!PrevVarTemplate)
    Inst->setInstantiatedFromMemberTemplate(D);

  if (D->isOutOfLine()) {
    Inst->setLexicalDeclContext(D->getLexicalDeclContext());
    VarInst->setLexicalDeclContext(D->getLexicalDeclContext());
  }

  Owner->addDecl(Inst);

  if (!PrevVarTemplate) {
    // Queue up any out-of-line partial specializations of this member
    // variable template; the client will force their instantiation once
    // the enclosing class has been instantiated.
    SmallVector<VarTemplatePartialSpecializationDecl *, 4> PartialSpecs;
    D->getPartialSpecializations(PartialSpecs);
    for (unsigned I = 0, N = PartialSpecs.size(); I != N; ++I)
      if (PartialSpecs[I]->getFirstDecl()->isOutOfLine())
        OutOfLineVarPartialSpecs.push_back(
            std::make_pair(Inst, PartialSpecs[I]));
  }

  return Inst;
}

Decl *TemplateDeclInstantiator::VisitVarTemplatePartialSpecializationDecl(
    VarTemplatePartialSpecializationDecl *D) {
  assert(D->isStaticDataMember() &&
         "Only static data member templates are allowed.");

  VarTemplateDecl *VarTemplate = D->getSpecializedTemplate();

  // Lookup the already-instantiated declaration and return that.
  DeclContext::lookup_result Found = Owner->lookup(VarTemplate->getDeclName());
  assert(!Found.empty() && "Instantiation found nothing?");

  VarTemplateDecl *InstVarTemplate = dyn_cast<VarTemplateDecl>(Found.front());
  assert(InstVarTemplate && "Instantiation did not find a variable template?");

  if (VarTemplatePartialSpecializationDecl *Result =
          InstVarTemplate->findPartialSpecInstantiatedFromMember(D))
    return Result;

  return InstantiateVarTemplatePartialSpecialization(InstVarTemplate, D);
}

Decl *
TemplateDeclInstantiator::VisitFunctionTemplateDecl(FunctionTemplateDecl *D) {
  // Create a local instantiation scope for this function template, which
  // will contain the instantiations of the template parameters and then get
  // merged with the local instantiation scope for the function template
  // itself.
  LocalInstantiationScope Scope(SemaRef);

  TemplateParameterList *TempParams = D->getTemplateParameters();
  TemplateParameterList *InstParams = SubstTemplateParams(TempParams);
  if (!InstParams)
    return nullptr;

  FunctionDecl *Instantiated = nullptr;
  if (CXXMethodDecl *DMethod = dyn_cast<CXXMethodDecl>(D->getTemplatedDecl()))
    Instantiated = cast_or_null<FunctionDecl>(VisitCXXMethodDecl(DMethod,
                                                                 InstParams));
  else
    Instantiated = cast_or_null<FunctionDecl>(VisitFunctionDecl(
                                                          D->getTemplatedDecl(),
                                                                InstParams));

  if (!Instantiated)
    return nullptr;

  // Link the instantiated function template declaration to the function
  // template from which it was instantiated.
  FunctionTemplateDecl *InstTemplate
    = Instantiated->getDescribedFunctionTemplate();
  InstTemplate->setAccess(D->getAccess());
  assert(InstTemplate &&
         "VisitFunctionDecl/CXXMethodDecl didn't create a template!");

  bool isFriend = (InstTemplate->getFriendObjectKind() != Decl::FOK_None);

  // Link the instantiation back to the pattern *unless* this is a
  // non-definition friend declaration.
  if (!InstTemplate->getInstantiatedFromMemberTemplate() &&
      !(isFriend && !D->getTemplatedDecl()->isThisDeclarationADefinition()))
    InstTemplate->setInstantiatedFromMemberTemplate(D);

  // Make declarations visible in the appropriate context.
  if (!isFriend) {
    Owner->addDecl(InstTemplate);
  } else if (InstTemplate->getDeclContext()->isRecord() &&
             !getPreviousDeclForInstantiation(D)) {
    SemaRef.CheckFriendAccess(InstTemplate);
  }

  return InstTemplate;
}

Decl *TemplateDeclInstantiator::VisitCXXRecordDecl(CXXRecordDecl *D) {
  CXXRecordDecl *PrevDecl = nullptr;
  if (D->isInjectedClassName())
    PrevDecl = cast<CXXRecordDecl>(Owner);
  else if (CXXRecordDecl *PatternPrev = getPreviousDeclForInstantiation(D)) {
    NamedDecl *Prev = SemaRef.FindInstantiatedDecl(D->getLocation(),
                                                   PatternPrev,
                                                   TemplateArgs);
    if (!Prev) return nullptr;
    PrevDecl = cast<CXXRecordDecl>(Prev);
  }

  CXXRecordDecl *Record = CXXRecordDecl::Create(
      SemaRef.Context, D->getTagKind(), Owner, D->getBeginLoc(),
      D->getLocation(), D->getIdentifier(), PrevDecl);

  // Substitute the nested name specifier, if any.
  if (SubstQualifier(D, Record))
    return nullptr;

  SemaRef.InstantiateAttrsForDecl(TemplateArgs, D, Record, LateAttrs,
                                                              StartingScope);

  Record->setImplicit(D->isImplicit());
  // FIXME: Check against AS_none is an ugly hack to work around the issue that
  // the tag decls introduced by friend class declarations don't have an access
  // specifier. Remove once this area of the code gets sorted out.
  if (D->getAccess() != AS_none)
    Record->setAccess(D->getAccess());
  if (!D->isInjectedClassName())
    Record->setInstantiationOfMemberClass(D, TSK_ImplicitInstantiation);

  // If the original function was part of a friend declaration,
  // inherit its namespace state.
  if (D->getFriendObjectKind())
    Record->setObjectOfFriendDecl();

  // Make sure that anonymous structs and unions are recorded.
  if (D->isAnonymousStructOrUnion())
    Record->setAnonymousStructOrUnion(true);

  if (D->isLocalClass())
    SemaRef.CurrentInstantiationScope->InstantiatedLocal(D, Record);

  // Forward the mangling number from the template to the instantiated decl.
  SemaRef.Context.setManglingNumber(Record,
                                    SemaRef.Context.getManglingNumber(D));

  // See if the old tag was defined along with a declarator.
  // If it did, mark the new tag as being associated with that declarator.
  if (DeclaratorDecl *DD = SemaRef.Context.getDeclaratorForUnnamedTagDecl(D))
    SemaRef.Context.addDeclaratorForUnnamedTagDecl(Record, DD);

  // See if the old tag was defined along with a typedef.
  // If it did, mark the new tag as being associated with that typedef.
  if (TypedefNameDecl *TND = SemaRef.Context.getTypedefNameForUnnamedTagDecl(D))
    SemaRef.Context.addTypedefNameForUnnamedTagDecl(Record, TND);

  Owner->addDecl(Record);

  // DR1484 clarifies that the members of a local class are instantiated as part
  // of the instantiation of their enclosing entity.
  if (D->isCompleteDefinition() && D->isLocalClass()) {
    Sema::LocalEagerInstantiationScope LocalInstantiations(SemaRef);

    SemaRef.InstantiateClass(D->getLocation(), Record, D, TemplateArgs,
                             TSK_ImplicitInstantiation,
                             /*Complain=*/true);

    // For nested local classes, we will instantiate the members when we
    // reach the end of the outermost (non-nested) local class.
    if (!D->isCXXClassMember())
      SemaRef.InstantiateClassMembers(D->getLocation(), Record, TemplateArgs,
                                      TSK_ImplicitInstantiation);

    // This class may have local implicit instantiations that need to be
    // performed within this scope.
    LocalInstantiations.perform();
  }

  SemaRef.DiagnoseUnusedNestedTypedefs(Record);

  return Record;
}

/// Adjust the given function type for an instantiation of the
/// given declaration, to cope with modifications to the function's type that
/// aren't reflected in the type-source information.
///
/// \param D The declaration we're instantiating.
/// \param TInfo The already-instantiated type.
static QualType adjustFunctionTypeForInstantiation(ASTContext &Context,
                                                   FunctionDecl *D,
                                                   TypeSourceInfo *TInfo) {
  const FunctionProtoType *OrigFunc
    = D->getType()->castAs<FunctionProtoType>();
  const FunctionProtoType *NewFunc
    = TInfo->getType()->castAs<FunctionProtoType>();
  if (OrigFunc->getExtInfo() == NewFunc->getExtInfo())
    return TInfo->getType();

  FunctionProtoType::ExtProtoInfo NewEPI = NewFunc->getExtProtoInfo();
  NewEPI.ExtInfo = OrigFunc->getExtInfo();
  return Context.getFunctionType(NewFunc->getReturnType(),
                                 NewFunc->getParamTypes(), NewEPI);
}

/// Normal class members are of more specific types and therefore
/// don't make it here.  This function serves three purposes:
///   1) instantiating function templates
///   2) substituting friend declarations
///   3) substituting deduction guide declarations for nested class templates
Decl *TemplateDeclInstantiator::VisitFunctionDecl(FunctionDecl *D,
                                       TemplateParameterList *TemplateParams) {
  // Check whether there is already a function template specialization for
  // this declaration.
  FunctionTemplateDecl *FunctionTemplate = D->getDescribedFunctionTemplate();
  if (FunctionTemplate && !TemplateParams) {
    ArrayRef<TemplateArgument> Innermost = TemplateArgs.getInnermost();

    void *InsertPos = nullptr;
    FunctionDecl *SpecFunc
      = FunctionTemplate->findSpecialization(Innermost, InsertPos);

    // If we already have a function template specialization, return it.
    if (SpecFunc)
      return SpecFunc;
  }

  bool isFriend;
  if (FunctionTemplate)
    isFriend = (FunctionTemplate->getFriendObjectKind() != Decl::FOK_None);
  else
    isFriend = (D->getFriendObjectKind() != Decl::FOK_None);

  bool MergeWithParentScope = (TemplateParams != nullptr) ||
    Owner->isFunctionOrMethod() ||
    !(isa<Decl>(Owner) &&
      cast<Decl>(Owner)->isDefinedOutsideFunctionOrMethod());
  LocalInstantiationScope Scope(SemaRef, MergeWithParentScope);

  ExplicitSpecifier InstantiatedExplicitSpecifier;
  if (auto *DGuide = dyn_cast<CXXDeductionGuideDecl>(D)) {
    InstantiatedExplicitSpecifier = instantiateExplicitSpecifier(
        SemaRef, TemplateArgs, DGuide->getExplicitSpecifier(), DGuide);
    if (InstantiatedExplicitSpecifier.isInvalid())
      return nullptr;
  }

  SmallVector<ParmVarDecl *, 4> Params;
  TypeSourceInfo *TInfo = SubstFunctionType(D, Params);
  if (!TInfo)
    return nullptr;
  QualType T = adjustFunctionTypeForInstantiation(SemaRef.Context, D, TInfo);

  NestedNameSpecifierLoc QualifierLoc = D->getQualifierLoc();
  if (QualifierLoc) {
    QualifierLoc = SemaRef.SubstNestedNameSpecifierLoc(QualifierLoc,
                                                       TemplateArgs);
    if (!QualifierLoc)
      return nullptr;
  }

  // If we're instantiating a local function declaration, put the result
  // in the enclosing namespace; otherwise we need to find the instantiated
  // context.
  DeclContext *DC;
  if (D->isLocalExternDecl()) {
    DC = Owner;
    SemaRef.adjustContextForLocalExternDecl(DC);
  } else if (isFriend && QualifierLoc) {
    CXXScopeSpec SS;
    SS.Adopt(QualifierLoc);
    DC = SemaRef.computeDeclContext(SS);
    if (!DC) return nullptr;
  } else {
    DC = SemaRef.FindInstantiatedContext(D->getLocation(), D->getDeclContext(),
                                         TemplateArgs);
  }

  DeclarationNameInfo NameInfo
    = SemaRef.SubstDeclarationNameInfo(D->getNameInfo(), TemplateArgs);

  FunctionDecl *Function;
  if (auto *DGuide = dyn_cast<CXXDeductionGuideDecl>(D)) {
    Function = CXXDeductionGuideDecl::Create(
        SemaRef.Context, DC, D->getInnerLocStart(),
        InstantiatedExplicitSpecifier, NameInfo, T, TInfo,
        D->getSourceRange().getEnd());
    if (DGuide->isCopyDeductionCandidate())
      cast<CXXDeductionGuideDecl>(Function)->setIsCopyDeductionCandidate();
    Function->setAccess(D->getAccess());
  } else {
    Function = FunctionDecl::Create(
        SemaRef.Context, DC, D->getInnerLocStart(), NameInfo, T, TInfo,
        D->getCanonicalDecl()->getStorageClass(), D->isInlineSpecified(),
        D->hasWrittenPrototype(), D->getConstexprKind());
    Function->setRangeEnd(D->getSourceRange().getEnd());
  }

  if (D->isInlined())
    Function->setImplicitlyInline();

  if (QualifierLoc)
    Function->setQualifierInfo(QualifierLoc);

  if (D->isLocalExternDecl())
    Function->setLocalExternDecl();

  DeclContext *LexicalDC = Owner;
  if (!isFriend && D->isOutOfLine() && !D->isLocalExternDecl()) {
    assert(D->getDeclContext()->isFileContext());
    LexicalDC = D->getDeclContext();
  }

  Function->setLexicalDeclContext(LexicalDC);

  // Attach the parameters
  for (unsigned P = 0; P < Params.size(); ++P)
    if (Params[P])
      Params[P]->setOwningFunction(Function);
  Function->setParams(Params);

  if (TemplateParams) {
    // Our resulting instantiation is actually a function template, since we
    // are substituting only the outer template parameters. For example, given
    //
    //   template<typename T>
    //   struct X {
    //     template<typename U> friend void f(T, U);
    //   };
    //
    //   X<int> x;
    //
    // We are instantiating the friend function template "f" within X<int>,
    // which means substituting int for T, but leaving "f" as a friend function
    // template.
    // Build the function template itself.
    FunctionTemplate = FunctionTemplateDecl::Create(SemaRef.Context, DC,
                                                    Function->getLocation(),
                                                    Function->getDeclName(),
                                                    TemplateParams, Function);
    Function->setDescribedFunctionTemplate(FunctionTemplate);

    FunctionTemplate->setLexicalDeclContext(LexicalDC);

    if (isFriend && D->isThisDeclarationADefinition()) {
      FunctionTemplate->setInstantiatedFromMemberTemplate(
                                           D->getDescribedFunctionTemplate());
    }
  } else if (FunctionTemplate) {
    // Record this function template specialization.
    ArrayRef<TemplateArgument> Innermost = TemplateArgs.getInnermost();
    Function->setFunctionTemplateSpecialization(FunctionTemplate,
                            TemplateArgumentList::CreateCopy(SemaRef.Context,
                                                             Innermost),
                                                /*InsertPos=*/nullptr);
  } else if (isFriend && D->isThisDeclarationADefinition()) {
    // Do not connect the friend to the template unless it's actually a
    // definition. We don't want non-template functions to be marked as being
    // template instantiations.
    Function->setInstantiationOfMemberFunction(D, TSK_ImplicitInstantiation);
  }

  if (isFriend)
    Function->setObjectOfFriendDecl();

  if (InitFunctionInstantiation(Function, D))
    Function->setInvalidDecl();

  bool IsExplicitSpecialization = false;

  LookupResult Previous(
      SemaRef, Function->getDeclName(), SourceLocation(),
      D->isLocalExternDecl() ? Sema::LookupRedeclarationWithLinkage
                             : Sema::LookupOrdinaryName,
      D->isLocalExternDecl() ? Sema::ForExternalRedeclaration
                             : SemaRef.forRedeclarationInCurContext());

  if (DependentFunctionTemplateSpecializationInfo *Info
        = D->getDependentSpecializationInfo()) {
    assert(isFriend && "non-friend has dependent specialization info?");

    // Instantiate the explicit template arguments.
    TemplateArgumentListInfo ExplicitArgs(Info->getLAngleLoc(),
                                          Info->getRAngleLoc());
    if (SemaRef.Subst(Info->getTemplateArgs(), Info->getNumTemplateArgs(),
                      ExplicitArgs, TemplateArgs))
      return nullptr;

    // Map the candidate templates to their instantiations.
    for (unsigned I = 0, E = Info->getNumTemplates(); I != E; ++I) {
      Decl *Temp = SemaRef.FindInstantiatedDecl(D->getLocation(),
                                                Info->getTemplate(I),
                                                TemplateArgs);
      if (!Temp) return nullptr;

      Previous.addDecl(cast<FunctionTemplateDecl>(Temp));
    }

    if (SemaRef.CheckFunctionTemplateSpecialization(Function,
                                                    &ExplicitArgs,
                                                    Previous))
      Function->setInvalidDecl();

    IsExplicitSpecialization = true;
  } else if (const ASTTemplateArgumentListInfo *Info =
                 D->getTemplateSpecializationArgsAsWritten()) {
    // The name of this function was written as a template-id.
    SemaRef.LookupQualifiedName(Previous, DC);

    // Instantiate the explicit template arguments.
    TemplateArgumentListInfo ExplicitArgs(Info->getLAngleLoc(),
                                          Info->getRAngleLoc());
    if (SemaRef.Subst(Info->getTemplateArgs(), Info->getNumTemplateArgs(),
                      ExplicitArgs, TemplateArgs))
      return nullptr;

    if (SemaRef.CheckFunctionTemplateSpecialization(Function,
                                                    &ExplicitArgs,
                                                    Previous))
      Function->setInvalidDecl();

    IsExplicitSpecialization = true;
  } else if (TemplateParams || !FunctionTemplate) {
    // Look only into the namespace where the friend would be declared to
    // find a previous declaration. This is the innermost enclosing namespace,
    // as described in ActOnFriendFunctionDecl.
    SemaRef.LookupQualifiedName(Previous, DC);

    // In C++, the previous declaration we find might be a tag type
    // (class or enum). In this case, the new declaration will hide the
    // tag type. Note that this does does not apply if we're declaring a
    // typedef (C++ [dcl.typedef]p4).
    if (Previous.isSingleTagDecl())
      Previous.clear();
  }

  SemaRef.CheckFunctionDeclaration(/*Scope*/ nullptr, Function, Previous,
                                   IsExplicitSpecialization);

  NamedDecl *PrincipalDecl = (TemplateParams
                              ? cast<NamedDecl>(FunctionTemplate)
                              : Function);

  // If the original function was part of a friend declaration,
  // inherit its namespace state and add it to the owner.
  if (isFriend) {
    Function->setObjectOfFriendDecl();
    if (FunctionTemplateDecl *FT = Function->getDescribedFunctionTemplate())
      FT->setObjectOfFriendDecl();
    DC->makeDeclVisibleInContext(PrincipalDecl);

    bool QueuedInstantiation = false;

    // C++11 [temp.friend]p4 (DR329):
    //   When a function is defined in a friend function declaration in a class
    //   template, the function is instantiated when the function is odr-used.
    //   The same restrictions on multiple declarations and definitions that
    //   apply to non-template function declarations and definitions also apply
    //   to these implicit definitions.
    if (D->isThisDeclarationADefinition()) {
      SemaRef.CheckForFunctionRedefinition(Function);
      if (!Function->isInvalidDecl()) {
        for (auto R : Function->redecls()) {
          if (R == Function)
            continue;

          // If some prior declaration of this function has been used, we need
          // to instantiate its definition.
          if (!QueuedInstantiation && R->isUsed(false)) {
            if (MemberSpecializationInfo *MSInfo =
                Function->getMemberSpecializationInfo()) {
              if (MSInfo->getPointOfInstantiation().isInvalid()) {
                SourceLocation Loc = R->getLocation(); // FIXME
                MSInfo->setPointOfInstantiation(Loc);
                SemaRef.PendingLocalImplicitInstantiations.push_back(
                    std::make_pair(Function, Loc));
                QueuedInstantiation = true;
              }
            }
          }
        }
      }
    }

    // Check the template parameter list against the previous declaration. The
    // goal here is to pick up default arguments added since the friend was
    // declared; we know the template parameter lists match, since otherwise
    // we would not have picked this template as the previous declaration.
    if (TemplateParams && FunctionTemplate->getPreviousDecl()) {
      SemaRef.CheckTemplateParameterList(
          TemplateParams,
          FunctionTemplate->getPreviousDecl()->getTemplateParameters(),
          Function->isThisDeclarationADefinition()
              ? Sema::TPC_FriendFunctionTemplateDefinition
              : Sema::TPC_FriendFunctionTemplate);
    }
  }

  if (D->isExplicitlyDefaulted())
    SemaRef.SetDeclDefaulted(Function, D->getLocation());
  if (D->isDeleted())
    SemaRef.SetDeclDeleted(Function, D->getLocation());

  if (Function->isLocalExternDecl() && !Function->getPreviousDecl())
    DC->makeDeclVisibleInContext(PrincipalDecl);

  if (Function->isOverloadedOperator() && !DC->isRecord() &&
      PrincipalDecl->isInIdentifierNamespace(Decl::IDNS_Ordinary))
    PrincipalDecl->setNonMemberOperator();

<<<<<<< HEAD
  assert(!D->isDefaulted() && "only methods should be defaulted");

=======
>>>>>>> e6a329ef
  return Function;
}

Decl *TemplateDeclInstantiator::VisitCXXMethodDecl(
    CXXMethodDecl *D, TemplateParameterList *TemplateParams,
    Optional<const ASTTemplateArgumentListInfo *>
        ClassScopeSpecializationArgs) {
  FunctionTemplateDecl *FunctionTemplate = D->getDescribedFunctionTemplate();
  if (FunctionTemplate && !TemplateParams) {
    // We are creating a function template specialization from a function
    // template. Check whether there is already a function template
    // specialization for this particular set of template arguments.
    ArrayRef<TemplateArgument> Innermost = TemplateArgs.getInnermost();

    void *InsertPos = nullptr;
    FunctionDecl *SpecFunc
      = FunctionTemplate->findSpecialization(Innermost, InsertPos);

    // If we already have a function template specialization, return it.
    if (SpecFunc)
      return SpecFunc;
  }

  bool isFriend;
  if (FunctionTemplate)
    isFriend = (FunctionTemplate->getFriendObjectKind() != Decl::FOK_None);
  else
    isFriend = (D->getFriendObjectKind() != Decl::FOK_None);

  bool MergeWithParentScope = (TemplateParams != nullptr) ||
    !(isa<Decl>(Owner) &&
      cast<Decl>(Owner)->isDefinedOutsideFunctionOrMethod());
  LocalInstantiationScope Scope(SemaRef, MergeWithParentScope);

  // Instantiate enclosing template arguments for friends.
  SmallVector<TemplateParameterList *, 4> TempParamLists;
  unsigned NumTempParamLists = 0;
  if (isFriend && (NumTempParamLists = D->getNumTemplateParameterLists())) {
    TempParamLists.resize(NumTempParamLists);
    for (unsigned I = 0; I != NumTempParamLists; ++I) {
      TemplateParameterList *TempParams = D->getTemplateParameterList(I);
      TemplateParameterList *InstParams = SubstTemplateParams(TempParams);
      if (!InstParams)
        return nullptr;
      TempParamLists[I] = InstParams;
    }
  }

  ExplicitSpecifier InstantiatedExplicitSpecifier =
      instantiateExplicitSpecifier(SemaRef, TemplateArgs,
                                   ExplicitSpecifier::getFromDecl(D), D);
  if (InstantiatedExplicitSpecifier.isInvalid())
    return nullptr;

  SmallVector<ParmVarDecl *, 4> Params;
  TypeSourceInfo *TInfo = SubstFunctionType(D, Params);
  if (!TInfo)
    return nullptr;
  QualType T = adjustFunctionTypeForInstantiation(SemaRef.Context, D, TInfo);

  NestedNameSpecifierLoc QualifierLoc = D->getQualifierLoc();
  if (QualifierLoc) {
    QualifierLoc = SemaRef.SubstNestedNameSpecifierLoc(QualifierLoc,
                                                 TemplateArgs);
    if (!QualifierLoc)
      return nullptr;
  }

  DeclContext *DC = Owner;
  if (isFriend) {
    if (QualifierLoc) {
      CXXScopeSpec SS;
      SS.Adopt(QualifierLoc);
      DC = SemaRef.computeDeclContext(SS);

      if (DC && SemaRef.RequireCompleteDeclContext(SS, DC))
        return nullptr;
    } else {
      DC = SemaRef.FindInstantiatedContext(D->getLocation(),
                                           D->getDeclContext(),
                                           TemplateArgs);
    }
    if (!DC) return nullptr;
  }

  // Build the instantiated method declaration.
  CXXRecordDecl *Record = cast<CXXRecordDecl>(DC);
  CXXMethodDecl *Method = nullptr;

  SourceLocation StartLoc = D->getInnerLocStart();
  DeclarationNameInfo NameInfo
    = SemaRef.SubstDeclarationNameInfo(D->getNameInfo(), TemplateArgs);
  if (CXXConstructorDecl *Constructor = dyn_cast<CXXConstructorDecl>(D)) {
    Method = CXXConstructorDecl::Create(
        SemaRef.Context, Record, StartLoc, NameInfo, T, TInfo,
        InstantiatedExplicitSpecifier, Constructor->isInlineSpecified(), false,
        Constructor->getConstexprKind());
    Method->setRangeEnd(Constructor->getEndLoc());
  } else if (CXXDestructorDecl *Destructor = dyn_cast<CXXDestructorDecl>(D)) {
    Method = CXXDestructorDecl::Create(
        SemaRef.Context, Record, StartLoc, NameInfo, T, TInfo,
        Destructor->isInlineSpecified(), false, Destructor->getConstexprKind());
    Method->setRangeEnd(Destructor->getEndLoc());
  } else if (CXXConversionDecl *Conversion = dyn_cast<CXXConversionDecl>(D)) {
    Method = CXXConversionDecl::Create(
        SemaRef.Context, Record, StartLoc, NameInfo, T, TInfo,
        Conversion->isInlineSpecified(), InstantiatedExplicitSpecifier,
        Conversion->getConstexprKind(), Conversion->getEndLoc());
  } else {
    StorageClass SC = D->isStatic() ? SC_Static : SC_None;
    Method = CXXMethodDecl::Create(SemaRef.Context, Record, StartLoc, NameInfo,
                                   T, TInfo, SC, D->isInlineSpecified(),
                                   D->getConstexprKind(), D->getEndLoc());
  }

  if (D->isInlined())
    Method->setImplicitlyInline();

  if (QualifierLoc)
    Method->setQualifierInfo(QualifierLoc);

  if (TemplateParams) {
    // Our resulting instantiation is actually a function template, since we
    // are substituting only the outer template parameters. For example, given
    //
    //   template<typename T>
    //   struct X {
    //     template<typename U> void f(T, U);
    //   };
    //
    //   X<int> x;
    //
    // We are instantiating the member template "f" within X<int>, which means
    // substituting int for T, but leaving "f" as a member function template.
    // Build the function template itself.
    FunctionTemplate = FunctionTemplateDecl::Create(SemaRef.Context, Record,
                                                    Method->getLocation(),
                                                    Method->getDeclName(),
                                                    TemplateParams, Method);
    if (isFriend) {
      FunctionTemplate->setLexicalDeclContext(Owner);
      FunctionTemplate->setObjectOfFriendDecl();
    } else if (D->isOutOfLine())
      FunctionTemplate->setLexicalDeclContext(D->getLexicalDeclContext());
    Method->setDescribedFunctionTemplate(FunctionTemplate);
  } else if (FunctionTemplate) {
    // Record this function template specialization.
    ArrayRef<TemplateArgument> Innermost = TemplateArgs.getInnermost();
    Method->setFunctionTemplateSpecialization(FunctionTemplate,
                         TemplateArgumentList::CreateCopy(SemaRef.Context,
                                                          Innermost),
                                              /*InsertPos=*/nullptr);
  } else if (!isFriend) {
    // Record that this is an instantiation of a member function.
    Method->setInstantiationOfMemberFunction(D, TSK_ImplicitInstantiation);
  }

  // If we are instantiating a member function defined
  // out-of-line, the instantiation will have the same lexical
  // context (which will be a namespace scope) as the template.
  if (isFriend) {
    if (NumTempParamLists)
      Method->setTemplateParameterListsInfo(
          SemaRef.Context,
          llvm::makeArrayRef(TempParamLists.data(), NumTempParamLists));

    Method->setLexicalDeclContext(Owner);
    Method->setObjectOfFriendDecl();
  } else if (D->isOutOfLine())
    Method->setLexicalDeclContext(D->getLexicalDeclContext());

  // Attach the parameters
  for (unsigned P = 0; P < Params.size(); ++P)
    Params[P]->setOwningFunction(Method);
  Method->setParams(Params);

  if (InitMethodInstantiation(Method, D))
    Method->setInvalidDecl();

  LookupResult Previous(SemaRef, NameInfo, Sema::LookupOrdinaryName,
                        Sema::ForExternalRedeclaration);

  bool IsExplicitSpecialization = false;

  // If the name of this function was written as a template-id, instantiate
  // the explicit template arguments.
  if (DependentFunctionTemplateSpecializationInfo *Info
        = D->getDependentSpecializationInfo()) {
    assert(isFriend && "non-friend has dependent specialization info?");

    // Instantiate the explicit template arguments.
    TemplateArgumentListInfo ExplicitArgs(Info->getLAngleLoc(),
                                          Info->getRAngleLoc());
    if (SemaRef.Subst(Info->getTemplateArgs(), Info->getNumTemplateArgs(),
                      ExplicitArgs, TemplateArgs))
      return nullptr;

    // Map the candidate templates to their instantiations.
    for (unsigned I = 0, E = Info->getNumTemplates(); I != E; ++I) {
      Decl *Temp = SemaRef.FindInstantiatedDecl(D->getLocation(),
                                                Info->getTemplate(I),
                                                TemplateArgs);
      if (!Temp) return nullptr;

      Previous.addDecl(cast<FunctionTemplateDecl>(Temp));
    }

    if (SemaRef.CheckFunctionTemplateSpecialization(Method,
                                                    &ExplicitArgs,
                                                    Previous))
      Method->setInvalidDecl();

    IsExplicitSpecialization = true;
  } else if (const ASTTemplateArgumentListInfo *Info =
                 ClassScopeSpecializationArgs.getValueOr(
                     D->getTemplateSpecializationArgsAsWritten())) {
    SemaRef.LookupQualifiedName(Previous, DC);

    TemplateArgumentListInfo ExplicitArgs(Info->getLAngleLoc(),
                                          Info->getRAngleLoc());
    if (SemaRef.Subst(Info->getTemplateArgs(), Info->getNumTemplateArgs(),
                      ExplicitArgs, TemplateArgs))
      return nullptr;

    if (SemaRef.CheckFunctionTemplateSpecialization(Method,
                                                    &ExplicitArgs,
                                                    Previous))
      Method->setInvalidDecl();

    IsExplicitSpecialization = true;
  } else if (ClassScopeSpecializationArgs) {
    // Class-scope explicit specialization written without explicit template
    // arguments.
    SemaRef.LookupQualifiedName(Previous, DC);
    if (SemaRef.CheckFunctionTemplateSpecialization(Method, nullptr, Previous))
      Method->setInvalidDecl();

    IsExplicitSpecialization = true;
  } else if (!FunctionTemplate || TemplateParams || isFriend) {
    SemaRef.LookupQualifiedName(Previous, Record);

    // In C++, the previous declaration we find might be a tag type
    // (class or enum). In this case, the new declaration will hide the
    // tag type. Note that this does does not apply if we're declaring a
    // typedef (C++ [dcl.typedef]p4).
    if (Previous.isSingleTagDecl())
      Previous.clear();
  }

  SemaRef.CheckFunctionDeclaration(nullptr, Method, Previous,
                                   IsExplicitSpecialization);

  if (D->isPure())
    SemaRef.CheckPureMethod(Method, SourceRange());

  // Propagate access.  For a non-friend declaration, the access is
  // whatever we're propagating from.  For a friend, it should be the
  // previous declaration we just found.
  if (isFriend && Method->getPreviousDecl())
    Method->setAccess(Method->getPreviousDecl()->getAccess());
  else
    Method->setAccess(D->getAccess());
  if (FunctionTemplate)
    FunctionTemplate->setAccess(Method->getAccess());

  SemaRef.CheckOverrideControl(Method);

  // If a function is defined as defaulted or deleted, mark it as such now.
  if (D->isExplicitlyDefaulted())
    SemaRef.SetDeclDefaulted(Method, Method->getLocation());
  if (D->isDeletedAsWritten())
    SemaRef.SetDeclDeleted(Method, Method->getLocation());

  // If this is an explicit specialization, mark the implicitly-instantiated
  // template specialization as being an explicit specialization too.
  // FIXME: Is this necessary?
  if (IsExplicitSpecialization && !isFriend)
    SemaRef.CompleteMemberSpecialization(Method, Previous);

  // If there's a function template, let our caller handle it.
  if (FunctionTemplate) {
    // do nothing

  // Don't hide a (potentially) valid declaration with an invalid one.
  } else if (Method->isInvalidDecl() && !Previous.empty()) {
    // do nothing

  // Otherwise, check access to friends and make them visible.
  } else if (isFriend) {
    // We only need to re-check access for methods which we didn't
    // manage to match during parsing.
    if (!D->getPreviousDecl())
      SemaRef.CheckFriendAccess(Method);

    Record->makeDeclVisibleInContext(Method);

  // Otherwise, add the declaration.  We don't need to do this for
  // class-scope specializations because we'll have matched them with
  // the appropriate template.
  } else {
    Owner->addDecl(Method);
  }

  // PR17480: Honor the used attribute to instantiate member function
  // definitions
  if (Method->hasAttr<UsedAttr>()) {
    if (const auto *A = dyn_cast<CXXRecordDecl>(Owner)) {
      SourceLocation Loc;
      if (const MemberSpecializationInfo *MSInfo =
              A->getMemberSpecializationInfo())
        Loc = MSInfo->getPointOfInstantiation();
      else if (const auto *Spec = dyn_cast<ClassTemplateSpecializationDecl>(A))
        Loc = Spec->getPointOfInstantiation();
      SemaRef.MarkFunctionReferenced(Loc, Method);
    }
  }

  return Method;
}

Decl *TemplateDeclInstantiator::VisitCXXConstructorDecl(CXXConstructorDecl *D) {
  return VisitCXXMethodDecl(D);
}

Decl *TemplateDeclInstantiator::VisitCXXDestructorDecl(CXXDestructorDecl *D) {
  return VisitCXXMethodDecl(D);
}

Decl *TemplateDeclInstantiator::VisitCXXConversionDecl(CXXConversionDecl *D) {
  return VisitCXXMethodDecl(D);
}

Decl *TemplateDeclInstantiator::VisitParmVarDecl(ParmVarDecl *D) {
  return SemaRef.SubstParmVarDecl(D, TemplateArgs, /*indexAdjustment*/ 0, None,
                                  /*ExpectParameterPack=*/ false);
}

Decl *TemplateDeclInstantiator::VisitTemplateTypeParmDecl(
                                                    TemplateTypeParmDecl *D) {
  // TODO: don't always clone when decls are refcounted.
  assert(D->getTypeForDecl()->isTemplateTypeParmType());

  TemplateTypeParmDecl *Inst = TemplateTypeParmDecl::Create(
      SemaRef.Context, Owner, D->getBeginLoc(), D->getLocation(),
      D->getDepth() - TemplateArgs.getNumSubstitutedLevels(), D->getIndex(),
      D->getIdentifier(), D->wasDeclaredWithTypename(), D->isParameterPack());
  Inst->setAccess(AS_public);
  Inst->setImplicit(D->isImplicit());

  if (D->hasDefaultArgument() && !D->defaultArgumentWasInherited()) {
    TypeSourceInfo *InstantiatedDefaultArg =
        SemaRef.SubstType(D->getDefaultArgumentInfo(), TemplateArgs,
                          D->getDefaultArgumentLoc(), D->getDeclName());
    if (InstantiatedDefaultArg)
      Inst->setDefaultArgument(InstantiatedDefaultArg);
  }

  // Introduce this template parameter's instantiation into the instantiation
  // scope.
  SemaRef.CurrentInstantiationScope->InstantiatedLocal(D, Inst);

  return Inst;
}

Decl *TemplateDeclInstantiator::VisitNonTypeTemplateParmDecl(
                                                 NonTypeTemplateParmDecl *D) {
  // Substitute into the type of the non-type template parameter.
  TypeLoc TL = D->getTypeSourceInfo()->getTypeLoc();
  SmallVector<TypeSourceInfo *, 4> ExpandedParameterPackTypesAsWritten;
  SmallVector<QualType, 4> ExpandedParameterPackTypes;
  bool IsExpandedParameterPack = false;
  TypeSourceInfo *DI;
  QualType T;
  bool Invalid = false;

  if (D->isExpandedParameterPack()) {
    // The non-type template parameter pack is an already-expanded pack
    // expansion of types. Substitute into each of the expanded types.
    ExpandedParameterPackTypes.reserve(D->getNumExpansionTypes());
    ExpandedParameterPackTypesAsWritten.reserve(D->getNumExpansionTypes());
    for (unsigned I = 0, N = D->getNumExpansionTypes(); I != N; ++I) {
      TypeSourceInfo *NewDI =
          SemaRef.SubstType(D->getExpansionTypeSourceInfo(I), TemplateArgs,
                            D->getLocation(), D->getDeclName());
      if (!NewDI)
        return nullptr;

      QualType NewT =
          SemaRef.CheckNonTypeTemplateParameterType(NewDI, D->getLocation());
      if (NewT.isNull())
        return nullptr;

      ExpandedParameterPackTypesAsWritten.push_back(NewDI);
      ExpandedParameterPackTypes.push_back(NewT);
    }

    IsExpandedParameterPack = true;
    DI = D->getTypeSourceInfo();
    T = DI->getType();
  } else if (D->isPackExpansion()) {
    // The non-type template parameter pack's type is a pack expansion of types.
    // Determine whether we need to expand this parameter pack into separate
    // types.
    PackExpansionTypeLoc Expansion = TL.castAs<PackExpansionTypeLoc>();
    TypeLoc Pattern = Expansion.getPatternLoc();
    SmallVector<UnexpandedParameterPack, 2> Unexpanded;
    SemaRef.collectUnexpandedParameterPacks(Pattern, Unexpanded);

    // Determine whether the set of unexpanded parameter packs can and should
    // be expanded.
    bool Expand = true;
    bool RetainExpansion = false;
    Optional<unsigned> OrigNumExpansions
      = Expansion.getTypePtr()->getNumExpansions();
    Optional<unsigned> NumExpansions = OrigNumExpansions;
    if (SemaRef.CheckParameterPacksForExpansion(Expansion.getEllipsisLoc(),
                                                Pattern.getSourceRange(),
                                                Unexpanded,
                                                TemplateArgs,
                                                Expand, RetainExpansion,
                                                NumExpansions))
      return nullptr;

    if (Expand) {
      for (unsigned I = 0; I != *NumExpansions; ++I) {
        Sema::ArgumentPackSubstitutionIndexRAII SubstIndex(SemaRef, I);
        TypeSourceInfo *NewDI = SemaRef.SubstType(Pattern, TemplateArgs,
                                                  D->getLocation(),
                                                  D->getDeclName());
        if (!NewDI)
          return nullptr;

        QualType NewT =
            SemaRef.CheckNonTypeTemplateParameterType(NewDI, D->getLocation());
        if (NewT.isNull())
          return nullptr;

        ExpandedParameterPackTypesAsWritten.push_back(NewDI);
        ExpandedParameterPackTypes.push_back(NewT);
      }

      // Note that we have an expanded parameter pack. The "type" of this
      // expanded parameter pack is the original expansion type, but callers
      // will end up using the expanded parameter pack types for type-checking.
      IsExpandedParameterPack = true;
      DI = D->getTypeSourceInfo();
      T = DI->getType();
    } else {
      // We cannot fully expand the pack expansion now, so substitute into the
      // pattern and create a new pack expansion type.
      Sema::ArgumentPackSubstitutionIndexRAII SubstIndex(SemaRef, -1);
      TypeSourceInfo *NewPattern = SemaRef.SubstType(Pattern, TemplateArgs,
                                                     D->getLocation(),
                                                     D->getDeclName());
      if (!NewPattern)
        return nullptr;

      SemaRef.CheckNonTypeTemplateParameterType(NewPattern, D->getLocation());
      DI = SemaRef.CheckPackExpansion(NewPattern, Expansion.getEllipsisLoc(),
                                      NumExpansions);
      if (!DI)
        return nullptr;

      T = DI->getType();
    }
  } else {
    // Simple case: substitution into a parameter that is not a parameter pack.
    DI = SemaRef.SubstType(D->getTypeSourceInfo(), TemplateArgs,
                           D->getLocation(), D->getDeclName());
    if (!DI)
      return nullptr;

    // Check that this type is acceptable for a non-type template parameter.
    T = SemaRef.CheckNonTypeTemplateParameterType(DI, D->getLocation());
    if (T.isNull()) {
      T = SemaRef.Context.IntTy;
      Invalid = true;
    }
  }

  NonTypeTemplateParmDecl *Param;
  if (IsExpandedParameterPack)
    Param = NonTypeTemplateParmDecl::Create(
        SemaRef.Context, Owner, D->getInnerLocStart(), D->getLocation(),
        D->getDepth() - TemplateArgs.getNumSubstitutedLevels(),
        D->getPosition(), D->getIdentifier(), T, DI, ExpandedParameterPackTypes,
        ExpandedParameterPackTypesAsWritten);
  else
    Param = NonTypeTemplateParmDecl::Create(
        SemaRef.Context, Owner, D->getInnerLocStart(), D->getLocation(),
        D->getDepth() - TemplateArgs.getNumSubstitutedLevels(),
        D->getPosition(), D->getIdentifier(), T, D->isParameterPack(), DI);

  Param->setAccess(AS_public);
  Param->setImplicit(D->isImplicit());
  if (Invalid)
    Param->setInvalidDecl();

  if (D->hasDefaultArgument() && !D->defaultArgumentWasInherited()) {
    EnterExpressionEvaluationContext ConstantEvaluated(
        SemaRef, Sema::ExpressionEvaluationContext::ConstantEvaluated);
    ExprResult Value = SemaRef.SubstExpr(D->getDefaultArgument(), TemplateArgs);
    if (!Value.isInvalid())
      Param->setDefaultArgument(Value.get());
  }

  // Introduce this template parameter's instantiation into the instantiation
  // scope.
  SemaRef.CurrentInstantiationScope->InstantiatedLocal(D, Param);
  return Param;
}

static void collectUnexpandedParameterPacks(
    Sema &S,
    TemplateParameterList *Params,
    SmallVectorImpl<UnexpandedParameterPack> &Unexpanded) {
  for (const auto &P : *Params) {
    if (P->isTemplateParameterPack())
      continue;
    if (NonTypeTemplateParmDecl *NTTP = dyn_cast<NonTypeTemplateParmDecl>(P))
      S.collectUnexpandedParameterPacks(NTTP->getTypeSourceInfo()->getTypeLoc(),
                                        Unexpanded);
    if (TemplateTemplateParmDecl *TTP = dyn_cast<TemplateTemplateParmDecl>(P))
      collectUnexpandedParameterPacks(S, TTP->getTemplateParameters(),
                                      Unexpanded);
  }
}

Decl *
TemplateDeclInstantiator::VisitTemplateTemplateParmDecl(
                                                  TemplateTemplateParmDecl *D) {
  // Instantiate the template parameter list of the template template parameter.
  TemplateParameterList *TempParams = D->getTemplateParameters();
  TemplateParameterList *InstParams;
  SmallVector<TemplateParameterList*, 8> ExpandedParams;

  bool IsExpandedParameterPack = false;

  if (D->isExpandedParameterPack()) {
    // The template template parameter pack is an already-expanded pack
    // expansion of template parameters. Substitute into each of the expanded
    // parameters.
    ExpandedParams.reserve(D->getNumExpansionTemplateParameters());
    for (unsigned I = 0, N = D->getNumExpansionTemplateParameters();
         I != N; ++I) {
      LocalInstantiationScope Scope(SemaRef);
      TemplateParameterList *Expansion =
        SubstTemplateParams(D->getExpansionTemplateParameters(I));
      if (!Expansion)
        return nullptr;
      ExpandedParams.push_back(Expansion);
    }

    IsExpandedParameterPack = true;
    InstParams = TempParams;
  } else if (D->isPackExpansion()) {
    // The template template parameter pack expands to a pack of template
    // template parameters. Determine whether we need to expand this parameter
    // pack into separate parameters.
    SmallVector<UnexpandedParameterPack, 2> Unexpanded;
    collectUnexpandedParameterPacks(SemaRef, D->getTemplateParameters(),
                                    Unexpanded);

    // Determine whether the set of unexpanded parameter packs can and should
    // be expanded.
    bool Expand = true;
    bool RetainExpansion = false;
    Optional<unsigned> NumExpansions;
    if (SemaRef.CheckParameterPacksForExpansion(D->getLocation(),
                                                TempParams->getSourceRange(),
                                                Unexpanded,
                                                TemplateArgs,
                                                Expand, RetainExpansion,
                                                NumExpansions))
      return nullptr;

    if (Expand) {
      for (unsigned I = 0; I != *NumExpansions; ++I) {
        Sema::ArgumentPackSubstitutionIndexRAII SubstIndex(SemaRef, I);
        LocalInstantiationScope Scope(SemaRef);
        TemplateParameterList *Expansion = SubstTemplateParams(TempParams);
        if (!Expansion)
          return nullptr;
        ExpandedParams.push_back(Expansion);
      }

      // Note that we have an expanded parameter pack. The "type" of this
      // expanded parameter pack is the original expansion type, but callers
      // will end up using the expanded parameter pack types for type-checking.
      IsExpandedParameterPack = true;
      InstParams = TempParams;
    } else {
      // We cannot fully expand the pack expansion now, so just substitute
      // into the pattern.
      Sema::ArgumentPackSubstitutionIndexRAII SubstIndex(SemaRef, -1);

      LocalInstantiationScope Scope(SemaRef);
      InstParams = SubstTemplateParams(TempParams);
      if (!InstParams)
        return nullptr;
    }
  } else {
    // Perform the actual substitution of template parameters within a new,
    // local instantiation scope.
    LocalInstantiationScope Scope(SemaRef);
    InstParams = SubstTemplateParams(TempParams);
    if (!InstParams)
      return nullptr;
  }

  // Build the template template parameter.
  TemplateTemplateParmDecl *Param;
  if (IsExpandedParameterPack)
    Param = TemplateTemplateParmDecl::Create(
        SemaRef.Context, Owner, D->getLocation(),
        D->getDepth() - TemplateArgs.getNumSubstitutedLevels(),
        D->getPosition(), D->getIdentifier(), InstParams, ExpandedParams);
  else
    Param = TemplateTemplateParmDecl::Create(
        SemaRef.Context, Owner, D->getLocation(),
        D->getDepth() - TemplateArgs.getNumSubstitutedLevels(),
        D->getPosition(), D->isParameterPack(), D->getIdentifier(), InstParams);
  if (D->hasDefaultArgument() && !D->defaultArgumentWasInherited()) {
    NestedNameSpecifierLoc QualifierLoc =
        D->getDefaultArgument().getTemplateQualifierLoc();
    QualifierLoc =
        SemaRef.SubstNestedNameSpecifierLoc(QualifierLoc, TemplateArgs);
    TemplateName TName = SemaRef.SubstTemplateName(
        QualifierLoc, D->getDefaultArgument().getArgument().getAsTemplate(),
        D->getDefaultArgument().getTemplateNameLoc(), TemplateArgs);
    if (!TName.isNull())
      Param->setDefaultArgument(
          SemaRef.Context,
          TemplateArgumentLoc(TemplateArgument(TName),
                              D->getDefaultArgument().getTemplateQualifierLoc(),
                              D->getDefaultArgument().getTemplateNameLoc()));
  }
  Param->setAccess(AS_public);
  Param->setImplicit(D->isImplicit());

  // Introduce this template parameter's instantiation into the instantiation
  // scope.
  SemaRef.CurrentInstantiationScope->InstantiatedLocal(D, Param);

  return Param;
}

Decl *TemplateDeclInstantiator::VisitUsingDirectiveDecl(UsingDirectiveDecl *D) {
  // Using directives are never dependent (and never contain any types or
  // expressions), so they require no explicit instantiation work.

  UsingDirectiveDecl *Inst
    = UsingDirectiveDecl::Create(SemaRef.Context, Owner, D->getLocation(),
                                 D->getNamespaceKeyLocation(),
                                 D->getQualifierLoc(),
                                 D->getIdentLocation(),
                                 D->getNominatedNamespace(),
                                 D->getCommonAncestor());

  // Add the using directive to its declaration context
  // only if this is not a function or method.
  if (!Owner->isFunctionOrMethod())
    Owner->addDecl(Inst);

  return Inst;
}

Decl *TemplateDeclInstantiator::VisitUsingDecl(UsingDecl *D) {

  // The nested name specifier may be dependent, for example
  //     template <typename T> struct t {
  //       struct s1 { T f1(); };
  //       struct s2 : s1 { using s1::f1; };
  //     };
  //     template struct t<int>;
  // Here, in using s1::f1, s1 refers to t<T>::s1;
  // we need to substitute for t<int>::s1.
  NestedNameSpecifierLoc QualifierLoc
    = SemaRef.SubstNestedNameSpecifierLoc(D->getQualifierLoc(),
                                          TemplateArgs);
  if (!QualifierLoc)
    return nullptr;

  // For an inheriting constructor declaration, the name of the using
  // declaration is the name of a constructor in this class, not in the
  // base class.
  DeclarationNameInfo NameInfo = D->getNameInfo();
  if (NameInfo.getName().getNameKind() == DeclarationName::CXXConstructorName)
    if (auto *RD = dyn_cast<CXXRecordDecl>(SemaRef.CurContext))
      NameInfo.setName(SemaRef.Context.DeclarationNames.getCXXConstructorName(
          SemaRef.Context.getCanonicalType(SemaRef.Context.getRecordType(RD))));

  // We only need to do redeclaration lookups if we're in a class
  // scope (in fact, it's not really even possible in non-class
  // scopes).
  bool CheckRedeclaration = Owner->isRecord();

  LookupResult Prev(SemaRef, NameInfo, Sema::LookupUsingDeclName,
                    Sema::ForVisibleRedeclaration);

  UsingDecl *NewUD = UsingDecl::Create(SemaRef.Context, Owner,
                                       D->getUsingLoc(),
                                       QualifierLoc,
                                       NameInfo,
                                       D->hasTypename());

  CXXScopeSpec SS;
  SS.Adopt(QualifierLoc);
  if (CheckRedeclaration) {
    Prev.setHideTags(false);
    SemaRef.LookupQualifiedName(Prev, Owner);

    // Check for invalid redeclarations.
    if (SemaRef.CheckUsingDeclRedeclaration(D->getUsingLoc(),
                                            D->hasTypename(), SS,
                                            D->getLocation(), Prev))
      NewUD->setInvalidDecl();

  }

  if (!NewUD->isInvalidDecl() &&
      SemaRef.CheckUsingDeclQualifier(D->getUsingLoc(), D->hasTypename(),
                                      SS, NameInfo, D->getLocation()))
    NewUD->setInvalidDecl();

  SemaRef.Context.setInstantiatedFromUsingDecl(NewUD, D);
  NewUD->setAccess(D->getAccess());
  Owner->addDecl(NewUD);

  // Don't process the shadow decls for an invalid decl.
  if (NewUD->isInvalidDecl())
    return NewUD;

  if (NameInfo.getName().getNameKind() == DeclarationName::CXXConstructorName)
    SemaRef.CheckInheritingConstructorUsingDecl(NewUD);

  bool isFunctionScope = Owner->isFunctionOrMethod();

  // Process the shadow decls.
  for (auto *Shadow : D->shadows()) {
    // FIXME: UsingShadowDecl doesn't preserve its immediate target, so
    // reconstruct it in the case where it matters.
    NamedDecl *OldTarget = Shadow->getTargetDecl();
    if (auto *CUSD = dyn_cast<ConstructorUsingShadowDecl>(Shadow))
      if (auto *BaseShadow = CUSD->getNominatedBaseClassShadowDecl())
        OldTarget = BaseShadow;

    NamedDecl *InstTarget =
        cast_or_null<NamedDecl>(SemaRef.FindInstantiatedDecl(
            Shadow->getLocation(), OldTarget, TemplateArgs));
    if (!InstTarget)
      return nullptr;

    UsingShadowDecl *PrevDecl = nullptr;
    if (CheckRedeclaration) {
      if (SemaRef.CheckUsingShadowDecl(NewUD, InstTarget, Prev, PrevDecl))
        continue;
    } else if (UsingShadowDecl *OldPrev =
                   getPreviousDeclForInstantiation(Shadow)) {
      PrevDecl = cast_or_null<UsingShadowDecl>(SemaRef.FindInstantiatedDecl(
          Shadow->getLocation(), OldPrev, TemplateArgs));
    }

    UsingShadowDecl *InstShadow =
        SemaRef.BuildUsingShadowDecl(/*Scope*/nullptr, NewUD, InstTarget,
                                     PrevDecl);
    SemaRef.Context.setInstantiatedFromUsingShadowDecl(InstShadow, Shadow);

    if (isFunctionScope)
      SemaRef.CurrentInstantiationScope->InstantiatedLocal(Shadow, InstShadow);
  }

  return NewUD;
}

Decl *TemplateDeclInstantiator::VisitUsingShadowDecl(UsingShadowDecl *D) {
  // Ignore these;  we handle them in bulk when processing the UsingDecl.
  return nullptr;
}

Decl *TemplateDeclInstantiator::VisitConstructorUsingShadowDecl(
    ConstructorUsingShadowDecl *D) {
  // Ignore these;  we handle them in bulk when processing the UsingDecl.
  return nullptr;
}

template <typename T>
Decl *TemplateDeclInstantiator::instantiateUnresolvedUsingDecl(
    T *D, bool InstantiatingPackElement) {
  // If this is a pack expansion, expand it now.
  if (D->isPackExpansion() && !InstantiatingPackElement) {
    SmallVector<UnexpandedParameterPack, 2> Unexpanded;
    SemaRef.collectUnexpandedParameterPacks(D->getQualifierLoc(), Unexpanded);
    SemaRef.collectUnexpandedParameterPacks(D->getNameInfo(), Unexpanded);

    // Determine whether the set of unexpanded parameter packs can and should
    // be expanded.
    bool Expand = true;
    bool RetainExpansion = false;
    Optional<unsigned> NumExpansions;
    if (SemaRef.CheckParameterPacksForExpansion(
          D->getEllipsisLoc(), D->getSourceRange(), Unexpanded, TemplateArgs,
            Expand, RetainExpansion, NumExpansions))
      return nullptr;

    // This declaration cannot appear within a function template signature,
    // so we can't have a partial argument list for a parameter pack.
    assert(!RetainExpansion &&
           "should never need to retain an expansion for UsingPackDecl");

    if (!Expand) {
      // We cannot fully expand the pack expansion now, so substitute into the
      // pattern and create a new pack expansion.
      Sema::ArgumentPackSubstitutionIndexRAII SubstIndex(SemaRef, -1);
      return instantiateUnresolvedUsingDecl(D, true);
    }

    // Within a function, we don't have any normal way to check for conflicts
    // between shadow declarations from different using declarations in the
    // same pack expansion, but this is always ill-formed because all expansions
    // must produce (conflicting) enumerators.
    //
    // Sadly we can't just reject this in the template definition because it
    // could be valid if the pack is empty or has exactly one expansion.
    if (D->getDeclContext()->isFunctionOrMethod() && *NumExpansions > 1) {
      SemaRef.Diag(D->getEllipsisLoc(),
                   diag::err_using_decl_redeclaration_expansion);
      return nullptr;
    }

    // Instantiate the slices of this pack and build a UsingPackDecl.
    SmallVector<NamedDecl*, 8> Expansions;
    for (unsigned I = 0; I != *NumExpansions; ++I) {
      Sema::ArgumentPackSubstitutionIndexRAII SubstIndex(SemaRef, I);
      Decl *Slice = instantiateUnresolvedUsingDecl(D, true);
      if (!Slice)
        return nullptr;
      // Note that we can still get unresolved using declarations here, if we
      // had arguments for all packs but the pattern also contained other
      // template arguments (this only happens during partial substitution, eg
      // into the body of a generic lambda in a function template).
      Expansions.push_back(cast<NamedDecl>(Slice));
    }

    auto *NewD = SemaRef.BuildUsingPackDecl(D, Expansions);
    if (isDeclWithinFunction(D))
      SemaRef.CurrentInstantiationScope->InstantiatedLocal(D, NewD);
    return NewD;
  }

  UnresolvedUsingTypenameDecl *TD = dyn_cast<UnresolvedUsingTypenameDecl>(D);
  SourceLocation TypenameLoc = TD ? TD->getTypenameLoc() : SourceLocation();

  NestedNameSpecifierLoc QualifierLoc
    = SemaRef.SubstNestedNameSpecifierLoc(D->getQualifierLoc(),
                                          TemplateArgs);
  if (!QualifierLoc)
    return nullptr;

  CXXScopeSpec SS;
  SS.Adopt(QualifierLoc);

  DeclarationNameInfo NameInfo
    = SemaRef.SubstDeclarationNameInfo(D->getNameInfo(), TemplateArgs);

  // Produce a pack expansion only if we're not instantiating a particular
  // slice of a pack expansion.
  bool InstantiatingSlice = D->getEllipsisLoc().isValid() &&
                            SemaRef.ArgumentPackSubstitutionIndex != -1;
  SourceLocation EllipsisLoc =
      InstantiatingSlice ? SourceLocation() : D->getEllipsisLoc();

  NamedDecl *UD = SemaRef.BuildUsingDeclaration(
      /*Scope*/ nullptr, D->getAccess(), D->getUsingLoc(),
      /*HasTypename*/ TD, TypenameLoc, SS, NameInfo, EllipsisLoc,
      ParsedAttributesView(),
      /*IsInstantiation*/ true);
  if (UD)
    SemaRef.Context.setInstantiatedFromUsingDecl(UD, D);

  return UD;
}

Decl *TemplateDeclInstantiator::VisitUnresolvedUsingTypenameDecl(
    UnresolvedUsingTypenameDecl *D) {
  return instantiateUnresolvedUsingDecl(D);
}

Decl *TemplateDeclInstantiator::VisitUnresolvedUsingValueDecl(
    UnresolvedUsingValueDecl *D) {
  return instantiateUnresolvedUsingDecl(D);
}

Decl *TemplateDeclInstantiator::VisitUsingPackDecl(UsingPackDecl *D) {
  SmallVector<NamedDecl*, 8> Expansions;
  for (auto *UD : D->expansions()) {
    if (NamedDecl *NewUD =
            SemaRef.FindInstantiatedDecl(D->getLocation(), UD, TemplateArgs))
      Expansions.push_back(NewUD);
    else
      return nullptr;
  }

  auto *NewD = SemaRef.BuildUsingPackDecl(D, Expansions);
  if (isDeclWithinFunction(D))
    SemaRef.CurrentInstantiationScope->InstantiatedLocal(D, NewD);
  return NewD;
}

Decl *TemplateDeclInstantiator::VisitClassScopeFunctionSpecializationDecl(
    ClassScopeFunctionSpecializationDecl *Decl) {
  CXXMethodDecl *OldFD = Decl->getSpecialization();
  return cast_or_null<CXXMethodDecl>(
      VisitCXXMethodDecl(OldFD, nullptr, Decl->getTemplateArgsAsWritten()));
}

Decl *TemplateDeclInstantiator::VisitOMPThreadPrivateDecl(
                                     OMPThreadPrivateDecl *D) {
  SmallVector<Expr *, 5> Vars;
  for (auto *I : D->varlists()) {
    Expr *Var = SemaRef.SubstExpr(I, TemplateArgs).get();
    assert(isa<DeclRefExpr>(Var) && "threadprivate arg is not a DeclRefExpr");
    Vars.push_back(Var);
  }

  OMPThreadPrivateDecl *TD =
    SemaRef.CheckOMPThreadPrivateDecl(D->getLocation(), Vars);

  TD->setAccess(AS_public);
  Owner->addDecl(TD);

  return TD;
}

Decl *TemplateDeclInstantiator::VisitOMPAllocateDecl(OMPAllocateDecl *D) {
  SmallVector<Expr *, 5> Vars;
  for (auto *I : D->varlists()) {
    Expr *Var = SemaRef.SubstExpr(I, TemplateArgs).get();
    assert(isa<DeclRefExpr>(Var) && "allocate arg is not a DeclRefExpr");
    Vars.push_back(Var);
  }
  SmallVector<OMPClause *, 4> Clauses;
  // Copy map clauses from the original mapper.
  for (OMPClause *C : D->clauselists()) {
    auto *AC = cast<OMPAllocatorClause>(C);
    ExprResult NewE = SemaRef.SubstExpr(AC->getAllocator(), TemplateArgs);
    if (!NewE.isUsable())
      continue;
    OMPClause *IC = SemaRef.ActOnOpenMPAllocatorClause(
        NewE.get(), AC->getBeginLoc(), AC->getLParenLoc(), AC->getEndLoc());
    Clauses.push_back(IC);
  }

  Sema::DeclGroupPtrTy Res = SemaRef.ActOnOpenMPAllocateDirective(
      D->getLocation(), Vars, Clauses, Owner);
  if (Res.get().isNull())
    return nullptr;
  return Res.get().getSingleDecl();
}

Decl *TemplateDeclInstantiator::VisitOMPRequiresDecl(OMPRequiresDecl *D) {
  llvm_unreachable(
      "Requires directive cannot be instantiated within a dependent context");
}

Decl *TemplateDeclInstantiator::VisitOMPDeclareReductionDecl(
    OMPDeclareReductionDecl *D) {
  // Instantiate type and check if it is allowed.
  const bool RequiresInstantiation =
      D->getType()->isDependentType() ||
      D->getType()->isInstantiationDependentType() ||
      D->getType()->containsUnexpandedParameterPack();
  QualType SubstReductionType;
  if (RequiresInstantiation) {
    SubstReductionType = SemaRef.ActOnOpenMPDeclareReductionType(
        D->getLocation(),
        ParsedType::make(SemaRef.SubstType(
            D->getType(), TemplateArgs, D->getLocation(), DeclarationName())));
  } else {
    SubstReductionType = D->getType();
  }
  if (SubstReductionType.isNull())
    return nullptr;
  bool IsCorrect = !SubstReductionType.isNull();
  // Create instantiated copy.
  std::pair<QualType, SourceLocation> ReductionTypes[] = {
      std::make_pair(SubstReductionType, D->getLocation())};
  auto *PrevDeclInScope = D->getPrevDeclInScope();
  if (PrevDeclInScope && !PrevDeclInScope->isInvalidDecl()) {
    PrevDeclInScope = cast<OMPDeclareReductionDecl>(
        SemaRef.CurrentInstantiationScope->findInstantiationOf(PrevDeclInScope)
            ->get<Decl *>());
  }
  auto DRD = SemaRef.ActOnOpenMPDeclareReductionDirectiveStart(
      /*S=*/nullptr, Owner, D->getDeclName(), ReductionTypes, D->getAccess(),
      PrevDeclInScope);
  auto *NewDRD = cast<OMPDeclareReductionDecl>(DRD.get().getSingleDecl());
  SemaRef.CurrentInstantiationScope->InstantiatedLocal(D, NewDRD);
  if (!RequiresInstantiation) {
    if (Expr *Combiner = D->getCombiner()) {
      NewDRD->setCombinerData(D->getCombinerIn(), D->getCombinerOut());
      NewDRD->setCombiner(Combiner);
      if (Expr *Init = D->getInitializer()) {
        NewDRD->setInitializerData(D->getInitOrig(), D->getInitPriv());
        NewDRD->setInitializer(Init, D->getInitializerKind());
      }
    }
    (void)SemaRef.ActOnOpenMPDeclareReductionDirectiveEnd(
        /*S=*/nullptr, DRD, IsCorrect && !D->isInvalidDecl());
    return NewDRD;
  }
  Expr *SubstCombiner = nullptr;
  Expr *SubstInitializer = nullptr;
  // Combiners instantiation sequence.
  if (D->getCombiner()) {
    SemaRef.ActOnOpenMPDeclareReductionCombinerStart(
        /*S=*/nullptr, NewDRD);
    SemaRef.CurrentInstantiationScope->InstantiatedLocal(
        cast<DeclRefExpr>(D->getCombinerIn())->getDecl(),
        cast<DeclRefExpr>(NewDRD->getCombinerIn())->getDecl());
    SemaRef.CurrentInstantiationScope->InstantiatedLocal(
        cast<DeclRefExpr>(D->getCombinerOut())->getDecl(),
        cast<DeclRefExpr>(NewDRD->getCombinerOut())->getDecl());
    auto *ThisContext = dyn_cast_or_null<CXXRecordDecl>(Owner);
    Sema::CXXThisScopeRAII ThisScope(SemaRef, ThisContext, Qualifiers(),
                                     ThisContext);
    SubstCombiner = SemaRef.SubstExpr(D->getCombiner(), TemplateArgs).get();
    SemaRef.ActOnOpenMPDeclareReductionCombinerEnd(NewDRD, SubstCombiner);
    // Initializers instantiation sequence.
    if (D->getInitializer()) {
      VarDecl *OmpPrivParm =
          SemaRef.ActOnOpenMPDeclareReductionInitializerStart(
              /*S=*/nullptr, NewDRD);
      SemaRef.CurrentInstantiationScope->InstantiatedLocal(
          cast<DeclRefExpr>(D->getInitOrig())->getDecl(),
          cast<DeclRefExpr>(NewDRD->getInitOrig())->getDecl());
      SemaRef.CurrentInstantiationScope->InstantiatedLocal(
          cast<DeclRefExpr>(D->getInitPriv())->getDecl(),
          cast<DeclRefExpr>(NewDRD->getInitPriv())->getDecl());
      if (D->getInitializerKind() == OMPDeclareReductionDecl::CallInit) {
        SubstInitializer =
            SemaRef.SubstExpr(D->getInitializer(), TemplateArgs).get();
      } else {
        IsCorrect = IsCorrect && OmpPrivParm->hasInit();
      }
      SemaRef.ActOnOpenMPDeclareReductionInitializerEnd(
          NewDRD, SubstInitializer, OmpPrivParm);
    }
    IsCorrect =
        IsCorrect && SubstCombiner &&
        (!D->getInitializer() ||
         (D->getInitializerKind() == OMPDeclareReductionDecl::CallInit &&
          SubstInitializer) ||
         (D->getInitializerKind() != OMPDeclareReductionDecl::CallInit &&
          !SubstInitializer && !SubstInitializer));
  } else {
    IsCorrect = false;
  }

  (void)SemaRef.ActOnOpenMPDeclareReductionDirectiveEnd(/*S=*/nullptr, DRD,
                                                        IsCorrect);

  return NewDRD;
}

Decl *
TemplateDeclInstantiator::VisitOMPDeclareMapperDecl(OMPDeclareMapperDecl *D) {
  // Instantiate type and check if it is allowed.
  const bool RequiresInstantiation =
      D->getType()->isDependentType() ||
      D->getType()->isInstantiationDependentType() ||
      D->getType()->containsUnexpandedParameterPack();
  QualType SubstMapperTy;
  DeclarationName VN = D->getVarName();
  if (RequiresInstantiation) {
    SubstMapperTy = SemaRef.ActOnOpenMPDeclareMapperType(
        D->getLocation(),
        ParsedType::make(SemaRef.SubstType(D->getType(), TemplateArgs,
                                           D->getLocation(), VN)));
  } else {
    SubstMapperTy = D->getType();
  }
  if (SubstMapperTy.isNull())
    return nullptr;
  // Create an instantiated copy of mapper.
  auto *PrevDeclInScope = D->getPrevDeclInScope();
  if (PrevDeclInScope && !PrevDeclInScope->isInvalidDecl()) {
    PrevDeclInScope = cast<OMPDeclareMapperDecl>(
        SemaRef.CurrentInstantiationScope->findInstantiationOf(PrevDeclInScope)
            ->get<Decl *>());
  }
  OMPDeclareMapperDecl *NewDMD = SemaRef.ActOnOpenMPDeclareMapperDirectiveStart(
      /*S=*/nullptr, Owner, D->getDeclName(), SubstMapperTy, D->getLocation(),
      VN, D->getAccess(), PrevDeclInScope);
  SemaRef.CurrentInstantiationScope->InstantiatedLocal(D, NewDMD);
  SmallVector<OMPClause *, 6> Clauses;
  bool IsCorrect = true;
  if (!RequiresInstantiation) {
    // Copy the mapper variable.
    NewDMD->setMapperVarRef(D->getMapperVarRef());
    // Copy map clauses from the original mapper.
    for (OMPClause *C : D->clauselists())
      Clauses.push_back(C);
  } else {
    // Instantiate the mapper variable.
    DeclarationNameInfo DirName;
    SemaRef.StartOpenMPDSABlock(OMPD_declare_mapper, DirName, /*S=*/nullptr,
                                (*D->clauselist_begin())->getBeginLoc());
    SemaRef.ActOnOpenMPDeclareMapperDirectiveVarDecl(
        NewDMD, /*S=*/nullptr, SubstMapperTy, D->getLocation(), VN);
    SemaRef.CurrentInstantiationScope->InstantiatedLocal(
        cast<DeclRefExpr>(D->getMapperVarRef())->getDecl(),
        cast<DeclRefExpr>(NewDMD->getMapperVarRef())->getDecl());
    auto *ThisContext = dyn_cast_or_null<CXXRecordDecl>(Owner);
    Sema::CXXThisScopeRAII ThisScope(SemaRef, ThisContext, Qualifiers(),
                                     ThisContext);
    // Instantiate map clauses.
    for (OMPClause *C : D->clauselists()) {
      auto *OldC = cast<OMPMapClause>(C);
      SmallVector<Expr *, 4> NewVars;
      for (Expr *OE : OldC->varlists()) {
        Expr *NE = SemaRef.SubstExpr(OE, TemplateArgs).get();
        if (!NE) {
          IsCorrect = false;
          break;
        }
        NewVars.push_back(NE);
      }
      if (!IsCorrect)
        break;
      NestedNameSpecifierLoc NewQualifierLoc =
          SemaRef.SubstNestedNameSpecifierLoc(OldC->getMapperQualifierLoc(),
                                              TemplateArgs);
      CXXScopeSpec SS;
      SS.Adopt(NewQualifierLoc);
      DeclarationNameInfo NewNameInfo = SemaRef.SubstDeclarationNameInfo(
          OldC->getMapperIdInfo(), TemplateArgs);
      OMPVarListLocTy Locs(OldC->getBeginLoc(), OldC->getLParenLoc(),
                           OldC->getEndLoc());
      OMPClause *NewC = SemaRef.ActOnOpenMPMapClause(
          OldC->getMapTypeModifiers(), OldC->getMapTypeModifiersLoc(), SS,
          NewNameInfo, OldC->getMapType(), OldC->isImplicitMapType(),
          OldC->getMapLoc(), OldC->getColonLoc(), NewVars, Locs);
      Clauses.push_back(NewC);
    }
    SemaRef.EndOpenMPDSABlock(nullptr);
  }
  (void)SemaRef.ActOnOpenMPDeclareMapperDirectiveEnd(NewDMD, /*S=*/nullptr,
                                                     Clauses);
  if (!IsCorrect)
    return nullptr;
  return NewDMD;
}

Decl *TemplateDeclInstantiator::VisitOMPCapturedExprDecl(
    OMPCapturedExprDecl * /*D*/) {
  llvm_unreachable("Should not be met in templates");
}

Decl *TemplateDeclInstantiator::VisitFunctionDecl(FunctionDecl *D) {
  return VisitFunctionDecl(D, nullptr);
}

Decl *
TemplateDeclInstantiator::VisitCXXDeductionGuideDecl(CXXDeductionGuideDecl *D) {
  Decl *Inst = VisitFunctionDecl(D, nullptr);
  if (Inst && !D->getDescribedFunctionTemplate())
    Owner->addDecl(Inst);
  return Inst;
}

Decl *TemplateDeclInstantiator::VisitCXXMethodDecl(CXXMethodDecl *D) {
  return VisitCXXMethodDecl(D, nullptr);
}

Decl *TemplateDeclInstantiator::VisitRecordDecl(RecordDecl *D) {
  llvm_unreachable("There are only CXXRecordDecls in C++");
}

Decl *
TemplateDeclInstantiator::VisitClassTemplateSpecializationDecl(
    ClassTemplateSpecializationDecl *D) {
  // As a MS extension, we permit class-scope explicit specialization
  // of member class templates.
  ClassTemplateDecl *ClassTemplate = D->getSpecializedTemplate();
  assert(ClassTemplate->getDeclContext()->isRecord() &&
         D->getTemplateSpecializationKind() == TSK_ExplicitSpecialization &&
         "can only instantiate an explicit specialization "
         "for a member class template");

  // Lookup the already-instantiated declaration in the instantiation
  // of the class template.
  ClassTemplateDecl *InstClassTemplate =
      cast_or_null<ClassTemplateDecl>(SemaRef.FindInstantiatedDecl(
          D->getLocation(), ClassTemplate, TemplateArgs));
  if (!InstClassTemplate)
    return nullptr;

  // Substitute into the template arguments of the class template explicit
  // specialization.
  TemplateSpecializationTypeLoc Loc = D->getTypeAsWritten()->getTypeLoc().
                                        castAs<TemplateSpecializationTypeLoc>();
  TemplateArgumentListInfo InstTemplateArgs(Loc.getLAngleLoc(),
                                            Loc.getRAngleLoc());
  SmallVector<TemplateArgumentLoc, 4> ArgLocs;
  for (unsigned I = 0; I != Loc.getNumArgs(); ++I)
    ArgLocs.push_back(Loc.getArgLoc(I));
  if (SemaRef.Subst(ArgLocs.data(), ArgLocs.size(),
                    InstTemplateArgs, TemplateArgs))
    return nullptr;

  // Check that the template argument list is well-formed for this
  // class template.
  SmallVector<TemplateArgument, 4> Converted;
  if (SemaRef.CheckTemplateArgumentList(InstClassTemplate,
                                        D->getLocation(),
                                        InstTemplateArgs,
                                        false,
                                        Converted))
    return nullptr;

  // Figure out where to insert this class template explicit specialization
  // in the member template's set of class template explicit specializations.
  void *InsertPos = nullptr;
  ClassTemplateSpecializationDecl *PrevDecl =
      InstClassTemplate->findSpecialization(Converted, InsertPos);

  // Check whether we've already seen a conflicting instantiation of this
  // declaration (for instance, if there was a prior implicit instantiation).
  bool Ignored;
  if (PrevDecl &&
      SemaRef.CheckSpecializationInstantiationRedecl(D->getLocation(),
                                                     D->getSpecializationKind(),
                                                     PrevDecl,
                                                     PrevDecl->getSpecializationKind(),
                                                     PrevDecl->getPointOfInstantiation(),
                                                     Ignored))
    return nullptr;

  // If PrevDecl was a definition and D is also a definition, diagnose.
  // This happens in cases like:
  //
  //   template<typename T, typename U>
  //   struct Outer {
  //     template<typename X> struct Inner;
  //     template<> struct Inner<T> {};
  //     template<> struct Inner<U> {};
  //   };
  //
  //   Outer<int, int> outer; // error: the explicit specializations of Inner
  //                          // have the same signature.
  if (PrevDecl && PrevDecl->getDefinition() &&
      D->isThisDeclarationADefinition()) {
    SemaRef.Diag(D->getLocation(), diag::err_redefinition) << PrevDecl;
    SemaRef.Diag(PrevDecl->getDefinition()->getLocation(),
                 diag::note_previous_definition);
    return nullptr;
  }

  // Create the class template partial specialization declaration.
  ClassTemplateSpecializationDecl *InstD =
      ClassTemplateSpecializationDecl::Create(
          SemaRef.Context, D->getTagKind(), Owner, D->getBeginLoc(),
          D->getLocation(), InstClassTemplate, Converted, PrevDecl);

  // Add this partial specialization to the set of class template partial
  // specializations.
  if (!PrevDecl)
    InstClassTemplate->AddSpecialization(InstD, InsertPos);

  // Substitute the nested name specifier, if any.
  if (SubstQualifier(D, InstD))
    return nullptr;

  // Build the canonical type that describes the converted template
  // arguments of the class template explicit specialization.
  QualType CanonType = SemaRef.Context.getTemplateSpecializationType(
      TemplateName(InstClassTemplate), Converted,
      SemaRef.Context.getRecordType(InstD));

  // Build the fully-sugared type for this class template
  // specialization as the user wrote in the specialization
  // itself. This means that we'll pretty-print the type retrieved
  // from the specialization's declaration the way that the user
  // actually wrote the specialization, rather than formatting the
  // name based on the "canonical" representation used to store the
  // template arguments in the specialization.
  TypeSourceInfo *WrittenTy = SemaRef.Context.getTemplateSpecializationTypeInfo(
      TemplateName(InstClassTemplate), D->getLocation(), InstTemplateArgs,
      CanonType);

  InstD->setAccess(D->getAccess());
  InstD->setInstantiationOfMemberClass(D, TSK_ImplicitInstantiation);
  InstD->setSpecializationKind(D->getSpecializationKind());
  InstD->setTypeAsWritten(WrittenTy);
  InstD->setExternLoc(D->getExternLoc());
  InstD->setTemplateKeywordLoc(D->getTemplateKeywordLoc());

  Owner->addDecl(InstD);

  // Instantiate the members of the class-scope explicit specialization eagerly.
  // We don't have support for lazy instantiation of an explicit specialization
  // yet, and MSVC eagerly instantiates in this case.
  // FIXME: This is wrong in standard C++.
  if (D->isThisDeclarationADefinition() &&
      SemaRef.InstantiateClass(D->getLocation(), InstD, D, TemplateArgs,
                               TSK_ImplicitInstantiation,
                               /*Complain=*/true))
    return nullptr;

  return InstD;
}

Decl *TemplateDeclInstantiator::VisitVarTemplateSpecializationDecl(
    VarTemplateSpecializationDecl *D) {

  TemplateArgumentListInfo VarTemplateArgsInfo;
  VarTemplateDecl *VarTemplate = D->getSpecializedTemplate();
  assert(VarTemplate &&
         "A template specialization without specialized template?");

  VarTemplateDecl *InstVarTemplate =
      cast_or_null<VarTemplateDecl>(SemaRef.FindInstantiatedDecl(
          D->getLocation(), VarTemplate, TemplateArgs));
  if (!InstVarTemplate)
    return nullptr;

  // Substitute the current template arguments.
  const TemplateArgumentListInfo &TemplateArgsInfo = D->getTemplateArgsInfo();
  VarTemplateArgsInfo.setLAngleLoc(TemplateArgsInfo.getLAngleLoc());
  VarTemplateArgsInfo.setRAngleLoc(TemplateArgsInfo.getRAngleLoc());

  if (SemaRef.Subst(TemplateArgsInfo.getArgumentArray(),
                    TemplateArgsInfo.size(), VarTemplateArgsInfo, TemplateArgs))
    return nullptr;

  // Check that the template argument list is well-formed for this template.
  SmallVector<TemplateArgument, 4> Converted;
  if (SemaRef.CheckTemplateArgumentList(InstVarTemplate, D->getLocation(),
                                        VarTemplateArgsInfo, false, Converted))
    return nullptr;

  // Check whether we've already seen a declaration of this specialization.
  void *InsertPos = nullptr;
  VarTemplateSpecializationDecl *PrevDecl =
      InstVarTemplate->findSpecialization(Converted, InsertPos);

  // Check whether we've already seen a conflicting instantiation of this
  // declaration (for instance, if there was a prior implicit instantiation).
  bool Ignored;
  if (PrevDecl && SemaRef.CheckSpecializationInstantiationRedecl(
                      D->getLocation(), D->getSpecializationKind(), PrevDecl,
                      PrevDecl->getSpecializationKind(),
                      PrevDecl->getPointOfInstantiation(), Ignored))
    return nullptr;

  return VisitVarTemplateSpecializationDecl(
      InstVarTemplate, D, InsertPos, VarTemplateArgsInfo, Converted, PrevDecl);
}

Decl *TemplateDeclInstantiator::VisitVarTemplateSpecializationDecl(
    VarTemplateDecl *VarTemplate, VarDecl *D, void *InsertPos,
    const TemplateArgumentListInfo &TemplateArgsInfo,
    ArrayRef<TemplateArgument> Converted,
    VarTemplateSpecializationDecl *PrevDecl) {

  // Do substitution on the type of the declaration
  TypeSourceInfo *DI =
      SemaRef.SubstType(D->getTypeSourceInfo(), TemplateArgs,
                        D->getTypeSpecStartLoc(), D->getDeclName());
  if (!DI)
    return nullptr;

  if (DI->getType()->isFunctionType()) {
    SemaRef.Diag(D->getLocation(), diag::err_variable_instantiates_to_function)
        << D->isStaticDataMember() << DI->getType();
    return nullptr;
  }

  // Build the instantiated declaration
  VarTemplateSpecializationDecl *Var = VarTemplateSpecializationDecl::Create(
      SemaRef.Context, Owner, D->getInnerLocStart(), D->getLocation(),
      VarTemplate, DI->getType(), DI, D->getStorageClass(), Converted);
  Var->setTemplateArgsInfo(TemplateArgsInfo);
  if (InsertPos)
    VarTemplate->AddSpecialization(Var, InsertPos);

  // Substitute the nested name specifier, if any.
  if (SubstQualifier(D, Var))
    return nullptr;

  SemaRef.BuildVariableInstantiation(Var, D, TemplateArgs, LateAttrs, Owner,
                                     StartingScope, false, PrevDecl);

  return Var;
}

Decl *TemplateDeclInstantiator::VisitObjCAtDefsFieldDecl(ObjCAtDefsFieldDecl *D) {
  llvm_unreachable("@defs is not supported in Objective-C++");
}

Decl *TemplateDeclInstantiator::VisitFriendTemplateDecl(FriendTemplateDecl *D) {
  // FIXME: We need to be able to instantiate FriendTemplateDecls.
  unsigned DiagID = SemaRef.getDiagnostics().getCustomDiagID(
                                               DiagnosticsEngine::Error,
                                               "cannot instantiate %0 yet");
  SemaRef.Diag(D->getLocation(), DiagID)
    << D->getDeclKindName();

  return nullptr;
}

Decl *TemplateDeclInstantiator::VisitConceptDecl(ConceptDecl *D) {
  llvm_unreachable("Concept definitions cannot reside inside a template");
}

Decl *TemplateDeclInstantiator::VisitDecl(Decl *D) {
  llvm_unreachable("Unexpected decl");
}

Decl *Sema::SubstDecl(Decl *D, DeclContext *Owner,
                      const MultiLevelTemplateArgumentList &TemplateArgs) {
  TemplateDeclInstantiator Instantiator(*this, Owner, TemplateArgs);
  if (D->isInvalidDecl())
    return nullptr;

  Decl *SubstD;
  runWithSufficientStackSpace(D->getLocation(), [&] {
    SubstD = Instantiator.Visit(D);
  });
  return SubstD;
}

/// Instantiates a nested template parameter list in the current
/// instantiation context.
///
/// \param L The parameter list to instantiate
///
/// \returns NULL if there was an error
TemplateParameterList *
TemplateDeclInstantiator::SubstTemplateParams(TemplateParameterList *L) {
  // Get errors for all the parameters before bailing out.
  bool Invalid = false;

  unsigned N = L->size();
  typedef SmallVector<NamedDecl *, 8> ParamVector;
  ParamVector Params;
  Params.reserve(N);
  for (auto &P : *L) {
    NamedDecl *D = cast_or_null<NamedDecl>(Visit(P));
    Params.push_back(D);
    Invalid = Invalid || !D || D->isInvalidDecl();
  }

  // Clean up if we had an error.
  if (Invalid)
    return nullptr;

  // FIXME: Concepts: Substitution into requires clause should only happen when
  // checking satisfaction.
  Expr *InstRequiresClause = nullptr;
  if (Expr *E = L->getRequiresClause()) {
    ExprResult Res = SemaRef.SubstExpr(E, TemplateArgs);
    if (Res.isInvalid() || !Res.isUsable()) {
      return nullptr;
    }
    InstRequiresClause = Res.get();
  }

  TemplateParameterList *InstL
    = TemplateParameterList::Create(SemaRef.Context, L->getTemplateLoc(),
                                    L->getLAngleLoc(), Params,
                                    L->getRAngleLoc(), InstRequiresClause);
  return InstL;
}

TemplateParameterList *
Sema::SubstTemplateParams(TemplateParameterList *Params, DeclContext *Owner,
                          const MultiLevelTemplateArgumentList &TemplateArgs) {
  TemplateDeclInstantiator Instantiator(*this, Owner, TemplateArgs);
  return Instantiator.SubstTemplateParams(Params);
}

/// Instantiate the declaration of a class template partial
/// specialization.
///
/// \param ClassTemplate the (instantiated) class template that is partially
// specialized by the instantiation of \p PartialSpec.
///
/// \param PartialSpec the (uninstantiated) class template partial
/// specialization that we are instantiating.
///
/// \returns The instantiated partial specialization, if successful; otherwise,
/// NULL to indicate an error.
ClassTemplatePartialSpecializationDecl *
TemplateDeclInstantiator::InstantiateClassTemplatePartialSpecialization(
                                            ClassTemplateDecl *ClassTemplate,
                          ClassTemplatePartialSpecializationDecl *PartialSpec) {
  // Create a local instantiation scope for this class template partial
  // specialization, which will contain the instantiations of the template
  // parameters.
  LocalInstantiationScope Scope(SemaRef);

  // Substitute into the template parameters of the class template partial
  // specialization.
  TemplateParameterList *TempParams = PartialSpec->getTemplateParameters();
  TemplateParameterList *InstParams = SubstTemplateParams(TempParams);
  if (!InstParams)
    return nullptr;

  // Substitute into the template arguments of the class template partial
  // specialization.
  const ASTTemplateArgumentListInfo *TemplArgInfo
    = PartialSpec->getTemplateArgsAsWritten();
  TemplateArgumentListInfo InstTemplateArgs(TemplArgInfo->LAngleLoc,
                                            TemplArgInfo->RAngleLoc);
  if (SemaRef.Subst(TemplArgInfo->getTemplateArgs(),
                    TemplArgInfo->NumTemplateArgs,
                    InstTemplateArgs, TemplateArgs))
    return nullptr;

  // Check that the template argument list is well-formed for this
  // class template.
  SmallVector<TemplateArgument, 4> Converted;
  if (SemaRef.CheckTemplateArgumentList(ClassTemplate,
                                        PartialSpec->getLocation(),
                                        InstTemplateArgs,
                                        false,
                                        Converted))
    return nullptr;

  // Check these arguments are valid for a template partial specialization.
  if (SemaRef.CheckTemplatePartialSpecializationArgs(
          PartialSpec->getLocation(), ClassTemplate, InstTemplateArgs.size(),
          Converted))
    return nullptr;

  // Figure out where to insert this class template partial specialization
  // in the member template's set of class template partial specializations.
  void *InsertPos = nullptr;
  ClassTemplateSpecializationDecl *PrevDecl
    = ClassTemplate->findPartialSpecialization(Converted, InsertPos);

  // Build the canonical type that describes the converted template
  // arguments of the class template partial specialization.
  QualType CanonType
    = SemaRef.Context.getTemplateSpecializationType(TemplateName(ClassTemplate),
                                                    Converted);

  // Build the fully-sugared type for this class template
  // specialization as the user wrote in the specialization
  // itself. This means that we'll pretty-print the type retrieved
  // from the specialization's declaration the way that the user
  // actually wrote the specialization, rather than formatting the
  // name based on the "canonical" representation used to store the
  // template arguments in the specialization.
  TypeSourceInfo *WrittenTy
    = SemaRef.Context.getTemplateSpecializationTypeInfo(
                                                    TemplateName(ClassTemplate),
                                                    PartialSpec->getLocation(),
                                                    InstTemplateArgs,
                                                    CanonType);

  if (PrevDecl) {
    // We've already seen a partial specialization with the same template
    // parameters and template arguments. This can happen, for example, when
    // substituting the outer template arguments ends up causing two
    // class template partial specializations of a member class template
    // to have identical forms, e.g.,
    //
    //   template<typename T, typename U>
    //   struct Outer {
    //     template<typename X, typename Y> struct Inner;
    //     template<typename Y> struct Inner<T, Y>;
    //     template<typename Y> struct Inner<U, Y>;
    //   };
    //
    //   Outer<int, int> outer; // error: the partial specializations of Inner
    //                          // have the same signature.
    SemaRef.Diag(PartialSpec->getLocation(), diag::err_partial_spec_redeclared)
      << WrittenTy->getType();
    SemaRef.Diag(PrevDecl->getLocation(), diag::note_prev_partial_spec_here)
      << SemaRef.Context.getTypeDeclType(PrevDecl);
    return nullptr;
  }


  // Create the class template partial specialization declaration.
  ClassTemplatePartialSpecializationDecl *InstPartialSpec =
      ClassTemplatePartialSpecializationDecl::Create(
          SemaRef.Context, PartialSpec->getTagKind(), Owner,
          PartialSpec->getBeginLoc(), PartialSpec->getLocation(), InstParams,
          ClassTemplate, Converted, InstTemplateArgs, CanonType, nullptr);
  // Substitute the nested name specifier, if any.
  if (SubstQualifier(PartialSpec, InstPartialSpec))
    return nullptr;

  InstPartialSpec->setInstantiatedFromMember(PartialSpec);
  InstPartialSpec->setTypeAsWritten(WrittenTy);

  // Check the completed partial specialization.
  SemaRef.CheckTemplatePartialSpecialization(InstPartialSpec);

  // Add this partial specialization to the set of class template partial
  // specializations.
  ClassTemplate->AddPartialSpecialization(InstPartialSpec,
                                          /*InsertPos=*/nullptr);
  return InstPartialSpec;
}

/// Instantiate the declaration of a variable template partial
/// specialization.
///
/// \param VarTemplate the (instantiated) variable template that is partially
/// specialized by the instantiation of \p PartialSpec.
///
/// \param PartialSpec the (uninstantiated) variable template partial
/// specialization that we are instantiating.
///
/// \returns The instantiated partial specialization, if successful; otherwise,
/// NULL to indicate an error.
VarTemplatePartialSpecializationDecl *
TemplateDeclInstantiator::InstantiateVarTemplatePartialSpecialization(
    VarTemplateDecl *VarTemplate,
    VarTemplatePartialSpecializationDecl *PartialSpec) {
  // Create a local instantiation scope for this variable template partial
  // specialization, which will contain the instantiations of the template
  // parameters.
  LocalInstantiationScope Scope(SemaRef);

  // Substitute into the template parameters of the variable template partial
  // specialization.
  TemplateParameterList *TempParams = PartialSpec->getTemplateParameters();
  TemplateParameterList *InstParams = SubstTemplateParams(TempParams);
  if (!InstParams)
    return nullptr;

  // Substitute into the template arguments of the variable template partial
  // specialization.
  const ASTTemplateArgumentListInfo *TemplArgInfo
    = PartialSpec->getTemplateArgsAsWritten();
  TemplateArgumentListInfo InstTemplateArgs(TemplArgInfo->LAngleLoc,
                                            TemplArgInfo->RAngleLoc);
  if (SemaRef.Subst(TemplArgInfo->getTemplateArgs(),
                    TemplArgInfo->NumTemplateArgs,
                    InstTemplateArgs, TemplateArgs))
    return nullptr;

  // Check that the template argument list is well-formed for this
  // class template.
  SmallVector<TemplateArgument, 4> Converted;
  if (SemaRef.CheckTemplateArgumentList(VarTemplate, PartialSpec->getLocation(),
                                        InstTemplateArgs, false, Converted))
    return nullptr;

  // Check these arguments are valid for a template partial specialization.
  if (SemaRef.CheckTemplatePartialSpecializationArgs(
          PartialSpec->getLocation(), VarTemplate, InstTemplateArgs.size(),
          Converted))
    return nullptr;

  // Figure out where to insert this variable template partial specialization
  // in the member template's set of variable template partial specializations.
  void *InsertPos = nullptr;
  VarTemplateSpecializationDecl *PrevDecl =
      VarTemplate->findPartialSpecialization(Converted, InsertPos);

  // Build the canonical type that describes the converted template
  // arguments of the variable template partial specialization.
  QualType CanonType = SemaRef.Context.getTemplateSpecializationType(
      TemplateName(VarTemplate), Converted);

  // Build the fully-sugared type for this variable template
  // specialization as the user wrote in the specialization
  // itself. This means that we'll pretty-print the type retrieved
  // from the specialization's declaration the way that the user
  // actually wrote the specialization, rather than formatting the
  // name based on the "canonical" representation used to store the
  // template arguments in the specialization.
  TypeSourceInfo *WrittenTy = SemaRef.Context.getTemplateSpecializationTypeInfo(
      TemplateName(VarTemplate), PartialSpec->getLocation(), InstTemplateArgs,
      CanonType);

  if (PrevDecl) {
    // We've already seen a partial specialization with the same template
    // parameters and template arguments. This can happen, for example, when
    // substituting the outer template arguments ends up causing two
    // variable template partial specializations of a member variable template
    // to have identical forms, e.g.,
    //
    //   template<typename T, typename U>
    //   struct Outer {
    //     template<typename X, typename Y> pair<X,Y> p;
    //     template<typename Y> pair<T, Y> p;
    //     template<typename Y> pair<U, Y> p;
    //   };
    //
    //   Outer<int, int> outer; // error: the partial specializations of Inner
    //                          // have the same signature.
    SemaRef.Diag(PartialSpec->getLocation(),
                 diag::err_var_partial_spec_redeclared)
        << WrittenTy->getType();
    SemaRef.Diag(PrevDecl->getLocation(),
                 diag::note_var_prev_partial_spec_here);
    return nullptr;
  }

  // Do substitution on the type of the declaration
  TypeSourceInfo *DI = SemaRef.SubstType(
      PartialSpec->getTypeSourceInfo(), TemplateArgs,
      PartialSpec->getTypeSpecStartLoc(), PartialSpec->getDeclName());
  if (!DI)
    return nullptr;

  if (DI->getType()->isFunctionType()) {
    SemaRef.Diag(PartialSpec->getLocation(),
                 diag::err_variable_instantiates_to_function)
        << PartialSpec->isStaticDataMember() << DI->getType();
    return nullptr;
  }

  // Create the variable template partial specialization declaration.
  VarTemplatePartialSpecializationDecl *InstPartialSpec =
      VarTemplatePartialSpecializationDecl::Create(
          SemaRef.Context, Owner, PartialSpec->getInnerLocStart(),
          PartialSpec->getLocation(), InstParams, VarTemplate, DI->getType(),
          DI, PartialSpec->getStorageClass(), Converted, InstTemplateArgs);

  // Substitute the nested name specifier, if any.
  if (SubstQualifier(PartialSpec, InstPartialSpec))
    return nullptr;

  InstPartialSpec->setInstantiatedFromMember(PartialSpec);
  InstPartialSpec->setTypeAsWritten(WrittenTy);

  // Check the completed partial specialization.
  SemaRef.CheckTemplatePartialSpecialization(InstPartialSpec);

  // Add this partial specialization to the set of variable template partial
  // specializations. The instantiation of the initializer is not necessary.
  VarTemplate->AddPartialSpecialization(InstPartialSpec, /*InsertPos=*/nullptr);

  SemaRef.BuildVariableInstantiation(InstPartialSpec, PartialSpec, TemplateArgs,
                                     LateAttrs, Owner, StartingScope);

  return InstPartialSpec;
}

TypeSourceInfo*
TemplateDeclInstantiator::SubstFunctionType(FunctionDecl *D,
                              SmallVectorImpl<ParmVarDecl *> &Params) {
  TypeSourceInfo *OldTInfo = D->getTypeSourceInfo();
  assert(OldTInfo && "substituting function without type source info");
  assert(Params.empty() && "parameter vector is non-empty at start");

  CXXRecordDecl *ThisContext = nullptr;
  Qualifiers ThisTypeQuals;
  if (CXXMethodDecl *Method = dyn_cast<CXXMethodDecl>(D)) {
    ThisContext = cast<CXXRecordDecl>(Owner);
    ThisTypeQuals = Method->getMethodQualifiers();
  }

  TypeSourceInfo *NewTInfo
    = SemaRef.SubstFunctionDeclType(OldTInfo, TemplateArgs,
                                    D->getTypeSpecStartLoc(),
                                    D->getDeclName(),
                                    ThisContext, ThisTypeQuals);
  if (!NewTInfo)
    return nullptr;

  TypeLoc OldTL = OldTInfo->getTypeLoc().IgnoreParens();
  if (FunctionProtoTypeLoc OldProtoLoc = OldTL.getAs<FunctionProtoTypeLoc>()) {
    if (NewTInfo != OldTInfo) {
      // Get parameters from the new type info.
      TypeLoc NewTL = NewTInfo->getTypeLoc().IgnoreParens();
      FunctionProtoTypeLoc NewProtoLoc = NewTL.castAs<FunctionProtoTypeLoc>();
      unsigned NewIdx = 0;
      for (unsigned OldIdx = 0, NumOldParams = OldProtoLoc.getNumParams();
           OldIdx != NumOldParams; ++OldIdx) {
        ParmVarDecl *OldParam = OldProtoLoc.getParam(OldIdx);
        LocalInstantiationScope *Scope = SemaRef.CurrentInstantiationScope;

        Optional<unsigned> NumArgumentsInExpansion;
        if (OldParam->isParameterPack())
          NumArgumentsInExpansion =
              SemaRef.getNumArgumentsInExpansion(OldParam->getType(),
                                                 TemplateArgs);
        if (!NumArgumentsInExpansion) {
          // Simple case: normal parameter, or a parameter pack that's
          // instantiated to a (still-dependent) parameter pack.
          ParmVarDecl *NewParam = NewProtoLoc.getParam(NewIdx++);
          Params.push_back(NewParam);
          Scope->InstantiatedLocal(OldParam, NewParam);
        } else {
          // Parameter pack expansion: make the instantiation an argument pack.
          Scope->MakeInstantiatedLocalArgPack(OldParam);
          for (unsigned I = 0; I != *NumArgumentsInExpansion; ++I) {
            ParmVarDecl *NewParam = NewProtoLoc.getParam(NewIdx++);
            Params.push_back(NewParam);
            Scope->InstantiatedLocalPackArg(OldParam, NewParam);
          }
        }
      }
    } else {
      // The function type itself was not dependent and therefore no
      // substitution occurred. However, we still need to instantiate
      // the function parameters themselves.
      const FunctionProtoType *OldProto =
          cast<FunctionProtoType>(OldProtoLoc.getType());
      for (unsigned i = 0, i_end = OldProtoLoc.getNumParams(); i != i_end;
           ++i) {
        ParmVarDecl *OldParam = OldProtoLoc.getParam(i);
        if (!OldParam) {
          Params.push_back(SemaRef.BuildParmVarDeclForTypedef(
              D, D->getLocation(), OldProto->getParamType(i)));
          continue;
        }

        ParmVarDecl *Parm =
            cast_or_null<ParmVarDecl>(VisitParmVarDecl(OldParam));
        if (!Parm)
          return nullptr;
        Params.push_back(Parm);
      }
    }
  } else {
    // If the type of this function, after ignoring parentheses, is not
    // *directly* a function type, then we're instantiating a function that
    // was declared via a typedef or with attributes, e.g.,
    //
    //   typedef int functype(int, int);
    //   functype func;
    //   int __cdecl meth(int, int);
    //
    // In this case, we'll just go instantiate the ParmVarDecls that we
    // synthesized in the method declaration.
    SmallVector<QualType, 4> ParamTypes;
    Sema::ExtParameterInfoBuilder ExtParamInfos;
    if (SemaRef.SubstParmTypes(D->getLocation(), D->parameters(), nullptr,
                               TemplateArgs, ParamTypes, &Params,
                               ExtParamInfos))
      return nullptr;
  }

  return NewTInfo;
}

/// Introduce the instantiated function parameters into the local
/// instantiation scope, and set the parameter names to those used
/// in the template.
static bool addInstantiatedParametersToScope(Sema &S, FunctionDecl *Function,
                                             const FunctionDecl *PatternDecl,
                                             LocalInstantiationScope &Scope,
                           const MultiLevelTemplateArgumentList &TemplateArgs) {
  unsigned FParamIdx = 0;
  for (unsigned I = 0, N = PatternDecl->getNumParams(); I != N; ++I) {
    const ParmVarDecl *PatternParam = PatternDecl->getParamDecl(I);
    if (!PatternParam->isParameterPack()) {
      // Simple case: not a parameter pack.
      assert(FParamIdx < Function->getNumParams());
      ParmVarDecl *FunctionParam = Function->getParamDecl(FParamIdx);
      FunctionParam->setDeclName(PatternParam->getDeclName());
      // If the parameter's type is not dependent, update it to match the type
      // in the pattern. They can differ in top-level cv-qualifiers, and we want
      // the pattern's type here. If the type is dependent, they can't differ,
      // per core issue 1668. Substitute into the type from the pattern, in case
      // it's instantiation-dependent.
      // FIXME: Updating the type to work around this is at best fragile.
      if (!PatternDecl->getType()->isDependentType()) {
        QualType T = S.SubstType(PatternParam->getType(), TemplateArgs,
                                 FunctionParam->getLocation(),
                                 FunctionParam->getDeclName());
        if (T.isNull())
          return true;
        FunctionParam->setType(T);
      }

      Scope.InstantiatedLocal(PatternParam, FunctionParam);
      ++FParamIdx;
      continue;
    }

    // Expand the parameter pack.
    Scope.MakeInstantiatedLocalArgPack(PatternParam);
    Optional<unsigned> NumArgumentsInExpansion
      = S.getNumArgumentsInExpansion(PatternParam->getType(), TemplateArgs);
    if (NumArgumentsInExpansion) {
      QualType PatternType =
          PatternParam->getType()->castAs<PackExpansionType>()->getPattern();
      for (unsigned Arg = 0; Arg < *NumArgumentsInExpansion; ++Arg) {
        ParmVarDecl *FunctionParam = Function->getParamDecl(FParamIdx);
        FunctionParam->setDeclName(PatternParam->getDeclName());
        if (!PatternDecl->getType()->isDependentType()) {
          Sema::ArgumentPackSubstitutionIndexRAII SubstIndex(S, Arg);
          QualType T = S.SubstType(PatternType, TemplateArgs,
                                   FunctionParam->getLocation(),
                                   FunctionParam->getDeclName());
          if (T.isNull())
            return true;
          FunctionParam->setType(T);
        }

        Scope.InstantiatedLocalPackArg(PatternParam, FunctionParam);
        ++FParamIdx;
      }
    }
  }

  return false;
}

void Sema::InstantiateExceptionSpec(SourceLocation PointOfInstantiation,
                                    FunctionDecl *Decl) {
  const FunctionProtoType *Proto = Decl->getType()->castAs<FunctionProtoType>();
  if (Proto->getExceptionSpecType() != EST_Uninstantiated)
    return;

  InstantiatingTemplate Inst(*this, PointOfInstantiation, Decl,
                             InstantiatingTemplate::ExceptionSpecification());
  if (Inst.isInvalid()) {
    // We hit the instantiation depth limit. Clear the exception specification
    // so that our callers don't have to cope with EST_Uninstantiated.
    UpdateExceptionSpec(Decl, EST_None);
    return;
  }
  if (Inst.isAlreadyInstantiating()) {
    // This exception specification indirectly depends on itself. Reject.
    // FIXME: Corresponding rule in the standard?
    Diag(PointOfInstantiation, diag::err_exception_spec_cycle) << Decl;
    UpdateExceptionSpec(Decl, EST_None);
    return;
  }

  // Enter the scope of this instantiation. We don't use
  // PushDeclContext because we don't have a scope.
  Sema::ContextRAII savedContext(*this, Decl);
  LocalInstantiationScope Scope(*this);

  MultiLevelTemplateArgumentList TemplateArgs =
    getTemplateInstantiationArgs(Decl, nullptr, /*RelativeToPrimary*/true);

  FunctionDecl *Template = Proto->getExceptionSpecTemplate();
  if (addInstantiatedParametersToScope(*this, Decl, Template, Scope,
                                       TemplateArgs)) {
    UpdateExceptionSpec(Decl, EST_None);
    return;
  }

  SubstExceptionSpec(Decl, Template->getType()->castAs<FunctionProtoType>(),
                     TemplateArgs);
}

/// Initializes the common fields of an instantiation function
/// declaration (New) from the corresponding fields of its template (Tmpl).
///
/// \returns true if there was an error
bool
TemplateDeclInstantiator::InitFunctionInstantiation(FunctionDecl *New,
                                                    FunctionDecl *Tmpl) {
  New->setImplicit(Tmpl->isImplicit());

  // Forward the mangling number from the template to the instantiated decl.
  SemaRef.Context.setManglingNumber(New,
                                    SemaRef.Context.getManglingNumber(Tmpl));

  // If we are performing substituting explicitly-specified template arguments
  // or deduced template arguments into a function template and we reach this
  // point, we are now past the point where SFINAE applies and have committed
  // to keeping the new function template specialization. We therefore
  // convert the active template instantiation for the function template
  // into a template instantiation for this specific function template
  // specialization, which is not a SFINAE context, so that we diagnose any
  // further errors in the declaration itself.
  typedef Sema::CodeSynthesisContext ActiveInstType;
  ActiveInstType &ActiveInst = SemaRef.CodeSynthesisContexts.back();
  if (ActiveInst.Kind == ActiveInstType::ExplicitTemplateArgumentSubstitution ||
      ActiveInst.Kind == ActiveInstType::DeducedTemplateArgumentSubstitution) {
    if (FunctionTemplateDecl *FunTmpl
          = dyn_cast<FunctionTemplateDecl>(ActiveInst.Entity)) {
      assert(FunTmpl->getTemplatedDecl() == Tmpl &&
             "Deduction from the wrong function template?");
      (void) FunTmpl;
      atTemplateEnd(SemaRef.TemplateInstCallbacks, SemaRef, ActiveInst);
      ActiveInst.Kind = ActiveInstType::TemplateInstantiation;
      ActiveInst.Entity = New;
      atTemplateBegin(SemaRef.TemplateInstCallbacks, SemaRef, ActiveInst);
    }
  }

  const FunctionProtoType *Proto = Tmpl->getType()->getAs<FunctionProtoType>();
  assert(Proto && "Function template without prototype?");

  if (Proto->hasExceptionSpec() || Proto->getNoReturnAttr()) {
    FunctionProtoType::ExtProtoInfo EPI = Proto->getExtProtoInfo();

    // DR1330: In C++11, defer instantiation of a non-trivial
    // exception specification.
    // DR1484: Local classes and their members are instantiated along with the
    // containing function.
    if (SemaRef.getLangOpts().CPlusPlus11 &&
        EPI.ExceptionSpec.Type != EST_None &&
        EPI.ExceptionSpec.Type != EST_DynamicNone &&
        EPI.ExceptionSpec.Type != EST_BasicNoexcept &&
        !Tmpl->isLexicallyWithinFunctionOrMethod()) {
      FunctionDecl *ExceptionSpecTemplate = Tmpl;
      if (EPI.ExceptionSpec.Type == EST_Uninstantiated)
        ExceptionSpecTemplate = EPI.ExceptionSpec.SourceTemplate;
      ExceptionSpecificationType NewEST = EST_Uninstantiated;
      if (EPI.ExceptionSpec.Type == EST_Unevaluated)
        NewEST = EST_Unevaluated;

      // Mark the function has having an uninstantiated exception specification.
      const FunctionProtoType *NewProto
        = New->getType()->getAs<FunctionProtoType>();
      assert(NewProto && "Template instantiation without function prototype?");
      EPI = NewProto->getExtProtoInfo();
      EPI.ExceptionSpec.Type = NewEST;
      EPI.ExceptionSpec.SourceDecl = New;
      EPI.ExceptionSpec.SourceTemplate = ExceptionSpecTemplate;
      New->setType(SemaRef.Context.getFunctionType(
          NewProto->getReturnType(), NewProto->getParamTypes(), EPI));
    } else {
      Sema::ContextRAII SwitchContext(SemaRef, New);
      SemaRef.SubstExceptionSpec(New, Proto, TemplateArgs);
    }
  }

  // Get the definition. Leaves the variable unchanged if undefined.
  const FunctionDecl *Definition = Tmpl;
  Tmpl->isDefined(Definition);

  SemaRef.InstantiateAttrs(TemplateArgs, Definition, New,
                           LateAttrs, StartingScope);

  return false;
}

/// Initializes common fields of an instantiated method
/// declaration (New) from the corresponding fields of its template
/// (Tmpl).
///
/// \returns true if there was an error
bool
TemplateDeclInstantiator::InitMethodInstantiation(CXXMethodDecl *New,
                                                  CXXMethodDecl *Tmpl) {
  if (InitFunctionInstantiation(New, Tmpl))
    return true;

  if (isa<CXXDestructorDecl>(New) && SemaRef.getLangOpts().CPlusPlus11)
    SemaRef.AdjustDestructorExceptionSpec(cast<CXXDestructorDecl>(New));

  New->setAccess(Tmpl->getAccess());
  if (Tmpl->isVirtualAsWritten())
    New->setVirtualAsWritten(true);

  // FIXME: New needs a pointer to Tmpl
  return false;
}

/// Instantiate (or find existing instantiation of) a function template with a
/// given set of template arguments.
///
/// Usually this should not be used, and template argument deduction should be
/// used in its place.
FunctionDecl *
Sema::InstantiateFunctionDeclaration(FunctionTemplateDecl *FTD,
                                     const TemplateArgumentList *Args,
                                     SourceLocation Loc) {
  FunctionDecl *FD = FTD->getTemplatedDecl();

  sema::TemplateDeductionInfo Info(Loc);
  InstantiatingTemplate Inst(
      *this, Loc, FTD, Args->asArray(),
      CodeSynthesisContext::ExplicitTemplateArgumentSubstitution, Info);
  if (Inst.isInvalid())
    return nullptr;

  ContextRAII SavedContext(*this, FD);
  MultiLevelTemplateArgumentList MArgs(*Args);

  return cast_or_null<FunctionDecl>(SubstDecl(FD, FD->getParent(), MArgs));
}

/// In the MS ABI, we need to instantiate default arguments of dllexported
/// default constructors along with the constructor definition. This allows IR
/// gen to emit a constructor closure which calls the default constructor with
/// its default arguments.
static void InstantiateDefaultCtorDefaultArgs(Sema &S,
                                              CXXConstructorDecl *Ctor) {
  assert(S.Context.getTargetInfo().getCXXABI().isMicrosoft() &&
         Ctor->isDefaultConstructor());
  unsigned NumParams = Ctor->getNumParams();
  if (NumParams == 0)
    return;
  DLLExportAttr *Attr = Ctor->getAttr<DLLExportAttr>();
  if (!Attr)
    return;
  for (unsigned I = 0; I != NumParams; ++I) {
    (void)S.CheckCXXDefaultArgExpr(Attr->getLocation(), Ctor,
                                   Ctor->getParamDecl(I));
    S.DiscardCleanupsInEvaluationContext();
  }
}

/// Instantiate the definition of the given function from its
/// template.
///
/// \param PointOfInstantiation the point at which the instantiation was
/// required. Note that this is not precisely a "point of instantiation"
/// for the function, but it's close.
///
/// \param Function the already-instantiated declaration of a
/// function template specialization or member function of a class template
/// specialization.
///
/// \param Recursive if true, recursively instantiates any functions that
/// are required by this instantiation.
///
/// \param DefinitionRequired if true, then we are performing an explicit
/// instantiation where the body of the function is required. Complain if
/// there is no such body.
void Sema::InstantiateFunctionDefinition(SourceLocation PointOfInstantiation,
                                         FunctionDecl *Function,
                                         bool Recursive,
                                         bool DefinitionRequired,
                                         bool AtEndOfTU) {
  if (Function->isInvalidDecl() || Function->isDefined() ||
      isa<CXXDeductionGuideDecl>(Function))
    return;

  // Never instantiate an explicit specialization except if it is a class scope
  // explicit specialization.
  TemplateSpecializationKind TSK =
      Function->getTemplateSpecializationKindForInstantiation();
  if (TSK == TSK_ExplicitSpecialization)
    return;

  // Find the function body that we'll be substituting.
  const FunctionDecl *PatternDecl = Function->getTemplateInstantiationPattern();
  assert(PatternDecl && "instantiating a non-template");

  const FunctionDecl *PatternDef = PatternDecl->getDefinition();
  Stmt *Pattern = nullptr;
  if (PatternDef) {
    Pattern = PatternDef->getBody(PatternDef);
    PatternDecl = PatternDef;
    if (PatternDef->willHaveBody())
      PatternDef = nullptr;
  }

  // FIXME: We need to track the instantiation stack in order to know which
  // definitions should be visible within this instantiation.
  if (DiagnoseUninstantiableTemplate(PointOfInstantiation, Function,
                                Function->getInstantiatedFromMemberFunction(),
                                     PatternDecl, PatternDef, TSK,
                                     /*Complain*/DefinitionRequired)) {
    if (DefinitionRequired)
      Function->setInvalidDecl();
    else if (TSK == TSK_ExplicitInstantiationDefinition) {
      // Try again at the end of the translation unit (at which point a
      // definition will be required).
      assert(!Recursive);
      Function->setInstantiationIsPending(true);
      PendingInstantiations.push_back(
        std::make_pair(Function, PointOfInstantiation));
    } else if (TSK == TSK_ImplicitInstantiation) {
      if (AtEndOfTU && !getDiagnostics().hasErrorOccurred() &&
          !getSourceManager().isInSystemHeader(PatternDecl->getBeginLoc())) {
        Diag(PointOfInstantiation, diag::warn_func_template_missing)
          << Function;
        Diag(PatternDecl->getLocation(), diag::note_forward_template_decl);
        if (getLangOpts().CPlusPlus11)
          Diag(PointOfInstantiation, diag::note_inst_declaration_hint)
            << Function;
      }
    }

    return;
  }

  // Postpone late parsed template instantiations.
  if (PatternDecl->isLateTemplateParsed() &&
      !LateTemplateParser) {
    Function->setInstantiationIsPending(true);
    LateParsedInstantiations.push_back(
        std::make_pair(Function, PointOfInstantiation));
    return;
  }

  llvm::TimeTraceScope TimeScope("InstantiateFunction", [&]() {
    std::string Name;
    llvm::raw_string_ostream OS(Name);
    Function->getNameForDiagnostic(OS, getPrintingPolicy(),
                                   /*Qualified=*/true);
    return Name;
  });

  // If we're performing recursive template instantiation, create our own
  // queue of pending implicit instantiations that we will instantiate later,
  // while we're still within our own instantiation context.
  // This has to happen before LateTemplateParser below is called, so that
  // it marks vtables used in late parsed templates as used.
  GlobalEagerInstantiationScope GlobalInstantiations(*this,
                                                     /*Enabled=*/Recursive);
  LocalEagerInstantiationScope LocalInstantiations(*this);

  // Call the LateTemplateParser callback if there is a need to late parse
  // a templated function definition.
  if (!Pattern && PatternDecl->isLateTemplateParsed() &&
      LateTemplateParser) {
    // FIXME: Optimize to allow individual templates to be deserialized.
    if (PatternDecl->isFromASTFile())
      ExternalSource->ReadLateParsedTemplates(LateParsedTemplateMap);

    auto LPTIter = LateParsedTemplateMap.find(PatternDecl);
    assert(LPTIter != LateParsedTemplateMap.end() &&
           "missing LateParsedTemplate");
    LateTemplateParser(OpaqueParser, *LPTIter->second);
    Pattern = PatternDecl->getBody(PatternDecl);
  }

  // Note, we should never try to instantiate a deleted function template.
  assert((Pattern || PatternDecl->isDefaulted() ||
          PatternDecl->hasSkippedBody()) &&
         "unexpected kind of function template definition");

  // C++1y [temp.explicit]p10:
  //   Except for inline functions, declarations with types deduced from their
  //   initializer or return value, and class template specializations, other
  //   explicit instantiation declarations have the effect of suppressing the
  //   implicit instantiation of the entity to which they refer.
  if (TSK == TSK_ExplicitInstantiationDeclaration &&
      !PatternDecl->isInlined() &&
      !PatternDecl->getReturnType()->getContainedAutoType())
    return;

  if (PatternDecl->isInlined()) {
    // Function, and all later redeclarations of it (from imported modules,
    // for instance), are now implicitly inline.
    for (auto *D = Function->getMostRecentDecl(); /**/;
         D = D->getPreviousDecl()) {
      D->setImplicitlyInline();
      if (D == Function)
        break;
    }
  }

  InstantiatingTemplate Inst(*this, PointOfInstantiation, Function);
  if (Inst.isInvalid() || Inst.isAlreadyInstantiating())
    return;
  PrettyDeclStackTraceEntry CrashInfo(Context, Function, SourceLocation(),
                                      "instantiating function definition");

  // The instantiation is visible here, even if it was first declared in an
  // unimported module.
  Function->setVisibleDespiteOwningModule();

  // Copy the inner loc start from the pattern.
  Function->setInnerLocStart(PatternDecl->getInnerLocStart());

  EnterExpressionEvaluationContext EvalContext(
      *this, Sema::ExpressionEvaluationContext::PotentiallyEvaluated);

  // Introduce a new scope where local variable instantiations will be
  // recorded, unless we're actually a member function within a local
  // class, in which case we need to merge our results with the parent
  // scope (of the enclosing function).
  bool MergeWithParentScope = false;
  if (CXXRecordDecl *Rec = dyn_cast<CXXRecordDecl>(Function->getDeclContext()))
    MergeWithParentScope = Rec->isLocalClass();

  LocalInstantiationScope Scope(*this, MergeWithParentScope);

  if (PatternDecl->isDefaulted())
    SetDeclDefaulted(Function, PatternDecl->getLocation());
  else {
    MultiLevelTemplateArgumentList TemplateArgs =
      getTemplateInstantiationArgs(Function, nullptr, false, PatternDecl);

    // Substitute into the qualifier; we can get a substitution failure here
    // through evil use of alias templates.
    // FIXME: Is CurContext correct for this? Should we go to the (instantiation
    // of the) lexical context of the pattern?
    SubstQualifier(*this, PatternDecl, Function, TemplateArgs);

    ActOnStartOfFunctionDef(nullptr, Function);

    // Enter the scope of this instantiation. We don't use
    // PushDeclContext because we don't have a scope.
    Sema::ContextRAII savedContext(*this, Function);

    if (addInstantiatedParametersToScope(*this, Function, PatternDecl, Scope,
                                         TemplateArgs))
      return;

    StmtResult Body;
    if (PatternDecl->hasSkippedBody()) {
      ActOnSkippedFunctionBody(Function);
      Body = nullptr;
    } else {
      if (CXXConstructorDecl *Ctor = dyn_cast<CXXConstructorDecl>(Function)) {
        // If this is a constructor, instantiate the member initializers.
        InstantiateMemInitializers(Ctor, cast<CXXConstructorDecl>(PatternDecl),
                                   TemplateArgs);

        // If this is an MS ABI dllexport default constructor, instantiate any
        // default arguments.
        if (Context.getTargetInfo().getCXXABI().isMicrosoft() &&
            Ctor->isDefaultConstructor()) {
          InstantiateDefaultCtorDefaultArgs(*this, Ctor);
        }
      }

      // Instantiate the function body.
      Body = SubstStmt(Pattern, TemplateArgs);

      if (Body.isInvalid())
        Function->setInvalidDecl();
    }
    // FIXME: finishing the function body while in an expression evaluation
    // context seems wrong. Investigate more.
    ActOnFinishFunctionBody(Function, Body.get(), /*IsInstantiation=*/true);

    PerformDependentDiagnostics(PatternDecl, TemplateArgs);

    if (auto *Listener = getASTMutationListener())
      Listener->FunctionDefinitionInstantiated(Function);

    savedContext.pop();
  }

  DeclGroupRef DG(Function);
  Consumer.HandleTopLevelDecl(DG);

  // This class may have local implicit instantiations that need to be
  // instantiation within this scope.
  LocalInstantiations.perform();
  Scope.Exit();
  GlobalInstantiations.perform();
}

VarTemplateSpecializationDecl *Sema::BuildVarTemplateInstantiation(
    VarTemplateDecl *VarTemplate, VarDecl *FromVar,
    const TemplateArgumentList &TemplateArgList,
    const TemplateArgumentListInfo &TemplateArgsInfo,
    SmallVectorImpl<TemplateArgument> &Converted,
    SourceLocation PointOfInstantiation, void *InsertPos,
    LateInstantiatedAttrVec *LateAttrs,
    LocalInstantiationScope *StartingScope) {
  if (FromVar->isInvalidDecl())
    return nullptr;

  InstantiatingTemplate Inst(*this, PointOfInstantiation, FromVar);
  if (Inst.isInvalid())
    return nullptr;

  MultiLevelTemplateArgumentList TemplateArgLists;
  TemplateArgLists.addOuterTemplateArguments(&TemplateArgList);

  // Instantiate the first declaration of the variable template: for a partial
  // specialization of a static data member template, the first declaration may
  // or may not be the declaration in the class; if it's in the class, we want
  // to instantiate a member in the class (a declaration), and if it's outside,
  // we want to instantiate a definition.
  //
  // If we're instantiating an explicitly-specialized member template or member
  // partial specialization, don't do this. The member specialization completely
  // replaces the original declaration in this case.
  bool IsMemberSpec = false;
  if (VarTemplatePartialSpecializationDecl *PartialSpec =
          dyn_cast<VarTemplatePartialSpecializationDecl>(FromVar))
    IsMemberSpec = PartialSpec->isMemberSpecialization();
  else if (VarTemplateDecl *FromTemplate = FromVar->getDescribedVarTemplate())
    IsMemberSpec = FromTemplate->isMemberSpecialization();
  if (!IsMemberSpec)
    FromVar = FromVar->getFirstDecl();

  MultiLevelTemplateArgumentList MultiLevelList(TemplateArgList);
  TemplateDeclInstantiator Instantiator(*this, FromVar->getDeclContext(),
                                        MultiLevelList);

  // TODO: Set LateAttrs and StartingScope ...

  return cast_or_null<VarTemplateSpecializationDecl>(
      Instantiator.VisitVarTemplateSpecializationDecl(
          VarTemplate, FromVar, InsertPos, TemplateArgsInfo, Converted));
}

/// Instantiates a variable template specialization by completing it
/// with appropriate type information and initializer.
VarTemplateSpecializationDecl *Sema::CompleteVarTemplateSpecializationDecl(
    VarTemplateSpecializationDecl *VarSpec, VarDecl *PatternDecl,
    const MultiLevelTemplateArgumentList &TemplateArgs) {
  assert(PatternDecl->isThisDeclarationADefinition() &&
         "don't have a definition to instantiate from");

  // Do substitution on the type of the declaration
  TypeSourceInfo *DI =
      SubstType(PatternDecl->getTypeSourceInfo(), TemplateArgs,
                PatternDecl->getTypeSpecStartLoc(), PatternDecl->getDeclName());
  if (!DI)
    return nullptr;

  // Update the type of this variable template specialization.
  VarSpec->setType(DI->getType());

  // Convert the declaration into a definition now.
  VarSpec->setCompleteDefinition();

  // Instantiate the initializer.
  InstantiateVariableInitializer(VarSpec, PatternDecl, TemplateArgs);

  return VarSpec;
}

/// BuildVariableInstantiation - Used after a new variable has been created.
/// Sets basic variable data and decides whether to postpone the
/// variable instantiation.
void Sema::BuildVariableInstantiation(
    VarDecl *NewVar, VarDecl *OldVar,
    const MultiLevelTemplateArgumentList &TemplateArgs,
    LateInstantiatedAttrVec *LateAttrs, DeclContext *Owner,
    LocalInstantiationScope *StartingScope,
    bool InstantiatingVarTemplate,
    VarTemplateSpecializationDecl *PrevDeclForVarTemplateSpecialization) {
  // Instantiating a partial specialization to produce a partial
  // specialization.
  bool InstantiatingVarTemplatePartialSpec =
      isa<VarTemplatePartialSpecializationDecl>(OldVar) &&
      isa<VarTemplatePartialSpecializationDecl>(NewVar);
  // Instantiating from a variable template (or partial specialization) to
  // produce a variable template specialization.
  bool InstantiatingSpecFromTemplate =
      isa<VarTemplateSpecializationDecl>(NewVar) &&
      (OldVar->getDescribedVarTemplate() ||
       isa<VarTemplatePartialSpecializationDecl>(OldVar));

  // If we are instantiating a local extern declaration, the
  // instantiation belongs lexically to the containing function.
  // If we are instantiating a static data member defined
  // out-of-line, the instantiation will have the same lexical
  // context (which will be a namespace scope) as the template.
  if (OldVar->isLocalExternDecl()) {
    NewVar->setLocalExternDecl();
    NewVar->setLexicalDeclContext(Owner);
  } else if (OldVar->isOutOfLine())
    NewVar->setLexicalDeclContext(OldVar->getLexicalDeclContext());
  NewVar->setTSCSpec(OldVar->getTSCSpec());
  NewVar->setInitStyle(OldVar->getInitStyle());
  NewVar->setCXXForRangeDecl(OldVar->isCXXForRangeDecl());
  NewVar->setObjCForDecl(OldVar->isObjCForDecl());
  NewVar->setConstexpr(OldVar->isConstexpr());
  NewVar->setInitCapture(OldVar->isInitCapture());
  NewVar->setPreviousDeclInSameBlockScope(
      OldVar->isPreviousDeclInSameBlockScope());
  NewVar->setAccess(OldVar->getAccess());

  if (!OldVar->isStaticDataMember()) {
    if (OldVar->isUsed(false))
      NewVar->setIsUsed();
    NewVar->setReferenced(OldVar->isReferenced());
  }

  InstantiateAttrs(TemplateArgs, OldVar, NewVar, LateAttrs, StartingScope);

  LookupResult Previous(
      *this, NewVar->getDeclName(), NewVar->getLocation(),
      NewVar->isLocalExternDecl() ? Sema::LookupRedeclarationWithLinkage
                                  : Sema::LookupOrdinaryName,
      NewVar->isLocalExternDecl() ? Sema::ForExternalRedeclaration
                                  : forRedeclarationInCurContext());

  if (NewVar->isLocalExternDecl() && OldVar->getPreviousDecl() &&
      (!OldVar->getPreviousDecl()->getDeclContext()->isDependentContext() ||
       OldVar->getPreviousDecl()->getDeclContext()==OldVar->getDeclContext())) {
    // We have a previous declaration. Use that one, so we merge with the
    // right type.
    if (NamedDecl *NewPrev = FindInstantiatedDecl(
            NewVar->getLocation(), OldVar->getPreviousDecl(), TemplateArgs))
      Previous.addDecl(NewPrev);
  } else if (!isa<VarTemplateSpecializationDecl>(NewVar) &&
             OldVar->hasLinkage()) {
    LookupQualifiedName(Previous, NewVar->getDeclContext(), false);
  } else if (PrevDeclForVarTemplateSpecialization) {
    Previous.addDecl(PrevDeclForVarTemplateSpecialization);
  }
  CheckVariableDeclaration(NewVar, Previous);

  if (!InstantiatingVarTemplate) {
    NewVar->getLexicalDeclContext()->addHiddenDecl(NewVar);
    if (!NewVar->isLocalExternDecl() || !NewVar->getPreviousDecl())
      NewVar->getDeclContext()->makeDeclVisibleInContext(NewVar);
  }

  if (!OldVar->isOutOfLine()) {
    if (NewVar->getDeclContext()->isFunctionOrMethod())
      CurrentInstantiationScope->InstantiatedLocal(OldVar, NewVar);
  }

  // Link instantiations of static data members back to the template from
  // which they were instantiated.
  //
  // Don't do this when instantiating a template (we link the template itself
  // back in that case) nor when instantiating a static data member template
  // (that's not a member specialization).
  if (NewVar->isStaticDataMember() && !InstantiatingVarTemplate &&
      !InstantiatingSpecFromTemplate)
    NewVar->setInstantiationOfStaticDataMember(OldVar,
                                               TSK_ImplicitInstantiation);

  // If the pattern is an (in-class) explicit specialization, then the result
  // is also an explicit specialization.
  if (VarTemplateSpecializationDecl *OldVTSD =
          dyn_cast<VarTemplateSpecializationDecl>(OldVar)) {
    if (OldVTSD->getSpecializationKind() == TSK_ExplicitSpecialization &&
        !isa<VarTemplatePartialSpecializationDecl>(OldVTSD))
      cast<VarTemplateSpecializationDecl>(NewVar)->setSpecializationKind(
          TSK_ExplicitSpecialization);
  }

  // Forward the mangling number from the template to the instantiated decl.
  Context.setManglingNumber(NewVar, Context.getManglingNumber(OldVar));
  Context.setStaticLocalNumber(NewVar, Context.getStaticLocalNumber(OldVar));

  // Figure out whether to eagerly instantiate the initializer.
  if (InstantiatingVarTemplate || InstantiatingVarTemplatePartialSpec) {
    // We're producing a template. Don't instantiate the initializer yet.
  } else if (NewVar->getType()->isUndeducedType()) {
    // We need the type to complete the declaration of the variable.
    InstantiateVariableInitializer(NewVar, OldVar, TemplateArgs);
  } else if (InstantiatingSpecFromTemplate ||
             (OldVar->isInline() && OldVar->isThisDeclarationADefinition() &&
              !NewVar->isThisDeclarationADefinition())) {
    // Delay instantiation of the initializer for variable template
    // specializations or inline static data members until a definition of the
    // variable is needed.
  } else {
    InstantiateVariableInitializer(NewVar, OldVar, TemplateArgs);
  }

  // Diagnose unused local variables with dependent types, where the diagnostic
  // will have been deferred.
  if (!NewVar->isInvalidDecl() &&
      NewVar->getDeclContext()->isFunctionOrMethod() &&
      OldVar->getType()->isDependentType())
    DiagnoseUnusedDecl(NewVar);
}

/// Instantiate the initializer of a variable.
void Sema::InstantiateVariableInitializer(
    VarDecl *Var, VarDecl *OldVar,
    const MultiLevelTemplateArgumentList &TemplateArgs) {
  if (ASTMutationListener *L = getASTContext().getASTMutationListener())
    L->VariableDefinitionInstantiated(Var);

  // We propagate the 'inline' flag with the initializer, because it
  // would otherwise imply that the variable is a definition for a
  // non-static data member.
  if (OldVar->isInlineSpecified())
    Var->setInlineSpecified();
  else if (OldVar->isInline())
    Var->setImplicitlyInline();

  if (OldVar->getInit()) {
    EnterExpressionEvaluationContext Evaluated(
        *this, Sema::ExpressionEvaluationContext::PotentiallyEvaluated, Var);

    // Instantiate the initializer.
    ExprResult Init;

    {
      ContextRAII SwitchContext(*this, Var->getDeclContext());
      Init = SubstInitializer(OldVar->getInit(), TemplateArgs,
                              OldVar->getInitStyle() == VarDecl::CallInit);
    }

    if (!Init.isInvalid()) {
      Expr *InitExpr = Init.get();

      if (Var->hasAttr<DLLImportAttr>() &&
          (!InitExpr ||
           !InitExpr->isConstantInitializer(getASTContext(), false))) {
        // Do not dynamically initialize dllimport variables.
      } else if (InitExpr) {
        bool DirectInit = OldVar->isDirectInit();
        AddInitializerToDecl(Var, InitExpr, DirectInit);
      } else
        ActOnUninitializedDecl(Var);
    } else {
      // FIXME: Not too happy about invalidating the declaration
      // because of a bogus initializer.
      Var->setInvalidDecl();
    }
  } else {
    // `inline` variables are a definition and declaration all in one; we won't
    // pick up an initializer from anywhere else.
    if (Var->isStaticDataMember() && !Var->isInline()) {
      if (!Var->isOutOfLine())
        return;

      // If the declaration inside the class had an initializer, don't add
      // another one to the out-of-line definition.
      if (OldVar->getFirstDecl()->hasInit())
        return;
    }

    // We'll add an initializer to a for-range declaration later.
    if (Var->isCXXForRangeDecl() || Var->isObjCForDecl())
      return;

    ActOnUninitializedDecl(Var);
  }

  if (getLangOpts().CUDA)
    checkAllowedCUDAInitializer(Var);
}

/// Instantiate the definition of the given variable from its
/// template.
///
/// \param PointOfInstantiation the point at which the instantiation was
/// required. Note that this is not precisely a "point of instantiation"
/// for the variable, but it's close.
///
/// \param Var the already-instantiated declaration of a templated variable.
///
/// \param Recursive if true, recursively instantiates any functions that
/// are required by this instantiation.
///
/// \param DefinitionRequired if true, then we are performing an explicit
/// instantiation where a definition of the variable is required. Complain
/// if there is no such definition.
void Sema::InstantiateVariableDefinition(SourceLocation PointOfInstantiation,
                                         VarDecl *Var, bool Recursive,
                                      bool DefinitionRequired, bool AtEndOfTU) {
  if (Var->isInvalidDecl())
    return;

  // Never instantiate an explicitly-specialized entity.
  TemplateSpecializationKind TSK =
      Var->getTemplateSpecializationKindForInstantiation();
  if (TSK == TSK_ExplicitSpecialization)
    return;

  // Find the pattern and the arguments to substitute into it.
  VarDecl *PatternDecl = Var->getTemplateInstantiationPattern();
  assert(PatternDecl && "no pattern for templated variable");
  MultiLevelTemplateArgumentList TemplateArgs =
      getTemplateInstantiationArgs(Var);

  VarTemplateSpecializationDecl *VarSpec =
      dyn_cast<VarTemplateSpecializationDecl>(Var);
  if (VarSpec) {
    // If this is a variable template specialization, make sure that it is
    // non-dependent.
    bool InstantiationDependent = false;
    assert(!TemplateSpecializationType::anyDependentTemplateArguments(
               VarSpec->getTemplateArgsInfo(), InstantiationDependent) &&
           "Only instantiate variable template specializations that are "
           "not type-dependent");
    (void)InstantiationDependent;

    // If this is a static data member template, there might be an
    // uninstantiated initializer on the declaration. If so, instantiate
    // it now.
    //
    // FIXME: This largely duplicates what we would do below. The difference
    // is that along this path we may instantiate an initializer from an
    // in-class declaration of the template and instantiate the definition
    // from a separate out-of-class definition.
    if (PatternDecl->isStaticDataMember() &&
        (PatternDecl = PatternDecl->getFirstDecl())->hasInit() &&
        !Var->hasInit()) {
      // FIXME: Factor out the duplicated instantiation context setup/tear down
      // code here.
      InstantiatingTemplate Inst(*this, PointOfInstantiation, Var);
      if (Inst.isInvalid() || Inst.isAlreadyInstantiating())
        return;
      PrettyDeclStackTraceEntry CrashInfo(Context, Var, SourceLocation(),
                                          "instantiating variable initializer");

      // The instantiation is visible here, even if it was first declared in an
      // unimported module.
      Var->setVisibleDespiteOwningModule();

      // If we're performing recursive template instantiation, create our own
      // queue of pending implicit instantiations that we will instantiate
      // later, while we're still within our own instantiation context.
      GlobalEagerInstantiationScope GlobalInstantiations(*this,
                                                         /*Enabled=*/Recursive);
      LocalInstantiationScope Local(*this);
      LocalEagerInstantiationScope LocalInstantiations(*this);

      // Enter the scope of this instantiation. We don't use
      // PushDeclContext because we don't have a scope.
      ContextRAII PreviousContext(*this, Var->getDeclContext());
      InstantiateVariableInitializer(Var, PatternDecl, TemplateArgs);
      PreviousContext.pop();

      // This variable may have local implicit instantiations that need to be
      // instantiated within this scope.
      LocalInstantiations.perform();
      Local.Exit();
      GlobalInstantiations.perform();
    }
  } else {
    assert(Var->isStaticDataMember() && PatternDecl->isStaticDataMember() &&
           "not a static data member?");
  }

  VarDecl *Def = PatternDecl->getDefinition(getASTContext());

  // If we don't have a definition of the variable template, we won't perform
  // any instantiation. Rather, we rely on the user to instantiate this
  // definition (or provide a specialization for it) in another translation
  // unit.
  if (!Def && !DefinitionRequired) {
    if (TSK == TSK_ExplicitInstantiationDefinition) {
      PendingInstantiations.push_back(
        std::make_pair(Var, PointOfInstantiation));
    } else if (TSK == TSK_ImplicitInstantiation) {
      // Warn about missing definition at the end of translation unit.
      if (AtEndOfTU && !getDiagnostics().hasErrorOccurred() &&
          !getSourceManager().isInSystemHeader(PatternDecl->getBeginLoc())) {
        Diag(PointOfInstantiation, diag::warn_var_template_missing)
          << Var;
        Diag(PatternDecl->getLocation(), diag::note_forward_template_decl);
        if (getLangOpts().CPlusPlus11)
          Diag(PointOfInstantiation, diag::note_inst_declaration_hint) << Var;
      }
      return;
    }
  }

  // FIXME: We need to track the instantiation stack in order to know which
  // definitions should be visible within this instantiation.
  // FIXME: Produce diagnostics when Var->getInstantiatedFromStaticDataMember().
  if (DiagnoseUninstantiableTemplate(PointOfInstantiation, Var,
                                     /*InstantiatedFromMember*/false,
                                     PatternDecl, Def, TSK,
                                     /*Complain*/DefinitionRequired))
    return;

  // C++11 [temp.explicit]p10:
  //   Except for inline functions, const variables of literal types, variables
  //   of reference types, [...] explicit instantiation declarations
  //   have the effect of suppressing the implicit instantiation of the entity
  //   to which they refer.
  //
  // FIXME: That's not exactly the same as "might be usable in constant
  // expressions", which only allows constexpr variables and const integral
  // types, not arbitrary const literal types.
  if (TSK == TSK_ExplicitInstantiationDeclaration &&
      !Var->mightBeUsableInConstantExpressions(getASTContext()))
    return;

  // Make sure to pass the instantiated variable to the consumer at the end.
  struct PassToConsumerRAII {
    ASTConsumer &Consumer;
    VarDecl *Var;

    PassToConsumerRAII(ASTConsumer &Consumer, VarDecl *Var)
      : Consumer(Consumer), Var(Var) { }

    ~PassToConsumerRAII() {
      Consumer.HandleCXXStaticMemberVarInstantiation(Var);
    }
  } PassToConsumerRAII(Consumer, Var);

  // If we already have a definition, we're done.
  if (VarDecl *Def = Var->getDefinition()) {
    // We may be explicitly instantiating something we've already implicitly
    // instantiated.
    Def->setTemplateSpecializationKind(Var->getTemplateSpecializationKind(),
                                       PointOfInstantiation);
    return;
  }

  InstantiatingTemplate Inst(*this, PointOfInstantiation, Var);
  if (Inst.isInvalid() || Inst.isAlreadyInstantiating())
    return;
  PrettyDeclStackTraceEntry CrashInfo(Context, Var, SourceLocation(),
                                      "instantiating variable definition");

  // If we're performing recursive template instantiation, create our own
  // queue of pending implicit instantiations that we will instantiate later,
  // while we're still within our own instantiation context.
  GlobalEagerInstantiationScope GlobalInstantiations(*this,
                                                     /*Enabled=*/Recursive);

  // Enter the scope of this instantiation. We don't use
  // PushDeclContext because we don't have a scope.
  ContextRAII PreviousContext(*this, Var->getDeclContext());
  LocalInstantiationScope Local(*this);

  LocalEagerInstantiationScope LocalInstantiations(*this);

  VarDecl *OldVar = Var;
  if (Def->isStaticDataMember() && !Def->isOutOfLine()) {
    // We're instantiating an inline static data member whose definition was
    // provided inside the class.
    InstantiateVariableInitializer(Var, Def, TemplateArgs);
  } else if (!VarSpec) {
    Var = cast_or_null<VarDecl>(SubstDecl(Def, Var->getDeclContext(),
                                          TemplateArgs));
  } else if (Var->isStaticDataMember() &&
             Var->getLexicalDeclContext()->isRecord()) {
    // We need to instantiate the definition of a static data member template,
    // and all we have is the in-class declaration of it. Instantiate a separate
    // declaration of the definition.
    TemplateDeclInstantiator Instantiator(*this, Var->getDeclContext(),
                                          TemplateArgs);
    Var = cast_or_null<VarDecl>(Instantiator.VisitVarTemplateSpecializationDecl(
        VarSpec->getSpecializedTemplate(), Def, nullptr,
        VarSpec->getTemplateArgsInfo(), VarSpec->getTemplateArgs().asArray()));
    if (Var) {
      llvm::PointerUnion<VarTemplateDecl *,
                         VarTemplatePartialSpecializationDecl *> PatternPtr =
          VarSpec->getSpecializedTemplateOrPartial();
      if (VarTemplatePartialSpecializationDecl *Partial =
          PatternPtr.dyn_cast<VarTemplatePartialSpecializationDecl *>())
        cast<VarTemplateSpecializationDecl>(Var)->setInstantiationOf(
            Partial, &VarSpec->getTemplateInstantiationArgs());

      // Merge the definition with the declaration.
      LookupResult R(*this, Var->getDeclName(), Var->getLocation(),
                     LookupOrdinaryName, forRedeclarationInCurContext());
      R.addDecl(OldVar);
      MergeVarDecl(Var, R);

      // Attach the initializer.
      InstantiateVariableInitializer(Var, Def, TemplateArgs);
    }
  } else
    // Complete the existing variable's definition with an appropriately
    // substituted type and initializer.
    Var = CompleteVarTemplateSpecializationDecl(VarSpec, Def, TemplateArgs);

  PreviousContext.pop();

  if (Var) {
    PassToConsumerRAII.Var = Var;
    Var->setTemplateSpecializationKind(OldVar->getTemplateSpecializationKind(),
                                       OldVar->getPointOfInstantiation());
  }

  // This variable may have local implicit instantiations that need to be
  // instantiated within this scope.
  LocalInstantiations.perform();
  Local.Exit();
  GlobalInstantiations.perform();
}

void
Sema::InstantiateMemInitializers(CXXConstructorDecl *New,
                                 const CXXConstructorDecl *Tmpl,
                           const MultiLevelTemplateArgumentList &TemplateArgs) {

  SmallVector<CXXCtorInitializer*, 4> NewInits;
  bool AnyErrors = Tmpl->isInvalidDecl();

  // Instantiate all the initializers.
  for (const auto *Init : Tmpl->inits()) {
    // Only instantiate written initializers, let Sema re-construct implicit
    // ones.
    if (!Init->isWritten())
      continue;

    SourceLocation EllipsisLoc;

    if (Init->isPackExpansion()) {
      // This is a pack expansion. We should expand it now.
      TypeLoc BaseTL = Init->getTypeSourceInfo()->getTypeLoc();
      SmallVector<UnexpandedParameterPack, 4> Unexpanded;
      collectUnexpandedParameterPacks(BaseTL, Unexpanded);
      collectUnexpandedParameterPacks(Init->getInit(), Unexpanded);
      bool ShouldExpand = false;
      bool RetainExpansion = false;
      Optional<unsigned> NumExpansions;
      if (CheckParameterPacksForExpansion(Init->getEllipsisLoc(),
                                          BaseTL.getSourceRange(),
                                          Unexpanded,
                                          TemplateArgs, ShouldExpand,
                                          RetainExpansion,
                                          NumExpansions)) {
        AnyErrors = true;
        New->setInvalidDecl();
        continue;
      }
      assert(ShouldExpand && "Partial instantiation of base initializer?");

      // Loop over all of the arguments in the argument pack(s),
      for (unsigned I = 0; I != *NumExpansions; ++I) {
        Sema::ArgumentPackSubstitutionIndexRAII SubstIndex(*this, I);

        // Instantiate the initializer.
        ExprResult TempInit = SubstInitializer(Init->getInit(), TemplateArgs,
                                               /*CXXDirectInit=*/true);
        if (TempInit.isInvalid()) {
          AnyErrors = true;
          break;
        }

        // Instantiate the base type.
        TypeSourceInfo *BaseTInfo = SubstType(Init->getTypeSourceInfo(),
                                              TemplateArgs,
                                              Init->getSourceLocation(),
                                              New->getDeclName());
        if (!BaseTInfo) {
          AnyErrors = true;
          break;
        }

        // Build the initializer.
        MemInitResult NewInit = BuildBaseInitializer(BaseTInfo->getType(),
                                                     BaseTInfo, TempInit.get(),
                                                     New->getParent(),
                                                     SourceLocation());
        if (NewInit.isInvalid()) {
          AnyErrors = true;
          break;
        }

        NewInits.push_back(NewInit.get());
      }

      continue;
    }

    // Instantiate the initializer.
    ExprResult TempInit = SubstInitializer(Init->getInit(), TemplateArgs,
                                           /*CXXDirectInit=*/true);
    if (TempInit.isInvalid()) {
      AnyErrors = true;
      continue;
    }

    MemInitResult NewInit;
    if (Init->isDelegatingInitializer() || Init->isBaseInitializer()) {
      TypeSourceInfo *TInfo = SubstType(Init->getTypeSourceInfo(),
                                        TemplateArgs,
                                        Init->getSourceLocation(),
                                        New->getDeclName());
      if (!TInfo) {
        AnyErrors = true;
        New->setInvalidDecl();
        continue;
      }

      if (Init->isBaseInitializer())
        NewInit = BuildBaseInitializer(TInfo->getType(), TInfo, TempInit.get(),
                                       New->getParent(), EllipsisLoc);
      else
        NewInit = BuildDelegatingInitializer(TInfo, TempInit.get(),
                                  cast<CXXRecordDecl>(CurContext->getParent()));
    } else if (Init->isMemberInitializer()) {
      FieldDecl *Member = cast_or_null<FieldDecl>(FindInstantiatedDecl(
                                                     Init->getMemberLocation(),
                                                     Init->getMember(),
                                                     TemplateArgs));
      if (!Member) {
        AnyErrors = true;
        New->setInvalidDecl();
        continue;
      }

      NewInit = BuildMemberInitializer(Member, TempInit.get(),
                                       Init->getSourceLocation());
    } else if (Init->isIndirectMemberInitializer()) {
      IndirectFieldDecl *IndirectMember =
         cast_or_null<IndirectFieldDecl>(FindInstantiatedDecl(
                                 Init->getMemberLocation(),
                                 Init->getIndirectMember(), TemplateArgs));

      if (!IndirectMember) {
        AnyErrors = true;
        New->setInvalidDecl();
        continue;
      }

      NewInit = BuildMemberInitializer(IndirectMember, TempInit.get(),
                                       Init->getSourceLocation());
    }

    if (NewInit.isInvalid()) {
      AnyErrors = true;
      New->setInvalidDecl();
    } else {
      NewInits.push_back(NewInit.get());
    }
  }

  // Assign all the initializers to the new constructor.
  ActOnMemInitializers(New,
                       /*FIXME: ColonLoc */
                       SourceLocation(),
                       NewInits,
                       AnyErrors);
}

// TODO: this could be templated if the various decl types used the
// same method name.
static bool isInstantiationOf(ClassTemplateDecl *Pattern,
                              ClassTemplateDecl *Instance) {
  Pattern = Pattern->getCanonicalDecl();

  do {
    Instance = Instance->getCanonicalDecl();
    if (Pattern == Instance) return true;
    Instance = Instance->getInstantiatedFromMemberTemplate();
  } while (Instance);

  return false;
}

static bool isInstantiationOf(FunctionTemplateDecl *Pattern,
                              FunctionTemplateDecl *Instance) {
  Pattern = Pattern->getCanonicalDecl();

  do {
    Instance = Instance->getCanonicalDecl();
    if (Pattern == Instance) return true;
    Instance = Instance->getInstantiatedFromMemberTemplate();
  } while (Instance);

  return false;
}

static bool
isInstantiationOf(ClassTemplatePartialSpecializationDecl *Pattern,
                  ClassTemplatePartialSpecializationDecl *Instance) {
  Pattern
    = cast<ClassTemplatePartialSpecializationDecl>(Pattern->getCanonicalDecl());
  do {
    Instance = cast<ClassTemplatePartialSpecializationDecl>(
                                                Instance->getCanonicalDecl());
    if (Pattern == Instance)
      return true;
    Instance = Instance->getInstantiatedFromMember();
  } while (Instance);

  return false;
}

static bool isInstantiationOf(CXXRecordDecl *Pattern,
                              CXXRecordDecl *Instance) {
  Pattern = Pattern->getCanonicalDecl();

  do {
    Instance = Instance->getCanonicalDecl();
    if (Pattern == Instance) return true;
    Instance = Instance->getInstantiatedFromMemberClass();
  } while (Instance);

  return false;
}

static bool isInstantiationOf(FunctionDecl *Pattern,
                              FunctionDecl *Instance) {
  Pattern = Pattern->getCanonicalDecl();

  do {
    Instance = Instance->getCanonicalDecl();
    if (Pattern == Instance) return true;
    Instance = Instance->getInstantiatedFromMemberFunction();
  } while (Instance);

  return false;
}

static bool isInstantiationOf(EnumDecl *Pattern,
                              EnumDecl *Instance) {
  Pattern = Pattern->getCanonicalDecl();

  do {
    Instance = Instance->getCanonicalDecl();
    if (Pattern == Instance) return true;
    Instance = Instance->getInstantiatedFromMemberEnum();
  } while (Instance);

  return false;
}

static bool isInstantiationOf(UsingShadowDecl *Pattern,
                              UsingShadowDecl *Instance,
                              ASTContext &C) {
  return declaresSameEntity(C.getInstantiatedFromUsingShadowDecl(Instance),
                            Pattern);
}

static bool isInstantiationOf(UsingDecl *Pattern, UsingDecl *Instance,
                              ASTContext &C) {
  return declaresSameEntity(C.getInstantiatedFromUsingDecl(Instance), Pattern);
}

template<typename T>
static bool isInstantiationOfUnresolvedUsingDecl(T *Pattern, Decl *Other,
                                                 ASTContext &Ctx) {
  // An unresolved using declaration can instantiate to an unresolved using
  // declaration, or to a using declaration or a using declaration pack.
  //
  // Multiple declarations can claim to be instantiated from an unresolved
  // using declaration if it's a pack expansion. We want the UsingPackDecl
  // in that case, not the individual UsingDecls within the pack.
  bool OtherIsPackExpansion;
  NamedDecl *OtherFrom;
  if (auto *OtherUUD = dyn_cast<T>(Other)) {
    OtherIsPackExpansion = OtherUUD->isPackExpansion();
    OtherFrom = Ctx.getInstantiatedFromUsingDecl(OtherUUD);
  } else if (auto *OtherUPD = dyn_cast<UsingPackDecl>(Other)) {
    OtherIsPackExpansion = true;
    OtherFrom = OtherUPD->getInstantiatedFromUsingDecl();
  } else if (auto *OtherUD = dyn_cast<UsingDecl>(Other)) {
    OtherIsPackExpansion = false;
    OtherFrom = Ctx.getInstantiatedFromUsingDecl(OtherUD);
  } else {
    return false;
  }
  return Pattern->isPackExpansion() == OtherIsPackExpansion &&
         declaresSameEntity(OtherFrom, Pattern);
}

static bool isInstantiationOfStaticDataMember(VarDecl *Pattern,
                                              VarDecl *Instance) {
  assert(Instance->isStaticDataMember());

  Pattern = Pattern->getCanonicalDecl();

  do {
    Instance = Instance->getCanonicalDecl();
    if (Pattern == Instance) return true;
    Instance = Instance->getInstantiatedFromStaticDataMember();
  } while (Instance);

  return false;
}

// Other is the prospective instantiation
// D is the prospective pattern
static bool isInstantiationOf(ASTContext &Ctx, NamedDecl *D, Decl *Other) {
  if (auto *UUD = dyn_cast<UnresolvedUsingTypenameDecl>(D))
    return isInstantiationOfUnresolvedUsingDecl(UUD, Other, Ctx);

  if (auto *UUD = dyn_cast<UnresolvedUsingValueDecl>(D))
    return isInstantiationOfUnresolvedUsingDecl(UUD, Other, Ctx);

  if (D->getKind() != Other->getKind())
    return false;

  if (auto *Record = dyn_cast<CXXRecordDecl>(Other))
    return isInstantiationOf(cast<CXXRecordDecl>(D), Record);

  if (auto *Function = dyn_cast<FunctionDecl>(Other))
    return isInstantiationOf(cast<FunctionDecl>(D), Function);

  if (auto *Enum = dyn_cast<EnumDecl>(Other))
    return isInstantiationOf(cast<EnumDecl>(D), Enum);

  if (auto *Var = dyn_cast<VarDecl>(Other))
    if (Var->isStaticDataMember())
      return isInstantiationOfStaticDataMember(cast<VarDecl>(D), Var);

  if (auto *Temp = dyn_cast<ClassTemplateDecl>(Other))
    return isInstantiationOf(cast<ClassTemplateDecl>(D), Temp);

  if (auto *Temp = dyn_cast<FunctionTemplateDecl>(Other))
    return isInstantiationOf(cast<FunctionTemplateDecl>(D), Temp);

  if (auto *PartialSpec =
          dyn_cast<ClassTemplatePartialSpecializationDecl>(Other))
    return isInstantiationOf(cast<ClassTemplatePartialSpecializationDecl>(D),
                             PartialSpec);

  if (auto *Field = dyn_cast<FieldDecl>(Other)) {
    if (!Field->getDeclName()) {
      // This is an unnamed field.
      return declaresSameEntity(Ctx.getInstantiatedFromUnnamedFieldDecl(Field),
                                cast<FieldDecl>(D));
    }
  }

  if (auto *Using = dyn_cast<UsingDecl>(Other))
    return isInstantiationOf(cast<UsingDecl>(D), Using, Ctx);

  if (auto *Shadow = dyn_cast<UsingShadowDecl>(Other))
    return isInstantiationOf(cast<UsingShadowDecl>(D), Shadow, Ctx);

  return D->getDeclName() &&
         D->getDeclName() == cast<NamedDecl>(Other)->getDeclName();
}

template<typename ForwardIterator>
static NamedDecl *findInstantiationOf(ASTContext &Ctx,
                                      NamedDecl *D,
                                      ForwardIterator first,
                                      ForwardIterator last) {
  for (; first != last; ++first)
    if (isInstantiationOf(Ctx, D, *first))
      return cast<NamedDecl>(*first);

  return nullptr;
}

/// Finds the instantiation of the given declaration context
/// within the current instantiation.
///
/// \returns NULL if there was an error
DeclContext *Sema::FindInstantiatedContext(SourceLocation Loc, DeclContext* DC,
                          const MultiLevelTemplateArgumentList &TemplateArgs) {
  if (NamedDecl *D = dyn_cast<NamedDecl>(DC)) {
    Decl* ID = FindInstantiatedDecl(Loc, D, TemplateArgs, true);
    return cast_or_null<DeclContext>(ID);
  } else return DC;
}

/// Find the instantiation of the given declaration within the
/// current instantiation.
///
/// This routine is intended to be used when \p D is a declaration
/// referenced from within a template, that needs to mapped into the
/// corresponding declaration within an instantiation. For example,
/// given:
///
/// \code
/// template<typename T>
/// struct X {
///   enum Kind {
///     KnownValue = sizeof(T)
///   };
///
///   bool getKind() const { return KnownValue; }
/// };
///
/// template struct X<int>;
/// \endcode
///
/// In the instantiation of X<int>::getKind(), we need to map the \p
/// EnumConstantDecl for \p KnownValue (which refers to
/// X<T>::<Kind>::KnownValue) to its instantiation (X<int>::<Kind>::KnownValue).
/// \p FindInstantiatedDecl performs this mapping from within the instantiation
/// of X<int>.
NamedDecl *Sema::FindInstantiatedDecl(SourceLocation Loc, NamedDecl *D,
                          const MultiLevelTemplateArgumentList &TemplateArgs,
                          bool FindingInstantiatedContext) {
  DeclContext *ParentDC = D->getDeclContext();
  // FIXME: Parmeters of pointer to functions (y below) that are themselves
  // parameters (p below) can have their ParentDC set to the translation-unit
  // - thus we can not consistently check if the ParentDC of such a parameter
  // is Dependent or/and a FunctionOrMethod.
  // For e.g. this code, during Template argument deduction tries to
  // find an instantiated decl for (T y) when the ParentDC for y is
  // the translation unit.
  //   e.g. template <class T> void Foo(auto (*p)(T y) -> decltype(y())) {}
  //   float baz(float(*)()) { return 0.0; }
  //   Foo(baz);
  // The better fix here is perhaps to ensure that a ParmVarDecl, by the time
  // it gets here, always has a FunctionOrMethod as its ParentDC??
  // For now:
  //  - as long as we have a ParmVarDecl whose parent is non-dependent and
  //    whose type is not instantiation dependent, do nothing to the decl
  //  - otherwise find its instantiated decl.
  if (isa<ParmVarDecl>(D) && !ParentDC->isDependentContext() &&
      !cast<ParmVarDecl>(D)->getType()->isInstantiationDependentType())
    return D;
  if (isa<ParmVarDecl>(D) || isa<NonTypeTemplateParmDecl>(D) ||
      isa<TemplateTypeParmDecl>(D) || isa<TemplateTemplateParmDecl>(D) ||
      ((ParentDC->isFunctionOrMethod() ||
        isa<OMPDeclareReductionDecl>(ParentDC) ||
        isa<OMPDeclareMapperDecl>(ParentDC)) &&
       ParentDC->isDependentContext()) ||
      (isa<CXXRecordDecl>(D) && cast<CXXRecordDecl>(D)->isLambda())) {
    // D is a local of some kind. Look into the map of local
    // declarations to their instantiations.
    if (CurrentInstantiationScope) {
      if (auto Found = CurrentInstantiationScope->findInstantiationOf(D)) {
        if (Decl *FD = Found->dyn_cast<Decl *>())
          return cast<NamedDecl>(FD);

        int PackIdx = ArgumentPackSubstitutionIndex;
        assert(PackIdx != -1 &&
               "found declaration pack but not pack expanding");
        typedef LocalInstantiationScope::DeclArgumentPack DeclArgumentPack;
        return cast<NamedDecl>((*Found->get<DeclArgumentPack *>())[PackIdx]);
      }
    }

    // If we're performing a partial substitution during template argument
    // deduction, we may not have values for template parameters yet. They
    // just map to themselves.
    if (isa<NonTypeTemplateParmDecl>(D) || isa<TemplateTypeParmDecl>(D) ||
        isa<TemplateTemplateParmDecl>(D))
      return D;

    if (D->isInvalidDecl())
      return nullptr;

    // Normally this function only searches for already instantiated declaration
    // however we have to make an exclusion for local types used before
    // definition as in the code:
    //
    //   template<typename T> void f1() {
    //     void g1(struct x1);
    //     struct x1 {};
    //   }
    //
    // In this case instantiation of the type of 'g1' requires definition of
    // 'x1', which is defined later. Error recovery may produce an enum used
    // before definition. In these cases we need to instantiate relevant
    // declarations here.
    bool NeedInstantiate = false;
    if (CXXRecordDecl *RD = dyn_cast<CXXRecordDecl>(D))
      NeedInstantiate = RD->isLocalClass();
    else
      NeedInstantiate = isa<EnumDecl>(D);
    if (NeedInstantiate) {
      Decl *Inst = SubstDecl(D, CurContext, TemplateArgs);
      CurrentInstantiationScope->InstantiatedLocal(D, Inst);
      return cast<TypeDecl>(Inst);
    }

    // If we didn't find the decl, then we must have a label decl that hasn't
    // been found yet.  Lazily instantiate it and return it now.
    assert(isa<LabelDecl>(D));

    Decl *Inst = SubstDecl(D, CurContext, TemplateArgs);
    assert(Inst && "Failed to instantiate label??");

    CurrentInstantiationScope->InstantiatedLocal(D, Inst);
    return cast<LabelDecl>(Inst);
  }

  if (CXXRecordDecl *Record = dyn_cast<CXXRecordDecl>(D)) {
    if (!Record->isDependentContext())
      return D;

    // Determine whether this record is the "templated" declaration describing
    // a class template or class template partial specialization.
    ClassTemplateDecl *ClassTemplate = Record->getDescribedClassTemplate();
    if (ClassTemplate)
      ClassTemplate = ClassTemplate->getCanonicalDecl();
    else if (ClassTemplatePartialSpecializationDecl *PartialSpec
               = dyn_cast<ClassTemplatePartialSpecializationDecl>(Record))
      ClassTemplate = PartialSpec->getSpecializedTemplate()->getCanonicalDecl();

    // Walk the current context to find either the record or an instantiation of
    // it.
    DeclContext *DC = CurContext;
    while (!DC->isFileContext()) {
      // If we're performing substitution while we're inside the template
      // definition, we'll find our own context. We're done.
      if (DC->Equals(Record))
        return Record;

      if (CXXRecordDecl *InstRecord = dyn_cast<CXXRecordDecl>(DC)) {
        // Check whether we're in the process of instantiating a class template
        // specialization of the template we're mapping.
        if (ClassTemplateSpecializationDecl *InstSpec
                      = dyn_cast<ClassTemplateSpecializationDecl>(InstRecord)){
          ClassTemplateDecl *SpecTemplate = InstSpec->getSpecializedTemplate();
          if (ClassTemplate && isInstantiationOf(ClassTemplate, SpecTemplate))
            return InstRecord;
        }

        // Check whether we're in the process of instantiating a member class.
        if (isInstantiationOf(Record, InstRecord))
          return InstRecord;
      }

      // Move to the outer template scope.
      if (FunctionDecl *FD = dyn_cast<FunctionDecl>(DC)) {
        if (FD->getFriendObjectKind() && FD->getDeclContext()->isFileContext()){
          DC = FD->getLexicalDeclContext();
          continue;
        }
        // An implicit deduction guide acts as if it's within the class template
        // specialization described by its name and first N template params.
        auto *Guide = dyn_cast<CXXDeductionGuideDecl>(FD);
        if (Guide && Guide->isImplicit()) {
          TemplateDecl *TD = Guide->getDeducedTemplate();
          // Convert the arguments to an "as-written" list.
          TemplateArgumentListInfo Args(Loc, Loc);
          for (TemplateArgument Arg : TemplateArgs.getInnermost().take_front(
                                        TD->getTemplateParameters()->size())) {
            ArrayRef<TemplateArgument> Unpacked(Arg);
            if (Arg.getKind() == TemplateArgument::Pack)
              Unpacked = Arg.pack_elements();
            for (TemplateArgument UnpackedArg : Unpacked)
              Args.addArgument(
                  getTrivialTemplateArgumentLoc(UnpackedArg, QualType(), Loc));
          }
          QualType T = CheckTemplateIdType(TemplateName(TD), Loc, Args);
          if (T.isNull())
            return nullptr;
          auto *SubstRecord = T->getAsCXXRecordDecl();
          assert(SubstRecord && "class template id not a class type?");
          // Check that this template-id names the primary template and not a
          // partial or explicit specialization. (In the latter cases, it's
          // meaningless to attempt to find an instantiation of D within the
          // specialization.)
          // FIXME: The standard doesn't say what should happen here.
          if (FindingInstantiatedContext &&
              usesPartialOrExplicitSpecialization(
                  Loc, cast<ClassTemplateSpecializationDecl>(SubstRecord))) {
            Diag(Loc, diag::err_specialization_not_primary_template)
              << T << (SubstRecord->getTemplateSpecializationKind() ==
                           TSK_ExplicitSpecialization);
            return nullptr;
          }
          DC = SubstRecord;
          continue;
        }
      }

      DC = DC->getParent();
    }

    // Fall through to deal with other dependent record types (e.g.,
    // anonymous unions in class templates).
  }

  if (!ParentDC->isDependentContext())
    return D;

  ParentDC = FindInstantiatedContext(Loc, ParentDC, TemplateArgs);
  if (!ParentDC)
    return nullptr;

  if (ParentDC != D->getDeclContext()) {
    // We performed some kind of instantiation in the parent context,
    // so now we need to look into the instantiated parent context to
    // find the instantiation of the declaration D.

    // If our context used to be dependent, we may need to instantiate
    // it before performing lookup into that context.
    bool IsBeingInstantiated = false;
    if (CXXRecordDecl *Spec = dyn_cast<CXXRecordDecl>(ParentDC)) {
      if (!Spec->isDependentContext()) {
        QualType T = Context.getTypeDeclType(Spec);
        const RecordType *Tag = T->getAs<RecordType>();
        assert(Tag && "type of non-dependent record is not a RecordType");
        if (Tag->isBeingDefined())
          IsBeingInstantiated = true;
        if (!Tag->isBeingDefined() &&
            RequireCompleteType(Loc, T, diag::err_incomplete_type))
          return nullptr;

        ParentDC = Tag->getDecl();
      }
    }

    NamedDecl *Result = nullptr;
    // FIXME: If the name is a dependent name, this lookup won't necessarily
    // find it. Does that ever matter?
    if (auto Name = D->getDeclName()) {
      DeclarationNameInfo NameInfo(Name, D->getLocation());
      DeclarationNameInfo NewNameInfo =
          SubstDeclarationNameInfo(NameInfo, TemplateArgs);
      Name = NewNameInfo.getName();
      if (!Name)
        return nullptr;
      DeclContext::lookup_result Found = ParentDC->lookup(Name);

      if (auto *VTSD = dyn_cast<VarTemplateSpecializationDecl>(D)) {
        VarTemplateDecl *Templ = cast_or_null<VarTemplateDecl>(
            findInstantiationOf(Context, VTSD->getSpecializedTemplate(),
                                Found.begin(), Found.end()));
        if (!Templ)
          return nullptr;
        Result = getVarTemplateSpecialization(
            Templ, &VTSD->getTemplateArgsInfo(), NewNameInfo, SourceLocation());
      } else
        Result = findInstantiationOf(Context, D, Found.begin(), Found.end());
    } else {
      // Since we don't have a name for the entity we're looking for,
      // our only option is to walk through all of the declarations to
      // find that name. This will occur in a few cases:
      //
      //   - anonymous struct/union within a template
      //   - unnamed class/struct/union/enum within a template
      //
      // FIXME: Find a better way to find these instantiations!
      Result = findInstantiationOf(Context, D,
                                   ParentDC->decls_begin(),
                                   ParentDC->decls_end());
    }

    if (!Result) {
      if (isa<UsingShadowDecl>(D)) {
        // UsingShadowDecls can instantiate to nothing because of using hiding.
      } else if (Diags.hasErrorOccurred()) {
        // We've already complained about something, so most likely this
        // declaration failed to instantiate. There's no point in complaining
        // further, since this is normal in invalid code.
      } else if (IsBeingInstantiated) {
        // The class in which this member exists is currently being
        // instantiated, and we haven't gotten around to instantiating this
        // member yet. This can happen when the code uses forward declarations
        // of member classes, and introduces ordering dependencies via
        // template instantiation.
        Diag(Loc, diag::err_member_not_yet_instantiated)
          << D->getDeclName()
          << Context.getTypeDeclType(cast<CXXRecordDecl>(ParentDC));
        Diag(D->getLocation(), diag::note_non_instantiated_member_here);
      } else if (EnumConstantDecl *ED = dyn_cast<EnumConstantDecl>(D)) {
        // This enumeration constant was found when the template was defined,
        // but can't be found in the instantiation. This can happen if an
        // unscoped enumeration member is explicitly specialized.
        EnumDecl *Enum = cast<EnumDecl>(ED->getLexicalDeclContext());
        EnumDecl *Spec = cast<EnumDecl>(FindInstantiatedDecl(Loc, Enum,
                                                             TemplateArgs));
        assert(Spec->getTemplateSpecializationKind() ==
                 TSK_ExplicitSpecialization);
        Diag(Loc, diag::err_enumerator_does_not_exist)
          << D->getDeclName()
          << Context.getTypeDeclType(cast<TypeDecl>(Spec->getDeclContext()));
        Diag(Spec->getLocation(), diag::note_enum_specialized_here)
          << Context.getTypeDeclType(Spec);
      } else {
        // We should have found something, but didn't.
        llvm_unreachable("Unable to find instantiation of declaration!");
      }
    }

    D = Result;
  }

  return D;
}

/// Performs template instantiation for all implicit template
/// instantiations we have seen until this point.
void Sema::PerformPendingInstantiations(bool LocalOnly) {
  while (!PendingLocalImplicitInstantiations.empty() ||
         (!LocalOnly && !PendingInstantiations.empty())) {
    PendingImplicitInstantiation Inst;

    if (PendingLocalImplicitInstantiations.empty()) {
      Inst = PendingInstantiations.front();
      PendingInstantiations.pop_front();
    } else {
      Inst = PendingLocalImplicitInstantiations.front();
      PendingLocalImplicitInstantiations.pop_front();
    }

    // Instantiate function definitions
    if (FunctionDecl *Function = dyn_cast<FunctionDecl>(Inst.first)) {
      bool DefinitionRequired = Function->getTemplateSpecializationKind() ==
                                TSK_ExplicitInstantiationDefinition;
      if (Function->isMultiVersion()) {
        getASTContext().forEachMultiversionedFunctionVersion(
            Function, [this, Inst, DefinitionRequired](FunctionDecl *CurFD) {
              InstantiateFunctionDefinition(/*FIXME:*/ Inst.second, CurFD, true,
                                            DefinitionRequired, true);
              if (CurFD->isDefined())
                CurFD->setInstantiationIsPending(false);
            });
      } else {
        InstantiateFunctionDefinition(/*FIXME:*/ Inst.second, Function, true,
                                      DefinitionRequired, true);
        if (Function->isDefined())
          Function->setInstantiationIsPending(false);
      }
      continue;
    }

    // Instantiate variable definitions
    VarDecl *Var = cast<VarDecl>(Inst.first);

    assert((Var->isStaticDataMember() ||
            isa<VarTemplateSpecializationDecl>(Var)) &&
           "Not a static data member, nor a variable template"
           " specialization?");

    // Don't try to instantiate declarations if the most recent redeclaration
    // is invalid.
    if (Var->getMostRecentDecl()->isInvalidDecl())
      continue;

    // Check if the most recent declaration has changed the specialization kind
    // and removed the need for implicit instantiation.
    switch (Var->getMostRecentDecl()
                ->getTemplateSpecializationKindForInstantiation()) {
    case TSK_Undeclared:
      llvm_unreachable("Cannot instantitiate an undeclared specialization.");
    case TSK_ExplicitInstantiationDeclaration:
    case TSK_ExplicitSpecialization:
      continue;  // No longer need to instantiate this type.
    case TSK_ExplicitInstantiationDefinition:
      // We only need an instantiation if the pending instantiation *is* the
      // explicit instantiation.
      if (Var != Var->getMostRecentDecl())
        continue;
      break;
    case TSK_ImplicitInstantiation:
      break;
    }

    PrettyDeclStackTraceEntry CrashInfo(Context, Var, SourceLocation(),
                                        "instantiating variable definition");
    bool DefinitionRequired = Var->getTemplateSpecializationKind() ==
                              TSK_ExplicitInstantiationDefinition;

    // Instantiate static data member definitions or variable template
    // specializations.
    InstantiateVariableDefinition(/*FIXME:*/ Inst.second, Var, true,
                                  DefinitionRequired, true);
  }
}

void Sema::PerformDependentDiagnostics(const DeclContext *Pattern,
                       const MultiLevelTemplateArgumentList &TemplateArgs) {
  for (auto DD : Pattern->ddiags()) {
    switch (DD->getKind()) {
    case DependentDiagnostic::Access:
      HandleDependentAccessCheck(*DD, TemplateArgs);
      break;
    }
  }
}<|MERGE_RESOLUTION|>--- conflicted
+++ resolved
@@ -2061,11 +2061,6 @@
       PrincipalDecl->isInIdentifierNamespace(Decl::IDNS_Ordinary))
     PrincipalDecl->setNonMemberOperator();
 
-<<<<<<< HEAD
-  assert(!D->isDefaulted() && "only methods should be defaulted");
-
-=======
->>>>>>> e6a329ef
   return Function;
 }
 
