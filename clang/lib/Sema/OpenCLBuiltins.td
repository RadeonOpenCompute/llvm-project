//==--- OpenCLBuiltins.td - OpenCL builtin declarations -------------------===//
//
//                     The LLVM Compiler Infrastructure
//
// Part of the LLVM Project, under the Apache License v2.0 with LLVM Exceptions.
// See https://llvm.org/LICENSE.txt for license information.
// SPDX-License-Identifier: Apache-2.0 WITH LLVM-exception
//
//===----------------------------------------------------------------------===//
//
// This file contains TableGen definitions for OpenCL builtin function
// declarations.  In case of an unresolved function name in OpenCL, Clang will
// check for a function described in this file when -fdeclare-opencl-builtins
// is specified.
//
//===----------------------------------------------------------------------===//

//===----------------------------------------------------------------------===//
//              Definitions of miscellaneous basic entities.
//===----------------------------------------------------------------------===//
// Versions of OpenCL
class Version<int _Version> {
  int ID = _Version;
}
def CLAll : Version<  0>;
def CL10  : Version<100>;
def CL11  : Version<110>;
def CL12  : Version<120>;
def CL20  : Version<200>;

// Address spaces
// Pointer types need to be assigned an address space.
class AddressSpace<string _AS> {
  string Name = _AS;
}
def DefaultAS    : AddressSpace<"clang::LangAS::Default">;
def PrivateAS    : AddressSpace<"clang::LangAS::opencl_private">;
def GlobalAS     : AddressSpace<"clang::LangAS::opencl_global">;
def ConstantAS   : AddressSpace<"clang::LangAS::opencl_constant">;
def LocalAS      : AddressSpace<"clang::LangAS::opencl_local">;
def GenericAS    : AddressSpace<"clang::LangAS::opencl_generic">;

// OpenCL language extension.
class AbstractExtension<string _Ext> {
  // One or more OpenCL extensions, space separated.  Each extension must be
  // a valid extension name for the opencl extension pragma.
  string ExtName = _Ext;
}

// Extension associated to a builtin function.
class FunctionExtension<string _Ext> : AbstractExtension<_Ext>;

// Extension associated to a type.  This enables implicit conditionalization of
// builtin function overloads containing a type that depends on an extension.
// During overload resolution, when a builtin function overload contains a type
// with a TypeExtension, those overloads are skipped when the extension is
// disabled.
class TypeExtension<string _Ext> : AbstractExtension<_Ext>;

// TypeExtension definitions.
def NoTypeExt   : TypeExtension<"">;
def Fp16TypeExt : TypeExtension<"cl_khr_fp16">;
def Fp64TypeExt : TypeExtension<"cl_khr_fp64">;

// FunctionExtension definitions.
def FuncExtNone                          : FunctionExtension<"">;
def FuncExtKhrSubgroups                  : FunctionExtension<"cl_khr_subgroups">;
def FuncExtKhrSubgroupExtendedTypes      : FunctionExtension<"cl_khr_subgroup_extended_types">;
def FuncExtKhrSubgroupNonUniformVote     : FunctionExtension<"cl_khr_subgroup_non_uniform_vote">;
def FuncExtKhrSubgroupBallot             : FunctionExtension<"cl_khr_subgroup_ballot">;
def FuncExtKhrSubgroupNonUniformArithmetic: FunctionExtension<"cl_khr_subgroup_non_uniform_arithmetic">;
def FuncExtKhrSubgroupShuffle            : FunctionExtension<"cl_khr_subgroup_shuffle">;
def FuncExtKhrSubgroupShuffleRelative    : FunctionExtension<"cl_khr_subgroup_shuffle_relative">;
def FuncExtKhrSubgroupClusteredReduce    : FunctionExtension<"cl_khr_subgroup_clustered_reduce">;
def FuncExtKhrExtendedBitOps             : FunctionExtension<"cl_khr_extended_bit_ops">;
def FuncExtKhrGlobalInt32BaseAtomics     : FunctionExtension<"cl_khr_global_int32_base_atomics">;
def FuncExtKhrGlobalInt32ExtendedAtomics : FunctionExtension<"cl_khr_global_int32_extended_atomics">;
def FuncExtKhrLocalInt32BaseAtomics      : FunctionExtension<"cl_khr_local_int32_base_atomics">;
def FuncExtKhrLocalInt32ExtendedAtomics  : FunctionExtension<"cl_khr_local_int32_extended_atomics">;
def FuncExtKhrInt64BaseAtomics           : FunctionExtension<"cl_khr_int64_base_atomics">;
def FuncExtKhrInt64ExtendedAtomics       : FunctionExtension<"cl_khr_int64_extended_atomics">;
def FuncExtKhrMipmapImage                : FunctionExtension<"cl_khr_mipmap_image">;
def FuncExtKhrMipmapImageWrites          : FunctionExtension<"cl_khr_mipmap_image_writes">;
def FuncExtKhrGlMsaaSharing              : FunctionExtension<"cl_khr_gl_msaa_sharing">;

def FuncExtOpenCLCPipes                  : FunctionExtension<"__opencl_c_pipes">;
def FuncExtOpenCLCWGCollectiveFunctions  : FunctionExtension<"__opencl_c_work_group_collective_functions">;
def FuncExtFloatAtomicsFp16GlobalLoadStore  : FunctionExtension<"cl_ext_float_atomics __opencl_c_ext_fp16_global_atomic_load_store">;
def FuncExtFloatAtomicsFp16LocalLoadStore   : FunctionExtension<"cl_ext_float_atomics __opencl_c_ext_fp16_local_atomic_load_store">;
def FuncExtFloatAtomicsFp16GenericLoadStore : FunctionExtension<"cl_ext_float_atomics __opencl_c_ext_fp16_global_atomic_load_store __opencl_c_ext_fp16_local_atomic_load_store">;
def FuncExtFloatAtomicsFp16GlobalAdd     : FunctionExtension<"cl_ext_float_atomics __opencl_c_ext_fp16_global_atomic_add">;
def FuncExtFloatAtomicsFp32GlobalAdd     : FunctionExtension<"cl_ext_float_atomics __opencl_c_ext_fp32_global_atomic_add">;
def FuncExtFloatAtomicsFp64GlobalAdd     : FunctionExtension<"cl_ext_float_atomics __opencl_c_ext_fp64_global_atomic_add">;
def FuncExtFloatAtomicsFp16LocalAdd      : FunctionExtension<"cl_ext_float_atomics __opencl_c_ext_fp16_local_atomic_add">;
def FuncExtFloatAtomicsFp32LocalAdd      : FunctionExtension<"cl_ext_float_atomics __opencl_c_ext_fp32_local_atomic_add">;
def FuncExtFloatAtomicsFp64LocalAdd      : FunctionExtension<"cl_ext_float_atomics __opencl_c_ext_fp64_local_atomic_add">;
def FuncExtFloatAtomicsFp16GenericAdd    : FunctionExtension<"cl_ext_float_atomics __opencl_c_ext_fp16_local_atomic_add __opencl_c_ext_fp16_global_atomic_add">;
def FuncExtFloatAtomicsFp32GenericAdd    : FunctionExtension<"cl_ext_float_atomics __opencl_c_ext_fp32_local_atomic_add __opencl_c_ext_fp32_global_atomic_add">;
def FuncExtFloatAtomicsFp64GenericAdd    : FunctionExtension<"cl_ext_float_atomics __opencl_c_ext_fp64_local_atomic_add __opencl_c_ext_fp64_global_atomic_add">;
def FuncExtFloatAtomicsFp16GlobalMinMax  : FunctionExtension<"cl_ext_float_atomics __opencl_c_ext_fp16_global_atomic_min_max">;
def FuncExtFloatAtomicsFp32GlobalMinMax  : FunctionExtension<"cl_ext_float_atomics __opencl_c_ext_fp32_global_atomic_min_max">;
def FuncExtFloatAtomicsFp64GlobalMinMax  : FunctionExtension<"cl_ext_float_atomics __opencl_c_ext_fp64_global_atomic_min_max">;
def FuncExtFloatAtomicsFp16LocalMinMax   : FunctionExtension<"cl_ext_float_atomics __opencl_c_ext_fp16_local_atomic_min_max">;
def FuncExtFloatAtomicsFp32LocalMinMax   : FunctionExtension<"cl_ext_float_atomics __opencl_c_ext_fp32_local_atomic_min_max">;
def FuncExtFloatAtomicsFp64LocalMinMax   : FunctionExtension<"cl_ext_float_atomics __opencl_c_ext_fp64_local_atomic_min_max">;
def FuncExtFloatAtomicsFp16GenericMinMax : FunctionExtension<"cl_ext_float_atomics __opencl_c_ext_fp16_local_atomic_min_max __opencl_c_ext_fp16_global_atomic_min_max">;
def FuncExtFloatAtomicsFp32GenericMinMax : FunctionExtension<"cl_ext_float_atomics __opencl_c_ext_fp32_local_atomic_min_max __opencl_c_ext_fp32_global_atomic_min_max">;
def FuncExtFloatAtomicsFp64GenericMinMax : FunctionExtension<"cl_ext_float_atomics __opencl_c_ext_fp64_local_atomic_min_max __opencl_c_ext_fp64_global_atomic_min_max">;

// Not a real extension, but a workaround to add C++ for OpenCL specific builtins.
def FuncExtOpenCLCxx                     : FunctionExtension<"__cplusplus">;

// Multiple extensions
def FuncExtKhrMipmapWritesAndWrite3d     : FunctionExtension<"cl_khr_mipmap_image_writes cl_khr_3d_image_writes">;

// Arm extensions.
def ArmIntegerDotProductInt8                   : FunctionExtension<"cl_arm_integer_dot_product_int8">;
def ArmIntegerDotProductAccumulateInt8         : FunctionExtension<"cl_arm_integer_dot_product_accumulate_int8">;
def ArmIntegerDotProductAccumulateInt16        : FunctionExtension<"cl_arm_integer_dot_product_accumulate_int16">;
def ArmIntegerDotProductAccumulateSaturateInt8 : FunctionExtension<"cl_arm_integer_dot_product_accumulate_saturate_int8">;

// Qualified Type.  These map to ASTContext::QualType.
class QualType<string _TypeExpr, bit _IsAbstract=0> {
  // Expression to obtain the QualType inside OCL2Qual.
  // E.g. TypeExpr="Context.IntTy" for the int type.
  string TypeExpr = _TypeExpr;
  // Some QualTypes in this file represent an abstract type for which there is
  // no corresponding AST QualType, e.g. a GenType or an `image2d_t` type
  // without access qualifiers.
  bit IsAbstract = _IsAbstract;
}

// List of integers.
class IntList<string _Name, list<int> _List> {
  string Name = _Name;
  list<int> List = _List;
}

//===----------------------------------------------------------------------===//
//                      OpenCL C classes for types
//===----------------------------------------------------------------------===//
// OpenCL C basic data types (int, float, image2d_t, ...).
// Its child classes can represent concrete types (e.g. VectorType) or
// abstract types (e.g. GenType).
class Type<string _Name, QualType _QTExpr> {
  // Name of the Type.
  string Name = _Name;
  // QualType associated with this type.
  QualType QTExpr = _QTExpr;
  // Size of the vector (if applicable).
  int VecWidth = 1;
  // Is a pointer.
  bit IsPointer = 0;
  // "const" qualifier.
  bit IsConst = 0;
  // "volatile" qualifier.
  bit IsVolatile = 0;
  // Access qualifier. Must be one of ("RO", "WO", "RW").
  string AccessQualifier = "";
  // Address space.
  string AddrSpace = DefaultAS.Name;
  // Extension that needs to be enabled to expose a builtin that uses this type.
  TypeExtension Extension = NoTypeExt;
}

// OpenCL vector types (e.g. int2, int3, int16, float8, ...).
class VectorType<Type _Ty, int _VecWidth> : Type<_Ty.Name, _Ty.QTExpr> {
  let VecWidth = _VecWidth;
  let AccessQualifier = "";
  // Inherited fields
  let IsPointer = _Ty.IsPointer;
  let IsConst = _Ty.IsConst;
  let IsVolatile = _Ty.IsVolatile;
  let AddrSpace = _Ty.AddrSpace;
  let Extension = _Ty.Extension;
}

// OpenCL pointer types (e.g. int*, float*, ...).
class PointerType<Type _Ty, AddressSpace _AS = DefaultAS> :
    Type<_Ty.Name, _Ty.QTExpr> {
  let AddrSpace = _AS.Name;
  // Inherited fields
  let VecWidth = _Ty.VecWidth;
  let IsPointer = 1;
  let IsConst = _Ty.IsConst;
  let IsVolatile = _Ty.IsVolatile;
  let AccessQualifier = _Ty.AccessQualifier;
  let Extension = _Ty.Extension;
}

// OpenCL const types (e.g. const int).
class ConstType<Type _Ty> : Type<_Ty.Name, _Ty.QTExpr> {
  let IsConst = 1;
  // Inherited fields
  let VecWidth = _Ty.VecWidth;
  let IsPointer = _Ty.IsPointer;
  let IsVolatile = _Ty.IsVolatile;
  let AccessQualifier = _Ty.AccessQualifier;
  let AddrSpace = _Ty.AddrSpace;
  let Extension = _Ty.Extension;
}

// OpenCL volatile types (e.g. volatile int).
class VolatileType<Type _Ty> : Type<_Ty.Name, _Ty.QTExpr> {
  let IsVolatile = 1;
  // Inherited fields
  let VecWidth = _Ty.VecWidth;
  let IsPointer = _Ty.IsPointer;
  let IsConst = _Ty.IsConst;
  let AccessQualifier = _Ty.AccessQualifier;
  let AddrSpace = _Ty.AddrSpace;
  let Extension = _Ty.Extension;
}

// OpenCL image types (e.g. image2d).
class ImageType<Type _Ty, string _AccessQualifier> :
    Type<_Ty.Name, QualType<_Ty.QTExpr.TypeExpr # _AccessQualifier # "Ty", 0>> {
  let VecWidth = 0;
  let AccessQualifier = _AccessQualifier;
  // Inherited fields
  let IsPointer = _Ty.IsPointer;
  let IsConst = _Ty.IsConst;
  let IsVolatile = _Ty.IsVolatile;
  let AddrSpace = _Ty.AddrSpace;
  let Extension = _Ty.Extension;
}

// OpenCL enum type (e.g. memory_scope).
class EnumType<string _Name> :
    Type<_Name, QualType<"getOpenCLEnumType(S, \"" # _Name # "\")", 0>> {
}

// OpenCL typedef type (e.g. cl_mem_fence_flags).
class TypedefType<string _Name> :
    Type<_Name, QualType<"getOpenCLTypedefType(S, \"" # _Name # "\")", 0>> {
}

// List of Types.
class TypeList<list<Type> _Type> {
  list<Type> List = _Type;
}

// A GenericType is an abstract type that defines a set of types as a
// combination of Types and vector sizes.
//
// For example, if TypeList = <int, float> and VectorList = <1, 2, 4>, then it
// represents <int, int2, int4, float, float2, float4>.
//
// Some rules apply when using multiple GenericType arguments in a declaration:
//   1. The number of vector sizes must be equal or 1 for all gentypes in a
//      declaration.
//   2. The number of Types must be equal or 1 for all gentypes in a
//      declaration.
//   3. Generic types are combined by iterating over all generic types at once.
//      For example, for the following GenericTypes
//        GenT1 = GenericType<half, [1, 2]> and
//        GenT2 = GenericType<float, int, [1, 2]>
//      A declaration f(GenT1, GenT2) results in the combinations
//        f(half, float), f(half2, float2), f(half, int), f(half2, int2) .
//   4. "sgentype" from the OpenCL specification is supported by specifying
//      a single vector size.
//      For example, for the following GenericTypes
//        GenT = GenericType<half, int, [1, 2]> and
//        SGenT = GenericType<half, int, [1]>
//      A declaration f(GenT, SGenT) results in the combinations
//        f(half, half), f(half2, half), f(int, int), f(int2, int) .
class GenericType<string _Ty, TypeList _TypeList, IntList _VectorList> :
    Type<_Ty, QualType<"null", 1>> {
  // Possible element types of the generic type.
  TypeList TypeList = _TypeList;
  // Possible vector sizes of the types in the TypeList.
  IntList VectorList = _VectorList;
  // The VecWidth field is ignored for GenericTypes. Use VectorList instead.
  let VecWidth = 0;
}

// Builtin function attributes.
def Attr {
  list<bit> None = [0, 0, 0];
  list<bit> Pure = [1, 0, 0];
  list<bit> Const = [0, 1, 0];
  list<bit> Convergent = [0, 0, 1];
}

//===----------------------------------------------------------------------===//
//                      OpenCL C class for builtin functions
//===----------------------------------------------------------------------===//
class Builtin<string _Name, list<Type> _Signature, list<bit> _Attributes = Attr.None> {
  // Name of the builtin function
  string Name = _Name;
  // List of types used by the function. The first one is the return type and
  // the following are the arguments. The list must have at least one element
  // (the return type).
  list<Type> Signature = _Signature;
  // Function attribute __attribute__((pure))
  bit IsPure = _Attributes[0];
  // Function attribute __attribute__((const))
  bit IsConst = _Attributes[1];
  // Function attribute __attribute__((convergent))
  bit IsConv = _Attributes[2];
  // OpenCL extensions to which the function belongs.
  FunctionExtension Extension = FuncExtNone;
  // Version of OpenCL from which the function is available (e.g.: CL10).
  // MinVersion is inclusive.
  Version MinVersion = CL10;
  // Version of OpenCL from which the function is not supported anymore.
  // MaxVersion is exclusive.
  // CLAll makes the function available for all versions.
  Version MaxVersion = CLAll;
}

//===----------------------------------------------------------------------===//
//                 Definitions of OpenCL C types
//===----------------------------------------------------------------------===//

// OpenCL v1.0/1.2/2.0 s6.1.1: Built-in Scalar Data Types.
def Bool      : Type<"bool",      QualType<"Context.BoolTy">>;
def Char      : Type<"char",      QualType<"Context.CharTy">>;
def UChar     : Type<"uchar",     QualType<"Context.UnsignedCharTy">>;
def Short     : Type<"short",     QualType<"Context.ShortTy">>;
def UShort    : Type<"ushort",    QualType<"Context.UnsignedShortTy">>;
def Int       : Type<"int",       QualType<"Context.IntTy">>;
def UInt      : Type<"uint",      QualType<"Context.UnsignedIntTy">>;
def Long      : Type<"long",      QualType<"Context.LongTy">>;
def ULong     : Type<"ulong",     QualType<"Context.UnsignedLongTy">>;
def Float     : Type<"float",     QualType<"Context.FloatTy">>;
let Extension = Fp64TypeExt in {
  def Double    : Type<"double",    QualType<"Context.DoubleTy">>;
}
let Extension = Fp16TypeExt in {
  def Half      : Type<"half",      QualType<"Context.HalfTy">>;
}
def Size      : Type<"size_t",    QualType<"Context.getSizeType()">>;
def PtrDiff   : Type<"ptrdiff_t", QualType<"Context.getPointerDiffType()">>;
def IntPtr    : Type<"intptr_t",  QualType<"Context.getIntPtrType()">>;
def UIntPtr   : Type<"uintptr_t", QualType<"Context.getUIntPtrType()">>;
def Void      : Type<"void",      QualType<"Context.VoidTy">>;

// OpenCL v1.0/1.2/2.0 s6.1.2: Built-in Vector Data Types.
// Built-in vector data types are created by TableGen's OpenCLBuiltinEmitter.

// OpenCL v1.0/1.2/2.0 s6.1.3: Other Built-in Data Types.
// The image definitions are "abstract".  They should not be used without
// specifying an access qualifier (RO/WO/RW).
def Image1d               : Type<"image1d_t", QualType<"Context.OCLImage1d", 1>>;
def Image2d               : Type<"image2d_t", QualType<"Context.OCLImage2d", 1>>;
def Image3d               : Type<"image3d_t", QualType<"Context.OCLImage3d", 1>>;
def Image1dArray          : Type<"image1d_array_t", QualType<"Context.OCLImage1dArray", 1>>;
def Image1dBuffer         : Type<"image1d_buffer_t", QualType<"Context.OCLImage1dBuffer", 1>>;
def Image2dArray          : Type<"image2d_array_t", QualType<"Context.OCLImage2dArray", 1>>;
def Image2dDepth          : Type<"image2d_depth_t", QualType<"Context.OCLImage2dDepth", 1>>;
def Image2dArrayDepth     : Type<"image2d_array_depth_t", QualType<"Context.OCLImage2dArrayDepth", 1>>;
def Image2dMsaa           : Type<"image2d_msaa_t", QualType<"Context.OCLImage2dMSAA", 1>>;
def Image2dArrayMsaa      : Type<"image2d_array_msaa_t", QualType<"Context.OCLImage2dArrayMSAA", 1>>;
def Image2dMsaaDepth      : Type<"image2d_msaa_depth_t", QualType<"Context.OCLImage2dMSAADepth", 1>>;
def Image2dArrayMsaaDepth : Type<"image2d_array_msaa_depth_t", QualType<"Context.OCLImage2dArrayMSAADepth", 1>>;

def Sampler               : Type<"sampler_t", QualType<"Context.OCLSamplerTy">>;
def ClkEvent              : Type<"clk_event_t", QualType<"Context.OCLClkEventTy">>;
def Event                 : Type<"event_t", QualType<"Context.OCLEventTy">>;
def Queue                 : Type<"queue_t", QualType<"Context.OCLQueueTy">>;
def ReserveId             : Type<"reserve_id_t", QualType<"Context.OCLReserveIDTy">>;
def MemFenceFlags         : TypedefType<"cl_mem_fence_flags">;
def ClkProfilingInfo      : TypedefType<"clk_profiling_info">;
def NDRange               : TypedefType<"ndrange_t">;

// OpenCL v2.0 s6.13.11: Atomic integer and floating-point types.
def AtomicInt             : Type<"atomic_int", QualType<"Context.getAtomicType(Context.IntTy)">>;
def AtomicUInt            : Type<"atomic_uint", QualType<"Context.getAtomicType(Context.UnsignedIntTy)">>;
def AtomicLong            : Type<"atomic_long", QualType<"Context.getAtomicType(Context.LongTy)">>;
def AtomicULong           : Type<"atomic_ulong", QualType<"Context.getAtomicType(Context.UnsignedLongTy)">>;
def AtomicFloat           : Type<"atomic_float", QualType<"Context.getAtomicType(Context.FloatTy)">>;
def AtomicDouble          : Type<"atomic_double", QualType<"Context.getAtomicType(Context.DoubleTy)">>;
def AtomicHalf            : Type<"atomic_half", QualType<"Context.getAtomicType(Context.HalfTy)">>;
def AtomicIntPtr          : Type<"atomic_intptr_t", QualType<"Context.getAtomicType(Context.getIntPtrType())">>;
def AtomicUIntPtr         : Type<"atomic_uintptr_t", QualType<"Context.getAtomicType(Context.getUIntPtrType())">>;
def AtomicSize            : Type<"atomic_size_t", QualType<"Context.getAtomicType(Context.getSizeType())">>;
def AtomicPtrDiff         : Type<"atomic_ptrdiff_t", QualType<"Context.getAtomicType(Context.getPointerDiffType())">>;

def AtomicFlag            : TypedefType<"atomic_flag">;
def MemoryOrder           : EnumType<"memory_order">;
def MemoryScope           : EnumType<"memory_scope">;

//===----------------------------------------------------------------------===//
//                 Definitions of OpenCL gentype variants
//===----------------------------------------------------------------------===//
// The OpenCL specification often uses "gentype" in builtin function
// declarations to indicate that a builtin function is available with various
// argument and return types.  The types represented by "gentype" vary between
// different parts of the specification.  The following definitions capture
// the different type lists for gentypes in different parts of the
// specification.

// Vector width lists.
def VecAndScalar: IntList<"VecAndScalar", [1, 2, 3, 4, 8, 16]>;
def VecNoScalar : IntList<"VecNoScalar", [2, 3, 4, 8, 16]>;
def Vec1        : IntList<"Vec1", [1]>;
def Vec1234     : IntList<"Vec1234", [1, 2, 3, 4]>;

// Type lists.
def TLAll           : TypeList<[Char,  UChar, Short,  UShort, Int,  UInt, Long,  ULong, Float, Double, Half]>;
def TLFloat         : TypeList<[Float, Double, Half]>;
def TLSignedInts    : TypeList<[Char, Short, Int, Long]>;
def TLUnsignedInts  : TypeList<[UChar, UShort, UInt, ULong]>;

def TLIntLongFloats : TypeList<[Int, UInt, Long, ULong, Float, Double, Half]>;

// All unsigned integer types twice, to facilitate unsigned return types for e.g.
// uchar abs(char) and
// uchar abs(uchar).
def TLAllUIntsTwice : TypeList<[UChar, UChar, UShort, UShort, UInt, UInt, ULong, ULong]>;

def TLAllInts       : TypeList<[Char, UChar, Short, UShort, Int, UInt, Long, ULong]>;

// GenType definitions for multiple base types (e.g. all floating point types,
// or all integer types).
// All types
def AGenType1              : GenericType<"AGenType1", TLAll, Vec1>;
def AGenTypeN              : GenericType<"AGenTypeN", TLAll, VecAndScalar>;
def AGenTypeNNoScalar      : GenericType<"AGenTypeNNoScalar", TLAll, VecNoScalar>;
// All integer
def AIGenType1             : GenericType<"AIGenType1", TLAllInts, Vec1>;
def AIGenTypeN             : GenericType<"AIGenTypeN", TLAllInts, VecAndScalar>;
def AIGenTypeNNoScalar     : GenericType<"AIGenTypeNNoScalar", TLAllInts, VecNoScalar>;
// All integer to unsigned
def AI2UGenTypeN           : GenericType<"AI2UGenTypeN", TLAllUIntsTwice, VecAndScalar>;
// Signed integer
def SGenTypeN              : GenericType<"SGenTypeN", TLSignedInts, VecAndScalar>;
// Unsigned integer
def UGenTypeN              : GenericType<"UGenTypeN", TLUnsignedInts, VecAndScalar>;
// Float
def FGenTypeN              : GenericType<"FGenTypeN", TLFloat, VecAndScalar>;
// (u)int, (u)long, and all floats
def IntLongFloatGenType1   : GenericType<"IntLongFloatGenType1", TLIntLongFloats, Vec1>;
// (u)char and (u)short
def CharShortGenType1      : GenericType<"CharShortGenType1",
                                 TypeList<[Char, UChar, Short, UShort]>, Vec1>;

// GenType definitions for every single base type (e.g. fp32 only).
// Names are like: GenTypeFloatVecAndScalar.
foreach Type = [Char, UChar, Short, UShort,
                Int, UInt, Long, ULong,
                Float, Double, Half] in {
  foreach VecSizes = [VecAndScalar, VecNoScalar] in {
    def "GenType" # Type # VecSizes :
              GenericType<"GenType" # Type # VecSizes,
                          TypeList<[Type]>, VecSizes>;
  }
}

// GenType definitions for vec1234.
foreach Type = [Float, Double, Half] in {
  def "GenType" # Type # Vec1234 :
              GenericType<"GenType" # Type # Vec1234,
                          TypeList<[Type]>, Vec1234>;
}


//===----------------------------------------------------------------------===//
//                 Definitions of OpenCL builtin functions
//===----------------------------------------------------------------------===//
//--------------------------------------------------------------------
// OpenCL v1.1/1.2/2.0 s6.2.3 - Explicit conversions.
// OpenCL v2.0 Extensions s5.1.1 and s6.1.1 - Conversions.

// Generate the convert_* builtins functions.
foreach RType = [Float, Double, Half, Char, UChar, Short,
                 UShort, Int, UInt, Long, ULong] in {
  foreach IType = [Float, Double, Half, Char, UChar, Short,
                   UShort, Int, UInt, Long, ULong] in {
    // Conversions to integer type have a sat and non-sat variant.
    foreach sat = !cond(!eq(RType.Name, "float") : [""],
                        !eq(RType.Name, "double") : [""],
                        !eq(RType.Name, "half") : [""],
                        1 : ["", "_sat"]) in {
      foreach rnd = ["", "_rte", "_rtn", "_rtp", "_rtz"] in {
        def : Builtin<"convert_" # RType.Name # sat # rnd, [RType, IType],
                      Attr.Const>;
        foreach v = [2, 3, 4, 8, 16] in {
          def : Builtin<"convert_" # RType.Name # v # sat # rnd,
                        [VectorType<RType, v>, VectorType<IType, v>],
                        Attr.Const>;
        }
      }
    }
  }
}

//--------------------------------------------------------------------
// OpenCL v1.1 s6.11.1, v1.2 s6.12.1, v2.0 s6.13.1 - Work-item Functions
// --- Table 7 ---
def : Builtin<"get_work_dim", [UInt], Attr.Const>;
foreach name = ["get_global_size", "get_global_id", "get_local_size",
                "get_local_id", "get_num_groups", "get_group_id",
                "get_global_offset"] in {
  def : Builtin<name, [Size, UInt], Attr.Const>;
}

let MinVersion = CL20 in {
  def : Builtin<"get_enqueued_local_size", [Size, UInt]>;
  foreach name = ["get_global_linear_id", "get_local_linear_id"] in {
    def : Builtin<name, [Size]>;
  }
}


//--------------------------------------------------------------------
// OpenCL v1.1 s6.11.2, v1.2 s6.12.2, v2.0 s6.13.2 - Math functions
// OpenCL Extension v2.0 s5.1.2 and s6.1.2 - Math Functions
// --- Table 8 ---
// --- 1 argument ---
foreach name = ["acos", "acosh", "acospi",
                "asin", "asinh", "asinpi",
                "atan", "atanh", "atanpi",
                "cbrt", "ceil",
                "cos", "cosh", "cospi",
                "erfc", "erf",
                "exp", "exp2", "exp10", "expm1",
                "fabs", "floor",
                "log", "log2", "log10", "log1p", "logb",
                "rint", "round", "rsqrt",
                "sin", "sinh", "sinpi",
                "sqrt",
                "tan", "tanh", "tanpi",
                "tgamma", "trunc",
                "lgamma"] in {
    def : Builtin<name, [FGenTypeN, FGenTypeN], Attr.Const>;
}
foreach name = ["nan"] in {
  def : Builtin<name, [GenTypeFloatVecAndScalar, GenTypeUIntVecAndScalar], Attr.Const>;
  def : Builtin<name, [GenTypeDoubleVecAndScalar, GenTypeULongVecAndScalar], Attr.Const>;
  def : Builtin<name, [GenTypeHalfVecAndScalar, GenTypeUShortVecAndScalar], Attr.Const>;
}

// --- 2 arguments ---
foreach name = ["atan2", "atan2pi", "copysign", "fdim", "fmod", "hypot",
                "maxmag", "minmag", "nextafter", "pow", "powr",
                "remainder"] in {
  def : Builtin<name, [FGenTypeN, FGenTypeN, FGenTypeN], Attr.Const>;
}
foreach name = ["fmax", "fmin"] in {
  def : Builtin<name, [FGenTypeN, FGenTypeN, FGenTypeN], Attr.Const>;
  def : Builtin<name, [GenTypeFloatVecNoScalar, GenTypeFloatVecNoScalar, Float], Attr.Const>;
  def : Builtin<name, [GenTypeDoubleVecNoScalar, GenTypeDoubleVecNoScalar, Double], Attr.Const>;
  def : Builtin<name, [GenTypeHalfVecNoScalar, GenTypeHalfVecNoScalar, Half], Attr.Const>;
}
foreach name = ["ilogb"] in {
  def : Builtin<name, [GenTypeIntVecAndScalar, GenTypeFloatVecAndScalar], Attr.Const>;
  def : Builtin<name, [GenTypeIntVecAndScalar, GenTypeDoubleVecAndScalar], Attr.Const>;
  def : Builtin<name, [GenTypeIntVecAndScalar, GenTypeHalfVecAndScalar], Attr.Const>;
}
foreach name = ["ldexp"] in {
  def : Builtin<name, [GenTypeFloatVecAndScalar, GenTypeFloatVecAndScalar, GenTypeIntVecAndScalar], Attr.Const>;
  def : Builtin<name, [GenTypeFloatVecNoScalar, GenTypeFloatVecNoScalar, Int], Attr.Const>;
  def : Builtin<name, [GenTypeDoubleVecAndScalar, GenTypeDoubleVecAndScalar, GenTypeIntVecAndScalar], Attr.Const>;
  def : Builtin<name, [GenTypeDoubleVecNoScalar, GenTypeDoubleVecNoScalar, Int], Attr.Const>;
  def : Builtin<name, [GenTypeHalfVecAndScalar, GenTypeHalfVecAndScalar, GenTypeIntVecAndScalar], Attr.Const>;
  def : Builtin<name, [GenTypeHalfVecNoScalar, GenTypeHalfVecNoScalar, Int], Attr.Const>;
}
foreach name = ["pown", "rootn"] in {
  def : Builtin<name, [GenTypeFloatVecAndScalar, GenTypeFloatVecAndScalar, GenTypeIntVecAndScalar], Attr.Const>;
  def : Builtin<name, [GenTypeDoubleVecAndScalar, GenTypeDoubleVecAndScalar, GenTypeIntVecAndScalar], Attr.Const>;
  def : Builtin<name, [GenTypeHalfVecAndScalar, GenTypeHalfVecAndScalar, GenTypeIntVecAndScalar], Attr.Const>;
}

// --- 3 arguments ---
foreach name = ["fma", "mad"] in {
  def : Builtin<name, [FGenTypeN, FGenTypeN, FGenTypeN, FGenTypeN], Attr.Const>;
}

// The following math builtins take pointer arguments.  Which overloads are
// available depends on whether the generic address space feature is enabled.
multiclass MathWithPointer<list<AddressSpace> addrspaces> {
  foreach AS = addrspaces in {
    foreach name = ["fract", "modf", "sincos"] in {
      def : Builtin<name, [FGenTypeN, FGenTypeN, PointerType<FGenTypeN, AS>]>;
    }
    foreach name = ["frexp", "lgamma_r"] in {
      foreach Type = [GenTypeFloatVecAndScalar, GenTypeDoubleVecAndScalar, GenTypeHalfVecAndScalar] in {
        def : Builtin<name, [Type, Type, PointerType<GenTypeIntVecAndScalar, AS>]>;
      }
    }
    foreach name = ["remquo"] in {
      foreach Type = [GenTypeFloatVecAndScalar, GenTypeDoubleVecAndScalar, GenTypeHalfVecAndScalar] in {
        def : Builtin<name, [Type, Type, Type, PointerType<GenTypeIntVecAndScalar, AS>]>;
      }
    }
  }
}

let MaxVersion = CL20 in {
  defm : MathWithPointer<[GlobalAS, LocalAS, PrivateAS]>;
}
let MinVersion = CL20 in {
  defm : MathWithPointer<[GenericAS]>;
}

// --- Table 9 ---
foreach name = ["half_cos",
                "half_exp", "half_exp2", "half_exp10",
                "half_log", "half_log2", "half_log10",
                "half_recip", "half_rsqrt",
                "half_sin", "half_sqrt", "half_tan",
                "native_cos",
                "native_exp", "native_exp2", "native_exp10",
                "native_log", "native_log2", "native_log10",
                "native_recip", "native_rsqrt",
                "native_sin", "native_sqrt", "native_tan"] in {
  def : Builtin<name, [GenTypeFloatVecAndScalar, GenTypeFloatVecAndScalar], Attr.Const>;
}
foreach name = ["half_divide", "half_powr",
                "native_divide", "native_powr"] in {
  def : Builtin<name, [GenTypeFloatVecAndScalar, GenTypeFloatVecAndScalar, GenTypeFloatVecAndScalar], Attr.Const>;
}

//--------------------------------------------------------------------
// OpenCL v1.1 s6.11.3, v1.2 s6.12.3, v2.0 s6.13.3 - Integer Functions
// --- Table 10 ---
// --- 1 argument ---
foreach name = ["abs"] in {
  def : Builtin<name, [AI2UGenTypeN, AIGenTypeN], Attr.Const>;
}
def : Builtin<"clz", [AIGenTypeN, AIGenTypeN], Attr.Const>;
let MinVersion = CL12 in {
  def : Builtin<"popcount", [AIGenTypeN, AIGenTypeN], Attr.Const>;
}
let MinVersion = CL20 in {
  foreach name = ["ctz"] in {
    def : Builtin<name, [AIGenTypeN, AIGenTypeN], Attr.Const>;
  }
}

// --- 2 arguments ---
foreach name = ["abs_diff"] in {
  def : Builtin<name, [AI2UGenTypeN, AIGenTypeN, AIGenTypeN], Attr.Const>;
}
foreach name = ["add_sat", "hadd", "rhadd", "mul_hi", "rotate", "sub_sat"] in {
  def : Builtin<name, [AIGenTypeN, AIGenTypeN, AIGenTypeN], Attr.Const>;
}
foreach name = ["max", "min"] in {
  def : Builtin<name, [AIGenTypeN, AIGenTypeN, AIGenTypeN], Attr.Const>;
  def : Builtin<name, [AIGenTypeNNoScalar, AIGenTypeNNoScalar, AIGenType1], Attr.Const>;
}
foreach name = ["upsample"] in {
  def : Builtin<name, [GenTypeShortVecAndScalar, GenTypeCharVecAndScalar, GenTypeUCharVecAndScalar], Attr.Const>;
  def : Builtin<name, [GenTypeUShortVecAndScalar, GenTypeUCharVecAndScalar, GenTypeUCharVecAndScalar], Attr.Const>;
  def : Builtin<name, [GenTypeIntVecAndScalar, GenTypeShortVecAndScalar, GenTypeUShortVecAndScalar], Attr.Const>;
  def : Builtin<name, [GenTypeUIntVecAndScalar, GenTypeUShortVecAndScalar, GenTypeUShortVecAndScalar], Attr.Const>;
  def : Builtin<name, [GenTypeLongVecAndScalar, GenTypeIntVecAndScalar, GenTypeUIntVecAndScalar], Attr.Const>;
  def : Builtin<name, [GenTypeULongVecAndScalar, GenTypeUIntVecAndScalar, GenTypeUIntVecAndScalar], Attr.Const>;
}

// --- 3 arguments ---
foreach name = ["clamp"] in {
  def : Builtin<name, [AIGenTypeN, AIGenTypeN, AIGenTypeN, AIGenTypeN], Attr.Const>;
  def : Builtin<name, [AIGenTypeNNoScalar, AIGenTypeNNoScalar, AIGenType1, AIGenType1], Attr.Const>;
}
foreach name = ["mad_hi", "mad_sat"] in {
  def : Builtin<name, [AIGenTypeN, AIGenTypeN, AIGenTypeN, AIGenTypeN], Attr.Const>;
}

// --- Table 11 ---
foreach name = ["mad24"] in {
  def : Builtin<name, [GenTypeIntVecAndScalar, GenTypeIntVecAndScalar, GenTypeIntVecAndScalar, GenTypeIntVecAndScalar], Attr.Const>;
  def : Builtin<name, [GenTypeUIntVecAndScalar, GenTypeUIntVecAndScalar, GenTypeUIntVecAndScalar, GenTypeUIntVecAndScalar], Attr.Const>;
}
foreach name = ["mul24"] in {
  def : Builtin<name, [GenTypeIntVecAndScalar, GenTypeIntVecAndScalar, GenTypeIntVecAndScalar], Attr.Const>;
  def : Builtin<name, [GenTypeUIntVecAndScalar, GenTypeUIntVecAndScalar, GenTypeUIntVecAndScalar], Attr.Const>;
}

//--------------------------------------------------------------------
// OpenCL v1.1 s6.11.4, v1.2 s6.12.4, v2.0 s6.13.4 - Common Functions
// OpenCL Extension v2.0 s5.1.3 and s6.1.3 - Common Functions
// --- Table 12 ---
// --- 1 argument ---
foreach name = ["degrees", "radians", "sign"] in {
  def : Builtin<name, [FGenTypeN, FGenTypeN], Attr.Const>;
}

// --- 2 arguments ---
foreach name = ["max", "min"] in {
  def : Builtin<name, [FGenTypeN, FGenTypeN, FGenTypeN], Attr.Const>;
  def : Builtin<name, [GenTypeFloatVecNoScalar, GenTypeFloatVecNoScalar, Float], Attr.Const>;
  def : Builtin<name, [GenTypeDoubleVecNoScalar, GenTypeDoubleVecNoScalar, Double], Attr.Const>;
  def : Builtin<name, [GenTypeHalfVecNoScalar, GenTypeHalfVecNoScalar, Half], Attr.Const>;
}
foreach name = ["step"] in {
  def : Builtin<name, [FGenTypeN, FGenTypeN, FGenTypeN], Attr.Const>;
  def : Builtin<name, [GenTypeFloatVecNoScalar, Float, GenTypeFloatVecNoScalar], Attr.Const>;
  def : Builtin<name, [GenTypeDoubleVecNoScalar, Double, GenTypeDoubleVecNoScalar], Attr.Const>;
  def : Builtin<name, [GenTypeHalfVecNoScalar, Half, GenTypeHalfVecNoScalar], Attr.Const>;
}

// --- 3 arguments ---
foreach name = ["clamp"] in {
  def : Builtin<name, [FGenTypeN, FGenTypeN, FGenTypeN, FGenTypeN], Attr.Const>;
  def : Builtin<name, [GenTypeFloatVecNoScalar, GenTypeFloatVecNoScalar, Float, Float], Attr.Const>;
  def : Builtin<name, [GenTypeDoubleVecNoScalar, GenTypeDoubleVecNoScalar, Double, Double], Attr.Const>;
  def : Builtin<name, [GenTypeHalfVecNoScalar, GenTypeHalfVecNoScalar, Half, Half], Attr.Const>;
}
foreach name = ["mix"] in {
  def : Builtin<name, [FGenTypeN, FGenTypeN, FGenTypeN, FGenTypeN], Attr.Const>;
  def : Builtin<name, [GenTypeFloatVecNoScalar, GenTypeFloatVecNoScalar, GenTypeFloatVecNoScalar, Float], Attr.Const>;
  def : Builtin<name, [GenTypeDoubleVecNoScalar, GenTypeDoubleVecNoScalar, GenTypeDoubleVecNoScalar, Double], Attr.Const>;
  def : Builtin<name, [GenTypeHalfVecNoScalar, GenTypeHalfVecNoScalar, GenTypeHalfVecNoScalar, Half], Attr.Const>;
}
foreach name = ["smoothstep"] in {
  def : Builtin<name, [FGenTypeN, FGenTypeN, FGenTypeN, FGenTypeN], Attr.Const>;
  def : Builtin<name, [GenTypeFloatVecNoScalar, Float, Float, GenTypeFloatVecNoScalar], Attr.Const>;
  def : Builtin<name, [GenTypeDoubleVecNoScalar, Double, Double, GenTypeDoubleVecNoScalar], Attr.Const>;
  def : Builtin<name, [GenTypeHalfVecNoScalar, Half, Half, GenTypeHalfVecNoScalar], Attr.Const>;
}


//--------------------------------------------------------------------
// OpenCL v1.1 s6.11.5, v1.2 s6.12.5, v2.0 s6.13.5 - Geometric Functions
// OpenCL Extension v2.0 s5.1.4 and s6.1.4 - Geometric Functions
// --- Table 13 ---
// --- 1 argument ---
foreach name = ["length"] in {
  def : Builtin<name, [Float, GenTypeFloatVec1234], Attr.Const>;
  def : Builtin<name, [Double, GenTypeDoubleVec1234], Attr.Const>;
  def : Builtin<name, [Half, GenTypeHalfVec1234], Attr.Const>;
}
foreach name = ["normalize"] in {
  def : Builtin<name, [GenTypeFloatVec1234, GenTypeFloatVec1234], Attr.Const>;
  def : Builtin<name, [GenTypeDoubleVec1234, GenTypeDoubleVec1234], Attr.Const>;
  def : Builtin<name, [GenTypeHalfVec1234, GenTypeHalfVec1234], Attr.Const>;
}
foreach name = ["fast_length"] in {
  def : Builtin<name, [Float, GenTypeFloatVec1234], Attr.Const>;
}
foreach name = ["fast_normalize"] in {
  def : Builtin<name, [GenTypeFloatVec1234, GenTypeFloatVec1234], Attr.Const>;
}

// --- 2 arguments ---
foreach name = ["cross"] in {
  foreach VSize = [3, 4] in {
    def : Builtin<name, [VectorType<Float, VSize>, VectorType<Float, VSize>, VectorType<Float, VSize>], Attr.Const>;
    def : Builtin<name, [VectorType<Double, VSize>, VectorType<Double, VSize>, VectorType<Double, VSize>], Attr.Const>;
    def : Builtin<name, [VectorType<Half, VSize>, VectorType<Half, VSize>, VectorType<Half, VSize>], Attr.Const>;
  }
}
foreach name = ["dot", "distance"] in {
  def : Builtin<name, [Float, GenTypeFloatVec1234, GenTypeFloatVec1234], Attr.Const>;
  def : Builtin<name, [Double, GenTypeDoubleVec1234, GenTypeDoubleVec1234], Attr.Const>;
  def : Builtin<name, [Half, GenTypeHalfVec1234, GenTypeHalfVec1234], Attr.Const>;
}
foreach name = ["fast_distance"] in {
  def : Builtin<name, [Float, GenTypeFloatVec1234, GenTypeFloatVec1234], Attr.Const>;
}


//--------------------------------------------------------------------
// OpenCL v1.1 s6.11.6, v1.2 s6.12.6, v2.0 s6.13.6 - Relational Functions
// OpenCL Extension v2.0 s5.1.5 and s6.1.5 - Relational Functions
// --- Table 14 ---
// --- 1 argument ---
foreach name = ["isfinite", "isinf", "isnan", "isnormal", "signbit"] in {
  def : Builtin<name, [GenTypeIntVecAndScalar, GenTypeFloatVecAndScalar], Attr.Const>;
  def : Builtin<name, [Int, Double], Attr.Const>;
  def : Builtin<name, [GenTypeLongVecNoScalar, GenTypeDoubleVecNoScalar], Attr.Const>;
  def : Builtin<name, [Int, Half], Attr.Const>;
  def : Builtin<name, [GenTypeShortVecNoScalar, GenTypeHalfVecNoScalar], Attr.Const>;
}
foreach name = ["any", "all"] in {
  def : Builtin<name, [Int, SGenTypeN], Attr.Const>;
}

// --- 2 arguments ---
foreach name = ["isequal", "isnotequal", "isgreater", "isgreaterequal",
                "isless", "islessequal", "islessgreater", "isordered",
                "isunordered"] in {
  def : Builtin<name, [GenTypeIntVecAndScalar, GenTypeFloatVecAndScalar, GenTypeFloatVecAndScalar], Attr.Const>;
  def : Builtin<name, [Int, Double, Double], Attr.Const>;
  def : Builtin<name, [GenTypeLongVecNoScalar, GenTypeDoubleVecNoScalar, GenTypeDoubleVecNoScalar], Attr.Const>;
  def : Builtin<name, [Int, Half, Half], Attr.Const>;
  def : Builtin<name, [GenTypeShortVecNoScalar, GenTypeHalfVecNoScalar, GenTypeHalfVecNoScalar], Attr.Const>;
}

// --- 3 arguments ---
foreach name = ["bitselect"] in {
  def : Builtin<name, [AGenTypeN, AGenTypeN, AGenTypeN, AGenTypeN], Attr.Const>;
}
foreach name = ["select"] in {
  def : Builtin<name, [SGenTypeN, SGenTypeN, SGenTypeN, SGenTypeN], Attr.Const>;
  def : Builtin<name, [SGenTypeN, SGenTypeN, SGenTypeN, UGenTypeN], Attr.Const>;
  def : Builtin<name, [UGenTypeN, UGenTypeN, UGenTypeN, UGenTypeN], Attr.Const>;
  def : Builtin<name, [UGenTypeN, UGenTypeN, UGenTypeN, SGenTypeN], Attr.Const>;
  def : Builtin<name, [GenTypeFloatVecAndScalar, GenTypeFloatVecAndScalar, GenTypeFloatVecAndScalar, GenTypeIntVecAndScalar], Attr.Const>;
  def : Builtin<name, [GenTypeFloatVecAndScalar, GenTypeFloatVecAndScalar, GenTypeFloatVecAndScalar, GenTypeUIntVecAndScalar], Attr.Const>;
  def : Builtin<name, [GenTypeDoubleVecAndScalar, GenTypeDoubleVecAndScalar, GenTypeDoubleVecAndScalar, GenTypeLongVecAndScalar], Attr.Const>;
  def : Builtin<name, [GenTypeDoubleVecAndScalar, GenTypeDoubleVecAndScalar, GenTypeDoubleVecAndScalar, GenTypeULongVecAndScalar], Attr.Const>;
  def : Builtin<name, [GenTypeHalfVecAndScalar, GenTypeHalfVecAndScalar, GenTypeHalfVecAndScalar, GenTypeShortVecAndScalar], Attr.Const>;
  def : Builtin<name, [GenTypeHalfVecAndScalar, GenTypeHalfVecAndScalar, GenTypeHalfVecAndScalar, GenTypeUShortVecAndScalar], Attr.Const>;
}


//--------------------------------------------------------------------
// OpenCL v1.1 s6.11.7, v1.2 s6.12.7, v2.0 s6.13.7 - Vector Data Load and Store Functions
// OpenCL Extension v1.1 s9.3.6 and s9.6.6, v1.2 s9.5.6, v2.0 s5.1.6 and s6.1.6 - Vector Data Load and Store Functions
// --- Table 15 ---
multiclass VloadVstore<list<AddressSpace> addrspaces, bit defStores> {
  foreach AS = addrspaces in {
    foreach VSize = [2, 3, 4, 8, 16] in {
      foreach name = ["vload" # VSize] in {
        def : Builtin<name, [VectorType<Char, VSize>, Size, PointerType<ConstType<Char>, AS>], Attr.Pure>;
        def : Builtin<name, [VectorType<UChar, VSize>, Size, PointerType<ConstType<UChar>, AS>], Attr.Pure>;
        def : Builtin<name, [VectorType<Short, VSize>, Size, PointerType<ConstType<Short>, AS>], Attr.Pure>;
        def : Builtin<name, [VectorType<UShort, VSize>, Size, PointerType<ConstType<UShort>, AS>], Attr.Pure>;
        def : Builtin<name, [VectorType<Int, VSize>, Size, PointerType<ConstType<Int>, AS>], Attr.Pure>;
        def : Builtin<name, [VectorType<UInt, VSize>, Size, PointerType<ConstType<UInt>, AS>], Attr.Pure>;
        def : Builtin<name, [VectorType<Long, VSize>, Size, PointerType<ConstType<Long>, AS>], Attr.Pure>;
        def : Builtin<name, [VectorType<ULong, VSize>, Size, PointerType<ConstType<ULong>, AS>], Attr.Pure>;
        def : Builtin<name, [VectorType<Float, VSize>, Size, PointerType<ConstType<Float>, AS>], Attr.Pure>;
        def : Builtin<name, [VectorType<Double, VSize>, Size, PointerType<ConstType<Double>, AS>], Attr.Pure>;
        def : Builtin<name, [VectorType<Half, VSize>, Size, PointerType<ConstType<Half>, AS>], Attr.Pure>;
      }
      if defStores then {
        foreach name = ["vstore" # VSize] in {
          def : Builtin<name, [Void, VectorType<Char, VSize>, Size, PointerType<Char, AS>]>;
          def : Builtin<name, [Void, VectorType<UChar, VSize>, Size, PointerType<UChar, AS>]>;
          def : Builtin<name, [Void, VectorType<Short, VSize>, Size, PointerType<Short, AS>]>;
          def : Builtin<name, [Void, VectorType<UShort, VSize>, Size, PointerType<UShort, AS>]>;
          def : Builtin<name, [Void, VectorType<Int, VSize>, Size, PointerType<Int, AS>]>;
          def : Builtin<name, [Void, VectorType<UInt, VSize>, Size, PointerType<UInt, AS>]>;
          def : Builtin<name, [Void, VectorType<Long, VSize>, Size, PointerType<Long, AS>]>;
          def : Builtin<name, [Void, VectorType<ULong, VSize>, Size, PointerType<ULong, AS>]>;
          def : Builtin<name, [Void, VectorType<Float, VSize>, Size, PointerType<Float, AS>]>;
          def : Builtin<name, [Void, VectorType<Double, VSize>, Size, PointerType<Double, AS>]>;
          def : Builtin<name, [Void, VectorType<Half, VSize>, Size, PointerType<Half, AS>]>;
        }
      }
    }
  }
}

let MaxVersion = CL20 in {
  defm : VloadVstore<[GlobalAS, LocalAS, PrivateAS], 1>;
}
let MinVersion = CL20 in {
  defm : VloadVstore<[GenericAS], 1>;
}
// vload with constant address space is available regardless of version.
defm : VloadVstore<[ConstantAS], 0>;

multiclass VloadVstoreHalf<list<AddressSpace> addrspaces, bit defStores> {
  foreach AS = addrspaces in {
<<<<<<< HEAD
    def : Builtin<"vload_half", [Float, Size, PointerType<ConstType<Half>, AS>]>;
    def : Builtin<"vloada_half", [Float, Size, PointerType<ConstType<Half>, AS>]>;
=======
    def : Builtin<"vload_half", [Float, Size, PointerType<ConstType<Half>, AS>], Attr.Pure>;
>>>>>>> 85f79973
    foreach VSize = [2, 3, 4, 8, 16] in {
      foreach name = ["vload_half" # VSize, "vloada_half" # VSize] in {
        def : Builtin<name, [VectorType<Float, VSize>, Size, PointerType<ConstType<Half>, AS>], Attr.Pure>;
      }
    }
    if defStores then {
      foreach rnd = ["", "_rte", "_rtz", "_rtp", "_rtn"] in {
        foreach name = ["vstore_half" # rnd, "vstorea_half" # rnd] in {
          def : Builtin<name, [Void, Float, Size, PointerType<Half, AS>]>;
          def : Builtin<name, [Void, Double, Size, PointerType<Half, AS>]>;
        }
        foreach VSize = [2, 3, 4, 8, 16] in {
          foreach name = ["vstore_half" # VSize # rnd, "vstorea_half" # VSize # rnd] in {
            def : Builtin<name, [Void, VectorType<Float, VSize>, Size, PointerType<Half, AS>]>;
            def : Builtin<name, [Void, VectorType<Double, VSize>, Size, PointerType<Half, AS>]>;
          }
        }
      }
    }
  }
}

let MaxVersion = CL20 in {
  defm : VloadVstoreHalf<[GlobalAS, LocalAS, PrivateAS], 1>;
}
let MinVersion = CL20 in {
  defm : VloadVstoreHalf<[GenericAS], 1>;
}
// vload_half and vloada_half with constant address space are available regardless of version.
defm : VloadVstoreHalf<[ConstantAS], 0>;

// OpenCL v3.0 s6.15.8 - Synchronization Functions.
def : Builtin<"barrier", [Void, MemFenceFlags], Attr.Convergent>;
let MinVersion = CL20 in {
  def : Builtin<"work_group_barrier", [Void, MemFenceFlags], Attr.Convergent>;
  def : Builtin<"work_group_barrier", [Void, MemFenceFlags, MemoryScope], Attr.Convergent>;
}

// OpenCL v3.0 s6.15.9 - Legacy Explicit Memory Fence Functions.
def : Builtin<"mem_fence", [Void, MemFenceFlags]>;
def : Builtin<"read_mem_fence", [Void, MemFenceFlags]>;
def : Builtin<"write_mem_fence", [Void, MemFenceFlags]>;

// OpenCL v3.0 s6.15.10 - Address Space Qualifier Functions.
// to_global, to_local, to_private are declared in Builtins.def.

let MinVersion = CL20 in {
  // The OpenCL 3.0 specification defines these with a "gentype" argument indicating any builtin
  // type or user-defined type, which cannot be represented currently.  Hence we slightly diverge
  // by providing only the following overloads with a void pointer.
  def : Builtin<"get_fence", [MemFenceFlags, PointerType<Void, GenericAS>]>;
  def : Builtin<"get_fence", [MemFenceFlags, PointerType<ConstType<Void>, GenericAS>]>;
}

//--------------------------------------------------------------------
// OpenCL v1.1 s6.11.10, v1.2 s6.12.10, v2.0 s6.13.10: Async Copies from Global to Local Memory, Local to Global Memory, and Prefetch
// OpenCL Extension v2.0 s5.1.7 and s6.1.7: Async Copies from Global to Local Memory, Local to Global Memory, and Prefetch
// --- Table 18 ---
foreach name = ["async_work_group_copy"] in {
  def : Builtin<name, [Event, PointerType<AGenTypeN, LocalAS>, PointerType<ConstType<AGenTypeN>, GlobalAS>, Size, Event]>;
  def : Builtin<name, [Event, PointerType<AGenTypeN, GlobalAS>, PointerType<ConstType<AGenTypeN>, LocalAS>, Size, Event]>;
}
foreach name = ["async_work_group_strided_copy"] in {
  def : Builtin<name, [Event, PointerType<AGenTypeN, LocalAS>, PointerType<ConstType<AGenTypeN>, GlobalAS>, Size, Size, Event]>;
  def : Builtin<name, [Event, PointerType<AGenTypeN, GlobalAS>, PointerType<ConstType<AGenTypeN>, LocalAS>, Size, Size, Event]>;
}
foreach name = ["wait_group_events"] in {
  def : Builtin<name, [Void, Int, PointerType<Event, GenericAS>]>;
}
foreach name = ["prefetch"] in {
  def : Builtin<name, [Void, PointerType<ConstType<AGenTypeN>, GlobalAS>, Size]>;
}

//--------------------------------------------------------------------
// OpenCL v2.0 s6.13.11 - Atomics Functions.
// Functions that use memory_order and cl_mem_fence_flags enums are not
// declared here as the TableGen backend does not handle enums.

// OpenCL v1.0 s9.5, s9.6, s9.7 - Atomic Functions for 32-bit integers
// --- Table 9.1 ---
let Extension = FuncExtKhrGlobalInt32BaseAtomics in {
  foreach Type = [Int, UInt] in {
    foreach name = ["atom_add", "atom_sub", "atom_xchg"] in {
      def : Builtin<name, [Type, PointerType<VolatileType<Type>, GlobalAS>, Type]>;
    }
    foreach name = ["atom_inc", "atom_dec"] in {
      def : Builtin<name, [Type, PointerType<VolatileType<Type>, GlobalAS>]>;
    }
    foreach name = ["atom_cmpxchg"] in {
      def : Builtin<name, [Type, PointerType<VolatileType<Type>, GlobalAS>, Type, Type]>;
    }
  }
}
// --- Table 9.3 ---
let Extension = FuncExtKhrLocalInt32BaseAtomics in {
  foreach Type = [Int, UInt] in {
    foreach name = ["atom_add", "atom_sub", "atom_xchg"] in {
      def : Builtin<name, [Type, PointerType<VolatileType<Type>, LocalAS>, Type]>;
    }
    foreach name = ["atom_inc", "atom_dec"] in {
      def : Builtin<name, [Type, PointerType<VolatileType<Type>, LocalAS>]>;
    }
    foreach name = ["atom_cmpxchg"] in {
      def : Builtin<name, [Type, PointerType<VolatileType<Type>, LocalAS>, Type, Type]>;
    }
  }
}
// --- Table 9.5 ---
let Extension = FuncExtKhrInt64BaseAtomics in {
  foreach AS = [GlobalAS, LocalAS] in {
    foreach Type = [Long, ULong] in {
      foreach name = ["atom_add", "atom_sub", "atom_xchg"] in {
        def : Builtin<name, [Type, PointerType<VolatileType<Type>, AS>, Type]>;
      }
      foreach name = ["atom_inc", "atom_dec"] in {
        def : Builtin<name, [Type, PointerType<VolatileType<Type>, AS>]>;
      }
      foreach name = ["atom_cmpxchg"] in {
        def : Builtin<name, [Type, PointerType<VolatileType<Type>, AS>, Type, Type]>;
      }
    }
  }
}
// --- Table 9.2 ---
let Extension = FuncExtKhrGlobalInt32ExtendedAtomics in {
  foreach Type = [Int, UInt] in {
    foreach name = ["atom_min", "atom_max", "atom_and",
                    "atom_or", "atom_xor"] in {
      def : Builtin<name, [Type, PointerType<VolatileType<Type>, GlobalAS>, Type]>;
    }
  }
}
// --- Table 9.4 ---
let Extension = FuncExtKhrLocalInt32ExtendedAtomics in {
  foreach Type = [Int, UInt] in {
    foreach name = ["atom_min", "atom_max", "atom_and",
                    "atom_or", "atom_xor"] in {
      def : Builtin<name, [Type, PointerType<VolatileType<Type>, LocalAS>, Type]>;
    }
  }
}
// --- Table 9.6 ---
let Extension = FuncExtKhrInt64ExtendedAtomics in {
  foreach AS = [GlobalAS, LocalAS] in {
    foreach Type = [Long, ULong] in {
      foreach name = ["atom_min", "atom_max", "atom_and",
                      "atom_or", "atom_xor"] in {
        def : Builtin<name, [Type, PointerType<VolatileType<Type>, AS>, Type]>;
      }
    }
  }
}
// OpenCL v1.1 s6.11.1, v1.2 s6.12.11 - Atomic Functions
foreach AS = [GlobalAS, LocalAS] in {
  def : Builtin<"atomic_xchg", [Float, PointerType<VolatileType<Float>, AS>, Float]>;
  foreach Type = [Int, UInt] in {
    foreach name = ["atomic_add", "atomic_sub", "atomic_xchg",
                    "atomic_min", "atomic_max", "atomic_and",
                    "atomic_or", "atomic_xor"] in {
      def : Builtin<name, [Type, PointerType<VolatileType<Type>, AS>, Type]>;
    }
    foreach name = ["atomic_inc", "atomic_dec"] in {
      def : Builtin<name, [Type, PointerType<VolatileType<Type>, AS>]>;
    }
    foreach name = ["atomic_cmpxchg"] in {
      def : Builtin<name, [Type, PointerType<VolatileType<Type>, AS>, Type, Type]>;
    }
  }
}

let Extension = FuncExtOpenCLCxx in {
  foreach Type = [Int, UInt] in {
    foreach name = ["atomic_add", "atomic_sub", "atomic_xchg",
                    "atomic_min", "atomic_max", "atomic_and",
                    "atomic_or", "atomic_xor"] in {
      def : Builtin<name, [Type, PointerType<VolatileType<Type>, GenericAS>, Type]>;
    }
    foreach name = ["atomic_inc", "atomic_dec"] in {
      def : Builtin<name, [Type, PointerType<VolatileType<Type>, GenericAS>]>;
    }
    foreach name = ["atomic_cmpxchg"] in {
      def : Builtin<name, [Type, PointerType<VolatileType<Type>, GenericAS>, Type, Type]>;
    }
  }
}

// OpenCL v2.0 s6.13.11 - Atomic Functions.
let MinVersion = CL20 in {
  def : Builtin<"atomic_work_item_fence", [Void, MemFenceFlags, MemoryOrder, MemoryScope]>;

  foreach TypePair = [[AtomicInt, Int], [AtomicUInt, UInt],
                      [AtomicLong, Long], [AtomicULong, ULong],
                      [AtomicFloat, Float], [AtomicDouble, Double]] in {
    def : Builtin<"atomic_init",
        [Void, PointerType<VolatileType<TypePair[0]>, GenericAS>, TypePair[1]]>;
    def : Builtin<"atomic_store",
        [Void, PointerType<VolatileType<TypePair[0]>, GenericAS>, TypePair[1]]>;
    def : Builtin<"atomic_store_explicit",
        [Void, PointerType<VolatileType<TypePair[0]>, GenericAS>, TypePair[1], MemoryOrder]>;
    def : Builtin<"atomic_store_explicit",
        [Void, PointerType<VolatileType<TypePair[0]>, GenericAS>, TypePair[1], MemoryOrder, MemoryScope]>;
    def : Builtin<"atomic_load",
        [TypePair[1], PointerType<VolatileType<TypePair[0]>, GenericAS>]>;
    def : Builtin<"atomic_load_explicit",
        [TypePair[1], PointerType<VolatileType<TypePair[0]>, GenericAS>, MemoryOrder]>;
    def : Builtin<"atomic_load_explicit",
        [TypePair[1], PointerType<VolatileType<TypePair[0]>, GenericAS>, MemoryOrder, MemoryScope]>;
    def : Builtin<"atomic_exchange",
        [TypePair[1], PointerType<VolatileType<TypePair[0]>, GenericAS>, TypePair[1]]>;
    def : Builtin<"atomic_exchange_explicit",
        [TypePair[1], PointerType<VolatileType<TypePair[0]>, GenericAS>, TypePair[1], MemoryOrder]>;
    def : Builtin<"atomic_exchange_explicit",
        [TypePair[1], PointerType<VolatileType<TypePair[0]>, GenericAS>, TypePair[1], MemoryOrder, MemoryScope]>;
    foreach Variant = ["weak", "strong"] in {
      def : Builtin<"atomic_compare_exchange_" # Variant,
          [Bool, PointerType<VolatileType<TypePair[0]>, GenericAS>,
           PointerType<TypePair[1], GenericAS>, TypePair[1]]>;
      def : Builtin<"atomic_compare_exchange_" # Variant # "_explicit",
          [Bool, PointerType<VolatileType<TypePair[0]>, GenericAS>,
           PointerType<TypePair[1], GenericAS>, TypePair[1], MemoryOrder, MemoryOrder]>;
      def : Builtin<"atomic_compare_exchange_" # Variant # "_explicit",
          [Bool, PointerType<VolatileType<TypePair[0]>, GenericAS>,
           PointerType<TypePair[1], GenericAS>, TypePair[1], MemoryOrder, MemoryOrder, MemoryScope]>;
    }
  }

  foreach TypePair = [[AtomicInt, Int, Int], [AtomicUInt, UInt, UInt],
                      [AtomicLong, Long, Long], [AtomicULong, ULong, ULong],
                      [AtomicUIntPtr, UIntPtr, PtrDiff]] in {
    foreach ModOp = ["add", "sub"] in {
      def : Builtin<"atomic_fetch_" # ModOp,
          [TypePair[1], PointerType<VolatileType<TypePair[0]>, GenericAS>, TypePair[2]]>;
      def : Builtin<"atomic_fetch_" # ModOp # "_explicit",
          [TypePair[1], PointerType<VolatileType<TypePair[0]>, GenericAS>, TypePair[2], MemoryOrder]>;
      def : Builtin<"atomic_fetch_" # ModOp # "_explicit",
          [TypePair[1], PointerType<VolatileType<TypePair[0]>, GenericAS>, TypePair[2], MemoryOrder, MemoryScope]>;
    }
  }
  foreach TypePair = [[AtomicInt, Int, Int], [AtomicUInt, UInt, UInt],
                      [AtomicLong, Long, Long], [AtomicULong, ULong, ULong]] in {
    foreach ModOp = ["or", "xor", "and", "min", "max"] in {
      def : Builtin<"atomic_fetch_" # ModOp,
          [TypePair[1], PointerType<VolatileType<TypePair[0]>, GenericAS>, TypePair[2]]>;
      def : Builtin<"atomic_fetch_" # ModOp # "_explicit",
          [TypePair[1], PointerType<VolatileType<TypePair[0]>, GenericAS>, TypePair[2], MemoryOrder]>;
      def : Builtin<"atomic_fetch_" # ModOp # "_explicit",
          [TypePair[1], PointerType<VolatileType<TypePair[0]>, GenericAS>, TypePair[2], MemoryOrder, MemoryScope]>;
    }
  }

  def : Builtin<"atomic_flag_clear",
      [Void, PointerType<VolatileType<AtomicFlag>, GenericAS>]>;
  def : Builtin<"atomic_flag_clear_explicit",
      [Void, PointerType<VolatileType<AtomicFlag>, GenericAS>, MemoryOrder]>;
  def : Builtin<"atomic_flag_clear_explicit",
      [Void, PointerType<VolatileType<AtomicFlag>, GenericAS>, MemoryOrder, MemoryScope]>;

  def : Builtin<"atomic_flag_test_and_set",
      [Bool, PointerType<VolatileType<AtomicFlag>, GenericAS>]>;
  def : Builtin<"atomic_flag_test_and_set_explicit",
      [Bool, PointerType<VolatileType<AtomicFlag>, GenericAS>, MemoryOrder]>;
  def : Builtin<"atomic_flag_test_and_set_explicit",
      [Bool, PointerType<VolatileType<AtomicFlag>, GenericAS>, MemoryOrder, MemoryScope]>;
}

// The functionality added by cl_ext_float_atomics extension
let MinVersion = CL20 in {
  let Extension = FuncExtFloatAtomicsFp16GlobalLoadStore in {
    def : Builtin<"atomic_store",
        [Void, PointerType<VolatileType<AtomicHalf>, GlobalAS>, AtomicHalf]>;
    def : Builtin<"atomic_store_explicit",
        [Void, PointerType<VolatileType<AtomicHalf>, GlobalAS>, AtomicHalf, MemoryOrder]>;
    def : Builtin<"atomic_store_explicit",
        [Void, PointerType<VolatileType<AtomicHalf>, GlobalAS>, AtomicHalf, MemoryOrder, MemoryScope]>;
    def : Builtin<"atomic_load",
        [Half, PointerType<VolatileType<AtomicHalf>, GlobalAS>]>;
    def : Builtin<"atomic_load_explicit",
        [Half, PointerType<VolatileType<AtomicHalf>, GlobalAS>, MemoryOrder]>;
    def : Builtin<"atomic_load_explicit",
        [Half, PointerType<VolatileType<AtomicHalf>, GlobalAS>, MemoryOrder, MemoryScope]>;
    def : Builtin<"atomic_exchange",
        [Half, PointerType<VolatileType<AtomicHalf>, GlobalAS>, Half]>;
    def : Builtin<"atomic_exchange_explicit",
        [Half, PointerType<VolatileType<AtomicHalf>, GlobalAS>, Half, MemoryOrder]>;
    def : Builtin<"atomic_exchange_explicit",
        [Half, PointerType<VolatileType<AtomicHalf>, GlobalAS>, Half, MemoryOrder, MemoryScope]>;
  }
  let Extension = FuncExtFloatAtomicsFp16LocalLoadStore in {
    def : Builtin<"atomic_store",
        [Void, PointerType<VolatileType<AtomicHalf>, LocalAS>, AtomicHalf]>;
    def : Builtin<"atomic_store_explicit",
        [Void, PointerType<VolatileType<AtomicHalf>, LocalAS>, AtomicHalf, MemoryOrder]>;
    def : Builtin<"atomic_store_explicit",
        [Void, PointerType<VolatileType<AtomicHalf>, LocalAS>, AtomicHalf, MemoryOrder, MemoryScope]>;
    def : Builtin<"atomic_load",
        [Half, PointerType<VolatileType<AtomicHalf>, LocalAS>]>;
    def : Builtin<"atomic_load_explicit",
        [Half, PointerType<VolatileType<AtomicHalf>, LocalAS>, MemoryOrder]>;
    def : Builtin<"atomic_load_explicit",
        [Half, PointerType<VolatileType<AtomicHalf>, LocalAS>, MemoryOrder, MemoryScope]>;
    def : Builtin<"atomic_exchange",
        [Half, PointerType<VolatileType<AtomicHalf>, LocalAS>, Half]>;
    def : Builtin<"atomic_exchange_explicit",
        [Half, PointerType<VolatileType<AtomicHalf>, LocalAS>, Half, MemoryOrder]>;
    def : Builtin<"atomic_exchange_explicit",
        [Half, PointerType<VolatileType<AtomicHalf>, LocalAS>, Half, MemoryOrder, MemoryScope]>;
  }
  let Extension = FuncExtFloatAtomicsFp16GenericLoadStore in {
    def : Builtin<"atomic_store",
        [Void, PointerType<VolatileType<AtomicHalf>, GenericAS>, AtomicHalf]>;
    def : Builtin<"atomic_store_explicit",
        [Void, PointerType<VolatileType<AtomicHalf>, GenericAS>, AtomicHalf, MemoryOrder]>;
    def : Builtin<"atomic_store_explicit",
        [Void, PointerType<VolatileType<AtomicHalf>, GenericAS>, AtomicHalf, MemoryOrder, MemoryScope]>;
    def : Builtin<"atomic_load",
        [Half, PointerType<VolatileType<AtomicHalf>, GenericAS>]>;
    def : Builtin<"atomic_load_explicit",
        [Half, PointerType<VolatileType<AtomicHalf>, GenericAS>, MemoryOrder]>;
    def : Builtin<"atomic_load_explicit",
        [Half, PointerType<VolatileType<AtomicHalf>, GenericAS>, MemoryOrder, MemoryScope]>;
    def : Builtin<"atomic_exchange",
        [Half, PointerType<VolatileType<AtomicHalf>, GenericAS>, Half]>;
    def : Builtin<"atomic_exchange_explicit",
        [Half, PointerType<VolatileType<AtomicHalf>, GenericAS>, Half, MemoryOrder]>;
    def : Builtin<"atomic_exchange_explicit",
        [Half, PointerType<VolatileType<AtomicHalf>, GenericAS>, Half, MemoryOrder, MemoryScope]>;
  }
  foreach ModOp = ["add", "sub"] in {
    let Extension = FuncExtFloatAtomicsFp16GlobalAdd in {
      def : Builtin<"atomic_fetch_" # ModOp,
          [Half, PointerType<VolatileType<AtomicFloat>, GlobalAS>, Half]>;
      def : Builtin<"atomic_fetch_" # ModOp # "_explicit",
          [Half, PointerType<VolatileType<AtomicFloat>, GlobalAS>, Half, MemoryOrder]>;
      def : Builtin<"atomic_fetch_" # ModOp # "_explicit",
          [Half, PointerType<VolatileType<AtomicFloat>, GlobalAS>, Half, MemoryOrder, MemoryScope]>;
    }
    let Extension = FuncExtFloatAtomicsFp32GlobalAdd in {
      def : Builtin<"atomic_fetch_" # ModOp,
          [Float, PointerType<VolatileType<AtomicFloat>, GlobalAS>, Float]>;
      def : Builtin<"atomic_fetch_" # ModOp # "_explicit",
          [Float, PointerType<VolatileType<AtomicFloat>, GlobalAS>, Float, MemoryOrder]>;
      def : Builtin<"atomic_fetch_" # ModOp # "_explicit",
          [Float, PointerType<VolatileType<AtomicFloat>, GlobalAS>, Float, MemoryOrder, MemoryScope]>;
    }
    let Extension = FuncExtFloatAtomicsFp64GlobalAdd in {
      def : Builtin<"atomic_fetch_" # ModOp,
          [Double, PointerType<VolatileType<AtomicDouble>, GlobalAS>, Double]>;
      def : Builtin<"atomic_fetch_" # ModOp # "_explicit",
          [Double, PointerType<VolatileType<AtomicDouble>, GlobalAS>, Double, MemoryOrder]>;
      def : Builtin<"atomic_fetch_" # ModOp # "_explicit",
          [Double, PointerType<VolatileType<AtomicDouble>, GlobalAS>, Double, MemoryOrder, MemoryScope]>;
    }
    let Extension = FuncExtFloatAtomicsFp16LocalAdd in {
      def : Builtin<"atomic_fetch_" # ModOp,
          [Half, PointerType<VolatileType<AtomicFloat>, LocalAS>, Half]>;
      def : Builtin<"atomic_fetch_" # ModOp # "_explicit",
          [Half, PointerType<VolatileType<AtomicFloat>, LocalAS>, Half, MemoryOrder]>;
      def : Builtin<"atomic_fetch_" # ModOp # "_explicit",
          [Half, PointerType<VolatileType<AtomicFloat>, LocalAS>, Half, MemoryOrder, MemoryScope]>;
    }
    let Extension = FuncExtFloatAtomicsFp32LocalAdd in {
      def : Builtin<"atomic_fetch_" # ModOp,
          [Float, PointerType<VolatileType<AtomicFloat>, LocalAS>, Float]>;
      def : Builtin<"atomic_fetch_" # ModOp # "_explicit",
          [Float, PointerType<VolatileType<AtomicFloat>, LocalAS>, Float, MemoryOrder]>;
      def : Builtin<"atomic_fetch_" # ModOp # "_explicit",
          [Float, PointerType<VolatileType<AtomicFloat>, LocalAS>, Float, MemoryOrder, MemoryScope]>;
    }
    let Extension = FuncExtFloatAtomicsFp64LocalAdd in {
      def : Builtin<"atomic_fetch_" # ModOp,
          [Double, PointerType<VolatileType<AtomicDouble>, LocalAS>, Double]>;
      def : Builtin<"atomic_fetch_" # ModOp # "_explicit",
          [Double, PointerType<VolatileType<AtomicDouble>, LocalAS>, Double, MemoryOrder]>;
      def : Builtin<"atomic_fetch_" # ModOp # "_explicit",
          [Double, PointerType<VolatileType<AtomicDouble>, LocalAS>, Double, MemoryOrder, MemoryScope]>;
    }
    let Extension = FuncExtFloatAtomicsFp16GenericAdd in {
      def : Builtin<"atomic_fetch_" # ModOp,
          [Half, PointerType<VolatileType<AtomicFloat>, GenericAS>, Half]>;
      def : Builtin<"atomic_fetch_" # ModOp # "_explicit",
          [Half, PointerType<VolatileType<AtomicFloat>, GenericAS>, Half, MemoryOrder]>;
      def : Builtin<"atomic_fetch_" # ModOp # "_explicit",
          [Half, PointerType<VolatileType<AtomicFloat>, GenericAS>, Half, MemoryOrder, MemoryScope]>;
    }
    let Extension = FuncExtFloatAtomicsFp32GenericAdd in {
      def : Builtin<"atomic_fetch_" # ModOp,
          [Float, PointerType<VolatileType<AtomicFloat>, GenericAS>, Float]>;
      def : Builtin<"atomic_fetch_" # ModOp # "_explicit",
          [Float, PointerType<VolatileType<AtomicFloat>, GenericAS>, Float, MemoryOrder]>;
      def : Builtin<"atomic_fetch_" # ModOp # "_explicit",
          [Float, PointerType<VolatileType<AtomicFloat>, GenericAS>, Float, MemoryOrder, MemoryScope]>;
    }
    let Extension = FuncExtFloatAtomicsFp64GenericAdd in {
      def : Builtin<"atomic_fetch_" # ModOp,
          [Double, PointerType<VolatileType<AtomicDouble>, GenericAS>, Double]>;
      def : Builtin<"atomic_fetch_" # ModOp # "_explicit",
          [Double, PointerType<VolatileType<AtomicDouble>, GenericAS>, Double, MemoryOrder]>;
      def : Builtin<"atomic_fetch_" # ModOp # "_explicit",
          [Double, PointerType<VolatileType<AtomicDouble>, GenericAS>, Double, MemoryOrder, MemoryScope]>;
    }
  }
  foreach ModOp = ["min", "max"] in {
    let Extension = FuncExtFloatAtomicsFp16GlobalMinMax in {
      def : Builtin<"atomic_fetch_" # ModOp,
          [Half, PointerType<VolatileType<AtomicHalf>, GlobalAS>, Half]>;
      def : Builtin<"atomic_fetch_" # ModOp # "_explicit",
          [Half, PointerType<VolatileType<AtomicHalf>, GlobalAS>, Half, MemoryOrder]>;
      def : Builtin<"atomic_fetch_" # ModOp # "_explicit",
          [Half, PointerType<VolatileType<AtomicHalf>, GlobalAS>, Half, MemoryOrder, MemoryScope]>;
    }
    let Extension = FuncExtFloatAtomicsFp32GlobalMinMax in {
      def : Builtin<"atomic_fetch_" # ModOp,
          [Float, PointerType<VolatileType<AtomicFloat>, GlobalAS>, Float]>;
      def : Builtin<"atomic_fetch_" # ModOp # "_explicit",
          [Float, PointerType<VolatileType<AtomicFloat>, GlobalAS>, Float, MemoryOrder]>;
      def : Builtin<"atomic_fetch_" # ModOp # "_explicit",
          [Float, PointerType<VolatileType<AtomicFloat>, GlobalAS>, Float, MemoryOrder, MemoryScope]>;
    }
    let Extension = FuncExtFloatAtomicsFp64GlobalMinMax in {
      def : Builtin<"atomic_fetch_" # ModOp,
          [Double, PointerType<VolatileType<AtomicDouble>, GlobalAS>, Double]>;
      def : Builtin<"atomic_fetch_" # ModOp # "_explicit",
          [Double, PointerType<VolatileType<AtomicDouble>, GlobalAS>, Double, MemoryOrder]>;
      def : Builtin<"atomic_fetch_" # ModOp # "_explicit",
          [Double, PointerType<VolatileType<AtomicDouble>, GlobalAS>, Double, MemoryOrder, MemoryScope]>;
    }
    let Extension = FuncExtFloatAtomicsFp16LocalMinMax in {
      def : Builtin<"atomic_fetch_" # ModOp,
          [Half, PointerType<VolatileType<AtomicHalf>, LocalAS>, Half]>;
      def : Builtin<"atomic_fetch_" # ModOp # "_explicit",
          [Half, PointerType<VolatileType<AtomicHalf>, LocalAS>, Half, MemoryOrder]>;
      def : Builtin<"atomic_fetch_" # ModOp # "_explicit",
          [Half, PointerType<VolatileType<AtomicHalf>, LocalAS>, Half, MemoryOrder, MemoryScope]>;
    }
    let Extension = FuncExtFloatAtomicsFp32LocalMinMax in {
      def : Builtin<"atomic_fetch_" # ModOp,
          [Float, PointerType<VolatileType<AtomicFloat>, LocalAS>, Float]>;
      def : Builtin<"atomic_fetch_" # ModOp # "_explicit",
          [Float, PointerType<VolatileType<AtomicFloat>, LocalAS>, Float, MemoryOrder]>;
      def : Builtin<"atomic_fetch_" # ModOp # "_explicit",
          [Float, PointerType<VolatileType<AtomicFloat>, LocalAS>, Float, MemoryOrder, MemoryScope]>;
    }
    let Extension = FuncExtFloatAtomicsFp64LocalMinMax in {
      def : Builtin<"atomic_fetch_" # ModOp,
          [Double, PointerType<VolatileType<AtomicDouble>, LocalAS>, Double]>;
      def : Builtin<"atomic_fetch_" # ModOp # "_explicit",
          [Double, PointerType<VolatileType<AtomicDouble>, LocalAS>, Double, MemoryOrder]>;
      def : Builtin<"atomic_fetch_" # ModOp # "_explicit",
          [Double, PointerType<VolatileType<AtomicDouble>, LocalAS>, Double, MemoryOrder, MemoryScope]>;
    }
    let Extension = FuncExtFloatAtomicsFp16GenericMinMax in {
      def : Builtin<"atomic_fetch_" # ModOp,
          [Half, PointerType<VolatileType<AtomicHalf>, GenericAS>, Half]>;
      def : Builtin<"atomic_fetch_" # ModOp # "_explicit",
          [Half, PointerType<VolatileType<AtomicHalf>, GenericAS>, Half, MemoryOrder]>;
      def : Builtin<"atomic_fetch_" # ModOp # "_explicit",
          [Half, PointerType<VolatileType<AtomicHalf>, GenericAS>, Half, MemoryOrder, MemoryScope]>;
    }
    let Extension = FuncExtFloatAtomicsFp32GenericMinMax in {
      def : Builtin<"atomic_fetch_" # ModOp,
          [Float, PointerType<VolatileType<AtomicFloat>, GenericAS>, Float]>;
      def : Builtin<"atomic_fetch_" # ModOp # "_explicit",
          [Float, PointerType<VolatileType<AtomicFloat>, GenericAS>, Float, MemoryOrder]>;
      def : Builtin<"atomic_fetch_" # ModOp # "_explicit",
          [Float, PointerType<VolatileType<AtomicFloat>, GenericAS>, Float, MemoryOrder, MemoryScope]>;
    }
    let Extension = FuncExtFloatAtomicsFp64GenericMinMax in {
      def : Builtin<"atomic_fetch_" # ModOp,
          [Double, PointerType<VolatileType<AtomicDouble>, GenericAS>, Double]>;
      def : Builtin<"atomic_fetch_" # ModOp # "_explicit",
          [Double, PointerType<VolatileType<AtomicDouble>, GenericAS>, Double, MemoryOrder]>;
      def : Builtin<"atomic_fetch_" # ModOp # "_explicit",
          [Double, PointerType<VolatileType<AtomicDouble>, GenericAS>, Double, MemoryOrder, MemoryScope]>;
    }
  }
}

//--------------------------------------------------------------------
// OpenCL v1.1 s6.11.12, v1.2 s6.12.12, v2.0 s6.13.12 - Miscellaneous Vector Functions
// --- Table 19 ---
foreach VSize1 = [2, 4, 8, 16] in {
  foreach VSize2 = [2, 4, 8, 16] in {
    foreach VecAndMaskType = [[Char, UChar], [UChar, UChar],
                              [Short, UShort], [UShort, UShort],
                              [Int, UInt], [UInt, UInt],
                              [Long, ULong], [ULong, ULong],
                              [Float, UInt], [Double, ULong], [Half, UShort]] in {
      def : Builtin<"shuffle", [VectorType<VecAndMaskType[0], VSize1>,
                                VectorType<VecAndMaskType[0], VSize2>,
                                VectorType<VecAndMaskType[1], VSize1>],
                               Attr.Const>;
    }
  }
}
foreach VSize1 = [2, 4, 8, 16] in {
  foreach VSize2 = [2, 4, 8, 16] in {
    foreach VecAndMaskType = [[Char, UChar], [UChar, UChar],
                              [Short, UShort], [UShort, UShort],
                              [Int, UInt], [UInt, UInt],
                              [Long, ULong], [ULong, ULong],
                              [Float, UInt], [Double, ULong], [Half, UShort]] in {
      def : Builtin<"shuffle2", [VectorType<VecAndMaskType[0], VSize1>,
                                 VectorType<VecAndMaskType[0], VSize2>,
                                 VectorType<VecAndMaskType[0], VSize2>,
                                 VectorType<VecAndMaskType[1], VSize1>],
                                Attr.Const>;
    }
  }
}

//--------------------------------------------------------------------
// OpenCL v1.1 s6.11.3, v1.2 s6.12.14, v2.0 s6.13.14: Image Read and Write Functions
// OpenCL Extension v2.0 s5.1.8 and s6.1.8: Image Read and Write Functions
// --- Table 22: Image Read Functions with Samplers ---
foreach imgTy = [Image1d] in {
  foreach coordTy = [Int, Float] in {
    def : Builtin<"read_imagef", [VectorType<Float, 4>, ImageType<imgTy, "RO">, Sampler, coordTy], Attr.Pure>;
    def : Builtin<"read_imagei", [VectorType<Int, 4>, ImageType<imgTy, "RO">, Sampler, coordTy], Attr.Pure>;
    def : Builtin<"read_imageui", [VectorType<UInt, 4>, ImageType<imgTy, "RO">, Sampler, coordTy], Attr.Pure>;
  }
}
foreach imgTy = [Image2d, Image1dArray] in {
  foreach coordTy = [Int, Float] in {
    def : Builtin<"read_imagef", [VectorType<Float, 4>, ImageType<imgTy, "RO">, Sampler, VectorType<coordTy, 2>], Attr.Pure>;
    def : Builtin<"read_imagei", [VectorType<Int, 4>, ImageType<imgTy, "RO">, Sampler, VectorType<coordTy, 2>], Attr.Pure>;
    def : Builtin<"read_imageui", [VectorType<UInt, 4>, ImageType<imgTy, "RO">, Sampler, VectorType<coordTy, 2>], Attr.Pure>;
  }
}
foreach imgTy = [Image3d, Image2dArray] in {
  foreach coordTy = [Int, Float] in {
    def : Builtin<"read_imagef", [VectorType<Float, 4>, ImageType<imgTy, "RO">, Sampler, VectorType<coordTy, 4>], Attr.Pure>;
    def : Builtin<"read_imagei", [VectorType<Int, 4>, ImageType<imgTy, "RO">, Sampler, VectorType<coordTy, 4>], Attr.Pure>;
    def : Builtin<"read_imageui", [VectorType<UInt, 4>, ImageType<imgTy, "RO">, Sampler, VectorType<coordTy, 4>], Attr.Pure>;
  }
}
foreach coordTy = [Int, Float] in {
  def : Builtin<"read_imagef", [Float, ImageType<Image2dDepth, "RO">, Sampler, VectorType<coordTy, 2>], Attr.Pure>;
  def : Builtin<"read_imagef", [Float, ImageType<Image2dArrayDepth, "RO">, Sampler, VectorType<coordTy, 4>], Attr.Pure>;
}

// --- Table 23: Sampler-less Read Functions ---
let MinVersion = CL12 in {
  foreach aQual = ["RO", "RW"] in {
    foreach imgTy = [Image2d, Image1dArray] in {
      def : Builtin<"read_imagef", [VectorType<Float, 4>, ImageType<imgTy, aQual>, VectorType<Int, 2>], Attr.Pure>;
      def : Builtin<"read_imagei", [VectorType<Int, 4>, ImageType<imgTy, aQual>, VectorType<Int, 2>], Attr.Pure>;
      def : Builtin<"read_imageui", [VectorType<UInt, 4>, ImageType<imgTy, aQual>, VectorType<Int, 2>], Attr.Pure>;
    }
    foreach imgTy = [Image3d, Image2dArray] in {
      def : Builtin<"read_imagef", [VectorType<Float, 4>, ImageType<imgTy, aQual>, VectorType<Int, 4>], Attr.Pure>;
      def : Builtin<"read_imagei", [VectorType<Int, 4>, ImageType<imgTy, aQual>, VectorType<Int, 4>], Attr.Pure>;
      def : Builtin<"read_imageui", [VectorType<UInt, 4>, ImageType<imgTy, aQual>, VectorType<Int, 4>], Attr.Pure>;
    }
    foreach imgTy = [Image1d, Image1dBuffer] in {
      def : Builtin<"read_imagef", [VectorType<Float, 4>, ImageType<imgTy, aQual>, Int], Attr.Pure>;
      def : Builtin<"read_imagei", [VectorType<Int, 4>, ImageType<imgTy, aQual>, Int], Attr.Pure>;
      def : Builtin<"read_imageui", [VectorType<UInt, 4>, ImageType<imgTy, aQual>, Int], Attr.Pure>;
    }
    def : Builtin<"read_imagef", [Float, ImageType<Image2dDepth, aQual>, VectorType<Int, 2>], Attr.Pure>;
    def : Builtin<"read_imagef", [Float, ImageType<Image2dArrayDepth, aQual>, VectorType<Int, 4>], Attr.Pure>;
  }
}

// --- Table 24: Image Write Functions ---
foreach aQual = ["WO", "RW"] in {
  foreach imgTy = [Image2d] in {
    def : Builtin<"write_imagef", [Void, ImageType<imgTy, aQual>, VectorType<Int, 2>, VectorType<Float, 4>]>;
    def : Builtin<"write_imagei", [Void, ImageType<imgTy, aQual>, VectorType<Int, 2>, VectorType<Int, 4>]>;
    def : Builtin<"write_imageui", [Void, ImageType<imgTy, aQual>, VectorType<Int, 2>, VectorType<UInt, 4>]>;
  }
  foreach imgTy = [Image2dArray] in {
    def : Builtin<"write_imagef", [Void, ImageType<imgTy, aQual>, VectorType<Int, 4>, VectorType<Float, 4>]>;
    def : Builtin<"write_imagei", [Void, ImageType<imgTy, aQual>, VectorType<Int, 4>, VectorType<Int, 4>]>;
    def : Builtin<"write_imageui", [Void, ImageType<imgTy, aQual>, VectorType<Int, 4>, VectorType<UInt, 4>]>;
  }
  foreach imgTy = [Image1d, Image1dBuffer] in {
    def : Builtin<"write_imagef", [Void, ImageType<imgTy, aQual>, Int, VectorType<Float, 4>]>;
    def : Builtin<"write_imagei", [Void, ImageType<imgTy, aQual>, Int, VectorType<Int, 4>]>;
    def : Builtin<"write_imageui", [Void, ImageType<imgTy, aQual>, Int, VectorType<UInt, 4>]>;
  }
  foreach imgTy = [Image1dArray] in {
    def : Builtin<"write_imagef", [Void, ImageType<imgTy, aQual>, VectorType<Int, 2>, VectorType<Float, 4>]>;
    def : Builtin<"write_imagei", [Void, ImageType<imgTy, aQual>, VectorType<Int, 2>, VectorType<Int, 4>]>;
    def : Builtin<"write_imageui", [Void, ImageType<imgTy, aQual>, VectorType<Int, 2>, VectorType<UInt, 4>]>;
  }
  foreach imgTy = [Image3d] in {
    def : Builtin<"write_imagef", [Void, ImageType<imgTy, aQual>, VectorType<Int, 4>, VectorType<Float, 4>]>;
    def : Builtin<"write_imagei", [Void, ImageType<imgTy, aQual>, VectorType<Int, 4>, VectorType<Int, 4>]>;
    def : Builtin<"write_imageui", [Void, ImageType<imgTy, aQual>, VectorType<Int, 4>, VectorType<UInt, 4>]>;
  }
  def : Builtin<"write_imagef", [Void, ImageType<Image2dDepth, aQual>, VectorType<Int, 2>, Float]>;
  def : Builtin<"write_imagef", [Void, ImageType<Image2dArrayDepth, aQual>, VectorType<Int, 4>, Float]>;
}

// --- Table 25: Image Query Functions ---
foreach aQual = ["RO", "WO", "RW"] in {
  foreach imgTy = [Image1d, Image1dBuffer, Image2d, Image3d,
                   Image1dArray, Image2dArray, Image2dDepth,
                   Image2dArrayDepth] in {
    foreach name = ["get_image_width", "get_image_channel_data_type",
                    "get_image_channel_order"] in {
      def : Builtin<name, [Int, ImageType<imgTy, aQual>], Attr.Const>;
    }
  }
  foreach imgTy = [Image2d, Image3d, Image2dArray, Image2dDepth,
                   Image2dArrayDepth] in {
    def : Builtin<"get_image_height", [Int, ImageType<imgTy, aQual>], Attr.Const>;
  }
  def : Builtin<"get_image_depth", [Int, ImageType<Image3d, aQual>], Attr.Const>;
  foreach imgTy = [Image2d, Image2dArray, Image2dDepth,
                   Image2dArrayDepth] in {
    def : Builtin<"get_image_dim", [VectorType<Int, 2>, ImageType<imgTy, aQual>], Attr.Const>;
  }
  def : Builtin<"get_image_dim", [VectorType<Int, 4>, ImageType<Image3d, aQual>], Attr.Const>;
  foreach imgTy = [Image1dArray, Image2dArray, Image2dArrayDepth] in {
    def : Builtin<"get_image_array_size", [Size, ImageType<imgTy, aQual>], Attr.Const>;
  }
}

// OpenCL extension v2.0 s5.1.9: Built-in Image Read Functions
// --- Table 8 ---
foreach aQual = ["RO"] in {
  foreach name = ["read_imageh"] in {
    foreach coordTy = [Int, Float] in {
      foreach imgTy = [Image2d, Image1dArray] in {
        def : Builtin<name, [VectorType<Half, 4>, ImageType<imgTy, aQual>, Sampler, VectorType<coordTy, 2>], Attr.Pure>;
      }
      foreach imgTy = [Image3d, Image2dArray] in {
        def : Builtin<name, [VectorType<Half, 4>, ImageType<imgTy, aQual>, Sampler, VectorType<coordTy, 4>], Attr.Pure>;
      }
      foreach imgTy = [Image1d] in {
        def : Builtin<name, [VectorType<Half, 4>, ImageType<imgTy, aQual>, Sampler, coordTy], Attr.Pure>;
      }
    }
  }
}
// OpenCL extension v2.0 s5.1.10: Built-in Image Sampler-less Read Functions
// --- Table 9 ---
let MinVersion = CL12 in {
  foreach aQual = ["RO", "RW"] in {
    foreach name = ["read_imageh"] in {
      foreach imgTy = [Image2d, Image1dArray] in {
        def : Builtin<name, [VectorType<Half, 4>, ImageType<imgTy, aQual>, VectorType<Int, 2>], Attr.Pure>;
      }
      foreach imgTy = [Image3d, Image2dArray] in {
        def : Builtin<name, [VectorType<Half, 4>, ImageType<imgTy, aQual>, VectorType<Int, 4>], Attr.Pure>;
      }
      foreach imgTy = [Image1d, Image1dBuffer] in {
        def : Builtin<name, [VectorType<Half, 4>, ImageType<imgTy, aQual>, Int], Attr.Pure>;
      }
    }
  }
}
// OpenCL extension v2.0 s5.1.11: Built-in Image Write Functions
// --- Table 10 ---
foreach aQual = ["WO", "RW"] in {
  foreach name = ["write_imageh"] in {
    def : Builtin<name, [Void, ImageType<Image2d, aQual>, VectorType<Int, 2>, VectorType<Half, 4>]>;
    def : Builtin<name, [Void, ImageType<Image2dArray, aQual>, VectorType<Int, 4>, VectorType<Half, 4>]>;
    def : Builtin<name, [Void, ImageType<Image1d, aQual>, Int, VectorType<Half, 4>]>;
    def : Builtin<name, [Void, ImageType<Image1dBuffer, aQual>, Int, VectorType<Half, 4>]>;
    def : Builtin<name, [Void, ImageType<Image1dArray, aQual>, VectorType<Int, 2>, VectorType<Half, 4>]>;
    def : Builtin<name, [Void, ImageType<Image3d, aQual>, VectorType<Int, 4>, VectorType<Half, 4>]>;
  }
}


//--------------------------------------------------------------------
// OpenCL v2.0 s6.13.15 - Work-group Functions
// --- Table 26 ---
let Extension = FuncExtOpenCLCWGCollectiveFunctions in {
  foreach name = ["work_group_all", "work_group_any"] in {
    def : Builtin<name, [Int, Int], Attr.Convergent>;
  }
  foreach name = ["work_group_broadcast"] in {
    def : Builtin<name, [IntLongFloatGenType1, IntLongFloatGenType1, Size], Attr.Convergent>;
    def : Builtin<name, [IntLongFloatGenType1, IntLongFloatGenType1, Size, Size], Attr.Convergent>;
    def : Builtin<name, [IntLongFloatGenType1, IntLongFloatGenType1, Size, Size, Size], Attr.Convergent>;
  }
  foreach op = ["add", "min", "max"] in {
    foreach name = ["work_group_reduce_", "work_group_scan_exclusive_",
                    "work_group_scan_inclusive_"] in {
      def : Builtin<name # op, [IntLongFloatGenType1, IntLongFloatGenType1], Attr.Convergent>;
    }
  }
}


//--------------------------------------------------------------------
// OpenCL2.0 : 6.13.16 : Pipe Functions
// --- Table 27 ---
// Defined in Builtins.def

// --- Table 28 ---
// Builtins taking pipe arguments are defined in Builtins.def
let Extension = FuncExtOpenCLCPipes in {
  def : Builtin<"is_valid_reserve_id", [Bool, ReserveId]>;
}

// --- Table 29 ---
// Defined in Builtins.def


//--------------------------------------------------------------------
// OpenCL2.0 : 6.13.17 : Enqueuing Kernels
// --- Table 30 ---
// Defined in Builtins.def

// --- Table 32 ---
// Defined in Builtins.def

// --- Table 33 ---
let MinVersion = CL20 in {
  def : Builtin<"enqueue_marker",
      [Int, Queue, UInt, PointerType<ConstType<ClkEvent>, GenericAS>, PointerType<ClkEvent, GenericAS>]>;

  // --- Table 34 ---
  def : Builtin<"retain_event", [Void, ClkEvent]>;
  def : Builtin<"release_event", [Void, ClkEvent]>;
  def : Builtin<"create_user_event", [ClkEvent]>;
  def : Builtin<"is_valid_event", [Bool, ClkEvent]>;
  def : Builtin<"set_user_event_status", [Void, ClkEvent, Int]>;
  def : Builtin<"capture_event_profiling_info",
      [Void, ClkEvent, ClkProfilingInfo, PointerType<Void, GlobalAS>]>;

  // --- Table 35 ---
  def : Builtin<"get_default_queue", [Queue]>;

  def : Builtin<"ndrange_1D", [NDRange, Size]>;
  def : Builtin<"ndrange_1D", [NDRange, Size, Size]>;
  def : Builtin<"ndrange_1D", [NDRange, Size, Size, Size]>;
  def : Builtin<"ndrange_2D", [NDRange, PointerType<ConstType<Size>, PrivateAS>]>;
  def : Builtin<"ndrange_2D", [NDRange, PointerType<ConstType<Size>, PrivateAS>,
                                        PointerType<ConstType<Size>, PrivateAS>]>;
  def : Builtin<"ndrange_2D", [NDRange, PointerType<ConstType<Size>, PrivateAS>,
                                        PointerType<ConstType<Size>, PrivateAS>,
                                        PointerType<ConstType<Size>, PrivateAS>]>;
  def : Builtin<"ndrange_3D", [NDRange, PointerType<ConstType<Size>, PrivateAS>]>;
  def : Builtin<"ndrange_3D", [NDRange, PointerType<ConstType<Size>, PrivateAS>,
                                        PointerType<ConstType<Size>, PrivateAS>]>;
  def : Builtin<"ndrange_3D", [NDRange, PointerType<ConstType<Size>, PrivateAS>,
                                        PointerType<ConstType<Size>, PrivateAS>,
                                        PointerType<ConstType<Size>, PrivateAS>]>;
}


//--------------------------------------------------------------------
// End of the builtin functions defined in the OpenCL C specification.
// Builtin functions defined in the OpenCL C Extension are below.
//--------------------------------------------------------------------


// OpenCL Extension v2.0 s9.18 - Mipmaps
let Extension = FuncExtKhrMipmapImage in {
  // Added to section 6.13.14.2.
  foreach aQual = ["RO"] in {
    foreach imgTy = [Image2d] in {
      foreach name = ["read_imagef"] in {
        def : Builtin<name, [VectorType<Float, 4>, ImageType<imgTy, aQual>, Sampler, VectorType<Float, 2>, Float], Attr.Pure>;
        def : Builtin<name, [VectorType<Float, 4>, ImageType<imgTy, aQual>, Sampler, VectorType<Float, 2>, VectorType<Float, 2>, VectorType<Float, 2>], Attr.Pure>;
      }
      foreach name = ["read_imagei"] in {
        def : Builtin<name, [VectorType<Int, 4>, ImageType<imgTy, aQual>, Sampler, VectorType<Float, 2>, Float], Attr.Pure>;
        def : Builtin<name, [VectorType<Int, 4>, ImageType<imgTy, aQual>, Sampler, VectorType<Float, 2>, VectorType<Float, 2>, VectorType<Float, 2>], Attr.Pure>;
      }
      foreach name = ["read_imageui"] in {
        def : Builtin<name, [VectorType<UInt, 4>, ImageType<imgTy, aQual>, Sampler, VectorType<Float, 2>, Float], Attr.Pure>;
        def : Builtin<name, [VectorType<UInt, 4>, ImageType<imgTy, aQual>, Sampler, VectorType<Float, 2>, VectorType<Float, 2>, VectorType<Float, 2>], Attr.Pure>;
      }
    }
    foreach imgTy = [Image2dDepth] in {
      foreach name = ["read_imagef"] in {
        def : Builtin<name, [Float, ImageType<imgTy, aQual>, Sampler, VectorType<Float, 2>, Float], Attr.Pure>;
        def : Builtin<name, [Float, ImageType<imgTy, aQual>, Sampler, VectorType<Float, 2>, VectorType<Float, 2>, VectorType<Float, 2>], Attr.Pure>;
      }
    }
    foreach imgTy = [Image1d] in {
      foreach name = ["read_imagef"] in {
        def : Builtin<name, [VectorType<Float, 4>, ImageType<imgTy, aQual>, Sampler, Float, Float], Attr.Pure>;
        def : Builtin<name, [VectorType<Float, 4>, ImageType<imgTy, aQual>, Sampler, Float, Float, Float], Attr.Pure>;
      }
      foreach name = ["read_imagei"] in {
        def : Builtin<name, [VectorType<Int, 4>, ImageType<imgTy, aQual>, Sampler, Float, Float], Attr.Pure>;
        def : Builtin<name, [VectorType<Int, 4>, ImageType<imgTy, aQual>, Sampler, Float, Float, Float], Attr.Pure>;
      }
      foreach name = ["read_imageui"] in {
        def : Builtin<name, [VectorType<UInt, 4>, ImageType<imgTy, aQual>, Sampler, Float, Float], Attr.Pure>;
        def : Builtin<name, [VectorType<UInt, 4>, ImageType<imgTy, aQual>, Sampler, Float, Float, Float], Attr.Pure>;
      }
    }
    foreach imgTy = [Image3d] in {
      foreach name = ["read_imagef"] in {
        def : Builtin<name, [VectorType<Float, 4>, ImageType<imgTy, aQual>, Sampler, VectorType<Float, 4>, VectorType<Float, 4>, VectorType<Float, 4>], Attr.Pure>;
        def : Builtin<name, [VectorType<Float, 4>, ImageType<imgTy, aQual>, Sampler, VectorType<Float, 4>, Float], Attr.Pure>;
      }
      foreach name = ["read_imagei"] in {
        def : Builtin<name, [VectorType<Int, 4>, ImageType<imgTy, aQual>, Sampler, VectorType<Float, 4>, VectorType<Float, 4>, VectorType<Float, 4>], Attr.Pure>;
        def : Builtin<name, [VectorType<Int, 4>, ImageType<imgTy, aQual>, Sampler, VectorType<Float, 4>, Float], Attr.Pure>;
      }
      foreach name = ["read_imageui"] in {
        def : Builtin<name, [VectorType<UInt, 4>, ImageType<imgTy, aQual>, Sampler, VectorType<Float, 4>, VectorType<Float, 4>, VectorType<Float, 4>], Attr.Pure>;
        def : Builtin<name, [VectorType<UInt, 4>, ImageType<imgTy, aQual>, Sampler, VectorType<Float, 4>, Float], Attr.Pure>;
      }
    }
    foreach imgTy = [Image1dArray] in {
      foreach name = ["read_imagef"] in {
        def : Builtin<name, [VectorType<Float, 4>, ImageType<imgTy, aQual>, Sampler, VectorType<Float, 2>, Float], Attr.Pure>;
        def : Builtin<name, [VectorType<Float, 4>, ImageType<imgTy, aQual>, Sampler, VectorType<Float, 2>, Float, Float], Attr.Pure>;
      }
      foreach name = ["read_imagei"] in {
        def : Builtin<name, [VectorType<Int, 4>, ImageType<imgTy, aQual>, Sampler, VectorType<Float, 2>, Float], Attr.Pure>;
        def : Builtin<name, [VectorType<Int, 4>, ImageType<imgTy, aQual>, Sampler, VectorType<Float, 2>, Float, Float], Attr.Pure>;
      }
      foreach name = ["read_imageui"] in {
        def : Builtin<name, [VectorType<UInt, 4>, ImageType<imgTy, aQual>, Sampler, VectorType<Float, 2>, Float], Attr.Pure>;
        def : Builtin<name, [VectorType<UInt, 4>, ImageType<imgTy, aQual>, Sampler, VectorType<Float, 2>, Float, Float], Attr.Pure>;
      }
    }
    foreach imgTy = [Image2dArray] in {
      foreach name = ["read_imagef"] in {
        def : Builtin<name, [VectorType<Float, 4>, ImageType<imgTy, aQual>, Sampler, VectorType<Float, 4>, Float], Attr.Pure>;
        def : Builtin<name, [VectorType<Float, 4>, ImageType<imgTy, aQual>, Sampler, VectorType<Float, 4>, VectorType<Float, 2>, VectorType<Float, 2>], Attr.Pure>;
      }
      foreach name = ["read_imagei"] in {
        def : Builtin<name, [VectorType<Int, 4>, ImageType<imgTy, aQual>, Sampler, VectorType<Float, 4>, Float], Attr.Pure>;
        def : Builtin<name, [VectorType<Int, 4>, ImageType<imgTy, aQual>, Sampler, VectorType<Float, 4>, VectorType<Float, 2>, VectorType<Float, 2>], Attr.Pure>;
      }
      foreach name = ["read_imageui"] in {
        def : Builtin<name, [VectorType<UInt, 4>, ImageType<imgTy, aQual>, Sampler, VectorType<Float, 4>, Float], Attr.Pure>;
        def : Builtin<name, [VectorType<UInt, 4>, ImageType<imgTy, aQual>, Sampler, VectorType<Float, 4>, VectorType<Float, 2>, VectorType<Float, 2>], Attr.Pure>;
      }
    }
    foreach imgTy = [Image2dArrayDepth] in {
      foreach name = ["read_imagef"] in {
        def : Builtin<name, [Float, ImageType<imgTy, aQual>, Sampler, VectorType<Float, 4>, Float], Attr.Pure>;
        def : Builtin<name, [Float, ImageType<imgTy, aQual>, Sampler, VectorType<Float, 4>, VectorType<Float, 2>, VectorType<Float, 2>], Attr.Pure>;
      }
    }
  }
  // Added to section 6.13.14.5
  foreach aQual = ["RO", "WO", "RW"] in {
    foreach imgTy = [Image1d, Image2d, Image3d, Image1dArray, Image2dArray, Image2dDepth, Image2dArrayDepth] in {
      def : Builtin<"get_image_num_mip_levels", [Int, ImageType<imgTy, aQual>]>;
    }
  }
}

// Write functions are enabled using a separate extension.
let Extension = FuncExtKhrMipmapImageWrites in {
  // Added to section 6.13.14.4.
  foreach aQual = ["WO"] in {
    foreach imgTy = [Image2d] in {
      def : Builtin<"write_imagef", [Void, ImageType<imgTy, aQual>, VectorType<Int, 2>, Int, VectorType<Float, 4>]>;
      def : Builtin<"write_imagei", [Void, ImageType<imgTy, aQual>, VectorType<Int, 2>, Int, VectorType<Int, 4>]>;
      def : Builtin<"write_imageui", [Void, ImageType<imgTy, aQual>, VectorType<Int, 2>, Int, VectorType<UInt, 4>]>;
    }
    def : Builtin<"write_imagef", [Void, ImageType<Image2dDepth, aQual>, VectorType<Int, 2>, Int, Float]>;
    foreach imgTy = [Image1d] in {
      def : Builtin<"write_imagef", [Void, ImageType<imgTy, aQual>, Int, Int, VectorType<Float, 4>]>;
      def : Builtin<"write_imagei", [Void, ImageType<imgTy, aQual>, Int, Int, VectorType<Int, 4>]>;
      def : Builtin<"write_imageui", [Void, ImageType<imgTy, aQual>, Int, Int, VectorType<UInt, 4>]>;
    }
    foreach imgTy = [Image1dArray] in {
      def : Builtin<"write_imagef", [Void, ImageType<imgTy, aQual>, VectorType<Int, 2>, Int, VectorType<Float, 4>]>;
      def : Builtin<"write_imagei", [Void, ImageType<imgTy, aQual>, VectorType<Int, 2>, Int, VectorType<Int, 4>]>;
      def : Builtin<"write_imageui", [Void, ImageType<imgTy, aQual>, VectorType<Int, 2>, Int, VectorType<UInt, 4>]>;
    }
    foreach imgTy = [Image2dArray] in {
      def : Builtin<"write_imagef", [Void, ImageType<imgTy, aQual>, VectorType<Int, 4>, Int, VectorType<Float, 4>]>;
      def : Builtin<"write_imagei", [Void, ImageType<imgTy, aQual>, VectorType<Int, 4>, Int, VectorType<Int, 4>]>;
      def : Builtin<"write_imageui", [Void, ImageType<imgTy, aQual>, VectorType<Int, 4>, Int, VectorType<UInt, 4>]>;
    }
    def : Builtin<"write_imagef", [Void, ImageType<Image2dArrayDepth, aQual>, VectorType<Int, 4>, Int, Float]>;
    let Extension = FuncExtKhrMipmapWritesAndWrite3d in {
      foreach imgTy = [Image3d] in {
        def : Builtin<"write_imagef", [Void, ImageType<imgTy, aQual>, VectorType<Int, 4>, Int, VectorType<Float, 4>]>;
        def : Builtin<"write_imagei", [Void, ImageType<imgTy, aQual>, VectorType<Int, 4>, Int, VectorType<Int, 4>]>;
        def : Builtin<"write_imageui", [Void, ImageType<imgTy, aQual>, VectorType<Int, 4>, Int, VectorType<UInt, 4>]>;
      }
    }
  }
}

//--------------------------------------------------------------------
// OpenCL Extension v2.0 s18.3 - Creating OpenCL Memory Objects from OpenGL MSAA Textures
let Extension = FuncExtKhrGlMsaaSharing in {
  // --- Table 6.13.14.3 ---
  foreach aQual = ["RO", "RW"] in {
    foreach imgTy = [Image2dMsaa] in {
      def : Builtin<"read_imagef", [VectorType<Float, 4>, ImageType<imgTy, aQual>, VectorType<Int, 2>, Int], Attr.Pure>;
      def : Builtin<"read_imagei", [VectorType<Int, 4>, ImageType<imgTy, aQual>, VectorType<Int, 2>, Int], Attr.Pure>;
      def : Builtin<"read_imageui", [VectorType<UInt, 4>, ImageType<imgTy, aQual>, VectorType<Int, 2>, Int], Attr.Pure>;
    }
    foreach imgTy = [Image2dArrayMsaa] in {
      def : Builtin<"read_imagef", [VectorType<Float, 4>, ImageType<imgTy, aQual>, VectorType<Int, 4>, Int], Attr.Pure>;
      def : Builtin<"read_imagei", [VectorType<Int, 4>, ImageType<imgTy, aQual>, VectorType<Int, 4>, Int], Attr.Pure>;
      def : Builtin<"read_imageui", [VectorType<UInt, 4>, ImageType<imgTy, aQual>, VectorType<Int, 4>, Int], Attr.Pure>;
    }
    foreach name = ["read_imagef"] in {
      def : Builtin<name, [Float, ImageType<Image2dMsaaDepth, aQual>, VectorType<Int, 2>, Int], Attr.Pure>;
      def : Builtin<name, [Float, ImageType<Image2dArrayMsaaDepth, aQual>, VectorType<Int, 4>, Int], Attr.Pure>;
    }
  }

  // --- Table 6.13.14.5 ---
  foreach aQual = ["RO", "WO", "RW"] in {
    foreach imgTy = [Image2dMsaa, Image2dArrayMsaa, Image2dMsaaDepth, Image2dArrayMsaaDepth] in {
      foreach name = ["get_image_width", "get_image_height",
                      "get_image_channel_data_type", "get_image_channel_order",
                      "get_image_num_samples"] in {
        def : Builtin<name, [Int, ImageType<imgTy, aQual>], Attr.Const>;
      }
      def : Builtin<"get_image_dim", [VectorType<Int, 2>, ImageType<imgTy, aQual>], Attr.Const>;
    }
    foreach imgTy = [Image2dArrayMsaa, Image2dArrayMsaaDepth] in {
      def : Builtin<"get_image_array_size", [Size, ImageType<imgTy, aQual>], Attr.Const>;
    }
  }
}

//--------------------------------------------------------------------
// OpenCL Extension v2.0 s28 - Subgroups
// --- Table 28.2.1 ---
let Extension = FuncExtKhrSubgroups in {
  foreach name = ["get_sub_group_size", "get_max_sub_group_size",
                  "get_num_sub_groups", "get_sub_group_id",
                  "get_sub_group_local_id"] in {
    def : Builtin<name, [UInt]>;
  }
  let MinVersion = CL20 in {
    foreach name = ["get_enqueued_num_sub_groups"] in {
      def : Builtin<name, [UInt]>;
    }
  }
}

// --- Table 28.2.2 ---
let Extension = FuncExtKhrSubgroups in {
  def : Builtin<"sub_group_barrier", [Void, MemFenceFlags], Attr.Convergent>;
  def : Builtin<"sub_group_barrier", [Void, MemFenceFlags, MemoryScope], Attr.Convergent>;
}

// --- Table 28.2.4 ---
let Extension = FuncExtKhrSubgroups in {
  foreach name = ["sub_group_all", "sub_group_any"] in {
    def : Builtin<name, [Int, Int], Attr.Convergent>;
  }
  foreach name = ["sub_group_broadcast"] in {
    def : Builtin<name, [IntLongFloatGenType1, IntLongFloatGenType1, UInt], Attr.Convergent>;
  }
  foreach name = ["sub_group_reduce_", "sub_group_scan_exclusive_",
                  "sub_group_scan_inclusive_"] in {
    foreach op = ["add", "min", "max"] in {
      def : Builtin<name # op, [IntLongFloatGenType1, IntLongFloatGenType1], Attr.Convergent>;
    }
  }
}

// OpenCL Extension v3.0 s38 - Extended Subgroup Functions

// Section 38.4.1 - cl_khr_subgroup_extended_types
let Extension = FuncExtKhrSubgroupExtendedTypes in {
  // For sub_group_broadcast, add scalar char, uchar, short, and ushort support,
  def : Builtin<"sub_group_broadcast", [CharShortGenType1, CharShortGenType1, UInt], Attr.Convergent>;
  // gentype may additionally be one of the supported built-in vector data types.
  def : Builtin<"sub_group_broadcast", [AGenTypeNNoScalar, AGenTypeNNoScalar, UInt], Attr.Convergent>;

  foreach name = ["sub_group_reduce_", "sub_group_scan_exclusive_",
                  "sub_group_scan_inclusive_"] in {
    foreach op = ["add", "min", "max"] in {
      def : Builtin<name # op, [CharShortGenType1, CharShortGenType1], Attr.Convergent>;
    }
  }
}

// Section 38.5.1 - cl_khr_subgroup_non_uniform_vote
let Extension = FuncExtKhrSubgroupNonUniformVote in {
  def : Builtin<"sub_group_elect", [Int]>;
  def : Builtin<"sub_group_non_uniform_all", [Int, Int]>;
  def : Builtin<"sub_group_non_uniform_any", [Int, Int]>;
  def : Builtin<"sub_group_non_uniform_all_equal", [Int, AGenType1]>;
}

// Section 38.6.1 - cl_khr_subgroup_ballot
let Extension = FuncExtKhrSubgroupBallot in {
  def : Builtin<"sub_group_non_uniform_broadcast", [AGenTypeN, AGenTypeN, UInt]>;
  def : Builtin<"sub_group_broadcast_first", [AGenType1, AGenType1]>;
  def : Builtin<"sub_group_ballot", [VectorType<UInt, 4>, Int]>;
  def : Builtin<"sub_group_inverse_ballot", [Int, VectorType<UInt, 4>], Attr.Const>;
  def : Builtin<"sub_group_ballot_bit_extract", [Int, VectorType<UInt, 4>, UInt], Attr.Const>;
  def : Builtin<"sub_group_ballot_bit_count", [UInt, VectorType<UInt, 4>], Attr.Const>;
  def : Builtin<"sub_group_ballot_inclusive_scan", [UInt, VectorType<UInt, 4>]>;
  def : Builtin<"sub_group_ballot_exclusive_scan", [UInt, VectorType<UInt, 4>]>;
  def : Builtin<"sub_group_ballot_find_lsb", [UInt, VectorType<UInt, 4>]>;
  def : Builtin<"sub_group_ballot_find_msb", [UInt, VectorType<UInt, 4>]>;

  foreach op = ["eq", "ge", "gt", "le", "lt"] in {
    def : Builtin<"get_sub_group_" # op # "_mask", [VectorType<UInt, 4>], Attr.Const>;
  }
}

// Section 38.7.1 - cl_khr_subgroup_non_uniform_arithmetic
let Extension = FuncExtKhrSubgroupNonUniformArithmetic in {
  foreach name = ["reduce_", "scan_exclusive_", "scan_inclusive_"] in {
    foreach op = ["add", "min", "max", "mul"] in {
      def : Builtin<"sub_group_non_uniform_" # name # op, [AGenType1, AGenType1]>;
    }
    foreach op = ["and", "or", "xor"] in {
      def : Builtin<"sub_group_non_uniform_" # name # op, [AIGenType1, AIGenType1]>;
    }
    foreach op = ["and", "or", "xor"] in {
      def : Builtin<"sub_group_non_uniform_" # name # "logical_" # op, [Int, Int]>;
    }
  }
}

// Section 38.8.1 - cl_khr_subgroup_shuffle
let Extension = FuncExtKhrSubgroupShuffle in {
  def : Builtin<"sub_group_shuffle", [AGenType1, AGenType1, UInt]>;
  def : Builtin<"sub_group_shuffle_xor", [AGenType1, AGenType1, UInt]>;
}

// Section 38.9.1 - cl_khr_subgroup_shuffle_relative
let Extension = FuncExtKhrSubgroupShuffleRelative in {
  def : Builtin<"sub_group_shuffle_up", [AGenType1, AGenType1, UInt]>;
  def : Builtin<"sub_group_shuffle_down", [AGenType1, AGenType1, UInt]>;
}

// Section 38.10.1 - cl_khr_subgroup_clustered_reduce
let Extension = FuncExtKhrSubgroupClusteredReduce in {
  foreach op = ["add", "min", "max", "mul"] in {
    def : Builtin<"sub_group_clustered_reduce_" # op, [AGenType1, AGenType1, UInt]>;
  }
  foreach op = ["and", "or", "xor"] in {
    def : Builtin<"sub_group_clustered_reduce_" # op, [AIGenType1, AIGenType1, UInt]>;
  }
  foreach op = ["and", "or", "xor"] in {
    def : Builtin<"sub_group_clustered_reduce_logical_" # op, [Int, Int, UInt]>;
  }
}

// Section 40.3.1 - cl_khr_extended_bit_ops
let Extension = FuncExtKhrExtendedBitOps in {
  def : Builtin<"bitfield_insert", [AIGenTypeN, AIGenTypeN, AIGenTypeN, UInt, UInt], Attr.Const>;
  def : Builtin<"bitfield_extract_signed", [SGenTypeN, SGenTypeN, UInt, UInt], Attr.Const>;
  def : Builtin<"bitfield_extract_signed", [SGenTypeN, UGenTypeN, UInt, UInt], Attr.Const>;
  def : Builtin<"bitfield_extract_unsigned", [UGenTypeN, SGenTypeN, UInt, UInt], Attr.Const>;
  def : Builtin<"bitfield_extract_unsigned", [UGenTypeN, UGenTypeN, UInt, UInt], Attr.Const>;
  def : Builtin<"bit_reverse", [AIGenTypeN, AIGenTypeN], Attr.Const>;
}

// Section 42.3 - cl_khr_integer_dot_product
let Extension = FunctionExtension<"__opencl_c_integer_dot_product_input_4x8bit"> in {
  def : Builtin<"dot", [UInt, VectorType<UChar, 4>, VectorType<UChar, 4>], Attr.Const>;
  def : Builtin<"dot", [Int, VectorType<Char, 4>, VectorType<Char, 4>], Attr.Const>;
  def : Builtin<"dot", [Int, VectorType<UChar, 4>, VectorType<Char, 4>], Attr.Const>;
  def : Builtin<"dot", [Int, VectorType<Char, 4>, VectorType<UChar, 4>], Attr.Const>;

  def : Builtin<"dot_acc_sat", [UInt, VectorType<UChar, 4>, VectorType<UChar, 4>, UInt], Attr.Const>;
  def : Builtin<"dot_acc_sat", [Int, VectorType<Char, 4>, VectorType<Char, 4>, Int], Attr.Const>;
  def : Builtin<"dot_acc_sat", [Int, VectorType<UChar, 4>, VectorType<Char, 4>, Int], Attr.Const>;
  def : Builtin<"dot_acc_sat", [Int, VectorType<Char, 4>, VectorType<UChar, 4>, Int], Attr.Const>;
}

let Extension = FunctionExtension<"__opencl_c_integer_dot_product_input_4x8bit_packed"> in {
  def : Builtin<"dot_4x8packed_uu_uint", [UInt, UInt, UInt], Attr.Const>;
  def : Builtin<"dot_4x8packed_ss_int", [Int, UInt, UInt], Attr.Const>;
  def : Builtin<"dot_4x8packed_us_int", [Int, UInt, UInt], Attr.Const>;
  def : Builtin<"dot_4x8packed_su_int", [Int, UInt, UInt], Attr.Const>;

  def : Builtin<"dot_acc_sat_4x8packed_uu_uint", [UInt, UInt, UInt, UInt], Attr.Const>;
  def : Builtin<"dot_acc_sat_4x8packed_ss_int", [Int, UInt, UInt, Int], Attr.Const>;
  def : Builtin<"dot_acc_sat_4x8packed_us_int", [Int, UInt, UInt, Int], Attr.Const>;
  def : Builtin<"dot_acc_sat_4x8packed_su_int", [Int, UInt, UInt, Int], Attr.Const>;
}

//--------------------------------------------------------------------
// Arm extensions.
let Extension = ArmIntegerDotProductInt8 in {
  foreach name = ["arm_dot"] in {
    def : Builtin<name, [UInt, VectorType<UChar, 4>, VectorType<UChar, 4>]>;
    def : Builtin<name, [Int, VectorType<Char, 4>, VectorType<Char, 4>]>;
  }
}
let Extension = ArmIntegerDotProductAccumulateInt8 in {
  foreach name = ["arm_dot_acc"] in {
    def : Builtin<name, [UInt, VectorType<UChar, 4>, VectorType<UChar, 4>, UInt]>;
    def : Builtin<name, [Int, VectorType<Char, 4>, VectorType<Char, 4>, Int]>;
  }
}
let Extension = ArmIntegerDotProductAccumulateInt16 in {
  foreach name = ["arm_dot_acc"] in {
    def : Builtin<name, [UInt, VectorType<UShort, 2>, VectorType<UShort, 2>, UInt]>;
    def : Builtin<name, [Int, VectorType<Short, 2>, VectorType<Short, 2>, Int]>;
  }
}
let Extension = ArmIntegerDotProductAccumulateSaturateInt8 in {
  foreach name = ["arm_dot_acc_sat"] in {
    def : Builtin<name, [UInt, VectorType<UChar, 4>, VectorType<UChar, 4>, UInt]>;
    def : Builtin<name, [Int, VectorType<Char, 4>, VectorType<Char, 4>, Int]>;
  }
}<|MERGE_RESOLUTION|>--- conflicted
+++ resolved
@@ -848,12 +848,8 @@
 
 multiclass VloadVstoreHalf<list<AddressSpace> addrspaces, bit defStores> {
   foreach AS = addrspaces in {
-<<<<<<< HEAD
-    def : Builtin<"vload_half", [Float, Size, PointerType<ConstType<Half>, AS>]>;
-    def : Builtin<"vloada_half", [Float, Size, PointerType<ConstType<Half>, AS>]>;
-=======
     def : Builtin<"vload_half", [Float, Size, PointerType<ConstType<Half>, AS>], Attr.Pure>;
->>>>>>> 85f79973
+    def : Builtin<"vloada_half", [Float, Size, PointerType<ConstType<Half>, AS>], Attr.Pure>;
     foreach VSize = [2, 3, 4, 8, 16] in {
       foreach name = ["vload_half" # VSize, "vloada_half" # VSize] in {
         def : Builtin<name, [VectorType<Float, VSize>, Size, PointerType<ConstType<Half>, AS>], Attr.Pure>;
