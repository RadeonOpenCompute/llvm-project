--- conflicted
+++ resolved
@@ -4184,7 +4184,6 @@
                 TempTempParm->getDefaultArgument().getTemplateNameLoc());
 }
 
-<<<<<<< HEAD
 void Sema::DiagnoseCXXAMPTemplateArgument(NamedDecl *Param,
                                           const TemplateArgumentLoc &AL,
                                           NamedDecl *Template,
@@ -4214,7 +4213,8 @@
         << ArgType.getAsString();
     }
   }
-=======
+}
+
 /// Convert a template-argument that we parsed as a type into a template, if
 /// possible. C++ permits injected-class-names to perform dual service as
 /// template template arguments and as template type arguments.
@@ -4246,7 +4246,6 @@
                                  QualLoc, RecLoc.getNameLoc());
 
   return TemplateArgumentLoc();
->>>>>>> be11a2ae
 }
 
 /// \brief Check that the given template argument corresponds to the given
