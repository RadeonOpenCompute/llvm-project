--- conflicted
+++ resolved
@@ -2153,15 +2153,12 @@
 public:
   UnsafeBufferUsageReporter(Sema &S) : S(S) {}
 
-<<<<<<< HEAD
-  void handleUnsafeOperation(const Stmt *Operation) override {
+  void handleUnsafeOperation(const Stmt *Operation,
+                             bool IsRelatedToDecl) override {
 #ifdef MIOPEN_GTEST_FIXED
     S.Diag(Operation->getBeginLoc(), diag::warn_unsafe_buffer_expression)
         << Operation->getSourceRange();
 #endif
-=======
-  void handleUnsafeOperation(const Stmt *Operation,
-                             bool IsRelatedToDecl) override {
     SourceLocation Loc;
     SourceRange Range;
     unsigned MsgParam = 0;
@@ -2198,7 +2195,6 @@
       S.Diag(Loc, diag::note_unsafe_buffer_operation) << MsgParam << Range;
     else
       S.Diag(Loc, diag::warn_unsafe_buffer_operation) << MsgParam << Range;
->>>>>>> 2e35d684
   }
 
   // FIXME: rename to handleUnsafeVariable
