//===--- SemaType.cpp - Semantic Analysis for Types -----------------------===//
//
//                     The LLVM Compiler Infrastructure
//
// This file is distributed under the University of Illinois Open Source
// License. See LICENSE.TXT for details.
//
//===----------------------------------------------------------------------===//
//
//  This file implements type-related semantic analysis.
//
//===----------------------------------------------------------------------===//

#include "TypeLocBuilder.h"
#include "clang/AST/ASTConsumer.h"
#include "clang/AST/ASTContext.h"
#include "clang/AST/ASTMutationListener.h"
#include "clang/AST/CXXInheritance.h"
#include "clang/AST/DeclObjC.h"
#include "clang/AST/DeclTemplate.h"
#include "clang/AST/Expr.h"
#include "clang/AST/TypeLoc.h"
#include "clang/AST/TypeLocVisitor.h"
#include "clang/Basic/PartialDiagnostic.h"
#include "clang/Basic/TargetInfo.h"
#include "clang/Lex/Preprocessor.h"
#include "clang/Sema/DeclSpec.h"
#include "clang/Sema/DelayedDiagnostic.h"
#include "clang/Sema/Lookup.h"
#include "clang/Sema/ScopeInfo.h"
#include "clang/Sema/SemaInternal.h"
#include "clang/Sema/Template.h"
#include "llvm/ADT/SmallPtrSet.h"
#include "llvm/ADT/SmallString.h"
#include "llvm/ADT/StringSwitch.h"
#include "llvm/Support/ErrorHandling.h"

using namespace clang;

enum TypeDiagSelector {
  TDS_Function,
  TDS_Pointer,
  TDS_ObjCObjOrBlock
};

/// isOmittedBlockReturnType - Return true if this declarator is missing a
/// return type because this is a omitted return type on a block literal.
static bool isOmittedBlockReturnType(const Declarator &D) {
  if (D.getContext() != Declarator::BlockLiteralContext ||
      D.getDeclSpec().hasTypeSpecifier())
    return false;

  if (D.getNumTypeObjects() == 0)
    return true;   // ^{ ... }

  if (D.getNumTypeObjects() == 1 &&
      D.getTypeObject(0).Kind == DeclaratorChunk::Function)
    return true;   // ^(int X, float Y) { ... }

  return false;
}

/// diagnoseBadTypeAttribute - Diagnoses a type attribute which
/// doesn't apply to the given type.
static void diagnoseBadTypeAttribute(Sema &S, const AttributeList &attr,
                                     QualType type) {
  TypeDiagSelector WhichType;
  bool useExpansionLoc = true;
  switch (attr.getKind()) {
  case AttributeList::AT_ObjCGC:        WhichType = TDS_Pointer; break;
  case AttributeList::AT_ObjCOwnership: WhichType = TDS_ObjCObjOrBlock; break;
  default:
    // Assume everything else was a function attribute.
    WhichType = TDS_Function;
    useExpansionLoc = false;
    break;
  }

  SourceLocation loc = attr.getLoc();
  StringRef name = attr.getName()->getName();

  // The GC attributes are usually written with macros;  special-case them.
  IdentifierInfo *II = attr.isArgIdent(0) ? attr.getArgAsIdent(0)->Ident
                                          : nullptr;
  if (useExpansionLoc && loc.isMacroID() && II) {
    if (II->isStr("strong")) {
      if (S.findMacroSpelling(loc, "__strong")) name = "__strong";
    } else if (II->isStr("weak")) {
      if (S.findMacroSpelling(loc, "__weak")) name = "__weak";
    }
  }

  S.Diag(loc, diag::warn_type_attribute_wrong_type) << name << WhichType
    << type;
}

// objc_gc applies to Objective-C pointers or, otherwise, to the
// smallest available pointer type (i.e. 'void*' in 'void**').
#define OBJC_POINTER_TYPE_ATTRS_CASELIST \
    case AttributeList::AT_ObjCGC: \
    case AttributeList::AT_ObjCOwnership

// Calling convention attributes.
#define CALLING_CONV_ATTRS_CASELIST \
    case AttributeList::AT_CDecl: \
    case AttributeList::AT_FastCall: \
    case AttributeList::AT_StdCall: \
    case AttributeList::AT_ThisCall: \
    case AttributeList::AT_RegCall: \
    case AttributeList::AT_Pascal: \
    case AttributeList::AT_SwiftCall: \
    case AttributeList::AT_VectorCall: \
    case AttributeList::AT_MSABI: \
    case AttributeList::AT_SysVABI: \
    case AttributeList::AT_Pcs: \
    case AttributeList::AT_IntelOclBicc: \
    case AttributeList::AT_PreserveMost: \
    case AttributeList::AT_PreserveAll

// Function type attributes.
#define FUNCTION_TYPE_ATTRS_CASELIST \
    case AttributeList::AT_NoReturn: \
    case AttributeList::AT_Regparm: \
    CALLING_CONV_ATTRS_CASELIST

// Microsoft-specific type qualifiers.
#define MS_TYPE_ATTRS_CASELIST  \
    case AttributeList::AT_Ptr32: \
    case AttributeList::AT_Ptr64: \
    case AttributeList::AT_SPtr: \
    case AttributeList::AT_UPtr

// Nullability qualifiers.
#define NULLABILITY_TYPE_ATTRS_CASELIST         \
    case AttributeList::AT_TypeNonNull:         \
    case AttributeList::AT_TypeNullable:        \
    case AttributeList::AT_TypeNullUnspecified

namespace {
  /// An object which stores processing state for the entire
  /// GetTypeForDeclarator process.
  class TypeProcessingState {
    Sema &sema;

    /// The declarator being processed.
    Declarator &declarator;

    /// The index of the declarator chunk we're currently processing.
    /// May be the total number of valid chunks, indicating the
    /// DeclSpec.
    unsigned chunkIndex;

    /// Whether there are non-trivial modifications to the decl spec.
    bool trivial;

    /// Whether we saved the attributes in the decl spec.
    bool hasSavedAttrs;

    /// The original set of attributes on the DeclSpec.
    SmallVector<AttributeList*, 2> savedAttrs;

    /// A list of attributes to diagnose the uselessness of when the
    /// processing is complete.
    SmallVector<AttributeList*, 2> ignoredTypeAttrs;

  public:
    TypeProcessingState(Sema &sema, Declarator &declarator)
      : sema(sema), declarator(declarator),
        chunkIndex(declarator.getNumTypeObjects()),
        trivial(true), hasSavedAttrs(false) {}

    Sema &getSema() const {
      return sema;
    }

    Declarator &getDeclarator() const {
      return declarator;
    }

    bool isProcessingDeclSpec() const {
      return chunkIndex == declarator.getNumTypeObjects();
    }

    unsigned getCurrentChunkIndex() const {
      return chunkIndex;
    }

    void setCurrentChunkIndex(unsigned idx) {
      assert(idx <= declarator.getNumTypeObjects());
      chunkIndex = idx;
    }

    AttributeList *&getCurrentAttrListRef() const {
      if (isProcessingDeclSpec())
        return getMutableDeclSpec().getAttributes().getListRef();
      return declarator.getTypeObject(chunkIndex).getAttrListRef();
    }

    /// Save the current set of attributes on the DeclSpec.
    void saveDeclSpecAttrs() {
      // Don't try to save them multiple times.
      if (hasSavedAttrs) return;

      DeclSpec &spec = getMutableDeclSpec();
      for (AttributeList *attr = spec.getAttributes().getList(); attr;
             attr = attr->getNext())
        savedAttrs.push_back(attr);
      trivial &= savedAttrs.empty();
      hasSavedAttrs = true;
    }

    /// Record that we had nowhere to put the given type attribute.
    /// We will diagnose such attributes later.
    void addIgnoredTypeAttr(AttributeList &attr) {
      ignoredTypeAttrs.push_back(&attr);
    }

    /// Diagnose all the ignored type attributes, given that the
    /// declarator worked out to the given type.
    void diagnoseIgnoredTypeAttrs(QualType type) const {
      for (auto *Attr : ignoredTypeAttrs)
        diagnoseBadTypeAttribute(getSema(), *Attr, type);
    }

    ~TypeProcessingState() {
      if (trivial) return;

      restoreDeclSpecAttrs();
    }

  private:
    DeclSpec &getMutableDeclSpec() const {
      return const_cast<DeclSpec&>(declarator.getDeclSpec());
    }

    void restoreDeclSpecAttrs() {
      assert(hasSavedAttrs);

      if (savedAttrs.empty()) {
        getMutableDeclSpec().getAttributes().set(nullptr);
        return;
      }

      getMutableDeclSpec().getAttributes().set(savedAttrs[0]);
      for (unsigned i = 0, e = savedAttrs.size() - 1; i != e; ++i)
        savedAttrs[i]->setNext(savedAttrs[i+1]);
      savedAttrs.back()->setNext(nullptr);
    }
  };
} // end anonymous namespace

static void spliceAttrIntoList(AttributeList &attr, AttributeList *&head) {
  attr.setNext(head);
  head = &attr;
}

static void spliceAttrOutOfList(AttributeList &attr, AttributeList *&head) {
  if (head == &attr) {
    head = attr.getNext();
    return;
  }

  AttributeList *cur = head;
  while (true) {
    assert(cur && cur->getNext() && "ran out of attrs?");
    if (cur->getNext() == &attr) {
      cur->setNext(attr.getNext());
      return;
    }
    cur = cur->getNext();
  }
}

static void moveAttrFromListToList(AttributeList &attr,
                                   AttributeList *&fromList,
                                   AttributeList *&toList) {
  spliceAttrOutOfList(attr, fromList);
  spliceAttrIntoList(attr, toList);
}

/// The location of a type attribute.
enum TypeAttrLocation {
  /// The attribute is in the decl-specifier-seq.
  TAL_DeclSpec,
  /// The attribute is part of a DeclaratorChunk.
  TAL_DeclChunk,
  /// The attribute is immediately after the declaration's name.
  TAL_DeclName
};

static void processTypeAttrs(TypeProcessingState &state,
                             QualType &type, TypeAttrLocation TAL,
                             AttributeList *attrs);

static bool handleFunctionTypeAttr(TypeProcessingState &state,
                                   AttributeList &attr,
                                   QualType &type);

static bool handleMSPointerTypeQualifierAttr(TypeProcessingState &state,
                                             AttributeList &attr,
                                             QualType &type);

static bool handleObjCGCTypeAttr(TypeProcessingState &state,
                                 AttributeList &attr, QualType &type);

static bool handleObjCOwnershipTypeAttr(TypeProcessingState &state,
                                       AttributeList &attr, QualType &type);

static bool handleObjCPointerTypeAttr(TypeProcessingState &state,
                                      AttributeList &attr, QualType &type) {
  if (attr.getKind() == AttributeList::AT_ObjCGC)
    return handleObjCGCTypeAttr(state, attr, type);
  assert(attr.getKind() == AttributeList::AT_ObjCOwnership);
  return handleObjCOwnershipTypeAttr(state, attr, type);
}

/// Given the index of a declarator chunk, check whether that chunk
/// directly specifies the return type of a function and, if so, find
/// an appropriate place for it.
///
/// \param i - a notional index which the search will start
///   immediately inside
///
/// \param onlyBlockPointers Whether we should only look into block
/// pointer types (vs. all pointer types).
static DeclaratorChunk *maybeMovePastReturnType(Declarator &declarator,
                                                unsigned i,
                                                bool onlyBlockPointers) {
  assert(i <= declarator.getNumTypeObjects());

  DeclaratorChunk *result = nullptr;

  // First, look inwards past parens for a function declarator.
  for (; i != 0; --i) {
    DeclaratorChunk &fnChunk = declarator.getTypeObject(i-1);
    switch (fnChunk.Kind) {
    case DeclaratorChunk::Paren:
      continue;

    // If we find anything except a function, bail out.
    case DeclaratorChunk::Pointer:
    case DeclaratorChunk::BlockPointer:
    case DeclaratorChunk::Array:
    case DeclaratorChunk::Reference:
    case DeclaratorChunk::MemberPointer:
    case DeclaratorChunk::Pipe:
      return result;

    // If we do find a function declarator, scan inwards from that,
    // looking for a (block-)pointer declarator.
    case DeclaratorChunk::Function:
      for (--i; i != 0; --i) {
        DeclaratorChunk &ptrChunk = declarator.getTypeObject(i-1);
        switch (ptrChunk.Kind) {
        case DeclaratorChunk::Paren:
        case DeclaratorChunk::Array:
        case DeclaratorChunk::Function:
        case DeclaratorChunk::Reference:
        case DeclaratorChunk::Pipe:
          continue;

        case DeclaratorChunk::MemberPointer:
        case DeclaratorChunk::Pointer:
          if (onlyBlockPointers)
            continue;

          // fallthrough

        case DeclaratorChunk::BlockPointer:
          result = &ptrChunk;
          goto continue_outer;
        }
        llvm_unreachable("bad declarator chunk kind");
      }

      // If we run out of declarators doing that, we're done.
      return result;
    }
    llvm_unreachable("bad declarator chunk kind");

    // Okay, reconsider from our new point.
  continue_outer: ;
  }

  // Ran out of chunks, bail out.
  return result;
}

/// Given that an objc_gc attribute was written somewhere on a
/// declaration *other* than on the declarator itself (for which, use
/// distributeObjCPointerTypeAttrFromDeclarator), and given that it
/// didn't apply in whatever position it was written in, try to move
/// it to a more appropriate position.
static void distributeObjCPointerTypeAttr(TypeProcessingState &state,
                                          AttributeList &attr,
                                          QualType type) {
  Declarator &declarator = state.getDeclarator();

  // Move it to the outermost normal or block pointer declarator.
  for (unsigned i = state.getCurrentChunkIndex(); i != 0; --i) {
    DeclaratorChunk &chunk = declarator.getTypeObject(i-1);
    switch (chunk.Kind) {
    case DeclaratorChunk::Pointer:
    case DeclaratorChunk::BlockPointer: {
      // But don't move an ARC ownership attribute to the return type
      // of a block.
      DeclaratorChunk *destChunk = nullptr;
      if (state.isProcessingDeclSpec() &&
          attr.getKind() == AttributeList::AT_ObjCOwnership)
        destChunk = maybeMovePastReturnType(declarator, i - 1,
                                            /*onlyBlockPointers=*/true);
      if (!destChunk) destChunk = &chunk;

      moveAttrFromListToList(attr, state.getCurrentAttrListRef(),
                             destChunk->getAttrListRef());
      return;
    }

    case DeclaratorChunk::Paren:
    case DeclaratorChunk::Array:
      continue;

    // We may be starting at the return type of a block.
    case DeclaratorChunk::Function:
      if (state.isProcessingDeclSpec() &&
          attr.getKind() == AttributeList::AT_ObjCOwnership) {
        if (DeclaratorChunk *dest = maybeMovePastReturnType(
                                      declarator, i,
                                      /*onlyBlockPointers=*/true)) {
          moveAttrFromListToList(attr, state.getCurrentAttrListRef(),
                                 dest->getAttrListRef());
          return;
        }
      }
      goto error;

    // Don't walk through these.
    case DeclaratorChunk::Reference:
    case DeclaratorChunk::MemberPointer:
    case DeclaratorChunk::Pipe:
      goto error;
    }
  }
 error:

  diagnoseBadTypeAttribute(state.getSema(), attr, type);
}

/// Distribute an objc_gc type attribute that was written on the
/// declarator.
static void
distributeObjCPointerTypeAttrFromDeclarator(TypeProcessingState &state,
                                            AttributeList &attr,
                                            QualType &declSpecType) {
  Declarator &declarator = state.getDeclarator();

  // objc_gc goes on the innermost pointer to something that's not a
  // pointer.
  unsigned innermost = -1U;
  bool considerDeclSpec = true;
  for (unsigned i = 0, e = declarator.getNumTypeObjects(); i != e; ++i) {
    DeclaratorChunk &chunk = declarator.getTypeObject(i);
    switch (chunk.Kind) {
    case DeclaratorChunk::Pointer:
    case DeclaratorChunk::BlockPointer:
      innermost = i;
      continue;

    case DeclaratorChunk::Reference:
    case DeclaratorChunk::MemberPointer:
    case DeclaratorChunk::Paren:
    case DeclaratorChunk::Array:
    case DeclaratorChunk::Pipe:
      continue;

    case DeclaratorChunk::Function:
      considerDeclSpec = false;
      goto done;
    }
  }
 done:

  // That might actually be the decl spec if we weren't blocked by
  // anything in the declarator.
  if (considerDeclSpec) {
    if (handleObjCPointerTypeAttr(state, attr, declSpecType)) {
      // Splice the attribute into the decl spec.  Prevents the
      // attribute from being applied multiple times and gives
      // the source-location-filler something to work with.
      state.saveDeclSpecAttrs();
      moveAttrFromListToList(attr, declarator.getAttrListRef(),
               declarator.getMutableDeclSpec().getAttributes().getListRef());
      return;
    }
  }

  // Otherwise, if we found an appropriate chunk, splice the attribute
  // into it.
  if (innermost != -1U) {
    moveAttrFromListToList(attr, declarator.getAttrListRef(),
                       declarator.getTypeObject(innermost).getAttrListRef());
    return;
  }

  // Otherwise, diagnose when we're done building the type.
  spliceAttrOutOfList(attr, declarator.getAttrListRef());
  state.addIgnoredTypeAttr(attr);
}

/// A function type attribute was written somewhere in a declaration
/// *other* than on the declarator itself or in the decl spec.  Given
/// that it didn't apply in whatever position it was written in, try
/// to move it to a more appropriate position.
static void distributeFunctionTypeAttr(TypeProcessingState &state,
                                       AttributeList &attr,
                                       QualType type) {
  Declarator &declarator = state.getDeclarator();

  // Try to push the attribute from the return type of a function to
  // the function itself.
  for (unsigned i = state.getCurrentChunkIndex(); i != 0; --i) {
    DeclaratorChunk &chunk = declarator.getTypeObject(i-1);
    switch (chunk.Kind) {
    case DeclaratorChunk::Function:
      moveAttrFromListToList(attr, state.getCurrentAttrListRef(),
                             chunk.getAttrListRef());
      return;

    case DeclaratorChunk::Paren:
    case DeclaratorChunk::Pointer:
    case DeclaratorChunk::BlockPointer:
    case DeclaratorChunk::Array:
    case DeclaratorChunk::Reference:
    case DeclaratorChunk::MemberPointer:
    case DeclaratorChunk::Pipe:
      continue;
    }
  }

  diagnoseBadTypeAttribute(state.getSema(), attr, type);
}

/// Try to distribute a function type attribute to the innermost
/// function chunk or type.  Returns true if the attribute was
/// distributed, false if no location was found.
static bool
distributeFunctionTypeAttrToInnermost(TypeProcessingState &state,
                                      AttributeList &attr,
                                      AttributeList *&attrList,
                                      QualType &declSpecType) {
  Declarator &declarator = state.getDeclarator();

  // Put it on the innermost function chunk, if there is one.
  for (unsigned i = 0, e = declarator.getNumTypeObjects(); i != e; ++i) {
    DeclaratorChunk &chunk = declarator.getTypeObject(i);
    if (chunk.Kind != DeclaratorChunk::Function) continue;

    moveAttrFromListToList(attr, attrList, chunk.getAttrListRef());
    return true;
  }

  return handleFunctionTypeAttr(state, attr, declSpecType);
}

/// A function type attribute was written in the decl spec.  Try to
/// apply it somewhere.
static void
distributeFunctionTypeAttrFromDeclSpec(TypeProcessingState &state,
                                       AttributeList &attr,
                                       QualType &declSpecType) {
  state.saveDeclSpecAttrs();

  // C++11 attributes before the decl specifiers actually appertain to
  // the declarators. Move them straight there. We don't support the
  // 'put them wherever you like' semantics we allow for GNU attributes.
  if (attr.isCXX11Attribute()) {
    moveAttrFromListToList(attr, state.getCurrentAttrListRef(),
                           state.getDeclarator().getAttrListRef());
    return;
  }

  // Try to distribute to the innermost.
  if (distributeFunctionTypeAttrToInnermost(state, attr,
                                            state.getCurrentAttrListRef(),
                                            declSpecType))
    return;

  // If that failed, diagnose the bad attribute when the declarator is
  // fully built.
  state.addIgnoredTypeAttr(attr);
}

/// A function type attribute was written on the declarator.  Try to
/// apply it somewhere.
static void
distributeFunctionTypeAttrFromDeclarator(TypeProcessingState &state,
                                         AttributeList &attr,
                                         QualType &declSpecType) {
  Declarator &declarator = state.getDeclarator();

  // Try to distribute to the innermost.
  if (distributeFunctionTypeAttrToInnermost(state, attr,
                                            declarator.getAttrListRef(),
                                            declSpecType))
    return;

  // If that failed, diagnose the bad attribute when the declarator is
  // fully built.
  spliceAttrOutOfList(attr, declarator.getAttrListRef());
  state.addIgnoredTypeAttr(attr);
}

/// \brief Given that there are attributes written on the declarator
/// itself, try to distribute any type attributes to the appropriate
/// declarator chunk.
///
/// These are attributes like the following:
///   int f ATTR;
///   int (f ATTR)();
/// but not necessarily this:
///   int f() ATTR;
static void distributeTypeAttrsFromDeclarator(TypeProcessingState &state,
                                              QualType &declSpecType) {
  // Collect all the type attributes from the declarator itself.
  assert(state.getDeclarator().getAttributes() && "declarator has no attrs!");
  AttributeList *attr = state.getDeclarator().getAttributes();
  AttributeList *next;
  do {
    next = attr->getNext();

    // Do not distribute C++11 attributes. They have strict rules for what
    // they appertain to.
    if (attr->isCXX11Attribute())
      continue;

    switch (attr->getKind()) {
    OBJC_POINTER_TYPE_ATTRS_CASELIST:
      distributeObjCPointerTypeAttrFromDeclarator(state, *attr, declSpecType);
      break;

    case AttributeList::AT_NSReturnsRetained:
      if (!state.getSema().getLangOpts().ObjCAutoRefCount)
        break;
      // fallthrough

    FUNCTION_TYPE_ATTRS_CASELIST:
      distributeFunctionTypeAttrFromDeclarator(state, *attr, declSpecType);
      break;

    MS_TYPE_ATTRS_CASELIST:
      // Microsoft type attributes cannot go after the declarator-id.
      continue;

    NULLABILITY_TYPE_ATTRS_CASELIST:
      // Nullability specifiers cannot go after the declarator-id.

    // Objective-C __kindof does not get distributed.
    case AttributeList::AT_ObjCKindOf:
      continue;

    default:
      break;
    }
  } while ((attr = next));
}

/// Add a synthetic '()' to a block-literal declarator if it is
/// required, given the return type.
static void maybeSynthesizeBlockSignature(TypeProcessingState &state,
                                          QualType declSpecType) {
  Declarator &declarator = state.getDeclarator();

  // First, check whether the declarator would produce a function,
  // i.e. whether the innermost semantic chunk is a function.
  if (declarator.isFunctionDeclarator()) {
    // If so, make that declarator a prototyped declarator.
    declarator.getFunctionTypeInfo().hasPrototype = true;
    return;
  }

  // If there are any type objects, the type as written won't name a
  // function, regardless of the decl spec type.  This is because a
  // block signature declarator is always an abstract-declarator, and
  // abstract-declarators can't just be parentheses chunks.  Therefore
  // we need to build a function chunk unless there are no type
  // objects and the decl spec type is a function.
  if (!declarator.getNumTypeObjects() && declSpecType->isFunctionType())
    return;

  // Note that there *are* cases with invalid declarators where
  // declarators consist solely of parentheses.  In general, these
  // occur only in failed efforts to make function declarators, so
  // faking up the function chunk is still the right thing to do.

  // Otherwise, we need to fake up a function declarator.
  SourceLocation loc = declarator.getLocStart();

  // ...and *prepend* it to the declarator.
  SourceLocation NoLoc;
  declarator.AddInnermostTypeInfo(DeclaratorChunk::getFunction(
      /*HasProto=*/true,
      /*IsAmbiguous=*/false,
      /*LParenLoc=*/NoLoc,
      /*ArgInfo=*/nullptr,
      /*NumArgs=*/0,
      /*EllipsisLoc=*/NoLoc,
      /*RParenLoc=*/NoLoc,
      /*TypeQuals=*/0,
      /*RefQualifierIsLvalueRef=*/true,
      /*RefQualifierLoc=*/NoLoc,
      /*ConstQualifierLoc=*/NoLoc,
      /*VolatileQualifierLoc=*/NoLoc,
      /*RestrictQualifierLoc=*/NoLoc,
      /*MutableLoc=*/NoLoc, EST_None,
      /*ESpecRange=*/SourceRange(),
      /*Exceptions=*/nullptr,
      /*ExceptionRanges=*/nullptr,
      /*NumExceptions=*/0,
      /*NoexceptExpr=*/nullptr,
      /*ExceptionSpecTokens=*/nullptr,
      /*DeclsInPrototype=*/None,
      loc, loc, declarator));

  // For consistency, make sure the state still has us as processing
  // the decl spec.
  assert(state.getCurrentChunkIndex() == declarator.getNumTypeObjects() - 1);
  state.setCurrentChunkIndex(declarator.getNumTypeObjects());
}

static void diagnoseAndRemoveTypeQualifiers(Sema &S, const DeclSpec &DS,
                                            unsigned &TypeQuals,
                                            QualType TypeSoFar,
                                            unsigned RemoveTQs,
                                            unsigned DiagID) {
  // If this occurs outside a template instantiation, warn the user about
  // it; they probably didn't mean to specify a redundant qualifier.
  typedef std::pair<DeclSpec::TQ, SourceLocation> QualLoc;
  for (QualLoc Qual : {QualLoc(DeclSpec::TQ_const, DS.getConstSpecLoc()),
                       QualLoc(DeclSpec::TQ_restrict, DS.getRestrictSpecLoc()),
                       QualLoc(DeclSpec::TQ_volatile, DS.getVolatileSpecLoc()),
                       QualLoc(DeclSpec::TQ_atomic, DS.getAtomicSpecLoc())}) {
    if (!(RemoveTQs & Qual.first))
      continue;

    if (S.ActiveTemplateInstantiations.empty()) {
      if (TypeQuals & Qual.first)
        S.Diag(Qual.second, DiagID)
          << DeclSpec::getSpecifierName(Qual.first) << TypeSoFar
          << FixItHint::CreateRemoval(Qual.second);
    }

    TypeQuals &= ~Qual.first;
  }
}

/// Return true if this is omitted block return type. Also check type
/// attributes and type qualifiers when returning true.
static bool checkOmittedBlockReturnType(Sema &S, Declarator &declarator,
                                        QualType Result) {
  if (!isOmittedBlockReturnType(declarator))
    return false;

  // Warn if we see type attributes for omitted return type on a block literal.
  AttributeList *&attrs =
      declarator.getMutableDeclSpec().getAttributes().getListRef();
  AttributeList *prev = nullptr;
  for (AttributeList *cur = attrs; cur; cur = cur->getNext()) {
    AttributeList &attr = *cur;
    // Skip attributes that were marked to be invalid or non-type
    // attributes.
    if (attr.isInvalid() || !attr.isTypeAttr()) {
      prev = cur;
      continue;
    }
    S.Diag(attr.getLoc(),
           diag::warn_block_literal_attributes_on_omitted_return_type)
        << attr.getName();
    // Remove cur from the list.
    if (prev) {
      prev->setNext(cur->getNext());
      prev = cur;
    } else {
      attrs = cur->getNext();
    }
  }

  // Warn if we see type qualifiers for omitted return type on a block literal.
  const DeclSpec &DS = declarator.getDeclSpec();
  unsigned TypeQuals = DS.getTypeQualifiers();
  diagnoseAndRemoveTypeQualifiers(S, DS, TypeQuals, Result, (unsigned)-1,
      diag::warn_block_literal_qualifiers_on_omitted_return_type);
  declarator.getMutableDeclSpec().ClearTypeQualifiers();

  return true;
}

/// Apply Objective-C type arguments to the given type.
static QualType applyObjCTypeArgs(Sema &S, SourceLocation loc, QualType type,
                                  ArrayRef<TypeSourceInfo *> typeArgs,
                                  SourceRange typeArgsRange,
                                  bool failOnError = false) {
  // We can only apply type arguments to an Objective-C class type.
  const auto *objcObjectType = type->getAs<ObjCObjectType>();
  if (!objcObjectType || !objcObjectType->getInterface()) {
    S.Diag(loc, diag::err_objc_type_args_non_class)
      << type
      << typeArgsRange;

    if (failOnError)
      return QualType();
    return type;
  }

  // The class type must be parameterized.
  ObjCInterfaceDecl *objcClass = objcObjectType->getInterface();
  ObjCTypeParamList *typeParams = objcClass->getTypeParamList();
  if (!typeParams) {
    S.Diag(loc, diag::err_objc_type_args_non_parameterized_class)
      << objcClass->getDeclName()
      << FixItHint::CreateRemoval(typeArgsRange);

    if (failOnError)
      return QualType();

    return type;
  }

  // The type must not already be specialized.
  if (objcObjectType->isSpecialized()) {
    S.Diag(loc, diag::err_objc_type_args_specialized_class)
      << type
      << FixItHint::CreateRemoval(typeArgsRange);

    if (failOnError)
      return QualType();

    return type;
  }

  // Check the type arguments.
  SmallVector<QualType, 4> finalTypeArgs;
  unsigned numTypeParams = typeParams->size();
  bool anyPackExpansions = false;
  for (unsigned i = 0, n = typeArgs.size(); i != n; ++i) {
    TypeSourceInfo *typeArgInfo = typeArgs[i];
    QualType typeArg = typeArgInfo->getType();

    // Type arguments cannot have explicit qualifiers or nullability.
    // We ignore indirect sources of these, e.g. behind typedefs or
    // template arguments.
    if (TypeLoc qual = typeArgInfo->getTypeLoc().findExplicitQualifierLoc()) {
      bool diagnosed = false;
      SourceRange rangeToRemove;
      if (auto attr = qual.getAs<AttributedTypeLoc>()) {
        rangeToRemove = attr.getLocalSourceRange();
        if (attr.getTypePtr()->getImmediateNullability()) {
          typeArg = attr.getTypePtr()->getModifiedType();
          S.Diag(attr.getLocStart(),
                 diag::err_objc_type_arg_explicit_nullability)
            << typeArg << FixItHint::CreateRemoval(rangeToRemove);
          diagnosed = true;
        }
      }

      if (!diagnosed) {
        S.Diag(qual.getLocStart(), diag::err_objc_type_arg_qualified)
          << typeArg << typeArg.getQualifiers().getAsString()
          << FixItHint::CreateRemoval(rangeToRemove);
      }
    }

    // Remove qualifiers even if they're non-local.
    typeArg = typeArg.getUnqualifiedType();

    finalTypeArgs.push_back(typeArg);

    if (typeArg->getAs<PackExpansionType>())
      anyPackExpansions = true;

    // Find the corresponding type parameter, if there is one.
    ObjCTypeParamDecl *typeParam = nullptr;
    if (!anyPackExpansions) {
      if (i < numTypeParams) {
        typeParam = typeParams->begin()[i];
      } else {
        // Too many arguments.
        S.Diag(loc, diag::err_objc_type_args_wrong_arity)
          << false
          << objcClass->getDeclName()
          << (unsigned)typeArgs.size()
          << numTypeParams;
        S.Diag(objcClass->getLocation(), diag::note_previous_decl)
          << objcClass;

        if (failOnError)
          return QualType();

        return type;
      }
    }

    // Objective-C object pointer types must be substitutable for the bounds.
    if (const auto *typeArgObjC = typeArg->getAs<ObjCObjectPointerType>()) {
      // If we don't have a type parameter to match against, assume
      // everything is fine. There was a prior pack expansion that
      // means we won't be able to match anything.
      if (!typeParam) {
        assert(anyPackExpansions && "Too many arguments?");
        continue;
      }

      // Retrieve the bound.
      QualType bound = typeParam->getUnderlyingType();
      const auto *boundObjC = bound->getAs<ObjCObjectPointerType>();

      // Determine whether the type argument is substitutable for the bound.
      if (typeArgObjC->isObjCIdType()) {
        // When the type argument is 'id', the only acceptable type
        // parameter bound is 'id'.
        if (boundObjC->isObjCIdType())
          continue;
      } else if (S.Context.canAssignObjCInterfaces(boundObjC, typeArgObjC)) {
        // Otherwise, we follow the assignability rules.
        continue;
      }

      // Diagnose the mismatch.
      S.Diag(typeArgInfo->getTypeLoc().getLocStart(),
             diag::err_objc_type_arg_does_not_match_bound)
        << typeArg << bound << typeParam->getDeclName();
      S.Diag(typeParam->getLocation(), diag::note_objc_type_param_here)
        << typeParam->getDeclName();

      if (failOnError)
        return QualType();

      return type;
    }

    // Block pointer types are permitted for unqualified 'id' bounds.
    if (typeArg->isBlockPointerType()) {
      // If we don't have a type parameter to match against, assume
      // everything is fine. There was a prior pack expansion that
      // means we won't be able to match anything.
      if (!typeParam) {
        assert(anyPackExpansions && "Too many arguments?");
        continue;
      }

      // Retrieve the bound.
      QualType bound = typeParam->getUnderlyingType();
      if (bound->isBlockCompatibleObjCPointerType(S.Context))
        continue;

      // Diagnose the mismatch.
      S.Diag(typeArgInfo->getTypeLoc().getLocStart(),
             diag::err_objc_type_arg_does_not_match_bound)
        << typeArg << bound << typeParam->getDeclName();
      S.Diag(typeParam->getLocation(), diag::note_objc_type_param_here)
        << typeParam->getDeclName();

      if (failOnError)
        return QualType();

      return type;
    }

    // Dependent types will be checked at instantiation time.
    if (typeArg->isDependentType()) {
      continue;
    }

    // Diagnose non-id-compatible type arguments.
    S.Diag(typeArgInfo->getTypeLoc().getLocStart(),
           diag::err_objc_type_arg_not_id_compatible)
      << typeArg
      << typeArgInfo->getTypeLoc().getSourceRange();

    if (failOnError)
      return QualType();

    return type;
  }

  // Make sure we didn't have the wrong number of arguments.
  if (!anyPackExpansions && finalTypeArgs.size() != numTypeParams) {
    S.Diag(loc, diag::err_objc_type_args_wrong_arity)
      << (typeArgs.size() < typeParams->size())
      << objcClass->getDeclName()
      << (unsigned)finalTypeArgs.size()
      << (unsigned)numTypeParams;
    S.Diag(objcClass->getLocation(), diag::note_previous_decl)
      << objcClass;

    if (failOnError)
      return QualType();

    return type;
  }

  // Success. Form the specialized type.
  return S.Context.getObjCObjectType(type, finalTypeArgs, { }, false);
}

QualType Sema::BuildObjCTypeParamType(const ObjCTypeParamDecl *Decl,
                                      SourceLocation ProtocolLAngleLoc,
                                      ArrayRef<ObjCProtocolDecl *> Protocols,
                                      ArrayRef<SourceLocation> ProtocolLocs,
                                      SourceLocation ProtocolRAngleLoc,
                                      bool FailOnError) {
  QualType Result = QualType(Decl->getTypeForDecl(), 0);
  if (!Protocols.empty()) {
    bool HasError;
    Result = Context.applyObjCProtocolQualifiers(Result, Protocols,
                                                 HasError);
    if (HasError) {
      Diag(SourceLocation(), diag::err_invalid_protocol_qualifiers)
        << SourceRange(ProtocolLAngleLoc, ProtocolRAngleLoc);
      if (FailOnError) Result = QualType();
    }
    if (FailOnError && Result.isNull())
      return QualType();
  }

  return Result;
}

QualType Sema::BuildObjCObjectType(QualType BaseType,
                                   SourceLocation Loc,
                                   SourceLocation TypeArgsLAngleLoc,
                                   ArrayRef<TypeSourceInfo *> TypeArgs,
                                   SourceLocation TypeArgsRAngleLoc,
                                   SourceLocation ProtocolLAngleLoc,
                                   ArrayRef<ObjCProtocolDecl *> Protocols,
                                   ArrayRef<SourceLocation> ProtocolLocs,
                                   SourceLocation ProtocolRAngleLoc,
                                   bool FailOnError) {
  QualType Result = BaseType;
  if (!TypeArgs.empty()) {
    Result = applyObjCTypeArgs(*this, Loc, Result, TypeArgs,
                               SourceRange(TypeArgsLAngleLoc,
                                           TypeArgsRAngleLoc),
                               FailOnError);
    if (FailOnError && Result.isNull())
      return QualType();
  }

  if (!Protocols.empty()) {
    bool HasError;
    Result = Context.applyObjCProtocolQualifiers(Result, Protocols,
                                                 HasError);
    if (HasError) {
      Diag(Loc, diag::err_invalid_protocol_qualifiers)
        << SourceRange(ProtocolLAngleLoc, ProtocolRAngleLoc);
      if (FailOnError) Result = QualType();
    }
    if (FailOnError && Result.isNull())
      return QualType();
  }

  return Result;
}

TypeResult Sema::actOnObjCProtocolQualifierType(
             SourceLocation lAngleLoc,
             ArrayRef<Decl *> protocols,
             ArrayRef<SourceLocation> protocolLocs,
             SourceLocation rAngleLoc) {
  // Form id<protocol-list>.
  QualType Result = Context.getObjCObjectType(
                      Context.ObjCBuiltinIdTy, { },
                      llvm::makeArrayRef(
                        (ObjCProtocolDecl * const *)protocols.data(),
                        protocols.size()),
                      false);
  Result = Context.getObjCObjectPointerType(Result);

  TypeSourceInfo *ResultTInfo = Context.CreateTypeSourceInfo(Result);
  TypeLoc ResultTL = ResultTInfo->getTypeLoc();

  auto ObjCObjectPointerTL = ResultTL.castAs<ObjCObjectPointerTypeLoc>();
  ObjCObjectPointerTL.setStarLoc(SourceLocation()); // implicit

  auto ObjCObjectTL = ObjCObjectPointerTL.getPointeeLoc()
                        .castAs<ObjCObjectTypeLoc>();
  ObjCObjectTL.setHasBaseTypeAsWritten(false);
  ObjCObjectTL.getBaseLoc().initialize(Context, SourceLocation());

  // No type arguments.
  ObjCObjectTL.setTypeArgsLAngleLoc(SourceLocation());
  ObjCObjectTL.setTypeArgsRAngleLoc(SourceLocation());

  // Fill in protocol qualifiers.
  ObjCObjectTL.setProtocolLAngleLoc(lAngleLoc);
  ObjCObjectTL.setProtocolRAngleLoc(rAngleLoc);
  for (unsigned i = 0, n = protocols.size(); i != n; ++i)
    ObjCObjectTL.setProtocolLoc(i, protocolLocs[i]);

  // We're done. Return the completed type to the parser.
  return CreateParsedType(Result, ResultTInfo);
}

TypeResult Sema::actOnObjCTypeArgsAndProtocolQualifiers(
             Scope *S,
             SourceLocation Loc,
             ParsedType BaseType,
             SourceLocation TypeArgsLAngleLoc,
             ArrayRef<ParsedType> TypeArgs,
             SourceLocation TypeArgsRAngleLoc,
             SourceLocation ProtocolLAngleLoc,
             ArrayRef<Decl *> Protocols,
             ArrayRef<SourceLocation> ProtocolLocs,
             SourceLocation ProtocolRAngleLoc) {
  TypeSourceInfo *BaseTypeInfo = nullptr;
  QualType T = GetTypeFromParser(BaseType, &BaseTypeInfo);
  if (T.isNull())
    return true;

  // Handle missing type-source info.
  if (!BaseTypeInfo)
    BaseTypeInfo = Context.getTrivialTypeSourceInfo(T, Loc);

  // Extract type arguments.
  SmallVector<TypeSourceInfo *, 4> ActualTypeArgInfos;
  for (unsigned i = 0, n = TypeArgs.size(); i != n; ++i) {
    TypeSourceInfo *TypeArgInfo = nullptr;
    QualType TypeArg = GetTypeFromParser(TypeArgs[i], &TypeArgInfo);
    if (TypeArg.isNull()) {
      ActualTypeArgInfos.clear();
      break;
    }

    assert(TypeArgInfo && "No type source info?");
    ActualTypeArgInfos.push_back(TypeArgInfo);
  }

  // Build the object type.
  QualType Result = BuildObjCObjectType(
      T, BaseTypeInfo->getTypeLoc().getSourceRange().getBegin(),
      TypeArgsLAngleLoc, ActualTypeArgInfos, TypeArgsRAngleLoc,
      ProtocolLAngleLoc,
      llvm::makeArrayRef((ObjCProtocolDecl * const *)Protocols.data(),
                         Protocols.size()),
      ProtocolLocs, ProtocolRAngleLoc,
      /*FailOnError=*/false);

  if (Result == T)
    return BaseType;

  // Create source information for this type.
  TypeSourceInfo *ResultTInfo = Context.CreateTypeSourceInfo(Result);
  TypeLoc ResultTL = ResultTInfo->getTypeLoc();

  // For id<Proto1, Proto2> or Class<Proto1, Proto2>, we'll have an
  // object pointer type. Fill in source information for it.
  if (auto ObjCObjectPointerTL = ResultTL.getAs<ObjCObjectPointerTypeLoc>()) {
    // The '*' is implicit.
    ObjCObjectPointerTL.setStarLoc(SourceLocation());
    ResultTL = ObjCObjectPointerTL.getPointeeLoc();
  }

  if (auto OTPTL = ResultTL.getAs<ObjCTypeParamTypeLoc>()) {
    // Protocol qualifier information.
    if (OTPTL.getNumProtocols() > 0) {
      assert(OTPTL.getNumProtocols() == Protocols.size());
      OTPTL.setProtocolLAngleLoc(ProtocolLAngleLoc);
      OTPTL.setProtocolRAngleLoc(ProtocolRAngleLoc);
      for (unsigned i = 0, n = Protocols.size(); i != n; ++i)
        OTPTL.setProtocolLoc(i, ProtocolLocs[i]);
    }

    // We're done. Return the completed type to the parser.
    return CreateParsedType(Result, ResultTInfo);
  }

  auto ObjCObjectTL = ResultTL.castAs<ObjCObjectTypeLoc>();

  // Type argument information.
  if (ObjCObjectTL.getNumTypeArgs() > 0) {
    assert(ObjCObjectTL.getNumTypeArgs() == ActualTypeArgInfos.size());
    ObjCObjectTL.setTypeArgsLAngleLoc(TypeArgsLAngleLoc);
    ObjCObjectTL.setTypeArgsRAngleLoc(TypeArgsRAngleLoc);
    for (unsigned i = 0, n = ActualTypeArgInfos.size(); i != n; ++i)
      ObjCObjectTL.setTypeArgTInfo(i, ActualTypeArgInfos[i]);
  } else {
    ObjCObjectTL.setTypeArgsLAngleLoc(SourceLocation());
    ObjCObjectTL.setTypeArgsRAngleLoc(SourceLocation());
  }

  // Protocol qualifier information.
  if (ObjCObjectTL.getNumProtocols() > 0) {
    assert(ObjCObjectTL.getNumProtocols() == Protocols.size());
    ObjCObjectTL.setProtocolLAngleLoc(ProtocolLAngleLoc);
    ObjCObjectTL.setProtocolRAngleLoc(ProtocolRAngleLoc);
    for (unsigned i = 0, n = Protocols.size(); i != n; ++i)
      ObjCObjectTL.setProtocolLoc(i, ProtocolLocs[i]);
  } else {
    ObjCObjectTL.setProtocolLAngleLoc(SourceLocation());
    ObjCObjectTL.setProtocolRAngleLoc(SourceLocation());
  }

  // Base type.
  ObjCObjectTL.setHasBaseTypeAsWritten(true);
  if (ObjCObjectTL.getType() == T)
    ObjCObjectTL.getBaseLoc().initializeFullCopy(BaseTypeInfo->getTypeLoc());
  else
    ObjCObjectTL.getBaseLoc().initialize(Context, Loc);

  // We're done. Return the completed type to the parser.
  return CreateParsedType(Result, ResultTInfo);
}

static OpenCLAccessAttr::Spelling getImageAccess(const AttributeList *Attrs) {
  if (Attrs) {
    const AttributeList *Next = Attrs;
    do {
      const AttributeList &Attr = *Next;
      Next = Attr.getNext();
      if (Attr.getKind() == AttributeList::AT_OpenCLAccess) {
        return static_cast<OpenCLAccessAttr::Spelling>(
            Attr.getSemanticSpelling());
      }
    } while (Next);
  }
  return OpenCLAccessAttr::Keyword_read_only;
}

/// \brief Convert the specified declspec to the appropriate type
/// object.
/// \param state Specifies the declarator containing the declaration specifier
/// to be converted, along with other associated processing state.
/// \returns The type described by the declaration specifiers.  This function
/// never returns null.
static QualType ConvertDeclSpecToType(TypeProcessingState &state) {
  // FIXME: Should move the logic from DeclSpec::Finish to here for validity
  // checking.

  Sema &S = state.getSema();
  Declarator &declarator = state.getDeclarator();
  const DeclSpec &DS = declarator.getDeclSpec();
  SourceLocation DeclLoc = declarator.getIdentifierLoc();
  if (DeclLoc.isInvalid())
    DeclLoc = DS.getLocStart();

  ASTContext &Context = S.Context;

  QualType Result;
  switch (DS.getTypeSpecType()) {
  case DeclSpec::TST_void:
    Result = Context.VoidTy;
    break;
  case DeclSpec::TST_char:
    if (DS.getTypeSpecSign() == DeclSpec::TSS_unspecified)
      Result = Context.CharTy;
    else if (DS.getTypeSpecSign() == DeclSpec::TSS_signed)
      Result = Context.SignedCharTy;
    else {
      assert(DS.getTypeSpecSign() == DeclSpec::TSS_unsigned &&
             "Unknown TSS value");
      Result = Context.UnsignedCharTy;
    }
    break;
  case DeclSpec::TST_wchar:
    if (DS.getTypeSpecSign() == DeclSpec::TSS_unspecified)
      Result = Context.WCharTy;
    else if (DS.getTypeSpecSign() == DeclSpec::TSS_signed) {
      S.Diag(DS.getTypeSpecSignLoc(), diag::ext_invalid_sign_spec)
        << DS.getSpecifierName(DS.getTypeSpecType(),
                               Context.getPrintingPolicy());
      Result = Context.getSignedWCharType();
    } else {
      assert(DS.getTypeSpecSign() == DeclSpec::TSS_unsigned &&
        "Unknown TSS value");
      S.Diag(DS.getTypeSpecSignLoc(), diag::ext_invalid_sign_spec)
        << DS.getSpecifierName(DS.getTypeSpecType(),
                               Context.getPrintingPolicy());
      Result = Context.getUnsignedWCharType();
    }
    break;
  case DeclSpec::TST_char16:
      assert(DS.getTypeSpecSign() == DeclSpec::TSS_unspecified &&
        "Unknown TSS value");
      Result = Context.Char16Ty;
    break;
  case DeclSpec::TST_char32:
      assert(DS.getTypeSpecSign() == DeclSpec::TSS_unspecified &&
        "Unknown TSS value");
      Result = Context.Char32Ty;
    break;
  case DeclSpec::TST_unspecified:
    // If this is a missing declspec in a block literal return context, then it
    // is inferred from the return statements inside the block.
    // The declspec is always missing in a lambda expr context; it is either
    // specified with a trailing return type or inferred.
    if (S.getLangOpts().CPlusPlus14 &&
        declarator.getContext() == Declarator::LambdaExprContext) {
      // In C++1y, a lambda's implicit return type is 'auto'.
      Result = Context.getAutoDeductType();
      break;
    } else if (declarator.getContext() == Declarator::LambdaExprContext ||
               checkOmittedBlockReturnType(S, declarator,
                                           Context.DependentTy)) {
      Result = Context.DependentTy;
      break;
    }

    // Unspecified typespec defaults to int in C90.  However, the C90 grammar
    // [C90 6.5] only allows a decl-spec if there was *some* type-specifier,
    // type-qualifier, or storage-class-specifier.  If not, emit an extwarn.
    // Note that the one exception to this is function definitions, which are
    // allowed to be completely missing a declspec.  This is handled in the
    // parser already though by it pretending to have seen an 'int' in this
    // case.
    if (S.getLangOpts().ImplicitInt) {
      // In C89 mode, we only warn if there is a completely missing declspec
      // when one is not allowed.
      if (DS.isEmpty()) {
        S.Diag(DeclLoc, diag::ext_missing_declspec)
          << DS.getSourceRange()
        << FixItHint::CreateInsertion(DS.getLocStart(), "int");
      }
    } else if (!DS.hasTypeSpecifier()) {
      // C99 and C++ require a type specifier.  For example, C99 6.7.2p2 says:
      // "At least one type specifier shall be given in the declaration
      // specifiers in each declaration, and in the specifier-qualifier list in
      // each struct declaration and type name."
      if (S.getLangOpts().CPlusPlus) {
        S.Diag(DeclLoc, diag::err_missing_type_specifier)
          << DS.getSourceRange();

        // When this occurs in C++ code, often something is very broken with the
        // value being declared, poison it as invalid so we don't get chains of
        // errors.
        declarator.setInvalidType(true);
      } else if (S.getLangOpts().OpenCLVersion >= 200 && DS.isTypeSpecPipe()){
        S.Diag(DeclLoc, diag::err_missing_actual_pipe_type)
          << DS.getSourceRange();
        declarator.setInvalidType(true);
      } else {
        S.Diag(DeclLoc, diag::ext_missing_type_specifier)
          << DS.getSourceRange();
      }
    }

    // FALL THROUGH.
  case DeclSpec::TST_int: {
    if (DS.getTypeSpecSign() != DeclSpec::TSS_unsigned) {
      switch (DS.getTypeSpecWidth()) {
      case DeclSpec::TSW_unspecified: Result = Context.IntTy; break;
      case DeclSpec::TSW_short:       Result = Context.ShortTy; break;
      case DeclSpec::TSW_long:        Result = Context.LongTy; break;
      case DeclSpec::TSW_longlong:
        Result = Context.LongLongTy;

        // 'long long' is a C99 or C++11 feature.
        if (!S.getLangOpts().C99) {
          if (S.getLangOpts().CPlusPlus)
            S.Diag(DS.getTypeSpecWidthLoc(),
                   S.getLangOpts().CPlusPlus11 ?
                   diag::warn_cxx98_compat_longlong : diag::ext_cxx11_longlong);
          else
            S.Diag(DS.getTypeSpecWidthLoc(), diag::ext_c99_longlong);
        }
        break;
      }
    } else {
      switch (DS.getTypeSpecWidth()) {
      case DeclSpec::TSW_unspecified: Result = Context.UnsignedIntTy; break;
      case DeclSpec::TSW_short:       Result = Context.UnsignedShortTy; break;
      case DeclSpec::TSW_long:        Result = Context.UnsignedLongTy; break;
      case DeclSpec::TSW_longlong:
        Result = Context.UnsignedLongLongTy;

        // 'long long' is a C99 or C++11 feature.
        if (!S.getLangOpts().C99) {
          if (S.getLangOpts().CPlusPlus)
            S.Diag(DS.getTypeSpecWidthLoc(),
                   S.getLangOpts().CPlusPlus11 ?
                   diag::warn_cxx98_compat_longlong : diag::ext_cxx11_longlong);
          else
            S.Diag(DS.getTypeSpecWidthLoc(), diag::ext_c99_longlong);
        }
        break;
      }
    }
    break;
  }
  case DeclSpec::TST_int128:
    if (!S.Context.getTargetInfo().hasInt128Type())
      S.Diag(DS.getTypeSpecTypeLoc(), diag::err_type_unsupported)
        << "__int128";
    if (DS.getTypeSpecSign() == DeclSpec::TSS_unsigned)
      Result = Context.UnsignedInt128Ty;
    else
      Result = Context.Int128Ty;
    break;
  case DeclSpec::TST_half: Result = Context.HalfTy; break;
  case DeclSpec::TST_float: Result = Context.FloatTy; break;
  case DeclSpec::TST_double:
    if (DS.getTypeSpecWidth() == DeclSpec::TSW_long)
      Result = Context.LongDoubleTy;
    else
      Result = Context.DoubleTy;

    if (S.getLangOpts().OpenCL &&
        !((S.getLangOpts().OpenCLVersion >= 120) ||
          S.getOpenCLOptions().cl_khr_fp64)) {
      S.Diag(DS.getTypeSpecTypeLoc(), diag::err_type_requires_extension)
          << Result << "cl_khr_fp64";
      declarator.setInvalidType(true);
    }
    break;
  case DeclSpec::TST_float128:
    if (!S.Context.getTargetInfo().hasFloat128Type())
      S.Diag(DS.getTypeSpecTypeLoc(), diag::err_type_unsupported)
        << "__float128";
    Result = Context.Float128Ty;
    break;
  case DeclSpec::TST_bool: Result = Context.BoolTy; break; // _Bool or bool
    break;
  case DeclSpec::TST_decimal32:    // _Decimal32
  case DeclSpec::TST_decimal64:    // _Decimal64
  case DeclSpec::TST_decimal128:   // _Decimal128
    S.Diag(DS.getTypeSpecTypeLoc(), diag::err_decimal_unsupported);
    Result = Context.IntTy;
    declarator.setInvalidType(true);
    break;
  case DeclSpec::TST_class:
  case DeclSpec::TST_enum:
  case DeclSpec::TST_union:
  case DeclSpec::TST_struct:
  case DeclSpec::TST_interface: {
    TypeDecl *D = dyn_cast_or_null<TypeDecl>(DS.getRepAsDecl());
    if (!D) {
      // This can happen in C++ with ambiguous lookups.
      Result = Context.IntTy;
      declarator.setInvalidType(true);
      break;
    }

    // If the type is deprecated or unavailable, diagnose it.
    S.DiagnoseUseOfDecl(D, DS.getTypeSpecTypeNameLoc());

    assert(DS.getTypeSpecWidth() == 0 && DS.getTypeSpecComplex() == 0 &&
           DS.getTypeSpecSign() == 0 && "No qualifiers on tag names!");

    // TypeQuals handled by caller.
    Result = Context.getTypeDeclType(D);

    // In both C and C++, make an ElaboratedType.
    ElaboratedTypeKeyword Keyword
      = ElaboratedType::getKeywordForTypeSpec(DS.getTypeSpecType());
    Result = S.getElaboratedType(Keyword, DS.getTypeSpecScope(), Result);
    break;
  }
  case DeclSpec::TST_typename: {
    assert(DS.getTypeSpecWidth() == 0 && DS.getTypeSpecComplex() == 0 &&
           DS.getTypeSpecSign() == 0 &&
           "Can't handle qualifiers on typedef names yet!");
    Result = S.GetTypeFromParser(DS.getRepAsType());
    if (Result.isNull()) {
      declarator.setInvalidType(true);
    } else if (S.getLangOpts().OpenCL) {
      if (Result->getAs<AtomicType>()) {
        StringRef TypeName = Result.getBaseTypeIdentifier()->getName();
        bool NoExtTypes =
            llvm::StringSwitch<bool>(TypeName)
                .Cases("atomic_int", "atomic_uint", "atomic_float",
                       "atomic_flag", true)
                .Default(false);
        if (!S.getOpenCLOptions().cl_khr_int64_base_atomics && !NoExtTypes) {
          S.Diag(DS.getTypeSpecTypeLoc(), diag::err_type_requires_extension)
              << Result << "cl_khr_int64_base_atomics";
          declarator.setInvalidType(true);
        }
        if (!S.getOpenCLOptions().cl_khr_int64_extended_atomics &&
            !NoExtTypes) {
          S.Diag(DS.getTypeSpecTypeLoc(), diag::err_type_requires_extension)
              << Result << "cl_khr_int64_extended_atomics";
          declarator.setInvalidType(true);
        }
        if (!S.getOpenCLOptions().cl_khr_fp64 &&
            !TypeName.compare("atomic_double")) {
          S.Diag(DS.getTypeSpecTypeLoc(), diag::err_type_requires_extension)
              << Result << "cl_khr_fp64";
          declarator.setInvalidType(true);
        }
      } else if (!S.getOpenCLOptions().cl_khr_gl_msaa_sharing &&
                 (Result->isOCLImage2dArrayMSAADepthROType() ||
                  Result->isOCLImage2dArrayMSAADepthWOType() ||
                  Result->isOCLImage2dArrayMSAADepthRWType() ||
                  Result->isOCLImage2dArrayMSAAROType() ||
                  Result->isOCLImage2dArrayMSAARWType() ||
                  Result->isOCLImage2dArrayMSAAWOType() ||
                  Result->isOCLImage2dMSAADepthROType() ||
                  Result->isOCLImage2dMSAADepthRWType() ||
                  Result->isOCLImage2dMSAADepthWOType() ||
                  Result->isOCLImage2dMSAAROType() ||
                  Result->isOCLImage2dMSAARWType() ||
                  Result->isOCLImage2dMSAAWOType())) {
        S.Diag(DS.getTypeSpecTypeLoc(), diag::err_type_requires_extension)
            << Result << "cl_khr_gl_msaa_sharing";
        declarator.setInvalidType(true);
      }
    }

    // TypeQuals handled by caller.
    break;
  }
  case DeclSpec::TST_typeofType:
    // FIXME: Preserve type source info.
    Result = S.GetTypeFromParser(DS.getRepAsType());
    assert(!Result.isNull() && "Didn't get a type for typeof?");
    if (!Result->isDependentType())
      if (const TagType *TT = Result->getAs<TagType>())
        S.DiagnoseUseOfDecl(TT->getDecl(), DS.getTypeSpecTypeLoc());
    // TypeQuals handled by caller.
    Result = Context.getTypeOfType(Result);
    break;
  case DeclSpec::TST_typeofExpr: {
    Expr *E = DS.getRepAsExpr();
    assert(E && "Didn't get an expression for typeof?");
    // TypeQuals handled by caller.
    Result = S.BuildTypeofExprType(E, DS.getTypeSpecTypeLoc());
    if (Result.isNull()) {
      Result = Context.IntTy;
      declarator.setInvalidType(true);
    }
    break;
  }
  case DeclSpec::TST_decltype: {
    Expr *E = DS.getRepAsExpr();
    assert(E && "Didn't get an expression for decltype?");
    // TypeQuals handled by caller.
    Result = S.BuildDecltypeType(E, DS.getTypeSpecTypeLoc());
    if (Result.isNull()) {
      Result = Context.IntTy;
      declarator.setInvalidType(true);
    }
    break;
  }
  case DeclSpec::TST_underlyingType:
    Result = S.GetTypeFromParser(DS.getRepAsType());
    assert(!Result.isNull() && "Didn't get a type for __underlying_type?");
    Result = S.BuildUnaryTransformType(Result,
                                       UnaryTransformType::EnumUnderlyingType,
                                       DS.getTypeSpecTypeLoc());
    if (Result.isNull()) {
      Result = Context.IntTy;
      declarator.setInvalidType(true);
    }
    break;

  case DeclSpec::TST_auto:
    // TypeQuals handled by caller.
    // If auto is mentioned in a lambda parameter context, convert it to a 
    // template parameter type immediately, with the appropriate depth and 
    // index, and update sema's state (LambdaScopeInfo) for the current lambda 
    // being analyzed (which tracks the invented type template parameter).
    if (declarator.getContext() == Declarator::LambdaExprParameterContext) {
      sema::LambdaScopeInfo *LSI = S.getCurLambda();
      assert(LSI && "No LambdaScopeInfo on the stack!");
      const unsigned TemplateParameterDepth = LSI->AutoTemplateParameterDepth;
      const unsigned AutoParameterPosition = LSI->AutoTemplateParams.size();
      const bool IsParameterPack = declarator.hasEllipsis();

      // Turns out we must create the TemplateTypeParmDecl here to 
      // retrieve the corresponding template parameter type. 
      TemplateTypeParmDecl *CorrespondingTemplateParam =
        TemplateTypeParmDecl::Create(Context, 
        // Temporarily add to the TranslationUnit DeclContext.  When the 
        // associated TemplateParameterList is attached to a template
        // declaration (such as FunctionTemplateDecl), the DeclContext 
        // for each template parameter gets updated appropriately via
        // a call to AdoptTemplateParameterList. 
        Context.getTranslationUnitDecl(), 
        /*KeyLoc*/ SourceLocation(), 
        /*NameLoc*/ declarator.getLocStart(),  
        TemplateParameterDepth, 
        AutoParameterPosition,  // our template param index 
        /* Identifier*/ nullptr, false, IsParameterPack);
      LSI->AutoTemplateParams.push_back(CorrespondingTemplateParam);
      // Replace the 'auto' in the function parameter with this invented 
      // template type parameter.
      Result = QualType(CorrespondingTemplateParam->getTypeForDecl(), 0);
    } else {
      // If auto appears in the declaration of a template parameter, treat
      // the parameter as type-dependent.
      bool IsDependent =
        S.getLangOpts().CPlusPlus1z &&
        declarator.getContext() == Declarator::TemplateParamContext;
      Result = Context.getAutoType(QualType(),
                                   AutoTypeKeyword::Auto,
                                   IsDependent);
    }
    break;

  case DeclSpec::TST_auto_type:
    Result = Context.getAutoType(QualType(), AutoTypeKeyword::GNUAutoType, false);
    break;

  case DeclSpec::TST_decltype_auto:
    Result = Context.getAutoType(QualType(), AutoTypeKeyword::DecltypeAuto,
                                 /*IsDependent*/ false);
    break;

  case DeclSpec::TST_unknown_anytype:
    Result = Context.UnknownAnyTy;
    break;

  case DeclSpec::TST_atomic:
    Result = S.GetTypeFromParser(DS.getRepAsType());
    assert(!Result.isNull() && "Didn't get a type for _Atomic?");
    Result = S.BuildAtomicType(Result, DS.getTypeSpecTypeLoc());
    if (Result.isNull()) {
      Result = Context.IntTy;
      declarator.setInvalidType(true);
    }
    break;

#define GENERIC_IMAGE_TYPE(ImgType, Id) \
  case DeclSpec::TST_##ImgType##_t: \
    switch (getImageAccess(DS.getAttributes().getList())) { \
    case OpenCLAccessAttr::Keyword_write_only: \
      Result = Context.Id##WOTy; break; \
    case OpenCLAccessAttr::Keyword_read_write: \
      Result = Context.Id##RWTy; break; \
    case OpenCLAccessAttr::Keyword_read_only: \
      Result = Context.Id##ROTy; break; \
    } \
    break;
#include "clang/Basic/OpenCLImageTypes.def"

  case DeclSpec::TST_error:
    Result = Context.IntTy;
    declarator.setInvalidType(true);
    break;
  }

  // Handle complex types.
  if (DS.getTypeSpecComplex() == DeclSpec::TSC_complex) {
    if (S.getLangOpts().Freestanding)
      S.Diag(DS.getTypeSpecComplexLoc(), diag::ext_freestanding_complex);
    Result = Context.getComplexType(Result);
  } else if (DS.isTypeAltiVecVector()) {
    unsigned typeSize = static_cast<unsigned>(Context.getTypeSize(Result));
    assert(typeSize > 0 && "type size for vector must be greater than 0 bits");
    VectorType::VectorKind VecKind = VectorType::AltiVecVector;
    if (DS.isTypeAltiVecPixel())
      VecKind = VectorType::AltiVecPixel;
    else if (DS.isTypeAltiVecBool())
      VecKind = VectorType::AltiVecBool;
    Result = Context.getVectorType(Result, 128/typeSize, VecKind);
  }

  // FIXME: Imaginary.
  if (DS.getTypeSpecComplex() == DeclSpec::TSC_imaginary)
    S.Diag(DS.getTypeSpecComplexLoc(), diag::err_imaginary_not_supported);

  // Before we process any type attributes, synthesize a block literal
  // function declarator if necessary.
  if (declarator.getContext() == Declarator::BlockLiteralContext)
    maybeSynthesizeBlockSignature(state, Result);

  // Apply any type attributes from the decl spec.  This may cause the
  // list of type attributes to be temporarily saved while the type
  // attributes are pushed around.
  // pipe attributes will be handled later ( at GetFullTypeForDeclarator )
  if (!DS.isTypeSpecPipe())
      processTypeAttrs(state, Result, TAL_DeclSpec, DS.getAttributes().getList());

  // Apply const/volatile/restrict qualifiers to T.
  if (unsigned TypeQuals = DS.getTypeQualifiers()) {
    // Warn about CV qualifiers on function types.
    // C99 6.7.3p8:
    //   If the specification of a function type includes any type qualifiers,
    //   the behavior is undefined.
    // C++11 [dcl.fct]p7:
    //   The effect of a cv-qualifier-seq in a function declarator is not the
    //   same as adding cv-qualification on top of the function type. In the
    //   latter case, the cv-qualifiers are ignored.
    if (TypeQuals && Result->isFunctionType()) {
      diagnoseAndRemoveTypeQualifiers(
          S, DS, TypeQuals, Result, DeclSpec::TQ_const | DeclSpec::TQ_volatile,
          S.getLangOpts().CPlusPlus
              ? diag::warn_typecheck_function_qualifiers_ignored
              : diag::warn_typecheck_function_qualifiers_unspecified);
      // No diagnostic for 'restrict' or '_Atomic' applied to a
      // function type; we'll diagnose those later, in BuildQualifiedType.
    }

    // C++11 [dcl.ref]p1:
    //   Cv-qualified references are ill-formed except when the
    //   cv-qualifiers are introduced through the use of a typedef-name
    //   or decltype-specifier, in which case the cv-qualifiers are ignored.
    //
    // There don't appear to be any other contexts in which a cv-qualified
    // reference type could be formed, so the 'ill-formed' clause here appears
    // to never happen.
    if (TypeQuals && Result->isReferenceType()) {
      diagnoseAndRemoveTypeQualifiers(
          S, DS, TypeQuals, Result,
          DeclSpec::TQ_const | DeclSpec::TQ_volatile | DeclSpec::TQ_atomic,
          diag::warn_typecheck_reference_qualifiers);
    }

    // C90 6.5.3 constraints: "The same type qualifier shall not appear more
    // than once in the same specifier-list or qualifier-list, either directly
    // or via one or more typedefs."
    if (!S.getLangOpts().C99 && !S.getLangOpts().CPlusPlus
        && TypeQuals & Result.getCVRQualifiers()) {
      if (TypeQuals & DeclSpec::TQ_const && Result.isConstQualified()) {
        S.Diag(DS.getConstSpecLoc(), diag::ext_duplicate_declspec)
          << "const";
      }

      if (TypeQuals & DeclSpec::TQ_volatile && Result.isVolatileQualified()) {
        S.Diag(DS.getVolatileSpecLoc(), diag::ext_duplicate_declspec)
          << "volatile";
      }

      // C90 doesn't have restrict nor _Atomic, so it doesn't force us to
      // produce a warning in this case.
    }

    QualType Qualified = S.BuildQualifiedType(Result, DeclLoc, TypeQuals, &DS);

    // If adding qualifiers fails, just use the unqualified type.
    if (Qualified.isNull())
      declarator.setInvalidType(true);
    else
      Result = Qualified;
  }

  assert(!Result.isNull() && "This function should not return a null type");
  return Result;
}

static std::string getPrintableNameForEntity(DeclarationName Entity) {
  if (Entity)
    return Entity.getAsString();

  return "type name";
}

QualType Sema::BuildQualifiedType(QualType T, SourceLocation Loc,
                                  Qualifiers Qs, const DeclSpec *DS) {
  if (T.isNull())
    return QualType();

  // Ignore any attempt to form a cv-qualified reference.
  if (T->isReferenceType()) {
    Qs.removeConst();
    Qs.removeVolatile();
  }

  // Enforce C99 6.7.3p2: "Types other than pointer types derived from
  // object or incomplete types shall not be restrict-qualified."
  if (Qs.hasRestrict()) {
    unsigned DiagID = 0;
    QualType ProblemTy;

    if (T->isAnyPointerType() || T->isReferenceType() ||
        T->isMemberPointerType()) {
      QualType EltTy;
      if (T->isObjCObjectPointerType())
        EltTy = T;
      else if (const MemberPointerType *PTy = T->getAs<MemberPointerType>())
        EltTy = PTy->getPointeeType();
      else
        EltTy = T->getPointeeType();

      // If we have a pointer or reference, the pointee must have an object
      // incomplete type.
      if (!EltTy->isIncompleteOrObjectType()) {
        DiagID = diag::err_typecheck_invalid_restrict_invalid_pointee;
        ProblemTy = EltTy;
      }
    } else if (!T->isDependentType()) {
      DiagID = diag::err_typecheck_invalid_restrict_not_pointer;
      ProblemTy = T;
    }

    if (DiagID) {
      Diag(DS ? DS->getRestrictSpecLoc() : Loc, DiagID) << ProblemTy;
      Qs.removeRestrict();
    }
  }

  return Context.getQualifiedType(T, Qs);
}

QualType Sema::BuildQualifiedType(QualType T, SourceLocation Loc,
                                  unsigned CVRAU, const DeclSpec *DS) {
  if (T.isNull())
    return QualType();

  // Ignore any attempt to form a cv-qualified reference.
  if (T->isReferenceType())
    CVRAU &=
        ~(DeclSpec::TQ_const | DeclSpec::TQ_volatile | DeclSpec::TQ_atomic);

  // Convert from DeclSpec::TQ to Qualifiers::TQ by just dropping TQ_atomic and
  // TQ_unaligned;
  unsigned CVR = CVRAU & ~(DeclSpec::TQ_atomic | DeclSpec::TQ_unaligned);

  // C11 6.7.3/5:
  //   If the same qualifier appears more than once in the same
  //   specifier-qualifier-list, either directly or via one or more typedefs,
  //   the behavior is the same as if it appeared only once.
  //
  // It's not specified what happens when the _Atomic qualifier is applied to
  // a type specified with the _Atomic specifier, but we assume that this
  // should be treated as if the _Atomic qualifier appeared multiple times.
  if (CVRAU & DeclSpec::TQ_atomic && !T->isAtomicType()) {
    // C11 6.7.3/5:
    //   If other qualifiers appear along with the _Atomic qualifier in a
    //   specifier-qualifier-list, the resulting type is the so-qualified
    //   atomic type.
    //
    // Don't need to worry about array types here, since _Atomic can't be
    // applied to such types.
    SplitQualType Split = T.getSplitUnqualifiedType();
    T = BuildAtomicType(QualType(Split.Ty, 0),
                        DS ? DS->getAtomicSpecLoc() : Loc);
    if (T.isNull())
      return T;
    Split.Quals.addCVRQualifiers(CVR);
    return BuildQualifiedType(T, Loc, Split.Quals);
  }

  Qualifiers Q = Qualifiers::fromCVRMask(CVR);
  Q.setUnaligned(CVRAU & DeclSpec::TQ_unaligned);
  return BuildQualifiedType(T, Loc, Q, DS);
}

/// \brief Build a paren type including \p T.
QualType Sema::BuildParenType(QualType T) {
  return Context.getParenType(T);
}

/// Given that we're building a pointer or reference to the given
static QualType inferARCLifetimeForPointee(Sema &S, QualType type,
                                           SourceLocation loc,
                                           bool isReference) {
  // Bail out if retention is unrequired or already specified.
  if (!type->isObjCLifetimeType() ||
      type.getObjCLifetime() != Qualifiers::OCL_None)
    return type;

  Qualifiers::ObjCLifetime implicitLifetime = Qualifiers::OCL_None;

  // If the object type is const-qualified, we can safely use
  // __unsafe_unretained.  This is safe (because there are no read
  // barriers), and it'll be safe to coerce anything but __weak* to
  // the resulting type.
  if (type.isConstQualified()) {
    implicitLifetime = Qualifiers::OCL_ExplicitNone;

  // Otherwise, check whether the static type does not require
  // retaining.  This currently only triggers for Class (possibly
  // protocol-qualifed, and arrays thereof).
  } else if (type->isObjCARCImplicitlyUnretainedType()) {
    implicitLifetime = Qualifiers::OCL_ExplicitNone;

  // If we are in an unevaluated context, like sizeof, skip adding a
  // qualification.
  } else if (S.isUnevaluatedContext()) {
    return type;

  // If that failed, give an error and recover using __strong.  __strong
  // is the option most likely to prevent spurious second-order diagnostics,
  // like when binding a reference to a field.
  } else {
    // These types can show up in private ivars in system headers, so
    // we need this to not be an error in those cases.  Instead we
    // want to delay.
    if (S.DelayedDiagnostics.shouldDelayDiagnostics()) {
      S.DelayedDiagnostics.add(
          sema::DelayedDiagnostic::makeForbiddenType(loc,
              diag::err_arc_indirect_no_ownership, type, isReference));
    } else {
      S.Diag(loc, diag::err_arc_indirect_no_ownership) << type << isReference;
    }
    implicitLifetime = Qualifiers::OCL_Strong;
  }
  assert(implicitLifetime && "didn't infer any lifetime!");

  Qualifiers qs;
  qs.addObjCLifetime(implicitLifetime);
  return S.Context.getQualifiedType(type, qs);
}

static std::string getFunctionQualifiersAsString(const FunctionProtoType *FnTy){
  std::string Quals =
    Qualifiers::fromCVRMask(FnTy->getTypeQuals()).getAsString();

  switch (FnTy->getRefQualifier()) {
  case RQ_None:
    break;

  case RQ_LValue:
    if (!Quals.empty())
      Quals += ' ';
    Quals += '&';
    break;

  case RQ_RValue:
    if (!Quals.empty())
      Quals += ' ';
    Quals += "&&";
    break;
  }

  return Quals;
}

namespace {
/// Kinds of declarator that cannot contain a qualified function type.
///
/// C++98 [dcl.fct]p4 / C++11 [dcl.fct]p6:
///     a function type with a cv-qualifier or a ref-qualifier can only appear
///     at the topmost level of a type.
///
/// Parens and member pointers are permitted. We don't diagnose array and
/// function declarators, because they don't allow function types at all.
///
/// The values of this enum are used in diagnostics.
enum QualifiedFunctionKind { QFK_BlockPointer, QFK_Pointer, QFK_Reference };
} // end anonymous namespace

/// Check whether the type T is a qualified function type, and if it is,
/// diagnose that it cannot be contained within the given kind of declarator.
static bool checkQualifiedFunction(Sema &S, QualType T, SourceLocation Loc,
                                   QualifiedFunctionKind QFK) {
  // Does T refer to a function type with a cv-qualifier or a ref-qualifier?
  const FunctionProtoType *FPT = T->getAs<FunctionProtoType>();
  if (!FPT || (FPT->getTypeQuals() == 0 && FPT->getRefQualifier() == RQ_None))
    return false;

  S.Diag(Loc, diag::err_compound_qualified_function_type)
    << QFK << isa<FunctionType>(T.IgnoreParens()) << T
    << getFunctionQualifiersAsString(FPT);
  return true;
}

/// \brief Build a pointer type.
///
/// \param T The type to which we'll be building a pointer.
///
/// \param Loc The location of the entity whose type involves this
/// pointer type or, if there is no such entity, the location of the
/// type that will have pointer type.
///
/// \param Entity The name of the entity that involves the pointer
/// type, if known.
///
/// \returns A suitable pointer type, if there are no
/// errors. Otherwise, returns a NULL type.
QualType Sema::BuildPointerType(QualType T,
                                SourceLocation Loc, DeclarationName Entity) {
  if (T->isReferenceType()) {
    // C++ 8.3.2p4: There shall be no ... pointers to references ...
    Diag(Loc, diag::err_illegal_decl_pointer_to_reference)
      << getPrintableNameForEntity(Entity) << T;
    return QualType();
  }

  if (checkQualifiedFunction(*this, T, Loc, QFK_Pointer))
    return QualType();

  assert(!T->isObjCObjectType() && "Should build ObjCObjectPointerType");

  // In ARC, it is forbidden to build pointers to unqualified pointers.
  if (getLangOpts().ObjCAutoRefCount)
    T = inferARCLifetimeForPointee(*this, T, Loc, /*reference*/ false);

  // Build the pointer type.
  return Context.getPointerType(T);
}

/// \brief Build a reference type.
///
/// \param T The type to which we'll be building a reference.
///
/// \param Loc The location of the entity whose type involves this
/// reference type or, if there is no such entity, the location of the
/// type that will have reference type.
///
/// \param Entity The name of the entity that involves the reference
/// type, if known.
///
/// \returns A suitable reference type, if there are no
/// errors. Otherwise, returns a NULL type.
QualType Sema::BuildReferenceType(QualType T, bool SpelledAsLValue,
                                  SourceLocation Loc,
                                  DeclarationName Entity) {
  assert(Context.getCanonicalType(T) != Context.OverloadTy &&
         "Unresolved overloaded function type");

  // C++0x [dcl.ref]p6:
  //   If a typedef (7.1.3), a type template-parameter (14.3.1), or a
  //   decltype-specifier (7.1.6.2) denotes a type TR that is a reference to a
  //   type T, an attempt to create the type "lvalue reference to cv TR" creates
  //   the type "lvalue reference to T", while an attempt to create the type
  //   "rvalue reference to cv TR" creates the type TR.
  bool LValueRef = SpelledAsLValue || T->getAs<LValueReferenceType>();

  // C++ [dcl.ref]p4: There shall be no references to references.
  //
  // According to C++ DR 106, references to references are only
  // diagnosed when they are written directly (e.g., "int & &"),
  // but not when they happen via a typedef:
  //
  //   typedef int& intref;
  //   typedef intref& intref2;
  //
  // Parser::ParseDeclaratorInternal diagnoses the case where
  // references are written directly; here, we handle the
  // collapsing of references-to-references as described in C++0x.
  // DR 106 and 540 introduce reference-collapsing into C++98/03.

  // C++ [dcl.ref]p1:
  //   A declarator that specifies the type "reference to cv void"
  //   is ill-formed.
  if (T->isVoidType()) {
    Diag(Loc, diag::err_reference_to_void);
    return QualType();
  }

  if (checkQualifiedFunction(*this, T, Loc, QFK_Reference))
    return QualType();

  // In ARC, it is forbidden to build references to unqualified pointers.
  if (getLangOpts().ObjCAutoRefCount)
    T = inferARCLifetimeForPointee(*this, T, Loc, /*reference*/ true);

  // Handle restrict on references.
  if (LValueRef)
    return Context.getLValueReferenceType(T, SpelledAsLValue);
  return Context.getRValueReferenceType(T);
}

/// \brief Build a Read-only Pipe type.
///
/// \param T The type to which we'll be building a Pipe.
///
/// \param Loc We do not use it for now.
///
/// \returns A suitable pipe type, if there are no errors. Otherwise, returns a
/// NULL type.
QualType Sema::BuildReadPipeType(QualType T, SourceLocation Loc) {
  return Context.getReadPipeType(T);
}

/// \brief Build a Write-only Pipe type.
///
/// \param T The type to which we'll be building a Pipe.
///
/// \param Loc We do not use it for now.
///
/// \returns A suitable pipe type, if there are no errors. Otherwise, returns a
/// NULL type.
QualType Sema::BuildWritePipeType(QualType T, SourceLocation Loc) {
  return Context.getWritePipeType(T);
}

/// Check whether the specified array size makes the array type a VLA.  If so,
/// return true, if not, return the size of the array in SizeVal.
static bool isArraySizeVLA(Sema &S, Expr *ArraySize, llvm::APSInt &SizeVal) {
  // If the size is an ICE, it certainly isn't a VLA. If we're in a GNU mode
  // (like gnu99, but not c99) accept any evaluatable value as an extension.
  class VLADiagnoser : public Sema::VerifyICEDiagnoser {
  public:
    VLADiagnoser() : Sema::VerifyICEDiagnoser(true) {}

    void diagnoseNotICE(Sema &S, SourceLocation Loc, SourceRange SR) override {
    }

    void diagnoseFold(Sema &S, SourceLocation Loc, SourceRange SR) override {
      S.Diag(Loc, diag::ext_vla_folded_to_constant) << SR;
    }
  } Diagnoser;

  return S.VerifyIntegerConstantExpression(ArraySize, &SizeVal, Diagnoser,
                                           S.LangOpts.GNUMode ||
                                           S.LangOpts.OpenCL).isInvalid();
}

/// \brief Build an array type.
///
/// \param T The type of each element in the array.
///
/// \param ASM C99 array size modifier (e.g., '*', 'static').
///
/// \param ArraySize Expression describing the size of the array.
///
/// \param Brackets The range from the opening '[' to the closing ']'.
///
/// \param Entity The name of the entity that involves the array
/// type, if known.
///
/// \returns A suitable array type, if there are no errors. Otherwise,
/// returns a NULL type.
QualType Sema::BuildArrayType(QualType T, ArrayType::ArraySizeModifier ASM,
                              Expr *ArraySize, unsigned Quals,
                              SourceRange Brackets, DeclarationName Entity) {

  SourceLocation Loc = Brackets.getBegin();
  if (getLangOpts().CPlusPlus) {
    // C++ [dcl.array]p1:
    //   T is called the array element type; this type shall not be a reference
    //   type, the (possibly cv-qualified) type void, a function type or an
    //   abstract class type.
    //
    // C++ [dcl.array]p3:
    //   When several "array of" specifications are adjacent, [...] only the
    //   first of the constant expressions that specify the bounds of the arrays
    //   may be omitted.
    //
    // Note: function types are handled in the common path with C.
    if (T->isReferenceType()) {
      Diag(Loc, diag::err_illegal_decl_array_of_references)
      << getPrintableNameForEntity(Entity) << T;
      return QualType();
    }

    if (T->isVoidType() || T->isIncompleteArrayType()) {
      Diag(Loc, diag::err_illegal_decl_array_incomplete_type) << T;
      return QualType();
    }

    if (RequireNonAbstractType(Brackets.getBegin(), T,
                               diag::err_array_of_abstract_type))
      return QualType();

    // Mentioning a member pointer type for an array type causes us to lock in
    // an inheritance model, even if it's inside an unused typedef.
    if (Context.getTargetInfo().getCXXABI().isMicrosoft())
      if (const MemberPointerType *MPTy = T->getAs<MemberPointerType>())
        if (!MPTy->getClass()->isDependentType())
          (void)isCompleteType(Loc, T);

  } else {
    // C99 6.7.5.2p1: If the element type is an incomplete or function type,
    // reject it (e.g. void ary[7], struct foo ary[7], void ary[7]())
    if (RequireCompleteType(Loc, T,
                            diag::err_illegal_decl_array_incomplete_type))
      return QualType();
  }

  if (T->isFunctionType()) {
    Diag(Loc, diag::err_illegal_decl_array_of_functions)
      << getPrintableNameForEntity(Entity) << T;
    return QualType();
  }

  if (const RecordType *EltTy = T->getAs<RecordType>()) {
    // If the element type is a struct or union that contains a variadic
    // array, accept it as a GNU extension: C99 6.7.2.1p2.
    if (EltTy->getDecl()->hasFlexibleArrayMember())
      Diag(Loc, diag::ext_flexible_array_in_array) << T;
  } else if (T->isObjCObjectType()) {
    Diag(Loc, diag::err_objc_array_of_interfaces) << T;
    return QualType();
  }

  // Do placeholder conversions on the array size expression.
  if (ArraySize && ArraySize->hasPlaceholderType()) {
    ExprResult Result = CheckPlaceholderExpr(ArraySize);
    if (Result.isInvalid()) return QualType();
    ArraySize = Result.get();
  }

  // Do lvalue-to-rvalue conversions on the array size expression.
  if (ArraySize && !ArraySize->isRValue()) {
    ExprResult Result = DefaultLvalueConversion(ArraySize);
    if (Result.isInvalid())
      return QualType();

    ArraySize = Result.get();
  }

  // C99 6.7.5.2p1: The size expression shall have integer type.
  // C++11 allows contextual conversions to such types.
  if (!getLangOpts().CPlusPlus11 &&
      ArraySize && !ArraySize->isTypeDependent() &&
      !ArraySize->getType()->isIntegralOrUnscopedEnumerationType()) {
    Diag(ArraySize->getLocStart(), diag::err_array_size_non_int)
      << ArraySize->getType() << ArraySize->getSourceRange();
    return QualType();
  }

  llvm::APSInt ConstVal(Context.getTypeSize(Context.getSizeType()));
  if (!ArraySize) {
    if (ASM == ArrayType::Star)
      T = Context.getVariableArrayType(T, nullptr, ASM, Quals, Brackets);
    else
      T = Context.getIncompleteArrayType(T, ASM, Quals);
  } else if (ArraySize->isTypeDependent() || ArraySize->isValueDependent()) {
    T = Context.getDependentSizedArrayType(T, ArraySize, ASM, Quals, Brackets);
  } else if ((!T->isDependentType() && !T->isIncompleteType() &&
              !T->isConstantSizeType()) ||
             isArraySizeVLA(*this, ArraySize, ConstVal)) {
    // Even in C++11, don't allow contextual conversions in the array bound
    // of a VLA.
    if (getLangOpts().CPlusPlus11 &&
        !ArraySize->getType()->isIntegralOrUnscopedEnumerationType()) {
      Diag(ArraySize->getLocStart(), diag::err_array_size_non_int)
        << ArraySize->getType() << ArraySize->getSourceRange();
      return QualType();
    }

    // C99: an array with an element type that has a non-constant-size is a VLA.
    // C99: an array with a non-ICE size is a VLA.  We accept any expression
    // that we can fold to a non-zero positive value as an extension.
    T = Context.getVariableArrayType(T, ArraySize, ASM, Quals, Brackets);
  } else {
    // C99 6.7.5.2p1: If the expression is a constant expression, it shall
    // have a value greater than zero.
    if (ConstVal.isSigned() && ConstVal.isNegative()) {
      if (Entity)
        Diag(ArraySize->getLocStart(), diag::err_decl_negative_array_size)
          << getPrintableNameForEntity(Entity) << ArraySize->getSourceRange();
      else
        Diag(ArraySize->getLocStart(), diag::err_typecheck_negative_array_size)
          << ArraySize->getSourceRange();
      return QualType();
    }
    if (ConstVal == 0) {
      // GCC accepts zero sized static arrays. We allow them when
      // we're not in a SFINAE context.
      Diag(ArraySize->getLocStart(),
           isSFINAEContext()? diag::err_typecheck_zero_array_size
                            : diag::ext_typecheck_zero_array_size)
        << ArraySize->getSourceRange();

      if (ASM == ArrayType::Static) {
        Diag(ArraySize->getLocStart(),
             diag::warn_typecheck_zero_static_array_size)
          << ArraySize->getSourceRange();
        ASM = ArrayType::Normal;
      }
    } else if (!T->isDependentType() && !T->isVariablyModifiedType() &&
               !T->isIncompleteType() && !T->isUndeducedType()) {
      // Is the array too large?
      unsigned ActiveSizeBits
        = ConstantArrayType::getNumAddressingBits(Context, T, ConstVal);
      if (ActiveSizeBits > ConstantArrayType::getMaxSizeBits(Context)) {
        Diag(ArraySize->getLocStart(), diag::err_array_too_large)
          << ConstVal.toString(10)
          << ArraySize->getSourceRange();
        return QualType();
      }
    }

    T = Context.getConstantArrayType(T, ConstVal, ASM, Quals);
  }

  // OpenCL v1.2 s6.9.d: variable length arrays are not supported.
  if (getLangOpts().OpenCL && T->isVariableArrayType()) {
    Diag(Loc, diag::err_opencl_vla);
    return QualType();
  }
  // CUDA device code doesn't support VLAs.
  if (getLangOpts().CUDA && T->isVariableArrayType())
    CUDADiagIfDeviceCode(Loc, diag::err_cuda_vla) << CurrentCUDATarget();

  // If this is not C99, extwarn about VLA's and C99 array size modifiers.
  if (!getLangOpts().C99) {
    if (T->isVariableArrayType()) {
      // Prohibit the use of VLAs during template argument deduction.
      if (isSFINAEContext()) {
        Diag(Loc, diag::err_vla_in_sfinae);
        return QualType();
      }
      // Just extwarn about VLAs.
      else
        Diag(Loc, diag::ext_vla);
    } else if (ASM != ArrayType::Normal || Quals != 0)
      Diag(Loc,
           getLangOpts().CPlusPlus? diag::err_c99_array_usage_cxx
                                  : diag::ext_c99_array_usage) << ASM;
  }

  if (T->isVariableArrayType()) {
    // Warn about VLAs for -Wvla.
    Diag(Loc, diag::warn_vla_used);
  }

  // OpenCL v2.0 s6.12.5 - Arrays of blocks are not supported.
  // OpenCL v2.0 s6.16.13.1 - Arrays of pipe type are not supported.
  // OpenCL v2.0 s6.9.b - Arrays of image/sampler type are not supported.
  if (getLangOpts().OpenCL) {
    const QualType ArrType = Context.getBaseElementType(T);
    if (ArrType->isBlockPointerType() || ArrType->isPipeType() ||
        ArrType->isSamplerT() || ArrType->isImageType()) {
      Diag(Loc, diag::err_opencl_invalid_type_array) << ArrType;
      return QualType();
    }
  }

  return T;
}

/// \brief Build an ext-vector type.
///
/// Run the required checks for the extended vector type.
QualType Sema::BuildExtVectorType(QualType T, Expr *ArraySize,
                                  SourceLocation AttrLoc) {
  // Unlike gcc's vector_size attribute, we do not allow vectors to be defined
  // in conjunction with complex types (pointers, arrays, functions, etc.).
  //
  // Additionally, OpenCL prohibits vectors of booleans (they're considered a
  // reserved data type under OpenCL v2.0 s6.1.4), we don't support selects
  // on bitvectors, and we have no well-defined ABI for bitvectors, so vectors
  // of bool aren't allowed.
  if ((!T->isDependentType() && !T->isIntegerType() &&
       !T->isRealFloatingType()) ||
      T->isBooleanType()) {
    Diag(AttrLoc, diag::err_attribute_invalid_vector_type) << T;
    return QualType();
  }

  if (!ArraySize->isTypeDependent() && !ArraySize->isValueDependent()) {
    llvm::APSInt vecSize(32);
    if (!ArraySize->isIntegerConstantExpr(vecSize, Context)) {
      Diag(AttrLoc, diag::err_attribute_argument_type)
        << "ext_vector_type" << AANT_ArgumentIntegerConstant
        << ArraySize->getSourceRange();
      return QualType();
    }

    // Unlike gcc's vector_size attribute, the size is specified as the
    // number of elements, not the number of bytes.
    unsigned vectorSize = static_cast<unsigned>(vecSize.getZExtValue());

    if (vectorSize == 0) {
      Diag(AttrLoc, diag::err_attribute_zero_size)
      << ArraySize->getSourceRange();
      return QualType();
    }

    if (VectorType::isVectorSizeTooLarge(vectorSize)) {
      Diag(AttrLoc, diag::err_attribute_size_too_large)
        << ArraySize->getSourceRange();
      return QualType();
    }

    return Context.getExtVectorType(T, vectorSize);
  }

  return Context.getDependentSizedExtVectorType(T, ArraySize, AttrLoc);
}

bool Sema::CheckFunctionReturnType(QualType T, SourceLocation Loc) {
  if (T->isArrayType() || T->isFunctionType()) {
    Diag(Loc, diag::err_func_returning_array_function)
      << T->isFunctionType() << T;
    return true;
  }

  // Functions cannot return half FP.
  if (T->isHalfType() && !getLangOpts().HalfArgsAndReturns) {
    Diag(Loc, diag::err_parameters_retval_cannot_have_fp16_type) << 1 <<
      FixItHint::CreateInsertion(Loc, "*");
    return true;
  }

  // Methods cannot return interface types. All ObjC objects are
  // passed by reference.
  if (T->isObjCObjectType()) {
    Diag(Loc, diag::err_object_cannot_be_passed_returned_by_value) << 0 << T;
    return 0;
  }

  return false;
}

/// Check the extended parameter information.  Most of the necessary
/// checking should occur when applying the parameter attribute; the
/// only other checks required are positional restrictions.
static void checkExtParameterInfos(Sema &S, ArrayRef<QualType> paramTypes,
                    const FunctionProtoType::ExtProtoInfo &EPI,
                    llvm::function_ref<SourceLocation(unsigned)> getParamLoc) {
  assert(EPI.ExtParameterInfos && "shouldn't get here without param infos");

  bool hasCheckedSwiftCall = false;
  auto checkForSwiftCC = [&](unsigned paramIndex) {
    // Only do this once.
    if (hasCheckedSwiftCall) return;
    hasCheckedSwiftCall = true;
    if (EPI.ExtInfo.getCC() == CC_Swift) return;
    S.Diag(getParamLoc(paramIndex), diag::err_swift_param_attr_not_swiftcall)
      << getParameterABISpelling(EPI.ExtParameterInfos[paramIndex].getABI());
  };

  for (size_t paramIndex = 0, numParams = paramTypes.size();
          paramIndex != numParams; ++paramIndex) {
    switch (EPI.ExtParameterInfos[paramIndex].getABI()) {
    // Nothing interesting to check for orindary-ABI parameters.
    case ParameterABI::Ordinary:
      continue;

    // swift_indirect_result parameters must be a prefix of the function
    // arguments.
    case ParameterABI::SwiftIndirectResult:
      checkForSwiftCC(paramIndex);
      if (paramIndex != 0 &&
          EPI.ExtParameterInfos[paramIndex - 1].getABI()
            != ParameterABI::SwiftIndirectResult) {
        S.Diag(getParamLoc(paramIndex),
               diag::err_swift_indirect_result_not_first);
      }
      continue;

    case ParameterABI::SwiftContext:
      checkForSwiftCC(paramIndex);
      continue;

    // swift_error parameters must be preceded by a swift_context parameter.
    case ParameterABI::SwiftErrorResult:
      checkForSwiftCC(paramIndex);
      if (paramIndex == 0 ||
          EPI.ExtParameterInfos[paramIndex - 1].getABI() !=
              ParameterABI::SwiftContext) {
        S.Diag(getParamLoc(paramIndex),
               diag::err_swift_error_result_not_after_swift_context);
      }
      continue;
    }
    llvm_unreachable("bad ABI kind");
  }
}

QualType Sema::BuildFunctionType(QualType T,
                                 MutableArrayRef<QualType> ParamTypes,
                                 SourceLocation Loc, DeclarationName Entity,
                                 const FunctionProtoType::ExtProtoInfo &EPI) {
  bool Invalid = false;

  Invalid |= CheckFunctionReturnType(T, Loc);

  for (unsigned Idx = 0, Cnt = ParamTypes.size(); Idx < Cnt; ++Idx) {
    // FIXME: Loc is too inprecise here, should use proper locations for args.
    QualType ParamType = Context.getAdjustedParameterType(ParamTypes[Idx]);
    if (ParamType->isVoidType()) {
      Diag(Loc, diag::err_param_with_void_type);
      Invalid = true;
    } else if (ParamType->isHalfType() && !getLangOpts().HalfArgsAndReturns) {
      // Disallow half FP arguments.
      Diag(Loc, diag::err_parameters_retval_cannot_have_fp16_type) << 0 <<
        FixItHint::CreateInsertion(Loc, "*");
      Invalid = true;
    }

    ParamTypes[Idx] = ParamType;
  }

  if (EPI.ExtParameterInfos) {
    checkExtParameterInfos(*this, ParamTypes, EPI,
                           [=](unsigned i) { return Loc; });
  }

  if (Invalid)
    return QualType();

  return Context.getFunctionType(T, ParamTypes, EPI);
}

/// \brief Build a member pointer type \c T Class::*.
///
/// \param T the type to which the member pointer refers.
/// \param Class the class type into which the member pointer points.
/// \param Loc the location where this type begins
/// \param Entity the name of the entity that will have this member pointer type
///
/// \returns a member pointer type, if successful, or a NULL type if there was
/// an error.
QualType Sema::BuildMemberPointerType(QualType T, QualType Class,
                                      SourceLocation Loc,
                                      DeclarationName Entity) {
  // Verify that we're not building a pointer to pointer to function with
  // exception specification.
  if (CheckDistantExceptionSpec(T)) {
    Diag(Loc, diag::err_distant_exception_spec);
    return QualType();
  }

  // C++ 8.3.3p3: A pointer to member shall not point to ... a member
  //   with reference type, or "cv void."
  if (T->isReferenceType()) {
    Diag(Loc, diag::err_illegal_decl_mempointer_to_reference)
      << getPrintableNameForEntity(Entity) << T;
    return QualType();
  }

  if (T->isVoidType()) {
    Diag(Loc, diag::err_illegal_decl_mempointer_to_void)
      << getPrintableNameForEntity(Entity);
    return QualType();
  }

  if (!Class->isDependentType() && !Class->isRecordType()) {
    Diag(Loc, diag::err_mempointer_in_nonclass_type) << Class;
    return QualType();
  }

  // Adjust the default free function calling convention to the default method
  // calling convention.
  bool IsCtorOrDtor =
      (Entity.getNameKind() == DeclarationName::CXXConstructorName) ||
      (Entity.getNameKind() == DeclarationName::CXXDestructorName);
  if (T->isFunctionType())
    adjustMemberFunctionCC(T, /*IsStatic=*/false, IsCtorOrDtor, Loc);

  return Context.getMemberPointerType(T, Class.getTypePtr());
}

/// \brief Build a block pointer type.
///
/// \param T The type to which we'll be building a block pointer.
///
/// \param Loc The source location, used for diagnostics.
///
/// \param Entity The name of the entity that involves the block pointer
/// type, if known.
///
/// \returns A suitable block pointer type, if there are no
/// errors. Otherwise, returns a NULL type.
QualType Sema::BuildBlockPointerType(QualType T,
                                     SourceLocation Loc,
                                     DeclarationName Entity) {
  if (!T->isFunctionType()) {
    Diag(Loc, diag::err_nonfunction_block_type);
    return QualType();
  }

  if (checkQualifiedFunction(*this, T, Loc, QFK_BlockPointer))
    return QualType();

  return Context.getBlockPointerType(T);
}

QualType Sema::GetTypeFromParser(ParsedType Ty, TypeSourceInfo **TInfo) {
  QualType QT = Ty.get();
  if (QT.isNull()) {
    if (TInfo) *TInfo = nullptr;
    return QualType();
  }

  TypeSourceInfo *DI = nullptr;
  if (const LocInfoType *LIT = dyn_cast<LocInfoType>(QT)) {
    QT = LIT->getType();
    DI = LIT->getTypeSourceInfo();
  }

  if (TInfo) *TInfo = DI;
  return QT;
}

static void transferARCOwnershipToDeclaratorChunk(TypeProcessingState &state,
                                            Qualifiers::ObjCLifetime ownership,
                                            unsigned chunkIndex);

/// Given that this is the declaration of a parameter under ARC,
/// attempt to infer attributes and such for pointer-to-whatever
/// types.
static void inferARCWriteback(TypeProcessingState &state,
                              QualType &declSpecType) {
  Sema &S = state.getSema();
  Declarator &declarator = state.getDeclarator();

  // TODO: should we care about decl qualifiers?

  // Check whether the declarator has the expected form.  We walk
  // from the inside out in order to make the block logic work.
  unsigned outermostPointerIndex = 0;
  bool isBlockPointer = false;
  unsigned numPointers = 0;
  for (unsigned i = 0, e = declarator.getNumTypeObjects(); i != e; ++i) {
    unsigned chunkIndex = i;
    DeclaratorChunk &chunk = declarator.getTypeObject(chunkIndex);
    switch (chunk.Kind) {
    case DeclaratorChunk::Paren:
      // Ignore parens.
      break;

    case DeclaratorChunk::Reference:
    case DeclaratorChunk::Pointer:
      // Count the number of pointers.  Treat references
      // interchangeably as pointers; if they're mis-ordered, normal
      // type building will discover that.
      outermostPointerIndex = chunkIndex;
      numPointers++;
      break;

    case DeclaratorChunk::BlockPointer:
      // If we have a pointer to block pointer, that's an acceptable
      // indirect reference; anything else is not an application of
      // the rules.
      if (numPointers != 1) return;
      numPointers++;
      outermostPointerIndex = chunkIndex;
      isBlockPointer = true;

      // We don't care about pointer structure in return values here.
      goto done;

    case DeclaratorChunk::Array: // suppress if written (id[])?
    case DeclaratorChunk::Function:
    case DeclaratorChunk::MemberPointer:
    case DeclaratorChunk::Pipe:
      return;
    }
  }
 done:

  // If we have *one* pointer, then we want to throw the qualifier on
  // the declaration-specifiers, which means that it needs to be a
  // retainable object type.
  if (numPointers == 1) {
    // If it's not a retainable object type, the rule doesn't apply.
    if (!declSpecType->isObjCRetainableType()) return;

    // If it already has lifetime, don't do anything.
    if (declSpecType.getObjCLifetime()) return;

    // Otherwise, modify the type in-place.
    Qualifiers qs;

    if (declSpecType->isObjCARCImplicitlyUnretainedType())
      qs.addObjCLifetime(Qualifiers::OCL_ExplicitNone);
    else
      qs.addObjCLifetime(Qualifiers::OCL_Autoreleasing);
    declSpecType = S.Context.getQualifiedType(declSpecType, qs);

  // If we have *two* pointers, then we want to throw the qualifier on
  // the outermost pointer.
  } else if (numPointers == 2) {
    // If we don't have a block pointer, we need to check whether the
    // declaration-specifiers gave us something that will turn into a
    // retainable object pointer after we slap the first pointer on it.
    if (!isBlockPointer && !declSpecType->isObjCObjectType())
      return;

    // Look for an explicit lifetime attribute there.
    DeclaratorChunk &chunk = declarator.getTypeObject(outermostPointerIndex);
    if (chunk.Kind != DeclaratorChunk::Pointer &&
        chunk.Kind != DeclaratorChunk::BlockPointer)
      return;
    for (const AttributeList *attr = chunk.getAttrs(); attr;
           attr = attr->getNext())
      if (attr->getKind() == AttributeList::AT_ObjCOwnership)
        return;

    transferARCOwnershipToDeclaratorChunk(state, Qualifiers::OCL_Autoreleasing,
                                          outermostPointerIndex);

  // Any other number of pointers/references does not trigger the rule.
  } else return;

  // TODO: mark whether we did this inference?
}

void Sema::diagnoseIgnoredQualifiers(unsigned DiagID, unsigned Quals,
                                     SourceLocation FallbackLoc,
                                     SourceLocation ConstQualLoc,
                                     SourceLocation VolatileQualLoc,
                                     SourceLocation RestrictQualLoc,
                                     SourceLocation AtomicQualLoc,
                                     SourceLocation UnalignedQualLoc) {
  if (!Quals)
    return;

  struct Qual {
    const char *Name;
    unsigned Mask;
    SourceLocation Loc;
  } const QualKinds[5] = {
    { "const", DeclSpec::TQ_const, ConstQualLoc },
    { "volatile", DeclSpec::TQ_volatile, VolatileQualLoc },
    { "restrict", DeclSpec::TQ_restrict, RestrictQualLoc },
    { "__unaligned", DeclSpec::TQ_unaligned, UnalignedQualLoc },
    { "_Atomic", DeclSpec::TQ_atomic, AtomicQualLoc }
  };

  SmallString<32> QualStr;
  unsigned NumQuals = 0;
  SourceLocation Loc;
  FixItHint FixIts[5];

  // Build a string naming the redundant qualifiers.
  for (auto &E : QualKinds) {
    if (Quals & E.Mask) {
      if (!QualStr.empty()) QualStr += ' ';
      QualStr += E.Name;

      // If we have a location for the qualifier, offer a fixit.
      SourceLocation QualLoc = E.Loc;
      if (QualLoc.isValid()) {
        FixIts[NumQuals] = FixItHint::CreateRemoval(QualLoc);
        if (Loc.isInvalid() ||
            getSourceManager().isBeforeInTranslationUnit(QualLoc, Loc))
          Loc = QualLoc;
      }

      ++NumQuals;
    }
  }

  Diag(Loc.isInvalid() ? FallbackLoc : Loc, DiagID)
    << QualStr << NumQuals << FixIts[0] << FixIts[1] << FixIts[2] << FixIts[3];
}

// Diagnose pointless type qualifiers on the return type of a function.
static void diagnoseRedundantReturnTypeQualifiers(Sema &S, QualType RetTy,
                                                  Declarator &D,
                                                  unsigned FunctionChunkIndex) {
  if (D.getTypeObject(FunctionChunkIndex).Fun.hasTrailingReturnType()) {
    // FIXME: TypeSourceInfo doesn't preserve location information for
    // qualifiers.
    S.diagnoseIgnoredQualifiers(diag::warn_qual_return_type,
                                RetTy.getLocalCVRQualifiers(),
                                D.getIdentifierLoc());
    return;
  }

  for (unsigned OuterChunkIndex = FunctionChunkIndex + 1,
                End = D.getNumTypeObjects();
       OuterChunkIndex != End; ++OuterChunkIndex) {
    DeclaratorChunk &OuterChunk = D.getTypeObject(OuterChunkIndex);
    switch (OuterChunk.Kind) {
    case DeclaratorChunk::Paren:
      continue;

    case DeclaratorChunk::Pointer: {
      DeclaratorChunk::PointerTypeInfo &PTI = OuterChunk.Ptr;
      S.diagnoseIgnoredQualifiers(
          diag::warn_qual_return_type,
          PTI.TypeQuals,
          SourceLocation(),
          SourceLocation::getFromRawEncoding(PTI.ConstQualLoc),
          SourceLocation::getFromRawEncoding(PTI.VolatileQualLoc),
          SourceLocation::getFromRawEncoding(PTI.RestrictQualLoc),
          SourceLocation::getFromRawEncoding(PTI.AtomicQualLoc),
          SourceLocation::getFromRawEncoding(PTI.UnalignedQualLoc));
      return;
    }

    case DeclaratorChunk::Function:
    case DeclaratorChunk::BlockPointer:
    case DeclaratorChunk::Reference:
    case DeclaratorChunk::Array:
    case DeclaratorChunk::MemberPointer:
    case DeclaratorChunk::Pipe:
      // FIXME: We can't currently provide an accurate source location and a
      // fix-it hint for these.
      unsigned AtomicQual = RetTy->isAtomicType() ? DeclSpec::TQ_atomic : 0;
      S.diagnoseIgnoredQualifiers(diag::warn_qual_return_type,
                                  RetTy.getCVRQualifiers() | AtomicQual,
                                  D.getIdentifierLoc());
      return;
    }

    llvm_unreachable("unknown declarator chunk kind");
  }

  // If the qualifiers come from a conversion function type, don't diagnose
  // them -- they're not necessarily redundant, since such a conversion
  // operator can be explicitly called as "x.operator const int()".
  if (D.getName().getKind() == UnqualifiedId::IK_ConversionFunctionId)
    return;

  // Just parens all the way out to the decl specifiers. Diagnose any qualifiers
  // which are present there.
  S.diagnoseIgnoredQualifiers(diag::warn_qual_return_type,
                              D.getDeclSpec().getTypeQualifiers(),
                              D.getIdentifierLoc(),
                              D.getDeclSpec().getConstSpecLoc(),
                              D.getDeclSpec().getVolatileSpecLoc(),
                              D.getDeclSpec().getRestrictSpecLoc(),
                              D.getDeclSpec().getAtomicSpecLoc(),
                              D.getDeclSpec().getUnalignedSpecLoc());
}

static QualType GetDeclSpecTypeForDeclarator(TypeProcessingState &state,
                                             TypeSourceInfo *&ReturnTypeInfo) {
  Sema &SemaRef = state.getSema();
  Declarator &D = state.getDeclarator();
  QualType T;
  ReturnTypeInfo = nullptr;

  // The TagDecl owned by the DeclSpec.
  TagDecl *OwnedTagDecl = nullptr;

  switch (D.getName().getKind()) {
  case UnqualifiedId::IK_ImplicitSelfParam:
  case UnqualifiedId::IK_OperatorFunctionId:
  case UnqualifiedId::IK_Identifier:
  case UnqualifiedId::IK_LiteralOperatorId:
  case UnqualifiedId::IK_TemplateId:
    T = ConvertDeclSpecToType(state);

    if (!D.isInvalidType() && D.getDeclSpec().isTypeSpecOwned()) {
      OwnedTagDecl = cast<TagDecl>(D.getDeclSpec().getRepAsDecl());
      // Owned declaration is embedded in declarator.
      OwnedTagDecl->setEmbeddedInDeclarator(true);
    }
    break;

  case UnqualifiedId::IK_ConstructorName:
  case UnqualifiedId::IK_ConstructorTemplateId:
  case UnqualifiedId::IK_DestructorName:
    // Constructors and destructors don't have return types. Use
    // "void" instead.
    T = SemaRef.Context.VoidTy;
    processTypeAttrs(state, T, TAL_DeclSpec,
                     D.getDeclSpec().getAttributes().getList());
    break;

  case UnqualifiedId::IK_ConversionFunctionId:
    // The result type of a conversion function is the type that it
    // converts to.
    T = SemaRef.GetTypeFromParser(D.getName().ConversionFunctionId,
                                  &ReturnTypeInfo);
    break;
  }

  if (D.getAttributes())
    distributeTypeAttrsFromDeclarator(state, T);

  // C++11 [dcl.spec.auto]p5: reject 'auto' if it is not in an allowed context.
  if (D.getDeclSpec().containsPlaceholderType()) {
    int Error = -1;

    switch (D.getContext()) {
    case Declarator::LambdaExprContext:
      llvm_unreachable("Can't specify a type specifier in lambda grammar");
    case Declarator::ObjCParameterContext:
    case Declarator::ObjCResultContext:
    case Declarator::PrototypeContext:
      Error = 0;  
      break;
    case Declarator::LambdaExprParameterContext:
      // In C++14, generic lambdas allow 'auto' in their parameters.
      if (!(SemaRef.getLangOpts().CPlusPlus14 
              && D.getDeclSpec().getTypeSpecType() == DeclSpec::TST_auto))
        Error = 16;
      break;
    case Declarator::MemberContext: {
      if (D.getDeclSpec().getStorageClassSpec() == DeclSpec::SCS_static ||
          D.isFunctionDeclarator())
        break;
      bool Cxx = SemaRef.getLangOpts().CPlusPlus;
      switch (cast<TagDecl>(SemaRef.CurContext)->getTagKind()) {
      case TTK_Enum: llvm_unreachable("unhandled tag kind");
      case TTK_Struct: Error = Cxx ? 1 : 2; /* Struct member */ break;
      case TTK_Union:  Error = Cxx ? 3 : 4; /* Union member */ break;
      case TTK_Class:  Error = 5; /* Class member */ break;
      case TTK_Interface: Error = 6; /* Interface member */ break;
      }
      break;
    }
    case Declarator::CXXCatchContext:
    case Declarator::ObjCCatchContext:
      Error = 7; // Exception declaration
      break;
    case Declarator::TemplateParamContext:
      if (!SemaRef.getLangOpts().CPlusPlus1z)
        Error = 8; // Template parameter
      break;
    case Declarator::BlockLiteralContext:
      Error = 9; // Block literal
      break;
    case Declarator::TemplateTypeArgContext:
      Error = 10; // Template type argument
      break;
    case Declarator::AliasDeclContext:
    case Declarator::AliasTemplateContext:
      Error = 12; // Type alias
      break;
    case Declarator::TrailingReturnContext:
      if (!SemaRef.getLangOpts().CPlusPlus14 ||
          D.getDeclSpec().getTypeSpecType() == DeclSpec::TST_auto_type)
        Error = 13; // Function return type
      break;
    case Declarator::ConversionIdContext:
      if (!SemaRef.getLangOpts().CPlusPlus14 ||
          D.getDeclSpec().getTypeSpecType() == DeclSpec::TST_auto_type)
        Error = 14; // conversion-type-id
      break;
    case Declarator::TypeNameContext:
      Error = 15; // Generic
      break;
    case Declarator::FileContext:
    case Declarator::BlockContext:
    case Declarator::ForContext:
    case Declarator::InitStmtContext:
    case Declarator::ConditionContext:
      break;
    case Declarator::CXXNewContext:
      if (D.getDeclSpec().getTypeSpecType() == DeclSpec::TST_auto_type)
        Error = 17; // 'new' type
      break;
    case Declarator::KNRTypeListContext:
      Error = 18; // K&R function parameter
      break;
    }

    if (D.getDeclSpec().getStorageClassSpec() == DeclSpec::SCS_typedef)
      Error = 11;

    // In Objective-C it is an error to use 'auto' on a function declarator
    // (and everywhere for '__auto_type').
    if (D.isFunctionDeclarator() &&
        (!SemaRef.getLangOpts().CPlusPlus11 ||
         D.getDeclSpec().getTypeSpecType() == DeclSpec::TST_auto_type))
      Error = 13;

    bool HaveTrailing = false;

    // C++11 [dcl.spec.auto]p2: 'auto' is always fine if the declarator
    // contains a trailing return type. That is only legal at the outermost
    // level. Check all declarator chunks (outermost first) anyway, to give
    // better diagnostics.
    // We don't support '__auto_type' with trailing return types.
    if (SemaRef.getLangOpts().CPlusPlus11 &&
        D.getDeclSpec().getTypeSpecType() != DeclSpec::TST_auto_type) {
      for (unsigned i = 0, e = D.getNumTypeObjects(); i != e; ++i) {
        unsigned chunkIndex = e - i - 1;
        state.setCurrentChunkIndex(chunkIndex);
        DeclaratorChunk &DeclType = D.getTypeObject(chunkIndex);
        if (DeclType.Kind == DeclaratorChunk::Function) {
          const DeclaratorChunk::FunctionTypeInfo &FTI = DeclType.Fun;
          if (FTI.hasTrailingReturnType()) {
            HaveTrailing = true;
            Error = -1;
            break;
          }
        }
      }
    }

    SourceRange AutoRange = D.getDeclSpec().getTypeSpecTypeLoc();
    if (D.getName().getKind() == UnqualifiedId::IK_ConversionFunctionId)
      AutoRange = D.getName().getSourceRange();

    if (Error != -1) {
      unsigned Keyword;
      switch (D.getDeclSpec().getTypeSpecType()) {
      case DeclSpec::TST_auto: Keyword = 0; break;
      case DeclSpec::TST_decltype_auto: Keyword = 1; break;
      case DeclSpec::TST_auto_type: Keyword = 2; break;
      default: llvm_unreachable("unknown auto TypeSpecType");
      }
      SemaRef.Diag(AutoRange.getBegin(), diag::err_auto_not_allowed)
        << Keyword << Error << AutoRange;
      T = SemaRef.Context.IntTy;
      D.setInvalidType(true);
    } else if (!HaveTrailing) {
      // If there was a trailing return type, we already got
      // warn_cxx98_compat_trailing_return_type in the parser.
      SemaRef.Diag(AutoRange.getBegin(),
                   diag::warn_cxx98_compat_auto_type_specifier)
        << AutoRange;
    }
  }

  if (SemaRef.getLangOpts().CPlusPlus &&
      OwnedTagDecl && OwnedTagDecl->isCompleteDefinition()) {
    // Check the contexts where C++ forbids the declaration of a new class
    // or enumeration in a type-specifier-seq.
    unsigned DiagID = 0;
    switch (D.getContext()) {
    case Declarator::TrailingReturnContext:
      // Class and enumeration definitions are syntactically not allowed in
      // trailing return types.
      llvm_unreachable("parser should not have allowed this");
      break;
    case Declarator::FileContext:
    case Declarator::MemberContext:
    case Declarator::BlockContext:
    case Declarator::ForContext:
    case Declarator::InitStmtContext:
    case Declarator::BlockLiteralContext:
    case Declarator::LambdaExprContext:
      // C++11 [dcl.type]p3:
      //   A type-specifier-seq shall not define a class or enumeration unless
      //   it appears in the type-id of an alias-declaration (7.1.3) that is not
      //   the declaration of a template-declaration.
    case Declarator::AliasDeclContext:
      break;
    case Declarator::AliasTemplateContext:
      DiagID = diag::err_type_defined_in_alias_template;
      break;
    case Declarator::TypeNameContext:
    case Declarator::ConversionIdContext:
    case Declarator::TemplateParamContext:
    case Declarator::CXXNewContext:
    case Declarator::CXXCatchContext:
    case Declarator::ObjCCatchContext:
    case Declarator::TemplateTypeArgContext:
      DiagID = diag::err_type_defined_in_type_specifier;
      break;
    case Declarator::PrototypeContext:
    case Declarator::LambdaExprParameterContext:
    case Declarator::ObjCParameterContext:
    case Declarator::ObjCResultContext:
    case Declarator::KNRTypeListContext:
      // C++ [dcl.fct]p6:
      //   Types shall not be defined in return or parameter types.
      DiagID = diag::err_type_defined_in_param_type;
      break;
    case Declarator::ConditionContext:
      // C++ 6.4p2:
      // The type-specifier-seq shall not contain typedef and shall not declare
      // a new class or enumeration.
      DiagID = diag::err_type_defined_in_condition;
      break;
    }

    if (DiagID != 0) {
      SemaRef.Diag(OwnedTagDecl->getLocation(), DiagID)
          << SemaRef.Context.getTypeDeclType(OwnedTagDecl);
      D.setInvalidType(true);
    }
  }

  assert(!T.isNull() && "This function should not return a null type");
  return T;
}

/// Produce an appropriate diagnostic for an ambiguity between a function
/// declarator and a C++ direct-initializer.
static void warnAboutAmbiguousFunction(Sema &S, Declarator &D,
                                       DeclaratorChunk &DeclType, QualType RT) {
  const DeclaratorChunk::FunctionTypeInfo &FTI = DeclType.Fun;
  assert(FTI.isAmbiguous && "no direct-initializer / function ambiguity");

  // If the return type is void there is no ambiguity.
  if (RT->isVoidType())
    return;

  // An initializer for a non-class type can have at most one argument.
  if (!RT->isRecordType() && FTI.NumParams > 1)
    return;

  // An initializer for a reference must have exactly one argument.
  if (RT->isReferenceType() && FTI.NumParams != 1)
    return;

  // Only warn if this declarator is declaring a function at block scope, and
  // doesn't have a storage class (such as 'extern') specified.
  if (!D.isFunctionDeclarator() ||
      D.getFunctionDefinitionKind() != FDK_Declaration ||
      !S.CurContext->isFunctionOrMethod() ||
      D.getDeclSpec().getStorageClassSpec()
        != DeclSpec::SCS_unspecified)
    return;

  // Inside a condition, a direct initializer is not permitted. We allow one to
  // be parsed in order to give better diagnostics in condition parsing.
  if (D.getContext() == Declarator::ConditionContext)
    return;

  SourceRange ParenRange(DeclType.Loc, DeclType.EndLoc);

  S.Diag(DeclType.Loc,
         FTI.NumParams ? diag::warn_parens_disambiguated_as_function_declaration
                       : diag::warn_empty_parens_are_function_decl)
      << ParenRange;

  // If the declaration looks like:
  //   T var1,
  //   f();
  // and name lookup finds a function named 'f', then the ',' was
  // probably intended to be a ';'.
  if (!D.isFirstDeclarator() && D.getIdentifier()) {
    FullSourceLoc Comma(D.getCommaLoc(), S.SourceMgr);
    FullSourceLoc Name(D.getIdentifierLoc(), S.SourceMgr);
    if (Comma.getFileID() != Name.getFileID() ||
        Comma.getSpellingLineNumber() != Name.getSpellingLineNumber()) {
      LookupResult Result(S, D.getIdentifier(), SourceLocation(),
                          Sema::LookupOrdinaryName);
      if (S.LookupName(Result, S.getCurScope()))
        S.Diag(D.getCommaLoc(), diag::note_empty_parens_function_call)
          << FixItHint::CreateReplacement(D.getCommaLoc(), ";")
          << D.getIdentifier();
    }
  }

  if (FTI.NumParams > 0) {
    // For a declaration with parameters, eg. "T var(T());", suggest adding
    // parens around the first parameter to turn the declaration into a
    // variable declaration.
    SourceRange Range = FTI.Params[0].Param->getSourceRange();
    SourceLocation B = Range.getBegin();
    SourceLocation E = S.getLocForEndOfToken(Range.getEnd());
    // FIXME: Maybe we should suggest adding braces instead of parens
    // in C++11 for classes that don't have an initializer_list constructor.
    S.Diag(B, diag::note_additional_parens_for_variable_declaration)
      << FixItHint::CreateInsertion(B, "(")
      << FixItHint::CreateInsertion(E, ")");
  } else {
    // For a declaration without parameters, eg. "T var();", suggest replacing
    // the parens with an initializer to turn the declaration into a variable
    // declaration.
    const CXXRecordDecl *RD = RT->getAsCXXRecordDecl();

    // Empty parens mean value-initialization, and no parens mean
    // default initialization. These are equivalent if the default
    // constructor is user-provided or if zero-initialization is a
    // no-op.
    if (RD && RD->hasDefinition() &&
        (RD->isEmpty() || RD->hasUserProvidedDefaultConstructor()))
      S.Diag(DeclType.Loc, diag::note_empty_parens_default_ctor)
        << FixItHint::CreateRemoval(ParenRange);
    else {
      std::string Init =
          S.getFixItZeroInitializerForType(RT, ParenRange.getBegin());
      if (Init.empty() && S.LangOpts.CPlusPlus11)
        Init = "{}";
      if (!Init.empty())
        S.Diag(DeclType.Loc, diag::note_empty_parens_zero_initialize)
          << FixItHint::CreateReplacement(ParenRange, Init);
    }
  }
}

/// Helper for figuring out the default CC for a function declarator type.  If
/// this is the outermost chunk, then we can determine the CC from the
/// declarator context.  If not, then this could be either a member function
/// type or normal function type.
static CallingConv
getCCForDeclaratorChunk(Sema &S, Declarator &D,
                        const DeclaratorChunk::FunctionTypeInfo &FTI,
                        unsigned ChunkIndex) {
  assert(D.getTypeObject(ChunkIndex).Kind == DeclaratorChunk::Function);

  // Check for an explicit CC attribute.
  for (auto Attr = FTI.AttrList; Attr; Attr = Attr->getNext()) {
    switch (Attr->getKind()) {
    CALLING_CONV_ATTRS_CASELIST: {
      // Ignore attributes that don't validate or can't apply to the
      // function type.  We'll diagnose the failure to apply them in
      // handleFunctionTypeAttr.
      CallingConv CC;
      if (!S.CheckCallingConvAttr(*Attr, CC) &&
          (!FTI.isVariadic || supportsVariadicCall(CC))) {
        return CC;
      }
      break;
    }

    default:
      break;
    }
  }

  bool IsCXXInstanceMethod = false;

  if (S.getLangOpts().CPlusPlus) {
    // Look inwards through parentheses to see if this chunk will form a
    // member pointer type or if we're the declarator.  Any type attributes
    // between here and there will override the CC we choose here.
    unsigned I = ChunkIndex;
    bool FoundNonParen = false;
    while (I && !FoundNonParen) {
      --I;
      if (D.getTypeObject(I).Kind != DeclaratorChunk::Paren)
        FoundNonParen = true;
    }

    if (FoundNonParen) {
      // If we're not the declarator, we're a regular function type unless we're
      // in a member pointer.
      IsCXXInstanceMethod =
          D.getTypeObject(I).Kind == DeclaratorChunk::MemberPointer;
    } else if (D.getContext() == Declarator::LambdaExprContext) {
      // This can only be a call operator for a lambda, which is an instance
      // method.
      IsCXXInstanceMethod = true;
    } else {
      // We're the innermost decl chunk, so must be a function declarator.
      assert(D.isFunctionDeclarator());

      // If we're inside a record, we're declaring a method, but it could be
      // explicitly or implicitly static.
      IsCXXInstanceMethod =
          D.isFirstDeclarationOfMember() &&
          D.getDeclSpec().getStorageClassSpec() != DeclSpec::SCS_typedef &&
          !D.isStaticMember();
    }
  }

  CallingConv CC = S.Context.getDefaultCallingConvention(FTI.isVariadic,
                                                         IsCXXInstanceMethod);

  // Attribute AT_OpenCLKernel affects the calling convention for SPIR
  // and AMDGPU targets, hence it cannot be treated as a calling
  // convention attribute. This is the simplest place to infer
  // calling convention for OpenCL kernels.
  if (S.getLangOpts().OpenCL) {
    for (const AttributeList *Attr = D.getDeclSpec().getAttributes().getList();
         Attr; Attr = Attr->getNext()) {
      if (Attr->getKind() == AttributeList::AT_OpenCLKernel) {
        llvm::Triple::ArchType arch = S.Context.getTargetInfo().getTriple().getArch();
        if (arch == llvm::Triple::spir || arch == llvm::Triple::spir64 ||
            arch == llvm::Triple::amdgcn) {
          CC = CC_OpenCLKernel;
        }
        break;
      }
    }
  }

  return CC;
}

namespace {
  /// A simple notion of pointer kinds, which matches up with the various
  /// pointer declarators.
  enum class SimplePointerKind {
    Pointer,
    BlockPointer,
    MemberPointer,
    Array,
  };
} // end anonymous namespace

IdentifierInfo *Sema::getNullabilityKeyword(NullabilityKind nullability) {
  switch (nullability) {
  case NullabilityKind::NonNull:
    if (!Ident__Nonnull)
      Ident__Nonnull = PP.getIdentifierInfo("_Nonnull");
    return Ident__Nonnull;

  case NullabilityKind::Nullable:
    if (!Ident__Nullable)
      Ident__Nullable = PP.getIdentifierInfo("_Nullable");
    return Ident__Nullable;

  case NullabilityKind::Unspecified:
    if (!Ident__Null_unspecified)
      Ident__Null_unspecified = PP.getIdentifierInfo("_Null_unspecified");
    return Ident__Null_unspecified;
  }
  llvm_unreachable("Unknown nullability kind.");
}

/// Retrieve the identifier "NSError".
IdentifierInfo *Sema::getNSErrorIdent() {
  if (!Ident_NSError)
    Ident_NSError = PP.getIdentifierInfo("NSError");

  return Ident_NSError;
}

/// Check whether there is a nullability attribute of any kind in the given
/// attribute list.
static bool hasNullabilityAttr(const AttributeList *attrs) {
  for (const AttributeList *attr = attrs; attr;
       attr = attr->getNext()) {
    if (attr->getKind() == AttributeList::AT_TypeNonNull ||
        attr->getKind() == AttributeList::AT_TypeNullable ||
        attr->getKind() == AttributeList::AT_TypeNullUnspecified)
      return true;
  }

  return false;
}

namespace {
  /// Describes the kind of a pointer a declarator describes.
  enum class PointerDeclaratorKind {
    // Not a pointer.
    NonPointer,
    // Single-level pointer.
    SingleLevelPointer,
    // Multi-level pointer (of any pointer kind).
    MultiLevelPointer,
    // CFFooRef*
    MaybePointerToCFRef,
    // CFErrorRef*
    CFErrorRefPointer,
    // NSError**
    NSErrorPointerPointer,
  };

  /// Describes a declarator chunk wrapping a pointer that marks inference as
  /// unexpected.
  // These values must be kept in sync with diagnostics.
  enum class PointerWrappingDeclaratorKind {
    /// Pointer is top-level.
    None = -1,
    /// Pointer is an array element.
    Array = 0,
    /// Pointer is the referent type of a C++ reference.
    Reference = 1
  };
} // end anonymous namespace

/// Classify the given declarator, whose type-specified is \c type, based on
/// what kind of pointer it refers to.
///
/// This is used to determine the default nullability.
static PointerDeclaratorKind
classifyPointerDeclarator(Sema &S, QualType type, Declarator &declarator,
                          PointerWrappingDeclaratorKind &wrappingKind) {
  unsigned numNormalPointers = 0;

  // For any dependent type, we consider it a non-pointer.
  if (type->isDependentType())
    return PointerDeclaratorKind::NonPointer;

  // Look through the declarator chunks to identify pointers.
  for (unsigned i = 0, n = declarator.getNumTypeObjects(); i != n; ++i) {
    DeclaratorChunk &chunk = declarator.getTypeObject(i);
    switch (chunk.Kind) {
    case DeclaratorChunk::Array:
      if (numNormalPointers == 0)
        wrappingKind = PointerWrappingDeclaratorKind::Array;
      break;

    case DeclaratorChunk::Function:
    case DeclaratorChunk::Pipe:
      break;

    case DeclaratorChunk::BlockPointer:
    case DeclaratorChunk::MemberPointer:
      return numNormalPointers > 0 ? PointerDeclaratorKind::MultiLevelPointer
                                   : PointerDeclaratorKind::SingleLevelPointer;

    case DeclaratorChunk::Paren:
      break;

    case DeclaratorChunk::Reference:
      if (numNormalPointers == 0)
        wrappingKind = PointerWrappingDeclaratorKind::Reference;
      break;

    case DeclaratorChunk::Pointer:
      ++numNormalPointers;
      if (numNormalPointers > 2)
        return PointerDeclaratorKind::MultiLevelPointer;
      break;
    }
  }

  // Then, dig into the type specifier itself.
  unsigned numTypeSpecifierPointers = 0;
  do {
    // Decompose normal pointers.
    if (auto ptrType = type->getAs<PointerType>()) {
      ++numNormalPointers;

      if (numNormalPointers > 2)
        return PointerDeclaratorKind::MultiLevelPointer;

      type = ptrType->getPointeeType();
      ++numTypeSpecifierPointers;
      continue;
    }

    // Decompose block pointers.
    if (type->getAs<BlockPointerType>()) {
      return numNormalPointers > 0 ? PointerDeclaratorKind::MultiLevelPointer
                                   : PointerDeclaratorKind::SingleLevelPointer;
    }

    // Decompose member pointers.
    if (type->getAs<MemberPointerType>()) {
      return numNormalPointers > 0 ? PointerDeclaratorKind::MultiLevelPointer
                                   : PointerDeclaratorKind::SingleLevelPointer;
    }

    // Look at Objective-C object pointers.
    if (auto objcObjectPtr = type->getAs<ObjCObjectPointerType>()) {
      ++numNormalPointers;
      ++numTypeSpecifierPointers;

      // If this is NSError**, report that.
      if (auto objcClassDecl = objcObjectPtr->getInterfaceDecl()) {
        if (objcClassDecl->getIdentifier() == S.getNSErrorIdent() &&
            numNormalPointers == 2 && numTypeSpecifierPointers < 2) {
          return PointerDeclaratorKind::NSErrorPointerPointer;
        }
      }

      break;
    }

    // Look at Objective-C class types.
    if (auto objcClass = type->getAs<ObjCInterfaceType>()) {
      if (objcClass->getInterface()->getIdentifier() == S.getNSErrorIdent()) {
        if (numNormalPointers == 2 && numTypeSpecifierPointers < 2)
          return PointerDeclaratorKind::NSErrorPointerPointer;;
      }

      break;
    }

    // If at this point we haven't seen a pointer, we won't see one.
    if (numNormalPointers == 0)
      return PointerDeclaratorKind::NonPointer;

    if (auto recordType = type->getAs<RecordType>()) {
      RecordDecl *recordDecl = recordType->getDecl();

      bool isCFError = false;
      if (S.CFError) {
        // If we already know about CFError, test it directly.
        isCFError = (S.CFError == recordDecl);
      } else {
        // Check whether this is CFError, which we identify based on its bridge
        // to NSError.
        if (recordDecl->getTagKind() == TTK_Struct && numNormalPointers > 0) {
          if (auto bridgeAttr = recordDecl->getAttr<ObjCBridgeAttr>()) {
            if (bridgeAttr->getBridgedType() == S.getNSErrorIdent()) {
              S.CFError = recordDecl;
              isCFError = true;
            }
          }
        }
      }

      // If this is CFErrorRef*, report it as such.
      if (isCFError && numNormalPointers == 2 && numTypeSpecifierPointers < 2) {
        return PointerDeclaratorKind::CFErrorRefPointer;
      }
      break;
    }

    break;
  } while (true);

  switch (numNormalPointers) {
  case 0:
    return PointerDeclaratorKind::NonPointer;

  case 1:
    return PointerDeclaratorKind::SingleLevelPointer;

  case 2:
    return PointerDeclaratorKind::MaybePointerToCFRef;

  default:
    return PointerDeclaratorKind::MultiLevelPointer;
  }
}

static FileID getNullabilityCompletenessCheckFileID(Sema &S,
                                                    SourceLocation loc) {
  // If we're anywhere in a function, method, or closure context, don't perform
  // completeness checks.
  for (DeclContext *ctx = S.CurContext; ctx; ctx = ctx->getParent()) {
    if (ctx->isFunctionOrMethod())
      return FileID();

    if (ctx->isFileContext())
      break;
  }

  // We only care about the expansion location.
  loc = S.SourceMgr.getExpansionLoc(loc);
  FileID file = S.SourceMgr.getFileID(loc);
  if (file.isInvalid())
    return FileID();

  // Retrieve file information.
  bool invalid = false;
  const SrcMgr::SLocEntry &sloc = S.SourceMgr.getSLocEntry(file, &invalid);
  if (invalid || !sloc.isFile())
    return FileID();

  // We don't want to perform completeness checks on the main file or in
  // system headers.
  const SrcMgr::FileInfo &fileInfo = sloc.getFile();
  if (fileInfo.getIncludeLoc().isInvalid())
    return FileID();
  if (fileInfo.getFileCharacteristic() != SrcMgr::C_User &&
      S.Diags.getSuppressSystemWarnings()) {
    return FileID();
  }

  return file;
}

/// Complains about missing nullability if the file containing \p pointerLoc
/// has other uses of nullability (either the keywords or the \c assume_nonnull
/// pragma).
///
/// If the file has \e not seen other uses of nullability, this particular
/// pointer is saved for possible later diagnosis. See recordNullabilitySeen().
static void checkNullabilityConsistency(Sema &S,
                                        SimplePointerKind pointerKind,
                                        SourceLocation pointerLoc) {
  // Determine which file we're performing consistency checking for.
  FileID file = getNullabilityCompletenessCheckFileID(S, pointerLoc);
  if (file.isInvalid())
    return;

  // If we haven't seen any type nullability in this file, we won't warn now
  // about anything.
  FileNullability &fileNullability = S.NullabilityMap[file];
  if (!fileNullability.SawTypeNullability) {
    // If this is the first pointer declarator in the file, and the appropriate
    // warning is on, record it in case we need to diagnose it retroactively.
    diag::kind diagKind;
    if (pointerKind == SimplePointerKind::Array)
      diagKind = diag::warn_nullability_missing_array;
    else
      diagKind = diag::warn_nullability_missing;

    if (fileNullability.PointerLoc.isInvalid() &&
        !S.Context.getDiagnostics().isIgnored(diagKind, pointerLoc)) {
      fileNullability.PointerLoc = pointerLoc;
      fileNullability.PointerKind = static_cast<unsigned>(pointerKind);
    }

    return;
  }

  // Complain about missing nullability.
  if (pointerKind == SimplePointerKind::Array) {
    S.Diag(pointerLoc, diag::warn_nullability_missing_array);
  } else {
    S.Diag(pointerLoc, diag::warn_nullability_missing)
      << static_cast<unsigned>(pointerKind);
  }
}

/// Marks that a nullability feature has been used in the file containing
/// \p loc.
///
/// If this file already had pointer types in it that were missing nullability,
/// the first such instance is retroactively diagnosed.
///
/// \sa checkNullabilityConsistency
static void recordNullabilitySeen(Sema &S, SourceLocation loc) {
  FileID file = getNullabilityCompletenessCheckFileID(S, loc);
  if (file.isInvalid())
    return;

  FileNullability &fileNullability = S.NullabilityMap[file];
  if (fileNullability.SawTypeNullability)
    return;
  fileNullability.SawTypeNullability = true;

  // If we haven't seen any type nullability before, now we have. Retroactively
  // diagnose the first unannotated pointer, if there was one.
  if (fileNullability.PointerLoc.isInvalid())
    return;

  if (fileNullability.PointerKind ==
        static_cast<unsigned>(SimplePointerKind::Array)) {
    S.Diag(fileNullability.PointerLoc, diag::warn_nullability_missing_array);
  } else {
    S.Diag(fileNullability.PointerLoc, diag::warn_nullability_missing)
      << static_cast<unsigned>(fileNullability.PointerKind);
  }
}

/// Returns true if any of the declarator chunks before \p endIndex include a
/// level of indirection: array, pointer, reference, or pointer-to-member.
///
/// Because declarator chunks are stored in outer-to-inner order, testing
/// every chunk before \p endIndex is testing all chunks that embed the current
/// chunk as part of their type.
///
/// It is legal to pass the result of Declarator::getNumTypeObjects() as the
/// end index, in which case all chunks are tested.
static bool hasOuterPointerLikeChunk(const Declarator &D, unsigned endIndex) {
  unsigned i = endIndex;
  while (i != 0) {
    // Walk outwards along the declarator chunks.
    --i;
    const DeclaratorChunk &DC = D.getTypeObject(i);
    switch (DC.Kind) {
    case DeclaratorChunk::Paren:
      break;
    case DeclaratorChunk::Array:
    case DeclaratorChunk::Pointer:
    case DeclaratorChunk::Reference:
    case DeclaratorChunk::MemberPointer:
      return true;
    case DeclaratorChunk::Function:
    case DeclaratorChunk::BlockPointer:
    case DeclaratorChunk::Pipe:
      // These are invalid anyway, so just ignore.
      break;
    }
  }
  return false;
}

static TypeSourceInfo *GetFullTypeForDeclarator(TypeProcessingState &state,
                                                QualType declSpecType,
                                                TypeSourceInfo *TInfo) {
  // The TypeSourceInfo that this function returns will not be a null type.
  // If there is an error, this function will fill in a dummy type as fallback.
  QualType T = declSpecType;
  Declarator &D = state.getDeclarator();
  Sema &S = state.getSema();
  ASTContext &Context = S.Context;
  const LangOptions &LangOpts = S.getLangOpts();

  // The name we're declaring, if any.
  DeclarationName Name;
  if (D.getIdentifier())
    Name = D.getIdentifier();

  // Does this declaration declare a typedef-name?
  bool IsTypedefName =
    D.getDeclSpec().getStorageClassSpec() == DeclSpec::SCS_typedef ||
    D.getContext() == Declarator::AliasDeclContext ||
    D.getContext() == Declarator::AliasTemplateContext;

  // Does T refer to a function type with a cv-qualifier or a ref-qualifier?
  bool IsQualifiedFunction = T->isFunctionProtoType() &&
      (T->castAs<FunctionProtoType>()->getTypeQuals() != 0 ||
       T->castAs<FunctionProtoType>()->getRefQualifier() != RQ_None);

  // If T is 'decltype(auto)', the only declarators we can have are parens
  // and at most one function declarator if this is a function declaration.
  if (const AutoType *AT = T->getAs<AutoType>()) {
    if (AT->isDecltypeAuto()) {
      for (unsigned I = 0, E = D.getNumTypeObjects(); I != E; ++I) {
        unsigned Index = E - I - 1;
        DeclaratorChunk &DeclChunk = D.getTypeObject(Index);
        unsigned DiagId = diag::err_decltype_auto_compound_type;
        unsigned DiagKind = 0;
        switch (DeclChunk.Kind) {
        case DeclaratorChunk::Paren:
          continue;
        case DeclaratorChunk::Function: {
          unsigned FnIndex;
          if (D.isFunctionDeclarationContext() &&
              D.isFunctionDeclarator(FnIndex) && FnIndex == Index)
            continue;
          DiagId = diag::err_decltype_auto_function_declarator_not_declaration;
          break;
        }
        case DeclaratorChunk::Pointer:
        case DeclaratorChunk::BlockPointer:
        case DeclaratorChunk::MemberPointer:
          DiagKind = 0;
          break;
        case DeclaratorChunk::Reference:
          DiagKind = 1;
          break;
        case DeclaratorChunk::Array:
          DiagKind = 2;
          break;
        case DeclaratorChunk::Pipe:
          break;
        }

        S.Diag(DeclChunk.Loc, DiagId) << DiagKind;
        D.setInvalidType(true);
        break;
      }
    }
  }

  // Determine whether we should infer _Nonnull on pointer types.
  Optional<NullabilityKind> inferNullability;
  bool inferNullabilityCS = false;
  bool inferNullabilityInnerOnly = false;
  bool inferNullabilityInnerOnlyComplete = false;

  // Are we in an assume-nonnull region?
  bool inAssumeNonNullRegion = false;
  SourceLocation assumeNonNullLoc = S.PP.getPragmaAssumeNonNullLoc();
  if (assumeNonNullLoc.isValid()) {
    inAssumeNonNullRegion = true;
    recordNullabilitySeen(S, assumeNonNullLoc);
  }

  // Whether to complain about missing nullability specifiers or not.
  enum {
    /// Never complain.
    CAMN_No,
    /// Complain on the inner pointers (but not the outermost
    /// pointer).
    CAMN_InnerPointers,
    /// Complain about any pointers that don't have nullability
    /// specified or inferred.
    CAMN_Yes
  } complainAboutMissingNullability = CAMN_No;
  unsigned NumPointersRemaining = 0;
  auto complainAboutInferringWithinChunk = PointerWrappingDeclaratorKind::None;

  if (IsTypedefName) {
    // For typedefs, we do not infer any nullability (the default),
    // and we only complain about missing nullability specifiers on
    // inner pointers.
    complainAboutMissingNullability = CAMN_InnerPointers;

    auto isDependentNonPointerType = [](QualType T) -> bool {
      // Note: This is intended to be the same check as Type::canHaveNullability
      // except with all of the ambiguous cases being treated as 'false' rather
      // than 'true'.
      return T->isDependentType() && !T->isAnyPointerType() &&
        !T->isBlockPointerType() && !T->isMemberPointerType();
    };

    if (T->canHaveNullability() && !T->getNullability(S.Context) &&
        !isDependentNonPointerType(T)) {
      // Note that we allow but don't require nullability on dependent types.
      ++NumPointersRemaining;
    }

    for (unsigned i = 0, n = D.getNumTypeObjects(); i != n; ++i) {
      DeclaratorChunk &chunk = D.getTypeObject(i);
      switch (chunk.Kind) {
      case DeclaratorChunk::Array:
      case DeclaratorChunk::Function:
      case DeclaratorChunk::Pipe:
        break;

      case DeclaratorChunk::BlockPointer:
      case DeclaratorChunk::MemberPointer:
        ++NumPointersRemaining;
        break;

      case DeclaratorChunk::Paren:
      case DeclaratorChunk::Reference:
        continue;

      case DeclaratorChunk::Pointer:
        ++NumPointersRemaining;
        continue;
      }
    }
  } else {
    bool isFunctionOrMethod = false;
    switch (auto context = state.getDeclarator().getContext()) {
    case Declarator::ObjCParameterContext:
    case Declarator::ObjCResultContext:
    case Declarator::PrototypeContext:
    case Declarator::TrailingReturnContext:
      isFunctionOrMethod = true;
      // fallthrough

    case Declarator::MemberContext:
      if (state.getDeclarator().isObjCIvar() && !isFunctionOrMethod) {
        complainAboutMissingNullability = CAMN_No;
        break;
      }

      // Weak properties are inferred to be nullable.
      if (state.getDeclarator().isObjCWeakProperty() && inAssumeNonNullRegion) {
        inferNullability = NullabilityKind::Nullable;
        break;
      }

      // fallthrough

    case Declarator::FileContext:
    case Declarator::KNRTypeListContext: {
      complainAboutMissingNullability = CAMN_Yes;

      // Nullability inference depends on the type and declarator.
      auto wrappingKind = PointerWrappingDeclaratorKind::None;
      switch (classifyPointerDeclarator(S, T, D, wrappingKind)) {
      case PointerDeclaratorKind::NonPointer:
      case PointerDeclaratorKind::MultiLevelPointer:
        // Cannot infer nullability.
        break;

      case PointerDeclaratorKind::SingleLevelPointer:
        // Infer _Nonnull if we are in an assumes-nonnull region.
        if (inAssumeNonNullRegion) {
          complainAboutInferringWithinChunk = wrappingKind;
          inferNullability = NullabilityKind::NonNull;
          inferNullabilityCS = (context == Declarator::ObjCParameterContext ||
                                context == Declarator::ObjCResultContext);
        }
        break;

      case PointerDeclaratorKind::CFErrorRefPointer:
      case PointerDeclaratorKind::NSErrorPointerPointer:
        // Within a function or method signature, infer _Nullable at both
        // levels.
        if (isFunctionOrMethod && inAssumeNonNullRegion)
          inferNullability = NullabilityKind::Nullable;
        break;

      case PointerDeclaratorKind::MaybePointerToCFRef:
        if (isFunctionOrMethod) {
          // On pointer-to-pointer parameters marked cf_returns_retained or
          // cf_returns_not_retained, if the outer pointer is explicit then
          // infer the inner pointer as _Nullable.
          auto hasCFReturnsAttr = [](const AttributeList *NextAttr) -> bool {
            while (NextAttr) {
              if (NextAttr->getKind() == AttributeList::AT_CFReturnsRetained ||
                  NextAttr->getKind() == AttributeList::AT_CFReturnsNotRetained)
                return true;
              NextAttr = NextAttr->getNext();
            }
            return false;
          };
          if (const auto *InnermostChunk = D.getInnermostNonParenChunk()) {
            if (hasCFReturnsAttr(D.getAttributes()) ||
                hasCFReturnsAttr(InnermostChunk->getAttrs()) ||
                hasCFReturnsAttr(D.getDeclSpec().getAttributes().getList())) {
              inferNullability = NullabilityKind::Nullable;
              inferNullabilityInnerOnly = true;
            }
          }
        }
        break;
      }
      break;
    }

    case Declarator::ConversionIdContext:
      complainAboutMissingNullability = CAMN_Yes;
      break;

    case Declarator::AliasDeclContext:
    case Declarator::AliasTemplateContext:
    case Declarator::BlockContext:
    case Declarator::BlockLiteralContext:
    case Declarator::ConditionContext:
    case Declarator::CXXCatchContext:
    case Declarator::CXXNewContext:
    case Declarator::ForContext:
    case Declarator::InitStmtContext:
    case Declarator::LambdaExprContext:
    case Declarator::LambdaExprParameterContext:
    case Declarator::ObjCCatchContext:
    case Declarator::TemplateParamContext:
    case Declarator::TemplateTypeArgContext:
    case Declarator::TypeNameContext:
      // Don't infer in these contexts.
      break;
    }
  }

  // Local function that returns true if its argument looks like a va_list.
  auto isVaList = [&S](QualType T) -> bool {
    auto *typedefTy = T->getAs<TypedefType>();
    if (!typedefTy)
      return false;
    TypedefDecl *vaListTypedef = S.Context.getBuiltinVaListDecl();
    do {
      if (typedefTy->getDecl() == vaListTypedef)
        return true;
      if (auto *name = typedefTy->getDecl()->getIdentifier())
        if (name->isStr("va_list"))
          return true;
      typedefTy = typedefTy->desugar()->getAs<TypedefType>();
    } while (typedefTy);
    return false;
  };

  // Local function that checks the nullability for a given pointer declarator.
  // Returns true if _Nonnull was inferred.
  auto inferPointerNullability = [&](SimplePointerKind pointerKind,
                                     SourceLocation pointerLoc,
                                     AttributeList *&attrs) -> AttributeList * {
    // We've seen a pointer.
    if (NumPointersRemaining > 0)
      --NumPointersRemaining;

    // If a nullability attribute is present, there's nothing to do.
    if (hasNullabilityAttr(attrs))
      return nullptr;

    // If we're supposed to infer nullability, do so now.
    if (inferNullability && !inferNullabilityInnerOnlyComplete) {
      AttributeList::Syntax syntax
        = inferNullabilityCS ? AttributeList::AS_ContextSensitiveKeyword
                             : AttributeList::AS_Keyword;
      AttributeList *nullabilityAttr = state.getDeclarator().getAttributePool()
                                         .create(
                                           S.getNullabilityKeyword(
                                             *inferNullability),
                                           SourceRange(pointerLoc),
                                           nullptr, SourceLocation(),
                                           nullptr, 0, syntax);

      spliceAttrIntoList(*nullabilityAttr, attrs);

      if (inferNullabilityCS) {
        state.getDeclarator().getMutableDeclSpec().getObjCQualifiers()
          ->setObjCDeclQualifier(ObjCDeclSpec::DQ_CSNullability);
      }

      if (pointerLoc.isValid() &&
          complainAboutInferringWithinChunk !=
            PointerWrappingDeclaratorKind::None) {
        SourceLocation fixItLoc = S.getLocForEndOfToken(pointerLoc);
        StringRef insertionText = " _Nonnull ";
        if (const char *nextChar = S.SourceMgr.getCharacterData(fixItLoc)) {
          if (isWhitespace(*nextChar)) {
            insertionText = insertionText.drop_back();
          } else if (!isIdentifierBody(nextChar[0], /*allow dollar*/true) &&
                     !isIdentifierBody(nextChar[-1], /*allow dollar*/true)) {
            insertionText = insertionText.drop_back().drop_front();
          }
        }

        S.Diag(pointerLoc, diag::warn_nullability_inferred_on_nested_type)
          << static_cast<int>(complainAboutInferringWithinChunk)
          << FixItHint::CreateInsertion(fixItLoc, insertionText);
      }

      if (inferNullabilityInnerOnly)
        inferNullabilityInnerOnlyComplete = true;
      return nullabilityAttr;
    }

    // If we're supposed to complain about missing nullability, do so
    // now if it's truly missing.
    switch (complainAboutMissingNullability) {
    case CAMN_No:
      break;

    case CAMN_InnerPointers:
      if (NumPointersRemaining == 0)
        break;
      // Fallthrough.

    case CAMN_Yes:
      checkNullabilityConsistency(S, pointerKind, pointerLoc);
    }
    return nullptr;
  };

  // If the type itself could have nullability but does not, infer pointer
  // nullability and perform consistency checking.
  if (S.ActiveTemplateInstantiations.empty()) {
    if (T->canHaveNullability() && !T->getNullability(S.Context)) {
      if (isVaList(T)) {
        // Record that we've seen a pointer, but do nothing else.
        if (NumPointersRemaining > 0)
          --NumPointersRemaining;
      } else {
        SimplePointerKind pointerKind = SimplePointerKind::Pointer;
        if (T->isBlockPointerType())
          pointerKind = SimplePointerKind::BlockPointer;
        else if (T->isMemberPointerType())
          pointerKind = SimplePointerKind::MemberPointer;

        if (auto *attr = inferPointerNullability(
              pointerKind, D.getDeclSpec().getTypeSpecTypeLoc(),
              D.getMutableDeclSpec().getAttributes().getListRef())) {
          T = Context.getAttributedType(
                AttributedType::getNullabilityAttrKind(*inferNullability),T,T);
          attr->setUsedAsTypeAttr();
        }
      }
    }

    if (complainAboutMissingNullability == CAMN_Yes &&
        T->isArrayType() && !T->getNullability(S.Context) && !isVaList(T) &&
        D.isPrototypeContext() &&
        !hasOuterPointerLikeChunk(D, D.getNumTypeObjects())) {
      checkNullabilityConsistency(S, SimplePointerKind::Array,
                                  D.getDeclSpec().getTypeSpecTypeLoc());
    }
  }

  // Walk the DeclTypeInfo, building the recursive type as we go.
  // DeclTypeInfos are ordered from the identifier out, which is
  // opposite of what we want :).
  for (unsigned i = 0, e = D.getNumTypeObjects(); i != e; ++i) {
    unsigned chunkIndex = e - i - 1;
    state.setCurrentChunkIndex(chunkIndex);
    DeclaratorChunk &DeclType = D.getTypeObject(chunkIndex);
    IsQualifiedFunction &= DeclType.Kind == DeclaratorChunk::Paren;
    switch (DeclType.Kind) {
    case DeclaratorChunk::Paren:
      T = S.BuildParenType(T);
      break;
    case DeclaratorChunk::BlockPointer:
      // If blocks are disabled, emit an error.
      if (!LangOpts.Blocks)
        S.Diag(DeclType.Loc, diag::err_blocks_disable) << LangOpts.OpenCL;

      // Handle pointer nullability.
      inferPointerNullability(SimplePointerKind::BlockPointer,
                              DeclType.Loc, DeclType.getAttrListRef());

      T = S.BuildBlockPointerType(T, D.getIdentifierLoc(), Name);
      if (DeclType.Cls.TypeQuals || LangOpts.OpenCL) {
        // OpenCL v2.0, s6.12.5 - Block variable declarations are implicitly
        // qualified with const.
        if (LangOpts.OpenCL)
          DeclType.Cls.TypeQuals |= DeclSpec::TQ_const;
        T = S.BuildQualifiedType(T, DeclType.Loc, DeclType.Cls.TypeQuals);
      }
      break;
    case DeclaratorChunk::Pointer:
      // Verify that we're not building a pointer to pointer to function with
      // exception specification.
      if (LangOpts.CPlusPlus && S.CheckDistantExceptionSpec(T)) {
        S.Diag(D.getIdentifierLoc(), diag::err_distant_exception_spec);
        D.setInvalidType(true);
        // Build the type anyway.
      }

      // Handle pointer nullability
      inferPointerNullability(SimplePointerKind::Pointer, DeclType.Loc,
                              DeclType.getAttrListRef());

      if (LangOpts.ObjC1 && T->getAs<ObjCObjectType>()) {
        T = Context.getObjCObjectPointerType(T);
        if (DeclType.Ptr.TypeQuals)
          T = S.BuildQualifiedType(T, DeclType.Loc, DeclType.Ptr.TypeQuals);
        break;
      }

      // OpenCL v2.0 s6.9b - Pointer to image/sampler cannot be used.
      // OpenCL v2.0 s6.13.16.1 - Pointer to pipe cannot be used.
      // OpenCL v2.0 s6.12.5 - Pointers to Blocks are not allowed.
      if (LangOpts.OpenCL) {
        if (T->isImageType() || T->isSamplerT() || T->isPipeType() ||
            T->isBlockPointerType()) {
          S.Diag(D.getIdentifierLoc(), diag::err_opencl_pointer_to_type) << T;
          D.setInvalidType(true);
        }
      }

      T = S.BuildPointerType(T, DeclType.Loc, Name);
      if (DeclType.Ptr.TypeQuals)
        T = S.BuildQualifiedType(T, DeclType.Loc, DeclType.Ptr.TypeQuals);
      break;
    case DeclaratorChunk::Reference: {
      // Verify that we're not building a reference to pointer to function with
      // exception specification.
      if (LangOpts.CPlusPlus && S.CheckDistantExceptionSpec(T)) {
        S.Diag(D.getIdentifierLoc(), diag::err_distant_exception_spec);
        D.setInvalidType(true);
        // Build the type anyway.
      }
      T = S.BuildReferenceType(T, DeclType.Ref.LValueRef, DeclType.Loc, Name);

      if (DeclType.Ref.HasRestrict)
        T = S.BuildQualifiedType(T, DeclType.Loc, Qualifiers::Restrict);
      break;
    }
    case DeclaratorChunk::Array: {
      // Verify that we're not building an array of pointers to function with
      // exception specification.
      if (LangOpts.CPlusPlus && S.CheckDistantExceptionSpec(T)) {
        S.Diag(D.getIdentifierLoc(), diag::err_distant_exception_spec);
        D.setInvalidType(true);
        // Build the type anyway.
      }
      DeclaratorChunk::ArrayTypeInfo &ATI = DeclType.Arr;
      Expr *ArraySize = static_cast<Expr*>(ATI.NumElts);
      ArrayType::ArraySizeModifier ASM;
      if (ATI.isStar)
        ASM = ArrayType::Star;
      else if (ATI.hasStatic)
        ASM = ArrayType::Static;
      else
        ASM = ArrayType::Normal;
      if (ASM == ArrayType::Star && !D.isPrototypeContext()) {
        // FIXME: This check isn't quite right: it allows star in prototypes
        // for function definitions, and disallows some edge cases detailed
        // in http://gcc.gnu.org/ml/gcc-patches/2009-02/msg00133.html
        S.Diag(DeclType.Loc, diag::err_array_star_outside_prototype);
        ASM = ArrayType::Normal;
        D.setInvalidType(true);
      }

      // C99 6.7.5.2p1: The optional type qualifiers and the keyword static
      // shall appear only in a declaration of a function parameter with an
      // array type, ...
      if (ASM == ArrayType::Static || ATI.TypeQuals) {
        if (!(D.isPrototypeContext() ||
              D.getContext() == Declarator::KNRTypeListContext)) {
          S.Diag(DeclType.Loc, diag::err_array_static_outside_prototype) <<
              (ASM == ArrayType::Static ? "'static'" : "type qualifier");
          // Remove the 'static' and the type qualifiers.
          if (ASM == ArrayType::Static)
            ASM = ArrayType::Normal;
          ATI.TypeQuals = 0;
          D.setInvalidType(true);
        }

        // C99 6.7.5.2p1: ... and then only in the outermost array type
        // derivation.
        if (hasOuterPointerLikeChunk(D, chunkIndex)) {
          S.Diag(DeclType.Loc, diag::err_array_static_not_outermost) <<
            (ASM == ArrayType::Static ? "'static'" : "type qualifier");
          if (ASM == ArrayType::Static)
            ASM = ArrayType::Normal;
          ATI.TypeQuals = 0;
          D.setInvalidType(true);
        }
      }
      const AutoType *AT = T->getContainedAutoType();
      // Allow arrays of auto if we are a generic lambda parameter.
      // i.e. [](auto (&array)[5]) { return array[0]; }; OK
      if (AT && D.getContext() != Declarator::LambdaExprParameterContext) {
        // We've already diagnosed this for decltype(auto).
        if (!AT->isDecltypeAuto())
          S.Diag(DeclType.Loc, diag::err_illegal_decl_array_of_auto)
            << getPrintableNameForEntity(Name) << T;
        T = QualType();
        break;
      }

      // Array parameters can be marked nullable as well, although it's not
      // necessary if they're marked 'static'.
      if (complainAboutMissingNullability == CAMN_Yes &&
          !hasNullabilityAttr(DeclType.getAttrs()) &&
          ASM != ArrayType::Static &&
          D.isPrototypeContext() &&
          !hasOuterPointerLikeChunk(D, chunkIndex)) {
        checkNullabilityConsistency(S, SimplePointerKind::Array, DeclType.Loc);
      }

      T = S.BuildArrayType(T, ASM, ArraySize, ATI.TypeQuals,
                           SourceRange(DeclType.Loc, DeclType.EndLoc), Name);
      break;
    }
    case DeclaratorChunk::Function: {
      // If the function declarator has a prototype (i.e. it is not () and
      // does not have a K&R-style identifier list), then the arguments are part
      // of the type, otherwise the argument list is ().
      const DeclaratorChunk::FunctionTypeInfo &FTI = DeclType.Fun;
      IsQualifiedFunction = FTI.TypeQuals || FTI.hasRefQualifier();

      // Check for auto functions and trailing return type and adjust the
      // return type accordingly.
      if (!D.isInvalidType()) {
        // trailing-return-type is only required if we're declaring a function,
        // and not, for instance, a pointer to a function.
        if (D.getDeclSpec().containsPlaceholderType() &&
            !FTI.hasTrailingReturnType() && chunkIndex == 0 &&
            !S.getLangOpts().CPlusPlus14) {
          S.Diag(D.getDeclSpec().getTypeSpecTypeLoc(),
                 D.getDeclSpec().getTypeSpecType() == DeclSpec::TST_auto
                     ? diag::err_auto_missing_trailing_return
                     : diag::err_deduced_return_type);
          T = Context.IntTy;
          D.setInvalidType(true);
        } else if (FTI.hasTrailingReturnType()) {
          // T must be exactly 'auto' at this point. See CWG issue 681.
          if (isa<ParenType>(T)) {
            S.Diag(D.getDeclSpec().getTypeSpecTypeLoc(),
                 diag::err_trailing_return_in_parens)
              << T << D.getDeclSpec().getSourceRange();
            D.setInvalidType(true);
          } else if (D.getContext() != Declarator::LambdaExprContext &&
                     (T.hasQualifiers() || !isa<AutoType>(T) ||
                      cast<AutoType>(T)->getKeyword() != AutoTypeKeyword::Auto)) {
            S.Diag(D.getDeclSpec().getTypeSpecTypeLoc(),
                 diag::err_trailing_return_without_auto)
              << T << D.getDeclSpec().getSourceRange();
            D.setInvalidType(true);
          }
          T = S.GetTypeFromParser(FTI.getTrailingReturnType(), &TInfo);
          if (T.isNull()) {
            // An error occurred parsing the trailing return type.
            T = Context.IntTy;
            D.setInvalidType(true);
          }
        }
      }

      // C99 6.7.5.3p1: The return type may not be a function or array type.
      // For conversion functions, we'll diagnose this particular error later.
      if ((T->isArrayType() || T->isFunctionType()) &&
          (D.getName().getKind() != UnqualifiedId::IK_ConversionFunctionId)) {
        unsigned diagID = diag::err_func_returning_array_function;
        // Last processing chunk in block context means this function chunk
        // represents the block.
        if (chunkIndex == 0 &&
            D.getContext() == Declarator::BlockLiteralContext)
          diagID = diag::err_block_returning_array_function;
        S.Diag(DeclType.Loc, diagID) << T->isFunctionType() << T;
        T = Context.IntTy;
        D.setInvalidType(true);
      }

      // Do not allow returning half FP value.
      // FIXME: This really should be in BuildFunctionType.
      if (T->isHalfType()) {
        if (S.getLangOpts().OpenCL) {
          if (!S.getOpenCLOptions().cl_khr_fp16) {
            S.Diag(D.getIdentifierLoc(), diag::err_opencl_invalid_return)
                << T << 0 /*pointer hint*/;
            D.setInvalidType(true);
          } 
        } else if (!S.getLangOpts().HalfArgsAndReturns) {
          S.Diag(D.getIdentifierLoc(),
            diag::err_parameters_retval_cannot_have_fp16_type) << 1;
          D.setInvalidType(true);
        }
      }

      if (LangOpts.OpenCL) {
        // OpenCL v2.0 s6.12.5 - A block cannot be the return value of a
        // function.
        if (T->isBlockPointerType() || T->isImageType() || T->isSamplerT() ||
            T->isPipeType()) {
          S.Diag(D.getIdentifierLoc(), diag::err_opencl_invalid_return)
              << T << 1 /*hint off*/;
          D.setInvalidType(true);
        }
        // OpenCL doesn't support variadic functions and blocks
        // (s6.9.e and s6.12.5 OpenCL v2.0) except for printf.
        // We also allow here any toolchain reserved identifiers.
        if (FTI.isVariadic &&
            !(D.getIdentifier() &&
              ((D.getIdentifier()->getName() == "printf" &&
                LangOpts.OpenCLVersion >= 120) ||
               D.getIdentifier()->getName().startswith("__")))) {
          S.Diag(D.getIdentifierLoc(), diag::err_opencl_variadic_function);
          D.setInvalidType(true);
        }
      }

      // Methods cannot return interface types. All ObjC objects are
      // passed by reference.
      if (T->isObjCObjectType()) {
        SourceLocation DiagLoc, FixitLoc;
        if (TInfo) {
          DiagLoc = TInfo->getTypeLoc().getLocStart();
          FixitLoc = S.getLocForEndOfToken(TInfo->getTypeLoc().getLocEnd());
        } else {
          DiagLoc = D.getDeclSpec().getTypeSpecTypeLoc();
          FixitLoc = S.getLocForEndOfToken(D.getDeclSpec().getLocEnd());
        }
        S.Diag(DiagLoc, diag::err_object_cannot_be_passed_returned_by_value)
          << 0 << T
          << FixItHint::CreateInsertion(FixitLoc, "*");

        T = Context.getObjCObjectPointerType(T);
        if (TInfo) {
          TypeLocBuilder TLB;
          TLB.pushFullCopy(TInfo->getTypeLoc());
          ObjCObjectPointerTypeLoc TLoc = TLB.push<ObjCObjectPointerTypeLoc>(T);
          TLoc.setStarLoc(FixitLoc);
          TInfo = TLB.getTypeSourceInfo(Context, T);
        }

        D.setInvalidType(true);
      }

      // cv-qualifiers on return types are pointless except when the type is a
      // class type in C++.
      if ((T.getCVRQualifiers() || T->isAtomicType()) &&
          !(S.getLangOpts().CPlusPlus &&
            (T->isDependentType() || T->isRecordType()))) {
        if (T->isVoidType() && !S.getLangOpts().CPlusPlus &&
            D.getFunctionDefinitionKind() == FDK_Definition) {
          // [6.9.1/3] qualified void return is invalid on a C
          // function definition.  Apparently ok on declarations and
          // in C++ though (!)
          S.Diag(DeclType.Loc, diag::err_func_returning_qualified_void) << T;
        } else
          diagnoseRedundantReturnTypeQualifiers(S, T, D, chunkIndex);
      }

      // Objective-C ARC ownership qualifiers are ignored on the function
      // return type (by type canonicalization). Complain if this attribute
      // was written here.
      if (T.getQualifiers().hasObjCLifetime()) {
        SourceLocation AttrLoc;
        if (chunkIndex + 1 < D.getNumTypeObjects()) {
          DeclaratorChunk ReturnTypeChunk = D.getTypeObject(chunkIndex + 1);
          for (const AttributeList *Attr = ReturnTypeChunk.getAttrs();
               Attr; Attr = Attr->getNext()) {
            if (Attr->getKind() == AttributeList::AT_ObjCOwnership) {
              AttrLoc = Attr->getLoc();
              break;
            }
          }
        }
        if (AttrLoc.isInvalid()) {
          for (const AttributeList *Attr
                 = D.getDeclSpec().getAttributes().getList();
               Attr; Attr = Attr->getNext()) {
            if (Attr->getKind() == AttributeList::AT_ObjCOwnership) {
              AttrLoc = Attr->getLoc();
              break;
            }
          }
        }

        if (AttrLoc.isValid()) {
          // The ownership attributes are almost always written via
          // the predefined
          // __strong/__weak/__autoreleasing/__unsafe_unretained.
          if (AttrLoc.isMacroID())
            AttrLoc = S.SourceMgr.getImmediateExpansionRange(AttrLoc).first;

          S.Diag(AttrLoc, diag::warn_arc_lifetime_result_type)
            << T.getQualifiers().getObjCLifetime();
        }
      }

      if (LangOpts.CPlusPlus && D.getDeclSpec().hasTagDefinition()) {
        // C++ [dcl.fct]p6:
        //   Types shall not be defined in return or parameter types.
        TagDecl *Tag = cast<TagDecl>(D.getDeclSpec().getRepAsDecl());
        S.Diag(Tag->getLocation(), diag::err_type_defined_in_result_type)
          << Context.getTypeDeclType(Tag);
      }

      // Exception specs are not allowed in typedefs. Complain, but add it
      // anyway.
<<<<<<< HEAD
      //
      // FIXME: Bypass this check in case of C++AMP.  This is a workaround to
      // pass C++AMP conformance suite.  Further clarifications with creators
      // of the conformance suite is required.
      if (IsTypedefName && FTI.getExceptionSpecType() && !LangOpts.CPlusPlusAMP)
=======
      if (IsTypedefName && FTI.getExceptionSpecType() && !LangOpts.CPlusPlus1z)
>>>>>>> 078aea90
        S.Diag(FTI.getExceptionSpecLocBeg(),
               diag::err_exception_spec_in_typedef)
            << (D.getContext() == Declarator::AliasDeclContext ||
                D.getContext() == Declarator::AliasTemplateContext);

      // If we see "T var();" or "T var(T());" at block scope, it is probably
      // an attempt to initialize a variable, not a function declaration.
      if (FTI.isAmbiguous)
        warnAboutAmbiguousFunction(S, D, DeclType, T);

      // GNU warning -Wstrict-prototypes
      //   Warn if a function declaration is without a prototype.
      //   This warning is issued for all kinds of unprototyped function
      //   declarations (i.e. function type typedef, function pointer etc.)
      //   C99 6.7.5.3p14:
      //   The empty list in a function declarator that is not part of a
      //   definition of that function specifies that no information
      //   about the number or types of the parameters is supplied.
      if (D.getFunctionDefinitionKind() == FDK_Declaration &&
          FTI.NumParams == 0 && !LangOpts.CPlusPlus)
        S.Diag(DeclType.Loc, diag::warn_strict_prototypes)
            << 0 << FixItHint::CreateInsertion(FTI.getRParenLoc(), "void");

      FunctionType::ExtInfo EI(getCCForDeclaratorChunk(S, D, FTI, chunkIndex));

      if (!FTI.NumParams && !FTI.isVariadic && !LangOpts.CPlusPlus) {
        // Simple void foo(), where the incoming T is the result type.
        T = Context.getFunctionNoProtoType(T, EI);
      } else {
        // We allow a zero-parameter variadic function in C if the
        // function is marked with the "overloadable" attribute. Scan
        // for this attribute now.
        if (!FTI.NumParams && FTI.isVariadic && !LangOpts.CPlusPlus) {
          bool Overloadable = false;
          for (const AttributeList *Attrs = D.getAttributes();
               Attrs; Attrs = Attrs->getNext()) {
            if (Attrs->getKind() == AttributeList::AT_Overloadable) {
              Overloadable = true;
              break;
            }
          }

          if (!Overloadable)
            S.Diag(FTI.getEllipsisLoc(), diag::err_ellipsis_first_param);
        }

        if (FTI.NumParams && FTI.Params[0].Param == nullptr) {
          // C99 6.7.5.3p3: Reject int(x,y,z) when it's not a function
          // definition.
          S.Diag(FTI.Params[0].IdentLoc,
                 diag::err_ident_list_in_fn_declaration);
          D.setInvalidType(true);
          // Recover by creating a K&R-style function type.
          T = Context.getFunctionNoProtoType(T, EI);
          break;
        }

        FunctionProtoType::ExtProtoInfo EPI;
        EPI.ExtInfo = EI;
        EPI.Variadic = FTI.isVariadic;
        EPI.HasTrailingReturn = FTI.hasTrailingReturnType();
        EPI.TypeQuals = FTI.TypeQuals;
        EPI.RefQualifier = !FTI.hasRefQualifier()? RQ_None
                    : FTI.RefQualifierIsLValueRef? RQ_LValue
                    : RQ_RValue;

        // Otherwise, we have a function with a parameter list that is
        // potentially variadic.
        SmallVector<QualType, 16> ParamTys;
        ParamTys.reserve(FTI.NumParams);

        SmallVector<FunctionProtoType::ExtParameterInfo, 16>
          ExtParameterInfos(FTI.NumParams);
        bool HasAnyInterestingExtParameterInfos = false;

        for (unsigned i = 0, e = FTI.NumParams; i != e; ++i) {
          ParmVarDecl *Param = cast<ParmVarDecl>(FTI.Params[i].Param);
          QualType ParamTy = Param->getType();
          assert(!ParamTy.isNull() && "Couldn't parse type?");

          // Look for 'void'.  void is allowed only as a single parameter to a
          // function with no other parameters (C99 6.7.5.3p10).  We record
          // int(void) as a FunctionProtoType with an empty parameter list.
          if (ParamTy->isVoidType()) {
            // If this is something like 'float(int, void)', reject it.  'void'
            // is an incomplete type (C99 6.2.5p19) and function decls cannot
            // have parameters of incomplete type.
            if (FTI.NumParams != 1 || FTI.isVariadic) {
              S.Diag(DeclType.Loc, diag::err_void_only_param);
              ParamTy = Context.IntTy;
              Param->setType(ParamTy);
            } else if (FTI.Params[i].Ident) {
              // Reject, but continue to parse 'int(void abc)'.
              S.Diag(FTI.Params[i].IdentLoc, diag::err_param_with_void_type);
              ParamTy = Context.IntTy;
              Param->setType(ParamTy);
            } else {
              // Reject, but continue to parse 'float(const void)'.
              if (ParamTy.hasQualifiers())
                S.Diag(DeclType.Loc, diag::err_void_param_qualified);

              // Do not add 'void' to the list.
              break;
            }
          } else if (ParamTy->isHalfType()) {
            // Disallow half FP parameters.
            // FIXME: This really should be in BuildFunctionType.
            if (S.getLangOpts().OpenCL) {
              if (!S.getOpenCLOptions().cl_khr_fp16) {
                S.Diag(Param->getLocation(),
                  diag::err_opencl_half_param) << ParamTy;
                D.setInvalidType();
                Param->setInvalidDecl();
              }
            } else if (!S.getLangOpts().HalfArgsAndReturns) {
              S.Diag(Param->getLocation(),
                diag::err_parameters_retval_cannot_have_fp16_type) << 0;
              D.setInvalidType();
            }
          } else if (!FTI.hasPrototype) {
            if (ParamTy->isPromotableIntegerType()) {
              ParamTy = Context.getPromotedIntegerType(ParamTy);
              Param->setKNRPromoted(true);
            } else if (const BuiltinType* BTy = ParamTy->getAs<BuiltinType>()) {
              if (BTy->getKind() == BuiltinType::Float) {
                ParamTy = Context.DoubleTy;
                Param->setKNRPromoted(true);
              }
            }
          }

          if (LangOpts.ObjCAutoRefCount && Param->hasAttr<NSConsumedAttr>()) {
            ExtParameterInfos[i] = ExtParameterInfos[i].withIsConsumed(true);
            HasAnyInterestingExtParameterInfos = true;
          }

          if (auto attr = Param->getAttr<ParameterABIAttr>()) {
            ExtParameterInfos[i] =
              ExtParameterInfos[i].withABI(attr->getABI());
            HasAnyInterestingExtParameterInfos = true;
          }

          ParamTys.push_back(ParamTy);
        }

        if (HasAnyInterestingExtParameterInfos) {
          EPI.ExtParameterInfos = ExtParameterInfos.data();
          checkExtParameterInfos(S, ParamTys, EPI,
              [&](unsigned i) { return FTI.Params[i].Param->getLocation(); });
        }

        SmallVector<QualType, 4> Exceptions;
        SmallVector<ParsedType, 2> DynamicExceptions;
        SmallVector<SourceRange, 2> DynamicExceptionRanges;
        Expr *NoexceptExpr = nullptr;

        if (FTI.getExceptionSpecType() == EST_Dynamic) {
          // FIXME: It's rather inefficient to have to split into two vectors
          // here.
          unsigned N = FTI.getNumExceptions();
          DynamicExceptions.reserve(N);
          DynamicExceptionRanges.reserve(N);
          for (unsigned I = 0; I != N; ++I) {
            DynamicExceptions.push_back(FTI.Exceptions[I].Ty);
            DynamicExceptionRanges.push_back(FTI.Exceptions[I].Range);
          }
        } else if (FTI.getExceptionSpecType() == EST_ComputedNoexcept) {
          NoexceptExpr = FTI.NoexceptExpr;
        }

        S.checkExceptionSpecification(D.isFunctionDeclarationContext(),
                                      FTI.getExceptionSpecType(),
                                      DynamicExceptions,
                                      DynamicExceptionRanges,
                                      NoexceptExpr,
                                      Exceptions,
                                      EPI.ExceptionSpec);

        T = Context.getFunctionType(T, ParamTys, EPI);
      }
      break;
    }
    case DeclaratorChunk::MemberPointer: {
      // The scope spec must refer to a class, or be dependent.
      CXXScopeSpec &SS = DeclType.Mem.Scope();
      QualType ClsType;

      // Handle pointer nullability.
      inferPointerNullability(SimplePointerKind::MemberPointer,
                              DeclType.Loc, DeclType.getAttrListRef());

      if (SS.isInvalid()) {
        // Avoid emitting extra errors if we already errored on the scope.
        D.setInvalidType(true);
      } else if (S.isDependentScopeSpecifier(SS) ||
                 dyn_cast_or_null<CXXRecordDecl>(S.computeDeclContext(SS))) {
        NestedNameSpecifier *NNS = SS.getScopeRep();
        NestedNameSpecifier *NNSPrefix = NNS->getPrefix();
        switch (NNS->getKind()) {
        case NestedNameSpecifier::Identifier:
          ClsType = Context.getDependentNameType(ETK_None, NNSPrefix,
                                                 NNS->getAsIdentifier());
          break;

        case NestedNameSpecifier::Namespace:
        case NestedNameSpecifier::NamespaceAlias:
        case NestedNameSpecifier::Global:
        case NestedNameSpecifier::Super:
          llvm_unreachable("Nested-name-specifier must name a type");

        case NestedNameSpecifier::TypeSpec:
        case NestedNameSpecifier::TypeSpecWithTemplate:
          ClsType = QualType(NNS->getAsType(), 0);
          // Note: if the NNS has a prefix and ClsType is a nondependent
          // TemplateSpecializationType, then the NNS prefix is NOT included
          // in ClsType; hence we wrap ClsType into an ElaboratedType.
          // NOTE: in particular, no wrap occurs if ClsType already is an
          // Elaborated, DependentName, or DependentTemplateSpecialization.
          if (NNSPrefix && isa<TemplateSpecializationType>(NNS->getAsType()))
            ClsType = Context.getElaboratedType(ETK_None, NNSPrefix, ClsType);
          break;
        }
      } else {
        S.Diag(DeclType.Mem.Scope().getBeginLoc(),
             diag::err_illegal_decl_mempointer_in_nonclass)
          << (D.getIdentifier() ? D.getIdentifier()->getName() : "type name")
          << DeclType.Mem.Scope().getRange();
        D.setInvalidType(true);
      }

      if (!ClsType.isNull())
        T = S.BuildMemberPointerType(T, ClsType, DeclType.Loc,
                                     D.getIdentifier());
      if (T.isNull()) {
        T = Context.IntTy;
        D.setInvalidType(true);
      } else if (DeclType.Mem.TypeQuals) {
        T = S.BuildQualifiedType(T, DeclType.Loc, DeclType.Mem.TypeQuals);
      }
      break;
    }

    case DeclaratorChunk::Pipe: {
      T = S.BuildReadPipeType(T, DeclType.Loc);
      processTypeAttrs(state, T, TAL_DeclSpec,
                       D.getDeclSpec().getAttributes().getList());
      break;
    }
    }

    if (T.isNull()) {
      D.setInvalidType(true);
      T = Context.IntTy;
    }

    // See if there are any attributes on this declarator chunk.
    processTypeAttrs(state, T, TAL_DeclChunk,
                     const_cast<AttributeList *>(DeclType.getAttrs()));
  }

  assert(!T.isNull() && "T must not be null after this point");

  if (LangOpts.CPlusPlus && T->isFunctionType()) {
    const FunctionProtoType *FnTy = T->getAs<FunctionProtoType>();
    assert(FnTy && "Why oh why is there not a FunctionProtoType here?");

    // C++ 8.3.5p4:
    //   A cv-qualifier-seq shall only be part of the function type
    //   for a nonstatic member function, the function type to which a pointer
    //   to member refers, or the top-level function type of a function typedef
    //   declaration.
    //
    // Core issue 547 also allows cv-qualifiers on function types that are
    // top-level template type arguments.
    bool FreeFunction;
    if (!D.getCXXScopeSpec().isSet()) {
      FreeFunction = ((D.getContext() != Declarator::MemberContext &&
                       D.getContext() != Declarator::LambdaExprContext) ||
                      D.getDeclSpec().isFriendSpecified());
    } else {
      DeclContext *DC = S.computeDeclContext(D.getCXXScopeSpec());
      FreeFunction = (DC && !DC->isRecord());
    }

    // C++11 [dcl.fct]p6 (w/DR1417):
    // An attempt to specify a function type with a cv-qualifier-seq or a
    // ref-qualifier (including by typedef-name) is ill-formed unless it is:
    //  - the function type for a non-static member function,
    //  - the function type to which a pointer to member refers,
    //  - the top-level function type of a function typedef declaration or
    //    alias-declaration,
    //  - the type-id in the default argument of a type-parameter, or
    //  - the type-id of a template-argument for a type-parameter
    //
    // FIXME: Checking this here is insufficient. We accept-invalid on:
    //
    //   template<typename T> struct S { void f(T); };
    //   S<int() const> s;
    //
    // ... for instance.
    if (IsQualifiedFunction &&
        !(!FreeFunction &&
          D.getDeclSpec().getStorageClassSpec() != DeclSpec::SCS_static) &&
        !IsTypedefName &&
        D.getContext() != Declarator::TemplateTypeArgContext) {
      SourceLocation Loc = D.getLocStart();
      SourceRange RemovalRange;
      unsigned I;
      if (D.isFunctionDeclarator(I)) {
        SmallVector<SourceLocation, 4> RemovalLocs;
        const DeclaratorChunk &Chunk = D.getTypeObject(I);
        assert(Chunk.Kind == DeclaratorChunk::Function);
        if (Chunk.Fun.hasRefQualifier())
          RemovalLocs.push_back(Chunk.Fun.getRefQualifierLoc());
        if (Chunk.Fun.TypeQuals & Qualifiers::Const)
          RemovalLocs.push_back(Chunk.Fun.getConstQualifierLoc());
        if (Chunk.Fun.TypeQuals & Qualifiers::Volatile)
          RemovalLocs.push_back(Chunk.Fun.getVolatileQualifierLoc());
        if (Chunk.Fun.TypeQuals & Qualifiers::Restrict)
          RemovalLocs.push_back(Chunk.Fun.getRestrictQualifierLoc());
        if (!RemovalLocs.empty()) {
          std::sort(RemovalLocs.begin(), RemovalLocs.end(),
                    BeforeThanCompare<SourceLocation>(S.getSourceManager()));
          RemovalRange = SourceRange(RemovalLocs.front(), RemovalLocs.back());
          Loc = RemovalLocs.front();
        }
      }

      S.Diag(Loc, diag::err_invalid_qualified_function_type)
        << FreeFunction << D.isFunctionDeclarator() << T
        << getFunctionQualifiersAsString(FnTy)
        << FixItHint::CreateRemoval(RemovalRange);

      // Strip the cv-qualifiers and ref-qualifiers from the type.
      FunctionProtoType::ExtProtoInfo EPI = FnTy->getExtProtoInfo();
      EPI.TypeQuals = 0;
      EPI.RefQualifier = RQ_None;

      T = Context.getFunctionType(FnTy->getReturnType(), FnTy->getParamTypes(),
                                  EPI);
      // Rebuild any parens around the identifier in the function type.
      for (unsigned i = 0, e = D.getNumTypeObjects(); i != e; ++i) {
        if (D.getTypeObject(i).Kind != DeclaratorChunk::Paren)
          break;
        T = S.BuildParenType(T);
      }
    }
  }

  // Apply any undistributed attributes from the declarator.
  processTypeAttrs(state, T, TAL_DeclName, D.getAttributes());

  // Diagnose any ignored type attributes.
  state.diagnoseIgnoredTypeAttrs(T);

  // C++0x [dcl.constexpr]p9:
  //  A constexpr specifier used in an object declaration declares the object
  //  as const.
  if (D.getDeclSpec().isConstexprSpecified() && T->isObjectType()) {
    T.addConst();
  }

  // If there was an ellipsis in the declarator, the declaration declares a
  // parameter pack whose type may be a pack expansion type.
  if (D.hasEllipsis()) {
    // C++0x [dcl.fct]p13:
    //   A declarator-id or abstract-declarator containing an ellipsis shall
    //   only be used in a parameter-declaration. Such a parameter-declaration
    //   is a parameter pack (14.5.3). [...]
    switch (D.getContext()) {
    case Declarator::PrototypeContext:
    case Declarator::LambdaExprParameterContext:
      // C++0x [dcl.fct]p13:
      //   [...] When it is part of a parameter-declaration-clause, the
      //   parameter pack is a function parameter pack (14.5.3). The type T
      //   of the declarator-id of the function parameter pack shall contain
      //   a template parameter pack; each template parameter pack in T is
      //   expanded by the function parameter pack.
      //
      // We represent function parameter packs as function parameters whose
      // type is a pack expansion.
      if (!T->containsUnexpandedParameterPack()) {
        S.Diag(D.getEllipsisLoc(),
             diag::err_function_parameter_pack_without_parameter_packs)
          << T <<  D.getSourceRange();
        D.setEllipsisLoc(SourceLocation());
      } else {
        T = Context.getPackExpansionType(T, None);
      }
      break;
    case Declarator::TemplateParamContext:
      // C++0x [temp.param]p15:
      //   If a template-parameter is a [...] is a parameter-declaration that
      //   declares a parameter pack (8.3.5), then the template-parameter is a
      //   template parameter pack (14.5.3).
      //
      // Note: core issue 778 clarifies that, if there are any unexpanded
      // parameter packs in the type of the non-type template parameter, then
      // it expands those parameter packs.
      if (T->containsUnexpandedParameterPack())
        T = Context.getPackExpansionType(T, None);
      else
        S.Diag(D.getEllipsisLoc(),
               LangOpts.CPlusPlus11
                 ? diag::warn_cxx98_compat_variadic_templates
                 : diag::ext_variadic_templates);
      break;

    case Declarator::FileContext:
    case Declarator::KNRTypeListContext:
    case Declarator::ObjCParameterContext:  // FIXME: special diagnostic here?
    case Declarator::ObjCResultContext:     // FIXME: special diagnostic here?
    case Declarator::TypeNameContext:
    case Declarator::CXXNewContext:
    case Declarator::AliasDeclContext:
    case Declarator::AliasTemplateContext:
    case Declarator::MemberContext:
    case Declarator::BlockContext:
    case Declarator::ForContext:
    case Declarator::InitStmtContext:
    case Declarator::ConditionContext:
    case Declarator::CXXCatchContext:
    case Declarator::ObjCCatchContext:
    case Declarator::BlockLiteralContext:
    case Declarator::LambdaExprContext:
    case Declarator::ConversionIdContext:
    case Declarator::TrailingReturnContext:
    case Declarator::TemplateTypeArgContext:
      // FIXME: We may want to allow parameter packs in block-literal contexts
      // in the future.
      S.Diag(D.getEllipsisLoc(),
             diag::err_ellipsis_in_declarator_not_parameter);
      D.setEllipsisLoc(SourceLocation());
      break;
    }
  }

  assert(!T.isNull() && "T must not be null at the end of this function");
  if (D.isInvalidType())
    return Context.getTrivialTypeSourceInfo(T);

  return S.GetTypeSourceInfoForDeclarator(D, T, TInfo);
}

/// GetTypeForDeclarator - Convert the type for the specified
/// declarator to Type instances.
///
/// The result of this call will never be null, but the associated
/// type may be a null type if there's an unrecoverable error.
TypeSourceInfo *Sema::GetTypeForDeclarator(Declarator &D, Scope *S) {
  // Determine the type of the declarator. Not all forms of declarator
  // have a type.

  TypeProcessingState state(*this, D);

  TypeSourceInfo *ReturnTypeInfo = nullptr;
  QualType T = GetDeclSpecTypeForDeclarator(state, ReturnTypeInfo);

  if (D.isPrototypeContext() && getLangOpts().ObjCAutoRefCount)
    inferARCWriteback(state, T);

  return GetFullTypeForDeclarator(state, T, ReturnTypeInfo);
}

static void transferARCOwnershipToDeclSpec(Sema &S,
                                           QualType &declSpecTy,
                                           Qualifiers::ObjCLifetime ownership) {
  if (declSpecTy->isObjCRetainableType() &&
      declSpecTy.getObjCLifetime() == Qualifiers::OCL_None) {
    Qualifiers qs;
    qs.addObjCLifetime(ownership);
    declSpecTy = S.Context.getQualifiedType(declSpecTy, qs);
  }
}

static void transferARCOwnershipToDeclaratorChunk(TypeProcessingState &state,
                                            Qualifiers::ObjCLifetime ownership,
                                            unsigned chunkIndex) {
  Sema &S = state.getSema();
  Declarator &D = state.getDeclarator();

  // Look for an explicit lifetime attribute.
  DeclaratorChunk &chunk = D.getTypeObject(chunkIndex);
  for (const AttributeList *attr = chunk.getAttrs(); attr;
         attr = attr->getNext())
    if (attr->getKind() == AttributeList::AT_ObjCOwnership)
      return;

  const char *attrStr = nullptr;
  switch (ownership) {
  case Qualifiers::OCL_None: llvm_unreachable("no ownership!");
  case Qualifiers::OCL_ExplicitNone: attrStr = "none"; break;
  case Qualifiers::OCL_Strong: attrStr = "strong"; break;
  case Qualifiers::OCL_Weak: attrStr = "weak"; break;
  case Qualifiers::OCL_Autoreleasing: attrStr = "autoreleasing"; break;
  }

  IdentifierLoc *Arg = new (S.Context) IdentifierLoc;
  Arg->Ident = &S.Context.Idents.get(attrStr);
  Arg->Loc = SourceLocation();

  ArgsUnion Args(Arg);

  // If there wasn't one, add one (with an invalid source location
  // so that we don't make an AttributedType for it).
  AttributeList *attr = D.getAttributePool()
    .create(&S.Context.Idents.get("objc_ownership"), SourceLocation(),
            /*scope*/ nullptr, SourceLocation(),
            /*args*/ &Args, 1, AttributeList::AS_GNU);
  spliceAttrIntoList(*attr, chunk.getAttrListRef());

  // TODO: mark whether we did this inference?
}

/// \brief Used for transferring ownership in casts resulting in l-values.
static void transferARCOwnership(TypeProcessingState &state,
                                 QualType &declSpecTy,
                                 Qualifiers::ObjCLifetime ownership) {
  Sema &S = state.getSema();
  Declarator &D = state.getDeclarator();

  int inner = -1;
  bool hasIndirection = false;
  for (unsigned i = 0, e = D.getNumTypeObjects(); i != e; ++i) {
    DeclaratorChunk &chunk = D.getTypeObject(i);
    switch (chunk.Kind) {
    case DeclaratorChunk::Paren:
      // Ignore parens.
      break;

    case DeclaratorChunk::Array:
    case DeclaratorChunk::Reference:
    case DeclaratorChunk::Pointer:
      if (inner != -1)
        hasIndirection = true;
      inner = i;
      break;

    case DeclaratorChunk::BlockPointer:
      if (inner != -1)
        transferARCOwnershipToDeclaratorChunk(state, ownership, i);
      return;

    case DeclaratorChunk::Function:
    case DeclaratorChunk::MemberPointer:
    case DeclaratorChunk::Pipe:
      return;
    }
  }

  if (inner == -1)
    return;

  DeclaratorChunk &chunk = D.getTypeObject(inner);
  if (chunk.Kind == DeclaratorChunk::Pointer) {
    if (declSpecTy->isObjCRetainableType())
      return transferARCOwnershipToDeclSpec(S, declSpecTy, ownership);
    if (declSpecTy->isObjCObjectType() && hasIndirection)
      return transferARCOwnershipToDeclaratorChunk(state, ownership, inner);
  } else {
    assert(chunk.Kind == DeclaratorChunk::Array ||
           chunk.Kind == DeclaratorChunk::Reference);
    return transferARCOwnershipToDeclSpec(S, declSpecTy, ownership);
  }
}

TypeSourceInfo *Sema::GetTypeForDeclaratorCast(Declarator &D, QualType FromTy) {
  TypeProcessingState state(*this, D);

  TypeSourceInfo *ReturnTypeInfo = nullptr;
  QualType declSpecTy = GetDeclSpecTypeForDeclarator(state, ReturnTypeInfo);

  if (getLangOpts().ObjC1) {
    Qualifiers::ObjCLifetime ownership = Context.getInnerObjCOwnership(FromTy);
    if (ownership != Qualifiers::OCL_None)
      transferARCOwnership(state, declSpecTy, ownership);
  }

  return GetFullTypeForDeclarator(state, declSpecTy, ReturnTypeInfo);
}

/// Map an AttributedType::Kind to an AttributeList::Kind.
static AttributeList::Kind getAttrListKind(AttributedType::Kind kind) {
  switch (kind) {
  case AttributedType::attr_address_space:
    return AttributeList::AT_AddressSpace;
  case AttributedType::attr_regparm:
    return AttributeList::AT_Regparm;
  case AttributedType::attr_vector_size:
    return AttributeList::AT_VectorSize;
  case AttributedType::attr_neon_vector_type:
    return AttributeList::AT_NeonVectorType;
  case AttributedType::attr_neon_polyvector_type:
    return AttributeList::AT_NeonPolyVectorType;
  case AttributedType::attr_objc_gc:
    return AttributeList::AT_ObjCGC;
  case AttributedType::attr_objc_ownership:
  case AttributedType::attr_objc_inert_unsafe_unretained:
    return AttributeList::AT_ObjCOwnership;
  case AttributedType::attr_noreturn:
    return AttributeList::AT_NoReturn;
  case AttributedType::attr_cdecl:
    return AttributeList::AT_CDecl;
  case AttributedType::attr_fastcall:
    return AttributeList::AT_FastCall;
  case AttributedType::attr_stdcall:
    return AttributeList::AT_StdCall;
  case AttributedType::attr_thiscall:
    return AttributeList::AT_ThisCall;
  case AttributedType::attr_regcall:
    return AttributeList::AT_RegCall;
  case AttributedType::attr_pascal:
    return AttributeList::AT_Pascal;
  case AttributedType::attr_swiftcall:
    return AttributeList::AT_SwiftCall;
  case AttributedType::attr_vectorcall:
    return AttributeList::AT_VectorCall;
  case AttributedType::attr_pcs:
  case AttributedType::attr_pcs_vfp:
    return AttributeList::AT_Pcs;
  case AttributedType::attr_inteloclbicc:
    return AttributeList::AT_IntelOclBicc;
  case AttributedType::attr_ms_abi:
    return AttributeList::AT_MSABI;
  case AttributedType::attr_sysv_abi:
    return AttributeList::AT_SysVABI;
  case AttributedType::attr_preserve_most:
    return AttributeList::AT_PreserveMost;
  case AttributedType::attr_preserve_all:
    return AttributeList::AT_PreserveAll;
  case AttributedType::attr_ptr32:
    return AttributeList::AT_Ptr32;
  case AttributedType::attr_ptr64:
    return AttributeList::AT_Ptr64;
  case AttributedType::attr_sptr:
    return AttributeList::AT_SPtr;
  case AttributedType::attr_uptr:
    return AttributeList::AT_UPtr;
  case AttributedType::attr_nonnull:
    return AttributeList::AT_TypeNonNull;
  case AttributedType::attr_nullable:
    return AttributeList::AT_TypeNullable;
  case AttributedType::attr_null_unspecified:
    return AttributeList::AT_TypeNullUnspecified;
  case AttributedType::attr_objc_kindof:
    return AttributeList::AT_ObjCKindOf;
  }
  llvm_unreachable("unexpected attribute kind!");
}

static void fillAttributedTypeLoc(AttributedTypeLoc TL,
                                  const AttributeList *attrs,
                                  const AttributeList *DeclAttrs = nullptr) {
  // DeclAttrs and attrs cannot be both empty.
  assert((attrs || DeclAttrs) &&
         "no type attributes in the expected location!");

  AttributeList::Kind parsedKind = getAttrListKind(TL.getAttrKind());
  // Try to search for an attribute of matching kind in attrs list.
  while (attrs && attrs->getKind() != parsedKind)
    attrs = attrs->getNext();
  if (!attrs) {
    // No matching type attribute in attrs list found.
    // Try searching through C++11 attributes in the declarator attribute list.
    while (DeclAttrs && (!DeclAttrs->isCXX11Attribute() ||
                         DeclAttrs->getKind() != parsedKind))
      DeclAttrs = DeclAttrs->getNext();
    attrs = DeclAttrs;
  }

  assert(attrs && "no matching type attribute in expected location!");

  TL.setAttrNameLoc(attrs->getLoc());
  if (TL.hasAttrExprOperand()) {
    assert(attrs->isArgExpr(0) && "mismatched attribute operand kind");
    TL.setAttrExprOperand(attrs->getArgAsExpr(0));
  } else if (TL.hasAttrEnumOperand()) {
    assert((attrs->isArgIdent(0) || attrs->isArgExpr(0)) &&
           "unexpected attribute operand kind");
    if (attrs->isArgIdent(0))
      TL.setAttrEnumOperandLoc(attrs->getArgAsIdent(0)->Loc);
    else
      TL.setAttrEnumOperandLoc(attrs->getArgAsExpr(0)->getExprLoc());
  }

  // FIXME: preserve this information to here.
  if (TL.hasAttrOperand())
    TL.setAttrOperandParensRange(SourceRange());
}

namespace {
  class TypeSpecLocFiller : public TypeLocVisitor<TypeSpecLocFiller> {
    ASTContext &Context;
    const DeclSpec &DS;

  public:
    TypeSpecLocFiller(ASTContext &Context, const DeclSpec &DS)
      : Context(Context), DS(DS) {}

    void VisitAttributedTypeLoc(AttributedTypeLoc TL) {
      fillAttributedTypeLoc(TL, DS.getAttributes().getList());
      Visit(TL.getModifiedLoc());
    }
    void VisitQualifiedTypeLoc(QualifiedTypeLoc TL) {
      Visit(TL.getUnqualifiedLoc());
    }
    void VisitTypedefTypeLoc(TypedefTypeLoc TL) {
      TL.setNameLoc(DS.getTypeSpecTypeLoc());
    }
    void VisitObjCInterfaceTypeLoc(ObjCInterfaceTypeLoc TL) {
      TL.setNameLoc(DS.getTypeSpecTypeLoc());
      // FIXME. We should have DS.getTypeSpecTypeEndLoc(). But, it requires
      // addition field. What we have is good enough for dispay of location
      // of 'fixit' on interface name.
      TL.setNameEndLoc(DS.getLocEnd());
    }
    void VisitObjCObjectTypeLoc(ObjCObjectTypeLoc TL) {
      TypeSourceInfo *RepTInfo = nullptr;
      Sema::GetTypeFromParser(DS.getRepAsType(), &RepTInfo);
      TL.copy(RepTInfo->getTypeLoc());
    }
    void VisitObjCObjectPointerTypeLoc(ObjCObjectPointerTypeLoc TL) {
      TypeSourceInfo *RepTInfo = nullptr;
      Sema::GetTypeFromParser(DS.getRepAsType(), &RepTInfo);
      TL.copy(RepTInfo->getTypeLoc());
    }
    void VisitTemplateSpecializationTypeLoc(TemplateSpecializationTypeLoc TL) {
      TypeSourceInfo *TInfo = nullptr;
      Sema::GetTypeFromParser(DS.getRepAsType(), &TInfo);

      // If we got no declarator info from previous Sema routines,
      // just fill with the typespec loc.
      if (!TInfo) {
        TL.initialize(Context, DS.getTypeSpecTypeNameLoc());
        return;
      }

      TypeLoc OldTL = TInfo->getTypeLoc();
      if (TInfo->getType()->getAs<ElaboratedType>()) {
        ElaboratedTypeLoc ElabTL = OldTL.castAs<ElaboratedTypeLoc>();
        TemplateSpecializationTypeLoc NamedTL = ElabTL.getNamedTypeLoc()
            .castAs<TemplateSpecializationTypeLoc>();
        TL.copy(NamedTL);
      } else {
        TL.copy(OldTL.castAs<TemplateSpecializationTypeLoc>());
        assert(TL.getRAngleLoc() == OldTL.castAs<TemplateSpecializationTypeLoc>().getRAngleLoc());
      }
        
    }
    void VisitTypeOfExprTypeLoc(TypeOfExprTypeLoc TL) {
      assert(DS.getTypeSpecType() == DeclSpec::TST_typeofExpr);
      TL.setTypeofLoc(DS.getTypeSpecTypeLoc());
      TL.setParensRange(DS.getTypeofParensRange());
    }
    void VisitTypeOfTypeLoc(TypeOfTypeLoc TL) {
      assert(DS.getTypeSpecType() == DeclSpec::TST_typeofType);
      TL.setTypeofLoc(DS.getTypeSpecTypeLoc());
      TL.setParensRange(DS.getTypeofParensRange());
      assert(DS.getRepAsType());
      TypeSourceInfo *TInfo = nullptr;
      Sema::GetTypeFromParser(DS.getRepAsType(), &TInfo);
      TL.setUnderlyingTInfo(TInfo);
    }
    void VisitUnaryTransformTypeLoc(UnaryTransformTypeLoc TL) {
      // FIXME: This holds only because we only have one unary transform.
      assert(DS.getTypeSpecType() == DeclSpec::TST_underlyingType);
      TL.setKWLoc(DS.getTypeSpecTypeLoc());
      TL.setParensRange(DS.getTypeofParensRange());
      assert(DS.getRepAsType());
      TypeSourceInfo *TInfo = nullptr;
      Sema::GetTypeFromParser(DS.getRepAsType(), &TInfo);
      TL.setUnderlyingTInfo(TInfo);
    }
    void VisitBuiltinTypeLoc(BuiltinTypeLoc TL) {
      // By default, use the source location of the type specifier.
      TL.setBuiltinLoc(DS.getTypeSpecTypeLoc());
      if (TL.needsExtraLocalData()) {
        // Set info for the written builtin specifiers.
        TL.getWrittenBuiltinSpecs() = DS.getWrittenBuiltinSpecs();
        // Try to have a meaningful source location.
        if (TL.getWrittenSignSpec() != TSS_unspecified)
          TL.expandBuiltinRange(DS.getTypeSpecSignLoc());
        if (TL.getWrittenWidthSpec() != TSW_unspecified)
          TL.expandBuiltinRange(DS.getTypeSpecWidthRange());
      }
    }
    void VisitElaboratedTypeLoc(ElaboratedTypeLoc TL) {
      ElaboratedTypeKeyword Keyword
        = TypeWithKeyword::getKeywordForTypeSpec(DS.getTypeSpecType());
      if (DS.getTypeSpecType() == TST_typename) {
        TypeSourceInfo *TInfo = nullptr;
        Sema::GetTypeFromParser(DS.getRepAsType(), &TInfo);
        if (TInfo) {
          TL.copy(TInfo->getTypeLoc().castAs<ElaboratedTypeLoc>());
          return;
        }
      }
      TL.setElaboratedKeywordLoc(Keyword != ETK_None
                                 ? DS.getTypeSpecTypeLoc()
                                 : SourceLocation());
      const CXXScopeSpec& SS = DS.getTypeSpecScope();
      TL.setQualifierLoc(SS.getWithLocInContext(Context));
      Visit(TL.getNextTypeLoc().getUnqualifiedLoc());
    }
    void VisitDependentNameTypeLoc(DependentNameTypeLoc TL) {
      assert(DS.getTypeSpecType() == TST_typename);
      TypeSourceInfo *TInfo = nullptr;
      Sema::GetTypeFromParser(DS.getRepAsType(), &TInfo);
      assert(TInfo);
      TL.copy(TInfo->getTypeLoc().castAs<DependentNameTypeLoc>());
    }
    void VisitDependentTemplateSpecializationTypeLoc(
                                 DependentTemplateSpecializationTypeLoc TL) {
      assert(DS.getTypeSpecType() == TST_typename);
      TypeSourceInfo *TInfo = nullptr;
      Sema::GetTypeFromParser(DS.getRepAsType(), &TInfo);
      assert(TInfo);
      TL.copy(
          TInfo->getTypeLoc().castAs<DependentTemplateSpecializationTypeLoc>());
    }
    void VisitTagTypeLoc(TagTypeLoc TL) {
      TL.setNameLoc(DS.getTypeSpecTypeNameLoc());
    }
    void VisitAtomicTypeLoc(AtomicTypeLoc TL) {
      // An AtomicTypeLoc can come from either an _Atomic(...) type specifier
      // or an _Atomic qualifier.
      if (DS.getTypeSpecType() == DeclSpec::TST_atomic) {
        TL.setKWLoc(DS.getTypeSpecTypeLoc());
        TL.setParensRange(DS.getTypeofParensRange());

        TypeSourceInfo *TInfo = nullptr;
        Sema::GetTypeFromParser(DS.getRepAsType(), &TInfo);
        assert(TInfo);
        TL.getValueLoc().initializeFullCopy(TInfo->getTypeLoc());
      } else {
        TL.setKWLoc(DS.getAtomicSpecLoc());
        // No parens, to indicate this was spelled as an _Atomic qualifier.
        TL.setParensRange(SourceRange());
        Visit(TL.getValueLoc());
      }
    }

    void VisitPipeTypeLoc(PipeTypeLoc TL) {
      TL.setKWLoc(DS.getTypeSpecTypeLoc());

      TypeSourceInfo *TInfo = nullptr;
      Sema::GetTypeFromParser(DS.getRepAsType(), &TInfo);
      TL.getValueLoc().initializeFullCopy(TInfo->getTypeLoc());
    }

    void VisitTypeLoc(TypeLoc TL) {
      // FIXME: add other typespec types and change this to an assert.
      TL.initialize(Context, DS.getTypeSpecTypeLoc());
    }
  };

  class DeclaratorLocFiller : public TypeLocVisitor<DeclaratorLocFiller> {
    ASTContext &Context;
    const DeclaratorChunk &Chunk;

  public:
    DeclaratorLocFiller(ASTContext &Context, const DeclaratorChunk &Chunk)
      : Context(Context), Chunk(Chunk) {}

    void VisitQualifiedTypeLoc(QualifiedTypeLoc TL) {
      llvm_unreachable("qualified type locs not expected here!");
    }
    void VisitDecayedTypeLoc(DecayedTypeLoc TL) {
      llvm_unreachable("decayed type locs not expected here!");
    }

    void VisitAttributedTypeLoc(AttributedTypeLoc TL) {
      fillAttributedTypeLoc(TL, Chunk.getAttrs());
    }
    void VisitAdjustedTypeLoc(AdjustedTypeLoc TL) {
      // nothing
    }
    void VisitBlockPointerTypeLoc(BlockPointerTypeLoc TL) {
      assert(Chunk.Kind == DeclaratorChunk::BlockPointer);
      TL.setCaretLoc(Chunk.Loc);
    }
    void VisitPointerTypeLoc(PointerTypeLoc TL) {
      assert(Chunk.Kind == DeclaratorChunk::Pointer);
      TL.setStarLoc(Chunk.Loc);
    }
    void VisitObjCObjectPointerTypeLoc(ObjCObjectPointerTypeLoc TL) {
      assert(Chunk.Kind == DeclaratorChunk::Pointer);
      TL.setStarLoc(Chunk.Loc);
    }
    void VisitMemberPointerTypeLoc(MemberPointerTypeLoc TL) {
      assert(Chunk.Kind == DeclaratorChunk::MemberPointer);
      const CXXScopeSpec& SS = Chunk.Mem.Scope();
      NestedNameSpecifierLoc NNSLoc = SS.getWithLocInContext(Context);

      const Type* ClsTy = TL.getClass();
      QualType ClsQT = QualType(ClsTy, 0);
      TypeSourceInfo *ClsTInfo = Context.CreateTypeSourceInfo(ClsQT, 0);
      // Now copy source location info into the type loc component.
      TypeLoc ClsTL = ClsTInfo->getTypeLoc();
      switch (NNSLoc.getNestedNameSpecifier()->getKind()) {
      case NestedNameSpecifier::Identifier:
        assert(isa<DependentNameType>(ClsTy) && "Unexpected TypeLoc");
        {
          DependentNameTypeLoc DNTLoc = ClsTL.castAs<DependentNameTypeLoc>();
          DNTLoc.setElaboratedKeywordLoc(SourceLocation());
          DNTLoc.setQualifierLoc(NNSLoc.getPrefix());
          DNTLoc.setNameLoc(NNSLoc.getLocalBeginLoc());
        }
        break;

      case NestedNameSpecifier::TypeSpec:
      case NestedNameSpecifier::TypeSpecWithTemplate:
        if (isa<ElaboratedType>(ClsTy)) {
          ElaboratedTypeLoc ETLoc = ClsTL.castAs<ElaboratedTypeLoc>();
          ETLoc.setElaboratedKeywordLoc(SourceLocation());
          ETLoc.setQualifierLoc(NNSLoc.getPrefix());
          TypeLoc NamedTL = ETLoc.getNamedTypeLoc();
          NamedTL.initializeFullCopy(NNSLoc.getTypeLoc());
        } else {
          ClsTL.initializeFullCopy(NNSLoc.getTypeLoc());
        }
        break;

      case NestedNameSpecifier::Namespace:
      case NestedNameSpecifier::NamespaceAlias:
      case NestedNameSpecifier::Global:
      case NestedNameSpecifier::Super:
        llvm_unreachable("Nested-name-specifier must name a type");
      }

      // Finally fill in MemberPointerLocInfo fields.
      TL.setStarLoc(Chunk.Loc);
      TL.setClassTInfo(ClsTInfo);
    }
    void VisitLValueReferenceTypeLoc(LValueReferenceTypeLoc TL) {
      assert(Chunk.Kind == DeclaratorChunk::Reference);
      // 'Amp' is misleading: this might have been originally
      /// spelled with AmpAmp.
      TL.setAmpLoc(Chunk.Loc);
    }
    void VisitRValueReferenceTypeLoc(RValueReferenceTypeLoc TL) {
      assert(Chunk.Kind == DeclaratorChunk::Reference);
      assert(!Chunk.Ref.LValueRef);
      TL.setAmpAmpLoc(Chunk.Loc);
    }
    void VisitArrayTypeLoc(ArrayTypeLoc TL) {
      assert(Chunk.Kind == DeclaratorChunk::Array);
      TL.setLBracketLoc(Chunk.Loc);
      TL.setRBracketLoc(Chunk.EndLoc);
      TL.setSizeExpr(static_cast<Expr*>(Chunk.Arr.NumElts));
    }
    void VisitFunctionTypeLoc(FunctionTypeLoc TL) {
      assert(Chunk.Kind == DeclaratorChunk::Function);
      TL.setLocalRangeBegin(Chunk.Loc);
      TL.setLocalRangeEnd(Chunk.EndLoc);

      const DeclaratorChunk::FunctionTypeInfo &FTI = Chunk.Fun;
      TL.setLParenLoc(FTI.getLParenLoc());
      TL.setRParenLoc(FTI.getRParenLoc());
      for (unsigned i = 0, e = TL.getNumParams(), tpi = 0; i != e; ++i) {
        ParmVarDecl *Param = cast<ParmVarDecl>(FTI.Params[i].Param);
        TL.setParam(tpi++, Param);
      }
      // FIXME: exception specs
    }
    void VisitParenTypeLoc(ParenTypeLoc TL) {
      assert(Chunk.Kind == DeclaratorChunk::Paren);
      TL.setLParenLoc(Chunk.Loc);
      TL.setRParenLoc(Chunk.EndLoc);
    }
    void VisitPipeTypeLoc(PipeTypeLoc TL) {
      assert(Chunk.Kind == DeclaratorChunk::Pipe);
      TL.setKWLoc(Chunk.Loc);
    }

    void VisitTypeLoc(TypeLoc TL) {
      llvm_unreachable("unsupported TypeLoc kind in declarator!");
    }
  };
} // end anonymous namespace

static void fillAtomicQualLoc(AtomicTypeLoc ATL, const DeclaratorChunk &Chunk) {
  SourceLocation Loc;
  switch (Chunk.Kind) {
  case DeclaratorChunk::Function:
  case DeclaratorChunk::Array:
  case DeclaratorChunk::Paren:
  case DeclaratorChunk::Pipe:
    llvm_unreachable("cannot be _Atomic qualified");

  case DeclaratorChunk::Pointer:
    Loc = SourceLocation::getFromRawEncoding(Chunk.Ptr.AtomicQualLoc);
    break;

  case DeclaratorChunk::BlockPointer:
  case DeclaratorChunk::Reference:
  case DeclaratorChunk::MemberPointer:
    // FIXME: Provide a source location for the _Atomic keyword.
    break;
  }

  ATL.setKWLoc(Loc);
  ATL.setParensRange(SourceRange());
}

/// \brief Create and instantiate a TypeSourceInfo with type source information.
///
/// \param T QualType referring to the type as written in source code.
///
/// \param ReturnTypeInfo For declarators whose return type does not show
/// up in the normal place in the declaration specifiers (such as a C++
/// conversion function), this pointer will refer to a type source information
/// for that return type.
TypeSourceInfo *
Sema::GetTypeSourceInfoForDeclarator(Declarator &D, QualType T,
                                     TypeSourceInfo *ReturnTypeInfo) {
  TypeSourceInfo *TInfo = Context.CreateTypeSourceInfo(T);
  UnqualTypeLoc CurrTL = TInfo->getTypeLoc().getUnqualifiedLoc();
  const AttributeList *DeclAttrs = D.getAttributes();

  // Handle parameter packs whose type is a pack expansion.
  if (isa<PackExpansionType>(T)) {
    CurrTL.castAs<PackExpansionTypeLoc>().setEllipsisLoc(D.getEllipsisLoc());
    CurrTL = CurrTL.getNextTypeLoc().getUnqualifiedLoc();
  }

  for (unsigned i = 0, e = D.getNumTypeObjects(); i != e; ++i) {
    // An AtomicTypeLoc might be produced by an atomic qualifier in this
    // declarator chunk.
    if (AtomicTypeLoc ATL = CurrTL.getAs<AtomicTypeLoc>()) {
      fillAtomicQualLoc(ATL, D.getTypeObject(i));
      CurrTL = ATL.getValueLoc().getUnqualifiedLoc();
    }

    while (AttributedTypeLoc TL = CurrTL.getAs<AttributedTypeLoc>()) {
      fillAttributedTypeLoc(TL, D.getTypeObject(i).getAttrs(), DeclAttrs);
      CurrTL = TL.getNextTypeLoc().getUnqualifiedLoc();
    }

    // FIXME: Ordering here?
    while (AdjustedTypeLoc TL = CurrTL.getAs<AdjustedTypeLoc>())
      CurrTL = TL.getNextTypeLoc().getUnqualifiedLoc();

    DeclaratorLocFiller(Context, D.getTypeObject(i)).Visit(CurrTL);
    CurrTL = CurrTL.getNextTypeLoc().getUnqualifiedLoc();
  }

  // If we have different source information for the return type, use
  // that.  This really only applies to C++ conversion functions.
  if (ReturnTypeInfo) {
    TypeLoc TL = ReturnTypeInfo->getTypeLoc();
    assert(TL.getFullDataSize() == CurrTL.getFullDataSize());
    memcpy(CurrTL.getOpaqueData(), TL.getOpaqueData(), TL.getFullDataSize());
  } else {
    TypeSpecLocFiller(Context, D.getDeclSpec()).Visit(CurrTL);
  }

  return TInfo;
}

/// \brief Create a LocInfoType to hold the given QualType and TypeSourceInfo.
ParsedType Sema::CreateParsedType(QualType T, TypeSourceInfo *TInfo) {
  // FIXME: LocInfoTypes are "transient", only needed for passing to/from Parser
  // and Sema during declaration parsing. Try deallocating/caching them when
  // it's appropriate, instead of allocating them and keeping them around.
  LocInfoType *LocT = (LocInfoType*)BumpAlloc.Allocate(sizeof(LocInfoType),
                                                       TypeAlignment);
  new (LocT) LocInfoType(T, TInfo);
  assert(LocT->getTypeClass() != T->getTypeClass() &&
         "LocInfoType's TypeClass conflicts with an existing Type class");
  return ParsedType::make(QualType(LocT, 0));
}

void LocInfoType::getAsStringInternal(std::string &Str,
                                      const PrintingPolicy &Policy) const {
  llvm_unreachable("LocInfoType leaked into the type system; an opaque TypeTy*"
         " was used directly instead of getting the QualType through"
         " GetTypeFromParser");
}

TypeResult Sema::ActOnTypeName(Scope *S, Declarator &D) {
  // C99 6.7.6: Type names have no identifier.  This is already validated by
  // the parser.
  assert(D.getIdentifier() == nullptr &&
         "Type name should have no identifier!");

  TypeSourceInfo *TInfo = GetTypeForDeclarator(D, S);
  QualType T = TInfo->getType();
  if (D.isInvalidType())
    return true;

  // Make sure there are no unused decl attributes on the declarator.
  // We don't want to do this for ObjC parameters because we're going
  // to apply them to the actual parameter declaration.
  // Likewise, we don't want to do this for alias declarations, because
  // we are actually going to build a declaration from this eventually.
  if (D.getContext() != Declarator::ObjCParameterContext &&
      D.getContext() != Declarator::AliasDeclContext &&
      D.getContext() != Declarator::AliasTemplateContext)
    checkUnusedDeclAttributes(D);

  if (getLangOpts().CPlusPlus) {
    // Check that there are no default arguments (C++ only).
    CheckExtraCXXDefaultArguments(D);
  }

  return CreateParsedType(T, TInfo);
}

ParsedType Sema::ActOnObjCInstanceType(SourceLocation Loc) {
  QualType T = Context.getObjCInstanceType();
  TypeSourceInfo *TInfo = Context.getTrivialTypeSourceInfo(T, Loc);
  return CreateParsedType(T, TInfo);
}

//===----------------------------------------------------------------------===//
// Type Attribute Processing
//===----------------------------------------------------------------------===//

/// HandleAddressSpaceTypeAttribute - Process an address_space attribute on the
/// specified type.  The attribute contains 1 argument, the id of the address
/// space for the type.
static void HandleAddressSpaceTypeAttribute(QualType &Type,
                                            const AttributeList &Attr, Sema &S){

  // If this type is already address space qualified, reject it.
  // ISO/IEC TR 18037 S5.3 (amending C99 6.7.3): "No type shall be qualified by
  // qualifiers for two or more different address spaces."
  if (Type.getAddressSpace()) {
    S.Diag(Attr.getLoc(), diag::err_attribute_address_multiple_qualifiers);
    Attr.setInvalid();
    return;
  }

  // ISO/IEC TR 18037 S5.3 (amending C99 6.7.3): "A function type shall not be
  // qualified by an address-space qualifier."
  if (Type->isFunctionType()) {
    S.Diag(Attr.getLoc(), diag::err_attribute_address_function_type);
    Attr.setInvalid();
    return;
  }

  unsigned ASIdx;
  if (Attr.getKind() == AttributeList::AT_AddressSpace) {
    // Check the attribute arguments.
    if (Attr.getNumArgs() != 1) {
      S.Diag(Attr.getLoc(), diag::err_attribute_wrong_number_arguments)
        << Attr.getName() << 1;
      Attr.setInvalid();
      return;
    }
    Expr *ASArgExpr = static_cast<Expr *>(Attr.getArgAsExpr(0));
    llvm::APSInt addrSpace(32);
    if (ASArgExpr->isTypeDependent() || ASArgExpr->isValueDependent() ||
        !ASArgExpr->isIntegerConstantExpr(addrSpace, S.Context)) {
      S.Diag(Attr.getLoc(), diag::err_attribute_argument_type)
        << Attr.getName() << AANT_ArgumentIntegerConstant
        << ASArgExpr->getSourceRange();
      Attr.setInvalid();
      return;
    }

    // Bounds checking.
    if (addrSpace.isSigned()) {
      if (addrSpace.isNegative()) {
        S.Diag(Attr.getLoc(), diag::err_attribute_address_space_negative)
          << ASArgExpr->getSourceRange();
        Attr.setInvalid();
        return;
      }
      addrSpace.setIsSigned(false);
    }
    llvm::APSInt max(addrSpace.getBitWidth());
    max = Qualifiers::MaxAddressSpace;
    if (addrSpace > max) {
      S.Diag(Attr.getLoc(), diag::err_attribute_address_space_too_high)
        << int(Qualifiers::MaxAddressSpace) << ASArgExpr->getSourceRange();
      Attr.setInvalid();
      return;
    }
    ASIdx = static_cast<unsigned>(addrSpace.getZExtValue());
  } else {
    // The keyword-based type attributes imply which address space to use.
    switch (Attr.getKind()) {
    case AttributeList::AT_OpenCLGlobalAddressSpace:
      ASIdx = LangAS::opencl_global; break;
    case AttributeList::AT_OpenCLLocalAddressSpace:
      ASIdx = LangAS::opencl_local; break;
    case AttributeList::AT_OpenCLConstantAddressSpace:
      ASIdx = LangAS::opencl_constant; break;
    case AttributeList::AT_OpenCLGenericAddressSpace:
      ASIdx = LangAS::opencl_generic; break;
    default:
      assert(Attr.getKind() == AttributeList::AT_OpenCLPrivateAddressSpace);
      ASIdx = 0; break;
    }
  }
  
  Type = S.Context.getAddrSpaceQualType(Type, ASIdx);
}

/// Does this type have a "direct" ownership qualifier?  That is,
/// is it written like "__strong id", as opposed to something like
/// "typeof(foo)", where that happens to be strong?
static bool hasDirectOwnershipQualifier(QualType type) {
  // Fast path: no qualifier at all.
  assert(type.getQualifiers().hasObjCLifetime());

  while (true) {
    // __strong id
    if (const AttributedType *attr = dyn_cast<AttributedType>(type)) {
      if (attr->getAttrKind() == AttributedType::attr_objc_ownership)
        return true;

      type = attr->getModifiedType();

    // X *__strong (...)
    } else if (const ParenType *paren = dyn_cast<ParenType>(type)) {
      type = paren->getInnerType();

    // That's it for things we want to complain about.  In particular,
    // we do not want to look through typedefs, typeof(expr),
    // typeof(type), or any other way that the type is somehow
    // abstracted.
    } else {

      return false;
    }
  }
}

/// handleObjCOwnershipTypeAttr - Process an objc_ownership
/// attribute on the specified type.
///
/// Returns 'true' if the attribute was handled.
static bool handleObjCOwnershipTypeAttr(TypeProcessingState &state,
                                       AttributeList &attr,
                                       QualType &type) {
  bool NonObjCPointer = false;

  if (!type->isDependentType() && !type->isUndeducedType()) {
    if (const PointerType *ptr = type->getAs<PointerType>()) {
      QualType pointee = ptr->getPointeeType();
      if (pointee->isObjCRetainableType() || pointee->isPointerType())
        return false;
      // It is important not to lose the source info that there was an attribute
      // applied to non-objc pointer. We will create an attributed type but
      // its type will be the same as the original type.
      NonObjCPointer = true;
    } else if (!type->isObjCRetainableType()) {
      return false;
    }

    // Don't accept an ownership attribute in the declspec if it would
    // just be the return type of a block pointer.
    if (state.isProcessingDeclSpec()) {
      Declarator &D = state.getDeclarator();
      if (maybeMovePastReturnType(D, D.getNumTypeObjects(),
                                  /*onlyBlockPointers=*/true))
        return false;
    }
  }

  Sema &S = state.getSema();
  SourceLocation AttrLoc = attr.getLoc();
  if (AttrLoc.isMacroID())
    AttrLoc = S.getSourceManager().getImmediateExpansionRange(AttrLoc).first;

  if (!attr.isArgIdent(0)) {
    S.Diag(AttrLoc, diag::err_attribute_argument_type)
      << attr.getName() << AANT_ArgumentString;
    attr.setInvalid();
    return true;
  }

  IdentifierInfo *II = attr.getArgAsIdent(0)->Ident;
  Qualifiers::ObjCLifetime lifetime;
  if (II->isStr("none"))
    lifetime = Qualifiers::OCL_ExplicitNone;
  else if (II->isStr("strong"))
    lifetime = Qualifiers::OCL_Strong;
  else if (II->isStr("weak"))
    lifetime = Qualifiers::OCL_Weak;
  else if (II->isStr("autoreleasing"))
    lifetime = Qualifiers::OCL_Autoreleasing;
  else {
    S.Diag(AttrLoc, diag::warn_attribute_type_not_supported)
      << attr.getName() << II;
    attr.setInvalid();
    return true;
  }

  // Just ignore lifetime attributes other than __weak and __unsafe_unretained
  // outside of ARC mode.
  if (!S.getLangOpts().ObjCAutoRefCount &&
      lifetime != Qualifiers::OCL_Weak &&
      lifetime != Qualifiers::OCL_ExplicitNone) {
    return true;
  }

  SplitQualType underlyingType = type.split();

  // Check for redundant/conflicting ownership qualifiers.
  if (Qualifiers::ObjCLifetime previousLifetime
        = type.getQualifiers().getObjCLifetime()) {
    // If it's written directly, that's an error.
    if (hasDirectOwnershipQualifier(type)) {
      S.Diag(AttrLoc, diag::err_attr_objc_ownership_redundant)
        << type;
      return true;
    }

    // Otherwise, if the qualifiers actually conflict, pull sugar off
    // and remove the ObjCLifetime qualifiers.
    if (previousLifetime != lifetime) {
      // It's possible to have multiple local ObjCLifetime qualifiers. We
      // can't stop after we reach a type that is directly qualified.
      const Type *prevTy = nullptr;
      while (!prevTy || prevTy != underlyingType.Ty) {
        prevTy = underlyingType.Ty;
        underlyingType = underlyingType.getSingleStepDesugaredType();
      }
      underlyingType.Quals.removeObjCLifetime();
    }
  }

  underlyingType.Quals.addObjCLifetime(lifetime);

  if (NonObjCPointer) {
    StringRef name = attr.getName()->getName();
    switch (lifetime) {
    case Qualifiers::OCL_None:
    case Qualifiers::OCL_ExplicitNone:
      break;
    case Qualifiers::OCL_Strong: name = "__strong"; break;
    case Qualifiers::OCL_Weak: name = "__weak"; break;
    case Qualifiers::OCL_Autoreleasing: name = "__autoreleasing"; break;
    }
    S.Diag(AttrLoc, diag::warn_type_attribute_wrong_type) << name
      << TDS_ObjCObjOrBlock << type;
  }

  // Don't actually add the __unsafe_unretained qualifier in non-ARC files,
  // because having both 'T' and '__unsafe_unretained T' exist in the type
  // system causes unfortunate widespread consistency problems.  (For example,
  // they're not considered compatible types, and we mangle them identicially
  // as template arguments.)  These problems are all individually fixable,
  // but it's easier to just not add the qualifier and instead sniff it out
  // in specific places using isObjCInertUnsafeUnretainedType().
  //
  // Doing this does means we miss some trivial consistency checks that
  // would've triggered in ARC, but that's better than trying to solve all
  // the coexistence problems with __unsafe_unretained.
  if (!S.getLangOpts().ObjCAutoRefCount &&
      lifetime == Qualifiers::OCL_ExplicitNone) {
    type = S.Context.getAttributedType(
                             AttributedType::attr_objc_inert_unsafe_unretained,
                                       type, type);
    return true;
  }

  QualType origType = type;
  if (!NonObjCPointer)
    type = S.Context.getQualifiedType(underlyingType);

  // If we have a valid source location for the attribute, use an
  // AttributedType instead.
  if (AttrLoc.isValid())
    type = S.Context.getAttributedType(AttributedType::attr_objc_ownership,
                                       origType, type);

  auto diagnoseOrDelay = [](Sema &S, SourceLocation loc,
                            unsigned diagnostic, QualType type) {
    if (S.DelayedDiagnostics.shouldDelayDiagnostics()) {
      S.DelayedDiagnostics.add(
          sema::DelayedDiagnostic::makeForbiddenType(
              S.getSourceManager().getExpansionLoc(loc),
              diagnostic, type, /*ignored*/ 0));
    } else {
      S.Diag(loc, diagnostic);
    }
  };

  // Sometimes, __weak isn't allowed.
  if (lifetime == Qualifiers::OCL_Weak &&
      !S.getLangOpts().ObjCWeak && !NonObjCPointer) {

    // Use a specialized diagnostic if the runtime just doesn't support them.
    unsigned diagnostic =
      (S.getLangOpts().ObjCWeakRuntime ? diag::err_arc_weak_disabled
                                       : diag::err_arc_weak_no_runtime);

    // In any case, delay the diagnostic until we know what we're parsing.
    diagnoseOrDelay(S, AttrLoc, diagnostic, type);

    attr.setInvalid();
    return true;
  }

  // Forbid __weak for class objects marked as
  // objc_arc_weak_reference_unavailable
  if (lifetime == Qualifiers::OCL_Weak) {
    if (const ObjCObjectPointerType *ObjT =
          type->getAs<ObjCObjectPointerType>()) {
      if (ObjCInterfaceDecl *Class = ObjT->getInterfaceDecl()) {
        if (Class->isArcWeakrefUnavailable()) {
          S.Diag(AttrLoc, diag::err_arc_unsupported_weak_class);
          S.Diag(ObjT->getInterfaceDecl()->getLocation(),
                 diag::note_class_declared);
        }
      }
    }
  }

  return true;
}

/// handleObjCGCTypeAttr - Process the __attribute__((objc_gc)) type
/// attribute on the specified type.  Returns true to indicate that
/// the attribute was handled, false to indicate that the type does
/// not permit the attribute.
static bool handleObjCGCTypeAttr(TypeProcessingState &state,
                                 AttributeList &attr,
                                 QualType &type) {
  Sema &S = state.getSema();

  // Delay if this isn't some kind of pointer.
  if (!type->isPointerType() &&
      !type->isObjCObjectPointerType() &&
      !type->isBlockPointerType())
    return false;

  if (type.getObjCGCAttr() != Qualifiers::GCNone) {
    S.Diag(attr.getLoc(), diag::err_attribute_multiple_objc_gc);
    attr.setInvalid();
    return true;
  }
  
  // Check the attribute arguments.
  if (!attr.isArgIdent(0)) {
    S.Diag(attr.getLoc(), diag::err_attribute_argument_type)
      << attr.getName() << AANT_ArgumentString;
    attr.setInvalid();
    return true;
  }
  Qualifiers::GC GCAttr;
  if (attr.getNumArgs() > 1) {
    S.Diag(attr.getLoc(), diag::err_attribute_wrong_number_arguments)
      << attr.getName() << 1;
    attr.setInvalid();
    return true;
  }

  IdentifierInfo *II = attr.getArgAsIdent(0)->Ident;
  if (II->isStr("weak"))
    GCAttr = Qualifiers::Weak;
  else if (II->isStr("strong"))
    GCAttr = Qualifiers::Strong;
  else {
    S.Diag(attr.getLoc(), diag::warn_attribute_type_not_supported)
      << attr.getName() << II;
    attr.setInvalid();
    return true;
  }

  QualType origType = type;
  type = S.Context.getObjCGCQualType(origType, GCAttr);

  // Make an attributed type to preserve the source information.
  if (attr.getLoc().isValid())
    type = S.Context.getAttributedType(AttributedType::attr_objc_gc,
                                       origType, type);

  return true;
}

namespace {
  /// A helper class to unwrap a type down to a function for the
  /// purposes of applying attributes there.
  ///
  /// Use:
  ///   FunctionTypeUnwrapper unwrapped(SemaRef, T);
  ///   if (unwrapped.isFunctionType()) {
  ///     const FunctionType *fn = unwrapped.get();
  ///     // change fn somehow
  ///     T = unwrapped.wrap(fn);
  ///   }
  struct FunctionTypeUnwrapper {
    enum WrapKind {
      Desugar,
      Attributed,
      Parens,
      Pointer,
      BlockPointer,
      Reference,
      MemberPointer
    };

    QualType Original;
    const FunctionType *Fn;
    SmallVector<unsigned char /*WrapKind*/, 8> Stack;

    FunctionTypeUnwrapper(Sema &S, QualType T) : Original(T) {
      while (true) {
        const Type *Ty = T.getTypePtr();
        if (isa<FunctionType>(Ty)) {
          Fn = cast<FunctionType>(Ty);
          return;
        } else if (isa<ParenType>(Ty)) {
          T = cast<ParenType>(Ty)->getInnerType();
          Stack.push_back(Parens);
        } else if (isa<PointerType>(Ty)) {
          T = cast<PointerType>(Ty)->getPointeeType();
          Stack.push_back(Pointer);
        } else if (isa<BlockPointerType>(Ty)) {
          T = cast<BlockPointerType>(Ty)->getPointeeType();
          Stack.push_back(BlockPointer);
        } else if (isa<MemberPointerType>(Ty)) {
          T = cast<MemberPointerType>(Ty)->getPointeeType();
          Stack.push_back(MemberPointer);
        } else if (isa<ReferenceType>(Ty)) {
          T = cast<ReferenceType>(Ty)->getPointeeType();
          Stack.push_back(Reference);
        } else if (isa<AttributedType>(Ty)) {
          T = cast<AttributedType>(Ty)->getEquivalentType();
          Stack.push_back(Attributed);
        } else {
          const Type *DTy = Ty->getUnqualifiedDesugaredType();
          if (Ty == DTy) {
            Fn = nullptr;
            return;
          }

          T = QualType(DTy, 0);
          Stack.push_back(Desugar);
        }
      }
    }

    bool isFunctionType() const { return (Fn != nullptr); }
    const FunctionType *get() const { return Fn; }

    QualType wrap(Sema &S, const FunctionType *New) {
      // If T wasn't modified from the unwrapped type, do nothing.
      if (New == get()) return Original;

      Fn = New;
      return wrap(S.Context, Original, 0);
    }

  private:
    QualType wrap(ASTContext &C, QualType Old, unsigned I) {
      if (I == Stack.size())
        return C.getQualifiedType(Fn, Old.getQualifiers());

      // Build up the inner type, applying the qualifiers from the old
      // type to the new type.
      SplitQualType SplitOld = Old.split();

      // As a special case, tail-recurse if there are no qualifiers.
      if (SplitOld.Quals.empty())
        return wrap(C, SplitOld.Ty, I);
      return C.getQualifiedType(wrap(C, SplitOld.Ty, I), SplitOld.Quals);
    }

    QualType wrap(ASTContext &C, const Type *Old, unsigned I) {
      if (I == Stack.size()) return QualType(Fn, 0);

      switch (static_cast<WrapKind>(Stack[I++])) {
      case Desugar:
        // This is the point at which we potentially lose source
        // information.
        return wrap(C, Old->getUnqualifiedDesugaredType(), I);

      case Attributed:
        return wrap(C, cast<AttributedType>(Old)->getEquivalentType(), I);

      case Parens: {
        QualType New = wrap(C, cast<ParenType>(Old)->getInnerType(), I);
        return C.getParenType(New);
      }

      case Pointer: {
        QualType New = wrap(C, cast<PointerType>(Old)->getPointeeType(), I);
        return C.getPointerType(New);
      }

      case BlockPointer: {
        QualType New = wrap(C, cast<BlockPointerType>(Old)->getPointeeType(),I);
        return C.getBlockPointerType(New);
      }

      case MemberPointer: {
        const MemberPointerType *OldMPT = cast<MemberPointerType>(Old);
        QualType New = wrap(C, OldMPT->getPointeeType(), I);
        return C.getMemberPointerType(New, OldMPT->getClass());
      }

      case Reference: {
        const ReferenceType *OldRef = cast<ReferenceType>(Old);
        QualType New = wrap(C, OldRef->getPointeeType(), I);
        if (isa<LValueReferenceType>(OldRef))
          return C.getLValueReferenceType(New, OldRef->isSpelledAsLValue());
        else
          return C.getRValueReferenceType(New);
      }
      }

      llvm_unreachable("unknown wrapping kind");
    }
  };
} // end anonymous namespace

static bool handleMSPointerTypeQualifierAttr(TypeProcessingState &State,
                                             AttributeList &Attr,
                                             QualType &Type) {
  Sema &S = State.getSema();

  AttributeList::Kind Kind = Attr.getKind();
  QualType Desugared = Type;
  const AttributedType *AT = dyn_cast<AttributedType>(Type);
  while (AT) {
    AttributedType::Kind CurAttrKind = AT->getAttrKind();

    // You cannot specify duplicate type attributes, so if the attribute has
    // already been applied, flag it.
    if (getAttrListKind(CurAttrKind) == Kind) {
      S.Diag(Attr.getLoc(), diag::warn_duplicate_attribute_exact)
        << Attr.getName();
      return true;
    }

    // You cannot have both __sptr and __uptr on the same type, nor can you
    // have __ptr32 and __ptr64.
    if ((CurAttrKind == AttributedType::attr_ptr32 &&
         Kind == AttributeList::AT_Ptr64) ||
        (CurAttrKind == AttributedType::attr_ptr64 &&
         Kind == AttributeList::AT_Ptr32)) {
      S.Diag(Attr.getLoc(), diag::err_attributes_are_not_compatible)
        << "'__ptr32'" << "'__ptr64'";
      return true;
    } else if ((CurAttrKind == AttributedType::attr_sptr &&
                Kind == AttributeList::AT_UPtr) ||
               (CurAttrKind == AttributedType::attr_uptr &&
                Kind == AttributeList::AT_SPtr)) {
      S.Diag(Attr.getLoc(), diag::err_attributes_are_not_compatible)
        << "'__sptr'" << "'__uptr'";
      return true;
    }
    
    Desugared = AT->getEquivalentType();
    AT = dyn_cast<AttributedType>(Desugared);
  }

  // Pointer type qualifiers can only operate on pointer types, but not
  // pointer-to-member types.
  if (!isa<PointerType>(Desugared)) {
    if (Type->isMemberPointerType())
      S.Diag(Attr.getLoc(), diag::err_attribute_no_member_pointers)
          << Attr.getName();
    else
      S.Diag(Attr.getLoc(), diag::err_attribute_pointers_only)
          << Attr.getName() << 0;
    return true;
  }

  AttributedType::Kind TAK;
  switch (Kind) {
  default: llvm_unreachable("Unknown attribute kind");
  case AttributeList::AT_Ptr32: TAK = AttributedType::attr_ptr32; break;
  case AttributeList::AT_Ptr64: TAK = AttributedType::attr_ptr64; break;
  case AttributeList::AT_SPtr: TAK = AttributedType::attr_sptr; break;
  case AttributeList::AT_UPtr: TAK = AttributedType::attr_uptr; break;
  }

  Type = S.Context.getAttributedType(TAK, Type, Type);
  return false;
}

bool Sema::checkNullabilityTypeSpecifier(QualType &type,
                                         NullabilityKind nullability,
                                         SourceLocation nullabilityLoc,
                                         bool isContextSensitive,
                                         bool allowOnArrayType) {
  recordNullabilitySeen(*this, nullabilityLoc);

  // Check for existing nullability attributes on the type.
  QualType desugared = type;
  while (auto attributed = dyn_cast<AttributedType>(desugared.getTypePtr())) {
    // Check whether there is already a null
    if (auto existingNullability = attributed->getImmediateNullability()) {
      // Duplicated nullability.
      if (nullability == *existingNullability) {
        Diag(nullabilityLoc, diag::warn_nullability_duplicate)
          << DiagNullabilityKind(nullability, isContextSensitive)
          << FixItHint::CreateRemoval(nullabilityLoc);

        break;
      } 

      // Conflicting nullability.
      Diag(nullabilityLoc, diag::err_nullability_conflicting)
        << DiagNullabilityKind(nullability, isContextSensitive)
        << DiagNullabilityKind(*existingNullability, false);
      return true;
    }

    desugared = attributed->getModifiedType();
  }

  // If there is already a different nullability specifier, complain.
  // This (unlike the code above) looks through typedefs that might
  // have nullability specifiers on them, which means we cannot
  // provide a useful Fix-It.
  if (auto existingNullability = desugared->getNullability(Context)) {
    if (nullability != *existingNullability) {
      Diag(nullabilityLoc, diag::err_nullability_conflicting)
        << DiagNullabilityKind(nullability, isContextSensitive)
        << DiagNullabilityKind(*existingNullability, false);

      // Try to find the typedef with the existing nullability specifier.
      if (auto typedefType = desugared->getAs<TypedefType>()) {
        TypedefNameDecl *typedefDecl = typedefType->getDecl();
        QualType underlyingType = typedefDecl->getUnderlyingType();
        if (auto typedefNullability
              = AttributedType::stripOuterNullability(underlyingType)) {
          if (*typedefNullability == *existingNullability) {
            Diag(typedefDecl->getLocation(), diag::note_nullability_here)
              << DiagNullabilityKind(*existingNullability, false);
          }
        }
      }

      return true;
    }
  }

  // If this definitely isn't a pointer type, reject the specifier.
  if (!desugared->canHaveNullability() &&
      !(allowOnArrayType && desugared->isArrayType())) {
    Diag(nullabilityLoc, diag::err_nullability_nonpointer)
      << DiagNullabilityKind(nullability, isContextSensitive) << type;
    return true;
  }
  
  // For the context-sensitive keywords/Objective-C property
  // attributes, require that the type be a single-level pointer.
  if (isContextSensitive) {
    // Make sure that the pointee isn't itself a pointer type.
    const Type *pointeeType;
    if (desugared->isArrayType())
      pointeeType = desugared->getArrayElementTypeNoTypeQual();
    else
      pointeeType = desugared->getPointeeType().getTypePtr();

    if (pointeeType->isAnyPointerType() ||
        pointeeType->isObjCObjectPointerType() ||
        pointeeType->isMemberPointerType()) {
      Diag(nullabilityLoc, diag::err_nullability_cs_multilevel)
        << DiagNullabilityKind(nullability, true)
        << type;
      Diag(nullabilityLoc, diag::note_nullability_type_specifier)
        << DiagNullabilityKind(nullability, false)
        << type
        << FixItHint::CreateReplacement(nullabilityLoc,
                                        getNullabilitySpelling(nullability));
      return true;
    }
  }

  // Form the attributed type.
  type = Context.getAttributedType(
           AttributedType::getNullabilityAttrKind(nullability), type, type);
  return false;
}

bool Sema::checkObjCKindOfType(QualType &type, SourceLocation loc) {
  if (isa<ObjCTypeParamType>(type)) {
    // Build the attributed type to record where __kindof occurred.
    type = Context.getAttributedType(AttributedType::attr_objc_kindof,
                                     type, type);
    return false;
  }

  // Find out if it's an Objective-C object or object pointer type;
  const ObjCObjectPointerType *ptrType = type->getAs<ObjCObjectPointerType>();
  const ObjCObjectType *objType = ptrType ? ptrType->getObjectType() 
                                          : type->getAs<ObjCObjectType>();

  // If not, we can't apply __kindof.
  if (!objType) {
    // FIXME: Handle dependent types that aren't yet object types.
    Diag(loc, diag::err_objc_kindof_nonobject)
      << type;
    return true;
  }

  // Rebuild the "equivalent" type, which pushes __kindof down into
  // the object type.
  // There is no need to apply kindof on an unqualified id type.
  QualType equivType = Context.getObjCObjectType(
      objType->getBaseType(), objType->getTypeArgsAsWritten(),
      objType->getProtocols(),
      /*isKindOf=*/objType->isObjCUnqualifiedId() ? false : true);

  // If we started with an object pointer type, rebuild it.
  if (ptrType) {
    equivType = Context.getObjCObjectPointerType(equivType);
    if (auto nullability = type->getNullability(Context)) {
      auto attrKind = AttributedType::getNullabilityAttrKind(*nullability);
      equivType = Context.getAttributedType(attrKind, equivType, equivType);
    }
  }

  // Build the attributed type to record where __kindof occurred.
  type = Context.getAttributedType(AttributedType::attr_objc_kindof, 
                                   type,
                                   equivType);

  return false;
}

/// Map a nullability attribute kind to a nullability kind.
static NullabilityKind mapNullabilityAttrKind(AttributeList::Kind kind) {
  switch (kind) {
  case AttributeList::AT_TypeNonNull:
    return NullabilityKind::NonNull;

  case AttributeList::AT_TypeNullable:
    return NullabilityKind::Nullable;

  case AttributeList::AT_TypeNullUnspecified:
    return NullabilityKind::Unspecified;

  default:
    llvm_unreachable("not a nullability attribute kind");
  }
}

/// Distribute a nullability type attribute that cannot be applied to
/// the type specifier to a pointer, block pointer, or member pointer
/// declarator, complaining if necessary.
///
/// \returns true if the nullability annotation was distributed, false
/// otherwise.
static bool distributeNullabilityTypeAttr(TypeProcessingState &state,
                                          QualType type,
                                          AttributeList &attr) {
  Declarator &declarator = state.getDeclarator();

  /// Attempt to move the attribute to the specified chunk.
  auto moveToChunk = [&](DeclaratorChunk &chunk, bool inFunction) -> bool {
    // If there is already a nullability attribute there, don't add
    // one.
    if (hasNullabilityAttr(chunk.getAttrListRef()))
      return false;

    // Complain about the nullability qualifier being in the wrong
    // place.
    enum {
      PK_Pointer,
      PK_BlockPointer,
      PK_MemberPointer,
      PK_FunctionPointer,
      PK_MemberFunctionPointer,
    } pointerKind
      = chunk.Kind == DeclaratorChunk::Pointer ? (inFunction ? PK_FunctionPointer
                                                             : PK_Pointer)
        : chunk.Kind == DeclaratorChunk::BlockPointer ? PK_BlockPointer
        : inFunction? PK_MemberFunctionPointer : PK_MemberPointer;

    auto diag = state.getSema().Diag(attr.getLoc(),
                                     diag::warn_nullability_declspec)
      << DiagNullabilityKind(mapNullabilityAttrKind(attr.getKind()),
                             attr.isContextSensitiveKeywordAttribute())
      << type
      << static_cast<unsigned>(pointerKind);

    // FIXME: MemberPointer chunks don't carry the location of the *.
    if (chunk.Kind != DeclaratorChunk::MemberPointer) {
      diag << FixItHint::CreateRemoval(attr.getLoc())
           << FixItHint::CreateInsertion(
                state.getSema().getPreprocessor()
                  .getLocForEndOfToken(chunk.Loc),
                " " + attr.getName()->getName().str() + " ");
    }

    moveAttrFromListToList(attr, state.getCurrentAttrListRef(),
                           chunk.getAttrListRef());
    return true;
  };

  // Move it to the outermost pointer, member pointer, or block
  // pointer declarator.
  for (unsigned i = state.getCurrentChunkIndex(); i != 0; --i) {
    DeclaratorChunk &chunk = declarator.getTypeObject(i-1);
    switch (chunk.Kind) {
    case DeclaratorChunk::Pointer:
    case DeclaratorChunk::BlockPointer:
    case DeclaratorChunk::MemberPointer:
      return moveToChunk(chunk, false);

    case DeclaratorChunk::Paren:
    case DeclaratorChunk::Array:
      continue;

    case DeclaratorChunk::Function:
      // Try to move past the return type to a function/block/member
      // function pointer.
      if (DeclaratorChunk *dest = maybeMovePastReturnType(
                                    declarator, i,
                                    /*onlyBlockPointers=*/false)) {
        return moveToChunk(*dest, true);
      }

      return false;
      
    // Don't walk through these.
    case DeclaratorChunk::Reference:
    case DeclaratorChunk::Pipe:
      return false;
    }
  }

  return false;
}

static AttributedType::Kind getCCTypeAttrKind(AttributeList &Attr) {
  assert(!Attr.isInvalid());
  switch (Attr.getKind()) {
  default:
    llvm_unreachable("not a calling convention attribute");
  case AttributeList::AT_CDecl:
    return AttributedType::attr_cdecl;
  case AttributeList::AT_FastCall:
    return AttributedType::attr_fastcall;
  case AttributeList::AT_StdCall:
    return AttributedType::attr_stdcall;
  case AttributeList::AT_ThisCall:
    return AttributedType::attr_thiscall;
  case AttributeList::AT_RegCall:
    return AttributedType::attr_regcall;
  case AttributeList::AT_Pascal:
    return AttributedType::attr_pascal;
  case AttributeList::AT_SwiftCall:
    return AttributedType::attr_swiftcall;
  case AttributeList::AT_VectorCall:
    return AttributedType::attr_vectorcall;
  case AttributeList::AT_Pcs: {
    // The attribute may have had a fixit applied where we treated an
    // identifier as a string literal.  The contents of the string are valid,
    // but the form may not be.
    StringRef Str;
    if (Attr.isArgExpr(0))
      Str = cast<StringLiteral>(Attr.getArgAsExpr(0))->getString();
    else
      Str = Attr.getArgAsIdent(0)->Ident->getName();
    return llvm::StringSwitch<AttributedType::Kind>(Str)
        .Case("aapcs", AttributedType::attr_pcs)
        .Case("aapcs-vfp", AttributedType::attr_pcs_vfp);
  }
  case AttributeList::AT_IntelOclBicc:
    return AttributedType::attr_inteloclbicc;
  case AttributeList::AT_MSABI:
    return AttributedType::attr_ms_abi;
  case AttributeList::AT_SysVABI:
    return AttributedType::attr_sysv_abi;
  case AttributeList::AT_PreserveMost:
    return AttributedType::attr_preserve_most;
  case AttributeList::AT_PreserveAll:
    return AttributedType::attr_preserve_all;
  }
  llvm_unreachable("unexpected attribute kind!");
}

/// Process an individual function attribute.  Returns true to
/// indicate that the attribute was handled, false if it wasn't.
static bool handleFunctionTypeAttr(TypeProcessingState &state,
                                   AttributeList &attr,
                                   QualType &type) {
  Sema &S = state.getSema();

  FunctionTypeUnwrapper unwrapped(S, type);

  if (attr.getKind() == AttributeList::AT_NoReturn) {
    if (S.CheckNoReturnAttr(attr))
      return true;

    // Delay if this is not a function type.
    if (!unwrapped.isFunctionType())
      return false;

    // Otherwise we can process right away.
    FunctionType::ExtInfo EI = unwrapped.get()->getExtInfo().withNoReturn(true);
    type = unwrapped.wrap(S, S.Context.adjustFunctionType(unwrapped.get(), EI));
    return true;
  }

  // ns_returns_retained is not always a type attribute, but if we got
  // here, we're treating it as one right now.
  if (attr.getKind() == AttributeList::AT_NSReturnsRetained) {
    assert(S.getLangOpts().ObjCAutoRefCount &&
           "ns_returns_retained treated as type attribute in non-ARC");
    if (attr.getNumArgs()) return true;

    // Delay if this is not a function type.
    if (!unwrapped.isFunctionType())
      return false;

    FunctionType::ExtInfo EI
      = unwrapped.get()->getExtInfo().withProducesResult(true);
    type = unwrapped.wrap(S, S.Context.adjustFunctionType(unwrapped.get(), EI));
    return true;
  }

  if (attr.getKind() == AttributeList::AT_Regparm) {
    unsigned value;
    if (S.CheckRegparmAttr(attr, value))
      return true;

    // Delay if this is not a function type.
    if (!unwrapped.isFunctionType())
      return false;

    // Diagnose regparm with fastcall.
    const FunctionType *fn = unwrapped.get();
    CallingConv CC = fn->getCallConv();
    if (CC == CC_X86FastCall) {
      S.Diag(attr.getLoc(), diag::err_attributes_are_not_compatible)
        << FunctionType::getNameForCallConv(CC)
        << "regparm";
      attr.setInvalid();
      return true;
    }

    FunctionType::ExtInfo EI =
      unwrapped.get()->getExtInfo().withRegParm(value);
    type = unwrapped.wrap(S, S.Context.adjustFunctionType(unwrapped.get(), EI));
    return true;
  }

  // Delay if the type didn't work out to a function.
  if (!unwrapped.isFunctionType()) return false;

  // Otherwise, a calling convention.
  CallingConv CC;
  if (S.CheckCallingConvAttr(attr, CC))
    return true;

  const FunctionType *fn = unwrapped.get();
  CallingConv CCOld = fn->getCallConv();
  AttributedType::Kind CCAttrKind = getCCTypeAttrKind(attr);

  if (CCOld != CC) {
    // Error out on when there's already an attribute on the type
    // and the CCs don't match.
    const AttributedType *AT = S.getCallingConvAttributedType(type);
    if (AT && AT->getAttrKind() != CCAttrKind) {
      S.Diag(attr.getLoc(), diag::err_attributes_are_not_compatible)
        << FunctionType::getNameForCallConv(CC)
        << FunctionType::getNameForCallConv(CCOld);
      attr.setInvalid();
      return true;
    }
  }

  // Diagnose use of variadic functions with calling conventions that
  // don't support them (e.g. because they're callee-cleanup).
  // We delay warning about this on unprototyped function declarations
  // until after redeclaration checking, just in case we pick up a
  // prototype that way.  And apparently we also "delay" warning about
  // unprototyped function types in general, despite not necessarily having
  // much ability to diagnose it later.
  if (!supportsVariadicCall(CC)) {
    const FunctionProtoType *FnP = dyn_cast<FunctionProtoType>(fn);
    if (FnP && FnP->isVariadic()) {
      unsigned DiagID = diag::err_cconv_varargs;

      // stdcall and fastcall are ignored with a warning for GCC and MS
      // compatibility.
      bool IsInvalid = true;
      if (CC == CC_X86StdCall || CC == CC_X86FastCall) {
        DiagID = diag::warn_cconv_varargs;
        IsInvalid = false;
      }

      S.Diag(attr.getLoc(), DiagID) << FunctionType::getNameForCallConv(CC);
      if (IsInvalid) attr.setInvalid();
      return true;
    }
  }

  // Also diagnose fastcall with regparm.
  if (CC == CC_X86FastCall && fn->getHasRegParm()) {
    S.Diag(attr.getLoc(), diag::err_attributes_are_not_compatible)
        << "regparm" << FunctionType::getNameForCallConv(CC_X86FastCall);
    attr.setInvalid();
    return true;
  }

  // Modify the CC from the wrapped function type, wrap it all back, and then
  // wrap the whole thing in an AttributedType as written.  The modified type
  // might have a different CC if we ignored the attribute.
  QualType Equivalent;
  if (CCOld == CC) {
    Equivalent = type;
  } else {
    auto EI = unwrapped.get()->getExtInfo().withCallingConv(CC);
    Equivalent =
      unwrapped.wrap(S, S.Context.adjustFunctionType(unwrapped.get(), EI));
  }
  type = S.Context.getAttributedType(CCAttrKind, type, Equivalent);
  return true;
}

bool Sema::hasExplicitCallingConv(QualType &T) {
  QualType R = T.IgnoreParens();
  while (const AttributedType *AT = dyn_cast<AttributedType>(R)) {
    if (AT->isCallingConv())
      return true;
    R = AT->getModifiedType().IgnoreParens();
  }
  return false;
}

void Sema::adjustMemberFunctionCC(QualType &T, bool IsStatic, bool IsCtorOrDtor,
                                  SourceLocation Loc) {
  FunctionTypeUnwrapper Unwrapped(*this, T);
  const FunctionType *FT = Unwrapped.get();
  bool IsVariadic = (isa<FunctionProtoType>(FT) &&
                     cast<FunctionProtoType>(FT)->isVariadic());
  CallingConv CurCC = FT->getCallConv();
  CallingConv ToCC = Context.getDefaultCallingConvention(IsVariadic, !IsStatic);

  if (CurCC == ToCC)
    return;

  // MS compiler ignores explicit calling convention attributes on structors. We
  // should do the same.
  if (Context.getTargetInfo().getCXXABI().isMicrosoft() && IsCtorOrDtor) {
    // Issue a warning on ignored calling convention -- except of __stdcall.
    // Again, this is what MS compiler does.
    if (CurCC != CC_X86StdCall)
      Diag(Loc, diag::warn_cconv_structors)
          << FunctionType::getNameForCallConv(CurCC);
  // Default adjustment.
  } else {
    // Only adjust types with the default convention.  For example, on Windows
    // we should adjust a __cdecl type to __thiscall for instance methods, and a
    // __thiscall type to __cdecl for static methods.
    CallingConv DefaultCC =
        Context.getDefaultCallingConvention(IsVariadic, IsStatic);

    if (CurCC != DefaultCC || DefaultCC == ToCC)
      return;

    if (hasExplicitCallingConv(T))
      return;
  }

  FT = Context.adjustFunctionType(FT, FT->getExtInfo().withCallingConv(ToCC));
  QualType Wrapped = Unwrapped.wrap(*this, FT);
  T = Context.getAdjustedType(T, Wrapped);
}

/// HandleVectorSizeAttribute - this attribute is only applicable to integral
/// and float scalars, although arrays, pointers, and function return values are
/// allowed in conjunction with this construct. Aggregates with this attribute
/// are invalid, even if they are of the same size as a corresponding scalar.
/// The raw attribute should contain precisely 1 argument, the vector size for
/// the variable, measured in bytes. If curType and rawAttr are well formed,
/// this routine will return a new vector type.
static void HandleVectorSizeAttr(QualType& CurType, const AttributeList &Attr,
                                 Sema &S) {
  // Check the attribute arguments.
  if (Attr.getNumArgs() != 1) {
    S.Diag(Attr.getLoc(), diag::err_attribute_wrong_number_arguments)
      << Attr.getName() << 1;
    Attr.setInvalid();
    return;
  }
  Expr *sizeExpr = static_cast<Expr *>(Attr.getArgAsExpr(0));
  llvm::APSInt vecSize(32);
  if (sizeExpr->isTypeDependent() || sizeExpr->isValueDependent() ||
      !sizeExpr->isIntegerConstantExpr(vecSize, S.Context)) {
    S.Diag(Attr.getLoc(), diag::err_attribute_argument_type)
      << Attr.getName() << AANT_ArgumentIntegerConstant
      << sizeExpr->getSourceRange();
    Attr.setInvalid();
    return;
  }
  // The base type must be integer (not Boolean or enumeration) or float, and
  // can't already be a vector.
  if (!CurType->isBuiltinType() || CurType->isBooleanType() ||
      (!CurType->isIntegerType() && !CurType->isRealFloatingType())) {
    S.Diag(Attr.getLoc(), diag::err_attribute_invalid_vector_type) << CurType;
    Attr.setInvalid();
    return;
  }
  unsigned typeSize = static_cast<unsigned>(S.Context.getTypeSize(CurType));
  // vecSize is specified in bytes - convert to bits.
  unsigned vectorSize = static_cast<unsigned>(vecSize.getZExtValue() * 8);

  // the vector size needs to be an integral multiple of the type size.
  if (vectorSize % typeSize) {
    S.Diag(Attr.getLoc(), diag::err_attribute_invalid_size)
      << sizeExpr->getSourceRange();
    Attr.setInvalid();
    return;
  }
  if (VectorType::isVectorSizeTooLarge(vectorSize / typeSize)) {
    S.Diag(Attr.getLoc(), diag::err_attribute_size_too_large)
      << sizeExpr->getSourceRange();
    Attr.setInvalid();
    return;
  }
  if (vectorSize == 0) {
    S.Diag(Attr.getLoc(), diag::err_attribute_zero_size)
      << sizeExpr->getSourceRange();
    Attr.setInvalid();
    return;
  }

  // Success! Instantiate the vector type, the number of elements is > 0, and
  // not required to be a power of 2, unlike GCC.
  CurType = S.Context.getVectorType(CurType, vectorSize/typeSize,
                                    VectorType::GenericVector);
}

/// \brief Process the OpenCL-like ext_vector_type attribute when it occurs on
/// a type.
static void HandleExtVectorTypeAttr(QualType &CurType,
                                    const AttributeList &Attr,
                                    Sema &S) {
  // check the attribute arguments.
  if (Attr.getNumArgs() != 1) {
    S.Diag(Attr.getLoc(), diag::err_attribute_wrong_number_arguments)
      << Attr.getName() << 1;
    return;
  }

  Expr *sizeExpr;

  // Special case where the argument is a template id.
  if (Attr.isArgIdent(0)) {
    CXXScopeSpec SS;
    SourceLocation TemplateKWLoc;
    UnqualifiedId id;
    id.setIdentifier(Attr.getArgAsIdent(0)->Ident, Attr.getLoc());

    ExprResult Size = S.ActOnIdExpression(S.getCurScope(), SS, TemplateKWLoc,
                                          id, false, false);
    if (Size.isInvalid())
      return;

    sizeExpr = Size.get();
  } else {
    sizeExpr = Attr.getArgAsExpr(0);
  }

  // Create the vector type.
  QualType T = S.BuildExtVectorType(CurType, sizeExpr, Attr.getLoc());
  if (!T.isNull())
    CurType = T;
}

static bool isPermittedNeonBaseType(QualType &Ty,
                                    VectorType::VectorKind VecKind, Sema &S) {
  const BuiltinType *BTy = Ty->getAs<BuiltinType>();
  if (!BTy)
    return false;

  llvm::Triple Triple = S.Context.getTargetInfo().getTriple();

  // Signed poly is mathematically wrong, but has been baked into some ABIs by
  // now.
  bool IsPolyUnsigned = Triple.getArch() == llvm::Triple::aarch64 ||
                        Triple.getArch() == llvm::Triple::aarch64_be;
  if (VecKind == VectorType::NeonPolyVector) {
    if (IsPolyUnsigned) {
      // AArch64 polynomial vectors are unsigned and support poly64.
      return BTy->getKind() == BuiltinType::UChar ||
             BTy->getKind() == BuiltinType::UShort ||
             BTy->getKind() == BuiltinType::ULong ||
             BTy->getKind() == BuiltinType::ULongLong;
    } else {
      // AArch32 polynomial vector are signed.
      return BTy->getKind() == BuiltinType::SChar ||
             BTy->getKind() == BuiltinType::Short;
    }
  }

  // Non-polynomial vector types: the usual suspects are allowed, as well as
  // float64_t on AArch64.
  bool Is64Bit = Triple.getArch() == llvm::Triple::aarch64 ||
                 Triple.getArch() == llvm::Triple::aarch64_be;

  if (Is64Bit && BTy->getKind() == BuiltinType::Double)
    return true;

  return BTy->getKind() == BuiltinType::SChar ||
         BTy->getKind() == BuiltinType::UChar ||
         BTy->getKind() == BuiltinType::Short ||
         BTy->getKind() == BuiltinType::UShort ||
         BTy->getKind() == BuiltinType::Int ||
         BTy->getKind() == BuiltinType::UInt ||
         BTy->getKind() == BuiltinType::Long ||
         BTy->getKind() == BuiltinType::ULong ||
         BTy->getKind() == BuiltinType::LongLong ||
         BTy->getKind() == BuiltinType::ULongLong ||
         BTy->getKind() == BuiltinType::Float ||
         BTy->getKind() == BuiltinType::Half;
}

/// HandleNeonVectorTypeAttr - The "neon_vector_type" and
/// "neon_polyvector_type" attributes are used to create vector types that
/// are mangled according to ARM's ABI.  Otherwise, these types are identical
/// to those created with the "vector_size" attribute.  Unlike "vector_size"
/// the argument to these Neon attributes is the number of vector elements,
/// not the vector size in bytes.  The vector width and element type must
/// match one of the standard Neon vector types.
static void HandleNeonVectorTypeAttr(QualType& CurType,
                                     const AttributeList &Attr, Sema &S,
                                     VectorType::VectorKind VecKind) {
  // Target must have NEON
  if (!S.Context.getTargetInfo().hasFeature("neon")) {
    S.Diag(Attr.getLoc(), diag::err_attribute_unsupported) << Attr.getName();
    Attr.setInvalid();
    return;
  }
  // Check the attribute arguments.
  if (Attr.getNumArgs() != 1) {
    S.Diag(Attr.getLoc(), diag::err_attribute_wrong_number_arguments)
      << Attr.getName() << 1;
    Attr.setInvalid();
    return;
  }
  // The number of elements must be an ICE.
  Expr *numEltsExpr = static_cast<Expr *>(Attr.getArgAsExpr(0));
  llvm::APSInt numEltsInt(32);
  if (numEltsExpr->isTypeDependent() || numEltsExpr->isValueDependent() ||
      !numEltsExpr->isIntegerConstantExpr(numEltsInt, S.Context)) {
    S.Diag(Attr.getLoc(), diag::err_attribute_argument_type)
      << Attr.getName() << AANT_ArgumentIntegerConstant
      << numEltsExpr->getSourceRange();
    Attr.setInvalid();
    return;
  }
  // Only certain element types are supported for Neon vectors.
  if (!isPermittedNeonBaseType(CurType, VecKind, S)) {
    S.Diag(Attr.getLoc(), diag::err_attribute_invalid_vector_type) << CurType;
    Attr.setInvalid();
    return;
  }

  // The total size of the vector must be 64 or 128 bits.
  unsigned typeSize = static_cast<unsigned>(S.Context.getTypeSize(CurType));
  unsigned numElts = static_cast<unsigned>(numEltsInt.getZExtValue());
  unsigned vecSize = typeSize * numElts;
  if (vecSize != 64 && vecSize != 128) {
    S.Diag(Attr.getLoc(), diag::err_attribute_bad_neon_vector_size) << CurType;
    Attr.setInvalid();
    return;
  }

  CurType = S.Context.getVectorType(CurType, numElts, VecKind);
}

/// Handle OpenCL Access Qualifier Attribute.
static void HandleOpenCLAccessAttr(QualType &CurType, const AttributeList &Attr,
                                   Sema &S) {
  // OpenCL v2.0 s6.6 - Access qualifier can be used only for image and pipe type.
  if (!(CurType->isImageType() || CurType->isPipeType())) {
    S.Diag(Attr.getLoc(), diag::err_opencl_invalid_access_qualifier);
    Attr.setInvalid();
    return;
  }

  if (const TypedefType* TypedefTy = CurType->getAs<TypedefType>()) {
    QualType PointeeTy = TypedefTy->desugar();
    S.Diag(Attr.getLoc(), diag::err_opencl_multiple_access_qualifiers);

    std::string PrevAccessQual;
    switch (cast<BuiltinType>(PointeeTy.getTypePtr())->getKind()) {
      #define IMAGE_TYPE(ImgType, Id, SingletonId, Access, Suffix) \
    case BuiltinType::Id:                                          \
      PrevAccessQual = #Access;                                    \
      break;
      #include "clang/Basic/OpenCLImageTypes.def"
    default:
      assert(0 && "Unable to find corresponding image type.");
    }

    S.Diag(TypedefTy->getDecl()->getLocStart(),
       diag::note_opencl_typedef_access_qualifier) << PrevAccessQual;
  } else if (CurType->isPipeType()) {
    if (Attr.getSemanticSpelling() == OpenCLAccessAttr::Keyword_write_only) {
      QualType ElemType = CurType->getAs<PipeType>()->getElementType();
      CurType = S.Context.getWritePipeType(ElemType);
    }
  }
}

static void processTypeAttrs(TypeProcessingState &state, QualType &type,
                             TypeAttrLocation TAL, AttributeList *attrs) {
  // Scan through and apply attributes to this type where it makes sense.  Some
  // attributes (such as __address_space__, __vector_size__, etc) apply to the
  // type, but others can be present in the type specifiers even though they
  // apply to the decl.  Here we apply type attributes and ignore the rest.

  bool hasOpenCLAddressSpace = false;
  while (attrs) {
    AttributeList &attr = *attrs;
    attrs = attr.getNext(); // reset to the next here due to early loop continue
                            // stmts

    // Skip attributes that were marked to be invalid.
    if (attr.isInvalid())
      continue;

    if (attr.isCXX11Attribute()) {
      // [[gnu::...]] attributes are treated as declaration attributes, so may
      // not appertain to a DeclaratorChunk, even if we handle them as type
      // attributes.
      if (attr.getScopeName() && attr.getScopeName()->isStr("gnu")) {
        if (TAL == TAL_DeclChunk) {
          state.getSema().Diag(attr.getLoc(),
                               diag::warn_cxx11_gnu_attribute_on_type)
              << attr.getName();
          continue;
        }
      } else if (TAL != TAL_DeclChunk) {
        // Otherwise, only consider type processing for a C++11 attribute if
        // it's actually been applied to a type.
        continue;
      }
    }

    // If this is an attribute we can handle, do so now,
    // otherwise, add it to the FnAttrs list for rechaining.
    switch (attr.getKind()) {
    default:
      // A C++11 attribute on a declarator chunk must appertain to a type.
      if (attr.isCXX11Attribute() && TAL == TAL_DeclChunk) {
        state.getSema().Diag(attr.getLoc(), diag::err_attribute_not_type_attr)
          << attr.getName();
        attr.setUsedAsTypeAttr();
      }
      break;

    case AttributeList::UnknownAttribute:
      if (attr.isCXX11Attribute() && TAL == TAL_DeclChunk)
        state.getSema().Diag(attr.getLoc(),
                             diag::warn_unknown_attribute_ignored)
          << attr.getName();
      break;

    case AttributeList::AT_HC_CPU:
    case AttributeList::AT_HC_HC:
    case AttributeList::IgnoredAttribute:
      break;

    case AttributeList::AT_MayAlias:
      // FIXME: This attribute needs to actually be handled, but if we ignore
      // it it breaks large amounts of Linux software.
      attr.setUsedAsTypeAttr();
      break;
    case AttributeList::AT_OpenCLPrivateAddressSpace:
    case AttributeList::AT_OpenCLGlobalAddressSpace:
    case AttributeList::AT_OpenCLLocalAddressSpace:
    case AttributeList::AT_OpenCLConstantAddressSpace:
    case AttributeList::AT_OpenCLGenericAddressSpace:
    case AttributeList::AT_AddressSpace:
      HandleAddressSpaceTypeAttribute(type, attr, state.getSema());
      attr.setUsedAsTypeAttr();
      hasOpenCLAddressSpace = true;
      break;
    OBJC_POINTER_TYPE_ATTRS_CASELIST:
      if (!handleObjCPointerTypeAttr(state, attr, type))
        distributeObjCPointerTypeAttr(state, attr, type);
      attr.setUsedAsTypeAttr();
      break;
    case AttributeList::AT_VectorSize:
      HandleVectorSizeAttr(type, attr, state.getSema());
      attr.setUsedAsTypeAttr();
      break;
    case AttributeList::AT_ExtVectorType:
      HandleExtVectorTypeAttr(type, attr, state.getSema());
      attr.setUsedAsTypeAttr();
      break;
    case AttributeList::AT_NeonVectorType:
      HandleNeonVectorTypeAttr(type, attr, state.getSema(),
                               VectorType::NeonVector);
      attr.setUsedAsTypeAttr();
      break;
    case AttributeList::AT_NeonPolyVectorType:
      HandleNeonVectorTypeAttr(type, attr, state.getSema(),
                               VectorType::NeonPolyVector);
      attr.setUsedAsTypeAttr();
      break;
    case AttributeList::AT_OpenCLAccess:
      HandleOpenCLAccessAttr(type, attr, state.getSema());
      attr.setUsedAsTypeAttr();
      break;

    MS_TYPE_ATTRS_CASELIST:
      if (!handleMSPointerTypeQualifierAttr(state, attr, type))
        attr.setUsedAsTypeAttr();
      break;


    NULLABILITY_TYPE_ATTRS_CASELIST:
      // Either add nullability here or try to distribute it.  We
      // don't want to distribute the nullability specifier past any
      // dependent type, because that complicates the user model.
      if (type->canHaveNullability() || type->isDependentType() ||
          type->isArrayType() ||
          !distributeNullabilityTypeAttr(state, type, attr)) {
        unsigned endIndex;
        if (TAL == TAL_DeclChunk)
          endIndex = state.getCurrentChunkIndex();
        else
          endIndex = state.getDeclarator().getNumTypeObjects();
        bool allowOnArrayType =
            state.getDeclarator().isPrototypeContext() &&
            !hasOuterPointerLikeChunk(state.getDeclarator(), endIndex);
        if (state.getSema().checkNullabilityTypeSpecifier(
              type,
              mapNullabilityAttrKind(attr.getKind()),
              attr.getLoc(),
              attr.isContextSensitiveKeywordAttribute(),
              allowOnArrayType)) {
          attr.setInvalid();
        }

        attr.setUsedAsTypeAttr();
      }
      break;

    case AttributeList::AT_ObjCKindOf:
      // '__kindof' must be part of the decl-specifiers.
      switch (TAL) {
      case TAL_DeclSpec:
        break;

      case TAL_DeclChunk:
      case TAL_DeclName:
        state.getSema().Diag(attr.getLoc(),
                             diag::err_objc_kindof_wrong_position)
          << FixItHint::CreateRemoval(attr.getLoc())
          << FixItHint::CreateInsertion(
               state.getDeclarator().getDeclSpec().getLocStart(), "__kindof ");
        break;
      }

      // Apply it regardless.
      if (state.getSema().checkObjCKindOfType(type, attr.getLoc()))
        attr.setInvalid();
      attr.setUsedAsTypeAttr();
      break;

    case AttributeList::AT_NSReturnsRetained:
      if (!state.getSema().getLangOpts().ObjCAutoRefCount)
        break;
      // fallthrough into the function attrs

    FUNCTION_TYPE_ATTRS_CASELIST:
      attr.setUsedAsTypeAttr();

      // Never process function type attributes as part of the
      // declaration-specifiers.
      if (TAL == TAL_DeclSpec)
        distributeFunctionTypeAttrFromDeclSpec(state, attr, type);

      // Otherwise, handle the possible delays.
      else if (!handleFunctionTypeAttr(state, attr, type))
        distributeFunctionTypeAttr(state, attr, type);
      break;
    }
  }

  // If address space is not set, OpenCL 2.0 defines non private default
  // address spaces for some cases:
  // OpenCL 2.0, section 6.5:
  // The address space for a variable at program scope or a static variable
  // inside a function can either be __global or __constant, but defaults to
  // __global if not specified.
  // (...)
  // Pointers that are declared without pointing to a named address space point
  // to the generic address space.
  if (state.getSema().getLangOpts().OpenCLVersion >= 200 &&
      !hasOpenCLAddressSpace && type.getAddressSpace() == 0 &&
      (TAL == TAL_DeclSpec || TAL == TAL_DeclChunk)) {
    Declarator &D = state.getDeclarator();
    if (state.getCurrentChunkIndex() > 0 &&
        D.getTypeObject(state.getCurrentChunkIndex() - 1).Kind ==
            DeclaratorChunk::Pointer) {
      type = state.getSema().Context.getAddrSpaceQualType(
          type, LangAS::opencl_generic);
    } else if (state.getCurrentChunkIndex() == 0 &&
               D.getContext() == Declarator::FileContext &&
               !D.isFunctionDeclarator() && !D.isFunctionDefinition() &&
               D.getDeclSpec().getStorageClassSpec() != DeclSpec::SCS_typedef &&
               !type->isSamplerT())
      type = state.getSema().Context.getAddrSpaceQualType(
          type, LangAS::opencl_global);
    else if (state.getCurrentChunkIndex() == 0 &&
             D.getContext() == Declarator::BlockContext &&
             D.getDeclSpec().getStorageClassSpec() == DeclSpec::SCS_static)
      type = state.getSema().Context.getAddrSpaceQualType(
          type, LangAS::opencl_global);
  }
}

void Sema::completeExprArrayBound(Expr *E) {
  if (DeclRefExpr *DRE = dyn_cast<DeclRefExpr>(E->IgnoreParens())) {
    if (VarDecl *Var = dyn_cast<VarDecl>(DRE->getDecl())) {
      if (isTemplateInstantiation(Var->getTemplateSpecializationKind())) {
        SourceLocation PointOfInstantiation = E->getExprLoc();

        if (MemberSpecializationInfo *MSInfo =
                Var->getMemberSpecializationInfo()) {
          // If we don't already have a point of instantiation, this is it.
          if (MSInfo->getPointOfInstantiation().isInvalid()) {
            MSInfo->setPointOfInstantiation(PointOfInstantiation);

            // This is a modification of an existing AST node. Notify
            // listeners.
            if (ASTMutationListener *L = getASTMutationListener())
              L->StaticDataMemberInstantiated(Var);
          }
        } else {
          VarTemplateSpecializationDecl *VarSpec =
              cast<VarTemplateSpecializationDecl>(Var);
          if (VarSpec->getPointOfInstantiation().isInvalid())
            VarSpec->setPointOfInstantiation(PointOfInstantiation);
        }

        InstantiateVariableDefinition(PointOfInstantiation, Var);

        // Update the type to the newly instantiated definition's type both
        // here and within the expression.
        if (VarDecl *Def = Var->getDefinition()) {
          DRE->setDecl(Def);
          QualType T = Def->getType();
          DRE->setType(T);
          // FIXME: Update the type on all intervening expressions.
          E->setType(T);
        }

        // We still go on to try to complete the type independently, as it
        // may also require instantiations or diagnostics if it remains
        // incomplete.
      }
    }
  }
}

/// \brief Ensure that the type of the given expression is complete.
///
/// This routine checks whether the expression \p E has a complete type. If the
/// expression refers to an instantiable construct, that instantiation is
/// performed as needed to complete its type. Furthermore
/// Sema::RequireCompleteType is called for the expression's type (or in the
/// case of a reference type, the referred-to type).
///
/// \param E The expression whose type is required to be complete.
/// \param Diagnoser The object that will emit a diagnostic if the type is
/// incomplete.
///
/// \returns \c true if the type of \p E is incomplete and diagnosed, \c false
/// otherwise.
bool Sema::RequireCompleteExprType(Expr *E, TypeDiagnoser &Diagnoser) {
  QualType T = E->getType();

  // Incomplete array types may be completed by the initializer attached to
  // their definitions. For static data members of class templates and for
  // variable templates, we need to instantiate the definition to get this
  // initializer and complete the type.
  if (T->isIncompleteArrayType()) {
    completeExprArrayBound(E);
    T = E->getType();
  }

  // FIXME: Are there other cases which require instantiating something other
  // than the type to complete the type of an expression?

  return RequireCompleteType(E->getExprLoc(), T, Diagnoser);
}

bool Sema::RequireCompleteExprType(Expr *E, unsigned DiagID) {
  BoundTypeDiagnoser<> Diagnoser(DiagID);
  return RequireCompleteExprType(E, Diagnoser);
}

/// @brief Ensure that the type T is a complete type.
///
/// This routine checks whether the type @p T is complete in any
/// context where a complete type is required. If @p T is a complete
/// type, returns false. If @p T is a class template specialization,
/// this routine then attempts to perform class template
/// instantiation. If instantiation fails, or if @p T is incomplete
/// and cannot be completed, issues the diagnostic @p diag (giving it
/// the type @p T) and returns true.
///
/// @param Loc  The location in the source that the incomplete type
/// diagnostic should refer to.
///
/// @param T  The type that this routine is examining for completeness.
///
/// @returns @c true if @p T is incomplete and a diagnostic was emitted,
/// @c false otherwise.
bool Sema::RequireCompleteType(SourceLocation Loc, QualType T,
                               TypeDiagnoser &Diagnoser) {
  if (RequireCompleteTypeImpl(Loc, T, &Diagnoser))
    return true;
  if (const TagType *Tag = T->getAs<TagType>()) {
    if (!Tag->getDecl()->isCompleteDefinitionRequired()) {
      Tag->getDecl()->setCompleteDefinitionRequired();
      Consumer.HandleTagDeclRequiredDefinition(Tag->getDecl());
    }
  }
  return false;
}

/// \brief Determine whether there is any declaration of \p D that was ever a
///        definition (perhaps before module merging) and is currently visible.
/// \param D The definition of the entity.
/// \param Suggested Filled in with the declaration that should be made visible
///        in order to provide a definition of this entity.
/// \param OnlyNeedComplete If \c true, we only need the type to be complete,
///        not defined. This only matters for enums with a fixed underlying
///        type, since in all other cases, a type is complete if and only if it
///        is defined.
bool Sema::hasVisibleDefinition(NamedDecl *D, NamedDecl **Suggested,
                                bool OnlyNeedComplete) {
  // Easy case: if we don't have modules, all declarations are visible.
  if (!getLangOpts().Modules && !getLangOpts().ModulesLocalVisibility)
    return true;

  // If this definition was instantiated from a template, map back to the
  // pattern from which it was instantiated.
  if (isa<TagDecl>(D) && cast<TagDecl>(D)->isBeingDefined()) {
    // We're in the middle of defining it; this definition should be treated
    // as visible.
    return true;
  } else if (auto *RD = dyn_cast<CXXRecordDecl>(D)) {
    if (auto *Pattern = RD->getTemplateInstantiationPattern())
      RD = Pattern;
    D = RD->getDefinition();
  } else if (auto *ED = dyn_cast<EnumDecl>(D)) {
    if (auto *Pattern = ED->getTemplateInstantiationPattern())
      ED = Pattern;
    if (OnlyNeedComplete && ED->isFixed()) {
      // If the enum has a fixed underlying type, and we're only looking for a
      // complete type (not a definition), any visible declaration of it will
      // do.
      *Suggested = nullptr;
      for (auto *Redecl : ED->redecls()) {
        if (isVisible(Redecl))
          return true;
        if (Redecl->isThisDeclarationADefinition() ||
            (Redecl->isCanonicalDecl() && !*Suggested))
          *Suggested = Redecl;
      }
      return false;
    }
    D = ED->getDefinition();
  } else if (auto *FD = dyn_cast<FunctionDecl>(D)) {
    if (auto *Pattern = FD->getTemplateInstantiationPattern())
      FD = Pattern;
    D = FD->getDefinition();
  } else if (auto *VD = dyn_cast<VarDecl>(D)) {
    if (auto *Pattern = VD->getTemplateInstantiationPattern())
      VD = Pattern;
    D = VD->getDefinition();
  }
  assert(D && "missing definition for pattern of instantiated definition");

  *Suggested = D;
  if (isVisible(D))
    return true;

  // The external source may have additional definitions of this entity that are
  // visible, so complete the redeclaration chain now and ask again.
  if (auto *Source = Context.getExternalSource()) {
    Source->CompleteRedeclChain(D);
    return isVisible(D);
  }

  return false;
}

/// Locks in the inheritance model for the given class and all of its bases.
static void assignInheritanceModel(Sema &S, CXXRecordDecl *RD) {
  RD = RD->getMostRecentDecl();
  if (!RD->hasAttr<MSInheritanceAttr>()) {
    MSInheritanceAttr::Spelling IM;

    switch (S.MSPointerToMemberRepresentationMethod) {
    case LangOptions::PPTMK_BestCase:
      IM = RD->calculateInheritanceModel();
      break;
    case LangOptions::PPTMK_FullGeneralitySingleInheritance:
      IM = MSInheritanceAttr::Keyword_single_inheritance;
      break;
    case LangOptions::PPTMK_FullGeneralityMultipleInheritance:
      IM = MSInheritanceAttr::Keyword_multiple_inheritance;
      break;
    case LangOptions::PPTMK_FullGeneralityVirtualInheritance:
      IM = MSInheritanceAttr::Keyword_unspecified_inheritance;
      break;
    }

    RD->addAttr(MSInheritanceAttr::CreateImplicit(
        S.getASTContext(), IM,
        /*BestCase=*/S.MSPointerToMemberRepresentationMethod ==
            LangOptions::PPTMK_BestCase,
        S.ImplicitMSInheritanceAttrLoc.isValid()
            ? S.ImplicitMSInheritanceAttrLoc
            : RD->getSourceRange()));
    S.Consumer.AssignInheritanceModel(RD);
  }
}

/// \brief The implementation of RequireCompleteType
bool Sema::RequireCompleteTypeImpl(SourceLocation Loc, QualType T,
                                   TypeDiagnoser *Diagnoser) {
  // FIXME: Add this assertion to make sure we always get instantiation points.
  //  assert(!Loc.isInvalid() && "Invalid location in RequireCompleteType");
  // FIXME: Add this assertion to help us flush out problems with
  // checking for dependent types and type-dependent expressions.
  //
  //  assert(!T->isDependentType() &&
  //         "Can't ask whether a dependent type is complete");

  // We lock in the inheritance model once somebody has asked us to ensure
  // that a pointer-to-member type is complete.
  if (Context.getTargetInfo().getCXXABI().isMicrosoft()) {
    if (const MemberPointerType *MPTy = T->getAs<MemberPointerType>()) {
      if (!MPTy->getClass()->isDependentType()) {
        (void)isCompleteType(Loc, QualType(MPTy->getClass(), 0));
        assignInheritanceModel(*this, MPTy->getMostRecentCXXRecordDecl());
      }
    }
  }

  NamedDecl *Def = nullptr;
  bool Incomplete = T->isIncompleteType(&Def);

  // Check that any necessary explicit specializations are visible. For an
  // enum, we just need the declaration, so don't check this.
  if (Def && !isa<EnumDecl>(Def))
    checkSpecializationVisibility(Loc, Def);

  // If we have a complete type, we're done.
  if (!Incomplete) {
    // If we know about the definition but it is not visible, complain.
    NamedDecl *SuggestedDef = nullptr;
    if (Def &&
        !hasVisibleDefinition(Def, &SuggestedDef, /*OnlyNeedComplete*/true)) {
      // If the user is going to see an error here, recover by making the
      // definition visible.
      bool TreatAsComplete = Diagnoser && !isSFINAEContext();
      if (Diagnoser)
        diagnoseMissingImport(Loc, SuggestedDef, MissingImportKind::Definition,
                              /*Recover*/TreatAsComplete);
      return !TreatAsComplete;
    }

    return false;
  }

  const TagType *Tag = T->getAs<TagType>();
  const ObjCInterfaceType *IFace = T->getAs<ObjCInterfaceType>();

  // If there's an unimported definition of this type in a module (for
  // instance, because we forward declared it, then imported the definition),
  // import that definition now.
  //
  // FIXME: What about other cases where an import extends a redeclaration
  // chain for a declaration that can be accessed through a mechanism other
  // than name lookup (eg, referenced in a template, or a variable whose type
  // could be completed by the module)?
  //
  // FIXME: Should we map through to the base array element type before
  // checking for a tag type?
  if (Tag || IFace) {
    NamedDecl *D =
        Tag ? static_cast<NamedDecl *>(Tag->getDecl()) : IFace->getDecl();

    // Avoid diagnosing invalid decls as incomplete.
    if (D->isInvalidDecl())
      return true;

    // Give the external AST source a chance to complete the type.
    if (auto *Source = Context.getExternalSource()) {
      if (Tag)
        Source->CompleteType(Tag->getDecl());
      else
        Source->CompleteType(IFace->getDecl());

      // If the external source completed the type, go through the motions
      // again to ensure we're allowed to use the completed type.
      if (!T->isIncompleteType())
        return RequireCompleteTypeImpl(Loc, T, Diagnoser);
    }
  }

  // If we have a class template specialization or a class member of a
  // class template specialization, or an array with known size of such,
  // try to instantiate it.
  QualType MaybeTemplate = T;
  while (const ConstantArrayType *Array
           = Context.getAsConstantArrayType(MaybeTemplate))
    MaybeTemplate = Array->getElementType();
  if (const RecordType *Record = MaybeTemplate->getAs<RecordType>()) {
    bool Instantiated = false;
    bool Diagnosed = false;
    if (ClassTemplateSpecializationDecl *ClassTemplateSpec
          = dyn_cast<ClassTemplateSpecializationDecl>(Record->getDecl())) {
      if (ClassTemplateSpec->getSpecializationKind() == TSK_Undeclared) {
        Diagnosed = InstantiateClassTemplateSpecialization(
            Loc, ClassTemplateSpec, TSK_ImplicitInstantiation,
            /*Complain=*/Diagnoser);
        Instantiated = true;
      }
    } else if (CXXRecordDecl *Rec
                 = dyn_cast<CXXRecordDecl>(Record->getDecl())) {
      CXXRecordDecl *Pattern = Rec->getInstantiatedFromMemberClass();
      if (!Rec->isBeingDefined() && Pattern) {
        MemberSpecializationInfo *MSI = Rec->getMemberSpecializationInfo();
        assert(MSI && "Missing member specialization information?");
        // This record was instantiated from a class within a template.
        if (MSI->getTemplateSpecializationKind() !=
            TSK_ExplicitSpecialization) {
          Diagnosed = InstantiateClass(Loc, Rec, Pattern,
                                       getTemplateInstantiationArgs(Rec),
                                       TSK_ImplicitInstantiation,
                                       /*Complain=*/Diagnoser);
          Instantiated = true;
        }
      }
    }

    if (Instantiated) {
      // Instantiate* might have already complained that the template is not
      // defined, if we asked it to.
      if (Diagnoser && Diagnosed)
        return true;
      // If we instantiated a definition, check that it's usable, even if
      // instantiation produced an error, so that repeated calls to this
      // function give consistent answers.
      if (!T->isIncompleteType())
        return RequireCompleteTypeImpl(Loc, T, Diagnoser);
    }
  }

  // FIXME: If we didn't instantiate a definition because of an explicit
  // specialization declaration, check that it's visible.

  if (!Diagnoser)
    return true;

  Diagnoser->diagnose(*this, Loc, T);

  // If the type was a forward declaration of a class/struct/union
  // type, produce a note.
  if (Tag && !Tag->getDecl()->isInvalidDecl())
    Diag(Tag->getDecl()->getLocation(),
         Tag->isBeingDefined() ? diag::note_type_being_defined
                               : diag::note_forward_declaration)
      << QualType(Tag, 0);

  // If the Objective-C class was a forward declaration, produce a note.
  if (IFace && !IFace->getDecl()->isInvalidDecl())
    Diag(IFace->getDecl()->getLocation(), diag::note_forward_class);

  // If we have external information that we can use to suggest a fix,
  // produce a note.
  if (ExternalSource)
    ExternalSource->MaybeDiagnoseMissingCompleteType(Loc, T);

  return true;
}

bool Sema::RequireCompleteType(SourceLocation Loc, QualType T,
                               unsigned DiagID) {
  BoundTypeDiagnoser<> Diagnoser(DiagID);
  return RequireCompleteType(Loc, T, Diagnoser);
}

/// \brief Get diagnostic %select index for tag kind for
/// literal type diagnostic message.
/// WARNING: Indexes apply to particular diagnostics only!
///
/// \returns diagnostic %select index.
static unsigned getLiteralDiagFromTagKind(TagTypeKind Tag) {
  switch (Tag) {
  case TTK_Struct: return 0;
  case TTK_Interface: return 1;
  case TTK_Class:  return 2;
  default: llvm_unreachable("Invalid tag kind for literal type diagnostic!");
  }
}

/// @brief Ensure that the type T is a literal type.
///
/// This routine checks whether the type @p T is a literal type. If @p T is an
/// incomplete type, an attempt is made to complete it. If @p T is a literal
/// type, or @p AllowIncompleteType is true and @p T is an incomplete type,
/// returns false. Otherwise, this routine issues the diagnostic @p PD (giving
/// it the type @p T), along with notes explaining why the type is not a
/// literal type, and returns true.
///
/// @param Loc  The location in the source that the non-literal type
/// diagnostic should refer to.
///
/// @param T  The type that this routine is examining for literalness.
///
/// @param Diagnoser Emits a diagnostic if T is not a literal type.
///
/// @returns @c true if @p T is not a literal type and a diagnostic was emitted,
/// @c false otherwise.
bool Sema::RequireLiteralType(SourceLocation Loc, QualType T,
                              TypeDiagnoser &Diagnoser) {
  assert(!T->isDependentType() && "type should not be dependent");

  QualType ElemType = Context.getBaseElementType(T);
  if ((isCompleteType(Loc, ElemType) || ElemType->isVoidType()) &&
      T->isLiteralType(Context))
    return false;

  Diagnoser.diagnose(*this, Loc, T);

  if (T->isVariableArrayType())
    return true;

  const RecordType *RT = ElemType->getAs<RecordType>();
  if (!RT)
    return true;

  const CXXRecordDecl *RD = cast<CXXRecordDecl>(RT->getDecl());

  // A partially-defined class type can't be a literal type, because a literal
  // class type must have a trivial destructor (which can't be checked until
  // the class definition is complete).
  if (RequireCompleteType(Loc, ElemType, diag::note_non_literal_incomplete, T))
    return true;

  // If the class has virtual base classes, then it's not an aggregate, and
  // cannot have any constexpr constructors or a trivial default constructor,
  // so is non-literal. This is better to diagnose than the resulting absence
  // of constexpr constructors.
  if (RD->getNumVBases()) {
    Diag(RD->getLocation(), diag::note_non_literal_virtual_base)
      << getLiteralDiagFromTagKind(RD->getTagKind()) << RD->getNumVBases();
    for (const auto &I : RD->vbases())
      Diag(I.getLocStart(), diag::note_constexpr_virtual_base_here)
          << I.getSourceRange();
  } else if (!RD->isAggregate() && !RD->hasConstexprNonCopyMoveConstructor() &&
             !RD->hasTrivialDefaultConstructor()) {
    Diag(RD->getLocation(), diag::note_non_literal_no_constexpr_ctors) << RD;
  } else if (RD->hasNonLiteralTypeFieldsOrBases()) {
    for (const auto &I : RD->bases()) {
      if (!I.getType()->isLiteralType(Context)) {
        Diag(I.getLocStart(),
             diag::note_non_literal_base_class)
          << RD << I.getType() << I.getSourceRange();
        return true;
      }
    }
    for (const auto *I : RD->fields()) {
      if (!I->getType()->isLiteralType(Context) ||
          I->getType().isVolatileQualified()) {
        Diag(I->getLocation(), diag::note_non_literal_field)
          << RD << I << I->getType()
          << I->getType().isVolatileQualified();
        return true;
      }
    }
  } else if (!RD->hasTrivialDestructor()) {
    // All fields and bases are of literal types, so have trivial destructors.
    // If this class's destructor is non-trivial it must be user-declared.
    CXXDestructorDecl *Dtor = RD->getDestructor();
    assert(Dtor && "class has literal fields and bases but no dtor?");
    if (!Dtor)
      return true;

    Diag(Dtor->getLocation(), Dtor->isUserProvided() ?
         diag::note_non_literal_user_provided_dtor :
         diag::note_non_literal_nontrivial_dtor) << RD;
    if (!Dtor->isUserProvided())
      SpecialMemberIsTrivial(Dtor, CXXDestructor, /*Diagnose*/true);
  }

  return true;
}

bool Sema::RequireLiteralType(SourceLocation Loc, QualType T, unsigned DiagID) {
  BoundTypeDiagnoser<> Diagnoser(DiagID);
  return RequireLiteralType(Loc, T, Diagnoser);
}

/// \brief Retrieve a version of the type 'T' that is elaborated by Keyword
/// and qualified by the nested-name-specifier contained in SS.
QualType Sema::getElaboratedType(ElaboratedTypeKeyword Keyword,
                                 const CXXScopeSpec &SS, QualType T) {
  if (T.isNull())
    return T;
  NestedNameSpecifier *NNS;
  if (SS.isValid())
    NNS = SS.getScopeRep();
  else {
    if (Keyword == ETK_None)
      return T;
    NNS = nullptr;
  }
  return Context.getElaboratedType(Keyword, NNS, T);
}

QualType Sema::BuildTypeofExprType(Expr *E, SourceLocation Loc) {
  ExprResult ER = CheckPlaceholderExpr(E);
  if (ER.isInvalid()) return QualType();
  E = ER.get();

  if (!getLangOpts().CPlusPlus && E->refersToBitField())
    Diag(E->getExprLoc(), diag::err_sizeof_alignof_typeof_bitfield) << 2;

  if (!E->isTypeDependent()) {
    QualType T = E->getType();
    if (const TagType *TT = T->getAs<TagType>())
      DiagnoseUseOfDecl(TT->getDecl(), E->getExprLoc());
  }
  return Context.getTypeOfExprType(E);
}

/// getDecltypeForExpr - Given an expr, will return the decltype for
/// that expression, according to the rules in C++11
/// [dcl.type.simple]p4 and C++11 [expr.lambda.prim]p18.
static QualType getDecltypeForExpr(Sema &S, Expr *E) {
  if (E->isTypeDependent())
    return S.Context.DependentTy;

  // C++11 [dcl.type.simple]p4:
  //   The type denoted by decltype(e) is defined as follows:
  //
  //     - if e is an unparenthesized id-expression or an unparenthesized class
  //       member access (5.2.5), decltype(e) is the type of the entity named
  //       by e. If there is no such entity, or if e names a set of overloaded
  //       functions, the program is ill-formed;
  //
  // We apply the same rules for Objective-C ivar and property references.
  if (const DeclRefExpr *DRE = dyn_cast<DeclRefExpr>(E)) {
    if (const ValueDecl *VD = dyn_cast<ValueDecl>(DRE->getDecl()))
      return VD->getType();
  } else if (const MemberExpr *ME = dyn_cast<MemberExpr>(E)) {
    if (const FieldDecl *FD = dyn_cast<FieldDecl>(ME->getMemberDecl()))
      return FD->getType();
  } else if (const ObjCIvarRefExpr *IR = dyn_cast<ObjCIvarRefExpr>(E)) {
    return IR->getDecl()->getType();
  } else if (const ObjCPropertyRefExpr *PR = dyn_cast<ObjCPropertyRefExpr>(E)) {
    if (PR->isExplicitProperty())
      return PR->getExplicitProperty()->getType();
  } else if (auto *PE = dyn_cast<PredefinedExpr>(E)) {
    return PE->getType();
  }
  
  // C++11 [expr.lambda.prim]p18:
  //   Every occurrence of decltype((x)) where x is a possibly
  //   parenthesized id-expression that names an entity of automatic
  //   storage duration is treated as if x were transformed into an
  //   access to a corresponding data member of the closure type that
  //   would have been declared if x were an odr-use of the denoted
  //   entity.
  using namespace sema;
  if (S.getCurLambda()) {
    if (isa<ParenExpr>(E)) {
      if (DeclRefExpr *DRE = dyn_cast<DeclRefExpr>(E->IgnoreParens())) {
        if (VarDecl *Var = dyn_cast<VarDecl>(DRE->getDecl())) {
          QualType T = S.getCapturedDeclRefType(Var, DRE->getLocation());
          if (!T.isNull())
            return S.Context.getLValueReferenceType(T);
        }
      }
    }
  }


  // C++11 [dcl.type.simple]p4:
  //   [...]
  QualType T = E->getType();
  switch (E->getValueKind()) {
  //     - otherwise, if e is an xvalue, decltype(e) is T&&, where T is the
  //       type of e;
  case VK_XValue: T = S.Context.getRValueReferenceType(T); break;
  //     - otherwise, if e is an lvalue, decltype(e) is T&, where T is the
  //       type of e;
  case VK_LValue: T = S.Context.getLValueReferenceType(T); break;
  //  - otherwise, decltype(e) is the type of e.
  case VK_RValue: break;
  }

  return T;
}

QualType Sema::BuildDecltypeType(Expr *E, SourceLocation Loc,
                                 bool AsUnevaluated) {
  ExprResult ER = CheckPlaceholderExpr(E);
  if (ER.isInvalid()) return QualType();
  E = ER.get();

  if (AsUnevaluated && ActiveTemplateInstantiations.empty() &&
      E->HasSideEffects(Context, false)) {
    // The expression operand for decltype is in an unevaluated expression
    // context, so side effects could result in unintended consequences.
    Diag(E->getExprLoc(), diag::warn_side_effects_unevaluated_context);
  }

  return Context.getDecltypeType(E, getDecltypeForExpr(*this, E));
}

QualType Sema::BuildUnaryTransformType(QualType BaseType,
                                       UnaryTransformType::UTTKind UKind,
                                       SourceLocation Loc) {
  switch (UKind) {
  case UnaryTransformType::EnumUnderlyingType:
    if (!BaseType->isDependentType() && !BaseType->isEnumeralType()) {
      Diag(Loc, diag::err_only_enums_have_underlying_types);
      return QualType();
    } else {
      QualType Underlying = BaseType;
      if (!BaseType->isDependentType()) {
        // The enum could be incomplete if we're parsing its definition or
        // recovering from an error.
        NamedDecl *FwdDecl = nullptr;
        if (BaseType->isIncompleteType(&FwdDecl)) {
          Diag(Loc, diag::err_underlying_type_of_incomplete_enum) << BaseType;
          Diag(FwdDecl->getLocation(), diag::note_forward_declaration) << FwdDecl;
          return QualType();
        }

        EnumDecl *ED = BaseType->getAs<EnumType>()->getDecl();
        assert(ED && "EnumType has no EnumDecl");

        DiagnoseUseOfDecl(ED, Loc);

        Underlying = ED->getIntegerType();
        assert(!Underlying.isNull());
      }
      return Context.getUnaryTransformType(BaseType, Underlying,
                                        UnaryTransformType::EnumUnderlyingType);
    }
  }
  llvm_unreachable("unknown unary transform type");
}

QualType Sema::BuildAtomicType(QualType T, SourceLocation Loc) {
  if (!T->isDependentType()) {
    // FIXME: It isn't entirely clear whether incomplete atomic types
    // are allowed or not; for simplicity, ban them for the moment.
    if (RequireCompleteType(Loc, T, diag::err_atomic_specifier_bad_type, 0))
      return QualType();

    int DisallowedKind = -1;
    if (T->isArrayType())
      DisallowedKind = 1;
    else if (T->isFunctionType())
      DisallowedKind = 2;
    else if (T->isReferenceType())
      DisallowedKind = 3;
    else if (T->isAtomicType())
      DisallowedKind = 4;
    else if (T.hasQualifiers())
      DisallowedKind = 5;
    else if (!T.isTriviallyCopyableType(Context))
      // Some other non-trivially-copyable type (probably a C++ class)
      DisallowedKind = 6;

    if (DisallowedKind != -1) {
      Diag(Loc, diag::err_atomic_specifier_bad_type) << DisallowedKind << T;
      return QualType();
    }

    // FIXME: Do we need any handling for ARC here?
  }

  // Build the pointer type.
  return Context.getAtomicType(T);
}<|MERGE_RESOLUTION|>--- conflicted
+++ resolved
@@ -4310,15 +4310,11 @@
 
       // Exception specs are not allowed in typedefs. Complain, but add it
       // anyway.
-<<<<<<< HEAD
       //
       // FIXME: Bypass this check in case of C++AMP.  This is a workaround to
       // pass C++AMP conformance suite.  Further clarifications with creators
       // of the conformance suite is required.
-      if (IsTypedefName && FTI.getExceptionSpecType() && !LangOpts.CPlusPlusAMP)
-=======
-      if (IsTypedefName && FTI.getExceptionSpecType() && !LangOpts.CPlusPlus1z)
->>>>>>> 078aea90
+      if (IsTypedefName && FTI.getExceptionSpecType() && !LangOpts.CPlusPlus1z && !LangOpts.CPlusPlusAMP)
         S.Diag(FTI.getExceptionSpecLocBeg(),
                diag::err_exception_spec_in_typedef)
             << (D.getContext() == Declarator::AliasDeclContext ||
