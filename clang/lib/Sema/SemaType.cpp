--- conflicted
+++ resolved
@@ -5759,12 +5759,7 @@
     case AttributeList::AT_OpenCLPrivateAddressSpace:
       ASIdx = LangAS::opencl_private; break;
     default:
-<<<<<<< HEAD
-      assert(Attr.getKind() == AttributeList::AT_OpenCLPrivateAddressSpace);
-      ASIdx = LangAS::opencl_private; break;
-=======
       llvm_unreachable("Invalid address space");
->>>>>>> 7088c3a2
     }
 
     Type = S.Context.getAddrSpaceQualType(Type, ASIdx);
@@ -7256,76 +7251,11 @@
     }
   }
 
-<<<<<<< HEAD
-  #if 0
-  // OpenCL v1.2 s6.5:
-  // The generic address space name for arguments to a function in a program,
-  // or local variables of a function is __private. All function arguments
-  // shall be in the __private address space.
-  if (state.getSema().getLangOpts().OpenCL &&
-      state.getSema().getLangOpts().OpenCLVersion <= 120 &&
-      !hasOpenCLAddressSpace && type.getAddressSpace() == 0 &&
-      (TAL == TAL_DeclSpec || TAL == TAL_DeclChunk)) {
-    Declarator &D = state.getDeclarator();
-    if (state.getCurrentChunkIndex() > 0 &&
-        (D.getTypeObject(state.getCurrentChunkIndex() - 1).Kind ==
-             DeclaratorChunk::Pointer)) {
-      type = state.getSema().Context.getAddrSpaceQualType(
-          type, LangAS::opencl_private);
-    }
-  }
-  #endif
-
-  // If address space is not set, OpenCL 2.0 defines non private default
-  // address spaces for some cases:
-  // OpenCL 2.0, section 6.5:
-  // The address space for a variable at program scope or a static variable
-  // inside a function can either be __global or __constant, but defaults to
-  // __global if not specified.
-  // (...)
-  // Pointers that are declared without pointing to a named address space point
-  // to the generic address space.
-  if (state.getSema().getLangOpts().OpenCLVersion >= 200 &&
-      !hasOpenCLAddressSpace && type.getAddressSpace() == 0 &&
-      (TAL == TAL_DeclSpec || TAL == TAL_DeclChunk)) {
-    Declarator &D = state.getDeclarator();
-    if (state.getCurrentChunkIndex() > 0 &&
-        (D.getTypeObject(state.getCurrentChunkIndex() - 1).Kind ==
-             DeclaratorChunk::Pointer ||
-         D.getTypeObject(state.getCurrentChunkIndex() - 1).Kind ==
-             DeclaratorChunk::BlockPointer)) {
-      type = state.getSema().Context.getAddrSpaceQualType(
-          type, LangAS::opencl_generic);
-    } else if (state.getCurrentChunkIndex() == 0 &&
-               !D.isFunctionDeclarator() && !D.isFunctionDefinition() &&
-               D.getDeclSpec().getStorageClassSpec() != DeclSpec::SCS_typedef &&
-               !type->isSamplerT()) {
-      if (D.getContext() == Declarator::FileContext) {
-        type = state.getSema().Context.getAddrSpaceQualType(
-          type, LangAS::opencl_global);
-      } else if (D.getContext() == Declarator::BlockContext) {
-        if (D.getDeclSpec().getStorageClassSpec() != DeclSpec::SCS_static) {
-          type = state.getSema().Context.getAddrSpaceQualType(
-              type, LangAS::opencl_private);
-        } else {
-          type = state.getSema().Context.getAddrSpaceQualType(
-              type, LangAS::opencl_global);
-        }
-      }
-    }
-    else if (state.getCurrentChunkIndex() == 0 &&
-             D.getContext() == Declarator::BlockContext &&
-             D.getDeclSpec().getStorageClassSpec() == DeclSpec::SCS_static)
-      type = state.getSema().Context.getAddrSpaceQualType(
-          type, LangAS::opencl_global);
-  }
-=======
   if (!state.getSema().getLangOpts().OpenCL ||
       type.getAddressSpace() != LangAS::Default)
     return;
 
   deduceOpenCLImplicitAddrSpace(state, type, TAL);
->>>>>>> 7088c3a2
 }
 
 void Sema::completeExprArrayBound(Expr *E) {
