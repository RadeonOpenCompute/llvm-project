// REQUIRES: amdgpu-registered-target
// RUN: %clang -cl-std=CL2.0 -emit-llvm -g -gno-heterogeneous-dwarf -O0 -S -nogpulib -target amdgcn-amd-amdhsa -mcpu=fiji -o - %s | FileCheck %s
// RUN: %clang -cl-std=CL2.0 -emit-llvm -g -gno-heterogeneous-dwarf -O0 -S -nogpulib -target amdgcn-amd-amdhsa-opencl -mcpu=fiji -o - %s | FileCheck %s

// CHECK-DAG: ![[FILEVAR0:[0-9]+]] = distinct !DIGlobalVariable(name: "FileVar0", scope: !{{[0-9]+}}, file: !{{[0-9]+}}, line: {{[0-9]+}}, type: !{{[0-9]+}}, isLocal: false, isDefinition: true, memorySpace: DW_MSPACE_LLVM_global)
// CHECK-DAG: !DIGlobalVariableExpression(var: ![[FILEVAR0]], expr: !DIExpression())
global int *FileVar0;
// CHECK-DAG: ![[FILEVAR1:[0-9]+]] = distinct !DIGlobalVariable(name: "FileVar1", scope: !{{[0-9]+}}, file: !{{[0-9]+}}, line: {{[0-9]+}}, type: !{{[0-9]+}}, isLocal: false, isDefinition: true, memorySpace: DW_MSPACE_LLVM_global)
// CHECK-DAG: !DIGlobalVariableExpression(var: ![[FILEVAR1]], expr: !DIExpression())
constant int *FileVar1;
// CHECK-DAG: ![[FILEVAR2:[0-9]+]] = distinct !DIGlobalVariable(name: "FileVar2", scope: !{{[0-9]+}}, file: !{{[0-9]+}}, line: {{[0-9]+}}, type: !{{[0-9]+}}, isLocal: false, isDefinition: true, memorySpace: DW_MSPACE_LLVM_global)
// CHECK-DAG: !DIGlobalVariableExpression(var: ![[FILEVAR2]], expr: !DIExpression())
local int *FileVar2;
// CHECK-DAG: ![[FILEVAR3:[0-9]+]] = distinct !DIGlobalVariable(name: "FileVar3", scope: !{{[0-9]+}}, file: !{{[0-9]+}}, line: {{[0-9]+}}, type: !{{[0-9]+}}, isLocal: false, isDefinition: true, memorySpace: DW_MSPACE_LLVM_global)
// CHECK-DAG: !DIGlobalVariableExpression(var: ![[FILEVAR3]], expr: !DIExpression())
private int *FileVar3;
// CHECK-DAG: ![[FILEVAR4:[0-9]+]] = distinct !DIGlobalVariable(name: "FileVar4", scope: !{{[0-9]+}}, file: !{{[0-9]+}}, line: {{[0-9]+}}, type: !{{[0-9]+}}, isLocal: false, isDefinition: true, memorySpace: DW_MSPACE_LLVM_global)
// CHECK-DAG: !DIGlobalVariableExpression(var: ![[FILEVAR4]], expr: !DIExpression())
int *FileVar4;

// CHECK-DAG: ![[FILEVAR5:[0-9]+]] = distinct !DIGlobalVariable(name: "FileVar5", scope: !{{[0-9]+}}, file: !{{[0-9]+}}, line: {{[0-9]+}}, type: !{{[0-9]+}}, isLocal: false, isDefinition: true, memorySpace: DW_MSPACE_LLVM_global)
// CHECK-DAG: !DIGlobalVariableExpression(var: ![[FILEVAR5]], expr: !DIExpression())
global int *global FileVar5;
// CHECK-DAG: ![[FILEVAR6:[0-9]+]] = distinct !DIGlobalVariable(name: "FileVar6", scope: !{{[0-9]+}}, file: !{{[0-9]+}}, line: {{[0-9]+}}, type: !{{[0-9]+}}, isLocal: false, isDefinition: true, memorySpace: DW_MSPACE_LLVM_global)
// CHECK-DAG: !DIGlobalVariableExpression(var: ![[FILEVAR6]], expr: !DIExpression())
constant int *global FileVar6;
// CHECK-DAG: ![[FILEVAR7:[0-9]+]] = distinct !DIGlobalVariable(name: "FileVar7", scope: !{{[0-9]+}}, file: !{{[0-9]+}}, line: {{[0-9]+}}, type: !{{[0-9]+}}, isLocal: false, isDefinition: true, memorySpace: DW_MSPACE_LLVM_global)
// CHECK-DAG: !DIGlobalVariableExpression(var: ![[FILEVAR7]], expr: !DIExpression())
local int *global FileVar7;
// CHECK-DAG: ![[FILEVAR8:[0-9]+]] = distinct !DIGlobalVariable(name: "FileVar8", scope: !{{[0-9]+}}, file: !{{[0-9]+}}, line: {{[0-9]+}}, type: !{{[0-9]+}}, isLocal: false, isDefinition: true, memorySpace: DW_MSPACE_LLVM_global)
// CHECK-DAG: !DIGlobalVariableExpression(var: ![[FILEVAR8]], expr: !DIExpression())
private int *global FileVar8;
// CHECK-DAG: ![[FILEVAR9:[0-9]+]] = distinct !DIGlobalVariable(name: "FileVar9", scope: !{{[0-9]+}}, file: !{{[0-9]+}}, line: {{[0-9]+}}, type: !{{[0-9]+}}, isLocal: false, isDefinition: true, memorySpace: DW_MSPACE_LLVM_global)
// CHECK-DAG: !DIGlobalVariableExpression(var: ![[FILEVAR9]], expr: !DIExpression())
int *global FileVar9;

// CHECK-DAG: ![[FILEVAR10:[0-9]+]] = distinct !DIGlobalVariable(name: "FileVar10", scope: !{{[0-9]+}}, file: !{{[0-9]+}}, line: {{[0-9]+}}, type: !{{[0-9]+}}, isLocal: false, isDefinition: true, memorySpace: DW_MSPACE_LLVM_constant)
// CHECK-DAG: !DIGlobalVariableExpression(var: ![[FILEVAR10]], expr: !DIExpression())
global int *constant FileVar10 = 0;
// CHECK-DAG: ![[FILEVAR11:[0-9]+]] = distinct !DIGlobalVariable(name: "FileVar11", scope: !{{[0-9]+}}, file: !{{[0-9]+}}, line: {{[0-9]+}}, type: !{{[0-9]+}}, isLocal: false, isDefinition: true, memorySpace: DW_MSPACE_LLVM_constant)
// CHECK-DAG: !DIGlobalVariableExpression(var: ![[FILEVAR11]], expr: !DIExpression())
constant int *constant FileVar11 = 0;
// CHECK-DAG: ![[FILEVAR12:[0-9]+]] = distinct !DIGlobalVariable(name: "FileVar12", scope: !{{[0-9]+}}, file: !{{[0-9]+}}, line: {{[0-9]+}}, type: !{{[0-9]+}}, isLocal: false, isDefinition: true, memorySpace: DW_MSPACE_LLVM_constant)
// CHECK-DAG: !DIGlobalVariableExpression(var: ![[FILEVAR12]], expr: !DIExpression())
local int *constant FileVar12 = 0;
// CHECK-DAG: ![[FILEVAR13:[0-9]+]] = distinct !DIGlobalVariable(name: "FileVar13", scope: !{{[0-9]+}}, file: !{{[0-9]+}}, line: {{[0-9]+}}, type: !{{[0-9]+}}, isLocal: false, isDefinition: true, memorySpace: DW_MSPACE_LLVM_constant)
// CHECK-DAG: !DIGlobalVariableExpression(var: ![[FILEVAR13]], expr: !DIExpression())
private int *constant FileVar13 = 0;
// CHECK-DAG: ![[FILEVAR14:[0-9]+]] = distinct !DIGlobalVariable(name: "FileVar14", scope: !{{[0-9]+}}, file: !{{[0-9]+}}, line: {{[0-9]+}}, type: !{{[0-9]+}}, isLocal: false, isDefinition: true, memorySpace: DW_MSPACE_LLVM_constant)
// CHECK-DAG: !DIGlobalVariableExpression(var: ![[FILEVAR14]], expr: !DIExpression())
int *constant FileVar14 = 0;

kernel void kernel1(
<<<<<<< HEAD
    // CHECK-DAG: ![[KERNELARG0:[0-9]+]] = !DILocalVariable(name: "KernelArg0", arg: {{[0-9]+}}, scope: !{{[0-9]+}}, file: !{{[0-9]+}}, line: {{[0-9]+}}, type: !{{[0-9]+}}, memorySpace: DW_MSPACE_LLVM_private)
    // CHECK-DAG: call void @llvm.dbg.declare(metadata ptr addrspace(5) {{.*}}, metadata ![[KERNELARG0]], metadata !DIExpression(DW_OP_constu, 1, DW_OP_swap, DW_OP_xderef)), !dbg !{{[0-9]+}}
    global int *KernelArg0,
    // CHECK-DAG: ![[KERNELARG1:[0-9]+]] = !DILocalVariable(name: "KernelArg1", arg: {{[0-9]+}}, scope: !{{[0-9]+}}, file: !{{[0-9]+}}, line: {{[0-9]+}}, type: !{{[0-9]+}}, memorySpace: DW_MSPACE_LLVM_private)
    // CHECK-DAG: call void @llvm.dbg.declare(metadata ptr addrspace(5) {{.*}}, metadata ![[KERNELARG1]], metadata !DIExpression(DW_OP_constu, 1, DW_OP_swap, DW_OP_xderef)), !dbg !{{[0-9]+}}
    constant int *KernelArg1,
    // CHECK-DAG: ![[KERNELARG2:[0-9]+]] = !DILocalVariable(name: "KernelArg2", arg: {{[0-9]+}}, scope: !{{[0-9]+}}, file: !{{[0-9]+}}, line: {{[0-9]+}}, type: !{{[0-9]+}}, memorySpace: DW_MSPACE_LLVM_private)
    // CHECK-DAG: call void @llvm.dbg.declare(metadata ptr addrspace(5) {{.*}}, metadata ![[KERNELARG2]], metadata !DIExpression(DW_OP_constu, 1, DW_OP_swap, DW_OP_xderef)), !dbg !{{[0-9]+}}
=======
    // CHECK-DAG: ![[KERNELARG0:[0-9]+]] = !DILocalVariable(name: "KernelArg0", arg: {{[0-9]+}}, scope: !{{[0-9]+}}, file: !{{[0-9]+}}, line: {{[0-9]+}}, type: !{{[0-9]+}})
    // CHECK-DAG: #dbg_declare(ptr addrspace(5) {{.*}}, ![[KERNELARG0]], !DIExpression(DW_OP_constu, 1, DW_OP_swap, DW_OP_xderef), !{{[0-9]+}}
    global int *KernelArg0,
    // CHECK-DAG: ![[KERNELARG1:[0-9]+]] = !DILocalVariable(name: "KernelArg1", arg: {{[0-9]+}}, scope: !{{[0-9]+}}, file: !{{[0-9]+}}, line: {{[0-9]+}}, type: !{{[0-9]+}})
    // CHECK-DAG: #dbg_declare(ptr addrspace(5) {{.*}}, ![[KERNELARG1]], !DIExpression(DW_OP_constu, 1, DW_OP_swap, DW_OP_xderef), !{{[0-9]+}}
    constant int *KernelArg1,
    // CHECK-DAG: ![[KERNELARG2:[0-9]+]] = !DILocalVariable(name: "KernelArg2", arg: {{[0-9]+}}, scope: !{{[0-9]+}}, file: !{{[0-9]+}}, line: {{[0-9]+}}, type: !{{[0-9]+}})
    // CHECK-DAG: #dbg_declare(ptr addrspace(5) {{.*}}, ![[KERNELARG2]], !DIExpression(DW_OP_constu, 1, DW_OP_swap, DW_OP_xderef), !{{[0-9]+}}
>>>>>>> 8f7d30ab
    local int *KernelArg2) {
  private int *Tmp0;
  int *Tmp1;

<<<<<<< HEAD
  // CHECK-DAG: ![[FUNCVAR0:[0-9]+]] = !DILocalVariable(name: "FuncVar0", scope: !{{[0-9]+}}, file: !{{[0-9]+}}, line: {{[0-9]+}}, type: !{{[0-9]+}}, memorySpace: DW_MSPACE_LLVM_private)
  // CHECK-DAG: call void @llvm.dbg.declare(metadata ptr addrspace(5) {{.*}}, metadata ![[FUNCVAR0]], metadata !DIExpression(DW_OP_constu, 1, DW_OP_swap, DW_OP_xderef)), !dbg !{{[0-9]+}}
  global int *FuncVar0 = KernelArg0;
  // CHECK-DAG: ![[FUNCVAR1:[0-9]+]] = !DILocalVariable(name: "FuncVar1", scope: !{{[0-9]+}}, file: !{{[0-9]+}}, line: {{[0-9]+}}, type: !{{[0-9]+}}, memorySpace: DW_MSPACE_LLVM_private)
  // CHECK-DAG: call void @llvm.dbg.declare(metadata ptr addrspace(5) {{.*}}, metadata ![[FUNCVAR1]], metadata !DIExpression(DW_OP_constu, 1, DW_OP_swap, DW_OP_xderef)), !dbg !{{[0-9]+}}
  constant int *FuncVar1 = KernelArg1;
  // CHECK-DAG: ![[FUNCVAR2:[0-9]+]] = !DILocalVariable(name: "FuncVar2", scope: !{{[0-9]+}}, file: !{{[0-9]+}}, line: {{[0-9]+}}, type: !{{[0-9]+}}, memorySpace: DW_MSPACE_LLVM_private)
  // CHECK-DAG: call void @llvm.dbg.declare(metadata ptr addrspace(5) {{.*}}, metadata ![[FUNCVAR2]], metadata !DIExpression(DW_OP_constu, 1, DW_OP_swap, DW_OP_xderef)), !dbg !{{[0-9]+}}
  local int *FuncVar2 = KernelArg2;
  // CHECK-DAG: ![[FUNCVAR3:[0-9]+]] = !DILocalVariable(name: "FuncVar3", scope: !{{[0-9]+}}, file: !{{[0-9]+}}, line: {{[0-9]+}}, type: !{{[0-9]+}}, memorySpace: DW_MSPACE_LLVM_private)
  // CHECK-DAG: call void @llvm.dbg.declare(metadata ptr addrspace(5) {{.*}}, metadata ![[FUNCVAR3]], metadata !DIExpression(DW_OP_constu, 1, DW_OP_swap, DW_OP_xderef)), !dbg !{{[0-9]+}}
  private int *FuncVar3 = Tmp0;
  // CHECK-DAG: ![[FUNCVAR4:[0-9]+]] = !DILocalVariable(name: "FuncVar4", scope: !{{[0-9]+}}, file: !{{[0-9]+}}, line: {{[0-9]+}}, type: !{{[0-9]+}}, memorySpace: DW_MSPACE_LLVM_private)
  // CHECK-DAG: call void @llvm.dbg.declare(metadata ptr addrspace(5) {{.*}}, metadata ![[FUNCVAR4]], metadata !DIExpression(DW_OP_constu, 1, DW_OP_swap, DW_OP_xderef)), !dbg !{{[0-9]+}}
=======
  // CHECK-DAG: ![[FUNCVAR0:[0-9]+]] = !DILocalVariable(name: "FuncVar0", scope: !{{[0-9]+}}, file: !{{[0-9]+}}, line: {{[0-9]+}}, type: !{{[0-9]+}})
  // CHECK-DAG: #dbg_declare(ptr addrspace(5) {{.*}}, ![[FUNCVAR0]], !DIExpression(DW_OP_constu, 1, DW_OP_swap, DW_OP_xderef), !{{[0-9]+}}
  global int *FuncVar0 = KernelArg0;
  // CHECK-DAG: ![[FUNCVAR1:[0-9]+]] = !DILocalVariable(name: "FuncVar1", scope: !{{[0-9]+}}, file: !{{[0-9]+}}, line: {{[0-9]+}}, type: !{{[0-9]+}})
  // CHECK-DAG: #dbg_declare(ptr addrspace(5) {{.*}}, ![[FUNCVAR1]], !DIExpression(DW_OP_constu, 1, DW_OP_swap, DW_OP_xderef), !{{[0-9]+}}
  constant int *FuncVar1 = KernelArg1;
  // CHECK-DAG: ![[FUNCVAR2:[0-9]+]] = !DILocalVariable(name: "FuncVar2", scope: !{{[0-9]+}}, file: !{{[0-9]+}}, line: {{[0-9]+}}, type: !{{[0-9]+}})
  // CHECK-DAG: #dbg_declare(ptr addrspace(5) {{.*}}, ![[FUNCVAR2]], !DIExpression(DW_OP_constu, 1, DW_OP_swap, DW_OP_xderef), !{{[0-9]+}}
  local int *FuncVar2 = KernelArg2;
  // CHECK-DAG: ![[FUNCVAR3:[0-9]+]] = !DILocalVariable(name: "FuncVar3", scope: !{{[0-9]+}}, file: !{{[0-9]+}}, line: {{[0-9]+}}, type: !{{[0-9]+}})
  // CHECK-DAG: #dbg_declare(ptr addrspace(5) {{.*}}, ![[FUNCVAR3]], !DIExpression(DW_OP_constu, 1, DW_OP_swap, DW_OP_xderef), !{{[0-9]+}}
  private int *FuncVar3 = Tmp0;
  // CHECK-DAG: ![[FUNCVAR4:[0-9]+]] = !DILocalVariable(name: "FuncVar4", scope: !{{[0-9]+}}, file: !{{[0-9]+}}, line: {{[0-9]+}}, type: !{{[0-9]+}})
  // CHECK-DAG: #dbg_declare(ptr addrspace(5) {{.*}}, ![[FUNCVAR4]], !DIExpression(DW_OP_constu, 1, DW_OP_swap, DW_OP_xderef), !{{[0-9]+}}
>>>>>>> 8f7d30ab
  int *FuncVar4 = Tmp1;

  // CHECK-DAG: ![[FUNCVAR5:[0-9]+]] = distinct !DIGlobalVariable(name: "FuncVar5", scope: !{{[0-9]+}}, file: !{{[0-9]+}}, line: {{[0-9]+}}, type: !{{[0-9]+}}, isLocal: true, isDefinition: true, memorySpace: DW_MSPACE_LLVM_constant)
  // CHECK-DAG: !DIGlobalVariableExpression(var: ![[FUNCVAR5]], expr: !DIExpression())
  global int *constant FuncVar5 = 0;
  // CHECK-DAG: ![[FUNCVAR6:[0-9]+]] = distinct !DIGlobalVariable(name: "FuncVar6", scope: !{{[0-9]+}}, file: !{{[0-9]+}}, line: {{[0-9]+}}, type: !{{[0-9]+}}, isLocal: true, isDefinition: true, memorySpace: DW_MSPACE_LLVM_constant)
  // CHECK-DAG: !DIGlobalVariableExpression(var: ![[FUNCVAR6]], expr: !DIExpression())
  constant int *constant FuncVar6 = 0;
  // CHECK-DAG: ![[FUNCVAR7:[0-9]+]] = distinct !DIGlobalVariable(name: "FuncVar7", scope: !{{[0-9]+}}, file: !{{[0-9]+}}, line: {{[0-9]+}}, type: !{{[0-9]+}}, isLocal: true, isDefinition: true, memorySpace: DW_MSPACE_LLVM_constant)
  // CHECK-DAG: !DIGlobalVariableExpression(var: ![[FUNCVAR7]], expr: !DIExpression())
  local int *constant FuncVar7 = 0;
  // CHECK-DAG: ![[FUNCVAR8:[0-9]+]] = distinct !DIGlobalVariable(name: "FuncVar8", scope: !{{[0-9]+}}, file: !{{[0-9]+}}, line: {{[0-9]+}}, type: !{{[0-9]+}}, isLocal: true, isDefinition: true, memorySpace: DW_MSPACE_LLVM_constant)
  // CHECK-DAG: !DIGlobalVariableExpression(var: ![[FUNCVAR8]], expr: !DIExpression())
  private int *constant FuncVar8 = 0;
  // CHECK-DAG: ![[FUNCVAR9:[0-9]+]] = distinct !DIGlobalVariable(name: "FuncVar9", scope: !{{[0-9]+}}, file: !{{[0-9]+}}, line: {{[0-9]+}}, type: !{{[0-9]+}}, isLocal: true, isDefinition: true, memorySpace: DW_MSPACE_LLVM_constant)
  // CHECK-DAG: !DIGlobalVariableExpression(var: ![[FUNCVAR9]], expr: !DIExpression())
  int *constant FuncVar9 = 0;

  // CHECK-DAG: ![[FUNCVAR10:[0-9]+]] = distinct !DIGlobalVariable(name: "FuncVar10", scope: !{{[0-9]+}}, file: !{{[0-9]+}}, line: {{[0-9]+}}, type: !{{[0-9]+}}, isLocal: true, isDefinition: true, memorySpace: DW_MSPACE_LLVM_group)
  // CHECK-DAG: !DIGlobalVariableExpression(var: ![[FUNCVAR10]], expr: !DIExpression(DW_OP_constu, 2, DW_OP_swap, DW_OP_xderef))
  global int *local FuncVar10; FuncVar10 = KernelArg0;
  // CHECK-DAG: ![[FUNCVAR11:[0-9]+]] = distinct !DIGlobalVariable(name: "FuncVar11", scope: !{{[0-9]+}}, file: !{{[0-9]+}}, line: {{[0-9]+}}, type: !{{[0-9]+}}, isLocal: true, isDefinition: true, memorySpace: DW_MSPACE_LLVM_group)
  // CHECK-DAG: !DIGlobalVariableExpression(var: ![[FUNCVAR11]], expr: !DIExpression(DW_OP_constu, 2, DW_OP_swap, DW_OP_xderef))
  constant int *local FuncVar11; FuncVar11 = KernelArg1;
  // CHECK-DAG: ![[FUNCVAR12:[0-9]+]] = distinct !DIGlobalVariable(name: "FuncVar12", scope: !{{[0-9]+}}, file: !{{[0-9]+}}, line: {{[0-9]+}}, type: !{{[0-9]+}}, isLocal: true, isDefinition: true, memorySpace: DW_MSPACE_LLVM_group)
  // CHECK-DAG: !DIGlobalVariableExpression(var: ![[FUNCVAR12]], expr: !DIExpression(DW_OP_constu, 2, DW_OP_swap, DW_OP_xderef))
  local int *local FuncVar12; FuncVar12 = KernelArg2;
  // CHECK-DAG: ![[FUNCVAR13:[0-9]+]] = distinct !DIGlobalVariable(name: "FuncVar13", scope: !{{[0-9]+}}, file: !{{[0-9]+}}, line: {{[0-9]+}}, type: !{{[0-9]+}}, isLocal: true, isDefinition: true, memorySpace: DW_MSPACE_LLVM_group)
  // CHECK-DAG: !DIGlobalVariableExpression(var: ![[FUNCVAR13]], expr: !DIExpression(DW_OP_constu, 2, DW_OP_swap, DW_OP_xderef))
  private int *local FuncVar13; FuncVar13 = Tmp0;
  // CHECK-DAG: ![[FUNCVAR14:[0-9]+]] = distinct !DIGlobalVariable(name: "FuncVar14", scope: !{{[0-9]+}}, file: !{{[0-9]+}}, line: {{[0-9]+}}, type: !{{[0-9]+}}, isLocal: true, isDefinition: true, memorySpace: DW_MSPACE_LLVM_group)
  // CHECK-DAG: !DIGlobalVariableExpression(var: ![[FUNCVAR14]], expr: !DIExpression(DW_OP_constu, 2, DW_OP_swap, DW_OP_xderef))
  int *local FuncVar14; FuncVar14 = Tmp1;

<<<<<<< HEAD
  // CHECK-DAG: ![[FUNCVAR15:[0-9]+]] = !DILocalVariable(name: "FuncVar15", scope: !{{[0-9]+}}, file: !{{[0-9]+}}, line: {{[0-9]+}}, type: !{{[0-9]+}}, memorySpace: DW_MSPACE_LLVM_private)
  // CHECK-DAG: call void @llvm.dbg.declare(metadata ptr addrspace(5) {{.*}}, metadata ![[FUNCVAR15]], metadata !DIExpression(DW_OP_constu, 1, DW_OP_swap, DW_OP_xderef)), !dbg !{{[0-9]+}}
  global int *private FuncVar15 = KernelArg0;
  // CHECK-DAG: ![[FUNCVAR16:[0-9]+]] = !DILocalVariable(name: "FuncVar16", scope: !{{[0-9]+}}, file: !{{[0-9]+}}, line: {{[0-9]+}}, type: !{{[0-9]+}}, memorySpace: DW_MSPACE_LLVM_private)
  // CHECK-DAG: call void @llvm.dbg.declare(metadata ptr addrspace(5) {{.*}}, metadata ![[FUNCVAR16]], metadata !DIExpression(DW_OP_constu, 1, DW_OP_swap, DW_OP_xderef)), !dbg !{{[0-9]+}}
  constant int *private FuncVar16 = KernelArg1;
  // CHECK-DAG: ![[FUNCVAR17:[0-9]+]] = !DILocalVariable(name: "FuncVar17", scope: !{{[0-9]+}}, file: !{{[0-9]+}}, line: {{[0-9]+}}, type: !{{[0-9]+}}, memorySpace: DW_MSPACE_LLVM_private)
  // CHECK-DAG: call void @llvm.dbg.declare(metadata ptr addrspace(5) {{.*}}, metadata ![[FUNCVAR17]], metadata !DIExpression(DW_OP_constu, 1, DW_OP_swap, DW_OP_xderef)), !dbg !{{[0-9]+}}
  local int *private FuncVar17 = KernelArg2;
  // CHECK-DAG: ![[FUNCVAR18:[0-9]+]] = !DILocalVariable(name: "FuncVar18", scope: !{{[0-9]+}}, file: !{{[0-9]+}}, line: {{[0-9]+}}, type: !{{[0-9]+}}, memorySpace: DW_MSPACE_LLVM_private)
  // CHECK-DAG: call void @llvm.dbg.declare(metadata ptr addrspace(5) {{.*}}, metadata ![[FUNCVAR18]], metadata !DIExpression(DW_OP_constu, 1, DW_OP_swap, DW_OP_xderef)), !dbg !{{[0-9]+}}
  private int *private FuncVar18 = Tmp0;
  // CHECK-DAG: ![[FUNCVAR19:[0-9]+]] = !DILocalVariable(name: "FuncVar19", scope: !{{[0-9]+}}, file: !{{[0-9]+}}, line: {{[0-9]+}}, type: !{{[0-9]+}}, memorySpace: DW_MSPACE_LLVM_private)
  // CHECK-DAG: call void @llvm.dbg.declare(metadata ptr addrspace(5) {{.*}}, metadata ![[FUNCVAR19]], metadata !DIExpression(DW_OP_constu, 1, DW_OP_swap, DW_OP_xderef)), !dbg !{{[0-9]+}}
=======
  // CHECK-DAG: ![[FUNCVAR15:[0-9]+]] = !DILocalVariable(name: "FuncVar15", scope: !{{[0-9]+}}, file: !{{[0-9]+}}, line: {{[0-9]+}}, type: !{{[0-9]+}})
  // CHECK-DAG: #dbg_declare(ptr addrspace(5) {{.*}}, ![[FUNCVAR15]], !DIExpression(DW_OP_constu, 1, DW_OP_swap, DW_OP_xderef), !{{[0-9]+}}
  global int *private FuncVar15 = KernelArg0;
  // CHECK-DAG: ![[FUNCVAR16:[0-9]+]] = !DILocalVariable(name: "FuncVar16", scope: !{{[0-9]+}}, file: !{{[0-9]+}}, line: {{[0-9]+}}, type: !{{[0-9]+}})
  // CHECK-DAG: #dbg_declare(ptr addrspace(5) {{.*}}, ![[FUNCVAR16]], !DIExpression(DW_OP_constu, 1, DW_OP_swap, DW_OP_xderef), !{{[0-9]+}}
  constant int *private FuncVar16 = KernelArg1;
  // CHECK-DAG: ![[FUNCVAR17:[0-9]+]] = !DILocalVariable(name: "FuncVar17", scope: !{{[0-9]+}}, file: !{{[0-9]+}}, line: {{[0-9]+}}, type: !{{[0-9]+}})
  // CHECK-DAG: #dbg_declare(ptr addrspace(5) {{.*}}, ![[FUNCVAR17]], !DIExpression(DW_OP_constu, 1, DW_OP_swap, DW_OP_xderef), !{{[0-9]+}}
  local int *private FuncVar17 = KernelArg2;
  // CHECK-DAG: ![[FUNCVAR18:[0-9]+]] = !DILocalVariable(name: "FuncVar18", scope: !{{[0-9]+}}, file: !{{[0-9]+}}, line: {{[0-9]+}}, type: !{{[0-9]+}})
  // CHECK-DAG: #dbg_declare(ptr addrspace(5) {{.*}}, ![[FUNCVAR18]], !DIExpression(DW_OP_constu, 1, DW_OP_swap, DW_OP_xderef), !{{[0-9]+}}
  private int *private FuncVar18 = Tmp0;
  // CHECK-DAG: ![[FUNCVAR19:[0-9]+]] = !DILocalVariable(name: "FuncVar19", scope: !{{[0-9]+}}, file: !{{[0-9]+}}, line: {{[0-9]+}}, type: !{{[0-9]+}})
  // CHECK-DAG: #dbg_declare(ptr addrspace(5) {{.*}}, ![[FUNCVAR19]], !DIExpression(DW_OP_constu, 1, DW_OP_swap, DW_OP_xderef), !{{[0-9]+}}
>>>>>>> 8f7d30ab
  int *private FuncVar19 = Tmp1;
}<|MERGE_RESOLUTION|>--- conflicted
+++ resolved
@@ -1,66 +1,58 @@
 // REQUIRES: amdgpu-registered-target
-// RUN: %clang -cl-std=CL2.0 -emit-llvm -g -gno-heterogeneous-dwarf -O0 -S -nogpulib -target amdgcn-amd-amdhsa -mcpu=fiji -o - %s | FileCheck %s
-// RUN: %clang -cl-std=CL2.0 -emit-llvm -g -gno-heterogeneous-dwarf -O0 -S -nogpulib -target amdgcn-amd-amdhsa-opencl -mcpu=fiji -o - %s | FileCheck %s
+// RUN: %clang -cl-std=CL2.0 -emit-llvm -g -O0 -S -nogpulib -target amdgcn-amd-amdhsa -mcpu=fiji -o - %s | FileCheck %s
+// RUN: %clang -cl-std=CL2.0 -emit-llvm -g -O0 -S -nogpulib -target amdgcn-amd-amdhsa-opencl -mcpu=fiji -o - %s | FileCheck %s
 
-// CHECK-DAG: ![[FILEVAR0:[0-9]+]] = distinct !DIGlobalVariable(name: "FileVar0", scope: !{{[0-9]+}}, file: !{{[0-9]+}}, line: {{[0-9]+}}, type: !{{[0-9]+}}, isLocal: false, isDefinition: true, memorySpace: DW_MSPACE_LLVM_global)
+// XFAIL: *
+
+// CHECK-DAG: ![[FILEVAR0:[0-9]+]] = distinct !DIGlobalVariable(name: "FileVar0", scope: !{{[0-9]+}}, file: !{{[0-9]+}}, line: {{[0-9]+}}, type: !{{[0-9]+}}, isLocal: false, isDefinition: true)
 // CHECK-DAG: !DIGlobalVariableExpression(var: ![[FILEVAR0]], expr: !DIExpression())
 global int *FileVar0;
-// CHECK-DAG: ![[FILEVAR1:[0-9]+]] = distinct !DIGlobalVariable(name: "FileVar1", scope: !{{[0-9]+}}, file: !{{[0-9]+}}, line: {{[0-9]+}}, type: !{{[0-9]+}}, isLocal: false, isDefinition: true, memorySpace: DW_MSPACE_LLVM_global)
+// CHECK-DAG: ![[FILEVAR1:[0-9]+]] = distinct !DIGlobalVariable(name: "FileVar1", scope: !{{[0-9]+}}, file: !{{[0-9]+}}, line: {{[0-9]+}}, type: !{{[0-9]+}}, isLocal: false, isDefinition: true)
 // CHECK-DAG: !DIGlobalVariableExpression(var: ![[FILEVAR1]], expr: !DIExpression())
 constant int *FileVar1;
-// CHECK-DAG: ![[FILEVAR2:[0-9]+]] = distinct !DIGlobalVariable(name: "FileVar2", scope: !{{[0-9]+}}, file: !{{[0-9]+}}, line: {{[0-9]+}}, type: !{{[0-9]+}}, isLocal: false, isDefinition: true, memorySpace: DW_MSPACE_LLVM_global)
+// CHECK-DAG: ![[FILEVAR2:[0-9]+]] = distinct !DIGlobalVariable(name: "FileVar2", scope: !{{[0-9]+}}, file: !{{[0-9]+}}, line: {{[0-9]+}}, type: !{{[0-9]+}}, isLocal: false, isDefinition: true)
 // CHECK-DAG: !DIGlobalVariableExpression(var: ![[FILEVAR2]], expr: !DIExpression())
 local int *FileVar2;
-// CHECK-DAG: ![[FILEVAR3:[0-9]+]] = distinct !DIGlobalVariable(name: "FileVar3", scope: !{{[0-9]+}}, file: !{{[0-9]+}}, line: {{[0-9]+}}, type: !{{[0-9]+}}, isLocal: false, isDefinition: true, memorySpace: DW_MSPACE_LLVM_global)
+// CHECK-DAG: ![[FILEVAR3:[0-9]+]] = distinct !DIGlobalVariable(name: "FileVar3", scope: !{{[0-9]+}}, file: !{{[0-9]+}}, line: {{[0-9]+}}, type: !{{[0-9]+}}, isLocal: false, isDefinition: true)
 // CHECK-DAG: !DIGlobalVariableExpression(var: ![[FILEVAR3]], expr: !DIExpression())
 private int *FileVar3;
-// CHECK-DAG: ![[FILEVAR4:[0-9]+]] = distinct !DIGlobalVariable(name: "FileVar4", scope: !{{[0-9]+}}, file: !{{[0-9]+}}, line: {{[0-9]+}}, type: !{{[0-9]+}}, isLocal: false, isDefinition: true, memorySpace: DW_MSPACE_LLVM_global)
+// CHECK-DAG: ![[FILEVAR4:[0-9]+]] = distinct !DIGlobalVariable(name: "FileVar4", scope: !{{[0-9]+}}, file: !{{[0-9]+}}, line: {{[0-9]+}}, type: !{{[0-9]+}}, isLocal: false, isDefinition: true)
 // CHECK-DAG: !DIGlobalVariableExpression(var: ![[FILEVAR4]], expr: !DIExpression())
 int *FileVar4;
 
-// CHECK-DAG: ![[FILEVAR5:[0-9]+]] = distinct !DIGlobalVariable(name: "FileVar5", scope: !{{[0-9]+}}, file: !{{[0-9]+}}, line: {{[0-9]+}}, type: !{{[0-9]+}}, isLocal: false, isDefinition: true, memorySpace: DW_MSPACE_LLVM_global)
+// CHECK-DAG: ![[FILEVAR5:[0-9]+]] = distinct !DIGlobalVariable(name: "FileVar5", scope: !{{[0-9]+}}, file: !{{[0-9]+}}, line: {{[0-9]+}}, type: !{{[0-9]+}}, isLocal: false, isDefinition: true)
 // CHECK-DAG: !DIGlobalVariableExpression(var: ![[FILEVAR5]], expr: !DIExpression())
 global int *global FileVar5;
-// CHECK-DAG: ![[FILEVAR6:[0-9]+]] = distinct !DIGlobalVariable(name: "FileVar6", scope: !{{[0-9]+}}, file: !{{[0-9]+}}, line: {{[0-9]+}}, type: !{{[0-9]+}}, isLocal: false, isDefinition: true, memorySpace: DW_MSPACE_LLVM_global)
+// CHECK-DAG: ![[FILEVAR6:[0-9]+]] = distinct !DIGlobalVariable(name: "FileVar6", scope: !{{[0-9]+}}, file: !{{[0-9]+}}, line: {{[0-9]+}}, type: !{{[0-9]+}}, isLocal: false, isDefinition: true)
 // CHECK-DAG: !DIGlobalVariableExpression(var: ![[FILEVAR6]], expr: !DIExpression())
 constant int *global FileVar6;
-// CHECK-DAG: ![[FILEVAR7:[0-9]+]] = distinct !DIGlobalVariable(name: "FileVar7", scope: !{{[0-9]+}}, file: !{{[0-9]+}}, line: {{[0-9]+}}, type: !{{[0-9]+}}, isLocal: false, isDefinition: true, memorySpace: DW_MSPACE_LLVM_global)
+// CHECK-DAG: ![[FILEVAR7:[0-9]+]] = distinct !DIGlobalVariable(name: "FileVar7", scope: !{{[0-9]+}}, file: !{{[0-9]+}}, line: {{[0-9]+}}, type: !{{[0-9]+}}, isLocal: false, isDefinition: true)
 // CHECK-DAG: !DIGlobalVariableExpression(var: ![[FILEVAR7]], expr: !DIExpression())
 local int *global FileVar7;
-// CHECK-DAG: ![[FILEVAR8:[0-9]+]] = distinct !DIGlobalVariable(name: "FileVar8", scope: !{{[0-9]+}}, file: !{{[0-9]+}}, line: {{[0-9]+}}, type: !{{[0-9]+}}, isLocal: false, isDefinition: true, memorySpace: DW_MSPACE_LLVM_global)
+// CHECK-DAG: ![[FILEVAR8:[0-9]+]] = distinct !DIGlobalVariable(name: "FileVar8", scope: !{{[0-9]+}}, file: !{{[0-9]+}}, line: {{[0-9]+}}, type: !{{[0-9]+}}, isLocal: false, isDefinition: true)
 // CHECK-DAG: !DIGlobalVariableExpression(var: ![[FILEVAR8]], expr: !DIExpression())
 private int *global FileVar8;
-// CHECK-DAG: ![[FILEVAR9:[0-9]+]] = distinct !DIGlobalVariable(name: "FileVar9", scope: !{{[0-9]+}}, file: !{{[0-9]+}}, line: {{[0-9]+}}, type: !{{[0-9]+}}, isLocal: false, isDefinition: true, memorySpace: DW_MSPACE_LLVM_global)
+// CHECK-DAG: ![[FILEVAR9:[0-9]+]] = distinct !DIGlobalVariable(name: "FileVar9", scope: !{{[0-9]+}}, file: !{{[0-9]+}}, line: {{[0-9]+}}, type: !{{[0-9]+}}, isLocal: false, isDefinition: true)
 // CHECK-DAG: !DIGlobalVariableExpression(var: ![[FILEVAR9]], expr: !DIExpression())
 int *global FileVar9;
 
-// CHECK-DAG: ![[FILEVAR10:[0-9]+]] = distinct !DIGlobalVariable(name: "FileVar10", scope: !{{[0-9]+}}, file: !{{[0-9]+}}, line: {{[0-9]+}}, type: !{{[0-9]+}}, isLocal: false, isDefinition: true, memorySpace: DW_MSPACE_LLVM_constant)
+// CHECK-DAG: ![[FILEVAR10:[0-9]+]] = distinct !DIGlobalVariable(name: "FileVar10", scope: !{{[0-9]+}}, file: !{{[0-9]+}}, line: {{[0-9]+}}, type: !{{[0-9]+}}, isLocal: false, isDefinition: true)
 // CHECK-DAG: !DIGlobalVariableExpression(var: ![[FILEVAR10]], expr: !DIExpression())
 global int *constant FileVar10 = 0;
-// CHECK-DAG: ![[FILEVAR11:[0-9]+]] = distinct !DIGlobalVariable(name: "FileVar11", scope: !{{[0-9]+}}, file: !{{[0-9]+}}, line: {{[0-9]+}}, type: !{{[0-9]+}}, isLocal: false, isDefinition: true, memorySpace: DW_MSPACE_LLVM_constant)
+// CHECK-DAG: ![[FILEVAR11:[0-9]+]] = distinct !DIGlobalVariable(name: "FileVar11", scope: !{{[0-9]+}}, file: !{{[0-9]+}}, line: {{[0-9]+}}, type: !{{[0-9]+}}, isLocal: false, isDefinition: true)
 // CHECK-DAG: !DIGlobalVariableExpression(var: ![[FILEVAR11]], expr: !DIExpression())
 constant int *constant FileVar11 = 0;
-// CHECK-DAG: ![[FILEVAR12:[0-9]+]] = distinct !DIGlobalVariable(name: "FileVar12", scope: !{{[0-9]+}}, file: !{{[0-9]+}}, line: {{[0-9]+}}, type: !{{[0-9]+}}, isLocal: false, isDefinition: true, memorySpace: DW_MSPACE_LLVM_constant)
+// CHECK-DAG: ![[FILEVAR12:[0-9]+]] = distinct !DIGlobalVariable(name: "FileVar12", scope: !{{[0-9]+}}, file: !{{[0-9]+}}, line: {{[0-9]+}}, type: !{{[0-9]+}}, isLocal: false, isDefinition: true)
 // CHECK-DAG: !DIGlobalVariableExpression(var: ![[FILEVAR12]], expr: !DIExpression())
 local int *constant FileVar12 = 0;
-// CHECK-DAG: ![[FILEVAR13:[0-9]+]] = distinct !DIGlobalVariable(name: "FileVar13", scope: !{{[0-9]+}}, file: !{{[0-9]+}}, line: {{[0-9]+}}, type: !{{[0-9]+}}, isLocal: false, isDefinition: true, memorySpace: DW_MSPACE_LLVM_constant)
+// CHECK-DAG: ![[FILEVAR13:[0-9]+]] = distinct !DIGlobalVariable(name: "FileVar13", scope: !{{[0-9]+}}, file: !{{[0-9]+}}, line: {{[0-9]+}}, type: !{{[0-9]+}}, isLocal: false, isDefinition: true)
 // CHECK-DAG: !DIGlobalVariableExpression(var: ![[FILEVAR13]], expr: !DIExpression())
 private int *constant FileVar13 = 0;
-// CHECK-DAG: ![[FILEVAR14:[0-9]+]] = distinct !DIGlobalVariable(name: "FileVar14", scope: !{{[0-9]+}}, file: !{{[0-9]+}}, line: {{[0-9]+}}, type: !{{[0-9]+}}, isLocal: false, isDefinition: true, memorySpace: DW_MSPACE_LLVM_constant)
+// CHECK-DAG: ![[FILEVAR14:[0-9]+]] = distinct !DIGlobalVariable(name: "FileVar14", scope: !{{[0-9]+}}, file: !{{[0-9]+}}, line: {{[0-9]+}}, type: !{{[0-9]+}}, isLocal: false, isDefinition: true)
 // CHECK-DAG: !DIGlobalVariableExpression(var: ![[FILEVAR14]], expr: !DIExpression())
 int *constant FileVar14 = 0;
 
 kernel void kernel1(
-<<<<<<< HEAD
-    // CHECK-DAG: ![[KERNELARG0:[0-9]+]] = !DILocalVariable(name: "KernelArg0", arg: {{[0-9]+}}, scope: !{{[0-9]+}}, file: !{{[0-9]+}}, line: {{[0-9]+}}, type: !{{[0-9]+}}, memorySpace: DW_MSPACE_LLVM_private)
-    // CHECK-DAG: call void @llvm.dbg.declare(metadata ptr addrspace(5) {{.*}}, metadata ![[KERNELARG0]], metadata !DIExpression(DW_OP_constu, 1, DW_OP_swap, DW_OP_xderef)), !dbg !{{[0-9]+}}
-    global int *KernelArg0,
-    // CHECK-DAG: ![[KERNELARG1:[0-9]+]] = !DILocalVariable(name: "KernelArg1", arg: {{[0-9]+}}, scope: !{{[0-9]+}}, file: !{{[0-9]+}}, line: {{[0-9]+}}, type: !{{[0-9]+}}, memorySpace: DW_MSPACE_LLVM_private)
-    // CHECK-DAG: call void @llvm.dbg.declare(metadata ptr addrspace(5) {{.*}}, metadata ![[KERNELARG1]], metadata !DIExpression(DW_OP_constu, 1, DW_OP_swap, DW_OP_xderef)), !dbg !{{[0-9]+}}
-    constant int *KernelArg1,
-    // CHECK-DAG: ![[KERNELARG2:[0-9]+]] = !DILocalVariable(name: "KernelArg2", arg: {{[0-9]+}}, scope: !{{[0-9]+}}, file: !{{[0-9]+}}, line: {{[0-9]+}}, type: !{{[0-9]+}}, memorySpace: DW_MSPACE_LLVM_private)
-    // CHECK-DAG: call void @llvm.dbg.declare(metadata ptr addrspace(5) {{.*}}, metadata ![[KERNELARG2]], metadata !DIExpression(DW_OP_constu, 1, DW_OP_swap, DW_OP_xderef)), !dbg !{{[0-9]+}}
-=======
     // CHECK-DAG: ![[KERNELARG0:[0-9]+]] = !DILocalVariable(name: "KernelArg0", arg: {{[0-9]+}}, scope: !{{[0-9]+}}, file: !{{[0-9]+}}, line: {{[0-9]+}}, type: !{{[0-9]+}})
     // CHECK-DAG: #dbg_declare(ptr addrspace(5) {{.*}}, ![[KERNELARG0]], !DIExpression(DW_OP_constu, 1, DW_OP_swap, DW_OP_xderef), !{{[0-9]+}}
     global int *KernelArg0,
@@ -69,27 +61,10 @@
     constant int *KernelArg1,
     // CHECK-DAG: ![[KERNELARG2:[0-9]+]] = !DILocalVariable(name: "KernelArg2", arg: {{[0-9]+}}, scope: !{{[0-9]+}}, file: !{{[0-9]+}}, line: {{[0-9]+}}, type: !{{[0-9]+}})
     // CHECK-DAG: #dbg_declare(ptr addrspace(5) {{.*}}, ![[KERNELARG2]], !DIExpression(DW_OP_constu, 1, DW_OP_swap, DW_OP_xderef), !{{[0-9]+}}
->>>>>>> 8f7d30ab
     local int *KernelArg2) {
   private int *Tmp0;
   int *Tmp1;
 
-<<<<<<< HEAD
-  // CHECK-DAG: ![[FUNCVAR0:[0-9]+]] = !DILocalVariable(name: "FuncVar0", scope: !{{[0-9]+}}, file: !{{[0-9]+}}, line: {{[0-9]+}}, type: !{{[0-9]+}}, memorySpace: DW_MSPACE_LLVM_private)
-  // CHECK-DAG: call void @llvm.dbg.declare(metadata ptr addrspace(5) {{.*}}, metadata ![[FUNCVAR0]], metadata !DIExpression(DW_OP_constu, 1, DW_OP_swap, DW_OP_xderef)), !dbg !{{[0-9]+}}
-  global int *FuncVar0 = KernelArg0;
-  // CHECK-DAG: ![[FUNCVAR1:[0-9]+]] = !DILocalVariable(name: "FuncVar1", scope: !{{[0-9]+}}, file: !{{[0-9]+}}, line: {{[0-9]+}}, type: !{{[0-9]+}}, memorySpace: DW_MSPACE_LLVM_private)
-  // CHECK-DAG: call void @llvm.dbg.declare(metadata ptr addrspace(5) {{.*}}, metadata ![[FUNCVAR1]], metadata !DIExpression(DW_OP_constu, 1, DW_OP_swap, DW_OP_xderef)), !dbg !{{[0-9]+}}
-  constant int *FuncVar1 = KernelArg1;
-  // CHECK-DAG: ![[FUNCVAR2:[0-9]+]] = !DILocalVariable(name: "FuncVar2", scope: !{{[0-9]+}}, file: !{{[0-9]+}}, line: {{[0-9]+}}, type: !{{[0-9]+}}, memorySpace: DW_MSPACE_LLVM_private)
-  // CHECK-DAG: call void @llvm.dbg.declare(metadata ptr addrspace(5) {{.*}}, metadata ![[FUNCVAR2]], metadata !DIExpression(DW_OP_constu, 1, DW_OP_swap, DW_OP_xderef)), !dbg !{{[0-9]+}}
-  local int *FuncVar2 = KernelArg2;
-  // CHECK-DAG: ![[FUNCVAR3:[0-9]+]] = !DILocalVariable(name: "FuncVar3", scope: !{{[0-9]+}}, file: !{{[0-9]+}}, line: {{[0-9]+}}, type: !{{[0-9]+}}, memorySpace: DW_MSPACE_LLVM_private)
-  // CHECK-DAG: call void @llvm.dbg.declare(metadata ptr addrspace(5) {{.*}}, metadata ![[FUNCVAR3]], metadata !DIExpression(DW_OP_constu, 1, DW_OP_swap, DW_OP_xderef)), !dbg !{{[0-9]+}}
-  private int *FuncVar3 = Tmp0;
-  // CHECK-DAG: ![[FUNCVAR4:[0-9]+]] = !DILocalVariable(name: "FuncVar4", scope: !{{[0-9]+}}, file: !{{[0-9]+}}, line: {{[0-9]+}}, type: !{{[0-9]+}}, memorySpace: DW_MSPACE_LLVM_private)
-  // CHECK-DAG: call void @llvm.dbg.declare(metadata ptr addrspace(5) {{.*}}, metadata ![[FUNCVAR4]], metadata !DIExpression(DW_OP_constu, 1, DW_OP_swap, DW_OP_xderef)), !dbg !{{[0-9]+}}
-=======
   // CHECK-DAG: ![[FUNCVAR0:[0-9]+]] = !DILocalVariable(name: "FuncVar0", scope: !{{[0-9]+}}, file: !{{[0-9]+}}, line: {{[0-9]+}}, type: !{{[0-9]+}})
   // CHECK-DAG: #dbg_declare(ptr addrspace(5) {{.*}}, ![[FUNCVAR0]], !DIExpression(DW_OP_constu, 1, DW_OP_swap, DW_OP_xderef), !{{[0-9]+}}
   global int *FuncVar0 = KernelArg0;
@@ -104,57 +79,40 @@
   private int *FuncVar3 = Tmp0;
   // CHECK-DAG: ![[FUNCVAR4:[0-9]+]] = !DILocalVariable(name: "FuncVar4", scope: !{{[0-9]+}}, file: !{{[0-9]+}}, line: {{[0-9]+}}, type: !{{[0-9]+}})
   // CHECK-DAG: #dbg_declare(ptr addrspace(5) {{.*}}, ![[FUNCVAR4]], !DIExpression(DW_OP_constu, 1, DW_OP_swap, DW_OP_xderef), !{{[0-9]+}}
->>>>>>> 8f7d30ab
   int *FuncVar4 = Tmp1;
 
-  // CHECK-DAG: ![[FUNCVAR5:[0-9]+]] = distinct !DIGlobalVariable(name: "FuncVar5", scope: !{{[0-9]+}}, file: !{{[0-9]+}}, line: {{[0-9]+}}, type: !{{[0-9]+}}, isLocal: true, isDefinition: true, memorySpace: DW_MSPACE_LLVM_constant)
+  // CHECK-DAG: ![[FUNCVAR5:[0-9]+]] = distinct !DIGlobalVariable(name: "FuncVar5", scope: !{{[0-9]+}}, file: !{{[0-9]+}}, line: {{[0-9]+}}, type: !{{[0-9]+}}, isLocal: true, isDefinition: true)
   // CHECK-DAG: !DIGlobalVariableExpression(var: ![[FUNCVAR5]], expr: !DIExpression())
   global int *constant FuncVar5 = 0;
-  // CHECK-DAG: ![[FUNCVAR6:[0-9]+]] = distinct !DIGlobalVariable(name: "FuncVar6", scope: !{{[0-9]+}}, file: !{{[0-9]+}}, line: {{[0-9]+}}, type: !{{[0-9]+}}, isLocal: true, isDefinition: true, memorySpace: DW_MSPACE_LLVM_constant)
+  // CHECK-DAG: ![[FUNCVAR6:[0-9]+]] = distinct !DIGlobalVariable(name: "FuncVar6", scope: !{{[0-9]+}}, file: !{{[0-9]+}}, line: {{[0-9]+}}, type: !{{[0-9]+}}, isLocal: true, isDefinition: true)
   // CHECK-DAG: !DIGlobalVariableExpression(var: ![[FUNCVAR6]], expr: !DIExpression())
   constant int *constant FuncVar6 = 0;
-  // CHECK-DAG: ![[FUNCVAR7:[0-9]+]] = distinct !DIGlobalVariable(name: "FuncVar7", scope: !{{[0-9]+}}, file: !{{[0-9]+}}, line: {{[0-9]+}}, type: !{{[0-9]+}}, isLocal: true, isDefinition: true, memorySpace: DW_MSPACE_LLVM_constant)
+  // CHECK-DAG: ![[FUNCVAR7:[0-9]+]] = distinct !DIGlobalVariable(name: "FuncVar7", scope: !{{[0-9]+}}, file: !{{[0-9]+}}, line: {{[0-9]+}}, type: !{{[0-9]+}}, isLocal: true, isDefinition: true)
   // CHECK-DAG: !DIGlobalVariableExpression(var: ![[FUNCVAR7]], expr: !DIExpression())
   local int *constant FuncVar7 = 0;
-  // CHECK-DAG: ![[FUNCVAR8:[0-9]+]] = distinct !DIGlobalVariable(name: "FuncVar8", scope: !{{[0-9]+}}, file: !{{[0-9]+}}, line: {{[0-9]+}}, type: !{{[0-9]+}}, isLocal: true, isDefinition: true, memorySpace: DW_MSPACE_LLVM_constant)
+  // CHECK-DAG: ![[FUNCVAR8:[0-9]+]] = distinct !DIGlobalVariable(name: "FuncVar8", scope: !{{[0-9]+}}, file: !{{[0-9]+}}, line: {{[0-9]+}}, type: !{{[0-9]+}}, isLocal: true, isDefinition: true)
   // CHECK-DAG: !DIGlobalVariableExpression(var: ![[FUNCVAR8]], expr: !DIExpression())
   private int *constant FuncVar8 = 0;
-  // CHECK-DAG: ![[FUNCVAR9:[0-9]+]] = distinct !DIGlobalVariable(name: "FuncVar9", scope: !{{[0-9]+}}, file: !{{[0-9]+}}, line: {{[0-9]+}}, type: !{{[0-9]+}}, isLocal: true, isDefinition: true, memorySpace: DW_MSPACE_LLVM_constant)
+  // CHECK-DAG: ![[FUNCVAR9:[0-9]+]] = distinct !DIGlobalVariable(name: "FuncVar9", scope: !{{[0-9]+}}, file: !{{[0-9]+}}, line: {{[0-9]+}}, type: !{{[0-9]+}}, isLocal: true, isDefinition: true)
   // CHECK-DAG: !DIGlobalVariableExpression(var: ![[FUNCVAR9]], expr: !DIExpression())
   int *constant FuncVar9 = 0;
 
-  // CHECK-DAG: ![[FUNCVAR10:[0-9]+]] = distinct !DIGlobalVariable(name: "FuncVar10", scope: !{{[0-9]+}}, file: !{{[0-9]+}}, line: {{[0-9]+}}, type: !{{[0-9]+}}, isLocal: true, isDefinition: true, memorySpace: DW_MSPACE_LLVM_group)
+  // CHECK-DAG: ![[FUNCVAR10:[0-9]+]] = distinct !DIGlobalVariable(name: "FuncVar10", scope: !{{[0-9]+}}, file: !{{[0-9]+}}, line: {{[0-9]+}}, type: !{{[0-9]+}}, isLocal: true, isDefinition: true)
   // CHECK-DAG: !DIGlobalVariableExpression(var: ![[FUNCVAR10]], expr: !DIExpression(DW_OP_constu, 2, DW_OP_swap, DW_OP_xderef))
   global int *local FuncVar10; FuncVar10 = KernelArg0;
-  // CHECK-DAG: ![[FUNCVAR11:[0-9]+]] = distinct !DIGlobalVariable(name: "FuncVar11", scope: !{{[0-9]+}}, file: !{{[0-9]+}}, line: {{[0-9]+}}, type: !{{[0-9]+}}, isLocal: true, isDefinition: true, memorySpace: DW_MSPACE_LLVM_group)
+  // CHECK-DAG: ![[FUNCVAR11:[0-9]+]] = distinct !DIGlobalVariable(name: "FuncVar11", scope: !{{[0-9]+}}, file: !{{[0-9]+}}, line: {{[0-9]+}}, type: !{{[0-9]+}}, isLocal: true, isDefinition: true)
   // CHECK-DAG: !DIGlobalVariableExpression(var: ![[FUNCVAR11]], expr: !DIExpression(DW_OP_constu, 2, DW_OP_swap, DW_OP_xderef))
   constant int *local FuncVar11; FuncVar11 = KernelArg1;
-  // CHECK-DAG: ![[FUNCVAR12:[0-9]+]] = distinct !DIGlobalVariable(name: "FuncVar12", scope: !{{[0-9]+}}, file: !{{[0-9]+}}, line: {{[0-9]+}}, type: !{{[0-9]+}}, isLocal: true, isDefinition: true, memorySpace: DW_MSPACE_LLVM_group)
+  // CHECK-DAG: ![[FUNCVAR12:[0-9]+]] = distinct !DIGlobalVariable(name: "FuncVar12", scope: !{{[0-9]+}}, file: !{{[0-9]+}}, line: {{[0-9]+}}, type: !{{[0-9]+}}, isLocal: true, isDefinition: true)
   // CHECK-DAG: !DIGlobalVariableExpression(var: ![[FUNCVAR12]], expr: !DIExpression(DW_OP_constu, 2, DW_OP_swap, DW_OP_xderef))
   local int *local FuncVar12; FuncVar12 = KernelArg2;
-  // CHECK-DAG: ![[FUNCVAR13:[0-9]+]] = distinct !DIGlobalVariable(name: "FuncVar13", scope: !{{[0-9]+}}, file: !{{[0-9]+}}, line: {{[0-9]+}}, type: !{{[0-9]+}}, isLocal: true, isDefinition: true, memorySpace: DW_MSPACE_LLVM_group)
+  // CHECK-DAG: ![[FUNCVAR13:[0-9]+]] = distinct !DIGlobalVariable(name: "FuncVar13", scope: !{{[0-9]+}}, file: !{{[0-9]+}}, line: {{[0-9]+}}, type: !{{[0-9]+}}, isLocal: true, isDefinition: true)
   // CHECK-DAG: !DIGlobalVariableExpression(var: ![[FUNCVAR13]], expr: !DIExpression(DW_OP_constu, 2, DW_OP_swap, DW_OP_xderef))
   private int *local FuncVar13; FuncVar13 = Tmp0;
-  // CHECK-DAG: ![[FUNCVAR14:[0-9]+]] = distinct !DIGlobalVariable(name: "FuncVar14", scope: !{{[0-9]+}}, file: !{{[0-9]+}}, line: {{[0-9]+}}, type: !{{[0-9]+}}, isLocal: true, isDefinition: true, memorySpace: DW_MSPACE_LLVM_group)
+  // CHECK-DAG: ![[FUNCVAR14:[0-9]+]] = distinct !DIGlobalVariable(name: "FuncVar14", scope: !{{[0-9]+}}, file: !{{[0-9]+}}, line: {{[0-9]+}}, type: !{{[0-9]+}}, isLocal: true, isDefinition: true)
   // CHECK-DAG: !DIGlobalVariableExpression(var: ![[FUNCVAR14]], expr: !DIExpression(DW_OP_constu, 2, DW_OP_swap, DW_OP_xderef))
   int *local FuncVar14; FuncVar14 = Tmp1;
 
-<<<<<<< HEAD
-  // CHECK-DAG: ![[FUNCVAR15:[0-9]+]] = !DILocalVariable(name: "FuncVar15", scope: !{{[0-9]+}}, file: !{{[0-9]+}}, line: {{[0-9]+}}, type: !{{[0-9]+}}, memorySpace: DW_MSPACE_LLVM_private)
-  // CHECK-DAG: call void @llvm.dbg.declare(metadata ptr addrspace(5) {{.*}}, metadata ![[FUNCVAR15]], metadata !DIExpression(DW_OP_constu, 1, DW_OP_swap, DW_OP_xderef)), !dbg !{{[0-9]+}}
-  global int *private FuncVar15 = KernelArg0;
-  // CHECK-DAG: ![[FUNCVAR16:[0-9]+]] = !DILocalVariable(name: "FuncVar16", scope: !{{[0-9]+}}, file: !{{[0-9]+}}, line: {{[0-9]+}}, type: !{{[0-9]+}}, memorySpace: DW_MSPACE_LLVM_private)
-  // CHECK-DAG: call void @llvm.dbg.declare(metadata ptr addrspace(5) {{.*}}, metadata ![[FUNCVAR16]], metadata !DIExpression(DW_OP_constu, 1, DW_OP_swap, DW_OP_xderef)), !dbg !{{[0-9]+}}
-  constant int *private FuncVar16 = KernelArg1;
-  // CHECK-DAG: ![[FUNCVAR17:[0-9]+]] = !DILocalVariable(name: "FuncVar17", scope: !{{[0-9]+}}, file: !{{[0-9]+}}, line: {{[0-9]+}}, type: !{{[0-9]+}}, memorySpace: DW_MSPACE_LLVM_private)
-  // CHECK-DAG: call void @llvm.dbg.declare(metadata ptr addrspace(5) {{.*}}, metadata ![[FUNCVAR17]], metadata !DIExpression(DW_OP_constu, 1, DW_OP_swap, DW_OP_xderef)), !dbg !{{[0-9]+}}
-  local int *private FuncVar17 = KernelArg2;
-  // CHECK-DAG: ![[FUNCVAR18:[0-9]+]] = !DILocalVariable(name: "FuncVar18", scope: !{{[0-9]+}}, file: !{{[0-9]+}}, line: {{[0-9]+}}, type: !{{[0-9]+}}, memorySpace: DW_MSPACE_LLVM_private)
-  // CHECK-DAG: call void @llvm.dbg.declare(metadata ptr addrspace(5) {{.*}}, metadata ![[FUNCVAR18]], metadata !DIExpression(DW_OP_constu, 1, DW_OP_swap, DW_OP_xderef)), !dbg !{{[0-9]+}}
-  private int *private FuncVar18 = Tmp0;
-  // CHECK-DAG: ![[FUNCVAR19:[0-9]+]] = !DILocalVariable(name: "FuncVar19", scope: !{{[0-9]+}}, file: !{{[0-9]+}}, line: {{[0-9]+}}, type: !{{[0-9]+}}, memorySpace: DW_MSPACE_LLVM_private)
-  // CHECK-DAG: call void @llvm.dbg.declare(metadata ptr addrspace(5) {{.*}}, metadata ![[FUNCVAR19]], metadata !DIExpression(DW_OP_constu, 1, DW_OP_swap, DW_OP_xderef)), !dbg !{{[0-9]+}}
-=======
   // CHECK-DAG: ![[FUNCVAR15:[0-9]+]] = !DILocalVariable(name: "FuncVar15", scope: !{{[0-9]+}}, file: !{{[0-9]+}}, line: {{[0-9]+}}, type: !{{[0-9]+}})
   // CHECK-DAG: #dbg_declare(ptr addrspace(5) {{.*}}, ![[FUNCVAR15]], !DIExpression(DW_OP_constu, 1, DW_OP_swap, DW_OP_xderef), !{{[0-9]+}}
   global int *private FuncVar15 = KernelArg0;
@@ -169,6 +127,5 @@
   private int *private FuncVar18 = Tmp0;
   // CHECK-DAG: ![[FUNCVAR19:[0-9]+]] = !DILocalVariable(name: "FuncVar19", scope: !{{[0-9]+}}, file: !{{[0-9]+}}, line: {{[0-9]+}}, type: !{{[0-9]+}})
   // CHECK-DAG: #dbg_declare(ptr addrspace(5) {{.*}}, ![[FUNCVAR19]], !DIExpression(DW_OP_constu, 1, DW_OP_swap, DW_OP_xderef), !{{[0-9]+}}
->>>>>>> 8f7d30ab
   int *private FuncVar19 = Tmp1;
 }