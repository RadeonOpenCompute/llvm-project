--- conflicted
+++ resolved
@@ -20,11 +20,7 @@
 
 // Test 0 as initializer.
 
-<<<<<<< HEAD
-// CHECK: @private_p = local_unnamed_addr addrspace(1) global i8 addrspace(5)* addrspacecast (i8* null to i8 addrspace(5)*), align 4
-=======
 // CHECK: @private_p = local_unnamed_addr addrspace(1) global i8* null, align 4
->>>>>>> 1684fd44
 private char *private_p = 0;
 
 // CHECK: @local_p = local_unnamed_addr addrspace(1) global i8 addrspace(3)* addrspacecast (i8* null to i8 addrspace(3)*), align 4
@@ -41,11 +37,7 @@
 
 // Test NULL as initializer.
 
-<<<<<<< HEAD
-// CHECK: @private_p_NULL = local_unnamed_addr addrspace(1) global i8 addrspace(5)* addrspacecast (i8* null to i8 addrspace(5)*), align 4
-=======
 // CHECK: @private_p_NULL = local_unnamed_addr addrspace(1) global i8* null, align 4
->>>>>>> 1684fd44
 private char *private_p_NULL = NULL;
 
 // CHECK: @local_p_NULL = local_unnamed_addr addrspace(1) global i8 addrspace(3)* addrspacecast (i8* null to i8 addrspace(3)*), align 4
@@ -66,17 +58,10 @@
 // CHECK: @fold_generic = local_unnamed_addr addrspace(1) global i32* null, align 4
 generic int *fold_generic = (global int*)(generic float*)(private char*)0;
 
-<<<<<<< HEAD
-// CHECK: @fold_priv = local_unnamed_addr addrspace(1) global i16 addrspace(5)* addrspacecast (i16* null to i16 addrspace(5)*), align 4
-private short *fold_priv = (private short*)(generic int*)(global void*)0;
-
-// CHECK: @fold_priv_arith = local_unnamed_addr addrspace(1) global i8 addrspace(5)* inttoptr (i32 9 to i8 addrspace(5)*), align 4
-=======
 // CHECK: @fold_priv = local_unnamed_addr addrspace(1) global i16* null, align 4
 private short *fold_priv = (private short*)(generic int*)(global void*)0;
 
 // CHECK: @fold_priv_arith = local_unnamed_addr addrspace(1) global i8* inttoptr (i32 10 to i8*), align 4
->>>>>>> 1684fd44
 private char *fold_priv_arith = (private char*)0 + 10;
 
 // CHECK: @fold_int = local_unnamed_addr addrspace(1) global i32 14, align 4
@@ -113,15 +98,6 @@
 
 // Test static variable initialization.
 
-<<<<<<< HEAD
-// NOOPT: @test_static_var.sp1 = internal addrspace(1) global i8 addrspace(5)* addrspacecast (i8* null to i8 addrspace(5)*), align 4
-// NOOPT: @test_static_var.sp2 = internal addrspace(1) global i8 addrspace(5)* addrspacecast (i8* null to i8 addrspace(5)*), align 4
-// NOOPT: @test_static_var.sp3 = internal addrspace(1) global i8 addrspace(5)* addrspacecast (i8* null to i8 addrspace(5)*), align 4
-// NOOPT: @test_static_var.sp4 = internal addrspace(1) global i8 addrspace(5)* null, align 4
-// NOOPT: @test_static_var.sp5 = internal addrspace(1) global i8 addrspace(5)* null, align 4
-// NOOPT: @test_static_var.SS1 = internal addrspace(1) global %struct.StructTy1 { i8 addrspace(5)* addrspacecast (i8* null to i8 addrspace(5)*), i8 addrspace(3)* addrspacecast (i8* null to i8 addrspace(3)*), i8 addrspace(4)* null, i8 addrspace(1)* null, i8* null }, align 8
-// NOOPT: @test_static_var.SS2 = internal addrspace(1) global %struct.StructTy2 zeroinitializer, align 8
-=======
 // NOOPT: @test_static_var_private.sp1 = internal addrspace(1) global i8* null, align 4
 // NOOPT: @test_static_var_private.sp2 = internal addrspace(1) global i8* null, align 4
 // NOOPT: @test_static_var_private.sp3 = internal addrspace(1) global i8* null, align 4
@@ -129,7 +105,6 @@
 // NOOPT: @test_static_var_private.sp5 = internal addrspace(1) global i8* null, align 4
 // NOOPT: @test_static_var_private.SS1 = internal addrspace(1) global %struct.StructTy1 { i8* null, i8 addrspace(3)* addrspacecast (i8 addrspace(4)* null to i8 addrspace(3)*), i8 addrspace(2)* null, i8 addrspace(1)* null, i8 addrspace(4)* null }, align 4
 // NOOPT: @test_static_var_private.SS2 = internal addrspace(1) global %struct.StructTy2 zeroinitializer, align 4
->>>>>>> 1684fd44
 
 void test_static_var_private(void) {
   static private char *sp1 = 0;
@@ -161,19 +136,6 @@
 }
 
 // Test function-scope variable initialization.
-<<<<<<< HEAD
-// NOOPT-LABEL: test_func_scope_var
-// NOOPT: store i8 addrspace(5)* addrspacecast (i8* null to i8 addrspace(5)*), i8 addrspace(5)* addrspace(5)* %sp1, align 4
-// NOOPT: store i8 addrspace(5)* addrspacecast (i8* null to i8 addrspace(5)*), i8 addrspace(5)* addrspace(5)* %sp2, align 4
-// NOOPT: store i8 addrspace(5)* null, i8 addrspace(5)* addrspace(5)* %sp3, align 4
-// NOOPT: store i8 addrspace(5)* null, i8 addrspace(5)* addrspace(5)* %sp4, align 4
-// NOOPT: %[[SS1:.*]] = addrspacecast %struct.StructTy1 addrspace(5)* %SS1 to i8*
-// NOOPT: call void @llvm.memcpy.p0i8.p4i8.i64(i8* %[[SS1]], i8 addrspace(4)* bitcast (%struct.StructTy1 addrspace(4)* @test_func_scope_var.SS1 to i8 addrspace(4)*), i64 32, i32 8, i1 false)
-// NOOPT: %[[SS2:.*]] = addrspacecast %struct.StructTy2 addrspace(5)* %SS2 to i8*
-// NOOPT: call void @llvm.memset.p0i8.i64(i8* %[[SS2]], i8 0, i64 24, i32 8, i1 false)
-
-void test_func_scope_var(void) {
-=======
 // NOOPT-LABEL: @test_func_scope_var_private(
 // NOOPT: store i8* null, i8** %sp1, align 4
 // NOOPT: store i8* null, i8** %sp2, align 4
@@ -184,7 +146,6 @@
 // NOOPT: %[[SS2:.*]] = bitcast %struct.StructTy2* %SS2 to i8*
 // NOOPT: call void @llvm.memset.p0i8.i64(i8* %[[SS2]], i8 0, i64 24, i32 4, i1 false)
 void test_func_scope_var_private(void) {
->>>>>>> 1684fd44
   private char *sp1 = 0;
   private char *sp2 = NULL;
   private char *sp3 = (private char*)((void)0, 0);
@@ -221,11 +182,7 @@
 // cannot have common linkage since common linkage requires zero initialization
 // and does not have explicit section.
 
-<<<<<<< HEAD
-// CHECK: @p1 = weak local_unnamed_addr addrspace(1) global i8 addrspace(5)* addrspacecast (i8* null to i8 addrspace(5)*), align 4
-=======
 // CHECK: @p1 = common local_unnamed_addr addrspace(1) global i8* null, align 4
->>>>>>> 1684fd44
 private char *p1;
 
 // CHECK: @p2 = weak local_unnamed_addr addrspace(1) global i8 addrspace(3)* addrspacecast (i8* null to i8 addrspace(3)*), align 4
@@ -242,22 +199,14 @@
 
 // Test default initialization of sturcture.
 
-<<<<<<< HEAD
-// CHECK: @S1 = weak local_unnamed_addr addrspace(1) global %struct.StructTy1 { i8 addrspace(5)* addrspacecast (i8* null to i8 addrspace(5)*), i8 addrspace(3)* addrspacecast (i8* null to i8 addrspace(3)*), i8 addrspace(4)* null, i8 addrspace(1)* null, i8* null }, align 8
-=======
 // CHECK: @S1 = weak local_unnamed_addr addrspace(1) global %struct.StructTy1 { i8* null, i8 addrspace(3)* addrspacecast (i8 addrspace(4)* null to i8 addrspace(3)*), i8 addrspace(2)* null, i8 addrspace(1)* null, i8 addrspace(4)* null }, align 4
->>>>>>> 1684fd44
 StructTy1 S1;
 
 // CHECK: @S2 = common local_unnamed_addr addrspace(1) global %struct.StructTy2 zeroinitializer, align 8
 StructTy2 S2;
 
 // Test default initialization of array.
-<<<<<<< HEAD
-// CHECK: @A1 = weak local_unnamed_addr addrspace(1) global [2 x %struct.StructTy1] [%struct.StructTy1 { i8 addrspace(5)* addrspacecast (i8* null to i8 addrspace(5)*), i8 addrspace(3)* addrspacecast (i8* null to i8 addrspace(3)*), i8 addrspace(4)* null, i8 addrspace(1)* null, i8* null }, %struct.StructTy1 { i8 addrspace(5)* addrspacecast (i8* null to i8 addrspace(5)*), i8 addrspace(3)* addrspacecast (i8* null to i8 addrspace(3)*), i8 addrspace(4)* null, i8 addrspace(1)* null, i8* null }], align 8
-=======
 // CHECK: @A1 = weak local_unnamed_addr addrspace(1) global [2 x %struct.StructTy1] [%struct.StructTy1 { i8* null, i8 addrspace(3)* addrspacecast (i8 addrspace(4)* null to i8 addrspace(3)*), i8 addrspace(2)* null, i8 addrspace(1)* null, i8 addrspace(4)* null }, %struct.StructTy1 { i8* null, i8 addrspace(3)* addrspacecast (i8 addrspace(4)* null to i8 addrspace(3)*), i8 addrspace(2)* null, i8 addrspace(1)* null, i8 addrspace(4)* null }], align 4
->>>>>>> 1684fd44
 StructTy1 A1[2];
 
 // CHECK: @A2 = common local_unnamed_addr addrspace(1) global [2 x %struct.StructTy2] zeroinitializer, align 8
@@ -266,11 +215,7 @@
 // Test comparison with 0.
 
 // CHECK-LABEL: cmp_private
-<<<<<<< HEAD
-// CHECK: icmp eq i8 addrspace(5)* %p, addrspacecast (i8* null to i8 addrspace(5)*)
-=======
 // CHECK: icmp eq i8* %p, null
->>>>>>> 1684fd44
 void cmp_private(private char* p) {
   if (p != 0)
     *p = 0;
@@ -309,11 +254,7 @@
 // Test comparison with NULL.
 
 // CHECK-LABEL: cmp_NULL_private
-<<<<<<< HEAD
-// CHECK: icmp eq i8 addrspace(5)* %p, addrspacecast (i8* null to i8 addrspace(5)*)
-=======
 // CHECK: icmp eq i8* %p, null
->>>>>>> 1684fd44
 void cmp_NULL_private(private char* p) {
   if (p != NULL)
     *p = 0;
@@ -351,19 +292,11 @@
 
 // Test storage 0 as null pointer.
 // CHECK-LABEL: test_storage_null_pointer
-<<<<<<< HEAD
-// CHECK: store i8 addrspace(5)* addrspacecast (i8* null to i8 addrspace(5)*), i8 addrspace(5)** %arg_private
-// CHECK: store i8 addrspace(3)* addrspacecast (i8* null to i8 addrspace(3)*), i8 addrspace(3)** %arg_local
-// CHECK: store i8 addrspace(1)* null, i8 addrspace(1)** %arg_global
-// CHECK: store i8 addrspace(4)* null, i8 addrspace(4)** %arg_constant
-// CHECK: store i8* null, i8** %arg_generic
-=======
 // CHECK: store i8* null, i8* addrspace(4)* %arg_private
 // CHECK: store i8 addrspace(3)* addrspacecast (i8 addrspace(4)* null to i8 addrspace(3)*), i8 addrspace(3)* addrspace(4)* %arg_local
 // CHECK: store i8 addrspace(1)* null, i8 addrspace(1)* addrspace(4)* %arg_global
 // CHECK: store i8 addrspace(2)* null, i8 addrspace(2)* addrspace(4)* %arg_constant
 // CHECK: store i8 addrspace(4)* null, i8 addrspace(4)* addrspace(4)* %arg_generic
->>>>>>> 1684fd44
 void test_storage_null_pointer(private char** arg_private,
                                local char** arg_local,
                                global char** arg_global,
@@ -378,19 +311,11 @@
 
 // Test storage NULL as null pointer.
 // CHECK-LABEL: test_storage_null_pointer_NULL
-<<<<<<< HEAD
-// CHECK: store i8 addrspace(5)* addrspacecast (i8* null to i8 addrspace(5)*), i8 addrspace(5)** %arg_private
-// CHECK: store i8 addrspace(3)* addrspacecast (i8* null to i8 addrspace(3)*), i8 addrspace(3)** %arg_local
-// CHECK: store i8 addrspace(1)* null, i8 addrspace(1)** %arg_global
-// CHECK: store i8 addrspace(4)* null, i8 addrspace(4)** %arg_constant
-// CHECK: store i8* null, i8** %arg_generic
-=======
 // CHECK: store i8* null, i8* addrspace(4)* %arg_private
 // CHECK: store i8 addrspace(3)* addrspacecast (i8 addrspace(4)* null to i8 addrspace(3)*), i8 addrspace(3)* addrspace(4)* %arg_local
 // CHECK: store i8 addrspace(1)* null, i8 addrspace(1)* addrspace(4)* %arg_global
 // CHECK: store i8 addrspace(2)* null, i8 addrspace(2)* addrspace(4)* %arg_constant
 // CHECK: store i8 addrspace(4)* null, i8 addrspace(4)* addrspace(4)* %arg_generic
->>>>>>> 1684fd44
 void test_storage_null_pointer_NULL(private char** arg_private,
                                     local char** arg_local,
                                     global char** arg_global,
@@ -411,13 +336,8 @@
                                       generic char* arg_generic);
 
 // CHECK-LABEL: test_pass_null_pointer_arg
-<<<<<<< HEAD
-// CHECK: call void @test_pass_null_pointer_arg_calee(i8 addrspace(5)* addrspacecast (i8* null to i8 addrspace(5)*), i8 addrspace(3)* addrspacecast (i8* null to i8 addrspace(3)*), i8 addrspace(1)* null, i8 addrspace(4)* null, i8* null)
-// CHECK: call void @test_pass_null_pointer_arg_calee(i8 addrspace(5)* addrspacecast (i8* null to i8 addrspace(5)*), i8 addrspace(3)* addrspacecast (i8* null to i8 addrspace(3)*), i8 addrspace(1)* null, i8 addrspace(4)* null, i8* null)
-=======
 // CHECK: call void @test_pass_null_pointer_arg_calee(i8* null, i8 addrspace(3)* addrspacecast (i8 addrspace(4)* null to i8 addrspace(3)*), i8 addrspace(1)* null, i8 addrspace(2)* null, i8 addrspace(4)* null)
 // CHECK: call void @test_pass_null_pointer_arg_calee(i8* null, i8 addrspace(3)* addrspacecast (i8 addrspace(4)* null to i8 addrspace(3)*), i8 addrspace(1)* null, i8 addrspace(2)* null, i8 addrspace(4)* null)
->>>>>>> 1684fd44
 void test_pass_null_pointer_arg(void) {
   test_pass_null_pointer_arg_calee(0, 0, 0, 0, 0);
   test_pass_null_pointer_arg_calee(NULL, NULL, NULL, NULL, NULL);
@@ -431,13 +351,8 @@
                                            size_t arg_generic);
 
 // CHECK-LABEL: test_cast_null_pointer_to_sizet
-<<<<<<< HEAD
-// CHECK: call void @test_cast_null_pointer_to_sizet_calee(i64 ptrtoint (i8 addrspace(5)* addrspacecast (i8* null to i8 addrspace(5)*) to i64), i64 ptrtoint (i8 addrspace(3)* addrspacecast (i8* null to i8 addrspace(3)*) to i64), i64 0, i64 0, i64 0)
-// CHECK: call void @test_cast_null_pointer_to_sizet_calee(i64 ptrtoint (i8 addrspace(5)* addrspacecast (i8* null to i8 addrspace(5)*) to i64), i64 ptrtoint (i8 addrspace(3)* addrspacecast (i8* null to i8 addrspace(3)*) to i64), i64 0, i64 0, i64 0)
-=======
 // CHECK: call void @test_cast_null_pointer_to_sizet_calee(i64 0, i64 ptrtoint (i8 addrspace(3)* addrspacecast (i8 addrspace(4)* null to i8 addrspace(3)*) to i64), i64 0, i64 0, i64 0)
 // CHECK: call void @test_cast_null_pointer_to_sizet_calee(i64 0, i64 ptrtoint (i8 addrspace(3)* addrspacecast (i8 addrspace(4)* null to i8 addrspace(3)*) to i64), i64 0, i64 0, i64 0)
->>>>>>> 1684fd44
 void test_cast_null_pointer_to_sizet(void) {
   test_cast_null_pointer_to_sizet_calee((size_t)((private char*)0),
                                         (size_t)((local char*)0),
@@ -549,11 +464,7 @@
 // Test cast to bool.
 
 // CHECK-LABEL: cast_bool_private
-<<<<<<< HEAD
-// CHECK: icmp eq i8 addrspace(5)* %p, addrspacecast (i8* null to i8 addrspace(5)*)
-=======
 // CHECK: icmp eq i8* %p, null
->>>>>>> 1684fd44
 void cast_bool_private(private char* p) {
   if (p)
     *p = 0;
@@ -597,17 +508,9 @@
   private char *p;
 } StructTy3;
 
-<<<<<<< HEAD
-// CHECK-LABEL: test_memset
-// ToDo: Fix this bug. 40 should be 32.
-// CHECK: call void @llvm.memset.p0i8.i64(i8* {{.*}}, i8 0, i64 40, i32 8, i1 false)
-// CHECK: store i8 addrspace(5)* addrspacecast (i8* null to i8 addrspace(5)*), i8 addrspace(5)** {{.*}}
-StructTy3 test_memset(void) {
-=======
 // CHECK-LABEL: test_memset_private
 // CHECK: call void @llvm.memset.p0i8.i64(i8* nonnull {{.*}}, i8 0, i64 40, i32 8, i1 false)
 StructTy3 test_memset_private(void) {
->>>>>>> 1684fd44
   StructTy3 S3 = {0, 0, 0, 0, 0};
   return S3;
 }
@@ -615,11 +518,6 @@
 // Test casting literal 0 to pointer.
 // A 0 literal casted to pointer should become a null pointer.
 
-<<<<<<< HEAD
-// CHECK-LABEL: test_cast_0_to_ptr
-// CHECK: ret i32 addrspace(5)* addrspacecast (i32* null to i32 addrspace(5)*)
-private int* test_cast_0_to_ptr(void) {
-=======
 // CHECK-LABEL: test_cast_0_to_local_ptr
 // CHECK: ret i32 addrspace(3)* addrspacecast (i32 addrspace(4)* null to i32 addrspace(3)*)
 local int* test_cast_0_to_local_ptr(void) {
@@ -629,7 +527,6 @@
 // CHECK-LABEL: test_cast_0_to_private_ptr
 // CHECK: ret i32* null
 private int* test_cast_0_to_private_ptr(void) {
->>>>>>> 1684fd44
   return (private int*)0;
 }
 
@@ -637,15 +534,9 @@
 // A non-literal integer expression with 0 value is casted to a pointer with
 // zero value.
 
-<<<<<<< HEAD
-// CHECK-LABEL: test_cast_int_to_ptr1
-// CHECK: ret i32 addrspace(5)* null
-private int* test_cast_int_to_ptr1(void) {
-=======
 // CHECK-LABEL: test_cast_int_to_ptr1_private
 // CHECK: ret i32* null
 private int* test_cast_int_to_ptr1_private(void) {
->>>>>>> 1684fd44
   return (private int*)((void)0, 0);
 }
 
@@ -675,10 +566,6 @@
   return a && ((private char*)NULL);
 }
 
-<<<<<<< HEAD
-// CHECK-LABEL: test_not_ptr
-// CHECK: %[[lnot:.*]] = icmp eq i8 addrspace(5)* %p, addrspacecast (i8* null to i8 addrspace(5)*)
-=======
 // CHECK-LABEL: test_not_private_ptr
 // CHECK: %[[lnot:.*]] = icmp eq i8* %p, null
 // CHECK: %[[lnot_ext:.*]] = zext i1 %[[lnot]] to i32
@@ -689,7 +576,6 @@
 
 // CHECK-LABEL: test_not_local_ptr
 // CHECK: %[[lnot:.*]] = icmp eq i8 addrspace(3)* %p, addrspacecast (i8 addrspace(4)* null to i8 addrspace(3)*)
->>>>>>> 1684fd44
 // CHECK: %[[lnot_ext:.*]] = zext i1 %[[lnot]] to i32
 // CHECK: ret i32 %[[lnot_ext]]
 int test_not_local_ptr(local char* p) {
@@ -698,13 +584,8 @@
 
 
 // CHECK-LABEL: test_and_ptr
-<<<<<<< HEAD
-// CHECK: %[[tobool:.*]] = icmp ne i8 addrspace(5)* %p1, addrspacecast (i8* null to i8 addrspace(5)*)
-// CHECK: %[[tobool1:.*]] = icmp ne i8 addrspace(3)* %p2, addrspacecast (i8* null to i8 addrspace(3)*)
-=======
 // CHECK: %[[tobool:.*]] = icmp ne i8* %p1, null
 // CHECK: %[[tobool1:.*]] = icmp ne i8 addrspace(3)* %p2, addrspacecast (i8 addrspace(4)* null to i8 addrspace(3)*)
->>>>>>> 1684fd44
 // CHECK: %[[res:.*]] = and i1 %[[tobool]], %[[tobool1]]
 // CHECK: %[[land_ext:.*]] = zext i1 %[[res]] to i32
 // CHECK: ret i32 %[[land_ext]]
@@ -718,11 +599,7 @@
 // NOOPT: store i32 addrspace(1)* null, i32 addrspace(1)* addrspace(5)* %glob, align 8
 // NOOPT: %{{.*}} = sub i64 %{{.*}}, 0
 // NOOPT: call void @test_fold_callee
-<<<<<<< HEAD
-// NOOPT: %{{.*}} = add nsw i64 %{{.*}}, sext (i32 ptrtoint (i32 addrspace(5)* addrspacecast (i32* null to i32 addrspace(5)*) to i32) to i64)
-=======
 // NOOPT: %{{.*}} = add nsw i64 %{{.*}}, 0
->>>>>>> 1684fd44
 // NOOPT: %{{.*}} = sub nsw i64 %{{.*}}, 1
 void test_fold_callee(void);
 void test_fold_private(void) {
