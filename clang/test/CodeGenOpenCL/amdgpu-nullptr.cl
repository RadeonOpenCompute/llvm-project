// RUN: %clang_cc1 %s -cl-std=CL2.0 -include opencl-c.h -triple amdgcn -emit-llvm -o - | FileCheck %s
// RUN: %clang_cc1 %s -O0 -cl-std=CL2.0 -include opencl-c.h -triple amdgcn -emit-llvm -o - | FileCheck --check-prefix=NOOPT %s
// RUN: %clang_cc1 %s -cl-std=CL2.0 -include opencl-c.h -triple amdgcn---opencl -emit-llvm -o - | FileCheck %s

typedef struct {
  private char *p1;
  local char *p2;
  constant char *p3;
  global char *p4;
  generic char *p5;
} StructTy1;

typedef struct {
  constant char *p3;
  global char *p4;
  generic char *p5;
} StructTy2;

// LLVM requests global variable with common linkage to be initialized with zeroinitializer, therefore use -fno-common
// to suppress common linkage for tentative definition.

// Test 0 as initializer.

// CHECK: @private_p = local_unnamed_addr addrspace(1) global i8* null, align 4
private char *private_p = 0;

// CHECK: @local_p = local_unnamed_addr addrspace(1) global i8 addrspace(3)* addrspacecast (i8* null to i8 addrspace(3)*), align 4
local char *local_p = 0;

// CHECK: @global_p = local_unnamed_addr addrspace(1) global i8 addrspace(1)* null, align 8
global char *global_p = 0;

<<<<<<< HEAD
// CHECK: @constant_p = local_unnamed_addr addrspace(1) global i8 addrspace(4)* null, align 8
constant char *constant_p = 0;

// CHECK: @generic_p = local_unnamed_addr addrspace(1) global i8* null, align 4
=======
// CHECK: @constant_p = local_unnamed_addr addrspace(1) global i8 addrspace(2)* null, align 8
constant char *constant_p = 0;

// CHECK: @generic_p = local_unnamed_addr addrspace(1) global i8 addrspace(4)* null, align 8
>>>>>>> 90c79997
generic char *generic_p = 0;

// Test NULL as initializer.

// CHECK: @private_p_NULL = local_unnamed_addr addrspace(1) global i8* null, align 4
private char *private_p_NULL = NULL;

// CHECK: @local_p_NULL = local_unnamed_addr addrspace(1) global i8 addrspace(3)* addrspacecast (i8* null to i8 addrspace(3)*), align 4
local char *local_p_NULL = NULL;

// CHECK: @global_p_NULL = local_unnamed_addr addrspace(1) global i8 addrspace(1)* null, align 8
global char *global_p_NULL = NULL;

<<<<<<< HEAD
// CHECK: @constant_p_NULL = local_unnamed_addr addrspace(1) global i8 addrspace(4)* null, align 8
constant char *constant_p_NULL = NULL;

// CHECK: @generic_p_NULL = local_unnamed_addr addrspace(1) global i8* null, align 4
=======
// CHECK: @constant_p_NULL = local_unnamed_addr addrspace(1) global i8 addrspace(2)* null, align 8
constant char *constant_p_NULL = NULL;

// CHECK: @generic_p_NULL = local_unnamed_addr addrspace(1) global i8 addrspace(4)* null, align 8
>>>>>>> 90c79997
generic char *generic_p_NULL = NULL;

// Test constant folding of null pointer.
// A null pointer should be folded to a null pointer in the target address space.

<<<<<<< HEAD
// CHECK: @fold_generic = local_unnamed_addr addrspace(1) global i32* null, align 4
=======
// CHECK: @fold_generic = local_unnamed_addr addrspace(1) global i32 addrspace(4)* null, align 8
>>>>>>> 90c79997
generic int *fold_generic = (global int*)(generic float*)(private char*)0;

// CHECK: @fold_priv = local_unnamed_addr addrspace(1) global i16* null, align 4
private short *fold_priv = (private short*)(generic int*)(global void*)0;

// CHECK: @fold_priv_arith = local_unnamed_addr addrspace(1) global i8* inttoptr (i32 10 to i8*), align 4
private char *fold_priv_arith = (private char*)0 + 10;

// CHECK: @fold_int = local_unnamed_addr addrspace(1) global i32 14, align 4
int fold_int = (int)(private void*)(generic char*)(global int*)0 + 14;

// CHECK: @fold_int2 = local_unnamed_addr addrspace(1) global i32 13, align 4
int fold_int2 = (int) ((private void*)0 + 13);

// CHECK: @fold_int3 = local_unnamed_addr addrspace(1) global i32 0, align 4
int fold_int3 = (int) ((private int*)0);

// CHECK: @fold_int4 = local_unnamed_addr addrspace(1) global i32 8, align 4
int fold_int4 = (int) &((private int*)0)[2];

// CHECK: @fold_int5 = local_unnamed_addr addrspace(1) global i32 4, align 4
int fold_int5 = (int) &((private StructTy1*)0)->p2;


// CHECK: @fold_int_local = local_unnamed_addr addrspace(1) global i32 13, align 4
int fold_int_local = (int)(local void*)(generic char*)(global int*)0 + 14;

// CHECK: @fold_int2_local = local_unnamed_addr addrspace(1) global i32 12, align 4
int fold_int2_local = (int) ((local void*)0 + 13);

// CHECK: @fold_int3_local = local_unnamed_addr addrspace(1) global i32 -1, align 4
int fold_int3_local = (int) ((local int*)0);

// CHECK: @fold_int4_local = local_unnamed_addr addrspace(1) global i32 7, align 4
int fold_int4_local = (int) &((local int*)0)[2];

// CHECK: @fold_int5_local = local_unnamed_addr addrspace(1) global i32 3, align 4
int fold_int5_local = (int) &((local StructTy1*)0)->p2;


// Test static variable initialization.

// NOOPT: @test_static_var_private.sp1 = internal addrspace(1) global i8* null, align 4
// NOOPT: @test_static_var_private.sp2 = internal addrspace(1) global i8* null, align 4
// NOOPT: @test_static_var_private.sp3 = internal addrspace(1) global i8* null, align 4
// NOOPT: @test_static_var_private.sp4 = internal addrspace(1) global i8* null, align 4
// NOOPT: @test_static_var_private.sp5 = internal addrspace(1) global i8* null, align 4
// NOOPT: @test_static_var_private.SS1 = internal addrspace(1) global %struct.StructTy1 { i8* null, i8 addrspace(3)* addrspacecast (i8 addrspace(4)* null to i8 addrspace(3)*), i8 addrspace(2)* null, i8 addrspace(1)* null, i8 addrspace(4)* null }, align 8
// NOOPT: @test_static_var_private.SS2 = internal addrspace(1) global %struct.StructTy2 zeroinitializer, align 8

void test_static_var_private(void) {
  static private char *sp1 = 0;
  static private char *sp2 = NULL;
  static private char *sp3;
  static private char *sp4 = (private char*)((void)0, 0);
  const int x = 0;
  static private char *sp5 = (private char*)x;
  static StructTy1 SS1;
  static StructTy2 SS2;
}

// NOOPT: @test_static_var_local.sp1 = internal addrspace(1) global i8 addrspace(3)* addrspacecast (i8 addrspace(4)* null to i8 addrspace(3)*), align 4
// NOOPT: @test_static_var_local.sp2 = internal addrspace(1) global i8 addrspace(3)* addrspacecast (i8 addrspace(4)* null to i8 addrspace(3)*), align 4
// NOOPT: @test_static_var_local.sp3 = internal addrspace(1) global i8 addrspace(3)* addrspacecast (i8 addrspace(4)* null to i8 addrspace(3)*), align 4
// NOOPT: @test_static_var_local.sp4 = internal addrspace(1) global i8 addrspace(3)* null, align 4
// NOOPT: @test_static_var_local.sp5 = internal addrspace(1) global i8 addrspace(3)* null, align 4
// NOOPT: @test_static_var_local.SS1 = internal addrspace(1) global %struct.StructTy1 { i8* null, i8 addrspace(3)* addrspacecast (i8 addrspace(4)* null to i8 addrspace(3)*), i8 addrspace(2)* null, i8 addrspace(1)* null, i8 addrspace(4)* null }, align 8
// NOOPT: @test_static_var_local.SS2 = internal addrspace(1) global %struct.StructTy2 zeroinitializer, align 8
void test_static_var_local(void) {
  static local char *sp1 = 0;
  static local char *sp2 = NULL;
  static local char *sp3;
  static local char *sp4 = (local char*)((void)0, 0);
  const int x = 0;
  static local char *sp5 = (local char*)x;
  static StructTy1 SS1;
  static StructTy2 SS2;
}

// Test function-scope variable initialization.
// NOOPT-LABEL: @test_func_scope_var_private(
// NOOPT: store i8* null, i8** %sp1, align 4
// NOOPT: store i8* null, i8** %sp2, align 4
// NOOPT: store i8* null, i8** %sp3, align 4
// NOOPT: store i8* null, i8** %sp4, align 4
// NOOPT: %[[SS1:.*]] = bitcast %struct.StructTy1* %SS1 to i8*
// NOOPT: call void @llvm.memcpy.p0i8.p2i8.i64(i8* %[[SS1]], i8 addrspace(2)* bitcast (%struct.StructTy1 addrspace(2)* @test_func_scope_var_private.SS1 to i8 addrspace(2)*), i64 32, i32 8, i1 false)
// NOOPT: %[[SS2:.*]] = bitcast %struct.StructTy2* %SS2 to i8*
// NOOPT: call void @llvm.memset.p0i8.i64(i8* %[[SS2]], i8 0, i64 24, i32 8, i1 false)
void test_func_scope_var_private(void) {
  private char *sp1 = 0;
  private char *sp2 = NULL;
  private char *sp3 = (private char*)((void)0, 0);
  const int x = 0;
  private char *sp4 = (private char*)x;
  StructTy1 SS1 = {0, 0, 0, 0, 0};
  StructTy2 SS2 = {0, 0, 0};
}

// Test function-scope variable initialization.
// NOOPT-LABEL: @test_func_scope_var_local(
// NOOPT: store i8 addrspace(3)* addrspacecast (i8 addrspace(4)* null to i8 addrspace(3)*), i8 addrspace(3)** %sp1, align 4
// NOOPT: store i8 addrspace(3)* addrspacecast (i8 addrspace(4)* null to i8 addrspace(3)*), i8 addrspace(3)** %sp2, align 4
// NOOPT: store i8 addrspace(3)* null, i8 addrspace(3)** %sp3, align 4
// NOOPT: store i8 addrspace(3)* null, i8 addrspace(3)** %sp4, align 4
// NOOPT: %[[SS1:.*]] = bitcast %struct.StructTy1* %SS1 to i8*
// NOOPT: call void @llvm.memcpy.p0i8.p2i8.i64(i8* %[[SS1]], i8 addrspace(2)* bitcast (%struct.StructTy1 addrspace(2)* @test_func_scope_var_local.SS1 to i8 addrspace(2)*), i64 32, i32 8, i1 false)
// NOOPT: %[[SS2:.*]] = bitcast %struct.StructTy2* %SS2 to i8*
// NOOPT: call void @llvm.memset.p0i8.i64(i8* %[[SS2]], i8 0, i64 24, i32 8, i1 false)
void test_func_scope_var_local(void) {
  local char *sp1 = 0;
  local char *sp2 = NULL;
  local char *sp3 = (local char*)((void)0, 0);
  const int x = 0;
  local char *sp4 = (local char*)x;
  StructTy1 SS1 = {0, 0, 0, 0, 0};
  StructTy2 SS2 = {0, 0, 0};
}


// Test default initialization of pointers.

// Tentative definition of global variables with non-zero initializer
// cannot have common linkage since common linkage requires zero initialization
// and does not have explicit section.

// CHECK: @p1 = common local_unnamed_addr addrspace(1) global i8* null, align 4
private char *p1;

// CHECK: @p2 = weak local_unnamed_addr addrspace(1) global i8 addrspace(3)* addrspacecast (i8* null to i8 addrspace(3)*), align 4
local char *p2;

<<<<<<< HEAD
// CHECK: @p3 = common local_unnamed_addr addrspace(1) global i8 addrspace(4)* null, align 8
=======
// CHECK: @p3 = common local_unnamed_addr addrspace(1) global i8 addrspace(2)* null, align 8
>>>>>>> 90c79997
constant char *p3;

// CHECK: @p4 = common local_unnamed_addr addrspace(1) global i8 addrspace(1)* null, align 8
global char *p4;

<<<<<<< HEAD
// CHECK: @p5 = common local_unnamed_addr addrspace(1) global i8* null, align 4
=======
// CHECK: @p5 = common local_unnamed_addr addrspace(1) global i8 addrspace(4)* null, align 8
>>>>>>> 90c79997
generic char *p5;

// Test default initialization of sturcture.

// CHECK: @S1 = weak local_unnamed_addr addrspace(1) global %struct.StructTy1 { i8* null, i8 addrspace(3)* addrspacecast (i8 addrspace(4)* null to i8 addrspace(3)*), i8 addrspace(2)* null, i8 addrspace(1)* null, i8 addrspace(4)* null }, align 8
StructTy1 S1;

// CHECK: @S2 = common local_unnamed_addr addrspace(1) global %struct.StructTy2 zeroinitializer, align 8
StructTy2 S2;

// Test default initialization of array.
// CHECK: @A1 = weak local_unnamed_addr addrspace(1) global [2 x %struct.StructTy1] [%struct.StructTy1 { i8* null, i8 addrspace(3)* addrspacecast (i8 addrspace(4)* null to i8 addrspace(3)*), i8 addrspace(2)* null, i8 addrspace(1)* null, i8 addrspace(4)* null }, %struct.StructTy1 { i8* null, i8 addrspace(3)* addrspacecast (i8 addrspace(4)* null to i8 addrspace(3)*), i8 addrspace(2)* null, i8 addrspace(1)* null, i8 addrspace(4)* null }], align 8
StructTy1 A1[2];

// CHECK: @A2 = common local_unnamed_addr addrspace(1) global [2 x %struct.StructTy2] zeroinitializer, align 8
StructTy2 A2[2];

// Test comparison with 0.

// CHECK-LABEL: cmp_private
// CHECK: icmp eq i8* %p, null
void cmp_private(private char* p) {
  if (p != 0)
    *p = 0;
}

// CHECK-LABEL: cmp_local
// CHECK: icmp eq i8 addrspace(3)* %p, addrspacecast (i8* null to i8 addrspace(3)*)
void cmp_local(local char* p) {
  if (p != 0)
    *p = 0;
}

// CHECK-LABEL: cmp_global
// CHECK: icmp eq i8 addrspace(1)* %p, null
void cmp_global(global char* p) {
  if (p != 0)
    *p = 0;
}

// CHECK-LABEL: cmp_constant
// CHECK: icmp eq i8 addrspace(4)* %p, null
char cmp_constant(constant char* p) {
  if (p != 0)
    return *p;
  else
    return 0;
}

// CHECK-LABEL: cmp_generic
// CHECK: icmp eq i8* %p, null
void cmp_generic(generic char* p) {
  if (p != 0)
    *p = 0;
}

// Test comparison with NULL.

// CHECK-LABEL: cmp_NULL_private
// CHECK: icmp eq i8* %p, null
void cmp_NULL_private(private char* p) {
  if (p != NULL)
    *p = 0;
}

// CHECK-LABEL: cmp_NULL_local
// CHECK: icmp eq i8 addrspace(3)* %p, addrspacecast (i8* null to i8 addrspace(3)*)
void cmp_NULL_local(local char* p) {
  if (p != NULL)
    *p = 0;
}

// CHECK-LABEL: cmp_NULL_global
// CHECK: icmp eq i8 addrspace(1)* %p, null
void cmp_NULL_global(global char* p) {
  if (p != NULL)
    *p = 0;
}

// CHECK-LABEL: cmp_NULL_constant
// CHECK: icmp eq i8 addrspace(4)* %p, null
char cmp_NULL_constant(constant char* p) {
  if (p != NULL)
    return *p;
  else
    return 0;
}

// CHECK-LABEL: cmp_NULL_generic
// CHECK: icmp eq i8* %p, null
void cmp_NULL_generic(generic char* p) {
  if (p != NULL)
    *p = 0;
}

// Test storage 0 as null pointer.
// CHECK-LABEL: test_storage_null_pointer
// CHECK: store i8* null, i8* addrspace(4)* %arg_private
// CHECK: store i8 addrspace(3)* addrspacecast (i8 addrspace(4)* null to i8 addrspace(3)*), i8 addrspace(3)* addrspace(4)* %arg_local
// CHECK: store i8 addrspace(1)* null, i8 addrspace(1)* addrspace(4)* %arg_global
// CHECK: store i8 addrspace(2)* null, i8 addrspace(2)* addrspace(4)* %arg_constant
// CHECK: store i8 addrspace(4)* null, i8 addrspace(4)* addrspace(4)* %arg_generic
void test_storage_null_pointer(private char** arg_private,
                               local char** arg_local,
                               global char** arg_global,
                               constant char** arg_constant,
                               generic char** arg_generic) {
   *arg_private = 0;
   *arg_local = 0;
   *arg_global = 0;
   *arg_constant = 0;
   *arg_generic = 0;
}

// Test storage NULL as null pointer.
// CHECK-LABEL: test_storage_null_pointer_NULL
// CHECK: store i8* null, i8* addrspace(4)* %arg_private
// CHECK: store i8 addrspace(3)* addrspacecast (i8 addrspace(4)* null to i8 addrspace(3)*), i8 addrspace(3)* addrspace(4)* %arg_local
// CHECK: store i8 addrspace(1)* null, i8 addrspace(1)* addrspace(4)* %arg_global
// CHECK: store i8 addrspace(2)* null, i8 addrspace(2)* addrspace(4)* %arg_constant
// CHECK: store i8 addrspace(4)* null, i8 addrspace(4)* addrspace(4)* %arg_generic
void test_storage_null_pointer_NULL(private char** arg_private,
                                    local char** arg_local,
                                    global char** arg_global,
                                    constant char** arg_constant,
                                    generic char** arg_generic) {
   *arg_private = NULL;
   *arg_local = NULL;
   *arg_global = NULL;
   *arg_constant = NULL;
   *arg_generic = NULL;
}

// Test pass null pointer to function as argument.
void test_pass_null_pointer_arg_calee(private char* arg_private,
                                      local char* arg_local,
                                      global char* arg_global,
                                      constant char* arg_constant,
                                      generic char* arg_generic);

// CHECK-LABEL: test_pass_null_pointer_arg
// CHECK: call void @test_pass_null_pointer_arg_calee(i8* null, i8 addrspace(3)* addrspacecast (i8 addrspace(4)* null to i8 addrspace(3)*), i8 addrspace(1)* null, i8 addrspace(2)* null, i8 addrspace(4)* null)
// CHECK: call void @test_pass_null_pointer_arg_calee(i8* null, i8 addrspace(3)* addrspacecast (i8 addrspace(4)* null to i8 addrspace(3)*), i8 addrspace(1)* null, i8 addrspace(2)* null, i8 addrspace(4)* null)
void test_pass_null_pointer_arg(void) {
  test_pass_null_pointer_arg_calee(0, 0, 0, 0, 0);
  test_pass_null_pointer_arg_calee(NULL, NULL, NULL, NULL, NULL);
}

// Test cast null pointer to size_t.
void test_cast_null_pointer_to_sizet_calee(size_t arg_private,
                                           size_t arg_local,
                                           size_t arg_global,
                                           size_t arg_constant,
                                           size_t arg_generic);

// CHECK-LABEL: test_cast_null_pointer_to_sizet
// CHECK: call void @test_cast_null_pointer_to_sizet_calee(i64 0, i64 ptrtoint (i8 addrspace(3)* addrspacecast (i8 addrspace(4)* null to i8 addrspace(3)*) to i64), i64 0, i64 0, i64 0)
// CHECK: call void @test_cast_null_pointer_to_sizet_calee(i64 0, i64 ptrtoint (i8 addrspace(3)* addrspacecast (i8 addrspace(4)* null to i8 addrspace(3)*) to i64), i64 0, i64 0, i64 0)
void test_cast_null_pointer_to_sizet(void) {
  test_cast_null_pointer_to_sizet_calee((size_t)((private char*)0),
                                        (size_t)((local char*)0),
                                        (size_t)((global char*)0),
                                        (size_t)((constant char*)0),
                                        (size_t)((generic char*)0));
  test_cast_null_pointer_to_sizet_calee((size_t)((private char*)NULL),
                                        (size_t)((local char*)NULL),
                                        (size_t)((global char*)NULL),
                                        (size_t)((constant char*)0), // NULL cannot be casted to constant pointer since it is defined as a generic pointer
                                        (size_t)((generic char*)NULL));
}

// Test comparision between null pointers.
#define TEST_EQ00(addr1, addr2) int test_eq00_##addr1##_##addr2(void) { return (addr1 char*)0 == (addr2 char*)0; }
#define TEST_EQ0N(addr1, addr2) int test_eq0N_##addr1##_##addr2(void) { return (addr1 char*)0 == (addr2 char*)NULL; }
#define TEST_EQN0(addr1, addr2) int test_eqN0_##addr1##_##addr2(void) { return (addr1 char*)NULL == (addr2 char*)0; }
#define TEST_EQNN(addr1, addr2) int test_eqNN_##addr1##_##addr2(void) { return (addr1 char*)0 == (addr2 char*)NULL; }
#define TEST_NE00(addr1, addr2) int test_ne00_##addr1##_##addr2(void) { return (addr1 char*)0 != (addr2 char*)0; }
#define TEST_NE0N(addr1, addr2) int test_ne0N_##addr1##_##addr2(void) { return (addr1 char*)0 != (addr2 char*)NULL; }
#define TEST_NEN0(addr1, addr2) int test_neN0_##addr1##_##addr2(void) { return (addr1 char*)NULL != (addr2 char*)0; }
#define TEST_NENN(addr1, addr2) int test_neNN_##addr1##_##addr2(void) { return (addr1 char*)0 != (addr2 char*)NULL; }
#define TEST(addr1, addr2) \
        TEST_EQ00(addr1, addr2) \
        TEST_EQ0N(addr1, addr2) \
        TEST_EQN0(addr1, addr2) \
        TEST_EQNN(addr1, addr2) \
        TEST_NE00(addr1, addr2) \
        TEST_NE0N(addr1, addr2) \
        TEST_NEN0(addr1, addr2) \
        TEST_NENN(addr1, addr2)

// CHECK-LABEL: test_eq00_generic_private
// CHECK: ret i32 1
// CHECK-LABEL: test_eq0N_generic_private
// CHECK: ret i32 1
// CHECK-LABEL: test_eqN0_generic_private
// CHECK: ret i32 1
// CHECK-LABEL: test_eqNN_generic_private
// CHECK: ret i32 1
// CHECK-LABEL: test_ne00_generic_private
// CHECK: ret i32 0
// CHECK-LABEL: test_ne0N_generic_private
// CHECK: ret i32 0
// CHECK-LABEL: test_neN0_generic_private
// CHECK: ret i32 0
// CHECK-LABEL: test_neNN_generic_private
// CHECK: ret i32 0
TEST(generic, private)

// CHECK-LABEL: test_eq00_generic_local
// CHECK: ret i32 1
// CHECK-LABEL: test_eq0N_generic_local
// CHECK: ret i32 1
// CHECK-LABEL: test_eqN0_generic_local
// CHECK: ret i32 1
// CHECK-LABEL: test_eqNN_generic_local
// CHECK: ret i32 1
// CHECK-LABEL: test_ne00_generic_local
// CHECK: ret i32 0
// CHECK-LABEL: test_ne0N_generic_local
// CHECK: ret i32 0
// CHECK-LABEL: test_neN0_generic_local
// CHECK: ret i32 0
// CHECK-LABEL: test_neNN_generic_local
// CHECK: ret i32 0
TEST(generic, local)

// CHECK-LABEL: test_eq00_generic_global
// CHECK: ret i32 1
// CHECK-LABEL: test_eq0N_generic_global
// CHECK: ret i32 1
// CHECK-LABEL: test_eqN0_generic_global
// CHECK: ret i32 1
// CHECK-LABEL: test_eqNN_generic_global
// CHECK: ret i32 1
// CHECK-LABEL: test_ne00_generic_global
// CHECK: ret i32 0
// CHECK-LABEL: test_ne0N_generic_global
// CHECK: ret i32 0
// CHECK-LABEL: test_neN0_generic_global
// CHECK: ret i32 0
// CHECK-LABEL: test_neNN_generic_global
// CHECK: ret i32 0
TEST(generic, global)

// CHECK-LABEL: test_eq00_generic_generic
// CHECK: ret i32 1
// CHECK-LABEL: test_eq0N_generic_generic
// CHECK: ret i32 1
// CHECK-LABEL: test_eqN0_generic_generic
// CHECK: ret i32 1
// CHECK-LABEL: test_eqNN_generic_generic
// CHECK: ret i32 1
// CHECK-LABEL: test_ne00_generic_generic
// CHECK: ret i32 0
// CHECK-LABEL: test_ne0N_generic_generic
// CHECK: ret i32 0
// CHECK-LABEL: test_neN0_generic_generic
// CHECK: ret i32 0
// CHECK-LABEL: test_neNN_generic_generic
// CHECK: ret i32 0
TEST(generic, generic)

// CHECK-LABEL: test_eq00_constant_constant
// CHECK: ret i32 1
TEST_EQ00(constant, constant)

// Test cast to bool.

// CHECK-LABEL: cast_bool_private
// CHECK: icmp eq i8* %p, null
void cast_bool_private(private char* p) {
  if (p)
    *p = 0;
}

// CHECK-LABEL: cast_bool_local
// CHECK: icmp eq i8 addrspace(3)* %p, addrspacecast (i8* null to i8 addrspace(3)*)
void cast_bool_local(local char* p) {
  if (p)
    *p = 0;
}

// CHECK-LABEL: cast_bool_global
// CHECK: icmp eq i8 addrspace(1)* %p, null
void cast_bool_global(global char* p) {
  if (p)
    *p = 0;
}

// CHECK-LABEL: cast_bool_constant
// CHECK: icmp eq i8 addrspace(4)* %p, null
char cast_bool_constant(constant char* p) {
  if (p)
    return *p;
  else
    return 0;
}

// CHECK-LABEL: cast_bool_generic
// CHECK: icmp eq i8* %p, null
void cast_bool_generic(generic char* p) {
  if (p)
    *p = 0;
}

// Test initialize a struct using memset.
// For large structures which is mostly zero, clang generats llvm.memset for
// the zero part and store for non-zero members.
typedef struct {
  long a, b, c, d;
  private char *p;
} StructTy3;

// CHECK-LABEL: test_memset_private
// CHECK: call void @llvm.memset.p0i8.i64(i8* nonnull {{.*}}, i8 0, i64 40, i32 8, i1 false)
StructTy3 test_memset_private(void) {
  StructTy3 S3 = {0, 0, 0, 0, 0};
  return S3;
}

// Test casting literal 0 to pointer.
// A 0 literal casted to pointer should become a null pointer.

// CHECK-LABEL: test_cast_0_to_local_ptr
// CHECK: ret i32 addrspace(3)* addrspacecast (i32 addrspace(4)* null to i32 addrspace(3)*)
local int* test_cast_0_to_local_ptr(void) {
  return (local int*)0;
}

// CHECK-LABEL: test_cast_0_to_private_ptr
// CHECK: ret i32* null
private int* test_cast_0_to_private_ptr(void) {
  return (private int*)0;
}

// Test casting non-literal integer with 0 value to pointer.
// A non-literal integer expression with 0 value is casted to a pointer with
// zero value.

// CHECK-LABEL: test_cast_int_to_ptr1_private
// CHECK: ret i32* null
private int* test_cast_int_to_ptr1_private(void) {
  return (private int*)((void)0, 0);
}

// CHECK-LABEL: test_cast_int_to_ptr1_local
 // CHECK: ret i32 addrspace(3)* null
local int* test_cast_int_to_ptr1_local(void) {
  return (local int*)((void)0, 0);
}

// CHECK-LABEL: test_cast_int_to_ptr2
// CHECK: ret i32 addrspace(5)* null
private int* test_cast_int_to_ptr2(void) {
  int x = 0;
  return (private int*)x;
}

// Test logical operations.
// CHECK-LABEL: test_not_nullptr
// CHECK: ret i32 1
int test_not_nullptr(void) {
  return !(private char*)NULL;
}

// CHECK-LABEL: test_and_nullptr
// CHECK: ret i32 0
int test_and_nullptr(int a) {
  return a && ((private char*)NULL);
}

// CHECK-LABEL: test_not_private_ptr
// CHECK: %[[lnot:.*]] = icmp eq i8* %p, null
// CHECK: %[[lnot_ext:.*]] = zext i1 %[[lnot]] to i32
// CHECK: ret i32 %[[lnot_ext]]
int test_not_private_ptr(private char* p) {
  return !p;
}

// CHECK-LABEL: test_not_local_ptr
// CHECK: %[[lnot:.*]] = icmp eq i8 addrspace(3)* %p, addrspacecast (i8 addrspace(4)* null to i8 addrspace(3)*)
// CHECK: %[[lnot_ext:.*]] = zext i1 %[[lnot]] to i32
// CHECK: ret i32 %[[lnot_ext]]
int test_not_local_ptr(local char* p) {
  return !p;
}


// CHECK-LABEL: test_and_ptr
// CHECK: %[[tobool:.*]] = icmp ne i8* %p1, null
// CHECK: %[[tobool1:.*]] = icmp ne i8 addrspace(3)* %p2, addrspacecast (i8 addrspace(4)* null to i8 addrspace(3)*)
// CHECK: %[[res:.*]] = and i1 %[[tobool]], %[[tobool1]]
// CHECK: %[[land_ext:.*]] = zext i1 %[[res]] to i32
// CHECK: ret i32 %[[land_ext]]
int test_and_ptr(private char* p1, local char* p2) {
  return p1 && p2;
}

// Test folding of null pointer in function scope.
// NOOPT-LABEL: test_fold_private
// NOOPT: call void @test_fold_callee
<<<<<<< HEAD
// NOOPT: store i32 addrspace(1)* null, i32 addrspace(1)* addrspace(5)* %glob, align 8
=======
// NOOPT: store i32 addrspace(1)* null, i32 addrspace(1)** %glob, align 8
>>>>>>> 90c79997
// NOOPT: %{{.*}} = sub i64 %{{.*}}, 0
// NOOPT: call void @test_fold_callee
// NOOPT: %{{.*}} = add nsw i64 %{{.*}}, 0
// NOOPT: %{{.*}} = sub nsw i64 %{{.*}}, 1
void test_fold_callee(void);
void test_fold_private(void) {
  global int* glob = (test_fold_callee(), (global int*)(generic char*)0);
  long x = glob - (global int*)(generic char*)0;
  x = x + (int)(test_fold_callee(), (private int*)(generic char*)(global short*)0);
  x = x - (int)((private int*)0 == (private int*)(generic char*)0);
}

// NOOPT-LABEL: test_fold_local
// NOOPT: call void @test_fold_callee
// NOOPT: store i32 addrspace(1)* null, i32 addrspace(1)** %glob, align 8
// NOOPT: %{{.*}} = sub i64 %{{.*}}, 0
// NOOPT: call void @test_fold_callee
// NOOPT: %{{.*}} = add nsw i64 %{{.*}}, sext (i32 ptrtoint (i32 addrspace(3)* addrspacecast (i32 addrspace(4)* null to i32 addrspace(3)*) to i32) to i64)
// NOOPT: %{{.*}} = sub nsw i64 %{{.*}}, 1
void test_fold_local(void) {
  global int* glob = (test_fold_callee(), (global int*)(generic char*)0);
  long x = glob - (global int*)(generic char*)0;
  x = x + (int)(test_fold_callee(), (local int*)(generic char*)(global short*)0);
  x = x - (int)((local int*)0 == (local int*)(generic char*)0);
}<|MERGE_RESOLUTION|>--- conflicted
+++ resolved
@@ -30,17 +30,10 @@
 // CHECK: @global_p = local_unnamed_addr addrspace(1) global i8 addrspace(1)* null, align 8
 global char *global_p = 0;
 
-<<<<<<< HEAD
-// CHECK: @constant_p = local_unnamed_addr addrspace(1) global i8 addrspace(4)* null, align 8
-constant char *constant_p = 0;
-
-// CHECK: @generic_p = local_unnamed_addr addrspace(1) global i8* null, align 4
-=======
 // CHECK: @constant_p = local_unnamed_addr addrspace(1) global i8 addrspace(2)* null, align 8
 constant char *constant_p = 0;
 
 // CHECK: @generic_p = local_unnamed_addr addrspace(1) global i8 addrspace(4)* null, align 8
->>>>>>> 90c79997
 generic char *generic_p = 0;
 
 // Test NULL as initializer.
@@ -54,27 +47,16 @@
 // CHECK: @global_p_NULL = local_unnamed_addr addrspace(1) global i8 addrspace(1)* null, align 8
 global char *global_p_NULL = NULL;
 
-<<<<<<< HEAD
-// CHECK: @constant_p_NULL = local_unnamed_addr addrspace(1) global i8 addrspace(4)* null, align 8
-constant char *constant_p_NULL = NULL;
-
-// CHECK: @generic_p_NULL = local_unnamed_addr addrspace(1) global i8* null, align 4
-=======
 // CHECK: @constant_p_NULL = local_unnamed_addr addrspace(1) global i8 addrspace(2)* null, align 8
 constant char *constant_p_NULL = NULL;
 
 // CHECK: @generic_p_NULL = local_unnamed_addr addrspace(1) global i8 addrspace(4)* null, align 8
->>>>>>> 90c79997
 generic char *generic_p_NULL = NULL;
 
 // Test constant folding of null pointer.
 // A null pointer should be folded to a null pointer in the target address space.
 
-<<<<<<< HEAD
-// CHECK: @fold_generic = local_unnamed_addr addrspace(1) global i32* null, align 4
-=======
 // CHECK: @fold_generic = local_unnamed_addr addrspace(1) global i32 addrspace(4)* null, align 8
->>>>>>> 90c79997
 generic int *fold_generic = (global int*)(generic float*)(private char*)0;
 
 // CHECK: @fold_priv = local_unnamed_addr addrspace(1) global i16* null, align 4
@@ -207,21 +189,13 @@
 // CHECK: @p2 = weak local_unnamed_addr addrspace(1) global i8 addrspace(3)* addrspacecast (i8* null to i8 addrspace(3)*), align 4
 local char *p2;
 
-<<<<<<< HEAD
-// CHECK: @p3 = common local_unnamed_addr addrspace(1) global i8 addrspace(4)* null, align 8
-=======
 // CHECK: @p3 = common local_unnamed_addr addrspace(1) global i8 addrspace(2)* null, align 8
->>>>>>> 90c79997
 constant char *p3;
 
 // CHECK: @p4 = common local_unnamed_addr addrspace(1) global i8 addrspace(1)* null, align 8
 global char *p4;
 
-<<<<<<< HEAD
-// CHECK: @p5 = common local_unnamed_addr addrspace(1) global i8* null, align 4
-=======
 // CHECK: @p5 = common local_unnamed_addr addrspace(1) global i8 addrspace(4)* null, align 8
->>>>>>> 90c79997
 generic char *p5;
 
 // Test default initialization of sturcture.
@@ -623,11 +597,7 @@
 // Test folding of null pointer in function scope.
 // NOOPT-LABEL: test_fold_private
 // NOOPT: call void @test_fold_callee
-<<<<<<< HEAD
-// NOOPT: store i32 addrspace(1)* null, i32 addrspace(1)* addrspace(5)* %glob, align 8
-=======
 // NOOPT: store i32 addrspace(1)* null, i32 addrspace(1)** %glob, align 8
->>>>>>> 90c79997
 // NOOPT: %{{.*}} = sub i64 %{{.*}}, 0
 // NOOPT: call void @test_fold_callee
 // NOOPT: %{{.*}} = add nsw i64 %{{.*}}, 0
