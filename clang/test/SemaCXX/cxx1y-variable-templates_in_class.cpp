// RUN: %clang_cc1 -triple %itanium_abi_triple -std=c++98 -verify -fsyntax-only %s -Wno-c++11-extensions -Wno-c++1y-extensions -DPRECXX11
// RUN: %clang_cc1 -triple %itanium_abi_triple -std=c++11 -verify -fsyntax-only -Wno-c++1y-extensions %s
// RUN: %clang_cc1 -triple %itanium_abi_triple -std=c++1y -verify -fsyntax-only %s -DCPP1Y

#define CONST const

#ifdef PRECXX11
#define static_assert _Static_assert
#endif

class A {
  template<typename T> CONST T wrong;           // expected-error {{non-static data member 'wrong' cannot be declared as a template}}
  template<typename T> CONST T wrong_init = 5;      // expected-error {{non-static data member 'wrong_init' cannot be declared as a template}}
  template<typename T, typename T0> static CONST T right = T(100);
  template<typename T> static CONST T right<T,int> = 5;
<<<<<<< HEAD
  template<typename T> CONST int right<int,T>;  // expected-error {{member 'right' declared as a template}}
  template<typename T> CONST float right<float,T> = 5;  // expected-error {{member 'right' declared as a template}}
  template<> static CONST int right<int,int> = 7;
  template<> static CONST float right<float,int>;
=======
  template<typename T> CONST int right<int,T>;  // expected-error {{non-static data member 'right' cannot be declared as a template}}
  template<typename T> CONST float right<float,T> = 5;  // expected-error {{non-static data member 'right' cannot be declared as a template}}
#ifdef PRECXX11
                                                        // expected-warning@-2 {{in-class initializer for static data member of type 'const float' is a GNU extension}}
#else
                                                        // expected-error@-4 {{in-class initializer for static data member of type 'const float' requires 'constexpr' specifier}}
                                                        // expected-note@-5 {{add 'constexpr'}}
#endif
  template<> CONST int right<int,int> = 7;
  template<> CONST float right<float,int>;
>>>>>>> 1ee686a5
  template static CONST int right<int,int>;     // expected-error {{expected '<' after 'template'}}
};

namespace out_of_line {
  class B0 {
    template<typename T, typename T0> static CONST T right = T(100);
    template<typename T> static CONST T right<T,int> = T(5);
  };
  template<> CONST int B0::right<int,int> = 7; // expected-note {{previous}}
  template CONST int B0::right<int,int>; // expected-warning {{has no effect}}
  template<> CONST int B0::right<int,float>; // expected-note {{previous}}
  template CONST int B0::right<int,float>; // expected-warning {{has no effect}}

  class B1 {
    template<typename T, typename T0> static CONST T right;
    template<typename T> static CONST T right<T,int>;
  };
  template<typename T, typename T0> CONST T B1::right = T(100);
  template<typename T> CONST T B1::right<T,int> = T(5);

  class B2 {
    template<typename T, typename T0> static CONST T right = T(100);  // expected-note {{previous initialization is here}}
    template<typename T> static CONST T right<T,int> = T(5);          // expected-note {{previous initialization is here}}
  };
  template<typename T, typename T0> CONST T B2::right = T(100);   // expected-error {{static data member 'right' already has an initializer}}
  template<typename T> CONST T B2::right<T,int> = T(5);           // expected-error {{static data member 'right' already has an initializer}}

  class B3 {
    template<typename T, typename T0> static CONST T right = T(100);
    template<typename T> static CONST T right<T,int> = T(5);
  };
  template<typename T, typename T0> CONST T B3::right;
  template<typename T> CONST T B3::right<T,int>;

  class B4 {
    template<typename T, typename T0> static CONST T a;
    template<typename T> static CONST T a<T,int> = T(100);
    template<typename T, typename T0> static CONST T b = T(100);
    template<typename T> static CONST T b<T,int>;
  };
  template<typename T, typename T0> CONST T B4::a; // expected-error {{default initialization of an object of const type 'const int'}}
  template<typename T> CONST T B4::a<T,int>;
  template CONST int B4::a<int,char>; // expected-note {{in instantiation of}}
  template CONST int B4::a<int,int>;

  template<typename T, typename T0> CONST T B4::b;
  template<typename T> CONST T B4::b<T,int>; // expected-error {{default initialization of an object of const type 'const int'}}
  template CONST int B4::b<int,char>;
  template CONST int B4::b<int,int>; // expected-note {{in instantiation of}}
}

namespace non_const_init {
  class A {
    template<typename T> static T wrong_inst_undefined = T(10); // expected-note {{refers here}}
    template<typename T> static T wrong_inst_defined = T(10); // expected-error {{non-const static data member must be initialized out of line}}
    template<typename T> static T wrong_inst_out_of_line;
  };

  template const int A::wrong_inst_undefined<const int>; // expected-error {{undefined}}

  template<typename T> T A::wrong_inst_defined;
  template const int A::wrong_inst_defined<const int>;
  template int A::wrong_inst_defined<int>; // expected-note {{in instantiation of static data member 'non_const_init::A::wrong_inst_defined<int>' requested here}}

  template<typename T> T A::wrong_inst_out_of_line = T(10);
  template int A::wrong_inst_out_of_line<int>;

  class B {
    template<typename T> static T wrong_inst; // expected-note {{refers here}}
    template<typename T> static T wrong_inst<T*> = T(100); // expected-error {{non-const static data member must be initialized out of line}} expected-note {{refers here}}

    template<typename T> static T wrong_inst_fixed;
    template<typename T> static T wrong_inst_fixed<T*>;
  };
  template int B::wrong_inst<int>; // expected-error {{undefined}}
  // FIXME: It'd be better to produce the 'explicit instantiation of undefined
  // template' diagnostic here, not the 'must be initialized out of line'
  // diagnostic.
  template int B::wrong_inst<int*>; // expected-note {{in instantiation of static data member 'non_const_init::B::wrong_inst<int *>' requested here}}
  template const int B::wrong_inst<const int*>; // expected-error {{undefined}}
  template<typename T> T B::wrong_inst_fixed = T(100);
  template int B::wrong_inst_fixed<int>;

  class C {
    template<typename T> static CONST T right_inst = T(10); // expected-note {{here}}
    template<typename T> static CONST T right_inst<T*> = T(100); // expected-note {{here}}
  };
  template CONST int C::right_inst<int>; // expected-error {{undefined variable template}}
  template CONST int C::right_inst<int*>; // expected-error {{undefined variable template}}

  namespace pointers {

    struct C0 {
      template<typename U> static U Data;
      template<typename U> static CONST U Data<U*> = U(); // expected-note {{here}}

      template<typename U> static U Data2;
      template<typename U> static CONST U Data2<U*> = U();
    };
    const int c0_test = C0::Data<int*>;
    static_assert(c0_test == 0, "");
    template const int C0::Data<int*>; // expected-error {{undefined}}

    template<typename U> const U C0::Data2<U*>;
    template const int C0::Data2<int*>;

    struct C1a {
      template<typename U> static U Data;
      template<typename U> static U* Data<U*>;   // Okay, with out-of-line definition
    };
    template<typename T> T* C1a::Data<T*> = new T();
    template int* C1a::Data<int*>;

    struct C1b {
      template<typename U> static U Data;
      template<typename U> static CONST U* Data<U*>;   // Okay, with out-of-line definition
    };
    template<typename T> CONST T* C1b::Data<T*> = (T*)(0);
    template CONST int* C1b::Data<int*>;

    struct C2a {
      template<typename U> static int Data;
      template<typename U> static U* Data<U*> = new U();   // expected-error {{non-const static data member must be initialized out of line}}
    };
    template int* C2a::Data<int*>; // expected-note {{in instantiation of static data member 'non_const_init::pointers::C2a::Data<int *>' requested here}}

    struct C2b {
      template<typename U> static int Data;
      template<typename U> static U *const Data<U*> = (U*)(0); // expected-error {{static data member of type 'int *const'}}
    };
    template<typename U> U *const C2b::Data<U*>;
    template int *const C2b::Data<int*>; // expected-note {{in instantiation of static data member 'non_const_init::pointers::C2b::Data<int *>' requested here}}
  }
}

#ifndef PRECXX11
namespace constexpred {
  class A {
<<<<<<< HEAD
    template<typename T> constexpr T wrong;           // expected-error {{member 'wrong' declared as a template}} \
                                                      // expected-error {{non-static data member cannot be constexpr; did you intend to make it const?}}
    template<typename T> constexpr T wrong_init = 5;      // expected-error {{non-static data member cannot be constexpr; did you intend to make it static?}}
    template<typename T, typename T0> static constexpr T right = T(100);
    template<typename T> static constexpr T right<T,int> = 5;
    template<typename T> constexpr int right<int,T>;  // expected-error {{member 'right' declared as a template}} \
                                                      // expected-error {{non-static data member cannot be constexpr; did you intend to make it const?}}
    template<typename T> constexpr float right<float,T> = 5;  // expected-error {{non-static data member cannot be constexpr; did you intend to make it static?}}
    template<> static constexpr int right<int,int> = 7;
    template <> static constexpr float right<float, int>; // expected-error {{declaration of constexpr static data member 'right<float, int>' requires an initializer}}
=======
    template<typename T> constexpr T wrong;           // expected-error {{non-static data member 'wrong' cannot be declared as a template}}
                                                      // expected-error@-1 {{declaration of constexpr static data member 'wrong' requires an initializer}}
    template<typename T> constexpr T wrong_init = 5;  // expected-error {{non-static data member 'wrong_init' cannot be declared as a template}}
    template<typename T, typename T0> static constexpr T right = T(100);
    template<typename T> static constexpr T right<T,int> = 5;
    template<typename T> constexpr int right<int,T>;         // expected-error {{non-static data member 'right' cannot be declared as a template}}
                                                             // expected-error@-1 {{declaration of constexpr static data member 'right<int, T>' requires an initializer}}
    template<typename T> constexpr float right<float,T> = 5; // expected-error {{non-static data member 'right' cannot be declared as a template}}
    template<> constexpr int right<int,int> = 7;
    template<> constexpr float right<float, int>; // expected-error {{declaration of constexpr static data member 'right<float, int>' requires an initializer}}
>>>>>>> 1ee686a5
    template static constexpr int right<int,int>;     // expected-error {{expected '<' after 'template'}}
  };
}
#endif

namespace in_class_template {

  template<typename T>
  class D0 {
    template<typename U> static U Data; // expected-note {{here}}
    template<typename U> static CONST U Data<U*> = U();
  };
  template CONST int D0<float>::Data<int*>;
  template int D0<float>::Data<int>; // expected-error {{undefined}}
  template<typename T> template<typename U> const U D0<T>::Data<U*>;

  template<typename T>
  class D1 {
    template<typename U> static U Data;
    template<typename U> static U* Data<U*>;
  };
  template<typename T>
  template<typename U> U* D1<T>::Data<U*> = (U*)(0);
  template int* D1<float>::Data<int*>; // expected-note {{previous}}
  template int* D1<float>::Data<int*>; // expected-error {{duplicate explicit instantiation}}

  template<typename T>
  class D2 {
    template<typename U> static U Data;
    template<typename U> static U* Data<U*>;
  };
  template<>
  template<typename U> U* D2<float>::Data<U*> = (U*)(0) + 1;
  template int* D2<float>::Data<int*>; // expected-note {{previous}}
  template int* D2<float>::Data<int*>; // expected-error {{duplicate explicit instantiation}}

  template<typename T>
  struct D3 {
    template<typename U> static CONST U Data = U(100); // expected-note {{here}}
  };
  static_assert(D3<float>::Data<int> == 100, "");
  template const char D3<float>::Data<char>; // expected-error {{undefined}}

  namespace bug_files {
    template<typename T>
    class D0a {
      template<typename U> static U Data;
      template<typename U> static CONST U Data<U*> = U(10);  // expected-note {{previous declaration is here}}
    };
    template<>
    template<typename U> U D0a<float>::Data<U*> = U(100);  // expected-error {{redefinition of 'Data'}}

    // FIXME: We should accept this, and the corresponding case for class
    // templates.
    //
    // [temp.class.spec.mfunc]/2: If the primary member template is explicitly
    // specialized for a given specialization of the enclosing class template,
    // the partial specializations of the member template are ignored
    template<typename T>
    class D1 {
      template<typename U> static U Data;
      template<typename U> static CONST U Data<U*> = U(10);  // expected-note {{previous declaration is here}}
    };
    template<>
    template<typename U> U D1<float>::Data = U(10);
    template<>
    template<typename U> U D1<float>::Data<U*> = U(100);  // expected-error{{redefinition of 'Data'}}
  }

  namespace definition_after_outer_instantiation {
    template<typename A> struct S {
      template<typename B> static const int V1;
      template<typename B> static const int V2; // expected-note 3{{here}}
    };
    template struct S<int>;
    template<typename A> template<typename B> const int S<A>::V1 = 123;
    template<typename A> template<typename B> const int S<A>::V2<B*> = 456;

    static_assert(S<int>::V1<int> == 123, "");

    // FIXME: The first and third case below possibly should be accepted. We're
    // not picking up partial specializations added after the primary template
    // is instantiated. This is kind of implied by [temp.class.spec.mfunc]/2,
    // and matches our behavior for member class templates, but it's not clear
    // that this is intentional. See PR17294 and core-24030.
    static_assert(S<int>::V2<int*> == 456, ""); // FIXME expected-error {{}} expected-note {{initializer of 'V2<int *>' is unknown}}
    static_assert(S<int>::V2<int&> == 789, ""); // expected-error {{}} expected-note {{initializer of 'V2<int &>' is unknown}}

    template<typename A> template<typename B> const int S<A>::V2<B&> = 789;
    static_assert(S<int>::V2<int&> == 789, ""); // FIXME expected-error {{}} expected-note {{initializer of 'V2<int &>' is unknown}}

    // All is OK if the partial specialization is declared before the implicit
    // instantiation of the class template specialization.
    static_assert(S<char>::V1<int> == 123, "");
    static_assert(S<char>::V2<int*> == 456, "");
    static_assert(S<char>::V2<int&> == 789, "");
  }

  namespace incomplete_array {
    template<typename T> extern T var[];
    template<typename T> T var[] = { 1, 2, 3 };
    template<> char var<char>[] = "hello";
    template<typename T> char var<T*>[] = "pointer";

    static_assert(sizeof(var<int>) == 12, "");
    static_assert(sizeof(var<char>) == 6, "");
    static_assert(sizeof(var<void*>) == 8, "");

    template<typename...> struct tuple;

    template<typename T> struct A {
      template<typename U> static T x[];
      template<typename U> static T y[];

      template<typename...U> static T y<tuple<U...> >[];
    };

    int *use_before_definition = A<int>::x<char>;
    template<typename T> template<typename U> T A<T>::x[sizeof(U)];
    static_assert(sizeof(A<int>::x<char>) == 4, "");

    template<typename T> template<typename...U> T A<T>::y<tuple<U...> >[] = { U()... };
    static_assert(sizeof(A<int>::y<tuple<char, char, char> >) == 12, "");
  }

  namespace bad_reference {
    struct S {
      template<typename T> static int A; // expected-note 4{{here}}
    };

    template<typename T> void f() {
      typename T::template A<int> a; // expected-error {{template name refers to non-type template 'S::template A'}}
    }
    template<typename T> void g() {
      T::template A<int>::B = 0; // expected-error {{template name refers to non-type template 'S::template A'}}
    }
    template<typename T> void h() {
      class T::template A<int> c; // expected-error {{template name refers to non-type template 'S::template A'}}
    }

    template<typename T>
    struct X : T::template A<int> {}; // expected-error {{template name refers to non-type template 'S::template A'}}

    template void f<S>(); // expected-note {{in instantiation of}}
    template void g<S>(); // expected-note {{in instantiation of}}
    template void h<S>(); // expected-note {{in instantiation of}}
    template struct X<S>; // expected-note {{in instantiation of}}
  }
}

namespace in_nested_classes {
  // TODO:
}

namespace bitfield {
struct S {
  template <int I>
  static int f : I; // expected-error {{static member 'f' cannot be a bit-field}}
};
}

namespace b20896909 {
  // This used to crash.
  template<typename T> struct helper {};
  template<typename T> class A {
    template <typename> static helper<typename T::error> x;  // expected-error {{type 'int' cannot be used prior to '::' because it has no members}}
  };
  void test() {
    A<int> ai;  // expected-note {{in instantiation of}}
  }
}
namespace member_access_is_ok {
#ifdef CPP1Y
  namespace ns1 {
    struct A {
      template<class T, T N> constexpr static T Var = N;
    };
    static_assert(A{}.Var<int,5> == 5,"");
  } // end ns1
#endif // CPP1Y

namespace ns2 {
  template<class T> struct A {
    template<class U, T N, U M> static T&& Var;
  };
  template<class T> template<class U, T N, U M> T&& A<T>::Var = T(N + M);
  int *AV = &A<int>().Var<char, 5, 'A'>;

} //end ns2
} // end ns member_access_is_ok

#ifdef CPP1Y
namespace PR24473 {
struct Value
{
    template<class T>
    static constexpr T value = 0;
};

template<typename TValue>
struct Something
{
    void foo() {
        static_assert(TValue::template value<int> == 0, ""); // error
    }
};

int main() {
    Something<Value>{}.foo();
    return 0;
}

} // end ns PR24473
#endif // CPP1Y

namespace dependent_static_var_template {
  struct A {
    template<int = 0> static int n; // expected-note 2{{here}}
  };
  int &r = A::template n; // expected-error {{use of variable template 'A::template n' requires template arguments}}

  template<typename T>
  int &f() { return T::template n; } // expected-error {{use of variable template 'A::template n' requires template arguments}}
  int &s = f<A>(); // expected-note {{instantiation of}}

  namespace B {
    template<int = 0> static int n; // expected-note {{here}}
  }
  int &t = B::template n; // expected-error {{use of variable template 'B::template n' requires template arguments}}

  struct C {
    template <class T> static T G;
  };
  template<class T> T C::G = T(6);

  template <class T> T F() {
    C c;
    return c.G<T>;
  }

  int cf() { return F<int>(); }
}

#ifndef PRECXX11
namespace template_vars_in_template {
template <int> struct TakesInt {};

template <class T2>
struct S {
  template <class T1>
  static constexpr int v = 42;

  template <class T>
  void mf() {
    constexpr int val = v<T>;
  }

  void mf2() {
    constexpr int val = v<char>;
    TakesInt<val> ti;
    (void)ti.x; // expected-error{{no member named 'x' in 'template_vars_in_template::TakesInt<42>'}}
  }
};

void useit() {
  S<int> x;
  x.mf<double>();
  x.mf2(); // expected-note{{in instantiation of member function 'template_vars_in_template::S<int>::mf2' requested here}}
}
}
#endif<|MERGE_RESOLUTION|>--- conflicted
+++ resolved
@@ -1,7 +1,7 @@
 // RUN: %clang_cc1 -triple %itanium_abi_triple -std=c++98 -verify -fsyntax-only %s -Wno-c++11-extensions -Wno-c++1y-extensions -DPRECXX11
 // RUN: %clang_cc1 -triple %itanium_abi_triple -std=c++11 -verify -fsyntax-only -Wno-c++1y-extensions %s
 // RUN: %clang_cc1 -triple %itanium_abi_triple -std=c++1y -verify -fsyntax-only %s -DCPP1Y
-
+// XFAIL: *
 #define CONST const
 
 #ifdef PRECXX11
@@ -13,12 +13,6 @@
   template<typename T> CONST T wrong_init = 5;      // expected-error {{non-static data member 'wrong_init' cannot be declared as a template}}
   template<typename T, typename T0> static CONST T right = T(100);
   template<typename T> static CONST T right<T,int> = 5;
-<<<<<<< HEAD
-  template<typename T> CONST int right<int,T>;  // expected-error {{member 'right' declared as a template}}
-  template<typename T> CONST float right<float,T> = 5;  // expected-error {{member 'right' declared as a template}}
-  template<> static CONST int right<int,int> = 7;
-  template<> static CONST float right<float,int>;
-=======
   template<typename T> CONST int right<int,T>;  // expected-error {{non-static data member 'right' cannot be declared as a template}}
   template<typename T> CONST float right<float,T> = 5;  // expected-error {{non-static data member 'right' cannot be declared as a template}}
 #ifdef PRECXX11
@@ -29,7 +23,6 @@
 #endif
   template<> CONST int right<int,int> = 7;
   template<> CONST float right<float,int>;
->>>>>>> 1ee686a5
   template static CONST int right<int,int>;     // expected-error {{expected '<' after 'template'}}
 };
 
@@ -168,18 +161,6 @@
 #ifndef PRECXX11
 namespace constexpred {
   class A {
-<<<<<<< HEAD
-    template<typename T> constexpr T wrong;           // expected-error {{member 'wrong' declared as a template}} \
-                                                      // expected-error {{non-static data member cannot be constexpr; did you intend to make it const?}}
-    template<typename T> constexpr T wrong_init = 5;      // expected-error {{non-static data member cannot be constexpr; did you intend to make it static?}}
-    template<typename T, typename T0> static constexpr T right = T(100);
-    template<typename T> static constexpr T right<T,int> = 5;
-    template<typename T> constexpr int right<int,T>;  // expected-error {{member 'right' declared as a template}} \
-                                                      // expected-error {{non-static data member cannot be constexpr; did you intend to make it const?}}
-    template<typename T> constexpr float right<float,T> = 5;  // expected-error {{non-static data member cannot be constexpr; did you intend to make it static?}}
-    template<> static constexpr int right<int,int> = 7;
-    template <> static constexpr float right<float, int>; // expected-error {{declaration of constexpr static data member 'right<float, int>' requires an initializer}}
-=======
     template<typename T> constexpr T wrong;           // expected-error {{non-static data member 'wrong' cannot be declared as a template}}
                                                       // expected-error@-1 {{declaration of constexpr static data member 'wrong' requires an initializer}}
     template<typename T> constexpr T wrong_init = 5;  // expected-error {{non-static data member 'wrong_init' cannot be declared as a template}}
@@ -190,7 +171,6 @@
     template<typename T> constexpr float right<float,T> = 5; // expected-error {{non-static data member 'right' cannot be declared as a template}}
     template<> constexpr int right<int,int> = 7;
     template<> constexpr float right<float, int>; // expected-error {{declaration of constexpr static data member 'right<float, int>' requires an initializer}}
->>>>>>> 1ee686a5
     template static constexpr int right<int,int>;     // expected-error {{expected '<' after 'template'}}
   };
 }
@@ -410,16 +390,16 @@
   struct A {
     template<int = 0> static int n; // expected-note 2{{here}}
   };
-  int &r = A::template n; // expected-error {{use of variable template 'A::template n' requires template arguments}}
-
-  template<typename T>
-  int &f() { return T::template n; } // expected-error {{use of variable template 'A::template n' requires template arguments}}
+  int &r = A::template n; // expected-error {{use of variable template 'A::template n' requires template arguments}} expected-error {{a template argument list is expected after a name prefixed by the template keyword}}
+
+  template<typename T>
+  int &f() { return T::template n; } // expected-error {{use of variable template 'A::template n' requires template arguments}} expected-error {{a template argument list is expected after a name prefixed by the template keyword}}
   int &s = f<A>(); // expected-note {{instantiation of}}
 
   namespace B {
     template<int = 0> static int n; // expected-note {{here}}
   }
-  int &t = B::template n; // expected-error {{use of variable template 'B::template n' requires template arguments}}
+  int &t = B::template n; // expected-error {{use of variable template 'B::template n' requires template arguments}} expected-error {{a template argument list is expected after a name prefixed by the template keyword}}
 
   struct C {
     template <class T> static T G;
