--- conflicted
+++ resolved
@@ -7,13 +7,8 @@
 //
 // RUN: %clang -std=c++20 %t/mod.cppm --precompile \
 // RUN:     -o %t/mod.pcm --target=x86_64-linux-gnu
-<<<<<<< HEAD
-// RUN: %clang %t/mod.pcm -c -fPIC -o %t/mod.o --target=x86_64-linux-gnu
-// RUN: %clang -shared %t/mod.o -o %t/libmod.so --target=x86_64-linux-gnu
-=======
 // RUN: %clang -fPIC %t/mod.pcm -c -o %t/mod.o --target=x86_64-linux-gnu
 // RUN: %clang -fPIC -shared %t/mod.o -o %t/libmod.so --target=x86_64-linux-gnu
->>>>>>> dc15524f
 //
 // RUN: cat %t/import.cpp | env LD_LIBRARY_PATH=%t:$LD_LIBRARY_PATH \
 // RUN:     clang-repl -Xcc=-std=c++20 -Xcc=-fmodule-file=M=%t/mod.pcm \
