typedef long unsigned int __darwin_size_t;
typedef __darwin_size_t size_t;
namespace std {
  template < class _T1, class _T2 > struct pair { _T2 second; };
}
extern "C" {
  int memcmp(const void *, const void *, size_t);
  size_t strlen(const char *);
}
namespace       clang {
  class IdentifierInfo;
  class AttributeList {
    enum Kind {
      AT_IBAction, AT_IBOutlet, AT_IBOutletCollection,
      AT_address_space, AT_alias, AT_aligned, AT_always_inline,
      AT_analyzer_noreturn, AT_annotate, AT_base_check, AT_blocks,
      AT_carries_dependency, AT_cdecl, AT_cleanup, AT_const, AT_constructor,
      AT_deprecated, AT_destructor, AT_dllexport, AT_dllimport,
      AT_ext_vector_type, AT_fastcall, AT_final, AT_format, AT_format_arg,
      AT_gnu_inline, AT_hiding, AT_malloc, AT_mode, AT_naked, AT_nodebug,
      AT_noinline, AT_no_instrument_function, AT_nonnull, AT_noreturn,
      AT_nothrow, AT_nsobject, AT_objc_exception, AT_override,
      AT_cf_returns_not_retained, AT_cf_returns_retained,
      AT_ns_returns_not_retained, AT_ns_returns_retained, AT_objc_gc,
      AT_overloadable, AT_ownership_holds, AT_ownership_returns,
      AT_ownership_takes, AT_packed, AT_pascal, AT_pure, AT_regparm,
      AT_section, AT_sentinel, AT_stdcall, AT_thiscall, AT_transparent_union,
      AT_unavailable, AT_unused, AT_used, AT_vecreturn, AT_vector_size,
      AT_visibility, AT_warn_unused_result, AT_weak, AT_weakref,
      AT_weak_import, AT_reqd_wg_size, AT_init_priority,
      AT_returns_twice, IgnoredAttribute, UnknownAttribute
    };
    static Kind getKind(const IdentifierInfo * Name);
  };
}
size_t magic_length(const char *s);
namespace llvm {
class StringRef {
public:
  typedef const char *iterator;
  static const size_t npos = ~size_t(0);
private:
  const char *Data;
  size_t Length;
  static size_t min(size_t a, size_t b) { return a < b ? a : b; }
public:
  StringRef(): Data(0), Length(0) {}
  StringRef(const char *Str) : Data(Str), Length(magic_length(Str)) {}
  StringRef(const char *data, size_t length) : Data(data), Length(length) {}
  iterator end() const { return Data; }
  size_t size() const { return Length; }
  bool starts_with(StringRef Prefix) const {
    return Length >= Prefix.Length &&
          memcmp(Data, Prefix.Data, Prefix.Length) == 0;
  }
  bool ends_with(StringRef Suffix) const {
    return Length >= Suffix.Length &&
      memcmp(end() - Suffix.Length, Suffix.Data, Suffix.Length) == 0;
  }
  StringRef substr(size_t Start, size_t N = npos) const {
    return StringRef(Data + Start, min(N, Length - Start));
  }
};
}
namespace clang {
class IdentifierInfo {
public:IdentifierInfo();
  const char *getNameStart() const {
    typedef std::pair < IdentifierInfo, const char *>actualtype;
    return ((const actualtype *) this)->second;
  }
  unsigned getLength() const {
    typedef std::pair < IdentifierInfo, const char *>actualtype;
    const char *p = ((const actualtype *) this)->second - 2;
    return (((unsigned) p[0]) | (((unsigned) p[1]) << 8)) - 1;
  }
  llvm::StringRef getName() const {
    return llvm::StringRef(getNameStart(), getLength());
  }
};
}
namespace llvm {
template < typename T, typename R = T > class StringSwitch {
  StringRef Str;
  const T *Result;
public:
  explicit StringSwitch(StringRef Str) : Str(Str), Result(0) {}
  template < unsigned N > StringSwitch & Case(const char (&S)[N],
                                              const T & Value) {
    return *this;
  }
  R Default(const T & Value) const {
    return Value;
  }
};
}

using namespace clang;

AttributeList::Kind AttributeList::getKind(const IdentifierInfo * Name) {
  llvm::StringRef AttrName = Name->getName();
  if (AttrName.starts_with("__") && AttrName.ends_with("__"))
    AttrName = AttrName.substr(2, AttrName.size() - 4);

  return llvm::StringSwitch < AttributeList::Kind > (AttrName)
    .Case("weak", AT_weak)
    .Case("weakref", AT_weakref)
    .Case("pure", AT_pure)
    .Case("mode", AT_mode)
    .Case("used", AT_used)
    .Case("alias", AT_alias)
    .Case("align", AT_aligned)
    .Case("final", AT_final)
    .Case("cdecl", AT_cdecl)
    .Case("const", AT_const)
    .Case("__const", AT_const)
    .Case("blocks", AT_blocks)
    .Case("format", AT_format)
    .Case("hiding", AT_hiding)
    .Case("malloc", AT_malloc)
    .Case("packed", AT_packed)
    .Case("unused", AT_unused)
    .Case("aligned", AT_aligned)
    .Case("cleanup", AT_cleanup)
    .Case("naked", AT_naked)
    .Case("nodebug", AT_nodebug)
    .Case("nonnull", AT_nonnull)
    .Case("nothrow", AT_nothrow)
    .Case("objc_gc", AT_objc_gc)
    .Case("regparm", AT_regparm)
    .Case("section", AT_section)
    .Case("stdcall", AT_stdcall)
    .Case("annotate", AT_annotate)
    .Case("fastcall", AT_fastcall)
    .Case("ibaction", AT_IBAction)
    .Case("iboutlet", AT_IBOutlet)
    .Case("iboutletcollection", AT_IBOutletCollection)
    .Case("noreturn", AT_noreturn)
    .Case("noinline", AT_noinline)
    .Case("override", AT_override)
    .Case("sentinel", AT_sentinel)
    .Case("NSObject", AT_nsobject)
    .Case("dllimport", AT_dllimport)
    .Case("dllexport", AT_dllexport)
    .Case("may_alias", IgnoredAttribute)
    .Case("base_check", AT_base_check)
    .Case("deprecated", AT_deprecated)
    .Case("visibility", AT_visibility)
    .Case("destructor", AT_destructor)
    .Case("format_arg", AT_format_arg)
    .Case("gnu_inline", AT_gnu_inline)
    .Case("weak_import", AT_weak_import)
    .Case("vecreturn", AT_vecreturn)
    .Case("vector_size", AT_vector_size)
    .Case("constructor", AT_constructor)
    .Case("unavailable", AT_unavailable)
    .Case("overloadable", AT_overloadable)
    .Case("address_space", AT_address_space)
    .Case("always_inline", AT_always_inline)
    .Case("returns_twice", AT_returns_twice)
    .Case("vec_type_hint", IgnoredAttribute)
    .Case("objc_exception", AT_objc_exception)
    .Case("ext_vector_type", AT_ext_vector_type)
    .Case("transparent_union", AT_transparent_union)
    .Case("analyzer_noreturn", AT_analyzer_noreturn)
    .Case("warn_unused_result", AT_warn_unused_result)
    .Case("carries_dependency", AT_carries_dependency)
    .Case("ns_returns_not_retained", AT_ns_returns_not_retained)
    .Case("ns_returns_retained", AT_ns_returns_retained)
    .Case("cf_returns_not_retained", AT_cf_returns_not_retained)
    .Case("cf_returns_retained", AT_cf_returns_retained)
    .Case("ownership_returns", AT_ownership_returns)
    .Case("ownership_holds", AT_ownership_holds)
    .Case("ownership_takes", AT_ownership_takes)
    .Case("reqd_work_group_size", AT_reqd_wg_size)
    .Case("init_priority", AT_init_priority)
    .Case("no_instrument_function", AT_no_instrument_function)
    .Case("thiscall", AT_thiscall)
    .Case("pascal", AT_pascal)
    .Case("__cdecl", AT_cdecl)
    .Case("__stdcall", AT_stdcall)
    .Case("__fastcall", AT_fastcall)
    .Case("__thiscall", AT_thiscall)
    .Case("__pascal", AT_pascal)
    .Default(UnknownAttribute);
}

// RUN: c-index-test -test-annotate-tokens=%s:1:1:186:1 -target x86_64-unknown-unknown %s 2>&1 | FileCheck -check-prefix=CHECK-tokens %s
// CHECK-tokens: Keyword: "typedef" [1:1 - 1:8] TypedefDecl=__darwin_size_t:1:27 (Definition)
// CHECK-tokens: Keyword: "long" [1:9 - 1:13] TypedefDecl=__darwin_size_t:1:27 (Definition)
// CHECK-tokens: Keyword: "unsigned" [1:14 - 1:22] TypedefDecl=__darwin_size_t:1:27 (Definition)
// CHECK-tokens: Keyword: "int" [1:23 - 1:26] TypedefDecl=__darwin_size_t:1:27 (Definition)
// CHECK-tokens: Identifier: "__darwin_size_t" [1:27 - 1:42] TypedefDecl=__darwin_size_t:1:27 (Definition)
// CHECK-tokens: Punctuation: ";" [1:42 - 1:43]
// CHECK-tokens: Keyword: "typedef" [2:1 - 2:8] TypedefDecl=size_t:2:25 (Definition)
// CHECK-tokens: Identifier: "__darwin_size_t" [2:9 - 2:24] TypeRef=__darwin_size_t:1:27
// CHECK-tokens: Identifier: "size_t" [2:25 - 2:31] TypedefDecl=size_t:2:25 (Definition)
// CHECK-tokens: Punctuation: ";" [2:31 - 2:32]
// CHECK-tokens: Keyword: "namespace" [3:1 - 3:10] Namespace=std:3:11 (Definition)
// CHECK-tokens: Identifier: "std" [3:11 - 3:14] Namespace=std:3:11 (Definition)
// CHECK-tokens: Punctuation: "{" [3:15 - 3:16] Namespace=std:3:11 (Definition)
// CHECK-tokens: Keyword: "template" [4:3 - 4:11] ClassTemplate=pair:4:44 (Definition)
// CHECK-tokens: Punctuation: "<" [4:12 - 4:13] ClassTemplate=pair:4:44 (Definition)
// CHECK-tokens: Keyword: "class" [4:14 - 4:19] TemplateTypeParameter=_T1:4:20 (Definition)
// CHECK-tokens: Identifier: "_T1" [4:20 - 4:23] TemplateTypeParameter=_T1:4:20 (Definition)
// CHECK-tokens: Punctuation: "," [4:23 - 4:24] ClassTemplate=pair:4:44 (Definition)
// CHECK-tokens: Keyword: "class" [4:25 - 4:30] TemplateTypeParameter=_T2:4:31 (Definition)
// CHECK-tokens: Identifier: "_T2" [4:31 - 4:34] TemplateTypeParameter=_T2:4:31 (Definition)
// CHECK-tokens: Punctuation: ">" [4:35 - 4:36] ClassTemplate=pair:4:44 (Definition)
// CHECK-tokens: Keyword: "struct" [4:37 - 4:43] ClassTemplate=pair:4:44 (Definition)
// CHECK-tokens: Identifier: "pair" [4:44 - 4:48] ClassTemplate=pair:4:44 (Definition)
// CHECK-tokens: Punctuation: "{" [4:49 - 4:50] ClassTemplate=pair:4:44 (Definition)
// CHECK-tokens: Identifier: "_T2" [4:51 - 4:54] TypeRef=_T2:4:31
// CHECK-tokens: Identifier: "second" [4:55 - 4:61] FieldDecl=second:4:55 (Definition)
// CHECK-tokens: Punctuation: ";" [4:61 - 4:62] ClassTemplate=pair:4:44 (Definition)
// CHECK-tokens: Punctuation: "}" [4:63 - 4:64] ClassTemplate=pair:4:44 (Definition)
// CHECK-tokens: Punctuation: ";" [4:64 - 4:65] Namespace=std:3:11 (Definition)
// CHECK-tokens: Punctuation: "}" [5:1 - 5:2] Namespace=std:3:11 (Definition)
// CHECK-tokens: Keyword: "extern" [6:1 - 6:7] LinkageSpec=:6:8 (Definition)
// CHECK-tokens: Literal: ""C"" [6:8 - 6:11] LinkageSpec=:6:8 (Definition)
// CHECK-tokens: Punctuation: "{" [6:12 - 6:13] LinkageSpec=:6:8 (Definition)
// CHECK-tokens: Keyword: "int" [7:3 - 7:6] FunctionDecl=memcmp:7:7
// CHECK-tokens: Identifier: "memcmp" [7:7 - 7:13] FunctionDecl=memcmp:7:7
// CHECK-tokens: Punctuation: "(" [7:13 - 7:14] FunctionDecl=memcmp:7:7
// CHECK-tokens: Keyword: "const" [7:14 - 7:19] ParmDecl=:7:26 (Definition)
// CHECK-tokens: Keyword: "void" [7:20 - 7:24] ParmDecl=:7:26 (Definition)
// CHECK-tokens: Punctuation: "*" [7:25 - 7:26] ParmDecl=:7:26 (Definition)
// CHECK-tokens: Punctuation: "," [7:26 - 7:27] FunctionDecl=memcmp:7:7
// CHECK-tokens: Keyword: "const" [7:28 - 7:33] ParmDecl=:7:40 (Definition)
// CHECK-tokens: Keyword: "void" [7:34 - 7:38] ParmDecl=:7:40 (Definition)
// CHECK-tokens: Punctuation: "*" [7:39 - 7:40] ParmDecl=:7:40 (Definition)
// CHECK-tokens: Punctuation: "," [7:40 - 7:41] FunctionDecl=memcmp:7:7
// CHECK-tokens: Identifier: "size_t" [7:42 - 7:48] TypeRef=size_t:2:25
// CHECK-tokens: Punctuation: ")" [7:48 - 7:49] FunctionDecl=memcmp:7:7
// CHECK-tokens: Punctuation: ";" [7:49 - 7:50] LinkageSpec=:6:8 (Definition)
// CHECK-tokens: Identifier: "size_t" [8:3 - 8:9] TypeRef=size_t:2:25
// CHECK-tokens: Identifier: "strlen" [8:10 - 8:16] FunctionDecl=strlen:8:10
// CHECK-tokens: Punctuation: "(" [8:16 - 8:17] FunctionDecl=strlen:8:10
// CHECK-tokens: Keyword: "const" [8:17 - 8:22] ParmDecl=:8:29 (Definition)
// CHECK-tokens: Keyword: "char" [8:23 - 8:27] ParmDecl=:8:29 (Definition)
// CHECK-tokens: Punctuation: "*" [8:28 - 8:29] ParmDecl=:8:29 (Definition)
// CHECK-tokens: Punctuation: ")" [8:29 - 8:30] FunctionDecl=strlen:8:10
// CHECK-tokens: Punctuation: ";" [8:30 - 8:31] LinkageSpec=:6:8 (Definition)
// CHECK-tokens: Punctuation: "}" [9:1 - 9:2] LinkageSpec=:6:8 (Definition)
// CHECK-tokens: Keyword: "namespace" [10:1 - 10:10] Namespace=clang:10:17 (Definition)
// CHECK-tokens: Identifier: "clang" [10:17 - 10:22] Namespace=clang:10:17 (Definition)
// CHECK-tokens: Punctuation: "{" [10:23 - 10:24] Namespace=clang:10:17 (Definition)
// CHECK-tokens: Keyword: "class" [11:3 - 11:8] ClassDecl=IdentifierInfo:11:9
// CHECK-tokens: Identifier: "IdentifierInfo" [11:9 - 11:23] ClassDecl=IdentifierInfo:11:9
// CHECK-tokens: Punctuation: ";" [11:23 - 11:24] Namespace=clang:10:17 (Definition)
// CHECK-tokens: Keyword: "class" [12:3 - 12:8] ClassDecl=AttributeList:12:9 (Definition)
// CHECK-tokens: Identifier: "AttributeList" [12:9 - 12:22] ClassDecl=AttributeList:12:9 (Definition)
// CHECK-tokens: Punctuation: "{" [12:23 - 12:24] ClassDecl=AttributeList:12:9 (Definition)
// CHECK-tokens: Keyword: "enum" [13:5 - 13:9] EnumDecl=Kind:13:10 (Definition)
// CHECK-tokens: Identifier: "Kind" [13:10 - 13:14] EnumDecl=Kind:13:10 (Definition)
// CHECK-tokens: Punctuation: "{" [13:15 - 13:16] EnumDecl=Kind:13:10 (Definition)
// CHECK-tokens: Identifier: "AT_IBAction" [14:7 - 14:18] EnumConstantDecl=AT_IBAction:14:7 (Definition)
// CHECK-tokens: Punctuation: "," [14:18 - 14:19] EnumDecl=Kind:13:10 (Definition)
// CHECK-tokens: Identifier: "AT_IBOutlet" [14:20 - 14:31] EnumConstantDecl=AT_IBOutlet:14:20 (Definition)
// CHECK-tokens: Punctuation: "," [14:31 - 14:32] EnumDecl=Kind:13:10 (Definition)
// CHECK-tokens: Identifier: "AT_IBOutletCollection" [14:33 - 14:54] EnumConstantDecl=AT_IBOutletCollection:14:33 (Definition)
// CHECK-tokens: Punctuation: "," [14:54 - 14:55] EnumDecl=Kind:13:10 (Definition)
// CHECK-tokens: Identifier: "AT_address_space" [15:7 - 15:23] EnumConstantDecl=AT_address_space:15:7 (Definition)
// CHECK-tokens: Punctuation: "," [15:23 - 15:24] EnumDecl=Kind:13:10 (Definition)
// CHECK-tokens: Identifier: "AT_alias" [15:25 - 15:33] EnumConstantDecl=AT_alias:15:25 (Definition)
// CHECK-tokens: Punctuation: "," [15:33 - 15:34] EnumDecl=Kind:13:10 (Definition)
// CHECK-tokens: Identifier: "AT_aligned" [15:35 - 15:45] EnumConstantDecl=AT_aligned:15:35 (Definition)
// CHECK-tokens: Punctuation: "," [15:45 - 15:46] EnumDecl=Kind:13:10 (Definition)
// CHECK-tokens: Identifier: "AT_always_inline" [15:47 - 15:63] EnumConstantDecl=AT_always_inline:15:47 (Definition)
// CHECK-tokens: Punctuation: "," [15:63 - 15:64] EnumDecl=Kind:13:10 (Definition)
// CHECK-tokens: Identifier: "AT_analyzer_noreturn" [16:7 - 16:27] EnumConstantDecl=AT_analyzer_noreturn:16:7 (Definition)
// CHECK-tokens: Punctuation: "," [16:27 - 16:28] EnumDecl=Kind:13:10 (Definition)
// CHECK-tokens: Identifier: "AT_annotate" [16:29 - 16:40] EnumConstantDecl=AT_annotate:16:29 (Definition)
// CHECK-tokens: Punctuation: "," [16:40 - 16:41] EnumDecl=Kind:13:10 (Definition)
// CHECK-tokens: Identifier: "AT_base_check" [16:42 - 16:55] EnumConstantDecl=AT_base_check:16:42 (Definition)
// CHECK-tokens: Punctuation: "," [16:55 - 16:56] EnumDecl=Kind:13:10 (Definition)
// CHECK-tokens: Identifier: "AT_blocks" [16:57 - 16:66] EnumConstantDecl=AT_blocks:16:57 (Definition)
// CHECK-tokens: Punctuation: "," [16:66 - 16:67] EnumDecl=Kind:13:10 (Definition)
// CHECK-tokens: Identifier: "AT_carries_dependency" [17:7 - 17:28] EnumConstantDecl=AT_carries_dependency:17:7 (Definition)
// CHECK-tokens: Punctuation: "," [17:28 - 17:29] EnumDecl=Kind:13:10 (Definition)
// CHECK-tokens: Identifier: "AT_cdecl" [17:30 - 17:38] EnumConstantDecl=AT_cdecl:17:30 (Definition)
// CHECK-tokens: Punctuation: "," [17:38 - 17:39] EnumDecl=Kind:13:10 (Definition)
// CHECK-tokens: Identifier: "AT_cleanup" [17:40 - 17:50] EnumConstantDecl=AT_cleanup:17:40 (Definition)
// CHECK-tokens: Punctuation: "," [17:50 - 17:51] EnumDecl=Kind:13:10 (Definition)
// CHECK-tokens: Identifier: "AT_const" [17:52 - 17:60] EnumConstantDecl=AT_const:17:52 (Definition)
// CHECK-tokens: Punctuation: "," [17:60 - 17:61] EnumDecl=Kind:13:10 (Definition)
// CHECK-tokens: Identifier: "AT_constructor" [17:62 - 17:76] EnumConstantDecl=AT_constructor:17:62 (Definition)
// CHECK-tokens: Punctuation: "," [17:76 - 17:77] EnumDecl=Kind:13:10 (Definition)
// CHECK-tokens: Identifier: "AT_deprecated" [18:7 - 18:20] EnumConstantDecl=AT_deprecated:18:7 (Definition)
// CHECK-tokens: Punctuation: "," [18:20 - 18:21] EnumDecl=Kind:13:10 (Definition)
// CHECK-tokens: Identifier: "AT_destructor" [18:22 - 18:35] EnumConstantDecl=AT_destructor:18:22 (Definition)
// CHECK-tokens: Punctuation: "," [18:35 - 18:36] EnumDecl=Kind:13:10 (Definition)
// CHECK-tokens: Identifier: "AT_dllexport" [18:37 - 18:49] EnumConstantDecl=AT_dllexport:18:37 (Definition)
// CHECK-tokens: Punctuation: "," [18:49 - 18:50] EnumDecl=Kind:13:10 (Definition)
// CHECK-tokens: Identifier: "AT_dllimport" [18:51 - 18:63] EnumConstantDecl=AT_dllimport:18:51 (Definition)
// CHECK-tokens: Punctuation: "," [18:63 - 18:64] EnumDecl=Kind:13:10 (Definition)
// CHECK-tokens: Identifier: "AT_ext_vector_type" [19:7 - 19:25] EnumConstantDecl=AT_ext_vector_type:19:7 (Definition)
// CHECK-tokens: Punctuation: "," [19:25 - 19:26] EnumDecl=Kind:13:10 (Definition)
// CHECK-tokens: Identifier: "AT_fastcall" [19:27 - 19:38] EnumConstantDecl=AT_fastcall:19:27 (Definition)
// CHECK-tokens: Punctuation: "," [19:38 - 19:39] EnumDecl=Kind:13:10 (Definition)
// CHECK-tokens: Identifier: "AT_final" [19:40 - 19:48] EnumConstantDecl=AT_final:19:40 (Definition)
// CHECK-tokens: Punctuation: "," [19:48 - 19:49] EnumDecl=Kind:13:10 (Definition)
// CHECK-tokens: Identifier: "AT_format" [19:50 - 19:59] EnumConstantDecl=AT_format:19:50 (Definition)
// CHECK-tokens: Punctuation: "," [19:59 - 19:60] EnumDecl=Kind:13:10 (Definition)
// CHECK-tokens: Identifier: "AT_format_arg" [19:61 - 19:74] EnumConstantDecl=AT_format_arg:19:61 (Definition)
// CHECK-tokens: Punctuation: "," [19:74 - 19:75] EnumDecl=Kind:13:10 (Definition)
// CHECK-tokens: Identifier: "AT_gnu_inline" [20:7 - 20:20] EnumConstantDecl=AT_gnu_inline:20:7 (Definition)
// CHECK-tokens: Punctuation: "," [20:20 - 20:21] EnumDecl=Kind:13:10 (Definition)
// CHECK-tokens: Identifier: "AT_hiding" [20:22 - 20:31] EnumConstantDecl=AT_hiding:20:22 (Definition)
// CHECK-tokens: Punctuation: "," [20:31 - 20:32] EnumDecl=Kind:13:10 (Definition)
// CHECK-tokens: Identifier: "AT_malloc" [20:33 - 20:42] EnumConstantDecl=AT_malloc:20:33 (Definition)
// CHECK-tokens: Punctuation: "," [20:42 - 20:43] EnumDecl=Kind:13:10 (Definition)
// CHECK-tokens: Identifier: "AT_mode" [20:44 - 20:51] EnumConstantDecl=AT_mode:20:44 (Definition)
// CHECK-tokens: Punctuation: "," [20:51 - 20:52] EnumDecl=Kind:13:10 (Definition)
// CHECK-tokens: Identifier: "AT_naked" [20:53 - 20:61] EnumConstantDecl=AT_naked:20:53 (Definition)
// CHECK-tokens: Punctuation: "," [20:61 - 20:62] EnumDecl=Kind:13:10 (Definition)
// CHECK-tokens: Identifier: "AT_nodebug" [20:63 - 20:73] EnumConstantDecl=AT_nodebug:20:63 (Definition)
// CHECK-tokens: Punctuation: "," [20:73 - 20:74] EnumDecl=Kind:13:10 (Definition)
// CHECK-tokens: Identifier: "AT_noinline" [21:7 - 21:18] EnumConstantDecl=AT_noinline:21:7 (Definition)
// CHECK-tokens: Punctuation: "," [21:18 - 21:19] EnumDecl=Kind:13:10 (Definition)
// CHECK-tokens: Identifier: "AT_no_instrument_function" [21:20 - 21:45] EnumConstantDecl=AT_no_instrument_function:21:20 (Definition)
// CHECK-tokens: Punctuation: "," [21:45 - 21:46] EnumDecl=Kind:13:10 (Definition)
// CHECK-tokens: Identifier: "AT_nonnull" [21:47 - 21:57] EnumConstantDecl=AT_nonnull:21:47 (Definition)
// CHECK-tokens: Punctuation: "," [21:57 - 21:58] EnumDecl=Kind:13:10 (Definition)
// CHECK-tokens: Identifier: "AT_noreturn" [21:59 - 21:70] EnumConstantDecl=AT_noreturn:21:59 (Definition)
// CHECK-tokens: Punctuation: "," [21:70 - 21:71] EnumDecl=Kind:13:10 (Definition)
// CHECK-tokens: Identifier: "AT_nothrow" [22:7 - 22:17] EnumConstantDecl=AT_nothrow:22:7 (Definition)
// CHECK-tokens: Punctuation: "," [22:17 - 22:18] EnumDecl=Kind:13:10 (Definition)
// CHECK-tokens: Identifier: "AT_nsobject" [22:19 - 22:30] EnumConstantDecl=AT_nsobject:22:19 (Definition)
// CHECK-tokens: Punctuation: "," [22:30 - 22:31] EnumDecl=Kind:13:10 (Definition)
// CHECK-tokens: Identifier: "AT_objc_exception" [22:32 - 22:49] EnumConstantDecl=AT_objc_exception:22:32 (Definition)
// CHECK-tokens: Punctuation: "," [22:49 - 22:50] EnumDecl=Kind:13:10 (Definition)
// CHECK-tokens: Identifier: "AT_override" [22:51 - 22:62] EnumConstantDecl=AT_override:22:51 (Definition)
// CHECK-tokens: Punctuation: "," [22:62 - 22:63] EnumDecl=Kind:13:10 (Definition)
// CHECK-tokens: Identifier: "AT_cf_returns_not_retained" [23:7 - 23:33] EnumConstantDecl=AT_cf_returns_not_retained:23:7 (Definition)
// CHECK-tokens: Punctuation: "," [23:33 - 23:34] EnumDecl=Kind:13:10 (Definition)
// CHECK-tokens: Identifier: "AT_cf_returns_retained" [23:35 - 23:57] EnumConstantDecl=AT_cf_returns_retained:23:35 (Definition)
// CHECK-tokens: Punctuation: "," [23:57 - 23:58] EnumDecl=Kind:13:10 (Definition)
// CHECK-tokens: Identifier: "AT_ns_returns_not_retained" [24:7 - 24:33] EnumConstantDecl=AT_ns_returns_not_retained:24:7 (Definition)
// CHECK-tokens: Punctuation: "," [24:33 - 24:34] EnumDecl=Kind:13:10 (Definition)
// CHECK-tokens: Identifier: "AT_ns_returns_retained" [24:35 - 24:57] EnumConstantDecl=AT_ns_returns_retained:24:35 (Definition)
// CHECK-tokens: Punctuation: "," [24:57 - 24:58] EnumDecl=Kind:13:10 (Definition)
// CHECK-tokens: Identifier: "AT_objc_gc" [24:59 - 24:69] EnumConstantDecl=AT_objc_gc:24:59 (Definition)
// CHECK-tokens: Punctuation: "," [24:69 - 24:70] EnumDecl=Kind:13:10 (Definition)
// CHECK-tokens: Identifier: "AT_overloadable" [25:7 - 25:22] EnumConstantDecl=AT_overloadable:25:7 (Definition)
// CHECK-tokens: Punctuation: "," [25:22 - 25:23] EnumDecl=Kind:13:10 (Definition)
// CHECK-tokens: Identifier: "AT_ownership_holds" [25:24 - 25:42] EnumConstantDecl=AT_ownership_holds:25:24 (Definition)
// CHECK-tokens: Punctuation: "," [25:42 - 25:43] EnumDecl=Kind:13:10 (Definition)
// CHECK-tokens: Identifier: "AT_ownership_returns" [25:44 - 25:64] EnumConstantDecl=AT_ownership_returns:25:44 (Definition)
// CHECK-tokens: Punctuation: "," [25:64 - 25:65] EnumDecl=Kind:13:10 (Definition)
// CHECK-tokens: Identifier: "AT_ownership_takes" [26:7 - 26:25] EnumConstantDecl=AT_ownership_takes:26:7 (Definition)
// CHECK-tokens: Punctuation: "," [26:25 - 26:26] EnumDecl=Kind:13:10 (Definition)
// CHECK-tokens: Identifier: "AT_packed" [26:27 - 26:36] EnumConstantDecl=AT_packed:26:27 (Definition)
// CHECK-tokens: Punctuation: "," [26:36 - 26:37] EnumDecl=Kind:13:10 (Definition)
// CHECK-tokens: Identifier: "AT_pascal" [26:38 - 26:47] EnumConstantDecl=AT_pascal:26:38 (Definition)
// CHECK-tokens: Punctuation: "," [26:47 - 26:48] EnumDecl=Kind:13:10 (Definition)
// CHECK-tokens: Identifier: "AT_pure" [26:49 - 26:56] EnumConstantDecl=AT_pure:26:49 (Definition)
// CHECK-tokens: Punctuation: "," [26:56 - 26:57] EnumDecl=Kind:13:10 (Definition)
// CHECK-tokens: Identifier: "AT_regparm" [26:58 - 26:68] EnumConstantDecl=AT_regparm:26:58 (Definition)
// CHECK-tokens: Punctuation: "," [26:68 - 26:69] EnumDecl=Kind:13:10 (Definition)
// CHECK-tokens: Identifier: "AT_section" [27:7 - 27:17] EnumConstantDecl=AT_section:27:7 (Definition)
// CHECK-tokens: Punctuation: "," [27:17 - 27:18] EnumDecl=Kind:13:10 (Definition)
// CHECK-tokens: Identifier: "AT_sentinel" [27:19 - 27:30] EnumConstantDecl=AT_sentinel:27:19 (Definition)
// CHECK-tokens: Punctuation: "," [27:30 - 27:31] EnumDecl=Kind:13:10 (Definition)
// CHECK-tokens: Identifier: "AT_stdcall" [27:32 - 27:42] EnumConstantDecl=AT_stdcall:27:32 (Definition)
// CHECK-tokens: Punctuation: "," [27:42 - 27:43] EnumDecl=Kind:13:10 (Definition)
// CHECK-tokens: Identifier: "AT_thiscall" [27:44 - 27:55] EnumConstantDecl=AT_thiscall:27:44 (Definition)
// CHECK-tokens: Punctuation: "," [27:55 - 27:56] EnumDecl=Kind:13:10 (Definition)
// CHECK-tokens: Identifier: "AT_transparent_union" [27:57 - 27:77] EnumConstantDecl=AT_transparent_union:27:57 (Definition)
// CHECK-tokens: Punctuation: "," [27:77 - 27:78] EnumDecl=Kind:13:10 (Definition)
// CHECK-tokens: Identifier: "AT_unavailable" [28:7 - 28:21] EnumConstantDecl=AT_unavailable:28:7 (Definition)
// CHECK-tokens: Punctuation: "," [28:21 - 28:22] EnumDecl=Kind:13:10 (Definition)
// CHECK-tokens: Identifier: "AT_unused" [28:23 - 28:32] EnumConstantDecl=AT_unused:28:23 (Definition)
// CHECK-tokens: Punctuation: "," [28:32 - 28:33] EnumDecl=Kind:13:10 (Definition)
// CHECK-tokens: Identifier: "AT_used" [28:34 - 28:41] EnumConstantDecl=AT_used:28:34 (Definition)
// CHECK-tokens: Punctuation: "," [28:41 - 28:42] EnumDecl=Kind:13:10 (Definition)
// CHECK-tokens: Identifier: "AT_vecreturn" [28:43 - 28:55] EnumConstantDecl=AT_vecreturn:28:43 (Definition)
// CHECK-tokens: Punctuation: "," [28:55 - 28:56] EnumDecl=Kind:13:10 (Definition)
// CHECK-tokens: Identifier: "AT_vector_size" [28:57 - 28:71] EnumConstantDecl=AT_vector_size:28:57 (Definition)
// CHECK-tokens: Punctuation: "," [28:71 - 28:72] EnumDecl=Kind:13:10 (Definition)
// CHECK-tokens: Identifier: "AT_visibility" [29:7 - 29:20] EnumConstantDecl=AT_visibility:29:7 (Definition)
// CHECK-tokens: Punctuation: "," [29:20 - 29:21] EnumDecl=Kind:13:10 (Definition)
// CHECK-tokens: Identifier: "AT_warn_unused_result" [29:22 - 29:43] EnumConstantDecl=AT_warn_unused_result:29:22 (Definition)
// CHECK-tokens: Punctuation: "," [29:43 - 29:44] EnumDecl=Kind:13:10 (Definition)
// CHECK-tokens: Identifier: "AT_weak" [29:45 - 29:52] EnumConstantDecl=AT_weak:29:45 (Definition)
// CHECK-tokens: Punctuation: "," [29:52 - 29:53] EnumDecl=Kind:13:10 (Definition)
// CHECK-tokens: Identifier: "AT_weakref" [29:54 - 29:64] EnumConstantDecl=AT_weakref:29:54 (Definition)
// CHECK-tokens: Punctuation: "," [29:64 - 29:65] EnumDecl=Kind:13:10 (Definition)
// CHECK-tokens: Identifier: "AT_weak_import" [30:7 - 30:21] EnumConstantDecl=AT_weak_import:30:7 (Definition)
// CHECK-tokens: Punctuation: "," [30:21 - 30:22] EnumDecl=Kind:13:10 (Definition)
// CHECK-tokens: Identifier: "AT_reqd_wg_size" [30:23 - 30:38] EnumConstantDecl=AT_reqd_wg_size:30:23 (Definition)
// CHECK-tokens: Punctuation: "," [30:38 - 30:39] EnumDecl=Kind:13:10 (Definition)
// CHECK-tokens: Identifier: "AT_init_priority" [30:40 - 30:56] EnumConstantDecl=AT_init_priority:30:40 (Definition)
// CHECK-tokens: Punctuation: "," [30:56 - 30:57] EnumDecl=Kind:13:10 (Definition)
// CHECK-tokens: Identifier: "AT_returns_twice" [31:7 - 31:23] EnumConstantDecl=AT_returns_twice:31:7 (Definition)
// CHECK-tokens: Punctuation: "," [31:23 - 31:24] EnumDecl=Kind:13:10 (Definition)
// CHECK-tokens: Identifier: "IgnoredAttribute" [31:25 - 31:41] EnumConstantDecl=IgnoredAttribute:31:25 (Definition)
// CHECK-tokens: Punctuation: "," [31:41 - 31:42] EnumDecl=Kind:13:10 (Definition)
// CHECK-tokens: Identifier: "UnknownAttribute" [31:43 - 31:59] EnumConstantDecl=UnknownAttribute:31:43 (Definition)
// CHECK-tokens: Punctuation: "}" [32:5 - 32:6] EnumDecl=Kind:13:10 (Definition)
// CHECK-tokens: Punctuation: ";" [32:6 - 32:7] ClassDecl=AttributeList:12:9 (Definition)
// CHECK-tokens: Keyword: "static" [33:5 - 33:11] CXXMethod=getKind:33:17 (static)
// CHECK-tokens: Identifier: "Kind" [33:12 - 33:16] TypeRef=enum clang::AttributeList::Kind:13:10
// CHECK-tokens: Identifier: "getKind" [33:17 - 33:24] CXXMethod=getKind:33:17 (static)
// CHECK-tokens: Punctuation: "(" [33:24 - 33:25] CXXMethod=getKind:33:17 (static)
// CHECK-tokens: Keyword: "const" [33:25 - 33:30] ParmDecl=Name:33:48 (Definition)
// CHECK-tokens: Identifier: "IdentifierInfo" [33:31 - 33:45] TypeRef=class clang::IdentifierInfo:66:7
// CHECK-tokens: Punctuation: "*" [33:46 - 33:47] ParmDecl=Name:33:48 (Definition)
// CHECK-tokens: Identifier: "Name" [33:48 - 33:52] ParmDecl=Name:33:48 (Definition)
// CHECK-tokens: Punctuation: ")" [33:52 - 33:53] CXXMethod=getKind:33:17 (static)
// CHECK-tokens: Punctuation: ";" [33:53 - 33:54] ClassDecl=AttributeList:12:9 (Definition)
// CHECK-tokens: Punctuation: "}" [34:3 - 34:4] ClassDecl=AttributeList:12:9 (Definition)
// CHECK-tokens: Punctuation: ";" [34:4 - 34:5] Namespace=clang:10:17 (Definition)
// CHECK-tokens: Punctuation: "}" [35:1 - 35:2] Namespace=clang:10:17 (Definition)
// CHECK-tokens: Identifier: "size_t" [36:1 - 36:7] TypeRef=size_t:2:25
// CHECK-tokens: Identifier: "magic_length" [36:8 - 36:20] FunctionDecl=magic_length:36:8
// CHECK-tokens: Punctuation: "(" [36:20 - 36:21] FunctionDecl=magic_length:36:8
// CHECK-tokens: Keyword: "const" [36:21 - 36:26] ParmDecl=s:36:33 (Definition)
// CHECK-tokens: Keyword: "char" [36:27 - 36:31] ParmDecl=s:36:33 (Definition)
// CHECK-tokens: Punctuation: "*" [36:32 - 36:33] ParmDecl=s:36:33 (Definition)
// CHECK-tokens: Identifier: "s" [36:33 - 36:34] ParmDecl=s:36:33 (Definition)
// CHECK-tokens: Punctuation: ")" [36:34 - 36:35] FunctionDecl=magic_length:36:8
// CHECK-tokens: Punctuation: ";" [36:35 - 36:36]
// CHECK-tokens: Keyword: "namespace" [37:1 - 37:10] Namespace=llvm:37:11 (Definition)
// CHECK-tokens: Identifier: "llvm" [37:11 - 37:15] Namespace=llvm:37:11 (Definition)
// CHECK-tokens: Punctuation: "{" [37:16 - 37:17] Namespace=llvm:37:11 (Definition)
// CHECK-tokens: Keyword: "class" [38:1 - 38:6] ClassDecl=StringRef:38:7 (Definition)
// CHECK-tokens: Identifier: "StringRef" [38:7 - 38:16] ClassDecl=StringRef:38:7 (Definition)
// CHECK-tokens: Punctuation: "{" [38:17 - 38:18] ClassDecl=StringRef:38:7 (Definition)
// CHECK-tokens: Keyword: "public" [39:1 - 39:7] CXXAccessSpecifier=:39:1 (Definition)
// CHECK-tokens: Punctuation: ":" [39:7 - 39:8] CXXAccessSpecifier=:39:1 (Definition)
// CHECK-tokens: Keyword: "typedef" [40:3 - 40:10] TypedefDecl=iterator:40:23 (Definition)
// CHECK-tokens: Keyword: "const" [40:11 - 40:16] TypedefDecl=iterator:40:23 (Definition)
// CHECK-tokens: Keyword: "char" [40:17 - 40:21] TypedefDecl=iterator:40:23 (Definition)
// CHECK-tokens: Punctuation: "*" [40:22 - 40:23] TypedefDecl=iterator:40:23 (Definition)
// CHECK-tokens: Identifier: "iterator" [40:23 - 40:31] TypedefDecl=iterator:40:23 (Definition)
// CHECK-tokens: Punctuation: ";" [40:31 - 40:32] ClassDecl=StringRef:38:7 (Definition)
// CHECK-tokens: Keyword: "static" [41:3 - 41:9] VarDecl=npos:41:23
// CHECK-tokens: Keyword: "const" [41:10 - 41:15] VarDecl=npos:41:23
// CHECK-tokens: Identifier: "size_t" [41:16 - 41:22] TypeRef=size_t:2:25
// CHECK-tokens: Identifier: "npos" [41:23 - 41:27] VarDecl=npos:41:23
// CHECK-tokens: Punctuation: "=" [41:28 - 41:29] VarDecl=npos:41:23
// CHECK-tokens: Punctuation: "~" [41:30 - 41:31] UnaryOperator=
// CHECK-tokens: Identifier: "size_t" [41:31 - 41:37] TypeRef=size_t:2:25
// CHECK-tokens: Punctuation: "(" [41:37 - 41:38] CXXFunctionalCastExpr=
// CHECK-tokens: Literal: "0" [41:38 - 41:39] IntegerLiteral=
// CHECK-tokens: Punctuation: ")" [41:39 - 41:40] CXXFunctionalCastExpr=
// CHECK-tokens: Punctuation: ";" [41:40 - 41:41] ClassDecl=StringRef:38:7 (Definition)
// CHECK-tokens: Keyword: "private" [42:1 - 42:8] CXXAccessSpecifier=:42:1 (Definition)
// CHECK-tokens: Punctuation: ":" [42:8 - 42:9] CXXAccessSpecifier=:42:1 (Definition)
// CHECK-tokens: Keyword: "const" [43:3 - 43:8] FieldDecl=Data:43:15 (Definition)
// CHECK-tokens: Keyword: "char" [43:9 - 43:13] FieldDecl=Data:43:15 (Definition)
// CHECK-tokens: Punctuation: "*" [43:14 - 43:15] FieldDecl=Data:43:15 (Definition)
// CHECK-tokens: Identifier: "Data" [43:15 - 43:19] FieldDecl=Data:43:15 (Definition)
// CHECK-tokens: Punctuation: ";" [43:19 - 43:20] ClassDecl=StringRef:38:7 (Definition)
// CHECK-tokens: Identifier: "size_t" [44:3 - 44:9] TypeRef=size_t:2:25
// CHECK-tokens: Identifier: "Length" [44:10 - 44:16] FieldDecl=Length:44:10 (Definition)
// CHECK-tokens: Punctuation: ";" [44:16 - 44:17] ClassDecl=StringRef:38:7 (Definition)
// CHECK-tokens: Keyword: "static" [45:3 - 45:9] CXXMethod=min:45:17 (Definition) (static)
// CHECK-tokens: Identifier: "size_t" [45:10 - 45:16] TypeRef=size_t:2:25
// CHECK-tokens: Identifier: "min" [45:17 - 45:20] CXXMethod=min:45:17 (Definition) (static)
// CHECK-tokens: Punctuation: "(" [45:20 - 45:21] CXXMethod=min:45:17 (Definition) (static)
// CHECK-tokens: Identifier: "size_t" [45:21 - 45:27] TypeRef=size_t:2:25
// CHECK-tokens: Identifier: "a" [45:28 - 45:29] ParmDecl=a:45:28 (Definition)
// CHECK-tokens: Punctuation: "," [45:29 - 45:30] CXXMethod=min:45:17 (Definition) (static)
// CHECK-tokens: Identifier: "size_t" [45:31 - 45:37] TypeRef=size_t:2:25
// CHECK-tokens: Identifier: "b" [45:38 - 45:39] ParmDecl=b:45:38 (Definition)
// CHECK-tokens: Punctuation: ")" [45:39 - 45:40] CXXMethod=min:45:17 (Definition) (static)
// CHECK-tokens: Punctuation: "{" [45:41 - 45:42] CompoundStmt=
// CHECK-tokens: Keyword: "return" [45:43 - 45:49] ReturnStmt=
// CHECK-tokens: Identifier: "a" [45:50 - 45:51] DeclRefExpr=a:45:28
// CHECK-tokens: Punctuation: "<" [45:52 - 45:53] BinaryOperator=<
// CHECK-tokens: Identifier: "b" [45:54 - 45:55] DeclRefExpr=b:45:38
// CHECK-tokens: Punctuation: "?" [45:56 - 45:57] ConditionalOperator=
// CHECK-tokens: Identifier: "a" [45:58 - 45:59] DeclRefExpr=a:45:28
// CHECK-tokens: Punctuation: ":" [45:60 - 45:61] ConditionalOperator=
// CHECK-tokens: Identifier: "b" [45:62 - 45:63] DeclRefExpr=b:45:38
// CHECK-tokens: Punctuation: ";" [45:63 - 45:64] CompoundStmt=
// CHECK-tokens: Punctuation: "}" [45:65 - 45:66] CompoundStmt=
// CHECK-tokens: Keyword: "public" [46:1 - 46:7] CXXAccessSpecifier=:46:1 (Definition)
// CHECK-tokens: Punctuation: ":" [46:7 - 46:8] CXXAccessSpecifier=:46:1 (Definition)
// CHECK-tokens: Identifier: "StringRef" [47:3 - 47:12] CXXConstructor=StringRef:47:3 (Definition) (default constructor)
// CHECK-tokens: Punctuation: "(" [47:12 - 47:13] CXXConstructor=StringRef:47:3 (Definition) (default constructor)
// CHECK-tokens: Punctuation: ")" [47:13 - 47:14] CXXConstructor=StringRef:47:3 (Definition) (default constructor)
// CHECK-tokens: Punctuation: ":" [47:14 - 47:15] CXXConstructor=StringRef:47:3 (Definition) (default constructor)
// CHECK-tokens: Identifier: "Data" [47:16 - 47:20] MemberRef=Data:43:15
// CHECK-tokens: Punctuation: "(" [47:20 - 47:21] CXXConstructor=StringRef:47:3 (Definition) (default constructor)
// CHECK-tokens: Literal: "0" [47:21 - 47:22] IntegerLiteral=
// CHECK-tokens: Punctuation: ")" [47:22 - 47:23] CXXConstructor=StringRef:47:3 (Definition) (default constructor)
// CHECK-tokens: Punctuation: "," [47:23 - 47:24] CXXConstructor=StringRef:47:3 (Definition) (default constructor)
// CHECK-tokens: Identifier: "Length" [47:25 - 47:31] MemberRef=Length:44:10
// CHECK-tokens: Punctuation: "(" [47:31 - 47:32] CXXConstructor=StringRef:47:3 (Definition) (default constructor)
// CHECK-tokens: Literal: "0" [47:32 - 47:33] IntegerLiteral=
// CHECK-tokens: Punctuation: ")" [47:33 - 47:34] CXXConstructor=StringRef:47:3 (Definition) (default constructor)
// CHECK-tokens: Punctuation: "{" [47:35 - 47:36] CompoundStmt=
// CHECK-tokens: Punctuation: "}" [47:36 - 47:37] CompoundStmt=
// CHECK-tokens: Identifier: "StringRef" [48:3 - 48:12] CXXConstructor=StringRef:48:3 (Definition) (converting constructor)
// CHECK-tokens: Punctuation: "(" [48:12 - 48:13] CXXConstructor=StringRef:48:3 (Definition) (converting constructor)
// CHECK-tokens: Keyword: "const" [48:13 - 48:18] ParmDecl=Str:48:25 (Definition)
// CHECK-tokens: Keyword: "char" [48:19 - 48:23] ParmDecl=Str:48:25 (Definition)
// CHECK-tokens: Punctuation: "*" [48:24 - 48:25] ParmDecl=Str:48:25 (Definition)
// CHECK-tokens: Identifier: "Str" [48:25 - 48:28] ParmDecl=Str:48:25 (Definition)
// CHECK-tokens: Punctuation: ")" [48:28 - 48:29] CXXConstructor=StringRef:48:3 (Definition) (converting constructor)
// CHECK-tokens: Punctuation: ":" [48:30 - 48:31] CXXConstructor=StringRef:48:3 (Definition) (converting constructor)
// CHECK-tokens: Identifier: "Data" [48:32 - 48:36] MemberRef=Data:43:15
// CHECK-tokens: Punctuation: "(" [48:36 - 48:37] CXXConstructor=StringRef:48:3 (Definition) (converting constructor)
// CHECK-tokens: Identifier: "Str" [48:37 - 48:40] DeclRefExpr=Str:48:25
// CHECK-tokens: Punctuation: ")" [48:40 - 48:41] CXXConstructor=StringRef:48:3 (Definition) (converting constructor)
// CHECK-tokens: Punctuation: "," [48:41 - 48:42] CXXConstructor=StringRef:48:3 (Definition) (converting constructor)
// CHECK-tokens: Identifier: "Length" [48:43 - 48:49] MemberRef=Length:44:10
// CHECK-tokens: Punctuation: "(" [48:49 - 48:50] CXXConstructor=StringRef:48:3 (Definition) (converting constructor)
// CHECK-tokens: Identifier: "magic_length" [48:50 - 48:62] DeclRefExpr=magic_length:36:8
// CHECK-tokens: Punctuation: "(" [48:62 - 48:63] CallExpr=magic_length:36:8
// CHECK-tokens: Identifier: "Str" [48:63 - 48:66] DeclRefExpr=Str:48:25
// CHECK-tokens: Punctuation: ")" [48:66 - 48:67] CallExpr=magic_length:36:8
// CHECK-tokens: Punctuation: ")" [48:67 - 48:68] CXXConstructor=StringRef:48:3 (Definition) (converting constructor)
// CHECK-tokens: Punctuation: "{" [48:69 - 48:70] CompoundStmt=
// CHECK-tokens: Punctuation: "}" [48:70 - 48:71] CompoundStmt=
// CHECK-tokens: Identifier: "StringRef" [49:3 - 49:12] CXXConstructor=StringRef:49:3 (Definition)
// CHECK-tokens: Punctuation: "(" [49:12 - 49:13] CXXConstructor=StringRef:49:3 (Definition)
// CHECK-tokens: Keyword: "const" [49:13 - 49:18] ParmDecl=data:49:25 (Definition)
// CHECK-tokens: Keyword: "char" [49:19 - 49:23] ParmDecl=data:49:25 (Definition)
// CHECK-tokens: Punctuation: "*" [49:24 - 49:25] ParmDecl=data:49:25 (Definition)
// CHECK-tokens: Identifier: "data" [49:25 - 49:29] ParmDecl=data:49:25 (Definition)
// CHECK-tokens: Punctuation: "," [49:29 - 49:30] CXXConstructor=StringRef:49:3 (Definition)
// CHECK-tokens: Identifier: "size_t" [49:31 - 49:37] TypeRef=size_t:2:25
// CHECK-tokens: Identifier: "length" [49:38 - 49:44] ParmDecl=length:49:38 (Definition)
// CHECK-tokens: Punctuation: ")" [49:44 - 49:45] CXXConstructor=StringRef:49:3 (Definition)
// CHECK-tokens: Punctuation: ":" [49:46 - 49:47] CXXConstructor=StringRef:49:3 (Definition)
// CHECK-tokens: Identifier: "Data" [49:48 - 49:52] MemberRef=Data:43:15
// CHECK-tokens: Punctuation: "(" [49:52 - 49:53] CXXConstructor=StringRef:49:3 (Definition)
// CHECK-tokens: Identifier: "data" [49:53 - 49:57] DeclRefExpr=data:49:25
// CHECK-tokens: Punctuation: ")" [49:57 - 49:58] CXXConstructor=StringRef:49:3 (Definition)
// CHECK-tokens: Punctuation: "," [49:58 - 49:59] CXXConstructor=StringRef:49:3 (Definition)
// CHECK-tokens: Identifier: "Length" [49:60 - 49:66] MemberRef=Length:44:10
// CHECK-tokens: Punctuation: "(" [49:66 - 49:67] CXXConstructor=StringRef:49:3 (Definition)
// CHECK-tokens: Identifier: "length" [49:67 - 49:73] DeclRefExpr=length:49:38
// CHECK-tokens: Punctuation: ")" [49:73 - 49:74] CXXConstructor=StringRef:49:3 (Definition)
// CHECK-tokens: Punctuation: "{" [49:75 - 49:76] CompoundStmt=
// CHECK-tokens: Punctuation: "}" [49:76 - 49:77] CompoundStmt=
// CHECK-tokens: Identifier: "iterator" [50:3 - 50:11] TypeRef=llvm::StringRef::iterator:40:23
// CHECK-tokens: Identifier: "end" [50:12 - 50:15] CXXMethod=end:50:12 (Definition) (const)
// CHECK-tokens: Punctuation: "(" [50:15 - 50:16] CXXMethod=end:50:12 (Definition) (const)
// CHECK-tokens: Punctuation: ")" [50:16 - 50:17] CXXMethod=end:50:12 (Definition) (const)
// CHECK-tokens: Keyword: "const" [50:18 - 50:23] CXXMethod=end:50:12 (Definition) (const)
// CHECK-tokens: Punctuation: "{" [50:24 - 50:25] CompoundStmt=
// CHECK-tokens: Keyword: "return" [50:26 - 50:32] ReturnStmt=
// CHECK-tokens: Identifier: "Data" [50:33 - 50:37] MemberRefExpr=Data:43:15
// CHECK-tokens: Punctuation: ";" [50:37 - 50:38] CompoundStmt=
// CHECK-tokens: Punctuation: "}" [50:39 - 50:40] CompoundStmt=
// CHECK-tokens: Identifier: "size_t" [51:3 - 51:9] TypeRef=size_t:2:25
// CHECK-tokens: Identifier: "size" [51:10 - 51:14] CXXMethod=size:51:10 (Definition) (const)
// CHECK-tokens: Punctuation: "(" [51:14 - 51:15] CXXMethod=size:51:10 (Definition) (const)
// CHECK-tokens: Punctuation: ")" [51:15 - 51:16] CXXMethod=size:51:10 (Definition) (const)
// CHECK-tokens: Keyword: "const" [51:17 - 51:22] CXXMethod=size:51:10 (Definition) (const)
// CHECK-tokens: Punctuation: "{" [51:23 - 51:24] CompoundStmt=
// CHECK-tokens: Keyword: "return" [51:25 - 51:31] ReturnStmt=
// CHECK-tokens: Identifier: "Length" [51:32 - 51:38] MemberRefExpr=Length:44:10
// CHECK-tokens: Punctuation: ";" [51:38 - 51:39] CompoundStmt=
// CHECK-tokens: Punctuation: "}" [51:40 - 51:41] CompoundStmt=
// CHECK-tokens: Keyword: "bool" [52:3 - 52:7] CXXMethod=starts_with:52:8 (Definition) (const)
// CHECK-tokens: Identifier: "starts_with" [52:8 - 52:19] CXXMethod=starts_with:52:8 (Definition) (const)
// CHECK-tokens: Punctuation: "(" [52:19 - 52:20] CXXMethod=starts_with:52:8 (Definition) (const)
// CHECK-tokens: Identifier: "StringRef" [52:20 - 52:29] TypeRef=class llvm::StringRef:38:7
// CHECK-tokens: Identifier: "Prefix" [52:30 - 52:36] ParmDecl=Prefix:52:30 (Definition)
// CHECK-tokens: Punctuation: ")" [52:36 - 52:37] CXXMethod=starts_with:52:8 (Definition) (const)
// CHECK-tokens: Keyword: "const" [52:38 - 52:43] CXXMethod=starts_with:52:8 (Definition) (const)
// CHECK-tokens: Punctuation: "{" [52:44 - 52:45] CompoundStmt=
// CHECK-tokens: Keyword: "return" [53:5 - 53:11] ReturnStmt=
// CHECK-tokens: Identifier: "Length" [53:12 - 53:18] MemberRefExpr=Length:44:10
<<<<<<< HEAD
// CHECK-tokens: Punctuation: ">=" [53:19 - 53:21] BinaryOperator=
// CHECK-tokens: Identifier: "Prefix" [53:22 - 53:28] DeclRefExpr=Prefix:52:30
// CHECK-tokens: Punctuation: "." [53:28 - 53:29] MemberRefExpr=Length:44:10 SingleRefName=[53:29 - 53:35] RefName=[53:29 - 53:35]
// CHECK-tokens: Identifier: "Length" [53:29 - 53:35] MemberRefExpr=Length:44:10 SingleRefName=[53:29 - 53:35] RefName=[53:29 - 53:35]
// CHECK-tokens: Punctuation: "&&" [53:36 - 53:38] BinaryOperator=
=======
// CHECK-tokens: Punctuation: ">=" [53:19 - 53:21] BinaryOperator=>=
// CHECK-tokens: Identifier: "Prefix" [53:22 - 53:28] DeclRefExpr=Prefix:52:29
// CHECK-tokens: Punctuation: "." [53:28 - 53:29] MemberRefExpr=Length:44:10
// CHECK-tokens: Identifier: "Length" [53:29 - 53:35] MemberRefExpr=Length:44:10
// CHECK-tokens: Punctuation: "&&" [53:36 - 53:38] BinaryOperator=&&
>>>>>>> bddab518
// CHECK-tokens: Identifier: "memcmp" [54:11 - 54:17] DeclRefExpr=memcmp:7:7
// CHECK-tokens: Punctuation: "(" [54:17 - 54:18] CallExpr=memcmp:7:7
// CHECK-tokens: Identifier: "Data" [54:18 - 54:22] MemberRefExpr=Data:43:15
// CHECK-tokens: Punctuation: "," [54:22 - 54:23] CallExpr=memcmp:7:7
// CHECK-tokens: Identifier: "Prefix" [54:24 - 54:30] DeclRefExpr=Prefix:52:30
// CHECK-tokens: Punctuation: "." [54:30 - 54:31] MemberRefExpr=Data:43:15 SingleRefName=[54:31 - 54:35] RefName=[54:31 - 54:35]
// CHECK-tokens: Identifier: "Data" [54:31 - 54:35] MemberRefExpr=Data:43:15 SingleRefName=[54:31 - 54:35] RefName=[54:31 - 54:35]
// CHECK-tokens: Punctuation: "," [54:35 - 54:36] CallExpr=memcmp:7:7
// CHECK-tokens: Identifier: "Prefix" [54:37 - 54:43] DeclRefExpr=Prefix:52:30
// CHECK-tokens: Punctuation: "." [54:43 - 54:44] MemberRefExpr=Length:44:10 SingleRefName=[54:44 - 54:50] RefName=[54:44 - 54:50]
// CHECK-tokens: Identifier: "Length" [54:44 - 54:50] MemberRefExpr=Length:44:10 SingleRefName=[54:44 - 54:50] RefName=[54:44 - 54:50]
// CHECK-tokens: Punctuation: ")" [54:50 - 54:51] CallExpr=memcmp:7:7
// CHECK-tokens: Punctuation: "==" [54:52 - 54:54] BinaryOperator===
// CHECK-tokens: Literal: "0" [54:55 - 54:56] IntegerLiteral=
// CHECK-tokens: Punctuation: ";" [54:56 - 54:57] CompoundStmt=
// CHECK-tokens: Punctuation: "}" [55:3 - 55:4] CompoundStmt=
// CHECK-tokens: Keyword: "bool" [56:3 - 56:7] CXXMethod=ends_with:56:8 (Definition) (const)
// CHECK-tokens: Identifier: "ends_with" [56:8 - 56:17] CXXMethod=ends_with:56:8 (Definition) (const)
// CHECK-tokens: Punctuation: "(" [56:17 - 56:18] CXXMethod=ends_with:56:8 (Definition) (const)
// CHECK-tokens: Identifier: "StringRef" [56:18 - 56:27] TypeRef=class llvm::StringRef:38:7
// CHECK-tokens: Identifier: "Suffix" [56:28 - 56:34] ParmDecl=Suffix:56:28 (Definition)
// CHECK-tokens: Punctuation: ")" [56:34 - 56:35] CXXMethod=ends_with:56:8 (Definition) (const)
// CHECK-tokens: Keyword: "const" [56:36 - 56:41] CXXMethod=ends_with:56:8 (Definition) (const)
// CHECK-tokens: Punctuation: "{" [56:42 - 56:43] CompoundStmt=
// CHECK-tokens: Keyword: "return" [57:5 - 57:11] ReturnStmt=
// CHECK-tokens: Identifier: "Length" [57:12 - 57:18] MemberRefExpr=Length:44:10
<<<<<<< HEAD
// CHECK-tokens: Punctuation: ">=" [57:19 - 57:21] BinaryOperator=
// CHECK-tokens: Identifier: "Suffix" [57:22 - 57:28] DeclRefExpr=Suffix:56:28
// CHECK-tokens: Punctuation: "." [57:28 - 57:29] MemberRefExpr=Length:44:10 SingleRefName=[57:29 - 57:35] RefName=[57:29 - 57:35]
// CHECK-tokens: Identifier: "Length" [57:29 - 57:35] MemberRefExpr=Length:44:10 SingleRefName=[57:29 - 57:35] RefName=[57:29 - 57:35]
// CHECK-tokens: Punctuation: "&&" [57:36 - 57:38] BinaryOperator=
=======
// CHECK-tokens: Punctuation: ">=" [57:19 - 57:21] BinaryOperator=>=
// CHECK-tokens: Identifier: "Suffix" [57:22 - 57:28] DeclRefExpr=Suffix:56:27
// CHECK-tokens: Punctuation: "." [57:28 - 57:29] MemberRefExpr=Length:44:10
// CHECK-tokens: Identifier: "Length" [57:29 - 57:35] MemberRefExpr=Length:44:10
// CHECK-tokens: Punctuation: "&&" [57:36 - 57:38] BinaryOperator=&&
>>>>>>> bddab518
// CHECK-tokens: Identifier: "memcmp" [58:7 - 58:13] DeclRefExpr=memcmp:7:7
// CHECK-tokens: Punctuation: "(" [58:13 - 58:14] CallExpr=memcmp:7:7
// CHECK-tokens: Identifier: "end" [58:14 - 58:17] MemberRefExpr=end:50:12
// CHECK-tokens: Punctuation: "(" [58:17 - 58:18] CallExpr=end:50:12
// CHECK-tokens: Punctuation: ")" [58:18 - 58:19] CallExpr=end:50:12
<<<<<<< HEAD
// CHECK-tokens: Punctuation: "-" [58:20 - 58:21] BinaryOperator=
// CHECK-tokens: Identifier: "Suffix" [58:22 - 58:28] DeclRefExpr=Suffix:56:28
// CHECK-tokens: Punctuation: "." [58:28 - 58:29] MemberRefExpr=Length:44:10 SingleRefName=[58:29 - 58:35] RefName=[58:29 - 58:35]
// CHECK-tokens: Identifier: "Length" [58:29 - 58:35] MemberRefExpr=Length:44:10 SingleRefName=[58:29 - 58:35] RefName=[58:29 - 58:35]
=======
// CHECK-tokens: Punctuation: "-" [58:20 - 58:21] BinaryOperator=-
// CHECK-tokens: Identifier: "Suffix" [58:22 - 58:28] DeclRefExpr=Suffix:56:27
// CHECK-tokens: Punctuation: "." [58:28 - 58:29] MemberRefExpr=Length:44:10
// CHECK-tokens: Identifier: "Length" [58:29 - 58:35] MemberRefExpr=Length:44:10
>>>>>>> bddab518
// CHECK-tokens: Punctuation: "," [58:35 - 58:36] CallExpr=memcmp:7:7
// CHECK-tokens: Identifier: "Suffix" [58:37 - 58:43] DeclRefExpr=Suffix:56:28
// CHECK-tokens: Punctuation: "." [58:43 - 58:44] MemberRefExpr=Data:43:15 SingleRefName=[58:44 - 58:48] RefName=[58:44 - 58:48]
// CHECK-tokens: Identifier: "Data" [58:44 - 58:48] MemberRefExpr=Data:43:15 SingleRefName=[58:44 - 58:48] RefName=[58:44 - 58:48]
// CHECK-tokens: Punctuation: "," [58:48 - 58:49] CallExpr=memcmp:7:7
// CHECK-tokens: Identifier: "Suffix" [58:50 - 58:56] DeclRefExpr=Suffix:56:28
// CHECK-tokens: Punctuation: "." [58:56 - 58:57] MemberRefExpr=Length:44:10 SingleRefName=[58:57 - 58:63] RefName=[58:57 - 58:63]
// CHECK-tokens: Identifier: "Length" [58:57 - 58:63] MemberRefExpr=Length:44:10 SingleRefName=[58:57 - 58:63] RefName=[58:57 - 58:63]
// CHECK-tokens: Punctuation: ")" [58:63 - 58:64] CallExpr=memcmp:7:7
// CHECK-tokens: Punctuation: "==" [58:65 - 58:67] BinaryOperator===
// CHECK-tokens: Literal: "0" [58:68 - 58:69] IntegerLiteral=
// CHECK-tokens: Punctuation: ";" [58:69 - 58:70] CompoundStmt=
// CHECK-tokens: Punctuation: "}" [59:3 - 59:4] CompoundStmt=
// CHECK-tokens: Identifier: "StringRef" [60:3 - 60:12] TypeRef=class llvm::StringRef:38:7
// CHECK-tokens: Identifier: "substr" [60:13 - 60:19] CXXMethod=substr:60:13 (Definition) (const)
// CHECK-tokens: Punctuation: "(" [60:19 - 60:20] CXXMethod=substr:60:13 (Definition) (const)
// CHECK-tokens: Identifier: "size_t" [60:20 - 60:26] TypeRef=size_t:2:25
// CHECK-tokens: Identifier: "Start" [60:27 - 60:32] ParmDecl=Start:60:27 (Definition)
// CHECK-tokens: Punctuation: "," [60:32 - 60:33] CXXMethod=substr:60:13 (Definition) (const)
// CHECK-tokens: Identifier: "size_t" [60:34 - 60:40] TypeRef=size_t:2:25
// CHECK-tokens: Identifier: "N" [60:41 - 60:42] ParmDecl=N:60:41 (Definition)
// CHECK-tokens: Punctuation: "=" [60:43 - 60:44] ParmDecl=N:60:41 (Definition)
// CHECK-tokens: Identifier: "npos" [60:45 - 60:49] DeclRefExpr=npos:41:23
// CHECK-tokens: Punctuation: ")" [60:49 - 60:50] CXXMethod=substr:60:13 (Definition) (const)
// CHECK-tokens: Keyword: "const" [60:51 - 60:56] CXXMethod=substr:60:13 (Definition) (const)
// CHECK-tokens: Punctuation: "{" [60:57 - 60:58] CompoundStmt=
// CHECK-tokens: Keyword: "return" [61:5 - 61:11] ReturnStmt=
// CHECK-tokens: Identifier: "StringRef" [61:12 - 61:21] TypeRef=class llvm::StringRef:38:7
// CHECK-tokens: Punctuation: "(" [61:21 - 61:22] CallExpr=StringRef:49:3
<<<<<<< HEAD
// CHECK-tokens: Identifier: "Data" [61:22 - 61:26] MemberRefExpr=Data:43:15
// CHECK-tokens: Punctuation: "+" [61:27 - 61:28] BinaryOperator=
=======
// CHECK-tokens: Identifier: "Data" [61:22 - 61:26]  MemberRefExpr=Data:43:15
// CHECK-tokens: Punctuation: "+" [61:27 - 61:28] BinaryOperator=+
>>>>>>> bddab518
// CHECK-tokens: Identifier: "Start" [61:29 - 61:34] DeclRefExpr=Start:60:27
// CHECK-tokens: Punctuation: "," [61:34 - 61:35] CallExpr=StringRef:49:3
// CHECK-tokens: Identifier: "min" [61:36 - 61:39] DeclRefExpr=min:45:17
// CHECK-tokens: Punctuation: "(" [61:39 - 61:40] CallExpr=min:45:17
// CHECK-tokens: Identifier: "N" [61:40 - 61:41] DeclRefExpr=N:60:41
// CHECK-tokens: Punctuation: "," [61:41 - 61:42] CallExpr=min:45:17
<<<<<<< HEAD
// CHECK-tokens: Identifier: "Length" [61:43 - 61:49] MemberRefExpr=Length:44:10
// CHECK-tokens: Punctuation: "-" [61:50 - 61:51] BinaryOperator=
=======
// CHECK-tokens: Identifier: "Length" [61:43 - 61:49]  MemberRefExpr=Length:44:10
// CHECK-tokens: Punctuation: "-" [61:50 - 61:51] BinaryOperator=-
>>>>>>> bddab518
// CHECK-tokens: Identifier: "Start" [61:52 - 61:57] DeclRefExpr=Start:60:27
// CHECK-tokens: Punctuation: ")" [61:57 - 61:58] CallExpr=min:45:17
// CHECK-tokens: Punctuation: ")" [61:58 - 61:59] CallExpr=StringRef:49:3
// CHECK-tokens: Punctuation: ";" [61:59 - 61:60] CompoundStmt=
// CHECK-tokens: Punctuation: "}" [62:3 - 62:4] CompoundStmt=
// CHECK-tokens: Punctuation: "}" [63:1 - 63:2] ClassDecl=StringRef:38:7 (Definition)
// CHECK-tokens: Punctuation: ";" [63:2 - 63:3] Namespace=llvm:37:11 (Definition)
// CHECK-tokens: Punctuation: "}" [64:1 - 64:2] Namespace=llvm:37:11 (Definition)
// CHECK-tokens: Keyword: "namespace" [65:1 - 65:10] Namespace=clang:65:11 (Definition)
// CHECK-tokens: Identifier: "clang" [65:11 - 65:16] Namespace=clang:65:11 (Definition)
// CHECK-tokens: Punctuation: "{" [65:17 - 65:18] Namespace=clang:65:11 (Definition)
// CHECK-tokens: Keyword: "class" [66:1 - 66:6] ClassDecl=IdentifierInfo:66:7 (Definition)
// CHECK-tokens: Identifier: "IdentifierInfo" [66:7 - 66:21] ClassDecl=IdentifierInfo:66:7 (Definition)
// CHECK-tokens: Punctuation: "{" [66:22 - 66:23] ClassDecl=IdentifierInfo:66:7 (Definition)
// CHECK-tokens: Keyword: "public" [67:1 - 67:7] CXXAccessSpecifier=:67:1 (Definition)
// CHECK-tokens: Punctuation: ":" [67:7 - 67:8] CXXAccessSpecifier=:67:1 (Definition)
// CHECK-tokens: Identifier: "IdentifierInfo" [67:8 - 67:22] CXXConstructor=IdentifierInfo:67:8 (default constructor)
// CHECK-tokens: Punctuation: "(" [67:22 - 67:23] CXXConstructor=IdentifierInfo:67:8 (default constructor)
// CHECK-tokens: Punctuation: ")" [67:23 - 67:24] CXXConstructor=IdentifierInfo:67:8 (default constructor)
// CHECK-tokens: Punctuation: ";" [67:24 - 67:25] ClassDecl=IdentifierInfo:66:7 (Definition)
// CHECK-tokens: Keyword: "const" [68:3 - 68:8] CXXMethod=getNameStart:68:15 (Definition) (const)
// CHECK-tokens: Keyword: "char" [68:9 - 68:13] CXXMethod=getNameStart:68:15 (Definition) (const)
// CHECK-tokens: Punctuation: "*" [68:14 - 68:15] CXXMethod=getNameStart:68:15 (Definition) (const)
// CHECK-tokens: Identifier: "getNameStart" [68:15 - 68:27] CXXMethod=getNameStart:68:15 (Definition) (const)
// CHECK-tokens: Punctuation: "(" [68:27 - 68:28] CXXMethod=getNameStart:68:15 (Definition) (const)
// CHECK-tokens: Punctuation: ")" [68:28 - 68:29] CXXMethod=getNameStart:68:15 (Definition) (const)
// CHECK-tokens: Keyword: "const" [68:30 - 68:35] CXXMethod=getNameStart:68:15 (Definition) (const)
// CHECK-tokens: Punctuation: "{" [68:36 - 68:37] CompoundStmt=
// CHECK-tokens: Keyword: "typedef" [69:5 - 69:12] TypedefDecl=actualtype:69:54 (Definition)
// CHECK-tokens: Identifier: "std" [69:13 - 69:16] NamespaceRef=std:3:11
// CHECK-tokens: Punctuation: "::" [69:16 - 69:18] TypedefDecl=actualtype:69:54 (Definition)
// CHECK-tokens: Identifier: "pair" [69:18 - 69:22] TemplateRef=pair:4:44
// CHECK-tokens: Punctuation: "<" [69:23 - 69:24] TypedefDecl=actualtype:69:54 (Definition)
// CHECK-tokens: Identifier: "IdentifierInfo" [69:25 - 69:39] TypeRef=class clang::IdentifierInfo:66:7
// CHECK-tokens: Punctuation: "," [69:39 - 69:40] TypedefDecl=actualtype:69:54 (Definition)
// CHECK-tokens: Keyword: "const" [69:41 - 69:46] TypedefDecl=actualtype:69:54 (Definition)
// CHECK-tokens: Keyword: "char" [69:47 - 69:51] TypedefDecl=actualtype:69:54 (Definition)
// CHECK-tokens: Punctuation: "*" [69:52 - 69:53] TypedefDecl=actualtype:69:54 (Definition)
// CHECK-tokens: Punctuation: ">" [69:53 - 69:54] TypedefDecl=actualtype:69:54 (Definition)
// CHECK-tokens: Identifier: "actualtype" [69:54 - 69:64] TypedefDecl=actualtype:69:54 (Definition)
// CHECK-tokens: Punctuation: ";" [69:64 - 69:65] DeclStmt=
// CHECK-tokens: Keyword: "return" [70:5 - 70:11] ReturnStmt=
// CHECK-tokens: Punctuation: "(" [70:12 - 70:13] ParenExpr=
// CHECK-tokens: Punctuation: "(" [70:13 - 70:14] CStyleCastExpr=
// CHECK-tokens: Keyword: "const" [70:14 - 70:19] CStyleCastExpr=
// CHECK-tokens: Identifier: "actualtype" [70:20 - 70:30] TypeRef=actualtype:69:54
// CHECK-tokens: Punctuation: "*" [70:31 - 70:32] CStyleCastExpr=
// CHECK-tokens: Punctuation: ")" [70:32 - 70:33] CStyleCastExpr=
// CHECK-tokens: Keyword: "this" [70:34 - 70:38] CXXThisExpr=
// CHECK-tokens: Punctuation: ")" [70:38 - 70:39] ParenExpr=
// CHECK-tokens: Punctuation: "->" [70:39 - 70:41] MemberRefExpr=second:4:55 SingleRefName=[70:41 - 70:47] RefName=[70:41 - 70:47]
// CHECK-tokens: Identifier: "second" [70:41 - 70:47] MemberRefExpr=second:4:55 SingleRefName=[70:41 - 70:47] RefName=[70:41 - 70:47]
// CHECK-tokens: Punctuation: ";" [70:47 - 70:48] CompoundStmt=
// CHECK-tokens: Punctuation: "}" [71:3 - 71:4] CompoundStmt=
// CHECK-tokens: Keyword: "unsigned" [72:3 - 72:11] CXXMethod=getLength:72:12 (Definition) (const)
// CHECK-tokens: Identifier: "getLength" [72:12 - 72:21] CXXMethod=getLength:72:12 (Definition) (const)
// CHECK-tokens: Punctuation: "(" [72:21 - 72:22] CXXMethod=getLength:72:12 (Definition) (const)
// CHECK-tokens: Punctuation: ")" [72:22 - 72:23] CXXMethod=getLength:72:12 (Definition) (const)
// CHECK-tokens: Keyword: "const" [72:24 - 72:29] CXXMethod=getLength:72:12 (Definition) (const)
// CHECK-tokens: Punctuation: "{" [72:30 - 72:31] CompoundStmt=
// CHECK-tokens: Keyword: "typedef" [73:5 - 73:12] TypedefDecl=actualtype:73:54 (Definition)
// CHECK-tokens: Identifier: "std" [73:13 - 73:16] NamespaceRef=std:3:11
// CHECK-tokens: Punctuation: "::" [73:16 - 73:18] TypedefDecl=actualtype:73:54 (Definition)
// CHECK-tokens: Identifier: "pair" [73:18 - 73:22] TemplateRef=pair:4:44
// CHECK-tokens: Punctuation: "<" [73:23 - 73:24] TypedefDecl=actualtype:73:54 (Definition)
// CHECK-tokens: Identifier: "IdentifierInfo" [73:25 - 73:39] TypeRef=class clang::IdentifierInfo:66:7
// CHECK-tokens: Punctuation: "," [73:39 - 73:40] TypedefDecl=actualtype:73:54 (Definition)
// CHECK-tokens: Keyword: "const" [73:41 - 73:46] TypedefDecl=actualtype:73:54 (Definition)
// CHECK-tokens: Keyword: "char" [73:47 - 73:51] TypedefDecl=actualtype:73:54 (Definition)
// CHECK-tokens: Punctuation: "*" [73:52 - 73:53] TypedefDecl=actualtype:73:54 (Definition)
// CHECK-tokens: Punctuation: ">" [73:53 - 73:54] TypedefDecl=actualtype:73:54 (Definition)
// CHECK-tokens: Identifier: "actualtype" [73:54 - 73:64] TypedefDecl=actualtype:73:54 (Definition)
// CHECK-tokens: Punctuation: ";" [73:64 - 73:65] DeclStmt=
// CHECK-tokens: Keyword: "const" [74:5 - 74:10] VarDecl=p:74:17 (Definition)
// CHECK-tokens: Keyword: "char" [74:11 - 74:15] VarDecl=p:74:17 (Definition)
// CHECK-tokens: Punctuation: "*" [74:16 - 74:17] VarDecl=p:74:17 (Definition)
// CHECK-tokens: Identifier: "p" [74:17 - 74:18] VarDecl=p:74:17 (Definition)
// CHECK-tokens: Punctuation: "=" [74:19 - 74:20] VarDecl=p:74:17 (Definition)
// CHECK-tokens: Punctuation: "(" [74:21 - 74:22] ParenExpr=
// CHECK-tokens: Punctuation: "(" [74:22 - 74:23] CStyleCastExpr=
// CHECK-tokens: Keyword: "const" [74:23 - 74:28] CStyleCastExpr=
// CHECK-tokens: Identifier: "actualtype" [74:29 - 74:39] TypeRef=actualtype:73:54
// CHECK-tokens: Punctuation: "*" [74:40 - 74:41] CStyleCastExpr=
// CHECK-tokens: Punctuation: ")" [74:41 - 74:42] CStyleCastExpr=
// CHECK-tokens: Keyword: "this" [74:43 - 74:47] CXXThisExpr=
// CHECK-tokens: Punctuation: ")" [74:47 - 74:48] ParenExpr=
<<<<<<< HEAD
// CHECK-tokens: Punctuation: "->" [74:48 - 74:50] MemberRefExpr=second:4:55 SingleRefName=[74:50 - 74:56] RefName=[74:50 - 74:56]
// CHECK-tokens: Identifier: "second" [74:50 - 74:56] MemberRefExpr=second:4:55 SingleRefName=[74:50 - 74:56] RefName=[74:50 - 74:56]
// CHECK-tokens: Punctuation: "-" [74:57 - 74:58] BinaryOperator=
=======
// CHECK-tokens: Punctuation: "->" [74:48 - 74:50] MemberRefExpr=second:4:55
// CHECK-tokens: Identifier: "second" [74:50 - 74:56] MemberRefExpr=second:4:55
// CHECK-tokens: Punctuation: "-" [74:57 - 74:58] BinaryOperator=-
>>>>>>> bddab518
// CHECK-tokens: Literal: "2" [74:59 - 74:60] IntegerLiteral=
// CHECK-tokens: Punctuation: ";" [74:60 - 74:61] DeclStmt=
// CHECK-tokens: Keyword: "return" [75:5 - 75:11] ReturnStmt=
// CHECK-tokens: Punctuation: "(" [75:12 - 75:13] ParenExpr=
// CHECK-tokens: Punctuation: "(" [75:13 - 75:14] ParenExpr=
// CHECK-tokens: Punctuation: "(" [75:14 - 75:15] CStyleCastExpr=
// CHECK-tokens: Keyword: "unsigned" [75:15 - 75:23] CStyleCastExpr=
// CHECK-tokens: Punctuation: ")" [75:23 - 75:24] CStyleCastExpr=
// CHECK-tokens: Identifier: "p" [75:25 - 75:26] DeclRefExpr=p:74:17
// CHECK-tokens: Punctuation: "[" [75:26 - 75:27] ArraySubscriptExpr=
// CHECK-tokens: Literal: "0" [75:27 - 75:28] IntegerLiteral=
// CHECK-tokens: Punctuation: "]" [75:28 - 75:29] ArraySubscriptExpr=
// CHECK-tokens: Punctuation: ")" [75:29 - 75:30] ParenExpr=
// CHECK-tokens: Punctuation: "|" [75:31 - 75:32] BinaryOperator=|
// CHECK-tokens: Punctuation: "(" [75:33 - 75:34] ParenExpr=
// CHECK-tokens: Punctuation: "(" [75:34 - 75:35] ParenExpr=
// CHECK-tokens: Punctuation: "(" [75:35 - 75:36] CStyleCastExpr=
// CHECK-tokens: Keyword: "unsigned" [75:36 - 75:44] CStyleCastExpr=
// CHECK-tokens: Punctuation: ")" [75:44 - 75:45] CStyleCastExpr=
// CHECK-tokens: Identifier: "p" [75:46 - 75:47] DeclRefExpr=p:74:17
// CHECK-tokens: Punctuation: "[" [75:47 - 75:48] ArraySubscriptExpr=
// CHECK-tokens: Literal: "1" [75:48 - 75:49] IntegerLiteral=
// CHECK-tokens: Punctuation: "]" [75:49 - 75:50] ArraySubscriptExpr=
// CHECK-tokens: Punctuation: ")" [75:50 - 75:51] ParenExpr=
// CHECK-tokens: Punctuation: "<<" [75:52 - 75:54] BinaryOperator=<<
// CHECK-tokens: Literal: "8" [75:55 - 75:56] IntegerLiteral=
// CHECK-tokens: Punctuation: ")" [75:56 - 75:57] ParenExpr=
// CHECK-tokens: Punctuation: ")" [75:57 - 75:58] ParenExpr=
// CHECK-tokens: Punctuation: "-" [75:59 - 75:60] BinaryOperator=-
// CHECK-tokens: Literal: "1" [75:61 - 75:62] IntegerLiteral=
// CHECK-tokens: Punctuation: ";" [75:62 - 75:63] CompoundStmt=
// CHECK-tokens: Punctuation: "}" [76:3 - 76:4] CompoundStmt=
// CHECK-tokens: Identifier: "llvm" [77:3 - 77:7] NamespaceRef=llvm:37:11
// CHECK-tokens: Punctuation: "::" [77:7 - 77:9] CXXMethod=getName:77:19 (Definition) (const)
// CHECK-tokens: Identifier: "StringRef" [77:9 - 77:18] TypeRef=class llvm::StringRef:38:7
// CHECK-tokens: Identifier: "getName" [77:19 - 77:26] CXXMethod=getName:77:19 (Definition) (const)
// CHECK-tokens: Punctuation: "(" [77:26 - 77:27] CXXMethod=getName:77:19 (Definition) (const)
// CHECK-tokens: Punctuation: ")" [77:27 - 77:28] CXXMethod=getName:77:19 (Definition) (const)
// CHECK-tokens: Keyword: "const" [77:29 - 77:34] CXXMethod=getName:77:19 (Definition) (const)
// CHECK-tokens: Punctuation: "{" [77:35 - 77:36] CompoundStmt=
// CHECK-tokens: Keyword: "return" [78:5 - 78:11] ReturnStmt=
// CHECK-tokens: Identifier: "llvm" [78:12 - 78:16] NamespaceRef=llvm:37:11
// CHECK-tokens: Punctuation: "::" [78:16 - 78:18] CallExpr=StringRef:49:3
// CHECK-tokens: Identifier: "StringRef" [78:18 - 78:27] TypeRef=class llvm::StringRef:38:7
// CHECK-tokens: Punctuation: "(" [78:27 - 78:28] CallExpr=StringRef:49:3
// CHECK-tokens: Identifier: "getNameStart" [78:28 - 78:40] MemberRefExpr=getNameStart:68:15
// CHECK-tokens: Punctuation: "(" [78:40 - 78:41] CallExpr=getNameStart:68:15
// CHECK-tokens: Punctuation: ")" [78:41 - 78:42] CallExpr=getNameStart:68:15
// CHECK-tokens: Punctuation: "," [78:42 - 78:43] CallExpr=StringRef:49:3
// CHECK-tokens: Identifier: "getLength" [78:44 - 78:53] MemberRefExpr=getLength:72:12
// CHECK-tokens: Punctuation: "(" [78:53 - 78:54] CallExpr=getLength:72:12
// CHECK-tokens: Punctuation: ")" [78:54 - 78:55] CallExpr=getLength:72:12
// CHECK-tokens: Punctuation: ")" [78:55 - 78:56] CallExpr=StringRef:49:3
// CHECK-tokens: Punctuation: ";" [78:56 - 78:57] CompoundStmt=
// CHECK-tokens: Punctuation: "}" [79:3 - 79:4] CompoundStmt=
// CHECK-tokens: Punctuation: "}" [80:1 - 80:2] ClassDecl=IdentifierInfo:66:7 (Definition)
// CHECK-tokens: Punctuation: ";" [80:2 - 80:3] Namespace=clang:65:11 (Definition)
// CHECK-tokens: Punctuation: "}" [81:1 - 81:2] Namespace=clang:65:11 (Definition)
// CHECK-tokens: Keyword: "namespace" [82:1 - 82:10] Namespace=llvm:82:11 (Definition)
// CHECK-tokens: Identifier: "llvm" [82:11 - 82:15] Namespace=llvm:82:11 (Definition)
// CHECK-tokens: Punctuation: "{" [82:16 - 82:17] Namespace=llvm:82:11 (Definition)
// CHECK-tokens: Keyword: "template" [83:1 - 83:9] ClassTemplate=StringSwitch:83:47 (Definition)
// CHECK-tokens: Punctuation: "<" [83:10 - 83:11] ClassTemplate=StringSwitch:83:47 (Definition)
// CHECK-tokens: Keyword: "typename" [83:12 - 83:20] TemplateTypeParameter=T:83:21 (Definition)
// CHECK-tokens: Identifier: "T" [83:21 - 83:22] TemplateTypeParameter=T:83:21 (Definition)
// CHECK-tokens: Punctuation: "," [83:22 - 83:23] ClassTemplate=StringSwitch:83:47 (Definition)
// CHECK-tokens: Keyword: "typename" [83:24 - 83:32] TemplateTypeParameter=R:83:33 (Definition)
// CHECK-tokens: Identifier: "R" [83:33 - 83:34] TemplateTypeParameter=R:83:33 (Definition)
// CHECK-tokens: Punctuation: "=" [83:35 - 83:36] TemplateTypeParameter=R:83:33 (Definition)
// CHECK-tokens: Identifier: "T" [83:37 - 83:38] TypeRef=T:83:21
// CHECK-tokens: Punctuation: ">" [83:39 - 83:40] ClassTemplate=StringSwitch:83:47 (Definition)
// CHECK-tokens: Keyword: "class" [83:41 - 83:46] ClassTemplate=StringSwitch:83:47 (Definition)
// CHECK-tokens: Identifier: "StringSwitch" [83:47 - 83:59] ClassTemplate=StringSwitch:83:47 (Definition)
// CHECK-tokens: Punctuation: "{" [83:60 - 83:61] ClassTemplate=StringSwitch:83:47 (Definition)
// CHECK-tokens: Identifier: "StringRef" [84:3 - 84:12] TypeRef=class llvm::StringRef:38:7
// CHECK-tokens: Identifier: "Str" [84:13 - 84:16] FieldDecl=Str:84:13 (Definition)
// CHECK-tokens: Punctuation: ";" [84:16 - 84:17] ClassTemplate=StringSwitch:83:47 (Definition)
// CHECK-tokens: Keyword: "const" [85:3 - 85:8] FieldDecl=Result:85:12 (Definition)
// CHECK-tokens: Identifier: "T" [85:9 - 85:10] TypeRef=T:83:21
// CHECK-tokens: Punctuation: "*" [85:11 - 85:12] FieldDecl=Result:85:12 (Definition)
// CHECK-tokens: Identifier: "Result" [85:12 - 85:18] FieldDecl=Result:85:12 (Definition)
// CHECK-tokens: Punctuation: ";" [85:18 - 85:19] ClassTemplate=StringSwitch:83:47 (Definition)
// CHECK-tokens: Keyword: "public" [86:1 - 86:7] CXXAccessSpecifier=:86:1 (Definition)
// CHECK-tokens: Punctuation: ":" [86:7 - 86:8] CXXAccessSpecifier=:86:1 (Definition)
// CHECK-tokens: Keyword: "explicit" [87:3 - 87:11] CXXConstructor=StringSwitch<T, R>:87:12 (Definition) (explicit)
// CHECK-tokens: Identifier: "StringSwitch" [87:12 - 87:24] CXXConstructor=StringSwitch<T, R>:87:12 (Definition) (explicit)
// CHECK-tokens: Punctuation: "(" [87:24 - 87:25] CXXConstructor=StringSwitch<T, R>:87:12 (Definition) (explicit)
// CHECK-tokens: Identifier: "StringRef" [87:25 - 87:34] TypeRef=class llvm::StringRef:38:7
// CHECK-tokens: Identifier: "Str" [87:35 - 87:38] ParmDecl=Str:87:35 (Definition)
// CHECK-tokens: Punctuation: ")" [87:38 - 87:39] CXXConstructor=StringSwitch<T, R>:87:12 (Definition) (explicit)
// CHECK-tokens: Punctuation: ":" [87:40 - 87:41] CXXConstructor=StringSwitch<T, R>:87:12 (Definition) (explicit)
// CHECK-tokens: Identifier: "Str" [87:42 - 87:45] MemberRef=Str:84:13
// CHECK-tokens: Punctuation: "(" [87:45 - 87:46] CallExpr=StringRef:38:7
// CHECK-tokens: Identifier: "Str" [87:46 - 87:49] DeclRefExpr=Str:87:35
// CHECK-tokens: Punctuation: ")" [87:49 - 87:50] CallExpr=StringRef:38:7
// CHECK-tokens: Punctuation: "," [87:50 - 87:51] CXXConstructor=StringSwitch<T, R>:87:12 (Definition) (explicit)
// CHECK-tokens: Identifier: "Result" [87:52 - 87:58] MemberRef=Result:85:12
// CHECK-tokens: Punctuation: "(" [87:58 - 87:59] UnexposedExpr=
// CHECK-tokens: Literal: "0" [87:59 - 87:60] IntegerLiteral=
// CHECK-tokens: Punctuation: ")" [87:60 - 87:61] UnexposedExpr=
// CHECK-tokens: Punctuation: "{" [87:62 - 87:63] CompoundStmt=
// CHECK-tokens: Punctuation: "}" [87:63 - 87:64] CompoundStmt=
// CHECK-tokens: Keyword: "template" [88:3 - 88:11] FunctionTemplate=Case:88:42 (Definition)
// CHECK-tokens: Punctuation: "<" [88:12 - 88:13] FunctionTemplate=Case:88:42 (Definition)
// CHECK-tokens: Keyword: "unsigned" [88:14 - 88:22] NonTypeTemplateParameter=N:88:23 (Definition)
// CHECK-tokens: Identifier: "N" [88:23 - 88:24] NonTypeTemplateParameter=N:88:23 (Definition)
// CHECK-tokens: Punctuation: ">" [88:25 - 88:26] FunctionTemplate=Case:88:42 (Definition)
// CHECK-tokens: Identifier: "StringSwitch" [88:27 - 88:39] TypeRef=StringSwitch<T, R>:83:47
// CHECK-tokens: Punctuation: "&" [88:40 - 88:41] FunctionTemplate=Case:88:42 (Definition)
// CHECK-tokens: Identifier: "Case" [88:42 - 88:46] FunctionTemplate=Case:88:42 (Definition)
// CHECK-tokens: Punctuation: "(" [88:46 - 88:47] FunctionTemplate=Case:88:42 (Definition)
// CHECK-tokens: Keyword: "const" [88:47 - 88:52] ParmDecl=S:88:60 (Definition)
// CHECK-tokens: Keyword: "char" [88:53 - 88:57] ParmDecl=S:88:60 (Definition)
// CHECK-tokens: Punctuation: "(" [88:58 - 88:59] ParmDecl=S:88:60 (Definition)
// CHECK-tokens: Punctuation: "&" [88:59 - 88:60] ParmDecl=S:88:60 (Definition)
// CHECK-tokens: Identifier: "S" [88:60 - 88:61] ParmDecl=S:88:60 (Definition)
// CHECK-tokens: Punctuation: ")" [88:61 - 88:62] ParmDecl=S:88:60 (Definition)
// CHECK-tokens: Punctuation: "[" [88:62 - 88:63] ParmDecl=S:88:60 (Definition)
// CHECK-tokens: Identifier: "N" [88:63 - 88:64] DeclRefExpr=N:88:23
// CHECK-tokens: Punctuation: "]" [88:64 - 88:65] ParmDecl=S:88:60 (Definition)
// CHECK-tokens: Punctuation: "," [88:65 - 88:66] FunctionTemplate=Case:88:42 (Definition)
// CHECK-tokens: Keyword: "const" [89:47 - 89:52] ParmDecl=Value:89:57 (Definition)
// CHECK-tokens: Identifier: "T" [89:53 - 89:54] TypeRef=T:83:21
// CHECK-tokens: Punctuation: "&" [89:55 - 89:56] ParmDecl=Value:89:57 (Definition)
// CHECK-tokens: Identifier: "Value" [89:57 - 89:62] ParmDecl=Value:89:57 (Definition)
// CHECK-tokens: Punctuation: ")" [89:62 - 89:63] FunctionTemplate=Case:88:42 (Definition)
// CHECK-tokens: Punctuation: "{" [89:64 - 89:65] CompoundStmt=
// CHECK-tokens: Keyword: "return" [90:5 - 90:11] ReturnStmt=
// CHECK-tokens: Punctuation: "*" [90:12 - 90:13] UnaryOperator=
// CHECK-tokens: Keyword: "this" [90:13 - 90:17] CXXThisExpr=
// CHECK-tokens: Punctuation: ";" [90:17 - 90:18] CompoundStmt=
// CHECK-tokens: Punctuation: "}" [91:3 - 91:4] CompoundStmt=
// CHECK-tokens: Identifier: "R" [92:3 - 92:4] TypeRef=R:83:33
// CHECK-tokens: Identifier: "Default" [92:5 - 92:12] CXXMethod=Default:92:5 (Definition) (const)
// CHECK-tokens: Punctuation: "(" [92:12 - 92:13] CXXMethod=Default:92:5 (Definition) (const)
// CHECK-tokens: Keyword: "const" [92:13 - 92:18] ParmDecl=Value:92:23 (Definition)
// CHECK-tokens: Identifier: "T" [92:19 - 92:20] TypeRef=T:83:21
// CHECK-tokens: Punctuation: "&" [92:21 - 92:22] ParmDecl=Value:92:23 (Definition)
// CHECK-tokens: Identifier: "Value" [92:23 - 92:28] ParmDecl=Value:92:23 (Definition)
// CHECK-tokens: Punctuation: ")" [92:28 - 92:29] CXXMethod=Default:92:5 (Definition) (const)
// CHECK-tokens: Keyword: "const" [92:30 - 92:35] CXXMethod=Default:92:5 (Definition) (const)
// CHECK-tokens: Punctuation: "{" [92:36 - 92:37] CompoundStmt=
// CHECK-tokens: Keyword: "return" [93:5 - 93:11] ReturnStmt=
// CHECK-tokens: Identifier: "Value" [93:12 - 93:17] DeclRefExpr=Value:92:23
// CHECK-tokens: Punctuation: ";" [93:17 - 93:18] CompoundStmt=
// CHECK-tokens: Punctuation: "}" [94:3 - 94:4] CompoundStmt=
// CHECK-tokens: Punctuation: "}" [95:1 - 95:2] ClassTemplate=StringSwitch:83:47 (Definition)
// CHECK-tokens: Punctuation: ";" [95:2 - 95:3] Namespace=llvm:82:11 (Definition)
// CHECK-tokens: Punctuation: "}" [96:1 - 96:2] Namespace=llvm:82:11 (Definition)
// CHECK-tokens: Keyword: "using" [98:1 - 98:6] UsingDirective=:98:17
// CHECK-tokens: Keyword: "namespace" [98:7 - 98:16] UsingDirective=:98:17
// CHECK-tokens: Identifier: "clang" [98:17 - 98:22] NamespaceRef=clang:10:17
// CHECK-tokens: Punctuation: ";" [98:22 - 98:23]
// CHECK-tokens: Identifier: "AttributeList" [100:1 - 100:14] TypeRef=class clang::AttributeList:12:9
// CHECK-tokens: Punctuation: "::" [100:14 - 100:16] CXXMethod=getKind:100:36 (Definition) (static)
// CHECK-tokens: Identifier: "Kind" [100:16 - 100:20] TypeRef=enum clang::AttributeList::Kind:13:10
// CHECK-tokens: Identifier: "AttributeList" [100:21 - 100:34] TypeRef=class clang::AttributeList:12:9
// CHECK-tokens: Punctuation: "::" [100:34 - 100:36] CXXMethod=getKind:100:36 (Definition) (static)
// CHECK-tokens: Identifier: "getKind" [100:36 - 100:43] CXXMethod=getKind:100:36 (Definition) (static)
// CHECK-tokens: Punctuation: "(" [100:43 - 100:44] CXXMethod=getKind:100:36 (Definition) (static)
// CHECK-tokens: Keyword: "const" [100:44 - 100:49] ParmDecl=Name:100:67 (Definition)
// CHECK-tokens: Identifier: "IdentifierInfo" [100:50 - 100:64] TypeRef=class clang::IdentifierInfo:66:7
// CHECK-tokens: Punctuation: "*" [100:65 - 100:66] ParmDecl=Name:100:67 (Definition)
// CHECK-tokens: Identifier: "Name" [100:67 - 100:71] ParmDecl=Name:100:67 (Definition)
// CHECK-tokens: Punctuation: ")" [100:71 - 100:72] CXXMethod=getKind:100:36 (Definition) (static)
// CHECK-tokens: Punctuation: "{" [100:73 - 100:74] CompoundStmt=
// CHECK-tokens: Identifier: "llvm" [101:3 - 101:7] NamespaceRef=llvm:82:11
// CHECK-tokens: Punctuation: "::" [101:7 - 101:9] VarDecl=AttrName:101:19 (Definition)
// CHECK-tokens: Identifier: "StringRef" [101:9 - 101:18] TypeRef=class llvm::StringRef:38:7
// CHECK-tokens: Identifier: "AttrName" [101:19 - 101:27] VarDecl=AttrName:101:19 (Definition)
// CHECK-tokens: Punctuation: "=" [101:28 - 101:29] VarDecl=AttrName:101:19 (Definition)
// CHECK-tokens: Identifier: "Name" [101:30 - 101:34] DeclRefExpr=Name:100:67
// CHECK-tokens: Punctuation: "->" [101:34 - 101:36] MemberRefExpr=getName:77:19 SingleRefName=[101:36 - 101:43] RefName=[101:36 - 101:43]
// CHECK-tokens: Identifier: "getName" [101:36 - 101:43] MemberRefExpr=getName:77:19 SingleRefName=[101:36 - 101:43] RefName=[101:36 - 101:43]
// CHECK-tokens: Punctuation: "(" [101:43 - 101:44] CallExpr=getName:77:19
// CHECK-tokens: Punctuation: ")" [101:44 - 101:45] CallExpr=getName:77:19
// CHECK-tokens: Punctuation: ";" [101:45 - 101:46] DeclStmt=
// CHECK-tokens: Keyword: "if" [102:3 - 102:5] IfStmt=
// CHECK-tokens: Punctuation: "(" [102:6 - 102:7] IfStmt=
// CHECK-tokens: Identifier: "AttrName" [102:7 - 102:15] DeclRefExpr=AttrName:101:19
<<<<<<< HEAD
// CHECK-tokens: Punctuation: "." [102:15 - 102:16] MemberRefExpr=starts_with:52:8 SingleRefName=[102:16 - 102:27] RefName=[102:16 - 102:27]
// CHECK-tokens: Identifier: "starts_with" [102:16 - 102:27] MemberRefExpr=starts_with:52:8 SingleRefName=[102:16 - 102:27] RefName=[102:16 - 102:27]
// CHECK-tokens: Punctuation: "(" [102:27 - 102:28] CallExpr=starts_with:52:8
// CHECK-tokens: Literal: ""__"" [102:28 - 102:32] StringLiteral="__"
// CHECK-tokens: Punctuation: ")" [102:32 - 102:33] CallExpr=starts_with:52:8
// CHECK-tokens: Punctuation: "&&" [102:34 - 102:36] BinaryOperator=
// CHECK-tokens: Identifier: "AttrName" [102:37 - 102:45] DeclRefExpr=AttrName:101:19
// CHECK-tokens: Punctuation: "." [102:45 - 102:46] MemberRefExpr=ends_with:56:8 SingleRefName=[102:46 - 102:55] RefName=[102:46 - 102:55]
// CHECK-tokens: Identifier: "ends_with" [102:46 - 102:55] MemberRefExpr=ends_with:56:8 SingleRefName=[102:46 - 102:55] RefName=[102:46 - 102:55]
// CHECK-tokens: Punctuation: "(" [102:55 - 102:56] CallExpr=ends_with:56:8
// CHECK-tokens: Literal: ""__"" [102:56 - 102:60] StringLiteral="__"
// CHECK-tokens: Punctuation: ")" [102:60 - 102:61] CallExpr=ends_with:56:8
// CHECK-tokens: Punctuation: ")" [102:61 - 102:62] IfStmt=
=======
// CHECK-tokens: Punctuation: "." [102:15 - 102:16] MemberRefExpr=startswith:52:8
// CHECK-tokens: Identifier: "startswith" [102:16 - 102:26] MemberRefExpr=startswith:52:8
// CHECK-tokens: Punctuation: "(" [102:26 - 102:27] CallExpr=startswith:52:8
// CHECK-tokens: Literal: ""__"" [102:27 - 102:31] StringLiteral=
// CHECK-tokens: Punctuation: ")" [102:31 - 102:32] CallExpr=startswith:52:8
// CHECK-tokens: Punctuation: "&&" [102:33 - 102:35] BinaryOperator=&&
// CHECK-tokens: Identifier: "AttrName" [102:36 - 102:44] DeclRefExpr=AttrName:101:19
// CHECK-tokens: Punctuation: "." [102:44 - 102:45] MemberRefExpr=endswith:56:8
// CHECK-tokens: Identifier: "endswith" [102:45 - 102:53] MemberRefExpr=endswith:56:8
// CHECK-tokens: Punctuation: "(" [102:53 - 102:54] CallExpr=endswith:56:8
// CHECK-tokens: Literal: ""__"" [102:54 - 102:58] StringLiteral=
// CHECK-tokens: Punctuation: ")" [102:58 - 102:59] CallExpr=endswith:56:8
// CHECK-tokens: Punctuation: ")" [102:59 - 102:60] IfStmt=
>>>>>>> bddab518
// CHECK-tokens: Identifier: "AttrName" [103:5 - 103:13] DeclRefExpr=AttrName:101:19
// CHECK-tokens: Punctuation: "=" [103:14 - 103:15] DeclRefExpr=operator=:38:7
// CHECK-tokens: Identifier: "AttrName" [103:16 - 103:24] DeclRefExpr=AttrName:101:19
// CHECK-tokens: Punctuation: "." [103:24 - 103:25] MemberRefExpr=substr:60:13 SingleRefName=[103:25 - 103:31] RefName=[103:25 - 103:31]
// CHECK-tokens: Identifier: "substr" [103:25 - 103:31] MemberRefExpr=substr:60:13 SingleRefName=[103:25 - 103:31] RefName=[103:25 - 103:31]
// CHECK-tokens: Punctuation: "(" [103:31 - 103:32] CallExpr=substr:60:13
// CHECK-tokens: Literal: "2" [103:32 - 103:33] IntegerLiteral=
// CHECK-tokens: Punctuation: "," [103:33 - 103:34] CallExpr=substr:60:13
// CHECK-tokens: Identifier: "AttrName" [103:35 - 103:43] DeclRefExpr=AttrName:101:19
// CHECK-tokens: Punctuation: "." [103:43 - 103:44] MemberRefExpr=size:51:10 SingleRefName=[103:44 - 103:48] RefName=[103:44 - 103:48]
// CHECK-tokens: Identifier: "size" [103:44 - 103:48] MemberRefExpr=size:51:10 SingleRefName=[103:44 - 103:48] RefName=[103:44 - 103:48]
// CHECK-tokens: Punctuation: "(" [103:48 - 103:49] CallExpr=size:51:10
// CHECK-tokens: Punctuation: ")" [103:49 - 103:50] CallExpr=size:51:10
// CHECK-tokens: Punctuation: "-" [103:51 - 103:52] BinaryOperator=-
// CHECK-tokens: Literal: "4" [103:53 - 103:54] IntegerLiteral=
// CHECK-tokens: Punctuation: ")" [103:54 - 103:55] CallExpr=substr:60:13
// CHECK-tokens: Punctuation: ";" [103:55 - 103:56] CompoundStmt=
// CHECK-tokens: Keyword: "return" [105:3 - 105:9] ReturnStmt=
// CHECK-tokens: Identifier: "llvm" [105:10 - 105:14] NamespaceRef=llvm:82:11
// CHECK-tokens: Punctuation: "::" [105:14 - 105:16] CXXFunctionalCastExpr=
// CHECK-tokens: Identifier: "StringSwitch" [105:16 - 105:28] TemplateRef=StringSwitch:83:47
// CHECK-tokens: Punctuation: "<" [105:29 - 105:30] CXXFunctionalCastExpr=
// CHECK-tokens: Identifier: "AttributeList" [105:31 - 105:44] TypeRef=class clang::AttributeList:12:9
// CHECK-tokens: Punctuation: "::" [105:44 - 105:46] CXXFunctionalCastExpr=
// CHECK-tokens: Identifier: "Kind" [105:46 - 105:50] TypeRef=enum clang::AttributeList::Kind:13:10
// CHECK-tokens: Punctuation: ">" [105:51 - 105:52] CallExpr=StringSwitch:87:12
// CHECK-tokens: Punctuation: "(" [105:53 - 105:54] CallExpr=StringSwitch:87:12
// CHECK-tokens: Identifier: "AttrName" [105:54 - 105:62] DeclRefExpr=AttrName:101:19
// CHECK-tokens: Punctuation: ")" [105:62 - 105:63] CallExpr=StringSwitch:87:12
// CHECK-tokens: Punctuation: "." [106:5 - 106:6] MemberRefExpr=Case:88:42 SingleRefName=[106:6 - 106:10] RefName=[106:6 - 106:10]
// CHECK-tokens: Identifier: "Case" [106:6 - 106:10] MemberRefExpr=Case:88:42 SingleRefName=[106:6 - 106:10] RefName=[106:6 - 106:10]
// CHECK-tokens: Punctuation: "(" [106:10 - 106:11] CallExpr=Case:88:42
// CHECK-tokens: Literal: ""weak"" [106:11 - 106:17] StringLiteral="weak"
// CHECK-tokens: Punctuation: "," [106:17 - 106:18] CallExpr=Case:88:42
// CHECK-tokens: Identifier: "AT_weak" [106:19 - 106:26] DeclRefExpr=AT_weak:29:45
// CHECK-tokens: Punctuation: ")" [106:26 - 106:27] CallExpr=Case:88:42
// CHECK-tokens: Punctuation: "." [107:5 - 107:6] MemberRefExpr=Case:88:42 SingleRefName=[107:6 - 107:10] RefName=[107:6 - 107:10]
// CHECK-tokens: Identifier: "Case" [107:6 - 107:10] MemberRefExpr=Case:88:42 SingleRefName=[107:6 - 107:10] RefName=[107:6 - 107:10]
// CHECK-tokens: Punctuation: "(" [107:10 - 107:11] CallExpr=Case:88:42
// CHECK-tokens: Literal: ""weakref"" [107:11 - 107:20] StringLiteral="weakref"
// CHECK-tokens: Punctuation: "," [107:20 - 107:21] CallExpr=Case:88:42
// CHECK-tokens: Identifier: "AT_weakref" [107:22 - 107:32] DeclRefExpr=AT_weakref:29:54
// CHECK-tokens: Punctuation: ")" [107:32 - 107:33] CallExpr=Case:88:42
// CHECK-tokens: Punctuation: "." [108:5 - 108:6] MemberRefExpr=Case:88:42 SingleRefName=[108:6 - 108:10] RefName=[108:6 - 108:10]
// CHECK-tokens: Identifier: "Case" [108:6 - 108:10] MemberRefExpr=Case:88:42 SingleRefName=[108:6 - 108:10] RefName=[108:6 - 108:10]
// CHECK-tokens: Punctuation: "(" [108:10 - 108:11] CallExpr=Case:88:42
// CHECK-tokens: Literal: ""pure"" [108:11 - 108:17] StringLiteral="pure"
// CHECK-tokens: Punctuation: "," [108:17 - 108:18] CallExpr=Case:88:42
// CHECK-tokens: Identifier: "AT_pure" [108:19 - 108:26] DeclRefExpr=AT_pure:26:49
// CHECK-tokens: Punctuation: ")" [108:26 - 108:27] CallExpr=Case:88:42
// CHECK-tokens: Punctuation: "." [109:5 - 109:6] MemberRefExpr=Case:88:42 SingleRefName=[109:6 - 109:10] RefName=[109:6 - 109:10]
// CHECK-tokens: Identifier: "Case" [109:6 - 109:10] MemberRefExpr=Case:88:42 SingleRefName=[109:6 - 109:10] RefName=[109:6 - 109:10]
// CHECK-tokens: Punctuation: "(" [109:10 - 109:11] CallExpr=Case:88:42
// CHECK-tokens: Literal: ""mode"" [109:11 - 109:17] StringLiteral="mode"
// CHECK-tokens: Punctuation: "," [109:17 - 109:18] CallExpr=Case:88:42
// CHECK-tokens: Identifier: "AT_mode" [109:19 - 109:26] DeclRefExpr=AT_mode:20:44
// CHECK-tokens: Punctuation: ")" [109:26 - 109:27] CallExpr=Case:88:42
// CHECK-tokens: Punctuation: "." [110:5 - 110:6] MemberRefExpr=Case:88:42 SingleRefName=[110:6 - 110:10] RefName=[110:6 - 110:10]
// CHECK-tokens: Identifier: "Case" [110:6 - 110:10] MemberRefExpr=Case:88:42 SingleRefName=[110:6 - 110:10] RefName=[110:6 - 110:10]
// CHECK-tokens: Punctuation: "(" [110:10 - 110:11] CallExpr=Case:88:42
// CHECK-tokens: Literal: ""used"" [110:11 - 110:17] StringLiteral="used"
// CHECK-tokens: Punctuation: "," [110:17 - 110:18] CallExpr=Case:88:42
// CHECK-tokens: Identifier: "AT_used" [110:19 - 110:26] DeclRefExpr=AT_used:28:34
// CHECK-tokens: Punctuation: ")" [110:26 - 110:27] CallExpr=Case:88:42
// CHECK-tokens: Punctuation: "." [111:5 - 111:6] MemberRefExpr=Case:88:42 SingleRefName=[111:6 - 111:10] RefName=[111:6 - 111:10]
// CHECK-tokens: Identifier: "Case" [111:6 - 111:10] MemberRefExpr=Case:88:42 SingleRefName=[111:6 - 111:10] RefName=[111:6 - 111:10]
// CHECK-tokens: Punctuation: "(" [111:10 - 111:11] CallExpr=Case:88:42
// CHECK-tokens: Literal: ""alias"" [111:11 - 111:18] StringLiteral="alias"
// CHECK-tokens: Punctuation: "," [111:18 - 111:19] CallExpr=Case:88:42
// CHECK-tokens: Identifier: "AT_alias" [111:20 - 111:28] DeclRefExpr=AT_alias:15:25
// CHECK-tokens: Punctuation: ")" [111:28 - 111:29] CallExpr=Case:88:42
// CHECK-tokens: Punctuation: "." [112:5 - 112:6] MemberRefExpr=Case:88:42 SingleRefName=[112:6 - 112:10] RefName=[112:6 - 112:10]
// CHECK-tokens: Identifier: "Case" [112:6 - 112:10] MemberRefExpr=Case:88:42 SingleRefName=[112:6 - 112:10] RefName=[112:6 - 112:10]
// CHECK-tokens: Punctuation: "(" [112:10 - 112:11] CallExpr=Case:88:42
// CHECK-tokens: Literal: ""align"" [112:11 - 112:18] StringLiteral="align"
// CHECK-tokens: Punctuation: "," [112:18 - 112:19] CallExpr=Case:88:42
// CHECK-tokens: Identifier: "AT_aligned" [112:20 - 112:30] DeclRefExpr=AT_aligned:15:35
// CHECK-tokens: Punctuation: ")" [112:30 - 112:31] CallExpr=Case:88:42
// CHECK-tokens: Punctuation: "." [113:5 - 113:6] MemberRefExpr=Case:88:42 SingleRefName=[113:6 - 113:10] RefName=[113:6 - 113:10]
// CHECK-tokens: Identifier: "Case" [113:6 - 113:10] MemberRefExpr=Case:88:42 SingleRefName=[113:6 - 113:10] RefName=[113:6 - 113:10]
// CHECK-tokens: Punctuation: "(" [113:10 - 113:11] CallExpr=Case:88:42
// CHECK-tokens: Literal: ""final"" [113:11 - 113:18] StringLiteral="final"
// CHECK-tokens: Punctuation: "," [113:18 - 113:19] CallExpr=Case:88:42
// CHECK-tokens: Identifier: "AT_final" [113:20 - 113:28] DeclRefExpr=AT_final:19:40
// CHECK-tokens: Punctuation: ")" [113:28 - 113:29] CallExpr=Case:88:42
// CHECK-tokens: Punctuation: "." [114:5 - 114:6] MemberRefExpr=Case:88:42 SingleRefName=[114:6 - 114:10] RefName=[114:6 - 114:10]
// CHECK-tokens: Identifier: "Case" [114:6 - 114:10] MemberRefExpr=Case:88:42 SingleRefName=[114:6 - 114:10] RefName=[114:6 - 114:10]
// CHECK-tokens: Punctuation: "(" [114:10 - 114:11] CallExpr=Case:88:42
// CHECK-tokens: Literal: ""cdecl"" [114:11 - 114:18] StringLiteral="cdecl"
// CHECK-tokens: Punctuation: "," [114:18 - 114:19] CallExpr=Case:88:42
// CHECK-tokens: Identifier: "AT_cdecl" [114:20 - 114:28] DeclRefExpr=AT_cdecl:17:30
// CHECK-tokens: Punctuation: ")" [114:28 - 114:29] CallExpr=Case:88:42
// CHECK-tokens: Punctuation: "." [115:5 - 115:6] MemberRefExpr=Case:88:42 SingleRefName=[115:6 - 115:10] RefName=[115:6 - 115:10]
// CHECK-tokens: Identifier: "Case" [115:6 - 115:10] MemberRefExpr=Case:88:42 SingleRefName=[115:6 - 115:10] RefName=[115:6 - 115:10]
// CHECK-tokens: Punctuation: "(" [115:10 - 115:11] CallExpr=Case:88:42
// CHECK-tokens: Literal: ""const"" [115:11 - 115:18] StringLiteral="const"
// CHECK-tokens: Punctuation: "," [115:18 - 115:19] CallExpr=Case:88:42
// CHECK-tokens: Identifier: "AT_const" [115:20 - 115:28] DeclRefExpr=AT_const:17:52
// CHECK-tokens: Punctuation: ")" [115:28 - 115:29] CallExpr=Case:88:42
// CHECK-tokens: Punctuation: "." [116:5 - 116:6] MemberRefExpr=Case:88:42 SingleRefName=[116:6 - 116:10] RefName=[116:6 - 116:10]
// CHECK-tokens: Identifier: "Case" [116:6 - 116:10] MemberRefExpr=Case:88:42 SingleRefName=[116:6 - 116:10] RefName=[116:6 - 116:10]
// CHECK-tokens: Punctuation: "(" [116:10 - 116:11] CallExpr=Case:88:42
// CHECK-tokens: Literal: ""__const"" [116:11 - 116:20] StringLiteral="__const"
// CHECK-tokens: Punctuation: "," [116:20 - 116:21] CallExpr=Case:88:42
// CHECK-tokens: Identifier: "AT_const" [116:22 - 116:30] DeclRefExpr=AT_const:17:52
// CHECK-tokens: Punctuation: ")" [116:30 - 116:31] CallExpr=Case:88:42
// CHECK-tokens: Punctuation: "." [117:5 - 117:6] MemberRefExpr=Case:88:42 SingleRefName=[117:6 - 117:10] RefName=[117:6 - 117:10]
// CHECK-tokens: Identifier: "Case" [117:6 - 117:10] MemberRefExpr=Case:88:42 SingleRefName=[117:6 - 117:10] RefName=[117:6 - 117:10]
// CHECK-tokens: Punctuation: "(" [117:10 - 117:11] CallExpr=Case:88:42
// CHECK-tokens: Literal: ""blocks"" [117:11 - 117:19] StringLiteral="blocks"
// CHECK-tokens: Punctuation: "," [117:19 - 117:20] CallExpr=Case:88:42
// CHECK-tokens: Identifier: "AT_blocks" [117:21 - 117:30] DeclRefExpr=AT_blocks:16:57
// CHECK-tokens: Punctuation: ")" [117:30 - 117:31] CallExpr=Case:88:42
// CHECK-tokens: Punctuation: "." [118:5 - 118:6] MemberRefExpr=Case:88:42 SingleRefName=[118:6 - 118:10] RefName=[118:6 - 118:10]
// CHECK-tokens: Identifier: "Case" [118:6 - 118:10] MemberRefExpr=Case:88:42 SingleRefName=[118:6 - 118:10] RefName=[118:6 - 118:10]
// CHECK-tokens: Punctuation: "(" [118:10 - 118:11] CallExpr=Case:88:42
// CHECK-tokens: Literal: ""format"" [118:11 - 118:19] StringLiteral="format"
// CHECK-tokens: Punctuation: "," [118:19 - 118:20] CallExpr=Case:88:42
// CHECK-tokens: Identifier: "AT_format" [118:21 - 118:30] DeclRefExpr=AT_format:19:50
// CHECK-tokens: Punctuation: ")" [118:30 - 118:31] CallExpr=Case:88:42
// CHECK-tokens: Punctuation: "." [119:5 - 119:6] MemberRefExpr=Case:88:42 SingleRefName=[119:6 - 119:10] RefName=[119:6 - 119:10]
// CHECK-tokens: Identifier: "Case" [119:6 - 119:10] MemberRefExpr=Case:88:42 SingleRefName=[119:6 - 119:10] RefName=[119:6 - 119:10]
// CHECK-tokens: Punctuation: "(" [119:10 - 119:11] CallExpr=Case:88:42
// CHECK-tokens: Literal: ""hiding"" [119:11 - 119:19] StringLiteral="hiding"
// CHECK-tokens: Punctuation: "," [119:19 - 119:20] CallExpr=Case:88:42
// CHECK-tokens: Identifier: "AT_hiding" [119:21 - 119:30] DeclRefExpr=AT_hiding:20:22
// CHECK-tokens: Punctuation: ")" [119:30 - 119:31] CallExpr=Case:88:42
// CHECK-tokens: Punctuation: "." [120:5 - 120:6] MemberRefExpr=Case:88:42 SingleRefName=[120:6 - 120:10] RefName=[120:6 - 120:10]
// CHECK-tokens: Identifier: "Case" [120:6 - 120:10] MemberRefExpr=Case:88:42 SingleRefName=[120:6 - 120:10] RefName=[120:6 - 120:10]
// CHECK-tokens: Punctuation: "(" [120:10 - 120:11] CallExpr=Case:88:42
// CHECK-tokens: Literal: ""malloc"" [120:11 - 120:19] StringLiteral="malloc"
// CHECK-tokens: Punctuation: "," [120:19 - 120:20] CallExpr=Case:88:42
// CHECK-tokens: Identifier: "AT_malloc" [120:21 - 120:30] DeclRefExpr=AT_malloc:20:33
// CHECK-tokens: Punctuation: ")" [120:30 - 120:31] CallExpr=Case:88:42
// CHECK-tokens: Punctuation: "." [121:5 - 121:6] MemberRefExpr=Case:88:42 SingleRefName=[121:6 - 121:10] RefName=[121:6 - 121:10]
// CHECK-tokens: Identifier: "Case" [121:6 - 121:10] MemberRefExpr=Case:88:42 SingleRefName=[121:6 - 121:10] RefName=[121:6 - 121:10]
// CHECK-tokens: Punctuation: "(" [121:10 - 121:11] CallExpr=Case:88:42
// CHECK-tokens: Literal: ""packed"" [121:11 - 121:19] StringLiteral="packed"
// CHECK-tokens: Punctuation: "," [121:19 - 121:20] CallExpr=Case:88:42
// CHECK-tokens: Identifier: "AT_packed" [121:21 - 121:30] DeclRefExpr=AT_packed:26:27
// CHECK-tokens: Punctuation: ")" [121:30 - 121:31] CallExpr=Case:88:42
// CHECK-tokens: Punctuation: "." [122:5 - 122:6] MemberRefExpr=Case:88:42 SingleRefName=[122:6 - 122:10] RefName=[122:6 - 122:10]
// CHECK-tokens: Identifier: "Case" [122:6 - 122:10] MemberRefExpr=Case:88:42 SingleRefName=[122:6 - 122:10] RefName=[122:6 - 122:10]
// CHECK-tokens: Punctuation: "(" [122:10 - 122:11] CallExpr=Case:88:42
// CHECK-tokens: Literal: ""unused"" [122:11 - 122:19] StringLiteral="unused"
// CHECK-tokens: Punctuation: "," [122:19 - 122:20] CallExpr=Case:88:42
// CHECK-tokens: Identifier: "AT_unused" [122:21 - 122:30] DeclRefExpr=AT_unused:28:23
// CHECK-tokens: Punctuation: ")" [122:30 - 122:31] CallExpr=Case:88:42
// CHECK-tokens: Punctuation: "." [123:5 - 123:6] MemberRefExpr=Case:88:42 SingleRefName=[123:6 - 123:10] RefName=[123:6 - 123:10]
// CHECK-tokens: Identifier: "Case" [123:6 - 123:10] MemberRefExpr=Case:88:42 SingleRefName=[123:6 - 123:10] RefName=[123:6 - 123:10]
// CHECK-tokens: Punctuation: "(" [123:10 - 123:11] CallExpr=Case:88:42
// CHECK-tokens: Literal: ""aligned"" [123:11 - 123:20] StringLiteral="aligned"
// CHECK-tokens: Punctuation: "," [123:20 - 123:21] CallExpr=Case:88:42
// CHECK-tokens: Identifier: "AT_aligned" [123:22 - 123:32] DeclRefExpr=AT_aligned:15:35
// CHECK-tokens: Punctuation: ")" [123:32 - 123:33] CallExpr=Case:88:42
// CHECK-tokens: Punctuation: "." [124:5 - 124:6] MemberRefExpr=Case:88:42 SingleRefName=[124:6 - 124:10] RefName=[124:6 - 124:10]
// CHECK-tokens: Identifier: "Case" [124:6 - 124:10] MemberRefExpr=Case:88:42 SingleRefName=[124:6 - 124:10] RefName=[124:6 - 124:10]
// CHECK-tokens: Punctuation: "(" [124:10 - 124:11] CallExpr=Case:88:42
// CHECK-tokens: Literal: ""cleanup"" [124:11 - 124:20] StringLiteral="cleanup"
// CHECK-tokens: Punctuation: "," [124:20 - 124:21] CallExpr=Case:88:42
// CHECK-tokens: Identifier: "AT_cleanup" [124:22 - 124:32] DeclRefExpr=AT_cleanup:17:40
// CHECK-tokens: Punctuation: ")" [124:32 - 124:33] CallExpr=Case:88:42
// CHECK-tokens: Punctuation: "." [125:5 - 125:6] MemberRefExpr=Case:88:42 SingleRefName=[125:6 - 125:10] RefName=[125:6 - 125:10]
// CHECK-tokens: Identifier: "Case" [125:6 - 125:10] MemberRefExpr=Case:88:42 SingleRefName=[125:6 - 125:10] RefName=[125:6 - 125:10]
// CHECK-tokens: Punctuation: "(" [125:10 - 125:11] CallExpr=Case:88:42
// CHECK-tokens: Literal: ""naked"" [125:11 - 125:18] StringLiteral="naked"
// CHECK-tokens: Punctuation: "," [125:18 - 125:19] CallExpr=Case:88:42
// CHECK-tokens: Identifier: "AT_naked" [125:20 - 125:28] DeclRefExpr=AT_naked:20:53
// CHECK-tokens: Punctuation: ")" [125:28 - 125:29] CallExpr=Case:88:42
// CHECK-tokens: Punctuation: "." [126:5 - 126:6] MemberRefExpr=Case:88:42 SingleRefName=[126:6 - 126:10] RefName=[126:6 - 126:10]
// CHECK-tokens: Identifier: "Case" [126:6 - 126:10] MemberRefExpr=Case:88:42 SingleRefName=[126:6 - 126:10] RefName=[126:6 - 126:10]
// CHECK-tokens: Punctuation: "(" [126:10 - 126:11] CallExpr=Case:88:42
// CHECK-tokens: Literal: ""nodebug"" [126:11 - 126:20] StringLiteral="nodebug"
// CHECK-tokens: Punctuation: "," [126:20 - 126:21] CallExpr=Case:88:42
// CHECK-tokens: Identifier: "AT_nodebug" [126:22 - 126:32] DeclRefExpr=AT_nodebug:20:63
// CHECK-tokens: Punctuation: ")" [126:32 - 126:33] CallExpr=Case:88:42
// CHECK-tokens: Punctuation: "." [127:5 - 127:6] MemberRefExpr=Case:88:42 SingleRefName=[127:6 - 127:10] RefName=[127:6 - 127:10]
// CHECK-tokens: Identifier: "Case" [127:6 - 127:10] MemberRefExpr=Case:88:42 SingleRefName=[127:6 - 127:10] RefName=[127:6 - 127:10]
// CHECK-tokens: Punctuation: "(" [127:10 - 127:11] CallExpr=Case:88:42
// CHECK-tokens: Literal: ""nonnull"" [127:11 - 127:20] StringLiteral="nonnull"
// CHECK-tokens: Punctuation: "," [127:20 - 127:21] CallExpr=Case:88:42
// CHECK-tokens: Identifier: "AT_nonnull" [127:22 - 127:32] DeclRefExpr=AT_nonnull:21:47
// CHECK-tokens: Punctuation: ")" [127:32 - 127:33] CallExpr=Case:88:42
// CHECK-tokens: Punctuation: "." [128:5 - 128:6] MemberRefExpr=Case:88:42 SingleRefName=[128:6 - 128:10] RefName=[128:6 - 128:10]
// CHECK-tokens: Identifier: "Case" [128:6 - 128:10] MemberRefExpr=Case:88:42 SingleRefName=[128:6 - 128:10] RefName=[128:6 - 128:10]
// CHECK-tokens: Punctuation: "(" [128:10 - 128:11] CallExpr=Case:88:42
// CHECK-tokens: Literal: ""nothrow"" [128:11 - 128:20] StringLiteral="nothrow"
// CHECK-tokens: Punctuation: "," [128:20 - 128:21] CallExpr=Case:88:42
// CHECK-tokens: Identifier: "AT_nothrow" [128:22 - 128:32] DeclRefExpr=AT_nothrow:22:7
// CHECK-tokens: Punctuation: ")" [128:32 - 128:33] CallExpr=Case:88:42
// CHECK-tokens: Punctuation: "." [129:5 - 129:6] MemberRefExpr=Case:88:42 SingleRefName=[129:6 - 129:10] RefName=[129:6 - 129:10]
// CHECK-tokens: Identifier: "Case" [129:6 - 129:10] MemberRefExpr=Case:88:42 SingleRefName=[129:6 - 129:10] RefName=[129:6 - 129:10]
// CHECK-tokens: Punctuation: "(" [129:10 - 129:11] CallExpr=Case:88:42
// CHECK-tokens: Literal: ""objc_gc"" [129:11 - 129:20] StringLiteral="objc_gc"
// CHECK-tokens: Punctuation: "," [129:20 - 129:21] CallExpr=Case:88:42
// CHECK-tokens: Identifier: "AT_objc_gc" [129:22 - 129:32] DeclRefExpr=AT_objc_gc:24:59
// CHECK-tokens: Punctuation: ")" [129:32 - 129:33] CallExpr=Case:88:42
// CHECK-tokens: Punctuation: "." [130:5 - 130:6] MemberRefExpr=Case:88:42 SingleRefName=[130:6 - 130:10] RefName=[130:6 - 130:10]
// CHECK-tokens: Identifier: "Case" [130:6 - 130:10] MemberRefExpr=Case:88:42 SingleRefName=[130:6 - 130:10] RefName=[130:6 - 130:10]
// CHECK-tokens: Punctuation: "(" [130:10 - 130:11] CallExpr=Case:88:42
// CHECK-tokens: Literal: ""regparm"" [130:11 - 130:20] StringLiteral="regparm"
// CHECK-tokens: Punctuation: "," [130:20 - 130:21] CallExpr=Case:88:42
// CHECK-tokens: Identifier: "AT_regparm" [130:22 - 130:32] DeclRefExpr=AT_regparm:26:58
// CHECK-tokens: Punctuation: ")" [130:32 - 130:33] CallExpr=Case:88:42
// CHECK-tokens: Punctuation: "." [131:5 - 131:6] MemberRefExpr=Case:88:42 SingleRefName=[131:6 - 131:10] RefName=[131:6 - 131:10]
// CHECK-tokens: Identifier: "Case" [131:6 - 131:10] MemberRefExpr=Case:88:42 SingleRefName=[131:6 - 131:10] RefName=[131:6 - 131:10]
// CHECK-tokens: Punctuation: "(" [131:10 - 131:11] CallExpr=Case:88:42
// CHECK-tokens: Literal: ""section"" [131:11 - 131:20] StringLiteral="section"
// CHECK-tokens: Punctuation: "," [131:20 - 131:21] CallExpr=Case:88:42
// CHECK-tokens: Identifier: "AT_section" [131:22 - 131:32] DeclRefExpr=AT_section:27:7
// CHECK-tokens: Punctuation: ")" [131:32 - 131:33] CallExpr=Case:88:42
// CHECK-tokens: Punctuation: "." [132:5 - 132:6] MemberRefExpr=Case:88:42 SingleRefName=[132:6 - 132:10] RefName=[132:6 - 132:10]
// CHECK-tokens: Identifier: "Case" [132:6 - 132:10] MemberRefExpr=Case:88:42 SingleRefName=[132:6 - 132:10] RefName=[132:6 - 132:10]
// CHECK-tokens: Punctuation: "(" [132:10 - 132:11] CallExpr=Case:88:42
// CHECK-tokens: Literal: ""stdcall"" [132:11 - 132:20] StringLiteral="stdcall"
// CHECK-tokens: Punctuation: "," [132:20 - 132:21] CallExpr=Case:88:42
// CHECK-tokens: Identifier: "AT_stdcall" [132:22 - 132:32] DeclRefExpr=AT_stdcall:27:32
// CHECK-tokens: Punctuation: ")" [132:32 - 132:33] CallExpr=Case:88:42
// CHECK-tokens: Punctuation: "." [133:5 - 133:6] MemberRefExpr=Case:88:42 SingleRefName=[133:6 - 133:10] RefName=[133:6 - 133:10]
// CHECK-tokens: Identifier: "Case" [133:6 - 133:10] MemberRefExpr=Case:88:42 SingleRefName=[133:6 - 133:10] RefName=[133:6 - 133:10]
// CHECK-tokens: Punctuation: "(" [133:10 - 133:11] CallExpr=Case:88:42
// CHECK-tokens: Literal: ""annotate"" [133:11 - 133:21] StringLiteral="annotate"
// CHECK-tokens: Punctuation: "," [133:21 - 133:22] CallExpr=Case:88:42
// CHECK-tokens: Identifier: "AT_annotate" [133:23 - 133:34] DeclRefExpr=AT_annotate:16:29
// CHECK-tokens: Punctuation: ")" [133:34 - 133:35] CallExpr=Case:88:42
// CHECK-tokens: Punctuation: "." [134:5 - 134:6] MemberRefExpr=Case:88:42 SingleRefName=[134:6 - 134:10] RefName=[134:6 - 134:10]
// CHECK-tokens: Identifier: "Case" [134:6 - 134:10] MemberRefExpr=Case:88:42 SingleRefName=[134:6 - 134:10] RefName=[134:6 - 134:10]
// CHECK-tokens: Punctuation: "(" [134:10 - 134:11] CallExpr=Case:88:42
// CHECK-tokens: Literal: ""fastcall"" [134:11 - 134:21] StringLiteral="fastcall"
// CHECK-tokens: Punctuation: "," [134:21 - 134:22] CallExpr=Case:88:42
// CHECK-tokens: Identifier: "AT_fastcall" [134:23 - 134:34] DeclRefExpr=AT_fastcall:19:27
// CHECK-tokens: Punctuation: ")" [134:34 - 134:35] CallExpr=Case:88:42
// CHECK-tokens: Punctuation: "." [135:5 - 135:6] MemberRefExpr=Case:88:42 SingleRefName=[135:6 - 135:10] RefName=[135:6 - 135:10]
// CHECK-tokens: Identifier: "Case" [135:6 - 135:10] MemberRefExpr=Case:88:42 SingleRefName=[135:6 - 135:10] RefName=[135:6 - 135:10]
// CHECK-tokens: Punctuation: "(" [135:10 - 135:11] CallExpr=Case:88:42
// CHECK-tokens: Literal: ""ibaction"" [135:11 - 135:21] StringLiteral="ibaction"
// CHECK-tokens: Punctuation: "," [135:21 - 135:22] CallExpr=Case:88:42
// CHECK-tokens: Identifier: "AT_IBAction" [135:23 - 135:34] DeclRefExpr=AT_IBAction:14:7
// CHECK-tokens: Punctuation: ")" [135:34 - 135:35] CallExpr=Case:88:42
// CHECK-tokens: Punctuation: "." [136:5 - 136:6] MemberRefExpr=Case:88:42 SingleRefName=[136:6 - 136:10] RefName=[136:6 - 136:10]
// CHECK-tokens: Identifier: "Case" [136:6 - 136:10] MemberRefExpr=Case:88:42 SingleRefName=[136:6 - 136:10] RefName=[136:6 - 136:10]
// CHECK-tokens: Punctuation: "(" [136:10 - 136:11] CallExpr=Case:88:42
// CHECK-tokens: Literal: ""iboutlet"" [136:11 - 136:21] StringLiteral="iboutlet"
// CHECK-tokens: Punctuation: "," [136:21 - 136:22] CallExpr=Case:88:42
// CHECK-tokens: Identifier: "AT_IBOutlet" [136:23 - 136:34] DeclRefExpr=AT_IBOutlet:14:20
// CHECK-tokens: Punctuation: ")" [136:34 - 136:35] CallExpr=Case:88:42
// CHECK-tokens: Punctuation: "." [137:5 - 137:6] MemberRefExpr=Case:88:42 SingleRefName=[137:6 - 137:10] RefName=[137:6 - 137:10]
// CHECK-tokens: Identifier: "Case" [137:6 - 137:10] MemberRefExpr=Case:88:42 SingleRefName=[137:6 - 137:10] RefName=[137:6 - 137:10]
// CHECK-tokens: Punctuation: "(" [137:10 - 137:11] CallExpr=Case:88:42
// CHECK-tokens: Literal: ""iboutletcollection"" [137:11 - 137:31] StringLiteral="iboutletcollection"
// CHECK-tokens: Punctuation: "," [137:31 - 137:32] CallExpr=Case:88:42
// CHECK-tokens: Identifier: "AT_IBOutletCollection" [137:33 - 137:54] DeclRefExpr=AT_IBOutletCollection:14:33
// CHECK-tokens: Punctuation: ")" [137:54 - 137:55] CallExpr=Case:88:42
// CHECK-tokens: Punctuation: "." [138:5 - 138:6] MemberRefExpr=Case:88:42 SingleRefName=[138:6 - 138:10] RefName=[138:6 - 138:10]
// CHECK-tokens: Identifier: "Case" [138:6 - 138:10] MemberRefExpr=Case:88:42 SingleRefName=[138:6 - 138:10] RefName=[138:6 - 138:10]
// CHECK-tokens: Punctuation: "(" [138:10 - 138:11] CallExpr=Case:88:42
// CHECK-tokens: Literal: ""noreturn"" [138:11 - 138:21] StringLiteral="noreturn"
// CHECK-tokens: Punctuation: "," [138:21 - 138:22] CallExpr=Case:88:42
// CHECK-tokens: Identifier: "AT_noreturn" [138:23 - 138:34] DeclRefExpr=AT_noreturn:21:59
// CHECK-tokens: Punctuation: ")" [138:34 - 138:35] CallExpr=Case:88:42
// CHECK-tokens: Punctuation: "." [139:5 - 139:6] MemberRefExpr=Case:88:42 SingleRefName=[139:6 - 139:10] RefName=[139:6 - 139:10]
// CHECK-tokens: Identifier: "Case" [139:6 - 139:10] MemberRefExpr=Case:88:42 SingleRefName=[139:6 - 139:10] RefName=[139:6 - 139:10]
// CHECK-tokens: Punctuation: "(" [139:10 - 139:11] CallExpr=Case:88:42
// CHECK-tokens: Literal: ""noinline"" [139:11 - 139:21] StringLiteral="noinline"
// CHECK-tokens: Punctuation: "," [139:21 - 139:22] CallExpr=Case:88:42
// CHECK-tokens: Identifier: "AT_noinline" [139:23 - 139:34] DeclRefExpr=AT_noinline:21:7
// CHECK-tokens: Punctuation: ")" [139:34 - 139:35] CallExpr=Case:88:42
// CHECK-tokens: Punctuation: "." [140:5 - 140:6] MemberRefExpr=Case:88:42 SingleRefName=[140:6 - 140:10] RefName=[140:6 - 140:10]
// CHECK-tokens: Identifier: "Case" [140:6 - 140:10] MemberRefExpr=Case:88:42 SingleRefName=[140:6 - 140:10] RefName=[140:6 - 140:10]
// CHECK-tokens: Punctuation: "(" [140:10 - 140:11] CallExpr=Case:88:42
// CHECK-tokens: Literal: ""override"" [140:11 - 140:21] StringLiteral="override"
// CHECK-tokens: Punctuation: "," [140:21 - 140:22] CallExpr=Case:88:42
// CHECK-tokens: Identifier: "AT_override" [140:23 - 140:34] DeclRefExpr=AT_override:22:51
// CHECK-tokens: Punctuation: ")" [140:34 - 140:35] CallExpr=Case:88:42
// CHECK-tokens: Punctuation: "." [141:5 - 141:6] MemberRefExpr=Case:88:42 SingleRefName=[141:6 - 141:10] RefName=[141:6 - 141:10]
// CHECK-tokens: Identifier: "Case" [141:6 - 141:10] MemberRefExpr=Case:88:42 SingleRefName=[141:6 - 141:10] RefName=[141:6 - 141:10]
// CHECK-tokens: Punctuation: "(" [141:10 - 141:11] CallExpr=Case:88:42
// CHECK-tokens: Literal: ""sentinel"" [141:11 - 141:21] StringLiteral="sentinel"
// CHECK-tokens: Punctuation: "," [141:21 - 141:22] CallExpr=Case:88:42
// CHECK-tokens: Identifier: "AT_sentinel" [141:23 - 141:34] DeclRefExpr=AT_sentinel:27:19
// CHECK-tokens: Punctuation: ")" [141:34 - 141:35] CallExpr=Case:88:42
// CHECK-tokens: Punctuation: "." [142:5 - 142:6] MemberRefExpr=Case:88:42 SingleRefName=[142:6 - 142:10] RefName=[142:6 - 142:10]
// CHECK-tokens: Identifier: "Case" [142:6 - 142:10] MemberRefExpr=Case:88:42 SingleRefName=[142:6 - 142:10] RefName=[142:6 - 142:10]
// CHECK-tokens: Punctuation: "(" [142:10 - 142:11] CallExpr=Case:88:42
// CHECK-tokens: Literal: ""NSObject"" [142:11 - 142:21] StringLiteral="NSObject"
// CHECK-tokens: Punctuation: "," [142:21 - 142:22] CallExpr=Case:88:42
// CHECK-tokens: Identifier: "AT_nsobject" [142:23 - 142:34] DeclRefExpr=AT_nsobject:22:19
// CHECK-tokens: Punctuation: ")" [142:34 - 142:35] CallExpr=Case:88:42
// CHECK-tokens: Punctuation: "." [143:5 - 143:6] MemberRefExpr=Case:88:42 SingleRefName=[143:6 - 143:10] RefName=[143:6 - 143:10]
// CHECK-tokens: Identifier: "Case" [143:6 - 143:10] MemberRefExpr=Case:88:42 SingleRefName=[143:6 - 143:10] RefName=[143:6 - 143:10]
// CHECK-tokens: Punctuation: "(" [143:10 - 143:11] CallExpr=Case:88:42
// CHECK-tokens: Literal: ""dllimport"" [143:11 - 143:22] StringLiteral="dllimport"
// CHECK-tokens: Punctuation: "," [143:22 - 143:23] CallExpr=Case:88:42
// CHECK-tokens: Identifier: "AT_dllimport" [143:24 - 143:36] DeclRefExpr=AT_dllimport:18:51
// CHECK-tokens: Punctuation: ")" [143:36 - 143:37] CallExpr=Case:88:42
// CHECK-tokens: Punctuation: "." [144:5 - 144:6] MemberRefExpr=Case:88:42 SingleRefName=[144:6 - 144:10] RefName=[144:6 - 144:10]
// CHECK-tokens: Identifier: "Case" [144:6 - 144:10] MemberRefExpr=Case:88:42 SingleRefName=[144:6 - 144:10] RefName=[144:6 - 144:10]
// CHECK-tokens: Punctuation: "(" [144:10 - 144:11] CallExpr=Case:88:42
// CHECK-tokens: Literal: ""dllexport"" [144:11 - 144:22] StringLiteral="dllexport"
// CHECK-tokens: Punctuation: "," [144:22 - 144:23] CallExpr=Case:88:42
// CHECK-tokens: Identifier: "AT_dllexport" [144:24 - 144:36] DeclRefExpr=AT_dllexport:18:37
// CHECK-tokens: Punctuation: ")" [144:36 - 144:37] CallExpr=Case:88:42
// CHECK-tokens: Punctuation: "." [145:5 - 145:6] MemberRefExpr=Case:88:42 SingleRefName=[145:6 - 145:10] RefName=[145:6 - 145:10]
// CHECK-tokens: Identifier: "Case" [145:6 - 145:10] MemberRefExpr=Case:88:42 SingleRefName=[145:6 - 145:10] RefName=[145:6 - 145:10]
// CHECK-tokens: Punctuation: "(" [145:10 - 145:11] CallExpr=Case:88:42
// CHECK-tokens: Literal: ""may_alias"" [145:11 - 145:22] StringLiteral="may_alias"
// CHECK-tokens: Punctuation: "," [145:22 - 145:23] CallExpr=Case:88:42
// CHECK-tokens: Identifier: "IgnoredAttribute" [145:24 - 145:40] DeclRefExpr=IgnoredAttribute:31:25
// CHECK-tokens: Punctuation: ")" [145:40 - 145:41] CallExpr=Case:88:42
// CHECK-tokens: Punctuation: "." [146:5 - 146:6] MemberRefExpr=Case:88:42 SingleRefName=[146:6 - 146:10] RefName=[146:6 - 146:10]
// CHECK-tokens: Identifier: "Case" [146:6 - 146:10] MemberRefExpr=Case:88:42 SingleRefName=[146:6 - 146:10] RefName=[146:6 - 146:10]
// CHECK-tokens: Punctuation: "(" [146:10 - 146:11] CallExpr=Case:88:42
// CHECK-tokens: Literal: ""base_check"" [146:11 - 146:23] StringLiteral="base_check"
// CHECK-tokens: Punctuation: "," [146:23 - 146:24] CallExpr=Case:88:42
// CHECK-tokens: Identifier: "AT_base_check" [146:25 - 146:38] DeclRefExpr=AT_base_check:16:42
// CHECK-tokens: Punctuation: ")" [146:38 - 146:39] CallExpr=Case:88:42
// CHECK-tokens: Punctuation: "." [147:5 - 147:6] MemberRefExpr=Case:88:42 SingleRefName=[147:6 - 147:10] RefName=[147:6 - 147:10]
// CHECK-tokens: Identifier: "Case" [147:6 - 147:10] MemberRefExpr=Case:88:42 SingleRefName=[147:6 - 147:10] RefName=[147:6 - 147:10]
// CHECK-tokens: Punctuation: "(" [147:10 - 147:11] CallExpr=Case:88:42
// CHECK-tokens: Literal: ""deprecated"" [147:11 - 147:23] StringLiteral="deprecated"
// CHECK-tokens: Punctuation: "," [147:23 - 147:24] CallExpr=Case:88:42
// CHECK-tokens: Identifier: "AT_deprecated" [147:25 - 147:38] DeclRefExpr=AT_deprecated:18:7
// CHECK-tokens: Punctuation: ")" [147:38 - 147:39] CallExpr=Case:88:42
// CHECK-tokens: Punctuation: "." [148:5 - 148:6] MemberRefExpr=Case:88:42 SingleRefName=[148:6 - 148:10] RefName=[148:6 - 148:10]
// CHECK-tokens: Identifier: "Case" [148:6 - 148:10] MemberRefExpr=Case:88:42 SingleRefName=[148:6 - 148:10] RefName=[148:6 - 148:10]
// CHECK-tokens: Punctuation: "(" [148:10 - 148:11] CallExpr=Case:88:42
// CHECK-tokens: Literal: ""visibility"" [148:11 - 148:23] StringLiteral="visibility"
// CHECK-tokens: Punctuation: "," [148:23 - 148:24] CallExpr=Case:88:42
// CHECK-tokens: Identifier: "AT_visibility" [148:25 - 148:38] DeclRefExpr=AT_visibility:29:7
// CHECK-tokens: Punctuation: ")" [148:38 - 148:39] CallExpr=Case:88:42
// CHECK-tokens: Punctuation: "." [149:5 - 149:6] MemberRefExpr=Case:88:42 SingleRefName=[149:6 - 149:10] RefName=[149:6 - 149:10]
// CHECK-tokens: Identifier: "Case" [149:6 - 149:10] MemberRefExpr=Case:88:42 SingleRefName=[149:6 - 149:10] RefName=[149:6 - 149:10]
// CHECK-tokens: Punctuation: "(" [149:10 - 149:11] CallExpr=Case:88:42
// CHECK-tokens: Literal: ""destructor"" [149:11 - 149:23] StringLiteral="destructor"
// CHECK-tokens: Punctuation: "," [149:23 - 149:24] CallExpr=Case:88:42
// CHECK-tokens: Identifier: "AT_destructor" [149:25 - 149:38] DeclRefExpr=AT_destructor:18:22
// CHECK-tokens: Punctuation: ")" [149:38 - 149:39] CallExpr=Case:88:42
// CHECK-tokens: Punctuation: "." [150:5 - 150:6] MemberRefExpr=Case:88:42 SingleRefName=[150:6 - 150:10] RefName=[150:6 - 150:10]
// CHECK-tokens: Identifier: "Case" [150:6 - 150:10] MemberRefExpr=Case:88:42 SingleRefName=[150:6 - 150:10] RefName=[150:6 - 150:10]
// CHECK-tokens: Punctuation: "(" [150:10 - 150:11] CallExpr=Case:88:42
// CHECK-tokens: Literal: ""format_arg"" [150:11 - 150:23] StringLiteral="format_arg"
// CHECK-tokens: Punctuation: "," [150:23 - 150:24] CallExpr=Case:88:42
// CHECK-tokens: Identifier: "AT_format_arg" [150:25 - 150:38] DeclRefExpr=AT_format_arg:19:61
// CHECK-tokens: Punctuation: ")" [150:38 - 150:39] CallExpr=Case:88:42
// CHECK-tokens: Punctuation: "." [151:5 - 151:6] MemberRefExpr=Case:88:42 SingleRefName=[151:6 - 151:10] RefName=[151:6 - 151:10]
// CHECK-tokens: Identifier: "Case" [151:6 - 151:10] MemberRefExpr=Case:88:42 SingleRefName=[151:6 - 151:10] RefName=[151:6 - 151:10]
// CHECK-tokens: Punctuation: "(" [151:10 - 151:11] CallExpr=Case:88:42
// CHECK-tokens: Literal: ""gnu_inline"" [151:11 - 151:23] StringLiteral="gnu_inline"
// CHECK-tokens: Punctuation: "," [151:23 - 151:24] CallExpr=Case:88:42
// CHECK-tokens: Identifier: "AT_gnu_inline" [151:25 - 151:38] DeclRefExpr=AT_gnu_inline:20:7
// CHECK-tokens: Punctuation: ")" [151:38 - 151:39] CallExpr=Case:88:42
// CHECK-tokens: Punctuation: "." [152:5 - 152:6] MemberRefExpr=Case:88:42 SingleRefName=[152:6 - 152:10] RefName=[152:6 - 152:10]
// CHECK-tokens: Identifier: "Case" [152:6 - 152:10] MemberRefExpr=Case:88:42 SingleRefName=[152:6 - 152:10] RefName=[152:6 - 152:10]
// CHECK-tokens: Punctuation: "(" [152:10 - 152:11] CallExpr=Case:88:42
// CHECK-tokens: Literal: ""weak_import"" [152:11 - 152:24] StringLiteral="weak_import"
// CHECK-tokens: Punctuation: "," [152:24 - 152:25] CallExpr=Case:88:42
// CHECK-tokens: Identifier: "AT_weak_import" [152:26 - 152:40] DeclRefExpr=AT_weak_import:30:7
// CHECK-tokens: Punctuation: ")" [152:40 - 152:41] CallExpr=Case:88:42
// CHECK-tokens: Punctuation: "." [153:5 - 153:6] MemberRefExpr=Case:88:42 SingleRefName=[153:6 - 153:10] RefName=[153:6 - 153:10]
// CHECK-tokens: Identifier: "Case" [153:6 - 153:10] MemberRefExpr=Case:88:42 SingleRefName=[153:6 - 153:10] RefName=[153:6 - 153:10]
// CHECK-tokens: Punctuation: "(" [153:10 - 153:11] CallExpr=Case:88:42
// CHECK-tokens: Literal: ""vecreturn"" [153:11 - 153:22] StringLiteral="vecreturn"
// CHECK-tokens: Punctuation: "," [153:22 - 153:23] CallExpr=Case:88:42
// CHECK-tokens: Identifier: "AT_vecreturn" [153:24 - 153:36] DeclRefExpr=AT_vecreturn:28:43
// CHECK-tokens: Punctuation: ")" [153:36 - 153:37] CallExpr=Case:88:42
// CHECK-tokens: Punctuation: "." [154:5 - 154:6] MemberRefExpr=Case:88:42 SingleRefName=[154:6 - 154:10] RefName=[154:6 - 154:10]
// CHECK-tokens: Identifier: "Case" [154:6 - 154:10] MemberRefExpr=Case:88:42 SingleRefName=[154:6 - 154:10] RefName=[154:6 - 154:10]
// CHECK-tokens: Punctuation: "(" [154:10 - 154:11] CallExpr=Case:88:42
// CHECK-tokens: Literal: ""vector_size"" [154:11 - 154:24] StringLiteral="vector_size"
// CHECK-tokens: Punctuation: "," [154:24 - 154:25] CallExpr=Case:88:42
// CHECK-tokens: Identifier: "AT_vector_size" [154:26 - 154:40] DeclRefExpr=AT_vector_size:28:57
// CHECK-tokens: Punctuation: ")" [154:40 - 154:41] CallExpr=Case:88:42
// CHECK-tokens: Punctuation: "." [155:5 - 155:6] MemberRefExpr=Case:88:42 SingleRefName=[155:6 - 155:10] RefName=[155:6 - 155:10]
// CHECK-tokens: Identifier: "Case" [155:6 - 155:10] MemberRefExpr=Case:88:42 SingleRefName=[155:6 - 155:10] RefName=[155:6 - 155:10]
// CHECK-tokens: Punctuation: "(" [155:10 - 155:11] CallExpr=Case:88:42
// CHECK-tokens: Literal: ""constructor"" [155:11 - 155:24] StringLiteral="constructor"
// CHECK-tokens: Punctuation: "," [155:24 - 155:25] CallExpr=Case:88:42
// CHECK-tokens: Identifier: "AT_constructor" [155:26 - 155:40] DeclRefExpr=AT_constructor:17:62
// CHECK-tokens: Punctuation: ")" [155:40 - 155:41] CallExpr=Case:88:42
// CHECK-tokens: Punctuation: "." [156:5 - 156:6] MemberRefExpr=Case:88:42 SingleRefName=[156:6 - 156:10] RefName=[156:6 - 156:10]
// CHECK-tokens: Identifier: "Case" [156:6 - 156:10] MemberRefExpr=Case:88:42 SingleRefName=[156:6 - 156:10] RefName=[156:6 - 156:10]
// CHECK-tokens: Punctuation: "(" [156:10 - 156:11] CallExpr=Case:88:42
// CHECK-tokens: Literal: ""unavailable"" [156:11 - 156:24] StringLiteral="unavailable"
// CHECK-tokens: Punctuation: "," [156:24 - 156:25] CallExpr=Case:88:42
// CHECK-tokens: Identifier: "AT_unavailable" [156:26 - 156:40] DeclRefExpr=AT_unavailable:28:7
// CHECK-tokens: Punctuation: ")" [156:40 - 156:41] CallExpr=Case:88:42
// CHECK-tokens: Punctuation: "." [157:5 - 157:6] MemberRefExpr=Case:88:42 SingleRefName=[157:6 - 157:10] RefName=[157:6 - 157:10]
// CHECK-tokens: Identifier: "Case" [157:6 - 157:10] MemberRefExpr=Case:88:42 SingleRefName=[157:6 - 157:10] RefName=[157:6 - 157:10]
// CHECK-tokens: Punctuation: "(" [157:10 - 157:11] CallExpr=Case:88:42
// CHECK-tokens: Literal: ""overloadable"" [157:11 - 157:25] StringLiteral="overloadable"
// CHECK-tokens: Punctuation: "," [157:25 - 157:26] CallExpr=Case:88:42
// CHECK-tokens: Identifier: "AT_overloadable" [157:27 - 157:42] DeclRefExpr=AT_overloadable:25:7
// CHECK-tokens: Punctuation: ")" [157:42 - 157:43] CallExpr=Case:88:42
// CHECK-tokens: Punctuation: "." [158:5 - 158:6] MemberRefExpr=Case:88:42 SingleRefName=[158:6 - 158:10] RefName=[158:6 - 158:10]
// CHECK-tokens: Identifier: "Case" [158:6 - 158:10] MemberRefExpr=Case:88:42 SingleRefName=[158:6 - 158:10] RefName=[158:6 - 158:10]
// CHECK-tokens: Punctuation: "(" [158:10 - 158:11] CallExpr=Case:88:42
// CHECK-tokens: Literal: ""address_space"" [158:11 - 158:26] StringLiteral="address_space"
// CHECK-tokens: Punctuation: "," [158:26 - 158:27] CallExpr=Case:88:42
// CHECK-tokens: Identifier: "AT_address_space" [158:28 - 158:44] DeclRefExpr=AT_address_space:15:7
// CHECK-tokens: Punctuation: ")" [158:44 - 158:45] CallExpr=Case:88:42
// CHECK-tokens: Punctuation: "." [159:5 - 159:6] MemberRefExpr=Case:88:42 SingleRefName=[159:6 - 159:10] RefName=[159:6 - 159:10]
// CHECK-tokens: Identifier: "Case" [159:6 - 159:10] MemberRefExpr=Case:88:42 SingleRefName=[159:6 - 159:10] RefName=[159:6 - 159:10]
// CHECK-tokens: Punctuation: "(" [159:10 - 159:11] CallExpr=Case:88:42
// CHECK-tokens: Literal: ""always_inline"" [159:11 - 159:26] StringLiteral="always_inline"
// CHECK-tokens: Punctuation: "," [159:26 - 159:27] CallExpr=Case:88:42
// CHECK-tokens: Identifier: "AT_always_inline" [159:28 - 159:44] DeclRefExpr=AT_always_inline:15:47
// CHECK-tokens: Punctuation: ")" [159:44 - 159:45] CallExpr=Case:88:42
// CHECK-tokens: Punctuation: "." [160:5 - 160:6] MemberRefExpr=Case:88:42 SingleRefName=[160:6 - 160:10] RefName=[160:6 - 160:10]
// CHECK-tokens: Identifier: "Case" [160:6 - 160:10] MemberRefExpr=Case:88:42 SingleRefName=[160:6 - 160:10] RefName=[160:6 - 160:10]
// CHECK-tokens: Punctuation: "(" [160:10 - 160:11] CallExpr=Case:88:42
// CHECK-tokens: Literal: ""returns_twice"" [160:11 - 160:26] StringLiteral="returns_twice"
// CHECK-tokens: Punctuation: "," [160:26 - 160:27] CallExpr=Case:88:42
// CHECK-tokens: Identifier: "AT_returns_twice" [160:28 - 160:44] DeclRefExpr=AT_returns_twice:31:7
// CHECK-tokens: Punctuation: ")" [160:44 - 160:45] CallExpr=Case:88:42
// CHECK-tokens: Punctuation: "." [161:5 - 161:6] MemberRefExpr=Case:88:42 SingleRefName=[161:6 - 161:10] RefName=[161:6 - 161:10]
// CHECK-tokens: Identifier: "Case" [161:6 - 161:10] MemberRefExpr=Case:88:42 SingleRefName=[161:6 - 161:10] RefName=[161:6 - 161:10]
// CHECK-tokens: Punctuation: "(" [161:10 - 161:11] CallExpr=Case:88:42
// CHECK-tokens: Literal: ""vec_type_hint"" [161:11 - 161:26] StringLiteral="vec_type_hint"
// CHECK-tokens: Punctuation: "," [161:26 - 161:27] CallExpr=Case:88:42
// CHECK-tokens: Identifier: "IgnoredAttribute" [161:28 - 161:44] DeclRefExpr=IgnoredAttribute:31:25
// CHECK-tokens: Punctuation: ")" [161:44 - 161:45] CallExpr=Case:88:42
// CHECK-tokens: Punctuation: "." [162:5 - 162:6] MemberRefExpr=Case:88:42 SingleRefName=[162:6 - 162:10] RefName=[162:6 - 162:10]
// CHECK-tokens: Identifier: "Case" [162:6 - 162:10] MemberRefExpr=Case:88:42 SingleRefName=[162:6 - 162:10] RefName=[162:6 - 162:10]
// CHECK-tokens: Punctuation: "(" [162:10 - 162:11] CallExpr=Case:88:42
// CHECK-tokens: Literal: ""objc_exception"" [162:11 - 162:27] StringLiteral="objc_exception"
// CHECK-tokens: Punctuation: "," [162:27 - 162:28] CallExpr=Case:88:42
// CHECK-tokens: Identifier: "AT_objc_exception" [162:29 - 162:46] DeclRefExpr=AT_objc_exception:22:32
// CHECK-tokens: Punctuation: ")" [162:46 - 162:47] CallExpr=Case:88:42
// CHECK-tokens: Punctuation: "." [163:5 - 163:6] MemberRefExpr=Case:88:42 SingleRefName=[163:6 - 163:10] RefName=[163:6 - 163:10]
// CHECK-tokens: Identifier: "Case" [163:6 - 163:10] MemberRefExpr=Case:88:42 SingleRefName=[163:6 - 163:10] RefName=[163:6 - 163:10]
// CHECK-tokens: Punctuation: "(" [163:10 - 163:11] CallExpr=Case:88:42
// CHECK-tokens: Literal: ""ext_vector_type"" [163:11 - 163:28] StringLiteral="ext_vector_type"
// CHECK-tokens: Punctuation: "," [163:28 - 163:29] CallExpr=Case:88:42
// CHECK-tokens: Identifier: "AT_ext_vector_type" [163:30 - 163:48] DeclRefExpr=AT_ext_vector_type:19:7
// CHECK-tokens: Punctuation: ")" [163:48 - 163:49] CallExpr=Case:88:42
// CHECK-tokens: Punctuation: "." [164:5 - 164:6] MemberRefExpr=Case:88:42 SingleRefName=[164:6 - 164:10] RefName=[164:6 - 164:10]
// CHECK-tokens: Identifier: "Case" [164:6 - 164:10] MemberRefExpr=Case:88:42 SingleRefName=[164:6 - 164:10] RefName=[164:6 - 164:10]
// CHECK-tokens: Punctuation: "(" [164:10 - 164:11] CallExpr=Case:88:42
// CHECK-tokens: Literal: ""transparent_union"" [164:11 - 164:30] StringLiteral="transparent_union"
// CHECK-tokens: Punctuation: "," [164:30 - 164:31] CallExpr=Case:88:42
// CHECK-tokens: Identifier: "AT_transparent_union" [164:32 - 164:52] DeclRefExpr=AT_transparent_union:27:57
// CHECK-tokens: Punctuation: ")" [164:52 - 164:53] CallExpr=Case:88:42
// CHECK-tokens: Punctuation: "." [165:5 - 165:6] MemberRefExpr=Case:88:42 SingleRefName=[165:6 - 165:10] RefName=[165:6 - 165:10]
// CHECK-tokens: Identifier: "Case" [165:6 - 165:10] MemberRefExpr=Case:88:42 SingleRefName=[165:6 - 165:10] RefName=[165:6 - 165:10]
// CHECK-tokens: Punctuation: "(" [165:10 - 165:11] CallExpr=Case:88:42
// CHECK-tokens: Literal: ""analyzer_noreturn"" [165:11 - 165:30] StringLiteral="analyzer_noreturn"
// CHECK-tokens: Punctuation: "," [165:30 - 165:31] CallExpr=Case:88:42
// CHECK-tokens: Identifier: "AT_analyzer_noreturn" [165:32 - 165:52] DeclRefExpr=AT_analyzer_noreturn:16:7
// CHECK-tokens: Punctuation: ")" [165:52 - 165:53] CallExpr=Case:88:42
// CHECK-tokens: Punctuation: "." [166:5 - 166:6] MemberRefExpr=Case:88:42 SingleRefName=[166:6 - 166:10] RefName=[166:6 - 166:10]
// CHECK-tokens: Identifier: "Case" [166:6 - 166:10] MemberRefExpr=Case:88:42 SingleRefName=[166:6 - 166:10] RefName=[166:6 - 166:10]
// CHECK-tokens: Punctuation: "(" [166:10 - 166:11] CallExpr=Case:88:42
// CHECK-tokens: Literal: ""warn_unused_result"" [166:11 - 166:31] StringLiteral="warn_unused_result"
// CHECK-tokens: Punctuation: "," [166:31 - 166:32] CallExpr=Case:88:42
// CHECK-tokens: Identifier: "AT_warn_unused_result" [166:33 - 166:54] DeclRefExpr=AT_warn_unused_result:29:22
// CHECK-tokens: Punctuation: ")" [166:54 - 166:55] CallExpr=Case:88:42
// CHECK-tokens: Punctuation: "." [167:5 - 167:6] MemberRefExpr=Case:88:42 SingleRefName=[167:6 - 167:10] RefName=[167:6 - 167:10]
// CHECK-tokens: Identifier: "Case" [167:6 - 167:10] MemberRefExpr=Case:88:42 SingleRefName=[167:6 - 167:10] RefName=[167:6 - 167:10]
// CHECK-tokens: Punctuation: "(" [167:10 - 167:11] CallExpr=Case:88:42
// CHECK-tokens: Literal: ""carries_dependency"" [167:11 - 167:31] StringLiteral="carries_dependency"
// CHECK-tokens: Punctuation: "," [167:31 - 167:32] CallExpr=Case:88:42
// CHECK-tokens: Identifier: "AT_carries_dependency" [167:33 - 167:54] DeclRefExpr=AT_carries_dependency:17:7
// CHECK-tokens: Punctuation: ")" [167:54 - 167:55] CallExpr=Case:88:42
// CHECK-tokens: Punctuation: "." [168:5 - 168:6] MemberRefExpr=Case:88:42 SingleRefName=[168:6 - 168:10] RefName=[168:6 - 168:10]
// CHECK-tokens: Identifier: "Case" [168:6 - 168:10] MemberRefExpr=Case:88:42 SingleRefName=[168:6 - 168:10] RefName=[168:6 - 168:10]
// CHECK-tokens: Punctuation: "(" [168:10 - 168:11] CallExpr=Case:88:42
// CHECK-tokens: Literal: ""ns_returns_not_retained"" [168:11 - 168:36] StringLiteral="ns_returns_not_retained"
// CHECK-tokens: Punctuation: "," [168:36 - 168:37] CallExpr=Case:88:42
// CHECK-tokens: Identifier: "AT_ns_returns_not_retained" [168:38 - 168:64] DeclRefExpr=AT_ns_returns_not_retained:24:7
// CHECK-tokens: Punctuation: ")" [168:64 - 168:65] CallExpr=Case:88:42
// CHECK-tokens: Punctuation: "." [169:5 - 169:6] MemberRefExpr=Case:88:42 SingleRefName=[169:6 - 169:10] RefName=[169:6 - 169:10]
// CHECK-tokens: Identifier: "Case" [169:6 - 169:10] MemberRefExpr=Case:88:42 SingleRefName=[169:6 - 169:10] RefName=[169:6 - 169:10]
// CHECK-tokens: Punctuation: "(" [169:10 - 169:11] CallExpr=Case:88:42
// CHECK-tokens: Literal: ""ns_returns_retained"" [169:11 - 169:32] StringLiteral="ns_returns_retained"
// CHECK-tokens: Punctuation: "," [169:32 - 169:33] CallExpr=Case:88:42
// CHECK-tokens: Identifier: "AT_ns_returns_retained" [169:34 - 169:56] DeclRefExpr=AT_ns_returns_retained:24:35
// CHECK-tokens: Punctuation: ")" [169:56 - 169:57] CallExpr=Case:88:42
// CHECK-tokens: Punctuation: "." [170:5 - 170:6] MemberRefExpr=Case:88:42 SingleRefName=[170:6 - 170:10] RefName=[170:6 - 170:10]
// CHECK-tokens: Identifier: "Case" [170:6 - 170:10] MemberRefExpr=Case:88:42 SingleRefName=[170:6 - 170:10] RefName=[170:6 - 170:10]
// CHECK-tokens: Punctuation: "(" [170:10 - 170:11] CallExpr=Case:88:42
// CHECK-tokens: Literal: ""cf_returns_not_retained"" [170:11 - 170:36] StringLiteral="cf_returns_not_retained"
// CHECK-tokens: Punctuation: "," [170:36 - 170:37] CallExpr=Case:88:42
// CHECK-tokens: Identifier: "AT_cf_returns_not_retained" [170:38 - 170:64] DeclRefExpr=AT_cf_returns_not_retained:23:7
// CHECK-tokens: Punctuation: ")" [170:64 - 170:65] CallExpr=Case:88:42
// CHECK-tokens: Punctuation: "." [171:5 - 171:6] MemberRefExpr=Case:88:42 SingleRefName=[171:6 - 171:10] RefName=[171:6 - 171:10]
// CHECK-tokens: Identifier: "Case" [171:6 - 171:10] MemberRefExpr=Case:88:42 SingleRefName=[171:6 - 171:10] RefName=[171:6 - 171:10]
// CHECK-tokens: Punctuation: "(" [171:10 - 171:11] CallExpr=Case:88:42
// CHECK-tokens: Literal: ""cf_returns_retained"" [171:11 - 171:32] StringLiteral="cf_returns_retained"
// CHECK-tokens: Punctuation: "," [171:32 - 171:33] CallExpr=Case:88:42
// CHECK-tokens: Identifier: "AT_cf_returns_retained" [171:34 - 171:56] DeclRefExpr=AT_cf_returns_retained:23:35
// CHECK-tokens: Punctuation: ")" [171:56 - 171:57] CallExpr=Case:88:42
// CHECK-tokens: Punctuation: "." [172:5 - 172:6] MemberRefExpr=Case:88:42 SingleRefName=[172:6 - 172:10] RefName=[172:6 - 172:10]
// CHECK-tokens: Identifier: "Case" [172:6 - 172:10] MemberRefExpr=Case:88:42 SingleRefName=[172:6 - 172:10] RefName=[172:6 - 172:10]
// CHECK-tokens: Punctuation: "(" [172:10 - 172:11] CallExpr=Case:88:42
// CHECK-tokens: Literal: ""ownership_returns"" [172:11 - 172:30] StringLiteral="ownership_returns"
// CHECK-tokens: Punctuation: "," [172:30 - 172:31] CallExpr=Case:88:42
// CHECK-tokens: Identifier: "AT_ownership_returns" [172:32 - 172:52] DeclRefExpr=AT_ownership_returns:25:44
// CHECK-tokens: Punctuation: ")" [172:52 - 172:53] CallExpr=Case:88:42
// CHECK-tokens: Punctuation: "." [173:5 - 173:6] MemberRefExpr=Case:88:42 SingleRefName=[173:6 - 173:10] RefName=[173:6 - 173:10]
// CHECK-tokens: Identifier: "Case" [173:6 - 173:10] MemberRefExpr=Case:88:42 SingleRefName=[173:6 - 173:10] RefName=[173:6 - 173:10]
// CHECK-tokens: Punctuation: "(" [173:10 - 173:11] CallExpr=Case:88:42
// CHECK-tokens: Literal: ""ownership_holds"" [173:11 - 173:28] StringLiteral="ownership_holds"
// CHECK-tokens: Punctuation: "," [173:28 - 173:29] CallExpr=Case:88:42
// CHECK-tokens: Identifier: "AT_ownership_holds" [173:30 - 173:48] DeclRefExpr=AT_ownership_holds:25:24
// CHECK-tokens: Punctuation: ")" [173:48 - 173:49] CallExpr=Case:88:42
// CHECK-tokens: Punctuation: "." [174:5 - 174:6] MemberRefExpr=Case:88:42 SingleRefName=[174:6 - 174:10] RefName=[174:6 - 174:10]
// CHECK-tokens: Identifier: "Case" [174:6 - 174:10] MemberRefExpr=Case:88:42 SingleRefName=[174:6 - 174:10] RefName=[174:6 - 174:10]
// CHECK-tokens: Punctuation: "(" [174:10 - 174:11] CallExpr=Case:88:42
// CHECK-tokens: Literal: ""ownership_takes"" [174:11 - 174:28] StringLiteral="ownership_takes"
// CHECK-tokens: Punctuation: "," [174:28 - 174:29] CallExpr=Case:88:42
// CHECK-tokens: Identifier: "AT_ownership_takes" [174:30 - 174:48] DeclRefExpr=AT_ownership_takes:26:7
// CHECK-tokens: Punctuation: ")" [174:48 - 174:49] CallExpr=Case:88:42
// CHECK-tokens: Punctuation: "." [175:5 - 175:6] MemberRefExpr=Case:88:42 SingleRefName=[175:6 - 175:10] RefName=[175:6 - 175:10]
// CHECK-tokens: Identifier: "Case" [175:6 - 175:10] MemberRefExpr=Case:88:42 SingleRefName=[175:6 - 175:10] RefName=[175:6 - 175:10]
// CHECK-tokens: Punctuation: "(" [175:10 - 175:11] CallExpr=Case:88:42
// CHECK-tokens: Literal: ""reqd_work_group_size"" [175:11 - 175:33] StringLiteral="reqd_work_group_size"
// CHECK-tokens: Punctuation: "," [175:33 - 175:34] CallExpr=Case:88:42
// CHECK-tokens: Identifier: "AT_reqd_wg_size" [175:35 - 175:50] DeclRefExpr=AT_reqd_wg_size:30:23
// CHECK-tokens: Punctuation: ")" [175:50 - 175:51] CallExpr=Case:88:42
// CHECK-tokens: Punctuation: "." [176:5 - 176:6] MemberRefExpr=Case:88:42 SingleRefName=[176:6 - 176:10] RefName=[176:6 - 176:10]
// CHECK-tokens: Identifier: "Case" [176:6 - 176:10] MemberRefExpr=Case:88:42 SingleRefName=[176:6 - 176:10] RefName=[176:6 - 176:10]
// CHECK-tokens: Punctuation: "(" [176:10 - 176:11] CallExpr=Case:88:42
// CHECK-tokens: Literal: ""init_priority"" [176:11 - 176:26] StringLiteral="init_priority"
// CHECK-tokens: Punctuation: "," [176:26 - 176:27] CallExpr=Case:88:42
// CHECK-tokens: Identifier: "AT_init_priority" [176:28 - 176:44] DeclRefExpr=AT_init_priority:30:40
// CHECK-tokens: Punctuation: ")" [176:44 - 176:45] CallExpr=Case:88:42
// CHECK-tokens: Punctuation: "." [177:5 - 177:6] MemberRefExpr=Case:88:42 SingleRefName=[177:6 - 177:10] RefName=[177:6 - 177:10]
// CHECK-tokens: Identifier: "Case" [177:6 - 177:10] MemberRefExpr=Case:88:42 SingleRefName=[177:6 - 177:10] RefName=[177:6 - 177:10]
// CHECK-tokens: Punctuation: "(" [177:10 - 177:11] CallExpr=Case:88:42
// CHECK-tokens: Literal: ""no_instrument_function"" [177:11 - 177:35] StringLiteral="no_instrument_function"
// CHECK-tokens: Punctuation: "," [177:35 - 177:36] CallExpr=Case:88:42
// CHECK-tokens: Identifier: "AT_no_instrument_function" [177:37 - 177:62] DeclRefExpr=AT_no_instrument_function:21:20
// CHECK-tokens: Punctuation: ")" [177:62 - 177:63] CallExpr=Case:88:42
// CHECK-tokens: Punctuation: "." [178:5 - 178:6] MemberRefExpr=Case:88:42 SingleRefName=[178:6 - 178:10] RefName=[178:6 - 178:10]
// CHECK-tokens: Identifier: "Case" [178:6 - 178:10] MemberRefExpr=Case:88:42 SingleRefName=[178:6 - 178:10] RefName=[178:6 - 178:10]
// CHECK-tokens: Punctuation: "(" [178:10 - 178:11] CallExpr=Case:88:42
// CHECK-tokens: Literal: ""thiscall"" [178:11 - 178:21] StringLiteral="thiscall"
// CHECK-tokens: Punctuation: "," [178:21 - 178:22] CallExpr=Case:88:42
// CHECK-tokens: Identifier: "AT_thiscall" [178:23 - 178:34] DeclRefExpr=AT_thiscall:27:44
// CHECK-tokens: Punctuation: ")" [178:34 - 178:35] CallExpr=Case:88:42
// CHECK-tokens: Punctuation: "." [179:5 - 179:6] MemberRefExpr=Case:88:42 SingleRefName=[179:6 - 179:10] RefName=[179:6 - 179:10]
// CHECK-tokens: Identifier: "Case" [179:6 - 179:10] MemberRefExpr=Case:88:42 SingleRefName=[179:6 - 179:10] RefName=[179:6 - 179:10]
// CHECK-tokens: Punctuation: "(" [179:10 - 179:11] CallExpr=Case:88:42
// CHECK-tokens: Literal: ""pascal"" [179:11 - 179:19] StringLiteral="pascal"
// CHECK-tokens: Punctuation: "," [179:19 - 179:20] CallExpr=Case:88:42
// CHECK-tokens: Identifier: "AT_pascal" [179:21 - 179:30] DeclRefExpr=AT_pascal:26:38
// CHECK-tokens: Punctuation: ")" [179:30 - 179:31] CallExpr=Case:88:42
// CHECK-tokens: Punctuation: "." [180:5 - 180:6] MemberRefExpr=Case:88:42 SingleRefName=[180:6 - 180:10] RefName=[180:6 - 180:10]
// CHECK-tokens: Identifier: "Case" [180:6 - 180:10] MemberRefExpr=Case:88:42 SingleRefName=[180:6 - 180:10] RefName=[180:6 - 180:10]
// CHECK-tokens: Punctuation: "(" [180:10 - 180:11] CallExpr=Case:88:42
// CHECK-tokens: Literal: ""__cdecl"" [180:11 - 180:20] StringLiteral="__cdecl"
// CHECK-tokens: Punctuation: "," [180:20 - 180:21] CallExpr=Case:88:42
// CHECK-tokens: Identifier: "AT_cdecl" [180:22 - 180:30] DeclRefExpr=AT_cdecl:17:30
// CHECK-tokens: Punctuation: ")" [180:30 - 180:31] CallExpr=Case:88:42
// CHECK-tokens: Punctuation: "." [181:5 - 181:6] MemberRefExpr=Case:88:42 SingleRefName=[181:6 - 181:10] RefName=[181:6 - 181:10]
// CHECK-tokens: Identifier: "Case" [181:6 - 181:10] MemberRefExpr=Case:88:42 SingleRefName=[181:6 - 181:10] RefName=[181:6 - 181:10]
// CHECK-tokens: Punctuation: "(" [181:10 - 181:11] CallExpr=Case:88:42
// CHECK-tokens: Literal: ""__stdcall"" [181:11 - 181:22] StringLiteral="__stdcall"
// CHECK-tokens: Punctuation: "," [181:22 - 181:23] CallExpr=Case:88:42
// CHECK-tokens: Identifier: "AT_stdcall" [181:24 - 181:34] DeclRefExpr=AT_stdcall:27:32
// CHECK-tokens: Punctuation: ")" [181:34 - 181:35] CallExpr=Case:88:42
// CHECK-tokens: Punctuation: "." [182:5 - 182:6] MemberRefExpr=Case:88:42 SingleRefName=[182:6 - 182:10] RefName=[182:6 - 182:10]
// CHECK-tokens: Identifier: "Case" [182:6 - 182:10] MemberRefExpr=Case:88:42 SingleRefName=[182:6 - 182:10] RefName=[182:6 - 182:10]
// CHECK-tokens: Punctuation: "(" [182:10 - 182:11] CallExpr=Case:88:42
// CHECK-tokens: Literal: ""__fastcall"" [182:11 - 182:23] StringLiteral="__fastcall"
// CHECK-tokens: Punctuation: "," [182:23 - 182:24] CallExpr=Case:88:42
// CHECK-tokens: Identifier: "AT_fastcall" [182:25 - 182:36] DeclRefExpr=AT_fastcall:19:27
// CHECK-tokens: Punctuation: ")" [182:36 - 182:37] CallExpr=Case:88:42
// CHECK-tokens: Punctuation: "." [183:5 - 183:6] MemberRefExpr=Case:88:42 SingleRefName=[183:6 - 183:10] RefName=[183:6 - 183:10]
// CHECK-tokens: Identifier: "Case" [183:6 - 183:10] MemberRefExpr=Case:88:42 SingleRefName=[183:6 - 183:10] RefName=[183:6 - 183:10]
// CHECK-tokens: Punctuation: "(" [183:10 - 183:11] CallExpr=Case:88:42
// CHECK-tokens: Literal: ""__thiscall"" [183:11 - 183:23] StringLiteral="__thiscall"
// CHECK-tokens: Punctuation: "," [183:23 - 183:24] CallExpr=Case:88:42
// CHECK-tokens: Identifier: "AT_thiscall" [183:25 - 183:36] DeclRefExpr=AT_thiscall:27:44
// CHECK-tokens: Punctuation: ")" [183:36 - 183:37] CallExpr=Case:88:42
// CHECK-tokens: Punctuation: "." [184:5 - 184:6] MemberRefExpr=Case:88:42 SingleRefName=[184:6 - 184:10] RefName=[184:6 - 184:10]
// CHECK-tokens: Identifier: "Case" [184:6 - 184:10] MemberRefExpr=Case:88:42 SingleRefName=[184:6 - 184:10] RefName=[184:6 - 184:10]
// CHECK-tokens: Punctuation: "(" [184:10 - 184:11] CallExpr=Case:88:42
// CHECK-tokens: Literal: ""__pascal"" [184:11 - 184:21] StringLiteral="__pascal"
// CHECK-tokens: Punctuation: "," [184:21 - 184:22] CallExpr=Case:88:42
// CHECK-tokens: Identifier: "AT_pascal" [184:23 - 184:32] DeclRefExpr=AT_pascal:26:38
// CHECK-tokens: Punctuation: ")" [184:32 - 184:33] CallExpr=Case:88:42
// CHECK-tokens: Punctuation: "." [185:5 - 185:6] MemberRefExpr=Default:92:5 SingleRefName=[185:6 - 185:13] RefName=[185:6 - 185:13]
// CHECK-tokens: Identifier: "Default" [185:6 - 185:13] MemberRefExpr=Default:92:5 SingleRefName=[185:6 - 185:13] RefName=[185:6 - 185:13]
// CHECK-tokens: Punctuation: "(" [185:13 - 185:14] CallExpr=Default:92:5
// CHECK-tokens: Identifier: "UnknownAttribute" [185:14 - 185:30] DeclRefExpr=UnknownAttribute:31:43
// CHECK-tokens: Punctuation: ")" [185:30 - 185:31] CallExpr=Default:92:5
// CHECK-tokens: Punctuation: ";" [185:31 - 185:32] CompoundStmt=
// CHECK-tokens: Punctuation: "}" [186:1 - 186:2] CompoundStmt=

// CHECK: 1:27: TypedefDecl=__darwin_size_t:1:27 (Definition) Extent=[1:1 - 1:42]
// CHECK: 2:25: TypedefDecl=size_t:2:25 (Definition) Extent=[2:1 - 2:31]
// CHECK: 2:9: TypeRef=__darwin_size_t:1:27 Extent=[2:9 - 2:24]
// CHECK: 3:11: Namespace=std:3:11 (Definition) Extent=[3:1 - 5:2]
// CHECK: 4:44: ClassTemplate=pair:4:44 (Definition) Extent=[4:3 - 4:64]
// CHECK: 4:20: TemplateTypeParameter=_T1:4:20 (Definition) Extent=[4:14 - 4:23] [access=public]
// CHECK: 4:31: TemplateTypeParameter=_T2:4:31 (Definition) Extent=[4:25 - 4:34] [access=public]
// CHECK: 4:55: FieldDecl=second:4:55 (Definition) Extent=[4:51 - 4:61] [access=public]
// CHECK: 4:51: TypeRef=_T2:4:31 Extent=[4:51 - 4:54]
// CHECK: 6:8: LinkageSpec=:6:8 (Definition) Extent=[6:1 - 9:2]
// CHECK: 7:7: FunctionDecl=memcmp:7:7 Extent=[7:3 - 7:49]
// CHECK: 7:26: ParmDecl=:7:26 (Definition) Extent=[7:14 - 7:26]
// CHECK: 7:40: ParmDecl=:7:40 (Definition) Extent=[7:28 - 7:40]
// CHECK: 7:48: ParmDecl=:7:48 (Definition) Extent=[7:42 - 7:48]
// CHECK: 7:42: TypeRef=size_t:2:25 Extent=[7:42 - 7:48]
// CHECK: 8:10: FunctionDecl=strlen:8:10 Extent=[8:3 - 8:30]
// CHECK: 8:3: TypeRef=size_t:2:25 Extent=[8:3 - 8:9]
// CHECK: 8:29: ParmDecl=:8:29 (Definition) Extent=[8:17 - 8:29]
// CHECK: 10:17: Namespace=clang:10:17 (Definition) Extent=[10:1 - 35:2]
// CHECK: 11:9: ClassDecl=IdentifierInfo:11:9 Extent=[11:3 - 11:23]
// CHECK: 12:9: ClassDecl=AttributeList:12:9 (Definition) Extent=[12:3 - 34:4]
// CHECK: 13:10: EnumDecl=Kind:13:10 (Definition) Extent=[13:5 - 32:6] [access=private]
// CHECK: 14:7: EnumConstantDecl=AT_IBAction:14:7 (Definition) Extent=[14:7 - 14:18] [access=private]
// CHECK: 14:20: EnumConstantDecl=AT_IBOutlet:14:20 (Definition) Extent=[14:20 - 14:31] [access=private]
// CHECK: 14:33: EnumConstantDecl=AT_IBOutletCollection:14:33 (Definition) Extent=[14:33 - 14:54] [access=private]
// CHECK: 15:7: EnumConstantDecl=AT_address_space:15:7 (Definition) Extent=[15:7 - 15:23] [access=private]
// CHECK: 15:25: EnumConstantDecl=AT_alias:15:25 (Definition) Extent=[15:25 - 15:33] [access=private]
// CHECK: 15:35: EnumConstantDecl=AT_aligned:15:35 (Definition) Extent=[15:35 - 15:45] [access=private]
// CHECK: 15:47: EnumConstantDecl=AT_always_inline:15:47 (Definition) Extent=[15:47 - 15:63] [access=private]
// CHECK: 16:7: EnumConstantDecl=AT_analyzer_noreturn:16:7 (Definition) Extent=[16:7 - 16:27] [access=private]
// CHECK: 16:29: EnumConstantDecl=AT_annotate:16:29 (Definition) Extent=[16:29 - 16:40] [access=private]
// CHECK: 16:42: EnumConstantDecl=AT_base_check:16:42 (Definition) Extent=[16:42 - 16:55] [access=private]
// CHECK: 16:57: EnumConstantDecl=AT_blocks:16:57 (Definition) Extent=[16:57 - 16:66] [access=private]
// CHECK: 17:7: EnumConstantDecl=AT_carries_dependency:17:7 (Definition) Extent=[17:7 - 17:28] [access=private]
// CHECK: 17:30: EnumConstantDecl=AT_cdecl:17:30 (Definition) Extent=[17:30 - 17:38] [access=private]
// CHECK: 17:40: EnumConstantDecl=AT_cleanup:17:40 (Definition) Extent=[17:40 - 17:50] [access=private]
// CHECK: 17:52: EnumConstantDecl=AT_const:17:52 (Definition) Extent=[17:52 - 17:60] [access=private]
// CHECK: 17:62: EnumConstantDecl=AT_constructor:17:62 (Definition) Extent=[17:62 - 17:76] [access=private]
// CHECK: 18:7: EnumConstantDecl=AT_deprecated:18:7 (Definition) Extent=[18:7 - 18:20] [access=private]
// CHECK: 18:22: EnumConstantDecl=AT_destructor:18:22 (Definition) Extent=[18:22 - 18:35] [access=private]
// CHECK: 18:37: EnumConstantDecl=AT_dllexport:18:37 (Definition) Extent=[18:37 - 18:49] [access=private]
// CHECK: 18:51: EnumConstantDecl=AT_dllimport:18:51 (Definition) Extent=[18:51 - 18:63] [access=private]
// CHECK: 19:7: EnumConstantDecl=AT_ext_vector_type:19:7 (Definition) Extent=[19:7 - 19:25] [access=private]
// CHECK: 19:27: EnumConstantDecl=AT_fastcall:19:27 (Definition) Extent=[19:27 - 19:38] [access=private]
// CHECK: 19:40: EnumConstantDecl=AT_final:19:40 (Definition) Extent=[19:40 - 19:48] [access=private]
// CHECK: 19:50: EnumConstantDecl=AT_format:19:50 (Definition) Extent=[19:50 - 19:59] [access=private]
// CHECK: 19:61: EnumConstantDecl=AT_format_arg:19:61 (Definition) Extent=[19:61 - 19:74] [access=private]
// CHECK: 20:7: EnumConstantDecl=AT_gnu_inline:20:7 (Definition) Extent=[20:7 - 20:20] [access=private]
// CHECK: 20:22: EnumConstantDecl=AT_hiding:20:22 (Definition) Extent=[20:22 - 20:31] [access=private]
// CHECK: 20:33: EnumConstantDecl=AT_malloc:20:33 (Definition) Extent=[20:33 - 20:42] [access=private]
// CHECK: 20:44: EnumConstantDecl=AT_mode:20:44 (Definition) Extent=[20:44 - 20:51] [access=private]
// CHECK: 20:53: EnumConstantDecl=AT_naked:20:53 (Definition) Extent=[20:53 - 20:61] [access=private]
// CHECK: 20:63: EnumConstantDecl=AT_nodebug:20:63 (Definition) Extent=[20:63 - 20:73] [access=private]
// CHECK: 21:7: EnumConstantDecl=AT_noinline:21:7 (Definition) Extent=[21:7 - 21:18] [access=private]
// CHECK: 21:20: EnumConstantDecl=AT_no_instrument_function:21:20 (Definition) Extent=[21:20 - 21:45] [access=private]
// CHECK: 21:47: EnumConstantDecl=AT_nonnull:21:47 (Definition) Extent=[21:47 - 21:57] [access=private]
// CHECK: 21:59: EnumConstantDecl=AT_noreturn:21:59 (Definition) Extent=[21:59 - 21:70] [access=private]
// CHECK: 22:7: EnumConstantDecl=AT_nothrow:22:7 (Definition) Extent=[22:7 - 22:17] [access=private]
// CHECK: 22:19: EnumConstantDecl=AT_nsobject:22:19 (Definition) Extent=[22:19 - 22:30] [access=private]
// CHECK: 22:32: EnumConstantDecl=AT_objc_exception:22:32 (Definition) Extent=[22:32 - 22:49] [access=private]
// CHECK: 22:51: EnumConstantDecl=AT_override:22:51 (Definition) Extent=[22:51 - 22:62] [access=private]
// CHECK: 23:7: EnumConstantDecl=AT_cf_returns_not_retained:23:7 (Definition) Extent=[23:7 - 23:33] [access=private]
// CHECK: 23:35: EnumConstantDecl=AT_cf_returns_retained:23:35 (Definition) Extent=[23:35 - 23:57] [access=private]
// CHECK: 24:7: EnumConstantDecl=AT_ns_returns_not_retained:24:7 (Definition) Extent=[24:7 - 24:33] [access=private]
// CHECK: 24:35: EnumConstantDecl=AT_ns_returns_retained:24:35 (Definition) Extent=[24:35 - 24:57] [access=private]
// CHECK: 24:59: EnumConstantDecl=AT_objc_gc:24:59 (Definition) Extent=[24:59 - 24:69] [access=private]
// CHECK: 25:7: EnumConstantDecl=AT_overloadable:25:7 (Definition) Extent=[25:7 - 25:22] [access=private]
// CHECK: 25:24: EnumConstantDecl=AT_ownership_holds:25:24 (Definition) Extent=[25:24 - 25:42] [access=private]
// CHECK: 25:44: EnumConstantDecl=AT_ownership_returns:25:44 (Definition) Extent=[25:44 - 25:64] [access=private]
// CHECK: 26:7: EnumConstantDecl=AT_ownership_takes:26:7 (Definition) Extent=[26:7 - 26:25] [access=private]
// CHECK: 26:27: EnumConstantDecl=AT_packed:26:27 (Definition) Extent=[26:27 - 26:36] [access=private]
// CHECK: 26:38: EnumConstantDecl=AT_pascal:26:38 (Definition) Extent=[26:38 - 26:47] [access=private]
// CHECK: 26:49: EnumConstantDecl=AT_pure:26:49 (Definition) Extent=[26:49 - 26:56] [access=private]
// CHECK: 26:58: EnumConstantDecl=AT_regparm:26:58 (Definition) Extent=[26:58 - 26:68] [access=private]
// CHECK: 27:7: EnumConstantDecl=AT_section:27:7 (Definition) Extent=[27:7 - 27:17] [access=private]
// CHECK: 27:19: EnumConstantDecl=AT_sentinel:27:19 (Definition) Extent=[27:19 - 27:30] [access=private]
// CHECK: 27:32: EnumConstantDecl=AT_stdcall:27:32 (Definition) Extent=[27:32 - 27:42] [access=private]
// CHECK: 27:44: EnumConstantDecl=AT_thiscall:27:44 (Definition) Extent=[27:44 - 27:55] [access=private]
// CHECK: 27:57: EnumConstantDecl=AT_transparent_union:27:57 (Definition) Extent=[27:57 - 27:77] [access=private]
// CHECK: 28:7: EnumConstantDecl=AT_unavailable:28:7 (Definition) Extent=[28:7 - 28:21] [access=private]
// CHECK: 28:23: EnumConstantDecl=AT_unused:28:23 (Definition) Extent=[28:23 - 28:32] [access=private]
// CHECK: 28:34: EnumConstantDecl=AT_used:28:34 (Definition) Extent=[28:34 - 28:41] [access=private]
// CHECK: 28:43: EnumConstantDecl=AT_vecreturn:28:43 (Definition) Extent=[28:43 - 28:55] [access=private]
// CHECK: 28:57: EnumConstantDecl=AT_vector_size:28:57 (Definition) Extent=[28:57 - 28:71] [access=private]
// CHECK: 29:7: EnumConstantDecl=AT_visibility:29:7 (Definition) Extent=[29:7 - 29:20] [access=private]
// CHECK: 29:22: EnumConstantDecl=AT_warn_unused_result:29:22 (Definition) Extent=[29:22 - 29:43] [access=private]
// CHECK: 29:45: EnumConstantDecl=AT_weak:29:45 (Definition) Extent=[29:45 - 29:52] [access=private]
// CHECK: 29:54: EnumConstantDecl=AT_weakref:29:54 (Definition) Extent=[29:54 - 29:64] [access=private]
// CHECK: 30:7: EnumConstantDecl=AT_weak_import:30:7 (Definition) Extent=[30:7 - 30:21] [access=private]
// CHECK: 30:23: EnumConstantDecl=AT_reqd_wg_size:30:23 (Definition) Extent=[30:23 - 30:38] [access=private]
// CHECK: 30:40: EnumConstantDecl=AT_init_priority:30:40 (Definition) Extent=[30:40 - 30:56] [access=private]
// CHECK: 31:7: EnumConstantDecl=AT_returns_twice:31:7 (Definition) Extent=[31:7 - 31:23] [access=private]
// CHECK: 31:25: EnumConstantDecl=IgnoredAttribute:31:25 (Definition) Extent=[31:25 - 31:41] [access=private]
// CHECK: 31:43: EnumConstantDecl=UnknownAttribute:31:43 (Definition) Extent=[31:43 - 31:59] [access=private]
// CHECK: 33:17: CXXMethod=getKind:33:17 (static) Extent=[33:5 - 33:53] [access=private]
// CHECK: 33:12: TypeRef=enum clang::AttributeList::Kind:13:10 Extent=[33:12 - 33:16]
// CHECK: 33:48: ParmDecl=Name:33:48 (Definition) Extent=[33:25 - 33:52]
// CHECK: 33:31: TypeRef=class clang::IdentifierInfo:66:7 Extent=[33:31 - 33:45]
// CHECK: 36:8: FunctionDecl=magic_length:36:8 Extent=[36:1 - 36:35]
// CHECK: 36:1: TypeRef=size_t:2:25 Extent=[36:1 - 36:7]
// CHECK: 36:33: ParmDecl=s:36:33 (Definition) Extent=[36:21 - 36:34]
// CHECK: 37:11: Namespace=llvm:37:11 (Definition) Extent=[37:1 - 64:2]
// CHECK: 38:7: ClassDecl=StringRef:38:7 (Definition) Extent=[38:1 - 63:2]
// CHECK: 39:1: CXXAccessSpecifier=:39:1 (Definition) Extent=[39:1 - 39:8] [access=public]
// CHECK: 40:23: TypedefDecl=iterator:40:23 (Definition) Extent=[40:3 - 40:31] [access=public]
// CHECK: 41:23: VarDecl=npos:41:23 Extent=[41:3 - 41:40] [access=public]
// CHECK: 41:16: TypeRef=size_t:2:25 Extent=[41:16 - 41:22]
// CHECK: 41:30: UnaryOperator= Extent=[41:30 - 41:40]
// CHECK: 41:31: CXXFunctionalCastExpr= Extent=[41:31 - 41:40]
// CHECK: 41:31: TypeRef=size_t:2:25 Extent=[41:31 - 41:37]
// CHECK: 41:38: UnexposedExpr= Extent=[41:38 - 41:39]
// CHECK: 41:38: IntegerLiteral= Extent=[41:38 - 41:39]
// CHECK: 42:1: CXXAccessSpecifier=:42:1 (Definition) Extent=[42:1 - 42:9] [access=private]
// CHECK: 43:15: FieldDecl=Data:43:15 (Definition) Extent=[43:3 - 43:19] [access=private]
// CHECK: 44:10: FieldDecl=Length:44:10 (Definition) Extent=[44:3 - 44:16] [access=private]
// CHECK: 44:3: TypeRef=size_t:2:25 Extent=[44:3 - 44:9]
// CHECK: 45:17: CXXMethod=min:45:17 (Definition) (static) Extent=[45:3 - 45:66] [access=private]
// CHECK: 45:10: TypeRef=size_t:2:25 Extent=[45:10 - 45:16]
// CHECK: 45:28: ParmDecl=a:45:28 (Definition) Extent=[45:21 - 45:29]
// CHECK: 45:21: TypeRef=size_t:2:25 Extent=[45:21 - 45:27]
// CHECK: 45:38: ParmDecl=b:45:38 (Definition) Extent=[45:31 - 45:39]
// CHECK: 45:31: TypeRef=size_t:2:25 Extent=[45:31 - 45:37]
// CHECK: 45:41: CompoundStmt= Extent=[45:41 - 45:66]
// CHECK: 45:43: ReturnStmt= Extent=[45:43 - 45:63]
// CHECK: 45:50: UnexposedExpr= Extent=[45:50 - 45:63]
// CHECK: 45:50: ConditionalOperator= Extent=[45:50 - 45:63]
<<<<<<< HEAD
// CHECK: 45:50: BinaryOperator= Extent=[45:50 - 45:55]
// CHECK: 45:50: UnexposedExpr=a:45:28 Extent=[45:50 - 45:51]
=======
// CHECK: 45:50: BinaryOperator=< Extent=[45:50 - 45:55]
>>>>>>> bddab518
// CHECK: 45:50: DeclRefExpr=a:45:28 Extent=[45:50 - 45:51]
// CHECK: 45:54: UnexposedExpr=b:45:38 Extent=[45:54 - 45:55]
// CHECK: 45:54: DeclRefExpr=b:45:38 Extent=[45:54 - 45:55]
// CHECK: 45:58: DeclRefExpr=a:45:28 Extent=[45:58 - 45:59]
// CHECK: 45:62: DeclRefExpr=b:45:38 Extent=[45:62 - 45:63]
// CHECK: 46:1: CXXAccessSpecifier=:46:1 (Definition) Extent=[46:1 - 46:8] [access=public]
// CHECK: 47:3: CXXConstructor=StringRef:47:3 (Definition) (default constructor) Extent=[47:3 - 47:37] [access=public]
// CHECK: 47:16: MemberRef=Data:43:15 Extent=[47:16 - 47:20]
// CHECK: 47:21: UnexposedExpr= Extent=[47:21 - 47:22]
// CHECK: 47:21: IntegerLiteral= Extent=[47:21 - 47:22]
// CHECK: 47:25: MemberRef=Length:44:10 Extent=[47:25 - 47:31]
// CHECK: 47:32: UnexposedExpr= Extent=[47:32 - 47:33]
// CHECK: 47:32: IntegerLiteral= Extent=[47:32 - 47:33]
// CHECK: 47:35: CompoundStmt= Extent=[47:35 - 47:37]
// CHECK: 48:3: CXXConstructor=StringRef:48:3 (Definition) (converting constructor) Extent=[48:3 - 48:71] [access=public]
// CHECK: 48:25: ParmDecl=Str:48:25 (Definition) Extent=[48:13 - 48:28]
// CHECK: 48:32: MemberRef=Data:43:15 Extent=[48:32 - 48:36]
// CHECK: 48:37: UnexposedExpr=Str:48:25 Extent=[48:37 - 48:40]
// CHECK: 48:37: DeclRefExpr=Str:48:25 Extent=[48:37 - 48:40]
// CHECK: 48:43: MemberRef=Length:44:10 Extent=[48:43 - 48:49]
// CHECK: 48:50: CallExpr=magic_length:36:8 Extent=[48:50 - 48:67]
// CHECK: 48:50: UnexposedExpr=magic_length:36:8 Extent=[48:50 - 48:62]
// CHECK: 48:50: DeclRefExpr=magic_length:36:8 Extent=[48:50 - 48:62]
// CHECK: 48:63: UnexposedExpr=Str:48:25 Extent=[48:63 - 48:66]
// CHECK: 48:63: DeclRefExpr=Str:48:25 Extent=[48:63 - 48:66]
// CHECK: 48:69: CompoundStmt= Extent=[48:69 - 48:71]
// CHECK: 49:3: CXXConstructor=StringRef:49:3 (Definition) Extent=[49:3 - 49:77] [access=public]
// CHECK: 49:25: ParmDecl=data:49:25 (Definition) Extent=[49:13 - 49:29]
// CHECK: 49:38: ParmDecl=length:49:38 (Definition) Extent=[49:31 - 49:44]
// CHECK: 49:31: TypeRef=size_t:2:25 Extent=[49:31 - 49:37]
// CHECK: 49:48: MemberRef=Data:43:15 Extent=[49:48 - 49:52]
// CHECK: 49:53: UnexposedExpr=data:49:25 Extent=[49:53 - 49:57]
// CHECK: 49:53: DeclRefExpr=data:49:25 Extent=[49:53 - 49:57]
// CHECK: 49:60: MemberRef=Length:44:10 Extent=[49:60 - 49:66]
// CHECK: 49:67: UnexposedExpr=length:49:38 Extent=[49:67 - 49:73]
// CHECK: 49:67: DeclRefExpr=length:49:38 Extent=[49:67 - 49:73]
// CHECK: 49:75: CompoundStmt= Extent=[49:75 - 49:77]
// CHECK: 50:12: CXXMethod=end:50:12 (Definition) (const) Extent=[50:3 - 50:40] [access=public]
// CHECK: 50:3: TypeRef=llvm::StringRef::iterator:40:23 Extent=[50:3 - 50:11]
// CHECK: 50:24: CompoundStmt= Extent=[50:24 - 50:40]
// CHECK: 50:26: ReturnStmt= Extent=[50:26 - 50:37]
// CHECK: 50:33: UnexposedExpr=Data:43:15 Extent=[50:33 - 50:37]
// CHECK: 50:33: MemberRefExpr=Data:43:15 Extent=[50:33 - 50:37]
// CHECK: 51:10: CXXMethod=size:51:10 (Definition) (const) Extent=[51:3 - 51:41] [access=public]
// CHECK: 51:3: TypeRef=size_t:2:25 Extent=[51:3 - 51:9]
// CHECK: 51:23: CompoundStmt= Extent=[51:23 - 51:41]
// CHECK: 51:25: ReturnStmt= Extent=[51:25 - 51:38]
// CHECK: 51:32: UnexposedExpr=Length:44:10 Extent=[51:32 - 51:38]
// CHECK: 51:32: MemberRefExpr=Length:44:10 Extent=[51:32 - 51:38]
// CHECK: 52:8: CXXMethod=starts_with:52:8 (Definition) (const) Extent=[52:3 - 55:4] [access=public]
// CHECK: 52:30: ParmDecl=Prefix:52:30 (Definition) Extent=[52:20 - 52:36]
// CHECK: 52:20: TypeRef=class llvm::StringRef:38:7 Extent=[52:20 - 52:29]
// CHECK: 52:44: CompoundStmt= Extent=[52:44 - 55:4]
// CHECK: 53:5: ReturnStmt= Extent=[53:5 - 54:56]
// CHECK: 53:12: BinaryOperator=&& Extent=[53:12 - 54:56]
// CHECK: 53:12: BinaryOperator=>= Extent=[53:12 - 53:35]
// CHECK: 53:12: UnexposedExpr=Length:44:10 Extent=[53:12 - 53:18]
// CHECK: 53:12: MemberRefExpr=Length:44:10 Extent=[53:12 - 53:18]
// CHECK: 53:29: UnexposedExpr=Length:44:10 Extent=[53:22 - 53:35]
// CHECK: 53:29: MemberRefExpr=Length:44:10 SingleRefName=[53:29 - 53:35] RefName=[53:29 - 53:35] Extent=[53:22 - 53:35]
<<<<<<< HEAD
// CHECK: 53:22: DeclRefExpr=Prefix:52:30 Extent=[53:22 - 53:28]
// CHECK: 54:11: BinaryOperator= Extent=[54:11 - 54:56]
=======
// CHECK: 53:22: DeclRefExpr=Prefix:52:29 Extent=[53:22 - 53:28]
// CHECK: 54:11: BinaryOperator=== Extent=[54:11 - 54:56]
>>>>>>> bddab518
// CHECK: 54:11: CallExpr=memcmp:7:7 Extent=[54:11 - 54:51]
// CHECK: 54:11: UnexposedExpr=memcmp:7:7 Extent=[54:11 - 54:17]
// CHECK: 54:11: DeclRefExpr=memcmp:7:7 Extent=[54:11 - 54:17]
// CHECK: 54:18: UnexposedExpr=Data:43:15 Extent=[54:18 - 54:22]
// CHECK: 54:18: UnexposedExpr=Data:43:15 Extent=[54:18 - 54:22]
// CHECK: 54:18: MemberRefExpr=Data:43:15 Extent=[54:18 - 54:22]
// CHECK: 54:31: UnexposedExpr=Data:43:15 Extent=[54:24 - 54:35]
// CHECK: 54:31: UnexposedExpr=Data:43:15 Extent=[54:24 - 54:35]
// CHECK: 54:31: MemberRefExpr=Data:43:15 SingleRefName=[54:31 - 54:35] RefName=[54:31 - 54:35] Extent=[54:24 - 54:35]
// CHECK: 54:24: DeclRefExpr=Prefix:52:30 Extent=[54:24 - 54:30]
// CHECK: 54:44: UnexposedExpr=Length:44:10 Extent=[54:37 - 54:50]
// CHECK: 54:44: MemberRefExpr=Length:44:10 SingleRefName=[54:44 - 54:50] RefName=[54:44 - 54:50] Extent=[54:37 - 54:50]
// CHECK: 54:37: DeclRefExpr=Prefix:52:30 Extent=[54:37 - 54:43]
// CHECK: 54:55: IntegerLiteral= Extent=[54:55 - 54:56]
// CHECK: 56:8: CXXMethod=ends_with:56:8 (Definition) (const) Extent=[56:3 - 59:4] [access=public]
// CHECK: 56:28: ParmDecl=Suffix:56:28 (Definition) Extent=[56:18 - 56:34]
// CHECK: 56:18: TypeRef=class llvm::StringRef:38:7 Extent=[56:18 - 56:27]
// CHECK: 56:42: CompoundStmt= Extent=[56:42 - 59:4]
// CHECK: 57:5: ReturnStmt= Extent=[57:5 - 58:69]
// CHECK: 57:12: BinaryOperator=&& Extent=[57:12 - 58:69]
// CHECK: 57:12: BinaryOperator=>= Extent=[57:12 - 57:35]
// CHECK: 57:12: UnexposedExpr=Length:44:10 Extent=[57:12 - 57:18]
// CHECK: 57:12: MemberRefExpr=Length:44:10 Extent=[57:12 - 57:18]
// CHECK: 57:29: UnexposedExpr=Length:44:10 Extent=[57:22 - 57:35]
// CHECK: 57:29: MemberRefExpr=Length:44:10 SingleRefName=[57:29 - 57:35] RefName=[57:29 - 57:35] Extent=[57:22 - 57:35]
<<<<<<< HEAD
// CHECK: 57:22: DeclRefExpr=Suffix:56:28 Extent=[57:22 - 57:28]
// CHECK: 58:7: BinaryOperator= Extent=[58:7 - 58:69]
=======
// CHECK: 57:22: DeclRefExpr=Suffix:56:27 Extent=[57:22 - 57:28]
// CHECK: 58:7: BinaryOperator=== Extent=[58:7 - 58:69]
>>>>>>> bddab518
// CHECK: 58:7: CallExpr=memcmp:7:7 Extent=[58:7 - 58:64]
// CHECK: 58:7: UnexposedExpr=memcmp:7:7 Extent=[58:7 - 58:13]
// CHECK: 58:7: DeclRefExpr=memcmp:7:7 Extent=[58:7 - 58:13]
// CHECK: 58:14: UnexposedExpr= Extent=[58:14 - 58:35]
// CHECK: 58:14: BinaryOperator=- Extent=[58:14 - 58:35]
// CHECK: 58:14: CallExpr=end:50:12 Extent=[58:14 - 58:19]
// CHECK: 58:14: MemberRefExpr=end:50:12 Extent=[58:14 - 58:17]
// CHECK: 58:29: UnexposedExpr=Length:44:10 Extent=[58:22 - 58:35]
// CHECK: 58:29: MemberRefExpr=Length:44:10 SingleRefName=[58:29 - 58:35] RefName=[58:29 - 58:35] Extent=[58:22 - 58:35]
// CHECK: 58:22: DeclRefExpr=Suffix:56:28 Extent=[58:22 - 58:28]
// CHECK: 58:44: UnexposedExpr=Data:43:15 Extent=[58:37 - 58:48]
// CHECK: 58:44: UnexposedExpr=Data:43:15 Extent=[58:37 - 58:48]
// CHECK: 58:44: MemberRefExpr=Data:43:15 SingleRefName=[58:44 - 58:48] RefName=[58:44 - 58:48] Extent=[58:37 - 58:48]
// CHECK: 58:37: DeclRefExpr=Suffix:56:28 Extent=[58:37 - 58:43]
// CHECK: 58:57: UnexposedExpr=Length:44:10 Extent=[58:50 - 58:63]
// CHECK: 58:57: MemberRefExpr=Length:44:10 SingleRefName=[58:57 - 58:63] RefName=[58:57 - 58:63] Extent=[58:50 - 58:63]
// CHECK: 58:50: DeclRefExpr=Suffix:56:28 Extent=[58:50 - 58:56]
// CHECK: 58:68: IntegerLiteral= Extent=[58:68 - 58:69]
// CHECK: 60:13: CXXMethod=substr:60:13 (Definition) (const) Extent=[60:3 - 62:4] [access=public]
// CHECK: 60:3: TypeRef=class llvm::StringRef:38:7 Extent=[60:3 - 60:12]
// CHECK: 60:27: ParmDecl=Start:60:27 (Definition) Extent=[60:20 - 60:32]
// CHECK: 60:20: TypeRef=size_t:2:25 Extent=[60:20 - 60:26]
// CHECK: 60:41: ParmDecl=N:60:41 (Definition) Extent=[60:34 - 60:49]
// CHECK: 60:34: TypeRef=size_t:2:25 Extent=[60:34 - 60:40]
// CHECK: 60:45: UnexposedExpr=npos:41:23 Extent=[60:45 - 60:49]
// CHECK: 60:45: DeclRefExpr=npos:41:23 Extent=[60:45 - 60:49]
// CHECK: 60:57: CompoundStmt= Extent=[60:57 - 62:4]
// CHECK: 61:5: ReturnStmt= Extent=[61:5 - 61:59]
// CHECK: 61:12: UnexposedExpr= Extent=[61:12 - 61:59]
// CHECK: 61:12: CallExpr= Extent=[61:12 - 61:59]
// CHECK: 61:12: UnexposedExpr= Extent=[61:12 - 61:59]
// CHECK: 61:12: UnexposedExpr=StringRef:49:3 Extent=[61:12 - 61:59]
// CHECK: 61:12: CallExpr=StringRef:49:3 Extent=[61:12 - 61:59]
// CHECK: 61:12: TypeRef=class llvm::StringRef:38:7 Extent=[61:12 - 61:21]
// CHECK: 61:22: BinaryOperator=+ Extent=[61:22 - 61:34]
// CHECK: 61:22: UnexposedExpr=Data:43:15 Extent=[61:22 - 61:26]
// CHECK: 61:22: MemberRefExpr=Data:43:15 Extent=[61:22 - 61:26]
// CHECK: 61:29: UnexposedExpr=Start:60:27 Extent=[61:29 - 61:34]
// CHECK: 61:29: DeclRefExpr=Start:60:27 Extent=[61:29 - 61:34]
// CHECK: 61:36: CallExpr=min:45:17 Extent=[61:36 - 61:58]
// CHECK: 61:36: UnexposedExpr=min:45:17 Extent=[61:36 - 61:39]
// CHECK: 61:36: DeclRefExpr=min:45:17 Extent=[61:36 - 61:39]
// CHECK: 61:40: UnexposedExpr=N:60:41 Extent=[61:40 - 61:41]
// CHECK: 61:40: DeclRefExpr=N:60:41 Extent=[61:40 - 61:41]
// CHECK: 61:43: BinaryOperator=- Extent=[61:43 - 61:57]
// CHECK: 61:43: UnexposedExpr=Length:44:10 Extent=[61:43 - 61:49]
// CHECK: 61:43: MemberRefExpr=Length:44:10 Extent=[61:43 - 61:49]
// CHECK: 61:52: UnexposedExpr=Start:60:27 Extent=[61:52 - 61:57]
// CHECK: 61:52: DeclRefExpr=Start:60:27 Extent=[61:52 - 61:57]
// CHECK: 65:11: Namespace=clang:65:11 (Definition) Extent=[65:1 - 81:2]
// CHECK: 66:7: ClassDecl=IdentifierInfo:66:7 (Definition) Extent=[66:1 - 80:2]
// CHECK: 67:1: CXXAccessSpecifier=:67:1 (Definition) Extent=[67:1 - 67:8] [access=public]
// CHECK: 67:8: CXXConstructor=IdentifierInfo:67:8 (default constructor) Extent=[67:8 - 67:24] [access=public]
// CHECK: 68:15: CXXMethod=getNameStart:68:15 (Definition) (const) Extent=[68:3 - 71:4] [access=public]
// CHECK: 68:36: CompoundStmt= Extent=[68:36 - 71:4]
// CHECK: 69:5: DeclStmt= Extent=[69:5 - 69:65]
// CHECK: 69:54: TypedefDecl=actualtype:69:54 (Definition) Extent=[69:5 - 69:64]
// CHECK: 69:13: NamespaceRef=std:3:11 Extent=[69:13 - 69:16]
// CHECK: 69:18: TemplateRef=pair:4:44 Extent=[69:18 - 69:22]
// CHECK: 69:25: TypeRef=class clang::IdentifierInfo:66:7 Extent=[69:25 - 69:39]
// CHECK: 70:5: ReturnStmt= Extent=[70:5 - 70:47]
// CHECK: 70:41: UnexposedExpr=second:4:55 Extent=[70:12 - 70:47]
// CHECK: 70:41: MemberRefExpr=second:4:55 SingleRefName=[70:41 - 70:47] RefName=[70:41 - 70:47] Extent=[70:12 - 70:47]
// CHECK: 70:12: ParenExpr= Extent=[70:12 - 70:39]
// CHECK: 70:13: CStyleCastExpr= Extent=[70:13 - 70:38]
// CHECK: 70:20: TypeRef=actualtype:69:54 Extent=[70:20 - 70:30]
// CHECK: 70:34: CXXThisExpr= Extent=[70:34 - 70:38]
// CHECK: 72:12: CXXMethod=getLength:72:12 (Definition) (const) Extent=[72:3 - 76:4] [access=public]
// CHECK: 72:30: CompoundStmt= Extent=[72:30 - 76:4]
// CHECK: 73:5: DeclStmt= Extent=[73:5 - 73:65]
// CHECK: 73:54: TypedefDecl=actualtype:73:54 (Definition) Extent=[73:5 - 73:64]
// CHECK: 73:13: NamespaceRef=std:3:11 Extent=[73:13 - 73:16]
// CHECK: 73:18: TemplateRef=pair:4:44 Extent=[73:18 - 73:22]
// CHECK: 73:25: TypeRef=class clang::IdentifierInfo:66:7 Extent=[73:25 - 73:39]
// CHECK: 74:5: DeclStmt= Extent=[74:5 - 74:61]
// CHECK: 74:17: VarDecl=p:74:17 (Definition) Extent=[74:5 - 74:60]
// CHECK: 74:21: BinaryOperator=- Extent=[74:21 - 74:60]
// CHECK: 74:50: UnexposedExpr=second:4:55 Extent=[74:21 - 74:56]
// CHECK: 74:50: MemberRefExpr=second:4:55 SingleRefName=[74:50 - 74:56] RefName=[74:50 - 74:56] Extent=[74:21 - 74:56]
// CHECK: 74:21: ParenExpr= Extent=[74:21 - 74:48]
// CHECK: 74:22: CStyleCastExpr= Extent=[74:22 - 74:47]
// CHECK: 74:29: TypeRef=actualtype:73:54 Extent=[74:29 - 74:39]
// CHECK: 74:43: CXXThisExpr= Extent=[74:43 - 74:47]
// CHECK: 74:59: IntegerLiteral= Extent=[74:59 - 74:60]
// CHECK: 75:5: ReturnStmt= Extent=[75:5 - 75:62]
// CHECK: 75:12: BinaryOperator=- Extent=[75:12 - 75:62]
// CHECK: 75:12: ParenExpr= Extent=[75:12 - 75:58]
// CHECK: 75:13: BinaryOperator=| Extent=[75:13 - 75:57]
// CHECK: 75:13: ParenExpr= Extent=[75:13 - 75:30]
// CHECK: 75:14: CStyleCastExpr= Extent=[75:14 - 75:29]
// CHECK: 75:25: UnexposedExpr= Extent=[75:25 - 75:29]
// CHECK: 75:25: UnexposedExpr= Extent=[75:25 - 75:29]
// CHECK: 75:25: ArraySubscriptExpr= Extent=[75:25 - 75:29]
// CHECK: 75:25: UnexposedExpr=p:74:17 Extent=[75:25 - 75:26]
// CHECK: 75:25: DeclRefExpr=p:74:17 Extent=[75:25 - 75:26]
// CHECK: 75:27: IntegerLiteral= Extent=[75:27 - 75:28]
// CHECK: 75:33: ParenExpr= Extent=[75:33 - 75:57]
// CHECK: 75:34: BinaryOperator=<< Extent=[75:34 - 75:56]
// CHECK: 75:34: ParenExpr= Extent=[75:34 - 75:51]
// CHECK: 75:35: CStyleCastExpr= Extent=[75:35 - 75:50]
// CHECK: 75:46: UnexposedExpr= Extent=[75:46 - 75:50]
// CHECK: 75:46: UnexposedExpr= Extent=[75:46 - 75:50]
// CHECK: 75:46: ArraySubscriptExpr= Extent=[75:46 - 75:50]
// CHECK: 75:46: UnexposedExpr=p:74:17 Extent=[75:46 - 75:47]
// CHECK: 75:46: DeclRefExpr=p:74:17 Extent=[75:46 - 75:47]
// CHECK: 75:48: IntegerLiteral= Extent=[75:48 - 75:49]
// CHECK: 75:55: IntegerLiteral= Extent=[75:55 - 75:56]
// CHECK: 75:61: UnexposedExpr= Extent=[75:61 - 75:62]
// CHECK: 75:61: IntegerLiteral= Extent=[75:61 - 75:62]
// CHECK: 77:19: CXXMethod=getName:77:19 (Definition) (const) Extent=[77:3 - 79:4] [access=public]
// CHECK: 77:3: NamespaceRef=llvm:37:11 Extent=[77:3 - 77:7]
// CHECK: 77:9: TypeRef=class llvm::StringRef:38:7 Extent=[77:9 - 77:18]
// CHECK: 77:35: CompoundStmt= Extent=[77:35 - 79:4]
// CHECK: 78:5: ReturnStmt= Extent=[78:5 - 78:56]
// CHECK: 78:12: UnexposedExpr= Extent=[78:12 - 78:56]
// CHECK: 78:12: CallExpr= Extent=[78:12 - 78:56]
// CHECK: 78:12: UnexposedExpr= Extent=[78:12 - 78:56]
// CHECK: 78:12: UnexposedExpr=StringRef:49:3 Extent=[78:12 - 78:56]
// CHECK: 78:12: CallExpr=StringRef:49:3 Extent=[78:12 - 78:56]
// CHECK: 78:12: NamespaceRef=llvm:37:11 Extent=[78:12 - 78:16]
// CHECK: 78:18: TypeRef=class llvm::StringRef:38:7 Extent=[78:18 - 78:27]
// CHECK: 78:28: CallExpr=getNameStart:68:15 Extent=[78:28 - 78:42]
// CHECK: 78:28: MemberRefExpr=getNameStart:68:15 Extent=[78:28 - 78:40]
// CHECK: 78:44: UnexposedExpr=getLength:72:12 Extent=[78:44 - 78:55]
// CHECK: 78:44: CallExpr=getLength:72:12 Extent=[78:44 - 78:55]
// CHECK: 78:44: MemberRefExpr=getLength:72:12 Extent=[78:44 - 78:53]
// CHECK: 82:11: Namespace=llvm:82:11 (Definition) Extent=[82:1 - 96:2]
// CHECK: 83:47: ClassTemplate=StringSwitch:83:47 (Definition) Extent=[83:1 - 95:2]
// CHECK: 83:21: TemplateTypeParameter=T:83:21 (Definition) Extent=[83:12 - 83:22] [access=public]
// CHECK: 83:33: TemplateTypeParameter=R:83:33 (Definition) Extent=[83:24 - 83:38] [access=public]
// CHECK: 83:37: TypeRef=T:83:21 Extent=[83:37 - 83:38]
// CHECK: 84:13: FieldDecl=Str:84:13 (Definition) Extent=[84:3 - 84:16] [access=private]
// CHECK: 84:3: TypeRef=class llvm::StringRef:38:7 Extent=[84:3 - 84:12]
// CHECK: 85:12: FieldDecl=Result:85:12 (Definition) Extent=[85:3 - 85:18] [access=private]
// CHECK: 85:9: TypeRef=T:83:21 Extent=[85:9 - 85:10]
// CHECK: 86:1: CXXAccessSpecifier=:86:1 (Definition) Extent=[86:1 - 86:8] [access=public]
// CHECK: 87:12: CXXConstructor=StringSwitch<T, R>:87:12 (Definition) (explicit) Extent=[87:3 - 87:64] [access=public]
// CHECK: 87:35: ParmDecl=Str:87:35 (Definition) Extent=[87:25 - 87:38]
// CHECK: 87:25: TypeRef=class llvm::StringRef:38:7 Extent=[87:25 - 87:34]
// CHECK: 87:42: MemberRef=Str:84:13 Extent=[87:42 - 87:45]
// CHECK: 87:42: CallExpr=StringRef:38:7 Extent=[87:42 - 87:50]
// CHECK: 87:46: UnexposedExpr=Str:87:35 Extent=[87:46 - 87:49]
// CHECK: 87:46: DeclRefExpr=Str:87:35 Extent=[87:46 - 87:49]
// CHECK: 87:52: MemberRef=Result:85:12 Extent=[87:52 - 87:58]
// CHECK: 87:58: UnexposedExpr= Extent=[87:58 - 87:61]
// CHECK: 87:59: IntegerLiteral= Extent=[87:59 - 87:60]
// CHECK: 87:62: CompoundStmt= Extent=[87:62 - 87:64]
// CHECK: 88:42: FunctionTemplate=Case:88:42 (Definition) Extent=[88:3 - 91:4] [access=public]
// CHECK: 88:23: NonTypeTemplateParameter=N:88:23 (Definition) Extent=[88:14 - 88:24] [access=public]
// CHECK: 88:27: TypeRef=StringSwitch<T, R>:83:47 Extent=[88:27 - 88:39]
// CHECK: 88:60: ParmDecl=S:88:60 (Definition) Extent=[88:47 - 88:65]
// CHECK: 88:63: DeclRefExpr=N:88:23 Extent=[88:63 - 88:64]
// CHECK: 89:57: ParmDecl=Value:89:57 (Definition) Extent=[89:47 - 89:62]
// CHECK: 89:53: TypeRef=T:83:21 Extent=[89:53 - 89:54]
// CHECK: 89:64: CompoundStmt= Extent=[89:64 - 91:4]
// CHECK: 90:5: ReturnStmt= Extent=[90:5 - 90:17]
// CHECK: 90:12: UnaryOperator= Extent=[90:12 - 90:17]
// CHECK: 90:13: CXXThisExpr= Extent=[90:13 - 90:17]
// CHECK: 92:5: CXXMethod=Default:92:5 (Definition) (const) Extent=[92:3 - 94:4] [access=public]
// CHECK: 92:3: TypeRef=R:83:33 Extent=[92:3 - 92:4]
// CHECK: 92:23: ParmDecl=Value:92:23 (Definition) Extent=[92:13 - 92:28]
// CHECK: 92:19: TypeRef=T:83:21 Extent=[92:19 - 92:20]
// CHECK: 92:36: CompoundStmt= Extent=[92:36 - 94:4]
// CHECK: 93:5: ReturnStmt= Extent=[93:5 - 93:17]
// CHECK: 93:12: DeclRefExpr=Value:92:23 Extent=[93:12 - 93:17]
// CHECK: 98:17: UsingDirective=:98:17 Extent=[98:1 - 98:22]
// CHECK: 98:17: NamespaceRef=clang:10:17 Extent=[98:17 - 98:22]
// CHECK: 100:36: CXXMethod=getKind:100:36 (Definition) (static) Extent=[100:1 - 186:2] [access=private]
// CHECK: 100:1: TypeRef=class clang::AttributeList:12:9 Extent=[100:1 - 100:14]
// CHECK: 100:16: TypeRef=enum clang::AttributeList::Kind:13:10 Extent=[100:16 - 100:20]
// CHECK: 100:21: TypeRef=class clang::AttributeList:12:9 Extent=[100:21 - 100:34]
// CHECK: 100:67: ParmDecl=Name:100:67 (Definition) Extent=[100:44 - 100:71]
// CHECK: 100:50: TypeRef=class clang::IdentifierInfo:66:7 Extent=[100:50 - 100:64]
// CHECK: 100:73: CompoundStmt= Extent=[100:73 - 186:2]
// CHECK: 101:3: DeclStmt= Extent=[101:3 - 101:46]
// CHECK: 101:19: VarDecl=AttrName:101:19 (Definition) Extent=[101:3 - 101:45]
// CHECK: 101:3: NamespaceRef=llvm:82:11 Extent=[101:3 - 101:7]
// CHECK: 101:9: TypeRef=class llvm::StringRef:38:7 Extent=[101:9 - 101:18]
// CHECK: 101:30: UnexposedExpr= Extent=[101:30 - 101:45]
// CHECK: 101:30: CallExpr= Extent=[101:30 - 101:45]
// CHECK: 101:30: UnexposedExpr= Extent=[101:30 - 101:45]
// CHECK: 101:30: UnexposedExpr=getName:77:19 Extent=[101:30 - 101:45]
// CHECK: 101:30: CallExpr=getName:77:19 Extent=[101:30 - 101:45]
// CHECK: 101:36: MemberRefExpr=getName:77:19 SingleRefName=[101:36 - 101:43] RefName=[101:36 - 101:43] Extent=[101:30 - 101:43]
// CHECK: 101:30: UnexposedExpr=Name:100:67 Extent=[101:30 - 101:34]
// CHECK: 101:30: DeclRefExpr=Name:100:67 Extent=[101:30 - 101:34]
// CHECK: 102:3: IfStmt= Extent=[102:3 - 103:55]
<<<<<<< HEAD
// CHECK: 102:7: UnexposedExpr= Extent=[102:7 - 102:61]
// CHECK: 102:7: BinaryOperator= Extent=[102:7 - 102:61]
// CHECK: 102:7: CallExpr=starts_with:52:8 Extent=[102:7 - 102:33]
// CHECK: 102:16: MemberRefExpr=starts_with:52:8 SingleRefName=[102:16 - 102:27] RefName=[102:16 - 102:27] Extent=[102:7 - 102:27]
=======
// CHECK: 102:7: BinaryOperator=&& Extent=[102:7 - 102:59]
// CHECK: 102:7: CallExpr=startswith:52:8 Extent=[102:7 - 102:32]
// CHECK: 102:16: MemberRefExpr=startswith:52:8 SingleRefName=[102:16 - 102:26] RefName=[102:16 - 102:26] Extent=[102:7 - 102:26]
>>>>>>> bddab518
// CHECK: 102:7: UnexposedExpr=AttrName:101:19 Extent=[102:7 - 102:15]
// CHECK: 102:7: DeclRefExpr=AttrName:101:19 Extent=[102:7 - 102:15]
// CHECK: 102:28: CallExpr= Extent=[102:28 - 102:32]
// CHECK: 102:28: UnexposedExpr= Extent=[102:28 - 102:32]
// CHECK: 102:28: UnexposedExpr=StringRef:48:3 Extent=[102:28 - 102:32]
// CHECK: 102:28: UnexposedExpr=StringRef:48:3 Extent=[102:28 - 102:32]
// CHECK: 102:28: CallExpr=StringRef:48:3 Extent=[102:28 - 102:32]
// CHECK: 102:28: UnexposedExpr= Extent=[102:28 - 102:32]
// CHECK: 102:28: StringLiteral="__" Extent=[102:28 - 102:32]
// CHECK: 102:37: CallExpr=ends_with:56:8 Extent=[102:37 - 102:61]
// CHECK: 102:46: MemberRefExpr=ends_with:56:8 SingleRefName=[102:46 - 102:55] RefName=[102:46 - 102:55] Extent=[102:37 - 102:55]
// CHECK: 102:37: UnexposedExpr=AttrName:101:19 Extent=[102:37 - 102:45]
// CHECK: 102:37: DeclRefExpr=AttrName:101:19 Extent=[102:37 - 102:45]
// CHECK: 102:56: CallExpr= Extent=[102:56 - 102:60]
// CHECK: 102:56: UnexposedExpr= Extent=[102:56 - 102:60]
// CHECK: 102:56: UnexposedExpr=StringRef:48:3 Extent=[102:56 - 102:60]
// CHECK: 102:56: UnexposedExpr=StringRef:48:3 Extent=[102:56 - 102:60]
// CHECK: 102:56: CallExpr=StringRef:48:3 Extent=[102:56 - 102:60]
// CHECK: 102:56: UnexposedExpr= Extent=[102:56 - 102:60]
// CHECK: 102:56: StringLiteral="__" Extent=[102:56 - 102:60]
// CHECK: 103:5: UnexposedExpr= Extent=[103:5 - 103:55]
// CHECK: 103:5: CallExpr=operator=:38:7 Extent=[103:5 - 103:55]
// CHECK: 103:5: DeclRefExpr=AttrName:101:19 Extent=[103:5 - 103:13]
// CHECK: 103:14: UnexposedExpr=operator=:38:7 Extent=[103:14 - 103:15]
// CHECK: 103:14: DeclRefExpr=operator=:38:7 Extent=[103:14 - 103:15]
// CHECK: 103:16: UnexposedExpr= Extent=[103:16 - 103:55]
// CHECK: 103:16: UnexposedExpr=substr:60:13 Extent=[103:16 - 103:55]
// CHECK: 103:16: CallExpr=substr:60:13 Extent=[103:16 - 103:55]
// CHECK: 103:25: MemberRefExpr=substr:60:13 SingleRefName=[103:25 - 103:31] RefName=[103:25 - 103:31] Extent=[103:16 - 103:31]
// CHECK: 103:16: UnexposedExpr=AttrName:101:19 Extent=[103:16 - 103:24]
// CHECK: 103:16: DeclRefExpr=AttrName:101:19 Extent=[103:16 - 103:24]
// CHECK: 103:32: UnexposedExpr= Extent=[103:32 - 103:33]
// CHECK: 103:32: IntegerLiteral= Extent=[103:32 - 103:33]
// CHECK: 103:35: BinaryOperator=- Extent=[103:35 - 103:54]
// CHECK: 103:35: CallExpr=size:51:10 Extent=[103:35 - 103:50]
// CHECK: 103:44: MemberRefExpr=size:51:10 SingleRefName=[103:44 - 103:48] RefName=[103:44 - 103:48] Extent=[103:35 - 103:48]
// CHECK: 103:35: UnexposedExpr=AttrName:101:19 Extent=[103:35 - 103:43]
// CHECK: 103:35: DeclRefExpr=AttrName:101:19 Extent=[103:35 - 103:43]
// CHECK: 103:53: UnexposedExpr= Extent=[103:53 - 103:54]
// CHECK: 103:53: IntegerLiteral= Extent=[103:53 - 103:54]
// CHECK: 105:3: ReturnStmt= Extent=[105:3 - 185:31]
// CHECK: 105:10: UnexposedExpr= Extent=[105:10 - 185:31]
// CHECK: 105:10: CallExpr=Default:92:5 Extent=[105:10 - 185:31]
// CHECK: 185:6: MemberRefExpr=Default:92:5 SingleRefName=[185:6 - 185:13] RefName=[185:6 - 185:13] Extent=[105:10 - 185:13]
// CHECK: 105:10: UnexposedExpr=Case:88:42 Extent=[105:10 - 184:33]
// CHECK: 105:10: CallExpr=Case:88:42 Extent=[105:10 - 184:33]
// CHECK: 184:6: MemberRefExpr=Case:88:42 SingleRefName=[184:6 - 184:10] RefName=[184:6 - 184:10] Extent=[105:10 - 184:10]
// CHECK: 105:10: CallExpr=Case:88:42 Extent=[105:10 - 183:37]
// CHECK: 183:6: MemberRefExpr=Case:88:42 SingleRefName=[183:6 - 183:10] RefName=[183:6 - 183:10] Extent=[105:10 - 183:10]
// CHECK: 105:10: CallExpr=Case:88:42 Extent=[105:10 - 182:37]
// CHECK: 182:6: MemberRefExpr=Case:88:42 SingleRefName=[182:6 - 182:10] RefName=[182:6 - 182:10] Extent=[105:10 - 182:10]
// CHECK: 105:10: CallExpr=Case:88:42 Extent=[105:10 - 181:35]
// CHECK: 181:6: MemberRefExpr=Case:88:42 SingleRefName=[181:6 - 181:10] RefName=[181:6 - 181:10] Extent=[105:10 - 181:10]
// CHECK: 105:10: CallExpr=Case:88:42 Extent=[105:10 - 180:31]
// CHECK: 180:6: MemberRefExpr=Case:88:42 SingleRefName=[180:6 - 180:10] RefName=[180:6 - 180:10] Extent=[105:10 - 180:10]
// CHECK: 105:10: CallExpr=Case:88:42 Extent=[105:10 - 179:31]
// CHECK: 179:6: MemberRefExpr=Case:88:42 SingleRefName=[179:6 - 179:10] RefName=[179:6 - 179:10] Extent=[105:10 - 179:10]
// CHECK: 105:10: CallExpr=Case:88:42 Extent=[105:10 - 178:35]
// CHECK: 178:6: MemberRefExpr=Case:88:42 SingleRefName=[178:6 - 178:10] RefName=[178:6 - 178:10] Extent=[105:10 - 178:10]
// CHECK: 105:10: CallExpr=Case:88:42 Extent=[105:10 - 177:63]
// CHECK: 177:6: MemberRefExpr=Case:88:42 SingleRefName=[177:6 - 177:10] RefName=[177:6 - 177:10] Extent=[105:10 - 177:10]
// CHECK: 105:10: CallExpr=Case:88:42 Extent=[105:10 - 176:45]
// CHECK: 176:6: MemberRefExpr=Case:88:42 SingleRefName=[176:6 - 176:10] RefName=[176:6 - 176:10] Extent=[105:10 - 176:10]
// CHECK: 105:10: CallExpr=Case:88:42 Extent=[105:10 - 175:51]
// CHECK: 175:6: MemberRefExpr=Case:88:42 SingleRefName=[175:6 - 175:10] RefName=[175:6 - 175:10] Extent=[105:10 - 175:10]
// CHECK: 105:10: CallExpr=Case:88:42 Extent=[105:10 - 174:49]
// CHECK: 174:6: MemberRefExpr=Case:88:42 SingleRefName=[174:6 - 174:10] RefName=[174:6 - 174:10] Extent=[105:10 - 174:10]
// CHECK: 105:10: CallExpr=Case:88:42 Extent=[105:10 - 173:49]
// CHECK: 173:6: MemberRefExpr=Case:88:42 SingleRefName=[173:6 - 173:10] RefName=[173:6 - 173:10] Extent=[105:10 - 173:10]
// CHECK: 105:10: CallExpr=Case:88:42 Extent=[105:10 - 172:53]
// CHECK: 172:6: MemberRefExpr=Case:88:42 SingleRefName=[172:6 - 172:10] RefName=[172:6 - 172:10] Extent=[105:10 - 172:10]
// CHECK: 105:10: CallExpr=Case:88:42 Extent=[105:10 - 171:57]
// CHECK: 171:6: MemberRefExpr=Case:88:42 SingleRefName=[171:6 - 171:10] RefName=[171:6 - 171:10] Extent=[105:10 - 171:10]
// CHECK: 105:10: CallExpr=Case:88:42 Extent=[105:10 - 170:65]
// CHECK: 170:6: MemberRefExpr=Case:88:42 SingleRefName=[170:6 - 170:10] RefName=[170:6 - 170:10] Extent=[105:10 - 170:10]
// CHECK: 105:10: CallExpr=Case:88:42 Extent=[105:10 - 169:57]
// CHECK: 169:6: MemberRefExpr=Case:88:42 SingleRefName=[169:6 - 169:10] RefName=[169:6 - 169:10] Extent=[105:10 - 169:10]
// CHECK: 105:10: CallExpr=Case:88:42 Extent=[105:10 - 168:65]
// CHECK: 168:6: MemberRefExpr=Case:88:42 SingleRefName=[168:6 - 168:10] RefName=[168:6 - 168:10] Extent=[105:10 - 168:10]
// CHECK: 105:10: CallExpr=Case:88:42 Extent=[105:10 - 167:55]
// CHECK: 167:6: MemberRefExpr=Case:88:42 SingleRefName=[167:6 - 167:10] RefName=[167:6 - 167:10] Extent=[105:10 - 167:10]
// CHECK: 105:10: CallExpr=Case:88:42 Extent=[105:10 - 166:55]
// CHECK: 166:6: MemberRefExpr=Case:88:42 SingleRefName=[166:6 - 166:10] RefName=[166:6 - 166:10] Extent=[105:10 - 166:10]
// CHECK: 105:10: CallExpr=Case:88:42 Extent=[105:10 - 165:53]
// CHECK: 165:6: MemberRefExpr=Case:88:42 SingleRefName=[165:6 - 165:10] RefName=[165:6 - 165:10] Extent=[105:10 - 165:10]
// CHECK: 105:10: CallExpr=Case:88:42 Extent=[105:10 - 164:53]
// CHECK: 164:6: MemberRefExpr=Case:88:42 SingleRefName=[164:6 - 164:10] RefName=[164:6 - 164:10] Extent=[105:10 - 164:10]
// CHECK: 105:10: CallExpr=Case:88:42 Extent=[105:10 - 163:49]
// CHECK: 163:6: MemberRefExpr=Case:88:42 SingleRefName=[163:6 - 163:10] RefName=[163:6 - 163:10] Extent=[105:10 - 163:10]
// CHECK: 105:10: CallExpr=Case:88:42 Extent=[105:10 - 162:47]
// CHECK: 162:6: MemberRefExpr=Case:88:42 SingleRefName=[162:6 - 162:10] RefName=[162:6 - 162:10] Extent=[105:10 - 162:10]
// CHECK: 105:10: CallExpr=Case:88:42 Extent=[105:10 - 161:45]
// CHECK: 161:6: MemberRefExpr=Case:88:42 SingleRefName=[161:6 - 161:10] RefName=[161:6 - 161:10] Extent=[105:10 - 161:10]
// CHECK: 105:10: CallExpr=Case:88:42 Extent=[105:10 - 160:45]
// CHECK: 160:6: MemberRefExpr=Case:88:42 SingleRefName=[160:6 - 160:10] RefName=[160:6 - 160:10] Extent=[105:10 - 160:10]
// CHECK: 105:10: CallExpr=Case:88:42 Extent=[105:10 - 159:45]
// CHECK: 159:6: MemberRefExpr=Case:88:42 SingleRefName=[159:6 - 159:10] RefName=[159:6 - 159:10] Extent=[105:10 - 159:10]
// CHECK: 105:10: CallExpr=Case:88:42 Extent=[105:10 - 158:45]
// CHECK: 158:6: MemberRefExpr=Case:88:42 SingleRefName=[158:6 - 158:10] RefName=[158:6 - 158:10] Extent=[105:10 - 158:10]
// CHECK: 105:10: CallExpr=Case:88:42 Extent=[105:10 - 157:43]
// CHECK: 157:6: MemberRefExpr=Case:88:42 SingleRefName=[157:6 - 157:10] RefName=[157:6 - 157:10] Extent=[105:10 - 157:10]
// CHECK: 105:10: CallExpr=Case:88:42 Extent=[105:10 - 156:41]
// CHECK: 156:6: MemberRefExpr=Case:88:42 SingleRefName=[156:6 - 156:10] RefName=[156:6 - 156:10] Extent=[105:10 - 156:10]
// CHECK: 105:10: CallExpr=Case:88:42 Extent=[105:10 - 155:41]
// CHECK: 155:6: MemberRefExpr=Case:88:42 SingleRefName=[155:6 - 155:10] RefName=[155:6 - 155:10] Extent=[105:10 - 155:10]
// CHECK: 105:10: CallExpr=Case:88:42 Extent=[105:10 - 154:41]
// CHECK: 154:6: MemberRefExpr=Case:88:42 SingleRefName=[154:6 - 154:10] RefName=[154:6 - 154:10] Extent=[105:10 - 154:10]
// CHECK: 105:10: CallExpr=Case:88:42 Extent=[105:10 - 153:37]
// CHECK: 153:6: MemberRefExpr=Case:88:42 SingleRefName=[153:6 - 153:10] RefName=[153:6 - 153:10] Extent=[105:10 - 153:10]
// CHECK: 105:10: CallExpr=Case:88:42 Extent=[105:10 - 152:41]
// CHECK: 152:6: MemberRefExpr=Case:88:42 SingleRefName=[152:6 - 152:10] RefName=[152:6 - 152:10] Extent=[105:10 - 152:10]
// CHECK: 105:10: CallExpr=Case:88:42 Extent=[105:10 - 151:39]
// CHECK: 151:6: MemberRefExpr=Case:88:42 SingleRefName=[151:6 - 151:10] RefName=[151:6 - 151:10] Extent=[105:10 - 151:10]
// CHECK: 105:10: CallExpr=Case:88:42 Extent=[105:10 - 150:39]
// CHECK: 150:6: MemberRefExpr=Case:88:42 SingleRefName=[150:6 - 150:10] RefName=[150:6 - 150:10] Extent=[105:10 - 150:10]
// CHECK: 105:10: CallExpr=Case:88:42 Extent=[105:10 - 149:39]
// CHECK: 149:6: MemberRefExpr=Case:88:42 SingleRefName=[149:6 - 149:10] RefName=[149:6 - 149:10] Extent=[105:10 - 149:10]
// CHECK: 105:10: CallExpr=Case:88:42 Extent=[105:10 - 148:39]
// CHECK: 148:6: MemberRefExpr=Case:88:42 SingleRefName=[148:6 - 148:10] RefName=[148:6 - 148:10] Extent=[105:10 - 148:10]
// CHECK: 105:10: CallExpr=Case:88:42 Extent=[105:10 - 147:39]
// CHECK: 147:6: MemberRefExpr=Case:88:42 SingleRefName=[147:6 - 147:10] RefName=[147:6 - 147:10] Extent=[105:10 - 147:10]
// CHECK: 105:10: CallExpr=Case:88:42 Extent=[105:10 - 146:39]
// CHECK: 146:6: MemberRefExpr=Case:88:42 SingleRefName=[146:6 - 146:10] RefName=[146:6 - 146:10] Extent=[105:10 - 146:10]
// CHECK: 105:10: CallExpr=Case:88:42 Extent=[105:10 - 145:41]
// CHECK: 145:6: MemberRefExpr=Case:88:42 SingleRefName=[145:6 - 145:10] RefName=[145:6 - 145:10] Extent=[105:10 - 145:10]
// CHECK: 105:10: CallExpr=Case:88:42 Extent=[105:10 - 144:37]
// CHECK: 144:6: MemberRefExpr=Case:88:42 SingleRefName=[144:6 - 144:10] RefName=[144:6 - 144:10] Extent=[105:10 - 144:10]
// CHECK: 105:10: CallExpr=Case:88:42 Extent=[105:10 - 143:37]
// CHECK: 143:6: MemberRefExpr=Case:88:42 SingleRefName=[143:6 - 143:10] RefName=[143:6 - 143:10] Extent=[105:10 - 143:10]
// CHECK: 105:10: CallExpr=Case:88:42 Extent=[105:10 - 142:35]
// CHECK: 142:6: MemberRefExpr=Case:88:42 SingleRefName=[142:6 - 142:10] RefName=[142:6 - 142:10] Extent=[105:10 - 142:10]
// CHECK: 105:10: CallExpr=Case:88:42 Extent=[105:10 - 141:35]
// CHECK: 141:6: MemberRefExpr=Case:88:42 SingleRefName=[141:6 - 141:10] RefName=[141:6 - 141:10] Extent=[105:10 - 141:10]
// CHECK: 105:10: CallExpr=Case:88:42 Extent=[105:10 - 140:35]
// CHECK: 140:6: MemberRefExpr=Case:88:42 SingleRefName=[140:6 - 140:10] RefName=[140:6 - 140:10] Extent=[105:10 - 140:10]
// CHECK: 105:10: CallExpr=Case:88:42 Extent=[105:10 - 139:35]
// CHECK: 139:6: MemberRefExpr=Case:88:42 SingleRefName=[139:6 - 139:10] RefName=[139:6 - 139:10] Extent=[105:10 - 139:10]
// CHECK: 105:10: CallExpr=Case:88:42 Extent=[105:10 - 138:35]
// CHECK: 138:6: MemberRefExpr=Case:88:42 SingleRefName=[138:6 - 138:10] RefName=[138:6 - 138:10] Extent=[105:10 - 138:10]
// CHECK: 105:10: CallExpr=Case:88:42 Extent=[105:10 - 137:55]
// CHECK: 137:6: MemberRefExpr=Case:88:42 SingleRefName=[137:6 - 137:10] RefName=[137:6 - 137:10] Extent=[105:10 - 137:10]
// CHECK: 105:10: CallExpr=Case:88:42 Extent=[105:10 - 136:35]
// CHECK: 136:6: MemberRefExpr=Case:88:42 SingleRefName=[136:6 - 136:10] RefName=[136:6 - 136:10] Extent=[105:10 - 136:10]
// CHECK: 105:10: CallExpr=Case:88:42 Extent=[105:10 - 135:35]
// CHECK: 135:6: MemberRefExpr=Case:88:42 SingleRefName=[135:6 - 135:10] RefName=[135:6 - 135:10] Extent=[105:10 - 135:10]
// CHECK: 105:10: CallExpr=Case:88:42 Extent=[105:10 - 134:35]
// CHECK: 134:6: MemberRefExpr=Case:88:42 SingleRefName=[134:6 - 134:10] RefName=[134:6 - 134:10] Extent=[105:10 - 134:10]
// CHECK: 105:10: CallExpr=Case:88:42 Extent=[105:10 - 133:35]
// CHECK: 133:6: MemberRefExpr=Case:88:42 SingleRefName=[133:6 - 133:10] RefName=[133:6 - 133:10] Extent=[105:10 - 133:10]
// CHECK: 105:10: CallExpr=Case:88:42 Extent=[105:10 - 132:33]
// CHECK: 132:6: MemberRefExpr=Case:88:42 SingleRefName=[132:6 - 132:10] RefName=[132:6 - 132:10] Extent=[105:10 - 132:10]
// CHECK: 105:10: CallExpr=Case:88:42 Extent=[105:10 - 131:33]
// CHECK: 131:6: MemberRefExpr=Case:88:42 SingleRefName=[131:6 - 131:10] RefName=[131:6 - 131:10] Extent=[105:10 - 131:10]
// CHECK: 105:10: CallExpr=Case:88:42 Extent=[105:10 - 130:33]
// CHECK: 130:6: MemberRefExpr=Case:88:42 SingleRefName=[130:6 - 130:10] RefName=[130:6 - 130:10] Extent=[105:10 - 130:10]
// CHECK: 105:10: CallExpr=Case:88:42 Extent=[105:10 - 129:33]
// CHECK: 129:6: MemberRefExpr=Case:88:42 SingleRefName=[129:6 - 129:10] RefName=[129:6 - 129:10] Extent=[105:10 - 129:10]
// CHECK: 105:10: CallExpr=Case:88:42 Extent=[105:10 - 128:33]
// CHECK: 128:6: MemberRefExpr=Case:88:42 SingleRefName=[128:6 - 128:10] RefName=[128:6 - 128:10] Extent=[105:10 - 128:10]
// CHECK: 105:10: CallExpr=Case:88:42 Extent=[105:10 - 127:33]
// CHECK: 127:6: MemberRefExpr=Case:88:42 SingleRefName=[127:6 - 127:10] RefName=[127:6 - 127:10] Extent=[105:10 - 127:10]
// CHECK: 105:10: CallExpr=Case:88:42 Extent=[105:10 - 126:33]
// CHECK: 126:6: MemberRefExpr=Case:88:42 SingleRefName=[126:6 - 126:10] RefName=[126:6 - 126:10] Extent=[105:10 - 126:10]
// CHECK: 105:10: CallExpr=Case:88:42 Extent=[105:10 - 125:29]
// CHECK: 125:6: MemberRefExpr=Case:88:42 SingleRefName=[125:6 - 125:10] RefName=[125:6 - 125:10] Extent=[105:10 - 125:10]
// CHECK: 105:10: CallExpr=Case:88:42 Extent=[105:10 - 124:33]
// CHECK: 124:6: MemberRefExpr=Case:88:42 SingleRefName=[124:6 - 124:10] RefName=[124:6 - 124:10] Extent=[105:10 - 124:10]
// CHECK: 105:10: CallExpr=Case:88:42 Extent=[105:10 - 123:33]
// CHECK: 123:6: MemberRefExpr=Case:88:42 SingleRefName=[123:6 - 123:10] RefName=[123:6 - 123:10] Extent=[105:10 - 123:10]
// CHECK: 105:10: CallExpr=Case:88:42 Extent=[105:10 - 122:31]
// CHECK: 122:6: MemberRefExpr=Case:88:42 SingleRefName=[122:6 - 122:10] RefName=[122:6 - 122:10] Extent=[105:10 - 122:10]
// CHECK: 105:10: CallExpr=Case:88:42 Extent=[105:10 - 121:31]
// CHECK: 121:6: MemberRefExpr=Case:88:42 SingleRefName=[121:6 - 121:10] RefName=[121:6 - 121:10] Extent=[105:10 - 121:10]
// CHECK: 105:10: CallExpr=Case:88:42 Extent=[105:10 - 120:31]
// CHECK: 120:6: MemberRefExpr=Case:88:42 SingleRefName=[120:6 - 120:10] RefName=[120:6 - 120:10] Extent=[105:10 - 120:10]
// CHECK: 105:10: CallExpr=Case:88:42 Extent=[105:10 - 119:31]
// CHECK: 119:6: MemberRefExpr=Case:88:42 SingleRefName=[119:6 - 119:10] RefName=[119:6 - 119:10] Extent=[105:10 - 119:10]
// CHECK: 105:10: CallExpr=Case:88:42 Extent=[105:10 - 118:31]
// CHECK: 118:6: MemberRefExpr=Case:88:42 SingleRefName=[118:6 - 118:10] RefName=[118:6 - 118:10] Extent=[105:10 - 118:10]
// CHECK: 105:10: CallExpr=Case:88:42 Extent=[105:10 - 117:31]
// CHECK: 117:6: MemberRefExpr=Case:88:42 SingleRefName=[117:6 - 117:10] RefName=[117:6 - 117:10] Extent=[105:10 - 117:10]
// CHECK: 105:10: CallExpr=Case:88:42 Extent=[105:10 - 116:31]
// CHECK: 116:6: MemberRefExpr=Case:88:42 SingleRefName=[116:6 - 116:10] RefName=[116:6 - 116:10] Extent=[105:10 - 116:10]
// CHECK: 105:10: CallExpr=Case:88:42 Extent=[105:10 - 115:29]
// CHECK: 115:6: MemberRefExpr=Case:88:42 SingleRefName=[115:6 - 115:10] RefName=[115:6 - 115:10] Extent=[105:10 - 115:10]
// CHECK: 105:10: CallExpr=Case:88:42 Extent=[105:10 - 114:29]
// CHECK: 114:6: MemberRefExpr=Case:88:42 SingleRefName=[114:6 - 114:10] RefName=[114:6 - 114:10] Extent=[105:10 - 114:10]
// CHECK: 105:10: CallExpr=Case:88:42 Extent=[105:10 - 113:29]
// CHECK: 113:6: MemberRefExpr=Case:88:42 SingleRefName=[113:6 - 113:10] RefName=[113:6 - 113:10] Extent=[105:10 - 113:10]
// CHECK: 105:10: CallExpr=Case:88:42 Extent=[105:10 - 112:31]
// CHECK: 112:6: MemberRefExpr=Case:88:42 SingleRefName=[112:6 - 112:10] RefName=[112:6 - 112:10] Extent=[105:10 - 112:10]
// CHECK: 105:10: CallExpr=Case:88:42 Extent=[105:10 - 111:29]
// CHECK: 111:6: MemberRefExpr=Case:88:42 SingleRefName=[111:6 - 111:10] RefName=[111:6 - 111:10] Extent=[105:10 - 111:10]
// CHECK: 105:10: CallExpr=Case:88:42 Extent=[105:10 - 110:27]
// CHECK: 110:6: MemberRefExpr=Case:88:42 SingleRefName=[110:6 - 110:10] RefName=[110:6 - 110:10] Extent=[105:10 - 110:10]
// CHECK: 105:10: CallExpr=Case:88:42 Extent=[105:10 - 109:27]
// CHECK: 109:6: MemberRefExpr=Case:88:42 SingleRefName=[109:6 - 109:10] RefName=[109:6 - 109:10] Extent=[105:10 - 109:10]
// CHECK: 105:10: CallExpr=Case:88:42 Extent=[105:10 - 108:27]
// CHECK: 108:6: MemberRefExpr=Case:88:42 SingleRefName=[108:6 - 108:10] RefName=[108:6 - 108:10] Extent=[105:10 - 108:10]
// CHECK: 105:10: CallExpr=Case:88:42 Extent=[105:10 - 107:33]
// CHECK: 107:6: MemberRefExpr=Case:88:42 SingleRefName=[107:6 - 107:10] RefName=[107:6 - 107:10] Extent=[105:10 - 107:10]
// CHECK: 105:10: CallExpr=Case:88:42 Extent=[105:10 - 106:27]
// CHECK: 106:6: MemberRefExpr=Case:88:42 SingleRefName=[106:6 - 106:10] RefName=[106:6 - 106:10] Extent=[105:10 - 106:10]
// CHECK: 105:10: UnexposedExpr= Extent=[105:10 - 105:63]
// CHECK: 105:10: CXXFunctionalCastExpr= Extent=[105:10 - 105:63]
// CHECK: 105:10: NamespaceRef=llvm:82:11 Extent=[105:10 - 105:14]
// CHECK: 105:16: TemplateRef=StringSwitch:83:47 Extent=[105:16 - 105:28]
// CHECK: 105:31: TypeRef=class clang::AttributeList:12:9 Extent=[105:31 - 105:44]
// CHECK: 105:46: TypeRef=enum clang::AttributeList::Kind:13:10 Extent=[105:46 - 105:50]
// CHECK: 105:10: CallExpr=StringSwitch:87:12 Extent=[105:10 - 105:63]
// CHECK: 105:54: CallExpr=StringRef:38:7 Extent=[105:54 - 105:62]
// CHECK: 105:54: UnexposedExpr=AttrName:101:19 Extent=[105:54 - 105:62]
// CHECK: 105:54: DeclRefExpr=AttrName:101:19 Extent=[105:54 - 105:62]
// CHECK: 106:11: StringLiteral="weak" Extent=[106:11 - 106:17]
// CHECK: 106:19: UnexposedExpr= Extent=[106:19 - 106:26]
// CHECK: 106:19: DeclRefExpr=AT_weak:29:45 Extent=[106:19 - 106:26]
// CHECK: 107:11: StringLiteral="weakref" Extent=[107:11 - 107:20]
// CHECK: 107:22: UnexposedExpr= Extent=[107:22 - 107:32]
// CHECK: 107:22: DeclRefExpr=AT_weakref:29:54 Extent=[107:22 - 107:32]
// CHECK: 108:11: StringLiteral="pure" Extent=[108:11 - 108:17]
// CHECK: 108:19: UnexposedExpr= Extent=[108:19 - 108:26]
// CHECK: 108:19: DeclRefExpr=AT_pure:26:49 Extent=[108:19 - 108:26]
// CHECK: 109:11: StringLiteral="mode" Extent=[109:11 - 109:17]
// CHECK: 109:19: UnexposedExpr= Extent=[109:19 - 109:26]
// CHECK: 109:19: DeclRefExpr=AT_mode:20:44 Extent=[109:19 - 109:26]
// CHECK: 110:11: StringLiteral="used" Extent=[110:11 - 110:17]
// CHECK: 110:19: UnexposedExpr= Extent=[110:19 - 110:26]
// CHECK: 110:19: DeclRefExpr=AT_used:28:34 Extent=[110:19 - 110:26]
// CHECK: 111:11: StringLiteral="alias" Extent=[111:11 - 111:18]
// CHECK: 111:20: UnexposedExpr= Extent=[111:20 - 111:28]
// CHECK: 111:20: DeclRefExpr=AT_alias:15:25 Extent=[111:20 - 111:28]
// CHECK: 112:11: StringLiteral="align" Extent=[112:11 - 112:18]
// CHECK: 112:20: UnexposedExpr= Extent=[112:20 - 112:30]
// CHECK: 112:20: DeclRefExpr=AT_aligned:15:35 Extent=[112:20 - 112:30]
// CHECK: 113:11: StringLiteral="final" Extent=[113:11 - 113:18]
// CHECK: 113:20: UnexposedExpr= Extent=[113:20 - 113:28]
// CHECK: 113:20: DeclRefExpr=AT_final:19:40 Extent=[113:20 - 113:28]
// CHECK: 114:11: StringLiteral="cdecl" Extent=[114:11 - 114:18]
// CHECK: 114:20: UnexposedExpr= Extent=[114:20 - 114:28]
// CHECK: 114:20: DeclRefExpr=AT_cdecl:17:30 Extent=[114:20 - 114:28]
// CHECK: 115:11: StringLiteral="const" Extent=[115:11 - 115:18]
// CHECK: 115:20: UnexposedExpr= Extent=[115:20 - 115:28]
// CHECK: 115:20: DeclRefExpr=AT_const:17:52 Extent=[115:20 - 115:28]
// CHECK: 116:11: StringLiteral="__const" Extent=[116:11 - 116:20]
// CHECK: 116:22: UnexposedExpr= Extent=[116:22 - 116:30]
// CHECK: 116:22: DeclRefExpr=AT_const:17:52 Extent=[116:22 - 116:30]
// CHECK: 117:11: StringLiteral="blocks" Extent=[117:11 - 117:19]
// CHECK: 117:21: UnexposedExpr= Extent=[117:21 - 117:30]
// CHECK: 117:21: DeclRefExpr=AT_blocks:16:57 Extent=[117:21 - 117:30]
// CHECK: 118:11: StringLiteral="format" Extent=[118:11 - 118:19]
// CHECK: 118:21: UnexposedExpr= Extent=[118:21 - 118:30]
// CHECK: 118:21: DeclRefExpr=AT_format:19:50 Extent=[118:21 - 118:30]
// CHECK: 119:11: StringLiteral="hiding" Extent=[119:11 - 119:19]
// CHECK: 119:21: UnexposedExpr= Extent=[119:21 - 119:30]
// CHECK: 119:21: DeclRefExpr=AT_hiding:20:22 Extent=[119:21 - 119:30]
// CHECK: 120:11: StringLiteral="malloc" Extent=[120:11 - 120:19]
// CHECK: 120:21: UnexposedExpr= Extent=[120:21 - 120:30]
// CHECK: 120:21: DeclRefExpr=AT_malloc:20:33 Extent=[120:21 - 120:30]
// CHECK: 121:11: StringLiteral="packed" Extent=[121:11 - 121:19]
// CHECK: 121:21: UnexposedExpr= Extent=[121:21 - 121:30]
// CHECK: 121:21: DeclRefExpr=AT_packed:26:27 Extent=[121:21 - 121:30]
// CHECK: 122:11: StringLiteral="unused" Extent=[122:11 - 122:19]
// CHECK: 122:21: UnexposedExpr= Extent=[122:21 - 122:30]
// CHECK: 122:21: DeclRefExpr=AT_unused:28:23 Extent=[122:21 - 122:30]
// CHECK: 123:11: StringLiteral="aligned" Extent=[123:11 - 123:20]
// CHECK: 123:22: UnexposedExpr= Extent=[123:22 - 123:32]
// CHECK: 123:22: DeclRefExpr=AT_aligned:15:35 Extent=[123:22 - 123:32]
// CHECK: 124:11: StringLiteral="cleanup" Extent=[124:11 - 124:20]
// CHECK: 124:22: UnexposedExpr= Extent=[124:22 - 124:32]
// CHECK: 124:22: DeclRefExpr=AT_cleanup:17:40 Extent=[124:22 - 124:32]
// CHECK: 125:11: StringLiteral="naked" Extent=[125:11 - 125:18]
// CHECK: 125:20: UnexposedExpr= Extent=[125:20 - 125:28]
// CHECK: 125:20: DeclRefExpr=AT_naked:20:53 Extent=[125:20 - 125:28]
// CHECK: 126:11: StringLiteral="nodebug" Extent=[126:11 - 126:20]
// CHECK: 126:22: UnexposedExpr= Extent=[126:22 - 126:32]
// CHECK: 126:22: DeclRefExpr=AT_nodebug:20:63 Extent=[126:22 - 126:32]
// CHECK: 127:11: StringLiteral="nonnull" Extent=[127:11 - 127:20]
// CHECK: 127:22: UnexposedExpr= Extent=[127:22 - 127:32]
// CHECK: 127:22: DeclRefExpr=AT_nonnull:21:47 Extent=[127:22 - 127:32]
// CHECK: 128:11: StringLiteral="nothrow" Extent=[128:11 - 128:20]
// CHECK: 128:22: UnexposedExpr= Extent=[128:22 - 128:32]
// CHECK: 128:22: DeclRefExpr=AT_nothrow:22:7 Extent=[128:22 - 128:32]
// CHECK: 129:11: StringLiteral="objc_gc" Extent=[129:11 - 129:20]
// CHECK: 129:22: UnexposedExpr= Extent=[129:22 - 129:32]
// CHECK: 129:22: DeclRefExpr=AT_objc_gc:24:59 Extent=[129:22 - 129:32]
// CHECK: 130:11: StringLiteral="regparm" Extent=[130:11 - 130:20]
// CHECK: 130:22: UnexposedExpr= Extent=[130:22 - 130:32]
// CHECK: 130:22: DeclRefExpr=AT_regparm:26:58 Extent=[130:22 - 130:32]
// CHECK: 131:11: StringLiteral="section" Extent=[131:11 - 131:20]
// CHECK: 131:22: UnexposedExpr= Extent=[131:22 - 131:32]
// CHECK: 131:22: DeclRefExpr=AT_section:27:7 Extent=[131:22 - 131:32]
// CHECK: 132:11: StringLiteral="stdcall" Extent=[132:11 - 132:20]
// CHECK: 132:22: UnexposedExpr= Extent=[132:22 - 132:32]
// CHECK: 132:22: DeclRefExpr=AT_stdcall:27:32 Extent=[132:22 - 132:32]
// CHECK: 133:11: StringLiteral="annotate" Extent=[133:11 - 133:21]
// CHECK: 133:23: UnexposedExpr= Extent=[133:23 - 133:34]
// CHECK: 133:23: DeclRefExpr=AT_annotate:16:29 Extent=[133:23 - 133:34]
// CHECK: 134:11: StringLiteral="fastcall" Extent=[134:11 - 134:21]
// CHECK: 134:23: UnexposedExpr= Extent=[134:23 - 134:34]
// CHECK: 134:23: DeclRefExpr=AT_fastcall:19:27 Extent=[134:23 - 134:34]
// CHECK: 135:11: StringLiteral="ibaction" Extent=[135:11 - 135:21]
// CHECK: 135:23: UnexposedExpr= Extent=[135:23 - 135:34]
// CHECK: 135:23: DeclRefExpr=AT_IBAction:14:7 Extent=[135:23 - 135:34]
// CHECK: 136:11: StringLiteral="iboutlet" Extent=[136:11 - 136:21]
// CHECK: 136:23: UnexposedExpr= Extent=[136:23 - 136:34]
// CHECK: 136:23: DeclRefExpr=AT_IBOutlet:14:20 Extent=[136:23 - 136:34]
// CHECK: 137:11: StringLiteral="iboutletcollection" Extent=[137:11 - 137:31]
// CHECK: 137:33: UnexposedExpr= Extent=[137:33 - 137:54]
// CHECK: 137:33: DeclRefExpr=AT_IBOutletCollection:14:33 Extent=[137:33 - 137:54]
// CHECK: 138:11: StringLiteral="noreturn" Extent=[138:11 - 138:21]
// CHECK: 138:23: UnexposedExpr= Extent=[138:23 - 138:34]
// CHECK: 138:23: DeclRefExpr=AT_noreturn:21:59 Extent=[138:23 - 138:34]
// CHECK: 139:11: StringLiteral="noinline" Extent=[139:11 - 139:21]
// CHECK: 139:23: UnexposedExpr= Extent=[139:23 - 139:34]
// CHECK: 139:23: DeclRefExpr=AT_noinline:21:7 Extent=[139:23 - 139:34]
// CHECK: 140:11: StringLiteral="override" Extent=[140:11 - 140:21]
// CHECK: 140:23: UnexposedExpr= Extent=[140:23 - 140:34]
// CHECK: 140:23: DeclRefExpr=AT_override:22:51 Extent=[140:23 - 140:34]
// CHECK: 141:11: StringLiteral="sentinel" Extent=[141:11 - 141:21]
// CHECK: 141:23: UnexposedExpr= Extent=[141:23 - 141:34]
// CHECK: 141:23: DeclRefExpr=AT_sentinel:27:19 Extent=[141:23 - 141:34]
// CHECK: 142:11: StringLiteral="NSObject" Extent=[142:11 - 142:21]
// CHECK: 142:23: UnexposedExpr= Extent=[142:23 - 142:34]
// CHECK: 142:23: DeclRefExpr=AT_nsobject:22:19 Extent=[142:23 - 142:34]
// CHECK: 143:11: StringLiteral="dllimport" Extent=[143:11 - 143:22]
// CHECK: 143:24: UnexposedExpr= Extent=[143:24 - 143:36]
// CHECK: 143:24: DeclRefExpr=AT_dllimport:18:51 Extent=[143:24 - 143:36]
// CHECK: 144:11: StringLiteral="dllexport" Extent=[144:11 - 144:22]
// CHECK: 144:24: UnexposedExpr= Extent=[144:24 - 144:36]
// CHECK: 144:24: DeclRefExpr=AT_dllexport:18:37 Extent=[144:24 - 144:36]
// CHECK: 145:11: StringLiteral="may_alias" Extent=[145:11 - 145:22]
// CHECK: 145:24: UnexposedExpr= Extent=[145:24 - 145:40]
// CHECK: 145:24: DeclRefExpr=IgnoredAttribute:31:25 Extent=[145:24 - 145:40]
// CHECK: 146:11: StringLiteral="base_check" Extent=[146:11 - 146:23]
// CHECK: 146:25: UnexposedExpr= Extent=[146:25 - 146:38]
// CHECK: 146:25: DeclRefExpr=AT_base_check:16:42 Extent=[146:25 - 146:38]
// CHECK: 147:11: StringLiteral="deprecated" Extent=[147:11 - 147:23]
// CHECK: 147:25: UnexposedExpr= Extent=[147:25 - 147:38]
// CHECK: 147:25: DeclRefExpr=AT_deprecated:18:7 Extent=[147:25 - 147:38]
// CHECK: 148:11: StringLiteral="visibility" Extent=[148:11 - 148:23]
// CHECK: 148:25: UnexposedExpr= Extent=[148:25 - 148:38]
// CHECK: 148:25: DeclRefExpr=AT_visibility:29:7 Extent=[148:25 - 148:38]
// CHECK: 149:11: StringLiteral="destructor" Extent=[149:11 - 149:23]
// CHECK: 149:25: UnexposedExpr= Extent=[149:25 - 149:38]
// CHECK: 149:25: DeclRefExpr=AT_destructor:18:22 Extent=[149:25 - 149:38]
// CHECK: 150:11: StringLiteral="format_arg" Extent=[150:11 - 150:23]
// CHECK: 150:25: UnexposedExpr= Extent=[150:25 - 150:38]
// CHECK: 150:25: DeclRefExpr=AT_format_arg:19:61 Extent=[150:25 - 150:38]
// CHECK: 151:11: StringLiteral="gnu_inline" Extent=[151:11 - 151:23]
// CHECK: 151:25: UnexposedExpr= Extent=[151:25 - 151:38]
// CHECK: 151:25: DeclRefExpr=AT_gnu_inline:20:7 Extent=[151:25 - 151:38]
// CHECK: 152:11: StringLiteral="weak_import" Extent=[152:11 - 152:24]
// CHECK: 152:26: UnexposedExpr= Extent=[152:26 - 152:40]
// CHECK: 152:26: DeclRefExpr=AT_weak_import:30:7 Extent=[152:26 - 152:40]
// CHECK: 153:11: StringLiteral="vecreturn" Extent=[153:11 - 153:22]
// CHECK: 153:24: UnexposedExpr= Extent=[153:24 - 153:36]
// CHECK: 153:24: DeclRefExpr=AT_vecreturn:28:43 Extent=[153:24 - 153:36]
// CHECK: 154:11: StringLiteral="vector_size" Extent=[154:11 - 154:24]
// CHECK: 154:26: UnexposedExpr= Extent=[154:26 - 154:40]
// CHECK: 154:26: DeclRefExpr=AT_vector_size:28:57 Extent=[154:26 - 154:40]
// CHECK: 155:11: StringLiteral="constructor" Extent=[155:11 - 155:24]
// CHECK: 155:26: UnexposedExpr= Extent=[155:26 - 155:40]
// CHECK: 155:26: DeclRefExpr=AT_constructor:17:62 Extent=[155:26 - 155:40]
// CHECK: 156:11: StringLiteral="unavailable" Extent=[156:11 - 156:24]
// CHECK: 156:26: UnexposedExpr= Extent=[156:26 - 156:40]
// CHECK: 156:26: DeclRefExpr=AT_unavailable:28:7 Extent=[156:26 - 156:40]
// CHECK: 157:11: StringLiteral="overloadable" Extent=[157:11 - 157:25]
// CHECK: 157:27: UnexposedExpr= Extent=[157:27 - 157:42]
// CHECK: 157:27: DeclRefExpr=AT_overloadable:25:7 Extent=[157:27 - 157:42]
// CHECK: 158:11: StringLiteral="address_space" Extent=[158:11 - 158:26]
// CHECK: 158:28: UnexposedExpr= Extent=[158:28 - 158:44]
// CHECK: 158:28: DeclRefExpr=AT_address_space:15:7 Extent=[158:28 - 158:44]
// CHECK: 159:11: StringLiteral="always_inline" Extent=[159:11 - 159:26]
// CHECK: 159:28: UnexposedExpr= Extent=[159:28 - 159:44]
// CHECK: 159:28: DeclRefExpr=AT_always_inline:15:47 Extent=[159:28 - 159:44]
// CHECK: 160:11: StringLiteral="returns_twice" Extent=[160:11 - 160:26]
// CHECK: 160:28: UnexposedExpr= Extent=[160:28 - 160:44]
// CHECK: 160:28: DeclRefExpr=AT_returns_twice:31:7 Extent=[160:28 - 160:44]
// CHECK: 161:11: StringLiteral="vec_type_hint" Extent=[161:11 - 161:26]
// CHECK: 161:28: UnexposedExpr= Extent=[161:28 - 161:44]
// CHECK: 161:28: DeclRefExpr=IgnoredAttribute:31:25 Extent=[161:28 - 161:44]
// CHECK: 162:11: StringLiteral="objc_exception" Extent=[162:11 - 162:27]
// CHECK: 162:29: UnexposedExpr= Extent=[162:29 - 162:46]
// CHECK: 162:29: DeclRefExpr=AT_objc_exception:22:32 Extent=[162:29 - 162:46]
// CHECK: 163:11: StringLiteral="ext_vector_type" Extent=[163:11 - 163:28]
// CHECK: 163:30: UnexposedExpr= Extent=[163:30 - 163:48]
// CHECK: 163:30: DeclRefExpr=AT_ext_vector_type:19:7 Extent=[163:30 - 163:48]
// CHECK: 164:11: StringLiteral="transparent_union" Extent=[164:11 - 164:30]
// CHECK: 164:32: UnexposedExpr= Extent=[164:32 - 164:52]
// CHECK: 164:32: DeclRefExpr=AT_transparent_union:27:57 Extent=[164:32 - 164:52]
// CHECK: 165:11: StringLiteral="analyzer_noreturn" Extent=[165:11 - 165:30]
// CHECK: 165:32: UnexposedExpr= Extent=[165:32 - 165:52]
// CHECK: 165:32: DeclRefExpr=AT_analyzer_noreturn:16:7 Extent=[165:32 - 165:52]
// CHECK: 166:11: StringLiteral="warn_unused_result" Extent=[166:11 - 166:31]
// CHECK: 166:33: UnexposedExpr= Extent=[166:33 - 166:54]
// CHECK: 166:33: DeclRefExpr=AT_warn_unused_result:29:22 Extent=[166:33 - 166:54]
// CHECK: 167:11: StringLiteral="carries_dependency" Extent=[167:11 - 167:31]
// CHECK: 167:33: UnexposedExpr= Extent=[167:33 - 167:54]
// CHECK: 167:33: DeclRefExpr=AT_carries_dependency:17:7 Extent=[167:33 - 167:54]
// CHECK: 168:11: StringLiteral="ns_returns_not_retained" Extent=[168:11 - 168:36]
// CHECK: 168:38: UnexposedExpr= Extent=[168:38 - 168:64]
// CHECK: 168:38: DeclRefExpr=AT_ns_returns_not_retained:24:7 Extent=[168:38 - 168:64]
// CHECK: 169:11: StringLiteral="ns_returns_retained" Extent=[169:11 - 169:32]
// CHECK: 169:34: UnexposedExpr= Extent=[169:34 - 169:56]
// CHECK: 169:34: DeclRefExpr=AT_ns_returns_retained:24:35 Extent=[169:34 - 169:56]
// CHECK: 170:11: StringLiteral="cf_returns_not_retained" Extent=[170:11 - 170:36]
// CHECK: 170:38: UnexposedExpr= Extent=[170:38 - 170:64]
// CHECK: 170:38: DeclRefExpr=AT_cf_returns_not_retained:23:7 Extent=[170:38 - 170:64]
// CHECK: 171:11: StringLiteral="cf_returns_retained" Extent=[171:11 - 171:32]
// CHECK: 171:34: UnexposedExpr= Extent=[171:34 - 171:56]
// CHECK: 171:34: DeclRefExpr=AT_cf_returns_retained:23:35 Extent=[171:34 - 171:56]
// CHECK: 172:11: StringLiteral="ownership_returns" Extent=[172:11 - 172:30]
// CHECK: 172:32: UnexposedExpr= Extent=[172:32 - 172:52]
// CHECK: 172:32: DeclRefExpr=AT_ownership_returns:25:44 Extent=[172:32 - 172:52]
// CHECK: 173:11: StringLiteral="ownership_holds" Extent=[173:11 - 173:28]
// CHECK: 173:30: UnexposedExpr= Extent=[173:30 - 173:48]
// CHECK: 173:30: DeclRefExpr=AT_ownership_holds:25:24 Extent=[173:30 - 173:48]
// CHECK: 174:11: StringLiteral="ownership_takes" Extent=[174:11 - 174:28]
// CHECK: 174:30: UnexposedExpr= Extent=[174:30 - 174:48]
// CHECK: 174:30: DeclRefExpr=AT_ownership_takes:26:7 Extent=[174:30 - 174:48]
// CHECK: 175:11: StringLiteral="reqd_work_group_size" Extent=[175:11 - 175:33]
// CHECK: 175:35: UnexposedExpr= Extent=[175:35 - 175:50]
// CHECK: 175:35: DeclRefExpr=AT_reqd_wg_size:30:23 Extent=[175:35 - 175:50]
// CHECK: 176:11: StringLiteral="init_priority" Extent=[176:11 - 176:26]
// CHECK: 176:28: UnexposedExpr= Extent=[176:28 - 176:44]
// CHECK: 176:28: DeclRefExpr=AT_init_priority:30:40 Extent=[176:28 - 176:44]
// CHECK: 177:11: StringLiteral="no_instrument_function" Extent=[177:11 - 177:35]
// CHECK: 177:37: UnexposedExpr= Extent=[177:37 - 177:62]
// CHECK: 177:37: DeclRefExpr=AT_no_instrument_function:21:20 Extent=[177:37 - 177:62]
// CHECK: 178:11: StringLiteral="thiscall" Extent=[178:11 - 178:21]
// CHECK: 178:23: UnexposedExpr= Extent=[178:23 - 178:34]
// CHECK: 178:23: DeclRefExpr=AT_thiscall:27:44 Extent=[178:23 - 178:34]
// CHECK: 179:11: StringLiteral="pascal" Extent=[179:11 - 179:19]
// CHECK: 179:21: UnexposedExpr= Extent=[179:21 - 179:30]
// CHECK: 179:21: DeclRefExpr=AT_pascal:26:38 Extent=[179:21 - 179:30]
// CHECK: 180:11: StringLiteral="__cdecl" Extent=[180:11 - 180:20]
// CHECK: 180:22: UnexposedExpr= Extent=[180:22 - 180:30]
// CHECK: 180:22: DeclRefExpr=AT_cdecl:17:30 Extent=[180:22 - 180:30]
// CHECK: 181:11: StringLiteral="__stdcall" Extent=[181:11 - 181:22]
// CHECK: 181:24: UnexposedExpr= Extent=[181:24 - 181:34]
// CHECK: 181:24: DeclRefExpr=AT_stdcall:27:32 Extent=[181:24 - 181:34]
// CHECK: 182:11: StringLiteral="__fastcall" Extent=[182:11 - 182:23]
// CHECK: 182:25: UnexposedExpr= Extent=[182:25 - 182:36]
// CHECK: 182:25: DeclRefExpr=AT_fastcall:19:27 Extent=[182:25 - 182:36]
// CHECK: 183:11: StringLiteral="__thiscall" Extent=[183:11 - 183:23]
// CHECK: 183:25: UnexposedExpr= Extent=[183:25 - 183:36]
// CHECK: 183:25: DeclRefExpr=AT_thiscall:27:44 Extent=[183:25 - 183:36]
// CHECK: 184:11: StringLiteral="__pascal" Extent=[184:11 - 184:21]
// CHECK: 184:23: UnexposedExpr= Extent=[184:23 - 184:32]
// CHECK: 184:23: DeclRefExpr=AT_pascal:26:38 Extent=[184:23 - 184:32]
// CHECK: 185:14: UnexposedExpr= Extent=[185:14 - 185:30]
// CHECK: 185:14: DeclRefExpr=UnknownAttribute:31:43 Extent=[185:14 - <|MERGE_RESOLUTION|>--- conflicted
+++ resolved
@@ -568,19 +568,11 @@
 // CHECK-tokens: Punctuation: "{" [52:44 - 52:45] CompoundStmt=
 // CHECK-tokens: Keyword: "return" [53:5 - 53:11] ReturnStmt=
 // CHECK-tokens: Identifier: "Length" [53:12 - 53:18] MemberRefExpr=Length:44:10
-<<<<<<< HEAD
-// CHECK-tokens: Punctuation: ">=" [53:19 - 53:21] BinaryOperator=
+// CHECK-tokens: Punctuation: ">=" [53:19 - 53:21] BinaryOperator=>=
 // CHECK-tokens: Identifier: "Prefix" [53:22 - 53:28] DeclRefExpr=Prefix:52:30
 // CHECK-tokens: Punctuation: "." [53:28 - 53:29] MemberRefExpr=Length:44:10 SingleRefName=[53:29 - 53:35] RefName=[53:29 - 53:35]
 // CHECK-tokens: Identifier: "Length" [53:29 - 53:35] MemberRefExpr=Length:44:10 SingleRefName=[53:29 - 53:35] RefName=[53:29 - 53:35]
-// CHECK-tokens: Punctuation: "&&" [53:36 - 53:38] BinaryOperator=
-=======
-// CHECK-tokens: Punctuation: ">=" [53:19 - 53:21] BinaryOperator=>=
-// CHECK-tokens: Identifier: "Prefix" [53:22 - 53:28] DeclRefExpr=Prefix:52:29
-// CHECK-tokens: Punctuation: "." [53:28 - 53:29] MemberRefExpr=Length:44:10
-// CHECK-tokens: Identifier: "Length" [53:29 - 53:35] MemberRefExpr=Length:44:10
 // CHECK-tokens: Punctuation: "&&" [53:36 - 53:38] BinaryOperator=&&
->>>>>>> bddab518
 // CHECK-tokens: Identifier: "memcmp" [54:11 - 54:17] DeclRefExpr=memcmp:7:7
 // CHECK-tokens: Punctuation: "(" [54:17 - 54:18] CallExpr=memcmp:7:7
 // CHECK-tokens: Identifier: "Data" [54:18 - 54:22] MemberRefExpr=Data:43:15
@@ -607,35 +599,20 @@
 // CHECK-tokens: Punctuation: "{" [56:42 - 56:43] CompoundStmt=
 // CHECK-tokens: Keyword: "return" [57:5 - 57:11] ReturnStmt=
 // CHECK-tokens: Identifier: "Length" [57:12 - 57:18] MemberRefExpr=Length:44:10
-<<<<<<< HEAD
-// CHECK-tokens: Punctuation: ">=" [57:19 - 57:21] BinaryOperator=
+// CHECK-tokens: Punctuation: ">=" [57:19 - 57:21] BinaryOperator=>=
 // CHECK-tokens: Identifier: "Suffix" [57:22 - 57:28] DeclRefExpr=Suffix:56:28
 // CHECK-tokens: Punctuation: "." [57:28 - 57:29] MemberRefExpr=Length:44:10 SingleRefName=[57:29 - 57:35] RefName=[57:29 - 57:35]
 // CHECK-tokens: Identifier: "Length" [57:29 - 57:35] MemberRefExpr=Length:44:10 SingleRefName=[57:29 - 57:35] RefName=[57:29 - 57:35]
-// CHECK-tokens: Punctuation: "&&" [57:36 - 57:38] BinaryOperator=
-=======
-// CHECK-tokens: Punctuation: ">=" [57:19 - 57:21] BinaryOperator=>=
-// CHECK-tokens: Identifier: "Suffix" [57:22 - 57:28] DeclRefExpr=Suffix:56:27
-// CHECK-tokens: Punctuation: "." [57:28 - 57:29] MemberRefExpr=Length:44:10
-// CHECK-tokens: Identifier: "Length" [57:29 - 57:35] MemberRefExpr=Length:44:10
 // CHECK-tokens: Punctuation: "&&" [57:36 - 57:38] BinaryOperator=&&
->>>>>>> bddab518
 // CHECK-tokens: Identifier: "memcmp" [58:7 - 58:13] DeclRefExpr=memcmp:7:7
 // CHECK-tokens: Punctuation: "(" [58:13 - 58:14] CallExpr=memcmp:7:7
 // CHECK-tokens: Identifier: "end" [58:14 - 58:17] MemberRefExpr=end:50:12
 // CHECK-tokens: Punctuation: "(" [58:17 - 58:18] CallExpr=end:50:12
 // CHECK-tokens: Punctuation: ")" [58:18 - 58:19] CallExpr=end:50:12
-<<<<<<< HEAD
-// CHECK-tokens: Punctuation: "-" [58:20 - 58:21] BinaryOperator=
+// CHECK-tokens: Punctuation: "-" [58:20 - 58:21] BinaryOperator=-
 // CHECK-tokens: Identifier: "Suffix" [58:22 - 58:28] DeclRefExpr=Suffix:56:28
 // CHECK-tokens: Punctuation: "." [58:28 - 58:29] MemberRefExpr=Length:44:10 SingleRefName=[58:29 - 58:35] RefName=[58:29 - 58:35]
 // CHECK-tokens: Identifier: "Length" [58:29 - 58:35] MemberRefExpr=Length:44:10 SingleRefName=[58:29 - 58:35] RefName=[58:29 - 58:35]
-=======
-// CHECK-tokens: Punctuation: "-" [58:20 - 58:21] BinaryOperator=-
-// CHECK-tokens: Identifier: "Suffix" [58:22 - 58:28] DeclRefExpr=Suffix:56:27
-// CHECK-tokens: Punctuation: "." [58:28 - 58:29] MemberRefExpr=Length:44:10
-// CHECK-tokens: Identifier: "Length" [58:29 - 58:35] MemberRefExpr=Length:44:10
->>>>>>> bddab518
 // CHECK-tokens: Punctuation: "," [58:35 - 58:36] CallExpr=memcmp:7:7
 // CHECK-tokens: Identifier: "Suffix" [58:37 - 58:43] DeclRefExpr=Suffix:56:28
 // CHECK-tokens: Punctuation: "." [58:43 - 58:44] MemberRefExpr=Data:43:15 SingleRefName=[58:44 - 58:48] RefName=[58:44 - 58:48]
@@ -665,26 +642,16 @@
 // CHECK-tokens: Keyword: "return" [61:5 - 61:11] ReturnStmt=
 // CHECK-tokens: Identifier: "StringRef" [61:12 - 61:21] TypeRef=class llvm::StringRef:38:7
 // CHECK-tokens: Punctuation: "(" [61:21 - 61:22] CallExpr=StringRef:49:3
-<<<<<<< HEAD
 // CHECK-tokens: Identifier: "Data" [61:22 - 61:26] MemberRefExpr=Data:43:15
-// CHECK-tokens: Punctuation: "+" [61:27 - 61:28] BinaryOperator=
-=======
-// CHECK-tokens: Identifier: "Data" [61:22 - 61:26]  MemberRefExpr=Data:43:15
 // CHECK-tokens: Punctuation: "+" [61:27 - 61:28] BinaryOperator=+
->>>>>>> bddab518
 // CHECK-tokens: Identifier: "Start" [61:29 - 61:34] DeclRefExpr=Start:60:27
 // CHECK-tokens: Punctuation: "," [61:34 - 61:35] CallExpr=StringRef:49:3
 // CHECK-tokens: Identifier: "min" [61:36 - 61:39] DeclRefExpr=min:45:17
 // CHECK-tokens: Punctuation: "(" [61:39 - 61:40] CallExpr=min:45:17
 // CHECK-tokens: Identifier: "N" [61:40 - 61:41] DeclRefExpr=N:60:41
 // CHECK-tokens: Punctuation: "," [61:41 - 61:42] CallExpr=min:45:17
-<<<<<<< HEAD
 // CHECK-tokens: Identifier: "Length" [61:43 - 61:49] MemberRefExpr=Length:44:10
-// CHECK-tokens: Punctuation: "-" [61:50 - 61:51] BinaryOperator=
-=======
-// CHECK-tokens: Identifier: "Length" [61:43 - 61:49]  MemberRefExpr=Length:44:10
 // CHECK-tokens: Punctuation: "-" [61:50 - 61:51] BinaryOperator=-
->>>>>>> bddab518
 // CHECK-tokens: Identifier: "Start" [61:52 - 61:57] DeclRefExpr=Start:60:27
 // CHECK-tokens: Punctuation: ")" [61:57 - 61:58] CallExpr=min:45:17
 // CHECK-tokens: Punctuation: ")" [61:58 - 61:59] CallExpr=StringRef:49:3
@@ -771,15 +738,9 @@
 // CHECK-tokens: Punctuation: ")" [74:41 - 74:42] CStyleCastExpr=
 // CHECK-tokens: Keyword: "this" [74:43 - 74:47] CXXThisExpr=
 // CHECK-tokens: Punctuation: ")" [74:47 - 74:48] ParenExpr=
-<<<<<<< HEAD
 // CHECK-tokens: Punctuation: "->" [74:48 - 74:50] MemberRefExpr=second:4:55 SingleRefName=[74:50 - 74:56] RefName=[74:50 - 74:56]
 // CHECK-tokens: Identifier: "second" [74:50 - 74:56] MemberRefExpr=second:4:55 SingleRefName=[74:50 - 74:56] RefName=[74:50 - 74:56]
-// CHECK-tokens: Punctuation: "-" [74:57 - 74:58] BinaryOperator=
-=======
-// CHECK-tokens: Punctuation: "->" [74:48 - 74:50] MemberRefExpr=second:4:55
-// CHECK-tokens: Identifier: "second" [74:50 - 74:56] MemberRefExpr=second:4:55
 // CHECK-tokens: Punctuation: "-" [74:57 - 74:58] BinaryOperator=-
->>>>>>> bddab518
 // CHECK-tokens: Literal: "2" [74:59 - 74:60] IntegerLiteral=
 // CHECK-tokens: Punctuation: ";" [74:60 - 74:61] DeclStmt=
 // CHECK-tokens: Keyword: "return" [75:5 - 75:11] ReturnStmt=
@@ -960,13 +921,12 @@
 // CHECK-tokens: Keyword: "if" [102:3 - 102:5] IfStmt=
 // CHECK-tokens: Punctuation: "(" [102:6 - 102:7] IfStmt=
 // CHECK-tokens: Identifier: "AttrName" [102:7 - 102:15] DeclRefExpr=AttrName:101:19
-<<<<<<< HEAD
 // CHECK-tokens: Punctuation: "." [102:15 - 102:16] MemberRefExpr=starts_with:52:8 SingleRefName=[102:16 - 102:27] RefName=[102:16 - 102:27]
 // CHECK-tokens: Identifier: "starts_with" [102:16 - 102:27] MemberRefExpr=starts_with:52:8 SingleRefName=[102:16 - 102:27] RefName=[102:16 - 102:27]
 // CHECK-tokens: Punctuation: "(" [102:27 - 102:28] CallExpr=starts_with:52:8
 // CHECK-tokens: Literal: ""__"" [102:28 - 102:32] StringLiteral="__"
 // CHECK-tokens: Punctuation: ")" [102:32 - 102:33] CallExpr=starts_with:52:8
-// CHECK-tokens: Punctuation: "&&" [102:34 - 102:36] BinaryOperator=
+// CHECK-tokens: Punctuation: "&&" [102:34 - 102:36] BinaryOperator=&&
 // CHECK-tokens: Identifier: "AttrName" [102:37 - 102:45] DeclRefExpr=AttrName:101:19
 // CHECK-tokens: Punctuation: "." [102:45 - 102:46] MemberRefExpr=ends_with:56:8 SingleRefName=[102:46 - 102:55] RefName=[102:46 - 102:55]
 // CHECK-tokens: Identifier: "ends_with" [102:46 - 102:55] MemberRefExpr=ends_with:56:8 SingleRefName=[102:46 - 102:55] RefName=[102:46 - 102:55]
@@ -974,21 +934,6 @@
 // CHECK-tokens: Literal: ""__"" [102:56 - 102:60] StringLiteral="__"
 // CHECK-tokens: Punctuation: ")" [102:60 - 102:61] CallExpr=ends_with:56:8
 // CHECK-tokens: Punctuation: ")" [102:61 - 102:62] IfStmt=
-=======
-// CHECK-tokens: Punctuation: "." [102:15 - 102:16] MemberRefExpr=startswith:52:8
-// CHECK-tokens: Identifier: "startswith" [102:16 - 102:26] MemberRefExpr=startswith:52:8
-// CHECK-tokens: Punctuation: "(" [102:26 - 102:27] CallExpr=startswith:52:8
-// CHECK-tokens: Literal: ""__"" [102:27 - 102:31] StringLiteral=
-// CHECK-tokens: Punctuation: ")" [102:31 - 102:32] CallExpr=startswith:52:8
-// CHECK-tokens: Punctuation: "&&" [102:33 - 102:35] BinaryOperator=&&
-// CHECK-tokens: Identifier: "AttrName" [102:36 - 102:44] DeclRefExpr=AttrName:101:19
-// CHECK-tokens: Punctuation: "." [102:44 - 102:45] MemberRefExpr=endswith:56:8
-// CHECK-tokens: Identifier: "endswith" [102:45 - 102:53] MemberRefExpr=endswith:56:8
-// CHECK-tokens: Punctuation: "(" [102:53 - 102:54] CallExpr=endswith:56:8
-// CHECK-tokens: Literal: ""__"" [102:54 - 102:58] StringLiteral=
-// CHECK-tokens: Punctuation: ")" [102:58 - 102:59] CallExpr=endswith:56:8
-// CHECK-tokens: Punctuation: ")" [102:59 - 102:60] IfStmt=
->>>>>>> bddab518
 // CHECK-tokens: Identifier: "AttrName" [103:5 - 103:13] DeclRefExpr=AttrName:101:19
 // CHECK-tokens: Punctuation: "=" [103:14 - 103:15] DeclRefExpr=operator=:38:7
 // CHECK-tokens: Identifier: "AttrName" [103:16 - 103:24] DeclRefExpr=AttrName:101:19
@@ -1705,12 +1650,8 @@
 // CHECK: 45:43: ReturnStmt= Extent=[45:43 - 45:63]
 // CHECK: 45:50: UnexposedExpr= Extent=[45:50 - 45:63]
 // CHECK: 45:50: ConditionalOperator= Extent=[45:50 - 45:63]
-<<<<<<< HEAD
 // CHECK: 45:50: BinaryOperator= Extent=[45:50 - 45:55]
 // CHECK: 45:50: UnexposedExpr=a:45:28 Extent=[45:50 - 45:51]
-=======
-// CHECK: 45:50: BinaryOperator=< Extent=[45:50 - 45:55]
->>>>>>> bddab518
 // CHECK: 45:50: DeclRefExpr=a:45:28 Extent=[45:50 - 45:51]
 // CHECK: 45:54: UnexposedExpr=b:45:38 Extent=[45:54 - 45:55]
 // CHECK: 45:54: DeclRefExpr=b:45:38 Extent=[45:54 - 45:55]
@@ -1765,19 +1706,14 @@
 // CHECK: 52:20: TypeRef=class llvm::StringRef:38:7 Extent=[52:20 - 52:29]
 // CHECK: 52:44: CompoundStmt= Extent=[52:44 - 55:4]
 // CHECK: 53:5: ReturnStmt= Extent=[53:5 - 54:56]
-// CHECK: 53:12: BinaryOperator=&& Extent=[53:12 - 54:56]
-// CHECK: 53:12: BinaryOperator=>= Extent=[53:12 - 53:35]
+// CHECK: 53:12: BinaryOperator= Extent=[53:12 - 54:56]
+// CHECK: 53:12: BinaryOperator= Extent=[53:12 - 53:35]
 // CHECK: 53:12: UnexposedExpr=Length:44:10 Extent=[53:12 - 53:18]
 // CHECK: 53:12: MemberRefExpr=Length:44:10 Extent=[53:12 - 53:18]
 // CHECK: 53:29: UnexposedExpr=Length:44:10 Extent=[53:22 - 53:35]
 // CHECK: 53:29: MemberRefExpr=Length:44:10 SingleRefName=[53:29 - 53:35] RefName=[53:29 - 53:35] Extent=[53:22 - 53:35]
-<<<<<<< HEAD
 // CHECK: 53:22: DeclRefExpr=Prefix:52:30 Extent=[53:22 - 53:28]
 // CHECK: 54:11: BinaryOperator= Extent=[54:11 - 54:56]
-=======
-// CHECK: 53:22: DeclRefExpr=Prefix:52:29 Extent=[53:22 - 53:28]
-// CHECK: 54:11: BinaryOperator=== Extent=[54:11 - 54:56]
->>>>>>> bddab518
 // CHECK: 54:11: CallExpr=memcmp:7:7 Extent=[54:11 - 54:51]
 // CHECK: 54:11: UnexposedExpr=memcmp:7:7 Extent=[54:11 - 54:17]
 // CHECK: 54:11: DeclRefExpr=memcmp:7:7 Extent=[54:11 - 54:17]
@@ -1797,24 +1733,19 @@
 // CHECK: 56:18: TypeRef=class llvm::StringRef:38:7 Extent=[56:18 - 56:27]
 // CHECK: 56:42: CompoundStmt= Extent=[56:42 - 59:4]
 // CHECK: 57:5: ReturnStmt= Extent=[57:5 - 58:69]
-// CHECK: 57:12: BinaryOperator=&& Extent=[57:12 - 58:69]
-// CHECK: 57:12: BinaryOperator=>= Extent=[57:12 - 57:35]
+// CHECK: 57:12: BinaryOperator= Extent=[57:12 - 58:69]
+// CHECK: 57:12: BinaryOperator= Extent=[57:12 - 57:35]
 // CHECK: 57:12: UnexposedExpr=Length:44:10 Extent=[57:12 - 57:18]
 // CHECK: 57:12: MemberRefExpr=Length:44:10 Extent=[57:12 - 57:18]
 // CHECK: 57:29: UnexposedExpr=Length:44:10 Extent=[57:22 - 57:35]
 // CHECK: 57:29: MemberRefExpr=Length:44:10 SingleRefName=[57:29 - 57:35] RefName=[57:29 - 57:35] Extent=[57:22 - 57:35]
-<<<<<<< HEAD
 // CHECK: 57:22: DeclRefExpr=Suffix:56:28 Extent=[57:22 - 57:28]
 // CHECK: 58:7: BinaryOperator= Extent=[58:7 - 58:69]
-=======
-// CHECK: 57:22: DeclRefExpr=Suffix:56:27 Extent=[57:22 - 57:28]
-// CHECK: 58:7: BinaryOperator=== Extent=[58:7 - 58:69]
->>>>>>> bddab518
 // CHECK: 58:7: CallExpr=memcmp:7:7 Extent=[58:7 - 58:64]
 // CHECK: 58:7: UnexposedExpr=memcmp:7:7 Extent=[58:7 - 58:13]
 // CHECK: 58:7: DeclRefExpr=memcmp:7:7 Extent=[58:7 - 58:13]
 // CHECK: 58:14: UnexposedExpr= Extent=[58:14 - 58:35]
-// CHECK: 58:14: BinaryOperator=- Extent=[58:14 - 58:35]
+// CHECK: 58:14: BinaryOperator= Extent=[58:14 - 58:35]
 // CHECK: 58:14: CallExpr=end:50:12 Extent=[58:14 - 58:19]
 // CHECK: 58:14: MemberRefExpr=end:50:12 Extent=[58:14 - 58:17]
 // CHECK: 58:29: UnexposedExpr=Length:44:10 Extent=[58:22 - 58:35]
@@ -1844,7 +1775,7 @@
 // CHECK: 61:12: UnexposedExpr=StringRef:49:3 Extent=[61:12 - 61:59]
 // CHECK: 61:12: CallExpr=StringRef:49:3 Extent=[61:12 - 61:59]
 // CHECK: 61:12: TypeRef=class llvm::StringRef:38:7 Extent=[61:12 - 61:21]
-// CHECK: 61:22: BinaryOperator=+ Extent=[61:22 - 61:34]
+// CHECK: 61:22: BinaryOperator= Extent=[61:22 - 61:34]
 // CHECK: 61:22: UnexposedExpr=Data:43:15 Extent=[61:22 - 61:26]
 // CHECK: 61:22: MemberRefExpr=Data:43:15 Extent=[61:22 - 61:26]
 // CHECK: 61:29: UnexposedExpr=Start:60:27 Extent=[61:29 - 61:34]
@@ -1854,7 +1785,7 @@
 // CHECK: 61:36: DeclRefExpr=min:45:17 Extent=[61:36 - 61:39]
 // CHECK: 61:40: UnexposedExpr=N:60:41 Extent=[61:40 - 61:41]
 // CHECK: 61:40: DeclRefExpr=N:60:41 Extent=[61:40 - 61:41]
-// CHECK: 61:43: BinaryOperator=- Extent=[61:43 - 61:57]
+// CHECK: 61:43: BinaryOperator= Extent=[61:43 - 61:57]
 // CHECK: 61:43: UnexposedExpr=Length:44:10 Extent=[61:43 - 61:49]
 // CHECK: 61:43: MemberRefExpr=Length:44:10 Extent=[61:43 - 61:49]
 // CHECK: 61:52: UnexposedExpr=Start:60:27 Extent=[61:52 - 61:57]
@@ -1886,7 +1817,7 @@
 // CHECK: 73:25: TypeRef=class clang::IdentifierInfo:66:7 Extent=[73:25 - 73:39]
 // CHECK: 74:5: DeclStmt= Extent=[74:5 - 74:61]
 // CHECK: 74:17: VarDecl=p:74:17 (Definition) Extent=[74:5 - 74:60]
-// CHECK: 74:21: BinaryOperator=- Extent=[74:21 - 74:60]
+// CHECK: 74:21: BinaryOperator= Extent=[74:21 - 74:60]
 // CHECK: 74:50: UnexposedExpr=second:4:55 Extent=[74:21 - 74:56]
 // CHECK: 74:50: MemberRefExpr=second:4:55 SingleRefName=[74:50 - 74:56] RefName=[74:50 - 74:56] Extent=[74:21 - 74:56]
 // CHECK: 74:21: ParenExpr= Extent=[74:21 - 74:48]
@@ -1895,9 +1826,9 @@
 // CHECK: 74:43: CXXThisExpr= Extent=[74:43 - 74:47]
 // CHECK: 74:59: IntegerLiteral= Extent=[74:59 - 74:60]
 // CHECK: 75:5: ReturnStmt= Extent=[75:5 - 75:62]
-// CHECK: 75:12: BinaryOperator=- Extent=[75:12 - 75:62]
+// CHECK: 75:12: BinaryOperator= Extent=[75:12 - 75:62]
 // CHECK: 75:12: ParenExpr= Extent=[75:12 - 75:58]
-// CHECK: 75:13: BinaryOperator=| Extent=[75:13 - 75:57]
+// CHECK: 75:13: BinaryOperator= Extent=[75:13 - 75:57]
 // CHECK: 75:13: ParenExpr= Extent=[75:13 - 75:30]
 // CHECK: 75:14: CStyleCastExpr= Extent=[75:14 - 75:29]
 // CHECK: 75:25: UnexposedExpr= Extent=[75:25 - 75:29]
@@ -1907,7 +1838,7 @@
 // CHECK: 75:25: DeclRefExpr=p:74:17 Extent=[75:25 - 75:26]
 // CHECK: 75:27: IntegerLiteral= Extent=[75:27 - 75:28]
 // CHECK: 75:33: ParenExpr= Extent=[75:33 - 75:57]
-// CHECK: 75:34: BinaryOperator=<< Extent=[75:34 - 75:56]
+// CHECK: 75:34: BinaryOperator= Extent=[75:34 - 75:56]
 // CHECK: 75:34: ParenExpr= Extent=[75:34 - 75:51]
 // CHECK: 75:35: CStyleCastExpr= Extent=[75:35 - 75:50]
 // CHECK: 75:46: UnexposedExpr= Extent=[75:46 - 75:50]
@@ -1997,16 +1928,10 @@
 // CHECK: 101:30: UnexposedExpr=Name:100:67 Extent=[101:30 - 101:34]
 // CHECK: 101:30: DeclRefExpr=Name:100:67 Extent=[101:30 - 101:34]
 // CHECK: 102:3: IfStmt= Extent=[102:3 - 103:55]
-<<<<<<< HEAD
 // CHECK: 102:7: UnexposedExpr= Extent=[102:7 - 102:61]
 // CHECK: 102:7: BinaryOperator= Extent=[102:7 - 102:61]
 // CHECK: 102:7: CallExpr=starts_with:52:8 Extent=[102:7 - 102:33]
 // CHECK: 102:16: MemberRefExpr=starts_with:52:8 SingleRefName=[102:16 - 102:27] RefName=[102:16 - 102:27] Extent=[102:7 - 102:27]
-=======
-// CHECK: 102:7: BinaryOperator=&& Extent=[102:7 - 102:59]
-// CHECK: 102:7: CallExpr=startswith:52:8 Extent=[102:7 - 102:32]
-// CHECK: 102:16: MemberRefExpr=startswith:52:8 SingleRefName=[102:16 - 102:26] RefName=[102:16 - 102:26] Extent=[102:7 - 102:26]
->>>>>>> bddab518
 // CHECK: 102:7: UnexposedExpr=AttrName:101:19 Extent=[102:7 - 102:15]
 // CHECK: 102:7: DeclRefExpr=AttrName:101:19 Extent=[102:7 - 102:15]
 // CHECK: 102:28: CallExpr= Extent=[102:28 - 102:32]
@@ -2040,7 +1965,7 @@
 // CHECK: 103:16: DeclRefExpr=AttrName:101:19 Extent=[103:16 - 103:24]
 // CHECK: 103:32: UnexposedExpr= Extent=[103:32 - 103:33]
 // CHECK: 103:32: IntegerLiteral= Extent=[103:32 - 103:33]
-// CHECK: 103:35: BinaryOperator=- Extent=[103:35 - 103:54]
+// CHECK: 103:35: BinaryOperator= Extent=[103:35 - 103:54]
 // CHECK: 103:35: CallExpr=size:51:10 Extent=[103:35 - 103:50]
 // CHECK: 103:44: MemberRefExpr=size:51:10 SingleRefName=[103:44 - 103:48] RefName=[103:44 - 103:48] Extent=[103:35 - 103:48]
 // CHECK: 103:35: UnexposedExpr=AttrName:101:19 Extent=[103:35 - 103:43]
