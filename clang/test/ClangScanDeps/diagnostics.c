<<<<<<< HEAD
// This test requires special permissions. Temporary disable it
// by requiring darwin. Ideally we need to implement SWDEV-266003
// REQUIRES: darwin

// RUN: rm -rf %t && mkdir %t
// RUN: cp %S/Inputs/diagnostics/* %t
=======
// RUN: rm -rf %t
// RUN: split-file %s %t
>>>>>>> d5ca1602

//--- cdb.json.template
[
  {
    "directory": "DIR",
    "command": "clang -c DIR/tu.c -fmodules -target i386-apple-ios14.0-simulator -fmodules-cache-path=DIR/cache -Wno-error=invalid-ios-deployment-target -o DIR/tu.o",
    "file": "DIR/tu.c"
  }
]
//--- mod.h
//--- module.modulemap
module mod { header "mod.h" }
//--- tu.c
#include "mod.h"

// RUN: sed "s|DIR|%/t|g" %t/cdb.json.template > %t/cdb.json
// RUN: clang-scan-deps -compilation-database %t/cdb.json -format experimental-full 2>&1 > %t/result.json
// RUN: cat %t/result.json | sed 's:\\\\\?:/:g' | FileCheck %s -DPREFIX=%/t

// Check that the '-Wno-error=invalid-ios-deployment-target' option is being
// respected and invalid arguments like '-target i386-apple-ios14.0-simulator'
// do not result in an error.

// CHECK-NOT:  error:
// CHECK:      {
// CHECK-NEXT:   "modules": [
// CHECK-NEXT:     {
// CHECK-NEXT:       "clang-module-deps": [],
// CHECK-NEXT:       "clang-modulemap-file": "[[PREFIX]]/module.modulemap",
// CHECK-NEXT:       "command-line": [
// CHECK-NEXT:         "-cc1"
// CHECK:            ],
// CHECK-NEXT:       "context-hash": "[[HASH_MOD:.*]]",
// CHECK-NEXT:       "file-deps": [
// CHECK-NEXT:         "[[PREFIX]]/mod.h"
// CHECK-NEXT:         "[[PREFIX]]/module.modulemap"
// CHECK-NEXT:       ],
// CHECK-NEXT:       "name": "mod"
// CHECK-NEXT:     }
// CHECK-NEXT:   ],
// CHECK-NEXT:   "translation-units": [
// CHECK-NEXT:     {
// CHECK:            "clang-context-hash": "[[HASH_TU:.*]],
// CHECK-NEXT:       "clang-module-deps": [
// CHECK-NEXT:         {
// CHECK-NEXT:           "context-hash": "[[HASH_MOD]]",
// CHECK-NEXT:           "module-name": "mod"
// CHECK-NEXT:         }
// CHECK-NEXT:       ],
// CHECK-NEXT:       "command-line": [
// CHECK-NOT:          "-fimplicit-modules"
// CHECK-NOT:          "-fimplicit-module-maps"
// CHECK:            ],
// CHECK:            "file-deps": [
// CHECK-NEXT:         "[[PREFIX]]/tu.c"
// CHECK-NEXT:       ],
// CHECK-NEXT:       "input-file": "[[PREFIX]]/tu.c"
// CHECK-NEXT:     }<|MERGE_RESOLUTION|>--- conflicted
+++ resolved
@@ -1,14 +1,5 @@
-<<<<<<< HEAD
-// This test requires special permissions. Temporary disable it
-// by requiring darwin. Ideally we need to implement SWDEV-266003
-// REQUIRES: darwin
-
-// RUN: rm -rf %t && mkdir %t
-// RUN: cp %S/Inputs/diagnostics/* %t
-=======
 // RUN: rm -rf %t
 // RUN: split-file %s %t
->>>>>>> d5ca1602
 
 //--- cdb.json.template
 [
