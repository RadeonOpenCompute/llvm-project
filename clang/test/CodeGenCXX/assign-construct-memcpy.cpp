/// RUN: %clang_cc1 -triple x86_64-apple-darwin12 -emit-llvm -o - -std=c++11 %s -DPOD | FileCheck %s -check-prefix=CHECK-POD
// RUN: %clang_cc1 -triple x86_64-apple-darwin12 -emit-llvm -o - -std=c++11 %s | FileCheck %s -check-prefix=CHECK-NONPOD

// Declare the reserved placement operators.
typedef __typeof__(sizeof(0)) size_t;
void *operator new(size_t, void*) throw();
void operator delete(void*, void*) throw();
void *operator new[](size_t, void*) throw();
void operator delete[](void*, void*) throw();
template<typename T> T &&move(T&);

struct foo {
#ifndef POD
  foo() {} // non-POD
#endif
  void *a, *b;
  bool c;
};

// It is not legal to copy the tail padding in all cases, but if it is it can
// yield better codegen.

foo *test1(void *f, const foo &x) {
  return new (f) foo(x);
// CHECK-POD: test1
// CHECK-POD: call void @llvm.memcpy.p0i8.p0i8.i64({{.*}} align 8 {{.*}} align 8 {{.*}}i64 24

// CHECK-NONPOD: test1
// CHECK-NONPOD: call void @llvm.memcpy.p0i8.p0i8.i64({{.*}} align 8 {{.*}} align 8 {{.*}}i64 24
}

foo *test2(const foo &x) {
  return new foo(x);
// CHECK-POD: test2
<<<<<<< HEAD
// CHECK-POD: call void @llvm.memcpy.p0i8.p0i8.i64({{.*}} align 8 {{.*}} align 8 {{.*}}i64 24

// CHECK-NONPOD: test2
// CHECK-NONPOD: call void @llvm.memcpy.p0i8.p0i8.i64({{.*}} align 8 {{.*}} align 8 {{.*}}i64 24
=======
// CHECK-POD: call void @llvm.memcpy.p0i8.p0i8.i64({{.*}} align 16 {{.*}} align 8 {{.*}}i64 24

// CHECK-NONPOD: test2
// CHECK-NONPOD: call void @llvm.memcpy.p0i8.p0i8.i64({{.*}} align 16 {{.*}} align 8 {{.*}}i64 24
>>>>>>> adeedf38
}

foo test3(const foo &x) {
  foo f = x;
  return f;
// CHECK-POD: test3
// CHECK-POD: call void @llvm.memcpy.p0i8.p0i8.i64({{.*}} align 8 {{.*}} align 8 {{.*}}i64 24

// CHECK-NONPOD: test3
// CHECK-NONPOD: call void @llvm.memcpy.p0i8.p0i8.i64({{.*}} align 8 {{.*}} align 8 {{.*}}i64 24
}

foo *test4(foo &&x) {
  return new foo(x);
// CHECK-POD: test4
<<<<<<< HEAD
// CHECK-POD: call void @llvm.memcpy.p0i8.p0i8.i64({{.*}} align 8 {{.*}} align 8 {{.*}}i64 24

// CHECK-NONPOD: test4
// CHECK-NONPOD: call void @llvm.memcpy.p0i8.p0i8.i64({{.*}} align 8 {{.*}} align 8 {{.*}}i64 24
=======
// CHECK-POD: call void @llvm.memcpy.p0i8.p0i8.i64({{.*}} align 16 {{.*}} align 8 {{.*}}i64 24

// CHECK-NONPOD: test4
// CHECK-NONPOD: call void @llvm.memcpy.p0i8.p0i8.i64({{.*}} align 16 {{.*}} align 8 {{.*}}i64 24
>>>>>>> adeedf38
}

void test5(foo &f, const foo &x) {
  f = x;
// CHECK-POD: test5
// CHECK-POD: call void @llvm.memcpy.p0i8.p0i8.i64({{.*}} align 8 {{.*}} align 8 {{.*}}i64 24

// CHECK-NONPOD: test5
// CHECK-NONPOD: call void @llvm.memcpy.p0i8.p0i8.i64({{.*}} align 8 {{.*}} align 8 {{.*}}i64 17
}

extern foo globtest;

void test6(foo &&x) {
  globtest = move(x);
// CHECK-POD: test6
// CHECK-POD: call void @llvm.memcpy.p0i8.p0i8.i64({{.*}} align 8 {{.*}} align 8 {{.*}}i64 24

// CHECK-NONPOD: test6
// CHECK-NONPOD: call void @llvm.memcpy.p0i8.p0i8.i64({{.*}} align 8 {{.*}} align 8 {{.*}}i64 17
}

void byval(foo f);

void test7(const foo &x) {
  byval(x);
// CHECK-POD: test7
// CHECK-POD: call void @llvm.memcpy.p0i8.p0i8.i64({{.*}} align 8 {{.*}} align 8 {{.*}}i64 24

// CHECK-NONPOD: test7
// CHECK-NONPOD: call void @llvm.memcpy.p0i8.p0i8.i64({{.*}} align 8 {{.*}} align 8 {{.*}}i64 24
}<|MERGE_RESOLUTION|>--- conflicted
+++ resolved
@@ -32,17 +32,10 @@
 foo *test2(const foo &x) {
   return new foo(x);
 // CHECK-POD: test2
-<<<<<<< HEAD
-// CHECK-POD: call void @llvm.memcpy.p0i8.p0i8.i64({{.*}} align 8 {{.*}} align 8 {{.*}}i64 24
-
-// CHECK-NONPOD: test2
-// CHECK-NONPOD: call void @llvm.memcpy.p0i8.p0i8.i64({{.*}} align 8 {{.*}} align 8 {{.*}}i64 24
-=======
 // CHECK-POD: call void @llvm.memcpy.p0i8.p0i8.i64({{.*}} align 16 {{.*}} align 8 {{.*}}i64 24
 
 // CHECK-NONPOD: test2
 // CHECK-NONPOD: call void @llvm.memcpy.p0i8.p0i8.i64({{.*}} align 16 {{.*}} align 8 {{.*}}i64 24
->>>>>>> adeedf38
 }
 
 foo test3(const foo &x) {
@@ -58,17 +51,10 @@
 foo *test4(foo &&x) {
   return new foo(x);
 // CHECK-POD: test4
-<<<<<<< HEAD
-// CHECK-POD: call void @llvm.memcpy.p0i8.p0i8.i64({{.*}} align 8 {{.*}} align 8 {{.*}}i64 24
-
-// CHECK-NONPOD: test4
-// CHECK-NONPOD: call void @llvm.memcpy.p0i8.p0i8.i64({{.*}} align 8 {{.*}} align 8 {{.*}}i64 24
-=======
 // CHECK-POD: call void @llvm.memcpy.p0i8.p0i8.i64({{.*}} align 16 {{.*}} align 8 {{.*}}i64 24
 
 // CHECK-NONPOD: test4
 // CHECK-NONPOD: call void @llvm.memcpy.p0i8.p0i8.i64({{.*}} align 16 {{.*}} align 8 {{.*}}i64 24
->>>>>>> adeedf38
 }
 
 void test5(foo &f, const foo &x) {
