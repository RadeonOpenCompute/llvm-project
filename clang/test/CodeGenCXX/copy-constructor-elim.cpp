// RUN: %clang_cc1 -triple %itanium_abi_triple -emit-llvm -o - %s | FileCheck %s
// RUN: %clang_cc1 -triple %ms_abi_triple -emit-llvm -o - %s | FileCheck %s -check-prefix MS
// CHECK-NOT: _ZN1CC1ERK1C
// CHECK-NOT: _ZN1SC1ERK1S
// MS-NOT: ?0C@@QAE@ABV0
// MS-NOT: ?0S@@QAE@ABV0

extern "C" int printf(...);


struct C {
  C() : iC(6) {printf("C()\n"); }
  C(const C& c) { printf("C(const C& c)\n"); }
  int iC;
};

C foo() {
  return C();
};

class X { // ...
public: 
  X(int) {}
  X(const X&, int i = 1, int j = 2, C c = foo()) {
    printf("X(const X&, %d, %d, %d)\n", i, j, c.iC);
  }
};


struct S {
  S();
};

S::S() { printf("S()\n"); }

void Call(S) {};

int main() {
  X a(1);
  X b(a, 2);
  X c = b;
  X d(a, 5, 6);
  S s;
  Call(s);
}

struct V {
  int x;
};

typedef V V_over_aligned __attribute((aligned(8)));
extern const V_over_aligned gv1 = {};

extern "C" V f() { return gv1; }

// Make sure that we obey the destination's alignment requirements when emitting
// the copy.
// CHECK-LABEL: define {{.*}} @f(
<<<<<<< HEAD
// CHECK:   call void @llvm.memcpy.p0i8.p0i8.{{i64|i32}}({{.*}}align 4{{.*}}, i8* align 4 bitcast (%struct.V* @gv1 to i8*), {{i64|i32}} 4, i1 false)
=======
// CHECK:   call void @llvm.memcpy.p0i8.p0i8.{{i64|i32}}({{.*}}align 4{{.*}}, i8* align 8 bitcast (%struct.V* @gv1 to i8*), {{i64|i32}} 4, i1 false)
>>>>>>> adeedf38
<|MERGE_RESOLUTION|>--- conflicted
+++ resolved
@@ -56,8 +56,4 @@
 // Make sure that we obey the destination's alignment requirements when emitting
 // the copy.
 // CHECK-LABEL: define {{.*}} @f(
-<<<<<<< HEAD
-// CHECK:   call void @llvm.memcpy.p0i8.p0i8.{{i64|i32}}({{.*}}align 4{{.*}}, i8* align 4 bitcast (%struct.V* @gv1 to i8*), {{i64|i32}} 4, i1 false)
-=======
-// CHECK:   call void @llvm.memcpy.p0i8.p0i8.{{i64|i32}}({{.*}}align 4{{.*}}, i8* align 8 bitcast (%struct.V* @gv1 to i8*), {{i64|i32}} 4, i1 false)
->>>>>>> adeedf38
+// CHECK:   call void @llvm.memcpy.p0i8.p0i8.{{i64|i32}}({{.*}}align 4{{.*}}, i8* align 8 bitcast (%struct.V* @gv1 to i8*), {{i64|i32}} 4, i1 false)