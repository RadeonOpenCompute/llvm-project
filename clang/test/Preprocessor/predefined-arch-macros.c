// Begin X86/GCC/Linux tests ----------------

// RUN: %clang -march=i386 -m32 -E -dM %s -o - 2>&1 \
// RUN:     -target i386-unknown-linux \
// RUN:   | FileCheck -match-full-lines %s -check-prefix=CHECK_I386_M32
// CHECK_I386_M32: #define __LAHF_SAHF__ 1
// CHECK_I386_M32: #define __i386 1
// CHECK_I386_M32: #define __i386__ 1
// CHECK_I386_M32: #define __tune_i386__ 1
// CHECK_I386_M32: #define i386 1
// RUN: not %clang -march=i386 -m64 -E -dM %s -o - 2>&1 \
// RUN:     -target i386-unknown-linux \
// RUN:   | FileCheck -match-full-lines %s -check-prefix=CHECK_I386_M64
// CHECK_I386_M64: error: {{.*}}

// RUN: %clang -march=i486 -m32 -E -dM %s -o - 2>&1 \
// RUN:     -target i386-unknown-linux \
// RUN:   | FileCheck -match-full-lines %s -check-prefix=CHECK_I486_M32
// CHECK_I486_M32: #define __i386 1
// CHECK_I486_M32: #define __i386__ 1
// CHECK_I486_M32: #define __i486 1
// CHECK_I486_M32: #define __i486__ 1
// CHECK_I486_M32: #define __tune_i486__ 1
// CHECK_I486_M32: #define i386 1
// RUN: not %clang -march=i486 -m64 -E -dM %s -o - 2>&1 \
// RUN:     -target i386-unknown-linux \
// RUN:   | FileCheck -match-full-lines %s -check-prefix=CHECK_I486_M64
// CHECK_I486_M64: error: {{.*}}

// RUN: %clang -march=i586 -m32 -E -dM %s -o - 2>&1 \
// RUN:     -target i386-unknown-linux \
// RUN:   | FileCheck -match-full-lines %s -check-prefix=CHECK_I586_M32
// CHECK_I586_M32: #define __i386 1
// CHECK_I586_M32: #define __i386__ 1
// CHECK_I586_M32: #define __i586 1
// CHECK_I586_M32: #define __i586__ 1
// CHECK_I586_M32: #define __pentium 1
// CHECK_I586_M32: #define __pentium__ 1
// CHECK_I586_M32: #define __tune_i586__ 1
// CHECK_I586_M32: #define __tune_pentium__ 1
// CHECK_I586_M32: #define i386 1
// RUN: not %clang -march=i586 -m64 -E -dM %s -o - 2>&1 \
// RUN:     -target i386-unknown-linux \
// RUN:   | FileCheck -match-full-lines %s -check-prefix=CHECK_I586_M64
// CHECK_I586_M64: error: {{.*}}

// RUN: %clang -march=pentium -m32 -E -dM %s -o - 2>&1 \
// RUN:     -target i386-unknown-linux \
// RUN:   | FileCheck -match-full-lines %s -check-prefix=CHECK_PENTIUM_M32
// CHECK_PENTIUM_M32: #define __i386 1
// CHECK_PENTIUM_M32: #define __i386__ 1
// CHECK_PENTIUM_M32: #define __i586 1
// CHECK_PENTIUM_M32: #define __i586__ 1
// CHECK_PENTIUM_M32: #define __pentium 1
// CHECK_PENTIUM_M32: #define __pentium__ 1
// CHECK_PENTIUM_M32: #define __tune_i586__ 1
// CHECK_PENTIUM_M32: #define __tune_pentium__ 1
// CHECK_PENTIUM_M32: #define i386 1
// RUN: not %clang -march=pentium -m64 -E -dM %s -o - 2>&1 \
// RUN:     -target i386-unknown-linux \
// RUN:   | FileCheck -match-full-lines %s -check-prefix=CHECK_PENTIUM_M64
// CHECK_PENTIUM_M64: error: {{.*}}

// RUN: %clang -march=pentium-mmx -m32 -E -dM %s -o - 2>&1 \
// RUN:     -target i386-unknown-linux \
// RUN:   | FileCheck -match-full-lines %s -check-prefix=CHECK_PENTIUM_MMX_M32
// CHECK_PENTIUM_MMX_M32: #define __MMX__ 1
// CHECK_PENTIUM_MMX_M32: #define __i386 1
// CHECK_PENTIUM_MMX_M32: #define __i386__ 1
// CHECK_PENTIUM_MMX_M32: #define __i586 1
// CHECK_PENTIUM_MMX_M32: #define __i586__ 1
// CHECK_PENTIUM_MMX_M32: #define __pentium 1
// CHECK_PENTIUM_MMX_M32: #define __pentium__ 1
// CHECK_PENTIUM_MMX_M32: #define __pentium_mmx__ 1
// CHECK_PENTIUM_MMX_M32: #define __tune_i586__ 1
// CHECK_PENTIUM_MMX_M32: #define __tune_pentium__ 1
// CHECK_PENTIUM_MMX_M32: #define __tune_pentium_mmx__ 1
// CHECK_PENTIUM_MMX_M32: #define i386 1
// RUN: not %clang -march=pentium-mmx -m64 -E -dM %s -o - 2>&1 \
// RUN:     -target i386-unknown-linux \
// RUN:   | FileCheck -match-full-lines %s -check-prefix=CHECK_PENTIUM_MMX_M64
// CHECK_PENTIUM_MMX_M64: error: {{.*}}

// RUN: %clang -march=winchip-c6 -m32 -E -dM %s -o - 2>&1 \
// RUN:     -target i386-unknown-linux \
// RUN:   | FileCheck -match-full-lines %s -check-prefix=CHECK_WINCHIP_C6_M32
// CHECK_WINCHIP_C6_M32: #define __MMX__ 1
// CHECK_WINCHIP_C6_M32: #define __i386 1
// CHECK_WINCHIP_C6_M32: #define __i386__ 1
// CHECK_WINCHIP_C6_M32: #define __i486 1
// CHECK_WINCHIP_C6_M32: #define __i486__ 1
// CHECK_WINCHIP_C6_M32: #define __tune_i486__ 1
// CHECK_WINCHIP_C6_M32: #define i386 1
// RUN: not %clang -march=winchip-c6 -m64 -E -dM %s -o - 2>&1 \
// RUN:     -target i386-unknown-linux \
// RUN:   | FileCheck -match-full-lines %s -check-prefix=CHECK_WINCHIP_C6_M64
// CHECK_WINCHIP_C6_M64: error: {{.*}}

// RUN: %clang -march=winchip2 -m32 -E -dM %s -o - 2>&1 \
// RUN:     -target i386-unknown-linux \
// RUN:   | FileCheck -match-full-lines %s -check-prefix=CHECK_WINCHIP2_M32
// CHECK_WINCHIP2_M32: #define __3dNOW__ 1
// CHECK_WINCHIP2_M32: #define __MMX__ 1
// CHECK_WINCHIP2_M32: #define __i386 1
// CHECK_WINCHIP2_M32: #define __i386__ 1
// CHECK_WINCHIP2_M32: #define __i486 1
// CHECK_WINCHIP2_M32: #define __i486__ 1
// CHECK_WINCHIP2_M32: #define __tune_i486__ 1
// CHECK_WINCHIP2_M32: #define i386 1
// RUN: not %clang -march=winchip2 -m64 -E -dM %s -o - 2>&1 \
// RUN:     -target i386-unknown-linux \
// RUN:   | FileCheck -match-full-lines %s -check-prefix=CHECK_WINCHIP2_M64
// CHECK_WINCHIP2_M64: error: {{.*}}

// RUN: %clang -march=c3 -m32 -E -dM %s -o - 2>&1 \
// RUN:     -target i386-unknown-linux \
// RUN:   | FileCheck -match-full-lines %s -check-prefix=CHECK_C3_M32
// CHECK_C3_M32: #define __3dNOW__ 1
// CHECK_C3_M32: #define __MMX__ 1
// CHECK_C3_M32: #define __i386 1
// CHECK_C3_M32: #define __i386__ 1
// CHECK_C3_M32: #define __i486 1
// CHECK_C3_M32: #define __i486__ 1
// CHECK_C3_M32: #define __tune_i486__ 1
// CHECK_C3_M32: #define i386 1
// RUN: not %clang -march=c3 -m64 -E -dM %s -o - 2>&1 \
// RUN:     -target i386-unknown-linux \
// RUN:   | FileCheck -match-full-lines %s -check-prefix=CHECK_C3_M64
// CHECK_C3_M64: error: {{.*}}

// RUN: %clang -march=c3-2 -m32 -E -dM %s -o - 2>&1 \
// RUN:     -target i386-unknown-linux \
// RUN:   | FileCheck -match-full-lines %s -check-prefix=CHECK_C3_2_M32
// CHECK_C3_2_M32: #define __MMX__ 1
// CHECK_C3_2_M32: #define __SSE__ 1
// CHECK_C3_2_M32: #define __i386 1
// CHECK_C3_2_M32: #define __i386__ 1
// CHECK_C3_2_M32: #define __i686 1
// CHECK_C3_2_M32: #define __i686__ 1
// CHECK_C3_2_M32: #define __pentiumpro 1
// CHECK_C3_2_M32: #define __pentiumpro__ 1
// CHECK_C3_2_M32: #define __tune_i686__ 1
// CHECK_C3_2_M32: #define __tune_pentium2__ 1
// CHECK_C3_2_M32: #define __tune_pentiumpro__ 1
// CHECK_C3_2_M32: #define i386 1
// RUN: not %clang -march=c3-2 -m64 -E -dM %s -o - 2>&1 \
// RUN:     -target i386-unknown-linux \
// RUN:   | FileCheck -match-full-lines %s -check-prefix=CHECK_C3_2_M64
// CHECK_C3_2_M64: error: {{.*}}

// RUN: %clang -march=i686 -m32 -E -dM %s -o - 2>&1 \
// RUN:     -target i386-unknown-linux \
// RUN:   | FileCheck -match-full-lines %s -check-prefix=CHECK_I686_M32
// CHECK_I686_M32: #define __i386 1
// CHECK_I686_M32: #define __i386__ 1
// CHECK_I686_M32: #define __i686 1
// CHECK_I686_M32: #define __i686__ 1
// CHECK_I686_M32: #define __pentiumpro 1
// CHECK_I686_M32: #define __pentiumpro__ 1
// CHECK_I686_M32: #define __tune_i686__ 1
// CHECK_I686_M32: #define __tune_pentiumpro__ 1
// CHECK_I686_M32: #define i386 1
// RUN: not %clang -march=i686 -m64 -E -dM %s -o - 2>&1 \
// RUN:     -target i386-unknown-linux \
// RUN:   | FileCheck -match-full-lines %s -check-prefix=CHECK_I686_M64
// CHECK_I686_M64: error: {{.*}}

// RUN: %clang -march=pentiumpro -m32 -E -dM %s -o - 2>&1 \
// RUN:     -target i386-unknown-linux \
// RUN:   | FileCheck -match-full-lines %s -check-prefix=CHECK_PENTIUMPRO_M32
// CHECK_PENTIUMPRO_M32: #define __i386 1
// CHECK_PENTIUMPRO_M32: #define __i386__ 1
// CHECK_PENTIUMPRO_M32: #define __i686 1
// CHECK_PENTIUMPRO_M32: #define __i686__ 1
// CHECK_PENTIUMPRO_M32: #define __pentiumpro 1
// CHECK_PENTIUMPRO_M32: #define __pentiumpro__ 1
// CHECK_PENTIUMPRO_M32: #define __tune_i686__ 1
// CHECK_PENTIUMPRO_M32: #define __tune_pentiumpro__ 1
// CHECK_PENTIUMPRO_M32: #define i386 1
// RUN: not %clang -march=pentiumpro -m64 -E -dM %s -o - 2>&1 \
// RUN:     -target i386-unknown-linux \
// RUN:   | FileCheck -match-full-lines %s -check-prefix=CHECK_PENTIUMPRO_M64
// CHECK_PENTIUMPRO_M64: error: {{.*}}

// RUN: %clang -march=pentium2 -m32 -E -dM %s -o - 2>&1 \
// RUN:     -target i386-unknown-linux \
// RUN:   | FileCheck -match-full-lines %s -check-prefix=CHECK_PENTIUM2_M32
// CHECK_PENTIUM2_M32: #define __FXSR__ 1
// CHECK_PENTIUM2_M32: #define __MMX__ 1
// CHECK_PENTIUM2_M32: #define __i386 1
// CHECK_PENTIUM2_M32: #define __i386__ 1
// CHECK_PENTIUM2_M32: #define __i686 1
// CHECK_PENTIUM2_M32: #define __i686__ 1
// CHECK_PENTIUM2_M32: #define __pentiumpro 1
// CHECK_PENTIUM2_M32: #define __pentiumpro__ 1
// CHECK_PENTIUM2_M32: #define __tune_i686__ 1
// CHECK_PENTIUM2_M32: #define __tune_pentium2__ 1
// CHECK_PENTIUM2_M32: #define __tune_pentiumpro__ 1
// CHECK_PENTIUM2_M32: #define i386 1
// RUN: not %clang -march=pentium2 -m64 -E -dM %s -o - 2>&1 \
// RUN:     -target i386-unknown-linux \
// RUN:   | FileCheck -match-full-lines %s -check-prefix=CHECK_PENTIUM2_M64
// CHECK_PENTIUM2_M64: error: {{.*}}

// RUN: %clang -march=pentium3 -m32 -E -dM %s -o - 2>&1 \
// RUN:     -target i386-unknown-linux \
// RUN:   | FileCheck -match-full-lines %s -check-prefix=CHECK_PENTIUM3_M32
// CHECK_PENTIUM3_M32: #define __MMX__ 1
// CHECK_PENTIUM3_M32: #define __SSE__ 1
// CHECK_PENTIUM3_M32: #define __i386 1
// CHECK_PENTIUM3_M32: #define __i386__ 1
// CHECK_PENTIUM3_M32: #define __i686 1
// CHECK_PENTIUM3_M32: #define __i686__ 1
// CHECK_PENTIUM3_M32: #define __pentiumpro 1
// CHECK_PENTIUM3_M32: #define __pentiumpro__ 1
// CHECK_PENTIUM3_M32: #define __tune_i686__ 1
// CHECK_PENTIUM3_M32: #define __tune_pentium2__ 1
// CHECK_PENTIUM3_M32: #define __tune_pentium3__ 1
// CHECK_PENTIUM3_M32: #define __tune_pentiumpro__ 1
// CHECK_PENTIUM3_M32: #define i386 1
// RUN: not %clang -march=pentium3 -m64 -E -dM %s -o - 2>&1 \
// RUN:     -target i386-unknown-linux \
// RUN:   | FileCheck -match-full-lines %s -check-prefix=CHECK_PENTIUM3_M64
// CHECK_PENTIUM3_M64: error: {{.*}}

// RUN: %clang -march=pentium3m -m32 -E -dM %s -o - 2>&1 \
// RUN:     -target i386-unknown-linux \
// RUN:   | FileCheck -match-full-lines %s -check-prefix=CHECK_PENTIUM3M_M32
// CHECK_PENTIUM3M_M32: #define __MMX__ 1
// CHECK_PENTIUM3M_M32: #define __SSE__ 1
// CHECK_PENTIUM3M_M32: #define __i386 1
// CHECK_PENTIUM3M_M32: #define __i386__ 1
// CHECK_PENTIUM3M_M32: #define __i686 1
// CHECK_PENTIUM3M_M32: #define __i686__ 1
// CHECK_PENTIUM3M_M32: #define __pentiumpro 1
// CHECK_PENTIUM3M_M32: #define __pentiumpro__ 1
// CHECK_PENTIUM3M_M32: #define __tune_i686__ 1
// CHECK_PENTIUM3M_M32: #define __tune_pentiumpro__ 1
// CHECK_PENTIUM3M_M32: #define i386 1
// RUN: not %clang -march=pentium3m -m64 -E -dM %s -o - 2>&1 \
// RUN:     -target i386-unknown-linux \
// RUN:   | FileCheck -match-full-lines %s -check-prefix=CHECK_PENTIUM3M_M64
// CHECK_PENTIUM3M_M64: error: {{.*}}

// RUN: %clang -march=pentium-m -m32 -E -dM %s -o - 2>&1 \
// RUN:     -target i386-unknown-linux \
// RUN:   | FileCheck -match-full-lines %s -check-prefix=CHECK_PENTIUM_M_M32
// CHECK_PENTIUM_M_M32: #define __MMX__ 1
// CHECK_PENTIUM_M_M32: #define __SSE2__ 1
// CHECK_PENTIUM_M_M32: #define __SSE__ 1
// CHECK_PENTIUM_M_M32: #define __i386 1
// CHECK_PENTIUM_M_M32: #define __i386__ 1
// CHECK_PENTIUM_M_M32: #define __i686 1
// CHECK_PENTIUM_M_M32: #define __i686__ 1
// CHECK_PENTIUM_M_M32: #define __pentiumpro 1
// CHECK_PENTIUM_M_M32: #define __pentiumpro__ 1
// CHECK_PENTIUM_M_M32: #define __tune_i686__ 1
// CHECK_PENTIUM_M_M32: #define __tune_pentiumpro__ 1
// CHECK_PENTIUM_M_M32: #define i386 1
// RUN: not %clang -march=pentium-m -m64 -E -dM %s -o - 2>&1 \
// RUN:     -target i386-unknown-linux \
// RUN:   | FileCheck -match-full-lines %s -check-prefix=CHECK_PENTIUM_M_M64
// CHECK_PENTIUM_M_M64: error: {{.*}}

// RUN: %clang -march=pentium4 -m32 -E -dM %s -o - 2>&1 \
// RUN:     -target i386-unknown-linux \
// RUN:   | FileCheck -match-full-lines %s -check-prefix=CHECK_PENTIUM4_M32
// CHECK_PENTIUM4_M32: #define __MMX__ 1
// CHECK_PENTIUM4_M32: #define __SSE2__ 1
// CHECK_PENTIUM4_M32: #define __SSE__ 1
// CHECK_PENTIUM4_M32: #define __i386 1
// CHECK_PENTIUM4_M32: #define __i386__ 1
// CHECK_PENTIUM4_M32: #define __pentium4 1
// CHECK_PENTIUM4_M32: #define __pentium4__ 1
// CHECK_PENTIUM4_M32: #define __tune_pentium4__ 1
// CHECK_PENTIUM4_M32: #define i386 1
// RUN: not %clang -march=pentium4 -m64 -E -dM %s -o - 2>&1 \
// RUN:     -target i386-unknown-linux \
// RUN:   | FileCheck -match-full-lines %s -check-prefix=CHECK_PENTIUM4_M64
// CHECK_PENTIUM4_M64: error: {{.*}}

// RUN: %clang -march=pentium4m -m32 -E -dM %s -o - 2>&1 \
// RUN:     -target i386-unknown-linux \
// RUN:   | FileCheck -match-full-lines %s -check-prefix=CHECK_PENTIUM4M_M32
// CHECK_PENTIUM4M_M32: #define __MMX__ 1
// CHECK_PENTIUM4M_M32: #define __SSE2__ 1
// CHECK_PENTIUM4M_M32: #define __SSE__ 1
// CHECK_PENTIUM4M_M32: #define __i386 1
// CHECK_PENTIUM4M_M32: #define __i386__ 1
// CHECK_PENTIUM4M_M32: #define __pentium4 1
// CHECK_PENTIUM4M_M32: #define __pentium4__ 1
// CHECK_PENTIUM4M_M32: #define __tune_pentium4__ 1
// CHECK_PENTIUM4M_M32: #define i386 1
// RUN: not %clang -march=pentium4m -m64 -E -dM %s -o - 2>&1 \
// RUN:     -target i386-unknown-linux \
// RUN:   | FileCheck -match-full-lines %s -check-prefix=CHECK_PENTIUM4M_M64
// CHECK_PENTIUM4M_M64: error: {{.*}}

// RUN: %clang -march=yonah -m32 -E -dM %s -o - 2>&1 \
// RUN:     -target i386-unknown-linux \
// RUN:   | FileCheck -match-full-lines %s -check-prefix=CHECK_YONAH_M32
// CHECK_YONAH_M32: #define __MMX__ 1
// CHECK_YONAH_M32: #define __SSE2__ 1
// CHECK_YONAH_M32: #define __SSE3__ 1
// CHECK_YONAH_M32: #define __SSE__ 1
// CHECK_YONAH_M32: #define __i386 1
// CHECK_YONAH_M32: #define __i386__ 1
// CHECK_YONAH_M32: #define __nocona 1
// CHECK_YONAH_M32: #define __nocona__ 1
// CHECK_YONAH_M32: #define __tune_nocona__ 1
// CHECK_YONAH_M32: #define i386 1
// RUN: not %clang -march=yonah -m64 -E -dM %s -o - 2>&1 \
// RUN:     -target i386-unknown-linux \
// RUN:   | FileCheck -match-full-lines %s -check-prefix=CHECK_YONAH_M64
// CHECK_YONAH_M64: error: {{.*}}

// RUN: %clang -march=prescott -m32 -E -dM %s -o - 2>&1 \
// RUN:     -target i386-unknown-linux \
// RUN:   | FileCheck -match-full-lines %s -check-prefix=CHECK_PRESCOTT_M32
// CHECK_PRESCOTT_M32: #define __MMX__ 1
// CHECK_PRESCOTT_M32: #define __SSE2__ 1
// CHECK_PRESCOTT_M32: #define __SSE3__ 1
// CHECK_PRESCOTT_M32: #define __SSE__ 1
// CHECK_PRESCOTT_M32: #define __i386 1
// CHECK_PRESCOTT_M32: #define __i386__ 1
// CHECK_PRESCOTT_M32: #define __nocona 1
// CHECK_PRESCOTT_M32: #define __nocona__ 1
// CHECK_PRESCOTT_M32: #define __tune_nocona__ 1
// CHECK_PRESCOTT_M32: #define i386 1
// RUN: not %clang -march=prescott -m64 -E -dM %s -o - 2>&1 \
// RUN:     -target i386-unknown-linux \
// RUN:   | FileCheck -match-full-lines %s -check-prefix=CHECK_PRESCOTT_M64
// CHECK_PRESCOTT_M64: error: {{.*}}

// RUN: %clang -march=nocona -m32 -E -dM %s -o - 2>&1 \
// RUN:     -target i386-unknown-linux \
// RUN:   | FileCheck -match-full-lines %s -check-prefix=CHECK_NOCONA_M32
// CHECK_NOCONA_M32: #define __MMX__ 1
// CHECK_NOCONA_M32: #define __SSE2__ 1
// CHECK_NOCONA_M32: #define __SSE3__ 1
// CHECK_NOCONA_M32: #define __SSE__ 1
// CHECK_NOCONA_M32: #define __i386 1
// CHECK_NOCONA_M32: #define __i386__ 1
// CHECK_NOCONA_M32: #define __nocona 1
// CHECK_NOCONA_M32: #define __nocona__ 1
// CHECK_NOCONA_M32: #define __tune_nocona__ 1
// CHECK_NOCONA_M32: #define i386 1
// RUN: %clang -march=nocona -m64 -E -dM %s -o - 2>&1 \
// RUN:     -target i386-unknown-linux \
// RUN:   | FileCheck -match-full-lines %s -check-prefix=CHECK_NOCONA_M64
// CHECK_NOCONA_M64: #define __MMX__ 1
// CHECK_NOCONA_M64: #define __SSE2_MATH__ 1
// CHECK_NOCONA_M64: #define __SSE2__ 1
// CHECK_NOCONA_M64: #define __SSE3__ 1
// CHECK_NOCONA_M64: #define __SSE_MATH__ 1
// CHECK_NOCONA_M64: #define __SSE__ 1
// CHECK_NOCONA_M64: #define __amd64 1
// CHECK_NOCONA_M64: #define __amd64__ 1
// CHECK_NOCONA_M64: #define __nocona 1
// CHECK_NOCONA_M64: #define __nocona__ 1
// CHECK_NOCONA_M64: #define __tune_nocona__ 1
// CHECK_NOCONA_M64: #define __x86_64 1
// CHECK_NOCONA_M64: #define __x86_64__ 1

// RUN: %clang -march=core2 -m32 -E -dM %s -o - 2>&1 \
// RUN:     -target i386-unknown-linux \
// RUN:   | FileCheck -match-full-lines %s -check-prefix=CHECK_CORE2_M32
// RUN: %clang -march=penryn -m32 -E -dM %s -o - 2>&1 \
// RUN:     -target i386-unknown-linux \
// RUN:   | FileCheck -match-full-lines %s -check-prefixes=CHECK_CORE2_M32,CHECK_PENRYN_M32
// CHECK_CORE2_M32: #define __MMX__ 1
// CHECK_CORE2_M32: #define __SSE2__ 1
// CHECK_CORE2_M32: #define __SSE3__ 1
// CHECK_PENRYN_M32: #define __SSE4_1__ 1
// CHECK_CORE2_M32: #define __SSE__ 1
// CHECK_CORE2_M32: #define __SSSE3__ 1
// CHECK_CORE2_M32: #define __core2 1
// CHECK_CORE2_M32: #define __core2__ 1
// CHECK_CORE2_M32: #define __i386 1
// CHECK_CORE2_M32: #define __i386__ 1
// CHECK_CORE2_M32: #define __tune_core2__ 1
// CHECK_CORE2_M32: #define i386 1

// RUN: %clang -march=core2 -m64 -E -dM %s -o - 2>&1 \
// RUN:     -target i386-unknown-linux \
// RUN:   | FileCheck -match-full-lines %s -check-prefix=CHECK_CORE2_M64
// RUN: %clang -march=penryn -m64 -E -dM %s -o - 2>&1 \
// RUN:     -target i386-unknown-linux \
// RUN:   | FileCheck -match-full-lines %s -check-prefixes=CHECK_CORE2_M64,CHECK_PENRYN_M64
// CHECK_CORE2_M64: #define __MMX__ 1
// CHECK_CORE2_M64: #define __SSE2_MATH__ 1
// CHECK_CORE2_M64: #define __SSE2__ 1
// CHECK_CORE2_M64: #define __SSE3__ 1
// CHECK_PENRYN_M64: #define __SSE4_1__ 1
// CHECK_CORE2_M64: #define __SSE_MATH__ 1
// CHECK_CORE2_M64: #define __SSE__ 1
// CHECK_CORE2_M64: #define __SSSE3__ 1
// CHECK_CORE2_M64: #define __amd64 1
// CHECK_CORE2_M64: #define __amd64__ 1
// CHECK_CORE2_M64: #define __core2 1
// CHECK_CORE2_M64: #define __core2__ 1
// CHECK_CORE2_M64: #define __tune_core2__ 1
// CHECK_CORE2_M64: #define __x86_64 1
// CHECK_CORE2_M64: #define __x86_64__ 1

// RUN: %clang -march=corei7 -m32 -E -dM %s -o - 2>&1 \
// RUN:     -target i386-unknown-linux \
// RUN:   | FileCheck -match-full-lines %s -check-prefix=CHECK_COREI7_M32
// RUN: %clang -march=nehalem -m32 -E -dM %s -o - 2>&1 \
// RUN:     -target i386-unknown-linux \
// RUN:   | FileCheck -match-full-lines %s -check-prefix=CHECK_COREI7_M32
// RUN: %clang -march=westmere -m32 -E -dM %s -o - 2>&1 \
// RUN:     -target i386-unknown-linux \
// RUN:   | FileCheck -match-full-lines %s -check-prefixes=CHECK_COREI7_M32,CHECK_WESTMERE_M32
// CHECK_COREI7_M32: #define __CRC32__ 1
// CHECK_COREI7_M32: #define __MMX__ 1
// CHECK_WESTMERE_M32: #define __PCLMUL__ 1
// CHECK_COREI7_M32: #define __POPCNT__ 1
// CHECK_COREI7_M32: #define __SSE2__ 1
// CHECK_COREI7_M32: #define __SSE3__ 1
// CHECK_COREI7_M32: #define __SSE4_1__ 1
// CHECK_COREI7_M32: #define __SSE4_2__ 1
// CHECK_COREI7_M32: #define __SSE__ 1
// CHECK_COREI7_M32: #define __SSSE3__ 1
// CHECK_COREI7_M32: #define __corei7 1
// CHECK_COREI7_M32: #define __corei7__ 1
// CHECK_COREI7_M32: #define __i386 1
// CHECK_COREI7_M32: #define __i386__ 1
// CHECK_COREI7_M32: #define __tune_corei7__ 1
// CHECK_COREI7_M32: #define i386 1

// RUN: %clang -march=corei7 -m64 -E -dM %s -o - 2>&1 \
// RUN:     -target i386-unknown-linux \
// RUN:   | FileCheck -match-full-lines %s -check-prefix=CHECK_COREI7_M64
// RUN: %clang -march=nehalem -m64 -E -dM %s -o - 2>&1 \
// RUN:     -target i386-unknown-linux \
// RUN:   | FileCheck -match-full-lines %s -check-prefix=CHECK_COREI7_M64
// RUN: %clang -march=westmere -m64 -E -dM %s -o - 2>&1 \
// RUN:     -target i386-unknown-linux \
// RUN:   | FileCheck -match-full-lines %s -check-prefixes=CHECK_COREI7_M64,CHECK_WESTMERE_M64
// CHECK_COREI7_M64: #define __CRC32__ 1
// CHECK_COREI7_M64: #define __MMX__ 1
// CHECK_WESTMERE_M64: #define __PCLMUL__ 1
// CHECK_COREI7_M64: #define __POPCNT__ 1
// CHECK_COREI7_M64: #define __SSE2_MATH__ 1
// CHECK_COREI7_M64: #define __SSE2__ 1
// CHECK_COREI7_M64: #define __SSE3__ 1
// CHECK_COREI7_M64: #define __SSE4_1__ 1
// CHECK_COREI7_M64: #define __SSE4_2__ 1
// CHECK_COREI7_M64: #define __SSE_MATH__ 1
// CHECK_COREI7_M64: #define __SSE__ 1
// CHECK_COREI7_M64: #define __SSSE3__ 1
// CHECK_COREI7_M64: #define __amd64 1
// CHECK_COREI7_M64: #define __amd64__ 1
// CHECK_COREI7_M64: #define __corei7 1
// CHECK_COREI7_M64: #define __corei7__ 1
// CHECK_COREI7_M64: #define __tune_corei7__ 1
// CHECK_COREI7_M64: #define __x86_64 1
// CHECK_COREI7_M64: #define __x86_64__ 1

// RUN: %clang -march=corei7-avx -m32 -E -dM %s -o - 2>&1 \
// RUN:     -target i386-unknown-linux \
// RUN:   | FileCheck -match-full-lines %s -check-prefix=CHECK_COREI7_AVX_M32
// RUN: %clang -march=sandybridge -m32 -E -dM %s -o - 2>&1 \
// RUN:     -target i386-unknown-linux \
// RUN:   | FileCheck -match-full-lines %s -check-prefix=CHECK_COREI7_AVX_M32
// CHECK_COREI7_AVX_M32: #define __AVX__ 1
// CHECK_COREI7_AVX_M32: #define __MMX__ 1
// CHECK_COREI7_AVX_M32: #define __PCLMUL__ 1
// CHECK_COREI7_AVX_M32-NOT: __RDRND__
// CHECK_COREI7_AVX_M32: #define __POPCNT__ 1
// CHECK_COREI7_AVX_M32: #define __SSE2__ 1
// CHECK_COREI7_AVX_M32: #define __SSE3__ 1
// CHECK_COREI7_AVX_M32: #define __SSE4_1__ 1
// CHECK_COREI7_AVX_M32: #define __SSE4_2__ 1
// CHECK_COREI7_AVX_M32: #define __SSE__ 1
// CHECK_COREI7_AVX_M32: #define __SSSE3__ 1
// CHECK_COREI7_AVX_M32: #define __XSAVEOPT__ 1
// CHECK_COREI7_AVX_M32: #define __XSAVE__ 1
// CHECK_COREI7_AVX_M32: #define __corei7 1
// CHECK_COREI7_AVX_M32: #define __corei7__ 1
// CHECK_COREI7_AVX_M32: #define __i386 1
// CHECK_COREI7_AVX_M32: #define __i386__ 1
// CHECK_COREI7_AVX_M32: #define __tune_corei7__ 1
// CHECK_COREI7_AVX_M32: #define i386 1

// RUN: %clang -march=corei7-avx -m64 -E -dM %s -o - 2>&1 \
// RUN:     -target i386-unknown-linux \
// RUN:   | FileCheck -match-full-lines %s -check-prefix=CHECK_COREI7_AVX_M64
// RUN: %clang -march=sandybridge -m64 -E -dM %s -o - 2>&1 \
// RUN:     -target i386-unknown-linux \
// RUN:   | FileCheck -match-full-lines %s -check-prefix=CHECK_COREI7_AVX_M64
// CHECK_COREI7_AVX_M64: #define __AVX__ 1
// CHECK_COREI7_AVX_M64: #define __MMX__ 1
// CHECK_COREI7_AVX_M64: #define __PCLMUL__ 1
// CHECK_COREI7_AVX_M64-NOT: __RDRND__
// CHECK_COREI7_AVX_M64: #define __POPCNT__ 1
// CHECK_COREI7_AVX_M64: #define __SSE2_MATH__ 1
// CHECK_COREI7_AVX_M64: #define __SSE2__ 1
// CHECK_COREI7_AVX_M64: #define __SSE3__ 1
// CHECK_COREI7_AVX_M64: #define __SSE4_1__ 1
// CHECK_COREI7_AVX_M64: #define __SSE4_2__ 1
// CHECK_COREI7_AVX_M64: #define __SSE_MATH__ 1
// CHECK_COREI7_AVX_M64: #define __SSE__ 1
// CHECK_COREI7_AVX_M64: #define __SSSE3__ 1
// CHECK_COREI7_AVX_M64: #define __XSAVEOPT__ 1
// CHECK_COREI7_AVX_M64: #define __XSAVE__ 1
// CHECK_COREI7_AVX_M64: #define __amd64 1
// CHECK_COREI7_AVX_M64: #define __amd64__ 1
// CHECK_COREI7_AVX_M64: #define __corei7 1
// CHECK_COREI7_AVX_M64: #define __corei7__ 1
// CHECK_COREI7_AVX_M64: #define __tune_corei7__ 1
// CHECK_COREI7_AVX_M64: #define __x86_64 1
// CHECK_COREI7_AVX_M64: #define __x86_64__ 1

// RUN: %clang -march=core-avx-i -m32 -E -dM %s -o - 2>&1 \
// RUN:     -target i386-unknown-linux \
// RUN:   | FileCheck -match-full-lines %s -check-prefix=CHECK_CORE_AVX_I_M32
// RUN: %clang -march=ivybridge -m32 -E -dM %s -o - 2>&1 \
// RUN:     -target i386-unknown-linux \
// RUN:   | FileCheck -match-full-lines %s -check-prefix=CHECK_CORE_AVX_I_M32
// CHECK_CORE_AVX_I_M32: #define __AVX__ 1
// CHECK_CORE_AVX_I_M32: #define __F16C__ 1
// CHECK_CORE_AVX_I_M32: #define __MMX__ 1
// CHECK_CORE_AVX_I_M32: #define __PCLMUL__ 1
// CHECK_CORE_AVX_I_M32: #define __RDRND__ 1
// CHECK_CORE_AVX_I_M32: #define __SSE2__ 1
// CHECK_CORE_AVX_I_M32: #define __SSE3__ 1
// CHECK_CORE_AVX_I_M32: #define __SSE4_1__ 1
// CHECK_CORE_AVX_I_M32: #define __SSE4_2__ 1
// CHECK_CORE_AVX_I_M32: #define __SSE__ 1
// CHECK_CORE_AVX_I_M32: #define __SSSE3__ 1
// CHECK_CORE_AVX_I_M32: #define __XSAVEOPT__ 1
// CHECK_CORE_AVX_I_M32: #define __XSAVE__ 1
// CHECK_CORE_AVX_I_M32: #define __corei7 1
// CHECK_CORE_AVX_I_M32: #define __corei7__ 1
// CHECK_CORE_AVX_I_M32: #define __i386 1
// CHECK_CORE_AVX_I_M32: #define __i386__ 1
// CHECK_CORE_AVX_I_M32: #define __tune_corei7__ 1
// CHECK_CORE_AVX_I_M32: #define i386 1

// RUN: %clang -march=core-avx-i -m64 -E -dM %s -o - 2>&1 \
// RUN:     -target i386-unknown-linux \
// RUN:   | FileCheck -match-full-lines %s -check-prefix=CHECK_CORE_AVX_I_M64
// RUN: %clang -march=ivybridge -m64 -E -dM %s -o - 2>&1 \
// RUN:     -target i386-unknown-linux \
// RUN:   | FileCheck -match-full-lines %s -check-prefix=CHECK_CORE_AVX_I_M64
// CHECK_CORE_AVX_I_M64: #define __AVX__ 1
// CHECK_CORE_AVX_I_M64: #define __F16C__ 1
// CHECK_CORE_AVX_I_M64: #define __MMX__ 1
// CHECK_CORE_AVX_I_M64: #define __PCLMUL__ 1
// CHECK_CORE_AVX_I_M64: #define __RDRND__ 1
// CHECK_CORE_AVX_I_M64: #define __SSE2_MATH__ 1
// CHECK_CORE_AVX_I_M64: #define __SSE2__ 1
// CHECK_CORE_AVX_I_M64: #define __SSE3__ 1
// CHECK_CORE_AVX_I_M64: #define __SSE4_1__ 1
// CHECK_CORE_AVX_I_M64: #define __SSE4_2__ 1
// CHECK_CORE_AVX_I_M64: #define __SSE_MATH__ 1
// CHECK_CORE_AVX_I_M64: #define __SSE__ 1
// CHECK_CORE_AVX_I_M64: #define __SSSE3__ 1
// CHECK_CORE_AVX_I_M64: #define __XSAVEOPT__ 1
// CHECK_CORE_AVX_I_M64: #define __XSAVE__ 1
// CHECK_CORE_AVX_I_M64: #define __amd64 1
// CHECK_CORE_AVX_I_M64: #define __amd64__ 1
// CHECK_CORE_AVX_I_M64: #define __corei7 1
// CHECK_CORE_AVX_I_M64: #define __corei7__ 1
// CHECK_CORE_AVX_I_M64: #define __tune_corei7__ 1
// CHECK_CORE_AVX_I_M64: #define __x86_64 1
// CHECK_CORE_AVX_I_M64: #define __x86_64__ 1

// RUN: %clang -march=core-avx2 -m32 -E -dM %s -o - 2>&1 \
// RUN:     -target i386-unknown-linux \
// RUN:   | FileCheck -match-full-lines %s -check-prefix=CHECK_CORE_AVX2_M32
// RUN: %clang -march=haswell -m32 -E -dM %s -o - 2>&1 \
// RUN:     -target i386-unknown-linux \
// RUN:   | FileCheck -match-full-lines %s -check-prefix=CHECK_CORE_AVX2_M32
// CHECK_CORE_AVX2_M32: #define __AVX2__ 1
// CHECK_CORE_AVX2_M32: #define __AVX__ 1
// CHECK_CORE_AVX2_M32: #define __BMI2__ 1
// CHECK_CORE_AVX2_M32: #define __BMI__ 1
// CHECK_CORE_AVX2_M32: #define __F16C__ 1
// CHECK_CORE_AVX2_M32: #define __FMA__ 1
// CHECK_CORE_AVX2_M32: #define __INVPCID__ 1
// CHECK_CORE_AVX2_M32: #define __LAHF_SAHF__ 1
// CHECK_CORE_AVX2_M32: #define __LZCNT__ 1
// CHECK_CORE_AVX2_M32: #define __MMX__ 1
// CHECK_CORE_AVX2_M32: #define __MOVBE__ 1
// CHECK_CORE_AVX2_M32: #define __PCLMUL__ 1
// CHECK_CORE_AVX2_M32: #define __POPCNT__ 1
// CHECK_CORE_AVX2_M32: #define __RDRND__ 1
// CHECK_CORE_AVX2_M32: #define __SSE2__ 1
// CHECK_CORE_AVX2_M32: #define __SSE3__ 1
// CHECK_CORE_AVX2_M32: #define __SSE4_1__ 1
// CHECK_CORE_AVX2_M32: #define __SSE4_2__ 1
// CHECK_CORE_AVX2_M32: #define __SSE__ 1
// CHECK_CORE_AVX2_M32: #define __SSSE3__ 1
// CHECK_CORE_AVX2_M32: #define __XSAVEOPT__ 1
// CHECK_CORE_AVX2_M32: #define __XSAVE__ 1
// CHECK_CORE_AVX2_M32: #define __corei7 1
// CHECK_CORE_AVX2_M32: #define __corei7__ 1
// CHECK_CORE_AVX2_M32: #define __i386 1
// CHECK_CORE_AVX2_M32: #define __i386__ 1
// CHECK_CORE_AVX2_M32: #define __tune_corei7__ 1
// CHECK_CORE_AVX2_M32: #define i386 1

// RUN: %clang -march=core-avx2 -m64 -E -dM %s -o - 2>&1 \
// RUN:     -target i386-unknown-linux \
// RUN:   | FileCheck -match-full-lines %s -check-prefix=CHECK_CORE_AVX2_M64
// RUN: %clang -march=haswell -m64 -E -dM %s -o - 2>&1 \
// RUN:     -target i386-unknown-linux \
// RUN:   | FileCheck -match-full-lines %s -check-prefix=CHECK_CORE_AVX2_M64
// CHECK_CORE_AVX2_M64: #define __AVX2__ 1
// CHECK_CORE_AVX2_M64: #define __AVX__ 1
// CHECK_CORE_AVX2_M64: #define __BMI2__ 1
// CHECK_CORE_AVX2_M64: #define __BMI__ 1
// CHECK_CORE_AVX2_M64: #define __F16C__ 1
// CHECK_CORE_AVX2_M64: #define __FMA__ 1
// CHECK_CORE_AVX2_M64: #define __INVPCID__ 1
// CHECK_CORE_AVX2_M64: #define __LAHF_SAHF__ 1
// CHECK_CORE_AVX2_M64: #define __LZCNT__ 1
// CHECK_CORE_AVX2_M64: #define __MMX__ 1
// CHECK_CORE_AVX2_M64: #define __MOVBE__ 1
// CHECK_CORE_AVX2_M64: #define __PCLMUL__ 1
// CHECK_CORE_AVX2_M64: #define __POPCNT__ 1
// CHECK_CORE_AVX2_M64: #define __RDRND__ 1
// CHECK_CORE_AVX2_M64: #define __SSE2_MATH__ 1
// CHECK_CORE_AVX2_M64: #define __SSE2__ 1
// CHECK_CORE_AVX2_M64: #define __SSE3__ 1
// CHECK_CORE_AVX2_M64: #define __SSE4_1__ 1
// CHECK_CORE_AVX2_M64: #define __SSE4_2__ 1
// CHECK_CORE_AVX2_M64: #define __SSE_MATH__ 1
// CHECK_CORE_AVX2_M64: #define __SSE__ 1
// CHECK_CORE_AVX2_M64: #define __SSSE3__ 1
// CHECK_CORE_AVX2_M64: #define __XSAVEOPT__ 1
// CHECK_CORE_AVX2_M64: #define __XSAVE__ 1
// CHECK_CORE_AVX2_M64: #define __amd64 1
// CHECK_CORE_AVX2_M64: #define __amd64__ 1
// CHECK_CORE_AVX2_M64: #define __corei7 1
// CHECK_CORE_AVX2_M64: #define __corei7__ 1
// CHECK_CORE_AVX2_M64: #define __tune_corei7__ 1
// CHECK_CORE_AVX2_M64: #define __x86_64 1
// CHECK_CORE_AVX2_M64: #define __x86_64__ 1

// RUN: %clang -march=broadwell -m32 -E -dM %s -o - 2>&1 \
// RUN:     -target i386-unknown-linux \
// RUN:   | FileCheck -match-full-lines %s -check-prefix=CHECK_BROADWELL_M32
// CHECK_BROADWELL_M32: #define __ADX__ 1
// CHECK_BROADWELL_M32: #define __AVX2__ 1
// CHECK_BROADWELL_M32: #define __AVX__ 1
// CHECK_BROADWELL_M32: #define __BMI2__ 1
// CHECK_BROADWELL_M32: #define __BMI__ 1
// CHECK_BROADWELL_M32: #define __F16C__ 1
// CHECK_BROADWELL_M32: #define __FMA__ 1
// CHECK_BROADWELL_M32: #define __INVPCID__ 1
// CHECK_BROADWELL_M32: #define __LAHF_SAHF__ 1
// CHECK_BROADWELL_M32: #define __LZCNT__ 1
// CHECK_BROADWELL_M32: #define __MMX__ 1
// CHECK_BROADWELL_M32: #define __MOVBE__ 1
// CHECK_BROADWELL_M32: #define __PCLMUL__ 1
// CHECK_BROADWELL_M32: #define __POPCNT__ 1
// CHECK_BROADWELL_M32: #define __PRFCHW__ 1
// CHECK_BROADWELL_M32: #define __RDRND__ 1
// CHECK_BROADWELL_M32: #define __RDSEED__ 1
// CHECK_BROADWELL_M32: #define __SSE2__ 1
// CHECK_BROADWELL_M32: #define __SSE3__ 1
// CHECK_BROADWELL_M32: #define __SSE4_1__ 1
// CHECK_BROADWELL_M32: #define __SSE4_2__ 1
// CHECK_BROADWELL_M32: #define __SSE__ 1
// CHECK_BROADWELL_M32: #define __SSSE3__ 1
// CHECK_BROADWELL_M32: #define __XSAVEOPT__ 1
// CHECK_BROADWELL_M32: #define __XSAVE__ 1
// CHECK_BROADWELL_M32: #define __corei7 1
// CHECK_BROADWELL_M32: #define __corei7__ 1
// CHECK_BROADWELL_M32: #define __i386 1
// CHECK_BROADWELL_M32: #define __i386__ 1
// CHECK_BROADWELL_M32: #define __tune_corei7__ 1
// CHECK_BROADWELL_M32: #define i386 1

// RUN: %clang -march=broadwell -m64 -E -dM %s -o - 2>&1 \
// RUN:     -target i386-unknown-linux \
// RUN:   | FileCheck -match-full-lines %s -check-prefix=CHECK_BROADWELL_M64
// CHECK_BROADWELL_M64: #define __ADX__ 1
// CHECK_BROADWELL_M64: #define __AVX2__ 1
// CHECK_BROADWELL_M64: #define __AVX__ 1
// CHECK_BROADWELL_M64: #define __BMI2__ 1
// CHECK_BROADWELL_M64: #define __BMI__ 1
// CHECK_BROADWELL_M64: #define __F16C__ 1
// CHECK_BROADWELL_M64: #define __FMA__ 1
// CHECK_BROADWELL_M64: #define __INVPCID__ 1
// CHECK_BROADWELL_M64: #define __LAHF_SAHF__ 1
// CHECK_BROADWELL_M64: #define __LZCNT__ 1
// CHECK_BROADWELL_M64: #define __MMX__ 1
// CHECK_BROADWELL_M64: #define __MOVBE__ 1
// CHECK_BROADWELL_M64: #define __PCLMUL__ 1
// CHECK_BROADWELL_M64: #define __POPCNT__ 1
// CHECK_BROADWELL_M64: #define __PRFCHW__ 1
// CHECK_BROADWELL_M64: #define __RDRND__ 1
// CHECK_BROADWELL_M64: #define __RDSEED__ 1
// CHECK_BROADWELL_M64: #define __SSE2_MATH__ 1
// CHECK_BROADWELL_M64: #define __SSE2__ 1
// CHECK_BROADWELL_M64: #define __SSE3__ 1
// CHECK_BROADWELL_M64: #define __SSE4_1__ 1
// CHECK_BROADWELL_M64: #define __SSE4_2__ 1
// CHECK_BROADWELL_M64: #define __SSE_MATH__ 1
// CHECK_BROADWELL_M64: #define __SSE__ 1
// CHECK_BROADWELL_M64: #define __SSSE3__ 1
// CHECK_BROADWELL_M64: #define __XSAVEOPT__ 1
// CHECK_BROADWELL_M64: #define __XSAVE__ 1
// CHECK_BROADWELL_M64: #define __amd64 1
// CHECK_BROADWELL_M64: #define __amd64__ 1
// CHECK_BROADWELL_M64: #define __corei7 1
// CHECK_BROADWELL_M64: #define __corei7__ 1
// CHECK_BROADWELL_M64: #define __tune_corei7__ 1
// CHECK_BROADWELL_M64: #define __x86_64 1
// CHECK_BROADWELL_M64: #define __x86_64__ 1

// RUN: %clang -march=skylake -m32 -E -dM %s -o - 2>&1 \
// RUN:     -target i386-unknown-linux \
// RUN:   | FileCheck -match-full-lines %s -check-prefix=CHECK_SKL_M32
// CHECK_SKL_M32: #define __ADX__ 1
// CHECK_SKL_M32: #define __AES__ 1
// CHECK_SKL_M32: #define __AVX2__ 1
// CHECK_SKL_M32: #define __AVX__ 1
// CHECK_SKL_M32: #define __BMI2__ 1
// CHECK_SKL_M32: #define __BMI__ 1
// CHECK_SKL_M32: #define __CLFLUSHOPT__ 1
// CHECK_SKL_M32: #define __F16C__ 1
// CHECK_SKL_M32: #define __FMA__ 1
// CHECK_SKL_M32: #define __INVPCID__ 1
// CHECK_SKL_M32: #define __LZCNT__ 1
// CHECK_SKL_M32: #define __MMX__ 1
// CHECK_SKL_M32: #define __MOVBE__ 1
// CHECK_SKL_M32: #define __PCLMUL__ 1
// CHECK_SKL_M32: #define __POPCNT__ 1
// CHECK_SKL_M32: #define __PRFCHW__ 1
// CHECK_SKL_M32: #define __RDRND__ 1
// CHECK_SKL_M32: #define __RDSEED__ 1
// CHECK_SKL_M32: #define __SGX__ 1
// CHECK_SKL_M32: #define __SSE2__ 1
// CHECK_SKL_M32: #define __SSE3__ 1
// CHECK_SKL_M32: #define __SSE4_1__ 1
// CHECK_SKL_M32: #define __SSE4_2__ 1
// CHECK_SKL_M32: #define __SSE__ 1
// CHECK_SKL_M32: #define __SSSE3__ 1
// CHECK_SKL_M32: #define __XSAVEC__ 1
// CHECK_SKL_M32: #define __XSAVEOPT__ 1
// CHECK_SKL_M32: #define __XSAVES__ 1
// CHECK_SKL_M32: #define __XSAVE__ 1
// CHECK_SKL_M32: #define i386 1

// RUN: %clang -march=skylake -m64 -E -dM %s -o - 2>&1 \
// RUN:     -target i386-unknown-linux \
// RUN:   | FileCheck -match-full-lines %s -check-prefix=CHECK_SKL_M64
// CHECK_SKL_M64: #define __ADX__ 1
// CHECK_SKL_M64: #define __AES__ 1
// CHECK_SKL_M64: #define __AVX2__ 1
// CHECK_SKL_M64: #define __AVX__ 1
// CHECK_SKL_M64: #define __BMI2__ 1
// CHECK_SKL_M64: #define __BMI__ 1
// CHECK_SKL_M64: #define __CLFLUSHOPT__ 1
// CHECK_SKL_M64: #define __F16C__ 1
// CHECK_SKL_M64: #define __FMA__ 1
// CHECK_SKL_M64: #define __INVPCID__ 1
// CHECK_SKL_M64: #define __LZCNT__ 1
// CHECK_SKL_M64: #define __MMX__ 1
// CHECK_SKL_M64: #define __MOVBE__ 1
// CHECK_SKL_M64: #define __PCLMUL__ 1
// CHECK_SKL_M64: #define __POPCNT__ 1
// CHECK_SKL_M64: #define __PRFCHW__ 1
// CHECK_SKL_M64: #define __RDRND__ 1
// CHECK_SKL_M64: #define __RDSEED__ 1
// CHECK_SKL_M64: #define __SGX__ 1
// CHECK_SKL_M64: #define __SSE2_MATH__ 1
// CHECK_SKL_M64: #define __SSE2__ 1
// CHECK_SKL_M64: #define __SSE3__ 1
// CHECK_SKL_M64: #define __SSE4_1__ 1
// CHECK_SKL_M64: #define __SSE4_2__ 1
// CHECK_SKL_M64: #define __SSE_MATH__ 1
// CHECK_SKL_M64: #define __SSE__ 1
// CHECK_SKL_M64: #define __SSSE3__ 1
// CHECK_SKL_M64: #define __XSAVEC__ 1
// CHECK_SKL_M64: #define __XSAVEOPT__ 1
// CHECK_SKL_M64: #define __XSAVES__ 1
// CHECK_SKL_M64: #define __XSAVE__ 1
// CHECK_SKL_M64: #define __amd64 1
// CHECK_SKL_M64: #define __amd64__ 1
// CHECK_SKL_M64: #define __x86_64 1
// CHECK_SKL_M64: #define __x86_64__ 1

// RUN: %clang -march=knl -m32 -E -dM %s -o - 2>&1 \
// RUN:     -target i386-unknown-linux \
// RUN:   | FileCheck -match-full-lines %s -check-prefix=CHECK_KNL_M32
// CHECK_KNL_M32: #define __AES__ 1
// CHECK_KNL_M32: #define __AVX2__ 1
// CHECK_KNL_M32: #define __AVX512CD__ 1
// CHECK_KNL_M32: #define __AVX512ER__ 1
// CHECK_KNL_M32: #define __AVX512F__ 1
// CHECK_KNL_M32: #define __AVX512PF__ 1
// CHECK_KNL_M32: #define __AVX__ 1
// CHECK_KNL_M32: #define __BMI2__ 1
// CHECK_KNL_M32: #define __BMI__ 1
// CHECK_KNL_M32: #define __EVEX512__ 1
// CHECK_KNL_M32: #define __F16C__ 1
// CHECK_KNL_M32: #define __FMA__ 1
// CHECK_KNL_M32: #define __LZCNT__ 1
// CHECK_KNL_M32: #define __MMX__ 1
// CHECK_KNL_M32: #define __MOVBE__ 1
// CHECK_KNL_M32: #define __PCLMUL__ 1
// CHECK_KNL_M32: #define __POPCNT__ 1
// CHECK_KNL_M32: #define __PREFETCHWT1__ 1
// CHECK_KNL_M32: #define __PRFCHW__ 1
// CHECK_KNL_M32: #define __RDRND__ 1
// CHECK_KNL_M32: #define __SSE2__ 1
// CHECK_KNL_M32: #define __SSE3__ 1
// CHECK_KNL_M32: #define __SSE4_1__ 1
// CHECK_KNL_M32: #define __SSE4_2__ 1
// CHECK_KNL_M32: #define __SSE__ 1
// CHECK_KNL_M32: #define __SSSE3__ 1
// CHECK_KNL_M32: #define __XSAVEOPT__ 1
// CHECK_KNL_M32: #define __XSAVE__ 1
// CHECK_KNL_M32: #define __i386 1
// CHECK_KNL_M32: #define __i386__ 1
// CHECK_KNL_M32: #define __knl 1
// CHECK_KNL_M32: #define __knl__ 1
// CHECK_KNL_M32: #define __tune_knl__ 1
// CHECK_KNL_M32: #define i386 1

// RUN: %clang -march=knl -m64 -E -dM %s -o - 2>&1 \
// RUN:     -target i386-unknown-linux \
// RUN:   | FileCheck -match-full-lines %s -check-prefix=CHECK_KNL_M64
// CHECK_KNL_M64: #define __AES__ 1
// CHECK_KNL_M64: #define __AVX2__ 1
// CHECK_KNL_M64: #define __AVX512CD__ 1
// CHECK_KNL_M64: #define __AVX512ER__ 1
// CHECK_KNL_M64: #define __AVX512F__ 1
// CHECK_KNL_M64: #define __AVX512PF__ 1
// CHECK_KNL_M64: #define __AVX__ 1
// CHECK_KNL_M64: #define __BMI2__ 1
// CHECK_KNL_M64: #define __BMI__ 1
// CHECK_KNL_M64: #define __EVEX512__ 1
// CHECK_KNL_M64: #define __F16C__ 1
// CHECK_KNL_M64: #define __FMA__ 1
// CHECK_KNL_M64: #define __LZCNT__ 1
// CHECK_KNL_M64: #define __MMX__ 1
// CHECK_KNL_M64: #define __MOVBE__ 1
// CHECK_KNL_M64: #define __PCLMUL__ 1
// CHECK_KNL_M64: #define __POPCNT__ 1
// CHECK_KNL_M64: #define __PREFETCHWT1__ 1
// CHECK_KNL_M64: #define __PRFCHW__ 1
// CHECK_KNL_M64: #define __RDRND__ 1
// CHECK_KNL_M64: #define __SSE2_MATH__ 1
// CHECK_KNL_M64: #define __SSE2__ 1
// CHECK_KNL_M64: #define __SSE3__ 1
// CHECK_KNL_M64: #define __SSE4_1__ 1
// CHECK_KNL_M64: #define __SSE4_2__ 1
// CHECK_KNL_M64: #define __SSE_MATH__ 1
// CHECK_KNL_M64: #define __SSE__ 1
// CHECK_KNL_M64: #define __SSSE3__ 1
// CHECK_KNL_M64: #define __XSAVEOPT__ 1
// CHECK_KNL_M64: #define __XSAVE__ 1
// CHECK_KNL_M64: #define __amd64 1
// CHECK_KNL_M64: #define __amd64__ 1
// CHECK_KNL_M64: #define __knl 1
// CHECK_KNL_M64: #define __knl__ 1
// CHECK_KNL_M64: #define __tune_knl__ 1
// CHECK_KNL_M64: #define __x86_64 1
// CHECK_KNL_M64: #define __x86_64__ 1

// RUN: %clang -march=knm -m32 -E -dM %s -o - 2>&1 \
// RUN:     -target i386-unknown-linux \
// RUN:   | FileCheck -match-full-lines %s -check-prefix=CHECK_KNM_M32
// CHECK_KNM_M32: #define __AES__ 1
// CHECK_KNM_M32: #define __AVX2__ 1
// CHECK_KNM_M32: #define __AVX512CD__ 1
// CHECK_KNM_M32: #define __AVX512ER__ 1
// CHECK_KNM_M32: #define __AVX512F__ 1
// CHECK_KNM_M32: #define __AVX512PF__ 1
// CHECK_KNM_M32: #define __AVX512VPOPCNTDQ__ 1
// CHECK_KNM_M32: #define __AVX__ 1
// CHECK_KNM_M32: #define __BMI2__ 1
// CHECK_KNM_M32: #define __BMI__ 1
// CHECK_KNM_M32: #define __EVEX512__ 1
// CHECK_KNM_M32: #define __F16C__ 1
// CHECK_KNM_M32: #define __FMA__ 1
// CHECK_KNM_M32: #define __LZCNT__ 1
// CHECK_KNM_M32: #define __MMX__ 1
// CHECK_KNM_M32: #define __MOVBE__ 1
// CHECK_KNM_M32: #define __PCLMUL__ 1
// CHECK_KNM_M32: #define __POPCNT__ 1
// CHECK_KNM_M32: #define __PREFETCHWT1__ 1
// CHECK_KNM_M32: #define __PRFCHW__ 1
// CHECK_KNM_M32: #define __RDRND__ 1
// CHECK_KNM_M32: #define __SSE2__ 1
// CHECK_KNM_M32: #define __SSE3__ 1
// CHECK_KNM_M32: #define __SSE4_1__ 1
// CHECK_KNM_M32: #define __SSE4_2__ 1
// CHECK_KNM_M32: #define __SSE__ 1
// CHECK_KNM_M32: #define __SSSE3__ 1
// CHECK_KNM_M32: #define __XSAVEOPT__ 1
// CHECK_KNM_M32: #define __XSAVE__ 1
// CHECK_KNM_M32: #define __i386 1
// CHECK_KNM_M32: #define __i386__ 1
// CHECK_KNM_M32: #define i386 1

// RUN: %clang -march=knm -m64 -E -dM %s -o - 2>&1 \
// RUN:     -target i386-unknown-linux \
// RUN:   | FileCheck -match-full-lines %s -check-prefix=CHECK_KNM_M64
// CHECK_KNM_M64: #define __AES__ 1
// CHECK_KNM_M64: #define __AVX2__ 1
// CHECK_KNM_M64: #define __AVX512CD__ 1
// CHECK_KNM_M64: #define __AVX512ER__ 1
// CHECK_KNM_M64: #define __AVX512F__ 1
// CHECK_KNM_M64: #define __AVX512PF__ 1
// CHECK_KNM_M64: #define __AVX512VPOPCNTDQ__ 1
// CHECK_KNM_M64: #define __AVX__ 1
// CHECK_KNM_M64: #define __BMI2__ 1
// CHECK_KNM_M64: #define __BMI__ 1
// CHECK_KNM_M64: #define __EVEX512__ 1
// CHECK_KNM_M64: #define __F16C__ 1
// CHECK_KNM_M64: #define __FMA__ 1
// CHECK_KNM_M64: #define __LZCNT__ 1
// CHECK_KNM_M64: #define __MMX__ 1
// CHECK_KNM_M64: #define __MOVBE__ 1
// CHECK_KNM_M64: #define __PCLMUL__ 1
// CHECK_KNM_M64: #define __POPCNT__ 1
// CHECK_KNM_M64: #define __PREFETCHWT1__ 1
// CHECK_KNM_M64: #define __PRFCHW__ 1
// CHECK_KNM_M64: #define __RDRND__ 1
// CHECK_KNM_M64: #define __SSE2_MATH__ 1
// CHECK_KNM_M64: #define __SSE2__ 1
// CHECK_KNM_M64: #define __SSE3__ 1
// CHECK_KNM_M64: #define __SSE4_1__ 1
// CHECK_KNM_M64: #define __SSE4_2__ 1
// CHECK_KNM_M64: #define __SSE_MATH__ 1
// CHECK_KNM_M64: #define __SSE__ 1
// CHECK_KNM_M64: #define __SSSE3__ 1
// CHECK_KNM_M64: #define __XSAVEOPT__ 1
// CHECK_KNM_M64: #define __XSAVE__ 1
// CHECK_KNM_M64: #define __amd64 1
// CHECK_KNM_M64: #define __amd64__ 1
// CHECK_KNM_M64: #define __x86_64 1
// CHECK_KNM_M64: #define __x86_64__ 1

// RUN: %clang -march=skylake-avx512 -m32 -E -dM %s -o - 2>&1 \
// RUN:     -target i386-unknown-linux \
// RUN:   | FileCheck -match-full-lines %s -check-prefix=CHECK_SKX_M32
// CHECK_SKX_M32: #define __AES__ 1
// CHECK_SKX_M32: #define __AVX2__ 1
// CHECK_SKX_M32: #define __AVX512BW__ 1
// CHECK_SKX_M32: #define __AVX512CD__ 1
// CHECK_SKX_M32: #define __AVX512DQ__ 1
// CHECK_SKX_M32: #define __AVX512F__ 1
// CHECK_SKX_M32: #define __AVX512VL__ 1
// CHECK_SKX_M32: #define __AVX__ 1
// CHECK_SKX_M32: #define __BMI2__ 1
// CHECK_SKX_M32: #define __BMI__ 1
// CHECK_SKX_M32: #define __CLFLUSHOPT__ 1
// CHECK_SKX_M32: #define __CLWB__ 1
// CHECK_SKX_M32: #define __EVEX512__ 1
// CHECK_SKX_M32: #define __F16C__ 1
// CHECK_SKX_M32: #define __FMA__ 1
// CHECK_SKX_M32: #define __INVPCID__ 1
// CHECK_SKX_M32: #define __LZCNT__ 1
// CHECK_SKX_M32: #define __MMX__ 1
// CHECK_SKX_M32: #define __MOVBE__ 1
// CHECK_SKX_M32: #define __PCLMUL__ 1
// CHECK_SKX_M32: #define __PKU__ 1
// CHECK_SKX_M32: #define __POPCNT__ 1
// CHECK_SKX_M32: #define __PRFCHW__ 1
// CHECK_SKX_M32: #define __RDRND__ 1
// CHECK_SKX_M32: #define __RDSEED__ 1
// CHECK_SKX_M32-NOT: #define __SGX__ 1
// CHECK_SKX_M32: #define __SSE2__ 1
// CHECK_SKX_M32: #define __SSE3__ 1
// CHECK_SKX_M32: #define __SSE4_1__ 1
// CHECK_SKX_M32: #define __SSE4_2__ 1
// CHECK_SKX_M32: #define __SSE__ 1
// CHECK_SKX_M32: #define __SSSE3__ 1
// CHECK_SKX_M32: #define __XSAVEC__ 1
// CHECK_SKX_M32: #define __XSAVEOPT__ 1
// CHECK_SKX_M32: #define __XSAVES__ 1
// CHECK_SKX_M32: #define __XSAVE__ 1
// CHECK_SKX_M32: #define __corei7 1
// CHECK_SKX_M32: #define __corei7__ 1
// CHECK_SKX_M32: #define __i386 1
// CHECK_SKX_M32: #define __i386__ 1
// CHECK_SKX_M32: #define __tune_corei7__ 1
// CHECK_SKX_M32: #define i386 1

// RUN: %clang -march=skylake-avx512 -m64 -E -dM %s -o - 2>&1 \
// RUN:     -target i386-unknown-linux \
// RUN:   | FileCheck -match-full-lines %s -check-prefix=CHECK_SKX_M64
// CHECK_SKX_M64: #define __AES__ 1
// CHECK_SKX_M64: #define __AVX2__ 1
// CHECK_SKX_M64: #define __AVX512BW__ 1
// CHECK_SKX_M64: #define __AVX512CD__ 1
// CHECK_SKX_M64: #define __AVX512DQ__ 1
// CHECK_SKX_M64: #define __AVX512F__ 1
// CHECK_SKX_M64: #define __AVX512VL__ 1
// CHECK_SKX_M64: #define __AVX__ 1
// CHECK_SKX_M64: #define __BMI2__ 1
// CHECK_SKX_M64: #define __BMI__ 1
// CHECK_SKX_M64: #define __CLFLUSHOPT__ 1
// CHECK_SKX_M64: #define __CLWB__ 1
// CHECK_SKX_M64: #define __EVEX512__ 1
// CHECK_SKX_M64: #define __F16C__ 1
// CHECK_SKX_M64: #define __FMA__ 1
// CHECK_SKX_M64: #define __INVPCID__ 1
// CHECK_SKX_M64: #define __LZCNT__ 1
// CHECK_SKX_M64: #define __MMX__ 1
// CHECK_SKX_M64: #define __MOVBE__ 1
// CHECK_SKX_M64: #define __PCLMUL__ 1
// CHECK_SKX_M64: #define __PKU__ 1
// CHECK_SKX_M64: #define __POPCNT__ 1
// CHECK_SKX_M64: #define __PRFCHW__ 1
// CHECK_SKX_M64: #define __RDRND__ 1
// CHECK_SKX_M64: #define __RDSEED__ 1
// CHECK_SKX_M64-NOT: #define __SGX__ 1
// CHECK_SKX_M64: #define __SSE2_MATH__ 1
// CHECK_SKX_M64: #define __SSE2__ 1
// CHECK_SKX_M64: #define __SSE3__ 1
// CHECK_SKX_M64: #define __SSE4_1__ 1
// CHECK_SKX_M64: #define __SSE4_2__ 1
// CHECK_SKX_M64: #define __SSE_MATH__ 1
// CHECK_SKX_M64: #define __SSE__ 1
// CHECK_SKX_M64: #define __SSSE3__ 1
// CHECK_SKX_M64: #define __XSAVEC__ 1
// CHECK_SKX_M64: #define __XSAVEOPT__ 1
// CHECK_SKX_M64: #define __XSAVES__ 1
// CHECK_SKX_M64: #define __XSAVE__ 1
// CHECK_SKX_M64: #define __amd64 1
// CHECK_SKX_M64: #define __amd64__ 1
// CHECK_SKX_M64: #define __corei7 1
// CHECK_SKX_M64: #define __corei7__ 1
// CHECK_SKX_M64: #define __tune_corei7__ 1
// CHECK_SKX_M64: #define __x86_64 1
// CHECK_SKX_M64: #define __x86_64__ 1

// RUN: %clang -march=cascadelake -m32 -E -dM %s -o - 2>&1 \
// RUN:     -target i386-unknown-linux \
// RUN:   | FileCheck -match-full-lines %s -check-prefix=CHECK_CLX_M32
// CHECK_CLX_M32: #define __AES__ 1
// CHECK_CLX_M32: #define __AVX2__ 1
// CHECK_CLX_M32: #define __AVX512BW__ 1
// CHECK_CLX_M32: #define __AVX512CD__ 1
// CHECK_CLX_M32: #define __AVX512DQ__ 1
// CHECK_CLX_M32: #define __AVX512F__ 1
// CHECK_CLX_M32: #define __AVX512VL__ 1
// CHECK_CLX_M32: #define __AVX512VNNI__ 1
// CHECK_CLX_M32: #define __AVX__ 1
// CHECK_CLX_M32: #define __BMI2__ 1
// CHECK_CLX_M32: #define __BMI__ 1
// CHECK_CLX_M32: #define __CLFLUSHOPT__ 1
// CHECK_CLX_M32: #define __CLWB__ 1
// CHECK_CLX_M32: #define __EVEX512__ 1
// CHECK_CLX_M32: #define __F16C__ 1
// CHECK_CLX_M32: #define __FMA__ 1
// CHECK_CLX_M32: #define __INVPCID__ 1
// CHECK_CLX_M32: #define __LZCNT__ 1
// CHECK_CLX_M32: #define __MMX__ 1
// CHECK_CLX_M32: #define __MOVBE__ 1
// CHECK_CLX_M32: #define __PCLMUL__ 1
// CHECK_CLX_M32: #define __PKU__ 1
// CHECK_CLX_M32: #define __POPCNT__ 1
// CHECK_CLX_M32: #define __PRFCHW__ 1
// CHECK_CLX_M32: #define __RDRND__ 1
// CHECK_CLX_M32: #define __RDSEED__ 1
// CHECK_CLX_M32-NOT: #define __SGX__ 1
// CHECK_CLX_M32: #define __SSE2__ 1
// CHECK_CLX_M32: #define __SSE3__ 1
// CHECK_CLX_M32: #define __SSE4_1__ 1
// CHECK_CLX_M32: #define __SSE4_2__ 1
// CHECK_CLX_M32: #define __SSE__ 1
// CHECK_CLX_M32: #define __SSSE3__ 1
// CHECK_CLX_M32: #define __XSAVEC__ 1
// CHECK_CLX_M32: #define __XSAVEOPT__ 1
// CHECK_CLX_M32: #define __XSAVES__ 1
// CHECK_CLX_M32: #define __XSAVE__ 1
// CHECK_CLX_M32: #define __corei7 1
// CHECK_CLX_M32: #define __corei7__ 1
// CHECK_CLX_M32: #define __i386 1
// CHECK_CLX_M32: #define __i386__ 1
// CHECK_CLX_M32: #define __tune_corei7__ 1
// CHECK_CLX_M32: #define i386 1

// RUN: %clang -march=cascadelake -m64 -E -dM %s -o - 2>&1 \
// RUN:     -target i386-unknown-linux \
// RUN:   | FileCheck -match-full-lines %s -check-prefix=CHECK_CLX_M64
// CHECK_CLX_M64: #define __AES__ 1
// CHECK_CLX_M64: #define __AVX2__ 1
// CHECK_CLX_M64: #define __AVX512BW__ 1
// CHECK_CLX_M64: #define __AVX512CD__ 1
// CHECK_CLX_M64: #define __AVX512DQ__ 1
// CHECK_CLX_M64: #define __AVX512F__ 1
// CHECK_CLX_M64: #define __AVX512VL__ 1
// CHECK_CLX_M64: #define __AVX512VNNI__ 1
// CHECK_CLX_M64: #define __AVX__ 1
// CHECK_CLX_M64: #define __BMI2__ 1
// CHECK_CLX_M64: #define __BMI__ 1
// CHECK_CLX_M64: #define __CLFLUSHOPT__ 1
// CHECK_CLX_M64: #define __CLWB__ 1
// CHECK_CLX_M64: #define __EVEX512__ 1
// CHECK_CLX_M64: #define __F16C__ 1
// CHECK_CLX_M64: #define __FMA__ 1
// CHECK_CLX_M64: #define __INVPCID__ 1
// CHECK_CLX_M64: #define __LZCNT__ 1
// CHECK_CLX_M64: #define __MMX__ 1
// CHECK_CLX_M64: #define __MOVBE__ 1
// CHECK_CLX_M64: #define __PCLMUL__ 1
// CHECK_CLX_M64: #define __PKU__ 1
// CHECK_CLX_M64: #define __POPCNT__ 1
// CHECK_CLX_M64: #define __PRFCHW__ 1
// CHECK_CLX_M64: #define __RDRND__ 1
// CHECK_CLX_M64: #define __RDSEED__ 1
// CHECK_CLX_M64-NOT: #define __SGX__ 1
// CHECK_CLX_M64: #define __SSE2_MATH__ 1
// CHECK_CLX_M64: #define __SSE2__ 1
// CHECK_CLX_M64: #define __SSE3__ 1
// CHECK_CLX_M64: #define __SSE4_1__ 1
// CHECK_CLX_M64: #define __SSE4_2__ 1
// CHECK_CLX_M64: #define __SSE_MATH__ 1
// CHECK_CLX_M64: #define __SSE__ 1
// CHECK_CLX_M64: #define __SSSE3__ 1
// CHECK_CLX_M64: #define __XSAVEC__ 1
// CHECK_CLX_M64: #define __XSAVEOPT__ 1
// CHECK_CLX_M64: #define __XSAVES__ 1
// CHECK_CLX_M64: #define __XSAVE__ 1
// CHECK_CLX_M64: #define __amd64 1
// CHECK_CLX_M64: #define __amd64__ 1
// CHECK_CLX_M64: #define __corei7 1
// CHECK_CLX_M64: #define __corei7__ 1
// CHECK_CLX_M64: #define __tune_corei7__ 1
// CHECK_CLX_M64: #define __x86_64 1
// CHECK_CLX_M64: #define __x86_64__ 1

// RUN: %clang -march=cooperlake -m32 -E -dM %s -o - 2>&1 \
// RUN:     -target i386-unknown-linux \
// RUN:   | FileCheck -match-full-lines %s -check-prefix=CHECK_CPX_M32
// CHECK_CPX_M32: #define __AES__ 1
// CHECK_CPX_M32: #define __AVX2__ 1
// CHECK_CPX_M32: #define __AVX512BF16__ 1
// CHECK_CPX_M32: #define __AVX512BW__ 1
// CHECK_CPX_M32: #define __AVX512CD__ 1
// CHECK_CPX_M32: #define __AVX512DQ__ 1
// CHECK_CPX_M32: #define __AVX512F__ 1
// CHECK_CPX_M32: #define __AVX512VL__ 1
// CHECK_CPX_M32: #define __AVX512VNNI__ 1
// CHECK_CPX_M32: #define __AVX__ 1
// CHECK_CPX_M32: #define __BMI2__ 1
// CHECK_CPX_M32: #define __BMI__ 1
// CHECK_CPX_M32: #define __CLFLUSHOPT__ 1
// CHECK_CPX_M32: #define __CLWB__ 1
// CHECK_CPX_M32: #define __EVEX512__ 1
// CHECK_CPX_M32: #define __F16C__ 1
// CHECK_CPX_M32: #define __FMA__ 1
// CHECK_CPX_M32: #define __INVPCID__ 1
// CHECK_CPX_M32: #define __LZCNT__ 1
// CHECK_CPX_M32: #define __MMX__ 1
// CHECK_CPX_M32: #define __MOVBE__ 1
// CHECK_CPX_M32: #define __PCLMUL__ 1
// CHECK_CPX_M32: #define __PKU__ 1
// CHECK_CPX_M32: #define __POPCNT__ 1
// CHECK_CPX_M32: #define __PRFCHW__ 1
// CHECK_CPX_M32: #define __RDRND__ 1
// CHECK_CPX_M32: #define __RDSEED__ 1
// CHECK_CPX_M32-NOT: #define __SGX__ 1
// CHECK_CPX_M32: #define __SSE2__ 1
// CHECK_CPX_M32: #define __SSE3__ 1
// CHECK_CPX_M32: #define __SSE4_1__ 1
// CHECK_CPX_M32: #define __SSE4_2__ 1
// CHECK_CPX_M32: #define __SSE__ 1
// CHECK_CPX_M32: #define __SSSE3__ 1
// CHECK_CPX_M32: #define __XSAVEC__ 1
// CHECK_CPX_M32: #define __XSAVEOPT__ 1
// CHECK_CPX_M32: #define __XSAVES__ 1
// CHECK_CPX_M32: #define __XSAVE__ 1
// CHECK_CPX_M32: #define __corei7 1
// CHECK_CPX_M32: #define __corei7__ 1
// CHECK_CPX_M32: #define __i386 1
// CHECK_CPX_M32: #define __i386__ 1
// CHECK_CPX_M32: #define __tune_corei7__ 1
// CHECK_CPX_M32: #define i386 1

// RUN: %clang -march=cooperlake -m64 -E -dM %s -o - 2>&1 \
// RUN:     -target i386-unknown-linux \
// RUN:   | FileCheck -match-full-lines %s -check-prefix=CHECK_CPX_M64
// CHECK_CPX_M64: #define __AES__ 1
// CHECK_CPX_M64: #define __AVX2__ 1
// CHECK_CPX_M64: #define __AVX512BF16__ 1
// CHECK_CPX_M64: #define __AVX512BW__ 1
// CHECK_CPX_M64: #define __AVX512CD__ 1
// CHECK_CPX_M64: #define __AVX512DQ__ 1
// CHECK_CPX_M64: #define __AVX512F__ 1
// CHECK_CPX_M64: #define __AVX512VL__ 1
// CHECK_CPX_M64: #define __AVX512VNNI__ 1
// CHECK_CPX_M64: #define __AVX__ 1
// CHECK_CPX_M64: #define __BMI2__ 1
// CHECK_CPX_M64: #define __BMI__ 1
// CHECK_CPX_M64: #define __CLFLUSHOPT__ 1
// CHECK_CPX_M64: #define __CLWB__ 1
// CHECK_CPX_M64: #define __EVEX512__ 1
// CHECK_CPX_M64: #define __F16C__ 1
// CHECK_CPX_M64: #define __FMA__ 1
// CHECK_CPX_M64: #define __INVPCID__ 1
// CHECK_CPX_M64: #define __LZCNT__ 1
// CHECK_CPX_M64: #define __MMX__ 1
// CHECK_CPX_M64: #define __MOVBE__ 1
// CHECK_CPX_M64: #define __PCLMUL__ 1
// CHECK_CPX_M64: #define __PKU__ 1
// CHECK_CPX_M64: #define __POPCNT__ 1
// CHECK_CPX_M64: #define __PRFCHW__ 1
// CHECK_CPX_M64: #define __RDRND__ 1
// CHECK_CPX_M64: #define __RDSEED__ 1
// CHECK_CPX_M64-NOT: #define __SGX__ 1
// CHECK_CPX_M64: #define __SSE2_MATH__ 1
// CHECK_CPX_M64: #define __SSE2__ 1
// CHECK_CPX_M64: #define __SSE3__ 1
// CHECK_CPX_M64: #define __SSE4_1__ 1
// CHECK_CPX_M64: #define __SSE4_2__ 1
// CHECK_CPX_M64: #define __SSE_MATH__ 1
// CHECK_CPX_M64: #define __SSE__ 1
// CHECK_CPX_M64: #define __SSSE3__ 1
// CHECK_CPX_M64: #define __XSAVEC__ 1
// CHECK_CPX_M64: #define __XSAVEOPT__ 1
// CHECK_CPX_M64: #define __XSAVES__ 1
// CHECK_CPX_M64: #define __XSAVE__ 1
// CHECK_CPX_M64: #define __amd64 1
// CHECK_CPX_M64: #define __amd64__ 1
// CHECK_CPX_M64: #define __corei7 1
// CHECK_CPX_M64: #define __corei7__ 1
// CHECK_CPX_M64: #define __tune_corei7__ 1
// CHECK_CPX_M64: #define __x86_64 1
// CHECK_CPX_M64: #define __x86_64__ 1

// RUN: %clang -march=cannonlake -m32 -E -dM %s -o - 2>&1 \
// RUN:     -target i386-unknown-linux \
// RUN:   | FileCheck -match-full-lines %s -check-prefix=CHECK_CNL_M32
// CHECK_CNL_M32: #define __AES__ 1
// CHECK_CNL_M32: #define __AVX2__ 1
// CHECK_CNL_M32: #define __AVX512BW__ 1
// CHECK_CNL_M32: #define __AVX512CD__ 1
// CHECK_CNL_M32: #define __AVX512DQ__ 1
// CHECK_CNL_M32: #define __AVX512F__ 1
// CHECK_CNL_M32: #define __AVX512IFMA__ 1
// CHECK_CNL_M32: #define __AVX512VBMI__ 1
// CHECK_CNL_M32: #define __AVX512VL__ 1
// CHECK_CNL_M32: #define __AVX__ 1
// CHECK_CNL_M32: #define __BMI2__ 1
// CHECK_CNL_M32: #define __BMI__ 1
// CHECK_CNL_M32: #define __CLFLUSHOPT__ 1
// CHECK_CNL_M32-NOT: #define __CLWB__ 1
// CHECK_CNL_M32: #define __EVEX512__ 1
// CHECK_CNL_M32: #define __F16C__ 1
// CHECK_CNL_M32: #define __FMA__ 1
// CHECK_CNL_M32: #define __INVPCID__ 1
// CHECK_CNL_M32: #define __LZCNT__ 1
// CHECK_CNL_M32: #define __MMX__ 1
// CHECK_CNL_M32: #define __MOVBE__ 1
// CHECK_CNL_M32: #define __PCLMUL__ 1
// CHECK_CNL_M32: #define __PKU__ 1
// CHECK_CNL_M32: #define __POPCNT__ 1
// CHECK_CNL_M32: #define __PRFCHW__ 1
// CHECK_CNL_M32: #define __RDRND__ 1
// CHECK_CNL_M32: #define __RDSEED__ 1
// CHECK_CNL_M32: #define __SGX__ 1
// CHECK_CNL_M32: #define __SHA__ 1
// CHECK_CNL_M32: #define __SSE2__ 1
// CHECK_CNL_M32: #define __SSE3__ 1
// CHECK_CNL_M32: #define __SSE4_1__ 1
// CHECK_CNL_M32: #define __SSE4_2__ 1
// CHECK_CNL_M32: #define __SSE__ 1
// CHECK_CNL_M32: #define __SSSE3__ 1
// CHECK_CNL_M32: #define __XSAVEC__ 1
// CHECK_CNL_M32: #define __XSAVEOPT__ 1
// CHECK_CNL_M32: #define __XSAVES__ 1
// CHECK_CNL_M32: #define __XSAVE__ 1
// CHECK_CNL_M32: #define __corei7 1
// CHECK_CNL_M32: #define __corei7__ 1
// CHECK_CNL_M32: #define __i386 1
// CHECK_CNL_M32: #define __i386__ 1
// CHECK_CNL_M32: #define __tune_corei7__ 1
// CHECK_CNL_M32: #define i386 1

// RUN: %clang -march=cannonlake -m64 -E -dM %s -o - 2>&1 \
// RUN:     -target i386-unknown-linux \
// RUN:   | FileCheck -match-full-lines %s -check-prefix=CHECK_CNL_M64
// CHECK_CNL_M64: #define __AES__ 1
// CHECK_CNL_M64: #define __AVX2__ 1
// CHECK_CNL_M64: #define __AVX512BW__ 1
// CHECK_CNL_M64: #define __AVX512CD__ 1
// CHECK_CNL_M64: #define __AVX512DQ__ 1
// CHECK_CNL_M64: #define __AVX512F__ 1
// CHECK_CNL_M64: #define __AVX512IFMA__ 1
// CHECK_CNL_M64: #define __AVX512VBMI__ 1
// CHECK_CNL_M64: #define __AVX512VL__ 1
// CHECK_CNL_M64: #define __AVX__ 1
// CHECK_CNL_M64: #define __BMI2__ 1
// CHECK_CNL_M64: #define __BMI__ 1
// CHECK_CNL_M64: #define __CLFLUSHOPT__ 1
// CHECK_CNL_M64-NOT: #define __CLWB__ 1
// CHECK_CNL_M64: #define __EVEX512__ 1
// CHECK_CNL_M64: #define __F16C__ 1
// CHECK_CNL_M64: #define __FMA__ 1
// CHECK_CNL_M64: #define __INVPCID__ 1
// CHECK_CNL_M64: #define __LZCNT__ 1
// CHECK_CNL_M64: #define __MMX__ 1
// CHECK_CNL_M64: #define __MOVBE__ 1
// CHECK_CNL_M64: #define __PCLMUL__ 1
// CHECK_CNL_M64: #define __PKU__ 1
// CHECK_CNL_M64: #define __POPCNT__ 1
// CHECK_CNL_M64: #define __PRFCHW__ 1
// CHECK_CNL_M64: #define __RDRND__ 1
// CHECK_CNL_M64: #define __RDSEED__ 1
// CHECK_CNL_M64: #define __SGX__ 1
// CHECK_CNL_M64: #define __SHA__ 1
// CHECK_CNL_M64: #define __SSE2__ 1
// CHECK_CNL_M64: #define __SSE3__ 1
// CHECK_CNL_M64: #define __SSE4_1__ 1
// CHECK_CNL_M64: #define __SSE4_2__ 1
// CHECK_CNL_M64: #define __SSE__ 1
// CHECK_CNL_M64: #define __SSSE3__ 1
// CHECK_CNL_M64: #define __XSAVEC__ 1
// CHECK_CNL_M64: #define __XSAVEOPT__ 1
// CHECK_CNL_M64: #define __XSAVES__ 1
// CHECK_CNL_M64: #define __XSAVE__ 1
// CHECK_CNL_M64: #define __amd64 1
// CHECK_CNL_M64: #define __amd64__ 1
// CHECK_CNL_M64: #define __corei7 1
// CHECK_CNL_M64: #define __corei7__ 1
// CHECK_CNL_M64: #define __tune_corei7__ 1
// CHECK_CNL_M64: #define __x86_64 1
// CHECK_CNL_M64: #define __x86_64__ 1

// RUN: %clang -march=icelake-client -m32 -E -dM %s -o - 2>&1 \
// RUN:     -target i386-unknown-linux \
// RUN:   | FileCheck -match-full-lines %s -check-prefixes=CHECK_ICL_M32,CHECK_ICL_M32S
// RUN: %clang -march=rocketlake -m32 -E -dM %s -o - 2>&1 \
// RUN:     -target i386-unknown-linux \
// RUN:   | FileCheck -match-full-lines %s -check-prefixes=CHECK_ICL_M32,CHECK_RKL_M32S
// CHECK_ICL_M32: #define __AES__ 1
// CHECK_ICL_M32: #define __AVX2__ 1
// CHECK_ICL_M32: #define __AVX512BITALG__ 1
// CHECK_ICL_M32: #define __AVX512BW__ 1
// CHECK_ICL_M32: #define __AVX512CD__ 1
// CHECK_ICL_M32: #define __AVX512DQ__ 1
// CHECK_ICL_M32: #define __AVX512F__ 1
// CHECK_ICL_M32: #define __AVX512IFMA__ 1
// CHECK_ICL_M32: #define __AVX512VBMI2__ 1
// CHECK_ICL_M32: #define __AVX512VBMI__ 1
// CHECK_ICL_M32: #define __AVX512VL__ 1
// CHECK_ICL_M32: #define __AVX512VNNI__ 1
// CHECK_ICL_M32: #define __AVX512VPOPCNTDQ__ 1
// CHECK_ICL_M32: #define __AVX__ 1
// CHECK_ICL_M32: #define __BMI2__ 1
// CHECK_ICL_M32: #define __BMI__ 1
// CHECK_ICL_M32: #define __CLFLUSHOPT__ 1
// CHECK_ICL_M32-NOT: #define __CLWB__ 1
// CHECK_ICL_M32: #define __EVEX512__ 1
// CHECK_ICL_M32: #define __F16C__ 1
// CHECK_ICL_M32: #define __FMA__ 1
// CHECK_ICL_M32: #define __GFNI__ 1
// CHECK_ICL_M32: #define __INVPCID__ 1
// CHECK_ICL_M32: #define __LZCNT__ 1
// CHECK_ICL_M32: #define __MMX__ 1
// CHECK_ICL_M32: #define __MOVBE__ 1
// CHECK_ICL_M32: #define __PCLMUL__ 1
// CHECK_ICL_M32: #define __PKU__ 1
// CHECK_ICL_M32: #define __POPCNT__ 1
// CHECK_ICL_M32: #define __PRFCHW__ 1
// CHECK_ICL_M32: #define __RDPID__ 1
// CHECK_ICL_M32: #define __RDRND__ 1
// CHECK_ICL_M32: #define __RDSEED__ 1
// CHECK_ICL_M32S: #define __SGX__ 1
// CHECK_RKL_M32S-NOT: #define __SGX__ 1
// CHECK_ICL_M32: #define __SHA__ 1
// CHECK_ICL_M32: #define __SSE2__ 1
// CHECK_ICL_M32: #define __SSE3__ 1
// CHECK_ICL_M32: #define __SSE4_1__ 1
// CHECK_ICL_M32: #define __SSE4_2__ 1
// CHECK_ICL_M32: #define __SSE__ 1
// CHECK_ICL_M32: #define __SSSE3__ 1
// CHECK_ICL_M32: #define __VAES__ 1
// CHECK_ICL_M32: #define __VPCLMULQDQ__ 1
// CHECK_ICL_M32-NOT: #define __WBNOINVD__ 1
// CHECK_ICL_M32: #define __XSAVEC__ 1
// CHECK_ICL_M32: #define __XSAVEOPT__ 1
// CHECK_ICL_M32: #define __XSAVES__ 1
// CHECK_ICL_M32: #define __XSAVE__ 1
// CHECK_ICL_M32: #define __corei7 1
// CHECK_ICL_M32: #define __corei7__ 1
// CHECK_ICL_M32: #define __i386 1
// CHECK_ICL_M32: #define __i386__ 1
// CHECK_ICL_M32: #define __tune_corei7__ 1
// CHECK_ICL_M32: #define i386 1

// RUN: %clang -march=icelake-client -m64 -E -dM %s -o - 2>&1 \
// RUN:     -target i386-unknown-linux \
// RUN:   | FileCheck -match-full-lines %s -check-prefixes=CHECK_ICL_M64,CHECK_ICL_M64S
// RUN: %clang -march=rocketlake -m64 -E -dM %s -o - 2>&1 \
// RUN:     -target i386-unknown-linux \
// RUN:   | FileCheck -match-full-lines %s -check-prefixes=CHECK_ICL_M64,CHECK_RKL_M64S
// CHECK_ICL_M64: #define __AES__ 1
// CHECK_ICL_M64: #define __AVX2__ 1
// CHECK_ICL_M64: #define __AVX512BITALG__ 1
// CHECK_ICL_M64: #define __AVX512BW__ 1
// CHECK_ICL_M64: #define __AVX512CD__ 1
// CHECK_ICL_M64: #define __AVX512DQ__ 1
// CHECK_ICL_M64: #define __AVX512F__ 1
// CHECK_ICL_M64: #define __AVX512IFMA__ 1
// CHECK_ICL_M64: #define __AVX512VBMI2__ 1
// CHECK_ICL_M64: #define __AVX512VBMI__ 1
// CHECK_ICL_M64: #define __AVX512VL__ 1
// CHECK_ICL_M64: #define __AVX512VNNI__ 1
// CHECK_ICL_M64: #define __AVX512VPOPCNTDQ__ 1
// CHECK_ICL_M64: #define __AVX__ 1
// CHECK_ICL_M64: #define __BMI2__ 1
// CHECK_ICL_M64: #define __BMI__ 1
// CHECK_ICL_M64: #define __CLFLUSHOPT__ 1
// CHECK_ICL_M64-NOT: #define __CLWB__ 1
// CHECK_ICL_M64: #define __EVEX512__ 1
// CHECK_ICL_M64: #define __F16C__ 1
// CHECK_ICL_M64: #define __FMA__ 1
// CHECK_ICL_M64: #define __GFNI__ 1
// CHECK_ICL_M64: #define __INVPCID__ 1
// CHECK_ICL_M64: #define __LZCNT__ 1
// CHECK_ICL_M64: #define __MMX__ 1
// CHECK_ICL_M64: #define __MOVBE__ 1
// CHECK_ICL_M64: #define __PCLMUL__ 1
// CHECK_ICL_M64: #define __PKU__ 1
// CHECK_ICL_M64: #define __POPCNT__ 1
// CHECK_ICL_M64: #define __PRFCHW__ 1
// CHECK_ICL_M64: #define __RDPID__ 1
// CHECK_ICL_M64: #define __RDRND__ 1
// CHECK_ICL_M64: #define __RDSEED__ 1
// CHECK_ICL_M64S: #define __SGX__ 1
// CHECK_RKL_M64S-NOT: #define __SGX__ 1
// CHECK_ICL_M64: #define __SHA__ 1
// CHECK_ICL_M64: #define __SSE2__ 1
// CHECK_ICL_M64: #define __SSE3__ 1
// CHECK_ICL_M64: #define __SSE4_1__ 1
// CHECK_ICL_M64: #define __SSE4_2__ 1
// CHECK_ICL_M64: #define __SSE__ 1
// CHECK_ICL_M64: #define __SSSE3__ 1
// CHECK_ICL_M64: #define __VAES__ 1
// CHECK_ICL_M64: #define __VPCLMULQDQ__ 1
// CHECK_ICL_M64-NOT: #define __WBNOINVD__ 1
// CHECK_ICL_M64: #define __XSAVEC__ 1
// CHECK_ICL_M64: #define __XSAVEOPT__ 1
// CHECK_ICL_M64: #define __XSAVES__ 1
// CHECK_ICL_M64: #define __XSAVE__ 1
// CHECK_ICL_M64: #define __amd64 1
// CHECK_ICL_M64: #define __amd64__ 1
// CHECK_ICL_M64: #define __corei7 1
// CHECK_ICL_M64: #define __corei7__ 1
// CHECK_ICL_M64: #define __tune_corei7__ 1
// CHECK_ICL_M64: #define __x86_64 1
// CHECK_ICL_M64: #define __x86_64__ 1

// RUN: %clang -march=icelake-server -m32 -E -dM %s -o - 2>&1 \
// RUN:     -target i386-unknown-linux \
// RUN:   | FileCheck -match-full-lines %s -check-prefix=CHECK_ICX_M32
// CHECK_ICX_M32: #define __AES__ 1
// CHECK_ICX_M32: #define __AVX2__ 1
// CHECK_ICX_M32: #define __AVX512BITALG__ 1
// CHECK_ICX_M32: #define __AVX512BW__ 1
// CHECK_ICX_M32: #define __AVX512CD__ 1
// CHECK_ICX_M32: #define __AVX512DQ__ 1
// CHECK_ICX_M32: #define __AVX512F__ 1
// CHECK_ICX_M32: #define __AVX512IFMA__ 1
// CHECK_ICX_M32: #define __AVX512VBMI2__ 1
// CHECK_ICX_M32: #define __AVX512VBMI__ 1
// CHECK_ICX_M32: #define __AVX512VL__ 1
// CHECK_ICX_M32: #define __AVX512VNNI__ 1
// CHECK_ICX_M32: #define __AVX512VPOPCNTDQ__ 1
// CHECK_ICX_M32: #define __AVX__ 1
// CHECK_ICX_M32: #define __BMI2__ 1
// CHECK_ICX_M32: #define __BMI__ 1
// CHECK_ICX_M32: #define __CLFLUSHOPT__ 1
// CHECK_ICX_M32: #define __CLWB__ 1
// CHECK_ICX_M32: #define __EVEX512__ 1
// CHECK_ICX_M32: #define __F16C__ 1
// CHECK_ICX_M32: #define __FMA__ 1
// CHECK_ICX_M32: #define __GFNI__ 1
// CHECK_ICX_M32: #define __INVPCID__ 1
// CHECK_ICX_M32: #define __LZCNT__ 1
// CHECK_ICX_M32: #define __MMX__ 1
// CHECK_ICX_M32: #define __MOVBE__ 1
// CHECK_ICX_M32: #define __PCLMUL__ 1
// CHECK_ICX_M32: #define __PCONFIG__ 1
// CHECK_ICX_M32: #define __PKU__ 1
// CHECK_ICX_M32: #define __POPCNT__ 1
// CHECK_ICX_M32: #define __PRFCHW__ 1
// CHECK_ICX_M32: #define __RDPID__ 1
// CHECK_ICX_M32: #define __RDRND__ 1
// CHECK_ICX_M32: #define __RDSEED__ 1
// CHECK_ICX_M32: #define __SGX__ 1
// CHECK_ICX_M32: #define __SHA__ 1
// CHECK_ICX_M32: #define __SSE2__ 1
// CHECK_ICX_M32: #define __SSE3__ 1
// CHECK_ICX_M32: #define __SSE4_1__ 1
// CHECK_ICX_M32: #define __SSE4_2__ 1
// CHECK_ICX_M32: #define __SSE__ 1
// CHECK_ICX_M32: #define __SSSE3__ 1
// CHECK_ICX_M32: #define __VAES__ 1
// CHECK_ICX_M32: #define __VPCLMULQDQ__ 1
// CHECK_ICX_M32: #define __WBNOINVD__ 1
// CHECK_ICX_M32: #define __XSAVEC__ 1
// CHECK_ICX_M32: #define __XSAVEOPT__ 1
// CHECK_ICX_M32: #define __XSAVES__ 1
// CHECK_ICX_M32: #define __XSAVE__ 1
// CHECK_ICX_M32: #define __corei7 1
// CHECK_ICX_M32: #define __corei7__ 1
// CHECK_ICX_M32: #define __i386 1
// CHECK_ICX_M32: #define __i386__ 1
// CHECK_ICX_M32: #define __tune_corei7__ 1
// CHECK_ICX_M32: #define i386 1

// RUN: %clang -march=icelake-server -m64 -E -dM %s -o - 2>&1 \
// RUN:     -target i386-unknown-linux \
// RUN:   | FileCheck -match-full-lines %s -check-prefix=CHECK_ICX_M64
// CHECK_ICX_M64: #define __AES__ 1
// CHECK_ICX_M64: #define __AVX2__ 1
// CHECK_ICX_M64: #define __AVX512BITALG__ 1
// CHECK_ICX_M64: #define __AVX512BW__ 1
// CHECK_ICX_M64: #define __AVX512CD__ 1
// CHECK_ICX_M64: #define __AVX512DQ__ 1
// CHECK_ICX_M64: #define __AVX512F__ 1
// CHECK_ICX_M64: #define __AVX512IFMA__ 1
// CHECK_ICX_M64: #define __AVX512VBMI2__ 1
// CHECK_ICX_M64: #define __AVX512VBMI__ 1
// CHECK_ICX_M64: #define __AVX512VL__ 1
// CHECK_ICX_M64: #define __AVX512VNNI__ 1
// CHECK_ICX_M64: #define __AVX512VPOPCNTDQ__ 1
// CHECK_ICX_M64: #define __AVX__ 1
// CHECK_ICX_M64: #define __BMI2__ 1
// CHECK_ICX_M64: #define __BMI__ 1
// CHECK_ICX_M64: #define __CLFLUSHOPT__ 1
// CHECK_ICX_M64: #define __CLWB__ 1
// CHECK_ICX_M64: #define __EVEX512__ 1
// CHECK_ICX_M64: #define __F16C__ 1
// CHECK_ICX_M64: #define __FMA__ 1
// CHECK_ICX_M64: #define __GFNI__ 1
// CHECK_ICX_M64: #define __INVPCID__ 1
// CHECK_ICX_M64: #define __LZCNT__ 1
// CHECK_ICX_M64: #define __MMX__ 1
// CHECK_ICX_M64: #define __MOVBE__ 1
// CHECK_ICX_M64: #define __PCLMUL__ 1
// CHECK_ICX_M64: #define __PCONFIG__ 1
// CHECK_ICX_M64: #define __PKU__ 1
// CHECK_ICX_M64: #define __POPCNT__ 1
// CHECK_ICX_M64: #define __PRFCHW__ 1
// CHECK_ICX_M64: #define __RDPID__ 1
// CHECK_ICX_M64: #define __RDRND__ 1
// CHECK_ICX_M64: #define __RDSEED__ 1
// CHECK_ICX_M64: #define __SGX__ 1
// CHECK_ICX_M64: #define __SHA__ 1
// CHECK_ICX_M64: #define __SSE2__ 1
// CHECK_ICX_M64: #define __SSE3__ 1
// CHECK_ICX_M64: #define __SSE4_1__ 1
// CHECK_ICX_M64: #define __SSE4_2__ 1
// CHECK_ICX_M64: #define __SSE__ 1
// CHECK_ICX_M64: #define __SSSE3__ 1
// CHECK_ICX_M64: #define __VAES__ 1
// CHECK_ICX_M64: #define __VPCLMULQDQ__ 1
// CHECK_ICX_M64: #define __WBNOINVD__ 1
// CHECK_ICX_M64: #define __XSAVEC__ 1
// CHECK_ICX_M64: #define __XSAVEOPT__ 1
// CHECK_ICX_M64: #define __XSAVES__ 1
// CHECK_ICX_M64: #define __XSAVE__ 1
// CHECK_ICX_M64: #define __amd64 1
// CHECK_ICX_M64: #define __amd64__ 1
// CHECK_ICX_M64: #define __corei7 1
// CHECK_ICX_M64: #define __corei7__ 1
// CHECK_ICX_M64: #define __tune_corei7__ 1
// CHECK_ICX_M64: #define __x86_64 1
// CHECK_ICX_M64: #define __x86_64__ 1

// RUN: %clang -march=tigerlake -m32 -E -dM %s -o - 2>&1 \
// RUN:     -target i386-unknown-linux \
// RUN:   | FileCheck -match-full-lines %s -check-prefix=CHECK_TGL_M32
// CHECK_TGL_M32: #define __AES__ 1
// CHECK_TGL_M32: #define __AVX2__ 1
// CHECK_TGL_M32: #define __AVX512BITALG__ 1
// CHECK_TGL_M32: #define __AVX512BW__ 1
// CHECK_TGL_M32: #define __AVX512CD__ 1
// CHECK_TGL_M32: #define __AVX512DQ__ 1
// CHECK_TGL_M32: #define __AVX512F__ 1
// CHECK_TGL_M32: #define __AVX512IFMA__ 1
// CHECK_TGL_M32: #define __AVX512VBMI2__ 1
// CHECK_TGL_M32: #define __AVX512VBMI__ 1
// CHECK_TGL_M32: #define __AVX512VL__ 1
// CHECK_TGL_M32: #define __AVX512VNNI__ 1
// CHECK_TGL_M32: #define __AVX512VP2INTERSECT__ 1
// CHECK_TGL_M32: #define __AVX512VPOPCNTDQ__ 1
// CHECK_TGL_M32: #define __AVX__ 1
// CHECK_TGL_M32: #define __BMI2__ 1
// CHECK_TGL_M32: #define __BMI__ 1
// CHECK_TGL_M32: #define __CLFLUSHOPT__ 1
// CHECK_TGL_M32: #define __CLWB__ 1
// CHECK_TGL_M32: #define __EVEX512__ 1
// CHECK_TGL_M32: #define __F16C__ 1
// CHECK_TGL_M32: #define __FMA__ 1
// CHECK_TGL_M32: #define __GFNI__ 1
// CHECK_TGL_M32: #define __INVPCID__ 1
// CHECK_TGL_M32: #define __LZCNT__ 1
// CHECK_TGL_M32: #define __MMX__ 1
// CHECK_TGL_M32: #define __MOVBE__ 1
// CHECK_TGL_M32: #define __MOVDIR64B__ 1
// CHECK_TGL_M32: #define __MOVDIRI__ 1
// CHECK_TGL_M32: #define __PCLMUL__ 1
// CHECK_TGL_M32-NOT: #define __PCONFIG__ 1
// CHECK_TGL_M32: #define __PKU__ 1
// CHECK_TGL_M32: #define __POPCNT__ 1
// CHECK_TGL_M32: #define __PRFCHW__ 1
// CHECK_TGL_M32: #define __RDPID__ 1
// CHECK_TGL_M32: #define __RDRND__ 1
// CHECK_TGL_M32: #define __RDSEED__ 1
// CHECK_TGL_M32: #define __SGX__ 1
// CHECK_TGL_M32: #define __SHA__ 1
// CHECK_TGL_M32: #define __SHSTK__ 1
// CHECK_TGL_M32: #define __SSE2__ 1
// CHECK_TGL_M32: #define __SSE3__ 1
// CHECK_TGL_M32: #define __SSE4_1__ 1
// CHECK_TGL_M32: #define __SSE4_2__ 1
// CHECK_TGL_M32: #define __SSE__ 1
// CHECK_TGL_M32: #define __SSSE3__ 1
// CHECK_TGL_M32: #define __VAES__ 1
// CHECK_TGL_M32: #define __VPCLMULQDQ__ 1
// CHECK_TGL_M32-NOT: #define __WBNOINVD__ 1
// CHECK_TGL_M32: #define __XSAVEC__ 1
// CHECK_TGL_M32: #define __XSAVEOPT__ 1
// CHECK_TGL_M32: #define __XSAVES__ 1
// CHECK_TGL_M32: #define __XSAVE__ 1
// CHECK_TGL_M32: #define __corei7 1
// CHECK_TGL_M32: #define __corei7__ 1
// CHECK_TGL_M32: #define __i386 1
// CHECK_TGL_M32: #define __i386__ 1
// CHECK_TGL_M32: #define __tune_corei7__ 1
// CHECK_TGL_M32: #define i386 1

// RUN: %clang -march=tigerlake -m64 -E -dM %s -o - 2>&1 \
// RUN:     -target i386-unknown-linux \
// RUN:   | FileCheck -match-full-lines %s -check-prefix=CHECK_TGL_M64
// CHECK_TGL_M64: #define __AES__ 1
// CHECK_TGL_M64: #define __AVX2__ 1
// CHECK_TGL_M64: #define __AVX512BITALG__ 1
// CHECK_TGL_M64: #define __AVX512BW__ 1
// CHECK_TGL_M64: #define __AVX512CD__ 1
// CHECK_TGL_M64: #define __AVX512DQ__ 1
// CHECK_TGL_M64: #define __AVX512F__ 1
// CHECK_TGL_M64: #define __AVX512IFMA__ 1
// CHECK_TGL_M64: #define __AVX512VBMI2__ 1
// CHECK_TGL_M64: #define __AVX512VBMI__ 1
// CHECK_TGL_M64: #define __AVX512VL__ 1
// CHECK_TGL_M64: #define __AVX512VNNI__ 1
// CHECK_TGL_M64: #define __AVX512VP2INTERSECT__ 1
// CHECK_TGL_M64: #define __AVX512VPOPCNTDQ__ 1
// CHECK_TGL_M64: #define __AVX__ 1
// CHECK_TGL_M64: #define __BMI2__ 1
// CHECK_TGL_M64: #define __BMI__ 1
// CHECK_TGL_M64: #define __CLFLUSHOPT__ 1
// CHECK_TGL_M64: #define __CLWB__ 1
// CHECK_TGL_M64: #define __EVEX512__ 1
// CHECK_TGL_M64: #define __F16C__ 1
// CHECK_TGL_M64: #define __FMA__ 1
// CHECK_TGL_M64: #define __GFNI__ 1
// CHECK_TGL_M64: #define __INVPCID__ 1
// CHECK_TGL_M64: #define __LZCNT__ 1
// CHECK_TGL_M64: #define __MMX__ 1
// CHECK_TGL_M64: #define __MOVBE__ 1
// CHECK_TGL_M64: #define __MOVDIR64B__ 1
// CHECK_TGL_M64: #define __MOVDIRI__ 1
// CHECK_TGL_M64: #define __PCLMUL__ 1
// CHECK_TGL_M64-NOT: #define __PCONFIG__ 1
// CHECK_TGL_M64: #define __PKU__ 1
// CHECK_TGL_M64: #define __POPCNT__ 1
// CHECK_TGL_M64: #define __PRFCHW__ 1
// CHECK_TGL_M64: #define __RDPID__ 1
// CHECK_TGL_M64: #define __RDRND__ 1
// CHECK_TGL_M64: #define __RDSEED__ 1
// CHECK_TGL_M64: #define __SGX__ 1
// CHECK_TGL_M64: #define __SHA__ 1
// CHECK_TGL_M64: #define __SHSTK__ 1
// CHECK_TGL_M64: #define __SSE2__ 1
// CHECK_TGL_M64: #define __SSE3__ 1
// CHECK_TGL_M64: #define __SSE4_1__ 1
// CHECK_TGL_M64: #define __SSE4_2__ 1
// CHECK_TGL_M64: #define __SSE__ 1
// CHECK_TGL_M64: #define __SSSE3__ 1
// CHECK_TGL_M64: #define __VAES__ 1
// CHECK_TGL_M64: #define __VPCLMULQDQ__ 1
// CHECK_TGL_M64-NOT: #define __WBNOINVD__ 1
// CHECK_TGL_M64: #define __XSAVEC__ 1
// CHECK_TGL_M64: #define __XSAVEOPT__ 1
// CHECK_TGL_M64: #define __XSAVES__ 1
// CHECK_TGL_M64: #define __XSAVE__ 1
// CHECK_TGL_M64: #define __amd64 1
// CHECK_TGL_M64: #define __amd64__ 1
// CHECK_TGL_M64: #define __corei7 1
// CHECK_TGL_M64: #define __corei7__ 1
// CHECK_TGL_M64: #define __tune_corei7__ 1
// CHECK_TGL_M64: #define __x86_64 1
// CHECK_TGL_M64: #define __x86_64__ 1

// RUN: %clang -march=sapphirerapids -m32 -E -dM %s -o - 2>&1 \
// RUN:     -target i386-unknown-linux \
// RUN:   | FileCheck -match-full-lines %s -check-prefix=CHECK_SPR_M32
// RUN: %clang -march=emeraldrapids -m32 -E -dM %s -o - 2>&1 \
// RUN:     -target i386-unknown-linux \
// RUN:   | FileCheck -match-full-lines %s -check-prefix=CHECK_SPR_M32
// CHECK_SPR_M32: #define __AES__ 1
// CHECK_SPR_M32: #define __AMX_BF16__ 1
// CHECK_SPR_M32: #define __AMX_INT8__ 1
// CHECK_SPR_M32: #define __AMX_TILE__ 1
// CHECK_SPR_M32: #define __AVX2__ 1
// CHECK_SPR_M32: #define __AVX512BF16__ 1
// CHECK_SPR_M32: #define __AVX512BITALG__ 1
// CHECK_SPR_M32: #define __AVX512BW__ 1
// CHECK_SPR_M32: #define __AVX512CD__ 1
// CHECK_SPR_M32: #define __AVX512DQ__ 1
// CHECK_SPR_M32: #define __AVX512FP16__ 1
// CHECK_SPR_M32: #define __AVX512F__ 1
// CHECK_SPR_M32: #define __AVX512IFMA__ 1
// CHECK_SPR_M32: #define __AVX512VBMI2__ 1
// CHECK_SPR_M32: #define __AVX512VBMI__ 1
// CHECK_SPR_M32: #define __AVX512VL__ 1
// CHECK_SPR_M32: #define __AVX512VNNI__ 1
// CHECK_SPR_M32: #define __AVX512VPOPCNTDQ__ 1
// CHECK_SPR_M32: #define __AVXVNNI__ 1
// CHECK_SPR_M32: #define __AVX__ 1
// CHECK_SPR_M32: #define __BMI2__ 1
// CHECK_SPR_M32: #define __BMI__ 1
// CHECK_SPR_M32: #define __CLDEMOTE__ 1
// CHECK_SPR_M32: #define __CLFLUSHOPT__ 1
// CHECK_SPR_M32: #define __CLWB__ 1
// CHECK_SPR_M32: #define __ENQCMD__ 1
// CHECK_SPR_M32: #define __EVEX512__ 1
// CHECK_SPR_M32: #define __F16C__ 1
// CHECK_SPR_M32: #define __FMA__ 1
// CHECK_SPR_M32: #define __GFNI__ 1
// CHECK_SPR_M32: #define __INVPCID__ 1
// CHECK_SPR_M32: #define __LZCNT__ 1
// CHECK_SPR_M32: #define __MMX__ 1
// CHECK_SPR_M32: #define __MOVBE__ 1
// CHECK_SPR_M32: #define __PCLMUL__ 1
// CHECK_SPR_M32: #define __PCONFIG__ 1
// CHECK_SPR_M32: #define __PKU__ 1
// CHECK_SPR_M32: #define __POPCNT__ 1
// CHECK_SPR_M32: #define __PRFCHW__ 1
// CHECK_SPR_M32: #define __PTWRITE__ 1
// CHECK_SPR_M32: #define __RDPID__ 1
// CHECK_SPR_M32: #define __RDRND__ 1
// CHECK_SPR_M32: #define __RDSEED__ 1
// CHECK_SPR_M32: #define __SERIALIZE__ 1
// CHECK_SPR_M32: #define __SGX__ 1
// CHECK_SPR_M32: #define __SHA__ 1
// CHECK_SPR_M32: #define __SHSTK__ 1
// CHECK_SPR_M32: #define __SSE2__ 1
// CHECK_SPR_M32: #define __SSE3__ 1
// CHECK_SPR_M32: #define __SSE4_1__ 1
// CHECK_SPR_M32: #define __SSE4_2__ 1
// CHECK_SPR_M32: #define __SSE__ 1
// CHECK_SPR_M32: #define __SSSE3__ 1
// CHECK_SPR_M32: #define __TSXLDTRK__ 1
// CHECK_SPR_M32: #define __UINTR__ 1
// CHECK_SPR_M32: #define __VAES__ 1
// CHECK_SPR_M32: #define __VPCLMULQDQ__ 1
// CHECK_SPR_M32: #define __WAITPKG__ 1
// CHECK_SPR_M32: #define __WBNOINVD__ 1
// CHECK_SPR_M32: #define __XSAVEC__ 1
// CHECK_SPR_M32: #define __XSAVEOPT__ 1
// CHECK_SPR_M32: #define __XSAVES__ 1
// CHECK_SPR_M32: #define __XSAVE__ 1
// CHECK_SPR_M32: #define __corei7 1
// CHECK_SPR_M32: #define __corei7__ 1
// CHECK_SPR_M32: #define __i386 1
// CHECK_SPR_M32: #define __i386__ 1
// CHECK_SPR_M32: #define __tune_corei7__ 1
// CHECK_SPR_M32: #define i386 1

// RUN: %clang -march=sapphirerapids -m64 -E -dM %s -o - 2>&1 \
// RUN:     -target i386-unknown-linux \
// RUN:   | FileCheck -match-full-lines %s -check-prefix=CHECK_SPR_M64
// RUN: %clang -march=emeraldrapids -m64 -E -dM %s -o - 2>&1 \
// RUN:     -target i386-unknown-linux \
// RUN:   | FileCheck -match-full-lines %s -check-prefix=CHECK_SPR_M64
// CHECK_SPR_M64: #define __AES__ 1
// CHECK_SPR_M64: #define __AMX_BF16__ 1
// CHECK_SPR_M64: #define __AMX_INT8__ 1
// CHECK_SPR_M64: #define __AMX_TILE__ 1
// CHECK_SPR_M64: #define __AVX2__ 1
// CHECK_SPR_M64: #define __AVX512BF16__ 1
// CHECK_SPR_M64: #define __AVX512BITALG__ 1
// CHECK_SPR_M64: #define __AVX512BW__ 1
// CHECK_SPR_M64: #define __AVX512CD__ 1
// CHECK_SPR_M64: #define __AVX512DQ__ 1
// CHECK_SPR_M64: #define __AVX512FP16__ 1
// CHECK_SPR_M64: #define __AVX512F__ 1
// CHECK_SPR_M64: #define __AVX512IFMA__ 1
// CHECK_SPR_M64: #define __AVX512VBMI2__ 1
// CHECK_SPR_M64: #define __AVX512VBMI__ 1
// CHECK_SPR_M64: #define __AVX512VL__ 1
// CHECK_SPR_M64: #define __AVX512VNNI__ 1
// CHECK_SPR_M64: #define __AVX512VPOPCNTDQ__ 1
// CHECK_SPR_M64: #define __AVXVNNI__ 1
// CHECK_SPR_M64: #define __AVX__ 1
// CHECK_SPR_M64: #define __BMI2__ 1
// CHECK_SPR_M64: #define __BMI__ 1
// CHECK_SPR_M64: #define __CLDEMOTE__ 1
// CHECK_SPR_M64: #define __CLFLUSHOPT__ 1
// CHECK_SPR_M64: #define __CLWB__ 1
// CHECK_SPR_M64: #define __ENQCMD__ 1
// CHECK_SPR_M64: #define __EVEX512__ 1
// CHECK_SPR_M64: #define __F16C__ 1
// CHECK_SPR_M64: #define __FMA__ 1
// CHECK_SPR_M64: #define __GFNI__ 1
// CHECK_SPR_M64: #define __INVPCID__ 1
// CHECK_SPR_M64: #define __LZCNT__ 1
// CHECK_SPR_M64: #define __MMX__ 1
// CHECK_SPR_M64: #define __MOVBE__ 1
// CHECK_SPR_M64: #define __PCLMUL__ 1
// CHECK_SPR_M64: #define __PCONFIG__ 1
// CHECK_SPR_M64: #define __PKU__ 1
// CHECK_SPR_M64: #define __POPCNT__ 1
// CHECK_SPR_M64: #define __PRFCHW__ 1
// CHECK_SPR_M64: #define __PTWRITE__ 1
// CHECK_SPR_M64: #define __RDPID__ 1
// CHECK_SPR_M64: #define __RDRND__ 1
// CHECK_SPR_M64: #define __RDSEED__ 1
// CHECK_SPR_M64: #define __SERIALIZE__ 1
// CHECK_SPR_M64: #define __SGX__ 1
// CHECK_SPR_M64: #define __SHA__ 1
// CHECK_SPR_M64: #define __SHSTK__ 1
// CHECK_SPR_M64: #define __SSE2__ 1
// CHECK_SPR_M64: #define __SSE3__ 1
// CHECK_SPR_M64: #define __SSE4_1__ 1
// CHECK_SPR_M64: #define __SSE4_2__ 1
// CHECK_SPR_M64: #define __SSE__ 1
// CHECK_SPR_M64: #define __SSSE3__ 1
// CHECK_SPR_M64: #define __TSXLDTRK__ 1
// CHECK_SPR_M64: #define __UINTR__ 1
// CHECK_SPR_M64: #define __VAES__ 1
// CHECK_SPR_M64: #define __VPCLMULQDQ__ 1
// CHECK_SPR_M64: #define __WAITPKG__ 1
// CHECK_SPR_M64: #define __WBNOINVD__ 1
// CHECK_SPR_M64: #define __XSAVEC__ 1
// CHECK_SPR_M64: #define __XSAVEOPT__ 1
// CHECK_SPR_M64: #define __XSAVES__ 1
// CHECK_SPR_M64: #define __XSAVE__ 1
// CHECK_SPR_M64: #define __amd64 1
// CHECK_SPR_M64: #define __amd64__ 1
// CHECK_SPR_M64: #define __corei7 1
// CHECK_SPR_M64: #define __corei7__ 1
// CHECK_SPR_M64: #define __tune_corei7__ 1
// CHECK_SPR_M64: #define __x86_64 1
// CHECK_SPR_M64: #define __x86_64__ 1

// RUN: %clang -march=graniterapids -m32 -E -dM %s -o - 2>&1 \
// RUN:     --target=i386 \
// RUN:   | FileCheck -match-full-lines %s -check-prefix=CHECK_GNR_M32
// RUN: %clang -march=graniterapids-d -m32 -E -dM %s -o - 2>&1 \
// RUN:     --target=i386 \
// RUN:   | FileCheck -match-full-lines %s -check-prefixes=CHECK_GNR_M32,CHECK_GNRD_M32
// CHECK_GNR_M32: #define __AES__ 1
// CHECK_GNR_M32: #define __AMX_BF16__ 1
// CHECK_GNR_M32-NOT: #define __AMX_COMPLEX__ 1
// CHECK_GNRD_M32: #define __AMX_COMPLEX__ 1
// CHECK_GNR_M32: #define __AMX_FP16__ 1
// CHECK_GNR_M32: #define __AMX_INT8__ 1
// CHECK_GNR_M32: #define __AMX_TILE__ 1
// CHECK_GNR_M32: #define __AVX2__ 1
// CHECK_GNR_M32: #define __AVX512BF16__ 1
// CHECK_GNR_M32: #define __AVX512BITALG__ 1
// CHECK_GNR_M32: #define __AVX512BW__ 1
// CHECK_GNR_M32: #define __AVX512CD__ 1
// CHECK_GNR_M32: #define __AVX512DQ__ 1
// CHECK_GNR_M32: #define __AVX512FP16__ 1
// CHECK_GNR_M32: #define __AVX512F__ 1
// CHECK_GNR_M32: #define __AVX512IFMA__ 1
// CHECK_GNR_M32: #define __AVX512VBMI2__ 1
// CHECK_GNR_M32: #define __AVX512VBMI__ 1
// CHECK_GNR_M32: #define __AVX512VL__ 1
// CHECK_GNR_M32: #define __AVX512VNNI__ 1
// CHECK_GNR_M32: #define __AVX512VPOPCNTDQ__ 1
// CHECK_GNR_M32: #define __AVXVNNI__ 1
// CHECK_GNR_M32: #define __AVX__ 1
// CHECK_GNR_M32: #define __BMI2__ 1
// CHECK_GNR_M32: #define __BMI__ 1
// CHECK_GNR_M32: #define __CLDEMOTE__ 1
// CHECK_GNR_M32: #define __CLFLUSHOPT__ 1
// CHECK_GNR_M32: #define __CLWB__ 1
// CHECK_GNR_M32: #define __ENQCMD__ 1
// CHECK_GNR_M32: #define __EVEX512__ 1
// CHECK_GNR_M32: #define __F16C__ 1
// CHECK_GNR_M32: #define __FMA__ 1
// CHECK_GNR_M32: #define __GFNI__ 1
// CHECK_GNR_M32: #define __INVPCID__ 1
// CHECK_GNR_M32: #define __LZCNT__ 1
// CHECK_GNR_M32: #define __MMX__ 1
// CHECK_GNR_M32: #define __MOVBE__ 1
// CHECK_GNR_M32: #define __PCLMUL__ 1
// CHECK_GNR_M32: #define __PCONFIG__ 1
// CHECK_GNR_M32: #define __PKU__ 1
// CHECK_GNR_M32: #define __POPCNT__ 1
// CHECK_GNR_M32: #define __PREFETCHI__ 1
// CHECK_GNR_M32: #define __PRFCHW__ 1
// CHECK_GNR_M32: #define __PTWRITE__ 1
// CHECK_GNR_M32: #define __RDPID__ 1
// CHECK_GNR_M32: #define __RDRND__ 1
// CHECK_GNR_M32: #define __RDSEED__ 1
// CHECK_GNR_M32: #define __SERIALIZE__ 1
// CHECK_GNR_M32: #define __SGX__ 1
// CHECK_GNR_M32: #define __SHA__ 1
// CHECK_GNR_M32: #define __SHSTK__ 1
// CHECK_GNR_M32: #define __SSE2__ 1
// CHECK_GNR_M32: #define __SSE3__ 1
// CHECK_GNR_M32: #define __SSE4_1__ 1
// CHECK_GNR_M32: #define __SSE4_2__ 1
// CHECK_GNR_M32: #define __SSE__ 1
// CHECK_GNR_M32: #define __SSSE3__ 1
// CHECK_GNR_M32: #define __TSXLDTRK__ 1
// CHECK_GNR_M32: #define __UINTR__ 1
// CHECK_GNR_M32: #define __VAES__ 1
// CHECK_GNR_M32: #define __VPCLMULQDQ__ 1
// CHECK_GNR_M32: #define __WAITPKG__ 1
// CHECK_GNR_M32: #define __WBNOINVD__ 1
// CHECK_GNR_M32: #define __XSAVEC__ 1
// CHECK_GNR_M32: #define __XSAVEOPT__ 1
// CHECK_GNR_M32: #define __XSAVES__ 1
// CHECK_GNR_M32: #define __XSAVE__ 1
// CHECK_GNR_M32: #define __corei7 1
// CHECK_GNR_M32: #define __corei7__ 1
// CHECK_GNR_M32: #define __i386 1
// CHECK_GNR_M32: #define __i386__ 1
// CHECK_GNR_M32: #define __tune_corei7__ 1
// CHECK_GNR_M32: #define i386 1

// RUN: %clang -march=graniterapids -m64 -E -dM %s -o - 2>&1 \
// RUN:     --target=x86_64 \
// RUN:   | FileCheck -match-full-lines %s -check-prefix=CHECK_GNR_M64
// RUN: %clang -march=graniterapids-d -m64 -E -dM %s -o - 2>&1 \
// RUN:     --target=x86_64 \
// RUN:   | FileCheck -match-full-lines %s -check-prefixes=CHECK_GNR_M64,CHECK_GNRD_M64
// CHECK_GNR_M64: #define __AES__ 1
// CHECK_GNR_M64: #define __AMX_BF16__ 1
// CHECK_GNR_M64-NOT: #define __AMX_COMPLEX__ 1
// CHECK_GNRD_M64: #define __AMX_COMPLEX__ 1
// CHECK_GNR_M64: #define __AMX_FP16__ 1
// CHECK_GNR_M64: #define __AMX_INT8__ 1
// CHECK_GNR_M64: #define __AMX_TILE__ 1
// CHECK_GNR_M64: #define __AVX2__ 1
// CHECK_GNR_M64: #define __AVX512BF16__ 1
// CHECK_GNR_M64: #define __AVX512BITALG__ 1
// CHECK_GNR_M64: #define __AVX512BW__ 1
// CHECK_GNR_M64: #define __AVX512CD__ 1
// CHECK_GNR_M64: #define __AVX512DQ__ 1
// CHECK_GNR_M64: #define __AVX512FP16__ 1
// CHECK_GNR_M64: #define __AVX512F__ 1
// CHECK_GNR_M64: #define __AVX512IFMA__ 1
// CHECK_GNR_M64: #define __AVX512VBMI2__ 1
// CHECK_GNR_M64: #define __AVX512VBMI__ 1
// CHECK_GNR_M64: #define __AVX512VL__ 1
// CHECK_GNR_M64: #define __AVX512VNNI__ 1
// CHECK_GNR_M64: #define __AVX512VPOPCNTDQ__ 1
// CHECK_GNR_M64: #define __AVXVNNI__ 1
// CHECK_GNR_M64: #define __AVX__ 1
// CHECK_GNR_M64: #define __BMI2__ 1
// CHECK_GNR_M64: #define __BMI__ 1
// CHECK_GNR_M64: #define __CLDEMOTE__ 1
// CHECK_GNR_M64: #define __CLFLUSHOPT__ 1
// CHECK_GNR_M64: #define __CLWB__ 1
// CHECK_GNR_M64: #define __ENQCMD__ 1
// CHECK_GNR_M64: #define __EVEX512__ 1
// CHECK_GNR_M64: #define __F16C__ 1
// CHECK_GNR_M64: #define __FMA__ 1
// CHECK_GNR_M64: #define __GFNI__ 1
// CHECK_GNR_M64: #define __INVPCID__ 1
// CHECK_GNR_M64: #define __LZCNT__ 1
// CHECK_GNR_M64: #define __MMX__ 1
// CHECK_GNR_M64: #define __MOVBE__ 1
// CHECK_GNR_M64: #define __PCLMUL__ 1
// CHECK_GNR_M64: #define __PCONFIG__ 1
// CHECK_GNR_M64: #define __PKU__ 1
// CHECK_GNR_M64: #define __POPCNT__ 1
// CHECK_GNR_M64: #define __PREFETCHI__ 1
// CHECK_GNR_M64: #define __PRFCHW__ 1
// CHECK_GNR_M64: #define __PTWRITE__ 1
// CHECK_GNR_M64: #define __RDPID__ 1
// CHECK_GNR_M64: #define __RDRND__ 1
// CHECK_GNR_M64: #define __RDSEED__ 1
// CHECK_GNR_M64: #define __SERIALIZE__ 1
// CHECK_GNR_M64: #define __SGX__ 1
// CHECK_GNR_M64: #define __SHA__ 1
// CHECK_GNR_M64: #define __SHSTK__ 1
// CHECK_GNR_M64: #define __SSE2__ 1
// CHECK_GNR_M64: #define __SSE3__ 1
// CHECK_GNR_M64: #define __SSE4_1__ 1
// CHECK_GNR_M64: #define __SSE4_2__ 1
// CHECK_GNR_M64: #define __SSE__ 1
// CHECK_GNR_M64: #define __SSSE3__ 1
// CHECK_GNR_M64: #define __TSXLDTRK__ 1
// CHECK_GNR_M64: #define __UINTR__ 1
// CHECK_GNR_M64: #define __VAES__ 1
// CHECK_GNR_M64: #define __VPCLMULQDQ__ 1
// CHECK_GNR_M64: #define __WAITPKG__ 1
// CHECK_GNR_M64: #define __WBNOINVD__ 1
// CHECK_GNR_M64: #define __XSAVEC__ 1
// CHECK_GNR_M64: #define __XSAVEOPT__ 1
// CHECK_GNR_M64: #define __XSAVES__ 1
// CHECK_GNR_M64: #define __XSAVE__ 1
// CHECK_GNR_M64: #define __amd64 1
// CHECK_GNR_M64: #define __amd64__ 1
// CHECK_GNR_M64: #define __corei7 1
// CHECK_GNR_M64: #define __corei7__ 1
// CHECK_GNR_M64: #define __tune_corei7__ 1
// CHECK_GNR_M64: #define __x86_64 1
// CHECK_GNR_M64: #define __x86_64__ 1

// RUN: %clang -march=alderlake -m32 -E -dM %s -o - 2>&1 \
// RUN:     -target i386-unknown-linux \
// RUN:   | FileCheck -match-full-lines %s -check-prefix=CHECK_ADL_M32
// RUN: %clang -march=raptorlake -m32 -E -dM %s -o - 2>&1 \
// RUN:     -target i386-unknown-linux \
// RUN:   | FileCheck -match-full-lines %s -check-prefix=CHECK_ADL_M32
// RUN: %clang -march=meteorlake -m32 -E -dM %s -o - 2>&1 \
// RUN:     -target i386-unknown-linux \
// RUN:   | FileCheck -match-full-lines %s -check-prefix=CHECK_ADL_M32
// CHECK_ADL_M32: #define __ADX__ 1
// CHECK_ADL_M32: #define __AES__ 1
// CHECK_ADL_M32: #define __AVX2__ 1
// CHECK_ADL_M32-NOT: AVX512
// CHECK_ADL_M32: #define __AVXVNNI__ 1
// CHECK_ADL_M32: #define __AVX__ 1
// CHECK_ADL_M32: #define __BMI2__ 1
// CHECK_ADL_M32: #define __BMI__ 1
// CHECK_ADL_M32: #define __CLDEMOTE__ 1
// CHECK_ADL_M32: #define __CLFLUSHOPT__ 1
// CHECK_ADL_M32: #define __CLWB__ 1
// CHECK_ADL_M32: #define __F16C__ 1
// CHECK_ADL_M32: #define __FMA__ 1
// CHECK_ADL_M32: #define __FSGSBASE__ 1
// CHECK_ADL_M32: #define __FXSR__ 1
// CHECK_ADL_M32: #define __GFNI__ 1
// CHECK_ADL_M32: #define __HRESET__ 1
// CHECK_ADL_M32: #define __INVPCID__ 1
// CHECK_ADL_M32: #define __KL__ 1
// CHECK_ADL_M32: #define __LZCNT__ 1
// CHECK_ADL_M32: #define __MMX__ 1
// CHECK_ADL_M32: #define __MOVBE__ 1
// CHECK_ADL_M32: #define __MOVDIR64B__ 1
// CHECK_ADL_M32: #define __MOVDIRI__ 1
// CHECK_ADL_M32: #define __PCLMUL__ 1
// CHECK_ADL_M32: #define __PCONFIG__ 1
// CHECK_ADL_M32: #define __PKU__ 1
// CHECK_ADL_M32: #define __POPCNT__ 1
// CHECK_ADL_M32: #define __PRFCHW__ 1
// CHECK_ADL_M32: #define __PTWRITE__ 1
// CHECK_ADL_M32: #define __RDPID__ 1
// CHECK_ADL_M32: #define __RDRND__ 1
// CHECK_ADL_M32: #define __RDSEED__ 1
// CHECK_ADL_M32: #define __SERIALIZE__ 1
// CHECK_ADL_M32: #define __SGX__ 1
// CHECK_ADL_M32: #define __SHA__ 1
// CHECK_ADL_M32: #define __SHSTK__ 1
// CHECK_ADL_M32: #define __SSE2__ 1
// CHECK_ADL_M32: #define __SSE3__ 1
// CHECK_ADL_M32: #define __SSE4_1__ 1
// CHECK_ADL_M32: #define __SSE4_2__ 1
// CHECK_ADL_M32: #define __SSE_MATH__ 1
// CHECK_ADL_M32: #define __SSE__ 1
// CHECK_ADL_M32: #define __SSSE3__ 1
// CHECK_ADL_M32: #define __VAES__ 1
// CHECK_ADL_M32: #define __VPCLMULQDQ__ 1
// CHECK_ADL_M32: #define __WAITPKG__ 1
// CHECK_ADL_M32: #define __WIDEKL__ 1
// CHECK_ADL_M32: #define __XSAVEC__ 1
// CHECK_ADL_M32: #define __XSAVEOPT__ 1
// CHECK_ADL_M32: #define __XSAVES__ 1
// CHECK_ADL_M32: #define __XSAVE__ 1
// CHECK_ADL_M32: #define __corei7 1
// CHECK_ADL_M32: #define __corei7__ 1
// CHECK_ADL_M32: #define __i386 1
// CHECK_ADL_M32: #define __i386__ 1
// CHECK_ADL_M32: #define __tune_corei7__ 1
// CHECK_ADL_M32: #define i386 1

// RUN: %clang -march=alderlake -m64 -E -dM %s -o - 2>&1 \
// RUN:     -target i386-unknown-linux \
// RUN:   | FileCheck -match-full-lines %s -check-prefix=CHECK_ADL_M64
// RUN: %clang -march=raptorlake -m64 -E -dM %s -o - 2>&1 \
// RUN:     -target i386-unknown-linux \
// RUN:   | FileCheck -match-full-lines %s -check-prefix=CHECK_ADL_M64
// RUN: %clang -march=meteorlake -m64 -E -dM %s -o - 2>&1 \
// RUN:     -target i386-unknown-linux \
// RUN:   | FileCheck -match-full-lines %s -check-prefix=CHECK_ADL_M64
// CHECK_ADL_M64: #define __ADX__ 1
// CHECK_ADL_M64: #define __AES__ 1
// CHECK_ADL_M64: #define __AVX2__ 1
// CHECK_ADL_M64-NOT: AVX512
// CHECK_ADL_M64: #define __AVXVNNI__ 1
// CHECK_ADL_M64: #define __AVX__ 1
// CHECK_ADL_M64: #define __BMI2__ 1
// CHECK_ADL_M64: #define __BMI__ 1
// CHECK_ADL_M64: #define __CLDEMOTE__ 1
// CHECK_ADL_M64: #define __CLFLUSHOPT__ 1
// CHECK_ADL_M64: #define __CLWB__ 1
// CHECK_ADL_M64: #define __F16C__ 1
// CHECK_ADL_M64: #define __FMA__ 1
// CHECK_ADL_M64: #define __FSGSBASE__ 1
// CHECK_ADL_M64: #define __FXSR__ 1
// CHECK_ADL_M64: #define __GFNI__ 1
// CHECK_ADL_M64: #define __HRESET__ 1
// CHECK_ADL_M64: #define __INVPCID__ 1
// CHECK_ADL_M64: #define __KL__ 1
// CHECK_ADL_M64: #define __LZCNT__ 1
// CHECK_ADL_M64: #define __MMX__ 1
// CHECK_ADL_M64: #define __MOVBE__ 1
// CHECK_ADL_M64: #define __MOVDIR64B__ 1
// CHECK_ADL_M64: #define __MOVDIRI__ 1
// CHECK_ADL_M64: #define __PCLMUL__ 1
// CHECK_ADL_M64: #define __PCONFIG__ 1
// CHECK_ADL_M64: #define __PKU__ 1
// CHECK_ADL_M64: #define __POPCNT__ 1
// CHECK_ADL_M64: #define __PRFCHW__ 1
// CHECK_ADL_M64: #define __PTWRITE__ 1
// CHECK_ADL_M64: #define __RDPID__ 1
// CHECK_ADL_M64: #define __RDRND__ 1
// CHECK_ADL_M64: #define __RDSEED__ 1
// CHECK_ADL_M64: #define __SERIALIZE__ 1
// CHECK_ADL_M64: #define __SGX__ 1
// CHECK_ADL_M64: #define __SHA__ 1
// CHECK_ADL_M64: #define __SHSTK__ 1
// CHECK_ADL_M64: #define __SSE2_MATH__ 1
// CHECK_ADL_M64: #define __SSE2__ 1
// CHECK_ADL_M64: #define __SSE3__ 1
// CHECK_ADL_M64: #define __SSE4_1__ 1
// CHECK_ADL_M64: #define __SSE4_2__ 1
// CHECK_ADL_M64: #define __SSE_MATH__ 1
// CHECK_ADL_M64: #define __SSE__ 1
// CHECK_ADL_M64: #define __SSSE3__ 1
// CHECK_ADL_M64: #define __VAES__ 1
// CHECK_ADL_M64: #define __VPCLMULQDQ__ 1
// CHECK_ADL_M64: #define __WAITPKG__ 1
// CHECK_ADL_M64: #define __WIDEKL__ 1
// CHECK_ADL_M64: #define __XSAVEC__ 1
// CHECK_ADL_M64: #define __XSAVEOPT__ 1
// CHECK_ADL_M64: #define __XSAVES__ 1
// CHECK_ADL_M64: #define __XSAVE__ 1
// CHECK_ADL_M64: #define __amd64 1
// CHECK_ADL_M64: #define __amd64__ 1
// CHECK_ADL_M64: #define __corei7 1
// CHECK_ADL_M64: #define __corei7__ 1
// CHECK_ADL_M64: #define __tune_corei7__ 1
// CHECK_ADL_M64: #define __x86_64 1
// CHECK_ADL_M64: #define __x86_64__ 1

// RUN: %clang -march=atom -m32 -E -dM %s -o - 2>&1 \
// RUN:     -target i386-unknown-linux \
// RUN:   | FileCheck -match-full-lines %s -check-prefix=CHECK_ATOM_M32
// RUN: %clang -march=bonnell -m32 -E -dM %s -o - 2>&1 \
// RUN:     -target i386-unknown-linux \
// RUN:   | FileCheck -match-full-lines %s -check-prefix=CHECK_ATOM_M32
// CHECK_ATOM_M32: #define __MMX__ 1
// CHECK_ATOM_M32: #define __MOVBE__ 1
// CHECK_ATOM_M32: #define __SSE2__ 1
// CHECK_ATOM_M32: #define __SSE3__ 1
// CHECK_ATOM_M32: #define __SSE__ 1
// CHECK_ATOM_M32: #define __SSSE3__ 1
// CHECK_ATOM_M32: #define __atom 1
// CHECK_ATOM_M32: #define __atom__ 1
// CHECK_ATOM_M32: #define __i386 1
// CHECK_ATOM_M32: #define __i386__ 1
// CHECK_ATOM_M32: #define __tune_atom__ 1
// CHECK_ATOM_M32: #define i386 1

// RUN: %clang -march=atom -m64 -E -dM %s -o - 2>&1 \
// RUN:     -target i386-unknown-linux \
// RUN:   | FileCheck -match-full-lines %s -check-prefix=CHECK_ATOM_M64
// RUN: %clang -march=bonnell -m64 -E -dM %s -o - 2>&1 \
// RUN:     -target i386-unknown-linux \
// RUN:   | FileCheck -match-full-lines %s -check-prefix=CHECK_ATOM_M64
// CHECK_ATOM_M64: #define __MMX__ 1
// CHECK_ATOM_M64: #define __MOVBE__ 1
// CHECK_ATOM_M64: #define __SSE2_MATH__ 1
// CHECK_ATOM_M64: #define __SSE2__ 1
// CHECK_ATOM_M64: #define __SSE3__ 1
// CHECK_ATOM_M64: #define __SSE_MATH__ 1
// CHECK_ATOM_M64: #define __SSE__ 1
// CHECK_ATOM_M64: #define __SSSE3__ 1
// CHECK_ATOM_M64: #define __amd64 1
// CHECK_ATOM_M64: #define __amd64__ 1
// CHECK_ATOM_M64: #define __atom 1
// CHECK_ATOM_M64: #define __atom__ 1
// CHECK_ATOM_M64: #define __tune_atom__ 1
// CHECK_ATOM_M64: #define __x86_64 1
// CHECK_ATOM_M64: #define __x86_64__ 1

// RUN: %clang -march=goldmont -m32 -E -dM %s -o - 2>&1 \
// RUN:     -target i386-unknown-linux \
// RUN:   | FileCheck %s -check-prefix=CHECK_GLM_M32
// CHECK_GLM_M32: #define __AES__ 1
// CHECK_GLM_M32: #define __CLFLUSHOPT__ 1
// CHECK_GLM_M32: #define __FSGSBASE__ 1
// CHECK_GLM_M32: #define __FXSR__ 1
// CHECK_GLM_M32: #define __MMX__ 1
// CHECK_GLM_M32: #define __MOVBE__ 1
// CHECK_GLM_M32: #define __PCLMUL__ 1
// CHECK_GLM_M32: #define __POPCNT__ 1
// CHECK_GLM_M32: #define __PRFCHW__ 1
// CHECK_GLM_M32: #define __RDRND__ 1
// CHECK_GLM_M32: #define __RDSEED__ 1
// CHECK_GLM_M32: #define __SHA__ 1
// CHECK_GLM_M32: #define __SSE2__ 1
// CHECK_GLM_M32: #define __SSE3__ 1
// CHECK_GLM_M32: #define __SSE4_1__ 1
// CHECK_GLM_M32: #define __SSE4_2__ 1
// CHECK_GLM_M32: #define __SSE_MATH__ 1
// CHECK_GLM_M32: #define __SSE__ 1
// CHECK_GLM_M32: #define __SSSE3__ 1
// CHECK_GLM_M32: #define __XSAVEC__ 1
// CHECK_GLM_M32: #define __XSAVEOPT__ 1
// CHECK_GLM_M32: #define __XSAVES__ 1
// CHECK_GLM_M32: #define __XSAVE__ 1
// CHECK_GLM_M32: #define __goldmont 1
// CHECK_GLM_M32: #define __goldmont__ 1
// CHECK_GLM_M32: #define __i386 1
// CHECK_GLM_M32: #define __i386__ 1
// CHECK_GLM_M32: #define __tune_goldmont__ 1
// CHECK_GLM_M32: #define i386 1

// RUN: %clang -march=goldmont -m64 -E -dM %s -o - 2>&1 \
// RUN:     -target i386-unknown-linux \
// RUN:   | FileCheck %s -check-prefix=CHECK_GLM_M64
// CHECK_GLM_M64: #define __AES__ 1
// CHECK_GLM_M64: #define __CLFLUSHOPT__ 1
// CHECK_GLM_M64: #define __FSGSBASE__ 1
// CHECK_GLM_M64: #define __FXSR__ 1
// CHECK_GLM_M64: #define __MMX__ 1
// CHECK_GLM_M64: #define __MOVBE__ 1
// CHECK_GLM_M64: #define __PCLMUL__ 1
// CHECK_GLM_M64: #define __POPCNT__ 1
// CHECK_GLM_M64: #define __PRFCHW__ 1
// CHECK_GLM_M64: #define __RDRND__ 1
// CHECK_GLM_M64: #define __RDSEED__ 1
// CHECK_GLM_M64: #define __SHA__ 1
// CHECK_GLM_M64: #define __SSE2__ 1
// CHECK_GLM_M64: #define __SSE3__ 1
// CHECK_GLM_M64: #define __SSE4_1__ 1
// CHECK_GLM_M64: #define __SSE4_2__ 1
// CHECK_GLM_M64: #define __SSE__ 1
// CHECK_GLM_M64: #define __SSSE3__ 1
// CHECK_GLM_M64: #define __XSAVEC__ 1
// CHECK_GLM_M64: #define __XSAVEOPT__ 1
// CHECK_GLM_M64: #define __XSAVES__ 1
// CHECK_GLM_M64: #define __XSAVE__ 1
// CHECK_GLM_M64: #define __goldmont 1
// CHECK_GLM_M64: #define __goldmont__ 1
// CHECK_GLM_M64: #define __tune_goldmont__ 1
// CHECK_GLM_M64: #define __x86_64 1
// CHECK_GLM_M64: #define __x86_64__ 1

// RUN: %clang -march=goldmont-plus -m32 -E -dM %s -o - 2>&1 \
// RUN:     -target i386-unknown-linux \
// RUN:   | FileCheck %s -check-prefix=CHECK_GLMP_M32
// CHECK_GLMP_M32: #define __AES__ 1
// CHECK_GLMP_M32: #define __CLFLUSHOPT__ 1
// CHECK_GLMP_M32: #define __FSGSBASE__ 1
// CHECK_GLMP_M32: #define __FXSR__ 1
// CHECK_GLMP_M32: #define __MMX__ 1
// CHECK_GLMP_M32: #define __MOVBE__ 1
// CHECK_GLMP_M32: #define __PCLMUL__ 1
// CHECK_GLMP_M32: #define __POPCNT__ 1
// CHECK_GLMP_M32: #define __PRFCHW__ 1
// CHECK_GLMP_M32: #define __PTWRITE__ 1
// CHECK_GLMP_M32: #define __RDPID__ 1
// CHECK_GLMP_M32: #define __RDRND__ 1
// CHECK_GLMP_M32: #define __RDSEED__ 1
// CHECK_GLMP_M32: #define __SGX__ 1
// CHECK_GLMP_M32: #define __SHA__ 1
// CHECK_GLMP_M32: #define __SSE2__ 1
// CHECK_GLMP_M32: #define __SSE3__ 1
// CHECK_GLMP_M32: #define __SSE4_1__ 1
// CHECK_GLMP_M32: #define __SSE4_2__ 1
// CHECK_GLMP_M32: #define __SSE_MATH__ 1
// CHECK_GLMP_M32: #define __SSE__ 1
// CHECK_GLMP_M32: #define __SSSE3__ 1
// CHECK_GLMP_M32: #define __XSAVEC__ 1
// CHECK_GLMP_M32: #define __XSAVEOPT__ 1
// CHECK_GLMP_M32: #define __XSAVES__ 1
// CHECK_GLMP_M32: #define __XSAVE__ 1
// CHECK_GLMP_M32: #define __goldmont_plus 1
// CHECK_GLMP_M32: #define __goldmont_plus__ 1
// CHECK_GLMP_M32: #define __i386 1
// CHECK_GLMP_M32: #define __i386__ 1
// CHECK_GLMP_M32: #define __tune_goldmont_plus__ 1
// CHECK_GLMP_M32: #define i386 1

// RUN: %clang -march=goldmont-plus -m64 -E -dM %s -o - 2>&1 \
// RUN:     -target i386-unknown-linux \
// RUN:   | FileCheck %s -check-prefix=CHECK_GLMP_M64
// CHECK_GLMP_M64: #define __AES__ 1
// CHECK_GLMP_M64: #define __CLFLUSHOPT__ 1
// CHECK_GLMP_M64: #define __FSGSBASE__ 1
// CHECK_GLMP_M64: #define __FXSR__ 1
// CHECK_GLMP_M64: #define __MMX__ 1
// CHECK_GLMP_M64: #define __MOVBE__ 1
// CHECK_GLMP_M64: #define __PCLMUL__ 1
// CHECK_GLMP_M64: #define __POPCNT__ 1
// CHECK_GLMP_M64: #define __PRFCHW__ 1
// CHECK_GLMP_M64: #define __PTWRITE__ 1
// CHECK_GLMP_M64: #define __RDPID__ 1
// CHECK_GLMP_M64: #define __RDRND__ 1
// CHECK_GLMP_M64: #define __RDSEED__ 1
// CHECK_GLMP_M64: #define __SGX__ 1
// CHECK_GLMP_M64: #define __SHA__ 1
// CHECK_GLMP_M64: #define __SSE2__ 1
// CHECK_GLMP_M64: #define __SSE3__ 1
// CHECK_GLMP_M64: #define __SSE4_1__ 1
// CHECK_GLMP_M64: #define __SSE4_2__ 1
// CHECK_GLMP_M64: #define __SSE__ 1
// CHECK_GLMP_M64: #define __SSSE3__ 1
// CHECK_GLMP_M64: #define __XSAVEC__ 1
// CHECK_GLMP_M64: #define __XSAVEOPT__ 1
// CHECK_GLMP_M64: #define __XSAVES__ 1
// CHECK_GLMP_M64: #define __XSAVE__ 1
// CHECK_GLMP_M64: #define __goldmont_plus 1
// CHECK_GLMP_M64: #define __goldmont_plus__ 1
// CHECK_GLMP_M64: #define __tune_goldmont_plus__ 1
// CHECK_GLMP_M64: #define __x86_64 1
// CHECK_GLMP_M64: #define __x86_64__ 1

// RUN: %clang -march=tremont -m32 -E -dM %s -o - 2>&1 \
// RUN:     -target i386-unknown-linux \
// RUN:   | FileCheck %s -check-prefix=CHECK_TRM_M32
// CHECK_TRM_M32: #define __AES__ 1
// CHECK_TRM_M32-NOT: #define __CLDEMOTE__ 1
// CHECK_TRM_M32: #define __CLFLUSHOPT__ 1
// CHECK_TRM_M32: #define __CLWB__ 1
// CHECK_TRM_M32: #define __FSGSBASE__ 1
// CHECK_TRM_M32: #define __FXSR__ 1
// CHECK_TRM_M32: #define __GFNI__ 1
// CHECK_TRM_M32: #define __MMX__ 1
// CHECK_TRM_M32: #define __MOVBE__ 1
// CHECK_TRM_M32-NOT: #define __MOVDIR64B__ 1
// CHECK_TRM_M32-NOT: #define __MOVDIRI__ 1
// CHECK_TRM_M32: #define __PCLMUL__ 1
// CHECK_TRM_M32: #define __POPCNT__ 1
// CHECK_TRM_M32: #define __PRFCHW__ 1
// CHECK_TRM_M32: #define __PTWRITE__ 1
// CHECK_TRM_M32: #define __RDPID__ 1
// CHECK_TRM_M32: #define __RDRND__ 1
// CHECK_TRM_M32: #define __RDSEED__ 1
// CHECK_TRM_M32: #define __SGX__ 1
// CHECK_TRM_M32: #define __SHA__ 1
// CHECK_TRM_M32: #define __SSE2__ 1
// CHECK_TRM_M32: #define __SSE3__ 1
// CHECK_TRM_M32: #define __SSE4_1__ 1
// CHECK_TRM_M32: #define __SSE4_2__ 1
// CHECK_TRM_M32: #define __SSE_MATH__ 1
// CHECK_TRM_M32: #define __SSE__ 1
// CHECK_TRM_M32: #define __SSSE3__ 1
// CHECK_TRM_M32-NOT: #define __WAITPKG__ 1
// CHECK_TRM_M32: #define __XSAVEC__ 1
// CHECK_TRM_M32: #define __XSAVEOPT__ 1
// CHECK_TRM_M32: #define __XSAVES__ 1
// CHECK_TRM_M32: #define __XSAVE__ 1
// CHECK_TRM_M32: #define __i386 1
// CHECK_TRM_M32: #define __i386__ 1
// CHECK_TRM_M32: #define __tremont 1
// CHECK_TRM_M32: #define __tremont__ 1
// CHECK_TRM_M32: #define __tune_tremont__ 1
// CHECK_TRM_M32: #define i386 1

// RUN: %clang -march=tremont -m64 -E -dM %s -o - 2>&1 \
// RUN:     -target i386-unknown-linux \
// RUN:   | FileCheck %s -check-prefix=CHECK_TRM_M64
// CHECK_TRM_M64: #define __AES__ 1
// CHECK_TRM_M64-NOT: #define __CLDEMOTE__ 1
// CHECK_TRM_M64: #define __CLFLUSHOPT__ 1
// CHECK_TRM_M64: #define __CLWB__ 1
// CHECK_TRM_M64: #define __FSGSBASE__ 1
// CHECK_TRM_M64: #define __FXSR__ 1
// CHECK_TRM_M64: #define __GFNI__ 1
// CHECK_TRM_M64: #define __MMX__ 1
// CHECK_TRM_M64: #define __MOVBE__ 1
// CHECK_TRM_M64-NOT: #define __MOVDIR64B__ 1
// CHECK_TRM_M64-NOT: #define __MOVDIRI__ 1
// CHECK_TRM_M64: #define __PCLMUL__ 1
// CHECK_TRM_M64: #define __POPCNT__ 1
// CHECK_TRM_M64: #define __PRFCHW__ 1
// CHECK_TRM_M64: #define __PTWRITE__ 1
// CHECK_TRM_M64: #define __RDPID__ 1
// CHECK_TRM_M64: #define __RDRND__ 1
// CHECK_TRM_M64: #define __RDSEED__ 1
// CHECK_TRM_M64: #define __SGX__ 1
// CHECK_TRM_M64: #define __SHA__ 1
// CHECK_TRM_M64: #define __SSE2__ 1
// CHECK_TRM_M64: #define __SSE3__ 1
// CHECK_TRM_M64: #define __SSE4_1__ 1
// CHECK_TRM_M64: #define __SSE4_2__ 1
// CHECK_TRM_M64: #define __SSE__ 1
// CHECK_TRM_M64: #define __SSSE3__ 1
// CHECK_TRM_M64-NOT: #define __WAITPKG__ 1
// CHECK_TRM_M64: #define __XSAVEC__ 1
// CHECK_TRM_M64: #define __XSAVEOPT__ 1
// CHECK_TRM_M64: #define __XSAVES__ 1
// CHECK_TRM_M64: #define __XSAVE__ 1
// CHECK_TRM_M64: #define __tremont 1
// CHECK_TRM_M64: #define __tremont__ 1
// CHECK_TRM_M64: #define __tune_tremont__ 1
// CHECK_TRM_M64: #define __x86_64 1
// CHECK_TRM_M64: #define __x86_64__ 1

// RUN: %clang -march=slm -m32 -E -dM %s -o - 2>&1 \
// RUN:     -target i386-unknown-linux \
// RUN:   | FileCheck -match-full-lines %s -check-prefix=CHECK_SLM_M32
// RUN: %clang -march=silvermont -m32 -E -dM %s -o - 2>&1 \
// RUN:     -target i386-unknown-linux \
// RUN:   | FileCheck -match-full-lines %s -check-prefix=CHECK_SLM_M32
// CHECK_SLM_M32: #define __FXSR__ 1
// CHECK_SLM_M32: #define __MMX__ 1
// CHECK_SLM_M32: #define __MOVBE__ 1
// CHECK_SLM_M32: #define __PCLMUL__ 1
// CHECK_SLM_M32: #define __POPCNT__ 1
// CHECK_SLM_M32: #define __PRFCHW__ 1
// CHECK_SLM_M32: #define __RDRND__ 1
// CHECK_SLM_M32: #define __SSE2__ 1
// CHECK_SLM_M32: #define __SSE3__ 1
// CHECK_SLM_M32: #define __SSE4_1__ 1
// CHECK_SLM_M32: #define __SSE4_2__ 1
// CHECK_SLM_M32: #define __SSE__ 1
// CHECK_SLM_M32: #define __SSSE3__ 1
// CHECK_SLM_M32: #define __i386 1
// CHECK_SLM_M32: #define __i386__ 1
// CHECK_SLM_M32: #define __slm 1
// CHECK_SLM_M32: #define __slm__ 1
// CHECK_SLM_M32: #define __tune_slm__ 1
// CHECK_SLM_M32: #define i386 1

// RUN: %clang -march=slm -m64 -E -dM %s -o - 2>&1 \
// RUN:     -target i386-unknown-linux \
// RUN:   | FileCheck -match-full-lines %s -check-prefix=CHECK_SLM_M64
// RUN: %clang -march=silvermont -m64 -E -dM %s -o - 2>&1 \
// RUN:     -target i386-unknown-linux \
// RUN:   | FileCheck -match-full-lines %s -check-prefix=CHECK_SLM_M64
// CHECK_SLM_M64: #define __FXSR__ 1
// CHECK_SLM_M64: #define __MMX__ 1
// CHECK_SLM_M64: #define __MOVBE__ 1
// CHECK_SLM_M64: #define __PCLMUL__ 1
// CHECK_SLM_M64: #define __POPCNT__ 1
// CHECK_SLM_M64: #define __PRFCHW__ 1
// CHECK_SLM_M64: #define __RDRND__ 1
// CHECK_SLM_M64: #define __SSE2_MATH__ 1
// CHECK_SLM_M64: #define __SSE2__ 1
// CHECK_SLM_M64: #define __SSE3__ 1
// CHECK_SLM_M64: #define __SSE4_1__ 1
// CHECK_SLM_M64: #define __SSE4_2__ 1
// CHECK_SLM_M64: #define __SSE_MATH__ 1
// CHECK_SLM_M64: #define __SSE__ 1
// CHECK_SLM_M64: #define __SSSE3__ 1
// CHECK_SLM_M64: #define __amd64 1
// CHECK_SLM_M64: #define __amd64__ 1
// CHECK_SLM_M64: #define __slm 1
// CHECK_SLM_M64: #define __slm__ 1
// CHECK_SLM_M64: #define __tune_slm__ 1
// CHECK_SLM_M64: #define __x86_64 1
// CHECK_SLM_M64: #define __x86_64__ 1

// RUN: %clang -march=lakemont -m32 -E -dM %s -o - 2>&1 \
// RUN:     -target i386-unknown-linux \
// RUN:   | FileCheck %s -check-prefix=CHECK_LAKEMONT_M32
// CHECK_LAKEMONT_M32: #define __i386 1
// CHECK_LAKEMONT_M32: #define __i386__ 1
// CHECK_LAKEMONT_M32: #define __i586 1
// CHECK_LAKEMONT_M32: #define __i586__ 1
// CHECK_LAKEMONT_M32: #define __pentium 1
// CHECK_LAKEMONT_M32: #define __pentium__ 1
// CHECK_LAKEMONT_M32: #define __tune_lakemont__ 1
// CHECK_LAKEMONT_M32: #define i386 1
// RUN: not %clang -march=lakemont -m64 -E -dM %s -o - 2>&1 \
// RUN:     -target i386-unknown-linux \
// RUN:   | FileCheck %s -check-prefix=CHECK_LAKEMONT_M64
// CHECK_LAKEMONT_M64: error:

// RUN: %clang -march=sierraforest -m32 -E -dM %s -o - 2>&1 \
// RUN:     --target=i386 \
// RUN:   | FileCheck -match-full-lines %s -check-prefix=CHECK_SRF_M32
// RUN: %clang -march=grandridge -m32 -E -dM %s -o - 2>&1 \
// RUN:     --target=i386 \
// RUN:   | FileCheck -match-full-lines %s -check-prefixes=CHECK_SRF_M32,CHECK_GRR_M32
<<<<<<< HEAD
=======
// RUN: %clang -march=arrowlake -m32 -E -dM %s -o - 2>&1 \
// RUN:     -target i386-unknown-linux \
// RUN:   | FileCheck -match-full-lines %s -check-prefix=CHECK_SRF_M32
// RUN: %clang -march=arrowlake-s -m32 -E -dM %s -o - 2>&1 \
// RUN:     -target i386-unknown-linux \
// RUN:   | FileCheck -match-full-lines %s -check-prefixes=CHECK_SRF_M32,CHECK_ARLS_M32
// RUN: %clang -march=lunarlake -m32 -E -dM %s -o - 2>&1 \
// RUN:     -target i386-unknown-linux \
// RUN:   | FileCheck -match-full-lines %s -check-prefixes=CHECK_SRF_M32,CHECK_ARLS_M32
// RUN: %clang -march=pantherlake -m32 -E -dM %s -o - 2>&1 \
// RUN:     -target i386-unknown-linux \
// RUN:   | FileCheck -match-full-lines %s -check-prefixes=CHECK_SRF_M32,CHECK_ARLS_M32,CHECK_PTL_M32
// RUN: %clang -march=clearwaterforest -m32 -E -dM %s -o - 2>&1 \
// RUN:     -target i386-unknown-linux \
// RUN:   | FileCheck -match-full-lines %s -check-prefixes=CHECK_SRF_M32,CHECK_ARLS_M32,CHECK_PTL_M32,CHECK_CWF_M32
>>>>>>> e6e90840
// CHECK_SRF_M32: #define __ADX__ 1
// CHECK_SRF_M32: #define __AES__ 1
// CHECK_SRF_M32: #define __AVX2__ 1
// CHECK_SRF_M32-NOT: AVX512
// CHECK_SRF_M32: #define __AVXIFMA__ 1
// CHECK_SRF_M32: #define __AVXVNNIINT8__ 1
// CHECK_SRF_M32: #define __AVXVNNI__ 1
// CHECK_SRF_M32: #define __AVX__ 1
// CHECK_SRF_M32: #define __BMI2__ 1
// CHECK_SRF_M32: #define __BMI__ 1
// CHECK_SRF_M32: #define __CLDEMOTE__ 1
// CHECK_SRF_M32: #define __CLFLUSHOPT__ 1
// CHECK_SRF_M32: #define __CLWB__ 1
// CHECK_SRF_M32: #define __CMPCCXADD__ 1
// CHECK_SRF_M32: #define __ENQCMD__ 1
// CHECK_SRF_M32: #define __F16C__ 1
// CHECK_SRF_M32: #define __FMA__ 1
// CHECK_SRF_M32: #define __FSGSBASE__ 1
// CHECK_SRF_M32: #define __FXSR__ 1
// CHECK_SRF_M32: #define __GFNI__ 1
// CHECK_SRF_M32: #define __HRESET__ 1
// CHECK_SRF_M32: #define __INVPCID__ 1
// CHECK_SRF_M32: #define __KL__ 1
// CHECK_SRF_M32: #define __LZCNT__ 1
// CHECK_SRF_M32: #define __MMX__ 1
// CHECK_SRF_M32: #define __MOVBE__ 1
// CHECK_SRF_M32: #define __MOVDIR64B__ 1
// CHECK_SRF_M32: #define __MOVDIRI__ 1
// CHECK_SRF_M32: #define __PCLMUL__ 1
// CHECK_SRF_M32: #define __PCONFIG__ 1
// CHECK_SRF_M32: #define __PKU__ 1
// CHECK_SRF_M32: #define __POPCNT__ 1
// CHECK_SRF_M32-NOT: #define __PREFETCHI__ 1
// CHECK_ARLS_M32-NOT: #define __PREFETCHI__ 1
// CHECK_PTL_M32: #define __PREFETCHI__ 1
// CHECK_SRF_M32: #define __PRFCHW__ 1
// CHECK_SRF_M32: #define __PTWRITE__ 1
// CHECK_SRF_M32-NOT: #define __RAOINT__ 1
// CHECK_GRR_M32: #define __RAOINT__ 1
// CHECK_SRF_M32: #define __RDPID__ 1
// CHECK_SRF_M32: #define __RDRND__ 1
// CHECK_SRF_M32: #define __RDSEED__ 1
// CHECK_SRF_M32: #define __SERIALIZE__ 1
// CHECK_SRF_M32: #define __SGX__ 1
// CHECK_SRF_M32: #define __SHA__ 1
// CHECK_SRF_M32: #define __SHSTK__ 1
// CHECK_SRF_M32: #define __SSE2__ 1
// CHECK_SRF_M32: #define __SSE3__ 1
// CHECK_SRF_M32: #define __SSE4_1__ 1
// CHECK_SRF_M32: #define __SSE4_2__ 1
// CHECK_SRF_M32: #define __SSE_MATH__ 1
// CHECK_SRF_M32: #define __SSE__ 1
// CHECK_SRF_M32: #define __SSSE3__ 1
// CHECK_SRF_M32: #define __UINTR__ 1
// CHECK_SRF_M32-NOT: #define __USERMSR__ 1
// CHECK_ARLS_M32-NOT: #define __USERMSR__ 1
// CHECK_PTL_M32-NOT: #define __USERMSR__ 1
// CHECK_CWF_M32: #define __USERMSR__ 1
// CHECK_SRF_M32: #define __VAES__ 1
// CHECK_SRF_M32: #define __VPCLMULQDQ__ 1
// CHECK_SRF_M32: #define __WAITPKG__ 1
// CHECK_SRF_M32: #define __WIDEKL__ 1
// CHECK_SRF_M32: #define __XSAVEC__ 1
// CHECK_SRF_M32: #define __XSAVEOPT__ 1
// CHECK_SRF_M32: #define __XSAVES__ 1
// CHECK_SRF_M32: #define __XSAVE__ 1
// CHECK_SRF_M32: #define __corei7 1
// CHECK_SRF_M32: #define __corei7__ 1
// CHECK_SRF_M32: #define __i386 1
// CHECK_SRF_M32: #define __i386__ 1
// CHECK_SRF_M32: #define __tune_corei7__ 1
// CHECK_SRF_M32: #define i386 1

// RUN: %clang -march=sierraforest -m64 -E -dM %s -o - 2>&1 \
// RUN:     --target=i386 \
// RUN:   | FileCheck -match-full-lines %s -check-prefix=CHECK_SRF_M64
// RUN: %clang -march=grandridge -m64 -E -dM %s -o - 2>&1 \
// RUN:     --target=i386 \
// RUN:   | FileCheck -match-full-lines %s -check-prefixes=CHECK_SRF_M64,CHECK_GRR_M64
<<<<<<< HEAD
=======
// RUN: %clang -march=arrowlake -m64 -E -dM %s -o - 2>&1 \
// RUN:     -target i386-unknown-linux \
// RUN:   | FileCheck -match-full-lines %s -check-prefix=CHECK_SRF_M64
// RUN: %clang -march=arrowlake-s -m64 -E -dM %s -o - 2>&1 \
// RUN:     -target i386-unknown-linux \
// RUN:   | FileCheck -match-full-lines %s -check-prefixes=CHECK_SRF_M64,CHECK_ARLS_M64
// RUN: %clang -march=lunarlake -m64 -E -dM %s -o - 2>&1 \
// RUN:     -target i386-unknown-linux \
// RUN:   | FileCheck -match-full-lines %s -check-prefixes=CHECK_SRF_M64,CHECK_ARLS_M64
// RUN: %clang -march=pantherlake -m64 -E -dM %s -o - 2>&1 \
// RUN:     -target i386-unknown-linux \
// RUN:   | FileCheck -match-full-lines %s -check-prefixes=CHECK_SRF_M64,CHECK_ARLS_M64,CHECK_PTL_M64
// RUN: %clang -march=clearwaterforest -m64 -E -dM %s -o - 2>&1 \
// RUN:     -target i386-unknown-linux \
// RUN:   | FileCheck -match-full-lines %s -check-prefixes=CHECK_SRF_M64,CHECK_ARLS_M64,CHECK_PTL_M64,CHECK_CWF_M64
>>>>>>> e6e90840
// CHECK_SRF_M64: #define __ADX__ 1
// CHECK_SRF_M64: #define __AES__ 1
// CHECK_SRF_M64: #define __AVX2__ 1
// CHECK_SRF_M64-NOT: AVX512
// CHECK_SRF_M64: #define __AVXIFMA__ 1
// CHECK_SRF_M64: #define __AVXVNNIINT8__ 1
// CHECK_SRF_M64: #define __AVXVNNI__ 1
// CHECK_SRF_M64: #define __AVX__ 1
// CHECK_SRF_M64: #define __BMI2__ 1
// CHECK_SRF_M64: #define __BMI__ 1
// CHECK_SRF_M64: #define __CLDEMOTE__ 1
// CHECK_SRF_M64: #define __CLFLUSHOPT__ 1
// CHECK_SRF_M64: #define __CLWB__ 1
// CHECK_SRF_M64: #define __CMPCCXADD__ 1
// CHECK_SRF_M64: #define __ENQCMD__ 1
// CHECK_SRF_M64: #define __F16C__ 1
// CHECK_SRF_M64: #define __FMA__ 1
// CHECK_SRF_M64: #define __FSGSBASE__ 1
// CHECK_SRF_M64: #define __FXSR__ 1
// CHECK_SRF_M64: #define __GFNI__ 1
// CHECK_SRF_M64: #define __HRESET__ 1
// CHECK_SRF_M64: #define __INVPCID__ 1
// CHECK_SRF_M64: #define __KL__ 1
// CHECK_SRF_M64: #define __LZCNT__ 1
// CHECK_SRF_M64: #define __MMX__ 1
// CHECK_SRF_M64: #define __MOVBE__ 1
// CHECK_SRF_M64: #define __MOVDIR64B__ 1
// CHECK_SRF_M64: #define __MOVDIRI__ 1
// CHECK_SRF_M64: #define __PCLMUL__ 1
// CHECK_SRF_M64: #define __PCONFIG__ 1
// CHECK_SRF_M64: #define __PKU__ 1
// CHECK_SRF_M64: #define __POPCNT__ 1
// CHECK_SRF_M64-NOT: #define __PREFETCHI__ 1
// CHECK_ARLS_M64-NOT: #define __PREFETCHI__ 1
// CHECK_PTL_M64: #define __PREFETCHI__ 1
// CHECK_SRF_M64: #define __PRFCHW__ 1
// CHECK_SRF_M64: #define __PTWRITE__ 1
// CHECK_SRF_M64-NOT: #define __RAOINT__ 1
// CHECK_GRR_M64: #define __RAOINT__ 1
// CHECK_SRF_M64: #define __RDPID__ 1
// CHECK_SRF_M64: #define __RDRND__ 1
// CHECK_SRF_M64: #define __RDSEED__ 1
// CHECK_SRF_M64: #define __SERIALIZE__ 1
// CHECK_SRF_M64: #define __SGX__ 1
// CHECK_SRF_M64: #define __SHA__ 1
// CHECK_SRF_M64: #define __SHSTK__ 1
// CHECK_SRF_M64: #define __SSE2_MATH__ 1
// CHECK_SRF_M64: #define __SSE2__ 1
// CHECK_SRF_M64: #define __SSE3__ 1
// CHECK_SRF_M64: #define __SSE4_1__ 1
// CHECK_SRF_M64: #define __SSE4_2__ 1
// CHECK_SRF_M64: #define __SSE_MATH__ 1
// CHECK_SRF_M64: #define __SSE__ 1
// CHECK_SRF_M64: #define __SSSE3__ 1
// CHECK_SRF_M64: #define __UINTR__ 1
// CHECK_SRF_M64-NOT: #define __USERMSR__ 1
// CHECK_ARLS_M64-NOT: #define __USERMSR__ 1
// CHECK_PTL_M64-NOT: #define __USERMSR__ 1
// CHECK_CWF_M64: #define __USERMSR__ 1
// CHECK_SRF_M64: #define __VAES__ 1
// CHECK_SRF_M64: #define __VPCLMULQDQ__ 1
// CHECK_SRF_M64: #define __WAITPKG__ 1
// CHECK_SRF_M64: #define __WIDEKL__ 1
// CHECK_SRF_M64: #define __XSAVEC__ 1
// CHECK_SRF_M64: #define __XSAVEOPT__ 1
// CHECK_SRF_M64: #define __XSAVES__ 1
// CHECK_SRF_M64: #define __XSAVE__ 1
// CHECK_SRF_M64: #define __amd64 1
// CHECK_SRF_M64: #define __amd64__ 1
// CHECK_SRF_M64: #define __corei7 1
// CHECK_SRF_M64: #define __corei7__ 1
// CHECK_SRF_M64: #define __tune_corei7__ 1
// CHECK_SRF_M64: #define __x86_64 1
// CHECK_SRF_M64: #define __x86_64__ 1

// RUN: %clang -march=geode -m32 -E -dM %s -o - 2>&1 \
// RUN:     -target i386-unknown-linux \
// RUN:   | FileCheck -match-full-lines %s -check-prefix=CHECK_GEODE_M32
// CHECK_GEODE_M32: #define __3dNOW_A__ 1
// CHECK_GEODE_M32: #define __3dNOW__ 1
// CHECK_GEODE_M32: #define __MMX__ 1
// CHECK_GEODE_M32: #define __geode 1
// CHECK_GEODE_M32: #define __geode__ 1
// CHECK_GEODE_M32: #define __i386 1
// CHECK_GEODE_M32: #define __i386__ 1
// CHECK_GEODE_M32: #define __tune_geode__ 1
// CHECK_GEODE_M32: #define i386 1
// RUN: not %clang -march=geode -m64 -E -dM %s -o - 2>&1 \
// RUN:     -target i386-unknown-linux \
// RUN:   | FileCheck -match-full-lines %s -check-prefix=CHECK_GEODE_M64
// CHECK_GEODE_M64: error: {{.*}}

// RUN: %clang -march=k6 -m32 -E -dM %s -o - 2>&1 \
// RUN:     -target i386-unknown-linux \
// RUN:   | FileCheck -match-full-lines %s -check-prefix=CHECK_K6_M32
// CHECK_K6_M32: #define __MMX__ 1
// CHECK_K6_M32: #define __i386 1
// CHECK_K6_M32: #define __i386__ 1
// CHECK_K6_M32: #define __k6 1
// CHECK_K6_M32: #define __k6__ 1
// CHECK_K6_M32: #define __tune_k6__ 1
// CHECK_K6_M32: #define i386 1
// RUN: not %clang -march=k6 -m64 -E -dM %s -o - 2>&1 \
// RUN:     -target i386-unknown-linux \
// RUN:   | FileCheck -match-full-lines %s -check-prefix=CHECK_K6_M64
// CHECK_K6_M64: error: {{.*}}

// RUN: %clang -march=k6-2 -m32 -E -dM %s -o - 2>&1 \
// RUN:     -target i386-unknown-linux \
// RUN:   | FileCheck -match-full-lines %s -check-prefix=CHECK_K6_2_M32
// CHECK_K6_2_M32: #define __3dNOW__ 1
// CHECK_K6_2_M32: #define __MMX__ 1
// CHECK_K6_2_M32: #define __i386 1
// CHECK_K6_2_M32: #define __i386__ 1
// CHECK_K6_2_M32: #define __k6 1
// CHECK_K6_2_M32: #define __k6_2__ 1
// CHECK_K6_2_M32: #define __k6__ 1
// CHECK_K6_2_M32: #define __tune_k6_2__ 1
// CHECK_K6_2_M32: #define __tune_k6__ 1
// CHECK_K6_2_M32: #define i386 1
// RUN: not %clang -march=k6-2 -m64 -E -dM %s -o - 2>&1 \
// RUN:     -target i386-unknown-linux \
// RUN:   | FileCheck -match-full-lines %s -check-prefix=CHECK_K6_2_M64
// CHECK_K6_2_M64: error: {{.*}}

// RUN: %clang -march=k6-3 -m32 -E -dM %s -o - 2>&1 \
// RUN:     -target i386-unknown-linux \
// RUN:   | FileCheck -match-full-lines %s -check-prefix=CHECK_K6_3_M32
// CHECK_K6_3_M32: #define __3dNOW__ 1
// CHECK_K6_3_M32: #define __MMX__ 1
// CHECK_K6_3_M32: #define __i386 1
// CHECK_K6_3_M32: #define __i386__ 1
// CHECK_K6_3_M32: #define __k6 1
// CHECK_K6_3_M32: #define __k6_3__ 1
// CHECK_K6_3_M32: #define __k6__ 1
// CHECK_K6_3_M32: #define __tune_k6_3__ 1
// CHECK_K6_3_M32: #define __tune_k6__ 1
// CHECK_K6_3_M32: #define i386 1
// RUN: not %clang -march=k6-3 -m64 -E -dM %s -o - 2>&1 \
// RUN:     -target i386-unknown-linux \
// RUN:   | FileCheck -match-full-lines %s -check-prefix=CHECK_K6_3_M64
// CHECK_K6_3_M64: error: {{.*}}

// RUN: %clang -march=athlon -m32 -E -dM %s -o - 2>&1 \
// RUN:     -target i386-unknown-linux \
// RUN:   | FileCheck -match-full-lines %s -check-prefix=CHECK_ATHLON_M32
// CHECK_ATHLON_M32: #define __3dNOW_A__ 1
// CHECK_ATHLON_M32: #define __3dNOW__ 1
// CHECK_ATHLON_M32: #define __MMX__ 1
// CHECK_ATHLON_M32: #define __athlon 1
// CHECK_ATHLON_M32: #define __athlon__ 1
// CHECK_ATHLON_M32: #define __i386 1
// CHECK_ATHLON_M32: #define __i386__ 1
// CHECK_ATHLON_M32: #define __tune_athlon__ 1
// CHECK_ATHLON_M32: #define i386 1
// RUN: not %clang -march=athlon -m64 -E -dM %s -o - 2>&1 \
// RUN:     -target i386-unknown-linux \
// RUN:   | FileCheck -match-full-lines %s -check-prefix=CHECK_ATHLON_M64
// CHECK_ATHLON_M64: error: {{.*}}

// RUN: %clang -march=athlon-tbird -m32 -E -dM %s -o - 2>&1 \
// RUN:     -target i386-unknown-linux \
// RUN:   | FileCheck -match-full-lines %s -check-prefix=CHECK_ATHLON_TBIRD_M32
// CHECK_ATHLON_TBIRD_M32: #define __3dNOW_A__ 1
// CHECK_ATHLON_TBIRD_M32: #define __3dNOW__ 1
// CHECK_ATHLON_TBIRD_M32: #define __MMX__ 1
// CHECK_ATHLON_TBIRD_M32: #define __athlon 1
// CHECK_ATHLON_TBIRD_M32: #define __athlon__ 1
// CHECK_ATHLON_TBIRD_M32: #define __i386 1
// CHECK_ATHLON_TBIRD_M32: #define __i386__ 1
// CHECK_ATHLON_TBIRD_M32: #define __tune_athlon__ 1
// CHECK_ATHLON_TBIRD_M32: #define i386 1
// RUN: not %clang -march=athlon-tbird -m64 -E -dM %s -o - 2>&1 \
// RUN:     -target i386-unknown-linux \
// RUN:   | FileCheck -match-full-lines %s -check-prefix=CHECK_ATHLON_TBIRD_M64
// CHECK_ATHLON_TBIRD_M64: error: {{.*}}

// RUN: %clang -march=athlon-4 -m32 -E -dM %s -o - 2>&1 \
// RUN:     -target i386-unknown-linux \
// RUN:   | FileCheck -match-full-lines %s -check-prefix=CHECK_ATHLON_4_M32
// CHECK_ATHLON_4_M32: #define __3dNOW_A__ 1
// CHECK_ATHLON_4_M32: #define __3dNOW__ 1
// CHECK_ATHLON_4_M32: #define __MMX__ 1
// CHECK_ATHLON_4_M32: #define __SSE__ 1
// CHECK_ATHLON_4_M32: #define __athlon 1
// CHECK_ATHLON_4_M32: #define __athlon__ 1
// CHECK_ATHLON_4_M32: #define __athlon_sse__ 1
// CHECK_ATHLON_4_M32: #define __i386 1
// CHECK_ATHLON_4_M32: #define __i386__ 1
// CHECK_ATHLON_4_M32: #define __tune_athlon__ 1
// CHECK_ATHLON_4_M32: #define __tune_athlon_sse__ 1
// CHECK_ATHLON_4_M32: #define i386 1
// RUN: not %clang -march=athlon-4 -m64 -E -dM %s -o - 2>&1 \
// RUN:     -target i386-unknown-linux \
// RUN:   | FileCheck -match-full-lines %s -check-prefix=CHECK_ATHLON_4_M64
// CHECK_ATHLON_4_M64: error: {{.*}}

// RUN: %clang -march=athlon-xp -m32 -E -dM %s -o - 2>&1 \
// RUN:     -target i386-unknown-linux \
// RUN:   | FileCheck -match-full-lines %s -check-prefix=CHECK_ATHLON_XP_M32
// CHECK_ATHLON_XP_M32: #define __3dNOW_A__ 1
// CHECK_ATHLON_XP_M32: #define __3dNOW__ 1
// CHECK_ATHLON_XP_M32: #define __MMX__ 1
// CHECK_ATHLON_XP_M32: #define __SSE__ 1
// CHECK_ATHLON_XP_M32: #define __athlon 1
// CHECK_ATHLON_XP_M32: #define __athlon__ 1
// CHECK_ATHLON_XP_M32: #define __athlon_sse__ 1
// CHECK_ATHLON_XP_M32: #define __i386 1
// CHECK_ATHLON_XP_M32: #define __i386__ 1
// CHECK_ATHLON_XP_M32: #define __tune_athlon__ 1
// CHECK_ATHLON_XP_M32: #define __tune_athlon_sse__ 1
// CHECK_ATHLON_XP_M32: #define i386 1
// RUN: not %clang -march=athlon-xp -m64 -E -dM %s -o - 2>&1 \
// RUN:     -target i386-unknown-linux \
// RUN:   | FileCheck -match-full-lines %s -check-prefix=CHECK_ATHLON_XP_M64
// CHECK_ATHLON_XP_M64: error: {{.*}}

// RUN: %clang -march=athlon-mp -m32 -E -dM %s -o - 2>&1 \
// RUN:     -target i386-unknown-linux \
// RUN:   | FileCheck -match-full-lines %s -check-prefix=CHECK_ATHLON_MP_M32
// CHECK_ATHLON_MP_M32: #define __3dNOW_A__ 1
// CHECK_ATHLON_MP_M32: #define __3dNOW__ 1
// CHECK_ATHLON_MP_M32: #define __MMX__ 1
// CHECK_ATHLON_MP_M32: #define __SSE__ 1
// CHECK_ATHLON_MP_M32: #define __athlon 1
// CHECK_ATHLON_MP_M32: #define __athlon__ 1
// CHECK_ATHLON_MP_M32: #define __athlon_sse__ 1
// CHECK_ATHLON_MP_M32: #define __i386 1
// CHECK_ATHLON_MP_M32: #define __i386__ 1
// CHECK_ATHLON_MP_M32: #define __tune_athlon__ 1
// CHECK_ATHLON_MP_M32: #define __tune_athlon_sse__ 1
// CHECK_ATHLON_MP_M32: #define i386 1
// RUN: not %clang -march=athlon-mp -m64 -E -dM %s -o - 2>&1 \
// RUN:     -target i386-unknown-linux \
// RUN:   | FileCheck -match-full-lines %s -check-prefix=CHECK_ATHLON_MP_M64
// CHECK_ATHLON_MP_M64: error: {{.*}}

// RUN: %clang -march=x86-64 -m32 -E -dM %s -o - 2>&1 \
// RUN:     -target i386-unknown-linux \
// RUN:   | FileCheck -match-full-lines %s -check-prefix=CHECK_X86_64_M32
// CHECK_X86_64_M32: #define __MMX__ 1
// CHECK_X86_64_M32: #define __SSE2__ 1
// CHECK_X86_64_M32: #define __SSE__ 1
// CHECK_X86_64_M32: #define __i386 1
// CHECK_X86_64_M32: #define __i386__ 1
// CHECK_X86_64_M32: #define __k8 1
// CHECK_X86_64_M32: #define __k8__ 1
// CHECK_X86_64_M32: #define i386 1

// RUN: %clang -march=k8 -m32 -E -dM %s -o - 2>&1 \
// RUN:     -target i386-unknown-linux \
// RUN:   | FileCheck -match-full-lines %s -check-prefix=CHECK_K8_M32
// CHECK_K8_M32: #define __3dNOW_A__ 1
// CHECK_K8_M32: #define __3dNOW__ 1
// CHECK_K8_M32: #define __MMX__ 1
// CHECK_K8_M32: #define __SSE2__ 1
// CHECK_K8_M32: #define __SSE__ 1
// CHECK_K8_M32: #define __i386 1
// CHECK_K8_M32: #define __i386__ 1
// CHECK_K8_M32: #define __k8 1
// CHECK_K8_M32: #define __k8__ 1
// CHECK_K8_M32: #define __tune_k8__ 1
// CHECK_K8_M32: #define i386 1

// RUN: %clang -march=k8 -m64 -E -dM %s -o - 2>&1 \
// RUN:     -target i386-unknown-linux \
// RUN:   | FileCheck -match-full-lines %s -check-prefix=CHECK_K8_M64
// CHECK_K8_M64: #define __3dNOW_A__ 1
// CHECK_K8_M64: #define __3dNOW__ 1
// CHECK_K8_M64: #define __MMX__ 1
// CHECK_K8_M64: #define __SSE2_MATH__ 1
// CHECK_K8_M64: #define __SSE2__ 1
// CHECK_K8_M64: #define __SSE_MATH__ 1
// CHECK_K8_M64: #define __SSE__ 1
// CHECK_K8_M64: #define __amd64 1
// CHECK_K8_M64: #define __amd64__ 1
// CHECK_K8_M64: #define __k8 1
// CHECK_K8_M64: #define __k8__ 1
// CHECK_K8_M64: #define __tune_k8__ 1
// CHECK_K8_M64: #define __x86_64 1
// CHECK_K8_M64: #define __x86_64__ 1

// RUN: %clang -march=k8-sse3 -m32 -E -dM %s -o - 2>&1 \
// RUN:     -target i386-unknown-linux \
// RUN:   | FileCheck -match-full-lines %s -check-prefix=CHECK_K8_SSE3_M32
// CHECK_K8_SSE3_M32: #define __3dNOW_A__ 1
// CHECK_K8_SSE3_M32: #define __3dNOW__ 1
// CHECK_K8_SSE3_M32: #define __MMX__ 1
// CHECK_K8_SSE3_M32: #define __SSE2__ 1
// CHECK_K8_SSE3_M32: #define __SSE3__ 1
// CHECK_K8_SSE3_M32: #define __SSE__ 1
// CHECK_K8_SSE3_M32: #define __i386 1
// CHECK_K8_SSE3_M32: #define __i386__ 1
// CHECK_K8_SSE3_M32: #define __k8 1
// CHECK_K8_SSE3_M32: #define __k8__ 1
// CHECK_K8_SSE3_M32: #define __tune_k8__ 1
// CHECK_K8_SSE3_M32: #define i386 1

// RUN: %clang -march=k8-sse3 -m64 -E -dM %s -o - 2>&1 \
// RUN:     -target i386-unknown-linux \
// RUN:   | FileCheck -match-full-lines %s -check-prefix=CHECK_K8_SSE3_M64
// CHECK_K8_SSE3_M64: #define __3dNOW_A__ 1
// CHECK_K8_SSE3_M64: #define __3dNOW__ 1
// CHECK_K8_SSE3_M64: #define __MMX__ 1
// CHECK_K8_SSE3_M64: #define __SSE2_MATH__ 1
// CHECK_K8_SSE3_M64: #define __SSE2__ 1
// CHECK_K8_SSE3_M64: #define __SSE3__ 1
// CHECK_K8_SSE3_M64: #define __SSE_MATH__ 1
// CHECK_K8_SSE3_M64: #define __SSE__ 1
// CHECK_K8_SSE3_M64: #define __amd64 1
// CHECK_K8_SSE3_M64: #define __amd64__ 1
// CHECK_K8_SSE3_M64: #define __k8 1
// CHECK_K8_SSE3_M64: #define __k8__ 1
// CHECK_K8_SSE3_M64: #define __tune_k8__ 1
// CHECK_K8_SSE3_M64: #define __x86_64 1
// CHECK_K8_SSE3_M64: #define __x86_64__ 1

// RUN: %clang -march=opteron -m32 -E -dM %s -o - 2>&1 \
// RUN:     -target i386-unknown-linux \
// RUN:   | FileCheck -match-full-lines %s -check-prefix=CHECK_OPTERON_M32
// CHECK_OPTERON_M32: #define __3dNOW_A__ 1
// CHECK_OPTERON_M32: #define __3dNOW__ 1
// CHECK_OPTERON_M32: #define __MMX__ 1
// CHECK_OPTERON_M32: #define __SSE2__ 1
// CHECK_OPTERON_M32: #define __SSE__ 1
// CHECK_OPTERON_M32: #define __i386 1
// CHECK_OPTERON_M32: #define __i386__ 1
// CHECK_OPTERON_M32: #define __k8 1
// CHECK_OPTERON_M32: #define __k8__ 1
// CHECK_OPTERON_M32: #define __tune_k8__ 1
// CHECK_OPTERON_M32: #define i386 1

// RUN: %clang -march=opteron -m64 -E -dM %s -o - 2>&1 \
// RUN:     -target i386-unknown-linux \
// RUN:   | FileCheck -match-full-lines %s -check-prefix=CHECK_OPTERON_M64
// CHECK_OPTERON_M64: #define __3dNOW_A__ 1
// CHECK_OPTERON_M64: #define __3dNOW__ 1
// CHECK_OPTERON_M64: #define __MMX__ 1
// CHECK_OPTERON_M64: #define __SSE2_MATH__ 1
// CHECK_OPTERON_M64: #define __SSE2__ 1
// CHECK_OPTERON_M64: #define __SSE_MATH__ 1
// CHECK_OPTERON_M64: #define __SSE__ 1
// CHECK_OPTERON_M64: #define __amd64 1
// CHECK_OPTERON_M64: #define __amd64__ 1
// CHECK_OPTERON_M64: #define __k8 1
// CHECK_OPTERON_M64: #define __k8__ 1
// CHECK_OPTERON_M64: #define __tune_k8__ 1
// CHECK_OPTERON_M64: #define __x86_64 1
// CHECK_OPTERON_M64: #define __x86_64__ 1

// RUN: %clang -march=opteron-sse3 -m32 -E -dM %s -o - 2>&1 \
// RUN:     -target i386-unknown-linux \
// RUN:   | FileCheck -match-full-lines %s -check-prefix=CHECK_OPTERON_SSE3_M32
// CHECK_OPTERON_SSE3_M32: #define __3dNOW_A__ 1
// CHECK_OPTERON_SSE3_M32: #define __3dNOW__ 1
// CHECK_OPTERON_SSE3_M32: #define __MMX__ 1
// CHECK_OPTERON_SSE3_M32: #define __SSE2__ 1
// CHECK_OPTERON_SSE3_M32: #define __SSE3__ 1
// CHECK_OPTERON_SSE3_M32: #define __SSE__ 1
// CHECK_OPTERON_SSE3_M32: #define __i386 1
// CHECK_OPTERON_SSE3_M32: #define __i386__ 1
// CHECK_OPTERON_SSE3_M32: #define __k8 1
// CHECK_OPTERON_SSE3_M32: #define __k8__ 1
// CHECK_OPTERON_SSE3_M32: #define __tune_k8__ 1
// CHECK_OPTERON_SSE3_M32: #define i386 1

// RUN: %clang -march=opteron-sse3 -m64 -E -dM %s -o - 2>&1 \
// RUN:     -target i386-unknown-linux \
// RUN:   | FileCheck -match-full-lines %s -check-prefix=CHECK_OPTERON_SSE3_M64
// CHECK_OPTERON_SSE3_M64: #define __3dNOW_A__ 1
// CHECK_OPTERON_SSE3_M64: #define __3dNOW__ 1
// CHECK_OPTERON_SSE3_M64: #define __MMX__ 1
// CHECK_OPTERON_SSE3_M64: #define __SSE2_MATH__ 1
// CHECK_OPTERON_SSE3_M64: #define __SSE2__ 1
// CHECK_OPTERON_SSE3_M64: #define __SSE3__ 1
// CHECK_OPTERON_SSE3_M64: #define __SSE_MATH__ 1
// CHECK_OPTERON_SSE3_M64: #define __SSE__ 1
// CHECK_OPTERON_SSE3_M64: #define __amd64 1
// CHECK_OPTERON_SSE3_M64: #define __amd64__ 1
// CHECK_OPTERON_SSE3_M64: #define __k8 1
// CHECK_OPTERON_SSE3_M64: #define __k8__ 1
// CHECK_OPTERON_SSE3_M64: #define __tune_k8__ 1
// CHECK_OPTERON_SSE3_M64: #define __x86_64 1
// CHECK_OPTERON_SSE3_M64: #define __x86_64__ 1

// RUN: %clang -march=athlon64 -m32 -E -dM %s -o - 2>&1 \
// RUN:     -target i386-unknown-linux \
// RUN:   | FileCheck -match-full-lines %s -check-prefix=CHECK_ATHLON64_M32
// CHECK_ATHLON64_M32: #define __3dNOW_A__ 1
// CHECK_ATHLON64_M32: #define __3dNOW__ 1
// CHECK_ATHLON64_M32: #define __MMX__ 1
// CHECK_ATHLON64_M32: #define __SSE2__ 1
// CHECK_ATHLON64_M32: #define __SSE__ 1
// CHECK_ATHLON64_M32: #define __i386 1
// CHECK_ATHLON64_M32: #define __i386__ 1
// CHECK_ATHLON64_M32: #define __k8 1
// CHECK_ATHLON64_M32: #define __k8__ 1
// CHECK_ATHLON64_M32: #define __tune_k8__ 1
// CHECK_ATHLON64_M32: #define i386 1

// RUN: %clang -march=athlon64 -m64 -E -dM %s -o - 2>&1 \
// RUN:     -target i386-unknown-linux \
// RUN:   | FileCheck -match-full-lines %s -check-prefix=CHECK_ATHLON64_M64
// CHECK_ATHLON64_M64: #define __3dNOW_A__ 1
// CHECK_ATHLON64_M64: #define __3dNOW__ 1
// CHECK_ATHLON64_M64: #define __MMX__ 1
// CHECK_ATHLON64_M64: #define __SSE2_MATH__ 1
// CHECK_ATHLON64_M64: #define __SSE2__ 1
// CHECK_ATHLON64_M64: #define __SSE_MATH__ 1
// CHECK_ATHLON64_M64: #define __SSE__ 1
// CHECK_ATHLON64_M64: #define __amd64 1
// CHECK_ATHLON64_M64: #define __amd64__ 1
// CHECK_ATHLON64_M64: #define __k8 1
// CHECK_ATHLON64_M64: #define __k8__ 1
// CHECK_ATHLON64_M64: #define __tune_k8__ 1
// CHECK_ATHLON64_M64: #define __x86_64 1
// CHECK_ATHLON64_M64: #define __x86_64__ 1

// RUN: %clang -march=athlon64-sse3 -m32 -E -dM %s -o - 2>&1 \
// RUN:     -target i386-unknown-linux \
// RUN:   | FileCheck -match-full-lines %s -check-prefix=CHECK_ATHLON64_SSE3_M32
// CHECK_ATHLON64_SSE3_M32: #define __3dNOW_A__ 1
// CHECK_ATHLON64_SSE3_M32: #define __3dNOW__ 1
// CHECK_ATHLON64_SSE3_M32: #define __MMX__ 1
// CHECK_ATHLON64_SSE3_M32: #define __SSE2__ 1
// CHECK_ATHLON64_SSE3_M32: #define __SSE3__ 1
// CHECK_ATHLON64_SSE3_M32: #define __SSE__ 1
// CHECK_ATHLON64_SSE3_M32: #define __i386 1
// CHECK_ATHLON64_SSE3_M32: #define __i386__ 1
// CHECK_ATHLON64_SSE3_M32: #define __k8 1
// CHECK_ATHLON64_SSE3_M32: #define __k8__ 1
// CHECK_ATHLON64_SSE3_M32: #define __tune_k8__ 1
// CHECK_ATHLON64_SSE3_M32: #define i386 1

// RUN: %clang -march=athlon64-sse3 -m64 -E -dM %s -o - 2>&1 \
// RUN:     -target i386-unknown-linux \
// RUN:   | FileCheck -match-full-lines %s -check-prefix=CHECK_ATHLON64_SSE3_M64
// CHECK_ATHLON64_SSE3_M64: #define __3dNOW_A__ 1
// CHECK_ATHLON64_SSE3_M64: #define __3dNOW__ 1
// CHECK_ATHLON64_SSE3_M64: #define __MMX__ 1
// CHECK_ATHLON64_SSE3_M64: #define __SSE2_MATH__ 1
// CHECK_ATHLON64_SSE3_M64: #define __SSE2__ 1
// CHECK_ATHLON64_SSE3_M64: #define __SSE3__ 1
// CHECK_ATHLON64_SSE3_M64: #define __SSE_MATH__ 1
// CHECK_ATHLON64_SSE3_M64: #define __SSE__ 1
// CHECK_ATHLON64_SSE3_M64: #define __amd64 1
// CHECK_ATHLON64_SSE3_M64: #define __amd64__ 1
// CHECK_ATHLON64_SSE3_M64: #define __k8 1
// CHECK_ATHLON64_SSE3_M64: #define __k8__ 1
// CHECK_ATHLON64_SSE3_M64: #define __tune_k8__ 1
// CHECK_ATHLON64_SSE3_M64: #define __x86_64 1
// CHECK_ATHLON64_SSE3_M64: #define __x86_64__ 1

// RUN: %clang -march=athlon-fx -m32 -E -dM %s -o - 2>&1 \
// RUN:     -target i386-unknown-linux \
// RUN:   | FileCheck -match-full-lines %s -check-prefix=CHECK_ATHLON_FX_M32
// CHECK_ATHLON_FX_M32: #define __3dNOW_A__ 1
// CHECK_ATHLON_FX_M32: #define __3dNOW__ 1
// CHECK_ATHLON_FX_M32: #define __MMX__ 1
// CHECK_ATHLON_FX_M32: #define __SSE2__ 1
// CHECK_ATHLON_FX_M32: #define __SSE__ 1
// CHECK_ATHLON_FX_M32: #define __i386 1
// CHECK_ATHLON_FX_M32: #define __i386__ 1
// CHECK_ATHLON_FX_M32: #define __k8 1
// CHECK_ATHLON_FX_M32: #define __k8__ 1
// CHECK_ATHLON_FX_M32: #define __tune_k8__ 1
// CHECK_ATHLON_FX_M32: #define i386 1

// RUN: %clang -march=athlon-fx -m64 -E -dM %s -o - 2>&1 \
// RUN:     -target i386-unknown-linux \
// RUN:   | FileCheck -match-full-lines %s -check-prefix=CHECK_ATHLON_FX_M64
// CHECK_ATHLON_FX_M64: #define __3dNOW_A__ 1
// CHECK_ATHLON_FX_M64: #define __3dNOW__ 1
// CHECK_ATHLON_FX_M64: #define __MMX__ 1
// CHECK_ATHLON_FX_M64: #define __SSE2_MATH__ 1
// CHECK_ATHLON_FX_M64: #define __SSE2__ 1
// CHECK_ATHLON_FX_M64: #define __SSE_MATH__ 1
// CHECK_ATHLON_FX_M64: #define __SSE__ 1
// CHECK_ATHLON_FX_M64: #define __amd64 1
// CHECK_ATHLON_FX_M64: #define __amd64__ 1
// CHECK_ATHLON_FX_M64: #define __k8 1
// CHECK_ATHLON_FX_M64: #define __k8__ 1
// CHECK_ATHLON_FX_M64: #define __tune_k8__ 1
// CHECK_ATHLON_FX_M64: #define __x86_64 1
// CHECK_ATHLON_FX_M64: #define __x86_64__ 1

// RUN: %clang -march=amdfam10 -m32 -E -dM %s -o - 2>&1 \
// RUN:     -target i386-unknown-linux \
// RUN:   | FileCheck -match-full-lines %s -check-prefix=CHECK_AMDFAM10_M32
// CHECK_AMDFAM10_M32: #define __3dNOW_A__ 1
// CHECK_AMDFAM10_M32: #define __3dNOW__ 1
// CHECK_AMDFAM10_M32: #define __LAHF_SAHF__ 1
// CHECK_AMDFAM10_M32: #define __LZCNT__ 1
// CHECK_AMDFAM10_M32: #define __MMX__ 1
// CHECK_AMDFAM10_M32: #define __POPCNT__ 1
// CHECK_AMDFAM10_M32: #define __PRFCHW__ 1
// CHECK_AMDFAM10_M32: #define __SSE2_MATH__ 1
// CHECK_AMDFAM10_M32: #define __SSE2__ 1
// CHECK_AMDFAM10_M32: #define __SSE3__ 1
// CHECK_AMDFAM10_M32: #define __SSE4A__ 1
// CHECK_AMDFAM10_M32: #define __SSE_MATH__ 1
// CHECK_AMDFAM10_M32: #define __SSE__ 1
// CHECK_AMDFAM10_M32-NOT: #define __SSSE3__ 1
// CHECK_AMDFAM10_M32: #define __amdfam10 1
// CHECK_AMDFAM10_M32: #define __amdfam10__ 1
// CHECK_AMDFAM10_M32: #define __i386 1
// CHECK_AMDFAM10_M32: #define __i386__ 1
// CHECK_AMDFAM10_M32: #define __tune_amdfam10__ 1

// RUN: %clang -march=amdfam10 -m64 -E -dM %s -o - 2>&1 \
// RUN:     -target i386-unknown-linux \
// RUN:   | FileCheck -match-full-lines %s -check-prefix=CHECK_AMDFAM10_M64
// CHECK_AMDFAM10_M64: #define __3dNOW_A__ 1
// CHECK_AMDFAM10_M64: #define __3dNOW__ 1
// CHECK_AMDFAM10_M64: #define __GCC_HAVE_SYNC_COMPARE_AND_SWAP_16 1
// CHECK_AMDFAM10_M64: #define __LAHF_SAHF__ 1
// CHECK_AMDFAM10_M64: #define __LZCNT__ 1
// CHECK_AMDFAM10_M64: #define __MMX__ 1
// CHECK_AMDFAM10_M64: #define __POPCNT__ 1
// CHECK_AMDFAM10_M64: #define __PRFCHW__ 1
// CHECK_AMDFAM10_M64: #define __SSE2_MATH__ 1
// CHECK_AMDFAM10_M64: #define __SSE2__ 1
// CHECK_AMDFAM10_M64: #define __SSE3__ 1
// CHECK_AMDFAM10_M64: #define __SSE4A__ 1
// CHECK_AMDFAM10_M64: #define __SSE_MATH__ 1
// CHECK_AMDFAM10_M64: #define __SSE__ 1
// CHECK_AMDFAM10_M64-NOT: #define __SSSE3__ 1
// CHECK_AMDFAM10_M64: #define __amd64 1
// CHECK_AMDFAM10_M64: #define __amd64__ 1
// CHECK_AMDFAM10_M64: #define __amdfam10 1
// CHECK_AMDFAM10_M64: #define __amdfam10__ 1
// CHECK_AMDFAM10_M64: #define __tune_amdfam10__ 1
// CHECK_AMDFAM10_M64: #define __x86_64 1
// CHECK_AMDFAM10_M64: #define __x86_64__ 1

// RUN: %clang -march=btver1 -m32 -E -dM %s -o - 2>&1 \
// RUN:     -target i386-unknown-linux \
// RUN:   | FileCheck -match-full-lines %s -check-prefix=CHECK_BTVER1_M32
// CHECK_BTVER1_M32-NOT: #define __3dNOW_A__ 1
// CHECK_BTVER1_M32-NOT: #define __3dNOW__ 1
// CHECK_BTVER1_M32: #define __LAHF_SAHF__ 1
// CHECK_BTVER1_M32: #define __LZCNT__ 1
// CHECK_BTVER1_M32: #define __MMX__ 1
// CHECK_BTVER1_M32: #define __POPCNT__ 1
// CHECK_BTVER1_M32: #define __PRFCHW__ 1
// CHECK_BTVER1_M32: #define __SSE2_MATH__ 1
// CHECK_BTVER1_M32: #define __SSE2__ 1
// CHECK_BTVER1_M32: #define __SSE3__ 1
// CHECK_BTVER1_M32: #define __SSE4A__ 1
// CHECK_BTVER1_M32: #define __SSE_MATH__ 1
// CHECK_BTVER1_M32: #define __SSE__ 1
// CHECK_BTVER1_M32: #define __SSSE3__ 1
// CHECK_BTVER1_M32: #define __btver1 1
// CHECK_BTVER1_M32: #define __btver1__ 1
// CHECK_BTVER1_M32: #define __i386 1
// CHECK_BTVER1_M32: #define __i386__ 1
// CHECK_BTVER1_M32: #define __tune_btver1__ 1

// RUN: %clang -march=btver1 -m64 -E -dM %s -o - 2>&1 \
// RUN:     -target i386-unknown-linux \
// RUN:   | FileCheck -match-full-lines %s -check-prefix=CHECK_BTVER1_M64
// CHECK_BTVER1_M64-NOT: #define __3dNOW_A__ 1
// CHECK_BTVER1_M64-NOT: #define __3dNOW__ 1
// CHECK_BTVER1_M64: #define __LAHF_SAHF__ 1
// CHECK_BTVER1_M64: #define __LZCNT__ 1
// CHECK_BTVER1_M64: #define __MMX__ 1
// CHECK_BTVER1_M64: #define __POPCNT__ 1
// CHECK_BTVER1_M64: #define __PRFCHW__ 1
// CHECK_BTVER1_M64: #define __SSE2_MATH__ 1
// CHECK_BTVER1_M64: #define __SSE2__ 1
// CHECK_BTVER1_M64: #define __SSE3__ 1
// CHECK_BTVER1_M64: #define __SSE4A__ 1
// CHECK_BTVER1_M64: #define __SSE_MATH__ 1
// CHECK_BTVER1_M64: #define __SSE__ 1
// CHECK_BTVER1_M64: #define __SSSE3__ 1
// CHECK_BTVER1_M64: #define __amd64 1
// CHECK_BTVER1_M64: #define __amd64__ 1
// CHECK_BTVER1_M64: #define __btver1 1
// CHECK_BTVER1_M64: #define __btver1__ 1
// CHECK_BTVER1_M64: #define __tune_btver1__ 1
// CHECK_BTVER1_M64: #define __x86_64 1
// CHECK_BTVER1_M64: #define __x86_64__ 1

// RUN: %clang -march=btver2 -m32 -E -dM %s -o - 2>&1 \
// RUN:     -target i386-unknown-linux \
// RUN:   | FileCheck -match-full-lines %s -check-prefix=CHECK_BTVER2_M32
// CHECK_BTVER2_M32-NOT: #define __3dNOW_A__ 1
// CHECK_BTVER2_M32-NOT: #define __3dNOW__ 1
// CHECK_BTVER2_M32: #define __AES__ 1
// CHECK_BTVER2_M32: #define __AVX__ 1
// CHECK_BTVER2_M32: #define __BMI__ 1
// CHECK_BTVER2_M32: #define __F16C__ 1
// CHECK_BTVER2_M32: #define __LZCNT__ 1
// CHECK_BTVER2_M32: #define __MMX__ 1
// CHECK_BTVER2_M32: #define __MOVBE__ 1
// CHECK_BTVER2_M32: #define __PCLMUL__ 1
// CHECK_BTVER2_M32: #define __POPCNT__ 1
// CHECK_BTVER2_M32: #define __PRFCHW__ 1
// CHECK_BTVER2_M32: #define __SSE2_MATH__ 1
// CHECK_BTVER2_M32: #define __SSE2__ 1
// CHECK_BTVER2_M32: #define __SSE3__ 1
// CHECK_BTVER2_M32: #define __SSE4A__ 1
// CHECK_BTVER2_M32: #define __SSE_MATH__ 1
// CHECK_BTVER2_M32: #define __SSE__ 1
// CHECK_BTVER2_M32: #define __SSSE3__ 1
// CHECK_BTVER2_M32: #define __XSAVEOPT__ 1
// CHECK_BTVER2_M32: #define __XSAVE__ 1
// CHECK_BTVER2_M32: #define __btver2 1
// CHECK_BTVER2_M32: #define __btver2__ 1
// CHECK_BTVER2_M32: #define __i386 1
// CHECK_BTVER2_M32: #define __i386__ 1
// CHECK_BTVER2_M32: #define __tune_btver2__ 1

// RUN: %clang -march=btver2 -m64 -E -dM %s -o - 2>&1 \
// RUN:     -target i386-unknown-linux \
// RUN:   | FileCheck -match-full-lines %s -check-prefix=CHECK_BTVER2_M64
// CHECK_BTVER2_M64-NOT: #define __3dNOW_A__ 1
// CHECK_BTVER2_M64-NOT: #define __3dNOW__ 1
// CHECK_BTVER2_M64: #define __AES__ 1
// CHECK_BTVER2_M64: #define __AVX__ 1
// CHECK_BTVER2_M64: #define __BMI__ 1
// CHECK_BTVER2_M64: #define __F16C__ 1
// CHECK_BTVER2_M64: #define __LZCNT__ 1
// CHECK_BTVER2_M64: #define __MMX__ 1
// CHECK_BTVER2_M64: #define __MOVBE__ 1
// CHECK_BTVER2_M64: #define __PCLMUL__ 1
// CHECK_BTVER2_M64: #define __POPCNT__ 1
// CHECK_BTVER2_M64: #define __PRFCHW__ 1
// CHECK_BTVER2_M64: #define __SSE2_MATH__ 1
// CHECK_BTVER2_M64: #define __SSE2__ 1
// CHECK_BTVER2_M64: #define __SSE3__ 1
// CHECK_BTVER2_M64: #define __SSE4A__ 1
// CHECK_BTVER2_M64: #define __SSE_MATH__ 1
// CHECK_BTVER2_M64: #define __SSE__ 1
// CHECK_BTVER2_M64: #define __SSSE3__ 1
// CHECK_BTVER2_M64: #define __XSAVEOPT__ 1
// CHECK_BTVER2_M64: #define __XSAVE__ 1
// CHECK_BTVER2_M64: #define __amd64 1
// CHECK_BTVER2_M64: #define __amd64__ 1
// CHECK_BTVER2_M64: #define __btver2 1
// CHECK_BTVER2_M64: #define __btver2__ 1
// CHECK_BTVER2_M64: #define __tune_btver2__ 1
// CHECK_BTVER2_M64: #define __x86_64 1
// CHECK_BTVER2_M64: #define __x86_64__ 1

// RUN: %clang -march=bdver1 -m32 -E -dM %s -o - 2>&1 \
// RUN:     -target i386-unknown-linux \
// RUN:   | FileCheck -match-full-lines %s -check-prefix=CHECK_BDVER1_M32
// CHECK_BDVER1_M32-NOT: #define __3dNOW_A__ 1
// CHECK_BDVER1_M32-NOT: #define __3dNOW__ 1
// CHECK_BDVER1_M32: #define __AES__ 1
// CHECK_BDVER1_M32: #define __AVX__ 1
// CHECK_BDVER1_M32: #define __FMA4__ 1
// CHECK_BDVER1_M32: #define __LWP__ 1
// CHECK_BDVER1_M32: #define __LZCNT__ 1
// CHECK_BDVER1_M32: #define __MMX__ 1
// CHECK_BDVER1_M32: #define __PCLMUL__ 1
// CHECK_BDVER1_M32: #define __POPCNT__ 1
// CHECK_BDVER1_M32: #define __PRFCHW__ 1
// CHECK_BDVER1_M32: #define __SSE2_MATH__ 1
// CHECK_BDVER1_M32: #define __SSE2__ 1
// CHECK_BDVER1_M32: #define __SSE3__ 1
// CHECK_BDVER1_M32: #define __SSE4A__ 1
// CHECK_BDVER1_M32: #define __SSE4_1__ 1
// CHECK_BDVER1_M32: #define __SSE4_2__ 1
// CHECK_BDVER1_M32: #define __SSE_MATH__ 1
// CHECK_BDVER1_M32: #define __SSE__ 1
// CHECK_BDVER1_M32: #define __SSSE3__ 1
// CHECK_BDVER1_M32: #define __XOP__ 1
// CHECK_BDVER1_M32: #define __XSAVE__ 1
// CHECK_BDVER1_M32: #define __bdver1 1
// CHECK_BDVER1_M32: #define __bdver1__ 1
// CHECK_BDVER1_M32: #define __i386 1
// CHECK_BDVER1_M32: #define __i386__ 1
// CHECK_BDVER1_M32: #define __tune_bdver1__ 1

// RUN: %clang -march=bdver1 -m64 -E -dM %s -o - 2>&1 \
// RUN:     -target i386-unknown-linux \
// RUN:   | FileCheck -match-full-lines %s -check-prefix=CHECK_BDVER1_M64
// CHECK_BDVER1_M64-NOT: #define __3dNOW_A__ 1
// CHECK_BDVER1_M64-NOT: #define __3dNOW__ 1
// CHECK_BDVER1_M64: #define __AES__ 1
// CHECK_BDVER1_M64: #define __AVX__ 1
// CHECK_BDVER1_M64: #define __FMA4__ 1
// CHECK_BDVER1_M64: #define __LWP__ 1
// CHECK_BDVER1_M64: #define __LZCNT__ 1
// CHECK_BDVER1_M64: #define __MMX__ 1
// CHECK_BDVER1_M64: #define __PCLMUL__ 1
// CHECK_BDVER1_M64: #define __POPCNT__ 1
// CHECK_BDVER1_M64: #define __PRFCHW__ 1
// CHECK_BDVER1_M64: #define __SSE2_MATH__ 1
// CHECK_BDVER1_M64: #define __SSE2__ 1
// CHECK_BDVER1_M64: #define __SSE3__ 1
// CHECK_BDVER1_M64: #define __SSE4A__ 1
// CHECK_BDVER1_M64: #define __SSE4_1__ 1
// CHECK_BDVER1_M64: #define __SSE4_2__ 1
// CHECK_BDVER1_M64: #define __SSE_MATH__ 1
// CHECK_BDVER1_M64: #define __SSE__ 1
// CHECK_BDVER1_M64: #define __SSSE3__ 1
// CHECK_BDVER1_M64: #define __XOP__ 1
// CHECK_BDVER1_M64: #define __XSAVE__ 1
// CHECK_BDVER1_M64: #define __amd64 1
// CHECK_BDVER1_M64: #define __amd64__ 1
// CHECK_BDVER1_M64: #define __bdver1 1
// CHECK_BDVER1_M64: #define __bdver1__ 1
// CHECK_BDVER1_M64: #define __tune_bdver1__ 1
// CHECK_BDVER1_M64: #define __x86_64 1
// CHECK_BDVER1_M64: #define __x86_64__ 1

// RUN: %clang -march=bdver2 -m32 -E -dM %s -o - 2>&1 \
// RUN:     -target i386-unknown-linux \
// RUN:   | FileCheck -match-full-lines %s -check-prefix=CHECK_BDVER2_M32
// CHECK_BDVER2_M32-NOT: #define __3dNOW_A__ 1
// CHECK_BDVER2_M32-NOT: #define __3dNOW__ 1
// CHECK_BDVER2_M32: #define __AES__ 1
// CHECK_BDVER2_M32: #define __AVX__ 1
// CHECK_BDVER2_M32: #define __BMI__ 1
// CHECK_BDVER2_M32: #define __F16C__ 1
// CHECK_BDVER2_M32: #define __FMA4__ 1
// CHECK_BDVER2_M32: #define __FMA__ 1
// CHECK_BDVER2_M32: #define __LWP__ 1
// CHECK_BDVER2_M32: #define __LZCNT__ 1
// CHECK_BDVER2_M32: #define __MMX__ 1
// CHECK_BDVER2_M32: #define __PCLMUL__ 1
// CHECK_BDVER2_M32: #define __POPCNT__ 1
// CHECK_BDVER2_M32: #define __PRFCHW__ 1
// CHECK_BDVER2_M32: #define __SSE2_MATH__ 1
// CHECK_BDVER2_M32: #define __SSE2__ 1
// CHECK_BDVER2_M32: #define __SSE3__ 1
// CHECK_BDVER2_M32: #define __SSE4A__ 1
// CHECK_BDVER2_M32: #define __SSE4_1__ 1
// CHECK_BDVER2_M32: #define __SSE4_2__ 1
// CHECK_BDVER2_M32: #define __SSE_MATH__ 1
// CHECK_BDVER2_M32: #define __SSE__ 1
// CHECK_BDVER2_M32: #define __SSSE3__ 1
// CHECK_BDVER2_M32: #define __TBM__ 1
// CHECK_BDVER2_M32: #define __XOP__ 1
// CHECK_BDVER2_M32: #define __XSAVE__ 1
// CHECK_BDVER2_M32: #define __bdver2 1
// CHECK_BDVER2_M32: #define __bdver2__ 1
// CHECK_BDVER2_M32: #define __i386 1
// CHECK_BDVER2_M32: #define __i386__ 1
// CHECK_BDVER2_M32: #define __tune_bdver2__ 1

// RUN: %clang -march=bdver2 -m64 -E -dM %s -o - 2>&1 \
// RUN:     -target i386-unknown-linux \
// RUN:   | FileCheck -match-full-lines %s -check-prefix=CHECK_BDVER2_M64
// CHECK_BDVER2_M64-NOT: #define __3dNOW_A__ 1
// CHECK_BDVER2_M64-NOT: #define __3dNOW__ 1
// CHECK_BDVER2_M64: #define __AES__ 1
// CHECK_BDVER2_M64: #define __AVX__ 1
// CHECK_BDVER2_M64: #define __BMI__ 1
// CHECK_BDVER2_M64: #define __F16C__ 1
// CHECK_BDVER2_M64: #define __FMA4__ 1
// CHECK_BDVER2_M64: #define __FMA__ 1
// CHECK_BDVER2_M64: #define __LWP__ 1
// CHECK_BDVER2_M64: #define __LZCNT__ 1
// CHECK_BDVER2_M64: #define __MMX__ 1
// CHECK_BDVER2_M64: #define __PCLMUL__ 1
// CHECK_BDVER2_M64: #define __POPCNT__ 1
// CHECK_BDVER2_M64: #define __PRFCHW__ 1
// CHECK_BDVER2_M64: #define __SSE2_MATH__ 1
// CHECK_BDVER2_M64: #define __SSE2__ 1
// CHECK_BDVER2_M64: #define __SSE3__ 1
// CHECK_BDVER2_M64: #define __SSE4A__ 1
// CHECK_BDVER2_M64: #define __SSE4_1__ 1
// CHECK_BDVER2_M64: #define __SSE4_2__ 1
// CHECK_BDVER2_M64: #define __SSE_MATH__ 1
// CHECK_BDVER2_M64: #define __SSE__ 1
// CHECK_BDVER2_M64: #define __SSSE3__ 1
// CHECK_BDVER2_M64: #define __TBM__ 1
// CHECK_BDVER2_M64: #define __XOP__ 1
// CHECK_BDVER2_M64: #define __XSAVE__ 1
// CHECK_BDVER2_M64: #define __amd64 1
// CHECK_BDVER2_M64: #define __amd64__ 1
// CHECK_BDVER2_M64: #define __bdver2 1
// CHECK_BDVER2_M64: #define __bdver2__ 1
// CHECK_BDVER2_M64: #define __tune_bdver2__ 1
// CHECK_BDVER2_M64: #define __x86_64 1
// CHECK_BDVER2_M64: #define __x86_64__ 1

// RUN: %clang -march=bdver3 -m32 -E -dM %s -o - 2>&1 \
// RUN:     -target i386-unknown-linux \
// RUN:   | FileCheck -match-full-lines %s -check-prefix=CHECK_BDVER3_M32
// CHECK_BDVER3_M32-NOT: #define __3dNOW_A__ 1
// CHECK_BDVER3_M32-NOT: #define __3dNOW__ 1
// CHECK_BDVER3_M32: #define __AES__ 1
// CHECK_BDVER3_M32: #define __AVX__ 1
// CHECK_BDVER3_M32: #define __BMI__ 1
// CHECK_BDVER3_M32: #define __F16C__ 1
// CHECK_BDVER3_M32: #define __FMA4__ 1
// CHECK_BDVER3_M32: #define __FMA__ 1
// CHECK_BDVER3_M32: #define __FSGSBASE__ 1
// CHECK_BDVER3_M32: #define __LWP__ 1
// CHECK_BDVER3_M32: #define __LZCNT__ 1
// CHECK_BDVER3_M32: #define __MMX__ 1
// CHECK_BDVER3_M32: #define __PCLMUL__ 1
// CHECK_BDVER3_M32: #define __POPCNT__ 1
// CHECK_BDVER3_M32: #define __PRFCHW__ 1
// CHECK_BDVER3_M32: #define __SSE2_MATH__ 1
// CHECK_BDVER3_M32: #define __SSE2__ 1
// CHECK_BDVER3_M32: #define __SSE3__ 1
// CHECK_BDVER3_M32: #define __SSE4A__ 1
// CHECK_BDVER3_M32: #define __SSE4_1__ 1
// CHECK_BDVER3_M32: #define __SSE4_2__ 1
// CHECK_BDVER3_M32: #define __SSE_MATH__ 1
// CHECK_BDVER3_M32: #define __SSE__ 1
// CHECK_BDVER3_M32: #define __SSSE3__ 1
// CHECK_BDVER3_M32: #define __TBM__ 1
// CHECK_BDVER3_M32: #define __XOP__ 1
// CHECK_BDVER3_M32: #define __XSAVEOPT__ 1
// CHECK_BDVER3_M32: #define __XSAVE__ 1
// CHECK_BDVER3_M32: #define __bdver3 1
// CHECK_BDVER3_M32: #define __bdver3__ 1
// CHECK_BDVER3_M32: #define __i386 1
// CHECK_BDVER3_M32: #define __i386__ 1
// CHECK_BDVER3_M32: #define __tune_bdver3__ 1

// RUN: %clang -march=bdver3 -m64 -E -dM %s -o - 2>&1 \
// RUN:     -target i386-unknown-linux \
// RUN:   | FileCheck -match-full-lines %s -check-prefix=CHECK_BDVER3_M64
// CHECK_BDVER3_M64-NOT: #define __3dNOW_A__ 1
// CHECK_BDVER3_M64-NOT: #define __3dNOW__ 1
// CHECK_BDVER3_M64: #define __AES__ 1
// CHECK_BDVER3_M64: #define __AVX__ 1
// CHECK_BDVER3_M64: #define __BMI__ 1
// CHECK_BDVER3_M64: #define __F16C__ 1
// CHECK_BDVER3_M64: #define __FMA4__ 1
// CHECK_BDVER3_M64: #define __FMA__ 1
// CHECK_BDVER3_M64: #define __FSGSBASE__ 1
// CHECK_BDVER3_M64: #define __LWP__ 1
// CHECK_BDVER3_M64: #define __LZCNT__ 1
// CHECK_BDVER3_M64: #define __MMX__ 1
// CHECK_BDVER3_M64: #define __PCLMUL__ 1
// CHECK_BDVER3_M64: #define __POPCNT__ 1
// CHECK_BDVER3_M64: #define __PRFCHW__ 1
// CHECK_BDVER3_M64: #define __SSE2_MATH__ 1
// CHECK_BDVER3_M64: #define __SSE2__ 1
// CHECK_BDVER3_M64: #define __SSE3__ 1
// CHECK_BDVER3_M64: #define __SSE4A__ 1
// CHECK_BDVER3_M64: #define __SSE4_1__ 1
// CHECK_BDVER3_M64: #define __SSE4_2__ 1
// CHECK_BDVER3_M64: #define __SSE_MATH__ 1
// CHECK_BDVER3_M64: #define __SSE__ 1
// CHECK_BDVER3_M64: #define __SSSE3__ 1
// CHECK_BDVER3_M64: #define __TBM__ 1
// CHECK_BDVER3_M64: #define __XOP__ 1
// CHECK_BDVER3_M64: #define __XSAVEOPT__ 1
// CHECK_BDVER3_M64: #define __XSAVE__ 1
// CHECK_BDVER3_M64: #define __amd64 1
// CHECK_BDVER3_M64: #define __amd64__ 1
// CHECK_BDVER3_M64: #define __bdver3 1
// CHECK_BDVER3_M64: #define __bdver3__ 1
// CHECK_BDVER3_M64: #define __tune_bdver3__ 1
// CHECK_BDVER3_M64: #define __x86_64 1
// CHECK_BDVER3_M64: #define __x86_64__ 1

// RUN: %clang -march=bdver4 -m32 -E -dM %s -o - 2>&1 \
// RUN:     -target i386-unknown-linux \
// RUN:   | FileCheck -match-full-lines %s -check-prefix=CHECK_BDVER4_M32
// CHECK_BDVER4_M32-NOT: #define __3dNOW_A__ 1
// CHECK_BDVER4_M32-NOT: #define __3dNOW__ 1
// CHECK_BDVER4_M32: #define __AES__ 1
// CHECK_BDVER4_M32: #define __AVX2__ 1
// CHECK_BDVER4_M32: #define __AVX__ 1
// CHECK_BDVER4_M32: #define __BMI2__ 1
// CHECK_BDVER4_M32: #define __BMI__ 1
// CHECK_BDVER4_M32: #define __F16C__ 1
// CHECK_BDVER4_M32: #define __FMA4__ 1
// CHECK_BDVER4_M32: #define __FMA__ 1
// CHECK_BDVER4_M32: #define __FSGSBASE__ 1
// CHECK_BDVER4_M32: #define __LWP__ 1
// CHECK_BDVER4_M32: #define __LZCNT__ 1
// CHECK_BDVER4_M32: #define __MMX__ 1
// CHECK_BDVER4_M32: #define __MOVBE__ 1
// CHECK_BDVER4_M32: #define __PCLMUL__ 1
// CHECK_BDVER4_M32: #define __POPCNT__ 1
// CHECK_BDVER4_M32: #define __PRFCHW__ 1
// CHECK_BDVER4_M32: #define __RDRND__ 1
// CHECK_BDVER4_M32: #define __SSE2_MATH__ 1
// CHECK_BDVER4_M32: #define __SSE2__ 1
// CHECK_BDVER4_M32: #define __SSE3__ 1
// CHECK_BDVER4_M32: #define __SSE4A__ 1
// CHECK_BDVER4_M32: #define __SSE4_1__ 1
// CHECK_BDVER4_M32: #define __SSE4_2__ 1
// CHECK_BDVER4_M32: #define __SSE_MATH__ 1
// CHECK_BDVER4_M32: #define __SSE__ 1
// CHECK_BDVER4_M32: #define __SSSE3__ 1
// CHECK_BDVER4_M32: #define __TBM__ 1
// CHECK_BDVER4_M32: #define __XOP__ 1
// CHECK_BDVER4_M32: #define __XSAVE__ 1
// CHECK_BDVER4_M32: #define __bdver4 1
// CHECK_BDVER4_M32: #define __bdver4__ 1
// CHECK_BDVER4_M32: #define __i386 1
// CHECK_BDVER4_M32: #define __i386__ 1
// CHECK_BDVER4_M32: #define __tune_bdver4__ 1

// RUN: %clang -march=bdver4 -m64 -E -dM %s -o - 2>&1 \
// RUN:     -target i386-unknown-linux \
// RUN:   | FileCheck -match-full-lines %s -check-prefix=CHECK_BDVER4_M64
// CHECK_BDVER4_M64-NOT: #define __3dNOW_A__ 1
// CHECK_BDVER4_M64-NOT: #define __3dNOW__ 1
// CHECK_BDVER4_M64: #define __AES__ 1
// CHECK_BDVER4_M64: #define __AVX2__ 1
// CHECK_BDVER4_M64: #define __AVX__ 1
// CHECK_BDVER4_M64: #define __BMI2__ 1
// CHECK_BDVER4_M64: #define __BMI__ 1
// CHECK_BDVER4_M64: #define __F16C__ 1
// CHECK_BDVER4_M64: #define __FMA4__ 1
// CHECK_BDVER4_M64: #define __FMA__ 1
// CHECK_BDVER4_M64: #define __FSGSBASE__ 1
// CHECK_BDVER4_M64: #define __LWP__ 1
// CHECK_BDVER4_M64: #define __LZCNT__ 1
// CHECK_BDVER4_M64: #define __MMX__ 1
// CHECK_BDVER4_M64: #define __MOVBE__ 1
// CHECK_BDVER4_M64: #define __PCLMUL__ 1
// CHECK_BDVER4_M64: #define __POPCNT__ 1
// CHECK_BDVER4_M64: #define __PRFCHW__ 1
// CHECK_BDVER4_M64: #define __RDRND__ 1
// CHECK_BDVER4_M64: #define __SSE2_MATH__ 1
// CHECK_BDVER4_M64: #define __SSE2__ 1
// CHECK_BDVER4_M64: #define __SSE3__ 1
// CHECK_BDVER4_M64: #define __SSE4A__ 1
// CHECK_BDVER4_M64: #define __SSE4_1__ 1
// CHECK_BDVER4_M64: #define __SSE4_2__ 1
// CHECK_BDVER4_M64: #define __SSE_MATH__ 1
// CHECK_BDVER4_M64: #define __SSE__ 1
// CHECK_BDVER4_M64: #define __SSSE3__ 1
// CHECK_BDVER4_M64: #define __TBM__ 1
// CHECK_BDVER4_M64: #define __XOP__ 1
// CHECK_BDVER4_M64: #define __XSAVE__ 1
// CHECK_BDVER4_M64: #define __amd64 1
// CHECK_BDVER4_M64: #define __amd64__ 1
// CHECK_BDVER4_M64: #define __bdver4 1
// CHECK_BDVER4_M64: #define __bdver4__ 1
// CHECK_BDVER4_M64: #define __tune_bdver4__ 1
// CHECK_BDVER4_M64: #define __x86_64 1
// CHECK_BDVER4_M64: #define __x86_64__ 1

// RUN: %clang -march=znver1 -m32 -E -dM %s -o - 2>&1 \
// RUN:     -target i386-unknown-linux \
// RUN:   | FileCheck -match-full-lines %s -check-prefix=CHECK_ZNVER1_M32
// CHECK_ZNVER1_M32-NOT: #define __3dNOW_A__ 1
// CHECK_ZNVER1_M32-NOT: #define __3dNOW__ 1
// CHECK_ZNVER1_M32: #define __ADX__ 1
// CHECK_ZNVER1_M32: #define __AES__ 1
// CHECK_ZNVER1_M32: #define __AVX2__ 1
// CHECK_ZNVER1_M32: #define __AVX__ 1
// CHECK_ZNVER1_M32: #define __BMI2__ 1
// CHECK_ZNVER1_M32: #define __BMI__ 1
// CHECK_ZNVER1_M32: #define __CLFLUSHOPT__ 1
// CHECK_ZNVER1_M32: #define __CLZERO__ 1
// CHECK_ZNVER1_M32: #define __F16C__ 1
// CHECK_ZNVER1_M32-NOT: #define __FMA4__ 1
// CHECK_ZNVER1_M32: #define __FMA__ 1
// CHECK_ZNVER1_M32: #define __FSGSBASE__ 1
// CHECK_ZNVER1_M32: #define __LZCNT__ 1
// CHECK_ZNVER1_M32: #define __MMX__ 1
// CHECK_ZNVER1_M32: #define __MOVBE__ 1
// CHECK_ZNVER1_M32: #define __PCLMUL__ 1
// CHECK_ZNVER1_M32: #define __POPCNT__ 1
// CHECK_ZNVER1_M32: #define __PRFCHW__ 1
// CHECK_ZNVER1_M32: #define __RDRND__ 1
// CHECK_ZNVER1_M32: #define __RDSEED__ 1
// CHECK_ZNVER1_M32: #define __SHA__ 1
// CHECK_ZNVER1_M32: #define __SSE2_MATH__ 1
// CHECK_ZNVER1_M32: #define __SSE2__ 1
// CHECK_ZNVER1_M32: #define __SSE3__ 1
// CHECK_ZNVER1_M32: #define __SSE4A__ 1
// CHECK_ZNVER1_M32: #define __SSE4_1__ 1
// CHECK_ZNVER1_M32: #define __SSE4_2__ 1
// CHECK_ZNVER1_M32: #define __SSE_MATH__ 1
// CHECK_ZNVER1_M32: #define __SSE__ 1
// CHECK_ZNVER1_M32: #define __SSSE3__ 1
// CHECK_ZNVER1_M32-NOT: #define __TBM__ 1
// CHECK_ZNVER1_M32-NOT: #define __XOP__ 1
// CHECK_ZNVER1_M32: #define __XSAVEC__ 1
// CHECK_ZNVER1_M32: #define __XSAVEOPT__ 1
// CHECK_ZNVER1_M32: #define __XSAVES__ 1
// CHECK_ZNVER1_M32: #define __XSAVE__ 1
// CHECK_ZNVER1_M32: #define __i386 1
// CHECK_ZNVER1_M32: #define __i386__ 1
// CHECK_ZNVER1_M32: #define __tune_znver1__ 1
// CHECK_ZNVER1_M32: #define __znver1 1
// CHECK_ZNVER1_M32: #define __znver1__ 1

// RUN: %clang -march=znver1 -m64 -E -dM %s -o - 2>&1 \
// RUN:     -target i386-unknown-linux \
// RUN:   | FileCheck -match-full-lines %s -check-prefix=CHECK_ZNVER1_M64
// CHECK_ZNVER1_M64-NOT: #define __3dNOW_A__ 1
// CHECK_ZNVER1_M64-NOT: #define __3dNOW__ 1
// CHECK_ZNVER1_M64: #define __ADX__ 1
// CHECK_ZNVER1_M64: #define __AES__ 1
// CHECK_ZNVER1_M64: #define __AVX2__ 1
// CHECK_ZNVER1_M64: #define __AVX__ 1
// CHECK_ZNVER1_M64: #define __BMI2__ 1
// CHECK_ZNVER1_M64: #define __BMI__ 1
// CHECK_ZNVER1_M64: #define __CLFLUSHOPT__ 1
// CHECK_ZNVER1_M64: #define __CLZERO__ 1
// CHECK_ZNVER1_M64: #define __F16C__ 1
// CHECK_ZNVER1_M64-NOT: #define __FMA4__ 1
// CHECK_ZNVER1_M64: #define __FMA__ 1
// CHECK_ZNVER1_M64: #define __FSGSBASE__ 1
// CHECK_ZNVER1_M64: #define __LAHF_SAHF__ 1
// CHECK_ZNVER1_M64: #define __LZCNT__ 1
// CHECK_ZNVER1_M64: #define __MMX__ 1
// CHECK_ZNVER1_M64: #define __MOVBE__ 1
// CHECK_ZNVER1_M64: #define __PCLMUL__ 1
// CHECK_ZNVER1_M64: #define __POPCNT__ 1
// CHECK_ZNVER1_M64: #define __PRFCHW__ 1
// CHECK_ZNVER1_M64: #define __RDRND__ 1
// CHECK_ZNVER1_M64: #define __RDSEED__ 1
// CHECK_ZNVER1_M64: #define __SHA__ 1
// CHECK_ZNVER1_M64: #define __SSE2_MATH__ 1
// CHECK_ZNVER1_M64: #define __SSE2__ 1
// CHECK_ZNVER1_M64: #define __SSE3__ 1
// CHECK_ZNVER1_M64: #define __SSE4A__ 1
// CHECK_ZNVER1_M64: #define __SSE4_1__ 1
// CHECK_ZNVER1_M64: #define __SSE4_2__ 1
// CHECK_ZNVER1_M64: #define __SSE_MATH__ 1
// CHECK_ZNVER1_M64: #define __SSE__ 1
// CHECK_ZNVER1_M64: #define __SSSE3__ 1
// CHECK_ZNVER1_M64-NOT: #define __TBM__ 1
// CHECK_ZNVER1_M64-NOT: #define __XOP__ 1
// CHECK_ZNVER1_M64: #define __XSAVEC__ 1
// CHECK_ZNVER1_M64: #define __XSAVEOPT__ 1
// CHECK_ZNVER1_M64: #define __XSAVES__ 1
// CHECK_ZNVER1_M64: #define __XSAVE__ 1
// CHECK_ZNVER1_M64: #define __amd64 1
// CHECK_ZNVER1_M64: #define __amd64__ 1
// CHECK_ZNVER1_M64: #define __tune_znver1__ 1
// CHECK_ZNVER1_M64: #define __x86_64 1
// CHECK_ZNVER1_M64: #define __x86_64__ 1
// CHECK_ZNVER1_M64: #define __znver1 1
// CHECK_ZNVER1_M64: #define __znver1__ 1

// RUN: %clang -march=znver2 -m32 -E -dM %s -o - 2>&1 \
// RUN:     -target i386-unknown-linux \
// RUN:   | FileCheck -match-full-lines %s -check-prefix=CHECK_ZNVER2_M32
// CHECK_ZNVER2_M32-NOT: #define __3dNOW_A__ 1
// CHECK_ZNVER2_M32-NOT: #define __3dNOW__ 1
// CHECK_ZNVER2_M32: #define __ADX__ 1
// CHECK_ZNVER2_M32: #define __AES__ 1
// CHECK_ZNVER2_M32: #define __AVX2__ 1
// CHECK_ZNVER2_M32: #define __AVX__ 1
// CHECK_ZNVER2_M32: #define __BMI2__ 1
// CHECK_ZNVER2_M32: #define __BMI__ 1
// CHECK_ZNVER2_M32: #define __CLFLUSHOPT__ 1
// CHECK_ZNVER2_M32: #define __CLWB__ 1
// CHECK_ZNVER2_M32: #define __CLZERO__ 1
// CHECK_ZNVER2_M32: #define __F16C__ 1
// CHECK_ZNVER2_M32-NOT: #define __FMA4__ 1
// CHECK_ZNVER2_M32: #define __FMA__ 1
// CHECK_ZNVER2_M32: #define __FSGSBASE__ 1
// CHECK_ZNVER2_M32: #define __LAHF_SAHF__ 1
// CHECK_ZNVER2_M32: #define __LZCNT__ 1
// CHECK_ZNVER2_M32: #define __MMX__ 1
// CHECK_ZNVER2_M32: #define __PCLMUL__ 1
// CHECK_ZNVER2_M32: #define __POPCNT__ 1
// CHECK_ZNVER2_M32: #define __PRFCHW__ 1
// CHECK_ZNVER2_M32: #define __RDPID__ 1
// CHECK_ZNVER2_M32: #define __RDPRU__ 1
// CHECK_ZNVER2_M32: #define __RDRND__ 1
// CHECK_ZNVER2_M32: #define __RDSEED__ 1
// CHECK_ZNVER2_M32: #define __SHA__ 1
// CHECK_ZNVER2_M32: #define __SSE2_MATH__ 1
// CHECK_ZNVER2_M32: #define __SSE2__ 1
// CHECK_ZNVER2_M32: #define __SSE3__ 1
// CHECK_ZNVER2_M32: #define __SSE4A__ 1
// CHECK_ZNVER2_M32: #define __SSE4_1__ 1
// CHECK_ZNVER2_M32: #define __SSE4_2__ 1
// CHECK_ZNVER2_M32: #define __SSE_MATH__ 1
// CHECK_ZNVER2_M32: #define __SSE__ 1
// CHECK_ZNVER2_M32: #define __SSSE3__ 1
// CHECK_ZNVER2_M32-NOT: #define __TBM__ 1
// CHECK_ZNVER2_M32: #define __WBNOINVD__ 1
// CHECK_ZNVER2_M32-NOT: #define __XOP__ 1
// CHECK_ZNVER2_M32: #define __XSAVEC__ 1
// CHECK_ZNVER2_M32: #define __XSAVEOPT__ 1
// CHECK_ZNVER2_M32: #define __XSAVES__ 1
// CHECK_ZNVER2_M32: #define __XSAVE__ 1
// CHECK_ZNVER2_M32: #define __i386 1
// CHECK_ZNVER2_M32: #define __i386__ 1
// CHECK_ZNVER2_M32: #define __tune_znver2__ 1
// CHECK_ZNVER2_M32: #define __znver2 1
// CHECK_ZNVER2_M32: #define __znver2__ 1

// RUN: %clang -march=znver2 -m64 -E -dM %s -o - 2>&1 \
// RUN:     -target i386-unknown-linux \
// RUN:   | FileCheck -match-full-lines %s -check-prefix=CHECK_ZNVER2_M64
// CHECK_ZNVER2_M64-NOT: #define __3dNOW_A__ 1
// CHECK_ZNVER2_M64-NOT: #define __3dNOW__ 1
// CHECK_ZNVER2_M64: #define __ADX__ 1
// CHECK_ZNVER2_M64: #define __AES__ 1
// CHECK_ZNVER2_M64: #define __AVX2__ 1
// CHECK_ZNVER2_M64: #define __AVX__ 1
// CHECK_ZNVER2_M64: #define __BMI2__ 1
// CHECK_ZNVER2_M64: #define __BMI__ 1
// CHECK_ZNVER2_M64: #define __CLFLUSHOPT__ 1
// CHECK_ZNVER2_M64: #define __CLWB__ 1
// CHECK_ZNVER2_M64: #define __CLZERO__ 1
// CHECK_ZNVER2_M64: #define __F16C__ 1
// CHECK_ZNVER2_M64-NOT: #define __FMA4__ 1
// CHECK_ZNVER2_M64: #define __FMA__ 1
// CHECK_ZNVER2_M64: #define __FSGSBASE__ 1
// CHECK_ZNVER2_M64: #define __LAHF_SAHF__ 1
// CHECK_ZNVER2_M64: #define __LZCNT__ 1
// CHECK_ZNVER2_M64: #define __MMX__ 1
// CHECK_ZNVER2_M64: #define __PCLMUL__ 1
// CHECK_ZNVER2_M64: #define __POPCNT__ 1
// CHECK_ZNVER2_M64: #define __PRFCHW__ 1
// CHECK_ZNVER2_M64: #define __RDPID__ 1
// CHECK_ZNVER2_M64: #define __RDPRU__ 1
// CHECK_ZNVER2_M64: #define __RDRND__ 1
// CHECK_ZNVER2_M64: #define __RDSEED__ 1
// CHECK_ZNVER2_M64: #define __SHA__ 1
// CHECK_ZNVER2_M64: #define __SSE2_MATH__ 1
// CHECK_ZNVER2_M64: #define __SSE2__ 1
// CHECK_ZNVER2_M64: #define __SSE3__ 1
// CHECK_ZNVER2_M64: #define __SSE4A__ 1
// CHECK_ZNVER2_M64: #define __SSE4_1__ 1
// CHECK_ZNVER2_M64: #define __SSE4_2__ 1
// CHECK_ZNVER2_M64: #define __SSE_MATH__ 1
// CHECK_ZNVER2_M64: #define __SSE__ 1
// CHECK_ZNVER2_M64: #define __SSSE3__ 1
// CHECK_ZNVER2_M64-NOT: #define __TBM__ 1
// CHECK_ZNVER2_M64: #define __WBNOINVD__ 1
// CHECK_ZNVER2_M64-NOT: #define __XOP__ 1
// CHECK_ZNVER2_M64: #define __XSAVEC__ 1
// CHECK_ZNVER2_M64: #define __XSAVEOPT__ 1
// CHECK_ZNVER2_M64: #define __XSAVES__ 1
// CHECK_ZNVER2_M64: #define __XSAVE__ 1
// CHECK_ZNVER2_M64: #define __amd64 1
// CHECK_ZNVER2_M64: #define __amd64__ 1
// CHECK_ZNVER2_M64: #define __tune_znver2__ 1
// CHECK_ZNVER2_M64: #define __x86_64 1
// CHECK_ZNVER2_M64: #define __x86_64__ 1
// CHECK_ZNVER2_M64: #define __znver2 1
// CHECK_ZNVER2_M64: #define __znver2__ 1

// RUN: %clang -march=znver3 -m32 -E -dM %s -o - 2>&1 \
// RUN:     -target i386-unknown-linux \
// RUN:   | FileCheck -match-full-lines %s -check-prefix=CHECK_ZNVER3_M32
// CHECK_ZNVER3_M32-NOT: #define __3dNOW_A__ 1
// CHECK_ZNVER3_M32-NOT: #define __3dNOW__ 1
// CHECK_ZNVER3_M32: #define __ADX__ 1
// CHECK_ZNVER3_M32: #define __AES__ 1
// CHECK_ZNVER3_M32: #define __AVX2__ 1
// CHECK_ZNVER3_M32: #define __AVX__ 1
// CHECK_ZNVER3_M32: #define __BMI2__ 1
// CHECK_ZNVER3_M32: #define __BMI__ 1
// CHECK_ZNVER3_M32: #define __CLFLUSHOPT__ 1
// CHECK_ZNVER3_M32: #define __CLWB__ 1
// CHECK_ZNVER3_M32: #define __CLZERO__ 1
// CHECK_ZNVER3_M32: #define __F16C__ 1
// CHECK_ZNVER3_M32-NOT: #define __FMA4__ 1
// CHECK_ZNVER3_M32: #define __FMA__ 1
// CHECK_ZNVER3_M32: #define __FSGSBASE__ 1
// CHECK_ZNVER3_M32: #define __LZCNT__ 1
// CHECK_ZNVER3_M32: #define __MMX__ 1
// CHECK_ZNVER3_M32: #define __PCLMUL__ 1
// CHECK_ZNVER3_M32: #define __PKU__ 1
// CHECK_ZNVER3_M32: #define __POPCNT__ 1
// CHECK_ZNVER3_M32: #define __PRFCHW__ 1
// CHECK_ZNVER3_M32: #define __RDPID__ 1
// CHECK_ZNVER3_M32: #define __RDPRU__ 1
// CHECK_ZNVER3_M32: #define __RDRND__ 1
// CHECK_ZNVER3_M32: #define __RDSEED__ 1
// CHECK_ZNVER3_M32: #define __SHA__ 1
// CHECK_ZNVER3_M32: #define __SSE2_MATH__ 1
// CHECK_ZNVER3_M32: #define __SSE2__ 1
// CHECK_ZNVER3_M32: #define __SSE3__ 1
// CHECK_ZNVER3_M32: #define __SSE4A__ 1
// CHECK_ZNVER3_M32: #define __SSE4_1__ 1
// CHECK_ZNVER3_M32: #define __SSE4_2__ 1
// CHECK_ZNVER3_M32: #define __SSE_MATH__ 1
// CHECK_ZNVER3_M32: #define __SSE__ 1
// CHECK_ZNVER3_M32: #define __SSSE3__ 1
// CHECK_ZNVER3_M32-NOT: #define __TBM__ 1
// CHECK_ZNVER3_M32: #define __WBNOINVD__ 1
// CHECK_ZNVER3_M32-NOT: #define __XOP__ 1
// CHECK_ZNVER3_M32: #define __XSAVEC__ 1
// CHECK_ZNVER3_M32: #define __XSAVEOPT__ 1
// CHECK_ZNVER3_M32: #define __XSAVES__ 1
// CHECK_ZNVER3_M32: #define __XSAVE__ 1
// CHECK_ZNVER3_M32: #define __i386 1
// CHECK_ZNVER3_M32: #define __i386__ 1
// CHECK_ZNVER3_M32: #define __tune_znver3__ 1
// CHECK_ZNVER3_M32: #define __znver3 1
// CHECK_ZNVER3_M32: #define __znver3__ 1

// RUN: %clang -march=znver3 -m64 -E -dM %s -o - 2>&1 \
// RUN:     -target i386-unknown-linux \
// RUN:   | FileCheck -match-full-lines %s -check-prefix=CHECK_ZNVER3_M64
// CHECK_ZNVER3_M64-NOT: #define __3dNOW_A__ 1
// CHECK_ZNVER3_M64-NOT: #define __3dNOW__ 1
// CHECK_ZNVER3_M64: #define __ADX__ 1
// CHECK_ZNVER3_M64: #define __AES__ 1
// CHECK_ZNVER3_M64: #define __AVX2__ 1
// CHECK_ZNVER3_M64: #define __AVX__ 1
// CHECK_ZNVER3_M64: #define __BMI2__ 1
// CHECK_ZNVER3_M64: #define __BMI__ 1
// CHECK_ZNVER3_M64: #define __CLFLUSHOPT__ 1
// CHECK_ZNVER3_M64: #define __CLWB__ 1
// CHECK_ZNVER3_M64: #define __CLZERO__ 1
// CHECK_ZNVER3_M64: #define __F16C__ 1
// CHECK_ZNVER3_M64-NOT: #define __FMA4__ 1
// CHECK_ZNVER3_M64: #define __FMA__ 1
// CHECK_ZNVER3_M64: #define __FSGSBASE__ 1
// CHECK_ZNVER3_M64: #define __LZCNT__ 1
// CHECK_ZNVER3_M64: #define __MMX__ 1
// CHECK_ZNVER3_M64: #define __PCLMUL__ 1
// CHECK_ZNVER3_M64: #define __PKU__ 1
// CHECK_ZNVER3_M64: #define __POPCNT__ 1
// CHECK_ZNVER3_M64: #define __PRFCHW__ 1
// CHECK_ZNVER3_M64: #define __RDPID__ 1
// CHECK_ZNVER3_M64: #define __RDPRU__ 1
// CHECK_ZNVER3_M64: #define __RDRND__ 1
// CHECK_ZNVER3_M64: #define __RDSEED__ 1
// CHECK_ZNVER3_M64: #define __SHA__ 1
// CHECK_ZNVER3_M64: #define __SSE2_MATH__ 1
// CHECK_ZNVER3_M64: #define __SSE2__ 1
// CHECK_ZNVER3_M64: #define __SSE3__ 1
// CHECK_ZNVER3_M64: #define __SSE4A__ 1
// CHECK_ZNVER3_M64: #define __SSE4_1__ 1
// CHECK_ZNVER3_M64: #define __SSE4_2__ 1
// CHECK_ZNVER3_M64: #define __SSE_MATH__ 1
// CHECK_ZNVER3_M64: #define __SSE__ 1
// CHECK_ZNVER3_M64: #define __SSSE3__ 1
// CHECK_ZNVER3_M64-NOT: #define __TBM__ 1
// CHECK_ZNVER3_M64: #define __VAES__ 1
// CHECK_ZNVER3_M64: #define __VPCLMULQDQ__ 1
// CHECK_ZNVER3_M64: #define __WBNOINVD__ 1
// CHECK_ZNVER3_M64-NOT: #define __XOP__ 1
// CHECK_ZNVER3_M64: #define __XSAVEC__ 1
// CHECK_ZNVER3_M64: #define __XSAVEOPT__ 1
// CHECK_ZNVER3_M64: #define __XSAVES__ 1
// CHECK_ZNVER3_M64: #define __XSAVE__ 1
// CHECK_ZNVER3_M64: #define __amd64 1
// CHECK_ZNVER3_M64: #define __amd64__ 1
// CHECK_ZNVER3_M64: #define __tune_znver3__ 1
// CHECK_ZNVER3_M64: #define __x86_64 1
// CHECK_ZNVER3_M64: #define __x86_64__ 1
// CHECK_ZNVER3_M64: #define __znver3 1
// CHECK_ZNVER3_M64: #define __znver3__ 1

// RUN: %clang -march=znver4 -m32 -E -dM %s -o - 2>&1 \
// RUN:     -target i386-unknown-linux \
// RUN:   | FileCheck -match-full-lines %s -check-prefix=CHECK_ZNVER4_M32
// CHECK_ZNVER4_M32-NOT: #define __3dNOW_A__ 1
// CHECK_ZNVER4_M32-NOT: #define __3dNOW__ 1
// CHECK_ZNVER4_M32: #define __ADX__ 1
// CHECK_ZNVER4_M32: #define __AES__ 1
// CHECK_ZNVER4_M32: #define __AVX2__ 1
// CHECK_ZNVER4_M32: #define __AVX512BF16__ 1
// CHECK_ZNVER4_M32: #define __AVX512BITALG__ 1
// CHECK_ZNVER4_M32: #define __AVX512BW__ 1
// CHECK_ZNVER4_M32: #define __AVX512CD__ 1
// CHECK_ZNVER4_M32: #define __AVX512DQ__ 1
// CHECK_ZNVER4_M32: #define __AVX512F__ 1
// CHECK_ZNVER4_M32: #define __AVX512IFMA__ 1
// CHECK_ZNVER4_M32: #define __AVX512VBMI2__ 1
// CHECK_ZNVER4_M32: #define __AVX512VBMI__ 1
// CHECK_ZNVER4_M32: #define __AVX512VL__ 1
// CHECK_ZNVER4_M32: #define __AVX512VNNI__ 1
// CHECK_ZNVER4_M32: #define __AVX512VPOPCNTDQ__ 1
// CHECK_ZNVER4_M32: #define __AVX__ 1
// CHECK_ZNVER4_M32: #define __BMI2__ 1
// CHECK_ZNVER4_M32: #define __BMI__ 1
// CHECK_ZNVER4_M32: #define __CLFLUSHOPT__ 1
// CHECK_ZNVER4_M32: #define __CLWB__ 1
// CHECK_ZNVER4_M32: #define __CLZERO__ 1
// CHECK_ZNVER4_M32: #define __EVEX512__ 1
// CHECK_ZNVER4_M32: #define __F16C__ 1
// CHECK_ZNVER4_M32-NOT: #define __FMA4__ 1
// CHECK_ZNVER4_M32: #define __FMA__ 1
// CHECK_ZNVER4_M32: #define __FSGSBASE__ 1
// CHECK_ZNVER4_M32: #define __GFNI__ 1
// CHECK_ZNVER4_M32: #define __LZCNT__ 1
// CHECK_ZNVER4_M32: #define __MMX__ 1
// CHECK_ZNVER4_M32: #define __PCLMUL__ 1
// CHECK_ZNVER4_M32: #define __PKU__ 1
// CHECK_ZNVER4_M32: #define __POPCNT__ 1
// CHECK_ZNVER4_M32: #define __PRFCHW__ 1
// CHECK_ZNVER4_M32: #define __RDPID__ 1
// CHECK_ZNVER4_M32: #define __RDPRU__ 1
// CHECK_ZNVER4_M32: #define __RDRND__ 1
// CHECK_ZNVER4_M32: #define __RDSEED__ 1
// CHECK_ZNVER4_M32: #define __SHA__ 1
// CHECK_ZNVER4_M32: #define __SSE2_MATH__ 1
// CHECK_ZNVER4_M32: #define __SSE2__ 1
// CHECK_ZNVER4_M32: #define __SSE3__ 1
// CHECK_ZNVER4_M32: #define __SSE4A__ 1
// CHECK_ZNVER4_M32: #define __SSE4_1__ 1
// CHECK_ZNVER4_M32: #define __SSE4_2__ 1
// CHECK_ZNVER4_M32: #define __SSE_MATH__ 1
// CHECK_ZNVER4_M32: #define __SSE__ 1
// CHECK_ZNVER4_M32: #define __SSSE3__ 1
// CHECK_ZNVER4_M32-NOT: #define __TBM__ 1
// CHECK_ZNVER4_M32: #define __WBNOINVD__ 1
// CHECK_ZNVER4_M32-NOT: #define __XOP__ 1
// CHECK_ZNVER4_M32: #define __XSAVEC__ 1
// CHECK_ZNVER4_M32: #define __XSAVEOPT__ 1
// CHECK_ZNVER4_M32: #define __XSAVES__ 1
// CHECK_ZNVER4_M32: #define __XSAVE__ 1
// CHECK_ZNVER4_M32: #define __i386 1
// CHECK_ZNVER4_M32: #define __i386__ 1
// CHECK_ZNVER4_M32: #define __tune_znver4__ 1
// CHECK_ZNVER4_M32: #define __znver4 1
// CHECK_ZNVER4_M32: #define __znver4__ 1

// RUN: %clang -march=znver4 -m64 -E -dM %s -o - 2>&1 \
// RUN:     -target i386-unknown-linux \
// RUN:   | FileCheck -match-full-lines %s -check-prefix=CHECK_ZNVER4_M64
// CHECK_ZNVER4_M64-NOT: #define __3dNOW_A__ 1
// CHECK_ZNVER4_M64-NOT: #define __3dNOW__ 1
// CHECK_ZNVER4_M64: #define __ADX__ 1
// CHECK_ZNVER4_M64: #define __AES__ 1
// CHECK_ZNVER4_M64: #define __AVX2__ 1
// CHECK_ZNVER4_M64: #define __AVX512BF16__ 1
// CHECK_ZNVER4_M64: #define __AVX512BITALG__ 1
// CHECK_ZNVER4_M64: #define __AVX512BW__ 1
// CHECK_ZNVER4_M64: #define __AVX512CD__ 1
// CHECK_ZNVER4_M64: #define __AVX512DQ__ 1
// CHECK_ZNVER4_M64: #define __AVX512F__ 1
// CHECK_ZNVER4_M64: #define __AVX512IFMA__ 1
// CHECK_ZNVER4_M64: #define __AVX512VBMI2__ 1
// CHECK_ZNVER4_M64: #define __AVX512VBMI__ 1
// CHECK_ZNVER4_M64: #define __AVX512VL__ 1
// CHECK_ZNVER4_M64: #define __AVX512VNNI__ 1
// CHECK_ZNVER4_M64: #define __AVX512VPOPCNTDQ__ 1
// CHECK_ZNVER4_M64: #define __AVX__ 1
// CHECK_ZNVER4_M64: #define __BMI2__ 1
// CHECK_ZNVER4_M64: #define __BMI__ 1
// CHECK_ZNVER4_M64: #define __CLFLUSHOPT__ 1
// CHECK_ZNVER4_M64: #define __CLWB__ 1
// CHECK_ZNVER4_M64: #define __CLZERO__ 1
// CHECK_ZNVER4_M64: #define __EVEX512__ 1
// CHECK_ZNVER4_M64: #define __F16C__ 1
// CHECK_ZNVER4_M64-NOT: #define __FMA4__ 1
// CHECK_ZNVER4_M64: #define __FMA__ 1
// CHECK_ZNVER4_M64: #define __FSGSBASE__ 1
// CHECK_ZNVER4_M64: #define __GFNI__ 1
// CHECK_ZNVER4_M64: #define __LZCNT__ 1
// CHECK_ZNVER4_M64: #define __MMX__ 1
// CHECK_ZNVER4_M64: #define __PCLMUL__ 1
// CHECK_ZNVER4_M64: #define __PKU__ 1
// CHECK_ZNVER4_M64: #define __POPCNT__ 1
// CHECK_ZNVER4_M64: #define __PRFCHW__ 1
// CHECK_ZNVER4_M64: #define __RDPID__ 1
// CHECK_ZNVER4_M64: #define __RDPRU__ 1
// CHECK_ZNVER4_M64: #define __RDRND__ 1
// CHECK_ZNVER4_M64: #define __RDSEED__ 1
// CHECK_ZNVER4_M64: #define __SHA__ 1
// CHECK_ZNVER4_M64: #define __SSE2_MATH__ 1
// CHECK_ZNVER4_M64: #define __SSE2__ 1
// CHECK_ZNVER4_M64: #define __SSE3__ 1
// CHECK_ZNVER4_M64: #define __SSE4A__ 1
// CHECK_ZNVER4_M64: #define __SSE4_1__ 1
// CHECK_ZNVER4_M64: #define __SSE4_2__ 1
// CHECK_ZNVER4_M64: #define __SSE_MATH__ 1
// CHECK_ZNVER4_M64: #define __SSE__ 1
// CHECK_ZNVER4_M64: #define __SSSE3__ 1
// CHECK_ZNVER4_M64-NOT: #define __TBM__ 1
// CHECK_ZNVER4_M64: #define __VAES__ 1
// CHECK_ZNVER4_M64: #define __VPCLMULQDQ__ 1
// CHECK_ZNVER4_M64: #define __WBNOINVD__ 1
// CHECK_ZNVER4_M64-NOT: #define __XOP__ 1
// CHECK_ZNVER4_M64: #define __XSAVEC__ 1
// CHECK_ZNVER4_M64: #define __XSAVEOPT__ 1
// CHECK_ZNVER4_M64: #define __XSAVES__ 1
// CHECK_ZNVER4_M64: #define __XSAVE__ 1
// CHECK_ZNVER4_M64: #define __amd64 1
// CHECK_ZNVER4_M64: #define __amd64__ 1
// CHECK_ZNVER4_M64: #define __tune_znver4__ 1
// CHECK_ZNVER4_M64: #define __x86_64 1
// CHECK_ZNVER4_M64: #define __x86_64__ 1
// CHECK_ZNVER4_M64: #define __znver4 1
// CHECK_ZNVER4_M64: #define __znver4__ 1

// End X86/GCC/Linux tests ------------------

// Begin PPC/GCC/Linux tests ----------------
// Check that VSX also turns on altivec.
// RUN: %clang -mvsx -E -dM %s -o - 2>&1 \
// RUN:     -target powerpc-unknown-linux \
// RUN:   | FileCheck -match-full-lines %s -check-prefix=CHECK_PPC_VSX_M32
// CHECK_PPC_VSX_M32: #define __ALTIVEC__ 1
// CHECK_PPC_VSX_M32: #define __VSX__ 1

// RUN: %clang -mvsx -E -dM %s -o - 2>&1 \
// RUN:     -target powerpc64-unknown-linux \
// RUN:   | FileCheck -match-full-lines %s -check-prefix=CHECK_PPC_VSX_M64
// CHECK_PPC_VSX_M64: #define __VSX__ 1

// RUN: %clang -mpower8-vector -E -dM %s -o - 2>&1 \
// RUN:     -target powerpc64-unknown-linux \
// RUN:   | FileCheck -match-full-lines %s -check-prefix=CHECK_PPC_POWER8_VECTOR_M64
// CHECK_PPC_POWER8_VECTOR_M64: #define __POWER8_VECTOR__ 1

// RUN: %clang -mpower9-vector -E -dM %s -o - 2>&1 \
// RUN:     -target powerpc64-unknown-linux \
// RUN:   | FileCheck -match-full-lines %s -check-prefix=CHECK_PPC_POWER9_VECTOR_M64
// CHECK_PPC_POWER9_VECTOR_M64: #define __POWER9_VECTOR__ 1

// RUN: %clang -mcrypto -E -dM %s -o - 2>&1 \
// RUN:     -target powerpc64-unknown-linux \
// RUN:   | FileCheck -match-full-lines %s -check-prefix=CHECK_PPC_CRYPTO_M64
// CHECK_PPC_CRYPTO_M64: #define __CRYPTO__ 1

// HTM is available on power8 or later which includes all of powerpc64le as an
// ABI choice. Test that, the cpus, and the option.
// RUN: %clang -mhtm -E -dM %s -o - 2>&1 \
// RUN:     -target powerpc64-unknown-linux \
// RUN:   | FileCheck -match-full-lines %s -check-prefix=CHECK_PPC_HTM
// RUN: %clang -E -dM %s -o - 2>&1 \
// RUN:     -target powerpc64le-unknown-linux \
// RUN:   | FileCheck -match-full-lines %s -check-prefix=CHECK_PPC_HTM
// RUN: %clang -mcpu=pwr8 -E -dM %s -o - 2>&1 \
// RUN:     -target powerpc64-unknown-linux \
// RUN:   | FileCheck -match-full-lines %s -check-prefix=CHECK_PPC_HTM
// RUN: %clang -mcpu=pwr9 -E -dM %s -o - 2>&1 \
// RUN:     -target powerpc64-unknown-linux \
// RUN:   | FileCheck -match-full-lines %s -check-prefix=CHECK_PPC_HTM
// CHECK_PPC_HTM: #define __HTM__ 1

// RUN: %clang -mcpu=ppc64 -E -dM %s -o - 2>&1 \
// RUN:     -target powerpc64-unknown-unknown \
// RUN:   | FileCheck -match-full-lines %s -check-prefix=CHECK_PPC_GCC_ATOMICS
// RUN: %clang -mcpu=pwr8 -E -dM %s -o - 2>&1 \
// RUN:     -target powerpc64-unknown-unknown \
// RUN:   | FileCheck -match-full-lines %s -check-prefix=CHECK_PPC_GCC_ATOMICS
// RUN: %clang -E -dM %s -o - 2>&1 \
// RUN:     -target powerpc64le-unknown-linux \
// RUN:   | FileCheck -match-full-lines %s -check-prefix=CHECK_PPC_GCC_ATOMICS
// CHECK_PPC_GCC_ATOMICS: #define __GCC_HAVE_SYNC_COMPARE_AND_SWAP_1 1
// CHECK_PPC_GCC_ATOMICS: #define __GCC_HAVE_SYNC_COMPARE_AND_SWAP_2 1
// CHECK_PPC_GCC_ATOMICS: #define __GCC_HAVE_SYNC_COMPARE_AND_SWAP_4 1
// CHECK_PPC_GCC_ATOMICS: #define __GCC_HAVE_SYNC_COMPARE_AND_SWAP_8 1

// End PPC/GCC/Linux tests ------------------

// Begin Sparc/GCC/Linux tests ----------------

// RUN: %clang -E -dM %s -o - 2>&1 \
// RUN:     -target sparc-unknown-linux \
// RUN:   | FileCheck -match-full-lines %s -check-prefix=CHECK_SPARC
// CHECK_SPARC: #define __BIG_ENDIAN__ 1
// CHECK_SPARC: #define __sparc 1
// CHECK_SPARC: #define __sparc__ 1
// CHECK_SPARC-NOT: #define __sparcv9 1
// CHECK_SPARC-NOT: #define __sparcv9__ 1
// CHECK_SPARC: #define __sparcv8 1
// CHECK_SPARC-NOT: #define __sparcv9 1
// CHECK_SPARC-NOT: #define __sparcv9__ 1

// RUN: %clang -mcpu=v9 -E -dM %s -o - 2>&1 \
// RUN:     -target sparc-unknown-linux \
// RUN:   | FileCheck -match-full-lines %s -check-prefix=CHECK_SPARC-V9
// CHECK_SPARC-V9-NOT: #define __sparcv8 1
// CHECK_SPARC-V9-NOT: #define __sparcv8__ 1
// CHECK_SPARC-V9: #define __sparc_v9__ 1
// CHECK_SPARC-V9-NOT: #define __sparcv9 1
// CHECK_SPARC-V9-NOT: #define __sparcv9__ 1

// RUN: %clang -E -dM %s -o - 2>&1 \
// RUN:     -target sparc-sun-solaris \
// RUN:   | FileCheck -match-full-lines %s -check-prefix=CHECK_SPARC_SOLARIS_GCC_ATOMICS
// CHECK_SPARC_SOLARIS_GCC_ATOMICS: #define __GCC_HAVE_SYNC_COMPARE_AND_SWAP_1 1
// CHECK_SPARC_SOLARIS_GCC_ATOMICS: #define __GCC_HAVE_SYNC_COMPARE_AND_SWAP_2 1
// CHECK_SPARC_SOLARIS_GCC_ATOMICS: #define __GCC_HAVE_SYNC_COMPARE_AND_SWAP_4 1
// CHECK_SPARC_SOLARIS_GCC_ATOMICS: #define __GCC_HAVE_SYNC_COMPARE_AND_SWAP_8 1

// RUN: %clang -mcpu=v8 -E -dM %s -o - 2>&1 \
// RUN:     -target sparc-sun-solaris \
// RUN:   | FileCheck -match-full-lines %s -check-prefix=CHECK_SPARC_SOLARIS_GCC_ATOMICS-V8
// CHECK_SPARC_SOLARIS_GCC_ATOMICS-V8-NOT: #define __GCC_HAVE_SYNC_COMPARE_AND_SWAP_1 1
// CHECK_SPARC_SOLARIS_GCC_ATOMICS-V8-NOT: #define __GCC_HAVE_SYNC_COMPARE_AND_SWAP_2 1
// CHECK_SPARC_SOLARIS_GCC_ATOMICS-V8-NOT: #define __GCC_HAVE_SYNC_COMPARE_AND_SWAP_4 1
// CHECK_SPARC_SOLARIS_GCC_ATOMICS-V8-NOT: #define __GCC_HAVE_SYNC_COMPARE_AND_SWAP_8 1

// RUN: %clang -E -dM %s -o - 2>&1 \
// RUN:     -target sparcel-unknown-linux \
// RUN:   | FileCheck -match-full-lines %s -check-prefix=CHECK_SPARCEL
// CHECK_SPARCEL: #define __LITTLE_ENDIAN__ 1
// CHECK_SPARCEL: #define __sparc 1
// CHECK_SPARCEL: #define __sparc__ 1
// CHECK_SPARCEL: #define __sparcv8 1

// RUN: %clang -E -dM %s -o - 2>&1 \
// RUN:     -target sparcv9-unknown-linux \
// RUN:   | FileCheck -match-full-lines %s -check-prefix=CHECK_SPARCV9
// CHECK_SPARCV9: #define __BIG_ENDIAN__ 1
// CHECK_SPARCV9: #define __sparc 1
// CHECK_SPARCV9: #define __sparc64__ 1
// CHECK_SPARCV9: #define __sparc__ 1
// CHECK_SPARCV9: #define __sparc_v9__ 1
// CHECK_SPARCV9: #define __sparcv9 1
// CHECK_SPARCV9: #define __sparcv9__ 1

// RUN: %clang -E -dM %s -o - 2>&1 \
// RUN:     -target sparcv9-unknown-linux \
// RUN:   | FileCheck -match-full-lines %s -check-prefix=CHECK_SPARCV9_GCC_ATOMICS
// CHECK_SPARCV9_GCC_ATOMICS: #define __GCC_HAVE_SYNC_COMPARE_AND_SWAP_1 1
// CHECK_SPARCV9_GCC_ATOMICS: #define __GCC_HAVE_SYNC_COMPARE_AND_SWAP_2 1
// CHECK_SPARCV9_GCC_ATOMICS: #define __GCC_HAVE_SYNC_COMPARE_AND_SWAP_4 1
// CHECK_SPARCV9_GCC_ATOMICS: #define __GCC_HAVE_SYNC_COMPARE_AND_SWAP_8 1

// Begin SystemZ/GCC/Linux tests ----------------

// RUN: %clang -march=arch8 -E -dM %s -o - 2>&1 \
// RUN:     -target s390x-unknown-linux \
// RUN:   | FileCheck -match-full-lines %s -check-prefix=CHECK_SYSTEMZ_ARCH8
// RUN: %clang -march=z10 -E -dM %s -o - 2>&1 \
// RUN:     -target s390x-unknown-linux \
// RUN:   | FileCheck -match-full-lines %s -check-prefix=CHECK_SYSTEMZ_ARCH8
// CHECK_SYSTEMZ_ARCH8: #define __ARCH__ 8
// CHECK_SYSTEMZ_ARCH8: #define __GCC_HAVE_SYNC_COMPARE_AND_SWAP_1 1
// CHECK_SYSTEMZ_ARCH8: #define __GCC_HAVE_SYNC_COMPARE_AND_SWAP_2 1
// CHECK_SYSTEMZ_ARCH8: #define __GCC_HAVE_SYNC_COMPARE_AND_SWAP_4 1
// CHECK_SYSTEMZ_ARCH8: #define __GCC_HAVE_SYNC_COMPARE_AND_SWAP_8 1
// CHECK_SYSTEMZ_ARCH8: #define __LONG_DOUBLE_128__ 1
// CHECK_SYSTEMZ_ARCH8: #define __s390__ 1
// CHECK_SYSTEMZ_ARCH8: #define __s390x__ 1
// CHECK_SYSTEMZ_ARCH8: #define __zarch__ 1

// RUN: %clang -march=arch9 -E -dM %s -o - 2>&1 \
// RUN:     -target s390x-unknown-linux \
// RUN:   | FileCheck -match-full-lines %s -check-prefix=CHECK_SYSTEMZ_ARCH9
// RUN: %clang -march=z196 -E -dM %s -o - 2>&1 \
// RUN:     -target s390x-unknown-linux \
// RUN:   | FileCheck -match-full-lines %s -check-prefix=CHECK_SYSTEMZ_ARCH9
// CHECK_SYSTEMZ_ARCH9: #define __ARCH__ 9
// CHECK_SYSTEMZ_ARCH9: #define __GCC_HAVE_SYNC_COMPARE_AND_SWAP_1 1
// CHECK_SYSTEMZ_ARCH9: #define __GCC_HAVE_SYNC_COMPARE_AND_SWAP_2 1
// CHECK_SYSTEMZ_ARCH9: #define __GCC_HAVE_SYNC_COMPARE_AND_SWAP_4 1
// CHECK_SYSTEMZ_ARCH9: #define __GCC_HAVE_SYNC_COMPARE_AND_SWAP_8 1
// CHECK_SYSTEMZ_ARCH9: #define __LONG_DOUBLE_128__ 1
// CHECK_SYSTEMZ_ARCH9: #define __s390__ 1
// CHECK_SYSTEMZ_ARCH9: #define __s390x__ 1
// CHECK_SYSTEMZ_ARCH9: #define __zarch__ 1

// RUN: %clang -march=arch10 -E -dM %s -o - 2>&1 \
// RUN:     -target s390x-unknown-linux \
// RUN:   | FileCheck -match-full-lines %s -check-prefix=CHECK_SYSTEMZ_ARCH10
// RUN: %clang -march=zEC12 -E -dM %s -o - 2>&1 \
// RUN:     -target s390x-unknown-linux \
// RUN:   | FileCheck -match-full-lines %s -check-prefix=CHECK_SYSTEMZ_ARCH10
// CHECK_SYSTEMZ_ARCH10: #define __ARCH__ 10
// CHECK_SYSTEMZ_ARCH10: #define __GCC_HAVE_SYNC_COMPARE_AND_SWAP_1 1
// CHECK_SYSTEMZ_ARCH10: #define __GCC_HAVE_SYNC_COMPARE_AND_SWAP_2 1
// CHECK_SYSTEMZ_ARCH10: #define __GCC_HAVE_SYNC_COMPARE_AND_SWAP_4 1
// CHECK_SYSTEMZ_ARCH10: #define __GCC_HAVE_SYNC_COMPARE_AND_SWAP_8 1
// CHECK_SYSTEMZ_ARCH10: #define __HTM__ 1
// CHECK_SYSTEMZ_ARCH10: #define __LONG_DOUBLE_128__ 1
// CHECK_SYSTEMZ_ARCH10: #define __s390__ 1
// CHECK_SYSTEMZ_ARCH10: #define __s390x__ 1
// CHECK_SYSTEMZ_ARCH10: #define __zarch__ 1

// RUN: %clang -march=arch11 -E -dM %s -o - 2>&1 \
// RUN:     -target s390x-unknown-linux \
// RUN:   | FileCheck -match-full-lines %s -check-prefix=CHECK_SYSTEMZ_ARCH11
// RUN: %clang -march=z13 -E -dM %s -o - 2>&1 \
// RUN:     -target s390x-unknown-linux \
// RUN:   | FileCheck -match-full-lines %s -check-prefix=CHECK_SYSTEMZ_ARCH11
// CHECK_SYSTEMZ_ARCH11: #define __ARCH__ 11
// CHECK_SYSTEMZ_ARCH11: #define __GCC_HAVE_SYNC_COMPARE_AND_SWAP_1 1
// CHECK_SYSTEMZ_ARCH11: #define __GCC_HAVE_SYNC_COMPARE_AND_SWAP_2 1
// CHECK_SYSTEMZ_ARCH11: #define __GCC_HAVE_SYNC_COMPARE_AND_SWAP_4 1
// CHECK_SYSTEMZ_ARCH11: #define __GCC_HAVE_SYNC_COMPARE_AND_SWAP_8 1
// CHECK_SYSTEMZ_ARCH11: #define __HTM__ 1
// CHECK_SYSTEMZ_ARCH11: #define __LONG_DOUBLE_128__ 1
// CHECK_SYSTEMZ_ARCH11: #define __VX__ 1
// CHECK_SYSTEMZ_ARCH11: #define __s390__ 1
// CHECK_SYSTEMZ_ARCH11: #define __s390x__ 1
// CHECK_SYSTEMZ_ARCH11: #define __zarch__ 1

// RUN: %clang -march=arch12 -E -dM %s -o - 2>&1 \
// RUN:     -target s390x-unknown-linux \
// RUN:   | FileCheck -match-full-lines %s -check-prefix=CHECK_SYSTEMZ_ARCH12
// RUN: %clang -march=z14 -E -dM %s -o - 2>&1 \
// RUN:     -target s390x-unknown-linux \
// RUN:   | FileCheck -match-full-lines %s -check-prefix=CHECK_SYSTEMZ_ARCH12
// CHECK_SYSTEMZ_ARCH12: #define __ARCH__ 12
// CHECK_SYSTEMZ_ARCH12: #define __GCC_HAVE_SYNC_COMPARE_AND_SWAP_1 1
// CHECK_SYSTEMZ_ARCH12: #define __GCC_HAVE_SYNC_COMPARE_AND_SWAP_2 1
// CHECK_SYSTEMZ_ARCH12: #define __GCC_HAVE_SYNC_COMPARE_AND_SWAP_4 1
// CHECK_SYSTEMZ_ARCH12: #define __GCC_HAVE_SYNC_COMPARE_AND_SWAP_8 1
// CHECK_SYSTEMZ_ARCH12: #define __HTM__ 1
// CHECK_SYSTEMZ_ARCH12: #define __LONG_DOUBLE_128__ 1
// CHECK_SYSTEMZ_ARCH12: #define __VX__ 1
// CHECK_SYSTEMZ_ARCH12: #define __s390__ 1
// CHECK_SYSTEMZ_ARCH12: #define __s390x__ 1
// CHECK_SYSTEMZ_ARCH12: #define __zarch__ 1

// RUN: %clang -march=arch13 -E -dM %s -o - 2>&1 \
// RUN:     -target s390x-unknown-linux \
// RUN:   | FileCheck -match-full-lines %s -check-prefix=CHECK_SYSTEMZ_ARCH13
// RUN: %clang -march=z15 -E -dM %s -o - 2>&1 \
// RUN:     -target s390x-unknown-linux \
// RUN:   | FileCheck -match-full-lines %s -check-prefix=CHECK_SYSTEMZ_ARCH13
// CHECK_SYSTEMZ_ARCH13: #define __ARCH__ 13
// CHECK_SYSTEMZ_ARCH13: #define __GCC_HAVE_SYNC_COMPARE_AND_SWAP_1 1
// CHECK_SYSTEMZ_ARCH13: #define __GCC_HAVE_SYNC_COMPARE_AND_SWAP_2 1
// CHECK_SYSTEMZ_ARCH13: #define __GCC_HAVE_SYNC_COMPARE_AND_SWAP_4 1
// CHECK_SYSTEMZ_ARCH13: #define __GCC_HAVE_SYNC_COMPARE_AND_SWAP_8 1
// CHECK_SYSTEMZ_ARCH13: #define __HTM__ 1
// CHECK_SYSTEMZ_ARCH13: #define __LONG_DOUBLE_128__ 1
// CHECK_SYSTEMZ_ARCH13: #define __VX__ 1
// CHECK_SYSTEMZ_ARCH13: #define __s390__ 1
// CHECK_SYSTEMZ_ARCH13: #define __s390x__ 1
// CHECK_SYSTEMZ_ARCH13: #define __zarch__ 1

// RUN: %clang -march=arch14 -E -dM %s -o - 2>&1 \
// RUN:     -target s390x-unknown-linux \
// RUN:   | FileCheck -match-full-lines %s -check-prefix=CHECK_SYSTEMZ_ARCH14
// RUN: %clang -march=z16 -E -dM %s -o - 2>&1 \
// RUN:     -target s390x-unknown-linux \
// RUN:   | FileCheck -match-full-lines %s -check-prefix=CHECK_SYSTEMZ_ARCH14
// CHECK_SYSTEMZ_ARCH14: #define __ARCH__ 14
// CHECK_SYSTEMZ_ARCH14: #define __GCC_HAVE_SYNC_COMPARE_AND_SWAP_1 1
// CHECK_SYSTEMZ_ARCH14: #define __GCC_HAVE_SYNC_COMPARE_AND_SWAP_2 1
// CHECK_SYSTEMZ_ARCH14: #define __GCC_HAVE_SYNC_COMPARE_AND_SWAP_4 1
// CHECK_SYSTEMZ_ARCH14: #define __GCC_HAVE_SYNC_COMPARE_AND_SWAP_8 1
// CHECK_SYSTEMZ_ARCH14: #define __HTM__ 1
// CHECK_SYSTEMZ_ARCH14: #define __LONG_DOUBLE_128__ 1
// CHECK_SYSTEMZ_ARCH14: #define __VX__ 1
// CHECK_SYSTEMZ_ARCH14: #define __s390__ 1
// CHECK_SYSTEMZ_ARCH14: #define __s390x__ 1
// CHECK_SYSTEMZ_ARCH14: #define __zarch__ 1

// RUN: %clang -mhtm -E -dM %s -o - 2>&1 \
// RUN:     -target s390x-unknown-linux \
// RUN:   | FileCheck -match-full-lines %s -check-prefix=CHECK_SYSTEMZ_HTM
// CHECK_SYSTEMZ_HTM: #define __HTM__ 1

// RUN: %clang -mvx -E -dM %s -o - 2>&1 \
// RUN:     -target s390x-unknown-linux \
// RUN:   | FileCheck -match-full-lines %s -check-prefix=CHECK_SYSTEMZ_VX
// CHECK_SYSTEMZ_VX: #define __VX__ 1

// RUN: %clang -fzvector -E -dM %s -o - 2>&1 \
// RUN:     -target s390x-unknown-linux \
// RUN:   | FileCheck -match-full-lines %s -check-prefix=CHECK_SYSTEMZ_ZVECTOR
// RUN: %clang -mzvector -E -dM %s -o - 2>&1 \
// RUN:     -target s390x-unknown-linux \
// RUN:   | FileCheck -match-full-lines %s -check-prefix=CHECK_SYSTEMZ_ZVECTOR
// CHECK_SYSTEMZ_ZVECTOR: #define __VEC__ 10304

// Begin amdgcn tests ----------------

// RUN: %clang -march=amdgcn -E -dM %s -o - 2>&1 \
// RUN:     -target amdgcn-unknown-unknown \
// RUN:   | FileCheck -match-full-lines %s -check-prefix=CHECK_AMDGCN
// CHECK_AMDGCN: #define __AMDGCN__ 1
// CHECK_AMDGCN: #define __HAS_FMAF__ 1
// CHECK_AMDGCN: #define __HAS_FP64__ 1
// CHECK_AMDGCN: #define __HAS_LDEXPF__ 1

// Begin r600 tests ----------------

// RUN: %clang -march=amdgcn -E -dM %s -o - 2>&1 \
// RUN:     -target r600-unknown-unknown \
// RUN:   | FileCheck -match-full-lines %s -check-prefix=CHECK_R600
// CHECK_R600: #define __R600__ 1
// CHECK_R600-NOT: #define __HAS_FMAF__ 1

// RUN: %clang -march=amdgcn -mcpu=cypress -E -dM %s -o - 2>&1 \
// RUN:     -target r600-unknown-unknown \
// RUN:   | FileCheck -match-full-lines %s -check-prefix=CHECK_R600_FP64
// CHECK_R600_FP64-DAG: #define __R600__ 1
// CHECK_R600_FP64-DAG: #define __HAS_FMAF__ 1

// Begin avr tests ----------------

// RUN: %clang --target=avr -mmcu=atmega328 -E -dM %s -o - 2>&1 \
// RUN:   | FileCheck -match-full-lines %s -check-prefix=CHECK-AVR0
// CHECK-AVR0: #define __AVR_ARCH__ 5
// CHECK-AVR0: #define __AVR_ATmega328__ 1
// CHECK-AVR0: #define __flash __attribute__((__address_space__(1)))
// RUN: %clang --target=avr -mmcu=atmega2560 -E -dM %s -o - 2>&1 \
// RUN:   | FileCheck -match-full-lines %s -check-prefix=CHECK-AVR1
// CHECK-AVR1: #define __AVR_ARCH__ 6
// CHECK-AVR1: #define __AVR_ATmega2560__ 1
// CHECK-AVR1: #define __flash  __attribute__((__address_space__(1)))
// CHECK-AVR1: #define __flash1 __attribute__((__address_space__(2)))
// CHECK-AVR1: #define __flash2 __attribute__((__address_space__(3)))
// CHECK-AVR1: #define __flash3 __attribute__((__address_space__(4)))

// Begin M68k tests ----------------

// RUN: %clang -mcpu=68000 -E -dM %s -o - 2>&1 \
// RUN:     -target m68k-unknown-linux \
// RUN:   | FileCheck -match-full-lines %s -check-prefix=CHECK_M68K_68000_ATOMICS
// RUN: %clang -mcpu=68010 -E -dM %s -o - 2>&1 \
// RUN:     -target m68k-unknown-linux \
// RUN:   | FileCheck -match-full-lines %s -check-prefix=CHECK_M68K_68000_ATOMICS
// RUN: %clang -mcpu=68020 -E -dM %s -o - 2>&1 \
// RUN:     -target m68k-unknown-linux \
// RUN:   | FileCheck -match-full-lines %s -check-prefix=CHECK_M68K_68020_ATOMICS

// CHECK_M68K_68000_ATOMICS-NOT: #define __GCC_HAVE_SYNC_COMPARE_AND_SWAP
// CHECK_M68K_68020_ATOMICS: #define __GCC_HAVE_SYNC_COMPARE_AND_SWAP_1 1
// CHECK_M68K_68020_ATOMICS: #define __GCC_HAVE_SYNC_COMPARE_AND_SWAP_2 1
// CHECK_M68K_68020_ATOMICS: #define __GCC_HAVE_SYNC_COMPARE_AND_SWAP_4 1

// Begin Hexagon tests ----------------

// RUN: %clang -E -dM %s -o - 2>&1 \
// RUN:     --target=hexagon-unknown-linux \
// RUN:   | FileCheck -match-full-lines %s -check-prefix=CHECK_HEXAGON_ATOMICS

// CHECK_HEXAGON_ATOMICS: #define __GCC_HAVE_SYNC_COMPARE_AND_SWAP_1 1
// CHECK_HEXAGON_ATOMICS: #define __GCC_HAVE_SYNC_COMPARE_AND_SWAP_2 1
// CHECK_HEXAGON_ATOMICS: #define __GCC_HAVE_SYNC_COMPARE_AND_SWAP_4 1
// CHECK_HEXAGON_ATOMICS: #define __GCC_HAVE_SYNC_COMPARE_AND_SWAP_8 1

// Begin VE tests ----------------

// RUN: %clang -E -dM %s -o - 2>&1 \
// RUN:     --target=ve-unknown-linux \
// RUN:   | FileCheck -match-full-lines %s -check-prefix=CHECK_VE_ATOMICS

// CHECK_VE_ATOMICS: #define __GCC_HAVE_SYNC_COMPARE_AND_SWAP_1 1
// CHECK_VE_ATOMICS: #define __GCC_HAVE_SYNC_COMPARE_AND_SWAP_2 1
// CHECK_VE_ATOMICS: #define __GCC_HAVE_SYNC_COMPARE_AND_SWAP_4 1
// CHECK_VE_ATOMICS: #define __GCC_HAVE_SYNC_COMPARE_AND_SWAP_8 1

// Begin WebAssembly tests ----------------

// RUN: %clang -E -dM %s -o - 2>&1 \
// RUN:     --target=wasm32-unknown-unknown \
// RUN:   | FileCheck -match-full-lines %s -check-prefix=CHECK_WASM_ATOMICS
// RUN: %clang -E -dM %s -o - 2>&1 \
// RUN:     --target=wasm64-unknown-unknown \
// RUN:   | FileCheck -match-full-lines %s -check-prefix=CHECK_WASM_ATOMICS

// CHECK_WASM_ATOMICS: #define __GCC_HAVE_SYNC_COMPARE_AND_SWAP_1 1
// CHECK_WASM_ATOMICS: #define __GCC_HAVE_SYNC_COMPARE_AND_SWAP_2 1
// CHECK_WASM_ATOMICS: #define __GCC_HAVE_SYNC_COMPARE_AND_SWAP_4 1
// CHECK_WASM_ATOMICS: #define __GCC_HAVE_SYNC_COMPARE_AND_SWAP_8 1

// Begin LoongArch tests ----------------

// RUN: %clang -E -dM %s -o - 2>&1 \
// RUN:     --target=loongarch32-unknown-linux-gnu \
// RUN:   | FileCheck -match-full-lines %s -check-prefix=CHECK_LA32_ATOMICS
// CHECK_LA32_ATOMICS: #define __GCC_HAVE_SYNC_COMPARE_AND_SWAP_1 1
// CHECK_LA32_ATOMICS: #define __GCC_HAVE_SYNC_COMPARE_AND_SWAP_2 1
// CHECK_LA32_ATOMICS: #define __GCC_HAVE_SYNC_COMPARE_AND_SWAP_4 1

// RUN: %clang -E -dM %s -o - 2>&1 \
// RUN:     --target=loongarch64-unknown-linux-gnu \
// RUN:   | FileCheck -match-full-lines %s -check-prefix=CHECK_LA64_ATOMICS
// CHECK_LA64_ATOMICS: #define __GCC_HAVE_SYNC_COMPARE_AND_SWAP_1 1
// CHECK_LA64_ATOMICS: #define __GCC_HAVE_SYNC_COMPARE_AND_SWAP_2 1
// CHECK_LA64_ATOMICS: #define __GCC_HAVE_SYNC_COMPARE_AND_SWAP_4 1
// CHECK_LA64_ATOMICS: #define __GCC_HAVE_SYNC_COMPARE_AND_SWAP_8 1<|MERGE_RESOLUTION|>--- conflicted
+++ resolved
@@ -2488,8 +2488,6 @@
 // RUN: %clang -march=grandridge -m32 -E -dM %s -o - 2>&1 \
 // RUN:     --target=i386 \
 // RUN:   | FileCheck -match-full-lines %s -check-prefixes=CHECK_SRF_M32,CHECK_GRR_M32
-<<<<<<< HEAD
-=======
 // RUN: %clang -march=arrowlake -m32 -E -dM %s -o - 2>&1 \
 // RUN:     -target i386-unknown-linux \
 // RUN:   | FileCheck -match-full-lines %s -check-prefix=CHECK_SRF_M32
@@ -2505,7 +2503,6 @@
 // RUN: %clang -march=clearwaterforest -m32 -E -dM %s -o - 2>&1 \
 // RUN:     -target i386-unknown-linux \
 // RUN:   | FileCheck -match-full-lines %s -check-prefixes=CHECK_SRF_M32,CHECK_ARLS_M32,CHECK_PTL_M32,CHECK_CWF_M32
->>>>>>> e6e90840
 // CHECK_SRF_M32: #define __ADX__ 1
 // CHECK_SRF_M32: #define __AES__ 1
 // CHECK_SRF_M32: #define __AVX2__ 1
@@ -2585,8 +2582,6 @@
 // RUN: %clang -march=grandridge -m64 -E -dM %s -o - 2>&1 \
 // RUN:     --target=i386 \
 // RUN:   | FileCheck -match-full-lines %s -check-prefixes=CHECK_SRF_M64,CHECK_GRR_M64
-<<<<<<< HEAD
-=======
 // RUN: %clang -march=arrowlake -m64 -E -dM %s -o - 2>&1 \
 // RUN:     -target i386-unknown-linux \
 // RUN:   | FileCheck -match-full-lines %s -check-prefix=CHECK_SRF_M64
@@ -2602,7 +2597,6 @@
 // RUN: %clang -march=clearwaterforest -m64 -E -dM %s -o - 2>&1 \
 // RUN:     -target i386-unknown-linux \
 // RUN:   | FileCheck -match-full-lines %s -check-prefixes=CHECK_SRF_M64,CHECK_ARLS_M64,CHECK_PTL_M64,CHECK_CWF_M64
->>>>>>> e6e90840
 // CHECK_SRF_M64: #define __ADX__ 1
 // CHECK_SRF_M64: #define __AES__ 1
 // CHECK_SRF_M64: #define __AVX2__ 1
