--- conflicted
+++ resolved
@@ -7,16 +7,12 @@
 // RUN: %clang_cc1 %s -triple spir -verify -pedantic -Wconversion -Werror -fsyntax-only -cl-std=CLC++ -fdeclare-opencl-builtins -DNO_HEADER
 // RUN: %clang_cc1 %s -triple spir -verify -pedantic -Wconversion -Werror -fsyntax-only -cl-std=CLC++ -fdeclare-opencl-builtins -finclude-default-header
 
-<<<<<<< HEAD
 // XFAIL: *
 
-// Test the -fdeclare-opencl-builtins option.
-=======
 // Test the -fdeclare-opencl-builtins option.  This is not a completeness
 // test, so it should not test for all builtins defined by OpenCL.  Instead
 // this test should cover different functional aspects of the TableGen builtin
 // function machinery.
->>>>>>> 554cf372
 
 #pragma OPENCL EXTENSION cl_khr_fp16 : enable
 #if __OPENCL_C_VERSION__ < CL_VERSION_1_2
