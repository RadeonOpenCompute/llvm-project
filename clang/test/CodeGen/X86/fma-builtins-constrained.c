--- conflicted
+++ resolved
@@ -19,26 +19,16 @@
 
 __m128 test_mm_fmadd_ps(__m128 a, __m128 b, __m128 c) {
   // COMMON-LABEL: test_mm_fmadd_ps
-<<<<<<< HEAD
-  // UNCONSTRAINED: call noundef <4 x float> @llvm.fma.v4f32(<4 x float> %{{.*}}, <4 x float> %{{.*}}, <4 x float> %{{.*}})
-  // CONSTRAINED: call <4 x float> @llvm.experimental.constrained.fma.v4f32(<4 x float> %{{.*}}, <4 x float> %{{.*}}, <4 x float> %{{.*}}, metadata !{{.*}})
-=======
   // UNCONSTRAINED: call {{.*}}<4 x float> @llvm.fma.v4f32(<4 x float> %{{.*}}, <4 x float> %{{.*}}, <4 x float> %{{.*}})
   // CONSTRAINED: call {{.*}}<4 x float> @llvm.experimental.constrained.fma.v4f32(<4 x float> %{{.*}}, <4 x float> %{{.*}}, <4 x float> %{{.*}}, metadata !{{.*}})
->>>>>>> 2fe1f84d
   // CHECK-ASM: vfmadd213ps
   return _mm_fmadd_ps(a, b, c);
 }
 
 __m128d test_mm_fmadd_pd(__m128d a, __m128d b, __m128d c) {
   // COMMON-LABEL: test_mm_fmadd_pd
-<<<<<<< HEAD
-  // UNCONSTRAINED: call noundef <2 x double> @llvm.fma.v2f64(<2 x double> %{{.*}}, <2 x double> %{{.*}}, <2 x double> %{{.*}})
-  // CONSTRAINED: call <2 x double> @llvm.experimental.constrained.fma.v2f64(<2 x double> %{{.*}}, <2 x double> %{{.*}}, <2 x double> %{{.*}}, metadata !{{.*}})
-=======
   // UNCONSTRAINED: call {{.*}}<2 x double> @llvm.fma.v2f64(<2 x double> %{{.*}}, <2 x double> %{{.*}}, <2 x double> %{{.*}})
   // CONSTRAINED: call {{.*}}<2 x double> @llvm.experimental.constrained.fma.v2f64(<2 x double> %{{.*}}, <2 x double> %{{.*}}, <2 x double> %{{.*}}, metadata !{{.*}})
->>>>>>> 2fe1f84d
   // CHECK-ASM: vfmadd213pd
   return _mm_fmadd_pd(a, b, c);
 }
@@ -70,13 +60,8 @@
 __m128 test_mm_fmsub_ps(__m128 a, __m128 b, __m128 c) {
   // COMMON-LABEL: test_mm_fmsub_ps
   // COMMONIR: [[NEG:%.+]] = fneg <4 x float> %{{.+}}
-<<<<<<< HEAD
-  // UNCONSTRAINED: call noundef <4 x float> @llvm.fma.v4f32(<4 x float> %{{.*}}, <4 x float> %{{.*}}, <4 x float> %{{.*}})
-  // CONSTRAINED: call <4 x float> @llvm.experimental.constrained.fma.v4f32(<4 x float> %{{.*}}, <4 x float> %{{.*}}, <4 x float> %{{.*}}, metadata !{{.*}})
-=======
   // UNCONSTRAINED: call {{.*}}<4 x float> @llvm.fma.v4f32(<4 x float> %{{.*}}, <4 x float> %{{.*}}, <4 x float> %{{.*}})
   // CONSTRAINED: call {{.*}}<4 x float> @llvm.experimental.constrained.fma.v4f32(<4 x float> %{{.*}}, <4 x float> %{{.*}}, <4 x float> %{{.*}}, metadata !{{.*}})
->>>>>>> 2fe1f84d
   // CHECK-ASM: vfmsub213ps
   return _mm_fmsub_ps(a, b, c);
 }
@@ -84,13 +69,8 @@
 __m128d test_mm_fmsub_pd(__m128d a, __m128d b, __m128d c) {
   // COMMON-LABEL: test_mm_fmsub_pd
   // COMMONIR: [[NEG:%.+]] = fneg <2 x double> %{{.+}}
-<<<<<<< HEAD
-  // UNCONSTRAINED: call noundef <2 x double> @llvm.fma.v2f64(<2 x double> %{{.*}}, <2 x double> %{{.*}}, <2 x double> %{{.*}})
-  // CONSTRAINED: call <2 x double> @llvm.experimental.constrained.fma.v2f64(<2 x double> %{{.*}}, <2 x double> %{{.*}}, <2 x double> %{{.*}}, metadata !{{.*}})
-=======
   // UNCONSTRAINED: call {{.*}}<2 x double> @llvm.fma.v2f64(<2 x double> %{{.*}}, <2 x double> %{{.*}}, <2 x double> %{{.*}})
   // CONSTRAINED: call {{.*}}<2 x double> @llvm.experimental.constrained.fma.v2f64(<2 x double> %{{.*}}, <2 x double> %{{.*}}, <2 x double> %{{.*}}, metadata !{{.*}})
->>>>>>> 2fe1f84d
   // CHECK-ASM: vfmsub213pd
   return _mm_fmsub_pd(a, b, c);
 }
@@ -124,13 +104,8 @@
 __m128 test_mm_fnmadd_ps(__m128 a, __m128 b, __m128 c) {
   // COMMON-LABEL: test_mm_fnmadd_ps
   // COMMONIR: [[NEG:%.+]] = fneg <4 x float> %{{.+}}
-<<<<<<< HEAD
-  // UNCONSTRAINED: call noundef <4 x float> @llvm.fma.v4f32(<4 x float> %{{.*}}, <4 x float> %{{.*}}, <4 x float> %{{.*}})
-  // CONSTRAINED: call <4 x float> @llvm.experimental.constrained.fma.v4f32(<4 x float> %{{.*}}, <4 x float> %{{.*}}, <4 x float> %{{.*}}, metadata !{{.*}})
-=======
   // UNCONSTRAINED: call {{.*}}<4 x float> @llvm.fma.v4f32(<4 x float> %{{.*}}, <4 x float> %{{.*}}, <4 x float> %{{.*}})
   // CONSTRAINED: call {{.*}}<4 x float> @llvm.experimental.constrained.fma.v4f32(<4 x float> %{{.*}}, <4 x float> %{{.*}}, <4 x float> %{{.*}}, metadata !{{.*}})
->>>>>>> 2fe1f84d
   // CHECK-ASM: vfnmadd213ps
   return _mm_fnmadd_ps(a, b, c);
 }
@@ -138,13 +113,8 @@
 __m128d test_mm_fnmadd_pd(__m128d a, __m128d b, __m128d c) {
   // COMMON-LABEL: test_mm_fnmadd_pd
   // COMMONIR: [[NEG:%.+]] = fneg <2 x double> %{{.+}}
-<<<<<<< HEAD
-  // UNCONSTRAINED: call noundef <2 x double> @llvm.fma.v2f64(<2 x double> %{{.*}}, <2 x double> %{{.*}}, <2 x double> %{{.*}})
-  // CONSTRAINED: call <2 x double> @llvm.experimental.constrained.fma.v2f64(<2 x double> %{{.*}}, <2 x double> %{{.*}}, <2 x double> %{{.*}}, metadata !{{.*}})
-=======
   // UNCONSTRAINED: call {{.*}}<2 x double> @llvm.fma.v2f64(<2 x double> %{{.*}}, <2 x double> %{{.*}}, <2 x double> %{{.*}})
   // CONSTRAINED: call {{.*}}<2 x double> @llvm.experimental.constrained.fma.v2f64(<2 x double> %{{.*}}, <2 x double> %{{.*}}, <2 x double> %{{.*}}, metadata !{{.*}})
->>>>>>> 2fe1f84d
   // CHECK-ASM: vfnmadd213pd
   return _mm_fnmadd_pd(a, b, c);
 }
@@ -179,13 +149,8 @@
   // COMMON-LABEL: test_mm_fnmsub_ps
   // COMMONIR: [[NEG:%.+]] = fneg <4 x float> %{{.+}}
   // COMMONIR: [[NEG2:%.+]] = fneg <4 x float> %{{.+}}
-<<<<<<< HEAD
-  // UNCONSTRAINED: call noundef <4 x float> @llvm.fma.v4f32(<4 x float> %{{.*}}, <4 x float> %{{.*}}, <4 x float> %{{.*}})
-  // CONSTRAINED: call <4 x float> @llvm.experimental.constrained.fma.v4f32(<4 x float> %{{.*}}, <4 x float> %{{.*}}, <4 x float> %{{.*}}, metadata !{{.*}})
-=======
   // UNCONSTRAINED: call {{.*}}<4 x float> @llvm.fma.v4f32(<4 x float> %{{.*}}, <4 x float> %{{.*}}, <4 x float> %{{.*}})
   // CONSTRAINED: call {{.*}}<4 x float> @llvm.experimental.constrained.fma.v4f32(<4 x float> %{{.*}}, <4 x float> %{{.*}}, <4 x float> %{{.*}}, metadata !{{.*}})
->>>>>>> 2fe1f84d
   // CHECK-ASM: vfnmsub213ps
   return _mm_fnmsub_ps(a, b, c);
 }
@@ -194,13 +159,8 @@
   // COMMON-LABEL: test_mm_fnmsub_pd
   // COMMONIR: [[NEG:%.+]] = fneg <2 x double> %{{.+}}
   // COMMONIR: [[NEG2:%.+]] = fneg <2 x double> %{{.+}}
-<<<<<<< HEAD
-  // UNCONSTRAINED: call noundef <2 x double> @llvm.fma.v2f64(<2 x double> %{{.*}}, <2 x double> %{{.*}}, <2 x double> %{{.*}})
-  // CONSTRAINED: call <2 x double> @llvm.experimental.constrained.fma.v2f64(<2 x double> %{{.*}}, <2 x double> %{{.*}}, <2 x double> %{{.*}}, metadata !{{.*}})
-=======
   // UNCONSTRAINED: call {{.*}}<2 x double> @llvm.fma.v2f64(<2 x double> %{{.*}}, <2 x double> %{{.*}}, <2 x double> %{{.*}})
   // CONSTRAINED: call {{.*}}<2 x double> @llvm.experimental.constrained.fma.v2f64(<2 x double> %{{.*}}, <2 x double> %{{.*}}, <2 x double> %{{.*}}, metadata !{{.*}})
->>>>>>> 2fe1f84d
   // CHECK-ASM: vfnmsub213pd
   return _mm_fnmsub_pd(a, b, c);
 }
@@ -267,26 +227,16 @@
 
 __m256 test_mm256_fmadd_ps(__m256 a, __m256 b, __m256 c) {
   // COMMON-LABEL: test_mm256_fmadd_ps
-<<<<<<< HEAD
-  // UNCONSTRAINED: call noundef <8 x float> @llvm.fma.v8f32(<8 x float> %{{.*}}, <8 x float> %{{.*}}, <8 x float> %{{.*}})
-  // CONSTRAINED: call <8 x float> @llvm.experimental.constrained.fma.v8f32(<8 x float> %{{.*}}, <8 x float> %{{.*}}, <8 x float> %{{.*}}, metadata !{{.*}})
-=======
   // UNCONSTRAINED: call {{.*}}<8 x float> @llvm.fma.v8f32(<8 x float> %{{.*}}, <8 x float> %{{.*}}, <8 x float> %{{.*}})
   // CONSTRAINED: call {{.*}}<8 x float> @llvm.experimental.constrained.fma.v8f32(<8 x float> %{{.*}}, <8 x float> %{{.*}}, <8 x float> %{{.*}}, metadata !{{.*}})
->>>>>>> 2fe1f84d
   // CHECK-ASM: vfmadd213ps
   return _mm256_fmadd_ps(a, b, c);
 }
 
 __m256d test_mm256_fmadd_pd(__m256d a, __m256d b, __m256d c) {
   // COMMON-LABEL: test_mm256_fmadd_pd
-<<<<<<< HEAD
-  // UNCONSTRAINED: call noundef <4 x double> @llvm.fma.v4f64(<4 x double> %{{.*}}, <4 x double> %{{.*}}, <4 x double> %{{.*}})
-  // CONSTRAINED: call <4 x double> @llvm.experimental.constrained.fma.v4f64(<4 x double> %{{.*}}, <4 x double> %{{.*}}, <4 x double> %{{.*}}, metadata !{{.*}})
-=======
   // UNCONSTRAINED: call {{.*}}<4 x double> @llvm.fma.v4f64(<4 x double> %{{.*}}, <4 x double> %{{.*}}, <4 x double> %{{.*}})
   // CONSTRAINED: call {{.*}}<4 x double> @llvm.experimental.constrained.fma.v4f64(<4 x double> %{{.*}}, <4 x double> %{{.*}}, <4 x double> %{{.*}}, metadata !{{.*}})
->>>>>>> 2fe1f84d
   // CHECK-ASM: vfmadd213pd
   return _mm256_fmadd_pd(a, b, c);
 }
@@ -294,13 +244,8 @@
 __m256 test_mm256_fmsub_ps(__m256 a, __m256 b, __m256 c) {
   // COMMON-LABEL: test_mm256_fmsub_ps
   // COMMONIR: [[NEG:%.+]] = fneg <8 x float> %{{.*}}
-<<<<<<< HEAD
-  // UNCONSTRAINED: call noundef <8 x float> @llvm.fma.v8f32(<8 x float> %{{.*}}, <8 x float> %{{.*}}, <8 x float> %{{.*}})
-  // CONSTRAINED: call <8 x float> @llvm.experimental.constrained.fma.v8f32(<8 x float> %{{.*}}, <8 x float> %{{.*}}, <8 x float> %{{.*}}, metadata !{{.*}})
-=======
   // UNCONSTRAINED: call {{.*}}<8 x float> @llvm.fma.v8f32(<8 x float> %{{.*}}, <8 x float> %{{.*}}, <8 x float> %{{.*}})
   // CONSTRAINED: call {{.*}}<8 x float> @llvm.experimental.constrained.fma.v8f32(<8 x float> %{{.*}}, <8 x float> %{{.*}}, <8 x float> %{{.*}}, metadata !{{.*}})
->>>>>>> 2fe1f84d
   // CHECK-ASM: vfmsub213ps
   return _mm256_fmsub_ps(a, b, c);
 }
@@ -308,13 +253,8 @@
 __m256d test_mm256_fmsub_pd(__m256d a, __m256d b, __m256d c) {
   // COMMON-LABEL: test_mm256_fmsub_pd
   // COMMONIR: [[NEG:%.+]] = fneg <4 x double> %{{.+}}
-<<<<<<< HEAD
-  // UNCONSTRAINED: call noundef <4 x double> @llvm.fma.v4f64(<4 x double> %{{.*}}, <4 x double> %{{.*}}, <4 x double> %{{.*}})
-  // CONSTRAINED: call <4 x double> @llvm.experimental.constrained.fma.v4f64(<4 x double> %{{.*}}, <4 x double> %{{.*}}, <4 x double> %{{.*}}, metadata !{{.*}})
-=======
   // UNCONSTRAINED: call {{.*}}<4 x double> @llvm.fma.v4f64(<4 x double> %{{.*}}, <4 x double> %{{.*}}, <4 x double> %{{.*}})
   // CONSTRAINED: call {{.*}}<4 x double> @llvm.experimental.constrained.fma.v4f64(<4 x double> %{{.*}}, <4 x double> %{{.*}}, <4 x double> %{{.*}}, metadata !{{.*}})
->>>>>>> 2fe1f84d
   // CHECK-ASM: vfmsub213pd
   return _mm256_fmsub_pd(a, b, c);
 }
@@ -322,13 +262,8 @@
 __m256 test_mm256_fnmadd_ps(__m256 a, __m256 b, __m256 c) {
   // COMMON-LABEL: test_mm256_fnmadd_ps
   // COMMONIR: [[NEG:%.+]] = fneg <8 x float> %{{.*}}
-<<<<<<< HEAD
-  // UNCONSTRAINED: call noundef <8 x float> @llvm.fma.v8f32(<8 x float> %{{.*}}, <8 x float> %{{.*}}, <8 x float> %{{.*}})
-  // CONSTRAINED: call <8 x float> @llvm.experimental.constrained.fma.v8f32(<8 x float> %{{.*}}, <8 x float> %{{.*}}, <8 x float> %{{.*}}, metadata !{{.*}})
-=======
   // UNCONSTRAINED: call {{.*}}<8 x float> @llvm.fma.v8f32(<8 x float> %{{.*}}, <8 x float> %{{.*}}, <8 x float> %{{.*}})
   // CONSTRAINED: call {{.*}}<8 x float> @llvm.experimental.constrained.fma.v8f32(<8 x float> %{{.*}}, <8 x float> %{{.*}}, <8 x float> %{{.*}}, metadata !{{.*}})
->>>>>>> 2fe1f84d
   // CHECK-ASM: vfnmadd213ps
   return _mm256_fnmadd_ps(a, b, c);
 }
@@ -336,13 +271,8 @@
 __m256d test_mm256_fnmadd_pd(__m256d a, __m256d b, __m256d c) {
   // COMMON-LABEL: test_mm256_fnmadd_pd
   // COMMONIR: [[NEG:%.+]] = fneg <4 x double> %{{.+}}
-<<<<<<< HEAD
-  // UNCONSTRAINED: call noundef <4 x double> @llvm.fma.v4f64(<4 x double> %{{.*}}, <4 x double> %{{.*}}, <4 x double> %{{.*}})
-  // CONSTRAINED: call <4 x double> @llvm.experimental.constrained.fma.v4f64(<4 x double> %{{.*}}, <4 x double> %{{.*}}, <4 x double> %{{.*}}, metadata !{{.*}})
-=======
   // UNCONSTRAINED: call {{.*}}<4 x double> @llvm.fma.v4f64(<4 x double> %{{.*}}, <4 x double> %{{.*}}, <4 x double> %{{.*}})
   // CONSTRAINED: call {{.*}}<4 x double> @llvm.experimental.constrained.fma.v4f64(<4 x double> %{{.*}}, <4 x double> %{{.*}}, <4 x double> %{{.*}}, metadata !{{.*}})
->>>>>>> 2fe1f84d
   // CHECK-ASM: vfnmadd213pd
   return _mm256_fnmadd_pd(a, b, c);
 }
@@ -351,13 +281,8 @@
   // COMMON-LABEL: test_mm256_fnmsub_ps
   // COMMONIR: [[NEG:%.+]] = fneg <8 x float> %{{.*}}
   // COMMONIR: [[NEG2:%.+]] = fneg <8 x float> %{{.*}}
-<<<<<<< HEAD
-  // UNCONSTRAINED: call noundef <8 x float> @llvm.fma.v8f32(<8 x float> %{{.*}}, <8 x float> %{{.*}}, <8 x float> %{{.*}})
-  // CONSTRAINED: call <8 x float> @llvm.experimental.constrained.fma.v8f32(<8 x float> %{{.*}}, <8 x float> %{{.*}}, <8 x float> %{{.*}}, metadata !{{.*}})
-=======
   // UNCONSTRAINED: call {{.*}}<8 x float> @llvm.fma.v8f32(<8 x float> %{{.*}}, <8 x float> %{{.*}}, <8 x float> %{{.*}})
   // CONSTRAINED: call {{.*}}<8 x float> @llvm.experimental.constrained.fma.v8f32(<8 x float> %{{.*}}, <8 x float> %{{.*}}, <8 x float> %{{.*}}, metadata !{{.*}})
->>>>>>> 2fe1f84d
   // CHECK-ASM: vfnmsub213ps
   return _mm256_fnmsub_ps(a, b, c);
 }
@@ -366,13 +291,8 @@
   // COMMON-LABEL: test_mm256_fnmsub_pd
   // COMMONIR: [[NEG:%.+]] = fneg <4 x double> %{{.+}}
   // COMMONIR: [[NEG2:%.+]] = fneg <4 x double> %{{.+}}
-<<<<<<< HEAD
-  // UNCONSTRAINED: call noundef <4 x double> @llvm.fma.v4f64(<4 x double> %{{.*}}, <4 x double> %{{.*}}, <4 x double> %{{.*}})
-  // CONSTRAINED: call <4 x double> @llvm.experimental.constrained.fma.v4f64(<4 x double> %{{.*}}, <4 x double> %{{.*}}, <4 x double> %{{.*}}, metadata !{{.*}})
-=======
   // UNCONSTRAINED: call {{.*}}<4 x double> @llvm.fma.v4f64(<4 x double> %{{.*}}, <4 x double> %{{.*}}, <4 x double> %{{.*}})
   // CONSTRAINED: call {{.*}}<4 x double> @llvm.experimental.constrained.fma.v4f64(<4 x double> %{{.*}}, <4 x double> %{{.*}}, <4 x double> %{{.*}}, metadata !{{.*}})
->>>>>>> 2fe1f84d
   // CHECK-ASM: vfnmsub213pd
   return _mm256_fnmsub_pd(a, b, c);
 }
