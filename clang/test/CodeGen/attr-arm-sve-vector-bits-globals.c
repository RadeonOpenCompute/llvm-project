// NOTE: Assertions have been autogenerated by utils/update_cc_test_checks.py
// REQUIRES: aarch64-registered-target
// RUN: %clang_cc1 -triple aarch64-none-linux-gnu -target-feature +sve -target-feature +bf16 -msve-vector-bits=128 -fallow-half-arguments-and-returns -S -O1 -emit-llvm -o - %s -fhalf-no-semantic-interposition | FileCheck %s --check-prefix=CHECK-128
// RUN: %clang_cc1 -triple aarch64-none-linux-gnu -target-feature +sve -target-feature +bf16 -msve-vector-bits=512 -fallow-half-arguments-and-returns -S -O1 -emit-llvm -o - %s -fhalf-no-semantic-interposition | FileCheck %s --check-prefix=CHECK-512

#include <arm_sve.h>

#define N __ARM_FEATURE_SVE_BITS

typedef svint64_t fixed_int64_t __attribute__((arm_sve_vector_bits(N)));
typedef svbfloat16_t fixed_bfloat16_t __attribute__((arm_sve_vector_bits(N)));
typedef svbool_t fixed_bool_t __attribute__((arm_sve_vector_bits(N)));

fixed_int64_t global_i64;
fixed_bfloat16_t global_bf16;
fixed_bool_t global_bool;

//===----------------------------------------------------------------------===//
// WRITES
//===----------------------------------------------------------------------===//

// CHECK-128-LABEL: @write_global_i64(
// CHECK-128-NEXT:  entry:
// CHECK-128-NEXT:    [[CASTFIXEDSVE:%.*]] = call <2 x i64> @llvm.experimental.vector.extract.v2i64.nxv2i64(<vscale x 2 x i64> [[V:%.*]], i64 0)
// CHECK-128-NEXT:    store <2 x i64> [[CASTFIXEDSVE]], <2 x i64>* @global_i64, align 16, !tbaa [[TBAA6:![0-9]+]]
// CHECK-128-NEXT:    ret void
//
// CHECK-512-LABEL: @write_global_i64(
// CHECK-512-NEXT:  entry:
// CHECK-512-NEXT:    [[CASTFIXEDSVE:%.*]] = call <8 x i64> @llvm.experimental.vector.extract.v8i64.nxv2i64(<vscale x 2 x i64> [[V:%.*]], i64 0)
// CHECK-512-NEXT:    store <8 x i64> [[CASTFIXEDSVE]], <8 x i64>* @global_i64, align 16, !tbaa [[TBAA6:![0-9]+]]
// CHECK-512-NEXT:    ret void
//
void write_global_i64(svint64_t v) { global_i64 = v; }

// CHECK-128-LABEL: @write_global_bf16(
// CHECK-128-NEXT:  entry:
// CHECK-128-NEXT:    [[CASTFIXEDSVE:%.*]] = call <8 x bfloat> @llvm.experimental.vector.extract.v8bf16.nxv8bf16(<vscale x 8 x bfloat> [[V:%.*]], i64 0)
// CHECK-128-NEXT:    store <8 x bfloat> [[CASTFIXEDSVE]], <8 x bfloat>* @global_bf16, align 16, !tbaa [[TBAA6]]
// CHECK-128-NEXT:    ret void
//
// CHECK-512-LABEL: @write_global_bf16(
// CHECK-512-NEXT:  entry:
// CHECK-512-NEXT:    [[CASTFIXEDSVE:%.*]] = call <32 x bfloat> @llvm.experimental.vector.extract.v32bf16.nxv8bf16(<vscale x 8 x bfloat> [[V:%.*]], i64 0)
// CHECK-512-NEXT:    store <32 x bfloat> [[CASTFIXEDSVE]], <32 x bfloat>* @global_bf16, align 16, !tbaa [[TBAA6]]
// CHECK-512-NEXT:    ret void
//
void write_global_bf16(svbfloat16_t v) { global_bf16 = v; }

// CHECK-128-LABEL: @write_global_bool(
// CHECK-128-NEXT:  entry:
// CHECK-128-NEXT:    [[SAVED_VALUE:%.*]] = alloca <vscale x 16 x i1>, align 16
// CHECK-128-NEXT:    store <vscale x 16 x i1> [[V:%.*]], <vscale x 16 x i1>* [[SAVED_VALUE]], align 16, !tbaa [[TBAA9:![0-9]+]]
// CHECK-128-NEXT:    [[CASTFIXEDSVE:%.*]] = bitcast <vscale x 16 x i1>* [[SAVED_VALUE]] to <2 x i8>*
// CHECK-128-NEXT:    [[TMP0:%.*]] = load <2 x i8>, <2 x i8>* [[CASTFIXEDSVE]], align 16, !tbaa [[TBAA6]]
// CHECK-128-NEXT:    store <2 x i8> [[TMP0]], <2 x i8>* @global_bool, align 2, !tbaa [[TBAA6]]
// CHECK-128-NEXT:    ret void
//
// CHECK-512-LABEL: @write_global_bool(
// CHECK-512-NEXT:  entry:
<<<<<<< HEAD
// CHECK-512-NEXT:    [[V_ADDR:%.*]] = alloca <vscale x 16 x i1>, align 16
// CHECK-512-NEXT:    store <vscale x 16 x i1> [[V:%.*]], <vscale x 16 x i1>* [[V_ADDR]], align 16, [[TBAA13:!tbaa !.*]]
// CHECK-512-NEXT:    [[TMP0:%.*]] = bitcast <vscale x 16 x i1>* [[V_ADDR]] to <8 x i8>*
// CHECK-512-NEXT:    [[TMP1:%.*]] = load <8 x i8>, <8 x i8>* [[TMP0]], align 16, [[TBAA10]]
// CHECK-512-NEXT:    store <8 x i8> [[TMP1]], <8 x i8>* @global_bool, align 2, [[TBAA10]]
=======
// CHECK-512-NEXT:    [[SAVED_VALUE:%.*]] = alloca <vscale x 16 x i1>, align 16
// CHECK-512-NEXT:    store <vscale x 16 x i1> [[V:%.*]], <vscale x 16 x i1>* [[SAVED_VALUE]], align 16, !tbaa [[TBAA9:![0-9]+]]
// CHECK-512-NEXT:    [[CASTFIXEDSVE:%.*]] = bitcast <vscale x 16 x i1>* [[SAVED_VALUE]] to <8 x i8>*
// CHECK-512-NEXT:    [[TMP0:%.*]] = load <8 x i8>, <8 x i8>* [[CASTFIXEDSVE]], align 16, !tbaa [[TBAA6]]
// CHECK-512-NEXT:    store <8 x i8> [[TMP0]], <8 x i8>* @global_bool, align 2, !tbaa [[TBAA6]]
>>>>>>> 72314466
// CHECK-512-NEXT:    ret void
//
void write_global_bool(svbool_t v) { global_bool = v; }

//===----------------------------------------------------------------------===//
// READS
//===----------------------------------------------------------------------===//

// CHECK-128-LABEL: @read_global_i64(
// CHECK-128-NEXT:  entry:
// CHECK-128-NEXT:    [[TMP0:%.*]] = load <2 x i64>, <2 x i64>* @global_i64, align 16, !tbaa [[TBAA6]]
// CHECK-128-NEXT:    [[CASTSCALABLESVE:%.*]] = call <vscale x 2 x i64> @llvm.experimental.vector.insert.nxv2i64.v2i64(<vscale x 2 x i64> undef, <2 x i64> [[TMP0]], i64 0)
// CHECK-128-NEXT:    ret <vscale x 2 x i64> [[CASTSCALABLESVE]]
//
// CHECK-512-LABEL: @read_global_i64(
// CHECK-512-NEXT:  entry:
// CHECK-512-NEXT:    [[TMP0:%.*]] = load <8 x i64>, <8 x i64>* @global_i64, align 16, !tbaa [[TBAA6]]
// CHECK-512-NEXT:    [[CASTSCALABLESVE:%.*]] = call <vscale x 2 x i64> @llvm.experimental.vector.insert.nxv2i64.v8i64(<vscale x 2 x i64> undef, <8 x i64> [[TMP0]], i64 0)
// CHECK-512-NEXT:    ret <vscale x 2 x i64> [[CASTSCALABLESVE]]
//
svint64_t read_global_i64() { return global_i64; }

// CHECK-128-LABEL: @read_global_bf16(
// CHECK-128-NEXT:  entry:
// CHECK-128-NEXT:    [[TMP0:%.*]] = load <8 x bfloat>, <8 x bfloat>* @global_bf16, align 16, !tbaa [[TBAA6]]
// CHECK-128-NEXT:    [[CASTSCALABLESVE:%.*]] = call <vscale x 8 x bfloat> @llvm.experimental.vector.insert.nxv8bf16.v8bf16(<vscale x 8 x bfloat> undef, <8 x bfloat> [[TMP0]], i64 0)
// CHECK-128-NEXT:    ret <vscale x 8 x bfloat> [[CASTSCALABLESVE]]
//
// CHECK-512-LABEL: @read_global_bf16(
// CHECK-512-NEXT:  entry:
// CHECK-512-NEXT:    [[TMP0:%.*]] = load <32 x bfloat>, <32 x bfloat>* @global_bf16, align 16, !tbaa [[TBAA6]]
// CHECK-512-NEXT:    [[CASTSCALABLESVE:%.*]] = call <vscale x 8 x bfloat> @llvm.experimental.vector.insert.nxv8bf16.v32bf16(<vscale x 8 x bfloat> undef, <32 x bfloat> [[TMP0]], i64 0)
// CHECK-512-NEXT:    ret <vscale x 8 x bfloat> [[CASTSCALABLESVE]]
//
svbfloat16_t read_global_bf16() { return global_bf16; }

// CHECK-128-LABEL: @read_global_bool(
// CHECK-128-NEXT:  entry:
// CHECK-128-NEXT:    [[SAVED_VALUE:%.*]] = alloca <2 x i8>, align 16
// CHECK-128-NEXT:    [[TMP0:%.*]] = load <2 x i8>, <2 x i8>* @global_bool, align 2, !tbaa [[TBAA6]]
// CHECK-128-NEXT:    store <2 x i8> [[TMP0]], <2 x i8>* [[SAVED_VALUE]], align 16, !tbaa [[TBAA6]]
// CHECK-128-NEXT:    [[CASTFIXEDSVE:%.*]] = bitcast <2 x i8>* [[SAVED_VALUE]] to <vscale x 16 x i1>*
// CHECK-128-NEXT:    [[TMP1:%.*]] = load <vscale x 16 x i1>, <vscale x 16 x i1>* [[CASTFIXEDSVE]], align 16, !tbaa [[TBAA6]]
// CHECK-128-NEXT:    ret <vscale x 16 x i1> [[TMP1]]
//
// CHECK-512-LABEL: @read_global_bool(
// CHECK-512-NEXT:  entry:
// CHECK-512-NEXT:    [[SAVED_VALUE:%.*]] = alloca <8 x i8>, align 16
// CHECK-512-NEXT:    [[TMP0:%.*]] = load <8 x i8>, <8 x i8>* @global_bool, align 2, !tbaa [[TBAA6]]
// CHECK-512-NEXT:    store <8 x i8> [[TMP0]], <8 x i8>* [[SAVED_VALUE]], align 16, !tbaa [[TBAA6]]
// CHECK-512-NEXT:    [[CASTFIXEDSVE:%.*]] = bitcast <8 x i8>* [[SAVED_VALUE]] to <vscale x 16 x i1>*
// CHECK-512-NEXT:    [[TMP1:%.*]] = load <vscale x 16 x i1>, <vscale x 16 x i1>* [[CASTFIXEDSVE]], align 16, !tbaa [[TBAA6]]
// CHECK-512-NEXT:    ret <vscale x 16 x i1> [[TMP1]]
//
svbool_t read_global_bool() { return global_bool; }<|MERGE_RESOLUTION|>--- conflicted
+++ resolved
@@ -58,19 +58,11 @@
 //
 // CHECK-512-LABEL: @write_global_bool(
 // CHECK-512-NEXT:  entry:
-<<<<<<< HEAD
-// CHECK-512-NEXT:    [[V_ADDR:%.*]] = alloca <vscale x 16 x i1>, align 16
-// CHECK-512-NEXT:    store <vscale x 16 x i1> [[V:%.*]], <vscale x 16 x i1>* [[V_ADDR]], align 16, [[TBAA13:!tbaa !.*]]
-// CHECK-512-NEXT:    [[TMP0:%.*]] = bitcast <vscale x 16 x i1>* [[V_ADDR]] to <8 x i8>*
-// CHECK-512-NEXT:    [[TMP1:%.*]] = load <8 x i8>, <8 x i8>* [[TMP0]], align 16, [[TBAA10]]
-// CHECK-512-NEXT:    store <8 x i8> [[TMP1]], <8 x i8>* @global_bool, align 2, [[TBAA10]]
-=======
 // CHECK-512-NEXT:    [[SAVED_VALUE:%.*]] = alloca <vscale x 16 x i1>, align 16
 // CHECK-512-NEXT:    store <vscale x 16 x i1> [[V:%.*]], <vscale x 16 x i1>* [[SAVED_VALUE]], align 16, !tbaa [[TBAA9:![0-9]+]]
 // CHECK-512-NEXT:    [[CASTFIXEDSVE:%.*]] = bitcast <vscale x 16 x i1>* [[SAVED_VALUE]] to <8 x i8>*
 // CHECK-512-NEXT:    [[TMP0:%.*]] = load <8 x i8>, <8 x i8>* [[CASTFIXEDSVE]], align 16, !tbaa [[TBAA6]]
 // CHECK-512-NEXT:    store <8 x i8> [[TMP0]], <8 x i8>* @global_bool, align 2, !tbaa [[TBAA6]]
->>>>>>> 72314466
 // CHECK-512-NEXT:    ret void
 //
 void write_global_bool(svbool_t v) { global_bool = v; }
