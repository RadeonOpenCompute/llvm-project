--- conflicted
+++ resolved
@@ -40,8 +40,6 @@
   return z;
 }
 
-<<<<<<< HEAD
-=======
 float fma_test2(float a, float b, float c) {
 // CHECK-LABEL define{{.*}} float @_Z9fma_test2fff{{.*}}
 #pragma float_control(precise, off)
@@ -50,7 +48,6 @@
   return x;
 }
 
->>>>>>> d8af3100
 float fma_test1(float a, float b, float c) {
 // CHECK-LABEL define{{.*}} float @_Z9fma_test1fff{{.*}}
 #pragma float_control(precise, on)
