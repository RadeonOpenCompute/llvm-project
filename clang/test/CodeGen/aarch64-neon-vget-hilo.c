--- conflicted
+++ resolved
@@ -1,11 +1,6 @@
 // RUN: %clang_cc1 -triple arm64-none-linux-gnu -target-feature +neon \
-<<<<<<< HEAD
-// RUN:  -fallow-half-arguments-and-returns -disable-O0-optnone -emit-llvm -o - %s \
-// RUN: | opt -S -mem2reg | FileCheck %s
-=======
 // RUN:  -disable-O0-optnone -emit-llvm -o - %s \
 // RUN: | opt -S -passes=mem2reg | FileCheck %s
->>>>>>> f4f6c63f
 
 // REQUIRES: aarch64-registered-target || arm-registered-target
 
