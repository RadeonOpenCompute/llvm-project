// RUN: %clang_cc1 -w -fblocks -triple i386-apple-darwin9 -emit-llvm -o %t %s
// RUN: FileCheck < %t %s

// CHECK-LABEL: define void @f0(%struct.s0* byval align 4)
<<<<<<< HEAD
// CHECK:   call void @llvm.memcpy.p0i8.p0i8.i32(i8* align 4 %{{.*}}, i8* align 4 %{{.*}}, i32 16, i1 false)
=======
// CHECK:   call void @llvm.memcpy.p0i8.p0i8.i32(i8* align 16 %{{.*}}, i8* align 4 %{{.*}}, i32 16, i1 false)
>>>>>>> adeedf38
// CHECK: }
struct s0 { long double a; };
void f0(struct s0 a0) {
  extern long double f0_g0;
  f0_g0 = a0.a;
}<|MERGE_RESOLUTION|>--- conflicted
+++ resolved
@@ -2,11 +2,7 @@
 // RUN: FileCheck < %t %s
 
 // CHECK-LABEL: define void @f0(%struct.s0* byval align 4)
-<<<<<<< HEAD
-// CHECK:   call void @llvm.memcpy.p0i8.p0i8.i32(i8* align 4 %{{.*}}, i8* align 4 %{{.*}}, i32 16, i1 false)
-=======
 // CHECK:   call void @llvm.memcpy.p0i8.p0i8.i32(i8* align 16 %{{.*}}, i8* align 4 %{{.*}}, i32 16, i1 false)
->>>>>>> adeedf38
 // CHECK: }
 struct s0 { long double a; };
 void f0(struct s0 a0) {
