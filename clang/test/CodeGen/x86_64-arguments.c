// RUN: %clang_cc1 -triple x86_64-unknown-unknown -emit-llvm -o - %s | \
// RUN:   FileCheck %s -check-prefix=CHECK -check-prefix=SSE -check-prefix=NO-AVX512
// RUN: %clang_cc1 -triple x86_64-unknown-unknown -emit-llvm -o - %s -target-feature +avx | \
// RUN:   FileCheck %s -check-prefix=CHECK -check-prefix=AVX -check-prefix=NO-AVX512
// RUN: %clang_cc1 -triple x86_64-unknown-unknown -emit-llvm -o - %s -target-feature +avx512f | \
// RUN:   FileCheck %s -check-prefix=CHECK -check-prefix=AVX -check-prefix=AVX512
#include <stdarg.h>

// CHECK-LABEL: define signext i8 @f0()
char f0(void) {
  return 0;
}

// CHECK-LABEL: define signext i16 @f1()
short f1(void) {
  return 0;
}

// CHECK-LABEL: define i32 @f2()
int f2(void) {
  return 0;
}

// CHECK-LABEL: define float @f3()
float f3(void) {
  return 0;
}

// CHECK-LABEL: define double @f4()
double f4(void) {
  return 0;
}

// CHECK-LABEL: define x86_fp80 @f5()
long double f5(void) {
  return 0;
}

// CHECK-LABEL: define void @f6(i8 signext %a0, i16 signext %a1, i32 %a2, i64 %a3, i8* %a4)
void f6(char a0, short a1, int a2, long long a3, void *a4) {
}

// CHECK-LABEL: define void @f7(i32 %a0)
typedef enum { A, B, C } e7;
void f7(e7 a0) {
}

// Test merging/passing of upper eightbyte with X87 class.
//
// CHECK-LABEL: define void @f8_1(%union.u8* noalias sret %agg.result)
// CHECK-LABEL: define void @f8_2(%union.u8* byval align 16 %a0)
union u8 {
  long double a;
  int b;
};
union u8 f8_1() { while (1) {} }
void f8_2(union u8 a0) {}

// CHECK-LABEL: define i64 @f9()
struct s9 { int a; int b; int : 0; } f9(void) { while (1) {} }

// CHECK-LABEL: define void @f10(i64 %a0.coerce)
struct s10 { int a; int b; int : 0; };
void f10(struct s10 a0) {}

// CHECK-LABEL: define void @f11(%union.anon* noalias sret %agg.result)
union { long double a; float b; } f11() { while (1) {} }

// CHECK-LABEL: define i32 @f12_0()
// CHECK-LABEL: define void @f12_1(i32 %a0.coerce)
struct s12 { int a __attribute__((aligned(16))); };
struct s12 f12_0(void) { while (1) {} }
void f12_1(struct s12 a0) {}

// Check that sret parameter is accounted for when checking available integer
// registers.
// CHECK: define void @f13(%struct.s13_0* noalias sret %agg.result, i32 %a, i32 %b, i32 %c, i32 %d, {{.*}}* byval align 8 %e, i32 %f)

struct s13_0 { long long f0[3]; };
struct s13_1 { long long f0[2]; };
struct s13_0 f13(int a, int b, int c, int d,
                 struct s13_1 e, int f) { while (1) {} }

// CHECK: define void @f14({{.*}}, i8 signext %X)
void f14(int a, int b, int c, int d, int e, int f, char X) {}

// CHECK: define void @f15({{.*}}, i8* %X)
void f15(int a, int b, int c, int d, int e, int f, void *X) {}

// CHECK: define void @f16({{.*}}, float %X)
void f16(float a, float b, float c, float d, float e, float f, float g, float h,
         float X) {}

// CHECK: define void @f17({{.*}}, x86_fp80 %X)
void f17(float a, float b, float c, float d, float e, float f, float g, float h,
         long double X) {}

// Check for valid coercion.  The struct should be passed/returned as i32, not
// as i64 for better code quality.
// rdar://8135035
// CHECK-LABEL: define void @f18(i32 %a, i32 %f18_arg1.coerce) 
struct f18_s0 { int f0; };
void f18(int a, struct f18_s0 f18_arg1) { while (1) {} }

// Check byval alignment.

// CHECK-LABEL: define void @f19(%struct.s19* byval align 16 %x)
struct s19 {
  long double a;
};
void f19(struct s19 x) {}

// CHECK-LABEL: define void @f20(%struct.s20* byval align 32 %x)
struct __attribute__((aligned(32))) s20 {
  int x;
  int y;
};
void f20(struct s20 x) {}

struct StringRef {
  long x;
  const char *Ptr;
};

// rdar://7375902
// CHECK-LABEL: define i8* @f21(i64 %S.coerce0, i8* %S.coerce1) 
const char *f21(struct StringRef S) { return S.x+S.Ptr; }

// PR7567
typedef __attribute__ ((aligned(16))) struct f22s { unsigned long long x[2]; } L;
void f22(L x, L y) { }
// CHECK: @f22
// CHECK: %x = alloca{{.*}}, align 16
// CHECK: %y = alloca{{.*}}, align 16



// PR7714
struct f23S {
  short f0;
  unsigned f1;
  int f2;
};


void f23(int A, struct f23S B) {
  // CHECK-LABEL: define void @f23(i32 %A, i64 %B.coerce0, i32 %B.coerce1)
}

struct f24s { long a; int b; };

struct f23S f24(struct f23S *X, struct f24s *P2) {
  return *X;
  
  // CHECK: define { i64, i32 } @f24(%struct.f23S* %X, %struct.f24s* %P2)
}

// rdar://8248065
typedef float v4f32 __attribute__((__vector_size__(16)));
v4f32 f25(v4f32 X) {
  // CHECK-LABEL: define <4 x float> @f25(<4 x float> %X)
  // CHECK-NOT: alloca
  // CHECK: alloca <4 x float>
  // CHECK-NOT: alloca
  // CHECK: store <4 x float> %X, <4 x float>*
  // CHECK-NOT: store
  // CHECK: ret <4 x float>
  return X+X;
}

struct foo26 {
  int *X;
  float *Y;
};

struct foo26 f26(struct foo26 *P) {
  // CHECK: define { i32*, float* } @f26(%struct.foo26* %P)
  return *P;
}


struct v4f32wrapper {
  v4f32 v;
};

struct v4f32wrapper f27(struct v4f32wrapper X) {
  // CHECK-LABEL: define <4 x float> @f27(<4 x float> %X.coerce)
  return X;
}

// PR22563 - We should unwrap simple structs and arrays to pass
// and return them in the appropriate vector registers if possible.

typedef float v8f32 __attribute__((__vector_size__(32)));
struct v8f32wrapper {
  v8f32 v;
};

struct v8f32wrapper f27a(struct v8f32wrapper X) {
  // AVX-LABEL: define <8 x float> @f27a(<8 x float> %X.coerce)
  return X;
}

struct v8f32wrapper_wrapper {
  v8f32 v[1];
};

struct v8f32wrapper_wrapper f27b(struct v8f32wrapper_wrapper X) {
  // AVX-LABEL: define <8 x float> @f27b(<8 x float> %X.coerce)
  return X;
}

// rdar://5711709
struct f28c {
  double x;
  int y;
};
void f28(struct f28c C) {
  // CHECK-LABEL: define void @f28(double %C.coerce0, i32 %C.coerce1)
}

struct f29a {
  struct c {
    double x;
    int y;
  } x[1];
};

void f29a(struct f29a A) {
  // CHECK-LABEL: define void @f29a(double %A.coerce0, i32 %A.coerce1)
}

// rdar://8249586
struct S0 { char f0[8]; char f2; char f3; char f4; };
void f30(struct S0 p_4) {
  // CHECK-LABEL: define void @f30(i64 %p_4.coerce0, i24 %p_4.coerce1)
}

// Pass the third element as a float when followed by tail padding.
// rdar://8251384
struct f31foo { float a, b, c; };
float f31(struct f31foo X) {
  // CHECK-LABEL: define float @f31(<2 x float> %X.coerce0, float %X.coerce1)
  return X.c;
}

_Complex float f32(_Complex float A, _Complex float B) {
  // rdar://6379669
  // CHECK-LABEL: define <2 x float> @f32(<2 x float> %A.coerce, <2 x float> %B.coerce)
  return A+B;
}


// rdar://8357396
struct f33s { long x; float c,d; };

void f33(va_list X) {
  va_arg(X, struct f33s);
}

typedef unsigned long long v1i64 __attribute__((__vector_size__(8)));

// rdar://8359248
// CHECK-LABEL: define double @f34(double %arg.coerce)
v1i64 f34(v1i64 arg) { return arg; }


// rdar://8358475
// CHECK-LABEL: define double @f35(double %arg.coerce)
typedef unsigned long v1i64_2 __attribute__((__vector_size__(8)));
v1i64_2 f35(v1i64_2 arg) { return arg+arg; }

// rdar://9122143
// CHECK: declare void @func(%struct._str* byval align 16)
typedef struct _str {
  union {
    long double a;
    long c;
  };
} str;

void func(str s);
str ss;
void f9122143()
{
  func(ss);
}

// CHECK-LABEL: define double @f36(double %arg.coerce)
typedef unsigned v2i32 __attribute((__vector_size__(8)));
v2i32 f36(v2i32 arg) { return arg; }

// AVX: declare void @f38(<8 x float>)
// AVX: declare void @f37(<8 x float>)
// SSE: declare void @f38(%struct.s256* byval align 32)
// SSE: declare void @f37(<8 x float>* byval align 32)
typedef float __m256 __attribute__ ((__vector_size__ (32)));
typedef struct {
  __m256 m;
} s256;

s256 x38;
__m256 x37;

void f38(s256 x);
void f37(__m256 x);
void f39() { f38(x38); f37(x37); }

// The two next tests make sure that the struct below is passed
// in the same way regardless of avx being used

// CHECK: declare void @func40(%struct.t128* byval align 16)
typedef float __m128 __attribute__ ((__vector_size__ (16)));
typedef struct t128 {
  __m128 m;
  __m128 n;
} two128;

extern void func40(two128 s);
void func41(two128 s) {
  func40(s);
}

// CHECK: declare void @func42(%struct.t128_2* byval align 16)
typedef struct xxx {
  __m128 array[2];
} Atwo128;
typedef struct t128_2 {
  Atwo128 x;
} SA;

extern void func42(SA s);
void func43(SA s) {
  func42(s);
}

// CHECK-LABEL: define i32 @f44
// CHECK: ptrtoint
// CHECK-NEXT: add i64 %{{[0-9]+}}, 31
// CHECK-NEXT: and i64 %{{[0-9]+}}, -32
// CHECK-NEXT: inttoptr
typedef int T44 __attribute((vector_size(32)));
struct s44 { T44 x; int y; };
int f44(int i, ...) {
  __builtin_va_list ap;
  __builtin_va_start(ap, i);
  struct s44 s = __builtin_va_arg(ap, struct s44);
  __builtin_va_end(ap);
  return s.y;
}

// Text that vec3 returns the correct LLVM IR type.
// AVX-LABEL: define i32 @foo(<3 x i64> %X)
typedef long long3 __attribute((ext_vector_type(3)));
int foo(long3 X)
{
  return 0;
}

// Make sure we don't use a varargs convention for a function without a
// prototype where AVX types are involved.
// AVX: @test45
// AVX: call i32 bitcast (i32 (...)* @f45 to i32 (<8 x float>)*)
int f45();
__m256 x45;
void test45() { f45(x45); }

// Make sure we use byval to pass 64-bit vectors in memory; the LLVM call
// lowering can't handle this case correctly because it runs after legalization.
// CHECK: @test46
// CHECK: call void @f46({{.*}}<2 x float>* byval align 8 {{.*}}, <2 x float>* byval align 8 {{.*}})
typedef float v46 __attribute((vector_size(8)));
void f46(v46,v46,v46,v46,v46,v46,v46,v46,v46,v46);
void test46() { v46 x = {1,2}; f46(x,x,x,x,x,x,x,x,x,x); }

// Check that we pass the struct below without using byval, which helps out
// codegen.
//
// CHECK: @test47
// CHECK: call void @f47(i32 {{.*}}, i32 {{.*}}, i32 {{.*}}, i32 {{.*}}, i32 {{.*}}, i32 {{.*}}, i32 {{.*}})
struct s47 { unsigned a; };
void f47(int,int,int,int,int,int,struct s47);
void test47(int a, struct s47 b) { f47(a, a, a, a, a, a, b); }

// rdar://12723368
// In the following example, there are holes in T4 at the 3rd byte and the 4th
// byte, however, T2 does not have those holes. T4 is chosen to be the
// representing type for union T1, but we can't use load or store of T4 since
// it will skip the 3rd byte and the 4th byte.
// In general, Since we don't accurately represent the data fields of a union,
// do not use load or store of the representing llvm type for the union.
typedef _Complex int T2;
typedef _Complex char T5;
typedef _Complex int T7;
typedef struct T4 { T5 field0; T7 field1; } T4;
typedef union T1 { T2 field0; T4 field1; } T1;
extern T1 T1_retval;
T1 test48(void) {
// CHECK: @test48
// CHECK: memcpy
// CHECK: memcpy
  return T1_retval;
}

void test49_helper(double, ...);
void test49(double d, double e) {
  test49_helper(d, e);
}
// CHECK-LABEL:    define void @test49(
// CHECK:      [[T0:%.*]] = load double, double*
// CHECK-NEXT: [[T1:%.*]] = load double, double*
// CHECK-NEXT: call void (double, ...) @test49_helper(double [[T0]], double [[T1]])

void test50_helper();
void test50(double d, double e) {
  test50_helper(d, e);
}
// CHECK-LABEL:    define void @test50(
// CHECK:      [[T0:%.*]] = load double, double*
// CHECK-NEXT: [[T1:%.*]] = load double, double*
// CHECK-NEXT: call void (double, double, ...) bitcast (void (...)* @test50_helper to void (double, double, ...)*)(double [[T0]], double [[T1]])

struct test51_s { __uint128_t intval; };
void test51(struct test51_s *s, __builtin_va_list argList) {
    *s = __builtin_va_arg(argList, struct test51_s);
}

// CHECK-LABEL: define void @test51
// CHECK: [[TMP_ADDR:%.*]] = alloca [[STRUCT_TEST51:%.*]], align 16
// CHECK: br i1
// CHECK: [[REG_SAVE_AREA_PTR:%.*]] = getelementptr inbounds {{.*}}, i32 0, i32 3
// CHECK-NEXT: [[REG_SAVE_AREA:%.*]] = load i8*, i8** [[REG_SAVE_AREA_PTR]]
// CHECK-NEXT: [[VALUE_ADDR:%.*]] = getelementptr i8, i8* [[REG_SAVE_AREA]], i32 {{.*}}
// CHECK-NEXT: [[CASTED_VALUE_ADDR:%.*]] = bitcast i8* [[VALUE_ADDR]] to [[STRUCT_TEST51]]
// CHECK-NEXT: [[CASTED_TMP_ADDR:%.*]] = bitcast [[STRUCT_TEST51]]* [[TMP_ADDR]] to i8*
// CHECK-NEXT: [[RECASTED_VALUE_ADDR:%.*]] = bitcast [[STRUCT_TEST51]]* [[CASTED_VALUE_ADDR]] to i8*
<<<<<<< HEAD
// CHECK-NEXT: call void @llvm.memcpy.p0i8.p0i8.i64(i8* align 8 [[CASTED_TMP_ADDR]], i8* align 8 [[RECASTED_VALUE_ADDR]], i64 16, i1 false)
=======
// CHECK-NEXT: call void @llvm.memcpy.p0i8.p0i8.i64(i8* align 16 [[CASTED_TMP_ADDR]], i8* align 8 [[RECASTED_VALUE_ADDR]], i64 16, i1 false)
>>>>>>> adeedf38
// CHECK-NEXT: add i32 {{.*}}, 16
// CHECK-NEXT: store i32 {{.*}}, i32* {{.*}}
// CHECK-NEXT: br label

void test52_helper(int, ...);
__m256 x52;
void test52() {
  test52_helper(0, x52, 1.0, 1.0, 1.0, 1.0, 1.0, 1.0, 1.0i);
}
// AVX: @test52_helper(i32 0, <8 x float> {{%[a-zA-Z0-9]+}}, double 1.000000e+00, double 1.000000e+00, double 1.000000e+00, double 1.000000e+00, double 1.000000e+00, double 1.000000e+00, double {{%[a-zA-Z0-9]+}}, double {{%[a-zA-Z0-9]+}})

void test53(__m256 *m, __builtin_va_list argList) {
  *m = __builtin_va_arg(argList, __m256);
}
// AVX-LABEL: define void @test53
// AVX-NOT: br i1
// AVX: ret void

void test54_helper(__m256, ...);
__m256 x54;
void test54() {
  test54_helper(x54, x54, 1.0, 1.0, 1.0, 1.0, 1.0, 1.0i);
  test54_helper(x54, x54, 1.0, 1.0, 1.0, 1.0, 1.0, 1.0, 1.0i);
}
// AVX: @test54_helper(<8 x float> {{%[a-zA-Z0-9]+}}, <8 x float> {{%[a-zA-Z0-9]+}}, double 1.000000e+00, double 1.000000e+00, double 1.000000e+00, double 1.000000e+00, double 1.000000e+00, double {{%[a-zA-Z0-9]+}}, double {{%[a-zA-Z0-9]+}})
// AVX: @test54_helper(<8 x float> {{%[a-zA-Z0-9]+}}, <8 x float> {{%[a-zA-Z0-9]+}}, double 1.000000e+00, double 1.000000e+00, double 1.000000e+00, double 1.000000e+00, double 1.000000e+00, double 1.000000e+00, { double, double }* byval align 8 {{%[^)]+}})

typedef float __m512 __attribute__ ((__vector_size__ (64)));
typedef struct {
  __m512 m;
} s512;

s512 x55;
__m512 x56;

// On AVX512, aggregates which contain a __m512 type are classified as SSE/SSEUP
// as per https://github.com/hjl-tools/x86-psABI/commit/30f9c9 3.2.3p2 Rule 1
//
// AVX512: declare void @f55(<16 x float>)
// NO-AVX512: declare void @f55(%struct.s512* byval align 64)
void f55(s512 x);

// __m512 has type SSE/SSEUP on AVX512.
//
// AVX512: declare void @f56(<16 x float>)
// NO-AVX512: declare void @f56(<16 x float>* byval align 64)
void f56(__m512 x);
void f57() { f55(x55); f56(x56); }

// Like for __m128 on AVX, check that the struct below is passed
// in the same way regardless of AVX512 being used.
//
// CHECK: declare void @f58(%struct.t256* byval align 32)
typedef struct t256 {
  __m256 m;
  __m256 n;
} two256;

extern void f58(two256 s);
void f59(two256 s) {
  f58(s);
}

// CHECK: declare void @f60(%struct.sat256* byval align 32)
typedef struct at256 {
  __m256 array[2];
} Atwo256;
typedef struct sat256 {
  Atwo256 x;
} SAtwo256;

extern void f60(SAtwo256 s);
void f61(SAtwo256 s) {
  f60(s);
}

// AVX512: @f62_helper(i32 0, <16 x float> {{%[a-zA-Z0-9]+}}, double 1.000000e+00, double 1.000000e+00, double 1.000000e+00, double 1.000000e+00, double 1.000000e+00, double 1.000000e+00, double {{%[a-zA-Z0-9]+}}, double {{%[a-zA-Z0-9]+}})
void f62_helper(int, ...);
__m512 x62;
void f62() {
  f62_helper(0, x62, 1.0, 1.0, 1.0, 1.0, 1.0, 1.0, 1.0i);
}

// Like for __m256 on AVX, we always pass __m512 in memory, and don't
// need to use the register save area.
//
// AVX512-LABEL: define void @f63
// AVX512-NOT: br i1
// AVX512: ret void
void f63(__m512 *m, __builtin_va_list argList) {
  *m = __builtin_va_arg(argList, __m512);
}

// AVX512: @f64_helper(<16 x float> {{%[a-zA-Z0-9]+}}, <16 x float> {{%[a-zA-Z0-9]+}}, double 1.000000e+00, double 1.000000e+00, double 1.000000e+00, double 1.000000e+00, double 1.000000e+00, double {{%[a-zA-Z0-9]+}}, double {{%[a-zA-Z0-9]+}})
// AVX512: @f64_helper(<16 x float> {{%[a-zA-Z0-9]+}}, <16 x float> {{%[a-zA-Z0-9]+}}, double 1.000000e+00, double 1.000000e+00, double 1.000000e+00, double 1.000000e+00, double 1.000000e+00, double 1.000000e+00, { double, double }* byval align 8 {{%[^)]+}})
void f64_helper(__m512, ...);
__m512 x64;
void f64() {
  f64_helper(x64, x64, 1.0, 1.0, 1.0, 1.0, 1.0, 1.0i);
  f64_helper(x64, x64, 1.0, 1.0, 1.0, 1.0, 1.0, 1.0, 1.0i);
}

struct t65 {
  __m256 m;
  int : 0;
};
// SSE-LABEL: @f65(%struct.t65* byval align 32 %{{[^,)]+}})
// AVX: @f65(<8 x float> %{{[^,)]+}})
void f65(struct t65 a0) {
}<|MERGE_RESOLUTION|>--- conflicted
+++ resolved
@@ -434,11 +434,7 @@
 // CHECK-NEXT: [[CASTED_VALUE_ADDR:%.*]] = bitcast i8* [[VALUE_ADDR]] to [[STRUCT_TEST51]]
 // CHECK-NEXT: [[CASTED_TMP_ADDR:%.*]] = bitcast [[STRUCT_TEST51]]* [[TMP_ADDR]] to i8*
 // CHECK-NEXT: [[RECASTED_VALUE_ADDR:%.*]] = bitcast [[STRUCT_TEST51]]* [[CASTED_VALUE_ADDR]] to i8*
-<<<<<<< HEAD
-// CHECK-NEXT: call void @llvm.memcpy.p0i8.p0i8.i64(i8* align 8 [[CASTED_TMP_ADDR]], i8* align 8 [[RECASTED_VALUE_ADDR]], i64 16, i1 false)
-=======
 // CHECK-NEXT: call void @llvm.memcpy.p0i8.p0i8.i64(i8* align 16 [[CASTED_TMP_ADDR]], i8* align 8 [[RECASTED_VALUE_ADDR]], i64 16, i1 false)
->>>>>>> adeedf38
 // CHECK-NEXT: add i32 {{.*}}, 16
 // CHECK-NEXT: store i32 {{.*}}, i32* {{.*}}
 // CHECK-NEXT: br label
