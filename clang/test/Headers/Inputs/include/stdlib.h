#pragma once
typedef __SIZE_TYPE__ size_t;

void *malloc(size_t);
void free(void*);

#ifndef __cplusplus
extern int abs(int __x) __attribute__((__const__));
<<<<<<< HEAD
#endif

void free(void* ptr);
void* malloc(size_t size);
=======
extern long labs(long __x) __attribute__((__const__));
extern long long llabs(long long __x) __attribute__((__const__));
#endif
>>>>>>> e73b3569
<|MERGE_RESOLUTION|>--- conflicted
+++ resolved
@@ -6,13 +6,9 @@
 
 #ifndef __cplusplus
 extern int abs(int __x) __attribute__((__const__));
-<<<<<<< HEAD
+extern long labs(long __x) __attribute__((__const__));
+extern long long llabs(long long __x) __attribute__((__const__));
 #endif
 
 void free(void* ptr);
-void* malloc(size_t size);
-=======
-extern long labs(long __x) __attribute__((__const__));
-extern long long llabs(long long __x) __attribute__((__const__));
-#endif
->>>>>>> e73b3569
+void* malloc(size_t size);