// RUN: %clang_cc1 -O0 -triple spir-unknown-unknown -internal-isystem ../../lib/Headers -include opencl-c.h -emit-llvm -o - %s -verify | FileCheck %s
// RUN: %clang_cc1 -O0 -triple spir-unknown-unknown -internal-isystem ../../lib/Headers -include opencl-c.h -emit-llvm -o - %s -verify -cl-std=CL1.1 | FileCheck %s
// RUN: %clang_cc1 -O0 -triple spir-unknown-unknown -internal-isystem ../../lib/Headers -include opencl-c.h -emit-llvm -o - %s -verify -cl-std=CL1.2 | FileCheck %s
// RUN: %clang_cc1 -O0 -triple spir-unknown-unknown -internal-isystem ../../lib/Headers -include opencl-c.h -emit-llvm -o - %s -verify -cl-std=clc++1.0 | FileCheck %s --check-prefix=CHECK20
// RUN: %clang_cc1 -O0 -triple spir-unknown-unknown -internal-isystem ../../lib/Headers -include opencl-c.h -emit-llvm -o - %s -verify -cl-std=CL3.0 | FileCheck %s
// RUN: %clang_cc1 -O0 -triple spir-unknown-unknown -internal-isystem ../../lib/Headers -include opencl-c.h -emit-llvm -o - %s -verify -cl-std=clc++2021 | FileCheck %s

// Test including the default header as a module.
// The module should be compiled only once and loaded from cache afterwards.
// Change the directory mode to read only to make sure no new modules are created.
// Check time report to make sure module is used.
// Check that some builtins occur in the generated IR when called.

// ===
// Clear current directory.
// RUN: rm -rf %t
// RUN: mkdir -p %t

// ===
// Compile for OpenCL 1.0 for the first time. A module should be generated.
// RUN: %clang_cc1 -triple spir-unknown-unknown -emit-llvm -o - -finclude-default-header -fmodules -fimplicit-module-maps -fmodules-cache-path=%t -fdisable-module-hash -ftime-report %s 2>&1 | FileCheck --check-prefix=CHECK --check-prefix=CHECK-MOD %s
// RUN: chmod u-w %t/opencl_c.pcm

// ===
// Compile for OpenCL 1.0 for the second time. The module should not be re-created.
// RUN: %clang_cc1 -triple spir-unknown-unknown -emit-llvm -o - -finclude-default-header -fmodules -fimplicit-module-maps -fmodules-cache-path=%t -fdisable-module-hash -ftime-report %s 2>&1 | FileCheck --check-prefix=CHECK --check-prefix=CHECK-MOD %s
// RUN: chmod u+w %t/opencl_c.pcm
// RUN: mv %t/opencl_c.pcm %t/1_0.pcm

// ===
// Compile for OpenCL 2.0 for the first time. The module should change.
// RUN: %clang_cc1 -triple spir-unknown-unknown -O0 -emit-llvm -o - -cl-std=CL2.0 -finclude-default-header -fmodules -fimplicit-module-maps -fmodules-cache-path=%t -fdisable-module-hash -ftime-report %s 2>&1 | FileCheck --check-prefix=CHECK20 --check-prefix=CHECK-MOD %s
// RUN: not diff %t/1_0.pcm %t/opencl_c.pcm
// RUN: chmod u-w %t/opencl_c.pcm

// ===
// Compile for OpenCL 2.0 for the second time. The module should not change.
// RUN: %clang_cc1 -triple spir-unknown-unknown -O0 -emit-llvm -o - -cl-std=CL2.0 -finclude-default-header -fmodules -fimplicit-module-maps -fmodules-cache-path=%t -fdisable-module-hash -ftime-report %s 2>&1 | FileCheck --check-prefix=CHECK20 --check-prefix=CHECK-MOD %s

// Check cached module works for different OpenCL versions.
// RUN: rm -rf %t
// RUN: mkdir -p %t
// RUN: %clang_cc1 -triple spir64-unknown-unknown -emit-llvm -o - -cl-std=CL1.2 -finclude-default-header -fmodules -fimplicit-module-maps -fmodules-cache-path=%t -ftime-report %s 2>&1 | FileCheck --check-prefix=CHECK --check-prefix=CHECK-MOD %s
// RUN: %clang_cc1 -triple amdgcn--amdhsa -O0 -emit-llvm -o - -cl-std=CL2.0 -finclude-default-header -fmodules -fimplicit-module-maps -fmodules-cache-path=%t -ftime-report %s 2>&1 | FileCheck --check-prefix=CHECK20 --check-prefix=CHECK-MOD %s
// RUN: chmod u-w %t 
// RUN: %clang_cc1 -triple spir64-unknown-unknown -emit-llvm -o - -cl-std=CL1.2 -finclude-default-header -fmodules -fimplicit-module-maps -fmodules-cache-path=%t -ftime-report %s 2>&1 | FileCheck --check-prefix=CHECK --check-prefix=CHECK-MOD %s
// RUN: %clang_cc1 -triple amdgcn--amdhsa -O0 -emit-llvm -o - -cl-std=CL2.0 -finclude-default-header -fmodules -fimplicit-module-maps -fmodules-cache-path=%t -ftime-report %s 2>&1 | FileCheck --check-prefix=CHECK20 --check-prefix=CHECK-MOD %s
// RUN: chmod u+w %t

// Verify that called builtins occur in the generated IR.

// CHECK-NOT: intel_sub_group_avc_mce_get_default_inter_base_multi_reference_penalty
// CHECK-NOT: ndrange_t
// CHECK20: ndrange_t
// CHECK: _Z16convert_char_rtec
// CHECK-NOT: _Z3ctzc
// CHECK20: _Z3ctzc
// CHECK20: _Z16convert_char_rtec
char f(char x) {
// Check functionality from OpenCL 2.0 onwards
#if (__OPENCL_CPP_VERSION__ == 100) || (__OPENCL_C_VERSION__ == CL_VERSION_2_0)
  ndrange_t t;
  x = ctz(x);
#endif //__OPENCL_C_VERSION__
  return convert_char_rte(x);
}

// Verify that a builtin using a write_only image3d_t type is available
// from OpenCL 2.0 onwards.

// CHECK20: _Z12write_imagef14ocl_image3d_wo
#if defined(__OPENCL_CPP_VERSION__) || (__OPENCL_C_VERSION__ >= CL_VERSION_2_0)
void test_image3dwo(write_only image3d_t img) {
  write_imagef(img, (0), (0.0f));
}
#endif //__OPENCL_C_VERSION__

#if defined(__OPENCL_CPP_VERSION__)
// Test old atomic overloaded with generic addr space.
void test_atomics(__generic volatile unsigned int* a) {
  atomic_add(a, 1);
}
#endif

// Verify that ATOMIC_VAR_INIT is defined.
#if (__OPENCL_CPP_VERSION__ == 100) || (__OPENCL_C_VERSION__ == CL_VERSION_2_0)
global atomic_int z = ATOMIC_VAR_INIT(99);
#endif //__OPENCL_C_VERSION__
// CHECK-MOD: Reading modules

// Check that extension macros are defined correctly.

// For SPIR all extensions are supported.
#if defined(__SPIR__)

// Verify that cl_intel_planar_yuv extension is defined from OpenCL 1.2 onwards.
#if defined(__OPENCL_CPP_VERSION__) || (__OPENCL_C_VERSION__ >= CL_VERSION_1_2)
// expected-no-diagnostics
#else //__OPENCL_C_VERSION__
// expected-warning@+2{{unknown OpenCL extension 'cl_intel_planar_yuv' - ignoring}}
#endif //__OPENCL_C_VERSION__
#pragma OPENCL EXTENSION cl_intel_planar_yuv : enable

#if (defined(__OPENCL_CPP_VERSION__) || __OPENCL_C_VERSION__ >= 200)

#if cl_khr_subgroup_extended_types != 1
#error "Incorrectly defined cl_khr_subgroup_extended_types"
#endif
#if cl_khr_subgroup_non_uniform_vote != 1
#error "Incorrectly defined cl_khr_subgroup_non_uniform_vote"
#endif
#if cl_khr_subgroup_ballot != 1
#error "Incorrectly defined cl_khr_subgroup_ballot"
#endif
#if cl_khr_subgroup_non_uniform_arithmetic != 1
#error "Incorrectly defined cl_khr_subgroup_non_uniform_arithmetic"
#endif
#if cl_khr_subgroup_shuffle != 1
#error "Incorrectly defined cl_khr_subgroup_shuffle"
#endif
#if cl_khr_subgroup_shuffle_relative != 1
#error "Incorrectly defined cl_khr_subgroup_shuffle_relative"
#endif
#if cl_khr_subgroup_clustered_reduce != 1
#error "Incorrectly defined cl_khr_subgroup_clustered_reduce"
#endif
#if XFAIL_THIS_DOG
#if cl_khr_extended_bit_ops != 1
#error "Incorrectly defined cl_khr_extended_bit_ops"
#endif
#if cl_khr_integer_dot_product != 1
#error "Incorrectly defined cl_khr_integer_dot_product"
#endif
#if __opencl_c_integer_dot_product_input_4x8bit != 1
#error "Incorrectly defined __opencl_c_integer_dot_product_input_4x8bit"
#endif
#if __opencl_c_integer_dot_product_input_4x8bit_packed != 1
#error "Incorrectly defined __opencl_c_integer_dot_product_input_4x8bit_packed"
#endif
<<<<<<< HEAD
=======
#if cl_ext_float_atomics != 1
#error "Incorrectly defined cl_ext_float_atomics"
#endif
#if __opencl_c_ext_fp16_global_atomic_load_store != 1
#error "Incorrectly defined __opencl_c_ext_fp16_global_atomic_load_store"
#endif
#if __opencl_c_ext_fp16_local_atomic_load_store != 1
#error "Incorrectly defined __opencl_c_ext_fp16_local_atomic_load_store"
#endif
#if __opencl_c_ext_fp16_global_atomic_add != 1
#error "Incorrectly defined __opencl_c_ext_fp16_global_atomic_add"
#endif
#if __opencl_c_ext_fp32_global_atomic_add != 1
#error "Incorrectly defined __opencl_c_ext_fp32_global_atomic_add"
#endif
#if __opencl_c_ext_fp64_global_atomic_add != 1
#error "Incorrectly defined __opencl_c_ext_fp64_global_atomic_add"
#endif
#if __opencl_c_ext_fp16_local_atomic_add != 1
#error "Incorrectly defined __opencl_c_ext_fp16_local_atomic_add"
#endif
#if __opencl_c_ext_fp32_local_atomic_add != 1
#error "Incorrectly defined __opencl_c_ext_fp32_local_atomic_add"
#endif
#if __opencl_c_ext_fp64_local_atomic_add != 1
#error "Incorrectly defined __opencl_c_ext_fp64_local_atomic_add"
#endif
#if __opencl_c_ext_fp16_global_atomic_min_max != 1
#error "Incorrectly defined __opencl_c_ext_fp16_global_atomic_min_max"
#endif
#if __opencl_c_ext_fp32_global_atomic_min_max != 1
#error "Incorrectly defined __opencl_c_ext_fp32_global_atomic_min_max"
#endif
#if __opencl_c_ext_fp64_global_atomic_min_max != 1
#error "Incorrectly defined __opencl_c_ext_fp64_global_atomic_min_max"
#endif
#if __opencl_c_ext_fp16_local_atomic_min_max != 1
#error "Incorrectly defined __opencl_c_ext_fp16_local_atomic_min_max"
#endif
#if __opencl_c_ext_fp32_local_atomic_min_max != 1
#error "Incorrectly defined __opencl_c_ext_fp32_local_atomic_min_max"
#endif
#if __opencl_c_ext_fp64_local_atomic_min_max != 1
#error "Incorrectly defined __opencl_c_ext_fp64_local_atomic_min_max"
>>>>>>> 22ea0cea
#endif

#else

#ifdef cl_khr_subgroup_extended_types
#error "Incorrect cl_khr_subgroup_extended_types define"
#endif
#ifdef cl_khr_subgroup_non_uniform_vote
#error "Incorrect cl_khr_subgroup_non_uniform_vote define"
#endif
#ifdef cl_khr_subgroup_ballot
#error "Incorrect cl_khr_subgroup_ballot define"
#endif
#ifdef cl_khr_subgroup_non_uniform_arithmetic
#error "Incorrect cl_khr_subgroup_non_uniform_arithmetic define"
#endif
#ifdef cl_khr_subgroup_shuffle
#error "Incorrect cl_khr_subgroup_shuffle define"
#endif
#ifdef cl_khr_subgroup_shuffle_relative
#error "Incorrect cl_khr_subgroup_shuffle_relative define"
#endif
#ifdef cl_khr_subgroup_clustered_reduce
#error "Incorrect cl_khr_subgroup_clustered_reduce define"
#endif
#ifdef cl_khr_extended_bit_ops
#error "Incorrect cl_khr_extended_bit_ops define"
#endif
#ifdef cl_khr_integer_dot_product
#error "Incorrect cl_khr_integer_dot_product define"
#endif
#ifdef __opencl_c_integer_dot_product_input_4x8bit
#error "Incorrect __opencl_c_integer_dot_product_input_4x8bit define"
#endif
#ifdef __opencl_c_integer_dot_product_input_4x8bit_packed
#error "Incorrect __opencl_c_integer_dot_product_input_4x8bit_packed define"
#endif
#ifdef cl_ext_float_atomics
#error "Incorrect cl_ext_float_atomics define"
#endif
#ifdef __opencl_c_ext_fp16_global_atomic_load_store
#error "Incorrectly __opencl_c_ext_fp16_global_atomic_load_store defined"
#endif
#ifdef __opencl_c_ext_fp16_local_atomic_load_store
#error "Incorrectly __opencl_c_ext_fp16_local_atomic_load_store defined"
#endif
#ifdef __opencl_c_ext_fp16_global_atomic_add
#error "Incorrectly __opencl_c_ext_fp16_global_atomic_add defined"
#endif
#ifdef __opencl_c_ext_fp32_global_atomic_add
#error "Incorrectly __opencl_c_ext_fp32_global_atomic_add defined"
#endif
#ifdef __opencl_c_ext_fp64_global_atomic_add
#error "Incorrectly __opencl_c_ext_fp64_global_atomic_add defined"
#endif
#ifdef __opencl_c_ext_fp16_local_atomic_add
#error "Incorrectly __opencl_c_ext_fp16_local_atomic_add defined"
#endif
#ifdef __opencl_c_ext_fp32_local_atomic_add
#error "Incorrectly __opencl_c_ext_fp32_local_atomic_add defined"
#endif
#ifdef __opencl_c_ext_fp64_local_atomic_add
#error "Incorrectly __opencl_c_ext_fp64_local_atomic_add defined"
#endif
#ifdef __opencl_c_ext_fp16_global_atomic_min_max
#error "Incorrectly __opencl_c_ext_fp16_global_atomic_min_max defined"
#endif
#ifdef __opencl_c_ext_fp32_global_atomic_min_max
#error "Incorrectly __opencl_c_ext_fp32_global_atomic_min_max defined"
#endif
#ifdef __opencl_c_ext_fp64_global_atomic_min_max
#error "Incorrectly __opencl_c_ext_fp64_global_atomic_min_max defined"
#endif
#ifdef __opencl_c_ext_fp16_local_atomic_min_max
#error "Incorrectly __opencl_c_ext_fp16_local_atomic_min_max defined"
#endif
#ifdef __opencl_c_ext_fp32_local_atomic_min_max
#error "Incorrectly __opencl_c_ext_fp32_local_atomic_min_max defined"
#endif
#ifdef __opencl_c_ext_fp64_local_atomic_min_max
#error "Incorrectly __opencl_c_ext_fp64_local_atomic_min_max defined"
#endif

#endif //(defined(__OPENCL_CPP_VERSION__) || __OPENCL_C_VERSION__ >= 200)

// OpenCL C features.
#if (__OPENCL_CPP_VERSION__ == 202100 || __OPENCL_C_VERSION__ == 300)

#if XFAIL_THIS_PUPPY
#if __opencl_c_atomic_scope_all_devices != 1
#error "Incorrectly defined feature macro __opencl_c_atomic_scope_all_devices"
#endif
#endif

#elif (__OPENCL_CPP_VERSION__ == 100 || __OPENCL_C_VERSION__ == 200)

#ifndef  __opencl_c_pipes
#error "Feature macro __opencl_c_pipes should be defined"
#endif
#ifndef __opencl_c_generic_address_space
#error "Feature macro __opencl_c_generic_address_space should be defined"
#endif
#ifndef __opencl_c_work_group_collective_functions
#error "Feature macro __opencl_c_work_group_collective_functions should be defined"
#endif
#ifndef __opencl_c_atomic_order_acq_rel
#error "Feature macro __opencl_c_atomic_order_acq_rel should be defined"
#endif
#ifndef __opencl_c_atomic_order_seq_cst
#error "Feature macro __opencl_c_atomic_order_seq_cst should be defined"
#endif
#ifndef __opencl_c_atomic_scope_device
#error "Feature macro __opencl_c_atomic_scope_device should be defined"
#endif
#ifndef __opencl_c_atomic_scope_all_devices
#error "Feature macro __opencl_c_atomic_scope_all_devices should be defined"
#endif
#ifndef __opencl_c_device_enqueue
#error "Feature macro __opencl_c_device_enqueue should be defined"
#endif
#ifndef __opencl_c_read_write_images
#error "Feature macro __opencl_c_read_write_images should be defined"
#endif
#ifndef __opencl_c_program_scope_global_variables
#error "Feature macro __opencl_c_program_scope_global_variables should be defined"
#endif
#ifndef __opencl_c_images
#error "Feature macro __opencl_c_images should be defined"
#endif

#elif (__OPENCL_C_VERSION__ < 200)

#ifdef  __opencl_c_pipes
#error "Incorrect feature macro __opencl_c_pipes define"
#endif
#ifdef __opencl_c_generic_address_space
#error "Incorrect feature macro __opencl_c_generic_address_space define"
#endif
#ifdef __opencl_c_work_group_collective_functions
#error "Incorrect feature macro __opencl_c_work_group_collective_functions define"
#endif
#ifdef __opencl_c_atomic_order_acq_rel
#error "Incorrect feature macro __opencl_c_atomic_order_acq_rel define"
#endif
#ifdef __opencl_c_atomic_order_seq_cst
#error "Incorrect feature macro __opencl_c_atomic_order_seq_cst define"
#endif
#ifdef __opencl_c_atomic_scope_device
#error "Incorrect feature macro __opencl_c_atomic_scope_device define"
#endif
#ifdef __opencl_c_atomic_scope_all_devices
#error "Incorrect feature macro __opencl_c_atomic_scope_all_devices define"
#endif
#ifdef __opencl_c_device_enqueue
#error "Incorrect feature macro __opencl_c_device_enqueue define"
#endif
#ifdef __opencl_c_read_write_images
#error "Incorrect feature macro __opencl_c_read_write_images define"
#endif
#ifdef __opencl_c_program_scope_global_variables
#error "Incorrect feature macro __opencl_c_program_scope_global_variables define"
#endif
#ifdef __opencl_c_images
#error "Incorrect feature macro __opencl_c_images define"
#endif
#ifdef __opencl_c_3d_image_writes
#error "Incorrect feature macro __opencl_c_3d_image_writes define"
#endif
#ifdef __opencl_c_fp64
#error "Incorrect feature macro __opencl_c_fp64 define"
#endif
#ifdef __opencl_c_subgroups
#error "Incorrect feature macro __opencl_c_subgroups define"
#endif

#endif // (__OPENCL_CPP_VERSION__ == 202100 || __OPENCL_C_VERSION__ == 300)

#endif // defined(__SPIR__)<|MERGE_RESOLUTION|>--- conflicted
+++ resolved
@@ -1,9 +1,8 @@
 // RUN: %clang_cc1 -O0 -triple spir-unknown-unknown -internal-isystem ../../lib/Headers -include opencl-c.h -emit-llvm -o - %s -verify | FileCheck %s
 // RUN: %clang_cc1 -O0 -triple spir-unknown-unknown -internal-isystem ../../lib/Headers -include opencl-c.h -emit-llvm -o - %s -verify -cl-std=CL1.1 | FileCheck %s
 // RUN: %clang_cc1 -O0 -triple spir-unknown-unknown -internal-isystem ../../lib/Headers -include opencl-c.h -emit-llvm -o - %s -verify -cl-std=CL1.2 | FileCheck %s
-// RUN: %clang_cc1 -O0 -triple spir-unknown-unknown -internal-isystem ../../lib/Headers -include opencl-c.h -emit-llvm -o - %s -verify -cl-std=clc++1.0 | FileCheck %s --check-prefix=CHECK20
+// RUN: %clang_cc1 -O0 -triple spir-unknown-unknown -internal-isystem ../../lib/Headers -include opencl-c.h -emit-llvm -o - %s -verify -cl-std=clc++ | FileCheck %s --check-prefix=CHECK20
 // RUN: %clang_cc1 -O0 -triple spir-unknown-unknown -internal-isystem ../../lib/Headers -include opencl-c.h -emit-llvm -o - %s -verify -cl-std=CL3.0 | FileCheck %s
-// RUN: %clang_cc1 -O0 -triple spir-unknown-unknown -internal-isystem ../../lib/Headers -include opencl-c.h -emit-llvm -o - %s -verify -cl-std=clc++2021 | FileCheck %s
 
 // Test including the default header as a module.
 // The module should be compiled only once and loaded from cache afterwards.
@@ -58,7 +57,7 @@
 // CHECK20: _Z16convert_char_rtec
 char f(char x) {
 // Check functionality from OpenCL 2.0 onwards
-#if (__OPENCL_CPP_VERSION__ == 100) || (__OPENCL_C_VERSION__ == CL_VERSION_2_0)
+#if defined(__OPENCL_CPP_VERSION__) || (__OPENCL_C_VERSION__ == CL_VERSION_2_0)
   ndrange_t t;
   x = ctz(x);
 #endif //__OPENCL_C_VERSION__
@@ -83,7 +82,7 @@
 #endif
 
 // Verify that ATOMIC_VAR_INIT is defined.
-#if (__OPENCL_CPP_VERSION__ == 100) || (__OPENCL_C_VERSION__ == CL_VERSION_2_0)
+#if defined(__OPENCL_CPP_VERSION__) || (__OPENCL_C_VERSION__ == CL_VERSION_2_0)
 global atomic_int z = ATOMIC_VAR_INIT(99);
 #endif //__OPENCL_C_VERSION__
 // CHECK-MOD: Reading modules
@@ -137,8 +136,9 @@
 #if __opencl_c_integer_dot_product_input_4x8bit_packed != 1
 #error "Incorrectly defined __opencl_c_integer_dot_product_input_4x8bit_packed"
 #endif
-<<<<<<< HEAD
-=======
+#endif
+
+#ifdef EXT_SUPPORTED
 #if cl_ext_float_atomics != 1
 #error "Incorrectly defined cl_ext_float_atomics"
 #endif
@@ -183,8 +183,8 @@
 #endif
 #if __opencl_c_ext_fp64_local_atomic_min_max != 1
 #error "Incorrectly defined __opencl_c_ext_fp64_local_atomic_min_max"
->>>>>>> 22ea0cea
-#endif
+#endif
+#endif //EXT_SUPPORTED ?
 
 #else
 
