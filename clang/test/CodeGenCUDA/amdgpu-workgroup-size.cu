// RUN: %clang_cc1 -triple amdgcn-amd-amdhsa \
// RUN:     -fcuda-is-device -mcode-object-version=4 -emit-llvm -o - -x hip %s \
// RUN:     | FileCheck -check-prefix=PRECOV5 %s


// RUN: %clang_cc1 -triple amdgcn-amd-amdhsa \
// RUN:     -fcuda-is-device -emit-llvm -o - -x hip %s \
// RUN:     | FileCheck -check-prefix=COV5 %s

#include "Inputs/cuda.h"

// PRECOV5-LABEL: test_get_workgroup_size
// PRECOV5: call align 4 dereferenceable(64) ptr addrspace(4) @llvm.amdgcn.dispatch.ptr()
// PRECOV5: getelementptr i8, ptr addrspace(4) %{{.*}}, i32 4
// PRECOV5: load i16, ptr addrspace(4) %{{.*}}, align 2, !range [[$WS_RANGE:![0-9]*]], !invariant.load{{.*}}, !noundef
// PRECOV5: getelementptr i8, ptr addrspace(4) %{{.*}}, i32 6
// PRECOV5: load i16, ptr addrspace(4) %{{.*}}, align 2, !range [[$WS_RANGE:![0-9]*]], !invariant.load{{.*}}, !noundef
// PRECOV5: getelementptr i8, ptr addrspace(4) %{{.*}}, i32 8
// PRECOV5: load i16, ptr addrspace(4) %{{.*}}, align 2, !range [[$WS_RANGE:![0-9]*]], !invariant.load{{.*}}, !noundef

// COV5-LABEL: test_get_workgroup_size
// COV5: call align 8 dereferenceable(256) ptr addrspace(4) @llvm.amdgcn.implicitarg.ptr()
// COV5: getelementptr i8, ptr addrspace(4) %{{.*}}, i32 12
// COV5: load i16, ptr addrspace(4) %{{.*}}, align 2, !range [[$WS_RANGE:![0-9]*]], !invariant.load{{.*}}, !noundef
// COV5: getelementptr i8, ptr addrspace(4) %{{.*}}, i32 14
// COV5: load i16, ptr addrspace(4) %{{.*}}, align 2, !range [[$WS_RANGE:![0-9]*]], !invariant.load{{.*}}, !noundef
// COV5: getelementptr i8, ptr addrspace(4) %{{.*}}, i32 16
// COV5: load i16, ptr addrspace(4) %{{.*}}, align 2, !range [[$WS_RANGE:![0-9]*]], !invariant.load{{.*}}, !noundef
<<<<<<< HEAD
=======


// COVNONE-LABEL: test_get_workgroup_size
// COVNONE: load i32, ptr addrspace(4) @llvm.amdgcn.abi.version
// COVNONE: [[ABI5_X:%.*]] = icmp sge i32 %{{.*}}, 500
// COVNONE: call align 8 dereferenceable(256) ptr addrspace(4) @llvm.amdgcn.implicitarg.ptr()
// COVNONE: [[GEP_5_X:%.*]] = getelementptr i8, ptr addrspace(4) %{{.*}}, i32 12
// COVNONE: call align 4 dereferenceable(64) ptr addrspace(4) @llvm.amdgcn.dispatch.ptr()
// COVNONE: [[GEP_4_X:%.*]] = getelementptr i8, ptr addrspace(4) %{{.*}}, i32 4
// COVNONE: select i1 [[ABI5_X]], ptr addrspace(4) [[GEP_5_X]], ptr addrspace(4) [[GEP_4_X]]
// COVNONE: load i16, ptr addrspace(4) %{{.*}}, align 2, !range [[$WS_RANGE:![0-9]*]], !invariant.load{{.*}}, !noundef

// COVNONE: load i32, ptr addrspace(4) @llvm.amdgcn.abi.version
// COVNONE: [[ABI5_Y:%.*]] = icmp sge i32 %{{.*}}, 500
// COVNONE: call align 8 dereferenceable(256) ptr addrspace(4) @llvm.amdgcn.implicitarg.ptr()
// COVNONE: [[GEP_5_Y:%.*]] = getelementptr i8, ptr addrspace(4) %{{.*}}, i32 14
// COVNONE: call align 4 dereferenceable(64) ptr addrspace(4) @llvm.amdgcn.dispatch.ptr()
// COVNONE: [[GEP_4_Y:%.*]] = getelementptr i8, ptr addrspace(4) %{{.*}}, i32 6
// COVNONE: select i1 [[ABI5_Y]], ptr addrspace(4) [[GEP_5_Y]], ptr addrspace(4) [[GEP_4_Y]]
// COVNONE: load i16, ptr addrspace(4) %{{.*}}, align 2, !range [[$WS_RANGE:![0-9]*]], !invariant.load{{.*}}, !noundef

// COVNONE: load i32, ptr addrspace(4) @llvm.amdgcn.abi.version
// COVNONE: [[ABI5_Z:%.*]] = icmp sge i32 %{{.*}}, 500
// COVNONE: call align 8 dereferenceable(256) ptr addrspace(4) @llvm.amdgcn.implicitarg.ptr()
// COVNONE: [[GEP_5_Z:%.*]] = getelementptr i8, ptr addrspace(4) %{{.*}}, i32 16
// COVNONE: call align 4 dereferenceable(64) ptr addrspace(4) @llvm.amdgcn.dispatch.ptr()
// COVNONE: [[GEP_4_Z:%.*]] = getelementptr i8, ptr addrspace(4) %{{.*}}, i32 8
// COVNONE: select i1 [[ABI5_Z]], ptr addrspace(4) [[GEP_5_Z]], ptr addrspace(4) [[GEP_4_Z]]
// COVNONE: load i16, ptr addrspace(4) %{{.*}}, align 2, !range [[$WS_RANGE:![0-9]*]], !invariant.load{{.*}}, !noundef

>>>>>>> d65885ae
__device__ void test_get_workgroup_size(int d, int *out)
{
  switch (d) {
  case 0: *out = __builtin_amdgcn_workgroup_size_x(); break;
  case 1: *out = __builtin_amdgcn_workgroup_size_y(); break;
  case 2: *out = __builtin_amdgcn_workgroup_size_z(); break;
  default: *out = 0;
  }
}

// CHECK-DAG: [[$WS_RANGE]] = !{i16 1, i16 1025}<|MERGE_RESOLUTION|>--- conflicted
+++ resolved
@@ -26,8 +26,6 @@
 // COV5: load i16, ptr addrspace(4) %{{.*}}, align 2, !range [[$WS_RANGE:![0-9]*]], !invariant.load{{.*}}, !noundef
 // COV5: getelementptr i8, ptr addrspace(4) %{{.*}}, i32 16
 // COV5: load i16, ptr addrspace(4) %{{.*}}, align 2, !range [[$WS_RANGE:![0-9]*]], !invariant.load{{.*}}, !noundef
-<<<<<<< HEAD
-=======
 
 
 // COVNONE-LABEL: test_get_workgroup_size
@@ -58,7 +56,6 @@
 // COVNONE: select i1 [[ABI5_Z]], ptr addrspace(4) [[GEP_5_Z]], ptr addrspace(4) [[GEP_4_Z]]
 // COVNONE: load i16, ptr addrspace(4) %{{.*}}, align 2, !range [[$WS_RANGE:![0-9]*]], !invariant.load{{.*}}, !noundef
 
->>>>>>> d65885ae
 __device__ void test_get_workgroup_size(int d, int *out)
 {
   switch (d) {
