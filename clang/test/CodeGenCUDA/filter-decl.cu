--- conflicted
+++ resolved
@@ -11,20 +11,6 @@
 __asm__("file scope asm is host only");
 
 // CHECK-HOST: constantdata = internal global
-<<<<<<< HEAD
-// ITANIUM: constantdata = externally_initialized global
-// AMDGCN: constantdata = addrspace(4) externally_initialized global
-__constant__ char constantdata[256];
-
-// CHECK-HOST: devicedata = internal global
-// ITANIUM: devicedata = externally_initialized global
-// AMDGCN: devicedata = addrspace(1) externally_initialized global
-__device__ char devicedata[256];
-
-// CHECK-HOST: shareddata = internal global
-// ITANIUM: shareddata = global
-// AMDGCN: shareddata = addrspace(3) global
-=======
 // CHECK-DEVICE: constantdata = {{(dso_local )?}}externally_initialized global
 __constant__ char constantdata[256];
 
@@ -34,7 +20,6 @@
 
 // CHECK-HOST: shareddata = internal global
 // CHECK-DEVICE: shareddata = {{(dso_local )?}}global
->>>>>>> 19302195
 __shared__ char shareddata[256];
 
 // CHECK-HOST: hostdata = {{(dso_local )?}}global
