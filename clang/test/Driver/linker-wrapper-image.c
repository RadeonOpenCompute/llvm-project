--- conflicted
+++ resolved
@@ -80,13 +80,8 @@
 // CUDA-NEXT:   call void @__cudaUnregisterFatBinary(ptr %0)
 // CUDA-NEXT:   ret void
 // CUDA-NEXT: }
-<<<<<<< HEAD
-
-// CUDA: define internal void @.cuda.globals_reg(ptr %0) section ".text.startup" {
-=======
 //
 //      CUDA: define internal void @.cuda.globals_reg(ptr %0) section ".text.startup" {
->>>>>>> de9b0dde
 // CUDA-NEXT: entry:
 // CUDA-NEXT:   %1 = icmp ne ptr @__start_cuda_offloading_entries, @__stop_cuda_offloading_entries
 // CUDA-NEXT:   br i1 %1, label %while.entry, label %while.end
