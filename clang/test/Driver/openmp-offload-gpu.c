///
/// Perform several driver tests for OpenMP offloading
///

// REQUIRES: x86-registered-target
// REQUIRES: powerpc-registered-target
// REQUIRES: nvptx-registered-target
// REQUIRES: amdgpu-registered-target

// UNSUPPORTED: aix

/// ###########################################################################

/// Check -Xopenmp-target uses one of the archs provided when several archs are used.
// RUN:   %clang -### -fopenmp=libomp -fopenmp-targets=nvptx64-nvidia-cuda -nogpulib -nogpuinc \
// RUN:          -Xopenmp-target -march=sm_52 -Xopenmp-target -march=sm_60 %s 2>&1 \
// RUN:   | FileCheck -check-prefix=CHK-FOPENMP-TARGET-ARCHS %s

// CHK-FOPENMP-TARGET-ARCHS: ptxas{{.*}}" "--gpu-name" "sm_60"
// CHK-FOPENMP-TARGET-ARCHS: nvlink{{.*}}" "-arch" "sm_60"

/// ###########################################################################

/// Check -Xopenmp-target -march=sm_52 works as expected when two triples are present.
// RUN:   %clang -### -fopenmp=libomp \
// RUN:          -fopenmp-targets=powerpc64le-ibm-linux-gnu,nvptx64-nvidia-cuda \
// RUN:          -nogpulib -nogpuinc -Xopenmp-target=nvptx64-nvidia-cuda -march=sm_52 %s 2>&1 \
// RUN:   | FileCheck -check-prefix=CHK-FOPENMP-TARGET-COMPILATION %s

<<<<<<< HEAD
// CHK-FOPENMP-TARGET-COMPILATION: ptxas{{.*}}" "--gpu-name" "sm_35"
// CHK-FOPENMP-TARGET-COMPILATION: nvlink{{.*}}" "-arch" "sm_35"

/// ###########################################################################

/// Check cubin file generation and usage by nvlink
// RUN:   %clang -### --target=powerpc64le-unknown-linux-gnu -fopenmp=libomp \
// RUN:          -fno-openmp-new-driver -fopenmp-targets=nvptx64-nvidia-cuda -save-temps %s 2>&1 \
// RUN:   | FileCheck -check-prefix=CHK-CUBIN-NVLINK %s
/// Check cubin file generation and usage by nvlink when toolchain has BindArchAction
// RUN:   %clang -### --target=x86_64-apple-darwin17.0.0 -fopenmp=libomp \
// RUN:          -fno-openmp-new-driver -fopenmp-targets=nvptx64-nvidia-cuda %s 2>&1 \
// RUN:   | FileCheck -check-prefix=CHK-CUBIN-NVLINK %s

// CHK-CUBIN-NVLINK: clang{{.*}}" {{.*}}"-fopenmp-is-device" {{.*}}"-o" "[[PTX:.*\.s]]"
// CHK-CUBIN-NVLINK-NEXT: ptxas{{.*}}" "--output-file" "[[CUBIN:.*\.cubin]]" {{.*}}"[[PTX]]"
// CHK-CUBIN-NVLINK-NEXT: nvlink{{.*}}" {{.*}}"[[CUBIN]]"

/// ###########################################################################

/// Check unbundlink of assembly file, cubin file generation and usage by nvlink
// RUN:   touch %t.s
// RUN:   %clang -### --target=powerpc64le-unknown-linux-gnu -fopenmp=libomp -fopenmp-targets=nvptx64-nvidia-cuda \
// RUN:          -fno-openmp-new-driver -save-temps %t.s 2>&1 \
// RUN:   | FileCheck -check-prefix=CHK-UNBUNDLING-PTXAS-CUBIN-NVLINK %s

/// Use DAG to ensure that assembly file has been unbundled.
// CHK-UNBUNDLING-PTXAS-CUBIN-NVLINK-DAG: ptxas{{.*}}" "--output-file" "[[CUBIN:.*\.cubin]]" {{.*}}"[[PTX:.*\.s]]"
// CHK-UNBUNDLING-PTXAS-CUBIN-NVLINK-DAG: clang-offload-bundler{{.*}}" "-type=s" {{.*}}"-output={{.*}}[[PTX]]
// CHK-UNBUNDLING-PTXAS-CUBIN-NVLINK-DAG-SAME: "-unbundle"
// CHK-UNBUNDLING-PTXAS-CUBIN-NVLINK: nvlink{{.*}}" {{.*}}"[[CUBIN]]"

/// ###########################################################################

/// Check cubin file generation and bundling
// RUN:   %clang -### --target=powerpc64le-unknown-linux-gnu -fopenmp=libomp -fopenmp-targets=nvptx64-nvidia-cuda \
// RUN:          -fno-openmp-new-driver -save-temps %s -c 2>&1 \
// RUN:   | FileCheck -check-prefix=CHK-PTXAS-CUBIN-BUNDLING %s

// CHK-PTXAS-CUBIN-BUNDLING: clang{{.*}}" "-o" "[[PTX:.*\.s]]"
// CHK-PTXAS-CUBIN-BUNDLING-NEXT: ptxas{{.*}}" "--output-file" "[[CUBIN:.*\.cubin]]" {{.*}}"[[PTX]]"
// CHK-PTXAS-CUBIN-BUNDLING: clang-offload-bundler{{.*}}" "-type=o" {{.*}}"-input={{.*}}[[CUBIN]]

/// ###########################################################################

/// Check cubin file unbundling and usage by nvlink
// RUN:   touch %t.o
// RUN:   %clang -### --target=powerpc64le-unknown-linux-gnu -fopenmp=libomp -fopenmp-targets=nvptx64-nvidia-cuda \
// RUN:          -fno-openmp-new-driver -save-temps %t.o %S/Inputs/in.so 2>&1 \
// RUN:   | FileCheck -check-prefix=CHK-CUBIN-UNBUNDLING-NVLINK %s

/// Use DAG to ensure that cubin file has been unbundled.
// CHK-CUBIN-UNBUNDLING-NVLINK-NOT: clang-offload-bundler{{.*}}" "-type=o"{{.*}}in.so
// CHK-CUBIN-UNBUNDLING-NVLINK-DAG: nvlink{{.*}}" {{.*}}"[[CUBIN:.*\.cubin]]"
// CHK-CUBIN-UNBUNDLING-NVLINK-DAG: clang-offload-bundler{{.*}}" "-type=o" {{.*}}"-output={{.*}}[[CUBIN]]
// CHK-CUBIN-UNBUNDLING-NVLINK-DAG-SAME: "-unbundle"
// CHK-CUBIN-UNBUNDLING-NVLINK-NOT: clang-offload-bundler{{.*}}" "-type=o"{{.*}}in.so

/// ###########################################################################

/// Check cubin file generation and usage by nvlink
// RUN:   touch %t1.o
// RUN:   touch %t2.o
// RUN:   %clang -### --target=powerpc64le-unknown-linux-gnu -fopenmp=libomp \
// RUN:          -fno-openmp-new-driver -fopenmp-targets=nvptx64-nvidia-cuda %t1.o %t2.o 2>&1 \
// RUN:   | FileCheck -check-prefix=CHK-TWOCUBIN %s
/// Check cubin file generation and usage by nvlink when toolchain has BindArchAction
// RUN:   %clang -### --target=x86_64-apple-darwin17.0.0 -fopenmp=libomp \
// RUN:          -fno-openmp-new-driver -fopenmp-targets=nvptx64-nvidia-cuda %t1.o %t2.o 2>&1 \
// RUN:   | FileCheck -check-prefix=CHK-TWOCUBIN %s

// CHK-TWOCUBIN: nvlink{{.*}}openmp-offload-{{.*}}.cubin" "{{.*}}openmp-offload-{{.*}}.cubin"

/// ###########################################################################
=======
// CHK-FOPENMP-TARGET-COMPILATION: ptxas{{.*}}" "--gpu-name" "sm_52"
>>>>>>> 46642cc8

/// Check PTXAS is passed -c flag when offloading to an NVIDIA device using OpenMP.
// RUN:   %clang -### -nogpulib -nogpuinc -fopenmp=libomp -Xopenmp-target=nvptx64-nvidia-cuda -march=sm_52 \
// RUN:          -fopenmp-targets=nvptx64-nvidia-cuda %s 2>&1 | FileCheck -check-prefix=CHK-PTXAS-DEFAULT %s

// CHK-PTXAS-DEFAULT: ptxas{{.*}}" "-c"

/// ###########################################################################

/// PTXAS is passed -c flag by default when offloading to an NVIDIA device using OpenMP - disable it.
// RUN:   %clang -### -fopenmp=libomp -fopenmp-targets=nvptx64-nvidia-cuda -fnoopenmp-relocatable-target \
// RUN:         -nogpulib -nogpuinc --offload-arch=sm_52  -save-temps %s 2>&1 \
// RUN:   | FileCheck -check-prefix=CHK-PTXAS-NORELO %s

// CHK-PTXAS-NORELO-NOT: ptxas{{.*}}" "-c"

/// ###########################################################################

/// PTXAS is passed -c flag by default when offloading to an NVIDIA device using OpenMP
/// Check that the flag is passed when -fopenmp-relocatable-target is used.
// RUN:   %clang -### -fopenmp=libomp -fopenmp-targets=nvptx64-nvidia-cuda -fopenmp-relocatable-target \
// RUN:          -nogpulib -nogpuinc --offload-arch=sm_52 -save-temps %s 2>&1 \
// RUN:   | FileCheck -check-prefix=CHK-PTXAS-RELO %s

// CHK-PTXAS-RELO: ptxas{{.*}}" "-c"

/// ###########################################################################

/// Check that error is not thrown by toolchain when no cuda lib flag is used.
/// Check that the flag is passed when -fopenmp-relocatable-target is used.
// RUN:   %clang -### -fopenmp=libomp -fopenmp-targets=nvptx64-nvidia-cuda -Xopenmp-target -march=sm_60 \
// RUN:   -nogpulib -nogpuinc -fopenmp-relocatable-target -save-temps %s 2>&1 \
// RUN:   | FileCheck -check-prefix=CHK-FLAG-NOLIBDEVICE %s

// CHK-FLAG-NOLIBDEVICE-NOT: error:{{.*}}sm_60

/// ###########################################################################

/// Check that error is not thrown by toolchain when no cuda lib device is found when using -S.
/// Check that the flag is passed when -fopenmp-relocatable-target is used.
// RUN:   %clang -### -S -fopenmp=libomp -fopenmp-targets=nvptx64-nvidia-cuda -Xopenmp-target -march=sm_60 \
// RUN:   -fopenmp-relocatable-target -save-temps %s 2>&1 \
// RUN:   | FileCheck -check-prefix=CHK-NOLIBDEVICE %s

// CHK-NOLIBDEVICE-NOT: error:{{.*}}sm_60

/// ###########################################################################

/// Check that the runtime bitcode library is part of the compile line.
/// Create a bogus bitcode library and specify it with libomptarget-nvptx-bc-path
// RUN:   %clang -### -fopenmp=libomp -fopenmp-targets=nvptx64-nvidia-cuda \
// RUN:   --libomptarget-nvptx-bc-path=%S/Inputs/libomptarget/libomptarget-nvptx-test.bc \
// RUN:   -Xopenmp-target -march=sm_52 --cuda-path=%S/Inputs/CUDA_102/usr/local/cuda \
// RUN:   -fopenmp-relocatable-target -save-temps %s 2>&1 \
// RUN:   | FileCheck -check-prefix=CHK-BCLIB %s

/// Specify the directory containing the bitcode lib, check clang picks the right one
// RUN:   %clang -### -fopenmp=libomp -fopenmp-targets=nvptx64-nvidia-cuda \
// RUN:   --libomptarget-nvptx-bc-path=%S/Inputs/libomptarget \
// RUN:   -Xopenmp-target -march=sm_52 --cuda-path=%S/Inputs/CUDA_102/usr/local/cuda \
// RUN:   -fopenmp-relocatable-target -save-temps \
// RUN:   %s 2>&1 | FileCheck -check-prefix=CHK-BCLIB-DIR %s

/// Create a bogus bitcode library and find it with LIBRARY_PATH
// RUN:   env LIBRARY_PATH=%S/Inputs/libomptarget/subdir %clang -### -fopenmp=libomp -fopenmp-targets=nvptx64-nvidia-cuda \
// RUN:   -Xopenmp-target -march=sm_52 --cuda-path=%S/Inputs/CUDA_102/usr/local/cuda \
// RUN:   -fopenmp-relocatable-target -save-temps \
// RUN:   %s 2>&1 | FileCheck -check-prefix=CHK-ENV-BCLIB %s

// CHK-BCLIB: clang{{.*}}-triple{{.*}}nvptx64-nvidia-cuda{{.*}}-mlink-builtin-bitcode{{.*}}libomptarget-nvptx-test.bc
// CHK-BCLIB-DIR: clang{{.*}}-triple{{.*}}nvptx64-nvidia-cuda{{.*}}-mlink-builtin-bitcode{{.*}}libomptarget{{/|\\\\}}libomptarget-nvptx-sm_52.bc
// CHK-ENV-BCLIB: clang{{.*}}-triple{{.*}}nvptx64-nvidia-cuda{{.*}}-mlink-builtin-bitcode{{.*}}subdir{{/|\\\\}}libomptarget-nvptx-sm_52.bc
// CHK-BCLIB-NOT: {{error:|warning:}}

/// ###########################################################################

/// Check that the warning is thrown when the libomptarget bitcode library is not found.
/// Libomptarget requires sm_52 or newer so an sm_52 bitcode library should never exist.
// RUN:   not %clang -### -fopenmp=libomp -fopenmp-targets=nvptx64-nvidia-cuda \
// RUN:   -Xopenmp-target -march=sm_52 --cuda-path=%S/Inputs/CUDA_102/usr/local/cuda \
// RUN:   -fopenmp-relocatable-target -save-temps %s 2>&1 \
// RUN:   | FileCheck -check-prefix=CHK-BCLIB-WARN %s

// CHK-BCLIB-WARN: no library 'libomptarget-nvptx-sm_52.bc' found in the default clang lib directory or in LIBRARY_PATH; use '--libomptarget-nvptx-bc-path' to specify nvptx bitcode library

/// ###########################################################################

/// Check that the error is thrown when the libomptarget bitcode library does not exist.
// RUN:   not %clang -### -fopenmp=libomp -fopenmp-targets=nvptx64-nvidia-cuda \
// RUN:   -Xopenmp-target -march=sm_52 --cuda-path=%S/Inputs/CUDA_102/usr/local/cuda \
// RUN:   --libomptarget-nvptx-bc-path=not-exist.bc \
// RUN:   -fopenmp-relocatable-target -save-temps %s 2>&1 \
// RUN:   | FileCheck -check-prefix=CHK-BCLIB-ERROR %s

// CHK-BCLIB-ERROR: bitcode library 'not-exist.bc' does not exist

/// ###########################################################################

/// Check that the error is thrown when CUDA 9.1 or lower version is used.
// RUN:   not %clang -### -fopenmp=libomp -fopenmp-targets=nvptx64-nvidia-cuda \
// RUN:   -Xopenmp-target -march=sm_52 --cuda-path=%S/Inputs/CUDA_90/usr/local/cuda \
// RUN:   -fopenmp-relocatable-target -save-temps %s 2>&1 \
// RUN:   | FileCheck -check-prefix=CHK-CUDA-VERSION-ERROR %s

// CHK-CUDA-VERSION-ERROR: NVPTX target requires CUDA 9.2 or above; CUDA 9.0 detected

/// Check that debug info is emitted in dwarf-2
// RUN:   %clang -### -nogpulib -nogpuinc -fopenmp=libomp -fopenmp-targets=nvptx64-nvidia-cuda -Xopenmp-target -march=sm_60 %s -g -O1 --no-cuda-noopt-device-debug 2>&1 \
// RUN:   | FileCheck -check-prefix=DEBUG_DIRECTIVES %s
// RUN:   %clang -### -nogpulib -nogpuinc -fopenmp=libomp -fopenmp-targets=nvptx64-nvidia-cuda -Xopenmp-target -march=sm_60 %s -g -O3 2>&1 \
// RUN:   | FileCheck -check-prefix=DEBUG_DIRECTIVES %s
// RUN:   %clang -### -nogpulib -nogpuinc -fopenmp=libomp -fopenmp-targets=nvptx64-nvidia-cuda -Xopenmp-target -march=sm_60 %s -g -O3 --no-cuda-noopt-device-debug 2>&1 \
// RUN:   | FileCheck -check-prefix=DEBUG_DIRECTIVES %s
// RUN:   %clang -### -nogpulib -nogpuinc -fopenmp=libomp -fopenmp-targets=nvptx64-nvidia-cuda -Xopenmp-target -march=sm_60 %s -g0 2>&1 \
// RUN:   | FileCheck -check-prefix=NO_DEBUG %s
// RUN:   %clang -### -nogpulib -nogpuinc -fopenmp=libomp -fopenmp-targets=nvptx64-nvidia-cuda -Xopenmp-target -march=sm_60 %s -ggdb0 -O3 --cuda-noopt-device-debug 2>&1 \
// RUN:   | FileCheck -check-prefix=NO_DEBUG %s
// RUN:   %clang -### -nogpulib -nogpuinc -fopenmp=libomp -fopenmp-targets=nvptx64-nvidia-cuda -Xopenmp-target -march=sm_60 %s -gline-directives-only 2>&1 \
// RUN:   | FileCheck -check-prefix=DEBUG_DIRECTIVES %s

// DEBUG_DIRECTIVES-NOT: warning: debug
// NO_DEBUG-NOT: warning: debug
// NO_DEBUG: "-fopenmp-is-target-device"
// NO_DEBUG-NOT: "-debug-info-kind=
// NO_DEBUG: ptxas
// DEBUG_DIRECTIVES: "-triple" "nvptx64-nvidia-cuda"
// DEBUG_DIRECTIVES-SAME: "-debug-info-kind=line-directives-only"
// DEBUG_DIRECTIVES-SAME: "-fopenmp-is-target-device"
// DEBUG_DIRECTIVES: ptxas
// DEBUG_DIRECTIVES: "-lineinfo"
// NO_DEBUG-NOT: "-g"
// NO_DEBUG: nvlink
// NO_DEBUG-NOT: "-g"

// RUN:   %clang -### -nogpulib -nogpuinc -fopenmp=libomp -fopenmp-targets=nvptx64-nvidia-cuda -Xopenmp-target -march=sm_60 %s -g -O0 --no-cuda-noopt-device-debug 2>&1 \
// RUN:   | FileCheck -check-prefix=HAS_DEBUG %s
// RUN:   %clang -### -nogpulib -nogpuinc -fopenmp=libomp -fopenmp-targets=nvptx64-nvidia-cuda -Xopenmp-target -march=sm_60 %s -g 2>&1 \
// RUN:   | FileCheck -check-prefix=HAS_DEBUG %s
// RUN:   %clang -### -nogpulib -nogpuinc -fopenmp=libomp -fopenmp-targets=nvptx64-nvidia-cuda -Xopenmp-target -march=sm_60 %s -g -O0 --cuda-noopt-device-debug 2>&1 \
// RUN:   | FileCheck -check-prefix=HAS_DEBUG %s
// RUN:   %clang -### -nogpulib -nogpuinc -fopenmp=libomp -fopenmp-targets=nvptx64-nvidia-cuda -Xopenmp-target -march=sm_60 %s -g -O3 --cuda-noopt-device-debug 2>&1 \
// RUN:   | FileCheck -check-prefix=HAS_DEBUG %s
// RUN:   %clang -### -nogpulib -nogpuinc -fopenmp=libomp -fopenmp-targets=nvptx64-nvidia-cuda -Xopenmp-target -march=sm_60 %s -g2 2>&1 \
// RUN:   | FileCheck -check-prefix=HAS_DEBUG %s
// RUN:   %clang -### -nogpulib -nogpuinc -fopenmp=libomp -fopenmp-targets=nvptx64-nvidia-cuda -Xopenmp-target -march=sm_60 %s -ggdb2 -O0 --cuda-noopt-device-debug 2>&1 \
// RUN:   | FileCheck -check-prefix=HAS_DEBUG %s
// RUN:   %clang -### -nogpulib -nogpuinc -fopenmp=libomp -fopenmp-targets=nvptx64-nvidia-cuda -Xopenmp-target -march=sm_60 %s -g3 -O3 --cuda-noopt-device-debug 2>&1 \
// RUN:   | FileCheck -check-prefix=HAS_DEBUG %s
// RUN:   %clang -### -nogpulib -nogpuinc -fopenmp=libomp -fopenmp-targets=nvptx64-nvidia-cuda -Xopenmp-target -march=sm_60 %s -ggdb3 -O2 --cuda-noopt-device-debug 2>&1 \
// RUN:   | FileCheck -check-prefix=HAS_DEBUG %s
// RUN:   %clang -### -nogpulib -nogpuinc -fopenmp=libomp -fopenmp-targets=nvptx64-nvidia-cuda -Xopenmp-target -march=sm_60 %s -gline-tables-only 2>&1 \
// RUN:   | FileCheck -check-prefix=HAS_DEBUG %s
// RUN:   %clang -### -nogpulib -nogpuinc -fopenmp=libomp -fopenmp-targets=nvptx64-nvidia-cuda -Xopenmp-target -march=sm_60 %s -ggdb1 -O2 --cuda-noopt-device-debug 2>&1 \
// RUN:   | FileCheck -check-prefix=HAS_DEBUG %s

// HAS_DEBUG-NOT: warning: debug
// HAS_DEBUG: "-triple" "nvptx64-nvidia-cuda"
// HAS_DEBUG-SAME: "-debug-info-kind={{constructor|line-tables-only}}"
// HAS_DEBUG-SAME: "-dwarf-version=2"
// HAS_DEBUG-SAME: "-fopenmp-is-target-device"
// HAS_DEBUG: ptxas
// HAS_DEBUG-SAME: "-g"
// HAS_DEBUG-SAME: "--dont-merge-basicblocks"
// HAS_DEBUG-SAME: "--return-at-end"
// HAS_DEBUG: nvlink
// HAS_DEBUG-SAME: "-g"

// RUN:   %clang -### -nogpulib -nogpuinc -fopenmp=libomp -fopenmp-targets=nvptx64-nvidia-cuda -Xopenmp-target -march=sm_60 %s -fopenmp-cuda-mode 2>&1 \
// RUN:   | FileCheck -check-prefix=CUDA_MODE %s
// RUN:   %clang -### -nogpulib -nogpuinc -fopenmp=libomp -fopenmp-targets=nvptx64-nvidia-cuda -Xopenmp-target -march=sm_60 %s -fno-openmp-cuda-mode -fopenmp-cuda-mode 2>&1 \
// RUN:   | FileCheck -check-prefix=CUDA_MODE %s
// RUN:   %clang -### -nogpulib -nogpuinc -fopenmp=libomp -fopenmp-targets=amdgcn-amd-amdhsa -Xopenmp-target -march=gfx906 %s -fopenmp-cuda-mode 2>&1 \
// RUN:   | FileCheck -check-prefix=CUDA_MODE %s
// RUN:   %clang -### -nogpulib -nogpuinc -fopenmp=libomp -fopenmp-targets=amdgcn-amd-amdhsa -Xopenmp-target -march=gfx906 %s -fno-openmp-cuda-mode -fopenmp-cuda-mode 2>&1 \
// RUN:   | FileCheck -check-prefix=CUDA_MODE %s
// CUDA_MODE: "-cc1"{{.*}}"-triple" "{{nvptx64-nvidia-cuda|amdgcn-amd-amdhsa}}"
// CUDA_MODE-SAME: "-fopenmp-cuda-mode"
// RUN:   %clang -### -nogpulib -nogpuinc -fopenmp=libomp -fopenmp-targets=nvptx64-nvidia-cuda -Xopenmp-target -march=sm_60 %s -fno-openmp-cuda-mode 2>&1 \
// RUN:   | FileCheck -check-prefix=NO_CUDA_MODE %s
// RUN:   %clang -### -nogpulib -nogpuinc -fopenmp=libomp -fopenmp-targets=nvptx64-nvidia-cuda -Xopenmp-target -march=sm_60 %s -fopenmp-cuda-mode -fno-openmp-cuda-mode 2>&1 \
// RUN:   | FileCheck -check-prefix=NO_CUDA_MODE %s
// RUN:   %clang -### -nogpulib -nogpuinc -fopenmp=libomp -fopenmp-targets=amdgcn-amd-amdhsa -Xopenmp-target -march=gfx906 %s -fno-openmp-cuda-mode 2>&1 \
// RUN:   | FileCheck -check-prefix=NO_CUDA_MODE %s
// RUN:   %clang -### -nogpulib -nogpuinc -fopenmp=libomp -fopenmp-targets=amdgcn-amd-amdhsa -Xopenmp-target -march=gfx906 %s -fopenmp-cuda-mode -fno-openmp-cuda-mode 2>&1 \
// RUN:   | FileCheck -check-prefix=NO_CUDA_MODE %s
// NO_CUDA_MODE-NOT: "-{{fno-|f}}openmp-cuda-mode"

// RUN:   %clang -### -nogpulib -nogpuinc -fopenmp=libomp -fopenmp-targets=nvptx64-nvidia-cuda -Xopenmp-target -march=sm_60 %s -fopenmp-cuda-teams-reduction-recs-num=2048 2>&1 \
// RUN:   | FileCheck -check-prefix=CUDA_RED_RECS %s
// CUDA_RED_RECS: "-cc1"{{.*}}"-triple" "nvptx64-nvidia-cuda"
// CUDA_RED_RECS-SAME: "-fopenmp-cuda-teams-reduction-recs-num=2048"

// RUN:   %clang -### -fopenmp=libomp -fopenmp-targets=nvptx64-nvidia-cuda --cuda-path=%S/Inputs/CUDA_102/usr/local/cuda \
// RUN:          --offload-arch=sm_52 --libomptarget-nvptx-bc-path=%S/Inputs/libomptarget/libomptarget-nvptx-test.bc %s 2>&1 \
// RUN:   | FileCheck -check-prefix=OPENMP_NVPTX_WRAPPERS %s
// OPENMP_NVPTX_WRAPPERS: "-cc1"{{.*}}"-triple" "nvptx64-nvidia-cuda"
// OPENMP_NVPTX_WRAPPERS-SAME: "-internal-isystem" "{{.*}}openmp_wrappers"

// RUN:   %clang -### -fopenmp=libomp -fopenmp-targets=nvptx64-nvidia-cuda -nogpulib -nogpuinc \
// RUN:          --offload-arch=sm_52 -save-temps -ccc-print-bindings %s -o openmp-offload-gpu 2>&1 \
// RUN:   | FileCheck -check-prefix=SAVE_TEMPS_NAMES %s

// SAVE_TEMPS_NAMES-NOT: "GNU::Linker"{{.*}}["[[SAVE_TEMPS_INPUT1:.*\.o]]", "[[SAVE_TEMPS_INPUT1]]"]

// RUN:   %clang -### -fopenmp=libomp -fopenmp-targets=nvptx64 -Xopenmp-target=nvptx64 -march=sm_52 \
// RUN:          -nogpulib -nogpuinc -save-temps %s -o openmp-offload-gpu 2>&1 \
// RUN:   | FileCheck -check-prefix=TRIPLE %s

// TRIPLE: "-triple" "nvptx64-nvidia-cuda"
// TRIPLE: "-target-cpu" "sm_52"

// RUN:   %clang -### --target=x86_64-unknown-linux-gnu -fopenmp=libomp -fopenmp-targets=nvptx64-nvidia-cuda \
// RUN:          -Xopenmp-target=nvptx64-nvidia-cuda -march=sm_52 --cuda-path=%S/Inputs/CUDA_102/usr/local/cuda \
// RUN:          --libomptarget-nvptx-bc-path=%S/Inputs/libomptarget/libomptarget-nvptx-test.bc %s 2>&1 \
// RUN:   | FileCheck %s
// RUN:   %clang -### --target=x86_64-unknown-linux-gnu -fopenmp=libomp -fopenmp-targets=nvptx64-nvidia-cuda \
// RUN:          --offload-arch=sm_52 --cuda-path=%S/Inputs/CUDA_102/usr/local/cuda \
// RUN:          --libomptarget-nvptx-bc-path=%S/Inputs/libomptarget/libomptarget-nvptx-test.bc %s 2>&1 \
// RUN:   | FileCheck %s

// verify the tools invocations
// CHECK: "-cc1" "-triple" "x86_64-unknown-linux-gnu"{{.*}}"-emit-llvm-bc"{{.*}}"-x" "c"
// CHECK: "-cc1" "-triple" "nvptx64-nvidia-cuda" "-aux-triple" "x86_64-unknown-linux-gnu"{{.*}}"-target-cpu" "sm_52"
// CHECK: "-cc1" "-triple" "x86_64-unknown-linux-gnu"{{.*}}"-emit-obj"
// CHECK: clang-linker-wrapper{{.*}}"--"{{.*}} "-o" "a.out"

// RUN:   %clang -ccc-print-phases --target=x86_64-unknown-linux-gnu -fopenmp=libomp -fopenmp-targets=nvptx64-nvidia-cuda -Xopenmp-target=nvptx64-nvidia-cuda -march=sm_52 %s 2>&1 \
// RUN:   | FileCheck --check-prefix=CHECK-PHASES %s
// CHECK-PHASES: 0: input, "[[INPUT:.+]]", c, (host-openmp)
// CHECK-PHASES: 1: preprocessor, {0}, cpp-output, (host-openmp)
// CHECK-PHASES: 2: compiler, {1}, ir, (host-openmp)
// CHECK-PHASES: 3: input, "[[INPUT]]", c, (device-openmp)
// CHECK-PHASES: 4: preprocessor, {3}, cpp-output, (device-openmp)
// CHECK-PHASES: 5: compiler, {4}, ir, (device-openmp)
// CHECK-PHASES: 6: offload, "host-openmp (x86_64-unknown-linux-gnu)" {2}, "device-openmp (nvptx64-nvidia-cuda)" {5}, ir
// CHECK-PHASES: 7: backend, {6}, assembler, (device-openmp)
// CHECK-PHASES: 8: assembler, {7}, object, (device-openmp)
// CHECK-PHASES: 9: offload, "device-openmp (nvptx64-nvidia-cuda)" {8}, object
// CHECK-PHASES: 10: clang-offload-packager, {9}, image
// CHECK-PHASES: 11: offload, "host-openmp (x86_64-unknown-linux-gnu)" {2}, "device-openmp (x86_64-unknown-linux-gnu)" {10}, ir
// CHECK-PHASES: 12: backend, {11}, assembler, (host-openmp)
// CHECK-PHASES: 13: assembler, {12}, object, (host-openmp)
// CHECK-PHASES: 14: clang-linker-wrapper, {13}, image, (host-openmp)

// RUN:   %clang -### --target=x86_64-unknown-linux-gnu -ccc-print-bindings -fopenmp=libomp -fopenmp-targets=nvptx64-nvidia-cuda -Xopenmp-target=nvptx64-nvidia-cuda -march=sm_52 -nogpulib %s 2>&1 | FileCheck %s --check-prefix=CHECK-BINDINGS
// CHECK-BINDINGS: "x86_64-unknown-linux-gnu" - "clang", inputs: ["[[INPUT:.+]]"], output: "[[HOST_BC:.+]]"
// CHECK-BINDINGS: "nvptx64-nvidia-cuda" - "clang", inputs: ["[[INPUT]]", "[[HOST_BC]]"], output: "[[DEVICE_BC:.+]]"
// CHECK-BINDINGS: "nvptx64-nvidia-cuda" - "NVPTX::Assembler", inputs: ["[[DEVICE_BC]]"], output: "[[DEVICE_OBJ:.+]]"
// CHECK-BINDINGS: "x86_64-unknown-linux-gnu" - "Offload::Packager", inputs: ["[[DEVICE_OBJ]]"], output: "[[BINARY:.+.out]]"
// CHECK-BINDINGS: "x86_64-unknown-linux-gnu" - "clang", inputs: ["[[HOST_BC]]", "[[BINARY]]"], output: "[[HOST_OBJ:.+]]"
// CHECK-BINDINGS: "x86_64-unknown-linux-gnu" - "Offload::Linker", inputs: ["[[HOST_OBJ]]"], output: "a.out"

// RUN:   %clang -### --target=x86_64-unknown-linux-gnu -ccc-print-bindings -fopenmp=libomp -fopenmp-targets=nvptx64-nvidia-cuda -Xopenmp-target=nvptx64-nvidia-cuda -march=sm_52 -nogpulib -save-temps %s 2>&1 | FileCheck %s --check-prefix=CHECK-TEMP-BINDINGS
// CHECK-TEMP-BINDINGS: "x86_64-unknown-linux-gnu" - "Offload::Packager", inputs: ["[[DEVICE_OBJ:.+]]"], output: "[[BINARY:.+.out]]"

// RUN:   %clang -### --target=x86_64-unknown-linux-gnu -ccc-print-bindings -fopenmp=libomp -fopenmp-targets=nvptx64-nvidia-cuda --offload-arch=sm_52 --offload-arch=sm_70 -nogpuinc -nogpulib %s 2>&1 | FileCheck %s --check-prefix=CHECK-ARCH-BINDINGS
// RUN:   %clang -### --target=x86_64-unknown-linux-gnu -ccc-print-bindings -fopenmp=libomp -fopenmp-targets=nvptx64-nvidia-cuda --offload-arch=sm_52,sm_70 -nogpuinc -nogpulib %s 2>&1 | FileCheck %s --check-prefix=CHECK-ARCH-BINDINGS
// RUN:   %clang -### --target=x86_64-unknown-linux-gnu -ccc-print-bindings -fopenmp=libomp -fopenmp-targets=nvptx64-nvidia-cuda --offload-arch=sm_52,sm_60,sm_70,sm_80 --no-offload-arch=sm_60,sm_80 -nogpuinc -nogpulib %s 2>&1 | FileCheck %s --check-prefix=CHECK-ARCH-BINDINGS
// CHECK-ARCH-BINDINGS: "x86_64-unknown-linux-gnu" - "clang", inputs: ["[[INPUT:.*]]"], output: "[[HOST_BC:.*]]"
// CHECK-ARCH-BINDINGS: "nvptx64-nvidia-cuda" - "clang", inputs: ["[[INPUT]]", "[[HOST_BC]]"], output: "[[DEVICE_BC_SM_52:.*]]"
// CHECK-ARCH-BINDINGS: "nvptx64-nvidia-cuda" - "NVPTX::Assembler", inputs: ["[[DEVICE_BC_SM_52]]"], output: "[[DEVICE_OBJ_SM_52:.*]]"
// CHECK-ARCH-BINDINGS: "nvptx64-nvidia-cuda" - "clang", inputs: ["[[INPUT]]", "[[HOST_BC]]"], output: "[[DEVICE_BC_SM_70:.*]]"
// CHECK-ARCH-BINDINGS: "nvptx64-nvidia-cuda" - "NVPTX::Assembler", inputs: ["[[DEVICE_BC_SM_70]]"], output: "[[DEVICE_OBJ_SM_70:.*]]"
// CHECK-ARCH-BINDINGS: "x86_64-unknown-linux-gnu" - "Offload::Packager", inputs: ["[[DEVICE_OBJ_SM_52]]", "[[DEVICE_OBJ_SM_70]]"], output: "[[BINARY:.*]]"
// CHECK-ARCH-BINDINGS: "x86_64-unknown-linux-gnu" - "clang", inputs: ["[[HOST_BC]]", "[[BINARY]]"], output: "[[HOST_OBJ:.*]]"
// CHECK-ARCH-BINDINGS: "x86_64-unknown-linux-gnu" - "Offload::Linker", inputs: ["[[HOST_OBJ]]"], output: "a.out"

// RUN:   %clang -### --target=x86_64-unknown-linux-gnu -ccc-print-bindings -fopenmp=libomp \
// RUN:     -fopenmp-targets=nvptx64-nvidia-cuda,amdgcn-amd-amdhsa -Xopenmp-target=nvptx64-nvidia-cuda --offload-arch=sm_70 \
// RUN:     -fopenmp-targets=nvptx64-nvidia-cuda,amdgcn-amd-amdhsa -Xopenmp-target=amdgcn-amd-amdhsa --offload-arch=gfx908  \
// RUN:     -nogpulib %s 2>&1 | FileCheck %s --check-prefix=CHECK-NVIDIA-AMDGPU

// CHECK-NVIDIA-AMDGPU: "x86_64-unknown-linux-gnu" - "clang", inputs: ["[[INPUT:.+]]"], output: "[[HOST_BC:.+]]"
// CHECK-NVIDIA-AMDGPU: "amdgcn-amd-amdhsa" - "clang", inputs: ["[[INPUT]]", "[[HOST_BC]]"], output: "[[AMD_BC:.+]]"
// CHECK-NVIDIA-AMDGPU: "nvptx64-nvidia-cuda" - "clang", inputs: ["[[INPUT]]", "[[HOST_BC]]"], output: "[[NVIDIA_PTX:.+]]"
// CHECK-NVIDIA-AMDGPU: "nvptx64-nvidia-cuda" - "NVPTX::Assembler", inputs: ["[[NVIDIA_PTX]]"], output: "[[NVIDIA_CUBIN:.+]]"
// CHECK-NVIDIA-AMDGPU: "x86_64-unknown-linux-gnu" - "Offload::Packager", inputs: ["[[AMD_BC]]", "[[NVIDIA_CUBIN]]"], output: "[[BINARY:.*]]"
// CHECK-NVIDIA-AMDGPU: "x86_64-unknown-linux-gnu" - "clang", inputs: ["[[HOST_BC]]", "[[BINARY]]"], output: "[[HOST_OBJ:.+]]"
// CHECK-NVIDIA-AMDGPU: "x86_64-unknown-linux-gnu" - "Offload::Linker", inputs: ["[[HOST_OBJ]]"], output: "a.out"

// RUN:   %clang -x ir -### --target=x86_64-unknown-linux-gnu -ccc-print-bindings -fopenmp=libomp --offload-arch=sm_52 -nogpulib %s 2>&1 | FileCheck %s --check-prefix=CHECK-IR

// CHECK-IR: "x86_64-unknown-linux-gnu" - "clang", inputs: ["[[INPUT_IR:.+]]"], output: "[[OBJECT:.+]]"
// CHECK-IR: "x86_64-unknown-linux-gnu" - "Offload::Linker", inputs: ["[[OBJECT]]"], output: "a.out"

// RUN:   %clang -### --target=x86_64-unknown-linux-gnu -emit-llvm -S -fopenmp=libomp --offload-device-only \
// RUN:     -fopenmp-targets=nvptx64-nvidia-cuda -Xopenmp-target=nvptx64-nvidia-cuda -march=sm_52 -nogpulib %s 2>&1 \
// RUN:   | FileCheck %s --check-prefix=CHECK-EMIT-LLVM-IR
// CHECK-EMIT-LLVM-IR: "-cc1"{{.*}}"-triple" "nvptx64-nvidia-cuda"{{.*}}"-emit-llvm"

// RUN:   %clang -### --target=x86_64-unknown-linux-gnu -emit-llvm -S -fopenmp=libomp \
// RUN:     -fopenmp-targets=nvptx64-nvidia-cuda -Xopenmp-target=nvptx64-nvidia-cuda -march=sm_52 -nogpulib %s 2>&1 \
// RUN:   | FileCheck %s --check-prefix=CHECK-EMIT-LLVM-IR-BC
// CHECK-EMIT-LLVM-IR-BC: "-cc1"{{.*}}"-triple" "nvptx64-nvidia-cuda"{{.*}}"-emit-llvm-bc"

// RUN:   %clang -### -fopenmp=libomp -fopenmp-targets=nvptx64-nvidia-cuda -Xopenmp-target=nvptx64-nvida-cuda -march=sm_70 \
// RUN:          --libomptarget-nvptx-bc-path=%S/Inputs/libomptarget/libomptarget-new-nvptx-test.bc \
// RUN:          -nogpulib %s -o openmp-offload-gpu 2>&1 \
// RUN:   | FileCheck -check-prefix=DRIVER_EMBEDDING %s

// DRIVER_EMBEDDING: -fembed-offload-object={{.*}}.out

// RUN:   %clang -### --target=x86_64-unknown-linux-gnu -ccc-print-bindings -fopenmp=libomp -fopenmp-targets=nvptx64-nvidia-cuda \
// RUN:     --offload-host-only -nogpulib %s 2>&1 | FileCheck %s --check-prefix=CHECK-HOST-ONLY
// CHECK-HOST-ONLY: "x86_64-unknown-linux-gnu" - "clang", inputs: ["[[INPUT:.*]]"], output: "[[OUTPUT:.*]]"
// CHECK-HOST-ONLY: "x86_64-unknown-linux-gnu" - "Offload::Linker", inputs: ["[[OUTPUT]]"], output: "a.out"

// RUN:   %clang -### --target=x86_64-unknown-linux-gnu -ccc-print-bindings -fopenmp=libomp -fopenmp-targets=nvptx64-nvidia-cuda \
// RUN:     -Xopenmp-target=nvptx64-nvidia-cuda -march=sm_52 --offload-device-only -nogpulib %s 2>&1 | FileCheck %s --check-prefix=CHECK-DEVICE-ONLY
// CHECK-DEVICE-ONLY: "x86_64-unknown-linux-gnu" - "clang", inputs: ["[[INPUT:.*]]"], output: "[[HOST_BC:.*]]"
// CHECK-DEVICE-ONLY: "nvptx64-nvidia-cuda" - "clang", inputs: ["[[INPUT]]", "[[HOST_BC]]"], output: "[[DEVICE_ASM:.*]]"
// CHECK-DEVICE-ONLY: "nvptx64-nvidia-cuda" - "NVPTX::Assembler", inputs: ["[[DEVICE_ASM]]"], output: "{{.*}}-openmp-nvptx64-nvidia-cuda.o"

// RUN:   %clang -### --target=x86_64-unknown-linux-gnu -ccc-print-bindings -fopenmp=libomp -fopenmp-targets=nvptx64-nvidia-cuda \
// RUN:     -Xopenmp-target=nvptx64-nvidia-cuda -march=sm_52 --offload-device-only -E -nogpulib %s 2>&1 | FileCheck %s --check-prefix=CHECK-DEVICE-ONLY-PP
// CHECK-DEVICE-ONLY-PP: "nvptx64-nvidia-cuda" - "clang", inputs: ["[[INPUT:.*]]"], output: "-"

// RUN:   %clang -### --target=x86_64-unknown-linux-gnu -fopenmp=libomp --offload-arch=sm_52 --cuda-path=%S/Inputs/CUDA_102/usr/local/cuda \
// RUN:     -foffload-lto %s 2>&1 | FileCheck --check-prefix=CHECK-LTO-LIBRARY %s

// CHECK-LTO-LIBRARY: {{.*}}-lomptarget{{.*}}-lomptarget.devicertl

// RUN:   %clang -### --target=x86_64-unknown-linux-gnu -fopenmp=libomp --offload-arch=sm_52 --cuda-path=%S/Inputs/CUDA_102/usr/local/cuda \
// RUN:     --libomptarget-nvptx-bc-path=%S/Inputs/libomptarget/libomptarget-nvptx-test.bc %s 2>&1 \
// RUN:   | FileCheck --check-prefix=CHECK-NO-LTO-LIBRARY %s

// CHECK-NO-LTO-LIBRARY: {{.*}}-lomptarget{{.*}}-lomptarget.devicertl

// RUN:   %clang -### --target=x86_64-unknown-linux-gnu -fopenmp=libomp --offload-arch=sm_52 -nogpulib \
// RUN:     -foffload-lto %s 2>&1 | FileCheck --check-prefix=CHECK-NO-LIBRARY %s

// CHECK-NO-LIBRARY-NOT: {{.*}}-lomptarget{{.*}}-lomptarget.devicertl

// RUN:   %clang -### --target=x86_64-unknown-linux-gnu -fopenmp=libomp --offload-arch=sm_52 -nogpulib \
// RUN:     -Xoffload-linker a -Xoffload-linker-nvptx64-nvidia-cuda b -Xoffload-linker-nvptx64 c \
// RUN:     %s 2>&1 | FileCheck --check-prefix=CHECK-XLINKER %s

// CHECK-XLINKER: -device-linker=a{{.*}}-device-linker=nvptx64-nvidia-cuda=b{{.*}}-device-linker=nvptx64-nvidia-cuda=c{{.*}}--

// RUN:   %clang -### --target=x86_64-unknown-linux-gnu -fopenmp=libomp --offload-arch=sm_52 -nogpulib \
// RUN:     -foffload-lto %s 2>&1 | FileCheck --check-prefix=CHECK-LTO-FEATURES %s

// CHECK-LTO-FEATURES: clang-offload-packager{{.*}}--image={{.*}}feature=+ptx{{[0-9]+}}

// RUN:   %clang -### --target=x86_64-unknown-linux-gnu -fopenmp=libomp --offload-arch=sm_52 -nogpulib \
// RUN:     -Xopenmp-target=nvptx64-nvidia-cuda --cuda-feature=+ptx64 -foffload-lto %s 2>&1 \
// RUN:    | FileCheck --check-prefix=CHECK-SET-FEATURES %s

// CHECK-SET-FEATURES: clang-offload-packager{{.*}}--image={{.*}}feature=+ptx64

//
// Check that `-Xarch_host` works for OpenMP offloading.
//
// RUN:   %clang -### --target=x86_64-unknown-linux-gnu -fopenmp=libomp \
// RUN:     --offload-arch=sm_52 -nogpulib -nogpuinc -Xarch_host -O3 %s 2>&1 \
// RUN:   | FileCheck --check-prefix=XARCH-HOST %s
// XARCH-HOST: "-cc1" "-triple" "x86_64-unknown-linux-gnu"{{.*}}"-O3"
// XARCH-HOST-NOT: "-cc1" "-triple" "nvptx64-nvidia-cuda"{{.*}}"-O3"

//
// Check that `-Xarch_device` works for OpenMP offloading.
//
// RUN:   %clang -### --target=x86_64-unknown-linux-gnu -fopenmp=libomp \
// RUN:     --offload-arch=sm_52 -nogpulib -nogpuinc -Xarch_device -O3 %s 2>&1 \
// RUN:   | FileCheck --check-prefix=XARCH-DEVICE %s
// XARCH-DEVICE: "-cc1" "-triple" "nvptx64-nvidia-cuda"{{.*}}"-O3"
// XARCH-DEVICE-NOT: "-cc1" "-triple" "x86_64-unknown-linux-gnu"{{.*}}"-O3"<|MERGE_RESOLUTION|>--- conflicted
+++ resolved
@@ -7,8 +7,6 @@
 // REQUIRES: nvptx-registered-target
 // REQUIRES: amdgpu-registered-target
 
-// UNSUPPORTED: aix
-
 /// ###########################################################################
 
 /// Check -Xopenmp-target uses one of the archs provided when several archs are used.
@@ -17,7 +15,6 @@
 // RUN:   | FileCheck -check-prefix=CHK-FOPENMP-TARGET-ARCHS %s
 
 // CHK-FOPENMP-TARGET-ARCHS: ptxas{{.*}}" "--gpu-name" "sm_60"
-// CHK-FOPENMP-TARGET-ARCHS: nvlink{{.*}}" "-arch" "sm_60"
 
 /// ###########################################################################
 
@@ -27,84 +24,7 @@
 // RUN:          -nogpulib -nogpuinc -Xopenmp-target=nvptx64-nvidia-cuda -march=sm_52 %s 2>&1 \
 // RUN:   | FileCheck -check-prefix=CHK-FOPENMP-TARGET-COMPILATION %s
 
-<<<<<<< HEAD
-// CHK-FOPENMP-TARGET-COMPILATION: ptxas{{.*}}" "--gpu-name" "sm_35"
-// CHK-FOPENMP-TARGET-COMPILATION: nvlink{{.*}}" "-arch" "sm_35"
-
-/// ###########################################################################
-
-/// Check cubin file generation and usage by nvlink
-// RUN:   %clang -### --target=powerpc64le-unknown-linux-gnu -fopenmp=libomp \
-// RUN:          -fno-openmp-new-driver -fopenmp-targets=nvptx64-nvidia-cuda -save-temps %s 2>&1 \
-// RUN:   | FileCheck -check-prefix=CHK-CUBIN-NVLINK %s
-/// Check cubin file generation and usage by nvlink when toolchain has BindArchAction
-// RUN:   %clang -### --target=x86_64-apple-darwin17.0.0 -fopenmp=libomp \
-// RUN:          -fno-openmp-new-driver -fopenmp-targets=nvptx64-nvidia-cuda %s 2>&1 \
-// RUN:   | FileCheck -check-prefix=CHK-CUBIN-NVLINK %s
-
-// CHK-CUBIN-NVLINK: clang{{.*}}" {{.*}}"-fopenmp-is-device" {{.*}}"-o" "[[PTX:.*\.s]]"
-// CHK-CUBIN-NVLINK-NEXT: ptxas{{.*}}" "--output-file" "[[CUBIN:.*\.cubin]]" {{.*}}"[[PTX]]"
-// CHK-CUBIN-NVLINK-NEXT: nvlink{{.*}}" {{.*}}"[[CUBIN]]"
-
-/// ###########################################################################
-
-/// Check unbundlink of assembly file, cubin file generation and usage by nvlink
-// RUN:   touch %t.s
-// RUN:   %clang -### --target=powerpc64le-unknown-linux-gnu -fopenmp=libomp -fopenmp-targets=nvptx64-nvidia-cuda \
-// RUN:          -fno-openmp-new-driver -save-temps %t.s 2>&1 \
-// RUN:   | FileCheck -check-prefix=CHK-UNBUNDLING-PTXAS-CUBIN-NVLINK %s
-
-/// Use DAG to ensure that assembly file has been unbundled.
-// CHK-UNBUNDLING-PTXAS-CUBIN-NVLINK-DAG: ptxas{{.*}}" "--output-file" "[[CUBIN:.*\.cubin]]" {{.*}}"[[PTX:.*\.s]]"
-// CHK-UNBUNDLING-PTXAS-CUBIN-NVLINK-DAG: clang-offload-bundler{{.*}}" "-type=s" {{.*}}"-output={{.*}}[[PTX]]
-// CHK-UNBUNDLING-PTXAS-CUBIN-NVLINK-DAG-SAME: "-unbundle"
-// CHK-UNBUNDLING-PTXAS-CUBIN-NVLINK: nvlink{{.*}}" {{.*}}"[[CUBIN]]"
-
-/// ###########################################################################
-
-/// Check cubin file generation and bundling
-// RUN:   %clang -### --target=powerpc64le-unknown-linux-gnu -fopenmp=libomp -fopenmp-targets=nvptx64-nvidia-cuda \
-// RUN:          -fno-openmp-new-driver -save-temps %s -c 2>&1 \
-// RUN:   | FileCheck -check-prefix=CHK-PTXAS-CUBIN-BUNDLING %s
-
-// CHK-PTXAS-CUBIN-BUNDLING: clang{{.*}}" "-o" "[[PTX:.*\.s]]"
-// CHK-PTXAS-CUBIN-BUNDLING-NEXT: ptxas{{.*}}" "--output-file" "[[CUBIN:.*\.cubin]]" {{.*}}"[[PTX]]"
-// CHK-PTXAS-CUBIN-BUNDLING: clang-offload-bundler{{.*}}" "-type=o" {{.*}}"-input={{.*}}[[CUBIN]]
-
-/// ###########################################################################
-
-/// Check cubin file unbundling and usage by nvlink
-// RUN:   touch %t.o
-// RUN:   %clang -### --target=powerpc64le-unknown-linux-gnu -fopenmp=libomp -fopenmp-targets=nvptx64-nvidia-cuda \
-// RUN:          -fno-openmp-new-driver -save-temps %t.o %S/Inputs/in.so 2>&1 \
-// RUN:   | FileCheck -check-prefix=CHK-CUBIN-UNBUNDLING-NVLINK %s
-
-/// Use DAG to ensure that cubin file has been unbundled.
-// CHK-CUBIN-UNBUNDLING-NVLINK-NOT: clang-offload-bundler{{.*}}" "-type=o"{{.*}}in.so
-// CHK-CUBIN-UNBUNDLING-NVLINK-DAG: nvlink{{.*}}" {{.*}}"[[CUBIN:.*\.cubin]]"
-// CHK-CUBIN-UNBUNDLING-NVLINK-DAG: clang-offload-bundler{{.*}}" "-type=o" {{.*}}"-output={{.*}}[[CUBIN]]
-// CHK-CUBIN-UNBUNDLING-NVLINK-DAG-SAME: "-unbundle"
-// CHK-CUBIN-UNBUNDLING-NVLINK-NOT: clang-offload-bundler{{.*}}" "-type=o"{{.*}}in.so
-
-/// ###########################################################################
-
-/// Check cubin file generation and usage by nvlink
-// RUN:   touch %t1.o
-// RUN:   touch %t2.o
-// RUN:   %clang -### --target=powerpc64le-unknown-linux-gnu -fopenmp=libomp \
-// RUN:          -fno-openmp-new-driver -fopenmp-targets=nvptx64-nvidia-cuda %t1.o %t2.o 2>&1 \
-// RUN:   | FileCheck -check-prefix=CHK-TWOCUBIN %s
-/// Check cubin file generation and usage by nvlink when toolchain has BindArchAction
-// RUN:   %clang -### --target=x86_64-apple-darwin17.0.0 -fopenmp=libomp \
-// RUN:          -fno-openmp-new-driver -fopenmp-targets=nvptx64-nvidia-cuda %t1.o %t2.o 2>&1 \
-// RUN:   | FileCheck -check-prefix=CHK-TWOCUBIN %s
-
-// CHK-TWOCUBIN: nvlink{{.*}}openmp-offload-{{.*}}.cubin" "{{.*}}openmp-offload-{{.*}}.cubin"
-
-/// ###########################################################################
-=======
 // CHK-FOPENMP-TARGET-COMPILATION: ptxas{{.*}}" "--gpu-name" "sm_52"
->>>>>>> 46642cc8
 
 /// Check PTXAS is passed -c flag when offloading to an NVIDIA device using OpenMP.
 // RUN:   %clang -### -nogpulib -nogpuinc -fopenmp=libomp -Xopenmp-target=nvptx64-nvidia-cuda -march=sm_52 \
@@ -235,9 +155,6 @@
 // DEBUG_DIRECTIVES-SAME: "-fopenmp-is-target-device"
 // DEBUG_DIRECTIVES: ptxas
 // DEBUG_DIRECTIVES: "-lineinfo"
-// NO_DEBUG-NOT: "-g"
-// NO_DEBUG: nvlink
-// NO_DEBUG-NOT: "-g"
 
 // RUN:   %clang -### -nogpulib -nogpuinc -fopenmp=libomp -fopenmp-targets=nvptx64-nvidia-cuda -Xopenmp-target -march=sm_60 %s -g -O0 --no-cuda-noopt-device-debug 2>&1 \
 // RUN:   | FileCheck -check-prefix=HAS_DEBUG %s
@@ -269,8 +186,6 @@
 // HAS_DEBUG-SAME: "-g"
 // HAS_DEBUG-SAME: "--dont-merge-basicblocks"
 // HAS_DEBUG-SAME: "--return-at-end"
-// HAS_DEBUG: nvlink
-// HAS_DEBUG-SAME: "-g"
 
 // RUN:   %clang -### -nogpulib -nogpuinc -fopenmp=libomp -fopenmp-targets=nvptx64-nvidia-cuda -Xopenmp-target -march=sm_60 %s -fopenmp-cuda-mode 2>&1 \
 // RUN:   | FileCheck -check-prefix=CUDA_MODE %s
