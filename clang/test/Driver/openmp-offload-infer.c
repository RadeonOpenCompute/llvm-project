--- conflicted
+++ resolved
@@ -2,17 +2,8 @@
 // REQUIRES: nvptx-registered-target
 // REQUIRES: amdgpu-registered-target
 
-<<<<<<< HEAD
-<<<<<<< HEAD
 // RUN:   %clang -### --target=x86_64-unknown-linux-gnu -fopenmp=libomp \
 // RUN:          --offload-new-driver --offload-arch=sm_52 --offload-arch=gfx803 \
-=======
-// RUN:   not %clang -### --target=x86_64-unknown-linux-gnu -fopenmp=libomp \
-=======
-// RUN:   %clang -### --target=x86_64-unknown-linux-gnu -fopenmp=libomp \
->>>>>>> e8e49a35
-// RUN:          --offload-arch=sm_52 --offload-arch=gfx803 \
->>>>>>> ad7f02010f32bff28fec139e103ad0240e160aa9
 // RUN:          --libomptarget-amdgpu-bc-path=%S/Inputs/hip_dev_lib/libomptarget-amdgpu-gfx803.bc \
 // RUN:          --libomptarget-nvptx-bc-path=%S/Inputs/libomptarget/libomptarget-nvptx-test.bc %s 2>&1 \
 // RUN:   | FileCheck %s
@@ -48,25 +39,8 @@
 // CHECK-ARCH-BINDINGS: "x86_64-unknown-linux-gnu" - "clang", inputs: ["[[HOST_BC]]", "[[BINARY]]"], output: "[[HOST_OBJ:.*]]"
 // CHECK-ARCH-BINDINGS: "x86_64-unknown-linux-gnu" - "Offload::Linker", inputs: ["[[HOST_OBJ]]"], output: "a.out"
 
-<<<<<<< HEAD
-<<<<<<< HEAD
 // RUN:   %clang -### --target=x86_64-unknown-linux-gnu -ccc-print-bindings -fopenmp=libomp \
 // RUN:     --offload-new-driver --offload-arch=sm_70 --offload-arch=gfx908 -fno-openmp \
-=======
-// RUN:   not %clang -### --target=x86_64-unknown-linux-gnu -ccc-print-bindings -fopenmp=libomp \
-=======
-// RUN:   %clang -### --target=x86_64-unknown-linux-gnu -ccc-print-bindings -fopenmp=libomp \
->>>>>>> e8e49a35
-// RUN:     --offload-arch=sm_70 --offload-arch=gfx908 --offload-arch=native \
-// RUN:   %clang -### --target=x86_64-unknown-linux-gnu -ccc-print-bindings -fopenmp \
-// RUN:     --offload-arch=sm_70 --offload-arch=gfx908 --offload-arch=skylake \
-// RUN:     -nogpulib %s 2>&1 | FileCheck %s --check-prefix=CHECK-FAILED
-
-// CHECK-FAILED: error: failed to deduce triple for target architecture 'skylake'; specify the triple using '-fopenmp-targets' and '-Xopenmp-target' instead.
-
-// RUN:   %clang -### --target=x86_64-unknown-linux-gnu -ccc-print-bindings -fopenmp=libomp \
-// RUN:     --offload-arch=sm_70 --offload-arch=gfx908 -fno-openmp \
->>>>>>> ad7f02010f32bff28fec139e103ad0240e160aa9
 // RUN:     -nogpulib %s 2>&1 | FileCheck %s --check-prefix=CHECK-DISABLED
 
 // CHECK-DISABLED-NOT: "nvptx64-nvidia-cuda" - "clang",