--- conflicted
+++ resolved
@@ -1,11 +1,7 @@
 // REQUIRES: x86-registered-target
 // REQUIRES: amdgpu-registered-target
 
-<<<<<<< HEAD
-// RUN: %clang -### -nogpulib --target=x86_64 -fsyntax-only %s 2>&1 | FileCheck %s
-=======
 // RUN: %clang -### -nogpulib -nogpuinc --target=x86_64 -fsyntax-only %s 2>&1 | FileCheck %s
->>>>>>> 46642cc8
 
 // Check that there are commands for both host- and device-side compilations.
 //
