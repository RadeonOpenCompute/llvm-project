// REQUIRES: x86-registered-target, amdgpu-registered-target

// Check clang unbundle the archive and link them by lld.
// If there is a directory which has the same name as the
// value of the '-l' option, it should not interfere with
// the discovery and unbundling of the archive.

// RUN: rm -rf %t && mkdir %t
// RUN: touch %t/dummy.bc
<<<<<<< HEAD
// RUN: mkdir hipBundled
=======
// RUN: mkdir -p hipBundled
>>>>>>> f2751388
// RUN: llvm-ar cr %t/libhipBundled.a %t/dummy.bc
// RUN: %clang -### --offload-arch=gfx906 --offload-arch=gfx1030 \
// RUN:   --target=x86_64-unknown-linux-gnu \
// RUN:   -nogpulib %s -fgpu-rdc -L%t -lhipBundled \
// RUN:   2>&1 | FileCheck -check-prefixes=GNU,GNU1,GNU-L %s
// RUN: rm -rf hipBundled

// RUN: %clang -### --offload-arch=gfx906 --offload-arch=gfx1030 \
// RUN:   --target=x86_64-unknown-linux-gnu \
// RUN:   -nogpulib %s -fgpu-rdc -L%t -l:libhipBundled.a \
// RUN:   2>&1 | FileCheck -check-prefixes=GNU,GNU1,GNU-LA %s

// RUN: %clang -### --offload-arch=gfx906 --offload-arch=gfx1030 \
// RUN:   --target=x86_64-unknown-linux-gnu \
// RUN:   -nogpulib %s -fgpu-rdc %t/libhipBundled.a \
// RUN:   2>&1 | FileCheck -check-prefixes=GNU,GNU1,GNU-A %s
<<<<<<< HEAD

// RUN: llvm-ar cr %t/libhipBundled.a.5.2 %t/dummy.bc
// RUN: %clang -### --offload-arch=gfx906 --offload-arch=gfx1030 \
// RUN:   --target=x86_64-unknown-linux-gnu \
// RUN:   -nogpulib %s -fgpu-rdc %t/libhipBundled.a.5.2 \
// RUN:   2>&1 | FileCheck -check-prefixes=GNU,GNU2,GNU-A %s

// Check if a file is not an archive, it is not unbundled.

// RUN: touch %t/libNonArchive.a
// RUN: %clang -### --offload-arch=gfx906 --offload-arch=gfx1030 \
// RUN:   --target=x86_64-unknown-linux-gnu \
// RUN:   -nogpulib %s -fgpu-rdc -L%t -lNonArchive \
// RUN:   2>&1 | FileCheck -check-prefixes=NONARCHIVE %s
// RUN: %clang -### --offload-arch=gfx906 --offload-arch=gfx1030 \
// RUN:   --target=x86_64-unknown-linux-gnu \
// RUN:   -nogpulib %s -fgpu-rdc -L%t -l:libNonArchive.a \
// RUN:   2>&1 | FileCheck -check-prefixes=NONARCHIVE %s
// RUN: %clang -### --offload-arch=gfx906 --offload-arch=gfx1030 \
// RUN:   --target=x86_64-unknown-linux-gnu \
// RUN:   -nogpulib %s -fgpu-rdc -L%t libNonArchive.a \
// RUN:   2>&1 | FileCheck -check-prefixes=NONARCHIVE %s

// Check if a file does not exist, it is not unbundled.

// RUN: %clang -### --offload-arch=gfx906 --offload-arch=gfx1030 \
// RUN:   --target=x86_64-unknown-linux-gnu \
// RUN:   -nogpulib %s -fgpu-rdc %t/NoneExist.a \
// RUN:   2>&1 | FileCheck -check-prefixes=NONE %s

// Check unbundling archive for MSVC.

// RUN: llvm-ar cr %t/hipBundled2.lib %t/dummy.bc
// RUN: %clang -### --offload-arch=gfx906 --offload-arch=gfx1030 \
// RUN:   --target=x86_64-pc-windows-msvc \
// RUN:   -nogpulib %s -fgpu-rdc -L%t -lhipBundled2 \
// RUN:   2>&1 | FileCheck -check-prefix=MSVC %s

// RUN: %clang -### --offload-arch=gfx906 --offload-arch=gfx1030 \
// RUN:   --target=x86_64-pc-windows-msvc \
// RUN:   -nogpulib %s -fgpu-rdc -L%t -l:hipBundled2.lib \
// RUN:   2>&1 | FileCheck -check-prefix=MSVC %s

// RUN: %clang -### --offload-arch=gfx906 --offload-arch=gfx1030 \
// RUN:   --target=x86_64-pc-windows-msvc \
// RUN:   -nogpulib %s -fgpu-rdc %t/hipBundled2.lib \
// RUN:   2>&1 | FileCheck -check-prefix=MSVC %s

=======

// RUN: llvm-ar cr %t/libhipBundled.a.5.2 %t/dummy.bc
// RUN: %clang -### --offload-arch=gfx906 --offload-arch=gfx1030 \
// RUN:   --target=x86_64-unknown-linux-gnu \
// RUN:   -nogpulib %s -fgpu-rdc %t/libhipBundled.a.5.2 \
// RUN:   2>&1 | FileCheck -check-prefixes=GNU,GNU2,GNU-A %s

// Check if a file is not an archive, it is not unbundled.

// RUN: touch %t/libNonArchive.a
// RUN: %clang -### --offload-arch=gfx906 --offload-arch=gfx1030 \
// RUN:   --target=x86_64-unknown-linux-gnu \
// RUN:   -nogpulib %s -fgpu-rdc -L%t -lNonArchive \
// RUN:   2>&1 | FileCheck -check-prefixes=NONARCHIVE %s
// RUN: %clang -### --offload-arch=gfx906 --offload-arch=gfx1030 \
// RUN:   --target=x86_64-unknown-linux-gnu \
// RUN:   -nogpulib %s -fgpu-rdc -L%t -l:libNonArchive.a \
// RUN:   2>&1 | FileCheck -check-prefixes=NONARCHIVE %s
// RUN: %clang -### --offload-arch=gfx906 --offload-arch=gfx1030 \
// RUN:   --target=x86_64-unknown-linux-gnu \
// RUN:   -nogpulib %s -fgpu-rdc -L%t libNonArchive.a \
// RUN:   2>&1 | FileCheck -check-prefixes=NONARCHIVE %s

// Check if a file does not exist, it is not unbundled.

// RUN: %clang -### --offload-arch=gfx906 --offload-arch=gfx1030 \
// RUN:   --target=x86_64-unknown-linux-gnu \
// RUN:   -nogpulib %s -fgpu-rdc %t/NoneExist.a \
// RUN:   2>&1 | FileCheck -check-prefixes=NONE %s

// Check unbundling archive for MSVC.

// RUN: llvm-ar cr %t/hipBundled2.lib %t/dummy.bc
// RUN: %clang -### --offload-arch=gfx906 --offload-arch=gfx1030 \
// RUN:   --target=x86_64-pc-windows-msvc \
// RUN:   -nogpulib %s -fgpu-rdc -L%t -lhipBundled2 \
// RUN:   2>&1 | FileCheck -check-prefix=MSVC %s

// RUN: %clang -### --offload-arch=gfx906 --offload-arch=gfx1030 \
// RUN:   --target=x86_64-pc-windows-msvc \
// RUN:   -nogpulib %s -fgpu-rdc -L%t -l:hipBundled2.lib \
// RUN:   2>&1 | FileCheck -check-prefix=MSVC %s

// RUN: %clang -### --offload-arch=gfx906 --offload-arch=gfx1030 \
// RUN:   --target=x86_64-pc-windows-msvc \
// RUN:   -nogpulib %s -fgpu-rdc %t/hipBundled2.lib \
// RUN:   2>&1 | FileCheck -check-prefix=MSVC %s

>>>>>>> f2751388
// GNU1: "{{.*}}clang-offload-bundler" "-unbundle" "-type=a" "-input={{.*}}[[LIB:libhipBundled\.a]]" "-targets=hip-amdgcn-amd-amdhsa-gfx1030" "-output=[[A1030:.*\.a]]" "-allow-missing-bundles"
// GNU2: "{{.*}}clang-offload-bundler" "-unbundle" "-type=a" "-input={{.*}}[[LIB:libhipBundled\.a\.5\.2]]" "-targets=hip-amdgcn-amd-amdhsa-gfx1030" "-output=[[A1030:.*\.a]]" "-allow-missing-bundles"
// GNU: "{{.*}}lld{{.*}}" {{.*}}"-plugin-opt=mcpu=gfx1030" {{.*}} "[[A1030]]"
// GNU: "{{.*}}clang-offload-bundler" "-unbundle" "-type=a" "-input={{.*}}[[LIB]]" "-targets=hip-amdgcn-amd-amdhsa-gfx906" "-output=[[A906:.*\.a]]" "-allow-missing-bundles"
<<<<<<< HEAD
=======

>>>>>>> f2751388
// GNU: "{{.*}}lld{{.*}}" {{.*}}"-plugin-opt=mcpu=gfx906" {{.*}} "[[A906]]"
// GNU-L: "{{.*}}ld{{.*}}" {{.*}}"-o" "a.out" {{.*}}"-lhipBundled"
// GNU-LA: "{{.*}}ld{{.*}}" {{.*}}"-o" "a.out" {{.*}}"-l:libhipBundled.a"
// GNU-A: "{{.*}}ld{{.*}}" {{.*}}"-o" "a.out" "{{.*}}[[LIB]]"
// NONARCHIVE-NOT: "{{.*}}clang-offload-bundler" "-unbundle" "-type=a" "-input={{.*libNonArchive\.a}}"
// NONE-NOT: "{{.*}}clang-offload-bundler" "-unbundle" "-type=a" "-input={{.*NoneExist\.a}}"

// MSVC: "{{.*}}clang-offload-bundler" "-unbundle" "-type=a" "-input={{.*}}hipBundled2.lib" "-targets=hip-amdgcn-amd-amdhsa-gfx1030" "-output=[[A1030:.*\.a]]" "-allow-missing-bundles"
// MSVC: "{{.*}}lld{{.*}}" {{.*}}"-plugin-opt=mcpu=gfx1030" {{.*}} "[[A1030]]"
// MSVC: "{{.*}}clang-offload-bundler" "-unbundle" "-type=a" "-input={{.*}}hipBundled2.lib" "-targets=hip-amdgcn-amd-amdhsa-gfx906" "-output=[[A906:.*\.a]]" "-allow-missing-bundles"
// MSVC: "{{.*}}lld{{.*}}" {{.*}}"-plugin-opt=mcpu=gfx906" {{.*}} "[[A906]]"
// MSVC: "{{.*}}link{{.*}}" {{.*}}"-out:a.exe" {{.*}}hipBundled2.lib"<|MERGE_RESOLUTION|>--- conflicted
+++ resolved
@@ -7,11 +7,7 @@
 
 // RUN: rm -rf %t && mkdir %t
 // RUN: touch %t/dummy.bc
-<<<<<<< HEAD
-// RUN: mkdir hipBundled
-=======
 // RUN: mkdir -p hipBundled
->>>>>>> f2751388
 // RUN: llvm-ar cr %t/libhipBundled.a %t/dummy.bc
 // RUN: %clang -### --offload-arch=gfx906 --offload-arch=gfx1030 \
 // RUN:   --target=x86_64-unknown-linux-gnu \
@@ -28,7 +24,6 @@
 // RUN:   --target=x86_64-unknown-linux-gnu \
 // RUN:   -nogpulib %s -fgpu-rdc %t/libhipBundled.a \
 // RUN:   2>&1 | FileCheck -check-prefixes=GNU,GNU1,GNU-A %s
-<<<<<<< HEAD
 
 // RUN: llvm-ar cr %t/libhipBundled.a.5.2 %t/dummy.bc
 // RUN: %clang -### --offload-arch=gfx906 --offload-arch=gfx1030 \
@@ -77,64 +72,11 @@
 // RUN:   -nogpulib %s -fgpu-rdc %t/hipBundled2.lib \
 // RUN:   2>&1 | FileCheck -check-prefix=MSVC %s
 
-=======
-
-// RUN: llvm-ar cr %t/libhipBundled.a.5.2 %t/dummy.bc
-// RUN: %clang -### --offload-arch=gfx906 --offload-arch=gfx1030 \
-// RUN:   --target=x86_64-unknown-linux-gnu \
-// RUN:   -nogpulib %s -fgpu-rdc %t/libhipBundled.a.5.2 \
-// RUN:   2>&1 | FileCheck -check-prefixes=GNU,GNU2,GNU-A %s
-
-// Check if a file is not an archive, it is not unbundled.
-
-// RUN: touch %t/libNonArchive.a
-// RUN: %clang -### --offload-arch=gfx906 --offload-arch=gfx1030 \
-// RUN:   --target=x86_64-unknown-linux-gnu \
-// RUN:   -nogpulib %s -fgpu-rdc -L%t -lNonArchive \
-// RUN:   2>&1 | FileCheck -check-prefixes=NONARCHIVE %s
-// RUN: %clang -### --offload-arch=gfx906 --offload-arch=gfx1030 \
-// RUN:   --target=x86_64-unknown-linux-gnu \
-// RUN:   -nogpulib %s -fgpu-rdc -L%t -l:libNonArchive.a \
-// RUN:   2>&1 | FileCheck -check-prefixes=NONARCHIVE %s
-// RUN: %clang -### --offload-arch=gfx906 --offload-arch=gfx1030 \
-// RUN:   --target=x86_64-unknown-linux-gnu \
-// RUN:   -nogpulib %s -fgpu-rdc -L%t libNonArchive.a \
-// RUN:   2>&1 | FileCheck -check-prefixes=NONARCHIVE %s
-
-// Check if a file does not exist, it is not unbundled.
-
-// RUN: %clang -### --offload-arch=gfx906 --offload-arch=gfx1030 \
-// RUN:   --target=x86_64-unknown-linux-gnu \
-// RUN:   -nogpulib %s -fgpu-rdc %t/NoneExist.a \
-// RUN:   2>&1 | FileCheck -check-prefixes=NONE %s
-
-// Check unbundling archive for MSVC.
-
-// RUN: llvm-ar cr %t/hipBundled2.lib %t/dummy.bc
-// RUN: %clang -### --offload-arch=gfx906 --offload-arch=gfx1030 \
-// RUN:   --target=x86_64-pc-windows-msvc \
-// RUN:   -nogpulib %s -fgpu-rdc -L%t -lhipBundled2 \
-// RUN:   2>&1 | FileCheck -check-prefix=MSVC %s
-
-// RUN: %clang -### --offload-arch=gfx906 --offload-arch=gfx1030 \
-// RUN:   --target=x86_64-pc-windows-msvc \
-// RUN:   -nogpulib %s -fgpu-rdc -L%t -l:hipBundled2.lib \
-// RUN:   2>&1 | FileCheck -check-prefix=MSVC %s
-
-// RUN: %clang -### --offload-arch=gfx906 --offload-arch=gfx1030 \
-// RUN:   --target=x86_64-pc-windows-msvc \
-// RUN:   -nogpulib %s -fgpu-rdc %t/hipBundled2.lib \
-// RUN:   2>&1 | FileCheck -check-prefix=MSVC %s
-
->>>>>>> f2751388
 // GNU1: "{{.*}}clang-offload-bundler" "-unbundle" "-type=a" "-input={{.*}}[[LIB:libhipBundled\.a]]" "-targets=hip-amdgcn-amd-amdhsa-gfx1030" "-output=[[A1030:.*\.a]]" "-allow-missing-bundles"
 // GNU2: "{{.*}}clang-offload-bundler" "-unbundle" "-type=a" "-input={{.*}}[[LIB:libhipBundled\.a\.5\.2]]" "-targets=hip-amdgcn-amd-amdhsa-gfx1030" "-output=[[A1030:.*\.a]]" "-allow-missing-bundles"
 // GNU: "{{.*}}lld{{.*}}" {{.*}}"-plugin-opt=mcpu=gfx1030" {{.*}} "[[A1030]]"
 // GNU: "{{.*}}clang-offload-bundler" "-unbundle" "-type=a" "-input={{.*}}[[LIB]]" "-targets=hip-amdgcn-amd-amdhsa-gfx906" "-output=[[A906:.*\.a]]" "-allow-missing-bundles"
-<<<<<<< HEAD
-=======
 
->>>>>>> f2751388
 // GNU: "{{.*}}lld{{.*}}" {{.*}}"-plugin-opt=mcpu=gfx906" {{.*}} "[[A906]]"
 // GNU-L: "{{.*}}ld{{.*}}" {{.*}}"-o" "a.out" {{.*}}"-lhipBundled"
 // GNU-LA: "{{.*}}ld{{.*}}" {{.*}}"-o" "a.out" {{.*}}"-l:libhipBundled.a"
