//===-- clang-offload-bundler/ClangOffloadBundler.cpp ---------------------===//
//
// Part of the LLVM Project, under the Apache License v2.0 with LLVM Exceptions.
// See https://llvm.org/LICENSE.txt for license information.
// SPDX-License-Identifier: Apache-2.0 WITH LLVM-exception
// Modifications Copyright (c) 2022 Advanced Micro Devices, Inc. All rights reserved.
// Notified per clause 4(b) of the license.
//
//===----------------------------------------------------------------------===//
///
/// \file
/// This file implements a stand-alone clang-offload-bundler tool using the
/// OffloadBundler API.
///
//===----------------------------------------------------------------------===//

#include "clang/Basic/Cuda.h"
#include "clang/Basic/TargetID.h"
#include "clang/Basic/Version.h"
#include "clang/Driver/OffloadBundler.h"
#include "llvm/ADT/ArrayRef.h"
#include "llvm/ADT/SmallString.h"
#include "llvm/ADT/SmallVector.h"
#include "llvm/ADT/StringMap.h"
#include "llvm/ADT/StringRef.h"
#include "llvm/ADT/Triple.h"
#include "llvm/Object/Archive.h"
#include "llvm/Object/ArchiveWriter.h"
#include "llvm/Object/Binary.h"
#include "llvm/Object/ObjectFile.h"
#include "llvm/Support/Casting.h"
#include "llvm/Support/CommandLine.h"
#include "llvm/Support/Debug.h"
#include "llvm/Support/Errc.h"
#include "llvm/Support/Error.h"
#include "llvm/Support/ErrorOr.h"
#include "llvm/Support/FileSystem.h"
#include "llvm/Support/Host.h"
#include "llvm/Support/MemoryBuffer.h"
#include "llvm/Support/Path.h"
#include "llvm/Support/Program.h"
#include "llvm/Support/Signals.h"
#include "llvm/Support/StringSaver.h"
#include "llvm/Support/WithColor.h"
#include "llvm/Support/raw_ostream.h"
#include <algorithm>
#include <cassert>
#include <cstddef>
#include <cstdint>
#include <forward_list>
#include <map>
#include <memory>
#include <set>
#include <string>
#include <system_error>
#include <utility>

using namespace llvm;
using namespace llvm::object;
using namespace clang;

static void PrintVersion(raw_ostream &OS) {
  OS << clang::getClangToolFullVersion("clang-offload-bundler") << '\n';
}

int main(int argc, const char **argv) {

  cl::opt<bool> Help("h", cl::desc("Alias for -help"), cl::Hidden);

  // Mark all our options with this category, everything else (except for
  // -version and -help) will be hidden.
  cl::OptionCategory
    ClangOffloadBundlerCategory("clang-offload-bundler options");
  cl::list<std::string>
    InputFileNames("input",
                   cl::desc("Input file."
                            " Can be specified multiple times "
                            "for multiple input files."),
                   cl::cat(ClangOffloadBundlerCategory));
  cl::list<std::string>
    InputFileNamesDeprecatedOpt("inputs", cl::CommaSeparated,
                                cl::desc("[<input file>,...] (deprecated)"),
                                cl::cat(ClangOffloadBundlerCategory));
  cl::list<std::string>
    OutputFileNames("output",
                    cl::desc("Output file."
                             " Can be specified multiple times "
                             "for multiple output files."),
                    cl::cat(ClangOffloadBundlerCategory));
  cl::list<std::string>
    OutputFileNamesDeprecatedOpt("outputs", cl::CommaSeparated,
                                 cl::desc("[<output file>,...] (deprecated)"),
                                 cl::cat(ClangOffloadBundlerCategory));
  cl::list<std::string>
    TargetNames("targets", cl::CommaSeparated,
                cl::desc("[<offload kind>-<target triple>,...]"),
                cl::cat(ClangOffloadBundlerCategory));
<<<<<<< HEAD
  cl::opt<std::string>
    FilesType("type", cl::Required,
              cl::desc("Type of the files to be bundled/unbundled.\n"
                       "Current supported types are:\n"
                       "  i   - cpp-output\n"
                       "  ii  - c++-cpp-output\n"
                       "  cui - cuda/hip-output\n"
                       "  d   - dependency\n"
                       "  ll  - llvm\n"
                       "  bc  - llvm-bc\n"
                       "  s   - assembler\n"
                       "  o   - object\n"
                       "  a   - archive of bundled files\n"
                       "  gch - precompiled-header\n"
                       "  ast - clang AST file"),
              cl::cat(ClangOffloadBundlerCategory));
=======
  cl::opt<std::string> FilesType(
      "type", cl::Required,
      cl::desc("Type of the files to be bundled/unbundled.\n"
               "Current supported types are:\n"
               "  i    - cpp-output\n"
               "  ii   - c++-cpp-output\n"
               "  cui  - cuda-cpp-output\n"
               "  hipi - hip-cpp-output\n"
               "  d    - dependency\n"
               "  ll   - llvm\n"
               "  bc   - llvm-bc\n"
               "  s    - assembler\n"
               "  o    - object\n"
               "  a    - archive of objects\n"
               "  gch  - precompiled-header\n"
               "  ast  - clang AST file"),
      cl::cat(ClangOffloadBundlerCategory));
>>>>>>> 6be25135
  cl::opt<bool>
    Unbundle("unbundle",
             cl::desc("Unbundle bundled file into several output files.\n"),
             cl::init(false), cl::cat(ClangOffloadBundlerCategory));
  cl::opt<bool>
    ListBundleIDs("list", cl::desc("List bundle IDs in the bundled file.\n"),
                  cl::init(false), cl::cat(ClangOffloadBundlerCategory));
  cl::opt<bool> PrintExternalCommands(
    "###",
    cl::desc("Print any external commands that are to be executed "
             "instead of actually executing them - for testing purposes.\n"),
    cl::init(false), cl::cat(ClangOffloadBundlerCategory));
  cl::opt<bool>
    AllowMissingBundles("allow-missing-bundles",
                        cl::desc("Create empty files if bundles are missing "
                                 "when unbundling.\n"),
                        cl::init(false), cl::cat(ClangOffloadBundlerCategory));
  cl::opt<unsigned>
    BundleAlignment("bundle-align",
                    cl::desc("Alignment of bundle for binary files"),
                    cl::init(1), cl::cat(ClangOffloadBundlerCategory));
  cl::opt<bool>
    CheckInputArchive("check-input-archive",
                      cl::desc("Check if input heterogeneous archive is "
                               "valid in terms of TargetID rules.\n"),
                      cl::init(false), cl::cat(ClangOffloadBundlerCategory));
  cl::opt<bool> HipOpenmpCompatible(
    "hip-openmp-compatible",
    cl::desc("Treat hip and hipv4 offload kinds as "
             "compatible with openmp kind, and vice versa.\n"),
    cl::init(false), cl::cat(ClangOffloadBundlerCategory));

  // Process commandline options and report errors
  sys::PrintStackTraceOnErrorSignal(argv[0]);

  cl::HideUnrelatedOptions(ClangOffloadBundlerCategory);
  cl::SetVersionPrinter(PrintVersion);
  cl::ParseCommandLineOptions(
      argc, argv,
      "A tool to bundle several input files of the specified type <type> \n"
      "referring to the same source file but different targets into a single \n"
      "one. The resulting file can also be unbundled into different files by \n"
      "this tool if -unbundle is provided.\n");

  if (Help) {
    cl::PrintHelpMessage();
    return 0;
  }

  /// Class to store bundler options in standard (non-cl::opt) data structures
  // Avoid using cl::opt variables after these assignments when possible
  OffloadBundlerConfig BundlerConfig;
  BundlerConfig.AllowMissingBundles = AllowMissingBundles;
  BundlerConfig.CheckInputArchive = CheckInputArchive;
  BundlerConfig.PrintExternalCommands = PrintExternalCommands;
  BundlerConfig.HipOpenmpCompatible = HipOpenmpCompatible;
  BundlerConfig.BundleAlignment = BundleAlignment;
  BundlerConfig.FilesType = FilesType;
  BundlerConfig.ObjcopyPath = "";

  BundlerConfig.TargetNames = TargetNames;
  BundlerConfig.InputFileNames = InputFileNames;
  BundlerConfig.OutputFileNames = OutputFileNames;

  /// The index of the host input in the list of inputs.
  BundlerConfig.HostInputIndex = ~0u;

  /// Whether not having host target is allowed.
  BundlerConfig.AllowNoHost = false;

  auto reportError = [argv](Error E) {
    logAllUnhandledErrors(std::move(E), WithColor::error(errs(), argv[0]));
    exit(1);
  };

  auto doWork = [&](std::function<llvm::Error()> Work) {
    if (llvm::Error Err = Work()) {
      reportError(std::move(Err));
    }
  };

  auto warningOS = [argv]() -> raw_ostream & {
    return WithColor::warning(errs(), StringRef(argv[0]));
  };

  /// Path to the current binary.
  std::string BundlerExecutable = argv[0];

  if (!llvm::sys::fs::exists(BundlerExecutable))
    BundlerExecutable =
      sys::fs::getMainExecutable(argv[0], &BundlerExecutable);

  // Find llvm-objcopy in order to create the bundle binary.
  ErrorOr<std::string> Objcopy = sys::findProgramByName(
    "llvm-objcopy",
    sys::path::parent_path(BundlerExecutable));
  if (!Objcopy)
    Objcopy = sys::findProgramByName("llvm-objcopy");
  if (!Objcopy)
    reportError(createStringError(Objcopy.getError(),
                             "unable to find 'llvm-objcopy' in path"));
  else
    BundlerConfig.ObjcopyPath = *Objcopy;

  if (InputFileNames.getNumOccurrences() != 0 &&
      InputFileNamesDeprecatedOpt.getNumOccurrences() != 0) {
    reportError(createStringError(
        errc::invalid_argument,
        "-inputs and -input cannot be used together, use only -input instead"));
  }

  if (InputFileNamesDeprecatedOpt.size()) {
    warningOS() << "-inputs is deprecated, use -input instead\n";
    // temporary hack to support -inputs
    std::vector<std::string> &s = InputFileNames;
    s.insert(s.end(), InputFileNamesDeprecatedOpt.begin(),
             InputFileNamesDeprecatedOpt.end());
  }
  BundlerConfig.InputFileNames = InputFileNames;

  if (OutputFileNames.getNumOccurrences() != 0 &&
      OutputFileNamesDeprecatedOpt.getNumOccurrences() != 0) {
    reportError(createStringError(errc::invalid_argument,
                                  "-outputs and -output cannot be used "
                                  "together, use only -output instead"));
  }

  if (OutputFileNamesDeprecatedOpt.size()) {
    warningOS() << "-outputs is deprecated, use -output instead\n";
    // temporary hack to support -outputs
    std::vector<std::string> &s = OutputFileNames;
    s.insert(s.end(), OutputFileNamesDeprecatedOpt.begin(),
             OutputFileNamesDeprecatedOpt.end());
  }
  BundlerConfig.OutputFileNames = OutputFileNames;

  if (ListBundleIDs) {
    if (Unbundle) {
      reportError(
          createStringError(errc::invalid_argument,
                            "-unbundle and -list cannot be used together"));
    }
    if (InputFileNames.size() != 1) {
      reportError(createStringError(errc::invalid_argument,
                                    "only one input file supported for -list"));
    }
    if (OutputFileNames.size()) {
      reportError(createStringError(errc::invalid_argument,
                                    "-outputs option is invalid for -list"));
    }
    if (TargetNames.size()) {
      reportError(createStringError(errc::invalid_argument,
                                    "-targets option is invalid for -list"));
    }

    doWork([&]() { return OffloadBundler::ListBundleIDsInFile(InputFileNames.front(),
                                              BundlerConfig); });
    return 0;
  }

  if (BundlerConfig.CheckInputArchive) {
    if (!Unbundle) {
      reportError(createStringError(errc::invalid_argument,
                                    "-check-input-archive cannot be used while "
                                    "bundling"));
    }
    if (Unbundle && BundlerConfig.FilesType != "a") {
      reportError(createStringError(errc::invalid_argument,
                                    "-check-input-archive can only be used for "
                                    "unbundling archives (-type=a)"));
    }
  }

  if (OutputFileNames.size() == 0) {
    reportError(
        createStringError(errc::invalid_argument, "no output file specified!"));
  }

  if (TargetNames.getNumOccurrences() == 0) {
    reportError(createStringError(
        errc::invalid_argument,
        "for the --targets option: must be specified at least once!"));
  }

  if (Unbundle) {
    if (InputFileNames.size() != 1) {
      reportError(createStringError(
          errc::invalid_argument,
          "only one input file supported in unbundling mode"));
    }
    if (OutputFileNames.size() != TargetNames.size()) {
      reportError(createStringError(errc::invalid_argument,
                                    "number of output files and targets should "
                                    "match in unbundling mode"));
    }
  } else {
    if (BundlerConfig.FilesType == "a") {
      reportError(createStringError(errc::invalid_argument,
                                    "Archive files are only supported "
                                    "for unbundling"));
    }
    if (OutputFileNames.size() != 1) {
      reportError(createStringError(
          errc::invalid_argument,
          "only one output file supported in bundling mode"));
    }
    if (InputFileNames.size() != TargetNames.size()) {
      reportError(createStringError(
          errc::invalid_argument,
          "number of input files and targets should match in bundling mode"));
    }
  }

  // Verify that the offload kinds and triples are known. We also check that we
  // have exactly one host target.
  unsigned Index = 0u;
  unsigned HostTargetNum = 0u;
  bool HIPOnly = true;
  llvm::DenseSet<StringRef> ParsedTargets;
  // Map {offload-kind}-{triple} to target IDs.
  std::map<std::string, std::set<StringRef>> TargetIDs;
  for (StringRef Target : TargetNames) {
    if (ParsedTargets.contains(Target)) {
      reportError(createStringError(errc::invalid_argument,
                                    "Duplicate targets are not allowed"));
    }
    ParsedTargets.insert(Target);

    auto OffloadInfo = OffloadTargetInfo(Target, BundlerConfig);
    bool KindIsValid = OffloadInfo.isOffloadKindValid();
    bool TripleIsValid = OffloadInfo.isTripleValid();

    if (!KindIsValid || !TripleIsValid) {
      SmallVector<char, 128u> Buf;
      raw_svector_ostream Msg(Buf);
      Msg << "invalid target '" << Target << "'";
      if (!KindIsValid)
        Msg << ", unknown offloading kind '" << OffloadInfo.OffloadKind << "'";
      if (!TripleIsValid)
        Msg << ", unknown target triple '" << OffloadInfo.Triple.str() << "'";
      reportError(createStringError(errc::invalid_argument, Msg.str()));
    }

    TargetIDs[OffloadInfo.OffloadKind.str() + "-" + OffloadInfo.Triple.str()]
        .insert(OffloadInfo.TargetID);
    if (KindIsValid && OffloadInfo.hasHostKind()) {
      ++HostTargetNum;
      // Save the index of the input that refers to the host.
      BundlerConfig.HostInputIndex = Index;
    }

    if (OffloadInfo.OffloadKind != "hip" && OffloadInfo.OffloadKind != "hipv4")
      HIPOnly = false;

    ++Index;
  }
  for (const auto &TargetID : TargetIDs) {
    if (auto ConflictingTID =
            clang::getConflictTargetIDCombination(TargetID.second)) {
      SmallVector<char, 128u> Buf;
      raw_svector_ostream Msg(Buf);
      Msg << "Cannot bundle inputs with conflicting targets: '"
          << TargetID.first + "-" + ConflictingTID->first << "' and '"
          << TargetID.first + "-" + ConflictingTID->second << "'";
      reportError(createStringError(errc::invalid_argument, Msg.str()));
    }
  }

  // HIP uses clang-offload-bundler to bundle device-only compilation results
  // for multiple GPU archs, therefore allow no host target if all entries
  // are for HIP.
  BundlerConfig.AllowNoHost = HIPOnly;

  // Host triple is not really needed for unbundling operation, so do not
  // treat missing host triple as error if we do unbundling.
  if ((Unbundle && HostTargetNum > 1) ||
      (!Unbundle && HostTargetNum != 1 && !BundlerConfig.AllowNoHost)) {
    reportError(createStringError(errc::invalid_argument,
                                  "expecting exactly one host target but got " +
                                      Twine(HostTargetNum)));
  }

  OffloadBundler Bundler(BundlerConfig);

  doWork([&]() {
    if (Unbundle) {
      if (BundlerConfig.FilesType == "a")
        return Bundler.UnbundleArchive();
      else
        return Bundler.UnbundleFiles();
    } else
      return Bundler.BundleFiles();
  });
  return 0;
}<|MERGE_RESOLUTION|>--- conflicted
+++ resolved
@@ -95,24 +95,6 @@
     TargetNames("targets", cl::CommaSeparated,
                 cl::desc("[<offload kind>-<target triple>,...]"),
                 cl::cat(ClangOffloadBundlerCategory));
-<<<<<<< HEAD
-  cl::opt<std::string>
-    FilesType("type", cl::Required,
-              cl::desc("Type of the files to be bundled/unbundled.\n"
-                       "Current supported types are:\n"
-                       "  i   - cpp-output\n"
-                       "  ii  - c++-cpp-output\n"
-                       "  cui - cuda/hip-output\n"
-                       "  d   - dependency\n"
-                       "  ll  - llvm\n"
-                       "  bc  - llvm-bc\n"
-                       "  s   - assembler\n"
-                       "  o   - object\n"
-                       "  a   - archive of bundled files\n"
-                       "  gch - precompiled-header\n"
-                       "  ast - clang AST file"),
-              cl::cat(ClangOffloadBundlerCategory));
-=======
   cl::opt<std::string> FilesType(
       "type", cl::Required,
       cl::desc("Type of the files to be bundled/unbundled.\n"
@@ -130,7 +112,6 @@
                "  gch  - precompiled-header\n"
                "  ast  - clang AST file"),
       cl::cat(ClangOffloadBundlerCategory));
->>>>>>> 6be25135
   cl::opt<bool>
     Unbundle("unbundle",
              cl::desc("Unbundle bundled file into several output files.\n"),
