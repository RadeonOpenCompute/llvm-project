//===-- clang-offload-bundler/ClangOffloadBundler.cpp ---------------------===//
//
// Part of the LLVM Project, under the Apache License v2.0 with LLVM Exceptions.
// See https://llvm.org/LICENSE.txt for license information.
// SPDX-License-Identifier: Apache-2.0 WITH LLVM-exception
//
//===----------------------------------------------------------------------===//
///
/// \file
/// This file implements a clang-offload-bundler that bundles different
/// files that relate with the same source code but different targets into a
/// single one. Also the implements the opposite functionality, i.e. unbundle
/// files previous created by this tool.
///
//===----------------------------------------------------------------------===//

#include "clang/Basic/Cuda.h"
#include "clang/Basic/TargetID.h"
#include "clang/Basic/Version.h"
#include "llvm/ADT/ArrayRef.h"
#include "llvm/ADT/SmallString.h"
#include "llvm/ADT/SmallVector.h"
#include "llvm/ADT/StringMap.h"
#include "llvm/ADT/StringRef.h"
#include "llvm/ADT/StringSwitch.h"
#include "llvm/ADT/Triple.h"
#include "llvm/Object/Archive.h"
#include "llvm/Object/ArchiveWriter.h"
#include "llvm/Object/Binary.h"
#include "llvm/Object/ObjectFile.h"
#include "llvm/Support/Casting.h"
#include "llvm/Support/CommandLine.h"
#include "llvm/Support/Debug.h"
#include "llvm/Support/Errc.h"
#include "llvm/Support/Error.h"
#include "llvm/Support/ErrorOr.h"
#include "llvm/Support/FileSystem.h"
#include "llvm/Support/Host.h"
#include "llvm/Support/MemoryBuffer.h"
#include "llvm/Support/Path.h"
#include "llvm/Support/Program.h"
#include "llvm/Support/Signals.h"
#include "llvm/Support/StringSaver.h"
#include "llvm/Support/WithColor.h"
#include "llvm/Support/raw_ostream.h"
#include <algorithm>
#include <cassert>
#include <cstddef>
#include <cstdint>
#include <forward_list>
#include <memory>
#include <set>
#include <string>
#include <system_error>
#include <utility>

using namespace llvm;
using namespace llvm::object;

static cl::opt<bool> Help("h", cl::desc("Alias for -help"), cl::Hidden);

// Mark all our options with this category, everything else (except for -version
// and -help) will be hidden.
static cl::OptionCategory
    ClangOffloadBundlerCategory("clang-offload-bundler options");

static cl::list<std::string>
    InputFileNames("inputs", cl::CommaSeparated, cl::OneOrMore,
                   cl::desc("[<input file>,...]"),
                   cl::cat(ClangOffloadBundlerCategory));
static cl::list<std::string>
    OutputFileNames("outputs", cl::CommaSeparated,
                    cl::desc("[<output file>,...]"),
                    cl::cat(ClangOffloadBundlerCategory));
static cl::list<std::string>
    TargetNames("targets", cl::CommaSeparated,
                cl::desc("[<offload kind>-<target triple>,...]"),
                cl::cat(ClangOffloadBundlerCategory));
static cl::opt<std::string>
    FilesType("type", cl::Required,
              cl::desc("Type of the files to be bundled/unbundled.\n"
                       "Current supported types are:\n"
                       "  i   - cpp-output\n"
                       "  ii  - c++-cpp-output\n"
                       "  cui - cuda/hip-output\n"
                       "  d   - dependency\n"
                       "  ll  - llvm\n"
                       "  bc  - llvm-bc\n"
                       "  s   - assembler\n"
                       "  o   - object\n"
                       "  a   - archive of bundled files\n"
                       "  gch - precompiled-header\n"
                       "  ast - clang AST file"),
              cl::cat(ClangOffloadBundlerCategory));
static cl::opt<bool>
    Unbundle("unbundle",
             cl::desc("Unbundle bundled file into several output files.\n"),
             cl::init(false), cl::cat(ClangOffloadBundlerCategory));

static cl::opt<bool>
    ListBundleIDs("list", cl::desc("List bundle IDs in the bundled file.\n"),
                  cl::init(false), cl::cat(ClangOffloadBundlerCategory));

static cl::opt<bool> PrintExternalCommands(
    "###",
    cl::desc("Print any external commands that are to be executed "
             "instead of actually executing them - for testing purposes.\n"),
    cl::init(false), cl::cat(ClangOffloadBundlerCategory));

static cl::opt<bool>
    AllowMissingBundles("allow-missing-bundles",
                        cl::desc("Create empty files if bundles are missing "
                                 "when unbundling.\n"),
                        cl::init(false), cl::cat(ClangOffloadBundlerCategory));

static cl::opt<unsigned>
    BundleAlignment("bundle-align",
                    cl::desc("Alignment of bundle for binary files"),
                    cl::init(1), cl::cat(ClangOffloadBundlerCategory));

<<<<<<< HEAD
static cl::opt<bool>
    CheckInputArchive("check-input-archive",
                      cl::desc("Check if input heterogeneous archive is "
                               "valid in terms of TargetID rules.\n"),
                      cl::init(false), cl::cat(ClangOffloadBundlerCategory));
=======
static cl::opt<bool> HipOpenmpCompatible(
    "hip-openmp-compatible",
    cl::desc("Treat hip and hipv4 offload kinds as "
             "compatible with openmp kind, and vice versa.\n"),
    cl::init(false), cl::cat(ClangOffloadBundlerCategory));
>>>>>>> b05918f2

/// Magic string that marks the existence of offloading data.
#define OFFLOAD_BUNDLER_MAGIC_STR "__CLANG_OFFLOAD_BUNDLE__"

/// The index of the host input in the list of inputs.
static unsigned HostInputIndex = ~0u;

/// Whether not having host target is allowed.
static bool AllowNoHost = false;

/// Path to the current binary.
static std::string BundlerExecutable;

/// Obtain the offload kind, real machine triple, and an optional TargetID
/// out of the target information specified by the user.
/// Bundle Entry ID (or, Offload Target String) has following components:
///  * Offload Kind - Host, OpenMP, or HIP
///  * Triple - Standard LLVM Triple
///  * TargetID (Optional) - Processor name, followed by set of ON/OFF features

struct OffloadTargetInfo {
  StringRef OffloadKind;
  llvm::Triple Triple;
  StringRef TargetID;

  OffloadTargetInfo(const StringRef Target) {
    auto TargetFeatures = Target.split(':');
    auto TripleOrGPU = TargetFeatures.first.rsplit('-');

    if (clang::StringToCudaArch(TripleOrGPU.second) !=
        clang::CudaArch::UNKNOWN) {
      auto KindTriple = TripleOrGPU.first.split('-');
      this->OffloadKind = KindTriple.first;
      this->Triple = llvm::Triple(KindTriple.second);
      this->TargetID = Target.substr(Target.find(TripleOrGPU.second));
    } else {
      auto KindTriple = TargetFeatures.first.split('-');
      this->OffloadKind = KindTriple.first;
      this->Triple = llvm::Triple(KindTriple.second);
      this->TargetID = "";
    }
  }

  bool hasHostKind() const { return this->OffloadKind == "host"; }

  bool isOffloadKindValid() const {
    return OffloadKind == "host" || OffloadKind == "openmp" ||
           OffloadKind == "hip" || OffloadKind == "hipv4";
  }

  bool isOffloadKindCompatible(const StringRef TargetOffloadKind) const {
    if (OffloadKind == TargetOffloadKind)
      return true;
    if (HipOpenmpCompatible) {
      bool HIPCompatibleWithOpenMP =
          OffloadKind.startswith_insensitive("hip") &&
          TargetOffloadKind == "openmp";
      bool OpenMPCompatibleWithHIP =
          OffloadKind == "openmp" &&
          TargetOffloadKind.startswith_insensitive("hip");
      return HIPCompatibleWithOpenMP || OpenMPCompatibleWithHIP;
    }
    return false;
  }

  bool isTripleValid() const {
    return !Triple.str().empty() && Triple.getArch() != Triple::UnknownArch;
  }

  bool operator==(const OffloadTargetInfo &Target) const {
    return OffloadKind == Target.OffloadKind &&
           Triple.isCompatibleWith(Target.Triple) &&
           TargetID == Target.TargetID;
  }

  std::string str() {
    return Twine(OffloadKind + "-" + Triple.str() + "-" + TargetID).str();
  }
};

static StringRef getDeviceFileExtension(StringRef Device,
                                        StringRef BundleFileName) {
  if (Device.contains("gfx"))
    return ".bc";
  if (Device.contains("sm_"))
    return ".cubin";
  return sys::path::extension(BundleFileName);
}

static std::string getDeviceLibraryFileName(StringRef BundleFileName,
                                            StringRef Device) {
  StringRef LibName = sys::path::stem(BundleFileName);
  StringRef Extension = getDeviceFileExtension(Device, BundleFileName);

  std::string Result;
  Result += LibName;
  Result += Extension;
  return Result;
}

/// Generic file handler interface.
class FileHandler {
public:
  struct BundleInfo {
    StringRef BundleID;
  };

  FileHandler() {}

  virtual ~FileHandler() {}

  /// Update the file handler with information from the header of the bundled
  /// file.
  virtual Error ReadHeader(MemoryBuffer &Input) = 0;

  /// Read the marker of the next bundled to be read in the file. The bundle
  /// name is returned if there is one in the file, or `None` if there are no
  /// more bundles to be read.
  virtual Expected<Optional<StringRef>>
  ReadBundleStart(MemoryBuffer &Input) = 0;

  /// Read the marker that closes the current bundle.
  virtual Error ReadBundleEnd(MemoryBuffer &Input) = 0;

  /// Read the current bundle and write the result into the stream \a OS.
  virtual Error ReadBundle(raw_ostream &OS, MemoryBuffer &Input) = 0;

  /// Write the header of the bundled file to \a OS based on the information
  /// gathered from \a Inputs.
  virtual Error WriteHeader(raw_fd_ostream &OS,
                            ArrayRef<std::unique_ptr<MemoryBuffer>> Inputs) = 0;

  /// Write the marker that initiates a bundle for the triple \a TargetTriple to
  /// \a OS.
  virtual Error WriteBundleStart(raw_fd_ostream &OS,
                                 StringRef TargetTriple) = 0;

  /// Write the marker that closes a bundle for the triple \a TargetTriple to \a
  /// OS.
  virtual Error WriteBundleEnd(raw_fd_ostream &OS, StringRef TargetTriple) = 0;

  /// Write the bundle from \a Input into \a OS.
  virtual Error WriteBundle(raw_fd_ostream &OS, MemoryBuffer &Input) = 0;

  /// List bundle IDs in \a Input.
  virtual Error listBundleIDs(MemoryBuffer &Input) {
    if (Error Err = ReadHeader(Input))
      return Err;
    return forEachBundle(Input, [&](const BundleInfo &Info) -> Error {
      llvm::outs() << Info.BundleID << '\n';
      Error Err = listBundleIDsCallback(Input, Info);
      if (Err)
        return Err;
      return Error::success();
    });
  }

  /// Get bundle IDs in \a Input in \a BundleIds.
  virtual Error getBundleIDs(MemoryBuffer &Input,
                             std::set<StringRef> &BundleIds) {
    if (Error Err = ReadHeader(Input))
      return Err;
    return forEachBundle(Input, [&](const BundleInfo &Info) -> Error {
      BundleIds.insert(Info.BundleID);
      Error Err = listBundleIDsCallback(Input, Info);
      if (Err)
        return Err;
      return Error::success();
    });
  }

  /// For each bundle in \a Input, do \a Func.
  Error forEachBundle(MemoryBuffer &Input,
                      std::function<Error(const BundleInfo &)> Func) {
    while (true) {
      Expected<Optional<StringRef>> CurTripleOrErr = ReadBundleStart(Input);
      if (!CurTripleOrErr)
        return CurTripleOrErr.takeError();

      // No more bundles.
      if (!*CurTripleOrErr)
        break;

      StringRef CurTriple = **CurTripleOrErr;
      assert(!CurTriple.empty());

      BundleInfo Info{CurTriple};
      if (Error Err = Func(Info))
        return Err;
    }
    return Error::success();
  }

protected:
  virtual Error listBundleIDsCallback(MemoryBuffer &Input,
                                      const BundleInfo &Info) {
    return Error::success();
  }
};

/// Handler for binary files. The bundled file will have the following format
/// (all integers are stored in little-endian format):
///
/// "OFFLOAD_BUNDLER_MAGIC_STR" (ASCII encoding of the string)
///
/// NumberOfOffloadBundles (8-byte integer)
///
/// OffsetOfBundle1 (8-byte integer)
/// SizeOfBundle1 (8-byte integer)
/// NumberOfBytesInTripleOfBundle1 (8-byte integer)
/// TripleOfBundle1 (byte length defined before)
///
/// ...
///
/// OffsetOfBundleN (8-byte integer)
/// SizeOfBundleN (8-byte integer)
/// NumberOfBytesInTripleOfBundleN (8-byte integer)
/// TripleOfBundleN (byte length defined before)
///
/// Bundle1
/// ...
/// BundleN

/// Read 8-byte integers from a buffer in little-endian format.
static uint64_t Read8byteIntegerFromBuffer(StringRef Buffer, size_t pos) {
  uint64_t Res = 0;
  const char *Data = Buffer.data();

  for (unsigned i = 0; i < 8; ++i) {
    Res <<= 8;
    uint64_t Char = (uint64_t)Data[pos + 7 - i];
    Res |= 0xffu & Char;
  }
  return Res;
}

/// Write 8-byte integers to a buffer in little-endian format.
static void Write8byteIntegerToBuffer(raw_fd_ostream &OS, uint64_t Val) {
  for (unsigned i = 0; i < 8; ++i) {
    char Char = (char)(Val & 0xffu);
    OS.write(&Char, 1);
    Val >>= 8;
  }
}

class BinaryFileHandler final : public FileHandler {
  /// Information about the bundles extracted from the header.
  struct BinaryBundleInfo final : public BundleInfo {
    /// Size of the bundle.
    uint64_t Size = 0u;
    /// Offset at which the bundle starts in the bundled file.
    uint64_t Offset = 0u;

    BinaryBundleInfo() {}
    BinaryBundleInfo(uint64_t Size, uint64_t Offset)
        : Size(Size), Offset(Offset) {}
  };

  /// Map between a triple and the corresponding bundle information.
  StringMap<BinaryBundleInfo> BundlesInfo;

  /// Iterator for the bundle information that is being read.
  StringMap<BinaryBundleInfo>::iterator CurBundleInfo;
  StringMap<BinaryBundleInfo>::iterator NextBundleInfo;

  /// Current bundle target to be written.
  std::string CurWriteBundleTarget;

public:
  BinaryFileHandler() {}

  ~BinaryFileHandler() final {}

  Error ReadHeader(MemoryBuffer &Input) final {
    StringRef FC = Input.getBuffer();

    // Initialize the current bundle with the end of the container.
    CurBundleInfo = BundlesInfo.end();

    // Check if buffer is smaller than magic string.
    size_t ReadChars = sizeof(OFFLOAD_BUNDLER_MAGIC_STR) - 1;
    if (ReadChars > FC.size())
      return Error::success();

    // Check if no magic was found.
    StringRef Magic(FC.data(), sizeof(OFFLOAD_BUNDLER_MAGIC_STR) - 1);
    if (!Magic.equals(OFFLOAD_BUNDLER_MAGIC_STR))
      return Error::success();

    // Read number of bundles.
    if (ReadChars + 8 > FC.size())
      return Error::success();

    uint64_t NumberOfBundles = Read8byteIntegerFromBuffer(FC, ReadChars);
    ReadChars += 8;

    // Read bundle offsets, sizes and triples.
    for (uint64_t i = 0; i < NumberOfBundles; ++i) {

      // Read offset.
      if (ReadChars + 8 > FC.size())
        return Error::success();

      uint64_t Offset = Read8byteIntegerFromBuffer(FC, ReadChars);
      ReadChars += 8;

      // Read size.
      if (ReadChars + 8 > FC.size())
        return Error::success();

      uint64_t Size = Read8byteIntegerFromBuffer(FC, ReadChars);
      ReadChars += 8;

      // Read triple size.
      if (ReadChars + 8 > FC.size())
        return Error::success();

      uint64_t TripleSize = Read8byteIntegerFromBuffer(FC, ReadChars);
      ReadChars += 8;

      // Read triple.
      if (ReadChars + TripleSize > FC.size())
        return Error::success();

      StringRef Triple(&FC.data()[ReadChars], TripleSize);
      ReadChars += TripleSize;

      // Check if the offset and size make sense.
      if (!Offset || Offset + Size > FC.size())
        return Error::success();

      assert(BundlesInfo.find(Triple) == BundlesInfo.end() &&
             "Triple is duplicated??");
      BundlesInfo[Triple] = BinaryBundleInfo(Size, Offset);
    }
    // Set the iterator to where we will start to read.
    CurBundleInfo = BundlesInfo.end();
    NextBundleInfo = BundlesInfo.begin();
    return Error::success();
  }

  Expected<Optional<StringRef>> ReadBundleStart(MemoryBuffer &Input) final {
    if (NextBundleInfo == BundlesInfo.end())
      return None;
    CurBundleInfo = NextBundleInfo++;
    return CurBundleInfo->first();
  }

  Error ReadBundleEnd(MemoryBuffer &Input) final {
    assert(CurBundleInfo != BundlesInfo.end() && "Invalid reader info!");
    return Error::success();
  }

  Error ReadBundle(raw_ostream &OS, MemoryBuffer &Input) final {
    assert(CurBundleInfo != BundlesInfo.end() && "Invalid reader info!");
    StringRef FC = Input.getBuffer();
    OS.write(FC.data() + CurBundleInfo->second.Offset,
             CurBundleInfo->second.Size);
    return Error::success();
  }

  Error WriteHeader(raw_fd_ostream &OS,
                    ArrayRef<std::unique_ptr<MemoryBuffer>> Inputs) final {
    // Compute size of the header.
    uint64_t HeaderSize = 0;

    HeaderSize += sizeof(OFFLOAD_BUNDLER_MAGIC_STR) - 1;
    HeaderSize += 8; // Number of Bundles

    for (auto &T : TargetNames) {
      HeaderSize += 3 * 8; // Bundle offset, Size of bundle and size of triple.
      HeaderSize += T.size(); // The triple.
    }

    // Write to the buffer the header.
    OS << OFFLOAD_BUNDLER_MAGIC_STR;

    Write8byteIntegerToBuffer(OS, TargetNames.size());

    unsigned Idx = 0;
    for (auto &T : TargetNames) {
      MemoryBuffer &MB = *Inputs[Idx++];
      HeaderSize = alignTo(HeaderSize, BundleAlignment);
      // Bundle offset.
      Write8byteIntegerToBuffer(OS, HeaderSize);
      // Size of the bundle (adds to the next bundle's offset)
      Write8byteIntegerToBuffer(OS, MB.getBufferSize());
      BundlesInfo[T] = BinaryBundleInfo(MB.getBufferSize(), HeaderSize);
      HeaderSize += MB.getBufferSize();
      // Size of the triple
      Write8byteIntegerToBuffer(OS, T.size());
      // Triple
      OS << T;
    }
    return Error::success();
  }

  Error WriteBundleStart(raw_fd_ostream &OS, StringRef TargetTriple) final {
    CurWriteBundleTarget = TargetTriple.str();
    return Error::success();
  }

  Error WriteBundleEnd(raw_fd_ostream &OS, StringRef TargetTriple) final {
    return Error::success();
  }

  Error WriteBundle(raw_fd_ostream &OS, MemoryBuffer &Input) final {
    auto BI = BundlesInfo[CurWriteBundleTarget];
    OS.seek(BI.Offset);
    OS.write(Input.getBufferStart(), Input.getBufferSize());
    return Error::success();
  }
};

namespace {

// This class implements a list of temporary files that are removed upon
// object destruction.
class TempFileHandlerRAII {
public:
  ~TempFileHandlerRAII() {
    for (const auto &File : Files)
      sys::fs::remove(File);
  }

  // Creates temporary file with given contents.
  Expected<StringRef> Create(Optional<ArrayRef<char>> Contents) {
    SmallString<128u> File;
    if (std::error_code EC =
            sys::fs::createTemporaryFile("clang-offload-bundler", "tmp", File))
      return createFileError(File, EC);
    Files.push_front(File);

    if (Contents) {
      std::error_code EC;
      raw_fd_ostream OS(File, EC);
      if (EC)
        return createFileError(File, EC);
      OS.write(Contents->data(), Contents->size());
    }
    return Files.front().str();
  }

private:
  std::forward_list<SmallString<128u>> Files;
};

} // end anonymous namespace

/// Handler for object files. The bundles are organized by sections with a
/// designated name.
///
/// To unbundle, we just copy the contents of the designated section.
class ObjectFileHandler final : public FileHandler {

  /// The object file we are currently dealing with.
  std::unique_ptr<ObjectFile> Obj;

  /// Return the input file contents.
  StringRef getInputFileContents() const { return Obj->getData(); }

  /// Return bundle name (<kind>-<triple>) if the provided section is an offload
  /// section.
  static Expected<Optional<StringRef>> IsOffloadSection(SectionRef CurSection) {
    Expected<StringRef> NameOrErr = CurSection.getName();
    if (!NameOrErr)
      return NameOrErr.takeError();

    // If it does not start with the reserved suffix, just skip this section.
    if (!NameOrErr->startswith(OFFLOAD_BUNDLER_MAGIC_STR))
      return None;

    // Return the triple that is right after the reserved prefix.
    return NameOrErr->substr(sizeof(OFFLOAD_BUNDLER_MAGIC_STR) - 1);
  }

  /// Total number of inputs.
  unsigned NumberOfInputs = 0;

  /// Total number of processed inputs, i.e, inputs that were already
  /// read from the buffers.
  unsigned NumberOfProcessedInputs = 0;

  /// Iterator of the current and next section.
  section_iterator CurrentSection;
  section_iterator NextSection;

public:
  ObjectFileHandler(std::unique_ptr<ObjectFile> ObjIn)
      : Obj(std::move(ObjIn)), CurrentSection(Obj->section_begin()),
        NextSection(Obj->section_begin()) {}

  ~ObjectFileHandler() final {}

  Error ReadHeader(MemoryBuffer &Input) final { return Error::success(); }

  Expected<Optional<StringRef>> ReadBundleStart(MemoryBuffer &Input) final {
    while (NextSection != Obj->section_end()) {
      CurrentSection = NextSection;
      ++NextSection;

      // Check if the current section name starts with the reserved prefix. If
      // so, return the triple.
      Expected<Optional<StringRef>> TripleOrErr =
          IsOffloadSection(*CurrentSection);
      if (!TripleOrErr)
        return TripleOrErr.takeError();
      if (*TripleOrErr)
        return **TripleOrErr;
    }
    return None;
  }

  Error ReadBundleEnd(MemoryBuffer &Input) final { return Error::success(); }

  Error ReadBundle(raw_ostream &OS, MemoryBuffer &Input) final {
    Expected<StringRef> ContentOrErr = CurrentSection->getContents();
    if (!ContentOrErr)
      return ContentOrErr.takeError();
    StringRef Content = *ContentOrErr;

    // Copy fat object contents to the output when extracting host bundle.
    if (Content.size() == 1u && Content.front() == 0)
      Content = StringRef(Input.getBufferStart(), Input.getBufferSize());

    OS.write(Content.data(), Content.size());
    return Error::success();
  }

  Error WriteHeader(raw_fd_ostream &OS,
                    ArrayRef<std::unique_ptr<MemoryBuffer>> Inputs) final {
    assert(HostInputIndex != ~0u && "Host input index not defined.");

    // Record number of inputs.
    NumberOfInputs = Inputs.size();
    return Error::success();
  }

  Error WriteBundleStart(raw_fd_ostream &OS, StringRef TargetTriple) final {
    ++NumberOfProcessedInputs;
    return Error::success();
  }

  Error WriteBundleEnd(raw_fd_ostream &OS, StringRef TargetTriple) final {
    assert(NumberOfProcessedInputs <= NumberOfInputs &&
           "Processing more inputs that actually exist!");
    assert(HostInputIndex != ~0u && "Host input index not defined.");

    // If this is not the last output, we don't have to do anything.
    if (NumberOfProcessedInputs != NumberOfInputs)
      return Error::success();

    // We will use llvm-objcopy to add target objects sections to the output
    // fat object. These sections should have 'exclude' flag set which tells
    // link editor to remove them from linker inputs when linking executable or
    // shared library.

    // Find llvm-objcopy in order to create the bundle binary.
    ErrorOr<std::string> Objcopy = sys::findProgramByName(
        "llvm-objcopy", sys::path::parent_path(BundlerExecutable));
    if (!Objcopy)
      Objcopy = sys::findProgramByName("llvm-objcopy");
    if (!Objcopy)
      return createStringError(Objcopy.getError(),
                               "unable to find 'llvm-objcopy' in path");

    // We write to the output file directly. So, we close it and use the name
    // to pass down to llvm-objcopy.
    OS.close();

    // Temporary files that need to be removed.
    TempFileHandlerRAII TempFiles;

    // Compose llvm-objcopy command line for add target objects' sections with
    // appropriate flags.
    BumpPtrAllocator Alloc;
    StringSaver SS{Alloc};
    SmallVector<StringRef, 8u> ObjcopyArgs{"llvm-objcopy"};
    for (unsigned I = 0; I < NumberOfInputs; ++I) {
      StringRef InputFile = InputFileNames[I];
      if (I == HostInputIndex) {
        // Special handling for the host bundle. We do not need to add a
        // standard bundle for the host object since we are going to use fat
        // object as a host object. Therefore use dummy contents (one zero byte)
        // when creating section for the host bundle.
        Expected<StringRef> TempFileOrErr = TempFiles.Create(ArrayRef<char>(0));
        if (!TempFileOrErr)
          return TempFileOrErr.takeError();
        InputFile = *TempFileOrErr;
      }

      ObjcopyArgs.push_back(SS.save(Twine("--add-section=") +
                                    OFFLOAD_BUNDLER_MAGIC_STR + TargetNames[I] +
                                    "=" + InputFile));
      ObjcopyArgs.push_back(SS.save(Twine("--set-section-flags=") +
                                    OFFLOAD_BUNDLER_MAGIC_STR + TargetNames[I] +
                                    "=readonly,exclude"));
    }
    ObjcopyArgs.push_back("--");
    ObjcopyArgs.push_back(InputFileNames[HostInputIndex]);
    ObjcopyArgs.push_back(OutputFileNames.front());

    if (Error Err = executeObjcopy(*Objcopy, ObjcopyArgs))
      return Err;

    return Error::success();
  }

  Error WriteBundle(raw_fd_ostream &OS, MemoryBuffer &Input) final {
    return Error::success();
  }

private:
  static Error executeObjcopy(StringRef Objcopy, ArrayRef<StringRef> Args) {
    // If the user asked for the commands to be printed out, we do that
    // instead of executing it.
    if (PrintExternalCommands) {
      errs() << "\"" << Objcopy << "\"";
      for (StringRef Arg : drop_begin(Args, 1))
        errs() << " \"" << Arg << "\"";
      errs() << "\n";
    } else {
      if (sys::ExecuteAndWait(Objcopy, Args))
        return createStringError(inconvertibleErrorCode(),
                                 "'llvm-objcopy' tool failed");
    }
    return Error::success();
  }
};

/// Handler for text files. The bundled file will have the following format.
///
/// "Comment OFFLOAD_BUNDLER_MAGIC_STR__START__ triple"
/// Bundle 1
/// "Comment OFFLOAD_BUNDLER_MAGIC_STR__END__ triple"
/// ...
/// "Comment OFFLOAD_BUNDLER_MAGIC_STR__START__ triple"
/// Bundle N
/// "Comment OFFLOAD_BUNDLER_MAGIC_STR__END__ triple"
class TextFileHandler final : public FileHandler {
  /// String that begins a line comment.
  StringRef Comment;

  /// String that initiates a bundle.
  std::string BundleStartString;

  /// String that closes a bundle.
  std::string BundleEndString;

  /// Number of chars read from input.
  size_t ReadChars = 0u;

protected:
  Error ReadHeader(MemoryBuffer &Input) final { return Error::success(); }

  Expected<Optional<StringRef>> ReadBundleStart(MemoryBuffer &Input) final {
    StringRef FC = Input.getBuffer();

    // Find start of the bundle.
    ReadChars = FC.find(BundleStartString, ReadChars);
    if (ReadChars == FC.npos)
      return None;

    // Get position of the triple.
    size_t TripleStart = ReadChars = ReadChars + BundleStartString.size();

    // Get position that closes the triple.
    size_t TripleEnd = ReadChars = FC.find("\n", ReadChars);
    if (TripleEnd == FC.npos)
      return None;

    // Next time we read after the new line.
    ++ReadChars;

    return StringRef(&FC.data()[TripleStart], TripleEnd - TripleStart);
  }

  Error ReadBundleEnd(MemoryBuffer &Input) final {
    StringRef FC = Input.getBuffer();

    // Read up to the next new line.
    assert(FC[ReadChars] == '\n' && "The bundle should end with a new line.");

    size_t TripleEnd = ReadChars = FC.find("\n", ReadChars + 1);
    if (TripleEnd != FC.npos)
      // Next time we read after the new line.
      ++ReadChars;

    return Error::success();
  }

  Error ReadBundle(raw_ostream &OS, MemoryBuffer &Input) final {
    StringRef FC = Input.getBuffer();
    size_t BundleStart = ReadChars;

    // Find end of the bundle.
    size_t BundleEnd = ReadChars = FC.find(BundleEndString, ReadChars);

    StringRef Bundle(&FC.data()[BundleStart], BundleEnd - BundleStart);
    OS << Bundle;

    return Error::success();
  }

  Error WriteHeader(raw_fd_ostream &OS,
                    ArrayRef<std::unique_ptr<MemoryBuffer>> Inputs) final {
    return Error::success();
  }

  Error WriteBundleStart(raw_fd_ostream &OS, StringRef TargetTriple) final {
    OS << BundleStartString << TargetTriple << "\n";
    return Error::success();
  }

  Error WriteBundleEnd(raw_fd_ostream &OS, StringRef TargetTriple) final {
    OS << BundleEndString << TargetTriple << "\n";
    return Error::success();
  }

  Error WriteBundle(raw_fd_ostream &OS, MemoryBuffer &Input) final {
    OS << Input.getBuffer();
    return Error::success();
  }

public:
  TextFileHandler(StringRef Comment) : Comment(Comment), ReadChars(0) {
    BundleStartString =
        "\n" + Comment.str() + " " OFFLOAD_BUNDLER_MAGIC_STR "__START__ ";
    BundleEndString =
        "\n" + Comment.str() + " " OFFLOAD_BUNDLER_MAGIC_STR "__END__ ";
  }

  Error listBundleIDsCallback(MemoryBuffer &Input,
                              const BundleInfo &Info) final {
    // TODO: To list bundle IDs in a bundled text file we need to go through
    // all bundles. The format of bundled text file may need to include a
    // header if the performance of listing bundle IDs of bundled text file is
    // important.
    ReadChars = Input.getBuffer().find(BundleEndString, ReadChars);
    if (Error Err = ReadBundleEnd(Input))
      return Err;
    return Error::success();
  }
};

/// Return an appropriate object file handler. We use the specific object
/// handler if we know how to deal with that format, otherwise we use a default
/// binary file handler.
static std::unique_ptr<FileHandler>
CreateObjectFileHandler(MemoryBuffer &FirstInput) {
  // Check if the input file format is one that we know how to deal with.
  Expected<std::unique_ptr<Binary>> BinaryOrErr = createBinary(FirstInput);

  // We only support regular object files. If failed to open the input as a
  // known binary or this is not an object file use the default binary handler.
  if (errorToBool(BinaryOrErr.takeError()) || !isa<ObjectFile>(*BinaryOrErr))
    return std::make_unique<BinaryFileHandler>();

  // Otherwise create an object file handler. The handler will be owned by the
  // client of this function.
  return std::make_unique<ObjectFileHandler>(
      std::unique_ptr<ObjectFile>(cast<ObjectFile>(BinaryOrErr->release())));
}

/// Return an appropriate handler given the input files and options.
static Expected<std::unique_ptr<FileHandler>>
CreateFileHandler(MemoryBuffer &FirstInput) {
  if (FilesType == "i")
    return std::make_unique<TextFileHandler>(/*Comment=*/"//");
  if (FilesType == "ii")
    return std::make_unique<TextFileHandler>(/*Comment=*/"//");
  if (FilesType == "cui")
    return std::make_unique<TextFileHandler>(/*Comment=*/"//");
  // TODO: `.d` should be eventually removed once `-M` and its variants are
  // handled properly in offload compilation.
  if (FilesType == "d")
    return std::make_unique<TextFileHandler>(/*Comment=*/"#");
  if (FilesType == "ll")
    return std::make_unique<TextFileHandler>(/*Comment=*/";");
  if (FilesType == "bc")
    return std::make_unique<BinaryFileHandler>();
  if (FilesType == "s")
    return std::make_unique<TextFileHandler>(/*Comment=*/"#");
  if (FilesType == "o")
    return CreateObjectFileHandler(FirstInput);
  if (FilesType == "a")
    return CreateObjectFileHandler(FirstInput);
  if (FilesType == "gch")
    return std::make_unique<BinaryFileHandler>();
  if (FilesType == "ast")
    return std::make_unique<BinaryFileHandler>();

  return createStringError(errc::invalid_argument,
                           "'" + FilesType + "': invalid file type specified");
}

/// Bundle the files. Return true if an error was found.
static Error BundleFiles() {
  std::error_code EC;

  // Create output file.
  raw_fd_ostream OutputFile(OutputFileNames.front(), EC, sys::fs::OF_None);
  if (EC)
    return createFileError(OutputFileNames.front(), EC);

  // Open input files.
  SmallVector<std::unique_ptr<MemoryBuffer>, 8u> InputBuffers;
  InputBuffers.reserve(InputFileNames.size());
  for (auto &I : InputFileNames) {
    ErrorOr<std::unique_ptr<MemoryBuffer>> CodeOrErr =
        MemoryBuffer::getFileOrSTDIN(I);
    if (std::error_code EC = CodeOrErr.getError())
      return createFileError(I, EC);
    InputBuffers.emplace_back(std::move(*CodeOrErr));
  }

  // Get the file handler. We use the host buffer as reference.
  assert((HostInputIndex != ~0u || AllowNoHost) &&
         "Host input index undefined??");
  Expected<std::unique_ptr<FileHandler>> FileHandlerOrErr =
      CreateFileHandler(*InputBuffers[AllowNoHost ? 0 : HostInputIndex]);
  if (!FileHandlerOrErr)
    return FileHandlerOrErr.takeError();

  std::unique_ptr<FileHandler> &FH = *FileHandlerOrErr;
  assert(FH);

  // Write header.
  if (Error Err = FH->WriteHeader(OutputFile, InputBuffers))
    return Err;

  // Write all bundles along with the start/end markers. If an error was found
  // writing the end of the bundle component, abort the bundle writing.
  auto Input = InputBuffers.begin();
  for (auto &Triple : TargetNames) {
    if (Error Err = FH->WriteBundleStart(OutputFile, Triple))
      return Err;
    if (Error Err = FH->WriteBundle(OutputFile, **Input))
      return Err;
    if (Error Err = FH->WriteBundleEnd(OutputFile, Triple))
      return Err;
    ++Input;
  }
  return Error::success();
}

// List bundle IDs. Return true if an error was found.
static Error ListBundleIDsInFile(StringRef InputFileName) {
  // Open Input file.
  ErrorOr<std::unique_ptr<MemoryBuffer>> CodeOrErr =
      MemoryBuffer::getFileOrSTDIN(InputFileName);
  if (std::error_code EC = CodeOrErr.getError())
    return createFileError(InputFileName, EC);

  MemoryBuffer &Input = **CodeOrErr;

  // Select the right files handler.
  Expected<std::unique_ptr<FileHandler>> FileHandlerOrErr =
      CreateFileHandler(Input);
  if (!FileHandlerOrErr)
    return FileHandlerOrErr.takeError();

  std::unique_ptr<FileHandler> &FH = *FileHandlerOrErr;
  assert(FH);
  return FH->listBundleIDs(Input);
}

// Unbundle the files. Return true if an error was found.
static Error UnbundleFiles() {
  // Open Input file.
  ErrorOr<std::unique_ptr<MemoryBuffer>> CodeOrErr =
      MemoryBuffer::getFileOrSTDIN(InputFileNames.front());
  if (std::error_code EC = CodeOrErr.getError())
    return createFileError(InputFileNames.front(), EC);

  MemoryBuffer &Input = **CodeOrErr;

  // Select the right files handler.
  Expected<std::unique_ptr<FileHandler>> FileHandlerOrErr =
      CreateFileHandler(Input);
  if (!FileHandlerOrErr)
    return FileHandlerOrErr.takeError();

  std::unique_ptr<FileHandler> &FH = *FileHandlerOrErr;
  assert(FH);

  // Read the header of the bundled file.
  if (Error Err = FH->ReadHeader(Input))
    return Err;

  // Create a work list that consist of the map triple/output file.
  StringMap<StringRef> Worklist;
  auto Output = OutputFileNames.begin();
  for (auto &Triple : TargetNames) {
    Worklist[Triple] = *Output;
    ++Output;
  }

  // Read all the bundles that are in the work list. If we find no bundles we
  // assume the file is meant for the host target.
  bool FoundHostBundle = false;
  while (!Worklist.empty()) {
    Expected<Optional<StringRef>> CurTripleOrErr = FH->ReadBundleStart(Input);
    if (!CurTripleOrErr)
      return CurTripleOrErr.takeError();

    // We don't have more bundles.
    if (!*CurTripleOrErr)
      break;

    StringRef CurTriple = **CurTripleOrErr;
    assert(!CurTriple.empty());

    auto Output = Worklist.find(CurTriple);
    // The file may have more bundles for other targets, that we don't care
    // about. Therefore, move on to the next triple
    if (Output == Worklist.end())
      continue;

    // Check if the output file can be opened and copy the bundle to it.
    std::error_code EC;
    raw_fd_ostream OutputFile(Output->second, EC, sys::fs::OF_None);
    if (EC)
      return createFileError(Output->second, EC);
    if (Error Err = FH->ReadBundle(OutputFile, Input))
      return Err;
    if (Error Err = FH->ReadBundleEnd(Input))
      return Err;
    Worklist.erase(Output);

    // Record if we found the host bundle.
    auto OffloadInfo = OffloadTargetInfo(CurTriple);
    if (OffloadInfo.hasHostKind())
      FoundHostBundle = true;
  }

  if (!AllowMissingBundles && !Worklist.empty()) {
    std::string ErrMsg = "Can't find bundles for";
    std::set<StringRef> Sorted;
    for (auto &E : Worklist)
      Sorted.insert(E.first());
    unsigned I = 0;
    unsigned Last = Sorted.size() - 1;
    for (auto &E : Sorted) {
      if (I != 0 && Last > 1)
        ErrMsg += ",";
      ErrMsg += " ";
      if (I == Last && I != 0)
        ErrMsg += "and ";
      ErrMsg += E.str();
      ++I;
    }
    return createStringError(inconvertibleErrorCode(), ErrMsg);
  }

  // If no bundles were found, assume the input file is the host bundle and
  // create empty files for the remaining targets.
  if (Worklist.size() == TargetNames.size()) {
    for (auto &E : Worklist) {
      std::error_code EC;
      raw_fd_ostream OutputFile(E.second, EC, sys::fs::OF_None);
      if (EC)
        return createFileError(E.second, EC);

      // If this entry has a host kind, copy the input file to the output file.
      auto OffloadInfo = OffloadTargetInfo(E.getKey());
      if (OffloadInfo.hasHostKind())
        OutputFile.write(Input.getBufferStart(), Input.getBufferSize());
    }
    return Error::success();
  }

  // If we found elements, we emit an error if none of those were for the host
  // in case host bundle name was provided in command line.
  if (!FoundHostBundle && HostInputIndex != ~0u)
    return createStringError(inconvertibleErrorCode(),
                             "Can't find bundle for the host target");

  // If we still have any elements in the worklist, create empty files for them.
  for (auto &E : Worklist) {
    std::error_code EC;
    raw_fd_ostream OutputFile(E.second, EC, sys::fs::OF_None);
    if (EC)
      return createFileError(E.second, EC);
  }

  return Error::success();
}

static Archive::Kind getDefaultArchiveKindForHost() {
  return Triple(sys::getDefaultTargetTriple()).isOSDarwin() ? Archive::K_DARWIN
                                                            : Archive::K_GNU;
}

/// @brief Checks if a code object \p CodeObjectInfo is compatible with a given
/// target \p TargetInfo.
/// @link https://clang.llvm.org/docs/ClangOffloadBundler.html#bundle-entry-id
bool isCodeObjectCompatible(OffloadTargetInfo &CodeObjectInfo,
                            OffloadTargetInfo &TargetInfo) {

  // Compatible in case of exact match.
  if (CodeObjectInfo == TargetInfo) {
    DEBUG_WITH_TYPE("CodeObjectCompatibility",
                    dbgs() << "Compatible: Exact match: \t[CodeObject: "
                           << CodeObjectInfo.str()
                           << "]\t:\t[Target: " << TargetInfo.str() << "]\n");
    return true;
  }

  // Incompatible if Kinds or Triples mismatch.
  if (!CodeObjectInfo.isOffloadKindCompatible(TargetInfo.OffloadKind) ||
      !CodeObjectInfo.Triple.isCompatibleWith(TargetInfo.Triple)) {
    DEBUG_WITH_TYPE(
        "CodeObjectCompatibility",
        dbgs() << "Incompatible: Kind/Triple mismatch \t[CodeObject: "
               << CodeObjectInfo.str() << "]\t:\t[Target: " << TargetInfo.str()
               << "]\n");
    return false;
  }

  // Incompatible if Processors mismatch.
  llvm::StringMap<bool> CodeObjectFeatureMap, TargetFeatureMap;
  llvm::Optional<StringRef> CodeObjectProc = clang::parseTargetID(
      CodeObjectInfo.Triple, CodeObjectInfo.TargetID, &CodeObjectFeatureMap);
  llvm::Optional<StringRef> TargetProc = clang::parseTargetID(
      TargetInfo.Triple, TargetInfo.TargetID, &TargetFeatureMap);

  // Both TargetProc and CodeObjectProc can't be empty here.
  if (!TargetProc || !CodeObjectProc ||
      CodeObjectProc.getValue() != TargetProc.getValue()) {
    DEBUG_WITH_TYPE("CodeObjectCompatibility",
                    dbgs() << "Incompatible: Processor mismatch \t[CodeObject: "
                           << CodeObjectInfo.str()
                           << "]\t:\t[Target: " << TargetInfo.str() << "]\n");
    return false;
  }

  // Incompatible if CodeObject has more features than Target, irrespective of
  // type or sign of features.
  if (CodeObjectFeatureMap.getNumItems() > TargetFeatureMap.getNumItems()) {
    DEBUG_WITH_TYPE("CodeObjectCompatibility",
                    dbgs() << "Incompatible: CodeObject has more features "
                              "than target \t[CodeObject: "
                           << CodeObjectInfo.str()
                           << "]\t:\t[Target: " << TargetInfo.str() << "]\n");
    return false;
  }

  // Compatible if each target feature specified by target is compatible with
  // target feature of code object. The target feature is compatible if the
  // code object does not specify it (meaning Any), or if it specifies it
  // with the same value (meaning On or Off).
  for (const auto &CodeObjectFeature : CodeObjectFeatureMap) {
    auto TargetFeature = TargetFeatureMap.find(CodeObjectFeature.getKey());
    if (TargetFeature == TargetFeatureMap.end()) {
      DEBUG_WITH_TYPE(
          "CodeObjectCompatibility",
          dbgs()
              << "Incompatible: Value of CodeObject's non-ANY feature is "
                 "not matching with Target feature's ANY value \t[CodeObject: "
              << CodeObjectInfo.str() << "]\t:\t[Target: " << TargetInfo.str()
              << "]\n");
      return false;
    } else if (TargetFeature->getValue() != CodeObjectFeature.getValue()) {
      DEBUG_WITH_TYPE(
          "CodeObjectCompatibility",
          dbgs() << "Incompatible: Value of CodeObject's non-ANY feature is "
                    "not matching with Target feature's non-ANY value "
                    "\t[CodeObject: "
                 << CodeObjectInfo.str()
                 << "]\t:\t[Target: " << TargetInfo.str() << "]\n");
      return false;
    }
  }

  // CodeObject is compatible if all features of Target are:
  //   - either, present in the Code Object's features map with the same sign,
  //   - or, the feature is missing from CodeObjects's features map i.e. it is
  //   set to ANY
  DEBUG_WITH_TYPE(
      "CodeObjectCompatibility",
      dbgs() << "Compatible: Target IDs are compatible \t[CodeObject: "
             << CodeObjectInfo.str() << "]\t:\t[Target: " << TargetInfo.str()
             << "]\n");
  return true;
}

/// @brief Computes a list of targets among all given targets which are
/// compatible with this code object
/// @param [in] Code Object \p CodeObject
/// @param [out] List of all compatible targets \p CompatibleTargets among all
/// given targets
/// @return false, if no compatible target is found.
static bool
getCompatibleOffloadTargets(OffloadTargetInfo &CodeObjectInfo,
                            SmallVectorImpl<StringRef> &CompatibleTargets) {
  if (!CompatibleTargets.empty()) {
    DEBUG_WITH_TYPE("CodeObjectCompatibility",
                    dbgs() << "CompatibleTargets list should be empty\n");
    return false;
  }
  for (auto &Target : TargetNames) {
    auto TargetInfo = OffloadTargetInfo(Target);
    if (isCodeObjectCompatible(CodeObjectInfo, TargetInfo))
      CompatibleTargets.push_back(Target);
  }
  return !CompatibleTargets.empty();
}

// Check that each code object file in the input archive conforms to following
// rule: for a specific processor, a feature either shows up in all target IDs,
// or does not show up in any target IDs. Otherwise the target ID combination is
// invalid.
static Error CheckHeterogeneousArchive(StringRef ArchiveName) {
  std::vector<std::unique_ptr<MemoryBuffer>> ArchiveBuffers;
  ErrorOr<std::unique_ptr<MemoryBuffer>> BufOrErr =
      MemoryBuffer::getFileOrSTDIN(ArchiveName, true, false);
  if (std::error_code EC = BufOrErr.getError())
    return createFileError(ArchiveName, EC);

  ArchiveBuffers.push_back(std::move(*BufOrErr));
  Expected<std::unique_ptr<llvm::object::Archive>> LibOrErr =
      Archive::create(ArchiveBuffers.back()->getMemBufferRef());
  if (!LibOrErr)
    return LibOrErr.takeError();

  auto Archive = std::move(*LibOrErr);

  Error ArchiveErr = Error::success();
  auto ChildEnd = Archive->child_end();

  /// Iterate over all bundled code object files in the input archive.
  for (auto ArchiveIter = Archive->child_begin(ArchiveErr);
       ArchiveIter != ChildEnd; ++ArchiveIter) {
    if (ArchiveErr)
      return ArchiveErr;
    auto ArchiveChildNameOrErr = (*ArchiveIter).getName();
    if (!ArchiveChildNameOrErr)
      return ArchiveChildNameOrErr.takeError();

    auto CodeObjectBufferRefOrErr = (*ArchiveIter).getMemoryBufferRef();
    if (!CodeObjectBufferRefOrErr)
      return CodeObjectBufferRefOrErr.takeError();

    auto CodeObjectBuffer =
        MemoryBuffer::getMemBuffer(*CodeObjectBufferRefOrErr, false);

    Expected<std::unique_ptr<FileHandler>> FileHandlerOrErr =
        CreateFileHandler(*CodeObjectBuffer);
    if (!FileHandlerOrErr)
      return FileHandlerOrErr.takeError();

    std::unique_ptr<FileHandler> &FileHandler = *FileHandlerOrErr;
    assert(FileHandler);

    std::set<StringRef> BundleIds;
    auto CodeObjectFileError =
        FileHandler->getBundleIDs(*CodeObjectBuffer, BundleIds);
    if (CodeObjectFileError)
      return CodeObjectFileError;

    auto &&ConflictingArchs = clang::getConflictTargetIDCombination(BundleIds);
    if (ConflictingArchs) {
      std::string ErrMsg =
          Twine("conflicting TargetIDs [" + ConflictingArchs.getValue().first +
                ", " + ConflictingArchs.getValue().second + "] found in " +
                ArchiveChildNameOrErr.get() + " of " + ArchiveName)
              .str();
      return createStringError(inconvertibleErrorCode(), ErrMsg);
    }
  }

  return ArchiveErr;
}

/// UnbundleArchive takes an archive file (".a") as input containing bundled
/// code object files, and a list of offload targets (not host), and extracts
/// the code objects into a new archive file for each offload target. Each
/// resulting archive file contains all code object files corresponding to that
/// particular offload target. The created archive file does not
/// contain an index of the symbols and code object files are named as
/// <<Parent Bundle Name>-<CodeObject's TargetID>>, with ':' replaced with '_'.
static Error UnbundleArchive() {
  std::vector<std::unique_ptr<MemoryBuffer>> ArchiveBuffers;

  /// Map of target names with list of object files that will form the device
  /// specific archive for that target
  StringMap<std::vector<NewArchiveMember>> OutputArchivesMap;

  // Map of target names and output archive filenames
  StringMap<StringRef> TargetOutputFileNameMap;

  auto Output = OutputFileNames.begin();
  for (auto &Target : TargetNames) {
    TargetOutputFileNameMap[Target] = *Output;
    ++Output;
  }

  StringRef IFName = InputFileNames.front();

  if (CheckInputArchive) {
    // For a specific processor, a feature either shows up in all target IDs, or
    // does not show up in any target IDs. Otherwise the target ID combination
    // is invalid.
    auto ArchiveError = CheckHeterogeneousArchive(IFName);
    if (ArchiveError) {
      return ArchiveError;
    }
  }

  ErrorOr<std::unique_ptr<MemoryBuffer>> BufOrErr =
      MemoryBuffer::getFileOrSTDIN(IFName, true, false);
  if (std::error_code EC = BufOrErr.getError())
    return createFileError(InputFileNames.front(), EC);

  ArchiveBuffers.push_back(std::move(*BufOrErr));
  Expected<std::unique_ptr<llvm::object::Archive>> LibOrErr =
      Archive::create(ArchiveBuffers.back()->getMemBufferRef());
  if (!LibOrErr)
    return LibOrErr.takeError();

  auto Archive = std::move(*LibOrErr);

  Error ArchiveErr = Error::success();
  auto ChildEnd = Archive->child_end();

  /// Iterate over all bundled code object files in the input archive.
  for (auto ArchiveIter = Archive->child_begin(ArchiveErr);
       ArchiveIter != ChildEnd; ++ArchiveIter) {
    if (ArchiveErr)
      return ArchiveErr;
    auto ArchiveChildNameOrErr = (*ArchiveIter).getName();
    if (!ArchiveChildNameOrErr)
      return ArchiveChildNameOrErr.takeError();

    StringRef BundledObjectFile = sys::path::filename(*ArchiveChildNameOrErr);

    auto CodeObjectBufferRefOrErr = (*ArchiveIter).getMemoryBufferRef();
    if (!CodeObjectBufferRefOrErr)
      return CodeObjectBufferRefOrErr.takeError();

    auto CodeObjectBuffer =
        MemoryBuffer::getMemBuffer(*CodeObjectBufferRefOrErr, false);

    Expected<std::unique_ptr<FileHandler>> FileHandlerOrErr =
        CreateFileHandler(*CodeObjectBuffer);
    if (!FileHandlerOrErr)
      return FileHandlerOrErr.takeError();

    std::unique_ptr<FileHandler> &FileHandler = *FileHandlerOrErr;
    assert(FileHandler);

    if (Error ReadErr = FileHandler.get()->ReadHeader(*CodeObjectBuffer))
      return ReadErr;

    Expected<Optional<StringRef>> CurBundleIDOrErr =
        FileHandler->ReadBundleStart(*CodeObjectBuffer);
    if (!CurBundleIDOrErr)
      return CurBundleIDOrErr.takeError();

    Optional<StringRef> OptionalCurBundleID = *CurBundleIDOrErr;
    // No device code in this child, skip.
    if (!OptionalCurBundleID.hasValue())
      continue;
    StringRef CodeObject = *OptionalCurBundleID;

    // Process all bundle entries (CodeObjects) found in this child of input
    // archive.
    while (!CodeObject.empty()) {
      SmallVector<StringRef> CompatibleTargets;
      auto CodeObjectInfo = OffloadTargetInfo(CodeObject);
      if (CodeObjectInfo.hasHostKind()) {
        // Do nothing, we don't extract host code yet.
      } else if (getCompatibleOffloadTargets(CodeObjectInfo,
                                             CompatibleTargets)) {
        std::string BundleData;
        raw_string_ostream DataStream(BundleData);
        if (Error Err =
                FileHandler.get()->ReadBundle(DataStream, *CodeObjectBuffer))
          return Err;

        for (auto &CompatibleTarget : CompatibleTargets) {
          SmallString<128> BundledObjectFileName;
          BundledObjectFileName.assign(BundledObjectFile);
          auto OutputBundleName =
              Twine(llvm::sys::path::stem(BundledObjectFileName) + "-" +
                    CodeObject +
                    getDeviceLibraryFileName(BundledObjectFileName,
                                             CodeObjectInfo.TargetID))
                  .str();
          // Replace ':' in optional target feature list with '_' to ensure
          // cross-platform validity.
          std::replace(OutputBundleName.begin(), OutputBundleName.end(), ':',
                       '_');

          std::unique_ptr<MemoryBuffer> MemBuf = MemoryBuffer::getMemBufferCopy(
              DataStream.str(), OutputBundleName);
          ArchiveBuffers.push_back(std::move(MemBuf));
          llvm::MemoryBufferRef MemBufRef =
              MemoryBufferRef(*(ArchiveBuffers.back()));

          // For inserting <CompatibleTarget, list<CodeObject>> entry in
          // OutputArchivesMap.
          if (OutputArchivesMap.find(CompatibleTarget) ==
              OutputArchivesMap.end()) {

            std::vector<NewArchiveMember> ArchiveMembers;
            ArchiveMembers.push_back(NewArchiveMember(MemBufRef));
            OutputArchivesMap.insert_or_assign(CompatibleTarget,
                                               std::move(ArchiveMembers));
          } else {
            OutputArchivesMap[CompatibleTarget].push_back(
                NewArchiveMember(MemBufRef));
          }
        }
      }

      if (Error Err = FileHandler.get()->ReadBundleEnd(*CodeObjectBuffer))
        return Err;

      Expected<Optional<StringRef>> NextTripleOrErr =
          FileHandler->ReadBundleStart(*CodeObjectBuffer);
      if (!NextTripleOrErr)
        return NextTripleOrErr.takeError();

      CodeObject = ((*NextTripleOrErr).hasValue()) ? **NextTripleOrErr : "";
    } // End of processing of all bundle entries of this child of input archive.
  }   // End of while over children of input archive.

  assert(!ArchiveErr && "Error occurred while reading archive!");

  /// Write out an archive for each target
  for (auto &Target : TargetNames) {
    StringRef FileName = TargetOutputFileNameMap[Target];
    StringMapIterator<std::vector<llvm::NewArchiveMember>> CurArchiveMembers =
        OutputArchivesMap.find(Target);
    if (CurArchiveMembers != OutputArchivesMap.end()) {
      if (Error WriteErr = writeArchive(FileName, CurArchiveMembers->getValue(),
                                        true, getDefaultArchiveKindForHost(),
                                        true, false, nullptr))
        return WriteErr;
    } else if (!AllowMissingBundles) {
      std::string ErrMsg =
          Twine("no compatible code object found for the target '" + Target +
                "' in heterogeneous archive library: " + IFName)
              .str();
      return createStringError(inconvertibleErrorCode(), ErrMsg);
    } else { // Create an empty archive file if no compatible code object is
             // found and "allow-missing-bundles" is enabled. It ensures that
             // the linker using output of this step doesn't complain about
             // the missing input file.
      std::vector<llvm::NewArchiveMember> EmptyArchive;
      EmptyArchive.clear();
      if (Error WriteErr = writeArchive(FileName, EmptyArchive, true,
                                        getDefaultArchiveKindForHost(), true,
                                        false, nullptr))
        return WriteErr;
    }
  }

  return Error::success();
}

static void PrintVersion(raw_ostream &OS) {
  OS << clang::getClangToolFullVersion("clang-offload-bundler") << '\n';
}

int main(int argc, const char **argv) {
  sys::PrintStackTraceOnErrorSignal(argv[0]);

  cl::HideUnrelatedOptions(ClangOffloadBundlerCategory);
  cl::SetVersionPrinter(PrintVersion);
  cl::ParseCommandLineOptions(
      argc, argv,
      "A tool to bundle several input files of the specified type <type> \n"
      "referring to the same source file but different targets into a single \n"
      "one. The resulting file can also be unbundled into different files by \n"
      "this tool if -unbundle is provided.\n");

  if (Help) {
    cl::PrintHelpMessage();
    return 0;
  }

  auto reportError = [argv](Error E) {
    logAllUnhandledErrors(std::move(E), WithColor::error(errs(), argv[0]));
    exit(1);
  };

  auto doWork = [&](std::function<llvm::Error()> Work) {
    // Save the current executable directory as it will be useful to find other
    // tools.
    BundlerExecutable = argv[0];
    if (!llvm::sys::fs::exists(BundlerExecutable))
      BundlerExecutable =
          sys::fs::getMainExecutable(argv[0], &BundlerExecutable);

    if (llvm::Error Err = Work()) {
      reportError(std::move(Err));
    }
  };

  if (ListBundleIDs) {
    if (Unbundle) {
      reportError(
          createStringError(errc::invalid_argument,
                            "-unbundle and -list cannot be used together"));
    }
    if (InputFileNames.size() != 1) {
      reportError(createStringError(errc::invalid_argument,
                                    "only one input file supported for -list"));
    }
    if (OutputFileNames.size()) {
      reportError(createStringError(errc::invalid_argument,
                                    "-outputs option is invalid for -list"));
    }
    if (TargetNames.size()) {
      reportError(createStringError(errc::invalid_argument,
                                    "-targets option is invalid for -list"));
    }

    doWork([]() { return ListBundleIDsInFile(InputFileNames.front()); });
    return 0;
  }

  if (CheckInputArchive) {
    if (!Unbundle) {
      reportError(createStringError(errc::invalid_argument,
                                    "-check-input-archive cannot be used while "
                                    "bundling"));
    }
    if (Unbundle && FilesType != "a") {
      reportError(createStringError(errc::invalid_argument,
                                    "-check-input-archive can only be used for "
                                    "unbundling archives (-type=a)"));
    }
  }

  if (OutputFileNames.getNumOccurrences() == 0) {
    reportError(createStringError(
        errc::invalid_argument,
        "for the --outputs option: must be specified at least once!"));
  }
  if (TargetNames.getNumOccurrences() == 0) {
    reportError(createStringError(
        errc::invalid_argument,
        "for the --targets option: must be specified at least once!"));
  }
  if (Unbundle) {
    if (InputFileNames.size() != 1) {
      reportError(createStringError(
          errc::invalid_argument,
          "only one input file supported in unbundling mode"));
    }
    if (OutputFileNames.size() != TargetNames.size()) {
      reportError(createStringError(errc::invalid_argument,
                                    "number of output files and targets should "
                                    "match in unbundling mode"));
    }
  } else {
    if (FilesType == "a") {
      reportError(createStringError(errc::invalid_argument,
                                    "Archive files are only supported "
                                    "for unbundling"));
    }
    if (OutputFileNames.size() != 1) {
      reportError(createStringError(
          errc::invalid_argument,
          "only one output file supported in bundling mode"));
    }
    if (InputFileNames.size() != TargetNames.size()) {
      reportError(createStringError(
          errc::invalid_argument,
          "number of input files and targets should match in bundling mode"));
    }
  }

  // Verify that the offload kinds and triples are known. We also check that we
  // have exactly one host target.
  unsigned Index = 0u;
  unsigned HostTargetNum = 0u;
  bool HIPOnly = true;
  llvm::DenseSet<StringRef> ParsedTargets;
  for (StringRef Target : TargetNames) {
    if (ParsedTargets.contains(Target)) {
      reportError(createStringError(errc::invalid_argument,
                                    "Duplicate targets are not allowed"));
    }
    ParsedTargets.insert(Target);

    auto OffloadInfo = OffloadTargetInfo(Target);
    bool KindIsValid = OffloadInfo.isOffloadKindValid();
    bool TripleIsValid = OffloadInfo.isTripleValid();

    if (!KindIsValid || !TripleIsValid) {
      SmallVector<char, 128u> Buf;
      raw_svector_ostream Msg(Buf);
      Msg << "invalid target '" << Target << "'";
      if (!KindIsValid)
        Msg << ", unknown offloading kind '" << OffloadInfo.OffloadKind << "'";
      if (!TripleIsValid)
        Msg << ", unknown target triple '" << OffloadInfo.Triple.str() << "'";
      reportError(createStringError(errc::invalid_argument, Msg.str()));
    }

    if (KindIsValid && OffloadInfo.hasHostKind()) {
      ++HostTargetNum;
      // Save the index of the input that refers to the host.
      HostInputIndex = Index;
    }

    if (OffloadInfo.OffloadKind != "hip" && OffloadInfo.OffloadKind != "hipv4")
      HIPOnly = false;

    ++Index;
  }

  // HIP uses clang-offload-bundler to bundle device-only compilation results
  // for multiple GPU archs, therefore allow no host target if all entries
  // are for HIP.
  AllowNoHost = HIPOnly;

  // Host triple is not really needed for unbundling operation, so do not
  // treat missing host triple as error if we do unbundling.
  if ((Unbundle && HostTargetNum > 1) ||
      (!Unbundle && HostTargetNum != 1 && !AllowNoHost)) {
    reportError(createStringError(errc::invalid_argument,
                                  "expecting exactly one host target but got " +
                                      Twine(HostTargetNum)));
  }

  doWork([]() {
    if (Unbundle) {
      if (FilesType == "a")
        return UnbundleArchive();
      else
        return UnbundleFiles();
    } else
      return BundleFiles();
  });
  return 0;
}<|MERGE_RESOLUTION|>--- conflicted
+++ resolved
@@ -118,19 +118,17 @@
                     cl::desc("Alignment of bundle for binary files"),
                     cl::init(1), cl::cat(ClangOffloadBundlerCategory));
 
-<<<<<<< HEAD
 static cl::opt<bool>
     CheckInputArchive("check-input-archive",
                       cl::desc("Check if input heterogeneous archive is "
                                "valid in terms of TargetID rules.\n"),
                       cl::init(false), cl::cat(ClangOffloadBundlerCategory));
-=======
+
 static cl::opt<bool> HipOpenmpCompatible(
     "hip-openmp-compatible",
     cl::desc("Treat hip and hipv4 offload kinds as "
              "compatible with openmp kind, and vice versa.\n"),
     cl::init(false), cl::cat(ClangOffloadBundlerCategory));
->>>>>>> b05918f2
 
 /// Magic string that marks the existence of offloading data.
 #define OFFLOAD_BUNDLER_MAGIC_STR "__CLANG_OFFLOAD_BUNDLE__"
