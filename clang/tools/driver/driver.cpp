//===-- driver.cpp - Clang GCC-Compatible Driver --------------------------===//
//
// Part of the LLVM Project, under the Apache License v2.0 with LLVM Exceptions.
// See https://llvm.org/LICENSE.txt for license information.
// SPDX-License-Identifier: Apache-2.0 WITH LLVM-exception
//
//===----------------------------------------------------------------------===//
//
// This is the entry point to the clang driver; it is a thin wrapper
// for functionality in the Driver clang library.
//
//===----------------------------------------------------------------------===//

#include "clang/Driver/Driver.h"
#include "clang/Basic/DiagnosticOptions.h"
#include "clang/Basic/Stack.h"
#include "clang/Config/config.h"
#include "clang/Driver/Compilation.h"
#include "clang/Driver/DriverDiagnostic.h"
#include "clang/Driver/Options.h"
#include "clang/Driver/ToolChain.h"
#include "clang/Frontend/ChainedDiagnosticConsumer.h"
#include "clang/Frontend/CompilerInvocation.h"
#include "clang/Frontend/SerializedDiagnosticPrinter.h"
#include "clang/Frontend/TextDiagnosticPrinter.h"
#include "clang/Frontend/Utils.h"
#include "llvm/ADT/ArrayRef.h"
#include "llvm/ADT/SmallString.h"
#include "llvm/ADT/SmallVector.h"
#include "llvm/Option/ArgList.h"
#include "llvm/Option/OptTable.h"
#include "llvm/Option/Option.h"
#include "llvm/Support/BuryPointer.h"
#include "llvm/Support/CommandLine.h"
#include "llvm/Support/CrashRecoveryContext.h"
#include "llvm/Support/ErrorHandling.h"
#include "llvm/Support/FileSystem.h"
#include "llvm/Support/Host.h"
#include "llvm/Support/InitLLVM.h"
#include "llvm/Support/Path.h"
#include "llvm/Support/PrettyStackTrace.h"
#include "llvm/Support/Process.h"
#include "llvm/Support/Program.h"
#include "llvm/Support/Regex.h"
#include "llvm/Support/Signals.h"
#include "llvm/Support/StringSaver.h"
#include "llvm/Support/TargetSelect.h"
#include "llvm/Support/Timer.h"
#include "llvm/Support/raw_ostream.h"
#include <memory>
#include <set>
#include <system_error>
using namespace clang;
using namespace clang::driver;
using namespace llvm::opt;

std::string GetExecutablePath(const char *Argv0, bool CanonicalPrefixes) {
  if (!CanonicalPrefixes) {
    SmallString<128> ExecutablePath(Argv0);
    // Do a PATH lookup if Argv0 isn't a valid path.
    if (!llvm::sys::fs::exists(ExecutablePath))
      if (llvm::ErrorOr<std::string> P =
              llvm::sys::findProgramByName(ExecutablePath))
        ExecutablePath = *P;
    return std::string(ExecutablePath.str());
  }

  // This just needs to be some symbol in the binary; C++ doesn't
  // allow taking the address of ::main however.
  void *P = (void*) (intptr_t) GetExecutablePath;
  return llvm::sys::fs::getMainExecutable(Argv0, P);
}

static const char *GetStableCStr(std::set<std::string> &SavedStrings,
                                 StringRef S) {
  return SavedStrings.insert(std::string(S)).first->c_str();
}

/// ApplyQAOverride - Apply a list of edits to the input argument lists.
///
/// The input string is a space separate list of edits to perform,
/// they are applied in order to the input argument lists. Edits
/// should be one of the following forms:
///
///  '#': Silence information about the changes to the command line arguments.
///
///  '^': Add FOO as a new argument at the beginning of the command line.
///
///  '+': Add FOO as a new argument at the end of the command line.
///
///  's/XXX/YYY/': Substitute the regular expression XXX with YYY in the command
///  line.
///
///  'xOPTION': Removes all instances of the literal argument OPTION.
///
///  'XOPTION': Removes all instances of the literal argument OPTION,
///  and the following argument.
///
///  'Ox': Removes all flags matching 'O' or 'O[sz0-9]' and adds 'Ox'
///  at the end of the command line.
///
/// \param OS - The stream to write edit information to.
/// \param Args - The vector of command line arguments.
/// \param Edit - The override command to perform.
/// \param SavedStrings - Set to use for storing string representations.
static void ApplyOneQAOverride(raw_ostream &OS,
                               SmallVectorImpl<const char*> &Args,
                               StringRef Edit,
                               std::set<std::string> &SavedStrings) {
  // This does not need to be efficient.

  if (Edit[0] == '^') {
    const char *Str =
      GetStableCStr(SavedStrings, Edit.substr(1));
    OS << "### Adding argument " << Str << " at beginning\n";
    Args.insert(Args.begin() + 1, Str);
  } else if (Edit[0] == '+') {
    const char *Str =
      GetStableCStr(SavedStrings, Edit.substr(1));
    OS << "### Adding argument " << Str << " at end\n";
    Args.push_back(Str);
  } else if (Edit[0] == 's' && Edit[1] == '/' && Edit.endswith("/") &&
             Edit.slice(2, Edit.size()-1).find('/') != StringRef::npos) {
    StringRef MatchPattern = Edit.substr(2).split('/').first;
    StringRef ReplPattern = Edit.substr(2).split('/').second;
    ReplPattern = ReplPattern.slice(0, ReplPattern.size()-1);

    for (unsigned i = 1, e = Args.size(); i != e; ++i) {
      // Ignore end-of-line response file markers
      if (Args[i] == nullptr)
        continue;
      std::string Repl = llvm::Regex(MatchPattern).sub(ReplPattern, Args[i]);

      if (Repl != Args[i]) {
        OS << "### Replacing '" << Args[i] << "' with '" << Repl << "'\n";
        Args[i] = GetStableCStr(SavedStrings, Repl);
      }
    }
  } else if (Edit[0] == 'x' || Edit[0] == 'X') {
    auto Option = Edit.substr(1);
    for (unsigned i = 1; i < Args.size();) {
      if (Option == Args[i]) {
        OS << "### Deleting argument " << Args[i] << '\n';
        Args.erase(Args.begin() + i);
        if (Edit[0] == 'X') {
          if (i < Args.size()) {
            OS << "### Deleting argument " << Args[i] << '\n';
            Args.erase(Args.begin() + i);
          } else
            OS << "### Invalid X edit, end of command line!\n";
        }
      } else
        ++i;
    }
  } else if (Edit[0] == 'O') {
    for (unsigned i = 1; i < Args.size();) {
      const char *A = Args[i];
      // Ignore end-of-line response file markers
      if (A == nullptr)
        continue;
      if (A[0] == '-' && A[1] == 'O' &&
          (A[2] == '\0' ||
           (A[3] == '\0' && (A[2] == 's' || A[2] == 'z' ||
                             ('0' <= A[2] && A[2] <= '9'))))) {
        OS << "### Deleting argument " << Args[i] << '\n';
        Args.erase(Args.begin() + i);
      } else
        ++i;
    }
    OS << "### Adding argument " << Edit << " at end\n";
    Args.push_back(GetStableCStr(SavedStrings, '-' + Edit.str()));
  } else {
    OS << "### Unrecognized edit: " << Edit << "\n";
  }
}

/// ApplyQAOverride - Apply a comma separate list of edits to the
/// input argument lists. See ApplyOneQAOverride.
static void ApplyQAOverride(SmallVectorImpl<const char*> &Args,
                            const char *OverrideStr,
                            std::set<std::string> &SavedStrings) {
  raw_ostream *OS = &llvm::errs();

  if (OverrideStr[0] == '#') {
    ++OverrideStr;
    OS = &llvm::nulls();
  }

  *OS << "### CCC_OVERRIDE_OPTIONS: " << OverrideStr << "\n";

  // This does not need to be efficient.

  const char *S = OverrideStr;
  while (*S) {
    const char *End = ::strchr(S, ' ');
    if (!End)
      End = S + strlen(S);
    if (End != S)
      ApplyOneQAOverride(*OS, Args, std::string(S, End), SavedStrings);
    S = End;
    if (*S != '\0')
      ++S;
  }
}

extern int cc1_main(ArrayRef<const char *> Argv, const char *Argv0,
                    void *MainAddr);
extern int cc1as_main(ArrayRef<const char *> Argv, const char *Argv0,
                      void *MainAddr);
extern int cc1gen_reproducer_main(ArrayRef<const char *> Argv,
                                  const char *Argv0, void *MainAddr);

static void insertTargetAndModeArgs(const ParsedClangName &NameParts,
                                    SmallVectorImpl<const char *> &ArgVector,
                                    std::set<std::string> &SavedStrings) {
  // Put target and mode arguments at the start of argument list so that
  // arguments specified in command line could override them. Avoid putting
  // them at index 0, as an option like '-cc1' must remain the first.
  int InsertionPoint = 0;
  if (ArgVector.size() > 0)
    ++InsertionPoint;

  if (NameParts.DriverMode) {
    // Add the mode flag to the arguments.
    ArgVector.insert(ArgVector.begin() + InsertionPoint,
                     GetStableCStr(SavedStrings, NameParts.DriverMode));
  }

  if (NameParts.TargetIsValid) {
    const char *arr[] = {"-target", GetStableCStr(SavedStrings,
                                                  NameParts.TargetPrefix)};
    ArgVector.insert(ArgVector.begin() + InsertionPoint,
                     std::begin(arr), std::end(arr));
  }
}

static void getCLEnvVarOptions(std::string &EnvValue, llvm::StringSaver &Saver,
                               SmallVectorImpl<const char *> &Opts) {
  llvm::cl::TokenizeWindowsCommandLine(EnvValue, Saver, Opts);
  // The first instance of '#' should be replaced with '=' in each option.
  for (const char *Opt : Opts)
    if (char *NumberSignPtr = const_cast<char *>(::strchr(Opt, '#')))
      *NumberSignPtr = '=';
}

static void SetBackdoorDriverOutputsFromEnvVars(Driver &TheDriver) {
  // Handle CC_PRINT_OPTIONS and CC_PRINT_OPTIONS_FILE.
  TheDriver.CCPrintOptions = !!::getenv("CC_PRINT_OPTIONS");
  if (TheDriver.CCPrintOptions)
    TheDriver.CCPrintOptionsFilename = ::getenv("CC_PRINT_OPTIONS_FILE");

  // Handle CC_PRINT_HEADERS and CC_PRINT_HEADERS_FILE.
  TheDriver.CCPrintHeaders = !!::getenv("CC_PRINT_HEADERS");
  if (TheDriver.CCPrintHeaders)
    TheDriver.CCPrintHeadersFilename = ::getenv("CC_PRINT_HEADERS_FILE");

  // Handle CC_LOG_DIAGNOSTICS and CC_LOG_DIAGNOSTICS_FILE.
  TheDriver.CCLogDiagnostics = !!::getenv("CC_LOG_DIAGNOSTICS");
  if (TheDriver.CCLogDiagnostics)
    TheDriver.CCLogDiagnosticsFilename = ::getenv("CC_LOG_DIAGNOSTICS_FILE");

  // Handle CC_PRINT_PROC_STAT and CC_PRINT_PROC_STAT_FILE.
  TheDriver.CCPrintProcessStats = !!::getenv("CC_PRINT_PROC_STAT");
  if (TheDriver.CCPrintProcessStats)
    TheDriver.CCPrintStatReportFilename = ::getenv("CC_PRINT_PROC_STAT_FILE");
}

static void FixupDiagPrefixExeName(TextDiagnosticPrinter *DiagClient,
                                   const std::string &Path) {
  // If the clang binary happens to be named cl.exe for compatibility reasons,
  // use clang-cl.exe as the prefix to avoid confusion between clang and MSVC.
  StringRef ExeBasename(llvm::sys::path::stem(Path));
  if (ExeBasename.equals_lower("cl"))
    ExeBasename = "clang-cl";
  DiagClient->setPrefix(std::string(ExeBasename));
}

// This lets us create the DiagnosticsEngine with a properly-filled-out
// DiagnosticOptions instance.
static DiagnosticOptions *CreateAndPopulateDiagOpts(ArrayRef<const char *> argv,
                                                    InputArgList &Args) {
  auto *DiagOpts = new DiagnosticOptions;
  unsigned MissingArgIndex, MissingArgCount;
  Args = getDriverOptTable().ParseArgs(argv.slice(1), MissingArgIndex,
                                       MissingArgCount);
  // We ignore MissingArgCount and the return value of ParseDiagnosticArgs.
  // Any errors that would be diagnosed here will also be diagnosed later,
  // when the DiagnosticsEngine actually exists.
  (void)ParseDiagnosticArgs(*DiagOpts, Args);

  return DiagOpts;
}

static void SetInstallDir(SmallVectorImpl<const char *> &argv,
                          Driver &TheDriver, bool CanonicalPrefixes) {
  // Attempt to find the original path used to invoke the driver, to determine
  // the installed path. We do this manually, because we want to support that
  // path being a symlink.
  SmallString<128> InstalledPath(argv[0]);

  // Do a PATH lookup, if there are no directory components.
  if (llvm::sys::path::filename(InstalledPath) == InstalledPath)
    if (llvm::ErrorOr<std::string> Tmp = llvm::sys::findProgramByName(
            llvm::sys::path::filename(InstalledPath.str())))
      InstalledPath = *Tmp;

  // FIXME: We don't actually canonicalize this, we just make it absolute.
  if (CanonicalPrefixes)
    llvm::sys::fs::make_absolute(InstalledPath);

  StringRef InstalledPathParent(llvm::sys::path::parent_path(InstalledPath));
  if (llvm::sys::fs::exists(InstalledPathParent))
    TheDriver.setInstalledDir(InstalledPathParent);
}

static int ExecuteCC1Tool(SmallVectorImpl<const char *> &ArgV) {
  // If we call the cc1 tool from the clangDriver library (through
  // Driver::CC1Main), we need to clean up the options usage count. The options
  // are currently global, and they might have been used previously by the
  // driver.
  llvm::cl::ResetAllOptionOccurrences();

  llvm::BumpPtrAllocator A;
  llvm::StringSaver Saver(A);
  llvm::cl::ExpandResponseFiles(Saver, &llvm::cl::TokenizeGNUCommandLine, ArgV,
                                /*MarkEOLs=*/false);
  StringRef Tool = ArgV[1];
  void *GetExecutablePathVP = (void *)(intptr_t)GetExecutablePath;
  if (Tool == "-cc1")
    return cc1_main(makeArrayRef(ArgV).slice(1), ArgV[0], GetExecutablePathVP);
  if (Tool == "-cc1as")
    return cc1as_main(makeArrayRef(ArgV).slice(2), ArgV[0],
                      GetExecutablePathVP);
  if (Tool == "-cc1gen-reproducer")
    return cc1gen_reproducer_main(makeArrayRef(ArgV).slice(2), ArgV[0],
                                  GetExecutablePathVP);
  // Reject unknown tools.
  llvm::errs() << "error: unknown integrated tool '" << Tool << "'. "
               << "Valid tools include '-cc1' and '-cc1as'.\n";
  return 1;
}

int main(int Argc, const char **Argv) {
  noteBottomOfStack();
  llvm::InitLLVM X(Argc, Argv);
  llvm::setBugReportMsg("PLEASE submit a bug report to " BUG_REPORT_URL
                        " and include the crash backtrace, preprocessed "
                        "source, and associated run script.\n");
  SmallVector<const char *, 256> Args(Argv, Argv + Argc);

  if (llvm::sys::Process::FixupStandardFileDescriptors())
    return 1;

  llvm::InitializeAllTargets();
  auto TargetAndMode = ToolChain::getTargetAndModeFromProgramName(Args[0]);

  llvm::BumpPtrAllocator A;
  llvm::StringSaver Saver(A);

  // Parse response files using the GNU syntax, unless we're in CL mode. There
  // are two ways to put clang in CL compatibility mode: Args[0] is either
  // clang-cl or cl, or --driver-mode=cl is on the command line. The normal
  // command line parsing can't happen until after response file parsing, so we
  // have to manually search for a --driver-mode=cl argument the hard way.
  // Finally, our -cc1 tools don't care which tokenization mode we use because
  // response files written by clang will tokenize the same way in either mode.
  bool ClangCLMode = false;
  if (StringRef(TargetAndMode.DriverMode).equals("--driver-mode=cl") ||
      llvm::find_if(Args, [](const char *F) {
        return F && strcmp(F, "--driver-mode=cl") == 0;
      }) != Args.end()) {
    ClangCLMode = true;
  }
  enum { Default, POSIX, Windows } RSPQuoting = Default;
  for (const char *F : Args) {
    if (strcmp(F, "--rsp-quoting=posix") == 0)
      RSPQuoting = POSIX;
    else if (strcmp(F, "--rsp-quoting=windows") == 0)
      RSPQuoting = Windows;
  }

  // Determines whether we want nullptr markers in Args to indicate response
  // files end-of-lines. We only use this for the /LINK driver argument with
  // clang-cl.exe on Windows.
  bool MarkEOLs = ClangCLMode;

  llvm::cl::TokenizerCallback Tokenizer;
  if (RSPQuoting == Windows || (RSPQuoting == Default && ClangCLMode))
    Tokenizer = &llvm::cl::TokenizeWindowsCommandLine;
  else
    Tokenizer = &llvm::cl::TokenizeGNUCommandLine;

  if (MarkEOLs && Args.size() > 1 && StringRef(Args[1]).startswith("-cc1"))
    MarkEOLs = false;
  llvm::cl::ExpandResponseFiles(Saver, Tokenizer, Args, MarkEOLs);

  // Handle -cc1 integrated tools, even if -cc1 was expanded from a response
  // file.
  auto FirstArg = std::find_if(Args.begin() + 1, Args.end(),
                               [](const char *A) { return A != nullptr; });
  if (FirstArg != Args.end() && StringRef(*FirstArg).startswith("-cc1")) {
    // If -cc1 came from a response file, remove the EOL sentinels.
    if (MarkEOLs) {
      auto newEnd = std::remove(Args.begin(), Args.end(), nullptr);
      Args.resize(newEnd - Args.begin());
    }
    return ExecuteCC1Tool(Args);
  }

  // Handle options that need handling before the real command line parsing in
  // Driver::BuildCompilation()
  bool CanonicalPrefixes = true;
  for (int i = 1, size = Args.size(); i < size; ++i) {
    // Skip end-of-line response file markers
    if (Args[i] == nullptr)
      continue;
    if (StringRef(Args[i]) == "-no-canonical-prefixes") {
      CanonicalPrefixes = false;
      break;
    }
  }

  // Handle CL and _CL_ which permits additional command line options to be
  // prepended or appended.
  if (ClangCLMode) {
    // Arguments in "CL" are prepended.
    llvm::Optional<std::string> OptCL = llvm::sys::Process::GetEnv("CL");
    if (OptCL.hasValue()) {
      SmallVector<const char *, 8> PrependedOpts;
      getCLEnvVarOptions(OptCL.getValue(), Saver, PrependedOpts);

      // Insert right after the program name to prepend to the argument list.
      Args.insert(Args.begin() + 1, PrependedOpts.begin(), PrependedOpts.end());
    }
    // Arguments in "_CL_" are appended.
    llvm::Optional<std::string> Opt_CL_ = llvm::sys::Process::GetEnv("_CL_");
    if (Opt_CL_.hasValue()) {
      SmallVector<const char *, 8> AppendedOpts;
      getCLEnvVarOptions(Opt_CL_.getValue(), Saver, AppendedOpts);

      // Insert at the end of the argument list to append.
      Args.append(AppendedOpts.begin(), AppendedOpts.end());
    }
  }

  std::set<std::string> SavedStrings;
  // Handle CCC_OVERRIDE_OPTIONS, used for editing a command line behind the
  // scenes.
  if (const char *OverrideStr = ::getenv("CCC_OVERRIDE_OPTIONS")) {
    // FIXME: Driver shouldn't take extra initial argument.
    ApplyQAOverride(Args, OverrideStr, SavedStrings);
  }

  std::string Path = GetExecutablePath(Args[0], CanonicalPrefixes);

  // Whether the cc1 tool should be called inside the current process, or if we
  // should spawn a new clang subprocess (old behavior).
  // Not having an additional process saves some execution time of Windows,
  // and makes debugging and profiling easier.
  bool UseNewCC1Process;
  InputArgList Args;

  IntrusiveRefCntPtr<DiagnosticOptions> DiagOpts =
<<<<<<< HEAD
      CreateAndPopulateDiagOpts(argv, Args);
=======
      CreateAndPopulateDiagOpts(Args, UseNewCC1Process);
>>>>>>> 9b302513

  TextDiagnosticPrinter *DiagClient
    = new TextDiagnosticPrinter(llvm::errs(), &*DiagOpts);
  FixupDiagPrefixExeName(DiagClient, Path);

  IntrusiveRefCntPtr<DiagnosticIDs> DiagID(new DiagnosticIDs());

  DiagnosticsEngine Diags(DiagID, &*DiagOpts, DiagClient);
  unsigned NumParallelJobs =
      getLastArgIntValue(Args, options::OPT_parallel_jobs_EQ, 1, Diags);
  UseNewCC1Process =
      Args.hasFlag(clang::driver::options::OPT_fno_integrated_cc1,
                   clang::driver::options::OPT_fintegrated_cc1,
                   /*Default=*/NumParallelJobs > 1 ? true : CLANG_SPAWN_CC1);

  if (!DiagOpts->DiagnosticSerializationFile.empty()) {
    auto SerializedConsumer =
        clang::serialized_diags::create(DiagOpts->DiagnosticSerializationFile,
                                        &*DiagOpts, /*MergeChildRecords=*/true);
    Diags.setClient(new ChainedDiagnosticConsumer(
        Diags.takeClient(), std::move(SerializedConsumer)));
  }

  ProcessWarningOptions(Diags, *DiagOpts, /*ReportDiags=*/false);

  Driver TheDriver(Path, llvm::sys::getDefaultTargetTriple(), Diags);
  SetInstallDir(Args, TheDriver, CanonicalPrefixes);
  TheDriver.setTargetAndMode(TargetAndMode);

  insertTargetAndModeArgs(TargetAndMode, Args, SavedStrings);

  SetBackdoorDriverOutputsFromEnvVars(TheDriver);

  if (!UseNewCC1Process) {
    TheDriver.CC1Main = &ExecuteCC1Tool;
    // Ensure the CC1Command actually catches cc1 crashes
    llvm::CrashRecoveryContext::Enable();
  }

  std::unique_ptr<Compilation> C(TheDriver.BuildCompilation(Args));
  int Res = 1;
  bool IsCrash = false;
  if (C && !C->containsError()) {
    SmallVector<std::pair<int, const Command *>, 4> FailingCommands;
    Res = TheDriver.ExecuteCompilation(*C, FailingCommands);

    // Force a crash to test the diagnostics.
    if (TheDriver.GenReproducer) {
      Diags.Report(diag::err_drv_force_crash)
        << !::getenv("FORCE_CLANG_DIAGNOSTICS_CRASH");

      // Pretend that every command failed.
      FailingCommands.clear();
      for (const auto &J : C->getJobs())
        if (const Command *C = dyn_cast<Command>(&J))
          FailingCommands.push_back(std::make_pair(-1, C));

      // Print the bug report message that would be printed if we did actually
      // crash, but only if we're crashing due to FORCE_CLANG_DIAGNOSTICS_CRASH.
      if (::getenv("FORCE_CLANG_DIAGNOSTICS_CRASH"))
        llvm::dbgs() << llvm::getBugReportMsg();
    }

    for (const auto &P : FailingCommands) {
      int CommandRes = P.first;
      const Command *FailingCommand = P.second;
      if (!Res)
        Res = CommandRes;

      // If result status is < 0, then the driver command signalled an error.
      // If result status is 70, then the driver command reported a fatal error.
      // On Windows, abort will return an exit code of 3.  In these cases,
      // generate additional diagnostic information if possible.
      IsCrash = CommandRes < 0 || CommandRes == 70;
#ifdef _WIN32
      IsCrash |= CommandRes == 3;
#endif
#if LLVM_ON_UNIX
      // When running in integrated-cc1 mode, the CrashRecoveryContext returns
      // the same codes as if the program crashed. See section "Exit Status for
      // Commands":
      // https://pubs.opengroup.org/onlinepubs/9699919799/xrat/V4_xcu_chap02.html
      IsCrash |= CommandRes > 128;
#endif
      if (IsCrash) {
        TheDriver.generateCompilationDiagnostics(*C, *FailingCommand);
        break;
      }
    }
  }

  Diags.getClient()->finish();

  if (!UseNewCC1Process && IsCrash) {
    // When crashing in -fintegrated-cc1 mode, bury the timer pointers, because
    // the internal linked list might point to already released stack frames.
    llvm::BuryPointer(llvm::TimerGroup::aquireDefaultGroup());
  } else {
    // If any timers were active but haven't been destroyed yet, print their
    // results now.  This happens in -disable-free mode.
    llvm::TimerGroup::printAll(llvm::errs());
    llvm::TimerGroup::clearAll();
  }

#ifdef _WIN32
  // Exit status should not be negative on Win32, unless abnormal termination.
  // Once abnormal termination was caught, negative status should not be
  // propagated.
  if (Res < 0)
    Res = 1;
#endif

  // If we have multiple failing commands, we return the result of the first
  // failing command.
  return Res;
}<|MERGE_RESOLUTION|>--- conflicted
+++ resolved
@@ -458,14 +458,10 @@
   // Not having an additional process saves some execution time of Windows,
   // and makes debugging and profiling easier.
   bool UseNewCC1Process;
-  InputArgList Args;
+  InputArgList ArgList;
 
   IntrusiveRefCntPtr<DiagnosticOptions> DiagOpts =
-<<<<<<< HEAD
-      CreateAndPopulateDiagOpts(argv, Args);
-=======
-      CreateAndPopulateDiagOpts(Args, UseNewCC1Process);
->>>>>>> 9b302513
+      CreateAndPopulateDiagOpts(Args, ArgList);
 
   TextDiagnosticPrinter *DiagClient
     = new TextDiagnosticPrinter(llvm::errs(), &*DiagOpts);
@@ -475,11 +471,11 @@
 
   DiagnosticsEngine Diags(DiagID, &*DiagOpts, DiagClient);
   unsigned NumParallelJobs =
-      getLastArgIntValue(Args, options::OPT_parallel_jobs_EQ, 1, Diags);
+      getLastArgIntValue(ArgList, options::OPT_parallel_jobs_EQ, 1, Diags);
   UseNewCC1Process =
-      Args.hasFlag(clang::driver::options::OPT_fno_integrated_cc1,
-                   clang::driver::options::OPT_fintegrated_cc1,
-                   /*Default=*/NumParallelJobs > 1 ? true : CLANG_SPAWN_CC1);
+      ArgList.hasFlag(clang::driver::options::OPT_fno_integrated_cc1,
+                      clang::driver::options::OPT_fintegrated_cc1,
+                      /*Default=*/NumParallelJobs > 1 ? true : CLANG_SPAWN_CC1);
 
   if (!DiagOpts->DiagnosticSerializationFile.empty()) {
     auto SerializedConsumer =
