--- conflicted
+++ resolved
@@ -521,13 +521,8 @@
                 CurrHostEntry->Size /*HstPtrEnd*/,
             (uintptr_t)CurrDeviceEntryAddr /*TgtAllocBegin*/,
             (uintptr_t)CurrDeviceEntryAddr /*TgtPtrBegin*/,
-<<<<<<< HEAD
             false /*UseHoldRefCount*/, TARGET_ALLOC_DEFAULT /*AllocKind*/,
-            CurrHostEntry->name, true /*IsRefCountINF*/));
-=======
-            false /*UseHoldRefCount*/, CurrHostEntry->SymbolName,
-            true /*IsRefCountINF*/));
->>>>>>> ffde2687
+            CurrHostEntry->SymbolName, true /*IsRefCountINF*/));
 
         // Notify about the new mapping.
         if (Device.notifyDataMapped(CurrHostEntry->Address,
