--- conflicted
+++ resolved
@@ -14,12 +14,9 @@
 
 #include "Shared/Environment.h"
 
-<<<<<<< HEAD
-#include "Types.h"
+#include "DeviceTypes.h"
 #include "extra_allocators.h"
-=======
-#include "DeviceTypes.h"
->>>>>>> ede40da1
+
 
 /// External API
 ///
