--- conflicted
+++ resolved
@@ -12,12 +12,9 @@
 #ifndef OMPTARGET_TYPES_H
 #define OMPTARGET_TYPES_H
 
-<<<<<<< HEAD
 #include "DevRTLExtras.h"
-=======
 #include <stddef.h>
 #include <stdint.h>
->>>>>>> 29e5fe78
 
 // Tell the compiler that we do not have any "call-like" inline assembly in the
 // device rutime. That means we cannot have inline assembly which will call
