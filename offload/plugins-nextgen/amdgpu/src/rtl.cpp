//===----RTLs/amdgpu/src/rtl.cpp - Target RTLs Implementation ----- C++ -*-===//
//
// Part of the LLVM Project, under the Apache License v2.0 with LLVM Exceptions.
// See https://llvm.org/LICENSE.txt for license information.
// SPDX-License-Identifier: Apache-2.0 WITH LLVM-exception
//
//===----------------------------------------------------------------------===//
//
// RTL NextGen for AMDGPU machine
//
//===----------------------------------------------------------------------===//

#include <atomic>
#include <cassert>
#include <cstddef>
#include <cstdint>
#include <deque>
#include <memory>
#include <functional>
#include <mutex>
#include <string>
#include <sys/time.h>
#include <system_error>
#include <type_traits>
#include <unistd.h>
#include <unordered_map>
#include <variant>

#include "OmptCommonDefs.h"

#include "OpenMP/OMPT/Interface.h"
#include "ErrorReporting.h"
#include "Shared/APITypes.h"
#include "Shared/Debug.h"
#include "Shared/Environment.h"
#include "Shared/RefCnt.h"
#include "Shared/Utils.h"
#include "Utils/ELF.h"

#include "GlobalHandler.h"
#include "OpenMP/OMPT/Callback.h"
#include "PluginInterface.h"
#include "UtilitiesRTL.h"
#include "omptarget.h"

#include "print_tracing.h"

#include "memtype.h"

#include "llvm/ADT/SmallString.h"
#include "llvm/ADT/SmallVector.h"
#include "llvm/ADT/StringRef.h"
#include "llvm/BinaryFormat/ELF.h"
#include "llvm/Frontend/OpenMP/OMPConstants.h"
#include "llvm/Frontend/OpenMP/OMPGridValues.h"
#include "llvm/Support/Error.h"
#include "llvm/Support/FileOutputBuffer.h"
#include "llvm/Support/FileSystem.h"
#include "llvm/Support/MemoryBuffer.h"
#include "llvm/Support/Program.h"
#include "llvm/Support/Signals.h"
#include "llvm/Support/raw_ostream.h"

#if !defined(__BYTE_ORDER__) || !defined(__ORDER_LITTLE_ENDIAN__) ||           \
    !defined(__ORDER_BIG_ENDIAN__)
#error "Missing preprocessor definitions for endianness detection."
#endif

// The HSA headers require these definitions.
#if defined(__BYTE_ORDER__) && (__BYTE_ORDER__ == __ORDER_LITTLE_ENDIAN__)
#define LITTLEENDIAN_CPU
#elif defined(__BYTE_ORDER__) && (__BYTE_ORDER__ == __ORDER_BIG_ENDIAN__)
#define BIGENDIAN_CPU
#endif

#if defined(__has_include)
#if __has_include("hsa.h")
#include "hsa.h"
#include "hsa_ext_amd.h"
#elif __has_include("hsa/hsa.h")
#include "hsa/hsa.h"
#include "hsa/hsa_ext_amd.h"
#endif
#else
#include "hsa/hsa.h"
#include "hsa/hsa_ext_amd.h"
#endif

using namespace llvm::omp::target;
using namespace llvm::omp::xteam_red;

// AMDGPU-specific, so not using the common ones from the device independent
// includes.
#ifdef OMPT_SUPPORT
#define OMPT_IF_TRACING_OR_ENV_VAR_ENABLED(stmts)                              \
  do {                                                                         \
    if (llvm::omp::target::ompt::TracingActive || OMPX_EnableQueueProfiling) { \
      stmts                                                                    \
    }                                                                          \
  } while (0)
#else
#define OMPT_IF_TRACING_OR_ENV_VAR_ENABLED(stmts)                              \
  do {                                                                         \
    if (OMPX_EnableQueueProfiling) {                                           \
      stmts                                                                    \
    }                                                                          \
  } while (0)
#endif

#ifdef OMPT_SUPPORT
#include "OmptDeviceTracing.h"
#include <omp-tools.h>

extern void ompt::setOmptTimestamp(uint64_t Start, uint64_t End);
extern void ompt::setOmptHostToDeviceRate(double Slope, double Offset);

/// HSA system clock frequency
double TicksToTime = 1.0;

/// Forward declare
namespace llvm {
namespace omp {
namespace target {
namespace plugin {

struct AMDGPUSignalTy;
/// Use to transport information to OMPT timing functions.
struct OmptKernelTimingArgsAsyncTy {
  hsa_agent_t Agent;
  AMDGPUSignalTy *Signal;
  double TicksToTime;
  std::unique_ptr<ompt::OmptEventInfoTy> OmptEventInfo;
};

/// Get OmptKernelTimingArgsAsyncTy from the void * used in the action
/// functions.
static OmptKernelTimingArgsAsyncTy *getOmptTimingsArgs(void *Data);

/// Returns the pair of <start, end> time for a kernel
static std::pair<uint64_t, uint64_t>
getKernelStartAndEndTime(const OmptKernelTimingArgsAsyncTy *Args);

/// Returns the pair of <start, end> time for a data transfer
static std::pair<uint64_t, uint64_t>
getCopyStartAndEndTime(const OmptKernelTimingArgsAsyncTy *Args);

/// Obtain the timing info and call the RegionInterface callback for the
/// asynchronous trace records.
static Error timeDataTransferInNsAsync(void *Data) {
  auto Args = getOmptTimingsArgs(Data);

  auto [Start, End] = getCopyStartAndEndTime(Args);

  auto OmptEventInfo = *Args->OmptEventInfo.get();
  auto RIFunc = std::get<2>(OmptEventInfo.RIFunction);
  std::invoke(RIFunc, OmptEventInfo.RegionInterface, OmptEventInfo.TraceRecord,
              Start, End);

  return Plugin::success();
}

/// Print out some debug info for the OmptEventInfoTy
static void printOmptEventInfoTy(ompt::OmptEventInfoTy &OmptEventInfo) {
  DP("OMPT-Async Trace Info: NumTeams %lu, TR %p, "
     "RegionInterface %p\n",
     OmptEventInfo.NumTeams, OmptEventInfo.TraceRecord,
     OmptEventInfo.RegionInterface);
}

/// Returns a pointer to an OmptEventInfoTy object to be used for OMPT tracing
/// or nullptr. It is the caller's duty to free the returned pointer when no
/// longer needed.
static std::unique_ptr<ompt::OmptEventInfoTy>
getOrNullOmptEventInfo(AsyncInfoWrapperTy &AsyncInfoWrapper) {
  __tgt_async_info *AI = AsyncInfoWrapper;
  if (!AI || !AI->OmptEventInfo)
    return nullptr;

  // We need to copy the content of the OmptEventInfo object to persist it
  // between multiple async operations.
  auto LocalOmptEventInfo =
      std::make_unique<ompt::OmptEventInfoTy>(*AI->OmptEventInfo);
  DP("OMPT-Async: Two times printing\n");
  printOmptEventInfoTy(*AI->OmptEventInfo);
  printOmptEventInfoTy(*LocalOmptEventInfo);
  return LocalOmptEventInfo;
}

} // namespace plugin
} // namespace target
} // namespace omp
} // namespace llvm

/// Enable/disable async copy profiling.
void setOmptAsyncCopyProfile(bool Enable) {
  hsa_status_t Status = hsa_amd_profiling_async_copy_enable(Enable);
  if (Status != HSA_STATUS_SUCCESS)
    DP("Error enabling async copy profiling\n");
}

/// Compute system timestamp conversion factor, modeled after ROCclr.
void setOmptTicksToTime() {
  uint64_t TicksFrequency = 1;
  hsa_status_t Status =
      hsa_system_get_info(HSA_SYSTEM_INFO_TIMESTAMP_FREQUENCY, &TicksFrequency);
  if (Status == HSA_STATUS_SUCCESS)
    TicksToTime = (double)1e9 / (double)TicksFrequency;
  else
    DP("Error calling hsa_system_get_info for timestamp frequency\n");
}

/// Get the current HSA-based device timestamp.
uint64_t getSystemTimestampInNs() {
  uint64_t TimeStamp = 0;
  hsa_status_t Status =
      hsa_system_get_info(HSA_SYSTEM_INFO_TIMESTAMP, &TimeStamp);
  if (Status != HSA_STATUS_SUCCESS)
    DP("Error calling hsa_system_get_info for timestamp\n");
  return TimeStamp * TicksToTime;
}

/// @brief Helper to get the host time
/// @return  CLOCK_REALTIME seconds as double
static double getTimeOfDay() {
  double TimeVal = .0;
  struct timeval tval;
  int rc = gettimeofday(&tval, NULL);
  if (rc) {
    // XXX: Error case: What to do?
  } else {
    TimeVal = static_cast<double>(tval.tv_sec) +
              1.0E-06 * static_cast<double>(tval.tv_usec);
  }
  return TimeVal;
}

/// Get the first timepoints on host and device.
void startH2DTimeRate(double *HTime, uint64_t *DTime) {
  *HTime = getTimeOfDay();
  *DTime = getSystemTimestampInNs();
}

/// Get the second timepoints on host and device and compute the rate
/// required for translating device time to host time.
void completeH2DTimeRate(double HostRef1, uint64_t DeviceRef1) {
  double HostRef2 = getTimeOfDay();
  uint64_t DeviceRef2 = getSystemTimestampInNs();
  // Assume host (h) timing is related to device (d) timing as
  // h = m.d + o, where m is the slope and o is the offset.
  // Calculate slope and offset from the two host and device timepoints.
  double HostDiff = HostRef2 - HostRef1;
  uint64_t DeviceDiff = DeviceRef2 - DeviceRef1;
  double Slope = DeviceDiff != 0 ? (HostDiff / DeviceDiff) : HostDiff;
  double Offset = HostRef1 - Slope * DeviceRef1;
  ompt::setOmptHostToDeviceRate(Slope, Offset);
  DP("Translate time Slope: %f Offset: %f\n", Slope, Offset);
}

#else // OMPT_SUPPORT
namespace llvm::omp::target::ompt {
struct OmptEventInfoTy {};
} // namespace llvm::omp::target::ompt
namespace llvm::omp::target::plugin {
static std::unique_ptr<ompt::OmptEventInfoTy>
getOrNullOmptEventInfo(AsyncInfoWrapperTy &AsyncInfoWrapper) {
  return nullptr;
}
} // namespace llvm::omp::target::plugin
#endif

namespace llvm {
namespace omp {
namespace target {
namespace plugin {

extern "C" {
uint64_t hostrpc_assign_buffer(hsa_agent_t Agent, hsa_queue_t *ThisQ,
                               uint32_t DeviceId,
                               hsa_amd_memory_pool_t HostMemoryPool,
                               hsa_amd_memory_pool_t DevMemoryPool);
hsa_status_t hostrpc_terminate();
__attribute__((weak)) hsa_status_t hostrpc_terminate() {
  return HSA_STATUS_SUCCESS;
}
__attribute__((weak)) uint64_t hostrpc_assign_buffer(
    hsa_agent_t, hsa_queue_t *, uint32_t DeviceId,
    hsa_amd_memory_pool_t HostMemoryPool, hsa_amd_memory_pool_t DevMemoryPool) {
  // FIXME:THIS SHOULD BE HARD FAIL
  DP("Warning: Attempting to assign hostrpc to device %u, but hostrpc library "
     "missing\n",
     DeviceId);
  return 0;
}
}

/// Forward declarations for all specialized data structures.
struct AMDGPUKernelTy;
struct AMDGPUDeviceTy;
struct AMDGPUPluginTy;
struct AMDGPUStreamTy;
struct AMDGPUEventTy;
struct AMDGPUStreamManagerTy;
struct AMDGPUEventManagerTy;
struct AMDGPUDeviceImageTy;
struct AMDGPUMemoryManagerTy;
struct AMDGPUMemoryPoolTy;

namespace hsa_utils {

/// Iterate elements using an HSA iterate function. Do not use this function
/// directly but the specialized ones below instead.
template <typename ElemTy, typename IterFuncTy, typename CallbackTy>
hsa_status_t iterate(IterFuncTy Func, CallbackTy Cb) {
  auto L = [](ElemTy Elem, void *Data) -> hsa_status_t {
    CallbackTy *Unwrapped = static_cast<CallbackTy *>(Data);
    return (*Unwrapped)(Elem);
  };
  return Func(L, static_cast<void *>(&Cb));
}

/// Iterate elements using an HSA iterate function passing a parameter. Do not
/// use this function directly but the specialized ones below instead.
template <typename ElemTy, typename IterFuncTy, typename IterFuncArgTy,
          typename CallbackTy>
hsa_status_t iterate(IterFuncTy Func, IterFuncArgTy FuncArg, CallbackTy Cb) {
  auto L = [](ElemTy Elem, void *Data) -> hsa_status_t {
    CallbackTy *Unwrapped = static_cast<CallbackTy *>(Data);
    return (*Unwrapped)(Elem);
  };
  return Func(FuncArg, L, static_cast<void *>(&Cb));
}

/// Iterate elements using an HSA iterate function passing a parameter. Do not
/// use this function directly but the specialized ones below instead.
template <typename Elem1Ty, typename Elem2Ty, typename IterFuncTy,
          typename IterFuncArgTy, typename CallbackTy>
hsa_status_t iterate(IterFuncTy Func, IterFuncArgTy FuncArg, CallbackTy Cb) {
  auto L = [](Elem1Ty Elem1, Elem2Ty Elem2, void *Data) -> hsa_status_t {
    CallbackTy *Unwrapped = static_cast<CallbackTy *>(Data);
    return (*Unwrapped)(Elem1, Elem2);
  };
  return Func(FuncArg, L, static_cast<void *>(&Cb));
}

/// Iterate agents.
template <typename CallbackTy> Error iterateAgents(CallbackTy Callback) {
  hsa_status_t Status = iterate<hsa_agent_t>(hsa_iterate_agents, Callback);
  return Plugin::check(Status, "Error in hsa_iterate_agents: %s");
}

/// Iterate ISAs of an agent.
template <typename CallbackTy>
Error iterateAgentISAs(hsa_agent_t Agent, CallbackTy Cb) {
  hsa_status_t Status = iterate<hsa_isa_t>(hsa_agent_iterate_isas, Agent, Cb);
  return Plugin::check(Status, "Error in hsa_agent_iterate_isas: %s");
}

/// Iterate memory pools of an agent.
template <typename CallbackTy>
Error iterateAgentMemoryPools(hsa_agent_t Agent, CallbackTy Cb) {
  hsa_status_t Status = iterate<hsa_amd_memory_pool_t>(
      hsa_amd_agent_iterate_memory_pools, Agent, Cb);
  return Plugin::check(Status,
                       "Error in hsa_amd_agent_iterate_memory_pools: %s");
}

extern "C" uint64_t hostrpc_assign_buffer(hsa_agent_t Agent, hsa_queue_t *ThisQ,
                                          uint32_t DeviceId,
                                          hsa_amd_memory_pool_t HostMemoryPool,
                                          hsa_amd_memory_pool_t DevMemoryPool);
extern "C" hsa_status_t hostrpc_terminate();

/// Dispatches an asynchronous memory copy.
/// Enables different SDMA engines for the dispatch in a round-robin fashion.
Error asyncMemCopy(bool UseMultipleSdmaEngines, void *Dst, hsa_agent_t DstAgent,
                   const void *Src, hsa_agent_t SrcAgent, size_t Size,
                   uint32_t NumDepSignals, const hsa_signal_t *DepSignals,
                   hsa_signal_t CompletionSignal) {
  if (!UseMultipleSdmaEngines) {
    hsa_status_t S =
        hsa_amd_memory_async_copy(Dst, DstAgent, Src, SrcAgent, Size,
                                  NumDepSignals, DepSignals, CompletionSignal);
    return Plugin::check(S, "Error in hsa_amd_memory_async_copy: %s");
  }

// This solution is probably not the best
#if !(HSA_AMD_INTERFACE_VERSION_MAJOR >= 1 &&                                  \
      HSA_AMD_INTERFACE_VERSION_MINOR >= 2)
  return Plugin::error("Async copy on selected SDMA requires ROCm 5.7");
#else
  static std::atomic<int> SdmaEngine{1};

  // This atomics solution is probably not the best, but should be sufficient
  // for now.
  // In a worst case scenario, in which threads read the same value, they will
  // dispatch to the same SDMA engine. This may result in sub-optimal
  // performance. However, I think the possibility to be fairly low.
  int LocalSdmaEngine = SdmaEngine.load(std::memory_order_acquire);
  DP("Running Async Copy on SDMA Engine: %i\n", LocalSdmaEngine);
  // This call is only avail in ROCm >= 5.7
  hsa_status_t S = hsa_amd_memory_async_copy_on_engine(
      Dst, DstAgent, Src, SrcAgent, Size, NumDepSignals, DepSignals,
      CompletionSignal, (hsa_amd_sdma_engine_id_t)LocalSdmaEngine,
      /*force_copy_on_sdma=*/true);
  // Increment to use one of two SDMA engines: 0x1, 0x2
  LocalSdmaEngine = (LocalSdmaEngine << 1) % 3;
  SdmaEngine.store(LocalSdmaEngine, std::memory_order_relaxed);

  return Plugin::check(S, "Error in hsa_amd_memory_async_copy_on_engine: %s");
#endif
}

Expected<std::string> getTargetTripleAndFeatures(hsa_agent_t Agent) {
  std::string Target;
  auto Err = hsa_utils::iterateAgentISAs(Agent, [&](hsa_isa_t ISA) {
    uint32_t Length;
    hsa_status_t Status;
    Status = hsa_isa_get_info_alt(ISA, HSA_ISA_INFO_NAME_LENGTH, &Length);
    if (Status != HSA_STATUS_SUCCESS)
      return Status;

    llvm::SmallVector<char> ISAName(Length);
    Status = hsa_isa_get_info_alt(ISA, HSA_ISA_INFO_NAME, ISAName.begin());
    if (Status != HSA_STATUS_SUCCESS)
      return Status;

    llvm::StringRef TripleTarget(ISAName.begin(), Length);
    if (TripleTarget.consume_front("amdgcn-amd-amdhsa"))
      Target = TripleTarget.ltrim('-').rtrim('\0').str();
    return HSA_STATUS_SUCCESS;
  });
  if (Err)
    return Err;
  return Target;
}
<<<<<<< HEAD

/// Compute the occupancy with the constraint on the number of SGPRs
/// Follow the logic on the backend
/// Ref:
/// llvm-project/llvm/lib/Target/AMDGPU/Utils/AMDGPUBaseInfo.cpp:getOccupancyWithNumSGPRs
unsigned getOccupancyWithNumSGPRs(unsigned SGPRCount) {

  if (SGPRCount <= llvm::omp::amdgpu_arch::SGPRCountOccupancy10) {
    return 10;
  } else if (SGPRCount <= llvm::omp::amdgpu_arch::SGPRCountOccupancy9) {
    return 9;
  } else if (SGPRCount <= llvm::omp::amdgpu_arch::SGPRCountOccupancy8) {
    return 8;
  }

  return 7;
}

/// Compute the occupancy with the constraint on LDS
/// Follow the logic on the backend
/// Ref:
/// llvm-project/llvm/lib/Target/AMDGPU/Utils/AMDGPUBaseInfo.cpp:getOccupancyWithLocalMemSize
unsigned getOccupancyWithLDS(uint32_t GroupSegmentSize, unsigned MaxWavesPerEU,
                             uint32_t MaxFlatWorkgroupSize) {

  unsigned MaxWorkgroupNum =
      llvm::omp::amdgpu_arch::LocalMemorySize / GroupSegmentSize;

  // workgroup size
  unsigned ThreadsPerWorkgroup = MaxFlatWorkgroupSize;
  unsigned WavesPerWorkgroup =
      divideCeil(ThreadsPerWorkgroup, llvm::omp::amdgpu_arch::WaveFrontSize64);

  unsigned MaxWavesPerCU = MaxWavesPerEU * llvm::omp::amdgpu_arch::SIMDPerCU;

  // if a workgroup has just one wavefront, the max # of workgroup per CU is
  // 40 if a workgroup has more than one wavefront, the max # of workgroup per
  // CU is 16 https://github.com/ROCm/ROCm/issues/746#issuecomment-474656922
  if (WavesPerWorkgroup <= 1) {

    MaxWorkgroupNum = std::min(MaxWorkgroupNum, MaxWavesPerCU);
  } else {
    MaxWorkgroupNum =
        std::min(MaxWorkgroupNum, MaxWavesPerCU / WavesPerWorkgroup);
    MaxWorkgroupNum =
        std::min(MaxWorkgroupNum, llvm::omp::amdgpu_arch::MaxWorkgroupNumPerCU);
  }

  // per SIMD
  unsigned WaveNumByLDS = divideCeil(WavesPerWorkgroup * MaxWorkgroupNum,
                                     llvm::omp::amdgpu_arch::SIMDPerCU);
  WaveNumByLDS = std::min(WaveNumByLDS, MaxWavesPerEU);

  return WaveNumByLDS;
}

// forward declaration
unsigned computeOccupancy(
    GenericDeviceTy &Device,
    std::optional<offloading::amdgpu::AMDGPUKernelMetaData> KernelInfo,
    uint32_t NumThreads, uint64_t NumBlocks);

} // namespace utils
=======
} // namespace hsa_utils
>>>>>>> ede40da1

/// Utility class representing generic resource references to AMDGPU resources.
template <typename ResourceTy>
struct AMDGPUResourceRef : public GenericDeviceResourceRef {
  /// The underlying handle type for resources.
  using HandleTy = ResourceTy *;

  /// Create an empty reference to an invalid resource.
  AMDGPUResourceRef() : Resource(nullptr) {}

  /// Create a reference to an existing resource.
  AMDGPUResourceRef(HandleTy Resource) : Resource(Resource) {}

  virtual ~AMDGPUResourceRef() {}

  /// Create a new resource and save the reference. The reference must be empty
  /// before calling to this function.
  Error create(GenericDeviceTy &Device) override;

  /// Destroy the referenced resource and invalidate the reference. The
  /// reference must be to a valid resource before calling to this function.
  Error destroy(GenericDeviceTy &Device) override {
    if (!Resource)
      return Plugin::error("Destroying an invalid resource");

    if (auto Err = Resource->deinit())
      return Err;

    delete Resource;

    Resource = nullptr;
    return Plugin::success();
  }

  /// Get the underlying resource handle.
  operator HandleTy() const { return Resource; }

private:
  /// The handle to the actual resource.
  HandleTy Resource;
};

/// Class holding an HSA memory pool.
struct AMDGPUMemoryPoolTy {
  /// Create a memory pool from an HSA memory pool.
  AMDGPUMemoryPoolTy(hsa_amd_memory_pool_t MemoryPool)
      : MemoryPool(MemoryPool), GlobalFlags(0) {}

  /// Initialize the memory pool retrieving its properties.
  Error init() {
    if (auto Err = getAttr(HSA_AMD_MEMORY_POOL_INFO_SEGMENT, Segment))
      return Err;

    if (auto Err = getAttr(HSA_AMD_MEMORY_POOL_INFO_GLOBAL_FLAGS, GlobalFlags))
      return Err;

    return Plugin::success();
  }

  /// Getter of the HSA memory pool.
  hsa_amd_memory_pool_t get() const { return MemoryPool; }

  /// Indicate the segment which belongs to.
  bool isGlobal() const { return (Segment == HSA_AMD_SEGMENT_GLOBAL); }
  bool isReadOnly() const { return (Segment == HSA_AMD_SEGMENT_READONLY); }
  bool isPrivate() const { return (Segment == HSA_AMD_SEGMENT_PRIVATE); }
  bool isGroup() const { return (Segment == HSA_AMD_SEGMENT_GROUP); }

  /// Indicate if it is fine-grained memory. Valid only for global.
  bool isFineGrained() const {
    assert(isGlobal() && "Not global memory");
    return (GlobalFlags & HSA_AMD_MEMORY_POOL_GLOBAL_FLAG_FINE_GRAINED);
  }

  /// Indicate if it is coarse-grained memory. Valid only for global.
  bool isCoarseGrained() const {
    assert(isGlobal() && "Not global memory");
    return (GlobalFlags & HSA_AMD_MEMORY_POOL_GLOBAL_FLAG_COARSE_GRAINED);
  }

  /// Indicate if it supports storing kernel arguments. Valid only for global.
  bool supportsKernelArgs() const {
    assert(isGlobal() && "Not global memory");
    return (GlobalFlags & HSA_AMD_MEMORY_POOL_GLOBAL_FLAG_KERNARG_INIT);
  }

  /// Allocate memory on the memory pool.
  Error allocate(size_t Size, void **PtrStorage) {
    hsa_status_t Status =
        hsa_amd_memory_pool_allocate(MemoryPool, Size, 0, PtrStorage);
    return Plugin::check(Status, "Error in hsa_amd_memory_pool_allocate: %s");
  }

  /// Return memory to the memory pool.
  Error deallocate(void *Ptr) {
    hsa_status_t Status = hsa_amd_memory_pool_free(Ptr);
    return Plugin::check(Status, "Error in hsa_amd_memory_pool_free: %s");
  }

  /// Returns if the \p Agent can access the memory pool.
  bool canAccess(hsa_agent_t Agent) {
    hsa_amd_memory_pool_access_t Access;
    if (hsa_amd_agent_memory_pool_get_info(
            Agent, MemoryPool, HSA_AMD_AGENT_MEMORY_POOL_INFO_ACCESS, &Access))
      return false;
    return Access != HSA_AMD_MEMORY_POOL_ACCESS_NEVER_ALLOWED;
  }

  /// Allow the device to access a specific allocation.
  Error enableAccess(void *Ptr, int64_t Size,
                     const llvm::SmallVector<hsa_agent_t> &Agents) const {
#ifdef OMPTARGET_DEBUG
    for (hsa_agent_t Agent : Agents) {
      hsa_amd_memory_pool_access_t Access;
      if (auto Err =
              getAttr(Agent, HSA_AMD_AGENT_MEMORY_POOL_INFO_ACCESS, Access))
        return Err;

      // The agent is not allowed to access the memory pool in any case. Do not
      // continue because otherwise it result in undefined behavior.
      if (Access == HSA_AMD_MEMORY_POOL_ACCESS_NEVER_ALLOWED)
        return Plugin::error("An agent is not allowed to access a memory pool");
    }
#endif

    // We can access but it is disabled by default. Enable the access then.
    hsa_status_t Status =
        hsa_amd_agents_allow_access(Agents.size(), Agents.data(), nullptr, Ptr);
    return Plugin::check(Status, "Error in hsa_amd_agents_allow_access: %s");
  }

  Error zeroInitializeMemory(void *Ptr, size_t Size) {
    uint64_t Rounded = sizeof(uint32_t) * ((Size + 3) / sizeof(uint32_t));
    hsa_status_t Status =
        hsa_amd_memory_fill(Ptr, 0, Rounded / sizeof(uint32_t));
    return Plugin::check(Status, "Error in hsa_amd_memory_fill: %s");
  }

  /// Get attribute from the memory pool.
  template <typename Ty>
  Error getAttr(hsa_amd_memory_pool_info_t Kind, Ty &Value) const {
    hsa_status_t Status;
    Status = hsa_amd_memory_pool_get_info(MemoryPool, Kind, &Value);
    return Plugin::check(Status, "Error in hsa_amd_memory_pool_get_info: %s");
  }

  template <typename Ty>
  hsa_status_t getAttrRaw(hsa_amd_memory_pool_info_t Kind, Ty &Value) const {
    return hsa_amd_memory_pool_get_info(MemoryPool, Kind, &Value);
  }

  /// Get attribute from the memory pool relating to an agent.
  template <typename Ty>
  Error getAttr(hsa_agent_t Agent, hsa_amd_agent_memory_pool_info_t Kind,
                Ty &Value) const {
    hsa_status_t Status;
    Status =
        hsa_amd_agent_memory_pool_get_info(Agent, MemoryPool, Kind, &Value);
    return Plugin::check(Status,
                         "Error in hsa_amd_agent_memory_pool_get_info: %s");
  }

private:
  /// The HSA memory pool.
  hsa_amd_memory_pool_t MemoryPool;

  /// The segment where the memory pool belongs to.
  hsa_amd_segment_t Segment;

  /// The global flags of memory pool. Only valid if the memory pool belongs to
  /// the global segment.
  uint32_t GlobalFlags;
};

/// Class that implements a memory manager that gets memory from a specific
/// memory pool.
struct AMDGPUMemoryManagerTy : public DeviceAllocatorTy {

  /// Create an empty memory manager.
  AMDGPUMemoryManagerTy(AMDGPUPluginTy &Plugin)
      : Plugin(Plugin), MemoryPool(nullptr), MemoryManager(nullptr) {}

  /// Initialize the memory manager from a memory pool.
  Error init(AMDGPUMemoryPoolTy &MemoryPool) {
    const uint32_t Threshold = 1 << 30;
    this->MemoryManager = new MemoryManagerTy(*this, Threshold);
    this->MemoryPool = &MemoryPool;
    return Plugin::success();
  }

  /// Deinitialize the memory manager and free its allocations.
  Error deinit() {
    assert(MemoryManager && "Invalid memory manager");

    // Delete and invalidate the memory manager. At this point, the memory
    // manager will deallocate all its allocations.
    delete MemoryManager;
    MemoryManager = nullptr;

    return Plugin::success();
  }

  /// Reuse or allocate memory through the memory manager.
  Error allocate(size_t Size, void **PtrStorage) {
    assert(MemoryManager && "Invalid memory manager");
    assert(PtrStorage && "Invalid pointer storage");

    *PtrStorage = MemoryManager->allocate(Size, nullptr);
    if (*PtrStorage == nullptr)
      return Plugin::error("Failure to allocate from AMDGPU memory manager");

    return Plugin::success();
  }

  /// Release an allocation to be reused.
  Error deallocate(void *Ptr) {
    assert(Ptr && "Invalid pointer");

    if (MemoryManager->free(Ptr))
      return Plugin::error("Failure to deallocate from AMDGPU memory manager");

    return Plugin::success();
  }

private:
  /// Allocation callback that will be called once the memory manager does not
  /// have more previously allocated buffers.
  void *allocate(size_t Size, void *HstPtr, TargetAllocTy Kind) override;

  /// Deallocation callack that will be called by the memory manager.
  int free(void *TgtPtr, TargetAllocTy Kind) override {
    if (auto Err = MemoryPool->deallocate(TgtPtr)) {
      consumeError(std::move(Err));
      return OFFLOAD_FAIL;
    }
    return OFFLOAD_SUCCESS;
  }

  /// The underlying plugin that owns this memory manager.
  AMDGPUPluginTy &Plugin;

  /// The memory pool used to allocate memory.
  AMDGPUMemoryPoolTy *MemoryPool;

  /// Reference to the actual memory manager.
  MemoryManagerTy *MemoryManager;
};

/// Class implementing the AMDGPU device images' properties.
struct AMDGPUDeviceImageTy : public DeviceImageTy {
  /// Create the AMDGPU image with the id and the target image pointer.
  AMDGPUDeviceImageTy(int32_t ImageId, GenericDeviceTy &Device,
                      const __tgt_device_image *TgtImage)
      : DeviceImageTy(ImageId, Device, TgtImage) {}

  /// Prepare and load the executable corresponding to the image.
  Error loadExecutable(const AMDGPUDeviceTy &Device);

  /// Unload the executable.
  Error unloadExecutable() {
    hsa_status_t Status = hsa_executable_destroy(Executable);
    if (auto Err = Plugin::check(Status, "Error in hsa_executable_destroy: %s"))
      return Err;

    Status = hsa_code_object_destroy(CodeObject);
    return Plugin::check(Status, "Error in hsa_code_object_destroy: %s");
  }

  /// Get the executable.
  hsa_executable_t getExecutable() const { return Executable; }

  /// Get to Code Object Version of the ELF
  uint16_t getELFABIVersion() const { return ELFABIVersion; }

  /// Find an HSA device symbol by its name on the executable.
  Expected<hsa_executable_symbol_t>
  findDeviceSymbol(GenericDeviceTy &Device, StringRef SymbolName) const;

  /// Get additional info for kernel, e.g., register spill counts
  std::optional<offloading::amdgpu::AMDGPUKernelMetaData>
  getKernelInfo(StringRef Identifier) const {
    auto It = KernelInfoMap.find(Identifier);

    if (It == KernelInfoMap.end())
      return {};

    return It->second;
  }

  /// Does device image contain Symbol
  bool hasDeviceSymbol(GenericDeviceTy &Device, StringRef SymbolName) const;

private:
  /// The exectuable loaded on the agent.
  hsa_executable_t Executable;
  hsa_code_object_t CodeObject;
#if SANITIZER_AMDGPU
  hsa_code_object_reader_t CodeObjectReader;
#endif
  StringMap<offloading::amdgpu::AMDGPUKernelMetaData> KernelInfoMap;
  uint16_t ELFABIVersion;
};

/// Class implementing the AMDGPU kernel functionalities which derives from the
/// generic kernel class.
struct AMDGPUKernelTy : public GenericKernelTy {
  /// Create an AMDGPU kernel with a name and an execution mode.
  AMDGPUKernelTy(const char *Name, GenericGlobalHandlerTy &Handler)
      : GenericKernelTy(Name),
        OMPX_DisableHostExec("LIBOMPTARGET_DISABLE_HOST_EXEC", false),
        ServiceThreadDeviceBufferGlobal("service_thread_buf", sizeof(uint64_t)),
        HostServiceBufferHandler(Handler) {}

  /// Initialize the AMDGPU kernel.
  Error initImpl(GenericDeviceTy &Device, DeviceImageTy &Image) override {
    AMDGPUDeviceImageTy &AMDImage = static_cast<AMDGPUDeviceImageTy &>(Image);

    // Kernel symbols have a ".kd" suffix.
    std::string KernelName(getName());
    KernelName += ".kd";

    // Find the symbol on the device executable.
    auto SymbolOrErr = AMDImage.findDeviceSymbol(Device, KernelName);
    if (!SymbolOrErr)
      return SymbolOrErr.takeError();

    hsa_executable_symbol_t Symbol = *SymbolOrErr;
    hsa_symbol_kind_t SymbolType;
    hsa_status_t Status;

    // Retrieve different properties of the kernel symbol.
    std::pair<hsa_executable_symbol_info_t, void *> RequiredInfos[] = {
        {HSA_EXECUTABLE_SYMBOL_INFO_TYPE, &SymbolType},
        {HSA_EXECUTABLE_SYMBOL_INFO_KERNEL_OBJECT, &KernelObject},
        {HSA_EXECUTABLE_SYMBOL_INFO_KERNEL_KERNARG_SEGMENT_SIZE, &ArgsSize},
        {HSA_EXECUTABLE_SYMBOL_INFO_KERNEL_GROUP_SEGMENT_SIZE, &GroupSize},
        {HSA_EXECUTABLE_SYMBOL_INFO_KERNEL_DYNAMIC_CALLSTACK, &DynamicStack},
        {HSA_EXECUTABLE_SYMBOL_INFO_KERNEL_PRIVATE_SEGMENT_SIZE, &PrivateSize}};

    for (auto &Info : RequiredInfos) {
      Status = hsa_executable_symbol_get_info(Symbol, Info.first, Info.second);
      if (auto Err = Plugin::check(
              Status, "Error in hsa_executable_symbol_get_info: %s"))
        return Err;
    }

    // Make sure it is a kernel symbol.
    if (SymbolType != HSA_SYMBOL_KIND_KERNEL)
      return Plugin::error("Symbol %s is not a kernel function");

    // TODO: Read the kernel descriptor for the max threads per block. May be
    // read from the image.

<<<<<<< HEAD
    // Get ConstWGSize for kernel from image
    ConstWGSize = Device.getDefaultNumThreads();
    std::string WGSizeName(getName());
    WGSizeName += "_wg_size";
    GlobalTy HostConstWGSize(WGSizeName, sizeof(decltype(ConstWGSize)),
                             &ConstWGSize);
    GenericGlobalHandlerTy &GHandler = Device.Plugin.getGlobalHandler();
    if (auto Err =
            GHandler.readGlobalFromImage(Device, AMDImage, HostConstWGSize)) {
      // In case it is not found, we simply stick with the defaults.
      // So we consume the error and print a debug message.
      DP("Could not load %s global from kernel image. Run with %u %u\n",
         WGSizeName.c_str(), PreferredNumThreads, MaxNumThreads);
      consumeError(std::move(Err));
      assert(PreferredNumThreads > 0 && "Prefer more than 0 threads");
      assert(MaxNumThreads > 0 && "MaxNumThreads more than 0 threads");
    } else {
      // Set the number of preferred and max threads to the ConstWGSize to get
      // the exact value for kernel launch. Exception: In generic-spmd mode, we
      // set it to the default blocksize since ConstWGSize may include the
      // master thread which is not required.
      PreferredNumThreads =
          getExecutionModeFlags() == OMP_TGT_EXEC_MODE_GENERIC_SPMD
              ? Device.getDefaultNumThreads()
              : ConstWGSize;
      MaxNumThreads = ConstWGSize;
    }

    ImplicitArgsSize =
        utils::getImplicitArgsSize(AMDImage.getELFABIVersion()); // COV 5 patch

=======
    ImplicitArgsSize =
        hsa_utils::getImplicitArgsSize(AMDImage.getELFABIVersion());
>>>>>>> ede40da1
    DP("ELFABIVersion: %d\n", AMDImage.getELFABIVersion());

    // Get additional kernel info read from image
    KernelInfo = AMDImage.getKernelInfo(getName());
    if (!KernelInfo.has_value())
      INFO(OMP_INFOTYPE_PLUGIN_KERNEL, Device.getDeviceId(),
           "Could not read extra information for kernel %s.", getName());

    NeedsHostServices =
        AMDImage.hasDeviceSymbol(Device, "__needs_host_services");
    if (NeedsHostServices && !OMPX_DisableHostExec) {
      // GenericGlobalHandlerTy * GHandler = Plugin::createGlobalHandler();
      if (auto Err = HostServiceBufferHandler.getGlobalMetadataFromDevice(
              Device, AMDImage, ServiceThreadDeviceBufferGlobal))
        return Err;
    }

    return Plugin::success();
  }

  /// Launch the AMDGPU kernel function.
  Error launchImpl(GenericDeviceTy &GenericDevice, uint32_t NumThreads,
                   uint64_t NumBlocks, KernelArgsTy &KernelArgs,
                   KernelLaunchParamsTy LaunchParams,
                   AsyncInfoWrapperTy &AsyncInfoWrapper) const override;

  /// Print more elaborate kernel launch info for AMDGPU
  Error printLaunchInfoDetails(GenericDeviceTy &GenericDevice,
                               KernelArgsTy &KernelArgs, uint32_t NumThreads,
                               uint64_t NumBlocks, int64_t MultiDeviceLB,
                               int64_t MultiDeviceUB) const override;
  /// Print the "old" AMD KernelTrace single-line format
  void printAMDOneLineKernelTrace(GenericDeviceTy &GenericDevice,
                                  KernelArgsTy &KernelArgs, uint32_t NumThreads,
                                  uint64_t NumBlocks, int64_t MultiDeviceLB,
                                  int64_t MultiDeviceUB) const;
  /// Get group and private segment kernel size.
  uint32_t getGroupSize() const { return GroupSize; }
  uint32_t getPrivateSize() const { return PrivateSize; }
  uint16_t getConstWGSize() const { return ConstWGSize; }

  /// Get the HSA kernel object representing the kernel function.
  uint64_t getKernelObject() const { return KernelObject; }

  /// Get the size of implicitargs based on the code object version
  /// @return 56 for cov4 and 256 for cov5
  uint32_t getImplicitArgsSize() const { return ImplicitArgsSize; }

  /// Indicates whether or not we need to set up our own private segment size.
  bool usesDynamicStack() const { return DynamicStack; }

  /// Envar to disable host-exec thread creation.
  BoolEnvar OMPX_DisableHostExec;

private:
  /// The kernel object to execute.
  uint64_t KernelObject;

  /// The args, group and private segments sizes required by a kernel instance.
  uint32_t ArgsSize;
  uint32_t GroupSize;
  uint32_t PrivateSize;
  bool DynamicStack;

  /// The size of implicit kernel arguments.
  uint32_t ImplicitArgsSize;

  /// Additional Info for the AMD GPU Kernel
  std::optional<offloading::amdgpu::AMDGPUKernelMetaData> KernelInfo;
  /// CodeGen generate WGSize
  uint16_t ConstWGSize;

  /// Indicate whether this Kernel requires host services
  bool NeedsHostServices;

  /// Global for host service device thread buffer
  GlobalTy ServiceThreadDeviceBufferGlobal;

  /// Global handler for hostservices buffer
  GenericGlobalHandlerTy &HostServiceBufferHandler;

  /// Lower number of threads if tripcount is low. This should produce
  /// a larger number of teams if allowed by other constraints.
  std::pair<bool, uint32_t> adjustNumThreadsForLowTripCount(
      GenericDeviceTy &GenericDevice, uint32_t BlockSize,
      uint64_t LoopTripCount, uint32_t ThreadLimitClause[3]) const override {
    uint32_t NumThreads = BlockSize;

    // If there is an override already, do nothing. Note the different
    // default for Xteam Reductions.
    if (!isXTeamReductionsMode() &&
        NumThreads != GenericDevice.getDefaultNumThreads() &&
        NumThreads != ConstWGSize)
      return std::make_pair(false, NumThreads);

    if (isXTeamReductionsMode() &&
        NumThreads != llvm::omp::xteam_red::DefaultBlockSize &&
        NumThreads != ConstWGSize)
      return std::make_pair(false, NumThreads);

    // If tripcount not set or not low, do nothing.
    if ((LoopTripCount == 0) ||
        (LoopTripCount > GenericDevice.getOMPXLowTripCount()))
      return std::make_pair(false, NumThreads);

    // Environment variable present, do nothing.
    if (GenericDevice.getOMPTeamsThreadLimit() > 0)
      return std::make_pair(false, NumThreads);

    // num_threads clause present, do nothing.
    if ((ThreadLimitClause[0] > 0) && (ThreadLimitClause[0] != (uint32_t)-1))
      return std::make_pair(false, NumThreads);

    // If generic or generic-SPMD kernel, do nothing.
    if (isGenericMode() || isGenericSPMDMode())
      return std::make_pair(false, NumThreads);

    // Reduce the blocksize as long as it is above the tunable limit.
    while (NumThreads > GenericDevice.getOMPXSmallBlockSize())
      NumThreads >>= 1;

    if (NumThreads == 0)
      return std::make_pair(false, BlockSize);

    if (isXTeamReductionsMode())
      return std::make_pair(true,
                            llvm::omp::getBlockSizeAsPowerOfTwo(NumThreads));

    return std::make_pair(true, NumThreads);
  }

  /// Get the number of threads and blocks for the kernel based on the
  /// user-defined threads and block clauses.
  uint32_t getNumThreads(GenericDeviceTy &GenericDevice,
                         uint32_t ThreadLimitClause[3]) const override {
    assert(ThreadLimitClause[1] == 0 && ThreadLimitClause[2] == 0 &&
           "Multi dimensional launch not supported yet.");

    // Honor OMP_TEAMS_THREAD_LIMIT environment variable and
    // num_threads/thread_limit clause for BigJumpLoop and NoLoop kernel types.
    int32_t TeamsThreadLimitEnvVar = GenericDevice.getOMPTeamsThreadLimit();
    if (isBigJumpLoopMode() || isNoLoopMode()) {
      if (TeamsThreadLimitEnvVar > 0)
        return std::min(static_cast<int32_t>(ConstWGSize),
                        TeamsThreadLimitEnvVar);
      if ((ThreadLimitClause[0] > 0) && (ThreadLimitClause[0] != (uint32_t)-1))
        return std::min(static_cast<uint32_t>(ConstWGSize),
                        ThreadLimitClause[0]);
      return ConstWGSize;
    }

    if (isXTeamReductionsMode()) {
      if (TeamsThreadLimitEnvVar > 0 &&
          TeamsThreadLimitEnvVar <= static_cast<int32_t>(ConstWGSize))
        return llvm::omp::getBlockSizeAsPowerOfTwo(TeamsThreadLimitEnvVar);
      if (ThreadLimitClause[0] > 0 && ThreadLimitClause[0] != (uint32_t)-1 &&
          ThreadLimitClause[0] <= static_cast<int32_t>(ConstWGSize))
        return llvm::omp::getBlockSizeAsPowerOfTwo(ThreadLimitClause[0]);
      assert(((ConstWGSize & (ConstWGSize - 1)) == 0) &&
             "XTeam Reduction blocksize must be a power of two");
      return ConstWGSize;
    }

    if (ThreadLimitClause[0] > 0 && isGenericMode()) {
      if (ThreadLimitClause[0] == (uint32_t)-1)
        ThreadLimitClause[0] = PreferredNumThreads;
      else
        ThreadLimitClause[0] += GenericDevice.getWarpSize();
    }

    // Limit number of threads taking into consideration the user
    // environment variable OMP_TEAMS_THREAD_LIMIT if provided.
    uint32_t CurrentMaxNumThreads = MaxNumThreads;
    if (TeamsThreadLimitEnvVar > 0)
      CurrentMaxNumThreads = std::min(
          static_cast<uint32_t>(TeamsThreadLimitEnvVar), CurrentMaxNumThreads);

    return std::min(CurrentMaxNumThreads, (ThreadLimitClause[0] > 0)
                                              ? ThreadLimitClause[0]
                                              : PreferredNumThreads);
  }
  uint64_t getNumBlocks(GenericDeviceTy &GenericDevice,
                        uint32_t NumTeamsClause[3], uint64_t LoopTripCount,
                        uint32_t &NumThreads,
                        bool IsNumThreadsFromUser) const override {
    assert(NumTeamsClause[1] == 0 && NumTeamsClause[2] == 0 &&
           "Multi dimensional launch not supported yet.");

    const auto getNumGroupsFromThreadsAndTripCount =
        [](const uint64_t TripCount, const uint32_t NumThreads) {
          return ((TripCount - 1) / NumThreads) + 1;
        };
    uint64_t DeviceNumCUs = GenericDevice.getNumComputeUnits(); // FIXME

    if (isNoLoopMode()) {
      return LoopTripCount > 0 ? getNumGroupsFromThreadsAndTripCount(
                                     LoopTripCount, NumThreads)
                               : 1;
    }

    uint64_t NumWavesInGroup =
        (NumThreads - 1) / GenericDevice.getWarpSize() + 1;

    if (isBigJumpLoopMode()) {
      uint64_t NumGroups = 1;
      // Cannot assert a non-zero tripcount. Instead, launch with 1 team if the
      // tripcount is indeed zero.
      if (LoopTripCount > 0)
        NumGroups =
            getNumGroupsFromThreadsAndTripCount(LoopTripCount, NumThreads);

      // Honor OMP_NUM_TEAMS environment variable for BigJumpLoop kernel type.
      int32_t NumTeamsEnvVar = GenericDevice.getOMPNumTeams();
      if (NumTeamsEnvVar > 0 && NumTeamsEnvVar <= GenericDevice.getBlockLimit())
        NumGroups = std::min(static_cast<uint64_t>(NumTeamsEnvVar), NumGroups);
      // Honor num_teams clause but lower it if tripcount dictates.
      else if (NumTeamsClause[0] > 0 &&
               NumTeamsClause[0] <= GenericDevice.getBlockLimit()) {
        NumGroups =
            std::min(static_cast<uint64_t>(NumTeamsClause[0]), NumGroups);
      } else {
        // num_teams clause is not specified. Choose lower of tripcount-based
        // NumGroups and a value determined as follows:
        // - If the number of teams per CU is specified by the user with the
        //   envar LIBOMPTARGET_AMDGPU_BIG_JUMP_LOOP_TEAMS_PER_CU, compute
        //   NumGroups from that specified value. This envar is OFF by default.
        // - Otherwise, use the max total teams specified with the envar
        ///  LIBOMPTARGET_AMDGPU_BIG_JUMP_LOOP_MAX_TOTAL_TEAMS.
        //   This envar is used by default with 1M as the default value.
        if (GenericDevice.getOMPXBigJumpLoopTeamsPerCU() > 0) {
          NumGroups =
              std::min(NumGroups, GenericDevice.getOMPXBigJumpLoopTeamsPerCU() *
                                      DeviceNumCUs);
        } else {
          NumGroups = std::min(
              NumGroups, static_cast<uint64_t>(
                             GenericDevice.getOMPXBigJumpLoopMaxTotalTeams()));
        }

        // If the user specifies a number of teams for low trip count loops,
        // honor it.
        uint64_t LowTripCountBlocks =
            GenericDevice.getOMPXNumBlocksForLowTripcount(LoopTripCount);
        if (LowTripCountBlocks) {
          NumGroups = LowTripCountBlocks;
        }
      }
      return std::min(NumGroups,
                      static_cast<uint64_t>(GenericDevice.getBlockLimit()));
    }

    if (isXTeamReductionsMode()) {
      // Here's the default number of teams.
      uint64_t NumGroups = DeviceNumCUs;
      // The number of teams must not exceed this upper limit.
      uint64_t MaxNumGroups = NumGroups;
      if (GenericDevice.isFastReductionEnabled()) {
        // When fast reduction is enabled, the number of teams is capped by
        // the MaxCUMultiplier constant.
        MaxNumGroups = DeviceNumCUs * llvm::omp::xteam_red::MaxCUMultiplier;
      } else {
        // When fast reduction is not enabled, the number of teams is capped
        // by the metadata that clang CodeGen created. The number of teams
        // used here must not exceed the upper limit determined during
        // CodeGen. This upper limit is not currently communicated from
        // CodeGen to the plugin. So it is re-computed here.

        // ConstWGSize is the block size that CodeGen used.
        uint32_t CUMultiplier =
            llvm::omp::xteam_red::getXteamRedCUMultiplier(ConstWGSize);
        MaxNumGroups = DeviceNumCUs * CUMultiplier;
      }

      // Honor OMP_NUM_TEAMS environment variable for XteamReduction kernel
      // type, if possible.
      int32_t NumTeamsEnvVar = GenericDevice.getOMPNumTeams();

      // Prefer num_teams clause over environment variable. There is a corner
      // case where inspite of the presence of a num_teams clause, CodeGen
      // may fail to extract it, instead using the alternative computation of
      // the number of teams. But the runtime here will still see the value
      // of the clause, so we need to check against the upper limit.
      if (NumTeamsClause[0] > 0 &&
          NumTeamsClause[0] <= GenericDevice.getBlockLimit()) {
        NumGroups =
            std::min(static_cast<uint64_t>(NumTeamsClause[0]), MaxNumGroups);
      } else if (NumTeamsEnvVar > 0 &&
                 NumTeamsEnvVar <= GenericDevice.getBlockLimit()) {
        NumGroups =
            std::min(static_cast<uint64_t>(NumTeamsEnvVar), MaxNumGroups);
      } else {
        // Ensure we don't have a large number of teams running if the tripcount
        // is low
        uint64_t NumGroupsFromTripCount = 1;
        if (LoopTripCount > 0)
          NumGroupsFromTripCount =
              getNumGroupsFromThreadsAndTripCount(LoopTripCount, NumThreads);

        // Compute desired number of groups in the absence of user input
        // based on a factor controlled by an integer env-var.
        // 0: disabled (default)
        // 1: If the number of waves is lower than the default, increase
        // the number of teams proportionally. Ideally, this would be the
        // default behavior.
        // > 1: Use as the scaling factor for the number of teams.
        // Note that the upper bound is MaxNumGroups.
        uint32_t AdjustFactor =
            GenericDevice.getOMPXAdjustNumTeamsForXteamRedSmallBlockSize();
        if (NumThreads > 0 && AdjustFactor > 0) {
          uint64_t DesiredNumGroups = NumGroups;
          if (AdjustFactor == 1) {
            DesiredNumGroups =
                DeviceNumCUs *
                (llvm::omp::xteam_red::DesiredWavesPerCU / NumWavesInGroup);
          } else {
            DesiredNumGroups = DeviceNumCUs * AdjustFactor;
          }
          NumGroups = DesiredNumGroups;
        }
        NumGroups = std::min(NumGroups, MaxNumGroups);
        NumGroups = std::min(NumGroups, NumGroupsFromTripCount);

        // If the user specifies a number of teams for low trip count loops,
        // and no num_teams clause was used, honor it.
        uint64_t LowTripCountBlocks =
            GenericDevice.getOMPXNumBlocksForLowTripcount(LoopTripCount);
        if (LowTripCountBlocks) {
          NumGroups = std::min(MaxNumGroups, LowTripCountBlocks);
        }
      }
      DP("xteam-red:NumCUs=%lu xteam-red:NumGroups=%lu\n", DeviceNumCUs,
         NumGroups);
      return NumGroups;
    }

    if (NumTeamsClause[0] > 0) {
      // TODO: We need to honor any value and consequently allow more than the
      // block limit. For this we might need to start multiple kernels or let
      // the blocks start again until the requested number has been started.
      return std::min(NumTeamsClause[0], GenericDevice.getBlockLimit());
    }

    uint64_t TripCountNumBlocks = std::numeric_limits<uint64_t>::max();
    if (LoopTripCount > 0) {
      if (isSPMDMode()) {
        // We have a combined construct, i.e. `target teams distribute
        // parallel for [simd]`. We launch so many teams so that each thread
        // will execute one iteration of the loop. round up to the nearest
        // integer
        TripCountNumBlocks = ((LoopTripCount - 1) / NumThreads) + 1;
      } else {
        assert((isGenericMode() || isGenericSPMDMode()) &&
               "Unexpected execution mode!");
        // If we reach this point, then we have a non-combined construct, i.e.
        // `teams distribute` with a nested `parallel for` and each team is
        // assigned one iteration of the `distribute` loop. E.g.:
        //
        // #pragma omp target teams distribute
        // for(...loop_tripcount...) {
        //   #pragma omp parallel for
        //   for(...) {}
        // }
        //
        // Threads within a team will execute the iterations of the `parallel`
        // loop.
        TripCountNumBlocks = LoopTripCount;
      }
    }

    auto getAdjustedDefaultNumBlocks =
        [this](GenericDeviceTy &GenericDevice,
               uint64_t DeviceNumCUs) -> uint64_t {
      if (!isGenericSPMDMode() ||
          GenericDevice.getOMPXGenericSpmdTeamsPerCU() == 0)
        return static_cast<uint64_t>(GenericDevice.getDefaultNumBlocks());
      return DeviceNumCUs * static_cast<uint64_t>(
                                GenericDevice.getOMPXGenericSpmdTeamsPerCU());
    };

    // If the loops are long running we rather reuse blocks than spawn too many.
    // Additionally, under an env-var, adjust the number of teams based on the
    // number of wave-slots in a CU that we aim to occupy.
    uint64_t AdjustedNumBlocks =
        getAdjustedDefaultNumBlocks(GenericDevice, DeviceNumCUs);
    if (GenericDevice.getOMPXAdjustNumTeamsForSmallBlockSize()) {
      uint64_t DefaultNumWavesInGroup =
          (GenericDevice.getDefaultNumThreads() - 1) /
              GenericDevice.getWarpSize() +
          1;
      AdjustedNumBlocks =
          (AdjustedNumBlocks * DefaultNumWavesInGroup) / NumWavesInGroup;
    }

    // If the user specifies a number of teams for low trip count loops, honor
    // it.
    uint64_t LowTripCountBlocks =
        GenericDevice.getOMPXNumBlocksForLowTripcount(LoopTripCount);
    if (LowTripCountBlocks) {
      return LowTripCountBlocks;
    }

    uint64_t PreferredNumBlocks = TripCountNumBlocks;
    // If the loops are long running we rather reuse blocks than spawn too many.
    if (GenericDevice.getReuseBlocksForHighTripCount())
      PreferredNumBlocks = std::min(TripCountNumBlocks, AdjustedNumBlocks);
    return std::min(PreferredNumBlocks,
                    (uint64_t)GenericDevice.getBlockLimit());
  }
};

/// Class representing an HSA signal. Signals are used to define dependencies
/// between asynchronous operations: kernel launches and memory transfers.
struct AMDGPUSignalTy {
  /// Create an empty signal.
  AMDGPUSignalTy() : HSASignal({0}), UseCount() {}
  AMDGPUSignalTy(AMDGPUDeviceTy &Device) : HSASignal({0}), UseCount() {}

  /// Initialize the signal with an initial value.
  Error init(uint32_t InitialValue = 1) {
    hsa_status_t Status =
        hsa_amd_signal_create(InitialValue, 0, nullptr, 0, &HSASignal);
    return Plugin::check(Status, "Error in hsa_signal_create: %s");
  }

  /// Deinitialize the signal.
  Error deinit() {
    hsa_status_t Status = hsa_signal_destroy(HSASignal);
    return Plugin::check(Status, "Error in hsa_signal_destroy: %s");
  }

  /// Wait until the signal gets a zero value.
  Error wait(const uint64_t ActiveTimeout = 0, RPCServerTy *RPCServer = nullptr,
             GenericDeviceTy *Device = nullptr) const {
    if (ActiveTimeout && !RPCServer) {
      hsa_signal_value_t Got = 1;
      Got = hsa_signal_wait_scacquire(HSASignal, HSA_SIGNAL_CONDITION_EQ, 0,
                                      ActiveTimeout, HSA_WAIT_STATE_ACTIVE);
      if (Got == 0)
        return Plugin::success();
    }

    // If there is an RPC device attached to this stream we run it as a server.
    uint64_t Timeout = RPCServer ? 8192 : UINT64_MAX;
    auto WaitState = RPCServer ? HSA_WAIT_STATE_ACTIVE : HSA_WAIT_STATE_BLOCKED;
    while (hsa_signal_wait_scacquire(HSASignal, HSA_SIGNAL_CONDITION_EQ, 0,
                                     Timeout, WaitState) != 0) {
      if (RPCServer && Device)
        if (auto Err = RPCServer->runServer(*Device))
          return Err;
    }
    return Plugin::success();
  }

  /// Load the value on the signal.
  hsa_signal_value_t load() const {
    return hsa_signal_load_scacquire(HSASignal);
  }

  /// Signal decrementing by one.
  void signal() {
    assert(load() > 0 && "Invalid signal value");
    hsa_signal_subtract_screlease(HSASignal, 1);
  }

  /// Reset the signal value before reusing the signal. Do not call this
  /// function if the signal is being currently used by any watcher, such as a
  /// plugin thread or the HSA runtime.
  void reset() { hsa_signal_store_screlease(HSASignal, 1); }

  /// Increase the number of concurrent uses.
  void increaseUseCount() { UseCount.increase(); }

  /// Decrease the number of concurrent uses and return whether was the last.
  bool decreaseUseCount() { return UseCount.decrease(); }

  hsa_signal_t get() const { return HSASignal; }

private:
  /// The underlying HSA signal.
  hsa_signal_t HSASignal;

  /// Reference counter for tracking the concurrent use count. This is mainly
  /// used for knowing how many streams are using the signal.
  RefCountTy<> UseCount;
};

/// Classes for holding AMDGPU signals and managing signals.
using AMDGPUSignalRef = AMDGPUResourceRef<AMDGPUSignalTy>;
using AMDGPUSignalManagerTy = GenericDeviceResourceManagerTy<AMDGPUSignalRef>;

/// Class holding an HSA queue to submit kernel and barrier packets.
struct AMDGPUQueueTy {
  /// Create an empty queue.
  AMDGPUQueueTy() : Queue(nullptr), Mutex(), NumUsers(0) {}

  /// Lazily initialize a new queue belonging to a specific agent.
  Error init(GenericDeviceTy &Device, hsa_agent_t Agent, int32_t QueueSize,
             int OMPX_EnableQueueProfiling) {
    if (Queue)
      return Plugin::success();
    hsa_status_t Status =
        hsa_queue_create(Agent, QueueSize, HSA_QUEUE_TYPE_MULTI, callbackError,
                         &Device, UINT32_MAX, UINT32_MAX, &Queue);
    OMPT_IF_TRACING_OR_ENV_VAR_ENABLED(
        hsa_amd_profiling_set_profiler_enabled(Queue, /*Enable=*/1););
    return Plugin::check(Status, "Error in hsa_queue_create: %s");
  }

  /// Deinitialize the queue and destroy its resources.
  Error deinit() {
    std::lock_guard<std::mutex> Lock(Mutex);
    // Don't bother turning OFF profiling, the queue is going away anyways.
    if (!Queue)
      return Plugin::success();
    hsa_status_t Status = hsa_queue_destroy(Queue);
    return Plugin::check(Status, "Error in hsa_queue_destroy: %s");
  }

  /// Returns the number of streams, this queue is currently assigned to.
  bool getUserCount() const { return NumUsers; }

  /// Returns if the underlying HSA queue is initialized.
  bool isInitialized() { return Queue != nullptr; }

  /// Decrement user count of the queue object.
  void removeUser() { --NumUsers; }

  /// Increase user count of the queue object.
  void addUser() { ++NumUsers; }

  /// Push a kernel launch to the queue. The kernel launch requires an output
  /// signal and can define an optional input signal (nullptr if none).
  Error pushKernelLaunch(const AMDGPUKernelTy &Kernel, void *KernelArgs,
                         uint32_t NumThreads, uint64_t NumBlocks,
                         uint32_t GroupSize, uint32_t StackSize,
                         AMDGPUSignalTy *OutputSignal,
                         AMDGPUSignalTy *InputSignal) {
    assert(OutputSignal && "Invalid kernel output signal");

    // Lock the queue during the packet publishing process. Notice this blocks
    // the addition of other packets to the queue. The following piece of code
    // should be lightweight; do not block the thread, allocate memory, etc.
    std::lock_guard<std::mutex> Lock(Mutex);
    assert(Queue && "Interacted with a non-initialized queue!");

    // Add a barrier packet before the kernel packet in case there is a pending
    // preceding operation. The barrier packet will delay the processing of
    // subsequent queue's packets until the barrier input signal are satisfied.
    // No need output signal needed because the dependency is already guaranteed
    // by the queue barrier itself.
    if (InputSignal && InputSignal->load())
      if (auto Err = pushBarrierImpl(nullptr, InputSignal))
        return Err;

    // Now prepare the kernel packet.
    uint64_t PacketId;
    hsa_kernel_dispatch_packet_t *Packet = acquirePacket(PacketId);
    assert(Packet && "Invalid packet");

    // The first 32 bits of the packet are written after the other fields
    uint16_t Setup = UINT16_C(1) << HSA_KERNEL_DISPATCH_PACKET_SETUP_DIMENSIONS;
    Packet->workgroup_size_x = NumThreads;
    Packet->workgroup_size_y = 1;
    Packet->workgroup_size_z = 1;
    Packet->reserved0 = 0;
    Packet->grid_size_x = NumBlocks * NumThreads;
    Packet->grid_size_y = 1;
    Packet->grid_size_z = 1;
    Packet->private_segment_size =
        Kernel.usesDynamicStack() ? std::max(Kernel.getPrivateSize(), StackSize)
                                  : Kernel.getPrivateSize();
    Packet->group_segment_size = GroupSize;
    Packet->kernel_object = Kernel.getKernelObject();
    Packet->kernarg_address = KernelArgs;
    Packet->reserved2 = 0;
    Packet->completion_signal = OutputSignal->get();

    // Publish the packet. Do not modify the packet after this point.
    publishKernelPacket(PacketId, Setup, Packet);

    return Plugin::success();
  }

  /// Push a barrier packet that will wait up to two input signals. All signals
  /// are optional (nullptr if none).
  Error pushBarrier(AMDGPUSignalTy *OutputSignal,
                    const AMDGPUSignalTy *InputSignal1,
                    const AMDGPUSignalTy *InputSignal2) {
    // Lock the queue during the packet publishing process.
    std::lock_guard<std::mutex> Lock(Mutex);
    assert(Queue && "Interacted with a non-initialized queue!");

    // Push the barrier with the lock acquired.
    return pushBarrierImpl(OutputSignal, InputSignal1, InputSignal2);
  }

  /// Return the pointer to the underlying HSA queue
  hsa_queue_t *getHsaQueue() {
    assert(Queue && "HSA Queue initialized");
    return Queue;
  }

private:
  /// Push a barrier packet that will wait up to two input signals. Assumes the
  /// the queue lock is acquired.
  Error pushBarrierImpl(AMDGPUSignalTy *OutputSignal,
                        const AMDGPUSignalTy *InputSignal1,
                        const AMDGPUSignalTy *InputSignal2 = nullptr) {
    // Add a queue barrier waiting on both the other stream's operation and the
    // last operation on the current stream (if any).
    uint64_t PacketId;
    hsa_barrier_and_packet_t *Packet =
        (hsa_barrier_and_packet_t *)acquirePacket(PacketId);
    assert(Packet && "Invalid packet");

    Packet->reserved0 = 0;
    Packet->reserved1 = 0;
    Packet->dep_signal[0] = {0};
    Packet->dep_signal[1] = {0};
    Packet->dep_signal[2] = {0};
    Packet->dep_signal[3] = {0};
    Packet->dep_signal[4] = {0};
    Packet->reserved2 = 0;
    Packet->completion_signal = {0};

    // Set input and output dependencies if needed.
    if (OutputSignal)
      Packet->completion_signal = OutputSignal->get();
    if (InputSignal1)
      Packet->dep_signal[0] = InputSignal1->get();
    if (InputSignal2)
      Packet->dep_signal[1] = InputSignal2->get();

    // Publish the packet. Do not modify the packet after this point.
    publishBarrierPacket(PacketId, Packet);

    return Plugin::success();
  }

  /// Acquire a packet from the queue. This call may block the thread if there
  /// is no space in the underlying HSA queue. It may need to wait until the HSA
  /// runtime processes some packets. Assumes the queue lock is acquired.
  hsa_kernel_dispatch_packet_t *acquirePacket(uint64_t &PacketId) {
    // Increase the queue index with relaxed memory order. Notice this will need
    // another subsequent atomic operation with acquire order.
    PacketId = hsa_queue_add_write_index_relaxed(Queue, 1);

    // Wait for the package to be available. Notice the atomic operation uses
    // the acquire memory order.
    while (PacketId - hsa_queue_load_read_index_scacquire(Queue) >= Queue->size)
      ;

    // Return the packet reference.
    const uint32_t Mask = Queue->size - 1; // The size is a power of 2.
    return (hsa_kernel_dispatch_packet_t *)Queue->base_address +
           (PacketId & Mask);
  }

  /// Publish the kernel packet so that the HSA runtime can start processing
  /// the kernel launch. Do not modify the packet once this function is called.
  /// Assumes the queue lock is acquired.
  void publishKernelPacket(uint64_t PacketId, uint16_t Setup,
                           hsa_kernel_dispatch_packet_t *Packet) {
    uint32_t *PacketPtr = reinterpret_cast<uint32_t *>(Packet);

    uint16_t Header = HSA_PACKET_TYPE_KERNEL_DISPATCH << HSA_PACKET_HEADER_TYPE;
    Header |= HSA_FENCE_SCOPE_SYSTEM << HSA_PACKET_HEADER_ACQUIRE_FENCE_SCOPE;
    Header |= HSA_FENCE_SCOPE_SYSTEM << HSA_PACKET_HEADER_RELEASE_FENCE_SCOPE;

    // Publish the packet. Do not modify the package after this point.
    uint32_t HeaderWord = Header | (Setup << 16u);
    __atomic_store_n(PacketPtr, HeaderWord, __ATOMIC_RELEASE);

    // Signal the doorbell about the published packet.
    hsa_signal_store_relaxed(Queue->doorbell_signal, PacketId);
  }

  /// Publish the barrier packet so that the HSA runtime can start processing
  /// the barrier. Next packets in the queue will not be processed until all
  /// barrier dependencies (signals) are satisfied. Assumes the queue is locked
  void publishBarrierPacket(uint64_t PacketId,
                            hsa_barrier_and_packet_t *Packet) {
    uint32_t *PacketPtr = reinterpret_cast<uint32_t *>(Packet);
    uint16_t Setup = 0;
    uint16_t Header = HSA_PACKET_TYPE_BARRIER_AND << HSA_PACKET_HEADER_TYPE;
    Header |= HSA_FENCE_SCOPE_SYSTEM << HSA_PACKET_HEADER_ACQUIRE_FENCE_SCOPE;
    Header |= HSA_FENCE_SCOPE_SYSTEM << HSA_PACKET_HEADER_RELEASE_FENCE_SCOPE;

    // Publish the packet. Do not modify the package after this point.
    uint32_t HeaderWord = Header | (Setup << 16u);
    __atomic_store_n(PacketPtr, HeaderWord, __ATOMIC_RELEASE);

    // Signal the doorbell about the published packet.
    hsa_signal_store_relaxed(Queue->doorbell_signal, PacketId);
  }

  /// Callack that will be called when an error is detected on the HSA queue.
  static void callbackError(hsa_status_t Status, hsa_queue_t *Source,
                            void *Data);

  /// The HSA queue.
  hsa_queue_t *Queue;

  /// Mutex to protect the acquiring and publishing of packets. For the moment,
  /// we need this mutex to prevent publishing packets that are not ready to be
  /// published in a multi-thread scenario. Without a queue lock, a thread T1
  /// could acquire packet P and thread T2 acquire packet P+1. Thread T2 could
  /// publish its packet P+1 (signaling the queue's doorbell) before packet P
  /// from T1 is ready to be processed. That scenario should be invalid. Thus,
  /// we use the following mutex to make packet acquiring and publishing atomic.
  /// TODO: There are other more advanced approaches to avoid this mutex using
  /// atomic operations. We can further investigate it if this is a bottleneck.
  std::mutex Mutex;

  /// The number of streams, this queue is currently assigned to. A queue is
  /// considered idle when this is zero, otherwise: busy.
  uint32_t NumUsers;
};

/// Struct that implements a stream of asynchronous operations for AMDGPU
/// devices. This class relies on signals to implement streams and define the
/// dependencies between asynchronous operations.
struct AMDGPUStreamTy {
private:
  /// Utility struct holding arguments for async H2H memory copies.
  struct MemcpyArgsTy {
    void *Dst;
    const void *Src;
    size_t Size;
  };

  /// Utility struct holding arguments for freeing buffers to memory managers.
  struct ReleaseBufferArgsTy {
    void *Buffer;
    AMDGPUMemoryManagerTy *MemoryManager;
  };

  /// Utility struct holding arguments for releasing signals to signal managers.
  struct ReleaseSignalArgsTy {
    AMDGPUSignalTy *Signal;
    AMDGPUSignalManagerTy *SignalManager;
  };

  /// Utility struct holding arguments for OMPT-based kernel timing.
  struct OmptKernelTimingArgsTy {
    hsa_agent_t Agent;
    AMDGPUSignalTy *Signal;
    double TicksToTime;
  };
  /// The stream is composed of N stream's slots. The struct below represents
  /// the fields of each slot. Each slot has a signal and an optional action
  /// function. When appending an HSA asynchronous operation to the stream, one
  /// slot is consumed and used to store the operation's information. The
  /// operation's output signal is set to the consumed slot's signal. If there
  /// is a previous asynchronous operation on the previous slot, the HSA async
  /// operation's input signal is set to the signal of the previous slot. This
  /// way, we obtain a chain of dependant async operations. The action is a
  /// function that will be executed eventually after the operation is
  /// completed, e.g., for releasing a buffer.
  struct StreamSlotTy {
    /// The output signal of the stream operation. May be used by the subsequent
    /// operation as input signal.
    AMDGPUSignalTy *Signal;

    /// The action that must be performed after the operation's completion. Set
    /// to nullptr when there is no action to perform.
    Error (*ActionFunction)(void *);

    /// The OMPT action that must be performed after the operation's completion.
    /// Set to nullptr when there is no action to perform.
    Error (*OmptActionFunction)(void *);

    /// Space for the action's arguments. A pointer to these arguments is passed
    /// to the action function. Notice the space of arguments is limited.
    union {
      MemcpyArgsTy MemcpyArgs;
      ReleaseBufferArgsTy ReleaseBufferArgs;
      ReleaseSignalArgsTy ReleaseSignalArgs;
    } ActionArgs;

#ifdef OMPT_SUPPORT
    /// Space for the OMPT action's arguments. A pointer to these arguments is
    /// passed to the action function.
    OmptKernelTimingArgsAsyncTy OmptKernelTimingArgsAsync;
#endif

    /// Create an empty slot.
    StreamSlotTy()
        : Signal(nullptr), ActionFunction(nullptr),
          OmptActionFunction(nullptr) {}

    /// Schedule a host memory copy action on the slot.
    Error schedHostMemoryCopy(void *Dst, const void *Src, size_t Size) {
      ActionFunction = memcpyAction;
      ActionArgs.MemcpyArgs = MemcpyArgsTy{Dst, Src, Size};
      return Plugin::success();
    }

    /// Schedule a release buffer action on the slot.
    Error schedReleaseBuffer(void *Buffer, AMDGPUMemoryManagerTy &Manager) {
      ActionFunction = releaseBufferAction;
      ActionArgs.ReleaseBufferArgs = ReleaseBufferArgsTy{Buffer, &Manager};
      return Plugin::success();
    }

    /// Schedule a signal release action on the slot.
    Error schedReleaseSignal(AMDGPUSignalTy *SignalToRelease,
                             AMDGPUSignalManagerTy *SignalManager) {
      ActionFunction = releaseSignalAction;
      ActionArgs.ReleaseSignalArgs =
          ReleaseSignalArgsTy{SignalToRelease, SignalManager};
      return Plugin::success();
    }

#ifdef OMPT_SUPPORT
    /// Schedule OMPT kernel timing on the slot.
    Error schedOmptAsyncKernelTiming(
        hsa_agent_t Agent, AMDGPUSignalTy *OutputSignal, double TicksToTime,
        std::unique_ptr<ompt::OmptEventInfoTy> OMPTData) {
      OmptActionFunction = timeKernelInNsAsync;
      OmptKernelTimingArgsAsync = OmptKernelTimingArgsAsyncTy{
          Agent, OutputSignal, TicksToTime, std::move(OMPTData)};
      return Plugin::success();
    }

    /// Schedule OMPT data transfer timing on the slot
    Error schedOmptAsyncD2HTransferTiming(
        hsa_agent_t Agent, AMDGPUSignalTy *OutputSignal, double TicksToTime,
        std::unique_ptr<ompt::OmptEventInfoTy> OmptInfoData) {
      OmptActionFunction = timeDataTransferInNsAsync;
      OmptKernelTimingArgsAsync = OmptKernelTimingArgsAsyncTy{
          Agent, OutputSignal, TicksToTime, std::move(OmptInfoData)};
      return Plugin::success();
    }
#endif

    // Perform the action if needed.
    Error performAction() {
      if (!ActionFunction
#ifdef OMPT_SUPPORT
          && !OmptActionFunction
#endif
      )
        return Plugin::success();

      // Perform the action.
      if (ActionFunction == memcpyAction) {
        if (auto Err = memcpyAction(&ActionArgs))
          return Err;
      } else if (ActionFunction == releaseBufferAction) {
        if (auto Err = releaseBufferAction(&ActionArgs))
          return Err;
      } else if (ActionFunction == releaseSignalAction) {
        if (auto Err = releaseSignalAction(&ActionArgs))
          return Err;
      } else if (ActionFunction == nullptr) {
        // For example a Device-to-Device transfer will not require a buffer
        // release and the ActionFunction will be a nullptr. Hence, we should
        // generally pass in this scenario (but still log the info).
        DP("performAction: ActionFunction was nullptr\n");
      } else {
        return Plugin::error("Unknown action function!");
      }

      // Invalidate the actions.
      ActionFunction = nullptr;

#ifdef OMPT_SUPPORT
      OMPT_IF_TRACING_ENABLED(if (OmptActionFunction) {
        if (OmptActionFunction == timeKernelInNsAsync) {
          if (auto Err = timeKernelInNsAsync(&OmptKernelTimingArgsAsync))
            return Err;
        } else if (OmptActionFunction == timeDataTransferInNsAsync) {
          if (auto Err = timeDataTransferInNsAsync(&OmptKernelTimingArgsAsync))
            return Err;
        } else {
          return Plugin::error("Unknown ompt action function!");
        }
      });

      OmptActionFunction = nullptr;
#endif

      return Plugin::success();
    }
  };

  /// The device agent where the stream was created.
  hsa_agent_t Agent;

  /// The queue that the stream uses to launch kernels.
  AMDGPUQueueTy *Queue;

  /// The manager of signals to reuse signals.
  AMDGPUSignalManagerTy &SignalManager;

  /// A reference to the associated device.
  GenericDeviceTy &Device;

  /// Array of stream slots. Use std::deque because it can dynamically grow
  /// without invalidating the already inserted elements. For instance, the
  /// std::vector may invalidate the elements by reallocating the internal
  /// array if there is not enough space on new insertions.
  std::deque<StreamSlotTy> Slots;

  /// The next available slot on the queue. This is reset to zero each time the
  /// stream is synchronized. It also indicates the current number of consumed
  /// slots at a given time.
  uint32_t NextSlot;

  /// The synchronization id. This number is increased each time the stream is
  /// synchronized. It is useful to detect if an AMDGPUEventTy points to an
  /// operation that was already finalized in a previous stream sycnhronize.
  uint32_t SyncCycle;

  /// A pointer associated with an RPC server running on the given device. If
  /// RPC is not being used this will be a null pointer. Otherwise, this
  /// indicates that an RPC server is expected to be run on this stream.
  RPCServerTy *RPCServer;

  /// Mutex to protect stream's management.
  mutable std::mutex Mutex;

  /// Timeout hint for HSA actively waiting for signal value to change
  const uint64_t StreamBusyWaitMicroseconds;

  /// Indicate to spread data transfers across all avilable SDMAs
  bool UseMultipleSdmaEngines;

  /// Use synchronous copy back.
  bool UseSyncCopyBack;

  /// Return the current number of asychronous operations on the stream.
  uint32_t size() const { return NextSlot; }

  /// Return the last valid slot on the stream.
  uint32_t last() const { return size() - 1; }

  /// Consume one slot from the stream. Since the stream uses signals on demand
  /// and releases them once the slot is no longer used, the function requires
  /// an idle signal for the new consumed slot.
  std::pair<uint32_t, AMDGPUSignalTy *> consume(AMDGPUSignalTy *OutputSignal) {
    // Double the stream size if needed. Since we use std::deque, this operation
    // does not invalidate the already added slots.
    if (Slots.size() == NextSlot)
      Slots.resize(Slots.size() * 2);

    // Update the next available slot and the stream size.
    uint32_t Curr = NextSlot++;

    // Retrieve the input signal, if any, of the current operation.
    AMDGPUSignalTy *InputSignal = (Curr > 0) ? Slots[Curr - 1].Signal : nullptr;

    // Set the output signal of the current slot.
    Slots[Curr].Signal = OutputSignal;

    return std::make_pair(Curr, InputSignal);
  }

  /// Complete all pending post actions and reset the stream after synchronizing
  /// or positively querying the stream.
  Error complete() {
    for (uint32_t Slot = 0; Slot < NextSlot; ++Slot) {
      // Take the post action of the operation if any.
      if (auto Err = Slots[Slot].performAction())
        return Err;

      // Release the slot's signal if possible. Otherwise, another user will.
      if (Slots[Slot].Signal->decreaseUseCount())
        if (auto Err = SignalManager.returnResource(Slots[Slot].Signal))
          return Err;

      Slots[Slot].Signal = nullptr;
    }

    // Reset the stream slots to zero.
    NextSlot = 0;

    // Increase the synchronization id since the stream completed a sync cycle.
    SyncCycle += 1;

    return Plugin::success();
  }

  /// Make the current stream wait on a specific operation of another stream.
  /// The idea is to make the current stream waiting on two signals: 1) the last
  /// signal of the current stream, and 2) the last signal of the other stream.
  /// Use a barrier packet with two input signals.
  Error waitOnStreamOperation(AMDGPUStreamTy &OtherStream, uint32_t Slot) {
    if (Queue == nullptr)
      return Plugin::error("Target queue was nullptr");

    /// The signal that we must wait from the other stream.
    AMDGPUSignalTy *OtherSignal = OtherStream.Slots[Slot].Signal;

    // Prevent the release of the other stream's signal.
    OtherSignal->increaseUseCount();

    // Retrieve an available signal for the operation's output.
    AMDGPUSignalTy *OutputSignal = nullptr;
    if (auto Err = SignalManager.getResource(OutputSignal))
      return Err;
    OutputSignal->reset();
    OutputSignal->increaseUseCount();

    // Consume stream slot and compute dependencies.
    auto [Curr, InputSignal] = consume(OutputSignal);

    // Setup the post action to release the signal.
    if (auto Err = Slots[Curr].schedReleaseSignal(OtherSignal, &SignalManager))
      return Err;

    // Push a barrier into the queue with both input signals.
    DP("Using Queue: %p with HSA Queue: %p\n", Queue, Queue->getHsaQueue());
    return Queue->pushBarrier(OutputSignal, InputSignal, OtherSignal);
  }

  /// Callback for running a specific asynchronous operation. This callback is
  /// used for hsa_amd_signal_async_handler. The argument is the operation that
  /// should be executed. Notice we use the post action mechanism to codify the
  /// asynchronous operation.
  static bool asyncActionCallback(hsa_signal_value_t Value, void *Args) {
    // This thread is outside the stream mutex. Make sure the thread sees the
    // changes on the slot.
    std::atomic_thread_fence(std::memory_order_acquire);

    StreamSlotTy *Slot = reinterpret_cast<StreamSlotTy *>(Args);
    assert(Slot && "Invalid slot");
    assert(Slot->Signal && "Invalid signal");

    // Peform the operation.
    if (auto Err = Slot->performAction())
      FATAL_MESSAGE(1, "Error peforming post action: %s",
                    toString(std::move(Err)).data());

    // Signal the output signal to notify the asycnhronous operation finalized.
    Slot->Signal->signal();

    // Unregister callback.
    return false;
  }

  // Callback for host-to-host memory copies. This is an asynchronous action.
  static Error memcpyAction(void *Data) {
    MemcpyArgsTy *Args = reinterpret_cast<MemcpyArgsTy *>(Data);
    assert(Args && "Invalid arguments");
    assert(Args->Dst && "Invalid destination buffer");
    assert(Args->Src && "Invalid source buffer");

    std::memcpy(Args->Dst, Args->Src, Args->Size);

    return Plugin::success();
  }

  /// Releasing a memory buffer to a memory manager. This is a post completion
  /// action. There are two kinds of memory buffers:
  ///   1. For kernel arguments. This buffer can be freed after receiving the
  ///   kernel completion signal.
  ///   2. For H2D tranfers that need pinned memory space for staging. This
  ///   buffer can be freed after receiving the transfer completion signal.
  ///   3. For D2H tranfers that need pinned memory space for staging. This
  ///   buffer cannot be freed after receiving the transfer completion signal
  ///   because of the following asynchronous H2H callback.
  ///      For this reason, This action can only be taken at
  ///      AMDGPUStreamTy::complete()
  /// Because of the case 3, all releaseBufferActions are taken at
  /// AMDGPUStreamTy::complete() in the current implementation.
  static Error releaseBufferAction(void *Data) {
    ReleaseBufferArgsTy *Args = reinterpret_cast<ReleaseBufferArgsTy *>(Data);
    assert(Args && "Invalid arguments");
    assert(Args->MemoryManager && "Invalid memory manager");
    assert(Args->Buffer && "Invalid buffer");

    // Release the allocation to the memory manager.
    return Args->MemoryManager->deallocate(Args->Buffer);
  }

  /// Releasing a signal object back to SignalManager. This is a post completion
  /// action. This action can only be taken at AMDGPUStreamTy::complete()
  static Error releaseSignalAction(void *Data) {
    ReleaseSignalArgsTy *Args = reinterpret_cast<ReleaseSignalArgsTy *>(Data);
    assert(Args && "Invalid arguments");
    assert(Args->Signal && "Invalid signal");
    assert(Args->SignalManager && "Invalid signal manager");

    // Release the signal if needed.
    if (Args->Signal->decreaseUseCount())
      if (auto Err = Args->SignalManager->returnResource(Args->Signal))
        return Err;

    return Plugin::success();
  }

#ifdef OMPT_SUPPORT
  static Error timeKernelInNsAsync(void *Data) {
    assert(Data && "Invalid data pointer in OMPT profiling");
    auto Args = getOmptTimingsArgs(Data);

    assert(Args && "Invalid args pointer in OMPT profiling");
    auto [StartTime, EndTime] = getKernelStartAndEndTime(Args);

    DP("OMPT-Async: Time kernel for asynchronous execution (Plugin): Start %lu "
       "End %lu\n",
       StartTime, EndTime);

    assert(Args->OmptEventInfo && "Invalid OEI pointer in OMPT profiling");
    auto OmptEventInfo = *Args->OmptEventInfo;
    auto RIFunc = std::get<1>(OmptEventInfo.RIFunction);

    assert(OmptEventInfo.RegionInterface &&
           "Invalid RegionInterface pointer in OMPT profiling");
    assert(OmptEventInfo.TraceRecord && "Invalid TraceRecord");
    std::invoke(RIFunc, OmptEventInfo.RegionInterface,
                OmptEventInfo.TraceRecord, OmptEventInfo.NumTeams, StartTime,
                EndTime);

    return Plugin::success();
  }
#endif

public:
  /// Create an empty stream associated with a specific device.
  AMDGPUStreamTy(AMDGPUDeviceTy &Device);

  /// Intialize the stream's signals.
  Error init() { return Plugin::success(); }

  /// Deinitialize the stream's signals.
  Error deinit() { return Plugin::success(); }

  hsa_queue_t *getHsaQueue() { return Queue->getHsaQueue(); }

  /// Attach an RPC server to this stream.
  void setRPCServer(RPCServerTy *Server) { RPCServer = Server; }

  /// Push a asynchronous kernel to the stream. The kernel arguments must be
  /// placed in a special allocation for kernel args and must keep alive until
  /// the kernel finalizes. Once the kernel is finished, the stream will release
  /// the kernel args buffer to the specified memory manager.
  Error
  pushKernelLaunch(const AMDGPUKernelTy &Kernel, void *KernelArgs,
                   uint32_t NumThreads, uint64_t NumBlocks, uint32_t GroupSize,
                   uint32_t StackSize, AMDGPUMemoryManagerTy &MemoryManager,
                   std::unique_ptr<ompt::OmptEventInfoTy> OmptInfo = nullptr) {
    if (Queue == nullptr)
      return Plugin::error("Target queue was nullptr");

    // Retrieve an available signal for the operation's output.
    AMDGPUSignalTy *OutputSignal = nullptr;
    if (auto Err = SignalManager.getResource(OutputSignal))
      return Err;
    OutputSignal->reset();
    OutputSignal->increaseUseCount();

    std::lock_guard<std::mutex> StreamLock(Mutex);

    // Consume stream slot and compute dependencies.
    auto [Curr, InputSignal] = consume(OutputSignal);

    // Setup the post action to release the kernel args buffer.
    if (auto Err = Slots[Curr].schedReleaseBuffer(KernelArgs, MemoryManager))
      return Err;

#ifdef OMPT_SUPPORT
    if (OmptInfo) {
      DP("OMPT-Async: Info in KernelTy >> TR ptr: %p\n", OmptInfo->TraceRecord);

      // OmptInfo holds function pointer to finish trace record once the kernel
      // completed.
      if (auto Err = Slots[Curr].schedOmptAsyncKernelTiming(
              Agent, OutputSignal, TicksToTime, std::move(OmptInfo)))
        return Err;
    }
#endif

    // Push the kernel with the output signal and an input signal (optional)
    DP("Using Queue: %p with HSA Queue: %p\n", Queue, Queue->getHsaQueue());
    return Queue->pushKernelLaunch(Kernel, KernelArgs, NumThreads, NumBlocks,
                                   GroupSize, StackSize, OutputSignal,
                                   InputSignal);
  }

  /// Push an asynchronous memory copy between pinned memory buffers.
  Error pushPinnedMemoryCopyAsync(
      void *Dst, const void *Src, uint64_t CopySize,
      std::unique_ptr<ompt::OmptEventInfoTy> OmptInfo = nullptr) {
    // Retrieve an available signal for the operation's output.
    AMDGPUSignalTy *OutputSignal = nullptr;
    if (auto Err = SignalManager.getResource(OutputSignal))
      return Err;
    OutputSignal->reset();
    OutputSignal->increaseUseCount();

    std::lock_guard<std::mutex> Lock(Mutex);

    // Consume stream slot and compute dependencies.
    auto [Curr, InputSignal] = consume(OutputSignal);

#ifdef OMPT_SUPPORT
    if (OmptInfo) {
      DP("OMPT-Async: Registering data timing in pushPinnedMemoryCopyAsync\n");
      // Capture the time the data transfer required for the d2h transfer.
      if (auto Err = Slots[Curr].schedOmptAsyncD2HTransferTiming(
              Agent, OutputSignal, TicksToTime, std::move(OmptInfo)))
        return Err;
    }
#endif

    // Issue the async memory copy.
    if (InputSignal && InputSignal->load()) {
      hsa_signal_t InputSignalRaw = InputSignal->get();
      return hsa_utils::asyncMemCopy(UseMultipleSdmaEngines, Dst, Agent, Src,
                                     Agent, CopySize, 1, &InputSignalRaw,
                                     OutputSignal->get());
    }

    return hsa_utils::asyncMemCopy(UseMultipleSdmaEngines, Dst, Agent, Src,
                                   Agent, CopySize, 0, nullptr,
                                   OutputSignal->get());
  }

  /// Push an asynchronous memory copy device-to-host involving an unpinned
  /// memory buffer. The operation consists of a two-step copy from the
  /// device buffer to an intermediate pinned host buffer, and then, to a
  /// unpinned host buffer. Both operations are asynchronous and dependant.
  /// The intermediate pinned buffer will be released to the specified memory
  /// manager once the operation completes.
  Error pushMemoryCopyD2HAsync(
      void *Dst, const void *Src, void *Inter, uint64_t CopySize,
      AMDGPUMemoryManagerTy &MemoryManager,
      std::unique_ptr<ompt::OmptEventInfoTy> OmptInfo = nullptr) {
    // Retrieve available signals for the operation's outputs.
    AMDGPUSignalTy *OutputSignals[2] = {};
    if (auto Err = SignalManager.getResources(/*Num=*/2, OutputSignals))
      return Err;
    for (auto *Signal : OutputSignals) {
      Signal->reset();
      Signal->increaseUseCount();
    }

    std::lock_guard<std::mutex> Lock(Mutex);

    // Consume stream slot and compute dependencies.
    auto [Curr, InputSignal] = consume(OutputSignals[0]);

    // Setup the post action for releasing the intermediate buffer.
    if (auto Err = Slots[Curr].schedReleaseBuffer(Inter, MemoryManager))
      return Err;

    // Wait for kernel to finish before scheduling the asynchronous copy.
    if (UseSyncCopyBack && InputSignal && InputSignal->load())
      if (auto Err = InputSignal->wait(StreamBusyWaitMicroseconds, RPCServer, &Device))
        return Err;

#ifdef OMPT_SUPPORT

    if (OmptInfo) {
      DP("OMPT-Async: Registering data timing in pushMemoryCopyD2HAsync\n");
      // Capture the time the data transfer required for the d2h transfer.
      if (auto Err = Slots[Curr].schedOmptAsyncD2HTransferTiming(
              Agent, OutputSignals[0], TicksToTime, std::move(OmptInfo)))
        return Err;
    }
#endif

    // Issue the first step: device to host transfer. Avoid defining the input
    // dependency if already satisfied.
    if (InputSignal && InputSignal->load()) {
      hsa_signal_t InputSignalRaw = InputSignal->get();
      if (auto Err = hsa_utils::asyncMemCopy(
              UseMultipleSdmaEngines, Inter, Agent, Src, Agent, CopySize, 1,
              &InputSignalRaw, OutputSignals[0]->get()))
        return Err;
    } else {
      if (auto Err = hsa_utils::asyncMemCopy(UseMultipleSdmaEngines, Inter,
                                             Agent, Src, Agent, CopySize, 0,
                                             nullptr, OutputSignals[0]->get()))
        return Err;
    }

    // Consume another stream slot and compute dependencies.
    std::tie(Curr, InputSignal) = consume(OutputSignals[1]);
    assert(InputSignal && "Invalid input signal");

    // The std::memcpy is done asynchronously using an async handler. We store
    // the function's information in the action but it's not actually an action.
    if (auto Err = Slots[Curr].schedHostMemoryCopy(Dst, Inter, CopySize))
      return Err;

    // Make changes on this slot visible to the async handler's thread.
    std::atomic_thread_fence(std::memory_order_release);

    // Issue the second step: host to host transfer.
    hsa_status_t Status = hsa_amd_signal_async_handler(
        InputSignal->get(), HSA_SIGNAL_CONDITION_EQ, 0, asyncActionCallback,
        (void *)&Slots[Curr]);

    return Plugin::check(Status, "Error in hsa_amd_signal_async_handler: %s");
  }

  /// Push an asynchronous memory copy host-to-device involving an unpinned
  /// memory buffer. The operation consists of a two-step copy from the
  /// unpinned host buffer to an intermediate pinned host buffer, and then, to
  /// the pinned host buffer. Both operations are asynchronous and dependant.
  /// The intermediate pinned buffer will be released to the specified memory
  /// manager once the operation completes.
  Error pushMemoryCopyH2DAsync(
      void *Dst, const void *Src, void *Inter, uint64_t CopySize,
      AMDGPUMemoryManagerTy &MemoryManager,
      std::unique_ptr<ompt::OmptEventInfoTy> OmptInfo = nullptr) {
    // Retrieve available signals for the operation's outputs.
    AMDGPUSignalTy *OutputSignals[2] = {};
    if (auto Err = SignalManager.getResources(/*Num=*/2, OutputSignals))
      return Err;
    for (auto *Signal : OutputSignals) {
      Signal->reset();
      Signal->increaseUseCount();
    }

    AMDGPUSignalTy *OutputSignal = OutputSignals[0];

    std::lock_guard<std::mutex> Lock(Mutex);

    // Consume stream slot and compute dependencies.
    auto [Curr, InputSignal] = consume(OutputSignal);

    // Issue the first step: host to host transfer.
    if (InputSignal && InputSignal->load()) {
      // The std::memcpy is done asynchronously using an async handler. We store
      // the function's information in the action but it is not actually a
      // post action.
      if (auto Err = Slots[Curr].schedHostMemoryCopy(Inter, Src, CopySize))
        return Err;

      // Make changes on this slot visible to the async handler's thread.
      std::atomic_thread_fence(std::memory_order_release);

      hsa_status_t Status = hsa_amd_signal_async_handler(
          InputSignal->get(), HSA_SIGNAL_CONDITION_EQ, 0, asyncActionCallback,
          (void *)&Slots[Curr]);

      if (auto Err = Plugin::check(Status,
                                   "Error in hsa_amd_signal_async_handler: %s"))
        return Err;

      // Let's use now the second output signal.
      OutputSignal = OutputSignals[1];

      // Consume another stream slot and compute dependencies.
      std::tie(Curr, InputSignal) = consume(OutputSignal);
    } else {
      // All preceding operations completed, copy the memory synchronously.
      std::memcpy(Inter, Src, CopySize);

      // Return the second signal because it will not be used.
      OutputSignals[1]->decreaseUseCount();
      if (auto Err = SignalManager.returnResource(OutputSignals[1]))
        return Err;
    }

    // Setup the post action to release the intermediate pinned buffer.
    if (auto Err = Slots[Curr].schedReleaseBuffer(Inter, MemoryManager))
      return Err;

#ifdef OMPT_SUPPORT
    if (OmptInfo) {
      DP("OMPT-Async: Registering data timing in pushMemoryCopyH2DAsync\n");
      // Capture the time the data transfer required for the d2h transfer.
      if (auto Err = Slots[Curr].schedOmptAsyncD2HTransferTiming(
              Agent, OutputSignals[0], TicksToTime, std::move(OmptInfo)))
        return Err;
    }
#endif

    // Issue the second step: host to device transfer. Avoid defining the input
    // dependency if already satisfied.
    if (InputSignal && InputSignal->load()) {
      hsa_signal_t InputSignalRaw = InputSignal->get();
      return hsa_utils::asyncMemCopy(UseMultipleSdmaEngines, Dst, Agent, Inter,
                                     Agent, CopySize, 1, &InputSignalRaw,
                                     OutputSignal->get());
    }
    return hsa_utils::asyncMemCopy(UseMultipleSdmaEngines, Dst, Agent, Inter,
                                   Agent, CopySize, 0, nullptr,
                                   OutputSignal->get());
  }

  // AMDGPUDeviceTy is incomplete here, passing the underlying agent instead
  Error pushMemoryCopyD2DAsync(
      void *Dst, hsa_agent_t DstAgent, const void *Src, hsa_agent_t SrcAgent,
      uint64_t CopySize,
      std::unique_ptr<ompt::OmptEventInfoTy> OmptInfo = nullptr) {
    AMDGPUSignalTy *OutputSignal;
    if (auto Err = SignalManager.getResources(/*Num=*/1, &OutputSignal))
      return Err;
    OutputSignal->reset();
    OutputSignal->increaseUseCount();

    std::lock_guard<std::mutex> Lock(Mutex);

    // Consume stream slot and compute dependencies.
    auto [Curr, InputSignal] = consume(OutputSignal);

#ifdef OMPT_SUPPORT
    if (OmptInfo) {
      DP("OMPT-Async: Registering data timing in pushMemoryCopyD2DAsync\n");
      // Capture the time the data transfer required for the d2h transfer.
      if (auto Err = Slots[Curr].schedOmptAsyncD2HTransferTiming(
              Agent, OutputSignal, TicksToTime, std::move(OmptInfo)))
        return Err;
    }
#endif

    // The agents need to have access to the corresponding memory
    // This is presently only true if the pointers were originally
    // allocated by this runtime or the caller made the appropriate
    // access calls.

    if (InputSignal && InputSignal->load()) {
      hsa_signal_t InputSignalRaw = InputSignal->get();
      return hsa_utils::asyncMemCopy(UseMultipleSdmaEngines, Dst, DstAgent, Src,
                                     SrcAgent, CopySize, 1, &InputSignalRaw,
                                     OutputSignal->get());
    }
    return hsa_utils::asyncMemCopy(UseMultipleSdmaEngines, Dst, DstAgent, Src,
                                   SrcAgent, CopySize, 0, nullptr,
                                   OutputSignal->get());
  }

  /// Synchronize with the stream. The current thread waits until all operations
  /// are finalized and it performs the pending post actions (i.e., releasing
  /// intermediate buffers).
  Error synchronize() {
    std::lock_guard<std::mutex> Lock(Mutex);

    // No need to synchronize anything.
    if (size() == 0)
      return Plugin::success();

    // Wait until all previous operations on the stream have completed.
    if (auto Err = Slots[last()].Signal->wait(StreamBusyWaitMicroseconds,
                                              RPCServer, &Device))
      return Err;

    // Reset the stream and perform all pending post actions.
    return complete();
  }

  /// Query the stream and complete pending post actions if operations finished.
  /// Return whether all the operations completed. This operation does not block
  /// the calling thread.
  Expected<bool> query() {
    std::lock_guard<std::mutex> Lock(Mutex);

    // No need to query anything.
    if (size() == 0)
      return true;

    // The last operation did not complete yet. Return directly.
    if (Slots[last()].Signal->load())
      return false;

    // Reset the stream and perform all pending post actions.
    if (auto Err = complete())
      return std::move(Err);

    return true;
  }

  const AMDGPUQueueTy *getQueue() const { return Queue; }

  /// Record the state of the stream on an event.
  Error recordEvent(AMDGPUEventTy &Event) const;

  /// Make the stream wait on an event.
  Error waitEvent(const AMDGPUEventTy &Event);

  friend struct AMDGPUStreamManagerTy;
};

/// Class representing an event on AMDGPU. The event basically stores some
/// information regarding the state of the recorded stream.
struct AMDGPUEventTy {
  /// Create an empty event.
  AMDGPUEventTy(AMDGPUDeviceTy &Device)
      : RecordedStream(nullptr), RecordedSlot(-1), RecordedSyncCycle(-1) {}

  /// Initialize and deinitialize.
  Error init() { return Plugin::success(); }
  Error deinit() { return Plugin::success(); }

  /// Record the state of a stream on the event.
  Error record(AMDGPUStreamTy &Stream) {
    std::lock_guard<std::mutex> Lock(Mutex);

    // Ignore the last recorded stream.
    RecordedStream = &Stream;

    return Stream.recordEvent(*this);
  }

  /// Make a stream wait on the current event.
  Error wait(AMDGPUStreamTy &Stream) {
    std::lock_guard<std::mutex> Lock(Mutex);

    if (!RecordedStream)
      return Plugin::error("Event does not have any recorded stream");

    // Synchronizing the same stream. Do nothing.
    if (RecordedStream == &Stream)
      return Plugin::success();

    // No need to wait anything, the recorded stream already finished the
    // corresponding operation.
    if (RecordedSlot < 0)
      return Plugin::success();

    return Stream.waitEvent(*this);
  }

protected:
  /// The stream registered in this event.
  AMDGPUStreamTy *RecordedStream;

  /// The recordered operation on the recorded stream.
  int64_t RecordedSlot;

  /// The sync cycle when the stream was recorded. Used to detect stale events.
  int64_t RecordedSyncCycle;

  /// Mutex to safely access event fields.
  mutable std::mutex Mutex;

  friend struct AMDGPUStreamTy;
};

Error AMDGPUStreamTy::recordEvent(AMDGPUEventTy &Event) const {
  std::lock_guard<std::mutex> Lock(Mutex);

  if (size() > 0) {
    // Record the synchronize identifier (to detect stale recordings) and
    // the last valid stream's operation.
    Event.RecordedSyncCycle = SyncCycle;
    Event.RecordedSlot = last();

    assert(Event.RecordedSyncCycle >= 0 && "Invalid recorded sync cycle");
    assert(Event.RecordedSlot >= 0 && "Invalid recorded slot");
  } else {
    // The stream is empty, everything already completed, record nothing.
    Event.RecordedSyncCycle = -1;
    Event.RecordedSlot = -1;
  }
  return Plugin::success();
}

Error AMDGPUStreamTy::waitEvent(const AMDGPUEventTy &Event) {
  // Retrieve the recorded stream on the event.
  AMDGPUStreamTy &RecordedStream = *Event.RecordedStream;

  std::scoped_lock<std::mutex, std::mutex> Lock(Mutex, RecordedStream.Mutex);

  // The recorded stream already completed the operation because the synchronize
  // identifier is already outdated.
  if (RecordedStream.SyncCycle != (uint32_t)Event.RecordedSyncCycle)
    return Plugin::success();

  // Again, the recorded stream already completed the operation, the last
  // operation's output signal is satisfied.
  if (!RecordedStream.Slots[Event.RecordedSlot].Signal->load())
    return Plugin::success();

  // Otherwise, make the current stream wait on the other stream's operation.
  return waitOnStreamOperation(RecordedStream, Event.RecordedSlot);
}

struct AMDGPUStreamManagerTy final
    : GenericDeviceResourceManagerTy<AMDGPUResourceRef<AMDGPUStreamTy>> {
  using ResourceRef = AMDGPUResourceRef<AMDGPUStreamTy>;
  using ResourcePoolTy = GenericDeviceResourceManagerTy<ResourceRef>;

  AMDGPUStreamManagerTy(GenericDeviceTy &Device, hsa_agent_t HSAAgent)
      : GenericDeviceResourceManagerTy(Device), Device(Device),
        OMPX_QueueTracking("LIBOMPTARGET_AMDGPU_HSA_QUEUE_BUSY_TRACKING", true),
        OMPX_EnableQueueProfiling("LIBOMPTARGET_AMDGPU_ENABLE_QUEUE_PROFILING",
                                  false),
        NextQueue(0), Agent(HSAAgent) {}

  Error init(uint32_t InitialSize, int NumHSAQueues, int HSAQueueSize) {
    Queues = std::vector<AMDGPUQueueTy>(NumHSAQueues);
    QueueSize = HSAQueueSize;
    MaxNumQueues = NumHSAQueues;
    // Initialize one queue eagerly
    if (auto Err =
            Queues.front().init(Device, Agent, QueueSize, OMPX_EnableQueueProfiling))
      return Err;

    return GenericDeviceResourceManagerTy::init(InitialSize);
  }

  /// Deinitialize the resource pool and delete all resources. This function
  /// must be called before the destructor.
  Error deinit() override {
    // De-init all queues
    for (AMDGPUQueueTy &Queue : Queues) {
      if (auto Err = Queue.deinit())
        return Err;
    }

    return GenericDeviceResourceManagerTy::deinit();
  }

  /// Get a single stream from the pool or create new resources.
  virtual Error getResource(AMDGPUStreamTy *&StreamHandle) override {
    return getResourcesImpl(1, &StreamHandle, [this](AMDGPUStreamTy *&Handle) {
      return assignNextQueue(Handle);
    });
  }

  /// Return stream to the pool.
  virtual Error returnResource(AMDGPUStreamTy *StreamHandle) override {
    return returnResourceImpl(StreamHandle, [](AMDGPUStreamTy *Handle) {
      Handle->Queue->removeUser();
      return Plugin::success();
    });
  }

  /// Enable/disable profiling of the HSA queues.
  void setOmptQueueProfile(int Enable) {
    // If queue profiling is enabled with an env-var, it means that
    // profiling is already ON and should remain so all the time.
    if (OMPX_EnableQueueProfiling)
      return;
    for (auto &Q : Queues)
      if (Q.isInitialized())
        hsa_amd_profiling_set_profiler_enabled(Q.getHsaQueue(), Enable);
  }

private:
  /// Search for and assign an prefereably idle queue to the given Stream. If
  /// there is no queue without current users, choose the queue with the lowest
  /// user count. If utilization is ignored: use round robin selection.
  inline Error assignNextQueue(AMDGPUStreamTy *Stream) {
    // Start from zero when tracking utilization, otherwise: round robin policy.
    uint32_t Index = OMPX_QueueTracking ? 0 : NextQueue++ % MaxNumQueues;

    if (OMPX_QueueTracking) {
      // Find the least used queue.
      for (uint32_t I = 0; I < MaxNumQueues; ++I) {
        // Early exit when an initialized queue is idle.
        if (Queues[I].isInitialized() && Queues[I].getUserCount() == 0) {
          Index = I;
          break;
        }

        // Update the least used queue.
        if (Queues[Index].getUserCount() > Queues[I].getUserCount())
          Index = I;
      }
    }

    // Make sure the queue is initialized, then add user & assign.
    if (auto Err =
            Queues[Index].init(Device, Agent, QueueSize, OMPX_EnableQueueProfiling))
      return Err;
    Queues[Index].addUser();
    Stream->Queue = &Queues[Index];

    return Plugin::success();
  }

  /// The device associated with this stream.
  GenericDeviceTy &Device;

  /// Envar for controlling the tracking of busy HSA queues.
  BoolEnvar OMPX_QueueTracking;

  /// Envar for controlling whether to always profile HSA queues.
  BoolEnvar OMPX_EnableQueueProfiling;

  /// The next queue index to use for round robin selection.
  uint32_t NextQueue;

  /// The queues which are assigned to requested streams.
  std::vector<AMDGPUQueueTy> Queues;

  /// The corresponding device as HSA agent.
  hsa_agent_t Agent;

  /// The maximum number of queues.
  uint32_t MaxNumQueues;

  /// The size of created queues.
  uint32_t QueueSize;
};

/// Abstract class that holds the common members of the actual kernel devices
/// and the host device. Both types should inherit from this class.
struct AMDGenericDeviceTy {
  AMDGenericDeviceTy() {}

  virtual ~AMDGenericDeviceTy() {}

  /// Create all memory pools which the device has access to and classify them.
  Error initMemoryPools() {
    // Retrieve all memory pools from the device agent(s).
    Error Err = retrieveAllMemoryPools();
    if (Err)
      return Err;

    for (AMDGPUMemoryPoolTy *MemoryPool : AllMemoryPools) {
      // Initialize the memory pool and retrieve some basic info.
      Error Err = MemoryPool->init();
      if (Err)
        return Err;

      if (!MemoryPool->isGlobal())
        continue;

      // Classify the memory pools depending on their properties.
      if (MemoryPool->isFineGrained()) {
        FineGrainedMemoryPools.push_back(MemoryPool);
        if (MemoryPool->supportsKernelArgs())
          ArgsMemoryPools.push_back(MemoryPool);
      } else if (MemoryPool->isCoarseGrained()) {
        CoarseGrainedMemoryPools.push_back(MemoryPool);
      }
    }
    return Plugin::success();
  }

  /// Destroy all memory pools.
  Error deinitMemoryPools() {
    for (AMDGPUMemoryPoolTy *Pool : AllMemoryPools)
      delete Pool;

    AllMemoryPools.clear();
    FineGrainedMemoryPools.clear();
    CoarseGrainedMemoryPools.clear();
    ArgsMemoryPools.clear();

    return Plugin::success();
  }
  AMDGPUMemoryPoolTy *getCoarseGrainedMemoryPool() {
    return CoarseGrainedMemoryPools[0];
  }

  /// Retrieve and construct all memory pools from the device agent(s).
  virtual Error retrieveAllMemoryPools() = 0;

  /// Get the device agent.
  virtual hsa_agent_t getAgent() const = 0;

protected:
  /// Array of all memory pools available to the host agents.
  llvm::SmallVector<AMDGPUMemoryPoolTy *> AllMemoryPools;

  /// Array of fine-grained memory pools available to the host agents.
  llvm::SmallVector<AMDGPUMemoryPoolTy *> FineGrainedMemoryPools;

  /// Array of coarse-grained memory pools available to the host agents.
  llvm::SmallVector<AMDGPUMemoryPoolTy *> CoarseGrainedMemoryPools;

  /// Array of kernel args memory pools available to the host agents.
  llvm::SmallVector<AMDGPUMemoryPoolTy *> ArgsMemoryPools;
};

/// Class representing the host device. This host device may have more than one
/// HSA host agent. We aggregate all its resources into the same instance.
struct AMDHostDeviceTy : public AMDGenericDeviceTy {
  /// Create a host device from an array of host agents.
  AMDHostDeviceTy(AMDGPUPluginTy &Plugin,
                  const llvm::SmallVector<hsa_agent_t> &HostAgents)
      : AMDGenericDeviceTy(), Agents(HostAgents), ArgsMemoryManager(Plugin),
        PinnedMemoryManager(Plugin) {
    assert(HostAgents.size() && "No host agent found");
  }

  /// Initialize the host device memory pools and the memory managers for
  /// kernel args and host pinned memory allocations.
  Error init() {
    if (auto Err = initMemoryPools())
      return Err;

    if (auto Err = ArgsMemoryManager.init(getArgsMemoryPool()))
      return Err;

    if (auto Err = PinnedMemoryManager.init(getFineGrainedMemoryPool()))
      return Err;

    return Plugin::success();
  }

  /// Deinitialize memory pools and managers.
  Error deinit() {
    if (auto Err = deinitMemoryPools())
      return Err;

    if (auto Err = ArgsMemoryManager.deinit())
      return Err;

    if (auto Err = PinnedMemoryManager.deinit())
      return Err;

    return Plugin::success();
  }

  /// Retrieve and construct all memory pools from the host agents.
  Error retrieveAllMemoryPools() override {
    // Iterate through the available pools across the host agents.
    for (hsa_agent_t Agent : Agents) {
      Error Err = hsa_utils::iterateAgentMemoryPools(
          Agent, [&](hsa_amd_memory_pool_t HSAMemoryPool) {
            AMDGPUMemoryPoolTy *MemoryPool =
                new AMDGPUMemoryPoolTy(HSAMemoryPool);
            AllMemoryPools.push_back(MemoryPool);
            return HSA_STATUS_SUCCESS;
          });
      if (Err)
        return Err;
    }
    return Plugin::success();
  }

  /// Get one of the host agents. Return always the first agent.
  hsa_agent_t getAgent() const override { return Agents[0]; }

  /// Get a memory pool for fine-grained allocations.
  AMDGPUMemoryPoolTy &getFineGrainedMemoryPool() {
    assert(!FineGrainedMemoryPools.empty() && "No fine-grained mempool");
    // Retrive any memory pool.
    return *FineGrainedMemoryPools[0];
  }

  AMDGPUMemoryPoolTy &getCoarseGrainedMemoryPool() {
    assert(!CoarseGrainedMemoryPools.empty() && "No coarse-grained mempool");
    // Retrive any memory pool.
    return *CoarseGrainedMemoryPools[0];
  }

  /// Get a memory pool for kernel args allocations.
  AMDGPUMemoryPoolTy &getArgsMemoryPool() {
    assert(!ArgsMemoryPools.empty() && "No kernelargs mempool");
    // Retrieve any memory pool.
    return *ArgsMemoryPools[0];
  }

  /// Getters for kernel args and host pinned memory managers.
  AMDGPUMemoryManagerTy &getArgsMemoryManager() { return ArgsMemoryManager; }
  AMDGPUMemoryManagerTy &getPinnedMemoryManager() {
    return PinnedMemoryManager;
  }

private:
  /// Array of agents on the host side.
  const llvm::SmallVector<hsa_agent_t> Agents;

  // Memory manager for kernel arguments.
  AMDGPUMemoryManagerTy ArgsMemoryManager;

  // Memory manager for pinned memory.
  AMDGPUMemoryManagerTy PinnedMemoryManager;
};

/// Class implementing the AMDGPU device functionalities which derives from the
/// generic device class.
struct AMDGPUDeviceTy : public GenericDeviceTy, AMDGenericDeviceTy {
  // Create an AMDGPU device with a device id and default AMDGPU grid values.
  AMDGPUDeviceTy(GenericPluginTy &Plugin, int32_t DeviceId, int32_t NumDevices,
                 AMDHostDeviceTy &HostDevice, hsa_agent_t Agent)
      : GenericDeviceTy(Plugin, DeviceId, NumDevices, {}), AMDGenericDeviceTy(),
        OMPX_NumQueues("LIBOMPTARGET_AMDGPU_NUM_HSA_QUEUES", 4),
        OMPX_QueueSize("LIBOMPTARGET_AMDGPU_HSA_QUEUE_SIZE", 512),
        OMPX_DefaultTeamsPerCU("LIBOMPTARGET_AMDGPU_TEAMS_PER_CU", 6),
        OMPX_GenericSpmdTeamsPerCU(
            "LIBOMPTARGET_AMDGPU_GENERIC_SPMD_TEAMS_PER_CU", 0),
        OMPX_BigJumpLoopTeamsPerCU(
            "LIBOMPTARGET_AMDGPU_BIG_JUMP_LOOP_TEAMS_PER_CU", 0),
        OMPX_BigJumpLoopMaxTotalTeams(
            "LIBOMPTARGET_AMDGPU_BIG_JUMP_LOOP_MAX_TOTAL_TEAMS", 1024 * 1024),
        OMPX_LowTripCount("LIBOMPTARGET_AMDGPU_LOW_TRIPCOUNT", 2000),
        OMPX_SmallBlockSize("LIBOMPTARGET_MIN_THREADS_FOR_LOW_TRIP_COUNT", 8),
        OMPX_NumBlocksForLowTripcount("LIBOMPTARGET_BLOCKS_FOR_LOW_TRIP_COUNT",
                                      0),
        OMPX_WavesPerCUForLowTripcount(
            "LIBOMPTARGET_WAVES_PER_CU_FOR_LOW_TRIP_COUNT", 0),
        OMPX_AdjustNumTeamsForSmallBlockSize("LIBOMPTARGET_AMDGPU_ADJUST_TEAMS",
                                             0),
        OMPX_AdjustNumTeamsForXteamRedSmallBlockSize(
            "LIBOMPTARGET_AMDGPU_ADJUST_XTEAM_RED_TEAMS", 0),
        OMPX_MaxAsyncCopyBytes("LIBOMPTARGET_AMDGPU_MAX_ASYNC_COPY_BYTES",
                               64 * 1024),
        OMPX_InitialNumSignals("LIBOMPTARGET_AMDGPU_NUM_INITIAL_HSA_SIGNALS",
                               64),
        OMPX_ForceSyncRegions("OMPX_FORCE_SYNC_REGIONS", 0),
        OMPX_StreamBusyWait("LIBOMPTARGET_AMDGPU_STREAM_BUSYWAIT", 2000000),
        OMPX_UseMultipleSdmaEngines(
            // setting default to true here appears to solve random sdma problem
            "LIBOMPTARGET_AMDGPU_USE_MULTIPLE_SDMA_ENGINES", false),
        OMPX_ApuMaps("OMPX_APU_MAPS", false),
        OMPX_DisableUsmMaps("OMPX_DISABLE_USM_MAPS", false),
        OMPX_NoMapChecks("OMPX_DISABLE_MAPS", true),
        OMPX_StrictSanityChecks("OMPX_STRICT_SANITY_CHECKS", false),
        OMPX_SyncCopyBack("LIBOMPTARGET_SYNC_COPY_BACK", true),
        OMPX_APUPrefaultMemcopy("LIBOMPTARGET_APU_PREFAULT_MEMCOPY", "true"),
        OMPX_APUPrefaultMemcopySize("LIBOMPTARGET_APU_PREFAULT_MEMCOPY_SIZE",
                                    1 * 1024 * 1024), // 1MB
        AMDGPUStreamManager(*this, Agent), AMDGPUEventManager(*this),
        AMDGPUSignalManager(*this), Agent(Agent), HostDevice(HostDevice) {}

  ~AMDGPUDeviceTy() {}

  /// Return synchronous copy back status variable.
  bool syncCopyBack() const { return OMPX_SyncCopyBack; }

  /// Returns the maximum of HSA queues to create
  /// This reads a non-cached environment variable, don't call everywhere.
  uint32_t getMaxNumHsaQueues() const {
    // In case this environment variable is set: respect it and give it
    // precendence
    if (const char *GPUMaxHwQsEnv = getenv("GPU_MAX_HW_QUEUES")) {
      uint32_t MaxGPUHwQueues = std::atoi(GPUMaxHwQsEnv);
      if (MaxGPUHwQueues != OMPX_NumQueues)
        DP("Different numbers of maximum HSA queues specified. Using %u\n",
           MaxGPUHwQueues);

      return MaxGPUHwQueues;
    }
    // Otherwise use the regular environment variable
    return OMPX_NumQueues;
  }

  virtual uint32_t getOMPXGenericSpmdTeamsPerCU() const override {
    return OMPX_GenericSpmdTeamsPerCU;
  }
  virtual uint32_t getOMPXBigJumpLoopTeamsPerCU() const override {
    return OMPX_BigJumpLoopTeamsPerCU;
  }
  virtual uint32_t getOMPXBigJumpLoopMaxTotalTeams() const override {
    return OMPX_BigJumpLoopMaxTotalTeams;
  }
  virtual uint32_t getOMPXLowTripCount() const override {
    return OMPX_LowTripCount;
  }
  virtual uint32_t getOMPXSmallBlockSize() const override {
    return OMPX_SmallBlockSize;
  }
  virtual uint32_t
  getOMPXNumBlocksForLowTripcount(uint64_t LoopTripCount) const override {
    uint32_t NumBlocks = 0;

    if (LoopTripCount > OMPX_LowTripCount)
      return NumBlocks;

    // if NumBlocksForLowTripcount is set, it has the highest priority.
    if (OMPX_NumBlocksForLowTripcount > 0) {
      NumBlocks = OMPX_NumBlocksForLowTripcount;
      DP("Small trip count loop: Using %u blocks\n", NumBlocks);
    }

    // Next, check if the waves per CU is set. This will launch a number of
    // blocks such that we only have at most OMPX_WavesPerCUForLowTripcount
    // waves per CU.
    if (OMPX_WavesPerCUForLowTripcount > 0) {
      // Compute the number of waves per block. For sizes smaller than a full
      // wave the size is 1.
      uint32_t WavesPerBlock = (uint32_t)((OMPX_SmallBlockSize - 1) / 64) + 1;
      DP("Small trip count loop: Using %u waves per block\n", WavesPerBlock);

      // We cannot return less than the number of CUs:
      if (WavesPerBlock >= OMPX_WavesPerCUForLowTripcount) {
        NumBlocks = NumComputeUnits;
        DP("Small trip count loop: Using 1 block per CU\n");
      } else {
        uint32_t BlocksPerCU =
            (uint32_t)(OMPX_WavesPerCUForLowTripcount / WavesPerBlock);
        DP("Small trip count loop: Using %u blocks per CU\n", BlocksPerCU);
        NumBlocks = (uint32_t)(BlocksPerCU * NumComputeUnits);
      }
    }

    // Adjust the number of blocks to the trip count if number of blocks x
    // threads is much larger than the loop trip count.
    if (NumBlocks) {
      if (LoopTripCount <= OMPX_SmallBlockSize)
        NumBlocks = 1;

      uint32_t MaxBlocks =
          (uint32_t)((LoopTripCount - 1) / OMPX_SmallBlockSize) + 1;
      if (NumBlocks > MaxBlocks) {
        NumBlocks = MaxBlocks;
        DP("Small trip count loop: number of blocks capped to %u to fit loop "
           "trip count\n",
           NumBlocks);
      }
    }
    return NumBlocks;
  }
  virtual uint32_t getOMPXAdjustNumTeamsForSmallBlockSize() const override {
    return OMPX_AdjustNumTeamsForSmallBlockSize;
  }
  virtual uint32_t
  getOMPXAdjustNumTeamsForXteamRedSmallBlockSize() const override {
    return OMPX_AdjustNumTeamsForXteamRedSmallBlockSize;
  }

  /// Initialize the device, its resources and get its properties.
  Error initImpl(GenericPluginTy &Plugin) override {
    // First setup all the memory pools.
    if (auto Err = initMemoryPools())
      return Err;

    OMPT_IF_ENABLED(::setOmptTicksToTime(););

#ifdef OMPT_SUPPORT
    // At init we capture two time points for host and device. The two
    // timepoints are spaced out to help smooth out their accuracy
    // differences.
    // libomp uses the CLOCK_REALTIME (via gettimeofday) to get
    // the value for omp_get_wtime. So we use the same clock here to calculate
    // the slope/offset and convert device time to omp_get_wtime via
    // translate_time.
    double HostRef1 = 0;
    uint64_t DeviceRef1 = 0;
#endif
    // Take the first timepoints.
    OMPT_IF_ENABLED(startH2DTimeRate(&HostRef1, &DeviceRef1););

    if (auto Err = preAllocateDeviceMemoryPool())
      return Err;

    char GPUName[64];
    if (auto Err = getDeviceAttr(HSA_AGENT_INFO_NAME, GPUName))
      return Err;
    ComputeUnitKind = GPUName;

    // Get the wavefront size.
    uint32_t WavefrontSize = 0;
    if (auto Err = getDeviceAttr(HSA_AGENT_INFO_WAVEFRONT_SIZE, WavefrontSize))
      return Err;
    GridValues.GV_Warp_Size = WavefrontSize;

    // Get the frequency of the steady clock. If the attribute is missing
    // assume running on an older libhsa and default to 0, omp_get_wtime
    // will be inaccurate but otherwise programs can still run.
    if (getDeviceAttrRaw(HSA_AMD_AGENT_INFO_TIMESTAMP_FREQUENCY,
                         ClockFrequency) != HSA_STATUS_SUCCESS)
      ClockFrequency = 0;

    // Load the grid values dependending on the wavefront.
    if (WavefrontSize == 32)
      GridValues = getAMDGPUGridValues<32>();
    else if (WavefrontSize == 64)
      GridValues = getAMDGPUGridValues<64>();
    else
      return Plugin::error("Unexpected AMDGPU wavefront %d", WavefrontSize);

    // To determine the correct scratch memory size per thread, we need to check
    // the device architecure generation. Hence, we slice the major GFX version
    // from the agent info (e.g. 'gfx90a' -> 9).
    StringRef Arch(ComputeUnitKind);
    unsigned GfxGen = 0u;
    if (!llvm::to_integer(Arch.slice(sizeof("gfx") - 1, Arch.size() - 2),
                          GfxGen))
      return Plugin::error("Invalid GFX architecture string");

    // TODO: Will try to eliminate this calculation, since its duplicated.
    // See: 'getMaxWaveScratchSize' in 'llvm/lib/Target/AMDGPU/GCNSubtarget.h'.
    // But we need to divide by WavefrontSize.
    // For generations pre-gfx11: use 13-bit field in units of 256-dword,
    // otherwise: 15-bit field in units of 64-dword.
    MaxThreadScratchSize = (GfxGen < 11)
                               ? ((256 * 4) / WavefrontSize) * ((1 << 13) - 1)
                               : ((64 * 4) / WavefrontSize) * ((1 << 15) - 1);

    // Get maximum number of workitems per workgroup.
    uint16_t WorkgroupMaxDim[3];
    if (auto Err =
            getDeviceAttr(HSA_AGENT_INFO_WORKGROUP_MAX_DIM, WorkgroupMaxDim))
      return Err;
    GridValues.GV_Max_WG_Size = WorkgroupMaxDim[0];

    // Get maximum number of workgroups.
    hsa_dim3_t GridMaxDim;
    if (auto Err = getDeviceAttr(HSA_AGENT_INFO_GRID_MAX_DIM, GridMaxDim))
      return Err;

    GridValues.GV_Max_Teams = GridMaxDim.x / GridValues.GV_Max_WG_Size;
    if (GridValues.GV_Max_Teams == 0)
      return Plugin::error("Maximum number of teams cannot be zero");

    // Compute the default number of teams.
    uint32_t ComputeUnits = 0;
    if (auto Err =
            getDeviceAttr(HSA_AMD_AGENT_INFO_COMPUTE_UNIT_COUNT, ComputeUnits))
      return Err;
    GridValues.GV_Default_Num_Teams = ComputeUnits * OMPX_DefaultTeamsPerCU;
    NumComputeUnits = ComputeUnits;

    uint32_t WavesPerCU = 0;
    if (auto Err =
            getDeviceAttr(HSA_AMD_AGENT_INFO_MAX_WAVES_PER_CU, WavesPerCU))
      return Err;
    HardwareParallelism = ComputeUnits * WavesPerCU;

    // Get maximum size of any device queues and maximum number of queues.
    uint32_t MaxQueueSize;
    if (auto Err = getDeviceAttr(HSA_AGENT_INFO_QUEUE_MAX_SIZE, MaxQueueSize))
      return Err;

    uint32_t MaxQueues;
    if (auto Err = getDeviceAttr(HSA_AGENT_INFO_QUEUES_MAX, MaxQueues))
      return Err;

    // Compute the number of queues and their size.
    OMPX_NumQueues = std::max(1U, std::min(OMPX_NumQueues.get(), MaxQueues));
    OMPX_QueueSize = std::min(OMPX_QueueSize.get(), MaxQueueSize);
    DP("Using a maximum of %u HSA queues\n", OMPX_NumQueues.get());

    // Initialize stream pool.
    if (auto Err = AMDGPUStreamManager.init(OMPX_InitialNumStreams,
                                            OMPX_NumQueues, OMPX_QueueSize))
      return Err;

    // Initialize event pool.
    if (auto Err = AMDGPUEventManager.init(OMPX_InitialNumEvents))
      return Err;

    // Initialize signal pool.
    if (auto Err = AMDGPUSignalManager.init(OMPX_InitialNumSignals))
      return Err;

    // Take the second timepoints and compute the required metadata.
    OMPT_IF_ENABLED(completeH2DTimeRate(HostRef1, DeviceRef1););

    uint32_t NumSdmaEngines = 0;
    if (auto Err =
            getDeviceAttr(HSA_AMD_AGENT_INFO_NUM_SDMA_ENG, NumSdmaEngines))
      return Err;
    DP("The number of SDMA Engines: %i\n", NumSdmaEngines);

    uint32_t NumXGmiEngines = 0;
    if (auto Err =
            getDeviceAttr(HSA_AMD_AGENT_INFO_NUM_SDMA_XGMI_ENG, NumXGmiEngines))
      return Err;
    DP("The number of XGMI Engines: %i\n", NumXGmiEngines);

    // Detect if we are in Multi-Device mode
    if (OMPX_NumMultiDevices > 0)
      IsMultiDeviceEnabled = true;

    // Detect if XNACK is enabled
    auto TargeTripleAndFeaturesOrError =
        hsa_utils::getTargetTripleAndFeatures(Agent);
    if (!TargeTripleAndFeaturesOrError)
      return TargeTripleAndFeaturesOrError.takeError();
    if (static_cast<StringRef>(*TargeTripleAndFeaturesOrError)
            .contains("xnack+"))
      IsXnackEnabled = true;

    // detect if device is an APU.
    if (auto Err = checkIfAPU())
      return Err;

    // detect if device is GFX90a.
    if (auto Err = checkIfGFX90a())
      return Err;

    // detect if device is an MI300X.
    if (auto Err = checkIfMI300x())
      return Err;

    // detect special cases for MI200 and MI300A
    specialBehaviorHandling();

    // detect ROCm-specific environment variables
    // for map and zero-copy control
    // TODO: put them back in constructor
    //    readEnvVars();

    return Plugin::success();
  }

  /// Deinitialize the device and release its resources.
  Error deinitImpl() override {
    // Deinitialize the stream and event pools.
    if (auto Err = AMDGPUStreamManager.deinit())
      return Err;

    if (auto Err = AMDGPUEventManager.deinit())
      return Err;

    if (auto Err = AMDGPUSignalManager.deinit())
      return Err;

    // Close modules if necessary.
    if (!LoadedImages.empty()) {
      // Each image has its own module.
      for (DeviceImageTy *Image : LoadedImages) {
        AMDGPUDeviceImageTy &AMDImage =
            static_cast<AMDGPUDeviceImageTy &>(*Image);

        // Unload the executable of the image.
        if (auto Err = AMDImage.unloadExecutable())
          return Err;
      }
    }

    // Invalidate agent reference.
    Agent = {0};

    delete CoarseGrainMemoryTable;

    return Plugin::success();
  }

  virtual Error callGlobalConstructors(GenericPluginTy &Plugin,
                                       DeviceImageTy &Image) override {
    GenericGlobalHandlerTy &Handler = Plugin.getGlobalHandler();
    if (Handler.isSymbolInImage(*this, Image, "amdgcn.device.fini"))
      Image.setPendingGlobalDtors();

    return callGlobalCtorDtorCommon(Plugin, Image, /*IsCtor=*/true);
  }

  virtual Error callGlobalDestructors(GenericPluginTy &Plugin,
                                      DeviceImageTy &Image) override {
    if (Image.hasPendingGlobalDtors())
      return callGlobalCtorDtorCommon(Plugin, Image, /*IsCtor=*/false);
    return Plugin::success();
  }

  uint64_t getStreamBusyWaitMicroseconds() const { return OMPX_StreamBusyWait; }

  Expected<std::unique_ptr<MemoryBuffer>>
  doJITPostProcessing(std::unique_ptr<MemoryBuffer> MB) const override {

    // TODO: We should try to avoid materialization but there seems to be no
    // good linker interface w/o file i/o.
    SmallString<128> LinkerInputFilePath;
    std::error_code EC = sys::fs::createTemporaryFile("amdgpu-pre-link-jit",
                                                      "o", LinkerInputFilePath);
    if (EC)
      return Plugin::error("Failed to create temporary file for linker");

    // Write the file's contents to the output file.
    Expected<std::unique_ptr<FileOutputBuffer>> OutputOrErr =
        FileOutputBuffer::create(LinkerInputFilePath, MB->getBuffer().size());
    if (!OutputOrErr)
      return OutputOrErr.takeError();
    std::unique_ptr<FileOutputBuffer> Output = std::move(*OutputOrErr);
    llvm::copy(MB->getBuffer(), Output->getBufferStart());
    if (Error E = Output->commit())
      return std::move(E);

    SmallString<128> LinkerOutputFilePath;
    EC = sys::fs::createTemporaryFile("amdgpu-pre-link-jit", "so",
                                      LinkerOutputFilePath);
    if (EC)
      return Plugin::error("Failed to create temporary file for linker");

    const auto &ErrorOrPath = sys::findProgramByName("lld");
    if (!ErrorOrPath)
      return createStringError(inconvertibleErrorCode(),
                               "Failed to find `lld` on the PATH.");

    std::string LLDPath = ErrorOrPath.get();
    INFO(OMP_INFOTYPE_PLUGIN_KERNEL, getDeviceId(),
         "Using `%s` to link JITed amdgcn ouput.", LLDPath.c_str());

    std::string MCPU = "-plugin-opt=mcpu=" + getComputeUnitKind();
    StringRef Args[] = {LLDPath,
                        "-flavor",
                        "gnu",
                        "--no-undefined",
                        "-shared",
                        MCPU,
                        "-o",
                        LinkerOutputFilePath.data(),
                        LinkerInputFilePath.data()};

    std::string Error;
    int RC = sys::ExecuteAndWait(LLDPath, Args, std::nullopt, {}, 0, 0, &Error);
    if (RC)
      return Plugin::error("Linking optimized bitcode failed: %s",
                           Error.c_str());

    auto BufferOrErr = MemoryBuffer::getFileOrSTDIN(LinkerOutputFilePath);
    if (!BufferOrErr)
      return Plugin::error("Failed to open temporary file for lld");

    // Clean up the temporary files afterwards.
    if (sys::fs::remove(LinkerOutputFilePath))
      return Plugin::error("Failed to remove temporary output file for lld");
    if (sys::fs::remove(LinkerInputFilePath))
      return Plugin::error("Failed to remove temporary input file for lld");

    return std::move(*BufferOrErr);
  }

  /// See GenericDeviceTy::getComputeUnitKind().
  std::string getComputeUnitKind() const override { return ComputeUnitKind; }

  uint32_t getNumComputeUnits() const override { return NumComputeUnits; }

  /// Returns the clock frequency for the given AMDGPU device.
  uint64_t getClockFrequency() const override { return ClockFrequency; }

  /// Allocate and construct an AMDGPU kernel.
  Expected<GenericKernelTy &> constructKernel(const char *Name) override {
    // Allocate and construct the AMDGPU kernel.
    AMDGPUKernelTy *AMDGPUKernel = Plugin.allocate<AMDGPUKernelTy>();
    if (!AMDGPUKernel)
      return Plugin::error("Failed to allocate memory for AMDGPU kernel");

    new (AMDGPUKernel) AMDGPUKernelTy(Name, Plugin.getGlobalHandler());

    return *AMDGPUKernel;
  }

  /// Set the current context to this device's context. Do nothing since the
  /// AMDGPU devices do not have the concept of contexts.
  Error setContext() override { return Plugin::success(); }

  /// AMDGPU returns the product of the number of compute units and the waves
  /// per compute unit.
  uint64_t getHardwareParallelism() const override {
    return HardwareParallelism;
  }

  /// We want to set up the RPC server for host services to the GPU if it is
  /// availible.
  bool shouldSetupRPCServer() const override {
    return libomptargetSupportsRPC();
  }

  /// The RPC interface should have enough space for all availible parallelism.
  uint64_t requestedRPCPortCount() const override {
    return getHardwareParallelism();
  }

  /// Get the stream of the asynchronous info sructure or get a new one.
  Error getStream(AsyncInfoWrapperTy &AsyncInfoWrapper,
                  AMDGPUStreamTy *&Stream) {
    // Get the stream (if any) from the async info.
    Stream = AsyncInfoWrapper.getQueueAs<AMDGPUStreamTy *>();
    if (!Stream) {
      // There was no stream; get an idle one.
      if (auto Err = AMDGPUStreamManager.getResource(Stream))
        return Err;

      // Modify the async info's stream.
      AsyncInfoWrapper.setQueueAs<AMDGPUStreamTy *>(Stream);
    }
    return Plugin::success();
  }

  /// Load the binary image into the device and allocate an image object.
  Expected<DeviceImageTy *> loadBinaryImpl(const __tgt_device_image *TgtImage,
                                           int32_t ImageId) override {
    // Allocate and initialize the image object.
    AMDGPUDeviceImageTy *AMDImage = Plugin.allocate<AMDGPUDeviceImageTy>();
    new (AMDImage) AMDGPUDeviceImageTy(ImageId, *this, TgtImage);

    // Load the HSA executable.
    if (Error Err = AMDImage->loadExecutable(*this))
      return std::move(Err);
    return AMDImage;
  }

  /// Allocate memory on the device or related to the device.
  void *allocate(size_t Size, void *, TargetAllocTy Kind) override;

  /// Deallocate memory on the device or related to the device.
  int free(void *TgtPtr, TargetAllocTy Kind) override {
    if (TgtPtr == nullptr)
      return OFFLOAD_SUCCESS;

    AMDGPUMemoryPoolTy *MemoryPool = nullptr;
    switch (Kind) {
    case TARGET_ALLOC_DEFAULT:
    case TARGET_ALLOC_DEVICE:
    case TARGET_ALLOC_DEVICE_NON_BLOCKING:
      MemoryPool = CoarseGrainedMemoryPools[0];
      break;
    case TARGET_ALLOC_HOST:
      MemoryPool = &HostDevice.getFineGrainedMemoryPool();
      break;
    case TARGET_ALLOC_SHARED:
      MemoryPool = &HostDevice.getFineGrainedMemoryPool();
      break;
    }

    if (!MemoryPool) {
      REPORT("No memory pool for the specified allocation kind\n");
      return OFFLOAD_FAIL;
    }

    if (Error Err = MemoryPool->deallocate(TgtPtr)) {
      REPORT("%s\n", toString(std::move(Err)).data());
      return OFFLOAD_FAIL;
    }

    return OFFLOAD_SUCCESS;
  }

  /// Synchronize current thread with the pending operations on the async info.
  Error synchronizeImpl(__tgt_async_info &AsyncInfo) override {
    AMDGPUStreamTy *Stream =
        reinterpret_cast<AMDGPUStreamTy *>(AsyncInfo.Queue);
    assert(Stream && "Invalid stream");

    if (auto Err = Stream->synchronize())
      return Err;

    // Once the stream is synchronized, return it to stream pool and reset
    // AsyncInfo. This is to make sure the synchronization only works for its
    // own tasks.
    AsyncInfo.Queue = nullptr;
    return AMDGPUStreamManager.returnResource(Stream);
  }

  /// Query for the completion of the pending operations on the async info.
  Error queryAsyncImpl(__tgt_async_info &AsyncInfo) override {
    AMDGPUStreamTy *Stream =
        reinterpret_cast<AMDGPUStreamTy *>(AsyncInfo.Queue);
    assert(Stream && "Invalid stream");

    auto CompletedOrErr = Stream->query();
    if (!CompletedOrErr)
      return CompletedOrErr.takeError();

    // Return if it the stream did not complete yet.
    if (!(*CompletedOrErr))
      return Plugin::success();

    // Once the stream is completed, return it to stream pool and reset
    // AsyncInfo. This is to make sure the synchronization only works for its
    // own tasks.
    AsyncInfo.Queue = nullptr;
    return AMDGPUStreamManager.returnResource(Stream);
  }

  /// Pin the host buffer and return the device pointer that should be used for
  /// device transfers.
  Expected<void *> dataLockImpl(void *HstPtr, int64_t Size) override {
    void *PinnedPtr = nullptr;

    hsa_status_t Status =
        hsa_amd_memory_lock(HstPtr, Size, nullptr, 0, &PinnedPtr);
    if (auto Err = Plugin::check(Status, "Error in hsa_amd_memory_lock: %s\n"))
      return std::move(Err);

    return PinnedPtr;
  }

  /// Unpin the host buffer.
  Error dataUnlockImpl(void *HstPtr) override {
    hsa_status_t Status = hsa_amd_memory_unlock(HstPtr);
    return Plugin::check(Status, "Error in hsa_amd_memory_unlock: %s\n");
  }

  /// Check through the HSA runtime whether the \p HstPtr buffer is pinned.
  Expected<bool> isPinnedPtrImpl(void *HstPtr, void *&BaseHstPtr,
                                 void *&BaseDevAccessiblePtr,
                                 size_t &BaseSize) const override {
    hsa_amd_pointer_info_t Info;
    Info.size = sizeof(hsa_amd_pointer_info_t);

    hsa_status_t Status =
        hsa_amd_pointer_info(HstPtr, &Info, /*Allocator=*/nullptr,
                             /* Number of accessible agents (out) */ nullptr,
                             /* Accessible agents */ nullptr);
    if (auto Err = Plugin::check(Status, "Error in hsa_amd_pointer_info: %s"))
      return std::move(Err);

    // The buffer may be locked or allocated through HSA allocators. Assume that
    // the buffer is host pinned if the runtime reports a HSA type.
    if (Info.type != HSA_EXT_POINTER_TYPE_LOCKED &&
        Info.type != HSA_EXT_POINTER_TYPE_HSA)
      return false;

    assert(Info.hostBaseAddress && "Invalid host pinned address");
    assert(Info.agentBaseAddress && "Invalid agent pinned address");
    assert(Info.sizeInBytes > 0 && "Invalid pinned allocation size");

    // Save the allocation info in the output parameters.
    BaseHstPtr = Info.hostBaseAddress;
    BaseDevAccessiblePtr = Info.agentBaseAddress;
    BaseSize = Info.sizeInBytes;

    return true;
  }

  /// Submit data to the device (host to device transfer).
  Error dataSubmitImpl(void *TgtPtr, const void *HstPtr, int64_t Size,
                       AsyncInfoWrapperTy &AsyncInfoWrapper) override {
    AMDGPUStreamTy *Stream = nullptr;
    void *PinnedPtr = nullptr;

    // Obtain the OMPT-related callback data
    DP("OMPT-Async: dataSubmitImpl\n");
    auto LocalOmptEventInfo = getOrNullOmptEventInfo(AsyncInfoWrapper);

    // Prefault GPU page table in XNACK-Enabled case, on APUs,
    // under the assumption that explicitly allocated memory
    // will be fully accessed and that on-the-fly individual page faults
    // perform worse than whole memory faulting.
    if (OMPX_APUPrefaultMemcopy && Size >= OMPX_APUPrefaultMemcopySize &&
        IsAPU && IsXnackEnabled)
      if (auto Err = prepopulatePageTableImpl(const_cast<void *>(HstPtr), Size))
        return Err;

    // Use one-step asynchronous operation when host memory is already pinned.
    if (void *PinnedPtr =
            PinnedAllocs.getDeviceAccessiblePtrFromPinnedBuffer(HstPtr)) {
      if (auto Err = getStream(AsyncInfoWrapper, Stream))
        return Err;
      DP("OMPT-Async: Pinned Copy\n");
      return Stream->pushPinnedMemoryCopyAsync(TgtPtr, PinnedPtr, Size,
                                               std::move(LocalOmptEventInfo));
    }

    // For large transfers use synchronous behavior.
    // If OMPT is enabled or synchronous behavior is explicitly requested:
    if (OMPX_ForceSyncRegions || Size >= OMPX_MaxAsyncCopyBytes) {
      if (AsyncInfoWrapper.hasQueue())
        if (auto Err = synchronize(AsyncInfoWrapper))
          return Err;

      hsa_status_t Status;
      Status = hsa_amd_memory_lock(const_cast<void *>(HstPtr), Size, nullptr, 0,
                                   &PinnedPtr);
      if (auto Err =
              Plugin::check(Status, "Error in hsa_amd_memory_lock: %s\n"))
        return Err;

      AMDGPUSignalTy Signal;
      if (auto Err = Signal.init())
        return Err;

<<<<<<< HEAD
      DP("OMPT-Async: Sync Copy\n");
      if (auto Err = utils::asyncMemCopy(useMultipleSdmaEngines(), TgtPtr,
                                         Agent, PinnedPtr, Agent, Size, 0,
                                         nullptr, Signal.get()))
=======
      if (auto Err = hsa_utils::asyncMemCopy(useMultipleSdmaEngines(), TgtPtr,
                                             Agent, PinnedPtr, Agent, Size, 0,
                                             nullptr, Signal.get()))
>>>>>>> ede40da1
        return Err;

      if (auto Err = Signal.wait(getStreamBusyWaitMicroseconds()))
        return Err;

#ifdef OMPT_SUPPORT
      if (LocalOmptEventInfo) {
        OmptKernelTimingArgsAsyncTy OmptKernelTimingArgsAsync{
            Agent, &Signal, TicksToTime, std::move(LocalOmptEventInfo)};
        if (auto Err = timeDataTransferInNsAsync(&OmptKernelTimingArgsAsync))
          return Err;
      }
#endif

      if (auto Err = Signal.deinit())
        return Err;

      Status = hsa_amd_memory_unlock(const_cast<void *>(HstPtr));
      return Plugin::check(Status, "Error in hsa_amd_memory_unlock: %s\n");
    }

    // Otherwise, use two-step copy with an intermediate pinned host buffer.
    AMDGPUMemoryManagerTy &PinnedMemoryManager =
        HostDevice.getPinnedMemoryManager();
    if (auto Err = PinnedMemoryManager.allocate(Size, &PinnedPtr))
      return Err;

    if (auto Err = getStream(AsyncInfoWrapper, Stream))
      return Err;

    DP("OMPT-Async: ASync Copy\n");
    return Stream->pushMemoryCopyH2DAsync(TgtPtr, HstPtr, PinnedPtr, Size,
                                          PinnedMemoryManager,
                                          std::move(LocalOmptEventInfo));
  }

  /// Retrieve data from the device (device to host transfer).
  Error dataRetrieveImpl(void *HstPtr, const void *TgtPtr, int64_t Size,
                         AsyncInfoWrapperTy &AsyncInfoWrapper) override {
    AMDGPUStreamTy *Stream = nullptr;
    void *PinnedPtr = nullptr;

    // Obtain the OMPT-related callback data
    DP("OMPT-Async: dataRetrieveImpl\n");
    auto LocalOmptEventInfo = getOrNullOmptEventInfo(AsyncInfoWrapper);

    // Prefault GPU page table in XNACK-Enabled case, on APUs,
    // under the assumption that explicitly allocated memory
    // will be fully accessed and that on-the-fly individual page faults
    // perform worse than whole memory faulting.
    if (OMPX_APUPrefaultMemcopy && Size >= OMPX_APUPrefaultMemcopySize &&
        IsAPU && IsXnackEnabled)
      if (auto Err = prepopulatePageTableImpl(const_cast<void *>(HstPtr), Size))
        return Err;

    // Use one-step asynchronous operation when host memory is already pinned.
    if (void *PinnedPtr =
            PinnedAllocs.getDeviceAccessiblePtrFromPinnedBuffer(HstPtr)) {
      if (auto Err = getStream(AsyncInfoWrapper, Stream))
        return Err;
      DP("OMPT-Async: Pinned Copy\n");
      return Stream->pushPinnedMemoryCopyAsync(PinnedPtr, TgtPtr, Size,
                                               std::move(LocalOmptEventInfo));
    }

    // For large transfers use synchronous behavior.
    // If OMPT is enabled or synchronous behavior is explicitly requested:
    if (OMPX_ForceSyncRegions || Size >= OMPX_MaxAsyncCopyBytes) {
      if (AsyncInfoWrapper.hasQueue())
        if (auto Err = synchronize(AsyncInfoWrapper))
          return Err;

      hsa_status_t Status;
      Status = hsa_amd_memory_lock(const_cast<void *>(HstPtr), Size, nullptr, 0,
                                   &PinnedPtr);
      if (auto Err =
              Plugin::check(Status, "Error in hsa_amd_memory_lock: %s\n"))
        return Err;

      AMDGPUSignalTy Signal;
      if (auto Err = Signal.init())
        return Err;

      if (auto Err = hsa_utils::asyncMemCopy(useMultipleSdmaEngines(),
                                             PinnedPtr, Agent, TgtPtr, Agent,
                                             Size, 0, nullptr, Signal.get()))
        return Err;

      if (auto Err = Signal.wait(getStreamBusyWaitMicroseconds()))
        return Err;

#ifdef OMPT_SUPPORT
      if (LocalOmptEventInfo) {
        OmptKernelTimingArgsAsyncTy OmptKernelTimingArgsAsync{
            Agent, &Signal, TicksToTime, std::move(LocalOmptEventInfo)};
        if (auto Err = timeDataTransferInNsAsync(&OmptKernelTimingArgsAsync))
          return Err;
      }
#endif

      if (auto Err = Signal.deinit())
        return Err;

      Status = hsa_amd_memory_unlock(const_cast<void *>(HstPtr));
      return Plugin::check(Status, "Error in hsa_amd_memory_unlock: %s\n");
    }

    // Otherwise, use two-step copy with an intermediate pinned host buffer.
    AMDGPUMemoryManagerTy &PinnedMemoryManager =
        HostDevice.getPinnedMemoryManager();
    if (auto Err = PinnedMemoryManager.allocate(Size, &PinnedPtr))
      return Err;

    if (auto Err = getStream(AsyncInfoWrapper, Stream))
      return Err;

    return Stream->pushMemoryCopyD2HAsync(HstPtr, TgtPtr, PinnedPtr, Size,
                                          PinnedMemoryManager,
                                          std::move(LocalOmptEventInfo));
  }

  /// Exchange data between two devices within the plugin.
  Error dataExchangeImpl(const void *SrcPtr, GenericDeviceTy &DstGenericDevice,
                         void *DstPtr, int64_t Size,
                         AsyncInfoWrapperTy &AsyncInfoWrapper) override {
    AMDGPUDeviceTy &DstDevice = static_cast<AMDGPUDeviceTy &>(DstGenericDevice);

    DP("OMPT-Async: dataExchangeImpl\n");
    auto LocalOmptEventInfo = getOrNullOmptEventInfo(AsyncInfoWrapper);

    // For large transfers use synchronous behavior.
    // If OMPT is enabled or synchronous behavior is explicitly requested:
    if (OMPX_ForceSyncRegions || Size >= OMPX_MaxAsyncCopyBytes) {
      if (AsyncInfoWrapper.hasQueue())
        if (auto Err = synchronize(AsyncInfoWrapper))
          return Err;

      AMDGPUSignalTy Signal;
      if (auto Err = Signal.init())
        return Err;

      if (auto Err = hsa_utils::asyncMemCopy(
              useMultipleSdmaEngines(), DstPtr, DstDevice.getAgent(), SrcPtr,
              getAgent(), (uint64_t)Size, 0, nullptr, Signal.get()))
        return Err;

      if (auto Err = Signal.wait(getStreamBusyWaitMicroseconds()))
        return Err;

#ifdef OMPT_SUPPORT
      if (LocalOmptEventInfo) {
        OmptKernelTimingArgsAsyncTy OmptKernelTimingArgsAsync{
            Agent, &Signal, TicksToTime, std::move(LocalOmptEventInfo)};
        if (auto Err = timeDataTransferInNsAsync(&OmptKernelTimingArgsAsync))
          return Err;
      }
#endif

      return Signal.deinit();
    }

    AMDGPUStreamTy *Stream = nullptr;
    if (auto Err = getStream(AsyncInfoWrapper, Stream))
      return Err;
    if (Size <= 0)
      return Plugin::success();

    return Stream->pushMemoryCopyD2DAsync(DstPtr, DstDevice.getAgent(), SrcPtr,
                                          getAgent(), (uint64_t)Size,
                                          std::move(LocalOmptEventInfo));
  }

  /// Initialize the async info for interoperability purposes.
  Error initAsyncInfoImpl(AsyncInfoWrapperTy &AsyncInfoWrapper) override {
    // TODO: Implement this function.
    return Plugin::success();
  }

  /// Initialize the device info for interoperability purposes.
  Error initDeviceInfoImpl(__tgt_device_info *DeviceInfo) override {
    DeviceInfo->Context = nullptr;

    if (!DeviceInfo->Device)
      DeviceInfo->Device = reinterpret_cast<void *>(Agent.handle);

    return Plugin::success();
  }

  Error setCoarseGrainMemoryImpl(void *ptr, int64_t size,
                                 bool set_attr = true) override final {
    // If the table has not yet been created, check if the gpu arch is
    // MI200 and create it.
    if (!IsEquippedWithGFX90A)
      return Plugin::success();
    if (!CoarseGrainMemoryTable)
      CoarseGrainMemoryTable = new AMDGPUMemTypeBitFieldTable(
          AMDGPU_X86_64_SystemConfiguration::max_addressable_byte +
              1, // memory size
          AMDGPU_X86_64_SystemConfiguration::page_size);

    if (CoarseGrainMemoryTable->contains((const uintptr_t)ptr, size))
      return Plugin::success();

    // track coarse grain memory pages in local table for user queries.
    CoarseGrainMemoryTable->insert((const uintptr_t)ptr, size);

    if (set_attr) {
      // Ask ROCr to turn [ptr, ptr+size-1] pages to
      // coarse grain.
      hsa_amd_svm_attribute_pair_t tt;
      tt.attribute = HSA_AMD_SVM_ATTRIB_GLOBAL_FLAG;
      tt.value = HSA_AMD_SVM_GLOBAL_FLAG_COARSE_GRAINED;
      hsa_status_t err = hsa_amd_svm_attributes_set(ptr, size, &tt, 1);
      if (err != HSA_STATUS_SUCCESS) {
        return Plugin::error("Failed to switch memotry to coarse grain mode.");
      }
    }

    return Plugin::success();
  }

  uint32_t queryCoarseGrainMemoryImpl(const void *ptr,
                                      int64_t size) override final {
    // If the table has not yet been created it means that
    // no memory has yet been set to coarse grain.
    if (!CoarseGrainMemoryTable)
      return 0;

    return CoarseGrainMemoryTable->contains((const uintptr_t)ptr, size);
  }

  Error prepopulatePageTableImpl(void *ptr, int64_t size) override final {
    // Instruct runtimes that the [ptr, ptr+size-1] pages will be accessed by
    // devices but should not be migrated (only perform page faults, if needed).
    hsa_amd_svm_attribute_pair_t tt;
    tt.attribute = HSA_AMD_SVM_ATTRIB_AGENT_ACCESSIBLE_IN_PLACE;
    tt.value = Agent.handle;
    hsa_status_t err = hsa_amd_svm_attributes_set(ptr, size, &tt, 1);
    if (err != HSA_STATUS_SUCCESS) {
      return Plugin::error("Failed to prepopulate GPU page table.");
    }

    return Plugin::success();
  }

  /// Create an event.
  Error createEventImpl(void **EventPtrStorage) override {
    AMDGPUEventTy **Event = reinterpret_cast<AMDGPUEventTy **>(EventPtrStorage);
    return AMDGPUEventManager.getResource(*Event);
  }

  /// Destroy a previously created event.
  Error destroyEventImpl(void *EventPtr) override {
    AMDGPUEventTy *Event = reinterpret_cast<AMDGPUEventTy *>(EventPtr);
    return AMDGPUEventManager.returnResource(Event);
  }

  /// Record the event.
  Error recordEventImpl(void *EventPtr,
                        AsyncInfoWrapperTy &AsyncInfoWrapper) override {
    AMDGPUEventTy *Event = reinterpret_cast<AMDGPUEventTy *>(EventPtr);
    assert(Event && "Invalid event");

    AMDGPUStreamTy *Stream = nullptr;
    if (auto Err = getStream(AsyncInfoWrapper, Stream))
      return Err;

    return Event->record(*Stream);
  }

  /// Make the stream wait on the event.
  Error waitEventImpl(void *EventPtr,
                      AsyncInfoWrapperTy &AsyncInfoWrapper) override {
    AMDGPUEventTy *Event = reinterpret_cast<AMDGPUEventTy *>(EventPtr);

    AMDGPUStreamTy *Stream = nullptr;
    if (auto Err = getStream(AsyncInfoWrapper, Stream))
      return Err;

    return Event->wait(*Stream);
  }

  /// Synchronize the current thread with the event.
  Error syncEventImpl(void *EventPtr) override {
    return Plugin::error("Synchronize event not implemented");
  }

  /// Print information about the device.
  Error obtainInfoImpl(InfoQueueTy &Info) override {
    char TmpChar[1000];
    const char *TmpCharPtr = "Unknown";
    uint16_t Major, Minor;
    uint32_t TmpUInt, TmpUInt2;
    uint32_t CacheSize[4];
    size_t TmpSt;
    bool TmpBool;
    uint16_t WorkgrpMaxDim[3];
    hsa_dim3_t GridMaxDim;
    hsa_status_t Status, Status2;

    Status = hsa_system_get_info(HSA_SYSTEM_INFO_VERSION_MAJOR, &Major);
    Status2 = hsa_system_get_info(HSA_SYSTEM_INFO_VERSION_MINOR, &Minor);
    if (Status == HSA_STATUS_SUCCESS && Status2 == HSA_STATUS_SUCCESS)
      Info.add("HSA Runtime Version",
               std::to_string(Major) + "." + std::to_string(Minor));

    Info.add("HSA OpenMP Device Number", DeviceId);

    Status = getDeviceAttrRaw(HSA_AMD_AGENT_INFO_PRODUCT_NAME, TmpChar);
    if (Status == HSA_STATUS_SUCCESS)
      Info.add("Product Name", TmpChar);

    Status = getDeviceAttrRaw(HSA_AGENT_INFO_NAME, TmpChar);
    if (Status == HSA_STATUS_SUCCESS)
      Info.add("Device Name", TmpChar);

    Status = getDeviceAttrRaw(HSA_AGENT_INFO_VENDOR_NAME, TmpChar);
    if (Status == HSA_STATUS_SUCCESS)
      Info.add("Vendor Name", TmpChar);

    hsa_device_type_t DevType;
    Status = getDeviceAttrRaw(HSA_AGENT_INFO_DEVICE, DevType);
    if (Status == HSA_STATUS_SUCCESS) {
      switch (DevType) {
      case HSA_DEVICE_TYPE_CPU:
        TmpCharPtr = "CPU";
        break;
      case HSA_DEVICE_TYPE_GPU:
        TmpCharPtr = "GPU";
        break;
      case HSA_DEVICE_TYPE_DSP:
        TmpCharPtr = "DSP";
        break;
      }
      Info.add("Device Type", TmpCharPtr);
    }

    Status = getDeviceAttrRaw(HSA_AGENT_INFO_QUEUES_MAX, TmpUInt);
    if (Status == HSA_STATUS_SUCCESS)
      Info.add("Max Queues", TmpUInt);

    Status = getDeviceAttrRaw(HSA_AGENT_INFO_QUEUE_MIN_SIZE, TmpUInt);
    if (Status == HSA_STATUS_SUCCESS)
      Info.add("Queue Min Size", TmpUInt);

    Status = getDeviceAttrRaw(HSA_AGENT_INFO_QUEUE_MAX_SIZE, TmpUInt);
    if (Status == HSA_STATUS_SUCCESS)
      Info.add("Queue Max Size", TmpUInt);

    // FIXME: This is deprecated according to HSA documentation. But using
    // hsa_agent_iterate_caches and hsa_cache_get_info breaks execution during
    // runtime.
    Status = getDeviceAttrRaw(HSA_AGENT_INFO_CACHE_SIZE, CacheSize);
    if (Status == HSA_STATUS_SUCCESS) {
      Info.add("Cache");

      for (int I = 0; I < 4; I++)
        if (CacheSize[I])
          Info.add<InfoLevel2>("L" + std::to_string(I), CacheSize[I]);
    }

    Status = getDeviceAttrRaw(HSA_AMD_AGENT_INFO_CACHELINE_SIZE, TmpUInt);
    if (Status == HSA_STATUS_SUCCESS)
      Info.add("Cacheline Size", TmpUInt);

    Status = getDeviceAttrRaw(HSA_AMD_AGENT_INFO_MAX_CLOCK_FREQUENCY, TmpUInt);
    if (Status == HSA_STATUS_SUCCESS)
      Info.add("Max Clock Freq", TmpUInt, "MHz");

    Status = getDeviceAttrRaw(HSA_AMD_AGENT_INFO_COMPUTE_UNIT_COUNT, TmpUInt);
    if (Status == HSA_STATUS_SUCCESS)
      Info.add("Compute Units", TmpUInt);

    Status = getDeviceAttrRaw(HSA_AMD_AGENT_INFO_NUM_SIMDS_PER_CU, TmpUInt);
    if (Status == HSA_STATUS_SUCCESS)
      Info.add("SIMD per CU", TmpUInt);

    Status = getDeviceAttrRaw(HSA_AGENT_INFO_FAST_F16_OPERATION, TmpBool);
    if (Status == HSA_STATUS_SUCCESS)
      Info.add("Fast F16 Operation", TmpBool);

    Status = getDeviceAttrRaw(HSA_AGENT_INFO_WAVEFRONT_SIZE, TmpUInt2);
    if (Status == HSA_STATUS_SUCCESS)
      Info.add("Wavefront Size", TmpUInt2);

    Status = getDeviceAttrRaw(HSA_AGENT_INFO_WORKGROUP_MAX_SIZE, TmpUInt);
    if (Status == HSA_STATUS_SUCCESS)
      Info.add("Workgroup Max Size", TmpUInt);

    Status = getDeviceAttrRaw(HSA_AGENT_INFO_WORKGROUP_MAX_DIM, WorkgrpMaxDim);
    if (Status == HSA_STATUS_SUCCESS) {
      Info.add("Workgroup Max Size per Dimension");
      Info.add<InfoLevel2>("x", WorkgrpMaxDim[0]);
      Info.add<InfoLevel2>("y", WorkgrpMaxDim[1]);
      Info.add<InfoLevel2>("z", WorkgrpMaxDim[2]);
    }

    Status = getDeviceAttrRaw(
        (hsa_agent_info_t)HSA_AMD_AGENT_INFO_MAX_WAVES_PER_CU, TmpUInt);
    if (Status == HSA_STATUS_SUCCESS) {
      Info.add("Max Waves Per CU", TmpUInt);
      Info.add("Max Work-item Per CU", TmpUInt * TmpUInt2);
    }

    Status = getDeviceAttrRaw(HSA_AGENT_INFO_GRID_MAX_SIZE, TmpUInt);
    if (Status == HSA_STATUS_SUCCESS)
      Info.add("Grid Max Size", TmpUInt);

    Status = getDeviceAttrRaw(HSA_AGENT_INFO_GRID_MAX_DIM, GridMaxDim);
    if (Status == HSA_STATUS_SUCCESS) {
      Info.add("Grid Max Size per Dimension");
      Info.add<InfoLevel2>("x", GridMaxDim.x);
      Info.add<InfoLevel2>("y", GridMaxDim.y);
      Info.add<InfoLevel2>("z", GridMaxDim.z);
    }

    Status = getDeviceAttrRaw(HSA_AGENT_INFO_FBARRIER_MAX_SIZE, TmpUInt);
    if (Status == HSA_STATUS_SUCCESS)
      Info.add("Max fbarriers/Workgrp", TmpUInt);

    Info.add("Memory Pools");
    for (AMDGPUMemoryPoolTy *Pool : AllMemoryPools) {
      std::string TmpStr, TmpStr2;

      if (Pool->isGlobal())
        TmpStr = "Global";
      else if (Pool->isReadOnly())
        TmpStr = "ReadOnly";
      else if (Pool->isPrivate())
        TmpStr = "Private";
      else if (Pool->isGroup())
        TmpStr = "Group";
      else
        TmpStr = "Unknown";

      Info.add<InfoLevel2>(std::string("Pool ") + TmpStr);

      if (Pool->isGlobal()) {
        if (Pool->isFineGrained())
          TmpStr2 += "Fine Grained ";
        if (Pool->isCoarseGrained())
          TmpStr2 += "Coarse Grained ";
        if (Pool->supportsKernelArgs())
          TmpStr2 += "Kernarg ";

        Info.add<InfoLevel3>("Flags", TmpStr2);
      }

      Status = Pool->getAttrRaw(HSA_AMD_MEMORY_POOL_INFO_SIZE, TmpSt);
      if (Status == HSA_STATUS_SUCCESS)
        Info.add<InfoLevel3>("Size", TmpSt, "bytes");

      Status = Pool->getAttrRaw(HSA_AMD_MEMORY_POOL_INFO_RUNTIME_ALLOC_ALLOWED,
                                TmpBool);
      if (Status == HSA_STATUS_SUCCESS)
        Info.add<InfoLevel3>("Allocatable", TmpBool);

      Status = Pool->getAttrRaw(HSA_AMD_MEMORY_POOL_INFO_RUNTIME_ALLOC_GRANULE,
                                TmpSt);
      if (Status == HSA_STATUS_SUCCESS)
        Info.add<InfoLevel3>("Runtime Alloc Granule", TmpSt, "bytes");

      Status = Pool->getAttrRaw(
          HSA_AMD_MEMORY_POOL_INFO_RUNTIME_ALLOC_ALIGNMENT, TmpSt);
      if (Status == HSA_STATUS_SUCCESS)
        Info.add<InfoLevel3>("Runtime Alloc Alignment", TmpSt, "bytes");

      Status =
          Pool->getAttrRaw(HSA_AMD_MEMORY_POOL_INFO_ACCESSIBLE_BY_ALL, TmpBool);
      if (Status == HSA_STATUS_SUCCESS)
        Info.add<InfoLevel3>("Accessable by all", TmpBool);
    }

    Info.add("ISAs");
    auto Err = hsa_utils::iterateAgentISAs(getAgent(), [&](hsa_isa_t ISA) {
      Status = hsa_isa_get_info_alt(ISA, HSA_ISA_INFO_NAME, TmpChar);
      if (Status == HSA_STATUS_SUCCESS)
        Info.add<InfoLevel2>("Name", TmpChar);

      return Status;
    });

    // Silently consume the error.
    if (Err)
      consumeError(std::move(Err));

    return Plugin::success();
  }

  /// Get the HSA system timestamps for the input signal associated with an
  /// async copy and pass the information to libomptarget
  void recordCopyTimingInNs(hsa_signal_t signal) {
    hsa_amd_profiling_async_copy_time_t time_rec;
    hsa_status_t Status =
        hsa_amd_profiling_get_async_copy_time(signal, &time_rec);
    if (Status != HSA_STATUS_SUCCESS) {
      DP("Error while getting async copy time\n");
      return;
    }
#ifdef OMPT_SUPPORT
    ompt::setOmptTimestamp(time_rec.start * TicksToTime,
                           time_rec.end * TicksToTime);
#endif
  }

  /// Returns true if auto zero-copy the best configuration for the current
  /// arch.
  /// On AMDGPUs, automatic zero-copy is turned on
  /// when running on an APU with XNACK (unified memory) support
  /// enabled. On discrete GPUs, automatic zero-copy is triggered
  /// if the user sets the environment variable OMPX_APU_MAPS=1
  /// and if XNACK is enabled. The rationale is that zero-copy
  /// is the best configuration (performance, memory footprint) on APUs,
  /// while it is often not the best on discrete GPUs.
  /// XNACK can be enabled with a kernel boot parameter or with
  /// the HSA_XNACK environment variable.
  bool useAutoZeroCopyImpl() override {
    return ((IsAPU || OMPX_ApuMaps) && IsXnackEnabled);
  }

  /// Performs sanity checks on the selected zero-copy configuration and prints
  /// diagnostic information.
  Error zeroCopySanityChecksAndDiagImpl(bool isUnifiedSharedMemory,
                                        bool isAutoZeroCopy,
                                        bool isEagerMaps) override {
    // Implementation sanity checks: either unified_shared_memory or auto
    // zero-copy, not both
    if (isUnifiedSharedMemory && isAutoZeroCopy)
      return Plugin::error("Internal runtime error: cannot be both "
                           "unified_shared_memory and auto zero-copy.");

    // The following IsXnackEnable variables comes from compiler flags so it
    // might be true even when we run with HSA_XNACK=0.
    if (IsXnackEnabled)
      INFO(OMP_INFOTYPE_USER_DIAGNOSTIC, getDeviceId(), "XNACK is enabled.\n");
    else
      INFO(OMP_INFOTYPE_USER_DIAGNOSTIC, getDeviceId(), "XNACK is disabled.\n");
    if (isUnifiedSharedMemory)
      INFO(OMP_INFOTYPE_USER_DIAGNOSTIC, getDeviceId(),
           "Application configured to run in zero-copy using "
           "unified_shared_memory.\n");
    else if (isAutoZeroCopy)
      INFO(
          OMP_INFOTYPE_USER_DIAGNOSTIC, getDeviceId(),
          "Application configured to run in zero-copy using auto zero-copy.\n");
    if (isEagerMaps)
      INFO(OMP_INFOTYPE_USER_DIAGNOSTIC, getDeviceId(),
           "Requested pre-faulting of GPU page tables.\n");

    // Sanity checks: selecting unified_shared_memory with XNACK-Disabled
    // triggers a warning that can be turned into a fatal error using an
    // environment variable.
    if (isUnifiedSharedMemory && !IsXnackEnabled) {
      MESSAGE0(
          "Running a program that requires XNACK on a system where XNACK is "
          "disabled. This may cause problems when using an OS-allocated "
          "pointer "
          "inside a target region. "
          "Re-run with HSA_XNACK=1 to remove this warning.");
      if (OMPX_StrictSanityChecks)
        llvm_unreachable("User-requested hard stop on sanity check errors.");
    }
    return Plugin::success();
  }

  /// Getters and setters for stack and heap sizes.
  Error getDeviceStackSize(uint64_t &Value) override {
    Value = StackSize;
    return Plugin::success();
  }
  Error setDeviceStackSize(uint64_t Value) override {
    if (Value > MaxThreadScratchSize) {
      // Cap device scratch size.
      MESSAGE("Scratch memory size will be set to %d. Reason: Requested size "
              "%ld would exceed available resources.",
              MaxThreadScratchSize, Value);
      StackSize = MaxThreadScratchSize;
    } else {
      // Apply device scratch size, since it is within limits.
      StackSize = Value;
    }

    return Plugin::success();
  }
  Error getDeviceHeapSize(uint64_t &Value) override {
    Value = DeviceMemoryPoolSize;
    return Plugin::success();
  }
  Error setDeviceHeapSize(uint64_t Value) override {
    for (DeviceImageTy *Image : LoadedImages)
      if (auto Err = setupDeviceMemoryPool(Plugin, *Image, Value))
        return Err;
    DeviceMemoryPoolSize = Value;
    return Plugin::success();
  }

  Error getDeviceMemorySize(uint64_t &Value) override {
    for (AMDGPUMemoryPoolTy *Pool : AllMemoryPools) {
      if (Pool->isGlobal()) {
        hsa_status_t Status =
            Pool->getAttrRaw(HSA_AMD_MEMORY_POOL_INFO_SIZE, Value);
        return Plugin::check(Status, "Error in getting device memory size: %s");
      }
    }
    return Plugin::error("getDeviceMemorySize:: no global pool");
  }

  /// AMDGPU-specific function to get device attributes.
  template <typename Ty> Error getDeviceAttr(uint32_t Kind, Ty &Value) {
    hsa_status_t Status =
        hsa_agent_get_info(Agent, (hsa_agent_info_t)Kind, &Value);
    return Plugin::check(Status, "Error in hsa_agent_get_info: %s");
  }

  template <typename Ty>
  hsa_status_t getDeviceAttrRaw(uint32_t Kind, Ty &Value) {
    return hsa_agent_get_info(Agent, (hsa_agent_info_t)Kind, &Value);
  }

  /// Get the device agent.
  hsa_agent_t getAgent() const override { return Agent; }

  /// Get the signal manager.
  AMDGPUSignalManagerTy &getSignalManager() { return AMDGPUSignalManager; }

  /// Retrieve and construct all memory pools of the device agent.
  Error retrieveAllMemoryPools() override {
    // Iterate through the available pools of the device agent.
    return hsa_utils::iterateAgentMemoryPools(
        Agent, [&](hsa_amd_memory_pool_t HSAMemoryPool) {
          AMDGPUMemoryPoolTy *MemoryPool =
              Plugin.allocate<AMDGPUMemoryPoolTy>();
          new (MemoryPool) AMDGPUMemoryPoolTy(HSAMemoryPool);
          AllMemoryPools.push_back(MemoryPool);
          return HSA_STATUS_SUCCESS;
        });
  }

  /// Propagate the enable/disable profiling request to the StreamManager.
  void setOmptQueueProfile(int Enable) {
    AMDGPUStreamManager.setOmptQueueProfile(Enable);
  }

  /// Get the address of pointer to the preallocated device memory pool.
  void *getPreAllocatedDeviceMemoryPool() {
    return PreAllocatedDeviceMemoryPool;
  }

  /// Allocate and zero initialize a small memory pool from the coarse grained
  /// device memory of each device.
  Error preAllocateDeviceMemoryPool() {
    Error Err = retrieveAllMemoryPools();
    if (Err)
      return Plugin::error("Unable to retieve all memmory pools");

    void *DevPtr;
    for (AMDGPUMemoryPoolTy *MemoryPool : AllMemoryPools) {
      if (!MemoryPool->isGlobal())
        continue;

      if (MemoryPool->isCoarseGrained()) {
        DevPtr = nullptr;
        size_t PreAllocSize = utils::PER_DEVICE_PREALLOC_SIZE;

        Err = MemoryPool->allocate(PreAllocSize, &DevPtr);
        if (Err)
          return Plugin::error("Device memory pool preallocation failed");

        Err = MemoryPool->enableAccess(DevPtr, PreAllocSize, {getAgent()});
        if (Err)
          return Plugin::error("Preallocated device memory pool inaccessible");

        Err = MemoryPool->zeroInitializeMemory(DevPtr, PreAllocSize);
        if (Err)
          return Plugin::error(
              "Zero initialization of preallocated device memory pool failed");

        PreAllocatedDeviceMemoryPool = DevPtr;
      }
    }
    return Plugin::success();
  }

  bool useMultipleSdmaEngines() const { return OMPX_UseMultipleSdmaEngines; }

private:
  using AMDGPUEventRef = AMDGPUResourceRef<AMDGPUEventTy>;
  using AMDGPUEventManagerTy = GenericDeviceResourceManagerTy<AMDGPUEventRef>;

  /// Common method to invoke a single threaded constructor or destructor
  /// kernel by name.
  Error callGlobalCtorDtorCommon(GenericPluginTy &Plugin, DeviceImageTy &Image,
                                 bool IsCtor) {
    const char *KernelName =
        IsCtor ? "amdgcn.device.init" : "amdgcn.device.fini";
    // Perform a quick check for the named kernel in the image. The kernel
    // should be created by the 'amdgpu-lower-ctor-dtor' pass.
    GenericGlobalHandlerTy &Handler = Plugin.getGlobalHandler();
    if (IsCtor && !Handler.isSymbolInImage(*this, Image, KernelName))
      return Plugin::success();

    // Allocate and construct the AMDGPU kernel.
    AMDGPUKernelTy AMDGPUKernel(KernelName, Plugin.getGlobalHandler());
    if (auto Err = AMDGPUKernel.init(*this, Image))
      return Err;

    AsyncInfoWrapperTy AsyncInfoWrapper(*this, nullptr);

    KernelArgsTy KernelArgs = {};
    if (auto Err =
            AMDGPUKernel.launchImpl(*this, /*NumThread=*/1u,
                                    /*NumBlocks=*/1ul, KernelArgs,
                                    KernelLaunchParamsTy{}, AsyncInfoWrapper))
      return Err;

    Error Err = Plugin::success();
    AsyncInfoWrapper.finalize(Err);

    return Err;
  }

  /// Detect if current architecture is an APU.
  Error checkIfAPU() {
    // TODO: replace with ROCr API once it becomes available.
    // MI300A
    llvm::StringRef StrGfxName(ComputeUnitKind);
    IsAPU = llvm::StringSwitch<bool>(StrGfxName)
                .Case("gfx940", true)
                .Default(false);
    if (IsAPU)
      return Plugin::success();

    bool MayBeAPU = llvm::StringSwitch<bool>(StrGfxName)
                        .Case("gfx942", true)
                        .Default(false);
    if (!MayBeAPU) // not gfx90a, gfx940, gfx941, or or gfx942
      return Plugin::success();

    // Can be MI300A or MI300X
    uint32_t ChipID = 0;
    if (auto Err = getDeviceAttr(HSA_AMD_AGENT_INFO_CHIP_ID, ChipID))
      return Err;

    if (!(ChipID & 0x1))
      IsAPU = true;

    return Plugin::success();
  }

  Error checkIfGFX90a() {
    llvm::StringRef StrGfxName(ComputeUnitKind);
    IsEquippedWithGFX90A = llvm::StringSwitch<bool>(StrGfxName)
                               .Case("gfx90a", true)
                               .Default(false);
    return Plugin::success();
  }

  Error checkIfMI300x() {
    llvm::StringRef StrGfxName(ComputeUnitKind);
    IsEquippedWithMI300X = llvm::StringSwitch<bool>(StrGfxName)
                               .Case("gfx941", true)
                               .Default(false);

    if (IsEquippedWithMI300X)
      return Plugin::success();

    bool isMI300 = llvm::StringSwitch<bool>(StrGfxName)
                       .Case("gfx942", true)
                       .Default(false);
    if (!isMI300)
      return Plugin::success();

    // Can be MI300A or MI300X
    uint32_t ChipID = 0;
    if (auto Err = getDeviceAttr(HSA_AMD_AGENT_INFO_CHIP_ID, ChipID))
      return Err;

    if (ChipID & 0x1)
      IsEquippedWithMI300X = true;

    return Plugin::success();
  }

  /// Determines if
  /// - Map checks should be disabled
  /// - Coarse graining upon map on MI200 needs to be disabled.
  /// - Prefaulting GPU page tables on MI300A needs to be enabled.
  void specialBehaviorHandling() {
    if (OMPX_NoMapChecks.get() == false) {
      NoUSMMapChecks = false;
    }

    if (OMPX_DisableUsmMaps.get() == true) {
      EnableFineGrainedMemory = true;
    }
  }

  bool IsFineGrainedMemoryEnabledImpl() override final {
    return EnableFineGrainedMemory;
  }

  bool hasAPUDeviceImpl() override final { return IsAPU; }

  // TODO: move the following function in private section.
  bool hasMI300xDevice() { return IsEquippedWithMI300X; }

  /// Returns whether the device is a gfx90a.
  bool hasGfx90aDeviceImpl() override final { return IsEquippedWithGFX90A; }

  /// Returns whether AMD GPU supports unified memory in
  /// the current configuration.
  bool supportsUnifiedMemoryImpl() override final { return IsXnackEnabled; }

  /// Envar for controlling the number of HSA queues per device. High number of
  /// queues may degrade performance.
  UInt32Envar OMPX_NumQueues;

  /// Envar for controlling the size of each HSA queue. The size is the number
  /// of HSA packets a queue is expected to hold. It is also the number of HSA
  /// packets that can be pushed into each queue without waiting the driver to
  /// process them.
  UInt32Envar OMPX_QueueSize;

  /// Envar for controlling the default number of teams relative to the number
  /// of compute units (CUs) the device has:
  ///   #default_teams = OMPX_DefaultTeamsPerCU * #CUs.
  UInt32Envar OMPX_DefaultTeamsPerCU;

  /// Envar for controlling the number of teams relative to the number of
  /// compute units (CUs) for generic-SPMD kernels. 0 indicates that this value
  /// is not specified, so instead OMPX_DefaultTeamsPerCU should be used. If
  /// non-zero, the number of teams = OMPX_GenericSpmdTeamsPerCU * #CUs.
  UInt32Envar OMPX_GenericSpmdTeamsPerCU;

  /// Envar for controlling the number of teams relative to the number of
  /// compute units (CUs) for Big-Jump-Loop kernels. 0 indicates that this value
  /// is not specified. If non-zero, the number of teams =
  /// OMPX_BigJumpLoopTeamsPerCU * #CUs.
  UInt32Envar OMPX_BigJumpLoopTeamsPerCU;

  /// Envar controlling the maximum number of teams per device for
  /// Big-Jump-Loop kernels.
  UInt32Envar OMPX_BigJumpLoopMaxTotalTeams;

  /// Envar specifying tripcount below which the blocksize should be adjusted.
  UInt32Envar OMPX_LowTripCount;

  /// Envar specifying a value till which the blocksize can be adjusted if the
  /// tripcount is low.
  UInt32Envar OMPX_SmallBlockSize;

  /// Envar for the number of blocks when the loop trip count is under the small
  /// trip count limit.
  /// The default value of 0 means that the number of blocks will be inferred by
  /// the existing getNumBlocks logic.
  UInt32Envar OMPX_NumBlocksForLowTripcount;

  /// Envar to set the number of waves per CU for small trip count loops. The
  /// number of blocks will be adjusted such that there are no more than the
  /// specified number of blocks per CU than this variable specifies. For
  /// example:
  /// Given:
  //     a GPU with CUs = 100
  ///    and OMPX_WavesPerCUForLowTripcount = 8
  ///    and a waves per block number of 4 (256 threads)
  /// The total number of blocks will be: 200
  UInt32Envar OMPX_WavesPerCUForLowTripcount;

  /// Envar to allow adjusting number of teams after small tripcount
  /// optimization. The default 0 means no adjustment of number of teams is
  /// done.
  UInt32Envar OMPX_AdjustNumTeamsForSmallBlockSize;

  /// Envar to allow scaling up the number of teams for Xteam-Reduction
  /// whenever the blocksize has been reduced from the default. The env-var
  /// default of 0 means that the scaling is not done by default.
  UInt32Envar OMPX_AdjustNumTeamsForXteamRedSmallBlockSize;

  /// Envar specifying the maximum size in bytes where the memory copies are
  /// asynchronous operations. Up to this transfer size, the memory copies are
  /// asychronous operations pushed to the corresponding stream. For larger
  /// transfers, they are synchronous transfers.
  UInt32Envar OMPX_MaxAsyncCopyBytes;

  /// Envar controlling the initial number of HSA signals per device. There is
  /// one manager of signals per device managing several pre-allocated signals.
  /// These signals are mainly used by AMDGPU streams. If needed, more signals
  /// will be created.
  UInt32Envar OMPX_InitialNumSignals;

  /// Envar to force synchronous target regions. The default 0 uses an
  /// asynchronous implementation.
  UInt32Envar OMPX_ForceSyncRegions;
  /// switching to blocked state. The default 2000000 busywaits for 2 seconds
  /// before going into a blocking HSA wait state. The unit for these variables
  /// are microseconds.
  UInt32Envar OMPX_StreamBusyWait;

  /// Use ROCm 5.7 interface for multiple SDMA engines
  BoolEnvar OMPX_UseMultipleSdmaEngines;

  /// Value of OMPX_APU_MAPS env var used to force
  /// automatic zero-copy behavior on non-APU GPUs.
  BoolEnvar OMPX_ApuMaps;

  /// Value of OMPX_DISABLE_USM_MAPS. Use on MI200
  /// systems to disable both device memory
  /// allocations and host-device memory copies upon
  /// map, and coarse graining of mapped variables.
  BoolEnvar OMPX_DisableUsmMaps;

  /// Value of OMPX_DISABLE_MAPS. Turns off map table checks
  /// in libomptarget in unified_shared_memory mode. Legacy:
  /// never turned to false (unified_shared_memory mode is
  /// currently always without map checks.
  BoolEnvar OMPX_NoMapChecks;

  /// Makes warnings turn into fatal errors
  BoolEnvar OMPX_StrictSanityChecks;

  /// Variable to hold synchronous copy back
  BoolEnvar OMPX_SyncCopyBack;

  /// On APUs, this env var indicates whether memory copy
  /// should be preceded by pre-faulting of host memory,
  /// to prevent page faults during the copy.
  BoolEnvar OMPX_APUPrefaultMemcopy;

  /// On APUs, when prefaulting host memory before a copy,
  /// this env var controls the size after which prefaulting
  /// is applied.
  UInt32Envar OMPX_APUPrefaultMemcopySize;

  /// Stream manager for AMDGPU streams.
  AMDGPUStreamManagerTy AMDGPUStreamManager;

  /// Event manager for AMDGPU events.
  AMDGPUEventManagerTy AMDGPUEventManager;

  /// Signal manager for AMDGPU signals.
  AMDGPUSignalManagerTy AMDGPUSignalManager;

  /// The agent handler corresponding to the device.
  hsa_agent_t Agent;

  /// The GPU architecture.
  std::string ComputeUnitKind;

  /// The number of CUs available in this device
  uint32_t NumComputeUnits;

  /// The frequency of the steady clock inside the device.
  uint64_t ClockFrequency;

  /// The total number of concurrent work items that can be running on the GPU.
  uint64_t HardwareParallelism;

  /// Reference to the host device.
  AMDHostDeviceTy &HostDevice;

  // Data structure used to keep track of coarse grain memory regions
  // on MI200 in unified_shared_memory programs only.
  AMDGPUMemTypeBitFieldTable *CoarseGrainMemoryTable = nullptr;

  /// Pointer to the preallocated device memory pool
  void *PreAllocatedDeviceMemoryPool;

  /// The current size of the global device memory pool (managed by us).
  uint64_t DeviceMemoryPoolSize = 1L << 29L /* 512MB */;

  /// The current size of the stack that will be used in cases where it could
  /// not be statically determined.
  /// Default: 1024, in conformity to hipLimitStackSize.
  uint32_t StackSize = 1024 /* 1 KB */;

  // The maximum scratch memory size per thread.
  // See COMPUTE_TMPRING_SIZE.WAVESIZE (divided by threads per wave).
  uint32_t MaxThreadScratchSize;

  /// Is the plugin associated with an APU?
  bool IsAPU = false;

  // Is the device an MI300X?
  bool IsEquippedWithMI300X = false;

  // Is the device an MI200?
  bool IsEquippedWithGFX90A = false;

  /// True if the system is configured with XNACK-Enabled.
  /// False otherwise.
  bool IsXnackEnabled = false;

  // Set by OMPX_DISABLE_USM_MAPS environment variable.
  // If set, fine graned memory is used for maps instead of coarse grained.
  bool EnableFineGrainedMemory = false;

  /// Set by OMPX_DISABLE_MAPS environment variable.
  // If false, map checks are performed also in unified_shared_memory mode.
  // TODO: this feature is non functional.
  bool NoUSMMapChecks = true;

  /// True if in multi-device mode.
  bool IsMultiDeviceEnabled = false;
};

Error AMDGPUDeviceImageTy::loadExecutable(const AMDGPUDeviceTy &Device) {
  hsa_status_t Status;
  Status = hsa_code_object_deserialize(getStart(), getSize(), "", &CodeObject);
  if (auto Err =
          Plugin::check(Status, "Error in hsa_code_object_deserialize: %s"))
    return Err;

  Status = hsa_executable_create_alt(
      HSA_PROFILE_FULL, HSA_DEFAULT_FLOAT_ROUNDING_MODE_ZERO, "", &Executable);
  if (auto Err =
          Plugin::check(Status, "Error in hsa_executable_create_alt: %s"))
    return Err;

#if SANITIZER_AMDGPU
  Status = hsa_code_object_reader_create_from_memory(getStart(), getSize(),
                                                     &CodeObjectReader);
  if (auto Err = Plugin::check(
          Status, "Error in hsa_code_object_reader_from_memory: %s"))
    return Err;

  Status = hsa_executable_load_agent_code_object(Executable, Device.getAgent(),
                                                 CodeObjectReader, "", nullptr);
  if (auto Err =
          Plugin::check(Status, "Error in hsa_executable_load_code_object: %s"))
    return Err;
#else
  Status = hsa_executable_load_code_object(Executable, Device.getAgent(),
                                           CodeObject, "");
  if (auto Err =
          Plugin::check(Status, "Error in hsa_executable_load_code_object: %s"))
    return Err;
#endif

  Status = hsa_executable_freeze(Executable, "");
  if (auto Err = Plugin::check(Status, "Error in hsa_executable_freeze: %s"))
    return Err;

  uint32_t Result;
  Status = hsa_executable_validate(Executable, &Result);
  if (auto Err = Plugin::check(Status, "Error in hsa_executable_validate: %s"))
    return Err;

  if (Result)
    return Plugin::error("Loaded HSA executable does not validate");

  if (auto Err = hsa_utils::readAMDGPUMetaDataFromImage(
          getMemoryBuffer(), KernelInfoMap, ELFABIVersion))
    return Err;

  return Plugin::success();
}

Expected<hsa_executable_symbol_t>
AMDGPUDeviceImageTy::findDeviceSymbol(GenericDeviceTy &Device,
                                      StringRef SymbolName) const {
  AMDGPUDeviceTy &AMDGPUDevice = static_cast<AMDGPUDeviceTy &>(Device);
  hsa_agent_t Agent = AMDGPUDevice.getAgent();

  hsa_executable_symbol_t Symbol;
  hsa_status_t Status = hsa_executable_get_symbol_by_name(
      Executable, SymbolName.data(), &Agent, &Symbol);
  if (auto Err = Plugin::check(
          Status, "Error in hsa_executable_get_symbol_by_name(%s): %s",
          SymbolName.data()))
    return std::move(Err);

  return Symbol;
}

bool AMDGPUDeviceImageTy::hasDeviceSymbol(GenericDeviceTy &Device,
                                          StringRef SymbolName) const {
  AMDGPUDeviceTy &AMDGPUDevice = static_cast<AMDGPUDeviceTy &>(Device);
  hsa_agent_t Agent = AMDGPUDevice.getAgent();
  hsa_executable_symbol_t Symbol;
  hsa_status_t Status = hsa_executable_get_symbol_by_name(
      Executable, SymbolName.data(), &Agent, &Symbol);
  return (Status == HSA_STATUS_SUCCESS);
}

template <typename ResourceTy>
Error AMDGPUResourceRef<ResourceTy>::create(GenericDeviceTy &Device) {
  if (Resource)
    return Plugin::error("Creating an existing resource");

  AMDGPUDeviceTy &AMDGPUDevice = static_cast<AMDGPUDeviceTy &>(Device);

  Resource = new ResourceTy(AMDGPUDevice);

  return Resource->init();
}

AMDGPUStreamTy::AMDGPUStreamTy(AMDGPUDeviceTy &Device)
    : Agent(Device.getAgent()), Queue(nullptr),
      SignalManager(Device.getSignalManager()), Device(Device),
      // Initialize the std::deque with some empty positions.
      Slots(32), NextSlot(0), SyncCycle(0), RPCServer(nullptr),
      StreamBusyWaitMicroseconds(Device.getStreamBusyWaitMicroseconds()),
      UseMultipleSdmaEngines(Device.useMultipleSdmaEngines()),
      UseSyncCopyBack(Device.syncCopyBack()) {}

/// Class implementing the AMDGPU-specific functionalities of the global
/// handler.
struct AMDGPUGlobalHandlerTy final : public GenericGlobalHandlerTy {
  /// Get the metadata of a global from the device. The name and size of the
  /// global is read from DeviceGlobal and the address of the global is written
  /// to DeviceGlobal.
  Error getGlobalMetadataFromDevice(GenericDeviceTy &Device,
                                    DeviceImageTy &Image,
                                    GlobalTy &DeviceGlobal) override {
    AMDGPUDeviceImageTy &AMDImage = static_cast<AMDGPUDeviceImageTy &>(Image);

    // Find the symbol on the device executable.
    auto SymbolOrErr =
        AMDImage.findDeviceSymbol(Device, DeviceGlobal.getName());
    if (!SymbolOrErr)
      return SymbolOrErr.takeError();

    hsa_executable_symbol_t Symbol = *SymbolOrErr;
    hsa_symbol_kind_t SymbolType;
    hsa_status_t Status;
    uint64_t SymbolAddr;
    uint32_t SymbolSize;

    // Retrieve the type, address and size of the symbol.
    std::pair<hsa_executable_symbol_info_t, void *> RequiredInfos[] = {
        {HSA_EXECUTABLE_SYMBOL_INFO_TYPE, &SymbolType},
        {HSA_EXECUTABLE_SYMBOL_INFO_VARIABLE_ADDRESS, &SymbolAddr},
        {HSA_EXECUTABLE_SYMBOL_INFO_VARIABLE_SIZE, &SymbolSize}};

    for (auto &Info : RequiredInfos) {
      Status = hsa_executable_symbol_get_info(Symbol, Info.first, Info.second);
      if (auto Err = Plugin::check(
              Status, "Error in hsa_executable_symbol_get_info: %s"))
        return Err;
    }

    // Check the size of the symbol.
    if (SymbolSize != DeviceGlobal.getSize())
      return Plugin::error(
          "Failed to load global '%s' due to size mismatch (%zu != %zu)",
          DeviceGlobal.getName().data(), SymbolSize,
          (size_t)DeviceGlobal.getSize());

    // Store the symbol address on the device global metadata.
    DeviceGlobal.setPtr(reinterpret_cast<void *>(SymbolAddr));

    return Plugin::success();
  }
};

/// Class implementing the AMDGPU-specific functionalities of the plugin.
struct AMDGPUPluginTy final : public GenericPluginTy {
  /// Create an AMDGPU plugin and initialize the AMDGPU driver.
  AMDGPUPluginTy()
      : GenericPluginTy(getTripleArch()), Initialized(false),
        HostDevice(nullptr) {}

  /// This class should not be copied.
  AMDGPUPluginTy(const AMDGPUPluginTy &) = delete;
  AMDGPUPluginTy(AMDGPUPluginTy &&) = delete;

  /// Initialize the plugin and return the number of devices.
  Expected<int32_t> initImpl() override {
    hsa_status_t Status = hsa_init();
    if (Status != HSA_STATUS_SUCCESS) {
      // Cannot call hsa_success_string.
      DP("Failed to initialize AMDGPU's HSA library\n");
      return 0;
    }

    // The initialization of HSA was successful. It should be safe to call
    // HSA functions from now on, e.g., hsa_shut_down.
    Initialized = true;

    // This should probably be ASO-only
    UInt32Envar KernTrace("LIBOMPTARGET_KERNEL_TRACE", 0);
    llvm::omp::target::plugin::PrintKernelTrace = KernTrace.get();

    // Register event handler to detect memory errors on the devices.
    Status = hsa_amd_register_system_event_handler(eventHandler, this);
    if (auto Err = Plugin::check(
            Status, "Error in hsa_amd_register_system_event_handler: %s"))
      return std::move(Err);

    // List of host (CPU) agents.
    llvm::SmallVector<hsa_agent_t> HostAgents;

    // Count the number of available agents.
    auto Err = hsa_utils::iterateAgents([&](hsa_agent_t Agent) {
      // Get the device type of the agent.
      hsa_device_type_t DeviceType;
      hsa_status_t Status =
          hsa_agent_get_info(Agent, HSA_AGENT_INFO_DEVICE, &DeviceType);
      if (Status != HSA_STATUS_SUCCESS)
        return Status;

      // Classify the agents into kernel (GPU) and host (CPU) kernels.
      if (DeviceType == HSA_DEVICE_TYPE_GPU) {
        // Ensure that the GPU agent supports kernel dispatch packets.
        hsa_agent_feature_t Features;
        Status = hsa_agent_get_info(Agent, HSA_AGENT_INFO_FEATURE, &Features);
        if (Features & HSA_AGENT_FEATURE_KERNEL_DISPATCH)
          KernelAgents.push_back(Agent);
      } else if (DeviceType == HSA_DEVICE_TYPE_CPU) {
        HostAgents.push_back(Agent);
      }
      return HSA_STATUS_SUCCESS;
    });

    if (Err)
      return std::move(Err);

    int32_t NumDevices = KernelAgents.size();
    if (NumDevices == 0) {
      // Do not initialize if there are no devices.
      DP("There are no devices supporting AMDGPU.\n");
      return 0;
    }

    // There are kernel agents but there is no host agent. That should be
    // treated as an error.
    if (HostAgents.empty())
      return Plugin::error("No AMDGPU host agents");

    // Initialize the host device using host agents.
    HostDevice = allocate<AMDHostDeviceTy>();
    new (HostDevice) AMDHostDeviceTy(*this, HostAgents);

    // Setup the memory pools of available for the host.
    if (auto Err = HostDevice->init())
      return std::move(Err);

    return NumDevices;
  }

  /// Deinitialize the plugin.
  Error deinitImpl() override {
    utils::hostrpc_terminate();
    // The HSA runtime was not initialized, so nothing from the plugin was
    // actually initialized.
    if (!Initialized)
      return Plugin::success();

    if (HostDevice)
      if (auto Err = HostDevice->deinit())
        return Err;

    // Finalize the HSA runtime.
    hsa_status_t Status = hsa_shut_down();
    return Plugin::check(Status, "Error in hsa_shut_down: %s");
  }

  /// Creates an AMDGPU device.
  GenericDeviceTy *createDevice(GenericPluginTy &Plugin, int32_t DeviceId,
                                int32_t NumDevices) override {
    return new AMDGPUDeviceTy(Plugin, DeviceId, NumDevices, getHostDevice(),
                              getKernelAgent(DeviceId));
  }

  /// Creates an AMDGPU global handler.
  GenericGlobalHandlerTy *createGlobalHandler() override {
    return new AMDGPUGlobalHandlerTy();
  }

  Triple::ArchType getTripleArch() const override { return Triple::amdgcn; }

  const char *getName() const override { return GETNAME(TARGET_NAME); }

  /// Get the ELF code for recognizing the compatible image binary.
  uint16_t getMagicElfBits() const override { return ELF::EM_AMDGPU; }

  bool IsSystemSupportingManagedMemory() override final {
    bool HasManagedMemorySupport = false;
    hsa_status_t Status = hsa_system_get_info(HSA_AMD_SYSTEM_INFO_SVM_SUPPORTED,
                                              &HasManagedMemorySupport);

    if (Status != HSA_STATUS_SUCCESS)
      return false;

    return HasManagedMemorySupport;
  }

  void checkInvalidImage(__tgt_device_image *TgtImage) override final {
    utils::checkImageCompatibilityWithSystemXnackMode(TgtImage,
                                                      IsXnackEnabled());
  }

  /// Check whether the image is compatible with an AMDGPU device.
  Expected<bool> isELFCompatible(uint32_t DeviceId,
                                 StringRef Image) const override {
    // Get the associated architecture and flags from the ELF.
    auto ElfOrErr =
        ELF64LEObjectFile::create(MemoryBufferRef(Image, /*Identifier=*/""),
                                  /*InitContent=*/false);
    if (!ElfOrErr)
      return ElfOrErr.takeError();
    std::optional<StringRef> Processor = ElfOrErr->tryGetCPUName();
    if (!Processor)
      return false;

    auto TargeTripleAndFeaturesOrError =
        hsa_utils::getTargetTripleAndFeatures(getKernelAgent(DeviceId));
    if (!TargeTripleAndFeaturesOrError)
      return TargeTripleAndFeaturesOrError.takeError();
    return offloading::amdgpu::isImageCompatibleWithEnv(
        Processor ? *Processor : "", ElfOrErr->getPlatformFlags(),
        *TargeTripleAndFeaturesOrError);
  }

  bool isDataExchangable(int32_t SrcDeviceId, int32_t DstDeviceId) override {
    return true;
  }

  /// Get the host device instance.
  AMDHostDeviceTy &getHostDevice() {
    assert(HostDevice && "Host device not initialized");
    return *HostDevice;
  }

  /// Get the kernel agent with the corresponding agent id.
  hsa_agent_t getKernelAgent(int32_t AgentId) const {
    assert((uint32_t)AgentId < KernelAgents.size() && "Invalid agent id");
    return KernelAgents[AgentId];
  }

  /// Get the list of the available kernel agents.
  const llvm::SmallVector<hsa_agent_t> &getKernelAgents() const {
    return KernelAgents;
  }

private:
  /// Event handler that will be called by ROCr if an event is detected.
  static hsa_status_t eventHandler(const hsa_amd_event_t *Event,
                                   void *PluginPtr) {
    if (Event->event_type != HSA_AMD_GPU_MEMORY_FAULT_EVENT)
      return HSA_STATUS_SUCCESS;

    SmallVector<std::string> Reasons;
    uint32_t ReasonsMask = Event->memory_fault.fault_reason_mask;
    if (ReasonsMask & HSA_AMD_MEMORY_FAULT_PAGE_NOT_PRESENT)
      Reasons.emplace_back("Page not present or supervisor privilege");
    if (ReasonsMask & HSA_AMD_MEMORY_FAULT_READ_ONLY)
      Reasons.emplace_back("Write access to a read-only page");
    if (ReasonsMask & HSA_AMD_MEMORY_FAULT_NX)
      Reasons.emplace_back("Execute access to a page marked NX");
    if (ReasonsMask & HSA_AMD_MEMORY_FAULT_HOST_ONLY)
      Reasons.emplace_back("GPU attempted access to a host only page");
    if (ReasonsMask & HSA_AMD_MEMORY_FAULT_DRAMECC)
      Reasons.emplace_back("DRAM ECC failure");
    if (ReasonsMask & HSA_AMD_MEMORY_FAULT_IMPRECISE)
      Reasons.emplace_back("Can't determine the exact fault address");
    if (ReasonsMask & HSA_AMD_MEMORY_FAULT_SRAMECC)
      Reasons.emplace_back("SRAM ECC failure (ie registers, no fault address)");
    if (ReasonsMask & HSA_AMD_MEMORY_FAULT_HANG)
      Reasons.emplace_back("GPU reset following unspecified hang");

    // If we do not know the reason, say so, otherwise remove the trailing comma
    // and space.
    if (Reasons.empty())
      Reasons.emplace_back("Unknown (" + std::to_string(ReasonsMask) + ")");

    uint32_t Node = -1;
    hsa_agent_get_info(Event->memory_fault.agent, HSA_AGENT_INFO_NODE, &Node);

    AMDGPUPluginTy &Plugin = *reinterpret_cast<AMDGPUPluginTy *>(PluginPtr);
    for (uint32_t I = 0, E = Plugin.getNumDevices();
         Node != uint32_t(-1) && I < E; ++I) {
      AMDGPUDeviceTy &AMDGPUDevice =
          reinterpret_cast<AMDGPUDeviceTy &>(Plugin.getDevice(I));
      auto KernelTraceInfoRecord =
          AMDGPUDevice.KernelLaunchTraces.getExclusiveAccessor();

      uint32_t DeviceNode = -1;
      if (auto Err =
              AMDGPUDevice.getDeviceAttr(HSA_AGENT_INFO_NODE, DeviceNode)) {
        consumeError(std::move(Err));
        continue;
      }
      if (DeviceNode != Node)
        continue;
      void *DevicePtr = (void *)Event->memory_fault.virtual_address;
      std::string S;
      llvm::raw_string_ostream OS(S);
      OS << llvm::format("Memory access fault by GPU %" PRIu32
                         " (agent 0x%" PRIx64
                         ") at virtual address %p. Reasons: %s",
                         Node, Event->memory_fault.agent.handle,
                         (void *)Event->memory_fault.virtual_address,
                         llvm::join(Reasons, ", ").c_str());
      ErrorReporter::reportKernelTraces(AMDGPUDevice, *KernelTraceInfoRecord);
      ErrorReporter::reportMemoryAccessError(AMDGPUDevice, DevicePtr, S,
                                             /*Abort*/ true);
    }

    // Abort the execution since we do not recover from this error.
    FATAL_MESSAGE(1,
                  "Memory access fault by GPU %" PRIu32 " (agent 0x%" PRIx64
                  ") at virtual address %p. Reasons: %s",
                  Node, Event->memory_fault.agent.handle,
                  (void *)Event->memory_fault.virtual_address,
                  llvm::join(Reasons, ", ").c_str());

    return HSA_STATUS_ERROR;
  }

  // TODO: This duplicates code that uses the target triple and features
  // to determine if XNACK is enabled. Merge into a single implementation
  // if possible (is this info available in ROCm 5.7? This might not apply
  // to trunk).
  bool IsXnackEnabled() const {
    bool hasSystemXnackEnabled = false;
    hsa_status_t HsaStatus = hsa_system_get_info(
        HSA_AMD_SYSTEM_INFO_XNACK_ENABLED, &hasSystemXnackEnabled);
    if (HsaStatus != HSA_STATUS_SUCCESS)
      return false;

    return hasSystemXnackEnabled;
  }

  /// Indicate whether the HSA runtime was correctly initialized. Even if there
  /// is no available devices this boolean will be true. It indicates whether
  /// we can safely call HSA functions (e.g., hsa_shut_down).
  bool Initialized;

  /// Arrays of the available GPU and CPU agents. These arrays of handles should
  /// not be here but in the AMDGPUDeviceTy structures directly. However, the
  /// HSA standard does not provide API functions to retirve agents directly,
  /// only iterating functions. We cache the agents here for convenience.
  llvm::SmallVector<hsa_agent_t> KernelAgents;

  /// The device representing all HSA host agents.
  AMDHostDeviceTy *HostDevice;
};

Error AMDGPUKernelTy::launchImpl(GenericDeviceTy &GenericDevice,
                                 uint32_t NumThreads, uint64_t NumBlocks,
                                 KernelArgsTy &KernelArgs,
                                 KernelLaunchParamsTy LaunchParams,
                                 AsyncInfoWrapperTy &AsyncInfoWrapper) const {
  if (ArgsSize != LaunchParams.Size &&
      ArgsSize != LaunchParams.Size + getImplicitArgsSize())
    return Plugin::error("Mismatch of kernel arguments size");

  AMDGPUPluginTy &AMDGPUPlugin =
      static_cast<AMDGPUPluginTy &>(GenericDevice.Plugin);
  AMDHostDeviceTy &HostDevice = AMDGPUPlugin.getHostDevice();
  AMDGPUMemoryManagerTy &ArgsMemoryManager = HostDevice.getArgsMemoryManager();

  void *AllArgs = nullptr;
  if (auto Err = ArgsMemoryManager.allocate(ArgsSize, &AllArgs))
    return Err;

  // Account for user requested dynamic shared memory.
  uint32_t GroupSize = getGroupSize();
  if (uint32_t MaxDynCGroupMem = std::max(
          KernelArgs.DynCGroupMem, GenericDevice.getDynamicMemorySize())) {
    GroupSize += MaxDynCGroupMem;
  }

  uint64_t StackSize;
  if (auto Err = GenericDevice.getDeviceStackSize(StackSize))
    return Err;

  hsa_utils::AMDGPUImplicitArgsTy *ImplArgs = nullptr;
  if (ArgsSize == LaunchParams.Size + getImplicitArgsSize()) {
    // Initialize implicit arguments.
    ImplArgs = reinterpret_cast<hsa_utils::AMDGPUImplicitArgsTy *>(
        utils::advancePtr(AllArgs, LaunchParams.Size));

    // Initialize the implicit arguments to zero.
    std::memset(ImplArgs, 0, getImplicitArgsSize());
  }

  // Copy the explicit arguments.
  // TODO: We should expose the args memory manager alloc to the common part as
  // 	   alternative to copying them twice.
  if (LaunchParams.Size)
    std::memcpy(AllArgs, LaunchParams.Data, LaunchParams.Size);

  uint64_t Buffer = 0;
  AMDGPUDeviceTy &AMDGPUDevice = static_cast<AMDGPUDeviceTy &>(GenericDevice);
  AMDGPUStreamTy *Stream = nullptr;
  if (auto Err = AMDGPUDevice.getStream(AsyncInfoWrapper, Stream))
    return Err;
  if (NeedsHostServices) {
    int32_t DevID = AMDGPUDevice.getDeviceId();
    hsa_amd_memory_pool_t HostMemPool =
        HostDevice.getFineGrainedMemoryPool().get();
    hsa_amd_memory_pool_t DeviceMemPool =
        AMDGPUDevice.getCoarseGrainedMemoryPool()->get();
    hsa_queue_t *HsaQueue = Stream->getHsaQueue();
    Buffer = utils::hostrpc_assign_buffer(AMDGPUDevice.getAgent(), HsaQueue,
                                          DevID, HostMemPool, DeviceMemPool);
    GlobalTy ServiceThreadHostBufferGlobal("service_thread_buf",
                                           sizeof(uint64_t), &Buffer);
    if (auto Err = HostServiceBufferHandler.writeGlobalToDevice(
            AMDGPUDevice, ServiceThreadHostBufferGlobal,
            ServiceThreadDeviceBufferGlobal)) {
      DP("Missing symbol %s, continue execution anyway.\n",
         ServiceThreadHostBufferGlobal.getName().data());
      consumeError(std::move(Err));
    }
    DP("Hostrpc buffer allocated at %p and service thread started\n",
       (void *)Buffer);
  } else {
    DP("No hostrpc buffer or service thread required\n");
  }

  // If this kernel requires an RPC server we attach its pointer to the stream.
  if (GenericDevice.getRPCServer())
    Stream->setRPCServer(GenericDevice.getRPCServer());

  // Only COV5 implicitargs needs to be set. COV4 implicitargs are not used.
  if (ImplArgs &&
<<<<<<< HEAD
      getImplicitArgsSize() == sizeof(utils::AMDGPUImplicitArgsTy)) {
    DP("Setting fields of ImplicitArgs for COV5\n");
=======
      getImplicitArgsSize() == sizeof(hsa_utils::AMDGPUImplicitArgsTy)) {
>>>>>>> ede40da1
    ImplArgs->BlockCountX = NumBlocks;
    ImplArgs->BlockCountY = 1;
    ImplArgs->BlockCountZ = 1;
    ImplArgs->GroupSizeX = NumThreads;
    ImplArgs->GroupSizeY = 1;
    ImplArgs->GroupSizeZ = 1;
    ImplArgs->GridDims = 1;
    ImplArgs->HeapV1Ptr =
        (uint64_t)AMDGPUDevice.getPreAllocatedDeviceMemoryPool();
    ImplArgs->DynamicLdsSize = KernelArgs.DynCGroupMem;
  }

  // Get required OMPT-related data
  auto LocalOmptEventInfo = getOrNullOmptEventInfo(AsyncInfoWrapper);

  // Push the kernel launch into the stream.
  return Stream->pushKernelLaunch(*this, AllArgs, NumThreads, NumBlocks,
                                  GroupSize, static_cast<uint32_t>(StackSize),
                                  ArgsMemoryManager,
                                  std::move(LocalOmptEventInfo));
}

void AMDGPUKernelTy::printAMDOneLineKernelTrace(GenericDeviceTy &GenericDevice,
                                                KernelArgsTy &KernelArgs,
                                                uint32_t NumThreads,
                                                uint64_t NumBlocks,
                                                int64_t MultiDeviceLB,
                                                int64_t MultiDeviceUB) const {
  auto GroupSegmentSize = (*KernelInfo).GroupSegmentList;
  auto SGPRCount = (*KernelInfo).SGPRCount;
  auto VGPRCount = (*KernelInfo).VGPRCount;
  auto SGPRSpillCount = (*KernelInfo).SGPRSpillCount;
  auto VGPRSpillCount = (*KernelInfo).VGPRSpillCount;
  // auto MaxFlatWorkgroupSize = (*KernelInfo).MaxFlatWorkgroupSize;

  // kernel occupancy
  auto Occupancy =
      utils::computeOccupancy(GenericDevice, KernelInfo, NumThreads, NumBlocks);

  // This line should print exactly as the one in the old plugin.
  fprintf(stderr,
          "DEVID: %2d SGN:%d ConstWGSize:%-4d args:%2d teamsXthrds:(%4luX%4d) "
          "reqd:(%4dX%4d) lds_usage:%uB sgpr_count:%u vgpr_count:%u "
          "sgpr_spill_count:%u vgpr_spill_count:%u tripcount:%lu rpc:%d "
          "md:%d md_LB:%ld md_UB:%ld Occupancy: %u n:%s\n",
          GenericDevice.getDeviceId(), getExecutionModeFlags(), ConstWGSize,
          KernelArgs.NumArgs, NumBlocks, NumThreads, 0, 0, GroupSegmentSize,
          SGPRCount, VGPRCount, SGPRSpillCount, VGPRSpillCount,
          KernelArgs.Tripcount, NeedsHostServices, isMultiDeviceKernel(),
          MultiDeviceLB, MultiDeviceUB, Occupancy, getName());
}

Error AMDGPUKernelTy::printLaunchInfoDetails(GenericDeviceTy &GenericDevice,
                                             KernelArgsTy &KernelArgs,
                                             uint32_t NumThreads,
                                             uint64_t NumBlocks,
                                             int64_t MultiDeviceLB,
                                             int64_t MultiDeviceUB) const {
  // When LIBOMPTARGET_KERNEL_TRACE is set, print the single-line kernel trace
  // info present in the old ASO plugin, and continue with the upstream 2-line
  // info, should LIBOMPTARGET_INFO be a meaningful value, otherwise return.
  if (getInfoLevel() & OMP_INFOTYPE_AMD_KERNEL_TRACE)
    printAMDOneLineKernelTrace(GenericDevice, KernelArgs, NumThreads, NumBlocks,
                               MultiDeviceLB, MultiDeviceUB);

  // Only do all this when the output is requested
  if (!(getInfoLevel() & OMP_INFOTYPE_PLUGIN_KERNEL))
    return Plugin::success();

  // We don't have data to print additional info, but no hard error
  if (!KernelInfo.has_value())
    return Plugin::success();

  // General Info
  auto NumGroups = NumBlocks;
  auto ThreadsPerGroup = NumThreads;

  // Kernel Arguments Info
  auto ArgNum = KernelArgs.NumArgs;
  auto LoopTripCount = KernelArgs.Tripcount;

  // Details for AMDGPU kernels (read from image)
  // https://www.llvm.org/docs/AMDGPUUsage.html#code-object-v4-metadata
  auto GroupSegmentSize = (*KernelInfo).GroupSegmentList;
  auto SGPRCount = (*KernelInfo).SGPRCount;
  auto VGPRCount = (*KernelInfo).VGPRCount;
  auto SGPRSpillCount = (*KernelInfo).SGPRSpillCount;
  auto VGPRSpillCount = (*KernelInfo).VGPRSpillCount;
  auto MaxFlatWorkgroupSize = (*KernelInfo).MaxFlatWorkgroupSize;

  // Prints additional launch info that contains the following.
  // Num Args: The number of kernel arguments
  // Teams x Thrds: The number of teams and the number of threads actually
  // running.
  // MaxFlatWorkgroupSize: Maximum flat work-group size supported by the
  // kernel in work-items
  // LDS Usage: Amount of bytes used in LDS storage
  // S/VGPR Count: the number of S/V GPRs occupied by the kernel
  // S/VGPR Spill Count: how many S/VGPRs are spilled by the kernel
  // Tripcount: loop tripcount for the kernel
  INFO(OMP_INFOTYPE_PLUGIN_KERNEL, GenericDevice.getDeviceId(),
       "#Args: %d Teams x Thrds: %4lux%4u (MaxFlatWorkGroupSize: %u) LDS "
       "Usage: %uB #SGPRs/VGPRs: %u/%u #SGPR/VGPR Spills: %u/%u Tripcount: "
       "%lu\n",
       ArgNum, NumGroups, ThreadsPerGroup, MaxFlatWorkgroupSize,
       GroupSegmentSize, SGPRCount, VGPRCount, SGPRSpillCount, VGPRSpillCount,
       LoopTripCount);

  return Plugin::success();
}

template <typename... ArgsTy>
static Error Plugin::check(int32_t Code, const char *ErrFmt, ArgsTy... Args) {
  hsa_status_t ResultCode = static_cast<hsa_status_t>(Code);
  if (ResultCode == HSA_STATUS_SUCCESS || ResultCode == HSA_STATUS_INFO_BREAK)
    return Error::success();

  const char *Desc = "Unknown error";
  hsa_status_t Ret = hsa_status_string(ResultCode, &Desc);
  if (Ret != HSA_STATUS_SUCCESS)
    REPORT("Unrecognized " GETNAME(TARGET_NAME) " error code %d\n", Code);

  return createStringError<ArgsTy..., const char *>(inconvertibleErrorCode(),
                                                    ErrFmt, Args..., Desc);
}

void *AMDGPUMemoryManagerTy::allocate(size_t Size, void *HstPtr,
                                      TargetAllocTy Kind) {
  // Allocate memory from the pool.
  void *Ptr = nullptr;
  if (auto Err = MemoryPool->allocate(Size, &Ptr)) {
    consumeError(std::move(Err));
    return nullptr;
  }
  assert(Ptr && "Invalid pointer");

  // Get a list of agents that can access this memory pool.
  llvm::SmallVector<hsa_agent_t> Agents;
  llvm::copy_if(
      Plugin.getKernelAgents(), std::back_inserter(Agents),
      [&](hsa_agent_t Agent) { return MemoryPool->canAccess(Agent); });

  // Allow all valid kernel agents to access the allocation.
  if (auto Err = MemoryPool->enableAccess(Ptr, Size, Agents)) {
    REPORT("%s\n", toString(std::move(Err)).data());
    return nullptr;
  }
  return Ptr;
}

void *AMDGPUDeviceTy::allocate(size_t Size, void *, TargetAllocTy Kind) {
  if (Size == 0)
    return nullptr;

  // Find the correct memory pool.
  AMDGPUMemoryPoolTy *MemoryPool = nullptr;
  switch (Kind) {
  case TARGET_ALLOC_DEFAULT:
  case TARGET_ALLOC_DEVICE:
  case TARGET_ALLOC_DEVICE_NON_BLOCKING:
    MemoryPool = CoarseGrainedMemoryPools[0];
    break;
  case TARGET_ALLOC_HOST:
    MemoryPool = &HostDevice.getFineGrainedMemoryPool();
    break;
  case TARGET_ALLOC_SHARED:
    MemoryPool = &HostDevice.getFineGrainedMemoryPool();
    break;
  }

  if (!MemoryPool) {
    REPORT("No memory pool for the specified allocation kind\n");
    return nullptr;
  }

  // Allocate from the corresponding memory pool.
  void *Alloc = nullptr;
  if (Error Err = MemoryPool->allocate(Size, &Alloc)) {
    REPORT("%s\n", toString(std::move(Err)).data());
    return nullptr;
  }
  // FIXME: Maybe this should be guarded by hasgfx90a
  if (MemoryPool == CoarseGrainedMemoryPools[0]) {
    // printf(" Device::allocate calling setCoarseGrainMemoryImpl(Alloc, Size,
    // false)\n");
    if (auto Err = setCoarseGrainMemoryImpl(Alloc, Size, /*set_attr=*/false)) {
      REPORT("%s\n", toString(std::move(Err)).data());
      return nullptr;
    }
  }

  if (Alloc) {
    // Get a list of agents that can access this memory pool. Inherently
    // necessary for host or shared allocations Also enabled for device memory
    // to allow device to device memcpy
    llvm::SmallVector<hsa_agent_t> Agents;
    llvm::copy_if(static_cast<AMDGPUPluginTy &>(Plugin).getKernelAgents(),
                  std::back_inserter(Agents), [&](hsa_agent_t Agent) {
                    return MemoryPool->canAccess(Agent);
                  });

    // Enable all valid kernel agents to access the buffer.
    if (auto Err = MemoryPool->enableAccess(Alloc, Size, Agents)) {
      REPORT("%s\n", toString(std::move(Err)).data());
      return nullptr;
    }
  }

  return Alloc;
}

#ifdef OMPT_SUPPORT
/// Casts and validated the OMPT-related info passed to the action function.
static OmptKernelTimingArgsAsyncTy *getOmptTimingsArgs(void *Data) {
  OmptKernelTimingArgsAsyncTy *Args =
      reinterpret_cast<OmptKernelTimingArgsAsyncTy *>(Data);
  assert(Args && "Invalid argument pointer");
  assert(Args->Signal && "Invalid signal");
  assert(Args->OmptEventInfo && "Invalid OMPT Async data (nullptr)");
  assert(Args->OmptEventInfo->TraceRecord && "Invalid Trace Record Pointer");
  assert(Args->OmptEventInfo->RegionInterface &&
         "Invalid RegionInterface pointer");
  assert((!std::holds_alternative<std::monostate>(
             Args->OmptEventInfo->RIFunction)) &&
         "Unset OMPT Interface Function Pointer Set");
  return Args;
}

static std::pair<uint64_t, uint64_t>
getKernelStartAndEndTime(const OmptKernelTimingArgsAsyncTy *Args) {
  assert(Args->Signal && "Invalid AMDGPUSignal Pointer in OMPT profiling");
  hsa_amd_profiling_dispatch_time_t TimeRec;
  hsa_status_t Status = hsa_amd_profiling_get_dispatch_time(
      Args->Agent, Args->Signal->get(), &TimeRec);

  uint64_t StartTime = TimeRec.start * Args->TicksToTime;
  uint64_t EndTime = TimeRec.end * Args->TicksToTime;

  return {StartTime, EndTime};
}

static std::pair<uint64_t, uint64_t>
getCopyStartAndEndTime(const OmptKernelTimingArgsAsyncTy *Args) {
  assert(Args->Signal && "Invalid AMDGPUSignal Pointer in OMPT profiling");
  hsa_amd_profiling_async_copy_time_t TimeRec;
  hsa_status_t Status =
      hsa_amd_profiling_get_async_copy_time(Args->Signal->get(), &TimeRec);
  uint64_t StartTime = TimeRec.start * Args->TicksToTime;
  uint64_t EndTime = TimeRec.end * Args->TicksToTime;

  return {StartTime, EndTime};
}
#endif

void AMDGPUQueueTy::callbackError(hsa_status_t Status, hsa_queue_t *Source,
                                  void *Data) {
  auto &AMDGPUDevice = *reinterpret_cast<AMDGPUDeviceTy *>(Data);

  if (Status == HSA_STATUS_ERROR_EXCEPTION) {
    auto KernelTraceInfoRecord =
        AMDGPUDevice.KernelLaunchTraces.getExclusiveAccessor();
    std::function<bool(__tgt_async_info &)> AsyncInfoWrapperMatcher =
        [=](__tgt_async_info &AsyncInfo) {
          auto *Stream = reinterpret_cast<AMDGPUStreamTy *>(AsyncInfo.Queue);
          if (!Stream || !Stream->getQueue())
            return false;
          return Stream->getQueue()->Queue == Source;
        };
    ErrorReporter::reportTrapInKernel(AMDGPUDevice, *KernelTraceInfoRecord,
                                      AsyncInfoWrapperMatcher);
  }

  auto Err = Plugin::check(Status, "Received error in queue %p: %s", Source);
  FATAL_MESSAGE(1, "%s", toString(std::move(Err)).data());
}

namespace utils {
// TODO: improve the computation logic
//        with more corner cases
// split namespace utils for solving the dependency
/// Compute kernel occupancy
unsigned computeOccupancy(
    GenericDeviceTy &Device,
    std::optional<offloading::amdgpu::AMDGPUKernelMetaData> KernelInfo,
    uint32_t NumThreads, uint64_t NumBlocks) {
  uint32_t GroupSegmentSize = (*KernelInfo).GroupSegmentList;
  uint32_t SGPRCount = (*KernelInfo).SGPRCount;
  uint32_t VGPRCount = (*KernelInfo).VGPRCount;
  uint32_t MaxFlatWorkgroupSize = (*KernelInfo).MaxFlatWorkgroupSize;

  // device info
  AMDGPUDeviceTy &AMDGPUDevice = static_cast<AMDGPUDeviceTy &>(Device);
  unsigned MaxWavesPerEU = llvm::omp::amdgpu_arch::MaxWavesPerEU10;

  // get GPU info
  bool IsEquippedWithGFX90A = AMDGPUDevice.hasGfx90aDevice();
  if (IsEquippedWithGFX90A) {
    MaxWavesPerEU = llvm::omp::amdgpu_arch::MaxWavesPerEU8;
  }

  unsigned Occupancy = INT_MAX;

  // contraint on SGPR
  if (SGPRCount) {
    Occupancy = utils::getOccupancyWithNumSGPRs(SGPRCount);
  }

  Occupancy = std::min(Occupancy, MaxWavesPerEU);

  // constraint on VGPR
  // follow the logic on the backend
  // ref:
  // llvm-project/llvm/lib/Target/AMDGPU/Utils/AMDGPUBaseInfo.cpp:getNumWavesPerEUWithNumVGPRs
  if (VGPRCount) {
    unsigned WaveNumByVGPR =
        llvm::omp::amdgpu_arch::VGPRNumPerThread / VGPRCount;
    Occupancy = std::min(Occupancy, WaveNumByVGPR);
  }

  // constraint on LDS
  if (GroupSegmentSize) {
    unsigned WaveNumByLDS = utils::getOccupancyWithLDS(
        GroupSegmentSize, MaxWavesPerEU, MaxFlatWorkgroupSize);
    Occupancy = std::min(Occupancy, WaveNumByLDS);
  } else {
    // if 0 LDS required by the kernel
    Occupancy = std::min(Occupancy, MaxWavesPerEU);
  }

  return Occupancy;
}
} // namespace utils

} // namespace plugin
} // namespace target
} // namespace omp
} // namespace llvm

#ifdef OMPT_SUPPORT
namespace llvm::omp::target::plugin {

/// Enable/disable kernel profiling for the given device.
void setOmptQueueProfile(void *Device, int Enable) {
  reinterpret_cast<llvm::omp::target::plugin::AMDGPUDeviceTy *>(Device)
      ->setOmptQueueProfile(Enable);
}

} // namespace llvm::omp::target::plugin

/// Enable/disable kernel profiling for the given device.
void setGlobalOmptKernelProfile(void *Device, int Enable) {
  llvm::omp::target::plugin::setOmptQueueProfile(Device, Enable);
}

#endif

extern "C" {
llvm::omp::target::plugin::GenericPluginTy *createPlugin_amdgpu() {
  return new llvm::omp::target::plugin::AMDGPUPluginTy();
}
}<|MERGE_RESOLUTION|>--- conflicted
+++ resolved
@@ -433,7 +433,6 @@
     return Err;
   return Target;
 }
-<<<<<<< HEAD
 
 /// Compute the occupancy with the constraint on the number of SGPRs
 /// Follow the logic on the backend
@@ -496,10 +495,7 @@
     std::optional<offloading::amdgpu::AMDGPUKernelMetaData> KernelInfo,
     uint32_t NumThreads, uint64_t NumBlocks);
 
-} // namespace utils
-=======
 } // namespace hsa_utils
->>>>>>> ede40da1
 
 /// Utility class representing generic resource references to AMDGPU resources.
 template <typename ResourceTy>
@@ -853,7 +849,6 @@
     // TODO: Read the kernel descriptor for the max threads per block. May be
     // read from the image.
 
-<<<<<<< HEAD
     // Get ConstWGSize for kernel from image
     ConstWGSize = Device.getDefaultNumThreads();
     std::string WGSizeName(getName());
@@ -883,12 +878,8 @@
     }
 
     ImplicitArgsSize =
-        utils::getImplicitArgsSize(AMDImage.getELFABIVersion()); // COV 5 patch
-
-=======
-    ImplicitArgsSize =
-        hsa_utils::getImplicitArgsSize(AMDImage.getELFABIVersion());
->>>>>>> ede40da1
+        hsa_utils::getImplicitArgsSize(AMDImage.getELFABIVersion()); // COV 5 patch
+
     DP("ELFABIVersion: %d\n", AMDImage.getELFABIVersion());
 
     // Get additional kernel info read from image
@@ -3429,16 +3420,10 @@
       if (auto Err = Signal.init())
         return Err;
 
-<<<<<<< HEAD
       DP("OMPT-Async: Sync Copy\n");
-      if (auto Err = utils::asyncMemCopy(useMultipleSdmaEngines(), TgtPtr,
+      if (auto Err = hsa_utils::asyncMemCopy(useMultipleSdmaEngines(), TgtPtr,
                                          Agent, PinnedPtr, Agent, Size, 0,
                                          nullptr, Signal.get()))
-=======
-      if (auto Err = hsa_utils::asyncMemCopy(useMultipleSdmaEngines(), TgtPtr,
-                                             Agent, PinnedPtr, Agent, Size, 0,
-                                             nullptr, Signal.get()))
->>>>>>> ede40da1
         return Err;
 
       if (auto Err = Signal.wait(getStreamBusyWaitMicroseconds()))
@@ -4101,7 +4086,7 @@
 
       if (MemoryPool->isCoarseGrained()) {
         DevPtr = nullptr;
-        size_t PreAllocSize = utils::PER_DEVICE_PREALLOC_SIZE;
+        size_t PreAllocSize = hsa_utils::PER_DEVICE_PREALLOC_SIZE;
 
         Err = MemoryPool->allocate(PreAllocSize, &DevPtr);
         if (Err)
@@ -4681,7 +4666,7 @@
 
   /// Deinitialize the plugin.
   Error deinitImpl() override {
-    utils::hostrpc_terminate();
+    hsa_utils::hostrpc_terminate();
     // The HSA runtime was not initialized, so nothing from the plugin was
     // actually initialized.
     if (!Initialized)
@@ -4727,7 +4712,7 @@
   }
 
   void checkInvalidImage(__tgt_device_image *TgtImage) override final {
-    utils::checkImageCompatibilityWithSystemXnackMode(TgtImage,
+    hsa_utils::checkImageCompatibilityWithSystemXnackMode(TgtImage,
                                                       IsXnackEnabled());
   }
 
@@ -4935,7 +4920,7 @@
     hsa_amd_memory_pool_t DeviceMemPool =
         AMDGPUDevice.getCoarseGrainedMemoryPool()->get();
     hsa_queue_t *HsaQueue = Stream->getHsaQueue();
-    Buffer = utils::hostrpc_assign_buffer(AMDGPUDevice.getAgent(), HsaQueue,
+    Buffer = hsa_utils::hostrpc_assign_buffer(AMDGPUDevice.getAgent(), HsaQueue,
                                           DevID, HostMemPool, DeviceMemPool);
     GlobalTy ServiceThreadHostBufferGlobal("service_thread_buf",
                                            sizeof(uint64_t), &Buffer);
@@ -4958,12 +4943,8 @@
 
   // Only COV5 implicitargs needs to be set. COV4 implicitargs are not used.
   if (ImplArgs &&
-<<<<<<< HEAD
-      getImplicitArgsSize() == sizeof(utils::AMDGPUImplicitArgsTy)) {
+      getImplicitArgsSize() == sizeof(hsa_utils::AMDGPUImplicitArgsTy)) {
     DP("Setting fields of ImplicitArgs for COV5\n");
-=======
-      getImplicitArgsSize() == sizeof(hsa_utils::AMDGPUImplicitArgsTy)) {
->>>>>>> ede40da1
     ImplArgs->BlockCountX = NumBlocks;
     ImplArgs->BlockCountY = 1;
     ImplArgs->BlockCountZ = 1;
@@ -5001,7 +4982,7 @@
 
   // kernel occupancy
   auto Occupancy =
-      utils::computeOccupancy(GenericDevice, KernelInfo, NumThreads, NumBlocks);
+      hsa_utils::computeOccupancy(GenericDevice, KernelInfo, NumThreads, NumBlocks);
 
   // This line should print exactly as the one in the old plugin.
   fprintf(stderr,
@@ -5240,7 +5221,7 @@
   FATAL_MESSAGE(1, "%s", toString(std::move(Err)).data());
 }
 
-namespace utils {
+namespace hsa_utils {
 // TODO: improve the computation logic
 //        with more corner cases
 // split namespace utils for solving the dependency
@@ -5268,7 +5249,7 @@
 
   // contraint on SGPR
   if (SGPRCount) {
-    Occupancy = utils::getOccupancyWithNumSGPRs(SGPRCount);
+    Occupancy = hsa_utils::getOccupancyWithNumSGPRs(SGPRCount);
   }
 
   Occupancy = std::min(Occupancy, MaxWavesPerEU);
@@ -5285,7 +5266,7 @@
 
   // constraint on LDS
   if (GroupSegmentSize) {
-    unsigned WaveNumByLDS = utils::getOccupancyWithLDS(
+    unsigned WaveNumByLDS = hsa_utils::getOccupancyWithLDS(
         GroupSegmentSize, MaxWavesPerEU, MaxFlatWorkgroupSize);
     Occupancy = std::min(Occupancy, WaveNumByLDS);
   } else {
@@ -5295,7 +5276,7 @@
 
   return Occupancy;
 }
-} // namespace utils
+} // namespace hsa_utils
 
 } // namespace plugin
 } // namespace target
