--- conflicted
+++ resolved
@@ -15,11 +15,8 @@
 #include <cstddef>
 #include <cstdint>
 #include <deque>
-<<<<<<< HEAD
 #include <memory>
-=======
 #include <functional>
->>>>>>> 9227fd74
 #include <mutex>
 #include <string>
 #include <sys/time.h>
@@ -29,13 +26,10 @@
 #include <unordered_map>
 #include <variant>
 
-<<<<<<< HEAD
 #include "OmptCommonDefs.h"
 
 #include "OpenMP/OMPT/Interface.h"
-=======
 #include "ErrorReporting.h"
->>>>>>> 9227fd74
 #include "Shared/APITypes.h"
 #include "Shared/Debug.h"
 #include "Shared/Environment.h"
@@ -1308,23 +1302,15 @@
   AMDGPUQueueTy() : Queue(nullptr), Mutex(), NumUsers(0) {}
 
   /// Lazily initialize a new queue belonging to a specific agent.
-<<<<<<< HEAD
-  Error init(hsa_agent_t Agent, int32_t QueueSize,
+  Error init(GenericDeviceTy &Device, hsa_agent_t Agent, int32_t QueueSize,
              int OMPX_EnableQueueProfiling) {
-=======
-  Error init(GenericDeviceTy &Device, hsa_agent_t Agent, int32_t QueueSize) {
->>>>>>> 9227fd74
     if (Queue)
       return Plugin::success();
     hsa_status_t Status =
         hsa_queue_create(Agent, QueueSize, HSA_QUEUE_TYPE_MULTI, callbackError,
-<<<<<<< HEAD
-                         nullptr, UINT32_MAX, UINT32_MAX, &Queue);
+                         &Device, UINT32_MAX, UINT32_MAX, &Queue);
     OMPT_IF_TRACING_OR_ENV_VAR_ENABLED(
         hsa_amd_profiling_set_profiler_enabled(Queue, /*Enable=*/1););
-=======
-                         &Device, UINT32_MAX, UINT32_MAX, &Queue);
->>>>>>> 9227fd74
     return Plugin::check(Status, "Error in hsa_queue_create: %s");
   }
 
@@ -2410,12 +2396,8 @@
     QueueSize = HSAQueueSize;
     MaxNumQueues = NumHSAQueues;
     // Initialize one queue eagerly
-<<<<<<< HEAD
     if (auto Err =
-            Queues.front().init(Agent, QueueSize, OMPX_EnableQueueProfiling))
-=======
-    if (auto Err = Queues.front().init(Device, Agent, QueueSize))
->>>>>>> 9227fd74
+            Queues.front().init(Device, Agent, QueueSize, OMPX_EnableQueueProfiling))
       return Err;
 
     return GenericDeviceResourceManagerTy::init(InitialSize);
@@ -2483,12 +2465,8 @@
     }
 
     // Make sure the queue is initialized, then add user & assign.
-<<<<<<< HEAD
     if (auto Err =
-            Queues[Index].init(Agent, QueueSize, OMPX_EnableQueueProfiling))
-=======
-    if (auto Err = Queues[Index].init(Device, Agent, QueueSize))
->>>>>>> 9227fd74
+            Queues[Index].init(Device, Agent, QueueSize, OMPX_EnableQueueProfiling))
       return Err;
     Queues[Index].addUser();
     Stream->Queue = &Queues[Index];
@@ -5064,7 +5042,6 @@
   return Alloc;
 }
 
-<<<<<<< HEAD
 #ifdef OMPT_SUPPORT
 /// Casts and validated the OMPT-related info passed to the action function.
 static OmptKernelTimingArgsAsyncTy *getOmptTimingsArgs(void *Data) {
@@ -5107,7 +5084,7 @@
   return {StartTime, EndTime};
 }
 #endif
-=======
+
 void AMDGPUQueueTy::callbackError(hsa_status_t Status, hsa_queue_t *Source,
                                   void *Data) {
   auto &AMDGPUDevice = *reinterpret_cast<AMDGPUDeviceTy *>(Data);
@@ -5129,7 +5106,6 @@
   auto Err = Plugin::check(Status, "Received error in queue %p: %s", Source);
   FATAL_MESSAGE(1, "%s", toString(std::move(Err)).data());
 }
->>>>>>> 9227fd74
 
 } // namespace plugin
 } // namespace target
