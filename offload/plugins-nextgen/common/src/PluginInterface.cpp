//===- PluginInterface.cpp - Target independent plugin device interface ---===//
//
// Part of the LLVM Project, under the Apache License v2.0 with LLVM Exceptions.
// See https://llvm.org/LICENSE.txt for license information.
// SPDX-License-Identifier: Apache-2.0 WITH LLVM-exception
//
//===----------------------------------------------------------------------===//
//
//===----------------------------------------------------------------------===//

#include "PluginInterface.h"
#include "OpenMP/OMPT/OmptCommonDefs.h"

#include "Shared/APITypes.h"
#include "Shared/Debug.h"
#include "Shared/Environment.h"

#include "ErrorReporting.h"
#include "GlobalHandler.h"
#include "JIT.h"
#include "Shared/Utils.h"
#include "Utils/ELF.h"
#include "omptarget.h"
#include "print_tracing.h"
#include "trace.h"

#ifdef OMPT_SUPPORT
#include "OmptDeviceTracing.h"
#include "OpenMP/OMPT/Callback.h"
#include "OpenMP/OMPT/Interface.h"
#include "omp-tools.h"
#endif

#include "llvm/Bitcode/BitcodeReader.h"
#include "llvm/Frontend/OpenMP/OMPConstants.h"
#include "llvm/Support/Error.h"
#include "llvm/Support/JSON.h"
#include "llvm/Support/MemoryBuffer.h"
#include "llvm/Support/Signals.h"
#include "llvm/Support/raw_ostream.h"

#include <cstdint>
#include <limits>

using namespace llvm;
using namespace omp;
using namespace target;
using namespace plugin;

#ifdef OMPT_SUPPORT
using namespace ompt;
extern void ompt::setOmptTimestamp(uint64_t Start, uint64_t End);
extern void ompt::setOmptGrantedNumTeams(uint64_t NumTeams);

extern uint64_t getSystemTimestampInNs();

/// RAII used for timing certain plugin functionality and transferring the
/// information to libomptarget
struct OmptTimestampRAII {
  OmptTimestampRAII() { OMPT_IF_TRACING_ENABLED(setStart();); }
  ~OmptTimestampRAII() { OMPT_IF_ENABLED(setTimestamp();); }

private:
  uint64_t StartTime = 0;
  void setStart() { StartTime = getSystemTimestampInNs(); }
  void setTimestamp() {
    uint64_t EndTime = getSystemTimestampInNs();
    ompt::setOmptTimestamp(StartTime, EndTime);
  }
};
#endif

namespace llvm::omp::target::plugin {
// Used for kernel tracing implementation
int PrintKernelTrace = 0;
} // namespace llvm::omp::target::plugin


// TODO: Fix any thread safety issues for multi-threaded kernel recording.
namespace llvm::omp::target::plugin {
struct RecordReplayTy {

  // Describes the state of the record replay mechanism.
  enum RRStatusTy { RRDeactivated = 0, RRRecording, RRReplaying };

private:
  // Memory pointers for recording, replaying memory.
  void *MemoryStart = nullptr;
  void *MemoryPtr = nullptr;
  size_t MemorySize = 0;
  size_t TotalSize = 0;
  GenericDeviceTy *Device = nullptr;
  std::mutex AllocationLock;

  RRStatusTy Status = RRDeactivated;
  bool ReplaySaveOutput = false;
  bool UsedVAMap = false;
  uintptr_t MemoryOffset = 0;

  // A list of all globals mapped to the device.
  struct GlobalEntry {
    const char *Name;
    uint64_t Size;
    void *Addr;
  };
  llvm::SmallVector<GlobalEntry> GlobalEntries{};

  void *suggestAddress(uint64_t MaxMemoryAllocation) {
    // Get a valid pointer address for this system
    void *Addr =
        Device->allocate(1024, /*HstPtr=*/nullptr, TARGET_ALLOC_DEFAULT);
    Device->free(Addr);
    // Align Address to MaxMemoryAllocation
    Addr = (void *)utils::alignPtr((Addr), MaxMemoryAllocation);
    return Addr;
  }

  Error preAllocateVAMemory(uint64_t MaxMemoryAllocation, void *VAddr) {
    size_t ASize = MaxMemoryAllocation;

    if (!VAddr && isRecording())
      VAddr = suggestAddress(MaxMemoryAllocation);

    DP("Request %ld bytes allocated at %p\n", MaxMemoryAllocation, VAddr);

    if (auto Err = Device->memoryVAMap(&MemoryStart, VAddr, &ASize))
      return Err;

    if (isReplaying() && VAddr != MemoryStart) {
      return Plugin::error("Record-Replay cannot assign the"
                           "requested recorded address (%p, %p)",
                           VAddr, MemoryStart);
    }

    INFO(OMP_INFOTYPE_PLUGIN_KERNEL, Device->getDeviceId(),
         "Allocated %" PRIu64 " bytes at %p for replay.\n", ASize, MemoryStart);

    MemoryPtr = MemoryStart;
    MemorySize = 0;
    TotalSize = ASize;
    UsedVAMap = true;
    return Plugin::success();
  }

  Error preAllocateHeuristic(uint64_t MaxMemoryAllocation,
                             uint64_t RequiredMemoryAllocation, void *VAddr) {
    const size_t MAX_MEMORY_ALLOCATION = MaxMemoryAllocation;
    constexpr size_t STEP = 1024 * 1024 * 1024ULL;
    MemoryStart = nullptr;
    for (TotalSize = MAX_MEMORY_ALLOCATION; TotalSize > 0; TotalSize -= STEP) {
      MemoryStart =
          Device->allocate(TotalSize, /*HstPtr=*/nullptr, TARGET_ALLOC_DEFAULT);
      if (MemoryStart)
        break;
    }
    if (!MemoryStart)
      return Plugin::error("Allocating record/replay memory");

    if (VAddr && VAddr != MemoryStart)
      MemoryOffset = uintptr_t(VAddr) - uintptr_t(MemoryStart);

    MemoryPtr = MemoryStart;
    MemorySize = 0;

    // Check if we need adjustment.
    if (MemoryOffset > 0 &&
        TotalSize >= RequiredMemoryAllocation + MemoryOffset) {
      // If we are off but "before" the required address and with enough space,
      // we just "allocate" the offset to match the required address.
      MemoryPtr = (char *)MemoryPtr + MemoryOffset;
      MemorySize += MemoryOffset;
      MemoryOffset = 0;
      assert(MemoryPtr == VAddr && "Expected offset adjustment to work");
    } else if (MemoryOffset) {
      // If we are off and in a situation we cannot just "waste" memory to force
      // a match, we hope adjusting the arguments is sufficient.
      REPORT(
          "WARNING Failed to allocate replay memory at required location %p, "
          "got %p, trying to offset argument pointers by %" PRIi64 "\n",
          VAddr, MemoryStart, MemoryOffset);
    }

    INFO(OMP_INFOTYPE_PLUGIN_KERNEL, Device->getDeviceId(),
         "Allocated %" PRIu64 " bytes at %p for replay.\n", TotalSize,
         MemoryStart);

    return Plugin::success();
  }

  Error preallocateDeviceMemory(uint64_t DeviceMemorySize, void *ReqVAddr) {
    if (Device->supportVAManagement()) {
      auto Err = preAllocateVAMemory(DeviceMemorySize, ReqVAddr);
      if (Err) {
        REPORT("WARNING VA mapping failed, fallback to heuristic: "
               "(Error: %s)\n",
               toString(std::move(Err)).data());
      }
    }

    uint64_t DevMemSize;
    if (Device->getDeviceMemorySize(DevMemSize))
      return Plugin::error("Cannot determine Device Memory Size");

    return preAllocateHeuristic(DevMemSize, DeviceMemorySize, ReqVAddr);
  }

  void dumpDeviceMemory(StringRef Filename) {
    ErrorOr<std::unique_ptr<WritableMemoryBuffer>> DeviceMemoryMB =
        WritableMemoryBuffer::getNewUninitMemBuffer(MemorySize);
    if (!DeviceMemoryMB)
      report_fatal_error("Error creating MemoryBuffer for device memory");

    auto Err = Device->dataRetrieve(DeviceMemoryMB.get()->getBufferStart(),
                                    MemoryStart, MemorySize, nullptr);
    if (Err)
      report_fatal_error("Error retrieving data for target pointer");

    StringRef DeviceMemory(DeviceMemoryMB.get()->getBufferStart(), MemorySize);
    std::error_code EC;
    raw_fd_ostream OS(Filename, EC);
    if (EC)
      report_fatal_error("Error dumping memory to file " + Filename + " :" +
                         EC.message());
    OS << DeviceMemory;
    OS.close();
  }

public:
  bool isRecording() const { return Status == RRStatusTy::RRRecording; }
  bool isReplaying() const { return Status == RRStatusTy::RRReplaying; }
  bool isRecordingOrReplaying() const {
    return (Status != RRStatusTy::RRDeactivated);
  }
  void setStatus(RRStatusTy Status) { this->Status = Status; }
  bool isSaveOutputEnabled() const { return ReplaySaveOutput; }
  void addEntry(const char *Name, uint64_t Size, void *Addr) {
    GlobalEntries.emplace_back(GlobalEntry{Name, Size, Addr});
  }

  void saveImage(const char *Name, const DeviceImageTy &Image) {
    SmallString<128> ImageName = {Name, ".image"};
    std::error_code EC;
    raw_fd_ostream OS(ImageName, EC);
    if (EC)
      report_fatal_error("Error saving image : " + StringRef(EC.message()));
    if (const auto *TgtImageBitcode = Image.getTgtImageBitcode()) {
      size_t Size = utils::getPtrDiff(TgtImageBitcode->ImageEnd,
                                      TgtImageBitcode->ImageStart);
      MemoryBufferRef MBR = MemoryBufferRef(
          StringRef((const char *)TgtImageBitcode->ImageStart, Size), "");
      OS << MBR.getBuffer();
    } else {
      OS << Image.getMemoryBuffer().getBuffer();
    }
    OS.close();
  }

  void dumpGlobals(StringRef Filename, DeviceImageTy &Image) {
    int32_t Size = 0;

    for (auto &OffloadEntry : GlobalEntries) {
      if (!OffloadEntry.Size)
        continue;
      // Get the total size of the string and entry including the null byte.
      Size += std::strlen(OffloadEntry.Name) + 1 + sizeof(uint32_t) +
              OffloadEntry.Size;
    }

    ErrorOr<std::unique_ptr<WritableMemoryBuffer>> GlobalsMB =
        WritableMemoryBuffer::getNewUninitMemBuffer(Size);
    if (!GlobalsMB)
      report_fatal_error("Error creating MemoryBuffer for globals memory");

    void *BufferPtr = GlobalsMB.get()->getBufferStart();
    for (auto &OffloadEntry : GlobalEntries) {
      if (!OffloadEntry.Size)
        continue;

      int32_t NameLength = std::strlen(OffloadEntry.Name) + 1;
      memcpy(BufferPtr, OffloadEntry.Name, NameLength);
      BufferPtr = utils::advancePtr(BufferPtr, NameLength);

      *((uint32_t *)(BufferPtr)) = OffloadEntry.Size;
      BufferPtr = utils::advancePtr(BufferPtr, sizeof(uint32_t));

      auto Err = Plugin::success();
      {
        if (auto Err = Device->dataRetrieve(BufferPtr, OffloadEntry.Addr,
                                            OffloadEntry.Size, nullptr))
          report_fatal_error("Error retrieving data for global");
      }
      if (Err)
        report_fatal_error("Error retrieving data for global");
      BufferPtr = utils::advancePtr(BufferPtr, OffloadEntry.Size);
    }
    assert(BufferPtr == GlobalsMB->get()->getBufferEnd() &&
           "Buffer over/under-filled.");
    assert(Size == utils::getPtrDiff(BufferPtr,
                                     GlobalsMB->get()->getBufferStart()) &&
           "Buffer size mismatch");

    StringRef GlobalsMemory(GlobalsMB.get()->getBufferStart(), Size);
    std::error_code EC;
    raw_fd_ostream OS(Filename, EC);
    OS << GlobalsMemory;
    OS.close();
  }

  void saveKernelDescr(const char *Name, KernelLaunchParamsTy LaunchParams,
                       int32_t NumArgs, uint64_t NumTeamsClause,
                       uint32_t ThreadLimitClause, uint64_t LoopTripCount) {
    json::Object JsonKernelInfo;
    JsonKernelInfo["Name"] = Name;
    JsonKernelInfo["NumArgs"] = NumArgs;
    JsonKernelInfo["NumTeamsClause"] = NumTeamsClause;
    JsonKernelInfo["ThreadLimitClause"] = ThreadLimitClause;
    JsonKernelInfo["LoopTripCount"] = LoopTripCount;
    JsonKernelInfo["DeviceMemorySize"] = MemorySize;
    JsonKernelInfo["DeviceId"] = Device->getDeviceId();
    JsonKernelInfo["BumpAllocVAStart"] = (intptr_t)MemoryStart;

    json::Array JsonArgPtrs;
    for (int I = 0; I < NumArgs; ++I)
      JsonArgPtrs.push_back((intptr_t)LaunchParams.Ptrs[I]);
    JsonKernelInfo["ArgPtrs"] = json::Value(std::move(JsonArgPtrs));

    json::Array JsonArgOffsets;
    for (int I = 0; I < NumArgs; ++I)
      JsonArgOffsets.push_back(0);
    JsonKernelInfo["ArgOffsets"] = json::Value(std::move(JsonArgOffsets));

    SmallString<128> JsonFilename = {Name, ".json"};
    std::error_code EC;
    raw_fd_ostream JsonOS(JsonFilename.str(), EC);
    if (EC)
      report_fatal_error("Error saving kernel json file : " +
                         StringRef(EC.message()));
    JsonOS << json::Value(std::move(JsonKernelInfo));
    JsonOS.close();
  }

  void saveKernelInput(const char *Name, DeviceImageTy &Image) {
    SmallString<128> GlobalsFilename = {Name, ".globals"};
    dumpGlobals(GlobalsFilename, Image);

    SmallString<128> MemoryFilename = {Name, ".memory"};
    dumpDeviceMemory(MemoryFilename);
  }

  void saveKernelOutputInfo(const char *Name) {
    SmallString<128> OutputFilename = {
        Name, (isRecording() ? ".original.output" : ".replay.output")};
    dumpDeviceMemory(OutputFilename);
  }

  void *alloc(uint64_t Size) {
    assert(MemoryStart && "Expected memory has been pre-allocated");
    void *Alloc = nullptr;
    constexpr int Alignment = 16;
    // Assumes alignment is a power of 2.
    int64_t AlignedSize = (Size + (Alignment - 1)) & (~(Alignment - 1));
    std::lock_guard<std::mutex> LG(AllocationLock);
    Alloc = MemoryPtr;
    MemoryPtr = (char *)MemoryPtr + AlignedSize;
    MemorySize += AlignedSize;
    DP("Memory Allocator return " DPxMOD "\n", DPxPTR(Alloc));
    return Alloc;
  }

  Error init(GenericDeviceTy *Device, uint64_t MemSize, void *VAddr,
             RRStatusTy Status, bool SaveOutput, uint64_t &ReqPtrArgOffset) {
    this->Device = Device;
    this->Status = Status;
    this->ReplaySaveOutput = SaveOutput;

    if (auto Err = preallocateDeviceMemory(MemSize, VAddr))
      return Err;

    INFO(OMP_INFOTYPE_PLUGIN_KERNEL, Device->getDeviceId(),
         "Record Replay Initialized (%p)"
         " as starting address, %lu Memory Size"
         " and set on status %s\n",
         MemoryStart, TotalSize,
         Status == RRStatusTy::RRRecording ? "Recording" : "Replaying");

    // Tell the user to offset pointer arguments as the memory allocation does
    // not match.
    ReqPtrArgOffset = MemoryOffset;
    return Plugin::success();
  }

  void deinit() {
    if (UsedVAMap) {
      if (auto Err = Device->memoryVAUnMap(MemoryStart, TotalSize))
        report_fatal_error("Error on releasing virtual memory space");
    } else {
      Device->free(MemoryStart);
    }
  }
};
} // namespace llvm::omp::target::plugin

// Extract the mapping of host function pointers to device function pointers
// from the entry table. Functions marked as 'indirect' in OpenMP will have
// offloading entries generated for them which map the host's function pointer
// to a global containing the corresponding function pointer on the device.
static Expected<std::pair<void *, uint64_t>>
setupIndirectCallTable(GenericPluginTy &Plugin, GenericDeviceTy &Device,
                       DeviceImageTy &Image) {
  GenericGlobalHandlerTy &Handler = Plugin.getGlobalHandler();

  llvm::ArrayRef<llvm::offloading::EntryTy> Entries(
      Image.getTgtImage()->EntriesBegin, Image.getTgtImage()->EntriesEnd);
  llvm::SmallVector<std::pair<void *, void *>> IndirectCallTable;
  for (const auto &Entry : Entries) {
    if (Entry.Size == 0 || !(Entry.Flags & OMP_DECLARE_TARGET_INDIRECT))
      continue;

    assert(Entry.Size == sizeof(void *) && "Global not a function pointer?");
    auto &[HstPtr, DevPtr] = IndirectCallTable.emplace_back();

    GlobalTy DeviceGlobal(Entry.SymbolName, Entry.Size);
    if (auto Err =
            Handler.getGlobalMetadataFromDevice(Device, Image, DeviceGlobal))
      return std::move(Err);

    HstPtr = Entry.Address;
    if (auto Err = Device.dataRetrieve(&DevPtr, DeviceGlobal.getPtr(),
                                       Entry.Size, nullptr))
      return std::move(Err);
  }

  // If we do not have any indirect globals we exit early.
  if (IndirectCallTable.empty())
    return std::pair{nullptr, 0};

  // Sort the array to allow for more efficient lookup of device pointers.
  llvm::sort(IndirectCallTable,
             [](const auto &x, const auto &y) { return x.first < y.first; });

  uint64_t TableSize =
      IndirectCallTable.size() * sizeof(std::pair<void *, void *>);
  void *DevicePtr = Device.allocate(TableSize, nullptr, TARGET_ALLOC_DEVICE);
  if (auto Err = Device.dataSubmit(DevicePtr, IndirectCallTable.data(),
                                   TableSize, nullptr))
    return std::move(Err);
  return std::pair<void *, uint64_t>(DevicePtr, IndirectCallTable.size());
}

AsyncInfoWrapperTy::AsyncInfoWrapperTy(GenericDeviceTy &Device,
                                       __tgt_async_info *AsyncInfoPtr)
    : Device(Device),
      AsyncInfoPtr(AsyncInfoPtr ? AsyncInfoPtr : &LocalAsyncInfo) {
  LocalAsyncInfo.OmptEventInfo = nullptr;
}

void AsyncInfoWrapperTy::finalize(Error &Err) {
  assert(AsyncInfoPtr && "AsyncInfoWrapperTy already finalized");

  // If we used a local async info object we want synchronous behavior. (No need
  // to check the env-var OMPX_FORCE_SYNC_REGIONS since that was done by
  // libomptarget.) In that case, and assuming the current status code is
  // correct, we will synchronize explicitly when the object is deleted. Update
  // the error with the result of the synchronize operation.
  if (AsyncInfoPtr == &LocalAsyncInfo && LocalAsyncInfo.Queue && !Err) {
    DP("Synchronizing Operation for LOCAL\n");
    Err = Device.synchronize(&LocalAsyncInfo);
    // Invalidate the wrapper object.
  }

  // This case is used to transfer information about OMPT down from libomptarget
  // to the plugins / other parts of the runtime for asynchronous profiling.
  // Since we want to maintain the possibility to enforce synchronous mode,
  // This was introduced.
  else if (AsyncInfoPtr && !AsyncInfoPtr->ExecAsync && AsyncInfoPtr->Queue &&
           !Err) {
    DP("Synchronizing Operation for EXECASYNC\n");
    Err = Device.synchronize(AsyncInfoPtr);
  }

  AsyncInfoPtr = nullptr;
}

Error GenericKernelTy::init(GenericDeviceTy &GenericDevice,
                            DeviceImageTy &Image) {

  ImagePtr = &Image;

  // Retrieve kernel environment object for the kernel.
  GlobalTy KernelEnv(std::string(Name) + "_kernel_environment",
                     sizeof(KernelEnvironment), &KernelEnvironment);
  GenericGlobalHandlerTy &GHandler = GenericDevice.Plugin.getGlobalHandler();
  if (auto Err =
          GHandler.readGlobalFromImage(GenericDevice, *ImagePtr, KernelEnv)) {
    [[maybe_unused]] std::string ErrStr = toString(std::move(Err));
    DP("Failed to read kernel environment for '%s': %s\n"
       "Using default SPMD (2) execution mode\n",
       Name, ErrStr.data());
    assert(KernelEnvironment.Configuration.ReductionDataSize == 0 &&
           "Default initialization failed.");
    IsBareKernel = true;
  }

  // Create a metadata object for the exec mode global (auto-generated).
  StaticGlobalTy<llvm::omp::OMPTgtExecModeFlags> ExecModeGlobal(Name,
                                                                "_exec_mode");

  // Retrieve execution mode for the kernel. This may fail since some kernels
  // may not have an execution mode.
  if (auto Err =
          GHandler.readGlobalFromImage(GenericDevice, Image, ExecModeGlobal)) {
    // Consume the error since it is acceptable to fail.
    [[maybe_unused]] std::string ErrStr = toString(std::move(Err));
    DP("Failed to read execution mode for '%s': %s\n"
       "Using default SPMD (2) execution mode\n",
       Name, ErrStr.data());

    ExecutionMode = OMP_TGT_EXEC_MODE_SPMD;
  } else {
    // Check that the retrieved execution mode is valid.
    if (!GenericKernelTy::isValidExecutionMode(ExecModeGlobal.getValue()))
      return Plugin::error("Invalid execution mode %d for '%s'",
                           ExecModeGlobal.getValue(), Name);
    ExecutionMode = ExecModeGlobal.getValue();
  }

  // Create a metadata object for the multi-device global (auto-generated).
  StaticGlobalTy<int8_t> MultiDeviceGlobal(Name, "_multi_device");
  if (auto Err = GHandler.readGlobalFromImage(GenericDevice, Image,
                                              MultiDeviceGlobal)) {
    DP("Missing symbol %s, continue execution anyway.\n",
       MultiDeviceGlobal.getName().data());
    consumeError(std::move(Err));
    IsMultiDeviceKernel = false;
  } else {
    IsMultiDeviceKernel = MultiDeviceGlobal.getValue();
  }

  // Max = Config.Max > 0 ? min(Config.Max, Device.Max) : Device.Max;
  MaxNumThreads = KernelEnvironment.Configuration.MaxThreads > 0
                      ? std::min(KernelEnvironment.Configuration.MaxThreads,
                                 int32_t(GenericDevice.getThreadLimit()))
                      : GenericDevice.getThreadLimit();

  // Pref = Config.Pref > 0 ? max(Config.Pref, Device.Pref) : Device.Pref;
  PreferredNumThreads =
      KernelEnvironment.Configuration.MinThreads > 0
          ? std::max(KernelEnvironment.Configuration.MinThreads,
                     int32_t(GenericDevice.getDefaultNumThreads()))
          : GenericDevice.getDefaultNumThreads();

  return initImpl(GenericDevice, Image);
}

Expected<KernelLaunchEnvironmentTy *>
GenericKernelTy::getKernelLaunchEnvironment(
    GenericDeviceTy &GenericDevice, uint32_t Version,
    AsyncInfoWrapperTy &AsyncInfoWrapper) const {
  // Ctor/Dtor have no arguments, replaying uses the original kernel launch
  // environment. Older versions of the compiler do not generate a kernel
  // launch environment.
  if (GenericDevice.Plugin.getRecordReplay().isReplaying() ||
      Version < OMP_KERNEL_ARG_MIN_VERSION_WITH_DYN_PTR)
    return nullptr;

  // Specialized kernels don't use the kernel launch environment. Check for
  // these execution modes before accessing the kernel environment. Since the
  // dynamic pointer is still generated by the compiler for these execution
  // modes, ~0 is returned.
  if (isBigJumpLoopMode() || isNoLoopMode() || isXTeamReductionsMode())
    return reinterpret_cast<KernelLaunchEnvironmentTy *>(~0);

  if (!KernelEnvironment.Configuration.ReductionDataSize ||
      !KernelEnvironment.Configuration.ReductionBufferLength)
    return reinterpret_cast<KernelLaunchEnvironmentTy *>(~0);

  // TODO: Check if the kernel needs a launch environment.
  auto AllocOrErr = GenericDevice.dataAlloc(sizeof(KernelLaunchEnvironmentTy),
                                            /*HostPtr=*/nullptr,
                                            TargetAllocTy::TARGET_ALLOC_DEVICE);
  if (!AllocOrErr)
    return AllocOrErr.takeError();

  // Remember to free the memory later.
  AsyncInfoWrapper.freeAllocationAfterSynchronization(*AllocOrErr);

  /// Use the KLE in the __tgt_async_info to ensure a stable address for the
  /// async data transfer.
  auto &LocalKLE = (*AsyncInfoWrapper).KernelLaunchEnvironment;
  LocalKLE = KernelLaunchEnvironment;
  {
    auto AllocOrErr = GenericDevice.dataAlloc(
        KernelEnvironment.Configuration.ReductionDataSize *
            KernelEnvironment.Configuration.ReductionBufferLength,
        /*HostPtr=*/nullptr, TargetAllocTy::TARGET_ALLOC_DEVICE);
    if (!AllocOrErr)
      return AllocOrErr.takeError();
    LocalKLE.ReductionBuffer = *AllocOrErr;
    // Remember to free the memory later.
    AsyncInfoWrapper.freeAllocationAfterSynchronization(*AllocOrErr);
  }

  INFO(OMP_INFOTYPE_DATA_TRANSFER, GenericDevice.getDeviceId(),
       "Copying data from host to device, HstPtr=" DPxMOD ", TgtPtr=" DPxMOD
       ", Size=%" PRId64 ", Name=KernelLaunchEnv\n",
       DPxPTR(&LocalKLE), DPxPTR(*AllocOrErr),
       sizeof(KernelLaunchEnvironmentTy));

  // The OmptEventInfo at this point will have a callback for a kernel launch,
  // not a data-op. This is due to the "external" operation being a kernel
  // launch and the data submit here being an implementation detail. We
  // temporarily set the OmptEventInfo to nullptr, such that we disable the
  // timing etc further down to not trigger assertions or report implementation
  // detail.
  __tgt_async_info *AI = AsyncInfoWrapper;
  if (AI && AI->OmptEventInfo) {
    auto LocalOEI = AI->OmptEventInfo;
    AI->OmptEventInfo = nullptr;
    auto Err = GenericDevice.dataSubmit(*AllocOrErr, &LocalKLE,
                                        sizeof(KernelLaunchEnvironmentTy),
                                        AsyncInfoWrapper);
    if (Err)
      return Err;
    AI->OmptEventInfo = LocalOEI;
    return static_cast<KernelLaunchEnvironmentTy *>(*AllocOrErr);
  }

  auto Err = GenericDevice.dataSubmit(*AllocOrErr, &LocalKLE,
                                      sizeof(KernelLaunchEnvironmentTy),
                                      AsyncInfoWrapper);
  if (Err)
    return Err;
  return static_cast<KernelLaunchEnvironmentTy *>(*AllocOrErr);
}

Error GenericKernelTy::printLaunchInfo(GenericDeviceTy &GenericDevice,
                                       KernelArgsTy &KernelArgs,
                                       uint32_t NumThreads[3],
                                       uint32_t NumBlocks[3],
                                       int64_t MultiDeviceLB,
                                       int64_t MultiDeviceUB) const {
  INFO(OMP_INFOTYPE_PLUGIN_KERNEL, GenericDevice.getDeviceId(),
       "Launching kernel %s with [%u,%u,%u] blocks and [%u,%u,%u] threads in "
       "%s mode\n",
       getName(), NumBlocks[0], NumBlocks[1], NumBlocks[2], NumThreads[0],
       NumThreads[1], NumThreads[2], getExecutionModeName(),
       isMultiDeviceKernel() ? " in multi-device mode" : "");
  return printLaunchInfoDetails(GenericDevice, KernelArgs, NumThreads,
                                NumBlocks, MultiDeviceLB, MultiDeviceUB);
}

Error GenericKernelTy::printLaunchInfoDetails(GenericDeviceTy &GenericDevice,
                                              KernelArgsTy &KernelArgs,
                                              uint32_t NumThreads[3],
                                              uint32_t NumBlocks[3],
                                              int64_t MultiDeviceLB,
                                              int64_t MultiDeviceUB) const {
  return Plugin::success();
}

Error GenericKernelTy::launch(GenericDeviceTy &GenericDevice, void **ArgPtrs,
                              ptrdiff_t *ArgOffsets, KernelArgsTy &KernelArgs,
                              AsyncInfoWrapperTy &AsyncInfoWrapper) const {
  llvm::SmallVector<void *, 16> Args;
  llvm::SmallVector<void *, 16> Ptrs;

  auto KernelLaunchEnvOrErr = getKernelLaunchEnvironment(
      GenericDevice, KernelArgs.Version, AsyncInfoWrapper);
  if (!KernelLaunchEnvOrErr)
    return KernelLaunchEnvOrErr.takeError();

  // If the multi-device mode is not enabled for this kernel then there is no
  // need to overwrite any arguments.
  int32_t NumMultiDevices = GenericDevice.getNumMultiDevices();
  int64_t MultiDeviceLB = -1;
  int64_t MultiDeviceUB = -1;
  if (isMultiDeviceKernel() && NumMultiDevices > 0) {
    // Compute the chunk size based on how many devices we are targeting and
    // the length of the loop trip count.
    int32_t DeviceId = GenericDevice.getDeviceId();
    if (KernelArgs.Tripcount < NumMultiDevices) {
      ArgPtrs[0] = (void *)0;
      ArgPtrs[1] = (void *)(KernelArgs.Tripcount - 1);
    } else {
      int64_t Chunk = (int64_t)KernelArgs.Tripcount / NumMultiDevices;

      // Set the lower bound. Consider the case where the LB of the loop is not
      // zero.
      ArgPtrs[0] = (void *)(DeviceId * Chunk);

      // Set the upper bound. If this is the last device then leave the upper
      // limit unchanged because it is already set to the loop UB.
      // TODO: support case where the first device is not device 0.
      if (DeviceId < NumMultiDevices - 1)
        ArgPtrs[1] = (void *)(((DeviceId + 1) * Chunk) - 1);
      else if (DeviceId == NumMultiDevices - 1)
        ArgPtrs[1] = (void *)(KernelArgs.Tripcount - 1);
      else
        assert(false && "Upper bound could not be set");
    }

    MultiDeviceLB = (int64_t)ArgPtrs[0];
    MultiDeviceUB = (int64_t)ArgPtrs[1];
  }

  KernelLaunchParamsTy LaunchParams;

  // Kernel languages don't use indirection.
  if (KernelArgs.Flags.IsCUDA) {
    assert(!isMultiDeviceKernel() && "Multi-device not supported");
    LaunchParams =
        *reinterpret_cast<KernelLaunchParamsTy *>(KernelArgs.ArgPtrs);
  } else {
    LaunchParams =
        prepareArgs(GenericDevice, ArgPtrs, ArgOffsets, KernelArgs.NumArgs,
                    Args, Ptrs, *KernelLaunchEnvOrErr);
  }

  // Get max occupancy for this kernel
  computeMaxOccupancy(GenericDevice);

  uint32_t NumThreads[3] = {KernelArgs.ThreadLimit[0],
                            KernelArgs.ThreadLimit[1],
                            KernelArgs.ThreadLimit[2]};
  uint32_t NumBlocks[3] = {KernelArgs.NumTeams[0], KernelArgs.NumTeams[1],
                           KernelArgs.NumTeams[2]};

  // TODO fix workaround since IsBareKernel is not properly set for legacy
  // flang and specialized kernels since they don't use kernel-env. While
  // we can check for specialized kernels, we can't for legacy flang. So,
  // on amd-staging, all kernels including bare ones use this codepath.
  NumThreads[0] = getNumThreads(GenericDevice, NumThreads);

  std::pair<bool, uint32_t> AdjustInfo = adjustNumThreadsForLowTripCount(
      GenericDevice, NumThreads[0], KernelArgs.Tripcount,
      KernelArgs.ThreadLimit);
  if (AdjustInfo.first)
    NumThreads[0] = AdjustInfo.second;

  NumBlocks[0] = getNumBlocks(GenericDevice, NumBlocks, KernelArgs.Tripcount,
                              NumThreads[0], KernelArgs.ThreadLimit[0] > 0);
  // }

  // Record the kernel description after we modified the argument count and num
  // blocks/threads.
  RecordReplayTy &RecordReplay = GenericDevice.Plugin.getRecordReplay();
  if (RecordReplay.isRecording()) {
    RecordReplay.saveImage(getName(), getImage());
    RecordReplay.saveKernelInput(getName(), getImage());
    RecordReplay.saveKernelDescr(getName(), LaunchParams, KernelArgs.NumArgs,
                                 NumBlocks[0], NumThreads[0],
                                 KernelArgs.Tripcount);
  }

  // Get achieved occupancy for this kernel.
  computeAchievedOccupancy(GenericDevice, NumThreads[0], NumBlocks[0]);

  if (auto Err = printLaunchInfo(GenericDevice, KernelArgs, NumThreads,
                                 NumBlocks, MultiDeviceLB, MultiDeviceUB))
    return Err;

  OMPT_IF_TRACING_ENABLED(if (llvm::omp::target::ompt::isTracedDevice(
                                  getDeviceId(&GenericDevice))) {
    __tgt_async_info *AI = AsyncInfoWrapper;
    if (AI->OmptEventInfo != nullptr) {
      // Set number of granted teams for OMPT
      setOmptGrantedNumTeams(NumBlocks[0]);
      AI->OmptEventInfo->NumTeams = NumBlocks[0];
    }
  });

  return launchImpl(GenericDevice, NumThreads, NumBlocks, KernelArgs,
                    LaunchParams, AsyncInfoWrapper);
}

KernelLaunchParamsTy GenericKernelTy::prepareArgs(
    GenericDeviceTy &GenericDevice, void **ArgPtrs, ptrdiff_t *ArgOffsets,
    uint32_t &NumArgs, llvm::SmallVectorImpl<void *> &Args,
    llvm::SmallVectorImpl<void *> &Ptrs,
    KernelLaunchEnvironmentTy *KernelLaunchEnvironment) const {
  uint32_t KLEOffset = !!KernelLaunchEnvironment;
  NumArgs += KLEOffset;

  if (NumArgs == 0)
    return KernelLaunchParamsTy{};

  Args.resize(NumArgs);
  Ptrs.resize(NumArgs);

  if (KernelLaunchEnvironment) {
    Args[0] = KernelLaunchEnvironment;
    Ptrs[0] = &Args[0];
  }

  for (uint32_t I = KLEOffset; I < NumArgs; ++I) {
    Args[I] =
        (void *)((intptr_t)ArgPtrs[I - KLEOffset] + ArgOffsets[I - KLEOffset]);
    Ptrs[I] = &Args[I];
  }
  return KernelLaunchParamsTy{sizeof(void *) * NumArgs, &Args[0], &Ptrs[0]};
}

uint32_t GenericKernelTy::getNumThreads(GenericDeviceTy &GenericDevice,
                                        uint32_t ThreadLimitClause[3]) const {
  // TODO fix workaround since IsBareKernel is not properly set for all kernels.
  // assert(!IsBareKernel && "bare kernel should not call this function");

  assert(ThreadLimitClause[1] == 1 && ThreadLimitClause[2] == 1 &&
         "Multi dimensional launch not supported yet.");

  if (ThreadLimitClause[0] > 0 && isGenericMode()) {
    if (ThreadLimitClause[0] == (uint32_t)-1)
      ThreadLimitClause[0] = PreferredNumThreads;
    else
      ThreadLimitClause[0] += GenericDevice.getWarpSize();
  }

  return std::min(MaxNumThreads, (ThreadLimitClause[0] > 0)
                                     ? ThreadLimitClause[0]
                                     : PreferredNumThreads);
}

uint32_t GenericKernelTy::getNumBlocks(GenericDeviceTy &GenericDevice,
                                       uint32_t NumTeamsClause[3],
                                       uint64_t LoopTripCount,
                                       uint32_t &NumThreads,
                                       bool IsNumThreadsFromUser) const {
  // TODO fix workaround since IsBareKernel is not properly set for all kernels.
  // assert(!IsBareKernel && "bare kernel should not call this function");

  assert(NumTeamsClause[1] == 1 && NumTeamsClause[2] == 1 &&
         "Multi dimensional launch not supported yet.");

  if (NumTeamsClause[0] > 0) {
    // TODO: We need to honor any value and consequently allow more than the
    // block limit. For this we might need to start multiple kernels or let the
    // blocks start again until the requested number has been started.
    return std::min(NumTeamsClause[0], GenericDevice.getBlockLimit());
  }

  uint64_t DefaultNumBlocks = GenericDevice.getDefaultNumBlocks();
  uint64_t TripCountNumBlocks = std::numeric_limits<uint64_t>::max();
  if (LoopTripCount > 0) {
    if (isSPMDMode()) {
      // We have a combined construct, i.e. `target teams distribute
      // parallel for [simd]`. We launch so many teams so that each thread
      // will execute one iteration of the loop; rounded up to the nearest
      // integer. However, if that results in too few teams, we artificially
      // reduce the thread count per team to increase the outer parallelism.
      auto MinThreads = GenericDevice.getMinThreadsForLowTripCountLoop();
      MinThreads = std::min(MinThreads, NumThreads);

      // Honor the thread_limit clause; only lower the number of threads.
      [[maybe_unused]] auto OldNumThreads = NumThreads;
      if (LoopTripCount >= DefaultNumBlocks * NumThreads ||
          IsNumThreadsFromUser) {
        // Enough parallelism for teams and threads.
        TripCountNumBlocks = ((LoopTripCount - 1) / NumThreads) + 1;
        assert(IsNumThreadsFromUser ||
               TripCountNumBlocks >= DefaultNumBlocks &&
                   "Expected sufficient outer parallelism.");
      } else if (LoopTripCount >= DefaultNumBlocks * MinThreads) {
        // Enough parallelism for teams, limit threads.

        // This case is hard; for now, we force "full warps":
        // First, compute a thread count assuming DefaultNumBlocks.
        auto NumThreadsDefaultBlocks =
            (LoopTripCount + DefaultNumBlocks - 1) / DefaultNumBlocks;
        // Now get a power of two that is larger or equal.
        auto NumThreadsDefaultBlocksP2 =
            llvm::PowerOf2Ceil(NumThreadsDefaultBlocks);
        // Do not increase a thread limit given be the user.
        NumThreads = std::min(NumThreads, uint32_t(NumThreadsDefaultBlocksP2));
        assert(NumThreads >= MinThreads &&
               "Expected sufficient inner parallelism.");
        TripCountNumBlocks = ((LoopTripCount - 1) / NumThreads) + 1;
      } else {
        // Not enough parallelism for teams and threads, limit both.
        NumThreads = std::min(NumThreads, MinThreads);
        TripCountNumBlocks = ((LoopTripCount - 1) / NumThreads) + 1;
      }

      assert(NumThreads * TripCountNumBlocks >= LoopTripCount &&
             "Expected sufficient parallelism");
      assert(OldNumThreads >= NumThreads &&
             "Number of threads cannot be increased!");
    } else {
      assert((isGenericMode() || isGenericSPMDMode()) &&
             "Unexpected execution mode!");
      // If we reach this point, then we have a non-combined construct, i.e.
      // `teams distribute` with a nested `parallel for` and each team is
      // assigned one iteration of the `distribute` loop. E.g.:
      //
      // #pragma omp target teams distribute
      // for(...loop_tripcount...) {
      //   #pragma omp parallel for
      //   for(...) {}
      // }
      //
      // Threads within a team will execute the iterations of the `parallel`
      // loop.
      TripCountNumBlocks = LoopTripCount;
    }
  }

  uint32_t PreferredNumBlocks = TripCountNumBlocks;
  // If the loops are long running we rather reuse blocks than spawn too many.
  if (GenericDevice.getReuseBlocksForHighTripCount())
    PreferredNumBlocks = std::min(TripCountNumBlocks, DefaultNumBlocks);
  return std::min(PreferredNumBlocks, GenericDevice.getBlockLimit());
}

GenericDeviceTy::GenericDeviceTy(GenericPluginTy &Plugin, int32_t DeviceId,
                                 int32_t NumDevices,
                                 const llvm::omp::GV &OMPGridValues)
    : Plugin(Plugin), MemoryManager(nullptr), OMP_TeamLimit("OMP_TEAM_LIMIT"),
      OMP_NumTeams("OMP_NUM_TEAMS"),
      OMP_TeamsThreadLimit("OMP_TEAMS_THREAD_LIMIT"),
      OMPX_DebugKind("LIBOMPTARGET_DEVICE_RTL_DEBUG"),
      OMPX_SharedMemorySize("LIBOMPTARGET_SHARED_MEMORY_SIZE"),
      // Do not initialize the following two envars since they depend on the
      // device initialization. These cannot be consulted until the device is
      // initialized correctly. We initialize them in GenericDeviceTy::init().
      OMPX_TargetStackSize(), OMPX_TargetHeapSize(),
      // By default, the initial number of streams and events is 1.
      OMPX_InitialNumStreams("LIBOMPTARGET_NUM_INITIAL_STREAMS", 1),
      OMPX_InitialNumEvents("LIBOMPTARGET_NUM_INITIAL_EVENTS", 1),
      OMPX_NumMultiDevices("LIBOMPTARGET_NUM_MULTI_DEVICES", 0),
      OMPX_EnableRuntimeAutotuning("OMPX_ENABLE_RUNTIME_AUTOTUNING", false),
      DeviceId(DeviceId), GridValues(OMPGridValues),
      PeerAccesses(NumDevices, PeerAccessState::PENDING), PeerAccessesLock(),
      PinnedAllocs(*this), RPCServer(nullptr) {
#ifdef OMPT_SUPPORT
  OmptInitialized.store(false);
  // Bind the callbacks to this device's member functions
#define bindOmptCallback(Name, Type, Code)                                     \
  if (ompt::Initialized && ompt::lookupCallbackByCode) {                       \
    ompt::lookupCallbackByCode((ompt_callbacks_t)(Code),                       \
                               ((ompt_callback_t *)&(Name##_fn)));             \
    DP("class bound %s=%p\n", #Name, ((void *)(uint64_t)Name##_fn));           \
  }

  FOREACH_OMPT_DEVICE_EVENT(bindOmptCallback);
#undef bindOmptCallback

#define bindOmptTracingFunction(FunctionName)                                  \
  if (ompt::Initialized && ompt::lookupDeviceTracingFn) {                      \
    FunctionName##_fn = ompt::lookupDeviceTracingFn(#FunctionName);            \
    DP("device tracing fn bound %s=%p\n", #FunctionName,                       \
       ((void *)(uint64_t)FunctionName##_fn));                                 \
  }

  FOREACH_OMPT_DEVICE_TRACING_FN_COMMON(bindOmptTracingFunction);
#undef bindOmptTracingFunction

#endif
}

Error GenericDeviceTy::init(GenericPluginTy &Plugin) {
  if (auto Err = initImpl(Plugin))
    return Err;

#ifdef OMPT_SUPPORT
  auto DevicePtr = reinterpret_cast<ompt_device_t *>(this);
  ompt::setDeviceId(DevicePtr, Plugin.getUserId(DeviceId));
  if (ompt::Initialized) {
    bool ExpectedStatus = false;
    if (OmptInitialized.compare_exchange_strong(ExpectedStatus, true))
      performOmptCallback(device_initialize, Plugin.getUserId(DeviceId),
                          /*type=*/getComputeUnitKind().c_str(),
                          /*device=*/DevicePtr,
                          /*lookup=*/ompt::lookupDeviceTracingFn,
                          /*documentation=*/nullptr);
  }
#endif

  // Read and reinitialize the envars that depend on the device initialization.
  // Notice these two envars may change the stack size and heap size of the
  // device, so they need the device properly initialized.
  auto StackSizeEnvarOrErr = UInt64Envar::create(
      "LIBOMPTARGET_STACK_SIZE",
      [this](uint64_t &V) -> Error { return getDeviceStackSize(V); },
      [this](uint64_t V) -> Error { return setDeviceStackSize(V); });
  if (!StackSizeEnvarOrErr)
    return StackSizeEnvarOrErr.takeError();
  OMPX_TargetStackSize = std::move(*StackSizeEnvarOrErr);

  auto HeapSizeEnvarOrErr = UInt64Envar::create(
      "LIBOMPTARGET_HEAP_SIZE",
      [this](uint64_t &V) -> Error { return getDeviceHeapSize(V); },
      [this](uint64_t V) -> Error { return setDeviceHeapSize(V); });
  if (!HeapSizeEnvarOrErr)
    return HeapSizeEnvarOrErr.takeError();
  OMPX_TargetHeapSize = std::move(*HeapSizeEnvarOrErr);

  // Update the maximum number of teams and threads after the device
  // initialization sets the corresponding hardware limit.
  if (OMP_NumTeams > 0)
    GridValues.GV_Max_Teams =
        std::min(GridValues.GV_Max_Teams, uint32_t(OMP_NumTeams));

  if (OMP_TeamsThreadLimit > 0)
    GridValues.GV_Max_WG_Size =
        std::min(GridValues.GV_Max_WG_Size, uint32_t(OMP_TeamsThreadLimit));

  // Enable the memory manager if required.
  auto [ThresholdMM, EnableMM] = MemoryManagerTy::getSizeThresholdFromEnv();
  if (EnableMM) {
    if (ThresholdMM == 0)
      ThresholdMM = getMemoryManagerSizeThreshold();
    MemoryManager = new MemoryManagerTy(*this, ThresholdMM);
  }

  return Plugin::success();
}

Error GenericDeviceTy::deinit(GenericPluginTy &Plugin) {
  for (DeviceImageTy *Image : LoadedImages)
    if (auto Err = callGlobalDestructors(Plugin, *Image))
      return Err;

  if (OMPX_DebugKind.get() & uint32_t(DeviceDebugKind::AllocationTracker)) {
    GenericGlobalHandlerTy &GHandler = Plugin.getGlobalHandler();
    for (auto *Image : LoadedImages) {
      DeviceMemoryPoolTrackingTy ImageDeviceMemoryPoolTracking = {0, 0, ~0U, 0};
      GlobalTy TrackerGlobal("__omp_rtl_device_memory_pool_tracker",
                             sizeof(DeviceMemoryPoolTrackingTy),
                             &ImageDeviceMemoryPoolTracking);
      if (auto Err =
              GHandler.readGlobalFromDevice(*this, *Image, TrackerGlobal)) {
        consumeError(std::move(Err));
        continue;
      }
      DeviceMemoryPoolTracking.combine(ImageDeviceMemoryPoolTracking);
    }

    // TODO: Write this by default into a file.
    printf("\n\n|-----------------------\n"
           "| Device memory tracker:\n"
           "|-----------------------\n"
           "| #Allocations: %lu\n"
           "| Byes allocated: %lu\n"
           "| Minimal allocation: %lu\n"
           "| Maximal allocation: %lu\n"
           "|-----------------------\n\n\n",
           DeviceMemoryPoolTracking.NumAllocations,
           DeviceMemoryPoolTracking.AllocationTotal,
           DeviceMemoryPoolTracking.AllocationMin,
           DeviceMemoryPoolTracking.AllocationMax);
  }

  for (auto *Image : LoadedImages) {
    GenericGlobalHandlerTy &Handler = Plugin.getGlobalHandler();
    if (!Handler.hasProfilingGlobals(*this, *Image))
      continue;

    GPUProfGlobals profdata;
    auto ProfOrErr = Handler.readProfilingGlobals(*this, *Image);
    if (!ProfOrErr)
      return ProfOrErr.takeError();

    // TODO: write data to profiling file
    ProfOrErr->dump();
  }

  // Delete the memory manager before deinitializing the device. Otherwise,
  // we may delete device allocations after the device is deinitialized.
  if (MemoryManager)
    delete MemoryManager;
  MemoryManager = nullptr;

  RecordReplayTy &RecordReplay = Plugin.getRecordReplay();
  if (RecordReplay.isRecordingOrReplaying())
    RecordReplay.deinit();

  if (RPCServer)
    if (auto Err = RPCServer->deinitDevice(*this))
      return Err;

#ifdef OMPT_SUPPORT
  if (ompt::Initialized) {
    bool ExpectedStatus = true;
    if (OmptInitialized.compare_exchange_strong(ExpectedStatus, false))
      performOmptCallback(device_finalize, Plugin.getUserId(DeviceId));
  }
  ompt::removeDeviceId(reinterpret_cast<ompt_device_t *>(this));
#endif

  return deinitImpl();
}
Expected<DeviceImageTy *>
GenericDeviceTy::loadBinary(GenericPluginTy &Plugin,
                            const __tgt_device_image *InputTgtImage) {
  assert(InputTgtImage && "Expected non-null target image");
  DP("Load data from image " DPxMOD "\n", DPxPTR(InputTgtImage->ImageStart));

  auto PostJITImageOrErr = Plugin.getJIT().process(*InputTgtImage, *this);
  if (!PostJITImageOrErr) {
    auto Err = PostJITImageOrErr.takeError();
    REPORT("Failure to jit IR image %p on device %d: %s\n", InputTgtImage,
           DeviceId, toString(std::move(Err)).data());
    return nullptr;
  }

  // Load the binary and allocate the image object. Use the next available id
  // for the image id, which is the number of previously loaded images.
  auto ImageOrErr =
      loadBinaryImpl(PostJITImageOrErr.get(), LoadedImages.size());
  if (!ImageOrErr)
    return ImageOrErr.takeError();

  DeviceImageTy *Image = *ImageOrErr;
  assert(Image != nullptr && "Invalid image");
  if (InputTgtImage != PostJITImageOrErr.get())
    Image->setTgtImageBitcode(InputTgtImage);

  // Add the image to list.
  LoadedImages.push_back(Image);

  // Setup the device environment if needed.
  if (auto Err = setupDeviceEnvironment(Plugin, *Image))
    return std::move(Err);

  // Setup the global device memory pool if needed.
  if (!Plugin.getRecordReplay().isReplaying() &&
      shouldSetupDeviceMemoryPool()) {
    uint64_t HeapSize;
    auto SizeOrErr = getDeviceHeapSize(HeapSize);
    if (SizeOrErr) {
      REPORT("No global device memory pool due to error: %s\n",
             toString(std::move(SizeOrErr)).data());
    } else if (auto Err = setupDeviceMemoryPool(Plugin, *Image, HeapSize))
      return std::move(Err);
  }
#ifdef OMPT_SUPPORT
  if (ompt::Initialized) {
    size_t Bytes =
        utils::getPtrDiff(InputTgtImage->ImageEnd, InputTgtImage->ImageStart);
    performOmptCallback(
        device_load, Plugin.getUserId(DeviceId),
        /*FileName=*/nullptr, /*FileOffset=*/0, /*VmaInFile=*/nullptr,
        /*ImgSize=*/Bytes, /*HostAddr=*/InputTgtImage->ImageStart,
        /*DeviceAddr=*/nullptr, /* FIXME: ModuleId */ 0);
  }
#endif

  // Call any global constructors present on the device.
  if (auto Err = callGlobalConstructors(Plugin, *Image))
    return std::move(Err);

  // Return the pointer to the table of entries.
  return Image;
}

Error GenericDeviceTy::setupDeviceEnvironment(GenericPluginTy &Plugin,
                                              DeviceImageTy &Image) {
  // There are some plugins that do not need this step.
  if (!shouldSetupDeviceEnvironment())
    return Plugin::success();

  // Obtain a table mapping host function pointers to device function pointers.
  auto CallTablePairOrErr = setupIndirectCallTable(Plugin, *this, Image);
  if (!CallTablePairOrErr)
    return CallTablePairOrErr.takeError();

  DeviceEnvironmentTy DeviceEnvironment;
  DeviceEnvironment.DeviceDebugKind = OMPX_DebugKind;
  DeviceEnvironment.NumDevices = Plugin.getNumDevices();
  // TODO: The device ID used here is not the real device ID used by OpenMP.
  DeviceEnvironment.DeviceNum = DeviceId;
  DeviceEnvironment.DynamicMemSize = OMPX_SharedMemorySize;
  DeviceEnvironment.ClockFrequency = getClockFrequency();
  DeviceEnvironment.IndirectCallTable =
      reinterpret_cast<uintptr_t>(CallTablePairOrErr->first);
  DeviceEnvironment.IndirectCallTableSize = CallTablePairOrErr->second;
  DeviceEnvironment.HardwareParallelism = getHardwareParallelism();

  // Create the metainfo of the device environment global.
  GlobalTy DevEnvGlobal("__omp_rtl_device_environment",
                        sizeof(DeviceEnvironmentTy), &DeviceEnvironment);

  // Write device environment values to the device.
  GenericGlobalHandlerTy &GHandler = Plugin.getGlobalHandler();
  if (auto Err = GHandler.writeGlobalToDevice(*this, Image, DevEnvGlobal)) {
    DP("Missing symbol %s, continue execution anyway.\n",
       DevEnvGlobal.getName().data());
    consumeError(std::move(Err));
  }

  // From the image, read whether fast reduction is enabled.
  StaticGlobalTy<int8_t> IsFastRedGlobal("__omp_plugin_enable_fast_reduction");
  if (auto Err = GHandler.readGlobalFromImage(*this, Image, IsFastRedGlobal)) {
    DP("Missing symbol %s, continue execution anyway.\n",
       IsFastRedGlobal.getName().data());
    consumeError(std::move(Err));
  } else {
    IsFastReductionEnabled = IsFastRedGlobal.getValue();
  }

  return Plugin::success();
}

Error GenericDeviceTy::setupDeviceMemoryPool(GenericPluginTy &Plugin,
                                             DeviceImageTy &Image,
                                             uint64_t PoolSize) {
  // Free the old pool, if any.
  if (DeviceMemoryPool.Ptr) {
    if (auto Err = dataDelete(DeviceMemoryPool.Ptr,
                              TargetAllocTy::TARGET_ALLOC_DEVICE))
      return Err;
  }

  DeviceMemoryPool.Size = PoolSize;
  auto AllocOrErr = dataAlloc(PoolSize, /*HostPtr=*/nullptr,
                              TargetAllocTy::TARGET_ALLOC_DEVICE);
  if (AllocOrErr) {
    DeviceMemoryPool.Ptr = *AllocOrErr;
  } else {
    auto Err = AllocOrErr.takeError();
    REPORT("Failure to allocate device memory for global memory pool: %s\n",
           toString(std::move(Err)).data());
    DeviceMemoryPool.Ptr = nullptr;
    DeviceMemoryPool.Size = 0;
  }

  // Create the metainfo of the device environment global.
  GenericGlobalHandlerTy &GHandler = Plugin.getGlobalHandler();
  if (!GHandler.isSymbolInImage(*this, Image,
                                "__omp_rtl_device_memory_pool_tracker")) {
    DP("Skip the memory pool as there is no tracker symbol in the image.");
    return Error::success();
  }

  GlobalTy TrackerGlobal("__omp_rtl_device_memory_pool_tracker",
                         sizeof(DeviceMemoryPoolTrackingTy),
                         &DeviceMemoryPoolTracking);
  if (auto Err = GHandler.writeGlobalToDevice(*this, Image, TrackerGlobal))
    return Err;

  // Create the metainfo of the device environment global.
  GlobalTy DevEnvGlobal("__omp_rtl_device_memory_pool",
                        sizeof(DeviceMemoryPoolTy), &DeviceMemoryPool);

  // Write device environment values to the device.
  return GHandler.writeGlobalToDevice(*this, Image, DevEnvGlobal);
}

<<<<<<< HEAD
=======
Error GenericDeviceTy::setupRPCServer(GenericPluginTy &Plugin,
                                      DeviceImageTy &Image) {
  // The plugin either does not need an RPC server or it is unavailable.
  if (!shouldSetupRPCServer())
    return Plugin::success();

  // Check if this device needs to run an RPC server.
  RPCServerTy &Server = Plugin.getRPCServer();
  auto UsingOrErr =
      Server.isDeviceUsingRPC(*this, Plugin.getGlobalHandler(), Image);
  if (!UsingOrErr)
    return UsingOrErr.takeError();

  if (!UsingOrErr.get())
    return Plugin::success();

  if (auto Err = Server.initDevice(*this, Plugin.getGlobalHandler(), Image))
    return Err;

  if (auto Err = Server.startThread())
    return Err;

  RPCServer = &Server;
  DP("Running an RPC server on device %d\n", getDeviceId());
  return Plugin::success();
}

>>>>>>> 0324c70f
Error PinnedAllocationMapTy::insertEntry(void *HstPtr, void *DevAccessiblePtr,
                                         size_t Size, bool ExternallyLocked) {
  // Insert the new entry into the map.
  auto Res = Allocs.insert({HstPtr, DevAccessiblePtr, Size, ExternallyLocked});
  if (!Res.second)
    return Plugin::error("Cannot insert locked buffer entry");

  // Check whether the next entry overlaps with the inserted entry.
  auto It = std::next(Res.first);
  if (It == Allocs.end())
    return Plugin::success();

  const EntryTy *NextEntry = &(*It);
  if (intersects(NextEntry->HstPtr, NextEntry->Size, HstPtr, Size))
    return Plugin::error("Partial overlapping not allowed in locked buffers");

  return Plugin::success();
}

Error PinnedAllocationMapTy::eraseEntry(const EntryTy &Entry) {
  // Erase the existing entry. Notice this requires an additional map lookup,
  // but this should not be a performance issue. Using iterators would make
  // the code more difficult to read.
  size_t Erased = Allocs.erase({Entry.HstPtr});
  if (!Erased)
    return Plugin::error("Cannot erase locked buffer entry");
  return Plugin::success();
}

Error PinnedAllocationMapTy::registerEntryUse(const EntryTy &Entry,
                                              void *HstPtr, size_t Size) {
  if (!contains(Entry.HstPtr, Entry.Size, HstPtr, Size))
    return Plugin::error("Partial overlapping not allowed in locked buffers");

  ++Entry.References;
  return Plugin::success();
}

Expected<bool> PinnedAllocationMapTy::unregisterEntryUse(const EntryTy &Entry) {
  if (Entry.References == 0)
    return Plugin::error("Invalid number of references");

  // Return whether this was the last user.
  return (--Entry.References == 0);
}

Error PinnedAllocationMapTy::registerHostBuffer(void *HstPtr,
                                                void *DevAccessiblePtr,
                                                size_t Size) {
  assert(HstPtr && "Invalid pointer");
  assert(DevAccessiblePtr && "Invalid pointer");
  assert(Size && "Invalid size");

  std::lock_guard<std::shared_mutex> Lock(Mutex);

  // No pinned allocation should intersect.
  const EntryTy *Entry = findIntersecting(HstPtr);
  if (Entry)
    return Plugin::error("Cannot insert entry due to an existing one");

  // Now insert the new entry.
  return insertEntry(HstPtr, DevAccessiblePtr, Size);
}

Error PinnedAllocationMapTy::unregisterHostBuffer(void *HstPtr) {
  assert(HstPtr && "Invalid pointer");

  std::lock_guard<std::shared_mutex> Lock(Mutex);

  const EntryTy *Entry = findIntersecting(HstPtr);
  if (!Entry)
    return Plugin::error("Cannot find locked buffer");

  // The address in the entry should be the same we are unregistering.
  if (Entry->HstPtr != HstPtr)
    return Plugin::error("Unexpected host pointer in locked buffer entry");

  // Unregister from the entry.
  auto LastUseOrErr = unregisterEntryUse(*Entry);
  if (!LastUseOrErr)
    return LastUseOrErr.takeError();

  // There should be no other references to the pinned allocation.
  if (!(*LastUseOrErr))
    return Plugin::error("The locked buffer is still being used");

  // Erase the entry from the map.
  return eraseEntry(*Entry);
}

Expected<void *> PinnedAllocationMapTy::lockHostBuffer(void *HstPtr,
                                                       size_t Size) {
  assert(HstPtr && "Invalid pointer");
  assert(Size && "Invalid size");

  std::lock_guard<std::shared_mutex> Lock(Mutex);

  const EntryTy *Entry = findIntersecting(HstPtr);

  if (Entry) {
    // An already registered intersecting buffer was found. Register a new use.
    if (auto Err = registerEntryUse(*Entry, HstPtr, Size))
      return std::move(Err);

    // Return the device accessible pointer with the correct offset.
    return utils::advancePtr(Entry->DevAccessiblePtr,
                             utils::getPtrDiff(HstPtr, Entry->HstPtr));
  }

  // No intersecting registered allocation found in the map. First, lock the
  // host buffer and retrieve the device accessible pointer.
  auto DevAccessiblePtrOrErr = Device.dataLockImpl(HstPtr, Size);
  if (!DevAccessiblePtrOrErr)
    return DevAccessiblePtrOrErr.takeError();

  // Now insert the new entry into the map.
  if (auto Err = insertEntry(HstPtr, *DevAccessiblePtrOrErr, Size))
    return std::move(Err);

  // Return the device accessible pointer.
  return *DevAccessiblePtrOrErr;
}

Error PinnedAllocationMapTy::unlockHostBuffer(void *HstPtr) {
  assert(HstPtr && "Invalid pointer");

  std::lock_guard<std::shared_mutex> Lock(Mutex);

  const EntryTy *Entry = findIntersecting(HstPtr);
  if (!Entry)
    return Plugin::error("Cannot find locked buffer");

  // Unregister from the locked buffer. No need to do anything if there are
  // others using the allocation.
  auto LastUseOrErr = unregisterEntryUse(*Entry);
  if (!LastUseOrErr)
    return LastUseOrErr.takeError();

  // No need to do anything if there are others using the allocation.
  if (!(*LastUseOrErr))
    return Plugin::success();

  // This was the last user of the allocation. Unlock the original locked buffer
  // if it was locked by the plugin. Do not unlock it if it was locked by an
  // external entity. Unlock the buffer using the host pointer of the entry.
  if (!Entry->ExternallyLocked)
    if (auto Err = Device.dataUnlockImpl(Entry->HstPtr))
      return Err;

  // Erase the entry from the map.
  return eraseEntry(*Entry);
}

Error PinnedAllocationMapTy::lockMappedHostBuffer(void *HstPtr, size_t Size) {
  assert(HstPtr && "Invalid pointer");
  assert(Size && "Invalid size");

  std::lock_guard<std::shared_mutex> Lock(Mutex);

  // If previously registered, just register a new user on the entry.
  const EntryTy *Entry = findIntersecting(HstPtr);
  if (Entry)
    return registerEntryUse(*Entry, HstPtr, Size);

  size_t BaseSize;
  void *BaseHstPtr, *BaseDevAccessiblePtr;

  // Check if it was externally pinned by a vendor-specific API.
  auto IsPinnedOrErr = Device.isPinnedPtrImpl(HstPtr, BaseHstPtr,
                                              BaseDevAccessiblePtr, BaseSize);
  if (!IsPinnedOrErr)
    return IsPinnedOrErr.takeError();

  // If pinned, just insert the entry representing the whole pinned buffer.
  if (*IsPinnedOrErr)
    return insertEntry(BaseHstPtr, BaseDevAccessiblePtr, BaseSize,
                       /* Externally locked */ true);

  // Not externally pinned. Do nothing if locking of mapped buffers is disabled.
  if (!LockMappedBuffers)
    return Plugin::success();

  // Otherwise, lock the buffer and insert the new entry.
  auto DevAccessiblePtrOrErr = Device.dataLockImpl(HstPtr, Size);
  if (!DevAccessiblePtrOrErr) {
    // Errors may be tolerated.
    if (!IgnoreLockMappedFailures)
      return DevAccessiblePtrOrErr.takeError();

    consumeError(DevAccessiblePtrOrErr.takeError());
    return Plugin::success();
  }

  return insertEntry(HstPtr, *DevAccessiblePtrOrErr, Size);
}

Error PinnedAllocationMapTy::unlockUnmappedHostBuffer(void *HstPtr) {
  assert(HstPtr && "Invalid pointer");

  std::lock_guard<std::shared_mutex> Lock(Mutex);

  // Check whether there is any intersecting entry.
  const EntryTy *Entry = findIntersecting(HstPtr);

  // No entry but automatic locking of mapped buffers is disabled, so
  // nothing to do.
  if (!Entry && !LockMappedBuffers)
    return Plugin::success();

  // No entry, automatic locking is enabled, but the locking may have failed, so
  // do nothing.
  if (!Entry && IgnoreLockMappedFailures)
    return Plugin::success();

  // No entry, but the automatic locking is enabled, so this is an error.
  if (!Entry)
    return Plugin::error("Locked buffer not found");

  // There is entry, so unregister a user and check whether it was the last one.
  auto LastUseOrErr = unregisterEntryUse(*Entry);
  if (!LastUseOrErr)
    return LastUseOrErr.takeError();

  // If it is not the last one, there is nothing to do.
  if (!(*LastUseOrErr))
    return Plugin::success();

  // Otherwise, if it was the last and the buffer was locked by the plugin,
  // unlock it.
  if (!Entry->ExternallyLocked)
    if (auto Err = Device.dataUnlockImpl(Entry->HstPtr))
      return Err;

  // Finally erase the entry from the map.
  return eraseEntry(*Entry);
}

Error GenericDeviceTy::synchronize(__tgt_async_info *AsyncInfo) {
  if (!AsyncInfo || !AsyncInfo->Queue)
    return Plugin::error("Invalid async info queue");

  if (auto Err = synchronizeImpl(*AsyncInfo))
    return Err;

  for (auto *Ptr : AsyncInfo->AssociatedAllocations)
    if (auto Err = dataDelete(Ptr, TargetAllocTy::TARGET_ALLOC_DEVICE))
      return Err;
  AsyncInfo->AssociatedAllocations.clear();

  return Plugin::success();
}

Error GenericDeviceTy::queryAsync(__tgt_async_info *AsyncInfo) {
  if (!AsyncInfo || !AsyncInfo->Queue)
    return Plugin::error("Invalid async info queue");

  return queryAsyncImpl(*AsyncInfo);
}

Error GenericDeviceTy::memoryVAMap(void **Addr, void *VAddr, size_t *RSize) {
  return Plugin::error("Device does not support VA Management");
}

Error GenericDeviceTy::memoryVAUnMap(void *VAddr, size_t Size) {
  return Plugin::error("Device does not support VA Management");
}

Error GenericDeviceTy::getDeviceMemorySize(uint64_t &DSize) {
  return Plugin::error(
      "Missing getDeviceMemorySize implementation (required by RR-heuristic");
}

Expected<void *> GenericDeviceTy::dataAlloc(int64_t Size, void *HostPtr,
                                            TargetAllocTy Kind) {
  void *Alloc = nullptr;

  if (Plugin.getRecordReplay().isRecordingOrReplaying())
    return Plugin.getRecordReplay().alloc(Size);

  switch (Kind) {
  case TARGET_ALLOC_DEFAULT:
  case TARGET_ALLOC_DEVICE_NON_BLOCKING:
  case TARGET_ALLOC_DEVICE:
    if (MemoryManager) {
      Alloc = MemoryManager->allocate(Size, HostPtr);
      if (!Alloc)
        return Plugin::error("Failed to allocate from memory manager");
      break;
    }
    [[fallthrough]];
  case TARGET_ALLOC_HOST:
  case TARGET_ALLOC_SHARED:
    Alloc = allocate(Size, HostPtr, Kind);
    if (!Alloc)
      return Plugin::error("Failed to allocate from device allocator");
  }

  // Report error if the memory manager or the device allocator did not return
  // any memory buffer.
  if (!Alloc)
    return Plugin::error("Invalid target data allocation kind or requested "
                         "allocator not implemented yet");

  // Register allocated buffer as pinned memory if the type is host memory.
  if (Kind == TARGET_ALLOC_HOST)
    if (auto Err = PinnedAllocs.registerHostBuffer(Alloc, Alloc, Size))
      return std::move(Err);

  // Keep track of the allocation stack if we track allocation traces.
  if (OMPX_TrackAllocationTraces) {
    std::string StackTrace;
    llvm::raw_string_ostream OS(StackTrace);
    llvm::sys::PrintStackTrace(OS);

    AllocationTraceInfoTy *ATI = new AllocationTraceInfoTy();
    ATI->AllocationTrace = std::move(StackTrace);
    ATI->DevicePtr = Alloc;
    ATI->HostPtr = HostPtr;
    ATI->Size = Size;
    ATI->Kind = Kind;

    auto AllocationTraceMap = AllocationTraces.getExclusiveAccessor();
    auto *&MapATI = (*AllocationTraceMap)[Alloc];
    ATI->LastAllocationInfo = MapATI;
    MapATI = ATI;
  }

  return Alloc;
}

Error GenericDeviceTy::dataDelete(void *TgtPtr, TargetAllocTy Kind) {
  // Free is a noop when recording or replaying.
  if (Plugin.getRecordReplay().isRecordingOrReplaying())
    return Plugin::success();

  // Keep track of the deallocation stack if we track allocation traces.
  if (OMPX_TrackAllocationTraces) {
    AllocationTraceInfoTy *ATI = nullptr;
    {
      auto AllocationTraceMap = AllocationTraces.getExclusiveAccessor();
      ATI = (*AllocationTraceMap)[TgtPtr];
    }

    std::string StackTrace;
    llvm::raw_string_ostream OS(StackTrace);
    llvm::sys::PrintStackTrace(OS);

    if (!ATI)
      ErrorReporter::reportDeallocationOfNonAllocatedPtr(TgtPtr, Kind, ATI,
                                                         StackTrace);

    // ATI is not null, thus we can lock it to inspect and modify it further.
    std::lock_guard<std::mutex> LG(ATI->Lock);
    if (!ATI->DeallocationTrace.empty())
      ErrorReporter::reportDeallocationOfDeallocatedPtr(TgtPtr, Kind, ATI,
                                                        StackTrace);

    if (ATI->Kind != Kind)
      ErrorReporter::reportDeallocationOfWrongPtrKind(TgtPtr, Kind, ATI,
                                                      StackTrace);

    ATI->DeallocationTrace = StackTrace;

#undef DEALLOCATION_ERROR
  }

  int Res;
  switch (Kind) {
  case TARGET_ALLOC_DEFAULT:
  case TARGET_ALLOC_DEVICE_NON_BLOCKING:
  case TARGET_ALLOC_DEVICE:
    if (MemoryManager) {
      Res = MemoryManager->free(TgtPtr);
      if (Res)
        return Plugin::error(
            "Failure to deallocate device pointer %p via memory manager",
            TgtPtr);
      break;
    }
    [[fallthrough]];
  case TARGET_ALLOC_HOST:
  case TARGET_ALLOC_SHARED:
    Res = free(TgtPtr, Kind);
    if (Res)
      return Plugin::error(
          "Failure to deallocate device pointer %p via device deallocator",
          TgtPtr);
  }

  // Unregister deallocated pinned memory buffer if the type is host memory.
  if (Kind == TARGET_ALLOC_HOST)
    if (auto Err = PinnedAllocs.unregisterHostBuffer(TgtPtr))
      return Err;

  return Plugin::success();
}

Error GenericDeviceTy::dataSubmit(void *TgtPtr, const void *HstPtr,
                                  int64_t Size, __tgt_async_info *AsyncInfo) {
  AsyncInfoWrapperTy AsyncInfoWrapper(*this, AsyncInfo);

  auto Err = dataSubmitImpl(TgtPtr, HstPtr, Size, AsyncInfoWrapper);
  AsyncInfoWrapper.finalize(Err);
  return Err;
}

Error GenericDeviceTy::dataRetrieve(void *HstPtr, const void *TgtPtr,
                                    int64_t Size, __tgt_async_info *AsyncInfo) {
  AsyncInfoWrapperTy AsyncInfoWrapper(*this, AsyncInfo);

  auto Err = dataRetrieveImpl(HstPtr, TgtPtr, Size, AsyncInfoWrapper);
  AsyncInfoWrapper.finalize(Err);
  return Err;
}

Error GenericDeviceTy::dataExchange(const void *SrcPtr, GenericDeviceTy &DstDev,
                                    void *DstPtr, int64_t Size,
                                    __tgt_async_info *AsyncInfo) {
  AsyncInfoWrapperTy AsyncInfoWrapper(*this, AsyncInfo);

  auto Err = dataExchangeImpl(SrcPtr, DstDev, DstPtr, Size, AsyncInfoWrapper);
  AsyncInfoWrapper.finalize(Err);
  return Err;
}

Error GenericDeviceTy::launchKernel(void *EntryPtr, void **ArgPtrs,
                                    ptrdiff_t *ArgOffsets,
                                    KernelArgsTy &KernelArgs,
                                    __tgt_async_info *AsyncInfo) {
  AsyncInfoWrapperTy AsyncInfoWrapper(
      *this,
      Plugin.getRecordReplay().isRecordingOrReplaying() ? nullptr : AsyncInfo);

  GenericKernelTy &GenericKernel =
      *reinterpret_cast<GenericKernelTy *>(EntryPtr);

  {
    std::string StackTrace;
    if (OMPX_TrackNumKernelLaunches) {
      llvm::raw_string_ostream OS(StackTrace);
      llvm::sys::PrintStackTrace(OS);
    }

    auto KernelTraceInfoRecord = KernelLaunchTraces.getExclusiveAccessor();
    (*KernelTraceInfoRecord)
        .emplace(&GenericKernel, std::move(StackTrace), AsyncInfo);
  }

  auto Err = GenericKernel.launch(*this, ArgPtrs, ArgOffsets, KernelArgs,
                                  AsyncInfoWrapper);

  // 'finalize' here to guarantee next record-replay actions are in-sync
  AsyncInfoWrapper.finalize(Err);

  RecordReplayTy &RecordReplay = Plugin.getRecordReplay();
  if (RecordReplay.isRecordingOrReplaying() &&
      RecordReplay.isSaveOutputEnabled())
    RecordReplay.saveKernelOutputInfo(GenericKernel.getName());

  return Err;
}

Error GenericDeviceTy::initAsyncInfo(__tgt_async_info **AsyncInfoPtr) {
  assert(AsyncInfoPtr && "Invalid async info");

  *AsyncInfoPtr = new __tgt_async_info();

  AsyncInfoWrapperTy AsyncInfoWrapper(*this, *AsyncInfoPtr);

  auto Err = initAsyncInfoImpl(AsyncInfoWrapper);
  AsyncInfoWrapper.finalize(Err);
  return Err;
}

Error GenericDeviceTy::initDeviceInfo(__tgt_device_info *DeviceInfo) {
  assert(DeviceInfo && "Invalid device info");

  return initDeviceInfoImpl(DeviceInfo);
}

Error GenericDeviceTy::setCoarseGrainMemory(void *ptr, int64_t size) {
  assert(ptr != nullptr);
  assert(size > 0);

  return setCoarseGrainMemoryImpl(ptr, size);
}

uint32_t GenericDeviceTy::queryCoarseGrainMemory(const void *ptr,
                                                 int64_t size) {
  assert(ptr != nullptr);
  assert(size > 0);

  return queryCoarseGrainMemoryImpl(ptr, size);
}

bool GenericDeviceTy::hasAPUDevice() { return hasAPUDeviceImpl(); }

bool GenericDeviceTy::hasGfx90aDevice() { return hasGfx90aDeviceImpl(); }

bool GenericDeviceTy::supportsUnifiedMemory() {
  return supportsUnifiedMemoryImpl();
}

bool GenericDeviceTy::IsGfx90aCoarseGrainUsmMapEnabled() {
  return IsGfx90aCoarseGrainUsmMapEnabledImpl();
}

Error GenericDeviceTy::prepopulatePageTable(void *ptr, int64_t size) {
  assert(ptr != nullptr);
  assert(size > 0);

  return prepopulatePageTableImpl(ptr, size);
}

Error GenericDeviceTy::printInfo() {
  InfoQueueTy InfoQueue;

  // Get the vendor-specific info entries describing the device properties.
  if (auto Err = obtainInfoImpl(InfoQueue))
    return Err;

  // Print all info entries.
  InfoQueue.print();

  return Plugin::success();
}

Error GenericDeviceTy::createEvent(void **EventPtrStorage) {
  return createEventImpl(EventPtrStorage);
}

Error GenericDeviceTy::destroyEvent(void *EventPtr) {
  return destroyEventImpl(EventPtr);
}

Error GenericDeviceTy::recordEvent(void *EventPtr,
                                   __tgt_async_info *AsyncInfo) {
  AsyncInfoWrapperTy AsyncInfoWrapper(*this, AsyncInfo);

  auto Err = recordEventImpl(EventPtr, AsyncInfoWrapper);
  AsyncInfoWrapper.finalize(Err);
  return Err;
}

Error GenericDeviceTy::waitEvent(void *EventPtr, __tgt_async_info *AsyncInfo) {
  AsyncInfoWrapperTy AsyncInfoWrapper(*this, AsyncInfo);

  auto Err = waitEventImpl(EventPtr, AsyncInfoWrapper);
  AsyncInfoWrapper.finalize(Err);
  return Err;
}

Error GenericDeviceTy::syncEvent(void *EventPtr) {
  return syncEventImpl(EventPtr);
}

bool GenericDeviceTy::useAutoZeroCopy() { return useAutoZeroCopyImpl(); }

Error GenericDeviceTy::zeroCopySanityChecksAndDiag(bool isUnifiedSharedMemory,
                                                   bool isAutoZeroCopy,
                                                   bool isEagerMaps) {
  return zeroCopySanityChecksAndDiagImpl(isUnifiedSharedMemory, isAutoZeroCopy,
                                         isEagerMaps);
}

bool GenericDeviceTy::getMultiDeviceKernelValue(void *EntryPtr) {
  GenericKernelTy &GenericKernel =
      *reinterpret_cast<GenericKernelTy *>(EntryPtr);

  return GenericKernel.isMultiDeviceKernel();
}

bool GenericDeviceTy::useSharedMemForDescriptor(int64_t Size) { return false; }

Error GenericPluginTy::init() {
  if (Initialized)
    return Plugin::success();

  auto NumDevicesOrErr = initImpl();
  if (!NumDevicesOrErr)
    return NumDevicesOrErr.takeError();
  Initialized = true;

  NumDevices = *NumDevicesOrErr;
  if (NumDevices == 0)
    return Plugin::success();

  assert(Devices.size() == 0 && "Plugin already initialized");
  Devices.resize(NumDevices, nullptr);

  GlobalHandler = createGlobalHandler();
  assert(GlobalHandler && "Invalid global handler");

  RPCServer = new RPCServerTy(*this);
  assert(RPCServer && "Invalid RPC server");

  RecordReplay = new RecordReplayTy();
  assert(RecordReplay && "Invalid RR interface");

  return Plugin::success();
}

Error GenericPluginTy::deinit() {
  assert(Initialized && "Plugin was not initialized!");

  // Deinitialize all active devices.
  for (int32_t DeviceId = 0; DeviceId < NumDevices; ++DeviceId) {
    if (Devices[DeviceId]) {
      if (auto Err = deinitDevice(DeviceId))
        return Err;
    }
    assert(!Devices[DeviceId] && "Device was not deinitialized");
  }

  // There is no global handler if no device is available.
  if (GlobalHandler)
    delete GlobalHandler;

#if RPC_FIXME
  if (RPCServer) {
    if (Error Err = RPCServer->shutDown())
      return Err;
    delete RPCServer;
  }
#endif

  if (RecordReplay)
    delete RecordReplay;

  // Perform last deinitializations on the plugin.
  if (Error Err = deinitImpl())
    return Err;
  Initialized = false;

  return Plugin::success();
}

Error GenericPluginTy::initDevice(int32_t DeviceId) {
  assert(!Devices[DeviceId] && "Device already initialized");

  // Create the device and save the reference.
  GenericDeviceTy *Device = createDevice(*this, DeviceId, NumDevices);
  assert(Device && "Invalid device");

  // Save the device reference into the list.
  Devices[DeviceId] = Device;

  // Initialize the device and its resources.
  return Device->init(*this);
}

Error GenericPluginTy::deinitDevice(int32_t DeviceId) {
  // The device may be already deinitialized.
  if (Devices[DeviceId] == nullptr)
    return Plugin::success();

  // Deinitialize the device and release its resources.
  if (auto Err = Devices[DeviceId]->deinit(*this))
    return Err;

  // Delete the device and invalidate its reference.
  delete Devices[DeviceId];
  Devices[DeviceId] = nullptr;

  return Plugin::success();
}

Expected<bool> GenericPluginTy::checkELFImage(StringRef Image) const {
  // First check if this image is a regular ELF file.
  if (!utils::elf::isELF(Image))
    return false;

  // Check if this image is an ELF with a matching machine value.
  auto MachineOrErr = utils::elf::checkMachine(Image, getMagicElfBits());
  if (!MachineOrErr)
    return MachineOrErr.takeError();

  return MachineOrErr;
}

Expected<bool> GenericPluginTy::checkBitcodeImage(StringRef Image) const {
  if (identify_magic(Image) != file_magic::bitcode)
    return false;

  LLVMContext Context;
  auto ModuleOrErr = getLazyBitcodeModule(MemoryBufferRef(Image, ""), Context,
                                          /*ShouldLazyLoadMetadata=*/true);
  if (!ModuleOrErr)
    return ModuleOrErr.takeError();
  Module &M = **ModuleOrErr;

  return Triple(M.getTargetTriple()).getArch() == getTripleArch();
}

int32_t GenericPluginTy::is_initialized() const { return Initialized; }

void GenericPluginTy::check_invalid_image(__tgt_device_image *InvalidImage) {
  // Check if the image was rejected because of conflicting XNACK modes.
  checkInvalidImage(InvalidImage);
}

int32_t GenericPluginTy::supports_empty_images() {
  return supportsEmptyImages();
}

int32_t GenericPluginTy::is_plugin_compatible(__tgt_device_image *Image) {
  auto T = logger::log<int32_t>(__func__, Image);
  auto R = [&]() {
    StringRef Buffer(reinterpret_cast<const char *>(Image->ImageStart),
                     utils::getPtrDiff(Image->ImageEnd, Image->ImageStart));

    auto HandleError = [&](Error Err) -> bool {
      [[maybe_unused]] std::string ErrStr = toString(std::move(Err));
      DP("Failure to check validity of image %p: %s", Image, ErrStr.c_str());
      return false;
    };
    switch (identify_magic(Buffer)) {
    case file_magic::elf:
    case file_magic::elf_relocatable:
    case file_magic::elf_executable:
    case file_magic::elf_shared_object:
    case file_magic::elf_core: {
      auto MatchOrErr = checkELFImage(Buffer);
      if (Error Err = MatchOrErr.takeError())
        return HandleError(std::move(Err));
      return *MatchOrErr;
    }
    case file_magic::bitcode: {
      auto MatchOrErr = checkBitcodeImage(Buffer);
      if (Error Err = MatchOrErr.takeError())
        return HandleError(std::move(Err));
      return *MatchOrErr;
    }
    default:
      return false;
    }
  }();
  T.res(R);
  return R;
}

int32_t GenericPluginTy::is_device_compatible(int32_t DeviceId,
                                              __tgt_device_image *Image) {
  auto T = logger::log<int32_t>(__func__, DeviceId, Image);
  auto R = [&]() {
    StringRef Buffer(reinterpret_cast<const char *>(Image->ImageStart),
                     utils::getPtrDiff(Image->ImageEnd, Image->ImageStart));

    auto HandleError = [&](Error Err) -> bool {
      [[maybe_unused]] std::string ErrStr = toString(std::move(Err));
      DP("Failure to check validity of image %p: %s", Image, ErrStr.c_str());
      return false;
    };
    switch (identify_magic(Buffer)) {
    case file_magic::elf:
    case file_magic::elf_relocatable:
    case file_magic::elf_executable:
    case file_magic::elf_shared_object:
    case file_magic::elf_core: {
      auto MatchOrErr = checkELFImage(Buffer);
      if (Error Err = MatchOrErr.takeError())
        return HandleError(std::move(Err));
      if (!*MatchOrErr)
        return false;

      // Perform plugin-dependent checks for the specific architecture if
      // needed.
      auto CompatibleOrErr = isELFCompatible(DeviceId, Buffer);
      if (Error Err = CompatibleOrErr.takeError())
        return HandleError(std::move(Err));
      return *CompatibleOrErr;
    }
    case file_magic::bitcode: {
      auto MatchOrErr = checkBitcodeImage(Buffer);
      if (Error Err = MatchOrErr.takeError())
        return HandleError(std::move(Err));
      return *MatchOrErr;
    }
    default:
      return false;
    }
  }();
  T.res(R);
  return R;
}

int32_t GenericPluginTy::is_device_initialized(int32_t DeviceId) const {
  return isValidDeviceId(DeviceId) && Devices[DeviceId] != nullptr;
}

int32_t GenericPluginTy::init_device(int32_t DeviceId) {
  auto T = logger::log<int32_t>(__func__, DeviceId);
  auto R = [&]() {
    auto Err = initDevice(DeviceId);
    if (Err) {
      REPORT("Failure to initialize device %d: %s\n", DeviceId,
             toString(std::move(Err)).data());
      return OFFLOAD_FAIL;
    }

    return OFFLOAD_SUCCESS;
  }();
  T.res(R);
  return R;
}

int32_t GenericPluginTy::number_of_devices() {
  auto T = logger::log<int32_t>(__func__);
  auto R = [&]() { return getNumDevices(); }();
  T.res(R);
  return R;
}

int GenericPluginTy::number_of_team_procs(int DeviceId) {
  auto T = logger::log<int>(__func__, DeviceId);
  auto R = [&]() { return getDevice(DeviceId).getNumComputeUnits(); }();
  T.res(R);
  return R;
}

bool GenericPluginTy::has_apu_device(int32_t DeviceId) {
  auto T = logger::log<bool>(__func__, DeviceId);
  auto R = [&]() { return getDevice(DeviceId).hasAPUDevice(); }();
  T.res(R);
  return R;
}

bool GenericPluginTy::is_gfx90a(int32_t DeviceId) {
  auto T = logger::log<bool>(__func__, DeviceId);
  auto R = [&]() { return getDevice(DeviceId).hasGfx90aDeviceImpl(); }();
  T.res(R);
  return R;
}

bool GenericPluginTy::supports_unified_memory(int32_t DeviceId) {
  auto T = logger::log<bool>(__func__, DeviceId);
  auto R = [&]() { return getDevice(DeviceId).supportsUnifiedMemory(); }();
  T.res(R);
  return R;
}

bool GenericPluginTy::is_gfx90a_coarse_grain_usm_map_enabled(int32_t DeviceId) {
  auto T = logger::log<bool>(__func__, DeviceId);
  auto R = [&]() {
    return getDevice(DeviceId).IsGfx90aCoarseGrainUsmMapEnabled();
  }();
  T.res(R);
  return R;
}

bool GenericPluginTy::is_system_supporting_managed_memory(int32_t DeviceId) {
  auto T = logger::log<bool>(__func__, DeviceId);
  auto R = [&]() { return IsSystemSupportingManagedMemory(); }();
  T.res(R);
  return R;
}

int32_t GenericPluginTy::is_data_exchangable(int32_t SrcDeviceId,
                                             int32_t DstDeviceId) {
  auto T = logger::log<int32_t>(__func__, SrcDeviceId, DstDeviceId);
  auto R = [&]() { return isDataExchangable(SrcDeviceId, DstDeviceId); }();
  T.res(R);
  return R;
}

int32_t GenericPluginTy::initialize_record_replay(int32_t DeviceId,
                                                  int64_t MemorySize,
                                                  void *VAddr, bool isRecord,
                                                  bool SaveOutput,
                                                  uint64_t &ReqPtrArgOffset) {
  auto T = logger::log<int32_t>(__func__, DeviceId, MemorySize, VAddr, isRecord,
                                SaveOutput, &ReqPtrArgOffset);
  auto R = [&]() {
    GenericDeviceTy &Device = getDevice(DeviceId);
    RecordReplayTy::RRStatusTy Status =
        isRecord ? RecordReplayTy::RRStatusTy::RRRecording
                 : RecordReplayTy::RRStatusTy::RRReplaying;

  if (auto Err = RecordReplay->init(&Device, MemorySize, VAddr, Status,
                                    SaveOutput, ReqPtrArgOffset)) {
    REPORT("WARNING RR did not initialize RR-properly with %lu bytes"
           "(Error: %s)\n",
           MemorySize, toString(std::move(Err)).data());
    RecordReplay->setStatus(RecordReplayTy::RRStatusTy::RRDeactivated);

      if (!isRecord) {
        return OFFLOAD_FAIL;
      }
    }
    return OFFLOAD_SUCCESS;
  }();
  T.res(R);
  return R;
}

int32_t GenericPluginTy::load_binary(int32_t DeviceId,
                                     __tgt_device_image *TgtImage,
                                     __tgt_device_binary *Binary) {
  auto T = logger::log<int32_t>(__func__, DeviceId, TgtImage, Binary);
  auto R = [&]() {
    GenericDeviceTy &Device = getDevice(DeviceId);

    auto ImageOrErr = Device.loadBinary(*this, TgtImage);
    if (!ImageOrErr) {
      auto Err = ImageOrErr.takeError();
      REPORT("Failure to load binary image %p on device %d: %s\n", TgtImage,
             DeviceId, toString(std::move(Err)).data());
      return OFFLOAD_FAIL;
    }

    DeviceImageTy *Image = *ImageOrErr;
    assert(Image != nullptr && "Invalid Image");

    *Binary = __tgt_device_binary{reinterpret_cast<uint64_t>(Image)};

    return OFFLOAD_SUCCESS;
  }();
  T.res(R);
  return R;
}

void *GenericPluginTy::data_alloc(int32_t DeviceId, int64_t Size, void *HostPtr,
                                  int32_t Kind) {
  auto T = logger::log<void *>(__func__, DeviceId, Size, HostPtr, Kind);
  auto R = [&]() -> void * {
#ifdef OMPT_SUPPORT
    // If OMPT is enabled, collect start and end times for the allocation.
    OmptTimestampRAII Ts;
#endif
    auto AllocOrErr =
        getDevice(DeviceId).dataAlloc(Size, HostPtr, (TargetAllocTy)Kind);
    if (!AllocOrErr) {
      auto Err = AllocOrErr.takeError();
      REPORT("Failure to allocate device memory: %s\n",
             toString(std::move(Err)).data());
      return nullptr;
    }
    assert(*AllocOrErr && "Null pointer upon successful allocation");

    return *AllocOrErr;
  }();
  T.res(R);
  return R;
}

int32_t GenericPluginTy::data_delete(int32_t DeviceId, void *TgtPtr,
                                     int32_t Kind) {
  auto T = logger::log<int32_t>(__func__, DeviceId, TgtPtr, Kind);
  auto R = [&]() {
#ifdef OMPT_SUPPORT
    // If OMPT is enabled, collect start and end times for the data delete.
    OmptTimestampRAII Ts;
#endif
    auto Err = getDevice(DeviceId).dataDelete(TgtPtr, (TargetAllocTy)Kind);
    if (Err) {
      REPORT("Failure to deallocate device pointer %p: %s\n", TgtPtr,
             toString(std::move(Err)).data());
      return OFFLOAD_FAIL;
    }

    return OFFLOAD_SUCCESS;
  }();
  T.res(R);
  return R;
}

int32_t GenericPluginTy::data_lock(int32_t DeviceId, void *Ptr, int64_t Size,
                                   void **LockedPtr) {
  auto T = logger::log<int32_t>(__func__, DeviceId, Ptr, Size, LockedPtr);
  auto R = [&]() {
    auto LockedPtrOrErr = getDevice(DeviceId).dataLock(Ptr, Size);
    if (!LockedPtrOrErr) {
      auto Err = LockedPtrOrErr.takeError();
      REPORT("Failure to lock memory %p: %s\n", Ptr,
             toString(std::move(Err)).data());
      return OFFLOAD_FAIL;
    }

    if (!(*LockedPtrOrErr)) {
      REPORT("Failure to lock memory %p: obtained a null locked pointer\n",
             Ptr);
      return OFFLOAD_FAIL;
    }
    *LockedPtr = *LockedPtrOrErr;

    return OFFLOAD_SUCCESS;
  }();
  T.res(R);
  return R;
}

int32_t GenericPluginTy::data_unlock(int32_t DeviceId, void *Ptr) {
  auto T = logger::log<int32_t>(__func__, DeviceId, Ptr);
  auto R = [&]() {
    auto Err = getDevice(DeviceId).dataUnlock(Ptr);
    if (Err) {
      REPORT("Failure to unlock memory %p: %s\n", Ptr,
             toString(std::move(Err)).data());
      return OFFLOAD_FAIL;
    }

    return OFFLOAD_SUCCESS;
  }();
  T.res(R);
  return R;
}

int32_t GenericPluginTy::data_notify_mapped(int32_t DeviceId, void *HstPtr,
                                            int64_t Size) {
  auto T = logger::log<int32_t>(__func__, DeviceId, HstPtr, Size);
  auto R = [&]() {
    auto Err = getDevice(DeviceId).notifyDataMapped(HstPtr, Size);
    if (Err) {
      REPORT("Failure to notify data mapped %p: %s\n", HstPtr,
             toString(std::move(Err)).data());
      return OFFLOAD_FAIL;
    }

    return OFFLOAD_SUCCESS;
  }();
  T.res(R);
  return R;
}

int32_t GenericPluginTy::data_notify_unmapped(int32_t DeviceId, void *HstPtr) {
  auto T = logger::log<int32_t>(__func__, DeviceId, HstPtr);
  auto R = [&]() {
    auto Err = getDevice(DeviceId).notifyDataUnmapped(HstPtr);
    if (Err) {
      REPORT("Failure to notify data unmapped %p: %s\n", HstPtr,
             toString(std::move(Err)).data());
      return OFFLOAD_FAIL;
    }

    return OFFLOAD_SUCCESS;
  }();
  T.res(R);
  return R;
}

int32_t GenericPluginTy::data_submit(int32_t DeviceId, void *TgtPtr,
                                     void *HstPtr, int64_t Size) {
  auto T = logger::log<int32_t>(__func__, DeviceId, TgtPtr, HstPtr, Size);
  auto R = [&]() {
    return data_submit_async(DeviceId, TgtPtr, HstPtr, Size,
                             /*AsyncInfoPtr=*/nullptr);
  }();
  T.res(R);
  return R;
}

int32_t GenericPluginTy::data_submit_async(int32_t DeviceId, void *TgtPtr,
                                           void *HstPtr, int64_t Size,
                                           __tgt_async_info *AsyncInfoPtr) {
  auto T = logger::log<int32_t>(__func__, DeviceId, TgtPtr, HstPtr, Size,
                                AsyncInfoPtr);
  auto R = [&]() {
    auto Err =
        getDevice(DeviceId).dataSubmit(TgtPtr, HstPtr, Size, AsyncInfoPtr);
    if (Err) {
      REPORT("Failure to copy data from host to device. Pointers: host "
             "= " DPxMOD ", device = " DPxMOD ", size = %" PRId64 ": %s\n",
             DPxPTR(HstPtr), DPxPTR(TgtPtr), Size,
             toString(std::move(Err)).data());
      return OFFLOAD_FAIL;
    }

    return OFFLOAD_SUCCESS;
  }();
  T.res(R);
  return R;
}

int32_t GenericPluginTy::data_retrieve(int32_t DeviceId, void *HstPtr,
                                       void *TgtPtr, int64_t Size) {
  auto T = logger::log<int32_t>(__func__, DeviceId, HstPtr, TgtPtr, Size);
  auto R = [&]() {
    return data_retrieve_async(DeviceId, HstPtr, TgtPtr, Size,
                               /*AsyncInfoPtr=*/nullptr);
  }();
  T.res(R);
  return R;
}

int32_t GenericPluginTy::data_retrieve_async(int32_t DeviceId, void *HstPtr,
                                             void *TgtPtr, int64_t Size,
                                             __tgt_async_info *AsyncInfoPtr) {
<<<<<<< HEAD
  auto T = logger::log<int32_t>(__func__, DeviceId, HstPtr, TgtPtr, Size,
                                AsyncInfoPtr);
  auto R = [&]() {
    auto Err =
        getDevice(DeviceId).dataRetrieve(HstPtr, TgtPtr, Size, AsyncInfoPtr);
    if (Err) {
      REPORT("Faliure to copy data from device to host. Pointers: host "
             "= " DPxMOD ", device = " DPxMOD ", size = %" PRId64 ": %s\n",
             DPxPTR(HstPtr), DPxPTR(TgtPtr), Size,
             toString(std::move(Err)).data());
      return OFFLOAD_FAIL;
    }
=======
  auto Err =
      getDevice(DeviceId).dataRetrieve(HstPtr, TgtPtr, Size, AsyncInfoPtr);
  if (Err) {
    REPORT("Failure to copy data from device to host. Pointers: host "
           "= " DPxMOD ", device = " DPxMOD ", size = %" PRId64 ": %s\n",
           DPxPTR(HstPtr), DPxPTR(TgtPtr), Size,
           toString(std::move(Err)).data());
    return OFFLOAD_FAIL;
  }
>>>>>>> 0324c70f

    return OFFLOAD_SUCCESS;
  }();
  T.res(R);
  return R;
}

int32_t GenericPluginTy::data_exchange(int32_t SrcDeviceId, void *SrcPtr,
                                       int32_t DstDeviceId, void *DstPtr,
                                       int64_t Size) {
  auto T = logger::log<int32_t>(__func__, SrcDeviceId, SrcPtr, DstDeviceId,
                                DstPtr, Size);
  auto R = [&]() {
    return data_exchange_async(SrcDeviceId, SrcPtr, DstDeviceId, DstPtr, Size,
                               /*AsyncInfoPtr=*/nullptr);
  }();
  T.res(R);
  return R;
}

int32_t GenericPluginTy::data_exchange_async(int32_t SrcDeviceId, void *SrcPtr,
                                             int DstDeviceId, void *DstPtr,
                                             int64_t Size,
                                             __tgt_async_info *AsyncInfo) {
  auto T = logger::log<int32_t>(__func__, SrcDeviceId, SrcPtr, DstDeviceId,
                                DstPtr, Size, AsyncInfo);
  auto R = [&]() {
    GenericDeviceTy &SrcDevice = getDevice(SrcDeviceId);
    GenericDeviceTy &DstDevice = getDevice(DstDeviceId);
    auto Err =
        SrcDevice.dataExchange(SrcPtr, DstDevice, DstPtr, Size, AsyncInfo);
    if (Err) {
      REPORT("Failure to copy data from device (%d) to device (%d). Pointers: "
             "host = " DPxMOD ", device = " DPxMOD ", size = %" PRId64 ": %s\n",
             SrcDeviceId, DstDeviceId, DPxPTR(SrcPtr), DPxPTR(DstPtr), Size,
             toString(std::move(Err)).data());
      return OFFLOAD_FAIL;
    }

    return OFFLOAD_SUCCESS;
  }();
  T.res(R);
  return R;
}

int32_t GenericPluginTy::launch_kernel_sync(int32_t DeviceId, void *TgtEntryPtr,
                                            void **TgtArgs,
                                            ptrdiff_t *TgtOffsets,
                                            KernelArgsTy *KernelArgs) {
  auto T = logger::log<int32_t>(__func__, DeviceId, TgtEntryPtr, TgtArgs,
                                TgtOffsets, KernelArgs);
  auto R = [&]() {
    __tgt_async_info *AsyncInfoPtr = nullptr;
    return launch_kernel(DeviceId, TgtEntryPtr, TgtArgs, TgtOffsets, KernelArgs,
                         AsyncInfoPtr);
  }();
  T.res(R);
  return R;
}

int32_t GenericPluginTy::launch_kernel(int32_t DeviceId, void *TgtEntryPtr,
                                       void **TgtArgs, ptrdiff_t *TgtOffsets,
                                       KernelArgsTy *KernelArgs,
                                       __tgt_async_info *AsyncInfoPtr) {
  auto T = logger::log<int32_t>(__func__, DeviceId, TgtEntryPtr, TgtArgs,
                                TgtOffsets, KernelArgs, AsyncInfoPtr);
  auto R = [&]() {
    auto Err = getDevice(DeviceId).launchKernel(
        TgtEntryPtr, TgtArgs, TgtOffsets, *KernelArgs, AsyncInfoPtr);
    if (Err) {
      REPORT("Failure to run target region " DPxMOD " in device %d: %s\n",
             DPxPTR(TgtEntryPtr), DeviceId, toString(std::move(Err)).data());
      return OFFLOAD_FAIL;
    }

    return OFFLOAD_SUCCESS;
  }();
  T.res(R);
  return R;
}

int32_t GenericPluginTy::synchronize(int32_t DeviceId,
                                     __tgt_async_info *AsyncInfoPtr) {
  auto T = logger::log<int32_t>(__func__, DeviceId, AsyncInfoPtr);
  auto R = [&]() {
    auto Err = getDevice(DeviceId).synchronize(AsyncInfoPtr);
    if (Err) {
      REPORT("Failure to synchronize stream %p: %s\n", AsyncInfoPtr->Queue,
             toString(std::move(Err)).data());
      return OFFLOAD_FAIL;
    }

    return OFFLOAD_SUCCESS;
  }();
  T.res(R);
  return R;
}

int32_t GenericPluginTy::query_async(int32_t DeviceId,
                                     __tgt_async_info *AsyncInfoPtr) {
  auto T = logger::log<int32_t>(__func__, DeviceId, AsyncInfoPtr);
  auto R = [&]() {
    auto Err = getDevice(DeviceId).queryAsync(AsyncInfoPtr);
    if (Err) {
      REPORT("Failure to query stream %p: %s\n", AsyncInfoPtr->Queue,
             toString(std::move(Err)).data());
      return OFFLOAD_FAIL;
    }

    return OFFLOAD_SUCCESS;
  }();
  T.res(R);
  return R;
}

void GenericPluginTy::print_device_info(int32_t DeviceId) {
  if (auto Err = getDevice(DeviceId).printInfo())
    REPORT("Failure to print device %d info: %s\n", DeviceId,
           toString(std::move(Err)).data());
}

int32_t GenericPluginTy::create_event(int32_t DeviceId, void **EventPtr) {
  auto T = logger::log<int32_t>(__func__, DeviceId, EventPtr);
  auto R = [&]() {
    auto Err = getDevice(DeviceId).createEvent(EventPtr);
    if (Err) {
      REPORT("Failure to create event: %s\n", toString(std::move(Err)).data());
      return OFFLOAD_FAIL;
    }

    return OFFLOAD_SUCCESS;
  }();
  T.res(R);
  return R;
}

int32_t GenericPluginTy::record_event(int32_t DeviceId, void *EventPtr,
                                      __tgt_async_info *AsyncInfoPtr) {
  auto T = logger::log<int32_t>(__func__, DeviceId, EventPtr, AsyncInfoPtr);
  auto R = [&]() {
    auto Err = getDevice(DeviceId).recordEvent(EventPtr, AsyncInfoPtr);
    if (Err) {
      REPORT("Failure to record event %p: %s\n", EventPtr,
             toString(std::move(Err)).data());
      return OFFLOAD_FAIL;
    }

    return OFFLOAD_SUCCESS;
  }();
  T.res(R);
  return R;
}

int32_t GenericPluginTy::wait_event(int32_t DeviceId, void *EventPtr,
                                    __tgt_async_info *AsyncInfoPtr) {
  auto T = logger::log<int32_t>(__func__, DeviceId, EventPtr, AsyncInfoPtr);
  auto R = [&]() {
    auto Err = getDevice(DeviceId).waitEvent(EventPtr, AsyncInfoPtr);
    if (Err) {
      REPORT("Failure to wait event %p: %s\n", EventPtr,
             toString(std::move(Err)).data());
      return OFFLOAD_FAIL;
    }

    return OFFLOAD_SUCCESS;
  }();
  T.res(R);
  return R;
}

int32_t GenericPluginTy::sync_event(int32_t DeviceId, void *EventPtr) {
  auto T = logger::log<int32_t>(__func__, DeviceId, EventPtr);
  auto R = [&]() {
    auto Err = getDevice(DeviceId).syncEvent(EventPtr);
    if (Err) {
      REPORT("Failure to synchronize event %p: %s\n", EventPtr,
             toString(std::move(Err)).data());
      return OFFLOAD_FAIL;
    }

    return OFFLOAD_SUCCESS;
  }();
  T.res(R);
  return R;
}

int32_t GenericPluginTy::destroy_event(int32_t DeviceId, void *EventPtr) {
  auto T = logger::log<int32_t>(__func__, DeviceId, EventPtr);
  auto R = [&]() {
    auto Err = getDevice(DeviceId).destroyEvent(EventPtr);
    if (Err) {
      REPORT("Failure to destroy event %p: %s\n", EventPtr,
             toString(std::move(Err)).data());
      return OFFLOAD_FAIL;
    }

    return OFFLOAD_SUCCESS;
  }();
  T.res(R);
  return R;
}

int32_t GenericPluginTy::init_async_info(int32_t DeviceId,
                                         __tgt_async_info **AsyncInfoPtr) {
  auto T = logger::log<int32_t>(__func__, DeviceId, AsyncInfoPtr);
  auto R = [&]() {
    assert(AsyncInfoPtr && "Invalid async info");

    auto Err = getDevice(DeviceId).initAsyncInfo(AsyncInfoPtr);
    if (Err) {
      REPORT("Failure to initialize async info at " DPxMOD
             " on device %d: %s\n",
             DPxPTR(*AsyncInfoPtr), DeviceId, toString(std::move(Err)).data());
      return OFFLOAD_FAIL;
    }
    return OFFLOAD_SUCCESS;
  }();
  T.res(R);
  return R;
}

int32_t GenericPluginTy::init_device_info(int32_t DeviceId,
                                          __tgt_device_info *DeviceInfo,
                                          const char **ErrStr) {
  auto T = logger::log<int32_t>(__func__, DeviceId, DeviceInfo, ErrStr);
  auto R = [&]() {
    *ErrStr = "";

    auto Err = getDevice(DeviceId).initDeviceInfo(DeviceInfo);
    if (Err) {
      REPORT("Failure to initialize device info at " DPxMOD
             " on device %d: %s\n",
             DPxPTR(DeviceInfo), DeviceId, toString(std::move(Err)).data());
      return OFFLOAD_FAIL;
    }

    return OFFLOAD_SUCCESS;
  }();
  T.res(R);
  return R;
}

// Register mapped or allocated memory (with omp_target_alloc or omp_alloc)
// as coarse grain
// \arg DeviceId is the ID of the device for which the memory should be switched
// to coarse grain mode. \arg ptr is the base pointer of the region to be
// registered as coarse grain \arg size is the size of the memory region to be
// registered as coarse grain
int GenericPluginTy::set_coarse_grain_mem_region(int32_t DeviceId, void *ptr,
                                                 int64_t size) {
  auto T = logger::log<int>(__func__, DeviceId, ptr, size);
  auto R = [&]() {
    auto Err = getDevice(DeviceId).setCoarseGrainMemory(ptr, size);

    if (Err) {
      REPORT("Failure switching memory region to coarse grain mode (ptr: %p, "
             "size: %ld)\n",
             ptr, size);
      return OFFLOAD_FAIL;
    }
    return OFFLOAD_SUCCESS;
  }();
  T.res(R);
  return R;
}

// Request GPU driver to add all pages underlying memory [ptr,ptr+size[ to the
// \arg DeviceId page table
// \arg DeviceId is the ID of the device for which the memory should be switched
// to coarse grain mode. \arg ptr is the base pointer of the region to be
// registered as coarse grain \arg size is the size of the memory region to be
// registered as coarse grain
int GenericPluginTy::prepopulate_page_table(int32_t DeviceId, void *ptr,
                                            int64_t size) {
  auto T = logger::log<int>(__func__, DeviceId, ptr, size);
  auto R = [&]() {
    auto Err = getDevice(DeviceId).prepopulatePageTable(ptr, size);

    if (Err) {
      REPORT("Failure prepopulating GPU page table (ptr: %p, "
             "size: %ld)\n",
             ptr, size);
      return OFFLOAD_FAIL;
    }
    return OFFLOAD_SUCCESS;
  }();
  T.res(R);
  return R;
}

int32_t GenericPluginTy::set_device_identifier(int32_t UserId,
                                               int32_t DeviceId) {
  UserDeviceIds[DeviceId] = UserId;
  return OFFLOAD_SUCCESS;
}

// Query if [ptr, ptr+size] belongs to coarse grain memory region
int32_t GenericPluginTy::query_coarse_grain_mem_region(int32_t DeviceId,
                                                       const void *ptr,
                                                       int64_t size) {
  auto T = logger::log<int32_t>(__func__, DeviceId, ptr, size);
  auto R = [&]() {
    auto QueryCoarseGrainReturnValue =
        getDevice(DeviceId).queryCoarseGrainMemory(ptr, size);

    return QueryCoarseGrainReturnValue;
  }();
  T.res(R);
  return R;
}

// set coarse grain mem for tracking on memory whose memtype attribute
// has already been set
void GenericPluginTy::set_coarse_grain_mem(int32_t DeviceId, const void *ptr,
                                           int64_t size, bool set_attr) {
  auto T = logger::log<int32_t>(__func__, DeviceId, ptr, size);
  if (auto Err = getDevice(DeviceId).setCoarseGrainMemoryImpl((void *)ptr, size,
                                                              set_attr))
    REPORT("Failure to setCoarseGrainMemory: %s\n",
           toString(std::move(Err)).data());
  T.res(0);
  return;
}

int32_t GenericPluginTy::get_global(__tgt_device_binary Binary, uint64_t Size,
                                    const char *Name, void **DevicePtr) {
  auto T = logger::log<int32_t>(__func__, Binary.handle, Size, Name, DevicePtr);
  auto R = [&]() {
    assert(Binary.handle && "Invalid device binary handle");
    DeviceImageTy &Image = *reinterpret_cast<DeviceImageTy *>(Binary.handle);

    GenericDeviceTy &Device = Image.getDevice();

    GlobalTy DeviceGlobal(Name, Size);
    GenericGlobalHandlerTy &GHandler = getGlobalHandler();
    if (auto Err =
            GHandler.getGlobalMetadataFromDevice(Device, Image, DeviceGlobal)) {
      REPORT("Failure to look up global address: %s\n",
             toString(std::move(Err)).data());
      return OFFLOAD_FAIL;
    }

    *DevicePtr = DeviceGlobal.getPtr();
    assert(DevicePtr && "Invalid device global's address");

    // Save the loaded globals if we are recording.
    RecordReplayTy &RecordReplay = Device.Plugin.getRecordReplay();
    if (RecordReplay.isRecording())
      RecordReplay.addEntry(Name, Size, *DevicePtr);

    return OFFLOAD_SUCCESS;
  }();
  T.res(R);
  return R;
}

int32_t GenericPluginTy::get_function(__tgt_device_binary Binary,
                                      const char *Name, void **KernelPtr) {
  auto T = logger::log<int32_t>(__func__, Binary.handle, Name, KernelPtr);
  auto R = [&]() {
    assert(Binary.handle && "Invalid device binary handle");
    DeviceImageTy &Image = *reinterpret_cast<DeviceImageTy *>(Binary.handle);

    GenericDeviceTy &Device = Image.getDevice();

    auto KernelOrErr = Device.constructKernel(Name);
    if (Error Err = KernelOrErr.takeError()) {
      REPORT("Failure to look up kernel: %s\n",
             toString(std::move(Err)).data());
      return OFFLOAD_FAIL;
    }

    GenericKernelTy &Kernel = *KernelOrErr;
    if (auto Err = Kernel.init(Device, Image)) {
      REPORT("Failure to init kernel: %s\n", toString(std::move(Err)).data());
      return OFFLOAD_FAIL;
    }

    // Note that this is not the kernel's device address.
    *KernelPtr = &Kernel;
    return OFFLOAD_SUCCESS;
  }();
  T.res(R);
  return R;
}

int32_t GenericPluginTy::use_auto_zero_copy(int32_t DeviceId) {
  auto T = logger::log<int32_t>(__func__, DeviceId);
  auto R = [&]() { return getDevice(DeviceId).useAutoZeroCopy(); }();
  T.res(R);
  return R;
}

int32_t GenericPluginTy::enable_access_to_all_agents(int32_t DeviceId,
                                                     void *ptr) {
  auto T = logger::log<int32_t>(__func__, DeviceId, ptr);
  auto R = [&]() {
    // Not implemented yet.
    return OFFLOAD_FAIL;
  }();
  T.res(R);
  return R;
}

int32_t GenericPluginTy::zero_copy_sanity_checks_and_diag(
    int32_t DeviceId, bool isUnifiedSharedMemory, bool isAutoZeroCopy,
    bool isEagerMaps) {
  auto T = logger::log<int32_t>(__func__, DeviceId, isUnifiedSharedMemory,
                                isAutoZeroCopy, isEagerMaps);
  auto R = [&]() {
    auto Err = getDevice(DeviceId).zeroCopySanityChecksAndDiag(
        isUnifiedSharedMemory, isAutoZeroCopy, isEagerMaps);

    if (Err) {
      REPORT("Failure in zero-copy sanity checks\n");
      return OFFLOAD_FAIL;
    }

    return OFFLOAD_SUCCESS;
  }();
  T.res(R);
  return R;
}

int32_t GenericPluginTy::get_num_multi_devices(int32_t DeviceId) {
  auto T = logger::log<int32_t>(__func__);
  auto R = [&]() { return getDevice(DeviceId).getNumMultiDevices(); }();
  T.res(R);
  return R;
}

bool GenericPluginTy::kernel_is_multi_device(int32_t DeviceId,
                                             void *TgtEntryPtr) {
  auto T = logger::log<bool>(__func__, DeviceId, TgtEntryPtr);
  auto R = [&]() {
    return getDevice(DeviceId).getMultiDeviceKernelValue(TgtEntryPtr);
  }();
  T.res(R);
  return R;
}

bool GenericPluginTy::use_shared_mem_for_descriptor(int32_t DeviceId,
                                                    int64_t Size) {
  auto T = logger::log<bool>(__func__, DeviceId);
  auto R = [&]() {
    return getDevice(DeviceId).useSharedMemForDescriptor(Size);
  }();
  T.res(R);
  return R;
}<|MERGE_RESOLUTION|>--- conflicted
+++ resolved
@@ -1245,36 +1245,6 @@
   return GHandler.writeGlobalToDevice(*this, Image, DevEnvGlobal);
 }
 
-<<<<<<< HEAD
-=======
-Error GenericDeviceTy::setupRPCServer(GenericPluginTy &Plugin,
-                                      DeviceImageTy &Image) {
-  // The plugin either does not need an RPC server or it is unavailable.
-  if (!shouldSetupRPCServer())
-    return Plugin::success();
-
-  // Check if this device needs to run an RPC server.
-  RPCServerTy &Server = Plugin.getRPCServer();
-  auto UsingOrErr =
-      Server.isDeviceUsingRPC(*this, Plugin.getGlobalHandler(), Image);
-  if (!UsingOrErr)
-    return UsingOrErr.takeError();
-
-  if (!UsingOrErr.get())
-    return Plugin::success();
-
-  if (auto Err = Server.initDevice(*this, Plugin.getGlobalHandler(), Image))
-    return Err;
-
-  if (auto Err = Server.startThread())
-    return Err;
-
-  RPCServer = &Server;
-  DP("Running an RPC server on device %d\n", getDeviceId());
-  return Plugin::success();
-}
-
->>>>>>> 0324c70f
 Error PinnedAllocationMapTy::insertEntry(void *HstPtr, void *DevAccessiblePtr,
                                          size_t Size, bool ExternallyLocked) {
   // Insert the new entry into the map.
@@ -2362,7 +2332,6 @@
 int32_t GenericPluginTy::data_retrieve_async(int32_t DeviceId, void *HstPtr,
                                              void *TgtPtr, int64_t Size,
                                              __tgt_async_info *AsyncInfoPtr) {
-<<<<<<< HEAD
   auto T = logger::log<int32_t>(__func__, DeviceId, HstPtr, TgtPtr, Size,
                                 AsyncInfoPtr);
   auto R = [&]() {
@@ -2375,17 +2344,6 @@
              toString(std::move(Err)).data());
       return OFFLOAD_FAIL;
     }
-=======
-  auto Err =
-      getDevice(DeviceId).dataRetrieve(HstPtr, TgtPtr, Size, AsyncInfoPtr);
-  if (Err) {
-    REPORT("Failure to copy data from device to host. Pointers: host "
-           "= " DPxMOD ", device = " DPxMOD ", size = %" PRId64 ": %s\n",
-           DPxPTR(HstPtr), DPxPTR(TgtPtr), Size,
-           toString(std::move(Err)).data());
-    return OFFLOAD_FAIL;
-  }
->>>>>>> 0324c70f
 
     return OFFLOAD_SUCCESS;
   }();
