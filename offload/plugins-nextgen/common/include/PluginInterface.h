--- conflicted
+++ resolved
@@ -1201,7 +1201,6 @@
   /// Return the number of devices this plugin can support.
   int32_t number_of_devices();
 
-<<<<<<< HEAD
   /// Returns the number of processors available on the device.
   int number_of_team_procs(int DeviceId);
 
@@ -1220,11 +1219,6 @@
   /// Returns if managed memory is supported.
   bool is_system_supporting_managed_memory(int32_t DeviceId);
 
-  /// Initializes the OpenMP register requires information.
-  int64_t init_requires(int64_t RequiresFlags);
-
-=======
->>>>>>> bc9823cf
   /// Returns non-zero if the data can be exchanged between the two devices.
   int32_t is_data_exchangable(int32_t SrcDeviceId, int32_t DstDeviceId);
 
