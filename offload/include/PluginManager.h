//===-- PluginManager.h - Plugin loading and communication API --*- C++ -*-===//
//
// Part of the LLVM Project, under the Apache License v2.0 with LLVM Exceptions.
// See https://llvm.org/LICENSE.txt for license information.
// SPDX-License-Identifier: Apache-2.0 WITH LLVM-exception
//
//===----------------------------------------------------------------------===//
//
// Declarations for managing devices that are handled by RTL plugins.
//
//===----------------------------------------------------------------------===//

#ifndef OMPTARGET_PLUGIN_MANAGER_H
#define OMPTARGET_PLUGIN_MANAGER_H

#include "OpenMP/OMPT/OmptTracingBuffer.h"
#include "PluginInterface.h"

#include "DeviceImage.h"
#include "ExclusiveAccess.h"
#include "Shared/APITypes.h"
#include "Shared/Requirements.h"

#include "device.h"

#include "llvm/ADT/DenseSet.h"
#include "llvm/ADT/SmallVector.h"
#include "llvm/ADT/iterator.h"
#include "llvm/ADT/iterator_range.h"
#include "llvm/Support/DynamicLibrary.h"
#include "llvm/Support/Error.h"

#include <cstdint>
#include <list>
#include <memory>
#include <mutex>
#include <string>

using GenericPluginTy = llvm::omp::target::plugin::GenericPluginTy;

/// Struct for the data required to handle plugins
struct PluginManager {
  /// Type of the devices container. We hand out DeviceTy& to queries which are
  /// stable addresses regardless if the container changes.
  using DeviceContainerTy = llvm::SmallVector<std::unique_ptr<DeviceTy>>;

  /// Exclusive accessor type for the device container.
  using ExclusiveDevicesAccessorTy = Accessor<DeviceContainerTy>;

  PluginManager() : TraceRecordManager(nullptr) {}

  void init();

  void deinit();

  // Register a shared library with all (compatible) RTLs.
  void registerLib(__tgt_bin_desc *Desc);

  // Unregister a shared library from all RTLs.
  void unregisterLib(__tgt_bin_desc *Desc);

  void addDeviceImage(__tgt_bin_desc &TgtBinDesc,
                      __tgt_device_image &TgtDeviceImage) {
    DeviceImages.emplace_back(
        std::make_unique<DeviceImageTy>(TgtBinDesc, TgtDeviceImage));
  }

  /// Return the device presented to the user as device \p DeviceNo if it is
  /// initialized and ready. Otherwise return an error explaining the problem.
  llvm::Expected<DeviceTy &> getDevice(uint32_t DeviceNo);

  /// Iterate over all initialized and ready devices registered with this
  /// plugin.
  auto devices(ExclusiveDevicesAccessorTy &DevicesAccessor) {
    return llvm::make_pointee_range(*DevicesAccessor);
  }

  /// Iterate over all device images registered with this plugin.
  auto deviceImages() { return llvm::make_pointee_range(DeviceImages); }

  /// Translation table retreived from the binary
  HostEntriesBeginToTransTableTy HostEntriesBeginToTransTable;
  std::mutex TrlTblMtx; ///< For Translation Table
  /// Host offload entries in order of image registration
<<<<<<< HEAD
  std::vector<__tgt_offload_entry *> HostEntriesBeginRegistrationOrder;
=======
  llvm::SmallVector<llvm::offloading::EntryTy *>
      HostEntriesBeginRegistrationOrder;
>>>>>>> ffde2687

  /// Map from ptrs on the host to an entry in the Translation Table
  HostPtrToTableMapTy HostPtrToTableMap;
  std::mutex TblMapMtx; ///< For HostPtrToTableMap

  // Work around for plugins that call dlopen on shared libraries that call
  // tgt_register_lib during their initialisation. Stash the pointers in a
  // vector until the plugins are all initialised and then register them.
  bool delayRegisterLib(__tgt_bin_desc *Desc) {
    if (RTLsLoaded)
      return false;
    DelayedBinDesc.push_back(Desc);
    return true;
  }

  void registerDelayedLibraries() {
    // Only called by libomptarget constructor
    RTLsLoaded = true;
    for (auto *Desc : DelayedBinDesc)
      __tgt_register_lib(Desc);
    DelayedBinDesc.clear();
  }

  /// Return the number of usable devices.
  int getNumDevices() { return getExclusiveDevicesAccessor()->size(); }

  /// Return an exclusive handle to access the devices container.
  ExclusiveDevicesAccessorTy getExclusiveDevicesAccessor() {
    return Devices.getExclusiveAccessor();
  }

  /// Initialize \p Plugin. Returns true on success.
  bool initializePlugin(GenericPluginTy &Plugin);

  /// Initialize device \p DeviceNo of \p Plugin. Returns true on success.
  bool initializeDevice(GenericPluginTy &Plugin, int32_t DeviceId);

  /// Eagerly initialize all plugins and their devices.
  void initializeAllDevices();

  /// Iterator range for all plugins (in use or not, but always valid).
  auto plugins() { return llvm::make_pointee_range(Plugins); }

  /// Iterator range for all plugins (in use or not, but always valid).
  auto plugins() const { return llvm::make_pointee_range(Plugins); }

  /// Return the user provided requirements.
  int64_t getRequirements() const { return Requirements.getRequirements(); }

  /// Add \p Flags to the user provided requirements.
  void addRequirements(int64_t Flags) { Requirements.addRequirements(Flags); }

  /// Returns the number of plugins that are active.
  int getNumActivePlugins() const {
    int count = 0;
    for (auto &R : plugins())
      if (R.is_initialized())
        ++count;

    return count;
  }

  auto getTraceRecordManager() const {
    // Must be called after runtime is initialized. Since the runtime init
    // allocates TraceRecordManager, we assert below.
    assert(TraceRecordManager && "Trace record manager not initialized");
    return TraceRecordManager;
  }

private:
  bool RTLsLoaded = false;
  llvm::SmallVector<__tgt_bin_desc *> DelayedBinDesc;

  // List of all plugins, in use or not.
  llvm::SmallVector<std::unique_ptr<GenericPluginTy>> Plugins;

  // Mapping of plugins to the OpenMP device identifier.
  llvm::DenseMap<std::pair<const GenericPluginTy *, int32_t>, int32_t>
      DeviceIds;

  // Set of all device images currently in use.
  llvm::DenseSet<const __tgt_device_image *> UsedImages;

  /// Executable images and information extracted from the input images passed
  /// to the runtime.
  llvm::SmallVector<std::unique_ptr<DeviceImageTy>> DeviceImages;

  /// The user provided requirements.
  RequirementCollection Requirements;

  std::mutex RTLsMtx; ///< For RTLs

  /// Devices associated with plugins, accesses to the container are exclusive.
  ProtectedObj<DeviceContainerTy> Devices;

  OmptTracingBufferMgr *TraceRecordManager;
};

/// Initialize the plugin manager and OpenMP runtime.
void initRuntime();

/// Deinitialize the plugin and delete it.
void deinitRuntime();

extern PluginManager *PM;

#endif // OMPTARGET_PLUGIN_MANAGER_H<|MERGE_RESOLUTION|>--- conflicted
+++ resolved
@@ -82,12 +82,8 @@
   HostEntriesBeginToTransTableTy HostEntriesBeginToTransTable;
   std::mutex TrlTblMtx; ///< For Translation Table
   /// Host offload entries in order of image registration
-<<<<<<< HEAD
-  std::vector<__tgt_offload_entry *> HostEntriesBeginRegistrationOrder;
-=======
   llvm::SmallVector<llvm::offloading::EntryTy *>
       HostEntriesBeginRegistrationOrder;
->>>>>>> ffde2687
 
   /// Map from ptrs on the host to an entry in the Translation Table
   HostPtrToTableMapTy HostPtrToTableMap;
