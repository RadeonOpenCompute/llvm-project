--- conflicted
+++ resolved
@@ -194,7 +194,6 @@
         return name
 
 def add_libraries(source):
-<<<<<<< HEAD
     if config.libomptarget_has_libc:
         if config.libomptarget_current_target.startswith('nvptx'):
             return source + " " + config.llvm_library_dir + "/libcgpu-nvptx.a " + \
@@ -223,9 +222,6 @@
     if libomptarget_target.startswith('x86_64'):
         return 'x86-64'
     return 'native'
-=======
-    return source + " " + config.llvm_library_intdir + "/libomptarget.devicertl.a"
->>>>>>> 3db78fa1
 
 # Add platform targets
 host_targets = [
