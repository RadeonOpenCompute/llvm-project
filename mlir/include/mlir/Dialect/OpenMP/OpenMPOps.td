//===-- OpenMPOps.td - OpenMP dialect operation definitions *- tablegen -*-===//
//
// Part of the LLVM Project, under the Apache License v2.0 with LLVM Exceptions.
// See https://llvm.org/LICENSE.txt for license information.
// SPDX-License-Identifier: Apache-2.0 WITH LLVM-exception
//
//===----------------------------------------------------------------------===//
//
// This file defines the basic operations for the OpenMP dialect.
//
//===----------------------------------------------------------------------===//


#ifndef OPENMP_OPS
#define OPENMP_OPS

include "mlir/IR/EnumAttr.td"
include "mlir/IR/OpBase.td"
include "mlir/Interfaces/SideEffectInterfaces.td"
include "mlir/Interfaces/ControlFlowInterfaces.td"
include "mlir/IR/SymbolInterfaces.td"
include "mlir/Dialect/LLVMIR/LLVMOpBase.td"
include "mlir/Dialect/OpenACCMPCommon/Interfaces/AtomicInterfaces.td"
include "mlir/Dialect/OpenMP/OpenMPOpsInterfaces.td"
include "mlir/Dialect/OpenMP/OpenMPTypeInterfaces.td"

def OpenMP_Dialect : Dialect {
  let name = "omp";
  let cppNamespace = "::mlir::omp";
  let dependentDialects = ["::mlir::LLVM::LLVMDialect, ::mlir::func::FuncDialect"];
  let useDefaultAttributePrinterParser = 1;
  let useDefaultTypePrinterParser = 1;
}

// OmpCommon requires definition of OpenACC_Dialect.
include "mlir/Dialect/OpenMP/OmpCommon.td"

//===----------------------------------------------------------------------===//
//  OpenMP Attributes
//===----------------------------------------------------------------------===//

class OpenMP_Attr<string name, string attrMnemonic,
                list<Trait> traits = [],
                string baseCppClass = "::mlir::Attribute">
    : AttrDef<OpenMP_Dialect, name, traits, baseCppClass> {
  let mnemonic = attrMnemonic;
}

def VersionAttr : OpenMP_Attr<"Version", "version"> {
  let parameters = (ins
    "uint32_t":$version
  );

  let assemblyFormat = "`<` struct(params) `>`";
}

//===----------------------------------------------------------------------===//
// Runtime library flag's attribute that holds information for lowering to LLVM
//===----------------------------------------------------------------------===//

def FlagsAttr : OpenMP_Attr<"Flags", "flags"> {
  let parameters = (ins
    DefaultValuedParameter<"uint32_t", "0">:$debug_kind,
    DefaultValuedParameter<"bool", "false">:$assume_teams_oversubscription,
    DefaultValuedParameter<"bool", "false">:$assume_threads_oversubscription,
    DefaultValuedParameter<"bool", "false">:$assume_no_thread_state,
    DefaultValuedParameter<"bool", "false">:$assume_no_nested_parallelism,
    DefaultValuedParameter<"bool", "false">:$no_gpu_lib,
    DefaultValuedParameter<"uint32_t", "50">:$openmp_device_version
  );

  let assemblyFormat = "`<` struct(params) `>`";
}


class OpenMP_Op<string mnemonic, list<Trait> traits = []> :
      Op<OpenMP_Dialect, mnemonic, traits>;

// Type which can be constraint accepting standard integers and indices.
def IntLikeType : AnyTypeOf<[AnyInteger, Index]>;

def OpenMP_PointerLikeType : TypeAlias<OpenMP_PointerLikeTypeInterface,
	"OpenMP-compatible variable type">;

class OpenMP_Type<string name, string typeMnemonic> : TypeDef<OpenMP_Dialect, name> {
  let mnemonic = typeMnemonic;
}

//===----------------------------------------------------------------------===//
//  2.12.7 Declare Target Directive
//===----------------------------------------------------------------------===//

def DeviceTypeAny : I32EnumAttrCase<"any", 0>;
def DeviceTypeHost   : I32EnumAttrCase<"host", 1>;
def DeviceTypeNoHost   : I32EnumAttrCase<"nohost", 2>;

def DeclareTargetDeviceType : I32EnumAttr<
    "DeclareTargetDeviceType",
    "device_type clause",
    [DeviceTypeAny, DeviceTypeHost, DeviceTypeNoHost]> {
  let genSpecializedAttr = 0;
  let cppNamespace = "::mlir::omp";
}

def DeclareTargetDeviceTypeAttr : EnumAttr<OpenMP_Dialect, DeclareTargetDeviceType,
                                    "device_type"> {
  let assemblyFormat = "`(` $value `)`";
}

def CaptureClauseTo : I32EnumAttrCase<"to", 0>;
def CaptureClauseLink   : I32EnumAttrCase<"link", 1>;
def CaptureClauseEnter   : I32EnumAttrCase<"enter", 2>;

def DeclareTargetCaptureClause : I32EnumAttr<
    "DeclareTargetCaptureClause",
    "capture clause",
    [CaptureClauseTo, CaptureClauseLink, CaptureClauseEnter]> {
  let genSpecializedAttr = 0;
  let cppNamespace = "::mlir::omp";
}

def DeclareTargetCaptureClauseAttr : EnumAttr<OpenMP_Dialect, DeclareTargetCaptureClause,
                                    "capture_clause"> {
  let assemblyFormat = "`(` $value `)`";
}

def DeclareTargetAttr : OpenMP_Attr<"DeclareTarget", "declaretarget"> {
  let parameters = (ins
    OptionalParameter<"DeclareTargetDeviceTypeAttr">:$device_type,
    OptionalParameter<"DeclareTargetCaptureClauseAttr">:$capture_clause
  );

  let assemblyFormat = "`<` struct(params) `>`";
}

//===----------------------------------------------------------------------===//
// 2.19.4 Data-Sharing Attribute Clauses
//===----------------------------------------------------------------------===//

def DataSharingTypePrivate      : I32EnumAttrCase<"Private", 0, "private">;
def DataSharingTypeFirstPrivate : I32EnumAttrCase<"FirstPrivate", 1, "firstprivate">;

def DataSharingClauseType : I32EnumAttr<
    "DataSharingClauseType",
    "Type of a data-sharing clause",
    [DataSharingTypePrivate, DataSharingTypeFirstPrivate]> {
  let genSpecializedAttr = 0;
  let cppNamespace = "::mlir::omp";
}

def DataSharingClauseTypeAttr : EnumAttr<
    OpenMP_Dialect, DataSharingClauseType, "data_sharing_type"> {
  let assemblyFormat = "`{` `type` `=` $value `}`";
}

def PrivateClauseOp : OpenMP_Op<"private", [IsolatedFromAbove]> {
  let summary = "Provides declaration of [first]private logic.";
  let description = [{
    This operation provides a declaration of how to implement the
    [first]privatization of a variable. The dialect users should provide
    information about how to create an instance of the type in the alloc region
    and how to initialize the copy from the original item in the copy region.

    Examples:
    ---------
    * `private(x)` would be emitted as:
    ```mlir
    omp.private {type = private} @x.privatizer : !fir.ref<i32> alloc {
    ^bb0(%arg0: !fir.ref<i32>):
    %0 = ... allocate proper memory for the private clone ...
    omp.yield(%0 : !fir.ref<i32>)
    }
    ```

    * `firstprivate(x)` would be emitted as:
    ```mlir
    omp.private {type = firstprivate} @x.privatizer : !fir.ref<i32> alloc {
    ^bb0(%arg0: !fir.ref<i32>):
    %0 = ... allocate proper memory for the private clone ...
    omp.yield(%0 : !fir.ref<i32>)
    } copy {
    ^bb0(%arg0: !fir.ref<i32>, %arg1: !fir.ref<i32>):
    // %arg0 is the original host variable. Same as for `alloc`.
    // %arg1 represents the memory allocated in `alloc`.
    ... copy from host to the privatized clone ....
    omp.yield(%arg1 : !fir.ref<i32>)
    }
    ```

    There are no restrictions on the body except for:
    - The `alloc` region has a single argument.
    - The `copy` region has 2 arguments.
    - Both regions are terminated by `omp.yield` ops.
    The above restrictions and other obvious restrictions (e.g. verifying the
    type of yielded values) are verified by the custom op verifier. The actual
    contents of the blocks inside both regions are not verified.

    Instances of this op would then be used by ops that model directives that
    accept data-sharing attribute clauses.

    The $sym_name attribute provides a symbol by which the privatizer op can be
    referenced by other dialect ops.

    The $type attribute is the type of the value being privatized.

    The $data_sharing_type attribute specifies whether privatizer corresponds
    to a `private` or a `firstprivate` clause.
  }];

  let arguments = (ins SymbolNameAttr:$sym_name,
                       TypeAttrOf<AnyType>:$type,
                       DataSharingClauseTypeAttr:$data_sharing_type);

  let regions = (region MinSizedRegion<1>:$alloc_region,
                        AnyRegion:$copy_region);

  let assemblyFormat = [{
    $data_sharing_type $sym_name `:` $type
      `alloc` $alloc_region
      (`copy` $copy_region^)?
      attr-dict
  }];

  let hasVerifier = 1;
}

//===----------------------------------------------------------------------===//
// 2.6 parallel Construct
//===----------------------------------------------------------------------===//

def ParallelOp : OpenMP_Op<"parallel", [
                 AutomaticAllocationScope, AttrSizedOperandSegments,
                 DeclareOpInterfaceMethods<OutlineableOpenMPOpInterface>,
                 RecursiveMemoryEffects, ReductionClauseInterface]> {
  let summary = "parallel construct";
  let description = [{
    The parallel construct includes a region of code which is to be executed
    by a team of threads.

    The optional $if_expr_var parameter specifies a boolean result of a
    conditional check. If this value is 1 or is not provided then the parallel
    region runs as normal, if it is 0 then the parallel region is executed with
    one thread.

    The optional $num_threads_var parameter specifies the number of threads which
    should be used to execute the parallel region.

    The $allocators_vars and $allocate_vars parameters are a variadic list of values
    that specify the memory allocator to be used to obtain storage for private values.

    Reductions can be performed in a parallel construct by specifying reduction
    accumulator variables in `reduction_vars` and symbols referring to reduction
    declarations in the `reductions` attribute. Each reduction is identified
    by the accumulator it uses and accumulators must not be repeated in the same
    reduction. The `omp.reduction` operation accepts the accumulator and a
    partial value which is considered to be produced by the thread for the
    given reduction. If multiple values are produced for the same accumulator,
    i.e. there are multiple `omp.reduction`s, the last value is taken. The
    reduction declaration specifies how to combine the values from each thread
    into the final value, which is available in the accumulator after all the
    threads complete.

    The optional $proc_bind_val attribute controls the thread affinity for the execution
    of the parallel region.
  }];

  let arguments = (ins Optional<I1>:$if_expr_var,
             Optional<IntLikeType>:$num_threads_var,
             Variadic<AnyType>:$allocate_vars,
             Variadic<AnyType>:$allocators_vars,
             Variadic<OpenMP_PointerLikeType>:$reduction_vars,
             OptionalAttr<SymbolRefArrayAttr>:$reductions,
             OptionalAttr<ProcBindKindAttr>:$proc_bind_val);

  let regions = (region AnyRegion:$region);

  let builders = [
    OpBuilder<(ins CArg<"ArrayRef<NamedAttribute>", "{}">:$attributes)>
  ];
  let extraClassDeclaration = [{
    /// Returns the number of reduction variables.
    unsigned getNumReductionVars() { return getReductionVars().size(); }
  }];
  let assemblyFormat = [{
    oilist(
          `if` `(` $if_expr_var `:` type($if_expr_var) `)`
          | `num_threads` `(` $num_threads_var `:` type($num_threads_var) `)`
          | `allocate` `(`
              custom<AllocateAndAllocator>(
                $allocate_vars, type($allocate_vars),
                $allocators_vars, type($allocators_vars)
              ) `)`
          | `proc_bind` `(` custom<ClauseAttr>($proc_bind_val) `)`
    ) custom<ParallelRegion>($region, $reduction_vars, type($reduction_vars), $reductions) attr-dict
  }];
  let hasVerifier = 1;
}

def TerminatorOp : OpenMP_Op<"terminator", [Terminator, Pure]> {
  let summary = "terminator for OpenMP regions";
  let description = [{
    A terminator operation for regions that appear in the body of OpenMP
    operation.  These regions are not expected to return any value so the
    terminator takes no operands. The terminator op returns control to the
    enclosing op.
  }];

  let assemblyFormat = "attr-dict";
}

//===----------------------------------------------------------------------===//
// 2.7 teams Construct
//===----------------------------------------------------------------------===//
def TeamsOp : OpenMP_Op<"teams", [
              AttrSizedOperandSegments, RecursiveMemoryEffects,
              ReductionClauseInterface]> {
  let summary = "teams construct";
  let description = [{
    The teams construct defines a region of code that triggers the creation of a
    league of teams. Once created, the number of teams remains constant for the
    duration of its code region.

    The optional $num_teams_upper and $num_teams_lower specify the limit on the
    number of teams to be created. If only the upper bound is specified, it acts
    as if the lower bound was set to the same value. It is not supported to set
    $num_teams_lower if $num_teams_upper is not specified. They define a closed
    range, where both the lower and upper bounds are included.

    If the $if_expr is present and it evaluates to `false`, the number of teams
    created is one.

    The optional $thread_limit specifies the limit on the number of threads.

    The $allocators_vars and $allocate_vars parameters are a variadic list of
    values that specify the memory allocator to be used to obtain storage for
    private values.
  }];

  let arguments = (ins Optional<AnyInteger>:$num_teams_lower,
                       Optional<AnyInteger>:$num_teams_upper,
                       Optional<I1>:$if_expr,
                       Optional<AnyInteger>:$thread_limit,
                       Variadic<AnyType>:$allocate_vars,
                       Variadic<AnyType>:$allocators_vars,
                       Variadic<OpenMP_PointerLikeType>:$reduction_vars,
                       OptionalAttr<SymbolRefArrayAttr>:$reductions);

  let regions = (region AnyRegion:$region);

  let assemblyFormat = [{
    oilist(
      `num_teams` `(` ( $num_teams_lower^ `:` type($num_teams_lower) )? `to`
                        $num_teams_upper `:` type($num_teams_upper) `)`
    | `if` `(` $if_expr `)`
    | `thread_limit` `(` $thread_limit `:` type($thread_limit) `)`
    | `reduction` `(`
        custom<ReductionVarList>(
          $reduction_vars, type($reduction_vars), $reductions
        ) `)`
    | `allocate` `(`
        custom<AllocateAndAllocator>(
          $allocate_vars, type($allocate_vars),
          $allocators_vars, type($allocators_vars)
        ) `)`
    ) $region attr-dict
  }];

  let hasVerifier = 1;
}

def OMP_ScheduleModNone         : I32EnumAttrCase<"none", 0>;
def OMP_ScheduleModMonotonic    : I32EnumAttrCase<"monotonic", 1>;
def OMP_ScheduleModNonmonotonic : I32EnumAttrCase<"nonmonotonic", 2>;
// FIXME: remove this value for the modifier because this is handled using a
// separate attribute
def OMP_ScheduleModSIMD         : I32EnumAttrCase<"simd", 3>;

def ScheduleModifier
    : I32EnumAttr<"ScheduleModifier", "OpenMP Schedule Modifier",
                  [OMP_ScheduleModNone, OMP_ScheduleModMonotonic,
                   OMP_ScheduleModNonmonotonic, OMP_ScheduleModSIMD]> {
  let genSpecializedAttr = 0;
  let cppNamespace = "::mlir::omp";
}
def ScheduleModifierAttr : EnumAttr<OpenMP_Dialect, ScheduleModifier,
                                    "sched_mod">;

//===----------------------------------------------------------------------===//
// 2.8.1 Sections Construct
//===----------------------------------------------------------------------===//

def SectionOp : OpenMP_Op<"section", [HasParent<"SectionsOp">]> {
  let summary = "section directive";
  let description = [{
    A section operation encloses a region which represents one section in a
    sections construct. A section op should always be surrounded by an
    `omp.sections` operation.
  }];
  let regions = (region AnyRegion:$region);
  let assemblyFormat = "$region attr-dict";
}

def SectionsOp : OpenMP_Op<"sections", [AttrSizedOperandSegments,
                           ReductionClauseInterface]> {
  let summary = "sections construct";
  let description = [{
    The sections construct is a non-iterative worksharing construct that
    contains `omp.section` operations. The `omp.section` operations are to be
    distributed among and executed by the threads in a team. Each `omp.section`
    is executed once by one of the threads in the team in the context of its
    implicit task.

    Reductions can be performed in a sections construct by specifying reduction
    accumulator variables in `reduction_vars` and symbols referring to reduction
    declarations in the `reductions` attribute. Each reduction is identified
    by the accumulator it uses and accumulators must not be repeated in the same
    reduction. The `omp.reduction` operation accepts the accumulator and a
    partial value which is considered to be produced by the section for the
    given reduction. If multiple values are produced for the same accumulator,
    i.e. there are multiple `omp.reduction`s, the last value is taken. The
    reduction declaration specifies how to combine the values from each section
    into the final value, which is available in the accumulator after all the
    sections complete.

    The $allocators_vars and $allocate_vars parameters are a variadic list of values
    that specify the memory allocator to be used to obtain storage for private values.

    The `nowait` attribute, when present, signifies that there should be no
    implicit barrier at the end of the construct.
  }];
  let arguments = (ins Variadic<OpenMP_PointerLikeType>:$reduction_vars,
                       OptionalAttr<SymbolRefArrayAttr>:$reductions,
                       Variadic<AnyType>:$allocate_vars,
                       Variadic<AnyType>:$allocators_vars,
                       UnitAttr:$nowait);

  let regions = (region SizedRegion<1>:$region);

  let assemblyFormat = [{
    oilist( `reduction` `(`
              custom<ReductionVarList>(
                $reduction_vars, type($reduction_vars), $reductions
              ) `)`
          | `allocate` `(`
              custom<AllocateAndAllocator>(
                $allocate_vars, type($allocate_vars),
                $allocators_vars, type($allocators_vars)
              ) `)`
          | `nowait` $nowait
    ) $region attr-dict
  }];

  let hasVerifier = 1;
  let hasRegionVerifier = 1;
}

//===----------------------------------------------------------------------===//
// 2.8.2 Single Construct
//===----------------------------------------------------------------------===//

def SingleOp : OpenMP_Op<"single", [AttrSizedOperandSegments]> {
  let summary = "single directive";
  let description = [{
    The single construct specifies that the associated structured block is
    executed by only one of the threads in the team (not necessarily the
    master thread), in the context of its implicit task. The other threads
    in the team, which do not execute the block, wait at an implicit barrier
    at the end of the single construct unless a nowait clause is specified.
  }];

  let arguments = (ins Variadic<AnyType>:$allocate_vars,
                       Variadic<AnyType>:$allocators_vars,
                       UnitAttr:$nowait);

  let regions = (region AnyRegion:$region);

  let assemblyFormat = [{
    oilist(`allocate` `(`
              custom<AllocateAndAllocator>(
                $allocate_vars, type($allocate_vars),
                $allocators_vars, type($allocators_vars)
              ) `)`
          |`nowait` $nowait
    ) $region attr-dict
  }];
  let hasVerifier = 1;
}

//===----------------------------------------------------------------------===//
// 2.9.2 Workshare Loop Construct
//===----------------------------------------------------------------------===//

def WsLoopOp : OpenMP_Op<"wsloop", [AttrSizedOperandSegments,
                         AllTypesMatch<["lowerBound", "upperBound", "step"]>,
                         RecursiveMemoryEffects, ReductionClauseInterface]> {
  let summary = "worksharing-loop construct";
  let description = [{
    The worksharing-loop construct specifies that the iterations of the loop(s)
    will be executed in parallel by threads in the current context. These
    iterations are spread across threads that already exist in the enclosing
    parallel region. The lower and upper bounds specify a half-open range: the
    range includes the lower bound but does not include the upper bound. If the
    `inclusive` attribute is specified then the upper bound is also included.

    The body region can contain any number of blocks. The region is terminated
    by "omp.yield" instruction without operands.

    ```
    omp.wsloop <clauses>
    for (%i1, %i2) : index = (%c0, %c0) to (%c10, %c10) step (%c1, %c1) {
      %a = load %arrA[%i1, %i2] : memref<?x?xf32>
      %b = load %arrB[%i1, %i2] : memref<?x?xf32>
      %sum = arith.addf %a, %b : f32
      store %sum, %arrC[%i1, %i2] : memref<?x?xf32>
      omp.yield
    }
    ```

    The `linear_step_vars` operand additionally specifies the step for each
    associated linear operand. Note that the `linear_vars` and
    `linear_step_vars` variadic lists should contain the same number of
    elements.

    Reductions can be performed in a worksharing-loop by specifying reduction
    accumulator variables in `reduction_vars` and symbols referring to reduction
    declarations in the `reductions` attribute. Each reduction is identified
    by the accumulator it uses and accumulators must not be repeated in the same
    reduction. A private variable corresponding to the accumulator is used in
    place of the accumulator inside the body of the worksharing-loop. The
    reduction declaration specifies how to combine the values from each
    iteration into the final value, which is available in the accumulator after
    the loop completes.

    The optional `schedule_val` attribute specifies the loop schedule for this
    loop, determining how the loop is distributed across the parallel threads.
    The optional `schedule_chunk_var` associated with this determines further
    controls this distribution.

    Collapsed loops are represented by the worksharing-loop having a list of
    indices, bounds and steps where the size of the list is equal to the
    collapse value.

    The `nowait` attribute, when present, signifies that there should be no
    implicit barrier at the end of the loop.

    The optional `ordered_val` attribute specifies how many loops are associated
    with the worksharing-loop construct. The value of zero refers to the ordered
    clause specified without parameter.

    The optional `order` attribute specifies which order the iterations of the
    associate loops are executed in. Currently the only option for this
    attribute is "concurrent".
  }];

  let arguments = (ins Variadic<IntLikeType>:$lowerBound,
             Variadic<IntLikeType>:$upperBound,
             Variadic<IntLikeType>:$step,
             Variadic<AnyType>:$linear_vars,
             Variadic<I32>:$linear_step_vars,
             Variadic<OpenMP_PointerLikeType>:$reduction_vars,
             OptionalAttr<SymbolRefArrayAttr>:$reductions,
             OptionalAttr<ScheduleKindAttr>:$schedule_val,
             Optional<AnyType>:$schedule_chunk_var,
             OptionalAttr<ScheduleModifierAttr>:$schedule_modifier,
             UnitAttr:$simd_modifier,
             UnitAttr:$nowait,
             ConfinedAttr<OptionalAttr<I64Attr>, [IntMinValue<0>]>:$ordered_val,
             OptionalAttr<OrderKindAttr>:$order_val,
             UnitAttr:$inclusive);

  let builders = [
    OpBuilder<(ins "ValueRange":$lowerBound, "ValueRange":$upperBound,
               "ValueRange":$step,
               CArg<"ArrayRef<NamedAttribute>", "{}">:$attributes)>,
  ];

  let regions = (region AnyRegion:$region);

  let extraClassDeclaration = [{
    /// Returns the number of loops in the worksharing-loop nest.
    unsigned getNumLoops() { return getLowerBound().size(); }

    /// Returns the number of reduction variables.
    unsigned getNumReductionVars() { return getReductionVars().size(); }
  }];
  let hasCustomAssemblyFormat = 1;
  let assemblyFormat = [{
    oilist(`linear` `(`
              custom<LinearClause>($linear_vars, type($linear_vars),
                                   $linear_step_vars) `)`
          |`schedule` `(`
              custom<ScheduleClause>(
                $schedule_val, $schedule_modifier, $simd_modifier,
                $schedule_chunk_var, type($schedule_chunk_var)) `)`
          |`nowait` $nowait
          |`ordered` `(` $ordered_val `)`
          |`order` `(` custom<ClauseAttr>($order_val) `)`
    ) custom<WsLoop>($region, $lowerBound, $upperBound, $step,
                                  type($step), $reduction_vars, type($reduction_vars), $reductions,
                                  $inclusive) attr-dict
  }];
  let hasVerifier = 1;
}

//===----------------------------------------------------------------------===//
// Simd construct [2.9.3.1]
//===----------------------------------------------------------------------===//

def SimdLoopOp : OpenMP_Op<"simdloop", [AttrSizedOperandSegments,
                         AllTypesMatch<["lowerBound", "upperBound", "step"]>]> {
 let summary = "simd loop construct";
  let description = [{
    The simd construct can be applied to a loop to indicate that the loop can be
    transformed into a SIMD loop (that is, multiple iterations of the loop can
    be executed concurrently using SIMD instructions).. The lower and upper
    bounds specify a half-open range: the range includes the lower bound but
    does not include the upper bound. If the `inclusive` attribute is specified
    then the upper bound is also included.

    The body region can contain any number of blocks. The region is terminated
    by "omp.yield" instruction without operands.

    Collapsed loops are represented by the simd-loop having a list of indices,
    bounds and steps where the size of the list is equal to the collapse value.

    The `alignment_values` attribute additionally specifies alignment of each
    corresponding aligned operand. Note that `$aligned_vars` and
    `alignment_values` should contain the same number of elements.

    When an if clause is present and evaluates to false, the preferred number of
    iterations to be executed concurrently is one, regardless of whether
    a simdlen clause is speciﬁed.

    The optional `nontemporal` attribute specifies variables which have low
    temporal locality across the iterations where they are accessed.

    The optional `order` attribute specifies which order the iterations of the
    associate loops are executed in. Currently the only option for this
    attribute is "concurrent".

    When a simdlen clause is present, the preferred number of iterations to be
    executed concurrently is the value provided to the simdlen clause.

    The safelen clause specifies that no two concurrent iterations within a
    SIMD chunk can have a distance in the logical iteration space that is
    greater than or equal to the value given in the clause.
    ```
    omp.simdloop <clauses>
    for (%i1, %i2) : index = (%c0, %c0) to (%c10, %c10) step (%c1, %c1) {
      // block operations
      omp.yield
    }
    ```
  }];

  // TODO: Add other clauses
  let arguments = (ins Variadic<IntLikeType>:$lowerBound,
             Variadic<IntLikeType>:$upperBound,
             Variadic<IntLikeType>:$step,
             Variadic<OpenMP_PointerLikeType>:$aligned_vars,
             OptionalAttr<I64ArrayAttr>:$alignment_values,
             Optional<I1>:$if_expr,
             Variadic<OpenMP_PointerLikeType>:$nontemporal_vars,
             OptionalAttr<OrderKindAttr>:$order_val,
             ConfinedAttr<OptionalAttr<I64Attr>, [IntPositive]>:$simdlen,
             ConfinedAttr<OptionalAttr<I64Attr>, [IntPositive]>:$safelen,
             UnitAttr:$inclusive
     );

  let regions = (region AnyRegion:$region);
  let assemblyFormat = [{
    oilist(`aligned` `(`
              custom<AlignedClause>($aligned_vars, type($aligned_vars),
                                   $alignment_values) `)`
          |`if` `(` $if_expr `)`
          |`nontemporal` `(`  $nontemporal_vars `:` type($nontemporal_vars) `)`
          |`order` `(` custom<ClauseAttr>($order_val) `)`
          |`simdlen` `(` $simdlen  `)`
          |`safelen` `(` $safelen  `)`
    ) `for` custom<LoopControl>($region, $lowerBound, $upperBound, $step,
                                  type($step), $inclusive) attr-dict
  }];

  let extraClassDeclaration = [{
    /// Returns the number of loops in the simd loop nest.
    unsigned getNumLoops() { return getLowerBound().size(); }

  }];

  let hasCustomAssemblyFormat = 1;
  let hasVerifier = 1;
}


def YieldOp : OpenMP_Op<"yield",
    [Pure, ReturnLike, Terminator,
     ParentOneOf<["WsLoopOp", "ReductionDeclareOp",
     "AtomicUpdateOp", "SimdLoopOp", "PrivateClauseOp"]>]> {
  let summary = "loop yield and termination operation";
  let description = [{
    "omp.yield" yields SSA values from the OpenMP dialect op region and
    terminates the region. The semantics of how the values are yielded is
    defined by the parent operation.
  }];

  let arguments = (ins Variadic<AnyType>:$results);

  let builders = [
    OpBuilder<(ins), [{ build($_builder, $_state, {}); }]>
  ];

  let assemblyFormat = [{ ( `(` $results^ `:` type($results) `)` )? attr-dict}];
}

//===----------------------------------------------------------------------===//
// Distribute construct [2.9.4.1]
//===----------------------------------------------------------------------===//
def DistributeOp : OpenMP_Op<"distribute", [AttrSizedOperandSegments,
                              MemoryEffects<[MemWrite]>]> {
  let summary = "distribute construct";
  let description = [{
    The distribute construct specifies that the iterations of one or more loops
    (optionally specified using collapse clause) will be executed by the
    initial teams in the context of their implicit tasks. The loops that the
    distribute op is associated with starts with the outermost loop enclosed by
    the distribute op region and going down the loop nest toward the innermost
    loop. The iterations are distributed across the initial threads of all
    initial teams that execute the teams region to which the distribute region
    binds.

    The distribute loop construct specifies that the iterations of the loop(s)
    will be executed in parallel by threads in the current context. These
    iterations are spread across threads that already exist in the enclosing
    region. The lower and upper bounds specify a half-open range: the
    range includes the lower bound but does not include the upper bound. If the
    `inclusive` attribute is specified then the upper bound is also included.

    The `dist_schedule_static` attribute specifies the  schedule for this
    loop, determining how the loop is distributed across the parallel threads.
    The optional `schedule_chunk` associated with this determines further
    controls this distribution.

    // TODO: private_var, firstprivate_var, lastprivate_var, collapse
  }];
  let arguments = (ins
             UnitAttr:$dist_schedule_static,
             Optional<IntLikeType>:$chunk_size,
             Variadic<AnyType>:$allocate_vars,
             Variadic<AnyType>:$allocators_vars,
             OptionalAttr<OrderKindAttr>:$order_val);

  let regions = (region AnyRegion:$region);

  let assemblyFormat = [{
    oilist(`dist_schedule_static` $dist_schedule_static
          |`chunk_size` `(` $chunk_size `:` type($chunk_size) `)`
          |`order` `(` custom<ClauseAttr>($order_val) `)`
          |`allocate` `(`
             custom<AllocateAndAllocator>(
               $allocate_vars, type($allocate_vars),
               $allocators_vars, type($allocators_vars)
             ) `)`
    ) $region attr-dict
  }];

  let hasVerifier = 1;
}

//===----------------------------------------------------------------------===//
// 2.10.1 task Construct
//===----------------------------------------------------------------------===//

def ClauseTaskDependIn    : I32EnumAttrCase<"taskdependin",    0>;
def ClauseTaskDependOut   : I32EnumAttrCase<"taskdependout",   1>;
def ClauseTaskDependInOut : I32EnumAttrCase<"taskdependinout", 2>;

def ClauseTaskDepend : I32EnumAttr<
    "ClauseTaskDepend",
    "depend clause in a target or task construct",
    [ClauseTaskDependIn, ClauseTaskDependOut, ClauseTaskDependInOut]> {
  let genSpecializedAttr = 0;
  let cppNamespace = "::mlir::omp";
}
def ClauseTaskDependAttr :
  EnumAttr<OpenMP_Dialect, ClauseTaskDepend, "clause_task_depend"> {
  let assemblyFormat = "`(` $value `)`";
}
def TaskDependArrayAttr :
  TypedArrayAttrBase<ClauseTaskDependAttr, "clause_task_depend array attr"> {
    let constBuilderCall = ?;
  }

def TaskOp : OpenMP_Op<"task", [AttrSizedOperandSegments,
                       OutlineableOpenMPOpInterface, AutomaticAllocationScope,
                       ReductionClauseInterface]> {
  let summary = "task construct";
  let description = [{
    The task construct defines an explicit task.

    For definitions of "undeferred task", "included task", "final task" and
    "mergeable task", please check OpenMP Specification.

    When an `if` clause is present on a task construct, and the value of
    `if_expr` evaluates to `false`, an "undeferred task" is generated, and the
    encountering thread must suspend the current task region, for which
    execution cannot be resumed until execution of the structured block that is
    associated with the generated task is completed.

    When a `final` clause is present on a task construct and the `final_expr`
    evaluates to `true`, the generated task will be a "final task". All task
    constructs encountered during execution of a final task will generate final
    and included tasks.

    If the `untied` clause is present on a task construct, any thread in the
    team can resume the task region after a suspension. The `untied` clause is
    ignored if a `final` clause is present on the same task construct and the
    `final_expr` evaluates to `true`, or if a task is an included task.

    When the `mergeable` clause is present on a task construct, the generated
    task is a "mergeable task".

    The `in_reduction` clause specifies that this particular task (among all the
    tasks in current taskgroup, if any) participates in a reduction.

    The `priority` clause is a hint for the priority of the generated task.
    The `priority` is a non-negative integer expression that provides a hint for
    task execution order. Among all tasks ready to be executed, higher priority
    tasks (those with a higher numerical value in the priority clause
    expression) are recommended to execute before lower priority ones. The
    default priority-value when no priority clause is specified should be
    assumed to be zero (the lowest priority).

    The `depends` and `depend_vars` arguments are variadic lists of values
    that specify the dependencies of this particular task in relation to
    other tasks.

    The `allocators_vars` and `allocate_vars` arguments are a variadic list of
    values that specify the memory allocator to be used to obtain storage for
    private values.

  }];

  // TODO: depend, affinity and detach clauses
  let arguments = (ins Optional<I1>:$if_expr,
                       Optional<I1>:$final_expr,
                       UnitAttr:$untied,
                       UnitAttr:$mergeable,
                       Variadic<OpenMP_PointerLikeType>:$in_reduction_vars,
                       OptionalAttr<SymbolRefArrayAttr>:$in_reductions,
                       Optional<I32>:$priority,
                       OptionalAttr<TaskDependArrayAttr>:$depends,
                       Variadic<OpenMP_PointerLikeType>:$depend_vars,
                       Variadic<AnyType>:$allocate_vars,
                       Variadic<AnyType>:$allocators_vars);
  let regions = (region AnyRegion:$region);
  let assemblyFormat = [{
    oilist(`if` `(` $if_expr `)`
          |`final` `(` $final_expr `)`
          |`untied` $untied
          |`mergeable` $mergeable
          |`in_reduction` `(`
              custom<ReductionVarList>(
                $in_reduction_vars, type($in_reduction_vars), $in_reductions
              ) `)`
          |`priority` `(` $priority `)`
          |`allocate` `(`
              custom<AllocateAndAllocator>(
                $allocate_vars, type($allocate_vars),
                $allocators_vars, type($allocators_vars)
              ) `)`
          |`depend` `(`
              custom<DependVarList>(
                $depend_vars, type($depend_vars), $depends
              ) `)`
    ) $region attr-dict
  }];
  let extraClassDeclaration = [{
    /// Returns the reduction variables
    SmallVector<Value> getReductionVars() {
      return SmallVector<Value>(getInReductionVars().begin(),
                                getInReductionVars().end());
    }
  }];
  let hasVerifier = 1;
}

def TaskLoopOp : OpenMP_Op<"taskloop", [AttrSizedOperandSegments,
                           AutomaticAllocationScope, RecursiveMemoryEffects,
                           AllTypesMatch<["lowerBound", "upperBound", "step"]>,
                           ReductionClauseInterface]> {
  let summary = "taskloop construct";
  let description = [{
    The taskloop construct specifies that the iterations of one or more
    associated loops will be executed in parallel using explicit tasks. The
    iterations are distributed across tasks generated by the construct and
    scheduled to be executed.

    The `lowerBound` and `upperBound` specify a half-open range: the range
    includes the lower bound but does not include the upper bound. If the
    `inclusive` attribute is specified then the upper bound is also included.
    The `step` specifies the loop step.

    The body region can contain any number of blocks.

    ```
    omp.taskloop <clauses>
    for (%i1, %i2) : index = (%c0, %c0) to (%c10, %c10) step (%c1, %c1) {
      %a = load %arrA[%i1, %i2] : memref<?x?xf32>
      %b = load %arrB[%i1, %i2] : memref<?x?xf32>
      %sum = arith.addf %a, %b : f32
      store %sum, %arrC[%i1, %i2] : memref<?x?xf32>
      omp.terminator
    }
    ```

    For definitions of "undeferred task", "included task", "final task" and
    "mergeable task", please check OpenMP Specification.

    When an `if` clause is present on a taskloop construct, and if the `if`
    clause expression evaluates to `false`, undeferred tasks are generated. The
    use of a variable in an `if` clause expression of a taskloop construct
    causes an implicit reference to the variable in all enclosing constructs.

    When a `final` clause is present on a taskloop construct and the `final`
    clause expression evaluates to `true`, the generated tasks will be final
    tasks. The use of a variable in a `final` clause expression of a taskloop
    construct causes an implicit reference to the variable in all enclosing
    constructs.

    If the `untied` clause is specified, all tasks generated by the taskloop
    construct are untied tasks.

    When the `mergeable` clause is present on a taskloop construct, each
    generated task is a mergeable task.

    Reductions can be performed in a loop by specifying reduction accumulator
    variables in `reduction_vars` or `in_reduction_vars` and symbols referring
    to reduction declarations in the `reductions` or `in_reductions` attribute.
    Each reduction is identified by the accumulator it uses and accumulators
    must not be repeated in the same reduction. The `omp.reduction` operation
    accepts the accumulator and a partial value which is considered to be
    produced by the current loop iteration for the given reduction. If multiple
    values are produced for the same accumulator, i.e. there are multiple
    `omp.reduction`s, the last value is taken. The reduction declaration
    specifies how to combine the values from each iteration into the final
    value, which is available in the accumulator after the loop completes.

    If an `in_reduction` clause is present on the taskloop construct, the
    behavior is as if each generated task was defined by a task construct on
    which an `in_reduction` clause with the same reduction operator and list
    items is present. Thus, the generated tasks are participants of a reduction
    previously defined by a reduction scoping clause.

    If a `reduction` clause is present on the taskloop construct, the behavior
    is as if a `task_reduction` clause with the same reduction operator and list
    items was applied to the implicit taskgroup construct enclosing the taskloop
    construct. The taskloop construct executes as if each generated task was
    defined by a task construct on which an `in_reduction` clause with the same
    reduction operator and list items is present. Thus, the generated tasks are
    participants of the reduction defined by the `task_reduction` clause that
    was applied to the implicit taskgroup construct.

    When a `priority` clause is present on a taskloop construct, the generated
    tasks use the `priority-value` as if it was specified for each individual
    task. If the `priority` clause is not specified, tasks generated by the
    taskloop construct have the default task priority (zero).

    The `allocators_vars` and `allocate_vars` arguments are a variadic list of
    values that specify the memory allocator to be used to obtain storage for
    private values.

    If a `grainsize` clause is present on the taskloop construct, the number of
    logical loop iterations assigned to each generated task is greater than or
    equal to the minimum of the value of the grain-size expression and the
    number of logical loop iterations, but less than two times the value of the
    grain-size expression.

    If `num_tasks` is specified, the taskloop construct creates as many tasks as
    the minimum of the num-tasks expression and the number of logical loop
    iterations. Each task must have at least one logical loop iteration.

    By default, the taskloop construct executes as if it was enclosed in a
    taskgroup construct with no statements or directives outside of the taskloop
    construct. Thus, the taskloop construct creates an implicit taskgroup
    region. If the `nogroup` clause is present, no implicit taskgroup region is
    created.
  }];

  let arguments = (ins Variadic<IntLikeType>:$lowerBound,
                       Variadic<IntLikeType>:$upperBound,
                       Variadic<IntLikeType>:$step,
                       UnitAttr:$inclusive,
                       Optional<I1>:$if_expr,
                       Optional<I1>:$final_expr,
                       UnitAttr:$untied,
                       UnitAttr:$mergeable,
                       Variadic<OpenMP_PointerLikeType>:$in_reduction_vars,
                       OptionalAttr<SymbolRefArrayAttr>:$in_reductions,
                       Variadic<OpenMP_PointerLikeType>:$reduction_vars,
                       OptionalAttr<SymbolRefArrayAttr>:$reductions,
                       Optional<IntLikeType>:$priority,
                       Variadic<AnyType>:$allocate_vars,
                       Variadic<AnyType>:$allocators_vars,
                       Optional<IntLikeType>: $grain_size,
                       Optional<IntLikeType>: $num_tasks,
                       UnitAttr: $nogroup);

  let regions = (region AnyRegion:$region);

  let assemblyFormat = [{
    oilist(`if` `(` $if_expr `)`
          |`final` `(` $final_expr `)`
          |`untied` $untied
          |`mergeable` $mergeable
          |`in_reduction` `(`
              custom<ReductionVarList>(
                $in_reduction_vars, type($in_reduction_vars), $in_reductions
              ) `)`
          |`reduction` `(`
              custom<ReductionVarList>(
                $reduction_vars, type($reduction_vars), $reductions
              ) `)`
          |`priority` `(` $priority `:` type($priority) `)`
          |`allocate` `(`
              custom<AllocateAndAllocator>(
                $allocate_vars, type($allocate_vars),
                $allocators_vars, type($allocators_vars)
              ) `)`
          |`grain_size` `(` $grain_size `:` type($grain_size) `)`
          |`num_tasks` `(` $num_tasks `:` type($num_tasks) `)`
          |`nogroup` $nogroup
    ) `for` custom<LoopControl>($region, $lowerBound, $upperBound, $step,
                                  type($step), $inclusive) attr-dict
  }];

  let extraClassDeclaration = [{
    /// Returns the reduction variables
    SmallVector<Value> getAllReductionVars();
    void getEffects(SmallVectorImpl<MemoryEffects::EffectInstance> &effects);
  }];

  let hasVerifier = 1;
}

def TaskGroupOp : OpenMP_Op<"taskgroup", [AttrSizedOperandSegments,
                            ReductionClauseInterface,
                            AutomaticAllocationScope]> {
  let summary = "taskgroup construct";
  let description = [{
    The taskgroup construct specifies a wait on completion of child tasks of the
    current task and their descendent tasks.

    When a thread encounters a taskgroup construct, it starts executing the
    region. All child tasks generated in the taskgroup region and all of their
    descendants that bind to the same parallel region as the taskgroup region
    are part of the taskgroup set associated with the taskgroup region. There is
    an implicit task scheduling point at the end of the taskgroup region. The
    current task is suspended at the task scheduling point until all tasks in
    the taskgroup set complete execution.

    The `task_reduction` clause specifies a reduction among tasks. For each list
    item, the number of copies is unspecified. Any copies associated with the
    reduction are initialized before they are accessed by the tasks
    participating in the reduction. After the end of the region, the original
    list item contains the result of the reduction.

    The `allocators_vars` and `allocate_vars` arguments are a variadic list of
    values that specify the memory allocator to be used to obtain storage for
    private values.
  }];

  let arguments = (ins Variadic<OpenMP_PointerLikeType>:$task_reduction_vars,
                       OptionalAttr<SymbolRefArrayAttr>:$task_reductions,
                       Variadic<AnyType>:$allocate_vars,
                       Variadic<AnyType>:$allocators_vars);

  let regions = (region AnyRegion:$region);

  let assemblyFormat = [{
    oilist(`task_reduction` `(`
              custom<ReductionVarList>(
                $task_reduction_vars, type($task_reduction_vars), $task_reductions
              ) `)`
          |`allocate` `(`
              custom<AllocateAndAllocator>(
                $allocate_vars, type($allocate_vars),
                $allocators_vars, type($allocators_vars)
              ) `)`
    ) $region attr-dict
  }];

  let extraClassDeclaration = [{
    /// Returns the reduction variables
    operand_range getAllReductionVars() { return getTaskReductionVars(); }
  }];

  let hasVerifier = 1;

}

//===----------------------------------------------------------------------===//
// 2.10.4 taskyield Construct
//===----------------------------------------------------------------------===//

def TaskyieldOp : OpenMP_Op<"taskyield"> {
  let summary = "taskyield construct";
  let description = [{
    The taskyield construct specifies that the current task can be suspended
    in favor of execution of a different task.
  }];

  let assemblyFormat = "attr-dict";
}

//===----------------------------------------------------------------------===//
// 2.13.7 flush Construct
//===----------------------------------------------------------------------===//
def FlushOp : OpenMP_Op<"flush"> {
  let summary = "flush construct";
  let description = [{
    The flush construct executes the OpenMP flush operation. This operation
    makes a thread’s temporary view of memory consistent with memory and
    enforces an order on the memory operations of the variables explicitly
    specified or implied.
  }];

  let arguments = (ins Variadic<OpenMP_PointerLikeType>:$varList);

  let assemblyFormat = [{ ( `(` $varList^ `:` type($varList) `)` )? attr-dict}];
  let extraClassDeclaration = [{
    /// The number of variable operands.
    unsigned getNumVariableOperands() {
      return getOperation()->getNumOperands();
    }
    /// The i-th variable operand passed.
    Value getVariableOperand(unsigned i) {
      return getOperand(i);
    }
  }];
}

//===----------------------------------------------------------------------===//
// Map related constructs
//===----------------------------------------------------------------------===//

def CaptureThis : I32EnumAttrCase<"This", 0>;
def CaptureByRef : I32EnumAttrCase<"ByRef", 1>;
def CaptureByCopy : I32EnumAttrCase<"ByCopy", 2>;
def CaptureVLAType : I32EnumAttrCase<"VLAType", 3>;

def VariableCaptureKind : I32EnumAttr<
    "VariableCaptureKind",
    "variable capture kind",
    [CaptureThis, CaptureByRef, CaptureByCopy, CaptureVLAType]> {
  let genSpecializedAttr = 0;
  let cppNamespace = "::mlir::omp";
}

def VariableCaptureKindAttr : EnumAttr<OpenMP_Dialect, VariableCaptureKind,
                                       "variable_capture_kind"> {
  let assemblyFormat = "`(` $value `)`";
}

def DataBoundsType : OpenMP_Type<"DataBounds", "data_bounds_ty"> {
  let summary = "Type for representing omp data clause bounds information";
}

def DataBoundsOp : OpenMP_Op<"bounds",
    [AttrSizedOperandSegments, NoMemoryEffect]> {
  let summary = "Represents normalized bounds information for map clauses.";

  let description = [{
    This operation is a variation on the OpenACC dialects DataBoundsOp. Within
    the OpenMP dialect it stores the bounds/range of data to be mapped to a
    device specified by map clauses on target directives. Within,
    the OpenMP dialect the DataBoundsOp is associated with MapInfoOp,
    helping to store bounds information for the mapped variable.

    It is used to support OpenMP array sectioning, Fortran pointer and
    allocatable mapping and pointer/allocatable member of derived types.
    In all cases the DataBoundsOp holds information on the section of
    data to be mapped. Such as the upper bound and lower bound of the
    section of data to be mapped. This information is currently
    utilised by the LLVM-IR lowering to help generate instructions to
    copy data to and from the device when processing target operations.

    The example below copys a section of a 10-element array; all except the
    first element, utilising OpenMP array sectioning syntax where array
    subscripts are provided to specify the bounds to be mapped to device.
    To simplify the examples, the constants are used directly, in reality
    they will be MLIR SSA values.

    C++:
    ```
    int array[10];
    #pragma target map(array[1:9])
    ```
    =>
    ```mlir
    omp.bounds lower_bound(1) upper_bound(9) extent(9) start_idx(0)
    ```

    Fortran:
    ```
    integer :: array(1:10)
    !$target map(array(2:10))
    ```
    =>
    ```mlir
    omp.bounds lower_bound(1) upper_bound(9) extent(9) start_idx(1)
    ```

    For Fortran pointers and allocatables (as well as those that are
    members of derived types) the bounds information is provided by
    the Fortran compiler and runtime through descriptor information.

    A basic pointer example can be found below (constants again
    provided for simplicity, where in reality SSA values will be
    used, in this case that point to data yielded by Fortran's
    descriptors):

    Fortran:
    ```
    integer, pointer :: ptr(:)
    allocate(ptr(10))
    !$target map(ptr)
    ```
    =>
    ```mlir
    omp.bounds lower_bound(0) upper_bound(9) extent(10) start_idx(1)
    ```

    This operation records the bounds information in a normalized fashion
    (zero-based). This works well with the `PointerLikeType`
    requirement in data clauses - since a `lower_bound` of 0 means looking
    at data at the zero offset from pointer.

    This operation must have an `upper_bound` or `extent` (or both are allowed -
    but not checked for consistency). When the source language's arrays are
    not zero-based, the `start_idx` must specify the zero-position index.
  }];

  let arguments = (ins Optional<IntLikeType>:$lower_bound,
                       Optional<IntLikeType>:$upper_bound,
                       Optional<IntLikeType>:$extent,
                       Optional<IntLikeType>:$stride,
                       DefaultValuedAttr<BoolAttr, "false">:$stride_in_bytes,
                       Optional<IntLikeType>:$start_idx);
  let results = (outs DataBoundsType:$result);

  let assemblyFormat = [{
    oilist(
        `lower_bound` `(` $lower_bound `:` type($lower_bound) `)`
      | `upper_bound` `(` $upper_bound `:` type($upper_bound) `)`
      | `extent` `(` $extent `:` type($extent) `)`
      | `stride` `(` $stride `:` type($stride) `)`
      | `start_idx` `(` $start_idx `:` type($start_idx) `)`
    ) attr-dict
  }];

  let extraClassDeclaration = [{
    /// The number of variable operands.
    unsigned getNumVariableOperands() {
      return getNumOperands();
    }

    /// The i-th variable operand passed.
    Value getVariableOperand(unsigned i) {
      return getOperands()[i];
    }
  }];

  let hasVerifier = 1;
}

def MapInfoOp : OpenMP_Op<"map_info", [AttrSizedOperandSegments]> {
  let arguments = (ins OpenMP_PointerLikeType:$var_ptr,
                       TypeAttr:$var_type,
                       Optional<OpenMP_PointerLikeType>:$var_ptr_ptr,
                       Variadic<OpenMP_PointerLikeType>:$members,
                       Variadic<DataBoundsType>:$bounds, /* rank-0 to rank-{n-1} */
                       OptionalAttr<UI64Attr>:$map_type,
                       OptionalAttr<VariableCaptureKindAttr>:$map_capture_type,
                       OptionalAttr<StrAttr>:$name);
  let results = (outs OpenMP_PointerLikeType:$omp_ptr);

  let description = [{
    The MapInfoOp captures information relating to individual OpenMP map clauses
    that are applied to certain OpenMP directives such as Target and Target Data.

    For example, the map type modifier; such as from, tofrom and to, the variable
    being captured or the bounds of an array section being mapped.

    It can be used to capture both implicit and explicit map information, where
    explicit is an argument directly specified to an OpenMP map clause or implicit
    where a variable is utilised in a target region but is defined externally to
    the target region.

    This map information is later used to aid the lowering of the target operations
    they are attached to providing argument input and output context for kernels
    generated or the target data mapping environment.

    Example (Fortran):

    ```
    integer :: index
    !$target map(to: index)
    ```
    =>
    ```mlir
    omp.map_info var_ptr(%index_ssa) map_type(to) map_capture_type(ByRef)
      name(index)
    ```

    Description of arguments:
    - `var_ptr`: The address of variable to copy.
    - `var_type`: The type of the variable to copy.
    - `var_ptr_ptr`: Used when the variable copied is a member of a class, structure
      or derived type and refers to the originating struct.
    - `members`:  Used to indicate mapped child members for the current MapInfoOp, 
       represented as other MapInfoOp's, utilised in cases where a parent structure 
       type and members of the structure type are being mapped at the same time. 
       For example: map(to: parent, parent->member, parent->member2[:10])  
    - `bounds`: Used when copying slices of array's, pointers or pointer members of
       objects (e.g. derived types or classes), indicates the bounds to be copied
       of the variable. When it's an array slice it is in rank order where rank 0
       is the inner-most dimension.
    - 'map_clauses': OpenMP map type for this map capture, for example: from, to and
       always. It's a bitfield composed of the OpenMP runtime flags stored in
       OpenMPOffloadMappingFlags.
    - 'map_capture_type': Capture type for the variable e.g. this, byref, byvalue, byvla
       this can affect how the variable is lowered.
    - `name`: Holds the name of variable as specified in user clause (including bounds).
  }];

  let assemblyFormat = [{
    `var_ptr` `(` $var_ptr `:` type($var_ptr) `,` $var_type `)`
    oilist(
        `var_ptr_ptr` `(` $var_ptr_ptr `:` type($var_ptr_ptr) `)`
      | `map_clauses` `(` custom<MapClause>($map_type) `)`
      | `capture` `(` custom<CaptureType>($map_capture_type) `)`
      | `members` `(` $members `:` type($members) `)`
      | `bounds` `(` $bounds `)`
    ) `->` type($omp_ptr) attr-dict
  }];

  let extraClassDeclaration = [{
    /// The number of variable operands.
    unsigned getNumVariableOperands() {
      return getNumOperands();
    }

    /// The i-th variable operand passed.
    Value getVariableOperand(unsigned i) {
      return getOperands()[i];
    }
  }];
}

//===---------------------------------------------------------------------===//
// 2.14.2 target data Construct
//===---------------------------------------------------------------------===//

def Target_DataOp: OpenMP_Op<"target_data", [AttrSizedOperandSegments, 
                                             MapClauseOwningOpInterface]>{
  let summary = "target data construct";
  let description = [{
    Map variables to a device data environment for the extent of the region.

    The omp target data directive maps variables to a device data
    environment, and defines the lexical scope of the data environment
    that is created. The omp target data directive can reduce data copies
    to and from the offloading device when multiple target regions are using
    the same data.

    The optional $if_expr parameter specifies a boolean result of a
    conditional check. If this value is 1 or is not provided then the target
    region runs on a device, if it is 0 then the target region is executed
    on the host device.

    The optional $device parameter specifies the device number for the target
    region.

    The optional $use_device_ptr specifies the device pointers to the
    corresponding list items in the device data environment.

    The optional $use_device_addr specifies the address of the objects in the
    device data enviornment.

    The $map_operands specifies the locator-list operands of the map clause.

    The $map_types specifies the types and modifiers for the map clause.

    TODO:  depend clause and map_type_modifier values iterator and mapper.
  }];

  let arguments = (ins Optional<I1>:$if_expr,
                       Optional<AnyInteger>:$device,
                       Variadic<OpenMP_PointerLikeType>:$use_device_ptr,
                       Variadic<OpenMP_PointerLikeType>:$use_device_addr,
                       Variadic<AnyType>:$map_operands);

  let regions = (region AnyRegion:$region);

  let assemblyFormat = [{
    oilist(`if` `(` $if_expr `:` type($if_expr) `)`
    | `device` `(` $device `:` type($device) `)`
    | `map_entries` `(` $map_operands `:` type($map_operands) `)`
    | `use_device_ptr` `(` $use_device_ptr `:` type($use_device_ptr) `)`
    | `use_device_addr` `(` $use_device_addr `:` type($use_device_addr) `)`)
    $region attr-dict
  }];

  let hasVerifier = 1;
}

//===---------------------------------------------------------------------===//
// 2.14.3 target enter data Construct
//===---------------------------------------------------------------------===//

def Target_EnterDataOp: OpenMP_Op<"target_enter_data",
                                                 [AttrSizedOperandSegments, 
                                                  MapClauseOwningOpInterface]>{
  let  summary = "target enter data construct";
  let description = [{
    The target enter data directive specifies that variables are mapped to
    a device data environment. The target enter data directive is a
    stand-alone directive.

    The optional $if_expr parameter specifies a boolean result of a
    conditional check. If this value is 1 or is not provided then the target
    region runs on a device, if it is 0 then the target region is executed on
    the host device.

    The optional $device parameter specifies the device number for the
    target region.

    The optional $nowait eliminates the implicit barrier so the parent task
    can make progress even if the target task is not yet completed.

    The $map_operands specifies the locator-list operands of the map clause.

    The $map_types specifies the types and modifiers for the map clause.

    The `depends` and `depend_vars` arguments are variadic lists of values
    that specify the dependencies of this particular target task in relation to
    other tasks.

    TODO:  map_type_modifier values iterator and mapper.
  }];

  let arguments = (ins Optional<I1>:$if_expr,
                       Optional<AnyInteger>:$device,
                       OptionalAttr<TaskDependArrayAttr>:$depends,
                       Variadic<OpenMP_PointerLikeType>:$depend_vars,
                       UnitAttr:$nowait,
                       Variadic<AnyType>:$map_operands);

  let assemblyFormat = [{
    oilist(`if` `(` $if_expr `:` type($if_expr) `)`
    | `device` `(` $device `:` type($device) `)`
    | `nowait` $nowait
    | `map_entries` `(` $map_operands `:` type($map_operands) `)`
    | `depend` `(` custom<DependVarList>($depend_vars, type($depend_vars), $depends) `)`
    ) attr-dict
   }];

  let hasVerifier = 1;
}

//===---------------------------------------------------------------------===//
// 2.14.4 target exit data Construct
//===---------------------------------------------------------------------===//

def Target_ExitDataOp: OpenMP_Op<"target_exit_data",
                                                 [AttrSizedOperandSegments,
                                                  MapClauseOwningOpInterface]>{
  let  summary = "target exit data construct";
  let description = [{
    The target exit data directive specifies that variables are mapped to a
    device data environment. The target exit data directive is
    a stand-alone directive.

    The optional $if_expr parameter specifies a boolean result of a
    conditional check. If this value is 1 or is not provided then the target
    region runs on a device, if it is 0 then the target region is executed
    on the host device.

    The optional $device parameter specifies the device number for the
    target region.

    The optional $nowait eliminates the implicit barrier so the parent
    task can make progress even if the target task is not yet completed.

    The $map_operands specifies the locator-list operands of the map clause.

    The $map_types specifies the types and modifiers for the map clause.

    The `depends` and `depend_vars` arguments are variadic lists of values
    that specify the dependencies of this particular target task in relation to
    other tasks.

    TODO: map_type_modifier values iterator and mapper.
  }];

  let arguments = (ins Optional<I1>:$if_expr,
                       Optional<AnyInteger>:$device,
                       OptionalAttr<TaskDependArrayAttr>:$depends,
                       Variadic<OpenMP_PointerLikeType>:$depend_vars,
                       UnitAttr:$nowait,
                       Variadic<AnyType>:$map_operands);

  let assemblyFormat = [{
    oilist(`if` `(` $if_expr `:` type($if_expr) `)`
    | `device` `(` $device `:` type($device) `)`
    | `nowait` $nowait
    | `map_entries` `(` $map_operands `:` type($map_operands) `)`
    | `depend` `(` custom<DependVarList>($depend_vars, type($depend_vars), $depends) `)`
    ) attr-dict
   }];

  let hasVerifier = 1;
}

//===---------------------------------------------------------------------===//
// 2.14.6 target update data Construct
//===---------------------------------------------------------------------===//

def Target_UpdateDataOp: OpenMP_Op<"target_update_data",
                                                 [AttrSizedOperandSegments,
                                                  MapClauseOwningOpInterface]>{
  let  summary = "target update data construct";
  let description = [{
    The target update directive makes the corresponding list items in the device
    data environment consistent with their original list items, according to the
    specified motion clauses. The target update construct is a stand-alone
    directive.

    The optional $if_expr parameter specifies a boolean result of a
    conditional check. If this value is 1 or is not provided then the target
    region runs on a device, if it is 0 then the target region is executed
    on the host device.

    The optional $device parameter specifies the device number for the
    target region.

    The optional $nowait eliminates the implicit barrier so the parent
    task can make progress even if the target task is not yet completed.

    We use `MapInfoOp` to model the motion clauses and their modifiers. Even
    though the spec differentiates between map-types & map-type-modifiers vs.
    motion-clauses & motion-modifiers, the motion clauses and their modifiers are
    a subset of map types and their modifiers. The subset relation is handled in
    during verification to make sure the restrictions for target update are
    respected.

    The `depends` and `depend_vars` arguments are variadic lists of values
    that specify the dependencies of this particular target task in relation to
    other tasks.

  }];

  let arguments = (ins Optional<I1>:$if_expr,
                       Optional<AnyInteger>:$device,
                       OptionalAttr<TaskDependArrayAttr>:$depends,
                       Variadic<OpenMP_PointerLikeType>:$depend_vars,
                       UnitAttr:$nowait,
                       Variadic<OpenMP_PointerLikeType>:$map_operands);

  let assemblyFormat = [{
    oilist(`if` `(` $if_expr `:` type($if_expr) `)`
    | `device` `(` $device `:` type($device) `)`
    | `nowait` $nowait
    | `motion_entries` `(` $map_operands `:` type($map_operands) `)`
    | `depend` `(` custom<DependVarList>($depend_vars, type($depend_vars), $depends) `)`
    ) attr-dict
   }];

  let hasVerifier = 1;
}

//===----------------------------------------------------------------------===//
// 2.14.5 target construct
//===----------------------------------------------------------------------===//

def TargetOp : OpenMP_Op<"target",[IsolatedFromAbove, MapClauseOwningOpInterface,
                                   OutlineableOpenMPOpInterface, AttrSizedOperandSegments]> {
  let summary = "target construct";
  let description = [{
    The target construct includes a region of code which is to be executed
    on a device.

    The optional $if_expr parameter specifies a boolean result of a
    conditional check. If this value is 1 or is not provided then the target
    region runs on a device, if it is 0 then the target region is executed on the
    host device.

    The optional $device parameter specifies the device number for the target region.

    The optional $thread_limit specifies the limit on the number of threads

    The optional $trip_count indicates the total number of loop iterations, only if this
    target region represents a single teams+distribute+parallel worksharing loop.

<<<<<<< HEAD
=======
    The `depends` and `depend_vars` arguments are variadic lists of values
    that specify the dependencies of this particular target task in relation to
    other tasks.

>>>>>>> db9e8eb6
    The optional $nowait eliminates the implicit barrier so the parent task can make progress
    even if the target task is not yet completed.

    The optional $num_teams_lower, $num_teams_upper and $teams_thread_limit
    arguments represent the corresponding arguments of a directly nested TeamsOp. They
    can be only set in this operation when representing combined or composite constructs
    that include TARGET and TEAMS, so that they can be evaluated in the host device.
<<<<<<< HEAD

    The optional $num_threads argument represents the corresponding argument of a nested
    ParallelOp, which is only allowed if this target region contains a single (possibly
    multi-level) nest of OpenMP operations including a ParallelOp.

    TODO:  is_device_ptr, depend, defaultmap, in_reduction
=======
>>>>>>> db9e8eb6

    The optional $num_threads argument represents the corresponding argument of a nested
    ParallelOp, which is only allowed if this target region contains a single (possibly
    multi-level) nest of OpenMP operations including a ParallelOp.

    TODO:  is_device_ptr, defaultmap, in_reduction
  }];

  let arguments = (ins Optional<I1>:$if_expr,
                       Optional<AnyInteger>:$device,
                       Optional<AnyInteger>:$thread_limit,
                       Optional<AnyInteger>:$trip_count,
<<<<<<< HEAD
=======
                       OptionalAttr<TaskDependArrayAttr>:$depends,
                       Variadic<OpenMP_PointerLikeType>:$depend_vars,
>>>>>>> db9e8eb6
                       UnitAttr:$nowait,
                       Variadic<AnyType>:$map_operands,
                       Optional<AnyInteger>:$num_teams_lower,
                       Optional<AnyInteger>:$num_teams_upper,
                       Optional<AnyInteger>:$teams_thread_limit,
                       Optional<AnyInteger>:$num_threads);

  let regions = (region AnyRegion:$region);

  let assemblyFormat = [{
    oilist( `if` `(` $if_expr `)`
    | `device` `(` $device `:` type($device) `)`
    | `thread_limit` `(` $thread_limit `:` type($thread_limit) `)`
    | `trip_count` `(` $trip_count `:` type($trip_count) `)`
<<<<<<< HEAD
=======
    | `depend` `(` custom<DependVarList>($depend_vars, type($depend_vars), $depends) `)`
>>>>>>> db9e8eb6
    | `nowait` $nowait
    | `map_entries` `(` custom<MapEntries>($map_operands, type($map_operands)) `)`
    | `num_teams` `(` ( $num_teams_lower^ `:` type($num_teams_lower) )? `to`
                        $num_teams_upper `:` type($num_teams_upper) `)`
    | `teams_thread_limit` `(` $teams_thread_limit `:` type($teams_thread_limit) `)`
    | `num_threads` `(` $num_threads `:` type($num_threads) `)`
    ) $region attr-dict
  }];

  let hasVerifier = 1;

  let extraClassDeclaration = [{
    /// Returns the innermost OpenMP dialect operation nested inside of this
    /// operation's region. For an operation to be detected as captured, it must
    /// be inside a (possibly multi-level) nest of OpenMP dialect operation's
    /// regions where none of these levels contain other operations considered
    /// not-allowed for these purposes (i.e. only terminator operations are
    /// allowed from the OpenMP dialect, and other dialect's operations are
    /// allowed as long as they don't have a memory write effect).
    Operation *getInnermostCapturedOmpOp();

    /// Tells whether this target region represents a single worksharing loop
    /// wrapped by omp.teams omp.distribute and omp.parallel constructs.
    bool isTargetSPMDLoop();
  }];
}


//===----------------------------------------------------------------------===//
// 2.16 master Construct
//===----------------------------------------------------------------------===//
def MasterOp : OpenMP_Op<"master"> {
  let summary = "master construct";
  let description = [{
    The master construct specifies a structured block that is executed by
    the master thread of the team.
  }];

  let regions = (region AnyRegion:$region);

  let assemblyFormat = "$region attr-dict";
}

//===----------------------------------------------------------------------===//
// 2.17.1 critical Construct
//===----------------------------------------------------------------------===//
def CriticalDeclareOp : OpenMP_Op<"critical.declare", [Symbol]> {
  let summary = "declares a named critical section.";

  let description = [{
    Declares a named critical section.

    The name can be used in critical constructs in the dialect.
  }];

  let arguments = (ins SymbolNameAttr:$sym_name,
                       DefaultValuedAttr<I64Attr, "0">:$hint_val);

  let assemblyFormat = [{
    $sym_name oilist(`hint` `(` custom<SynchronizationHint>($hint_val) `)`)
    attr-dict
  }];
  let hasVerifier = 1;
}


def CriticalOp : OpenMP_Op<"critical",
    [DeclareOpInterfaceMethods<SymbolUserOpInterface>]> {
  let summary = "critical construct";
  let description = [{
    The critical construct imposes a restriction on the associated structured
    block (region) to be executed by only a single thread at a time.
  }];

  let arguments = (ins OptionalAttr<FlatSymbolRefAttr>:$name);

  let regions = (region AnyRegion:$region);

  let assemblyFormat = [{
    (`(` $name^ `)`)? $region attr-dict
  }];
}

//===----------------------------------------------------------------------===//
// 2.17.2 barrier Construct
//===----------------------------------------------------------------------===//

def BarrierOp : OpenMP_Op<"barrier"> {
  let summary = "barrier construct";
  let description = [{
    The barrier construct specifies an explicit barrier at the point at which
    the construct appears.
  }];

  let assemblyFormat = "attr-dict";
}

//===----------------------------------------------------------------------===//
// [5.1] 2.19.9 ordered Construct
//===----------------------------------------------------------------------===//

def ClauseDependSource : I32EnumAttrCase<"dependsource", 0>;
def ClauseDependSink   : I32EnumAttrCase<"dependsink",   1>;

def ClauseDepend : I32EnumAttr<
    "ClauseDepend",
    "depend clause",
    [ClauseDependSource, ClauseDependSink]> {
  let genSpecializedAttr = 0;
  let cppNamespace = "::mlir::omp";
}
def ClauseDependAttr : EnumAttr<OpenMP_Dialect, ClauseDepend, "clause_depend"> {
  let assemblyFormat = "`(` $value `)`";
}

def OrderedOp : OpenMP_Op<"ordered"> {
  let summary = "ordered construct without region";
  let description = [{
    The ordered construct without region is a stand-alone directive that
    specifies cross-iteration dependences in a doacross loop nest.

    The `depend_type_val` attribute refers to either the DEPEND(SOURCE) clause
    or the DEPEND(SINK: vec) clause.

    The `num_loops_val` attribute specifies the number of loops in the doacross
    nest.

    The `depend_vec_vars` is a variadic list of operands that specifies the index
    of the loop iterator in the doacross nest for the DEPEND(SOURCE) clause or
    the index of the element of "vec" for the DEPEND(SINK: vec) clause. It
    contains the operands in multiple "vec" when multiple DEPEND(SINK: vec)
    clauses exist in one ORDERED directive.
  }];

  let arguments = (ins OptionalAttr<ClauseDependAttr>:$depend_type_val,
             ConfinedAttr<OptionalAttr<I64Attr>, [IntMinValue<0>]>:$num_loops_val,
             Variadic<AnyType>:$depend_vec_vars);

  let assemblyFormat = [{
    ( `depend_type` `` $depend_type_val^ )?
    ( `depend_vec` `(` $depend_vec_vars^ `:` type($depend_vec_vars) `)` )?
    attr-dict
  }];
  let hasVerifier = 1;
}

def OrderedRegionOp : OpenMP_Op<"ordered_region"> {
  let summary = "ordered construct with region";
  let description = [{
    The ordered construct with region specifies a structured block in a
    worksharing-loop, SIMD, or worksharing-loop SIMD region that is executed in
    the order of the loop iterations.

    The `simd` attribute corresponds to the SIMD clause specified. If it is not
    present, it behaves as if the THREADS clause is specified or no clause is
    specified.
  }];

  let arguments = (ins UnitAttr:$simd);

  let regions = (region AnyRegion:$region);

  let assemblyFormat = [{ ( `simd` $simd^ )? $region attr-dict}];
  let hasVerifier = 1;
}

//===----------------------------------------------------------------------===//
// 2.17.5 taskwait Construct
//===----------------------------------------------------------------------===//

def TaskwaitOp : OpenMP_Op<"taskwait"> {
  let summary = "taskwait construct";
  let description = [{
    The taskwait construct specifies a wait on the completion of child tasks
    of the current task.
  }];

  let assemblyFormat = "attr-dict";
}

//===----------------------------------------------------------------------===//
// 2.17.7 atomic construct
//===----------------------------------------------------------------------===//

// In the OpenMP Specification, atomic construct has an `atomic-clause` which
// can take the values `read`, `write`, `update` and `capture`. These four
// kinds of atomic constructs are fundamentally independent and are handled
// separately while lowering. Having four separate operations (one for each
// value of the clause) here decomposes handling of this construct into a
// two-step process.

def AtomicReadOp : OpenMP_Op<"atomic.read", [AllTypesMatch<["x", "v"]>,
                                            AtomicReadOpInterface]> {

  let summary = "performs an atomic read";

  let description = [{
    This operation performs an atomic read.

    The operand `x` is the address from where the value is atomically read.
    The operand `v` is the address where the value is stored after reading.

    `hint` is the value of hint (as specified in the hint clause). It is a
    compile time constant. As the name suggests, this is just a hint for
    optimization.

    `memory_order` indicates the memory ordering behavior of the construct. It
    can be one of `seq_cst`, `acquire` or `relaxed`.
  }];

  let arguments = (ins OpenMP_PointerLikeType:$x,
                       OpenMP_PointerLikeType:$v,
                       TypeAttr:$element_type,
                       DefaultValuedOptionalAttr<I64Attr, "0">:$hint_val,
                       OptionalAttr<MemoryOrderKindAttr>:$memory_order_val);
  let assemblyFormat = [{
    $v `=` $x
    oilist( `memory_order` `(` custom<ClauseAttr>($memory_order_val) `)`
          | `hint` `(` custom<SynchronizationHint>($hint_val) `)`)
    `:` type($x) `,` $element_type attr-dict
  }];
  let hasVerifier = 1;
  let extraClassDeclaration = [{
    /// The number of variable operands.
    unsigned getNumVariableOperands() {
      assert(getX() && "expected 'x' operand");
      assert(getV() && "expected 'v' operand");
      return 2;
    }

    /// The i-th variable operand passed.
    Value getVariableOperand(unsigned i) {
      assert(i < 2 && "invalid index position for an operand");
      return i == 0 ? getX() : getV();
    }
  }];
}

def AtomicWriteOp : OpenMP_Op<"atomic.write", [AtomicWriteOpInterface]> {

  let summary = "performs an atomic write";

  let description = [{
    This operation performs an atomic write.

    The operand `x` is the address to where the `expr` is atomically
    written w.r.t. multiple threads. The evaluation of `expr` need not be
    atomic w.r.t. the write to address. In general, the type(x) must
    dereference to type(expr).

    `hint` is the value of hint (as specified in the hint clause). It is a
    compile time constant. As the name suggests, this is just a hint for
    optimization.

    `memory_order` indicates the memory ordering behavior of the construct. It
    can be one of `seq_cst`, `release` or `relaxed`.
  }];

  let arguments = (ins OpenMP_PointerLikeType:$x,
                       AnyType:$expr,
                       DefaultValuedOptionalAttr<I64Attr, "0">:$hint_val,
                       OptionalAttr<MemoryOrderKindAttr>:$memory_order_val);
  let assemblyFormat = [{
    $x `=` $expr
    oilist( `hint` `(` custom<SynchronizationHint>($hint_val) `)`
          | `memory_order` `(` custom<ClauseAttr>($memory_order_val) `)`)
    `:` type($x) `,` type($expr)
    attr-dict
  }];
  let hasVerifier = 1;
  let extraClassDeclaration = [{
    /// The number of variable operands.
    unsigned getNumVariableOperands() {
      assert(getX() && "expected address operand");
      assert(getExpr() && "expected value operand");
      return 2;
    }

    /// The i-th variable operand passed.
    Value getVariableOperand(unsigned i) {
      assert(i < 2 && "invalid index position for an operand");
      return i == 0 ? getX() : getExpr();
    }
  }];
}

def AtomicUpdateOp : OpenMP_Op<"atomic.update",
                               [SingleBlockImplicitTerminator<"YieldOp">,
                                RecursiveMemoryEffects,
                                AtomicUpdateOpInterface]> {

  let summary = "performs an atomic update";

  let description = [{
    This operation performs an atomic update.

    The operand `x` is exactly the same as the operand `x` in the OpenMP
    Standard (OpenMP 5.0, section 2.17.7). It is the address of the variable
    that is being updated. `x` is atomically read/written.

    `hint` is the value of hint (as used in the hint clause). It is a compile
    time constant. As the name suggests, this is just a hint for optimization.

    `memory_order` indicates the memory ordering behavior of the construct. It
    can be one of `seq_cst`, `release` or `relaxed`.

    The region describes how to update the value of `x`. It takes the value at
    `x` as an input and must yield the updated value. Only the update to `x` is
    atomic. Generally the region must have only one instruction, but can
    potentially have more than one instructions too. The update is sematically
    similar to a compare-exchange loop based atomic update.

    The syntax of atomic update operation is different from atomic read and
    atomic write operations. This is because only the host dialect knows how to
    appropriately update a value. For example, while generating LLVM IR, if
    there are no special `atomicrmw` instructions for the operation-type
    combination in atomic update, a compare-exchange loop is generated, where
    the core update operation is directly translated like regular operations by
    the host dialect. The front-end must handle semantic checks for allowed
    operations.
  }];

  let arguments = (ins Arg<OpenMP_PointerLikeType,
                           "Address of variable to be updated",
                           [MemRead, MemWrite]>:$x,
                       DefaultValuedOptionalAttr<I64Attr, "0">:$hint_val,
                       OptionalAttr<MemoryOrderKindAttr>:$memory_order_val);
  let regions = (region SizedRegion<1>:$region);
  let assemblyFormat = [{
    oilist( `memory_order` `(` custom<ClauseAttr>($memory_order_val) `)`
          | `hint` `(` custom<SynchronizationHint>($hint_val) `)`)
    $x `:` type($x) $region attr-dict
  }];
  let hasVerifier = 1;
  let hasRegionVerifier = 1;
  let hasCanonicalizeMethod = 1;
  let extraClassDeclaration = [{
    /// The number of variable operands.
    unsigned getNumVariableOperands() {
      assert(getX() && "expected 'x' operand");
      return 1;
    }

    /// The i-th variable operand passed.
    Value getVariableOperand(unsigned i) {
      assert(i == 0 && "invalid index position for an operand");
      return getX();
    }
  }];
}

def AtomicCaptureOp : OpenMP_Op<"atomic.capture",
    [SingleBlockImplicitTerminator<"TerminatorOp">,
     RecursiveMemoryEffects, AtomicCaptureOpInterface]> {
  let summary = "performs an atomic capture";
  let description = [{
    This operation performs an atomic capture.

    `hint` is the value of hint (as used in the hint clause). It is a compile
    time constant. As the name suggests, this is just a hint for optimization.

    `memory_order` indicates the memory ordering behavior of the construct. It
    can be one of `seq_cst`, `acq_rel`, `release`, `acquire` or `relaxed`.

    The region has the following allowed forms:

    ```
      omp.atomic.capture {
        omp.atomic.update ...
        omp.atomic.read ...
        omp.terminator
      }

      omp.atomic.capture {
        omp.atomic.read ...
        omp.atomic.update ...
        omp.terminator
      }

      omp.atomic.capture {
        omp.atomic.read ...
        omp.atomic.write ...
        omp.terminator
      }
    ```

  }];

  let arguments = (ins DefaultValuedOptionalAttr<I64Attr, "0">:$hint_val,
                       OptionalAttr<MemoryOrderKindAttr>:$memory_order_val);
  let regions = (region SizedRegion<1>:$region);
  let assemblyFormat = [{
    oilist(`memory_order` `(` custom<ClauseAttr>($memory_order_val) `)`
          |`hint` `(` custom<SynchronizationHint>($hint_val) `)`)
    $region attr-dict
  }];
  let hasRegionVerifier = 1;
  let hasVerifier = 1;
  let extraClassDeclaration = [{
    /// Returns the `atomic.read` operation inside the region, if any.
    /// Otherwise, it returns nullptr.
    AtomicReadOp getAtomicReadOp();

    /// Returns the `atomic.write` operation inside the region, if any.
    /// Otherwise, it returns nullptr.
    AtomicWriteOp getAtomicWriteOp();

    /// Returns the `atomic.update` operation inside the region, if any.
    /// Otherwise, it returns nullptr.
    AtomicUpdateOp getAtomicUpdateOp();
  }];
}

//===----------------------------------------------------------------------===//
// [5.1] 2.21.2 threadprivate Directive
//===----------------------------------------------------------------------===//

def ThreadprivateOp : OpenMP_Op<"threadprivate",
                                [AllTypesMatch<["sym_addr", "tls_addr"]>]> {
  let summary = "threadprivate directive";
  let description = [{
    The threadprivate directive specifies that variables are replicated, with
    each thread having its own copy.

    The current implementation uses the OpenMP runtime to provide thread-local
    storage (TLS). Using the TLS feature of the LLVM IR will be supported in
    future.

    This operation takes in the address of a symbol that represents the original
    variable and returns the address of its TLS. All occurrences of
    threadprivate variables in a parallel region should use the TLS returned by
    this operation.

    The `sym_addr` refers to the address of the symbol, which is a pointer to
    the original variable.
  }];

  let arguments = (ins OpenMP_PointerLikeType:$sym_addr);
  let results = (outs OpenMP_PointerLikeType:$tls_addr);
  let assemblyFormat = [{
    $sym_addr `:` type($sym_addr) `->` type($tls_addr) attr-dict
  }];
  let extraClassDeclaration = [{
    /// The number of variable operands.
    unsigned getNumVariableOperands() {
      assert(getSymAddr() && "expected one variable operand");
      return 1;
    }

    /// The i-th variable operand passed.
    Value getVariableOperand(unsigned i) {
      assert(i == 0 && "invalid index position for an operand");
      return getSymAddr();
    }
  }];
}

//===----------------------------------------------------------------------===//
// 2.18.1 Cancel Construct
//===----------------------------------------------------------------------===//
def CancelOp : OpenMP_Op<"cancel"> {
  let summary = "cancel directive";
  let description = [{
    The cancel construct activates cancellation of the innermost enclosing
    region of the type specified.
  }];
  let arguments = (ins CancellationConstructTypeAttr:$cancellation_construct_type_val,
                       Optional<I1>:$if_expr);
  let assemblyFormat = [{ `cancellation_construct_type` `(`
                          custom<ClauseAttr>($cancellation_construct_type_val) `)`
                          ( `if` `(` $if_expr^ `)` )? attr-dict}];
  let hasVerifier = 1;
}

//===----------------------------------------------------------------------===//
// 2.18.2 Cancellation Point Construct
//===----------------------------------------------------------------------===//
def CancellationPointOp : OpenMP_Op<"cancellationpoint"> {
  let summary = "cancellation point directive";
  let description = [{
    The cancellation point construct introduces a user-defined cancellation
    point at which implicit or explicit tasks check if cancellation of the
    innermost enclosing region of the type specified has been activated.
  }];
  let arguments = (ins CancellationConstructTypeAttr:$cancellation_construct_type_val);
  let assemblyFormat = [{ `cancellation_construct_type` `(`
                           custom<ClauseAttr>($cancellation_construct_type_val) `)`
                           attr-dict}];
  let hasVerifier = 1;
}

//===----------------------------------------------------------------------===//
// 2.19.5.7 declare reduction Directive
//===----------------------------------------------------------------------===//

def ReductionDeclareOp : OpenMP_Op<"reduction.declare", [Symbol,
                                                         IsolatedFromAbove]> {
  let summary = "declares a reduction kind";

  let description = [{
    Declares an OpenMP reduction kind. This requires two mandatory and one
    optional region.

      1. The initializer region specifies how to initialize the thread-local
         reduction value. This is usually the neutral element of the reduction.
         For convenience, the region has an argument that contains the value
         of the reduction accumulator at the start of the reduction. It is
         expected to `omp.yield` the new value on all control flow paths.
      2. The reduction region specifies how to combine two values into one, i.e.
         the reduction operator. It accepts the two values as arguments and is
         expected to `omp.yield` the combined value on all control flow paths.
      3. The atomic reduction region is optional and specifies how two values
         can be combined atomically given local accumulator variables. It is
         expected to store the combined value in the first accumulator variable.

    Note that the MLIR type system does not allow for type-polymorphic
    reductions. Separate reduction declarations should be created for different
    element and accumulator types.

    For initializer and reduction regions, the operand to `omp.yield` must
    match the parent operation's results.
  }];

  let arguments = (ins SymbolNameAttr:$sym_name,
                       TypeAttr:$type);

  let regions = (region AnyRegion:$initializerRegion,
                        AnyRegion:$reductionRegion,
                        AnyRegion:$atomicReductionRegion);

  let assemblyFormat = "$sym_name `:` $type attr-dict-with-keyword "
                       "`init` $initializerRegion "
                       "`combiner` $reductionRegion "
                       "custom<AtomicReductionRegion>($atomicReductionRegion)";

  let extraClassDeclaration = [{
    PointerLikeType getAccumulatorType() {
      if (getAtomicReductionRegion().empty())
        return {};

      return cast<PointerLikeType>(getAtomicReductionRegion().front().getArgument(0).getType());
    }
  }];
  let hasRegionVerifier = 1;
}

//===----------------------------------------------------------------------===//
// 2.19.5.4 reduction clause
//===----------------------------------------------------------------------===//

def ReductionOp : OpenMP_Op<"reduction"> {
  let summary = "reduction construct";
  let description = [{
    Indicates the value that is produced by the current reduction-participating
    entity for a reduction requested in some ancestor. The reduction is
    identified by the accumulator, but the value of the accumulator may not be
    updated immediately.
  }];

  let arguments= (ins AnyType:$operand, OpenMP_PointerLikeType:$accumulator);
  let assemblyFormat = [{
    $operand `,` $accumulator attr-dict `:` type($operand) `,` type($accumulator)
  }];
  let hasVerifier = 1;
}

//===----------------------------------------------------------------------===//
// 8.2 requires directive
//===----------------------------------------------------------------------===//

// atomic_default_mem_order clause values not defined here because they can be
// represented by the OMPC_MemoryOrder enumeration instead.
def ClauseRequiresNone : I32BitEnumAttrCaseNone<"none">;
def ClauseRequiresReverseOffload : I32BitEnumAttrCaseBit<"reverse_offload", 0>;
def ClauseRequiresUnifiedAddress : I32BitEnumAttrCaseBit<"unified_address", 1>;
def ClauseRequiresUnifiedSharedMemory
    : I32BitEnumAttrCaseBit<"unified_shared_memory", 2>;
def ClauseRequiresDynamicAllocators
    : I32BitEnumAttrCaseBit<"dynamic_allocators", 3>;

def ClauseRequires : I32BitEnumAttr<
    "ClauseRequires",
    "requires clauses",
    [
      ClauseRequiresNone,
      ClauseRequiresReverseOffload,
      ClauseRequiresUnifiedAddress,
      ClauseRequiresUnifiedSharedMemory,
      ClauseRequiresDynamicAllocators
    ]> {
  let genSpecializedAttr = 0;
  let cppNamespace = "::mlir::omp";
}
def ClauseRequiresAttr :
  EnumAttr<OpenMP_Dialect, ClauseRequires, "clause_requires"> {
}

#endif // OPENMP_OPS<|MERGE_RESOLUTION|>--- conflicted
+++ resolved
@@ -1602,13 +1602,10 @@
     The optional $trip_count indicates the total number of loop iterations, only if this
     target region represents a single teams+distribute+parallel worksharing loop.
 
-<<<<<<< HEAD
-=======
     The `depends` and `depend_vars` arguments are variadic lists of values
     that specify the dependencies of this particular target task in relation to
     other tasks.
 
->>>>>>> db9e8eb6
     The optional $nowait eliminates the implicit barrier so the parent task can make progress
     even if the target task is not yet completed.
 
@@ -1616,15 +1613,6 @@
     arguments represent the corresponding arguments of a directly nested TeamsOp. They
     can be only set in this operation when representing combined or composite constructs
     that include TARGET and TEAMS, so that they can be evaluated in the host device.
-<<<<<<< HEAD
-
-    The optional $num_threads argument represents the corresponding argument of a nested
-    ParallelOp, which is only allowed if this target region contains a single (possibly
-    multi-level) nest of OpenMP operations including a ParallelOp.
-
-    TODO:  is_device_ptr, depend, defaultmap, in_reduction
-=======
->>>>>>> db9e8eb6
 
     The optional $num_threads argument represents the corresponding argument of a nested
     ParallelOp, which is only allowed if this target region contains a single (possibly
@@ -1637,11 +1625,8 @@
                        Optional<AnyInteger>:$device,
                        Optional<AnyInteger>:$thread_limit,
                        Optional<AnyInteger>:$trip_count,
-<<<<<<< HEAD
-=======
                        OptionalAttr<TaskDependArrayAttr>:$depends,
                        Variadic<OpenMP_PointerLikeType>:$depend_vars,
->>>>>>> db9e8eb6
                        UnitAttr:$nowait,
                        Variadic<AnyType>:$map_operands,
                        Optional<AnyInteger>:$num_teams_lower,
@@ -1656,10 +1641,7 @@
     | `device` `(` $device `:` type($device) `)`
     | `thread_limit` `(` $thread_limit `:` type($thread_limit) `)`
     | `trip_count` `(` $trip_count `:` type($trip_count) `)`
-<<<<<<< HEAD
-=======
     | `depend` `(` custom<DependVarList>($depend_vars, type($depend_vars), $depends) `)`
->>>>>>> db9e8eb6
     | `nowait` $nowait
     | `map_entries` `(` custom<MapEntries>($map_operands, type($map_operands)) `)`
     | `num_teams` `(` ( $num_teams_lower^ `:` type($num_teams_lower) )? `to`
