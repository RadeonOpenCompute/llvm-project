--- conflicted
+++ resolved
@@ -639,17 +639,6 @@
 }
 
 //===----------------------------------------------------------------------===//
-<<<<<<< HEAD
-// 2.9.4 distribute Construct
-//===----------------------------------------------------------------------===//
-def DistributeOp : OpenMP_Op<"distribute", [RecursiveMemoryEffects]> {
-  let summary = "distribute construct";
-  let description = [{
-    TODO Replace placeholder with upstream definition
-  }];
-
-  let arguments = (ins);
-=======
 // Distribute construct [2.9.4.1]
 //===----------------------------------------------------------------------===//
 def DistributeOp : OpenMP_Op<"distribute", [AttrSizedOperandSegments,
@@ -685,17 +674,10 @@
              Variadic<AnyType>:$allocate_vars,
              Variadic<AnyType>:$allocators_vars,
              OptionalAttr<OrderKindAttr>:$order_val);
->>>>>>> f7a615a7
 
   let regions = (region AnyRegion:$region);
 
   let assemblyFormat = [{
-<<<<<<< HEAD
-    $region attr-dict
-  }];
-
-  let hasVerifier = 0;
-=======
     oilist(`dist_schedule_static` $dist_schedule_static
           |`chunk_size` `(` $chunk_size `:` type($chunk_size) `)`
           |`order` `(` custom<ClauseAttr>($order_val) `)`
@@ -708,7 +690,6 @@
   }];
 
   let hasVerifier = 1;
->>>>>>> f7a615a7
 }
 
 //===----------------------------------------------------------------------===//
