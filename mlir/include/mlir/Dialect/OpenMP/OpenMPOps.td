//===-- OpenMPOps.td - OpenMP dialect operation definitions *- tablegen -*-===//
//
// Part of the LLVM Project, under the Apache License v2.0 with LLVM Exceptions.
// See https://llvm.org/LICENSE.txt for license information.
// SPDX-License-Identifier: Apache-2.0 WITH LLVM-exception
//
//===----------------------------------------------------------------------===//
//
// This file defines the basic operations for the OpenMP dialect.
//
//===----------------------------------------------------------------------===//


#ifndef OPENMP_OPS
#define OPENMP_OPS

include "mlir/IR/EnumAttr.td"
include "mlir/IR/OpBase.td"
include "mlir/Interfaces/SideEffectInterfaces.td"
include "mlir/Interfaces/ControlFlowInterfaces.td"
include "mlir/IR/SymbolInterfaces.td"
include "mlir/Dialect/LLVMIR/LLVMOpBase.td"
include "mlir/Dialect/OpenACCMPCommon/Interfaces/AtomicInterfaces.td"
include "mlir/Dialect/OpenMP/OpenMPOpsInterfaces.td"
include "mlir/Dialect/OpenMP/OpenMPTypeInterfaces.td"

def OpenMP_Dialect : Dialect {
  let name = "omp";
  let cppNamespace = "::mlir::omp";
  let dependentDialects = ["::mlir::LLVM::LLVMDialect, ::mlir::func::FuncDialect"];
  let useDefaultAttributePrinterParser = 1;
  let useDefaultTypePrinterParser = 1;
}

// OmpCommon requires definition of OpenACC_Dialect.
include "mlir/Dialect/OpenMP/OmpCommon.td"

//===----------------------------------------------------------------------===//
//  OpenMP Attributes
//===----------------------------------------------------------------------===//

class OpenMP_Attr<string name, string attrMnemonic,
                list<Trait> traits = [],
                string baseCppClass = "::mlir::Attribute">
    : AttrDef<OpenMP_Dialect, name, traits, baseCppClass> {
  let mnemonic = attrMnemonic;
}

def VersionAttr : OpenMP_Attr<"Version", "version"> {
  let parameters = (ins
    "uint32_t":$version
  );

  let assemblyFormat = "`<` struct(params) `>`";
}

//===----------------------------------------------------------------------===//
// Runtime library flag's attribute that holds information for lowering to LLVM
//===----------------------------------------------------------------------===//

def FlagsAttr : OpenMP_Attr<"Flags", "flags"> {
  let parameters = (ins
    DefaultValuedParameter<"uint32_t", "0">:$debug_kind,
    DefaultValuedParameter<"bool", "false">:$assume_teams_oversubscription,
    DefaultValuedParameter<"bool", "false">:$assume_threads_oversubscription,
    DefaultValuedParameter<"bool", "false">:$assume_no_thread_state,
    DefaultValuedParameter<"bool", "false">:$assume_no_nested_parallelism,
    DefaultValuedParameter<"bool", "false">:$no_gpu_lib,
    DefaultValuedParameter<"uint32_t", "50">:$openmp_device_version
  );

  let assemblyFormat = "`<` struct(params) `>`";
}


class OpenMP_Op<string mnemonic, list<Trait> traits = []> :
      Op<OpenMP_Dialect, mnemonic, traits>;

// Type which can be constraint accepting standard integers and indices.
def IntLikeType : AnyTypeOf<[AnyInteger, Index]>;

def OpenMP_PointerLikeType : TypeAlias<OpenMP_PointerLikeTypeInterface,
	"OpenMP-compatible variable type">;

class OpenMP_Type<string name, string typeMnemonic> : TypeDef<OpenMP_Dialect, name> {
  let mnemonic = typeMnemonic;
}

//===----------------------------------------------------------------------===//
//  2.12.7 Declare Target Directive
//===----------------------------------------------------------------------===//

def DeviceTypeAny : I32EnumAttrCase<"any", 0>;
def DeviceTypeHost   : I32EnumAttrCase<"host", 1>;
def DeviceTypeNoHost   : I32EnumAttrCase<"nohost", 2>;

def DeclareTargetDeviceType : I32EnumAttr<
    "DeclareTargetDeviceType",
    "device_type clause",
    [DeviceTypeAny, DeviceTypeHost, DeviceTypeNoHost]> {
  let genSpecializedAttr = 0;
  let cppNamespace = "::mlir::omp";
}

def DeclareTargetDeviceTypeAttr : EnumAttr<OpenMP_Dialect, DeclareTargetDeviceType,
                                    "device_type"> {
  let assemblyFormat = "`(` $value `)`";
}

def CaptureClauseTo : I32EnumAttrCase<"to", 0>;
def CaptureClauseLink   : I32EnumAttrCase<"link", 1>;
def CaptureClauseEnter   : I32EnumAttrCase<"enter", 2>;

def DeclareTargetCaptureClause : I32EnumAttr<
    "DeclareTargetCaptureClause",
    "capture clause",
    [CaptureClauseTo, CaptureClauseLink, CaptureClauseEnter]> {
  let genSpecializedAttr = 0;
  let cppNamespace = "::mlir::omp";
}

def DeclareTargetCaptureClauseAttr : EnumAttr<OpenMP_Dialect, DeclareTargetCaptureClause,
                                    "capture_clause"> {
  let assemblyFormat = "`(` $value `)`";
}

def DeclareTargetAttr : OpenMP_Attr<"DeclareTarget", "declaretarget"> {
  let parameters = (ins
    OptionalParameter<"DeclareTargetDeviceTypeAttr">:$device_type,
    OptionalParameter<"DeclareTargetCaptureClauseAttr">:$capture_clause
  );

  let assemblyFormat = "`<` struct(params) `>`";
}

//===----------------------------------------------------------------------===//
// 2.19.4 Data-Sharing Attribute Clauses
//===----------------------------------------------------------------------===//

def DataSharingTypePrivate      : I32EnumAttrCase<"Private", 0, "private">;
def DataSharingTypeFirstPrivate : I32EnumAttrCase<"FirstPrivate", 1, "firstprivate">;

def DataSharingClauseType : I32EnumAttr<
    "DataSharingClauseType",
    "Type of a data-sharing clause",
    [DataSharingTypePrivate, DataSharingTypeFirstPrivate]> {
  let genSpecializedAttr = 0;
  let cppNamespace = "::mlir::omp";
}

def DataSharingClauseTypeAttr : EnumAttr<
    OpenMP_Dialect, DataSharingClauseType, "data_sharing_type"> {
  let assemblyFormat = "`{` `type` `=` $value `}`";
}

def PrivateClauseOp : OpenMP_Op<"private", [IsolatedFromAbove]> {
  let summary = "Provides declaration of [first]private logic.";
  let description = [{
    This operation provides a declaration of how to implement the
    [first]privatization of a variable. The dialect users should provide
    information about how to create an instance of the type in the alloc region
    and how to initialize the copy from the original item in the copy region.

    Examples:
    ---------
    * `private(x)` would be emitted as:
    ```mlir
    omp.private {type = private} @x.privatizer : !fir.ref<i32> alloc {
    ^bb0(%arg0: !fir.ref<i32>):
    %0 = ... allocate proper memory for the private clone ...
    omp.yield(%0 : !fir.ref<i32>)
    }
    ```

    * `firstprivate(x)` would be emitted as:
    ```mlir
    omp.private {type = firstprivate} @x.privatizer : !fir.ref<i32> alloc {
    ^bb0(%arg0: !fir.ref<i32>):
    %0 = ... allocate proper memory for the private clone ...
    omp.yield(%0 : !fir.ref<i32>)
    } copy {
    ^bb0(%arg0: !fir.ref<i32>, %arg1: !fir.ref<i32>):
    // %arg0 is the original host variable. Same as for `alloc`.
    // %arg1 represents the memory allocated in `alloc`.
    ... copy from host to the privatized clone ....
    omp.yield(%arg1 : !fir.ref<i32>)
    }
    ```

    There are no restrictions on the body except for:
    - The `alloc` region has a single argument.
    - The `copy` region has 2 arguments.
    - Both regions are terminated by `omp.yield` ops.
    The above restrictions and other obvious restrictions (e.g. verifying the
    type of yielded values) are verified by the custom op verifier. The actual
    contents of the blocks inside both regions are not verified.

    Instances of this op would then be used by ops that model directives that
    accept data-sharing attribute clauses.

    The $sym_name attribute provides a symbol by which the privatizer op can be
    referenced by other dialect ops.

    The $type attribute is the type of the value being privatized.

    The $data_sharing_type attribute specifies whether privatizer corresponds
    to a `private` or a `firstprivate` clause.
  }];

  let arguments = (ins SymbolNameAttr:$sym_name,
                       TypeAttrOf<AnyType>:$type,
                       DataSharingClauseTypeAttr:$data_sharing_type);

  let regions = (region MinSizedRegion<1>:$alloc_region,
                        AnyRegion:$copy_region);

  let assemblyFormat = [{
    $data_sharing_type $sym_name `:` $type
      `alloc` $alloc_region
      (`copy` $copy_region^)?
      attr-dict
  }];

  let hasVerifier = 1;
}

//===----------------------------------------------------------------------===//
// 2.6 parallel Construct
//===----------------------------------------------------------------------===//

def ParallelOp : OpenMP_Op<"parallel", [
                 AutomaticAllocationScope, AttrSizedOperandSegments,
                 DeclareOpInterfaceMethods<OutlineableOpenMPOpInterface>,
                 RecursiveMemoryEffects, ReductionClauseInterface]> {
  let summary = "parallel construct";
  let description = [{
    The parallel construct includes a region of code which is to be executed
    by a team of threads.

    The optional $if_expr_var parameter specifies a boolean result of a
    conditional check. If this value is 1 or is not provided then the parallel
    region runs as normal, if it is 0 then the parallel region is executed with
    one thread.

    The optional $num_threads_var parameter specifies the number of threads which
    should be used to execute the parallel region.

    The $allocators_vars and $allocate_vars parameters are a variadic list of values
    that specify the memory allocator to be used to obtain storage for private values.

    Reductions can be performed in a parallel construct by specifying reduction
    accumulator variables in `reduction_vars` and symbols referring to reduction
    declarations in the `reductions` attribute. Each reduction is identified
    by the accumulator it uses and accumulators must not be repeated in the same
    reduction. The `omp.reduction` operation accepts the accumulator and a
    partial value which is considered to be produced by the thread for the
    given reduction. If multiple values are produced for the same accumulator,
    i.e. there are multiple `omp.reduction`s, the last value is taken. The
    reduction declaration specifies how to combine the values from each thread
    into the final value, which is available in the accumulator after all the
    threads complete.

    The optional $proc_bind_val attribute controls the thread affinity for the execution
    of the parallel region.
  }];

  let arguments = (ins Optional<I1>:$if_expr_var,
             Optional<IntLikeType>:$num_threads_var,
             Variadic<AnyType>:$allocate_vars,
             Variadic<AnyType>:$allocators_vars,
             Variadic<OpenMP_PointerLikeType>:$reduction_vars,
             OptionalAttr<SymbolRefArrayAttr>:$reductions,
             OptionalAttr<ProcBindKindAttr>:$proc_bind_val);

  let regions = (region AnyRegion:$region);

  let builders = [
    OpBuilder<(ins CArg<"ArrayRef<NamedAttribute>", "{}">:$attributes)>
  ];
  let extraClassDeclaration = [{
    /// Returns the number of reduction variables.
    unsigned getNumReductionVars() { return getReductionVars().size(); }
  }];
  let assemblyFormat = [{
    oilist(
          `if` `(` $if_expr_var `:` type($if_expr_var) `)`
          | `num_threads` `(` $num_threads_var `:` type($num_threads_var) `)`
          | `allocate` `(`
              custom<AllocateAndAllocator>(
                $allocate_vars, type($allocate_vars),
                $allocators_vars, type($allocators_vars)
              ) `)`
          | `proc_bind` `(` custom<ClauseAttr>($proc_bind_val) `)`
    ) custom<ParallelRegion>($region, $reduction_vars, type($reduction_vars), $reductions) attr-dict
  }];
  let hasVerifier = 1;
}

def TerminatorOp : OpenMP_Op<"terminator", [Terminator, Pure]> {
  let summary = "terminator for OpenMP regions";
  let description = [{
    A terminator operation for regions that appear in the body of OpenMP
    operation.  These regions are not expected to return any value so the
    terminator takes no operands. The terminator op returns control to the
    enclosing op.
  }];

  let assemblyFormat = "attr-dict";
}

//===----------------------------------------------------------------------===//
// 2.7 teams Construct
//===----------------------------------------------------------------------===//
def TeamsOp : OpenMP_Op<"teams", [
              AttrSizedOperandSegments, RecursiveMemoryEffects,
              ReductionClauseInterface]> {
  let summary = "teams construct";
  let description = [{
    The teams construct defines a region of code that triggers the creation of a
    league of teams. Once created, the number of teams remains constant for the
    duration of its code region.

    The optional $num_teams_upper and $num_teams_lower specify the limit on the
    number of teams to be created. If only the upper bound is specified, it acts
    as if the lower bound was set to the same value. It is not supported to set
    $num_teams_lower if $num_teams_upper is not specified. They define a closed
    range, where both the lower and upper bounds are included.

    If the $if_expr is present and it evaluates to `false`, the number of teams
    created is one.

    The optional $thread_limit specifies the limit on the number of threads.

    The $allocators_vars and $allocate_vars parameters are a variadic list of
    values that specify the memory allocator to be used to obtain storage for
    private values.
  }];

  let arguments = (ins Optional<AnyInteger>:$num_teams_lower,
                       Optional<AnyInteger>:$num_teams_upper,
                       Optional<I1>:$if_expr,
                       Optional<AnyInteger>:$thread_limit,
                       Variadic<AnyType>:$allocate_vars,
                       Variadic<AnyType>:$allocators_vars,
                       Variadic<OpenMP_PointerLikeType>:$reduction_vars,
                       OptionalAttr<SymbolRefArrayAttr>:$reductions);

  let regions = (region AnyRegion:$region);

  let assemblyFormat = [{
    oilist(
      `num_teams` `(` ( $num_teams_lower^ `:` type($num_teams_lower) )? `to`
                        $num_teams_upper `:` type($num_teams_upper) `)`
    | `if` `(` $if_expr `)`
    | `thread_limit` `(` $thread_limit `:` type($thread_limit) `)`
    | `reduction` `(`
        custom<ReductionVarList>(
          $reduction_vars, type($reduction_vars), $reductions
        ) `)`
    | `allocate` `(`
        custom<AllocateAndAllocator>(
          $allocate_vars, type($allocate_vars),
          $allocators_vars, type($allocators_vars)
        ) `)`
    ) $region attr-dict
  }];

  let hasVerifier = 1;
}

def OMP_ScheduleModNone         : I32EnumAttrCase<"none", 0>;
def OMP_ScheduleModMonotonic    : I32EnumAttrCase<"monotonic", 1>;
def OMP_ScheduleModNonmonotonic : I32EnumAttrCase<"nonmonotonic", 2>;
// FIXME: remove this value for the modifier because this is handled using a
// separate attribute
def OMP_ScheduleModSIMD         : I32EnumAttrCase<"simd", 3>;

def ScheduleModifier
    : I32EnumAttr<"ScheduleModifier", "OpenMP Schedule Modifier",
                  [OMP_ScheduleModNone, OMP_ScheduleModMonotonic,
                   OMP_ScheduleModNonmonotonic, OMP_ScheduleModSIMD]> {
  let genSpecializedAttr = 0;
  let cppNamespace = "::mlir::omp";
}
def ScheduleModifierAttr : EnumAttr<OpenMP_Dialect, ScheduleModifier,
                                    "sched_mod">;

//===----------------------------------------------------------------------===//
// 2.8.1 Sections Construct
//===----------------------------------------------------------------------===//

def SectionOp : OpenMP_Op<"section", [HasParent<"SectionsOp">]> {
  let summary = "section directive";
  let description = [{
    A section operation encloses a region which represents one section in a
    sections construct. A section op should always be surrounded by an
    `omp.sections` operation.
  }];
  let regions = (region AnyRegion:$region);
  let assemblyFormat = "$region attr-dict";
}

def SectionsOp : OpenMP_Op<"sections", [AttrSizedOperandSegments,
                           ReductionClauseInterface]> {
  let summary = "sections construct";
  let description = [{
    The sections construct is a non-iterative worksharing construct that
    contains `omp.section` operations. The `omp.section` operations are to be
    distributed among and executed by the threads in a team. Each `omp.section`
    is executed once by one of the threads in the team in the context of its
    implicit task.

    Reductions can be performed in a sections construct by specifying reduction
    accumulator variables in `reduction_vars` and symbols referring to reduction
    declarations in the `reductions` attribute. Each reduction is identified
    by the accumulator it uses and accumulators must not be repeated in the same
    reduction. The `omp.reduction` operation accepts the accumulator and a
    partial value which is considered to be produced by the section for the
    given reduction. If multiple values are produced for the same accumulator,
    i.e. there are multiple `omp.reduction`s, the last value is taken. The
    reduction declaration specifies how to combine the values from each section
    into the final value, which is available in the accumulator after all the
    sections complete.

    The $allocators_vars and $allocate_vars parameters are a variadic list of values
    that specify the memory allocator to be used to obtain storage for private values.

    The `nowait` attribute, when present, signifies that there should be no
    implicit barrier at the end of the construct.
  }];
  let arguments = (ins Variadic<OpenMP_PointerLikeType>:$reduction_vars,
                       OptionalAttr<SymbolRefArrayAttr>:$reductions,
                       Variadic<AnyType>:$allocate_vars,
                       Variadic<AnyType>:$allocators_vars,
                       UnitAttr:$nowait);

  let regions = (region SizedRegion<1>:$region);

  let assemblyFormat = [{
    oilist( `reduction` `(`
              custom<ReductionVarList>(
                $reduction_vars, type($reduction_vars), $reductions
              ) `)`
          | `allocate` `(`
              custom<AllocateAndAllocator>(
                $allocate_vars, type($allocate_vars),
                $allocators_vars, type($allocators_vars)
              ) `)`
          | `nowait` $nowait
    ) $region attr-dict
  }];

  let hasVerifier = 1;
  let hasRegionVerifier = 1;
}

//===----------------------------------------------------------------------===//
// 2.8.2 Single Construct
//===----------------------------------------------------------------------===//

def SingleOp : OpenMP_Op<"single", [AttrSizedOperandSegments]> {
  let summary = "single directive";
  let description = [{
    The single construct specifies that the associated structured block is
    executed by only one of the threads in the team (not necessarily the
    master thread), in the context of its implicit task. The other threads
    in the team, which do not execute the block, wait at an implicit barrier
    at the end of the single construct unless a nowait clause is specified.
  }];

  let arguments = (ins Variadic<AnyType>:$allocate_vars,
                       Variadic<AnyType>:$allocators_vars,
                       UnitAttr:$nowait);

  let regions = (region AnyRegion:$region);

  let assemblyFormat = [{
    oilist(`allocate` `(`
              custom<AllocateAndAllocator>(
                $allocate_vars, type($allocate_vars),
                $allocators_vars, type($allocators_vars)
              ) `)`
          |`nowait` $nowait
    ) $region attr-dict
  }];
  let hasVerifier = 1;
}

//===----------------------------------------------------------------------===//
// 2.9.2 Workshare Loop Construct
//===----------------------------------------------------------------------===//

def WsLoopOp : OpenMP_Op<"wsloop", [AttrSizedOperandSegments,
                         AllTypesMatch<["lowerBound", "upperBound", "step"]>,
                         RecursiveMemoryEffects, ReductionClauseInterface]> {
  let summary = "worksharing-loop construct";
  let description = [{
    The worksharing-loop construct specifies that the iterations of the loop(s)
    will be executed in parallel by threads in the current context. These
    iterations are spread across threads that already exist in the enclosing
    parallel region. The lower and upper bounds specify a half-open range: the
    range includes the lower bound but does not include the upper bound. If the
    `inclusive` attribute is specified then the upper bound is also included.

    The body region can contain any number of blocks. The region is terminated
    by "omp.yield" instruction without operands.

    ```
    omp.wsloop <clauses>
    for (%i1, %i2) : index = (%c0, %c0) to (%c10, %c10) step (%c1, %c1) {
      %a = load %arrA[%i1, %i2] : memref<?x?xf32>
      %b = load %arrB[%i1, %i2] : memref<?x?xf32>
      %sum = arith.addf %a, %b : f32
      store %sum, %arrC[%i1, %i2] : memref<?x?xf32>
      omp.yield
    }
    ```

    The `linear_step_vars` operand additionally specifies the step for each
    associated linear operand. Note that the `linear_vars` and
    `linear_step_vars` variadic lists should contain the same number of
    elements.

    Reductions can be performed in a worksharing-loop by specifying reduction
    accumulator variables in `reduction_vars` and symbols referring to reduction
    declarations in the `reductions` attribute. Each reduction is identified
    by the accumulator it uses and accumulators must not be repeated in the same
    reduction. A private variable corresponding to the accumulator is used in
    place of the accumulator inside the body of the worksharing-loop. The
    reduction declaration specifies how to combine the values from each
    iteration into the final value, which is available in the accumulator after
    the loop completes.

    The optional `schedule_val` attribute specifies the loop schedule for this
    loop, determining how the loop is distributed across the parallel threads.
    The optional `schedule_chunk_var` associated with this determines further
    controls this distribution.

    Collapsed loops are represented by the worksharing-loop having a list of
    indices, bounds and steps where the size of the list is equal to the
    collapse value.

    The `nowait` attribute, when present, signifies that there should be no
    implicit barrier at the end of the loop.

    The optional `ordered_val` attribute specifies how many loops are associated
    with the worksharing-loop construct. The value of zero refers to the ordered
    clause specified without parameter.

    The optional `order` attribute specifies which order the iterations of the
    associate loops are executed in. Currently the only option for this
    attribute is "concurrent".
  }];

  let arguments = (ins Variadic<IntLikeType>:$lowerBound,
             Variadic<IntLikeType>:$upperBound,
             Variadic<IntLikeType>:$step,
             Variadic<AnyType>:$linear_vars,
             Variadic<I32>:$linear_step_vars,
             Variadic<OpenMP_PointerLikeType>:$reduction_vars,
             OptionalAttr<SymbolRefArrayAttr>:$reductions,
             OptionalAttr<ScheduleKindAttr>:$schedule_val,
             Optional<AnyType>:$schedule_chunk_var,
             OptionalAttr<ScheduleModifierAttr>:$schedule_modifier,
             UnitAttr:$simd_modifier,
             UnitAttr:$nowait,
             ConfinedAttr<OptionalAttr<I64Attr>, [IntMinValue<0>]>:$ordered_val,
             OptionalAttr<OrderKindAttr>:$order_val,
             UnitAttr:$inclusive);

  let builders = [
    OpBuilder<(ins "ValueRange":$lowerBound, "ValueRange":$upperBound,
               "ValueRange":$step,
               CArg<"ArrayRef<NamedAttribute>", "{}">:$attributes)>,
  ];

  let regions = (region AnyRegion:$region);

  let extraClassDeclaration = [{
    /// Returns the number of loops in the worksharing-loop nest.
    unsigned getNumLoops() { return getLowerBound().size(); }

    /// Returns the number of reduction variables.
    unsigned getNumReductionVars() { return getReductionVars().size(); }
  }];
  let hasCustomAssemblyFormat = 1;
  let assemblyFormat = [{
    oilist(`linear` `(`
              custom<LinearClause>($linear_vars, type($linear_vars),
                                   $linear_step_vars) `)`
          |`schedule` `(`
              custom<ScheduleClause>(
                $schedule_val, $schedule_modifier, $simd_modifier,
                $schedule_chunk_var, type($schedule_chunk_var)) `)`
          |`nowait` $nowait
          |`ordered` `(` $ordered_val `)`
          |`order` `(` custom<ClauseAttr>($order_val) `)`
    ) custom<WsLoop>($region, $lowerBound, $upperBound, $step,
                                  type($step), $reduction_vars, type($reduction_vars), $reductions,
                                  $inclusive) attr-dict
  }];
  let hasVerifier = 1;
}

//===----------------------------------------------------------------------===//
// Simd construct [2.9.3.1]
//===----------------------------------------------------------------------===//

def SimdLoopOp : OpenMP_Op<"simdloop", [AttrSizedOperandSegments,
                         AllTypesMatch<["lowerBound", "upperBound", "step"]>]> {
 let summary = "simd loop construct";
  let description = [{
    The simd construct can be applied to a loop to indicate that the loop can be
    transformed into a SIMD loop (that is, multiple iterations of the loop can
    be executed concurrently using SIMD instructions).. The lower and upper
    bounds specify a half-open range: the range includes the lower bound but
    does not include the upper bound. If the `inclusive` attribute is specified
    then the upper bound is also included.

    The body region can contain any number of blocks. The region is terminated
    by "omp.yield" instruction without operands.

    Collapsed loops are represented by the simd-loop having a list of indices,
    bounds and steps where the size of the list is equal to the collapse value.

    The `alignment_values` attribute additionally specifies alignment of each
    corresponding aligned operand. Note that `$aligned_vars` and
    `alignment_values` should contain the same number of elements.

    When an if clause is present and evaluates to false, the preferred number of
    iterations to be executed concurrently is one, regardless of whether
    a simdlen clause is speciﬁed.

    The optional `nontemporal` attribute specifies variables which have low
    temporal locality across the iterations where they are accessed.

    The optional `order` attribute specifies which order the iterations of the
    associate loops are executed in. Currently the only option for this
    attribute is "concurrent".

    When a simdlen clause is present, the preferred number of iterations to be
    executed concurrently is the value provided to the simdlen clause.

    The safelen clause specifies that no two concurrent iterations within a
    SIMD chunk can have a distance in the logical iteration space that is
    greater than or equal to the value given in the clause.
    ```
    omp.simdloop <clauses>
    for (%i1, %i2) : index = (%c0, %c0) to (%c10, %c10) step (%c1, %c1) {
      // block operations
      omp.yield
    }
    ```
  }];

  // TODO: Add other clauses
  let arguments = (ins Variadic<IntLikeType>:$lowerBound,
             Variadic<IntLikeType>:$upperBound,
             Variadic<IntLikeType>:$step,
             Variadic<OpenMP_PointerLikeType>:$aligned_vars,
             OptionalAttr<I64ArrayAttr>:$alignment_values,
             Optional<I1>:$if_expr,
             Variadic<OpenMP_PointerLikeType>:$nontemporal_vars,
             OptionalAttr<OrderKindAttr>:$order_val,
             ConfinedAttr<OptionalAttr<I64Attr>, [IntPositive]>:$simdlen,
             ConfinedAttr<OptionalAttr<I64Attr>, [IntPositive]>:$safelen,
             UnitAttr:$inclusive
     );

  let regions = (region AnyRegion:$region);
  let assemblyFormat = [{
    oilist(`aligned` `(`
              custom<AlignedClause>($aligned_vars, type($aligned_vars),
                                   $alignment_values) `)`
          |`if` `(` $if_expr `)`
          |`nontemporal` `(`  $nontemporal_vars `:` type($nontemporal_vars) `)`
          |`order` `(` custom<ClauseAttr>($order_val) `)`
          |`simdlen` `(` $simdlen  `)`
          |`safelen` `(` $safelen  `)`
    ) `for` custom<LoopControl>($region, $lowerBound, $upperBound, $step,
                                  type($step), $inclusive) attr-dict
  }];

  let extraClassDeclaration = [{
    /// Returns the number of loops in the simd loop nest.
    unsigned getNumLoops() { return getLowerBound().size(); }

  }];

  let hasCustomAssemblyFormat = 1;
  let hasVerifier = 1;
}


def YieldOp : OpenMP_Op<"yield",
    [Pure, ReturnLike, Terminator,
     ParentOneOf<["WsLoopOp", "ReductionDeclareOp",
     "AtomicUpdateOp", "SimdLoopOp", "PrivateClauseOp"]>]> {
  let summary = "loop yield and termination operation";
  let description = [{
    "omp.yield" yields SSA values from the OpenMP dialect op region and
    terminates the region. The semantics of how the values are yielded is
    defined by the parent operation.
  }];

  let arguments = (ins Variadic<AnyType>:$results);

  let builders = [
    OpBuilder<(ins), [{ build($_builder, $_state, {}); }]>
  ];

  let assemblyFormat = [{ ( `(` $results^ `:` type($results) `)` )? attr-dict}];
}

//===----------------------------------------------------------------------===//
// Distribute construct [2.9.4.1]
//===----------------------------------------------------------------------===//
def DistributeOp : OpenMP_Op<"distribute", [AttrSizedOperandSegments,
                              MemoryEffects<[MemWrite]>]> {
  let summary = "distribute construct";
  let description = [{
    The distribute construct specifies that the iterations of one or more loops
    (optionally specified using collapse clause) will be executed by the
    initial teams in the context of their implicit tasks. The loops that the
    distribute op is associated with starts with the outermost loop enclosed by
    the distribute op region and going down the loop nest toward the innermost
    loop. The iterations are distributed across the initial threads of all
    initial teams that execute the teams region to which the distribute region
    binds.

    The distribute loop construct specifies that the iterations of the loop(s)
    will be executed in parallel by threads in the current context. These
    iterations are spread across threads that already exist in the enclosing
    region. The lower and upper bounds specify a half-open range: the
    range includes the lower bound but does not include the upper bound. If the
    `inclusive` attribute is specified then the upper bound is also included.

    The `dist_schedule_static` attribute specifies the  schedule for this
    loop, determining how the loop is distributed across the parallel threads.
    The optional `schedule_chunk` associated with this determines further
    controls this distribution.

    // TODO: private_var, firstprivate_var, lastprivate_var, collapse
  }];
  let arguments = (ins
             UnitAttr:$dist_schedule_static,
             Optional<IntLikeType>:$chunk_size,
             Variadic<AnyType>:$allocate_vars,
             Variadic<AnyType>:$allocators_vars,
             OptionalAttr<OrderKindAttr>:$order_val);

  let regions = (region AnyRegion:$region);

  let assemblyFormat = [{
    oilist(`dist_schedule_static` $dist_schedule_static
          |`chunk_size` `(` $chunk_size `:` type($chunk_size) `)`
          |`order` `(` custom<ClauseAttr>($order_val) `)`
          |`allocate` `(`
             custom<AllocateAndAllocator>(
               $allocate_vars, type($allocate_vars),
               $allocators_vars, type($allocators_vars)
             ) `)`
    ) $region attr-dict
  }];

  let hasVerifier = 1;
}

//===----------------------------------------------------------------------===//
// 2.10.1 task Construct
//===----------------------------------------------------------------------===//

def ClauseTaskDependIn    : I32EnumAttrCase<"taskdependin",    0>;
def ClauseTaskDependOut   : I32EnumAttrCase<"taskdependout",   1>;
def ClauseTaskDependInOut : I32EnumAttrCase<"taskdependinout", 2>;

def ClauseTaskDepend : I32EnumAttr<
    "ClauseTaskDepend",
    "depend clause in a target or task construct",
    [ClauseTaskDependIn, ClauseTaskDependOut, ClauseTaskDependInOut]> {
  let genSpecializedAttr = 0;
  let cppNamespace = "::mlir::omp";
}
def ClauseTaskDependAttr :
  EnumAttr<OpenMP_Dialect, ClauseTaskDepend, "clause_task_depend"> {
  let assemblyFormat = "`(` $value `)`";
}
def TaskDependArrayAttr :
  TypedArrayAttrBase<ClauseTaskDependAttr, "clause_task_depend array attr"> {
    let constBuilderCall = ?;
  }

def TaskOp : OpenMP_Op<"task", [AttrSizedOperandSegments,
                       OutlineableOpenMPOpInterface, AutomaticAllocationScope,
                       ReductionClauseInterface]> {
  let summary = "task construct";
  let description = [{
    The task construct defines an explicit task.

    For definitions of "undeferred task", "included task", "final task" and
    "mergeable task", please check OpenMP Specification.

    When an `if` clause is present on a task construct, and the value of
    `if_expr` evaluates to `false`, an "undeferred task" is generated, and the
    encountering thread must suspend the current task region, for which
    execution cannot be resumed until execution of the structured block that is
    associated with the generated task is completed.

    When a `final` clause is present on a task construct and the `final_expr`
    evaluates to `true`, the generated task will be a "final task". All task
    constructs encountered during execution of a final task will generate final
    and included tasks.

    If the `untied` clause is present on a task construct, any thread in the
    team can resume the task region after a suspension. The `untied` clause is
    ignored if a `final` clause is present on the same task construct and the
    `final_expr` evaluates to `true`, or if a task is an included task.

    When the `mergeable` clause is present on a task construct, the generated
    task is a "mergeable task".

    The `in_reduction` clause specifies that this particular task (among all the
    tasks in current taskgroup, if any) participates in a reduction.

    The `priority` clause is a hint for the priority of the generated task.
    The `priority` is a non-negative integer expression that provides a hint for
    task execution order. Among all tasks ready to be executed, higher priority
    tasks (those with a higher numerical value in the priority clause
    expression) are recommended to execute before lower priority ones. The
    default priority-value when no priority clause is specified should be
    assumed to be zero (the lowest priority).

    The `depends` and `depend_vars` arguments are variadic lists of values
    that specify the dependencies of this particular task in relation to
    other tasks.

    The `allocators_vars` and `allocate_vars` arguments are a variadic list of
    values that specify the memory allocator to be used to obtain storage for
    private values.

  }];

  // TODO: depend, affinity and detach clauses
  let arguments = (ins Optional<I1>:$if_expr,
                       Optional<I1>:$final_expr,
                       UnitAttr:$untied,
                       UnitAttr:$mergeable,
                       Variadic<OpenMP_PointerLikeType>:$in_reduction_vars,
                       OptionalAttr<SymbolRefArrayAttr>:$in_reductions,
                       Optional<I32>:$priority,
                       OptionalAttr<TaskDependArrayAttr>:$depends,
                       Variadic<OpenMP_PointerLikeType>:$depend_vars,
                       Variadic<AnyType>:$allocate_vars,
                       Variadic<AnyType>:$allocators_vars);
  let regions = (region AnyRegion:$region);
  let assemblyFormat = [{
    oilist(`if` `(` $if_expr `)`
          |`final` `(` $final_expr `)`
          |`untied` $untied
          |`mergeable` $mergeable
          |`in_reduction` `(`
              custom<ReductionVarList>(
                $in_reduction_vars, type($in_reduction_vars), $in_reductions
              ) `)`
          |`priority` `(` $priority `)`
          |`allocate` `(`
              custom<AllocateAndAllocator>(
                $allocate_vars, type($allocate_vars),
                $allocators_vars, type($allocators_vars)
              ) `)`
          |`depend` `(`
              custom<DependVarList>(
                $depend_vars, type($depend_vars), $depends
              ) `)`
    ) $region attr-dict
  }];
  let extraClassDeclaration = [{
    /// Returns the reduction variables
    SmallVector<Value> getReductionVars() {
      return SmallVector<Value>(getInReductionVars().begin(),
                                getInReductionVars().end());
    }
  }];
  let hasVerifier = 1;
}

def TaskLoopOp : OpenMP_Op<"taskloop", [AttrSizedOperandSegments,
                           AutomaticAllocationScope, RecursiveMemoryEffects,
                           AllTypesMatch<["lowerBound", "upperBound", "step"]>,
                           ReductionClauseInterface]> {
  let summary = "taskloop construct";
  let description = [{
    The taskloop construct specifies that the iterations of one or more
    associated loops will be executed in parallel using explicit tasks. The
    iterations are distributed across tasks generated by the construct and
    scheduled to be executed.

    The `lowerBound` and `upperBound` specify a half-open range: the range
    includes the lower bound but does not include the upper bound. If the
    `inclusive` attribute is specified then the upper bound is also included.
    The `step` specifies the loop step.

    The body region can contain any number of blocks.

    ```
    omp.taskloop <clauses>
    for (%i1, %i2) : index = (%c0, %c0) to (%c10, %c10) step (%c1, %c1) {
      %a = load %arrA[%i1, %i2] : memref<?x?xf32>
      %b = load %arrB[%i1, %i2] : memref<?x?xf32>
      %sum = arith.addf %a, %b : f32
      store %sum, %arrC[%i1, %i2] : memref<?x?xf32>
      omp.terminator
    }
    ```

    For definitions of "undeferred task", "included task", "final task" and
    "mergeable task", please check OpenMP Specification.

    When an `if` clause is present on a taskloop construct, and if the `if`
    clause expression evaluates to `false`, undeferred tasks are generated. The
    use of a variable in an `if` clause expression of a taskloop construct
    causes an implicit reference to the variable in all enclosing constructs.

    When a `final` clause is present on a taskloop construct and the `final`
    clause expression evaluates to `true`, the generated tasks will be final
    tasks. The use of a variable in a `final` clause expression of a taskloop
    construct causes an implicit reference to the variable in all enclosing
    constructs.

    If the `untied` clause is specified, all tasks generated by the taskloop
    construct are untied tasks.

    When the `mergeable` clause is present on a taskloop construct, each
    generated task is a mergeable task.

    Reductions can be performed in a loop by specifying reduction accumulator
    variables in `reduction_vars` or `in_reduction_vars` and symbols referring
    to reduction declarations in the `reductions` or `in_reductions` attribute.
    Each reduction is identified by the accumulator it uses and accumulators
    must not be repeated in the same reduction. The `omp.reduction` operation
    accepts the accumulator and a partial value which is considered to be
    produced by the current loop iteration for the given reduction. If multiple
    values are produced for the same accumulator, i.e. there are multiple
    `omp.reduction`s, the last value is taken. The reduction declaration
    specifies how to combine the values from each iteration into the final
    value, which is available in the accumulator after the loop completes.

    If an `in_reduction` clause is present on the taskloop construct, the
    behavior is as if each generated task was defined by a task construct on
    which an `in_reduction` clause with the same reduction operator and list
    items is present. Thus, the generated tasks are participants of a reduction
    previously defined by a reduction scoping clause.

    If a `reduction` clause is present on the taskloop construct, the behavior
    is as if a `task_reduction` clause with the same reduction operator and list
    items was applied to the implicit taskgroup construct enclosing the taskloop
    construct. The taskloop construct executes as if each generated task was
    defined by a task construct on which an `in_reduction` clause with the same
    reduction operator and list items is present. Thus, the generated tasks are
    participants of the reduction defined by the `task_reduction` clause that
    was applied to the implicit taskgroup construct.

    When a `priority` clause is present on a taskloop construct, the generated
    tasks use the `priority-value` as if it was specified for each individual
    task. If the `priority` clause is not specified, tasks generated by the
    taskloop construct have the default task priority (zero).

    The `allocators_vars` and `allocate_vars` arguments are a variadic list of
    values that specify the memory allocator to be used to obtain storage for
    private values.

    If a `grainsize` clause is present on the taskloop construct, the number of
    logical loop iterations assigned to each generated task is greater than or
    equal to the minimum of the value of the grain-size expression and the
    number of logical loop iterations, but less than two times the value of the
    grain-size expression.

    If `num_tasks` is specified, the taskloop construct creates as many tasks as
    the minimum of the num-tasks expression and the number of logical loop
    iterations. Each task must have at least one logical loop iteration.

    By default, the taskloop construct executes as if it was enclosed in a
    taskgroup construct with no statements or directives outside of the taskloop
    construct. Thus, the taskloop construct creates an implicit taskgroup
    region. If the `nogroup` clause is present, no implicit taskgroup region is
    created.
  }];

  let arguments = (ins Variadic<IntLikeType>:$lowerBound,
                       Variadic<IntLikeType>:$upperBound,
                       Variadic<IntLikeType>:$step,
                       UnitAttr:$inclusive,
                       Optional<I1>:$if_expr,
                       Optional<I1>:$final_expr,
                       UnitAttr:$untied,
                       UnitAttr:$mergeable,
                       Variadic<OpenMP_PointerLikeType>:$in_reduction_vars,
                       OptionalAttr<SymbolRefArrayAttr>:$in_reductions,
                       Variadic<OpenMP_PointerLikeType>:$reduction_vars,
                       OptionalAttr<SymbolRefArrayAttr>:$reductions,
                       Optional<IntLikeType>:$priority,
                       Variadic<AnyType>:$allocate_vars,
                       Variadic<AnyType>:$allocators_vars,
                       Optional<IntLikeType>: $grain_size,
                       Optional<IntLikeType>: $num_tasks,
                       UnitAttr: $nogroup);

  let regions = (region AnyRegion:$region);

  let assemblyFormat = [{
    oilist(`if` `(` $if_expr `)`
          |`final` `(` $final_expr `)`
          |`untied` $untied
          |`mergeable` $mergeable
          |`in_reduction` `(`
              custom<ReductionVarList>(
                $in_reduction_vars, type($in_reduction_vars), $in_reductions
              ) `)`
          |`reduction` `(`
              custom<ReductionVarList>(
                $reduction_vars, type($reduction_vars), $reductions
              ) `)`
          |`priority` `(` $priority `:` type($priority) `)`
          |`allocate` `(`
              custom<AllocateAndAllocator>(
                $allocate_vars, type($allocate_vars),
                $allocators_vars, type($allocators_vars)
              ) `)`
          |`grain_size` `(` $grain_size `:` type($grain_size) `)`
          |`num_tasks` `(` $num_tasks `:` type($num_tasks) `)`
          |`nogroup` $nogroup
    ) `for` custom<LoopControl>($region, $lowerBound, $upperBound, $step,
                                  type($step), $inclusive) attr-dict
  }];

  let extraClassDeclaration = [{
    /// Returns the reduction variables
    SmallVector<Value> getAllReductionVars();
    void getEffects(SmallVectorImpl<MemoryEffects::EffectInstance> &effects);
  }];

  let hasVerifier = 1;
}

def TaskGroupOp : OpenMP_Op<"taskgroup", [AttrSizedOperandSegments,
                            ReductionClauseInterface,
                            AutomaticAllocationScope]> {
  let summary = "taskgroup construct";
  let description = [{
    The taskgroup construct specifies a wait on completion of child tasks of the
    current task and their descendent tasks.

    When a thread encounters a taskgroup construct, it starts executing the
    region. All child tasks generated in the taskgroup region and all of their
    descendants that bind to the same parallel region as the taskgroup region
    are part of the taskgroup set associated with the taskgroup region. There is
    an implicit task scheduling point at the end of the taskgroup region. The
    current task is suspended at the task scheduling point until all tasks in
    the taskgroup set complete execution.

    The `task_reduction` clause specifies a reduction among tasks. For each list
    item, the number of copies is unspecified. Any copies associated with the
    reduction are initialized before they are accessed by the tasks
    participating in the reduction. After the end of the region, the original
    list item contains the result of the reduction.

    The `allocators_vars` and `allocate_vars` arguments are a variadic list of
    values that specify the memory allocator to be used to obtain storage for
    private values.
  }];

  let arguments = (ins Variadic<OpenMP_PointerLikeType>:$task_reduction_vars,
                       OptionalAttr<SymbolRefArrayAttr>:$task_reductions,
                       Variadic<AnyType>:$allocate_vars,
                       Variadic<AnyType>:$allocators_vars);

  let regions = (region AnyRegion:$region);

  let assemblyFormat = [{
    oilist(`task_reduction` `(`
              custom<ReductionVarList>(
                $task_reduction_vars, type($task_reduction_vars), $task_reductions
              ) `)`
          |`allocate` `(`
              custom<AllocateAndAllocator>(
                $allocate_vars, type($allocate_vars),
                $allocators_vars, type($allocators_vars)
              ) `)`
    ) $region attr-dict
  }];

  let extraClassDeclaration = [{
    /// Returns the reduction variables
    operand_range getAllReductionVars() { return getTaskReductionVars(); }
  }];

  let hasVerifier = 1;

}

//===----------------------------------------------------------------------===//
// 2.10.4 taskyield Construct
//===----------------------------------------------------------------------===//

def TaskyieldOp : OpenMP_Op<"taskyield"> {
  let summary = "taskyield construct";
  let description = [{
    The taskyield construct specifies that the current task can be suspended
    in favor of execution of a different task.
  }];

  let assemblyFormat = "attr-dict";
}

//===----------------------------------------------------------------------===//
// 2.13.7 flush Construct
//===----------------------------------------------------------------------===//
def FlushOp : OpenMP_Op<"flush"> {
  let summary = "flush construct";
  let description = [{
    The flush construct executes the OpenMP flush operation. This operation
    makes a thread’s temporary view of memory consistent with memory and
    enforces an order on the memory operations of the variables explicitly
    specified or implied.
  }];

  let arguments = (ins Variadic<OpenMP_PointerLikeType>:$varList);

  let assemblyFormat = [{ ( `(` $varList^ `:` type($varList) `)` )? attr-dict}];
  let extraClassDeclaration = [{
    /// The number of variable operands.
    unsigned getNumVariableOperands() {
      return getOperation()->getNumOperands();
    }
    /// The i-th variable operand passed.
    Value getVariableOperand(unsigned i) {
      return getOperand(i);
    }
  }];
}

//===----------------------------------------------------------------------===//
// Map related constructs
//===----------------------------------------------------------------------===//

def CaptureThis : I32EnumAttrCase<"This", 0>;
def CaptureByRef : I32EnumAttrCase<"ByRef", 1>;
def CaptureByCopy : I32EnumAttrCase<"ByCopy", 2>;
def CaptureVLAType : I32EnumAttrCase<"VLAType", 3>;

def VariableCaptureKind : I32EnumAttr<
    "VariableCaptureKind",
    "variable capture kind",
    [CaptureThis, CaptureByRef, CaptureByCopy, CaptureVLAType]> {
  let genSpecializedAttr = 0;
  let cppNamespace = "::mlir::omp";
}

def VariableCaptureKindAttr : EnumAttr<OpenMP_Dialect, VariableCaptureKind,
                                       "variable_capture_kind"> {
  let assemblyFormat = "`(` $value `)`";
}

def DataBoundsType : OpenMP_Type<"DataBounds", "data_bounds_ty"> {
  let summary = "Type for representing omp data clause bounds information";
}

def DataBoundsOp : OpenMP_Op<"bounds",
    [AttrSizedOperandSegments, NoMemoryEffect]> {
  let summary = "Represents normalized bounds information for map clauses.";

  let description = [{
    This operation is a variation on the OpenACC dialects DataBoundsOp. Within
    the OpenMP dialect it stores the bounds/range of data to be mapped to a
    device specified by map clauses on target directives. Within,
    the OpenMP dialect the DataBoundsOp is associated with MapInfoOp,
    helping to store bounds information for the mapped variable.

    It is used to support OpenMP array sectioning, Fortran pointer and
    allocatable mapping and pointer/allocatable member of derived types.
    In all cases the DataBoundsOp holds information on the section of
    data to be mapped. Such as the upper bound and lower bound of the
    section of data to be mapped. This information is currently
    utilised by the LLVM-IR lowering to help generate instructions to
    copy data to and from the device when processing target operations.

    The example below copys a section of a 10-element array; all except the
    first element, utilising OpenMP array sectioning syntax where array
    subscripts are provided to specify the bounds to be mapped to device.
    To simplify the examples, the constants are used directly, in reality
    they will be MLIR SSA values.

    C++:
    ```
    int array[10];
    #pragma target map(array[1:9])
    ```
    =>
    ```mlir
    omp.bounds lower_bound(1) upper_bound(9) extent(9) start_idx(0)
    ```

    Fortran:
    ```
    integer :: array(1:10)
    !$target map(array(2:10))
    ```
    =>
    ```mlir
    omp.bounds lower_bound(1) upper_bound(9) extent(9) start_idx(1)
    ```

    For Fortran pointers and allocatables (as well as those that are
    members of derived types) the bounds information is provided by
    the Fortran compiler and runtime through descriptor information.

    A basic pointer example can be found below (constants again
    provided for simplicity, where in reality SSA values will be
    used, in this case that point to data yielded by Fortran's
    descriptors):

    Fortran:
    ```
    integer, pointer :: ptr(:)
    allocate(ptr(10))
    !$target map(ptr)
    ```
    =>
    ```mlir
    omp.bounds lower_bound(0) upper_bound(9) extent(10) start_idx(1)
    ```

    This operation records the bounds information in a normalized fashion
    (zero-based). This works well with the `PointerLikeType`
    requirement in data clauses - since a `lower_bound` of 0 means looking
    at data at the zero offset from pointer.

    This operation must have an `upper_bound` or `extent` (or both are allowed -
    but not checked for consistency). When the source language's arrays are
    not zero-based, the `start_idx` must specify the zero-position index.
  }];

  let arguments = (ins Optional<IntLikeType>:$lower_bound,
                       Optional<IntLikeType>:$upper_bound,
                       Optional<IntLikeType>:$extent,
                       Optional<IntLikeType>:$stride,
                       DefaultValuedAttr<BoolAttr, "false">:$stride_in_bytes,
                       Optional<IntLikeType>:$start_idx);
  let results = (outs DataBoundsType:$result);

  let assemblyFormat = [{
    oilist(
        `lower_bound` `(` $lower_bound `:` type($lower_bound) `)`
      | `upper_bound` `(` $upper_bound `:` type($upper_bound) `)`
      | `extent` `(` $extent `:` type($extent) `)`
      | `stride` `(` $stride `:` type($stride) `)`
      | `start_idx` `(` $start_idx `:` type($start_idx) `)`
    ) attr-dict
  }];

  let extraClassDeclaration = [{
    /// The number of variable operands.
    unsigned getNumVariableOperands() {
      return getNumOperands();
    }

    /// The i-th variable operand passed.
    Value getVariableOperand(unsigned i) {
      return getOperands()[i];
    }
  }];

  let hasVerifier = 1;
}

def MapInfoOp : OpenMP_Op<"map_info", [AttrSizedOperandSegments]> {
  let arguments = (ins OpenMP_PointerLikeType:$var_ptr,
                       TypeAttr:$var_type,
                       Optional<OpenMP_PointerLikeType>:$var_ptr_ptr,
                       Variadic<OpenMP_PointerLikeType>:$members,
                       Variadic<DataBoundsType>:$bounds, /* rank-0 to rank-{n-1} */
                       OptionalAttr<UI64Attr>:$map_type,
                       OptionalAttr<VariableCaptureKindAttr>:$map_capture_type,
                       OptionalAttr<StrAttr>:$name);
  let results = (outs OpenMP_PointerLikeType:$omp_ptr);

  let description = [{
    The MapInfoOp captures information relating to individual OpenMP map clauses
    that are applied to certain OpenMP directives such as Target and Target Data.

    For example, the map type modifier; such as from, tofrom and to, the variable
    being captured or the bounds of an array section being mapped.

    It can be used to capture both implicit and explicit map information, where
    explicit is an argument directly specified to an OpenMP map clause or implicit
    where a variable is utilised in a target region but is defined externally to
    the target region.

    This map information is later used to aid the lowering of the target operations
    they are attached to providing argument input and output context for kernels
    generated or the target data mapping environment.

    Example (Fortran):

    ```
    integer :: index
    !$target map(to: index)
    ```
    =>
    ```mlir
    omp.map_info var_ptr(%index_ssa) map_type(to) map_capture_type(ByRef)
      name(index)
    ```

    Description of arguments:
    - `var_ptr`: The address of variable to copy.
    - `var_type`: The type of the variable to copy.
    - `var_ptr_ptr`: Used when the variable copied is a member of a class, structure
      or derived type and refers to the originating struct.
    - `members`:  Used to indicate mapped child members for the current MapInfoOp, 
       represented as other MapInfoOp's, utilised in cases where a parent structure 
       type and members of the structure type are being mapped at the same time. 
       For example: map(to: parent, parent->member, parent->member2[:10])  
    - `bounds`: Used when copying slices of array's, pointers or pointer members of
       objects (e.g. derived types or classes), indicates the bounds to be copied
       of the variable. When it's an array slice it is in rank order where rank 0
       is the inner-most dimension.
    - 'map_clauses': OpenMP map type for this map capture, for example: from, to and
       always. It's a bitfield composed of the OpenMP runtime flags stored in
       OpenMPOffloadMappingFlags.
    - 'map_capture_type': Capture type for the variable e.g. this, byref, byvalue, byvla
       this can affect how the variable is lowered.
    - `name`: Holds the name of variable as specified in user clause (including bounds).
  }];

  let assemblyFormat = [{
    `var_ptr` `(` $var_ptr `:` type($var_ptr) `,` $var_type `)`
    oilist(
        `var_ptr_ptr` `(` $var_ptr_ptr `:` type($var_ptr_ptr) `)`
      | `map_clauses` `(` custom<MapClause>($map_type) `)`
      | `capture` `(` custom<CaptureType>($map_capture_type) `)`
      | `members` `(` $members `:` type($members) `)`
      | `bounds` `(` $bounds `)`
    ) `->` type($omp_ptr) attr-dict
  }];

  let extraClassDeclaration = [{
    /// The number of variable operands.
    unsigned getNumVariableOperands() {
      return getNumOperands();
    }

    /// The i-th variable operand passed.
    Value getVariableOperand(unsigned i) {
      return getOperands()[i];
    }
  }];
}

//===---------------------------------------------------------------------===//
// 2.14.2 target data Construct
//===---------------------------------------------------------------------===//

def Target_DataOp: OpenMP_Op<"target_data", [AttrSizedOperandSegments, 
                                             MapClauseOwningOpInterface]>{
  let summary = "target data construct";
  let description = [{
    Map variables to a device data environment for the extent of the region.

    The omp target data directive maps variables to a device data
    environment, and defines the lexical scope of the data environment
    that is created. The omp target data directive can reduce data copies
    to and from the offloading device when multiple target regions are using
    the same data.

    The optional $if_expr parameter specifies a boolean result of a
    conditional check. If this value is 1 or is not provided then the target
    region runs on a device, if it is 0 then the target region is executed
    on the host device.

    The optional $device parameter specifies the device number for the target
    region.

    The optional $use_device_ptr specifies the device pointers to the
    corresponding list items in the device data environment.

    The optional $use_device_addr specifies the address of the objects in the
    device data enviornment.

    The $map_operands specifies the locator-list operands of the map clause.

    The $map_types specifies the types and modifiers for the map clause.

    TODO:  depend clause and map_type_modifier values iterator and mapper.
  }];

  let arguments = (ins Optional<I1>:$if_expr,
                       Optional<AnyInteger>:$device,
                       Variadic<OpenMP_PointerLikeType>:$use_device_ptr,
                       Variadic<OpenMP_PointerLikeType>:$use_device_addr,
                       Variadic<AnyType>:$map_operands);

  let regions = (region AnyRegion:$region);

  let assemblyFormat = [{
    oilist(`if` `(` $if_expr `:` type($if_expr) `)`
    | `device` `(` $device `:` type($device) `)`
    | `map_entries` `(` $map_operands `:` type($map_operands) `)`
    | `use_device_ptr` `(` $use_device_ptr `:` type($use_device_ptr) `)`
    | `use_device_addr` `(` $use_device_addr `:` type($use_device_addr) `)`)
    $region attr-dict
  }];

  let hasVerifier = 1;
}

//===---------------------------------------------------------------------===//
// 2.14.3 target enter data Construct
//===---------------------------------------------------------------------===//

def Target_EnterDataOp: OpenMP_Op<"target_enter_data",
                                                 [AttrSizedOperandSegments, 
                                                  MapClauseOwningOpInterface]>{
  let  summary = "target enter data construct";
  let description = [{
    The target enter data directive specifies that variables are mapped to
    a device data environment. The target enter data directive is a
    stand-alone directive.

    The optional $if_expr parameter specifies a boolean result of a
    conditional check. If this value is 1 or is not provided then the target
    region runs on a device, if it is 0 then the target region is executed on
    the host device.

    The optional $device parameter specifies the device number for the
    target region.

    The optional $nowait eliminates the implicit barrier so the parent task
    can make progress even if the target task is not yet completed.

    The $map_operands specifies the locator-list operands of the map clause.

    The $map_types specifies the types and modifiers for the map clause.

    The `depends` and `depend_vars` arguments are variadic lists of values
    that specify the dependencies of this particular target task in relation to
    other tasks.

    TODO:  map_type_modifier values iterator and mapper.
  }];

  let arguments = (ins Optional<I1>:$if_expr,
                       Optional<AnyInteger>:$device,
                       OptionalAttr<TaskDependArrayAttr>:$depends,
                       Variadic<OpenMP_PointerLikeType>:$depend_vars,
                       UnitAttr:$nowait,
                       Variadic<AnyType>:$map_operands);

  let assemblyFormat = [{
    oilist(`if` `(` $if_expr `:` type($if_expr) `)`
    | `device` `(` $device `:` type($device) `)`
    | `nowait` $nowait
    | `map_entries` `(` $map_operands `:` type($map_operands) `)`
    | `depend` `(` custom<DependVarList>($depend_vars, type($depend_vars), $depends) `)`
    ) attr-dict
   }];

  let hasVerifier = 1;
}

//===---------------------------------------------------------------------===//
// 2.14.4 target exit data Construct
//===---------------------------------------------------------------------===//

def Target_ExitDataOp: OpenMP_Op<"target_exit_data",
                                                 [AttrSizedOperandSegments,
                                                  MapClauseOwningOpInterface]>{
  let  summary = "target exit data construct";
  let description = [{
    The target exit data directive specifies that variables are mapped to a
    device data environment. The target exit data directive is
    a stand-alone directive.

    The optional $if_expr parameter specifies a boolean result of a
    conditional check. If this value is 1 or is not provided then the target
    region runs on a device, if it is 0 then the target region is executed
    on the host device.

    The optional $device parameter specifies the device number for the
    target region.

    The optional $nowait eliminates the implicit barrier so the parent
    task can make progress even if the target task is not yet completed.

    The $map_operands specifies the locator-list operands of the map clause.

    The $map_types specifies the types and modifiers for the map clause.

    The `depends` and `depend_vars` arguments are variadic lists of values
    that specify the dependencies of this particular target task in relation to
    other tasks.

    TODO: map_type_modifier values iterator and mapper.
  }];

  let arguments = (ins Optional<I1>:$if_expr,
                       Optional<AnyInteger>:$device,
                       OptionalAttr<TaskDependArrayAttr>:$depends,
                       Variadic<OpenMP_PointerLikeType>:$depend_vars,
                       UnitAttr:$nowait,
                       Variadic<AnyType>:$map_operands);

  let assemblyFormat = [{
    oilist(`if` `(` $if_expr `:` type($if_expr) `)`
    | `device` `(` $device `:` type($device) `)`
    | `nowait` $nowait
    | `map_entries` `(` $map_operands `:` type($map_operands) `)`
    | `depend` `(` custom<DependVarList>($depend_vars, type($depend_vars), $depends) `)`
    ) attr-dict
   }];

  let hasVerifier = 1;
}

//===---------------------------------------------------------------------===//
// 2.14.6 target update data Construct
//===---------------------------------------------------------------------===//

def Target_UpdateDataOp: OpenMP_Op<"target_update_data",
                                                 [AttrSizedOperandSegments,
                                                  MapClauseOwningOpInterface]>{
  let  summary = "target update data construct";
  let description = [{
    The target update directive makes the corresponding list items in the device
    data environment consistent with their original list items, according to the
    specified motion clauses. The target update construct is a stand-alone
    directive.

    The optional $if_expr parameter specifies a boolean result of a
    conditional check. If this value is 1 or is not provided then the target
    region runs on a device, if it is 0 then the target region is executed
    on the host device.

    The optional $device parameter specifies the device number for the
    target region.

    The optional $nowait eliminates the implicit barrier so the parent
    task can make progress even if the target task is not yet completed.

    We use `MapInfoOp` to model the motion clauses and their modifiers. Even
    though the spec differentiates between map-types & map-type-modifiers vs.
    motion-clauses & motion-modifiers, the motion clauses and their modifiers are
    a subset of map types and their modifiers. The subset relation is handled in
    during verification to make sure the restrictions for target update are
    respected.

    The `depends` and `depend_vars` arguments are variadic lists of values
    that specify the dependencies of this particular target task in relation to
    other tasks.

  }];

  let arguments = (ins Optional<I1>:$if_expr,
                       Optional<AnyInteger>:$device,
                       OptionalAttr<TaskDependArrayAttr>:$depends,
                       Variadic<OpenMP_PointerLikeType>:$depend_vars,
                       UnitAttr:$nowait,
                       Variadic<OpenMP_PointerLikeType>:$map_operands);

  let assemblyFormat = [{
    oilist(`if` `(` $if_expr `:` type($if_expr) `)`
    | `device` `(` $device `:` type($device) `)`
    | `nowait` $nowait
    | `motion_entries` `(` $map_operands `:` type($map_operands) `)`
    | `depend` `(` custom<DependVarList>($depend_vars, type($depend_vars), $depends) `)`
    ) attr-dict
   }];

  let hasVerifier = 1;
}

//===----------------------------------------------------------------------===//
// 2.14.5 target construct
//===----------------------------------------------------------------------===//

def TargetOp : OpenMP_Op<"target",[IsolatedFromAbove, MapClauseOwningOpInterface,
                                   OutlineableOpenMPOpInterface, AttrSizedOperandSegments]> {
  let summary = "target construct";
  let description = [{
    The target construct includes a region of code which is to be executed
    on a device.

    The optional $if_expr parameter specifies a boolean result of a
    conditional check. If this value is 1 or is not provided then the target
    region runs on a device, if it is 0 then the target region is executed on the
    host device.

    The optional $device parameter specifies the device number for the target region.

    The optional $thread_limit specifies the limit on the number of threads

    The optional $trip_count indicates the total number of loop iterations, only if this
    target region represents a single teams+distribute+parallel worksharing loop.

    The optional $nowait eliminates the implicit barrier so the parent task can make progress
    even if the target task is not yet completed.

<<<<<<< HEAD
    The optional $num_teams_lower, $num_teams_upper and $teams_thread_limit
    arguments represent the corresponding arguments of a directly nested TeamsOp. They
    can be only set in this operation when representing combined or composite constructs
    that include TARGET and TEAMS, so that they can be evaluated in the host device.

    The optional $num_threads argument represents the corresponding argument of a nested
    ParallelOp, which is only allowed if this target region contains a single (possibly
    multi-level) nest of OpenMP operations including a ParallelOp.

    TODO:  is_device_ptr, depend, defaultmap, in_reduction
=======
    The `depends` and `depend_vars` arguments are variadic lists of values
    that specify the dependencies of this particular target task in relation to
    other tasks.

    TODO:  is_device_ptr, defaultmap, in_reduction
>>>>>>> 06363090

  }];

  let arguments = (ins Optional<I1>:$if_expr,
                       Optional<AnyInteger>:$device,
                       Optional<AnyInteger>:$thread_limit,
<<<<<<< HEAD
                       Optional<AnyInteger>:$trip_count,
=======
                       OptionalAttr<TaskDependArrayAttr>:$depends,
                       Variadic<OpenMP_PointerLikeType>:$depend_vars,
>>>>>>> 06363090
                       UnitAttr:$nowait,
                       Variadic<AnyType>:$map_operands,
                       Optional<AnyInteger>:$num_teams_lower,
                       Optional<AnyInteger>:$num_teams_upper,
                       Optional<AnyInteger>:$teams_thread_limit,
                       Optional<AnyInteger>:$num_threads);

  let regions = (region AnyRegion:$region);

  let assemblyFormat = [{
    oilist( `if` `(` $if_expr `)`
    | `device` `(` $device `:` type($device) `)`
    | `thread_limit` `(` $thread_limit `:` type($thread_limit) `)`
    | `trip_count` `(` $trip_count `:` type($trip_count) `)`
    | `nowait` $nowait
    | `map_entries` `(` custom<MapEntries>($map_operands, type($map_operands)) `)`
<<<<<<< HEAD
    | `num_teams` `(` ( $num_teams_lower^ `:` type($num_teams_lower) )? `to`
                        $num_teams_upper `:` type($num_teams_upper) `)`
    | `teams_thread_limit` `(` $teams_thread_limit `:` type($teams_thread_limit) `)`
    | `num_threads` `(` $num_threads `:` type($num_threads) `)`
=======
    | `depend` `(` custom<DependVarList>($depend_vars, type($depend_vars), $depends) `)`
>>>>>>> 06363090
    ) $region attr-dict
  }];

  let hasVerifier = 1;

  let extraClassDeclaration = [{
    /// Returns the innermost OpenMP dialect operation nested inside of this
    /// operation's region. For an operation to be detected as captured, it must
    /// be inside a (possibly multi-level) nest of OpenMP dialect operation's
    /// regions where none of these levels contain other operations considered
    /// not-allowed for these purposes (i.e. only terminator operations are
    /// allowed from the OpenMP dialect, and other dialect's operations are
    /// allowed as long as they don't have a memory write effect).
    Operation *getInnermostCapturedOmpOp();

    /// Tells whether this target region represents a single worksharing loop
    /// wrapped by omp.teams omp.distribute and omp.parallel constructs.
    bool isTargetSPMDLoop();
  }];
}


//===----------------------------------------------------------------------===//
// 2.16 master Construct
//===----------------------------------------------------------------------===//
def MasterOp : OpenMP_Op<"master"> {
  let summary = "master construct";
  let description = [{
    The master construct specifies a structured block that is executed by
    the master thread of the team.
  }];

  let regions = (region AnyRegion:$region);

  let assemblyFormat = "$region attr-dict";
}

//===----------------------------------------------------------------------===//
// 2.17.1 critical Construct
//===----------------------------------------------------------------------===//
def CriticalDeclareOp : OpenMP_Op<"critical.declare", [Symbol]> {
  let summary = "declares a named critical section.";

  let description = [{
    Declares a named critical section.

    The name can be used in critical constructs in the dialect.
  }];

  let arguments = (ins SymbolNameAttr:$sym_name,
                       DefaultValuedAttr<I64Attr, "0">:$hint_val);

  let assemblyFormat = [{
    $sym_name oilist(`hint` `(` custom<SynchronizationHint>($hint_val) `)`)
    attr-dict
  }];
  let hasVerifier = 1;
}


def CriticalOp : OpenMP_Op<"critical",
    [DeclareOpInterfaceMethods<SymbolUserOpInterface>]> {
  let summary = "critical construct";
  let description = [{
    The critical construct imposes a restriction on the associated structured
    block (region) to be executed by only a single thread at a time.
  }];

  let arguments = (ins OptionalAttr<FlatSymbolRefAttr>:$name);

  let regions = (region AnyRegion:$region);

  let assemblyFormat = [{
    (`(` $name^ `)`)? $region attr-dict
  }];
}

//===----------------------------------------------------------------------===//
// 2.17.2 barrier Construct
//===----------------------------------------------------------------------===//

def BarrierOp : OpenMP_Op<"barrier"> {
  let summary = "barrier construct";
  let description = [{
    The barrier construct specifies an explicit barrier at the point at which
    the construct appears.
  }];

  let assemblyFormat = "attr-dict";
}

//===----------------------------------------------------------------------===//
// [5.1] 2.19.9 ordered Construct
//===----------------------------------------------------------------------===//

def ClauseDependSource : I32EnumAttrCase<"dependsource", 0>;
def ClauseDependSink   : I32EnumAttrCase<"dependsink",   1>;

def ClauseDepend : I32EnumAttr<
    "ClauseDepend",
    "depend clause",
    [ClauseDependSource, ClauseDependSink]> {
  let genSpecializedAttr = 0;
  let cppNamespace = "::mlir::omp";
}
def ClauseDependAttr : EnumAttr<OpenMP_Dialect, ClauseDepend, "clause_depend"> {
  let assemblyFormat = "`(` $value `)`";
}

def OrderedOp : OpenMP_Op<"ordered"> {
  let summary = "ordered construct without region";
  let description = [{
    The ordered construct without region is a stand-alone directive that
    specifies cross-iteration dependences in a doacross loop nest.

    The `depend_type_val` attribute refers to either the DEPEND(SOURCE) clause
    or the DEPEND(SINK: vec) clause.

    The `num_loops_val` attribute specifies the number of loops in the doacross
    nest.

    The `depend_vec_vars` is a variadic list of operands that specifies the index
    of the loop iterator in the doacross nest for the DEPEND(SOURCE) clause or
    the index of the element of "vec" for the DEPEND(SINK: vec) clause. It
    contains the operands in multiple "vec" when multiple DEPEND(SINK: vec)
    clauses exist in one ORDERED directive.
  }];

  let arguments = (ins OptionalAttr<ClauseDependAttr>:$depend_type_val,
             ConfinedAttr<OptionalAttr<I64Attr>, [IntMinValue<0>]>:$num_loops_val,
             Variadic<AnyType>:$depend_vec_vars);

  let assemblyFormat = [{
    ( `depend_type` `` $depend_type_val^ )?
    ( `depend_vec` `(` $depend_vec_vars^ `:` type($depend_vec_vars) `)` )?
    attr-dict
  }];
  let hasVerifier = 1;
}

def OrderedRegionOp : OpenMP_Op<"ordered_region"> {
  let summary = "ordered construct with region";
  let description = [{
    The ordered construct with region specifies a structured block in a
    worksharing-loop, SIMD, or worksharing-loop SIMD region that is executed in
    the order of the loop iterations.

    The `simd` attribute corresponds to the SIMD clause specified. If it is not
    present, it behaves as if the THREADS clause is specified or no clause is
    specified.
  }];

  let arguments = (ins UnitAttr:$simd);

  let regions = (region AnyRegion:$region);

  let assemblyFormat = [{ ( `simd` $simd^ )? $region attr-dict}];
  let hasVerifier = 1;
}

//===----------------------------------------------------------------------===//
// 2.17.5 taskwait Construct
//===----------------------------------------------------------------------===//

def TaskwaitOp : OpenMP_Op<"taskwait"> {
  let summary = "taskwait construct";
  let description = [{
    The taskwait construct specifies a wait on the completion of child tasks
    of the current task.
  }];

  let assemblyFormat = "attr-dict";
}

//===----------------------------------------------------------------------===//
// 2.17.7 atomic construct
//===----------------------------------------------------------------------===//

// In the OpenMP Specification, atomic construct has an `atomic-clause` which
// can take the values `read`, `write`, `update` and `capture`. These four
// kinds of atomic constructs are fundamentally independent and are handled
// separately while lowering. Having four separate operations (one for each
// value of the clause) here decomposes handling of this construct into a
// two-step process.

def AtomicReadOp : OpenMP_Op<"atomic.read", [AllTypesMatch<["x", "v"]>,
                                            AtomicReadOpInterface]> {

  let summary = "performs an atomic read";

  let description = [{
    This operation performs an atomic read.

    The operand `x` is the address from where the value is atomically read.
    The operand `v` is the address where the value is stored after reading.

    `hint` is the value of hint (as specified in the hint clause). It is a
    compile time constant. As the name suggests, this is just a hint for
    optimization.

    `memory_order` indicates the memory ordering behavior of the construct. It
    can be one of `seq_cst`, `acquire` or `relaxed`.
  }];

  let arguments = (ins OpenMP_PointerLikeType:$x,
                       OpenMP_PointerLikeType:$v,
                       TypeAttr:$element_type,
                       DefaultValuedOptionalAttr<I64Attr, "0">:$hint_val,
                       OptionalAttr<MemoryOrderKindAttr>:$memory_order_val);
  let assemblyFormat = [{
    $v `=` $x
    oilist( `memory_order` `(` custom<ClauseAttr>($memory_order_val) `)`
          | `hint` `(` custom<SynchronizationHint>($hint_val) `)`)
    `:` type($x) `,` $element_type attr-dict
  }];
  let hasVerifier = 1;
  let extraClassDeclaration = [{
    /// The number of variable operands.
    unsigned getNumVariableOperands() {
      assert(getX() && "expected 'x' operand");
      assert(getV() && "expected 'v' operand");
      return 2;
    }

    /// The i-th variable operand passed.
    Value getVariableOperand(unsigned i) {
      assert(i < 2 && "invalid index position for an operand");
      return i == 0 ? getX() : getV();
    }
  }];
}

def AtomicWriteOp : OpenMP_Op<"atomic.write", [AtomicWriteOpInterface]> {

  let summary = "performs an atomic write";

  let description = [{
    This operation performs an atomic write.

    The operand `x` is the address to where the `expr` is atomically
    written w.r.t. multiple threads. The evaluation of `expr` need not be
    atomic w.r.t. the write to address. In general, the type(x) must
    dereference to type(expr).

    `hint` is the value of hint (as specified in the hint clause). It is a
    compile time constant. As the name suggests, this is just a hint for
    optimization.

    `memory_order` indicates the memory ordering behavior of the construct. It
    can be one of `seq_cst`, `release` or `relaxed`.
  }];

  let arguments = (ins OpenMP_PointerLikeType:$x,
                       AnyType:$expr,
                       DefaultValuedOptionalAttr<I64Attr, "0">:$hint_val,
                       OptionalAttr<MemoryOrderKindAttr>:$memory_order_val);
  let assemblyFormat = [{
    $x `=` $expr
    oilist( `hint` `(` custom<SynchronizationHint>($hint_val) `)`
          | `memory_order` `(` custom<ClauseAttr>($memory_order_val) `)`)
    `:` type($x) `,` type($expr)
    attr-dict
  }];
  let hasVerifier = 1;
  let extraClassDeclaration = [{
    /// The number of variable operands.
    unsigned getNumVariableOperands() {
      assert(getX() && "expected address operand");
      assert(getExpr() && "expected value operand");
      return 2;
    }

    /// The i-th variable operand passed.
    Value getVariableOperand(unsigned i) {
      assert(i < 2 && "invalid index position for an operand");
      return i == 0 ? getX() : getExpr();
    }
  }];
}

def AtomicUpdateOp : OpenMP_Op<"atomic.update",
                               [SingleBlockImplicitTerminator<"YieldOp">,
                                RecursiveMemoryEffects,
                                AtomicUpdateOpInterface]> {

  let summary = "performs an atomic update";

  let description = [{
    This operation performs an atomic update.

    The operand `x` is exactly the same as the operand `x` in the OpenMP
    Standard (OpenMP 5.0, section 2.17.7). It is the address of the variable
    that is being updated. `x` is atomically read/written.

    `hint` is the value of hint (as used in the hint clause). It is a compile
    time constant. As the name suggests, this is just a hint for optimization.

    `memory_order` indicates the memory ordering behavior of the construct. It
    can be one of `seq_cst`, `release` or `relaxed`.

    The region describes how to update the value of `x`. It takes the value at
    `x` as an input and must yield the updated value. Only the update to `x` is
    atomic. Generally the region must have only one instruction, but can
    potentially have more than one instructions too. The update is sematically
    similar to a compare-exchange loop based atomic update.

    The syntax of atomic update operation is different from atomic read and
    atomic write operations. This is because only the host dialect knows how to
    appropriately update a value. For example, while generating LLVM IR, if
    there are no special `atomicrmw` instructions for the operation-type
    combination in atomic update, a compare-exchange loop is generated, where
    the core update operation is directly translated like regular operations by
    the host dialect. The front-end must handle semantic checks for allowed
    operations.
  }];

  let arguments = (ins Arg<OpenMP_PointerLikeType,
                           "Address of variable to be updated",
                           [MemRead, MemWrite]>:$x,
                       DefaultValuedOptionalAttr<I64Attr, "0">:$hint_val,
                       OptionalAttr<MemoryOrderKindAttr>:$memory_order_val);
  let regions = (region SizedRegion<1>:$region);
  let assemblyFormat = [{
    oilist( `memory_order` `(` custom<ClauseAttr>($memory_order_val) `)`
          | `hint` `(` custom<SynchronizationHint>($hint_val) `)`)
    $x `:` type($x) $region attr-dict
  }];
  let hasVerifier = 1;
  let hasRegionVerifier = 1;
  let hasCanonicalizeMethod = 1;
  let extraClassDeclaration = [{
    /// The number of variable operands.
    unsigned getNumVariableOperands() {
      assert(getX() && "expected 'x' operand");
      return 1;
    }

    /// The i-th variable operand passed.
    Value getVariableOperand(unsigned i) {
      assert(i == 0 && "invalid index position for an operand");
      return getX();
    }
  }];
}

def AtomicCaptureOp : OpenMP_Op<"atomic.capture",
    [SingleBlockImplicitTerminator<"TerminatorOp">,
     RecursiveMemoryEffects, AtomicCaptureOpInterface]> {
  let summary = "performs an atomic capture";
  let description = [{
    This operation performs an atomic capture.

    `hint` is the value of hint (as used in the hint clause). It is a compile
    time constant. As the name suggests, this is just a hint for optimization.

    `memory_order` indicates the memory ordering behavior of the construct. It
    can be one of `seq_cst`, `acq_rel`, `release`, `acquire` or `relaxed`.

    The region has the following allowed forms:

    ```
      omp.atomic.capture {
        omp.atomic.update ...
        omp.atomic.read ...
        omp.terminator
      }

      omp.atomic.capture {
        omp.atomic.read ...
        omp.atomic.update ...
        omp.terminator
      }

      omp.atomic.capture {
        omp.atomic.read ...
        omp.atomic.write ...
        omp.terminator
      }
    ```

  }];

  let arguments = (ins DefaultValuedOptionalAttr<I64Attr, "0">:$hint_val,
                       OptionalAttr<MemoryOrderKindAttr>:$memory_order_val);
  let regions = (region SizedRegion<1>:$region);
  let assemblyFormat = [{
    oilist(`memory_order` `(` custom<ClauseAttr>($memory_order_val) `)`
          |`hint` `(` custom<SynchronizationHint>($hint_val) `)`)
    $region attr-dict
  }];
  let hasRegionVerifier = 1;
  let hasVerifier = 1;
  let extraClassDeclaration = [{
    /// Returns the `atomic.read` operation inside the region, if any.
    /// Otherwise, it returns nullptr.
    AtomicReadOp getAtomicReadOp();

    /// Returns the `atomic.write` operation inside the region, if any.
    /// Otherwise, it returns nullptr.
    AtomicWriteOp getAtomicWriteOp();

    /// Returns the `atomic.update` operation inside the region, if any.
    /// Otherwise, it returns nullptr.
    AtomicUpdateOp getAtomicUpdateOp();
  }];
}

//===----------------------------------------------------------------------===//
// [5.1] 2.21.2 threadprivate Directive
//===----------------------------------------------------------------------===//

def ThreadprivateOp : OpenMP_Op<"threadprivate",
                                [AllTypesMatch<["sym_addr", "tls_addr"]>]> {
  let summary = "threadprivate directive";
  let description = [{
    The threadprivate directive specifies that variables are replicated, with
    each thread having its own copy.

    The current implementation uses the OpenMP runtime to provide thread-local
    storage (TLS). Using the TLS feature of the LLVM IR will be supported in
    future.

    This operation takes in the address of a symbol that represents the original
    variable and returns the address of its TLS. All occurrences of
    threadprivate variables in a parallel region should use the TLS returned by
    this operation.

    The `sym_addr` refers to the address of the symbol, which is a pointer to
    the original variable.
  }];

  let arguments = (ins OpenMP_PointerLikeType:$sym_addr);
  let results = (outs OpenMP_PointerLikeType:$tls_addr);
  let assemblyFormat = [{
    $sym_addr `:` type($sym_addr) `->` type($tls_addr) attr-dict
  }];
  let extraClassDeclaration = [{
    /// The number of variable operands.
    unsigned getNumVariableOperands() {
      assert(getSymAddr() && "expected one variable operand");
      return 1;
    }

    /// The i-th variable operand passed.
    Value getVariableOperand(unsigned i) {
      assert(i == 0 && "invalid index position for an operand");
      return getSymAddr();
    }
  }];
}

//===----------------------------------------------------------------------===//
// 2.18.1 Cancel Construct
//===----------------------------------------------------------------------===//
def CancelOp : OpenMP_Op<"cancel"> {
  let summary = "cancel directive";
  let description = [{
    The cancel construct activates cancellation of the innermost enclosing
    region of the type specified.
  }];
  let arguments = (ins CancellationConstructTypeAttr:$cancellation_construct_type_val,
                       Optional<I1>:$if_expr);
  let assemblyFormat = [{ `cancellation_construct_type` `(`
                          custom<ClauseAttr>($cancellation_construct_type_val) `)`
                          ( `if` `(` $if_expr^ `)` )? attr-dict}];
  let hasVerifier = 1;
}

//===----------------------------------------------------------------------===//
// 2.18.2 Cancellation Point Construct
//===----------------------------------------------------------------------===//
def CancellationPointOp : OpenMP_Op<"cancellationpoint"> {
  let summary = "cancellation point directive";
  let description = [{
    The cancellation point construct introduces a user-defined cancellation
    point at which implicit or explicit tasks check if cancellation of the
    innermost enclosing region of the type specified has been activated.
  }];
  let arguments = (ins CancellationConstructTypeAttr:$cancellation_construct_type_val);
  let assemblyFormat = [{ `cancellation_construct_type` `(`
                           custom<ClauseAttr>($cancellation_construct_type_val) `)`
                           attr-dict}];
  let hasVerifier = 1;
}

//===----------------------------------------------------------------------===//
// 2.19.5.7 declare reduction Directive
//===----------------------------------------------------------------------===//

def ReductionDeclareOp : OpenMP_Op<"reduction.declare", [Symbol,
                                                         IsolatedFromAbove]> {
  let summary = "declares a reduction kind";

  let description = [{
    Declares an OpenMP reduction kind. This requires two mandatory and one
    optional region.

      1. The initializer region specifies how to initialize the thread-local
         reduction value. This is usually the neutral element of the reduction.
         For convenience, the region has an argument that contains the value
         of the reduction accumulator at the start of the reduction. It is
         expected to `omp.yield` the new value on all control flow paths.
      2. The reduction region specifies how to combine two values into one, i.e.
         the reduction operator. It accepts the two values as arguments and is
         expected to `omp.yield` the combined value on all control flow paths.
      3. The atomic reduction region is optional and specifies how two values
         can be combined atomically given local accumulator variables. It is
         expected to store the combined value in the first accumulator variable.

    Note that the MLIR type system does not allow for type-polymorphic
    reductions. Separate reduction declarations should be created for different
    element and accumulator types.

    For initializer and reduction regions, the operand to `omp.yield` must
    match the parent operation's results.
  }];

  let arguments = (ins SymbolNameAttr:$sym_name,
                       TypeAttr:$type);

  let regions = (region AnyRegion:$initializerRegion,
                        AnyRegion:$reductionRegion,
                        AnyRegion:$atomicReductionRegion);

  let assemblyFormat = "$sym_name `:` $type attr-dict-with-keyword "
                       "`init` $initializerRegion "
                       "`combiner` $reductionRegion "
                       "custom<AtomicReductionRegion>($atomicReductionRegion)";

  let extraClassDeclaration = [{
    PointerLikeType getAccumulatorType() {
      if (getAtomicReductionRegion().empty())
        return {};

      return cast<PointerLikeType>(getAtomicReductionRegion().front().getArgument(0).getType());
    }
  }];
  let hasRegionVerifier = 1;
}

//===----------------------------------------------------------------------===//
// 2.19.5.4 reduction clause
//===----------------------------------------------------------------------===//

def ReductionOp : OpenMP_Op<"reduction"> {
  let summary = "reduction construct";
  let description = [{
    Indicates the value that is produced by the current reduction-participating
    entity for a reduction requested in some ancestor. The reduction is
    identified by the accumulator, but the value of the accumulator may not be
    updated immediately.
  }];

  let arguments= (ins AnyType:$operand, OpenMP_PointerLikeType:$accumulator);
  let assemblyFormat = [{
    $operand `,` $accumulator attr-dict `:` type($operand) `,` type($accumulator)
  }];
  let hasVerifier = 1;
}

//===----------------------------------------------------------------------===//
// 8.2 requires directive
//===----------------------------------------------------------------------===//

// atomic_default_mem_order clause values not defined here because they can be
// represented by the OMPC_MemoryOrder enumeration instead.
def ClauseRequiresNone : I32BitEnumAttrCaseNone<"none">;
def ClauseRequiresReverseOffload : I32BitEnumAttrCaseBit<"reverse_offload", 0>;
def ClauseRequiresUnifiedAddress : I32BitEnumAttrCaseBit<"unified_address", 1>;
def ClauseRequiresUnifiedSharedMemory
    : I32BitEnumAttrCaseBit<"unified_shared_memory", 2>;
def ClauseRequiresDynamicAllocators
    : I32BitEnumAttrCaseBit<"dynamic_allocators", 3>;

def ClauseRequires : I32BitEnumAttr<
    "ClauseRequires",
    "requires clauses",
    [
      ClauseRequiresNone,
      ClauseRequiresReverseOffload,
      ClauseRequiresUnifiedAddress,
      ClauseRequiresUnifiedSharedMemory,
      ClauseRequiresDynamicAllocators
    ]> {
  let genSpecializedAttr = 0;
  let cppNamespace = "::mlir::omp";
}
def ClauseRequiresAttr :
  EnumAttr<OpenMP_Dialect, ClauseRequires, "clause_requires"> {
}

#endif // OPENMP_OPS<|MERGE_RESOLUTION|>--- conflicted
+++ resolved
@@ -1602,10 +1602,13 @@
     The optional $trip_count indicates the total number of loop iterations, only if this
     target region represents a single teams+distribute+parallel worksharing loop.
 
+    The `depends` and `depend_vars` arguments are variadic lists of values
+    that specify the dependencies of this particular target task in relation to
+    other tasks.
+
     The optional $nowait eliminates the implicit barrier so the parent task can make progress
     even if the target task is not yet completed.
 
-<<<<<<< HEAD
     The optional $num_teams_lower, $num_teams_upper and $teams_thread_limit
     arguments represent the corresponding arguments of a directly nested TeamsOp. They
     can be only set in this operation when representing combined or composite constructs
@@ -1615,26 +1618,15 @@
     ParallelOp, which is only allowed if this target region contains a single (possibly
     multi-level) nest of OpenMP operations including a ParallelOp.
 
-    TODO:  is_device_ptr, depend, defaultmap, in_reduction
-=======
-    The `depends` and `depend_vars` arguments are variadic lists of values
-    that specify the dependencies of this particular target task in relation to
-    other tasks.
-
     TODO:  is_device_ptr, defaultmap, in_reduction
->>>>>>> 06363090
-
   }];
 
   let arguments = (ins Optional<I1>:$if_expr,
                        Optional<AnyInteger>:$device,
                        Optional<AnyInteger>:$thread_limit,
-<<<<<<< HEAD
                        Optional<AnyInteger>:$trip_count,
-=======
                        OptionalAttr<TaskDependArrayAttr>:$depends,
                        Variadic<OpenMP_PointerLikeType>:$depend_vars,
->>>>>>> 06363090
                        UnitAttr:$nowait,
                        Variadic<AnyType>:$map_operands,
                        Optional<AnyInteger>:$num_teams_lower,
@@ -1649,16 +1641,13 @@
     | `device` `(` $device `:` type($device) `)`
     | `thread_limit` `(` $thread_limit `:` type($thread_limit) `)`
     | `trip_count` `(` $trip_count `:` type($trip_count) `)`
+    | `depend` `(` custom<DependVarList>($depend_vars, type($depend_vars), $depends) `)`
     | `nowait` $nowait
     | `map_entries` `(` custom<MapEntries>($map_operands, type($map_operands)) `)`
-<<<<<<< HEAD
     | `num_teams` `(` ( $num_teams_lower^ `:` type($num_teams_lower) )? `to`
                         $num_teams_upper `:` type($num_teams_upper) `)`
     | `teams_thread_limit` `(` $teams_thread_limit `:` type($teams_thread_limit) `)`
     | `num_threads` `(` $num_threads `:` type($num_threads) `)`
-=======
-    | `depend` `(` custom<DependVarList>($depend_vars, type($depend_vars), $depends) `)`
->>>>>>> 06363090
     ) $region attr-dict
   }];
 
