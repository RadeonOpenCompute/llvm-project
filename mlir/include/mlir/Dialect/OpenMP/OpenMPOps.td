--- conflicted
+++ resolved
@@ -1746,44 +1746,35 @@
 
     The optional $thread_limit specifies the limit on the number of threads
 
-<<<<<<< HEAD
     The optional $trip_count indicates the total number of loop iterations, only if this
     target region represents a single teams+distribute+parallel worksharing loop.
-=======
-    The optional $nowait eliminates the implicit barrier so the parent task can make progress
-    even if the target task is not yet completed.
->>>>>>> b4df0da9
 
     The `depends` and `depend_vars` arguments are variadic lists of values
     that specify the dependencies of this particular target task in relation to
     other tasks.
 
-<<<<<<< HEAD
     The optional $nowait eliminates the implicit barrier so the parent task can make progress
     even if the target task is not yet completed.
+
+    The optional $is_device_ptr indicates list items are device pointers.
+
+    The optional $has_device_addr indicates that list items already have device
+    addresses, so they may be directly accessed from the target device. This
+    includes array sections.
+
+    The optional $map_operands maps data from the task’s environment to the
+    device environment.
 
     The optional $num_teams_lower, $num_teams_upper and $teams_thread_limit
     arguments represent the corresponding arguments of a directly nested TeamsOp. They
     can be only set in this operation when representing combined or composite constructs
     that include TARGET and TEAMS, so that they can be evaluated in the host device.
-=======
-    The optional $is_device_ptr indicates list items are device pointers.
-
-    The optional $has_device_addr indicates that list items already have device
-    addresses, so they may be directly accessed from the target device. This
-    includes array sections.
-
-    The optional $map_operands maps data from the task’s environment to the
-    device environment.
-
-    TODO:  defaultmap, in_reduction
->>>>>>> b4df0da9
 
     The optional $num_threads argument represents the corresponding argument of a nested
     ParallelOp, which is only allowed if this target region contains a single (possibly
     multi-level) nest of OpenMP operations including a ParallelOp.
 
-    TODO:  is_device_ptr, defaultmap, in_reduction
+    TODO:  defaultmap, in_reduction
   }];
 
   let arguments = (ins Optional<I1>:$if_expr,
@@ -1793,18 +1784,13 @@
                        OptionalAttr<TaskDependArrayAttr>:$depends,
                        Variadic<OpenMP_PointerLikeType>:$depend_vars,
                        UnitAttr:$nowait,
-<<<<<<< HEAD
+                       Variadic<OpenMP_PointerLikeType>:$is_device_ptr,
+                       Variadic<OpenMP_PointerLikeType>:$has_device_addr,
                        Variadic<AnyType>:$map_operands,
                        Optional<AnyInteger>:$num_teams_lower,
                        Optional<AnyInteger>:$num_teams_upper,
                        Optional<AnyInteger>:$teams_thread_limit,
                        Optional<AnyInteger>:$num_threads);
-
-=======
-                       Variadic<OpenMP_PointerLikeType>:$is_device_ptr,
-                       Variadic<OpenMP_PointerLikeType>:$has_device_addr,
-                       Variadic<AnyType>:$map_operands);
->>>>>>> b4df0da9
   let regions = (region AnyRegion:$region);
 
   let builders = [
