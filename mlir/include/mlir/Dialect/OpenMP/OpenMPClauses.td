//=== OpenMPClauses.td - OpenMP dialect clause definitions -*- tablegen -*-===//
//
// Part of the LLVM Project, under the Apache License v2.0 with LLVM Exceptions.
// See https://llvm.org/LICENSE.txt for license information.
// SPDX-License-Identifier: Apache-2.0 WITH LLVM-exception
//
//===----------------------------------------------------------------------===//
//
// This file contains clause definitions for the OpenMP dialect.
//
// For each "Xyz" clause, there is an "OpenMP_XyzClauseSkip" class and an
// "OpenMP_XyzClause" definition. The latter is an instantiation of the former
// where all "skip" template parameters are set to `false` and should be the
// preferred variant to used whenever possible when defining `OpenMP_Op`
// instances.
//
//===----------------------------------------------------------------------===//

#ifndef OPENMP_CLAUSES
#define OPENMP_CLAUSES

include "mlir/Dialect/OpenMP/OpenMPOpBase.td"
include "mlir/IR/SymbolInterfaces.td"

//===----------------------------------------------------------------------===//
// V5.2: [5.11] `aligned` clause
//===----------------------------------------------------------------------===//

class OpenMP_AlignedClauseSkip<
    bit traits = false, bit arguments = false, bit assemblyFormat = false,
    bit description = false, bit extraClassDeclaration = false
  > : OpenMP_Clause<traits, arguments, assemblyFormat, description,
                    extraClassDeclaration> {
  let arguments = (ins
    Variadic<OpenMP_PointerLikeType>:$aligned_vars,
    OptionalAttr<I64ArrayAttr>:$alignments
  );

  let optAssemblyFormat = [{
    `aligned` `(` custom<AlignedClause>($aligned_vars, type($aligned_vars),
                                        $alignments) `)`
  }];

  let description = [{
    The `alignments` attribute additionally specifies alignment of each
    corresponding aligned operand. Note that `aligned_vars` and `alignments`
    must contain the same number of elements.
  }];
}

def OpenMP_AlignedClause : OpenMP_AlignedClauseSkip<>;

//===----------------------------------------------------------------------===//
// V5.2: [6.6] `allocate` clause
//===----------------------------------------------------------------------===//

class OpenMP_AllocateClauseSkip<
    bit traits = false, bit arguments = false, bit assemblyFormat = false,
    bit description = false, bit extraClassDeclaration = false
  > : OpenMP_Clause<traits, arguments, assemblyFormat, description,
                    extraClassDeclaration> {
  let arguments = (ins
    Variadic<AnyType>:$allocate_vars,
    Variadic<AnyType>:$allocator_vars
  );

  let extraClassDeclaration = [{
    unsigned getNumAllocateVars() { return getAllocateVars().size(); }
    unsigned getNumAllocatorsVars() { return getAllocatorVars().size(); }
  }];

  let optAssemblyFormat = [{
    `allocate` `(`
      custom<AllocateAndAllocator>($allocate_vars, type($allocate_vars),
                                   $allocator_vars, type($allocator_vars)) `)`
  }];

  let description = [{
    The `allocator_vars` and `allocate_vars` parameters are a variadic list of
    values that specify the memory allocator to be used to obtain storage for
    private values.
  }];
}

def OpenMP_AllocateClause : OpenMP_AllocateClauseSkip<>;

//===----------------------------------------------------------------------===//
// LLVM OpenMP extension `ompx_bare` clause
//===----------------------------------------------------------------------===//

class OpenMP_BareClauseSkip<
    bit traits = false, bit arguments = false, bit assemblyFormat = false,
    bit description = false, bit extraClassDeclaration = false
  > : OpenMP_Clause<traits, arguments, assemblyFormat, description,
                    extraClassDeclaration> {
  let arguments = (ins
    UnitAttr:$bare
  );

  let optAssemblyFormat = [{
    `ompx_bare` $bare
  }];

  let description = [{
    `ompx_bare` allows `omp target teams` to be executed on a GPU with an
    explicit number of teams and threads. This clause also allows the teams and
    threads sizes to have up to 3 dimensions.
  }];
}

def OpenMP_BareClause : OpenMP_BareClauseSkip<>;

//===----------------------------------------------------------------------===//
// V5.2: [16.1, 16.2] `cancel-directive-name` clause set
//===----------------------------------------------------------------------===//

class OpenMP_CancelDirectiveNameClauseSkip<
    bit traits = false, bit arguments = false, bit assemblyFormat = false,
    bit description = false, bit extraClassDeclaration = false
  > : OpenMP_Clause<traits, arguments, assemblyFormat, description,
                    extraClassDeclaration> {
  let arguments = (ins
    CancellationConstructTypeAttr:$cancel_directive
  );

  let reqAssemblyFormat = [{
    `cancellation_construct_type` `(`
      custom<ClauseAttr>($cancel_directive) `)`
  }];

  // TODO: Add description.
}

def OpenMP_CancelDirectiveNameClause : OpenMP_CancelDirectiveNameClauseSkip<>;

//===----------------------------------------------------------------------===//
// V5.2: [11.7.1] `bind` clause
//===----------------------------------------------------------------------===//

class OpenMP_BindClauseSkip<
    bit traits = false, bit arguments = false, bit assemblyFormat = false,
    bit description = false, bit extraClassDeclaration = false
  > : OpenMP_Clause<traits, arguments, assemblyFormat, description,
                    extraClassDeclaration> {
  let arguments = (ins
    OptionalAttr<BindKindAttr>:$bind_kind
  );

  let optAssemblyFormat = [{
    `bind` `(` custom<ClauseAttr>($bind_kind) `)`
  }];

  let description = [{
    The `bind` clause specifies the binding region of the construct on which it
    appears.
  }];
}

def OpenMP_BindClause : OpenMP_BindClauseSkip<>;

//===----------------------------------------------------------------------===//
// V5.2: [5.7.2] `copyprivate` clause
//===----------------------------------------------------------------------===//

class OpenMP_CopyprivateClauseSkip<
    bit traits = false, bit arguments = false, bit assemblyFormat = false,
    bit description = false, bit extraClassDeclaration = false
  > : OpenMP_Clause<traits, arguments, assemblyFormat, description,
                    extraClassDeclaration> {
  let arguments = (ins
    Variadic<OpenMP_PointerLikeType>:$copyprivate_vars,
    OptionalAttr<SymbolRefArrayAttr>:$copyprivate_syms
  );

  let optAssemblyFormat = [{
    `copyprivate` `(`
      custom<Copyprivate>($copyprivate_vars, type($copyprivate_vars),
                          $copyprivate_syms) `)`
  }];

  let description = [{
    If `copyprivate` variables and functions are specified, then each thread
    variable is updated with the variable value of the thread that executed
    the single region, using the specified copy functions.
  }];
}

def OpenMP_CopyprivateClause : OpenMP_CopyprivateClauseSkip<>;

//===----------------------------------------------------------------------===//
// V5.2: [15.2] `critical` `name` argument
//===----------------------------------------------------------------------===//

class OpenMP_CriticalNameClauseSkip<
    bit traits = false, bit arguments = false, bit assemblyFormat = false,
    bit description = false, bit extraClassDeclaration = false
  > : OpenMP_Clause<traits, arguments, assemblyFormat, description,
                    extraClassDeclaration> {
  let traits = [
    Symbol
  ];

  let arguments = (ins
    SymbolNameAttr:$sym_name
  );

  let reqAssemblyFormat = "$sym_name";

  let description = [{
    The `sym_name` can be used in `omp.critical` constructs in the dialect.
  }];
}

def OpenMP_CriticalNameClause : OpenMP_CriticalNameClauseSkip<>;

//===----------------------------------------------------------------------===//
// V5.2: [15.9.5] `depend` clause
//===----------------------------------------------------------------------===//

class OpenMP_DependClauseSkip<
    bit traits = false, bit arguments = false, bit assemblyFormat = false,
    bit description = false, bit extraClassDeclaration = false
  > : OpenMP_Clause<traits, arguments, assemblyFormat, description,
                    extraClassDeclaration> {
  let arguments = (ins
    OptionalAttr<TaskDependArrayAttr>:$depend_kinds,
    Variadic<OpenMP_PointerLikeType>:$depend_vars
  );

  let optAssemblyFormat = [{
    `depend` `(`
      custom<DependVarList>($depend_vars, type($depend_vars), $depend_kinds) `)`
  }];

  let description = [{
    The `depend_kinds` and `depend_vars` arguments are variadic lists of values
    that specify the dependencies of this particular task in relation to other
    tasks.
  }];
}

def OpenMP_DependClause : OpenMP_DependClauseSkip<>;

//===----------------------------------------------------------------------===//
// V5.2: [13.2] `device` clause
//===----------------------------------------------------------------------===//

class OpenMP_DeviceClauseSkip<
    bit traits = false, bit arguments = false, bit assemblyFormat = false,
    bit description = false, bit extraClassDeclaration = false
  > : OpenMP_Clause<traits, arguments, assemblyFormat, description,
                    extraClassDeclaration> {
  let arguments = (ins
    Optional<AnyInteger>:$device
  );

  let optAssemblyFormat = [{
    `device` `(` $device `:` type($device) `)`
  }];

  let description = [{
    The optional `device` parameter specifies the device number for the target
    region.
  }];
}

def OpenMP_DeviceClause : OpenMP_DeviceClauseSkip<>;

//===----------------------------------------------------------------------===//
// V5.2: [11.6.1] `dist_schedule` clause
//===----------------------------------------------------------------------===//

class OpenMP_DistScheduleClauseSkip<
    bit traits = false, bit arguments = false, bit assemblyFormat = false,
    bit description = false, bit extraClassDeclaration = false
  > : OpenMP_Clause<traits, arguments, assemblyFormat, description,
                    extraClassDeclaration> {
  let arguments = (ins
    UnitAttr:$dist_schedule_static,
    Optional<IntLikeType>:$dist_schedule_chunk_size
  );

  let optAssemblyFormat = [{
    `dist_schedule_static` $dist_schedule_static
    | `dist_schedule_chunk_size` `(` $dist_schedule_chunk_size `:`
      type($dist_schedule_chunk_size) `)`
  }];

  let description = [{
    The `dist_schedule_static` attribute specifies the schedule for this loop,
    determining how the loop is distributed across the various teams. The
    optional `dist_schedule_chunk_size` associated with this determines further
    controls this distribution.
  }];
}

def OpenMP_DistScheduleClause : OpenMP_DistScheduleClauseSkip<>;

//===----------------------------------------------------------------------===//
// V5.2: [15.9.6] `doacross` clause
//===----------------------------------------------------------------------===//

class OpenMP_DoacrossClauseSkip<
    bit traits = false, bit arguments = false, bit assemblyFormat = false,
    bit description = false, bit extraClassDeclaration = false
  > : OpenMP_Clause<traits, arguments, assemblyFormat, description,
                    extraClassDeclaration> {
  let arguments = (ins
    OptionalAttr<ClauseDependAttr>:$doacross_depend_type,
    ConfinedAttr<OptionalAttr<I64Attr>, [IntMinValue<0>]>:$doacross_num_loops,
    Variadic<AnyType>:$doacross_depend_vars
  );

  let reqAssemblyFormat = [{
    ( `depend_type` `` $doacross_depend_type^ )?
    ( `depend_vec` `(` $doacross_depend_vars^ `:` type($doacross_depend_vars)
                   `)` )?
  }];

  let description = [{
    The `doacross_depend_type` attribute refers to either the DEPEND(SOURCE)
    clause or the DEPEND(SINK: vec) clause.

    The `doacross_num_loops` attribute specifies the number of loops in the
    doacross nest.

    The `doacross_depend_vars` is a variadic list of operands that specifies the
    index of the loop iterator in the doacross nest for the DEPEND(SOURCE)
    clause or the index of the element of "vec" for the DEPEND(SINK: vec)
    clause. It contains the operands in multiple "vec" when multiple
    DEPEND(SINK: vec) clauses exist in one ORDERED directive.
  }];
}

def OpenMP_DoacrossClause : OpenMP_DoacrossClauseSkip<>;

//===----------------------------------------------------------------------===//
// V5.2: [10.5.1] `filter` clause
//===----------------------------------------------------------------------===//

class OpenMP_FilterClauseSkip<
    bit traits = false, bit arguments = false, bit assemblyFormat = false,
    bit description = false, bit extraClassDeclaration = false
  > : OpenMP_Clause<traits, arguments, assemblyFormat, description,
                    extraClassDeclaration> {
  let arguments = (ins
    Optional<IntLikeType>:$filtered_thread_id
  );

  let optAssemblyFormat = [{
    `filter` `(` $filtered_thread_id `:` type($filtered_thread_id) `)`
  }];

  let description = [{
    If `filter` is specified, the masked construct masks the execution of
    the region to only the thread id filtered. Other threads executing the
    parallel region are not expected to execute the region specified within
    the `masked` directive. If `filter` is not specified, master thread is
    expected to execute the region enclosed within `masked` directive.
  }];
}

def OpenMP_FilterClause : OpenMP_FilterClauseSkip<>;

//===----------------------------------------------------------------------===//
// V5.2: [12.3] `final` clause
//===----------------------------------------------------------------------===//

class OpenMP_FinalClauseSkip<
    bit traits = false, bit arguments = false, bit assemblyFormat = false,
    bit description = false, bit extraClassDeclaration = false
  > : OpenMP_Clause<traits, arguments, assemblyFormat, description,
                    extraClassDeclaration> {
  let arguments = (ins
    Optional<I1>:$final
  );

  let optAssemblyFormat = [{
    `final` `(` $final `)`
  }];

  let description = [{
    When a `final` clause is present and the `final` clause expression evaluates
    to `true`, the generated tasks will be final tasks. All task constructs
    encountered during execution of a final task will generate final and
    included tasks. The use of a variable in a `final` clause expression causes
    an implicit reference to the variable in all enclosing constructs.
  }];
}

def OpenMP_FinalClause : OpenMP_FinalClauseSkip<>;

//===----------------------------------------------------------------------===//
// V5.2: [12.6.1] `grainsize` clause
//===----------------------------------------------------------------------===//

class OpenMP_GrainsizeClauseSkip<
    bit traits = false, bit arguments = false, bit assemblyFormat = false,
    bit description = false, bit extraClassDeclaration = false
  > : OpenMP_Clause<traits, arguments, assemblyFormat, description,
                    extraClassDeclaration> {
  let arguments = (ins
    Optional<IntLikeType>:$grainsize
  );

  let optAssemblyFormat = [{
    `grainsize` `(` $grainsize `:` type($grainsize) `)`
  }];

  let description = [{
    If a `grainsize` clause is present, the number of logical loop iterations
    assigned to each generated task is greater than or equal to the minimum of
    the value of the grain-size expression and the number of logical loop
    iterations, but less than two times the value of the grain-size expression.
  }];
}

def OpenMP_GrainsizeClause : OpenMP_GrainsizeClauseSkip<>;

//===----------------------------------------------------------------------===//
// V5.2: [5.4.9] `has_device_addr` clause
//===----------------------------------------------------------------------===//

class OpenMP_HasDeviceAddrClauseSkip<
    bit traits = false, bit arguments = false, bit assemblyFormat = false,
    bit description = false, bit extraClassDeclaration = false
  > : OpenMP_Clause<traits, arguments, assemblyFormat, description,
                    extraClassDeclaration> {
  let arguments = (ins
    Variadic<OpenMP_PointerLikeType>:$has_device_addr_vars
  );

  let optAssemblyFormat = [{
    `has_device_addr` `(` $has_device_addr_vars `:` type($has_device_addr_vars)
                      `)`
  }];

  let description = [{
    The optional `has_device_addr_vars` indicates that list items already have
    device addresses, so they may be directly accessed from the target device.
    This includes array sections.
  }];
}

def OpenMP_HasDeviceAddrClause : OpenMP_HasDeviceAddrClauseSkip<>;

//===----------------------------------------------------------------------===//
// V5.2: [15.1.2] `hint` clause
//===----------------------------------------------------------------------===//

class OpenMP_HintClauseSkip<
    bit traits = false, bit arguments = false, bit assemblyFormat = false,
    bit description = false, bit extraClassDeclaration = false
  > : OpenMP_Clause<traits, arguments, assemblyFormat, description,
                    extraClassDeclaration> {
  let arguments = (ins
    DefaultValuedOptionalAttr<I64Attr, "0">:$hint
  );

  let optAssemblyFormat = [{
    `hint` `(` custom<SynchronizationHint>($hint) `)`
  }];

  let description = [{
    `hint` is the value of hint (as specified in the hint clause). It is a
    compile time constant. As the name suggests, this is just a hint for
    optimization.
  }];
}

def OpenMP_HintClause : OpenMP_HintClauseSkip<>;

//===----------------------------------------------------------------------===//
// Not in the spec: Clause-like structure to hold host-evaluated values.
//===----------------------------------------------------------------------===//

class OpenMP_HostEvalClauseSkip<
    bit traits = false, bit arguments = false, bit assemblyFormat = false,
    bit description = false, bit extraClassDeclaration = false
  > : OpenMP_Clause<traits, arguments, assemblyFormat, description,
                    extraClassDeclaration> {
  let traits = [
<<<<<<< HEAD
    BlockArgOpenMPOpInterface
=======
    BlockArgOpenMPOpInterface, IsolatedFromAbove
>>>>>>> e33f456a
  ];

  let arguments = (ins
    Variadic<AnyType>:$host_eval_vars
  );

  let extraClassDeclaration = [{
    unsigned numHostEvalBlockArgs() {
      return getHostEvalVars().size();
    }
  }];

  let description = [{
    The optional `host_eval_vars` holds values defined outside of the region of
    the `IsolatedFromAbove` operation for which a corresponding entry block
    argument is defined. The only legal uses for these captured values are the
    following:
      - `num_teams` or `thread_limit` clause of an immediately nested
      `omp.teams` operation.
      - If the operation is the top-level `omp.target` of a target SPMD kernel:
        - `num_threads` clause of the nested `omp.parallel` operation.
        - Bounds and steps of the nested `omp.loop_nest` operation.
  }];
}

def OpenMP_HostEvalClause : OpenMP_HostEvalClauseSkip<>;

//===----------------------------------------------------------------------===//
// V5.2: [3.4] `if` clause
//===----------------------------------------------------------------------===//

class OpenMP_IfClauseSkip<
    bit traits = false, bit arguments = false, bit assemblyFormat = false,
    bit description = false, bit extraClassDeclaration = false
  > : OpenMP_Clause<traits, arguments, assemblyFormat, description,
                    extraClassDeclaration> {
  let arguments = (ins
    Optional<I1>:$if_expr
  );

  let optAssemblyFormat = [{
    `if` `(` $if_expr `)`
  }];

  // Description varies depending on the operation.
}

def OpenMP_IfClause : OpenMP_IfClauseSkip<>;

//===----------------------------------------------------------------------===//
// V5.2: [5.5.10] `in_reduction` clause
//===----------------------------------------------------------------------===//

class OpenMP_InReductionClauseSkip<
    bit traits = false, bit arguments = false, bit assemblyFormat = false,
    bit description = false, bit extraClassDeclaration = false
  > : OpenMP_Clause<traits, arguments, assemblyFormat, description,
                    extraClassDeclaration> {
  let traits = [
    BlockArgOpenMPOpInterface, ReductionClauseInterface
  ];

  let arguments = (ins
    Variadic<OpenMP_PointerLikeType>:$in_reduction_vars,
    OptionalAttr<DenseBoolArrayAttr>:$in_reduction_byref,
    OptionalAttr<SymbolRefArrayAttr>:$in_reduction_syms
  );

  let extraClassDeclaration = [{
    /// Returns the reduction variables.
    SmallVector<Value> getReductionVars() {
      return SmallVector<Value>(getInReductionVars().begin(),
                                getInReductionVars().end());
    }

    unsigned numInReductionBlockArgs() { return getInReductionVars().size(); }
  }];

  // Description varies depending on the operation. Assembly format not defined
  // because this clause must be processed together with the first region of the
  // operation, as it defines entry block arguments.
}

def OpenMP_InReductionClause : OpenMP_InReductionClauseSkip<>;

//===----------------------------------------------------------------------===//
// V5.2: [5.4.7] `is_device_ptr` clause
//===----------------------------------------------------------------------===//

class OpenMP_IsDevicePtrClauseSkip<
    bit traits = false, bit arguments = false, bit assemblyFormat = false,
    bit description = false, bit extraClassDeclaration = false
  > : OpenMP_Clause<traits, arguments, assemblyFormat, description,
                    extraClassDeclaration> {
  let arguments = (ins
    Variadic<OpenMP_PointerLikeType>:$is_device_ptr_vars
  );

  let optAssemblyFormat = [{
    `is_device_ptr` `(` $is_device_ptr_vars `:` type($is_device_ptr_vars) `)`
  }];

  let description = [{
    The optional `is_device_ptr_vars` indicates list items are device pointers.
  }];
}

def OpenMP_IsDevicePtrClause : OpenMP_IsDevicePtrClauseSkip<>;

//===----------------------------------------------------------------------===//
// V5.2: [5.4.6] `linear` clause
//===----------------------------------------------------------------------===//

class OpenMP_LinearClauseSkip<
    bit traits = false, bit arguments = false, bit assemblyFormat = false,
    bit description = false, bit extraClassDeclaration = false
  > : OpenMP_Clause<traits, arguments, assemblyFormat, description,
                    extraClassDeclaration> {
  let arguments = (ins
    Variadic<AnyType>:$linear_vars,
    Variadic<I32>:$linear_step_vars
  );

  let optAssemblyFormat = [{
    `linear` `(`
      custom<LinearClause>($linear_vars, type($linear_vars),
                           $linear_step_vars) `)`
  }];

  let description = [{
    The `linear_step_vars` operand additionally specifies the step for each
    associated linear operand. Note that the `linear_vars` and
    `linear_step_vars` variadic lists should contain the same number of
    elements.
  }];
}

def OpenMP_LinearClause : OpenMP_LinearClauseSkip<>;

//===----------------------------------------------------------------------===//
// Not in the spec: Clause-like structure to hold loop related information.
//===----------------------------------------------------------------------===//

class OpenMP_LoopRelatedClauseSkip<
    bit traits = false, bit arguments = false, bit assemblyFormat = false,
    bit description = false, bit extraClassDeclaration = false
  > : OpenMP_Clause<traits, arguments, assemblyFormat, description,
                    extraClassDeclaration> {
  let traits = [
    AllTypesMatch<
      ["loop_lower_bounds", "loop_upper_bounds", "loop_steps"]>
  ];
  
  let arguments = (ins
    Variadic<IntLikeType>:$loop_lower_bounds,
    Variadic<IntLikeType>:$loop_upper_bounds,
    Variadic<IntLikeType>:$loop_steps,
    UnitAttr:$loop_inclusive
  );

  let extraClassDeclaration = [{
    /// Returns the number of loops in the loop nest.
    unsigned getNumLoops() { return getLoopLowerBounds().size(); }
  }];

  // Description and formatting integrated in the `omp.loop_nest` operation,
  // which is the only one currently accepting this clause.
}

def OpenMP_LoopRelatedClause : OpenMP_LoopRelatedClauseSkip<>;

//===----------------------------------------------------------------------===//
// V5.2: [5.8.3] `map` clause
//===----------------------------------------------------------------------===//

class OpenMP_MapClauseSkip<
    bit traits = false, bit arguments = false, bit assemblyFormat = false,
    bit description = false, bit extraClassDeclaration = false
  > : OpenMP_Clause<traits, arguments, assemblyFormat, description,
                    extraClassDeclaration> {
  let traits = [
    // Not adding the BlockArgOpenMPOpInterface here because omp.target is the
    // only operation defining block arguments for `map` clauses.
    MapClauseOwningOpInterface
  ];

  let arguments = (ins
    Variadic<OpenMP_PointerLikeType>:$map_vars
  );

  let optAssemblyFormat = [{
    `map_entries` `(` $map_vars `:` type($map_vars) `)`
  }];

  let description = [{
    The optional `map_vars` maps data from the current task's data environment
    to the device data environment.
  }];
}

def OpenMP_MapClause : OpenMP_MapClauseSkip<>;

//===----------------------------------------------------------------------===//
// V5.2: [15.8.1] `memory-order` clause set
//===----------------------------------------------------------------------===//

class OpenMP_MemoryOrderClauseSkip<
    bit traits = false, bit arguments = false, bit assemblyFormat = false,
    bit description = false, bit extraClassDeclaration = false
  > : OpenMP_Clause<traits, arguments, assemblyFormat, description,
                    extraClassDeclaration> {
  let arguments = (ins
    OptionalAttr<MemoryOrderKindAttr>:$memory_order
  );

  let optAssemblyFormat = [{
    `memory_order` `(` custom<ClauseAttr>($memory_order) `)`
  }];

  let description = [{
    `memory_order` indicates the memory ordering behavior of the construct. It
    can be one of `seq_cst`, `acq_rel`, `release`, `acquire` or `relaxed`.
  }];
}

def OpenMP_MemoryOrderClause : OpenMP_MemoryOrderClauseSkip<>;

//===----------------------------------------------------------------------===//
// V5.2: [12.2] `mergeable` clause
//===----------------------------------------------------------------------===//

class OpenMP_MergeableClauseSkip<
    bit traits = false, bit arguments = false, bit assemblyFormat = false,
    bit description = false, bit extraClassDeclaration = false
  > : OpenMP_Clause<traits, arguments, assemblyFormat, description,
                    extraClassDeclaration> {
  let arguments = (ins
    UnitAttr:$mergeable
  );

  let optAssemblyFormat = [{
    `mergeable` $mergeable
  }];

  let description = [{
    When the `mergeable` clause is present, the tasks generated by the construct
    are "mergeable tasks".
  }];
}

def OpenMP_MergeableClause : OpenMP_MergeableClauseSkip<>;

//===----------------------------------------------------------------------===//
// V5.2: [15.7] `nogroup` clause
//===----------------------------------------------------------------------===//

class OpenMP_NogroupClauseSkip<
    bit traits = false, bit arguments = false, bit assemblyFormat = false,
    bit description = false, bit extraClassDeclaration = false
  > : OpenMP_Clause<traits, arguments, assemblyFormat, description,
                    extraClassDeclaration> {
  let arguments = (ins
    UnitAttr:$nogroup
  );

  let optAssemblyFormat = [{
    `nogroup` $nogroup
  }];

  let description = [{
    By default, the taskloop construct executes as if it was enclosed in a
    taskgroup construct with no statements or directives outside of the taskloop
    construct. Thus, the taskloop construct creates an implicit taskgroup
    region. If the `nogroup` clause is present, no implicit taskgroup region is
    created.
  }];
}

def OpenMP_NogroupClause : OpenMP_NogroupClauseSkip<>;

//===----------------------------------------------------------------------===//
// V5.2: [10.4.1] `nontemporal` clause
//===----------------------------------------------------------------------===//

class OpenMP_NontemporalClauseSkip<
    bit traits = false, bit arguments = false, bit assemblyFormat = false,
    bit description = false, bit extraClassDeclaration = false
  > : OpenMP_Clause<traits, arguments, assemblyFormat, description,
                    extraClassDeclaration> {
  let arguments = (ins
    Variadic<OpenMP_PointerLikeType>:$nontemporal_vars
  );

  let optAssemblyFormat = [{
    `nontemporal` `(`  $nontemporal_vars `:` type($nontemporal_vars) `)`
  }];

  let description = [{
    The optional `nontemporal` attribute specifies variables which have low
    temporal locality across the iterations where they are accessed.
  }];
}

def OpenMP_NontemporalClause : OpenMP_NontemporalClauseSkip<>;

//===----------------------------------------------------------------------===//
// V5.2: [15.6] `nowait` clause
//===----------------------------------------------------------------------===//

class OpenMP_NowaitClauseSkip<
    bit traits = false, bit arguments = false, bit assemblyFormat = false,
    bit description = false, bit extraClassDeclaration = false
  > : OpenMP_Clause<traits, arguments, assemblyFormat, description,
                    extraClassDeclaration> {
  let arguments = (ins
    UnitAttr:$nowait
  );

  let optAssemblyFormat = [{
    `nowait` $nowait
  }];

  let description = [{
    The optional `nowait` attribute, when present, eliminates the implicit
    barrier at the end of the construct, so the parent operation can make
    progress even if the child operation has not completed yet.
  }];
}

def OpenMP_NowaitClause : OpenMP_NowaitClauseSkip<>;

//===----------------------------------------------------------------------===//
// V5.2: [12.6.2] `num_tasks` clause
//===----------------------------------------------------------------------===//

class OpenMP_NumTasksClauseSkip<
    bit traits = false, bit arguments = false, bit assemblyFormat = false,
    bit description = false, bit extraClassDeclaration = false
  > : OpenMP_Clause<traits, arguments, assemblyFormat, description,
                    extraClassDeclaration> {
  let arguments = (ins
    Optional<IntLikeType>:$num_tasks
  );

  let optAssemblyFormat = [{
    `num_tasks` `(` $num_tasks `:` type($num_tasks) `)`
  }];

  let description = [{
    If `num_tasks` is specified, the taskloop construct creates as many tasks as
    the minimum of the num-tasks expression and the number of logical loop
    iterations. Each task must have at least one logical loop iteration.
  }];
}

def OpenMP_NumTasksClause : OpenMP_NumTasksClauseSkip<>;

//===----------------------------------------------------------------------===//
// V5.2: [10.2.1] `num_teams` clause
//===----------------------------------------------------------------------===//

class OpenMP_NumTeamsClauseSkip<
    bit traits = false, bit arguments = false, bit assemblyFormat = false,
    bit description = false, bit extraClassDeclaration = false
  > : OpenMP_Clause<traits, arguments, assemblyFormat, description,
                    extraClassDeclaration> {
  let arguments = (ins
    Optional<AnyInteger>:$num_teams_lower,
    Optional<AnyInteger>:$num_teams_upper
  );

  let optAssemblyFormat = [{
    `num_teams` `(` ( $num_teams_lower^ `:` type($num_teams_lower) )? `to`
                      $num_teams_upper `:` type($num_teams_upper) `)`
  }];

  let description = [{
    The optional `num_teams_upper` and `num_teams_lower` arguments specify the
    limit on the number of teams to be created. If only the upper bound is
    specified, it acts as if the lower bound was set to the same value. It is
    not allowed to set `num_teams_lower` if `num_teams_upper` is not specified.
    They define a closed range, where both the lower and upper bounds are
    included.
  }];
}

def OpenMP_NumTeamsClause : OpenMP_NumTeamsClauseSkip<>;

//===----------------------------------------------------------------------===//
// V5.2: [10.1.2] `num_threads` clause
//===----------------------------------------------------------------------===//

class OpenMP_NumThreadsClauseSkip<
    bit traits = false, bit arguments = false, bit assemblyFormat = false,
    bit description = false, bit extraClassDeclaration = false
  > : OpenMP_Clause<traits, arguments, assemblyFormat, description,
                    extraClassDeclaration> {
  let arguments = (ins
    Optional<IntLikeType>:$num_threads
  );

  let optAssemblyFormat = [{
    `num_threads` `(` $num_threads `:` type($num_threads) `)`
  }];

  let description = [{
    The optional `num_threads` parameter specifies the number of threads which
    should be used to execute the parallel region.
  }];
}

def OpenMP_NumThreadsClause : OpenMP_NumThreadsClauseSkip<>;

//===----------------------------------------------------------------------===//
// V5.2: [10.3] `order` clause
//===----------------------------------------------------------------------===//

class OpenMP_OrderClauseSkip<
    bit traits = false, bit arguments = false, bit assemblyFormat = false,
    bit description = false, bit extraClassDeclaration = false
  > : OpenMP_Clause<traits, arguments, assemblyFormat, description,
                    extraClassDeclaration> {
  let arguments = (ins
    OptionalAttr<OrderKindAttr>:$order,
    OptionalAttr<OrderModifierAttr>:$order_mod
  );

  let optAssemblyFormat = [{
    `order` `(` custom<OrderClause>($order, $order_mod) `)`
  }];

  let description = [{
    The optional `order` attribute specifies which order the iterations of the
    associated loops are executed in. Currently the only option for this
    attribute is "concurrent".
  }];
}

def OpenMP_OrderClause : OpenMP_OrderClauseSkip<>;

//===----------------------------------------------------------------------===//
// V5.2: [4.4.4] `ordered` clause
//===----------------------------------------------------------------------===//

class OpenMP_OrderedClauseSkip<
    bit traits = false, bit arguments = false, bit assemblyFormat = false,
    bit description = false, bit extraClassDeclaration = false
  > : OpenMP_Clause<traits, arguments, assemblyFormat, description,
                    extraClassDeclaration> {
  let arguments = (ins
    ConfinedAttr<OptionalAttr<I64Attr>, [IntMinValue<0>]>:$ordered
  );

  let optAssemblyFormat = [{
    `ordered` `(` $ordered `)`
  }];

  let description = [{
    The optional `ordered` attribute specifies how many loops are associated
    with the worksharing-loop construct. The value of zero refers to the ordered
    clause specified without parameter.
  }];
}

def OpenMP_OrderedClause : OpenMP_OrderedClauseSkip<>;

//===----------------------------------------------------------------------===//
// V5.2: [15.10.3] `parallelization-level` clause set
//===----------------------------------------------------------------------===//

class OpenMP_ParallelizationLevelClauseSkip<
    bit traits = false, bit arguments = false, bit assemblyFormat = false,
    bit description = false, bit extraClassDeclaration = false
  > : OpenMP_Clause<traits, arguments, assemblyFormat, description,
                    extraClassDeclaration> {
  let arguments = (ins
    UnitAttr:$par_level_simd
  );

  let optAssemblyFormat = [{
    `par_level_simd` $par_level_simd
  }];

  let description = [{
    The `par_level_simd` attribute corresponds to the simd clause specified. If
    it is not present, it behaves as if the threads clause is specified or no
    clause is specified.
  }];
}

def OpenMP_ParallelizationLevelClause : OpenMP_ParallelizationLevelClauseSkip<>;

//===----------------------------------------------------------------------===//
// OpenMPV5.2: [12.5.2] `detach` clause
//===----------------------------------------------------------------------===//

class OpenMP_DetachClauseSkip<
    bit traits = false, bit arguments = false, bit assemblyFormat = false,
    bit description = false, bit extraClassDeclaration = false>
    : OpenMP_Clause<traits, arguments, assemblyFormat, description,
                    extraClassDeclaration> {

  let traits = [BlockArgOpenMPOpInterface];

  let arguments = (ins Optional<OpenMP_PointerLikeType>:$event_handle);

  let optAssemblyFormat = [{
		`detach` `(` $event_handle `:` type($event_handle) `)`
	}];

  let description = [{
		The detach clause specifies that the task generated by the construct on which it appears is a
	detachable task. A new allow-completion event is created and connected to the completion of the
	associated task region. The original event-handle is updated to represent that allow-completion
	event before the task data environment is created.
	}];
}

def OpenMP_DetachClause : OpenMP_DetachClauseSkip<>;

//===----------------------------------------------------------------------===//
// V5.2: [12.4] `priority` clause
//===----------------------------------------------------------------------===//

class OpenMP_PriorityClauseSkip<
    bit traits = false, bit arguments = false, bit assemblyFormat = false,
    bit description = false, bit extraClassDeclaration = false
  > : OpenMP_Clause<traits, arguments, assemblyFormat, description,
                    extraClassDeclaration> {
  let arguments = (ins
    Optional<AnyInteger>:$priority
  );

  let optAssemblyFormat = [{
    `priority` `(` $priority `:` type($priority) `)`
  }];

  let description = [{
    The `priority` clause is a hint for the priority of the generated tasks.
    The `priority` is a non-negative integer expression that provides a hint for
    task execution order. Among all tasks ready to be executed, higher priority
    tasks (those with a higher numerical value in the priority clause
    expression) are recommended to execute before lower priority ones. The
    default priority-value when no priority clause is specified should be
    assumed to be zero (the lowest priority).
  }];
}

def OpenMP_PriorityClause : OpenMP_PriorityClauseSkip<>;

//===----------------------------------------------------------------------===//
// V5.2: [5.4.3, 5.4.4, 5.4.5] `private`, `firstprivate`, `lastprivate` clauses
//===----------------------------------------------------------------------===//

class OpenMP_PrivateClauseSkip<
    bit traits = false, bit arguments = false, bit assemblyFormat = false,
    bit description = false, bit extraClassDeclaration = false
  > : OpenMP_Clause<traits, arguments, assemblyFormat, description,
                    extraClassDeclaration> {
  let traits = [
    BlockArgOpenMPOpInterface
  ];

  let arguments = (ins
    Variadic<AnyType>:$private_vars,
    OptionalAttr<SymbolRefArrayAttr>:$private_syms
  );

  let extraClassDeclaration = [{
    unsigned numPrivateBlockArgs() { return getPrivateVars().size(); }
  }];

  // TODO: Add description.
  // Assembly format not defined because this clause must be processed together
  // with the first region of the operation, as it defines entry block
  // arguments.
}

def OpenMP_PrivateClause : OpenMP_PrivateClauseSkip<>;

//===----------------------------------------------------------------------===//
// V5.2: [10.1.4] `proc_bind` clause
//===----------------------------------------------------------------------===//

class OpenMP_ProcBindClauseSkip<
    bit traits = false, bit arguments = false, bit assemblyFormat = false,
    bit description = false, bit extraClassDeclaration = false
  > : OpenMP_Clause<traits, arguments, assemblyFormat, description,
                    extraClassDeclaration> {
  let arguments = (ins
    OptionalAttr<ProcBindKindAttr>:$proc_bind_kind
  );

  let optAssemblyFormat = [{
    `proc_bind` `(` custom<ClauseAttr>($proc_bind_kind) `)`
  }];

  let description = [{
    The optional `proc_bind_kind` attribute controls the thread affinity for the
    execution of the parallel region.
  }];
}

def OpenMP_ProcBindClause : OpenMP_ProcBindClauseSkip<>;

//===----------------------------------------------------------------------===//
// V5.2: [5.5.8] `reduction` clause
//===----------------------------------------------------------------------===//

class OpenMP_ReductionClauseSkip<
    bit traits = false, bit arguments = false, bit assemblyFormat = false,
    bit description = false, bit extraClassDeclaration = false
  > : OpenMP_Clause<traits, arguments, assemblyFormat, description,
                    extraClassDeclaration> {
  let traits = [
    BlockArgOpenMPOpInterface, ReductionClauseInterface
  ];

  let arguments = (ins
    Variadic<OpenMP_PointerLikeType>:$reduction_vars,
    OptionalAttr<DenseBoolArrayAttr>:$reduction_byref,
    OptionalAttr<SymbolRefArrayAttr>:$reduction_syms
  );

  let extraClassDeclaration = [{
    /// Returns the number of reduction variables.
    unsigned getNumReductionVars() { return getReductionVars().size(); }
    unsigned numReductionBlockArgs() { return getReductionVars().size(); }
  }];

  // Description varies depending on the operation.
  let description = [{
    Reductions can be performed by specifying reduction accumulator variables in
    `reduction_vars`, symbols referring to reduction declarations in the
    `reduction_syms` attribute, and whether the reduction variable should be
    passed into the reduction region by value or by reference in
    `reduction_byref`. Each reduction is identified by the accumulator it uses
    and accumulators must not be repeated in the same reduction. A private
    variable corresponding to the accumulator is used in place of the
    accumulator inside the body of the operation. The reduction declaration
    specifies how to combine the values from each iteration, section, team,
    thread or simd lane defined by the operation's region into the final value,
    which is available in the accumulator after they all complete.
  }];

  // Assembly format not defined because this clause must be processed together
  // with the first region of the operation, as it defines entry block
  // arguments.
}

def OpenMP_ReductionClause : OpenMP_ReductionClauseSkip<>;

//===----------------------------------------------------------------------===//
// V5.2: [10.4.2] `safelen` clause
//===----------------------------------------------------------------------===//

class OpenMP_SafelenClauseSkip<
    bit traits = false, bit arguments = false, bit assemblyFormat = false,
    bit description = false, bit extraClassDeclaration = false
  > : OpenMP_Clause<traits, arguments, assemblyFormat, description,
                    extraClassDeclaration> {
  let arguments = (ins
    ConfinedAttr<OptionalAttr<I64Attr>, [IntPositive]>:$safelen
  );

  let optAssemblyFormat = [{
    `safelen` `(` $safelen  `)`
  }];

  let description = [{
    The `safelen` clause specifies that no two concurrent iterations within a
    SIMD chunk can have a distance in the logical iteration space that is
    greater than or equal to the value given in the clause.
  }];
}

def OpenMP_SafelenClause : OpenMP_SafelenClauseSkip<>;

//===----------------------------------------------------------------------===//
// V5.2: [11.5.3] `schedule` clause
//===----------------------------------------------------------------------===//

class OpenMP_ScheduleClauseSkip<
    bit traits = false, bit arguments = false, bit assemblyFormat = false,
    bit description = false, bit extraClassDeclaration = false
  > : OpenMP_Clause<traits, arguments, assemblyFormat, description,
                    extraClassDeclaration> {
  let arguments = (ins
    OptionalAttr<ScheduleKindAttr>:$schedule_kind,
    Optional<AnyType>:$schedule_chunk,
    OptionalAttr<ScheduleModifierAttr>:$schedule_mod,
    UnitAttr:$schedule_simd
  );

  let optAssemblyFormat = [{
    `schedule` `(`
      custom<ScheduleClause>($schedule_kind, $schedule_mod, $schedule_simd,
                             $schedule_chunk, type($schedule_chunk)) `)`
  }];

  let description = [{
    The optional `schedule_kind` attribute specifies the loop schedule for this
    loop, determining how the loop is distributed across the parallel threads.
    The optional `schedule_chunk` associated with this determines further
    controls this distribution.
  }];
}

def OpenMP_ScheduleClause : OpenMP_ScheduleClauseSkip<>;

//===----------------------------------------------------------------------===//
// V5.2: [10.4.3] `simdlen` clause
//===----------------------------------------------------------------------===//

class OpenMP_SimdlenClauseSkip<
    bit traits = false, bit arguments = false, bit assemblyFormat = false,
    bit description = false, bit extraClassDeclaration = false
  > : OpenMP_Clause<traits, arguments, assemblyFormat, description,
                    extraClassDeclaration> {
  let arguments = (ins
    ConfinedAttr<OptionalAttr<I64Attr>, [IntPositive]>:$simdlen
  );

  let optAssemblyFormat = [{
    `simdlen` `(` $simdlen  `)`
  }];

  let description = [{
    When a `simdlen` clause is present, the preferred number of iterations to be
    executed concurrently is the value provided to the `simdlen` clause.
  }];
}

def OpenMP_SimdlenClause : OpenMP_SimdlenClauseSkip<>;

//===----------------------------------------------------------------------===//
// V5.2: [5.5.9] `task_reduction` clause
//===----------------------------------------------------------------------===//

class OpenMP_TaskReductionClauseSkip<
    bit traits = false, bit arguments = false, bit assemblyFormat = false,
    bit description = false, bit extraClassDeclaration = false
  > : OpenMP_Clause<traits, arguments, assemblyFormat, description,
                    extraClassDeclaration> {
  let traits = [
    BlockArgOpenMPOpInterface, ReductionClauseInterface
  ];

  let arguments = (ins
    Variadic<OpenMP_PointerLikeType>:$task_reduction_vars,
    OptionalAttr<DenseBoolArrayAttr>:$task_reduction_byref,
    OptionalAttr<SymbolRefArrayAttr>:$task_reduction_syms
  );

  let extraClassDeclaration = [{
    /// Returns the reduction variables.
    SmallVector<Value> getReductionVars() {
      return SmallVector<Value>(getTaskReductionVars().begin(),
                                getTaskReductionVars().end());
    }

    unsigned numTaskReductionBlockArgs() {
      return getTaskReductionVars().size();
    }
  }];

  let description = [{
    The `task_reduction` clause specifies a reduction among tasks. For each list
    item, the number of copies is unspecified. Any copies associated with the
    reduction are initialized before they are accessed by the tasks
    participating in the reduction. After the end of the region, the original
    list item contains the result of the reduction. Similarly to the `reduction`
    clause, accumulator variables must be passed in `task_reduction_vars`,
    symbols referring to reduction declarations in the `task_reduction_syms`
    attribute, and whether the reduction variable should be passed into the
    reduction region by value or by reference in `task_reduction_byref`.
  }];

  // Assembly format not defined because this clause must be processed together
  // with the first region of the operation, as it defines entry block
  // arguments.
}

def OpenMP_TaskReductionClause : OpenMP_TaskReductionClauseSkip<>;

//===----------------------------------------------------------------------===//
// V5.2: [13.3] `thread_limit` clause
//===----------------------------------------------------------------------===//

class OpenMP_ThreadLimitClauseSkip<
    bit traits = false, bit arguments = false, bit assemblyFormat = false,
    bit description = false, bit extraClassDeclaration = false
  > : OpenMP_Clause<traits, arguments, assemblyFormat, description,
                    extraClassDeclaration> {
  let arguments = (ins
    Optional<AnyInteger>:$thread_limit
  );

  let optAssemblyFormat = [{
    `thread_limit` `(` $thread_limit `:` type($thread_limit) `)`
  }];

  let description = [{
    The optional `thread_limit` specifies the limit on the number of threads.
  }];
}

def OpenMP_ThreadLimitClause : OpenMP_ThreadLimitClauseSkip<>;

//===----------------------------------------------------------------------===//
// V5.2: [12.1] `untied` clause
//===----------------------------------------------------------------------===//

class OpenMP_UntiedClauseSkip<
    bit traits = false, bit arguments = false, bit assemblyFormat = false,
    bit description = false, bit extraClassDeclaration = false
  > : OpenMP_Clause<traits, arguments, assemblyFormat, description,
                    extraClassDeclaration> {
  let arguments = (ins
    UnitAttr:$untied
  );

  let optAssemblyFormat = [{
    `untied` $untied
  }];

  let description = [{
    If the `untied` clause is present on a task construct, any thread in the
    team can resume the task region after a suspension. The `untied` clause is
    ignored if a `final` clause is present on the same task construct and the
    `final` expression evaluates to `true`, or if a task is an included task.
  }];
}

def OpenMP_UntiedClause : OpenMP_UntiedClauseSkip<>;

//===----------------------------------------------------------------------===//
// V5.2: [5.4.10] `use_device_addr` clause
//===----------------------------------------------------------------------===//

class OpenMP_UseDeviceAddrClauseSkip<
    bit traits = false, bit arguments = false, bit assemblyFormat = false,
    bit description = false, bit extraClassDeclaration = false
  > : OpenMP_Clause<traits, arguments, assemblyFormat, description,
                    extraClassDeclaration> {
  let traits = [
    BlockArgOpenMPOpInterface
  ];

  let arguments = (ins
    Variadic<OpenMP_PointerLikeType>:$use_device_addr_vars
  );

  let extraClassDeclaration = [{
    unsigned numUseDeviceAddrBlockArgs() {
      return getUseDeviceAddrVars().size();
    }
  }];

  let description = [{
    The optional `use_device_addr_vars` specifies the address of the objects in
    the device data environment.
  }];

  // Assembly format not defined because this clause must be processed together
  // with the first region of the operation, as it defines entry block
  // arguments.
}

def OpenMP_UseDeviceAddrClause : OpenMP_UseDeviceAddrClauseSkip<>;

//===----------------------------------------------------------------------===//
// V5.2: [5.4.8] `use_device_ptr` clause
//===----------------------------------------------------------------------===//

class OpenMP_UseDevicePtrClauseSkip<
    bit traits = false, bit arguments = false, bit assemblyFormat = false,
    bit description = false, bit extraClassDeclaration = false
  > : OpenMP_Clause<traits, arguments, assemblyFormat, description,
                    extraClassDeclaration> {
  let traits = [
    BlockArgOpenMPOpInterface
  ];

  let arguments = (ins
    Variadic<OpenMP_PointerLikeType>:$use_device_ptr_vars
  );

  let extraClassDeclaration = [{
    unsigned numUseDevicePtrBlockArgs() {
      return getUseDevicePtrVars().size();
    }
  }];

  let description = [{
    The optional `use_device_ptr_vars` specifies the device pointers to the
    corresponding list items in the device data environment.
  }];

  // Assembly format not defined because this clause must be processed together
  // with the first region of the operation, as it defines entry block
  // arguments.
}

def OpenMP_UseDevicePtrClause : OpenMP_UseDevicePtrClauseSkip<>;

#endif // OPENMP_CLAUSES<|MERGE_RESOLUTION|>--- conflicted
+++ resolved
@@ -480,11 +480,7 @@
   > : OpenMP_Clause<traits, arguments, assemblyFormat, description,
                     extraClassDeclaration> {
   let traits = [
-<<<<<<< HEAD
-    BlockArgOpenMPOpInterface
-=======
     BlockArgOpenMPOpInterface, IsolatedFromAbove
->>>>>>> e33f456a
   ];
 
   let arguments = (ins
