//===-- OpenMPOpsInterfaces.td - OpenMP op interfaces ------*- tablegen -*-===//
//
// Part of the LLVM Project, under the Apache License v2.0 with LLVM Exceptions.
// See https://llvm.org/LICENSE.txt for license information.
// SPDX-License-Identifier: Apache-2.0 WITH LLVM-exception
//
//===----------------------------------------------------------------------===//
//
// This is the OpenMP Dialect interfaces definition file.
//
//===----------------------------------------------------------------------===//

#ifndef OPENMP_OPS_INTERFACES
#define OPENMP_OPS_INTERFACES

include "mlir/IR/OpBase.td"

def OutlineableOpenMPOpInterface : OpInterface<"OutlineableOpenMPOpInterface"> {
  let description = [{
    OpenMP operations whose region will be outlined will implement this
    interface.
  }];

  let cppNamespace = "::mlir::omp";

  let methods = [
    InterfaceMethod<"Get alloca block", "::mlir::Block*", "getAllocaBlock",
      (ins), [{
      return &$_op.getRegion().front();
      }]>,
  ];
}

def MapClauseOwningOpInterface : OpInterface<"MapClauseOwningOpInterface"> {
  let description = [{
    OpenMP operations which own a list of omp::MapInfoOp's implement this interface
    to allow generic access to deal with map operands to more easily manipulate
    this class of operations.
  }];

  let cppNamespace = "::mlir::omp";

  let methods = [
    InterfaceMethod<"Get map operands", "::mlir::OperandRange", "getMapVars",
      (ins), [{
        return $_op.getMapVars();
      }]>,
      InterfaceMethod<"Get mutable map operands", "::mlir::MutableOperandRange",
                      "getMapVarsMutable",
      (ins), [{
        return $_op.getMapVarsMutable();
      }]>,
  ];
}

def ReductionClauseInterface : OpInterface<"ReductionClauseInterface"> {
  let description = [{
    OpenMP operations that support reduction clause have this interface.
  }];

  let cppNamespace = "::mlir::omp";

  let methods = [
    InterfaceMethod<
      "Get reduction vars", "::mlir::SmallVector<::mlir::Value>",
      "getAllReductionVars", (ins), [{}], [{
        return $_op.getReductionVars();
      }]>,
  ];
}

def LoopWrapperInterface : OpInterface<"LoopWrapperInterface"> {
  let description = [{
    OpenMP operations that wrap a single loop nest. They must only contain a
    single region with a single block in which there's a single operation and a
    terminator. That nested operation must be another loop wrapper or an
    `omp.loop_nest`.
  }];

  let cppNamespace = "::mlir::omp";

  let methods = [
    InterfaceMethod<
      /*description=*/[{
<<<<<<< HEAD
        Check whether the operation is a valid loop wrapper. That is, it has a
        single region with a single block in which there are two operations:
        another loop wrapper (also taking a loop wrapper role) or
        `omp.loop_nest` operation and a terminator.
      }],
      /*retTy=*/"bool",
      /*methodName=*/"isValidWrapper",
      (ins ), [{}], [{
        if ($_op->getNumRegions() != 1)
          return false;

        Region &r = $_op->getRegion(0);
        if (!r.hasOneBlock())
          return false;

        if (::llvm::range_size(r.getOps()) != 2)
          return false;

        Operation &firstOp = *r.op_begin();
        Operation &secondOp = *(std::next(r.op_begin()));

        if (!secondOp.hasTrait<OpTrait::IsTerminator>())
          return false;

        if (auto wrapper = ::llvm::dyn_cast<LoopWrapperInterface>(firstOp))
          return wrapper.isValidWrapper();

        return ::llvm::isa<LoopNestOp>(firstOp);
      }]
    >,
    InterfaceMethod<
      /*description=*/[{
=======
>>>>>>> 87d90487
        If there is another loop wrapper immediately nested inside, return that
        operation. Assumes this operation is a valid loop wrapper.
      }],
      /*retTy=*/"::mlir::omp::LoopWrapperInterface",
      /*methodName=*/"getNestedWrapper",
      (ins), [{}], [{
<<<<<<< HEAD
        assert($_op.isValidWrapper() && "Unexpected non-wrapper op");
=======
>>>>>>> 87d90487
        Operation *nested = &*$_op->getRegion(0).op_begin();
        return ::llvm::dyn_cast<LoopWrapperInterface>(nested);
      }]
    >,
    InterfaceMethod<
      /*description=*/[{
        Return the loop nest nested directly or indirectly inside of this loop
        wrapper. Assumes this operation is a valid loop wrapper.
      }],
      /*retTy=*/"::mlir::Operation *",
      /*methodName=*/"getWrappedLoop",
      (ins), [{}], [{
<<<<<<< HEAD
        assert($_op.isValidWrapper() && "Unexpected non-wrapper op");
=======
>>>>>>> 87d90487
        if (LoopWrapperInterface nested = $_op.getNestedWrapper())
          return nested.getWrappedLoop();
        return &*$_op->getRegion(0).op_begin();
      }]
    >
  ];
}

def ComposableOpInterface : OpInterface<"ComposableOpInterface"> {
  let description = [{
    OpenMP operations that can represent a single leaf of a composite OpenMP
    construct.
  }];

  let cppNamespace = "::mlir::omp";

  let methods = [
    InterfaceMethod<
      /*description=*/[{
        Check whether the operation is representing a leaf of a composite OpenMP
        construct.
      }],
      /*retTy=*/"bool",
      /*methodName=*/"isComposite",
      (ins ), [{}], [{
        return $_op->hasAttr("omp.composite");
      }]
    >,
    InterfaceMethod<
      /*description=*/[{
        Mark the operation as part of an OpenMP composite construct.
      }],
      /*retTy=*/"void",
      /*methodName=*/"setComposite",
      (ins "bool":$val), [{}], [{
        if (val)
          $_op->setDiscardableAttr("omp.composite", mlir::UnitAttr::get($_op->getContext()));
        else
          $_op->removeDiscardableAttr("omp.composite");
      }]
    >
  ];
}

def DeclareTargetInterface : OpInterface<"DeclareTargetInterface"> {
  let description = [{
    OpenMP operations that support declare target have this interface.
    For example, FuncOp's and llvm.GlobalOp/fir.GlobalOp's. This
    interface allows simple manipulation and introspection of the
    declare target attribute that can be applied to these operations.
  }];

  let cppNamespace = "::mlir::omp";

  let methods = [
    InterfaceMethod<
      /*description=*/[{
        Set the declare target attribute on the current operation with the
        specified attribute arguments.
      }],
      /*retTy=*/"void",
      /*methodName=*/"setDeclareTarget",
      (ins "mlir::omp::DeclareTargetDeviceType":$deviceType,
            "mlir::omp::DeclareTargetCaptureClause":$captureClause), [{}], [{
        $_op->setAttr("omp.declare_target",
                  mlir::omp::DeclareTargetAttr::get(
                      $_op->getContext(),
                      mlir::omp::DeclareTargetDeviceTypeAttr::get(
                          $_op->getContext(), deviceType),
                      mlir::omp::DeclareTargetCaptureClauseAttr::get(
                          $_op->getContext(), captureClause)));
      }]>,
      InterfaceMethod<
      /*description=*/[{
        Checks if the declare target attribute has been applied and exists on the
        current operation. Returns true if it exists on it, otherwise returns
        false.
      }],
      /*retTy=*/"bool",
      /*methodName=*/"isDeclareTarget",
      (ins), [{}], [{
        return $_op->hasAttr("omp.declare_target");
      }]>,
      InterfaceMethod<
      /*description=*/[{
        Returns the DeclareTargetDeviceType segment of the DeclareTarget attribute if it
        exists on the current operation. Otherwise it returns null.
      }],
      /*retTy=*/"mlir::omp::DeclareTargetDeviceType",
      /*methodName=*/"getDeclareTargetDeviceType",
      (ins), [{}], [{
        if (mlir::Attribute dTar = $_op->getAttr("omp.declare_target"))
          if (auto dAttr = llvm::dyn_cast_or_null<mlir::omp::DeclareTargetAttr>(dTar))
            return dAttr.getDeviceType().getValue();
        return {};
      }]>,
      InterfaceMethod<
      /*description=*/[{
        Returns the DeclareTargetCaptureClause segment of the DeclareTarget attribute if it
        exists on the current operation. Otherwise it returns null.
      }],
      /*retTy=*/"mlir::omp::DeclareTargetCaptureClause",
      /*methodName=*/"getDeclareTargetCaptureClause",
      (ins), [{}], [{
        if (mlir::Attribute dTar = $_op->getAttr("omp.declare_target"))
          if (auto dAttr = llvm::dyn_cast_or_null<mlir::omp::DeclareTargetAttr>(dTar))
            return dAttr.getCaptureClause().getValue();
        return {};
      }]>
  ];
}

def OffloadModuleInterface : OpInterface<"OffloadModuleInterface"> {
  let description = [{
    Operations that represent a module for offloading (host or device)
    should have this interface.
  }];

  let cppNamespace = "::mlir::omp";

  let methods = [
    InterfaceMethod<
      /*description=*/[{
      Set the attribute on the current module with the specified boolean
      argument.
      }],
      /*retTy=*/"void",
      /*methodName=*/"setIsTargetDevice",
      (ins "bool":$isTargetDevice), [{}], [{
        $_op->setAttr(
          mlir::StringAttr::get($_op->getContext(), llvm::Twine{"omp.is_target_device"}),
            mlir::BoolAttr::get($_op->getContext(), isTargetDevice));
      }]>,
    InterfaceMethod<
      /*description=*/[{
        Get the attribute on the current module if it exists and
        return its value, if it doesn't exist it returns false by default.
      }],
      /*retTy=*/"bool",
      /*methodName=*/"getIsTargetDevice",
      (ins), [{}], [{
        if (Attribute isTargetDevice = $_op->getAttr("omp.is_target_device"))
          if (::llvm::isa<mlir::BoolAttr>(isTargetDevice))
           return ::llvm::dyn_cast<BoolAttr>(isTargetDevice).getValue();
        return false;
      }]>,
    InterfaceMethod<
      /*description=*/[{
      Set the attribute on the current module with the specified boolean
      argument.
      }],
      /*retTy=*/"void",
      /*methodName=*/"setIsGPU",
      (ins "bool":$isGPU), [{}], [{
        $_op->setAttr(
          mlir::StringAttr::get($_op->getContext(), "omp.is_gpu"),
            mlir::BoolAttr::get($_op->getContext(), isGPU));
      }]>,
    InterfaceMethod<
      /*description=*/[{
        Get the attribute on the current module if it exists and
        return its value, if it doesn't exist it returns false by default.
      }],
      /*retTy=*/"bool",
      /*methodName=*/"getIsGPU",
      (ins), [{}], [{
        if (Attribute isTargetCGAttr = $_op->getAttr("omp.is_gpu"))
          if (auto isTargetCGVal = ::llvm::dyn_cast<BoolAttr>(isTargetCGAttr))
           return isTargetCGVal.getValue();
        return false;
      }]>,
    InterfaceMethod<
      /*description=*/[{
        Get the FlagsAttr attribute on the current module if it exists
        and return the attribute, if it doesn't exit it returns a nullptr
      }],
      /*retTy=*/"mlir::omp::FlagsAttr",
      /*methodName=*/"getFlags",
      (ins), [{}], [{
        if (Attribute flags = $_op->getAttr("omp.flags"))
          return ::llvm::dyn_cast_or_null<mlir::omp::FlagsAttr>(flags);
        return nullptr;
      }]>,
      InterfaceMethod<
      /*description=*/[{
        Apply an omp.FlagsAttr to a module with the specified values
        for the flags
      }],
      /*retTy=*/"void",
      /*methodName=*/"setFlags",
      (ins "uint32_t":$debugKind,
            "bool":$assumeTeamsOversubscription,
            "bool":$assumeThreadsOversubscription,
            "bool":$assumeNoThreadState,
            "bool":$assumeNoNestedParallelism,
            "uint32_t":$openmpDeviceVersion,
            "bool":$noGPULib), [{}], [{
        $_op->setAttr(("omp." + mlir::omp::FlagsAttr::getMnemonic()).str(),
                  mlir::omp::FlagsAttr::get($_op->getContext(), debugKind,
                      assumeTeamsOversubscription, assumeThreadsOversubscription,
                      assumeNoThreadState, assumeNoNestedParallelism, noGPULib, openmpDeviceVersion));
      }]>,
    InterfaceMethod<
      /*description=*/[{
        Set a StringAttr on the current module containing the host IR file path. This
        file path is used in two-phase compilation during the device phase to generate
        device side LLVM IR when lowering MLIR.
      }],
      /*retTy=*/"void",
      /*methodName=*/"setHostIRFilePath",
      (ins "std::string":$hostIRFilePath), [{}], [{
        $_op->setAttr(
          mlir::StringAttr::get($_op->getContext(), llvm::Twine{"omp.host_ir_filepath"}),
            mlir::StringAttr::get($_op->getContext(), hostIRFilePath));
       }]>,
    InterfaceMethod<
      /*description=*/[{
        Find the host-ir file path StringAttr from the current module if it exists and
        return its contained value, if it doesn't exist it returns an empty string. This
        file path is used in two-phase compilation during the device phase to generate
        device side LLVM IR when lowering MLIR.
      }],
      /*retTy=*/"llvm::StringRef",
      /*methodName=*/"getHostIRFilePath",
      (ins), [{}], [{
        if (Attribute filepath = $_op->getAttr("omp.host_ir_filepath"))
          if (::llvm::isa<mlir::StringAttr>(filepath))
            return ::llvm::dyn_cast<mlir::StringAttr>(filepath).getValue();
        return {};
      }]>,
    InterfaceMethod<
      /*description=*/[{
        Get the omp.requires attribute on the operator if it's present and
        return its value. If it doesn't exist, return `ClauseRequires::none` by
        default.
      }],
      /*retTy=*/"::mlir::omp::ClauseRequires",
      /*methodName=*/"getRequires",
      (ins), [{}], [{
        if (Attribute requiresAttr = $_op->getAttr("omp.requires"))
          if (auto requiresVal = ::llvm::dyn_cast<mlir::omp::ClauseRequiresAttr>(requiresAttr))
            return requiresVal.getValue();
        return mlir::omp::ClauseRequires::none;
      }]>,
    InterfaceMethod<
      /*description=*/[{
        Set the omp.requires attribute on the operator to the specified clauses.
      }],
      /*retTy=*/"void",
      /*methodName=*/"setRequires",
      (ins "::mlir::omp::ClauseRequires":$clauses), [{}], [{
        $_op->setAttr(mlir::StringAttr::get($_op->getContext(), "omp.requires"),
          mlir::omp::ClauseRequiresAttr::get($_op->getContext(), clauses));
      }]>,
    InterfaceMethod<
      /*description=*/[{
        Get the omp.target_triples attribute on the operator if it's present and
        return its value. If it doesn't exist, return an empty array by default.
      }],
      /*retTy=*/"::llvm::ArrayRef<::mlir::Attribute>",
      /*methodName=*/"getTargetTriples",
      (ins), [{}], [{
        if (Attribute triplesAttr = $_op->getAttr("omp.target_triples"))
          if (auto triples = ::llvm::dyn_cast<::mlir::ArrayAttr>(triplesAttr))
            return triples.getValue();
        return {};
      }]>,
    InterfaceMethod<
      /*description=*/[{
        Set the omp.target_triples attribute on the operation.
      }],
      /*retTy=*/"void",
      /*methodName=*/"setTargetTriples",
      (ins "::llvm::ArrayRef<::std::string>":$targetTriples), [{}], [{
        auto names = ::llvm::to_vector(::llvm::map_range(
            targetTriples, [&](::std::string str) -> ::mlir::Attribute {
              return mlir::StringAttr::get($_op->getContext(), str);
            }));
        $_op->setAttr(
            ::mlir::StringAttr::get($_op->getContext(), "omp.target_triples"),
            ::mlir::ArrayAttr::get($_op->getContext(), names));
      }]>
  ];
}

#endif // OPENMP_OPS_INTERFACES<|MERGE_RESOLUTION|>--- conflicted
+++ resolved
@@ -82,51 +82,12 @@
   let methods = [
     InterfaceMethod<
       /*description=*/[{
-<<<<<<< HEAD
-        Check whether the operation is a valid loop wrapper. That is, it has a
-        single region with a single block in which there are two operations:
-        another loop wrapper (also taking a loop wrapper role) or
-        `omp.loop_nest` operation and a terminator.
-      }],
-      /*retTy=*/"bool",
-      /*methodName=*/"isValidWrapper",
-      (ins ), [{}], [{
-        if ($_op->getNumRegions() != 1)
-          return false;
-
-        Region &r = $_op->getRegion(0);
-        if (!r.hasOneBlock())
-          return false;
-
-        if (::llvm::range_size(r.getOps()) != 2)
-          return false;
-
-        Operation &firstOp = *r.op_begin();
-        Operation &secondOp = *(std::next(r.op_begin()));
-
-        if (!secondOp.hasTrait<OpTrait::IsTerminator>())
-          return false;
-
-        if (auto wrapper = ::llvm::dyn_cast<LoopWrapperInterface>(firstOp))
-          return wrapper.isValidWrapper();
-
-        return ::llvm::isa<LoopNestOp>(firstOp);
-      }]
-    >,
-    InterfaceMethod<
-      /*description=*/[{
-=======
->>>>>>> 87d90487
         If there is another loop wrapper immediately nested inside, return that
         operation. Assumes this operation is a valid loop wrapper.
       }],
       /*retTy=*/"::mlir::omp::LoopWrapperInterface",
       /*methodName=*/"getNestedWrapper",
       (ins), [{}], [{
-<<<<<<< HEAD
-        assert($_op.isValidWrapper() && "Unexpected non-wrapper op");
-=======
->>>>>>> 87d90487
         Operation *nested = &*$_op->getRegion(0).op_begin();
         return ::llvm::dyn_cast<LoopWrapperInterface>(nested);
       }]
@@ -139,10 +100,6 @@
       /*retTy=*/"::mlir::Operation *",
       /*methodName=*/"getWrappedLoop",
       (ins), [{}], [{
-<<<<<<< HEAD
-        assert($_op.isValidWrapper() && "Unexpected non-wrapper op");
-=======
->>>>>>> 87d90487
         if (LoopWrapperInterface nested = $_op.getNestedWrapper())
           return nested.getWrappedLoop();
         return &*$_op->getRegion(0).op_begin();
