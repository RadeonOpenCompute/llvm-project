//===-- OpenMPOpsInterfaces.td - OpenMP op interfaces ------*- tablegen -*-===//
//
// Part of the LLVM Project, under the Apache License v2.0 with LLVM Exceptions.
// See https://llvm.org/LICENSE.txt for license information.
// SPDX-License-Identifier: Apache-2.0 WITH LLVM-exception
//
//===----------------------------------------------------------------------===//
//
// This is the OpenMP Dialect interfaces definition file.
//
//===----------------------------------------------------------------------===//

#ifndef OPENMP_OPS_INTERFACES
#define OPENMP_OPS_INTERFACES

include "mlir/IR/OpBase.td"

def BlockArgOpenMPOpInterface : OpInterface<"BlockArgOpenMPOpInterface"> {
  let description = [{
    OpenMP operations that define entry block arguments as part of the
    representation of its clauses.
  }];

  let cppNamespace = "::mlir::omp";

  let methods = [
    // Default-implemented methods to be overriden by the corresponding clauses.
    InterfaceMethod<"Get number of block arguments defined by `host_eval`.",
                    "unsigned", "numHostEvalBlockArgs", (ins), [{}], [{
      return 0;
    }]>,
    InterfaceMethod<"Get number of block arguments defined by `in_reduction`.",
                    "unsigned", "numInReductionBlockArgs", (ins), [{}], [{
      return 0;
    }]>,
    InterfaceMethod<"Get number of block arguments defined by `map`.",
                    "unsigned", "numMapBlockArgs", (ins), [{}], [{
      return 0;
    }]>,
    InterfaceMethod<"Get number of block arguments defined by `private`.",
                    "unsigned", "numPrivateBlockArgs", (ins), [{}], [{
      return 0;
    }]>,
    InterfaceMethod<"Get number of block arguments defined by `reduction`.",
                    "unsigned", "numReductionBlockArgs", (ins), [{}], [{
      return 0;
    }]>,
    InterfaceMethod<"Get number of block arguments defined by `task_reduction`.",
                    "unsigned", "numTaskReductionBlockArgs", (ins), [{}], [{
      return 0;
    }]>,
    InterfaceMethod<"Get number of block arguments defined by `use_device_addr`.",
                    "unsigned", "numUseDeviceAddrBlockArgs", (ins), [{}], [{
      return 0;
    }]>,
    InterfaceMethod<"Get number of block arguments defined by `use_device_ptr`.",
                    "unsigned", "numUseDevicePtrBlockArgs", (ins), [{}], [{
      return 0;
    }]>,

<<<<<<< HEAD
    // Unified access methods for clause-associated entry block arguments.
=======
    // Unified access methods for start indices of clause-associated entry block
    // arguments.
>>>>>>> e33f456a
    InterfaceMethod<"Get start index of block arguments defined by `host_eval`.",
                    "unsigned", "getHostEvalBlockArgsStart", (ins), [{
      return 0;
    }]>,
    InterfaceMethod<"Get start index of block arguments defined by `in_reduction`.",
                    "unsigned", "getInReductionBlockArgsStart", (ins), [{
      auto iface = ::llvm::cast<BlockArgOpenMPOpInterface>(*$_op);
      return iface.getHostEvalBlockArgsStart() + $_op.numHostEvalBlockArgs();
    }]>,
    InterfaceMethod<"Get start index of block arguments defined by `map`.",
                    "unsigned", "getMapBlockArgsStart", (ins), [{
      auto iface = ::llvm::cast<BlockArgOpenMPOpInterface>(*$_op);
      return iface.getInReductionBlockArgsStart() +
             $_op.numInReductionBlockArgs();
    }]>,
    InterfaceMethod<"Get start index of block arguments defined by `private`.",
                    "unsigned", "getPrivateBlockArgsStart", (ins), [{
      auto iface = ::llvm::cast<BlockArgOpenMPOpInterface>(*$_op);
      return iface.getMapBlockArgsStart() + $_op.numMapBlockArgs();
    }]>,
    InterfaceMethod<"Get start index of block arguments defined by `reduction`.",
                    "unsigned", "getReductionBlockArgsStart", (ins), [{
      auto iface = ::llvm::cast<BlockArgOpenMPOpInterface>(*$_op);
      return iface.getPrivateBlockArgsStart() + $_op.numPrivateBlockArgs();
    }]>,
    InterfaceMethod<"Get start index of block arguments defined by `task_reduction`.",
                    "unsigned", "getTaskReductionBlockArgsStart", (ins), [{
      auto iface = ::llvm::cast<BlockArgOpenMPOpInterface>(*$_op);
      return iface.getReductionBlockArgsStart() + $_op.numReductionBlockArgs();
    }]>,
    InterfaceMethod<"Get start index of block arguments defined by `use_device_addr`.",
                    "unsigned", "getUseDeviceAddrBlockArgsStart", (ins), [{
      auto iface = ::llvm::cast<BlockArgOpenMPOpInterface>(*$_op);
      return iface.getTaskReductionBlockArgsStart() + $_op.numTaskReductionBlockArgs();
    }]>,
    InterfaceMethod<"Get start index of block arguments defined by `use_device_ptr`.",
                    "unsigned", "getUseDevicePtrBlockArgsStart", (ins), [{
      auto iface = ::llvm::cast<BlockArgOpenMPOpInterface>(*$_op);
      return iface.getUseDeviceAddrBlockArgsStart() + $_op.numUseDeviceAddrBlockArgs();
    }]>,

<<<<<<< HEAD
=======
    // Unified access methods for clause-associated entry block arguments.
>>>>>>> e33f456a
    InterfaceMethod<"Get block arguments defined by `host_eval`.",
                    "::llvm::MutableArrayRef<::mlir::BlockArgument>",
                    "getHostEvalBlockArgs", (ins), [{
      auto iface = ::llvm::cast<BlockArgOpenMPOpInterface>(*$_op);
      return $_op->getRegion(0).getArguments().slice(
          iface.getHostEvalBlockArgsStart(), $_op.numHostEvalBlockArgs());
    }]>,
    InterfaceMethod<"Get block arguments defined by `in_reduction`.",
                    "::llvm::MutableArrayRef<::mlir::BlockArgument>",
                    "getInReductionBlockArgs", (ins), [{
      auto iface = ::llvm::cast<BlockArgOpenMPOpInterface>(*$_op);
      return $_op->getRegion(0).getArguments().slice(
          iface.getInReductionBlockArgsStart(), $_op.numInReductionBlockArgs());
    }]>,
    InterfaceMethod<"Get block arguments defined by `map`.",
                    "::llvm::MutableArrayRef<::mlir::BlockArgument>",
                    "getMapBlockArgs", (ins), [{
      auto iface = ::llvm::cast<BlockArgOpenMPOpInterface>(*$_op);
      return $_op->getRegion(0).getArguments().slice(
          iface.getMapBlockArgsStart(), $_op.numMapBlockArgs());
    }]>,
    InterfaceMethod<"Get block arguments defined by `private`.",
                    "::llvm::MutableArrayRef<::mlir::BlockArgument>",
                    "getPrivateBlockArgs", (ins), [{
      auto iface = ::llvm::cast<BlockArgOpenMPOpInterface>(*$_op);
      return $_op->getRegion(0).getArguments().slice(
          iface.getPrivateBlockArgsStart(), $_op.numPrivateBlockArgs());
    }]>,
    InterfaceMethod<"Get block arguments defined by `reduction`.",
                    "::llvm::MutableArrayRef<::mlir::BlockArgument>",
                    "getReductionBlockArgs", (ins), [{
      auto iface = ::llvm::cast<BlockArgOpenMPOpInterface>(*$_op);
      return $_op->getRegion(0).getArguments().slice(
          iface.getReductionBlockArgsStart(), $_op.numReductionBlockArgs());
    }]>,
    InterfaceMethod<"Get block arguments defined by `task_reduction`.",
                    "::llvm::MutableArrayRef<::mlir::BlockArgument>",
                    "getTaskReductionBlockArgs", (ins), [{
      auto iface = ::llvm::cast<BlockArgOpenMPOpInterface>(*$_op);
      return $_op->getRegion(0).getArguments().slice(
          iface.getTaskReductionBlockArgsStart(),
          $_op.numTaskReductionBlockArgs());
    }]>,
    InterfaceMethod<"Get block arguments defined by `use_device_addr`.",
                    "::llvm::MutableArrayRef<::mlir::BlockArgument>",
                    "getUseDeviceAddrBlockArgs", (ins), [{
      auto iface = ::llvm::cast<BlockArgOpenMPOpInterface>(*$_op);
      return $_op->getRegion(0).getArguments().slice(
          iface.getUseDeviceAddrBlockArgsStart(),
          $_op.numUseDeviceAddrBlockArgs());
    }]>,
    InterfaceMethod<"Get block arguments defined by `use_device_ptr`.",
                    "::llvm::MutableArrayRef<::mlir::BlockArgument>",
                    "getUseDevicePtrBlockArgs", (ins), [{
      auto iface = ::llvm::cast<BlockArgOpenMPOpInterface>(*$_op);
      return $_op->getRegion(0).getArguments().slice(
          iface.getUseDevicePtrBlockArgsStart(),
          $_op.numUseDevicePtrBlockArgs());
    }]>,
  ];

  let verify = [{
    auto iface = ::llvm::cast<BlockArgOpenMPOpInterface>($_op);
    unsigned expectedArgs = iface.numHostEvalBlockArgs() +
        iface.numInReductionBlockArgs() + iface.numMapBlockArgs() +
        iface.numPrivateBlockArgs() + iface.numReductionBlockArgs() +
        iface.numTaskReductionBlockArgs() + iface.numUseDeviceAddrBlockArgs() +
        iface.numUseDevicePtrBlockArgs();
    if ($_op->getRegion(0).getNumArguments() < expectedArgs)
      return $_op->emitOpError() << "expected at least " << expectedArgs
                                 << " entry block argument(s)";
    return ::mlir::success();
  }];
}

def OutlineableOpenMPOpInterface : OpInterface<"OutlineableOpenMPOpInterface"> {
  let description = [{
    OpenMP operations whose region will be outlined will implement this
    interface.
  }];

  let cppNamespace = "::mlir::omp";

  let methods = [
    InterfaceMethod<"Get alloca block", "::mlir::Block*", "getAllocaBlock",
      (ins), [{
      return &$_op.getRegion().front();
      }]>,
  ];
}

def MapClauseOwningOpInterface : OpInterface<"MapClauseOwningOpInterface"> {
  let description = [{
    OpenMP operations which own a list of omp::MapInfoOp's implement this interface
    to allow generic access to deal with map operands to more easily manipulate
    this class of operations.
  }];

  let cppNamespace = "::mlir::omp";

  let methods = [
    InterfaceMethod<"Get map operands", "::mlir::OperandRange", "getMapVars",
      (ins), [{
        return $_op.getMapVars();
      }]>,
      InterfaceMethod<"Get mutable map operands", "::mlir::MutableOperandRange",
                      "getMapVarsMutable",
      (ins), [{
        return $_op.getMapVarsMutable();
      }]>,
      InterfaceMethod<"Get operand index for a map clause",
                      "int64_t",
                      "getOperandIndexForMap",
      (ins "::mlir::Value":$map), [{
         return std::distance($_op.getMapVars().begin(),
                              llvm::find($_op.getMapVars(), map));
      }]>,
  ];
}

def ReductionClauseInterface : OpInterface<"ReductionClauseInterface"> {
  let description = [{
    OpenMP operations that support reduction clause have this interface.
  }];

  let cppNamespace = "::mlir::omp";

  let methods = [
    InterfaceMethod<
      "Get reduction vars", "::mlir::SmallVector<::mlir::Value>",
      "getAllReductionVars", (ins), [{}], [{
        return $_op.getReductionVars();
      }]>,
  ];
}

def LoopWrapperInterface : OpInterface<"LoopWrapperInterface"> {
  let description = [{
    OpenMP operations that wrap a single loop nest. They must only contain a
    single region with a single block in which there's a single operation and a
    terminator. That nested operation must be another loop wrapper or an
    `omp.loop_nest`.
  }];

  let cppNamespace = "::mlir::omp";

  let methods = [
    InterfaceMethod<
      /*description=*/[{
        If there is another loop wrapper immediately nested inside, return that
        operation. Assumes this operation is a valid loop wrapper.
      }],
      /*retTy=*/"::mlir::omp::LoopWrapperInterface",
      /*methodName=*/"getNestedWrapper",
      (ins), [{}], [{
        Operation *nested = &*$_op->getRegion(0).op_begin();
        return ::llvm::dyn_cast<LoopWrapperInterface>(nested);
      }]
    >,
    InterfaceMethod<
      /*description=*/[{
        Return the loop nest nested directly or indirectly inside of this loop
        wrapper. Assumes this operation is a valid loop wrapper.
      }],
      /*retTy=*/"::mlir::Operation *",
      /*methodName=*/"getWrappedLoop",
      (ins), [{}], [{
        if (LoopWrapperInterface nested = $_op.getNestedWrapper())
          return nested.getWrappedLoop();
        return &*$_op->getRegion(0).op_begin();
      }]
    >
  ];

  let extraClassDeclaration = [{
    /// Interface verifier imlementation.
    llvm::LogicalResult verifyImpl();
  }];

  let verify = [{
    return ::llvm::cast<::mlir::omp::LoopWrapperInterface>($_op).verifyImpl();
  }];
  let verifyWithRegions = 1;
}

def ComposableOpInterface : OpInterface<"ComposableOpInterface"> {
  let description = [{
    OpenMP operations that can represent a single leaf of a composite OpenMP
    construct.
  }];

  let cppNamespace = "::mlir::omp";

  let methods = [
    InterfaceMethod<
      /*description=*/[{
        Check whether the operation is representing a leaf of a composite OpenMP
        construct.
      }],
      /*retTy=*/"bool",
      /*methodName=*/"isComposite",
      (ins ), [{}], [{
        return $_op->hasAttr("omp.composite");
      }]
    >,
    InterfaceMethod<
      /*description=*/[{
        Mark the operation as part of an OpenMP composite construct.
      }],
      /*retTy=*/"void",
      /*methodName=*/"setComposite",
      (ins "bool":$val), [{}], [{
        if (val)
          $_op->setDiscardableAttr("omp.composite", mlir::UnitAttr::get($_op->getContext()));
        else
          $_op->removeDiscardableAttr("omp.composite");
      }]
    >
  ];
}

def DeclareTargetInterface : OpInterface<"DeclareTargetInterface"> {
  let description = [{
    OpenMP operations that support declare target have this interface.
    For example, FuncOp's and llvm.GlobalOp/fir.GlobalOp's. This
    interface allows simple manipulation and introspection of the
    declare target attribute that can be applied to these operations.
  }];

  let cppNamespace = "::mlir::omp";

  let methods = [
    InterfaceMethod<
      /*description=*/[{
        Set the declare target attribute on the current operation with the
        specified attribute arguments.
      }],
      /*retTy=*/"void",
      /*methodName=*/"setDeclareTarget",
      (ins "mlir::omp::DeclareTargetDeviceType":$deviceType,
            "mlir::omp::DeclareTargetCaptureClause":$captureClause), [{}], [{
        $_op->setAttr("omp.declare_target",
                  mlir::omp::DeclareTargetAttr::get(
                      $_op->getContext(),
                      mlir::omp::DeclareTargetDeviceTypeAttr::get(
                          $_op->getContext(), deviceType),
                      mlir::omp::DeclareTargetCaptureClauseAttr::get(
                          $_op->getContext(), captureClause)));
      }]>,
      InterfaceMethod<
      /*description=*/[{
        Checks if the declare target attribute has been applied and exists on the
        current operation. Returns true if it exists on it, otherwise returns
        false.
      }],
      /*retTy=*/"bool",
      /*methodName=*/"isDeclareTarget",
      (ins), [{}], [{
        return $_op->hasAttr("omp.declare_target");
      }]>,
      InterfaceMethod<
      /*description=*/[{
        Returns the DeclareTargetDeviceType segment of the DeclareTarget attribute if it
        exists on the current operation. Otherwise it returns null.
      }],
      /*retTy=*/"mlir::omp::DeclareTargetDeviceType",
      /*methodName=*/"getDeclareTargetDeviceType",
      (ins), [{}], [{
        if (mlir::Attribute dTar = $_op->getAttr("omp.declare_target"))
          if (auto dAttr = llvm::dyn_cast_or_null<mlir::omp::DeclareTargetAttr>(dTar))
            return dAttr.getDeviceType().getValue();
        return {};
      }]>,
      InterfaceMethod<
      /*description=*/[{
        Returns the DeclareTargetCaptureClause segment of the DeclareTarget attribute if it
        exists on the current operation. Otherwise it returns null.
      }],
      /*retTy=*/"mlir::omp::DeclareTargetCaptureClause",
      /*methodName=*/"getDeclareTargetCaptureClause",
      (ins), [{}], [{
        if (mlir::Attribute dTar = $_op->getAttr("omp.declare_target"))
          if (auto dAttr = llvm::dyn_cast_or_null<mlir::omp::DeclareTargetAttr>(dTar))
            return dAttr.getCaptureClause().getValue();
        return {};
      }]>
  ];
}

def OffloadModuleInterface : OpInterface<"OffloadModuleInterface"> {
  let description = [{
    Operations that represent a module for offloading (host or device)
    should have this interface.
  }];

  let cppNamespace = "::mlir::omp";

  let methods = [
    InterfaceMethod<
      /*description=*/[{
      Set the attribute on the current module with the specified boolean
      argument.
      }],
      /*retTy=*/"void",
      /*methodName=*/"setIsTargetDevice",
      (ins "bool":$isTargetDevice), [{}], [{
        $_op->setAttr(
          mlir::StringAttr::get($_op->getContext(), llvm::Twine{"omp.is_target_device"}),
            mlir::BoolAttr::get($_op->getContext(), isTargetDevice));
      }]>,
    InterfaceMethod<
      /*description=*/[{
        Get the attribute on the current module if it exists and
        return its value, if it doesn't exist it returns false by default.
      }],
      /*retTy=*/"bool",
      /*methodName=*/"getIsTargetDevice",
      (ins), [{}], [{
        if (Attribute isTargetDevice = $_op->getAttr("omp.is_target_device"))
          if (::llvm::isa<mlir::BoolAttr>(isTargetDevice))
           return ::llvm::dyn_cast<BoolAttr>(isTargetDevice).getValue();
        return false;
      }]>,
    InterfaceMethod<
      /*description=*/[{
      Set the attribute on the current module with the specified boolean
      argument.
      }],
      /*retTy=*/"void",
      /*methodName=*/"setIsGPU",
      (ins "bool":$isGPU), [{}], [{
        $_op->setAttr(
          mlir::StringAttr::get($_op->getContext(), "omp.is_gpu"),
            mlir::BoolAttr::get($_op->getContext(), isGPU));
      }]>,
    InterfaceMethod<
      /*description=*/[{
        Get the attribute on the current module if it exists and
        return its value, if it doesn't exist it returns false by default.
      }],
      /*retTy=*/"bool",
      /*methodName=*/"getIsGPU",
      (ins), [{}], [{
        if (Attribute isTargetCGAttr = $_op->getAttr("omp.is_gpu"))
          if (auto isTargetCGVal = ::llvm::dyn_cast<BoolAttr>(isTargetCGAttr))
           return isTargetCGVal.getValue();
        return false;
      }]>,
    InterfaceMethod<
      /*description=*/[{
        Get the FlagsAttr attribute on the current module if it exists
        and return the attribute, if it doesn't exit it returns a nullptr
      }],
      /*retTy=*/"mlir::omp::FlagsAttr",
      /*methodName=*/"getFlags",
      (ins), [{}], [{
        if (Attribute flags = $_op->getAttr("omp.flags"))
          return ::llvm::dyn_cast_or_null<mlir::omp::FlagsAttr>(flags);
        return nullptr;
      }]>,
      InterfaceMethod<
      /*description=*/[{
        Apply an omp.FlagsAttr to a module with the specified values
        for the flags
      }],
      /*retTy=*/"void",
      /*methodName=*/"setFlags",
      (ins "uint32_t":$debugKind,
            "bool":$assumeTeamsOversubscription,
            "bool":$assumeThreadsOversubscription,
            "bool":$assumeNoThreadState,
            "bool":$assumeNoNestedParallelism,
            "uint32_t":$openmpDeviceVersion,
            "bool":$noGPULib), [{}], [{
        $_op->setAttr(("omp." + mlir::omp::FlagsAttr::getMnemonic()).str(),
                  mlir::omp::FlagsAttr::get($_op->getContext(), debugKind,
                      assumeTeamsOversubscription, assumeThreadsOversubscription,
                      assumeNoThreadState, assumeNoNestedParallelism, noGPULib, openmpDeviceVersion));
      }]>,
    InterfaceMethod<
      /*description=*/[{
        Set a StringAttr on the current module containing the host IR file path. This
        file path is used in two-phase compilation during the device phase to generate
        device side LLVM IR when lowering MLIR.
      }],
      /*retTy=*/"void",
      /*methodName=*/"setHostIRFilePath",
      (ins "std::string":$hostIRFilePath), [{}], [{
        $_op->setAttr(
          mlir::StringAttr::get($_op->getContext(), llvm::Twine{"omp.host_ir_filepath"}),
            mlir::StringAttr::get($_op->getContext(), hostIRFilePath));
       }]>,
    InterfaceMethod<
      /*description=*/[{
        Find the host-ir file path StringAttr from the current module if it exists and
        return its contained value, if it doesn't exist it returns an empty string. This
        file path is used in two-phase compilation during the device phase to generate
        device side LLVM IR when lowering MLIR.
      }],
      /*retTy=*/"llvm::StringRef",
      /*methodName=*/"getHostIRFilePath",
      (ins), [{}], [{
        if (Attribute filepath = $_op->getAttr("omp.host_ir_filepath"))
          if (::llvm::isa<mlir::StringAttr>(filepath))
            return ::llvm::dyn_cast<mlir::StringAttr>(filepath).getValue();
        return {};
      }]>,
    InterfaceMethod<
      /*description=*/[{
        Get the omp.requires attribute on the operator if it's present and
        return its value. If it doesn't exist, return `ClauseRequires::none` by
        default.
      }],
      /*retTy=*/"::mlir::omp::ClauseRequires",
      /*methodName=*/"getRequires",
      (ins), [{}], [{
        if (Attribute requiresAttr = $_op->getAttr("omp.requires"))
          if (auto requiresVal = ::llvm::dyn_cast<mlir::omp::ClauseRequiresAttr>(requiresAttr))
            return requiresVal.getValue();
        return mlir::omp::ClauseRequires::none;
      }]>,
    InterfaceMethod<
      /*description=*/[{
        Set the omp.requires attribute on the operator to the specified clauses.
      }],
      /*retTy=*/"void",
      /*methodName=*/"setRequires",
      (ins "::mlir::omp::ClauseRequires":$clauses), [{}], [{
        $_op->setAttr(mlir::StringAttr::get($_op->getContext(), "omp.requires"),
          mlir::omp::ClauseRequiresAttr::get($_op->getContext(), clauses));
      }]>,
    InterfaceMethod<
      /*description=*/[{
        Get the omp.target_triples attribute on the operator if it's present and
        return its value. If it doesn't exist, return an empty array by default.
      }],
      /*retTy=*/"::llvm::ArrayRef<::mlir::Attribute>",
      /*methodName=*/"getTargetTriples",
      (ins), [{}], [{
        if (Attribute triplesAttr = $_op->getAttr("omp.target_triples"))
          if (auto triples = ::llvm::dyn_cast<::mlir::ArrayAttr>(triplesAttr))
            return triples.getValue();
        return {};
      }]>,
    InterfaceMethod<
      /*description=*/[{
        Set the omp.target_triples attribute on the operation.
      }],
      /*retTy=*/"void",
      /*methodName=*/"setTargetTriples",
      (ins "::llvm::ArrayRef<::std::string>":$targetTriples), [{}], [{
        auto names = ::llvm::to_vector(::llvm::map_range(
            targetTriples, [&](::std::string str) -> ::mlir::Attribute {
              return mlir::StringAttr::get($_op->getContext(), str);
            }));
        $_op->setAttr(
            ::mlir::StringAttr::get($_op->getContext(), "omp.target_triples"),
            ::mlir::ArrayAttr::get($_op->getContext(), names));
      }]>
  ];
}

#endif // OPENMP_OPS_INTERFACES<|MERGE_RESOLUTION|>--- conflicted
+++ resolved
@@ -58,12 +58,8 @@
       return 0;
     }]>,
 
-<<<<<<< HEAD
-    // Unified access methods for clause-associated entry block arguments.
-=======
     // Unified access methods for start indices of clause-associated entry block
     // arguments.
->>>>>>> e33f456a
     InterfaceMethod<"Get start index of block arguments defined by `host_eval`.",
                     "unsigned", "getHostEvalBlockArgsStart", (ins), [{
       return 0;
@@ -105,10 +101,7 @@
       return iface.getUseDeviceAddrBlockArgsStart() + $_op.numUseDeviceAddrBlockArgs();
     }]>,
 
-<<<<<<< HEAD
-=======
     // Unified access methods for clause-associated entry block arguments.
->>>>>>> e33f456a
     InterfaceMethod<"Get block arguments defined by `host_eval`.",
                     "::llvm::MutableArrayRef<::mlir::BlockArgument>",
                     "getHostEvalBlockArgs", (ins), [{
