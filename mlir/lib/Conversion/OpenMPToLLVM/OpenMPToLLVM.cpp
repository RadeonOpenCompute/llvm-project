--- conflicted
+++ resolved
@@ -251,17 +251,11 @@
   });
   target.addDynamicallyLegalOp<
       mlir::omp::AtomicUpdateOp, mlir::omp::CriticalOp, mlir::omp::TargetOp,
-<<<<<<< HEAD
       mlir::omp::TeamsOp, mlir::omp::DistributeOp, mlir::omp::TargetDataOp,
-      mlir::omp::OrderedRegionOp, mlir::omp::ParallelOp, mlir::omp::WsloopOp,
-      mlir::omp::SimdLoopOp, mlir::omp::MasterOp, mlir::omp::SectionOp,
-=======
-      mlir::omp::TargetDataOp, mlir::omp::LoopNestOp,
-      mlir::omp::OrderedRegionOp, mlir::omp::ParallelOp, mlir::omp::WsloopOp,
-      mlir::omp::SimdOp, mlir::omp::MasterOp, mlir::omp::SectionOp,
->>>>>>> 418bdb49
-      mlir::omp::SectionsOp, mlir::omp::SingleOp, mlir::omp::TaskgroupOp,
-      mlir::omp::TaskOp, mlir::omp::DeclareReductionOp,
+      mlir::omp::LoopNestOp, mlir::omp::OrderedRegionOp, mlir::omp::ParallelOp,
+      mlir::omp::WsloopOp, mlir::omp::SimdOp, mlir::omp::MasterOp,
+      mlir::omp::SectionOp, mlir::omp::SectionsOp, mlir::omp::SingleOp,
+      mlir::omp::TaskgroupOp, mlir::omp::TaskOp, mlir::omp::DeclareReductionOp,
       mlir::omp::PrivateClauseOp>([&](Operation *op) {
     return std::all_of(op->getRegions().begin(), op->getRegions().end(),
                        [&](Region &region) {
