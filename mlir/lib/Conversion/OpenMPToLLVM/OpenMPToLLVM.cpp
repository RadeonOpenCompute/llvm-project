//===- OpenMPToLLVM.cpp - conversion from OpenMP to LLVM dialect ----------===//
//
// Part of the LLVM Project, under the Apache License v2.0 with LLVM Exceptions.
// See https://llvm.org/LICENSE.txt for license information.
// SPDX-License-Identifier: Apache-2.0 WITH LLVM-exception
//
//===----------------------------------------------------------------------===//

#include "mlir/Conversion/OpenMPToLLVM/ConvertOpenMPToLLVM.h"

#include "mlir/Conversion/ArithToLLVM/ArithToLLVM.h"
#include "mlir/Conversion/ControlFlowToLLVM/ControlFlowToLLVM.h"
#include "mlir/Conversion/FuncToLLVM/ConvertFuncToLLVM.h"
#include "mlir/Conversion/FuncToLLVM/ConvertFuncToLLVMPass.h"
#include "mlir/Conversion/LLVMCommon/ConversionTarget.h"
#include "mlir/Conversion/LLVMCommon/Pattern.h"
#include "mlir/Conversion/MemRefToLLVM/MemRefToLLVM.h"
#include "mlir/Dialect/LLVMIR/LLVMDialect.h"
#include "mlir/Dialect/OpenMP/OpenMPDialect.h"
#include "mlir/Pass/Pass.h"

namespace mlir {
#define GEN_PASS_DEF_CONVERTOPENMPTOLLVMPASS
#include "mlir/Conversion/Passes.h.inc"
} // namespace mlir

using namespace mlir;

namespace {
/// A pattern that converts the region arguments in a single-region OpenMP
/// operation to the LLVM dialect. The body of the region is not modified and is
/// expected to either be processed by the conversion infrastructure or already
/// contain ops compatible with LLVM dialect types.
template <typename OpType>
struct RegionOpConversion : public ConvertOpToLLVMPattern<OpType> {
  using ConvertOpToLLVMPattern<OpType>::ConvertOpToLLVMPattern;

  LogicalResult
  matchAndRewrite(OpType curOp, typename OpType::Adaptor adaptor,
                  ConversionPatternRewriter &rewriter) const override {
    auto newOp = rewriter.create<OpType>(
        curOp.getLoc(), TypeRange(), adaptor.getOperands(), curOp->getAttrs());
    rewriter.inlineRegionBefore(curOp.getRegion(), newOp.getRegion(),
                                newOp.getRegion().end());
    if (failed(rewriter.convertRegionTypes(&newOp.getRegion(),
                                           *this->getTypeConverter())))
      return failure();

    rewriter.eraseOp(curOp);
    return success();
  }
};

template <typename T>
struct RegionLessOpWithVarOperandsConversion
    : public ConvertOpToLLVMPattern<T> {
  using ConvertOpToLLVMPattern<T>::ConvertOpToLLVMPattern;
  LogicalResult
  matchAndRewrite(T curOp, typename T::Adaptor adaptor,
                  ConversionPatternRewriter &rewriter) const override {
    const TypeConverter *converter = ConvertToLLVMPattern::getTypeConverter();
    SmallVector<Type> resTypes;
    if (failed(converter->convertTypes(curOp->getResultTypes(), resTypes)))
      return failure();
    SmallVector<Value> convertedOperands;
    assert(curOp.getNumVariableOperands() ==
               curOp.getOperation()->getNumOperands() &&
           "unexpected non-variable operands");
    for (unsigned idx = 0; idx < curOp.getNumVariableOperands(); ++idx) {
      Value originalVariableOperand = curOp.getVariableOperand(idx);
      if (!originalVariableOperand)
        return failure();
      if (isa<MemRefType>(originalVariableOperand.getType())) {
        // TODO: Support memref type in variable operands
        return rewriter.notifyMatchFailure(curOp,
                                           "memref is not supported yet");
      }
      convertedOperands.emplace_back(adaptor.getOperands()[idx]);
    }

    rewriter.replaceOpWithNewOp<T>(curOp, resTypes, convertedOperands,
                                   curOp->getAttrs());
    return success();
  }
};

template <typename T>
struct RegionOpWithVarOperandsConversion : public ConvertOpToLLVMPattern<T> {
  using ConvertOpToLLVMPattern<T>::ConvertOpToLLVMPattern;
  LogicalResult
  matchAndRewrite(T curOp, typename T::Adaptor adaptor,
                  ConversionPatternRewriter &rewriter) const override {
    const TypeConverter *converter = ConvertToLLVMPattern::getTypeConverter();
    SmallVector<Type> resTypes;
    if (failed(converter->convertTypes(curOp->getResultTypes(), resTypes)))
      return failure();
    SmallVector<Value> convertedOperands;
    assert(curOp.getNumVariableOperands() ==
               curOp.getOperation()->getNumOperands() &&
           "unexpected non-variable operands");
    for (unsigned idx = 0; idx < curOp.getNumVariableOperands(); ++idx) {
      Value originalVariableOperand = curOp.getVariableOperand(idx);
      if (!originalVariableOperand)
        return failure();
      if (isa<MemRefType>(originalVariableOperand.getType())) {
        // TODO: Support memref type in variable operands
        return rewriter.notifyMatchFailure(curOp,
                                           "memref is not supported yet");
      }
      convertedOperands.emplace_back(adaptor.getOperands()[idx]);
    }
    auto newOp = rewriter.create<T>(curOp.getLoc(), resTypes, convertedOperands,
                                    curOp->getAttrs());
    rewriter.inlineRegionBefore(curOp.getRegion(), newOp.getRegion(),
                                newOp.getRegion().end());
    if (failed(rewriter.convertRegionTypes(&newOp.getRegion(),
                                           *this->getTypeConverter())))
      return failure();

    rewriter.eraseOp(curOp);
    return success();
  }
};

template <typename T>
struct RegionLessOpConversion : public ConvertOpToLLVMPattern<T> {
  using ConvertOpToLLVMPattern<T>::ConvertOpToLLVMPattern;
  LogicalResult
  matchAndRewrite(T curOp, typename T::Adaptor adaptor,
                  ConversionPatternRewriter &rewriter) const override {
    const TypeConverter *converter = ConvertToLLVMPattern::getTypeConverter();
    SmallVector<Type> resTypes;
    if (failed(converter->convertTypes(curOp->getResultTypes(), resTypes)))
      return failure();

    rewriter.replaceOpWithNewOp<T>(curOp, resTypes, adaptor.getOperands(),
                                   curOp->getAttrs());
    return success();
  }
};

struct AtomicReadOpConversion
    : public ConvertOpToLLVMPattern<omp::AtomicReadOp> {
  using ConvertOpToLLVMPattern<omp::AtomicReadOp>::ConvertOpToLLVMPattern;
  LogicalResult
  matchAndRewrite(omp::AtomicReadOp curOp, OpAdaptor adaptor,
                  ConversionPatternRewriter &rewriter) const override {
    const TypeConverter *converter = ConvertToLLVMPattern::getTypeConverter();
    Type curElementType = curOp.getElementType();
    auto newOp = rewriter.create<omp::AtomicReadOp>(
        curOp.getLoc(), TypeRange(), adaptor.getOperands(), curOp->getAttrs());
    TypeAttr typeAttr = TypeAttr::get(converter->convertType(curElementType));
    newOp.setElementTypeAttr(typeAttr);
    rewriter.eraseOp(curOp);
    return success();
  }
};

struct MapInfoOpConversion : public ConvertOpToLLVMPattern<omp::MapInfoOp> {
  using ConvertOpToLLVMPattern<omp::MapInfoOp>::ConvertOpToLLVMPattern;
  LogicalResult
  matchAndRewrite(omp::MapInfoOp curOp, OpAdaptor adaptor,
                  ConversionPatternRewriter &rewriter) const override {
    const TypeConverter *converter = ConvertToLLVMPattern::getTypeConverter();

    SmallVector<Type> resTypes;
    if (failed(converter->convertTypes(curOp->getResultTypes(), resTypes)))
      return failure();

    // Copy attributes of the curOp except for the typeAttr which should
    // be converted
    SmallVector<NamedAttribute> newAttrs;
    for (NamedAttribute attr : curOp->getAttrs()) {
      if (auto typeAttr = dyn_cast<TypeAttr>(attr.getValue())) {
        Type newAttr = converter->convertType(typeAttr.getValue());
        newAttrs.emplace_back(attr.getName(), TypeAttr::get(newAttr));
      } else {
        newAttrs.push_back(attr);
      }
    }

    rewriter.replaceOpWithNewOp<omp::MapInfoOp>(
        curOp, resTypes, adaptor.getOperands(), newAttrs);
    return success();
  }
};

struct ReductionOpConversion : public ConvertOpToLLVMPattern<omp::ReductionOp> {
  using ConvertOpToLLVMPattern<omp::ReductionOp>::ConvertOpToLLVMPattern;
  LogicalResult
  matchAndRewrite(omp::ReductionOp curOp, OpAdaptor adaptor,
                  ConversionPatternRewriter &rewriter) const override {
    if (isa<MemRefType>(curOp.getAccumulator().getType())) {
      // TODO: Support memref type in variable operands
      return rewriter.notifyMatchFailure(curOp, "memref is not supported yet");
    }
    rewriter.replaceOpWithNewOp<omp::ReductionOp>(
        curOp, TypeRange(), adaptor.getOperands(), curOp->getAttrs());
    return success();
  }
};

template <typename OpType>
struct MultiRegionOpConversion : public ConvertOpToLLVMPattern<OpType> {
  using ConvertOpToLLVMPattern<OpType>::ConvertOpToLLVMPattern;

  void forwardOpAttrs(OpType curOp, OpType newOp) const {}

  LogicalResult
  matchAndRewrite(OpType curOp, typename OpType::Adaptor adaptor,
                  ConversionPatternRewriter &rewriter) const override {
    auto newOp = rewriter.create<OpType>(
        curOp.getLoc(), TypeRange(), curOp.getSymNameAttr(),
        TypeAttr::get(this->getTypeConverter()->convertType(
            curOp.getTypeAttr().getValue())));
    forwardOpAttrs(curOp, newOp);

    for (unsigned idx = 0; idx < curOp.getNumRegions(); idx++) {
      rewriter.inlineRegionBefore(curOp.getRegion(idx), newOp.getRegion(idx),
                                  newOp.getRegion(idx).end());
      if (failed(rewriter.convertRegionTypes(&newOp.getRegion(idx),
                                             *this->getTypeConverter())))
        return failure();
    }

    rewriter.eraseOp(curOp);
    return success();
  }
};

template <>
void MultiRegionOpConversion<omp::PrivateClauseOp>::forwardOpAttrs(
    omp::PrivateClauseOp curOp, omp::PrivateClauseOp newOp) const {
  newOp.setDataSharingType(curOp.getDataSharingType());
}
} // namespace

void mlir::configureOpenMPToLLVMConversionLegality(
    ConversionTarget &target, LLVMTypeConverter &typeConverter) {
  target.addDynamicallyLegalOp<
<<<<<<< HEAD
      mlir::omp::AtomicUpdateOp, mlir::omp::CriticalOp, mlir::omp::TargetOp,
      mlir::omp::TeamsOp, mlir::omp::DistributeOp, mlir::omp::DataOp,
      mlir::omp::OrderedRegionOp, mlir::omp::ParallelOp, mlir::omp::WsLoopOp,
      mlir::omp::SimdLoopOp, mlir::omp::MasterOp, mlir::omp::SectionOp,
      mlir::omp::SectionsOp, mlir::omp::SingleOp, mlir::omp::TaskGroupOp,
      mlir::omp::TaskOp>([&](Operation *op) {
    return typeConverter.isLegal(&op->getRegion(0)) &&
           typeConverter.isLegal(op->getOperandTypes()) &&
           typeConverter.isLegal(op->getResultTypes());
  });
  target.addDynamicallyLegalOp<
=======
>>>>>>> 60e7ae3f
      mlir::omp::AtomicReadOp, mlir::omp::AtomicWriteOp, mlir::omp::FlushOp,
      mlir::omp::ThreadprivateOp, mlir::omp::YieldOp, mlir::omp::EnterDataOp,
      mlir::omp::ExitDataOp, mlir::omp::UpdateDataOp, mlir::omp::DataBoundsOp,
      mlir::omp::MapInfoOp>([&](Operation *op) {
    return typeConverter.isLegal(op->getOperandTypes()) &&
           typeConverter.isLegal(op->getResultTypes());
  });
  target.addDynamicallyLegalOp<mlir::omp::ReductionOp>([&](Operation *op) {
    return typeConverter.isLegal(op->getOperandTypes());
  });
  target.addDynamicallyLegalOp<
      mlir::omp::AtomicUpdateOp, mlir::omp::CriticalOp, mlir::omp::TargetOp,
      mlir::omp::DataOp, mlir::omp::OrderedRegionOp, mlir::omp::ParallelOp,
      mlir::omp::WsLoopOp, mlir::omp::SimdLoopOp, mlir::omp::MasterOp,
      mlir::omp::SectionOp, mlir::omp::SectionsOp, mlir::omp::SingleOp,
      mlir::omp::TaskGroupOp, mlir::omp::TaskOp, mlir::omp::ReductionDeclareOp,
      mlir::omp::PrivateClauseOp>([&](Operation *op) {
    return std::all_of(op->getRegions().begin(), op->getRegions().end(),
                       [&](Region &region) {
                         return typeConverter.isLegal(&region);
                       }) &&
           typeConverter.isLegal(op->getOperandTypes()) &&
           typeConverter.isLegal(op->getResultTypes());
  });
}

void mlir::populateOpenMPToLLVMConversionPatterns(LLVMTypeConverter &converter,
                                                  RewritePatternSet &patterns) {
  // This type is allowed when converting OpenMP to LLVM Dialect, it carries
  // bounds information for map clauses and the operation and type are
  // discarded on lowering to LLVM-IR from the OpenMP dialect.
  converter.addConversion(
      [&](omp::DataBoundsType type) -> Type { return type; });

  patterns.add<
      AtomicReadOpConversion, MapInfoOpConversion, ReductionOpConversion,
      MultiRegionOpConversion<omp::ReductionDeclareOp>,
      MultiRegionOpConversion<omp::PrivateClauseOp>,
      RegionOpConversion<omp::CriticalOp>, RegionOpConversion<omp::MasterOp>,
      ReductionOpConversion, RegionOpConversion<omp::OrderedRegionOp>,
      RegionOpConversion<omp::ParallelOp>, RegionOpConversion<omp::WsLoopOp>,
      RegionOpConversion<omp::SectionsOp>, RegionOpConversion<omp::SectionOp>,
      RegionOpConversion<omp::SimdLoopOp>, RegionOpConversion<omp::SingleOp>,
      RegionOpConversion<omp::TaskGroupOp>, RegionOpConversion<omp::TaskOp>,
      RegionOpConversion<omp::DataOp>, RegionOpConversion<omp::TargetOp>,
      RegionOpConversion<omp::TeamsOp>, RegionOpConversion<omp::DistributeOp>,
      RegionLessOpWithVarOperandsConversion<omp::AtomicWriteOp>,
      RegionOpWithVarOperandsConversion<omp::AtomicUpdateOp>,
      RegionLessOpWithVarOperandsConversion<omp::FlushOp>,
      RegionLessOpWithVarOperandsConversion<omp::ThreadprivateOp>,
      RegionLessOpConversion<omp::YieldOp>,
      RegionLessOpConversion<omp::EnterDataOp>,
      RegionLessOpConversion<omp::ExitDataOp>,
      RegionLessOpConversion<omp::UpdateDataOp>,
      RegionLessOpWithVarOperandsConversion<omp::DataBoundsOp>>(converter);
}

namespace {
struct ConvertOpenMPToLLVMPass
    : public impl::ConvertOpenMPToLLVMPassBase<ConvertOpenMPToLLVMPass> {
  using Base::Base;

  void runOnOperation() override;
};
} // namespace

void ConvertOpenMPToLLVMPass::runOnOperation() {
  auto module = getOperation();

  // Convert to OpenMP operations with LLVM IR dialect
  RewritePatternSet patterns(&getContext());
  LLVMTypeConverter converter(&getContext());
  arith::populateArithToLLVMConversionPatterns(converter, patterns);
  cf::populateControlFlowToLLVMConversionPatterns(converter, patterns);
  populateFinalizeMemRefToLLVMConversionPatterns(converter, patterns);
  populateFuncToLLVMConversionPatterns(converter, patterns);
  populateOpenMPToLLVMConversionPatterns(converter, patterns);

  LLVMConversionTarget target(getContext());
  target.addLegalOp<omp::TerminatorOp, omp::TaskyieldOp, omp::FlushOp,
                    omp::BarrierOp, omp::TaskwaitOp>();
  configureOpenMPToLLVMConversionLegality(target, converter);
  if (failed(applyPartialConversion(module, target, std::move(patterns))))
    signalPassFailure();
}<|MERGE_RESOLUTION|>--- conflicted
+++ resolved
@@ -238,20 +238,6 @@
 void mlir::configureOpenMPToLLVMConversionLegality(
     ConversionTarget &target, LLVMTypeConverter &typeConverter) {
   target.addDynamicallyLegalOp<
-<<<<<<< HEAD
-      mlir::omp::AtomicUpdateOp, mlir::omp::CriticalOp, mlir::omp::TargetOp,
-      mlir::omp::TeamsOp, mlir::omp::DistributeOp, mlir::omp::DataOp,
-      mlir::omp::OrderedRegionOp, mlir::omp::ParallelOp, mlir::omp::WsLoopOp,
-      mlir::omp::SimdLoopOp, mlir::omp::MasterOp, mlir::omp::SectionOp,
-      mlir::omp::SectionsOp, mlir::omp::SingleOp, mlir::omp::TaskGroupOp,
-      mlir::omp::TaskOp>([&](Operation *op) {
-    return typeConverter.isLegal(&op->getRegion(0)) &&
-           typeConverter.isLegal(op->getOperandTypes()) &&
-           typeConverter.isLegal(op->getResultTypes());
-  });
-  target.addDynamicallyLegalOp<
-=======
->>>>>>> 60e7ae3f
       mlir::omp::AtomicReadOp, mlir::omp::AtomicWriteOp, mlir::omp::FlushOp,
       mlir::omp::ThreadprivateOp, mlir::omp::YieldOp, mlir::omp::EnterDataOp,
       mlir::omp::ExitDataOp, mlir::omp::UpdateDataOp, mlir::omp::DataBoundsOp,
@@ -264,10 +250,11 @@
   });
   target.addDynamicallyLegalOp<
       mlir::omp::AtomicUpdateOp, mlir::omp::CriticalOp, mlir::omp::TargetOp,
-      mlir::omp::DataOp, mlir::omp::OrderedRegionOp, mlir::omp::ParallelOp,
-      mlir::omp::WsLoopOp, mlir::omp::SimdLoopOp, mlir::omp::MasterOp,
-      mlir::omp::SectionOp, mlir::omp::SectionsOp, mlir::omp::SingleOp,
-      mlir::omp::TaskGroupOp, mlir::omp::TaskOp, mlir::omp::ReductionDeclareOp,
+      mlir::omp::TeamsOp, mlir::omp::DistributeOp, mlir::omp::DataOp,
+      mlir::omp::OrderedRegionOp, mlir::omp::ParallelOp, mlir::omp::WsLoopOp,
+      mlir::omp::SimdLoopOp, mlir::omp::MasterOp, mlir::omp::SectionOp,
+      mlir::omp::SectionsOp, mlir::omp::SingleOp, mlir::omp::TaskGroupOp,
+      mlir::omp::TaskOp, mlir::omp::ReductionDeclareOp,
       mlir::omp::PrivateClauseOp>([&](Operation *op) {
     return std::all_of(op->getRegions().begin(), op->getRegions().end(),
                        [&](Region &region) {
