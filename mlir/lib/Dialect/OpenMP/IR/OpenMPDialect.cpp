//===- OpenMPDialect.cpp - MLIR Dialect for OpenMP implementation ---------===//
//
// Part of the LLVM Project, under the Apache License v2.0 with LLVM Exceptions.
// See https://llvm.org/LICENSE.txt for license information.
// SPDX-License-Identifier: Apache-2.0 WITH LLVM-exception
//
//===----------------------------------------------------------------------===//
//
// This file implements the OpenMP dialect and its operations.
//
//===----------------------------------------------------------------------===//

#include "mlir/Dialect/OpenMP/OpenMPDialect.h"
#include "mlir/Dialect/Func/IR/FuncOps.h"
#include "mlir/Dialect/LLVMIR/LLVMTypes.h"
#include "mlir/Dialect/OpenACCMPCommon/Interfaces/AtomicInterfaces.h"
#include "mlir/IR/Attributes.h"
#include "mlir/IR/BuiltinAttributes.h"
#include "mlir/IR/DialectImplementation.h"
#include "mlir/IR/OpImplementation.h"
#include "mlir/IR/OperationSupport.h"

#include "llvm/ADT/ArrayRef.h"
#include "llvm/ADT/BitVector.h"
#include "llvm/ADT/STLExtras.h"
#include "llvm/ADT/STLForwardCompat.h"
#include "llvm/ADT/SmallString.h"
#include "llvm/ADT/StringExtras.h"
#include "llvm/ADT/StringRef.h"
#include "llvm/ADT/TypeSwitch.h"
#include "llvm/Frontend/OpenMP/OMPConstants.h"
#include <cstddef>
#include <iterator>
#include <optional>
#include <variant>

#include "mlir/Dialect/OpenMP/OpenMPOpsDialect.cpp.inc"
#include "mlir/Dialect/OpenMP/OpenMPOpsEnums.cpp.inc"
#include "mlir/Dialect/OpenMP/OpenMPOpsInterfaces.cpp.inc"
#include "mlir/Dialect/OpenMP/OpenMPTypeInterfaces.cpp.inc"

using namespace mlir;
using namespace mlir::omp;

static ArrayAttr makeArrayAttr(MLIRContext *context,
                               llvm::ArrayRef<Attribute> attrs) {
  return attrs.empty() ? nullptr : ArrayAttr::get(context, attrs);
}

static DenseBoolArrayAttr
makeDenseBoolArrayAttr(MLIRContext *ctx, const ArrayRef<bool> boolArray) {
  return boolArray.empty() ? nullptr : DenseBoolArrayAttr::get(ctx, boolArray);
}

namespace {
struct MemRefPointerLikeModel
    : public PointerLikeType::ExternalModel<MemRefPointerLikeModel,
                                            MemRefType> {
  Type getElementType(Type pointer) const {
    return llvm::cast<MemRefType>(pointer).getElementType();
  }
};

struct LLVMPointerPointerLikeModel
    : public PointerLikeType::ExternalModel<LLVMPointerPointerLikeModel,
                                            LLVM::LLVMPointerType> {
  Type getElementType(Type pointer) const { return Type(); }
};
} // namespace

void OpenMPDialect::initialize() {
  addOperations<
#define GET_OP_LIST
#include "mlir/Dialect/OpenMP/OpenMPOps.cpp.inc"
      >();
  addAttributes<
#define GET_ATTRDEF_LIST
#include "mlir/Dialect/OpenMP/OpenMPOpsAttributes.cpp.inc"
      >();
  addTypes<
#define GET_TYPEDEF_LIST
#include "mlir/Dialect/OpenMP/OpenMPOpsTypes.cpp.inc"
      >();

  MemRefType::attachInterface<MemRefPointerLikeModel>(*getContext());
  LLVM::LLVMPointerType::attachInterface<LLVMPointerPointerLikeModel>(
      *getContext());

  // Attach default offload module interface to module op to access
  // offload functionality through
  mlir::ModuleOp::attachInterface<mlir::omp::OffloadModuleDefaultModel>(
      *getContext());

  // Attach default declare target interfaces to operations which can be marked
  // as declare target (Global Operations and Functions/Subroutines in dialects
  // that Fortran (or other languages that lower to MLIR) translates too
  mlir::LLVM::GlobalOp::attachInterface<
      mlir::omp::DeclareTargetDefaultModel<mlir::LLVM::GlobalOp>>(
      *getContext());
  mlir::LLVM::LLVMFuncOp::attachInterface<
      mlir::omp::DeclareTargetDefaultModel<mlir::LLVM::LLVMFuncOp>>(
      *getContext());
  mlir::func::FuncOp::attachInterface<
      mlir::omp::DeclareTargetDefaultModel<mlir::func::FuncOp>>(*getContext());
}

//===----------------------------------------------------------------------===//
// Parser and printer for Allocate Clause
//===----------------------------------------------------------------------===//

/// Parse an allocate clause with allocators and a list of operands with types.
///
/// allocate-operand-list :: = allocate-operand |
///                            allocator-operand `,` allocate-operand-list
/// allocate-operand :: = ssa-id-and-type -> ssa-id-and-type
/// ssa-id-and-type ::= ssa-id `:` type
static ParseResult parseAllocateAndAllocator(
    OpAsmParser &parser,
    SmallVectorImpl<OpAsmParser::UnresolvedOperand> &allocateVars,
    SmallVectorImpl<Type> &allocateTypes,
    SmallVectorImpl<OpAsmParser::UnresolvedOperand> &allocatorVars,
    SmallVectorImpl<Type> &allocatorTypes) {

  return parser.parseCommaSeparatedList([&]() {
    OpAsmParser::UnresolvedOperand operand;
    Type type;
    if (parser.parseOperand(operand) || parser.parseColonType(type))
      return failure();
    allocatorVars.push_back(operand);
    allocatorTypes.push_back(type);
    if (parser.parseArrow())
      return failure();
    if (parser.parseOperand(operand) || parser.parseColonType(type))
      return failure();

    allocateVars.push_back(operand);
    allocateTypes.push_back(type);
    return success();
  });
}

/// Print allocate clause
static void printAllocateAndAllocator(OpAsmPrinter &p, Operation *op,
                                      OperandRange allocateVars,
                                      TypeRange allocateTypes,
                                      OperandRange allocatorVars,
                                      TypeRange allocatorTypes) {
  for (unsigned i = 0; i < allocateVars.size(); ++i) {
    std::string separator = i == allocateVars.size() - 1 ? "" : ", ";
    p << allocatorVars[i] << " : " << allocatorTypes[i] << " -> ";
    p << allocateVars[i] << " : " << allocateTypes[i] << separator;
  }
}

//===----------------------------------------------------------------------===//
// Parser and printer for a clause attribute (StringEnumAttr)
//===----------------------------------------------------------------------===//

template <typename ClauseAttr>
static ParseResult parseClauseAttr(AsmParser &parser, ClauseAttr &attr) {
  using ClauseT = decltype(std::declval<ClauseAttr>().getValue());
  StringRef enumStr;
  SMLoc loc = parser.getCurrentLocation();
  if (parser.parseKeyword(&enumStr))
    return failure();
  if (std::optional<ClauseT> enumValue = symbolizeEnum<ClauseT>(enumStr)) {
    attr = ClauseAttr::get(parser.getContext(), *enumValue);
    return success();
  }
  return parser.emitError(loc, "invalid clause value: '") << enumStr << "'";
}

template <typename ClauseAttr>
void printClauseAttr(OpAsmPrinter &p, Operation *op, ClauseAttr attr) {
  p << stringifyEnum(attr.getValue());
}

//===----------------------------------------------------------------------===//
// Parser and printer for Linear Clause
//===----------------------------------------------------------------------===//

/// linear ::= `linear` `(` linear-list `)`
/// linear-list := linear-val | linear-val linear-list
/// linear-val := ssa-id-and-type `=` ssa-id-and-type
static ParseResult parseLinearClause(
    OpAsmParser &parser,
    SmallVectorImpl<OpAsmParser::UnresolvedOperand> &linearVars,
    SmallVectorImpl<Type> &linearTypes,
    SmallVectorImpl<OpAsmParser::UnresolvedOperand> &linearStepVars) {
  return parser.parseCommaSeparatedList([&]() {
    OpAsmParser::UnresolvedOperand var;
    Type type;
    OpAsmParser::UnresolvedOperand stepVar;
    if (parser.parseOperand(var) || parser.parseEqual() ||
        parser.parseOperand(stepVar) || parser.parseColonType(type))
      return failure();

    linearVars.push_back(var);
    linearTypes.push_back(type);
    linearStepVars.push_back(stepVar);
    return success();
  });
}

/// Print Linear Clause
static void printLinearClause(OpAsmPrinter &p, Operation *op,
                              ValueRange linearVars, TypeRange linearTypes,
                              ValueRange linearStepVars) {
  size_t linearVarsSize = linearVars.size();
  for (unsigned i = 0; i < linearVarsSize; ++i) {
    std::string separator = i == linearVarsSize - 1 ? "" : ", ";
    p << linearVars[i];
    if (linearStepVars.size() > i)
      p << " = " << linearStepVars[i];
    p << " : " << linearVars[i].getType() << separator;
  }
}

//===----------------------------------------------------------------------===//
// Verifier for Nontemporal Clause
//===----------------------------------------------------------------------===//

static LogicalResult verifyNontemporalClause(Operation *op,
                                             OperandRange nontemporalVars) {

  // Check if each var is unique - OpenMP 5.0 -> 2.9.3.1 section
  DenseSet<Value> nontemporalItems;
  for (const auto &it : nontemporalVars)
    if (!nontemporalItems.insert(it).second)
      return op->emitOpError() << "nontemporal variable used more than once";

  return success();
}

//===----------------------------------------------------------------------===//
// Parser, verifier and printer for Aligned Clause
//===----------------------------------------------------------------------===//
static LogicalResult verifyAlignedClause(Operation *op,
                                         std::optional<ArrayAttr> alignments,
                                         OperandRange alignedVars) {
  // Check if number of alignment values equals to number of aligned variables
  if (!alignedVars.empty()) {
    if (!alignments || alignments->size() != alignedVars.size())
      return op->emitOpError()
             << "expected as many alignment values as aligned variables";
  } else {
    if (alignments)
      return op->emitOpError() << "unexpected alignment values attribute";
    return success();
  }

  // Check if each var is aligned only once - OpenMP 4.5 -> 2.8.1 section
  DenseSet<Value> alignedItems;
  for (auto it : alignedVars)
    if (!alignedItems.insert(it).second)
      return op->emitOpError() << "aligned variable used more than once";

  if (!alignments)
    return success();

  // Check if all alignment values are positive - OpenMP 4.5 -> 2.8.1 section
  for (unsigned i = 0; i < (*alignments).size(); ++i) {
    if (auto intAttr = llvm::dyn_cast<IntegerAttr>((*alignments)[i])) {
      if (intAttr.getValue().sle(0))
        return op->emitOpError() << "alignment should be greater than 0";
    } else {
      return op->emitOpError() << "expected integer alignment";
    }
  }

  return success();
}

/// aligned ::= `aligned` `(` aligned-list `)`
/// aligned-list := aligned-val | aligned-val aligned-list
/// aligned-val := ssa-id-and-type `->` alignment
static ParseResult
parseAlignedClause(OpAsmParser &parser,
                   SmallVectorImpl<OpAsmParser::UnresolvedOperand> &alignedVars,
                   SmallVectorImpl<Type> &alignedTypes,
                   ArrayAttr &alignmentsAttr) {
  SmallVector<Attribute> alignmentVec;
  if (failed(parser.parseCommaSeparatedList([&]() {
        if (parser.parseOperand(alignedVars.emplace_back()) ||
            parser.parseColonType(alignedTypes.emplace_back()) ||
            parser.parseArrow() ||
            parser.parseAttribute(alignmentVec.emplace_back())) {
          return failure();
        }
        return success();
      })))
    return failure();
  SmallVector<Attribute> alignments(alignmentVec.begin(), alignmentVec.end());
  alignmentsAttr = ArrayAttr::get(parser.getContext(), alignments);
  return success();
}

/// Print Aligned Clause
static void printAlignedClause(OpAsmPrinter &p, Operation *op,
                               ValueRange alignedVars, TypeRange alignedTypes,
                               std::optional<ArrayAttr> alignments) {
  for (unsigned i = 0; i < alignedVars.size(); ++i) {
    if (i != 0)
      p << ", ";
    p << alignedVars[i] << " : " << alignedVars[i].getType();
    p << " -> " << (*alignments)[i];
  }
}

//===----------------------------------------------------------------------===//
// Parser, printer and verifier for Schedule Clause
//===----------------------------------------------------------------------===//

static ParseResult
verifyScheduleModifiers(OpAsmParser &parser,
                        SmallVectorImpl<SmallString<12>> &modifiers) {
  if (modifiers.size() > 2)
    return parser.emitError(parser.getNameLoc()) << " unexpected modifier(s)";
  for (const auto &mod : modifiers) {
    // Translate the string. If it has no value, then it was not a valid
    // modifier!
    auto symbol = symbolizeScheduleModifier(mod);
    if (!symbol)
      return parser.emitError(parser.getNameLoc())
             << " unknown modifier type: " << mod;
  }

  // If we have one modifier that is "simd", then stick a "none" modiifer in
  // index 0.
  if (modifiers.size() == 1) {
    if (symbolizeScheduleModifier(modifiers[0]) == ScheduleModifier::simd) {
      modifiers.push_back(modifiers[0]);
      modifiers[0] = stringifyScheduleModifier(ScheduleModifier::none);
    }
  } else if (modifiers.size() == 2) {
    // If there are two modifier:
    // First modifier should not be simd, second one should be simd
    if (symbolizeScheduleModifier(modifiers[0]) == ScheduleModifier::simd ||
        symbolizeScheduleModifier(modifiers[1]) != ScheduleModifier::simd)
      return parser.emitError(parser.getNameLoc())
             << " incorrect modifier order";
  }
  return success();
}

/// schedule ::= `schedule` `(` sched-list `)`
/// sched-list ::= sched-val | sched-val sched-list |
///                sched-val `,` sched-modifier
/// sched-val ::= sched-with-chunk | sched-wo-chunk
/// sched-with-chunk ::= sched-with-chunk-types (`=` ssa-id-and-type)?
/// sched-with-chunk-types ::= `static` | `dynamic` | `guided`
/// sched-wo-chunk ::=  `auto` | `runtime`
/// sched-modifier ::=  sched-mod-val | sched-mod-val `,` sched-mod-val
/// sched-mod-val ::=  `monotonic` | `nonmonotonic` | `simd` | `none`
static ParseResult
parseScheduleClause(OpAsmParser &parser, ClauseScheduleKindAttr &scheduleAttr,
                    ScheduleModifierAttr &scheduleMod, UnitAttr &scheduleSimd,
                    std::optional<OpAsmParser::UnresolvedOperand> &chunkSize,
                    Type &chunkType) {
  StringRef keyword;
  if (parser.parseKeyword(&keyword))
    return failure();
  std::optional<mlir::omp::ClauseScheduleKind> schedule =
      symbolizeClauseScheduleKind(keyword);
  if (!schedule)
    return parser.emitError(parser.getNameLoc()) << " expected schedule kind";

  scheduleAttr = ClauseScheduleKindAttr::get(parser.getContext(), *schedule);
  switch (*schedule) {
  case ClauseScheduleKind::Static:
  case ClauseScheduleKind::Dynamic:
  case ClauseScheduleKind::Guided:
    if (succeeded(parser.parseOptionalEqual())) {
      chunkSize = OpAsmParser::UnresolvedOperand{};
      if (parser.parseOperand(*chunkSize) || parser.parseColonType(chunkType))
        return failure();
    } else {
      chunkSize = std::nullopt;
    }
    break;
  case ClauseScheduleKind::Auto:
  case ClauseScheduleKind::Runtime:
    chunkSize = std::nullopt;
  }

  // If there is a comma, we have one or more modifiers..
  SmallVector<SmallString<12>> modifiers;
  while (succeeded(parser.parseOptionalComma())) {
    StringRef mod;
    if (parser.parseKeyword(&mod))
      return failure();
    modifiers.push_back(mod);
  }

  if (verifyScheduleModifiers(parser, modifiers))
    return failure();

  if (!modifiers.empty()) {
    SMLoc loc = parser.getCurrentLocation();
    if (std::optional<ScheduleModifier> mod =
            symbolizeScheduleModifier(modifiers[0])) {
      scheduleMod = ScheduleModifierAttr::get(parser.getContext(), *mod);
    } else {
      return parser.emitError(loc, "invalid schedule modifier");
    }
    // Only SIMD attribute is allowed here!
    if (modifiers.size() > 1) {
      assert(symbolizeScheduleModifier(modifiers[1]) == ScheduleModifier::simd);
      scheduleSimd = UnitAttr::get(parser.getBuilder().getContext());
    }
  }

  return success();
}

/// Print schedule clause
static void printScheduleClause(OpAsmPrinter &p, Operation *op,
                                ClauseScheduleKindAttr scheduleKind,
                                ScheduleModifierAttr scheduleMod,
                                UnitAttr scheduleSimd, Value scheduleChunk,
                                Type scheduleChunkType) {
  p << stringifyClauseScheduleKind(scheduleKind.getValue());
  if (scheduleChunk)
    p << " = " << scheduleChunk << " : " << scheduleChunk.getType();
  if (scheduleMod)
    p << ", " << stringifyScheduleModifier(scheduleMod.getValue());
  if (scheduleSimd)
    p << ", simd";
}

//===----------------------------------------------------------------------===//
// Parser and printer for Order Clause
//===----------------------------------------------------------------------===//

// order ::= `order` `(` [order-modiﬁer ':'] concurrent `)`
// order-modiﬁer ::= reproducible | unconstrained
static ParseResult parseOrderClause(OpAsmParser &parser,
                                    ClauseOrderKindAttr &order,
                                    OrderModifierAttr &orderMod) {
  StringRef enumStr;
  SMLoc loc = parser.getCurrentLocation();
  if (parser.parseKeyword(&enumStr))
    return failure();
  if (std::optional<OrderModifier> enumValue =
          symbolizeOrderModifier(enumStr)) {
    orderMod = OrderModifierAttr::get(parser.getContext(), *enumValue);
    if (parser.parseOptionalColon())
      return failure();
    loc = parser.getCurrentLocation();
    if (parser.parseKeyword(&enumStr))
      return failure();
  }
  if (std::optional<ClauseOrderKind> enumValue =
          symbolizeClauseOrderKind(enumStr)) {
    order = ClauseOrderKindAttr::get(parser.getContext(), *enumValue);
    return success();
  }
  return parser.emitError(loc, "invalid clause value: '") << enumStr << "'";
}

static void printOrderClause(OpAsmPrinter &p, Operation *op,
                             ClauseOrderKindAttr order,
                             OrderModifierAttr orderMod) {
  if (orderMod)
    p << stringifyOrderModifier(orderMod.getValue()) << ":";
  if (order)
    p << stringifyClauseOrderKind(order.getValue());
}

//===----------------------------------------------------------------------===//
// Parsers for operations including clauses that define entry block arguments.
//===----------------------------------------------------------------------===//

namespace {
struct MapParseArgs {
  SmallVectorImpl<OpAsmParser::UnresolvedOperand> &vars;
  SmallVectorImpl<Type> &types;
  MapParseArgs(SmallVectorImpl<OpAsmParser::UnresolvedOperand> &vars,
               SmallVectorImpl<Type> &types)
      : vars(vars), types(types) {}
};
struct PrivateParseArgs {
  llvm::SmallVectorImpl<OpAsmParser::UnresolvedOperand> &vars;
  llvm::SmallVectorImpl<Type> &types;
  ArrayAttr &syms;
  PrivateParseArgs(SmallVectorImpl<OpAsmParser::UnresolvedOperand> &vars,
                   SmallVectorImpl<Type> &types, ArrayAttr &syms)
      : vars(vars), types(types), syms(syms) {}
};
struct ReductionParseArgs {
  SmallVectorImpl<OpAsmParser::UnresolvedOperand> &vars;
  SmallVectorImpl<Type> &types;
  DenseBoolArrayAttr &byref;
  ArrayAttr &syms;
  ReductionParseArgs(SmallVectorImpl<OpAsmParser::UnresolvedOperand> &vars,
                     SmallVectorImpl<Type> &types, DenseBoolArrayAttr &byref,
                     ArrayAttr &syms)
      : vars(vars), types(types), byref(byref), syms(syms) {}
};
struct AllRegionParseArgs {
  std::optional<ReductionParseArgs> inReductionArgs;
  std::optional<MapParseArgs> mapArgs;
  std::optional<PrivateParseArgs> privateArgs;
  std::optional<ReductionParseArgs> reductionArgs;
  std::optional<ReductionParseArgs> taskReductionArgs;
  std::optional<MapParseArgs> useDeviceAddrArgs;
  std::optional<MapParseArgs> useDevicePtrArgs;
};
} // namespace

static ParseResult parseClauseWithRegionArgs(
    OpAsmParser &parser,
    SmallVectorImpl<OpAsmParser::UnresolvedOperand> &operands,
<<<<<<< HEAD
    SmallVectorImpl<Type> &types, DenseBoolArrayAttr &byref, ArrayAttr &symbols,
    SmallVectorImpl<OpAsmParser::Argument> &regionPrivateArgs,
    bool parseParens = true) {
  SmallVector<SymbolRefAttr> reductionVec;
  SmallVector<bool> isByRefVec;
  unsigned regionArgOffset = regionPrivateArgs.size();

  OpAsmParser::Delimiter delimiter = parseParens ? OpAsmParser::Delimiter::Paren
                                                 : OpAsmParser::Delimiter::None;

  if (failed(
          parser.parseCommaSeparatedList(delimiter, [&]() {
            ParseResult optionalByref = parser.parseOptionalKeyword("byref");
            if (parser.parseAttribute(reductionVec.emplace_back()) ||
                parser.parseOperand(operands.emplace_back()) ||
                parser.parseArrow() ||
                parser.parseArgument(regionPrivateArgs.emplace_back()) ||
                parser.parseColonType(types.emplace_back()))
              return failure();
            isByRefVec.push_back(optionalByref.succeeded());
            return success();
          })))
=======
    SmallVectorImpl<Type> &types,
    SmallVectorImpl<OpAsmParser::Argument> &regionPrivateArgs,
    ArrayAttr *symbols = nullptr, DenseBoolArrayAttr *byref = nullptr) {
  SmallVector<SymbolRefAttr> symbolVec;
  SmallVector<bool> isByRefVec;
  unsigned regionArgOffset = regionPrivateArgs.size();

  if (parser.parseLParen())
    return failure();

  if (parser.parseCommaSeparatedList([&]() {
        if (byref)
          isByRefVec.push_back(
              parser.parseOptionalKeyword("byref").succeeded());

        if (symbols && parser.parseAttribute(symbolVec.emplace_back()))
          return failure();

        if (parser.parseOperand(operands.emplace_back()) ||
            parser.parseArrow() ||
            parser.parseArgument(regionPrivateArgs.emplace_back()))
          return failure();

        return success();
      }))
    return failure();

  if (parser.parseColon())
    return failure();

  if (parser.parseCommaSeparatedList([&]() {
        if (parser.parseType(types.emplace_back()))
          return failure();

        return success();
      }))
    return failure();

  if (operands.size() != types.size())
    return failure();

  if (parser.parseRParen())
>>>>>>> 66f84c8b
    return failure();

  auto *argsBegin = regionPrivateArgs.begin();
  MutableArrayRef argsSubrange(argsBegin + regionArgOffset,
                               argsBegin + regionArgOffset + types.size());
  for (auto [prv, type] : llvm::zip_equal(argsSubrange, types)) {
    prv.type = type;
  }

  if (symbols) {
    SmallVector<Attribute> symbolAttrs(symbolVec.begin(), symbolVec.end());
    *symbols = ArrayAttr::get(parser.getContext(), symbolAttrs);
  }

  if (byref)
    *byref = makeDenseBoolArrayAttr(parser.getContext(), isByRefVec);

  return success();
}

static ParseResult parseBlockArgClause(
    OpAsmParser &parser,
    llvm::SmallVectorImpl<OpAsmParser::Argument> &entryBlockArgs,
    StringRef keyword, std::optional<MapParseArgs> mapArgs) {
  if (succeeded(parser.parseOptionalKeyword(keyword))) {
    if (!mapArgs)
      return failure();

    if (failed(parseClauseWithRegionArgs(parser, mapArgs->vars, mapArgs->types,
                                         entryBlockArgs)))
      return failure();
  }
  return success();
}

static ParseResult parseBlockArgClause(
    OpAsmParser &parser,
    llvm::SmallVectorImpl<OpAsmParser::Argument> &entryBlockArgs,
    StringRef keyword, std::optional<PrivateParseArgs> reductionArgs) {
  if (succeeded(parser.parseOptionalKeyword(keyword))) {
    if (!reductionArgs)
      return failure();

<<<<<<< HEAD
  if (succeeded(parser.parseOptionalKeyword("reduction"))) {
    if (failed(parseClauseWithRegionArgs(parser, reductionVars,
                                         reductionTypes, reductionByref,
                                         reductionSyms, regionPrivateArgs)))
=======
    if (failed(parseClauseWithRegionArgs(parser, reductionArgs->vars,
                                         reductionArgs->types, entryBlockArgs,
                                         &reductionArgs->syms)))
>>>>>>> 66f84c8b
      return failure();
  }
  return success();
}

<<<<<<< HEAD
  if (succeeded(parser.parseOptionalKeyword("private"))) {
    auto privateByref = DenseBoolArrayAttr::get(parser.getContext(), {});
    if (failed(parseClauseWithRegionArgs(parser, privateVars,
                                         privateTypes, privateByref,
                                         privateSyms, regionPrivateArgs)))
=======
static ParseResult parseBlockArgClause(
    OpAsmParser &parser,
    llvm::SmallVectorImpl<OpAsmParser::Argument> &entryBlockArgs,
    StringRef keyword, std::optional<ReductionParseArgs> reductionArgs) {
  if (succeeded(parser.parseOptionalKeyword(keyword))) {
    if (!reductionArgs)
>>>>>>> 66f84c8b
      return failure();

    if (failed(parseClauseWithRegionArgs(
            parser, reductionArgs->vars, reductionArgs->types, entryBlockArgs,
            &reductionArgs->syms, &reductionArgs->byref)))
      return failure();
  }
  return success();
}

static ParseResult parseBlockArgRegion(OpAsmParser &parser, Region &region,
                                       AllRegionParseArgs args) {
  llvm::SmallVector<OpAsmParser::Argument> entryBlockArgs;

  if (failed(parseBlockArgClause(parser, entryBlockArgs, "in_reduction",
                                 args.inReductionArgs)))
    return parser.emitError(parser.getCurrentLocation())
           << "invalid `in_reduction` format";

  if (failed(parseBlockArgClause(parser, entryBlockArgs, "map_entries",
                                 args.mapArgs)))
    return parser.emitError(parser.getCurrentLocation())
           << "invalid `map_entries` format";

  if (failed(parseBlockArgClause(parser, entryBlockArgs, "private",
                                 args.privateArgs)))
    return parser.emitError(parser.getCurrentLocation())
           << "invalid `private` format";

  if (failed(parseBlockArgClause(parser, entryBlockArgs, "reduction",
                                 args.reductionArgs)))
    return parser.emitError(parser.getCurrentLocation())
           << "invalid `reduction` format";

  if (failed(parseBlockArgClause(parser, entryBlockArgs, "task_reduction",
                                 args.taskReductionArgs)))
    return parser.emitError(parser.getCurrentLocation())
           << "invalid `task_reduction` format";

  if (failed(parseBlockArgClause(parser, entryBlockArgs, "use_device_addr",
                                 args.useDeviceAddrArgs)))
    return parser.emitError(parser.getCurrentLocation())
           << "invalid `use_device_addr` format";

  if (failed(parseBlockArgClause(parser, entryBlockArgs, "use_device_ptr",
                                 args.useDevicePtrArgs)))
    return parser.emitError(parser.getCurrentLocation())
           << "invalid `use_device_addr` format";

  return parser.parseRegion(region, entryBlockArgs);
}

static ParseResult parseInReductionMapPrivateRegion(
    OpAsmParser &parser, Region &region,
    SmallVectorImpl<OpAsmParser::UnresolvedOperand> &inReductionVars,
    SmallVectorImpl<Type> &inReductionTypes,
    DenseBoolArrayAttr &inReductionByref, ArrayAttr &inReductionSyms,
    SmallVectorImpl<OpAsmParser::UnresolvedOperand> &mapVars,
    SmallVectorImpl<Type> &mapTypes,
    llvm::SmallVectorImpl<OpAsmParser::UnresolvedOperand> &privateVars,
    llvm::SmallVectorImpl<Type> &privateTypes, ArrayAttr &privateSyms) {
  AllRegionParseArgs args;
  args.inReductionArgs.emplace(inReductionVars, inReductionTypes,
                               inReductionByref, inReductionSyms);
  args.mapArgs.emplace(mapVars, mapTypes);
  args.privateArgs.emplace(privateVars, privateTypes, privateSyms);
  return parseBlockArgRegion(parser, region, args);
}

static ParseResult parseInReductionPrivateRegion(
    OpAsmParser &parser, Region &region,
    SmallVectorImpl<OpAsmParser::UnresolvedOperand> &inReductionVars,
    SmallVectorImpl<Type> &inReductionTypes,
    DenseBoolArrayAttr &inReductionByref, ArrayAttr &inReductionSyms,
    llvm::SmallVectorImpl<OpAsmParser::UnresolvedOperand> &privateVars,
    llvm::SmallVectorImpl<Type> &privateTypes, ArrayAttr &privateSyms) {
  AllRegionParseArgs args;
  args.inReductionArgs.emplace(inReductionVars, inReductionTypes,
                               inReductionByref, inReductionSyms);
  args.privateArgs.emplace(privateVars, privateTypes, privateSyms);
  return parseBlockArgRegion(parser, region, args);
}

static ParseResult parseInReductionPrivateReductionRegion(
    OpAsmParser &parser, Region &region,
    SmallVectorImpl<OpAsmParser::UnresolvedOperand> &inReductionVars,
    SmallVectorImpl<Type> &inReductionTypes,
    DenseBoolArrayAttr &inReductionByref, ArrayAttr &inReductionSyms,
    llvm::SmallVectorImpl<OpAsmParser::UnresolvedOperand> &privateVars,
    llvm::SmallVectorImpl<Type> &privateTypes, ArrayAttr &privateSyms,
    SmallVectorImpl<OpAsmParser::UnresolvedOperand> &reductionVars,
    SmallVectorImpl<Type> &reductionTypes, DenseBoolArrayAttr &reductionByref,
    ArrayAttr &reductionSyms) {
  AllRegionParseArgs args;
  args.inReductionArgs.emplace(inReductionVars, inReductionTypes,
                               inReductionByref, inReductionSyms);
  args.privateArgs.emplace(privateVars, privateTypes, privateSyms);
  args.reductionArgs.emplace(reductionVars, reductionTypes, reductionByref,
                             reductionSyms);
  return parseBlockArgRegion(parser, region, args);
}

static ParseResult parsePrivateRegion(
    OpAsmParser &parser, Region &region,
    llvm::SmallVectorImpl<OpAsmParser::UnresolvedOperand> &privateVars,
    llvm::SmallVectorImpl<Type> &privateTypes, ArrayAttr &privateSyms) {
  AllRegionParseArgs args;
  args.privateArgs.emplace(privateVars, privateTypes, privateSyms);
  return parseBlockArgRegion(parser, region, args);
}

static ParseResult parsePrivateReductionRegion(
    OpAsmParser &parser, Region &region,
    llvm::SmallVectorImpl<OpAsmParser::UnresolvedOperand> &privateVars,
    llvm::SmallVectorImpl<Type> &privateTypes, ArrayAttr &privateSyms,
    SmallVectorImpl<OpAsmParser::UnresolvedOperand> &reductionVars,
    SmallVectorImpl<Type> &reductionTypes, DenseBoolArrayAttr &reductionByref,
    ArrayAttr &reductionSyms) {
<<<<<<< HEAD
  llvm::SmallVector<OpAsmParser::Argument> regionPrivateArgs;
  return parseClauseWithRegionArgs(parser, reductionVars, reductionTypes,
                                   reductionByref, reductionSyms,
                                   regionPrivateArgs, /*parseParens=*/false);
}

/// Print Reduction clause
static void printReductionVarList(OpAsmPrinter &p, Operation *op,
                                  OperandRange reductionVars,
                                  TypeRange reductionTypes,
                                  DenseBoolArrayAttr reductionByref,
                                  ArrayAttr reductionSyms) {
  if (reductionSyms) {
    auto *argsBegin = op->getRegion(0).front().getArguments().begin();
    MutableArrayRef argsSubrange(argsBegin, argsBegin + reductionTypes.size());
    printClauseWithRegionArgs(p, op, argsSubrange, llvm::StringRef(),
                              reductionVars, reductionTypes, reductionByref,
                              reductionSyms);
=======
  AllRegionParseArgs args;
  args.privateArgs.emplace(privateVars, privateTypes, privateSyms);
  args.reductionArgs.emplace(reductionVars, reductionTypes, reductionByref,
                             reductionSyms);
  return parseBlockArgRegion(parser, region, args);
}

static ParseResult parseTaskReductionRegion(
    OpAsmParser &parser, Region &region,
    SmallVectorImpl<OpAsmParser::UnresolvedOperand> &taskReductionVars,
    SmallVectorImpl<Type> &taskReductionTypes,
    DenseBoolArrayAttr &taskReductionByref, ArrayAttr &taskReductionSyms) {
  AllRegionParseArgs args;
  args.taskReductionArgs.emplace(taskReductionVars, taskReductionTypes,
                                 taskReductionByref, taskReductionSyms);
  return parseBlockArgRegion(parser, region, args);
}

static ParseResult parseUseDeviceAddrUseDevicePtrRegion(
    OpAsmParser &parser, Region &region,
    SmallVectorImpl<OpAsmParser::UnresolvedOperand> &useDeviceAddrVars,
    SmallVectorImpl<Type> &useDeviceAddrTypes,
    SmallVectorImpl<OpAsmParser::UnresolvedOperand> &useDevicePtrVars,
    SmallVectorImpl<Type> &useDevicePtrTypes) {
  AllRegionParseArgs args;
  args.useDeviceAddrArgs.emplace(useDeviceAddrVars, useDeviceAddrTypes);
  args.useDevicePtrArgs.emplace(useDevicePtrVars, useDevicePtrTypes);
  return parseBlockArgRegion(parser, region, args);
}

//===----------------------------------------------------------------------===//
// Printers for operations including clauses that define entry block arguments.
//===----------------------------------------------------------------------===//

namespace {
struct MapPrintArgs {
  ValueRange vars;
  TypeRange types;
  MapPrintArgs(ValueRange vars, TypeRange types) : vars(vars), types(types) {}
};
struct PrivatePrintArgs {
  ValueRange vars;
  TypeRange types;
  ArrayAttr syms;
  PrivatePrintArgs(ValueRange vars, TypeRange types, ArrayAttr syms)
      : vars(vars), types(types), syms(syms) {}
};
struct ReductionPrintArgs {
  ValueRange vars;
  TypeRange types;
  DenseBoolArrayAttr byref;
  ArrayAttr syms;
  ReductionPrintArgs(ValueRange vars, TypeRange types, DenseBoolArrayAttr byref,
                     ArrayAttr syms)
      : vars(vars), types(types), byref(byref), syms(syms) {}
};
struct AllRegionPrintArgs {
  std::optional<ReductionPrintArgs> inReductionArgs;
  std::optional<MapPrintArgs> mapArgs;
  std::optional<PrivatePrintArgs> privateArgs;
  std::optional<ReductionPrintArgs> reductionArgs;
  std::optional<ReductionPrintArgs> taskReductionArgs;
  std::optional<MapPrintArgs> useDeviceAddrArgs;
  std::optional<MapPrintArgs> useDevicePtrArgs;
};
} // namespace

static void printClauseWithRegionArgs(OpAsmPrinter &p, MLIRContext *ctx,
                                      StringRef clauseName,
                                      ValueRange argsSubrange,
                                      ValueRange operands, TypeRange types,
                                      ArrayAttr symbols = nullptr,
                                      DenseBoolArrayAttr byref = nullptr) {
  if (argsSubrange.empty())
    return;

  p << clauseName << "(";

  if (!symbols) {
    llvm::SmallVector<Attribute> values(operands.size(), nullptr);
    symbols = ArrayAttr::get(ctx, values);
>>>>>>> 66f84c8b
  }

  if (!byref) {
    mlir::SmallVector<bool> values(operands.size(), false);
    byref = DenseBoolArrayAttr::get(ctx, values);
  }

  llvm::interleaveComma(
      llvm::zip_equal(operands, argsSubrange, symbols, byref.asArrayRef()), p,
      [&p](auto t) {
        auto [op, arg, sym, isByRef] = t;
        if (isByRef)
          p << "byref ";
        if (sym)
          p << sym << " ";
        p << op << " -> " << arg;
      });
  p << " : ";
  llvm::interleaveComma(types, p);
  p << ") ";
}

static void printBlockArgClause(OpAsmPrinter &p, MLIRContext *ctx,
                                StringRef clauseName, ValueRange argsSubrange,
                                std::optional<MapPrintArgs> mapArgs) {
  if (mapArgs)
    printClauseWithRegionArgs(p, ctx, clauseName, argsSubrange, mapArgs->vars,
                              mapArgs->types);
}

static void printBlockArgClause(OpAsmPrinter &p, MLIRContext *ctx,
                                StringRef clauseName, ValueRange argsSubrange,
                                std::optional<PrivatePrintArgs> privateArgs) {
  if (privateArgs)
    printClauseWithRegionArgs(p, ctx, clauseName, argsSubrange,
                              privateArgs->vars, privateArgs->types,
                              privateArgs->syms);
}

static void
printBlockArgClause(OpAsmPrinter &p, MLIRContext *ctx, StringRef clauseName,
                    ValueRange argsSubrange,
                    std::optional<ReductionPrintArgs> reductionArgs) {
  if (reductionArgs)
    printClauseWithRegionArgs(p, ctx, clauseName, argsSubrange,
                              reductionArgs->vars, reductionArgs->types,
                              reductionArgs->syms, reductionArgs->byref);
}

static void printBlockArgRegion(OpAsmPrinter &p, Operation *op, Region &region,
                                const AllRegionPrintArgs &args) {
  auto iface = llvm::cast<mlir::omp::BlockArgOpenMPOpInterface>(op);
  MLIRContext *ctx = op->getContext();

  printBlockArgClause(p, ctx, "in_reduction", iface.getInReductionBlockArgs(),
                      args.inReductionArgs);
  printBlockArgClause(p, ctx, "map_entries", iface.getMapBlockArgs(),
                      args.mapArgs);
  printBlockArgClause(p, ctx, "private", iface.getPrivateBlockArgs(),
                      args.privateArgs);
  printBlockArgClause(p, ctx, "reduction", iface.getReductionBlockArgs(),
                      args.reductionArgs);
  printBlockArgClause(p, ctx, "task_reduction",
                      iface.getTaskReductionBlockArgs(),
                      args.taskReductionArgs);
  printBlockArgClause(p, ctx, "use_device_addr",
                      iface.getUseDeviceAddrBlockArgs(),
                      args.useDeviceAddrArgs);
  printBlockArgClause(p, ctx, "use_device_ptr",
                      iface.getUseDevicePtrBlockArgs(), args.useDevicePtrArgs);

  p.printRegion(region, /*printEntryBlockArgs=*/false);
}

static void printInReductionMapPrivateRegion(
    OpAsmPrinter &p, Operation *op, Region &region, ValueRange inReductionVars,
    TypeRange inReductionTypes, DenseBoolArrayAttr inReductionByref,
    ArrayAttr inReductionSyms, ValueRange mapVars, TypeRange mapTypes,
    ValueRange privateVars, TypeRange privateTypes, ArrayAttr privateSyms) {
  AllRegionPrintArgs args;
  args.inReductionArgs.emplace(inReductionVars, inReductionTypes,
                               inReductionByref, inReductionSyms);
  args.mapArgs.emplace(mapVars, mapTypes);
  args.privateArgs.emplace(privateVars, privateTypes, privateSyms);
  printBlockArgRegion(p, op, region, args);
}

static void printInReductionPrivateRegion(
    OpAsmPrinter &p, Operation *op, Region &region, ValueRange inReductionVars,
    TypeRange inReductionTypes, DenseBoolArrayAttr inReductionByref,
    ArrayAttr inReductionSyms, ValueRange privateVars, TypeRange privateTypes,
    ArrayAttr privateSyms) {
  AllRegionPrintArgs args;
  args.inReductionArgs.emplace(inReductionVars, inReductionTypes,
                               inReductionByref, inReductionSyms);
  args.privateArgs.emplace(privateVars, privateTypes, privateSyms);
  printBlockArgRegion(p, op, region, args);
}

static void printInReductionPrivateReductionRegion(
    OpAsmPrinter &p, Operation *op, Region &region, ValueRange inReductionVars,
    TypeRange inReductionTypes, DenseBoolArrayAttr inReductionByref,
    ArrayAttr inReductionSyms, ValueRange privateVars, TypeRange privateTypes,
    ArrayAttr privateSyms, ValueRange reductionVars, TypeRange reductionTypes,
    DenseBoolArrayAttr reductionByref, ArrayAttr reductionSyms) {
  AllRegionPrintArgs args;
  args.inReductionArgs.emplace(inReductionVars, inReductionTypes,
                               inReductionByref, inReductionSyms);
  args.privateArgs.emplace(privateVars, privateTypes, privateSyms);
  args.reductionArgs.emplace(reductionVars, reductionTypes, reductionByref,
                             reductionSyms);
  printBlockArgRegion(p, op, region, args);
}

static void printPrivateRegion(OpAsmPrinter &p, Operation *op, Region &region,
                               ValueRange privateVars, TypeRange privateTypes,
                               ArrayAttr privateSyms) {
  AllRegionPrintArgs args;
  args.privateArgs.emplace(privateVars, privateTypes, privateSyms);
  printBlockArgRegion(p, op, region, args);
}

static void printPrivateReductionRegion(
    OpAsmPrinter &p, Operation *op, Region &region, ValueRange privateVars,
    TypeRange privateTypes, ArrayAttr privateSyms, ValueRange reductionVars,
    TypeRange reductionTypes, DenseBoolArrayAttr reductionByref,
    ArrayAttr reductionSyms) {
  AllRegionPrintArgs args;
  args.privateArgs.emplace(privateVars, privateTypes, privateSyms);
  args.reductionArgs.emplace(reductionVars, reductionTypes, reductionByref,
                             reductionSyms);
  printBlockArgRegion(p, op, region, args);
}

static void printTaskReductionRegion(OpAsmPrinter &p, Operation *op,
                                     Region &region,
                                     ValueRange taskReductionVars,
                                     TypeRange taskReductionTypes,
                                     DenseBoolArrayAttr taskReductionByref,
                                     ArrayAttr taskReductionSyms) {
  AllRegionPrintArgs args;
  args.taskReductionArgs.emplace(taskReductionVars, taskReductionTypes,
                                 taskReductionByref, taskReductionSyms);
  printBlockArgRegion(p, op, region, args);
}

static void printUseDeviceAddrUseDevicePtrRegion(OpAsmPrinter &p, Operation *op,
                                                 Region &region,
                                                 ValueRange useDeviceAddrVars,
                                                 TypeRange useDeviceAddrTypes,
                                                 ValueRange useDevicePtrVars,
                                                 TypeRange useDevicePtrTypes) {
  AllRegionPrintArgs args;
  args.useDeviceAddrArgs.emplace(useDeviceAddrVars, useDeviceAddrTypes);
  args.useDevicePtrArgs.emplace(useDevicePtrVars, useDevicePtrTypes);
  printBlockArgRegion(p, op, region, args);
}
/// Verifies Reduction Clause
static LogicalResult
verifyReductionVarList(Operation *op, std::optional<ArrayAttr> reductionSyms,
                       OperandRange reductionVars,
                       std::optional<ArrayRef<bool>> reductionByref) {
  if (!reductionVars.empty()) {
    if (!reductionSyms || reductionSyms->size() != reductionVars.size())
      return op->emitOpError()
             << "expected as many reduction symbol references "
                "as reduction variables";
    if (reductionByref && reductionByref->size() != reductionVars.size())
      return op->emitError() << "expected as many reduction variable by "
                                "reference attributes as reduction variables";
  } else {
    if (reductionSyms)
      return op->emitOpError() << "unexpected reduction symbol references";
    return success();
  }

  // TODO: The followings should be done in
  // SymbolUserOpInterface::verifySymbolUses.
  DenseSet<Value> accumulators;
  for (auto args : llvm::zip(reductionVars, *reductionSyms)) {
    Value accum = std::get<0>(args);

    if (!accumulators.insert(accum).second)
      return op->emitOpError() << "accumulator variable used more than once";

    Type varType = accum.getType();
    auto symbolRef = llvm::cast<SymbolRefAttr>(std::get<1>(args));
    auto decl =
        SymbolTable::lookupNearestSymbolFrom<DeclareReductionOp>(op, symbolRef);
    if (!decl)
      return op->emitOpError() << "expected symbol reference " << symbolRef
                               << " to point to a reduction declaration";

    if (decl.getAccumulatorType() && decl.getAccumulatorType() != varType)
      return op->emitOpError()
             << "expected accumulator (" << varType
             << ") to be the same type as reduction declaration ("
             << decl.getAccumulatorType() << ")";
  }

  return success();
}

//===----------------------------------------------------------------------===//
// Parser, printer and verifier for Copyprivate
//===----------------------------------------------------------------------===//

/// copyprivate-entry-list ::= copyprivate-entry
///                          | copyprivate-entry-list `,` copyprivate-entry
/// copyprivate-entry ::= ssa-id `->` symbol-ref `:` type
static ParseResult parseCopyprivate(
    OpAsmParser &parser,
    SmallVectorImpl<OpAsmParser::UnresolvedOperand> &copyprivateVars,
    SmallVectorImpl<Type> &copyprivateTypes, ArrayAttr &copyprivateSyms) {
  SmallVector<SymbolRefAttr> symsVec;
  if (failed(parser.parseCommaSeparatedList([&]() {
        if (parser.parseOperand(copyprivateVars.emplace_back()) ||
            parser.parseArrow() ||
            parser.parseAttribute(symsVec.emplace_back()) ||
            parser.parseColonType(copyprivateTypes.emplace_back()))
          return failure();
        return success();
      })))
    return failure();
  SmallVector<Attribute> syms(symsVec.begin(), symsVec.end());
  copyprivateSyms = ArrayAttr::get(parser.getContext(), syms);
  return success();
}

/// Print Copyprivate clause
static void printCopyprivate(OpAsmPrinter &p, Operation *op,
                             OperandRange copyprivateVars,
                             TypeRange copyprivateTypes,
                             std::optional<ArrayAttr> copyprivateSyms) {
  if (!copyprivateSyms.has_value())
    return;
  llvm::interleaveComma(
      llvm::zip(copyprivateVars, *copyprivateSyms, copyprivateTypes), p,
      [&](const auto &args) {
        p << std::get<0>(args) << " -> " << std::get<1>(args) << " : "
          << std::get<2>(args);
      });
}

/// Verifies CopyPrivate Clause
static LogicalResult
verifyCopyprivateVarList(Operation *op, OperandRange copyprivateVars,
                         std::optional<ArrayAttr> copyprivateSyms) {
  size_t copyprivateSymsSize =
      copyprivateSyms.has_value() ? copyprivateSyms->size() : 0;
  if (copyprivateSymsSize != copyprivateVars.size())
    return op->emitOpError() << "inconsistent number of copyprivate vars (= "
                             << copyprivateVars.size()
                             << ") and functions (= " << copyprivateSymsSize
                             << "), both must be equal";
  if (!copyprivateSyms.has_value())
    return success();

  for (auto copyprivateVarAndSym :
       llvm::zip(copyprivateVars, *copyprivateSyms)) {
    auto symbolRef =
        llvm::cast<SymbolRefAttr>(std::get<1>(copyprivateVarAndSym));
    std::optional<std::variant<mlir::func::FuncOp, mlir::LLVM::LLVMFuncOp>>
        funcOp;
    if (mlir::func::FuncOp mlirFuncOp =
            SymbolTable::lookupNearestSymbolFrom<mlir::func::FuncOp>(op,
                                                                     symbolRef))
      funcOp = mlirFuncOp;
    else if (mlir::LLVM::LLVMFuncOp llvmFuncOp =
                 SymbolTable::lookupNearestSymbolFrom<mlir::LLVM::LLVMFuncOp>(
                     op, symbolRef))
      funcOp = llvmFuncOp;

    auto getNumArguments = [&] {
      return std::visit([](auto &f) { return f.getNumArguments(); }, *funcOp);
    };

    auto getArgumentType = [&](unsigned i) {
      return std::visit([i](auto &f) { return f.getArgumentTypes()[i]; },
                        *funcOp);
    };

    if (!funcOp)
      return op->emitOpError() << "expected symbol reference " << symbolRef
                               << " to point to a copy function";

    if (getNumArguments() != 2)
      return op->emitOpError()
             << "expected copy function " << symbolRef << " to have 2 operands";

    Type argTy = getArgumentType(0);
    if (argTy != getArgumentType(1))
      return op->emitOpError() << "expected copy function " << symbolRef
                               << " arguments to have the same type";

    Type varType = std::get<0>(copyprivateVarAndSym).getType();
    if (argTy != varType)
      return op->emitOpError()
             << "expected copy function arguments' type (" << argTy
             << ") to be the same as copyprivate variable's type (" << varType
             << ")";
  }

  return success();
}

//===----------------------------------------------------------------------===//
// Parser, printer and verifier for DependVarList
//===----------------------------------------------------------------------===//

/// depend-entry-list ::= depend-entry
///                     | depend-entry-list `,` depend-entry
/// depend-entry ::= depend-kind `->` ssa-id `:` type
static ParseResult
parseDependVarList(OpAsmParser &parser,
                   SmallVectorImpl<OpAsmParser::UnresolvedOperand> &dependVars,
                   SmallVectorImpl<Type> &dependTypes, ArrayAttr &dependKinds) {
  SmallVector<ClauseTaskDependAttr> kindsVec;
  if (failed(parser.parseCommaSeparatedList([&]() {
        StringRef keyword;
        if (parser.parseKeyword(&keyword) || parser.parseArrow() ||
            parser.parseOperand(dependVars.emplace_back()) ||
            parser.parseColonType(dependTypes.emplace_back()))
          return failure();
        if (std::optional<ClauseTaskDepend> keywordDepend =
                (symbolizeClauseTaskDepend(keyword)))
          kindsVec.emplace_back(
              ClauseTaskDependAttr::get(parser.getContext(), *keywordDepend));
        else
          return failure();
        return success();
      })))
    return failure();
  SmallVector<Attribute> kinds(kindsVec.begin(), kindsVec.end());
  dependKinds = ArrayAttr::get(parser.getContext(), kinds);
  return success();
}

/// Print Depend clause
static void printDependVarList(OpAsmPrinter &p, Operation *op,
                               OperandRange dependVars, TypeRange dependTypes,
                               std::optional<ArrayAttr> dependKinds) {

  for (unsigned i = 0, e = dependKinds->size(); i < e; ++i) {
    if (i != 0)
      p << ", ";
    p << stringifyClauseTaskDepend(
             llvm::cast<mlir::omp::ClauseTaskDependAttr>((*dependKinds)[i])
                 .getValue())
      << " -> " << dependVars[i] << " : " << dependTypes[i];
  }
}

/// Verifies Depend clause
static LogicalResult verifyDependVarList(Operation *op,
                                         std::optional<ArrayAttr> dependKinds,
                                         OperandRange dependVars) {
  if (!dependVars.empty()) {
    if (!dependKinds || dependKinds->size() != dependVars.size())
      return op->emitOpError() << "expected as many depend values"
                                  " as depend variables";
  } else {
    if (dependKinds && !dependKinds->empty())
      return op->emitOpError() << "unexpected depend values";
    return success();
  }

  return success();
}

//===----------------------------------------------------------------------===//
// Parser, printer and verifier for Synchronization Hint (2.17.12)
//===----------------------------------------------------------------------===//

/// Parses a Synchronization Hint clause. The value of hint is an integer
/// which is a combination of different hints from `omp_sync_hint_t`.
///
/// hint-clause = `hint` `(` hint-value `)`
static ParseResult parseSynchronizationHint(OpAsmParser &parser,
                                            IntegerAttr &hintAttr) {
  StringRef hintKeyword;
  int64_t hint = 0;
  if (succeeded(parser.parseOptionalKeyword("none"))) {
    hintAttr = IntegerAttr::get(parser.getBuilder().getI64Type(), 0);
    return success();
  }
  auto parseKeyword = [&]() -> ParseResult {
    if (failed(parser.parseKeyword(&hintKeyword)))
      return failure();
    if (hintKeyword == "uncontended")
      hint |= 1;
    else if (hintKeyword == "contended")
      hint |= 2;
    else if (hintKeyword == "nonspeculative")
      hint |= 4;
    else if (hintKeyword == "speculative")
      hint |= 8;
    else
      return parser.emitError(parser.getCurrentLocation())
             << hintKeyword << " is not a valid hint";
    return success();
  };
  if (parser.parseCommaSeparatedList(parseKeyword))
    return failure();
  hintAttr = IntegerAttr::get(parser.getBuilder().getI64Type(), hint);
  return success();
}

/// Prints a Synchronization Hint clause
static void printSynchronizationHint(OpAsmPrinter &p, Operation *op,
                                     IntegerAttr hintAttr) {
  int64_t hint = hintAttr.getInt();

  if (hint == 0) {
    p << "none";
    return;
  }

  // Helper function to get n-th bit from the right end of `value`
  auto bitn = [](int value, int n) -> bool { return value & (1 << n); };

  bool uncontended = bitn(hint, 0);
  bool contended = bitn(hint, 1);
  bool nonspeculative = bitn(hint, 2);
  bool speculative = bitn(hint, 3);

  SmallVector<StringRef> hints;
  if (uncontended)
    hints.push_back("uncontended");
  if (contended)
    hints.push_back("contended");
  if (nonspeculative)
    hints.push_back("nonspeculative");
  if (speculative)
    hints.push_back("speculative");

  llvm::interleaveComma(hints, p);
}

/// Verifies a synchronization hint clause
static LogicalResult verifySynchronizationHint(Operation *op, uint64_t hint) {

  // Helper function to get n-th bit from the right end of `value`
  auto bitn = [](int value, int n) -> bool { return value & (1 << n); };

  bool uncontended = bitn(hint, 0);
  bool contended = bitn(hint, 1);
  bool nonspeculative = bitn(hint, 2);
  bool speculative = bitn(hint, 3);

  if (uncontended && contended)
    return op->emitOpError() << "the hints omp_sync_hint_uncontended and "
                                "omp_sync_hint_contended cannot be combined";
  if (nonspeculative && speculative)
    return op->emitOpError() << "the hints omp_sync_hint_nonspeculative and "
                                "omp_sync_hint_speculative cannot be combined.";
  return success();
}

//===----------------------------------------------------------------------===//
// Parser, printer and verifier for Target
//===----------------------------------------------------------------------===//

// Helper function to get bitwise AND of `value` and 'flag'
uint64_t mapTypeToBitFlag(uint64_t value,
                          llvm::omp::OpenMPOffloadMappingFlags flag) {
  return value & llvm::to_underlying(flag);
}

/// Parses a map_entries map type from a string format back into its numeric
/// value.
///
/// map-clause = `map_clauses (  ( `(` `always, `? `close, `? `present, `? (
/// `to` | `from` | `delete` `)` )+ `)` )
static ParseResult parseMapClause(OpAsmParser &parser, IntegerAttr &mapType) {
  llvm::omp::OpenMPOffloadMappingFlags mapTypeBits =
      llvm::omp::OpenMPOffloadMappingFlags::OMP_MAP_NONE;

  // This simply verifies the correct keyword is read in, the
  // keyword itself is stored inside of the operation
  auto parseTypeAndMod = [&]() -> ParseResult {
    StringRef mapTypeMod;
    if (parser.parseKeyword(&mapTypeMod))
      return failure();

    if (mapTypeMod == "always")
      mapTypeBits |= llvm::omp::OpenMPOffloadMappingFlags::OMP_MAP_ALWAYS;

    if (mapTypeMod == "implicit")
      mapTypeBits |= llvm::omp::OpenMPOffloadMappingFlags::OMP_MAP_IMPLICIT;

    if (mapTypeMod == "close")
      mapTypeBits |= llvm::omp::OpenMPOffloadMappingFlags::OMP_MAP_CLOSE;

    if (mapTypeMod == "present")
      mapTypeBits |= llvm::omp::OpenMPOffloadMappingFlags::OMP_MAP_PRESENT;

    if (mapTypeMod == "to")
      mapTypeBits |= llvm::omp::OpenMPOffloadMappingFlags::OMP_MAP_TO;

    if (mapTypeMod == "from")
      mapTypeBits |= llvm::omp::OpenMPOffloadMappingFlags::OMP_MAP_FROM;

    if (mapTypeMod == "tofrom")
      mapTypeBits |= llvm::omp::OpenMPOffloadMappingFlags::OMP_MAP_TO |
                     llvm::omp::OpenMPOffloadMappingFlags::OMP_MAP_FROM;

    if (mapTypeMod == "delete")
      mapTypeBits |= llvm::omp::OpenMPOffloadMappingFlags::OMP_MAP_DELETE;

    return success();
  };

  if (parser.parseCommaSeparatedList(parseTypeAndMod))
    return failure();

  mapType = parser.getBuilder().getIntegerAttr(
      parser.getBuilder().getIntegerType(64, /*isSigned=*/false),
      llvm::to_underlying(mapTypeBits));

  return success();
}

/// Prints a map_entries map type from its numeric value out into its string
/// format.
static void printMapClause(OpAsmPrinter &p, Operation *op,
                           IntegerAttr mapType) {
  uint64_t mapTypeBits = mapType.getUInt();

  bool emitAllocRelease = true;
  llvm::SmallVector<std::string, 4> mapTypeStrs;

  // handling of always, close, present placed at the beginning of the string
  // to aid readability
  if (mapTypeToBitFlag(mapTypeBits,
                       llvm::omp::OpenMPOffloadMappingFlags::OMP_MAP_ALWAYS))
    mapTypeStrs.push_back("always");
  if (mapTypeToBitFlag(mapTypeBits,
                       llvm::omp::OpenMPOffloadMappingFlags::OMP_MAP_IMPLICIT))
    mapTypeStrs.push_back("implicit");
  if (mapTypeToBitFlag(mapTypeBits,
                       llvm::omp::OpenMPOffloadMappingFlags::OMP_MAP_CLOSE))
    mapTypeStrs.push_back("close");
  if (mapTypeToBitFlag(mapTypeBits,
                       llvm::omp::OpenMPOffloadMappingFlags::OMP_MAP_PRESENT))
    mapTypeStrs.push_back("present");

  // special handling of to/from/tofrom/delete and release/alloc, release +
  // alloc are the abscense of one of the other flags, whereas tofrom requires
  // both the to and from flag to be set.
  bool to = mapTypeToBitFlag(mapTypeBits,
                             llvm::omp::OpenMPOffloadMappingFlags::OMP_MAP_TO);
  bool from = mapTypeToBitFlag(
      mapTypeBits, llvm::omp::OpenMPOffloadMappingFlags::OMP_MAP_FROM);
  if (to && from) {
    emitAllocRelease = false;
    mapTypeStrs.push_back("tofrom");
  } else if (from) {
    emitAllocRelease = false;
    mapTypeStrs.push_back("from");
  } else if (to) {
    emitAllocRelease = false;
    mapTypeStrs.push_back("to");
  }
  if (mapTypeToBitFlag(mapTypeBits,
                       llvm::omp::OpenMPOffloadMappingFlags::OMP_MAP_DELETE)) {
    emitAllocRelease = false;
    mapTypeStrs.push_back("delete");
  }
  if (emitAllocRelease)
    mapTypeStrs.push_back("exit_release_or_enter_alloc");

  for (unsigned int i = 0; i < mapTypeStrs.size(); ++i) {
    p << mapTypeStrs[i];
    if (i + 1 < mapTypeStrs.size()) {
      p << ", ";
    }
  }
}

static ParseResult parseMembersIndex(OpAsmParser &parser,
                                     ArrayAttr &membersIdx) {
  SmallVector<Attribute, 4> values, memberIdxs;
  int64_t value;

  auto parseIndices = [&]() -> ParseResult {
    if (parser.parseInteger(value))
      return failure();
    values.push_back(IntegerAttr::get(parser.getBuilder().getIntegerType(64),
                                      mlir::APInt(64, value)));
    return success();
  };

  do {
    if (failed(parser.parseLSquare()))
      return failure();

    if (parser.parseCommaSeparatedList(parseIndices))
      return failure();

    if (failed(parser.parseRSquare()))
      return failure();

    memberIdxs.push_back(ArrayAttr::get(parser.getContext(), values));
    values.clear();
  } while (succeeded(parser.parseOptionalComma()));

  if (!memberIdxs.empty())
    membersIdx = ArrayAttr::get(parser.getContext(), memberIdxs);

  return success();
}

static void printMembersIndex(OpAsmPrinter &p, MapInfoOp op,
                              ArrayAttr membersIdx) {
  if (!membersIdx)
    return;

  for (size_t i = 0; i < membersIdx.getValue().size(); i++) {
    auto memberIdx = mlir::cast<mlir::ArrayAttr>(membersIdx.getValue()[i]);
    p << "[";
    for (size_t j = 0; j < memberIdx.getValue().size(); j++) {
      p << mlir::cast<mlir::IntegerAttr>(memberIdx.getValue()[j]).getInt();
      if ((j + 1) < memberIdx.getValue().size())
        p << ",";
    }
    p << "]";
    if ((i + 1) < membersIdx.getValue().size())
      p << ", ";
  }
}

static void printCaptureType(OpAsmPrinter &p, Operation *op,
                             VariableCaptureKindAttr mapCaptureType) {
  std::string typeCapStr;
  llvm::raw_string_ostream typeCap(typeCapStr);
  if (mapCaptureType.getValue() == mlir::omp::VariableCaptureKind::ByRef)
    typeCap << "ByRef";
  if (mapCaptureType.getValue() == mlir::omp::VariableCaptureKind::ByCopy)
    typeCap << "ByCopy";
  if (mapCaptureType.getValue() == mlir::omp::VariableCaptureKind::VLAType)
    typeCap << "VLAType";
  if (mapCaptureType.getValue() == mlir::omp::VariableCaptureKind::This)
    typeCap << "This";
  p << typeCapStr;
}

static ParseResult parseCaptureType(OpAsmParser &parser,
                                    VariableCaptureKindAttr &mapCaptureType) {
  StringRef mapCaptureKey;
  if (parser.parseKeyword(&mapCaptureKey))
    return failure();

  if (mapCaptureKey == "This")
    mapCaptureType = mlir::omp::VariableCaptureKindAttr::get(
        parser.getContext(), mlir::omp::VariableCaptureKind::This);
  if (mapCaptureKey == "ByRef")
    mapCaptureType = mlir::omp::VariableCaptureKindAttr::get(
        parser.getContext(), mlir::omp::VariableCaptureKind::ByRef);
  if (mapCaptureKey == "ByCopy")
    mapCaptureType = mlir::omp::VariableCaptureKindAttr::get(
        parser.getContext(), mlir::omp::VariableCaptureKind::ByCopy);
  if (mapCaptureKey == "VLAType")
    mapCaptureType = mlir::omp::VariableCaptureKindAttr::get(
        parser.getContext(), mlir::omp::VariableCaptureKind::VLAType);

  return success();
}

static LogicalResult verifyMapClause(Operation *op, OperandRange mapVars) {
  llvm::DenseSet<mlir::TypedValue<mlir::omp::PointerLikeType>> updateToVars;
  llvm::DenseSet<mlir::TypedValue<mlir::omp::PointerLikeType>> updateFromVars;

  for (auto mapOp : mapVars) {
    if (!mapOp.getDefiningOp())
      emitError(op->getLoc(), "missing map operation");

    if (auto mapInfoOp =
            mlir::dyn_cast<mlir::omp::MapInfoOp>(mapOp.getDefiningOp())) {
      if (!mapInfoOp.getMapType().has_value())
        emitError(op->getLoc(), "missing map type for map operand");

      if (!mapInfoOp.getMapCaptureType().has_value())
        emitError(op->getLoc(), "missing map capture type for map operand");

      uint64_t mapTypeBits = mapInfoOp.getMapType().value();

      bool to = mapTypeToBitFlag(
          mapTypeBits, llvm::omp::OpenMPOffloadMappingFlags::OMP_MAP_TO);
      bool from = mapTypeToBitFlag(
          mapTypeBits, llvm::omp::OpenMPOffloadMappingFlags::OMP_MAP_FROM);
      bool del = mapTypeToBitFlag(
          mapTypeBits, llvm::omp::OpenMPOffloadMappingFlags::OMP_MAP_DELETE);

      bool always = mapTypeToBitFlag(
          mapTypeBits, llvm::omp::OpenMPOffloadMappingFlags::OMP_MAP_ALWAYS);
      bool close = mapTypeToBitFlag(
          mapTypeBits, llvm::omp::OpenMPOffloadMappingFlags::OMP_MAP_CLOSE);
      bool implicit = mapTypeToBitFlag(
          mapTypeBits, llvm::omp::OpenMPOffloadMappingFlags::OMP_MAP_IMPLICIT);

      if ((isa<TargetDataOp>(op) || isa<TargetOp>(op)) && del)
        return emitError(op->getLoc(),
                         "to, from, tofrom and alloc map types are permitted");

      if (isa<TargetEnterDataOp>(op) && (from || del))
        return emitError(op->getLoc(), "to and alloc map types are permitted");

      if (isa<TargetExitDataOp>(op) && to)
        return emitError(op->getLoc(),
                         "from, release and delete map types are permitted");

      if (isa<TargetUpdateOp>(op)) {
        if (del) {
          return emitError(op->getLoc(),
                           "at least one of to or from map types must be "
                           "specified, other map types are not permitted");
        }

        if (!to && !from) {
          return emitError(op->getLoc(),
                           "at least one of to or from map types must be "
                           "specified, other map types are not permitted");
        }

        auto updateVar = mapInfoOp.getVarPtr();

        if ((to && from) || (to && updateFromVars.contains(updateVar)) ||
            (from && updateToVars.contains(updateVar))) {
          return emitError(
              op->getLoc(),
              "either to or from map types can be specified, not both");
        }

        if (always || close || implicit) {
          return emitError(
              op->getLoc(),
              "present, mapper and iterator map type modifiers are permitted");
        }

        to ? updateToVars.insert(updateVar) : updateFromVars.insert(updateVar);
      }
    } else {
      emitError(op->getLoc(), "map argument is not a map entry operation");
    }
  }

  return success();
}

//===----------------------------------------------------------------------===//
// TargetDataOp
//===----------------------------------------------------------------------===//

void TargetDataOp::build(OpBuilder &builder, OperationState &state,
                         const TargetDataOperands &clauses) {
  TargetDataOp::build(builder, state, clauses.device, clauses.ifExpr,
                      clauses.mapVars, clauses.useDeviceAddrVars,
                      clauses.useDevicePtrVars);
}

LogicalResult TargetDataOp::verify() {
  if (getMapVars().empty() && getUseDevicePtrVars().empty() &&
      getUseDeviceAddrVars().empty()) {
    return ::emitError(this->getLoc(),
                       "At least one of map, use_device_ptr_vars, or "
                       "use_device_addr_vars operand must be present");
  }
  return verifyMapClause(*this, getMapVars());
}

//===----------------------------------------------------------------------===//
// TargetEnterDataOp
//===----------------------------------------------------------------------===//

void TargetEnterDataOp::build(
    OpBuilder &builder, OperationState &state,
    const TargetEnterExitUpdateDataOperands &clauses) {
  MLIRContext *ctx = builder.getContext();
  TargetEnterDataOp::build(builder, state,
                           makeArrayAttr(ctx, clauses.dependKinds),
                           clauses.dependVars, clauses.device, clauses.ifExpr,
                           clauses.mapVars, clauses.nowait);
}

LogicalResult TargetEnterDataOp::verify() {
  LogicalResult verifyDependVars =
      verifyDependVarList(*this, getDependKinds(), getDependVars());
  return failed(verifyDependVars) ? verifyDependVars
                                  : verifyMapClause(*this, getMapVars());
}

//===----------------------------------------------------------------------===//
// TargetExitDataOp
//===----------------------------------------------------------------------===//

void TargetExitDataOp::build(OpBuilder &builder, OperationState &state,
                             const TargetEnterExitUpdateDataOperands &clauses) {
  MLIRContext *ctx = builder.getContext();
  TargetExitDataOp::build(builder, state,
                          makeArrayAttr(ctx, clauses.dependKinds),
                          clauses.dependVars, clauses.device, clauses.ifExpr,
                          clauses.mapVars, clauses.nowait);
}

LogicalResult TargetExitDataOp::verify() {
  LogicalResult verifyDependVars =
      verifyDependVarList(*this, getDependKinds(), getDependVars());
  return failed(verifyDependVars) ? verifyDependVars
                                  : verifyMapClause(*this, getMapVars());
}

//===----------------------------------------------------------------------===//
// TargetUpdateOp
//===----------------------------------------------------------------------===//

void TargetUpdateOp::build(OpBuilder &builder, OperationState &state,
                           const TargetEnterExitUpdateDataOperands &clauses) {
  MLIRContext *ctx = builder.getContext();
  TargetUpdateOp::build(builder, state, makeArrayAttr(ctx, clauses.dependKinds),
                        clauses.dependVars, clauses.device, clauses.ifExpr,
                        clauses.mapVars, clauses.nowait);
}

LogicalResult TargetUpdateOp::verify() {
  LogicalResult verifyDependVars =
      verifyDependVarList(*this, getDependKinds(), getDependVars());
  return failed(verifyDependVars) ? verifyDependVars
                                  : verifyMapClause(*this, getMapVars());
}

//===----------------------------------------------------------------------===//
// TargetOp
//===----------------------------------------------------------------------===//

void TargetOp::build(OpBuilder &builder, OperationState &state,
                     const TargetOperands &clauses) {
  MLIRContext *ctx = builder.getContext();
  // TODO Store clauses in op: allocateVars, allocatorVars, inReductionVars,
  // inReductionByref, inReductionSyms.
  TargetOp::build(builder, state, /*allocate_vars=*/{}, /*allocator_vars=*/{},
                  makeArrayAttr(ctx, clauses.dependKinds), clauses.dependVars,
                  clauses.device, clauses.hasDeviceAddrVars, clauses.ifExpr,
                  /*in_reduction_vars=*/{}, /*in_reduction_byref=*/nullptr,
                  /*in_reduction_syms=*/nullptr, clauses.isDevicePtrVars,
                  clauses.mapVars, clauses.nowait, /*num_teams_lower=*/nullptr,
                  /*num_teams_upper=*/nullptr, /*num_threads_var=*/nullptr,
                  clauses.privateVars, makeArrayAttr(ctx, clauses.privateSyms),
                  clauses.threadLimit,
                  /*trip_count=*/nullptr, /*teams_thread_limit=*/nullptr);
}

/// Only allow OpenMP terminators and non-OpenMP ops that have known memory
/// effects, but don't include a memory write effect.
static bool siblingAllowedInCapture(Operation *op) {
  if (!op)
    return false;

  bool isOmpDialect =
      op->getContext()->getLoadedDialect<omp::OpenMPDialect>() ==
      op->getDialect();

  if (isOmpDialect)
    return op->hasTrait<OpTrait::IsTerminator>();

  if (auto memOp = dyn_cast<MemoryEffectOpInterface>(op)) {
    SmallVector<SideEffects::EffectInstance<MemoryEffects::Effect>, 4> effects;
    memOp.getEffects(effects);
    return !llvm::any_of(effects, [&](MemoryEffects::EffectInstance &effect) {
      // FIXME Ideally we'd just check for a memory write effect. However, this
      // would break due to HLFIR operations that in reality have no side
      // effects but are marked as having a memory write effect on a debug
      // resource to avoid being deleted by DCE passes.
      return isa<MemoryEffects::Write>(effect.getEffect()) &&
             isa<SideEffects::AutomaticAllocationScopeResource>(
                 effect.getResource());
    });
  }
  return true;
}

static LogicalResult verifyNumTeamsClause(Operation *op, Value lb, Value ub) {
  if (lb) {
    if (!ub)
      return op->emitError("expected num_teams upper bound to be defined if "
                           "the lower bound is defined");
    if (lb.getType() != ub.getType())
      return op->emitError(
          "expected num_teams upper bound and lower bound to be the same type");
  }
  return success();
}

LogicalResult TargetOp::verify() {
  auto teamsOps = getOps<TeamsOp>();
  if (std::distance(teamsOps.begin(), teamsOps.end()) > 1)
    return emitError("target containing multiple teams constructs");

  if (!isTargetSPMDLoop() && getTripCount())
    return emitError("trip_count set on non-SPMD target region");

  if (teamsOps.empty()) {
    if (getNumTeamsLower() || getNumTeamsUpper() || getTeamsThreadLimit())
      return emitError(
          "num_teams and teams_thread_limit arguments only allowed if there is "
          "an omp.teams child operation");
  } else {
    if (failed(verifyNumTeamsClause(*this, getNumTeamsLower(),
                                    getNumTeamsUpper())))
      return failure();
  }

  LogicalResult verifyDependVars =
      verifyDependVarList(*this, getDependKinds(), getDependVars());
  return failed(verifyDependVars) ? verifyDependVars
                                  : verifyMapClause(*this, getMapVars());
}

Operation *TargetOp::getInnermostCapturedOmpOp() {
  Dialect *ompDialect = (*this)->getDialect();
  Operation *capturedOp = nullptr;
  Region *capturedParentRegion = nullptr;

  walk<WalkOrder::PostOrder>([&](Operation *op) {
    if (op == *this)
      return;

    // Reset captured op if crossing through an omp.loop_nest, so that the top
    // level one will be the one captured.
    if (llvm::isa<LoopNestOp>(op)) {
      capturedOp = nullptr;
      capturedParentRegion = nullptr;
    }

    bool isOmpDialect = op->getDialect() == ompDialect;
    bool hasRegions = op->getNumRegions() > 0;

    if (capturedOp) {
      bool isImmediateParent = false;
      for (Region &region : op->getRegions()) {
        if (&region == capturedParentRegion) {
          isImmediateParent = true;
          capturedParentRegion = op->getParentRegion();
          break;
        }
      }

      // Make sure the captured op is part of a (possibly multi-level) nest of
      // OpenMP-only operations containing no unsupported siblings at any level.
      if ((hasRegions && isOmpDialect != isImmediateParent) ||
          (!isImmediateParent && !siblingAllowedInCapture(op))) {
        capturedOp = nullptr;
        capturedParentRegion = nullptr;
      }
    } else {
      //  The first OpenMP dialect op containing a region found while visiting
      //  in post-order should be the innermost captured OpenMP operation.
      if (isOmpDialect && hasRegions) {
        capturedOp = op;
        capturedParentRegion = op->getParentRegion();

        // Don't capture this op if it has a not-allowed sibling.
        for (Operation &sibling : op->getParentRegion()->getOps()) {
          if (&sibling != op && !siblingAllowedInCapture(&sibling)) {
            capturedOp = nullptr;
            capturedParentRegion = nullptr;
          }
        }
      }
    }
  });

  return capturedOp;
}

bool TargetOp::isTargetSPMDLoop() {
  Operation *capturedOp = getInnermostCapturedOmpOp();
  if (!isa_and_present<LoopNestOp>(capturedOp))
    return false;

  // Accept optional SIMD leaf construct.
  Operation *workshareOp = capturedOp->getParentOp();
  if (isa_and_present<SimdOp>(workshareOp))
    workshareOp = workshareOp->getParentOp();

  if (!isa_and_present<WsloopOp>(workshareOp))
    return false;

  Operation *distributeOp = workshareOp->getParentOp();
  if (!isa_and_present<DistributeOp>(distributeOp))
    return false;

  Operation *parallelOp = distributeOp->getParentOp();
  if (!isa_and_present<ParallelOp>(parallelOp))
    return false;

  Operation *teamsOp = parallelOp->getParentOp();
  if (!isa_and_present<TeamsOp>(teamsOp))
    return false;

  return teamsOp->getParentOp() == (*this);
}

//===----------------------------------------------------------------------===//
// ParallelOp
//===----------------------------------------------------------------------===//

void ParallelOp::build(OpBuilder &builder, OperationState &state,
                       ArrayRef<NamedAttribute> attributes) {
  ParallelOp::build(builder, state, /*allocate_vars=*/ValueRange(),
                    /*allocator_vars=*/ValueRange(), /*if_expr=*/nullptr,
                    /*num_threads=*/nullptr, /*private_vars=*/ValueRange(),
                    /*private_syms=*/nullptr, /*proc_bind_kind=*/nullptr,
                    /*reduction_vars=*/ValueRange(),
                    /*reduction_byref=*/nullptr, /*reduction_syms=*/nullptr);
  state.addAttributes(attributes);
}

void ParallelOp::build(OpBuilder &builder, OperationState &state,
                       const ParallelOperands &clauses) {
  MLIRContext *ctx = builder.getContext();
  ParallelOp::build(builder, state, clauses.allocateVars, clauses.allocatorVars,
                    clauses.ifExpr, clauses.numThreads, clauses.privateVars,
                    makeArrayAttr(ctx, clauses.privateSyms),
                    clauses.procBindKind, clauses.reductionVars,
                    makeDenseBoolArrayAttr(ctx, clauses.reductionByref),
                    makeArrayAttr(ctx, clauses.reductionSyms));
}

template <typename OpType>
static LogicalResult verifyPrivateVarList(OpType &op) {
  auto privateVars = op.getPrivateVars();
  auto privateSyms = op.getPrivateSymsAttr();

  if (privateVars.empty() && (privateSyms == nullptr || privateSyms.empty()))
    return success();

  auto numPrivateVars = privateVars.size();
  auto numPrivateSyms = (privateSyms == nullptr) ? 0 : privateSyms.size();

  if (numPrivateVars != numPrivateSyms)
    return op.emitError() << "inconsistent number of private variables and "
                             "privatizer op symbols, private vars: "
                          << numPrivateVars
                          << " vs. privatizer op symbols: " << numPrivateSyms;

  for (auto privateVarInfo : llvm::zip_equal(privateVars, privateSyms)) {
    Type varType = std::get<0>(privateVarInfo).getType();
    SymbolRefAttr privateSym = cast<SymbolRefAttr>(std::get<1>(privateVarInfo));
    PrivateClauseOp privatizerOp =
        SymbolTable::lookupNearestSymbolFrom<PrivateClauseOp>(op, privateSym);

    if (privatizerOp == nullptr)
      return op.emitError() << "failed to lookup privatizer op with symbol: '"
                            << privateSym << "'";

    Type privatizerType = privatizerOp.getType();

    if (varType != privatizerType)
      return op.emitError()
             << "type mismatch between a "
             << (privatizerOp.getDataSharingType() ==
                         DataSharingClauseType::Private
                     ? "private"
                     : "firstprivate")
             << " variable and its privatizer op, var type: " << varType
             << " vs. privatizer op type: " << privatizerType;
  }

  return success();
}

LogicalResult ParallelOp::verify() {
  auto distributeChildOps = getOps<DistributeOp>();
  if (!distributeChildOps.empty()) {
    if (!isComposite())
      return emitError()
             << "'omp.composite' attribute missing from composite operation";

    auto *ompDialect = getContext()->getLoadedDialect<OpenMPDialect>();
    Operation &distributeOp = **distributeChildOps.begin();
    for (Operation &childOp : getOps()) {
      if (&childOp == &distributeOp || ompDialect != childOp.getDialect())
        continue;

      if (!childOp.hasTrait<OpTrait::IsTerminator>())
        return emitError() << "unexpected OpenMP operation inside of composite "
                              "'omp.parallel'";
    }
  } else if (isComposite()) {
    return emitError()
           << "'omp.composite' attribute present in non-composite operation";
  }

  if (getAllocateVars().size() != getAllocatorVars().size())
    return emitError(
        "expected equal sizes for allocate and allocator variables");

  if (failed(verifyPrivateVarList(*this)))
    return failure();

  return verifyReductionVarList(*this, getReductionSyms(), getReductionVars(),
                                getReductionByref());
}

//===----------------------------------------------------------------------===//
// TeamsOp
//===----------------------------------------------------------------------===//

static bool opInGlobalImplicitParallelRegion(Operation *op) {
  while ((op = op->getParentOp()))
    if (isa<OpenMPDialect>(op->getDialect()))
      return false;
  return true;
}

void TeamsOp::build(OpBuilder &builder, OperationState &state,
                    const TeamsOperands &clauses) {
  MLIRContext *ctx = builder.getContext();
  // TODO Store clauses in op: privateVars, privateSyms.
  TeamsOp::build(
      builder, state, clauses.allocateVars, clauses.allocatorVars,
      clauses.ifExpr, clauses.numTeamsLower, clauses.numTeamsUpper,
      /*private_vars=*/{}, /*private_syms=*/nullptr, clauses.reductionVars,
      makeDenseBoolArrayAttr(ctx, clauses.reductionByref),
      makeArrayAttr(ctx, clauses.reductionSyms), clauses.threadLimit);
}

LogicalResult TeamsOp::verify() {
  // Check parent region
  // TODO If nested inside of a target region, also check that it does not
  // contain any statements, declarations or directives other than this
  // omp.teams construct.
  auto targetOp = dyn_cast_if_present<TargetOp>((*this)->getParentOp());

  if (!targetOp && !opInGlobalImplicitParallelRegion(*this))
    return emitError("expected to be nested inside of omp.target or not nested "
                     "in any OpenMP dialect operations");

  auto offloadModOp =
      llvm::cast<OffloadModuleInterface>(*(*this)->getParentOfType<ModuleOp>());
  if (targetOp && !offloadModOp.getIsTargetDevice()) {
    if (getNumTeamsLower() || getNumTeamsUpper() || getThreadLimit())
      return emitError("num_teams and thread_limit arguments expected to be "
                       "attached to parent omp.target operation");
  } else {
    if (failed(verifyNumTeamsClause(*this, getNumTeamsLower(),
                                    getNumTeamsUpper())))
      return failure();
  }

  // Check for allocate clause restrictions
  if (getAllocateVars().size() != getAllocatorVars().size())
    return emitError(
        "expected equal sizes for allocate and allocator variables");

  return verifyReductionVarList(*this, getReductionSyms(), getReductionVars(),
                                getReductionByref());
}

//===----------------------------------------------------------------------===//
// SectionOp
//===----------------------------------------------------------------------===//

unsigned SectionOp::numPrivateBlockArgs() {
  return getParentOp().numPrivateBlockArgs();
}

unsigned SectionOp::numReductionBlockArgs() {
  return getParentOp().numReductionBlockArgs();
}

//===----------------------------------------------------------------------===//
// SectionsOp
//===----------------------------------------------------------------------===//

void SectionsOp::build(OpBuilder &builder, OperationState &state,
                       const SectionsOperands &clauses) {
  MLIRContext *ctx = builder.getContext();
  // TODO Store clauses in op: privateVars, privateSyms.
  SectionsOp::build(builder, state, clauses.allocateVars, clauses.allocatorVars,
                    clauses.nowait, /*private_vars=*/{},
                    /*private_syms=*/nullptr, clauses.reductionVars,
                    makeDenseBoolArrayAttr(ctx, clauses.reductionByref),
                    makeArrayAttr(ctx, clauses.reductionSyms));
}

LogicalResult SectionsOp::verify() {
  if (getAllocateVars().size() != getAllocatorVars().size())
    return emitError(
        "expected equal sizes for allocate and allocator variables");

  return verifyReductionVarList(*this, getReductionSyms(), getReductionVars(),
                                getReductionByref());
}

LogicalResult SectionsOp::verifyRegions() {
  for (auto &inst : *getRegion().begin()) {
    if (!(isa<SectionOp>(inst) || isa<TerminatorOp>(inst))) {
      return emitOpError()
             << "expected omp.section op or terminator op inside region";
    }
  }

  return success();
}

//===----------------------------------------------------------------------===//
// SingleOp
//===----------------------------------------------------------------------===//

void SingleOp::build(OpBuilder &builder, OperationState &state,
                     const SingleOperands &clauses) {
  MLIRContext *ctx = builder.getContext();
  // TODO Store clauses in op: privateVars, privateSyms.
  SingleOp::build(builder, state, clauses.allocateVars, clauses.allocatorVars,
                  clauses.copyprivateVars,
                  makeArrayAttr(ctx, clauses.copyprivateSyms), clauses.nowait,
                  /*private_vars=*/{}, /*private_syms=*/nullptr);
}

LogicalResult SingleOp::verify() {
  // Check for allocate clause restrictions
  if (getAllocateVars().size() != getAllocatorVars().size())
    return emitError(
        "expected equal sizes for allocate and allocator variables");

  return verifyCopyprivateVarList(*this, getCopyprivateVars(),
                                  getCopyprivateSyms());
}

//===----------------------------------------------------------------------===//
// LoopWrapperInterface
//===----------------------------------------------------------------------===//

<<<<<<< HEAD
ParseResult
parseWsloop(OpAsmParser &parser, Region &region,
            SmallVectorImpl<OpAsmParser::UnresolvedOperand> &reductionOperands,
            SmallVectorImpl<Type> &reductionTypes,
            DenseBoolArrayAttr &reductionByRef, ArrayAttr &reductionSymbols) {
  // Parse an optional reduction clause
  llvm::SmallVector<OpAsmParser::Argument> privates;
  if (succeeded(parser.parseOptionalKeyword("reduction"))) {
    if (failed(parseClauseWithRegionArgs(parser, reductionOperands,
                                         reductionTypes, reductionByRef,
                                         reductionSymbols, privates)))
      return failure();
  }
  return parser.parseRegion(region, privates);
}

void printWsloop(OpAsmPrinter &p, Operation *op, Region &region,
                 ValueRange reductionOperands, TypeRange reductionTypes,
                 DenseBoolArrayAttr isByRef, ArrayAttr reductionSymbols) {
  if (reductionSymbols) {
    auto reductionArgs = region.front().getArguments();
    printClauseWithRegionArgs(p, op, reductionArgs, "reduction",
                              reductionOperands, reductionTypes, isByRef,
                              reductionSymbols);
  }
  p.printRegion(region, /*printEntryBlockArgs=*/false);
}

static LogicalResult verifyLoopWrapperInterface(Operation *op) {
=======
LogicalResult LoopWrapperInterface::verifyImpl() {
  Operation *op = this->getOperation();
>>>>>>> 66f84c8b
  if (op->getNumRegions() != 1)
    return emitOpError() << "loop wrapper contains multiple regions";

  Region &region = op->getRegion(0);
  if (!region.hasOneBlock())
    return emitOpError() << "loop wrapper contains multiple blocks";

  if (::llvm::range_size(region.getOps()) != 2)
    return emitOpError()
           << "loop wrapper does not contain exactly two nested ops";

  Operation &firstOp = *region.op_begin();
  Operation &secondOp = *(std::next(region.op_begin()));

  if (!secondOp.hasTrait<OpTrait::IsTerminator>())
    return emitOpError()
           << "second nested op in loop wrapper is not a terminator";

  if (!::llvm::isa<LoopNestOp, LoopWrapperInterface>(firstOp))
    return emitOpError() << "first nested op in loop wrapper is not "
                            "another loop wrapper or `omp.loop_nest`";

  return success();
}

//===----------------------------------------------------------------------===//
// WsloopOp
//===----------------------------------------------------------------------===//

void WsloopOp::build(OpBuilder &builder, OperationState &state,
                     ArrayRef<NamedAttribute> attributes) {
  build(builder, state, /*allocate_vars=*/{}, /*allocator_vars=*/{},
        /*linear_vars=*/ValueRange(), /*linear_step_vars=*/ValueRange(),
        /*nowait=*/false, /*order=*/nullptr, /*order_mod=*/nullptr,
        /*ordered=*/nullptr, /*private_vars=*/{}, /*private_syms=*/nullptr,
        /*reduction_vars=*/ValueRange(), /*reduction_byref=*/nullptr,
        /*reduction_syms=*/nullptr, /*schedule_kind=*/nullptr,
        /*schedule_chunk=*/nullptr, /*schedule_mod=*/nullptr,
        /*schedule_simd=*/false);
  state.addAttributes(attributes);
}

void WsloopOp::build(OpBuilder &builder, OperationState &state,
                     const WsloopOperands &clauses) {
  MLIRContext *ctx = builder.getContext();
  // TODO: Store clauses in op: allocateVars, allocatorVars, privateVars,
  // privateSyms.
  WsloopOp::build(
      builder, state,
      /*allocate_vars=*/{}, /*allocator_vars=*/{}, clauses.linearVars,
      clauses.linearStepVars, clauses.nowait, clauses.order, clauses.orderMod,
      clauses.ordered, /*private_vars=*/{}, /*private_syms=*/nullptr,
      clauses.reductionVars,
      makeDenseBoolArrayAttr(ctx, clauses.reductionByref),
      makeArrayAttr(ctx, clauses.reductionSyms), clauses.scheduleKind,
      clauses.scheduleChunk, clauses.scheduleMod, clauses.scheduleSimd);
}

LogicalResult WsloopOp::verify() {
  bool isCompositeChildLeaf =
      llvm::dyn_cast_if_present<LoopWrapperInterface>((*this)->getParentOp());

  if (LoopWrapperInterface nested = getNestedWrapper()) {
    if (!isComposite())
      return emitError()
             << "'omp.composite' attribute missing from composite wrapper";

    // Check for the allowed leaf constructs that may appear in a composite
    // construct directly after DO/FOR.
    if (!isa<SimdOp>(nested))
      return emitError() << "only supported nested wrapper is 'omp.simd'";

  } else if (isComposite() && !isCompositeChildLeaf) {
    return emitError()
           << "'omp.composite' attribute present in non-composite wrapper";
  } else if (!isComposite() && isCompositeChildLeaf) {
    return emitError()
           << "'omp.composite' attribute missing from composite wrapper";
  }

  return verifyReductionVarList(*this, getReductionSyms(), getReductionVars(),
                                getReductionByref());
}

//===----------------------------------------------------------------------===//
// Simd construct [2.9.3.1]
//===----------------------------------------------------------------------===//

void SimdOp::build(OpBuilder &builder, OperationState &state,
                   const SimdOperands &clauses) {
  MLIRContext *ctx = builder.getContext();
  // TODO Store clauses in op: linearVars, linearStepVars, privateVars,
  // privateSyms, reductionVars, reductionByref, reductionSyms.
  SimdOp::build(builder, state, clauses.alignedVars,
                makeArrayAttr(ctx, clauses.alignments), clauses.ifExpr,
                /*linear_vars=*/{}, /*linear_step_vars=*/{},
                clauses.nontemporalVars, clauses.order, clauses.orderMod,
                /*private_vars=*/{}, /*private_syms=*/nullptr,
                /*reduction_vars=*/{}, /*reduction_byref=*/nullptr,
                /*reduction_syms=*/nullptr, clauses.safelen, clauses.simdlen);
}

LogicalResult SimdOp::verify() {
  if (getSimdlen().has_value() && getSafelen().has_value() &&
      getSimdlen().value() > getSafelen().value())
    return emitOpError()
           << "simdlen clause and safelen clause are both present, but the "
              "simdlen value is not less than or equal to safelen value";

  if (verifyAlignedClause(*this, getAlignments(), getAlignedVars()).failed())
    return failure();

  if (verifyNontemporalClause(*this, getNontemporalVars()).failed())
    return failure();

  if (getNestedWrapper())
    return emitOpError() << "must wrap an 'omp.loop_nest' directly";

  bool isCompositeChildLeaf =
      llvm::dyn_cast_if_present<LoopWrapperInterface>((*this)->getParentOp());

  if (!isComposite() && isCompositeChildLeaf)
    return emitError()
           << "'omp.composite' attribute missing from composite wrapper";

  if (isComposite() && !isCompositeChildLeaf)
    return emitError()
           << "'omp.composite' attribute present in non-composite wrapper";

  return success();
}

//===----------------------------------------------------------------------===//
// Distribute construct [2.9.4.1]
//===----------------------------------------------------------------------===//

void DistributeOp::build(OpBuilder &builder, OperationState &state,
                         const DistributeOperands &clauses) {
  DistributeOp::build(builder, state, clauses.allocateVars,
                      clauses.allocatorVars, clauses.distScheduleStatic,
                      clauses.distScheduleChunkSize, clauses.order,
                      clauses.orderMod, clauses.privateVars,
                      makeArrayAttr(builder.getContext(), clauses.privateSyms));
}

LogicalResult DistributeOp::verify() {
  if (this->getDistScheduleChunkSize() && !this->getDistScheduleStatic())
    return emitOpError() << "chunk size set without "
                            "dist_schedule_static being present";

  if (getAllocateVars().size() != getAllocatorVars().size())
    return emitError(
        "expected equal sizes for allocate and allocator variables");

  if (LoopWrapperInterface nested = getNestedWrapper()) {
    if (!isComposite())
      return emitError()
             << "'omp.composite' attribute missing from composite wrapper";

    // Check for the allowed leaf constructs that may appear in a composite
    // construct directly after DISTRIBUTE.
    if (isa<WsloopOp>(nested)) {
      if (!llvm::dyn_cast_if_present<ParallelOp>((*this)->getParentOp()))
        return emitError() << "an 'omp.wsloop' nested wrapper is only allowed "
                              "when 'omp.parallel' is the direct parent";
    } else if (!isa<SimdOp>(nested))
      return emitError() << "only supported nested wrappers are 'omp.simd' and "
                            "'omp.wsloop'";
  } else if (isComposite()) {
    return emitError()
           << "'omp.composite' attribute present in non-composite wrapper";
  }

  return success();
}

//===----------------------------------------------------------------------===//
// DeclareReductionOp
//===----------------------------------------------------------------------===//

LogicalResult DeclareReductionOp::verifyRegions() {
  if (!getAllocRegion().empty()) {
    for (YieldOp yieldOp : getAllocRegion().getOps<YieldOp>()) {
      if (yieldOp.getResults().size() != 1 ||
          yieldOp.getResults().getTypes()[0] != getType())
        return emitOpError() << "expects alloc region to yield a value "
                                "of the reduction type";
    }
  }

  if (getInitializerRegion().empty())
    return emitOpError() << "expects non-empty initializer region";
  Block &initializerEntryBlock = getInitializerRegion().front();

  if (initializerEntryBlock.getNumArguments() == 1) {
    if (!getAllocRegion().empty())
      return emitOpError() << "expects two arguments to the initializer region "
                              "when an allocation region is used";
  } else if (initializerEntryBlock.getNumArguments() == 2) {
    if (getAllocRegion().empty())
      return emitOpError() << "expects one argument to the initializer region "
                              "when no allocation region is used";
  } else {
    return emitOpError()
           << "expects one or two arguments to the initializer region";
  }

  for (mlir::Value arg : initializerEntryBlock.getArguments())
    if (arg.getType() != getType())
      return emitOpError() << "expects initializer region argument to match "
                              "the reduction type";

  for (YieldOp yieldOp : getInitializerRegion().getOps<YieldOp>()) {
    if (yieldOp.getResults().size() != 1 ||
        yieldOp.getResults().getTypes()[0] != getType())
      return emitOpError() << "expects initializer region to yield a value "
                              "of the reduction type";
  }

  if (getReductionRegion().empty())
    return emitOpError() << "expects non-empty reduction region";
  Block &reductionEntryBlock = getReductionRegion().front();
  if (reductionEntryBlock.getNumArguments() != 2 ||
      reductionEntryBlock.getArgumentTypes()[0] !=
          reductionEntryBlock.getArgumentTypes()[1] ||
      reductionEntryBlock.getArgumentTypes()[0] != getType())
    return emitOpError() << "expects reduction region with two arguments of "
                            "the reduction type";
  for (YieldOp yieldOp : getReductionRegion().getOps<YieldOp>()) {
    if (yieldOp.getResults().size() != 1 ||
        yieldOp.getResults().getTypes()[0] != getType())
      return emitOpError() << "expects reduction region to yield a value "
                              "of the reduction type";
  }

  if (!getAtomicReductionRegion().empty()) {
    Block &atomicReductionEntryBlock = getAtomicReductionRegion().front();
    if (atomicReductionEntryBlock.getNumArguments() != 2 ||
        atomicReductionEntryBlock.getArgumentTypes()[0] !=
            atomicReductionEntryBlock.getArgumentTypes()[1])
      return emitOpError() << "expects atomic reduction region with two "
                              "arguments of the same type";
    auto ptrType = llvm::dyn_cast<PointerLikeType>(
        atomicReductionEntryBlock.getArgumentTypes()[0]);
    if (!ptrType ||
        (ptrType.getElementType() && ptrType.getElementType() != getType()))
      return emitOpError() << "expects atomic reduction region arguments to "
                              "be accumulators containing the reduction type";
  }

  if (getCleanupRegion().empty())
    return success();
  Block &cleanupEntryBlock = getCleanupRegion().front();
  if (cleanupEntryBlock.getNumArguments() != 1 ||
      cleanupEntryBlock.getArgument(0).getType() != getType())
    return emitOpError() << "expects cleanup region with one argument "
                            "of the reduction type";

  return success();
}

//===----------------------------------------------------------------------===//
// TaskOp
//===----------------------------------------------------------------------===//

void TaskOp::build(OpBuilder &builder, OperationState &state,
                   const TaskOperands &clauses) {
  MLIRContext *ctx = builder.getContext();
  // TODO Store clauses in op: privateVars, privateSyms.
  TaskOp::build(builder, state, clauses.allocateVars, clauses.allocatorVars,
                makeArrayAttr(ctx, clauses.dependKinds), clauses.dependVars,
                clauses.final, clauses.ifExpr, clauses.inReductionVars,
                makeDenseBoolArrayAttr(ctx, clauses.inReductionByref),
                makeArrayAttr(ctx, clauses.inReductionSyms), clauses.mergeable,
                clauses.priority, /*private_vars=*/{}, /*private_syms=*/nullptr,
                clauses.untied);
}

LogicalResult TaskOp::verify() {
  LogicalResult verifyDependVars =
      verifyDependVarList(*this, getDependKinds(), getDependVars());
  return failed(verifyDependVars)
             ? verifyDependVars
             : verifyReductionVarList(*this, getInReductionSyms(),
                                      getInReductionVars(),
                                      getInReductionByref());
}

//===----------------------------------------------------------------------===//
// TaskgroupOp
//===----------------------------------------------------------------------===//

void TaskgroupOp::build(OpBuilder &builder, OperationState &state,
                        const TaskgroupOperands &clauses) {
  MLIRContext *ctx = builder.getContext();
  TaskgroupOp::build(builder, state, clauses.allocateVars,
                     clauses.allocatorVars, clauses.taskReductionVars,
                     makeDenseBoolArrayAttr(ctx, clauses.taskReductionByref),
                     makeArrayAttr(ctx, clauses.taskReductionSyms));
}

LogicalResult TaskgroupOp::verify() {
  return verifyReductionVarList(*this, getTaskReductionSyms(),
                                getTaskReductionVars(),
                                getTaskReductionByref());
}

//===----------------------------------------------------------------------===//
// TaskloopOp
//===----------------------------------------------------------------------===//

void TaskloopOp::build(OpBuilder &builder, OperationState &state,
                       const TaskloopOperands &clauses) {
  MLIRContext *ctx = builder.getContext();
  // TODO Store clauses in op: privateVars, privateSyms.
  TaskloopOp::build(
      builder, state, clauses.allocateVars, clauses.allocatorVars,
      clauses.final, clauses.grainsize, clauses.ifExpr, clauses.inReductionVars,
      makeDenseBoolArrayAttr(ctx, clauses.inReductionByref),
      makeArrayAttr(ctx, clauses.inReductionSyms), clauses.mergeable,
      clauses.nogroup, clauses.numTasks, clauses.priority, /*private_vars=*/{},
      /*private_syms=*/nullptr, clauses.reductionVars,
      makeDenseBoolArrayAttr(ctx, clauses.reductionByref),
      makeArrayAttr(ctx, clauses.reductionSyms), clauses.untied);
}

SmallVector<Value> TaskloopOp::getAllReductionVars() {
  SmallVector<Value> allReductionNvars(getInReductionVars().begin(),
                                       getInReductionVars().end());
  allReductionNvars.insert(allReductionNvars.end(), getReductionVars().begin(),
                           getReductionVars().end());
  return allReductionNvars;
}

LogicalResult TaskloopOp::verify() {
  if (getAllocateVars().size() != getAllocatorVars().size())
    return emitError(
        "expected equal sizes for allocate and allocator variables");
  if (failed(verifyReductionVarList(*this, getReductionSyms(),
                                    getReductionVars(), getReductionByref())) ||
      failed(verifyReductionVarList(*this, getInReductionSyms(),
                                    getInReductionVars(),
                                    getInReductionByref())))
    return failure();

  if (!getReductionVars().empty() && getNogroup())
    return emitError("if a reduction clause is present on the taskloop "
                     "directive, the nogroup clause must not be specified");
  for (auto var : getReductionVars()) {
    if (llvm::is_contained(getInReductionVars(), var))
      return emitError("the same list item cannot appear in both a reduction "
                       "and an in_reduction clause");
  }

  if (getGrainsize() && getNumTasks()) {
    return emitError(
        "the grainsize clause and num_tasks clause are mutually exclusive and "
        "may not appear on the same taskloop directive");
  }

  if (LoopWrapperInterface nested = getNestedWrapper()) {
    if (!isComposite())
      return emitError()
             << "'omp.composite' attribute missing from composite wrapper";

    // Check for the allowed leaf constructs that may appear in a composite
    // construct directly after TASKLOOP.
    if (!isa<SimdOp>(nested))
      return emitError() << "only supported nested wrapper is 'omp.simd'";
  } else if (isComposite()) {
    return emitError()
           << "'omp.composite' attribute present in non-composite wrapper";
  }

  return success();
}

//===----------------------------------------------------------------------===//
// LoopNestOp
//===----------------------------------------------------------------------===//

ParseResult LoopNestOp::parse(OpAsmParser &parser, OperationState &result) {
  // Parse an opening `(` followed by induction variables followed by `)`
  SmallVector<OpAsmParser::Argument> ivs;
  SmallVector<OpAsmParser::UnresolvedOperand> lbs, ubs;
  Type loopVarType;
  if (parser.parseArgumentList(ivs, OpAsmParser::Delimiter::Paren) ||
      parser.parseColonType(loopVarType) ||
      // Parse loop bounds.
      parser.parseEqual() ||
      parser.parseOperandList(lbs, ivs.size(), OpAsmParser::Delimiter::Paren) ||
      parser.parseKeyword("to") ||
      parser.parseOperandList(ubs, ivs.size(), OpAsmParser::Delimiter::Paren))
    return failure();

  for (auto &iv : ivs)
    iv.type = loopVarType;

  // Parse "inclusive" flag.
  if (succeeded(parser.parseOptionalKeyword("inclusive")))
    result.addAttribute("loop_inclusive",
                        UnitAttr::get(parser.getBuilder().getContext()));

  // Parse step values.
  SmallVector<OpAsmParser::UnresolvedOperand> steps;
  if (parser.parseKeyword("step") ||
      parser.parseOperandList(steps, ivs.size(), OpAsmParser::Delimiter::Paren))
    return failure();

  // Parse the body.
  Region *region = result.addRegion();
  if (parser.parseRegion(*region, ivs))
    return failure();

  // Resolve operands.
  if (parser.resolveOperands(lbs, loopVarType, result.operands) ||
      parser.resolveOperands(ubs, loopVarType, result.operands) ||
      parser.resolveOperands(steps, loopVarType, result.operands))
    return failure();

  // Parse the optional attribute list.
  return parser.parseOptionalAttrDict(result.attributes);
}

void LoopNestOp::print(OpAsmPrinter &p) {
  Region &region = getRegion();
  auto args = region.getArguments();
  p << " (" << args << ") : " << args[0].getType() << " = ("
    << getLoopLowerBounds() << ") to (" << getLoopUpperBounds() << ") ";
  if (getLoopInclusive())
    p << "inclusive ";
  p << "step (" << getLoopSteps() << ") ";
  p.printRegion(region, /*printEntryBlockArgs=*/false);
}

void LoopNestOp::build(OpBuilder &builder, OperationState &state,
                       const LoopNestOperands &clauses) {
  LoopNestOp::build(builder, state, clauses.loopLowerBounds,
                    clauses.loopUpperBounds, clauses.loopSteps,
                    clauses.loopInclusive);
}

LogicalResult LoopNestOp::verify() {
  if (getLoopLowerBounds().empty())
    return emitOpError() << "must represent at least one loop";

  if (getLoopLowerBounds().size() != getIVs().size())
    return emitOpError() << "number of range arguments and IVs do not match";

  for (auto [lb, iv] : llvm::zip_equal(getLoopLowerBounds(), getIVs())) {
    if (lb.getType() != iv.getType())
      return emitOpError()
             << "range argument type does not match corresponding IV type";
  }

  if (!llvm::dyn_cast_if_present<LoopWrapperInterface>((*this)->getParentOp()))
    return emitOpError() << "expects parent op to be a loop wrapper";

  return success();
}

void LoopNestOp::gatherWrappers(
    SmallVectorImpl<LoopWrapperInterface> &wrappers) {
  Operation *parent = (*this)->getParentOp();
  while (auto wrapper =
             llvm::dyn_cast_if_present<LoopWrapperInterface>(parent)) {
    wrappers.push_back(wrapper);
    parent = parent->getParentOp();
  }
}

//===----------------------------------------------------------------------===//
// Critical construct (2.17.1)
//===----------------------------------------------------------------------===//

void CriticalDeclareOp::build(OpBuilder &builder, OperationState &state,
                              const CriticalDeclareOperands &clauses) {
  CriticalDeclareOp::build(builder, state, clauses.symName, clauses.hint);
}

LogicalResult CriticalDeclareOp::verify() {
  return verifySynchronizationHint(*this, getHint());
}

LogicalResult CriticalOp::verifySymbolUses(SymbolTableCollection &symbolTable) {
  if (getNameAttr()) {
    SymbolRefAttr symbolRef = getNameAttr();
    auto decl = symbolTable.lookupNearestSymbolFrom<CriticalDeclareOp>(
        *this, symbolRef);
    if (!decl) {
      return emitOpError() << "expected symbol reference " << symbolRef
                           << " to point to a critical declaration";
    }
  }

  return success();
}

//===----------------------------------------------------------------------===//
// Ordered construct
//===----------------------------------------------------------------------===//

static LogicalResult verifyOrderedParent(Operation &op) {
  bool hasRegion = op.getNumRegions() > 0;
  auto loopOp = op.getParentOfType<LoopNestOp>();
  if (!loopOp) {
    if (hasRegion)
      return success();

    // TODO: Consider if this needs to be the case only for the standalone
    // variant of the ordered construct.
    return op.emitOpError() << "must be nested inside of a loop";
  }

  Operation *wrapper = loopOp->getParentOp();
  if (auto wsloopOp = dyn_cast<WsloopOp>(wrapper)) {
    IntegerAttr orderedAttr = wsloopOp.getOrderedAttr();
    if (!orderedAttr)
      return op.emitOpError() << "the enclosing worksharing-loop region must "
                                 "have an ordered clause";

    if (hasRegion && orderedAttr.getInt() != 0)
      return op.emitOpError() << "the enclosing loop's ordered clause must not "
                                 "have a parameter present";

    if (!hasRegion && orderedAttr.getInt() == 0)
      return op.emitOpError() << "the enclosing loop's ordered clause must "
                                 "have a parameter present";
  } else if (!isa<SimdOp>(wrapper)) {
    return op.emitOpError() << "must be nested inside of a worksharing, simd "
                               "or worksharing simd loop";
  }
  return success();
}

void OrderedOp::build(OpBuilder &builder, OperationState &state,
                      const OrderedOperands &clauses) {
  OrderedOp::build(builder, state, clauses.doacrossDependType,
                   clauses.doacrossNumLoops, clauses.doacrossDependVars);
}

LogicalResult OrderedOp::verify() {
  if (failed(verifyOrderedParent(**this)))
    return failure();

  auto wrapper = (*this)->getParentOfType<WsloopOp>();
  if (!wrapper || *wrapper.getOrdered() != *getDoacrossNumLoops())
    return emitOpError() << "number of variables in depend clause does not "
                         << "match number of iteration variables in the "
                         << "doacross loop";

  return success();
}

void OrderedRegionOp::build(OpBuilder &builder, OperationState &state,
                            const OrderedRegionOperands &clauses) {
  OrderedRegionOp::build(builder, state, clauses.parLevelSimd);
}

LogicalResult OrderedRegionOp::verify() {
  // TODO: The code generation for ordered simd directive is not supported yet.
  if (getParLevelSimd())
    return failure();

  return verifyOrderedParent(**this);
}

//===----------------------------------------------------------------------===//
// TaskwaitOp
//===----------------------------------------------------------------------===//

void TaskwaitOp::build(OpBuilder &builder, OperationState &state,
                       const TaskwaitOperands &clauses) {
  // TODO Store clauses in op: dependKinds, dependVars, nowait.
  TaskwaitOp::build(builder, state, /*depend_kinds=*/nullptr,
                    /*depend_vars=*/{}, /*nowait=*/nullptr);
}

//===----------------------------------------------------------------------===//
// Verifier for AtomicReadOp
//===----------------------------------------------------------------------===//

LogicalResult AtomicReadOp::verify() {
  if (verifyCommon().failed())
    return mlir::failure();

  if (auto mo = getMemoryOrder()) {
    if (*mo == ClauseMemoryOrderKind::Acq_rel ||
        *mo == ClauseMemoryOrderKind::Release) {
      return emitError(
          "memory-order must not be acq_rel or release for atomic reads");
    }
  }
  return verifySynchronizationHint(*this, getHint());
}

//===----------------------------------------------------------------------===//
// Verifier for AtomicWriteOp
//===----------------------------------------------------------------------===//

LogicalResult AtomicWriteOp::verify() {
  if (verifyCommon().failed())
    return mlir::failure();

  if (auto mo = getMemoryOrder()) {
    if (*mo == ClauseMemoryOrderKind::Acq_rel ||
        *mo == ClauseMemoryOrderKind::Acquire) {
      return emitError(
          "memory-order must not be acq_rel or acquire for atomic writes");
    }
  }
  return verifySynchronizationHint(*this, getHint());
}

//===----------------------------------------------------------------------===//
// Verifier for AtomicUpdateOp
//===----------------------------------------------------------------------===//

LogicalResult AtomicUpdateOp::canonicalize(AtomicUpdateOp op,
                                           PatternRewriter &rewriter) {
  if (op.isNoOp()) {
    rewriter.eraseOp(op);
    return success();
  }
  if (Value writeVal = op.getWriteOpVal()) {
    rewriter.replaceOpWithNewOp<AtomicWriteOp>(
        op, op.getX(), writeVal, op.getHintAttr(), op.getMemoryOrderAttr());
    return success();
  }
  return failure();
}

LogicalResult AtomicUpdateOp::verify() {
  if (verifyCommon().failed())
    return mlir::failure();

  if (auto mo = getMemoryOrder()) {
    if (*mo == ClauseMemoryOrderKind::Acq_rel ||
        *mo == ClauseMemoryOrderKind::Acquire) {
      return emitError(
          "memory-order must not be acq_rel or acquire for atomic updates");
    }
  }

  return verifySynchronizationHint(*this, getHint());
}

LogicalResult AtomicUpdateOp::verifyRegions() { return verifyRegionsCommon(); }

//===----------------------------------------------------------------------===//
// Verifier for AtomicCaptureOp
//===----------------------------------------------------------------------===//

AtomicReadOp AtomicCaptureOp::getAtomicReadOp() {
  if (auto op = dyn_cast<AtomicReadOp>(getFirstOp()))
    return op;
  return dyn_cast<AtomicReadOp>(getSecondOp());
}

AtomicWriteOp AtomicCaptureOp::getAtomicWriteOp() {
  if (auto op = dyn_cast<AtomicWriteOp>(getFirstOp()))
    return op;
  return dyn_cast<AtomicWriteOp>(getSecondOp());
}

AtomicUpdateOp AtomicCaptureOp::getAtomicUpdateOp() {
  if (auto op = dyn_cast<AtomicUpdateOp>(getFirstOp()))
    return op;
  return dyn_cast<AtomicUpdateOp>(getSecondOp());
}

LogicalResult AtomicCaptureOp::verify() {
  return verifySynchronizationHint(*this, getHint());
}

LogicalResult AtomicCaptureOp::verifyRegions() {
  if (verifyRegionsCommon().failed())
    return mlir::failure();

  if (getFirstOp()->getAttr("hint") || getSecondOp()->getAttr("hint"))
    return emitOpError(
        "operations inside capture region must not have hint clause");

  if (getFirstOp()->getAttr("memory_order") ||
      getSecondOp()->getAttr("memory_order"))
    return emitOpError(
        "operations inside capture region must not have memory_order clause");
  return success();
}

//===----------------------------------------------------------------------===//
// CancelOp
//===----------------------------------------------------------------------===//

void CancelOp::build(OpBuilder &builder, OperationState &state,
                     const CancelOperands &clauses) {
  CancelOp::build(builder, state, clauses.cancelDirective, clauses.ifExpr);
}

LogicalResult CancelOp::verify() {
  ClauseCancellationConstructType cct = getCancelDirective();
  Operation *parentOp = (*this)->getParentOp();

  if (!parentOp) {
    return emitOpError() << "must be used within a region supporting "
                            "cancel directive";
  }

  if ((cct == ClauseCancellationConstructType::Parallel) &&
      !isa<ParallelOp>(parentOp)) {
    return emitOpError() << "cancel parallel must appear "
                         << "inside a parallel region";
  }
  if (cct == ClauseCancellationConstructType::Loop) {
    auto loopOp = dyn_cast<LoopNestOp>(parentOp);
    auto wsloopOp = llvm::dyn_cast_if_present<WsloopOp>(
        loopOp ? loopOp->getParentOp() : nullptr);

    if (!wsloopOp) {
      return emitOpError()
             << "cancel loop must appear inside a worksharing-loop region";
    }
    if (wsloopOp.getNowaitAttr()) {
      return emitError() << "A worksharing construct that is canceled "
                         << "must not have a nowait clause";
    }
    if (wsloopOp.getOrderedAttr()) {
      return emitError() << "A worksharing construct that is canceled "
                         << "must not have an ordered clause";
    }

  } else if (cct == ClauseCancellationConstructType::Sections) {
    if (!(isa<SectionsOp>(parentOp) || isa<SectionOp>(parentOp))) {
      return emitOpError() << "cancel sections must appear "
                           << "inside a sections region";
    }
    if (isa_and_nonnull<SectionsOp>(parentOp->getParentOp()) &&
        cast<SectionsOp>(parentOp->getParentOp()).getNowaitAttr()) {
      return emitError() << "A sections construct that is canceled "
                         << "must not have a nowait clause";
    }
  }
  // TODO : Add more when we support taskgroup.
  return success();
}

//===----------------------------------------------------------------------===//
// CancellationPointOp
//===----------------------------------------------------------------------===//

void CancellationPointOp::build(OpBuilder &builder, OperationState &state,
                                const CancellationPointOperands &clauses) {
  CancellationPointOp::build(builder, state, clauses.cancelDirective);
}

LogicalResult CancellationPointOp::verify() {
  ClauseCancellationConstructType cct = getCancelDirective();
  Operation *parentOp = (*this)->getParentOp();

  if (!parentOp) {
    return emitOpError() << "must be used within a region supporting "
                            "cancellation point directive";
  }

  if ((cct == ClauseCancellationConstructType::Parallel) &&
      !(isa<ParallelOp>(parentOp))) {
    return emitOpError() << "cancellation point parallel must appear "
                         << "inside a parallel region";
  }
  if ((cct == ClauseCancellationConstructType::Loop) &&
      (!isa<LoopNestOp>(parentOp) || !isa<WsloopOp>(parentOp->getParentOp()))) {
    return emitOpError() << "cancellation point loop must appear "
                         << "inside a worksharing-loop region";
  }
  if ((cct == ClauseCancellationConstructType::Sections) &&
      !(isa<SectionsOp>(parentOp) || isa<SectionOp>(parentOp))) {
    return emitOpError() << "cancellation point sections must appear "
                         << "inside a sections region";
  }
  // TODO : Add more when we support taskgroup.
  return success();
}

//===----------------------------------------------------------------------===//
// MapBoundsOp
//===----------------------------------------------------------------------===//

LogicalResult MapBoundsOp::verify() {
  auto extent = getExtent();
  auto upperbound = getUpperBound();
  if (!extent && !upperbound)
    return emitError("expected extent or upperbound.");
  return success();
}

void PrivateClauseOp::build(OpBuilder &odsBuilder, OperationState &odsState,
                            TypeRange /*result_types*/, StringAttr symName,
                            TypeAttr type) {
  PrivateClauseOp::build(
      odsBuilder, odsState, symName, type,
      DataSharingClauseTypeAttr::get(odsBuilder.getContext(),
                                     DataSharingClauseType::Private));
}

LogicalResult PrivateClauseOp::verify() {
  Type symType = getType();

  auto verifyTerminator = [&](Operation *terminator,
                              bool yieldsValue) -> LogicalResult {
    if (!terminator->getBlock()->getSuccessors().empty())
      return success();

    if (!llvm::isa<YieldOp>(terminator))
      return mlir::emitError(terminator->getLoc())
             << "expected exit block terminator to be an `omp.yield` op.";

    YieldOp yieldOp = llvm::cast<YieldOp>(terminator);
    TypeRange yieldedTypes = yieldOp.getResults().getTypes();

    if (!yieldsValue) {
      if (yieldedTypes.empty())
        return success();

      return mlir::emitError(terminator->getLoc())
             << "Did not expect any values to be yielded.";
    }

    if (yieldedTypes.size() == 1 && yieldedTypes.front() == symType)
      return success();

    auto error = mlir::emitError(yieldOp.getLoc())
                 << "Invalid yielded value. Expected type: " << symType
                 << ", got: ";

    if (yieldedTypes.empty())
      error << "None";
    else
      error << yieldedTypes;

    return error;
  };

  auto verifyRegion = [&](Region &region, unsigned expectedNumArgs,
                          StringRef regionName,
                          bool yieldsValue) -> LogicalResult {
    assert(!region.empty());

    if (region.getNumArguments() != expectedNumArgs)
      return mlir::emitError(region.getLoc())
             << "`" << regionName << "`: "
             << "expected " << expectedNumArgs
             << " region arguments, got: " << region.getNumArguments();

    for (Block &block : region) {
      // MLIR will verify the absence of the terminator for us.
      if (!block.mightHaveTerminator())
        continue;

      if (failed(verifyTerminator(block.getTerminator(), yieldsValue)))
        return failure();
    }

    return success();
  };

  if (failed(verifyRegion(getAllocRegion(), /*expectedNumArgs=*/1, "alloc",
                          /*yieldsValue=*/true)))
    return failure();

  DataSharingClauseType dsType = getDataSharingType();

  if (dsType == DataSharingClauseType::Private && !getCopyRegion().empty())
    return emitError("`private` clauses require only an `alloc` region.");

  if (dsType == DataSharingClauseType::FirstPrivate && getCopyRegion().empty())
    return emitError(
        "`firstprivate` clauses require both `alloc` and `copy` regions.");

  if (dsType == DataSharingClauseType::FirstPrivate &&
      failed(verifyRegion(getCopyRegion(), /*expectedNumArgs=*/2, "copy",
                          /*yieldsValue=*/true)))
    return failure();

  if (!getDeallocRegion().empty() &&
      failed(verifyRegion(getDeallocRegion(), /*expectedNumArgs=*/1, "dealloc",
                          /*yieldsValue=*/false)))
    return failure();

  return success();
}

//===----------------------------------------------------------------------===//
// Spec 5.2: Masked construct (10.5)
//===----------------------------------------------------------------------===//

void MaskedOp::build(OpBuilder &builder, OperationState &state,
                     const MaskedOperands &clauses) {
  MaskedOp::build(builder, state, clauses.filteredThreadId);
}

#define GET_ATTRDEF_CLASSES
#include "mlir/Dialect/OpenMP/OpenMPOpsAttributes.cpp.inc"

#define GET_OP_CLASSES
#include "mlir/Dialect/OpenMP/OpenMPOps.cpp.inc"

#define GET_TYPEDEF_CLASSES
#include "mlir/Dialect/OpenMP/OpenMPOpsTypes.cpp.inc"<|MERGE_RESOLUTION|>--- conflicted
+++ resolved
@@ -511,30 +511,6 @@
 static ParseResult parseClauseWithRegionArgs(
     OpAsmParser &parser,
     SmallVectorImpl<OpAsmParser::UnresolvedOperand> &operands,
-<<<<<<< HEAD
-    SmallVectorImpl<Type> &types, DenseBoolArrayAttr &byref, ArrayAttr &symbols,
-    SmallVectorImpl<OpAsmParser::Argument> &regionPrivateArgs,
-    bool parseParens = true) {
-  SmallVector<SymbolRefAttr> reductionVec;
-  SmallVector<bool> isByRefVec;
-  unsigned regionArgOffset = regionPrivateArgs.size();
-
-  OpAsmParser::Delimiter delimiter = parseParens ? OpAsmParser::Delimiter::Paren
-                                                 : OpAsmParser::Delimiter::None;
-
-  if (failed(
-          parser.parseCommaSeparatedList(delimiter, [&]() {
-            ParseResult optionalByref = parser.parseOptionalKeyword("byref");
-            if (parser.parseAttribute(reductionVec.emplace_back()) ||
-                parser.parseOperand(operands.emplace_back()) ||
-                parser.parseArrow() ||
-                parser.parseArgument(regionPrivateArgs.emplace_back()) ||
-                parser.parseColonType(types.emplace_back()))
-              return failure();
-            isByRefVec.push_back(optionalByref.succeeded());
-            return success();
-          })))
-=======
     SmallVectorImpl<Type> &types,
     SmallVectorImpl<OpAsmParser::Argument> &regionPrivateArgs,
     ArrayAttr *symbols = nullptr, DenseBoolArrayAttr *byref = nullptr) {
@@ -577,7 +553,6 @@
     return failure();
 
   if (parser.parseRParen())
->>>>>>> 66f84c8b
     return failure();
 
   auto *argsBegin = regionPrivateArgs.begin();
@@ -621,35 +596,20 @@
     if (!reductionArgs)
       return failure();
 
-<<<<<<< HEAD
-  if (succeeded(parser.parseOptionalKeyword("reduction"))) {
-    if (failed(parseClauseWithRegionArgs(parser, reductionVars,
-                                         reductionTypes, reductionByref,
-                                         reductionSyms, regionPrivateArgs)))
-=======
     if (failed(parseClauseWithRegionArgs(parser, reductionArgs->vars,
                                          reductionArgs->types, entryBlockArgs,
                                          &reductionArgs->syms)))
->>>>>>> 66f84c8b
       return failure();
   }
   return success();
 }
 
-<<<<<<< HEAD
-  if (succeeded(parser.parseOptionalKeyword("private"))) {
-    auto privateByref = DenseBoolArrayAttr::get(parser.getContext(), {});
-    if (failed(parseClauseWithRegionArgs(parser, privateVars,
-                                         privateTypes, privateByref,
-                                         privateSyms, regionPrivateArgs)))
-=======
 static ParseResult parseBlockArgClause(
     OpAsmParser &parser,
     llvm::SmallVectorImpl<OpAsmParser::Argument> &entryBlockArgs,
     StringRef keyword, std::optional<ReductionParseArgs> reductionArgs) {
   if (succeeded(parser.parseOptionalKeyword(keyword))) {
     if (!reductionArgs)
->>>>>>> 66f84c8b
       return failure();
 
     if (failed(parseClauseWithRegionArgs(
@@ -768,26 +728,6 @@
     SmallVectorImpl<OpAsmParser::UnresolvedOperand> &reductionVars,
     SmallVectorImpl<Type> &reductionTypes, DenseBoolArrayAttr &reductionByref,
     ArrayAttr &reductionSyms) {
-<<<<<<< HEAD
-  llvm::SmallVector<OpAsmParser::Argument> regionPrivateArgs;
-  return parseClauseWithRegionArgs(parser, reductionVars, reductionTypes,
-                                   reductionByref, reductionSyms,
-                                   regionPrivateArgs, /*parseParens=*/false);
-}
-
-/// Print Reduction clause
-static void printReductionVarList(OpAsmPrinter &p, Operation *op,
-                                  OperandRange reductionVars,
-                                  TypeRange reductionTypes,
-                                  DenseBoolArrayAttr reductionByref,
-                                  ArrayAttr reductionSyms) {
-  if (reductionSyms) {
-    auto *argsBegin = op->getRegion(0).front().getArguments().begin();
-    MutableArrayRef argsSubrange(argsBegin, argsBegin + reductionTypes.size());
-    printClauseWithRegionArgs(p, op, argsSubrange, llvm::StringRef(),
-                              reductionVars, reductionTypes, reductionByref,
-                              reductionSyms);
-=======
   AllRegionParseArgs args;
   args.privateArgs.emplace(privateVars, privateTypes, privateSyms);
   args.reductionArgs.emplace(reductionVars, reductionTypes, reductionByref,
@@ -869,7 +809,6 @@
   if (!symbols) {
     llvm::SmallVector<Attribute> values(operands.size(), nullptr);
     symbols = ArrayAttr::get(ctx, values);
->>>>>>> 66f84c8b
   }
 
   if (!byref) {
@@ -2105,40 +2044,8 @@
 // LoopWrapperInterface
 //===----------------------------------------------------------------------===//
 
-<<<<<<< HEAD
-ParseResult
-parseWsloop(OpAsmParser &parser, Region &region,
-            SmallVectorImpl<OpAsmParser::UnresolvedOperand> &reductionOperands,
-            SmallVectorImpl<Type> &reductionTypes,
-            DenseBoolArrayAttr &reductionByRef, ArrayAttr &reductionSymbols) {
-  // Parse an optional reduction clause
-  llvm::SmallVector<OpAsmParser::Argument> privates;
-  if (succeeded(parser.parseOptionalKeyword("reduction"))) {
-    if (failed(parseClauseWithRegionArgs(parser, reductionOperands,
-                                         reductionTypes, reductionByRef,
-                                         reductionSymbols, privates)))
-      return failure();
-  }
-  return parser.parseRegion(region, privates);
-}
-
-void printWsloop(OpAsmPrinter &p, Operation *op, Region &region,
-                 ValueRange reductionOperands, TypeRange reductionTypes,
-                 DenseBoolArrayAttr isByRef, ArrayAttr reductionSymbols) {
-  if (reductionSymbols) {
-    auto reductionArgs = region.front().getArguments();
-    printClauseWithRegionArgs(p, op, reductionArgs, "reduction",
-                              reductionOperands, reductionTypes, isByRef,
-                              reductionSymbols);
-  }
-  p.printRegion(region, /*printEntryBlockArgs=*/false);
-}
-
-static LogicalResult verifyLoopWrapperInterface(Operation *op) {
-=======
 LogicalResult LoopWrapperInterface::verifyImpl() {
   Operation *op = this->getOperation();
->>>>>>> 66f84c8b
   if (op->getNumRegions() != 1)
     return emitOpError() << "loop wrapper contains multiple regions";
 
