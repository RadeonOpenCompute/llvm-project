//===- OpenMPDialect.cpp - MLIR Dialect for OpenMP implementation ---------===//
//
// Part of the LLVM Project, under the Apache License v2.0 with LLVM Exceptions.
// See https://llvm.org/LICENSE.txt for license information.
// SPDX-License-Identifier: Apache-2.0 WITH LLVM-exception
//
//===----------------------------------------------------------------------===//
//
// This file implements the OpenMP dialect and its operations.
//
//===----------------------------------------------------------------------===//

#include "mlir/Dialect/OpenMP/OpenMPDialect.h"
#include "mlir/Dialect/Func/IR/FuncOps.h"
#include "mlir/Dialect/LLVMIR/LLVMTypes.h"
#include "mlir/Dialect/OpenACCMPCommon/Interfaces/AtomicInterfaces.h"
#include "mlir/IR/Attributes.h"
#include "mlir/IR/DialectImplementation.h"
#include "mlir/IR/OpImplementation.h"
#include "mlir/IR/OperationSupport.h"

#include "llvm/ADT/BitVector.h"
#include "llvm/ADT/STLExtras.h"
#include "llvm/ADT/STLForwardCompat.h"
#include "llvm/ADT/SmallString.h"
#include "llvm/ADT/StringExtras.h"
#include "llvm/ADT/StringRef.h"
#include "llvm/ADT/TypeSwitch.h"
#include "llvm/Frontend/OpenMP/OMPConstants.h"
#include <cstddef>
#include <iterator>
#include <optional>

#include "mlir/Dialect/OpenMP/OpenMPOpsDialect.cpp.inc"
#include "mlir/Dialect/OpenMP/OpenMPOpsEnums.cpp.inc"
#include "mlir/Dialect/OpenMP/OpenMPOpsInterfaces.cpp.inc"
#include "mlir/Dialect/OpenMP/OpenMPTypeInterfaces.cpp.inc"
#include "mlir/Support/LogicalResult.h"

using namespace mlir;
using namespace mlir::omp;

static ArrayAttr makeArrayAttr(MLIRContext *context,
                               llvm::ArrayRef<Attribute> attrs) {
  return attrs.empty() ? nullptr : ArrayAttr::get(context, attrs);
}

namespace {
struct MemRefPointerLikeModel
    : public PointerLikeType::ExternalModel<MemRefPointerLikeModel,
                                            MemRefType> {
  Type getElementType(Type pointer) const {
    return llvm::cast<MemRefType>(pointer).getElementType();
  }
};

struct LLVMPointerPointerLikeModel
    : public PointerLikeType::ExternalModel<LLVMPointerPointerLikeModel,
                                            LLVM::LLVMPointerType> {
  Type getElementType(Type pointer) const { return Type(); }
};
} // namespace

void OpenMPDialect::initialize() {
  addOperations<
#define GET_OP_LIST
#include "mlir/Dialect/OpenMP/OpenMPOps.cpp.inc"
      >();
  addAttributes<
#define GET_ATTRDEF_LIST
#include "mlir/Dialect/OpenMP/OpenMPOpsAttributes.cpp.inc"
      >();
  addTypes<
#define GET_TYPEDEF_LIST
#include "mlir/Dialect/OpenMP/OpenMPOpsTypes.cpp.inc"
      >();

  MemRefType::attachInterface<MemRefPointerLikeModel>(*getContext());
  LLVM::LLVMPointerType::attachInterface<LLVMPointerPointerLikeModel>(
      *getContext());

  // Attach default offload module interface to module op to access
  // offload functionality through
  mlir::ModuleOp::attachInterface<mlir::omp::OffloadModuleDefaultModel>(
      *getContext());

  // Attach default declare target interfaces to operations which can be marked
  // as declare target (Global Operations and Functions/Subroutines in dialects
  // that Fortran (or other languages that lower to MLIR) translates too
  mlir::LLVM::GlobalOp::attachInterface<
      mlir::omp::DeclareTargetDefaultModel<mlir::LLVM::GlobalOp>>(
      *getContext());
  mlir::LLVM::LLVMFuncOp::attachInterface<
      mlir::omp::DeclareTargetDefaultModel<mlir::LLVM::LLVMFuncOp>>(
      *getContext());
  mlir::func::FuncOp::attachInterface<
      mlir::omp::DeclareTargetDefaultModel<mlir::func::FuncOp>>(*getContext());
}

//===----------------------------------------------------------------------===//
// Parser and printer for Allocate Clause
//===----------------------------------------------------------------------===//

/// Parse an allocate clause with allocators and a list of operands with types.
///
/// allocate-operand-list :: = allocate-operand |
///                            allocator-operand `,` allocate-operand-list
/// allocate-operand :: = ssa-id-and-type -> ssa-id-and-type
/// ssa-id-and-type ::= ssa-id `:` type
static ParseResult parseAllocateAndAllocator(
    OpAsmParser &parser,
    SmallVectorImpl<OpAsmParser::UnresolvedOperand> &operandsAllocate,
    SmallVectorImpl<Type> &typesAllocate,
    SmallVectorImpl<OpAsmParser::UnresolvedOperand> &operandsAllocator,
    SmallVectorImpl<Type> &typesAllocator) {

  return parser.parseCommaSeparatedList([&]() {
    OpAsmParser::UnresolvedOperand operand;
    Type type;
    if (parser.parseOperand(operand) || parser.parseColonType(type))
      return failure();
    operandsAllocator.push_back(operand);
    typesAllocator.push_back(type);
    if (parser.parseArrow())
      return failure();
    if (parser.parseOperand(operand) || parser.parseColonType(type))
      return failure();

    operandsAllocate.push_back(operand);
    typesAllocate.push_back(type);
    return success();
  });
}

/// Print allocate clause
static void printAllocateAndAllocator(OpAsmPrinter &p, Operation *op,
                                      OperandRange varsAllocate,
                                      TypeRange typesAllocate,
                                      OperandRange varsAllocator,
                                      TypeRange typesAllocator) {
  for (unsigned i = 0; i < varsAllocate.size(); ++i) {
    std::string separator = i == varsAllocate.size() - 1 ? "" : ", ";
    p << varsAllocator[i] << " : " << typesAllocator[i] << " -> ";
    p << varsAllocate[i] << " : " << typesAllocate[i] << separator;
  }
}

//===----------------------------------------------------------------------===//
// Parser and printer for a clause attribute (StringEnumAttr)
//===----------------------------------------------------------------------===//

template <typename ClauseAttr>
static ParseResult parseClauseAttr(AsmParser &parser, ClauseAttr &attr) {
  using ClauseT = decltype(std::declval<ClauseAttr>().getValue());
  StringRef enumStr;
  SMLoc loc = parser.getCurrentLocation();
  if (parser.parseKeyword(&enumStr))
    return failure();
  if (std::optional<ClauseT> enumValue = symbolizeEnum<ClauseT>(enumStr)) {
    attr = ClauseAttr::get(parser.getContext(), *enumValue);
    return success();
  }
  return parser.emitError(loc, "invalid clause value: '") << enumStr << "'";
}

template <typename ClauseAttr>
void printClauseAttr(OpAsmPrinter &p, Operation *op, ClauseAttr attr) {
  p << stringifyEnum(attr.getValue());
}

//===----------------------------------------------------------------------===//
// Parser and printer for Linear Clause
//===----------------------------------------------------------------------===//

/// linear ::= `linear` `(` linear-list `)`
/// linear-list := linear-val | linear-val linear-list
/// linear-val := ssa-id-and-type `=` ssa-id-and-type
static ParseResult
parseLinearClause(OpAsmParser &parser,
                  SmallVectorImpl<OpAsmParser::UnresolvedOperand> &vars,
                  SmallVectorImpl<Type> &types,
                  SmallVectorImpl<OpAsmParser::UnresolvedOperand> &stepVars) {
  return parser.parseCommaSeparatedList([&]() {
    OpAsmParser::UnresolvedOperand var;
    Type type;
    OpAsmParser::UnresolvedOperand stepVar;
    if (parser.parseOperand(var) || parser.parseEqual() ||
        parser.parseOperand(stepVar) || parser.parseColonType(type))
      return failure();

    vars.push_back(var);
    types.push_back(type);
    stepVars.push_back(stepVar);
    return success();
  });
}

/// Print Linear Clause
static void printLinearClause(OpAsmPrinter &p, Operation *op,
                              ValueRange linearVars, TypeRange linearVarTypes,
                              ValueRange linearStepVars) {
  size_t linearVarsSize = linearVars.size();
  for (unsigned i = 0; i < linearVarsSize; ++i) {
    std::string separator = i == linearVarsSize - 1 ? "" : ", ";
    p << linearVars[i];
    if (linearStepVars.size() > i)
      p << " = " << linearStepVars[i];
    p << " : " << linearVars[i].getType() << separator;
  }
}

//===----------------------------------------------------------------------===//
// Verifier for Nontemporal Clause
//===----------------------------------------------------------------------===//

static LogicalResult
verifyNontemporalClause(Operation *op, OperandRange nontemporalVariables) {

  // Check if each var is unique - OpenMP 5.0 -> 2.9.3.1 section
  DenseSet<Value> nontemporalItems;
  for (const auto &it : nontemporalVariables)
    if (!nontemporalItems.insert(it).second)
      return op->emitOpError() << "nontemporal variable used more than once";

  return success();
}

//===----------------------------------------------------------------------===//
// Parser, verifier and printer for Aligned Clause
//===----------------------------------------------------------------------===//
static LogicalResult
verifyAlignedClause(Operation *op, std::optional<ArrayAttr> alignmentValues,
                    OperandRange alignedVariables) {
  // Check if number of alignment values equals to number of aligned variables
  if (!alignedVariables.empty()) {
    if (!alignmentValues || alignmentValues->size() != alignedVariables.size())
      return op->emitOpError()
             << "expected as many alignment values as aligned variables";
  } else {
    if (alignmentValues)
      return op->emitOpError() << "unexpected alignment values attribute";
    return success();
  }

  // Check if each var is aligned only once - OpenMP 4.5 -> 2.8.1 section
  DenseSet<Value> alignedItems;
  for (auto it : alignedVariables)
    if (!alignedItems.insert(it).second)
      return op->emitOpError() << "aligned variable used more than once";

  if (!alignmentValues)
    return success();

  // Check if all alignment values are positive - OpenMP 4.5 -> 2.8.1 section
  for (unsigned i = 0; i < (*alignmentValues).size(); ++i) {
    if (auto intAttr = llvm::dyn_cast<IntegerAttr>((*alignmentValues)[i])) {
      if (intAttr.getValue().sle(0))
        return op->emitOpError() << "alignment should be greater than 0";
    } else {
      return op->emitOpError() << "expected integer alignment";
    }
  }

  return success();
}

/// aligned ::= `aligned` `(` aligned-list `)`
/// aligned-list := aligned-val | aligned-val aligned-list
/// aligned-val := ssa-id-and-type `->` alignment
static ParseResult parseAlignedClause(
    OpAsmParser &parser,
    SmallVectorImpl<OpAsmParser::UnresolvedOperand> &alignedItems,
    SmallVectorImpl<Type> &types, ArrayAttr &alignmentValues) {
  SmallVector<Attribute> alignmentVec;
  if (failed(parser.parseCommaSeparatedList([&]() {
        if (parser.parseOperand(alignedItems.emplace_back()) ||
            parser.parseColonType(types.emplace_back()) ||
            parser.parseArrow() ||
            parser.parseAttribute(alignmentVec.emplace_back())) {
          return failure();
        }
        return success();
      })))
    return failure();
  SmallVector<Attribute> alignments(alignmentVec.begin(), alignmentVec.end());
  alignmentValues = ArrayAttr::get(parser.getContext(), alignments);
  return success();
}

/// Print Aligned Clause
static void printAlignedClause(OpAsmPrinter &p, Operation *op,
                               ValueRange alignedVars,
                               TypeRange alignedVarTypes,
                               std::optional<ArrayAttr> alignmentValues) {
  for (unsigned i = 0; i < alignedVars.size(); ++i) {
    if (i != 0)
      p << ", ";
    p << alignedVars[i] << " : " << alignedVars[i].getType();
    p << " -> " << (*alignmentValues)[i];
  }
}

//===----------------------------------------------------------------------===//
// Parser, printer and verifier for Schedule Clause
//===----------------------------------------------------------------------===//

static ParseResult
verifyScheduleModifiers(OpAsmParser &parser,
                        SmallVectorImpl<SmallString<12>> &modifiers) {
  if (modifiers.size() > 2)
    return parser.emitError(parser.getNameLoc()) << " unexpected modifier(s)";
  for (const auto &mod : modifiers) {
    // Translate the string. If it has no value, then it was not a valid
    // modifier!
    auto symbol = symbolizeScheduleModifier(mod);
    if (!symbol)
      return parser.emitError(parser.getNameLoc())
             << " unknown modifier type: " << mod;
  }

  // If we have one modifier that is "simd", then stick a "none" modiifer in
  // index 0.
  if (modifiers.size() == 1) {
    if (symbolizeScheduleModifier(modifiers[0]) == ScheduleModifier::simd) {
      modifiers.push_back(modifiers[0]);
      modifiers[0] = stringifyScheduleModifier(ScheduleModifier::none);
    }
  } else if (modifiers.size() == 2) {
    // If there are two modifier:
    // First modifier should not be simd, second one should be simd
    if (symbolizeScheduleModifier(modifiers[0]) == ScheduleModifier::simd ||
        symbolizeScheduleModifier(modifiers[1]) != ScheduleModifier::simd)
      return parser.emitError(parser.getNameLoc())
             << " incorrect modifier order";
  }
  return success();
}

/// schedule ::= `schedule` `(` sched-list `)`
/// sched-list ::= sched-val | sched-val sched-list |
///                sched-val `,` sched-modifier
/// sched-val ::= sched-with-chunk | sched-wo-chunk
/// sched-with-chunk ::= sched-with-chunk-types (`=` ssa-id-and-type)?
/// sched-with-chunk-types ::= `static` | `dynamic` | `guided`
/// sched-wo-chunk ::=  `auto` | `runtime`
/// sched-modifier ::=  sched-mod-val | sched-mod-val `,` sched-mod-val
/// sched-mod-val ::=  `monotonic` | `nonmonotonic` | `simd` | `none`
static ParseResult parseScheduleClause(
    OpAsmParser &parser, ClauseScheduleKindAttr &scheduleAttr,
    ScheduleModifierAttr &scheduleModifier, UnitAttr &simdModifier,
    std::optional<OpAsmParser::UnresolvedOperand> &chunkSize, Type &chunkType) {
  StringRef keyword;
  if (parser.parseKeyword(&keyword))
    return failure();
  std::optional<mlir::omp::ClauseScheduleKind> schedule =
      symbolizeClauseScheduleKind(keyword);
  if (!schedule)
    return parser.emitError(parser.getNameLoc()) << " expected schedule kind";

  scheduleAttr = ClauseScheduleKindAttr::get(parser.getContext(), *schedule);
  switch (*schedule) {
  case ClauseScheduleKind::Static:
  case ClauseScheduleKind::Dynamic:
  case ClauseScheduleKind::Guided:
    if (succeeded(parser.parseOptionalEqual())) {
      chunkSize = OpAsmParser::UnresolvedOperand{};
      if (parser.parseOperand(*chunkSize) || parser.parseColonType(chunkType))
        return failure();
    } else {
      chunkSize = std::nullopt;
    }
    break;
  case ClauseScheduleKind::Auto:
  case ClauseScheduleKind::Runtime:
    chunkSize = std::nullopt;
  }

  // If there is a comma, we have one or more modifiers..
  SmallVector<SmallString<12>> modifiers;
  while (succeeded(parser.parseOptionalComma())) {
    StringRef mod;
    if (parser.parseKeyword(&mod))
      return failure();
    modifiers.push_back(mod);
  }

  if (verifyScheduleModifiers(parser, modifiers))
    return failure();

  if (!modifiers.empty()) {
    SMLoc loc = parser.getCurrentLocation();
    if (std::optional<ScheduleModifier> mod =
            symbolizeScheduleModifier(modifiers[0])) {
      scheduleModifier = ScheduleModifierAttr::get(parser.getContext(), *mod);
    } else {
      return parser.emitError(loc, "invalid schedule modifier");
    }
    // Only SIMD attribute is allowed here!
    if (modifiers.size() > 1) {
      assert(symbolizeScheduleModifier(modifiers[1]) == ScheduleModifier::simd);
      simdModifier = UnitAttr::get(parser.getBuilder().getContext());
    }
  }

  return success();
}

/// Print schedule clause
static void printScheduleClause(OpAsmPrinter &p, Operation *op,
                                ClauseScheduleKindAttr schedAttr,
                                ScheduleModifierAttr modifier, UnitAttr simd,
                                Value scheduleChunkVar,
                                Type scheduleChunkType) {
  p << stringifyClauseScheduleKind(schedAttr.getValue());
  if (scheduleChunkVar)
    p << " = " << scheduleChunkVar << " : " << scheduleChunkVar.getType();
  if (modifier)
    p << ", " << stringifyScheduleModifier(modifier.getValue());
  if (simd)
    p << ", simd";
}

//===----------------------------------------------------------------------===//
// Parser, printer and verifier for ReductionVarList
//===----------------------------------------------------------------------===//

ParseResult parseClauseWithRegionArgs(
    OpAsmParser &parser, Region &region,
    SmallVectorImpl<OpAsmParser::UnresolvedOperand> &operands,
    SmallVectorImpl<Type> &types, ArrayAttr &symbols,
    SmallVectorImpl<OpAsmParser::Argument> &regionPrivateArgs) {
  SmallVector<SymbolRefAttr> reductionVec;
  unsigned regionArgOffset = regionPrivateArgs.size();

  if (failed(
          parser.parseCommaSeparatedList(OpAsmParser::Delimiter::Paren, [&]() {
            if (parser.parseAttribute(reductionVec.emplace_back()) ||
                parser.parseOperand(operands.emplace_back()) ||
                parser.parseArrow() ||
                parser.parseArgument(regionPrivateArgs.emplace_back()) ||
                parser.parseColonType(types.emplace_back()))
              return failure();
            return success();
          })))
    return failure();

  auto *argsBegin = regionPrivateArgs.begin();
  MutableArrayRef argsSubrange(argsBegin + regionArgOffset,
                               argsBegin + regionArgOffset + types.size());
  for (auto [prv, type] : llvm::zip_equal(argsSubrange, types)) {
    prv.type = type;
  }
  SmallVector<Attribute> reductions(reductionVec.begin(), reductionVec.end());
  symbols = ArrayAttr::get(parser.getContext(), reductions);
  return success();
}

static void printClauseWithRegionArgs(OpAsmPrinter &p, Operation *op,
                                      ValueRange argsSubrange,
                                      StringRef clauseName, ValueRange operands,
                                      TypeRange types, ArrayAttr symbols) {
  if (!clauseName.empty())
    p << clauseName << "(";

  llvm::interleaveComma(
      llvm::zip_equal(symbols, operands, argsSubrange, types), p, [&p](auto t) {
        auto [sym, op, arg, type] = t;
        p << sym << " " << op << " -> " << arg << " : " << type;
      });

  if (!clauseName.empty())
    p << ") ";
}

static ParseResult parseParallelRegion(
    OpAsmParser &parser, Region &region,
    SmallVectorImpl<OpAsmParser::UnresolvedOperand> &reductionVarOperands,
    SmallVectorImpl<Type> &reductionVarTypes, ArrayAttr &reductionSymbols,
    llvm::SmallVectorImpl<OpAsmParser::UnresolvedOperand> &privateVarOperands,
    llvm::SmallVectorImpl<Type> &privateVarsTypes,
    ArrayAttr &privatizerSymbols) {
  llvm::SmallVector<OpAsmParser::Argument> regionPrivateArgs;

  if (succeeded(parser.parseOptionalKeyword("reduction"))) {
    if (failed(parseClauseWithRegionArgs(parser, region, reductionVarOperands,
                                         reductionVarTypes, reductionSymbols,
                                         regionPrivateArgs)))
      return failure();
  }

  if (succeeded(parser.parseOptionalKeyword("private"))) {
    if (failed(parseClauseWithRegionArgs(parser, region, privateVarOperands,
                                         privateVarsTypes, privatizerSymbols,
                                         regionPrivateArgs)))
      return failure();
  }

  return parser.parseRegion(region, regionPrivateArgs);
}

static void printParallelRegion(OpAsmPrinter &p, Operation *op, Region &region,
                                ValueRange reductionVarOperands,
                                TypeRange reductionVarTypes,
                                ArrayAttr reductionSymbols,
                                ValueRange privateVarOperands,
                                TypeRange privateVarTypes,
                                ArrayAttr privatizerSymbols) {
  if (reductionSymbols) {
    auto *argsBegin = region.front().getArguments().begin();
    MutableArrayRef argsSubrange(argsBegin,
                                 argsBegin + reductionVarTypes.size());
    printClauseWithRegionArgs(p, op, argsSubrange, "reduction",
                              reductionVarOperands, reductionVarTypes,
                              reductionSymbols);
  }

  if (privatizerSymbols) {
    auto *argsBegin = region.front().getArguments().begin();
    MutableArrayRef argsSubrange(argsBegin + reductionVarOperands.size(),
                                 argsBegin + reductionVarOperands.size() +
                                     privateVarTypes.size());
    printClauseWithRegionArgs(p, op, argsSubrange, "private",
                              privateVarOperands, privateVarTypes,
                              privatizerSymbols);
  }

  p.printRegion(region, /*printEntryBlockArgs=*/false);
}

/// reduction-entry-list ::= reduction-entry
///                        | reduction-entry-list `,` reduction-entry
/// reduction-entry ::= symbol-ref `->` ssa-id `:` type
static ParseResult
parseReductionVarList(OpAsmParser &parser,
                      SmallVectorImpl<OpAsmParser::UnresolvedOperand> &operands,
                      SmallVectorImpl<Type> &types,
                      ArrayAttr &redcuctionSymbols) {
  SmallVector<SymbolRefAttr> reductionVec;
  if (failed(parser.parseCommaSeparatedList([&]() {
        if (parser.parseAttribute(reductionVec.emplace_back()) ||
            parser.parseArrow() ||
            parser.parseOperand(operands.emplace_back()) ||
            parser.parseColonType(types.emplace_back()))
          return failure();
        return success();
      })))
    return failure();
  SmallVector<Attribute> reductions(reductionVec.begin(), reductionVec.end());
  redcuctionSymbols = ArrayAttr::get(parser.getContext(), reductions);
  return success();
}

/// Print Reduction clause
static void printReductionVarList(OpAsmPrinter &p, Operation *op,
                                  OperandRange reductionVars,
                                  TypeRange reductionTypes,
                                  std::optional<ArrayAttr> reductions) {
  for (unsigned i = 0, e = reductions->size(); i < e; ++i) {
    if (i != 0)
      p << ", ";
    p << (*reductions)[i] << " -> " << reductionVars[i] << " : "
      << reductionVars[i].getType();
  }
}

/// Verifies Reduction Clause
static LogicalResult verifyReductionVarList(Operation *op,
                                            std::optional<ArrayAttr> reductions,
                                            OperandRange reductionVars) {
  if (!reductionVars.empty()) {
    if (!reductions || reductions->size() != reductionVars.size())
      return op->emitOpError()
             << "expected as many reduction symbol references "
                "as reduction variables";
  } else {
    if (reductions)
      return op->emitOpError() << "unexpected reduction symbol references";
    return success();
  }

  // TODO: The followings should be done in
  // SymbolUserOpInterface::verifySymbolUses.
  DenseSet<Value> accumulators;
  for (auto args : llvm::zip(reductionVars, *reductions)) {
    Value accum = std::get<0>(args);

    if (!accumulators.insert(accum).second)
      return op->emitOpError() << "accumulator variable used more than once";

    Type varType = accum.getType();
    auto symbolRef = llvm::cast<SymbolRefAttr>(std::get<1>(args));
    auto decl =
        SymbolTable::lookupNearestSymbolFrom<DeclareReductionOp>(op, symbolRef);
    if (!decl)
      return op->emitOpError() << "expected symbol reference " << symbolRef
                               << " to point to a reduction declaration";

    if (decl.getAccumulatorType() && decl.getAccumulatorType() != varType)
      return op->emitOpError()
             << "expected accumulator (" << varType
             << ") to be the same type as reduction declaration ("
             << decl.getAccumulatorType() << ")";
  }

  return success();
}

//===----------------------------------------------------------------------===//
// Parser, printer and verifier for CopyPrivateVarList
//===----------------------------------------------------------------------===//

/// copyprivate-entry-list ::= copyprivate-entry
///                          | copyprivate-entry-list `,` copyprivate-entry
/// copyprivate-entry ::= ssa-id `->` symbol-ref `:` type
static ParseResult parseCopyPrivateVarList(
    OpAsmParser &parser,
    SmallVectorImpl<OpAsmParser::UnresolvedOperand> &operands,
    SmallVectorImpl<Type> &types, ArrayAttr &copyPrivateSymbols) {
  SmallVector<SymbolRefAttr> copyPrivateFuncsVec;
  if (failed(parser.parseCommaSeparatedList([&]() {
        if (parser.parseOperand(operands.emplace_back()) ||
            parser.parseArrow() ||
            parser.parseAttribute(copyPrivateFuncsVec.emplace_back()) ||
            parser.parseColonType(types.emplace_back()))
          return failure();
        return success();
      })))
    return failure();
  SmallVector<Attribute> copyPrivateFuncs(copyPrivateFuncsVec.begin(),
                                          copyPrivateFuncsVec.end());
  copyPrivateSymbols = ArrayAttr::get(parser.getContext(), copyPrivateFuncs);
  return success();
}

/// Print CopyPrivate clause
static void printCopyPrivateVarList(OpAsmPrinter &p, Operation *op,
                                    OperandRange copyPrivateVars,
                                    TypeRange copyPrivateTypes,
                                    std::optional<ArrayAttr> copyPrivateFuncs) {
  if (!copyPrivateFuncs.has_value())
    return;
  llvm::interleaveComma(
      llvm::zip(copyPrivateVars, *copyPrivateFuncs, copyPrivateTypes), p,
      [&](const auto &args) {
        p << std::get<0>(args) << " -> " << std::get<1>(args) << " : "
          << std::get<2>(args);
      });
}

/// Verifies CopyPrivate Clause
static LogicalResult
verifyCopyPrivateVarList(Operation *op, OperandRange copyPrivateVars,
                         std::optional<ArrayAttr> copyPrivateFuncs) {
  size_t copyPrivateFuncsSize =
      copyPrivateFuncs.has_value() ? copyPrivateFuncs->size() : 0;
  if (copyPrivateFuncsSize != copyPrivateVars.size())
    return op->emitOpError() << "inconsistent number of copyPrivate vars (= "
                             << copyPrivateVars.size()
                             << ") and functions (= " << copyPrivateFuncsSize
                             << "), both must be equal";
  if (!copyPrivateFuncs.has_value())
    return success();

  for (auto copyPrivateVarAndFunc :
       llvm::zip(copyPrivateVars, *copyPrivateFuncs)) {
    auto symbolRef =
        llvm::cast<SymbolRefAttr>(std::get<1>(copyPrivateVarAndFunc));
    std::optional<std::variant<mlir::func::FuncOp, mlir::LLVM::LLVMFuncOp>>
        funcOp;
    if (mlir::func::FuncOp mlirFuncOp =
            SymbolTable::lookupNearestSymbolFrom<mlir::func::FuncOp>(op,
                                                                     symbolRef))
      funcOp = mlirFuncOp;
    else if (mlir::LLVM::LLVMFuncOp llvmFuncOp =
                 SymbolTable::lookupNearestSymbolFrom<mlir::LLVM::LLVMFuncOp>(
                     op, symbolRef))
      funcOp = llvmFuncOp;

    auto getNumArguments = [&] {
      return std::visit([](auto &f) { return f.getNumArguments(); }, *funcOp);
    };

    auto getArgumentType = [&](unsigned i) {
      return std::visit([i](auto &f) { return f.getArgumentTypes()[i]; },
                        *funcOp);
    };

    if (!funcOp)
      return op->emitOpError() << "expected symbol reference " << symbolRef
                               << " to point to a copy function";

    if (getNumArguments() != 2)
      return op->emitOpError()
             << "expected copy function " << symbolRef << " to have 2 operands";

    Type argTy = getArgumentType(0);
    if (argTy != getArgumentType(1))
      return op->emitOpError() << "expected copy function " << symbolRef
                               << " arguments to have the same type";

    Type varType = std::get<0>(copyPrivateVarAndFunc).getType();
    if (argTy != varType)
      return op->emitOpError()
             << "expected copy function arguments' type (" << argTy
             << ") to be the same as copyprivate variable's type (" << varType
             << ")";
  }

  return success();
}

//===----------------------------------------------------------------------===//
// Parser, printer and verifier for DependVarList
//===----------------------------------------------------------------------===//

/// depend-entry-list ::= depend-entry
///                     | depend-entry-list `,` depend-entry
/// depend-entry ::= depend-kind `->` ssa-id `:` type
static ParseResult
parseDependVarList(OpAsmParser &parser,
                   SmallVectorImpl<OpAsmParser::UnresolvedOperand> &operands,
                   SmallVectorImpl<Type> &types, ArrayAttr &dependsArray) {
  SmallVector<ClauseTaskDependAttr> dependVec;
  if (failed(parser.parseCommaSeparatedList([&]() {
        StringRef keyword;
        if (parser.parseKeyword(&keyword) || parser.parseArrow() ||
            parser.parseOperand(operands.emplace_back()) ||
            parser.parseColonType(types.emplace_back()))
          return failure();
        if (std::optional<ClauseTaskDepend> keywordDepend =
                (symbolizeClauseTaskDepend(keyword)))
          dependVec.emplace_back(
              ClauseTaskDependAttr::get(parser.getContext(), *keywordDepend));
        else
          return failure();
        return success();
      })))
    return failure();
  SmallVector<Attribute> depends(dependVec.begin(), dependVec.end());
  dependsArray = ArrayAttr::get(parser.getContext(), depends);
  return success();
}

/// Print Depend clause
static void printDependVarList(OpAsmPrinter &p, Operation *op,
                               OperandRange dependVars, TypeRange dependTypes,
                               std::optional<ArrayAttr> depends) {

  for (unsigned i = 0, e = depends->size(); i < e; ++i) {
    if (i != 0)
      p << ", ";
    p << stringifyClauseTaskDepend(
             llvm::cast<mlir::omp::ClauseTaskDependAttr>((*depends)[i])
                 .getValue())
      << " -> " << dependVars[i] << " : " << dependTypes[i];
  }
}

/// Verifies Depend clause
static LogicalResult verifyDependVarList(Operation *op,
                                         std::optional<ArrayAttr> depends,
                                         OperandRange dependVars) {
  if (!dependVars.empty()) {
    if (!depends || depends->size() != dependVars.size())
      return op->emitOpError() << "expected as many depend values"
                                  " as depend variables";
  } else {
    if (depends && !depends->empty())
      return op->emitOpError() << "unexpected depend values";
    return success();
  }

  return success();
}

//===----------------------------------------------------------------------===//
// Parser, printer and verifier for Synchronization Hint (2.17.12)
//===----------------------------------------------------------------------===//

/// Parses a Synchronization Hint clause. The value of hint is an integer
/// which is a combination of different hints from `omp_sync_hint_t`.
///
/// hint-clause = `hint` `(` hint-value `)`
static ParseResult parseSynchronizationHint(OpAsmParser &parser,
                                            IntegerAttr &hintAttr) {
  StringRef hintKeyword;
  int64_t hint = 0;
  if (succeeded(parser.parseOptionalKeyword("none"))) {
    hintAttr = IntegerAttr::get(parser.getBuilder().getI64Type(), 0);
    return success();
  }
  auto parseKeyword = [&]() -> ParseResult {
    if (failed(parser.parseKeyword(&hintKeyword)))
      return failure();
    if (hintKeyword == "uncontended")
      hint |= 1;
    else if (hintKeyword == "contended")
      hint |= 2;
    else if (hintKeyword == "nonspeculative")
      hint |= 4;
    else if (hintKeyword == "speculative")
      hint |= 8;
    else
      return parser.emitError(parser.getCurrentLocation())
             << hintKeyword << " is not a valid hint";
    return success();
  };
  if (parser.parseCommaSeparatedList(parseKeyword))
    return failure();
  hintAttr = IntegerAttr::get(parser.getBuilder().getI64Type(), hint);
  return success();
}

/// Prints a Synchronization Hint clause
static void printSynchronizationHint(OpAsmPrinter &p, Operation *op,
                                     IntegerAttr hintAttr) {
  int64_t hint = hintAttr.getInt();

  if (hint == 0) {
    p << "none";
    return;
  }

  // Helper function to get n-th bit from the right end of `value`
  auto bitn = [](int value, int n) -> bool { return value & (1 << n); };

  bool uncontended = bitn(hint, 0);
  bool contended = bitn(hint, 1);
  bool nonspeculative = bitn(hint, 2);
  bool speculative = bitn(hint, 3);

  SmallVector<StringRef> hints;
  if (uncontended)
    hints.push_back("uncontended");
  if (contended)
    hints.push_back("contended");
  if (nonspeculative)
    hints.push_back("nonspeculative");
  if (speculative)
    hints.push_back("speculative");

  llvm::interleaveComma(hints, p);
}

/// Verifies a synchronization hint clause
static LogicalResult verifySynchronizationHint(Operation *op, uint64_t hint) {

  // Helper function to get n-th bit from the right end of `value`
  auto bitn = [](int value, int n) -> bool { return value & (1 << n); };

  bool uncontended = bitn(hint, 0);
  bool contended = bitn(hint, 1);
  bool nonspeculative = bitn(hint, 2);
  bool speculative = bitn(hint, 3);

  if (uncontended && contended)
    return op->emitOpError() << "the hints omp_sync_hint_uncontended and "
                                "omp_sync_hint_contended cannot be combined";
  if (nonspeculative && speculative)
    return op->emitOpError() << "the hints omp_sync_hint_nonspeculative and "
                                "omp_sync_hint_speculative cannot be combined.";
  return success();
}

//===----------------------------------------------------------------------===//
// Parser, printer and verifier for Target
//===----------------------------------------------------------------------===//

// Helper function to get bitwise AND of `value` and 'flag'
uint64_t mapTypeToBitFlag(uint64_t value,
                          llvm::omp::OpenMPOffloadMappingFlags flag) {
  return value & llvm::to_underlying(flag);
}

/// Parses a map_entries map type from a string format back into its numeric
/// value.
///
/// map-clause = `map_clauses (  ( `(` `always, `? `close, `? `present, `? (
/// `to` | `from` | `delete` `)` )+ `)` )
static ParseResult parseMapClause(OpAsmParser &parser, IntegerAttr &mapType) {
  llvm::omp::OpenMPOffloadMappingFlags mapTypeBits =
      llvm::omp::OpenMPOffloadMappingFlags::OMP_MAP_NONE;

  // This simply verifies the correct keyword is read in, the
  // keyword itself is stored inside of the operation
  auto parseTypeAndMod = [&]() -> ParseResult {
    StringRef mapTypeMod;
    if (parser.parseKeyword(&mapTypeMod))
      return failure();

    if (mapTypeMod == "always")
      mapTypeBits |= llvm::omp::OpenMPOffloadMappingFlags::OMP_MAP_ALWAYS;

    if (mapTypeMod == "implicit")
      mapTypeBits |= llvm::omp::OpenMPOffloadMappingFlags::OMP_MAP_IMPLICIT;

    if (mapTypeMod == "close")
      mapTypeBits |= llvm::omp::OpenMPOffloadMappingFlags::OMP_MAP_CLOSE;

    if (mapTypeMod == "present")
      mapTypeBits |= llvm::omp::OpenMPOffloadMappingFlags::OMP_MAP_PRESENT;

    if (mapTypeMod == "to")
      mapTypeBits |= llvm::omp::OpenMPOffloadMappingFlags::OMP_MAP_TO;

    if (mapTypeMod == "from")
      mapTypeBits |= llvm::omp::OpenMPOffloadMappingFlags::OMP_MAP_FROM;

    if (mapTypeMod == "tofrom")
      mapTypeBits |= llvm::omp::OpenMPOffloadMappingFlags::OMP_MAP_TO |
                     llvm::omp::OpenMPOffloadMappingFlags::OMP_MAP_FROM;

    if (mapTypeMod == "delete")
      mapTypeBits |= llvm::omp::OpenMPOffloadMappingFlags::OMP_MAP_DELETE;

    return success();
  };

  if (parser.parseCommaSeparatedList(parseTypeAndMod))
    return failure();

  mapType = parser.getBuilder().getIntegerAttr(
      parser.getBuilder().getIntegerType(64, /*isSigned=*/false),
      llvm::to_underlying(mapTypeBits));

  return success();
}

/// Prints a map_entries map type from its numeric value out into its string
/// format.
static void printMapClause(OpAsmPrinter &p, Operation *op,
                           IntegerAttr mapType) {
  uint64_t mapTypeBits = mapType.getUInt();

  bool emitAllocRelease = true;
  llvm::SmallVector<std::string, 4> mapTypeStrs;

  // handling of always, close, present placed at the beginning of the string
  // to aid readability
  if (mapTypeToBitFlag(mapTypeBits,
                       llvm::omp::OpenMPOffloadMappingFlags::OMP_MAP_ALWAYS))
    mapTypeStrs.push_back("always");
  if (mapTypeToBitFlag(mapTypeBits,
                       llvm::omp::OpenMPOffloadMappingFlags::OMP_MAP_IMPLICIT))
    mapTypeStrs.push_back("implicit");
  if (mapTypeToBitFlag(mapTypeBits,
                       llvm::omp::OpenMPOffloadMappingFlags::OMP_MAP_CLOSE))
    mapTypeStrs.push_back("close");
  if (mapTypeToBitFlag(mapTypeBits,
                       llvm::omp::OpenMPOffloadMappingFlags::OMP_MAP_PRESENT))
    mapTypeStrs.push_back("present");

  // special handling of to/from/tofrom/delete and release/alloc, release +
  // alloc are the abscense of one of the other flags, whereas tofrom requires
  // both the to and from flag to be set.
  bool to = mapTypeToBitFlag(mapTypeBits,
                             llvm::omp::OpenMPOffloadMappingFlags::OMP_MAP_TO);
  bool from = mapTypeToBitFlag(
      mapTypeBits, llvm::omp::OpenMPOffloadMappingFlags::OMP_MAP_FROM);
  if (to && from) {
    emitAllocRelease = false;
    mapTypeStrs.push_back("tofrom");
  } else if (from) {
    emitAllocRelease = false;
    mapTypeStrs.push_back("from");
  } else if (to) {
    emitAllocRelease = false;
    mapTypeStrs.push_back("to");
  }
  if (mapTypeToBitFlag(mapTypeBits,
                       llvm::omp::OpenMPOffloadMappingFlags::OMP_MAP_DELETE)) {
    emitAllocRelease = false;
    mapTypeStrs.push_back("delete");
  }
  if (emitAllocRelease)
    mapTypeStrs.push_back("exit_release_or_enter_alloc");

  for (unsigned int i = 0; i < mapTypeStrs.size(); ++i) {
    p << mapTypeStrs[i];
    if (i + 1 < mapTypeStrs.size()) {
      p << ", ";
    }
  }
}

static ParseResult parseMembersIndex(OpAsmParser &parser,
                                     DenseIntElementsAttr &membersIdx) {
  SmallVector<APInt> values;
  int64_t value;
  int64_t shape[2] = {0, 0};
  unsigned shapeTmp = 0;
  auto parseIndices = [&]() -> ParseResult {
    if (parser.parseInteger(value))
      return failure();
    shapeTmp++;
    values.push_back(APInt(32, value));
    return success();
  };

  do {
    if (failed(parser.parseLSquare()))
      return failure();

    if (parser.parseCommaSeparatedList(parseIndices))
      return failure();

    if (failed(parser.parseRSquare()))
      return failure();

    // Only set once, if any indices are not the same size
    // we error out in the next check as that's unsupported
    if (shape[1] == 0)
      shape[1] = shapeTmp;

    // Verify that the recently parsed list is equal to the
    // first one we parsed, they must be equal lengths to
    // keep the rectangular shape DenseIntElementsAttr
    // requires
    if (shapeTmp != shape[1])
      return failure();

    shapeTmp = 0;
    shape[0]++;
  } while (succeeded(parser.parseOptionalComma()));

  if (!values.empty()) {
    ShapedType valueType =
        VectorType::get(shape, IntegerType::get(parser.getContext(), 32));
    membersIdx = DenseIntElementsAttr::get(valueType, values);
  }

  return success();
}

static void printMembersIndex(OpAsmPrinter &p, MapInfoOp op,
                              DenseIntElementsAttr membersIdx) {
  llvm::ArrayRef<int64_t> shape = membersIdx.getShapedType().getShape();
  assert(shape.size() <= 2);
  
  if (!membersIdx)
    return;

  for (int i = 0; i < shape[0]; ++i) {
    p << "[";
    int rowOffset = i * shape[1];
    for (int j = 0; j < shape[1]; ++j) {
      p << membersIdx.getValues<
          int32_t>()[rowOffset + j];
      if ((j + 1) < shape[1])
        p << ",";
    }
    p << "]";

    if ((i + 1) < shape[0])
      p << ", ";
  }
}

static ParseResult
parseMapEntries(OpAsmParser &parser,
                SmallVectorImpl<OpAsmParser::UnresolvedOperand> &mapOperands,
                SmallVectorImpl<Type> &mapOperandTypes) {
  OpAsmParser::UnresolvedOperand arg;
  OpAsmParser::UnresolvedOperand blockArg;
  Type argType;
  auto parseEntries = [&]() -> ParseResult {
    if (parser.parseOperand(arg) || parser.parseArrow() ||
        parser.parseOperand(blockArg))
      return failure();
    mapOperands.push_back(arg);
    return success();
  };

  auto parseTypes = [&]() -> ParseResult {
    if (parser.parseType(argType))
      return failure();
    mapOperandTypes.push_back(argType);
    return success();
  };

  if (parser.parseCommaSeparatedList(parseEntries))
    return failure();

  if (parser.parseColon())
    return failure();

  if (parser.parseCommaSeparatedList(parseTypes))
    return failure();

  return success();
}

static void printMapEntries(OpAsmPrinter &p, Operation *op,
                            OperandRange mapOperands,
                            TypeRange mapOperandTypes) {
  auto &region = op->getRegion(0);
  unsigned argIndex = 0;

  for (const auto &mapOp : mapOperands) {
    const auto &blockArg = region.front().getArgument(argIndex);
    p << mapOp << " -> " << blockArg;
    argIndex++;
    if (argIndex < mapOperands.size())
      p << ", ";
  }
  p << " : ";

  argIndex = 0;
  for (const auto &mapType : mapOperandTypes) {
    p << mapType;
    argIndex++;
    if (argIndex < mapOperands.size())
      p << ", ";
  }
}

static ParseResult parsePrivateList(
    OpAsmParser &parser,
    SmallVectorImpl<OpAsmParser::UnresolvedOperand> &privateOperands,
    SmallVectorImpl<Type> &privateOperandTypes, ArrayAttr &privatizerSymbols) {
  SmallVector<SymbolRefAttr> privateSymRefs;
  SmallVector<OpAsmParser::Argument> regionPrivateArgs;

  if (failed(parser.parseCommaSeparatedList([&]() {
        if (parser.parseAttribute(privateSymRefs.emplace_back()) ||
            parser.parseOperand(privateOperands.emplace_back()) ||
            parser.parseArrow() ||
            parser.parseArgument(regionPrivateArgs.emplace_back()) ||
            parser.parseColonType(privateOperandTypes.emplace_back()))
          return failure();
        return success();
      })))
    return failure();

  SmallVector<Attribute> privateSymAttrs(privateSymRefs.begin(),
                                         privateSymRefs.end());
  privatizerSymbols = ArrayAttr::get(parser.getContext(), privateSymAttrs);

  return success();
}

static void printPrivateList(OpAsmPrinter &p, Operation *op,
                             ValueRange privateVarOperands,
                             TypeRange privateVarTypes,
                             ArrayAttr privatizerSymbols) {
  // TODO: Remove target-specific logic from this function.
  auto targetOp = mlir::dyn_cast<mlir::omp::TargetOp>(op);
  assert(targetOp);

  auto &region = op->getRegion(0);
  auto *argsBegin = region.front().getArguments().begin();
  MutableArrayRef argsSubrange(argsBegin + targetOp.getMapOperands().size(),
                               argsBegin + targetOp.getMapOperands().size() +
                                   privateVarTypes.size());
  printClauseWithRegionArgs(
      p, op, argsSubrange, /*clauseName=*/llvm::StringRef{}, privateVarOperands,
      privateVarTypes, privatizerSymbols);
}

static void printCaptureType(OpAsmPrinter &p, Operation *op,
                             VariableCaptureKindAttr mapCaptureType) {
  std::string typeCapStr;
  llvm::raw_string_ostream typeCap(typeCapStr);
  if (mapCaptureType.getValue() == mlir::omp::VariableCaptureKind::ByRef)
    typeCap << "ByRef";
  if (mapCaptureType.getValue() == mlir::omp::VariableCaptureKind::ByCopy)
    typeCap << "ByCopy";
  if (mapCaptureType.getValue() == mlir::omp::VariableCaptureKind::VLAType)
    typeCap << "VLAType";
  if (mapCaptureType.getValue() == mlir::omp::VariableCaptureKind::This)
    typeCap << "This";
  p << typeCap.str();
}

static ParseResult parseCaptureType(OpAsmParser &parser,
                                    VariableCaptureKindAttr &mapCapture) {
  StringRef mapCaptureKey;
  if (parser.parseKeyword(&mapCaptureKey))
    return failure();

  if (mapCaptureKey == "This")
    mapCapture = mlir::omp::VariableCaptureKindAttr::get(
        parser.getContext(), mlir::omp::VariableCaptureKind::This);
  if (mapCaptureKey == "ByRef")
    mapCapture = mlir::omp::VariableCaptureKindAttr::get(
        parser.getContext(), mlir::omp::VariableCaptureKind::ByRef);
  if (mapCaptureKey == "ByCopy")
    mapCapture = mlir::omp::VariableCaptureKindAttr::get(
        parser.getContext(), mlir::omp::VariableCaptureKind::ByCopy);
  if (mapCaptureKey == "VLAType")
    mapCapture = mlir::omp::VariableCaptureKindAttr::get(
        parser.getContext(), mlir::omp::VariableCaptureKind::VLAType);

  return success();
}

static LogicalResult verifyMapClause(Operation *op, OperandRange mapOperands) {
  llvm::DenseSet<mlir::TypedValue<mlir::omp::PointerLikeType>> updateToVars;
  llvm::DenseSet<mlir::TypedValue<mlir::omp::PointerLikeType>> updateFromVars;

  for (auto mapOp : mapOperands) {
    if (!mapOp.getDefiningOp())
      emitError(op->getLoc(), "missing map operation");

    if (auto mapInfoOp =
            mlir::dyn_cast<mlir::omp::MapInfoOp>(mapOp.getDefiningOp())) {
      if (!mapInfoOp.getMapType().has_value())
        emitError(op->getLoc(), "missing map type for map operand");

      if (!mapInfoOp.getMapCaptureType().has_value())
        emitError(op->getLoc(), "missing map capture type for map operand");

      uint64_t mapTypeBits = mapInfoOp.getMapType().value();

      bool to = mapTypeToBitFlag(
          mapTypeBits, llvm::omp::OpenMPOffloadMappingFlags::OMP_MAP_TO);
      bool from = mapTypeToBitFlag(
          mapTypeBits, llvm::omp::OpenMPOffloadMappingFlags::OMP_MAP_FROM);
      bool del = mapTypeToBitFlag(
          mapTypeBits, llvm::omp::OpenMPOffloadMappingFlags::OMP_MAP_DELETE);

      bool always = mapTypeToBitFlag(
          mapTypeBits, llvm::omp::OpenMPOffloadMappingFlags::OMP_MAP_ALWAYS);
      bool close = mapTypeToBitFlag(
          mapTypeBits, llvm::omp::OpenMPOffloadMappingFlags::OMP_MAP_CLOSE);
      bool implicit = mapTypeToBitFlag(
          mapTypeBits, llvm::omp::OpenMPOffloadMappingFlags::OMP_MAP_IMPLICIT);

      if ((isa<TargetDataOp>(op) || isa<TargetOp>(op)) && del)
        return emitError(op->getLoc(),
                         "to, from, tofrom and alloc map types are permitted");

      if (isa<TargetEnterDataOp>(op) && (from || del))
        return emitError(op->getLoc(), "to and alloc map types are permitted");

      if (isa<TargetExitDataOp>(op) && to)
        return emitError(op->getLoc(),
                         "from, release and delete map types are permitted");

      if (isa<TargetUpdateOp>(op)) {
        if (del) {
          return emitError(op->getLoc(),
                           "at least one of to or from map types must be "
                           "specified, other map types are not permitted");
        }

        if (!to && !from) {
          return emitError(op->getLoc(),
                           "at least one of to or from map types must be "
                           "specified, other map types are not permitted");
        }

        auto updateVar = mapInfoOp.getVarPtr();

        if ((to && from) || (to && updateFromVars.contains(updateVar)) ||
            (from && updateToVars.contains(updateVar))) {
          return emitError(
              op->getLoc(),
              "either to or from map types can be specified, not both");
        }

        if (always || close || implicit) {
          return emitError(
              op->getLoc(),
              "present, mapper and iterator map type modifiers are permitted");
        }

        to ? updateToVars.insert(updateVar) : updateFromVars.insert(updateVar);
      }
    } else {
      emitError(op->getLoc(), "map argument is not a map entry operation");
    }
  }

  return success();
}

//===----------------------------------------------------------------------===//
// TargetDataOp
//===----------------------------------------------------------------------===//

void TargetDataOp::build(OpBuilder &builder, OperationState &state,
                         const TargetDataClauseOps &clauses) {
  TargetDataOp::build(builder, state, clauses.ifVar, clauses.deviceVar,
                      clauses.useDevicePtrVars, clauses.useDeviceAddrVars,
                      clauses.mapVars);
}

LogicalResult TargetDataOp::verify() {
  if (getMapOperands().empty() && getUseDevicePtr().empty() &&
      getUseDeviceAddr().empty()) {
    return ::emitError(this->getLoc(), "At least one of map, useDevicePtr, or "
                                       "useDeviceAddr operand must be present");
  }
  return verifyMapClause(*this, getMapOperands());
}

//===----------------------------------------------------------------------===//
// TargetEnterDataOp
//===----------------------------------------------------------------------===//

void TargetEnterDataOp::build(
    OpBuilder &builder, OperationState &state,
    const TargetEnterExitUpdateDataClauseOps &clauses) {
  MLIRContext *ctx = builder.getContext();
  TargetEnterDataOp::build(builder, state, clauses.ifVar, clauses.deviceVar,
                           makeArrayAttr(ctx, clauses.dependTypeAttrs),
                           clauses.dependVars, clauses.nowaitAttr,
                           clauses.mapVars);
}

LogicalResult TargetEnterDataOp::verify() {
  LogicalResult verifyDependVars =
      verifyDependVarList(*this, getDepends(), getDependVars());
  return failed(verifyDependVars) ? verifyDependVars
                                  : verifyMapClause(*this, getMapOperands());
}

//===----------------------------------------------------------------------===//
// TargetExitDataOp
//===----------------------------------------------------------------------===//

void TargetExitDataOp::build(
    OpBuilder &builder, OperationState &state,
    const TargetEnterExitUpdateDataClauseOps &clauses) {
  MLIRContext *ctx = builder.getContext();
  TargetExitDataOp::build(builder, state, clauses.ifVar, clauses.deviceVar,
                          makeArrayAttr(ctx, clauses.dependTypeAttrs),
                          clauses.dependVars, clauses.nowaitAttr,
                          clauses.mapVars);
}

LogicalResult TargetExitDataOp::verify() {
  LogicalResult verifyDependVars =
      verifyDependVarList(*this, getDepends(), getDependVars());
  return failed(verifyDependVars) ? verifyDependVars
                                  : verifyMapClause(*this, getMapOperands());
}

//===----------------------------------------------------------------------===//
// TargetUpdateOp
//===----------------------------------------------------------------------===//

void TargetUpdateOp::build(OpBuilder &builder, OperationState &state,
                           const TargetEnterExitUpdateDataClauseOps &clauses) {
  MLIRContext *ctx = builder.getContext();
  TargetUpdateOp::build(builder, state, clauses.ifVar, clauses.deviceVar,
                        makeArrayAttr(ctx, clauses.dependTypeAttrs),
                        clauses.dependVars, clauses.nowaitAttr,
                        clauses.mapVars);
}

LogicalResult TargetUpdateOp::verify() {
  LogicalResult verifyDependVars =
      verifyDependVarList(*this, getDepends(), getDependVars());
  return failed(verifyDependVars) ? verifyDependVars
                                  : verifyMapClause(*this, getMapOperands());
}

//===----------------------------------------------------------------------===//
// TargetOp
//===----------------------------------------------------------------------===//

void TargetOp::build(OpBuilder &builder, OperationState &state,
                     const TargetClauseOps &clauses) {
  MLIRContext *ctx = builder.getContext();
  // TODO Store clauses in op: allocateVars, allocatorVars, inReductionVars,
  // inReductionDeclSymbols, reductionVars, reductionByRefAttr,
  // reductionDeclSymbols.
  TargetOp::build(
      builder, state, clauses.ifVar, clauses.deviceVar, clauses.threadLimitVar,
<<<<<<< HEAD
      /*trip_count=*/nullptr, makeArrayAttr(ctx, clauses.dependTypeAttrs),
      clauses.dependVars, clauses.nowaitAttr, clauses.isDevicePtrVars,
      clauses.hasDeviceAddrVars, clauses.mapVars, /*num_teams_lower=*/nullptr,
      /*num_teams_upper=*/nullptr, /*teams_thread_limit=*/nullptr,
      /*num_threads=*/nullptr);
}

/// Only allow OpenMP terminators and non-OpenMP ops that have known memory
/// effects, but don't include a memory write effect.
static bool siblingAllowedInCapture(Operation *op) {
  if (!op)
    return false;

  bool isOmpDialect =
      op->getContext()->getLoadedDialect<omp::OpenMPDialect>() ==
      op->getDialect();

  if (isOmpDialect)
    return op->hasTrait<OpTrait::IsTerminator>();

  if (auto memOp = dyn_cast<MemoryEffectOpInterface>(op)) {
    SmallVector<SideEffects::EffectInstance<MemoryEffects::Effect>, 4> effects;
    memOp.getEffects(effects);
    return !llvm::any_of(effects, [&](MemoryEffects::EffectInstance &effect) {
      // FIXME Ideally we'd just check for a memory write effect. However, this
      // would break due to HLFIR operations that in reality have no side
      // effects but are marked as having a memory write effect on a debug
      // resource to avoid being deleted by DCE passes.
      return isa<MemoryEffects::Write>(effect.getEffect()) &&
             isa<SideEffects::AutomaticAllocationScopeResource>(
                 effect.getResource());
    });
  }
  return true;
}

static LogicalResult verifyNumTeamsClause(Operation *op, Value lb, Value ub) {
  if (lb) {
    if (!ub)
      return op->emitError("expected num_teams upper bound to be defined if "
                           "the lower bound is defined");
    if (lb.getType() != ub.getType())
      return op->emitError(
          "expected num_teams upper bound and lower bound to be the same type");
  }
  return success();
}

template <typename OpTy>
static OpTy getSingleNestedOpOfType(Region &region) {
  auto ops = region.getOps<OpTy>();
  return std::distance(ops.begin(), ops.end()) != 1 ? OpTy() : *ops.begin();
=======
      makeArrayAttr(ctx, clauses.dependTypeAttrs), clauses.dependVars,
      clauses.nowaitAttr, clauses.isDevicePtrVars, clauses.hasDeviceAddrVars,
      clauses.mapVars, clauses.privateVars,
      makeArrayAttr(ctx, clauses.privatizers));
>>>>>>> 0fb7546c
}

LogicalResult TargetOp::verify() {
  auto teamsOps = getOps<TeamsOp>();
  if (std::distance(teamsOps.begin(), teamsOps.end()) > 1)
    return emitError("target containing multiple teams constructs");

  if (!isTargetSPMDLoop()) {
    if (getTripCount())
      return emitError("trip_count set on non-SPMD target region");

    if (getNumThreads() && !getSingleNestedOpOfType<ParallelOp>(getRegion()))
      return emitError("num_threads set on non-SPMD or loop target region");
  }

  if (teamsOps.empty()) {
    if (getNumTeamsLower() || getNumTeamsUpper() || getTeamsThreadLimit())
      return emitError(
          "num_teams and teams_thread_limit arguments only allowed if there is "
          "an omp.teams child operation");
  } else {
    if (failed(verifyNumTeamsClause(*this, getNumTeamsLower(),
                                    getNumTeamsUpper())))
      return failure();
  }

  LogicalResult verifyDependVars =
      verifyDependVarList(*this, getDepends(), getDependVars());
  return failed(verifyDependVars) ? verifyDependVars
                                  : verifyMapClause(*this, getMapOperands());
}

Operation *TargetOp::getInnermostCapturedOmpOp() {
  Dialect *ompDialect = (*this)->getDialect();
  Operation *capturedOp = nullptr;
  Region *capturedParentRegion = nullptr;

  walk<WalkOrder::PostOrder>([&](Operation *op) {
    if (op == *this)
      return;

    bool isOmpDialect = op->getDialect() == ompDialect;
    bool hasRegions = op->getNumRegions() > 0;

    if (capturedOp) {
      bool isImmediateParent = false;
      for (Region &region : op->getRegions()) {
        if (&region == capturedParentRegion) {
          isImmediateParent = true;
          capturedParentRegion = op->getParentRegion();
          break;
        }
      }

      // Make sure the captured op is part of a (possibly multi-level) nest of
      // OpenMP-only operations containing no unsupported siblings at any level.
      if ((hasRegions && isOmpDialect != isImmediateParent) ||
          (!isImmediateParent && !siblingAllowedInCapture(op))) {
        capturedOp = nullptr;
        capturedParentRegion = nullptr;
      }
    } else {
      //  The first OpenMP dialect op containing a region found while visiting
      //  in post-order should be the innermost captured OpenMP operation.
      if (isOmpDialect && hasRegions) {
        capturedOp = op;
        capturedParentRegion = op->getParentRegion();

        // Don't capture this op if it has a not-allowed sibling.
        for (Operation &sibling : op->getParentRegion()->getOps()) {
          if (&sibling != op && !siblingAllowedInCapture(&sibling)) {
            capturedOp = nullptr;
            capturedParentRegion = nullptr;
          }
        }
      }
    }
  });

  return capturedOp;
}

bool TargetOp::isTargetSPMDLoop() {
  Operation *capturedOp = getInnermostCapturedOmpOp();
  if (!isa_and_present<LoopNestOp>(capturedOp))
    return false;

  Operation *workshareOp = capturedOp->getParentOp();

  // Accept optional SIMD leaf construct.
  if (isa_and_present<SimdOp>(workshareOp))
    workshareOp = workshareOp->getParentOp();

  if (!isa_and_present<WsloopOp>(workshareOp))
    return false;

  Operation *parallelOp = workshareOp->getParentOp();
  if (!isa_and_present<ParallelOp>(parallelOp))
    return false;

  Operation *distributeOp = parallelOp->getParentOp();
  if (!isa_and_present<DistributeOp>(distributeOp))
    return false;

  Operation *teamsOp = distributeOp->getParentOp();
  if (!isa_and_present<TeamsOp>(teamsOp))
    return false;

  return teamsOp->getParentOp() == (*this);
}

//===----------------------------------------------------------------------===//
// ParallelOp
//===----------------------------------------------------------------------===//

void ParallelOp::build(OpBuilder &builder, OperationState &state,
                       ArrayRef<NamedAttribute> attributes) {
  ParallelOp::build(
      builder, state, /*if_expr_var=*/nullptr, /*num_threads_var=*/nullptr,
      /*allocate_vars=*/ValueRange(), /*allocators_vars=*/ValueRange(),
      /*reduction_vars=*/ValueRange(), /*reductions=*/nullptr,
      /*proc_bind_val=*/nullptr, /*private_vars=*/ValueRange(),
      /*privatizers=*/nullptr, /*byref=*/false);
  state.addAttributes(attributes);
}

void ParallelOp::build(OpBuilder &builder, OperationState &state,
                       const ParallelClauseOps &clauses) {
  MLIRContext *ctx = builder.getContext();
  ParallelOp::build(
      builder, state, clauses.ifVar, clauses.numThreadsVar,
      clauses.allocateVars, clauses.allocatorVars, clauses.reductionVars,
      makeArrayAttr(ctx, clauses.reductionDeclSymbols),
      clauses.procBindKindAttr, clauses.privateVars,
      makeArrayAttr(ctx, clauses.privatizers), clauses.reductionByRefAttr);
}

template <typename OpType>
static LogicalResult verifyPrivateVarList(OpType &op) {
  auto privateVars = op.getPrivateVars();
  auto privatizers = op.getPrivatizersAttr();

  if (privateVars.empty() && (privatizers == nullptr || privatizers.empty()))
    return success();

  auto numPrivateVars = privateVars.size();
  auto numPrivatizers = (privatizers == nullptr) ? 0 : privatizers.size();

  if (numPrivateVars != numPrivatizers)
    return op.emitError() << "inconsistent number of private variables and "
                             "privatizer op symbols, private vars: "
                          << numPrivateVars
                          << " vs. privatizer op symbols: " << numPrivatizers;

  for (auto privateVarInfo : llvm::zip_equal(privateVars, privatizers)) {
    Type varType = std::get<0>(privateVarInfo).getType();
    SymbolRefAttr privatizerSym =
        cast<SymbolRefAttr>(std::get<1>(privateVarInfo));
    PrivateClauseOp privatizerOp =
        SymbolTable::lookupNearestSymbolFrom<PrivateClauseOp>(op,
                                                              privatizerSym);

    if (privatizerOp == nullptr)
      return op.emitError() << "failed to lookup privatizer op with symbol: '"
                            << privatizerSym << "'";

    Type privatizerType = privatizerOp.getType();

    if (varType != privatizerType)
      return op.emitError()
             << "type mismatch between a "
             << (privatizerOp.getDataSharingType() ==
                         DataSharingClauseType::Private
                     ? "private"
                     : "firstprivate")
             << " variable and its privatizer op, var type: " << varType
             << " vs. privatizer op type: " << privatizerType;
  }

  return success();
}

LogicalResult ParallelOp::verify() {
  // Check that it is a valid loop wrapper if it's taking that role.
  if (isa<DistributeOp>((*this)->getParentOp())) {
    if (!isWrapper())
      return emitOpError() << "must take a loop wrapper role if nested inside "
                              "of 'omp.distribute'";

    if (LoopWrapperInterface nested = getNestedWrapper()) {
      // Check for the allowed leaf constructs that may appear in a composite
      // construct directly after PARALLEL.
      if (!isa<WsloopOp>(nested))
        return emitError() << "only supported nested wrapper is 'omp.wsloop'";
    } else {
      return emitOpError() << "must not wrap an 'omp.loop_nest' directly";
    }
  }

  if (getAllocateVars().size() != getAllocatorsVars().size())
    return emitError(
        "expected equal sizes for allocate and allocator variables");

  auto offloadModOp =
      llvm::cast<OffloadModuleInterface>(*(*this)->getParentOfType<ModuleOp>());
  if (!offloadModOp.getIsTargetDevice()) {
    auto targetOp = (*this)->getParentOfType<omp::TargetOp>();
    if (getNumThreadsVar() && targetOp &&
        (targetOp.isTargetSPMDLoop() ||
         getSingleNestedOpOfType<ParallelOp>(targetOp.getRegion()) == *this))
      return emitError("num_threads argument expected to be attached to parent "
                       "omp.target operation instead");
  }

  if (failed(verifyPrivateVarList(*this)))
    return failure();

  return verifyReductionVarList(*this, getReductions(), getReductionVars());
}

//===----------------------------------------------------------------------===//
// TeamsOp
//===----------------------------------------------------------------------===//

static bool opInGlobalImplicitParallelRegion(Operation *op) {
  while ((op = op->getParentOp()))
    if (isa<OpenMPDialect>(op->getDialect()))
      return false;
  return true;
}

void TeamsOp::build(OpBuilder &builder, OperationState &state,
                    const TeamsClauseOps &clauses) {
  MLIRContext *ctx = builder.getContext();
  // TODO Store clauses in op: reductionByRefAttr, privateVars, privatizers.
  TeamsOp::build(builder, state, clauses.numTeamsLowerVar,
                 clauses.numTeamsUpperVar, clauses.ifVar,
                 clauses.threadLimitVar, clauses.allocateVars,
                 clauses.allocatorVars, clauses.reductionVars,
                 makeArrayAttr(ctx, clauses.reductionDeclSymbols));
}

LogicalResult TeamsOp::verify() {
  // Check parent region
  // TODO If nested inside of a target region, also check that it does not
  // contain any statements, declarations or directives other than this
  // omp.teams construct.
  auto targetOp = dyn_cast_if_present<TargetOp>((*this)->getParentOp());

  if (!targetOp && !opInGlobalImplicitParallelRegion(*this))
    return emitError("expected to be nested inside of omp.target or not nested "
                     "in any OpenMP dialect operations");

  auto offloadModOp =
      llvm::cast<OffloadModuleInterface>(*(*this)->getParentOfType<ModuleOp>());
  if (targetOp && !offloadModOp.getIsTargetDevice()) {
    if (getNumTeamsLower() || getNumTeamsUpper() || getThreadLimit())
      return emitError("num_teams and thread_limit arguments expected to be "
                       "attached to parent omp.target operation");
  } else {
    if (failed(verifyNumTeamsClause(*this, getNumTeamsLower(),
                                    getNumTeamsUpper())))
      return failure();
  }

  // Check for allocate clause restrictions
  if (getAllocateVars().size() != getAllocatorsVars().size())
    return emitError(
        "expected equal sizes for allocate and allocator variables");

  return verifyReductionVarList(*this, getReductions(), getReductionVars());
}

//===----------------------------------------------------------------------===//
// SectionsOp
//===----------------------------------------------------------------------===//

void SectionsOp::build(OpBuilder &builder, OperationState &state,
                       const SectionsClauseOps &clauses) {
  MLIRContext *ctx = builder.getContext();
  // TODO Store clauses in op: reductionByRefAttr, privateVars, privatizers.
  SectionsOp::build(builder, state, clauses.reductionVars,
                    makeArrayAttr(ctx, clauses.reductionDeclSymbols),
                    clauses.allocateVars, clauses.allocatorVars,
                    clauses.nowaitAttr);
}

LogicalResult SectionsOp::verify() {
  if (getAllocateVars().size() != getAllocatorsVars().size())
    return emitError(
        "expected equal sizes for allocate and allocator variables");

  return verifyReductionVarList(*this, getReductions(), getReductionVars());
}

LogicalResult SectionsOp::verifyRegions() {
  for (auto &inst : *getRegion().begin()) {
    if (!(isa<SectionOp>(inst) || isa<TerminatorOp>(inst))) {
      return emitOpError()
             << "expected omp.section op or terminator op inside region";
    }
  }

  return success();
}

//===----------------------------------------------------------------------===//
// SingleOp
//===----------------------------------------------------------------------===//

void SingleOp::build(OpBuilder &builder, OperationState &state,
                     const SingleClauseOps &clauses) {
  MLIRContext *ctx = builder.getContext();
  // TODO Store clauses in op: privateVars, privatizers.
  SingleOp::build(builder, state, clauses.allocateVars, clauses.allocatorVars,
                  clauses.copyprivateVars,
                  makeArrayAttr(ctx, clauses.copyprivateFuncs),
                  clauses.nowaitAttr);
}

LogicalResult SingleOp::verify() {
  // Check for allocate clause restrictions
  if (getAllocateVars().size() != getAllocatorsVars().size())
    return emitError(
        "expected equal sizes for allocate and allocator variables");

  return verifyCopyPrivateVarList(*this, getCopyprivateVars(),
                                  getCopyprivateFuncs());
}

//===----------------------------------------------------------------------===//
// WsloopOp
//===----------------------------------------------------------------------===//

ParseResult
parseWsloop(OpAsmParser &parser, Region &region,
            SmallVectorImpl<OpAsmParser::UnresolvedOperand> &reductionOperands,
            SmallVectorImpl<Type> &reductionTypes,
            ArrayAttr &reductionSymbols) {
  // Parse an optional reduction clause
  llvm::SmallVector<OpAsmParser::Argument> privates;
  if (succeeded(parser.parseOptionalKeyword("reduction"))) {
    if (failed(parseClauseWithRegionArgs(parser, region, reductionOperands,
                                         reductionTypes, reductionSymbols,
                                         privates)))
      return failure();
  }
  return parser.parseRegion(region, privates);
}

void printWsloop(OpAsmPrinter &p, Operation *op, Region &region,
                 ValueRange reductionOperands, TypeRange reductionTypes,
                 ArrayAttr reductionSymbols) {
  if (reductionSymbols) {
    auto reductionArgs = region.front().getArguments();
    printClauseWithRegionArgs(p, op, reductionArgs, "reduction",
                              reductionOperands, reductionTypes,
                              reductionSymbols);
  }
  p.printRegion(region, /*printEntryBlockArgs=*/false);
}

void WsloopOp::build(OpBuilder &builder, OperationState &state,
                     ArrayRef<NamedAttribute> attributes) {
  build(builder, state, /*linear_vars=*/ValueRange(),
        /*linear_step_vars=*/ValueRange(), /*reduction_vars=*/ValueRange(),
        /*reductions=*/nullptr, /*schedule_val=*/nullptr,
        /*schedule_chunk_var=*/nullptr, /*schedule_modifier=*/nullptr,
        /*simd_modifier=*/false, /*nowait=*/false, /*byref=*/false,
        /*ordered_val=*/nullptr, /*order_val=*/nullptr);
  state.addAttributes(attributes);
}

void WsloopOp::build(OpBuilder &builder, OperationState &state,
                     const WsloopClauseOps &clauses) {
  MLIRContext *ctx = builder.getContext();
  // TODO: Store clauses in op: allocateVars, allocatorVars, privateVars,
  // privatizers.
  WsloopOp::build(
      builder, state, clauses.linearVars, clauses.linearStepVars,
      clauses.reductionVars, makeArrayAttr(ctx, clauses.reductionDeclSymbols),
      clauses.scheduleValAttr, clauses.scheduleChunkVar,
      clauses.scheduleModAttr, clauses.scheduleSimdAttr, clauses.nowaitAttr,
      clauses.reductionByRefAttr, clauses.orderedAttr, clauses.orderAttr);
}

LogicalResult WsloopOp::verify() {
  if (!isWrapper())
    return emitOpError() << "must be a loop wrapper";

  if (LoopWrapperInterface nested = getNestedWrapper()) {
    // Check for the allowed leaf constructs that may appear in a composite
    // construct directly after DO/FOR.
    if (!isa<SimdOp>(nested))
      return emitError() << "only supported nested wrapper is 'omp.simd'";
  }

  return verifyReductionVarList(*this, getReductions(), getReductionVars());
}

//===----------------------------------------------------------------------===//
// Simd construct [2.9.3.1]
//===----------------------------------------------------------------------===//

void SimdOp::build(OpBuilder &builder, OperationState &state,
                   const SimdClauseOps &clauses) {
  MLIRContext *ctx = builder.getContext();
  // TODO Store clauses in op: privateVars, reductionByRefAttr, reductionVars,
  // privatizers, reductionDeclSymbols.
  SimdOp::build(builder, state, clauses.alignedVars,
                makeArrayAttr(ctx, clauses.alignmentAttrs), clauses.ifVar,
                clauses.nontemporalVars, clauses.orderAttr, clauses.simdlenAttr,
                clauses.safelenAttr);
}

LogicalResult SimdOp::verify() {
  if (getSimdlen().has_value() && getSafelen().has_value() &&
      getSimdlen().value() > getSafelen().value())
    return emitOpError()
           << "simdlen clause and safelen clause are both present, but the "
              "simdlen value is not less than or equal to safelen value";

  if (verifyAlignedClause(*this, getAlignmentValues(), getAlignedVars())
          .failed())
    return failure();

  if (verifyNontemporalClause(*this, getNontemporalVars()).failed())
    return failure();

  if (!isWrapper())
    return emitOpError() << "must be a loop wrapper";

  if (getNestedWrapper())
    return emitOpError() << "must wrap an 'omp.loop_nest' directly";

  return success();
}

//===----------------------------------------------------------------------===//
// Distribute construct [2.9.4.1]
//===----------------------------------------------------------------------===//

void DistributeOp::build(OpBuilder &builder, OperationState &state,
                         const DistributeClauseOps &clauses) {
  // TODO Store clauses in op: privateVars, privatizers.
  DistributeOp::build(builder, state, clauses.distScheduleStaticAttr,
                      clauses.distScheduleChunkSizeVar, clauses.allocateVars,
                      clauses.allocatorVars, clauses.orderAttr);
}

LogicalResult DistributeOp::verify() {
  if (this->getChunkSize() && !this->getDistScheduleStatic())
    return emitOpError() << "chunk size set without "
                            "dist_schedule_static being present";

  if (getAllocateVars().size() != getAllocatorsVars().size())
    return emitError(
        "expected equal sizes for allocate and allocator variables");

  if (!isWrapper())
    return emitOpError() << "must be a loop wrapper";

  if (LoopWrapperInterface nested = getNestedWrapper()) {
    // Check for the allowed leaf constructs that may appear in a composite
    // construct directly after DISTRIBUTE.
    if (!isa<ParallelOp, SimdOp>(nested))
      return emitError() << "only supported nested wrappers are 'omp.parallel' "
                            "and 'omp.simd'";
  }

  return success();
}

//===----------------------------------------------------------------------===//
// ReductionOp
//===----------------------------------------------------------------------===//

static ParseResult parseAtomicReductionRegion(OpAsmParser &parser,
                                              Region &region) {
  if (parser.parseOptionalKeyword("atomic"))
    return success();
  return parser.parseRegion(region);
}

static void printAtomicReductionRegion(OpAsmPrinter &printer,
                                       DeclareReductionOp op, Region &region) {
  if (region.empty())
    return;
  printer << "atomic ";
  printer.printRegion(region);
}

static ParseResult parseCleanupReductionRegion(OpAsmParser &parser,
                                               Region &region) {
  if (parser.parseOptionalKeyword("cleanup"))
    return success();
  return parser.parseRegion(region);
}

static void printCleanupReductionRegion(OpAsmPrinter &printer,
                                        DeclareReductionOp op, Region &region) {
  if (region.empty())
    return;
  printer << "cleanup ";
  printer.printRegion(region);
}

LogicalResult DeclareReductionOp::verifyRegions() {
  if (getInitializerRegion().empty())
    return emitOpError() << "expects non-empty initializer region";
  Block &initializerEntryBlock = getInitializerRegion().front();
  if (initializerEntryBlock.getNumArguments() != 1 ||
      initializerEntryBlock.getArgument(0).getType() != getType()) {
    return emitOpError() << "expects initializer region with one argument "
                            "of the reduction type";
  }

  for (YieldOp yieldOp : getInitializerRegion().getOps<YieldOp>()) {
    if (yieldOp.getResults().size() != 1 ||
        yieldOp.getResults().getTypes()[0] != getType())
      return emitOpError() << "expects initializer region to yield a value "
                              "of the reduction type";
  }

  if (getReductionRegion().empty())
    return emitOpError() << "expects non-empty reduction region";
  Block &reductionEntryBlock = getReductionRegion().front();
  if (reductionEntryBlock.getNumArguments() != 2 ||
      reductionEntryBlock.getArgumentTypes()[0] !=
          reductionEntryBlock.getArgumentTypes()[1] ||
      reductionEntryBlock.getArgumentTypes()[0] != getType())
    return emitOpError() << "expects reduction region with two arguments of "
                            "the reduction type";
  for (YieldOp yieldOp : getReductionRegion().getOps<YieldOp>()) {
    if (yieldOp.getResults().size() != 1 ||
        yieldOp.getResults().getTypes()[0] != getType())
      return emitOpError() << "expects reduction region to yield a value "
                              "of the reduction type";
  }

  if (!getAtomicReductionRegion().empty()) {
    Block &atomicReductionEntryBlock = getAtomicReductionRegion().front();
    if (atomicReductionEntryBlock.getNumArguments() != 2 ||
        atomicReductionEntryBlock.getArgumentTypes()[0] !=
            atomicReductionEntryBlock.getArgumentTypes()[1])
      return emitOpError() << "expects atomic reduction region with two "
                              "arguments of the same type";
    auto ptrType = llvm::dyn_cast<PointerLikeType>(
        atomicReductionEntryBlock.getArgumentTypes()[0]);
    if (!ptrType ||
        (ptrType.getElementType() && ptrType.getElementType() != getType()))
      return emitOpError() << "expects atomic reduction region arguments to "
                              "be accumulators containing the reduction type";
  }

  if (getCleanupRegion().empty())
    return success();
  Block &cleanupEntryBlock = getCleanupRegion().front();
  if (cleanupEntryBlock.getNumArguments() != 1 ||
      cleanupEntryBlock.getArgument(0).getType() != getType())
    return emitOpError() << "expects cleanup region with one argument "
                            "of the reduction type";

  return success();
}

LogicalResult ReductionOp::verify() {
  auto *op = (*this)->getParentWithTrait<ReductionClauseInterface::Trait>();
  if (!op)
    return emitOpError() << "must be used within an operation supporting "
                            "reduction clause interface";
  while (op) {
    for (const auto &var :
         cast<ReductionClauseInterface>(op).getAllReductionVars())
      if (var == getAccumulator())
        return success();
    op = op->getParentWithTrait<ReductionClauseInterface::Trait>();
  }
  return emitOpError() << "the accumulator is not used by the parent";
}

//===----------------------------------------------------------------------===//
// TaskOp
//===----------------------------------------------------------------------===//

void TaskOp::build(OpBuilder &builder, OperationState &state,
                   const TaskClauseOps &clauses) {
  MLIRContext *ctx = builder.getContext();
  // TODO Store clauses in op: privateVars, privatizers.
  TaskOp::build(
      builder, state, clauses.ifVar, clauses.finalVar, clauses.untiedAttr,
      clauses.mergeableAttr, clauses.inReductionVars,
      makeArrayAttr(ctx, clauses.inReductionDeclSymbols), clauses.priorityVar,
      makeArrayAttr(ctx, clauses.dependTypeAttrs), clauses.dependVars,
      clauses.allocateVars, clauses.allocatorVars);
}

LogicalResult TaskOp::verify() {
  LogicalResult verifyDependVars =
      verifyDependVarList(*this, getDepends(), getDependVars());
  return failed(verifyDependVars)
             ? verifyDependVars
             : verifyReductionVarList(*this, getInReductions(),
                                      getInReductionVars());
}

//===----------------------------------------------------------------------===//
// TaskgroupOp
//===----------------------------------------------------------------------===//

void TaskgroupOp::build(OpBuilder &builder, OperationState &state,
                        const TaskgroupClauseOps &clauses) {
  MLIRContext *ctx = builder.getContext();
  TaskgroupOp::build(builder, state, clauses.taskReductionVars,
                     makeArrayAttr(ctx, clauses.taskReductionDeclSymbols),
                     clauses.allocateVars, clauses.allocatorVars);
}

LogicalResult TaskgroupOp::verify() {
  return verifyReductionVarList(*this, getTaskReductions(),
                                getTaskReductionVars());
}

//===----------------------------------------------------------------------===//
// TaskloopOp
//===----------------------------------------------------------------------===//

void TaskloopOp::build(OpBuilder &builder, OperationState &state,
                       const TaskloopClauseOps &clauses) {
  MLIRContext *ctx = builder.getContext();
  // TODO Store clauses in op: reductionByRefAttr, privateVars, privatizers.
  TaskloopOp::build(
      builder, state, clauses.ifVar, clauses.finalVar, clauses.untiedAttr,
      clauses.mergeableAttr, clauses.inReductionVars,
      makeArrayAttr(ctx, clauses.inReductionDeclSymbols), clauses.reductionVars,
      makeArrayAttr(ctx, clauses.reductionDeclSymbols), clauses.priorityVar,
      clauses.allocateVars, clauses.allocatorVars, clauses.grainsizeVar,
      clauses.numTasksVar, clauses.nogroupAttr);
}

SmallVector<Value> TaskloopOp::getAllReductionVars() {
  SmallVector<Value> allReductionNvars(getInReductionVars().begin(),
                                       getInReductionVars().end());
  allReductionNvars.insert(allReductionNvars.end(), getReductionVars().begin(),
                           getReductionVars().end());
  return allReductionNvars;
}

LogicalResult TaskloopOp::verify() {
  if (getAllocateVars().size() != getAllocatorsVars().size())
    return emitError(
        "expected equal sizes for allocate and allocator variables");
  if (failed(
          verifyReductionVarList(*this, getReductions(), getReductionVars())) ||
      failed(verifyReductionVarList(*this, getInReductions(),
                                    getInReductionVars())))
    return failure();

  if (!getReductionVars().empty() && getNogroup())
    return emitError("if a reduction clause is present on the taskloop "
                     "directive, the nogroup clause must not be specified");
  for (auto var : getReductionVars()) {
    if (llvm::is_contained(getInReductionVars(), var))
      return emitError("the same list item cannot appear in both a reduction "
                       "and an in_reduction clause");
  }

  if (getGrainSize() && getNumTasks()) {
    return emitError(
        "the grainsize clause and num_tasks clause are mutually exclusive and "
        "may not appear on the same taskloop directive");
  }

  if (!isWrapper())
    return emitOpError() << "must be a loop wrapper";

  if (LoopWrapperInterface nested = getNestedWrapper()) {
    // Check for the allowed leaf constructs that may appear in a composite
    // construct directly after TASKLOOP.
    if (!isa<SimdOp>(nested))
      return emitError() << "only supported nested wrapper is 'omp.simd'";
  }
  return success();
}

//===----------------------------------------------------------------------===//
// LoopNestOp
//===----------------------------------------------------------------------===//

ParseResult LoopNestOp::parse(OpAsmParser &parser, OperationState &result) {
  // Parse an opening `(` followed by induction variables followed by `)`
  SmallVector<OpAsmParser::Argument> ivs;
  SmallVector<OpAsmParser::UnresolvedOperand> lbs, ubs;
  Type loopVarType;
  if (parser.parseArgumentList(ivs, OpAsmParser::Delimiter::Paren) ||
      parser.parseColonType(loopVarType) ||
      // Parse loop bounds.
      parser.parseEqual() ||
      parser.parseOperandList(lbs, ivs.size(), OpAsmParser::Delimiter::Paren) ||
      parser.parseKeyword("to") ||
      parser.parseOperandList(ubs, ivs.size(), OpAsmParser::Delimiter::Paren))
    return failure();

  for (auto &iv : ivs)
    iv.type = loopVarType;

  // Parse "inclusive" flag.
  if (succeeded(parser.parseOptionalKeyword("inclusive")))
    result.addAttribute("inclusive",
                        UnitAttr::get(parser.getBuilder().getContext()));

  // Parse step values.
  SmallVector<OpAsmParser::UnresolvedOperand> steps;
  if (parser.parseKeyword("step") ||
      parser.parseOperandList(steps, ivs.size(), OpAsmParser::Delimiter::Paren))
    return failure();

  // Parse the body.
  Region *region = result.addRegion();
  if (parser.parseRegion(*region, ivs))
    return failure();

  // Resolve operands.
  if (parser.resolveOperands(lbs, loopVarType, result.operands) ||
      parser.resolveOperands(ubs, loopVarType, result.operands) ||
      parser.resolveOperands(steps, loopVarType, result.operands))
    return failure();

  // Parse the optional attribute list.
  return parser.parseOptionalAttrDict(result.attributes);
}

void LoopNestOp::print(OpAsmPrinter &p) {
  Region &region = getRegion();
  auto args = region.getArguments();
  p << " (" << args << ") : " << args[0].getType() << " = (" << getLowerBound()
    << ") to (" << getUpperBound() << ") ";
  if (getInclusive())
    p << "inclusive ";
  p << "step (" << getStep() << ") ";
  p.printRegion(region, /*printEntryBlockArgs=*/false);
}

void LoopNestOp::build(OpBuilder &builder, OperationState &state,
                       const LoopNestClauseOps &clauses) {
  LoopNestOp::build(builder, state, clauses.loopLBVar, clauses.loopUBVar,
                    clauses.loopStepVar, clauses.loopInclusiveAttr);
}

LogicalResult LoopNestOp::verify() {
  if (getLowerBound().empty())
    return emitOpError() << "must represent at least one loop";

  if (getLowerBound().size() != getIVs().size())
    return emitOpError() << "number of range arguments and IVs do not match";

  for (auto [lb, iv] : llvm::zip_equal(getLowerBound(), getIVs())) {
    if (lb.getType() != iv.getType())
      return emitOpError()
             << "range argument type does not match corresponding IV type";
  }

  auto wrapper =
      llvm::dyn_cast_if_present<LoopWrapperInterface>((*this)->getParentOp());

  if (!wrapper || !wrapper.isWrapper())
    return emitOpError() << "expects parent op to be a valid loop wrapper";

  return success();
}

void LoopNestOp::gatherWrappers(
    SmallVectorImpl<LoopWrapperInterface> &wrappers) {
  Operation *parent = (*this)->getParentOp();
  while (auto wrapper =
             llvm::dyn_cast_if_present<LoopWrapperInterface>(parent)) {
    if (!wrapper.isWrapper())
      break;
    wrappers.push_back(wrapper);
    parent = parent->getParentOp();
  }
}

//===----------------------------------------------------------------------===//
// Critical construct (2.17.1)
//===----------------------------------------------------------------------===//

void CriticalDeclareOp::build(OpBuilder &builder, OperationState &state,
                              const CriticalClauseOps &clauses) {
  CriticalDeclareOp::build(builder, state, clauses.nameAttr, clauses.hintAttr);
}

LogicalResult CriticalDeclareOp::verify() {
  return verifySynchronizationHint(*this, getHintVal());
}

LogicalResult CriticalOp::verifySymbolUses(SymbolTableCollection &symbolTable) {
  if (getNameAttr()) {
    SymbolRefAttr symbolRef = getNameAttr();
    auto decl = symbolTable.lookupNearestSymbolFrom<CriticalDeclareOp>(
        *this, symbolRef);
    if (!decl) {
      return emitOpError() << "expected symbol reference " << symbolRef
                           << " to point to a critical declaration";
    }
  }

  return success();
}

//===----------------------------------------------------------------------===//
// Ordered construct
//===----------------------------------------------------------------------===//

static LogicalResult verifyOrderedParent(Operation &op) {
  bool hasRegion = op.getNumRegions() > 0;
  auto loopOp = op.getParentOfType<LoopNestOp>();
  if (!loopOp) {
    if (hasRegion)
      return success();

    // TODO: Consider if this needs to be the case only for the standalone
    // variant of the ordered construct.
    return op.emitOpError() << "must be nested inside of a loop";
  }

  Operation *wrapper = loopOp->getParentOp();
  if (auto wsloopOp = dyn_cast<WsloopOp>(wrapper)) {
    IntegerAttr orderedAttr = wsloopOp.getOrderedValAttr();
    if (!orderedAttr)
      return op.emitOpError() << "the enclosing worksharing-loop region must "
                                 "have an ordered clause";

    if (hasRegion && orderedAttr.getInt() != 0)
      return op.emitOpError() << "the enclosing loop's ordered clause must not "
                                 "have a parameter present";

    if (!hasRegion && orderedAttr.getInt() == 0)
      return op.emitOpError() << "the enclosing loop's ordered clause must "
                                 "have a parameter present";
  } else if (!isa<SimdOp>(wrapper)) {
    return op.emitOpError() << "must be nested inside of a worksharing, simd "
                               "or worksharing simd loop";
  }
  return success();
}

void OrderedOp::build(OpBuilder &builder, OperationState &state,
                      const OrderedOpClauseOps &clauses) {
  OrderedOp::build(builder, state, clauses.doacrossDependTypeAttr,
                   clauses.doacrossNumLoopsAttr, clauses.doacrossVectorVars);
}

LogicalResult OrderedOp::verify() {
  if (failed(verifyOrderedParent(**this)))
    return failure();

  auto wrapper = (*this)->getParentOfType<WsloopOp>();
  if (!wrapper || *wrapper.getOrderedVal() != *getNumLoopsVal())
    return emitOpError() << "number of variables in depend clause does not "
                         << "match number of iteration variables in the "
                         << "doacross loop";

  return success();
}

void OrderedRegionOp::build(OpBuilder &builder, OperationState &state,
                            const OrderedRegionClauseOps &clauses) {
  OrderedRegionOp::build(builder, state, clauses.parLevelSimdAttr);
}

LogicalResult OrderedRegionOp::verify() {
  // TODO: The code generation for ordered simd directive is not supported yet.
  if (getSimd())
    return failure();

  return verifyOrderedParent(**this);
}

//===----------------------------------------------------------------------===//
// TaskwaitOp
//===----------------------------------------------------------------------===//

void TaskwaitOp::build(OpBuilder &builder, OperationState &state,
                       const TaskwaitClauseOps &clauses) {
  // TODO Store clauses in op: dependTypeAttrs, dependVars, nowaitAttr.
  TaskwaitOp::build(builder, state);
}

//===----------------------------------------------------------------------===//
// Verifier for AtomicReadOp
//===----------------------------------------------------------------------===//

LogicalResult AtomicReadOp::verify() {
  if (verifyCommon().failed())
    return mlir::failure();

  if (auto mo = getMemoryOrderVal()) {
    if (*mo == ClauseMemoryOrderKind::Acq_rel ||
        *mo == ClauseMemoryOrderKind::Release) {
      return emitError(
          "memory-order must not be acq_rel or release for atomic reads");
    }
  }
  return verifySynchronizationHint(*this, getHintVal());
}

//===----------------------------------------------------------------------===//
// Verifier for AtomicWriteOp
//===----------------------------------------------------------------------===//

LogicalResult AtomicWriteOp::verify() {
  if (verifyCommon().failed())
    return mlir::failure();

  if (auto mo = getMemoryOrderVal()) {
    if (*mo == ClauseMemoryOrderKind::Acq_rel ||
        *mo == ClauseMemoryOrderKind::Acquire) {
      return emitError(
          "memory-order must not be acq_rel or acquire for atomic writes");
    }
  }
  return verifySynchronizationHint(*this, getHintVal());
}

//===----------------------------------------------------------------------===//
// Verifier for AtomicUpdateOp
//===----------------------------------------------------------------------===//

LogicalResult AtomicUpdateOp::canonicalize(AtomicUpdateOp op,
                                           PatternRewriter &rewriter) {
  if (op.isNoOp()) {
    rewriter.eraseOp(op);
    return success();
  }
  if (Value writeVal = op.getWriteOpVal()) {
    rewriter.replaceOpWithNewOp<AtomicWriteOp>(op, op.getX(), writeVal,
                                               op.getHintValAttr(),
                                               op.getMemoryOrderValAttr());
    return success();
  }
  return failure();
}

LogicalResult AtomicUpdateOp::verify() {
  if (verifyCommon().failed())
    return mlir::failure();

  if (auto mo = getMemoryOrderVal()) {
    if (*mo == ClauseMemoryOrderKind::Acq_rel ||
        *mo == ClauseMemoryOrderKind::Acquire) {
      return emitError(
          "memory-order must not be acq_rel or acquire for atomic updates");
    }
  }

  return verifySynchronizationHint(*this, getHintVal());
}

LogicalResult AtomicUpdateOp::verifyRegions() { return verifyRegionsCommon(); }

//===----------------------------------------------------------------------===//
// Verifier for AtomicCaptureOp
//===----------------------------------------------------------------------===//

AtomicReadOp AtomicCaptureOp::getAtomicReadOp() {
  if (auto op = dyn_cast<AtomicReadOp>(getFirstOp()))
    return op;
  return dyn_cast<AtomicReadOp>(getSecondOp());
}

AtomicWriteOp AtomicCaptureOp::getAtomicWriteOp() {
  if (auto op = dyn_cast<AtomicWriteOp>(getFirstOp()))
    return op;
  return dyn_cast<AtomicWriteOp>(getSecondOp());
}

AtomicUpdateOp AtomicCaptureOp::getAtomicUpdateOp() {
  if (auto op = dyn_cast<AtomicUpdateOp>(getFirstOp()))
    return op;
  return dyn_cast<AtomicUpdateOp>(getSecondOp());
}

LogicalResult AtomicCaptureOp::verify() {
  return verifySynchronizationHint(*this, getHintVal());
}

LogicalResult AtomicCaptureOp::verifyRegions() {
  if (verifyRegionsCommon().failed())
    return mlir::failure();

  if (getFirstOp()->getAttr("hint_val") || getSecondOp()->getAttr("hint_val"))
    return emitOpError(
        "operations inside capture region must not have hint clause");

  if (getFirstOp()->getAttr("memory_order_val") ||
      getSecondOp()->getAttr("memory_order_val"))
    return emitOpError(
        "operations inside capture region must not have memory_order clause");
  return success();
}

//===----------------------------------------------------------------------===//
// Verifier for CancelOp
//===----------------------------------------------------------------------===//

LogicalResult CancelOp::verify() {
  ClauseCancellationConstructType cct = getCancellationConstructTypeVal();
  Operation *parentOp = (*this)->getParentOp();

  if (!parentOp) {
    return emitOpError() << "must be used within a region supporting "
                            "cancel directive";
  }

  if ((cct == ClauseCancellationConstructType::Parallel) &&
      !isa<ParallelOp>(parentOp)) {
    return emitOpError() << "cancel parallel must appear "
                         << "inside a parallel region";
  }
  if (cct == ClauseCancellationConstructType::Loop) {
    auto loopOp = dyn_cast<LoopNestOp>(parentOp);
    auto wsloopOp = llvm::dyn_cast_if_present<WsloopOp>(
        loopOp ? loopOp->getParentOp() : nullptr);

    if (!wsloopOp) {
      return emitOpError()
             << "cancel loop must appear inside a worksharing-loop region";
    }
    if (wsloopOp.getNowaitAttr()) {
      return emitError() << "A worksharing construct that is canceled "
                         << "must not have a nowait clause";
    }
    if (wsloopOp.getOrderedValAttr()) {
      return emitError() << "A worksharing construct that is canceled "
                         << "must not have an ordered clause";
    }

  } else if (cct == ClauseCancellationConstructType::Sections) {
    if (!(isa<SectionsOp>(parentOp) || isa<SectionOp>(parentOp))) {
      return emitOpError() << "cancel sections must appear "
                           << "inside a sections region";
    }
    if (isa_and_nonnull<SectionsOp>(parentOp->getParentOp()) &&
        cast<SectionsOp>(parentOp->getParentOp()).getNowaitAttr()) {
      return emitError() << "A sections construct that is canceled "
                         << "must not have a nowait clause";
    }
  }
  // TODO : Add more when we support taskgroup.
  return success();
}
//===----------------------------------------------------------------------===//
// Verifier for CancelOp
//===----------------------------------------------------------------------===//

LogicalResult CancellationPointOp::verify() {
  ClauseCancellationConstructType cct = getCancellationConstructTypeVal();
  Operation *parentOp = (*this)->getParentOp();

  if (!parentOp) {
    return emitOpError() << "must be used within a region supporting "
                            "cancellation point directive";
  }

  if ((cct == ClauseCancellationConstructType::Parallel) &&
      !(isa<ParallelOp>(parentOp))) {
    return emitOpError() << "cancellation point parallel must appear "
                         << "inside a parallel region";
  }
  if ((cct == ClauseCancellationConstructType::Loop) &&
      (!isa<LoopNestOp>(parentOp) || !isa<WsloopOp>(parentOp->getParentOp()))) {
    return emitOpError() << "cancellation point loop must appear "
                         << "inside a worksharing-loop region";
  }
  if ((cct == ClauseCancellationConstructType::Sections) &&
      !(isa<SectionsOp>(parentOp) || isa<SectionOp>(parentOp))) {
    return emitOpError() << "cancellation point sections must appear "
                         << "inside a sections region";
  }
  // TODO : Add more when we support taskgroup.
  return success();
}

//===----------------------------------------------------------------------===//
// MapBoundsOp
//===----------------------------------------------------------------------===//

LogicalResult MapBoundsOp::verify() {
  auto extent = getExtent();
  auto upperbound = getUpperBound();
  if (!extent && !upperbound)
    return emitError("expected extent or upperbound.");
  return success();
}

void PrivateClauseOp::build(OpBuilder &odsBuilder, OperationState &odsState,
                            TypeRange /*result_types*/, StringAttr symName,
                            TypeAttr type) {
  PrivateClauseOp::build(
      odsBuilder, odsState, symName, type,
      DataSharingClauseTypeAttr::get(odsBuilder.getContext(),
                                     DataSharingClauseType::Private));
}

LogicalResult PrivateClauseOp::verify() {
  Type symType = getType();

  auto verifyTerminator = [&](Operation *terminator,
                              bool yieldsValue) -> LogicalResult {
    if (!terminator->getBlock()->getSuccessors().empty())
      return success();

    if (!llvm::isa<YieldOp>(terminator))
      return mlir::emitError(terminator->getLoc())
             << "expected exit block terminator to be an `omp.yield` op.";

    YieldOp yieldOp = llvm::cast<YieldOp>(terminator);
    TypeRange yieldedTypes = yieldOp.getResults().getTypes();

    if (!yieldsValue) {
      if (yieldedTypes.empty())
        return success();

      return mlir::emitError(terminator->getLoc())
             << "Did not expect any values to be yielded.";
    }

    if (yieldedTypes.size() == 1 && yieldedTypes.front() == symType)
      return success();

    auto error = mlir::emitError(yieldOp.getLoc())
                 << "Invalid yielded value. Expected type: " << symType
                 << ", got: ";

    if (yieldedTypes.empty())
      error << "None";
    else
      error << yieldedTypes;

    return error;
  };

  auto verifyRegion = [&](Region &region, unsigned expectedNumArgs,
                          StringRef regionName,
                          bool yieldsValue) -> LogicalResult {
    assert(!region.empty());

    if (region.getNumArguments() != expectedNumArgs)
      return mlir::emitError(region.getLoc())
             << "`" << regionName << "`: "
             << "expected " << expectedNumArgs
             << " region arguments, got: " << region.getNumArguments();

    for (Block &block : region) {
      // MLIR will verify the absence of the terminator for us.
      if (!block.mightHaveTerminator())
        continue;

      if (failed(verifyTerminator(block.getTerminator(), yieldsValue)))
        return failure();
    }

    return success();
  };

  if (failed(verifyRegion(getAllocRegion(), /*expectedNumArgs=*/1, "alloc",
                          /*yieldsValue=*/true)))
    return failure();

  DataSharingClauseType dsType = getDataSharingType();

  if (dsType == DataSharingClauseType::Private && !getCopyRegion().empty())
    return emitError("`private` clauses require only an `alloc` region.");

  if (dsType == DataSharingClauseType::FirstPrivate && getCopyRegion().empty())
    return emitError(
        "`firstprivate` clauses require both `alloc` and `copy` regions.");

  if (dsType == DataSharingClauseType::FirstPrivate &&
      failed(verifyRegion(getCopyRegion(), /*expectedNumArgs=*/2, "copy",
                          /*yieldsValue=*/true)))
    return failure();

  if (!getDeallocRegion().empty() &&
      failed(verifyRegion(getDeallocRegion(), /*expectedNumArgs=*/1, "dealloc",
                          /*yieldsValue=*/false)))
    return failure();

  return success();
}

#define GET_ATTRDEF_CLASSES
#include "mlir/Dialect/OpenMP/OpenMPOpsAttributes.cpp.inc"

#define GET_OP_CLASSES
#include "mlir/Dialect/OpenMP/OpenMPOps.cpp.inc"

#define GET_TYPEDEF_CLASSES
#include "mlir/Dialect/OpenMP/OpenMPOpsTypes.cpp.inc"<|MERGE_RESOLUTION|>--- conflicted
+++ resolved
@@ -1369,10 +1369,10 @@
   // reductionDeclSymbols.
   TargetOp::build(
       builder, state, clauses.ifVar, clauses.deviceVar, clauses.threadLimitVar,
-<<<<<<< HEAD
       /*trip_count=*/nullptr, makeArrayAttr(ctx, clauses.dependTypeAttrs),
       clauses.dependVars, clauses.nowaitAttr, clauses.isDevicePtrVars,
-      clauses.hasDeviceAddrVars, clauses.mapVars, /*num_teams_lower=*/nullptr,
+      clauses.hasDeviceAddrVars, clauses.mapVars, clauses.privateVars,
+      makeArrayAttr(ctx, clauses.privatizers), /*num_teams_lower=*/nullptr,
       /*num_teams_upper=*/nullptr, /*teams_thread_limit=*/nullptr,
       /*num_threads=*/nullptr);
 }
@@ -1422,12 +1422,6 @@
 static OpTy getSingleNestedOpOfType(Region &region) {
   auto ops = region.getOps<OpTy>();
   return std::distance(ops.begin(), ops.end()) != 1 ? OpTy() : *ops.begin();
-=======
-      makeArrayAttr(ctx, clauses.dependTypeAttrs), clauses.dependVars,
-      clauses.nowaitAttr, clauses.isDevicePtrVars, clauses.hasDeviceAddrVars,
-      clauses.mapVars, clauses.privateVars,
-      makeArrayAttr(ctx, clauses.privatizers));
->>>>>>> 0fb7546c
 }
 
 LogicalResult TargetOp::verify() {
