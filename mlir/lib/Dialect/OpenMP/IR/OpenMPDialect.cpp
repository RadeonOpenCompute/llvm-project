//===- OpenMPDialect.cpp - MLIR Dialect for OpenMP implementation ---------===//
//
// Part of the LLVM Project, under the Apache License v2.0 with LLVM Exceptions.
// See https://llvm.org/LICENSE.txt for license information.
// SPDX-License-Identifier: Apache-2.0 WITH LLVM-exception
//
//===----------------------------------------------------------------------===//
//
// This file implements the OpenMP dialect and its operations.
//
//===----------------------------------------------------------------------===//

#include "mlir/Dialect/OpenMP/OpenMPDialect.h"
#include "mlir/Dialect/Func/IR/FuncOps.h"
#include "mlir/Dialect/LLVMIR/LLVMTypes.h"
#include "mlir/Dialect/OpenACCMPCommon/Interfaces/AtomicInterfaces.h"
#include "mlir/IR/Attributes.h"
#include "mlir/IR/DialectImplementation.h"
#include "mlir/IR/OpImplementation.h"
#include "mlir/IR/OperationSupport.h"

#include "llvm/ADT/BitVector.h"
#include "llvm/ADT/STLExtras.h"
#include "llvm/ADT/STLForwardCompat.h"
#include "llvm/ADT/SmallString.h"
#include "llvm/ADT/StringExtras.h"
#include "llvm/ADT/StringRef.h"
#include "llvm/ADT/TypeSwitch.h"
#include "llvm/Frontend/OpenMP/OMPConstants.h"
#include <cstddef>
#include <iterator>
#include <optional>

#include "mlir/Dialect/OpenMP/OpenMPOpsDialect.cpp.inc"
#include "mlir/Dialect/OpenMP/OpenMPOpsEnums.cpp.inc"
#include "mlir/Dialect/OpenMP/OpenMPOpsInterfaces.cpp.inc"
#include "mlir/Dialect/OpenMP/OpenMPTypeInterfaces.cpp.inc"
#include "mlir/Support/LogicalResult.h"

using namespace mlir;
using namespace mlir::omp;

namespace {
struct MemRefPointerLikeModel
    : public PointerLikeType::ExternalModel<MemRefPointerLikeModel,
                                            MemRefType> {
  Type getElementType(Type pointer) const {
    return llvm::cast<MemRefType>(pointer).getElementType();
  }
};

struct LLVMPointerPointerLikeModel
    : public PointerLikeType::ExternalModel<LLVMPointerPointerLikeModel,
                                            LLVM::LLVMPointerType> {
  Type getElementType(Type pointer) const { return Type(); }
};
} // namespace

void OpenMPDialect::initialize() {
  addOperations<
#define GET_OP_LIST
#include "mlir/Dialect/OpenMP/OpenMPOps.cpp.inc"
      >();
  addAttributes<
#define GET_ATTRDEF_LIST
#include "mlir/Dialect/OpenMP/OpenMPOpsAttributes.cpp.inc"
      >();
  addTypes<
#define GET_TYPEDEF_LIST
#include "mlir/Dialect/OpenMP/OpenMPOpsTypes.cpp.inc"
      >();

  MemRefType::attachInterface<MemRefPointerLikeModel>(*getContext());
  LLVM::LLVMPointerType::attachInterface<LLVMPointerPointerLikeModel>(
      *getContext());

  // Attach default offload module interface to module op to access
  // offload functionality through
  mlir::ModuleOp::attachInterface<mlir::omp::OffloadModuleDefaultModel>(
      *getContext());

  // Attach default declare target interfaces to operations which can be marked
  // as declare target (Global Operations and Functions/Subroutines in dialects
  // that Fortran (or other languages that lower to MLIR) translates too
  mlir::LLVM::GlobalOp::attachInterface<
      mlir::omp::DeclareTargetDefaultModel<mlir::LLVM::GlobalOp>>(
      *getContext());
  mlir::LLVM::LLVMFuncOp::attachInterface<
      mlir::omp::DeclareTargetDefaultModel<mlir::LLVM::LLVMFuncOp>>(
      *getContext());
  mlir::func::FuncOp::attachInterface<
      mlir::omp::DeclareTargetDefaultModel<mlir::func::FuncOp>>(*getContext());
}

//===----------------------------------------------------------------------===//
// Parser and printer for Allocate Clause
//===----------------------------------------------------------------------===//

/// Parse an allocate clause with allocators and a list of operands with types.
///
/// allocate-operand-list :: = allocate-operand |
///                            allocator-operand `,` allocate-operand-list
/// allocate-operand :: = ssa-id-and-type -> ssa-id-and-type
/// ssa-id-and-type ::= ssa-id `:` type
static ParseResult parseAllocateAndAllocator(
    OpAsmParser &parser,
    SmallVectorImpl<OpAsmParser::UnresolvedOperand> &operandsAllocate,
    SmallVectorImpl<Type> &typesAllocate,
    SmallVectorImpl<OpAsmParser::UnresolvedOperand> &operandsAllocator,
    SmallVectorImpl<Type> &typesAllocator) {

  return parser.parseCommaSeparatedList([&]() {
    OpAsmParser::UnresolvedOperand operand;
    Type type;
    if (parser.parseOperand(operand) || parser.parseColonType(type))
      return failure();
    operandsAllocator.push_back(operand);
    typesAllocator.push_back(type);
    if (parser.parseArrow())
      return failure();
    if (parser.parseOperand(operand) || parser.parseColonType(type))
      return failure();

    operandsAllocate.push_back(operand);
    typesAllocate.push_back(type);
    return success();
  });
}

/// Print allocate clause
static void printAllocateAndAllocator(OpAsmPrinter &p, Operation *op,
                                      OperandRange varsAllocate,
                                      TypeRange typesAllocate,
                                      OperandRange varsAllocator,
                                      TypeRange typesAllocator) {
  for (unsigned i = 0; i < varsAllocate.size(); ++i) {
    std::string separator = i == varsAllocate.size() - 1 ? "" : ", ";
    p << varsAllocator[i] << " : " << typesAllocator[i] << " -> ";
    p << varsAllocate[i] << " : " << typesAllocate[i] << separator;
  }
}

//===----------------------------------------------------------------------===//
// Parser and printer for a clause attribute (StringEnumAttr)
//===----------------------------------------------------------------------===//

template <typename ClauseAttr>
static ParseResult parseClauseAttr(AsmParser &parser, ClauseAttr &attr) {
  using ClauseT = decltype(std::declval<ClauseAttr>().getValue());
  StringRef enumStr;
  SMLoc loc = parser.getCurrentLocation();
  if (parser.parseKeyword(&enumStr))
    return failure();
  if (std::optional<ClauseT> enumValue = symbolizeEnum<ClauseT>(enumStr)) {
    attr = ClauseAttr::get(parser.getContext(), *enumValue);
    return success();
  }
  return parser.emitError(loc, "invalid clause value: '") << enumStr << "'";
}

template <typename ClauseAttr>
void printClauseAttr(OpAsmPrinter &p, Operation *op, ClauseAttr attr) {
  p << stringifyEnum(attr.getValue());
}

//===----------------------------------------------------------------------===//
// Parser and printer for Linear Clause
//===----------------------------------------------------------------------===//

/// linear ::= `linear` `(` linear-list `)`
/// linear-list := linear-val | linear-val linear-list
/// linear-val := ssa-id-and-type `=` ssa-id-and-type
static ParseResult
parseLinearClause(OpAsmParser &parser,
                  SmallVectorImpl<OpAsmParser::UnresolvedOperand> &vars,
                  SmallVectorImpl<Type> &types,
                  SmallVectorImpl<OpAsmParser::UnresolvedOperand> &stepVars) {
  return parser.parseCommaSeparatedList([&]() {
    OpAsmParser::UnresolvedOperand var;
    Type type;
    OpAsmParser::UnresolvedOperand stepVar;
    if (parser.parseOperand(var) || parser.parseEqual() ||
        parser.parseOperand(stepVar) || parser.parseColonType(type))
      return failure();

    vars.push_back(var);
    types.push_back(type);
    stepVars.push_back(stepVar);
    return success();
  });
}

/// Print Linear Clause
static void printLinearClause(OpAsmPrinter &p, Operation *op,
                              ValueRange linearVars, TypeRange linearVarTypes,
                              ValueRange linearStepVars) {
  size_t linearVarsSize = linearVars.size();
  for (unsigned i = 0; i < linearVarsSize; ++i) {
    std::string separator = i == linearVarsSize - 1 ? "" : ", ";
    p << linearVars[i];
    if (linearStepVars.size() > i)
      p << " = " << linearStepVars[i];
    p << " : " << linearVars[i].getType() << separator;
  }
}

//===----------------------------------------------------------------------===//
// Verifier for Nontemporal Clause
//===----------------------------------------------------------------------===//

static LogicalResult
verifyNontemporalClause(Operation *op, OperandRange nontemporalVariables) {

  // Check if each var is unique - OpenMP 5.0 -> 2.9.3.1 section
  DenseSet<Value> nontemporalItems;
  for (const auto &it : nontemporalVariables)
    if (!nontemporalItems.insert(it).second)
      return op->emitOpError() << "nontemporal variable used more than once";

  return success();
}

//===----------------------------------------------------------------------===//
// Parser, verifier and printer for Aligned Clause
//===----------------------------------------------------------------------===//
static LogicalResult
verifyAlignedClause(Operation *op, std::optional<ArrayAttr> alignmentValues,
                    OperandRange alignedVariables) {
  // Check if number of alignment values equals to number of aligned variables
  if (!alignedVariables.empty()) {
    if (!alignmentValues || alignmentValues->size() != alignedVariables.size())
      return op->emitOpError()
             << "expected as many alignment values as aligned variables";
  } else {
    if (alignmentValues)
      return op->emitOpError() << "unexpected alignment values attribute";
    return success();
  }

  // Check if each var is aligned only once - OpenMP 4.5 -> 2.8.1 section
  DenseSet<Value> alignedItems;
  for (auto it : alignedVariables)
    if (!alignedItems.insert(it).second)
      return op->emitOpError() << "aligned variable used more than once";

  if (!alignmentValues)
    return success();

  // Check if all alignment values are positive - OpenMP 4.5 -> 2.8.1 section
  for (unsigned i = 0; i < (*alignmentValues).size(); ++i) {
    if (auto intAttr = llvm::dyn_cast<IntegerAttr>((*alignmentValues)[i])) {
      if (intAttr.getValue().sle(0))
        return op->emitOpError() << "alignment should be greater than 0";
    } else {
      return op->emitOpError() << "expected integer alignment";
    }
  }

  return success();
}

/// aligned ::= `aligned` `(` aligned-list `)`
/// aligned-list := aligned-val | aligned-val aligned-list
/// aligned-val := ssa-id-and-type `->` alignment
static ParseResult parseAlignedClause(
    OpAsmParser &parser,
    SmallVectorImpl<OpAsmParser::UnresolvedOperand> &alignedItems,
    SmallVectorImpl<Type> &types, ArrayAttr &alignmentValues) {
  SmallVector<Attribute> alignmentVec;
  if (failed(parser.parseCommaSeparatedList([&]() {
        if (parser.parseOperand(alignedItems.emplace_back()) ||
            parser.parseColonType(types.emplace_back()) ||
            parser.parseArrow() ||
            parser.parseAttribute(alignmentVec.emplace_back())) {
          return failure();
        }
        return success();
      })))
    return failure();
  SmallVector<Attribute> alignments(alignmentVec.begin(), alignmentVec.end());
  alignmentValues = ArrayAttr::get(parser.getContext(), alignments);
  return success();
}

/// Print Aligned Clause
static void printAlignedClause(OpAsmPrinter &p, Operation *op,
                               ValueRange alignedVars,
                               TypeRange alignedVarTypes,
                               std::optional<ArrayAttr> alignmentValues) {
  for (unsigned i = 0; i < alignedVars.size(); ++i) {
    if (i != 0)
      p << ", ";
    p << alignedVars[i] << " : " << alignedVars[i].getType();
    p << " -> " << (*alignmentValues)[i];
  }
}

//===----------------------------------------------------------------------===//
// Parser, printer and verifier for Schedule Clause
//===----------------------------------------------------------------------===//

static ParseResult
verifyScheduleModifiers(OpAsmParser &parser,
                        SmallVectorImpl<SmallString<12>> &modifiers) {
  if (modifiers.size() > 2)
    return parser.emitError(parser.getNameLoc()) << " unexpected modifier(s)";
  for (const auto &mod : modifiers) {
    // Translate the string. If it has no value, then it was not a valid
    // modifier!
    auto symbol = symbolizeScheduleModifier(mod);
    if (!symbol)
      return parser.emitError(parser.getNameLoc())
             << " unknown modifier type: " << mod;
  }

  // If we have one modifier that is "simd", then stick a "none" modiifer in
  // index 0.
  if (modifiers.size() == 1) {
    if (symbolizeScheduleModifier(modifiers[0]) == ScheduleModifier::simd) {
      modifiers.push_back(modifiers[0]);
      modifiers[0] = stringifyScheduleModifier(ScheduleModifier::none);
    }
  } else if (modifiers.size() == 2) {
    // If there are two modifier:
    // First modifier should not be simd, second one should be simd
    if (symbolizeScheduleModifier(modifiers[0]) == ScheduleModifier::simd ||
        symbolizeScheduleModifier(modifiers[1]) != ScheduleModifier::simd)
      return parser.emitError(parser.getNameLoc())
             << " incorrect modifier order";
  }
  return success();
}

/// schedule ::= `schedule` `(` sched-list `)`
/// sched-list ::= sched-val | sched-val sched-list |
///                sched-val `,` sched-modifier
/// sched-val ::= sched-with-chunk | sched-wo-chunk
/// sched-with-chunk ::= sched-with-chunk-types (`=` ssa-id-and-type)?
/// sched-with-chunk-types ::= `static` | `dynamic` | `guided`
/// sched-wo-chunk ::=  `auto` | `runtime`
/// sched-modifier ::=  sched-mod-val | sched-mod-val `,` sched-mod-val
/// sched-mod-val ::=  `monotonic` | `nonmonotonic` | `simd` | `none`
static ParseResult parseScheduleClause(
    OpAsmParser &parser, ClauseScheduleKindAttr &scheduleAttr,
    ScheduleModifierAttr &scheduleModifier, UnitAttr &simdModifier,
    std::optional<OpAsmParser::UnresolvedOperand> &chunkSize, Type &chunkType) {
  StringRef keyword;
  if (parser.parseKeyword(&keyword))
    return failure();
  std::optional<mlir::omp::ClauseScheduleKind> schedule =
      symbolizeClauseScheduleKind(keyword);
  if (!schedule)
    return parser.emitError(parser.getNameLoc()) << " expected schedule kind";

  scheduleAttr = ClauseScheduleKindAttr::get(parser.getContext(), *schedule);
  switch (*schedule) {
  case ClauseScheduleKind::Static:
  case ClauseScheduleKind::Dynamic:
  case ClauseScheduleKind::Guided:
    if (succeeded(parser.parseOptionalEqual())) {
      chunkSize = OpAsmParser::UnresolvedOperand{};
      if (parser.parseOperand(*chunkSize) || parser.parseColonType(chunkType))
        return failure();
    } else {
      chunkSize = std::nullopt;
    }
    break;
  case ClauseScheduleKind::Auto:
  case ClauseScheduleKind::Runtime:
    chunkSize = std::nullopt;
  }

  // If there is a comma, we have one or more modifiers..
  SmallVector<SmallString<12>> modifiers;
  while (succeeded(parser.parseOptionalComma())) {
    StringRef mod;
    if (parser.parseKeyword(&mod))
      return failure();
    modifiers.push_back(mod);
  }

  if (verifyScheduleModifiers(parser, modifiers))
    return failure();

  if (!modifiers.empty()) {
    SMLoc loc = parser.getCurrentLocation();
    if (std::optional<ScheduleModifier> mod =
            symbolizeScheduleModifier(modifiers[0])) {
      scheduleModifier = ScheduleModifierAttr::get(parser.getContext(), *mod);
    } else {
      return parser.emitError(loc, "invalid schedule modifier");
    }
    // Only SIMD attribute is allowed here!
    if (modifiers.size() > 1) {
      assert(symbolizeScheduleModifier(modifiers[1]) == ScheduleModifier::simd);
      simdModifier = UnitAttr::get(parser.getBuilder().getContext());
    }
  }

  return success();
}

/// Print schedule clause
static void printScheduleClause(OpAsmPrinter &p, Operation *op,
                                ClauseScheduleKindAttr schedAttr,
                                ScheduleModifierAttr modifier, UnitAttr simd,
                                Value scheduleChunkVar,
                                Type scheduleChunkType) {
  p << stringifyClauseScheduleKind(schedAttr.getValue());
  if (scheduleChunkVar)
    p << " = " << scheduleChunkVar << " : " << scheduleChunkVar.getType();
  if (modifier)
    p << ", " << stringifyScheduleModifier(modifier.getValue());
  if (simd)
    p << ", simd";
}

//===----------------------------------------------------------------------===//
// Parser, printer and verifier for ReductionVarList
//===----------------------------------------------------------------------===//

ParseResult
parseReductionClause(OpAsmParser &parser, Region &region,
                     SmallVectorImpl<OpAsmParser::UnresolvedOperand> &operands,
                     SmallVectorImpl<Type> &types, ArrayAttr &reductionSymbols,
                     SmallVectorImpl<OpAsmParser::Argument> &privates) {
  if (failed(parser.parseOptionalKeyword("reduction")))
    return failure();

  SmallVector<SymbolRefAttr> reductionVec;

  if (failed(
          parser.parseCommaSeparatedList(OpAsmParser::Delimiter::Paren, [&]() {
            if (parser.parseAttribute(reductionVec.emplace_back()) ||
                parser.parseOperand(operands.emplace_back()) ||
                parser.parseArrow() ||
                parser.parseArgument(privates.emplace_back()) ||
                parser.parseColonType(types.emplace_back()))
              return failure();
            return success();
          })))
    return failure();

  for (auto [prv, type] : llvm::zip_equal(privates, types)) {
    prv.type = type;
  }
  SmallVector<Attribute> reductions(reductionVec.begin(), reductionVec.end());
  reductionSymbols = ArrayAttr::get(parser.getContext(), reductions);
  return success();
}

static void printReductionClause(OpAsmPrinter &p, Operation *op,
                                 ValueRange reductionArgs, ValueRange operands,
                                 TypeRange types, ArrayAttr reductionSymbols) {
  p << "reduction(";
  llvm::interleaveComma(
      llvm::zip_equal(reductionSymbols, operands, reductionArgs, types), p,
      [&p](auto t) {
        auto [sym, op, arg, type] = t;
        p << sym << " " << op << " -> " << arg << " : " << type;
      });
  p << ") ";
}

static ParseResult
parseParallelRegion(OpAsmParser &parser, Region &region,
                    SmallVectorImpl<OpAsmParser::UnresolvedOperand> &operands,
                    SmallVectorImpl<Type> &types, ArrayAttr &reductionSymbols) {

  llvm::SmallVector<OpAsmParser::Argument> privates;
  if (succeeded(parseReductionClause(parser, region, operands, types,
                                     reductionSymbols, privates)))
    return parser.parseRegion(region, privates);

  return parser.parseRegion(region);
}

static void printParallelRegion(OpAsmPrinter &p, Operation *op, Region &region,
                                ValueRange operands, TypeRange types,
                                ArrayAttr reductionSymbols) {
  if (reductionSymbols)
    printReductionClause(p, op, region.front().getArguments(), operands, types,
                         reductionSymbols);
  p.printRegion(region, /*printEntryBlockArgs=*/false);
}

/// reduction-entry-list ::= reduction-entry
///                        | reduction-entry-list `,` reduction-entry
/// reduction-entry ::= symbol-ref `->` ssa-id `:` type
static ParseResult
parseReductionVarList(OpAsmParser &parser,
                      SmallVectorImpl<OpAsmParser::UnresolvedOperand> &operands,
                      SmallVectorImpl<Type> &types,
                      ArrayAttr &redcuctionSymbols) {
  SmallVector<SymbolRefAttr> reductionVec;
  if (failed(parser.parseCommaSeparatedList([&]() {
        if (parser.parseAttribute(reductionVec.emplace_back()) ||
            parser.parseArrow() ||
            parser.parseOperand(operands.emplace_back()) ||
            parser.parseColonType(types.emplace_back()))
          return failure();
        return success();
      })))
    return failure();
  SmallVector<Attribute> reductions(reductionVec.begin(), reductionVec.end());
  redcuctionSymbols = ArrayAttr::get(parser.getContext(), reductions);
  return success();
}

/// Print Reduction clause
static void printReductionVarList(OpAsmPrinter &p, Operation *op,
                                  OperandRange reductionVars,
                                  TypeRange reductionTypes,
                                  std::optional<ArrayAttr> reductions) {
  for (unsigned i = 0, e = reductions->size(); i < e; ++i) {
    if (i != 0)
      p << ", ";
    p << (*reductions)[i] << " -> " << reductionVars[i] << " : "
      << reductionVars[i].getType();
  }
}

/// Verifies Reduction Clause
static LogicalResult verifyReductionVarList(Operation *op,
                                            std::optional<ArrayAttr> reductions,
                                            OperandRange reductionVars) {
  if (!reductionVars.empty()) {
    if (!reductions || reductions->size() != reductionVars.size())
      return op->emitOpError()
             << "expected as many reduction symbol references "
                "as reduction variables";
  } else {
    if (reductions)
      return op->emitOpError() << "unexpected reduction symbol references";
    return success();
  }

  // TODO: The followings should be done in
  // SymbolUserOpInterface::verifySymbolUses.
  DenseSet<Value> accumulators;
  for (auto args : llvm::zip(reductionVars, *reductions)) {
    Value accum = std::get<0>(args);

    if (!accumulators.insert(accum).second)
      return op->emitOpError() << "accumulator variable used more than once";

    Type varType = accum.getType();
    auto symbolRef = llvm::cast<SymbolRefAttr>(std::get<1>(args));
    auto decl =
        SymbolTable::lookupNearestSymbolFrom<ReductionDeclareOp>(op, symbolRef);
    if (!decl)
      return op->emitOpError() << "expected symbol reference " << symbolRef
                               << " to point to a reduction declaration";

    if (decl.getAccumulatorType() && decl.getAccumulatorType() != varType)
      return op->emitOpError()
             << "expected accumulator (" << varType
             << ") to be the same type as reduction declaration ("
             << decl.getAccumulatorType() << ")";
  }

  return success();
}

//===----------------------------------------------------------------------===//
// Parser, printer and verifier for DependVarList
//===----------------------------------------------------------------------===//

/// depend-entry-list ::= depend-entry
///                     | depend-entry-list `,` depend-entry
/// depend-entry ::= depend-kind `->` ssa-id `:` type
static ParseResult
parseDependVarList(OpAsmParser &parser,
                   SmallVectorImpl<OpAsmParser::UnresolvedOperand> &operands,
                   SmallVectorImpl<Type> &types, ArrayAttr &dependsArray) {
  SmallVector<ClauseTaskDependAttr> dependVec;
  if (failed(parser.parseCommaSeparatedList([&]() {
        StringRef keyword;
        if (parser.parseKeyword(&keyword) || parser.parseArrow() ||
            parser.parseOperand(operands.emplace_back()) ||
            parser.parseColonType(types.emplace_back()))
          return failure();
        if (std::optional<ClauseTaskDepend> keywordDepend =
                (symbolizeClauseTaskDepend(keyword)))
          dependVec.emplace_back(
              ClauseTaskDependAttr::get(parser.getContext(), *keywordDepend));
        else
          return failure();
        return success();
      })))
    return failure();
  SmallVector<Attribute> depends(dependVec.begin(), dependVec.end());
  dependsArray = ArrayAttr::get(parser.getContext(), depends);
  return success();
}

/// Print Depend clause
static void printDependVarList(OpAsmPrinter &p, Operation *op,
                               OperandRange dependVars, TypeRange dependTypes,
                               std::optional<ArrayAttr> depends) {

  for (unsigned i = 0, e = depends->size(); i < e; ++i) {
    if (i != 0)
      p << ", ";
    p << stringifyClauseTaskDepend(
             llvm::cast<mlir::omp::ClauseTaskDependAttr>((*depends)[i])
                 .getValue())
      << " -> " << dependVars[i] << " : " << dependTypes[i];
  }
}

/// Verifies Depend clause
static LogicalResult verifyDependVarList(Operation *op,
                                         std::optional<ArrayAttr> depends,
                                         OperandRange dependVars) {
  if (!dependVars.empty()) {
    if (!depends || depends->size() != dependVars.size())
      return op->emitOpError() << "expected as many depend values"
                                  " as depend variables";
  } else {
    if (depends && !depends->empty())
      return op->emitOpError() << "unexpected depend values";
    return success();
  }

  return success();
}

//===----------------------------------------------------------------------===//
// Parser, printer and verifier for Synchronization Hint (2.17.12)
//===----------------------------------------------------------------------===//

/// Parses a Synchronization Hint clause. The value of hint is an integer
/// which is a combination of different hints from `omp_sync_hint_t`.
///
/// hint-clause = `hint` `(` hint-value `)`
static ParseResult parseSynchronizationHint(OpAsmParser &parser,
                                            IntegerAttr &hintAttr) {
  StringRef hintKeyword;
  int64_t hint = 0;
  if (succeeded(parser.parseOptionalKeyword("none"))) {
    hintAttr = IntegerAttr::get(parser.getBuilder().getI64Type(), 0);
    return success();
  }
  auto parseKeyword = [&]() -> ParseResult {
    if (failed(parser.parseKeyword(&hintKeyword)))
      return failure();
    if (hintKeyword == "uncontended")
      hint |= 1;
    else if (hintKeyword == "contended")
      hint |= 2;
    else if (hintKeyword == "nonspeculative")
      hint |= 4;
    else if (hintKeyword == "speculative")
      hint |= 8;
    else
      return parser.emitError(parser.getCurrentLocation())
             << hintKeyword << " is not a valid hint";
    return success();
  };
  if (parser.parseCommaSeparatedList(parseKeyword))
    return failure();
  hintAttr = IntegerAttr::get(parser.getBuilder().getI64Type(), hint);
  return success();
}

/// Prints a Synchronization Hint clause
static void printSynchronizationHint(OpAsmPrinter &p, Operation *op,
                                     IntegerAttr hintAttr) {
  int64_t hint = hintAttr.getInt();

  if (hint == 0) {
    p << "none";
    return;
  }

  // Helper function to get n-th bit from the right end of `value`
  auto bitn = [](int value, int n) -> bool { return value & (1 << n); };

  bool uncontended = bitn(hint, 0);
  bool contended = bitn(hint, 1);
  bool nonspeculative = bitn(hint, 2);
  bool speculative = bitn(hint, 3);

  SmallVector<StringRef> hints;
  if (uncontended)
    hints.push_back("uncontended");
  if (contended)
    hints.push_back("contended");
  if (nonspeculative)
    hints.push_back("nonspeculative");
  if (speculative)
    hints.push_back("speculative");

  llvm::interleaveComma(hints, p);
}

/// Verifies a synchronization hint clause
static LogicalResult verifySynchronizationHint(Operation *op, uint64_t hint) {

  // Helper function to get n-th bit from the right end of `value`
  auto bitn = [](int value, int n) -> bool { return value & (1 << n); };

  bool uncontended = bitn(hint, 0);
  bool contended = bitn(hint, 1);
  bool nonspeculative = bitn(hint, 2);
  bool speculative = bitn(hint, 3);

  if (uncontended && contended)
    return op->emitOpError() << "the hints omp_sync_hint_uncontended and "
                                "omp_sync_hint_contended cannot be combined";
  if (nonspeculative && speculative)
    return op->emitOpError() << "the hints omp_sync_hint_nonspeculative and "
                                "omp_sync_hint_speculative cannot be combined.";
  return success();
}

//===----------------------------------------------------------------------===//
// Parser, printer and verifier for Target
//===----------------------------------------------------------------------===//

// Helper function to get bitwise AND of `value` and 'flag'
uint64_t mapTypeToBitFlag(uint64_t value,
                          llvm::omp::OpenMPOffloadMappingFlags flag) {
  return value & llvm::to_underlying(flag);
}

/// Parses a map_entries map type from a string format back into its numeric
/// value.
///
/// map-clause = `map_clauses (  ( `(` `always, `? `close, `? `present, `? (
/// `to` | `from` | `delete` `)` )+ `)` )
static ParseResult parseMapClause(OpAsmParser &parser, IntegerAttr &mapType) {
  llvm::omp::OpenMPOffloadMappingFlags mapTypeBits =
      llvm::omp::OpenMPOffloadMappingFlags::OMP_MAP_NONE;

  // This simply verifies the correct keyword is read in, the
  // keyword itself is stored inside of the operation
  auto parseTypeAndMod = [&]() -> ParseResult {
    StringRef mapTypeMod;
    if (parser.parseKeyword(&mapTypeMod))
      return failure();

    if (mapTypeMod == "always")
      mapTypeBits |= llvm::omp::OpenMPOffloadMappingFlags::OMP_MAP_ALWAYS;

    if (mapTypeMod == "implicit")
      mapTypeBits |= llvm::omp::OpenMPOffloadMappingFlags::OMP_MAP_IMPLICIT;

    if (mapTypeMod == "close")
      mapTypeBits |= llvm::omp::OpenMPOffloadMappingFlags::OMP_MAP_CLOSE;

    if (mapTypeMod == "present")
      mapTypeBits |= llvm::omp::OpenMPOffloadMappingFlags::OMP_MAP_PRESENT;

    if (mapTypeMod == "to")
      mapTypeBits |= llvm::omp::OpenMPOffloadMappingFlags::OMP_MAP_TO;

    if (mapTypeMod == "from")
      mapTypeBits |= llvm::omp::OpenMPOffloadMappingFlags::OMP_MAP_FROM;

    if (mapTypeMod == "tofrom")
      mapTypeBits |= llvm::omp::OpenMPOffloadMappingFlags::OMP_MAP_TO |
                     llvm::omp::OpenMPOffloadMappingFlags::OMP_MAP_FROM;

    if (mapTypeMod == "delete")
      mapTypeBits |= llvm::omp::OpenMPOffloadMappingFlags::OMP_MAP_DELETE;

    return success();
  };

  if (parser.parseCommaSeparatedList(parseTypeAndMod))
    return failure();

  mapType = parser.getBuilder().getIntegerAttr(
      parser.getBuilder().getIntegerType(64, /*isSigned=*/false),
      llvm::to_underlying(mapTypeBits));

  return success();
}

/// Prints a map_entries map type from its numeric value out into its string
/// format.
static void printMapClause(OpAsmPrinter &p, Operation *op,
                           IntegerAttr mapType) {
  uint64_t mapTypeBits = mapType.getUInt();

  bool emitAllocRelease = true;
  llvm::SmallVector<std::string, 4> mapTypeStrs;

  // handling of always, close, present placed at the beginning of the string
  // to aid readability
  if (mapTypeToBitFlag(mapTypeBits,
                       llvm::omp::OpenMPOffloadMappingFlags::OMP_MAP_ALWAYS))
    mapTypeStrs.push_back("always");
  if (mapTypeToBitFlag(mapTypeBits,
                       llvm::omp::OpenMPOffloadMappingFlags::OMP_MAP_IMPLICIT))
    mapTypeStrs.push_back("implicit");
  if (mapTypeToBitFlag(mapTypeBits,
                       llvm::omp::OpenMPOffloadMappingFlags::OMP_MAP_CLOSE))
    mapTypeStrs.push_back("close");
  if (mapTypeToBitFlag(mapTypeBits,
                       llvm::omp::OpenMPOffloadMappingFlags::OMP_MAP_PRESENT))
    mapTypeStrs.push_back("present");

  // special handling of to/from/tofrom/delete and release/alloc, release +
  // alloc are the abscense of one of the other flags, whereas tofrom requires
  // both the to and from flag to be set.
  bool to = mapTypeToBitFlag(mapTypeBits,
                             llvm::omp::OpenMPOffloadMappingFlags::OMP_MAP_TO);
  bool from = mapTypeToBitFlag(
      mapTypeBits, llvm::omp::OpenMPOffloadMappingFlags::OMP_MAP_FROM);
  if (to && from) {
    emitAllocRelease = false;
    mapTypeStrs.push_back("tofrom");
  } else if (from) {
    emitAllocRelease = false;
    mapTypeStrs.push_back("from");
  } else if (to) {
    emitAllocRelease = false;
    mapTypeStrs.push_back("to");
  }
  if (mapTypeToBitFlag(mapTypeBits,
                       llvm::omp::OpenMPOffloadMappingFlags::OMP_MAP_DELETE)) {
    emitAllocRelease = false;
    mapTypeStrs.push_back("delete");
  }
  if (emitAllocRelease)
    mapTypeStrs.push_back("exit_release_or_enter_alloc");

  for (unsigned int i = 0; i < mapTypeStrs.size(); ++i) {
    p << mapTypeStrs[i];
    if (i + 1 < mapTypeStrs.size()) {
      p << ", ";
    }
  }
}

static ParseResult
parseMapEntries(OpAsmParser &parser,
                SmallVectorImpl<OpAsmParser::UnresolvedOperand> &mapOperands,
                SmallVectorImpl<Type> &mapOperandTypes) {
  OpAsmParser::UnresolvedOperand arg;
  OpAsmParser::UnresolvedOperand blockArg;
  Type argType;
  auto parseEntries = [&]() -> ParseResult {
    if (parser.parseOperand(arg) || parser.parseArrow() ||
        parser.parseOperand(blockArg))
      return failure();
    mapOperands.push_back(arg);
    return success();
  };

  auto parseTypes = [&]() -> ParseResult {
    if (parser.parseType(argType))
      return failure();
    mapOperandTypes.push_back(argType);
    return success();
  };

  if (parser.parseCommaSeparatedList(parseEntries))
    return failure();

  if (parser.parseColon())
    return failure();

  if (parser.parseCommaSeparatedList(parseTypes))
    return failure();

  return success();
}

static void printMapEntries(OpAsmPrinter &p, Operation *op,
                            OperandRange mapOperands,
                            TypeRange mapOperandTypes) {
  auto &region = op->getRegion(0);
  unsigned argIndex = 0;

  for (const auto &mapOp : mapOperands) {
    const auto &blockArg = region.front().getArgument(argIndex);
    p << mapOp << " -> " << blockArg;
    argIndex++;
    if (argIndex < mapOperands.size())
      p << ", ";
  }
  p << " : ";

  argIndex = 0;
  for (const auto &mapType : mapOperandTypes) {
    p << mapType;
    argIndex++;
    if (argIndex < mapOperands.size())
      p << ", ";
  }
}

static void printCaptureType(OpAsmPrinter &p, Operation *op,
                             VariableCaptureKindAttr mapCaptureType) {
  std::string typeCapStr;
  llvm::raw_string_ostream typeCap(typeCapStr);
  if (mapCaptureType.getValue() == mlir::omp::VariableCaptureKind::ByRef)
    typeCap << "ByRef";
  if (mapCaptureType.getValue() == mlir::omp::VariableCaptureKind::ByCopy)
    typeCap << "ByCopy";
  if (mapCaptureType.getValue() == mlir::omp::VariableCaptureKind::VLAType)
    typeCap << "VLAType";
  if (mapCaptureType.getValue() == mlir::omp::VariableCaptureKind::This)
    typeCap << "This";
  p << typeCap.str();
}

static ParseResult parseCaptureType(OpAsmParser &parser,
                                    VariableCaptureKindAttr &mapCapture) {
  StringRef mapCaptureKey;
  if (parser.parseKeyword(&mapCaptureKey))
    return failure();

  if (mapCaptureKey == "This")
    mapCapture = mlir::omp::VariableCaptureKindAttr::get(
        parser.getContext(), mlir::omp::VariableCaptureKind::This);
  if (mapCaptureKey == "ByRef")
    mapCapture = mlir::omp::VariableCaptureKindAttr::get(
        parser.getContext(), mlir::omp::VariableCaptureKind::ByRef);
  if (mapCaptureKey == "ByCopy")
    mapCapture = mlir::omp::VariableCaptureKindAttr::get(
        parser.getContext(), mlir::omp::VariableCaptureKind::ByCopy);
  if (mapCaptureKey == "VLAType")
    mapCapture = mlir::omp::VariableCaptureKindAttr::get(
        parser.getContext(), mlir::omp::VariableCaptureKind::VLAType);

  return success();
}

static LogicalResult verifyMapClause(Operation *op, OperandRange mapOperands) {
  llvm::DenseSet<mlir::TypedValue<mlir::omp::PointerLikeType>> updateToVars;
  llvm::DenseSet<mlir::TypedValue<mlir::omp::PointerLikeType>> updateFromVars;

  for (auto mapOp : mapOperands) {
    if (!mapOp.getDefiningOp())
      emitError(op->getLoc(), "missing map operation");

    if (auto mapInfoOp =
            mlir::dyn_cast<mlir::omp::MapInfoOp>(mapOp.getDefiningOp())) {
      if (!mapInfoOp.getMapType().has_value())
        emitError(op->getLoc(), "missing map type for map operand");

      if (!mapInfoOp.getMapCaptureType().has_value())
        emitError(op->getLoc(), "missing map capture type for map operand");

      uint64_t mapTypeBits = mapInfoOp.getMapType().value();

      bool to = mapTypeToBitFlag(
          mapTypeBits, llvm::omp::OpenMPOffloadMappingFlags::OMP_MAP_TO);
      bool from = mapTypeToBitFlag(
          mapTypeBits, llvm::omp::OpenMPOffloadMappingFlags::OMP_MAP_FROM);
      bool del = mapTypeToBitFlag(
          mapTypeBits, llvm::omp::OpenMPOffloadMappingFlags::OMP_MAP_DELETE);

      bool always = mapTypeToBitFlag(
          mapTypeBits, llvm::omp::OpenMPOffloadMappingFlags::OMP_MAP_ALWAYS);
      bool close = mapTypeToBitFlag(
          mapTypeBits, llvm::omp::OpenMPOffloadMappingFlags::OMP_MAP_CLOSE);
      bool implicit = mapTypeToBitFlag(
          mapTypeBits, llvm::omp::OpenMPOffloadMappingFlags::OMP_MAP_IMPLICIT);

      if ((isa<DataOp>(op) || isa<TargetOp>(op)) && del)
        return emitError(op->getLoc(),
                         "to, from, tofrom and alloc map types are permitted");

      if (isa<EnterDataOp>(op) && (from || del))
        return emitError(op->getLoc(), "to and alloc map types are permitted");

      if (isa<ExitDataOp>(op) && to)
        return emitError(op->getLoc(),
                         "from, release and delete map types are permitted");

      if (isa<UpdateDataOp>(op)) {
        if (del) {
          return emitError(op->getLoc(),
                           "at least one of to or from map types must be "
                           "specified, other map types are not permitted");
        }

        if (!to && !from) {
          return emitError(op->getLoc(),
                           "at least one of to or from map types must be "
                           "specified, other map types are not permitted");
        }

        auto updateVar = mapInfoOp.getVarPtr();

        if ((to && from) || (to && updateFromVars.contains(updateVar)) ||
            (from && updateToVars.contains(updateVar))) {
          return emitError(
              op->getLoc(),
              "either to or from map types can be specified, not both");
        }

        if (always || close || implicit) {
          return emitError(
              op->getLoc(),
              "present, mapper and iterator map type modifiers are permitted");
        }

        to ? updateToVars.insert(updateVar) : updateFromVars.insert(updateVar);
      }
    } else {
      emitError(op->getLoc(), "map argument is not a map entry operation");
    }
  }

  return success();
}

LogicalResult DataOp::verify() {
  if (getMapOperands().empty() && getUseDevicePtr().empty() &&
      getUseDeviceAddr().empty()) {
    return ::emitError(this->getLoc(), "At least one of map, useDevicePtr, or "
                                       "useDeviceAddr operand must be present");
  }
  return verifyMapClause(*this, getMapOperands());
}

LogicalResult EnterDataOp::verify() {
  LogicalResult verifyDependVars =
      verifyDependVarList(*this, getDepends(), getDependVars());
  return failed(verifyDependVars) ? verifyDependVars
                                  : verifyMapClause(*this, getMapOperands());
}

LogicalResult ExitDataOp::verify() {
  LogicalResult verifyDependVars =
      verifyDependVarList(*this, getDepends(), getDependVars());
  return failed(verifyDependVars) ? verifyDependVars
                                  : verifyMapClause(*this, getMapOperands());
}

//===----------------------------------------------------------------------===//
// TargetOp
//===----------------------------------------------------------------------===//

static LogicalResult verifyNumTeamsClause(Operation *op, Value lb, Value ub) {
  if (lb) {
    if (!ub)
      return op->emitError("expected num_teams upper bound to be defined if "
                           "the lower bound is defined");
    if (lb.getType() != ub.getType())
      return op->emitError(
          "expected num_teams upper bound and lower bound to be the same type");
  }
  return success();
}

template <typename OpTy>
static OpTy getSingleNestedOpOfType(Region &region) {
  auto ops = region.getOps<OpTy>();
  return std::distance(ops.begin(), ops.end()) != 1 ? OpTy() : *ops.begin();
}
LogicalResult UpdateDataOp::verify() {
  LogicalResult verifyDependVars =
      verifyDependVarList(*this, getDepends(), getDependVars());
  return failed(verifyDependVars) ? verifyDependVars
                                  : verifyMapClause(*this, getMapOperands());
}

/// Only allow OpenMP terminators and non-OpenMP ops that have known memory
/// effects, but don't include a memory write effect.
static bool siblingAllowedInCapture(Operation *op) {
  if (!op)
    return false;

  bool isOmpDialect =
      op->getContext()->getLoadedDialect<omp::OpenMPDialect>() ==
      op->getDialect();

  if (isOmpDialect)
    return op->hasTrait<OpTrait::IsTerminator>();

  if (auto memOp = dyn_cast<MemoryEffectOpInterface>(op)) {
    SmallVector<SideEffects::EffectInstance<MemoryEffects::Effect>, 4> effects;
    memOp.getEffects(effects);
    return !llvm::any_of(effects, [&](MemoryEffects::EffectInstance &effect) {
      // FIXME Ideally we'd just check for a memory write effect. However, this
      // would break due to HLFIR operations that in reality have no side
      // effects but are marked as having a memory write effect on a debug
      // resource to avoid being deleted by DCE passes.
      return isa<MemoryEffects::Write>(effect.getEffect()) &&
             isa<SideEffects::AutomaticAllocationScopeResource>(
                 effect.getResource());
    });
  }
  return true;
}

LogicalResult TargetOp::verify() {
<<<<<<< HEAD
  auto teamsOps = getOps<TeamsOp>();
  if (std::distance(teamsOps.begin(), teamsOps.end()) > 1)
    return emitError("target containing multiple teams constructs");

  if (!isTargetSPMDLoop()) {
    if (getTripCount())
      return emitError("trip_count set on non-SPMD target region");

    if (getNumThreads() && !getSingleNestedOpOfType<ParallelOp>(getRegion()))
      return emitError("num_threads set on non-SPMD or loop target region");
  }

  if (teamsOps.empty()) {
    if (getNumTeamsLower() || getNumTeamsUpper() || getTeamsThreadLimit())
      return emitError(
          "num_teams and teams_thread_limit arguments only allowed if there is "
          "an omp.teams child operation");
  } else {
    if (failed(verifyNumTeamsClause(*this, getNumTeamsLower(),
                                    getNumTeamsUpper())))
      return failure();
  }

  return verifyMapClause(*this, getMapOperands());
=======
  LogicalResult verifyDependVars =
      verifyDependVarList(*this, getDepends(), getDependVars());
  return failed(verifyDependVars) ? verifyDependVars
                                  : verifyMapClause(*this, getMapOperands());
>>>>>>> 06363090
}

Operation *TargetOp::getInnermostCapturedOmpOp() {
  Dialect *ompDialect = (*this)->getDialect();
  Operation *capturedOp = nullptr;
  Region *capturedParentRegion = nullptr;

  walk<WalkOrder::PostOrder>([&](Operation *op) {
    if (op == *this)
      return;

    bool isOmpDialect = op->getDialect() == ompDialect;
    bool hasRegions = op->getNumRegions() > 0;

    if (capturedOp) {
      bool isImmediateParent = false;
      for (Region &region : op->getRegions()) {
        if (&region == capturedParentRegion) {
          isImmediateParent = true;
          capturedParentRegion = op->getParentRegion();
          break;
        }
      }

      // Make sure the captured op is part of a (possibly multi-level) nest of
      // OpenMP-only operations containing no unsupported siblings at any level.
      if ((hasRegions && isOmpDialect != isImmediateParent) ||
          (!isImmediateParent && !siblingAllowedInCapture(op))) {
        capturedOp = nullptr;
        capturedParentRegion = nullptr;
      }
    } else {
      //  The first OpenMP dialect op containing a region found while visiting
      //  in post-order should be the innermost captured OpenMP operation.
      if (isOmpDialect && hasRegions) {
        capturedOp = op;
        capturedParentRegion = op->getParentRegion();

        // Don't capture this op if it has a not-allowed sibling.
        for (Operation &sibling : op->getParentRegion()->getOps()) {
          if (&sibling != op && !siblingAllowedInCapture(&sibling)) {
            capturedOp = nullptr;
            capturedParentRegion = nullptr;
          }
        }
      }
    }
  });

  return capturedOp;
}

bool TargetOp::isTargetSPMDLoop() {
  Operation *capturedOp = getInnermostCapturedOmpOp();
  if (!isa_and_present<WsLoopOp, SimdLoopOp>(capturedOp))
    return false;

  Operation *parallelOp = capturedOp->getParentOp();
  if (!isa_and_present<ParallelOp>(parallelOp))
    return false;

  Operation *distributeOp = parallelOp->getParentOp();
  if (!isa_and_present<DistributeOp>(distributeOp))
    return false;

  Operation *teamsOp = distributeOp->getParentOp();
  if (!isa_and_present<TeamsOp>(teamsOp))
    return false;

  return teamsOp->getParentOp() == (*this);
}

//===----------------------------------------------------------------------===//
// ParallelOp
//===----------------------------------------------------------------------===//

void ParallelOp::build(OpBuilder &builder, OperationState &state,
                       ArrayRef<NamedAttribute> attributes) {
  ParallelOp::build(
      builder, state, /*if_expr_var=*/nullptr, /*num_threads_var=*/nullptr,
      /*allocate_vars=*/ValueRange(), /*allocators_vars=*/ValueRange(),
      /*reduction_vars=*/ValueRange(), /*reductions=*/nullptr,
      /*proc_bind_val=*/nullptr);
  state.addAttributes(attributes);
}

LogicalResult ParallelOp::verify() {
  if (getAllocateVars().size() != getAllocatorsVars().size())
    return emitError(
        "expected equal sizes for allocate and allocator variables");

  auto offloadModOp =
      llvm::cast<OffloadModuleInterface>(*(*this)->getParentOfType<ModuleOp>());
  if (!offloadModOp.getIsTargetDevice()) {
    auto targetOp = (*this)->getParentOfType<omp::TargetOp>();
    if (getNumThreadsVar() && targetOp &&
        (targetOp.isTargetSPMDLoop() ||
         getSingleNestedOpOfType<ParallelOp>(targetOp.getRegion()) == *this))
      return emitError("num_threads argument expected to be attached to parent "
                       "omp.target operation instead");
  }

  return verifyReductionVarList(*this, getReductions(), getReductionVars());
}

//===----------------------------------------------------------------------===//
// TeamsOp
//===----------------------------------------------------------------------===//

static bool opInGlobalImplicitParallelRegion(Operation *op) {
  while ((op = op->getParentOp()))
    if (isa<OpenMPDialect>(op->getDialect()))
      return false;
  return true;
}

LogicalResult TeamsOp::verify() {
  // Check parent region
  // TODO If nested inside of a target region, also check that it does not
  // contain any statements, declarations or directives other than this
  // omp.teams construct.
  auto targetOp = dyn_cast_if_present<TargetOp>((*this)->getParentOp());

  if (!targetOp && !opInGlobalImplicitParallelRegion(*this))
    return emitError("expected to be nested inside of omp.target or not nested "
                     "in any OpenMP dialect operations");

  auto offloadModOp =
      llvm::cast<OffloadModuleInterface>(*(*this)->getParentOfType<ModuleOp>());
  if (targetOp && !offloadModOp.getIsTargetDevice()) {
    if (getNumTeamsLower() || getNumTeamsUpper() || getThreadLimit())
      return emitError("num_teams and thread_limit arguments expected to be "
                       "attached to parent omp.target operation");
  } else {
    if (failed(verifyNumTeamsClause(*this, getNumTeamsLower(),
                                    getNumTeamsUpper())))
      return failure();
  }

  // Check for allocate clause restrictions
  if (getAllocateVars().size() != getAllocatorsVars().size())
    return emitError(
        "expected equal sizes for allocate and allocator variables");

  return verifyReductionVarList(*this, getReductions(), getReductionVars());
}

//===----------------------------------------------------------------------===//
// Verifier for SectionsOp
//===----------------------------------------------------------------------===//

LogicalResult SectionsOp::verify() {
  if (getAllocateVars().size() != getAllocatorsVars().size())
    return emitError(
        "expected equal sizes for allocate and allocator variables");

  return verifyReductionVarList(*this, getReductions(), getReductionVars());
}

LogicalResult SectionsOp::verifyRegions() {
  for (auto &inst : *getRegion().begin()) {
    if (!(isa<SectionOp>(inst) || isa<TerminatorOp>(inst))) {
      return emitOpError()
             << "expected omp.section op or terminator op inside region";
    }
  }

  return success();
}

LogicalResult SingleOp::verify() {
  // Check for allocate clause restrictions
  if (getAllocateVars().size() != getAllocatorsVars().size())
    return emitError(
        "expected equal sizes for allocate and allocator variables");

  return success();
}

//===----------------------------------------------------------------------===//
// WsLoopOp
//===----------------------------------------------------------------------===//

/// loop-control ::= `(` ssa-id-list `)` `:` type `=`  loop-bounds
/// loop-bounds := `(` ssa-id-list `)` to `(` ssa-id-list `)` inclusive? steps
/// steps := `step` `(`ssa-id-list`)`
ParseResult
parseWsLoop(OpAsmParser &parser, Region &region,
            SmallVectorImpl<OpAsmParser::UnresolvedOperand> &lowerBound,
            SmallVectorImpl<OpAsmParser::UnresolvedOperand> &upperBound,
            SmallVectorImpl<OpAsmParser::UnresolvedOperand> &steps,
            SmallVectorImpl<Type> &loopVarTypes,
            SmallVectorImpl<OpAsmParser::UnresolvedOperand> &reductionOperands,
            SmallVectorImpl<Type> &reductionTypes, ArrayAttr &reductionSymbols,
            UnitAttr &inclusive) {

  // Parse an optional reduction clause
  llvm::SmallVector<OpAsmParser::Argument> privates;
  bool hasReduction = succeeded(
      parseReductionClause(parser, region, reductionOperands, reductionTypes,
                           reductionSymbols, privates));

  if (parser.parseKeyword("for"))
    return failure();

  // Parse an opening `(` followed by induction variables followed by `)`
  SmallVector<OpAsmParser::Argument> ivs;
  Type loopVarType;
  if (parser.parseArgumentList(ivs, OpAsmParser::Delimiter::Paren) ||
      parser.parseColonType(loopVarType) ||
      // Parse loop bounds.
      parser.parseEqual() ||
      parser.parseOperandList(lowerBound, ivs.size(),
                              OpAsmParser::Delimiter::Paren) ||
      parser.parseKeyword("to") ||
      parser.parseOperandList(upperBound, ivs.size(),
                              OpAsmParser::Delimiter::Paren))
    return failure();

  if (succeeded(parser.parseOptionalKeyword("inclusive")))
    inclusive = UnitAttr::get(parser.getBuilder().getContext());

  // Parse step values.
  if (parser.parseKeyword("step") ||
      parser.parseOperandList(steps, ivs.size(), OpAsmParser::Delimiter::Paren))
    return failure();

  // Now parse the body.
  loopVarTypes = SmallVector<Type>(ivs.size(), loopVarType);
  for (auto &iv : ivs)
    iv.type = loopVarType;

  SmallVector<OpAsmParser::Argument> regionArgs{ivs};
  if (hasReduction)
    llvm::copy(privates, std::back_inserter(regionArgs));

  return parser.parseRegion(region, regionArgs);
}

void printWsLoop(OpAsmPrinter &p, Operation *op, Region &region,
                 ValueRange lowerBound, ValueRange upperBound, ValueRange steps,
                 TypeRange loopVarTypes, ValueRange reductionOperands,
                 TypeRange reductionTypes, ArrayAttr reductionSymbols,
                 UnitAttr inclusive) {
  if (reductionSymbols) {
    auto reductionArgs =
        region.front().getArguments().drop_front(loopVarTypes.size());
    printReductionClause(p, op, reductionArgs, reductionOperands,
                         reductionTypes, reductionSymbols);
  }

  p << " for ";
  auto args = region.front().getArguments().drop_back(reductionOperands.size());
  p << " (" << args << ") : " << args[0].getType() << " = (" << lowerBound
    << ") to (" << upperBound << ") ";
  if (inclusive)
    p << "inclusive ";
  p << "step (" << steps << ") ";
  p.printRegion(region, /*printEntryBlockArgs=*/false);
}

/// loop-control ::= `(` ssa-id-list `)` `:` type `=`  loop-bounds
/// loop-bounds := `(` ssa-id-list `)` to `(` ssa-id-list `)` inclusive? steps
/// steps := `step` `(`ssa-id-list`)`
ParseResult
parseLoopControl(OpAsmParser &parser, Region &region,
                 SmallVectorImpl<OpAsmParser::UnresolvedOperand> &lowerBound,
                 SmallVectorImpl<OpAsmParser::UnresolvedOperand> &upperBound,
                 SmallVectorImpl<OpAsmParser::UnresolvedOperand> &steps,
                 SmallVectorImpl<Type> &loopVarTypes, UnitAttr &inclusive) {
  // Parse an opening `(` followed by induction variables followed by `)`
  SmallVector<OpAsmParser::Argument> ivs;
  Type loopVarType;
  if (parser.parseArgumentList(ivs, OpAsmParser::Delimiter::Paren) ||
      parser.parseColonType(loopVarType) ||
      // Parse loop bounds.
      parser.parseEqual() ||
      parser.parseOperandList(lowerBound, ivs.size(),
                              OpAsmParser::Delimiter::Paren) ||
      parser.parseKeyword("to") ||
      parser.parseOperandList(upperBound, ivs.size(),
                              OpAsmParser::Delimiter::Paren))
    return failure();

  if (succeeded(parser.parseOptionalKeyword("inclusive")))
    inclusive = UnitAttr::get(parser.getBuilder().getContext());

  // Parse step values.
  if (parser.parseKeyword("step") ||
      parser.parseOperandList(steps, ivs.size(), OpAsmParser::Delimiter::Paren))
    return failure();

  // Now parse the body.
  loopVarTypes = SmallVector<Type>(ivs.size(), loopVarType);
  for (auto &iv : ivs)
    iv.type = loopVarType;

  return parser.parseRegion(region, ivs);
}

void printLoopControl(OpAsmPrinter &p, Operation *op, Region &region,
                      ValueRange lowerBound, ValueRange upperBound,
                      ValueRange steps, TypeRange loopVarTypes,
                      UnitAttr inclusive) {
  auto args = region.front().getArguments();
  p << " (" << args << ") : " << args[0].getType() << " = (" << lowerBound
    << ") to (" << upperBound << ") ";
  if (inclusive)
    p << "inclusive ";
  p << "step (" << steps << ") ";
  p.printRegion(region, /*printEntryBlockArgs=*/false);
}

//===----------------------------------------------------------------------===//
// Verifier for Simd construct [2.9.3.1]
//===----------------------------------------------------------------------===//

LogicalResult SimdLoopOp::verify() {
  if (this->getLowerBound().empty()) {
    return emitOpError() << "empty lowerbound for simd loop operation";
  }
  if (this->getSimdlen().has_value() && this->getSafelen().has_value() &&
      this->getSimdlen().value() > this->getSafelen().value()) {
    return emitOpError()
           << "simdlen clause and safelen clause are both present, but the "
              "simdlen value is not less than or equal to safelen value";
  }
  if (verifyAlignedClause(*this, this->getAlignmentValues(),
                          this->getAlignedVars())
          .failed())
    return failure();
  if (verifyNontemporalClause(*this, this->getNontemporalVars()).failed())
    return failure();
  return success();
}

//===----------------------------------------------------------------------===//
// Verifier for Distribute construct [2.9.4.1]
//===----------------------------------------------------------------------===//

LogicalResult DistributeOp::verify() {
  if (this->getChunkSize() && !this->getDistScheduleStatic())
    return emitOpError() << "chunk size set without "
                            "dist_schedule_static being present";

  if (getAllocateVars().size() != getAllocatorsVars().size())
    return emitError(
        "expected equal sizes for allocate and allocator variables");

  return success();
}

//===----------------------------------------------------------------------===//
// ReductionOp
//===----------------------------------------------------------------------===//

static ParseResult parseAtomicReductionRegion(OpAsmParser &parser,
                                              Region &region) {
  if (parser.parseOptionalKeyword("atomic"))
    return success();
  return parser.parseRegion(region);
}

static void printAtomicReductionRegion(OpAsmPrinter &printer,
                                       ReductionDeclareOp op, Region &region) {
  if (region.empty())
    return;
  printer << "atomic ";
  printer.printRegion(region);
}

LogicalResult ReductionDeclareOp::verifyRegions() {
  if (getInitializerRegion().empty())
    return emitOpError() << "expects non-empty initializer region";
  Block &initializerEntryBlock = getInitializerRegion().front();
  if (initializerEntryBlock.getNumArguments() != 1 ||
      initializerEntryBlock.getArgument(0).getType() != getType()) {
    return emitOpError() << "expects initializer region with one argument "
                            "of the reduction type";
  }

  for (YieldOp yieldOp : getInitializerRegion().getOps<YieldOp>()) {
    if (yieldOp.getResults().size() != 1 ||
        yieldOp.getResults().getTypes()[0] != getType())
      return emitOpError() << "expects initializer region to yield a value "
                              "of the reduction type";
  }

  if (getReductionRegion().empty())
    return emitOpError() << "expects non-empty reduction region";
  Block &reductionEntryBlock = getReductionRegion().front();
  if (reductionEntryBlock.getNumArguments() != 2 ||
      reductionEntryBlock.getArgumentTypes()[0] !=
          reductionEntryBlock.getArgumentTypes()[1] ||
      reductionEntryBlock.getArgumentTypes()[0] != getType())
    return emitOpError() << "expects reduction region with two arguments of "
                            "the reduction type";
  for (YieldOp yieldOp : getReductionRegion().getOps<YieldOp>()) {
    if (yieldOp.getResults().size() != 1 ||
        yieldOp.getResults().getTypes()[0] != getType())
      return emitOpError() << "expects reduction region to yield a value "
                              "of the reduction type";
  }

  if (getAtomicReductionRegion().empty())
    return success();

  Block &atomicReductionEntryBlock = getAtomicReductionRegion().front();
  if (atomicReductionEntryBlock.getNumArguments() != 2 ||
      atomicReductionEntryBlock.getArgumentTypes()[0] !=
          atomicReductionEntryBlock.getArgumentTypes()[1])
    return emitOpError() << "expects atomic reduction region with two "
                            "arguments of the same type";
  auto ptrType = llvm::dyn_cast<PointerLikeType>(
      atomicReductionEntryBlock.getArgumentTypes()[0]);
  if (!ptrType ||
      (ptrType.getElementType() && ptrType.getElementType() != getType()))
    return emitOpError() << "expects atomic reduction region arguments to "
                            "be accumulators containing the reduction type";
  return success();
}

LogicalResult ReductionOp::verify() {
  auto *op = (*this)->getParentWithTrait<ReductionClauseInterface::Trait>();
  if (!op)
    return emitOpError() << "must be used within an operation supporting "
                            "reduction clause interface";
  while (op) {
    for (const auto &var :
         cast<ReductionClauseInterface>(op).getAllReductionVars())
      if (var == getAccumulator())
        return success();
    op = op->getParentWithTrait<ReductionClauseInterface::Trait>();
  }
  return emitOpError() << "the accumulator is not used by the parent";
}

//===----------------------------------------------------------------------===//
// TaskOp
//===----------------------------------------------------------------------===//
LogicalResult TaskOp::verify() {
  LogicalResult verifyDependVars =
      verifyDependVarList(*this, getDepends(), getDependVars());
  return failed(verifyDependVars)
             ? verifyDependVars
             : verifyReductionVarList(*this, getInReductions(),
                                      getInReductionVars());
}

//===----------------------------------------------------------------------===//
// TaskGroupOp
//===----------------------------------------------------------------------===//
LogicalResult TaskGroupOp::verify() {
  return verifyReductionVarList(*this, getTaskReductions(),
                                getTaskReductionVars());
}

//===----------------------------------------------------------------------===//
// TaskLoopOp
//===----------------------------------------------------------------------===//
SmallVector<Value> TaskLoopOp::getAllReductionVars() {
  SmallVector<Value> allReductionNvars(getInReductionVars().begin(),
                                       getInReductionVars().end());
  allReductionNvars.insert(allReductionNvars.end(), getReductionVars().begin(),
                           getReductionVars().end());
  return allReductionNvars;
}

LogicalResult TaskLoopOp::verify() {
  if (getAllocateVars().size() != getAllocatorsVars().size())
    return emitError(
        "expected equal sizes for allocate and allocator variables");
  if (failed(
          verifyReductionVarList(*this, getReductions(), getReductionVars())) ||
      failed(verifyReductionVarList(*this, getInReductions(),
                                    getInReductionVars())))
    return failure();

  if (!getReductionVars().empty() && getNogroup())
    return emitError("if a reduction clause is present on the taskloop "
                     "directive, the nogroup clause must not be specified");
  for (auto var : getReductionVars()) {
    if (llvm::is_contained(getInReductionVars(), var))
      return emitError("the same list item cannot appear in both a reduction "
                       "and an in_reduction clause");
  }

  if (getGrainSize() && getNumTasks()) {
    return emitError(
        "the grainsize clause and num_tasks clause are mutually exclusive and "
        "may not appear on the same taskloop directive");
  }
  return success();
}

//===----------------------------------------------------------------------===//
// WsLoopOp
//===----------------------------------------------------------------------===//

void WsLoopOp::build(OpBuilder &builder, OperationState &state,
                     ValueRange lowerBound, ValueRange upperBound,
                     ValueRange step, ArrayRef<NamedAttribute> attributes) {
  build(builder, state, lowerBound, upperBound, step,
        /*linear_vars=*/ValueRange(),
        /*linear_step_vars=*/ValueRange(), /*reduction_vars=*/ValueRange(),
        /*reductions=*/nullptr, /*schedule_val=*/nullptr,
        /*schedule_chunk_var=*/nullptr, /*schedule_modifier=*/nullptr,
        /*simd_modifier=*/false, /*nowait=*/false, /*ordered_val=*/nullptr,
        /*order_val=*/nullptr, /*inclusive=*/false);
  state.addAttributes(attributes);
}

LogicalResult WsLoopOp::verify() {
  return verifyReductionVarList(*this, getReductions(), getReductionVars());
}

//===----------------------------------------------------------------------===//
// Verifier for critical construct (2.17.1)
//===----------------------------------------------------------------------===//

LogicalResult CriticalDeclareOp::verify() {
  return verifySynchronizationHint(*this, getHintVal());
}

LogicalResult CriticalOp::verifySymbolUses(SymbolTableCollection &symbolTable) {
  if (getNameAttr()) {
    SymbolRefAttr symbolRef = getNameAttr();
    auto decl = symbolTable.lookupNearestSymbolFrom<CriticalDeclareOp>(
        *this, symbolRef);
    if (!decl) {
      return emitOpError() << "expected symbol reference " << symbolRef
                           << " to point to a critical declaration";
    }
  }

  return success();
}

//===----------------------------------------------------------------------===//
// Verifier for ordered construct
//===----------------------------------------------------------------------===//

LogicalResult OrderedOp::verify() {
  auto container = (*this)->getParentOfType<WsLoopOp>();
  if (!container || !container.getOrderedValAttr() ||
      container.getOrderedValAttr().getInt() == 0)
    return emitOpError() << "ordered depend directive must be closely "
                         << "nested inside a worksharing-loop with ordered "
                         << "clause with parameter present";

  if (container.getOrderedValAttr().getInt() != (int64_t)*getNumLoopsVal())
    return emitOpError() << "number of variables in depend clause does not "
                         << "match number of iteration variables in the "
                         << "doacross loop";

  return success();
}

LogicalResult OrderedRegionOp::verify() {
  // TODO: The code generation for ordered simd directive is not supported yet.
  if (getSimd())
    return failure();

  if (auto container = (*this)->getParentOfType<WsLoopOp>()) {
    if (!container.getOrderedValAttr() ||
        container.getOrderedValAttr().getInt() != 0)
      return emitOpError() << "ordered region must be closely nested inside "
                           << "a worksharing-loop region with an ordered "
                           << "clause without parameter present";
  }

  return success();
}

//===----------------------------------------------------------------------===//
// Verifier for AtomicReadOp
//===----------------------------------------------------------------------===//

LogicalResult AtomicReadOp::verify() {
  if (verifyCommon().failed())
    return mlir::failure();

  if (auto mo = getMemoryOrderVal()) {
    if (*mo == ClauseMemoryOrderKind::Acq_rel ||
        *mo == ClauseMemoryOrderKind::Release) {
      return emitError(
          "memory-order must not be acq_rel or release for atomic reads");
    }
  }
  return verifySynchronizationHint(*this, getHintVal());
}

//===----------------------------------------------------------------------===//
// Verifier for AtomicWriteOp
//===----------------------------------------------------------------------===//

LogicalResult AtomicWriteOp::verify() {
  if (verifyCommon().failed())
    return mlir::failure();

  if (auto mo = getMemoryOrderVal()) {
    if (*mo == ClauseMemoryOrderKind::Acq_rel ||
        *mo == ClauseMemoryOrderKind::Acquire) {
      return emitError(
          "memory-order must not be acq_rel or acquire for atomic writes");
    }
  }
  return verifySynchronizationHint(*this, getHintVal());
}

//===----------------------------------------------------------------------===//
// Verifier for AtomicUpdateOp
//===----------------------------------------------------------------------===//

LogicalResult AtomicUpdateOp::canonicalize(AtomicUpdateOp op,
                                           PatternRewriter &rewriter) {
  if (op.isNoOp()) {
    rewriter.eraseOp(op);
    return success();
  }
  if (Value writeVal = op.getWriteOpVal()) {
    rewriter.replaceOpWithNewOp<AtomicWriteOp>(op, op.getX(), writeVal,
                                               op.getHintValAttr(),
                                               op.getMemoryOrderValAttr());
    return success();
  }
  return failure();
}

LogicalResult AtomicUpdateOp::verify() {
  if (verifyCommon().failed())
    return mlir::failure();

  if (auto mo = getMemoryOrderVal()) {
    if (*mo == ClauseMemoryOrderKind::Acq_rel ||
        *mo == ClauseMemoryOrderKind::Acquire) {
      return emitError(
          "memory-order must not be acq_rel or acquire for atomic updates");
    }
  }

  return verifySynchronizationHint(*this, getHintVal());
}

LogicalResult AtomicUpdateOp::verifyRegions() { return verifyRegionsCommon(); }

//===----------------------------------------------------------------------===//
// Verifier for AtomicCaptureOp
//===----------------------------------------------------------------------===//

AtomicReadOp AtomicCaptureOp::getAtomicReadOp() {
  if (auto op = dyn_cast<AtomicReadOp>(getFirstOp()))
    return op;
  return dyn_cast<AtomicReadOp>(getSecondOp());
}

AtomicWriteOp AtomicCaptureOp::getAtomicWriteOp() {
  if (auto op = dyn_cast<AtomicWriteOp>(getFirstOp()))
    return op;
  return dyn_cast<AtomicWriteOp>(getSecondOp());
}

AtomicUpdateOp AtomicCaptureOp::getAtomicUpdateOp() {
  if (auto op = dyn_cast<AtomicUpdateOp>(getFirstOp()))
    return op;
  return dyn_cast<AtomicUpdateOp>(getSecondOp());
}

LogicalResult AtomicCaptureOp::verify() {
  return verifySynchronizationHint(*this, getHintVal());
}

LogicalResult AtomicCaptureOp::verifyRegions() {
  if (verifyRegionsCommon().failed())
    return mlir::failure();

  if (getFirstOp()->getAttr("hint_val") || getSecondOp()->getAttr("hint_val"))
    return emitOpError(
        "operations inside capture region must not have hint clause");

  if (getFirstOp()->getAttr("memory_order_val") ||
      getSecondOp()->getAttr("memory_order_val"))
    return emitOpError(
        "operations inside capture region must not have memory_order clause");
  return success();
}

//===----------------------------------------------------------------------===//
// Verifier for CancelOp
//===----------------------------------------------------------------------===//

LogicalResult CancelOp::verify() {
  ClauseCancellationConstructType cct = getCancellationConstructTypeVal();
  Operation *parentOp = (*this)->getParentOp();

  if (!parentOp) {
    return emitOpError() << "must be used within a region supporting "
                            "cancel directive";
  }

  if ((cct == ClauseCancellationConstructType::Parallel) &&
      !isa<ParallelOp>(parentOp)) {
    return emitOpError() << "cancel parallel must appear "
                         << "inside a parallel region";
  }
  if (cct == ClauseCancellationConstructType::Loop) {
    if (!isa<WsLoopOp>(parentOp)) {
      return emitOpError() << "cancel loop must appear "
                           << "inside a worksharing-loop region";
    }
    if (cast<WsLoopOp>(parentOp).getNowaitAttr()) {
      return emitError() << "A worksharing construct that is canceled "
                         << "must not have a nowait clause";
    }
    if (cast<WsLoopOp>(parentOp).getOrderedValAttr()) {
      return emitError() << "A worksharing construct that is canceled "
                         << "must not have an ordered clause";
    }

  } else if (cct == ClauseCancellationConstructType::Sections) {
    if (!(isa<SectionsOp>(parentOp) || isa<SectionOp>(parentOp))) {
      return emitOpError() << "cancel sections must appear "
                           << "inside a sections region";
    }
    if (isa_and_nonnull<SectionsOp>(parentOp->getParentOp()) &&
        cast<SectionsOp>(parentOp->getParentOp()).getNowaitAttr()) {
      return emitError() << "A sections construct that is canceled "
                         << "must not have a nowait clause";
    }
  }
  // TODO : Add more when we support taskgroup.
  return success();
}
//===----------------------------------------------------------------------===//
// Verifier for CancelOp
//===----------------------------------------------------------------------===//

LogicalResult CancellationPointOp::verify() {
  ClauseCancellationConstructType cct = getCancellationConstructTypeVal();
  Operation *parentOp = (*this)->getParentOp();

  if (!parentOp) {
    return emitOpError() << "must be used within a region supporting "
                            "cancellation point directive";
  }

  if ((cct == ClauseCancellationConstructType::Parallel) &&
      !(isa<ParallelOp>(parentOp))) {
    return emitOpError() << "cancellation point parallel must appear "
                         << "inside a parallel region";
  }
  if ((cct == ClauseCancellationConstructType::Loop) &&
      !isa<WsLoopOp>(parentOp)) {
    return emitOpError() << "cancellation point loop must appear "
                         << "inside a worksharing-loop region";
  }
  if ((cct == ClauseCancellationConstructType::Sections) &&
      !(isa<SectionsOp>(parentOp) || isa<SectionOp>(parentOp))) {
    return emitOpError() << "cancellation point sections must appear "
                         << "inside a sections region";
  }
  // TODO : Add more when we support taskgroup.
  return success();
}

//===----------------------------------------------------------------------===//
// DataBoundsOp
//===----------------------------------------------------------------------===//

LogicalResult DataBoundsOp::verify() {
  auto extent = getExtent();
  auto upperbound = getUpperBound();
  if (!extent && !upperbound)
    return emitError("expected extent or upperbound.");
  return success();
}

LogicalResult PrivateClauseOp::verify() {
  Type symType = getType();

  auto verifyTerminator = [&](Operation *terminator) -> LogicalResult {
    if (!terminator->hasSuccessors() && !llvm::isa<YieldOp>(terminator))
      return mlir::emitError(terminator->getLoc())
             << "expected exit block terminator to be an `omp.yield` op.";

    YieldOp yieldOp = llvm::cast<YieldOp>(terminator);
    TypeRange yieldedTypes = yieldOp.getResults().getTypes();

    if (yieldedTypes.size() == 1 && yieldedTypes.front() == symType)
      return success();

    auto error = mlir::emitError(yieldOp.getLoc())
                 << "Invalid yielded value. Expected type: " << symType
                 << ", got: ";

    if (yieldedTypes.empty())
      error << "None";
    else
      error << yieldedTypes;

    return error;
  };

  auto verifyRegion = [&](Region &region, unsigned expectedNumArgs,
                          StringRef regionName) -> LogicalResult {
    assert(!region.empty());

    if (region.getNumArguments() != expectedNumArgs)
      return mlir::emitError(region.getLoc())
             << "`" << regionName << "`: "
             << "expected " << expectedNumArgs
             << " region arguments, got: " << region.getNumArguments();

    for (Block &block : region) {
      // MLIR will verify the absence of the terminator for us.
      if (!block.mightHaveTerminator())
        continue;

      if (failed(verifyTerminator(block.getTerminator())))
        return failure();
    }

    return success();
  };

  if (failed(verifyRegion(getAllocRegion(), /*expectedNumArgs=*/1, "alloc")))
    return failure();

  DataSharingClauseType dsType = getDataSharingType();

  if (dsType == DataSharingClauseType::Private && !getCopyRegion().empty())
    return emitError("`private` clauses require only an `alloc` region.");

  if (dsType == DataSharingClauseType::FirstPrivate && getCopyRegion().empty())
    return emitError(
        "`firstprivate` clauses require both `alloc` and `copy` regions.");

  if (dsType == DataSharingClauseType::FirstPrivate &&
      failed(verifyRegion(getCopyRegion(), /*expectedNumArgs=*/2, "copy")))
    return failure();

  return success();
}

#define GET_ATTRDEF_CLASSES
#include "mlir/Dialect/OpenMP/OpenMPOpsAttributes.cpp.inc"

#define GET_OP_CLASSES
#include "mlir/Dialect/OpenMP/OpenMPOps.cpp.inc"

#define GET_TYPEDEF_CLASSES
#include "mlir/Dialect/OpenMP/OpenMPOpsTypes.cpp.inc"<|MERGE_RESOLUTION|>--- conflicted
+++ resolved
@@ -1093,7 +1093,6 @@
 }
 
 LogicalResult TargetOp::verify() {
-<<<<<<< HEAD
   auto teamsOps = getOps<TeamsOp>();
   if (std::distance(teamsOps.begin(), teamsOps.end()) > 1)
     return emitError("target containing multiple teams constructs");
@@ -1117,13 +1116,10 @@
       return failure();
   }
 
-  return verifyMapClause(*this, getMapOperands());
-=======
   LogicalResult verifyDependVars =
       verifyDependVarList(*this, getDepends(), getDependVars());
   return failed(verifyDependVars) ? verifyDependVars
                                   : verifyMapClause(*this, getMapOperands());
->>>>>>> 06363090
 }
 
 Operation *TargetOp::getInnermostCapturedOmpOp() {
