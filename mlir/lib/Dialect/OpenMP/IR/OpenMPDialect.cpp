--- conflicted
+++ resolved
@@ -48,20 +48,19 @@
   }
 };
 
-<<<<<<< HEAD
-struct OpenMPDialectCSEInterface : public DialectCSEInterface {
-  using DialectCSEInterface::DialectCSEInterface;
-
-  bool subexpressionExtractionAllowed(Operation *op) const final {
-    // Avoid extracting common subexpressions across op boundaries
-    return !isa<TargetOp>(op);
-  }
-=======
 struct LLVMPointerPointerLikeModel
     : public PointerLikeType::ExternalModel<LLVMPointerPointerLikeModel,
                                             LLVM::LLVMPointerType> {
   Type getElementType(Type pointer) const { return Type(); }
->>>>>>> 6d858e2a
+};
+
+struct OpenMPDialectCSEInterface : public DialectCSEInterface {
+  using DialectCSEInterface::DialectCSEInterface;
+
+  bool subexpressionExtractionAllowed(Operation *op) const final {
+    // Avoid extracting common subexpressions across op boundaries
+    return !isa<TargetOp>(op);
+  }
 };
 
 struct OpenMPDialectFoldInterface : public DialectFoldInterface {
