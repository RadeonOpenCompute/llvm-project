//===- OpenMPDialect.cpp - MLIR Dialect for OpenMP implementation ---------===//
//
// Part of the LLVM Project, under the Apache License v2.0 with LLVM Exceptions.
// See https://llvm.org/LICENSE.txt for license information.
// SPDX-License-Identifier: Apache-2.0 WITH LLVM-exception
//
//===----------------------------------------------------------------------===//
//
// This file implements the OpenMP dialect and its operations.
//
//===----------------------------------------------------------------------===//

#include "mlir/Dialect/OpenMP/OpenMPDialect.h"
#include "mlir/Conversion/ConvertToLLVM/ToLLVMInterface.h"
#include "mlir/Dialect/Func/IR/FuncOps.h"
#include "mlir/Dialect/LLVMIR/LLVMTypes.h"
#include "mlir/Dialect/OpenACCMPCommon/Interfaces/AtomicInterfaces.h"
#include "mlir/IR/Attributes.h"
#include "mlir/IR/BuiltinAttributes.h"
#include "mlir/IR/DialectImplementation.h"
#include "mlir/IR/OpImplementation.h"
#include "mlir/IR/OperationSupport.h"

#include "llvm/ADT/ArrayRef.h"
#include "llvm/ADT/BitVector.h"
#include "llvm/ADT/STLExtras.h"
#include "llvm/ADT/STLForwardCompat.h"
#include "llvm/ADT/SmallString.h"
#include "llvm/ADT/StringExtras.h"
#include "llvm/ADT/StringRef.h"
#include "llvm/ADT/TypeSwitch.h"
#include "llvm/Frontend/OpenMP/OMPConstants.h"
#include <cstddef>
#include <iterator>
#include <optional>
#include <variant>

#include "mlir/Dialect/OpenMP/OpenMPOpsDialect.cpp.inc"
#include "mlir/Dialect/OpenMP/OpenMPOpsEnums.cpp.inc"
#include "mlir/Dialect/OpenMP/OpenMPOpsInterfaces.cpp.inc"
#include "mlir/Dialect/OpenMP/OpenMPTypeInterfaces.cpp.inc"

using namespace mlir;
using namespace mlir::omp;

static ArrayAttr makeArrayAttr(MLIRContext *context,
                               llvm::ArrayRef<Attribute> attrs) {
  return attrs.empty() ? nullptr : ArrayAttr::get(context, attrs);
}

static DenseBoolArrayAttr
makeDenseBoolArrayAttr(MLIRContext *ctx, const ArrayRef<bool> boolArray) {
  return boolArray.empty() ? nullptr : DenseBoolArrayAttr::get(ctx, boolArray);
}

namespace {
struct MemRefPointerLikeModel
    : public PointerLikeType::ExternalModel<MemRefPointerLikeModel,
                                            MemRefType> {
  Type getElementType(Type pointer) const {
    return llvm::cast<MemRefType>(pointer).getElementType();
  }
};

struct LLVMPointerPointerLikeModel
    : public PointerLikeType::ExternalModel<LLVMPointerPointerLikeModel,
                                            LLVM::LLVMPointerType> {
  Type getElementType(Type pointer) const { return Type(); }
};
} // namespace

void OpenMPDialect::initialize() {
  addOperations<
#define GET_OP_LIST
#include "mlir/Dialect/OpenMP/OpenMPOps.cpp.inc"
      >();
  addAttributes<
#define GET_ATTRDEF_LIST
#include "mlir/Dialect/OpenMP/OpenMPOpsAttributes.cpp.inc"
      >();
  addTypes<
#define GET_TYPEDEF_LIST
#include "mlir/Dialect/OpenMP/OpenMPOpsTypes.cpp.inc"
      >();

  declarePromisedInterface<ConvertToLLVMPatternInterface, OpenMPDialect>();

  MemRefType::attachInterface<MemRefPointerLikeModel>(*getContext());
  LLVM::LLVMPointerType::attachInterface<LLVMPointerPointerLikeModel>(
      *getContext());

  // Attach default offload module interface to module op to access
  // offload functionality through
  mlir::ModuleOp::attachInterface<mlir::omp::OffloadModuleDefaultModel>(
      *getContext());

  // Attach default declare target interfaces to operations which can be marked
  // as declare target (Global Operations and Functions/Subroutines in dialects
  // that Fortran (or other languages that lower to MLIR) translates too
  mlir::LLVM::GlobalOp::attachInterface<
      mlir::omp::DeclareTargetDefaultModel<mlir::LLVM::GlobalOp>>(
      *getContext());
  mlir::LLVM::LLVMFuncOp::attachInterface<
      mlir::omp::DeclareTargetDefaultModel<mlir::LLVM::LLVMFuncOp>>(
      *getContext());
  mlir::func::FuncOp::attachInterface<
      mlir::omp::DeclareTargetDefaultModel<mlir::func::FuncOp>>(*getContext());
}

//===----------------------------------------------------------------------===//
// Parser and printer for Allocate Clause
//===----------------------------------------------------------------------===//

/// Parse an allocate clause with allocators and a list of operands with types.
///
/// allocate-operand-list :: = allocate-operand |
///                            allocator-operand `,` allocate-operand-list
/// allocate-operand :: = ssa-id-and-type -> ssa-id-and-type
/// ssa-id-and-type ::= ssa-id `:` type
static ParseResult parseAllocateAndAllocator(
    OpAsmParser &parser,
    SmallVectorImpl<OpAsmParser::UnresolvedOperand> &allocateVars,
    SmallVectorImpl<Type> &allocateTypes,
    SmallVectorImpl<OpAsmParser::UnresolvedOperand> &allocatorVars,
    SmallVectorImpl<Type> &allocatorTypes) {

  return parser.parseCommaSeparatedList([&]() {
    OpAsmParser::UnresolvedOperand operand;
    Type type;
    if (parser.parseOperand(operand) || parser.parseColonType(type))
      return failure();
    allocatorVars.push_back(operand);
    allocatorTypes.push_back(type);
    if (parser.parseArrow())
      return failure();
    if (parser.parseOperand(operand) || parser.parseColonType(type))
      return failure();

    allocateVars.push_back(operand);
    allocateTypes.push_back(type);
    return success();
  });
}

/// Print allocate clause
static void printAllocateAndAllocator(OpAsmPrinter &p, Operation *op,
                                      OperandRange allocateVars,
                                      TypeRange allocateTypes,
                                      OperandRange allocatorVars,
                                      TypeRange allocatorTypes) {
  for (unsigned i = 0; i < allocateVars.size(); ++i) {
    std::string separator = i == allocateVars.size() - 1 ? "" : ", ";
    p << allocatorVars[i] << " : " << allocatorTypes[i] << " -> ";
    p << allocateVars[i] << " : " << allocateTypes[i] << separator;
  }
}

//===----------------------------------------------------------------------===//
// Parser and printer for a clause attribute (StringEnumAttr)
//===----------------------------------------------------------------------===//

template <typename ClauseAttr>
static ParseResult parseClauseAttr(AsmParser &parser, ClauseAttr &attr) {
  using ClauseT = decltype(std::declval<ClauseAttr>().getValue());
  StringRef enumStr;
  SMLoc loc = parser.getCurrentLocation();
  if (parser.parseKeyword(&enumStr))
    return failure();
  if (std::optional<ClauseT> enumValue = symbolizeEnum<ClauseT>(enumStr)) {
    attr = ClauseAttr::get(parser.getContext(), *enumValue);
    return success();
  }
  return parser.emitError(loc, "invalid clause value: '") << enumStr << "'";
}

template <typename ClauseAttr>
void printClauseAttr(OpAsmPrinter &p, Operation *op, ClauseAttr attr) {
  p << stringifyEnum(attr.getValue());
}

//===----------------------------------------------------------------------===//
// Parser and printer for Linear Clause
//===----------------------------------------------------------------------===//

/// linear ::= `linear` `(` linear-list `)`
/// linear-list := linear-val | linear-val linear-list
/// linear-val := ssa-id-and-type `=` ssa-id-and-type
static ParseResult parseLinearClause(
    OpAsmParser &parser,
    SmallVectorImpl<OpAsmParser::UnresolvedOperand> &linearVars,
    SmallVectorImpl<Type> &linearTypes,
    SmallVectorImpl<OpAsmParser::UnresolvedOperand> &linearStepVars) {
  return parser.parseCommaSeparatedList([&]() {
    OpAsmParser::UnresolvedOperand var;
    Type type;
    OpAsmParser::UnresolvedOperand stepVar;
    if (parser.parseOperand(var) || parser.parseEqual() ||
        parser.parseOperand(stepVar) || parser.parseColonType(type))
      return failure();

    linearVars.push_back(var);
    linearTypes.push_back(type);
    linearStepVars.push_back(stepVar);
    return success();
  });
}

/// Print Linear Clause
static void printLinearClause(OpAsmPrinter &p, Operation *op,
                              ValueRange linearVars, TypeRange linearTypes,
                              ValueRange linearStepVars) {
  size_t linearVarsSize = linearVars.size();
  for (unsigned i = 0; i < linearVarsSize; ++i) {
    std::string separator = i == linearVarsSize - 1 ? "" : ", ";
    p << linearVars[i];
    if (linearStepVars.size() > i)
      p << " = " << linearStepVars[i];
    p << " : " << linearVars[i].getType() << separator;
  }
}

//===----------------------------------------------------------------------===//
// Verifier for Nontemporal Clause
//===----------------------------------------------------------------------===//

static LogicalResult verifyNontemporalClause(Operation *op,
                                             OperandRange nontemporalVars) {

  // Check if each var is unique - OpenMP 5.0 -> 2.9.3.1 section
  DenseSet<Value> nontemporalItems;
  for (const auto &it : nontemporalVars)
    if (!nontemporalItems.insert(it).second)
      return op->emitOpError() << "nontemporal variable used more than once";

  return success();
}

//===----------------------------------------------------------------------===//
// Parser, verifier and printer for Aligned Clause
//===----------------------------------------------------------------------===//
static LogicalResult verifyAlignedClause(Operation *op,
                                         std::optional<ArrayAttr> alignments,
                                         OperandRange alignedVars) {
  // Check if number of alignment values equals to number of aligned variables
  if (!alignedVars.empty()) {
    if (!alignments || alignments->size() != alignedVars.size())
      return op->emitOpError()
             << "expected as many alignment values as aligned variables";
  } else {
    if (alignments)
      return op->emitOpError() << "unexpected alignment values attribute";
    return success();
  }

  // Check if each var is aligned only once - OpenMP 4.5 -> 2.8.1 section
  DenseSet<Value> alignedItems;
  for (auto it : alignedVars)
    if (!alignedItems.insert(it).second)
      return op->emitOpError() << "aligned variable used more than once";

  if (!alignments)
    return success();

  // Check if all alignment values are positive - OpenMP 4.5 -> 2.8.1 section
  for (unsigned i = 0; i < (*alignments).size(); ++i) {
    if (auto intAttr = llvm::dyn_cast<IntegerAttr>((*alignments)[i])) {
      if (intAttr.getValue().sle(0))
        return op->emitOpError() << "alignment should be greater than 0";
    } else {
      return op->emitOpError() << "expected integer alignment";
    }
  }

  return success();
}

/// aligned ::= `aligned` `(` aligned-list `)`
/// aligned-list := aligned-val | aligned-val aligned-list
/// aligned-val := ssa-id-and-type `->` alignment
static ParseResult
parseAlignedClause(OpAsmParser &parser,
                   SmallVectorImpl<OpAsmParser::UnresolvedOperand> &alignedVars,
                   SmallVectorImpl<Type> &alignedTypes,
                   ArrayAttr &alignmentsAttr) {
  SmallVector<Attribute> alignmentVec;
  if (failed(parser.parseCommaSeparatedList([&]() {
        if (parser.parseOperand(alignedVars.emplace_back()) ||
            parser.parseColonType(alignedTypes.emplace_back()) ||
            parser.parseArrow() ||
            parser.parseAttribute(alignmentVec.emplace_back())) {
          return failure();
        }
        return success();
      })))
    return failure();
  SmallVector<Attribute> alignments(alignmentVec.begin(), alignmentVec.end());
  alignmentsAttr = ArrayAttr::get(parser.getContext(), alignments);
  return success();
}

/// Print Aligned Clause
static void printAlignedClause(OpAsmPrinter &p, Operation *op,
                               ValueRange alignedVars, TypeRange alignedTypes,
                               std::optional<ArrayAttr> alignments) {
  for (unsigned i = 0; i < alignedVars.size(); ++i) {
    if (i != 0)
      p << ", ";
    p << alignedVars[i] << " : " << alignedVars[i].getType();
    p << " -> " << (*alignments)[i];
  }
}

//===----------------------------------------------------------------------===//
// Parser, printer and verifier for Schedule Clause
//===----------------------------------------------------------------------===//

static ParseResult
verifyScheduleModifiers(OpAsmParser &parser,
                        SmallVectorImpl<SmallString<12>> &modifiers) {
  if (modifiers.size() > 2)
    return parser.emitError(parser.getNameLoc()) << " unexpected modifier(s)";
  for (const auto &mod : modifiers) {
    // Translate the string. If it has no value, then it was not a valid
    // modifier!
    auto symbol = symbolizeScheduleModifier(mod);
    if (!symbol)
      return parser.emitError(parser.getNameLoc())
             << " unknown modifier type: " << mod;
  }

  // If we have one modifier that is "simd", then stick a "none" modiifer in
  // index 0.
  if (modifiers.size() == 1) {
    if (symbolizeScheduleModifier(modifiers[0]) == ScheduleModifier::simd) {
      modifiers.push_back(modifiers[0]);
      modifiers[0] = stringifyScheduleModifier(ScheduleModifier::none);
    }
  } else if (modifiers.size() == 2) {
    // If there are two modifier:
    // First modifier should not be simd, second one should be simd
    if (symbolizeScheduleModifier(modifiers[0]) == ScheduleModifier::simd ||
        symbolizeScheduleModifier(modifiers[1]) != ScheduleModifier::simd)
      return parser.emitError(parser.getNameLoc())
             << " incorrect modifier order";
  }
  return success();
}

/// schedule ::= `schedule` `(` sched-list `)`
/// sched-list ::= sched-val | sched-val sched-list |
///                sched-val `,` sched-modifier
/// sched-val ::= sched-with-chunk | sched-wo-chunk
/// sched-with-chunk ::= sched-with-chunk-types (`=` ssa-id-and-type)?
/// sched-with-chunk-types ::= `static` | `dynamic` | `guided`
/// sched-wo-chunk ::=  `auto` | `runtime`
/// sched-modifier ::=  sched-mod-val | sched-mod-val `,` sched-mod-val
/// sched-mod-val ::=  `monotonic` | `nonmonotonic` | `simd` | `none`
static ParseResult
parseScheduleClause(OpAsmParser &parser, ClauseScheduleKindAttr &scheduleAttr,
                    ScheduleModifierAttr &scheduleMod, UnitAttr &scheduleSimd,
                    std::optional<OpAsmParser::UnresolvedOperand> &chunkSize,
                    Type &chunkType) {
  StringRef keyword;
  if (parser.parseKeyword(&keyword))
    return failure();
  std::optional<mlir::omp::ClauseScheduleKind> schedule =
      symbolizeClauseScheduleKind(keyword);
  if (!schedule)
    return parser.emitError(parser.getNameLoc()) << " expected schedule kind";

  scheduleAttr = ClauseScheduleKindAttr::get(parser.getContext(), *schedule);
  switch (*schedule) {
  case ClauseScheduleKind::Static:
  case ClauseScheduleKind::Dynamic:
  case ClauseScheduleKind::Guided:
    if (succeeded(parser.parseOptionalEqual())) {
      chunkSize = OpAsmParser::UnresolvedOperand{};
      if (parser.parseOperand(*chunkSize) || parser.parseColonType(chunkType))
        return failure();
    } else {
      chunkSize = std::nullopt;
    }
    break;
  case ClauseScheduleKind::Auto:
  case ClauseScheduleKind::Runtime:
    chunkSize = std::nullopt;
  }

  // If there is a comma, we have one or more modifiers..
  SmallVector<SmallString<12>> modifiers;
  while (succeeded(parser.parseOptionalComma())) {
    StringRef mod;
    if (parser.parseKeyword(&mod))
      return failure();
    modifiers.push_back(mod);
  }

  if (verifyScheduleModifiers(parser, modifiers))
    return failure();

  if (!modifiers.empty()) {
    SMLoc loc = parser.getCurrentLocation();
    if (std::optional<ScheduleModifier> mod =
            symbolizeScheduleModifier(modifiers[0])) {
      scheduleMod = ScheduleModifierAttr::get(parser.getContext(), *mod);
    } else {
      return parser.emitError(loc, "invalid schedule modifier");
    }
    // Only SIMD attribute is allowed here!
    if (modifiers.size() > 1) {
      assert(symbolizeScheduleModifier(modifiers[1]) == ScheduleModifier::simd);
      scheduleSimd = UnitAttr::get(parser.getBuilder().getContext());
    }
  }

  return success();
}

/// Print schedule clause
static void printScheduleClause(OpAsmPrinter &p, Operation *op,
                                ClauseScheduleKindAttr scheduleKind,
                                ScheduleModifierAttr scheduleMod,
                                UnitAttr scheduleSimd, Value scheduleChunk,
                                Type scheduleChunkType) {
  p << stringifyClauseScheduleKind(scheduleKind.getValue());
  if (scheduleChunk)
    p << " = " << scheduleChunk << " : " << scheduleChunk.getType();
  if (scheduleMod)
    p << ", " << stringifyScheduleModifier(scheduleMod.getValue());
  if (scheduleSimd)
    p << ", simd";
}

//===----------------------------------------------------------------------===//
// Parser and printer for Order Clause
//===----------------------------------------------------------------------===//

// order ::= `order` `(` [order-modiﬁer ':'] concurrent `)`
// order-modiﬁer ::= reproducible | unconstrained
static ParseResult parseOrderClause(OpAsmParser &parser,
                                    ClauseOrderKindAttr &order,
                                    OrderModifierAttr &orderMod) {
  StringRef enumStr;
  SMLoc loc = parser.getCurrentLocation();
  if (parser.parseKeyword(&enumStr))
    return failure();
  if (std::optional<OrderModifier> enumValue =
          symbolizeOrderModifier(enumStr)) {
    orderMod = OrderModifierAttr::get(parser.getContext(), *enumValue);
    if (parser.parseOptionalColon())
      return failure();
    loc = parser.getCurrentLocation();
    if (parser.parseKeyword(&enumStr))
      return failure();
  }
  if (std::optional<ClauseOrderKind> enumValue =
          symbolizeClauseOrderKind(enumStr)) {
    order = ClauseOrderKindAttr::get(parser.getContext(), *enumValue);
    return success();
  }
  return parser.emitError(loc, "invalid clause value: '") << enumStr << "'";
}

static void printOrderClause(OpAsmPrinter &p, Operation *op,
                             ClauseOrderKindAttr order,
                             OrderModifierAttr orderMod) {
  if (orderMod)
    p << stringifyOrderModifier(orderMod.getValue()) << ":";
  if (order)
    p << stringifyClauseOrderKind(order.getValue());
}

//===----------------------------------------------------------------------===//
// Parsers for operations including clauses that define entry block arguments.
//===----------------------------------------------------------------------===//

namespace {
struct MapParseArgs {
  SmallVectorImpl<OpAsmParser::UnresolvedOperand> &vars;
  SmallVectorImpl<Type> &types;
  MapParseArgs(SmallVectorImpl<OpAsmParser::UnresolvedOperand> &vars,
               SmallVectorImpl<Type> &types)
      : vars(vars), types(types) {}
};
struct PrivateParseArgs {
  llvm::SmallVectorImpl<OpAsmParser::UnresolvedOperand> &vars;
  llvm::SmallVectorImpl<Type> &types;
  ArrayAttr &syms;
  PrivateParseArgs(SmallVectorImpl<OpAsmParser::UnresolvedOperand> &vars,
                   SmallVectorImpl<Type> &types, ArrayAttr &syms)
      : vars(vars), types(types), syms(syms) {}
};
struct ReductionParseArgs {
  SmallVectorImpl<OpAsmParser::UnresolvedOperand> &vars;
  SmallVectorImpl<Type> &types;
  DenseBoolArrayAttr &byref;
  ArrayAttr &syms;
  ReductionParseArgs(SmallVectorImpl<OpAsmParser::UnresolvedOperand> &vars,
                     SmallVectorImpl<Type> &types, DenseBoolArrayAttr &byref,
                     ArrayAttr &syms)
      : vars(vars), types(types), byref(byref), syms(syms) {}
};
struct AllRegionParseArgs {
  std::optional<MapParseArgs> hostEvalArgs;
  std::optional<ReductionParseArgs> inReductionArgs;
  std::optional<MapParseArgs> mapArgs;
  std::optional<PrivateParseArgs> privateArgs;
  std::optional<ReductionParseArgs> reductionArgs;
  std::optional<ReductionParseArgs> taskReductionArgs;
  std::optional<MapParseArgs> useDeviceAddrArgs;
  std::optional<MapParseArgs> useDevicePtrArgs;
};
} // namespace

static ParseResult parseClauseWithRegionArgs(
    OpAsmParser &parser,
    SmallVectorImpl<OpAsmParser::UnresolvedOperand> &operands,
    SmallVectorImpl<Type> &types,
    SmallVectorImpl<OpAsmParser::Argument> &regionPrivateArgs,
    ArrayAttr *symbols = nullptr, DenseBoolArrayAttr *byref = nullptr) {
  SmallVector<SymbolRefAttr> symbolVec;
  SmallVector<bool> isByRefVec;
  unsigned regionArgOffset = regionPrivateArgs.size();

  if (parser.parseLParen())
    return failure();

  if (parser.parseCommaSeparatedList([&]() {
        if (byref)
          isByRefVec.push_back(
              parser.parseOptionalKeyword("byref").succeeded());

        if (symbols && parser.parseAttribute(symbolVec.emplace_back()))
          return failure();

        if (parser.parseOperand(operands.emplace_back()) ||
            parser.parseArrow() ||
            parser.parseArgument(regionPrivateArgs.emplace_back()))
          return failure();

        return success();
      }))
    return failure();

  if (parser.parseColon())
    return failure();

  if (parser.parseCommaSeparatedList([&]() {
        if (parser.parseType(types.emplace_back()))
          return failure();

        return success();
      }))
    return failure();

  if (operands.size() != types.size())
    return failure();

  if (parser.parseRParen())
    return failure();

  auto *argsBegin = regionPrivateArgs.begin();
  MutableArrayRef argsSubrange(argsBegin + regionArgOffset,
                               argsBegin + regionArgOffset + types.size());
  for (auto [prv, type] : llvm::zip_equal(argsSubrange, types)) {
    prv.type = type;
  }

  if (symbols) {
    SmallVector<Attribute> symbolAttrs(symbolVec.begin(), symbolVec.end());
    *symbols = ArrayAttr::get(parser.getContext(), symbolAttrs);
  }

  if (byref)
    *byref = makeDenseBoolArrayAttr(parser.getContext(), isByRefVec);

  return success();
}

static ParseResult parseBlockArgClause(
    OpAsmParser &parser,
    llvm::SmallVectorImpl<OpAsmParser::Argument> &entryBlockArgs,
    StringRef keyword, std::optional<MapParseArgs> mapArgs) {
  if (succeeded(parser.parseOptionalKeyword(keyword))) {
    if (!mapArgs)
      return failure();

    if (failed(parseClauseWithRegionArgs(parser, mapArgs->vars, mapArgs->types,
                                         entryBlockArgs)))
      return failure();
  }
  return success();
}

static ParseResult parseBlockArgClause(
    OpAsmParser &parser,
    llvm::SmallVectorImpl<OpAsmParser::Argument> &entryBlockArgs,
    StringRef keyword, std::optional<PrivateParseArgs> reductionArgs) {
  if (succeeded(parser.parseOptionalKeyword(keyword))) {
    if (!reductionArgs)
      return failure();

    if (failed(parseClauseWithRegionArgs(parser, reductionArgs->vars,
                                         reductionArgs->types, entryBlockArgs,
                                         &reductionArgs->syms)))
      return failure();
  }
  return success();
}

static ParseResult parseBlockArgClause(
    OpAsmParser &parser,
    llvm::SmallVectorImpl<OpAsmParser::Argument> &entryBlockArgs,
    StringRef keyword, std::optional<ReductionParseArgs> reductionArgs) {
  if (succeeded(parser.parseOptionalKeyword(keyword))) {
    if (!reductionArgs)
      return failure();

    if (failed(parseClauseWithRegionArgs(
            parser, reductionArgs->vars, reductionArgs->types, entryBlockArgs,
            &reductionArgs->syms, &reductionArgs->byref)))
      return failure();
  }
  return success();
}

static ParseResult parseBlockArgRegion(OpAsmParser &parser, Region &region,
                                       AllRegionParseArgs args) {
  llvm::SmallVector<OpAsmParser::Argument> entryBlockArgs;

  if (failed(parseBlockArgClause(parser, entryBlockArgs, "host_eval",
                                 args.hostEvalArgs)))
    return parser.emitError(parser.getCurrentLocation())
           << "invalid `host_eval` format";

  if (failed(parseBlockArgClause(parser, entryBlockArgs, "in_reduction",
                                 args.inReductionArgs)))
    return parser.emitError(parser.getCurrentLocation())
           << "invalid `in_reduction` format";

  if (failed(parseBlockArgClause(parser, entryBlockArgs, "map_entries",
                                 args.mapArgs)))
    return parser.emitError(parser.getCurrentLocation())
           << "invalid `map_entries` format";

  if (failed(parseBlockArgClause(parser, entryBlockArgs, "private",
                                 args.privateArgs)))
    return parser.emitError(parser.getCurrentLocation())
           << "invalid `private` format";

  if (failed(parseBlockArgClause(parser, entryBlockArgs, "reduction",
                                 args.reductionArgs)))
    return parser.emitError(parser.getCurrentLocation())
           << "invalid `reduction` format";

  if (failed(parseBlockArgClause(parser, entryBlockArgs, "task_reduction",
                                 args.taskReductionArgs)))
    return parser.emitError(parser.getCurrentLocation())
           << "invalid `task_reduction` format";

  if (failed(parseBlockArgClause(parser, entryBlockArgs, "use_device_addr",
                                 args.useDeviceAddrArgs)))
    return parser.emitError(parser.getCurrentLocation())
           << "invalid `use_device_addr` format";

  if (failed(parseBlockArgClause(parser, entryBlockArgs, "use_device_ptr",
                                 args.useDevicePtrArgs)))
    return parser.emitError(parser.getCurrentLocation())
           << "invalid `use_device_addr` format";

  return parser.parseRegion(region, entryBlockArgs);
}

static ParseResult parseHostEvalInReductionMapPrivateRegion(
    OpAsmParser &parser, Region &region,
    SmallVectorImpl<OpAsmParser::UnresolvedOperand> &hostEvalVars,
    SmallVectorImpl<Type> &hostEvalTypes,
    SmallVectorImpl<OpAsmParser::UnresolvedOperand> &inReductionVars,
    SmallVectorImpl<Type> &inReductionTypes,
    DenseBoolArrayAttr &inReductionByref, ArrayAttr &inReductionSyms,
    SmallVectorImpl<OpAsmParser::UnresolvedOperand> &mapVars,
    SmallVectorImpl<Type> &mapTypes,
    llvm::SmallVectorImpl<OpAsmParser::UnresolvedOperand> &privateVars,
    llvm::SmallVectorImpl<Type> &privateTypes, ArrayAttr &privateSyms) {
  AllRegionParseArgs args;
  args.hostEvalArgs.emplace(hostEvalVars, hostEvalTypes);
  args.inReductionArgs.emplace(inReductionVars, inReductionTypes,
                               inReductionByref, inReductionSyms);
  args.mapArgs.emplace(mapVars, mapTypes);
  args.privateArgs.emplace(privateVars, privateTypes, privateSyms);
  return parseBlockArgRegion(parser, region, args);
}

static ParseResult parseInReductionPrivateRegion(
    OpAsmParser &parser, Region &region,
    SmallVectorImpl<OpAsmParser::UnresolvedOperand> &inReductionVars,
    SmallVectorImpl<Type> &inReductionTypes,
    DenseBoolArrayAttr &inReductionByref, ArrayAttr &inReductionSyms,
    llvm::SmallVectorImpl<OpAsmParser::UnresolvedOperand> &privateVars,
    llvm::SmallVectorImpl<Type> &privateTypes, ArrayAttr &privateSyms) {
  AllRegionParseArgs args;
  args.inReductionArgs.emplace(inReductionVars, inReductionTypes,
                               inReductionByref, inReductionSyms);
  args.privateArgs.emplace(privateVars, privateTypes, privateSyms);
  return parseBlockArgRegion(parser, region, args);
}

static ParseResult parseInReductionPrivateReductionRegion(
    OpAsmParser &parser, Region &region,
    SmallVectorImpl<OpAsmParser::UnresolvedOperand> &inReductionVars,
    SmallVectorImpl<Type> &inReductionTypes,
    DenseBoolArrayAttr &inReductionByref, ArrayAttr &inReductionSyms,
    llvm::SmallVectorImpl<OpAsmParser::UnresolvedOperand> &privateVars,
    llvm::SmallVectorImpl<Type> &privateTypes, ArrayAttr &privateSyms,
    SmallVectorImpl<OpAsmParser::UnresolvedOperand> &reductionVars,
    SmallVectorImpl<Type> &reductionTypes, DenseBoolArrayAttr &reductionByref,
    ArrayAttr &reductionSyms) {
  AllRegionParseArgs args;
  args.inReductionArgs.emplace(inReductionVars, inReductionTypes,
                               inReductionByref, inReductionSyms);
  args.privateArgs.emplace(privateVars, privateTypes, privateSyms);
  args.reductionArgs.emplace(reductionVars, reductionTypes, reductionByref,
                             reductionSyms);
  return parseBlockArgRegion(parser, region, args);
}

static ParseResult parsePrivateRegion(
    OpAsmParser &parser, Region &region,
    llvm::SmallVectorImpl<OpAsmParser::UnresolvedOperand> &privateVars,
    llvm::SmallVectorImpl<Type> &privateTypes, ArrayAttr &privateSyms) {
  AllRegionParseArgs args;
  args.privateArgs.emplace(privateVars, privateTypes, privateSyms);
  return parseBlockArgRegion(parser, region, args);
}

static ParseResult parsePrivateReductionRegion(
    OpAsmParser &parser, Region &region,
    llvm::SmallVectorImpl<OpAsmParser::UnresolvedOperand> &privateVars,
    llvm::SmallVectorImpl<Type> &privateTypes, ArrayAttr &privateSyms,
    SmallVectorImpl<OpAsmParser::UnresolvedOperand> &reductionVars,
    SmallVectorImpl<Type> &reductionTypes, DenseBoolArrayAttr &reductionByref,
    ArrayAttr &reductionSyms) {
  AllRegionParseArgs args;
  args.privateArgs.emplace(privateVars, privateTypes, privateSyms);
  args.reductionArgs.emplace(reductionVars, reductionTypes, reductionByref,
                             reductionSyms);
  return parseBlockArgRegion(parser, region, args);
}

static ParseResult parseTaskReductionRegion(
    OpAsmParser &parser, Region &region,
    SmallVectorImpl<OpAsmParser::UnresolvedOperand> &taskReductionVars,
    SmallVectorImpl<Type> &taskReductionTypes,
    DenseBoolArrayAttr &taskReductionByref, ArrayAttr &taskReductionSyms) {
  AllRegionParseArgs args;
  args.taskReductionArgs.emplace(taskReductionVars, taskReductionTypes,
                                 taskReductionByref, taskReductionSyms);
  return parseBlockArgRegion(parser, region, args);
}

static ParseResult parseUseDeviceAddrUseDevicePtrRegion(
    OpAsmParser &parser, Region &region,
    SmallVectorImpl<OpAsmParser::UnresolvedOperand> &useDeviceAddrVars,
    SmallVectorImpl<Type> &useDeviceAddrTypes,
    SmallVectorImpl<OpAsmParser::UnresolvedOperand> &useDevicePtrVars,
    SmallVectorImpl<Type> &useDevicePtrTypes) {
  AllRegionParseArgs args;
  args.useDeviceAddrArgs.emplace(useDeviceAddrVars, useDeviceAddrTypes);
  args.useDevicePtrArgs.emplace(useDevicePtrVars, useDevicePtrTypes);
  return parseBlockArgRegion(parser, region, args);
}

//===----------------------------------------------------------------------===//
// Printers for operations including clauses that define entry block arguments.
//===----------------------------------------------------------------------===//

namespace {
struct MapPrintArgs {
  ValueRange vars;
  TypeRange types;
  MapPrintArgs(ValueRange vars, TypeRange types) : vars(vars), types(types) {}
};
struct PrivatePrintArgs {
  ValueRange vars;
  TypeRange types;
  ArrayAttr syms;
  PrivatePrintArgs(ValueRange vars, TypeRange types, ArrayAttr syms)
      : vars(vars), types(types), syms(syms) {}
};
struct ReductionPrintArgs {
  ValueRange vars;
  TypeRange types;
  DenseBoolArrayAttr byref;
  ArrayAttr syms;
  ReductionPrintArgs(ValueRange vars, TypeRange types, DenseBoolArrayAttr byref,
                     ArrayAttr syms)
      : vars(vars), types(types), byref(byref), syms(syms) {}
};
struct AllRegionPrintArgs {
  std::optional<MapPrintArgs> hostEvalArgs;
  std::optional<ReductionPrintArgs> inReductionArgs;
  std::optional<MapPrintArgs> mapArgs;
  std::optional<PrivatePrintArgs> privateArgs;
  std::optional<ReductionPrintArgs> reductionArgs;
  std::optional<ReductionPrintArgs> taskReductionArgs;
  std::optional<MapPrintArgs> useDeviceAddrArgs;
  std::optional<MapPrintArgs> useDevicePtrArgs;
};
} // namespace

static void printClauseWithRegionArgs(OpAsmPrinter &p, MLIRContext *ctx,
                                      StringRef clauseName,
                                      ValueRange argsSubrange,
                                      ValueRange operands, TypeRange types,
                                      ArrayAttr symbols = nullptr,
                                      DenseBoolArrayAttr byref = nullptr) {
  if (argsSubrange.empty())
    return;

  p << clauseName << "(";

  if (!symbols) {
    llvm::SmallVector<Attribute> values(operands.size(), nullptr);
    symbols = ArrayAttr::get(ctx, values);
  }

  if (!byref) {
    mlir::SmallVector<bool> values(operands.size(), false);
    byref = DenseBoolArrayAttr::get(ctx, values);
  }

  llvm::interleaveComma(
      llvm::zip_equal(operands, argsSubrange, symbols, byref.asArrayRef()), p,
      [&p](auto t) {
        auto [op, arg, sym, isByRef] = t;
        if (isByRef)
          p << "byref ";
        if (sym)
          p << sym << " ";
        p << op << " -> " << arg;
      });
  p << " : ";
  llvm::interleaveComma(types, p);
  p << ") ";
}

static void printBlockArgClause(OpAsmPrinter &p, MLIRContext *ctx,
                                StringRef clauseName, ValueRange argsSubrange,
                                std::optional<MapPrintArgs> mapArgs) {
  if (mapArgs)
    printClauseWithRegionArgs(p, ctx, clauseName, argsSubrange, mapArgs->vars,
                              mapArgs->types);
}

static void printBlockArgClause(OpAsmPrinter &p, MLIRContext *ctx,
                                StringRef clauseName, ValueRange argsSubrange,
                                std::optional<PrivatePrintArgs> privateArgs) {
  if (privateArgs)
    printClauseWithRegionArgs(p, ctx, clauseName, argsSubrange,
                              privateArgs->vars, privateArgs->types,
                              privateArgs->syms);
}

static void
printBlockArgClause(OpAsmPrinter &p, MLIRContext *ctx, StringRef clauseName,
                    ValueRange argsSubrange,
                    std::optional<ReductionPrintArgs> reductionArgs) {
  if (reductionArgs)
    printClauseWithRegionArgs(p, ctx, clauseName, argsSubrange,
                              reductionArgs->vars, reductionArgs->types,
                              reductionArgs->syms, reductionArgs->byref);
}

static void printBlockArgRegion(OpAsmPrinter &p, Operation *op, Region &region,
                                const AllRegionPrintArgs &args) {
  auto iface = llvm::cast<mlir::omp::BlockArgOpenMPOpInterface>(op);
  MLIRContext *ctx = op->getContext();

  printBlockArgClause(p, ctx, "host_eval", iface.getHostEvalBlockArgs(),
                      args.hostEvalArgs);
  printBlockArgClause(p, ctx, "in_reduction", iface.getInReductionBlockArgs(),
                      args.inReductionArgs);
  printBlockArgClause(p, ctx, "map_entries", iface.getMapBlockArgs(),
                      args.mapArgs);
  printBlockArgClause(p, ctx, "private", iface.getPrivateBlockArgs(),
                      args.privateArgs);
  printBlockArgClause(p, ctx, "reduction", iface.getReductionBlockArgs(),
                      args.reductionArgs);
  printBlockArgClause(p, ctx, "task_reduction",
                      iface.getTaskReductionBlockArgs(),
                      args.taskReductionArgs);
  printBlockArgClause(p, ctx, "use_device_addr",
                      iface.getUseDeviceAddrBlockArgs(),
                      args.useDeviceAddrArgs);
  printBlockArgClause(p, ctx, "use_device_ptr",
                      iface.getUseDevicePtrBlockArgs(), args.useDevicePtrArgs);

  p.printRegion(region, /*printEntryBlockArgs=*/false);
}

static void printHostEvalInReductionMapPrivateRegion(
    OpAsmPrinter &p, Operation *op, Region &region, ValueRange hostEvalVars,
    TypeRange hostEvalTypes, ValueRange inReductionVars,
    TypeRange inReductionTypes, DenseBoolArrayAttr inReductionByref,
    ArrayAttr inReductionSyms, ValueRange mapVars, TypeRange mapTypes,
    ValueRange privateVars, TypeRange privateTypes, ArrayAttr privateSyms) {
  AllRegionPrintArgs args;
  args.hostEvalArgs.emplace(hostEvalVars, hostEvalTypes);
  args.inReductionArgs.emplace(inReductionVars, inReductionTypes,
                               inReductionByref, inReductionSyms);
  args.mapArgs.emplace(mapVars, mapTypes);
  args.privateArgs.emplace(privateVars, privateTypes, privateSyms);
  printBlockArgRegion(p, op, region, args);
}

static void printInReductionPrivateRegion(
    OpAsmPrinter &p, Operation *op, Region &region, ValueRange inReductionVars,
    TypeRange inReductionTypes, DenseBoolArrayAttr inReductionByref,
    ArrayAttr inReductionSyms, ValueRange privateVars, TypeRange privateTypes,
    ArrayAttr privateSyms) {
  AllRegionPrintArgs args;
  args.inReductionArgs.emplace(inReductionVars, inReductionTypes,
                               inReductionByref, inReductionSyms);
  args.privateArgs.emplace(privateVars, privateTypes, privateSyms);
  printBlockArgRegion(p, op, region, args);
}

static void printInReductionPrivateReductionRegion(
    OpAsmPrinter &p, Operation *op, Region &region, ValueRange inReductionVars,
    TypeRange inReductionTypes, DenseBoolArrayAttr inReductionByref,
    ArrayAttr inReductionSyms, ValueRange privateVars, TypeRange privateTypes,
    ArrayAttr privateSyms, ValueRange reductionVars, TypeRange reductionTypes,
    DenseBoolArrayAttr reductionByref, ArrayAttr reductionSyms) {
  AllRegionPrintArgs args;
  args.inReductionArgs.emplace(inReductionVars, inReductionTypes,
                               inReductionByref, inReductionSyms);
  args.privateArgs.emplace(privateVars, privateTypes, privateSyms);
  args.reductionArgs.emplace(reductionVars, reductionTypes, reductionByref,
                             reductionSyms);
  printBlockArgRegion(p, op, region, args);
}

static void printPrivateRegion(OpAsmPrinter &p, Operation *op, Region &region,
                               ValueRange privateVars, TypeRange privateTypes,
                               ArrayAttr privateSyms) {
  AllRegionPrintArgs args;
  args.privateArgs.emplace(privateVars, privateTypes, privateSyms);
  printBlockArgRegion(p, op, region, args);
}

static void printPrivateReductionRegion(
    OpAsmPrinter &p, Operation *op, Region &region, ValueRange privateVars,
    TypeRange privateTypes, ArrayAttr privateSyms, ValueRange reductionVars,
    TypeRange reductionTypes, DenseBoolArrayAttr reductionByref,
    ArrayAttr reductionSyms) {
  AllRegionPrintArgs args;
  args.privateArgs.emplace(privateVars, privateTypes, privateSyms);
  args.reductionArgs.emplace(reductionVars, reductionTypes, reductionByref,
                             reductionSyms);
  printBlockArgRegion(p, op, region, args);
}

static void printTaskReductionRegion(OpAsmPrinter &p, Operation *op,
                                     Region &region,
                                     ValueRange taskReductionVars,
                                     TypeRange taskReductionTypes,
                                     DenseBoolArrayAttr taskReductionByref,
                                     ArrayAttr taskReductionSyms) {
  AllRegionPrintArgs args;
  args.taskReductionArgs.emplace(taskReductionVars, taskReductionTypes,
                                 taskReductionByref, taskReductionSyms);
  printBlockArgRegion(p, op, region, args);
}

static void printUseDeviceAddrUseDevicePtrRegion(OpAsmPrinter &p, Operation *op,
                                                 Region &region,
                                                 ValueRange useDeviceAddrVars,
                                                 TypeRange useDeviceAddrTypes,
                                                 ValueRange useDevicePtrVars,
                                                 TypeRange useDevicePtrTypes) {
  AllRegionPrintArgs args;
  args.useDeviceAddrArgs.emplace(useDeviceAddrVars, useDeviceAddrTypes);
  args.useDevicePtrArgs.emplace(useDevicePtrVars, useDevicePtrTypes);
  printBlockArgRegion(p, op, region, args);
}

/// Verifies Reduction Clause
static LogicalResult
verifyReductionVarList(Operation *op, std::optional<ArrayAttr> reductionSyms,
                       OperandRange reductionVars,
                       std::optional<ArrayRef<bool>> reductionByref) {
  if (!reductionVars.empty()) {
    if (!reductionSyms || reductionSyms->size() != reductionVars.size())
      return op->emitOpError()
             << "expected as many reduction symbol references "
                "as reduction variables";
    if (reductionByref && reductionByref->size() != reductionVars.size())
      return op->emitError() << "expected as many reduction variable by "
                                "reference attributes as reduction variables";
  } else {
    if (reductionSyms)
      return op->emitOpError() << "unexpected reduction symbol references";
    return success();
  }

  // TODO: The followings should be done in
  // SymbolUserOpInterface::verifySymbolUses.
  DenseSet<Value> accumulators;
  for (auto args : llvm::zip(reductionVars, *reductionSyms)) {
    Value accum = std::get<0>(args);

    if (!accumulators.insert(accum).second)
      return op->emitOpError() << "accumulator variable used more than once";

    Type varType = accum.getType();
    auto symbolRef = llvm::cast<SymbolRefAttr>(std::get<1>(args));
    auto decl =
        SymbolTable::lookupNearestSymbolFrom<DeclareReductionOp>(op, symbolRef);
    if (!decl)
      return op->emitOpError() << "expected symbol reference " << symbolRef
                               << " to point to a reduction declaration";

    if (decl.getAccumulatorType() && decl.getAccumulatorType() != varType)
      return op->emitOpError()
             << "expected accumulator (" << varType
             << ") to be the same type as reduction declaration ("
             << decl.getAccumulatorType() << ")";
  }

  return success();
}

//===----------------------------------------------------------------------===//
// Parser, printer and verifier for Copyprivate
//===----------------------------------------------------------------------===//

/// copyprivate-entry-list ::= copyprivate-entry
///                          | copyprivate-entry-list `,` copyprivate-entry
/// copyprivate-entry ::= ssa-id `->` symbol-ref `:` type
static ParseResult parseCopyprivate(
    OpAsmParser &parser,
    SmallVectorImpl<OpAsmParser::UnresolvedOperand> &copyprivateVars,
    SmallVectorImpl<Type> &copyprivateTypes, ArrayAttr &copyprivateSyms) {
  SmallVector<SymbolRefAttr> symsVec;
  if (failed(parser.parseCommaSeparatedList([&]() {
        if (parser.parseOperand(copyprivateVars.emplace_back()) ||
            parser.parseArrow() ||
            parser.parseAttribute(symsVec.emplace_back()) ||
            parser.parseColonType(copyprivateTypes.emplace_back()))
          return failure();
        return success();
      })))
    return failure();
  SmallVector<Attribute> syms(symsVec.begin(), symsVec.end());
  copyprivateSyms = ArrayAttr::get(parser.getContext(), syms);
  return success();
}

/// Print Copyprivate clause
static void printCopyprivate(OpAsmPrinter &p, Operation *op,
                             OperandRange copyprivateVars,
                             TypeRange copyprivateTypes,
                             std::optional<ArrayAttr> copyprivateSyms) {
  if (!copyprivateSyms.has_value())
    return;
  llvm::interleaveComma(
      llvm::zip(copyprivateVars, *copyprivateSyms, copyprivateTypes), p,
      [&](const auto &args) {
        p << std::get<0>(args) << " -> " << std::get<1>(args) << " : "
          << std::get<2>(args);
      });
}

/// Verifies CopyPrivate Clause
static LogicalResult
verifyCopyprivateVarList(Operation *op, OperandRange copyprivateVars,
                         std::optional<ArrayAttr> copyprivateSyms) {
  size_t copyprivateSymsSize =
      copyprivateSyms.has_value() ? copyprivateSyms->size() : 0;
  if (copyprivateSymsSize != copyprivateVars.size())
    return op->emitOpError() << "inconsistent number of copyprivate vars (= "
                             << copyprivateVars.size()
                             << ") and functions (= " << copyprivateSymsSize
                             << "), both must be equal";
  if (!copyprivateSyms.has_value())
    return success();

  for (auto copyprivateVarAndSym :
       llvm::zip(copyprivateVars, *copyprivateSyms)) {
    auto symbolRef =
        llvm::cast<SymbolRefAttr>(std::get<1>(copyprivateVarAndSym));
    std::optional<std::variant<mlir::func::FuncOp, mlir::LLVM::LLVMFuncOp>>
        funcOp;
    if (mlir::func::FuncOp mlirFuncOp =
            SymbolTable::lookupNearestSymbolFrom<mlir::func::FuncOp>(op,
                                                                     symbolRef))
      funcOp = mlirFuncOp;
    else if (mlir::LLVM::LLVMFuncOp llvmFuncOp =
                 SymbolTable::lookupNearestSymbolFrom<mlir::LLVM::LLVMFuncOp>(
                     op, symbolRef))
      funcOp = llvmFuncOp;

    auto getNumArguments = [&] {
      return std::visit([](auto &f) { return f.getNumArguments(); }, *funcOp);
    };

    auto getArgumentType = [&](unsigned i) {
      return std::visit([i](auto &f) { return f.getArgumentTypes()[i]; },
                        *funcOp);
    };

    if (!funcOp)
      return op->emitOpError() << "expected symbol reference " << symbolRef
                               << " to point to a copy function";

    if (getNumArguments() != 2)
      return op->emitOpError()
             << "expected copy function " << symbolRef << " to have 2 operands";

    Type argTy = getArgumentType(0);
    if (argTy != getArgumentType(1))
      return op->emitOpError() << "expected copy function " << symbolRef
                               << " arguments to have the same type";

    Type varType = std::get<0>(copyprivateVarAndSym).getType();
    if (argTy != varType)
      return op->emitOpError()
             << "expected copy function arguments' type (" << argTy
             << ") to be the same as copyprivate variable's type (" << varType
             << ")";
  }

  return success();
}

//===----------------------------------------------------------------------===//
// Parser, printer and verifier for DependVarList
//===----------------------------------------------------------------------===//

/// depend-entry-list ::= depend-entry
///                     | depend-entry-list `,` depend-entry
/// depend-entry ::= depend-kind `->` ssa-id `:` type
static ParseResult
parseDependVarList(OpAsmParser &parser,
                   SmallVectorImpl<OpAsmParser::UnresolvedOperand> &dependVars,
                   SmallVectorImpl<Type> &dependTypes, ArrayAttr &dependKinds) {
  SmallVector<ClauseTaskDependAttr> kindsVec;
  if (failed(parser.parseCommaSeparatedList([&]() {
        StringRef keyword;
        if (parser.parseKeyword(&keyword) || parser.parseArrow() ||
            parser.parseOperand(dependVars.emplace_back()) ||
            parser.parseColonType(dependTypes.emplace_back()))
          return failure();
        if (std::optional<ClauseTaskDepend> keywordDepend =
                (symbolizeClauseTaskDepend(keyword)))
          kindsVec.emplace_back(
              ClauseTaskDependAttr::get(parser.getContext(), *keywordDepend));
        else
          return failure();
        return success();
      })))
    return failure();
  SmallVector<Attribute> kinds(kindsVec.begin(), kindsVec.end());
  dependKinds = ArrayAttr::get(parser.getContext(), kinds);
  return success();
}

/// Print Depend clause
static void printDependVarList(OpAsmPrinter &p, Operation *op,
                               OperandRange dependVars, TypeRange dependTypes,
                               std::optional<ArrayAttr> dependKinds) {

  for (unsigned i = 0, e = dependKinds->size(); i < e; ++i) {
    if (i != 0)
      p << ", ";
    p << stringifyClauseTaskDepend(
             llvm::cast<mlir::omp::ClauseTaskDependAttr>((*dependKinds)[i])
                 .getValue())
      << " -> " << dependVars[i] << " : " << dependTypes[i];
  }
}

/// Verifies Depend clause
static LogicalResult verifyDependVarList(Operation *op,
                                         std::optional<ArrayAttr> dependKinds,
                                         OperandRange dependVars) {
  if (!dependVars.empty()) {
    if (!dependKinds || dependKinds->size() != dependVars.size())
      return op->emitOpError() << "expected as many depend values"
                                  " as depend variables";
  } else {
    if (dependKinds && !dependKinds->empty())
      return op->emitOpError() << "unexpected depend values";
    return success();
  }

  return success();
}

//===----------------------------------------------------------------------===//
// Parser, printer and verifier for Synchronization Hint (2.17.12)
//===----------------------------------------------------------------------===//

/// Parses a Synchronization Hint clause. The value of hint is an integer
/// which is a combination of different hints from `omp_sync_hint_t`.
///
/// hint-clause = `hint` `(` hint-value `)`
static ParseResult parseSynchronizationHint(OpAsmParser &parser,
                                            IntegerAttr &hintAttr) {
  StringRef hintKeyword;
  int64_t hint = 0;
  if (succeeded(parser.parseOptionalKeyword("none"))) {
    hintAttr = IntegerAttr::get(parser.getBuilder().getI64Type(), 0);
    return success();
  }
  auto parseKeyword = [&]() -> ParseResult {
    if (failed(parser.parseKeyword(&hintKeyword)))
      return failure();
    if (hintKeyword == "uncontended")
      hint |= 1;
    else if (hintKeyword == "contended")
      hint |= 2;
    else if (hintKeyword == "nonspeculative")
      hint |= 4;
    else if (hintKeyword == "speculative")
      hint |= 8;
    else
      return parser.emitError(parser.getCurrentLocation())
             << hintKeyword << " is not a valid hint";
    return success();
  };
  if (parser.parseCommaSeparatedList(parseKeyword))
    return failure();
  hintAttr = IntegerAttr::get(parser.getBuilder().getI64Type(), hint);
  return success();
}

/// Prints a Synchronization Hint clause
static void printSynchronizationHint(OpAsmPrinter &p, Operation *op,
                                     IntegerAttr hintAttr) {
  int64_t hint = hintAttr.getInt();

  if (hint == 0) {
    p << "none";
    return;
  }

  // Helper function to get n-th bit from the right end of `value`
  auto bitn = [](int value, int n) -> bool { return value & (1 << n); };

  bool uncontended = bitn(hint, 0);
  bool contended = bitn(hint, 1);
  bool nonspeculative = bitn(hint, 2);
  bool speculative = bitn(hint, 3);

  SmallVector<StringRef> hints;
  if (uncontended)
    hints.push_back("uncontended");
  if (contended)
    hints.push_back("contended");
  if (nonspeculative)
    hints.push_back("nonspeculative");
  if (speculative)
    hints.push_back("speculative");

  llvm::interleaveComma(hints, p);
}

/// Verifies a synchronization hint clause
static LogicalResult verifySynchronizationHint(Operation *op, uint64_t hint) {

  // Helper function to get n-th bit from the right end of `value`
  auto bitn = [](int value, int n) -> bool { return value & (1 << n); };

  bool uncontended = bitn(hint, 0);
  bool contended = bitn(hint, 1);
  bool nonspeculative = bitn(hint, 2);
  bool speculative = bitn(hint, 3);

  if (uncontended && contended)
    return op->emitOpError() << "the hints omp_sync_hint_uncontended and "
                                "omp_sync_hint_contended cannot be combined";
  if (nonspeculative && speculative)
    return op->emitOpError() << "the hints omp_sync_hint_nonspeculative and "
                                "omp_sync_hint_speculative cannot be combined.";
  return success();
}

//===----------------------------------------------------------------------===//
// Parser, printer and verifier for Target
//===----------------------------------------------------------------------===//

// Helper function to get bitwise AND of `value` and 'flag'
uint64_t mapTypeToBitFlag(uint64_t value,
                          llvm::omp::OpenMPOffloadMappingFlags flag) {
  return value & llvm::to_underlying(flag);
}

/// Parses a map_entries map type from a string format back into its numeric
/// value.
///
/// map-clause = `map_clauses (  ( `(` `always, `? `close, `? `present, `? (
/// `to` | `from` | `delete` `)` )+ `)` )
static ParseResult parseMapClause(OpAsmParser &parser, IntegerAttr &mapType) {
  llvm::omp::OpenMPOffloadMappingFlags mapTypeBits =
      llvm::omp::OpenMPOffloadMappingFlags::OMP_MAP_NONE;

  // This simply verifies the correct keyword is read in, the
  // keyword itself is stored inside of the operation
  auto parseTypeAndMod = [&]() -> ParseResult {
    StringRef mapTypeMod;
    if (parser.parseKeyword(&mapTypeMod))
      return failure();

    if (mapTypeMod == "always")
      mapTypeBits |= llvm::omp::OpenMPOffloadMappingFlags::OMP_MAP_ALWAYS;

    if (mapTypeMod == "implicit")
      mapTypeBits |= llvm::omp::OpenMPOffloadMappingFlags::OMP_MAP_IMPLICIT;

    if (mapTypeMod == "close")
      mapTypeBits |= llvm::omp::OpenMPOffloadMappingFlags::OMP_MAP_CLOSE;

    if (mapTypeMod == "present")
      mapTypeBits |= llvm::omp::OpenMPOffloadMappingFlags::OMP_MAP_PRESENT;

    if (mapTypeMod == "to")
      mapTypeBits |= llvm::omp::OpenMPOffloadMappingFlags::OMP_MAP_TO;

    if (mapTypeMod == "from")
      mapTypeBits |= llvm::omp::OpenMPOffloadMappingFlags::OMP_MAP_FROM;

    if (mapTypeMod == "tofrom")
      mapTypeBits |= llvm::omp::OpenMPOffloadMappingFlags::OMP_MAP_TO |
                     llvm::omp::OpenMPOffloadMappingFlags::OMP_MAP_FROM;

    if (mapTypeMod == "delete")
      mapTypeBits |= llvm::omp::OpenMPOffloadMappingFlags::OMP_MAP_DELETE;

    return success();
  };

  if (parser.parseCommaSeparatedList(parseTypeAndMod))
    return failure();

  mapType = parser.getBuilder().getIntegerAttr(
      parser.getBuilder().getIntegerType(64, /*isSigned=*/false),
      llvm::to_underlying(mapTypeBits));

  return success();
}

/// Prints a map_entries map type from its numeric value out into its string
/// format.
static void printMapClause(OpAsmPrinter &p, Operation *op,
                           IntegerAttr mapType) {
  uint64_t mapTypeBits = mapType.getUInt();

  bool emitAllocRelease = true;
  llvm::SmallVector<std::string, 4> mapTypeStrs;

  // handling of always, close, present placed at the beginning of the string
  // to aid readability
  if (mapTypeToBitFlag(mapTypeBits,
                       llvm::omp::OpenMPOffloadMappingFlags::OMP_MAP_ALWAYS))
    mapTypeStrs.push_back("always");
  if (mapTypeToBitFlag(mapTypeBits,
                       llvm::omp::OpenMPOffloadMappingFlags::OMP_MAP_IMPLICIT))
    mapTypeStrs.push_back("implicit");
  if (mapTypeToBitFlag(mapTypeBits,
                       llvm::omp::OpenMPOffloadMappingFlags::OMP_MAP_CLOSE))
    mapTypeStrs.push_back("close");
  if (mapTypeToBitFlag(mapTypeBits,
                       llvm::omp::OpenMPOffloadMappingFlags::OMP_MAP_PRESENT))
    mapTypeStrs.push_back("present");

  // special handling of to/from/tofrom/delete and release/alloc, release +
  // alloc are the abscense of one of the other flags, whereas tofrom requires
  // both the to and from flag to be set.
  bool to = mapTypeToBitFlag(mapTypeBits,
                             llvm::omp::OpenMPOffloadMappingFlags::OMP_MAP_TO);
  bool from = mapTypeToBitFlag(
      mapTypeBits, llvm::omp::OpenMPOffloadMappingFlags::OMP_MAP_FROM);
  if (to && from) {
    emitAllocRelease = false;
    mapTypeStrs.push_back("tofrom");
  } else if (from) {
    emitAllocRelease = false;
    mapTypeStrs.push_back("from");
  } else if (to) {
    emitAllocRelease = false;
    mapTypeStrs.push_back("to");
  }
  if (mapTypeToBitFlag(mapTypeBits,
                       llvm::omp::OpenMPOffloadMappingFlags::OMP_MAP_DELETE)) {
    emitAllocRelease = false;
    mapTypeStrs.push_back("delete");
  }
  if (emitAllocRelease)
    mapTypeStrs.push_back("exit_release_or_enter_alloc");

  for (unsigned int i = 0; i < mapTypeStrs.size(); ++i) {
    p << mapTypeStrs[i];
    if (i + 1 < mapTypeStrs.size()) {
      p << ", ";
    }
  }
}

static ParseResult parseMembersIndex(OpAsmParser &parser,
                                     ArrayAttr &membersIdx) {
<<<<<<< HEAD
  SmallVector<Attribute, 4> values, memberIdxs;
  int64_t value;
=======
  SmallVector<Attribute> values, memberIdxs;
>>>>>>> fa4d1860

  auto parseIndices = [&]() -> ParseResult {
    int64_t value;
    if (parser.parseInteger(value))
      return failure();
    values.push_back(IntegerAttr::get(parser.getBuilder().getIntegerType(64),
<<<<<<< HEAD
                                      mlir::APInt(64, value)));
=======
                                      APInt(64, value, /*isSigned=*/false)));
>>>>>>> fa4d1860
    return success();
  };

  do {
    if (failed(parser.parseLSquare()))
      return failure();

    if (parser.parseCommaSeparatedList(parseIndices))
      return failure();

    if (failed(parser.parseRSquare()))
      return failure();

    memberIdxs.push_back(ArrayAttr::get(parser.getContext(), values));
    values.clear();
  } while (succeeded(parser.parseOptionalComma()));

  if (!memberIdxs.empty())
    membersIdx = ArrayAttr::get(parser.getContext(), memberIdxs);

  return success();
}

static void printMembersIndex(OpAsmPrinter &p, MapInfoOp op,
                              ArrayAttr membersIdx) {
  if (!membersIdx)
    return;

<<<<<<< HEAD
  for (size_t i = 0; i < membersIdx.getValue().size(); i++) {
    auto memberIdx = mlir::cast<mlir::ArrayAttr>(membersIdx.getValue()[i]);
    p << "[";
    for (size_t j = 0; j < memberIdx.getValue().size(); j++) {
      p << mlir::cast<mlir::IntegerAttr>(memberIdx.getValue()[j]).getInt();
      if ((j + 1) < memberIdx.getValue().size())
        p << ",";
    }
    p << "]";
    if ((i + 1) < membersIdx.getValue().size())
      p << ", ";
  }
=======
  llvm::interleaveComma(membersIdx, p, [&p](Attribute v) {
    p << "[";
    auto memberIdx = cast<ArrayAttr>(v);
    llvm::interleaveComma(memberIdx.getValue(), p, [&p](Attribute v2) {
      p << cast<IntegerAttr>(v2).getInt();
    });
    p << "]";
  });
>>>>>>> fa4d1860
}

static void printCaptureType(OpAsmPrinter &p, Operation *op,
                             VariableCaptureKindAttr mapCaptureType) {
  std::string typeCapStr;
  llvm::raw_string_ostream typeCap(typeCapStr);
  if (mapCaptureType.getValue() == mlir::omp::VariableCaptureKind::ByRef)
    typeCap << "ByRef";
  if (mapCaptureType.getValue() == mlir::omp::VariableCaptureKind::ByCopy)
    typeCap << "ByCopy";
  if (mapCaptureType.getValue() == mlir::omp::VariableCaptureKind::VLAType)
    typeCap << "VLAType";
  if (mapCaptureType.getValue() == mlir::omp::VariableCaptureKind::This)
    typeCap << "This";
  p << typeCapStr;
}

static ParseResult parseCaptureType(OpAsmParser &parser,
                                    VariableCaptureKindAttr &mapCaptureType) {
  StringRef mapCaptureKey;
  if (parser.parseKeyword(&mapCaptureKey))
    return failure();

  if (mapCaptureKey == "This")
    mapCaptureType = mlir::omp::VariableCaptureKindAttr::get(
        parser.getContext(), mlir::omp::VariableCaptureKind::This);
  if (mapCaptureKey == "ByRef")
    mapCaptureType = mlir::omp::VariableCaptureKindAttr::get(
        parser.getContext(), mlir::omp::VariableCaptureKind::ByRef);
  if (mapCaptureKey == "ByCopy")
    mapCaptureType = mlir::omp::VariableCaptureKindAttr::get(
        parser.getContext(), mlir::omp::VariableCaptureKind::ByCopy);
  if (mapCaptureKey == "VLAType")
    mapCaptureType = mlir::omp::VariableCaptureKindAttr::get(
        parser.getContext(), mlir::omp::VariableCaptureKind::VLAType);

  return success();
}

static LogicalResult verifyMapClause(Operation *op, OperandRange mapVars) {
  llvm::DenseSet<mlir::TypedValue<mlir::omp::PointerLikeType>> updateToVars;
  llvm::DenseSet<mlir::TypedValue<mlir::omp::PointerLikeType>> updateFromVars;

  for (auto mapOp : mapVars) {
    if (!mapOp.getDefiningOp())
      emitError(op->getLoc(), "missing map operation");

    if (auto mapInfoOp =
            mlir::dyn_cast<mlir::omp::MapInfoOp>(mapOp.getDefiningOp())) {
      if (!mapInfoOp.getMapType().has_value())
        emitError(op->getLoc(), "missing map type for map operand");

      if (!mapInfoOp.getMapCaptureType().has_value())
        emitError(op->getLoc(), "missing map capture type for map operand");

      uint64_t mapTypeBits = mapInfoOp.getMapType().value();

      bool to = mapTypeToBitFlag(
          mapTypeBits, llvm::omp::OpenMPOffloadMappingFlags::OMP_MAP_TO);
      bool from = mapTypeToBitFlag(
          mapTypeBits, llvm::omp::OpenMPOffloadMappingFlags::OMP_MAP_FROM);
      bool del = mapTypeToBitFlag(
          mapTypeBits, llvm::omp::OpenMPOffloadMappingFlags::OMP_MAP_DELETE);

      bool always = mapTypeToBitFlag(
          mapTypeBits, llvm::omp::OpenMPOffloadMappingFlags::OMP_MAP_ALWAYS);
      bool close = mapTypeToBitFlag(
          mapTypeBits, llvm::omp::OpenMPOffloadMappingFlags::OMP_MAP_CLOSE);
      bool implicit = mapTypeToBitFlag(
          mapTypeBits, llvm::omp::OpenMPOffloadMappingFlags::OMP_MAP_IMPLICIT);

      if ((isa<TargetDataOp>(op) || isa<TargetOp>(op)) && del)
        return emitError(op->getLoc(),
                         "to, from, tofrom and alloc map types are permitted");

      if (isa<TargetEnterDataOp>(op) && (from || del))
        return emitError(op->getLoc(), "to and alloc map types are permitted");

      if (isa<TargetExitDataOp>(op) && to)
        return emitError(op->getLoc(),
                         "from, release and delete map types are permitted");

      if (isa<TargetUpdateOp>(op)) {
        if (del) {
          return emitError(op->getLoc(),
                           "at least one of to or from map types must be "
                           "specified, other map types are not permitted");
        }

        if (!to && !from) {
          return emitError(op->getLoc(),
                           "at least one of to or from map types must be "
                           "specified, other map types are not permitted");
        }

        auto updateVar = mapInfoOp.getVarPtr();

        if ((to && from) || (to && updateFromVars.contains(updateVar)) ||
            (from && updateToVars.contains(updateVar))) {
          return emitError(
              op->getLoc(),
              "either to or from map types can be specified, not both");
        }

        if (always || close || implicit) {
          return emitError(
              op->getLoc(),
              "present, mapper and iterator map type modifiers are permitted");
        }

        to ? updateToVars.insert(updateVar) : updateFromVars.insert(updateVar);
      }
    } else {
      emitError(op->getLoc(), "map argument is not a map entry operation");
    }
  }

  return success();
}

//===----------------------------------------------------------------------===//
// TargetDataOp
//===----------------------------------------------------------------------===//

void TargetDataOp::build(OpBuilder &builder, OperationState &state,
                         const TargetDataOperands &clauses) {
  TargetDataOp::build(builder, state, clauses.device, clauses.ifExpr,
                      clauses.mapVars, clauses.useDeviceAddrVars,
                      clauses.useDevicePtrVars);
}

LogicalResult TargetDataOp::verify() {
  if (getMapVars().empty() && getUseDevicePtrVars().empty() &&
      getUseDeviceAddrVars().empty()) {
    return ::emitError(this->getLoc(),
                       "At least one of map, use_device_ptr_vars, or "
                       "use_device_addr_vars operand must be present");
  }
  return verifyMapClause(*this, getMapVars());
}

//===----------------------------------------------------------------------===//
// TargetEnterDataOp
//===----------------------------------------------------------------------===//

void TargetEnterDataOp::build(
    OpBuilder &builder, OperationState &state,
    const TargetEnterExitUpdateDataOperands &clauses) {
  MLIRContext *ctx = builder.getContext();
  TargetEnterDataOp::build(builder, state,
                           makeArrayAttr(ctx, clauses.dependKinds),
                           clauses.dependVars, clauses.device, clauses.ifExpr,
                           clauses.mapVars, clauses.nowait);
}

LogicalResult TargetEnterDataOp::verify() {
  LogicalResult verifyDependVars =
      verifyDependVarList(*this, getDependKinds(), getDependVars());
  return failed(verifyDependVars) ? verifyDependVars
                                  : verifyMapClause(*this, getMapVars());
}

//===----------------------------------------------------------------------===//
// TargetExitDataOp
//===----------------------------------------------------------------------===//

void TargetExitDataOp::build(OpBuilder &builder, OperationState &state,
                             const TargetEnterExitUpdateDataOperands &clauses) {
  MLIRContext *ctx = builder.getContext();
  TargetExitDataOp::build(builder, state,
                          makeArrayAttr(ctx, clauses.dependKinds),
                          clauses.dependVars, clauses.device, clauses.ifExpr,
                          clauses.mapVars, clauses.nowait);
}

LogicalResult TargetExitDataOp::verify() {
  LogicalResult verifyDependVars =
      verifyDependVarList(*this, getDependKinds(), getDependVars());
  return failed(verifyDependVars) ? verifyDependVars
                                  : verifyMapClause(*this, getMapVars());
}

//===----------------------------------------------------------------------===//
// TargetUpdateOp
//===----------------------------------------------------------------------===//

void TargetUpdateOp::build(OpBuilder &builder, OperationState &state,
                           const TargetEnterExitUpdateDataOperands &clauses) {
  MLIRContext *ctx = builder.getContext();
  TargetUpdateOp::build(builder, state, makeArrayAttr(ctx, clauses.dependKinds),
                        clauses.dependVars, clauses.device, clauses.ifExpr,
                        clauses.mapVars, clauses.nowait);
}

LogicalResult TargetUpdateOp::verify() {
  LogicalResult verifyDependVars =
      verifyDependVarList(*this, getDependKinds(), getDependVars());
  return failed(verifyDependVars) ? verifyDependVars
                                  : verifyMapClause(*this, getMapVars());
}

//===----------------------------------------------------------------------===//
// TargetOp
//===----------------------------------------------------------------------===//

void TargetOp::build(OpBuilder &builder, OperationState &state,
                     const TargetOperands &clauses) {
  MLIRContext *ctx = builder.getContext();
  // TODO Store clauses in op: allocateVars, allocatorVars, inReductionVars,
  // inReductionByref, inReductionSyms.
  TargetOp::build(builder, state, /*allocate_vars=*/{}, /*allocator_vars=*/{},
                  makeArrayAttr(ctx, clauses.dependKinds), clauses.dependVars,
                  clauses.device, clauses.hasDeviceAddrVars,
                  clauses.hostEvalVars, clauses.ifExpr,
                  /*in_reduction_vars=*/{}, /*in_reduction_byref=*/nullptr,
                  /*in_reduction_syms=*/nullptr, clauses.isDevicePtrVars,
                  clauses.mapVars, clauses.nowait, clauses.privateVars,
                  makeArrayAttr(ctx, clauses.privateSyms), clauses.threadLimit);
}

/// Only allow OpenMP terminators and non-OpenMP ops that have known memory
/// effects, but don't include a memory write effect.
static bool siblingAllowedInCapture(Operation *op) {
  if (!op)
    return false;

  bool isOmpDialect =
      op->getContext()->getLoadedDialect<omp::OpenMPDialect>() ==
      op->getDialect();

  if (isOmpDialect)
    return op->hasTrait<OpTrait::IsTerminator>();

  if (auto memOp = dyn_cast<MemoryEffectOpInterface>(op)) {
    SmallVector<SideEffects::EffectInstance<MemoryEffects::Effect>, 4> effects;
    memOp.getEffects(effects);
    return !llvm::any_of(effects, [&](MemoryEffects::EffectInstance &effect) {
      // FIXME Ideally we'd just check for a memory write effect. However, this
      // would break due to HLFIR operations that in reality have no side
      // effects but are marked as having a memory write effect on a debug
      // resource to avoid being deleted by DCE passes.
      return isa<MemoryEffects::Write>(effect.getEffect()) &&
             isa<SideEffects::AutomaticAllocationScopeResource>(
                 effect.getResource());
    });
  }
  return true;
}

static LogicalResult verifyNumTeamsClause(Operation *op, Value lb, Value ub) {
  if (lb) {
    if (!ub)
      return op->emitError("expected num_teams upper bound to be defined if "
                           "the lower bound is defined");
    if (lb.getType() != ub.getType())
      return op->emitError(
          "expected num_teams upper bound and lower bound to be the same type");
  }
  return success();
}

LogicalResult TargetOp::verify() {
  auto teamsOps = getOps<TeamsOp>();
  if (std::distance(teamsOps.begin(), teamsOps.end()) > 1)
    return emitError("target containing multiple teams constructs");

  // Check that host_eval values are only used in legal ways.
  bool isTargetSPMD = isTargetSPMDLoop();
  for (Value hostEvalArg :
       cast<BlockArgOpenMPOpInterface>(getOperation()).getHostEvalBlockArgs()) {
    for (Operation *user : hostEvalArg.getUsers()) {
      if (auto teamsOp = dyn_cast<TeamsOp>(user)) {
        if (llvm::is_contained({teamsOp.getNumTeamsLower(),
                                teamsOp.getNumTeamsUpper(),
                                teamsOp.getThreadLimit()},
                               hostEvalArg))
          continue;

        return emitOpError() << "host_eval argument only legal as 'num_teams' "
                                "and 'thread_limit' in 'omp.teams'";
      }
      if (auto parallelOp = dyn_cast<ParallelOp>(user)) {
        if (isTargetSPMD && hostEvalArg == parallelOp.getNumThreads())
          continue;

        return emitOpError()
               << "host_eval argument only legal as 'num_threads' in "
                  "'omp.parallel' when representing target SPMD";
      }
      if (auto loopNestOp = dyn_cast<LoopNestOp>(user)) {
        if (isTargetSPMD &&
            (llvm::is_contained(loopNestOp.getLoopLowerBounds(), hostEvalArg) ||
             llvm::is_contained(loopNestOp.getLoopUpperBounds(), hostEvalArg) ||
             llvm::is_contained(loopNestOp.getLoopSteps(), hostEvalArg)))
          continue;

        return emitOpError()
               << "host_eval argument only legal as loop bounds and steps in "
                  "'omp.loop_nest' when representing target SPMD";
      }

      return emitOpError() << "host_eval argument illegal use in '"
                           << user->getName() << "' operation";
    }
  }

  LogicalResult verifyDependVars =
      verifyDependVarList(*this, getDependKinds(), getDependVars());
  return failed(verifyDependVars) ? verifyDependVars
                                  : verifyMapClause(*this, getMapVars());
}

Operation *TargetOp::getInnermostCapturedOmpOp() {
  Dialect *ompDialect = (*this)->getDialect();
  Operation *capturedOp = nullptr;

  // Process in pre-order to check operations from outermost to innermost,
  // ensuring we only enter the region of an operation if it meets the criteria
  // for being captured. We stop the exploration of nested operations as soon as
  // we process a region with no operation to be captured.
  walk<WalkOrder::PreOrder>([&](Operation *op) {
    if (op == *this)
      return WalkResult::advance();

    // Ignore operations of other dialects or omp operations with no regions,
    // because these will only be checked if they are siblings of an omp
    // operation that can potentially be captured.
    bool isOmpDialect = op->getDialect() == ompDialect;
    bool hasRegions = op->getNumRegions() > 0;
    if (!isOmpDialect || !hasRegions)
      return WalkResult::skip();

    // Don't capture this op if it has a not-allowed sibling, and stop recursing
    // into nested operations.
    for (Operation &sibling : op->getParentRegion()->getOps())
      if (&sibling != op && !siblingAllowedInCapture(&sibling))
        return WalkResult::interrupt();

    // Don't continue capturing nested operations if we reach an omp.loop_nest.
    // Otherwise, process the contents of this operation.
    capturedOp = op;
    return llvm::isa<LoopNestOp>(op) ? WalkResult::interrupt()
                                     : WalkResult::advance();
  });

  return capturedOp;
}

bool TargetOp::isTargetSPMDLoop() {
  Operation *capturedOp = getInnermostCapturedOmpOp();
  if (!isa_and_present<LoopNestOp>(capturedOp))
    return false;

  // Accept optional SIMD leaf construct.
  Operation *workshareOp = capturedOp->getParentOp();
  if (isa_and_present<SimdOp>(workshareOp))
    workshareOp = workshareOp->getParentOp();

  if (!isa_and_present<WsloopOp>(workshareOp))
    return false;

  Operation *distributeOp = workshareOp->getParentOp();
  if (!isa_and_present<DistributeOp>(distributeOp))
    return false;

  Operation *parallelOp = distributeOp->getParentOp();
  if (!isa_and_present<ParallelOp>(parallelOp))
    return false;

  Operation *teamsOp = parallelOp->getParentOp();
  if (!isa_and_present<TeamsOp>(teamsOp))
    return false;

  return teamsOp->getParentOp() == (*this);
}

//===----------------------------------------------------------------------===//
// ParallelOp
//===----------------------------------------------------------------------===//

void ParallelOp::build(OpBuilder &builder, OperationState &state,
                       ArrayRef<NamedAttribute> attributes) {
  ParallelOp::build(builder, state, /*allocate_vars=*/ValueRange(),
                    /*allocator_vars=*/ValueRange(), /*if_expr=*/nullptr,
                    /*num_threads=*/nullptr, /*private_vars=*/ValueRange(),
                    /*private_syms=*/nullptr, /*proc_bind_kind=*/nullptr,
                    /*reduction_vars=*/ValueRange(),
                    /*reduction_byref=*/nullptr, /*reduction_syms=*/nullptr);
  state.addAttributes(attributes);
}

void ParallelOp::build(OpBuilder &builder, OperationState &state,
                       const ParallelOperands &clauses) {
  MLIRContext *ctx = builder.getContext();
  ParallelOp::build(builder, state, clauses.allocateVars, clauses.allocatorVars,
                    clauses.ifExpr, clauses.numThreads, clauses.privateVars,
                    makeArrayAttr(ctx, clauses.privateSyms),
                    clauses.procBindKind, clauses.reductionVars,
                    makeDenseBoolArrayAttr(ctx, clauses.reductionByref),
                    makeArrayAttr(ctx, clauses.reductionSyms));
}

template <typename OpType>
static LogicalResult verifyPrivateVarList(OpType &op) {
  auto privateVars = op.getPrivateVars();
  auto privateSyms = op.getPrivateSymsAttr();

  if (privateVars.empty() && (privateSyms == nullptr || privateSyms.empty()))
    return success();

  auto numPrivateVars = privateVars.size();
  auto numPrivateSyms = (privateSyms == nullptr) ? 0 : privateSyms.size();

  if (numPrivateVars != numPrivateSyms)
    return op.emitError() << "inconsistent number of private variables and "
                             "privatizer op symbols, private vars: "
                          << numPrivateVars
                          << " vs. privatizer op symbols: " << numPrivateSyms;

  for (auto privateVarInfo : llvm::zip_equal(privateVars, privateSyms)) {
    Type varType = std::get<0>(privateVarInfo).getType();
    SymbolRefAttr privateSym = cast<SymbolRefAttr>(std::get<1>(privateVarInfo));
    PrivateClauseOp privatizerOp =
        SymbolTable::lookupNearestSymbolFrom<PrivateClauseOp>(op, privateSym);

    if (privatizerOp == nullptr)
      return op.emitError() << "failed to lookup privatizer op with symbol: '"
                            << privateSym << "'";

    Type privatizerType = privatizerOp.getType();

    if (varType != privatizerType)
      return op.emitError()
             << "type mismatch between a "
             << (privatizerOp.getDataSharingType() ==
                         DataSharingClauseType::Private
                     ? "private"
                     : "firstprivate")
             << " variable and its privatizer op, var type: " << varType
             << " vs. privatizer op type: " << privatizerType;
  }

  return success();
}

LogicalResult ParallelOp::verify() {
  if (getAllocateVars().size() != getAllocatorVars().size())
    return emitError(
        "expected equal sizes for allocate and allocator variables");

  if (failed(verifyPrivateVarList(*this)))
    return failure();

  return verifyReductionVarList(*this, getReductionSyms(), getReductionVars(),
                                getReductionByref());
}

LogicalResult ParallelOp::verifyRegions() {
  auto distributeChildOps = getOps<DistributeOp>();
  if (!distributeChildOps.empty()) {
    if (!isComposite())
      return emitError()
             << "'omp.composite' attribute missing from composite operation";

    auto *ompDialect = getContext()->getLoadedDialect<OpenMPDialect>();
    Operation &distributeOp = **distributeChildOps.begin();
    for (Operation &childOp : getOps()) {
      if (&childOp == &distributeOp || ompDialect != childOp.getDialect())
        continue;

      if (!childOp.hasTrait<OpTrait::IsTerminator>())
        return emitError() << "unexpected OpenMP operation inside of composite "
                              "'omp.parallel'";
    }
  } else if (isComposite()) {
    return emitError()
           << "'omp.composite' attribute present in non-composite operation";
  }
  return success();
}

//===----------------------------------------------------------------------===//
// TeamsOp
//===----------------------------------------------------------------------===//

static bool opInGlobalImplicitParallelRegion(Operation *op) {
  while ((op = op->getParentOp()))
    if (isa<OpenMPDialect>(op->getDialect()))
      return false;
  return true;
}

void TeamsOp::build(OpBuilder &builder, OperationState &state,
                    const TeamsOperands &clauses) {
  MLIRContext *ctx = builder.getContext();
  // TODO Store clauses in op: privateVars, privateSyms.
  TeamsOp::build(
      builder, state, clauses.allocateVars, clauses.allocatorVars,
      clauses.ifExpr, clauses.numTeamsLower, clauses.numTeamsUpper,
      /*private_vars=*/{}, /*private_syms=*/nullptr, clauses.reductionVars,
      makeDenseBoolArrayAttr(ctx, clauses.reductionByref),
      makeArrayAttr(ctx, clauses.reductionSyms), clauses.threadLimit);
}

LogicalResult TeamsOp::verify() {
  // Check parent region
  // TODO If nested inside of a target region, also check that it does not
  // contain any statements, declarations or directives other than this
  // omp.teams construct.
  auto targetOp = dyn_cast_if_present<TargetOp>((*this)->getParentOp());

  if (!targetOp && !opInGlobalImplicitParallelRegion(*this))
    return emitError("expected to be nested inside of omp.target or not nested "
                     "in any OpenMP dialect operations");

  if (failed(
          verifyNumTeamsClause(*this, getNumTeamsLower(), getNumTeamsUpper())))
    return failure();

  // Check for allocate clause restrictions
  if (getAllocateVars().size() != getAllocatorVars().size())
    return emitError(
        "expected equal sizes for allocate and allocator variables");

  return verifyReductionVarList(*this, getReductionSyms(), getReductionVars(),
                                getReductionByref());
}

//===----------------------------------------------------------------------===//
// SectionOp
//===----------------------------------------------------------------------===//

unsigned SectionOp::numPrivateBlockArgs() {
  return getParentOp().numPrivateBlockArgs();
}

unsigned SectionOp::numReductionBlockArgs() {
  return getParentOp().numReductionBlockArgs();
}

//===----------------------------------------------------------------------===//
// SectionsOp
//===----------------------------------------------------------------------===//

void SectionsOp::build(OpBuilder &builder, OperationState &state,
                       const SectionsOperands &clauses) {
  MLIRContext *ctx = builder.getContext();
  // TODO Store clauses in op: privateVars, privateSyms.
  SectionsOp::build(builder, state, clauses.allocateVars, clauses.allocatorVars,
                    clauses.nowait, /*private_vars=*/{},
                    /*private_syms=*/nullptr, clauses.reductionVars,
                    makeDenseBoolArrayAttr(ctx, clauses.reductionByref),
                    makeArrayAttr(ctx, clauses.reductionSyms));
}

LogicalResult SectionsOp::verify() {
  if (getAllocateVars().size() != getAllocatorVars().size())
    return emitError(
        "expected equal sizes for allocate and allocator variables");

  return verifyReductionVarList(*this, getReductionSyms(), getReductionVars(),
                                getReductionByref());
}

LogicalResult SectionsOp::verifyRegions() {
  for (auto &inst : *getRegion().begin()) {
    if (!(isa<SectionOp>(inst) || isa<TerminatorOp>(inst))) {
      return emitOpError()
             << "expected omp.section op or terminator op inside region";
    }
  }

  return success();
}

//===----------------------------------------------------------------------===//
// SingleOp
//===----------------------------------------------------------------------===//

void SingleOp::build(OpBuilder &builder, OperationState &state,
                     const SingleOperands &clauses) {
  MLIRContext *ctx = builder.getContext();
  // TODO Store clauses in op: privateVars, privateSyms.
  SingleOp::build(builder, state, clauses.allocateVars, clauses.allocatorVars,
                  clauses.copyprivateVars,
                  makeArrayAttr(ctx, clauses.copyprivateSyms), clauses.nowait,
                  /*private_vars=*/{}, /*private_syms=*/nullptr);
}

LogicalResult SingleOp::verify() {
  // Check for allocate clause restrictions
  if (getAllocateVars().size() != getAllocatorVars().size())
    return emitError(
        "expected equal sizes for allocate and allocator variables");

  return verifyCopyprivateVarList(*this, getCopyprivateVars(),
                                  getCopyprivateSyms());
}

//===----------------------------------------------------------------------===//
// WorkshareOp
//===----------------------------------------------------------------------===//

void WorkshareOp::build(OpBuilder &builder, OperationState &state,
                        const WorkshareOperands &clauses) {
  WorkshareOp::build(builder, state, clauses.nowait);
}

//===----------------------------------------------------------------------===//
// WorkshareLoopWrapperOp
//===----------------------------------------------------------------------===//

LogicalResult WorkshareLoopWrapperOp::verify() {
  if (!(*this)->getParentOfType<WorkshareOp>())
    return emitError() << "must be nested in an omp.workshare";
  if (getNestedWrapper())
    return emitError() << "cannot be composite";
  return success();
}

//===----------------------------------------------------------------------===//
// LoopWrapperInterface
//===----------------------------------------------------------------------===//

LogicalResult LoopWrapperInterface::verifyImpl() {
  Operation *op = this->getOperation();
  if (!op->hasTrait<OpTrait::NoTerminator>() ||
      !op->hasTrait<OpTrait::SingleBlock>())
    return emitOpError() << "loop wrapper must also have the `NoTerminator` "
                            "and `SingleBlock` traits";

  if (op->getNumRegions() != 1)
    return emitOpError() << "loop wrapper does not contain exactly one region";

  Region &region = op->getRegion(0);
  if (range_size(region.getOps()) != 1)
    return emitOpError()
           << "loop wrapper does not contain exactly one nested op";

  Operation &firstOp = *region.op_begin();
  if (!isa<LoopNestOp, LoopWrapperInterface>(firstOp))
    return emitOpError() << "op nested in loop wrapper is not another loop "
                            "wrapper or `omp.loop_nest`";

  return success();
}

//===----------------------------------------------------------------------===//
// LoopOp
//===----------------------------------------------------------------------===//

void LoopOp::build(OpBuilder &builder, OperationState &state,
                   const LoopOperands &clauses) {
  MLIRContext *ctx = builder.getContext();

  LoopOp::build(builder, state, clauses.bindKind, clauses.privateVars,
                makeArrayAttr(ctx, clauses.privateSyms), clauses.order,
                clauses.orderMod, clauses.reductionVars,
                makeDenseBoolArrayAttr(ctx, clauses.reductionByref),
                makeArrayAttr(ctx, clauses.reductionSyms));
}

LogicalResult LoopOp::verify() {
  return verifyReductionVarList(*this, getReductionSyms(), getReductionVars(),
                                getReductionByref());
}

LogicalResult LoopOp::verifyRegions() {
  if (llvm::isa_and_nonnull<LoopWrapperInterface>((*this)->getParentOp()) ||
      getNestedWrapper())
    return emitError() << "`omp.loop` expected to be a standalone loop wrapper";

  return success();
}

//===----------------------------------------------------------------------===//
// WsloopOp
//===----------------------------------------------------------------------===//

void WsloopOp::build(OpBuilder &builder, OperationState &state,
                     ArrayRef<NamedAttribute> attributes) {
  build(builder, state, /*allocate_vars=*/{}, /*allocator_vars=*/{},
        /*linear_vars=*/ValueRange(), /*linear_step_vars=*/ValueRange(),
        /*nowait=*/false, /*order=*/nullptr, /*order_mod=*/nullptr,
        /*ordered=*/nullptr, /*private_vars=*/{}, /*private_syms=*/nullptr,
        /*reduction_vars=*/ValueRange(), /*reduction_byref=*/nullptr,
        /*reduction_syms=*/nullptr, /*schedule_kind=*/nullptr,
        /*schedule_chunk=*/nullptr, /*schedule_mod=*/nullptr,
        /*schedule_simd=*/false);
  state.addAttributes(attributes);
}

void WsloopOp::build(OpBuilder &builder, OperationState &state,
                     const WsloopOperands &clauses) {
  MLIRContext *ctx = builder.getContext();
  // TODO: Store clauses in op: allocateVars, allocatorVars, privateVars,
  // privateSyms.
  WsloopOp::build(
      builder, state,
      /*allocate_vars=*/{}, /*allocator_vars=*/{}, clauses.linearVars,
      clauses.linearStepVars, clauses.nowait, clauses.order, clauses.orderMod,
      clauses.ordered, /*private_vars=*/{}, /*private_syms=*/nullptr,
      clauses.reductionVars,
      makeDenseBoolArrayAttr(ctx, clauses.reductionByref),
      makeArrayAttr(ctx, clauses.reductionSyms), clauses.scheduleKind,
      clauses.scheduleChunk, clauses.scheduleMod, clauses.scheduleSimd);
}

LogicalResult WsloopOp::verify() {
  return verifyReductionVarList(*this, getReductionSyms(), getReductionVars(),
                                getReductionByref());
}

LogicalResult WsloopOp::verifyRegions() {
  bool isCompositeChildLeaf =
      llvm::dyn_cast_if_present<LoopWrapperInterface>((*this)->getParentOp());

  if (LoopWrapperInterface nested = getNestedWrapper()) {
    if (!isComposite())
      return emitError()
             << "'omp.composite' attribute missing from composite wrapper";

    // Check for the allowed leaf constructs that may appear in a composite
    // construct directly after DO/FOR.
    if (!isa<SimdOp>(nested))
      return emitError() << "only supported nested wrapper is 'omp.simd'";

  } else if (isComposite() && !isCompositeChildLeaf) {
    return emitError()
           << "'omp.composite' attribute present in non-composite wrapper";
  } else if (!isComposite() && isCompositeChildLeaf) {
    return emitError()
           << "'omp.composite' attribute missing from composite wrapper";
  }

  return success();
}

//===----------------------------------------------------------------------===//
// Simd construct [2.9.3.1]
//===----------------------------------------------------------------------===//

void SimdOp::build(OpBuilder &builder, OperationState &state,
                   const SimdOperands &clauses) {
  MLIRContext *ctx = builder.getContext();
  // TODO Store clauses in op: linearVars, linearStepVars, privateVars,
  // privateSyms.
  SimdOp::build(builder, state, clauses.alignedVars,
                makeArrayAttr(ctx, clauses.alignments), clauses.ifExpr,
                /*linear_vars=*/{}, /*linear_step_vars=*/{},
                clauses.nontemporalVars, clauses.order, clauses.orderMod,
                /*private_vars=*/{}, /*private_syms=*/nullptr,
                clauses.reductionVars,
                makeDenseBoolArrayAttr(ctx, clauses.reductionByref),
                makeArrayAttr(ctx, clauses.reductionSyms), clauses.safelen,
                clauses.simdlen);
}

LogicalResult SimdOp::verify() {
  if (getSimdlen().has_value() && getSafelen().has_value() &&
      getSimdlen().value() > getSafelen().value())
    return emitOpError()
           << "simdlen clause and safelen clause are both present, but the "
              "simdlen value is not less than or equal to safelen value";

  if (verifyAlignedClause(*this, getAlignments(), getAlignedVars()).failed())
    return failure();

  if (verifyNontemporalClause(*this, getNontemporalVars()).failed())
    return failure();

  bool isCompositeChildLeaf =
      llvm::dyn_cast_if_present<LoopWrapperInterface>((*this)->getParentOp());

  if (!isComposite() && isCompositeChildLeaf)
    return emitError()
           << "'omp.composite' attribute missing from composite wrapper";

  if (isComposite() && !isCompositeChildLeaf)
    return emitError()
           << "'omp.composite' attribute present in non-composite wrapper";

  return success();
}

LogicalResult SimdOp::verifyRegions() {
  if (getNestedWrapper())
    return emitOpError() << "must wrap an 'omp.loop_nest' directly";

  return success();
}

//===----------------------------------------------------------------------===//
// Distribute construct [2.9.4.1]
//===----------------------------------------------------------------------===//

void DistributeOp::build(OpBuilder &builder, OperationState &state,
                         const DistributeOperands &clauses) {
  DistributeOp::build(builder, state, clauses.allocateVars,
                      clauses.allocatorVars, clauses.distScheduleStatic,
                      clauses.distScheduleChunkSize, clauses.order,
                      clauses.orderMod, clauses.privateVars,
                      makeArrayAttr(builder.getContext(), clauses.privateSyms));
}

LogicalResult DistributeOp::verify() {
  if (this->getDistScheduleChunkSize() && !this->getDistScheduleStatic())
    return emitOpError() << "chunk size set without "
                            "dist_schedule_static being present";

  if (getAllocateVars().size() != getAllocatorVars().size())
    return emitError(
        "expected equal sizes for allocate and allocator variables");

  return success();
}

LogicalResult DistributeOp::verifyRegions() {
  if (LoopWrapperInterface nested = getNestedWrapper()) {
    if (!isComposite())
      return emitError()
             << "'omp.composite' attribute missing from composite wrapper";

    // Check for the allowed leaf constructs that may appear in a composite
    // construct directly after DISTRIBUTE.
    if (isa<WsloopOp>(nested)) {
      if (!llvm::dyn_cast_if_present<ParallelOp>((*this)->getParentOp()))
        return emitError() << "an 'omp.wsloop' nested wrapper is only allowed "
                              "when 'omp.parallel' is the direct parent";
    } else if (!isa<SimdOp>(nested))
      return emitError() << "only supported nested wrappers are 'omp.simd' and "
                            "'omp.wsloop'";
  } else if (isComposite()) {
    return emitError()
           << "'omp.composite' attribute present in non-composite wrapper";
  }

  return success();
}

//===----------------------------------------------------------------------===//
// DeclareReductionOp
//===----------------------------------------------------------------------===//

LogicalResult DeclareReductionOp::verifyRegions() {
  if (!getAllocRegion().empty()) {
    for (YieldOp yieldOp : getAllocRegion().getOps<YieldOp>()) {
      if (yieldOp.getResults().size() != 1 ||
          yieldOp.getResults().getTypes()[0] != getType())
        return emitOpError() << "expects alloc region to yield a value "
                                "of the reduction type";
    }
  }

  if (getInitializerRegion().empty())
    return emitOpError() << "expects non-empty initializer region";
  Block &initializerEntryBlock = getInitializerRegion().front();

  if (initializerEntryBlock.getNumArguments() == 1) {
    if (!getAllocRegion().empty())
      return emitOpError() << "expects two arguments to the initializer region "
                              "when an allocation region is used";
  } else if (initializerEntryBlock.getNumArguments() == 2) {
    if (getAllocRegion().empty())
      return emitOpError() << "expects one argument to the initializer region "
                              "when no allocation region is used";
  } else {
    return emitOpError()
           << "expects one or two arguments to the initializer region";
  }

  for (mlir::Value arg : initializerEntryBlock.getArguments())
    if (arg.getType() != getType())
      return emitOpError() << "expects initializer region argument to match "
                              "the reduction type";

  for (YieldOp yieldOp : getInitializerRegion().getOps<YieldOp>()) {
    if (yieldOp.getResults().size() != 1 ||
        yieldOp.getResults().getTypes()[0] != getType())
      return emitOpError() << "expects initializer region to yield a value "
                              "of the reduction type";
  }

  if (getReductionRegion().empty())
    return emitOpError() << "expects non-empty reduction region";
  Block &reductionEntryBlock = getReductionRegion().front();
  if (reductionEntryBlock.getNumArguments() != 2 ||
      reductionEntryBlock.getArgumentTypes()[0] !=
          reductionEntryBlock.getArgumentTypes()[1] ||
      reductionEntryBlock.getArgumentTypes()[0] != getType())
    return emitOpError() << "expects reduction region with two arguments of "
                            "the reduction type";
  for (YieldOp yieldOp : getReductionRegion().getOps<YieldOp>()) {
    if (yieldOp.getResults().size() != 1 ||
        yieldOp.getResults().getTypes()[0] != getType())
      return emitOpError() << "expects reduction region to yield a value "
                              "of the reduction type";
  }

  if (!getAtomicReductionRegion().empty()) {
    Block &atomicReductionEntryBlock = getAtomicReductionRegion().front();
    if (atomicReductionEntryBlock.getNumArguments() != 2 ||
        atomicReductionEntryBlock.getArgumentTypes()[0] !=
            atomicReductionEntryBlock.getArgumentTypes()[1])
      return emitOpError() << "expects atomic reduction region with two "
                              "arguments of the same type";
    auto ptrType = llvm::dyn_cast<PointerLikeType>(
        atomicReductionEntryBlock.getArgumentTypes()[0]);
    if (!ptrType ||
        (ptrType.getElementType() && ptrType.getElementType() != getType()))
      return emitOpError() << "expects atomic reduction region arguments to "
                              "be accumulators containing the reduction type";
  }

  if (getCleanupRegion().empty())
    return success();
  Block &cleanupEntryBlock = getCleanupRegion().front();
  if (cleanupEntryBlock.getNumArguments() != 1 ||
      cleanupEntryBlock.getArgument(0).getType() != getType())
    return emitOpError() << "expects cleanup region with one argument "
                            "of the reduction type";

  return success();
}

//===----------------------------------------------------------------------===//
// TaskOp
//===----------------------------------------------------------------------===//

void TaskOp::build(OpBuilder &builder, OperationState &state,
                   const TaskOperands &clauses) {
  MLIRContext *ctx = builder.getContext();
  TaskOp::build(builder, state, clauses.allocateVars, clauses.allocatorVars,
                makeArrayAttr(ctx, clauses.dependKinds), clauses.dependVars,
                clauses.final, clauses.ifExpr, clauses.inReductionVars,
                makeDenseBoolArrayAttr(ctx, clauses.inReductionByref),
                makeArrayAttr(ctx, clauses.inReductionSyms), clauses.mergeable,
                clauses.priority, /*private_vars=*/clauses.privateVars,
                /*private_syms=*/makeArrayAttr(ctx, clauses.privateSyms),
                clauses.untied);
}

LogicalResult TaskOp::verify() {
  LogicalResult verifyDependVars =
      verifyDependVarList(*this, getDependKinds(), getDependVars());
  return failed(verifyDependVars)
             ? verifyDependVars
             : verifyReductionVarList(*this, getInReductionSyms(),
                                      getInReductionVars(),
                                      getInReductionByref());
}

//===----------------------------------------------------------------------===//
// TaskgroupOp
//===----------------------------------------------------------------------===//

void TaskgroupOp::build(OpBuilder &builder, OperationState &state,
                        const TaskgroupOperands &clauses) {
  MLIRContext *ctx = builder.getContext();
  TaskgroupOp::build(builder, state, clauses.allocateVars,
                     clauses.allocatorVars, clauses.taskReductionVars,
                     makeDenseBoolArrayAttr(ctx, clauses.taskReductionByref),
                     makeArrayAttr(ctx, clauses.taskReductionSyms));
}

LogicalResult TaskgroupOp::verify() {
  return verifyReductionVarList(*this, getTaskReductionSyms(),
                                getTaskReductionVars(),
                                getTaskReductionByref());
}

//===----------------------------------------------------------------------===//
// TaskloopOp
//===----------------------------------------------------------------------===//

void TaskloopOp::build(OpBuilder &builder, OperationState &state,
                       const TaskloopOperands &clauses) {
  MLIRContext *ctx = builder.getContext();
  // TODO Store clauses in op: privateVars, privateSyms.
  TaskloopOp::build(
      builder, state, clauses.allocateVars, clauses.allocatorVars,
      clauses.final, clauses.grainsize, clauses.ifExpr, clauses.inReductionVars,
      makeDenseBoolArrayAttr(ctx, clauses.inReductionByref),
      makeArrayAttr(ctx, clauses.inReductionSyms), clauses.mergeable,
      clauses.nogroup, clauses.numTasks, clauses.priority, /*private_vars=*/{},
      /*private_syms=*/nullptr, clauses.reductionVars,
      makeDenseBoolArrayAttr(ctx, clauses.reductionByref),
      makeArrayAttr(ctx, clauses.reductionSyms), clauses.untied);
}

SmallVector<Value> TaskloopOp::getAllReductionVars() {
  SmallVector<Value> allReductionNvars(getInReductionVars().begin(),
                                       getInReductionVars().end());
  allReductionNvars.insert(allReductionNvars.end(), getReductionVars().begin(),
                           getReductionVars().end());
  return allReductionNvars;
}

LogicalResult TaskloopOp::verify() {
  if (getAllocateVars().size() != getAllocatorVars().size())
    return emitError(
        "expected equal sizes for allocate and allocator variables");
  if (failed(verifyReductionVarList(*this, getReductionSyms(),
                                    getReductionVars(), getReductionByref())) ||
      failed(verifyReductionVarList(*this, getInReductionSyms(),
                                    getInReductionVars(),
                                    getInReductionByref())))
    return failure();

  if (!getReductionVars().empty() && getNogroup())
    return emitError("if a reduction clause is present on the taskloop "
                     "directive, the nogroup clause must not be specified");
  for (auto var : getReductionVars()) {
    if (llvm::is_contained(getInReductionVars(), var))
      return emitError("the same list item cannot appear in both a reduction "
                       "and an in_reduction clause");
  }

  if (getGrainsize() && getNumTasks()) {
    return emitError(
        "the grainsize clause and num_tasks clause are mutually exclusive and "
        "may not appear on the same taskloop directive");
  }

  return success();
}

LogicalResult TaskloopOp::verifyRegions() {
  if (LoopWrapperInterface nested = getNestedWrapper()) {
    if (!isComposite())
      return emitError()
             << "'omp.composite' attribute missing from composite wrapper";

    // Check for the allowed leaf constructs that may appear in a composite
    // construct directly after TASKLOOP.
    if (!isa<SimdOp>(nested))
      return emitError() << "only supported nested wrapper is 'omp.simd'";
  } else if (isComposite()) {
    return emitError()
           << "'omp.composite' attribute present in non-composite wrapper";
  }

  return success();
}

//===----------------------------------------------------------------------===//
// LoopNestOp
//===----------------------------------------------------------------------===//

ParseResult LoopNestOp::parse(OpAsmParser &parser, OperationState &result) {
  // Parse an opening `(` followed by induction variables followed by `)`
  SmallVector<OpAsmParser::Argument> ivs;
  SmallVector<OpAsmParser::UnresolvedOperand> lbs, ubs;
  Type loopVarType;
  if (parser.parseArgumentList(ivs, OpAsmParser::Delimiter::Paren) ||
      parser.parseColonType(loopVarType) ||
      // Parse loop bounds.
      parser.parseEqual() ||
      parser.parseOperandList(lbs, ivs.size(), OpAsmParser::Delimiter::Paren) ||
      parser.parseKeyword("to") ||
      parser.parseOperandList(ubs, ivs.size(), OpAsmParser::Delimiter::Paren))
    return failure();

  for (auto &iv : ivs)
    iv.type = loopVarType;

  // Parse "inclusive" flag.
  if (succeeded(parser.parseOptionalKeyword("inclusive")))
    result.addAttribute("loop_inclusive",
                        UnitAttr::get(parser.getBuilder().getContext()));

  // Parse step values.
  SmallVector<OpAsmParser::UnresolvedOperand> steps;
  if (parser.parseKeyword("step") ||
      parser.parseOperandList(steps, ivs.size(), OpAsmParser::Delimiter::Paren))
    return failure();

  // Parse the body.
  Region *region = result.addRegion();
  if (parser.parseRegion(*region, ivs))
    return failure();

  // Resolve operands.
  if (parser.resolveOperands(lbs, loopVarType, result.operands) ||
      parser.resolveOperands(ubs, loopVarType, result.operands) ||
      parser.resolveOperands(steps, loopVarType, result.operands))
    return failure();

  // Parse the optional attribute list.
  return parser.parseOptionalAttrDict(result.attributes);
}

void LoopNestOp::print(OpAsmPrinter &p) {
  Region &region = getRegion();
  auto args = region.getArguments();
  p << " (" << args << ") : " << args[0].getType() << " = ("
    << getLoopLowerBounds() << ") to (" << getLoopUpperBounds() << ") ";
  if (getLoopInclusive())
    p << "inclusive ";
  p << "step (" << getLoopSteps() << ") ";
  p.printRegion(region, /*printEntryBlockArgs=*/false);
}

void LoopNestOp::build(OpBuilder &builder, OperationState &state,
                       const LoopNestOperands &clauses) {
  LoopNestOp::build(builder, state, clauses.loopLowerBounds,
                    clauses.loopUpperBounds, clauses.loopSteps,
                    clauses.loopInclusive);
}

LogicalResult LoopNestOp::verify() {
  if (getLoopLowerBounds().empty())
    return emitOpError() << "must represent at least one loop";

  if (getLoopLowerBounds().size() != getIVs().size())
    return emitOpError() << "number of range arguments and IVs do not match";

  for (auto [lb, iv] : llvm::zip_equal(getLoopLowerBounds(), getIVs())) {
    if (lb.getType() != iv.getType())
      return emitOpError()
             << "range argument type does not match corresponding IV type";
  }

  if (!llvm::dyn_cast_if_present<LoopWrapperInterface>((*this)->getParentOp()))
    return emitOpError() << "expects parent op to be a loop wrapper";

  return success();
}

void LoopNestOp::gatherWrappers(
    SmallVectorImpl<LoopWrapperInterface> &wrappers) {
  Operation *parent = (*this)->getParentOp();
  while (auto wrapper =
             llvm::dyn_cast_if_present<LoopWrapperInterface>(parent)) {
    wrappers.push_back(wrapper);
    parent = parent->getParentOp();
  }
}

//===----------------------------------------------------------------------===//
// Critical construct (2.17.1)
//===----------------------------------------------------------------------===//

void CriticalDeclareOp::build(OpBuilder &builder, OperationState &state,
                              const CriticalDeclareOperands &clauses) {
  CriticalDeclareOp::build(builder, state, clauses.symName, clauses.hint);
}

LogicalResult CriticalDeclareOp::verify() {
  return verifySynchronizationHint(*this, getHint());
}

LogicalResult CriticalOp::verifySymbolUses(SymbolTableCollection &symbolTable) {
  if (getNameAttr()) {
    SymbolRefAttr symbolRef = getNameAttr();
    auto decl = symbolTable.lookupNearestSymbolFrom<CriticalDeclareOp>(
        *this, symbolRef);
    if (!decl) {
      return emitOpError() << "expected symbol reference " << symbolRef
                           << " to point to a critical declaration";
    }
  }

  return success();
}

//===----------------------------------------------------------------------===//
// Ordered construct
//===----------------------------------------------------------------------===//

static LogicalResult verifyOrderedParent(Operation &op) {
  bool hasRegion = op.getNumRegions() > 0;
  auto loopOp = op.getParentOfType<LoopNestOp>();
  if (!loopOp) {
    if (hasRegion)
      return success();

    // TODO: Consider if this needs to be the case only for the standalone
    // variant of the ordered construct.
    return op.emitOpError() << "must be nested inside of a loop";
  }

  Operation *wrapper = loopOp->getParentOp();
  if (auto wsloopOp = dyn_cast<WsloopOp>(wrapper)) {
    IntegerAttr orderedAttr = wsloopOp.getOrderedAttr();
    if (!orderedAttr)
      return op.emitOpError() << "the enclosing worksharing-loop region must "
                                 "have an ordered clause";

    if (hasRegion && orderedAttr.getInt() != 0)
      return op.emitOpError() << "the enclosing loop's ordered clause must not "
                                 "have a parameter present";

    if (!hasRegion && orderedAttr.getInt() == 0)
      return op.emitOpError() << "the enclosing loop's ordered clause must "
                                 "have a parameter present";
  } else if (!isa<SimdOp>(wrapper)) {
    return op.emitOpError() << "must be nested inside of a worksharing, simd "
                               "or worksharing simd loop";
  }
  return success();
}

void OrderedOp::build(OpBuilder &builder, OperationState &state,
                      const OrderedOperands &clauses) {
  OrderedOp::build(builder, state, clauses.doacrossDependType,
                   clauses.doacrossNumLoops, clauses.doacrossDependVars);
}

LogicalResult OrderedOp::verify() {
  if (failed(verifyOrderedParent(**this)))
    return failure();

  auto wrapper = (*this)->getParentOfType<WsloopOp>();
  if (!wrapper || *wrapper.getOrdered() != *getDoacrossNumLoops())
    return emitOpError() << "number of variables in depend clause does not "
                         << "match number of iteration variables in the "
                         << "doacross loop";

  return success();
}

void OrderedRegionOp::build(OpBuilder &builder, OperationState &state,
                            const OrderedRegionOperands &clauses) {
  OrderedRegionOp::build(builder, state, clauses.parLevelSimd);
}

LogicalResult OrderedRegionOp::verify() { return verifyOrderedParent(**this); }

//===----------------------------------------------------------------------===//
// TaskwaitOp
//===----------------------------------------------------------------------===//

void TaskwaitOp::build(OpBuilder &builder, OperationState &state,
                       const TaskwaitOperands &clauses) {
  // TODO Store clauses in op: dependKinds, dependVars, nowait.
  TaskwaitOp::build(builder, state, /*depend_kinds=*/nullptr,
                    /*depend_vars=*/{}, /*nowait=*/nullptr);
}

//===----------------------------------------------------------------------===//
// Verifier for AtomicReadOp
//===----------------------------------------------------------------------===//

LogicalResult AtomicReadOp::verify() {
  if (verifyCommon().failed())
    return mlir::failure();

  if (auto mo = getMemoryOrder()) {
    if (*mo == ClauseMemoryOrderKind::Acq_rel ||
        *mo == ClauseMemoryOrderKind::Release) {
      return emitError(
          "memory-order must not be acq_rel or release for atomic reads");
    }
  }
  return verifySynchronizationHint(*this, getHint());
}

//===----------------------------------------------------------------------===//
// Verifier for AtomicWriteOp
//===----------------------------------------------------------------------===//

LogicalResult AtomicWriteOp::verify() {
  if (verifyCommon().failed())
    return mlir::failure();

  if (auto mo = getMemoryOrder()) {
    if (*mo == ClauseMemoryOrderKind::Acq_rel ||
        *mo == ClauseMemoryOrderKind::Acquire) {
      return emitError(
          "memory-order must not be acq_rel or acquire for atomic writes");
    }
  }
  return verifySynchronizationHint(*this, getHint());
}

//===----------------------------------------------------------------------===//
// Verifier for AtomicUpdateOp
//===----------------------------------------------------------------------===//

LogicalResult AtomicUpdateOp::canonicalize(AtomicUpdateOp op,
                                           PatternRewriter &rewriter) {
  if (op.isNoOp()) {
    rewriter.eraseOp(op);
    return success();
  }
  if (Value writeVal = op.getWriteOpVal()) {
    rewriter.replaceOpWithNewOp<AtomicWriteOp>(
        op, op.getX(), writeVal, op.getHintAttr(), op.getMemoryOrderAttr());
    return success();
  }
  return failure();
}

LogicalResult AtomicUpdateOp::verify() {
  if (verifyCommon().failed())
    return mlir::failure();

  if (auto mo = getMemoryOrder()) {
    if (*mo == ClauseMemoryOrderKind::Acq_rel ||
        *mo == ClauseMemoryOrderKind::Acquire) {
      return emitError(
          "memory-order must not be acq_rel or acquire for atomic updates");
    }
  }

  return verifySynchronizationHint(*this, getHint());
}

LogicalResult AtomicUpdateOp::verifyRegions() { return verifyRegionsCommon(); }

//===----------------------------------------------------------------------===//
// Verifier for AtomicCaptureOp
//===----------------------------------------------------------------------===//

AtomicReadOp AtomicCaptureOp::getAtomicReadOp() {
  if (auto op = dyn_cast<AtomicReadOp>(getFirstOp()))
    return op;
  return dyn_cast<AtomicReadOp>(getSecondOp());
}

AtomicWriteOp AtomicCaptureOp::getAtomicWriteOp() {
  if (auto op = dyn_cast<AtomicWriteOp>(getFirstOp()))
    return op;
  return dyn_cast<AtomicWriteOp>(getSecondOp());
}

AtomicUpdateOp AtomicCaptureOp::getAtomicUpdateOp() {
  if (auto op = dyn_cast<AtomicUpdateOp>(getFirstOp()))
    return op;
  return dyn_cast<AtomicUpdateOp>(getSecondOp());
}

LogicalResult AtomicCaptureOp::verify() {
  return verifySynchronizationHint(*this, getHint());
}

LogicalResult AtomicCaptureOp::verifyRegions() {
  if (verifyRegionsCommon().failed())
    return mlir::failure();

  if (getFirstOp()->getAttr("hint") || getSecondOp()->getAttr("hint"))
    return emitOpError(
        "operations inside capture region must not have hint clause");

  if (getFirstOp()->getAttr("memory_order") ||
      getSecondOp()->getAttr("memory_order"))
    return emitOpError(
        "operations inside capture region must not have memory_order clause");
  return success();
}

//===----------------------------------------------------------------------===//
// CancelOp
//===----------------------------------------------------------------------===//

void CancelOp::build(OpBuilder &builder, OperationState &state,
                     const CancelOperands &clauses) {
  CancelOp::build(builder, state, clauses.cancelDirective, clauses.ifExpr);
}

LogicalResult CancelOp::verify() {
  ClauseCancellationConstructType cct = getCancelDirective();
  Operation *parentOp = (*this)->getParentOp();

  if (!parentOp) {
    return emitOpError() << "must be used within a region supporting "
                            "cancel directive";
  }

  if ((cct == ClauseCancellationConstructType::Parallel) &&
      !isa<ParallelOp>(parentOp)) {
    return emitOpError() << "cancel parallel must appear "
                         << "inside a parallel region";
  }
  if (cct == ClauseCancellationConstructType::Loop) {
    auto loopOp = dyn_cast<LoopNestOp>(parentOp);
    auto wsloopOp = llvm::dyn_cast_if_present<WsloopOp>(
        loopOp ? loopOp->getParentOp() : nullptr);

    if (!wsloopOp) {
      return emitOpError()
             << "cancel loop must appear inside a worksharing-loop region";
    }
    if (wsloopOp.getNowaitAttr()) {
      return emitError() << "A worksharing construct that is canceled "
                         << "must not have a nowait clause";
    }
    if (wsloopOp.getOrderedAttr()) {
      return emitError() << "A worksharing construct that is canceled "
                         << "must not have an ordered clause";
    }

  } else if (cct == ClauseCancellationConstructType::Sections) {
    if (!(isa<SectionsOp>(parentOp) || isa<SectionOp>(parentOp))) {
      return emitOpError() << "cancel sections must appear "
                           << "inside a sections region";
    }
    if (isa_and_nonnull<SectionsOp>(parentOp->getParentOp()) &&
        cast<SectionsOp>(parentOp->getParentOp()).getNowaitAttr()) {
      return emitError() << "A sections construct that is canceled "
                         << "must not have a nowait clause";
    }
  }
  // TODO : Add more when we support taskgroup.
  return success();
}

//===----------------------------------------------------------------------===//
// CancellationPointOp
//===----------------------------------------------------------------------===//

void CancellationPointOp::build(OpBuilder &builder, OperationState &state,
                                const CancellationPointOperands &clauses) {
  CancellationPointOp::build(builder, state, clauses.cancelDirective);
}

LogicalResult CancellationPointOp::verify() {
  ClauseCancellationConstructType cct = getCancelDirective();
  Operation *parentOp = (*this)->getParentOp();

  if (!parentOp) {
    return emitOpError() << "must be used within a region supporting "
                            "cancellation point directive";
  }

  if ((cct == ClauseCancellationConstructType::Parallel) &&
      !(isa<ParallelOp>(parentOp))) {
    return emitOpError() << "cancellation point parallel must appear "
                         << "inside a parallel region";
  }
  if ((cct == ClauseCancellationConstructType::Loop) &&
      (!isa<LoopNestOp>(parentOp) || !isa<WsloopOp>(parentOp->getParentOp()))) {
    return emitOpError() << "cancellation point loop must appear "
                         << "inside a worksharing-loop region";
  }
  if ((cct == ClauseCancellationConstructType::Sections) &&
      !(isa<SectionsOp>(parentOp) || isa<SectionOp>(parentOp))) {
    return emitOpError() << "cancellation point sections must appear "
                         << "inside a sections region";
  }
  // TODO : Add more when we support taskgroup.
  return success();
}

//===----------------------------------------------------------------------===//
// MapBoundsOp
//===----------------------------------------------------------------------===//

LogicalResult MapBoundsOp::verify() {
  auto extent = getExtent();
  auto upperbound = getUpperBound();
  if (!extent && !upperbound)
    return emitError("expected extent or upperbound.");
  return success();
}

void PrivateClauseOp::build(OpBuilder &odsBuilder, OperationState &odsState,
                            TypeRange /*result_types*/, StringAttr symName,
                            TypeAttr type) {
  PrivateClauseOp::build(
      odsBuilder, odsState, symName, type,
      DataSharingClauseTypeAttr::get(odsBuilder.getContext(),
                                     DataSharingClauseType::Private));
}

LogicalResult PrivateClauseOp::verifyRegions() {
  Type symType = getType();

  auto verifyTerminator = [&](Operation *terminator,
                              bool yieldsValue) -> LogicalResult {
    if (!terminator->getBlock()->getSuccessors().empty())
      return success();

    if (!llvm::isa<YieldOp>(terminator))
      return mlir::emitError(terminator->getLoc())
             << "expected exit block terminator to be an `omp.yield` op.";

    YieldOp yieldOp = llvm::cast<YieldOp>(terminator);
    TypeRange yieldedTypes = yieldOp.getResults().getTypes();

    if (!yieldsValue) {
      if (yieldedTypes.empty())
        return success();

      return mlir::emitError(terminator->getLoc())
             << "Did not expect any values to be yielded.";
    }

    if (yieldedTypes.size() == 1 && yieldedTypes.front() == symType)
      return success();

    auto error = mlir::emitError(yieldOp.getLoc())
                 << "Invalid yielded value. Expected type: " << symType
                 << ", got: ";

    if (yieldedTypes.empty())
      error << "None";
    else
      error << yieldedTypes;

    return error;
  };

  auto verifyRegion = [&](Region &region, unsigned expectedNumArgs,
                          StringRef regionName,
                          bool yieldsValue) -> LogicalResult {
    assert(!region.empty());

    if (region.getNumArguments() != expectedNumArgs)
      return mlir::emitError(region.getLoc())
             << "`" << regionName << "`: "
             << "expected " << expectedNumArgs
             << " region arguments, got: " << region.getNumArguments();

    for (Block &block : region) {
      // MLIR will verify the absence of the terminator for us.
      if (!block.mightHaveTerminator())
        continue;

      if (failed(verifyTerminator(block.getTerminator(), yieldsValue)))
        return failure();
    }

    return success();
  };

  if (failed(verifyRegion(getAllocRegion(), /*expectedNumArgs=*/1, "alloc",
                          /*yieldsValue=*/true)))
    return failure();

  DataSharingClauseType dsType = getDataSharingType();

  if (dsType == DataSharingClauseType::Private && !getCopyRegion().empty())
    return emitError("`private` clauses require only an `alloc` region.");

  if (dsType == DataSharingClauseType::FirstPrivate && getCopyRegion().empty())
    return emitError(
        "`firstprivate` clauses require both `alloc` and `copy` regions.");

  if (dsType == DataSharingClauseType::FirstPrivate &&
      failed(verifyRegion(getCopyRegion(), /*expectedNumArgs=*/2, "copy",
                          /*yieldsValue=*/true)))
    return failure();

  if (!getDeallocRegion().empty() &&
      failed(verifyRegion(getDeallocRegion(), /*expectedNumArgs=*/1, "dealloc",
                          /*yieldsValue=*/false)))
    return failure();

  return success();
}

//===----------------------------------------------------------------------===//
// Spec 5.2: Masked construct (10.5)
//===----------------------------------------------------------------------===//

void MaskedOp::build(OpBuilder &builder, OperationState &state,
                     const MaskedOperands &clauses) {
  MaskedOp::build(builder, state, clauses.filteredThreadId);
}

#define GET_ATTRDEF_CLASSES
#include "mlir/Dialect/OpenMP/OpenMPOpsAttributes.cpp.inc"

#define GET_OP_CLASSES
#include "mlir/Dialect/OpenMP/OpenMPOps.cpp.inc"

#define GET_TYPEDEF_CLASSES
#include "mlir/Dialect/OpenMP/OpenMPOpsTypes.cpp.inc"<|MERGE_RESOLUTION|>--- conflicted
+++ resolved
@@ -1409,23 +1409,14 @@
 
 static ParseResult parseMembersIndex(OpAsmParser &parser,
                                      ArrayAttr &membersIdx) {
-<<<<<<< HEAD
-  SmallVector<Attribute, 4> values, memberIdxs;
-  int64_t value;
-=======
   SmallVector<Attribute> values, memberIdxs;
->>>>>>> fa4d1860
 
   auto parseIndices = [&]() -> ParseResult {
     int64_t value;
     if (parser.parseInteger(value))
       return failure();
     values.push_back(IntegerAttr::get(parser.getBuilder().getIntegerType(64),
-<<<<<<< HEAD
-                                      mlir::APInt(64, value)));
-=======
                                       APInt(64, value, /*isSigned=*/false)));
->>>>>>> fa4d1860
     return success();
   };
 
@@ -1454,20 +1445,6 @@
   if (!membersIdx)
     return;
 
-<<<<<<< HEAD
-  for (size_t i = 0; i < membersIdx.getValue().size(); i++) {
-    auto memberIdx = mlir::cast<mlir::ArrayAttr>(membersIdx.getValue()[i]);
-    p << "[";
-    for (size_t j = 0; j < memberIdx.getValue().size(); j++) {
-      p << mlir::cast<mlir::IntegerAttr>(memberIdx.getValue()[j]).getInt();
-      if ((j + 1) < memberIdx.getValue().size())
-        p << ",";
-    }
-    p << "]";
-    if ((i + 1) < membersIdx.getValue().size())
-      p << ", ";
-  }
-=======
   llvm::interleaveComma(membersIdx, p, [&p](Attribute v) {
     p << "[";
     auto memberIdx = cast<ArrayAttr>(v);
@@ -1476,7 +1453,6 @@
     });
     p << "]";
   });
->>>>>>> fa4d1860
 }
 
 static void printCaptureType(OpAsmPrinter &p, Operation *op,
