//===- OpenMPDialect.cpp - MLIR Dialect for OpenMP implementation ---------===//
//
// Part of the LLVM Project, under the Apache License v2.0 with LLVM Exceptions.
// See https://llvm.org/LICENSE.txt for license information.
// SPDX-License-Identifier: Apache-2.0 WITH LLVM-exception
//
//===----------------------------------------------------------------------===//
//
// This file implements the OpenMP dialect and its operations.
//
//===----------------------------------------------------------------------===//

#include "mlir/Dialect/OpenMP/OpenMPDialect.h"
#include "mlir/Dialect/Func/IR/FuncOps.h"
#include "mlir/Dialect/LLVMIR/LLVMTypes.h"
#include "mlir/Dialect/OpenACCMPCommon/Interfaces/AtomicInterfaces.h"
#include "mlir/IR/Attributes.h"
#include "mlir/IR/DialectImplementation.h"
#include "mlir/IR/OpImplementation.h"
#include "mlir/IR/OperationSupport.h"

#include "llvm/ADT/BitVector.h"
#include "llvm/ADT/STLExtras.h"
#include "llvm/ADT/STLForwardCompat.h"
#include "llvm/ADT/SmallString.h"
#include "llvm/ADT/StringExtras.h"
#include "llvm/ADT/StringRef.h"
#include "llvm/ADT/TypeSwitch.h"
#include "llvm/Frontend/OpenMP/OMPConstants.h"
#include <cstddef>
#include <iterator>
#include <optional>

#include "mlir/Dialect/OpenMP/OpenMPOpsDialect.cpp.inc"
#include "mlir/Dialect/OpenMP/OpenMPOpsEnums.cpp.inc"
#include "mlir/Dialect/OpenMP/OpenMPOpsInterfaces.cpp.inc"
#include "mlir/Dialect/OpenMP/OpenMPTypeInterfaces.cpp.inc"
#include "mlir/Support/LogicalResult.h"

using namespace mlir;
using namespace mlir::omp;

namespace {
struct MemRefPointerLikeModel
    : public PointerLikeType::ExternalModel<MemRefPointerLikeModel,
                                            MemRefType> {
  Type getElementType(Type pointer) const {
    return llvm::cast<MemRefType>(pointer).getElementType();
  }
};

struct LLVMPointerPointerLikeModel
    : public PointerLikeType::ExternalModel<LLVMPointerPointerLikeModel,
                                            LLVM::LLVMPointerType> {
  Type getElementType(Type pointer) const { return Type(); }
};
} // namespace

void OpenMPDialect::initialize() {
  addOperations<
#define GET_OP_LIST
#include "mlir/Dialect/OpenMP/OpenMPOps.cpp.inc"
      >();
  addAttributes<
#define GET_ATTRDEF_LIST
#include "mlir/Dialect/OpenMP/OpenMPOpsAttributes.cpp.inc"
      >();
  addTypes<
#define GET_TYPEDEF_LIST
#include "mlir/Dialect/OpenMP/OpenMPOpsTypes.cpp.inc"
      >();

  MemRefType::attachInterface<MemRefPointerLikeModel>(*getContext());
  LLVM::LLVMPointerType::attachInterface<LLVMPointerPointerLikeModel>(
      *getContext());

  // Attach default offload module interface to module op to access
  // offload functionality through
  mlir::ModuleOp::attachInterface<mlir::omp::OffloadModuleDefaultModel>(
      *getContext());

  // Attach default declare target interfaces to operations which can be marked
  // as declare target (Global Operations and Functions/Subroutines in dialects
  // that Fortran (or other languages that lower to MLIR) translates too
  mlir::LLVM::GlobalOp::attachInterface<
      mlir::omp::DeclareTargetDefaultModel<mlir::LLVM::GlobalOp>>(
      *getContext());
  mlir::LLVM::LLVMFuncOp::attachInterface<
      mlir::omp::DeclareTargetDefaultModel<mlir::LLVM::LLVMFuncOp>>(
      *getContext());
  mlir::func::FuncOp::attachInterface<
      mlir::omp::DeclareTargetDefaultModel<mlir::func::FuncOp>>(*getContext());
}

//===----------------------------------------------------------------------===//
// Parser and printer for Allocate Clause
//===----------------------------------------------------------------------===//

/// Parse an allocate clause with allocators and a list of operands with types.
///
/// allocate-operand-list :: = allocate-operand |
///                            allocator-operand `,` allocate-operand-list
/// allocate-operand :: = ssa-id-and-type -> ssa-id-and-type
/// ssa-id-and-type ::= ssa-id `:` type
static ParseResult parseAllocateAndAllocator(
    OpAsmParser &parser,
    SmallVectorImpl<OpAsmParser::UnresolvedOperand> &operandsAllocate,
    SmallVectorImpl<Type> &typesAllocate,
    SmallVectorImpl<OpAsmParser::UnresolvedOperand> &operandsAllocator,
    SmallVectorImpl<Type> &typesAllocator) {

  return parser.parseCommaSeparatedList([&]() {
    OpAsmParser::UnresolvedOperand operand;
    Type type;
    if (parser.parseOperand(operand) || parser.parseColonType(type))
      return failure();
    operandsAllocator.push_back(operand);
    typesAllocator.push_back(type);
    if (parser.parseArrow())
      return failure();
    if (parser.parseOperand(operand) || parser.parseColonType(type))
      return failure();

    operandsAllocate.push_back(operand);
    typesAllocate.push_back(type);
    return success();
  });
}

/// Print allocate clause
static void printAllocateAndAllocator(OpAsmPrinter &p, Operation *op,
                                      OperandRange varsAllocate,
                                      TypeRange typesAllocate,
                                      OperandRange varsAllocator,
                                      TypeRange typesAllocator) {
  for (unsigned i = 0; i < varsAllocate.size(); ++i) {
    std::string separator = i == varsAllocate.size() - 1 ? "" : ", ";
    p << varsAllocator[i] << " : " << typesAllocator[i] << " -> ";
    p << varsAllocate[i] << " : " << typesAllocate[i] << separator;
  }
}

//===----------------------------------------------------------------------===//
// Parser and printer for a clause attribute (StringEnumAttr)
//===----------------------------------------------------------------------===//

template <typename ClauseAttr>
static ParseResult parseClauseAttr(AsmParser &parser, ClauseAttr &attr) {
  using ClauseT = decltype(std::declval<ClauseAttr>().getValue());
  StringRef enumStr;
  SMLoc loc = parser.getCurrentLocation();
  if (parser.parseKeyword(&enumStr))
    return failure();
  if (std::optional<ClauseT> enumValue = symbolizeEnum<ClauseT>(enumStr)) {
    attr = ClauseAttr::get(parser.getContext(), *enumValue);
    return success();
  }
  return parser.emitError(loc, "invalid clause value: '") << enumStr << "'";
}

template <typename ClauseAttr>
void printClauseAttr(OpAsmPrinter &p, Operation *op, ClauseAttr attr) {
  p << stringifyEnum(attr.getValue());
}

//===----------------------------------------------------------------------===//
// Parser and printer for Linear Clause
//===----------------------------------------------------------------------===//

/// linear ::= `linear` `(` linear-list `)`
/// linear-list := linear-val | linear-val linear-list
/// linear-val := ssa-id-and-type `=` ssa-id-and-type
static ParseResult
parseLinearClause(OpAsmParser &parser,
                  SmallVectorImpl<OpAsmParser::UnresolvedOperand> &vars,
                  SmallVectorImpl<Type> &types,
                  SmallVectorImpl<OpAsmParser::UnresolvedOperand> &stepVars) {
  return parser.parseCommaSeparatedList([&]() {
    OpAsmParser::UnresolvedOperand var;
    Type type;
    OpAsmParser::UnresolvedOperand stepVar;
    if (parser.parseOperand(var) || parser.parseEqual() ||
        parser.parseOperand(stepVar) || parser.parseColonType(type))
      return failure();

    vars.push_back(var);
    types.push_back(type);
    stepVars.push_back(stepVar);
    return success();
  });
}

/// Print Linear Clause
static void printLinearClause(OpAsmPrinter &p, Operation *op,
                              ValueRange linearVars, TypeRange linearVarTypes,
                              ValueRange linearStepVars) {
  size_t linearVarsSize = linearVars.size();
  for (unsigned i = 0; i < linearVarsSize; ++i) {
    std::string separator = i == linearVarsSize - 1 ? "" : ", ";
    p << linearVars[i];
    if (linearStepVars.size() > i)
      p << " = " << linearStepVars[i];
    p << " : " << linearVars[i].getType() << separator;
  }
}

//===----------------------------------------------------------------------===//
// Verifier for Nontemporal Clause
//===----------------------------------------------------------------------===//

static LogicalResult
verifyNontemporalClause(Operation *op, OperandRange nontemporalVariables) {

  // Check if each var is unique - OpenMP 5.0 -> 2.9.3.1 section
  DenseSet<Value> nontemporalItems;
  for (const auto &it : nontemporalVariables)
    if (!nontemporalItems.insert(it).second)
      return op->emitOpError() << "nontemporal variable used more than once";

  return success();
}

//===----------------------------------------------------------------------===//
// Parser, verifier and printer for Aligned Clause
//===----------------------------------------------------------------------===//
static LogicalResult
verifyAlignedClause(Operation *op, std::optional<ArrayAttr> alignmentValues,
                    OperandRange alignedVariables) {
  // Check if number of alignment values equals to number of aligned variables
  if (!alignedVariables.empty()) {
    if (!alignmentValues || alignmentValues->size() != alignedVariables.size())
      return op->emitOpError()
             << "expected as many alignment values as aligned variables";
  } else {
    if (alignmentValues)
      return op->emitOpError() << "unexpected alignment values attribute";
    return success();
  }

  // Check if each var is aligned only once - OpenMP 4.5 -> 2.8.1 section
  DenseSet<Value> alignedItems;
  for (auto it : alignedVariables)
    if (!alignedItems.insert(it).second)
      return op->emitOpError() << "aligned variable used more than once";

  if (!alignmentValues)
    return success();

  // Check if all alignment values are positive - OpenMP 4.5 -> 2.8.1 section
  for (unsigned i = 0; i < (*alignmentValues).size(); ++i) {
    if (auto intAttr = llvm::dyn_cast<IntegerAttr>((*alignmentValues)[i])) {
      if (intAttr.getValue().sle(0))
        return op->emitOpError() << "alignment should be greater than 0";
    } else {
      return op->emitOpError() << "expected integer alignment";
    }
  }

  return success();
}

/// aligned ::= `aligned` `(` aligned-list `)`
/// aligned-list := aligned-val | aligned-val aligned-list
/// aligned-val := ssa-id-and-type `->` alignment
static ParseResult parseAlignedClause(
    OpAsmParser &parser,
    SmallVectorImpl<OpAsmParser::UnresolvedOperand> &alignedItems,
    SmallVectorImpl<Type> &types, ArrayAttr &alignmentValues) {
  SmallVector<Attribute> alignmentVec;
  if (failed(parser.parseCommaSeparatedList([&]() {
        if (parser.parseOperand(alignedItems.emplace_back()) ||
            parser.parseColonType(types.emplace_back()) ||
            parser.parseArrow() ||
            parser.parseAttribute(alignmentVec.emplace_back())) {
          return failure();
        }
        return success();
      })))
    return failure();
  SmallVector<Attribute> alignments(alignmentVec.begin(), alignmentVec.end());
  alignmentValues = ArrayAttr::get(parser.getContext(), alignments);
  return success();
}

/// Print Aligned Clause
static void printAlignedClause(OpAsmPrinter &p, Operation *op,
                               ValueRange alignedVars,
                               TypeRange alignedVarTypes,
                               std::optional<ArrayAttr> alignmentValues) {
  for (unsigned i = 0; i < alignedVars.size(); ++i) {
    if (i != 0)
      p << ", ";
    p << alignedVars[i] << " : " << alignedVars[i].getType();
    p << " -> " << (*alignmentValues)[i];
  }
}

//===----------------------------------------------------------------------===//
// Parser, printer and verifier for Schedule Clause
//===----------------------------------------------------------------------===//

static ParseResult
verifyScheduleModifiers(OpAsmParser &parser,
                        SmallVectorImpl<SmallString<12>> &modifiers) {
  if (modifiers.size() > 2)
    return parser.emitError(parser.getNameLoc()) << " unexpected modifier(s)";
  for (const auto &mod : modifiers) {
    // Translate the string. If it has no value, then it was not a valid
    // modifier!
    auto symbol = symbolizeScheduleModifier(mod);
    if (!symbol)
      return parser.emitError(parser.getNameLoc())
             << " unknown modifier type: " << mod;
  }

  // If we have one modifier that is "simd", then stick a "none" modiifer in
  // index 0.
  if (modifiers.size() == 1) {
    if (symbolizeScheduleModifier(modifiers[0]) == ScheduleModifier::simd) {
      modifiers.push_back(modifiers[0]);
      modifiers[0] = stringifyScheduleModifier(ScheduleModifier::none);
    }
  } else if (modifiers.size() == 2) {
    // If there are two modifier:
    // First modifier should not be simd, second one should be simd
    if (symbolizeScheduleModifier(modifiers[0]) == ScheduleModifier::simd ||
        symbolizeScheduleModifier(modifiers[1]) != ScheduleModifier::simd)
      return parser.emitError(parser.getNameLoc())
             << " incorrect modifier order";
  }
  return success();
}

/// schedule ::= `schedule` `(` sched-list `)`
/// sched-list ::= sched-val | sched-val sched-list |
///                sched-val `,` sched-modifier
/// sched-val ::= sched-with-chunk | sched-wo-chunk
/// sched-with-chunk ::= sched-with-chunk-types (`=` ssa-id-and-type)?
/// sched-with-chunk-types ::= `static` | `dynamic` | `guided`
/// sched-wo-chunk ::=  `auto` | `runtime`
/// sched-modifier ::=  sched-mod-val | sched-mod-val `,` sched-mod-val
/// sched-mod-val ::=  `monotonic` | `nonmonotonic` | `simd` | `none`
static ParseResult parseScheduleClause(
    OpAsmParser &parser, ClauseScheduleKindAttr &scheduleAttr,
    ScheduleModifierAttr &scheduleModifier, UnitAttr &simdModifier,
    std::optional<OpAsmParser::UnresolvedOperand> &chunkSize, Type &chunkType) {
  StringRef keyword;
  if (parser.parseKeyword(&keyword))
    return failure();
  std::optional<mlir::omp::ClauseScheduleKind> schedule =
      symbolizeClauseScheduleKind(keyword);
  if (!schedule)
    return parser.emitError(parser.getNameLoc()) << " expected schedule kind";

  scheduleAttr = ClauseScheduleKindAttr::get(parser.getContext(), *schedule);
  switch (*schedule) {
  case ClauseScheduleKind::Static:
  case ClauseScheduleKind::Dynamic:
  case ClauseScheduleKind::Guided:
    if (succeeded(parser.parseOptionalEqual())) {
      chunkSize = OpAsmParser::UnresolvedOperand{};
      if (parser.parseOperand(*chunkSize) || parser.parseColonType(chunkType))
        return failure();
    } else {
      chunkSize = std::nullopt;
    }
    break;
  case ClauseScheduleKind::Auto:
  case ClauseScheduleKind::Runtime:
    chunkSize = std::nullopt;
  }

  // If there is a comma, we have one or more modifiers..
  SmallVector<SmallString<12>> modifiers;
  while (succeeded(parser.parseOptionalComma())) {
    StringRef mod;
    if (parser.parseKeyword(&mod))
      return failure();
    modifiers.push_back(mod);
  }

  if (verifyScheduleModifiers(parser, modifiers))
    return failure();

  if (!modifiers.empty()) {
    SMLoc loc = parser.getCurrentLocation();
    if (std::optional<ScheduleModifier> mod =
            symbolizeScheduleModifier(modifiers[0])) {
      scheduleModifier = ScheduleModifierAttr::get(parser.getContext(), *mod);
    } else {
      return parser.emitError(loc, "invalid schedule modifier");
    }
    // Only SIMD attribute is allowed here!
    if (modifiers.size() > 1) {
      assert(symbolizeScheduleModifier(modifiers[1]) == ScheduleModifier::simd);
      simdModifier = UnitAttr::get(parser.getBuilder().getContext());
    }
  }

  return success();
}

/// Print schedule clause
static void printScheduleClause(OpAsmPrinter &p, Operation *op,
                                ClauseScheduleKindAttr schedAttr,
                                ScheduleModifierAttr modifier, UnitAttr simd,
                                Value scheduleChunkVar,
                                Type scheduleChunkType) {
  p << stringifyClauseScheduleKind(schedAttr.getValue());
  if (scheduleChunkVar)
    p << " = " << scheduleChunkVar << " : " << scheduleChunkVar.getType();
  if (modifier)
    p << ", " << stringifyScheduleModifier(modifier.getValue());
  if (simd)
    p << ", simd";
}

//===----------------------------------------------------------------------===//
// Parser, printer and verifier for ReductionVarList
//===----------------------------------------------------------------------===//

ParseResult parseClauseWithRegionArgs(
    OpAsmParser &parser, Region &region,
    SmallVectorImpl<OpAsmParser::UnresolvedOperand> &operands,
    SmallVectorImpl<Type> &types, ArrayAttr &symbols,
    SmallVectorImpl<OpAsmParser::Argument> &regionPrivateArgs) {
  SmallVector<SymbolRefAttr> reductionVec;
  unsigned regionArgOffset = regionPrivateArgs.size();

  if (failed(
          parser.parseCommaSeparatedList(OpAsmParser::Delimiter::Paren, [&]() {
            if (parser.parseAttribute(reductionVec.emplace_back()) ||
                parser.parseOperand(operands.emplace_back()) ||
                parser.parseArrow() ||
                parser.parseArgument(regionPrivateArgs.emplace_back()) ||
                parser.parseColonType(types.emplace_back()))
              return failure();
            return success();
          })))
    return failure();

  auto *argsBegin = regionPrivateArgs.begin();
  MutableArrayRef argsSubrange(argsBegin + regionArgOffset,
                               argsBegin + regionArgOffset + types.size());
  for (auto [prv, type] : llvm::zip_equal(argsSubrange, types)) {
    prv.type = type;
  }
  SmallVector<Attribute> reductions(reductionVec.begin(), reductionVec.end());
  symbols = ArrayAttr::get(parser.getContext(), reductions);
  return success();
}

static void printClauseWithRegionArgs(OpAsmPrinter &p, Operation *op,
                                      ValueRange argsSubrange,
                                      StringRef clauseName, ValueRange operands,
                                      TypeRange types, ArrayAttr symbols) {
  p << clauseName << "(";
  llvm::interleaveComma(
      llvm::zip_equal(symbols, operands, argsSubrange, types), p, [&p](auto t) {
        auto [sym, op, arg, type] = t;
        p << sym << " " << op << " -> " << arg << " : " << type;
      });
  p << ") ";
}

static ParseResult parseParallelRegion(
    OpAsmParser &parser, Region &region,
    SmallVectorImpl<OpAsmParser::UnresolvedOperand> &reductionVarOperands,
    SmallVectorImpl<Type> &reductionVarTypes, ArrayAttr &reductionSymbols,
    llvm::SmallVectorImpl<OpAsmParser::UnresolvedOperand> &privateVarOperands,
    llvm::SmallVectorImpl<Type> &privateVarsTypes,
    ArrayAttr &privatizerSymbols) {
  llvm::SmallVector<OpAsmParser::Argument> regionPrivateArgs;

  if (succeeded(parser.parseOptionalKeyword("reduction"))) {
    if (failed(parseClauseWithRegionArgs(parser, region, reductionVarOperands,
                                         reductionVarTypes, reductionSymbols,
                                         regionPrivateArgs)))
      return failure();
  }

  if (succeeded(parser.parseOptionalKeyword("private"))) {
    if (failed(parseClauseWithRegionArgs(parser, region, privateVarOperands,
                                         privateVarsTypes, privatizerSymbols,
                                         regionPrivateArgs)))
      return failure();
  }

  return parser.parseRegion(region, regionPrivateArgs);
}

static void printParallelRegion(OpAsmPrinter &p, Operation *op, Region &region,
                                ValueRange reductionVarOperands,
                                TypeRange reductionVarTypes,
                                ArrayAttr reductionSymbols,
                                ValueRange privateVarOperands,
                                TypeRange privateVarTypes,
                                ArrayAttr privatizerSymbols) {
  if (reductionSymbols) {
    auto *argsBegin = region.front().getArguments().begin();
    MutableArrayRef argsSubrange(argsBegin,
                                 argsBegin + reductionVarTypes.size());
    printClauseWithRegionArgs(p, op, argsSubrange, "reduction",
                              reductionVarOperands, reductionVarTypes,
                              reductionSymbols);
  }

  if (privatizerSymbols) {
    auto *argsBegin = region.front().getArguments().begin();
    MutableArrayRef argsSubrange(argsBegin + reductionVarOperands.size(),
                                 argsBegin + reductionVarOperands.size() +
                                     privateVarTypes.size());
    printClauseWithRegionArgs(p, op, argsSubrange, "private",
                              privateVarOperands, privateVarTypes,
                              privatizerSymbols);
  }

  p.printRegion(region, /*printEntryBlockArgs=*/false);
}

/// reduction-entry-list ::= reduction-entry
///                        | reduction-entry-list `,` reduction-entry
/// reduction-entry ::= symbol-ref `->` ssa-id `:` type
static ParseResult
parseReductionVarList(OpAsmParser &parser,
                      SmallVectorImpl<OpAsmParser::UnresolvedOperand> &operands,
                      SmallVectorImpl<Type> &types,
                      ArrayAttr &redcuctionSymbols) {
  SmallVector<SymbolRefAttr> reductionVec;
  if (failed(parser.parseCommaSeparatedList([&]() {
        if (parser.parseAttribute(reductionVec.emplace_back()) ||
            parser.parseArrow() ||
            parser.parseOperand(operands.emplace_back()) ||
            parser.parseColonType(types.emplace_back()))
          return failure();
        return success();
      })))
    return failure();
  SmallVector<Attribute> reductions(reductionVec.begin(), reductionVec.end());
  redcuctionSymbols = ArrayAttr::get(parser.getContext(), reductions);
  return success();
}

/// Print Reduction clause
static void printReductionVarList(OpAsmPrinter &p, Operation *op,
                                  OperandRange reductionVars,
                                  TypeRange reductionTypes,
                                  std::optional<ArrayAttr> reductions) {
  for (unsigned i = 0, e = reductions->size(); i < e; ++i) {
    if (i != 0)
      p << ", ";
    p << (*reductions)[i] << " -> " << reductionVars[i] << " : "
      << reductionVars[i].getType();
  }
}

/// Verifies Reduction Clause
static LogicalResult verifyReductionVarList(Operation *op,
                                            std::optional<ArrayAttr> reductions,
                                            OperandRange reductionVars) {
  if (!reductionVars.empty()) {
    if (!reductions || reductions->size() != reductionVars.size())
      return op->emitOpError()
             << "expected as many reduction symbol references "
                "as reduction variables";
  } else {
    if (reductions)
      return op->emitOpError() << "unexpected reduction symbol references";
    return success();
  }

  // TODO: The followings should be done in
  // SymbolUserOpInterface::verifySymbolUses.
  DenseSet<Value> accumulators;
  for (auto args : llvm::zip(reductionVars, *reductions)) {
    Value accum = std::get<0>(args);

    if (!accumulators.insert(accum).second)
      return op->emitOpError() << "accumulator variable used more than once";

    Type varType = accum.getType();
    auto symbolRef = llvm::cast<SymbolRefAttr>(std::get<1>(args));
    auto decl =
        SymbolTable::lookupNearestSymbolFrom<ReductionDeclareOp>(op, symbolRef);
    if (!decl)
      return op->emitOpError() << "expected symbol reference " << symbolRef
                               << " to point to a reduction declaration";

    if (decl.getAccumulatorType() && decl.getAccumulatorType() != varType)
      return op->emitOpError()
             << "expected accumulator (" << varType
             << ") to be the same type as reduction declaration ("
             << decl.getAccumulatorType() << ")";
  }

  return success();
}

//===----------------------------------------------------------------------===//
// Parser, printer and verifier for CopyPrivateVarList
//===----------------------------------------------------------------------===//

/// copyprivate-entry-list ::= copyprivate-entry
///                          | copyprivate-entry-list `,` copyprivate-entry
/// copyprivate-entry ::= ssa-id `->` symbol-ref `:` type
static ParseResult parseCopyPrivateVarList(
    OpAsmParser &parser,
    SmallVectorImpl<OpAsmParser::UnresolvedOperand> &operands,
    SmallVectorImpl<Type> &types, ArrayAttr &copyPrivateSymbols) {
  SmallVector<SymbolRefAttr> copyPrivateFuncsVec;
  if (failed(parser.parseCommaSeparatedList([&]() {
        if (parser.parseOperand(operands.emplace_back()) ||
            parser.parseArrow() ||
            parser.parseAttribute(copyPrivateFuncsVec.emplace_back()) ||
            parser.parseColonType(types.emplace_back()))
          return failure();
        return success();
      })))
    return failure();
  SmallVector<Attribute> copyPrivateFuncs(copyPrivateFuncsVec.begin(),
                                          copyPrivateFuncsVec.end());
  copyPrivateSymbols = ArrayAttr::get(parser.getContext(), copyPrivateFuncs);
  return success();
}

/// Print CopyPrivate clause
static void printCopyPrivateVarList(OpAsmPrinter &p, Operation *op,
                                    OperandRange copyPrivateVars,
                                    TypeRange copyPrivateTypes,
                                    std::optional<ArrayAttr> copyPrivateFuncs) {
  if (!copyPrivateFuncs.has_value())
    return;
  llvm::interleaveComma(
      llvm::zip(copyPrivateVars, *copyPrivateFuncs, copyPrivateTypes), p,
      [&](const auto &args) {
        p << std::get<0>(args) << " -> " << std::get<1>(args) << " : "
          << std::get<2>(args);
      });
}

/// Verifies CopyPrivate Clause
static LogicalResult
verifyCopyPrivateVarList(Operation *op, OperandRange copyPrivateVars,
                         std::optional<ArrayAttr> copyPrivateFuncs) {
  size_t copyPrivateFuncsSize =
      copyPrivateFuncs.has_value() ? copyPrivateFuncs->size() : 0;
  if (copyPrivateFuncsSize != copyPrivateVars.size())
    return op->emitOpError() << "inconsistent number of copyPrivate vars (= "
                             << copyPrivateVars.size()
                             << ") and functions (= " << copyPrivateFuncsSize
                             << "), both must be equal";
  if (!copyPrivateFuncs.has_value())
    return success();

  for (auto copyPrivateVarAndFunc :
       llvm::zip(copyPrivateVars, *copyPrivateFuncs)) {
    auto symbolRef =
        llvm::cast<SymbolRefAttr>(std::get<1>(copyPrivateVarAndFunc));
    std::optional<std::variant<mlir::func::FuncOp, mlir::LLVM::LLVMFuncOp>>
        funcOp;
    if (mlir::func::FuncOp mlirFuncOp =
            SymbolTable::lookupNearestSymbolFrom<mlir::func::FuncOp>(op,
                                                                     symbolRef))
      funcOp = mlirFuncOp;
    else if (mlir::LLVM::LLVMFuncOp llvmFuncOp =
                 SymbolTable::lookupNearestSymbolFrom<mlir::LLVM::LLVMFuncOp>(
                     op, symbolRef))
      funcOp = llvmFuncOp;

    auto getNumArguments = [&] {
      return std::visit([](auto &f) { return f.getNumArguments(); }, *funcOp);
    };

    auto getArgumentType = [&](unsigned i) {
      return std::visit([i](auto &f) { return f.getArgumentTypes()[i]; },
                        *funcOp);
    };

    if (!funcOp)
      return op->emitOpError() << "expected symbol reference " << symbolRef
                               << " to point to a copy function";

    if (getNumArguments() != 2)
      return op->emitOpError()
             << "expected copy function " << symbolRef << " to have 2 operands";

    Type argTy = getArgumentType(0);
    if (argTy != getArgumentType(1))
      return op->emitOpError() << "expected copy function " << symbolRef
                               << " arguments to have the same type";

    Type varType = std::get<0>(copyPrivateVarAndFunc).getType();
    if (argTy != varType)
      return op->emitOpError()
             << "expected copy function arguments' type (" << argTy
             << ") to be the same as copyprivate variable's type (" << varType
             << ")";
  }

  return success();
}

//===----------------------------------------------------------------------===//
// Parser, printer and verifier for DependVarList
//===----------------------------------------------------------------------===//

/// depend-entry-list ::= depend-entry
///                     | depend-entry-list `,` depend-entry
/// depend-entry ::= depend-kind `->` ssa-id `:` type
static ParseResult
parseDependVarList(OpAsmParser &parser,
                   SmallVectorImpl<OpAsmParser::UnresolvedOperand> &operands,
                   SmallVectorImpl<Type> &types, ArrayAttr &dependsArray) {
  SmallVector<ClauseTaskDependAttr> dependVec;
  if (failed(parser.parseCommaSeparatedList([&]() {
        StringRef keyword;
        if (parser.parseKeyword(&keyword) || parser.parseArrow() ||
            parser.parseOperand(operands.emplace_back()) ||
            parser.parseColonType(types.emplace_back()))
          return failure();
        if (std::optional<ClauseTaskDepend> keywordDepend =
                (symbolizeClauseTaskDepend(keyword)))
          dependVec.emplace_back(
              ClauseTaskDependAttr::get(parser.getContext(), *keywordDepend));
        else
          return failure();
        return success();
      })))
    return failure();
  SmallVector<Attribute> depends(dependVec.begin(), dependVec.end());
  dependsArray = ArrayAttr::get(parser.getContext(), depends);
  return success();
}

/// Print Depend clause
static void printDependVarList(OpAsmPrinter &p, Operation *op,
                               OperandRange dependVars, TypeRange dependTypes,
                               std::optional<ArrayAttr> depends) {

  for (unsigned i = 0, e = depends->size(); i < e; ++i) {
    if (i != 0)
      p << ", ";
    p << stringifyClauseTaskDepend(
             llvm::cast<mlir::omp::ClauseTaskDependAttr>((*depends)[i])
                 .getValue())
      << " -> " << dependVars[i] << " : " << dependTypes[i];
  }
}

/// Verifies Depend clause
static LogicalResult verifyDependVarList(Operation *op,
                                         std::optional<ArrayAttr> depends,
                                         OperandRange dependVars) {
  if (!dependVars.empty()) {
    if (!depends || depends->size() != dependVars.size())
      return op->emitOpError() << "expected as many depend values"
                                  " as depend variables";
  } else {
    if (depends && !depends->empty())
      return op->emitOpError() << "unexpected depend values";
    return success();
  }

  return success();
}

//===----------------------------------------------------------------------===//
// Parser, printer and verifier for Synchronization Hint (2.17.12)
//===----------------------------------------------------------------------===//

/// Parses a Synchronization Hint clause. The value of hint is an integer
/// which is a combination of different hints from `omp_sync_hint_t`.
///
/// hint-clause = `hint` `(` hint-value `)`
static ParseResult parseSynchronizationHint(OpAsmParser &parser,
                                            IntegerAttr &hintAttr) {
  StringRef hintKeyword;
  int64_t hint = 0;
  if (succeeded(parser.parseOptionalKeyword("none"))) {
    hintAttr = IntegerAttr::get(parser.getBuilder().getI64Type(), 0);
    return success();
  }
  auto parseKeyword = [&]() -> ParseResult {
    if (failed(parser.parseKeyword(&hintKeyword)))
      return failure();
    if (hintKeyword == "uncontended")
      hint |= 1;
    else if (hintKeyword == "contended")
      hint |= 2;
    else if (hintKeyword == "nonspeculative")
      hint |= 4;
    else if (hintKeyword == "speculative")
      hint |= 8;
    else
      return parser.emitError(parser.getCurrentLocation())
             << hintKeyword << " is not a valid hint";
    return success();
  };
  if (parser.parseCommaSeparatedList(parseKeyword))
    return failure();
  hintAttr = IntegerAttr::get(parser.getBuilder().getI64Type(), hint);
  return success();
}

/// Prints a Synchronization Hint clause
static void printSynchronizationHint(OpAsmPrinter &p, Operation *op,
                                     IntegerAttr hintAttr) {
  int64_t hint = hintAttr.getInt();

  if (hint == 0) {
    p << "none";
    return;
  }

  // Helper function to get n-th bit from the right end of `value`
  auto bitn = [](int value, int n) -> bool { return value & (1 << n); };

  bool uncontended = bitn(hint, 0);
  bool contended = bitn(hint, 1);
  bool nonspeculative = bitn(hint, 2);
  bool speculative = bitn(hint, 3);

  SmallVector<StringRef> hints;
  if (uncontended)
    hints.push_back("uncontended");
  if (contended)
    hints.push_back("contended");
  if (nonspeculative)
    hints.push_back("nonspeculative");
  if (speculative)
    hints.push_back("speculative");

  llvm::interleaveComma(hints, p);
}

/// Verifies a synchronization hint clause
static LogicalResult verifySynchronizationHint(Operation *op, uint64_t hint) {

  // Helper function to get n-th bit from the right end of `value`
  auto bitn = [](int value, int n) -> bool { return value & (1 << n); };

  bool uncontended = bitn(hint, 0);
  bool contended = bitn(hint, 1);
  bool nonspeculative = bitn(hint, 2);
  bool speculative = bitn(hint, 3);

  if (uncontended && contended)
    return op->emitOpError() << "the hints omp_sync_hint_uncontended and "
                                "omp_sync_hint_contended cannot be combined";
  if (nonspeculative && speculative)
    return op->emitOpError() << "the hints omp_sync_hint_nonspeculative and "
                                "omp_sync_hint_speculative cannot be combined.";
  return success();
}

//===----------------------------------------------------------------------===//
// Parser, printer and verifier for Target
//===----------------------------------------------------------------------===//

// Helper function to get bitwise AND of `value` and 'flag'
uint64_t mapTypeToBitFlag(uint64_t value,
                          llvm::omp::OpenMPOffloadMappingFlags flag) {
  return value & llvm::to_underlying(flag);
}

/// Parses a map_entries map type from a string format back into its numeric
/// value.
///
/// map-clause = `map_clauses (  ( `(` `always, `? `close, `? `present, `? (
/// `to` | `from` | `delete` `)` )+ `)` )
static ParseResult parseMapClause(OpAsmParser &parser, IntegerAttr &mapType) {
  llvm::omp::OpenMPOffloadMappingFlags mapTypeBits =
      llvm::omp::OpenMPOffloadMappingFlags::OMP_MAP_NONE;

  // This simply verifies the correct keyword is read in, the
  // keyword itself is stored inside of the operation
  auto parseTypeAndMod = [&]() -> ParseResult {
    StringRef mapTypeMod;
    if (parser.parseKeyword(&mapTypeMod))
      return failure();

    if (mapTypeMod == "always")
      mapTypeBits |= llvm::omp::OpenMPOffloadMappingFlags::OMP_MAP_ALWAYS;

    if (mapTypeMod == "implicit")
      mapTypeBits |= llvm::omp::OpenMPOffloadMappingFlags::OMP_MAP_IMPLICIT;

    if (mapTypeMod == "close")
      mapTypeBits |= llvm::omp::OpenMPOffloadMappingFlags::OMP_MAP_CLOSE;

    if (mapTypeMod == "present")
      mapTypeBits |= llvm::omp::OpenMPOffloadMappingFlags::OMP_MAP_PRESENT;

    if (mapTypeMod == "to")
      mapTypeBits |= llvm::omp::OpenMPOffloadMappingFlags::OMP_MAP_TO;

    if (mapTypeMod == "from")
      mapTypeBits |= llvm::omp::OpenMPOffloadMappingFlags::OMP_MAP_FROM;

    if (mapTypeMod == "tofrom")
      mapTypeBits |= llvm::omp::OpenMPOffloadMappingFlags::OMP_MAP_TO |
                     llvm::omp::OpenMPOffloadMappingFlags::OMP_MAP_FROM;

    if (mapTypeMod == "delete")
      mapTypeBits |= llvm::omp::OpenMPOffloadMappingFlags::OMP_MAP_DELETE;

    return success();
  };

  if (parser.parseCommaSeparatedList(parseTypeAndMod))
    return failure();

  mapType = parser.getBuilder().getIntegerAttr(
      parser.getBuilder().getIntegerType(64, /*isSigned=*/false),
      llvm::to_underlying(mapTypeBits));

  return success();
}

/// Prints a map_entries map type from its numeric value out into its string
/// format.
static void printMapClause(OpAsmPrinter &p, Operation *op,
                           IntegerAttr mapType) {
  uint64_t mapTypeBits = mapType.getUInt();

  bool emitAllocRelease = true;
  llvm::SmallVector<std::string, 4> mapTypeStrs;

  // handling of always, close, present placed at the beginning of the string
  // to aid readability
  if (mapTypeToBitFlag(mapTypeBits,
                       llvm::omp::OpenMPOffloadMappingFlags::OMP_MAP_ALWAYS))
    mapTypeStrs.push_back("always");
  if (mapTypeToBitFlag(mapTypeBits,
                       llvm::omp::OpenMPOffloadMappingFlags::OMP_MAP_IMPLICIT))
    mapTypeStrs.push_back("implicit");
  if (mapTypeToBitFlag(mapTypeBits,
                       llvm::omp::OpenMPOffloadMappingFlags::OMP_MAP_CLOSE))
    mapTypeStrs.push_back("close");
  if (mapTypeToBitFlag(mapTypeBits,
                       llvm::omp::OpenMPOffloadMappingFlags::OMP_MAP_PRESENT))
    mapTypeStrs.push_back("present");

  // special handling of to/from/tofrom/delete and release/alloc, release +
  // alloc are the abscense of one of the other flags, whereas tofrom requires
  // both the to and from flag to be set.
  bool to = mapTypeToBitFlag(mapTypeBits,
                             llvm::omp::OpenMPOffloadMappingFlags::OMP_MAP_TO);
  bool from = mapTypeToBitFlag(
      mapTypeBits, llvm::omp::OpenMPOffloadMappingFlags::OMP_MAP_FROM);
  if (to && from) {
    emitAllocRelease = false;
    mapTypeStrs.push_back("tofrom");
  } else if (from) {
    emitAllocRelease = false;
    mapTypeStrs.push_back("from");
  } else if (to) {
    emitAllocRelease = false;
    mapTypeStrs.push_back("to");
  }
  if (mapTypeToBitFlag(mapTypeBits,
                       llvm::omp::OpenMPOffloadMappingFlags::OMP_MAP_DELETE)) {
    emitAllocRelease = false;
    mapTypeStrs.push_back("delete");
  }
  if (emitAllocRelease)
    mapTypeStrs.push_back("exit_release_or_enter_alloc");

  for (unsigned int i = 0; i < mapTypeStrs.size(); ++i) {
    p << mapTypeStrs[i];
    if (i + 1 < mapTypeStrs.size()) {
      p << ", ";
    }
  }
}

static ParseResult
parseMapEntries(OpAsmParser &parser,
                SmallVectorImpl<OpAsmParser::UnresolvedOperand> &mapOperands,
                SmallVectorImpl<Type> &mapOperandTypes) {
  OpAsmParser::UnresolvedOperand arg;
  OpAsmParser::UnresolvedOperand blockArg;
  Type argType;
  auto parseEntries = [&]() -> ParseResult {
    if (parser.parseOperand(arg) || parser.parseArrow() ||
        parser.parseOperand(blockArg))
      return failure();
    mapOperands.push_back(arg);
    return success();
  };

  auto parseTypes = [&]() -> ParseResult {
    if (parser.parseType(argType))
      return failure();
    mapOperandTypes.push_back(argType);
    return success();
  };

  if (parser.parseCommaSeparatedList(parseEntries))
    return failure();

  if (parser.parseColon())
    return failure();

  if (parser.parseCommaSeparatedList(parseTypes))
    return failure();

  return success();
}

static void printMapEntries(OpAsmPrinter &p, Operation *op,
                            OperandRange mapOperands,
                            TypeRange mapOperandTypes) {
  auto &region = op->getRegion(0);
  unsigned argIndex = 0;

  for (const auto &mapOp : mapOperands) {
    const auto &blockArg = region.front().getArgument(argIndex);
    p << mapOp << " -> " << blockArg;
    argIndex++;
    if (argIndex < mapOperands.size())
      p << ", ";
  }
  p << " : ";

  argIndex = 0;
  for (const auto &mapType : mapOperandTypes) {
    p << mapType;
    argIndex++;
    if (argIndex < mapOperands.size())
      p << ", ";
  }
}

static void printCaptureType(OpAsmPrinter &p, Operation *op,
                             VariableCaptureKindAttr mapCaptureType) {
  std::string typeCapStr;
  llvm::raw_string_ostream typeCap(typeCapStr);
  if (mapCaptureType.getValue() == mlir::omp::VariableCaptureKind::ByRef)
    typeCap << "ByRef";
  if (mapCaptureType.getValue() == mlir::omp::VariableCaptureKind::ByCopy)
    typeCap << "ByCopy";
  if (mapCaptureType.getValue() == mlir::omp::VariableCaptureKind::VLAType)
    typeCap << "VLAType";
  if (mapCaptureType.getValue() == mlir::omp::VariableCaptureKind::This)
    typeCap << "This";
  p << typeCap.str();
}

static ParseResult parseCaptureType(OpAsmParser &parser,
                                    VariableCaptureKindAttr &mapCapture) {
  StringRef mapCaptureKey;
  if (parser.parseKeyword(&mapCaptureKey))
    return failure();

  if (mapCaptureKey == "This")
    mapCapture = mlir::omp::VariableCaptureKindAttr::get(
        parser.getContext(), mlir::omp::VariableCaptureKind::This);
  if (mapCaptureKey == "ByRef")
    mapCapture = mlir::omp::VariableCaptureKindAttr::get(
        parser.getContext(), mlir::omp::VariableCaptureKind::ByRef);
  if (mapCaptureKey == "ByCopy")
    mapCapture = mlir::omp::VariableCaptureKindAttr::get(
        parser.getContext(), mlir::omp::VariableCaptureKind::ByCopy);
  if (mapCaptureKey == "VLAType")
    mapCapture = mlir::omp::VariableCaptureKindAttr::get(
        parser.getContext(), mlir::omp::VariableCaptureKind::VLAType);

  return success();
}

static LogicalResult verifyMapClause(Operation *op, OperandRange mapOperands) {
  llvm::DenseSet<mlir::TypedValue<mlir::omp::PointerLikeType>> updateToVars;
  llvm::DenseSet<mlir::TypedValue<mlir::omp::PointerLikeType>> updateFromVars;

  for (auto mapOp : mapOperands) {
    if (!mapOp.getDefiningOp())
      emitError(op->getLoc(), "missing map operation");

    if (auto mapInfoOp =
            mlir::dyn_cast<mlir::omp::MapInfoOp>(mapOp.getDefiningOp())) {
      if (!mapInfoOp.getMapType().has_value())
        emitError(op->getLoc(), "missing map type for map operand");

      if (!mapInfoOp.getMapCaptureType().has_value())
        emitError(op->getLoc(), "missing map capture type for map operand");

      uint64_t mapTypeBits = mapInfoOp.getMapType().value();

      bool to = mapTypeToBitFlag(
          mapTypeBits, llvm::omp::OpenMPOffloadMappingFlags::OMP_MAP_TO);
      bool from = mapTypeToBitFlag(
          mapTypeBits, llvm::omp::OpenMPOffloadMappingFlags::OMP_MAP_FROM);
      bool del = mapTypeToBitFlag(
          mapTypeBits, llvm::omp::OpenMPOffloadMappingFlags::OMP_MAP_DELETE);

      bool always = mapTypeToBitFlag(
          mapTypeBits, llvm::omp::OpenMPOffloadMappingFlags::OMP_MAP_ALWAYS);
      bool close = mapTypeToBitFlag(
          mapTypeBits, llvm::omp::OpenMPOffloadMappingFlags::OMP_MAP_CLOSE);
      bool implicit = mapTypeToBitFlag(
          mapTypeBits, llvm::omp::OpenMPOffloadMappingFlags::OMP_MAP_IMPLICIT);

      if ((isa<DataOp>(op) || isa<TargetOp>(op)) && del)
        return emitError(op->getLoc(),
                         "to, from, tofrom and alloc map types are permitted");

      if (isa<EnterDataOp>(op) && (from || del))
        return emitError(op->getLoc(), "to and alloc map types are permitted");

      if (isa<ExitDataOp>(op) && to)
        return emitError(op->getLoc(),
                         "from, release and delete map types are permitted");

      if (isa<UpdateDataOp>(op)) {
        if (del) {
          return emitError(op->getLoc(),
                           "at least one of to or from map types must be "
                           "specified, other map types are not permitted");
        }

        if (!to && !from) {
          return emitError(op->getLoc(),
                           "at least one of to or from map types must be "
                           "specified, other map types are not permitted");
        }

        auto updateVar = mapInfoOp.getVarPtr();

        if ((to && from) || (to && updateFromVars.contains(updateVar)) ||
            (from && updateToVars.contains(updateVar))) {
          return emitError(
              op->getLoc(),
              "either to or from map types can be specified, not both");
        }

        if (always || close || implicit) {
          return emitError(
              op->getLoc(),
              "present, mapper and iterator map type modifiers are permitted");
        }

        to ? updateToVars.insert(updateVar) : updateFromVars.insert(updateVar);
      }
    } else {
      emitError(op->getLoc(), "map argument is not a map entry operation");
    }
  }

  return success();
}

LogicalResult DataOp::verify() {
  if (getMapOperands().empty() && getUseDevicePtr().empty() &&
      getUseDeviceAddr().empty()) {
    return ::emitError(this->getLoc(), "At least one of map, useDevicePtr, or "
                                       "useDeviceAddr operand must be present");
  }
  return verifyMapClause(*this, getMapOperands());
}

LogicalResult EnterDataOp::verify() {
  LogicalResult verifyDependVars =
      verifyDependVarList(*this, getDepends(), getDependVars());
  return failed(verifyDependVars) ? verifyDependVars
                                  : verifyMapClause(*this, getMapOperands());
}

LogicalResult ExitDataOp::verify() {
  LogicalResult verifyDependVars =
      verifyDependVarList(*this, getDepends(), getDependVars());
  return failed(verifyDependVars) ? verifyDependVars
                                  : verifyMapClause(*this, getMapOperands());
}

//===----------------------------------------------------------------------===//
// TargetOp
//===----------------------------------------------------------------------===//

static LogicalResult verifyNumTeamsClause(Operation *op, Value lb, Value ub) {
  if (lb) {
    if (!ub)
      return op->emitError("expected num_teams upper bound to be defined if "
                           "the lower bound is defined");
    if (lb.getType() != ub.getType())
      return op->emitError(
          "expected num_teams upper bound and lower bound to be the same type");
  }
  return success();
}

template <typename OpTy>
static OpTy getSingleNestedOpOfType(Region &region) {
  auto ops = region.getOps<OpTy>();
  return std::distance(ops.begin(), ops.end()) != 1 ? OpTy() : *ops.begin();
}
LogicalResult UpdateDataOp::verify() {
  LogicalResult verifyDependVars =
      verifyDependVarList(*this, getDepends(), getDependVars());
  return failed(verifyDependVars) ? verifyDependVars
                                  : verifyMapClause(*this, getMapOperands());
}

/// Only allow OpenMP terminators and non-OpenMP ops that have known memory
/// effects, but don't include a memory write effect.
static bool siblingAllowedInCapture(Operation *op) {
  if (!op)
    return false;

  bool isOmpDialect =
      op->getContext()->getLoadedDialect<omp::OpenMPDialect>() ==
      op->getDialect();

  if (isOmpDialect)
    return op->hasTrait<OpTrait::IsTerminator>();

  if (auto memOp = dyn_cast<MemoryEffectOpInterface>(op)) {
    SmallVector<SideEffects::EffectInstance<MemoryEffects::Effect>, 4> effects;
    memOp.getEffects(effects);
    return !llvm::any_of(effects, [&](MemoryEffects::EffectInstance &effect) {
      // FIXME Ideally we'd just check for a memory write effect. However, this
      // would break due to HLFIR operations that in reality have no side
      // effects but are marked as having a memory write effect on a debug
      // resource to avoid being deleted by DCE passes.
      return isa<MemoryEffects::Write>(effect.getEffect()) &&
             isa<SideEffects::AutomaticAllocationScopeResource>(
                 effect.getResource());
    });
  }
  return true;
}

LogicalResult TargetOp::verify() {
  auto teamsOps = getOps<TeamsOp>();
  if (std::distance(teamsOps.begin(), teamsOps.end()) > 1)
    return emitError("target containing multiple teams constructs");

  if (!isTargetSPMDLoop()) {
    if (getTripCount())
      return emitError("trip_count set on non-SPMD target region");

    if (getNumThreads() && !getSingleNestedOpOfType<ParallelOp>(getRegion()))
      return emitError("num_threads set on non-SPMD or loop target region");
  }

  if (teamsOps.empty()) {
    if (getNumTeamsLower() || getNumTeamsUpper() || getTeamsThreadLimit())
      return emitError(
          "num_teams and teams_thread_limit arguments only allowed if there is "
          "an omp.teams child operation");
  } else {
    if (failed(verifyNumTeamsClause(*this, getNumTeamsLower(),
                                    getNumTeamsUpper())))
      return failure();
  }

  LogicalResult verifyDependVars =
      verifyDependVarList(*this, getDepends(), getDependVars());
  return failed(verifyDependVars) ? verifyDependVars
                                  : verifyMapClause(*this, getMapOperands());
}

Operation *TargetOp::getInnermostCapturedOmpOp() {
  Dialect *ompDialect = (*this)->getDialect();
  Operation *capturedOp = nullptr;
  Region *capturedParentRegion = nullptr;

  walk<WalkOrder::PostOrder>([&](Operation *op) {
    if (op == *this)
      return;

    bool isOmpDialect = op->getDialect() == ompDialect;
    bool hasRegions = op->getNumRegions() > 0;

    if (capturedOp) {
      bool isImmediateParent = false;
      for (Region &region : op->getRegions()) {
        if (&region == capturedParentRegion) {
          isImmediateParent = true;
          capturedParentRegion = op->getParentRegion();
          break;
        }
      }

      // Make sure the captured op is part of a (possibly multi-level) nest of
      // OpenMP-only operations containing no unsupported siblings at any level.
      if ((hasRegions && isOmpDialect != isImmediateParent) ||
          (!isImmediateParent && !siblingAllowedInCapture(op))) {
        capturedOp = nullptr;
        capturedParentRegion = nullptr;
      }
    } else {
      //  The first OpenMP dialect op containing a region found while visiting
      //  in post-order should be the innermost captured OpenMP operation.
      if (isOmpDialect && hasRegions) {
        capturedOp = op;
        capturedParentRegion = op->getParentRegion();

        // Don't capture this op if it has a not-allowed sibling.
        for (Operation &sibling : op->getParentRegion()->getOps()) {
          if (&sibling != op && !siblingAllowedInCapture(&sibling)) {
            capturedOp = nullptr;
            capturedParentRegion = nullptr;
          }
        }
      }
    }
  });

  return capturedOp;
}

bool TargetOp::isTargetSPMDLoop() {
  Operation *capturedOp = getInnermostCapturedOmpOp();
  if (!isa_and_present<WsLoopOp, SimdLoopOp>(capturedOp))
    return false;

  Operation *parallelOp = capturedOp->getParentOp();
  if (!isa_and_present<ParallelOp>(parallelOp))
    return false;

  Operation *distributeOp = parallelOp->getParentOp();
  if (!isa_and_present<DistributeOp>(distributeOp))
    return false;

  Operation *teamsOp = distributeOp->getParentOp();
  if (!isa_and_present<TeamsOp>(teamsOp))
    return false;

  return teamsOp->getParentOp() == (*this);
}

//===----------------------------------------------------------------------===//
// ParallelOp
//===----------------------------------------------------------------------===//

void ParallelOp::build(OpBuilder &builder, OperationState &state,
                       ArrayRef<NamedAttribute> attributes) {
  ParallelOp::build(
      builder, state, /*if_expr_var=*/nullptr, /*num_threads_var=*/nullptr,
      /*allocate_vars=*/ValueRange(), /*allocators_vars=*/ValueRange(),
      /*reduction_vars=*/ValueRange(), /*reductions=*/nullptr,
      /*proc_bind_val=*/nullptr, /*private_vars=*/ValueRange(),
      /*privatizers=*/nullptr);
  state.addAttributes(attributes);
}

template <typename OpType>
static LogicalResult verifyPrivateVarList(OpType &op) {
  auto privateVars = op.getPrivateVars();
  auto privatizers = op.getPrivatizersAttr();

  if (privateVars.empty() && (privatizers == nullptr || privatizers.empty()))
    return success();

  auto numPrivateVars = privateVars.size();
  auto numPrivatizers = (privatizers == nullptr) ? 0 : privatizers.size();

  if (numPrivateVars != numPrivatizers)
    return op.emitError() << "inconsistent number of private variables and "
                             "privatizer op symbols, private vars: "
                          << numPrivateVars
                          << " vs. privatizer op symbols: " << numPrivatizers;

  for (auto privateVarInfo : llvm::zip_equal(privateVars, privatizers)) {
    Type varType = std::get<0>(privateVarInfo).getType();
    SymbolRefAttr privatizerSym =
        std::get<1>(privateVarInfo).template cast<SymbolRefAttr>();
    PrivateClauseOp privatizerOp =
        SymbolTable::lookupNearestSymbolFrom<PrivateClauseOp>(op,
                                                              privatizerSym);

    if (privatizerOp == nullptr)
      return op.emitError() << "failed to lookup privatizer op with symbol: '"
                            << privatizerSym << "'";

    Type privatizerType = privatizerOp.getType();

    if (varType != privatizerType)
      return op.emitError()
             << "type mismatch between a "
             << (privatizerOp.getDataSharingType() ==
                         DataSharingClauseType::Private
                     ? "private"
                     : "firstprivate")
             << " variable and its privatizer op, var type: " << varType
             << " vs. privatizer op type: " << privatizerType;
  }

  return success();
}

LogicalResult ParallelOp::verify() {
  if (getAllocateVars().size() != getAllocatorsVars().size())
    return emitError(
        "expected equal sizes for allocate and allocator variables");

<<<<<<< HEAD
  auto offloadModOp =
      llvm::cast<OffloadModuleInterface>(*(*this)->getParentOfType<ModuleOp>());
  if (!offloadModOp.getIsTargetDevice()) {
    auto targetOp = (*this)->getParentOfType<omp::TargetOp>();
    if (getNumThreadsVar() && targetOp &&
        (targetOp.isTargetSPMDLoop() ||
         getSingleNestedOpOfType<ParallelOp>(targetOp.getRegion()) == *this))
      return emitError("num_threads argument expected to be attached to parent "
                       "omp.target operation instead");
  }
=======
  if (failed(verifyPrivateVarList(*this)))
    return failure();
>>>>>>> 60e7ae3f

  return verifyReductionVarList(*this, getReductions(), getReductionVars());
}

//===----------------------------------------------------------------------===//
// TeamsOp
//===----------------------------------------------------------------------===//

static bool opInGlobalImplicitParallelRegion(Operation *op) {
  while ((op = op->getParentOp()))
    if (isa<OpenMPDialect>(op->getDialect()))
      return false;
  return true;
}

LogicalResult TeamsOp::verify() {
  // Check parent region
  // TODO If nested inside of a target region, also check that it does not
  // contain any statements, declarations or directives other than this
  // omp.teams construct.
  auto targetOp = dyn_cast_if_present<TargetOp>((*this)->getParentOp());

  if (!targetOp && !opInGlobalImplicitParallelRegion(*this))
    return emitError("expected to be nested inside of omp.target or not nested "
                     "in any OpenMP dialect operations");

  auto offloadModOp =
      llvm::cast<OffloadModuleInterface>(*(*this)->getParentOfType<ModuleOp>());
  if (targetOp && !offloadModOp.getIsTargetDevice()) {
    if (getNumTeamsLower() || getNumTeamsUpper() || getThreadLimit())
      return emitError("num_teams and thread_limit arguments expected to be "
                       "attached to parent omp.target operation");
  } else {
    if (failed(verifyNumTeamsClause(*this, getNumTeamsLower(),
                                    getNumTeamsUpper())))
      return failure();
  }

  // Check for allocate clause restrictions
  if (getAllocateVars().size() != getAllocatorsVars().size())
    return emitError(
        "expected equal sizes for allocate and allocator variables");

  return verifyReductionVarList(*this, getReductions(), getReductionVars());
}

//===----------------------------------------------------------------------===//
// Verifier for SectionsOp
//===----------------------------------------------------------------------===//

LogicalResult SectionsOp::verify() {
  if (getAllocateVars().size() != getAllocatorsVars().size())
    return emitError(
        "expected equal sizes for allocate and allocator variables");

  return verifyReductionVarList(*this, getReductions(), getReductionVars());
}

LogicalResult SectionsOp::verifyRegions() {
  for (auto &inst : *getRegion().begin()) {
    if (!(isa<SectionOp>(inst) || isa<TerminatorOp>(inst))) {
      return emitOpError()
             << "expected omp.section op or terminator op inside region";
    }
  }

  return success();
}

LogicalResult SingleOp::verify() {
  // Check for allocate clause restrictions
  if (getAllocateVars().size() != getAllocatorsVars().size())
    return emitError(
        "expected equal sizes for allocate and allocator variables");

  return verifyCopyPrivateVarList(*this, getCopyprivateVars(),
                                  getCopyprivateFuncs());
}

//===----------------------------------------------------------------------===//
// WsLoopOp
//===----------------------------------------------------------------------===//

/// loop-control ::= `(` ssa-id-list `)` `:` type `=`  loop-bounds
/// loop-bounds := `(` ssa-id-list `)` to `(` ssa-id-list `)` inclusive? steps
/// steps := `step` `(`ssa-id-list`)`
ParseResult
parseWsLoop(OpAsmParser &parser, Region &region,
            SmallVectorImpl<OpAsmParser::UnresolvedOperand> &lowerBound,
            SmallVectorImpl<OpAsmParser::UnresolvedOperand> &upperBound,
            SmallVectorImpl<OpAsmParser::UnresolvedOperand> &steps,
            SmallVectorImpl<Type> &loopVarTypes,
            SmallVectorImpl<OpAsmParser::UnresolvedOperand> &reductionOperands,
            SmallVectorImpl<Type> &reductionTypes, ArrayAttr &reductionSymbols,
            UnitAttr &inclusive) {

  // Parse an optional reduction clause
  llvm::SmallVector<OpAsmParser::Argument> privates;
  bool hasReduction = succeeded(parser.parseOptionalKeyword("reduction")) &&
                      succeeded(parseClauseWithRegionArgs(
                          parser, region, reductionOperands, reductionTypes,
                          reductionSymbols, privates));

  if (parser.parseKeyword("for"))
    return failure();

  // Parse an opening `(` followed by induction variables followed by `)`
  SmallVector<OpAsmParser::Argument> ivs;
  Type loopVarType;
  if (parser.parseArgumentList(ivs, OpAsmParser::Delimiter::Paren) ||
      parser.parseColonType(loopVarType) ||
      // Parse loop bounds.
      parser.parseEqual() ||
      parser.parseOperandList(lowerBound, ivs.size(),
                              OpAsmParser::Delimiter::Paren) ||
      parser.parseKeyword("to") ||
      parser.parseOperandList(upperBound, ivs.size(),
                              OpAsmParser::Delimiter::Paren))
    return failure();

  if (succeeded(parser.parseOptionalKeyword("inclusive")))
    inclusive = UnitAttr::get(parser.getBuilder().getContext());

  // Parse step values.
  if (parser.parseKeyword("step") ||
      parser.parseOperandList(steps, ivs.size(), OpAsmParser::Delimiter::Paren))
    return failure();

  // Now parse the body.
  loopVarTypes = SmallVector<Type>(ivs.size(), loopVarType);
  for (auto &iv : ivs)
    iv.type = loopVarType;

  SmallVector<OpAsmParser::Argument> regionArgs{ivs};
  if (hasReduction)
    llvm::copy(privates, std::back_inserter(regionArgs));

  return parser.parseRegion(region, regionArgs);
}

void printWsLoop(OpAsmPrinter &p, Operation *op, Region &region,
                 ValueRange lowerBound, ValueRange upperBound, ValueRange steps,
                 TypeRange loopVarTypes, ValueRange reductionOperands,
                 TypeRange reductionTypes, ArrayAttr reductionSymbols,
                 UnitAttr inclusive) {
  if (reductionSymbols) {
    auto reductionArgs =
        region.front().getArguments().drop_front(loopVarTypes.size());
    printClauseWithRegionArgs(p, op, reductionArgs, "reduction",
                              reductionOperands, reductionTypes,
                              reductionSymbols);
  }

  p << " for ";
  auto args = region.front().getArguments().drop_back(reductionOperands.size());
  p << " (" << args << ") : " << args[0].getType() << " = (" << lowerBound
    << ") to (" << upperBound << ") ";
  if (inclusive)
    p << "inclusive ";
  p << "step (" << steps << ") ";
  p.printRegion(region, /*printEntryBlockArgs=*/false);
}

/// loop-control ::= `(` ssa-id-list `)` `:` type `=`  loop-bounds
/// loop-bounds := `(` ssa-id-list `)` to `(` ssa-id-list `)` inclusive? steps
/// steps := `step` `(`ssa-id-list`)`
ParseResult
parseLoopControl(OpAsmParser &parser, Region &region,
                 SmallVectorImpl<OpAsmParser::UnresolvedOperand> &lowerBound,
                 SmallVectorImpl<OpAsmParser::UnresolvedOperand> &upperBound,
                 SmallVectorImpl<OpAsmParser::UnresolvedOperand> &steps,
                 SmallVectorImpl<Type> &loopVarTypes, UnitAttr &inclusive) {
  // Parse an opening `(` followed by induction variables followed by `)`
  SmallVector<OpAsmParser::Argument> ivs;
  Type loopVarType;
  if (parser.parseArgumentList(ivs, OpAsmParser::Delimiter::Paren) ||
      parser.parseColonType(loopVarType) ||
      // Parse loop bounds.
      parser.parseEqual() ||
      parser.parseOperandList(lowerBound, ivs.size(),
                              OpAsmParser::Delimiter::Paren) ||
      parser.parseKeyword("to") ||
      parser.parseOperandList(upperBound, ivs.size(),
                              OpAsmParser::Delimiter::Paren))
    return failure();

  if (succeeded(parser.parseOptionalKeyword("inclusive")))
    inclusive = UnitAttr::get(parser.getBuilder().getContext());

  // Parse step values.
  if (parser.parseKeyword("step") ||
      parser.parseOperandList(steps, ivs.size(), OpAsmParser::Delimiter::Paren))
    return failure();

  // Now parse the body.
  loopVarTypes = SmallVector<Type>(ivs.size(), loopVarType);
  for (auto &iv : ivs)
    iv.type = loopVarType;

  return parser.parseRegion(region, ivs);
}

void printLoopControl(OpAsmPrinter &p, Operation *op, Region &region,
                      ValueRange lowerBound, ValueRange upperBound,
                      ValueRange steps, TypeRange loopVarTypes,
                      UnitAttr inclusive) {
  auto args = region.front().getArguments();
  p << " (" << args << ") : " << args[0].getType() << " = (" << lowerBound
    << ") to (" << upperBound << ") ";
  if (inclusive)
    p << "inclusive ";
  p << "step (" << steps << ") ";
  p.printRegion(region, /*printEntryBlockArgs=*/false);
}

//===----------------------------------------------------------------------===//
// Verifier for Simd construct [2.9.3.1]
//===----------------------------------------------------------------------===//

LogicalResult SimdLoopOp::verify() {
  if (this->getLowerBound().empty()) {
    return emitOpError() << "empty lowerbound for simd loop operation";
  }
  if (this->getSimdlen().has_value() && this->getSafelen().has_value() &&
      this->getSimdlen().value() > this->getSafelen().value()) {
    return emitOpError()
           << "simdlen clause and safelen clause are both present, but the "
              "simdlen value is not less than or equal to safelen value";
  }
  if (verifyAlignedClause(*this, this->getAlignmentValues(),
                          this->getAlignedVars())
          .failed())
    return failure();
  if (verifyNontemporalClause(*this, this->getNontemporalVars()).failed())
    return failure();
  return success();
}

//===----------------------------------------------------------------------===//
// Verifier for Distribute construct [2.9.4.1]
//===----------------------------------------------------------------------===//

LogicalResult DistributeOp::verify() {
  if (this->getChunkSize() && !this->getDistScheduleStatic())
    return emitOpError() << "chunk size set without "
                            "dist_schedule_static being present";

  if (getAllocateVars().size() != getAllocatorsVars().size())
    return emitError(
        "expected equal sizes for allocate and allocator variables");

  return success();
}

//===----------------------------------------------------------------------===//
// ReductionOp
//===----------------------------------------------------------------------===//

static ParseResult parseAtomicReductionRegion(OpAsmParser &parser,
                                              Region &region) {
  if (parser.parseOptionalKeyword("atomic"))
    return success();
  return parser.parseRegion(region);
}

static void printAtomicReductionRegion(OpAsmPrinter &printer,
                                       ReductionDeclareOp op, Region &region) {
  if (region.empty())
    return;
  printer << "atomic ";
  printer.printRegion(region);
}

LogicalResult ReductionDeclareOp::verifyRegions() {
  if (getInitializerRegion().empty())
    return emitOpError() << "expects non-empty initializer region";
  Block &initializerEntryBlock = getInitializerRegion().front();
  if (initializerEntryBlock.getNumArguments() != 1 ||
      initializerEntryBlock.getArgument(0).getType() != getType()) {
    return emitOpError() << "expects initializer region with one argument "
                            "of the reduction type";
  }

  for (YieldOp yieldOp : getInitializerRegion().getOps<YieldOp>()) {
    if (yieldOp.getResults().size() != 1 ||
        yieldOp.getResults().getTypes()[0] != getType())
      return emitOpError() << "expects initializer region to yield a value "
                              "of the reduction type";
  }

  if (getReductionRegion().empty())
    return emitOpError() << "expects non-empty reduction region";
  Block &reductionEntryBlock = getReductionRegion().front();
  if (reductionEntryBlock.getNumArguments() != 2 ||
      reductionEntryBlock.getArgumentTypes()[0] !=
          reductionEntryBlock.getArgumentTypes()[1] ||
      reductionEntryBlock.getArgumentTypes()[0] != getType())
    return emitOpError() << "expects reduction region with two arguments of "
                            "the reduction type";
  for (YieldOp yieldOp : getReductionRegion().getOps<YieldOp>()) {
    if (yieldOp.getResults().size() != 1 ||
        yieldOp.getResults().getTypes()[0] != getType())
      return emitOpError() << "expects reduction region to yield a value "
                              "of the reduction type";
  }

  if (getAtomicReductionRegion().empty())
    return success();

  Block &atomicReductionEntryBlock = getAtomicReductionRegion().front();
  if (atomicReductionEntryBlock.getNumArguments() != 2 ||
      atomicReductionEntryBlock.getArgumentTypes()[0] !=
          atomicReductionEntryBlock.getArgumentTypes()[1])
    return emitOpError() << "expects atomic reduction region with two "
                            "arguments of the same type";
  auto ptrType = llvm::dyn_cast<PointerLikeType>(
      atomicReductionEntryBlock.getArgumentTypes()[0]);
  if (!ptrType ||
      (ptrType.getElementType() && ptrType.getElementType() != getType()))
    return emitOpError() << "expects atomic reduction region arguments to "
                            "be accumulators containing the reduction type";
  return success();
}

LogicalResult ReductionOp::verify() {
  auto *op = (*this)->getParentWithTrait<ReductionClauseInterface::Trait>();
  if (!op)
    return emitOpError() << "must be used within an operation supporting "
                            "reduction clause interface";
  while (op) {
    for (const auto &var :
         cast<ReductionClauseInterface>(op).getAllReductionVars())
      if (var == getAccumulator())
        return success();
    op = op->getParentWithTrait<ReductionClauseInterface::Trait>();
  }
  return emitOpError() << "the accumulator is not used by the parent";
}

//===----------------------------------------------------------------------===//
// TaskOp
//===----------------------------------------------------------------------===//
LogicalResult TaskOp::verify() {
  LogicalResult verifyDependVars =
      verifyDependVarList(*this, getDepends(), getDependVars());
  return failed(verifyDependVars)
             ? verifyDependVars
             : verifyReductionVarList(*this, getInReductions(),
                                      getInReductionVars());
}

//===----------------------------------------------------------------------===//
// TaskGroupOp
//===----------------------------------------------------------------------===//
LogicalResult TaskGroupOp::verify() {
  return verifyReductionVarList(*this, getTaskReductions(),
                                getTaskReductionVars());
}

//===----------------------------------------------------------------------===//
// TaskLoopOp
//===----------------------------------------------------------------------===//
SmallVector<Value> TaskLoopOp::getAllReductionVars() {
  SmallVector<Value> allReductionNvars(getInReductionVars().begin(),
                                       getInReductionVars().end());
  allReductionNvars.insert(allReductionNvars.end(), getReductionVars().begin(),
                           getReductionVars().end());
  return allReductionNvars;
}

LogicalResult TaskLoopOp::verify() {
  if (getAllocateVars().size() != getAllocatorsVars().size())
    return emitError(
        "expected equal sizes for allocate and allocator variables");
  if (failed(
          verifyReductionVarList(*this, getReductions(), getReductionVars())) ||
      failed(verifyReductionVarList(*this, getInReductions(),
                                    getInReductionVars())))
    return failure();

  if (!getReductionVars().empty() && getNogroup())
    return emitError("if a reduction clause is present on the taskloop "
                     "directive, the nogroup clause must not be specified");
  for (auto var : getReductionVars()) {
    if (llvm::is_contained(getInReductionVars(), var))
      return emitError("the same list item cannot appear in both a reduction "
                       "and an in_reduction clause");
  }

  if (getGrainSize() && getNumTasks()) {
    return emitError(
        "the grainsize clause and num_tasks clause are mutually exclusive and "
        "may not appear on the same taskloop directive");
  }
  return success();
}

//===----------------------------------------------------------------------===//
// WsLoopOp
//===----------------------------------------------------------------------===//

void WsLoopOp::build(OpBuilder &builder, OperationState &state,
                     ValueRange lowerBound, ValueRange upperBound,
                     ValueRange step, ArrayRef<NamedAttribute> attributes) {
  build(builder, state, lowerBound, upperBound, step,
        /*linear_vars=*/ValueRange(),
        /*linear_step_vars=*/ValueRange(), /*reduction_vars=*/ValueRange(),
        /*reductions=*/nullptr, /*schedule_val=*/nullptr,
        /*schedule_chunk_var=*/nullptr, /*schedule_modifier=*/nullptr,
        /*simd_modifier=*/false, /*nowait=*/false, /*ordered_val=*/nullptr,
        /*order_val=*/nullptr, /*inclusive=*/false);
  state.addAttributes(attributes);
}

LogicalResult WsLoopOp::verify() {
  return verifyReductionVarList(*this, getReductions(), getReductionVars());
}

//===----------------------------------------------------------------------===//
// Verifier for critical construct (2.17.1)
//===----------------------------------------------------------------------===//

LogicalResult CriticalDeclareOp::verify() {
  return verifySynchronizationHint(*this, getHintVal());
}

LogicalResult CriticalOp::verifySymbolUses(SymbolTableCollection &symbolTable) {
  if (getNameAttr()) {
    SymbolRefAttr symbolRef = getNameAttr();
    auto decl = symbolTable.lookupNearestSymbolFrom<CriticalDeclareOp>(
        *this, symbolRef);
    if (!decl) {
      return emitOpError() << "expected symbol reference " << symbolRef
                           << " to point to a critical declaration";
    }
  }

  return success();
}

//===----------------------------------------------------------------------===//
// Verifier for ordered construct
//===----------------------------------------------------------------------===//

LogicalResult OrderedOp::verify() {
  auto container = (*this)->getParentOfType<WsLoopOp>();
  if (!container || !container.getOrderedValAttr() ||
      container.getOrderedValAttr().getInt() == 0)
    return emitOpError() << "ordered depend directive must be closely "
                         << "nested inside a worksharing-loop with ordered "
                         << "clause with parameter present";

  if (container.getOrderedValAttr().getInt() != (int64_t)*getNumLoopsVal())
    return emitOpError() << "number of variables in depend clause does not "
                         << "match number of iteration variables in the "
                         << "doacross loop";

  return success();
}

LogicalResult OrderedRegionOp::verify() {
  // TODO: The code generation for ordered simd directive is not supported yet.
  if (getSimd())
    return failure();

  if (auto container = (*this)->getParentOfType<WsLoopOp>()) {
    if (!container.getOrderedValAttr() ||
        container.getOrderedValAttr().getInt() != 0)
      return emitOpError() << "ordered region must be closely nested inside "
                           << "a worksharing-loop region with an ordered "
                           << "clause without parameter present";
  }

  return success();
}

//===----------------------------------------------------------------------===//
// Verifier for AtomicReadOp
//===----------------------------------------------------------------------===//

LogicalResult AtomicReadOp::verify() {
  if (verifyCommon().failed())
    return mlir::failure();

  if (auto mo = getMemoryOrderVal()) {
    if (*mo == ClauseMemoryOrderKind::Acq_rel ||
        *mo == ClauseMemoryOrderKind::Release) {
      return emitError(
          "memory-order must not be acq_rel or release for atomic reads");
    }
  }
  return verifySynchronizationHint(*this, getHintVal());
}

//===----------------------------------------------------------------------===//
// Verifier for AtomicWriteOp
//===----------------------------------------------------------------------===//

LogicalResult AtomicWriteOp::verify() {
  if (verifyCommon().failed())
    return mlir::failure();

  if (auto mo = getMemoryOrderVal()) {
    if (*mo == ClauseMemoryOrderKind::Acq_rel ||
        *mo == ClauseMemoryOrderKind::Acquire) {
      return emitError(
          "memory-order must not be acq_rel or acquire for atomic writes");
    }
  }
  return verifySynchronizationHint(*this, getHintVal());
}

//===----------------------------------------------------------------------===//
// Verifier for AtomicUpdateOp
//===----------------------------------------------------------------------===//

LogicalResult AtomicUpdateOp::canonicalize(AtomicUpdateOp op,
                                           PatternRewriter &rewriter) {
  if (op.isNoOp()) {
    rewriter.eraseOp(op);
    return success();
  }
  if (Value writeVal = op.getWriteOpVal()) {
    rewriter.replaceOpWithNewOp<AtomicWriteOp>(op, op.getX(), writeVal,
                                               op.getHintValAttr(),
                                               op.getMemoryOrderValAttr());
    return success();
  }
  return failure();
}

LogicalResult AtomicUpdateOp::verify() {
  if (verifyCommon().failed())
    return mlir::failure();

  if (auto mo = getMemoryOrderVal()) {
    if (*mo == ClauseMemoryOrderKind::Acq_rel ||
        *mo == ClauseMemoryOrderKind::Acquire) {
      return emitError(
          "memory-order must not be acq_rel or acquire for atomic updates");
    }
  }

  return verifySynchronizationHint(*this, getHintVal());
}

LogicalResult AtomicUpdateOp::verifyRegions() { return verifyRegionsCommon(); }

//===----------------------------------------------------------------------===//
// Verifier for AtomicCaptureOp
//===----------------------------------------------------------------------===//

AtomicReadOp AtomicCaptureOp::getAtomicReadOp() {
  if (auto op = dyn_cast<AtomicReadOp>(getFirstOp()))
    return op;
  return dyn_cast<AtomicReadOp>(getSecondOp());
}

AtomicWriteOp AtomicCaptureOp::getAtomicWriteOp() {
  if (auto op = dyn_cast<AtomicWriteOp>(getFirstOp()))
    return op;
  return dyn_cast<AtomicWriteOp>(getSecondOp());
}

AtomicUpdateOp AtomicCaptureOp::getAtomicUpdateOp() {
  if (auto op = dyn_cast<AtomicUpdateOp>(getFirstOp()))
    return op;
  return dyn_cast<AtomicUpdateOp>(getSecondOp());
}

LogicalResult AtomicCaptureOp::verify() {
  return verifySynchronizationHint(*this, getHintVal());
}

LogicalResult AtomicCaptureOp::verifyRegions() {
  if (verifyRegionsCommon().failed())
    return mlir::failure();

  if (getFirstOp()->getAttr("hint_val") || getSecondOp()->getAttr("hint_val"))
    return emitOpError(
        "operations inside capture region must not have hint clause");

  if (getFirstOp()->getAttr("memory_order_val") ||
      getSecondOp()->getAttr("memory_order_val"))
    return emitOpError(
        "operations inside capture region must not have memory_order clause");
  return success();
}

//===----------------------------------------------------------------------===//
// Verifier for CancelOp
//===----------------------------------------------------------------------===//

LogicalResult CancelOp::verify() {
  ClauseCancellationConstructType cct = getCancellationConstructTypeVal();
  Operation *parentOp = (*this)->getParentOp();

  if (!parentOp) {
    return emitOpError() << "must be used within a region supporting "
                            "cancel directive";
  }

  if ((cct == ClauseCancellationConstructType::Parallel) &&
      !isa<ParallelOp>(parentOp)) {
    return emitOpError() << "cancel parallel must appear "
                         << "inside a parallel region";
  }
  if (cct == ClauseCancellationConstructType::Loop) {
    if (!isa<WsLoopOp>(parentOp)) {
      return emitOpError() << "cancel loop must appear "
                           << "inside a worksharing-loop region";
    }
    if (cast<WsLoopOp>(parentOp).getNowaitAttr()) {
      return emitError() << "A worksharing construct that is canceled "
                         << "must not have a nowait clause";
    }
    if (cast<WsLoopOp>(parentOp).getOrderedValAttr()) {
      return emitError() << "A worksharing construct that is canceled "
                         << "must not have an ordered clause";
    }

  } else if (cct == ClauseCancellationConstructType::Sections) {
    if (!(isa<SectionsOp>(parentOp) || isa<SectionOp>(parentOp))) {
      return emitOpError() << "cancel sections must appear "
                           << "inside a sections region";
    }
    if (isa_and_nonnull<SectionsOp>(parentOp->getParentOp()) &&
        cast<SectionsOp>(parentOp->getParentOp()).getNowaitAttr()) {
      return emitError() << "A sections construct that is canceled "
                         << "must not have a nowait clause";
    }
  }
  // TODO : Add more when we support taskgroup.
  return success();
}
//===----------------------------------------------------------------------===//
// Verifier for CancelOp
//===----------------------------------------------------------------------===//

LogicalResult CancellationPointOp::verify() {
  ClauseCancellationConstructType cct = getCancellationConstructTypeVal();
  Operation *parentOp = (*this)->getParentOp();

  if (!parentOp) {
    return emitOpError() << "must be used within a region supporting "
                            "cancellation point directive";
  }

  if ((cct == ClauseCancellationConstructType::Parallel) &&
      !(isa<ParallelOp>(parentOp))) {
    return emitOpError() << "cancellation point parallel must appear "
                         << "inside a parallel region";
  }
  if ((cct == ClauseCancellationConstructType::Loop) &&
      !isa<WsLoopOp>(parentOp)) {
    return emitOpError() << "cancellation point loop must appear "
                         << "inside a worksharing-loop region";
  }
  if ((cct == ClauseCancellationConstructType::Sections) &&
      !(isa<SectionsOp>(parentOp) || isa<SectionOp>(parentOp))) {
    return emitOpError() << "cancellation point sections must appear "
                         << "inside a sections region";
  }
  // TODO : Add more when we support taskgroup.
  return success();
}

//===----------------------------------------------------------------------===//
// DataBoundsOp
//===----------------------------------------------------------------------===//

LogicalResult DataBoundsOp::verify() {
  auto extent = getExtent();
  auto upperbound = getUpperBound();
  if (!extent && !upperbound)
    return emitError("expected extent or upperbound.");
  return success();
}

void PrivateClauseOp::build(OpBuilder &odsBuilder, OperationState &odsState,
                            TypeRange /*result_types*/, StringAttr symName,
                            TypeAttr type) {
  PrivateClauseOp::build(
      odsBuilder, odsState, symName, type,
      DataSharingClauseTypeAttr::get(odsBuilder.getContext(),
                                     DataSharingClauseType::Private));
}

LogicalResult PrivateClauseOp::verify() {
  Type symType = getType();

  auto verifyTerminator = [&](Operation *terminator) -> LogicalResult {
    if (!terminator->hasSuccessors() && !llvm::isa<YieldOp>(terminator))
      return mlir::emitError(terminator->getLoc())
             << "expected exit block terminator to be an `omp.yield` op.";

    YieldOp yieldOp = llvm::cast<YieldOp>(terminator);
    TypeRange yieldedTypes = yieldOp.getResults().getTypes();

    if (yieldedTypes.size() == 1 && yieldedTypes.front() == symType)
      return success();

    auto error = mlir::emitError(yieldOp.getLoc())
                 << "Invalid yielded value. Expected type: " << symType
                 << ", got: ";

    if (yieldedTypes.empty())
      error << "None";
    else
      error << yieldedTypes;

    return error;
  };

  auto verifyRegion = [&](Region &region, unsigned expectedNumArgs,
                          StringRef regionName) -> LogicalResult {
    assert(!region.empty());

    if (region.getNumArguments() != expectedNumArgs)
      return mlir::emitError(region.getLoc())
             << "`" << regionName << "`: "
             << "expected " << expectedNumArgs
             << " region arguments, got: " << region.getNumArguments();

    for (Block &block : region) {
      // MLIR will verify the absence of the terminator for us.
      if (!block.mightHaveTerminator())
        continue;

      if (failed(verifyTerminator(block.getTerminator())))
        return failure();
    }

    return success();
  };

  if (failed(verifyRegion(getAllocRegion(), /*expectedNumArgs=*/1, "alloc")))
    return failure();

  DataSharingClauseType dsType = getDataSharingType();

  if (dsType == DataSharingClauseType::Private && !getCopyRegion().empty())
    return emitError("`private` clauses require only an `alloc` region.");

  if (dsType == DataSharingClauseType::FirstPrivate && getCopyRegion().empty())
    return emitError(
        "`firstprivate` clauses require both `alloc` and `copy` regions.");

  if (dsType == DataSharingClauseType::FirstPrivate &&
      failed(verifyRegion(getCopyRegion(), /*expectedNumArgs=*/2, "copy")))
    return failure();

  return success();
}

#define GET_ATTRDEF_CLASSES
#include "mlir/Dialect/OpenMP/OpenMPOpsAttributes.cpp.inc"

#define GET_OP_CLASSES
#include "mlir/Dialect/OpenMP/OpenMPOps.cpp.inc"

#define GET_TYPEDEF_CLASSES
#include "mlir/Dialect/OpenMP/OpenMPOpsTypes.cpp.inc"<|MERGE_RESOLUTION|>--- conflicted
+++ resolved
@@ -1395,7 +1395,6 @@
     return emitError(
         "expected equal sizes for allocate and allocator variables");
 
-<<<<<<< HEAD
   auto offloadModOp =
       llvm::cast<OffloadModuleInterface>(*(*this)->getParentOfType<ModuleOp>());
   if (!offloadModOp.getIsTargetDevice()) {
@@ -1406,10 +1405,9 @@
       return emitError("num_threads argument expected to be attached to parent "
                        "omp.target operation instead");
   }
-=======
+
   if (failed(verifyPrivateVarList(*this)))
     return failure();
->>>>>>> 60e7ae3f
 
   return verifyReductionVarList(*this, getReductions(), getReductionVars());
 }
