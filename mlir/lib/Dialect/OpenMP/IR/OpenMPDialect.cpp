--- conflicted
+++ resolved
@@ -1690,28 +1690,16 @@
 }
 
 LogicalResult ParallelOp::verify() {
-<<<<<<< HEAD
-  auto distOps = getOps<DistributeOp>();
-
-  if (!distOps.empty()) {
-=======
   auto distributeChildOps = getOps<DistributeOp>();
   if (!distributeChildOps.empty()) {
->>>>>>> 87d90487
     if (!isComposite())
       return emitError()
              << "'omp.composite' attribute missing from composite operation";
 
     auto *ompDialect = getContext()->getLoadedDialect<OpenMPDialect>();
-<<<<<<< HEAD
-    Operation *distributeOp = &**distOps.begin();
-    for (Operation &childOp : getOps()) {
-      if (&childOp == distributeOp || ompDialect != childOp.getDialect())
-=======
     Operation &distributeOp = **distributeChildOps.begin();
     for (Operation &childOp : getOps()) {
       if (&childOp == &distributeOp || ompDialect != childOp.getDialect())
->>>>>>> 87d90487
         continue;
 
       if (!childOp.hasTrait<OpTrait::IsTerminator>())
@@ -1937,13 +1925,8 @@
 }
 
 LogicalResult WsloopOp::verify() {
-<<<<<<< HEAD
-  if (!isValidWrapper())
-    return emitOpError() << "must be a valid loop wrapper";
-=======
   if (verifyLoopWrapperInterface(*this).failed())
     return failure();
->>>>>>> 87d90487
 
   bool isCompositeChildLeaf =
       llvm::dyn_cast_if_present<LoopWrapperInterface>((*this)->getParentOp());
@@ -2001,13 +1984,8 @@
   if (verifyNontemporalClause(*this, getNontemporalVars()).failed())
     return failure();
 
-<<<<<<< HEAD
-  if (!isValidWrapper())
-    return emitOpError() << "must be a valid loop wrapper";
-=======
   if (verifyLoopWrapperInterface(*this).failed())
     return failure();
->>>>>>> 87d90487
 
   if (getNestedWrapper())
     return emitOpError() << "must wrap an 'omp.loop_nest' directly";
@@ -2048,13 +2026,8 @@
     return emitError(
         "expected equal sizes for allocate and allocator variables");
 
-<<<<<<< HEAD
-  if (!isValidWrapper())
-    return emitOpError() << "must be a valid loop wrapper";
-=======
   if (verifyLoopWrapperInterface(*this).failed())
     return failure();
->>>>>>> 87d90487
 
   if (LoopWrapperInterface nested = getNestedWrapper()) {
     if (!isComposite())
@@ -2262,13 +2235,8 @@
         "may not appear on the same taskloop directive");
   }
 
-<<<<<<< HEAD
-  if (!isValidWrapper())
-    return emitOpError() << "must be a valid loop wrapper";
-=======
   if (verifyLoopWrapperInterface(*this).failed())
     return failure();
->>>>>>> 87d90487
 
   if (LoopWrapperInterface nested = getNestedWrapper()) {
     if (!isComposite())
