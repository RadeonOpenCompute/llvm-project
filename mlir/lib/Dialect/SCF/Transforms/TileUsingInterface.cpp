//===- Tiling.cpp - Implementation of tiling using TilingInterface -------===//
//
// Part of the LLVM Project, under the Apache License v2.0 with LLVM Exceptions.
// See https://llvm.org/LICENSE.txt for license information.
// SPDX-License-Identifier: Apache-2.0 WITH LLVM-exception
//
//===----------------------------------------------------------------------===//
//
// This file implements the tiling using TilingInterface.
//
//===----------------------------------------------------------------------===//

#include "mlir/Dialect/SCF/Transforms/TileUsingInterface.h"

#include "mlir/Dialect/Affine/IR/AffineOps.h"
#include "mlir/Dialect/Arith/IR/Arith.h"
#include "mlir/Dialect/Arith/Utils/Utils.h"
#include "mlir/Dialect/Func/IR/FuncOps.h"
#include "mlir/Dialect/SCF/Utils/Utils.h"
#include "mlir/Dialect/Tensor/IR/Tensor.h"
#include "mlir/Dialect/Utils/IndexingUtils.h"
#include "mlir/IR/Matchers.h"
#include "mlir/IR/PatternMatch.h"
#include "mlir/Interfaces/DestinationStyleOpInterface.h"
#include "mlir/Interfaces/TilingInterface.h"
#include "llvm/Support/Debug.h"
#include <optional>

#define DEBUG_TYPE "tile-using-interface"

using namespace mlir;

scf::SCFTilingOptions &
scf::SCFTilingOptions::setTileSizes(ArrayRef<int64_t> ts) {
  assert(!tileSizeComputationFunction && "tile sizes already set");
  SmallVector<int64_t> tileSizes(ts.begin(), ts.end());
  tileSizeComputationFunction = [tileSizes](OpBuilder &b, Operation *op) {
    OpBuilder::InsertionGuard guard(b);
    b.setInsertionPointToStart(
        &op->getParentWithTrait<OpTrait::IsIsolatedFromAbove>()
             ->getRegion(0)
             .front());
    return llvm::to_vector<4>(map_range(tileSizes, [&](int64_t s) {
      Value v = b.create<arith::ConstantIndexOp>(op->getLoc(), s);
      return v;
    }));
  };
  return *this;
}

/// Helper method to adjust the interchange vector to match the iteration
/// domain.
static SmallVector<int64_t>
fillInterchangeVector(ArrayRef<int64_t> interchangeVector,
                      size_t iterationDomainSize) {
  SmallVector<int64_t> filledVector = llvm::to_vector(interchangeVector);
  if (filledVector.size() < iterationDomainSize) {
    auto range = llvm::seq<int64_t>(filledVector.size(), iterationDomainSize);
    filledVector.append(range.begin(), range.end());
  }
  if (filledVector.size() > iterationDomainSize)
    filledVector.resize(iterationDomainSize);
  return filledVector;
}

//===----------------------------------------------------------------------===//
// tileUsingSCFForOp implementation.
//===----------------------------------------------------------------------===//

// Check if `stride` evenly divides the trip count `size - offset`.
static bool tileDividesIterationDomain(Range loopRange) {
  std::optional<int64_t> offsetAsInt = getConstantIntValue(loopRange.offset);
  if (!offsetAsInt)
    return false;
  std::optional<int64_t> sizeAsInt = getConstantIntValue(loopRange.size);
  if (!sizeAsInt)
    return false;
  std::optional<int64_t> strideAsInt = getConstantIntValue(loopRange.stride);
  if (!strideAsInt)
    return false;
  return ((sizeAsInt.value() - offsetAsInt.value()) % strideAsInt.value() == 0);
}

/// Returns the bounded tile size given the current `iv`, `loopRange` and
/// `tileSize`, i.e., `min(tileSize, range.end() - iv)`.
static OpFoldResult getBoundedTileSize(OpBuilder &b, Location loc,
                                       Range loopRange, Value iv,
                                       Value tileSize) {
  std::optional<int64_t> ts = getConstantIntValue(tileSize);
  if (ts && ts.value() == 1)
    return getAsOpFoldResult(tileSize);

  if (tileDividesIterationDomain(
          Range{loopRange.offset, loopRange.size, tileSize}))
    return tileSize;

  // The tile size to use (to avoid out of bounds access) is  minimum of
  // `tileSize` and `ub - iv`, where `iv` is the induction variable of the tiled
  // loop.
  AffineExpr s0, s1, d0;
  bindDims(b.getContext(), d0);
  bindSymbols(b.getContext(), s0, s1);
  AffineMap minMap = AffineMap::get(1, 2, {s0, s1 - d0}, b.getContext());
  Value size = getValueOrCreateConstantIndexOp(b, loc, loopRange.size);
  return affine::makeComposedFoldedAffineMin(
      b, loc, minMap, SmallVector<OpFoldResult>{iv, tileSize, size});
}

/// Generate an empty loop nest that represents the tiled loop nest shell.
/// - `loopRanges` specifies the lb, ub and step of the untiled iteration space.
/// - `tileSizeVals` is the tile sizes to use. Zero represent untiled loops.
/// - In `offsets` and `sizes` return the multi-dimensional offset and size of
/// the
///   tile processed within the inner most loop.
static SmallVector<scf::ForOp>
generateTileLoopNest(OpBuilder &builder, Location loc,
                     ArrayRef<Range> loopRanges, ArrayRef<Value> tileSizeVals,
                     SmallVector<OpFoldResult> &offsets,
                     SmallVector<OpFoldResult> &sizes) {
  assert(!loopRanges.empty() && "expected at least one loop range");
  assert(loopRanges.size() == tileSizeVals.size() &&
         "expected as many tile sizes as loop ranges");
  OpBuilder::InsertionGuard guard(builder);
  SmallVector<scf::ForOp> loops;
  offsets.resize(loopRanges.size());
  sizes.resize(loopRanges.size());

  for (auto loopRange : llvm::enumerate(loopRanges)) {
    Value offset =
        getValueOrCreateConstantIndexOp(builder, loc, loopRange.value().offset);
    Value size =
        getValueOrCreateConstantIndexOp(builder, loc, loopRange.value().size);
    Value tileSize = tileSizeVals[loopRange.index()];
    // No loops if tile size is zero. Set offset and size to the loop
    // offset and size.
    if (matchPattern(tileSize, m_Zero())) {
      offsets[loopRange.index()] = offset;
      sizes[loopRange.index()] = size;
      continue;
    }

    auto loop = builder.create<scf::ForOp>(
        loc, offset, size, tileSize, ValueRange{},
        [&](OpBuilder &bodyBuilder, Location bodyLoc, Value iv,
            ValueRange /*iterArgs*/) {
          sizes[loopRange.index()] = getBoundedTileSize(
              bodyBuilder, bodyLoc, loopRange.value(), iv, tileSize);
          builder.create<scf::YieldOp>(loc);
        });
    offsets[loopRange.index()] = loop.getInductionVar();
    loops.push_back(loop);
    builder.setInsertionPoint(loop.getBody()->getTerminator());
  }
  return loops;
}

/// For a value to be yielded (`yieldedValue`) from within a loop nest `loops`,
/// construct the destructive update pattern that inserts the yielded
/// value into a destination tensor provided by `initValue` at offset
/// `tileOffsets` and size `tileSizes`. For example,
///
/// ```mlir
/// scf.for %iv0 = ... {
///   %0 = tiled_op
/// }
/// ```
///
/// is transformed to
///
/// ```mlir
/// scf.for %iv0 = ... iter_args(%arg = %0) {
///   %1 = tensor.extract_slice %arg
///   %2 = tiled_op
///   %3 = tensor.insert_slice %2 into %arg
///   scf.yield %3
/// }
/// ```
/// TODO: This API can be cleaned up by using `SubsetExtractOpInterface`.
static SmallVector<Value>
yieldTiledValues(RewriterBase &rewriter, ValueRange initValues,
                 ValueRange yieldedValues,
                 ArrayRef<SmallVector<OpFoldResult>> tileOffsetsList,
                 ArrayRef<SmallVector<OpFoldResult>> tileSizesList,
                 MutableArrayRef<scf::ForOp> loops) {
  NewYieldValueFn yieldValueFn =
      [&](OpBuilder &b, Location loc,
          ArrayRef<BlockArgument> newBBArgs) -> SmallVector<Value> {
    SmallVector<Value> inserts;
    for (const auto &yieldedValue : llvm::enumerate(yieldedValues)) {
      ArrayRef<OpFoldResult> tileOffsets =
          tileOffsetsList[yieldedValue.index()];
      ArrayRef<OpFoldResult> tileSizes = tileSizesList[yieldedValue.index()];
      SmallVector<OpFoldResult> tileStrides(tileOffsets.size(),
                                            b.getIndexAttr(1));
      Value insert = b.create<tensor::InsertSliceOp>(
          loc, yieldedValue.value(), newBBArgs[yieldedValue.index()],
          tileOffsets, tileSizes, tileStrides);
      inserts.push_back(insert);
    }
    return inserts;
  };

  SmallVector<scf::ForOp> newLoops =
      replaceLoopNestWithNewYields(rewriter, loops, initValues, yieldValueFn,
                                   /*replaceIterOperandsUsesInLoop =*/false);
  for (const auto &loop : llvm::enumerate(loops)) {
    rewriter.eraseOp(loop.value());
    loops[loop.index()] = newLoops[loop.index()];
  }
  return llvm::to_vector(llvm::map_range(
      loops.front().getResults().take_back(yieldedValues.size()),
      [](OpResult r) -> Value { return r; }));
}

/// If the tiled operation is destination passing style, update the
/// slice of the destination used (which refers to the untiled destination)
/// to use the corresponding region argument of the innermost loop.
///
/// ```mlir
/// %0 =
/// scf.for %iv0 = ... iter_args(%arg = %0) {
///   %1 = tensor.extract_slice %0
///   %2 = tiled_op
///   %3 = tensor.insert_slice %2 into %arg
///   scf.yield %3
/// }
/// ```
///
/// is transformed to
///
/// ```mlir
/// scf.for %iv0 = ... iter_args(%arg = %0) {
///   %1 = tensor.extract_slice %arg
///   %2 = tiled_op
///   %3 = tensor.insert_slice %2 into %arg
///   scf.yield %3
/// }
/// ```
static void
updateDestinationOperandsForTiledOp(OpBuilder &builder,
                                    ValueRange tiledOpDestinationValues,
                                    ValueRange bbArgsList) {
  for (const auto &destValue : llvm::enumerate(tiledOpDestinationValues)) {
    auto sliceOp = destValue.value().getDefiningOp<tensor::ExtractSliceOp>();
    if (!sliceOp)
      continue;
    sliceOp.setOperand(0, bbArgsList[destValue.index()]);
  }
}

/// Helper method to yield the values of the tiled op, as well as
/// update the destination operands of the tiled op, if it is
/// a destination passing style op.
static SmallVector<Value>
yieldTiledValues(RewriterBase &rewriter, ArrayRef<Value> initValues,
                 TilingResult tilingResult,
                 ArrayRef<SmallVector<OpFoldResult>> tileOffsetsList,
                 ArrayRef<SmallVector<OpFoldResult>> tileSizesList,
                 MutableArrayRef<scf::ForOp> loops) {
  SmallVector<Value> replacements =
      yieldTiledValues(rewriter, initValues, tilingResult.tiledValues,
                       tileOffsetsList, tileSizesList, loops);
  for (auto tiledOp : tilingResult.tiledOps) {
    if (auto dstOp = dyn_cast<DestinationStyleOpInterface>(tiledOp)) {
      auto innerMostLoop = loops.back();
      SmallVector<Value> tiledOpDestinationTensors = dstOp.getDpsInitOperands();
      updateDestinationOperandsForTiledOp(rewriter, tiledOpDestinationTensors,
                                          innerMostLoop.getRegionIterArgs());
    }
  }
  return replacements;
}

/// Implementation of tiling transformation of `op` that implements the
/// `TilingInterface` using `scf.for` to iterate over the tiles.
FailureOr<scf::SCFTilingResult>
mlir::scf::tileUsingSCFForOp(RewriterBase &rewriter, TilingInterface op,
                             const scf::SCFTilingOptions &options) {
  OpBuilder::InsertionGuard guard(rewriter);
  rewriter.setInsertionPointAfter(op);

  if (!options.tileSizeComputationFunction) {
    return rewriter.notifyMatchFailure(
        op, "missing tile size computation function");
  }

  // 1. Get the range of the loops that are represented by the operation.
  SmallVector<Range> iterationDomain = op.getIterationDomain(rewriter);
  size_t numLoops = iterationDomain.size();
  if (numLoops == 0) {
    return rewriter.notifyMatchFailure(
        op, "unable to tile op with no iteration domain");
  }

  // 2. Materialize the tile sizes. Enforce the convention that "tiling by zero"
  // skips tiling a particular dimension. This convention is significantly
  // simpler to handle instead of adjusting affine maps to account for missing
  // dimensions.
  SmallVector<Value> tileSizeVector =
      options.tileSizeComputationFunction(rewriter, op);
  if (tileSizeVector.size() < iterationDomain.size()) {
    auto zero = rewriter.create<arith::ConstantIndexOp>(op.getLoc(), 0);
    tileSizeVector.append(numLoops - tileSizeVector.size(), zero);
  }

  scf::SCFTilingResult tilingResult;
  SmallVector<OpFoldResult> offsets, sizes;
  {
    // If there is an interchange specified, permute the iteration domain and
    // the tile sizes.
    SmallVector<int64_t> interchangeVector;
    if (!options.interchangeVector.empty()) {
      interchangeVector = fillInterchangeVector(options.interchangeVector,
                                                iterationDomain.size());
    }
    if (!interchangeVector.empty()) {
      if (!isPermutationVector(interchangeVector)) {
        return rewriter.notifyMatchFailure(
            op, "invalid intechange vector, not a permutation of the entire "
                "iteration space");
      }

      applyPermutationToVector(iterationDomain, interchangeVector);
      applyPermutationToVector(tileSizeVector, interchangeVector);
    }

    // 3. Materialize an empty loop nest that iterates over the tiles. These
    // loops for now do not return any values even if the original operation has
    // results.
    tilingResult.loops = generateTileLoopNest(
        rewriter, op.getLoc(), iterationDomain, tileSizeVector, offsets, sizes);

    if (!interchangeVector.empty()) {
      auto inversePermutation = invertPermutationVector(interchangeVector);
      applyPermutationToVector(offsets, inversePermutation);
      applyPermutationToVector(sizes, inversePermutation);
    }
  }

  LLVM_DEBUG({
    if (!tilingResult.loops.empty()) {
      llvm::dbgs() << "LoopNest shell :\n";
      tilingResult.loops.front().dump();
      llvm::dbgs() << "\n";
    }
  });

  // 4. Generate the tiled implementation within the inner most loop.
  if (!tilingResult.loops.empty())
    rewriter.setInsertionPoint(
        tilingResult.loops.back().getBody()->getTerminator());
  FailureOr<TilingResult> tiledImplementation =
      op.getTiledImplementation(rewriter, offsets, sizes);
  tilingResult.tiledOps.append(tiledImplementation->tiledOps);
  if (op->getNumResults() == 0) {
    // nothing more to do.
    return tilingResult;
  }

  // If loops are empty, the tiled op is used as the replacement for the untiled
  // op.
  if (tilingResult.loops.empty()) {
    tilingResult.replacements = tiledImplementation->tiledValues;
    return tilingResult;
  }

  // 5. Yield all the results of the tiled operation. The surrounding loop
  //    nest is modified to insert a destructive update pattern to yield
  //    from the loop nest values to replace the untiled op with.
  int64_t numResults = op->getNumResults();
  SmallVector<SmallVector<OpFoldResult>> resultOffsetsList(numResults),
      resultSizesList(numResults);
  for (const auto &result : llvm::enumerate(op->getResults())) {
    if (failed(op.getResultTilePosition(rewriter, result.index(), offsets,
                                        sizes,
                                        resultOffsetsList[result.index()],
                                        resultSizesList[result.index()]))) {
      return rewriter.notifyMatchFailure(
          op, "failed to get slice of result produced");
    }
  }

  SmallVector<Value> destinationTensors;
  if (failed(tensor::getOrCreateDestinations(rewriter, op.getLoc(), op,
                                             destinationTensors)))
    return rewriter.notifyMatchFailure(op, "failed to get destinations");

  tilingResult.replacements = yieldTiledValues(
      rewriter, destinationTensors, tiledImplementation.value(),
      resultOffsetsList, resultSizesList, tilingResult.loops);

  LLVM_DEBUG({
    if (!tilingResult.loops.empty()) {
      llvm::dbgs() << "After tiled implementation :\n";
      tilingResult.loops.front().dump();
      llvm::dbgs() << "\n";
    }
  });
  return tilingResult;
}

FailureOr<scf::SCFReductionTilingResult>
mlir::scf::tileReductionUsingScf(RewriterBase &b,
                                 PartialReductionOpInterface op,
                                 ArrayRef<OpFoldResult> tileSize) {
  Location loc = op.getLoc();
  // Ops implementing PartialReductionOpInterface are expected to implement
  // TilingInterface.
  auto tilingInterfaceOp = cast<TilingInterface>(op.getOperation());
  SmallVector<Range> iterationDomain = tilingInterfaceOp.getIterationDomain(b);
  SmallVector<Value> tileSizeVector =
      getValueOrCreateConstantIndexOp(b, loc, tileSize);
  if (tileSizeVector.size() < iterationDomain.size()) {
    auto zero = b.create<arith::ConstantIndexOp>(loc, 0);
    tileSizeVector.append(iterationDomain.size() - tileSizeVector.size(), zero);
  }
  if (op->getNumResults() != 1)
    return b.notifyMatchFailure(
        op, "don't support ops with multiple results for now");
  SmallVector<utils::IteratorType> iterators =
      tilingInterfaceOp.getLoopIteratorTypes();
<<<<<<< HEAD
  int64_t numReductionDims = llvm::count(
      tilingInterfaceOp.getLoopIteratorTypes(), utils::IteratorType::reduction);
  if (numReductionDims != 1)
    return b.notifyMatchFailure(
        op, "only support ops with one reduction dimension.");
  int reductionDim;
  for (auto &[idx, iteratorType] :
=======

  SmallVector<int> reductionDims;
  for (auto [idx, iteratorType] :
>>>>>>> 4edde41d
       llvm::enumerate(tilingInterfaceOp.getLoopIteratorTypes())) {
    if (iteratorType == utils::IteratorType::reduction)
      reductionDims.push_back(idx);
  }

  // 1. create the inital tensor value.
  FailureOr<Operation *> identityTensor =
      op.generateInitialTensorForPartialReduction(b, loc, tileSize,
                                                  reductionDims);
  if (failed(identityTensor))
    return b.notifyMatchFailure(op,
                                "cannot create a tensor of identity value.");
  // 2. Create the nested loops.
  SmallVector<OpFoldResult> offsets, sizes;
  SmallVector<scf::ForOp> loops = generateTileLoopNest(
      b, loc, iterationDomain, tileSizeVector, offsets, sizes);

  // 3. Generate the tiled implementation within the inner most loop.
  b.setInsertionPoint(loops.back().getBody()->getTerminator());
  Operation *parallelOp = op.tileToPartialReduction(
      b, loc, (*identityTensor)->getResults(), offsets, sizes, reductionDims);

  SmallVector<OpFoldResult> resultSizesList;
  for (size_t i = 0; i < offsets.size(); i++)
    resultSizesList.push_back(
        tensor::getMixedSize(b, loc, parallelOp->getResult(0), i));
  SmallVector<OpFoldResult> outOffsets(offsets.size(), b.getIndexAttr(0));
  SmallVector<Value> replacements = yieldTiledValues(
      b, (*identityTensor)->getResults(), parallelOp->getResults(), outOffsets,
      resultSizesList, loops);

  auto dstOp = cast<DestinationStyleOpInterface>(parallelOp);
  auto innerMostLoop = loops.back();
  SmallVector<Value> destinationTensors = dstOp.getDpsInitOperands();
  assert(destinationTensors.size() ==
             innerMostLoop.getRegionIterArgs().size() &&
         "unexpected number of outputs");
  updateDestinationOperandsForTiledOp(b, destinationTensors,
                                      innerMostLoop.getRegionIterArgs());

  // 4. Apply the merge reduction to combine all the partial values.
  b.setInsertionPointAfter(*loops.begin());
  Operation *mergeOp = op.mergeReductions(b, loc, replacements, reductionDims);
  b.replaceOp(op, mergeOp->getResults());

  SCFReductionTilingResult results;
  results.initialOp = *identityTensor;
  results.loops = std::move(loops);
  results.parallelTiledOp = parallelOp;
  results.mergeOp = mergeOp;
  return results;
}
//===----------------------------------------------------------------------===//
// tileConsumerAndFuseProducerGreedilyUsingSCFForOp implementation.
//===----------------------------------------------------------------------===//

/// Return the untiled producer whose slice is used in a tiled consumer. The
/// method traverses the tile loop nest (`loops`) if needed, and returns the
/// `iter_args` of the outer most that is encountered. Traversing the iter_args
/// indicates that this is a destination operand of the consumer. If there was
/// no loop traversal needed, the second value of the returned tuple is empty.
static std::tuple<OpResult, std::optional<OpOperand *>>
getUntiledProducerFromSliceSource(OpOperand *source,
                                  ArrayRef<scf::ForOp> loops) {
  std::optional<OpOperand *> destinationIterArg;
  auto loopIt = loops.rbegin();
  while (auto iterArg = dyn_cast<BlockArgument>(source->get())) {
    scf::ForOp loop = *loopIt;
    if (iterArg.getOwner()->getParentOp() != loop)
      break;
    source = &loop.getOpOperandForRegionIterArg(iterArg);
    loopIt++;
  }
  if (loopIt == loops.rend())
    destinationIterArg = source;
  return {dyn_cast<OpResult>(source->get()), destinationIterArg};
}

/// Implementation of fusing producer of a single slice by computing the
/// slice of the producer in-place.
std::optional<scf::SCFFuseProducerOfSliceResult>
mlir::scf::tileAndFuseProducerOfSlice(RewriterBase &rewriter,
                                      tensor::ExtractSliceOp candidateSliceOp,
                                      MutableArrayRef<scf::ForOp> loops) {
  // 1. Get the producer of the source (potentially walking through
  // `iter_args` of nested `scf.for`)
  auto [fusableProducer, destinationIterArg] =
      getUntiledProducerFromSliceSource(&candidateSliceOp->getOpOperand(0),
                                        loops);
  if (!fusableProducer)
    return std::nullopt;

  // 2. Generate the tiled implementation of the producer of the source
  OpBuilder::InsertionGuard g(rewriter);
  rewriter.setInsertionPoint(candidateSliceOp);
  FailureOr<TilingResult> tileAndFuseResult =
      tensor::replaceExtractSliceWithTiledProducer(rewriter, candidateSliceOp,
                                                   fusableProducer);
  if (failed(tileAndFuseResult))
    return std::nullopt;
  rewriter.replaceAllUsesWith(candidateSliceOp,
                              tileAndFuseResult->tiledValues[0]);

  // 3. If the slice is for a destination operand, for example,
  //
  // ```mlir
  // %0 = linalg.init
  // %1 = linalg.fill .. outs(%0 : )
  // %2 = scf.for .. iter_args(%arg0 = %1) {
  //   %3 = scf.for .. iter_args(%arg1 = %arg0) {
  //     %4 = tensor.extract_slice %arg1 [..]
  //     .. = linalg.matmul .. outs(%4 : )
  //   }
  // }
  // ```
  //
  // the IR is currently
  //
  // ```
  // %0 = linalg.init
  // %1 = linalg.fill
  // %2 = scf.for .. iter_args(%arg0 = %1 /* incorrect value */ ) {
  //   %3 = scf.for .. iter_args(%arg1 = %arg0) {
  //     %4 = tensor.extract_slice %0 /*incorrect value */ [..]
  //     %5 = linalg.fill .. outs(%4 : )
  //     .. = linalg.matmul .. outs(%5 : )
  //   }
  // }
  // ```
  //
  // The untiled `linalg.fill` is still used as the `init_value` since it
  // was originally a destination operand of the untiled `linalg.matmul`.
  // When fusing an operand that is a destination operand.
  //   - Update the iter_arg of the outer most loop to use the destination
  //     of the untiled producer.
  //   - Update the destination of the slice of the tiled producer generated
  //     to use the same basic block argument as the slice that was used to
  //     generate inplace the tiled implementation of the producer.
  // With this the IR will be.
  //
  // ```
  // %0 = linalg.init
  // %1 = scf.for .. iter_args(%arg0 = %0 /* corrected value */ ) {
  //   %2 = scf.for .. iter_args(%arg1 = %arg0) {
  //     %3 = tensor.extract_slice %arg1 /* corrected value */ [..]
  //     %4 = linalg.fill .. outs(%3 : )
  //     .. = linalg.matmul .. outs(%4 : )
  //   }
  // }
  // ```
  // TODO: This can be modeled better if the `DestinationStyleOpInterface`.
  // Update to use that when it does become available.
  scf::ForOp outerMostLoop = loops.front();
  std::optional<unsigned> iterArgNumber;
  if (destinationIterArg) {
    iterArgNumber =
        outerMostLoop.getIterArgNumberForOpOperand(*destinationIterArg.value());
  }
  if (iterArgNumber) {
    int64_t resultNumber = fusableProducer.getResultNumber();
    if (auto dstOp =
            dyn_cast<DestinationStyleOpInterface>(fusableProducer.getOwner())) {
      outerMostLoop.setIterArg(iterArgNumber.value(),
                               dstOp.getTiedOpOperand(fusableProducer)->get());
    }
    for (auto tileAndFusedOp : tileAndFuseResult->tiledOps) {
      auto dstOp = dyn_cast<DestinationStyleOpInterface>(tileAndFusedOp);
      if (!dstOp)
        continue;
      scf::ForOp innerMostLoop = loops.back();
      updateDestinationOperandsForTiledOp(
          rewriter, dstOp.getDpsInitOperand(resultNumber)->get(),
          innerMostLoop.getRegionIterArgs()[iterArgNumber.value()]);
    }
  }
  return scf::SCFFuseProducerOfSliceResult{fusableProducer,
                                           tileAndFuseResult->tiledValues[0],
                                           tileAndFuseResult->tiledOps};
}

/// Reconstruct the fused producer from within the tiled-and-fused code.
void mlir::scf::yieldReplacementForFusedProducer(
    RewriterBase &rewriter, tensor::ExtractSliceOp sliceOp,
    scf::SCFFuseProducerOfSliceResult fusedProducerInfo,
    MutableArrayRef<scf::ForOp> loops) {
  auto [fusableProducer, fusedProducerValue, tileAndFusedOps] =
      fusedProducerInfo;
  SmallVector<Value> initValues;
  FailureOr<Value> initValue = tensor::getOrCreateDestination(
      rewriter, fusableProducer.getOwner()->getLoc(), fusableProducer);
  if (succeeded(initValue)) {
    SmallVector<OpFoldResult> resultOffsets = sliceOp.getMixedOffsets();
    SmallVector<OpFoldResult> resultSizes = sliceOp.getMixedSizes();
    SmallVector<Value> yieldedVals =
        yieldTiledValues(rewriter, initValue.value(), fusedProducerValue,
                         resultOffsets, resultSizes, loops);
  }
  for (auto tileAndFusedOp : tileAndFusedOps) {
    auto dstStyleProducer =
        dyn_cast<DestinationStyleOpInterface>(tileAndFusedOp);
    if (!dstStyleProducer)
      continue;
    Value dstValue =
        dstStyleProducer.getDpsInitOperand(fusableProducer.getResultNumber())
            ->get();
    updateDestinationOperandsForTiledOp(
        rewriter, dstValue, loops.back().getRegionIterArgs().back());
  }
}

/// Implementation of tile consumer and fuse producer greedily.
FailureOr<scf::SCFTileAndFuseResult>
mlir::scf::tileConsumerAndFuseProducerGreedilyUsingSCFForOp(
    RewriterBase &rewriter, TilingInterface consumer,
    const scf::SCFTileAndFuseOptions &options) {
  // This transformation is only valid for ops that return values (i.e. not
  // valid to use with operations that have memref operands).
  if (!consumer->getNumResults()) {
    return rewriter.notifyMatchFailure(
        consumer, "invalid pattern for op with no results");
  }

  // 1. First tile the consumer.
  scf::SCFTileAndFuseResult tileAndFuseResult;
  llvm::SmallDenseMap<Value, int64_t> yieldedValueToResultNumber;
  {
    FailureOr<scf::SCFTilingResult> tilingResult =
        tileUsingSCFForOp(rewriter, consumer, options.tilingOptions);
    if (failed(tilingResult))
      return rewriter.notifyMatchFailure(consumer, "failed to tile consumer");
    for (auto *tiledOp : tilingResult->tiledOps)
      tileAndFuseResult.tiledAndFusedOps.insert(tiledOp);
    tileAndFuseResult.loops = std::move(tilingResult->loops);
    for (const auto &result : llvm::enumerate(
             llvm::zip(consumer->getResults(), tilingResult->replacements))) {
      tileAndFuseResult.replacements[std::get<0>(result.value())] =
          std::get<1>(result.value());
      yieldedValueToResultNumber[tilingResult->tiledOps.back()->getResult(
          result.index())] = result.index();
    }
  }

  // If there are no loops generated, fusion is immaterial.
  if (tileAndFuseResult.loops.empty())
    return tileAndFuseResult;

  // 2. Typically, the operands of the tiled operation are slices of the
  //    operands of the untiled operation. These are expressed in IR using
  //    `tensor.extract_slice` operations with source being the operands of the
  //    untiled operation. Create a worklist of these `tensor.extract_slice`
  //    operations. If the producers of the source of the `tensor.extract_slice`
  //    can be tiled such that the tiled value is generated in-place, that
  //    effectively tiles + fuses the operations.
  auto addCandidateSlices = [](Operation *fusedOp,
                               std::deque<tensor::ExtractSliceOp> &candidates) {
    for (Value operand : fusedOp->getOperands())
      if (auto sliceOp = operand.getDefiningOp<tensor::ExtractSliceOp>())
        candidates.push_back(sliceOp);
  };

  std::deque<tensor::ExtractSliceOp> candidates;
  addCandidateSlices(tileAndFuseResult.tiledAndFusedOps.back(), candidates);
  OpBuilder::InsertionGuard g(rewriter);
  while (!candidates.empty()) {
    // Traverse the slices in BFS fashion.
    tensor::ExtractSliceOp candidateSliceOp = candidates.front();
    candidates.pop_front();

    // The operands of the fused producer might themselved be slices of
    // values produced by operations that implement the `TilingInterface`.
    // Add these operations to the worklist.
    std::optional<scf::SCFFuseProducerOfSliceResult> fusedProducer =
        tileAndFuseProducerOfSlice(rewriter, candidateSliceOp,
                                   tileAndFuseResult.loops);
    if (!fusedProducer)
      continue;

    if (Operation *tiledAndFusedOp =
            fusedProducer->tiledAndFusedProducer.getDefiningOp()) {
      tileAndFuseResult.tiledAndFusedOps.insert(tiledAndFusedOp);
      addCandidateSlices(tiledAndFusedOp, candidates);
    }
  }
  return tileAndFuseResult;
}

//===----------------------------------------------------------------------===//
// lowerToLoopsUsingSCFForOp implementation.
//===----------------------------------------------------------------------===//

FailureOr<SmallVector<scf::ForOp>>
mlir::scf::lowerToLoopsUsingSCFForOp(RewriterBase &rewriter,
                                     TilingInterface op) {
  // TODO: Handle cases where the op has results if needed.
  if (op->getNumResults() > 0) {
    return rewriter.notifyMatchFailure(
        op, "unable to lower to loops operations with return values");
  }

  SmallVector<Range> domain = op.getIterationDomain(rewriter);
  SmallVector<Value> ivs;
  SmallVector<scf::ForOp> loops;
  Location loc = op.getLoc();
  for (auto loopRange : domain) {
    Value offsetVal =
        getValueOrCreateConstantIndexOp(rewriter, loc, loopRange.offset);
    Value sizeVal =
        getValueOrCreateConstantIndexOp(rewriter, loc, loopRange.size);
    Value strideVal =
        getValueOrCreateConstantIndexOp(rewriter, loc, loopRange.stride);
    auto loop = rewriter.create<scf::ForOp>(op.getLoc(), offsetVal, sizeVal,
                                            strideVal, ValueRange{});
    loops.push_back(loop);
    ivs.push_back(loop.getInductionVar());
    rewriter.setInsertionPoint(loop.getBody()->getTerminator());
  }
  if (failed(op.generateScalarImplementation(rewriter, op.getLoc(), ivs))) {
    return failure();
  }
  return loops;
}<|MERGE_RESOLUTION|>--- conflicted
+++ resolved
@@ -419,19 +419,9 @@
         op, "don't support ops with multiple results for now");
   SmallVector<utils::IteratorType> iterators =
       tilingInterfaceOp.getLoopIteratorTypes();
-<<<<<<< HEAD
-  int64_t numReductionDims = llvm::count(
-      tilingInterfaceOp.getLoopIteratorTypes(), utils::IteratorType::reduction);
-  if (numReductionDims != 1)
-    return b.notifyMatchFailure(
-        op, "only support ops with one reduction dimension.");
-  int reductionDim;
-  for (auto &[idx, iteratorType] :
-=======
 
   SmallVector<int> reductionDims;
   for (auto [idx, iteratorType] :
->>>>>>> 4edde41d
        llvm::enumerate(tilingInterfaceOp.getLoopIteratorTypes())) {
     if (iteratorType == utils::IteratorType::reduction)
       reductionDims.push_back(idx);
