--- conflicted
+++ resolved
@@ -1780,7 +1780,7 @@
       llvm::cast<mlir::omp::BlockArgOpenMPOpInterface>(teamsOp.getOperation());
   // Check that all uses of the reduction block arg has the same distribute op
   // parent.
-  Operation* distOp = nullptr;
+  Operation *distOp = nullptr;
   for (auto ra : iface.getReductionBlockArgs())
     for (auto &use : ra.getUses()) {
       auto useOp = use.getOwner();
@@ -2024,7 +2024,6 @@
   return success();
 }
 
-<<<<<<< HEAD
 static LogicalResult generateOMPWorkshareLoop(
     Operation &opInst, llvm::IRBuilderBase &builder,
     LLVM::ModuleTranslation &moduleTranslation, omp::LoopNestOp &loopOp,
@@ -2033,100 +2032,6 @@
     std::optional<omp::ScheduleModifier> &scheduleMod, bool loopNeedsBarier,
     llvm::omp::WorksharingLoopType workshareLoopType) {
   llvm::OpenMPIRBuilder *ompBuilder = moduleTranslation.getOpenMPBuilder();
-=======
-/// Converts an OpenMP workshare loop into LLVM IR using OpenMPIRBuilder.
-static LogicalResult
-convertOmpWsloop(Operation &opInst, llvm::IRBuilderBase &builder,
-                 LLVM::ModuleTranslation &moduleTranslation) {
-  auto wsloopOp = cast<omp::WsloopOp>(opInst);
-  if (failed(checkImplementationStatus(opInst)))
-    return failure();
-
-  auto loopOp = cast<omp::LoopNestOp>(wsloopOp.getWrappedLoop());
-
-  llvm::ArrayRef<bool> isByRef = getIsByRef(wsloopOp.getReductionByref());
-  assert(isByRef.size() == wsloopOp.getNumReductionVars());
-
-  // Static is the default.
-  auto schedule =
-      wsloopOp.getScheduleKind().value_or(omp::ClauseScheduleKind::Static);
-
-  // Find the loop configuration.
-  llvm::Value *step = moduleTranslation.lookupValue(loopOp.getLoopSteps()[0]);
-  llvm::Type *ivType = step->getType();
-  llvm::Value *chunk = nullptr;
-  if (wsloopOp.getScheduleChunk()) {
-    llvm::Value *chunkVar =
-        moduleTranslation.lookupValue(wsloopOp.getScheduleChunk());
-    chunk = builder.CreateSExtOrTrunc(chunkVar, ivType);
-  }
-
-  MutableArrayRef<BlockArgument> privateBlockArgs =
-      cast<omp::BlockArgOpenMPOpInterface>(*wsloopOp).getPrivateBlockArgs();
-  SmallVector<mlir::Value> mlirPrivateVars;
-  SmallVector<llvm::Value *> llvmPrivateVars;
-  SmallVector<omp::PrivateClauseOp> privateDecls;
-  mlirPrivateVars.reserve(privateBlockArgs.size());
-  llvmPrivateVars.reserve(privateBlockArgs.size());
-  collectPrivatizationDecls(wsloopOp, privateDecls);
-
-  for (mlir::Value privateVar : wsloopOp.getPrivateVars())
-    mlirPrivateVars.push_back(privateVar);
-
-  SmallVector<omp::DeclareReductionOp> reductionDecls;
-  collectReductionDecls(wsloopOp, reductionDecls);
-  llvm::OpenMPIRBuilder::InsertPointTy allocaIP =
-      findAllocaInsertPoint(builder, moduleTranslation);
-
-  SmallVector<llvm::Value *> privateReductionVariables(
-      wsloopOp.getNumReductionVars());
-
-  llvm::Expected<llvm::BasicBlock *> afterAllocas = allocatePrivateVars(
-      builder, moduleTranslation, privateBlockArgs, privateDecls,
-      mlirPrivateVars, llvmPrivateVars, allocaIP);
-  if (handleError(afterAllocas, opInst).failed())
-    return failure();
-
-  DenseMap<Value, llvm::Value *> reductionVariableMap;
-
-  MutableArrayRef<BlockArgument> reductionArgs =
-      cast<omp::BlockArgOpenMPOpInterface>(opInst).getReductionBlockArgs();
-
-  SmallVector<DeferredStore> deferredStores;
-
-  if (failed(allocReductionVars(wsloopOp, reductionArgs, builder,
-                                moduleTranslation, allocaIP, reductionDecls,
-                                privateReductionVariables, reductionVariableMap,
-                                deferredStores, isByRef)))
-    return failure();
-
-  if (failed(initFirstPrivateVars(builder, moduleTranslation, mlirPrivateVars,
-                                  llvmPrivateVars, privateDecls,
-                                  afterAllocas.get())))
-    return failure();
-
-  assert(afterAllocas.get()->getSinglePredecessor());
-  if (failed(initReductionVars(wsloopOp, reductionArgs, builder,
-                               moduleTranslation,
-                               afterAllocas.get()->getSinglePredecessor(),
-                               reductionDecls, privateReductionVariables,
-                               reductionVariableMap, isByRef, deferredStores)))
-    return failure();
-
-  // TODO: Replace this with proper composite translation support.
-  // Currently, all nested wrappers are ignored, so 'do/for simd' will be
-  // treated the same as a standalone 'do/for'. This is allowed by the spec,
-  // since it's equivalent to always using a SIMD length of 1.
-  if (failed(convertIgnoredWrappers(loopOp, wsloopOp, moduleTranslation)))
-    return failure();
-
-  // Store the mapping between reduction variables and their private copies on
-  // ModuleTranslation stack. It can be then recovered when translating
-  // omp.reduce operations in a separate call.
-  LLVM::ModuleTranslation::SaveStack<OpenMPVarMappingStackFrame> mappingGuard(
-      moduleTranslation, reductionVariableMap);
-
->>>>>>> dd7a3d4d
   // Set up the source location value for OpenMP runtime.
   llvm::OpenMPIRBuilder::LocationDescription ompLoc(builder);
 
@@ -2158,9 +2063,8 @@
       builder.CreateLifetimeStart(alloca, builder.getInt64(size));
     }
 
-    llvm::Expected<llvm::BasicBlock *> cont =
-        convertOmpOpRegions(loopOp.getRegion(), "omp.wsloop.region", builder,
-                            moduleTranslation);
+    llvm::Expected<llvm::BasicBlock *> cont = convertOmpOpRegions(
+        loopOp.getRegion(), "omp.wsloop.region", builder, moduleTranslation);
     if (!cont)
       return cont.takeError();
 
@@ -2231,28 +2135,13 @@
   // potential further loop transformations. Use the insertion point stored
   // before collapsing loops instead.
   builder.restoreIP(afterIP);
-<<<<<<< HEAD
   return success();
-=======
-
-  // Process the reductions if required.
-  if (failed(createReductionsAndCleanup(wsloopOp, builder, moduleTranslation,
-                                        allocaIP, reductionDecls,
-                                        privateReductionVariables, isByRef)))
-    return failure();
-
-  return cleanupPrivateVars(builder, moduleTranslation, wsloopOp.getLoc(),
-                            llvmPrivateVars, privateDecls);
->>>>>>> dd7a3d4d
 }
 
 /// Converts an OpenMP workshare loop into LLVM IR using OpenMPIRBuilder.
 static LogicalResult
 convertOmpWsloop(Operation &opInst, llvm::IRBuilderBase &builder,
                  LLVM::ModuleTranslation &moduleTranslation) {
-  llvm::OpenMPIRBuilder::InsertPointTy redAllocaIP =
-      findAllocaInsertPoint(builder, moduleTranslation);
-
   // FIXME: This ignores any other nested wrappers (e.g. omp.simd).
   auto wsloopOp = cast<omp::WsloopOp>(opInst);
   if (failed(checkImplementationStatus(opInst)))
@@ -2277,20 +2166,56 @@
     chunk = builder.CreateSExtOrTrunc(chunkVar, ivType);
   }
 
+  MutableArrayRef<BlockArgument> privateBlockArgs =
+      cast<omp::BlockArgOpenMPOpInterface>(*wsloopOp).getPrivateBlockArgs();
+  SmallVector<mlir::Value> mlirPrivateVars;
+  SmallVector<llvm::Value *> llvmPrivateVars;
+  SmallVector<omp::PrivateClauseOp> privateDecls;
+  mlirPrivateVars.reserve(privateBlockArgs.size());
+  llvmPrivateVars.reserve(privateBlockArgs.size());
+  collectPrivatizationDecls(wsloopOp, privateDecls);
+
+  for (mlir::Value privateVar : wsloopOp.getPrivateVars())
+    mlirPrivateVars.push_back(privateVar);
+
   SmallVector<omp::DeclareReductionOp> reductionDecls;
   collectReductionDecls(wsloopOp, reductionDecls);
+  llvm::OpenMPIRBuilder::InsertPointTy redAllocaIP =
+      findAllocaInsertPoint(builder, moduleTranslation);
 
   SmallVector<llvm::Value *> privateReductionVariables(
       wsloopOp.getNumReductionVars());
+
+  llvm::Expected<llvm::BasicBlock *> afterAllocas = allocatePrivateVars(
+      builder, moduleTranslation, privateBlockArgs, privateDecls,
+      mlirPrivateVars, llvmPrivateVars, redAllocaIP);
+  if (handleError(afterAllocas, opInst).failed())
+    return failure();
+
   DenseMap<Value, llvm::Value *> reductionVariableMap;
 
   MutableArrayRef<BlockArgument> reductionArgs =
       cast<omp::BlockArgOpenMPOpInterface>(opInst).getReductionBlockArgs();
 
-  if (failed(allocAndInitializeReductionVars(
-          wsloopOp, reductionArgs, builder, moduleTranslation, redAllocaIP,
-          reductionDecls, privateReductionVariables, reductionVariableMap,
-          isByRef)))
+  SmallVector<DeferredStore> deferredStores;
+
+  if (failed(allocReductionVars(wsloopOp, reductionArgs, builder,
+                                moduleTranslation, redAllocaIP, reductionDecls,
+                                privateReductionVariables, reductionVariableMap,
+                                deferredStores, isByRef)))
+    return failure();
+
+  if (failed(initFirstPrivateVars(builder, moduleTranslation, mlirPrivateVars,
+                                  llvmPrivateVars, privateDecls,
+                                  afterAllocas.get())))
+    return failure();
+
+  assert(afterAllocas.get()->getSinglePredecessor());
+  if (failed(initReductionVars(wsloopOp, reductionArgs, builder,
+                               moduleTranslation,
+                               afterAllocas.get()->getSinglePredecessor(),
+                               reductionDecls, privateReductionVariables,
+                               reductionVariableMap, isByRef, deferredStores)))
     return failure();
 
   // TODO: Replace this with proper composite translation support.
@@ -2321,6 +2246,7 @@
     else
       workshareLoopType = llvm::omp::WorksharingLoopType::DistributeStaticLoop;
   }
+
   bool loopNeedsBarier = !wsloopOp.getNowait();
   auto workshareLoopGenCodeResult = generateOMPWorkshareLoop(
       opInst, builder, moduleTranslation, loopOp, chunk, isOrdered, isSimd,
@@ -2328,13 +2254,18 @@
 
   if (workshareLoopGenCodeResult.failed())
     return failure();
+
   // Process the reductions if required.
   llvm::OpenMPIRBuilder::InsertPointTy allocaIP =
       findAllocaInsertPoint(builder, moduleTranslation);
-  return createReductionsAndCleanup(
-      wsloopOp, builder, moduleTranslation, allocaIP, reductionDecls,
-      privateReductionVariables, isByRef, wsloopOp.getNowait(),
-      /*isTeamsReduction=*/false);
+  if (failed(createReductionsAndCleanup(
+          wsloopOp, builder, moduleTranslation, allocaIP, reductionDecls,
+          privateReductionVariables, isByRef, wsloopOp.getNowait(),
+          /*isTeamsReduction=*/false)))
+    return failure();
+
+  return cleanupPrivateVars(builder, moduleTranslation, wsloopOp.getLoc(),
+                            llvmPrivateVars, privateDecls);
 }
 
 /// Converts the OpenMP parallel operation to LLVM IR.
