--- conflicted
+++ resolved
@@ -2994,87 +2994,6 @@
   return builder.saveIP();
 }
 
-<<<<<<< HEAD
-// This is a variation on Clang's GenerateOpenMPCapturedVars, which
-// generates different operation (e.g. load/store) combinations for
-// arguments to the kernel, based on map capture kinds which are then
-// utilised in the combinedInfo in place of the original Map value.
-static void
-createAlteredByCaptureMap(MapInfoData &mapData,
-                          LLVM::ModuleTranslation &moduleTranslation,
-                          llvm::IRBuilderBase &builder) {
-  for (size_t i = 0; i < mapData.MapClause.size(); ++i) {
-    // if it's declare target, skip it, it's handled seperately.
-    if (!mapData.IsDeclareTarget[i]) {
-      mlir::omp::VariableCaptureKind captureKind =
-          mlir::omp::VariableCaptureKind::ByRef;
-
-      if (auto mapOp = mlir::dyn_cast_if_present<mlir::omp::MapInfoOp>(
-              mapData.MapClause[i])) {
-        captureKind = mapOp.getMapCaptureType().value_or(
-            mlir::omp::VariableCaptureKind::ByRef);
-      }
-
-      switch (captureKind) {
-      case mlir::omp::VariableCaptureKind::ByRef: {
-        // Currently handles array sectioning lowerbound case, but more
-        // logic may be required in the future. Clang invokes EmitLValue,
-        // which has specialised logic for special Clang types such as user
-        // defines, so it is possible we will have to extend this for
-        // structures or other complex types. As the general idea is that this
-        // function mimics some of the logic from Clang that we require for
-        // kernel argument passing from host -> device.
-        if (auto mapOp = mlir::dyn_cast_if_present<mlir::omp::MapInfoOp>(
-                mapData.MapClause[i])) {
-          if (!mapOp.getBounds().empty() && mapData.BaseType[i]->isArrayTy()) {
-
-            std::vector<llvm::Value *> idx =
-                std::vector<llvm::Value *>{builder.getInt64(0)};
-            for (int i = mapOp.getBounds().size() - 1; i >= 0; --i) {
-              if (auto boundOp =
-                      mlir::dyn_cast_if_present<mlir::omp::MapBoundsOp>(
-                          mapOp.getBounds()[i].getDefiningOp())) {
-                idx.push_back(
-                    moduleTranslation.lookupValue(boundOp.getLowerBound()));
-              }
-            }
-
-            mapData.Pointers[i] = builder.CreateInBoundsGEP(
-                mapData.BaseType[i], mapData.Pointers[i], idx);
-          }
-        }
-      } break;
-      case mlir::omp::VariableCaptureKind::ByCopy: {
-        llvm::Type *type = mapData.BaseType[i];
-        llvm::Value *newV;
-        if (mapData.Pointers[i]->getType()->isPointerTy())
-          newV = builder.CreateLoad(type, mapData.Pointers[i]);
-        else
-          newV = mapData.Pointers[i];
-
-        if (!type->isPointerTy()) {
-          auto curInsert = builder.saveIP();
-          builder.restoreIP(findAllocaInsertPoint(builder, moduleTranslation));
-          auto *memTempAlloc =
-              builder.CreateAlloca(builder.getPtrTy(), nullptr, ".casted");
-          builder.restoreIP(curInsert);
-
-          builder.CreateStore(newV, memTempAlloc);
-          newV = builder.CreateLoad(builder.getPtrTy(), memTempAlloc);
-        }
-
-        mapData.Pointers[i] = newV;
-        mapData.BasePointers[i] = newV;
-      } break;
-      case mlir::omp::VariableCaptureKind::This:
-      case mlir::omp::VariableCaptureKind::VLAType:
-        mapData.MapClause[i]->emitOpError("Unhandled capture kind");
-        break;
-      }
-    }
-  }
-}
-
 template <typename OpTy>
 static OpTy castOrGetParentOfType(Operation *op, bool immediateParent = false) {
   if (!op)
@@ -3238,8 +3157,6 @@
     bounds.LoopTripCount = moduleTranslation.lookupValue(tripCount);
 }
 
-=======
->>>>>>> 8a7f021f
 static LogicalResult
 convertOmpTarget(Operation &opInst, llvm::IRBuilderBase &builder,
                  LLVM::ModuleTranslation &moduleTranslation) {
@@ -3297,23 +3214,6 @@
   collectMapDataFromMapOperands(mapData, mapOperands, moduleTranslation, dl,
                                 builder);
 
-<<<<<<< HEAD
-  // We wish to modify some of the methods in which kernel arguments are
-  // passed based on their capture type by the target region, this can
-  // involve generating new loads and stores, which changes the
-  // MLIR value to LLVM value mapping, however, we only wish to do this
-  // locally for the current function/target and also avoid altering
-  // ModuleTranslation, so we remap the base pointer or pointer stored
-  // in the map infos corresponding MapInfoData, which is later accessed
-  // by genMapInfos and createTarget to help generate the kernel and
-  // kernel arg structure. It primarily becomes relevant in cases like
-  // bycopy, or byref range'd arrays. In the default case, we simply
-  // pass thee pointer byref as both basePointer and pointer.
-  if (!isTargetDevice)
-    createAlteredByCaptureMap(mapData, moduleTranslation, builder);
-
-=======
->>>>>>> 8a7f021f
   llvm::OpenMPIRBuilder::MapInfosTy combinedInfos;
   auto genMapInfoCB = [&](llvm::OpenMPIRBuilder::InsertPointTy codeGenIP)
       -> llvm::OpenMPIRBuilder::MapInfosTy & {
