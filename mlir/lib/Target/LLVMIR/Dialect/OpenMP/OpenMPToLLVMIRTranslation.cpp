//===- OpenMPToLLVMIRTranslation.cpp - Translate OpenMP dialect to LLVM IR-===//
//
// Part of the LLVM Project, under the Apache License v2.0 with LLVM Exceptions.
// See https://llvm.org/LICENSE.txt for license information.
// SPDX-License-Identifier: Apache-2.0 WITH LLVM-exception
//
//===----------------------------------------------------------------------===//
//
// This file implements a translation between the MLIR OpenMP dialect and LLVM
// IR.
//
//===----------------------------------------------------------------------===//
#include "mlir/Target/LLVMIR/Dialect/OpenMP/OpenMPToLLVMIRTranslation.h"
#include "mlir/Analysis/TopologicalSortUtils.h"
#include "mlir/Dialect/LLVMIR/LLVMDialect.h"
#include "mlir/Dialect/OpenMP/OpenMPDialect.h"
#include "mlir/Dialect/OpenMP/OpenMPInterfaces.h"
#include "mlir/IR/IRMapping.h"
#include "mlir/IR/Operation.h"
#include "mlir/Support/LLVM.h"
#include "mlir/Target/LLVMIR/Dialect/OpenMPCommon.h"
#include "mlir/Target/LLVMIR/ModuleTranslation.h"
#include "mlir/Transforms/RegionUtils.h"

#include "llvm/ADT/ArrayRef.h"
#include "llvm/ADT/SetVector.h"
#include "llvm/ADT/TypeSwitch.h"
#include "llvm/Frontend/OpenMP/OMPConstants.h"
#include "llvm/Frontend/OpenMP/OMPIRBuilder.h"
#include "llvm/IR/DebugInfoMetadata.h"
#include "llvm/IR/IRBuilder.h"
#include "llvm/IR/ReplaceConstant.h"
#include "llvm/Support/FileSystem.h"
#include "llvm/TargetParser/Triple.h"
#include "llvm/Transforms/Utils/ModuleUtils.h"

#include <any>
#include <cstdint>
#include <iterator>
#include <numeric>
#include <optional>
#include <utility>

using namespace mlir;

namespace {
static llvm::omp::ScheduleKind
convertToScheduleKind(std::optional<omp::ClauseScheduleKind> schedKind) {
  if (!schedKind.has_value())
    return llvm::omp::OMP_SCHEDULE_Default;
  switch (schedKind.value()) {
  case omp::ClauseScheduleKind::Static:
    return llvm::omp::OMP_SCHEDULE_Static;
  case omp::ClauseScheduleKind::Dynamic:
    return llvm::omp::OMP_SCHEDULE_Dynamic;
  case omp::ClauseScheduleKind::Guided:
    return llvm::omp::OMP_SCHEDULE_Guided;
  case omp::ClauseScheduleKind::Auto:
    return llvm::omp::OMP_SCHEDULE_Auto;
  case omp::ClauseScheduleKind::Runtime:
    return llvm::omp::OMP_SCHEDULE_Runtime;
  }
  llvm_unreachable("unhandled schedule clause argument");
}

/// ModuleTranslation stack frame for OpenMP operations. This keeps track of the
/// insertion points for allocas.
class OpenMPAllocaStackFrame
    : public LLVM::ModuleTranslation::StackFrameBase<OpenMPAllocaStackFrame> {
public:
  MLIR_DEFINE_EXPLICIT_INTERNAL_INLINE_TYPE_ID(OpenMPAllocaStackFrame)

  explicit OpenMPAllocaStackFrame(llvm::OpenMPIRBuilder::InsertPointTy allocaIP)
      : allocaInsertPoint(allocaIP) {}
  llvm::OpenMPIRBuilder::InsertPointTy allocaInsertPoint;
};

/// ModuleTranslation stack frame containing the partial mapping between MLIR
/// values and their LLVM IR equivalents.
class OpenMPVarMappingStackFrame
    : public LLVM::ModuleTranslation::StackFrameBase<
          OpenMPVarMappingStackFrame> {
public:
  MLIR_DEFINE_EXPLICIT_INTERNAL_INLINE_TYPE_ID(OpenMPVarMappingStackFrame)

  explicit OpenMPVarMappingStackFrame(
      const DenseMap<Value, llvm::Value *> &mapping)
      : mapping(mapping) {}

  DenseMap<Value, llvm::Value *> mapping;
};
} // namespace

/// Find the insertion point for allocas given the current insertion point for
/// normal operations in the builder.
static llvm::OpenMPIRBuilder::InsertPointTy
findAllocaInsertPoint(llvm::IRBuilderBase &builder,
                      const LLVM::ModuleTranslation &moduleTranslation) {
  // If there is an alloca insertion point on stack, i.e. we are in a nested
  // operation and a specific point was provided by some surrounding operation,
  // use it.
  llvm::OpenMPIRBuilder::InsertPointTy allocaInsertPoint;
  WalkResult walkResult = moduleTranslation.stackWalk<OpenMPAllocaStackFrame>(
      [&](const OpenMPAllocaStackFrame &frame) {
        allocaInsertPoint = frame.allocaInsertPoint;
        return WalkResult::interrupt();
      });
  if (walkResult.wasInterrupted())
    return allocaInsertPoint;

  // Otherwise, insert to the entry block of the surrounding function.
  // If the current IRBuilder InsertPoint is the function's entry, it cannot
  // also be used for alloca insertion which would result in insertion order
  // confusion. Create a new BasicBlock for the Builder and use the entry block
  // for the allocs.
  // TODO: Create a dedicated alloca BasicBlock at function creation such that
  // we do not need to move the current InertPoint here.
  if (builder.GetInsertBlock() ==
      &builder.GetInsertBlock()->getParent()->getEntryBlock()) {
    assert(builder.GetInsertPoint() == builder.GetInsertBlock()->end() &&
           "Assuming end of basic block");
    llvm::BasicBlock *entryBB = llvm::BasicBlock::Create(
        builder.getContext(), "entry", builder.GetInsertBlock()->getParent(),
        builder.GetInsertBlock()->getNextNode());
    builder.CreateBr(entryBB);
    builder.SetInsertPoint(entryBB);
  }

  llvm::BasicBlock &funcEntryBlock =
      builder.GetInsertBlock()->getParent()->getEntryBlock();
  return llvm::OpenMPIRBuilder::InsertPointTy(
      &funcEntryBlock, funcEntryBlock.getFirstInsertionPt());
}

/// Converts the given region that appears within an OpenMP dialect operation to
/// LLVM IR, creating a branch from the `sourceBlock` to the entry block of the
/// region, and a branch from any block with an successor-less OpenMP terminator
/// to `continuationBlock`. Populates `continuationBlockPHIs` with the PHI nodes
/// of the continuation block if provided.
static llvm::BasicBlock *convertOmpOpRegions(
    Region &region, StringRef blockName, llvm::IRBuilderBase &builder,
    LLVM::ModuleTranslation &moduleTranslation, LogicalResult &bodyGenStatus,
    SmallVectorImpl<llvm::PHINode *> *continuationBlockPHIs = nullptr) {
  llvm::BasicBlock *continuationBlock =
      splitBB(builder, true, "omp.region.cont");
  llvm::BasicBlock *sourceBlock = builder.GetInsertBlock();

  llvm::LLVMContext &llvmContext = builder.getContext();
  for (Block &bb : region) {
    llvm::BasicBlock *llvmBB = llvm::BasicBlock::Create(
        llvmContext, blockName, builder.GetInsertBlock()->getParent(),
        builder.GetInsertBlock()->getNextNode());
    moduleTranslation.mapBlock(&bb, llvmBB);
  }

  llvm::Instruction *sourceTerminator = sourceBlock->getTerminator();

  // Terminators (namely YieldOp) may be forwarding values to the region that
  // need to be available in the continuation block. Collect the types of these
  // operands in preparation of creating PHI nodes.
  SmallVector<llvm::Type *> continuationBlockPHITypes;
  bool operandsProcessed = false;
  unsigned numYields = 0;
  for (Block &bb : region.getBlocks()) {
    if (omp::YieldOp yield = dyn_cast<omp::YieldOp>(bb.getTerminator())) {
      if (!operandsProcessed) {
        for (unsigned i = 0, e = yield->getNumOperands(); i < e; ++i) {
          continuationBlockPHITypes.push_back(
              moduleTranslation.convertType(yield->getOperand(i).getType()));
        }
        operandsProcessed = true;
      } else {
        assert(continuationBlockPHITypes.size() == yield->getNumOperands() &&
               "mismatching number of values yielded from the region");
        for (unsigned i = 0, e = yield->getNumOperands(); i < e; ++i) {
          llvm::Type *operandType =
              moduleTranslation.convertType(yield->getOperand(i).getType());
          (void)operandType;
          assert(continuationBlockPHITypes[i] == operandType &&
                 "values of mismatching types yielded from the region");
        }
      }
      numYields++;
    }
  }

  // Insert PHI nodes in the continuation block for any values forwarded by the
  // terminators in this region.
  if (!continuationBlockPHITypes.empty())
    assert(
        continuationBlockPHIs &&
        "expected continuation block PHIs if converted regions yield values");
  if (continuationBlockPHIs) {
    llvm::IRBuilderBase::InsertPointGuard guard(builder);
    continuationBlockPHIs->reserve(continuationBlockPHITypes.size());
    builder.SetInsertPoint(continuationBlock, continuationBlock->begin());
    for (llvm::Type *ty : continuationBlockPHITypes)
      continuationBlockPHIs->push_back(builder.CreatePHI(ty, numYields));
  }

  // Convert blocks one by one in topological order to ensure
  // defs are converted before uses.
  SetVector<Block *> blocks = getBlocksSortedByDominance(region);
  for (Block *bb : blocks) {
    llvm::BasicBlock *llvmBB = moduleTranslation.lookupBlock(bb);
    // Retarget the branch of the entry block to the entry block of the
    // converted region (regions are single-entry).
    if (bb->isEntryBlock()) {
      assert(sourceTerminator->getNumSuccessors() == 1 &&
             "provided entry block has multiple successors");
      assert(sourceTerminator->getSuccessor(0) == continuationBlock &&
             "ContinuationBlock is not the successor of the entry block");
      sourceTerminator->setSuccessor(0, llvmBB);
    }

    llvm::IRBuilderBase::InsertPointGuard guard(builder);
    if (failed(
            moduleTranslation.convertBlock(*bb, bb->isEntryBlock(), builder))) {
      bodyGenStatus = failure();
      return continuationBlock;
    }

    // Special handling for `omp.yield` and `omp.terminator` (we may have more
    // than one): they return the control to the parent OpenMP dialect operation
    // so replace them with the branch to the continuation block. We handle this
    // here to avoid relying inter-function communication through the
    // ModuleTranslation class to set up the correct insertion point. This is
    // also consistent with MLIR's idiom of handling special region terminators
    // in the same code that handles the region-owning operation.
    Operation *terminator = bb->getTerminator();
    if (isa<omp::TerminatorOp, omp::YieldOp>(terminator)) {
      builder.CreateBr(continuationBlock);

      for (unsigned i = 0, e = terminator->getNumOperands(); i < e; ++i)
        (*continuationBlockPHIs)[i]->addIncoming(
            moduleTranslation.lookupValue(terminator->getOperand(i)), llvmBB);
    }
  }
  // After all blocks have been traversed and values mapped, connect the PHI
  // nodes to the results of preceding blocks.
  LLVM::detail::connectPHINodes(region, moduleTranslation);

  // Remove the blocks and values defined in this region from the mapping since
  // they are not visible outside of this region. This allows the same region to
  // be converted several times, that is cloned, without clashes, and slightly
  // speeds up the lookups.
  moduleTranslation.forgetMapping(region);

  return continuationBlock;
}

/// Convert ProcBindKind from MLIR-generated enum to LLVM enum.
static llvm::omp::ProcBindKind getProcBindKind(omp::ClauseProcBindKind kind) {
  switch (kind) {
  case omp::ClauseProcBindKind::Close:
    return llvm::omp::ProcBindKind::OMP_PROC_BIND_close;
  case omp::ClauseProcBindKind::Master:
    return llvm::omp::ProcBindKind::OMP_PROC_BIND_master;
  case omp::ClauseProcBindKind::Primary:
    return llvm::omp::ProcBindKind::OMP_PROC_BIND_primary;
  case omp::ClauseProcBindKind::Spread:
    return llvm::omp::ProcBindKind::OMP_PROC_BIND_spread;
  }
  llvm_unreachable("Unknown ClauseProcBindKind kind");
}

/// Populate a set of previously created llvm.alloca instructions that are only
/// used inside of the given region but defined outside of it. Allocations of
/// non-primitive types are skipped by this function.
static void getSinkableAllocas(LLVM::ModuleTranslation &moduleTranslation,
                               Region &region,
                               SetVector<llvm::AllocaInst *> &allocasToSink) {
  Operation *op = region.getParentOp();

  for (auto storeOp : region.getOps<LLVM::StoreOp>()) {
    Value storeAddr = storeOp.getAddr();
    Operation *addrOp = storeAddr.getDefiningOp();

    // The destination address is already defined in this region or it is not an
    // llvm.alloca operation, so skip it.
    if (!isa_and_present<LLVM::AllocaOp>(addrOp) || op->isAncestor(addrOp))
      continue;

    // Get LLVM value to which the address is mapped. It has to be mapped to the
    // allocation instruction of a scalar type to be marked as sinkable by this
    // function.
    llvm::Value *llvmAddr = moduleTranslation.lookupValue(storeAddr);
    if (!isa_and_present<llvm::AllocaInst>(llvmAddr))
      continue;

    auto *llvmAlloca = cast<llvm::AllocaInst>(llvmAddr);
    if (llvmAlloca->getAllocatedType()->getPrimitiveSizeInBits() == 0)
      continue;

    // Check that the address is only used inside of the region.
    bool addressUsedOnlyInternally = true;
    for (auto &addrUse : storeAddr.getUses()) {
      if (!op->isAncestor(addrUse.getOwner())) {
        addressUsedOnlyInternally = false;
        break;
      }
    }

    if (!addressUsedOnlyInternally)
      continue;

    allocasToSink.insert(llvmAlloca);
  }
}

// TODO: Make this a top-level conversion function (i.e. part of the switch
// statement in `convertHostOrTargetOperation`) independent from parent
// worksharing operations and update `convertOmpWsloop` to rely on this rather
// than replicating the same logic.
static std::optional<
    std::tuple<llvm::OpenMPIRBuilder::LocationDescription,
               llvm::IRBuilderBase::InsertPoint, llvm::CanonicalLoopInfo *>>
convertLoopNestHelper(Operation &opInst, llvm::IRBuilderBase &builder,
                      LLVM::ModuleTranslation &moduleTranslation,
                      StringRef blockName) {
  llvm::OpenMPIRBuilder *ompBuilder = moduleTranslation.getOpenMPBuilder();
  auto loopOp = cast<omp::LoopNestOp>(opInst);

  // Set up the source location value for OpenMP runtime.
  llvm::OpenMPIRBuilder::LocationDescription ompLoc(builder);

  SetVector<llvm::AllocaInst *> allocasToSink;
  getSinkableAllocas(moduleTranslation, loopOp.getRegion(), allocasToSink);

  // Generator of the canonical loop body.
  // TODO: support error propagation in OpenMPIRBuilder and use it instead of
  // relying on captured variables.
  SmallVector<llvm::CanonicalLoopInfo *> loopInfos;
  SmallVector<llvm::OpenMPIRBuilder::InsertPointTy> bodyInsertPoints;
  LogicalResult bodyGenStatus = success();
  auto bodyGen = [&](llvm::OpenMPIRBuilder::InsertPointTy ip, llvm::Value *iv) {
    // Make sure further conversions know about the induction variable.
    moduleTranslation.mapValue(
        loopOp.getRegion().front().getArgument(loopInfos.size()), iv);

    // Capture the body insertion point for use in nested loops. BodyIP of the
    // CanonicalLoopInfo always points to the beginning of the entry block of
    // the body.
    bodyInsertPoints.push_back(ip);

    if (loopInfos.size() != loopOp.getNumLoops() - 1)
      return;

    // Convert the body of the loop, adding lifetime markers to allocations that
    // can be sunk into the new block.
    builder.restoreIP(ip);
    for (auto *alloca : allocasToSink) {
      unsigned size = alloca->getAllocatedType()->getPrimitiveSizeInBits() / 8;
      builder.CreateLifetimeStart(alloca, builder.getInt64(size));
    }
    llvm::BasicBlock *cont =
        convertOmpOpRegions(loopOp.getRegion(), blockName, builder,
                            moduleTranslation, bodyGenStatus);
    builder.SetInsertPoint(cont, cont->begin());
    for (auto *alloca : allocasToSink) {
      unsigned size = alloca->getAllocatedType()->getPrimitiveSizeInBits() / 8;
      builder.CreateLifetimeEnd(alloca, builder.getInt64(size));
    }
  };

  // Delegate actual loop construction to the OpenMP IRBuilder.
  // TODO: this currently assumes omp.loop_nest is semantically similar to SCF
  // loop, i.e. it has a positive step, uses signed integer semantics.
  // Reconsider this code when the nested loop operation clearly supports more
  // cases.
  for (unsigned i = 0, e = loopOp.getNumLoops(); i < e; ++i) {
    llvm::Value *lowerBound =
        moduleTranslation.lookupValue(loopOp.getLoopLowerBounds()[i]);
    llvm::Value *upperBound =
        moduleTranslation.lookupValue(loopOp.getLoopUpperBounds()[i]);
    llvm::Value *step = moduleTranslation.lookupValue(loopOp.getLoopSteps()[i]);

    // Make sure loop trip count are emitted in the preheader of the outermost
    // loop at the latest so that they are all available for the new collapsed
    // loop will be created below.
    llvm::OpenMPIRBuilder::LocationDescription loc = ompLoc;
    llvm::OpenMPIRBuilder::InsertPointTy computeIP = ompLoc.IP;
    if (i != 0) {
      loc = llvm::OpenMPIRBuilder::LocationDescription(bodyInsertPoints.back());
      computeIP = loopInfos.front()->getPreheaderIP();
    }
    loopInfos.push_back(ompBuilder->createCanonicalLoop(
        loc, bodyGen, lowerBound, upperBound, step,
        /*IsSigned=*/true, loopOp.getLoopInclusive(), computeIP));

    if (failed(bodyGenStatus))
      return std::nullopt;
  }

  // Collapse loops. Store the insertion point because LoopInfos may get
  // invalidated.
  llvm::IRBuilderBase::InsertPoint afterIP = loopInfos.front()->getAfterIP();
  llvm::CanonicalLoopInfo *loopInfo =
      ompBuilder->collapseLoops(ompLoc.DL, loopInfos, {});

  return std::make_tuple(ompLoc, afterIP, loopInfo);
}

/// Converts an OpenMP 'masked' operation into LLVM IR using OpenMPIRBuilder.
static LogicalResult
convertOmpMasked(Operation &opInst, llvm::IRBuilderBase &builder,
                 LLVM::ModuleTranslation &moduleTranslation) {
  auto maskedOp = cast<omp::MaskedOp>(opInst);
  using InsertPointTy = llvm::OpenMPIRBuilder::InsertPointTy;
  // TODO: support error propagation in OpenMPIRBuilder and use it instead of
  // relying on captured variables.
  LogicalResult bodyGenStatus = success();

  auto bodyGenCB = [&](InsertPointTy allocaIP, InsertPointTy codeGenIP) {
    // MaskedOp has only one region associated with it.
    auto &region = maskedOp.getRegion();
    builder.restoreIP(codeGenIP);
    convertOmpOpRegions(region, "omp.masked.region", builder, moduleTranslation,
                        bodyGenStatus);
  };

  // TODO: Perform finalization actions for variables. This has to be
  // called for variables which have destructors/finalizers.
  auto finiCB = [&](InsertPointTy codeGenIP) {};

  llvm::Value *filterVal = nullptr;
  if (auto filterVar = maskedOp.getFilteredThreadId()) {
    filterVal = moduleTranslation.lookupValue(filterVar);
  } else {
    llvm::LLVMContext &llvmContext = builder.getContext();
    filterVal =
        llvm::ConstantInt::get(llvm::Type::getInt32Ty(llvmContext), /*V=*/0);
  }
  assert(filterVal != nullptr);
  llvm::OpenMPIRBuilder::LocationDescription ompLoc(builder);
  builder.restoreIP(moduleTranslation.getOpenMPBuilder()->createMasked(
      ompLoc, bodyGenCB, finiCB, filterVal));
  return success();
}

/// Converts an OpenMP 'master' operation into LLVM IR using OpenMPIRBuilder.
static LogicalResult
convertOmpMaster(Operation &opInst, llvm::IRBuilderBase &builder,
                 LLVM::ModuleTranslation &moduleTranslation) {
  using InsertPointTy = llvm::OpenMPIRBuilder::InsertPointTy;
  // TODO: support error propagation in OpenMPIRBuilder and use it instead of
  // relying on captured variables.
  LogicalResult bodyGenStatus = success();

  auto bodyGenCB = [&](InsertPointTy allocaIP, InsertPointTy codeGenIP) {
    // MasterOp has only one region associated with it.
    auto &region = cast<omp::MasterOp>(opInst).getRegion();
    builder.restoreIP(codeGenIP);
    convertOmpOpRegions(region, "omp.master.region", builder, moduleTranslation,
                        bodyGenStatus);
  };

  // TODO: Perform finalization actions for variables. This has to be
  // called for variables which have destructors/finalizers.
  auto finiCB = [&](InsertPointTy codeGenIP) {};

  llvm::OpenMPIRBuilder::LocationDescription ompLoc(builder);
  builder.restoreIP(moduleTranslation.getOpenMPBuilder()->createMaster(
      ompLoc, bodyGenCB, finiCB));
  return success();
}

/// Converts an OpenMP 'critical' operation into LLVM IR using OpenMPIRBuilder.
static LogicalResult
convertOmpCritical(Operation &opInst, llvm::IRBuilderBase &builder,
                   LLVM::ModuleTranslation &moduleTranslation) {
  using InsertPointTy = llvm::OpenMPIRBuilder::InsertPointTy;
  auto criticalOp = cast<omp::CriticalOp>(opInst);
  // TODO: support error propagation in OpenMPIRBuilder and use it instead of
  // relying on captured variables.
  LogicalResult bodyGenStatus = success();

  auto bodyGenCB = [&](InsertPointTy allocaIP, InsertPointTy codeGenIP) {
    // CriticalOp has only one region associated with it.
    auto &region = cast<omp::CriticalOp>(opInst).getRegion();
    builder.restoreIP(codeGenIP);
    convertOmpOpRegions(region, "omp.critical.region", builder,
                        moduleTranslation, bodyGenStatus);
  };

  // TODO: Perform finalization actions for variables. This has to be
  // called for variables which have destructors/finalizers.
  auto finiCB = [&](InsertPointTy codeGenIP) {};

  llvm::OpenMPIRBuilder::LocationDescription ompLoc(builder);
  llvm::LLVMContext &llvmContext = moduleTranslation.getLLVMContext();
  llvm::Constant *hint = nullptr;

  // If it has a name, it probably has a hint too.
  if (criticalOp.getNameAttr()) {
    // The verifiers in OpenMP Dialect guarentee that all the pointers are
    // non-null
    auto symbolRef = cast<SymbolRefAttr>(criticalOp.getNameAttr());
    auto criticalDeclareOp =
        SymbolTable::lookupNearestSymbolFrom<omp::CriticalDeclareOp>(criticalOp,
                                                                     symbolRef);
    hint =
        llvm::ConstantInt::get(llvm::Type::getInt32Ty(llvmContext),
                               static_cast<int>(criticalDeclareOp.getHint()));
  }
  builder.restoreIP(moduleTranslation.getOpenMPBuilder()->createCritical(
      ompLoc, bodyGenCB, finiCB, criticalOp.getName().value_or(""), hint));
  return success();
}

/// Populates `reductions` with reduction declarations used in the given loop.
template <typename T>
static void
collectReductionDecls(T loop,
                      SmallVectorImpl<omp::DeclareReductionOp> &reductions) {
  std::optional<ArrayAttr> attr = loop.getReductionSyms();
  if (!attr)
    return;

  reductions.reserve(reductions.size() + loop.getNumReductionVars());
  for (auto symbolRef : attr->getAsRange<SymbolRefAttr>()) {
    reductions.push_back(
        SymbolTable::lookupNearestSymbolFrom<omp::DeclareReductionOp>(
            loop, symbolRef));
  }
}

/// Translates the blocks contained in the given region and appends them to at
/// the current insertion point of `builder`. The operations of the entry block
/// are appended to the current insertion block. If set, `continuationBlockArgs`
/// is populated with translated values that correspond to the values
/// omp.yield'ed from the region.
static LogicalResult inlineConvertOmpRegions(
    Region &region, StringRef blockName, llvm::IRBuilderBase &builder,
    LLVM::ModuleTranslation &moduleTranslation,
    SmallVectorImpl<llvm::Value *> *continuationBlockArgs = nullptr) {
  if (region.empty())
    return success();

  // Special case for single-block regions that don't create additional blocks:
  // insert operations without creating additional blocks.
  if (llvm::hasSingleElement(region)) {
    llvm::Instruction *potentialTerminator =
        builder.GetInsertBlock()->empty() ? nullptr
                                          : &builder.GetInsertBlock()->back();

    if (potentialTerminator && potentialTerminator->isTerminator())
      potentialTerminator->removeFromParent();
    moduleTranslation.mapBlock(&region.front(), builder.GetInsertBlock());

    if (failed(moduleTranslation.convertBlock(
            region.front(), /*ignoreArguments=*/true, builder)))
      return failure();

    // The continuation arguments are simply the translated terminator operands.
    if (continuationBlockArgs)
      llvm::append_range(
          *continuationBlockArgs,
          moduleTranslation.lookupValues(region.front().back().getOperands()));

    // Drop the mapping that is no longer necessary so that the same region can
    // be processed multiple times.
    moduleTranslation.forgetMapping(region);

    if (potentialTerminator && potentialTerminator->isTerminator()) {
      llvm::BasicBlock *block = builder.GetInsertBlock();
      if (block->empty()) {
        // this can happen for really simple reduction init regions e.g.
        // %0 = llvm.mlir.constant(0 : i32) : i32
        // omp.yield(%0 : i32)
        // because the llvm.mlir.constant (MLIR op) isn't converted into any
        // llvm op
        potentialTerminator->insertInto(block, block->begin());
      } else {
        potentialTerminator->insertAfter(&block->back());
      }
    }

    return success();
  }

  LogicalResult bodyGenStatus = success();
  SmallVector<llvm::PHINode *> phis;
  llvm::BasicBlock *continuationBlock = convertOmpOpRegions(
      region, blockName, builder, moduleTranslation, bodyGenStatus, &phis);
  if (failed(bodyGenStatus))
    return failure();
  if (continuationBlockArgs)
    llvm::append_range(*continuationBlockArgs, phis);
  builder.SetInsertPoint(continuationBlock,
                         continuationBlock->getFirstInsertionPt());
  return success();
}

namespace {
/// Owning equivalents of OpenMPIRBuilder::(Atomic)ReductionGen that are used to
/// store lambdas with capture.
using OwningReductionGen = std::function<llvm::OpenMPIRBuilder::InsertPointTy(
    llvm::OpenMPIRBuilder::InsertPointTy, llvm::Value *, llvm::Value *,
    llvm::Value *&)>;
using OwningAtomicReductionGen =
    std::function<llvm::OpenMPIRBuilder::InsertPointTy(
        llvm::OpenMPIRBuilder::InsertPointTy, llvm::Type *, llvm::Value *,
        llvm::Value *)>;
} // namespace

/// Create an OpenMPIRBuilder-compatible reduction generator for the given
/// reduction declaration. The generator uses `builder` but ignores its
/// insertion point.
static OwningReductionGen
makeReductionGen(omp::DeclareReductionOp decl, llvm::IRBuilderBase &builder,
                 LLVM::ModuleTranslation &moduleTranslation) {
  // The lambda is mutable because we need access to non-const methods of decl
  // (which aren't actually mutating it), and we must capture decl by-value to
  // avoid the dangling reference after the parent function returns.
  OwningReductionGen gen =
      [&, decl](llvm::OpenMPIRBuilder::InsertPointTy insertPoint,
                llvm::Value *lhs, llvm::Value *rhs,
                llvm::Value *&result) mutable {
        Region &reductionRegion = decl.getReductionRegion();
        moduleTranslation.mapValue(reductionRegion.front().getArgument(0), lhs);
        moduleTranslation.mapValue(reductionRegion.front().getArgument(1), rhs);
        builder.restoreIP(insertPoint);
        SmallVector<llvm::Value *> phis;
        if (failed(inlineConvertOmpRegions(reductionRegion,
                                           "omp.reduction.nonatomic.body",
                                           builder, moduleTranslation, &phis)))
          return llvm::OpenMPIRBuilder::InsertPointTy();
        assert(phis.size() == 1);
        result = phis[0];
        return builder.saveIP();
      };
  return gen;
}

/// Create an OpenMPIRBuilder-compatible atomic reduction generator for the
/// given reduction declaration. The generator uses `builder` but ignores its
/// insertion point. Returns null if there is no atomic region available in the
/// reduction declaration.
static OwningAtomicReductionGen
makeAtomicReductionGen(omp::DeclareReductionOp decl,
                       llvm::IRBuilderBase &builder,
                       LLVM::ModuleTranslation &moduleTranslation) {
  if (decl.getAtomicReductionRegion().empty())
    return OwningAtomicReductionGen();

  // The lambda is mutable because we need access to non-const methods of decl
  // (which aren't actually mutating it), and we must capture decl by-value to
  // avoid the dangling reference after the parent function returns.
  OwningAtomicReductionGen atomicGen =
      [&, decl](llvm::OpenMPIRBuilder::InsertPointTy insertPoint, llvm::Type *,
                llvm::Value *lhs, llvm::Value *rhs) mutable {
        Region &atomicRegion = decl.getAtomicReductionRegion();
        moduleTranslation.mapValue(atomicRegion.front().getArgument(0), lhs);
        moduleTranslation.mapValue(atomicRegion.front().getArgument(1), rhs);
        builder.restoreIP(insertPoint);
        SmallVector<llvm::Value *> phis;
        if (failed(inlineConvertOmpRegions(atomicRegion,
                                           "omp.reduction.atomic.body", builder,
                                           moduleTranslation, &phis)))
          return llvm::OpenMPIRBuilder::InsertPointTy();
        assert(phis.empty());
        return builder.saveIP();
      };
  return atomicGen;
}

/// Converts an OpenMP 'ordered' operation into LLVM IR using OpenMPIRBuilder.
static LogicalResult
convertOmpOrdered(Operation &opInst, llvm::IRBuilderBase &builder,
                  LLVM::ModuleTranslation &moduleTranslation) {
  auto orderedOp = cast<omp::OrderedOp>(opInst);

  omp::ClauseDepend dependType = *orderedOp.getDoacrossDependType();
  bool isDependSource = dependType == omp::ClauseDepend::dependsource;
  unsigned numLoops = *orderedOp.getDoacrossNumLoops();
  SmallVector<llvm::Value *> vecValues =
      moduleTranslation.lookupValues(orderedOp.getDoacrossDependVars());

  size_t indexVecValues = 0;
  while (indexVecValues < vecValues.size()) {
    SmallVector<llvm::Value *> storeValues;
    storeValues.reserve(numLoops);
    for (unsigned i = 0; i < numLoops; i++) {
      storeValues.push_back(vecValues[indexVecValues]);
      indexVecValues++;
    }
    llvm::OpenMPIRBuilder::InsertPointTy allocaIP =
        findAllocaInsertPoint(builder, moduleTranslation);
    llvm::OpenMPIRBuilder::LocationDescription ompLoc(builder);
    builder.restoreIP(moduleTranslation.getOpenMPBuilder()->createOrderedDepend(
        ompLoc, allocaIP, numLoops, storeValues, ".cnt.addr", isDependSource));
  }
  return success();
}

/// Converts an OpenMP 'ordered_region' operation into LLVM IR using
/// OpenMPIRBuilder.
static LogicalResult
convertOmpOrderedRegion(Operation &opInst, llvm::IRBuilderBase &builder,
                        LLVM::ModuleTranslation &moduleTranslation) {
  using InsertPointTy = llvm::OpenMPIRBuilder::InsertPointTy;
  auto orderedRegionOp = cast<omp::OrderedRegionOp>(opInst);

  // TODO: The code generation for ordered simd directive is not supported yet.
  if (orderedRegionOp.getParLevelSimd())
    return failure();

  // TODO: support error propagation in OpenMPIRBuilder and use it instead of
  // relying on captured variables.
  LogicalResult bodyGenStatus = success();

  auto bodyGenCB = [&](InsertPointTy allocaIP, InsertPointTy codeGenIP) {
    // OrderedOp has only one region associated with it.
    auto &region = cast<omp::OrderedRegionOp>(opInst).getRegion();
    builder.restoreIP(codeGenIP);
    convertOmpOpRegions(region, "omp.ordered.region", builder,
                        moduleTranslation, bodyGenStatus);
  };

  // TODO: Perform finalization actions for variables. This has to be
  // called for variables which have destructors/finalizers.
  auto finiCB = [&](InsertPointTy codeGenIP) {};

  llvm::OpenMPIRBuilder::LocationDescription ompLoc(builder);
  builder.restoreIP(
      moduleTranslation.getOpenMPBuilder()->createOrderedThreadsSimd(
          ompLoc, bodyGenCB, finiCB, !orderedRegionOp.getParLevelSimd()));
  return bodyGenStatus;
}

namespace {
/// Contains the arguments for an LLVM store operation
struct DeferredStore {
  DeferredStore(llvm::Value *value, llvm::Value *address)
      : value(value), address(address) {}

  llvm::Value *value;
  llvm::Value *address;
};
} // namespace

/// Allocate space for privatized reduction variables.
/// `deferredStores` contains information to create store operations which needs
/// to be inserted after all allocas
template <typename T>
static LogicalResult
allocReductionVars(T loop, ArrayRef<BlockArgument> reductionArgs,
                   llvm::IRBuilderBase &builder,
                   LLVM::ModuleTranslation &moduleTranslation,
                   llvm::OpenMPIRBuilder::InsertPointTy &allocaIP,
                   SmallVectorImpl<omp::DeclareReductionOp> &reductionDecls,
                   SmallVectorImpl<llvm::Value *> &privateReductionVariables,
                   DenseMap<Value, llvm::Value *> &reductionVariableMap,
                   SmallVectorImpl<DeferredStore> &deferredStores,
                   llvm::ArrayRef<bool> isByRefs) {
  llvm::IRBuilderBase::InsertPointGuard guard(builder);
  builder.SetInsertPoint(allocaIP.getBlock()->getTerminator());

  // delay creating stores until after all allocas
  deferredStores.reserve(loop.getNumReductionVars());

  for (std::size_t i = 0; i < loop.getNumReductionVars(); ++i) {
    Region &allocRegion = reductionDecls[i].getAllocRegion();
    if (isByRefs[i]) {
      if (allocRegion.empty())
        continue;

      SmallVector<llvm::Value *, 1> phis;
      if (failed(inlineConvertOmpRegions(allocRegion, "omp.reduction.alloc",
                                         builder, moduleTranslation, &phis)))
        return failure();
      assert(phis.size() == 1 && "expected one allocation to be yielded");

      builder.SetInsertPoint(allocaIP.getBlock()->getTerminator());

      // Allocate reduction variable (which is a pointer to the real reduction
      // variable allocated in the inlined region)
      llvm::Value *var = builder.CreateAlloca(
          moduleTranslation.convertType(reductionDecls[i].getType()));
      var->setName("private_redvar");

      llvm::Type *ptrTy = llvm::PointerType::getUnqual(builder.getContext());
      llvm::Value *castVar =
          builder.CreatePointerBitCastOrAddrSpaceCast(var, ptrTy);
      // TODO: I (Sergio) just guessed casting phis[0] like it's done for var is
      // what's supposed to happen with this code coming from a merge from main,
      // but I don't actually know. Someone more familiar with it needs to check
      // this.
      llvm::Value *castPhi =
          builder.CreatePointerBitCastOrAddrSpaceCast(phis[0], ptrTy);

      deferredStores.emplace_back(castPhi, castVar);

      privateReductionVariables[i] = castVar;
      moduleTranslation.mapValue(reductionArgs[i], castPhi);
      reductionVariableMap.try_emplace(loop.getReductionVars()[i], castPhi);
    } else {
      assert(allocRegion.empty() &&
             "allocaction is implicit for by-val reduction");
      llvm::Value *var = builder.CreateAlloca(
          moduleTranslation.convertType(reductionDecls[i].getType()));
      var->setName("private_redvar");

      llvm::Type *ptrTy = llvm::PointerType::getUnqual(builder.getContext());
      llvm::Value *castVar =
          builder.CreatePointerBitCastOrAddrSpaceCast(var, ptrTy);

      moduleTranslation.mapValue(reductionArgs[i], castVar);
      privateReductionVariables[i] = castVar;
      reductionVariableMap.try_emplace(loop.getReductionVars()[i], castVar);
    }
  }

  return success();
}

/// Map input arguments to reduction initialization region
template <typename T>
static void
mapInitializationArgs(T loop, LLVM::ModuleTranslation &moduleTranslation,
                      SmallVectorImpl<omp::DeclareReductionOp> &reductionDecls,
                      DenseMap<Value, llvm::Value *> &reductionVariableMap,
                      unsigned i) {
  // map input argument to the initialization region
  mlir::omp::DeclareReductionOp &reduction = reductionDecls[i];
  Region &initializerRegion = reduction.getInitializerRegion();
  Block &entry = initializerRegion.front();

  mlir::Value mlirSource = loop.getReductionVars()[i];
  llvm::Value *llvmSource = moduleTranslation.lookupValue(mlirSource);
  assert(llvmSource && "lookup reduction var");
  moduleTranslation.mapValue(reduction.getInitializerMoldArg(), llvmSource);

  if (entry.getNumArguments() > 1) {
    llvm::Value *allocation =
        reductionVariableMap.lookup(loop.getReductionVars()[i]);
    moduleTranslation.mapValue(reduction.getInitializerAllocArg(), allocation);
  }
}

/// Collect reduction info
template <typename T>
static void collectReductionInfo(
    T loop, llvm::IRBuilderBase &builder,
    LLVM::ModuleTranslation &moduleTranslation,
    SmallVectorImpl<omp::DeclareReductionOp> &reductionDecls,
    SmallVectorImpl<OwningReductionGen> &owningReductionGens,
    SmallVectorImpl<OwningAtomicReductionGen> &owningAtomicReductionGens,
    const ArrayRef<llvm::Value *> privateReductionVariables,
    SmallVectorImpl<llvm::OpenMPIRBuilder::ReductionInfo> &reductionInfos) {
  unsigned numReductions = loop.getNumReductionVars();

  for (unsigned i = 0; i < numReductions; ++i) {
    owningReductionGens.push_back(
        makeReductionGen(reductionDecls[i], builder, moduleTranslation));
    owningAtomicReductionGens.push_back(
        makeAtomicReductionGen(reductionDecls[i], builder, moduleTranslation));
  }

  // Collect the reduction information.
  reductionInfos.reserve(numReductions);
  for (unsigned i = 0; i < numReductions; ++i) {
    llvm::OpenMPIRBuilder::ReductionGenAtomicCBTy atomicGen = nullptr;
    if (owningAtomicReductionGens[i])
      atomicGen = owningAtomicReductionGens[i];
    llvm::Value *variable =
        moduleTranslation.lookupValue(loop.getReductionVars()[i]);
    reductionInfos.push_back(
        {moduleTranslation.convertType(reductionDecls[i].getType()), variable,
         privateReductionVariables[i],
         /*EvaluationKind=*/llvm::OpenMPIRBuilder::EvalKind::Scalar,
         owningReductionGens[i],
         /*ReductionGenClang=*/nullptr, atomicGen});
  }
}

/// handling of DeclareReductionOp's cleanup region
static LogicalResult
inlineOmpRegionCleanup(llvm::SmallVectorImpl<Region *> &cleanupRegions,
                       llvm::ArrayRef<llvm::Value *> privateVariables,
                       LLVM::ModuleTranslation &moduleTranslation,
                       llvm::IRBuilderBase &builder, StringRef regionName,
                       bool shouldLoadCleanupRegionArg = true) {
  for (auto [i, cleanupRegion] : llvm::enumerate(cleanupRegions)) {
    if (cleanupRegion->empty())
      continue;

    // map the argument to the cleanup region
    Block &entry = cleanupRegion->front();

    llvm::Instruction *potentialTerminator =
        builder.GetInsertBlock()->empty() ? nullptr
                                          : &builder.GetInsertBlock()->back();
    if (potentialTerminator && potentialTerminator->isTerminator())
      builder.SetInsertPoint(potentialTerminator);
    llvm::Value *privateVarValue =
        shouldLoadCleanupRegionArg
            ? builder.CreateLoad(
                  moduleTranslation.convertType(entry.getArgument(0).getType()),
                  privateVariables[i])
            : privateVariables[i];

    moduleTranslation.mapValue(entry.getArgument(0), privateVarValue);

    if (failed(inlineConvertOmpRegions(*cleanupRegion, regionName, builder,
                                       moduleTranslation)))
      return failure();

    // clear block argument mapping in case it needs to be re-created with a
    // different source for another use of the same reduction decl
    moduleTranslation.forgetMapping(*cleanupRegion);
  }
  return success();
}

// TODO: not used by ParallelOp
template <class OP>
static LogicalResult createReductionsAndCleanup(
    OP op, llvm::IRBuilderBase &builder,
    LLVM::ModuleTranslation &moduleTranslation,
    llvm::OpenMPIRBuilder::InsertPointTy &allocaIP,
    SmallVectorImpl<omp::DeclareReductionOp> &reductionDecls,
    ArrayRef<llvm::Value *> privateReductionVariables, ArrayRef<bool> isByRef,
    SmallVector<OwningReductionGen> &owningReductionGens,
    SmallVector<OwningAtomicReductionGen> &owningAtomicReductionGens,
    SmallVector<llvm::OpenMPIRBuilder::ReductionInfo> &reductionInfos,
    bool isNowait = false, bool isTeamsReduction = false) {
  // Process the reductions if required.
  if (op.getNumReductionVars() == 0)
    return success();

  llvm::OpenMPIRBuilder *ompBuilder = moduleTranslation.getOpenMPBuilder();

  // Create the reduction generators. We need to own them here because
  // ReductionInfo only accepts references to the generators.
  collectReductionInfo(op, builder, moduleTranslation, reductionDecls,
                       owningReductionGens, owningAtomicReductionGens,
                       privateReductionVariables, reductionInfos);

  // The call to createReductions below expects the block to have a
  // terminator. Create an unreachable instruction to serve as terminator
  // and remove it later.
  llvm::UnreachableInst *tempTerminator = builder.CreateUnreachable();
  builder.SetInsertPoint(tempTerminator);
  llvm::OpenMPIRBuilder::InsertPointTy contInsertPoint =
      ompBuilder->createReductions(builder.saveIP(), allocaIP, reductionInfos,
                                   isByRef, isNowait, isTeamsReduction);
  if (!contInsertPoint.getBlock())
    return op->emitOpError() << "failed to convert reductions";
  auto nextInsertionPoint =
      ompBuilder->createBarrier(contInsertPoint, llvm::omp::OMPD_for);
  tempTerminator->eraseFromParent();
  builder.restoreIP(nextInsertionPoint);

  // after the construct, deallocate private reduction variables
  SmallVector<Region *> reductionRegions;
  llvm::transform(reductionDecls, std::back_inserter(reductionRegions),
                  [](omp::DeclareReductionOp reductionDecl) {
                    return &reductionDecl.getCleanupRegion();
                  });
  return inlineOmpRegionCleanup(reductionRegions, privateReductionVariables,
                                moduleTranslation, builder,
                                "omp.reduction.cleanup");
}

static ArrayRef<bool> getIsByRef(std::optional<ArrayRef<bool>> attr) {
  if (!attr)
    return {};
  return *attr;
}

// TODO: not used by omp.parallel
template <typename OP>
static LogicalResult allocAndInitializeReductionVars(
    OP op, ArrayRef<BlockArgument> reductionArgs, llvm::IRBuilderBase &builder,
    LLVM::ModuleTranslation &moduleTranslation,
    llvm::OpenMPIRBuilder::InsertPointTy &allocaIP,
    SmallVectorImpl<omp::DeclareReductionOp> &reductionDecls,
    SmallVectorImpl<llvm::Value *> &privateReductionVariables,
    DenseMap<Value, llvm::Value *> &reductionVariableMap,
    llvm::ArrayRef<bool> isByRef) {
  if (op.getNumReductionVars() == 0)
    return success();

  SmallVector<DeferredStore> deferredStores;

  if (failed(allocReductionVars(op, reductionArgs, builder, moduleTranslation,
                                allocaIP, reductionDecls,
                                privateReductionVariables, reductionVariableMap,
                                deferredStores, isByRef)))
    return failure();

  // store result of the alloc region to the allocated pointer to the real
  // reduction variable
  for (auto [data, addr] : deferredStores)
    builder.CreateStore(data, addr);

  // Before the loop, store the initial values of reductions into reduction
  // variables. Although this could be done after allocas, we don't want to mess
  // up with the alloca insertion point.
  for (unsigned i = 0; i < op.getNumReductionVars(); ++i) {
    SmallVector<llvm::Value *, 1> phis;

    // map block argument to initializer region
    mapInitializationArgs(op, moduleTranslation, reductionDecls,
                          reductionVariableMap, i);

    if (failed(inlineConvertOmpRegions(reductionDecls[i].getInitializerRegion(),
                                       "omp.reduction.neutral", builder,
                                       moduleTranslation, &phis)))
      return failure();
    assert(phis.size() == 1 && "expected one value to be yielded from the "
                               "reduction neutral element declaration region");
    if (isByRef[i]) {
      if (!reductionDecls[i].getAllocRegion().empty())
        // done in allocReductionVars
        continue;

      // TODO: this path can be removed once all users of by-ref are updated to
      // use an alloc region

      // Allocate reduction variable (which is a pointer to the real reduction
      // variable allocated in the inlined region)
      llvm::Value *var = builder.CreateAlloca(
          moduleTranslation.convertType(reductionDecls[i].getType()));
      // Store the result of the inlined region to the allocated reduction var
      // ptr
      builder.CreateStore(phis[0], var);

      privateReductionVariables[i] = var;
      moduleTranslation.mapValue(reductionArgs[i], phis[0]);
      reductionVariableMap.try_emplace(op.getReductionVars()[i], phis[0]);
    } else {
      // for by-ref case the store is inside of the reduction region
      builder.CreateStore(phis[0], privateReductionVariables[i]);
      // the rest was handled in allocByValReductionVars
    }

    // forget the mapping for the initializer region because we might need a
    // different mapping if this reduction declaration is re-used for a
    // different variable
    moduleTranslation.forgetMapping(reductionDecls[i].getInitializerRegion());
  }

  return success();
}

static LogicalResult
convertOmpSections(Operation &opInst, llvm::IRBuilderBase &builder,
                   LLVM::ModuleTranslation &moduleTranslation) {
  using InsertPointTy = llvm::OpenMPIRBuilder::InsertPointTy;
  using StorableBodyGenCallbackTy =
      llvm::OpenMPIRBuilder::StorableBodyGenCallbackTy;

  auto sectionsOp = cast<omp::SectionsOp>(opInst);

  // TODO: Support the following clauses: private, firstprivate, lastprivate,
  // allocate
  if (!sectionsOp.getAllocateVars().empty() ||
      !sectionsOp.getAllocatorVars().empty() ||
      !sectionsOp.getPrivateVars().empty() || sectionsOp.getPrivateSyms())
    return opInst.emitError("unhandled clauses for translation to LLVM IR");

  llvm::ArrayRef<bool> isByRef = getIsByRef(sectionsOp.getReductionByref());
  assert(isByRef.size() == sectionsOp.getNumReductionVars());

  SmallVector<omp::DeclareReductionOp> reductionDecls;
  collectReductionDecls(sectionsOp, reductionDecls);
  llvm::OpenMPIRBuilder::InsertPointTy allocaIP =
      findAllocaInsertPoint(builder, moduleTranslation);

  SmallVector<llvm::Value *> privateReductionVariables(
      sectionsOp.getNumReductionVars());
  DenseMap<Value, llvm::Value *> reductionVariableMap;

  MutableArrayRef<BlockArgument> reductionArgs =
      cast<omp::BlockArgOpenMPOpInterface>(opInst).getReductionBlockArgs();

  if (failed(allocAndInitializeReductionVars(
          sectionsOp, reductionArgs, builder, moduleTranslation, allocaIP,
          reductionDecls, privateReductionVariables, reductionVariableMap,
          isByRef)))
    return failure();

  // Store the mapping between reduction variables and their private copies on
  // ModuleTranslation stack. It can be then recovered when translating
  // omp.reduce operations in a separate call.
  LLVM::ModuleTranslation::SaveStack<OpenMPVarMappingStackFrame> mappingGuard(
      moduleTranslation, reductionVariableMap);

  LogicalResult bodyGenStatus = success();
  SmallVector<StorableBodyGenCallbackTy> sectionCBs;

  for (Operation &op : *sectionsOp.getRegion().begin()) {
    auto sectionOp = dyn_cast<omp::SectionOp>(op);
    if (!sectionOp) // omp.terminator
      continue;

    Region &region = sectionOp.getRegion();
    auto sectionCB = [&sectionsOp, &region, &builder, &moduleTranslation,
                      &bodyGenStatus](InsertPointTy allocaIP,
                                      InsertPointTy codeGenIP) {
      builder.restoreIP(codeGenIP);

      // map the omp.section reduction block argument to the omp.sections block
      // arguments
      // TODO: this assumes that the only block arguments are reduction
      // variables
      assert(region.getNumArguments() ==
             sectionsOp.getRegion().getNumArguments());
      for (auto [sectionsArg, sectionArg] : llvm::zip_equal(
               sectionsOp.getRegion().getArguments(), region.getArguments())) {
        llvm::Value *llvmVal = moduleTranslation.lookupValue(sectionsArg);
        assert(llvmVal);
        moduleTranslation.mapValue(sectionArg, llvmVal);
      }

      convertOmpOpRegions(region, "omp.section.region", builder,
                          moduleTranslation, bodyGenStatus);
    };
    sectionCBs.push_back(sectionCB);
  }

  // No sections within omp.sections operation - skip generation. This situation
  // is only possible if there is only a terminator operation inside the
  // sections operation
  if (sectionCBs.empty())
    return success();

  assert(isa<omp::SectionOp>(*sectionsOp.getRegion().op_begin()));

  // TODO: Perform appropriate actions according to the data-sharing
  // attribute (shared, private, firstprivate, ...) of variables.
  // Currently defaults to shared.
  auto privCB = [&](InsertPointTy, InsertPointTy codeGenIP, llvm::Value &,
                    llvm::Value &vPtr,
                    llvm::Value *&replacementValue) -> InsertPointTy {
    replacementValue = &vPtr;
    return codeGenIP;
  };

  // TODO: Perform finalization actions for variables. This has to be
  // called for variables which have destructors/finalizers.
  auto finiCB = [&](InsertPointTy codeGenIP) {};

  allocaIP = findAllocaInsertPoint(builder, moduleTranslation);
  llvm::OpenMPIRBuilder::LocationDescription ompLoc(builder);
  builder.restoreIP(moduleTranslation.getOpenMPBuilder()->createSections(
      ompLoc, allocaIP, sectionCBs, privCB, finiCB, false,
      sectionsOp.getNowait()));

  if (failed(bodyGenStatus))
    return bodyGenStatus;

  // Process the reductions if required.
  SmallVector<OwningReductionGen> owningReductionGens;
  SmallVector<OwningAtomicReductionGen> owningAtomicReductionGens;
  SmallVector<llvm::OpenMPIRBuilder::ReductionInfo> reductionInfos;
  return createReductionsAndCleanup(
      sectionsOp, builder, moduleTranslation, allocaIP, reductionDecls,
      privateReductionVariables, isByRef, owningReductionGens,
      owningAtomicReductionGens, reductionInfos, sectionsOp.getNowait());
}

/// Converts an OpenMP single construct into LLVM IR using OpenMPIRBuilder.
static LogicalResult
convertOmpSingle(omp::SingleOp &singleOp, llvm::IRBuilderBase &builder,
                 LLVM::ModuleTranslation &moduleTranslation) {
  using InsertPointTy = llvm::OpenMPIRBuilder::InsertPointTy;
  llvm::OpenMPIRBuilder::LocationDescription ompLoc(builder);
  LogicalResult bodyGenStatus = success();
  if (!singleOp.getPrivateVars().empty() || singleOp.getPrivateSyms())
    return singleOp.emitError("unhandled clauses for translation to LLVM IR");

  auto bodyCB = [&](InsertPointTy allocaIP, InsertPointTy codegenIP) {
    builder.restoreIP(codegenIP);
    convertOmpOpRegions(singleOp.getRegion(), "omp.single.region", builder,
                        moduleTranslation, bodyGenStatus);
  };
  auto finiCB = [&](InsertPointTy codeGenIP) {};

  // Handle copyprivate
  Operation::operand_range cpVars = singleOp.getCopyprivateVars();
  std::optional<ArrayAttr> cpFuncs = singleOp.getCopyprivateSyms();
  llvm::SmallVector<llvm::Value *> llvmCPVars;
  llvm::SmallVector<llvm::Function *> llvmCPFuncs;
  for (size_t i = 0, e = cpVars.size(); i < e; ++i) {
    llvmCPVars.push_back(moduleTranslation.lookupValue(cpVars[i]));
    auto llvmFuncOp = SymbolTable::lookupNearestSymbolFrom<LLVM::LLVMFuncOp>(
        singleOp, cast<SymbolRefAttr>((*cpFuncs)[i]));
    llvmCPFuncs.push_back(
        moduleTranslation.lookupFunction(llvmFuncOp.getName()));
  }

  builder.restoreIP(moduleTranslation.getOpenMPBuilder()->createSingle(
      ompLoc, bodyCB, finiCB, singleOp.getNowait(), llvmCPVars, llvmCPFuncs));
  return bodyGenStatus;
}

// Convert an OpenMP Teams construct to LLVM IR using OpenMPIRBuilder
static LogicalResult
convertOmpTeams(omp::TeamsOp op, llvm::IRBuilderBase &builder,
                LLVM::ModuleTranslation &moduleTranslation) {
  using InsertPointTy = llvm::OpenMPIRBuilder::InsertPointTy;
  LogicalResult bodyGenStatus = success();
  if (!op.getAllocatorVars().empty() || !op.getPrivateVars().empty() ||
      op.getPrivateSyms())
    return op.emitError("unhandled clauses for translation to LLVM IR");

  llvm::ArrayRef<bool> isByRef = getIsByRef(op.getReductionByref());
  assert(isByRef.size() == op.getNumReductionVars());

  SmallVector<omp::DeclareReductionOp> reductionDecls;
  collectReductionDecls(op, reductionDecls);
  llvm::OpenMPIRBuilder::InsertPointTy allocaIP =
      findAllocaInsertPoint(builder, moduleTranslation);

  SmallVector<llvm::Value *> privateReductionVariables(
      op.getNumReductionVars());
  DenseMap<Value, llvm::Value *> reductionVariableMap;

  MutableArrayRef<BlockArgument> reductionArgs = op.getRegion().getArguments();

  if (failed(allocAndInitializeReductionVars(
          op, reductionArgs, builder, moduleTranslation, allocaIP,
          reductionDecls, privateReductionVariables, reductionVariableMap,
          isByRef)))
    return failure();

  // Store the mapping between reduction variables and their private copies on
  // ModuleTranslation stack. It can be then recovered when translating
  // omp.reduce operations in a separate call.
  LLVM::ModuleTranslation::SaveStack<OpenMPVarMappingStackFrame> mappingGuard(
      moduleTranslation, reductionVariableMap);

  auto bodyCB = [&](InsertPointTy allocaIP, InsertPointTy codegenIP) {
    LLVM::ModuleTranslation::SaveStack<OpenMPAllocaStackFrame> frame(
        moduleTranslation, allocaIP);
    builder.restoreIP(codegenIP);
    convertOmpOpRegions(op.getRegion(), "omp.teams.region", builder,
                        moduleTranslation, bodyGenStatus);
  };

  llvm::Value *numTeamsLower = nullptr;
  if (Value numTeamsLowerVar = op.getNumTeamsLower())
    numTeamsLower = moduleTranslation.lookupValue(numTeamsLowerVar);

  llvm::Value *numTeamsUpper = nullptr;
  if (Value numTeamsUpperVar = op.getNumTeamsUpper())
    numTeamsUpper = moduleTranslation.lookupValue(numTeamsUpperVar);

  llvm::Value *threadLimit = nullptr;
  if (Value threadLimitVar = op.getThreadLimit())
    threadLimit = moduleTranslation.lookupValue(threadLimitVar);

  llvm::Value *ifExpr = nullptr;
  if (Value ifVar = op.getIfExpr())
    ifExpr = moduleTranslation.lookupValue(ifVar);

  llvm::OpenMPIRBuilder *ompBuilder = moduleTranslation.getOpenMPBuilder();
  llvm::OpenMPIRBuilder::LocationDescription ompLoc(builder);
  builder.restoreIP(ompBuilder->createTeams(
      ompLoc, bodyCB, numTeamsLower, numTeamsUpper, threadLimit, ifExpr));

  if (failed(bodyGenStatus))
    return bodyGenStatus;

  // Process the reductions if required.
  SmallVector<OwningReductionGen> owningReductionGens;
  SmallVector<OwningAtomicReductionGen> owningAtomicReductionGens;
  SmallVector<llvm::OpenMPIRBuilder::ReductionInfo> reductionInfos;
  return createReductionsAndCleanup(op, builder, moduleTranslation, allocaIP,
                                    reductionDecls, privateReductionVariables,
                                    isByRef, owningReductionGens,
                                    owningAtomicReductionGens, reductionInfos,
                                    /*isNoWait*/false, /*isTeamsReduction*/true );
}

static void
buildDependData(std::optional<ArrayAttr> dependKinds, OperandRange dependVars,
                LLVM::ModuleTranslation &moduleTranslation,
                SmallVectorImpl<llvm::OpenMPIRBuilder::DependData> &dds) {
  if (dependVars.empty())
    return;
  for (auto dep : llvm::zip(dependVars, dependKinds->getValue())) {
    llvm::omp::RTLDependenceKindTy type;
    switch (
        cast<mlir::omp::ClauseTaskDependAttr>(std::get<1>(dep)).getValue()) {
    case mlir::omp::ClauseTaskDepend::taskdependin:
      type = llvm::omp::RTLDependenceKindTy::DepIn;
      break;
    // The OpenMP runtime requires that the codegen for 'depend' clause for
    // 'out' dependency kind must be the same as codegen for 'depend' clause
    // with 'inout' dependency.
    case mlir::omp::ClauseTaskDepend::taskdependout:
    case mlir::omp::ClauseTaskDepend::taskdependinout:
      type = llvm::omp::RTLDependenceKindTy::DepInOut;
      break;
    };
    llvm::Value *depVal = moduleTranslation.lookupValue(std::get<0>(dep));
    llvm::OpenMPIRBuilder::DependData dd(type, depVal->getType(), depVal);
    dds.emplace_back(dd);
  }
}
/// Converts an OpenMP task construct into LLVM IR using OpenMPIRBuilder.
static LogicalResult
convertOmpTaskOp(omp::TaskOp taskOp, llvm::IRBuilderBase &builder,
                 LLVM::ModuleTranslation &moduleTranslation) {
  using InsertPointTy = llvm::OpenMPIRBuilder::InsertPointTy;
  LogicalResult bodyGenStatus = success();
  if (taskOp.getUntiedAttr() || taskOp.getMergeableAttr() ||
      taskOp.getInReductionSyms() || taskOp.getPriority() ||
      !taskOp.getAllocateVars().empty() || !taskOp.getPrivateVars().empty() ||
      taskOp.getPrivateSyms()) {
    return taskOp.emitError("unhandled clauses for translation to LLVM IR");
  }
  auto bodyCB = [&](InsertPointTy allocaIP, InsertPointTy codegenIP) {
    // Save the alloca insertion point on ModuleTranslation stack for use in
    // nested regions.
    LLVM::ModuleTranslation::SaveStack<OpenMPAllocaStackFrame> frame(
        moduleTranslation, allocaIP);

    builder.restoreIP(codegenIP);
    convertOmpOpRegions(taskOp.getRegion(), "omp.task.region", builder,
                        moduleTranslation, bodyGenStatus);
  };

  SmallVector<llvm::OpenMPIRBuilder::DependData> dds;
  buildDependData(taskOp.getDependKinds(), taskOp.getDependVars(),
                  moduleTranslation, dds);

  llvm::OpenMPIRBuilder::InsertPointTy allocaIP =
      findAllocaInsertPoint(builder, moduleTranslation);
  llvm::OpenMPIRBuilder::LocationDescription ompLoc(builder);
  builder.restoreIP(moduleTranslation.getOpenMPBuilder()->createTask(
      ompLoc, allocaIP, bodyCB, !taskOp.getUntied(),
      moduleTranslation.lookupValue(taskOp.getFinal()),
      moduleTranslation.lookupValue(taskOp.getIfExpr()), dds));
  return bodyGenStatus;
}

/// Converts an OpenMP taskgroup construct into LLVM IR using OpenMPIRBuilder.
static LogicalResult
convertOmpTaskgroupOp(omp::TaskgroupOp tgOp, llvm::IRBuilderBase &builder,
                      LLVM::ModuleTranslation &moduleTranslation) {
  using InsertPointTy = llvm::OpenMPIRBuilder::InsertPointTy;
  LogicalResult bodyGenStatus = success();
  if (!tgOp.getTaskReductionVars().empty() || !tgOp.getAllocateVars().empty()) {
    return tgOp.emitError("unhandled clauses for translation to LLVM IR");
  }
  auto bodyCB = [&](InsertPointTy allocaIP, InsertPointTy codegenIP) {
    builder.restoreIP(codegenIP);
    convertOmpOpRegions(tgOp.getRegion(), "omp.taskgroup.region", builder,
                        moduleTranslation, bodyGenStatus);
  };
  InsertPointTy allocaIP = findAllocaInsertPoint(builder, moduleTranslation);
  llvm::OpenMPIRBuilder::LocationDescription ompLoc(builder);
  builder.restoreIP(moduleTranslation.getOpenMPBuilder()->createTaskgroup(
      ompLoc, allocaIP, bodyCB));
  return bodyGenStatus;
}

static LogicalResult
convertOmpTaskwaitOp(omp::TaskwaitOp twOp, llvm::IRBuilderBase &builder,
                     LLVM::ModuleTranslation &moduleTranslation) {
  if (!twOp.getDependVars().empty() || twOp.getDependKinds() ||
      twOp.getNowait())
    return twOp.emitError("unhandled clauses for translation to LLVM IR");

  moduleTranslation.getOpenMPBuilder()->createTaskwait(builder.saveIP());
  return success();
}

/// Converts an OpenMP workshare loop into LLVM IR using OpenMPIRBuilder.
static LogicalResult convertOmpWsloop(
    Operation &opInst, llvm::IRBuilderBase &builder,
    LLVM::ModuleTranslation &moduleTranslation,
    llvm::OpenMPIRBuilder::InsertPointTy redAllocaIP,
    SmallVector<OwningReductionGen> &owningReductionGens,
    SmallVector<OwningAtomicReductionGen> &owningAtomicReductionGens,
    SmallVector<llvm::OpenMPIRBuilder::ReductionInfo> &reductionInfos) {
  llvm::OpenMPIRBuilder *ompBuilder = moduleTranslation.getOpenMPBuilder();
  // FIXME: This ignores any other nested wrappers (e.g. omp.simd).
  auto wsloopOp = cast<omp::WsloopOp>(opInst);
  if (!wsloopOp.getAllocateVars().empty() ||
      !wsloopOp.getAllocatorVars().empty() ||
      !wsloopOp.getPrivateVars().empty() || wsloopOp.getPrivateSyms())
    return opInst.emitError("unhandled clauses for translation to LLVM IR");

  // FIXME: Here any other nested wrappers (e.g. omp.simd) are skipped, so
  // codegen for composite constructs like 'DO/FOR SIMD' will be the same as for
  // 'DO/FOR'.
  auto loopOp = cast<omp::LoopNestOp>(wsloopOp.getWrappedLoop());

  llvm::ArrayRef<bool> isByRef = getIsByRef(wsloopOp.getReductionByref());
  assert(isByRef.size() == wsloopOp.getNumReductionVars());

  // Static is the default.
  auto schedule =
      wsloopOp.getScheduleKind().value_or(omp::ClauseScheduleKind::Static);

  // Find the loop configuration.
  llvm::Value *step = moduleTranslation.lookupValue(loopOp.getLoopSteps()[0]);
  llvm::Type *ivType = step->getType();
  llvm::Value *chunk = nullptr;
  if (wsloopOp.getScheduleChunk()) {
    llvm::Value *chunkVar =
        moduleTranslation.lookupValue(wsloopOp.getScheduleChunk());
    chunk = builder.CreateSExtOrTrunc(chunkVar, ivType);
  }

  SmallVector<omp::DeclareReductionOp> reductionDecls;
  collectReductionDecls(wsloopOp, reductionDecls);

  SmallVector<llvm::Value *> privateReductionVariables(
      wsloopOp.getNumReductionVars());
  DenseMap<Value, llvm::Value *> reductionVariableMap;

  MutableArrayRef<BlockArgument> reductionArgs =
      cast<omp::BlockArgOpenMPOpInterface>(opInst).getReductionBlockArgs();

  if (failed(allocAndInitializeReductionVars(
          wsloopOp, reductionArgs, builder, moduleTranslation, redAllocaIP,
          reductionDecls, privateReductionVariables, reductionVariableMap,
          isByRef)))
    return failure();

  // Store the mapping between reduction variables and their private copies on
  // ModuleTranslation stack. It can be then recovered when translating
  // omp.reduce operations in a separate call.
  LLVM::ModuleTranslation::SaveStack<OpenMPVarMappingStackFrame> mappingGuard(
      moduleTranslation, reductionVariableMap);

  // Set up the source location value for OpenMP runtime.
  llvm::OpenMPIRBuilder::LocationDescription ompLoc(builder);

  SetVector<llvm::AllocaInst *> allocasToSink;
  getSinkableAllocas(moduleTranslation, loopOp.getRegion(), allocasToSink);

  // Generator of the canonical loop body.
  // TODO: support error propagation in OpenMPIRBuilder and use it instead of
  // relying on captured variables.
  SmallVector<llvm::CanonicalLoopInfo *> loopInfos;
  SmallVector<llvm::OpenMPIRBuilder::InsertPointTy> bodyInsertPoints;
  LogicalResult bodyGenStatus = success();
  auto bodyGen = [&](llvm::OpenMPIRBuilder::InsertPointTy ip, llvm::Value *iv) {
    // Make sure further conversions know about the induction variable.
    moduleTranslation.mapValue(
        loopOp.getRegion().front().getArgument(loopInfos.size()), iv);

    // Capture the body insertion point for use in nested loops. BodyIP of the
    // CanonicalLoopInfo always points to the beginning of the entry block of
    // the body.
    bodyInsertPoints.push_back(ip);

    if (loopInfos.size() != loopOp.getNumLoops() - 1)
      return;

    // Convert the body of the loop, adding lifetime markers to allocations that
    // can be sunk into the new block.
    builder.restoreIP(ip);
    for (auto *alloca : allocasToSink) {
      unsigned size = alloca->getAllocatedType()->getPrimitiveSizeInBits() / 8;
      builder.CreateLifetimeStart(alloca, builder.getInt64(size));
    }
    llvm::BasicBlock *cont =
        convertOmpOpRegions(loopOp.getRegion(), "omp.wsloop.region", builder,
                            moduleTranslation, bodyGenStatus);
    builder.SetInsertPoint(cont, cont->begin());
    for (auto *alloca : allocasToSink) {
      unsigned size = alloca->getAllocatedType()->getPrimitiveSizeInBits() / 8;
      builder.CreateLifetimeEnd(alloca, builder.getInt64(size));
    }
  };

  // Delegate actual loop construction to the OpenMP IRBuilder.
  // TODO: this currently assumes omp.loop_nest is semantically similar to SCF
  // loop, i.e. it has a positive step, uses signed integer semantics.
  // Reconsider this code when the nested loop operation clearly supports more
  // cases.
  for (unsigned i = 0, e = loopOp.getNumLoops(); i < e; ++i) {
    llvm::Value *lowerBound =
        moduleTranslation.lookupValue(loopOp.getLoopLowerBounds()[i]);
    llvm::Value *upperBound =
        moduleTranslation.lookupValue(loopOp.getLoopUpperBounds()[i]);
    llvm::Value *step = moduleTranslation.lookupValue(loopOp.getLoopSteps()[i]);

    // Make sure loop trip count are emitted in the preheader of the outermost
    // loop at the latest so that they are all available for the new collapsed
    // loop will be created below.
    llvm::OpenMPIRBuilder::LocationDescription loc = ompLoc;
    llvm::OpenMPIRBuilder::InsertPointTy computeIP = ompLoc.IP;
    if (i != 0) {
      loc = llvm::OpenMPIRBuilder::LocationDescription(bodyInsertPoints.back());
      computeIP = loopInfos.front()->getPreheaderIP();
    }
    loopInfos.push_back(ompBuilder->createCanonicalLoop(
        loc, bodyGen, lowerBound, upperBound, step,
        /*IsSigned=*/true, loopOp.getLoopInclusive(), computeIP));

    if (failed(bodyGenStatus))
      return failure();
  }

  // Collapse loops. Store the insertion point because LoopInfos may get
  // invalidated.
  llvm::IRBuilderBase::InsertPoint afterIP = loopInfos.front()->getAfterIP();
  llvm::CanonicalLoopInfo *loopInfo =
      ompBuilder->collapseLoops(ompLoc.DL, loopInfos, {});

  llvm::OpenMPIRBuilder::InsertPointTy allocaIP =
      findAllocaInsertPoint(builder, moduleTranslation);

  // TODO: Handle doacross loops when the ordered clause has a parameter.
  bool isOrdered = wsloopOp.getOrdered().has_value();
  std::optional<omp::ScheduleModifier> scheduleMod = wsloopOp.getScheduleMod();
  bool isSimd = wsloopOp.getScheduleSimd();

  bool distributeCodeGen = opInst.getParentOfType<omp::DistributeOp>();
  bool parallelCodeGen = opInst.getParentOfType<omp::ParallelOp>();
  llvm::omp::WorksharingLoopType workshareLoopType;
  if (distributeCodeGen && parallelCodeGen) {
    workshareLoopType = llvm::omp::WorksharingLoopType::DistributeForStaticLoop;
  } else if (distributeCodeGen) {
    workshareLoopType = llvm::omp::WorksharingLoopType::DistributeStaticLoop;
  } else {
    workshareLoopType = llvm::omp::WorksharingLoopType::ForStaticLoop;
  }
  ompBuilder->applyWorkshareLoop(
      ompLoc.DL, loopInfo, allocaIP, !wsloopOp.getNowait(),
      convertToScheduleKind(schedule), chunk, isSimd,
      scheduleMod == omp::ScheduleModifier::monotonic,
      scheduleMod == omp::ScheduleModifier::nonmonotonic, isOrdered,
      workshareLoopType);

  // Continue building IR after the loop. Note that the LoopInfo returned by
  // `collapseLoops` points inside the outermost loop and is intended for
  // potential further loop transformations. Use the insertion point stored
  // before collapsing loops instead.
  builder.restoreIP(afterIP);

  // Process the reductions if required.
  return createReductionsAndCleanup(
      wsloopOp, builder, moduleTranslation, allocaIP, reductionDecls,
      privateReductionVariables, isByRef, owningReductionGens,
      owningAtomicReductionGens, reductionInfos, wsloopOp.getNowait(),
      /*isTeamsReduction=*/false);
}

static LogicalResult
convertOmpWsloop(Operation &opInst, llvm::IRBuilderBase &builder,
                 LLVM::ModuleTranslation &moduleTranslation) {
  llvm::OpenMPIRBuilder::InsertPointTy redAllocaIP =
      findAllocaInsertPoint(builder, moduleTranslation);
  SmallVector<OwningReductionGen> owningReductionGens;
  SmallVector<OwningAtomicReductionGen> owningAtomicReductionGens;
  SmallVector<llvm::OpenMPIRBuilder::ReductionInfo> reductionInfos;

  return convertOmpWsloop(opInst, builder, moduleTranslation, redAllocaIP,
                          owningReductionGens, owningAtomicReductionGens,
                          reductionInfos);
}

/// A RAII class that on construction replaces the region arguments of the
/// parallel op (which correspond to private variables) with the actual private
/// variables they correspond to. This prepares the parallel op so that it
/// matches what is expected by the OMPIRBuilder.
///
/// On destruction, it restores the original state of the operation so that on
/// the MLIR side, the op is not affected by conversion to LLVM IR.
class OmpParallelOpConversionManager {
public:
  OmpParallelOpConversionManager(omp::ParallelOp opInst)
      : region(opInst.getRegion()),
        privateBlockArgs(cast<omp::BlockArgOpenMPOpInterface>(*opInst)
                             .getPrivateBlockArgs()),
        privateVars(opInst.getPrivateVars()) {
    for (auto [blockArg, var] : llvm::zip_equal(privateBlockArgs, privateVars))
      mlir::replaceAllUsesInRegionWith(blockArg, var, region);
  }

  ~OmpParallelOpConversionManager() {
    for (auto [blockArg, var] : llvm::zip_equal(privateBlockArgs, privateVars))
      mlir::replaceAllUsesInRegionWith(var, blockArg, region);
  }

private:
  Region &region;
  llvm::MutableArrayRef<BlockArgument> privateBlockArgs;
  OperandRange privateVars;
};

// Looks up from the operation from and returns the PrivateClauseOp with
// name symbolName
static omp::PrivateClauseOp findPrivatizer(Operation *from,
                                           SymbolRefAttr symbolName) {
  omp::PrivateClauseOp privatizer =
      SymbolTable::lookupNearestSymbolFrom<omp::PrivateClauseOp>(from,
                                                                 symbolName);
  assert(privatizer && "privatizer not found in the symbol table");
  return privatizer;
}
// clones the given privatizer. The original privatizer is used as
// the insert point for the clone.
static omp::PrivateClauseOp
clonePrivatizer(LLVM::ModuleTranslation &moduleTranslation,
                omp::PrivateClauseOp privatizer, Operation *fromOperation) {
  MLIRContext &context = moduleTranslation.getContext();
  mlir::IRRewriter opCloner(&context);
  opCloner.setInsertionPoint(privatizer);
  auto clone =
      llvm::cast<mlir::omp::PrivateClauseOp>(opCloner.clone(*privatizer));

  // Unique the clone name to avoid clashes in the symbol table.
  unsigned counter = 0;
  SmallString<256> cloneName = SymbolTable::generateSymbolName<256>(
      privatizer.getSymName(),
      [&](llvm::StringRef candidate) {
        return SymbolTable::lookupNearestSymbolFrom(
                   fromOperation, StringAttr::get(&context, candidate)) !=
               nullptr;
      },
      counter);

  clone.setSymName(cloneName);
  return clone;
}
/// Converts the OpenMP parallel operation to LLVM IR.
static LogicalResult
convertOmpParallel(omp::ParallelOp opInst, llvm::IRBuilderBase &builder,
                   LLVM::ModuleTranslation &moduleTranslation) {
  using InsertPointTy = llvm::OpenMPIRBuilder::InsertPointTy;
  OmpParallelOpConversionManager raii(opInst);
  ArrayRef<bool> isByRef = getIsByRef(opInst.getReductionByref());
  assert(isByRef.size() == opInst.getNumReductionVars());

  // TODO: support error propagation in OpenMPIRBuilder and use it instead of
  // relying on captured variables.
  LogicalResult bodyGenStatus = success();
  llvm::OpenMPIRBuilder *ompBuilder = moduleTranslation.getOpenMPBuilder();

  // Collect reduction declarations
  SmallVector<omp::DeclareReductionOp> reductionDecls;
  collectReductionDecls(opInst, reductionDecls);
  SmallVector<llvm::Value *> privateReductionVariables(
      opInst.getNumReductionVars());
  SmallVector<DeferredStore> deferredStores;

  auto bodyGenCB = [&](InsertPointTy allocaIP, InsertPointTy codeGenIP) {
    // Allocate reduction vars
    DenseMap<Value, llvm::Value *> reductionVariableMap;

    MutableArrayRef<BlockArgument> reductionArgs =
        cast<omp::BlockArgOpenMPOpInterface>(*opInst).getReductionBlockArgs();

    allocaIP =
        InsertPointTy(allocaIP.getBlock(),
                      allocaIP.getBlock()->getTerminator()->getIterator());

    if (failed(allocReductionVars(
            opInst, reductionArgs, builder, moduleTranslation, allocaIP,
            reductionDecls, privateReductionVariables, reductionVariableMap,
            deferredStores, isByRef)))
      bodyGenStatus = failure();

    // Initialize reduction vars
    builder.restoreIP(allocaIP);
    llvm::BasicBlock *initBlock = splitBB(builder, true, "omp.reduction.init");
    allocaIP =
        InsertPointTy(allocaIP.getBlock(),
                      allocaIP.getBlock()->getTerminator()->getIterator());
    SmallVector<llvm::Value *> byRefVars(opInst.getNumReductionVars());
    for (unsigned i = 0; i < opInst.getNumReductionVars(); ++i) {
      if (isByRef[i]) {
        if (!reductionDecls[i].getAllocRegion().empty())
          continue;

        // TODO: remove after all users of by-ref are updated to use the alloc
        // region: Allocate reduction variable (which is a pointer to the real
        // reduciton variable allocated in the inlined region)
        byRefVars[i] = builder.CreateAlloca(
            moduleTranslation.convertType(reductionDecls[i].getType()));
      }
    }

    builder.SetInsertPoint(initBlock->getFirstNonPHIOrDbgOrAlloca());

    // insert stores deferred until after all allocas
    // these store the results of the alloc region into the allocation for the
    // pointer to the reduction variable
    for (auto [data, addr] : deferredStores)
      builder.CreateStore(data, addr);

    for (unsigned i = 0; i < opInst.getNumReductionVars(); ++i) {
      SmallVector<llvm::Value *> phis;

      // map the block argument
      mapInitializationArgs(opInst, moduleTranslation, reductionDecls,
                            reductionVariableMap, i);
      if (failed(inlineConvertOmpRegions(
              reductionDecls[i].getInitializerRegion(), "omp.reduction.neutral",
              builder, moduleTranslation, &phis)))
        bodyGenStatus = failure();
      assert(phis.size() == 1 &&
             "expected one value to be yielded from the "
             "reduction neutral element declaration region");

      builder.SetInsertPoint(builder.GetInsertBlock()->getTerminator());

      if (isByRef[i]) {
        if (!reductionDecls[i].getAllocRegion().empty())
          continue;

        // TODO: remove after all users of by-ref are updated to use the alloc

        // Store the result of the inlined region to the allocated reduction var
        // ptr
        builder.CreateStore(phis[0], byRefVars[i]);

        privateReductionVariables[i] = byRefVars[i];
        moduleTranslation.mapValue(reductionArgs[i], phis[0]);
        reductionVariableMap.try_emplace(opInst.getReductionVars()[i], phis[0]);
      } else {
        // for by-ref case the store is inside of the reduction init region
        builder.CreateStore(phis[0], privateReductionVariables[i]);
        // the rest is done in allocByValReductionVars
      }

      // clear block argument mapping in case it needs to be re-created with a
      // different source for another use of the same reduction decl
      moduleTranslation.forgetMapping(reductionDecls[i].getInitializerRegion());
    }

    // Store the mapping between reduction variables and their private copies on
    // ModuleTranslation stack. It can be then recovered when translating
    // omp.reduce operations in a separate call.
    LLVM::ModuleTranslation::SaveStack<OpenMPVarMappingStackFrame> mappingGuard(
        moduleTranslation, reductionVariableMap);

    // Save the alloca insertion point on ModuleTranslation stack for use in
    // nested regions.
    LLVM::ModuleTranslation::SaveStack<OpenMPAllocaStackFrame> frame(
        moduleTranslation, allocaIP);

    // ParallelOp has only one region associated with it.
    builder.restoreIP(codeGenIP);
    auto regionBlock =
        convertOmpOpRegions(opInst.getRegion(), "omp.par.region", builder,
                            moduleTranslation, bodyGenStatus);

    // Process the reductions if required.
    if (opInst.getNumReductionVars() > 0) {
      // Collect reduction info
      SmallVector<OwningReductionGen> owningReductionGens;
      SmallVector<OwningAtomicReductionGen> owningAtomicReductionGens;
      SmallVector<llvm::OpenMPIRBuilder::ReductionInfo> reductionInfos;
      collectReductionInfo(opInst, builder, moduleTranslation, reductionDecls,
                           owningReductionGens, owningAtomicReductionGens,
                           privateReductionVariables, reductionInfos);

      // Move to region cont block
      builder.SetInsertPoint(regionBlock->getTerminator());

      // Generate reductions from info
      llvm::UnreachableInst *tempTerminator = builder.CreateUnreachable();
      builder.SetInsertPoint(tempTerminator);

      llvm::OpenMPIRBuilder::InsertPointTy contInsertPoint =
          ompBuilder->createReductions(builder.saveIP(), allocaIP,
                                       reductionInfos, isByRef, false, false);
      if (!contInsertPoint.getBlock()) {
        bodyGenStatus = opInst->emitOpError() << "failed to convert reductions";
        return;
      }

      tempTerminator->eraseFromParent();
      builder.restoreIP(contInsertPoint);
    }
  };

  SmallVector<omp::PrivateClauseOp> mlirPrivatizerClones;
  SmallVector<llvm::Value *> llvmPrivateVars;

  // TODO: Perform appropriate actions according to the data-sharing
  // attribute (shared, private, firstprivate, ...) of variables.
  // Currently shared and private are supported.
  auto privCB = [&](InsertPointTy allocaIP, InsertPointTy codeGenIP,
                    llvm::Value &, llvm::Value &llvmOmpRegionInput,
                    llvm::Value *&llvmReplacementValue) -> InsertPointTy {
    llvmReplacementValue = &llvmOmpRegionInput;

    // If this is a private value, this lambda will return the corresponding
    // mlir value and its `PrivateClauseOp`. Otherwise, empty values are
    // returned.
    auto [mlirPrivVar, mlirPrivatizerClone] =
        [&]() -> std::pair<mlir::Value, omp::PrivateClauseOp> {
      if (!opInst.getPrivateVars().empty()) {
        auto mlirPrivVars = opInst.getPrivateVars();
        auto mlirPrivSyms = opInst.getPrivateSyms();

        // Try to find a privatizer that corresponds to the LLVM value being
        // privatized.
        for (auto [mlirPrivVar, mlirPrivatizerAttr] :
             llvm::zip_equal(mlirPrivVars, *mlirPrivSyms)) {
          // Find the MLIR private variable corresponding to the LLVM value
          // being privatized.
          llvm::Value *mlirToLLVMPrivVar =
              moduleTranslation.lookupValue(mlirPrivVar);

          // Check if the LLVM value being privatized matches the LLVM value
          // mapped to privVar. In some cases, this is not trivial ...
          auto isMatch = [&]() {
            if (mlirToLLVMPrivVar == nullptr)
              return false;

            // If both values are trivially equal, we found a match.
            if (mlirToLLVMPrivVar == &llvmOmpRegionInput)
              return true;

            // Otherwise, we check if both llvmOmpRegionInputPtr and
            // mlirToLLVMPrivVar refer to the same memory (through a load/store
            // pair). This happens if a struct (i.e. multi-field value) is being
            // privatized.
            //
            // For example, if the privatized value is defined by:
            // ```
            //   %priv_val = alloca { ptr, i64 }, align 8
            // ```
            //
            // The initialization of this value (outside the omp region) will be
            // something like this:
            //
            // clang-format off
            // ```
            //   %partially_init_priv_val = insertvalue { ptr, i64 } undef,
            //                              ptr %some_ptr, 0
            //   %fully_init_priv_val = insertvalue { ptr, i64 } %partially_init_priv_val,
            //                          i64 %some_i64, 1
            //   ...
            //   store { ptr, i64 } %fully_init_priv_val, ptr %priv_val, align 8
            // ```
            // clang-format on
            //
            // Now, we enter the OMP region, in order to access this privatized
            // value, we need to load from the allocated memory:
            // ```
            // omp.par.entry:
            //   %priv_val_load = load { ptr, i64 }, ptr %priv_val, align 8
            // ```
            //
            // The 2 LLVM values tracked here map as follows:
            // - `mlirToLLVMPrivVar`     -> `%fully_init_priv_val`
            // - `llvmOmpRegionInputPtr` -> `%priv_val_load`
            //
            // Even though they eventually refer to the same memory reference
            // (the memory being privatized), they are 2 distinct LLVM values.
            // Therefore, we need to discover their correspondence by finding
            // out if they store into and load from the same mem ref.
            auto *llvmOmpRegionInputPtrLoad =
                llvm::dyn_cast_if_present<llvm::LoadInst>(&llvmOmpRegionInput);

            if (llvmOmpRegionInputPtrLoad == nullptr)
              return false;

            for (auto &use : mlirToLLVMPrivVar->uses()) {
              auto *mlirToLLVMPrivVarStore =
                  llvm::dyn_cast_if_present<llvm::StoreInst>(use.getUser());
              if (mlirToLLVMPrivVarStore &&
                  (llvmOmpRegionInputPtrLoad->getPointerOperand() ==
                   mlirToLLVMPrivVarStore->getPointerOperand()))
                return true;
            }

            return false;
          };

          if (!isMatch())
            continue;

          SymbolRefAttr privSym = llvm::cast<SymbolRefAttr>(mlirPrivatizerAttr);
          omp::PrivateClauseOp privatizer = findPrivatizer(opInst, privSym);

          // Clone the privatizer in case it is used by more than one parallel
          // region. The privatizer is processed in-place (see below) before it
          // gets inlined in the parallel region and therefore processing the
          // original op is dangerous.
          return {mlirPrivVar,
                  clonePrivatizer(moduleTranslation, privatizer, opInst)};
        }
      }

      return {mlir::Value(), omp::PrivateClauseOp()};
    }();

    if (mlirPrivVar) {
      Region &allocRegion = mlirPrivatizerClone.getAllocRegion();

      // If this is a `firstprivate` clause, prepare the `omp.private` op by:
      if (mlirPrivatizerClone.getDataSharingType() ==
          omp::DataSharingClauseType::FirstPrivate) {
        auto oldAllocBackBlock = std::prev(allocRegion.end());
        omp::YieldOp oldAllocYieldOp =
            llvm::cast<omp::YieldOp>(oldAllocBackBlock->getTerminator());

        Region &copyRegion = mlirPrivatizerClone.getCopyRegion();

        mlir::IRRewriter copyCloneBuilder(&moduleTranslation.getContext());
        // 1. Cloning the `copy` region to the end of the `alloc` region.
        copyCloneBuilder.cloneRegionBefore(copyRegion, allocRegion,
                                           allocRegion.end());

        auto newCopyRegionFrontBlock = std::next(oldAllocBackBlock);
        // 2. Merging the last `alloc` block with the first block in the `copy`
        // region clone.
        // 3. Re-mapping the first argument of the `copy` region to be the
        // argument of the `alloc` region and the second argument of the `copy`
        // region to be the yielded value of the `alloc` region (this is the
        // private clone of the privatized value).
        copyCloneBuilder.mergeBlocks(
            &*newCopyRegionFrontBlock, &*oldAllocBackBlock,
            {allocRegion.getArgument(0), oldAllocYieldOp.getOperand(0)});

        // 4. The old terminator of the `alloc` region is not needed anymore, so
        // delete it.
        oldAllocYieldOp.erase();
      }

      // Replace the privatizer block argument with mlir value being privatized.
      // This way, the body of the privatizer will be changed from using the
      // region/block argument to the value being privatized.
      auto allocRegionArg = allocRegion.getArgument(0);
      replaceAllUsesInRegionWith(allocRegionArg, mlirPrivVar, allocRegion);

      auto oldIP = builder.saveIP();
      builder.restoreIP(allocaIP);

      SmallVector<llvm::Value *, 1> yieldedValues;
      if (failed(inlineConvertOmpRegions(allocRegion, "omp.privatizer", builder,
                                         moduleTranslation, &yieldedValues))) {
        opInst.emitError("failed to inline `alloc` region of an `omp.private` "
                         "op in the parallel region");
        bodyGenStatus = failure();
        mlirPrivatizerClone.erase();
      } else {
        assert(yieldedValues.size() == 1);
        llvmReplacementValue = yieldedValues.front();

        // Keep the LLVM replacement value and the op clone in case we need to
        // emit cleanup (i.e. deallocation) logic.
        llvmPrivateVars.push_back(llvmReplacementValue);
        mlirPrivatizerClones.push_back(mlirPrivatizerClone);
      }

      builder.restoreIP(oldIP);
    }

    return codeGenIP;
  };

  // TODO: Perform finalization actions for variables. This has to be
  // called for variables which have destructors/finalizers.
  auto finiCB = [&](InsertPointTy codeGenIP) {
    InsertPointTy oldIP = builder.saveIP();
    builder.restoreIP(codeGenIP);

    // if the reduction has a cleanup region, inline it here to finalize the
    // reduction variables
    SmallVector<Region *> reductionCleanupRegions;
    llvm::transform(reductionDecls, std::back_inserter(reductionCleanupRegions),
                    [](omp::DeclareReductionOp reductionDecl) {
                      return &reductionDecl.getCleanupRegion();
                    });
    if (failed(inlineOmpRegionCleanup(
            reductionCleanupRegions, privateReductionVariables,
            moduleTranslation, builder, "omp.reduction.cleanup")))
      bodyGenStatus = failure();

    SmallVector<Region *> privateCleanupRegions;
    llvm::transform(mlirPrivatizerClones,
                    std::back_inserter(privateCleanupRegions),
                    [](omp::PrivateClauseOp privatizer) {
                      return &privatizer.getDeallocRegion();
                    });

    if (failed(inlineOmpRegionCleanup(
            privateCleanupRegions, llvmPrivateVars, moduleTranslation, builder,
            "omp.private.dealloc", /*shouldLoadCleanupRegionArg=*/false)))
      bodyGenStatus = failure();

    builder.restoreIP(oldIP);
  };

  llvm::Value *ifCond = nullptr;
  if (auto ifVar = opInst.getIfExpr())
    ifCond = moduleTranslation.lookupValue(ifVar);
  llvm::Value *numThreads = nullptr;
  if (auto numThreadsVar = opInst.getNumThreads())
    numThreads = moduleTranslation.lookupValue(numThreadsVar);
  auto pbKind = llvm::omp::OMP_PROC_BIND_default;
  if (auto bind = opInst.getProcBindKind())
    pbKind = getProcBindKind(*bind);
  // TODO: Is the Parallel construct cancellable?
  bool isCancellable = false;

  llvm::OpenMPIRBuilder::InsertPointTy allocaIP =
      findAllocaInsertPoint(builder, moduleTranslation);
  llvm::OpenMPIRBuilder::LocationDescription ompLoc(builder);

  builder.restoreIP(
      ompBuilder->createParallel(ompLoc, allocaIP, bodyGenCB, privCB, finiCB,
                                 ifCond, numThreads, pbKind, isCancellable));

  for (mlir::omp::PrivateClauseOp privatizerClone : mlirPrivatizerClones)
    privatizerClone.erase();

  return bodyGenStatus;
}

/// Convert Order attribute to llvm::omp::OrderKind.
static llvm::omp::OrderKind
convertOrderKind(std::optional<omp::ClauseOrderKind> o) {
  if (!o)
    return llvm::omp::OrderKind::OMP_ORDER_unknown;
  switch (*o) {
  case omp::ClauseOrderKind::Concurrent:
    return llvm::omp::OrderKind::OMP_ORDER_concurrent;
  }
  llvm_unreachable("Unknown ClauseOrderKind kind");
}

/// Converts an OpenMP simd loop into LLVM IR using OpenMPIRBuilder.
static LogicalResult
convertOmpSimd(Operation &opInst, llvm::IRBuilderBase &builder,
               LLVM::ModuleTranslation &moduleTranslation) {
  llvm::OpenMPIRBuilder *ompBuilder = moduleTranslation.getOpenMPBuilder();
  auto simdOp = cast<omp::SimdOp>(opInst);
  auto loopOp = cast<omp::LoopNestOp>(simdOp.getWrappedLoop());

  if (!simdOp.getLinearVars().empty() || !simdOp.getLinearStepVars().empty() ||
      !simdOp.getPrivateVars().empty() || simdOp.getPrivateSyms() ||
      !simdOp.getReductionVars().empty() || simdOp.getReductionByref() ||
      simdOp.getReductionSyms())
    return opInst.emitError("unhandled clauses for translation to LLVM IR");

  auto loopNestConversionResult = convertLoopNestHelper(
      *loopOp, builder, moduleTranslation, "omp.simd.region");
  if (!loopNestConversionResult)
    return failure();

  auto [ompLoc, afterIP, loopInfo] = *loopNestConversionResult;

  llvm::ConstantInt *simdlen = nullptr;
  if (std::optional<uint64_t> simdlenVar = simdOp.getSimdlen())
    simdlen = builder.getInt64(simdlenVar.value());

  llvm::ConstantInt *safelen = nullptr;
  if (std::optional<uint64_t> safelenVar = simdOp.getSafelen())
    safelen = builder.getInt64(safelenVar.value());

  llvm::MapVector<llvm::Value *, llvm::Value *> alignedVars;
  llvm::omp::OrderKind order = convertOrderKind(simdOp.getOrder());
  ompBuilder->applySimd(loopInfo, alignedVars,
                        simdOp.getIfExpr()
                            ? moduleTranslation.lookupValue(simdOp.getIfExpr())
                            : nullptr,
                        order, simdlen, safelen);

  builder.restoreIP(afterIP);
  return success();
}

/// Convert an Atomic Ordering attribute to llvm::AtomicOrdering.
static llvm::AtomicOrdering
convertAtomicOrdering(std::optional<omp::ClauseMemoryOrderKind> ao) {
  if (!ao)
    return llvm::AtomicOrdering::Monotonic; // Default Memory Ordering

  switch (*ao) {
  case omp::ClauseMemoryOrderKind::Seq_cst:
    return llvm::AtomicOrdering::SequentiallyConsistent;
  case omp::ClauseMemoryOrderKind::Acq_rel:
    return llvm::AtomicOrdering::AcquireRelease;
  case omp::ClauseMemoryOrderKind::Acquire:
    return llvm::AtomicOrdering::Acquire;
  case omp::ClauseMemoryOrderKind::Release:
    return llvm::AtomicOrdering::Release;
  case omp::ClauseMemoryOrderKind::Relaxed:
    return llvm::AtomicOrdering::Monotonic;
  }
  llvm_unreachable("Unknown ClauseMemoryOrderKind kind");
}

/// Convert omp.atomic.read operation to LLVM IR.
static LogicalResult
convertOmpAtomicRead(Operation &opInst, llvm::IRBuilderBase &builder,
                     LLVM::ModuleTranslation &moduleTranslation) {

  auto readOp = cast<omp::AtomicReadOp>(opInst);
  llvm::OpenMPIRBuilder *ompBuilder = moduleTranslation.getOpenMPBuilder();

  llvm::OpenMPIRBuilder::LocationDescription ompLoc(builder);

  llvm::AtomicOrdering AO = convertAtomicOrdering(readOp.getMemoryOrder());
  llvm::Value *x = moduleTranslation.lookupValue(readOp.getX());
  llvm::Value *v = moduleTranslation.lookupValue(readOp.getV());

  llvm::Type *elementType =
      moduleTranslation.convertType(readOp.getElementType());

  llvm::OpenMPIRBuilder::AtomicOpValue V = {v, elementType, false, false};
  llvm::OpenMPIRBuilder::AtomicOpValue X = {x, elementType, false, false};
  builder.restoreIP(ompBuilder->createAtomicRead(ompLoc, X, V, AO));
  return success();
}

/// Converts an omp.atomic.write operation to LLVM IR.
static LogicalResult
convertOmpAtomicWrite(Operation &opInst, llvm::IRBuilderBase &builder,
                      LLVM::ModuleTranslation &moduleTranslation) {
  auto writeOp = cast<omp::AtomicWriteOp>(opInst);
  llvm::OpenMPIRBuilder *ompBuilder = moduleTranslation.getOpenMPBuilder();

  llvm::OpenMPIRBuilder::LocationDescription ompLoc(builder);
  llvm::AtomicOrdering ao = convertAtomicOrdering(writeOp.getMemoryOrder());
  llvm::Value *expr = moduleTranslation.lookupValue(writeOp.getExpr());
  llvm::Value *dest = moduleTranslation.lookupValue(writeOp.getX());
  llvm::Type *ty = moduleTranslation.convertType(writeOp.getExpr().getType());
  llvm::OpenMPIRBuilder::AtomicOpValue x = {dest, ty, /*isSigned=*/false,
                                            /*isVolatile=*/false};
  builder.restoreIP(ompBuilder->createAtomicWrite(ompLoc, x, expr, ao));
  return success();
}

/// Converts an LLVM dialect binary operation to the corresponding enum value
/// for `atomicrmw` supported binary operation.
llvm::AtomicRMWInst::BinOp convertBinOpToAtomic(Operation &op) {
  return llvm::TypeSwitch<Operation *, llvm::AtomicRMWInst::BinOp>(&op)
      .Case([&](LLVM::AddOp) { return llvm::AtomicRMWInst::BinOp::Add; })
      .Case([&](LLVM::SubOp) { return llvm::AtomicRMWInst::BinOp::Sub; })
      .Case([&](LLVM::AndOp) { return llvm::AtomicRMWInst::BinOp::And; })
      .Case([&](LLVM::OrOp) { return llvm::AtomicRMWInst::BinOp::Or; })
      .Case([&](LLVM::XOrOp) { return llvm::AtomicRMWInst::BinOp::Xor; })
      .Case([&](LLVM::UMaxOp) { return llvm::AtomicRMWInst::BinOp::UMax; })
      .Case([&](LLVM::UMinOp) { return llvm::AtomicRMWInst::BinOp::UMin; })
      .Case([&](LLVM::FAddOp) { return llvm::AtomicRMWInst::BinOp::FAdd; })
      .Case([&](LLVM::FSubOp) { return llvm::AtomicRMWInst::BinOp::FSub; })
      .Default(llvm::AtomicRMWInst::BinOp::BAD_BINOP);
}

/// Converts an OpenMP atomic update operation using OpenMPIRBuilder.
static LogicalResult
convertOmpAtomicUpdate(omp::AtomicUpdateOp &opInst,
                       llvm::IRBuilderBase &builder,
                       LLVM::ModuleTranslation &moduleTranslation) {
  llvm::OpenMPIRBuilder *ompBuilder = moduleTranslation.getOpenMPBuilder();

  // Convert values and types.
  auto &innerOpList = opInst.getRegion().front().getOperations();
  bool isXBinopExpr{false};
  llvm::AtomicRMWInst::BinOp binop;
  mlir::Value mlirExpr;
  llvm::Value *llvmExpr = nullptr;
  llvm::Value *llvmX = nullptr;
  llvm::Type *llvmXElementType = nullptr;
  if (innerOpList.size() == 2) {
    // The two operations here are the update and the terminator.
    // Since we can identify the update operation, there is a possibility
    // that we can generate the atomicrmw instruction.
    mlir::Operation &innerOp = *opInst.getRegion().front().begin();
    if (!llvm::is_contained(innerOp.getOperands(),
                            opInst.getRegion().getArgument(0))) {
      return opInst.emitError("no atomic update operation with region argument"
                              " as operand found inside atomic.update region");
    }
    binop = convertBinOpToAtomic(innerOp);
    isXBinopExpr = innerOp.getOperand(0) == opInst.getRegion().getArgument(0);
    mlirExpr = (isXBinopExpr ? innerOp.getOperand(1) : innerOp.getOperand(0));
    llvmExpr = moduleTranslation.lookupValue(mlirExpr);
  } else {
    // Since the update region includes more than one operation
    // we will resort to generating a cmpxchg loop.
    binop = llvm::AtomicRMWInst::BinOp::BAD_BINOP;
  }
  llvmX = moduleTranslation.lookupValue(opInst.getX());
  llvmXElementType = moduleTranslation.convertType(
      opInst.getRegion().getArgument(0).getType());
  llvm::OpenMPIRBuilder::AtomicOpValue llvmAtomicX = {llvmX, llvmXElementType,
                                                      /*isSigned=*/false,
                                                      /*isVolatile=*/false};

  llvm::AtomicOrdering atomicOrdering =
      convertAtomicOrdering(opInst.getMemoryOrder());

  // Generate update code.
  LogicalResult updateGenStatus = success();
  auto updateFn = [&opInst, &moduleTranslation, &updateGenStatus](
                      llvm::Value *atomicx,
                      llvm::IRBuilder<> &builder) -> llvm::Value * {
    Block &bb = *opInst.getRegion().begin();
    moduleTranslation.mapValue(*opInst.getRegion().args_begin(), atomicx);
    moduleTranslation.mapBlock(&bb, builder.GetInsertBlock());
    if (failed(moduleTranslation.convertBlock(bb, true, builder))) {
      updateGenStatus = (opInst.emitError()
                         << "unable to convert update operation to llvm IR");
      return nullptr;
    }
    omp::YieldOp yieldop = dyn_cast<omp::YieldOp>(bb.getTerminator());
    assert(yieldop && yieldop.getResults().size() == 1 &&
           "terminator must be omp.yield op and it must have exactly one "
           "argument");
    return moduleTranslation.lookupValue(yieldop.getResults()[0]);
  };

  // Handle ambiguous alloca, if any.
  auto allocaIP = findAllocaInsertPoint(builder, moduleTranslation);
  llvm::OpenMPIRBuilder::LocationDescription ompLoc(builder);
  builder.restoreIP(ompBuilder->createAtomicUpdate(
      ompLoc, allocaIP, llvmAtomicX, llvmExpr, atomicOrdering, binop, updateFn,
      isXBinopExpr));
  return updateGenStatus;
}

static LogicalResult
convertOmpAtomicCapture(omp::AtomicCaptureOp atomicCaptureOp,
                        llvm::IRBuilderBase &builder,
                        LLVM::ModuleTranslation &moduleTranslation) {
  llvm::OpenMPIRBuilder *ompBuilder = moduleTranslation.getOpenMPBuilder();
  mlir::Value mlirExpr;
  bool isXBinopExpr = false, isPostfixUpdate = false;
  llvm::AtomicRMWInst::BinOp binop = llvm::AtomicRMWInst::BinOp::BAD_BINOP;

  omp::AtomicUpdateOp atomicUpdateOp = atomicCaptureOp.getAtomicUpdateOp();
  omp::AtomicWriteOp atomicWriteOp = atomicCaptureOp.getAtomicWriteOp();

  assert((atomicUpdateOp || atomicWriteOp) &&
         "internal op must be an atomic.update or atomic.write op");

  if (atomicWriteOp) {
    isPostfixUpdate = true;
    mlirExpr = atomicWriteOp.getExpr();
  } else {
    isPostfixUpdate = atomicCaptureOp.getSecondOp() ==
                      atomicCaptureOp.getAtomicUpdateOp().getOperation();
    auto &innerOpList = atomicUpdateOp.getRegion().front().getOperations();
    bool isRegionArgUsed{false};
    // Find the binary update operation that uses the region argument
    // and get the expression to update
    for (Operation &innerOp : innerOpList) {
      if (innerOp.getNumOperands() == 2) {
        binop = convertBinOpToAtomic(innerOp);
        if (!llvm::is_contained(innerOp.getOperands(),
                                atomicUpdateOp.getRegion().getArgument(0)))
          continue;
        isRegionArgUsed = true;
        isXBinopExpr =
            innerOp.getNumOperands() > 0 &&
            innerOp.getOperand(0) == atomicUpdateOp.getRegion().getArgument(0);
        mlirExpr =
            (isXBinopExpr ? innerOp.getOperand(1) : innerOp.getOperand(0));
        break;
      }
    }
    if (!isRegionArgUsed)
      return atomicUpdateOp.emitError(
          "no atomic update operation with region argument"
          " as operand found inside atomic.update region");
  }

  llvm::Value *llvmExpr = moduleTranslation.lookupValue(mlirExpr);
  llvm::Value *llvmX =
      moduleTranslation.lookupValue(atomicCaptureOp.getAtomicReadOp().getX());
  llvm::Value *llvmV =
      moduleTranslation.lookupValue(atomicCaptureOp.getAtomicReadOp().getV());
  llvm::Type *llvmXElementType = moduleTranslation.convertType(
      atomicCaptureOp.getAtomicReadOp().getElementType());
  llvm::OpenMPIRBuilder::AtomicOpValue llvmAtomicX = {llvmX, llvmXElementType,
                                                      /*isSigned=*/false,
                                                      /*isVolatile=*/false};
  llvm::OpenMPIRBuilder::AtomicOpValue llvmAtomicV = {llvmV, llvmXElementType,
                                                      /*isSigned=*/false,
                                                      /*isVolatile=*/false};

  llvm::AtomicOrdering atomicOrdering =
      convertAtomicOrdering(atomicCaptureOp.getMemoryOrder());

  LogicalResult updateGenStatus = success();
  auto updateFn = [&](llvm::Value *atomicx,
                      llvm::IRBuilder<> &builder) -> llvm::Value * {
    if (atomicWriteOp)
      return moduleTranslation.lookupValue(atomicWriteOp.getExpr());
    Block &bb = *atomicUpdateOp.getRegion().begin();
    moduleTranslation.mapValue(*atomicUpdateOp.getRegion().args_begin(),
                               atomicx);
    moduleTranslation.mapBlock(&bb, builder.GetInsertBlock());
    if (failed(moduleTranslation.convertBlock(bb, true, builder))) {
      updateGenStatus = (atomicUpdateOp.emitError()
                         << "unable to convert update operation to llvm IR");
      return nullptr;
    }
    omp::YieldOp yieldop = dyn_cast<omp::YieldOp>(bb.getTerminator());
    assert(yieldop && yieldop.getResults().size() == 1 &&
           "terminator must be omp.yield op and it must have exactly one "
           "argument");
    return moduleTranslation.lookupValue(yieldop.getResults()[0]);
  };

  // Handle ambiguous alloca, if any.
  auto allocaIP = findAllocaInsertPoint(builder, moduleTranslation);
  llvm::OpenMPIRBuilder::LocationDescription ompLoc(builder);
  builder.restoreIP(ompBuilder->createAtomicCapture(
      ompLoc, allocaIP, llvmAtomicX, llvmAtomicV, llvmExpr, atomicOrdering,
      binop, updateFn, atomicUpdateOp, isPostfixUpdate, isXBinopExpr));
  return updateGenStatus;
}

/// Converts an OpenMP Threadprivate operation into LLVM IR using
/// OpenMPIRBuilder.
static LogicalResult
convertOmpThreadprivate(Operation &opInst, llvm::IRBuilderBase &builder,
                        LLVM::ModuleTranslation &moduleTranslation) {
  llvm::OpenMPIRBuilder::LocationDescription ompLoc(builder);
  auto threadprivateOp = cast<omp::ThreadprivateOp>(opInst);

  Value symAddr = threadprivateOp.getSymAddr();
  auto *symOp = symAddr.getDefiningOp();
  if (!isa<LLVM::AddressOfOp>(symOp))
    return opInst.emitError("Addressing symbol not found");
  LLVM::AddressOfOp addressOfOp = dyn_cast<LLVM::AddressOfOp>(symOp);

  LLVM::GlobalOp global =
      addressOfOp.getGlobal(moduleTranslation.symbolTable());
  llvm::GlobalValue *globalValue = moduleTranslation.lookupGlobal(global);
  llvm::Type *type = globalValue->getValueType();
  llvm::TypeSize typeSize =
      builder.GetInsertBlock()->getModule()->getDataLayout().getTypeStoreSize(
          type);
  llvm::ConstantInt *size = builder.getInt64(typeSize.getFixedValue());
  llvm::StringRef suffix = llvm::StringRef(".cache", 6);
  std::string cacheName = (Twine(global.getSymName()).concat(suffix)).str();
  llvm::Value *callInst =
      moduleTranslation.getOpenMPBuilder()->createCachedThreadPrivate(
          ompLoc, globalValue, size, cacheName);
  moduleTranslation.mapValue(opInst.getResult(0), callInst);
  return success();
}

static llvm::OffloadEntriesInfoManager::OMPTargetDeviceClauseKind
convertToDeviceClauseKind(mlir::omp::DeclareTargetDeviceType deviceClause) {
  switch (deviceClause) {
  case mlir::omp::DeclareTargetDeviceType::host:
    return llvm::OffloadEntriesInfoManager::OMPTargetDeviceClauseHost;
    break;
  case mlir::omp::DeclareTargetDeviceType::nohost:
    return llvm::OffloadEntriesInfoManager::OMPTargetDeviceClauseNoHost;
    break;
  case mlir::omp::DeclareTargetDeviceType::any:
    return llvm::OffloadEntriesInfoManager::OMPTargetDeviceClauseAny;
    break;
  }
  llvm_unreachable("unhandled device clause");
}

static llvm::OffloadEntriesInfoManager::OMPTargetGlobalVarEntryKind
convertToCaptureClauseKind(
    mlir::omp::DeclareTargetCaptureClause captureClause) {
  switch (captureClause) {
  case mlir::omp::DeclareTargetCaptureClause::to:
    return llvm::OffloadEntriesInfoManager::OMPTargetGlobalVarEntryTo;
  case mlir::omp::DeclareTargetCaptureClause::link:
    return llvm::OffloadEntriesInfoManager::OMPTargetGlobalVarEntryLink;
  case mlir::omp::DeclareTargetCaptureClause::enter:
    return llvm::OffloadEntriesInfoManager::OMPTargetGlobalVarEntryEnter;
  }
  llvm_unreachable("unhandled capture clause");
}

static llvm::SmallString<64>
getDeclareTargetRefPtrSuffix(LLVM::GlobalOp globalOp,
                             llvm::OpenMPIRBuilder &ompBuilder) {
  llvm::SmallString<64> suffix;
  llvm::raw_svector_ostream os(suffix);
  if (globalOp.getVisibility() == mlir::SymbolTable::Visibility::Private) {
    auto loc = globalOp->getLoc()->findInstanceOf<FileLineColLoc>();
    auto fileInfoCallBack = [&loc]() {
      return std::pair<std::string, uint64_t>(
          llvm::StringRef(loc.getFilename()), loc.getLine());
    };

    os << llvm::format(
        "_%x", ompBuilder.getTargetEntryUniqueInfo(fileInfoCallBack).FileID);
  }
  os << "_decl_tgt_ref_ptr";

  return suffix;
}

static bool isDeclareTargetLink(mlir::Value value) {
  if (auto addressOfOp =
          llvm::dyn_cast_if_present<LLVM::AddressOfOp>(value.getDefiningOp())) {
    auto modOp = addressOfOp->getParentOfType<mlir::ModuleOp>();
    Operation *gOp = modOp.lookupSymbol(addressOfOp.getGlobalName());
    if (auto declareTargetGlobal =
            llvm::dyn_cast<mlir::omp::DeclareTargetInterface>(gOp))
      if (declareTargetGlobal.getDeclareTargetCaptureClause() ==
          mlir::omp::DeclareTargetCaptureClause::link)
        return true;
  }
  return false;
}

// Returns the reference pointer generated by the lowering of the declare target
// operation in cases where the link clause is used or the to clause is used in
// USM mode.
static llvm::Value *
getRefPtrIfDeclareTarget(mlir::Value value,
                         LLVM::ModuleTranslation &moduleTranslation) {
  llvm::OpenMPIRBuilder *ompBuilder = moduleTranslation.getOpenMPBuilder();

  // An easier way to do this may just be to keep track of any pointer
  // references and their mapping to their respective operation
  if (auto addressOfOp =
          llvm::dyn_cast_if_present<LLVM::AddressOfOp>(value.getDefiningOp())) {
    if (auto gOp = llvm::dyn_cast_or_null<LLVM::GlobalOp>(
            addressOfOp->getParentOfType<mlir::ModuleOp>().lookupSymbol(
                addressOfOp.getGlobalName()))) {

      if (auto declareTargetGlobal =
              llvm::dyn_cast<mlir::omp::DeclareTargetInterface>(
                  gOp.getOperation())) {

        // In this case, we must utilise the reference pointer generated by the
        // declare target operation, similar to Clang
        if ((declareTargetGlobal.getDeclareTargetCaptureClause() ==
             mlir::omp::DeclareTargetCaptureClause::link) ||
            (declareTargetGlobal.getDeclareTargetCaptureClause() ==
                 mlir::omp::DeclareTargetCaptureClause::to &&
             ompBuilder->Config.hasRequiresUnifiedSharedMemory())) {
          llvm::SmallString<64> suffix =
              getDeclareTargetRefPtrSuffix(gOp, *ompBuilder);

          if (gOp.getSymName().contains(suffix))
            return moduleTranslation.getLLVMModule()->getNamedValue(
                gOp.getSymName());

          return moduleTranslation.getLLVMModule()->getNamedValue(
              (gOp.getSymName().str() + suffix.str()).str());
        }
      }
    }
  }

  return nullptr;
}

namespace {
// A small helper structure to contain data gathered
// for map lowering and coalese it into one area and
// avoiding extra computations such as searches in the
// llvm module for lowered mapped variables or checking
// if something is declare target (and retrieving the
// value) more than neccessary.
struct MapInfoData : llvm::OpenMPIRBuilder::MapInfosTy {
  llvm::SmallVector<bool, 4> IsDeclareTarget;
  llvm::SmallVector<bool, 4> IsAMember;
  // Identify if mapping was added by mapClause or use_device clauses.
  llvm::SmallVector<bool, 4> IsAMapping;
  llvm::SmallVector<mlir::Operation *, 4> MapClause;
  llvm::SmallVector<llvm::Value *, 4> OriginalValue;
  // Stripped off array/pointer to get the underlying
  // element type
  llvm::SmallVector<llvm::Type *, 4> BaseType;

  /// Append arrays in \a CurInfo.
  void append(MapInfoData &CurInfo) {
    IsDeclareTarget.append(CurInfo.IsDeclareTarget.begin(),
                           CurInfo.IsDeclareTarget.end());
    MapClause.append(CurInfo.MapClause.begin(), CurInfo.MapClause.end());
    OriginalValue.append(CurInfo.OriginalValue.begin(),
                         CurInfo.OriginalValue.end());
    BaseType.append(CurInfo.BaseType.begin(), CurInfo.BaseType.end());
    llvm::OpenMPIRBuilder::MapInfosTy::append(CurInfo);
  }
};
} // namespace

uint64_t getArrayElementSizeInBits(LLVM::LLVMArrayType arrTy, DataLayout &dl) {
  if (auto nestedArrTy = llvm::dyn_cast_if_present<LLVM::LLVMArrayType>(
          arrTy.getElementType()))
    return getArrayElementSizeInBits(nestedArrTy, dl);
  return dl.getTypeSizeInBits(arrTy.getElementType());
}

// This function calculates the size to be offloaded for a specified type, given
// its associated map clause (which can contain bounds information which affects
// the total size), this size is calculated based on the underlying element type
// e.g. given a 1-D array of ints, we will calculate the size from the integer
// type * number of elements in the array. This size can be used in other
// calculations but is ultimately used as an argument to the OpenMP runtimes
// kernel argument structure which is generated through the combinedInfo data
// structures.
// This function is somewhat equivalent to Clang's getExprTypeSize inside of
// CGOpenMPRuntime.cpp.
llvm::Value *getSizeInBytes(DataLayout &dl, const mlir::Type &type,
                            Operation *clauseOp, llvm::Value *basePointer,
                            llvm::Type *baseType, llvm::IRBuilderBase &builder,
                            LLVM::ModuleTranslation &moduleTranslation) {
  if (auto memberClause =
          mlir::dyn_cast_if_present<mlir::omp::MapInfoOp>(clauseOp)) {
    // This calculates the size to transfer based on bounds and the underlying
    // element type, provided bounds have been specified (Fortran
    // pointers/allocatables/target and arrays that have sections specified fall
    // into this as well).
    if (!memberClause.getBounds().empty()) {
      llvm::Value *elementCount = builder.getInt64(1);
      for (auto bounds : memberClause.getBounds()) {
        if (auto boundOp = mlir::dyn_cast_if_present<mlir::omp::MapBoundsOp>(
                bounds.getDefiningOp())) {
          // The below calculation for the size to be mapped calculated from the
          // map.info's bounds is: (elemCount * [UB - LB] + 1), later we
          // multiply by the underlying element types byte size to get the full
          // size to be offloaded based on the bounds
          elementCount = builder.CreateMul(
              elementCount,
              builder.CreateAdd(
                  builder.CreateSub(
                      moduleTranslation.lookupValue(boundOp.getUpperBound()),
                      moduleTranslation.lookupValue(boundOp.getLowerBound())),
                  builder.getInt64(1)));
        }
      }

      // utilising getTypeSizeInBits instead of getTypeSize as getTypeSize gives
      // the size in inconsistent byte or bit format.
      uint64_t underlyingTypeSzInBits = dl.getTypeSizeInBits(type);
      if (auto arrTy = llvm::dyn_cast_if_present<LLVM::LLVMArrayType>(type))
        underlyingTypeSzInBits = getArrayElementSizeInBits(arrTy, dl);

      // The size in bytes x number of elements, the sizeInBytes stored is
      // the underyling types size, e.g. if ptr<i32>, it'll be the i32's
      // size, so we do some on the fly runtime math to get the size in
      // bytes from the extent (ub - lb) * sizeInBytes. NOTE: This may need
      // some adjustment for members with more complex types.
      return builder.CreateMul(elementCount,
                               builder.getInt64(underlyingTypeSzInBits / 8),
                               "element_count");
    }
  }

  return builder.getInt64(dl.getTypeSizeInBits(type) / 8);
}

static void collectMapDataFromMapOperands(
    MapInfoData &mapData, SmallVectorImpl<Value> &mapVars,
    LLVM::ModuleTranslation &moduleTranslation, DataLayout &dl,
    llvm::IRBuilderBase &builder, const ArrayRef<Value> &useDevPtrOperands = {},
    const ArrayRef<Value> &useDevAddrOperands = {}) {
  auto checkIsAMember = [](const auto &mapVars, auto mapOp) {
    // Check if this is a member mapping and correctly assign that it is, if
    // it is a member of a larger object.
    // TODO: Need better handling of members, and distinguishing of members
    // that are implicitly allocated on device vs explicitly passed in as
    // arguments.
    // TODO: May require some further additions to support nested record
    // types, i.e. member maps that can have member maps.
    for (Value mapValue : mapVars) {
      auto map = cast<omp::MapInfoOp>(mapValue.getDefiningOp());
      for (auto member : map.getMembers())
        if (member == mapOp)
          return true;
    }
    return false;
  };

  // Process MapOperands
  for (Value mapValue : mapVars) {
    auto mapOp = cast<omp::MapInfoOp>(mapValue.getDefiningOp());
    Value offloadPtr =
        mapOp.getVarPtrPtr() ? mapOp.getVarPtrPtr() : mapOp.getVarPtr();
    mapData.OriginalValue.push_back(moduleTranslation.lookupValue(offloadPtr));
    mapData.Pointers.push_back(mapData.OriginalValue.back());

    if (llvm::Value *refPtr =
            getRefPtrIfDeclareTarget(offloadPtr,
                                     moduleTranslation)) { // declare target
      mapData.IsDeclareTarget.push_back(true);
      mapData.BasePointers.push_back(refPtr);
    } else { // regular mapped variable
      mapData.IsDeclareTarget.push_back(false);
      mapData.BasePointers.push_back(mapData.OriginalValue.back());
    }

    mapData.BaseType.push_back(
        moduleTranslation.convertType(mapOp.getVarType()));
    mapData.Sizes.push_back(
        getSizeInBytes(dl, mapOp.getVarType(), mapOp, mapData.Pointers.back(),
                       mapData.BaseType.back(), builder, moduleTranslation));
    mapData.MapClause.push_back(mapOp.getOperation());
    mapData.Types.push_back(
        llvm::omp::OpenMPOffloadMappingFlags(mapOp.getMapType().value()));
    mapData.Names.push_back(LLVM::createMappingInformation(
        mapOp.getLoc(), *moduleTranslation.getOpenMPBuilder()));
    mapData.DevicePointers.push_back(llvm::OpenMPIRBuilder::DeviceInfoTy::None);
    mapData.IsAMapping.push_back(true);
    mapData.IsAMember.push_back(checkIsAMember(mapVars, mapOp));
  }

  auto findMapInfo = [&mapData](llvm::Value *val,
                                llvm::OpenMPIRBuilder::DeviceInfoTy devInfoTy) {
    unsigned index = 0;
    bool found = false;
    for (llvm::Value *basePtr : mapData.OriginalValue) {
      if (basePtr == val && mapData.IsAMapping[index]) {
        found = true;
        mapData.Types[index] |=
            llvm::omp::OpenMPOffloadMappingFlags::OMP_MAP_RETURN_PARAM;
        mapData.DevicePointers[index] = devInfoTy;
      }
      index++;
    }
    return found;
  };

  // Process useDevPtr(Addr)Operands
  auto addDevInfos = [&](const llvm::ArrayRef<Value> &useDevOperands,
                         llvm::OpenMPIRBuilder::DeviceInfoTy devInfoTy) {
    for (Value mapValue : useDevOperands) {
      auto mapOp = cast<omp::MapInfoOp>(mapValue.getDefiningOp());
      Value offloadPtr =
          mapOp.getVarPtrPtr() ? mapOp.getVarPtrPtr() : mapOp.getVarPtr();
      llvm::Value *origValue = moduleTranslation.lookupValue(offloadPtr);

      // Check if map info is already present for this entry.
      if (!findMapInfo(origValue, devInfoTy)) {
        mapData.OriginalValue.push_back(origValue);
        mapData.Pointers.push_back(mapData.OriginalValue.back());
        mapData.IsDeclareTarget.push_back(false);
        mapData.BasePointers.push_back(mapData.OriginalValue.back());
        mapData.BaseType.push_back(
            moduleTranslation.convertType(mapOp.getVarType()));
        mapData.Sizes.push_back(builder.getInt64(0));
        mapData.MapClause.push_back(mapOp.getOperation());
        mapData.Types.push_back(
            llvm::omp::OpenMPOffloadMappingFlags::OMP_MAP_RETURN_PARAM);
        mapData.Names.push_back(LLVM::createMappingInformation(
            mapOp.getLoc(), *moduleTranslation.getOpenMPBuilder()));
        mapData.DevicePointers.push_back(devInfoTy);
        mapData.IsAMapping.push_back(false);
        mapData.IsAMember.push_back(checkIsAMember(useDevOperands, mapOp));
      }
    }
  };

  addDevInfos(useDevAddrOperands, llvm::OpenMPIRBuilder::DeviceInfoTy::Address);
  addDevInfos(useDevPtrOperands, llvm::OpenMPIRBuilder::DeviceInfoTy::Pointer);
}

static int getMapDataMemberIdx(MapInfoData &mapData, omp::MapInfoOp memberOp) {
  auto *res = llvm::find(mapData.MapClause, memberOp);
  assert(res != mapData.MapClause.end() &&
         "MapInfoOp for member not found in MapData, cannot return index");
  return std::distance(mapData.MapClause.begin(), res);
}

static mlir::omp::MapInfoOp
getFirstOrLastMappedMemberPtr(mlir::omp::MapInfoOp mapInfo, bool first) {
  mlir::ArrayAttr indexAttr = mapInfo.getMembersIndexAttr();
  // Only 1 member has been mapped, we can return it.
  if (indexAttr.size() == 1)
    if (auto mapOp =
            dyn_cast<omp::MapInfoOp>(mapInfo.getMembers()[0].getDefiningOp()))
      return mapOp;

  llvm::SmallVector<size_t> indices(indexAttr.size());
  std::iota(indices.begin(), indices.end(), 0);

  llvm::sort(
      indices.begin(), indices.end(), [&](const size_t a, const size_t b) {
        auto memberIndicesA = mlir::cast<mlir::ArrayAttr>(indexAttr[a]);
        auto memberIndicesB = mlir::cast<mlir::ArrayAttr>(indexAttr[b]);

        size_t smallestMember = memberIndicesA.size() < memberIndicesB.size()
                                    ? memberIndicesA.size()
                                    : memberIndicesB.size();
        for (size_t i = 0; i < smallestMember; ++i) {
          int64_t aIndex =
              mlir::cast<mlir::IntegerAttr>(memberIndicesA.getValue()[i])
                  .getInt();
          int64_t bIndex =
              mlir::cast<mlir::IntegerAttr>(memberIndicesB.getValue()[i])
                  .getInt();

          if (aIndex == bIndex)
            continue;

          if (aIndex < bIndex)
            return first;

          if (aIndex > bIndex)
            return !first;
        }

        // Iterated up until the end of the smallest member and
        // they were found to be equal up to that point, so select
        // the member with the lowest index count, so the "parent"
        return memberIndicesA.size() < memberIndicesB.size();
      });

  return llvm::cast<omp::MapInfoOp>(
      mapInfo.getMembers()[indices.front()].getDefiningOp());
}

/// This function calculates the array/pointer offset for map data provided
/// with bounds operations, e.g. when provided something like the following:
///
/// Fortran
///     map(tofrom: array(2:5, 3:2))
///   or
/// C++
///   map(tofrom: array[1:4][2:3])
/// We must calculate the initial pointer offset to pass across, this function
/// performs this using bounds.
///
/// NOTE: which while specified in row-major order it currently needs to be
/// flipped for Fortran's column order array allocation and access (as
/// opposed to C++'s row-major, hence the backwards processing where order is
/// important). This is likely important to keep in mind for the future when
/// we incorporate a C++ frontend, both frontends will need to agree on the
/// ordering of generated bounds operations (one may have to flip them) to
/// make the below lowering frontend agnostic. The offload size
/// calcualtion may also have to be adjusted for C++.
std::vector<llvm::Value *>
calculateBoundsOffset(LLVM::ModuleTranslation &moduleTranslation,
                      llvm::IRBuilderBase &builder, bool isArrayTy,
                      OperandRange bounds) {
  std::vector<llvm::Value *> idx;
  // There's no bounds to calculate an offset from, we can safely
  // ignore and return no indices.
  if (bounds.empty())
    return idx;

  // If we have an array type, then we have its type so can treat it as a
  // normal GEP instruction where the bounds operations are simply indexes
  // into the array. We currently do reverse order of the bounds, which
  // I believe leans more towards Fortran's column-major in memory.
  if (isArrayTy) {
    idx.push_back(builder.getInt64(0));
    for (int i = bounds.size() - 1; i >= 0; --i) {
      if (auto boundOp = dyn_cast_if_present<omp::MapBoundsOp>(
              bounds[i].getDefiningOp())) {
        idx.push_back(moduleTranslation.lookupValue(boundOp.getLowerBound()));
      }
    }
  } else {
    // If we do not have an array type, but we have bounds, then we're dealing
    // with a pointer that's being treated like an array and we have the
    // underlying type e.g. an i32, or f64 etc, e.g. a fortran descriptor base
    // address (pointer pointing to the actual data) so we must caclulate the
    // offset using a single index which the following two loops attempts to
    // compute.

    // Calculates the size offset we need to make per row e.g. first row or
    // column only needs to be offset by one, but the next would have to be
    // the previous row/column offset multiplied by the extent of current row.
    //
    // For example ([1][10][100]):
    //
    //  - First row/column we move by 1 for each index increment
    //  - Second row/column we move by 1 (first row/column) * 10 (extent/size of
    //  current) for 10 for each index increment
    //  - Third row/column we would move by 10 (second row/column) *
    //  (extent/size of current) 100 for 1000 for each index increment
    std::vector<llvm::Value *> dimensionIndexSizeOffset{builder.getInt64(1)};
    for (size_t i = 1; i < bounds.size(); ++i) {
      if (auto boundOp = dyn_cast_if_present<omp::MapBoundsOp>(
              bounds[i].getDefiningOp())) {
        dimensionIndexSizeOffset.push_back(builder.CreateMul(
            moduleTranslation.lookupValue(boundOp.getExtent()),
            dimensionIndexSizeOffset[i - 1]));
      }
    }

    // Now that we have calculated how much we move by per index, we must
    // multiply each lower bound offset in indexes by the size offset we
    // have calculated in the previous and accumulate the results to get
    // our final resulting offset.
    for (int i = bounds.size() - 1; i >= 0; --i) {
      if (auto boundOp = dyn_cast_if_present<omp::MapBoundsOp>(
              bounds[i].getDefiningOp())) {
        if (idx.empty())
          idx.emplace_back(builder.CreateMul(
              moduleTranslation.lookupValue(boundOp.getLowerBound()),
              dimensionIndexSizeOffset[i]));
        else
          idx.back() = builder.CreateAdd(
              idx.back(), builder.CreateMul(moduleTranslation.lookupValue(
                                                boundOp.getLowerBound()),
                                            dimensionIndexSizeOffset[i]));
      }
    }
  }

  return idx;
}

// This creates two insertions into the MapInfosTy data structure for the
// "parent" of a set of members, (usually a container e.g.
// class/structure/derived type) when subsequent members have also been
// explicitly mapped on the same map clause. Certain types, such as Fortran
// descriptors are mapped like this as well, however, the members are
// implicit as far as a user is concerned, but we must explicitly map them
// internally.
//
// This function also returns the memberOfFlag for this particular parent,
// which is utilised in subsequent member mappings (by modifying there map type
// with it) to indicate that a member is part of this parent and should be
// treated by the runtime as such. Important to achieve the correct mapping.
//
// This function borrows a lot from Clang's emitCombinedEntry function
// inside of CGOpenMPRuntime.cpp
static llvm::omp::OpenMPOffloadMappingFlags mapParentWithMembers(
    LLVM::ModuleTranslation &moduleTranslation, llvm::IRBuilderBase &builder,
    llvm::OpenMPIRBuilder &ompBuilder, DataLayout &dl,
    llvm::OpenMPIRBuilder::MapInfosTy &combinedInfo, MapInfoData &mapData,
    uint64_t mapDataIndex, bool isTargetParams) {
  // Map the first segment of our structure
  combinedInfo.Types.emplace_back(
      isTargetParams
          ? llvm::omp::OpenMPOffloadMappingFlags::OMP_MAP_TARGET_PARAM
          : llvm::omp::OpenMPOffloadMappingFlags::OMP_MAP_NONE);
  combinedInfo.DevicePointers.emplace_back(
      mapData.DevicePointers[mapDataIndex]);
  combinedInfo.Names.emplace_back(LLVM::createMappingInformation(
      mapData.MapClause[mapDataIndex]->getLoc(), ompBuilder));
  combinedInfo.BasePointers.emplace_back(mapData.BasePointers[mapDataIndex]);

  // Calculate size of the parent object being mapped based on the
  // addresses at runtime, highAddr - lowAddr = size. This of course
  // doesn't factor in allocated data like pointers, hence the further
  // processing of members specified by users, or in the case of
  // Fortran pointers and allocatables, the mapping of the pointed to
  // data by the descriptor (which itself, is a structure containing
  // runtime information on the dynamically allocated data).
  auto parentClause =
      llvm::cast<omp::MapInfoOp>(mapData.MapClause[mapDataIndex]);

  llvm::Value *lowAddr, *highAddr;
  if (!parentClause.getPartialMap()) {
    lowAddr = builder.CreatePointerCast(mapData.Pointers[mapDataIndex],
                                        builder.getPtrTy());
    highAddr = builder.CreatePointerCast(
        builder.CreateConstGEP1_32(mapData.BaseType[mapDataIndex],
                                   mapData.Pointers[mapDataIndex], 1),
        builder.getPtrTy());
    combinedInfo.Pointers.emplace_back(mapData.Pointers[mapDataIndex]);
  } else {
    auto mapOp = dyn_cast<omp::MapInfoOp>(mapData.MapClause[mapDataIndex]);
    int firstMemberIdx = getMapDataMemberIdx(
        mapData, getFirstOrLastMappedMemberPtr(mapOp, true));
    int lastMemberIdx = getMapDataMemberIdx(
        mapData, getFirstOrLastMappedMemberPtr(mapOp, false));

    // NOTE/TODO: Should perhaps use OriginalValue here instead of Pointers to
    // avoid offset or any manipulations interfering with the calculation.
    lowAddr = builder.CreatePointerCast(mapData.Pointers[firstMemberIdx],
                                        builder.getPtrTy());
    highAddr = builder.CreatePointerCast(
        builder.CreateGEP(mapData.BaseType[lastMemberIdx],
                          mapData.Pointers[lastMemberIdx], builder.getInt64(1)),
        builder.getPtrTy());
    combinedInfo.Pointers.emplace_back(mapData.Pointers[firstMemberIdx]);
  }

  llvm::Value *size = builder.CreateIntCast(
      builder.CreatePtrDiff(builder.getInt8Ty(), highAddr, lowAddr),
      builder.getInt64Ty(),
      /*isSigned=*/false);
  combinedInfo.Sizes.push_back(size);

  llvm::omp::OpenMPOffloadMappingFlags memberOfFlag =
      ompBuilder.getMemberOfFlag(combinedInfo.BasePointers.size() - 1);

  // This creates the initial MEMBER_OF mapping that consists of
  // the parent/top level container (same as above effectively, except
  // with a fixed initial compile time size and separate maptype which
  // indicates the true mape type (tofrom etc.). This parent mapping is
  // only relevant if the structure in its totality is being mapped,
  // otherwise the above suffices.
  if (!parentClause.getPartialMap()) {
    // TODO: This will need to be expanded to include the whole host of logic
    // for the map flags that Clang currently supports (e.g. it should do some
    // further case specific flag modifications). For the moment, it handles
    // what we support as expected.
    llvm::omp::OpenMPOffloadMappingFlags mapFlag = mapData.Types[mapDataIndex];
    ompBuilder.setCorrectMemberOfFlag(mapFlag, memberOfFlag);
    combinedInfo.Types.emplace_back(mapFlag);
    combinedInfo.DevicePointers.emplace_back(
        mapData.DevicePointers[mapDataIndex]);
    combinedInfo.Names.emplace_back(LLVM::createMappingInformation(
        mapData.MapClause[mapDataIndex]->getLoc(), ompBuilder));
    combinedInfo.BasePointers.emplace_back(mapData.BasePointers[mapDataIndex]);
    combinedInfo.Pointers.emplace_back(mapData.Pointers[mapDataIndex]);
    combinedInfo.Sizes.emplace_back(mapData.Sizes[mapDataIndex]);
  }
  return memberOfFlag;
}

// The intent is to verify if the mapped data being passed is a
// pointer -> pointee that requires special handling in certain cases,
// e.g. applying the OMP_MAP_PTR_AND_OBJ map type.
//
// There may be a better way to verify this, but unfortunately with
// opaque pointers we lose the ability to easily check if something is
// a pointer whilst maintaining access to the underlying type.
static bool checkIfPointerMap(omp::MapInfoOp mapOp) {
  // If we have a varPtrPtr field assigned then the underlying type is a pointer
  if (mapOp.getVarPtrPtr())
    return true;

  // If the map data is declare target with a link clause, then it's represented
  // as a pointer when we lower it to LLVM-IR even if at the MLIR level it has
  // no relation to pointers.
  if (isDeclareTargetLink(mapOp.getVarPtr()))
    return true;

  return false;
}

// This function is intended to add explicit mappings of members
static void processMapMembersWithParent(
    LLVM::ModuleTranslation &moduleTranslation, llvm::IRBuilderBase &builder,
    llvm::OpenMPIRBuilder &ompBuilder, DataLayout &dl,
    llvm::OpenMPIRBuilder::MapInfosTy &combinedInfo, MapInfoData &mapData,
    uint64_t mapDataIndex, llvm::omp::OpenMPOffloadMappingFlags memberOfFlag) {

  auto parentClause =
      llvm::cast<omp::MapInfoOp>(mapData.MapClause[mapDataIndex]);

  for (auto mappedMembers : parentClause.getMembers()) {
    auto memberClause =
        llvm::cast<omp::MapInfoOp>(mappedMembers.getDefiningOp());
    int memberDataIdx = getMapDataMemberIdx(mapData, memberClause);

    assert(memberDataIdx >= 0 && "could not find mapped member of structure");

    if (checkIfPointerMap(memberClause)) {
      auto mapFlag = llvm::omp::OpenMPOffloadMappingFlags(
          memberClause.getMapType().value());
      mapFlag &= ~llvm::omp::OpenMPOffloadMappingFlags::OMP_MAP_TARGET_PARAM;
      mapFlag |= llvm::omp::OpenMPOffloadMappingFlags::OMP_MAP_MEMBER_OF;
      ompBuilder.setCorrectMemberOfFlag(mapFlag, memberOfFlag);
      combinedInfo.Types.emplace_back(mapFlag);
      combinedInfo.DevicePointers.emplace_back(
          llvm::OpenMPIRBuilder::DeviceInfoTy::None);
      combinedInfo.Names.emplace_back(
          LLVM::createMappingInformation(memberClause.getLoc(), ompBuilder));
      combinedInfo.BasePointers.emplace_back(
          mapData.BasePointers[mapDataIndex]);
      combinedInfo.Pointers.emplace_back(mapData.BasePointers[memberDataIdx]);
      combinedInfo.Sizes.emplace_back(builder.getInt64(
          moduleTranslation.getLLVMModule()->getDataLayout().getPointerSize()));
    }

    // Same MemberOfFlag to indicate its link with parent and other members
    // of.
    auto mapFlag =
        llvm::omp::OpenMPOffloadMappingFlags(memberClause.getMapType().value());
    mapFlag &= ~llvm::omp::OpenMPOffloadMappingFlags::OMP_MAP_TARGET_PARAM;
    mapFlag |= llvm::omp::OpenMPOffloadMappingFlags::OMP_MAP_MEMBER_OF;
    ompBuilder.setCorrectMemberOfFlag(mapFlag, memberOfFlag);
    if (checkIfPointerMap(memberClause))
      mapFlag |= llvm::omp::OpenMPOffloadMappingFlags::OMP_MAP_PTR_AND_OBJ;

    combinedInfo.Types.emplace_back(mapFlag);
    combinedInfo.DevicePointers.emplace_back(
        llvm::OpenMPIRBuilder::DeviceInfoTy::None);
    combinedInfo.Names.emplace_back(
        LLVM::createMappingInformation(memberClause.getLoc(), ompBuilder));

    if (checkIfPointerMap(memberClause))
      combinedInfo.BasePointers.emplace_back(
          mapData.BasePointers[memberDataIdx]);
    else
      combinedInfo.BasePointers.emplace_back(
          mapData.BasePointers[mapDataIndex]);

    combinedInfo.Pointers.emplace_back(mapData.Pointers[memberDataIdx]);
    combinedInfo.Sizes.emplace_back(mapData.Sizes[memberDataIdx]);
  }
}

static void
processIndividualMap(MapInfoData &mapData, size_t mapDataIdx,
                     llvm::OpenMPIRBuilder::MapInfosTy &combinedInfo,
                     bool isTargetParams, int mapDataParentIdx = -1) {
  // Declare Target Mappings are excluded from being marked as
  // OMP_MAP_TARGET_PARAM as they are not passed as parameters, they're
  // marked with OMP_MAP_PTR_AND_OBJ instead.
  auto mapFlag = mapData.Types[mapDataIdx];
  auto mapInfoOp = llvm::cast<omp::MapInfoOp>(mapData.MapClause[mapDataIdx]);

  bool isPtrTy = checkIfPointerMap(mapInfoOp);
  if (isPtrTy)
    mapFlag |= llvm::omp::OpenMPOffloadMappingFlags::OMP_MAP_PTR_AND_OBJ;

  if (isTargetParams && !mapData.IsDeclareTarget[mapDataIdx])
    mapFlag |= llvm::omp::OpenMPOffloadMappingFlags::OMP_MAP_TARGET_PARAM;

  if (mapInfoOp.getMapCaptureType().value() ==
          omp::VariableCaptureKind::ByCopy &&
      !isPtrTy)
    mapFlag |= llvm::omp::OpenMPOffloadMappingFlags::OMP_MAP_LITERAL;

  // if we're provided a mapDataParentIdx, then the data being mapped is
  // part of a larger object (in a parent <-> member mapping) and in this
  // case our BasePointer should be the parent.
  if (mapDataParentIdx >= 0)
    combinedInfo.BasePointers.emplace_back(
        mapData.BasePointers[mapDataParentIdx]);
  else
    combinedInfo.BasePointers.emplace_back(mapData.BasePointers[mapDataIdx]);

  combinedInfo.Pointers.emplace_back(mapData.Pointers[mapDataIdx]);
  combinedInfo.DevicePointers.emplace_back(mapData.DevicePointers[mapDataIdx]);
  combinedInfo.Names.emplace_back(mapData.Names[mapDataIdx]);
  combinedInfo.Types.emplace_back(mapFlag);
  combinedInfo.Sizes.emplace_back(mapData.Sizes[mapDataIdx]);
}

static void processMapWithMembersOf(
    LLVM::ModuleTranslation &moduleTranslation, llvm::IRBuilderBase &builder,
    llvm::OpenMPIRBuilder &ompBuilder, DataLayout &dl,
    llvm::OpenMPIRBuilder::MapInfosTy &combinedInfo, MapInfoData &mapData,
    uint64_t mapDataIndex, bool isTargetParams) {
  auto parentClause =
      llvm::cast<omp::MapInfoOp>(mapData.MapClause[mapDataIndex]);

  // If we have a partial map (no parent referenced in the map clauses of the
  // directive, only members) and only a single member, we do not need to bind
  // the map of the member to the parent, we can pass the member separately.
  if (parentClause.getMembers().size() == 1 && parentClause.getPartialMap()) {
    auto memberClause = llvm::cast<omp::MapInfoOp>(
        parentClause.getMembers()[0].getDefiningOp());
    int memberDataIdx = getMapDataMemberIdx(mapData, memberClause);
    // Note: Clang treats arrays with explicit bounds that fall into this
    // category as a parent with map case, however, it seems this isn't a
    // requirement, and processing them as an individual map is fine. So,
    // we will handle them as individual maps for the moment, as it's
    // difficult for us to check this as we always require bounds to be
    // specified currently and it's also marginally more optimal (single
    // map rather than two). The difference may come from the fact that
    // Clang maps array without bounds as pointers (which we do not
    // currently do), whereas we treat them as arrays in all cases
    // currently.
    processIndividualMap(mapData, memberDataIdx, combinedInfo, isTargetParams,
                         mapDataIndex);
    return;
  }

  llvm::omp::OpenMPOffloadMappingFlags memberOfParentFlag =
      mapParentWithMembers(moduleTranslation, builder, ompBuilder, dl,
                           combinedInfo, mapData, mapDataIndex, isTargetParams);
  processMapMembersWithParent(moduleTranslation, builder, ompBuilder, dl,
                              combinedInfo, mapData, mapDataIndex,
                              memberOfParentFlag);
}

// This is a variation on Clang's GenerateOpenMPCapturedVars, which
// generates different operation (e.g. load/store) combinations for
// arguments to the kernel, based on map capture kinds which are then
// utilised in the combinedInfo in place of the original Map value.
static void
createAlteredByCaptureMap(MapInfoData &mapData,
                          LLVM::ModuleTranslation &moduleTranslation,
                          llvm::IRBuilderBase &builder) {
  for (size_t i = 0; i < mapData.MapClause.size(); ++i) {
    // if it's declare target, skip it, it's handled separately.
    if (!mapData.IsDeclareTarget[i]) {
      auto mapOp = cast<omp::MapInfoOp>(mapData.MapClause[i]);
      omp::VariableCaptureKind captureKind =
          mapOp.getMapCaptureType().value_or(omp::VariableCaptureKind::ByRef);
      bool isPtrTy = checkIfPointerMap(mapOp);

      // Currently handles array sectioning lowerbound case, but more
      // logic may be required in the future. Clang invokes EmitLValue,
      // which has specialised logic for special Clang types such as user
      // defines, so it is possible we will have to extend this for
      // structures or other complex types. As the general idea is that this
      // function mimics some of the logic from Clang that we require for
      // kernel argument passing from host -> device.
      switch (captureKind) {
      case omp::VariableCaptureKind::ByRef: {
        llvm::Value *newV = mapData.Pointers[i];
        std::vector<llvm::Value *> offsetIdx = calculateBoundsOffset(
            moduleTranslation, builder, mapData.BaseType[i]->isArrayTy(),
            mapOp.getBounds());
        if (isPtrTy)
          newV = builder.CreateLoad(builder.getPtrTy(), newV);

        if (!offsetIdx.empty())
          newV = builder.CreateInBoundsGEP(mapData.BaseType[i], newV, offsetIdx,
                                           "array_offset");
        mapData.Pointers[i] = newV;
      } break;
      case omp::VariableCaptureKind::ByCopy: {
        llvm::Type *type = mapData.BaseType[i];
        llvm::Value *newV;
        if (mapData.Pointers[i]->getType()->isPointerTy())
          newV = builder.CreateLoad(type, mapData.Pointers[i]);
        else
          newV = mapData.Pointers[i];

        if (!isPtrTy) {
          auto curInsert = builder.saveIP();
          builder.restoreIP(findAllocaInsertPoint(builder, moduleTranslation));
          auto *memTempAlloc =
              builder.CreateAlloca(builder.getPtrTy(), nullptr, ".casted");
          builder.restoreIP(curInsert);

          builder.CreateStore(newV, memTempAlloc);
          newV = builder.CreateLoad(builder.getPtrTy(), memTempAlloc);
        }

        mapData.Pointers[i] = newV;
        mapData.BasePointers[i] = newV;
      } break;
      case omp::VariableCaptureKind::This:
      case omp::VariableCaptureKind::VLAType:
        mapData.MapClause[i]->emitOpError("Unhandled capture kind");
        break;
      }
    }
  }
}

// Generate all map related information and fill the combinedInfo.
static void genMapInfos(llvm::IRBuilderBase &builder,
                        LLVM::ModuleTranslation &moduleTranslation,
                        DataLayout &dl,
                        llvm::OpenMPIRBuilder::MapInfosTy &combinedInfo,
                        MapInfoData &mapData, bool isTargetParams = false) {
  // We wish to modify some of the methods in which arguments are
  // passed based on their capture type by the target region, this can
  // involve generating new loads and stores, which changes the
  // MLIR value to LLVM value mapping, however, we only wish to do this
  // locally for the current function/target and also avoid altering
  // ModuleTranslation, so we remap the base pointer or pointer stored
  // in the map infos corresponding MapInfoData, which is later accessed
  // by genMapInfos and createTarget to help generate the kernel and
  // kernel arg structure. It primarily becomes relevant in cases like
  // bycopy, or byref range'd arrays. In the default case, we simply
  // pass thee pointer byref as both basePointer and pointer.
  if (!moduleTranslation.getOpenMPBuilder()->Config.isTargetDevice())
    createAlteredByCaptureMap(mapData, moduleTranslation, builder);

  llvm::OpenMPIRBuilder *ompBuilder = moduleTranslation.getOpenMPBuilder();

  // We operate under the assumption that all vectors that are
  // required in MapInfoData are of equal lengths (either filled with
  // default constructed data or appropiate information) so we can
  // utilise the size from any component of MapInfoData, if we can't
  // something is missing from the initial MapInfoData construction.
  for (size_t i = 0; i < mapData.MapClause.size(); ++i) {
    // NOTE/TODO: We currently do not support arbitrary depth record
    // type mapping.
    if (mapData.IsAMember[i])
      continue;

    auto mapInfoOp = dyn_cast<omp::MapInfoOp>(mapData.MapClause[i]);
    if (!mapInfoOp.getMembers().empty()) {
      processMapWithMembersOf(moduleTranslation, builder, *ompBuilder, dl,
                              combinedInfo, mapData, i, isTargetParams);
      continue;
    }

    processIndividualMap(mapData, i, combinedInfo, isTargetParams);
  }
}

static LogicalResult
convertOmpTargetData(Operation *op, llvm::IRBuilderBase &builder,
                     LLVM::ModuleTranslation &moduleTranslation) {
  llvm::Value *ifCond = nullptr;
  int64_t deviceID = llvm::omp::OMP_DEVICEID_UNDEF;
  SmallVector<Value> mapVars;
  SmallVector<Value> useDevicePtrVars;
  SmallVector<Value> useDeviceAddrVars;
  llvm::omp::RuntimeFunction RTLFn;
  DataLayout DL = DataLayout(op->getParentOfType<ModuleOp>());

  llvm::OpenMPIRBuilder *ompBuilder = moduleTranslation.getOpenMPBuilder();

  LogicalResult result =
      llvm::TypeSwitch<Operation *, LogicalResult>(op)
          .Case([&](omp::TargetDataOp dataOp) {
            if (auto ifVar = dataOp.getIfExpr())
              ifCond = moduleTranslation.lookupValue(ifVar);

            if (auto devId = dataOp.getDevice())
              if (auto constOp =
                      dyn_cast<LLVM::ConstantOp>(devId.getDefiningOp()))
                if (auto intAttr = dyn_cast<IntegerAttr>(constOp.getValue()))
                  deviceID = intAttr.getInt();

            mapVars = dataOp.getMapVars();
            useDevicePtrVars = dataOp.getUseDevicePtrVars();
            useDeviceAddrVars = dataOp.getUseDeviceAddrVars();
            return success();
          })
          .Case([&](omp::TargetEnterDataOp enterDataOp) {
            if (enterDataOp.getNowait())
              return (LogicalResult)(enterDataOp.emitError(
                  "`nowait` is not supported yet"));

            if (auto ifVar = enterDataOp.getIfExpr())
              ifCond = moduleTranslation.lookupValue(ifVar);

            if (auto devId = enterDataOp.getDevice())
              if (auto constOp =
                      dyn_cast<LLVM::ConstantOp>(devId.getDefiningOp()))
                if (auto intAttr = dyn_cast<IntegerAttr>(constOp.getValue()))
                  deviceID = intAttr.getInt();
            RTLFn = llvm::omp::OMPRTL___tgt_target_data_begin_mapper;
            mapVars = enterDataOp.getMapVars();
            return success();
          })
          .Case([&](omp::TargetExitDataOp exitDataOp) {
            if (exitDataOp.getNowait())
              return (LogicalResult)(exitDataOp.emitError(
                  "`nowait` is not supported yet"));

            if (auto ifVar = exitDataOp.getIfExpr())
              ifCond = moduleTranslation.lookupValue(ifVar);

            if (auto devId = exitDataOp.getDevice())
              if (auto constOp =
                      dyn_cast<LLVM::ConstantOp>(devId.getDefiningOp()))
                if (auto intAttr = dyn_cast<IntegerAttr>(constOp.getValue()))
                  deviceID = intAttr.getInt();

            RTLFn = llvm::omp::OMPRTL___tgt_target_data_end_mapper;
            mapVars = exitDataOp.getMapVars();
            return success();
          })
          .Case([&](omp::TargetUpdateOp updateDataOp) {
            if (updateDataOp.getNowait())
              return (LogicalResult)(updateDataOp.emitError(
                  "`nowait` is not supported yet"));

            if (auto ifVar = updateDataOp.getIfExpr())
              ifCond = moduleTranslation.lookupValue(ifVar);

            if (auto devId = updateDataOp.getDevice())
              if (auto constOp =
                      dyn_cast<LLVM::ConstantOp>(devId.getDefiningOp()))
                if (auto intAttr = dyn_cast<IntegerAttr>(constOp.getValue()))
                  deviceID = intAttr.getInt();

            RTLFn = llvm::omp::OMPRTL___tgt_target_data_update_mapper;
            mapVars = updateDataOp.getMapVars();
            return success();
          })
          .Default([&](Operation *op) {
            return op->emitError("unsupported OpenMP operation: ")
                   << op->getName();
          });

  if (failed(result))
    return failure();

  using InsertPointTy = llvm::OpenMPIRBuilder::InsertPointTy;

  MapInfoData mapData;
  collectMapDataFromMapOperands(mapData, mapVars, moduleTranslation, DL,
                                builder, useDevicePtrVars, useDeviceAddrVars);

  // Fill up the arrays with all the mapped variables.
  llvm::OpenMPIRBuilder::MapInfosTy combinedInfo;
  auto genMapInfoCB =
      [&](InsertPointTy codeGenIP) -> llvm::OpenMPIRBuilder::MapInfosTy & {
    builder.restoreIP(codeGenIP);
    genMapInfos(builder, moduleTranslation, DL, combinedInfo, mapData);
    return combinedInfo;
  };

  // Define a lambda to apply mappings between use_device_addr and
  // use_device_ptr base pointers, and their associated block arguments.
  auto mapUseDevice =
      [&moduleTranslation](
          llvm::OpenMPIRBuilder::DeviceInfoTy type,
          llvm::ArrayRef<BlockArgument> blockArgs,
          llvm::OpenMPIRBuilder::MapValuesArrayTy &basePointers,
          llvm::OpenMPIRBuilder::MapDeviceInfoArrayTy &devicePointers,
          llvm::function_ref<llvm::Value *(llvm::Value *)> mapper = nullptr) {
        // Get a range to iterate over `basePointers` after filtering based on
        // `devicePointers` and the given device info type.
        auto basePtrRange = llvm::map_range(
            llvm::make_filter_range(
                llvm::zip_equal(basePointers, devicePointers),
                [type](auto x) { return std::get<1>(x) == type; }),
            [](auto x) { return std::get<0>(x); });

        // Map block arguments to the corresponding processed base pointer. If
        // a mapper is not specified, map the block argument to the base pointer
        // directly.
        for (auto [arg, basePointer] : llvm::zip_equal(blockArgs, basePtrRange))
          moduleTranslation.mapValue(arg, mapper ? mapper(basePointer)
                                                 : basePointer);
      };

  llvm::OpenMPIRBuilder::TargetDataInfo info(/*RequiresDevicePointerInfo=*/true,
                                             /*SeparateBeginEndCalls=*/true);

  using BodyGenTy = llvm::OpenMPIRBuilder::BodyGenTy;
  LogicalResult bodyGenStatus = success();
  auto bodyGenCB = [&](InsertPointTy codeGenIP, BodyGenTy bodyGenType) {
    assert(isa<omp::TargetDataOp>(op) &&
           "BodyGen requested for non TargetDataOp");
    auto blockArgIface = cast<omp::BlockArgOpenMPOpInterface>(op);
    Region &region = cast<omp::TargetDataOp>(op).getRegion();
    switch (bodyGenType) {
    case BodyGenTy::Priv:
      // Check if any device ptr/addr info is available
      if (!info.DevicePtrInfoMap.empty()) {
        builder.restoreIP(codeGenIP);

        mapUseDevice(llvm::OpenMPIRBuilder::DeviceInfoTy::Address,
                     blockArgIface.getUseDeviceAddrBlockArgs(),
                     combinedInfo.BasePointers, combinedInfo.DevicePointers,
                     [&](llvm::Value *basePointer) -> llvm::Value * {
                       return builder.CreateLoad(
                           builder.getPtrTy(),
                           info.DevicePtrInfoMap[basePointer].second);
                     });
        mapUseDevice(llvm::OpenMPIRBuilder::DeviceInfoTy::Pointer,
                     blockArgIface.getUseDevicePtrBlockArgs(),
                     combinedInfo.BasePointers, combinedInfo.DevicePointers,
                     [&](llvm::Value *basePointer) {
                       return info.DevicePtrInfoMap[basePointer].second;
                     });

        SmallVector<llvm::PHINode *> phis;
        llvm::BasicBlock *continuationBlock =
            convertOmpOpRegions(region, "omp.data.region", builder,
                                moduleTranslation, bodyGenStatus, &phis);
        builder.SetInsertPoint(continuationBlock,
                               continuationBlock->getFirstInsertionPt());
      }
      break;
    case BodyGenTy::DupNoPriv:
      break;
    case BodyGenTy::NoPriv:
      // If device info is available then region has already been generated
      if (info.DevicePtrInfoMap.empty()) {
        builder.restoreIP(codeGenIP);
        SmallVector<llvm::PHINode *> phis;

        // For device pass, if use_device_ptr(addr) mappings were present,
        // we need to link them here before codegen.
        if (ompBuilder->Config.IsTargetDevice.value_or(false)) {
          mapUseDevice(llvm::OpenMPIRBuilder::DeviceInfoTy::Address,
                       blockArgIface.getUseDeviceAddrBlockArgs(),
                       mapData.BasePointers, mapData.DevicePointers);
          mapUseDevice(llvm::OpenMPIRBuilder::DeviceInfoTy::Pointer,
                       blockArgIface.getUseDevicePtrBlockArgs(),
                       mapData.BasePointers, mapData.DevicePointers);
        }
<<<<<<< HEAD
        llvm::BasicBlock *continuationBlock =
            convertOmpOpRegions(region, "omp.data.region", builder,
                                moduleTranslation, bodyGenStatus, &phis);
        builder.SetInsertPoint(continuationBlock,
                               continuationBlock->getFirstInsertionPt());
=======

        bodyGenStatus = inlineConvertOmpRegions(region, "omp.data.region",
                                                builder, moduleTranslation);
>>>>>>> 66f84c8b
      }
      break;
    }
    return builder.saveIP();
  };

  llvm::OpenMPIRBuilder::LocationDescription ompLoc(builder);
  llvm::OpenMPIRBuilder::InsertPointTy allocaIP =
      findAllocaInsertPoint(builder, moduleTranslation);
  if (isa<omp::TargetDataOp>(op)) {
    builder.restoreIP(ompBuilder->createTargetData(
        ompLoc, allocaIP, builder.saveIP(), builder.getInt64(deviceID), ifCond,
        info, genMapInfoCB, nullptr, bodyGenCB));
  } else {
    builder.restoreIP(ompBuilder->createTargetData(
        ompLoc, allocaIP, builder.saveIP(), builder.getInt64(deviceID), ifCond,
        info, genMapInfoCB, &RTLFn));
  }

  return bodyGenStatus;
}

static LogicalResult convertOmpDistribute(
    Operation &opInst, llvm::IRBuilderBase &builder,
    LLVM::ModuleTranslation &moduleTranslation,
    llvm::OpenMPIRBuilder::InsertPointTy *redAllocaIP,
    SmallVector<llvm::OpenMPIRBuilder::ReductionInfo> &reductionInfos) {
  llvm::OpenMPIRBuilder *ompBuilder = moduleTranslation.getOpenMPBuilder();
  // FIXME: This ignores any other nested wrappers (e.g. omp.wsloop, omp.simd).
  auto distributeOp = cast<omp::DistributeOp>(opInst);
  auto loopOp = cast<omp::LoopNestOp>(distributeOp.getWrappedLoop());

  SmallVector<omp::LoopWrapperInterface> loopWrappers;
  loopOp.gatherWrappers(loopWrappers);

  using InsertPointTy = llvm::OpenMPIRBuilder::InsertPointTy;
  // TODO: support error propagation in OpenMPIRBuilder and use it instead of
  // relying on captured variables.
  LogicalResult bodyGenStatus = success();

  auto bodyGenCB = [&](InsertPointTy allocaIP, InsertPointTy codeGenIP) {
    // Save the alloca insertion point on ModuleTranslation stack for use in
    // nested regions.
    LLVM::ModuleTranslation::SaveStack<OpenMPAllocaStackFrame> frame(
        moduleTranslation, allocaIP);

    // DistributeOp has only one region associated with it.
    builder.restoreIP(codeGenIP);
    *redAllocaIP = allocaIP;

    if (loopWrappers.size() == 1) {
      // Convert a standalone DISTRIBUTE construct.
      auto loopNestConversionResult = convertLoopNestHelper(
          *loopOp, builder, moduleTranslation, "omp.distribute.region");
      if (!loopNestConversionResult)
        return; // TODO: Signal error to abort translation.

      builder.restoreIP(std::get<InsertPointTy>(*loopNestConversionResult));
    } else {
      // Convert a DISTRIBUTE leaf as part of a composite construct.
      mlir::Region &reg = distributeOp.getRegion();
      auto *regionBlock =
          convertOmpOpRegions(reg, "omp.distribute.region", builder,
                              moduleTranslation, bodyGenStatus);

      builder.SetInsertPoint(regionBlock->getTerminator());
    }
  };

  llvm::OpenMPIRBuilder::InsertPointTy allocaIP =
      findAllocaInsertPoint(builder, moduleTranslation);
  llvm::OpenMPIRBuilder::LocationDescription ompLoc(builder);
  builder.restoreIP(ompBuilder->createDistribute(ompLoc, allocaIP, bodyGenCB));

  return success();
}

static LogicalResult
convertOmpDistribute(Operation &opInst, llvm::IRBuilderBase &builder,
                     LLVM::ModuleTranslation &moduleTranslation) {
  // No reductions are present so we just create dummy variables.
  llvm::OpenMPIRBuilder::InsertPointTy dummyRedAllocaIP;
  SmallVector<llvm::OpenMPIRBuilder::ReductionInfo> dummyReductionInfos;
  return convertOmpDistribute(opInst, builder, moduleTranslation,
                              &dummyRedAllocaIP, dummyReductionInfos);
}

/// Lowers the FlagsAttr which is applied to the module on the device
/// pass when offloading, this attribute contains OpenMP RTL globals that can
/// be passed as flags to the frontend, otherwise they are set to default
LogicalResult convertFlagsAttr(Operation *op, mlir::omp::FlagsAttr attribute,
                               LLVM::ModuleTranslation &moduleTranslation) {
  if (!cast<mlir::ModuleOp>(op))
    return failure();

  llvm::OpenMPIRBuilder *ompBuilder = moduleTranslation.getOpenMPBuilder();

  ompBuilder->M.addModuleFlag(llvm::Module::Max, "openmp-device",
                              attribute.getOpenmpDeviceVersion());

  if (attribute.getNoGpuLib())
    return success();

  ompBuilder->createGlobalFlag(
      attribute.getDebugKind() /*LangOpts().OpenMPTargetDebug*/,
      "__omp_rtl_debug_kind");
  ompBuilder->createGlobalFlag(
      attribute
          .getAssumeTeamsOversubscription() /*LangOpts().OpenMPTeamSubscription*/
      ,
      "__omp_rtl_assume_teams_oversubscription");
  ompBuilder->createGlobalFlag(
      attribute
          .getAssumeThreadsOversubscription() /*LangOpts().OpenMPThreadSubscription*/
      ,
      "__omp_rtl_assume_threads_oversubscription");
  ompBuilder->createGlobalFlag(
      attribute.getAssumeNoThreadState() /*LangOpts().OpenMPNoThreadState*/,
      "__omp_rtl_assume_no_thread_state");
  ompBuilder->createGlobalFlag(
      attribute
          .getAssumeNoNestedParallelism() /*LangOpts().OpenMPNoNestedParallelism*/
      ,
      "__omp_rtl_assume_no_nested_parallelism");
  return success();
}

static bool getTargetEntryUniqueInfo(llvm::TargetRegionEntryInfo &targetInfo,
                                     omp::TargetOp targetOp,
                                     llvm::StringRef parentName = "") {
  auto fileLoc = targetOp.getLoc()->findInstanceOf<FileLineColLoc>();

  assert(fileLoc && "No file found from location");
  StringRef fileName = fileLoc.getFilename().getValue();

  llvm::sys::fs::UniqueID id;
  if (auto ec = llvm::sys::fs::getUniqueID(fileName, id)) {
    targetOp.emitError("Unable to get unique ID for file");
    return false;
  }

  uint64_t line = fileLoc.getLine();
  targetInfo = llvm::TargetRegionEntryInfo(parentName, id.getDevice(),
                                           id.getFile(), line);
  return true;
}

static bool targetOpSupported(Operation &opInst) {
  auto targetOp = cast<omp::TargetOp>(opInst);

  if (targetOp.getDevice()) {
    opInst.emitError("Device clause not yet supported");
    return false;
  }

  if (targetOp.getNowait()) {
    opInst.emitError("Nowait clause not yet supported");
    return false;
  }

  if (!targetOp.getAllocateVars().empty() ||
      !targetOp.getAllocatorVars().empty()) {
    opInst.emitError("Allocate clause not yet supported");
    return false;
  }

  if (!targetOp.getInReductionVars().empty() ||
      targetOp.getInReductionByref() || targetOp.getInReductionSyms()) {
    opInst.emitError("In reduction clause not yet supported");
    return false;
  }

  return true;
}

static void
handleDeclareTargetMapVar(MapInfoData &mapData,
                          LLVM::ModuleTranslation &moduleTranslation,
                          llvm::IRBuilderBase &builder, llvm::Function *func) {
  for (size_t i = 0; i < mapData.MapClause.size(); ++i) {
    // In the case of declare target mapped variables, the basePointer is
    // the reference pointer generated by the convertDeclareTargetAttr
    // method. Whereas the kernelValue is the original variable, so for
    // the device we must replace all uses of this original global variable
    // (stored in kernelValue) with the reference pointer (stored in
    // basePointer for declare target mapped variables), as for device the
    // data is mapped into this reference pointer and should be loaded
    // from it, the original variable is discarded. On host both exist and
    // metadata is generated (elsewhere in the convertDeclareTargetAttr)
    // function to link the two variables in the runtime and then both the
    // reference pointer and the pointer are assigned in the kernel argument
    // structure for the host.
    if (mapData.IsDeclareTarget[i]) {
      // If the original map value is a constant, then we have to make sure all
      // of it's uses within the current kernel/function that we are going to
      // rewrite are converted to instructions, as we will be altering the old
      // use (OriginalValue) from a constant to an instruction, which will be
      // illegal and ICE the compiler if the user is a constant expression of
      // some kind e.g. a constant GEP.
      if (auto *constant = dyn_cast<llvm::Constant>(mapData.OriginalValue[i]))
        convertUsersOfConstantsToInstructions(constant, func, false);

      // The users iterator will get invalidated if we modify an element,
      // so we populate this vector of uses to alter each user on an
      // individual basis to emit its own load (rather than one load for
      // all).
      llvm::SmallVector<llvm::User *> userVec;
      for (llvm::User *user : mapData.OriginalValue[i]->users())
        userVec.push_back(user);

      for (llvm::User *user : userVec) {
        if (auto *insn = dyn_cast<llvm::Instruction>(user)) {
          if (insn->getFunction() == func) {
            auto *load = builder.CreateLoad(mapData.BasePointers[i]->getType(),
                                            mapData.BasePointers[i]);
            load->moveBefore(insn);
            user->replaceUsesOfWith(mapData.OriginalValue[i], load);
          }
        }
      }
    }
  }
}

// The createDeviceArgumentAccessor function generates
// instructions for retrieving (acessing) kernel
// arguments inside of the device kernel for use by
// the kernel. This enables different semantics such as
// the creation of temporary copies of data allowing
// semantics like read-only/no host write back kernel
// arguments.
//
// This currently implements a very light version of Clang's
// EmitParmDecl's handling of direct argument handling as well
// as a portion of the argument access generation based on
// capture types found at the end of emitOutlinedFunctionPrologue
// in Clang. The indirect path handling of EmitParmDecl's may be
// required for future work, but a direct 1-to-1 copy doesn't seem
// possible as the logic is rather scattered throughout Clang's
// lowering and perhaps we wish to deviate slightly.
//
// \param mapData - A container containing vectors of information
// corresponding to the input argument, which should have a
// corresponding entry in the MapInfoData containers
// OrigialValue's.
// \param arg - This is the generated kernel function argument that
// corresponds to the passed in input argument. We generated different
// accesses of this Argument, based on capture type and other Input
// related information.
// \param input - This is the host side value that will be passed to
// the kernel i.e. the kernel input, we rewrite all uses of this within
// the kernel (as we generate the kernel body based on the target's region
// which maintians references to the original input) to the retVal argument
// apon exit of this function inside of the OMPIRBuilder. This interlinks
// the kernel argument to future uses of it in the function providing
// appropriate "glue" instructions inbetween.
// \param retVal - This is the value that all uses of input inside of the
// kernel will be re-written to, the goal of this function is to generate
// an appropriate location for the kernel argument to be accessed from,
// e.g. ByRef will result in a temporary allocation location and then
// a store of the kernel argument into this allocated memory which
// will then be loaded from, ByCopy will use the allocated memory
// directly.
static llvm::IRBuilderBase::InsertPoint
createDeviceArgumentAccessor(MapInfoData &mapData, llvm::Argument &arg,
                             llvm::Value *input, llvm::Value *&retVal,
                             llvm::IRBuilderBase &builder,
                             llvm::OpenMPIRBuilder &ompBuilder,
                             LLVM::ModuleTranslation &moduleTranslation,
                             llvm::IRBuilderBase::InsertPoint allocaIP,
                             llvm::IRBuilderBase::InsertPoint codeGenIP) {
  builder.restoreIP(allocaIP);

  omp::VariableCaptureKind capture = omp::VariableCaptureKind::ByRef;

  // Find the associated MapInfoData entry for the current input
  for (size_t i = 0; i < mapData.MapClause.size(); ++i)
    if (mapData.OriginalValue[i] == input) {
      auto mapOp = cast<omp::MapInfoOp>(mapData.MapClause[i]);
      capture =
          mapOp.getMapCaptureType().value_or(omp::VariableCaptureKind::ByRef);

      break;
    }

  unsigned int allocaAS = ompBuilder.M.getDataLayout().getAllocaAddrSpace();
  unsigned int defaultAS =
      ompBuilder.M.getDataLayout().getProgramAddressSpace();

  // Create the alloca for the argument the current point.
  llvm::Value *v = builder.CreateAlloca(arg.getType(), allocaAS, nullptr);

  if (allocaAS != defaultAS && arg.getType()->isPointerTy())
    v = builder.CreateAddrSpaceCast(v, builder.getPtrTy(defaultAS));

  builder.CreateStore(&arg, v);

  builder.restoreIP(codeGenIP);

  switch (capture) {
  case omp::VariableCaptureKind::ByCopy: {
    retVal = v;
    break;
  }
  case omp::VariableCaptureKind::ByRef: {
    retVal = builder.CreateAlignedLoad(
        v->getType(), v,
        ompBuilder.M.getDataLayout().getPrefTypeAlign(v->getType()));
    break;
  }
  case omp::VariableCaptureKind::This:
  case omp::VariableCaptureKind::VLAType:
    assert(false && "Currently unsupported capture kind");
    break;
  }

  return builder.saveIP();
}

template <typename OpTy>
static OpTy castOrGetParentOfType(Operation *op, bool immediateParent = false) {
  if (!op)
    return OpTy();

  if (OpTy casted = dyn_cast<OpTy>(op))
    return casted;

  if (immediateParent)
    return dyn_cast_if_present<OpTy>(op->getParentOp());

  return op->getParentOfType<OpTy>();
}

static uint64_t getTypeByteSize(mlir::Type type, DataLayout dl) {
      uint64_t sizeInBits = dl.getTypeSizeInBits(type);
      uint64_t sizeInBytes = sizeInBits / 8;
      return sizeInBytes;
}

template <typename OpTy>
static uint64_t getReductionDataSize(OpTy &op) {
  if (op.getNumReductionVars() > 0) {
    assert(op.getNumReductionVars() &&
           "Only 1 reduction variable currently supported");
    mlir::Type reductionVarTy = op.getReductionVars()[0].getType();
    Operation *opp = op.getOperation();
    DataLayout dl = DataLayout(opp->getParentOfType<ModuleOp>());
    return getTypeByteSize(reductionVarTy, dl);
  }
  return 0;
}

static uint64_t getTeamsReductionDataSize(mlir::omp::TeamsOp &teamsOp) {
  return getReductionDataSize<mlir::omp::TeamsOp>(teamsOp);
}

/// Populate default `MinTeams`, `MaxTeams` and `MaxThreads` to their default
/// values as stated by the corresponding clauses, if constant.
///
/// These default values must be set before the creation of the outlined LLVM
/// function for the target region, so that they can be used to initialize the
/// corresponding global `ConfigurationEnvironmentTy` structure.
static void initTargetDefaultBounds(
    omp::TargetOp targetOp,
    llvm::OpenMPIRBuilder::TargetKernelDefaultBounds &bounds,
    bool isTargetDevice, bool isGPU) {
  // TODO Handle constant IF clauses
  Operation *innermostCapturedOmpOp = targetOp.getInnermostCapturedOmpOp();

  // Handle clauses impacting the number of teams.
  int32_t minTeamsVal = 1, maxTeamsVal = -1;
  if (auto teamsOp =
          castOrGetParentOfType<omp::TeamsOp>(innermostCapturedOmpOp)) {
    // TODO Use teamsOp.getNumTeamsLower() to initialize `minTeamsVal`. For now,
    // just match clang and set min and max to the same value.
    Value numTeamsClause = isTargetDevice ? teamsOp.getNumTeamsUpper()
                                          : targetOp.getNumTeamsUpper();
    if (numTeamsClause) {
      if (auto constOp = dyn_cast_if_present<LLVM::ConstantOp>(
              numTeamsClause.getDefiningOp())) {
        if (auto constAttr = dyn_cast<IntegerAttr>(constOp.getValue()))
          minTeamsVal = maxTeamsVal = constAttr.getInt();
      }
    } else {
      minTeamsVal = maxTeamsVal = 0;
    }
  } else if (castOrGetParentOfType<omp::ParallelOp>(innermostCapturedOmpOp,
                                                    /*immediateParent=*/true) ||
             castOrGetParentOfType<omp::SimdOp>(innermostCapturedOmpOp,
                                                /*immediateParent=*/true)) {
    minTeamsVal = maxTeamsVal = 1;
  } else {
    minTeamsVal = maxTeamsVal = -1;
  }

  // Handle clauses impacting the number of threads.
  int32_t targetThreadLimitVal = -1;
  int32_t teamsThreadLimitVal = -1;
  int32_t maxThreadsVal = -1;

  auto setMaxValueFromClause = [](Value clauseValue, int32_t &result) {
    if (clauseValue) {
      if (auto constOp = dyn_cast_if_present<LLVM::ConstantOp>(
              clauseValue.getDefiningOp())) {
        if (auto constAttr = dyn_cast<IntegerAttr>(constOp.getValue()))
          result = constAttr.getInt();
      }
      // Found an applicable clause, so it's not undefined. Mark as unknown
      // because it's not constant.
      if (result < 0)
        result = 0;
    }
  };

  // Extract THREAD_LIMIT clause from TARGET and TEAMS directives.
  setMaxValueFromClause(targetOp.getThreadLimit(), targetThreadLimitVal);

  if (auto teamsOp =
          castOrGetParentOfType<omp::TeamsOp>(innermostCapturedOmpOp)) {
    Value threadLimitClause = isTargetDevice ? teamsOp.getThreadLimit()
                                             : targetOp.getTeamsThreadLimit();
    setMaxValueFromClause(threadLimitClause, teamsThreadLimitVal);
  }

  // Extract MAX_THREADS clause from PARALLEL or set to 1 if it's SIMD.
  if (innermostCapturedOmpOp) {
    if (auto parallelOp =
            castOrGetParentOfType<omp::ParallelOp>(innermostCapturedOmpOp)) {
      Value numThreadsClause = isTargetDevice ? parallelOp.getNumThreads()
                                              : targetOp.getNumThreads();
      setMaxValueFromClause(numThreadsClause, maxThreadsVal);
    } else if (castOrGetParentOfType<omp::SimdOp>(innermostCapturedOmpOp,
                                                  /*immediateParent=*/true)) {
      maxThreadsVal = 1;
    }
  }

  // For max values, < 0 means unset, == 0 means set but unknown. Select the
  // minimum value between MAX_THREADS and THREAD_LIMIT clauses that were set.
  int32_t combinedMaxThreadsVal = targetThreadLimitVal;
  if (combinedMaxThreadsVal < 0 ||
      (teamsThreadLimitVal >= 0 && teamsThreadLimitVal < combinedMaxThreadsVal))
    combinedMaxThreadsVal = teamsThreadLimitVal;

  if (combinedMaxThreadsVal < 0 ||
      (maxThreadsVal >= 0 && maxThreadsVal < combinedMaxThreadsVal))
    combinedMaxThreadsVal = maxThreadsVal;

  // Calculate reduction data size, limited to single reduction variable
  // for now.
  int32_t reductionDataSize = 0;
  if (isGPU && innermostCapturedOmpOp) {
    if (auto teamsOp =
            castOrGetParentOfType<omp::TeamsOp>(innermostCapturedOmpOp)) {
      reductionDataSize = getTeamsReductionDataSize(teamsOp);
    }
  }

  // Update kernel bounds structure for the `OpenMPIRBuilder` to use.
  bounds.MinTeams = minTeamsVal;
  bounds.MaxTeams.push_back(maxTeamsVal);
  bounds.MinThreads = 1;
  bounds.MaxThreads.push_back(combinedMaxThreadsVal);
  bounds.ReductionDataSize = reductionDataSize;
  if (bounds.ReductionDataSize != 0)
    bounds.ReductionBufferLength = 1024;
}

/// Gather LLVM runtime values for all clauses evaluated in the host that are
/// passed to the kernel invocation.
///
/// This function must be called only when compiling for the host. Also, it will
/// only provide correct results if it's called after the body of \c targetOp
/// has been fully generated.
static void initTargetRuntimeBounds(
    LLVM::ModuleTranslation &moduleTranslation, omp::TargetOp targetOp,
    llvm::OpenMPIRBuilder::TargetKernelRuntimeBounds &bounds) {
  // TODO Handle IF clauses.
  if (Value numTeamsLower = targetOp.getNumTeamsLower())
    bounds.MinTeams = moduleTranslation.lookupValue(numTeamsLower);

  llvm::Value *&llvmMaxTeams = bounds.MaxTeams.emplace_back(nullptr);
  if (Value numTeamsUpper = targetOp.getNumTeamsUpper())
    llvmMaxTeams = moduleTranslation.lookupValue(numTeamsUpper);

  llvm::Value *&llvmTeamsThreadLimit =
      bounds.TeamsThreadLimit.emplace_back(nullptr);
  if (Value teamsThreadLimit = targetOp.getTeamsThreadLimit())
    llvmTeamsThreadLimit = moduleTranslation.lookupValue(teamsThreadLimit);

  if (Value numThreads = targetOp.getNumThreads())
    bounds.MaxThreads = moduleTranslation.lookupValue(numThreads);

  if (Value tripCount = targetOp.getTripCount())
    bounds.LoopTripCount = moduleTranslation.lookupValue(tripCount);
}

static LogicalResult
convertOmpTarget(Operation &opInst, llvm::IRBuilderBase &builder,
                 LLVM::ModuleTranslation &moduleTranslation) {

  if (!targetOpSupported(opInst))
    return failure();

  llvm::OpenMPIRBuilder *ompBuilder = moduleTranslation.getOpenMPBuilder();
  bool isTargetDevice = ompBuilder->Config.isTargetDevice();
  bool isGPU = ompBuilder->Config.isGPU();

  auto parentFn = opInst.getParentOfType<LLVM::LLVMFuncOp>();
  auto targetOp = cast<omp::TargetOp>(opInst);
  auto &targetRegion = targetOp.getRegion();
  DataLayout dl = DataLayout(opInst.getParentOfType<ModuleOp>());
  SmallVector<Value> mapVars = targetOp.getMapVars();
  ArrayRef<BlockArgument> mapBlockArgs =
      cast<omp::BlockArgOpenMPOpInterface>(opInst).getMapBlockArgs();
  llvm::Function *llvmOutlinedFn = nullptr;
  llvm::OpenMPIRBuilder::TargetKernelRuntimeBounds runtimeBounds;

  // TODO: It can also be false if a compile-time constant `false` IF clause is
  // specified.
  bool isOffloadEntry =
      isTargetDevice || !ompBuilder->Config.TargetTriples.empty();

  LogicalResult bodyGenStatus = success();
  using InsertPointTy = llvm::OpenMPIRBuilder::InsertPointTy;
  auto bodyCB = [&](InsertPointTy allocaIP,
                    InsertPointTy codeGenIP) -> InsertPointTy {
    // Forward target-cpu and target-features function attributes from the
    // original function to the new outlined function.
    llvm::Function *llvmParentFn =
        moduleTranslation.lookupFunction(parentFn.getName());
    llvmOutlinedFn = codeGenIP.getBlock()->getParent();
    assert(llvmParentFn && llvmOutlinedFn &&
           "Both parent and outlined functions must exist at this point");

    if (auto attr = llvmParentFn->getFnAttribute("target-cpu");
        attr.isStringAttribute())
      llvmOutlinedFn->addFnAttr(attr);

    if (auto attr = llvmParentFn->getFnAttribute("target-features");
        attr.isStringAttribute())
      llvmOutlinedFn->addFnAttr(attr);

    builder.restoreIP(codeGenIP);
    for (auto [arg, mapOp] : llvm::zip_equal(mapBlockArgs, mapVars)) {
      auto mapInfoOp = cast<omp::MapInfoOp>(mapOp.getDefiningOp());
      llvm::Value *mapOpValue =
          moduleTranslation.lookupValue(mapInfoOp.getVarPtr());
      moduleTranslation.mapValue(arg, mapOpValue);
    }

    // Do privatization after moduleTranslation has already recorded
    // mapped values.
    if (!targetOp.getPrivateVars().empty()) {
      builder.restoreIP(allocaIP);

      OperandRange privateVars = targetOp.getPrivateVars();
      std::optional<ArrayAttr> privateSyms = targetOp.getPrivateSyms();
      MutableArrayRef<BlockArgument> privateBlockArgs =
          cast<omp::BlockArgOpenMPOpInterface>(opInst).getPrivateBlockArgs();

      for (auto [privVar, privatizerNameAttr, privBlockArg] :
           llvm::zip_equal(privateVars, *privateSyms, privateBlockArgs)) {

        SymbolRefAttr privSym = cast<SymbolRefAttr>(privatizerNameAttr);
        omp::PrivateClauseOp privatizer = findPrivatizer(&opInst, privSym);
        if (privatizer.getDataSharingType() ==
                omp::DataSharingClauseType::FirstPrivate ||
            !privatizer.getDeallocRegion().empty()) {
          opInst.emitError("Translation of omp.target from MLIR to LLVMIR "
                           "failed because translation of firstprivate and "
                           " private allocatables is not supported yet");
          bodyGenStatus = failure();
        } else {
          Region &allocRegion = privatizer.getAllocRegion();
          BlockArgument allocRegionArg = allocRegion.getArgument(0);
          moduleTranslation.mapValue(allocRegionArg,
                                     moduleTranslation.lookupValue(privVar));
          SmallVector<llvm::Value *, 1> yieldedValues;
          if (failed(inlineConvertOmpRegions(
                  allocRegion, "omp.targetop.privatizer", builder,
                  moduleTranslation, &yieldedValues))) {
            opInst.emitError(
                "failed to inline `alloc` region of an `omp.private` "
                "op in the target region");
            bodyGenStatus = failure();
          } else {
            assert(yieldedValues.size() == 1);
            moduleTranslation.mapValue(privBlockArg, yieldedValues.front());
          }
          moduleTranslation.forgetMapping(allocRegion);
          builder.restoreIP(builder.saveIP());
        }
      }
    }
    llvm::BasicBlock *exitBlock = convertOmpOpRegions(
        targetRegion, "omp.target", builder, moduleTranslation, bodyGenStatus);
    builder.SetInsertPoint(exitBlock);

    if (!isTargetDevice)
      initTargetRuntimeBounds(moduleTranslation, targetOp, runtimeBounds);

    return builder.saveIP();
  };

  llvm::OpenMPIRBuilder::LocationDescription ompLoc(builder);
  StringRef parentName = parentFn.getName();

  llvm::TargetRegionEntryInfo entryInfo;

  if (!getTargetEntryUniqueInfo(entryInfo, targetOp, parentName))
    return failure();

  llvm::OpenMPIRBuilder::InsertPointTy allocaIP =
      findAllocaInsertPoint(builder, moduleTranslation);

  MapInfoData mapData;
  collectMapDataFromMapOperands(mapData, mapVars, moduleTranslation, dl,
                                builder);

  llvm::OpenMPIRBuilder::MapInfosTy combinedInfos;
  auto genMapInfoCB = [&](llvm::OpenMPIRBuilder::InsertPointTy codeGenIP)
      -> llvm::OpenMPIRBuilder::MapInfosTy & {
    builder.restoreIP(codeGenIP);
    genMapInfos(builder, moduleTranslation, dl, combinedInfos, mapData, true);
    return combinedInfos;
  };

  auto argAccessorCB = [&](llvm::Argument &arg, llvm::Value *input,
                           llvm::Value *&retVal, InsertPointTy allocaIP,
                           InsertPointTy codeGenIP) {
    // We just return the unaltered argument for the host function
    // for now, some alterations may be required in the future to
    // keep host fallback functions working identically to the device
    // version (e.g. pass ByCopy values should be treated as such on
    // host and device, currently not always the case)
    if (!isTargetDevice) {
      retVal = cast<llvm::Value>(&arg);
      return codeGenIP;
    }

    return createDeviceArgumentAccessor(mapData, arg, input, retVal, builder,
                                        *ompBuilder, moduleTranslation,
                                        allocaIP, codeGenIP);
  };

  llvm::SmallVector<llvm::Value *, 4> kernelInput;
  for (size_t i = 0; i < mapVars.size(); ++i) {
    // declare target arguments are not passed to kernels as arguments
    // TODO: We currently do not handle cases where a member is explicitly
    // passed in as an argument, this will likley need to be handled in
    // the near future, rather than using IsAMember, it may be better to
    // test if the relevant BlockArg is used within the target region and
    // then use that as a basis for exclusion in the kernel inputs.
    if (!mapData.IsDeclareTarget[i] && !mapData.IsAMember[i])
      kernelInput.push_back(mapData.OriginalValue[i]);
  }
  SmallVector<llvm::OpenMPIRBuilder::DependData> dds;
  buildDependData(targetOp.getDependKinds(), targetOp.getDependVars(),
                  moduleTranslation, dds);

  llvm::OpenMPIRBuilder::TargetKernelDefaultBounds defaultBounds;
  initTargetDefaultBounds(targetOp, defaultBounds, isTargetDevice, isGPU);

  llvm::Value *&llvmTargetThreadLimit =
      runtimeBounds.TargetThreadLimit.emplace_back(nullptr);
  if (Value targetThreadLimit = targetOp.getThreadLimit())
    llvmTargetThreadLimit = moduleTranslation.lookupValue(targetThreadLimit);

  llvm::Value *ifCond = nullptr;
  if (Value targetIfCond = targetOp.getIfExpr())
    ifCond = moduleTranslation.lookupValue(targetIfCond);

  builder.restoreIP(moduleTranslation.getOpenMPBuilder()->createTarget(
      ompLoc, targetOp.isTargetSPMDLoop(), isOffloadEntry, ifCond, allocaIP,
      builder.saveIP(), entryInfo, defaultBounds, runtimeBounds, kernelInput,
      genMapInfoCB, bodyCB, argAccessorCB, dds));

  // Remap access operations to declare target reference pointers for the
  // device, essentially generating extra loadop's as necessary
  if (moduleTranslation.getOpenMPBuilder()->Config.isTargetDevice())
    handleDeclareTargetMapVar(mapData, moduleTranslation, builder,
                              llvmOutlinedFn);

  return bodyGenStatus;
}

static LogicalResult
convertDeclareTargetAttr(Operation *op, mlir::omp::DeclareTargetAttr attribute,
                         LLVM::ModuleTranslation &moduleTranslation) {
  // Amend omp.declare_target by deleting the IR of the outlined functions
  // created for target regions. They cannot be filtered out from MLIR earlier
  // because the omp.target operation inside must be translated to LLVM, but
  // the wrapper functions themselves must not remain at the end of the
  // process. We know that functions where omp.declare_target does not match
  // omp.is_target_device at this stage can only be wrapper functions because
  // those that aren't are removed earlier as an MLIR transformation pass.
  if (FunctionOpInterface funcOp = dyn_cast<FunctionOpInterface>(op)) {
    if (auto offloadMod = dyn_cast<omp::OffloadModuleInterface>(
            op->getParentOfType<ModuleOp>().getOperation())) {
      if (!offloadMod.getIsTargetDevice())
        return success();

      omp::DeclareTargetDeviceType declareType =
          attribute.getDeviceType().getValue();

      if (declareType == omp::DeclareTargetDeviceType::host) {
        llvm::Function *llvmFunc =
            moduleTranslation.lookupFunction(funcOp.getName());
        llvmFunc->dropAllReferences();
        llvmFunc->eraseFromParent();
      }
    }
    return success();
  }

  if (LLVM::GlobalOp gOp = dyn_cast<LLVM::GlobalOp>(op)) {
    llvm::Module *llvmModule = moduleTranslation.getLLVMModule();
    if (auto *gVal = llvmModule->getNamedValue(gOp.getSymName())) {
      llvm::OpenMPIRBuilder *ompBuilder = moduleTranslation.getOpenMPBuilder();
      bool isDeclaration = gOp.isDeclaration();
      bool isExternallyVisible =
          gOp.getVisibility() != mlir::SymbolTable::Visibility::Private;
      auto loc = op->getLoc()->findInstanceOf<FileLineColLoc>();
      llvm::StringRef mangledName = gOp.getSymName();
      auto captureClause =
          convertToCaptureClauseKind(attribute.getCaptureClause().getValue());
      auto deviceClause =
          convertToDeviceClauseKind(attribute.getDeviceType().getValue());
      // unused for MLIR at the moment, required in Clang for book
      // keeping
      std::vector<llvm::GlobalVariable *> generatedRefs;

      std::vector<llvm::Triple> targetTriple;
      auto targetTripleAttr = dyn_cast_or_null<mlir::StringAttr>(
          op->getParentOfType<mlir::ModuleOp>()->getAttr(
              LLVM::LLVMDialect::getTargetTripleAttrName()));
      if (targetTripleAttr)
        targetTriple.emplace_back(targetTripleAttr.data());

      auto fileInfoCallBack = [&loc]() {
        std::string filename = "";
        std::uint64_t lineNo = 0;

        if (loc) {
          filename = loc.getFilename().str();
          lineNo = loc.getLine();
        }

        return std::pair<std::string, std::uint64_t>(llvm::StringRef(filename),
                                                     lineNo);
      };

      ompBuilder->registerTargetGlobalVariable(
          captureClause, deviceClause, isDeclaration, isExternallyVisible,
          ompBuilder->getTargetEntryUniqueInfo(fileInfoCallBack), mangledName,
          generatedRefs, /*OpenMPSimd*/ false, targetTriple,
          /*GlobalInitializer*/ nullptr, /*VariableLinkage*/ nullptr,
          gVal->getType(), gVal);

      if (ompBuilder->Config.isTargetDevice() &&
          (attribute.getCaptureClause().getValue() !=
               mlir::omp::DeclareTargetCaptureClause::to ||
           ompBuilder->Config.hasRequiresUnifiedSharedMemory())) {
        ompBuilder->getAddrOfDeclareTargetVar(
            captureClause, deviceClause, isDeclaration, isExternallyVisible,
            ompBuilder->getTargetEntryUniqueInfo(fileInfoCallBack), mangledName,
            generatedRefs, /*OpenMPSimd*/ false, targetTriple, gVal->getType(),
            /*GlobalInitializer*/ nullptr,
            /*VariableLinkage*/ nullptr);
      }
    }
  }

  return success();
}


/// Given an OpenMP MLIR operation, create the corresponding LLVM IR
/// (including OpenMP runtime calls).
static LogicalResult
convertHostOrTargetOperation(Operation *op, llvm::IRBuilderBase &builder,
                             LLVM::ModuleTranslation &moduleTranslation) {

  llvm::OpenMPIRBuilder *ompBuilder = moduleTranslation.getOpenMPBuilder();

  return llvm::TypeSwitch<Operation *, LogicalResult>(op)
      .Case([&](omp::BarrierOp) {
        ompBuilder->createBarrier(builder.saveIP(), llvm::omp::OMPD_barrier);
        return success();
      })
      .Case([&](omp::TaskyieldOp) {
        ompBuilder->createTaskyield(builder.saveIP());
        return success();
      })
      .Case([&](omp::FlushOp) {
        // No support in Openmp runtime function (__kmpc_flush) to accept
        // the argument list.
        // OpenMP standard states the following:
        //  "An implementation may implement a flush with a list by ignoring
        //   the list, and treating it the same as a flush without a list."
        //
        // The argument list is discarded so that, flush with a list is treated
        // same as a flush without a list.
        ompBuilder->createFlush(builder.saveIP());
        return success();
      })
      .Case([&](omp::ParallelOp op) {
        return convertOmpParallel(op, builder, moduleTranslation);
      })
      .Case([&](omp::MaskedOp) {
        return convertOmpMasked(*op, builder, moduleTranslation);
      })
      .Case([&](omp::MasterOp) {
        return convertOmpMaster(*op, builder, moduleTranslation);
      })
      .Case([&](omp::CriticalOp) {
        return convertOmpCritical(*op, builder, moduleTranslation);
      })
      .Case([&](omp::OrderedRegionOp) {
        return convertOmpOrderedRegion(*op, builder, moduleTranslation);
      })
      .Case([&](omp::OrderedOp) {
        return convertOmpOrdered(*op, builder, moduleTranslation);
      })
      .Case([&](omp::WsloopOp) {
        return convertOmpWsloop(*op, builder, moduleTranslation);
      })
      .Case([&](omp::SimdOp) {
        return convertOmpSimd(*op, builder, moduleTranslation);
      })
      .Case([&](omp::AtomicReadOp) {
        return convertOmpAtomicRead(*op, builder, moduleTranslation);
      })
      .Case([&](omp::AtomicWriteOp) {
        return convertOmpAtomicWrite(*op, builder, moduleTranslation);
      })
      .Case([&](omp::AtomicUpdateOp op) {
        return convertOmpAtomicUpdate(op, builder, moduleTranslation);
      })
      .Case([&](omp::AtomicCaptureOp op) {
        return convertOmpAtomicCapture(op, builder, moduleTranslation);
      })
      .Case([&](omp::SectionsOp) {
        return convertOmpSections(*op, builder, moduleTranslation);
      })
      .Case([&](omp::SingleOp op) {
        return convertOmpSingle(op, builder, moduleTranslation);
      })
      .Case([&](omp::TeamsOp op) {
        return convertOmpTeams(op, builder, moduleTranslation);
      })
      .Case([&](omp::TaskOp op) {
        return convertOmpTaskOp(op, builder, moduleTranslation);
      })
      .Case([&](omp::TaskgroupOp op) {
        return convertOmpTaskgroupOp(op, builder, moduleTranslation);
      })
      .Case([&](omp::TaskwaitOp op) {
        return convertOmpTaskwaitOp(op, builder, moduleTranslation);
      })
      .Case<omp::YieldOp, omp::TerminatorOp, omp::DeclareReductionOp,
            omp::CriticalDeclareOp>([](auto op) {
        // `yield` and `terminator` can be just omitted. The block structure
        // was created in the region that handles their parent operation.
        // `declare_reduction` will be used by reductions and is not
        // converted directly, skip it.
        // `critical.declare` is only used to declare names of critical
        // sections which will be used by `critical` ops and hence can be
        // ignored for lowering. The OpenMP IRBuilder will create unique
        // name for critical section names.
        return success();
      })
      .Case([&](omp::ThreadprivateOp) {
        return convertOmpThreadprivate(*op, builder, moduleTranslation);
      })
      .Case<omp::TargetDataOp, omp::TargetEnterDataOp, omp::TargetExitDataOp,
            omp::TargetUpdateOp>([&](auto op) {
        return convertOmpTargetData(op, builder, moduleTranslation);
      })
      .Case([&](omp::TargetOp) {
        return convertOmpTarget(*op, builder, moduleTranslation);
      })
      .Case([&](omp::DistributeOp) {
        return convertOmpDistribute(*op, builder, moduleTranslation);
      })
      .Case<omp::MapInfoOp, omp::MapBoundsOp, omp::PrivateClauseOp>(
          [&](auto op) {
            // No-op, should be handled by relevant owning operations e.g.
            // TargetOp, TargetEnterDataOp, TargetExitDataOp, TargetDataOp etc.
            // and then discarded
            return success();
          })
      .Default([&](Operation *inst) {
        return inst->emitError("unsupported OpenMP operation: ")
               << inst->getName();
      });
}

// Returns true if the operation is inside a TargetOp or is part of a declare
// target function.
static bool isTargetDeviceOp(Operation *op) {
  // Assumes no reverse offloading
  if (op->getParentOfType<omp::TargetOp>())
    return true;

  if (auto parentFn = op->getParentOfType<LLVM::LLVMFuncOp>())
    if (auto declareTargetIface =
            llvm::dyn_cast<mlir::omp::DeclareTargetInterface>(
                parentFn.getOperation()))
      if (declareTargetIface.isDeclareTarget() &&
          declareTargetIface.getDeclareTargetDeviceType() !=
              mlir::omp::DeclareTargetDeviceType::host)
        return true;

  return false;
}

template <typename FirstOpType, typename... RestOpTypes>
bool matchOpNest(Operation *op, FirstOpType &firstOp, RestOpTypes &...restOps) {
  if ((firstOp = mlir::dyn_cast<FirstOpType>(op))) {
    if constexpr (sizeof...(RestOpTypes) == 0) {
      return true;
    } else {
      Block &innerBlock = getContainedBlock(firstOp);
      return matchOpScanNest(innerBlock, restOps...);
    }
  }
  return false;
}

static LogicalResult
convertTargetDeviceOp(Operation *op, llvm::IRBuilderBase &builder,
                      LLVM::ModuleTranslation &moduleTranslation) {
  return convertHostOrTargetOperation(op, builder, moduleTranslation);
}

static LogicalResult
convertTargetOpsInNest(Operation *op, llvm::IRBuilderBase &builder,
                       LLVM::ModuleTranslation &moduleTranslation) {
  if (isa<omp::TargetOp>(op))
    return convertOmpTarget(*op, builder, moduleTranslation);
  if (isa<omp::TargetDataOp>(op))
    return convertOmpTargetData(op, builder, moduleTranslation);
  bool interrupted =
      op->walk<WalkOrder::PreOrder>([&](Operation *oper) {
          if (isa<omp::TargetOp>(oper)) {
            if (failed(convertOmpTarget(*oper, builder, moduleTranslation)))
              return WalkResult::interrupt();
            return WalkResult::skip();
          }
          if (isa<omp::TargetDataOp>(oper)) {
            if (failed(convertOmpTargetData(oper, builder, moduleTranslation)))
              return WalkResult::interrupt();
            return WalkResult::skip();
          }
          return WalkResult::advance();
        }).wasInterrupted();
  return failure(interrupted);
}


///////////////////////////////////////////////////////////////////////////////
// OpenMPDialectLLVMIRTranslationInterface

/// Implementation of the dialect interface that converts operations belonging
/// to the OpenMP dialect to LLVM IR.
class OpenMPDialectLLVMIRTranslationInterface
    : public LLVMTranslationDialectInterface {
public:
  using LLVMTranslationDialectInterface::LLVMTranslationDialectInterface;

  /// Translates the given operation to LLVM IR using the provided IR builder
  /// and saving the state in `moduleTranslation`.
  LogicalResult
  convertOperation(Operation *op, llvm::IRBuilderBase &builder,
                   LLVM::ModuleTranslation &moduleTranslation) const final;

  /// Given an OpenMP MLIR attribute, create the corresponding LLVM-IR, runtime
  /// calls, or operation amendments
  LogicalResult
  amendOperation(Operation *op, ArrayRef<llvm::Instruction *> instructions,
                 NamedAttribute attribute,
                 LLVM::ModuleTranslation &moduleTranslation) const final;
};

LogicalResult OpenMPDialectLLVMIRTranslationInterface::amendOperation(
    Operation *op, ArrayRef<llvm::Instruction *> instructions,
    NamedAttribute attribute,
    LLVM::ModuleTranslation &moduleTranslation) const {
  return llvm::StringSwitch<llvm::function_ref<LogicalResult(Attribute)>>(
             attribute.getName())
      .Case("omp.is_target_device",
            [&](Attribute attr) {
              if (auto deviceAttr = dyn_cast<BoolAttr>(attr)) {
                llvm::OpenMPIRBuilderConfig &config =
                    moduleTranslation.getOpenMPBuilder()->Config;
                config.setIsTargetDevice(deviceAttr.getValue());
                return success();
              }
              return failure();
            })
      .Case("omp.is_gpu",
            [&](Attribute attr) {
              if (auto gpuAttr = dyn_cast<BoolAttr>(attr)) {
                llvm::OpenMPIRBuilderConfig &config =
                    moduleTranslation.getOpenMPBuilder()->Config;
                config.setIsGPU(gpuAttr.getValue());
                return success();
              }
              return failure();
            })
      .Case("omp.host_ir_filepath",
            [&](Attribute attr) {
              if (auto filepathAttr = dyn_cast<StringAttr>(attr)) {
                llvm::OpenMPIRBuilder *ompBuilder =
                    moduleTranslation.getOpenMPBuilder();
                ompBuilder->loadOffloadInfoMetadata(filepathAttr.getValue());
                return success();
              }
              return failure();
            })
      .Case("omp.flags",
            [&](Attribute attr) {
              if (auto rtlAttr = dyn_cast<omp::FlagsAttr>(attr))
                return convertFlagsAttr(op, rtlAttr, moduleTranslation);
              return failure();
            })
      .Case("omp.version",
            [&](Attribute attr) {
              if (auto versionAttr = dyn_cast<omp::VersionAttr>(attr)) {
                llvm::OpenMPIRBuilder *ompBuilder =
                    moduleTranslation.getOpenMPBuilder();
                ompBuilder->M.addModuleFlag(llvm::Module::Max, "openmp",
                                            versionAttr.getVersion());
                return success();
              }
              return failure();
            })
      .Case("omp.declare_target",
            [&](Attribute attr) {
              if (auto declareTargetAttr =
                      dyn_cast<omp::DeclareTargetAttr>(attr))
                return convertDeclareTargetAttr(op, declareTargetAttr,
                                                moduleTranslation);
              return failure();
            })
      .Case("omp.requires",
            [&](Attribute attr) {
              if (auto requiresAttr = dyn_cast<omp::ClauseRequiresAttr>(attr)) {
                using Requires = omp::ClauseRequires;
                Requires flags = requiresAttr.getValue();
                llvm::OpenMPIRBuilderConfig &config =
                    moduleTranslation.getOpenMPBuilder()->Config;
                config.setHasRequiresReverseOffload(
                    bitEnumContainsAll(flags, Requires::reverse_offload));
                config.setHasRequiresUnifiedAddress(
                    bitEnumContainsAll(flags, Requires::unified_address));
                config.setHasRequiresUnifiedSharedMemory(
                    bitEnumContainsAll(flags, Requires::unified_shared_memory));
                config.setHasRequiresDynamicAllocators(
                    bitEnumContainsAll(flags, Requires::dynamic_allocators));
                return success();
              }
              return failure();
            })
      .Case("omp.target_triples",
            [&](Attribute attr) {
              if (auto triplesAttr = dyn_cast<ArrayAttr>(attr)) {
                llvm::OpenMPIRBuilderConfig &config =
                    moduleTranslation.getOpenMPBuilder()->Config;
                config.TargetTriples.clear();
                config.TargetTriples.reserve(triplesAttr.size());
                for (Attribute tripleAttr : triplesAttr) {
                  if (auto tripleStrAttr = dyn_cast<StringAttr>(tripleAttr))
                    config.TargetTriples.emplace_back(tripleStrAttr.getValue());
                  else
                    return failure();
                }
                return success();
              }
              return failure();
            })
      .Default([](Attribute) {
        // Fall through for omp attributes that do not require lowering.
        return success();
      })(attribute.getValue());

  return failure();
}

/// Given an OpenMP MLIR operation, create the corresponding LLVM IR
/// (including OpenMP runtime calls).
LogicalResult OpenMPDialectLLVMIRTranslationInterface::convertOperation(
    Operation *op, llvm::IRBuilderBase &builder,
    LLVM::ModuleTranslation &moduleTranslation) const {

  llvm::OpenMPIRBuilder *ompBuilder = moduleTranslation.getOpenMPBuilder();
  if (ompBuilder->Config.isTargetDevice()) {
    if (isTargetDeviceOp(op))
      return convertTargetDeviceOp(op, builder, moduleTranslation);
    else
      return convertTargetOpsInNest(op, builder, moduleTranslation);
  }
  return convertHostOrTargetOperation(op, builder, moduleTranslation);
}

void mlir::registerOpenMPDialectTranslation(DialectRegistry &registry) {
  registry.insert<omp::OpenMPDialect>();
  registry.addExtension(+[](MLIRContext *ctx, omp::OpenMPDialect *dialect) {
    dialect->addInterfaces<OpenMPDialectLLVMIRTranslationInterface>();
  });
}

void mlir::registerOpenMPDialectTranslation(MLIRContext &context) {
  DialectRegistry registry;
  registerOpenMPDialectTranslation(registry);
  context.appendDialectRegistry(registry);
}<|MERGE_RESOLUTION|>--- conflicted
+++ resolved
@@ -1220,7 +1220,8 @@
       op.getNumReductionVars());
   DenseMap<Value, llvm::Value *> reductionVariableMap;
 
-  MutableArrayRef<BlockArgument> reductionArgs = op.getRegion().getArguments();
+  MutableArrayRef<BlockArgument> reductionArgs =
+      llvm::cast<omp::BlockArgOpenMPOpInterface>(*op).getReductionBlockArgs();
 
   if (failed(allocAndInitializeReductionVars(
           op, reductionArgs, builder, moduleTranslation, allocaIP,
@@ -1270,11 +1271,11 @@
   SmallVector<OwningReductionGen> owningReductionGens;
   SmallVector<OwningAtomicReductionGen> owningAtomicReductionGens;
   SmallVector<llvm::OpenMPIRBuilder::ReductionInfo> reductionInfos;
-  return createReductionsAndCleanup(op, builder, moduleTranslation, allocaIP,
-                                    reductionDecls, privateReductionVariables,
-                                    isByRef, owningReductionGens,
-                                    owningAtomicReductionGens, reductionInfos,
-                                    /*isNoWait*/false, /*isTeamsReduction*/true );
+  return createReductionsAndCleanup(
+      op, builder, moduleTranslation, allocaIP, reductionDecls,
+      privateReductionVariables, isByRef, owningReductionGens,
+      owningAtomicReductionGens, reductionInfos,
+      /*isNoWait*/ false, /*isTeamsReduction*/ true);
 }
 
 static void
@@ -3353,7 +3354,6 @@
       // If device info is available then region has already been generated
       if (info.DevicePtrInfoMap.empty()) {
         builder.restoreIP(codeGenIP);
-        SmallVector<llvm::PHINode *> phis;
 
         // For device pass, if use_device_ptr(addr) mappings were present,
         // we need to link them here before codegen.
@@ -3365,17 +3365,13 @@
                        blockArgIface.getUseDevicePtrBlockArgs(),
                        mapData.BasePointers, mapData.DevicePointers);
         }
-<<<<<<< HEAD
+
+        SmallVector<llvm::PHINode *> phis;
         llvm::BasicBlock *continuationBlock =
             convertOmpOpRegions(region, "omp.data.region", builder,
                                 moduleTranslation, bodyGenStatus, &phis);
         builder.SetInsertPoint(continuationBlock,
                                continuationBlock->getFirstInsertionPt());
-=======
-
-        bodyGenStatus = inlineConvertOmpRegions(region, "omp.data.region",
-                                                builder, moduleTranslation);
->>>>>>> 66f84c8b
       }
       break;
     }
@@ -3398,11 +3394,9 @@
   return bodyGenStatus;
 }
 
-static LogicalResult convertOmpDistribute(
-    Operation &opInst, llvm::IRBuilderBase &builder,
-    LLVM::ModuleTranslation &moduleTranslation,
-    llvm::OpenMPIRBuilder::InsertPointTy *redAllocaIP,
-    SmallVector<llvm::OpenMPIRBuilder::ReductionInfo> &reductionInfos) {
+static LogicalResult
+convertOmpDistribute(Operation &opInst, llvm::IRBuilderBase &builder,
+                     LLVM::ModuleTranslation &moduleTranslation) {
   llvm::OpenMPIRBuilder *ompBuilder = moduleTranslation.getOpenMPBuilder();
   // FIXME: This ignores any other nested wrappers (e.g. omp.wsloop, omp.simd).
   auto distributeOp = cast<omp::DistributeOp>(opInst);
@@ -3424,7 +3418,6 @@
 
     // DistributeOp has only one region associated with it.
     builder.restoreIP(codeGenIP);
-    *redAllocaIP = allocaIP;
 
     if (loopWrappers.size() == 1) {
       // Convert a standalone DISTRIBUTE construct.
@@ -3451,16 +3444,6 @@
   builder.restoreIP(ompBuilder->createDistribute(ompLoc, allocaIP, bodyGenCB));
 
   return success();
-}
-
-static LogicalResult
-convertOmpDistribute(Operation &opInst, llvm::IRBuilderBase &builder,
-                     LLVM::ModuleTranslation &moduleTranslation) {
-  // No reductions are present so we just create dummy variables.
-  llvm::OpenMPIRBuilder::InsertPointTy dummyRedAllocaIP;
-  SmallVector<llvm::OpenMPIRBuilder::ReductionInfo> dummyReductionInfos;
-  return convertOmpDistribute(opInst, builder, moduleTranslation,
-                              &dummyRedAllocaIP, dummyReductionInfos);
 }
 
 /// Lowers the FlagsAttr which is applied to the module on the device
@@ -3710,9 +3693,9 @@
 }
 
 static uint64_t getTypeByteSize(mlir::Type type, DataLayout dl) {
-      uint64_t sizeInBits = dl.getTypeSizeInBits(type);
-      uint64_t sizeInBytes = sizeInBits / 8;
-      return sizeInBytes;
+  uint64_t sizeInBits = dl.getTypeSizeInBits(type);
+  uint64_t sizeInBytes = sizeInBits / 8;
+  return sizeInBytes;
 }
 
 template <typename OpTy>
@@ -4152,7 +4135,6 @@
 
   return success();
 }
-
 
 /// Given an OpenMP MLIR operation, create the corresponding LLVM IR
 /// (including OpenMP runtime calls).
@@ -4337,7 +4319,6 @@
   return failure(interrupted);
 }
 
-
 ///////////////////////////////////////////////////////////////////////////////
 // OpenMPDialectLLVMIRTranslationInterface
 
