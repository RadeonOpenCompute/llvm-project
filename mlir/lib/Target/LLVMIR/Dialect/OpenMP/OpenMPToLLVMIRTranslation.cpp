--- conflicted
+++ resolved
@@ -344,8 +344,8 @@
   // relying on captured variables.
   SmallVector<llvm::CanonicalLoopInfo *> loopInfos;
   SmallVector<llvm::OpenMPIRBuilder::InsertPointTy> bodyInsertPoints;
-  LogicalResult bodyGenStatus = success();
-  auto bodyGen = [&](llvm::OpenMPIRBuilder::InsertPointTy ip, llvm::Value *iv) {
+  auto bodyGen = [&](llvm::OpenMPIRBuilder::InsertPointTy ip,
+                     llvm::Value *iv) -> llvm::Error {
     // Make sure further conversions know about the induction variable.
     moduleTranslation.mapValue(
         loopOp.getRegion().front().getArgument(loopInfos.size()), iv);
@@ -356,7 +356,7 @@
     bodyInsertPoints.push_back(ip);
 
     if (loopInfos.size() != loopOp.getNumLoops() - 1)
-      return;
+      return llvm::Error::success();
 
     // Convert the body of the loop, adding lifetime markers to allocations that
     // can be sunk into the new block.
@@ -365,14 +365,16 @@
       unsigned size = alloca->getAllocatedType()->getPrimitiveSizeInBits() / 8;
       builder.CreateLifetimeStart(alloca, builder.getInt64(size));
     }
-    llvm::BasicBlock *cont =
-        convertOmpOpRegions(loopOp.getRegion(), blockName, builder,
-                            moduleTranslation, bodyGenStatus);
-    builder.SetInsertPoint(cont, cont->begin());
+    llvm::Expected<llvm::BasicBlock *> cont = convertOmpOpRegions(
+        loopOp.getRegion(), blockName, builder, moduleTranslation);
+    if (!cont)
+      return cont.takeError();
+    builder.SetInsertPoint(*cont, (*cont)->begin());
     for (auto *alloca : allocasToSink) {
       unsigned size = alloca->getAllocatedType()->getPrimitiveSizeInBits() / 8;
       builder.CreateLifetimeEnd(alloca, builder.getInt64(size));
     }
+    return llvm::Error::success();
   };
 
   // Delegate actual loop construction to the OpenMP IRBuilder.
@@ -393,15 +395,22 @@
     llvm::OpenMPIRBuilder::LocationDescription loc = ompLoc;
     llvm::OpenMPIRBuilder::InsertPointTy computeIP = ompLoc.IP;
     if (i != 0) {
-      loc = llvm::OpenMPIRBuilder::LocationDescription(bodyInsertPoints.back());
+      loc = llvm::OpenMPIRBuilder::LocationDescription(bodyInsertPoints.back(),
+                                                       ompLoc.DL);
       computeIP = loopInfos.front()->getPreheaderIP();
     }
-    loopInfos.push_back(ompBuilder->createCanonicalLoop(
-        loc, bodyGen, lowerBound, upperBound, step,
-        /*IsSigned=*/true, loopOp.getLoopInclusive(), computeIP));
-
-    if (failed(bodyGenStatus))
+
+    llvm::Expected<llvm::CanonicalLoopInfo *> result =
+        ompBuilder->createCanonicalLoop(
+            loc, bodyGen, lowerBound, upperBound, step,
+            /*IsSigned=*/true, loopOp.getLoopInclusive(), computeIP);
+
+    if (!result) {
+      loopOp->emitError(llvm::toString(result.takeError()));
       return std::nullopt;
+    }
+
+    loopInfos.push_back(*result);
   }
 
   // Collapse loops. Store the insertion point because LoopInfos may get
@@ -999,17 +1008,12 @@
   builder.SetInsertPoint(tempTerminator);
   llvm::OpenMPIRBuilder::InsertPointOrErrorTy contInsertPoint =
       ompBuilder->createReductions(builder.saveIP(), allocaIP, reductionInfos,
-<<<<<<< HEAD
                                    isByRef, isNowait, isTeamsReduction);
-  if (!contInsertPoint.getBlock())
-=======
-                                   isByRef, op.getNowait());
 
   if (!contInsertPoint)
     return op.emitError(llvm::toString(contInsertPoint.takeError()));
 
   if (!contInsertPoint->getBlock())
->>>>>>> a393c92f
     return op->emitOpError() << "failed to convert reductions";
 
   llvm::OpenMPIRBuilder::InsertPointOrErrorTy afterIP =
@@ -1281,14 +1285,8 @@
 convertOmpTeams(omp::TeamsOp op, llvm::IRBuilderBase &builder,
                 LLVM::ModuleTranslation &moduleTranslation) {
   using InsertPointTy = llvm::OpenMPIRBuilder::InsertPointTy;
-<<<<<<< HEAD
-  LogicalResult bodyGenStatus = success();
   if (!op.getAllocatorVars().empty() || !op.getPrivateVars().empty() ||
       op.getPrivateSyms())
-=======
-  if (!op.getAllocatorVars().empty() || op.getReductionSyms() ||
-      !op.getPrivateVars().empty() || op.getPrivateSyms())
->>>>>>> a393c92f
     return op.emitError("unhandled clauses for translation to LLVM IR");
 
   llvm::ArrayRef<bool> isByRef = getIsByRef(op.getReductionByref());
@@ -1343,14 +1341,15 @@
   if (Value ifVar = op.getIfExpr())
     ifExpr = moduleTranslation.lookupValue(ifVar);
 
-  llvm::OpenMPIRBuilder *ompBuilder = moduleTranslation.getOpenMPBuilder();
   llvm::OpenMPIRBuilder::LocationDescription ompLoc(builder);
-<<<<<<< HEAD
-  builder.restoreIP(ompBuilder->createTeams(
-      ompLoc, bodyCB, numTeamsLower, numTeamsUpper, threadLimit, ifExpr));
-
-  if (failed(bodyGenStatus))
-    return bodyGenStatus;
+  llvm::OpenMPIRBuilder::InsertPointOrErrorTy afterIP =
+      moduleTranslation.getOpenMPBuilder()->createTeams(
+          ompLoc, bodyCB, numTeamsLower, numTeamsUpper, threadLimit, ifExpr);
+
+  if (!afterIP)
+    return op.emitError(llvm::toString(afterIP.takeError()));
+
+  builder.restoreIP(*afterIP);
 
   // Process the reductions if required.
   SmallVector<OwningReductionGen> owningReductionGens;
@@ -1361,17 +1360,8 @@
       privateReductionVariables, isByRef, owningReductionGens,
       owningAtomicReductionGens, reductionInfos,
       /*isNoWait*/ false, /*isTeamsReduction*/ true);
-=======
-  llvm::OpenMPIRBuilder::InsertPointOrErrorTy afterIP =
-      moduleTranslation.getOpenMPBuilder()->createTeams(
-          ompLoc, bodyCB, numTeamsLower, numTeamsUpper, threadLimit, ifExpr);
-
-  if (!afterIP)
-    return op.emitError(llvm::toString(afterIP.takeError()));
-
-  builder.restoreIP(*afterIP);
+  
   return success();
->>>>>>> a393c92f
 }
 
 static void
@@ -1568,24 +1558,24 @@
     // Convert the body of the loop, adding lifetime markers to allocations that
     // can be sunk into the new block.
     builder.restoreIP(ip);
-<<<<<<< HEAD
     for (auto *alloca : allocasToSink) {
       unsigned size = alloca->getAllocatedType()->getPrimitiveSizeInBits() / 8;
       builder.CreateLifetimeStart(alloca, builder.getInt64(size));
     }
-    llvm::BasicBlock *cont =
+
+    llvm::Expected<llvm::BasicBlock *> cont =
         convertOmpOpRegions(loopOp.getRegion(), "omp.wsloop.region", builder,
-                            moduleTranslation, bodyGenStatus);
-    builder.SetInsertPoint(cont, cont->begin());
+                            moduleTranslation);
+    if (!cont)
+      return cont.takeError();
+
+    builder.SetInsertPoint(*cont, (*cont)->begin());
+
     for (auto *alloca : allocasToSink) {
       unsigned size = alloca->getAllocatedType()->getPrimitiveSizeInBits() / 8;
       builder.CreateLifetimeEnd(alloca, builder.getInt64(size));
     }
-=======
-    return convertOmpOpRegions(loopOp.getRegion(), "omp.wsloop.region", builder,
-                               moduleTranslation)
-        .takeError();
->>>>>>> a393c92f
+    return llvm::Error::success();
   };
 
   // Delegate actual loop construction to the OpenMP IRBuilder.
@@ -1635,7 +1625,6 @@
   std::optional<omp::ScheduleModifier> scheduleMod = wsloopOp.getScheduleMod();
   bool isSimd = wsloopOp.getScheduleSimd();
 
-<<<<<<< HEAD
   bool distributeCodeGen = opInst.getParentOfType<omp::DistributeOp>();
   bool parallelCodeGen = opInst.getParentOfType<omp::ParallelOp>();
   llvm::omp::WorksharingLoopType workshareLoopType;
@@ -1646,23 +1635,15 @@
   } else {
     workshareLoopType = llvm::omp::WorksharingLoopType::ForStaticLoop;
   }
-  ompBuilder->applyWorkshareLoop(
+  llvm::OpenMPIRBuilder::InsertPointOrErrorTy wsloopIP = ompBuilder->applyWorkshareLoop(
       ompLoc.DL, loopInfo, allocaIP, !wsloopOp.getNowait(),
       convertToScheduleKind(schedule), chunk, isSimd,
       scheduleMod == omp::ScheduleModifier::monotonic,
       scheduleMod == omp::ScheduleModifier::nonmonotonic, isOrdered,
       workshareLoopType);
-=======
-  llvm::OpenMPIRBuilder::InsertPointOrErrorTy wsloopIP =
-      ompBuilder->applyWorkshareLoop(
-          ompLoc.DL, loopInfo, allocaIP, !wsloopOp.getNowait(),
-          convertToScheduleKind(schedule), chunk, isSimd,
-          scheduleMod == omp::ScheduleModifier::monotonic,
-          scheduleMod == omp::ScheduleModifier::nonmonotonic, isOrdered);
 
   if (!wsloopIP)
     return opInst.emitError(llvm::toString(wsloopIP.takeError()));
->>>>>>> a393c92f
 
   // Continue building IR after the loop. Note that the LoopInfo returned by
   // `collapseLoops` points inside the outermost loop and is intended for
@@ -1955,20 +1936,12 @@
 
       llvm::OpenMPIRBuilder::InsertPointOrErrorTy contInsertPoint =
           ompBuilder->createReductions(builder.saveIP(), allocaIP,
-<<<<<<< HEAD
                                        reductionInfos, isByRef, false, false);
-      if (!contInsertPoint.getBlock()) {
-        bodyGenStatus = opInst->emitOpError() << "failed to convert reductions";
-        return;
-      }
-=======
-                                       reductionInfos, isByRef, false);
       if (!contInsertPoint)
         return contInsertPoint.takeError();
 
       if (!contInsertPoint->getBlock())
         return llvm::createStringError("failed to convert reductions");
->>>>>>> a393c92f
 
       tempTerminator->eraseFromParent();
       builder.restoreIP(*contInsertPoint);
@@ -2083,73 +2056,10 @@
   if (failed(simdOpSupported(simdOp)))
     return failure();
 
-<<<<<<< HEAD
   auto loopNestConversionResult = convertLoopNestHelper(
       *loopOp, builder, moduleTranslation, "omp.simd.region");
   if (!loopNestConversionResult)
     return failure();
-=======
-  llvm::OpenMPIRBuilder::LocationDescription ompLoc(builder);
-
-  // Generator of the canonical loop body.
-  SmallVector<llvm::CanonicalLoopInfo *> loopInfos;
-  SmallVector<llvm::OpenMPIRBuilder::InsertPointTy> bodyInsertPoints;
-  auto bodyGen = [&](llvm::OpenMPIRBuilder::InsertPointTy ip,
-                     llvm::Value *iv) -> llvm::Error {
-    // Make sure further conversions know about the induction variable.
-    moduleTranslation.mapValue(
-        loopOp.getRegion().front().getArgument(loopInfos.size()), iv);
-
-    // Capture the body insertion point for use in nested loops. BodyIP of the
-    // CanonicalLoopInfo always points to the beginning of the entry block of
-    // the body.
-    bodyInsertPoints.push_back(ip);
-
-    if (loopInfos.size() != loopOp.getNumLoops() - 1)
-      return llvm::Error::success();
-
-    // Convert the body of the loop.
-    builder.restoreIP(ip);
-    return convertOmpOpRegions(loopOp.getRegion(), "omp.simd.region", builder,
-                               moduleTranslation)
-        .takeError();
-  };
-
-  // Delegate actual loop construction to the OpenMP IRBuilder.
-  // TODO: this currently assumes omp.loop_nest is semantically similar to SCF
-  // loop, i.e. it has a positive step, uses signed integer semantics.
-  // Reconsider this code when the nested loop operation clearly supports more
-  // cases.
-  llvm::OpenMPIRBuilder *ompBuilder = moduleTranslation.getOpenMPBuilder();
-  for (unsigned i = 0, e = loopOp.getNumLoops(); i < e; ++i) {
-    llvm::Value *lowerBound =
-        moduleTranslation.lookupValue(loopOp.getLoopLowerBounds()[i]);
-    llvm::Value *upperBound =
-        moduleTranslation.lookupValue(loopOp.getLoopUpperBounds()[i]);
-    llvm::Value *step = moduleTranslation.lookupValue(loopOp.getLoopSteps()[i]);
-
-    // Make sure loop trip count are emitted in the preheader of the outermost
-    // loop at the latest so that they are all available for the new collapsed
-    // loop will be created below.
-    llvm::OpenMPIRBuilder::LocationDescription loc = ompLoc;
-    llvm::OpenMPIRBuilder::InsertPointTy computeIP = ompLoc.IP;
-    if (i != 0) {
-      loc = llvm::OpenMPIRBuilder::LocationDescription(bodyInsertPoints.back(),
-                                                       ompLoc.DL);
-      computeIP = loopInfos.front()->getPreheaderIP();
-    }
-
-    llvm::Expected<llvm::CanonicalLoopInfo *> result =
-        ompBuilder->createCanonicalLoop(
-            loc, bodyGen, lowerBound, upperBound, step,
-            /*IsSigned=*/true, /*InclusiveStop=*/true, computeIP);
-
-    if (!result)
-      return loopOp->emitError(llvm::toString(result.takeError()));
-
-    loopInfos.push_back(*result);
-  }
->>>>>>> a393c92f
 
   auto [ompLoc, afterIP, loopInfo] = *loopNestConversionResult;
 
@@ -3457,19 +3367,14 @@
                        return info.DevicePtrInfoMap[basePointer].second;
                      });
 
-<<<<<<< HEAD
         SmallVector<llvm::PHINode *> phis;
-        llvm::BasicBlock *continuationBlock =
+        llvm::Expected<llvm::BasicBlock *> continuationBlock =
             convertOmpOpRegions(region, "omp.data.region", builder,
-                                moduleTranslation, bodyGenStatus, &phis);
-        builder.SetInsertPoint(continuationBlock,
-                               continuationBlock->getFirstInsertionPt());
-=======
-        if (failed(inlineConvertOmpRegions(region, "omp.data.region", builder,
-                                           moduleTranslation)))
-          return llvm::createStringError(
-              "failed to inline region of an `omp.target_data` op");
->>>>>>> a393c92f
+                                moduleTranslation, &phis);
+        if (!continuationBlock)
+          return continuationBlock.takeError();
+        builder.SetInsertPoint(*continuationBlock,
+                               (*continuationBlock)->getFirstInsertionPt());
       }
       break;
     case BodyGenTy::DupNoPriv:
@@ -3490,19 +3395,14 @@
                        mapData.BasePointers, mapData.DevicePointers);
         }
 
-<<<<<<< HEAD
         SmallVector<llvm::PHINode *> phis;
-        llvm::BasicBlock *continuationBlock =
+        llvm::Expected<llvm::BasicBlock *> continuationBlock =
             convertOmpOpRegions(region, "omp.data.region", builder,
-                                moduleTranslation, bodyGenStatus, &phis);
-        builder.SetInsertPoint(continuationBlock,
-                               continuationBlock->getFirstInsertionPt());
-=======
-        if (failed(inlineConvertOmpRegions(region, "omp.data.region", builder,
-                                           moduleTranslation)))
-          return llvm::createStringError(
-              "failed to inline region of an `omp.target_data` op");
->>>>>>> a393c92f
+                                moduleTranslation, &phis);
+        if (!continuationBlock)
+          return continuationBlock.takeError();
+        builder.SetInsertPoint(*continuationBlock,
+                               (*continuationBlock)->getFirstInsertionPt());
       }
       break;
     }
@@ -3541,11 +3441,8 @@
   loopOp.gatherWrappers(loopWrappers);
 
   using InsertPointTy = llvm::OpenMPIRBuilder::InsertPointTy;
-  // TODO: support error propagation in OpenMPIRBuilder and use it instead of
-  // relying on captured variables.
-  LogicalResult bodyGenStatus = success();
-
-  auto bodyGenCB = [&](InsertPointTy allocaIP, InsertPointTy codeGenIP) {
+  auto bodyGenCB = [&](InsertPointTy allocaIP,
+                       InsertPointTy codeGenIP) -> llvm::Error {
     // Save the alloca insertion point on ModuleTranslation stack for use in
     // nested regions.
     LLVM::ModuleTranslation::SaveStack<OpenMPAllocaStackFrame> frame(
@@ -3559,24 +3456,30 @@
       auto loopNestConversionResult = convertLoopNestHelper(
           *loopOp, builder, moduleTranslation, "omp.distribute.region");
       if (!loopNestConversionResult)
-        return; // TODO: Signal error to abort translation.
+        return llvm::createStringError("failed to translate omp.loop_nest");
 
       builder.restoreIP(std::get<InsertPointTy>(*loopNestConversionResult));
     } else {
       // Convert a DISTRIBUTE leaf as part of a composite construct.
       mlir::Region &reg = distributeOp.getRegion();
-      auto *regionBlock =
-          convertOmpOpRegions(reg, "omp.distribute.region", builder,
-                              moduleTranslation, bodyGenStatus);
-
-      builder.SetInsertPoint(regionBlock->getTerminator());
-    }
+      llvm::Expected<llvm::BasicBlock *> regionBlock = convertOmpOpRegions(
+          reg, "omp.distribute.region", builder, moduleTranslation);
+      if (!regionBlock)
+        return regionBlock.takeError();
+      builder.SetInsertPoint((*regionBlock)->getTerminator());
+    }
+    return llvm::Error::success();
   };
 
   llvm::OpenMPIRBuilder::InsertPointTy allocaIP =
       findAllocaInsertPoint(builder, moduleTranslation);
   llvm::OpenMPIRBuilder::LocationDescription ompLoc(builder);
-  builder.restoreIP(ompBuilder->createDistribute(ompLoc, allocaIP, bodyGenCB));
+  llvm::OpenMPIRBuilder::InsertPointOrErrorTy afterIP =
+      ompBuilder->createDistribute(ompLoc, allocaIP, bodyGenCB);
+
+  if (!afterIP)
+    return opInst.emitError(llvm::toString(afterIP.takeError()));
+  builder.restoreIP(*afterIP);
 
   return success();
 }
@@ -4081,15 +3984,6 @@
         builder.restoreIP(builder.saveIP());
       }
     }
-<<<<<<< HEAD
-    llvm::BasicBlock *exitBlock = convertOmpOpRegions(
-        targetRegion, "omp.target", builder, moduleTranslation, bodyGenStatus);
-    builder.SetInsertPoint(exitBlock);
-
-    if (!isTargetDevice)
-      initTargetRuntimeBounds(moduleTranslation, targetOp, runtimeBounds);
-
-=======
 
     llvm::Expected<llvm::BasicBlock *> exitBlock = convertOmpOpRegions(
         targetRegion, "omp.target", builder, moduleTranslation);
@@ -4097,7 +3991,10 @@
       return exitBlock.takeError();
 
     builder.SetInsertPoint(*exitBlock);
->>>>>>> a393c92f
+
+    if (!isTargetDevice)
+      initTargetRuntimeBounds(moduleTranslation, targetOp, runtimeBounds);
+
     return builder.saveIP();
   };
 
@@ -4158,7 +4055,6 @@
   buildDependData(targetOp.getDependKinds(), targetOp.getDependVars(),
                   moduleTranslation, dds);
 
-<<<<<<< HEAD
   llvm::OpenMPIRBuilder::TargetKernelDefaultBounds defaultBounds;
   initTargetDefaultBounds(targetOp, defaultBounds, isTargetDevice, isGPU);
 
@@ -4171,22 +4067,17 @@
   if (Value targetIfCond = targetOp.getIfExpr())
     ifCond = moduleTranslation.lookupValue(targetIfCond);
 
-  builder.restoreIP(moduleTranslation.getOpenMPBuilder()->createTarget(
-      ompLoc, targetOp.isTargetSPMDLoop(), isOffloadEntry, ifCond, allocaIP,
-      builder.saveIP(), entryInfo, defaultBounds, runtimeBounds, kernelInput,
-      genMapInfoCB, bodyCB, argAccessorCB, dds, targetOp.getNowait()));
-=======
   llvm::OpenMPIRBuilder::InsertPointOrErrorTy result =
       moduleTranslation.getOpenMPBuilder()->createTarget(
-          ompLoc, isOffloadEntry, allocaIP, builder.saveIP(), entryInfo,
-          defaultValTeams, defaultValThreads, kernelInput, genMapInfoCB, bodyCB,
-          argAccessorCB, dds, targetOp.getNowait());
+          ompLoc, targetOp.isTargetSPMDLoop(), isOffloadEntry, ifCond, allocaIP,
+          builder.saveIP(), entryInfo, defaultBounds, runtimeBounds,
+          kernelInput, genMapInfoCB, bodyCB, argAccessorCB, dds,
+          targetOp.getNowait());
 
   if (!result)
     return opInst.emitError(llvm::toString(result.takeError()));
 
   builder.restoreIP(*result);
->>>>>>> a393c92f
 
   // Remap access operations to declare target reference pointers for the
   // device, essentially generating extra loadop's as necessary
