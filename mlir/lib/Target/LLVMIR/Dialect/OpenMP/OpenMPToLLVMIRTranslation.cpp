--- conflicted
+++ resolved
@@ -3692,26 +3692,21 @@
 
   llvm::OpenMPIRBuilder *ompBuilder = moduleTranslation.getOpenMPBuilder();
   bool isTargetDevice = ompBuilder->Config.isTargetDevice();
-<<<<<<< HEAD
   bool isGPU = ompBuilder->Config.isGPU();
-=======
->>>>>>> 710590e3
+
   auto parentFn = opInst.getParentOfType<LLVM::LLVMFuncOp>();
   auto targetOp = cast<omp::TargetOp>(opInst);
   auto &targetRegion = targetOp.getRegion();
   DataLayout dl = DataLayout(opInst.getParentOfType<ModuleOp>());
   SmallVector<Value> mapVars = targetOp.getMapVars();
   llvm::Function *llvmOutlinedFn = nullptr;
-
-<<<<<<< HEAD
   llvm::OpenMPIRBuilder::TargetKernelRuntimeBounds runtimeBounds;
-=======
+
   // TODO: It can also be false if a compile-time constant `false` IF clause is
   // specified.
   bool isOffloadEntry =
       isTargetDevice || !ompBuilder->Config.TargetTriples.empty();
 
->>>>>>> 710590e3
   LogicalResult bodyGenStatus = success();
   using InsertPointTy = llvm::OpenMPIRBuilder::InsertPointTy;
   auto bodyCB = [&](InsertPointTy allocaIP,
@@ -3816,15 +3811,9 @@
         moduleTranslation.lookupValue(targetThreadLimit);
 
   builder.restoreIP(moduleTranslation.getOpenMPBuilder()->createTarget(
-<<<<<<< HEAD
-      ompLoc, targetOp.isTargetSPMDLoop(), allocaIP, builder.saveIP(),
-      entryInfo, defaultBounds, runtimeBounds, kernelInput, genMapInfoCB,
-      bodyCB, argAccessorCB, dds));
-=======
-      ompLoc, isOffloadEntry, allocaIP, builder.saveIP(), entryInfo,
-      defaultValTeams, defaultValThreads, kernelInput, genMapInfoCB, bodyCB,
-      argAccessorCB, dds));
->>>>>>> 710590e3
+      ompLoc, targetOp.isTargetSPMDLoop(), isOffloadEntry, allocaIP,
+      builder.saveIP(), entryInfo, defaultBounds, runtimeBounds, kernelInput,
+      genMapInfoCB, bodyCB, argAccessorCB, dds));
 
   // Remap access operations to declare target reference pointers for the
   // device, essentially generating extra loadop's as necessary
