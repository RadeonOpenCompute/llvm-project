//===- OpenMPToLLVMIRTranslation.cpp - Translate OpenMP dialect to LLVM IR-===//
//
// Part of the LLVM Project, under the Apache License v2.0 with LLVM Exceptions.
// See https://llvm.org/LICENSE.txt for license information.
// SPDX-License-Identifier: Apache-2.0 WITH LLVM-exception
//
//===----------------------------------------------------------------------===//
//
// This file implements a translation between the MLIR OpenMP dialect and LLVM
// IR.
//
//===----------------------------------------------------------------------===//
#include "mlir/Target/LLVMIR/Dialect/OpenMP/OpenMPToLLVMIRTranslation.h"
#include "mlir/Analysis/TopologicalSortUtils.h"
#include "mlir/Dialect/LLVMIR/LLVMDialect.h"
#include "mlir/Dialect/OpenMP/OpenMPDialect.h"
#include "mlir/Dialect/OpenMP/OpenMPInterfaces.h"
#include "mlir/IR/IRMapping.h"
#include "mlir/IR/Operation.h"
#include "mlir/Support/LLVM.h"
#include "mlir/Target/LLVMIR/Dialect/OpenMPCommon.h"
#include "mlir/Target/LLVMIR/ModuleTranslation.h"
#include "mlir/Transforms/RegionUtils.h"

#include "llvm/ADT/ArrayRef.h"
#include "llvm/ADT/SetVector.h"
#include "llvm/ADT/TypeSwitch.h"
#include "llvm/Frontend/OpenMP/OMPConstants.h"
#include "llvm/Frontend/OpenMP/OMPDeviceConstants.h"
#include "llvm/Frontend/OpenMP/OMPIRBuilder.h"
#include "llvm/IR/DebugInfoMetadata.h"
#include "llvm/IR/IRBuilder.h"
#include "llvm/IR/ReplaceConstant.h"
#include "llvm/Support/FileSystem.h"
#include "llvm/TargetParser/Triple.h"
#include "llvm/Transforms/Utils/BasicBlockUtils.h"
#include "llvm/Transforms/Utils/ModuleUtils.h"

#include <any>
#include <cstdint>
#include <iterator>
#include <numeric>
#include <optional>
#include <utility>

using namespace mlir;

namespace {
static llvm::omp::ScheduleKind
convertToScheduleKind(std::optional<omp::ClauseScheduleKind> schedKind) {
  if (!schedKind.has_value())
    return llvm::omp::OMP_SCHEDULE_Default;
  switch (schedKind.value()) {
  case omp::ClauseScheduleKind::Static:
    return llvm::omp::OMP_SCHEDULE_Static;
  case omp::ClauseScheduleKind::Dynamic:
    return llvm::omp::OMP_SCHEDULE_Dynamic;
  case omp::ClauseScheduleKind::Guided:
    return llvm::omp::OMP_SCHEDULE_Guided;
  case omp::ClauseScheduleKind::Auto:
    return llvm::omp::OMP_SCHEDULE_Auto;
  case omp::ClauseScheduleKind::Runtime:
    return llvm::omp::OMP_SCHEDULE_Runtime;
  }
  llvm_unreachable("unhandled schedule clause argument");
}

/// ModuleTranslation stack frame for OpenMP operations. This keeps track of the
/// insertion points for allocas.
class OpenMPAllocaStackFrame
    : public LLVM::ModuleTranslation::StackFrameBase<OpenMPAllocaStackFrame> {
public:
  MLIR_DEFINE_EXPLICIT_INTERNAL_INLINE_TYPE_ID(OpenMPAllocaStackFrame)

  explicit OpenMPAllocaStackFrame(llvm::OpenMPIRBuilder::InsertPointTy allocaIP)
      : allocaInsertPoint(allocaIP) {}
  llvm::OpenMPIRBuilder::InsertPointTy allocaInsertPoint;
};

/// ModuleTranslation stack frame containing the partial mapping between MLIR
/// values and their LLVM IR equivalents.
class OpenMPVarMappingStackFrame
    : public LLVM::ModuleTranslation::StackFrameBase<
          OpenMPVarMappingStackFrame> {
public:
  MLIR_DEFINE_EXPLICIT_INTERNAL_INLINE_TYPE_ID(OpenMPVarMappingStackFrame)

  explicit OpenMPVarMappingStackFrame(
      const DenseMap<Value, llvm::Value *> &mapping)
      : mapping(mapping) {}

  DenseMap<Value, llvm::Value *> mapping;
};

/// Custom error class to signal translation errors that don't need reporting,
/// since encountering them will have already triggered relevant error messages.
///
/// Its purpose is to serve as the glue between MLIR failures represented as
/// \see LogicalResult instances and \see llvm::Error instances used to
/// propagate errors through the \see llvm::OpenMPIRBuilder. Generally, when an
/// error of the first type is raised, a message is emitted directly (the \see
/// LogicalResult itself does not hold any information). If we need to forward
/// this error condition as an \see llvm::Error while avoiding triggering some
/// redundant error reporting later on, we need a custom \see llvm::ErrorInfo
/// class to just signal this situation has happened.
///
/// For example, this class should be used to trigger errors from within
/// callbacks passed to the \see OpenMPIRBuilder when they were triggered by the
/// translation of their own regions. This unclutters the error log from
/// redundant messages.
class PreviouslyReportedError
    : public llvm::ErrorInfo<PreviouslyReportedError> {
public:
  void log(raw_ostream &) const override {
    // Do not log anything.
  }

  std::error_code convertToErrorCode() const override {
    llvm_unreachable(
        "PreviouslyReportedError doesn't support ECError conversion");
  }

  // Used by ErrorInfo::classID.
  static char ID;
};

char PreviouslyReportedError::ID = 0;

} // namespace

/// Looks up from the operation from and returns the PrivateClauseOp with
/// name symbolName
static omp::PrivateClauseOp findPrivatizer(Operation *from,
                                           SymbolRefAttr symbolName) {
  omp::PrivateClauseOp privatizer =
      SymbolTable::lookupNearestSymbolFrom<omp::PrivateClauseOp>(from,
                                                                 symbolName);
  assert(privatizer && "privatizer not found in the symbol table");
  return privatizer;
}

/// Check whether translation to LLVM IR for the given operation is currently
/// supported. If not, descriptive diagnostics will be emitted to let users know
/// this is a not-yet-implemented feature.
///
/// \returns success if no unimplemented features are needed to translate the
///          given operation.
static LogicalResult checkImplementationStatus(Operation &op) {
  auto todo = [&op](StringRef clauseName) {
    return op.emitError() << "not yet implemented: Unhandled clause "
                          << clauseName << " in " << op.getName()
                          << " operation";
  };

  auto checkAligned = [&todo](auto op, LogicalResult &result) {
    if (!op.getAlignedVars().empty() || op.getAlignments())
      result = todo("aligned");
  };
  auto checkAllocate = [&todo](auto op, LogicalResult &result) {
    if (!op.getAllocateVars().empty() || !op.getAllocatorVars().empty())
      result = todo("allocate");
  };
  auto checkBare = [&todo](auto op, LogicalResult &result) {
    if (op.getBare())
      result = todo("ompx_bare");
  };
  auto checkDepend = [&todo](auto op, LogicalResult &result) {
    if (!op.getDependVars().empty() || op.getDependKinds())
      result = todo("depend");
  };
  auto checkDevice = [&todo](auto op, LogicalResult &result) {
    if (op.getDevice())
      result = todo("device");
  };
  auto checkDistSchedule = [&todo](auto op, LogicalResult &result) {
    if (op.getDistScheduleChunkSize())
      result = todo("dist_schedule with chunk_size");
  };
  auto checkHasDeviceAddr = [&todo](auto op, LogicalResult &result) {
    if (!op.getHasDeviceAddrVars().empty())
      result = todo("has_device_addr");
  };
  auto checkHint = [](auto op, LogicalResult &) {
    if (op.getHint())
      op.emitWarning("hint clause discarded");
  };
  auto checkInReduction = [&todo](auto op, LogicalResult &result) {
    if (!op.getInReductionVars().empty() || op.getInReductionByref() ||
        op.getInReductionSyms())
      result = todo("in_reduction");
  };
  auto checkIsDevicePtr = [&todo](auto op, LogicalResult &result) {
    if (!op.getIsDevicePtrVars().empty())
      result = todo("is_device_ptr");
  };
  auto checkLinear = [&todo](auto op, LogicalResult &result) {
    if (!op.getLinearVars().empty() || !op.getLinearStepVars().empty())
      result = todo("linear");
  };
  auto checkNontemporal = [&todo](auto op, LogicalResult &result) {
    if (!op.getNontemporalVars().empty())
      result = todo("nontemporal");
  };
  auto checkNowait = [&todo](auto op, LogicalResult &result) {
    if (op.getNowait())
      result = todo("nowait");
  };
  auto checkOrder = [&todo](auto op, LogicalResult &result) {
    if (op.getOrder() || op.getOrderMod())
      result = todo("order");
  };
  auto checkParLevelSimd = [&todo](auto op, LogicalResult &result) {
    if (op.getParLevelSimd())
      result = todo("parallelization-level");
  };
  auto checkPriority = [&todo](auto op, LogicalResult &result) {
    if (op.getPriority())
      result = todo("priority");
  };
  auto checkPrivate = [&todo](auto op, LogicalResult &result) {
    if (!op.getPrivateVars().empty() || op.getPrivateSyms())
      result = todo("privatization");
  };
  auto checkReduction = [&todo](auto op, LogicalResult &result) {
    if (!op.getReductionVars().empty() || op.getReductionByref() ||
        op.getReductionSyms())
      result = todo("reduction");
  };
  auto checkTaskReduction = [&todo](auto op, LogicalResult &result) {
    if (!op.getTaskReductionVars().empty() || op.getTaskReductionByref() ||
        op.getTaskReductionSyms())
      result = todo("task_reduction");
  };
  auto checkUntied = [&todo](auto op, LogicalResult &result) {
    if (op.getUntied())
      result = todo("untied");
  };

  LogicalResult result = success();
  llvm::TypeSwitch<Operation &>(op)
      .Case([&](omp::OrderedRegionOp op) { checkParLevelSimd(op, result); })
      .Case([&](omp::SectionsOp op) {
        checkAllocate(op, result);
        checkPrivate(op, result);
      })
      .Case([&](omp::SingleOp op) {
        checkAllocate(op, result);
        checkPrivate(op, result);
      })
      .Case([&](omp::TeamsOp op) {
        checkAllocate(op, result);
        checkPrivate(op, result);
      })
      .Case([&](omp::TaskOp op) {
        checkAllocate(op, result);
        checkInReduction(op, result);
        checkPriority(op, result);
        checkUntied(op, result);
      })
      .Case([&](omp::TaskgroupOp op) {
        checkAllocate(op, result);
        checkTaskReduction(op, result);
      })
      .Case([&](omp::TaskwaitOp op) {
        checkDepend(op, result);
        checkNowait(op, result);
      })
      .Case([&](omp::WsloopOp op) {
        checkAllocate(op, result);
        checkLinear(op, result);
        checkOrder(op, result);
      })
      .Case([&](omp::ParallelOp op) { checkAllocate(op, result); })
      .Case([&](omp::SimdOp op) {
        checkAligned(op, result);
        checkLinear(op, result);
        checkNontemporal(op, result);
        checkPrivate(op, result);
        checkReduction(op, result);
      })
      .Case<omp::AtomicReadOp, omp::AtomicWriteOp, omp::AtomicUpdateOp,
            omp::AtomicCaptureOp>([&](auto op) { checkHint(op, result); })
      .Case<omp::TargetEnterDataOp, omp::TargetExitDataOp, omp::TargetUpdateOp>(
          [&](auto op) { checkDepend(op, result); })
      .Case([&](omp::DistributeOp op) {
        checkAllocate(op, result);
        checkDistSchedule(op, result);
        checkOrder(op, result);
        checkPrivate(op, result);
      })
      .Case([&](omp::TargetOp op) {
        checkAllocate(op, result);
        checkBare(op, result);
        checkDevice(op, result);
        checkHasDeviceAddr(op, result);
        checkInReduction(op, result);
        checkIsDevicePtr(op, result);
        // Privatization clauses are supported, except on some situations, so we
        // need to check here whether any of these unsupported cases are being
        // translated.
        if (std::optional<ArrayAttr> privateSyms = op.getPrivateSyms()) {
          for (Attribute privatizerNameAttr : *privateSyms) {
            omp::PrivateClauseOp privatizer = findPrivatizer(
                op.getOperation(), cast<SymbolRefAttr>(privatizerNameAttr));

            if (privatizer.getDataSharingType() ==
                omp::DataSharingClauseType::FirstPrivate)
              result = todo("firstprivate");
          }
        }
      })
      .Default([](Operation &) {
        // Assume all clauses for an operation can be translated unless they are
        // checked above.
      });
  return result;
}

static LogicalResult handleError(llvm::Error error, Operation &op) {
  LogicalResult result = success();
  if (error) {
    llvm::handleAllErrors(
        std::move(error),
        [&](const PreviouslyReportedError &) { result = failure(); },
        [&](const llvm::ErrorInfoBase &err) {
          result = op.emitError(err.message());
        });
  }
  return result;
}

template <typename T>
static LogicalResult handleError(llvm::Expected<T> &result, Operation &op) {
  if (!result)
    return handleError(result.takeError(), op);

  return success();
}

/// Find the insertion point for allocas given the current insertion point for
/// normal operations in the builder.
static llvm::OpenMPIRBuilder::InsertPointTy
findAllocaInsertPoint(llvm::IRBuilderBase &builder,
                      const LLVM::ModuleTranslation &moduleTranslation) {
  // If there is an alloca insertion point on stack, i.e. we are in a nested
  // operation and a specific point was provided by some surrounding operation,
  // use it.
  llvm::OpenMPIRBuilder::InsertPointTy allocaInsertPoint;
  WalkResult walkResult = moduleTranslation.stackWalk<OpenMPAllocaStackFrame>(
      [&](const OpenMPAllocaStackFrame &frame) {
        allocaInsertPoint = frame.allocaInsertPoint;
        return WalkResult::interrupt();
      });
  if (walkResult.wasInterrupted())
    return allocaInsertPoint;

  // Otherwise, insert to the entry block of the surrounding function.
  // If the current IRBuilder InsertPoint is the function's entry, it cannot
  // also be used for alloca insertion which would result in insertion order
  // confusion. Create a new BasicBlock for the Builder and use the entry block
  // for the allocs.
  // TODO: Create a dedicated alloca BasicBlock at function creation such that
  // we do not need to move the current InertPoint here.
  if (builder.GetInsertBlock() ==
      &builder.GetInsertBlock()->getParent()->getEntryBlock()) {
    assert(builder.GetInsertPoint() == builder.GetInsertBlock()->end() &&
           "Assuming end of basic block");
    llvm::BasicBlock *entryBB = llvm::BasicBlock::Create(
        builder.getContext(), "entry", builder.GetInsertBlock()->getParent(),
        builder.GetInsertBlock()->getNextNode());
    builder.CreateBr(entryBB);
    builder.SetInsertPoint(entryBB);
  }

  llvm::BasicBlock &funcEntryBlock =
      builder.GetInsertBlock()->getParent()->getEntryBlock();
  return llvm::OpenMPIRBuilder::InsertPointTy(
      &funcEntryBlock, funcEntryBlock.getFirstInsertionPt());
}

/// Converts the given region that appears within an OpenMP dialect operation to
/// LLVM IR, creating a branch from the `sourceBlock` to the entry block of the
/// region, and a branch from any block with an successor-less OpenMP terminator
/// to `continuationBlock`. Populates `continuationBlockPHIs` with the PHI nodes
/// of the continuation block if provided.
static llvm::Expected<llvm::BasicBlock *> convertOmpOpRegions(
    Region &region, StringRef blockName, llvm::IRBuilderBase &builder,
    LLVM::ModuleTranslation &moduleTranslation,
    SmallVectorImpl<llvm::PHINode *> *continuationBlockPHIs = nullptr) {
  bool isLoopWrapper = isa<omp::LoopWrapperInterface>(region.getParentOp());

  llvm::BasicBlock *continuationBlock =
      splitBB(builder, true, "omp.region.cont");
  llvm::BasicBlock *sourceBlock = builder.GetInsertBlock();

  llvm::LLVMContext &llvmContext = builder.getContext();
  for (Block &bb : region) {
    llvm::BasicBlock *llvmBB = llvm::BasicBlock::Create(
        llvmContext, blockName, builder.GetInsertBlock()->getParent(),
        builder.GetInsertBlock()->getNextNode());
    moduleTranslation.mapBlock(&bb, llvmBB);
  }

  llvm::Instruction *sourceTerminator = sourceBlock->getTerminator();

  // Terminators (namely YieldOp) may be forwarding values to the region that
  // need to be available in the continuation block. Collect the types of these
  // operands in preparation of creating PHI nodes.
  SmallVector<llvm::Type *> continuationBlockPHITypes;
  bool operandsProcessed = false;
  unsigned numYields = 0;
  for (Block &bb : region.getBlocks()) {
    // Prevent loop wrappers from crashing, as they have no terminators.
    if (isLoopWrapper)
      continue;

    if (omp::YieldOp yield =
            dyn_cast_if_present<omp::YieldOp>(bb.getTerminator())) {
      if (!operandsProcessed) {
        for (unsigned i = 0, e = yield->getNumOperands(); i < e; ++i) {
          continuationBlockPHITypes.push_back(
              moduleTranslation.convertType(yield->getOperand(i).getType()));
        }
        operandsProcessed = true;
      } else {
        assert(continuationBlockPHITypes.size() == yield->getNumOperands() &&
               "mismatching number of values yielded from the region");
        for (unsigned i = 0, e = yield->getNumOperands(); i < e; ++i) {
          llvm::Type *operandType =
              moduleTranslation.convertType(yield->getOperand(i).getType());
          (void)operandType;
          assert(continuationBlockPHITypes[i] == operandType &&
                 "values of mismatching types yielded from the region");
        }
      }
      numYields++;
    }
  }

  // Insert PHI nodes in the continuation block for any values forwarded by the
  // terminators in this region.
  if (!continuationBlockPHITypes.empty())
    assert(
        continuationBlockPHIs &&
        "expected continuation block PHIs if converted regions yield values");
  if (continuationBlockPHIs) {
    llvm::IRBuilderBase::InsertPointGuard guard(builder);
    continuationBlockPHIs->reserve(continuationBlockPHITypes.size());
    builder.SetInsertPoint(continuationBlock, continuationBlock->begin());
    for (llvm::Type *ty : continuationBlockPHITypes)
      continuationBlockPHIs->push_back(builder.CreatePHI(ty, numYields));
  }

  // Convert blocks one by one in topological order to ensure
  // defs are converted before uses.
  SetVector<Block *> blocks = getBlocksSortedByDominance(region);
  for (Block *bb : blocks) {
    llvm::BasicBlock *llvmBB = moduleTranslation.lookupBlock(bb);
    // Retarget the branch of the entry block to the entry block of the
    // converted region (regions are single-entry).
    if (bb->isEntryBlock()) {
      assert(sourceTerminator->getNumSuccessors() == 1 &&
             "provided entry block has multiple successors");
      assert(sourceTerminator->getSuccessor(0) == continuationBlock &&
             "ContinuationBlock is not the successor of the entry block");
      sourceTerminator->setSuccessor(0, llvmBB);
    }

    llvm::IRBuilderBase::InsertPointGuard guard(builder);
    if (failed(
            moduleTranslation.convertBlock(*bb, bb->isEntryBlock(), builder)))
      return llvm::make_error<PreviouslyReportedError>();

    // Create branch here for loop wrappers to prevent their lack of a
    // terminator from causing a crash below.
    if (isLoopWrapper) {
      builder.CreateBr(continuationBlock);
      continue;
    }

    // Special handling for `omp.yield` and `omp.terminator` (we may have more
    // than one): they return the control to the parent OpenMP dialect operation
    // so replace them with the branch to the continuation block. We handle this
    // here to avoid relying inter-function communication through the
    // ModuleTranslation class to set up the correct insertion point. This is
    // also consistent with MLIR's idiom of handling special region terminators
    // in the same code that handles the region-owning operation.
    Operation *terminator = bb->getTerminator();
    if (isa<omp::TerminatorOp, omp::YieldOp>(terminator)) {
      builder.CreateBr(continuationBlock);

      for (unsigned i = 0, e = terminator->getNumOperands(); i < e; ++i)
        (*continuationBlockPHIs)[i]->addIncoming(
            moduleTranslation.lookupValue(terminator->getOperand(i)), llvmBB);
    }
  }
  // After all blocks have been traversed and values mapped, connect the PHI
  // nodes to the results of preceding blocks.
  LLVM::detail::connectPHINodes(region, moduleTranslation);

  // Remove the blocks and values defined in this region from the mapping since
  // they are not visible outside of this region. This allows the same region to
  // be converted several times, that is cloned, without clashes, and slightly
  // speeds up the lookups.
  moduleTranslation.forgetMapping(region);

  return continuationBlock;
}

/// Convert ProcBindKind from MLIR-generated enum to LLVM enum.
static llvm::omp::ProcBindKind getProcBindKind(omp::ClauseProcBindKind kind) {
  switch (kind) {
  case omp::ClauseProcBindKind::Close:
    return llvm::omp::ProcBindKind::OMP_PROC_BIND_close;
  case omp::ClauseProcBindKind::Master:
    return llvm::omp::ProcBindKind::OMP_PROC_BIND_master;
  case omp::ClauseProcBindKind::Primary:
    return llvm::omp::ProcBindKind::OMP_PROC_BIND_primary;
  case omp::ClauseProcBindKind::Spread:
    return llvm::omp::ProcBindKind::OMP_PROC_BIND_spread;
  }
  llvm_unreachable("Unknown ClauseProcBindKind kind");
}

/// Helper function to map block arguments defined by ignored loop wrappers to
/// LLVM values and prevent any uses of those from triggering null pointer
/// dereferences.
///
/// This must be called after block arguments of parent wrappers have already
/// been mapped to LLVM IR values.
static LogicalResult
convertIgnoredWrapper(omp::LoopWrapperInterface opInst,
                      LLVM::ModuleTranslation &moduleTranslation) {
  // Map block arguments directly to the LLVM value associated to the
  // corresponding operand. This is semantically equivalent to this wrapper not
  // being present.
  auto forwardArgs =
      [&moduleTranslation](llvm::ArrayRef<BlockArgument> blockArgs,
                           OperandRange operands) {
        for (auto [arg, var] : llvm::zip_equal(blockArgs, operands))
          moduleTranslation.mapValue(arg, moduleTranslation.lookupValue(var));
      };

  return llvm::TypeSwitch<Operation *, LogicalResult>(opInst)
      .Case([&](omp::SimdOp op) {
        auto blockArgIface = cast<omp::BlockArgOpenMPOpInterface>(*op);
        forwardArgs(blockArgIface.getPrivateBlockArgs(), op.getPrivateVars());
        forwardArgs(blockArgIface.getReductionBlockArgs(),
                    op.getReductionVars());
        op.emitWarning() << "simd information on composite construct discarded";
        return success();
      })
      .Default([&](Operation *op) {
        return op->emitError() << "cannot ignore nested wrapper";
      });
}

/// Helper function to call \c convertIgnoredWrapper() for all wrappers of the
/// given \c loopOp nested inside of \c parentOp. This has the effect of mapping
/// entry block arguments defined by these operations to outside values.
///
/// It must be called after block arguments of \c parentOp have already been
/// mapped themselves.
static LogicalResult
convertIgnoredWrappers(omp::LoopNestOp loopOp,
                       omp::LoopWrapperInterface parentOp,
                       LLVM::ModuleTranslation &moduleTranslation) {
  SmallVector<omp::LoopWrapperInterface> wrappers;
  loopOp.gatherWrappers(wrappers);

  // Process wrappers nested inside of `parentOp` from outermost to innermost.
  for (auto it =
           std::next(std::find(wrappers.rbegin(), wrappers.rend(), parentOp));
       it != wrappers.rend(); ++it) {
    if (failed(convertIgnoredWrapper(*it, moduleTranslation)))
      return failure();
  }

  return success();
}

/// Populate a set of previously created llvm.alloca instructions that are only
/// used inside of the given region but defined outside of it. Allocations of
/// non-primitive types are skipped by this function.
static void getSinkableAllocas(LLVM::ModuleTranslation &moduleTranslation,
                               Region &region,
                               SetVector<llvm::AllocaInst *> &allocasToSink) {
  Operation *op = region.getParentOp();

  for (auto storeOp : region.getOps<LLVM::StoreOp>()) {
    Value storeAddr = storeOp.getAddr();
    Operation *addrOp = storeAddr.getDefiningOp();

    // The destination address is already defined in this region or it is not an
    // llvm.alloca operation, so skip it.
    if (!isa_and_present<LLVM::AllocaOp>(addrOp) || op->isAncestor(addrOp))
      continue;

    // Get LLVM value to which the address is mapped. It has to be mapped to the
    // allocation instruction of a scalar type to be marked as sinkable by this
    // function.
    llvm::Value *llvmAddr = moduleTranslation.lookupValue(storeAddr);
    if (!isa_and_present<llvm::AllocaInst>(llvmAddr))
      continue;

    auto *llvmAlloca = cast<llvm::AllocaInst>(llvmAddr);
    if (llvmAlloca->getAllocatedType()->getPrimitiveSizeInBits() == 0)
      continue;

    // Check that the address is only used inside of the region.
    bool addressUsedOnlyInternally = true;
    for (auto &addrUse : storeAddr.getUses()) {
      if (!op->isAncestor(addrUse.getOwner())) {
        addressUsedOnlyInternally = false;
        break;
      }
    }

    if (!addressUsedOnlyInternally)
      continue;

    allocasToSink.insert(llvmAlloca);
  }
}

// TODO: Make this a top-level conversion function (i.e. part of the switch
// statement in `convertHostOrTargetOperation`) independent from parent
// worksharing operations and update `convertOmpWsloop` to rely on this rather
// than replicating the same logic.
static std::optional<
    std::tuple<llvm::OpenMPIRBuilder::LocationDescription,
               llvm::IRBuilderBase::InsertPoint, llvm::CanonicalLoopInfo *>>
convertLoopNestHelper(Operation &opInst, llvm::IRBuilderBase &builder,
                      LLVM::ModuleTranslation &moduleTranslation,
                      StringRef blockName) {
  llvm::OpenMPIRBuilder *ompBuilder = moduleTranslation.getOpenMPBuilder();
  auto loopOp = cast<omp::LoopNestOp>(opInst);

  // Set up the source location value for OpenMP runtime.
  llvm::OpenMPIRBuilder::LocationDescription ompLoc(builder);

  SetVector<llvm::AllocaInst *> allocasToSink;
  getSinkableAllocas(moduleTranslation, loopOp.getRegion(), allocasToSink);

  // Generator of the canonical loop body.
  // TODO: support error propagation in OpenMPIRBuilder and use it instead of
  // relying on captured variables.
  SmallVector<llvm::CanonicalLoopInfo *> loopInfos;
  SmallVector<llvm::OpenMPIRBuilder::InsertPointTy> bodyInsertPoints;
  auto bodyGen = [&](llvm::OpenMPIRBuilder::InsertPointTy ip,
                     llvm::Value *iv) -> llvm::Error {
    // Make sure further conversions know about the induction variable.
    moduleTranslation.mapValue(
        loopOp.getRegion().front().getArgument(loopInfos.size()), iv);

    // Capture the body insertion point for use in nested loops. BodyIP of the
    // CanonicalLoopInfo always points to the beginning of the entry block of
    // the body.
    bodyInsertPoints.push_back(ip);

    if (loopInfos.size() != loopOp.getNumLoops() - 1)
      return llvm::Error::success();

    // Convert the body of the loop, adding lifetime markers to allocations that
    // can be sunk into the new block.
    builder.restoreIP(ip);
    for (auto *alloca : allocasToSink) {
      unsigned size = alloca->getAllocatedType()->getPrimitiveSizeInBits() / 8;
      builder.CreateLifetimeStart(alloca, builder.getInt64(size));
    }
    llvm::Expected<llvm::BasicBlock *> cont = convertOmpOpRegions(
        loopOp.getRegion(), blockName, builder, moduleTranslation);
    if (!cont)
      return cont.takeError();
    builder.SetInsertPoint(*cont, (*cont)->begin());
    for (auto *alloca : allocasToSink) {
      unsigned size = alloca->getAllocatedType()->getPrimitiveSizeInBits() / 8;
      builder.CreateLifetimeEnd(alloca, builder.getInt64(size));
    }
    return llvm::Error::success();
  };

  // Delegate actual loop construction to the OpenMP IRBuilder.
  // TODO: this currently assumes omp.loop_nest is semantically similar to SCF
  // loop, i.e. it has a positive step, uses signed integer semantics.
  // Reconsider this code when the nested loop operation clearly supports more
  // cases.
  for (unsigned i = 0, e = loopOp.getNumLoops(); i < e; ++i) {
    llvm::Value *lowerBound =
        moduleTranslation.lookupValue(loopOp.getLoopLowerBounds()[i]);
    llvm::Value *upperBound =
        moduleTranslation.lookupValue(loopOp.getLoopUpperBounds()[i]);
    llvm::Value *step = moduleTranslation.lookupValue(loopOp.getLoopSteps()[i]);

    // Make sure loop trip count are emitted in the preheader of the outermost
    // loop at the latest so that they are all available for the new collapsed
    // loop will be created below.
    llvm::OpenMPIRBuilder::LocationDescription loc = ompLoc;
    llvm::OpenMPIRBuilder::InsertPointTy computeIP = ompLoc.IP;
    if (i != 0) {
      loc = llvm::OpenMPIRBuilder::LocationDescription(bodyInsertPoints.back(),
                                                       ompLoc.DL);
      computeIP = loopInfos.front()->getPreheaderIP();
    }

    llvm::Expected<llvm::CanonicalLoopInfo *> loopResult =
        ompBuilder->createCanonicalLoop(
            loc, bodyGen, lowerBound, upperBound, step,
            /*IsSigned=*/true, /*InclusiveStop=*/true, computeIP);

    if (failed(handleError(loopResult, *loopOp)))
      return std::nullopt;

    loopInfos.push_back(*loopResult);
  }

  // Collapse loops. Store the insertion point because LoopInfos may get
  // invalidated.
  llvm::IRBuilderBase::InsertPoint afterIP = loopInfos.front()->getAfterIP();
  llvm::CanonicalLoopInfo *loopInfo =
      ompBuilder->collapseLoops(ompLoc.DL, loopInfos, {});

  return std::make_tuple(ompLoc, afterIP, loopInfo);
}

/// Converts an OpenMP 'masked' operation into LLVM IR using OpenMPIRBuilder.
static LogicalResult
convertOmpMasked(Operation &opInst, llvm::IRBuilderBase &builder,
                 LLVM::ModuleTranslation &moduleTranslation) {
  auto maskedOp = cast<omp::MaskedOp>(opInst);
  using InsertPointTy = llvm::OpenMPIRBuilder::InsertPointTy;

  if (failed(checkImplementationStatus(opInst)))
    return failure();

  auto bodyGenCB = [&](InsertPointTy allocaIP, InsertPointTy codeGenIP) {
    // MaskedOp has only one region associated with it.
    auto &region = maskedOp.getRegion();
    builder.restoreIP(codeGenIP);
    return convertOmpOpRegions(region, "omp.masked.region", builder,
                               moduleTranslation)
        .takeError();
  };

  // TODO: Perform finalization actions for variables. This has to be
  // called for variables which have destructors/finalizers.
  auto finiCB = [&](InsertPointTy codeGenIP) { return llvm::Error::success(); };

  llvm::Value *filterVal = nullptr;
  if (auto filterVar = maskedOp.getFilteredThreadId()) {
    filterVal = moduleTranslation.lookupValue(filterVar);
  } else {
    llvm::LLVMContext &llvmContext = builder.getContext();
    filterVal =
        llvm::ConstantInt::get(llvm::Type::getInt32Ty(llvmContext), /*V=*/0);
  }
  assert(filterVal != nullptr);
  llvm::OpenMPIRBuilder::LocationDescription ompLoc(builder);
  llvm::OpenMPIRBuilder::InsertPointOrErrorTy afterIP =
      moduleTranslation.getOpenMPBuilder()->createMasked(ompLoc, bodyGenCB,
                                                         finiCB, filterVal);

  if (failed(handleError(afterIP, opInst)))
    return failure();

  builder.restoreIP(*afterIP);
  return success();
}

/// Converts an OpenMP 'master' operation into LLVM IR using OpenMPIRBuilder.
static LogicalResult
convertOmpMaster(Operation &opInst, llvm::IRBuilderBase &builder,
                 LLVM::ModuleTranslation &moduleTranslation) {
  using InsertPointTy = llvm::OpenMPIRBuilder::InsertPointTy;
  auto masterOp = cast<omp::MasterOp>(opInst);

  if (failed(checkImplementationStatus(opInst)))
    return failure();

  auto bodyGenCB = [&](InsertPointTy allocaIP, InsertPointTy codeGenIP) {
    // MasterOp has only one region associated with it.
    auto &region = masterOp.getRegion();
    builder.restoreIP(codeGenIP);
    return convertOmpOpRegions(region, "omp.master.region", builder,
                               moduleTranslation)
        .takeError();
  };

  // TODO: Perform finalization actions for variables. This has to be
  // called for variables which have destructors/finalizers.
  auto finiCB = [&](InsertPointTy codeGenIP) { return llvm::Error::success(); };

  llvm::OpenMPIRBuilder::LocationDescription ompLoc(builder);
  llvm::OpenMPIRBuilder::InsertPointOrErrorTy afterIP =
      moduleTranslation.getOpenMPBuilder()->createMaster(ompLoc, bodyGenCB,
                                                         finiCB);

  if (failed(handleError(afterIP, opInst)))
    return failure();

  builder.restoreIP(*afterIP);
  return success();
}

/// Converts an OpenMP 'critical' operation into LLVM IR using OpenMPIRBuilder.
static LogicalResult
convertOmpCritical(Operation &opInst, llvm::IRBuilderBase &builder,
                   LLVM::ModuleTranslation &moduleTranslation) {
  using InsertPointTy = llvm::OpenMPIRBuilder::InsertPointTy;
  auto criticalOp = cast<omp::CriticalOp>(opInst);

  if (failed(checkImplementationStatus(opInst)))
    return failure();

  auto bodyGenCB = [&](InsertPointTy allocaIP, InsertPointTy codeGenIP) {
    // CriticalOp has only one region associated with it.
    auto &region = cast<omp::CriticalOp>(opInst).getRegion();
    builder.restoreIP(codeGenIP);
    return convertOmpOpRegions(region, "omp.critical.region", builder,
                               moduleTranslation)
        .takeError();
  };

  // TODO: Perform finalization actions for variables. This has to be
  // called for variables which have destructors/finalizers.
  auto finiCB = [&](InsertPointTy codeGenIP) { return llvm::Error::success(); };

  llvm::OpenMPIRBuilder::LocationDescription ompLoc(builder);
  llvm::LLVMContext &llvmContext = moduleTranslation.getLLVMContext();
  llvm::Constant *hint = nullptr;

  // If it has a name, it probably has a hint too.
  if (criticalOp.getNameAttr()) {
    // The verifiers in OpenMP Dialect guarentee that all the pointers are
    // non-null
    auto symbolRef = cast<SymbolRefAttr>(criticalOp.getNameAttr());
    auto criticalDeclareOp =
        SymbolTable::lookupNearestSymbolFrom<omp::CriticalDeclareOp>(criticalOp,
                                                                     symbolRef);
    hint =
        llvm::ConstantInt::get(llvm::Type::getInt32Ty(llvmContext),
                               static_cast<int>(criticalDeclareOp.getHint()));
  }
  llvm::OpenMPIRBuilder::InsertPointOrErrorTy afterIP =
      moduleTranslation.getOpenMPBuilder()->createCritical(
          ompLoc, bodyGenCB, finiCB, criticalOp.getName().value_or(""), hint);

  if (failed(handleError(afterIP, opInst)))
    return failure();

  builder.restoreIP(*afterIP);
  return success();
}

/// Populates `privatizations` with privatization declarations used for the
/// given op.
template <class OP>
static void collectPrivatizationDecls(
    OP op, SmallVectorImpl<omp::PrivateClauseOp> &privatizations) {
  std::optional<ArrayAttr> attr = op.getPrivateSyms();
  if (!attr)
    return;

  privatizations.reserve(privatizations.size() + attr->size());
  for (auto symbolRef : attr->getAsRange<SymbolRefAttr>()) {
    privatizations.push_back(findPrivatizer(op, symbolRef));
  }
}

/// Populates `reductions` with reduction declarations used in the given op.
template <typename T>
static void
collectReductionDecls(T op,
                      SmallVectorImpl<omp::DeclareReductionOp> &reductions) {
  std::optional<ArrayAttr> attr = op.getReductionSyms();
  if (!attr)
    return;

  reductions.reserve(reductions.size() + op.getNumReductionVars());
  for (auto symbolRef : attr->getAsRange<SymbolRefAttr>()) {
    reductions.push_back(
        SymbolTable::lookupNearestSymbolFrom<omp::DeclareReductionOp>(
            op, symbolRef));
  }
}

/// Translates the blocks contained in the given region and appends them to at
/// the current insertion point of `builder`. The operations of the entry block
/// are appended to the current insertion block. If set, `continuationBlockArgs`
/// is populated with translated values that correspond to the values
/// omp.yield'ed from the region.
static LogicalResult inlineConvertOmpRegions(
    Region &region, StringRef blockName, llvm::IRBuilderBase &builder,
    LLVM::ModuleTranslation &moduleTranslation,
    SmallVectorImpl<llvm::Value *> *continuationBlockArgs = nullptr) {
  if (region.empty())
    return success();

  // Special case for single-block regions that don't create additional blocks:
  // insert operations without creating additional blocks.
  if (llvm::hasSingleElement(region)) {
    llvm::Instruction *potentialTerminator =
        builder.GetInsertBlock()->empty() ? nullptr
                                          : &builder.GetInsertBlock()->back();

    if (potentialTerminator && potentialTerminator->isTerminator())
      potentialTerminator->removeFromParent();
    moduleTranslation.mapBlock(&region.front(), builder.GetInsertBlock());

    if (failed(moduleTranslation.convertBlock(
            region.front(), /*ignoreArguments=*/true, builder)))
      return failure();

    // The continuation arguments are simply the translated terminator operands.
    if (continuationBlockArgs)
      llvm::append_range(
          *continuationBlockArgs,
          moduleTranslation.lookupValues(region.front().back().getOperands()));

    // Drop the mapping that is no longer necessary so that the same region can
    // be processed multiple times.
    moduleTranslation.forgetMapping(region);

    if (potentialTerminator && potentialTerminator->isTerminator()) {
      llvm::BasicBlock *block = builder.GetInsertBlock();
      if (block->empty()) {
        // this can happen for really simple reduction init regions e.g.
        // %0 = llvm.mlir.constant(0 : i32) : i32
        // omp.yield(%0 : i32)
        // because the llvm.mlir.constant (MLIR op) isn't converted into any
        // llvm op
        potentialTerminator->insertInto(block, block->begin());
      } else {
        potentialTerminator->insertAfter(&block->back());
      }
    }

    return success();
  }

  SmallVector<llvm::PHINode *> phis;
  llvm::Expected<llvm::BasicBlock *> continuationBlock =
      convertOmpOpRegions(region, blockName, builder, moduleTranslation, &phis);

  if (failed(handleError(continuationBlock, *region.getParentOp())))
    return failure();

  if (continuationBlockArgs)
    llvm::append_range(*continuationBlockArgs, phis);
  builder.SetInsertPoint(*continuationBlock,
                         (*continuationBlock)->getFirstInsertionPt());
  return success();
}

namespace {
/// Owning equivalents of OpenMPIRBuilder::(Atomic)ReductionGen that are used to
/// store lambdas with capture.
using OwningReductionGen =
    std::function<llvm::OpenMPIRBuilder::InsertPointOrErrorTy(
        llvm::OpenMPIRBuilder::InsertPointTy, llvm::Value *, llvm::Value *,
        llvm::Value *&)>;
using OwningAtomicReductionGen =
    std::function<llvm::OpenMPIRBuilder::InsertPointOrErrorTy(
        llvm::OpenMPIRBuilder::InsertPointTy, llvm::Type *, llvm::Value *,
        llvm::Value *)>;
} // namespace

/// Create an OpenMPIRBuilder-compatible reduction generator for the given
/// reduction declaration. The generator uses `builder` but ignores its
/// insertion point.
static OwningReductionGen
makeReductionGen(omp::DeclareReductionOp decl, llvm::IRBuilderBase &builder,
                 LLVM::ModuleTranslation &moduleTranslation) {
  // The lambda is mutable because we need access to non-const methods of decl
  // (which aren't actually mutating it), and we must capture decl by-value to
  // avoid the dangling reference after the parent function returns.
  OwningReductionGen gen =
      [&, decl](llvm::OpenMPIRBuilder::InsertPointTy insertPoint,
                llvm::Value *lhs, llvm::Value *rhs,
                llvm::Value *&result) mutable
      -> llvm::OpenMPIRBuilder::InsertPointOrErrorTy {
    moduleTranslation.mapValue(decl.getReductionLhsArg(), lhs);
    moduleTranslation.mapValue(decl.getReductionRhsArg(), rhs);
    builder.restoreIP(insertPoint);
    SmallVector<llvm::Value *> phis;
    if (failed(inlineConvertOmpRegions(decl.getReductionRegion(),
                                       "omp.reduction.nonatomic.body", builder,
                                       moduleTranslation, &phis)))
      return llvm::createStringError(
          "failed to inline `combiner` region of `omp.declare_reduction`");
    assert(phis.size() == 1);
    result = phis[0];
    return builder.saveIP();
  };
  return gen;
}

/// Create an OpenMPIRBuilder-compatible atomic reduction generator for the
/// given reduction declaration. The generator uses `builder` but ignores its
/// insertion point. Returns null if there is no atomic region available in the
/// reduction declaration.
static OwningAtomicReductionGen
makeAtomicReductionGen(omp::DeclareReductionOp decl,
                       llvm::IRBuilderBase &builder,
                       LLVM::ModuleTranslation &moduleTranslation) {
  if (decl.getAtomicReductionRegion().empty())
    return OwningAtomicReductionGen();

  // The lambda is mutable because we need access to non-const methods of decl
  // (which aren't actually mutating it), and we must capture decl by-value to
  // avoid the dangling reference after the parent function returns.
  OwningAtomicReductionGen atomicGen =
      [&, decl](llvm::OpenMPIRBuilder::InsertPointTy insertPoint, llvm::Type *,
                llvm::Value *lhs, llvm::Value *rhs) mutable
      -> llvm::OpenMPIRBuilder::InsertPointOrErrorTy {
    moduleTranslation.mapValue(decl.getAtomicReductionLhsArg(), lhs);
    moduleTranslation.mapValue(decl.getAtomicReductionRhsArg(), rhs);
    builder.restoreIP(insertPoint);
    SmallVector<llvm::Value *> phis;
    if (failed(inlineConvertOmpRegions(decl.getAtomicReductionRegion(),
                                       "omp.reduction.atomic.body", builder,
                                       moduleTranslation, &phis)))
      return llvm::createStringError(
          "failed to inline `atomic` region of `omp.declare_reduction`");
    assert(phis.empty());
    return builder.saveIP();
  };
  return atomicGen;
}

/// Converts an OpenMP 'ordered' operation into LLVM IR using OpenMPIRBuilder.
static LogicalResult
convertOmpOrdered(Operation &opInst, llvm::IRBuilderBase &builder,
                  LLVM::ModuleTranslation &moduleTranslation) {
  auto orderedOp = cast<omp::OrderedOp>(opInst);

  if (failed(checkImplementationStatus(opInst)))
    return failure();

  omp::ClauseDepend dependType = *orderedOp.getDoacrossDependType();
  bool isDependSource = dependType == omp::ClauseDepend::dependsource;
  unsigned numLoops = *orderedOp.getDoacrossNumLoops();
  SmallVector<llvm::Value *> vecValues =
      moduleTranslation.lookupValues(orderedOp.getDoacrossDependVars());

  size_t indexVecValues = 0;
  while (indexVecValues < vecValues.size()) {
    SmallVector<llvm::Value *> storeValues;
    storeValues.reserve(numLoops);
    for (unsigned i = 0; i < numLoops; i++) {
      storeValues.push_back(vecValues[indexVecValues]);
      indexVecValues++;
    }
    llvm::OpenMPIRBuilder::InsertPointTy allocaIP =
        findAllocaInsertPoint(builder, moduleTranslation);
    llvm::OpenMPIRBuilder::LocationDescription ompLoc(builder);
    builder.restoreIP(moduleTranslation.getOpenMPBuilder()->createOrderedDepend(
        ompLoc, allocaIP, numLoops, storeValues, ".cnt.addr", isDependSource));
  }
  return success();
}

/// Converts an OpenMP 'ordered_region' operation into LLVM IR using
/// OpenMPIRBuilder.
static LogicalResult
convertOmpOrderedRegion(Operation &opInst, llvm::IRBuilderBase &builder,
                        LLVM::ModuleTranslation &moduleTranslation) {
  using InsertPointTy = llvm::OpenMPIRBuilder::InsertPointTy;
  auto orderedRegionOp = cast<omp::OrderedRegionOp>(opInst);

  if (failed(checkImplementationStatus(opInst)))
    return failure();

  auto bodyGenCB = [&](InsertPointTy allocaIP, InsertPointTy codeGenIP) {
    // OrderedOp has only one region associated with it.
    auto &region = cast<omp::OrderedRegionOp>(opInst).getRegion();
    builder.restoreIP(codeGenIP);
    return convertOmpOpRegions(region, "omp.ordered.region", builder,
                               moduleTranslation)
        .takeError();
  };

  // TODO: Perform finalization actions for variables. This has to be
  // called for variables which have destructors/finalizers.
  auto finiCB = [&](InsertPointTy codeGenIP) { return llvm::Error::success(); };

  llvm::OpenMPIRBuilder::LocationDescription ompLoc(builder);
  llvm::OpenMPIRBuilder::InsertPointOrErrorTy afterIP =
      moduleTranslation.getOpenMPBuilder()->createOrderedThreadsSimd(
          ompLoc, bodyGenCB, finiCB, !orderedRegionOp.getParLevelSimd());

  if (failed(handleError(afterIP, opInst)))
    return failure();

  builder.restoreIP(*afterIP);
  return success();
}

namespace {
/// Contains the arguments for an LLVM store operation
struct DeferredStore {
  DeferredStore(llvm::Value *value, llvm::Value *address)
      : value(value), address(address) {}

  llvm::Value *value;
  llvm::Value *address;
};
} // namespace

/// Allocate space for privatized reduction variables.
/// `deferredStores` contains information to create store operations which needs
/// to be inserted after all allocas
template <typename T>
static LogicalResult
allocReductionVars(T loop, ArrayRef<BlockArgument> reductionArgs,
                   llvm::IRBuilderBase &builder,
                   LLVM::ModuleTranslation &moduleTranslation,
                   const llvm::OpenMPIRBuilder::InsertPointTy &allocaIP,
                   SmallVectorImpl<omp::DeclareReductionOp> &reductionDecls,
                   SmallVectorImpl<llvm::Value *> &privateReductionVariables,
                   DenseMap<Value, llvm::Value *> &reductionVariableMap,
                   SmallVectorImpl<DeferredStore> &deferredStores,
                   llvm::ArrayRef<bool> isByRefs) {
  llvm::IRBuilderBase::InsertPointGuard guard(builder);
  builder.SetInsertPoint(allocaIP.getBlock()->getTerminator());

  // delay creating stores until after all allocas
  deferredStores.reserve(loop.getNumReductionVars());

  for (std::size_t i = 0; i < loop.getNumReductionVars(); ++i) {
    Region &allocRegion = reductionDecls[i].getAllocRegion();
    if (isByRefs[i]) {
      if (allocRegion.empty())
        continue;

      SmallVector<llvm::Value *, 1> phis;
      if (failed(inlineConvertOmpRegions(allocRegion, "omp.reduction.alloc",
                                         builder, moduleTranslation, &phis)))
        return loop.emitError(
            "failed to inline `alloc` region of `omp.declare_reduction`");

      assert(phis.size() == 1 && "expected one allocation to be yielded");
      builder.SetInsertPoint(allocaIP.getBlock()->getTerminator());

      // Allocate reduction variable (which is a pointer to the real reduction
      // variable allocated in the inlined region)
      llvm::Value *var = builder.CreateAlloca(
          moduleTranslation.convertType(reductionDecls[i].getType()));
      var->setName("private_redvar");

      llvm::Type *ptrTy = llvm::PointerType::getUnqual(builder.getContext());
      llvm::Value *castVar =
          builder.CreatePointerBitCastOrAddrSpaceCast(var, ptrTy);
      // TODO: I (Sergio) just guessed casting phis[0] like it's done for var is
      // what's supposed to happen with this code coming from a merge from main,
      // but I don't actually know. Someone more familiar with it needs to check
      // this.
      llvm::Value *castPhi =
          builder.CreatePointerBitCastOrAddrSpaceCast(phis[0], ptrTy);

      deferredStores.emplace_back(castPhi, castVar);

      privateReductionVariables[i] = castVar;
      moduleTranslation.mapValue(reductionArgs[i], castPhi);
      reductionVariableMap.try_emplace(loop.getReductionVars()[i], castPhi);
    } else {
      assert(allocRegion.empty() &&
             "allocaction is implicit for by-val reduction");
      llvm::Value *var = builder.CreateAlloca(
          moduleTranslation.convertType(reductionDecls[i].getType()));
      var->setName("private_redvar");

      llvm::Type *ptrTy = llvm::PointerType::getUnqual(builder.getContext());
      llvm::Value *castVar =
          builder.CreatePointerBitCastOrAddrSpaceCast(var, ptrTy);

      moduleTranslation.mapValue(reductionArgs[i], castVar);
      privateReductionVariables[i] = castVar;
      reductionVariableMap.try_emplace(loop.getReductionVars()[i], castVar);
    }
  }

  return success();
}

/// Map input arguments to reduction initialization region
template <typename T>
static void
mapInitializationArgs(T loop, LLVM::ModuleTranslation &moduleTranslation,
                      SmallVectorImpl<omp::DeclareReductionOp> &reductionDecls,
                      DenseMap<Value, llvm::Value *> &reductionVariableMap,
                      unsigned i) {
  // map input argument to the initialization region
  mlir::omp::DeclareReductionOp &reduction = reductionDecls[i];
  Region &initializerRegion = reduction.getInitializerRegion();
  Block &entry = initializerRegion.front();

  mlir::Value mlirSource = loop.getReductionVars()[i];
  llvm::Value *llvmSource = moduleTranslation.lookupValue(mlirSource);
  assert(llvmSource && "lookup reduction var");
  moduleTranslation.mapValue(reduction.getInitializerMoldArg(), llvmSource);

  if (entry.getNumArguments() > 1) {
    llvm::Value *allocation =
        reductionVariableMap.lookup(loop.getReductionVars()[i]);
    moduleTranslation.mapValue(reduction.getInitializerAllocArg(), allocation);
  }
}

template <typename OP>
static LogicalResult
initReductionVars(OP op, ArrayRef<BlockArgument> reductionArgs,
                  llvm::IRBuilderBase &builder,
                  LLVM::ModuleTranslation &moduleTranslation,
                  llvm::BasicBlock *latestAllocaBlock,
                  SmallVectorImpl<omp::DeclareReductionOp> &reductionDecls,
                  SmallVectorImpl<llvm::Value *> &privateReductionVariables,
                  DenseMap<Value, llvm::Value *> &reductionVariableMap,
                  llvm::ArrayRef<bool> isByRef,
                  SmallVectorImpl<DeferredStore> &deferredStores) {
  if (op.getNumReductionVars() == 0)
    return success();

  llvm::IRBuilderBase::InsertPointGuard guard(builder);

  builder.SetInsertPoint(latestAllocaBlock->getTerminator());
  llvm::BasicBlock *initBlock = splitBB(builder, true, "omp.reduction.init");
  auto allocaIP = llvm::IRBuilderBase::InsertPoint(
      latestAllocaBlock, latestAllocaBlock->getTerminator()->getIterator());
  builder.restoreIP(allocaIP);
  SmallVector<llvm::Value *> byRefVars(op.getNumReductionVars());

  for (unsigned i = 0; i < op.getNumReductionVars(); ++i) {
    if (isByRef[i]) {
      if (!reductionDecls[i].getAllocRegion().empty())
        continue;

      // TODO: remove after all users of by-ref are updated to use the alloc
      // region: Allocate reduction variable (which is a pointer to the real
      // reduciton variable allocated in the inlined region)
      byRefVars[i] = builder.CreateAlloca(
          moduleTranslation.convertType(reductionDecls[i].getType()));
    }
  }

  builder.SetInsertPoint(&*initBlock->getFirstNonPHIOrDbgOrAlloca());

  // store result of the alloc region to the allocated pointer to the real
  // reduction variable
  for (auto [data, addr] : deferredStores)
    builder.CreateStore(data, addr);

  // Before the loop, store the initial values of reductions into reduction
  // variables. Although this could be done after allocas, we don't want to mess
  // up with the alloca insertion point.
  for (unsigned i = 0; i < op.getNumReductionVars(); ++i) {
    SmallVector<llvm::Value *, 1> phis;

    // map block argument to initializer region
    mapInitializationArgs(op, moduleTranslation, reductionDecls,
                          reductionVariableMap, i);

    if (failed(inlineConvertOmpRegions(reductionDecls[i].getInitializerRegion(),
                                       "omp.reduction.neutral", builder,
                                       moduleTranslation, &phis)))
      return failure();

    assert(phis.size() == 1 && "expected one value to be yielded from the "
                               "reduction neutral element declaration region");

    builder.SetInsertPoint(builder.GetInsertBlock()->getTerminator());

    if (isByRef[i]) {
      if (!reductionDecls[i].getAllocRegion().empty())
        // done in allocReductionVars
        continue;

      // TODO: this path can be removed once all users of by-ref are updated to
      // use an alloc region

      // Store the result of the inlined region to the allocated reduction var
      // ptr
      builder.CreateStore(phis[0], byRefVars[i]);

      privateReductionVariables[i] = byRefVars[i];
      moduleTranslation.mapValue(reductionArgs[i], phis[0]);
      reductionVariableMap.try_emplace(op.getReductionVars()[i], phis[0]);
    } else {
      // for by-ref case the store is inside of the reduction region
      builder.CreateStore(phis[0], privateReductionVariables[i]);
      // the rest was handled in allocByValReductionVars
    }

    // forget the mapping for the initializer region because we might need a
    // different mapping if this reduction declaration is re-used for a
    // different variable
    moduleTranslation.forgetMapping(reductionDecls[i].getInitializerRegion());
  }

  return success();
}

/// Collect reduction info
template <typename T>
static void collectReductionInfo(
    T loop, llvm::IRBuilderBase &builder,
    LLVM::ModuleTranslation &moduleTranslation,
    SmallVectorImpl<omp::DeclareReductionOp> &reductionDecls,
    SmallVectorImpl<OwningReductionGen> &owningReductionGens,
    SmallVectorImpl<OwningAtomicReductionGen> &owningAtomicReductionGens,
    const ArrayRef<llvm::Value *> privateReductionVariables,
    SmallVectorImpl<llvm::OpenMPIRBuilder::ReductionInfo> &reductionInfos) {
  unsigned numReductions = loop.getNumReductionVars();

  for (unsigned i = 0; i < numReductions; ++i) {
    owningReductionGens.push_back(
        makeReductionGen(reductionDecls[i], builder, moduleTranslation));
    owningAtomicReductionGens.push_back(
        makeAtomicReductionGen(reductionDecls[i], builder, moduleTranslation));
  }

  // Collect the reduction information.
  reductionInfos.reserve(numReductions);
  for (unsigned i = 0; i < numReductions; ++i) {
    llvm::OpenMPIRBuilder::ReductionGenAtomicCBTy atomicGen = nullptr;
    if (owningAtomicReductionGens[i])
      atomicGen = owningAtomicReductionGens[i];
    llvm::Value *variable =
        moduleTranslation.lookupValue(loop.getReductionVars()[i]);
    reductionInfos.push_back(
        {moduleTranslation.convertType(reductionDecls[i].getType()), variable,
         privateReductionVariables[i],
         /*EvaluationKind=*/llvm::OpenMPIRBuilder::EvalKind::Scalar,
         owningReductionGens[i],
         /*ReductionGenClang=*/nullptr, atomicGen});
  }
}

/// handling of DeclareReductionOp's cleanup region
static LogicalResult
inlineOmpRegionCleanup(llvm::SmallVectorImpl<Region *> &cleanupRegions,
                       llvm::ArrayRef<llvm::Value *> privateVariables,
                       LLVM::ModuleTranslation &moduleTranslation,
                       llvm::IRBuilderBase &builder, StringRef regionName,
                       bool shouldLoadCleanupRegionArg = true) {
  for (auto [i, cleanupRegion] : llvm::enumerate(cleanupRegions)) {
    if (cleanupRegion->empty())
      continue;

    // map the argument to the cleanup region
    Block &entry = cleanupRegion->front();

    llvm::Instruction *potentialTerminator =
        builder.GetInsertBlock()->empty() ? nullptr
                                          : &builder.GetInsertBlock()->back();
    if (potentialTerminator && potentialTerminator->isTerminator())
      builder.SetInsertPoint(potentialTerminator);
    llvm::Value *privateVarValue =
        shouldLoadCleanupRegionArg
            ? builder.CreateLoad(
                  moduleTranslation.convertType(entry.getArgument(0).getType()),
                  privateVariables[i])
            : privateVariables[i];

    moduleTranslation.mapValue(entry.getArgument(0), privateVarValue);

    if (failed(inlineConvertOmpRegions(*cleanupRegion, regionName, builder,
                                       moduleTranslation)))
      return failure();

    // clear block argument mapping in case it needs to be re-created with a
    // different source for another use of the same reduction decl
    moduleTranslation.forgetMapping(*cleanupRegion);
  }
  return success();
}

// TODO: not used by ParallelOp
template <class OP>
static LogicalResult createReductionsAndCleanup(
    OP op, llvm::IRBuilderBase &builder,
    LLVM::ModuleTranslation &moduleTranslation,
    llvm::OpenMPIRBuilder::InsertPointTy &allocaIP,
    SmallVectorImpl<omp::DeclareReductionOp> &reductionDecls,
    ArrayRef<llvm::Value *> privateReductionVariables, ArrayRef<bool> isByRef,
    bool isNowait = false, bool isTeamsReduction = false) {
  // Process the reductions if required.
  if (op.getNumReductionVars() == 0)
    return success();

  SmallVector<OwningReductionGen> owningReductionGens;
  SmallVector<OwningAtomicReductionGen> owningAtomicReductionGens;
  SmallVector<llvm::OpenMPIRBuilder::ReductionInfo> reductionInfos;

  llvm::OpenMPIRBuilder *ompBuilder = moduleTranslation.getOpenMPBuilder();

  // Create the reduction generators. We need to own them here because
  // ReductionInfo only accepts references to the generators.
  collectReductionInfo(op, builder, moduleTranslation, reductionDecls,
                       owningReductionGens, owningAtomicReductionGens,
                       privateReductionVariables, reductionInfos);

  // The call to createReductions below expects the block to have a
  // terminator. Create an unreachable instruction to serve as terminator
  // and remove it later.
  llvm::UnreachableInst *tempTerminator = builder.CreateUnreachable();
  builder.SetInsertPoint(tempTerminator);
  llvm::OpenMPIRBuilder::InsertPointOrErrorTy contInsertPoint =
      ompBuilder->createReductions(builder.saveIP(), allocaIP, reductionInfos,
                                   isByRef, isNowait, isTeamsReduction);

  if (failed(handleError(contInsertPoint, *op)))
    return failure();

  if (!contInsertPoint->getBlock())
    return op->emitOpError() << "failed to convert reductions";

  llvm::OpenMPIRBuilder::InsertPointOrErrorTy afterIP =
      ompBuilder->createBarrier(*contInsertPoint, llvm::omp::OMPD_for);

  if (failed(handleError(afterIP, *op)))
    return failure();

  tempTerminator->eraseFromParent();
  builder.restoreIP(*afterIP);

  // after the construct, deallocate private reduction variables
  SmallVector<Region *> reductionRegions;
  llvm::transform(reductionDecls, std::back_inserter(reductionRegions),
                  [](omp::DeclareReductionOp reductionDecl) {
                    return &reductionDecl.getCleanupRegion();
                  });
  return inlineOmpRegionCleanup(reductionRegions, privateReductionVariables,
                                moduleTranslation, builder,
                                "omp.reduction.cleanup");
}

static ArrayRef<bool> getIsByRef(std::optional<ArrayRef<bool>> attr) {
  if (!attr)
    return {};
  return *attr;
}

// TODO: not used by omp.parallel
template <typename OP>
static LogicalResult allocAndInitializeReductionVars(
    OP op, ArrayRef<BlockArgument> reductionArgs, llvm::IRBuilderBase &builder,
    LLVM::ModuleTranslation &moduleTranslation,
    llvm::OpenMPIRBuilder::InsertPointTy &allocaIP,
    SmallVectorImpl<omp::DeclareReductionOp> &reductionDecls,
    SmallVectorImpl<llvm::Value *> &privateReductionVariables,
    DenseMap<Value, llvm::Value *> &reductionVariableMap,
    llvm::ArrayRef<bool> isByRef) {
  if (op.getNumReductionVars() == 0)
    return success();

  llvm::IRBuilderBase::InsertPointGuard guard(builder);
  SmallVector<DeferredStore> deferredStores;

  if (failed(allocReductionVars(op, reductionArgs, builder, moduleTranslation,
                                allocaIP, reductionDecls,
                                privateReductionVariables, reductionVariableMap,
                                deferredStores, isByRef)))
    return failure();

  return initReductionVars(op, reductionArgs, builder, moduleTranslation,
                           allocaIP.getBlock(), reductionDecls,
                           privateReductionVariables, reductionVariableMap,
                           isByRef, deferredStores);
}

/// Return the llvm::Value * corresponding to the `privateVar` that
/// is being privatized. It isn't always as simple as looking up
/// moduleTranslation with privateVar. For instance, in case of
/// an allocatable, the descriptor for the allocatable is privatized.
/// This descriptor is mapped using an MapInfoOp. So, this function
/// will return a pointer to the llvm::Value corresponding to the
/// block argument for the mapped descriptor.
static llvm::Value *
findAssociatedValue(Value privateVar, llvm::IRBuilderBase &builder,
                    LLVM::ModuleTranslation &moduleTranslation,
                    llvm::DenseMap<Value, Value> *mappedPrivateVars = nullptr) {
  if (mappedPrivateVars == nullptr || !mappedPrivateVars->contains(privateVar))
    return moduleTranslation.lookupValue(privateVar);

  Value blockArg = (*mappedPrivateVars)[privateVar];
  Type privVarType = privateVar.getType();
  Type blockArgType = blockArg.getType();
  assert(isa<LLVM::LLVMPointerType>(blockArgType) &&
         "A block argument corresponding to a mapped var should have "
         "!llvm.ptr type");

  if (privVarType == blockArgType)
    return moduleTranslation.lookupValue(blockArg);

  // This typically happens when the privatized type is lowered from
  // boxchar<KIND> and gets lowered to !llvm.struct<(ptr, i64)>. That is the
  // struct/pair is passed by value. But, mapped values are passed only as
  // pointers, so before we privatize, we must load the pointer.
  if (!isa<LLVM::LLVMPointerType>(privVarType))
    return builder.CreateLoad(moduleTranslation.convertType(privVarType),
                              moduleTranslation.lookupValue(blockArg));

  return moduleTranslation.lookupValue(privateVar);
}

/// Allocate delayed private variables. Returns the basic block which comes
/// after all of these allocations. llvm::Value * for each of these private
/// variables are populated in llvmPrivateVars.
static llvm::Expected<llvm::BasicBlock *>
allocatePrivateVars(llvm::IRBuilderBase &builder,
                    LLVM::ModuleTranslation &moduleTranslation,
                    MutableArrayRef<BlockArgument> privateBlockArgs,
                    MutableArrayRef<omp::PrivateClauseOp> privateDecls,
                    MutableArrayRef<mlir::Value> mlirPrivateVars,
                    llvm::SmallVectorImpl<llvm::Value *> &llvmPrivateVars,
                    const llvm::OpenMPIRBuilder::InsertPointTy &allocaIP,
                    llvm::DenseMap<Value, Value> *mappedPrivateVars = nullptr) {
  llvm::IRBuilderBase::InsertPointGuard guard(builder);
  // Allocate private vars
  llvm::BranchInst *allocaTerminator =
      llvm::cast<llvm::BranchInst>(allocaIP.getBlock()->getTerminator());
  builder.SetInsertPoint(allocaTerminator);
  assert(allocaTerminator->getNumSuccessors() == 1 &&
         "This is an unconditional branch created by OpenMPIRBuilder");
  llvm::BasicBlock *afterAllocas = allocaTerminator->getSuccessor(0);

  // FIXME: Some of the allocation regions do more than just allocating.
  // They read from their block argument (amongst other non-alloca things).
  // When OpenMPIRBuilder outlines the parallel region into a different
  // function it places the loads for live in-values (such as these block
  // arguments) at the end of the entry block (because the entry block is
  // assumed to contain only allocas). Therefore, if we put these complicated
  // alloc blocks in the entry block, these will not dominate the availability
  // of the live-in values they are using. Fix this by adding a latealloc
  // block after the entry block to put these in (this also helps to avoid
  // mixing non-alloca code with allocas).
  // Alloc regions which do not use the block argument can still be placed in
  // the entry block (therefore keeping the allocas together).
  llvm::BasicBlock *privAllocBlock = nullptr;
  if (!privateBlockArgs.empty())
    privAllocBlock = splitBB(builder, true, "omp.private.latealloc");
  for (auto [privDecl, mlirPrivVar, blockArg] :
       llvm::zip_equal(privateDecls, mlirPrivateVars, privateBlockArgs)) {
    Region &allocRegion = privDecl.getAllocRegion();

    // map allocation region block argument
    llvm::Value *nonPrivateVar = findAssociatedValue(
        mlirPrivVar, builder, moduleTranslation, mappedPrivateVars);
    assert(nonPrivateVar);
    moduleTranslation.mapValue(privDecl.getAllocMoldArg(), nonPrivateVar);

    // in-place convert the private allocation region
    SmallVector<llvm::Value *, 1> phis;
    if (privDecl.getAllocMoldArg().getUses().empty()) {
      // TODO this should use
      // allocaIP.getBlock()->getFirstNonPHIOrDbgOrAlloca() so it goes before
      // the code for fetching the thread id. Not doing this for now to avoid
      // test churn.
      builder.SetInsertPoint(allocaIP.getBlock()->getTerminator());
    } else {
      builder.SetInsertPoint(privAllocBlock->getTerminator());
    }

    if (failed(inlineConvertOmpRegions(allocRegion, "omp.private.alloc",
                                       builder, moduleTranslation, &phis)))
      return llvm::createStringError(
          "failed to inline `alloc` region of `omp.private`");

    assert(phis.size() == 1 && "expected one allocation to be yielded");

    moduleTranslation.mapValue(blockArg, phis[0]);
    llvmPrivateVars.push_back(phis[0]);

    // clear alloc region block argument mapping in case it needs to be
    // re-created with a different source for another use of the same
    // reduction decl
    moduleTranslation.forgetMapping(allocRegion);
  }
  return afterAllocas;
}

static LogicalResult
initFirstPrivateVars(llvm::IRBuilderBase &builder,
                     LLVM::ModuleTranslation &moduleTranslation,
                     SmallVectorImpl<mlir::Value> &mlirPrivateVars,
                     SmallVectorImpl<llvm::Value *> &llvmPrivateVars,
                     SmallVectorImpl<omp::PrivateClauseOp> &privateDecls,
                     llvm::BasicBlock *afterAllocas) {
  llvm::IRBuilderBase::InsertPointGuard guard(builder);
  // Apply copy region for firstprivate.
  bool needsFirstprivate =
      llvm::any_of(privateDecls, [](omp::PrivateClauseOp &privOp) {
        return privOp.getDataSharingType() ==
               omp::DataSharingClauseType::FirstPrivate;
      });

  if (!needsFirstprivate)
    return success();

  assert(afterAllocas->getSinglePredecessor());

  // Find the end of the allocation blocks
  builder.SetInsertPoint(afterAllocas->getSinglePredecessor()->getTerminator());
  llvm::BasicBlock *copyBlock =
      splitBB(builder, /*CreateBranch=*/true, "omp.private.copy");
  builder.SetInsertPoint(copyBlock->getFirstNonPHIOrDbgOrAlloca());

  for (auto [decl, mlirVar, llvmVar] :
       llvm::zip_equal(privateDecls, mlirPrivateVars, llvmPrivateVars)) {
    if (decl.getDataSharingType() != omp::DataSharingClauseType::FirstPrivate)
      continue;

    // copyRegion implements `lhs = rhs`
    Region &copyRegion = decl.getCopyRegion();

    // map copyRegion rhs arg
    llvm::Value *nonPrivateVar = moduleTranslation.lookupValue(mlirVar);
    assert(nonPrivateVar);
    moduleTranslation.mapValue(decl.getCopyMoldArg(), nonPrivateVar);

    // map copyRegion lhs arg
    moduleTranslation.mapValue(decl.getCopyPrivateArg(), llvmVar);

    // in-place convert copy region
    builder.SetInsertPoint(builder.GetInsertBlock()->getTerminator());
    if (failed(inlineConvertOmpRegions(copyRegion, "omp.private.copy", builder,
                                       moduleTranslation)))
      return decl.emitError("failed to inline `copy` region of `omp.private`");

    // ignore unused value yielded from copy region

    // clear copy region block argument mapping in case it needs to be
    // re-created with different sources for reuse of the same reduction
    // decl
    moduleTranslation.forgetMapping(copyRegion);
  }

  return success();
}

static LogicalResult
cleanupPrivateVars(llvm::IRBuilderBase &builder,
                   LLVM::ModuleTranslation &moduleTranslation, Location loc,
                   SmallVectorImpl<llvm::Value *> &llvmPrivateVars,
                   SmallVectorImpl<omp::PrivateClauseOp> &privateDecls) {
  // private variable deallocation
  SmallVector<Region *> privateCleanupRegions;
  llvm::transform(privateDecls, std::back_inserter(privateCleanupRegions),
                  [](omp::PrivateClauseOp privatizer) {
                    return &privatizer.getDeallocRegion();
                  });

  if (failed(inlineOmpRegionCleanup(
          privateCleanupRegions, llvmPrivateVars, moduleTranslation, builder,
          "omp.private.dealloc", /*shouldLoadCleanupRegionArg=*/false)))
    return mlir::emitError(loc, "failed to inline `dealloc` region of an "
                                "`omp.private` op in");

  return success();
}

static LogicalResult
convertOmpSections(Operation &opInst, llvm::IRBuilderBase &builder,
                   LLVM::ModuleTranslation &moduleTranslation) {
  using InsertPointTy = llvm::OpenMPIRBuilder::InsertPointTy;
  using StorableBodyGenCallbackTy =
      llvm::OpenMPIRBuilder::StorableBodyGenCallbackTy;

  auto sectionsOp = cast<omp::SectionsOp>(opInst);

  if (failed(checkImplementationStatus(opInst)))
    return failure();

  llvm::ArrayRef<bool> isByRef = getIsByRef(sectionsOp.getReductionByref());
  assert(isByRef.size() == sectionsOp.getNumReductionVars());

  SmallVector<omp::DeclareReductionOp> reductionDecls;
  collectReductionDecls(sectionsOp, reductionDecls);
  llvm::OpenMPIRBuilder::InsertPointTy allocaIP =
      findAllocaInsertPoint(builder, moduleTranslation);

  SmallVector<llvm::Value *> privateReductionVariables(
      sectionsOp.getNumReductionVars());
  DenseMap<Value, llvm::Value *> reductionVariableMap;

  MutableArrayRef<BlockArgument> reductionArgs =
      cast<omp::BlockArgOpenMPOpInterface>(opInst).getReductionBlockArgs();

  if (failed(allocAndInitializeReductionVars(
          sectionsOp, reductionArgs, builder, moduleTranslation, allocaIP,
          reductionDecls, privateReductionVariables, reductionVariableMap,
          isByRef)))
    return failure();

  // Store the mapping between reduction variables and their private copies on
  // ModuleTranslation stack. It can be then recovered when translating
  // omp.reduce operations in a separate call.
  LLVM::ModuleTranslation::SaveStack<OpenMPVarMappingStackFrame> mappingGuard(
      moduleTranslation, reductionVariableMap);

  SmallVector<StorableBodyGenCallbackTy> sectionCBs;

  for (Operation &op : *sectionsOp.getRegion().begin()) {
    auto sectionOp = dyn_cast<omp::SectionOp>(op);
    if (!sectionOp) // omp.terminator
      continue;

    Region &region = sectionOp.getRegion();
    auto sectionCB = [&sectionsOp, &region, &builder, &moduleTranslation](
                         InsertPointTy allocaIP, InsertPointTy codeGenIP) {
      builder.restoreIP(codeGenIP);

      // map the omp.section reduction block argument to the omp.sections block
      // arguments
      // TODO: this assumes that the only block arguments are reduction
      // variables
      assert(region.getNumArguments() ==
             sectionsOp.getRegion().getNumArguments());
      for (auto [sectionsArg, sectionArg] : llvm::zip_equal(
               sectionsOp.getRegion().getArguments(), region.getArguments())) {
        llvm::Value *llvmVal = moduleTranslation.lookupValue(sectionsArg);
        assert(llvmVal);
        moduleTranslation.mapValue(sectionArg, llvmVal);
      }

      return convertOmpOpRegions(region, "omp.section.region", builder,
                                 moduleTranslation)
          .takeError();
    };
    sectionCBs.push_back(sectionCB);
  }

  // No sections within omp.sections operation - skip generation. This situation
  // is only possible if there is only a terminator operation inside the
  // sections operation
  if (sectionCBs.empty())
    return success();

  assert(isa<omp::SectionOp>(*sectionsOp.getRegion().op_begin()));

  // TODO: Perform appropriate actions according to the data-sharing
  // attribute (shared, private, firstprivate, ...) of variables.
  // Currently defaults to shared.
  auto privCB = [&](InsertPointTy, InsertPointTy codeGenIP, llvm::Value &,
                    llvm::Value &vPtr, llvm::Value *&replacementValue)
      -> llvm::OpenMPIRBuilder::InsertPointOrErrorTy {
    replacementValue = &vPtr;
    return codeGenIP;
  };

  // TODO: Perform finalization actions for variables. This has to be
  // called for variables which have destructors/finalizers.
  auto finiCB = [&](InsertPointTy codeGenIP) { return llvm::Error::success(); };

  allocaIP = findAllocaInsertPoint(builder, moduleTranslation);
  llvm::OpenMPIRBuilder::LocationDescription ompLoc(builder);
  llvm::OpenMPIRBuilder::InsertPointOrErrorTy afterIP =
      moduleTranslation.getOpenMPBuilder()->createSections(
          ompLoc, allocaIP, sectionCBs, privCB, finiCB, false,
          sectionsOp.getNowait());

  if (failed(handleError(afterIP, opInst)))
    return failure();

  builder.restoreIP(*afterIP);

  // Process the reductions if required.
  return createReductionsAndCleanup(
      sectionsOp, builder, moduleTranslation, allocaIP, reductionDecls,
      privateReductionVariables, isByRef, sectionsOp.getNowait());
}

/// Converts an OpenMP single construct into LLVM IR using OpenMPIRBuilder.
static LogicalResult
convertOmpSingle(omp::SingleOp &singleOp, llvm::IRBuilderBase &builder,
                 LLVM::ModuleTranslation &moduleTranslation) {
  using InsertPointTy = llvm::OpenMPIRBuilder::InsertPointTy;
  llvm::OpenMPIRBuilder::LocationDescription ompLoc(builder);

  if (failed(checkImplementationStatus(*singleOp)))
    return failure();

  auto bodyCB = [&](InsertPointTy allocaIP, InsertPointTy codegenIP) {
    builder.restoreIP(codegenIP);
    return convertOmpOpRegions(singleOp.getRegion(), "omp.single.region",
                               builder, moduleTranslation)
        .takeError();
  };
  auto finiCB = [&](InsertPointTy codeGenIP) { return llvm::Error::success(); };

  // Handle copyprivate
  Operation::operand_range cpVars = singleOp.getCopyprivateVars();
  std::optional<ArrayAttr> cpFuncs = singleOp.getCopyprivateSyms();
  llvm::SmallVector<llvm::Value *> llvmCPVars;
  llvm::SmallVector<llvm::Function *> llvmCPFuncs;
  for (size_t i = 0, e = cpVars.size(); i < e; ++i) {
    llvmCPVars.push_back(moduleTranslation.lookupValue(cpVars[i]));
    auto llvmFuncOp = SymbolTable::lookupNearestSymbolFrom<LLVM::LLVMFuncOp>(
        singleOp, cast<SymbolRefAttr>((*cpFuncs)[i]));
    llvmCPFuncs.push_back(
        moduleTranslation.lookupFunction(llvmFuncOp.getName()));
  }

  llvm::OpenMPIRBuilder::InsertPointOrErrorTy afterIP =
      moduleTranslation.getOpenMPBuilder()->createSingle(
          ompLoc, bodyCB, finiCB, singleOp.getNowait(), llvmCPVars,
          llvmCPFuncs);

  if (failed(handleError(afterIP, *singleOp)))
    return failure();

  builder.restoreIP(*afterIP);
  return success();
}

static bool teamsReductionContainedInDistribute(omp::TeamsOp teamsOp) {
  auto iface =
      llvm::cast<mlir::omp::BlockArgOpenMPOpInterface>(teamsOp.getOperation());
  // Check that all uses of the reduction block arg has the same distribute op
  // parent.
  Operation *distOp = nullptr;
  for (auto ra : iface.getReductionBlockArgs())
    for (auto &use : ra.getUses()) {
      auto useOp = use.getOwner();
      auto currentDistOp = useOp->getParentOfType<omp::DistributeOp>();
      // Use is not inside a distribute op - return false
      if (!currentDistOp)
        return false;
      // Multiple distribute operations - return false
      Operation *currentOp = currentDistOp.getOperation();
      if (distOp && (distOp != currentOp))
        return false;

      distOp = currentOp;
    }
  return true;
}

// Convert an OpenMP Teams construct to LLVM IR using OpenMPIRBuilder
static LogicalResult
convertOmpTeams(omp::TeamsOp op, llvm::IRBuilderBase &builder,
                LLVM::ModuleTranslation &moduleTranslation) {
  using InsertPointTy = llvm::OpenMPIRBuilder::InsertPointTy;
  if (failed(checkImplementationStatus(*op)))
    return failure();

  DenseMap<Value, llvm::Value *> reductionVariableMap;
  unsigned numReductionVars = op.getNumReductionVars();
  SmallVector<omp::DeclareReductionOp> reductionDecls;
  SmallVector<llvm::Value *> privateReductionVariables(numReductionVars);
  llvm::ArrayRef<bool> isByRef;
  llvm::OpenMPIRBuilder::InsertPointTy allocaIP =
      findAllocaInsertPoint(builder, moduleTranslation);

  // Only do teams reduction if there is no distribute op that captures the
  // reduction instead.
  bool doTeamsReduction = !teamsReductionContainedInDistribute(op);
  if (doTeamsReduction) {
    isByRef = getIsByRef(op.getReductionByref());

    assert(isByRef.size() == op.getNumReductionVars());

    MutableArrayRef<BlockArgument> reductionArgs =
        llvm::cast<omp::BlockArgOpenMPOpInterface>(*op).getReductionBlockArgs();

    collectReductionDecls(op, reductionDecls);

    if (failed(allocAndInitializeReductionVars(
            op, reductionArgs, builder, moduleTranslation, allocaIP,
            reductionDecls, privateReductionVariables, reductionVariableMap,
            isByRef)))
      return failure();

    // Store the mapping between reduction variables and their private copies on
    // ModuleTranslation stack. It can be then recovered when translating
    // omp.reduce operations in a separate call.
    LLVM::ModuleTranslation::SaveStack<OpenMPVarMappingStackFrame> mappingGuard(
        moduleTranslation, reductionVariableMap);
  }

  auto bodyCB = [&](InsertPointTy allocaIP, InsertPointTy codegenIP) {
    LLVM::ModuleTranslation::SaveStack<OpenMPAllocaStackFrame> frame(
        moduleTranslation, allocaIP);
    builder.restoreIP(codegenIP);
    return convertOmpOpRegions(op.getRegion(), "omp.teams.region", builder,
                               moduleTranslation)
        .takeError();
  };

  llvm::Value *numTeamsLower = nullptr;
  if (Value numTeamsLowerVar = op.getNumTeamsLower())
    numTeamsLower = moduleTranslation.lookupValue(numTeamsLowerVar);

  llvm::Value *numTeamsUpper = nullptr;
  if (Value numTeamsUpperVar = op.getNumTeamsUpper())
    numTeamsUpper = moduleTranslation.lookupValue(numTeamsUpperVar);

  llvm::Value *threadLimit = nullptr;
  if (Value threadLimitVar = op.getThreadLimit())
    threadLimit = moduleTranslation.lookupValue(threadLimitVar);

  llvm::Value *ifExpr = nullptr;
  if (Value ifVar = op.getIfExpr())
    ifExpr = moduleTranslation.lookupValue(ifVar);

  llvm::OpenMPIRBuilder::LocationDescription ompLoc(builder);
  llvm::OpenMPIRBuilder::InsertPointOrErrorTy afterIP =
      moduleTranslation.getOpenMPBuilder()->createTeams(
          ompLoc, bodyCB, numTeamsLower, numTeamsUpper, threadLimit, ifExpr);

  if (failed(handleError(afterIP, *op)))
    return failure();

  builder.restoreIP(*afterIP);
  if (doTeamsReduction) {
    // Process the reductions if required.
    return createReductionsAndCleanup(
        op, builder, moduleTranslation, allocaIP, reductionDecls,
        privateReductionVariables, isByRef,
        /*isNoWait*/ false, /*isTeamsReduction*/ true);
  }
  return success();
}

static void
buildDependData(std::optional<ArrayAttr> dependKinds, OperandRange dependVars,
                LLVM::ModuleTranslation &moduleTranslation,
                SmallVectorImpl<llvm::OpenMPIRBuilder::DependData> &dds) {
  if (dependVars.empty())
    return;
  for (auto dep : llvm::zip(dependVars, dependKinds->getValue())) {
    llvm::omp::RTLDependenceKindTy type;
    switch (
        cast<mlir::omp::ClauseTaskDependAttr>(std::get<1>(dep)).getValue()) {
    case mlir::omp::ClauseTaskDepend::taskdependin:
      type = llvm::omp::RTLDependenceKindTy::DepIn;
      break;
    // The OpenMP runtime requires that the codegen for 'depend' clause for
    // 'out' dependency kind must be the same as codegen for 'depend' clause
    // with 'inout' dependency.
    case mlir::omp::ClauseTaskDepend::taskdependout:
    case mlir::omp::ClauseTaskDepend::taskdependinout:
      type = llvm::omp::RTLDependenceKindTy::DepInOut;
      break;
    };
    llvm::Value *depVal = moduleTranslation.lookupValue(std::get<0>(dep));
    llvm::OpenMPIRBuilder::DependData dd(type, depVal->getType(), depVal);
    dds.emplace_back(dd);
  }
}

/// Converts an OpenMP task construct into LLVM IR using OpenMPIRBuilder.
static LogicalResult
convertOmpTaskOp(omp::TaskOp taskOp, llvm::IRBuilderBase &builder,
                 LLVM::ModuleTranslation &moduleTranslation) {
  using InsertPointTy = llvm::OpenMPIRBuilder::InsertPointTy;
  if (failed(checkImplementationStatus(*taskOp)))
    return failure();

  // Collect delayed privatisation declarations
  MutableArrayRef<BlockArgument> privateBlockArgs =
      cast<omp::BlockArgOpenMPOpInterface>(*taskOp).getPrivateBlockArgs();
  SmallVector<mlir::Value> mlirPrivateVars;
  SmallVector<llvm::Value *> llvmPrivateVars;
  SmallVector<omp::PrivateClauseOp> privateDecls;
  mlirPrivateVars.reserve(privateBlockArgs.size());
  llvmPrivateVars.reserve(privateBlockArgs.size());
  collectPrivatizationDecls(taskOp, privateDecls);
  for (mlir::Value privateVar : taskOp.getPrivateVars())
    mlirPrivateVars.push_back(privateVar);

  auto bodyCB = [&](InsertPointTy allocaIP,
                    InsertPointTy codegenIP) -> llvm::Error {
    // Save the alloca insertion point on ModuleTranslation stack for use in
    // nested regions.
    LLVM::ModuleTranslation::SaveStack<OpenMPAllocaStackFrame> frame(
        moduleTranslation, allocaIP);

    llvm::Expected<llvm::BasicBlock *> afterAllocas = allocatePrivateVars(
        builder, moduleTranslation, privateBlockArgs, privateDecls,
        mlirPrivateVars, llvmPrivateVars, allocaIP);
    if (handleError(afterAllocas, *taskOp).failed())
      return llvm::make_error<PreviouslyReportedError>();

    if (failed(initFirstPrivateVars(builder, moduleTranslation, mlirPrivateVars,
                                    llvmPrivateVars, privateDecls,
                                    afterAllocas.get())))
      return llvm::make_error<PreviouslyReportedError>();

    // translate the body of the task:
    builder.restoreIP(codegenIP);
    auto continuationBlockOrError = convertOmpOpRegions(
        taskOp.getRegion(), "omp.task.region", builder, moduleTranslation);
    if (failed(handleError(continuationBlockOrError, *taskOp)))
      return llvm::make_error<PreviouslyReportedError>();

    builder.SetInsertPoint(continuationBlockOrError.get()->getTerminator());

    if (failed(cleanupPrivateVars(builder, moduleTranslation, taskOp.getLoc(),
                                  llvmPrivateVars, privateDecls)))
      return llvm::make_error<PreviouslyReportedError>();

    return llvm::Error::success();
  };

  SmallVector<llvm::OpenMPIRBuilder::DependData> dds;
  buildDependData(taskOp.getDependKinds(), taskOp.getDependVars(),
                  moduleTranslation, dds);

  llvm::OpenMPIRBuilder::InsertPointTy allocaIP =
      findAllocaInsertPoint(builder, moduleTranslation);
  llvm::OpenMPIRBuilder::LocationDescription ompLoc(builder);
  llvm::OpenMPIRBuilder::InsertPointOrErrorTy afterIP =
      moduleTranslation.getOpenMPBuilder()->createTask(
          ompLoc, allocaIP, bodyCB, !taskOp.getUntied(),
          moduleTranslation.lookupValue(taskOp.getFinal()),
          moduleTranslation.lookupValue(taskOp.getIfExpr()), dds,
          taskOp.getMergeable(),
          moduleTranslation.lookupValue(taskOp.getEventHandle()));

  if (failed(handleError(afterIP, *taskOp)))
    return failure();

  builder.restoreIP(*afterIP);
  return success();
}

/// Converts an OpenMP taskgroup construct into LLVM IR using OpenMPIRBuilder.
static LogicalResult
convertOmpTaskgroupOp(omp::TaskgroupOp tgOp, llvm::IRBuilderBase &builder,
                      LLVM::ModuleTranslation &moduleTranslation) {
  using InsertPointTy = llvm::OpenMPIRBuilder::InsertPointTy;
  if (failed(checkImplementationStatus(*tgOp)))
    return failure();

  auto bodyCB = [&](InsertPointTy allocaIP, InsertPointTy codegenIP) {
    builder.restoreIP(codegenIP);
    return convertOmpOpRegions(tgOp.getRegion(), "omp.taskgroup.region",
                               builder, moduleTranslation)
        .takeError();
  };

  InsertPointTy allocaIP = findAllocaInsertPoint(builder, moduleTranslation);
  llvm::OpenMPIRBuilder::LocationDescription ompLoc(builder);
  llvm::OpenMPIRBuilder::InsertPointOrErrorTy afterIP =
      moduleTranslation.getOpenMPBuilder()->createTaskgroup(ompLoc, allocaIP,
                                                            bodyCB);

  if (failed(handleError(afterIP, *tgOp)))
    return failure();

  builder.restoreIP(*afterIP);
  return success();
}

static LogicalResult
convertOmpTaskwaitOp(omp::TaskwaitOp twOp, llvm::IRBuilderBase &builder,
                     LLVM::ModuleTranslation &moduleTranslation) {
  if (failed(checkImplementationStatus(*twOp)))
    return failure();

  moduleTranslation.getOpenMPBuilder()->createTaskwait(builder.saveIP());
  return success();
}

static LogicalResult generateOMPWorkshareLoop(
    Operation &opInst, llvm::IRBuilderBase &builder,
    LLVM::ModuleTranslation &moduleTranslation, omp::LoopNestOp &loopOp,
    llvm::Value *chunk, bool isOrdered, bool isSimd,
    omp::ClauseScheduleKind &schedule,
    std::optional<omp::ScheduleModifier> &scheduleMod, bool loopNeedsBarier,
    llvm::omp::WorksharingLoopType workshareLoopType) {
  llvm::OpenMPIRBuilder *ompBuilder = moduleTranslation.getOpenMPBuilder();
  // Set up the source location value for OpenMP runtime.
  llvm::OpenMPIRBuilder::LocationDescription ompLoc(builder);

  SetVector<llvm::AllocaInst *> allocasToSink;
  getSinkableAllocas(moduleTranslation, loopOp.getRegion(), allocasToSink);

  // Generator of the canonical loop body.
  SmallVector<llvm::CanonicalLoopInfo *> loopInfos;
  SmallVector<llvm::OpenMPIRBuilder::InsertPointTy> bodyInsertPoints;
  auto bodyGen = [&](llvm::OpenMPIRBuilder::InsertPointTy ip,
                     llvm::Value *iv) -> llvm::Error {
    // Make sure further conversions know about the induction variable.
    moduleTranslation.mapValue(
        loopOp.getRegion().front().getArgument(loopInfos.size()), iv);

    // Capture the body insertion point for use in nested loops. BodyIP of the
    // CanonicalLoopInfo always points to the beginning of the entry block of
    // the body.
    bodyInsertPoints.push_back(ip);

    if (loopInfos.size() != loopOp.getNumLoops() - 1)
      return llvm::Error::success();

    // Convert the body of the loop, adding lifetime markers to allocations that
    // can be sunk into the new block.
    builder.restoreIP(ip);
    for (auto *alloca : allocasToSink) {
      unsigned size = alloca->getAllocatedType()->getPrimitiveSizeInBits() / 8;
      builder.CreateLifetimeStart(alloca, builder.getInt64(size));
    }

    llvm::Expected<llvm::BasicBlock *> cont = convertOmpOpRegions(
        loopOp.getRegion(), "omp.wsloop.region", builder, moduleTranslation);
    if (!cont)
      return cont.takeError();

    builder.SetInsertPoint(*cont, (*cont)->begin());

    for (auto *alloca : allocasToSink) {
      unsigned size = alloca->getAllocatedType()->getPrimitiveSizeInBits() / 8;
      builder.CreateLifetimeEnd(alloca, builder.getInt64(size));
    }
    return llvm::Error::success();
  };

  // Delegate actual loop construction to the OpenMP IRBuilder.
  // TODO: this currently assumes omp.loop_nest is semantically similar to SCF
  // loop, i.e. it has a positive step, uses signed integer semantics.
  // Reconsider this code when the nested loop operation clearly supports more
  // cases.
  for (unsigned i = 0, e = loopOp.getNumLoops(); i < e; ++i) {
    llvm::Value *lowerBound =
        moduleTranslation.lookupValue(loopOp.getLoopLowerBounds()[i]);
    llvm::Value *upperBound =
        moduleTranslation.lookupValue(loopOp.getLoopUpperBounds()[i]);
    llvm::Value *step = moduleTranslation.lookupValue(loopOp.getLoopSteps()[i]);

    // Make sure loop trip count are emitted in the preheader of the outermost
    // loop at the latest so that they are all available for the new collapsed
    // loop will be created below.
    llvm::OpenMPIRBuilder::LocationDescription loc = ompLoc;
    llvm::OpenMPIRBuilder::InsertPointTy computeIP = ompLoc.IP;
    if (i != 0) {
      loc = llvm::OpenMPIRBuilder::LocationDescription(bodyInsertPoints.back());
      computeIP = loopInfos.front()->getPreheaderIP();
    }

    llvm::Expected<llvm::CanonicalLoopInfo *> loopResult =
        ompBuilder->createCanonicalLoop(
            loc, bodyGen, lowerBound, upperBound, step,
            /*IsSigned=*/true, loopOp.getLoopInclusive(), computeIP);

    if (failed(handleError(loopResult, *loopOp)))
      return failure();

    loopInfos.push_back(*loopResult);
  }

  // Collapse loops. Store the insertion point because LoopInfos may get
  // invalidated.
  llvm::IRBuilderBase::InsertPoint afterIP = loopInfos.front()->getAfterIP();
  llvm::CanonicalLoopInfo *loopInfo =
      ompBuilder->collapseLoops(ompLoc.DL, loopInfos, {});

  llvm::OpenMPIRBuilder::InsertPointTy allocaIP =
      findAllocaInsertPoint(builder, moduleTranslation);

  llvm::OpenMPIRBuilder::InsertPointOrErrorTy wsloopIP =
      ompBuilder->applyWorkshareLoop(
          ompLoc.DL, loopInfo, allocaIP, loopNeedsBarier,
          convertToScheduleKind(schedule), chunk, isSimd,
          scheduleMod == omp::ScheduleModifier::monotonic,
          scheduleMod == omp::ScheduleModifier::nonmonotonic, isOrdered,
          workshareLoopType);

  if (failed(handleError(wsloopIP, opInst)))
    return failure();

  // Continue building IR after the loop. Note that the LoopInfo returned by
  // `collapseLoops` points inside the outermost loop and is intended for
  // potential further loop transformations. Use the insertion point stored
  // before collapsing loops instead.
  builder.restoreIP(afterIP);
  return success();
}

/// Converts an OpenMP workshare loop into LLVM IR using OpenMPIRBuilder.
static LogicalResult
convertOmpWsloop(Operation &opInst, llvm::IRBuilderBase &builder,
                 LLVM::ModuleTranslation &moduleTranslation) {
  // FIXME: This ignores any other nested wrappers (e.g. omp.simd).
  auto wsloopOp = cast<omp::WsloopOp>(opInst);
  if (failed(checkImplementationStatus(opInst)))
    return failure();

  auto loopOp = cast<omp::LoopNestOp>(wsloopOp.getWrappedLoop());
  llvm::ArrayRef<bool> isByRef = getIsByRef(wsloopOp.getReductionByref());
  assert(isByRef.size() == wsloopOp.getNumReductionVars());

  // Static is the default.
  auto schedule =
      wsloopOp.getScheduleKind().value_or(omp::ClauseScheduleKind::Static);

  // Find the loop configuration.
  llvm::Value *step = moduleTranslation.lookupValue(loopOp.getLoopSteps()[0]);
  llvm::Type *ivType = step->getType();
  llvm::Value *chunk = nullptr;
  if (wsloopOp.getScheduleChunk()) {
    llvm::Value *chunkVar =
        moduleTranslation.lookupValue(wsloopOp.getScheduleChunk());
    chunk = builder.CreateSExtOrTrunc(chunkVar, ivType);
  }

  MutableArrayRef<BlockArgument> privateBlockArgs =
      cast<omp::BlockArgOpenMPOpInterface>(*wsloopOp).getPrivateBlockArgs();
  SmallVector<mlir::Value> mlirPrivateVars;
  SmallVector<llvm::Value *> llvmPrivateVars;
  SmallVector<omp::PrivateClauseOp> privateDecls;
  mlirPrivateVars.reserve(privateBlockArgs.size());
  llvmPrivateVars.reserve(privateBlockArgs.size());
  collectPrivatizationDecls(wsloopOp, privateDecls);

  for (mlir::Value privateVar : wsloopOp.getPrivateVars())
    mlirPrivateVars.push_back(privateVar);

  SmallVector<omp::DeclareReductionOp> reductionDecls;
  collectReductionDecls(wsloopOp, reductionDecls);
  llvm::OpenMPIRBuilder::InsertPointTy redAllocaIP =
      findAllocaInsertPoint(builder, moduleTranslation);

  SmallVector<llvm::Value *> privateReductionVariables(
      wsloopOp.getNumReductionVars());

  splitBB(llvm::OpenMPIRBuilder::InsertPointTy(
              allocaIP.getBlock(),
              allocaIP.getBlock()->getTerminator()->getIterator()),
          true, "omp.region.after_alloca");

  llvm::Expected<llvm::BasicBlock *> afterAllocas = allocatePrivateVars(
      builder, moduleTranslation, privateBlockArgs, privateDecls,
      mlirPrivateVars, llvmPrivateVars, redAllocaIP);
  if (handleError(afterAllocas, opInst).failed())
    return failure();

  DenseMap<Value, llvm::Value *> reductionVariableMap;

  MutableArrayRef<BlockArgument> reductionArgs =
      cast<omp::BlockArgOpenMPOpInterface>(opInst).getReductionBlockArgs();

  SmallVector<DeferredStore> deferredStores;

  if (failed(allocReductionVars(wsloopOp, reductionArgs, builder,
                                moduleTranslation, redAllocaIP, reductionDecls,
                                privateReductionVariables, reductionVariableMap,
                                deferredStores, isByRef)))
    return failure();

  if (failed(initFirstPrivateVars(builder, moduleTranslation, mlirPrivateVars,
                                  llvmPrivateVars, privateDecls,
                                  afterAllocas.get())))
    return failure();

  assert(afterAllocas.get()->getSinglePredecessor());
  if (failed(initReductionVars(wsloopOp, reductionArgs, builder,
                               moduleTranslation,
                               afterAllocas.get()->getSinglePredecessor(),
                               reductionDecls, privateReductionVariables,
                               reductionVariableMap, isByRef, deferredStores)))
    return failure();

  // TODO: Replace this with proper composite translation support.
  // Currently, all nested wrappers are ignored, so 'do/for simd' will be
  // treated the same as a standalone 'do/for'. This is allowed by the spec,
  // since it's equivalent to always using a SIMD length of 1.
  if (failed(convertIgnoredWrappers(loopOp, wsloopOp, moduleTranslation)))
    return failure();

  // Store the mapping between reduction variables and their private copies on
  // ModuleTranslation stack. It can be then recovered when translating
  // omp.reduce operations in a separate call.
  LLVM::ModuleTranslation::SaveStack<OpenMPVarMappingStackFrame> mappingGuard(
      moduleTranslation, reductionVariableMap);

  // TODO: Handle doacross loops when the ordered clause has a parameter.
  bool isOrdered = wsloopOp.getOrdered().has_value();
  std::optional<omp::ScheduleModifier> scheduleMod = wsloopOp.getScheduleMod();
  bool isSimd = wsloopOp.getScheduleSimd();
  auto distributeParentOp = dyn_cast<omp::DistributeOp>(opInst.getParentOp());
  //  bool distributeCodeGen = opInst.getParentOfType<omp::DistributeOp>();
  llvm::omp::WorksharingLoopType workshareLoopType =
      llvm::omp::WorksharingLoopType::ForStaticLoop;
  if (distributeParentOp) {
    if (isa<omp::ParallelOp>(distributeParentOp->getParentOp()))
      workshareLoopType =
          llvm::omp::WorksharingLoopType::DistributeForStaticLoop;
    else
      workshareLoopType = llvm::omp::WorksharingLoopType::DistributeStaticLoop;
  }

  bool loopNeedsBarier = !wsloopOp.getNowait();
  auto workshareLoopGenCodeResult = generateOMPWorkshareLoop(
      opInst, builder, moduleTranslation, loopOp, chunk, isOrdered, isSimd,
      schedule, scheduleMod, loopNeedsBarier, workshareLoopType);

  if (workshareLoopGenCodeResult.failed())
    return failure();

  // Process the reductions if required.
  llvm::OpenMPIRBuilder::InsertPointTy allocaIP =
      findAllocaInsertPoint(builder, moduleTranslation);
  if (failed(createReductionsAndCleanup(
          wsloopOp, builder, moduleTranslation, allocaIP, reductionDecls,
          privateReductionVariables, isByRef, wsloopOp.getNowait(),
          /*isTeamsReduction=*/false)))
    return failure();

  return cleanupPrivateVars(builder, moduleTranslation, wsloopOp.getLoc(),
                            llvmPrivateVars, privateDecls);
}

/// Converts the OpenMP parallel operation to LLVM IR.
static LogicalResult
convertOmpParallel(omp::ParallelOp opInst, llvm::IRBuilderBase &builder,
                   LLVM::ModuleTranslation &moduleTranslation) {
  using InsertPointTy = llvm::OpenMPIRBuilder::InsertPointTy;
  ArrayRef<bool> isByRef = getIsByRef(opInst.getReductionByref());
  assert(isByRef.size() == opInst.getNumReductionVars());
  llvm::OpenMPIRBuilder *ompBuilder = moduleTranslation.getOpenMPBuilder();

  if (failed(checkImplementationStatus(*opInst)))
    return failure();

  // Collect delayed privatization declarations
  MutableArrayRef<BlockArgument> privateBlockArgs =
      cast<omp::BlockArgOpenMPOpInterface>(*opInst).getPrivateBlockArgs();
  SmallVector<mlir::Value> mlirPrivateVars;
  SmallVector<llvm::Value *> llvmPrivateVars;
  SmallVector<omp::PrivateClauseOp> privateDecls;
  mlirPrivateVars.reserve(privateBlockArgs.size());
  llvmPrivateVars.reserve(privateBlockArgs.size());
  collectPrivatizationDecls(opInst, privateDecls);
  for (mlir::Value privateVar : opInst.getPrivateVars())
    mlirPrivateVars.push_back(privateVar);

  // Collect reduction declarations
  SmallVector<omp::DeclareReductionOp> reductionDecls;
  collectReductionDecls(opInst, reductionDecls);
  SmallVector<llvm::Value *> privateReductionVariables(
      opInst.getNumReductionVars());
  SmallVector<DeferredStore> deferredStores;

  auto bodyGenCB = [&](InsertPointTy allocaIP,
                       InsertPointTy codeGenIP) -> llvm::Error {
    llvm::Expected<llvm::BasicBlock *> afterAllocas = allocatePrivateVars(
        builder, moduleTranslation, privateBlockArgs, privateDecls,
        mlirPrivateVars, llvmPrivateVars, allocaIP);
    if (handleError(afterAllocas, *opInst).failed())
      return llvm::make_error<PreviouslyReportedError>();

    // Allocate reduction vars
    DenseMap<Value, llvm::Value *> reductionVariableMap;

    MutableArrayRef<BlockArgument> reductionArgs =
        cast<omp::BlockArgOpenMPOpInterface>(*opInst).getReductionBlockArgs();

    allocaIP =
        InsertPointTy(allocaIP.getBlock(),
                      allocaIP.getBlock()->getTerminator()->getIterator());

    if (failed(allocReductionVars(
            opInst, reductionArgs, builder, moduleTranslation, allocaIP,
            reductionDecls, privateReductionVariables, reductionVariableMap,
            deferredStores, isByRef)))
      return llvm::make_error<PreviouslyReportedError>();

    if (failed(initFirstPrivateVars(builder, moduleTranslation, mlirPrivateVars,
                                    llvmPrivateVars, privateDecls,
                                    afterAllocas.get())))
      return llvm::make_error<PreviouslyReportedError>();

    assert(afterAllocas.get()->getSinglePredecessor());
    if (failed(
            initReductionVars(opInst, reductionArgs, builder, moduleTranslation,
                              afterAllocas.get()->getSinglePredecessor(),
                              reductionDecls, privateReductionVariables,
                              reductionVariableMap, isByRef, deferredStores)))
      return llvm::make_error<PreviouslyReportedError>();

    // Store the mapping between reduction variables and their private copies on
    // ModuleTranslation stack. It can be then recovered when translating
    // omp.reduce operations in a separate call.
    LLVM::ModuleTranslation::SaveStack<OpenMPVarMappingStackFrame> mappingGuard(
        moduleTranslation, reductionVariableMap);

    // Save the alloca insertion point on ModuleTranslation stack for use in
    // nested regions.
    LLVM::ModuleTranslation::SaveStack<OpenMPAllocaStackFrame> frame(
        moduleTranslation, allocaIP);

    // ParallelOp has only one region associated with it.
    builder.restoreIP(codeGenIP);
    llvm::Expected<llvm::BasicBlock *> regionBlock = convertOmpOpRegions(
        opInst.getRegion(), "omp.par.region", builder, moduleTranslation);
    if (!regionBlock)
      return regionBlock.takeError();

    // Process the reductions if required.
    if (opInst.getNumReductionVars() > 0) {
      // Collect reduction info
      SmallVector<OwningReductionGen> owningReductionGens;
      SmallVector<OwningAtomicReductionGen> owningAtomicReductionGens;
      SmallVector<llvm::OpenMPIRBuilder::ReductionInfo> reductionInfos;
      collectReductionInfo(opInst, builder, moduleTranslation, reductionDecls,
                           owningReductionGens, owningAtomicReductionGens,
                           privateReductionVariables, reductionInfos);

      // Move to region cont block
      builder.SetInsertPoint((*regionBlock)->getTerminator());

      // Generate reductions from info
      llvm::UnreachableInst *tempTerminator = builder.CreateUnreachable();
      builder.SetInsertPoint(tempTerminator);

      llvm::OpenMPIRBuilder::InsertPointOrErrorTy contInsertPoint =
          ompBuilder->createReductions(builder.saveIP(), allocaIP,
                                       reductionInfos, isByRef, false, false);
      if (!contInsertPoint)
        return contInsertPoint.takeError();

      if (!contInsertPoint->getBlock())
        return llvm::make_error<PreviouslyReportedError>();

      tempTerminator->eraseFromParent();
      builder.restoreIP(*contInsertPoint);
    }
    return llvm::Error::success();
  };

  auto privCB = [](InsertPointTy allocaIP, InsertPointTy codeGenIP,
                   llvm::Value &, llvm::Value &val, llvm::Value *&replVal) {
    // tell OpenMPIRBuilder not to do anything. We handled Privatisation in
    // bodyGenCB.
    replVal = &val;
    return codeGenIP;
  };

  // TODO: Perform finalization actions for variables. This has to be
  // called for variables which have destructors/finalizers.
  auto finiCB = [&](InsertPointTy codeGenIP) -> llvm::Error {
    InsertPointTy oldIP = builder.saveIP();
    builder.restoreIP(codeGenIP);

    // if the reduction has a cleanup region, inline it here to finalize the
    // reduction variables
    SmallVector<Region *> reductionCleanupRegions;
    llvm::transform(reductionDecls, std::back_inserter(reductionCleanupRegions),
                    [](omp::DeclareReductionOp reductionDecl) {
                      return &reductionDecl.getCleanupRegion();
                    });
    if (failed(inlineOmpRegionCleanup(
            reductionCleanupRegions, privateReductionVariables,
            moduleTranslation, builder, "omp.reduction.cleanup")))
      return llvm::createStringError(
          "failed to inline `cleanup` region of `omp.declare_reduction`");

    if (failed(cleanupPrivateVars(builder, moduleTranslation, opInst.getLoc(),
                                  llvmPrivateVars, privateDecls)))
      return llvm::make_error<PreviouslyReportedError>();

    builder.restoreIP(oldIP);
    return llvm::Error::success();
  };

  llvm::Value *ifCond = nullptr;
  if (auto ifVar = opInst.getIfExpr())
    ifCond = moduleTranslation.lookupValue(ifVar);
  llvm::Value *numThreads = nullptr;
  if (auto numThreadsVar = opInst.getNumThreads())
    numThreads = moduleTranslation.lookupValue(numThreadsVar);
  auto pbKind = llvm::omp::OMP_PROC_BIND_default;
  if (auto bind = opInst.getProcBindKind())
    pbKind = getProcBindKind(*bind);
  // TODO: Is the Parallel construct cancellable?
  bool isCancellable = false;

  llvm::OpenMPIRBuilder::InsertPointTy allocaIP =
      findAllocaInsertPoint(builder, moduleTranslation);
  llvm::OpenMPIRBuilder::LocationDescription ompLoc(builder);

  llvm::OpenMPIRBuilder::InsertPointOrErrorTy afterIP =
      ompBuilder->createParallel(ompLoc, allocaIP, bodyGenCB, privCB, finiCB,
                                 ifCond, numThreads, pbKind, isCancellable);

  if (failed(handleError(afterIP, *opInst)))
    return failure();

  builder.restoreIP(*afterIP);
  return success();
}

/// Convert Order attribute to llvm::omp::OrderKind.
static llvm::omp::OrderKind
convertOrderKind(std::optional<omp::ClauseOrderKind> o) {
  if (!o)
    return llvm::omp::OrderKind::OMP_ORDER_unknown;
  switch (*o) {
  case omp::ClauseOrderKind::Concurrent:
    return llvm::omp::OrderKind::OMP_ORDER_concurrent;
  }
  llvm_unreachable("Unknown ClauseOrderKind kind");
}

/// Converts an OpenMP simd loop into LLVM IR using OpenMPIRBuilder.
static LogicalResult
convertOmpSimd(Operation &opInst, llvm::IRBuilderBase &builder,
               LLVM::ModuleTranslation &moduleTranslation) {
  llvm::OpenMPIRBuilder *ompBuilder = moduleTranslation.getOpenMPBuilder();
  auto simdOp = cast<omp::SimdOp>(opInst);
  auto loopOp = cast<omp::LoopNestOp>(simdOp.getWrappedLoop());

  // Silently ignore unimplemented SIMD clauses rather than emitting errors, so
  // that compilation succeeds.
  // if (failed(checkImplementationStatus(opInst)))
  //   return failure();

  // This is needed to make sure that uses of entry block arguments for clauses
  // that are not going to be translated are mapped to the outside values.
  if (failed(convertIgnoredWrapper(simdOp, moduleTranslation)))
    return failure();

  auto loopNestConversionResult = convertLoopNestHelper(
      *loopOp, builder, moduleTranslation, "omp.simd.region");
  if (!loopNestConversionResult)
    return failure();

  auto [ompLoc, afterIP, loopInfo] = *loopNestConversionResult;

  llvm::ConstantInt *simdlen = nullptr;
  if (std::optional<uint64_t> simdlenVar = simdOp.getSimdlen())
    simdlen = builder.getInt64(simdlenVar.value());

  llvm::ConstantInt *safelen = nullptr;
  if (std::optional<uint64_t> safelenVar = simdOp.getSafelen())
    safelen = builder.getInt64(safelenVar.value());

  llvm::MapVector<llvm::Value *, llvm::Value *> alignedVars;
  llvm::omp::OrderKind order = convertOrderKind(simdOp.getOrder());
  ompBuilder->applySimd(loopInfo, alignedVars,
                        simdOp.getIfExpr()
                            ? moduleTranslation.lookupValue(simdOp.getIfExpr())
                            : nullptr,
                        order, simdlen, safelen);

  builder.restoreIP(afterIP);
  return success();
}

/// Convert an Atomic Ordering attribute to llvm::AtomicOrdering.
static llvm::AtomicOrdering
convertAtomicOrdering(std::optional<omp::ClauseMemoryOrderKind> ao) {
  if (!ao)
    return llvm::AtomicOrdering::Monotonic; // Default Memory Ordering

  switch (*ao) {
  case omp::ClauseMemoryOrderKind::Seq_cst:
    return llvm::AtomicOrdering::SequentiallyConsistent;
  case omp::ClauseMemoryOrderKind::Acq_rel:
    return llvm::AtomicOrdering::AcquireRelease;
  case omp::ClauseMemoryOrderKind::Acquire:
    return llvm::AtomicOrdering::Acquire;
  case omp::ClauseMemoryOrderKind::Release:
    return llvm::AtomicOrdering::Release;
  case omp::ClauseMemoryOrderKind::Relaxed:
    return llvm::AtomicOrdering::Monotonic;
  }
  llvm_unreachable("Unknown ClauseMemoryOrderKind kind");
}

/// Convert omp.atomic.read operation to LLVM IR.
static LogicalResult
convertOmpAtomicRead(Operation &opInst, llvm::IRBuilderBase &builder,
                     LLVM::ModuleTranslation &moduleTranslation) {
  auto readOp = cast<omp::AtomicReadOp>(opInst);
  if (failed(checkImplementationStatus(opInst)))
    return failure();

  llvm::OpenMPIRBuilder *ompBuilder = moduleTranslation.getOpenMPBuilder();

  llvm::OpenMPIRBuilder::LocationDescription ompLoc(builder);

  llvm::AtomicOrdering AO = convertAtomicOrdering(readOp.getMemoryOrder());
  llvm::Value *x = moduleTranslation.lookupValue(readOp.getX());
  llvm::Value *v = moduleTranslation.lookupValue(readOp.getV());

  llvm::Type *elementType =
      moduleTranslation.convertType(readOp.getElementType());

  llvm::OpenMPIRBuilder::AtomicOpValue V = {v, elementType, false, false};
  llvm::OpenMPIRBuilder::AtomicOpValue X = {x, elementType, false, false};
  builder.restoreIP(ompBuilder->createAtomicRead(ompLoc, X, V, AO));
  return success();
}

/// Converts an omp.atomic.write operation to LLVM IR.
static LogicalResult
convertOmpAtomicWrite(Operation &opInst, llvm::IRBuilderBase &builder,
                      LLVM::ModuleTranslation &moduleTranslation) {
  auto writeOp = cast<omp::AtomicWriteOp>(opInst);
  if (failed(checkImplementationStatus(opInst)))
    return failure();

  llvm::OpenMPIRBuilder *ompBuilder = moduleTranslation.getOpenMPBuilder();

  llvm::OpenMPIRBuilder::LocationDescription ompLoc(builder);
  llvm::AtomicOrdering ao = convertAtomicOrdering(writeOp.getMemoryOrder());
  llvm::Value *expr = moduleTranslation.lookupValue(writeOp.getExpr());
  llvm::Value *dest = moduleTranslation.lookupValue(writeOp.getX());
  llvm::Type *ty = moduleTranslation.convertType(writeOp.getExpr().getType());
  llvm::OpenMPIRBuilder::AtomicOpValue x = {dest, ty, /*isSigned=*/false,
                                            /*isVolatile=*/false};
  builder.restoreIP(ompBuilder->createAtomicWrite(ompLoc, x, expr, ao));
  return success();
}

/// Converts an LLVM dialect binary operation to the corresponding enum value
/// for `atomicrmw` supported binary operation.
llvm::AtomicRMWInst::BinOp convertBinOpToAtomic(Operation &op) {
  return llvm::TypeSwitch<Operation *, llvm::AtomicRMWInst::BinOp>(&op)
      .Case([&](LLVM::AddOp) { return llvm::AtomicRMWInst::BinOp::Add; })
      .Case([&](LLVM::SubOp) { return llvm::AtomicRMWInst::BinOp::Sub; })
      .Case([&](LLVM::AndOp) { return llvm::AtomicRMWInst::BinOp::And; })
      .Case([&](LLVM::OrOp) { return llvm::AtomicRMWInst::BinOp::Or; })
      .Case([&](LLVM::XOrOp) { return llvm::AtomicRMWInst::BinOp::Xor; })
      .Case([&](LLVM::UMaxOp) { return llvm::AtomicRMWInst::BinOp::UMax; })
      .Case([&](LLVM::UMinOp) { return llvm::AtomicRMWInst::BinOp::UMin; })
      .Case([&](LLVM::FAddOp) { return llvm::AtomicRMWInst::BinOp::FAdd; })
      .Case([&](LLVM::FSubOp) { return llvm::AtomicRMWInst::BinOp::FSub; })
      .Default(llvm::AtomicRMWInst::BinOp::BAD_BINOP);
}

/// Converts an OpenMP atomic update operation using OpenMPIRBuilder.
static LogicalResult
convertOmpAtomicUpdate(omp::AtomicUpdateOp &opInst,
                       llvm::IRBuilderBase &builder,
                       LLVM::ModuleTranslation &moduleTranslation) {
  llvm::OpenMPIRBuilder *ompBuilder = moduleTranslation.getOpenMPBuilder();
  if (failed(checkImplementationStatus(*opInst)))
    return failure();

  // Convert values and types.
  auto &innerOpList = opInst.getRegion().front().getOperations();
  bool isXBinopExpr{false};
  llvm::AtomicRMWInst::BinOp binop;
  mlir::Value mlirExpr;
  llvm::Value *llvmExpr = nullptr;
  llvm::Value *llvmX = nullptr;
  llvm::Type *llvmXElementType = nullptr;
  if (innerOpList.size() == 2) {
    // The two operations here are the update and the terminator.
    // Since we can identify the update operation, there is a possibility
    // that we can generate the atomicrmw instruction.
    mlir::Operation &innerOp = *opInst.getRegion().front().begin();
    if (!llvm::is_contained(innerOp.getOperands(),
                            opInst.getRegion().getArgument(0))) {
      return opInst.emitError("no atomic update operation with region argument"
                              " as operand found inside atomic.update region");
    }
    binop = convertBinOpToAtomic(innerOp);
    isXBinopExpr = innerOp.getOperand(0) == opInst.getRegion().getArgument(0);
    mlirExpr = (isXBinopExpr ? innerOp.getOperand(1) : innerOp.getOperand(0));
    llvmExpr = moduleTranslation.lookupValue(mlirExpr);
  } else {
    // Since the update region includes more than one operation
    // we will resort to generating a cmpxchg loop.
    binop = llvm::AtomicRMWInst::BinOp::BAD_BINOP;
  }
  llvmX = moduleTranslation.lookupValue(opInst.getX());
  llvmXElementType = moduleTranslation.convertType(
      opInst.getRegion().getArgument(0).getType());
  llvm::OpenMPIRBuilder::AtomicOpValue llvmAtomicX = {llvmX, llvmXElementType,
                                                      /*isSigned=*/false,
                                                      /*isVolatile=*/false};

  llvm::AtomicOrdering atomicOrdering =
      convertAtomicOrdering(opInst.getMemoryOrder());

  // Generate update code.
  auto updateFn =
      [&opInst, &moduleTranslation](
          llvm::Value *atomicx,
          llvm::IRBuilder<> &builder) -> llvm::Expected<llvm::Value *> {
    Block &bb = *opInst.getRegion().begin();
    moduleTranslation.mapValue(*opInst.getRegion().args_begin(), atomicx);
    moduleTranslation.mapBlock(&bb, builder.GetInsertBlock());
    if (failed(moduleTranslation.convertBlock(bb, true, builder)))
      return llvm::make_error<PreviouslyReportedError>();

    omp::YieldOp yieldop = dyn_cast<omp::YieldOp>(bb.getTerminator());
    assert(yieldop && yieldop.getResults().size() == 1 &&
           "terminator must be omp.yield op and it must have exactly one "
           "argument");
    return moduleTranslation.lookupValue(yieldop.getResults()[0]);
  };

  // Handle ambiguous alloca, if any.
  auto allocaIP = findAllocaInsertPoint(builder, moduleTranslation);
  llvm::OpenMPIRBuilder::LocationDescription ompLoc(builder);
  llvm::OpenMPIRBuilder::InsertPointOrErrorTy afterIP =
      ompBuilder->createAtomicUpdate(ompLoc, allocaIP, llvmAtomicX, llvmExpr,
                                     atomicOrdering, binop, updateFn,
                                     isXBinopExpr);

  if (failed(handleError(afterIP, *opInst)))
    return failure();

  builder.restoreIP(*afterIP);
  return success();
}

static LogicalResult
convertOmpAtomicCapture(omp::AtomicCaptureOp atomicCaptureOp,
                        llvm::IRBuilderBase &builder,
                        LLVM::ModuleTranslation &moduleTranslation) {
  llvm::OpenMPIRBuilder *ompBuilder = moduleTranslation.getOpenMPBuilder();
  if (failed(checkImplementationStatus(*atomicCaptureOp)))
    return failure();

  mlir::Value mlirExpr;
  bool isXBinopExpr = false, isPostfixUpdate = false;
  llvm::AtomicRMWInst::BinOp binop = llvm::AtomicRMWInst::BinOp::BAD_BINOP;

  omp::AtomicUpdateOp atomicUpdateOp = atomicCaptureOp.getAtomicUpdateOp();
  omp::AtomicWriteOp atomicWriteOp = atomicCaptureOp.getAtomicWriteOp();

  assert((atomicUpdateOp || atomicWriteOp) &&
         "internal op must be an atomic.update or atomic.write op");

  if (atomicWriteOp) {
    isPostfixUpdate = true;
    mlirExpr = atomicWriteOp.getExpr();
  } else {
    isPostfixUpdate = atomicCaptureOp.getSecondOp() ==
                      atomicCaptureOp.getAtomicUpdateOp().getOperation();
    auto &innerOpList = atomicUpdateOp.getRegion().front().getOperations();
    // Find the binary update operation that uses the region argument
    // and get the expression to update
    if (innerOpList.size() == 2) {
      mlir::Operation &innerOp = *atomicUpdateOp.getRegion().front().begin();
      if (!llvm::is_contained(innerOp.getOperands(),
                              atomicUpdateOp.getRegion().getArgument(0))) {
        return atomicUpdateOp.emitError(
            "no atomic update operation with region argument"
            " as operand found inside atomic.update region");
      }
      binop = convertBinOpToAtomic(innerOp);
      isXBinopExpr =
          innerOp.getOperand(0) == atomicUpdateOp.getRegion().getArgument(0);
      mlirExpr = (isXBinopExpr ? innerOp.getOperand(1) : innerOp.getOperand(0));
    } else {
      binop = llvm::AtomicRMWInst::BinOp::BAD_BINOP;
    }
  }

  llvm::Value *llvmExpr = moduleTranslation.lookupValue(mlirExpr);
  llvm::Value *llvmX =
      moduleTranslation.lookupValue(atomicCaptureOp.getAtomicReadOp().getX());
  llvm::Value *llvmV =
      moduleTranslation.lookupValue(atomicCaptureOp.getAtomicReadOp().getV());
  llvm::Type *llvmXElementType = moduleTranslation.convertType(
      atomicCaptureOp.getAtomicReadOp().getElementType());
  llvm::OpenMPIRBuilder::AtomicOpValue llvmAtomicX = {llvmX, llvmXElementType,
                                                      /*isSigned=*/false,
                                                      /*isVolatile=*/false};
  llvm::OpenMPIRBuilder::AtomicOpValue llvmAtomicV = {llvmV, llvmXElementType,
                                                      /*isSigned=*/false,
                                                      /*isVolatile=*/false};

  llvm::AtomicOrdering atomicOrdering =
      convertAtomicOrdering(atomicCaptureOp.getMemoryOrder());

  auto updateFn =
      [&](llvm::Value *atomicx,
          llvm::IRBuilder<> &builder) -> llvm::Expected<llvm::Value *> {
    if (atomicWriteOp)
      return moduleTranslation.lookupValue(atomicWriteOp.getExpr());
    Block &bb = *atomicUpdateOp.getRegion().begin();
    moduleTranslation.mapValue(*atomicUpdateOp.getRegion().args_begin(),
                               atomicx);
    moduleTranslation.mapBlock(&bb, builder.GetInsertBlock());
    if (failed(moduleTranslation.convertBlock(bb, true, builder)))
      return llvm::make_error<PreviouslyReportedError>();

    omp::YieldOp yieldop = dyn_cast<omp::YieldOp>(bb.getTerminator());
    assert(yieldop && yieldop.getResults().size() == 1 &&
           "terminator must be omp.yield op and it must have exactly one "
           "argument");
    return moduleTranslation.lookupValue(yieldop.getResults()[0]);
  };

  // Handle ambiguous alloca, if any.
  auto allocaIP = findAllocaInsertPoint(builder, moduleTranslation);
  llvm::OpenMPIRBuilder::LocationDescription ompLoc(builder);
  llvm::OpenMPIRBuilder::InsertPointOrErrorTy afterIP =
      ompBuilder->createAtomicCapture(
          ompLoc, allocaIP, llvmAtomicX, llvmAtomicV, llvmExpr, atomicOrdering,
          binop, updateFn, atomicUpdateOp, isPostfixUpdate, isXBinopExpr);

  if (failed(handleError(afterIP, *atomicCaptureOp)))
    return failure();

  builder.restoreIP(*afterIP);
  return success();
}

/// Converts an OpenMP Threadprivate operation into LLVM IR using
/// OpenMPIRBuilder.
static LogicalResult
convertOmpThreadprivate(Operation &opInst, llvm::IRBuilderBase &builder,
                        LLVM::ModuleTranslation &moduleTranslation) {
  llvm::OpenMPIRBuilder::LocationDescription ompLoc(builder);
  auto threadprivateOp = cast<omp::ThreadprivateOp>(opInst);

  if (failed(checkImplementationStatus(opInst)))
    return failure();

  Value symAddr = threadprivateOp.getSymAddr();
  auto *symOp = symAddr.getDefiningOp();

  if (auto asCast = dyn_cast<LLVM::AddrSpaceCastOp>(symOp))
    symOp = asCast.getOperand().getDefiningOp();

  if (!isa<LLVM::AddressOfOp>(symOp))
    return opInst.emitError("Addressing symbol not found");
  LLVM::AddressOfOp addressOfOp = dyn_cast<LLVM::AddressOfOp>(symOp);

  LLVM::GlobalOp global =
      addressOfOp.getGlobal(moduleTranslation.symbolTable());
  llvm::GlobalValue *globalValue = moduleTranslation.lookupGlobal(global);

  if (!moduleTranslation.getOpenMPBuilder()->Config.isTargetDevice()) {
    llvm::Type *type = globalValue->getValueType();
    llvm::TypeSize typeSize =
      builder.GetInsertBlock()->getModule()->getDataLayout().getTypeStoreSize(
          type);
    llvm::ConstantInt *size = builder.getInt64(typeSize.getFixedValue());
    llvm::StringRef suffix = llvm::StringRef(".cache", 6);
    std::string cacheName = (Twine(global.getSymName()).concat(suffix)).str();
    llvm::Value *callInst =
        moduleTranslation.getOpenMPBuilder()->createCachedThreadPrivate(
            ompLoc, globalValue, size, cacheName);
    moduleTranslation.mapValue(opInst.getResult(0), callInst);
  } else {
    moduleTranslation.mapValue(opInst.getResult(0), globalValue);
  }

  return success();
}

static llvm::OffloadEntriesInfoManager::OMPTargetDeviceClauseKind
convertToDeviceClauseKind(mlir::omp::DeclareTargetDeviceType deviceClause) {
  switch (deviceClause) {
  case mlir::omp::DeclareTargetDeviceType::host:
    return llvm::OffloadEntriesInfoManager::OMPTargetDeviceClauseHost;
    break;
  case mlir::omp::DeclareTargetDeviceType::nohost:
    return llvm::OffloadEntriesInfoManager::OMPTargetDeviceClauseNoHost;
    break;
  case mlir::omp::DeclareTargetDeviceType::any:
    return llvm::OffloadEntriesInfoManager::OMPTargetDeviceClauseAny;
    break;
  }
  llvm_unreachable("unhandled device clause");
}

static llvm::OffloadEntriesInfoManager::OMPTargetGlobalVarEntryKind
convertToCaptureClauseKind(
    mlir::omp::DeclareTargetCaptureClause captureClause) {
  switch (captureClause) {
  case mlir::omp::DeclareTargetCaptureClause::to:
    return llvm::OffloadEntriesInfoManager::OMPTargetGlobalVarEntryTo;
  case mlir::omp::DeclareTargetCaptureClause::link:
    return llvm::OffloadEntriesInfoManager::OMPTargetGlobalVarEntryLink;
  case mlir::omp::DeclareTargetCaptureClause::enter:
    return llvm::OffloadEntriesInfoManager::OMPTargetGlobalVarEntryEnter;
  case mlir::omp::DeclareTargetCaptureClause::none:
    return llvm::OffloadEntriesInfoManager::OMPTargetGlobalVarEntryNone;
  }
  llvm_unreachable("unhandled capture clause");
}

static llvm::SmallString<64>
getDeclareTargetRefPtrSuffix(LLVM::GlobalOp globalOp,
                             llvm::OpenMPIRBuilder &ompBuilder) {
  llvm::SmallString<64> suffix;
  llvm::raw_svector_ostream os(suffix);
  if (globalOp.getVisibility() == mlir::SymbolTable::Visibility::Private) {
    auto loc = globalOp->getLoc()->findInstanceOf<FileLineColLoc>();
    auto fileInfoCallBack = [&loc]() {
      return std::pair<std::string, uint64_t>(
          llvm::StringRef(loc.getFilename()), loc.getLine());
    };

    os << llvm::format(
        "_%x", ompBuilder.getTargetEntryUniqueInfo(fileInfoCallBack).FileID);
  }
  os << "_decl_tgt_ref_ptr";

  return suffix;
}

static bool isDeclareTargetLink(Value value) {
  Operation *op = value.getDefiningOp();
  if (auto addrCast = llvm::dyn_cast_if_present<LLVM::AddrSpaceCastOp>(op))
    op = addrCast->getOperand(0).getDefiningOp();

  if (auto addressOfOp = llvm::dyn_cast_if_present<LLVM::AddressOfOp>(op)) {
    auto modOp = addressOfOp->getParentOfType<mlir::ModuleOp>();
    Operation *gOp = modOp.lookupSymbol(addressOfOp.getGlobalName());
    if (auto declareTargetGlobal =
            llvm::dyn_cast<mlir::omp::DeclareTargetInterface>(gOp))
      if (declareTargetGlobal.getDeclareTargetCaptureClause() ==
          mlir::omp::DeclareTargetCaptureClause::link)
        return true;
  }
  return false;
}

static bool isDeclareTargetTo(Value value) {
  Operation *op = value.getDefiningOp();
  if (auto addrCast = llvm::dyn_cast_if_present<LLVM::AddrSpaceCastOp>(op))
    op = addrCast->getOperand(0).getDefiningOp();

  if (auto addressOfOp = llvm::dyn_cast_if_present<LLVM::AddressOfOp>(op)) {
    auto modOp = addressOfOp->getParentOfType<mlir::ModuleOp>();
    Operation *gOp = modOp.lookupSymbol(addressOfOp.getGlobalName());
    if (auto declareTargetGlobal =
            llvm::dyn_cast<mlir::omp::DeclareTargetInterface>(gOp)) {
      if (declareTargetGlobal.getDeclareTargetCaptureClause() ==
              mlir::omp::DeclareTargetCaptureClause::to ||
          declareTargetGlobal.getDeclareTargetCaptureClause() ==
              mlir::omp::DeclareTargetCaptureClause::enter)
        return true;
    }
  }
  return false;
}

// Returns the reference pointer generated by the lowering of the declare target
// operation in cases where the link clause is used or the to clause is used in
// USM mode.
static llvm::Value *
getRefPtrIfDeclareTarget(mlir::Value value,
                         LLVM::ModuleTranslation &moduleTranslation) {
  llvm::OpenMPIRBuilder *ompBuilder = moduleTranslation.getOpenMPBuilder();
  Operation *op = value.getDefiningOp();
  if (auto addrCast = llvm::dyn_cast_if_present<LLVM::AddrSpaceCastOp>(op))
    op = addrCast->getOperand(0).getDefiningOp();

  // An easier way to do this may just be to keep track of any pointer
  // references and their mapping to their respective operation
  if (auto addressOfOp = llvm::dyn_cast_if_present<LLVM::AddressOfOp>(op)) {
    if (auto gOp = llvm::dyn_cast_or_null<LLVM::GlobalOp>(
            addressOfOp->getParentOfType<mlir::ModuleOp>().lookupSymbol(
                addressOfOp.getGlobalName()))) {

      if (auto declareTargetGlobal =
              llvm::dyn_cast<mlir::omp::DeclareTargetInterface>(
                  gOp.getOperation())) {

        // In this case, we must utilise the reference pointer generated by the
        // declare target operation, similar to Clang
        if ((declareTargetGlobal.getDeclareTargetCaptureClause() ==
             mlir::omp::DeclareTargetCaptureClause::link) ||
            (declareTargetGlobal.getDeclareTargetCaptureClause() ==
                 mlir::omp::DeclareTargetCaptureClause::to &&
             ompBuilder->Config.hasRequiresUnifiedSharedMemory())) {
          llvm::SmallString<64> suffix =
              getDeclareTargetRefPtrSuffix(gOp, *ompBuilder);

          if (gOp.getSymName().contains(suffix))
            return moduleTranslation.getLLVMModule()->getNamedValue(
                gOp.getSymName());

          return moduleTranslation.getLLVMModule()->getNamedValue(
              (gOp.getSymName().str() + suffix.str()).str());
        }
      }
    }
  }

  return nullptr;
}

namespace {
// A small helper structure to contain data gathered
// for map lowering and coalese it into one area and
// avoiding extra computations such as searches in the
// llvm module for lowered mapped variables or checking
// if something is declare target (and retrieving the
// value) more than neccessary.
struct MapInfoData : llvm::OpenMPIRBuilder::MapInfosTy {
  llvm::SmallVector<bool, 4> IsDeclareTarget;
  llvm::SmallVector<bool, 4> IsAMember;
  // Identify if mapping was added by mapClause or use_device clauses.
  llvm::SmallVector<bool, 4> IsAMapping;
  llvm::SmallVector<mlir::Operation *, 4> MapClause;
  llvm::SmallVector<llvm::Value *, 4> OriginalValue;
  // Stripped off array/pointer to get the underlying
  // element type
  llvm::SmallVector<llvm::Type *, 4> BaseType;

  /// Append arrays in \a CurInfo.
  void append(MapInfoData &CurInfo) {
    IsDeclareTarget.append(CurInfo.IsDeclareTarget.begin(),
                           CurInfo.IsDeclareTarget.end());
    MapClause.append(CurInfo.MapClause.begin(), CurInfo.MapClause.end());
    OriginalValue.append(CurInfo.OriginalValue.begin(),
                         CurInfo.OriginalValue.end());
    BaseType.append(CurInfo.BaseType.begin(), CurInfo.BaseType.end());
    llvm::OpenMPIRBuilder::MapInfosTy::append(CurInfo);
  }
};

enum class TargetDirective : uint32_t {
  None = 0,
  Target = 1,
  TargetData = 2,
  TargetEnterData = 3,
  TargetExitData = 4,
  TargetUpdate = 5
};

static TargetDirective getTargetDirectiveFromOp(Operation *op) {
  return llvm::TypeSwitch<Operation *, TargetDirective>(op)
      .Case([](omp::TargetDataOp) { return TargetDirective::TargetData; })
      .Case([](omp::TargetEnterDataOp) {
        return TargetDirective::TargetEnterData;
      })
      .Case([&](omp::TargetExitDataOp) {
        return TargetDirective::TargetExitData;
      })
      .Case([&](omp::TargetUpdateOp) { return TargetDirective::TargetUpdate; })
      .Case([&](omp::TargetOp) { return TargetDirective::Target; })
      .Default([&](Operation *op) { return TargetDirective::None; });
}

} // namespace

uint64_t getArrayElementSizeInBits(LLVM::LLVMArrayType arrTy, DataLayout &dl) {
  if (auto nestedArrTy = llvm::dyn_cast_if_present<LLVM::LLVMArrayType>(
          arrTy.getElementType()))
    return getArrayElementSizeInBits(nestedArrTy, dl);
  return dl.getTypeSizeInBits(arrTy.getElementType());
}

// This function calculates the size to be offloaded for a specified type, given
// its associated map clause (which can contain bounds information which affects
// the total size), this size is calculated based on the underlying element type
// e.g. given a 1-D array of ints, we will calculate the size from the integer
// type * number of elements in the array. This size can be used in other
// calculations but is ultimately used as an argument to the OpenMP runtimes
// kernel argument structure which is generated through the combinedInfo data
// structures.
// This function is somewhat equivalent to Clang's getExprTypeSize inside of
// CGOpenMPRuntime.cpp.
llvm::Value *getSizeInBytes(DataLayout &dl, const mlir::Type &type,
                            Operation *clauseOp, llvm::Value *basePointer,
                            llvm::Type *baseType, llvm::IRBuilderBase &builder,
                            LLVM::ModuleTranslation &moduleTranslation) {
  if (auto memberClause =
          mlir::dyn_cast_if_present<mlir::omp::MapInfoOp>(clauseOp)) {
    // This calculates the size to transfer based on bounds and the underlying
    // element type, provided bounds have been specified (Fortran
    // pointers/allocatables/target and arrays that have sections specified fall
    // into this as well).
    if (!memberClause.getBounds().empty()) {
      llvm::Value *elementCount = builder.getInt64(1);
      for (auto bounds : memberClause.getBounds()) {
        if (auto boundOp = mlir::dyn_cast_if_present<mlir::omp::MapBoundsOp>(
                bounds.getDefiningOp())) {
          // The below calculation for the size to be mapped calculated from the
          // map.info's bounds is: (elemCount * [UB - LB] + 1), later we
          // multiply by the underlying element types byte size to get the full
          // size to be offloaded based on the bounds
          elementCount = builder.CreateMul(
              elementCount,
              builder.CreateAdd(
                  builder.CreateSub(
                      moduleTranslation.lookupValue(boundOp.getUpperBound()),
                      moduleTranslation.lookupValue(boundOp.getLowerBound())),
                  builder.getInt64(1)));
        }
      }

      // utilising getTypeSizeInBits instead of getTypeSize as getTypeSize gives
      // the size in inconsistent byte or bit format.
      uint64_t underlyingTypeSzInBits = dl.getTypeSizeInBits(type);
      if (auto arrTy = llvm::dyn_cast_if_present<LLVM::LLVMArrayType>(type))
        underlyingTypeSzInBits = getArrayElementSizeInBits(arrTy, dl);

      // The size in bytes x number of elements, the sizeInBytes stored is
      // the underyling types size, e.g. if ptr<i32>, it'll be the i32's
      // size, so we do some on the fly runtime math to get the size in
      // bytes from the extent (ub - lb) * sizeInBytes. NOTE: This may need
      // some adjustment for members with more complex types.
      return builder.CreateMul(elementCount,
                               builder.getInt64(underlyingTypeSzInBits / 8),
                               "element_count");
    }
  }

  return builder.getInt64(dl.getTypeSizeInBits(type) / 8);
}

static void collectMapDataFromMapOperands(
    MapInfoData &mapData, SmallVectorImpl<Value> &mapVars,
    LLVM::ModuleTranslation &moduleTranslation, DataLayout &dl,
    llvm::IRBuilderBase &builder, const ArrayRef<Value> &useDevPtrOperands = {},
    const ArrayRef<Value> &useDevAddrOperands = {}) {
  auto checkIsAMember = [](const auto &mapVars, auto mapOp) {
    // Check if this is a member mapping and correctly assign that it is, if
    // it is a member of a larger object.
    // TODO: Need better handling of members, and distinguishing of members
    // that are implicitly allocated on device vs explicitly passed in as
    // arguments.
    // TODO: May require some further additions to support nested record
    // types, i.e. member maps that can have member maps.
    for (Value mapValue : mapVars) {
      auto map = cast<omp::MapInfoOp>(mapValue.getDefiningOp());
      for (auto member : map.getMembers())
        if (member == mapOp)
          return true;
    }
    return false;
  };

  // Process MapOperands
  for (Value mapValue : mapVars) {
    auto mapOp = cast<omp::MapInfoOp>(mapValue.getDefiningOp());
    Value offloadPtr =
        mapOp.getVarPtrPtr() ? mapOp.getVarPtrPtr() : mapOp.getVarPtr();
    mapData.OriginalValue.push_back(moduleTranslation.lookupValue(offloadPtr));
    mapData.Pointers.push_back(mapData.OriginalValue.back());

    // if is declare target link OR to/enter in USM mode
    if (llvm::Value *refPtr =
            getRefPtrIfDeclareTarget(offloadPtr, moduleTranslation)) {
      mapData.IsDeclareTarget.push_back(true);
      mapData.BasePointers.push_back(refPtr);
    } else if (isDeclareTargetTo(offloadPtr)) {
      mapData.IsDeclareTarget.push_back(true);
      mapData.BasePointers.push_back(mapData.OriginalValue.back());
    } else { // regular mapped variable
      mapData.IsDeclareTarget.push_back(false);
      mapData.BasePointers.push_back(mapData.OriginalValue.back());
    }

    mapData.BaseType.push_back(
        moduleTranslation.convertType(mapOp.getVarType()));
    mapData.Sizes.push_back(
        getSizeInBytes(dl, mapOp.getVarType(), mapOp, mapData.Pointers.back(),
                       mapData.BaseType.back(), builder, moduleTranslation));
    mapData.MapClause.push_back(mapOp.getOperation());
    mapData.Types.push_back(
        llvm::omp::OpenMPOffloadMappingFlags(mapOp.getMapType().value()));
    mapData.Names.push_back(LLVM::createMappingInformation(
        mapOp.getLoc(), *moduleTranslation.getOpenMPBuilder()));
    mapData.DevicePointers.push_back(llvm::OpenMPIRBuilder::DeviceInfoTy::None);
    mapData.IsAMapping.push_back(true);
    mapData.IsAMember.push_back(checkIsAMember(mapVars, mapOp));
  }

  auto findMapInfo = [&mapData](llvm::Value *val,
                                llvm::OpenMPIRBuilder::DeviceInfoTy devInfoTy) {
    unsigned index = 0;
    bool found = false;
    for (llvm::Value *basePtr : mapData.OriginalValue) {
      if (basePtr == val && mapData.IsAMapping[index]) {
        found = true;
        mapData.Types[index] |=
            llvm::omp::OpenMPOffloadMappingFlags::OMP_MAP_RETURN_PARAM;
        mapData.DevicePointers[index] = devInfoTy;
      }
      index++;
    }
    return found;
  };

  // Process useDevPtr(Addr)Operands
  auto addDevInfos = [&](const llvm::ArrayRef<Value> &useDevOperands,
                         llvm::OpenMPIRBuilder::DeviceInfoTy devInfoTy) {
    for (Value mapValue : useDevOperands) {
      auto mapOp = cast<omp::MapInfoOp>(mapValue.getDefiningOp());
      Value offloadPtr =
          mapOp.getVarPtrPtr() ? mapOp.getVarPtrPtr() : mapOp.getVarPtr();
      llvm::Value *origValue = moduleTranslation.lookupValue(offloadPtr);

      // Check if map info is already present for this entry.
      if (!findMapInfo(origValue, devInfoTy)) {
        mapData.OriginalValue.push_back(origValue);
        mapData.Pointers.push_back(mapData.OriginalValue.back());
        mapData.IsDeclareTarget.push_back(false);
        mapData.BasePointers.push_back(mapData.OriginalValue.back());
        mapData.BaseType.push_back(
            moduleTranslation.convertType(mapOp.getVarType()));
        mapData.Sizes.push_back(builder.getInt64(0));
        mapData.MapClause.push_back(mapOp.getOperation());
        mapData.Types.push_back(
            llvm::omp::OpenMPOffloadMappingFlags::OMP_MAP_RETURN_PARAM);
        mapData.Names.push_back(LLVM::createMappingInformation(
            mapOp.getLoc(), *moduleTranslation.getOpenMPBuilder()));
        mapData.DevicePointers.push_back(devInfoTy);
        mapData.IsAMapping.push_back(false);
        mapData.IsAMember.push_back(checkIsAMember(useDevOperands, mapOp));
      }
    }
  };

  addDevInfos(useDevAddrOperands, llvm::OpenMPIRBuilder::DeviceInfoTy::Address);
  addDevInfos(useDevPtrOperands, llvm::OpenMPIRBuilder::DeviceInfoTy::Pointer);
}

static int getMapDataMemberIdx(MapInfoData &mapData, omp::MapInfoOp memberOp) {
  auto *res = llvm::find(mapData.MapClause, memberOp);
  assert(res != mapData.MapClause.end() &&
         "MapInfoOp for member not found in MapData, cannot return index");
  return std::distance(mapData.MapClause.begin(), res);
}

static void sortMapIndices(llvm::SmallVector<size_t> &indices,
                           mlir::omp::MapInfoOp mapInfo,
                           bool ascending = true) {
  mlir::ArrayAttr indexAttr = mapInfo.getMembersIndexAttr();
  if (indexAttr.empty() || indexAttr.size() == 1 || indices.empty() ||
      indices.size() == 1)
    return;

  llvm::sort(
      indices.begin(), indices.end(), [&](const size_t a, const size_t b) {
        auto memberIndicesA = mlir::cast<mlir::ArrayAttr>(indexAttr[a]);
        auto memberIndicesB = mlir::cast<mlir::ArrayAttr>(indexAttr[b]);

        size_t smallestMember = memberIndicesA.size() < memberIndicesB.size()
                                    ? memberIndicesA.size()
                                    : memberIndicesB.size();

        for (size_t i = 0; i < smallestMember; ++i) {
          int64_t aIndex =
              mlir::cast<mlir::IntegerAttr>(memberIndicesA.getValue()[i])
                  .getInt();
          int64_t bIndex =
              mlir::cast<mlir::IntegerAttr>(memberIndicesB.getValue()[i])
                  .getInt();

          if (aIndex == bIndex)
            continue;

          if (aIndex < bIndex)
            return ascending;

          if (aIndex > bIndex)
            return !ascending;
        }

        // Iterated up until the end of the smallest member and
        // they were found to be equal up to that point, so select
        // the member with the lowest index count, so the "parent"
        return memberIndicesA.size() < memberIndicesB.size();
      });
}

static mlir::omp::MapInfoOp
getFirstOrLastMappedMemberPtr(mlir::omp::MapInfoOp mapInfo, bool first) {
  mlir::ArrayAttr indexAttr = mapInfo.getMembersIndexAttr();
  // Only 1 member has been mapped, we can return it.
  if (indexAttr.size() == 1)
    if (auto mapOp =
            dyn_cast<omp::MapInfoOp>(mapInfo.getMembers()[0].getDefiningOp()))
      return mapOp;

  llvm::SmallVector<size_t> indices;
  indices.resize(indexAttr.size());
  std::iota(indices.begin(), indices.end(), 0);
  sortMapIndices(indices, mapInfo, first);

  return llvm::cast<omp::MapInfoOp>(
      mapInfo.getMembers()[indices.front()].getDefiningOp());
}

/// This function calculates the array/pointer offset for map data provided
/// with bounds operations, e.g. when provided something like the following:
///
/// Fortran
///     map(tofrom: array(2:5, 3:2))
///   or
/// C++
///   map(tofrom: array[1:4][2:3])
/// We must calculate the initial pointer offset to pass across, this function
/// performs this using bounds.
///
/// NOTE: which while specified in row-major order it currently needs to be
/// flipped for Fortran's column order array allocation and access (as
/// opposed to C++'s row-major, hence the backwards processing where order is
/// important). This is likely important to keep in mind for the future when
/// we incorporate a C++ frontend, both frontends will need to agree on the
/// ordering of generated bounds operations (one may have to flip them) to
/// make the below lowering frontend agnostic. The offload size
/// calcualtion may also have to be adjusted for C++.
std::vector<llvm::Value *>
calculateBoundsOffset(LLVM::ModuleTranslation &moduleTranslation,
                      llvm::IRBuilderBase &builder, bool isArrayTy,
                      OperandRange bounds) {
  std::vector<llvm::Value *> idx;
  // There's no bounds to calculate an offset from, we can safely
  // ignore and return no indices.
  if (bounds.empty())
    return idx;

  // If we have an array type, then we have its type so can treat it as a
  // normal GEP instruction where the bounds operations are simply indexes
  // into the array. We currently do reverse order of the bounds, which
  // I believe leans more towards Fortran's column-major in memory.
  if (isArrayTy) {
    idx.push_back(builder.getInt64(0));
    for (int i = bounds.size() - 1; i >= 0; --i) {
      if (auto boundOp = dyn_cast_if_present<omp::MapBoundsOp>(
              bounds[i].getDefiningOp())) {
        idx.push_back(moduleTranslation.lookupValue(boundOp.getLowerBound()));
      }
    }
  } else {
    // If we do not have an array type, but we have bounds, then we're dealing
    // with a pointer that's being treated like an array and we have the
    // underlying type e.g. an i32, or f64 etc, e.g. a fortran descriptor base
    // address (pointer pointing to the actual data) so we must caclulate the
    // offset using a single index which the following two loops attempts to
    // compute.

    // Calculates the size offset we need to make per row e.g. first row or
    // column only needs to be offset by one, but the next would have to be
    // the previous row/column offset multiplied by the extent of current row.
    //
    // For example ([1][10][100]):
    //
    //  - First row/column we move by 1 for each index increment
    //  - Second row/column we move by 1 (first row/column) * 10 (extent/size of
    //  current) for 10 for each index increment
    //  - Third row/column we would move by 10 (second row/column) *
    //  (extent/size of current) 100 for 1000 for each index increment
    std::vector<llvm::Value *> dimensionIndexSizeOffset{builder.getInt64(1)};
    for (size_t i = 1; i < bounds.size(); ++i) {
      if (auto boundOp = dyn_cast_if_present<omp::MapBoundsOp>(
              bounds[i].getDefiningOp())) {
        dimensionIndexSizeOffset.push_back(builder.CreateMul(
            moduleTranslation.lookupValue(boundOp.getExtent()),
            dimensionIndexSizeOffset[i - 1]));
      }
    }

    // Now that we have calculated how much we move by per index, we must
    // multiply each lower bound offset in indexes by the size offset we
    // have calculated in the previous and accumulate the results to get
    // our final resulting offset.
    for (int i = bounds.size() - 1; i >= 0; --i) {
      if (auto boundOp = dyn_cast_if_present<omp::MapBoundsOp>(
              bounds[i].getDefiningOp())) {
        if (idx.empty())
          idx.emplace_back(builder.CreateMul(
              moduleTranslation.lookupValue(boundOp.getLowerBound()),
              dimensionIndexSizeOffset[i]));
        else
          idx.back() = builder.CreateAdd(
              idx.back(), builder.CreateMul(moduleTranslation.lookupValue(
                                                boundOp.getLowerBound()),
                                            dimensionIndexSizeOffset[i]));
      }
    }
  }

  return idx;
}

// Gathers members that are overlapping in the parent, excluding members that
// themselves overlap, keeping the top-most (closest to parents level) map.
static void getOverlappedMembers(llvm::SmallVector<size_t> &overlapMapDataIdxs,
                                 MapInfoData &mapData,
                                 omp::MapInfoOp parentOp) {
  // No members mapped, no overlaps.
  if (parentOp.getMembers().empty())
    return;

  // Single member, we can insert and return early.
  if (parentOp.getMembers().size() == 1) {
    overlapMapDataIdxs.push_back(0);
    return;
  }

  // 1) collect list of top-level overlapping members from MemberOp
  llvm::SmallVector<std::pair<int, mlir::ArrayAttr>> memberByIndex;
  mlir::ArrayAttr indexAttr = parentOp.getMembersIndexAttr();
  for (auto [memIndex, indicesAttr] : llvm::enumerate(indexAttr))
    memberByIndex.push_back(
        std::make_pair(memIndex, mlir::cast<mlir::ArrayAttr>(indicesAttr)));

  // Sort the smallest first (higher up the parent -> member chain), so that
  // when we remove members, we remove as much as we can in the initial
  // iterations, shortening the number of passes required.
  llvm::sort(memberByIndex.begin(), memberByIndex.end(),
             [&](auto a, auto b) { return a.second.size() < b.second.size(); });

  auto getAsIntegers = [](mlir::ArrayAttr values) {
    llvm::SmallVector<int64_t> ints;
    ints.reserve(values.size());
    llvm::transform(values, std::back_inserter(ints),
                    [](mlir::Attribute value) {
                      return mlir::cast<mlir::IntegerAttr>(value).getInt();
                    });
    return ints;
  };

  // Remove elements from the vector if there is a parent element that
  // supersedes it. i.e. if member [0] is mapped, we can remove members [0,1],
  // [0,2].. etc.
  for (auto v : make_early_inc_range(memberByIndex)) {
    auto vArr = getAsIntegers(v.second);
    memberByIndex.erase(
        std::remove_if(memberByIndex.begin(), memberByIndex.end(),
                       [&](auto x) {
                         if (v == x)
                           return false;

                         auto xArr = getAsIntegers(x.second);
                         return std::equal(vArr.begin(), vArr.end(),
                                           xArr.begin()) &&
                                xArr.size() >= vArr.size();
                       }),
        memberByIndex.end());
  }

  // Collect the indices from mapData that we need, as we technically need the
  // base pointer etc. info, which is stored in there and primarily accessible
  // via index at the moment.
  for (auto v : memberByIndex)
    overlapMapDataIdxs.push_back(v.first);
}

// The intent is to verify if the mapped data being passed is a
// pointer -> pointee that requires special handling in certain cases,
// e.g. applying the OMP_MAP_PTR_AND_OBJ map type.
//
// There may be a better way to verify this, but unfortunately with
// opaque pointers we lose the ability to easily check if something is
// a pointer whilst maintaining access to the underlying type.
static bool checkIfPointerMap(omp::MapInfoOp mapOp) {
  // If we have a varPtrPtr field assigned then the underlying type is a pointer
  if (mapOp.getVarPtrPtr())
    return true;

  // If the map data is declare target with a link clause, then it's represented
  // as a pointer when we lower it to LLVM-IR even if at the MLIR level it has
  // no relation to pointers.
  if (isDeclareTargetLink(mapOp.getVarPtr()))
    return true;

  return false;
}

// This creates two insertions into the MapInfosTy data structure for the
// "parent" of a set of members, (usually a container e.g.
// class/structure/derived type) when subsequent members have also been
// explicitly mapped on the same map clause. Certain types, such as Fortran
// descriptors are mapped like this as well, however, the members are
// implicit as far as a user is concerned, but we must explicitly map them
// internally.
//
// This function also returns the memberOfFlag for this particular parent,
// which is utilised in subsequent member mappings (by modifying there map type
// with it) to indicate that a member is part of this parent and should be
// treated by the runtime as such. Important to achieve the correct mapping.
//
// This function borrows a lot from Clang's emitCombinedEntry function
// inside of CGOpenMPRuntime.cpp
static llvm::omp::OpenMPOffloadMappingFlags mapParentWithMembers(
    LLVM::ModuleTranslation &moduleTranslation, llvm::IRBuilderBase &builder,
    llvm::OpenMPIRBuilder &ompBuilder, DataLayout &dl,
    llvm::OpenMPIRBuilder::MapInfosTy &combinedInfo, MapInfoData &mapData,
    uint64_t mapDataIndex, TargetDirective targetDirective) {
  // Map the first segment of our structure
  combinedInfo.Types.emplace_back(
      (targetDirective == TargetDirective::Target &&
       !mapData.IsDeclareTarget[mapDataIndex])
          ? llvm::omp::OpenMPOffloadMappingFlags::OMP_MAP_TARGET_PARAM
          : llvm::omp::OpenMPOffloadMappingFlags::OMP_MAP_NONE);
  combinedInfo.DevicePointers.emplace_back(
      mapData.DevicePointers[mapDataIndex]);
  combinedInfo.Names.emplace_back(LLVM::createMappingInformation(
      mapData.MapClause[mapDataIndex]->getLoc(), ompBuilder));
  combinedInfo.BasePointers.emplace_back(mapData.BasePointers[mapDataIndex]);

  // Calculate size of the parent object being mapped based on the
  // addresses at runtime, highAddr - lowAddr = size. This of course
  // doesn't factor in allocated data like pointers, hence the further
  // processing of members specified by users, or in the case of
  // Fortran pointers and allocatables, the mapping of the pointed to
  // data by the descriptor (which itself, is a structure containing
  // runtime information on the dynamically allocated data).
  auto parentClause =
      llvm::cast<omp::MapInfoOp>(mapData.MapClause[mapDataIndex]);
  llvm::Value *lowAddr, *highAddr;
  if (!parentClause.getPartialMap()) {
    lowAddr = builder.CreatePointerCast(mapData.Pointers[mapDataIndex],
                                        builder.getPtrTy());
    highAddr = builder.CreatePointerCast(
        builder.CreateConstGEP1_32(mapData.BaseType[mapDataIndex],
                                   mapData.Pointers[mapDataIndex], 1),
        builder.getPtrTy());
    combinedInfo.Pointers.emplace_back(mapData.Pointers[mapDataIndex]);
  } else {
    auto mapOp = dyn_cast<omp::MapInfoOp>(mapData.MapClause[mapDataIndex]);
    int firstMemberIdx = getMapDataMemberIdx(
        mapData, getFirstOrLastMappedMemberPtr(mapOp, true));
    lowAddr = builder.CreatePointerCast(mapData.Pointers[firstMemberIdx],
                                        builder.getPtrTy());
    int lastMemberIdx = getMapDataMemberIdx(
        mapData, getFirstOrLastMappedMemberPtr(mapOp, false));
    highAddr = builder.CreatePointerCast(
        builder.CreateGEP(mapData.BaseType[lastMemberIdx],
                          mapData.Pointers[lastMemberIdx], builder.getInt64(1)),
        builder.getPtrTy());
    combinedInfo.Pointers.emplace_back(mapData.Pointers[firstMemberIdx]);
  }

  llvm::Value *size = builder.CreateIntCast(
      builder.CreatePtrDiff(builder.getInt8Ty(), highAddr, lowAddr),
      builder.getInt64Ty(),
      /*isSigned=*/false);
  combinedInfo.Sizes.push_back(size);

  llvm::omp::OpenMPOffloadMappingFlags memberOfFlag =
      ompBuilder.getMemberOfFlag(combinedInfo.BasePointers.size() - 1);

  // This creates the initial MEMBER_OF mapping that consists of
  // the parent/top level container (same as above effectively, except
  // with a fixed initial compile time size and separate maptype which
  // indicates the true mape type (tofrom etc.). This parent mapping is
  // only relevant if the structure in its totality is being mapped,
  // otherwise the above suffices.
  if (!parentClause.getPartialMap()) {
    // TODO: This will need to be expanded to include the whole host of logic
    // for the map flags that Clang currently supports (e.g. it should do some
    // further case specific flag modifications). For the moment, it handles
    // what we support as expected.
    llvm::omp::OpenMPOffloadMappingFlags mapFlag = mapData.Types[mapDataIndex];
    ompBuilder.setCorrectMemberOfFlag(mapFlag, memberOfFlag);

    if (targetDirective == TargetDirective::TargetUpdate) {
      combinedInfo.Types.emplace_back(mapFlag);
      combinedInfo.DevicePointers.emplace_back(
          mapData.DevicePointers[mapDataIndex]);
      combinedInfo.Names.emplace_back(LLVM::createMappingInformation(
          mapData.MapClause[mapDataIndex]->getLoc(), ompBuilder));
      combinedInfo.BasePointers.emplace_back(
          mapData.BasePointers[mapDataIndex]);
      combinedInfo.Pointers.emplace_back(mapData.Pointers[mapDataIndex]);
      combinedInfo.Sizes.emplace_back(mapData.Sizes[mapDataIndex]);
    } else {
      llvm::SmallVector<size_t> overlapIdxs;
      // Find all of the members that "overlap", i.e. occlude other members that
      // were mapped alongside the parent, e.g. member [0], occludes
      getOverlappedMembers(overlapIdxs, mapData, parentClause);
      // We need to make sure the overlapped members are sorted in order of
      // lowest address to highest address
      sortMapIndices(overlapIdxs, parentClause);

      lowAddr = builder.CreatePointerCast(mapData.Pointers[mapDataIndex],
                                          builder.getPtrTy());
      highAddr = builder.CreatePointerCast(
          builder.CreateConstGEP1_32(mapData.BaseType[mapDataIndex],
                                     mapData.Pointers[mapDataIndex], 1),
          builder.getPtrTy());

      // TODO: We may want to skip arrays/array sections in this as Clang does
      // so it appears to be an optimisation rather than a neccessity though,
      // but this requires further investigation. However, we would have to make
      // sure to not exclude maps with bounds that ARE pointers, as these are
      // processed as seperate components, i.e. pointer + data.
      for (auto v : overlapIdxs) {
        auto mapDataOverlapIdx = getMapDataMemberIdx(
            mapData,
            cast<omp::MapInfoOp>(parentClause.getMembers()[v].getDefiningOp()));
        combinedInfo.Types.emplace_back(mapFlag);
        combinedInfo.DevicePointers.emplace_back(
            mapData.DevicePointers[mapDataOverlapIdx]);
        combinedInfo.Names.emplace_back(LLVM::createMappingInformation(
            mapData.MapClause[mapDataIndex]->getLoc(), ompBuilder));
        combinedInfo.BasePointers.emplace_back(
            mapData.BasePointers[mapDataIndex]);
        combinedInfo.Pointers.emplace_back(lowAddr);
        combinedInfo.Sizes.emplace_back(builder.CreateIntCast(
            builder.CreatePtrDiff(builder.getInt8Ty(),
                                  mapData.OriginalValue[mapDataOverlapIdx],
                                  lowAddr),
            builder.getInt64Ty(), /*isSigned=*/true));
        lowAddr = builder.CreateConstGEP1_32(
            checkIfPointerMap(llvm::cast<omp::MapInfoOp>(
                mapData.MapClause[mapDataOverlapIdx]))
                ? builder.getPtrTy()
                : mapData.BaseType[mapDataOverlapIdx],
            mapData.BasePointers[mapDataOverlapIdx], 1);
      }

      combinedInfo.Types.emplace_back(mapFlag);
      combinedInfo.DevicePointers.emplace_back(
          mapData.DevicePointers[mapDataIndex]);
      combinedInfo.Names.emplace_back(LLVM::createMappingInformation(
          mapData.MapClause[mapDataIndex]->getLoc(), ompBuilder));
      combinedInfo.BasePointers.emplace_back(
          mapData.BasePointers[mapDataIndex]);
      combinedInfo.Pointers.emplace_back(lowAddr);
      combinedInfo.Sizes.emplace_back(builder.CreateIntCast(
          builder.CreatePtrDiff(builder.getInt8Ty(), highAddr, lowAddr),
          builder.getInt64Ty(), true));
    }
  }
  return memberOfFlag;
}

// This function is intended to add explicit mappings of members
static void processMapMembersWithParent(
    LLVM::ModuleTranslation &moduleTranslation, llvm::IRBuilderBase &builder,
    llvm::OpenMPIRBuilder &ompBuilder, DataLayout &dl,
    llvm::OpenMPIRBuilder::MapInfosTy &combinedInfo, MapInfoData &mapData,
    uint64_t mapDataIndex, llvm::omp::OpenMPOffloadMappingFlags memberOfFlag,
    TargetDirective targetDirective) {

  auto parentClause =
      llvm::cast<omp::MapInfoOp>(mapData.MapClause[mapDataIndex]);

  for (auto mappedMembers : parentClause.getMembers()) {
    auto memberClause =
        llvm::cast<omp::MapInfoOp>(mappedMembers.getDefiningOp());
    int memberDataIdx = getMapDataMemberIdx(mapData, memberClause);

    assert(memberDataIdx >= 0 && "could not find mapped member of structure");

    // If we're currently mapping a pointer to a block of data, we must
    // initially map the pointer, and then attatch/bind the data with a
    // subsequent map to the pointer. This segment of code generates the
    // pointer mapping, which can in certain cases be optimised out as Clang
    // currently does in its lowering. However, for the moment we do not do so,
    // in part as we currently have substantially less information on the data
    // being mapped at this stage.
    if (checkIfPointerMap(memberClause)) {
      auto mapFlag = llvm::omp::OpenMPOffloadMappingFlags(
          memberClause.getMapType().value());
      mapFlag &= ~llvm::omp::OpenMPOffloadMappingFlags::OMP_MAP_TARGET_PARAM;
      mapFlag |= llvm::omp::OpenMPOffloadMappingFlags::OMP_MAP_MEMBER_OF;
      ompBuilder.setCorrectMemberOfFlag(mapFlag, memberOfFlag);
      combinedInfo.Types.emplace_back(mapFlag);
      combinedInfo.DevicePointers.emplace_back(
          llvm::OpenMPIRBuilder::DeviceInfoTy::None);
      combinedInfo.Names.emplace_back(
          LLVM::createMappingInformation(memberClause.getLoc(), ompBuilder));
      combinedInfo.BasePointers.emplace_back(
          mapData.BasePointers[mapDataIndex]);
      combinedInfo.Pointers.emplace_back(mapData.BasePointers[memberDataIdx]);
      combinedInfo.Sizes.emplace_back(builder.getInt64(
          moduleTranslation.getLLVMModule()->getDataLayout().getPointerSize()));
    }

    // Same MemberOfFlag to indicate its link with parent and other members
    // of.
    auto mapFlag =
        llvm::omp::OpenMPOffloadMappingFlags(memberClause.getMapType().value());
    mapFlag &= ~llvm::omp::OpenMPOffloadMappingFlags::OMP_MAP_TARGET_PARAM;
    mapFlag |= llvm::omp::OpenMPOffloadMappingFlags::OMP_MAP_MEMBER_OF;
    ompBuilder.setCorrectMemberOfFlag(mapFlag, memberOfFlag);
    bool isDeclTarTo = isDeclareTargetTo(parentClause.getVarPtr()
                                             ? parentClause.getVarPtr()
                                             : parentClause.getVarPtrPtr());
    if (checkIfPointerMap(memberClause) &&
        (!isDeclTarTo ||
         (isDeclTarTo && targetDirective != TargetDirective::TargetUpdate &&
          targetDirective != TargetDirective::TargetData))) {
      mapFlag |= llvm::omp::OpenMPOffloadMappingFlags::OMP_MAP_PTR_AND_OBJ;
    }

    combinedInfo.Types.emplace_back(mapFlag);
    combinedInfo.DevicePointers.emplace_back(
        llvm::OpenMPIRBuilder::DeviceInfoTy::None);
    combinedInfo.Names.emplace_back(
        LLVM::createMappingInformation(memberClause.getLoc(), ompBuilder));
    uint64_t basePointerIndex =
        checkIfPointerMap(memberClause) ? memberDataIdx : mapDataIndex;
    combinedInfo.BasePointers.emplace_back(
        mapData.BasePointers[basePointerIndex]);
    combinedInfo.Pointers.emplace_back(mapData.Pointers[memberDataIdx]);
    combinedInfo.Sizes.emplace_back(mapData.Sizes[memberDataIdx]);
  }
}

static void
processIndividualMap(MapInfoData &mapData, size_t mapDataIdx,
                     llvm::OpenMPIRBuilder::MapInfosTy &combinedInfo,
                     TargetDirective targetDirective,
                     int mapDataParentIdx = -1) {
  // Declare Target Mappings are excluded from being marked as
  // OMP_MAP_TARGET_PARAM as they are not passed as parameters, they're
  // marked with OMP_MAP_PTR_AND_OBJ instead.
  auto mapFlag = mapData.Types[mapDataIdx];
  auto mapInfoOp = llvm::cast<omp::MapInfoOp>(mapData.MapClause[mapDataIdx]);

  bool isPtrTy = checkIfPointerMap(mapInfoOp);
  if (isPtrTy)
    mapFlag |= llvm::omp::OpenMPOffloadMappingFlags::OMP_MAP_PTR_AND_OBJ;

  if (targetDirective == TargetDirective::Target &&
      !mapData.IsDeclareTarget[mapDataIdx])
    mapFlag |= llvm::omp::OpenMPOffloadMappingFlags::OMP_MAP_TARGET_PARAM;

  if (mapInfoOp.getMapCaptureType().value() ==
          omp::VariableCaptureKind::ByCopy &&
      !isPtrTy)
    mapFlag |= llvm::omp::OpenMPOffloadMappingFlags::OMP_MAP_LITERAL;

  // if we're provided a mapDataParentIdx, then the data being mapped is
  // part of a larger object (in a parent <-> member mapping) and in this
  // case our BasePointer should be the parent.
  if (mapDataParentIdx >= 0)
    combinedInfo.BasePointers.emplace_back(
        mapData.BasePointers[mapDataParentIdx]);
  else
    combinedInfo.BasePointers.emplace_back(mapData.BasePointers[mapDataIdx]);

  combinedInfo.Pointers.emplace_back(mapData.Pointers[mapDataIdx]);
  combinedInfo.DevicePointers.emplace_back(mapData.DevicePointers[mapDataIdx]);
  combinedInfo.Names.emplace_back(mapData.Names[mapDataIdx]);
  combinedInfo.Types.emplace_back(mapFlag);
  combinedInfo.Sizes.emplace_back(mapData.Sizes[mapDataIdx]);
}

static void processMapWithMembersOf(
    LLVM::ModuleTranslation &moduleTranslation, llvm::IRBuilderBase &builder,
    llvm::OpenMPIRBuilder &ompBuilder, DataLayout &dl,
    llvm::OpenMPIRBuilder::MapInfosTy &combinedInfo, MapInfoData &mapData,
    uint64_t mapDataIndex, TargetDirective targetDirective) {
  auto parentClause =
      llvm::cast<omp::MapInfoOp>(mapData.MapClause[mapDataIndex]);

  // If we have a partial map (no parent referenced in the map clauses of the
  // directive, only members) and only a single member, we do not need to bind
  // the map of the member to the parent, we can pass the member separately.
  if (parentClause.getMembers().size() == 1 && parentClause.getPartialMap()) {
    auto memberClause = llvm::cast<omp::MapInfoOp>(
        parentClause.getMembers()[0].getDefiningOp());
    int memberDataIdx = getMapDataMemberIdx(mapData, memberClause);
    // Note: Clang treats arrays with explicit bounds that fall into this
    // category as a parent with map case, however, it seems this isn't a
    // requirement, and processing them as an individual map is fine. So,
    // we will handle them as individual maps for the moment, as it's
    // difficult for us to check this as we always require bounds to be
    // specified currently and it's also marginally more optimal (single
    // map rather than two). The difference may come from the fact that
    // Clang maps array without bounds as pointers (which we do not
    // currently do), whereas we treat them as arrays in all cases
    // currently.
    processIndividualMap(mapData, memberDataIdx, combinedInfo, targetDirective,
                         mapDataIndex);
    return;
  }

  llvm::omp::OpenMPOffloadMappingFlags memberOfParentFlag =
      mapParentWithMembers(moduleTranslation, builder, ompBuilder, dl,
                           combinedInfo, mapData, mapDataIndex,
                           targetDirective);
  processMapMembersWithParent(moduleTranslation, builder, ompBuilder, dl,
                              combinedInfo, mapData, mapDataIndex,
                              memberOfParentFlag, targetDirective);
}

// This is a variation on Clang's GenerateOpenMPCapturedVars, which
// generates different operation (e.g. load/store) combinations for
// arguments to the kernel, based on map capture kinds which are then
// utilised in the combinedInfo in place of the original Map value.
static void
createAlteredByCaptureMap(MapInfoData &mapData,
                          LLVM::ModuleTranslation &moduleTranslation,
                          llvm::IRBuilderBase &builder) {
  for (size_t i = 0; i < mapData.MapClause.size(); ++i) {
    // if it's declare target, skip it, it's handled separately.
    if (!mapData.IsDeclareTarget[i]) {
      auto mapOp = cast<omp::MapInfoOp>(mapData.MapClause[i]);
      omp::VariableCaptureKind captureKind =
          mapOp.getMapCaptureType().value_or(omp::VariableCaptureKind::ByRef);
      bool isPtrTy = checkIfPointerMap(mapOp);

      // Currently handles array sectioning lowerbound case, but more
      // logic may be required in the future. Clang invokes EmitLValue,
      // which has specialised logic for special Clang types such as user
      // defines, so it is possible we will have to extend this for
      // structures or other complex types. As the general idea is that this
      // function mimics some of the logic from Clang that we require for
      // kernel argument passing from host -> device.
      switch (captureKind) {
      case omp::VariableCaptureKind::ByRef: {
        llvm::Value *newV = mapData.Pointers[i];
        std::vector<llvm::Value *> offsetIdx = calculateBoundsOffset(
            moduleTranslation, builder, mapData.BaseType[i]->isArrayTy(),
            mapOp.getBounds());
        if (isPtrTy)
          newV = builder.CreateLoad(builder.getPtrTy(), newV);

        if (!offsetIdx.empty())
          newV = builder.CreateInBoundsGEP(mapData.BaseType[i], newV, offsetIdx,
                                           "array_offset");
        mapData.Pointers[i] = newV;
      } break;
      case omp::VariableCaptureKind::ByCopy: {
        llvm::Type *type = mapData.BaseType[i];
        llvm::Value *newV;
        if (mapData.Pointers[i]->getType()->isPointerTy())
          newV = builder.CreateLoad(type, mapData.Pointers[i]);
        else
          newV = mapData.Pointers[i];

        if (!isPtrTy) {
          auto curInsert = builder.saveIP();
          builder.restoreIP(findAllocaInsertPoint(builder, moduleTranslation));
          auto *memTempAlloc =
              builder.CreateAlloca(builder.getPtrTy(), nullptr, ".casted");
          builder.restoreIP(curInsert);

          builder.CreateStore(newV, memTempAlloc);
          newV = builder.CreateLoad(builder.getPtrTy(), memTempAlloc);
        }

        mapData.Pointers[i] = newV;
        mapData.BasePointers[i] = newV;
      } break;
      case omp::VariableCaptureKind::This:
      case omp::VariableCaptureKind::VLAType:
        mapData.MapClause[i]->emitOpError("Unhandled capture kind");
        break;
      }
    }
  }
}

// Generate all map related information and fill the combinedInfo.
static void genMapInfos(llvm::IRBuilderBase &builder,
                        LLVM::ModuleTranslation &moduleTranslation,
                        DataLayout &dl,
                        llvm::OpenMPIRBuilder::MapInfosTy &combinedInfo,
                        MapInfoData &mapData, TargetDirective targetDirective) {
  // We wish to modify some of the methods in which arguments are
  // passed based on their capture type by the target region, this can
  // involve generating new loads and stores, which changes the
  // MLIR value to LLVM value mapping, however, we only wish to do this
  // locally for the current function/target and also avoid altering
  // ModuleTranslation, so we remap the base pointer or pointer stored
  // in the map infos corresponding MapInfoData, which is later accessed
  // by genMapInfos and createTarget to help generate the kernel and
  // kernel arg structure. It primarily becomes relevant in cases like
  // bycopy, or byref range'd arrays. In the default case, we simply
  // pass thee pointer byref as both basePointer and pointer.
  if (!moduleTranslation.getOpenMPBuilder()->Config.isTargetDevice())
    createAlteredByCaptureMap(mapData, moduleTranslation, builder);

  llvm::OpenMPIRBuilder *ompBuilder = moduleTranslation.getOpenMPBuilder();

  // We operate under the assumption that all vectors that are
  // required in MapInfoData are of equal lengths (either filled with
  // default constructed data or appropiate information) so we can
  // utilise the size from any component of MapInfoData, if we can't
  // something is missing from the initial MapInfoData construction.
  for (size_t i = 0; i < mapData.MapClause.size(); ++i) {
    // NOTE/TODO: We currently do not support arbitrary depth record
    // type mapping.
    if (mapData.IsAMember[i])
      continue;

    auto mapInfoOp = dyn_cast<omp::MapInfoOp>(mapData.MapClause[i]);
    if (!mapInfoOp.getMembers().empty()) {
      processMapWithMembersOf(moduleTranslation, builder, *ompBuilder, dl,
                              combinedInfo, mapData, i, targetDirective);
      continue;
    }

    processIndividualMap(mapData, i, combinedInfo, targetDirective);
  }
}

static LogicalResult
convertOmpTargetData(Operation *op, llvm::IRBuilderBase &builder,
                     LLVM::ModuleTranslation &moduleTranslation) {
  llvm::Value *ifCond = nullptr;
  int64_t deviceID = llvm::omp::OMP_DEVICEID_UNDEF;
  SmallVector<Value> mapVars;
  SmallVector<Value> useDevicePtrVars;
  SmallVector<Value> useDeviceAddrVars;
  llvm::omp::RuntimeFunction RTLFn;
  DataLayout DL = DataLayout(op->getParentOfType<ModuleOp>());
  TargetDirective targetDirective = getTargetDirectiveFromOp(op);

  llvm::OpenMPIRBuilder *ompBuilder = moduleTranslation.getOpenMPBuilder();
  llvm::OpenMPIRBuilder::TargetDataInfo info(/*RequiresDevicePointerInfo=*/true,
                                             /*SeparateBeginEndCalls=*/true);

  LogicalResult result =
      llvm::TypeSwitch<Operation *, LogicalResult>(op)
          .Case([&](omp::TargetDataOp dataOp) {
            if (failed(checkImplementationStatus(*dataOp)))
              return failure();

            if (auto ifVar = dataOp.getIfExpr())
              ifCond = moduleTranslation.lookupValue(ifVar);

            if (auto devId = dataOp.getDevice())
              if (auto constOp =
                      dyn_cast<LLVM::ConstantOp>(devId.getDefiningOp()))
                if (auto intAttr = dyn_cast<IntegerAttr>(constOp.getValue()))
                  deviceID = intAttr.getInt();

            mapVars = dataOp.getMapVars();
            useDevicePtrVars = dataOp.getUseDevicePtrVars();
            useDeviceAddrVars = dataOp.getUseDeviceAddrVars();
            return success();
          })
          .Case([&](omp::TargetEnterDataOp enterDataOp) -> LogicalResult {
            if (failed(checkImplementationStatus(*enterDataOp)))
              return failure();

            if (auto ifVar = enterDataOp.getIfExpr())
              ifCond = moduleTranslation.lookupValue(ifVar);

            if (auto devId = enterDataOp.getDevice())
              if (auto constOp =
                      dyn_cast<LLVM::ConstantOp>(devId.getDefiningOp()))
                if (auto intAttr = dyn_cast<IntegerAttr>(constOp.getValue()))
                  deviceID = intAttr.getInt();
            RTLFn =
                enterDataOp.getNowait()
                    ? llvm::omp::OMPRTL___tgt_target_data_begin_nowait_mapper
                    : llvm::omp::OMPRTL___tgt_target_data_begin_mapper;
            mapVars = enterDataOp.getMapVars();
            info.HasNoWait = enterDataOp.getNowait();
            return success();
          })
          .Case([&](omp::TargetExitDataOp exitDataOp) -> LogicalResult {
            if (failed(checkImplementationStatus(*exitDataOp)))
              return failure();

            if (auto ifVar = exitDataOp.getIfExpr())
              ifCond = moduleTranslation.lookupValue(ifVar);

            if (auto devId = exitDataOp.getDevice())
              if (auto constOp =
                      dyn_cast<LLVM::ConstantOp>(devId.getDefiningOp()))
                if (auto intAttr = dyn_cast<IntegerAttr>(constOp.getValue()))
                  deviceID = intAttr.getInt();

            RTLFn = exitDataOp.getNowait()
                        ? llvm::omp::OMPRTL___tgt_target_data_end_nowait_mapper
                        : llvm::omp::OMPRTL___tgt_target_data_end_mapper;
            mapVars = exitDataOp.getMapVars();
            info.HasNoWait = exitDataOp.getNowait();
            return success();
          })
          .Case([&](omp::TargetUpdateOp updateDataOp) -> LogicalResult {
            if (failed(checkImplementationStatus(*updateDataOp)))
              return failure();

            if (auto ifVar = updateDataOp.getIfExpr())
              ifCond = moduleTranslation.lookupValue(ifVar);

            if (auto devId = updateDataOp.getDevice())
              if (auto constOp =
                      dyn_cast<LLVM::ConstantOp>(devId.getDefiningOp()))
                if (auto intAttr = dyn_cast<IntegerAttr>(constOp.getValue()))
                  deviceID = intAttr.getInt();

            RTLFn =
                updateDataOp.getNowait()
                    ? llvm::omp::OMPRTL___tgt_target_data_update_nowait_mapper
                    : llvm::omp::OMPRTL___tgt_target_data_update_mapper;
            mapVars = updateDataOp.getMapVars();
            info.HasNoWait = updateDataOp.getNowait();
            return success();
          })
          .Default([&](Operation *op) {
            llvm_unreachable("unexpected operation");
            return failure();
          });

  if (failed(result))
    return failure();

  using InsertPointTy = llvm::OpenMPIRBuilder::InsertPointTy;

  MapInfoData mapData;
  collectMapDataFromMapOperands(mapData, mapVars, moduleTranslation, DL,
                                builder, useDevicePtrVars, useDeviceAddrVars);

  // Fill up the arrays with all the mapped variables.
  llvm::OpenMPIRBuilder::MapInfosTy combinedInfo;
  auto genMapInfoCB =
      [&](InsertPointTy codeGenIP) -> llvm::OpenMPIRBuilder::MapInfosTy & {
    builder.restoreIP(codeGenIP);
    genMapInfos(builder, moduleTranslation, DL, combinedInfo, mapData,
                targetDirective);
    return combinedInfo;
  };

  // Define a lambda to apply mappings between use_device_addr and
  // use_device_ptr base pointers, and their associated block arguments.
  auto mapUseDevice =
      [&moduleTranslation](
          llvm::OpenMPIRBuilder::DeviceInfoTy type,
          llvm::ArrayRef<BlockArgument> blockArgs,
          llvm::SmallVectorImpl<Value> &useDeviceVars, MapInfoData &mapInfoData,
          llvm::function_ref<llvm::Value *(llvm::Value *)> mapper = nullptr) {
        for (auto [arg, useDevVar] :
             llvm::zip_equal(blockArgs, useDeviceVars)) {

          auto getMapBasePtr = [](omp::MapInfoOp mapInfoOp) {
            return mapInfoOp.getVarPtrPtr() ? mapInfoOp.getVarPtrPtr()
                                            : mapInfoOp.getVarPtr();
          };

          auto useDevMap = cast<omp::MapInfoOp>(useDevVar.getDefiningOp());
          for (auto [mapClause, devicePointer, basePointer] : llvm::zip_equal(
                   mapInfoData.MapClause, mapInfoData.DevicePointers,
                   mapInfoData.BasePointers)) {
            auto mapOp = cast<omp::MapInfoOp>(mapClause);
            if (getMapBasePtr(mapOp) != getMapBasePtr(useDevMap) ||
                devicePointer != type)
              continue;

            if (llvm::Value *devPtrInfoMap =
                    mapper ? mapper(basePointer) : basePointer) {
              moduleTranslation.mapValue(arg, devPtrInfoMap);
              break;
            }
          }
        }
      };

  using BodyGenTy = llvm::OpenMPIRBuilder::BodyGenTy;
  auto bodyGenCB = [&](InsertPointTy codeGenIP, BodyGenTy bodyGenType)
      -> llvm::OpenMPIRBuilder::InsertPointOrErrorTy {
    assert(isa<omp::TargetDataOp>(op) &&
           "BodyGen requested for non TargetDataOp");
    auto blockArgIface = cast<omp::BlockArgOpenMPOpInterface>(op);
    Region &region = cast<omp::TargetDataOp>(op).getRegion();
    switch (bodyGenType) {
    case BodyGenTy::Priv:
      // Check if any device ptr/addr info is available
      if (!info.DevicePtrInfoMap.empty()) {
        builder.restoreIP(codeGenIP);

        mapUseDevice(llvm::OpenMPIRBuilder::DeviceInfoTy::Address,
                     blockArgIface.getUseDeviceAddrBlockArgs(),
                     useDeviceAddrVars, mapData,
                     [&](llvm::Value *basePointer) -> llvm::Value * {
                       if (!info.DevicePtrInfoMap[basePointer].second)
                         return nullptr;
                       return builder.CreateLoad(
                           builder.getPtrTy(),
                           info.DevicePtrInfoMap[basePointer].second);
                     });
        mapUseDevice(llvm::OpenMPIRBuilder::DeviceInfoTy::Pointer,
                     blockArgIface.getUseDevicePtrBlockArgs(), useDevicePtrVars,
                     mapData, [&](llvm::Value *basePointer) {
                       return info.DevicePtrInfoMap[basePointer].second;
                     });

        SmallVector<llvm::PHINode *> phis;
        llvm::Expected<llvm::BasicBlock *> continuationBlock =
            convertOmpOpRegions(region, "omp.data.region", builder,
                                moduleTranslation, &phis);
        if (!continuationBlock)
          return continuationBlock.takeError();
        builder.SetInsertPoint(*continuationBlock,
                               (*continuationBlock)->getFirstInsertionPt());
      }
      break;
    case BodyGenTy::DupNoPriv:
      break;
    case BodyGenTy::NoPriv:
      // If device info is available then region has already been generated
      if (info.DevicePtrInfoMap.empty()) {
        builder.restoreIP(codeGenIP);

        // For device pass, if use_device_ptr(addr) mappings were present,
        // we need to link them here before codegen.
        if (ompBuilder->Config.IsTargetDevice.value_or(false)) {
          mapUseDevice(llvm::OpenMPIRBuilder::DeviceInfoTy::Address,
                       blockArgIface.getUseDeviceAddrBlockArgs(),
                       useDeviceAddrVars, mapData);
          mapUseDevice(llvm::OpenMPIRBuilder::DeviceInfoTy::Pointer,
                       blockArgIface.getUseDevicePtrBlockArgs(),
                       useDevicePtrVars, mapData);
        }

        SmallVector<llvm::PHINode *> phis;
        llvm::Expected<llvm::BasicBlock *> continuationBlock =
            convertOmpOpRegions(region, "omp.data.region", builder,
                                moduleTranslation, &phis);
        if (!continuationBlock)
          return continuationBlock.takeError();
        builder.SetInsertPoint(*continuationBlock,
                               (*continuationBlock)->getFirstInsertionPt());
      }
      break;
    }
    return builder.saveIP();
  };

  llvm::OpenMPIRBuilder::LocationDescription ompLoc(builder);
  llvm::OpenMPIRBuilder::InsertPointTy allocaIP =
      findAllocaInsertPoint(builder, moduleTranslation);
  llvm::OpenMPIRBuilder::InsertPointOrErrorTy afterIP = [&]() {
    if (isa<omp::TargetDataOp>(op))
      return ompBuilder->createTargetData(
          ompLoc, allocaIP, builder.saveIP(), builder.getInt64(deviceID),
          ifCond, info, genMapInfoCB, nullptr, bodyGenCB);
    return ompBuilder->createTargetData(ompLoc, allocaIP, builder.saveIP(),
                                        builder.getInt64(deviceID), ifCond,
                                        info, genMapInfoCB, &RTLFn);
  }();

  if (failed(handleError(afterIP, *op)))
    return failure();

  builder.restoreIP(*afterIP);
  return success();
}

static LogicalResult
convertOmpDistribute(Operation &opInst, llvm::IRBuilderBase &builder,
                     LLVM::ModuleTranslation &moduleTranslation) {
  llvm::OpenMPIRBuilder *ompBuilder = moduleTranslation.getOpenMPBuilder();
  // FIXME: This ignores any other nested wrappers (e.g. omp.wsloop, omp.simd).
  auto distributeOp = cast<omp::DistributeOp>(opInst);
  if (failed(checkImplementationStatus(opInst)))
    return failure();

  /// Process teams op reduction in distribute if the reduction is contained in
  /// the distribute op.
  omp::TeamsOp teamsOp = opInst.getParentOfType<omp::TeamsOp>();
  bool doDistributeReduction =
      teamsOp ? teamsReductionContainedInDistribute(teamsOp) : false;

  DenseMap<Value, llvm::Value *> reductionVariableMap;
  unsigned numReductionVars = teamsOp ? teamsOp.getNumReductionVars() : 0;
  SmallVector<omp::DeclareReductionOp> reductionDecls;
  SmallVector<llvm::Value *> privateReductionVariables(numReductionVars);
  llvm::ArrayRef<bool> isByRef;

  if (doDistributeReduction) {
    isByRef = getIsByRef(teamsOp.getReductionByref());
    assert(isByRef.size() == teamsOp.getNumReductionVars());

    collectReductionDecls(teamsOp, reductionDecls);
    llvm::OpenMPIRBuilder::InsertPointTy allocaIP =
        findAllocaInsertPoint(builder, moduleTranslation);

    MutableArrayRef<BlockArgument> reductionArgs =
        llvm::cast<omp::BlockArgOpenMPOpInterface>(*teamsOp)
            .getReductionBlockArgs();

    if (failed(allocAndInitializeReductionVars(
            teamsOp, reductionArgs, builder, moduleTranslation, allocaIP,
            reductionDecls, privateReductionVariables, reductionVariableMap,
            isByRef)))
      return failure();
  }

  // Store the mapping between reduction variables and their private copies on
  // ModuleTranslation stack. It can be then recovered when translating
  // omp.reduce operations in a separate call.
  LLVM::ModuleTranslation::SaveStack<OpenMPVarMappingStackFrame> mappingGuard(
      moduleTranslation, reductionVariableMap);

  auto loopOp = cast<omp::LoopNestOp>(distributeOp.getWrappedLoop());

  SmallVector<omp::LoopWrapperInterface> loopWrappers;
  loopOp.gatherWrappers(loopWrappers);

  using InsertPointTy = llvm::OpenMPIRBuilder::InsertPointTy;
  auto bodyGenCB = [&](InsertPointTy allocaIP,
                       InsertPointTy codeGenIP) -> llvm::Error {
    // Save the alloca insertion point on ModuleTranslation stack for use in
    // nested regions.
    LLVM::ModuleTranslation::SaveStack<OpenMPAllocaStackFrame> frame(
        moduleTranslation, allocaIP);

    // DistributeOp has only one region associated with it.
    builder.restoreIP(codeGenIP);

    if (loopWrappers.size() == 1) {
      // Convert a standalone DISTRIBUTE construct.
      // Static is the default.
      llvm::OpenMPIRBuilder *ompBuilder = moduleTranslation.getOpenMPBuilder();
      bool isGPU = ompBuilder->Config.isGPU();
      // TODO: Unify host and target lowering for standalone DISTRIBUTE
      if (!isGPU) {
        auto loopNestConversionResult = convertLoopNestHelper(
            *loopOp, builder, moduleTranslation, "omp.distribute.region");
        if (!loopNestConversionResult)
          return llvm::make_error<PreviouslyReportedError>();

        builder.restoreIP(std::get<InsertPointTy>(*loopNestConversionResult));
        return llvm::Error::success();
      }
      // TODO: Add support for clauses which are valid for DISTRIBUTE construct
      auto schedule = omp::ClauseScheduleKind::Static;
      bool isOrdered = false;
      std::optional<omp::ScheduleModifier> scheduleMod;
      bool isSimd = false;
      llvm::omp::WorksharingLoopType workshareLoopType =
          llvm::omp::WorksharingLoopType::DistributeStaticLoop;
      bool loopNeedsBarier = true;
      llvm::Value *chunk = nullptr;
      auto loopNestConversionResult = generateOMPWorkshareLoop(
          opInst, builder, moduleTranslation, loopOp, chunk, isOrdered, isSimd,
          schedule, scheduleMod, loopNeedsBarier, workshareLoopType);

      if (loopNestConversionResult.failed())
        return llvm::make_error<PreviouslyReportedError>();
    } else {
      // Convert a DISTRIBUTE leaf as part of a composite construct.
      mlir::Region &reg = distributeOp.getRegion();
      llvm::Expected<llvm::BasicBlock *> regionBlock = convertOmpOpRegions(
          reg, "omp.distribute.region", builder, moduleTranslation);
      if (!regionBlock)
        return regionBlock.takeError();
      builder.SetInsertPoint((*regionBlock)->getTerminator());
    }
    return llvm::Error::success();
  };

  llvm::OpenMPIRBuilder::InsertPointTy allocaIP =
      findAllocaInsertPoint(builder, moduleTranslation);
  llvm::OpenMPIRBuilder::LocationDescription ompLoc(builder);
  llvm::OpenMPIRBuilder::InsertPointOrErrorTy afterIP =
      ompBuilder->createDistribute(ompLoc, allocaIP, bodyGenCB);

  if (!afterIP)
    return opInst.emitError(llvm::toString(afterIP.takeError()));
  builder.restoreIP(*afterIP);

  if (doDistributeReduction) {
    // Process the reductions if required.
    return createReductionsAndCleanup(
        teamsOp, builder, moduleTranslation, allocaIP, reductionDecls,
        privateReductionVariables, isByRef,
        /*isNoWait*/ false, /*isTeamsReduction*/ true);
  }
  return success();
}

/// Lowers the FlagsAttr which is applied to the module on the device
/// pass when offloading, this attribute contains OpenMP RTL globals that can
/// be passed as flags to the frontend, otherwise they are set to default
LogicalResult convertFlagsAttr(Operation *op, mlir::omp::FlagsAttr attribute,
                               LLVM::ModuleTranslation &moduleTranslation) {
  if (!cast<mlir::ModuleOp>(op))
    return failure();

  llvm::OpenMPIRBuilder *ompBuilder = moduleTranslation.getOpenMPBuilder();

  ompBuilder->M.addModuleFlag(llvm::Module::Max, "openmp-device",
                              attribute.getOpenmpDeviceVersion());

  if (attribute.getNoGpuLib())
    return success();

  ompBuilder->createGlobalFlag(
      attribute.getDebugKind() /*LangOpts().OpenMPTargetDebug*/,
      "__omp_rtl_debug_kind");
  ompBuilder->createGlobalFlag(
      attribute
          .getAssumeTeamsOversubscription() /*LangOpts().OpenMPTeamSubscription*/
      ,
      "__omp_rtl_assume_teams_oversubscription");
  ompBuilder->createGlobalFlag(
      attribute
          .getAssumeThreadsOversubscription() /*LangOpts().OpenMPThreadSubscription*/
      ,
      "__omp_rtl_assume_threads_oversubscription");
  ompBuilder->createGlobalFlag(
      attribute.getAssumeNoThreadState() /*LangOpts().OpenMPNoThreadState*/,
      "__omp_rtl_assume_no_thread_state");
  ompBuilder->createGlobalFlag(
      attribute
          .getAssumeNoNestedParallelism() /*LangOpts().OpenMPNoNestedParallelism*/
      ,
      "__omp_rtl_assume_no_nested_parallelism");
  return success();
}

static bool getTargetEntryUniqueInfo(llvm::TargetRegionEntryInfo &targetInfo,
                                     omp::TargetOp targetOp,
                                     llvm::StringRef parentName = "") {
  auto fileLoc = targetOp.getLoc()->findInstanceOf<FileLineColLoc>();

  assert(fileLoc && "No file found from location");
  StringRef fileName = fileLoc.getFilename().getValue();

  llvm::sys::fs::UniqueID id;
  if (auto ec = llvm::sys::fs::getUniqueID(fileName, id)) {
    targetOp.emitError("Unable to get unique ID for file");
    return false;
  }

  uint64_t line = fileLoc.getLine();
  targetInfo = llvm::TargetRegionEntryInfo(parentName, id.getDevice(),
                                           id.getFile(), line);
  return true;
}

static void
handleDeclareTargetMapVar(MapInfoData &mapData,
                          LLVM::ModuleTranslation &moduleTranslation,
                          llvm::IRBuilderBase &builder, llvm::Function *func) {
  for (size_t i = 0; i < mapData.MapClause.size(); ++i) {
    // In the case of declare target mapped variables, the basePointer is
    // the reference pointer generated by the convertDeclareTargetAttr
    // method. Whereas the kernelValue is the original variable, so for
    // the device we must replace all uses of this original global variable
    // (stored in kernelValue) with the reference pointer (stored in
    // basePointer for declare target mapped variables), as for device the
    // data is mapped into this reference pointer and should be loaded
    // from it, the original variable is discarded. On host both exist and
    // metadata is generated (elsewhere in the convertDeclareTargetAttr)
    // function to link the two variables in the runtime and then both the
    // reference pointer and the pointer are assigned in the kernel argument
    // structure for the host.
    if (mapData.IsDeclareTarget[i]) {
      // If the original map value is a constant, then we have to make sure all
      // of it's uses within the current kernel/function that we are going to
      // rewrite are converted to instructions, as we will be altering the old
      // use (OriginalValue) from a constant to an instruction, which will be
      // illegal and ICE the compiler if the user is a constant expression of
      // some kind e.g. a constant GEP.
      if (auto *constant = dyn_cast<llvm::Constant>(mapData.OriginalValue[i]))
        convertUsersOfConstantsToInstructions(constant, func, false);

      // The users iterator will get invalidated if we modify an element,
      // so we populate this vector of uses to alter each user on an
      // individual basis to emit its own load (rather than one load for
      // all).
      llvm::SmallVector<llvm::User *> userVec;
      for (llvm::User *user : mapData.OriginalValue[i]->users())
        userVec.push_back(user);

      for (llvm::User *user : userVec) {
        if (auto *insn = dyn_cast<llvm::Instruction>(user)) {
          if (insn->getFunction() == func) {
            auto mapOp = cast<omp::MapInfoOp>(mapData.MapClause[i]);
            llvm::Value *substitute = mapData.BasePointers[i];
            if (isDeclareTargetLink(mapOp.getVarPtrPtr() ? mapOp.getVarPtrPtr()
                                                         : mapOp.getVarPtr())) {
              auto *load = builder.CreateLoad(
                  mapData.BasePointers[i]->getType(), mapData.BasePointers[i]);
              load->moveBefore(insn);
              substitute = load;
            }
            user->replaceUsesOfWith(mapData.OriginalValue[i], substitute);
          }
        }
      }
    }
  }
}

// The createDeviceArgumentAccessor function generates
// instructions for retrieving (acessing) kernel
// arguments inside of the device kernel for use by
// the kernel. This enables different semantics such as
// the creation of temporary copies of data allowing
// semantics like read-only/no host write back kernel
// arguments.
//
// This currently implements a very light version of Clang's
// EmitParmDecl's handling of direct argument handling as well
// as a portion of the argument access generation based on
// capture types found at the end of emitOutlinedFunctionPrologue
// in Clang. The indirect path handling of EmitParmDecl's may be
// required for future work, but a direct 1-to-1 copy doesn't seem
// possible as the logic is rather scattered throughout Clang's
// lowering and perhaps we wish to deviate slightly.
//
// \param mapData - A container containing vectors of information
// corresponding to the input argument, which should have a
// corresponding entry in the MapInfoData containers
// OrigialValue's.
// \param arg - This is the generated kernel function argument that
// corresponds to the passed in input argument. We generated different
// accesses of this Argument, based on capture type and other Input
// related information.
// \param input - This is the host side value that will be passed to
// the kernel i.e. the kernel input, we rewrite all uses of this within
// the kernel (as we generate the kernel body based on the target's region
// which maintians references to the original input) to the retVal argument
// apon exit of this function inside of the OMPIRBuilder. This interlinks
// the kernel argument to future uses of it in the function providing
// appropriate "glue" instructions inbetween.
// \param retVal - This is the value that all uses of input inside of the
// kernel will be re-written to, the goal of this function is to generate
// an appropriate location for the kernel argument to be accessed from,
// e.g. ByRef will result in a temporary allocation location and then
// a store of the kernel argument into this allocated memory which
// will then be loaded from, ByCopy will use the allocated memory
// directly.
static llvm::IRBuilderBase::InsertPoint
createDeviceArgumentAccessor(MapInfoData &mapData, llvm::Argument &arg,
                             llvm::Value *input, llvm::Value *&retVal,
                             llvm::IRBuilderBase &builder,
                             llvm::OpenMPIRBuilder &ompBuilder,
                             LLVM::ModuleTranslation &moduleTranslation,
                             llvm::IRBuilderBase::InsertPoint allocaIP,
                             llvm::IRBuilderBase::InsertPoint codeGenIP) {
  builder.restoreIP(allocaIP);

  omp::VariableCaptureKind capture = omp::VariableCaptureKind::ByRef;

  // Find the associated MapInfoData entry for the current input
  for (size_t i = 0; i < mapData.MapClause.size(); ++i)
    if (mapData.OriginalValue[i] == input) {
      auto mapOp = cast<omp::MapInfoOp>(mapData.MapClause[i]);
      capture =
          mapOp.getMapCaptureType().value_or(omp::VariableCaptureKind::ByRef);

      break;
    }

  unsigned int allocaAS = ompBuilder.M.getDataLayout().getAllocaAddrSpace();
  unsigned int defaultAS =
      ompBuilder.M.getDataLayout().getProgramAddressSpace();

  // Create the alloca for the argument the current point.
  llvm::Value *v = builder.CreateAlloca(arg.getType(), allocaAS, nullptr);

  if (allocaAS != defaultAS && arg.getType()->isPointerTy())
    v = builder.CreateAddrSpaceCast(v, builder.getPtrTy(defaultAS));

  builder.CreateStore(&arg, v);

  builder.restoreIP(codeGenIP);

  switch (capture) {
  case omp::VariableCaptureKind::ByCopy: {
    retVal = v;
    break;
  }
  case omp::VariableCaptureKind::ByRef: {
    retVal = builder.CreateAlignedLoad(
        v->getType(), v,
        ompBuilder.M.getDataLayout().getPrefTypeAlign(v->getType()));
    break;
  }
  case omp::VariableCaptureKind::This:
  case omp::VariableCaptureKind::VLAType:
    // TODO: Consider returning error to use standard reporting for
    // unimplemented features.
    assert(false && "Currently unsupported capture kind");
    break;
  }

  return builder.saveIP();
}

template <typename OpTy>
static OpTy castOrGetParentOfType(Operation *op, bool immediateParent = false) {
  if (!op)
    return OpTy();

  if (OpTy casted = dyn_cast<OpTy>(op))
    return casted;

  if (immediateParent)
    return dyn_cast_if_present<OpTy>(op->getParentOp());

  return op->getParentOfType<OpTy>();
}

static uint64_t getTypeByteSize(mlir::Type type, DataLayout dl) {
  uint64_t sizeInBits = dl.getTypeSizeInBits(type);
  uint64_t sizeInBytes = sizeInBits / 8;
  return sizeInBytes;
}

template <typename OpTy>
static uint64_t getReductionDataSize(OpTy &op) {
  if (op.getNumReductionVars() > 0) {
    assert(op.getNumReductionVars() &&
           "Only 1 reduction variable currently supported");
    mlir::Type reductionVarTy = op.getReductionVars()[0].getType();
    Operation *opp = op.getOperation();
    DataLayout dl = DataLayout(opp->getParentOfType<ModuleOp>());
    return getTypeByteSize(reductionVarTy, dl);
  }
  return 0;
}

static uint64_t getTeamsReductionDataSize(mlir::omp::TeamsOp &teamsOp) {
  return getReductionDataSize<mlir::omp::TeamsOp>(teamsOp);
}

/// Follow uses of `host_eval`-defined block arguments of the given `omp.target`
/// operation and populate output variables with their corresponding host value
/// (i.e. operand evaluated outside of the target region), based on their uses
/// inside of the target region.
///
/// Loop bounds and steps are only optionally populated, if output vectors are
/// provided.
static void
extractHostEvalClauses(omp::TargetOp targetOp, Value &numThreads,
                       Value &numTeamsLower, Value &numTeamsUpper,
                       Value &threadLimit,
                       llvm::SmallVectorImpl<Value> *lowerBounds = nullptr,
                       llvm::SmallVectorImpl<Value> *upperBounds = nullptr,
                       llvm::SmallVectorImpl<Value> *steps = nullptr) {
  auto blockArgIface = llvm::cast<omp::BlockArgOpenMPOpInterface>(*targetOp);
  for (auto item : llvm::zip_equal(targetOp.getHostEvalVars(),
                                   blockArgIface.getHostEvalBlockArgs())) {
    Value hostEvalVar = std::get<0>(item), blockArg = std::get<1>(item);

    for (Operation *user : blockArg.getUsers()) {
      llvm::TypeSwitch<Operation *>(user)
          .Case([&](omp::TeamsOp teamsOp) {
            if (teamsOp.getNumTeamsLower() == blockArg)
              numTeamsLower = hostEvalVar;
            else if (teamsOp.getNumTeamsUpper() == blockArg)
              numTeamsUpper = hostEvalVar;
            else if (teamsOp.getThreadLimit() == blockArg)
              threadLimit = hostEvalVar;
            else
              llvm_unreachable("unsupported host_eval use");
          })
          .Case([&](omp::ParallelOp parallelOp) {
            if (parallelOp.getNumThreads() == blockArg)
              numThreads = hostEvalVar;
            else
              llvm_unreachable("unsupported host_eval use");
          })
          .Case([&](omp::LoopNestOp loopOp) {
            auto processBounds =
                [&](OperandRange opBounds,
                    llvm::SmallVectorImpl<Value> *outBounds) -> bool {
              bool found = false;
              for (auto [i, lb] : llvm::enumerate(opBounds)) {
                if (lb == blockArg) {
                  found = true;
                  if (outBounds)
                    (*outBounds)[i] = hostEvalVar;
                }
              }
              return found;
            };
            bool found =
                processBounds(loopOp.getLoopLowerBounds(), lowerBounds);
            found = processBounds(loopOp.getLoopUpperBounds(), upperBounds) ||
                    found;
            found = processBounds(loopOp.getLoopSteps(), steps) || found;
            if (!found)
              llvm_unreachable("unsupported host_eval use");
          })
          .Default([](Operation *) {
            llvm_unreachable("unsupported host_eval use");
          });
    }
  }
}

/// Populate default `MinTeams`, `MaxTeams` and `MaxThreads` to their default
/// values as stated by the corresponding clauses, if constant.
///
/// These default values must be set before the creation of the outlined LLVM
/// function for the target region, so that they can be used to initialize the
/// corresponding global `ConfigurationEnvironmentTy` structure.
static void initTargetDefaultBounds(
    omp::TargetOp targetOp,
    llvm::OpenMPIRBuilder::TargetKernelDefaultBounds &bounds,
    bool isTargetDevice, bool isGPU) {
  // TODO: Handle constant 'if' clauses.
  Operation *capturedOp = targetOp.getInnermostCapturedOmpOp();

  // Extract values for host-evaluated clauses.
  Value numThreads, numTeamsLower, numTeamsUpper, threadLimit;
  if (!isTargetDevice) {
    extractHostEvalClauses(targetOp, numThreads, numTeamsLower, numTeamsUpper,
                           threadLimit);
  } else {
    // In the target device, values for these clauses are not passed as
    // host_eval, but instead evaluated prior to entry to the region. This
    // ensures values are mapped and available inside of the target region.
    if (auto teamsOp = castOrGetParentOfType<omp::TeamsOp>(capturedOp)) {
      numTeamsLower = teamsOp.getNumTeamsLower();
      numTeamsUpper = teamsOp.getNumTeamsUpper();
      threadLimit = teamsOp.getThreadLimit();
    }

    if (auto parallelOp = castOrGetParentOfType<omp::ParallelOp>(capturedOp))
      numThreads = parallelOp.getNumThreads();
  }

  auto extractConstInteger = [](Value value) -> std::optional<int64_t> {
    if (auto constOp =
            dyn_cast_if_present<LLVM::ConstantOp>(value.getDefiningOp()))
      if (auto constAttr = dyn_cast<IntegerAttr>(constOp.getValue()))
        return constAttr.getInt();

    return std::nullopt;
  };

  // Handle clauses impacting the number of teams.

  int32_t minTeamsVal = 1, maxTeamsVal = -1;
  if (castOrGetParentOfType<omp::TeamsOp>(capturedOp)) {
    // TODO: Use `hostNumTeamsLower` to initialize `minTeamsVal`. For now, match
    // clang and set min and max to the same value.
    if (numTeamsUpper) {
      if (auto val = extractConstInteger(numTeamsUpper))
        minTeamsVal = maxTeamsVal = *val;
    } else {
      minTeamsVal = maxTeamsVal = 0;
    }
  } else if (castOrGetParentOfType<omp::ParallelOp>(capturedOp,
                                                    /*immediateParent=*/true) ||
             castOrGetParentOfType<omp::SimdOp>(capturedOp,
                                                /*immediateParent=*/true)) {
    minTeamsVal = maxTeamsVal = 1;
  } else {
    minTeamsVal = maxTeamsVal = -1;
  }

  // Handle clauses impacting the number of threads.

  auto setMaxValueFromClause = [&extractConstInteger](Value clauseValue,
                                                      int32_t &result) {
    if (!clauseValue)
      return;

    if (auto val = extractConstInteger(clauseValue))
      result = *val;

    // Found an applicable clause, so it's not undefined. Mark as unknown
    // because it's not constant.
    if (result < 0)
      result = 0;
  };

  // Extract THREAD_LIMIT clause from TARGET and TEAMS directives.
  int32_t targetThreadLimitVal = -1, teamsThreadLimitVal = -1;
  setMaxValueFromClause(targetOp.getThreadLimit(), targetThreadLimitVal);
  setMaxValueFromClause(threadLimit, teamsThreadLimitVal);

  // Extract MAX_THREADS clause from PARALLEL or set to 1 if it's SIMD.
  int32_t maxThreadsVal = -1;
  if (castOrGetParentOfType<omp::ParallelOp>(capturedOp))
    setMaxValueFromClause(numThreads, maxThreadsVal);
  else if (castOrGetParentOfType<omp::SimdOp>(capturedOp,
                                              /*immediateParent=*/true))
    maxThreadsVal = 1;

  // For max values, < 0 means unset, == 0 means set but unknown. Select the
  // minimum value between MAX_THREADS and THREAD_LIMIT clauses that were set.
  int32_t combinedMaxThreadsVal = targetThreadLimitVal;
  if (combinedMaxThreadsVal < 0 ||
      (teamsThreadLimitVal >= 0 && teamsThreadLimitVal < combinedMaxThreadsVal))
    combinedMaxThreadsVal = teamsThreadLimitVal;

  if (combinedMaxThreadsVal < 0 ||
      (maxThreadsVal >= 0 && maxThreadsVal < combinedMaxThreadsVal))
    combinedMaxThreadsVal = maxThreadsVal;

  // Calculate reduction data size, limited to single reduction variable
  // for now.
  int32_t reductionDataSize = 0;
  if (isGPU && capturedOp) {
    if (auto teamsOp = castOrGetParentOfType<omp::TeamsOp>(capturedOp)) {
      reductionDataSize = getTeamsReductionDataSize(teamsOp);
    }
  }

  // Update kernel bounds structure for the `OpenMPIRBuilder` to use.
  bounds.MinTeams = minTeamsVal;
  bounds.MaxTeams.push_back(maxTeamsVal);
  bounds.MinThreads = 1;
  bounds.MaxThreads.push_back(combinedMaxThreadsVal);
  bounds.ReductionDataSize = reductionDataSize;
  if (bounds.ReductionDataSize != 0)
    bounds.ReductionBufferLength = 1024;
}

/// Gather LLVM runtime values for all clauses evaluated in the host that are
/// passed to the kernel invocation.
///
/// This function must be called only when compiling for the host. Also, it will
/// only provide correct results if it's called after the body of \c targetOp
/// has been fully generated.
static void initTargetRuntimeBounds(
    llvm::IRBuilderBase &builder, LLVM::ModuleTranslation &moduleTranslation,
    omp::TargetOp targetOp,
    llvm::OpenMPIRBuilder::TargetKernelRuntimeBounds &bounds) {
  omp::LoopNestOp loopOp = castOrGetParentOfType<omp::LoopNestOp>(
      targetOp.getInnermostCapturedOmpOp());
  unsigned numLoops = loopOp ? loopOp.getNumLoops() : 0;

  Value numThreads, numTeamsLower, numTeamsUpper, teamsThreadLimit;
  llvm::SmallVector<Value> lowerBounds(numLoops), upperBounds(numLoops),
      steps(numLoops);
  extractHostEvalClauses(targetOp, numThreads, numTeamsLower, numTeamsUpper,
                         teamsThreadLimit, &lowerBounds, &upperBounds, &steps);

  // TODO Handle IF clauses.
  llvm::Value *&llvmTargetThreadLimit =
      bounds.TargetThreadLimit.emplace_back(nullptr);
  if (Value targetThreadLimit = targetOp.getThreadLimit())
    llvmTargetThreadLimit = moduleTranslation.lookupValue(targetThreadLimit);

  if (numTeamsLower)
    bounds.MinTeams = moduleTranslation.lookupValue(numTeamsLower);

  llvm::Value *&llvmMaxTeams = bounds.MaxTeams.emplace_back(nullptr);
  if (numTeamsUpper)
    llvmMaxTeams = moduleTranslation.lookupValue(numTeamsUpper);

  llvm::Value *&llvmTeamsThreadLimit =
      bounds.TeamsThreadLimit.emplace_back(nullptr);
  if (teamsThreadLimit)
    llvmTeamsThreadLimit = moduleTranslation.lookupValue(teamsThreadLimit);

  if (numThreads)
    bounds.MaxThreads = moduleTranslation.lookupValue(numThreads);

  if (targetOp.getKernelExecFlags() != llvm::omp::OMP_TGT_EXEC_MODE_GENERIC) {
    llvm::OpenMPIRBuilder *ompBuilder = moduleTranslation.getOpenMPBuilder();
    bounds.LoopTripCount = nullptr;

    // To calculate the trip count, we multiply together the trip counts of
    // every collapsed canonical loop. We don't need to create the loop nests
    // here, since we're only interested in the trip count.
    for (auto [loopLower, loopUpper, loopStep] :
         llvm::zip_equal(lowerBounds, upperBounds, steps)) {
      llvm::Value *lowerBound = moduleTranslation.lookupValue(loopLower);
      llvm::Value *upperBound = moduleTranslation.lookupValue(loopUpper);
      llvm::Value *step = moduleTranslation.lookupValue(loopStep);

      llvm::OpenMPIRBuilder::LocationDescription loc(builder);
      llvm::Value *tripCount = ompBuilder->calculateCanonicalLoopTripCount(
          loc, lowerBound, upperBound, step, /*IsSigned=*/true,
          loopOp.getLoopInclusive());

      if (!bounds.LoopTripCount) {
        bounds.LoopTripCount = tripCount;
        continue;
      }

      // TODO: Enable UndefinedSanitizer to diagnose an overflow here.
      bounds.LoopTripCount = builder.CreateMul(bounds.LoopTripCount, tripCount,
                                               {}, /*HasNUW=*/true);
    }
  }
}

static LogicalResult
convertOmpTarget(Operation &opInst, llvm::IRBuilderBase &builder,
                 LLVM::ModuleTranslation &moduleTranslation) {
  auto targetOp = cast<omp::TargetOp>(opInst);
  if (failed(checkImplementationStatus(opInst)))
    return failure();

  llvm::OpenMPIRBuilder *ompBuilder = moduleTranslation.getOpenMPBuilder();
  bool isTargetDevice = ompBuilder->Config.isTargetDevice();
  bool isGPU = ompBuilder->Config.isGPU();

  auto parentFn = opInst.getParentOfType<LLVM::LLVMFuncOp>();
  auto blockIface = cast<omp::BlockArgOpenMPOpInterface>(opInst);
  auto &targetRegion = targetOp.getRegion();
  // Holds the private vars that have been mapped along with the block argument
  // that corresponds to the MapInfoOp corresponding to the private var in
  // question. So, for instance:
  //
  // %10 = omp.map.info var_ptr(%6#0 : !fir.ref<!fir.box<!fir.heap<i32>>>, ..)
  // omp.target map_entries(%10 -> %arg0) private(@box.privatizer %6#0-> %arg1)
  //
  // Then, %10 has been created so that the descriptor can be used by the
  // privatizer @box.privatizer on the device side. Here we'd record {%6#0,
  // %arg0} in the mappedPrivateVars map.
  llvm::DenseMap<Value, Value> mappedPrivateVars;
  DataLayout dl = DataLayout(opInst.getParentOfType<ModuleOp>());
  SmallVector<Value> mapVars = targetOp.getMapVars();
  ArrayRef<BlockArgument> mapBlockArgs = blockIface.getMapBlockArgs();
  llvm::Function *llvmOutlinedFn = nullptr;
  TargetDirective targetDirective = getTargetDirectiveFromOp(&opInst);

  // TODO: It can also be false if a compile-time constant `false` IF clause is
  // specified.
  bool isOffloadEntry =
      isTargetDevice || !ompBuilder->Config.TargetTriples.empty();

  // For some private variables, the MapsForPrivatizedVariablesPass
  // creates MapInfoOp instances. Go through the private variables and
  // the mapped variables so that during codegeneration we are able
  // to quickly look up the corresponding map variable, if any for each
  // private variable.
  if (!targetOp.getPrivateVars().empty() && !targetOp.getMapVars().empty()) {
    auto argIface = llvm::cast<omp::BlockArgOpenMPOpInterface>(*targetOp);
    OperandRange privateVars = targetOp.getPrivateVars();
    std::optional<ArrayAttr> privateSyms = targetOp.getPrivateSyms();
    std::optional<DenseI64ArrayAttr> privateMapIndices =
        targetOp.getPrivateMapsAttr();

    for (auto [privVarIdx, privVarSymPair] :
         llvm::enumerate(llvm::zip_equal(privateVars, *privateSyms))) {
      auto privVar = std::get<0>(privVarSymPair);
      auto privSym = std::get<1>(privVarSymPair);

      SymbolRefAttr privatizerName = llvm::cast<SymbolRefAttr>(privSym);
      omp::PrivateClauseOp privatizer =
          findPrivatizer(targetOp, privatizerName);

      if (!privatizer.needsMap())
        continue;

      mlir::Value mappedValue =
          targetOp.getMappedValueForPrivateVar(privVarIdx);
      assert(mappedValue && "Expected to find mapped value for a privatized "
                            "variable that needs mapping");

      // The MapInfoOp defining the map var isn't really needed later.
      // So, we don't store it in any datastructure. Instead, we just
      // do some sanity checks on it right now.
      auto mapInfoOp = mappedValue.getDefiningOp<omp::MapInfoOp>();
      [[maybe_unused]] Type varType = mapInfoOp.getVarType();

      // Check #1: Check that the type of the private variable matches
      // the type of the variable being mapped.
      if (!isa<LLVM::LLVMPointerType>(privVar.getType()))
        assert(
            varType == privVar.getType() &&
            "Type of private var doesn't match the type of the mapped value");

      // Ok, only 1 sanity check for now.
      // Record the block argument corresponding to this mapvar.
      mappedPrivateVars.insert(
          {privVar,
           targetRegion.getArgument(argIface.getMapBlockArgsStart() +
                                    (*privateMapIndices)[privVarIdx])});
    }
  }

  using InsertPointTy = llvm::OpenMPIRBuilder::InsertPointTy;
  auto bodyCB = [&](InsertPointTy allocaIP, InsertPointTy codeGenIP)
      -> llvm::OpenMPIRBuilder::InsertPointOrErrorTy {
    // Forward target-cpu and target-features function attributes from the
    // original function to the new outlined function.
    llvm::Function *llvmParentFn =
        moduleTranslation.lookupFunction(parentFn.getName());
    llvmOutlinedFn = codeGenIP.getBlock()->getParent();
    assert(llvmParentFn && llvmOutlinedFn &&
           "Both parent and outlined functions must exist at this point");

    if (auto attr = llvmParentFn->getFnAttribute("target-cpu");
        attr.isStringAttribute())
      llvmOutlinedFn->addFnAttr(attr);

    if (auto attr = llvmParentFn->getFnAttribute("target-features");
        attr.isStringAttribute())
      llvmOutlinedFn->addFnAttr(attr);

    for (auto [arg, mapOp] : llvm::zip_equal(mapBlockArgs, mapVars)) {
      auto mapInfoOp = cast<omp::MapInfoOp>(mapOp.getDefiningOp());
      llvm::Value *mapOpValue =
          moduleTranslation.lookupValue(mapInfoOp.getVarPtr());
      moduleTranslation.mapValue(arg, mapOpValue);
    }

    // Do privatization after moduleTranslation has already recorded
    // mapped values.
<<<<<<< HEAD
    if (!targetOp.getPrivateVars().empty()) {
      builder.restoreIP(allocaIP);

      OperandRange privateVars = targetOp.getPrivateVars();
      std::optional<ArrayAttr> privateSyms = targetOp.getPrivateSyms();
      MutableArrayRef<BlockArgument> privateBlockArgs =
          blockIface.getPrivateBlockArgs();

      for (auto [privVar, privatizerNameAttr, privBlockArg] :
           llvm::zip_equal(privateVars, *privateSyms, privateBlockArgs)) {

        SymbolRefAttr privSym = cast<SymbolRefAttr>(privatizerNameAttr);
        omp::PrivateClauseOp privatizer = findPrivatizer(&opInst, privSym);
        assert(privatizer.getDataSharingType() !=
                   omp::DataSharingClauseType::FirstPrivate &&
               privatizer.getDeallocRegion().empty() &&
               "unsupported privatizer");
        moduleTranslation.mapValue(privatizer.getAllocMoldArg(),
                                   moduleTranslation.lookupValue(privVar));
        Region &allocRegion = privatizer.getAllocRegion();
        SmallVector<llvm::Value *, 1> yieldedValues;
        if (failed(inlineConvertOmpRegions(
                allocRegion, "omp.targetop.privatizer", builder,
                moduleTranslation, &yieldedValues))) {
          return llvm::createStringError(
              "failed to inline `alloc` region of `omp.private`");
        }
        assert(yieldedValues.size() == 1);
        moduleTranslation.mapValue(privBlockArg, yieldedValues.front());
        moduleTranslation.forgetMapping(allocRegion);
        builder.restoreIP(builder.saveIP());
      }
    }
=======
    MutableArrayRef<BlockArgument> privateBlockArgs =
        cast<omp::BlockArgOpenMPOpInterface>(opInst).getPrivateBlockArgs();
    SmallVector<mlir::Value> mlirPrivateVars;
    SmallVector<llvm::Value *> llvmPrivateVars;
    SmallVector<omp::PrivateClauseOp> privateDecls;
    mlirPrivateVars.reserve(privateBlockArgs.size());
    llvmPrivateVars.reserve(privateBlockArgs.size());
    collectPrivatizationDecls(targetOp, privateDecls);
    for (mlir::Value privateVar : targetOp.getPrivateVars())
      mlirPrivateVars.push_back(privateVar);
>>>>>>> e2a94a97

    llvm::Expected<llvm::BasicBlock *> afterAllocas = allocatePrivateVars(
        builder, moduleTranslation, privateBlockArgs, privateDecls,
        mlirPrivateVars, llvmPrivateVars, allocaIP, &mappedPrivateVars);

    if (failed(handleError(afterAllocas, *targetOp)))
      return llvm::make_error<PreviouslyReportedError>();

    SmallVector<Region *> privateCleanupRegions;
    llvm::transform(privateDecls, std::back_inserter(privateCleanupRegions),
                    [](omp::PrivateClauseOp privatizer) {
                      return &privatizer.getDeallocRegion();
                    });

    builder.restoreIP(codeGenIP);
    llvm::Expected<llvm::BasicBlock *> exitBlock = convertOmpOpRegions(
        targetRegion, "omp.target", builder, moduleTranslation);

    if (!exitBlock)
      return exitBlock.takeError();

    builder.SetInsertPoint(*exitBlock);
<<<<<<< HEAD

    return builder.saveIP();
=======
    if (!privateCleanupRegions.empty()) {
      if (failed(inlineOmpRegionCleanup(
              privateCleanupRegions, llvmPrivateVars, moduleTranslation,
              builder, "omp.targetop.private.cleanup",
              /*shouldLoadCleanupRegionArg=*/false))) {
        return llvm::createStringError(
            "failed to inline `dealloc` region of `omp.private` "
            "op in the target region");
      }
    }

    return InsertPointTy(exitBlock.get(), exitBlock.get()->end());
>>>>>>> e2a94a97
  };

  StringRef parentName = parentFn.getName();

  llvm::TargetRegionEntryInfo entryInfo;

  if (!getTargetEntryUniqueInfo(entryInfo, targetOp, parentName))
    return failure();

<<<<<<< HEAD
  llvm::OpenMPIRBuilder::InsertPointTy allocaIP =
      findAllocaInsertPoint(builder, moduleTranslation);
=======
  int32_t defaultValTeams = -1;
  int32_t defaultValThreads = 0;
>>>>>>> e2a94a97

  MapInfoData mapData;
  collectMapDataFromMapOperands(mapData, mapVars, moduleTranslation, dl,
                                builder);

  llvm::OpenMPIRBuilder::MapInfosTy combinedInfos;
  auto genMapInfoCB = [&](llvm::OpenMPIRBuilder::InsertPointTy codeGenIP)
      -> llvm::OpenMPIRBuilder::MapInfosTy & {
    builder.restoreIP(codeGenIP);
    genMapInfos(builder, moduleTranslation, dl, combinedInfos, mapData,
                targetDirective);
    return combinedInfos;
  };

  auto argAccessorCB = [&](llvm::Argument &arg, llvm::Value *input,
                           llvm::Value *&retVal, InsertPointTy allocaIP,
                           InsertPointTy codeGenIP)
      -> llvm::OpenMPIRBuilder::InsertPointOrErrorTy {
    // We just return the unaltered argument for the host function
    // for now, some alterations may be required in the future to
    // keep host fallback functions working identically to the device
    // version (e.g. pass ByCopy values should be treated as such on
    // host and device, currently not always the case)
    if (!isTargetDevice) {
      retVal = cast<llvm::Value>(&arg);
      return codeGenIP;
    }

    return createDeviceArgumentAccessor(mapData, arg, input, retVal, builder,
                                        *ompBuilder, moduleTranslation,
                                        allocaIP, codeGenIP);
  };

  llvm::SmallVector<llvm::Value *, 4> kernelInput;
  llvm::OpenMPIRBuilder::TargetKernelDefaultBounds defaultBounds;
  initTargetDefaultBounds(targetOp, defaultBounds, isTargetDevice, isGPU);

  // Collect host-evaluated values needed to properly launch the kernel from the
  // host.
  llvm::OpenMPIRBuilder::TargetKernelRuntimeBounds runtimeBounds;
  if (!isTargetDevice)
    initTargetRuntimeBounds(builder, moduleTranslation, targetOp,
                            runtimeBounds);

  // Pass host-evaluated values as parameters to the kernel / host fallback,
  // except if they are constants. In any case, map the MLIR block argument to
  // the corresponding LLVM values.
  SmallVector<Value> hostEvalVars = targetOp.getHostEvalVars();
  ArrayRef<BlockArgument> hostEvalBlockArgs = blockIface.getHostEvalBlockArgs();
  for (auto [arg, var] : llvm::zip_equal(hostEvalBlockArgs, hostEvalVars)) {
    llvm::Value *value = moduleTranslation.lookupValue(var);
    moduleTranslation.mapValue(arg, value);

    if (!llvm::isa<llvm::Constant>(value))
      kernelInput.push_back(value);
  }

  for (size_t i = 0; i < mapVars.size(); ++i) {
    // declare target arguments are not passed to kernels as arguments
    // TODO: We currently do not handle cases where a member is explicitly
    // passed in as an argument, this will likley need to be handled in
    // the near future, rather than using IsAMember, it may be better to
    // test if the relevant BlockArg is used within the target region and
    // then use that as a basis for exclusion in the kernel inputs.
    if (!mapData.IsDeclareTarget[i] && !mapData.IsAMember[i])
      kernelInput.push_back(mapData.OriginalValue[i]);
  }

  SmallVector<llvm::OpenMPIRBuilder::DependData> dds;
  buildDependData(targetOp.getDependKinds(), targetOp.getDependVars(),
                  moduleTranslation, dds);

<<<<<<< HEAD
  llvm::Value *ifCond = nullptr;
  if (Value targetIfCond = targetOp.getIfExpr())
    ifCond = moduleTranslation.lookupValue(targetIfCond);
=======
  llvm::OpenMPIRBuilder::InsertPointTy allocaIP =
      findAllocaInsertPoint(builder, moduleTranslation);
  llvm::OpenMPIRBuilder::LocationDescription ompLoc(builder);
>>>>>>> e2a94a97

  llvm::OpenMPIRBuilder::InsertPointOrErrorTy afterIP =
      moduleTranslation.getOpenMPBuilder()->createTarget(
          ompLoc, targetOp.getKernelExecFlags(), isOffloadEntry, ifCond,
          allocaIP, builder.saveIP(), entryInfo, defaultBounds, runtimeBounds,
          kernelInput, genMapInfoCB, bodyCB, argAccessorCB, dds,
          targetOp.getNowait());

  if (failed(handleError(afterIP, opInst)))
    return failure();

  builder.restoreIP(*afterIP);

  // Remap access operations to declare target reference pointers for the
  // device, essentially generating extra loadop's as necessary
  if (moduleTranslation.getOpenMPBuilder()->Config.isTargetDevice())
    handleDeclareTargetMapVar(mapData, moduleTranslation, builder,
                              llvmOutlinedFn);

  return success();
}

static LogicalResult
convertDeclareTargetAttr(Operation *op, mlir::omp::DeclareTargetAttr attribute,
                         LLVM::ModuleTranslation &moduleTranslation) {
  // Amend omp.declare_target by deleting the IR of the outlined functions
  // created for target regions. They cannot be filtered out from MLIR earlier
  // because the omp.target operation inside must be translated to LLVM, but
  // the wrapper functions themselves must not remain at the end of the
  // process. We know that functions where omp.declare_target does not match
  // omp.is_target_device at this stage can only be wrapper functions because
  // those that aren't are removed earlier as an MLIR transformation pass.
  if (FunctionOpInterface funcOp = dyn_cast<FunctionOpInterface>(op)) {
    if (auto offloadMod = dyn_cast<omp::OffloadModuleInterface>(
            op->getParentOfType<ModuleOp>().getOperation())) {
      if (!offloadMod.getIsTargetDevice())
        return success();

      omp::DeclareTargetDeviceType declareType =
          attribute.getDeviceType().getValue();

      if (declareType == omp::DeclareTargetDeviceType::host) {
        llvm::Function *llvmFunc =
            moduleTranslation.lookupFunction(funcOp.getName());
        llvmFunc->dropAllReferences();
        llvmFunc->eraseFromParent();
      }
    }
    return success();
  }

  if (LLVM::GlobalOp gOp = dyn_cast<LLVM::GlobalOp>(op)) {
    llvm::Module *llvmModule = moduleTranslation.getLLVMModule();
    if (auto *gVal = llvmModule->getNamedValue(gOp.getSymName())) {
      llvm::OpenMPIRBuilder *ompBuilder = moduleTranslation.getOpenMPBuilder();
      bool isDeclaration = gOp.isDeclaration();
      bool isExternallyVisible =
          gOp.getVisibility() != mlir::SymbolTable::Visibility::Private;
      auto loc = op->getLoc()->findInstanceOf<FileLineColLoc>();
      llvm::StringRef mangledName = gOp.getSymName();
      auto captureClause =
          convertToCaptureClauseKind(attribute.getCaptureClause().getValue());
      auto deviceClause =
          convertToDeviceClauseKind(attribute.getDeviceType().getValue());
      // unused for MLIR at the moment, required in Clang for book
      // keeping
      std::vector<llvm::GlobalVariable *> generatedRefs;

      std::vector<llvm::Triple> targetTriple;
      auto targetTripleAttr = dyn_cast_or_null<mlir::StringAttr>(
          op->getParentOfType<mlir::ModuleOp>()->getAttr(
              LLVM::LLVMDialect::getTargetTripleAttrName()));
      if (targetTripleAttr)
        targetTriple.emplace_back(targetTripleAttr.data());

      auto fileInfoCallBack = [&loc]() {
        std::string filename = "";
        std::uint64_t lineNo = 0;

        if (loc) {
          filename = loc.getFilename().str();
          lineNo = loc.getLine();
        }

        return std::pair<std::string, std::uint64_t>(llvm::StringRef(filename),
                                                     lineNo);
      };

      ompBuilder->registerTargetGlobalVariable(
          captureClause, deviceClause, isDeclaration, isExternallyVisible,
          ompBuilder->getTargetEntryUniqueInfo(fileInfoCallBack), mangledName,
          generatedRefs, /*OpenMPSimd*/ false, targetTriple,
          /*GlobalInitializer*/ nullptr, /*VariableLinkage*/ nullptr,
          gVal->getType(), gVal);

      if (ompBuilder->Config.isTargetDevice() &&
          (attribute.getCaptureClause().getValue() !=
               mlir::omp::DeclareTargetCaptureClause::to ||
           ompBuilder->Config.hasRequiresUnifiedSharedMemory())) {
        ompBuilder->getAddrOfDeclareTargetVar(
            captureClause, deviceClause, isDeclaration, isExternallyVisible,
            ompBuilder->getTargetEntryUniqueInfo(fileInfoCallBack), mangledName,
            generatedRefs, /*OpenMPSimd*/ false, targetTriple, gVal->getType(),
            /*GlobalInitializer*/ nullptr,
            /*VariableLinkage*/ nullptr);
      }
    }
  }

  return success();
}

/// Given an OpenMP MLIR operation, create the corresponding LLVM IR
/// (including OpenMP runtime calls).
static LogicalResult
convertHostOrTargetOperation(Operation *op, llvm::IRBuilderBase &builder,
                             LLVM::ModuleTranslation &moduleTranslation) {
  llvm::OpenMPIRBuilder *ompBuilder = moduleTranslation.getOpenMPBuilder();

  return llvm::TypeSwitch<Operation *, LogicalResult>(op)
      .Case([&](omp::BarrierOp op) -> LogicalResult {
        if (failed(checkImplementationStatus(*op)))
          return failure();

        llvm::OpenMPIRBuilder::InsertPointOrErrorTy afterIP =
            ompBuilder->createBarrier(builder.saveIP(),
                                      llvm::omp::OMPD_barrier);
        return handleError(afterIP, *op);
      })
      .Case([&](omp::TaskyieldOp op) {
        if (failed(checkImplementationStatus(*op)))
          return failure();

        ompBuilder->createTaskyield(builder.saveIP());
        return success();
      })
      .Case([&](omp::FlushOp op) {
        if (failed(checkImplementationStatus(*op)))
          return failure();

        // No support in Openmp runtime function (__kmpc_flush) to accept
        // the argument list.
        // OpenMP standard states the following:
        //  "An implementation may implement a flush with a list by ignoring
        //   the list, and treating it the same as a flush without a list."
        //
        // The argument list is discarded so that, flush with a list is treated
        // same as a flush without a list.
        ompBuilder->createFlush(builder.saveIP());
        return success();
      })
      .Case([&](omp::ParallelOp op) {
        return convertOmpParallel(op, builder, moduleTranslation);
      })
      .Case([&](omp::MaskedOp) {
        return convertOmpMasked(*op, builder, moduleTranslation);
      })
      .Case([&](omp::MasterOp) {
        return convertOmpMaster(*op, builder, moduleTranslation);
      })
      .Case([&](omp::CriticalOp) {
        return convertOmpCritical(*op, builder, moduleTranslation);
      })
      .Case([&](omp::OrderedRegionOp) {
        return convertOmpOrderedRegion(*op, builder, moduleTranslation);
      })
      .Case([&](omp::OrderedOp) {
        return convertOmpOrdered(*op, builder, moduleTranslation);
      })
      .Case([&](omp::WsloopOp) {
        return convertOmpWsloop(*op, builder, moduleTranslation);
      })
      .Case([&](omp::SimdOp) {
        return convertOmpSimd(*op, builder, moduleTranslation);
      })
      .Case([&](omp::AtomicReadOp) {
        return convertOmpAtomicRead(*op, builder, moduleTranslation);
      })
      .Case([&](omp::AtomicWriteOp) {
        return convertOmpAtomicWrite(*op, builder, moduleTranslation);
      })
      .Case([&](omp::AtomicUpdateOp op) {
        return convertOmpAtomicUpdate(op, builder, moduleTranslation);
      })
      .Case([&](omp::AtomicCaptureOp op) {
        return convertOmpAtomicCapture(op, builder, moduleTranslation);
      })
      .Case([&](omp::SectionsOp) {
        return convertOmpSections(*op, builder, moduleTranslation);
      })
      .Case([&](omp::SingleOp op) {
        return convertOmpSingle(op, builder, moduleTranslation);
      })
      .Case([&](omp::TeamsOp op) {
        return convertOmpTeams(op, builder, moduleTranslation);
      })
      .Case([&](omp::TaskOp op) {
        return convertOmpTaskOp(op, builder, moduleTranslation);
      })
      .Case([&](omp::TaskgroupOp op) {
        return convertOmpTaskgroupOp(op, builder, moduleTranslation);
      })
      .Case([&](omp::TaskwaitOp op) {
        return convertOmpTaskwaitOp(op, builder, moduleTranslation);
      })
      .Case<omp::YieldOp, omp::TerminatorOp, omp::DeclareReductionOp,
            omp::CriticalDeclareOp>([](auto op) {
        // `yield` and `terminator` can be just omitted. The block structure
        // was created in the region that handles their parent operation.
        // `declare_reduction` will be used by reductions and is not
        // converted directly, skip it.
        // `critical.declare` is only used to declare names of critical
        // sections which will be used by `critical` ops and hence can be
        // ignored for lowering. The OpenMP IRBuilder will create unique
        // name for critical section names.
        return success();
      })
      .Case([&](omp::ThreadprivateOp) {
        return convertOmpThreadprivate(*op, builder, moduleTranslation);
      })
      .Case<omp::TargetDataOp, omp::TargetEnterDataOp, omp::TargetExitDataOp,
            omp::TargetUpdateOp>([&](auto op) {
        return convertOmpTargetData(op, builder, moduleTranslation);
      })
      .Case([&](omp::TargetOp) {
        return convertOmpTarget(*op, builder, moduleTranslation);
      })
      .Case([&](omp::DistributeOp) {
        return convertOmpDistribute(*op, builder, moduleTranslation);
      })
      .Case<omp::MapInfoOp, omp::MapBoundsOp, omp::PrivateClauseOp>(
          [&](auto op) {
            // No-op, should be handled by relevant owning operations e.g.
            // TargetOp, TargetEnterDataOp, TargetExitDataOp, TargetDataOp etc.
            // and then discarded
            return success();
          })
      .Default([&](Operation *inst) {
        return inst->emitError() << "not yet implemented: " << inst->getName();
      });
}

// Returns true if the operation is inside a TargetOp or is part of a declare
// target function.
static bool isTargetDeviceOp(Operation *op) {
  // Assumes no reverse offloading
  if (op->getParentOfType<omp::TargetOp>())
    return true;

  // Certain operations return results, and wether utilised in host or
  // target there is a chance an LLVM Dialect operation depends on it
  // by taking it in as an operand, so we must always lower these in
  // some manner or result in an ICE (whether they end up in a no-op
  // or otherwise).
  if (mlir::isa<omp::ThreadprivateOp>(op))
    return true;

  if (auto parentFn = op->getParentOfType<LLVM::LLVMFuncOp>())
    if (auto declareTargetIface =
            llvm::dyn_cast<mlir::omp::DeclareTargetInterface>(
                parentFn.getOperation()))
      if (declareTargetIface.isDeclareTarget() &&
          declareTargetIface.getDeclareTargetDeviceType() !=
              mlir::omp::DeclareTargetDeviceType::host)
        return true;

  return false;
}

template <typename FirstOpType, typename... RestOpTypes>
bool matchOpNest(Operation *op, FirstOpType &firstOp, RestOpTypes &...restOps) {
  if ((firstOp = mlir::dyn_cast<FirstOpType>(op))) {
    if constexpr (sizeof...(RestOpTypes) == 0) {
      return true;
    } else {
      Block &innerBlock = getContainedBlock(firstOp);
      return matchOpScanNest(innerBlock, restOps...);
    }
  }
  return false;
}

static LogicalResult
convertTargetDeviceOp(Operation *op, llvm::IRBuilderBase &builder,
                      LLVM::ModuleTranslation &moduleTranslation) {
  return convertHostOrTargetOperation(op, builder, moduleTranslation);
}

static LogicalResult
convertTargetOpsInNest(Operation *op, llvm::IRBuilderBase &builder,
                       LLVM::ModuleTranslation &moduleTranslation) {
  if (isa<omp::TargetOp>(op))
    return convertOmpTarget(*op, builder, moduleTranslation);
  if (isa<omp::TargetDataOp>(op))
    return convertOmpTargetData(op, builder, moduleTranslation);
  bool interrupted =
      op->walk<WalkOrder::PreOrder>([&](Operation *oper) {
          if (isa<omp::TargetOp>(oper)) {
            if (failed(convertOmpTarget(*oper, builder, moduleTranslation)))
              return WalkResult::interrupt();
            return WalkResult::skip();
          }
          if (isa<omp::TargetDataOp>(oper)) {
            if (failed(convertOmpTargetData(oper, builder, moduleTranslation)))
              return WalkResult::interrupt();
            return WalkResult::skip();
          }
          return WalkResult::advance();
        }).wasInterrupted();
  return failure(interrupted);
}

///////////////////////////////////////////////////////////////////////////////
// OpenMPDialectLLVMIRTranslationInterface

/// Implementation of the dialect interface that converts operations belonging
/// to the OpenMP dialect to LLVM IR.
class OpenMPDialectLLVMIRTranslationInterface
    : public LLVMTranslationDialectInterface {
public:
  using LLVMTranslationDialectInterface::LLVMTranslationDialectInterface;

  /// Translates the given operation to LLVM IR using the provided IR builder
  /// and saving the state in `moduleTranslation`.
  LogicalResult
  convertOperation(Operation *op, llvm::IRBuilderBase &builder,
                   LLVM::ModuleTranslation &moduleTranslation) const final;

  /// Given an OpenMP MLIR attribute, create the corresponding LLVM-IR, runtime
  /// calls, or operation amendments
  LogicalResult
  amendOperation(Operation *op, ArrayRef<llvm::Instruction *> instructions,
                 NamedAttribute attribute,
                 LLVM::ModuleTranslation &moduleTranslation) const final;
};

LogicalResult OpenMPDialectLLVMIRTranslationInterface::amendOperation(
    Operation *op, ArrayRef<llvm::Instruction *> instructions,
    NamedAttribute attribute,
    LLVM::ModuleTranslation &moduleTranslation) const {
  return llvm::StringSwitch<llvm::function_ref<LogicalResult(Attribute)>>(
             attribute.getName())
      .Case("omp.is_target_device",
            [&](Attribute attr) {
              if (auto deviceAttr = dyn_cast<BoolAttr>(attr)) {
                llvm::OpenMPIRBuilderConfig &config =
                    moduleTranslation.getOpenMPBuilder()->Config;
                config.setIsTargetDevice(deviceAttr.getValue());
                return success();
              }
              return failure();
            })
      .Case("omp.is_gpu",
            [&](Attribute attr) {
              if (auto gpuAttr = dyn_cast<BoolAttr>(attr)) {
                llvm::OpenMPIRBuilderConfig &config =
                    moduleTranslation.getOpenMPBuilder()->Config;
                config.setIsGPU(gpuAttr.getValue());
                return success();
              }
              return failure();
            })
      .Case("omp.host_ir_filepath",
            [&](Attribute attr) {
              if (auto filepathAttr = dyn_cast<StringAttr>(attr)) {
                llvm::OpenMPIRBuilder *ompBuilder =
                    moduleTranslation.getOpenMPBuilder();
                ompBuilder->loadOffloadInfoMetadata(filepathAttr.getValue());
                return success();
              }
              return failure();
            })
      .Case("omp.flags",
            [&](Attribute attr) {
              if (auto rtlAttr = dyn_cast<omp::FlagsAttr>(attr))
                return convertFlagsAttr(op, rtlAttr, moduleTranslation);
              return failure();
            })
      .Case("omp.version",
            [&](Attribute attr) {
              if (auto versionAttr = dyn_cast<omp::VersionAttr>(attr)) {
                llvm::OpenMPIRBuilder *ompBuilder =
                    moduleTranslation.getOpenMPBuilder();
                ompBuilder->M.addModuleFlag(llvm::Module::Max, "openmp",
                                            versionAttr.getVersion());
                return success();
              }
              return failure();
            })
      .Case("omp.declare_target",
            [&](Attribute attr) {
              if (auto declareTargetAttr =
                      dyn_cast<omp::DeclareTargetAttr>(attr))
                return convertDeclareTargetAttr(op, declareTargetAttr,
                                                moduleTranslation);
              return failure();
            })
      .Case("omp.requires",
            [&](Attribute attr) {
              if (auto requiresAttr = dyn_cast<omp::ClauseRequiresAttr>(attr)) {
                using Requires = omp::ClauseRequires;
                Requires flags = requiresAttr.getValue();
                llvm::OpenMPIRBuilderConfig &config =
                    moduleTranslation.getOpenMPBuilder()->Config;
                config.setHasRequiresReverseOffload(
                    bitEnumContainsAll(flags, Requires::reverse_offload));
                config.setHasRequiresUnifiedAddress(
                    bitEnumContainsAll(flags, Requires::unified_address));
                config.setHasRequiresUnifiedSharedMemory(
                    bitEnumContainsAll(flags, Requires::unified_shared_memory));
                config.setHasRequiresDynamicAllocators(
                    bitEnumContainsAll(flags, Requires::dynamic_allocators));
                return success();
              }
              return failure();
            })
      .Case("omp.target_triples",
            [&](Attribute attr) {
              if (auto triplesAttr = dyn_cast<ArrayAttr>(attr)) {
                llvm::OpenMPIRBuilderConfig &config =
                    moduleTranslation.getOpenMPBuilder()->Config;
                config.TargetTriples.clear();
                config.TargetTriples.reserve(triplesAttr.size());
                for (Attribute tripleAttr : triplesAttr) {
                  if (auto tripleStrAttr = dyn_cast<StringAttr>(tripleAttr))
                    config.TargetTriples.emplace_back(tripleStrAttr.getValue());
                  else
                    return failure();
                }
                return success();
              }
              return failure();
            })
      .Default([](Attribute) {
        // Fall through for omp attributes that do not require lowering.
        return success();
      })(attribute.getValue());

  return failure();
}

/// Given an OpenMP MLIR operation, create the corresponding LLVM IR
/// (including OpenMP runtime calls).
LogicalResult OpenMPDialectLLVMIRTranslationInterface::convertOperation(
    Operation *op, llvm::IRBuilderBase &builder,
    LLVM::ModuleTranslation &moduleTranslation) const {

  llvm::OpenMPIRBuilder *ompBuilder = moduleTranslation.getOpenMPBuilder();
  if (ompBuilder->Config.isTargetDevice()) {
    if (isTargetDeviceOp(op))
      return convertTargetDeviceOp(op, builder, moduleTranslation);
    else
      return convertTargetOpsInNest(op, builder, moduleTranslation);
  }
  return convertHostOrTargetOperation(op, builder, moduleTranslation);
}

void mlir::registerOpenMPDialectTranslation(DialectRegistry &registry) {
  registry.insert<omp::OpenMPDialect>();
  registry.addExtension(+[](MLIRContext *ctx, omp::OpenMPDialect *dialect) {
    dialect->addInterfaces<OpenMPDialectLLVMIRTranslationInterface>();
  });
}

void mlir::registerOpenMPDialectTranslation(MLIRContext &context) {
  DialectRegistry registry;
  registerOpenMPDialectTranslation(registry);
  context.appendDialectRegistry(registry);
}<|MERGE_RESOLUTION|>--- conflicted
+++ resolved
@@ -4876,41 +4876,6 @@
 
     // Do privatization after moduleTranslation has already recorded
     // mapped values.
-<<<<<<< HEAD
-    if (!targetOp.getPrivateVars().empty()) {
-      builder.restoreIP(allocaIP);
-
-      OperandRange privateVars = targetOp.getPrivateVars();
-      std::optional<ArrayAttr> privateSyms = targetOp.getPrivateSyms();
-      MutableArrayRef<BlockArgument> privateBlockArgs =
-          blockIface.getPrivateBlockArgs();
-
-      for (auto [privVar, privatizerNameAttr, privBlockArg] :
-           llvm::zip_equal(privateVars, *privateSyms, privateBlockArgs)) {
-
-        SymbolRefAttr privSym = cast<SymbolRefAttr>(privatizerNameAttr);
-        omp::PrivateClauseOp privatizer = findPrivatizer(&opInst, privSym);
-        assert(privatizer.getDataSharingType() !=
-                   omp::DataSharingClauseType::FirstPrivate &&
-               privatizer.getDeallocRegion().empty() &&
-               "unsupported privatizer");
-        moduleTranslation.mapValue(privatizer.getAllocMoldArg(),
-                                   moduleTranslation.lookupValue(privVar));
-        Region &allocRegion = privatizer.getAllocRegion();
-        SmallVector<llvm::Value *, 1> yieldedValues;
-        if (failed(inlineConvertOmpRegions(
-                allocRegion, "omp.targetop.privatizer", builder,
-                moduleTranslation, &yieldedValues))) {
-          return llvm::createStringError(
-              "failed to inline `alloc` region of `omp.private`");
-        }
-        assert(yieldedValues.size() == 1);
-        moduleTranslation.mapValue(privBlockArg, yieldedValues.front());
-        moduleTranslation.forgetMapping(allocRegion);
-        builder.restoreIP(builder.saveIP());
-      }
-    }
-=======
     MutableArrayRef<BlockArgument> privateBlockArgs =
         cast<omp::BlockArgOpenMPOpInterface>(opInst).getPrivateBlockArgs();
     SmallVector<mlir::Value> mlirPrivateVars;
@@ -4921,7 +4886,6 @@
     collectPrivatizationDecls(targetOp, privateDecls);
     for (mlir::Value privateVar : targetOp.getPrivateVars())
       mlirPrivateVars.push_back(privateVar);
->>>>>>> e2a94a97
 
     llvm::Expected<llvm::BasicBlock *> afterAllocas = allocatePrivateVars(
         builder, moduleTranslation, privateBlockArgs, privateDecls,
@@ -4944,10 +4908,7 @@
       return exitBlock.takeError();
 
     builder.SetInsertPoint(*exitBlock);
-<<<<<<< HEAD
-
-    return builder.saveIP();
-=======
+
     if (!privateCleanupRegions.empty()) {
       if (failed(inlineOmpRegionCleanup(
               privateCleanupRegions, llvmPrivateVars, moduleTranslation,
@@ -4960,7 +4921,6 @@
     }
 
     return InsertPointTy(exitBlock.get(), exitBlock.get()->end());
->>>>>>> e2a94a97
   };
 
   StringRef parentName = parentFn.getName();
@@ -4970,13 +4930,8 @@
   if (!getTargetEntryUniqueInfo(entryInfo, targetOp, parentName))
     return failure();
 
-<<<<<<< HEAD
-  llvm::OpenMPIRBuilder::InsertPointTy allocaIP =
-      findAllocaInsertPoint(builder, moduleTranslation);
-=======
   int32_t defaultValTeams = -1;
   int32_t defaultValThreads = 0;
->>>>>>> e2a94a97
 
   MapInfoData mapData;
   collectMapDataFromMapOperands(mapData, mapVars, moduleTranslation, dl,
@@ -5049,15 +5004,13 @@
   buildDependData(targetOp.getDependKinds(), targetOp.getDependVars(),
                   moduleTranslation, dds);
 
-<<<<<<< HEAD
+  llvm::OpenMPIRBuilder::InsertPointTy allocaIP =
+      findAllocaInsertPoint(builder, moduleTranslation);
+  llvm::OpenMPIRBuilder::LocationDescription ompLoc(builder);
+
   llvm::Value *ifCond = nullptr;
   if (Value targetIfCond = targetOp.getIfExpr())
     ifCond = moduleTranslation.lookupValue(targetIfCond);
-=======
-  llvm::OpenMPIRBuilder::InsertPointTy allocaIP =
-      findAllocaInsertPoint(builder, moduleTranslation);
-  llvm::OpenMPIRBuilder::LocationDescription ompLoc(builder);
->>>>>>> e2a94a97
 
   llvm::OpenMPIRBuilder::InsertPointOrErrorTy afterIP =
       moduleTranslation.getOpenMPBuilder()->createTarget(
