--- conflicted
+++ resolved
@@ -761,21 +761,6 @@
   deferredStores.reserve(loop.getNumReductionVars());
 
   for (std::size_t i = 0; i < loop.getNumReductionVars(); ++i) {
-<<<<<<< HEAD
-    if (isByRefs[i])
-      continue;
-    llvm::Value *var = builder.CreateAlloca(
-        moduleTranslation.convertType(reductionDecls[i].getType()));
-
-    var->setName("private_redvar");
-    llvm::Type *ptrTy = llvm::PointerType::getUnqual(builder.getContext());
-    llvm::Value *castVar =
-        builder.CreatePointerBitCastOrAddrSpaceCast(var, ptrTy);
-
-    moduleTranslation.mapValue(reductionArgs[i], castVar);
-    privateReductionVariables[i] = castVar;
-    reductionVariableMap.try_emplace(loop.getReductionVars()[i], castVar);
-=======
     Region &allocRegion = reductionDecls[i].getAllocRegion();
     if (isByRefs[i]) {
       if (allocRegion.empty())
@@ -793,21 +778,38 @@
       // variable allocated in the inlined region)
       llvm::Value *var = builder.CreateAlloca(
           moduleTranslation.convertType(reductionDecls[i].getType()));
-      deferredStores.emplace_back(phis[0], var);
-
-      privateReductionVariables[i] = var;
-      moduleTranslation.mapValue(reductionArgs[i], phis[0]);
-      reductionVariableMap.try_emplace(loop.getReductionVars()[i], phis[0]);
+      var->setName("private_redvar");
+
+      llvm::Type *ptrTy = llvm::PointerType::getUnqual(builder.getContext());
+      llvm::Value *castVar =
+          builder.CreatePointerBitCastOrAddrSpaceCast(var, ptrTy);
+      // TODO: I (Sergio) just guessed casting phis[0] like it's done for var is
+      // what's supposed to happen with this code coming from a merge from main,
+      // but I don't actually know. Someone more familiar with it needs to check
+      // this.
+      llvm::Value *castPhi =
+          builder.CreatePointerBitCastOrAddrSpaceCast(phis[0], ptrTy);
+
+      deferredStores.emplace_back(castPhi, castVar);
+
+      privateReductionVariables[i] = castVar;
+      moduleTranslation.mapValue(reductionArgs[i], castPhi);
+      reductionVariableMap.try_emplace(loop.getReductionVars()[i], castPhi);
     } else {
       assert(allocRegion.empty() &&
              "allocaction is implicit for by-val reduction");
       llvm::Value *var = builder.CreateAlloca(
           moduleTranslation.convertType(reductionDecls[i].getType()));
-      moduleTranslation.mapValue(reductionArgs[i], var);
-      privateReductionVariables[i] = var;
-      reductionVariableMap.try_emplace(loop.getReductionVars()[i], var);
-    }
->>>>>>> 07514fa9
+      var->setName("private_redvar");
+
+      llvm::Type *ptrTy = llvm::PointerType::getUnqual(builder.getContext());
+      llvm::Value *castVar =
+          builder.CreatePointerBitCastOrAddrSpaceCast(var, ptrTy);
+
+      moduleTranslation.mapValue(reductionArgs[i], castVar);
+      privateReductionVariables[i] = castVar;
+      reductionVariableMap.try_emplace(loop.getReductionVars()[i], castVar);
+    }
   }
 
   return success();
