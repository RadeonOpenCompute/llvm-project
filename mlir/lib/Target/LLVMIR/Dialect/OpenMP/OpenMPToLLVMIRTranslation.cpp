//===- OpenMPToLLVMIRTranslation.cpp - Translate OpenMP dialect to LLVM IR-===//
//
// Part of the LLVM Project, under the Apache License v2.0 with LLVM Exceptions.
// See https://llvm.org/LICENSE.txt for license information.
// SPDX-License-Identifier: Apache-2.0 WITH LLVM-exception
//
//===----------------------------------------------------------------------===//
//
// This file implements a translation between the MLIR OpenMP dialect and LLVM
// IR.
//
//===----------------------------------------------------------------------===//
#include "mlir/Target/LLVMIR/Dialect/OpenMP/OpenMPToLLVMIRTranslation.h"
#include "mlir/Dialect/LLVMIR/LLVMDialect.h"
#include "mlir/Dialect/OpenMP/OpenMPDialect.h"
#include "mlir/Dialect/OpenMP/OpenMPInterfaces.h"
#include "mlir/IR/IRMapping.h"
#include "mlir/IR/Operation.h"
#include "mlir/Support/LLVM.h"
#include "mlir/Support/LogicalResult.h"
#include "mlir/Target/LLVMIR/Dialect/OpenMPCommon.h"
#include "mlir/Target/LLVMIR/ModuleTranslation.h"
#include "mlir/Transforms/RegionUtils.h"

#include "llvm/ADT/SetVector.h"
#include "llvm/ADT/TypeSwitch.h"
#include "llvm/Frontend/OpenMP/OMPConstants.h"
#include "llvm/Frontend/OpenMP/OMPIRBuilder.h"
#include "llvm/IR/DebugInfoMetadata.h"
#include "llvm/IR/IRBuilder.h"
#include "llvm/Support/FileSystem.h"
#include "llvm/TargetParser/Triple.h"
#include "llvm/Transforms/Utils/ModuleUtils.h"

#include <any>
#include <optional>
#include <utility>

using namespace mlir;

namespace {
static llvm::omp::ScheduleKind
convertToScheduleKind(std::optional<omp::ClauseScheduleKind> schedKind) {
  if (!schedKind.has_value())
    return llvm::omp::OMP_SCHEDULE_Default;
  switch (schedKind.value()) {
  case omp::ClauseScheduleKind::Static:
    return llvm::omp::OMP_SCHEDULE_Static;
  case omp::ClauseScheduleKind::Dynamic:
    return llvm::omp::OMP_SCHEDULE_Dynamic;
  case omp::ClauseScheduleKind::Guided:
    return llvm::omp::OMP_SCHEDULE_Guided;
  case omp::ClauseScheduleKind::Auto:
    return llvm::omp::OMP_SCHEDULE_Auto;
  case omp::ClauseScheduleKind::Runtime:
    return llvm::omp::OMP_SCHEDULE_Runtime;
  }
  llvm_unreachable("unhandled schedule clause argument");
}

/// ModuleTranslation stack frame for OpenMP operations. This keeps track of the
/// insertion points for allocas.
class OpenMPAllocaStackFrame
    : public LLVM::ModuleTranslation::StackFrameBase<OpenMPAllocaStackFrame> {
public:
  MLIR_DEFINE_EXPLICIT_INTERNAL_INLINE_TYPE_ID(OpenMPAllocaStackFrame)

  explicit OpenMPAllocaStackFrame(llvm::OpenMPIRBuilder::InsertPointTy allocaIP)
      : allocaInsertPoint(allocaIP) {}
  llvm::OpenMPIRBuilder::InsertPointTy allocaInsertPoint;
};

/// ModuleTranslation stack frame containing the partial mapping between MLIR
/// values and their LLVM IR equivalents.
class OpenMPVarMappingStackFrame
    : public LLVM::ModuleTranslation::StackFrameBase<
          OpenMPVarMappingStackFrame> {
public:
  MLIR_DEFINE_EXPLICIT_INTERNAL_INLINE_TYPE_ID(OpenMPVarMappingStackFrame)

  explicit OpenMPVarMappingStackFrame(
      const DenseMap<Value, llvm::Value *> &mapping)
      : mapping(mapping) {}

  DenseMap<Value, llvm::Value *> mapping;
};
} // namespace

/// Find the insertion point for allocas given the current insertion point for
/// normal operations in the builder.
static llvm::OpenMPIRBuilder::InsertPointTy
findAllocaInsertPoint(llvm::IRBuilderBase &builder,
                      const LLVM::ModuleTranslation &moduleTranslation) {
  // If there is an alloca insertion point on stack, i.e. we are in a nested
  // operation and a specific point was provided by some surrounding operation,
  // use it.
  llvm::OpenMPIRBuilder::InsertPointTy allocaInsertPoint;
  WalkResult walkResult = moduleTranslation.stackWalk<OpenMPAllocaStackFrame>(
      [&](const OpenMPAllocaStackFrame &frame) {
        allocaInsertPoint = frame.allocaInsertPoint;
        return WalkResult::interrupt();
      });
  if (walkResult.wasInterrupted())
    return allocaInsertPoint;

  // Otherwise, insert to the entry block of the surrounding function.
  // If the current IRBuilder InsertPoint is the function's entry, it cannot
  // also be used for alloca insertion which would result in insertion order
  // confusion. Create a new BasicBlock for the Builder and use the entry block
  // for the allocs.
  // TODO: Create a dedicated alloca BasicBlock at function creation such that
  // we do not need to move the current InertPoint here.
  if (builder.GetInsertBlock() ==
      &builder.GetInsertBlock()->getParent()->getEntryBlock()) {
    assert(builder.GetInsertPoint() == builder.GetInsertBlock()->end() &&
           "Assuming end of basic block");
    llvm::BasicBlock *entryBB = llvm::BasicBlock::Create(
        builder.getContext(), "entry", builder.GetInsertBlock()->getParent(),
        builder.GetInsertBlock()->getNextNode());
    builder.CreateBr(entryBB);
    builder.SetInsertPoint(entryBB);
  }

  llvm::BasicBlock &funcEntryBlock =
      builder.GetInsertBlock()->getParent()->getEntryBlock();
  return llvm::OpenMPIRBuilder::InsertPointTy(
      &funcEntryBlock, funcEntryBlock.getFirstInsertionPt());
}

/// Converts the given region that appears within an OpenMP dialect operation to
/// LLVM IR, creating a branch from the `sourceBlock` to the entry block of the
/// region, and a branch from any block with an successor-less OpenMP terminator
/// to `continuationBlock`. Populates `continuationBlockPHIs` with the PHI nodes
/// of the continuation block if provided.
static llvm::BasicBlock *convertOmpOpRegions(
    Region &region, StringRef blockName, llvm::IRBuilderBase &builder,
    LLVM::ModuleTranslation &moduleTranslation, LogicalResult &bodyGenStatus,
    SmallVectorImpl<llvm::PHINode *> *continuationBlockPHIs = nullptr) {
  llvm::BasicBlock *continuationBlock =
      splitBB(builder, true, "omp.region.cont");
  llvm::BasicBlock *sourceBlock = builder.GetInsertBlock();

  llvm::LLVMContext &llvmContext = builder.getContext();
  for (Block &bb : region) {
    llvm::BasicBlock *llvmBB = llvm::BasicBlock::Create(
        llvmContext, blockName, builder.GetInsertBlock()->getParent(),
        builder.GetInsertBlock()->getNextNode());
    moduleTranslation.mapBlock(&bb, llvmBB);
  }

  llvm::Instruction *sourceTerminator = sourceBlock->getTerminator();

  // Terminators (namely YieldOp) may be forwarding values to the region that
  // need to be available in the continuation block. Collect the types of these
  // operands in preparation of creating PHI nodes.
  SmallVector<llvm::Type *> continuationBlockPHITypes;
  bool operandsProcessed = false;
  unsigned numYields = 0;
  for (Block &bb : region.getBlocks()) {
    if (omp::YieldOp yield = dyn_cast<omp::YieldOp>(bb.getTerminator())) {
      if (!operandsProcessed) {
        for (unsigned i = 0, e = yield->getNumOperands(); i < e; ++i) {
          continuationBlockPHITypes.push_back(
              moduleTranslation.convertType(yield->getOperand(i).getType()));
        }
        operandsProcessed = true;
      } else {
        assert(continuationBlockPHITypes.size() == yield->getNumOperands() &&
               "mismatching number of values yielded from the region");
        for (unsigned i = 0, e = yield->getNumOperands(); i < e; ++i) {
          llvm::Type *operandType =
              moduleTranslation.convertType(yield->getOperand(i).getType());
          (void)operandType;
          assert(continuationBlockPHITypes[i] == operandType &&
                 "values of mismatching types yielded from the region");
        }
      }
      numYields++;
    }
  }

  // Insert PHI nodes in the continuation block for any values forwarded by the
  // terminators in this region.
  if (!continuationBlockPHITypes.empty())
    assert(
        continuationBlockPHIs &&
        "expected continuation block PHIs if converted regions yield values");
  if (continuationBlockPHIs) {
    llvm::IRBuilderBase::InsertPointGuard guard(builder);
    continuationBlockPHIs->reserve(continuationBlockPHITypes.size());
    builder.SetInsertPoint(continuationBlock, continuationBlock->begin());
    for (llvm::Type *ty : continuationBlockPHITypes)
      continuationBlockPHIs->push_back(builder.CreatePHI(ty, numYields));
  }

  // Convert blocks one by one in topological order to ensure
  // defs are converted before uses.
  SetVector<Block *> blocks = getTopologicallySortedBlocks(region);
  for (Block *bb : blocks) {
    llvm::BasicBlock *llvmBB = moduleTranslation.lookupBlock(bb);
    // Retarget the branch of the entry block to the entry block of the
    // converted region (regions are single-entry).
    if (bb->isEntryBlock()) {
      assert(sourceTerminator->getNumSuccessors() == 1 &&
             "provided entry block has multiple successors");
      assert(sourceTerminator->getSuccessor(0) == continuationBlock &&
             "ContinuationBlock is not the successor of the entry block");
      sourceTerminator->setSuccessor(0, llvmBB);
    }

    llvm::IRBuilderBase::InsertPointGuard guard(builder);
    if (failed(
            moduleTranslation.convertBlock(*bb, bb->isEntryBlock(), builder))) {
      bodyGenStatus = failure();
      return continuationBlock;
    }

    // Special handling for `omp.yield` and `omp.terminator` (we may have more
    // than one): they return the control to the parent OpenMP dialect operation
    // so replace them with the branch to the continuation block. We handle this
    // here to avoid relying inter-function communication through the
    // ModuleTranslation class to set up the correct insertion point. This is
    // also consistent with MLIR's idiom of handling special region terminators
    // in the same code that handles the region-owning operation.
    Operation *terminator = bb->getTerminator();
    if (isa<omp::TerminatorOp, omp::YieldOp>(terminator)) {
      builder.CreateBr(continuationBlock);

      for (unsigned i = 0, e = terminator->getNumOperands(); i < e; ++i)
        (*continuationBlockPHIs)[i]->addIncoming(
            moduleTranslation.lookupValue(terminator->getOperand(i)), llvmBB);
    }
  }
  // After all blocks have been traversed and values mapped, connect the PHI
  // nodes to the results of preceding blocks.
  LLVM::detail::connectPHINodes(region, moduleTranslation);

  // Remove the blocks and values defined in this region from the mapping since
  // they are not visible outside of this region. This allows the same region to
  // be converted several times, that is cloned, without clashes, and slightly
  // speeds up the lookups.
  moduleTranslation.forgetMapping(region);

  return continuationBlock;
}

/// Convert ProcBindKind from MLIR-generated enum to LLVM enum.
static llvm::omp::ProcBindKind getProcBindKind(omp::ClauseProcBindKind kind) {
  switch (kind) {
  case omp::ClauseProcBindKind::Close:
    return llvm::omp::ProcBindKind::OMP_PROC_BIND_close;
  case omp::ClauseProcBindKind::Master:
    return llvm::omp::ProcBindKind::OMP_PROC_BIND_master;
  case omp::ClauseProcBindKind::Primary:
    return llvm::omp::ProcBindKind::OMP_PROC_BIND_primary;
  case omp::ClauseProcBindKind::Spread:
    return llvm::omp::ProcBindKind::OMP_PROC_BIND_spread;
  }
  llvm_unreachable("Unknown ClauseProcBindKind kind");
}

/// Converts an OpenMP 'master' operation into LLVM IR using OpenMPIRBuilder.
static LogicalResult
convertOmpMaster(Operation &opInst, llvm::IRBuilderBase &builder,
                 LLVM::ModuleTranslation &moduleTranslation) {
  using InsertPointTy = llvm::OpenMPIRBuilder::InsertPointTy;
  // TODO: support error propagation in OpenMPIRBuilder and use it instead of
  // relying on captured variables.
  LogicalResult bodyGenStatus = success();

  auto bodyGenCB = [&](InsertPointTy allocaIP, InsertPointTy codeGenIP) {
    // MasterOp has only one region associated with it.
    auto &region = cast<omp::MasterOp>(opInst).getRegion();
    builder.restoreIP(codeGenIP);
    convertOmpOpRegions(region, "omp.master.region", builder, moduleTranslation,
                        bodyGenStatus);
  };

  // TODO: Perform finalization actions for variables. This has to be
  // called for variables which have destructors/finalizers.
  auto finiCB = [&](InsertPointTy codeGenIP) {};

  llvm::OpenMPIRBuilder::LocationDescription ompLoc(builder);
  builder.restoreIP(moduleTranslation.getOpenMPBuilder()->createMaster(
      ompLoc, bodyGenCB, finiCB));
  return success();
}

/// Converts an OpenMP 'critical' operation into LLVM IR using OpenMPIRBuilder.
static LogicalResult
convertOmpCritical(Operation &opInst, llvm::IRBuilderBase &builder,
                   LLVM::ModuleTranslation &moduleTranslation) {
  using InsertPointTy = llvm::OpenMPIRBuilder::InsertPointTy;
  auto criticalOp = cast<omp::CriticalOp>(opInst);
  // TODO: support error propagation in OpenMPIRBuilder and use it instead of
  // relying on captured variables.
  LogicalResult bodyGenStatus = success();

  auto bodyGenCB = [&](InsertPointTy allocaIP, InsertPointTy codeGenIP) {
    // CriticalOp has only one region associated with it.
    auto &region = cast<omp::CriticalOp>(opInst).getRegion();
    builder.restoreIP(codeGenIP);
    convertOmpOpRegions(region, "omp.critical.region", builder,
                        moduleTranslation, bodyGenStatus);
  };

  // TODO: Perform finalization actions for variables. This has to be
  // called for variables which have destructors/finalizers.
  auto finiCB = [&](InsertPointTy codeGenIP) {};

  llvm::OpenMPIRBuilder::LocationDescription ompLoc(builder);
  llvm::LLVMContext &llvmContext = moduleTranslation.getLLVMContext();
  llvm::Constant *hint = nullptr;

  // If it has a name, it probably has a hint too.
  if (criticalOp.getNameAttr()) {
    // The verifiers in OpenMP Dialect guarentee that all the pointers are
    // non-null
    auto symbolRef = cast<SymbolRefAttr>(criticalOp.getNameAttr());
    auto criticalDeclareOp =
        SymbolTable::lookupNearestSymbolFrom<omp::CriticalDeclareOp>(criticalOp,
                                                                     symbolRef);
    hint = llvm::ConstantInt::get(
        llvm::Type::getInt32Ty(llvmContext),
        static_cast<int>(criticalDeclareOp.getHintVal()));
  }
  builder.restoreIP(moduleTranslation.getOpenMPBuilder()->createCritical(
      ompLoc, bodyGenCB, finiCB, criticalOp.getName().value_or(""), hint));
  return success();
}

/// Returns a reduction declaration that corresponds to the given reduction
/// operation in the given container. Currently only supports reductions inside
/// WsLoopOp and ParallelOp but can be easily extended as long as the given
/// construct implements getNumReductionVars.
template <typename T>
static std::optional<omp::ReductionDeclareOp>
findReductionDeclInContainer(T container, omp::ReductionOp reduction) {
  for (unsigned i = 0, e = container.getNumReductionVars(); i < e; ++i) {
    if (container.getReductionVars()[i] != reduction.getAccumulator())
      continue;

    SymbolRefAttr reductionSymbol =
        cast<SymbolRefAttr>((*container.getReductions())[i]);
    auto declareOp =
        SymbolTable::lookupNearestSymbolFrom<omp::ReductionDeclareOp>(
            container, reductionSymbol);
    return declareOp;
  }
  return std::nullopt;
}

/// Searches for a reduction in a provided region and the regions
/// it is nested in
static omp::ReductionDeclareOp findReductionDecl(Operation &containerOp,
                                                 omp::ReductionOp reduction) {
  std::optional<omp::ReductionDeclareOp> declareOp = std::nullopt;
  Operation *container = &containerOp;

  while (!declareOp.has_value() && container) {
    // Check if current container is supported for reductions searches
    if (auto par = dyn_cast<omp::ParallelOp>(*container)) {
      declareOp = findReductionDeclInContainer(par, reduction);
    } else if (auto loop = dyn_cast<omp::WsLoopOp>(*container)) {
      declareOp = findReductionDeclInContainer(loop, reduction);
    } else {
      break;
    }

    // See if we can search parent for reductions as well
    container = containerOp.getParentOp();
  }

  assert(declareOp.has_value() &&
         "reduction operation must be associated with a declaration");

  return *declareOp;
}

/// Populates `reductions` with reduction declarations used in the given loop.
template <typename T>
static void
collectReductionDecls(T loop,
                      SmallVectorImpl<omp::ReductionDeclareOp> &reductions) {
  std::optional<ArrayAttr> attr = loop.getReductions();
  if (!attr)
    return;

  reductions.reserve(reductions.size() + loop.getNumReductionVars());
  for (auto symbolRef : attr->getAsRange<SymbolRefAttr>()) {
    reductions.push_back(
        SymbolTable::lookupNearestSymbolFrom<omp::ReductionDeclareOp>(
            loop, symbolRef));
  }
}

/// Translates the blocks contained in the given region and appends them to at
/// the current insertion point of `builder`. The operations of the entry block
/// are appended to the current insertion block, which is not expected to have a
/// terminator. If set, `continuationBlockArgs` is populated with translated
/// values that correspond to the values omp.yield'ed from the region.
static LogicalResult inlineConvertOmpRegions(
    Region &region, StringRef blockName, llvm::IRBuilderBase &builder,
    LLVM::ModuleTranslation &moduleTranslation,
    SmallVectorImpl<llvm::Value *> *continuationBlockArgs = nullptr) {
  if (region.empty())
    return success();

  // Special case for single-block regions that don't create additional blocks:
  // insert operations without creating additional blocks.
  if (llvm::hasSingleElement(region)) {
    moduleTranslation.mapBlock(&region.front(), builder.GetInsertBlock());
    if (failed(moduleTranslation.convertBlock(
            region.front(), /*ignoreArguments=*/true, builder)))
      return failure();

    // The continuation arguments are simply the translated terminator operands.
    if (continuationBlockArgs)
      llvm::append_range(
          *continuationBlockArgs,
          moduleTranslation.lookupValues(region.front().back().getOperands()));

    // Drop the mapping that is no longer necessary so that the same region can
    // be processed multiple times.
    moduleTranslation.forgetMapping(region);
    return success();
  }

  LogicalResult bodyGenStatus = success();
  SmallVector<llvm::PHINode *> phis;
  llvm::BasicBlock *continuationBlock = convertOmpOpRegions(
      region, blockName, builder, moduleTranslation, bodyGenStatus, &phis);
  if (failed(bodyGenStatus))
    return failure();
  if (continuationBlockArgs)
    llvm::append_range(*continuationBlockArgs, phis);
  builder.SetInsertPoint(continuationBlock,
                         continuationBlock->getFirstInsertionPt());
  return success();
}

namespace {
} // namespace

/// Create an OpenMPIRBuilder-compatible reduction generator for the given
/// reduction declaration. The generator uses `builder` but ignores its
/// insertion point.
static llvm::OpenMPIRBuilder::ReductionGenTy
makeReductionGen(omp::ReductionDeclareOp decl, llvm::IRBuilderBase &builder,
                 LLVM::ModuleTranslation &moduleTranslation) {
  // The lambda is mutable because we need access to non-const methods of decl
  // (which aren't actually mutating it), and we must capture decl by-value to
  // avoid the dangling reference after the parent function returns.
  llvm::OpenMPIRBuilder::ReductionGenTy gen =
      [&, decl](llvm::OpenMPIRBuilder::InsertPointTy insertPoint,
                llvm::Value *lhs, llvm::Value *rhs,
                llvm::Value *&result) mutable {
        Region &reductionRegion = decl.getReductionRegion();
        moduleTranslation.mapValue(reductionRegion.front().getArgument(0), lhs);
        moduleTranslation.mapValue(reductionRegion.front().getArgument(1), rhs);
        builder.restoreIP(insertPoint);
        SmallVector<llvm::Value *> phis;
        if (failed(inlineConvertOmpRegions(reductionRegion,
                                           "omp.reduction.nonatomic.body",
                                           builder, moduleTranslation, &phis)))
          return llvm::OpenMPIRBuilder::InsertPointTy();
        assert(phis.size() == 1);
        result = phis[0];
        return builder.saveIP();
      };
  return gen;
}

/// Create an OpenMPIRBuilder-compatible atomic reduction generator for the
/// given reduction declaration. The generator uses `builder` but ignores its
/// insertion point. Returns null if there is no atomic region available in the
/// reduction declaration.
static llvm::OpenMPIRBuilder::AtomicReductionGenTy
makeAtomicReductionGen(omp::ReductionDeclareOp decl,
                       llvm::IRBuilderBase &builder,
                       LLVM::ModuleTranslation &moduleTranslation) {
  if (decl.getAtomicReductionRegion().empty())
    return llvm::OpenMPIRBuilder::AtomicReductionGenTy();

  // The lambda is mutable because we need access to non-const methods of decl
  // (which aren't actually mutating it), and we must capture decl by-value to
  // avoid the dangling reference after the parent function returns.
  llvm::OpenMPIRBuilder::AtomicReductionGenTy atomicGen =
      [&, decl](llvm::OpenMPIRBuilder::InsertPointTy insertPoint, llvm::Type *,
                llvm::Value *lhs, llvm::Value *rhs) mutable {
        Region &atomicRegion = decl.getAtomicReductionRegion();
        moduleTranslation.mapValue(atomicRegion.front().getArgument(0), lhs);
        moduleTranslation.mapValue(atomicRegion.front().getArgument(1), rhs);
        builder.restoreIP(insertPoint);
        SmallVector<llvm::Value *> phis;
        if (failed(inlineConvertOmpRegions(atomicRegion,
                                           "omp.reduction.atomic.body", builder,
                                           moduleTranslation, &phis)))
          return llvm::OpenMPIRBuilder::InsertPointTy();
        assert(phis.empty());
        return builder.saveIP();
      };
  return atomicGen;
}

/// Converts an OpenMP 'ordered' operation into LLVM IR using OpenMPIRBuilder.
static LogicalResult
convertOmpOrdered(Operation &opInst, llvm::IRBuilderBase &builder,
                  LLVM::ModuleTranslation &moduleTranslation) {
  auto orderedOp = cast<omp::OrderedOp>(opInst);

  omp::ClauseDepend dependType = *orderedOp.getDependTypeVal();
  bool isDependSource = dependType == omp::ClauseDepend::dependsource;
  unsigned numLoops = *orderedOp.getNumLoopsVal();
  SmallVector<llvm::Value *> vecValues =
      moduleTranslation.lookupValues(orderedOp.getDependVecVars());

  size_t indexVecValues = 0;
  while (indexVecValues < vecValues.size()) {
    SmallVector<llvm::Value *> storeValues;
    storeValues.reserve(numLoops);
    for (unsigned i = 0; i < numLoops; i++) {
      storeValues.push_back(vecValues[indexVecValues]);
      indexVecValues++;
    }
    llvm::OpenMPIRBuilder::InsertPointTy allocaIP =
        findAllocaInsertPoint(builder, moduleTranslation);
    llvm::OpenMPIRBuilder::LocationDescription ompLoc(builder);
    builder.restoreIP(moduleTranslation.getOpenMPBuilder()->createOrderedDepend(
        ompLoc, allocaIP, numLoops, storeValues, ".cnt.addr", isDependSource));
  }
  return success();
}

/// Converts an OpenMP 'ordered_region' operation into LLVM IR using
/// OpenMPIRBuilder.
static LogicalResult
convertOmpOrderedRegion(Operation &opInst, llvm::IRBuilderBase &builder,
                        LLVM::ModuleTranslation &moduleTranslation) {
  using InsertPointTy = llvm::OpenMPIRBuilder::InsertPointTy;
  auto orderedRegionOp = cast<omp::OrderedRegionOp>(opInst);

  // TODO: The code generation for ordered simd directive is not supported yet.
  if (orderedRegionOp.getSimd())
    return failure();

  // TODO: support error propagation in OpenMPIRBuilder and use it instead of
  // relying on captured variables.
  LogicalResult bodyGenStatus = success();

  auto bodyGenCB = [&](InsertPointTy allocaIP, InsertPointTy codeGenIP) {
    // OrderedOp has only one region associated with it.
    auto &region = cast<omp::OrderedRegionOp>(opInst).getRegion();
    builder.restoreIP(codeGenIP);
    convertOmpOpRegions(region, "omp.ordered.region", builder,
                        moduleTranslation, bodyGenStatus);
  };

  // TODO: Perform finalization actions for variables. This has to be
  // called for variables which have destructors/finalizers.
  auto finiCB = [&](InsertPointTy codeGenIP) {};

  llvm::OpenMPIRBuilder::LocationDescription ompLoc(builder);
  builder.restoreIP(
      moduleTranslation.getOpenMPBuilder()->createOrderedThreadsSimd(
          ompLoc, bodyGenCB, finiCB, !orderedRegionOp.getSimd()));
  return bodyGenStatus;
}

static LogicalResult
convertOmpSections(Operation &opInst, llvm::IRBuilderBase &builder,
                   LLVM::ModuleTranslation &moduleTranslation) {
  using InsertPointTy = llvm::OpenMPIRBuilder::InsertPointTy;
  using StorableBodyGenCallbackTy =
      llvm::OpenMPIRBuilder::StorableBodyGenCallbackTy;

  auto sectionsOp = cast<omp::SectionsOp>(opInst);

  // TODO: Support the following clauses: private, firstprivate, lastprivate,
  // reduction, allocate
  if (!sectionsOp.getReductionVars().empty() || sectionsOp.getReductions() ||
      !sectionsOp.getAllocateVars().empty() ||
      !sectionsOp.getAllocatorsVars().empty())
    return emitError(sectionsOp.getLoc())
           << "reduction and allocate clauses are not supported for sections "
              "construct";

  LogicalResult bodyGenStatus = success();
  SmallVector<StorableBodyGenCallbackTy> sectionCBs;

  for (Operation &op : *sectionsOp.getRegion().begin()) {
    auto sectionOp = dyn_cast<omp::SectionOp>(op);
    if (!sectionOp) // omp.terminator
      continue;

    Region &region = sectionOp.getRegion();
    auto sectionCB = [&region, &builder, &moduleTranslation, &bodyGenStatus](
                         InsertPointTy allocaIP, InsertPointTy codeGenIP) {
      builder.restoreIP(codeGenIP);
      convertOmpOpRegions(region, "omp.section.region", builder,
                          moduleTranslation, bodyGenStatus);
    };
    sectionCBs.push_back(sectionCB);
  }

  // No sections within omp.sections operation - skip generation. This situation
  // is only possible if there is only a terminator operation inside the
  // sections operation
  if (sectionCBs.empty())
    return success();

  assert(isa<omp::SectionOp>(*sectionsOp.getRegion().op_begin()));

  // TODO: Perform appropriate actions according to the data-sharing
  // attribute (shared, private, firstprivate, ...) of variables.
  // Currently defaults to shared.
  auto privCB = [&](InsertPointTy, InsertPointTy codeGenIP, llvm::Value &,
                    llvm::Value &vPtr,
                    llvm::Value *&replacementValue) -> InsertPointTy {
    replacementValue = &vPtr;
    return codeGenIP;
  };

  // TODO: Perform finalization actions for variables. This has to be
  // called for variables which have destructors/finalizers.
  auto finiCB = [&](InsertPointTy codeGenIP) {};

  llvm::OpenMPIRBuilder::InsertPointTy allocaIP =
      findAllocaInsertPoint(builder, moduleTranslation);
  llvm::OpenMPIRBuilder::LocationDescription ompLoc(builder);
  builder.restoreIP(moduleTranslation.getOpenMPBuilder()->createSections(
      ompLoc, allocaIP, sectionCBs, privCB, finiCB, false,
      sectionsOp.getNowait()));
  return bodyGenStatus;
}

/// Converts an OpenMP single construct into LLVM IR using OpenMPIRBuilder.
static LogicalResult
convertOmpSingle(omp::SingleOp &singleOp, llvm::IRBuilderBase &builder,
                 LLVM::ModuleTranslation &moduleTranslation) {
  using InsertPointTy = llvm::OpenMPIRBuilder::InsertPointTy;
  llvm::OpenMPIRBuilder::LocationDescription ompLoc(builder);
  LogicalResult bodyGenStatus = success();
  auto bodyCB = [&](InsertPointTy allocaIP, InsertPointTy codegenIP) {
    builder.restoreIP(codegenIP);
    convertOmpOpRegions(singleOp.getRegion(), "omp.single.region", builder,
                        moduleTranslation, bodyGenStatus);
  };
  auto finiCB = [&](InsertPointTy codeGenIP) {};
  builder.restoreIP(moduleTranslation.getOpenMPBuilder()->createSingle(
      ompLoc, bodyCB, finiCB, singleOp.getNowait(), /*DidIt=*/nullptr));
  return bodyGenStatus;
}

// Convert an OpenMP Teams construct to LLVM IR using OpenMPIRBuilder
static LogicalResult
convertOmpTeams(omp::TeamsOp op, llvm::IRBuilderBase &builder,
                LLVM::ModuleTranslation &moduleTranslation) {
  using InsertPointTy = llvm::OpenMPIRBuilder::InsertPointTy;
  LogicalResult bodyGenStatus = success();
  if (!op.getAllocatorsVars().empty() || op.getReductions())
    return op.emitError("unhandled clauses for translation to LLVM IR");

  auto bodyCB = [&](InsertPointTy allocaIP, InsertPointTy codegenIP) {
    LLVM::ModuleTranslation::SaveStack<OpenMPAllocaStackFrame> frame(
        moduleTranslation, allocaIP);
    builder.restoreIP(codegenIP);
    convertOmpOpRegions(op.getRegion(), "omp.teams.region", builder,
                        moduleTranslation, bodyGenStatus);
  };

  llvm::Value *numTeamsLower = nullptr;
  if (Value numTeamsLowerVar = op.getNumTeamsLower())
    numTeamsLower = moduleTranslation.lookupValue(numTeamsLowerVar);

  llvm::Value *numTeamsUpper = nullptr;
  if (Value numTeamsUpperVar = op.getNumTeamsUpper())
    numTeamsUpper = moduleTranslation.lookupValue(numTeamsUpperVar);

  llvm::Value *threadLimit = nullptr;
  if (Value threadLimitVar = op.getThreadLimit())
    threadLimit = moduleTranslation.lookupValue(threadLimitVar);

  llvm::Value *ifExpr = nullptr;
  if (Value ifExprVar = op.getIfExpr())
    ifExpr = moduleTranslation.lookupValue(ifExprVar);

  llvm::OpenMPIRBuilder *ompBuilder = moduleTranslation.getOpenMPBuilder();
  llvm::OpenMPIRBuilder::LocationDescription ompLoc(builder);
  builder.restoreIP(ompBuilder->createTeams(
      ompLoc, bodyCB, numTeamsLower, numTeamsUpper, threadLimit, ifExpr));

  return bodyGenStatus;
}

/// Converts an OpenMP task construct into LLVM IR using OpenMPIRBuilder.
static LogicalResult
convertOmpTaskOp(omp::TaskOp taskOp, llvm::IRBuilderBase &builder,
                 LLVM::ModuleTranslation &moduleTranslation) {
  using InsertPointTy = llvm::OpenMPIRBuilder::InsertPointTy;
  LogicalResult bodyGenStatus = success();
  if (taskOp.getUntiedAttr() || taskOp.getMergeableAttr() ||
      taskOp.getInReductions() || taskOp.getPriority() ||
      !taskOp.getAllocateVars().empty()) {
    return taskOp.emitError("unhandled clauses for translation to LLVM IR");
  }
  auto bodyCB = [&](InsertPointTy allocaIP, InsertPointTy codegenIP) {
    // Save the alloca insertion point on ModuleTranslation stack for use in
    // nested regions.
    LLVM::ModuleTranslation::SaveStack<OpenMPAllocaStackFrame> frame(
        moduleTranslation, allocaIP);

    builder.restoreIP(codegenIP);
    convertOmpOpRegions(taskOp.getRegion(), "omp.task.region", builder,
                        moduleTranslation, bodyGenStatus);
  };

  SmallVector<llvm::OpenMPIRBuilder::DependData> dds;
  if (!taskOp.getDependVars().empty() && taskOp.getDepends()) {
    for (auto dep :
         llvm::zip(taskOp.getDependVars(), taskOp.getDepends()->getValue())) {
      llvm::omp::RTLDependenceKindTy type;
      switch (
          cast<mlir::omp::ClauseTaskDependAttr>(std::get<1>(dep)).getValue()) {
      case mlir::omp::ClauseTaskDepend::taskdependin:
        type = llvm::omp::RTLDependenceKindTy::DepIn;
        break;
      // The OpenMP runtime requires that the codegen for 'depend' clause for
      // 'out' dependency kind must be the same as codegen for 'depend' clause
      // with 'inout' dependency.
      case mlir::omp::ClauseTaskDepend::taskdependout:
      case mlir::omp::ClauseTaskDepend::taskdependinout:
        type = llvm::omp::RTLDependenceKindTy::DepInOut;
        break;
      };
      llvm::Value *depVal = moduleTranslation.lookupValue(std::get<0>(dep));
      llvm::OpenMPIRBuilder::DependData dd(type, depVal->getType(), depVal);
      dds.emplace_back(dd);
    }
  }

  llvm::OpenMPIRBuilder::InsertPointTy allocaIP =
      findAllocaInsertPoint(builder, moduleTranslation);
  llvm::OpenMPIRBuilder::LocationDescription ompLoc(builder);
  builder.restoreIP(moduleTranslation.getOpenMPBuilder()->createTask(
      ompLoc, allocaIP, bodyCB, !taskOp.getUntied(),
      moduleTranslation.lookupValue(taskOp.getFinalExpr()),
      moduleTranslation.lookupValue(taskOp.getIfExpr()), dds));
  return bodyGenStatus;
}

/// Converts an OpenMP taskgroup construct into LLVM IR using OpenMPIRBuilder.
static LogicalResult
convertOmpTaskgroupOp(omp::TaskGroupOp tgOp, llvm::IRBuilderBase &builder,
                      LLVM::ModuleTranslation &moduleTranslation) {
  using InsertPointTy = llvm::OpenMPIRBuilder::InsertPointTy;
  LogicalResult bodyGenStatus = success();
  if (!tgOp.getTaskReductionVars().empty() || !tgOp.getAllocateVars().empty()) {
    return tgOp.emitError("unhandled clauses for translation to LLVM IR");
  }
  auto bodyCB = [&](InsertPointTy allocaIP, InsertPointTy codegenIP) {
    builder.restoreIP(codegenIP);
    convertOmpOpRegions(tgOp.getRegion(), "omp.taskgroup.region", builder,
                        moduleTranslation, bodyGenStatus);
  };
  InsertPointTy allocaIP = findAllocaInsertPoint(builder, moduleTranslation);
  llvm::OpenMPIRBuilder::LocationDescription ompLoc(builder);
  builder.restoreIP(moduleTranslation.getOpenMPBuilder()->createTaskgroup(
      ompLoc, allocaIP, bodyCB));
  return bodyGenStatus;
}

/// Allocate space for privatized reduction variables.
template <typename T>
static void
allocReductionVars(T loop, llvm::IRBuilderBase &builder,
                   llvm::OpenMPIRBuilder &ompBuilder,
                   LLVM::ModuleTranslation &moduleTranslation,
                   llvm::OpenMPIRBuilder::InsertPointTy &allocaIP,
                   SmallVector<omp::ReductionDeclareOp> &reductionDecls,
                   DenseMap<Value, llvm::Value *> &reductionVariableMap) {
  unsigned numReductions = loop.getNumReductionVars();
  if (numReductions != 0) {
    llvm::IRBuilderBase::InsertPointGuard guard(builder);
    llvm::OpenMPIRBuilder::InsertPointTy curIP = builder.saveIP();

    if (!ompBuilder.RIManager.hasPrivateVarAllocaIP())
      ompBuilder.RIManager.setPrivateVarAllocaIP(allocaIP);
    builder.restoreIP(ompBuilder.RIManager.getPrivateVarAllocaIP());
    for (unsigned i = 0; i < numReductions; ++i) {
      llvm::Value *var = ompBuilder.RIManager.allocatePrivateReductionVar(
          builder, allocaIP,
          moduleTranslation.convertType(reductionDecls[i].getType()));
      reductionVariableMap.try_emplace(loop.getReductionVars()[i], var);
    }
    builder.restoreIP(curIP);
  }
}

/// Collect reduction info
template <typename T>
static void
collectReductionInfo(T &loop, llvm::IRBuilderBase &builder,
                     llvm::OpenMPIRBuilder &ompBuilder,
                     LLVM::ModuleTranslation &moduleTranslation,
                     SmallVector<omp::ReductionDeclareOp> &reductionDecls) {
  unsigned numReductions = loop.getNumReductionVars();
  for (unsigned i = 0; i < numReductions; ++i) {
    llvm::Value *variable =
        moduleTranslation.lookupValue(loop.getReductionVars()[i]);
    llvm::OpenMPIRBuilder::ReductionInfo RI =
        ompBuilder.RIManager.getReductionInfo(i);
    RI.Variable = variable;
    RI.ElementType =
        moduleTranslation.convertType(reductionDecls[i].getType());
    RI.ReductionGen =
        makeReductionGen(reductionDecls[i], builder, moduleTranslation);
    RI.AtomicReductionGen =
        makeAtomicReductionGen(reductionDecls[i], builder, moduleTranslation);
    ompBuilder.RIManager.setReductionInfo(i, RI);
  }
}

/// Populate a set of previously created llvm.alloca instructions that are only
/// used inside of the given region but defined outside of it. Allocations of
/// non-primitive types are skipped by this function.
static void getSinkableAllocas(LLVM::ModuleTranslation &moduleTranslation,
                               Region &region,
                               SetVector<llvm::AllocaInst *> &allocasToSink) {
  Operation *op = region.getParentOp();

  for (auto storeOp : region.getOps<LLVM::StoreOp>()) {
    Value storeAddr = storeOp.getAddr();
    Operation *addrOp = storeAddr.getDefiningOp();

    // The destination address is already defined in this region or it is not an
    // llvm.alloca operation, so skip it.
    if (!isa_and_present<LLVM::AllocaOp>(addrOp) || op->isAncestor(addrOp))
      continue;

    // Get LLVM value to which the address is mapped. It has to be mapped to the
    // allocation instruction of a scalar type to be marked as sinkable by this
    // function.
    llvm::Value *llvmAddr = moduleTranslation.lookupValue(storeAddr);
    if (!isa_and_present<llvm::AllocaInst>(llvmAddr))
      continue;

    auto *llvmAlloca = cast<llvm::AllocaInst>(llvmAddr);
    if (llvmAlloca->getAllocatedType()->getPrimitiveSizeInBits() == 0)
      continue;

    // Check that the address is only used inside of the region.
    bool addressUsedOnlyInternally = true;
    for (auto &addrUse : storeAddr.getUses()) {
      if (!op->isAncestor(addrUse.getOwner())) {
        addressUsedOnlyInternally = false;
        break;
      }
    }

    if (!addressUsedOnlyInternally)
      continue;

    allocasToSink.insert(llvmAlloca);
  }
}

/// Converts an OpenMP workshare loop into LLVM IR using OpenMPIRBuilder.
static LogicalResult
convertOmpWsLoop(Operation &opInst, llvm::IRBuilderBase &builder,
                 LLVM::ModuleTranslation &moduleTranslation) {
  llvm::OpenMPIRBuilder *ompBuilder = moduleTranslation.getOpenMPBuilder();
  auto loop = cast<omp::WsLoopOp>(opInst);
  // TODO: this should be in the op verifier instead.
  if (loop.getLowerBound().empty())
    return failure();

  // Static is the default.
  auto schedule =
      loop.getScheduleVal().value_or(omp::ClauseScheduleKind::Static);

  // Find the loop configuration.
  llvm::Value *step = moduleTranslation.lookupValue(loop.getStep()[0]);
  llvm::Type *ivType = step->getType();
  llvm::Value *chunk = nullptr;
  if (loop.getScheduleChunkVar()) {
    llvm::Value *chunkVar =
        moduleTranslation.lookupValue(loop.getScheduleChunkVar());
    chunk = builder.CreateSExtOrTrunc(chunkVar, ivType);
  }
  SmallVector<omp::ReductionDeclareOp> reductionDecls;
  collectReductionDecls(loop, reductionDecls);
  llvm::OpenMPIRBuilder::InsertPointTy allocaIP =
      findAllocaInsertPoint(builder, moduleTranslation);

  DenseMap<Value, llvm::Value *> reductionVariableMap;
  allocReductionVars(loop, builder, *ompBuilder, moduleTranslation, allocaIP,
                     reductionDecls, reductionVariableMap);

  // Store the mapping between reduction variables and their private copies on
  // ModuleTranslation stack. It can be then recovered when translating
  // omp.reduce operations in a separate call.
  LLVM::ModuleTranslation::SaveStack<OpenMPVarMappingStackFrame> mappingGuard(
      moduleTranslation, reductionVariableMap);

  // Before the loop, store the initial values of reductions into reduction
  // variables. Although this could be done after allocas, we don't want to mess
  // up with the alloca insertion point.
  for (unsigned i = 0; i < loop.getNumReductionVars(); ++i) {
    SmallVector<llvm::Value *> phis;
    if (failed(inlineConvertOmpRegions(reductionDecls[i].getInitializerRegion(),
                                       "omp.reduction.neutral", builder,
                                       moduleTranslation, &phis)))
      return failure();
    assert(phis.size() == 1 && "expected one value to be yielded from the "
                               "reduction neutral element declaration region");
    builder.CreateStore(phis[0],
                        ompBuilder->RIManager.getPrivateReductionVariable(i));
  }

  // Set up the source location value for OpenMP runtime.
  llvm::OpenMPIRBuilder::LocationDescription ompLoc(builder);

  SetVector<llvm::AllocaInst *> allocasToSink;
  getSinkableAllocas(moduleTranslation, loop.getRegion(), allocasToSink);

  // Generator of the canonical loop body.
  // TODO: support error propagation in OpenMPIRBuilder and use it instead of
  // relying on captured variables.
  SmallVector<llvm::CanonicalLoopInfo *> loopInfos;
  SmallVector<llvm::OpenMPIRBuilder::InsertPointTy> bodyInsertPoints;
  LogicalResult bodyGenStatus = success();
  auto bodyGen = [&](llvm::OpenMPIRBuilder::InsertPointTy ip, llvm::Value *iv) {
    // Make sure further conversions know about the induction variable.
    moduleTranslation.mapValue(
        loop.getRegion().front().getArgument(loopInfos.size()), iv);

    // Capture the body insertion point for use in nested loops. BodyIP of the
    // CanonicalLoopInfo always points to the beginning of the entry block of
    // the body.
    bodyInsertPoints.push_back(ip);

    if (loopInfos.size() != loop.getNumLoops() - 1)
      return;

    // Convert the body of the loop, adding lifetime markers to allocations that
    // can be sunk into the new block.
    builder.restoreIP(ip);
    for (auto *alloca : allocasToSink) {
      unsigned size = alloca->getAllocatedType()->getPrimitiveSizeInBits() / 8;
      builder.CreateLifetimeStart(alloca, builder.getInt64(size));
    }
    llvm::BasicBlock *cont =
        convertOmpOpRegions(loop.getRegion(), "omp.wsloop.region", builder,
                            moduleTranslation, bodyGenStatus);
    builder.SetInsertPoint(cont, cont->begin());
    for (auto *alloca : allocasToSink) {
      unsigned size = alloca->getAllocatedType()->getPrimitiveSizeInBits() / 8;
      builder.CreateLifetimeEnd(alloca, builder.getInt64(size));
    }
  };

  // Delegate actual loop construction to the OpenMP IRBuilder.
  // TODO: this currently assumes WsLoop is semantically similar to SCF loop,
  // i.e. it has a positive step, uses signed integer semantics. Reconsider
  // this code when WsLoop clearly supports more cases.
  for (unsigned i = 0, e = loop.getNumLoops(); i < e; ++i) {
    llvm::Value *lowerBound =
        moduleTranslation.lookupValue(loop.getLowerBound()[i]);
    llvm::Value *upperBound =
        moduleTranslation.lookupValue(loop.getUpperBound()[i]);
    llvm::Value *step = moduleTranslation.lookupValue(loop.getStep()[i]);

    // Make sure loop trip count are emitted in the preheader of the outermost
    // loop at the latest so that they are all available for the new collapsed
    // loop will be created below.
    llvm::OpenMPIRBuilder::LocationDescription loc = ompLoc;
    llvm::OpenMPIRBuilder::InsertPointTy computeIP = ompLoc.IP;
    if (i != 0) {
      loc = llvm::OpenMPIRBuilder::LocationDescription(bodyInsertPoints.back());
      computeIP = loopInfos.front()->getPreheaderIP();
    }
    loopInfos.push_back(ompBuilder->createCanonicalLoop(
        loc, bodyGen, lowerBound, upperBound, step,
        /*IsSigned=*/true, loop.getInclusive(), computeIP));

    if (failed(bodyGenStatus))
      return failure();
  }

  // Collapse loops. Store the insertion point because LoopInfos may get
  // invalidated.
  llvm::IRBuilderBase::InsertPoint afterIP = loopInfos.front()->getAfterIP();
  llvm::CanonicalLoopInfo *loopInfo =
      ompBuilder->collapseLoops(ompLoc.DL, loopInfos, {});

  allocaIP = findAllocaInsertPoint(builder, moduleTranslation);

  // TODO: Handle doacross loops when the ordered clause has a parameter.
  bool isOrdered = loop.getOrderedVal().has_value();
  std::optional<omp::ScheduleModifier> scheduleModifier =
      loop.getScheduleModifier();
  bool isSimd = loop.getSimdModifier();
  // TODO: Handle distribute loop without parallel clause
  bool distributeParallelCodeGen = opInst.getParentOfType<omp::DistributeOp>();
  if (distributeParallelCodeGen) {
    ompBuilder->applyWorkshareLoop(
        ompLoc.DL, loopInfo, allocaIP, !loop.getNowait(),
        convertToScheduleKind(schedule), chunk, isSimd,
        scheduleModifier == omp::ScheduleModifier::monotonic,
        scheduleModifier == omp::ScheduleModifier::nonmonotonic, isOrdered,
        llvm::omp::WorksharingLoopType::DistributeForStaticLoop);
  }
  else {
    ompBuilder->applyWorkshareLoop(
        ompLoc.DL, loopInfo, allocaIP, !loop.getNowait(),
        convertToScheduleKind(schedule), chunk, isSimd,
        scheduleModifier == omp::ScheduleModifier::monotonic,
        scheduleModifier == omp::ScheduleModifier::nonmonotonic, isOrdered,
        llvm::omp::WorksharingLoopType::ForStaticLoop);
  }

  // Continue building IR after the loop. Note that the LoopInfo returned by
  // `collapseLoops` points inside the outermost loop and is intended for
  // potential further loop transformations. Use the insertion point stored
  // before collapsing loops instead.
  builder.restoreIP(afterIP);

  // Process the reductions if required.
  if (loop.getNumReductionVars() == 0)
    return success();

  // Create the reduction generators. We need to own them here because
  // ReductionInfo only accepts references to the generators.
  collectReductionInfo(loop, builder, *ompBuilder, moduleTranslation,
                       reductionDecls);
  // The call to createReductions below expects the block to have a
  // terminator. Create an unreachable instruction to serve as terminator
  // and remove it later.
  llvm::UnreachableInst *tempTerminator = builder.CreateUnreachable();
  builder.SetInsertPoint(tempTerminator);

  llvm::OpenMPIRBuilder::InsertPointTy contInsertPoint =
      ompBuilder->createReductions(builder.saveIP(), allocaIP,
                                   ompBuilder->RIManager.getReductionInfos(),
                                   loop.getNowait(), /*IsTeamsReduction*/ false,
                                   /*HasDistribute*/ distributeParallelCodeGen);
  if (!contInsertPoint.getBlock())
    return loop->emitOpError() << "failed to convert reductions";
  auto nextInsertionPoint =
      ompBuilder->createBarrier(contInsertPoint, llvm::omp::OMPD_for);
  tempTerminator->eraseFromParent();
  builder.restoreIP(nextInsertionPoint);

  if (!ompBuilder->Config.isGPU())
    ompBuilder->RIManager.clear();

  return success();
}

/// Converts the OpenMP parallel operation to LLVM IR.
static LogicalResult
convertOmpParallel(Operation &opInst1, llvm::IRBuilderBase &builder,
                   LLVM::ModuleTranslation &moduleTranslation) {
  auto opInst = cast<omp::ParallelOp>(opInst1);
  using InsertPointTy = llvm::OpenMPIRBuilder::InsertPointTy;
  // TODO: support error propagation in OpenMPIRBuilder and use it instead of
  // relying on captured variables.
  LogicalResult bodyGenStatus = success();
  llvm::OpenMPIRBuilder *ompBuilder = moduleTranslation.getOpenMPBuilder();

  auto bodyGenCB = [&](InsertPointTy allocaIP, InsertPointTy codeGenIP) {
    // Collect reduction declarations
    SmallVector<omp::ReductionDeclareOp> reductionDecls;
    collectReductionDecls(opInst, reductionDecls);

    // Allocate reduction vars
    DenseMap<Value, llvm::Value *> reductionVariableMap;
    allocReductionVars(opInst, builder, *ompBuilder, moduleTranslation,
                       allocaIP, reductionDecls, reductionVariableMap);

    // Store the mapping between reduction variables and their private copies on
    // ModuleTranslation stack. It can be then recovered when translating
    // omp.reduce operations in a separate call.
    LLVM::ModuleTranslation::SaveStack<OpenMPVarMappingStackFrame> mappingGuard(
        moduleTranslation, reductionVariableMap);

    // Initialize reduction vars
    builder.restoreIP(allocaIP);
    for (unsigned i = 0; i < opInst.getNumReductionVars(); ++i) {
      SmallVector<llvm::Value *> phis;
      if (failed(inlineConvertOmpRegions(
              reductionDecls[i].getInitializerRegion(), "omp.reduction.neutral",
              builder, moduleTranslation, &phis)))
        bodyGenStatus = failure();
      assert(phis.size() == 1 &&
             "expected one value to be yielded from the "
             "reduction neutral element declaration region");
      builder.restoreIP(allocaIP);
      builder.CreateStore(phis[0],
                          ompBuilder->RIManager.getPrivateReductionVariable(i));
    }

    // Save the alloca insertion point on ModuleTranslation stack for use in
    // nested regions.
    LLVM::ModuleTranslation::SaveStack<OpenMPAllocaStackFrame> frame(
        moduleTranslation, allocaIP);

    // ParallelOp has only one region associated with it.
    builder.restoreIP(codeGenIP);
    auto regionBlock =
        convertOmpOpRegions(opInst.getRegion(), "omp.par.region", builder,
                            moduleTranslation, bodyGenStatus);

    // Process the reductions if required.
    if (opInst.getNumReductionVars() > 0) {
      // Collect reduction info
      collectReductionInfo(opInst, builder, *ompBuilder, moduleTranslation,
                           reductionDecls);

      // Move to region cont block
      builder.SetInsertPoint(regionBlock->getTerminator());

      // Generate reductions from info
      llvm::UnreachableInst *tempTerminator = builder.CreateUnreachable();
      builder.SetInsertPoint(tempTerminator);
      llvm::OpenMPIRBuilder::InsertPointTy contInsertPoint =
          ompBuilder->createReductions(
              builder.saveIP(), allocaIP,
              ompBuilder->RIManager.getReductionInfos(), false, false, false);
      if (!contInsertPoint.getBlock()) {
        bodyGenStatus = opInst->emitOpError() << "failed to convert reductions";
        return;
      }

      tempTerminator->eraseFromParent();
      builder.restoreIP(contInsertPoint);
    }
  };

  // TODO: Perform appropriate actions according to the data-sharing
  // attribute (shared, private, firstprivate, ...) of variables.
  // Currently defaults to shared.
  auto privCB = [&](InsertPointTy allocaIP, InsertPointTy codeGenIP,
                    llvm::Value &, llvm::Value &vPtr,
                    llvm::Value *&replacementValue) -> InsertPointTy {
    replacementValue = &vPtr;

    return codeGenIP;
  };

  auto finiCB = [&](InsertPointTy codeGenIP) {};
  llvm::Value *ifCond = nullptr;
  if (auto ifExprVar = opInst.getIfExprVar())
    ifCond = moduleTranslation.lookupValue(ifExprVar);
  llvm::Value *numThreads = nullptr;
  if (auto numThreadsVar = opInst.getNumThreadsVar())
    numThreads = moduleTranslation.lookupValue(numThreadsVar);
  auto pbKind = llvm::omp::OMP_PROC_BIND_default;
  if (auto bind = opInst.getProcBindVal())
    pbKind = getProcBindKind(*bind);
  // TODO: Is the Parallel construct cancellable?
  bool isCancellable = false;

  llvm::OpenMPIRBuilder::InsertPointTy allocaIP =
      findAllocaInsertPoint(builder, moduleTranslation);
  llvm::OpenMPIRBuilder::LocationDescription ompLoc(builder);

  builder.restoreIP(
      ompBuilder->createParallel(ompLoc, allocaIP, bodyGenCB, privCB, finiCB,
                                 ifCond, numThreads, pbKind, isCancellable));

  if (!ompBuilder->Config.isGPU())
    ompBuilder->RIManager.clear();

  return bodyGenStatus;
}

/// Converts an OpenMP simd loop into LLVM IR using OpenMPIRBuilder.
static LogicalResult
convertOmpSimdLoop(Operation &opInst, llvm::IRBuilderBase &builder,
                   LLVM::ModuleTranslation &moduleTranslation) {
  auto loop = cast<omp::SimdLoopOp>(opInst);

  llvm::OpenMPIRBuilder::LocationDescription ompLoc(builder);

  SetVector<llvm::AllocaInst *> allocasToSink;
  getSinkableAllocas(moduleTranslation, loop.getRegion(), allocasToSink);

  // Generator of the canonical loop body.
  // TODO: support error propagation in OpenMPIRBuilder and use it instead of
  // relying on captured variables.
  SmallVector<llvm::CanonicalLoopInfo *> loopInfos;
  SmallVector<llvm::OpenMPIRBuilder::InsertPointTy> bodyInsertPoints;
  LogicalResult bodyGenStatus = success();
  auto bodyGen = [&](llvm::OpenMPIRBuilder::InsertPointTy ip, llvm::Value *iv) {
    // Make sure further conversions know about the induction variable.
    moduleTranslation.mapValue(
        loop.getRegion().front().getArgument(loopInfos.size()), iv);

    // Capture the body insertion point for use in nested loops. BodyIP of the
    // CanonicalLoopInfo always points to the beginning of the entry block of
    // the body.
    bodyInsertPoints.push_back(ip);

    if (loopInfos.size() != loop.getNumLoops() - 1)
      return;

    // Convert the body of the loop, adding lifetime markers to allocations that
    // can be sunk into the new block.
    builder.restoreIP(ip);
    for (auto *alloca : allocasToSink) {
      unsigned size = alloca->getAllocatedType()->getPrimitiveSizeInBits() / 8;
      builder.CreateLifetimeStart(alloca, builder.getInt64(size));
    }
    llvm::BasicBlock *cont =
        convertOmpOpRegions(loop.getRegion(), "omp.simdloop.region", builder,
                            moduleTranslation, bodyGenStatus);
    builder.SetInsertPoint(cont, cont->begin());
    for (auto *alloca : allocasToSink) {
      unsigned size = alloca->getAllocatedType()->getPrimitiveSizeInBits() / 8;
      builder.CreateLifetimeEnd(alloca, builder.getInt64(size));
    }
  };

  // Delegate actual loop construction to the OpenMP IRBuilder.
  // TODO: this currently assumes SimdLoop is semantically similar to SCF loop,
  // i.e. it has a positive step, uses signed integer semantics. Reconsider
  // this code when SimdLoop clearly supports more cases.
  llvm::OpenMPIRBuilder *ompBuilder = moduleTranslation.getOpenMPBuilder();
  for (unsigned i = 0, e = loop.getNumLoops(); i < e; ++i) {
    llvm::Value *lowerBound =
        moduleTranslation.lookupValue(loop.getLowerBound()[i]);
    llvm::Value *upperBound =
        moduleTranslation.lookupValue(loop.getUpperBound()[i]);
    llvm::Value *step = moduleTranslation.lookupValue(loop.getStep()[i]);

    // Make sure loop trip count are emitted in the preheader of the outermost
    // loop at the latest so that they are all available for the new collapsed
    // loop will be created below.
    llvm::OpenMPIRBuilder::LocationDescription loc = ompLoc;
    llvm::OpenMPIRBuilder::InsertPointTy computeIP = ompLoc.IP;
    if (i != 0) {
      loc = llvm::OpenMPIRBuilder::LocationDescription(bodyInsertPoints.back(),
                                                       ompLoc.DL);
      computeIP = loopInfos.front()->getPreheaderIP();
    }
    loopInfos.push_back(ompBuilder->createCanonicalLoop(
        loc, bodyGen, lowerBound, upperBound, step,
        /*IsSigned=*/true, /*Inclusive=*/true, computeIP));

    if (failed(bodyGenStatus))
      return failure();
  }

  // Collapse loops.
  llvm::IRBuilderBase::InsertPoint afterIP = loopInfos.front()->getAfterIP();
  llvm::CanonicalLoopInfo *loopInfo =
      ompBuilder->collapseLoops(ompLoc.DL, loopInfos, {});

  llvm::ConstantInt *simdlen = nullptr;
  if (std::optional<uint64_t> simdlenVar = loop.getSimdlen())
    simdlen = builder.getInt64(simdlenVar.value());

  llvm::ConstantInt *safelen = nullptr;
  if (std::optional<uint64_t> safelenVar = loop.getSafelen())
    safelen = builder.getInt64(safelenVar.value());

  llvm::MapVector<llvm::Value *, llvm::Value *> alignedVars;
  ompBuilder->applySimd(
      loopInfo, alignedVars,
      loop.getIfExpr() ? moduleTranslation.lookupValue(loop.getIfExpr())
                       : nullptr,
      llvm::omp::OrderKind::OMP_ORDER_unknown, simdlen, safelen);

  builder.restoreIP(afterIP);
  return success();
}

/// Convert an Atomic Ordering attribute to llvm::AtomicOrdering.
static llvm::AtomicOrdering
convertAtomicOrdering(std::optional<omp::ClauseMemoryOrderKind> ao) {
  if (!ao)
    return llvm::AtomicOrdering::Monotonic; // Default Memory Ordering

  switch (*ao) {
  case omp::ClauseMemoryOrderKind::Seq_cst:
    return llvm::AtomicOrdering::SequentiallyConsistent;
  case omp::ClauseMemoryOrderKind::Acq_rel:
    return llvm::AtomicOrdering::AcquireRelease;
  case omp::ClauseMemoryOrderKind::Acquire:
    return llvm::AtomicOrdering::Acquire;
  case omp::ClauseMemoryOrderKind::Release:
    return llvm::AtomicOrdering::Release;
  case omp::ClauseMemoryOrderKind::Relaxed:
    return llvm::AtomicOrdering::Monotonic;
  }
  llvm_unreachable("Unknown ClauseMemoryOrderKind kind");
}

/// Convert omp.atomic.read operation to LLVM IR.
static LogicalResult
convertOmpAtomicRead(Operation &opInst, llvm::IRBuilderBase &builder,
                     LLVM::ModuleTranslation &moduleTranslation) {

  auto readOp = cast<omp::AtomicReadOp>(opInst);
  llvm::OpenMPIRBuilder *ompBuilder = moduleTranslation.getOpenMPBuilder();

  llvm::OpenMPIRBuilder::LocationDescription ompLoc(builder);

  llvm::AtomicOrdering AO = convertAtomicOrdering(readOp.getMemoryOrderVal());
  llvm::Value *x = moduleTranslation.lookupValue(readOp.getX());
  llvm::Value *v = moduleTranslation.lookupValue(readOp.getV());

  llvm::Type *elementType =
      moduleTranslation.convertType(readOp.getElementType());

  llvm::OpenMPIRBuilder::AtomicOpValue V = {v, elementType, false, false};
  llvm::OpenMPIRBuilder::AtomicOpValue X = {x, elementType, false, false};
  builder.restoreIP(ompBuilder->createAtomicRead(ompLoc, X, V, AO));
  return success();
}

/// Converts an omp.atomic.write operation to LLVM IR.
static LogicalResult
convertOmpAtomicWrite(Operation &opInst, llvm::IRBuilderBase &builder,
                      LLVM::ModuleTranslation &moduleTranslation) {
  auto writeOp = cast<omp::AtomicWriteOp>(opInst);
  llvm::OpenMPIRBuilder *ompBuilder = moduleTranslation.getOpenMPBuilder();

  llvm::OpenMPIRBuilder::LocationDescription ompLoc(builder);
  llvm::AtomicOrdering ao = convertAtomicOrdering(writeOp.getMemoryOrderVal());
  llvm::Value *expr = moduleTranslation.lookupValue(writeOp.getExpr());
  llvm::Value *dest = moduleTranslation.lookupValue(writeOp.getX());
  llvm::Type *ty = moduleTranslation.convertType(writeOp.getExpr().getType());
  llvm::OpenMPIRBuilder::AtomicOpValue x = {dest, ty, /*isSigned=*/false,
                                            /*isVolatile=*/false};
  builder.restoreIP(ompBuilder->createAtomicWrite(ompLoc, x, expr, ao));
  return success();
}

/// Converts an LLVM dialect binary operation to the corresponding enum value
/// for `atomicrmw` supported binary operation.
llvm::AtomicRMWInst::BinOp convertBinOpToAtomic(Operation &op) {
  return llvm::TypeSwitch<Operation *, llvm::AtomicRMWInst::BinOp>(&op)
      .Case([&](LLVM::AddOp) { return llvm::AtomicRMWInst::BinOp::Add; })
      .Case([&](LLVM::SubOp) { return llvm::AtomicRMWInst::BinOp::Sub; })
      .Case([&](LLVM::AndOp) { return llvm::AtomicRMWInst::BinOp::And; })
      .Case([&](LLVM::OrOp) { return llvm::AtomicRMWInst::BinOp::Or; })
      .Case([&](LLVM::XOrOp) { return llvm::AtomicRMWInst::BinOp::Xor; })
      .Case([&](LLVM::UMaxOp) { return llvm::AtomicRMWInst::BinOp::UMax; })
      .Case([&](LLVM::UMinOp) { return llvm::AtomicRMWInst::BinOp::UMin; })
      .Case([&](LLVM::FAddOp) { return llvm::AtomicRMWInst::BinOp::FAdd; })
      .Case([&](LLVM::FSubOp) { return llvm::AtomicRMWInst::BinOp::FSub; })
      .Default(llvm::AtomicRMWInst::BinOp::BAD_BINOP);
}

/// Converts an OpenMP atomic update operation using OpenMPIRBuilder.
static LogicalResult
convertOmpAtomicUpdate(omp::AtomicUpdateOp &opInst,
                       llvm::IRBuilderBase &builder,
                       LLVM::ModuleTranslation &moduleTranslation) {
  llvm::OpenMPIRBuilder *ompBuilder = moduleTranslation.getOpenMPBuilder();

  // Convert values and types.
  auto &innerOpList = opInst.getRegion().front().getOperations();
  bool isRegionArgUsed{false}, isXBinopExpr{false};
  llvm::AtomicRMWInst::BinOp binop;
  mlir::Value mlirExpr;
  // Find the binary update operation that uses the region argument
  // and get the expression to update
  for (Operation &innerOp : innerOpList) {
    if (innerOp.getNumOperands() == 2) {
      binop = convertBinOpToAtomic(innerOp);
      if (!llvm::is_contained(innerOp.getOperands(),
                              opInst.getRegion().getArgument(0)))
        continue;
      isRegionArgUsed = true;
      isXBinopExpr = innerOp.getNumOperands() > 0 &&
                     innerOp.getOperand(0) == opInst.getRegion().getArgument(0);
      mlirExpr = (isXBinopExpr ? innerOp.getOperand(1) : innerOp.getOperand(0));
      break;
    }
  }
  if (!isRegionArgUsed)
    return opInst.emitError("no atomic update operation with region argument"
                            " as operand found inside atomic.update region");

  llvm::Value *llvmExpr = moduleTranslation.lookupValue(mlirExpr);
  llvm::Value *llvmX = moduleTranslation.lookupValue(opInst.getX());
  llvm::Type *llvmXElementType = moduleTranslation.convertType(
      opInst.getRegion().getArgument(0).getType());
  llvm::OpenMPIRBuilder::AtomicOpValue llvmAtomicX = {llvmX, llvmXElementType,
                                                      /*isSigned=*/false,
                                                      /*isVolatile=*/false};

  llvm::AtomicOrdering atomicOrdering =
      convertAtomicOrdering(opInst.getMemoryOrderVal());

  // Generate update code.
  LogicalResult updateGenStatus = success();
  auto updateFn = [&opInst, &moduleTranslation, &updateGenStatus](
                      llvm::Value *atomicx,
                      llvm::IRBuilder<> &builder) -> llvm::Value * {
    Block &bb = *opInst.getRegion().begin();
    moduleTranslation.mapValue(*opInst.getRegion().args_begin(), atomicx);
    moduleTranslation.mapBlock(&bb, builder.GetInsertBlock());
    if (failed(moduleTranslation.convertBlock(bb, true, builder))) {
      updateGenStatus = (opInst.emitError()
                         << "unable to convert update operation to llvm IR");
      return nullptr;
    }
    omp::YieldOp yieldop = dyn_cast<omp::YieldOp>(bb.getTerminator());
    assert(yieldop && yieldop.getResults().size() == 1 &&
           "terminator must be omp.yield op and it must have exactly one "
           "argument");
    return moduleTranslation.lookupValue(yieldop.getResults()[0]);
  };

  // Handle ambiguous alloca, if any.
  auto allocaIP = findAllocaInsertPoint(builder, moduleTranslation);
  llvm::OpenMPIRBuilder::LocationDescription ompLoc(builder);
  builder.restoreIP(ompBuilder->createAtomicUpdate(
      ompLoc, allocaIP, llvmAtomicX, llvmExpr, atomicOrdering, binop, updateFn,
      isXBinopExpr));
  return updateGenStatus;
}

static LogicalResult
convertOmpAtomicCapture(omp::AtomicCaptureOp atomicCaptureOp,
                        llvm::IRBuilderBase &builder,
                        LLVM::ModuleTranslation &moduleTranslation) {
  llvm::OpenMPIRBuilder *ompBuilder = moduleTranslation.getOpenMPBuilder();
  mlir::Value mlirExpr;
  bool isXBinopExpr = false, isPostfixUpdate = false;
  llvm::AtomicRMWInst::BinOp binop = llvm::AtomicRMWInst::BinOp::BAD_BINOP;

  omp::AtomicUpdateOp atomicUpdateOp = atomicCaptureOp.getAtomicUpdateOp();
  omp::AtomicWriteOp atomicWriteOp = atomicCaptureOp.getAtomicWriteOp();

  assert((atomicUpdateOp || atomicWriteOp) &&
         "internal op must be an atomic.update or atomic.write op");

  if (atomicWriteOp) {
    isPostfixUpdate = true;
    mlirExpr = atomicWriteOp.getExpr();
  } else {
    isPostfixUpdate = atomicCaptureOp.getSecondOp() ==
                      atomicCaptureOp.getAtomicUpdateOp().getOperation();
    auto &innerOpList = atomicUpdateOp.getRegion().front().getOperations();
    bool isRegionArgUsed{false};
    // Find the binary update operation that uses the region argument
    // and get the expression to update
    for (Operation &innerOp : innerOpList) {
      if (innerOp.getNumOperands() == 2) {
        binop = convertBinOpToAtomic(innerOp);
        if (!llvm::is_contained(innerOp.getOperands(),
                                atomicUpdateOp.getRegion().getArgument(0)))
          continue;
        isRegionArgUsed = true;
        isXBinopExpr =
            innerOp.getNumOperands() > 0 &&
            innerOp.getOperand(0) == atomicUpdateOp.getRegion().getArgument(0);
        mlirExpr =
            (isXBinopExpr ? innerOp.getOperand(1) : innerOp.getOperand(0));
        break;
      }
    }
    if (!isRegionArgUsed)
      return atomicUpdateOp.emitError(
          "no atomic update operation with region argument"
          " as operand found inside atomic.update region");
  }

  llvm::Value *llvmExpr = moduleTranslation.lookupValue(mlirExpr);
  llvm::Value *llvmX =
      moduleTranslation.lookupValue(atomicCaptureOp.getAtomicReadOp().getX());
  llvm::Value *llvmV =
      moduleTranslation.lookupValue(atomicCaptureOp.getAtomicReadOp().getV());
  llvm::Type *llvmXElementType = moduleTranslation.convertType(
      atomicCaptureOp.getAtomicReadOp().getElementType());
  llvm::OpenMPIRBuilder::AtomicOpValue llvmAtomicX = {llvmX, llvmXElementType,
                                                      /*isSigned=*/false,
                                                      /*isVolatile=*/false};
  llvm::OpenMPIRBuilder::AtomicOpValue llvmAtomicV = {llvmV, llvmXElementType,
                                                      /*isSigned=*/false,
                                                      /*isVolatile=*/false};

  llvm::AtomicOrdering atomicOrdering =
      convertAtomicOrdering(atomicCaptureOp.getMemoryOrderVal());

  LogicalResult updateGenStatus = success();
  auto updateFn = [&](llvm::Value *atomicx,
                      llvm::IRBuilder<> &builder) -> llvm::Value * {
    if (atomicWriteOp)
      return moduleTranslation.lookupValue(atomicWriteOp.getExpr());
    Block &bb = *atomicUpdateOp.getRegion().begin();
    moduleTranslation.mapValue(*atomicUpdateOp.getRegion().args_begin(),
                               atomicx);
    moduleTranslation.mapBlock(&bb, builder.GetInsertBlock());
    if (failed(moduleTranslation.convertBlock(bb, true, builder))) {
      updateGenStatus = (atomicUpdateOp.emitError()
                         << "unable to convert update operation to llvm IR");
      return nullptr;
    }
    omp::YieldOp yieldop = dyn_cast<omp::YieldOp>(bb.getTerminator());
    assert(yieldop && yieldop.getResults().size() == 1 &&
           "terminator must be omp.yield op and it must have exactly one "
           "argument");
    return moduleTranslation.lookupValue(yieldop.getResults()[0]);
  };

  // Handle ambiguous alloca, if any.
  auto allocaIP = findAllocaInsertPoint(builder, moduleTranslation);
  llvm::OpenMPIRBuilder::LocationDescription ompLoc(builder);
  builder.restoreIP(ompBuilder->createAtomicCapture(
      ompLoc, allocaIP, llvmAtomicX, llvmAtomicV, llvmExpr, atomicOrdering,
      binop, updateFn, atomicUpdateOp, isPostfixUpdate, isXBinopExpr));
  return updateGenStatus;
}

/// Converts an OpenMP reduction operation using OpenMPIRBuilder. Expects the
/// mapping between reduction variables and their private equivalents to have
/// been stored on the ModuleTranslation stack. Currently only supports
/// reduction within WsLoopOp and ParallelOp, but can be easily extended.
static LogicalResult
convertOmpReductionOp(omp::ReductionOp reductionOp,
                      llvm::IRBuilderBase &builder,
                      LLVM::ModuleTranslation &moduleTranslation) {
  // Find the declaration that corresponds to the reduction op.
  omp::ReductionDeclareOp declaration;
  Operation *reductionParent = reductionOp->getParentOp();
  if (dyn_cast<omp::ParallelOp>(reductionParent) ||
      dyn_cast<omp::WsLoopOp>(reductionParent)) {
    declaration = findReductionDecl(*reductionParent, reductionOp);
  } else {
    llvm_unreachable("Unhandled reduction container");
  }
  assert(declaration && "could not find reduction declaration");

  // Retrieve the mapping between reduction variables and their private
  // equivalents.
  const DenseMap<Value, llvm::Value *> *reductionVariableMap = nullptr;
  moduleTranslation.stackWalk<OpenMPVarMappingStackFrame>(
      [&](const OpenMPVarMappingStackFrame &frame) {
        if (frame.mapping.contains(reductionOp.getAccumulator())) {
          reductionVariableMap = &frame.mapping;
          return WalkResult::interrupt();
        }
        return WalkResult::advance();
      });
  assert(reductionVariableMap && "couldn't find private reduction variables");
  // Translate the reduction operation by emitting the body of the corresponding
  // reduction declaration.
  Region &reductionRegion = declaration.getReductionRegion();
  llvm::Value *privateReductionVar =
      reductionVariableMap->lookup(reductionOp.getAccumulator());
  llvm::Value *reductionVal = builder.CreateLoad(
      moduleTranslation.convertType(reductionOp.getOperand().getType()),
      privateReductionVar);

  moduleTranslation.mapValue(reductionRegion.front().getArgument(0),
                             reductionVal);
  moduleTranslation.mapValue(
      reductionRegion.front().getArgument(1),
      moduleTranslation.lookupValue(reductionOp.getOperand()));

  SmallVector<llvm::Value *> phis;
  if (failed(inlineConvertOmpRegions(reductionRegion, "omp.reduction.body",
                                     builder, moduleTranslation, &phis)))
    return failure();
  assert(phis.size() == 1 && "expected one value to be yielded from "
                             "the reduction body declaration region");
  builder.CreateStore(phis[0], privateReductionVar);
  return success();
}

/// Converts an OpenMP Threadprivate operation into LLVM IR using
/// OpenMPIRBuilder.
static LogicalResult
convertOmpThreadprivate(Operation &opInst, llvm::IRBuilderBase &builder,
                        LLVM::ModuleTranslation &moduleTranslation) {
  llvm::OpenMPIRBuilder::LocationDescription ompLoc(builder);
  auto threadprivateOp = cast<omp::ThreadprivateOp>(opInst);

  Value symAddr = threadprivateOp.getSymAddr();
  auto *symOp = symAddr.getDefiningOp();
  if (!isa<LLVM::AddressOfOp>(symOp))
    return opInst.emitError("Addressing symbol not found");
  LLVM::AddressOfOp addressOfOp = dyn_cast<LLVM::AddressOfOp>(symOp);

  LLVM::GlobalOp global =
      addressOfOp.getGlobal(moduleTranslation.symbolTable());
  llvm::GlobalValue *globalValue = moduleTranslation.lookupGlobal(global);
  llvm::Type *type = globalValue->getValueType();
  llvm::TypeSize typeSize =
      builder.GetInsertBlock()->getModule()->getDataLayout().getTypeStoreSize(
          type);
  llvm::ConstantInt *size = builder.getInt64(typeSize.getFixedValue());
  llvm::StringRef suffix = llvm::StringRef(".cache", 6);
  std::string cacheName = (Twine(global.getSymName()).concat(suffix)).str();
  llvm::Value *callInst =
      moduleTranslation.getOpenMPBuilder()->createCachedThreadPrivate(
          ompLoc, globalValue, size, cacheName);
  moduleTranslation.mapValue(opInst.getResult(0), callInst);
  return success();
}

static llvm::OffloadEntriesInfoManager::OMPTargetDeviceClauseKind
convertToDeviceClauseKind(mlir::omp::DeclareTargetDeviceType deviceClause) {
  switch (deviceClause) {
  case mlir::omp::DeclareTargetDeviceType::host:
    return llvm::OffloadEntriesInfoManager::OMPTargetDeviceClauseHost;
    break;
  case mlir::omp::DeclareTargetDeviceType::nohost:
    return llvm::OffloadEntriesInfoManager::OMPTargetDeviceClauseNoHost;
    break;
  case mlir::omp::DeclareTargetDeviceType::any:
    return llvm::OffloadEntriesInfoManager::OMPTargetDeviceClauseAny;
    break;
  }
  llvm_unreachable("unhandled device clause");
}

static llvm::OffloadEntriesInfoManager::OMPTargetGlobalVarEntryKind
convertToCaptureClauseKind(
    mlir::omp::DeclareTargetCaptureClause captureClasue) {
  switch (captureClasue) {
  case mlir::omp::DeclareTargetCaptureClause::to:
    return llvm::OffloadEntriesInfoManager::OMPTargetGlobalVarEntryTo;
  case mlir::omp::DeclareTargetCaptureClause::link:
    return llvm::OffloadEntriesInfoManager::OMPTargetGlobalVarEntryLink;
  case mlir::omp::DeclareTargetCaptureClause::enter:
    return llvm::OffloadEntriesInfoManager::OMPTargetGlobalVarEntryEnter;
  }
  llvm_unreachable("unhandled capture clause");
}

static llvm::SmallString<64>
getDeclareTargetRefPtrSuffix(LLVM::GlobalOp globalOp,
                             llvm::OpenMPIRBuilder &ompBuilder) {
  llvm::SmallString<64> suffix;
  llvm::raw_svector_ostream os(suffix);
  if (globalOp.getVisibility() == mlir::SymbolTable::Visibility::Private) {
    auto loc = globalOp->getLoc()->findInstanceOf<FileLineColLoc>();
    auto fileInfoCallBack = [&loc]() {
      return std::pair<std::string, uint64_t>(
          llvm::StringRef(loc.getFilename()), loc.getLine());
    };

    os << llvm::format(
        "_%x", ompBuilder.getTargetEntryUniqueInfo(fileInfoCallBack).FileID);
  }
  os << "_decl_tgt_ref_ptr";

  return suffix;
}

// Returns the reference pointer generated by the lowering of the declare target
// operation in cases where the link clause is used or the to clause is used in
// USM mode.
static llvm::Value *
getRefPtrIfDeclareTarget(mlir::Value value,
                         LLVM::ModuleTranslation &moduleTranslation) {
  llvm::OpenMPIRBuilder *ompBuilder = moduleTranslation.getOpenMPBuilder();

  // An easier way to do this may just be to keep track of any pointer
  // references and their mapping to their respective operation
  if (auto addressOfOp =
          llvm::dyn_cast_if_present<LLVM::AddressOfOp>(value.getDefiningOp())) {
    if (auto gOp = llvm::dyn_cast_or_null<LLVM::GlobalOp>(
            addressOfOp->getParentOfType<mlir::ModuleOp>().lookupSymbol(
                addressOfOp.getGlobalName()))) {

      if (auto declareTargetGlobal =
              llvm::dyn_cast<mlir::omp::DeclareTargetInterface>(
                  gOp.getOperation())) {

        // In this case, we must utilise the reference pointer generated by the
        // declare target operation, similar to Clang
        if ((declareTargetGlobal.getDeclareTargetCaptureClause() ==
             mlir::omp::DeclareTargetCaptureClause::link) ||
            (declareTargetGlobal.getDeclareTargetCaptureClause() ==
                 mlir::omp::DeclareTargetCaptureClause::to &&
             ompBuilder->Config.hasRequiresUnifiedSharedMemory())) {
          llvm::SmallString<64> suffix =
              getDeclareTargetRefPtrSuffix(gOp, *ompBuilder);

          if (gOp.getSymName().contains(suffix))
            return moduleTranslation.getLLVMModule()->getNamedValue(
                gOp.getSymName());

          return moduleTranslation.getLLVMModule()->getNamedValue(
              (gOp.getSymName().str() + suffix.str()).str());
        }
      }
    }
  }

  return nullptr;
}

// A small helper structure to contain data gathered
// for map lowering and coalese it into one area and
// avoiding extra computations such as searches in the
// llvm module for lowered mapped varibles or checking
// if something is declare target (and retrieving the
// value) more than neccessary.
struct MapInfoData : llvm::OpenMPIRBuilder::MapInfosTy {
  llvm::SmallVector<bool, 4> IsDeclareTarget;
  llvm::SmallVector<bool, 4> IsAMember;
  llvm::SmallVector<mlir::Operation *, 4> MapClause;
  llvm::SmallVector<llvm::Value *, 4> OriginalValue;
  // Stripped off array/pointer to get the underlying
  // element type
  llvm::SmallVector<llvm::Type *, 4> BaseType;

  /// Append arrays in \a CurInfo.
  void append(MapInfoData &CurInfo) {
    IsDeclareTarget.append(CurInfo.IsDeclareTarget.begin(),
                           CurInfo.IsDeclareTarget.end());
    MapClause.append(CurInfo.MapClause.begin(), CurInfo.MapClause.end());
    OriginalValue.append(CurInfo.OriginalValue.begin(),
                         CurInfo.OriginalValue.end());
    BaseType.append(CurInfo.BaseType.begin(), CurInfo.BaseType.end());
    llvm::OpenMPIRBuilder::MapInfosTy::append(CurInfo);
  }
};

uint64_t getArrayElementSizeInBits(LLVM::LLVMArrayType arrTy, DataLayout &dl) {
  if (auto nestedArrTy = llvm::dyn_cast_if_present<LLVM::LLVMArrayType>(
          arrTy.getElementType()))
    return getArrayElementSizeInBits(nestedArrTy, dl);
  return dl.getTypeSizeInBits(arrTy.getElementType());
}

// This function calculates the size to be offloaded for a specified type, given
// its associated map clause (which can contain bounds information which affects
// the total size), this size is calculated based on the underlying element type
// e.g. given a 1-D array of ints, we will calculate the size from the integer
// type * number of elements in the array. This size can be used in other
// calculations but is ultimately used as an argument to the OpenMP runtimes
// kernel argument structure which is generated through the combinedInfo data
// structures.
// This function is somewhat equivalent to Clang's getExprTypeSize inside of
// CGOpenMPRuntime.cpp.
llvm::Value *getSizeInBytes(DataLayout &dl, const mlir::Type &type,
                            Operation *clauseOp, llvm::Value *basePointer,
                            llvm::Type *baseType, llvm::IRBuilderBase &builder,
                            LLVM::ModuleTranslation &moduleTranslation) {
  // utilising getTypeSizeInBits instead of getTypeSize as getTypeSize gives
  // the size in inconsistent byte or bit format.
  uint64_t underlyingTypeSzInBits = dl.getTypeSizeInBits(type);
  if (auto arrTy = llvm::dyn_cast_if_present<LLVM::LLVMArrayType>(type))
    underlyingTypeSzInBits = getArrayElementSizeInBits(arrTy, dl);

  if (auto memberClause =
          mlir::dyn_cast_if_present<mlir::omp::MapInfoOp>(clauseOp)) {
    // This calculates the size to transfer based on bounds and the underlying
    // element type, provided bounds have been specified (Fortran
    // pointers/allocatables/target and arrays that have sections specified fall
    // into this as well).
    if (!memberClause.getBounds().empty()) {
      llvm::Value *elementCount = builder.getInt64(1);
      for (auto bounds : memberClause.getBounds()) {
        if (auto boundOp = mlir::dyn_cast_if_present<mlir::omp::DataBoundsOp>(
                bounds.getDefiningOp())) {
          // The below calculation for the size to be mapped calculated from the
          // map_info's bounds is: (elemCount * [UB - LB] + 1), later we
          // multiply by the underlying element types byte size to get the full
          // size to be offloaded based on the bounds
          elementCount = builder.CreateMul(
              elementCount,
              builder.CreateAdd(
                  builder.CreateSub(
                      moduleTranslation.lookupValue(boundOp.getUpperBound()),
                      moduleTranslation.lookupValue(boundOp.getLowerBound())),
                  builder.getInt64(1)));
        }
      }

      // The size in bytes x number of elements, the sizeInBytes stored is
      // the underyling types size, e.g. if ptr<i32>, it'll be the i32's
      // size, so we do some on the fly runtime math to get the size in
      // bytes from the extent (ub - lb) * sizeInBytes. NOTE: This may need
      // some adjustment for members with more complex types.
      return builder.CreateMul(elementCount,
                               builder.getInt64(underlyingTypeSzInBits / 8),
                               "element_count");
    }
  }

  return builder.getInt64(underlyingTypeSzInBits / 8);
}

void collectMapDataFromMapOperands(MapInfoData &mapData,
                                   llvm::SmallVectorImpl<Value> &mapOperands,
                                   LLVM::ModuleTranslation &moduleTranslation,
                                   DataLayout &dl,
                                   llvm::IRBuilderBase &builder) {
  for (mlir::Value mapValue : mapOperands) {
    if (auto mapOp = mlir::dyn_cast_if_present<mlir::omp::MapInfoOp>(
            mapValue.getDefiningOp())) {
      mlir::Value offloadPtr =
          mapOp.getVarPtrPtr() ? mapOp.getVarPtrPtr() : mapOp.getVarPtr();
      mapData.OriginalValue.push_back(
          moduleTranslation.lookupValue(offloadPtr));
      mapData.Pointers.push_back(mapData.OriginalValue.back());

      if (llvm::Value *refPtr =
              getRefPtrIfDeclareTarget(offloadPtr,
                                       moduleTranslation)) { // declare target
        mapData.IsDeclareTarget.push_back(true);
        mapData.BasePointers.push_back(refPtr);
      } else { // regular mapped variable
        mapData.IsDeclareTarget.push_back(false);
        mapData.BasePointers.push_back(mapData.OriginalValue.back());
      }

      mapData.BaseType.push_back(
          moduleTranslation.convertType(mapOp.getVarType()));
      mapData.Sizes.push_back(getSizeInBytes(
          dl, mapOp.getVarType(), mapOp, mapData.BasePointers.back(),
          mapData.BaseType.back(), builder, moduleTranslation));
      mapData.MapClause.push_back(mapOp.getOperation());
      mapData.Types.push_back(
          llvm::omp::OpenMPOffloadMappingFlags(mapOp.getMapType().value()));
      mapData.Names.push_back(LLVM::createMappingInformation(
          mapOp.getLoc(), *moduleTranslation.getOpenMPBuilder()));
      mapData.DevicePointers.push_back(
          llvm::OpenMPIRBuilder::DeviceInfoTy::None);

      // Check if this is a member mapping and correctly assign that it is, if
      // it is a member of a larger object.
      // TODO: Need better handling of members, and distinguishing of members
      // that are implicitly allocated on device vs explicitly passed in as
      // arguments.
      // TODO: May require some further additions to support nested record
      // types, i.e. member maps that can have member maps.
      mapData.IsAMember.push_back(false);
      for (mlir::Value mapValue : mapOperands) {
        if (auto map = mlir::dyn_cast_if_present<mlir::omp::MapInfoOp>(
                mapValue.getDefiningOp())) {
          for (auto member : map.getMembers()) {
            if (member == mapOp) {
              mapData.IsAMember.back() = true;
            }
          }
        }
      }
    }
  }
}

// This creates two insertions into the MapInfosTy data structure for the
// "parent" of a set of members, (usually a container e.g.
// class/structure/derived type) when subsequent members have also been
// explicitly mapped on the same map clause. Certain types, such as Fortran
// descriptors are mapped like this as well, however, the members are
// implicit as far as a user is concerned, but we must explicitly map them
// internally.
//
// This function also returns the memberOfFlag for this particular parent,
// which is utilised in subsequent member mappings (by modifying there map type
// with it) to indicate that a member is part of this parent and should be
// treated by the runtime as such. Important to achieve the correct mapping.
static llvm::omp::OpenMPOffloadMappingFlags mapParentWithMembers(
    LLVM::ModuleTranslation &moduleTranslation, llvm::IRBuilderBase &builder,
    llvm::OpenMPIRBuilder &ompBuilder, DataLayout &dl,
    llvm::OpenMPIRBuilder::MapInfosTy &combinedInfo, MapInfoData &mapData,
    uint64_t mapDataIndex, bool isTargetParams) {
  // Map the first segment of our structure
  combinedInfo.Types.emplace_back(
      isTargetParams
          ? llvm::omp::OpenMPOffloadMappingFlags::OMP_MAP_TARGET_PARAM
          : llvm::omp::OpenMPOffloadMappingFlags::OMP_MAP_NONE);
  combinedInfo.DevicePointers.emplace_back(
      llvm::OpenMPIRBuilder::DeviceInfoTy::None);
  combinedInfo.Names.emplace_back(LLVM::createMappingInformation(
      mapData.MapClause[mapDataIndex]->getLoc(), ompBuilder));
  combinedInfo.BasePointers.emplace_back(mapData.BasePointers[mapDataIndex]);
  combinedInfo.Pointers.emplace_back(mapData.Pointers[mapDataIndex]);

  // Calculate size of the parent object being mapped based on the
  // addresses at runtime, highAddr - lowAddr = size. This of course
  // doesn't factor in allocated data like pointers, hence the further
  // processing of members specified by users, or in the case of
  // Fortran pointers and allocatables, the mapping of the pointed to
  // data by the descriptor (which itself, is a structure containing
  // runtime information on the dynamically allocated data).
  llvm::Value *lowAddr = builder.CreatePointerCast(
      mapData.Pointers[mapDataIndex], builder.getPtrTy());
  llvm::Value *highAddr = builder.CreatePointerCast(
      builder.CreateConstGEP1_32(mapData.BaseType[mapDataIndex],
                                 mapData.Pointers[mapDataIndex], 1),
      builder.getPtrTy());
  llvm::Value *size = builder.CreateIntCast(
      builder.CreatePtrDiff(builder.getInt8Ty(), highAddr, lowAddr),
      builder.getInt64Ty(),
      /*isSigned=*/false);
  combinedInfo.Sizes.push_back(size);

  // This creates the initial MEMBER_OF mapping that consists of
  // the parent/top level container (same as above effectively, except
  // with a fixed initial compile time size and seperate maptype which
  // indicates the true mape type (tofrom etc.) and that it is a part
  // of a larger mapping and indicating the link between it and it's
  // members that are also explicitly mapped).
  llvm::omp::OpenMPOffloadMappingFlags mapFlag =
      llvm::omp::OpenMPOffloadMappingFlags::OMP_MAP_TO;
  if (isTargetParams)
    mapFlag &= ~llvm::omp::OpenMPOffloadMappingFlags::OMP_MAP_TARGET_PARAM;

  llvm::omp::OpenMPOffloadMappingFlags memberOfFlag =
      ompBuilder.getMemberOfFlag(combinedInfo.BasePointers.size() - 1);
  ompBuilder.setCorrectMemberOfFlag(mapFlag, memberOfFlag);

  combinedInfo.Types.emplace_back(mapFlag);
  combinedInfo.DevicePointers.emplace_back(
      llvm::OpenMPIRBuilder::DeviceInfoTy::None);
  combinedInfo.Names.emplace_back(LLVM::createMappingInformation(
      mapData.MapClause[mapDataIndex]->getLoc(), ompBuilder));
  combinedInfo.BasePointers.emplace_back(mapData.BasePointers[mapDataIndex]);
  combinedInfo.Pointers.emplace_back(mapData.Pointers[mapDataIndex]);
  combinedInfo.Sizes.emplace_back(mapData.Sizes[mapDataIndex]);

  return memberOfFlag;
}

// This function is intended to add explicit mappings of members
static void processMapMembersWithParent(
    LLVM::ModuleTranslation &moduleTranslation, llvm::IRBuilderBase &builder,
    llvm::OpenMPIRBuilder &ompBuilder, DataLayout &dl,
    llvm::OpenMPIRBuilder::MapInfosTy &combinedInfo, MapInfoData &mapData,
    uint64_t mapDataIndex, llvm::omp::OpenMPOffloadMappingFlags memberOfFlag) {

  auto parentClause =
      mlir::dyn_cast<mlir::omp::MapInfoOp>(mapData.MapClause[mapDataIndex]);

  for (auto mappedMembers : parentClause.getMembers()) {
    auto memberClause =
        mlir::dyn_cast<mlir::omp::MapInfoOp>(mappedMembers.getDefiningOp());
    int memberDataIdx = -1;
    for (size_t i = 0; i < mapData.MapClause.size(); ++i) {
      if (mapData.MapClause[i] == memberClause)
        memberDataIdx = i;
    }

    assert(memberDataIdx >= 0 && "could not find mapped member of structure");

    // Same MemberOfFlag to indicate its link with parent and other members
    // of, and we flag that it's part of a pointer and object coupling.
    auto mapFlag =
        llvm::omp::OpenMPOffloadMappingFlags(memberClause.getMapType().value());
    mapFlag &= ~llvm::omp::OpenMPOffloadMappingFlags::OMP_MAP_TARGET_PARAM;
    ompBuilder.setCorrectMemberOfFlag(mapFlag, memberOfFlag);
    mapFlag |= llvm::omp::OpenMPOffloadMappingFlags::OMP_MAP_PTR_AND_OBJ;
    combinedInfo.Types.emplace_back(mapFlag);
    combinedInfo.DevicePointers.emplace_back(
        llvm::OpenMPIRBuilder::DeviceInfoTy::None);
    combinedInfo.Names.emplace_back(
        LLVM::createMappingInformation(memberClause.getLoc(), ompBuilder));

    combinedInfo.BasePointers.emplace_back(mapData.BasePointers[memberDataIdx]);

    std::vector<llvm::Value *> idx{builder.getInt64(0)};
    llvm::Value *offsetAddress = nullptr;
    if (!memberClause.getBounds().empty()) {
      if (mapData.BaseType[memberDataIdx]->isArrayTy()) {
        for (int i = memberClause.getBounds().size() - 1; i >= 0; --i) {
          if (auto boundOp = mlir::dyn_cast_if_present<mlir::omp::DataBoundsOp>(
                  memberClause.getBounds()[i].getDefiningOp())) {
            idx.push_back(
                moduleTranslation.lookupValue(boundOp.getLowerBound()));
          }
        }
      } else {
        std::vector<llvm::Value *> dimensionIndexSizeOffset{
            builder.getInt64(1)};
        for (size_t i = 1; i < memberClause.getBounds().size(); ++i) {
          if (auto boundOp = mlir::dyn_cast_if_present<mlir::omp::DataBoundsOp>(
                  memberClause.getBounds()[i].getDefiningOp())) {
            dimensionIndexSizeOffset.push_back(builder.CreateMul(
                moduleTranslation.lookupValue(boundOp.getExtent()),
                dimensionIndexSizeOffset[i - 1]));
          }
        }

        for (int i = memberClause.getBounds().size() - 1; i >= 0; --i) {
          if (auto boundOp = mlir::dyn_cast_if_present<mlir::omp::DataBoundsOp>(
                  memberClause.getBounds()[i].getDefiningOp())) {
            if (!offsetAddress)
              offsetAddress = builder.CreateMul(
                  moduleTranslation.lookupValue(boundOp.getLowerBound()),
                  dimensionIndexSizeOffset[i]);
            else
              offsetAddress = builder.CreateAdd(
                  offsetAddress,
                  builder.CreateMul(
                      moduleTranslation.lookupValue(boundOp.getLowerBound()),
                      dimensionIndexSizeOffset[i]));
          }
        }
      }
    }

    llvm::Value *memberIdx =
        builder.CreateLoad(builder.getPtrTy(), mapData.Pointers[memberDataIdx]);
    memberIdx = builder.CreateInBoundsGEP(
        mapData.BaseType[memberDataIdx], memberIdx,
        offsetAddress ? std::vector<llvm::Value *>{offsetAddress} : idx,
        "member_idx");
    combinedInfo.Pointers.emplace_back(memberIdx);
    combinedInfo.Sizes.emplace_back(mapData.Sizes[memberDataIdx]);
  }
}

static void processMapWithMembersOf(
    LLVM::ModuleTranslation &moduleTranslation, llvm::IRBuilderBase &builder,
    llvm::OpenMPIRBuilder &ompBuilder, DataLayout &dl,
    llvm::OpenMPIRBuilder::MapInfosTy &combinedInfo, MapInfoData &mapData,
    uint64_t mapDataIndex, bool isTargetParams) {
  llvm::omp::OpenMPOffloadMappingFlags memberOfParentFlag =
      mapParentWithMembers(moduleTranslation, builder, ompBuilder, dl,
                           combinedInfo, mapData, mapDataIndex, isTargetParams);
  processMapMembersWithParent(moduleTranslation, builder, ompBuilder, dl,
                              combinedInfo, mapData, mapDataIndex,
                              memberOfParentFlag);
}

// Generate all map related information and fill the combinedInfo.
static void genMapInfos(llvm::IRBuilderBase &builder,
                        LLVM::ModuleTranslation &moduleTranslation,
                        DataLayout &dl,
                        llvm::OpenMPIRBuilder::MapInfosTy &combinedInfo,
                        MapInfoData &mapData,
                        const SmallVector<Value> &devPtrOperands = {},
                        const SmallVector<Value> &devAddrOperands = {},
                        bool isTargetParams = false) {
  llvm::OpenMPIRBuilder *ompBuilder = moduleTranslation.getOpenMPBuilder();

  auto fail = [&combinedInfo]() -> void {
    combinedInfo.BasePointers.clear();
    combinedInfo.Pointers.clear();
    combinedInfo.DevicePointers.clear();
    combinedInfo.Sizes.clear();
    combinedInfo.Types.clear();
    combinedInfo.Names.clear();
  };

  // We operate under the assumption that all vectors that are
  // required in MapInfoData are of equal lengths (either filled with
  // default constructed data or appropiate information) so we can
  // utilise the size from any component of MapInfoData, if we can't
  // something is missing from the initial MapInfoData construction.
  for (size_t i = 0; i < mapData.MapClause.size(); ++i) {
    // NOTE/TODO: We currently do not handle member mapping seperately from it's
    // parent or explicit mapping of a parent and member in the same operation,
    // this will need to change in the near future, for now we primarily handle
    // descriptor mapping from fortran, generalised as mapping record types
    // with implicit member maps. This lowering needs further generalisation to
    // fully support fortran derived types, and C/C++ structures and classes.
    if (mapData.IsAMember[i])
      continue;

    auto mapInfoOp = mlir::dyn_cast<mlir::omp::MapInfoOp>(mapData.MapClause[i]);
    if (!mapInfoOp.getMembers().empty()) {
      processMapWithMembersOf(moduleTranslation, builder, *ompBuilder, dl,
                              combinedInfo, mapData, i, isTargetParams);
      continue;
    }

    // Declare Target Mappings are excluded from being marked as
    // OMP_MAP_TARGET_PARAM as they are not passed as parameters, they're
    // marked with OMP_MAP_PTR_AND_OBJ instead.
    auto mapFlag = mapData.Types[i];
    if (mapData.IsDeclareTarget[i])
      mapFlag |= llvm::omp::OpenMPOffloadMappingFlags::OMP_MAP_PTR_AND_OBJ;
    else if (isTargetParams)
      mapFlag |= llvm::omp::OpenMPOffloadMappingFlags::OMP_MAP_TARGET_PARAM;

    if (auto mapInfoOp = dyn_cast<mlir::omp::MapInfoOp>(mapData.MapClause[i]))
      if (mapInfoOp.getMapCaptureType().value() ==
              mlir::omp::VariableCaptureKind::ByCopy &&
          !mapInfoOp.getVarType().isa<LLVM::LLVMPointerType>())
        mapFlag |= llvm::omp::OpenMPOffloadMappingFlags::OMP_MAP_LITERAL;

    combinedInfo.BasePointers.emplace_back(mapData.BasePointers[i]);
    combinedInfo.Pointers.emplace_back(mapData.Pointers[i]);
    combinedInfo.DevicePointers.emplace_back(mapData.DevicePointers[i]);
    combinedInfo.Names.emplace_back(mapData.Names[i]);
    combinedInfo.Types.emplace_back(mapFlag);
    combinedInfo.Sizes.emplace_back(mapData.Sizes[i]);
  }

  auto findMapInfo = [&combinedInfo](llvm::Value *val, unsigned &index) {
    index = 0;
    for (llvm::Value *basePtr : combinedInfo.BasePointers) {
      if (basePtr == val)
        return true;
      index++;
    }
    return false;
  };

  auto addDevInfos = [&, fail](auto devOperands, auto devOpType) -> void {
    for (const auto &devOp : devOperands) {
      // TODO: Only LLVMPointerTypes are handled.
      if (!devOp.getType().template isa<LLVM::LLVMPointerType>())
        return fail();

      llvm::Value *mapOpValue = moduleTranslation.lookupValue(devOp);

      // Check if map info is already present for this entry.
      unsigned infoIndex;
      if (findMapInfo(mapOpValue, infoIndex)) {
        combinedInfo.Types[infoIndex] |=
            llvm::omp::OpenMPOffloadMappingFlags::OMP_MAP_RETURN_PARAM;
        combinedInfo.DevicePointers[infoIndex] = devOpType;
      } else {
        combinedInfo.BasePointers.emplace_back(mapOpValue);
        combinedInfo.Pointers.emplace_back(mapOpValue);
        combinedInfo.DevicePointers.emplace_back(devOpType);
        combinedInfo.Names.emplace_back(
            LLVM::createMappingInformation(devOp.getLoc(), *ompBuilder));
        combinedInfo.Types.emplace_back(
            llvm::omp::OpenMPOffloadMappingFlags::OMP_MAP_RETURN_PARAM);
        combinedInfo.Sizes.emplace_back(builder.getInt64(0));
      }
    }
  };

  addDevInfos(devPtrOperands, llvm::OpenMPIRBuilder::DeviceInfoTy::Pointer);
  addDevInfos(devAddrOperands, llvm::OpenMPIRBuilder::DeviceInfoTy::Address);
}

static LogicalResult
convertOmpTargetData(Operation *op, llvm::IRBuilderBase &builder,
                     LLVM::ModuleTranslation &moduleTranslation) {
  llvm::Value *ifCond = nullptr;
  int64_t deviceID = llvm::omp::OMP_DEVICEID_UNDEF;
  SmallVector<Value> mapOperands;
  SmallVector<Value> useDevPtrOperands;
  SmallVector<Value> useDevAddrOperands;
  llvm::omp::RuntimeFunction RTLFn;
  DataLayout DL = DataLayout(op->getParentOfType<ModuleOp>());

  llvm::OpenMPIRBuilder *ompBuilder = moduleTranslation.getOpenMPBuilder();

  LogicalResult result =
      llvm::TypeSwitch<Operation *, LogicalResult>(op)
          .Case([&](omp::DataOp dataOp) {
            if (auto ifExprVar = dataOp.getIfExpr())
              ifCond = moduleTranslation.lookupValue(ifExprVar);

            if (auto devId = dataOp.getDevice())
              if (auto constOp =
                      dyn_cast<LLVM::ConstantOp>(devId.getDefiningOp()))
                if (auto intAttr = dyn_cast<IntegerAttr>(constOp.getValue()))
                  deviceID = intAttr.getInt();

            mapOperands = dataOp.getMapOperands();
            useDevPtrOperands = dataOp.getUseDevicePtr();
            useDevAddrOperands = dataOp.getUseDeviceAddr();
            return success();
          })
          .Case([&](omp::EnterDataOp enterDataOp) {
            if (enterDataOp.getNowait())
              return (LogicalResult)(enterDataOp.emitError(
                  "`nowait` is not supported yet"));

            if (auto ifExprVar = enterDataOp.getIfExpr())
              ifCond = moduleTranslation.lookupValue(ifExprVar);

            if (auto devId = enterDataOp.getDevice())
              if (auto constOp =
                      dyn_cast<LLVM::ConstantOp>(devId.getDefiningOp()))
                if (auto intAttr = dyn_cast<IntegerAttr>(constOp.getValue()))
                  deviceID = intAttr.getInt();
            RTLFn = llvm::omp::OMPRTL___tgt_target_data_begin_mapper;
            mapOperands = enterDataOp.getMapOperands();
            return success();
          })
          .Case([&](omp::ExitDataOp exitDataOp) {
            if (exitDataOp.getNowait())
              return (LogicalResult)(exitDataOp.emitError(
                  "`nowait` is not supported yet"));

            if (auto ifExprVar = exitDataOp.getIfExpr())
              ifCond = moduleTranslation.lookupValue(ifExprVar);

            if (auto devId = exitDataOp.getDevice())
              if (auto constOp =
                      dyn_cast<LLVM::ConstantOp>(devId.getDefiningOp()))
                if (auto intAttr = dyn_cast<IntegerAttr>(constOp.getValue()))
                  deviceID = intAttr.getInt();

            RTLFn = llvm::omp::OMPRTL___tgt_target_data_end_mapper;
            mapOperands = exitDataOp.getMapOperands();
            return success();
          })
          .Case([&](omp::UpdateDataOp updateDataOp) {
            if (updateDataOp.getNowait())
              return (LogicalResult)(updateDataOp.emitError(
                  "`nowait` is not supported yet"));

            if (auto ifExprVar = updateDataOp.getIfExpr())
              ifCond = moduleTranslation.lookupValue(ifExprVar);

            if (auto devId = updateDataOp.getDevice())
              if (auto constOp =
                      dyn_cast<LLVM::ConstantOp>(devId.getDefiningOp()))
                if (auto intAttr = dyn_cast<IntegerAttr>(constOp.getValue()))
                  deviceID = intAttr.getInt();

            RTLFn = llvm::omp::OMPRTL___tgt_target_data_update_mapper;
            mapOperands = updateDataOp.getMapOperands();
            return success();
          })
          .Default([&](Operation *op) {
            return op->emitError("unsupported OpenMP operation: ")
                   << op->getName();
          });

  if (failed(result))
    return failure();

  using InsertPointTy = llvm::OpenMPIRBuilder::InsertPointTy;

  MapInfoData mapData;
  collectMapDataFromMapOperands(mapData, mapOperands, moduleTranslation, DL,
                                builder);

  // Fill up the arrays with all the mapped variables.
  llvm::OpenMPIRBuilder::MapInfosTy combinedInfo;
  auto genMapInfoCB =
      [&](InsertPointTy codeGenIP) -> llvm::OpenMPIRBuilder::MapInfosTy & {
    builder.restoreIP(codeGenIP);
    if (auto dataOp = dyn_cast<omp::DataOp>(op)) {
      genMapInfos(builder, moduleTranslation, DL, combinedInfo, mapData,
                  useDevPtrOperands, useDevAddrOperands);
    } else {
      genMapInfos(builder, moduleTranslation, DL, combinedInfo, mapData);
    }
    return combinedInfo;
  };

  llvm::OpenMPIRBuilder::TargetDataInfo info(/*RequiresDevicePointerInfo=*/true,
                                             /*SeparateBeginEndCalls=*/true);

  using BodyGenTy = llvm::OpenMPIRBuilder::BodyGenTy;
  LogicalResult bodyGenStatus = success();
  auto bodyGenCB = [&](InsertPointTy codeGenIP, BodyGenTy bodyGenType) {
    assert(isa<omp::DataOp>(op) && "BodyGen requested for non DataOp");
    Region &region = cast<omp::DataOp>(op).getRegion();
    switch (bodyGenType) {
    case BodyGenTy::Priv:
      // Check if any device ptr/addr info is available
      if (!info.DevicePtrInfoMap.empty()) {
        builder.restoreIP(codeGenIP);
        unsigned argIndex = 0;
        for (auto &devPtrOp : useDevPtrOperands) {
          llvm::Value *mapOpValue = moduleTranslation.lookupValue(devPtrOp);
          const auto &arg = region.front().getArgument(argIndex);
          moduleTranslation.mapValue(arg,
                                     info.DevicePtrInfoMap[mapOpValue].second);
          argIndex++;
        }

        for (auto &devAddrOp : useDevAddrOperands) {
          llvm::Value *mapOpValue = moduleTranslation.lookupValue(devAddrOp);
          const auto &arg = region.front().getArgument(argIndex);
          auto *LI = builder.CreateLoad(
              builder.getPtrTy(), info.DevicePtrInfoMap[mapOpValue].second);
          moduleTranslation.mapValue(arg, LI);
          argIndex++;
        }

        bodyGenStatus = inlineConvertOmpRegions(region, "omp.data.region",
                                                builder, moduleTranslation);
      }
      break;
    case BodyGenTy::DupNoPriv:
      break;
    case BodyGenTy::NoPriv:
      // If device info is available then region has already been generated
      if (info.DevicePtrInfoMap.empty()) {
        builder.restoreIP(codeGenIP);
        bodyGenStatus = inlineConvertOmpRegions(region, "omp.data.region",
                                                builder, moduleTranslation);
      }
      break;
    }
    return builder.saveIP();
  };

  llvm::OpenMPIRBuilder::LocationDescription ompLoc(builder);
  llvm::OpenMPIRBuilder::InsertPointTy allocaIP =
      findAllocaInsertPoint(builder, moduleTranslation);
  if (isa<omp::DataOp>(op)) {
    builder.restoreIP(ompBuilder->createTargetData(
        ompLoc, allocaIP, builder.saveIP(), builder.getInt64(deviceID), ifCond,
        info, genMapInfoCB, nullptr, bodyGenCB));
  } else {
    builder.restoreIP(ompBuilder->createTargetData(
        ompLoc, allocaIP, builder.saveIP(), builder.getInt64(deviceID), ifCond,
        info, genMapInfoCB, &RTLFn));
  }

  return bodyGenStatus;
}

static LogicalResult
convertOmpDistribute(Operation &opInst, llvm::IRBuilderBase &builder,
                     LLVM::ModuleTranslation &moduleTranslation) {
  llvm::OpenMPIRBuilder *ompBuilder = moduleTranslation.getOpenMPBuilder();

  using InsertPointTy = llvm::OpenMPIRBuilder::InsertPointTy;
  // TODO: support error propagation in OpenMPIRBuilder and use it instead of
  // relying on captured variables.
  LogicalResult bodyGenStatus = success();

  auto bodyGenCB = [&](InsertPointTy allocaIP, InsertPointTy codeGenIP) {
    // Save the alloca insertion point on ModuleTranslation stack for use in
    // nested regions.
    LLVM::ModuleTranslation::SaveStack<OpenMPAllocaStackFrame> frame(
        moduleTranslation, allocaIP);

    // DistributeOp has only one region associated with it.
    builder.restoreIP(codeGenIP);
    ompBuilder->RIManager.setPrivateVarAllocaIP(allocaIP);
    auto regionBlock =
        convertOmpOpRegions(opInst.getRegion(0), "omp.distribute.region",
                            builder, moduleTranslation, bodyGenStatus);

    builder.SetInsertPoint(regionBlock->getTerminator());

    // FIXME(JAN): We need to know if we are inside a distribute and
    // if there is an inner wsloop reduction, in that case we need to
    // generate the teams reduction bits to combine everything correctly. We
    // will try to collect the reduction info from the inner wsloop and use
    // that instead of the reduction clause that could have been on the
    // omp.parallel
    auto IP = builder.saveIP();
    if (ompBuilder->Config.isGPU()) {
      llvm::OpenMPIRBuilder::InsertPointTy contInsertPoint =
          ompBuilder->createReductions(
              IP, allocaIP, ompBuilder->RIManager.getReductionInfos(), false,
              true, true);
      builder.restoreIP(contInsertPoint);
    }
  };

  llvm::OpenMPIRBuilder::InsertPointTy allocaIP =
      findAllocaInsertPoint(builder, moduleTranslation);
  llvm::OpenMPIRBuilder::LocationDescription ompLoc(builder);
  builder.restoreIP(ompBuilder->createDistribute(ompLoc, allocaIP, bodyGenCB));

  return success();
}

/// Lowers the FlagsAttr which is applied to the module on the device
/// pass when offloading, this attribute contains OpenMP RTL globals that can
/// be passed as flags to the frontend, otherwise they are set to default
LogicalResult convertFlagsAttr(Operation *op, mlir::omp::FlagsAttr attribute,
                               LLVM::ModuleTranslation &moduleTranslation) {
  if (!cast<mlir::ModuleOp>(op))
    return failure();

  llvm::OpenMPIRBuilder *ompBuilder = moduleTranslation.getOpenMPBuilder();

  ompBuilder->M.addModuleFlag(llvm::Module::Max, "openmp-device",
                              attribute.getOpenmpDeviceVersion());

  if (attribute.getNoGpuLib())
    return success();

  ompBuilder->createGlobalFlag(
      attribute.getDebugKind() /*LangOpts().OpenMPTargetDebug*/,
      "__omp_rtl_debug_kind");
  ompBuilder->createGlobalFlag(
      attribute
          .getAssumeTeamsOversubscription() /*LangOpts().OpenMPTeamSubscription*/
      ,
      "__omp_rtl_assume_teams_oversubscription");
  ompBuilder->createGlobalFlag(
      attribute
          .getAssumeThreadsOversubscription() /*LangOpts().OpenMPThreadSubscription*/
      ,
      "__omp_rtl_assume_threads_oversubscription");
  ompBuilder->createGlobalFlag(
      attribute.getAssumeNoThreadState() /*LangOpts().OpenMPNoThreadState*/,
      "__omp_rtl_assume_no_thread_state");
  ompBuilder->createGlobalFlag(
      attribute
          .getAssumeNoNestedParallelism() /*LangOpts().OpenMPNoNestedParallelism*/
      ,
      "__omp_rtl_assume_no_nested_parallelism");
  return success();
}

static bool getTargetEntryUniqueInfo(llvm::TargetRegionEntryInfo &targetInfo,
                                     omp::TargetOp targetOp,
                                     llvm::StringRef parentName = "") {
  auto fileLoc = targetOp.getLoc()->findInstanceOf<FileLineColLoc>();

  assert(fileLoc && "No file found from location");
  StringRef fileName = fileLoc.getFilename().getValue();

  llvm::sys::fs::UniqueID id;
  if (auto ec = llvm::sys::fs::getUniqueID(fileName, id)) {
    targetOp.emitError("Unable to get unique ID for file");
    return false;
  }

  uint64_t line = fileLoc.getLine();
  targetInfo = llvm::TargetRegionEntryInfo(parentName, id.getDevice(),
                                           id.getFile(), line);
  return true;
}

static bool targetOpSupported(Operation &opInst) {
  auto targetOp = cast<omp::TargetOp>(opInst);
  if (targetOp.getIfExpr()) {
    opInst.emitError("If clause not yet supported");
    return false;
  }

  if (targetOp.getDevice()) {
    opInst.emitError("Device clause not yet supported");
    return false;
  }

  if (targetOp.getNowait()) {
    opInst.emitError("Nowait clause not yet supported");
    return false;
  }

  return true;
}

static void
handleDeclareTargetMapVar(MapInfoData &mapData,
                          LLVM::ModuleTranslation &moduleTranslation,
                          llvm::IRBuilderBase &builder) {
  for (size_t i = 0; i < mapData.MapClause.size(); ++i) {
    // In the case of declare target mapped variables, the basePointer is
    // the reference pointer generated by the convertDeclareTargetAttr
    // method. Whereas the kernelValue is the original variable, so for
    // the device we must replace all uses of this original global variable
    // (stored in kernelValue) with the reference pointer (stored in
    // basePointer for declare target mapped variables), as for device the
    // data is mapped into this reference pointer and should be loaded
    // from it, the original variable is discarded. On host both exist and
    // metadata is generated (elsewhere in the convertDeclareTargetAttr)
    // function to link the two variables in the runtime and then both the
    // reference pointer and the pointer are assigned in the kernel argument
    // structure for the host.
    if (mapData.IsDeclareTarget[i]) {
      // The users iterator will get invalidated if we modify an element,
      // so we populate this vector of uses to alter each user on an individual
      // basis to emit its own load (rather than one load for all).
      llvm::SmallVector<llvm::User *> userVec;
      for (llvm::User *user : mapData.OriginalValue[i]->users())
        userVec.push_back(user);

      for (llvm::User *user : userVec) {
        if (auto *insn = dyn_cast<llvm::Instruction>(user)) {
          auto *load = builder.CreateLoad(mapData.BasePointers[i]->getType(),
                                          mapData.BasePointers[i]);
          load->moveBefore(insn);
          user->replaceUsesOfWith(mapData.OriginalValue[i], load);
        }
      }
    }
  }
}

// The createDeviceArgumentAccessor function generates
// instructions for retrieving (acessing) kernel
// arguments inside of the device kernel for use by
// the kernel. This enables different semantics such as
// the creation of temporary copies of data allowing
// semantics like read-only/no host write back kernel
// arguments.
//
// This currently implements a very light version of Clang's
// EmitParmDecl's handling of direct argument handling as well
// as a portion of the argument access generation based on
// capture types found at the end of emitOutlinedFunctionPrologue
// in Clang. The indirect path handling of EmitParmDecl's may be
// required for future work, but a direct 1-to-1 copy doesn't seem
// possible as the logic is rather scattered throughout Clang's
// lowering and perhaps we wish to deviate slightly.
//
// \param mapData - A container containing vectors of information
// corresponding to the input argument, which should have a
// corresponding entry in the MapInfoData containers
// OrigialValue's.
// \param arg - This is the generated kernel function argument that
// corresponds to the passed in input argument. We generated different
// accesses of this Argument, based on capture type and other Input
// related information.
// \param input - This is the host side value that will be passed to
// the kernel i.e. the kernel input, we rewrite all uses of this within
// the kernel (as we generate the kernel body based on the target's region
// which maintians references to the original input) to the retVal argument
// apon exit of this function inside of the OMPIRBuilder. This interlinks
// the kernel argument to future uses of it in the function providing
// appropriate "glue" instructions inbetween.
// \param retVal - This is the value that all uses of input inside of the
// kernel will be re-written to, the goal of this function is to generate
// an appropriate location for the kernel argument to be accessed from,
// e.g. ByRef will result in a temporary allocation location and then
// a store of the kernel argument into this allocated memory which
// will then be loaded from, ByCopy will use the allocated memory
// directly.
static llvm::IRBuilderBase::InsertPoint
createDeviceArgumentAccessor(MapInfoData &mapData, llvm::Argument &arg,
                             llvm::Value *input, llvm::Value *&retVal,
                             llvm::IRBuilderBase &builder,
                             llvm::OpenMPIRBuilder &ompBuilder,
                             LLVM::ModuleTranslation &moduleTranslation,
                             llvm::IRBuilderBase::InsertPoint allocaIP,
                             llvm::IRBuilderBase::InsertPoint codeGenIP) {
  builder.restoreIP(allocaIP);

  mlir::omp::VariableCaptureKind capture =
      mlir::omp::VariableCaptureKind::ByRef;

  // Find the associated MapInfoData entry for the current input
  for (size_t i = 0; i < mapData.MapClause.size(); ++i)
    if (mapData.OriginalValue[i] == input) {
      if (auto mapOp = mlir::dyn_cast_if_present<mlir::omp::MapInfoOp>(
              mapData.MapClause[i])) {
        capture = mapOp.getMapCaptureType().value_or(
            mlir::omp::VariableCaptureKind::ByRef);
      }

      break;
    }

  unsigned int allocaAS = ompBuilder.M.getDataLayout().getAllocaAddrSpace();
  unsigned int defaultAS =
      ompBuilder.M.getDataLayout().getProgramAddressSpace();

  // Create the alloca for the argument the current point.
  llvm::Value *v = builder.CreateAlloca(arg.getType(), allocaAS, nullptr);

  if (allocaAS != defaultAS && arg.getType()->isPointerTy())
    v = builder.CreatePointerBitCastOrAddrSpaceCast(
        v, arg.getType()->getPointerTo(defaultAS));

  builder.CreateStore(&arg, v);

  builder.restoreIP(codeGenIP);

  switch (capture) {
  case mlir::omp::VariableCaptureKind::ByCopy: {
    retVal = v;
    break;
  }
  case mlir::omp::VariableCaptureKind::ByRef: {
    retVal = builder.CreateAlignedLoad(
        v->getType(), v,
        ompBuilder.M.getDataLayout().getPrefTypeAlign(v->getType()));
    break;
  }
  case mlir::omp::VariableCaptureKind::This:
  case mlir::omp::VariableCaptureKind::VLAType:
    assert(false && "Currently unsupported capture kind");
    break;
  }

  return builder.saveIP();
}

// This is a variation on Clang's GenerateOpenMPCapturedVars, which
// generates different operation (e.g. load/store) combinations for
// arguments to the kernel, based on map capture kinds which are then
// utilised in the combinedInfo in place of the original Map value.
static void
createAlteredByCaptureMap(MapInfoData &mapData,
                          LLVM::ModuleTranslation &moduleTranslation,
                          llvm::IRBuilderBase &builder) {
  for (size_t i = 0; i < mapData.MapClause.size(); ++i) {
    // if it's declare target, skip it, it's handled seperately.
    if (!mapData.IsDeclareTarget[i]) {
      mlir::omp::VariableCaptureKind captureKind =
          mlir::omp::VariableCaptureKind::ByRef;

      if (auto mapOp = mlir::dyn_cast_if_present<mlir::omp::MapInfoOp>(
              mapData.MapClause[i])) {
        captureKind = mapOp.getMapCaptureType().value_or(
            mlir::omp::VariableCaptureKind::ByRef);
      }

      switch (captureKind) {
      case mlir::omp::VariableCaptureKind::ByRef: {
        // Currently handles array sectioning lowerbound case, but more
        // logic may be required in the future. Clang invokes EmitLValue,
        // which has specialised logic for special Clang types such as user
        // defines, so it is possible we will have to extend this for
        // structures or other complex types. As the general idea is that this
        // function mimics some of the logic from Clang that we require for
        // kernel argument passing from host -> device.
        if (auto mapOp = mlir::dyn_cast_if_present<mlir::omp::MapInfoOp>(
                mapData.MapClause[i])) {
          if (!mapOp.getBounds().empty() && mapData.BaseType[i]->isArrayTy()) {

            std::vector<llvm::Value *> idx =
                std::vector<llvm::Value *>{builder.getInt64(0)};
            for (int i = mapOp.getBounds().size() - 1; i >= 0; --i) {
              if (auto boundOp =
                      mlir::dyn_cast_if_present<mlir::omp::DataBoundsOp>(
                          mapOp.getBounds()[i].getDefiningOp())) {
                idx.push_back(
                    moduleTranslation.lookupValue(boundOp.getLowerBound()));
              }
            }

            mapData.Pointers[i] = builder.CreateInBoundsGEP(
                mapData.BaseType[i], mapData.Pointers[i], idx);
          }
        }
      } break;
      case mlir::omp::VariableCaptureKind::ByCopy: {
        llvm::Type *type = mapData.BaseType[i];
        llvm::Value *newV;
        if (mapData.Pointers[i]->getType()->isPointerTy())
          newV = builder.CreateLoad(type, mapData.Pointers[i]);
        else
          newV = mapData.Pointers[i];

        if (!type->isPointerTy()) {
          auto curInsert = builder.saveIP();
          builder.restoreIP(findAllocaInsertPoint(builder, moduleTranslation));
          auto *memTempAlloc =
              builder.CreateAlloca(builder.getPtrTy(), nullptr, ".casted");
          builder.restoreIP(curInsert);

          builder.CreateStore(newV, memTempAlloc);
          newV = builder.CreateLoad(builder.getPtrTy(), memTempAlloc);
        }

        mapData.Pointers[i] = newV;
        mapData.BasePointers[i] = newV;
      } break;
      case mlir::omp::VariableCaptureKind::This:
      case mlir::omp::VariableCaptureKind::VLAType:
        mapData.MapClause[i]->emitOpError("Unhandled capture kind");
        break;
      }
    }
  }
}

template <typename OpTy>
static OpTy castOrGetParentOfType(Operation *op, bool immediateParent = false) {
  if (!op)
    return OpTy();

  if (OpTy casted = dyn_cast<OpTy>(op))
    return casted;

  if (immediateParent)
    return dyn_cast_if_present<OpTy>(op->getParentOp());

  return op->getParentOfType<OpTy>();
}

/// Populate default `MinTeams`, `MaxTeams` and `MaxThreads` to their default
/// values as stated by the corresponding clauses, if constant.
///
/// These default values must be set before the creation of the outlined LLVM
/// function for the target region, so that they can be used to initialize the
/// corresponding global `ConfigurationEnvironmentTy` structure.
static void initTargetDefaultBounds(
    omp::TargetOp targetOp,
    llvm::OpenMPIRBuilder::TargetKernelDefaultBounds &bounds,
    bool isTargetDevice,
    bool isGPU) {
  // TODO Handle constant IF clauses
  Operation *innermostCapturedOmpOp = targetOp.getInnermostCapturedOmpOp();

  // Handle clauses impacting the number of teams.
  int32_t minTeamsVal = 1, maxTeamsVal = -1;
  if (auto teamsOp =
          castOrGetParentOfType<omp::TeamsOp>(innermostCapturedOmpOp)) {
    // TODO Use teamsOp.getNumTeamsLower() to initialize `minTeamsVal`. For now,
    // just match clang and set min and max to the same value.
    Value numTeamsClause = isTargetDevice ? teamsOp.getNumTeamsUpper()
                                          : targetOp.getNumTeamsUpper();
    if (numTeamsClause) {
      if (auto constOp = dyn_cast_if_present<LLVM::ConstantOp>(
              numTeamsClause.getDefiningOp())) {
        if (auto constAttr = constOp.getValue().dyn_cast<IntegerAttr>())
          minTeamsVal = maxTeamsVal = constAttr.getInt();
      }
    } else {
      minTeamsVal = maxTeamsVal = 0;
    }
  } else if (castOrGetParentOfType<omp::ParallelOp>(innermostCapturedOmpOp,
                                                    /*immediateParent=*/true) ||
             castOrGetParentOfType<omp::SimdLoopOp>(innermostCapturedOmpOp,
                                                    /*immediateParent=*/true)) {
    minTeamsVal = maxTeamsVal = 1;
  } else {
    minTeamsVal = maxTeamsVal = -1;
  }

  // Handle clauses impacting the number of threads.
  int32_t targetThreadLimitVal = -1;
  int32_t teamsThreadLimitVal = -1;
  int32_t maxThreadsVal = -1;

  auto setMaxValueFromClause = [](Value clauseValue, int32_t &result) {
    if (clauseValue) {
      if (auto constOp = dyn_cast_if_present<LLVM::ConstantOp>(
              clauseValue.getDefiningOp())) {
        if (auto constAttr = constOp.getValue().dyn_cast<IntegerAttr>())
          result = constAttr.getInt();
      }
      // Found an applicable clause, so it's not undefined. Mark as unknown
      // because it's not constant.
      if (result < 0)
        result = 0;
    }
  };

  // Extract THREAD_LIMIT clause from TARGET and TEAMS directives.
  setMaxValueFromClause(targetOp.getThreadLimit(), targetThreadLimitVal);

  if (auto teamsOp =
          castOrGetParentOfType<omp::TeamsOp>(innermostCapturedOmpOp)) {
    Value threadLimitClause = isTargetDevice ? teamsOp.getThreadLimit()
                                             : targetOp.getTeamsThreadLimit();
    setMaxValueFromClause(threadLimitClause, teamsThreadLimitVal);
  }

  // Extract MAX_THREADS clause from PARALLEL or set to 1 if it's SIMD.
  if (innermostCapturedOmpOp) {
    if (auto parallelOp =
            castOrGetParentOfType<omp::ParallelOp>(innermostCapturedOmpOp,
                                                   /*immediateParent=*/true)) {
      Value numThreadsClause = isTargetDevice ? parallelOp.getNumThreadsVar()
                                              : targetOp.getNumThreads();
      setMaxValueFromClause(numThreadsClause, maxThreadsVal);
    } else if (isa<omp::SimdLoopOp>(innermostCapturedOmpOp)) {
      maxThreadsVal = 1;
    }
  }

  // For max values, < 0 means unset, == 0 means set but unknown. Select the
  // minimum value between MAX_THREADS and THREAD_LIMIT clauses that were set.
  int32_t combinedMaxThreadsVal = targetThreadLimitVal;
  if (combinedMaxThreadsVal < 0 ||
      (teamsThreadLimitVal >= 0 && teamsThreadLimitVal < combinedMaxThreadsVal))
    combinedMaxThreadsVal = teamsThreadLimitVal;

  if (combinedMaxThreadsVal < 0 ||
      (maxThreadsVal >= 0 && maxThreadsVal < combinedMaxThreadsVal))
    combinedMaxThreadsVal = maxThreadsVal;

  // Calculate reduction data size, limited to single reduction variable
  // for now.
  int32_t reductionDataSize = 0;
  if (isGPU && innermostCapturedOmpOp) {
    if (auto wsLoopOp =
            mlir::dyn_cast<mlir::omp::WsLoopOp>(innermostCapturedOmpOp)) {
      if (wsLoopOp.getNumReductionVars() > 0) {
        assert(wsLoopOp.getNumReductionVars() &&
               "Only 1 reduction variable currently supported");
        mlir::Value reductionVar = wsLoopOp.getReductionVars()[0];
        DataLayout dl =
            DataLayout(innermostCapturedOmpOp->getParentOfType<ModuleOp>());

        mlir::Type reductionVarTy = reductionVar.getType();
        uint64_t sizeInBits = dl.getTypeSizeInBits(reductionVarTy);
        uint64_t sizeInBytes = sizeInBits / 8;
        reductionDataSize = sizeInBytes;
      }
    }
  }

  // Update kernel bounds structure for the `OpenMPIRBuilder` to use.
  bounds.MinTeams = minTeamsVal;
  bounds.MaxTeams = maxTeamsVal;
  bounds.MinThreads = 1;
  bounds.MaxThreads = combinedMaxThreadsVal;
  bounds.ReductionDataSize = reductionDataSize;
  if (bounds.ReductionDataSize != 0)
    bounds.ReductionBufferLength = 1024;
}

/// Gather LLVM runtime values for all clauses evaluated in the host that are
/// passed to the kernel invocation.
///
/// This function must be called only when compiling for the host. Also, it will
/// only provide correct results if it's called after the body of \c targetOp
/// has been fully generated.
static void initTargetRuntimeBounds(
    LLVM::ModuleTranslation &moduleTranslation, omp::TargetOp targetOp,
    llvm::OpenMPIRBuilder::TargetKernelRuntimeBounds &bounds) {
  // TODO Handle IF clauses.
  if (Value numTeamsLower = targetOp.getNumTeamsLower())
    bounds.MinTeams = moduleTranslation.lookupValue(numTeamsLower);

  if (Value numTeamsUpper = targetOp.getNumTeamsUpper())
    bounds.MaxTeams = moduleTranslation.lookupValue(numTeamsUpper);

  if (Value teamsThreadLimit = targetOp.getTeamsThreadLimit())
    bounds.TeamsThreadLimit = moduleTranslation.lookupValue(teamsThreadLimit);

  if (Value numThreads = targetOp.getNumThreads())
    bounds.MaxThreads = moduleTranslation.lookupValue(numThreads);

  if (Value tripCount = targetOp.getTripCount())
    bounds.LoopTripCount = moduleTranslation.lookupValue(tripCount);
}

static LogicalResult
convertOmpTarget(Operation &opInst, llvm::IRBuilderBase &builder,
                 LLVM::ModuleTranslation &moduleTranslation) {

  if (!targetOpSupported(opInst))
    return failure();

<<<<<<< HEAD
  llvm::OpenMPIRBuilder *ompBuilder = moduleTranslation.getOpenMPBuilder();
  bool isTargetDevice = ompBuilder->Config.isTargetDevice();
  bool isGPU = ompBuilder->Config.isGPU();
=======
  auto parentFn = opInst.getParentOfType<LLVM::LLVMFuncOp>();
>>>>>>> 6b42625b
  auto targetOp = cast<omp::TargetOp>(opInst);
  auto &targetRegion = targetOp.getRegion();
  DataLayout dl = DataLayout(opInst.getParentOfType<ModuleOp>());
  SmallVector<Value> mapOperands = targetOp.getMapOperands();

  llvm::OpenMPIRBuilder::TargetKernelRuntimeBounds runtimeBounds;
  LogicalResult bodyGenStatus = success();
  using InsertPointTy = llvm::OpenMPIRBuilder::InsertPointTy;
  auto bodyCB = [&](InsertPointTy allocaIP,
                    InsertPointTy codeGenIP) -> InsertPointTy {
    // Forward target-cpu and target-features function attributes from the
    // original function to the new outlined function.
    llvm::Function *llvmParentFn =
        moduleTranslation.lookupFunction(parentFn.getName());
    llvm::Function *llvmOutlinedFn = codeGenIP.getBlock()->getParent();
    assert(llvmParentFn && llvmOutlinedFn &&
           "Both parent and outlined functions must exist at this point");

    if (auto attr = llvmParentFn->getFnAttribute("target-cpu");
        attr.isStringAttribute())
      llvmOutlinedFn->addFnAttr(attr);

    if (auto attr = llvmParentFn->getFnAttribute("target-features");
        attr.isStringAttribute())
      llvmOutlinedFn->addFnAttr(attr);

    builder.restoreIP(codeGenIP);
    unsigned argIndex = 0;
    for (auto &mapOp : mapOperands) {
      auto mapInfoOp =
          mlir::dyn_cast<mlir::omp::MapInfoOp>(mapOp.getDefiningOp());
      llvm::Value *mapOpValue =
          moduleTranslation.lookupValue(mapInfoOp.getVarPtr());
      const auto &arg = targetRegion.front().getArgument(argIndex);
      moduleTranslation.mapValue(arg, mapOpValue);
      argIndex++;
    }
    llvm::BasicBlock *exitBlock = convertOmpOpRegions(
        targetRegion, "omp.target", builder, moduleTranslation, bodyGenStatus);
    builder.SetInsertPoint(exitBlock);

    if (!isTargetDevice)
      initTargetRuntimeBounds(moduleTranslation, targetOp, runtimeBounds);

    return builder.saveIP();
  };

  llvm::OpenMPIRBuilder::LocationDescription ompLoc(builder);
  StringRef parentName = parentFn.getName();

  llvm::TargetRegionEntryInfo entryInfo;

  if (!getTargetEntryUniqueInfo(entryInfo, targetOp, parentName))
    return failure();

  llvm::OpenMPIRBuilder::InsertPointTy allocaIP =
      findAllocaInsertPoint(builder, moduleTranslation);

  MapInfoData mapData;
  collectMapDataFromMapOperands(mapData, mapOperands, moduleTranslation, dl,
                                builder);

  // We wish to modify some of the methods in which kernel arguments are
  // passed based on their capture type by the target region, this can
  // involve generating new loads and stores, which changes the
  // MLIR value to LLVM value mapping, however, we only wish to do this
  // locally for the current function/target and also avoid altering
  // ModuleTranslation, so we remap the base pointer or pointer stored
  // in the map infos corresponding MapInfoData, which is later accessed
  // by genMapInfos and createTarget to help generate the kernel and
  // kernel arg structure. It primarily becomes relevant in cases like
  // bycopy, or byref range'd arrays. In the default case, we simply
  // pass thee pointer byref as both basePointer and pointer.
  if (!isTargetDevice)
    createAlteredByCaptureMap(mapData, moduleTranslation, builder);

  llvm::OpenMPIRBuilder::MapInfosTy combinedInfos;
  auto genMapInfoCB = [&](llvm::OpenMPIRBuilder::InsertPointTy codeGenIP)
      -> llvm::OpenMPIRBuilder::MapInfosTy & {
    builder.restoreIP(codeGenIP);
    genMapInfos(builder, moduleTranslation, dl, combinedInfos, mapData, {}, {},
                true);
    return combinedInfos;
  };

  auto argAccessorCB = [&](llvm::Argument &arg, llvm::Value *input,
                           llvm::Value *&retVal, InsertPointTy allocaIP,
                           InsertPointTy codeGenIP) {
    // We just return the unaltered argument for the host function
    // for now, some alterations may be required in the future to
    // keep host fallback functions working identically to the device
    // version (e.g. pass ByCopy values should be treated as such on
    // host and device, currently not always the case)
    if (!isTargetDevice) {
      retVal = cast<llvm::Value>(&arg);
      return codeGenIP;
    }

    return createDeviceArgumentAccessor(mapData, arg, input, retVal, builder,
                                        *ompBuilder, moduleTranslation,
                                        allocaIP, codeGenIP);
  };

  llvm::SmallVector<llvm::Value *, 4> kernelInput;
  for (size_t i = 0; i < mapOperands.size(); ++i) {
    // declare target arguments are not passed to kernels as arguments
    // TODO: We currently do not handle cases where a member is explicitly
    // passed in as an argument, this will likley need to be handled in
    // the near future, rather than using IsAMember, it may be better to
    // test if the relevant BlockArg is used within the target region and
    // then use that as a basis for exclusion in the kernel inputs.
    if (!mapData.IsDeclareTarget[i] && !mapData.IsAMember[i])
      kernelInput.push_back(mapData.OriginalValue[i]);
  }

  llvm::OpenMPIRBuilder::TargetKernelDefaultBounds defaultBounds;
  initTargetDefaultBounds(targetOp, defaultBounds, isTargetDevice, isGPU);

  if (Value targetThreadLimit = targetOp.getThreadLimit())
    runtimeBounds.TargetThreadLimit =
        moduleTranslation.lookupValue(targetThreadLimit);

  builder.restoreIP(ompBuilder->createTarget(
      ompLoc, targetOp.isTargetSPMDLoop(), allocaIP, builder.saveIP(),
      entryInfo, defaultBounds, runtimeBounds, kernelInput, genMapInfoCB,
      bodyCB, argAccessorCB));

  // Remap access operations to declare target reference pointers for the
  // device, essentially generating extra loadop's as necessary
  if (isTargetDevice)
    handleDeclareTargetMapVar(mapData, moduleTranslation, builder);

  // Clear any reduction information
  ompBuilder->RIManager.clear();
  return bodyGenStatus;
}

static LogicalResult
convertDeclareTargetAttr(Operation *op, mlir::omp::DeclareTargetAttr attribute,
                         LLVM::ModuleTranslation &moduleTranslation) {
  // Amend omp.declare_target by deleting the IR of the outlined functions
  // created for target regions. They cannot be filtered out from MLIR earlier
  // because the omp.target operation inside must be translated to LLVM, but
  // the wrapper functions themselves must not remain at the end of the
  // process. We know that functions where omp.declare_target does not match
  // omp.is_target_device at this stage can only be wrapper functions because
  // those that aren't are removed earlier as an MLIR transformation pass.
  if (FunctionOpInterface funcOp = dyn_cast<FunctionOpInterface>(op)) {
    if (auto offloadMod = dyn_cast<omp::OffloadModuleInterface>(
            op->getParentOfType<ModuleOp>().getOperation())) {
      if (!offloadMod.getIsTargetDevice())
        return success();

      omp::DeclareTargetDeviceType declareType =
          attribute.getDeviceType().getValue();

      if (declareType == omp::DeclareTargetDeviceType::host) {
        llvm::Function *llvmFunc =
            moduleTranslation.lookupFunction(funcOp.getName());
        llvmFunc->dropAllReferences();
        llvmFunc->eraseFromParent();
      }
    }
    return success();
  }

  if (LLVM::GlobalOp gOp = dyn_cast<LLVM::GlobalOp>(op)) {
    llvm::Module *llvmModule = moduleTranslation.getLLVMModule();
    if (auto *gVal = llvmModule->getNamedValue(gOp.getSymName())) {
      llvm::OpenMPIRBuilder *ompBuilder = moduleTranslation.getOpenMPBuilder();
      bool isDeclaration = gOp.isDeclaration();
      bool isExternallyVisible =
          gOp.getVisibility() != mlir::SymbolTable::Visibility::Private;
      auto loc = op->getLoc()->findInstanceOf<FileLineColLoc>();
      llvm::StringRef mangledName = gOp.getSymName();
      auto captureClause =
          convertToCaptureClauseKind(attribute.getCaptureClause().getValue());
      auto deviceClause =
          convertToDeviceClauseKind(attribute.getDeviceType().getValue());
      // unused for MLIR at the moment, required in Clang for book
      // keeping
      std::vector<llvm::GlobalVariable *> generatedRefs;

      std::vector<llvm::Triple> targetTriple;
      auto targetTripleAttr =
          op->getParentOfType<mlir::ModuleOp>()
              ->getAttr(LLVM::LLVMDialect::getTargetTripleAttrName())
              .dyn_cast_or_null<mlir::StringAttr>();
      if (targetTripleAttr)
        targetTriple.emplace_back(targetTripleAttr.data());

      auto fileInfoCallBack = [&loc]() {
        std::string filename = "";
        std::uint64_t lineNo = 0;

        if (loc) {
          filename = loc.getFilename().str();
          lineNo = loc.getLine();
        }

        return std::pair<std::string, std::uint64_t>(llvm::StringRef(filename),
                                                     lineNo);
      };

      ompBuilder->registerTargetGlobalVariable(
          captureClause, deviceClause, isDeclaration, isExternallyVisible,
          ompBuilder->getTargetEntryUniqueInfo(fileInfoCallBack), mangledName,
          generatedRefs, /*OpenMPSimd*/ false, targetTriple,
          /*GlobalInitializer*/ nullptr, /*VariableLinkage*/ nullptr,
          gVal->getType(), gVal);

      if (ompBuilder->Config.isTargetDevice() &&
          (attribute.getCaptureClause().getValue() !=
               mlir::omp::DeclareTargetCaptureClause::to ||
           ompBuilder->Config.hasRequiresUnifiedSharedMemory())) {
        ompBuilder->getAddrOfDeclareTargetVar(
            captureClause, deviceClause, isDeclaration, isExternallyVisible,
            ompBuilder->getTargetEntryUniqueInfo(fileInfoCallBack), mangledName,
            generatedRefs, /*OpenMPSimd*/ false, targetTriple, gVal->getType(),
            /*GlobalInitializer*/ nullptr,
            /*VariableLinkage*/ nullptr);
      }
    }
  }

  return success();
}

/// Converts the module-level set of OpenMP requires clauses into LLVM IR using
/// OpenMPIRBuilder.
static LogicalResult
convertRequiresAttr(Operation &op, omp::ClauseRequiresAttr requiresAttr,
                    LLVM::ModuleTranslation &moduleTranslation) {
  auto *ompBuilder = moduleTranslation.getOpenMPBuilder();

  // No need to read requiresAttr here, because it has already been done in
  // translateModuleToLLVMIR(). There, flags are stored in the
  // OpenMPIRBuilderConfig object, available to the OpenMPIRBuilder.
  auto *regFn =
      ompBuilder->createRegisterRequires(ompBuilder->createPlatformSpecificName(
          {"omp_offloading", "requires_reg"}));

  // Add registration function as global constructor
  if (regFn)
    llvm::appendToGlobalCtors(ompBuilder->M, regFn, /* Priority = */ 0);

  return success();
}

namespace {

/// Implementation of the dialect interface that converts operations belonging
/// to the OpenMP dialect to LLVM IR.
class OpenMPDialectLLVMIRTranslationInterface
    : public LLVMTranslationDialectInterface {
public:
  using LLVMTranslationDialectInterface::LLVMTranslationDialectInterface;

  /// Translates the given operation to LLVM IR using the provided IR builder
  /// and saving the state in `moduleTranslation`.
  LogicalResult
  convertOperation(Operation *op, llvm::IRBuilderBase &builder,
                   LLVM::ModuleTranslation &moduleTranslation) const final;

  /// Given an OpenMP MLIR attribute, create the corresponding LLVM-IR, runtime
  /// calls, or operation amendments
  LogicalResult
  amendOperation(Operation *op, ArrayRef<llvm::Instruction *> instructions,
                 NamedAttribute attribute,
                 LLVM::ModuleTranslation &moduleTranslation) const final;
};

} // namespace

LogicalResult OpenMPDialectLLVMIRTranslationInterface::amendOperation(
    Operation *op, ArrayRef<llvm::Instruction *> instructions,
    NamedAttribute attribute,
    LLVM::ModuleTranslation &moduleTranslation) const {
  return llvm::StringSwitch<llvm::function_ref<LogicalResult(Attribute)>>(
             attribute.getName())
      .Case("omp.is_target_device",
            [&](Attribute attr) {
              if (auto deviceAttr = attr.dyn_cast<BoolAttr>()) {
                llvm::OpenMPIRBuilderConfig &config =
                    moduleTranslation.getOpenMPBuilder()->Config;
                config.setIsTargetDevice(deviceAttr.getValue());
                return success();
              }
              return failure();
            })
      .Case("omp.is_gpu",
            [&](Attribute attr) {
              if (auto gpuAttr = attr.dyn_cast<BoolAttr>()) {
                llvm::OpenMPIRBuilderConfig &config =
                    moduleTranslation.getOpenMPBuilder()->Config;
                config.setIsGPU(gpuAttr.getValue());
                return success();
              }
              return failure();
            })
      .Case("omp.host_ir_filepath",
            [&](Attribute attr) {
              if (auto filepathAttr = attr.dyn_cast<StringAttr>()) {
                llvm::OpenMPIRBuilder *ompBuilder =
                    moduleTranslation.getOpenMPBuilder();
                ompBuilder->loadOffloadInfoMetadata(filepathAttr.getValue());
                return success();
              }
              return failure();
            })
      .Case("omp.flags",
            [&](Attribute attr) {
              if (auto rtlAttr = attr.dyn_cast<omp::FlagsAttr>())
                return convertFlagsAttr(op, rtlAttr, moduleTranslation);
              return failure();
            })
      .Case("omp.version",
            [&](Attribute attr) {
              if (auto versionAttr = attr.dyn_cast<omp::VersionAttr>()) {
                llvm::OpenMPIRBuilder *ompBuilder =
                    moduleTranslation.getOpenMPBuilder();
                ompBuilder->M.addModuleFlag(llvm::Module::Max, "openmp",
                                            versionAttr.getVersion());
                return success();
              }
              return failure();
            })
      .Case("omp.declare_target",
            [&](Attribute attr) {
              if (auto declareTargetAttr =
                      attr.dyn_cast<omp::DeclareTargetAttr>())
                return convertDeclareTargetAttr(op, declareTargetAttr,
                                                moduleTranslation);
              return failure();
            })
      .Case(
          "omp.requires",
          [&](Attribute attr) {
            if (auto requiresAttr = attr.dyn_cast<omp::ClauseRequiresAttr>()) {
              using Requires = omp::ClauseRequires;
              Requires flags = requiresAttr.getValue();
              llvm::OpenMPIRBuilderConfig &config =
                  moduleTranslation.getOpenMPBuilder()->Config;
              config.setHasRequiresReverseOffload(
                  bitEnumContainsAll(flags, Requires::reverse_offload));
              config.setHasRequiresUnifiedAddress(
                  bitEnumContainsAll(flags, Requires::unified_address));
              config.setHasRequiresUnifiedSharedMemory(
                  bitEnumContainsAll(flags, Requires::unified_shared_memory));
              config.setHasRequiresDynamicAllocators(
                  bitEnumContainsAll(flags, Requires::dynamic_allocators));
              return convertRequiresAttr(*op, requiresAttr, moduleTranslation);
            }
            return failure();
          })
      .Case("omp.target",
            [&](Attribute attr) {
              if (auto targetAttr = attr.dyn_cast<omp::TargetAttr>()) {
                llvm::OpenMPIRBuilderConfig &config =
                    moduleTranslation.getOpenMPBuilder()->Config;
                config.TargetCPU = targetAttr.getTargetCpu();
                config.TargetFeatures = targetAttr.getTargetFeatures();
                return success();
              }
              return failure();
            })
      .Default([](Attribute) {
        // Fall through for omp attributes that do not require lowering.
        return success();
      })(attribute.getValue());

  return failure();
}

/// Given an OpenMP MLIR operation, create the corresponding LLVM IR
/// (including OpenMP runtime calls).
LogicalResult OpenMPDialectLLVMIRTranslationInterface::convertOperation(
    Operation *op, llvm::IRBuilderBase &builder,
    LLVM::ModuleTranslation &moduleTranslation) const {

  llvm::OpenMPIRBuilder *ompBuilder = moduleTranslation.getOpenMPBuilder();

  return llvm::TypeSwitch<Operation *, LogicalResult>(op)
      .Case([&](omp::BarrierOp) {
        ompBuilder->createBarrier(builder.saveIP(), llvm::omp::OMPD_barrier);
        return success();
      })
      .Case([&](omp::TaskwaitOp) {
        ompBuilder->createTaskwait(builder.saveIP());
        return success();
      })
      .Case([&](omp::TaskyieldOp) {
        ompBuilder->createTaskyield(builder.saveIP());
        return success();
      })
      .Case([&](omp::FlushOp) {
        // No support in Openmp runtime function (__kmpc_flush) to accept
        // the argument list.
        // OpenMP standard states the following:
        //  "An implementation may implement a flush with a list by ignoring
        //   the list, and treating it the same as a flush without a list."
        //
        // The argument list is discarded so that, flush with a list is treated
        // same as a flush without a list.
        ompBuilder->createFlush(builder.saveIP());
        return success();
      })
      .Case([&](omp::ParallelOp op) {
        return convertOmpParallel(*op, builder, moduleTranslation);
      })
      .Case([&](omp::ReductionOp reductionOp) {
        return convertOmpReductionOp(reductionOp, builder, moduleTranslation);
      })
      .Case([&](omp::MasterOp) {
        return convertOmpMaster(*op, builder, moduleTranslation);
      })
      .Case([&](omp::CriticalOp) {
        return convertOmpCritical(*op, builder, moduleTranslation);
      })
      .Case([&](omp::OrderedRegionOp) {
        return convertOmpOrderedRegion(*op, builder, moduleTranslation);
      })
      .Case([&](omp::OrderedOp) {
        return convertOmpOrdered(*op, builder, moduleTranslation);
      })
      .Case([&](omp::WsLoopOp) {
        return convertOmpWsLoop(*op, builder, moduleTranslation);
      })
      .Case([&](omp::SimdLoopOp) {
        return convertOmpSimdLoop(*op, builder, moduleTranslation);
      })
      .Case([&](omp::AtomicReadOp) {
        return convertOmpAtomicRead(*op, builder, moduleTranslation);
      })
      .Case([&](omp::AtomicWriteOp) {
        return convertOmpAtomicWrite(*op, builder, moduleTranslation);
      })
      .Case([&](omp::AtomicUpdateOp op) {
        return convertOmpAtomicUpdate(op, builder, moduleTranslation);
      })
      .Case([&](omp::AtomicCaptureOp op) {
        return convertOmpAtomicCapture(op, builder, moduleTranslation);
      })
      .Case([&](omp::SectionsOp) {
        return convertOmpSections(*op, builder, moduleTranslation);
      })
      .Case([&](omp::SingleOp op) {
        return convertOmpSingle(op, builder, moduleTranslation);
      })
      .Case([&](omp::TeamsOp op) {
        return convertOmpTeams(op, builder, moduleTranslation);
      })
      .Case([&](omp::TaskOp op) {
        return convertOmpTaskOp(op, builder, moduleTranslation);
      })
      .Case([&](omp::TaskGroupOp op) {
        return convertOmpTaskgroupOp(op, builder, moduleTranslation);
      })
      .Case<omp::YieldOp, omp::TerminatorOp, omp::ReductionDeclareOp,
            omp::CriticalDeclareOp>([](auto op) {
        // `yield` and `terminator` can be just omitted. The block structure
        // was created in the region that handles their parent operation.
        // `reduction.declare` will be used by reductions and is not
        // converted directly, skip it.
        // `critical.declare` is only used to declare names of critical
        // sections which will be used by `critical` ops and hence can be
        // ignored for lowering. The OpenMP IRBuilder will create unique
        // name for critical section names.
        return success();
      })
      .Case([&](omp::ThreadprivateOp) {
        return convertOmpThreadprivate(*op, builder, moduleTranslation);
      })
      .Case<omp::DataOp, omp::EnterDataOp, omp::ExitDataOp, omp::UpdateDataOp>(
          [&](auto op) {
            return convertOmpTargetData(op, builder, moduleTranslation);
          })
      .Case([&](omp::TargetOp) {
        return convertOmpTarget(*op, builder, moduleTranslation);
      })
      .Case([&](omp::DistributeOp) {
        return convertOmpDistribute(*op, builder, moduleTranslation);
      })
      .Case<omp::MapInfoOp, omp::DataBoundsOp>([&](auto op) {
        // No-op, should be handled by relevant owning operations e.g.
        // TargetOp, EnterDataOp, ExitDataOp, DataOp etc. and then
        // discarded
        return success();
      })
      .Default([&](Operation *inst) {
        return inst->emitError("unsupported OpenMP operation: ")
               << inst->getName();
      });
}

void mlir::registerOpenMPDialectTranslation(DialectRegistry &registry) {
  registry.insert<omp::OpenMPDialect>();
  registry.addExtension(+[](MLIRContext *ctx, omp::OpenMPDialect *dialect) {
    dialect->addInterfaces<OpenMPDialectLLVMIRTranslationInterface>();
  });
}

void mlir::registerOpenMPDialectTranslation(MLIRContext &context) {
  DialectRegistry registry;
  registerOpenMPDialectTranslation(registry);
  context.appendDialectRegistry(registry);
}<|MERGE_RESOLUTION|>--- conflicted
+++ resolved
@@ -2826,13 +2826,10 @@
   if (!targetOpSupported(opInst))
     return failure();
 
-<<<<<<< HEAD
   llvm::OpenMPIRBuilder *ompBuilder = moduleTranslation.getOpenMPBuilder();
   bool isTargetDevice = ompBuilder->Config.isTargetDevice();
   bool isGPU = ompBuilder->Config.isGPU();
-=======
   auto parentFn = opInst.getParentOfType<LLVM::LLVMFuncOp>();
->>>>>>> 6b42625b
   auto targetOp = cast<omp::TargetOp>(opInst);
   auto &targetRegion = targetOp.getRegion();
   DataLayout dl = DataLayout(opInst.getParentOfType<ModuleOp>());
