//===- OpenMPToLLVMIRTranslation.cpp - Translate OpenMP dialect to LLVM IR-===//
//
// Part of the LLVM Project, under the Apache License v2.0 with LLVM Exceptions.
// See https://llvm.org/LICENSE.txt for license information.
// SPDX-License-Identifier: Apache-2.0 WITH LLVM-exception
//
//===----------------------------------------------------------------------===//
//
// This file implements a translation between the MLIR OpenMP dialect and LLVM
// IR.
//
//===----------------------------------------------------------------------===//
#include "mlir/Target/LLVMIR/Dialect/OpenMP/OpenMPToLLVMIRTranslation.h"
#include "mlir/Analysis/TopologicalSortUtils.h"
#include "mlir/Dialect/LLVMIR/LLVMDialect.h"
#include "mlir/Dialect/OpenMP/OpenMPDialect.h"
#include "mlir/Dialect/OpenMP/OpenMPInterfaces.h"
#include "mlir/IR/IRMapping.h"
#include "mlir/IR/Operation.h"
#include "mlir/Support/LLVM.h"
#include "mlir/Target/LLVMIR/Dialect/OpenMPCommon.h"
#include "mlir/Target/LLVMIR/ModuleTranslation.h"
#include "mlir/Transforms/RegionUtils.h"

#include "llvm/ADT/ArrayRef.h"
#include "llvm/ADT/SetVector.h"
#include "llvm/ADT/TypeSwitch.h"
#include "llvm/Frontend/OpenMP/OMPConstants.h"
#include "llvm/Frontend/OpenMP/OMPIRBuilder.h"
#include "llvm/IR/DebugInfoMetadata.h"
#include "llvm/IR/IRBuilder.h"
#include "llvm/IR/ReplaceConstant.h"
#include "llvm/Support/FileSystem.h"
#include "llvm/TargetParser/Triple.h"
#include "llvm/Transforms/Utils/ModuleUtils.h"

#include <any>
#include <cstdint>
#include <iterator>
#include <numeric>
#include <optional>
#include <utility>

using namespace mlir;

namespace {
static llvm::omp::ScheduleKind
convertToScheduleKind(std::optional<omp::ClauseScheduleKind> schedKind) {
  if (!schedKind.has_value())
    return llvm::omp::OMP_SCHEDULE_Default;
  switch (schedKind.value()) {
  case omp::ClauseScheduleKind::Static:
    return llvm::omp::OMP_SCHEDULE_Static;
  case omp::ClauseScheduleKind::Dynamic:
    return llvm::omp::OMP_SCHEDULE_Dynamic;
  case omp::ClauseScheduleKind::Guided:
    return llvm::omp::OMP_SCHEDULE_Guided;
  case omp::ClauseScheduleKind::Auto:
    return llvm::omp::OMP_SCHEDULE_Auto;
  case omp::ClauseScheduleKind::Runtime:
    return llvm::omp::OMP_SCHEDULE_Runtime;
  }
  llvm_unreachable("unhandled schedule clause argument");
}

/// ModuleTranslation stack frame for OpenMP operations. This keeps track of the
/// insertion points for allocas.
class OpenMPAllocaStackFrame
    : public LLVM::ModuleTranslation::StackFrameBase<OpenMPAllocaStackFrame> {
public:
  MLIR_DEFINE_EXPLICIT_INTERNAL_INLINE_TYPE_ID(OpenMPAllocaStackFrame)

  explicit OpenMPAllocaStackFrame(llvm::OpenMPIRBuilder::InsertPointTy allocaIP)
      : allocaInsertPoint(allocaIP) {}
  llvm::OpenMPIRBuilder::InsertPointTy allocaInsertPoint;
};

/// ModuleTranslation stack frame containing the partial mapping between MLIR
/// values and their LLVM IR equivalents.
class OpenMPVarMappingStackFrame
    : public LLVM::ModuleTranslation::StackFrameBase<
          OpenMPVarMappingStackFrame> {
public:
  MLIR_DEFINE_EXPLICIT_INTERNAL_INLINE_TYPE_ID(OpenMPVarMappingStackFrame)

  explicit OpenMPVarMappingStackFrame(
      const DenseMap<Value, llvm::Value *> &mapping)
      : mapping(mapping) {}

  DenseMap<Value, llvm::Value *> mapping;
};
} // namespace

/// Find the insertion point for allocas given the current insertion point for
/// normal operations in the builder.
static llvm::OpenMPIRBuilder::InsertPointTy
findAllocaInsertPoint(llvm::IRBuilderBase &builder,
                      const LLVM::ModuleTranslation &moduleTranslation) {
  // If there is an alloca insertion point on stack, i.e. we are in a nested
  // operation and a specific point was provided by some surrounding operation,
  // use it.
  llvm::OpenMPIRBuilder::InsertPointTy allocaInsertPoint;
  WalkResult walkResult = moduleTranslation.stackWalk<OpenMPAllocaStackFrame>(
      [&](const OpenMPAllocaStackFrame &frame) {
        allocaInsertPoint = frame.allocaInsertPoint;
        return WalkResult::interrupt();
      });
  if (walkResult.wasInterrupted())
    return allocaInsertPoint;

  // Otherwise, insert to the entry block of the surrounding function.
  // If the current IRBuilder InsertPoint is the function's entry, it cannot
  // also be used for alloca insertion which would result in insertion order
  // confusion. Create a new BasicBlock for the Builder and use the entry block
  // for the allocs.
  // TODO: Create a dedicated alloca BasicBlock at function creation such that
  // we do not need to move the current InertPoint here.
  if (builder.GetInsertBlock() ==
      &builder.GetInsertBlock()->getParent()->getEntryBlock()) {
    assert(builder.GetInsertPoint() == builder.GetInsertBlock()->end() &&
           "Assuming end of basic block");
    llvm::BasicBlock *entryBB = llvm::BasicBlock::Create(
        builder.getContext(), "entry", builder.GetInsertBlock()->getParent(),
        builder.GetInsertBlock()->getNextNode());
    builder.CreateBr(entryBB);
    builder.SetInsertPoint(entryBB);
  }

  llvm::BasicBlock &funcEntryBlock =
      builder.GetInsertBlock()->getParent()->getEntryBlock();
  return llvm::OpenMPIRBuilder::InsertPointTy(
      &funcEntryBlock, funcEntryBlock.getFirstInsertionPt());
}

/// Converts the given region that appears within an OpenMP dialect operation to
/// LLVM IR, creating a branch from the `sourceBlock` to the entry block of the
/// region, and a branch from any block with an successor-less OpenMP terminator
/// to `continuationBlock`. Populates `continuationBlockPHIs` with the PHI nodes
/// of the continuation block if provided.
static llvm::BasicBlock *convertOmpOpRegions(
    Region &region, StringRef blockName, llvm::IRBuilderBase &builder,
    LLVM::ModuleTranslation &moduleTranslation, LogicalResult &bodyGenStatus,
    SmallVectorImpl<llvm::PHINode *> *continuationBlockPHIs = nullptr) {
  llvm::BasicBlock *continuationBlock =
      splitBB(builder, true, "omp.region.cont");
  llvm::BasicBlock *sourceBlock = builder.GetInsertBlock();

  llvm::LLVMContext &llvmContext = builder.getContext();
  for (Block &bb : region) {
    llvm::BasicBlock *llvmBB = llvm::BasicBlock::Create(
        llvmContext, blockName, builder.GetInsertBlock()->getParent(),
        builder.GetInsertBlock()->getNextNode());
    moduleTranslation.mapBlock(&bb, llvmBB);
  }

  llvm::Instruction *sourceTerminator = sourceBlock->getTerminator();

  // Terminators (namely YieldOp) may be forwarding values to the region that
  // need to be available in the continuation block. Collect the types of these
  // operands in preparation of creating PHI nodes.
  SmallVector<llvm::Type *> continuationBlockPHITypes;
  bool operandsProcessed = false;
  unsigned numYields = 0;
  for (Block &bb : region.getBlocks()) {
    if (omp::YieldOp yield = dyn_cast<omp::YieldOp>(bb.getTerminator())) {
      if (!operandsProcessed) {
        for (unsigned i = 0, e = yield->getNumOperands(); i < e; ++i) {
          continuationBlockPHITypes.push_back(
              moduleTranslation.convertType(yield->getOperand(i).getType()));
        }
        operandsProcessed = true;
      } else {
        assert(continuationBlockPHITypes.size() == yield->getNumOperands() &&
               "mismatching number of values yielded from the region");
        for (unsigned i = 0, e = yield->getNumOperands(); i < e; ++i) {
          llvm::Type *operandType =
              moduleTranslation.convertType(yield->getOperand(i).getType());
          (void)operandType;
          assert(continuationBlockPHITypes[i] == operandType &&
                 "values of mismatching types yielded from the region");
        }
      }
      numYields++;
    }
  }

  // Insert PHI nodes in the continuation block for any values forwarded by the
  // terminators in this region.
  if (!continuationBlockPHITypes.empty())
    assert(
        continuationBlockPHIs &&
        "expected continuation block PHIs if converted regions yield values");
  if (continuationBlockPHIs) {
    llvm::IRBuilderBase::InsertPointGuard guard(builder);
    continuationBlockPHIs->reserve(continuationBlockPHITypes.size());
    builder.SetInsertPoint(continuationBlock, continuationBlock->begin());
    for (llvm::Type *ty : continuationBlockPHITypes)
      continuationBlockPHIs->push_back(builder.CreatePHI(ty, numYields));
  }

  // Convert blocks one by one in topological order to ensure
  // defs are converted before uses.
  SetVector<Block *> blocks = getBlocksSortedByDominance(region);
  for (Block *bb : blocks) {
    llvm::BasicBlock *llvmBB = moduleTranslation.lookupBlock(bb);
    // Retarget the branch of the entry block to the entry block of the
    // converted region (regions are single-entry).
    if (bb->isEntryBlock()) {
      assert(sourceTerminator->getNumSuccessors() == 1 &&
             "provided entry block has multiple successors");
      assert(sourceTerminator->getSuccessor(0) == continuationBlock &&
             "ContinuationBlock is not the successor of the entry block");
      sourceTerminator->setSuccessor(0, llvmBB);
    }

    llvm::IRBuilderBase::InsertPointGuard guard(builder);
    if (failed(
            moduleTranslation.convertBlock(*bb, bb->isEntryBlock(), builder))) {
      bodyGenStatus = failure();
      return continuationBlock;
    }

    // Special handling for `omp.yield` and `omp.terminator` (we may have more
    // than one): they return the control to the parent OpenMP dialect operation
    // so replace them with the branch to the continuation block. We handle this
    // here to avoid relying inter-function communication through the
    // ModuleTranslation class to set up the correct insertion point. This is
    // also consistent with MLIR's idiom of handling special region terminators
    // in the same code that handles the region-owning operation.
    Operation *terminator = bb->getTerminator();
    if (isa<omp::TerminatorOp, omp::YieldOp>(terminator)) {
      builder.CreateBr(continuationBlock);

      for (unsigned i = 0, e = terminator->getNumOperands(); i < e; ++i)
        (*continuationBlockPHIs)[i]->addIncoming(
            moduleTranslation.lookupValue(terminator->getOperand(i)), llvmBB);
    }
  }
  // After all blocks have been traversed and values mapped, connect the PHI
  // nodes to the results of preceding blocks.
  LLVM::detail::connectPHINodes(region, moduleTranslation);

  // Remove the blocks and values defined in this region from the mapping since
  // they are not visible outside of this region. This allows the same region to
  // be converted several times, that is cloned, without clashes, and slightly
  // speeds up the lookups.
  moduleTranslation.forgetMapping(region);

  return continuationBlock;
}

/// Convert ProcBindKind from MLIR-generated enum to LLVM enum.
static llvm::omp::ProcBindKind getProcBindKind(omp::ClauseProcBindKind kind) {
  switch (kind) {
  case omp::ClauseProcBindKind::Close:
    return llvm::omp::ProcBindKind::OMP_PROC_BIND_close;
  case omp::ClauseProcBindKind::Master:
    return llvm::omp::ProcBindKind::OMP_PROC_BIND_master;
  case omp::ClauseProcBindKind::Primary:
    return llvm::omp::ProcBindKind::OMP_PROC_BIND_primary;
  case omp::ClauseProcBindKind::Spread:
    return llvm::omp::ProcBindKind::OMP_PROC_BIND_spread;
  }
  llvm_unreachable("Unknown ClauseProcBindKind kind");
}

/// Populate a set of previously created llvm.alloca instructions that are only
/// used inside of the given region but defined outside of it. Allocations of
/// non-primitive types are skipped by this function.
static void getSinkableAllocas(LLVM::ModuleTranslation &moduleTranslation,
                               Region &region,
                               SetVector<llvm::AllocaInst *> &allocasToSink) {
  Operation *op = region.getParentOp();

  for (auto storeOp : region.getOps<LLVM::StoreOp>()) {
    Value storeAddr = storeOp.getAddr();
    Operation *addrOp = storeAddr.getDefiningOp();

    // The destination address is already defined in this region or it is not an
    // llvm.alloca operation, so skip it.
    if (!isa_and_present<LLVM::AllocaOp>(addrOp) || op->isAncestor(addrOp))
      continue;

    // Get LLVM value to which the address is mapped. It has to be mapped to the
    // allocation instruction of a scalar type to be marked as sinkable by this
    // function.
    llvm::Value *llvmAddr = moduleTranslation.lookupValue(storeAddr);
    if (!isa_and_present<llvm::AllocaInst>(llvmAddr))
      continue;

    auto *llvmAlloca = cast<llvm::AllocaInst>(llvmAddr);
    if (llvmAlloca->getAllocatedType()->getPrimitiveSizeInBits() == 0)
      continue;

    // Check that the address is only used inside of the region.
    bool addressUsedOnlyInternally = true;
    for (auto &addrUse : storeAddr.getUses()) {
      if (!op->isAncestor(addrUse.getOwner())) {
        addressUsedOnlyInternally = false;
        break;
      }
    }

    if (!addressUsedOnlyInternally)
      continue;

    allocasToSink.insert(llvmAlloca);
  }
}

// TODO: Make this a top-level conversion function (i.e. part of the switch
// statement in `convertHostOrTargetOperation`) independent from parent
// worksharing operations and update `convertOmpWsloop` to rely on this rather
// than replicating the same logic.
static std::optional<
    std::tuple<llvm::OpenMPIRBuilder::LocationDescription,
               llvm::IRBuilderBase::InsertPoint, llvm::CanonicalLoopInfo *>>
convertLoopNestHelper(Operation &opInst, llvm::IRBuilderBase &builder,
                      LLVM::ModuleTranslation &moduleTranslation,
                      StringRef blockName) {
  llvm::OpenMPIRBuilder *ompBuilder = moduleTranslation.getOpenMPBuilder();
  auto loopOp = cast<omp::LoopNestOp>(opInst);

  // Set up the source location value for OpenMP runtime.
  llvm::OpenMPIRBuilder::LocationDescription ompLoc(builder);

  SetVector<llvm::AllocaInst *> allocasToSink;
  getSinkableAllocas(moduleTranslation, loopOp.getRegion(), allocasToSink);

  // Generator of the canonical loop body.
  // TODO: support error propagation in OpenMPIRBuilder and use it instead of
  // relying on captured variables.
  SmallVector<llvm::CanonicalLoopInfo *> loopInfos;
  SmallVector<llvm::OpenMPIRBuilder::InsertPointTy> bodyInsertPoints;
  LogicalResult bodyGenStatus = success();
  auto bodyGen = [&](llvm::OpenMPIRBuilder::InsertPointTy ip, llvm::Value *iv) {
    // Make sure further conversions know about the induction variable.
    moduleTranslation.mapValue(
        loopOp.getRegion().front().getArgument(loopInfos.size()), iv);

    // Capture the body insertion point for use in nested loops. BodyIP of the
    // CanonicalLoopInfo always points to the beginning of the entry block of
    // the body.
    bodyInsertPoints.push_back(ip);

    if (loopInfos.size() != loopOp.getNumLoops() - 1)
      return;

    // Convert the body of the loop, adding lifetime markers to allocations that
    // can be sunk into the new block.
    builder.restoreIP(ip);
    for (auto *alloca : allocasToSink) {
      unsigned size = alloca->getAllocatedType()->getPrimitiveSizeInBits() / 8;
      builder.CreateLifetimeStart(alloca, builder.getInt64(size));
    }
    llvm::BasicBlock *cont =
        convertOmpOpRegions(loopOp.getRegion(), blockName, builder,
                            moduleTranslation, bodyGenStatus);
    builder.SetInsertPoint(cont, cont->begin());
    for (auto *alloca : allocasToSink) {
      unsigned size = alloca->getAllocatedType()->getPrimitiveSizeInBits() / 8;
      builder.CreateLifetimeEnd(alloca, builder.getInt64(size));
    }
  };

  // Delegate actual loop construction to the OpenMP IRBuilder.
  // TODO: this currently assumes omp.loop_nest is semantically similar to SCF
  // loop, i.e. it has a positive step, uses signed integer semantics.
  // Reconsider this code when the nested loop operation clearly supports more
  // cases.
  for (unsigned i = 0, e = loopOp.getNumLoops(); i < e; ++i) {
    llvm::Value *lowerBound =
        moduleTranslation.lookupValue(loopOp.getLoopLowerBounds()[i]);
    llvm::Value *upperBound =
        moduleTranslation.lookupValue(loopOp.getLoopUpperBounds()[i]);
    llvm::Value *step = moduleTranslation.lookupValue(loopOp.getLoopSteps()[i]);

    // Make sure loop trip count are emitted in the preheader of the outermost
    // loop at the latest so that they are all available for the new collapsed
    // loop will be created below.
    llvm::OpenMPIRBuilder::LocationDescription loc = ompLoc;
    llvm::OpenMPIRBuilder::InsertPointTy computeIP = ompLoc.IP;
    if (i != 0) {
      loc = llvm::OpenMPIRBuilder::LocationDescription(bodyInsertPoints.back());
      computeIP = loopInfos.front()->getPreheaderIP();
    }
    loopInfos.push_back(ompBuilder->createCanonicalLoop(
        loc, bodyGen, lowerBound, upperBound, step,
        /*IsSigned=*/true, loopOp.getLoopInclusive(), computeIP));

    if (failed(bodyGenStatus))
      return std::nullopt;
  }

  // Collapse loops. Store the insertion point because LoopInfos may get
  // invalidated.
  llvm::IRBuilderBase::InsertPoint afterIP = loopInfos.front()->getAfterIP();
  llvm::CanonicalLoopInfo *loopInfo =
      ompBuilder->collapseLoops(ompLoc.DL, loopInfos, {});

  return std::make_tuple(ompLoc, afterIP, loopInfo);
}

/// Converts an OpenMP 'masked' operation into LLVM IR using OpenMPIRBuilder.
static LogicalResult
convertOmpMasked(Operation &opInst, llvm::IRBuilderBase &builder,
                 LLVM::ModuleTranslation &moduleTranslation) {
  auto maskedOp = cast<omp::MaskedOp>(opInst);
  using InsertPointTy = llvm::OpenMPIRBuilder::InsertPointTy;
  // TODO: support error propagation in OpenMPIRBuilder and use it instead of
  // relying on captured variables.
  LogicalResult bodyGenStatus = success();

  auto bodyGenCB = [&](InsertPointTy allocaIP, InsertPointTy codeGenIP) {
    // MaskedOp has only one region associated with it.
    auto &region = maskedOp.getRegion();
    builder.restoreIP(codeGenIP);
    convertOmpOpRegions(region, "omp.masked.region", builder, moduleTranslation,
                        bodyGenStatus);
  };

  // TODO: Perform finalization actions for variables. This has to be
  // called for variables which have destructors/finalizers.
  auto finiCB = [&](InsertPointTy codeGenIP) {};

  llvm::Value *filterVal = nullptr;
  if (auto filterVar = maskedOp.getFilteredThreadId()) {
    filterVal = moduleTranslation.lookupValue(filterVar);
  } else {
    llvm::LLVMContext &llvmContext = builder.getContext();
    filterVal =
        llvm::ConstantInt::get(llvm::Type::getInt32Ty(llvmContext), /*V=*/0);
  }
  assert(filterVal != nullptr);
  llvm::OpenMPIRBuilder::LocationDescription ompLoc(builder);
  builder.restoreIP(moduleTranslation.getOpenMPBuilder()->createMasked(
      ompLoc, bodyGenCB, finiCB, filterVal));
  return success();
}

/// Converts an OpenMP 'master' operation into LLVM IR using OpenMPIRBuilder.
static LogicalResult
convertOmpMaster(Operation &opInst, llvm::IRBuilderBase &builder,
                 LLVM::ModuleTranslation &moduleTranslation) {
  using InsertPointTy = llvm::OpenMPIRBuilder::InsertPointTy;
  // TODO: support error propagation in OpenMPIRBuilder and use it instead of
  // relying on captured variables.
  LogicalResult bodyGenStatus = success();

  auto bodyGenCB = [&](InsertPointTy allocaIP, InsertPointTy codeGenIP) {
    // MasterOp has only one region associated with it.
    auto &region = cast<omp::MasterOp>(opInst).getRegion();
    builder.restoreIP(codeGenIP);
    convertOmpOpRegions(region, "omp.master.region", builder, moduleTranslation,
                        bodyGenStatus);
  };

  // TODO: Perform finalization actions for variables. This has to be
  // called for variables which have destructors/finalizers.
  auto finiCB = [&](InsertPointTy codeGenIP) {};

  llvm::OpenMPIRBuilder::LocationDescription ompLoc(builder);
  builder.restoreIP(moduleTranslation.getOpenMPBuilder()->createMaster(
      ompLoc, bodyGenCB, finiCB));
  return success();
}

/// Converts an OpenMP 'critical' operation into LLVM IR using OpenMPIRBuilder.
static LogicalResult
convertOmpCritical(Operation &opInst, llvm::IRBuilderBase &builder,
                   LLVM::ModuleTranslation &moduleTranslation) {
  using InsertPointTy = llvm::OpenMPIRBuilder::InsertPointTy;
  auto criticalOp = cast<omp::CriticalOp>(opInst);
  // TODO: support error propagation in OpenMPIRBuilder and use it instead of
  // relying on captured variables.
  LogicalResult bodyGenStatus = success();

  auto bodyGenCB = [&](InsertPointTy allocaIP, InsertPointTy codeGenIP) {
    // CriticalOp has only one region associated with it.
    auto &region = cast<omp::CriticalOp>(opInst).getRegion();
    builder.restoreIP(codeGenIP);
    convertOmpOpRegions(region, "omp.critical.region", builder,
                        moduleTranslation, bodyGenStatus);
  };

  // TODO: Perform finalization actions for variables. This has to be
  // called for variables which have destructors/finalizers.
  auto finiCB = [&](InsertPointTy codeGenIP) {};

  llvm::OpenMPIRBuilder::LocationDescription ompLoc(builder);
  llvm::LLVMContext &llvmContext = moduleTranslation.getLLVMContext();
  llvm::Constant *hint = nullptr;

  // If it has a name, it probably has a hint too.
  if (criticalOp.getNameAttr()) {
    // The verifiers in OpenMP Dialect guarentee that all the pointers are
    // non-null
    auto symbolRef = cast<SymbolRefAttr>(criticalOp.getNameAttr());
    auto criticalDeclareOp =
        SymbolTable::lookupNearestSymbolFrom<omp::CriticalDeclareOp>(criticalOp,
                                                                     symbolRef);
    hint =
        llvm::ConstantInt::get(llvm::Type::getInt32Ty(llvmContext),
                               static_cast<int>(criticalDeclareOp.getHint()));
  }
  builder.restoreIP(moduleTranslation.getOpenMPBuilder()->createCritical(
      ompLoc, bodyGenCB, finiCB, criticalOp.getName().value_or(""), hint));
  return success();
}

/// Populates `reductions` with reduction declarations used in the given loop.
template <typename T>
static void
collectReductionDecls(T loop,
                      SmallVectorImpl<omp::DeclareReductionOp> &reductions) {
  std::optional<ArrayAttr> attr = loop.getReductionSyms();
  if (!attr)
    return;

  reductions.reserve(reductions.size() + loop.getNumReductionVars());
  for (auto symbolRef : attr->getAsRange<SymbolRefAttr>()) {
    reductions.push_back(
        SymbolTable::lookupNearestSymbolFrom<omp::DeclareReductionOp>(
            loop, symbolRef));
  }
}

/// Translates the blocks contained in the given region and appends them to at
/// the current insertion point of `builder`. The operations of the entry block
/// are appended to the current insertion block. If set, `continuationBlockArgs`
/// is populated with translated values that correspond to the values
/// omp.yield'ed from the region.
static LogicalResult inlineConvertOmpRegions(
    Region &region, StringRef blockName, llvm::IRBuilderBase &builder,
    LLVM::ModuleTranslation &moduleTranslation,
    SmallVectorImpl<llvm::Value *> *continuationBlockArgs = nullptr) {
  if (region.empty())
    return success();

  // Special case for single-block regions that don't create additional blocks:
  // insert operations without creating additional blocks.
  if (llvm::hasSingleElement(region)) {
    llvm::Instruction *potentialTerminator =
        builder.GetInsertBlock()->empty() ? nullptr
                                          : &builder.GetInsertBlock()->back();

    if (potentialTerminator && potentialTerminator->isTerminator())
      potentialTerminator->removeFromParent();
    moduleTranslation.mapBlock(&region.front(), builder.GetInsertBlock());

    if (failed(moduleTranslation.convertBlock(
            region.front(), /*ignoreArguments=*/true, builder)))
      return failure();

    // The continuation arguments are simply the translated terminator operands.
    if (continuationBlockArgs)
      llvm::append_range(
          *continuationBlockArgs,
          moduleTranslation.lookupValues(region.front().back().getOperands()));

    // Drop the mapping that is no longer necessary so that the same region can
    // be processed multiple times.
    moduleTranslation.forgetMapping(region);

    if (potentialTerminator && potentialTerminator->isTerminator()) {
      llvm::BasicBlock *block = builder.GetInsertBlock();
      if (block->empty()) {
        // this can happen for really simple reduction init regions e.g.
        // %0 = llvm.mlir.constant(0 : i32) : i32
        // omp.yield(%0 : i32)
        // because the llvm.mlir.constant (MLIR op) isn't converted into any
        // llvm op
        potentialTerminator->insertInto(block, block->begin());
      } else {
        potentialTerminator->insertAfter(&block->back());
      }
    }

    return success();
  }

  LogicalResult bodyGenStatus = success();
  SmallVector<llvm::PHINode *> phis;
  llvm::BasicBlock *continuationBlock = convertOmpOpRegions(
      region, blockName, builder, moduleTranslation, bodyGenStatus, &phis);
  if (failed(bodyGenStatus))
    return failure();
  if (continuationBlockArgs)
    llvm::append_range(*continuationBlockArgs, phis);
  builder.SetInsertPoint(continuationBlock,
                         continuationBlock->getFirstInsertionPt());
  return success();
}

namespace {
/// Owning equivalents of OpenMPIRBuilder::(Atomic)ReductionGen that are used to
/// store lambdas with capture.
using OwningReductionGen = std::function<llvm::OpenMPIRBuilder::InsertPointTy(
    llvm::OpenMPIRBuilder::InsertPointTy, llvm::Value *, llvm::Value *,
    llvm::Value *&)>;
using OwningAtomicReductionGen =
    std::function<llvm::OpenMPIRBuilder::InsertPointTy(
        llvm::OpenMPIRBuilder::InsertPointTy, llvm::Type *, llvm::Value *,
        llvm::Value *)>;
} // namespace

/// Create an OpenMPIRBuilder-compatible reduction generator for the given
/// reduction declaration. The generator uses `builder` but ignores its
/// insertion point.
static OwningReductionGen
makeReductionGen(omp::DeclareReductionOp decl, llvm::IRBuilderBase &builder,
                 LLVM::ModuleTranslation &moduleTranslation) {
  // The lambda is mutable because we need access to non-const methods of decl
  // (which aren't actually mutating it), and we must capture decl by-value to
  // avoid the dangling reference after the parent function returns.
  OwningReductionGen gen =
      [&, decl](llvm::OpenMPIRBuilder::InsertPointTy insertPoint,
                llvm::Value *lhs, llvm::Value *rhs,
                llvm::Value *&result) mutable {
        Region &reductionRegion = decl.getReductionRegion();
        moduleTranslation.mapValue(reductionRegion.front().getArgument(0), lhs);
        moduleTranslation.mapValue(reductionRegion.front().getArgument(1), rhs);
        builder.restoreIP(insertPoint);
        SmallVector<llvm::Value *> phis;
        if (failed(inlineConvertOmpRegions(reductionRegion,
                                           "omp.reduction.nonatomic.body",
                                           builder, moduleTranslation, &phis)))
          return llvm::OpenMPIRBuilder::InsertPointTy();
        assert(phis.size() == 1);
        result = phis[0];
        return builder.saveIP();
      };
  return gen;
}

/// Create an OpenMPIRBuilder-compatible atomic reduction generator for the
/// given reduction declaration. The generator uses `builder` but ignores its
/// insertion point. Returns null if there is no atomic region available in the
/// reduction declaration.
static OwningAtomicReductionGen
makeAtomicReductionGen(omp::DeclareReductionOp decl,
                       llvm::IRBuilderBase &builder,
                       LLVM::ModuleTranslation &moduleTranslation) {
  if (decl.getAtomicReductionRegion().empty())
    return OwningAtomicReductionGen();

  // The lambda is mutable because we need access to non-const methods of decl
  // (which aren't actually mutating it), and we must capture decl by-value to
  // avoid the dangling reference after the parent function returns.
  OwningAtomicReductionGen atomicGen =
      [&, decl](llvm::OpenMPIRBuilder::InsertPointTy insertPoint, llvm::Type *,
                llvm::Value *lhs, llvm::Value *rhs) mutable {
        Region &atomicRegion = decl.getAtomicReductionRegion();
        moduleTranslation.mapValue(atomicRegion.front().getArgument(0), lhs);
        moduleTranslation.mapValue(atomicRegion.front().getArgument(1), rhs);
        builder.restoreIP(insertPoint);
        SmallVector<llvm::Value *> phis;
        if (failed(inlineConvertOmpRegions(atomicRegion,
                                           "omp.reduction.atomic.body", builder,
                                           moduleTranslation, &phis)))
          return llvm::OpenMPIRBuilder::InsertPointTy();
        assert(phis.empty());
        return builder.saveIP();
      };
  return atomicGen;
}

/// Converts an OpenMP 'ordered' operation into LLVM IR using OpenMPIRBuilder.
static LogicalResult
convertOmpOrdered(Operation &opInst, llvm::IRBuilderBase &builder,
                  LLVM::ModuleTranslation &moduleTranslation) {
  auto orderedOp = cast<omp::OrderedOp>(opInst);

  omp::ClauseDepend dependType = *orderedOp.getDoacrossDependType();
  bool isDependSource = dependType == omp::ClauseDepend::dependsource;
  unsigned numLoops = *orderedOp.getDoacrossNumLoops();
  SmallVector<llvm::Value *> vecValues =
      moduleTranslation.lookupValues(orderedOp.getDoacrossDependVars());

  size_t indexVecValues = 0;
  while (indexVecValues < vecValues.size()) {
    SmallVector<llvm::Value *> storeValues;
    storeValues.reserve(numLoops);
    for (unsigned i = 0; i < numLoops; i++) {
      storeValues.push_back(vecValues[indexVecValues]);
      indexVecValues++;
    }
    llvm::OpenMPIRBuilder::InsertPointTy allocaIP =
        findAllocaInsertPoint(builder, moduleTranslation);
    llvm::OpenMPIRBuilder::LocationDescription ompLoc(builder);
    builder.restoreIP(moduleTranslation.getOpenMPBuilder()->createOrderedDepend(
        ompLoc, allocaIP, numLoops, storeValues, ".cnt.addr", isDependSource));
  }
  return success();
}

/// Converts an OpenMP 'ordered_region' operation into LLVM IR using
/// OpenMPIRBuilder.
static LogicalResult
convertOmpOrderedRegion(Operation &opInst, llvm::IRBuilderBase &builder,
                        LLVM::ModuleTranslation &moduleTranslation) {
  using InsertPointTy = llvm::OpenMPIRBuilder::InsertPointTy;
  auto orderedRegionOp = cast<omp::OrderedRegionOp>(opInst);

  // TODO: The code generation for ordered simd directive is not supported yet.
  if (orderedRegionOp.getParLevelSimd())
    return failure();

  // TODO: support error propagation in OpenMPIRBuilder and use it instead of
  // relying on captured variables.
  LogicalResult bodyGenStatus = success();

  auto bodyGenCB = [&](InsertPointTy allocaIP, InsertPointTy codeGenIP) {
    // OrderedOp has only one region associated with it.
    auto &region = cast<omp::OrderedRegionOp>(opInst).getRegion();
    builder.restoreIP(codeGenIP);
    convertOmpOpRegions(region, "omp.ordered.region", builder,
                        moduleTranslation, bodyGenStatus);
  };

  // TODO: Perform finalization actions for variables. This has to be
  // called for variables which have destructors/finalizers.
  auto finiCB = [&](InsertPointTy codeGenIP) {};

  llvm::OpenMPIRBuilder::LocationDescription ompLoc(builder);
  builder.restoreIP(
      moduleTranslation.getOpenMPBuilder()->createOrderedThreadsSimd(
          ompLoc, bodyGenCB, finiCB, !orderedRegionOp.getParLevelSimd()));
  return bodyGenStatus;
}

namespace {
/// Contains the arguments for an LLVM store operation
struct DeferredStore {
  DeferredStore(llvm::Value *value, llvm::Value *address)
      : value(value), address(address) {}

  llvm::Value *value;
  llvm::Value *address;
};
} // namespace

/// Allocate space for privatized reduction variables.
/// `deferredStores` contains information to create store operations which needs
/// to be inserted after all allocas
template <typename T>
static LogicalResult
allocReductionVars(T loop, ArrayRef<BlockArgument> reductionArgs,
                   llvm::IRBuilderBase &builder,
                   LLVM::ModuleTranslation &moduleTranslation,
                   llvm::OpenMPIRBuilder::InsertPointTy &allocaIP,
                   SmallVectorImpl<omp::DeclareReductionOp> &reductionDecls,
                   SmallVectorImpl<llvm::Value *> &privateReductionVariables,
                   DenseMap<Value, llvm::Value *> &reductionVariableMap,
                   SmallVectorImpl<DeferredStore> &deferredStores,
                   llvm::ArrayRef<bool> isByRefs) {
  llvm::IRBuilderBase::InsertPointGuard guard(builder);
  builder.SetInsertPoint(allocaIP.getBlock()->getTerminator());

  // delay creating stores until after all allocas
  deferredStores.reserve(loop.getNumReductionVars());

  for (std::size_t i = 0; i < loop.getNumReductionVars(); ++i) {
    Region &allocRegion = reductionDecls[i].getAllocRegion();
    if (isByRefs[i]) {
      if (allocRegion.empty())
        continue;

      SmallVector<llvm::Value *, 1> phis;
      if (failed(inlineConvertOmpRegions(allocRegion, "omp.reduction.alloc",
                                         builder, moduleTranslation, &phis)))
        return failure();
      assert(phis.size() == 1 && "expected one allocation to be yielded");

      builder.SetInsertPoint(allocaIP.getBlock()->getTerminator());

      // Allocate reduction variable (which is a pointer to the real reduction
      // variable allocated in the inlined region)
      llvm::Value *var = builder.CreateAlloca(
          moduleTranslation.convertType(reductionDecls[i].getType()));
      var->setName("private_redvar");

      llvm::Type *ptrTy = llvm::PointerType::getUnqual(builder.getContext());
      llvm::Value *castVar =
          builder.CreatePointerBitCastOrAddrSpaceCast(var, ptrTy);
      // TODO: I (Sergio) just guessed casting phis[0] like it's done for var is
      // what's supposed to happen with this code coming from a merge from main,
      // but I don't actually know. Someone more familiar with it needs to check
      // this.
      llvm::Value *castPhi =
          builder.CreatePointerBitCastOrAddrSpaceCast(phis[0], ptrTy);

      deferredStores.emplace_back(castPhi, castVar);

      privateReductionVariables[i] = castVar;
      moduleTranslation.mapValue(reductionArgs[i], castPhi);
      reductionVariableMap.try_emplace(loop.getReductionVars()[i], castPhi);
    } else {
      assert(allocRegion.empty() &&
             "allocaction is implicit for by-val reduction");
      llvm::Value *var = builder.CreateAlloca(
          moduleTranslation.convertType(reductionDecls[i].getType()));
      var->setName("private_redvar");

      llvm::Type *ptrTy = llvm::PointerType::getUnqual(builder.getContext());
      llvm::Value *castVar =
          builder.CreatePointerBitCastOrAddrSpaceCast(var, ptrTy);

      moduleTranslation.mapValue(reductionArgs[i], castVar);
      privateReductionVariables[i] = castVar;
      reductionVariableMap.try_emplace(loop.getReductionVars()[i], castVar);
    }
  }

  return success();
}

/// Map input arguments to reduction initialization region
template <typename T>
static void
mapInitializationArgs(T loop, LLVM::ModuleTranslation &moduleTranslation,
                      SmallVectorImpl<omp::DeclareReductionOp> &reductionDecls,
                      DenseMap<Value, llvm::Value *> &reductionVariableMap,
                      unsigned i) {
  // map input argument to the initialization region
  mlir::omp::DeclareReductionOp &reduction = reductionDecls[i];
  Region &initializerRegion = reduction.getInitializerRegion();
  Block &entry = initializerRegion.front();

  mlir::Value mlirSource = loop.getReductionVars()[i];
  llvm::Value *llvmSource = moduleTranslation.lookupValue(mlirSource);
  assert(llvmSource && "lookup reduction var");
  moduleTranslation.mapValue(reduction.getInitializerMoldArg(), llvmSource);

  if (entry.getNumArguments() > 1) {
    llvm::Value *allocation =
        reductionVariableMap.lookup(loop.getReductionVars()[i]);
    moduleTranslation.mapValue(reduction.getInitializerAllocArg(), allocation);
  }
}

/// Collect reduction info
template <typename T>
static void collectReductionInfo(
    T loop, llvm::IRBuilderBase &builder,
    LLVM::ModuleTranslation &moduleTranslation,
    SmallVectorImpl<omp::DeclareReductionOp> &reductionDecls,
    SmallVectorImpl<OwningReductionGen> &owningReductionGens,
    SmallVectorImpl<OwningAtomicReductionGen> &owningAtomicReductionGens,
    const ArrayRef<llvm::Value *> privateReductionVariables,
    SmallVectorImpl<llvm::OpenMPIRBuilder::ReductionInfo> &reductionInfos) {
  unsigned numReductions = loop.getNumReductionVars();

  for (unsigned i = 0; i < numReductions; ++i) {
    owningReductionGens.push_back(
        makeReductionGen(reductionDecls[i], builder, moduleTranslation));
    owningAtomicReductionGens.push_back(
        makeAtomicReductionGen(reductionDecls[i], builder, moduleTranslation));
  }

  // Collect the reduction information.
  reductionInfos.reserve(numReductions);
  for (unsigned i = 0; i < numReductions; ++i) {
    llvm::OpenMPIRBuilder::ReductionGenAtomicCBTy atomicGen = nullptr;
    if (owningAtomicReductionGens[i])
      atomicGen = owningAtomicReductionGens[i];
    llvm::Value *variable =
        moduleTranslation.lookupValue(loop.getReductionVars()[i]);
    reductionInfos.push_back(
        {moduleTranslation.convertType(reductionDecls[i].getType()), variable,
         privateReductionVariables[i],
         /*EvaluationKind=*/llvm::OpenMPIRBuilder::EvalKind::Scalar,
         owningReductionGens[i],
         /*ReductionGenClang=*/nullptr, atomicGen});
  }
}

/// handling of DeclareReductionOp's cleanup region
static LogicalResult
inlineOmpRegionCleanup(llvm::SmallVectorImpl<Region *> &cleanupRegions,
                       llvm::ArrayRef<llvm::Value *> privateVariables,
                       LLVM::ModuleTranslation &moduleTranslation,
                       llvm::IRBuilderBase &builder, StringRef regionName,
                       bool shouldLoadCleanupRegionArg = true) {
  for (auto [i, cleanupRegion] : llvm::enumerate(cleanupRegions)) {
    if (cleanupRegion->empty())
      continue;

    // map the argument to the cleanup region
    Block &entry = cleanupRegion->front();

    llvm::Instruction *potentialTerminator =
        builder.GetInsertBlock()->empty() ? nullptr
                                          : &builder.GetInsertBlock()->back();
    if (potentialTerminator && potentialTerminator->isTerminator())
      builder.SetInsertPoint(potentialTerminator);
    llvm::Value *privateVarValue =
        shouldLoadCleanupRegionArg
            ? builder.CreateLoad(
                  moduleTranslation.convertType(entry.getArgument(0).getType()),
                  privateVariables[i])
            : privateVariables[i];

    moduleTranslation.mapValue(entry.getArgument(0), privateVarValue);

    if (failed(inlineConvertOmpRegions(*cleanupRegion, regionName, builder,
                                       moduleTranslation)))
      return failure();

    // clear block argument mapping in case it needs to be re-created with a
    // different source for another use of the same reduction decl
    moduleTranslation.forgetMapping(*cleanupRegion);
  }
  return success();
}

// TODO: not used by ParallelOp
template <class OP>
static LogicalResult createReductionsAndCleanup(
    OP op, llvm::IRBuilderBase &builder,
    LLVM::ModuleTranslation &moduleTranslation,
    llvm::OpenMPIRBuilder::InsertPointTy &allocaIP,
    SmallVectorImpl<omp::DeclareReductionOp> &reductionDecls,
    ArrayRef<llvm::Value *> privateReductionVariables, ArrayRef<bool> isByRef,
    SmallVector<OwningReductionGen> &owningReductionGens,
    SmallVector<OwningAtomicReductionGen> &owningAtomicReductionGens,
    SmallVector<llvm::OpenMPIRBuilder::ReductionInfo> &reductionInfos,
    bool isTeamsReduction = false, bool hasDistribute = false) {
  // Process the reductions if required.
  if (op.getNumReductionVars() == 0)
    return success();

  llvm::OpenMPIRBuilder *ompBuilder = moduleTranslation.getOpenMPBuilder();

  // Create the reduction generators. We need to own them here because
  // ReductionInfo only accepts references to the generators.
  collectReductionInfo(op, builder, moduleTranslation, reductionDecls,
                       owningReductionGens, owningAtomicReductionGens,
                       privateReductionVariables, reductionInfos);

  // The call to createReductions below expects the block to have a
  // terminator. Create an unreachable instruction to serve as terminator
  // and remove it later.
  llvm::UnreachableInst *tempTerminator = builder.CreateUnreachable();
  builder.SetInsertPoint(tempTerminator);
  llvm::OpenMPIRBuilder::InsertPointTy contInsertPoint =
      ompBuilder->createReductions(builder.saveIP(), allocaIP, reductionInfos,
                                   isByRef, op.getNowait(), isTeamsReduction,
                                   hasDistribute);
  if (!contInsertPoint.getBlock())
    return op->emitOpError() << "failed to convert reductions";
  auto nextInsertionPoint =
      ompBuilder->createBarrier(contInsertPoint, llvm::omp::OMPD_for);
  tempTerminator->eraseFromParent();
  builder.restoreIP(nextInsertionPoint);

  // after the construct, deallocate private reduction variables
  SmallVector<Region *> reductionRegions;
  llvm::transform(reductionDecls, std::back_inserter(reductionRegions),
                  [](omp::DeclareReductionOp reductionDecl) {
                    return &reductionDecl.getCleanupRegion();
                  });
  return inlineOmpRegionCleanup(reductionRegions, privateReductionVariables,
                                moduleTranslation, builder,
                                "omp.reduction.cleanup");
}

static ArrayRef<bool> getIsByRef(std::optional<ArrayRef<bool>> attr) {
  if (!attr)
    return {};
  return *attr;
}

// TODO: not used by omp.parallel
template <typename OP>
static LogicalResult allocAndInitializeReductionVars(
    OP op, ArrayRef<BlockArgument> reductionArgs, llvm::IRBuilderBase &builder,
    LLVM::ModuleTranslation &moduleTranslation,
    llvm::OpenMPIRBuilder::InsertPointTy &allocaIP,
    SmallVectorImpl<omp::DeclareReductionOp> &reductionDecls,
    SmallVectorImpl<llvm::Value *> &privateReductionVariables,
    DenseMap<Value, llvm::Value *> &reductionVariableMap,
    llvm::ArrayRef<bool> isByRef) {
  if (op.getNumReductionVars() == 0)
    return success();

  SmallVector<DeferredStore> deferredStores;

  if (failed(allocReductionVars(op, reductionArgs, builder, moduleTranslation,
                                allocaIP, reductionDecls,
                                privateReductionVariables, reductionVariableMap,
                                deferredStores, isByRef)))
    return failure();

  // store result of the alloc region to the allocated pointer to the real
  // reduction variable
  for (auto [data, addr] : deferredStores)
    builder.CreateStore(data, addr);

  // Before the loop, store the initial values of reductions into reduction
  // variables. Although this could be done after allocas, we don't want to mess
  // up with the alloca insertion point.
  for (unsigned i = 0; i < op.getNumReductionVars(); ++i) {
    SmallVector<llvm::Value *, 1> phis;

    // map block argument to initializer region
    mapInitializationArgs(op, moduleTranslation, reductionDecls,
                          reductionVariableMap, i);

    if (failed(inlineConvertOmpRegions(reductionDecls[i].getInitializerRegion(),
                                       "omp.reduction.neutral", builder,
                                       moduleTranslation, &phis)))
      return failure();
    assert(phis.size() == 1 && "expected one value to be yielded from the "
                               "reduction neutral element declaration region");
    if (isByRef[i]) {
      if (!reductionDecls[i].getAllocRegion().empty())
        // done in allocReductionVars
        continue;

      // TODO: this path can be removed once all users of by-ref are updated to
      // use an alloc region

      // Allocate reduction variable (which is a pointer to the real reduction
      // variable allocated in the inlined region)
      llvm::Value *var = builder.CreateAlloca(
          moduleTranslation.convertType(reductionDecls[i].getType()));
      // Store the result of the inlined region to the allocated reduction var
      // ptr
      builder.CreateStore(phis[0], var);

      privateReductionVariables[i] = var;
      moduleTranslation.mapValue(reductionArgs[i], phis[0]);
      reductionVariableMap.try_emplace(op.getReductionVars()[i], phis[0]);
    } else {
      // for by-ref case the store is inside of the reduction region
      builder.CreateStore(phis[0], privateReductionVariables[i]);
      // the rest was handled in allocByValReductionVars
    }

    // forget the mapping for the initializer region because we might need a
    // different mapping if this reduction declaration is re-used for a
    // different variable
    moduleTranslation.forgetMapping(reductionDecls[i].getInitializerRegion());
  }

  return success();
}

static LogicalResult
convertOmpSections(Operation &opInst, llvm::IRBuilderBase &builder,
                   LLVM::ModuleTranslation &moduleTranslation) {
  using InsertPointTy = llvm::OpenMPIRBuilder::InsertPointTy;
  using StorableBodyGenCallbackTy =
      llvm::OpenMPIRBuilder::StorableBodyGenCallbackTy;

  auto sectionsOp = cast<omp::SectionsOp>(opInst);

  // TODO: Support the following clauses: private, firstprivate, lastprivate,
  // allocate
  if (!sectionsOp.getAllocateVars().empty() ||
      !sectionsOp.getAllocatorVars().empty() ||
      !sectionsOp.getPrivateVars().empty() || sectionsOp.getPrivateSyms())
    return opInst.emitError("unhandled clauses for translation to LLVM IR");

  llvm::ArrayRef<bool> isByRef = getIsByRef(sectionsOp.getReductionByref());
  assert(isByRef.size() == sectionsOp.getNumReductionVars());

  SmallVector<omp::DeclareReductionOp> reductionDecls;
  collectReductionDecls(sectionsOp, reductionDecls);
  llvm::OpenMPIRBuilder::InsertPointTy allocaIP =
      findAllocaInsertPoint(builder, moduleTranslation);

  SmallVector<llvm::Value *> privateReductionVariables(
      sectionsOp.getNumReductionVars());
  DenseMap<Value, llvm::Value *> reductionVariableMap;

  MutableArrayRef<BlockArgument> reductionArgs =
      sectionsOp.getRegion().getArguments();

  if (failed(allocAndInitializeReductionVars(
          sectionsOp, reductionArgs, builder, moduleTranslation, allocaIP,
          reductionDecls, privateReductionVariables, reductionVariableMap,
          isByRef)))
    return failure();

  // Store the mapping between reduction variables and their private copies on
  // ModuleTranslation stack. It can be then recovered when translating
  // omp.reduce operations in a separate call.
  LLVM::ModuleTranslation::SaveStack<OpenMPVarMappingStackFrame> mappingGuard(
      moduleTranslation, reductionVariableMap);

  LogicalResult bodyGenStatus = success();
  SmallVector<StorableBodyGenCallbackTy> sectionCBs;

  for (Operation &op : *sectionsOp.getRegion().begin()) {
    auto sectionOp = dyn_cast<omp::SectionOp>(op);
    if (!sectionOp) // omp.terminator
      continue;

    Region &region = sectionOp.getRegion();
    auto sectionCB = [&sectionsOp, &region, &builder, &moduleTranslation,
                      &bodyGenStatus](InsertPointTy allocaIP,
                                      InsertPointTy codeGenIP) {
      builder.restoreIP(codeGenIP);

      // map the omp.section reduction block argument to the omp.sections block
      // arguments
      // TODO: this assumes that the only block arguments are reduction
      // variables
      assert(region.getNumArguments() ==
             sectionsOp.getRegion().getNumArguments());
      for (auto [sectionsArg, sectionArg] : llvm::zip_equal(
               sectionsOp.getRegion().getArguments(), region.getArguments())) {
        llvm::Value *llvmVal = moduleTranslation.lookupValue(sectionsArg);
        assert(llvmVal);
        moduleTranslation.mapValue(sectionArg, llvmVal);
      }

      convertOmpOpRegions(region, "omp.section.region", builder,
                          moduleTranslation, bodyGenStatus);
    };
    sectionCBs.push_back(sectionCB);
  }

  // No sections within omp.sections operation - skip generation. This situation
  // is only possible if there is only a terminator operation inside the
  // sections operation
  if (sectionCBs.empty())
    return success();

  assert(isa<omp::SectionOp>(*sectionsOp.getRegion().op_begin()));

  // TODO: Perform appropriate actions according to the data-sharing
  // attribute (shared, private, firstprivate, ...) of variables.
  // Currently defaults to shared.
  auto privCB = [&](InsertPointTy, InsertPointTy codeGenIP, llvm::Value &,
                    llvm::Value &vPtr,
                    llvm::Value *&replacementValue) -> InsertPointTy {
    replacementValue = &vPtr;
    return codeGenIP;
  };

  // TODO: Perform finalization actions for variables. This has to be
  // called for variables which have destructors/finalizers.
  auto finiCB = [&](InsertPointTy codeGenIP) {};

  allocaIP = findAllocaInsertPoint(builder, moduleTranslation);
  llvm::OpenMPIRBuilder::LocationDescription ompLoc(builder);
  builder.restoreIP(moduleTranslation.getOpenMPBuilder()->createSections(
      ompLoc, allocaIP, sectionCBs, privCB, finiCB, false,
      sectionsOp.getNowait()));

  if (failed(bodyGenStatus))
    return bodyGenStatus;

  // Process the reductions if required.
  SmallVector<OwningReductionGen> owningReductionGens;
  SmallVector<OwningAtomicReductionGen> owningAtomicReductionGens;
  SmallVector<llvm::OpenMPIRBuilder::ReductionInfo> reductionInfos;
  return createReductionsAndCleanup(
      sectionsOp, builder, moduleTranslation, allocaIP, reductionDecls,
      privateReductionVariables, isByRef, owningReductionGens,
      owningAtomicReductionGens, reductionInfos);
}

/// Converts an OpenMP single construct into LLVM IR using OpenMPIRBuilder.
static LogicalResult
convertOmpSingle(omp::SingleOp &singleOp, llvm::IRBuilderBase &builder,
                 LLVM::ModuleTranslation &moduleTranslation) {
  using InsertPointTy = llvm::OpenMPIRBuilder::InsertPointTy;
  llvm::OpenMPIRBuilder::LocationDescription ompLoc(builder);
  LogicalResult bodyGenStatus = success();
  if (!singleOp.getPrivateVars().empty() || singleOp.getPrivateSyms())
    return singleOp.emitError("unhandled clauses for translation to LLVM IR");

  auto bodyCB = [&](InsertPointTy allocaIP, InsertPointTy codegenIP) {
    builder.restoreIP(codegenIP);
    convertOmpOpRegions(singleOp.getRegion(), "omp.single.region", builder,
                        moduleTranslation, bodyGenStatus);
  };
  auto finiCB = [&](InsertPointTy codeGenIP) {};

  // Handle copyprivate
  Operation::operand_range cpVars = singleOp.getCopyprivateVars();
  std::optional<ArrayAttr> cpFuncs = singleOp.getCopyprivateSyms();
  llvm::SmallVector<llvm::Value *> llvmCPVars;
  llvm::SmallVector<llvm::Function *> llvmCPFuncs;
  for (size_t i = 0, e = cpVars.size(); i < e; ++i) {
    llvmCPVars.push_back(moduleTranslation.lookupValue(cpVars[i]));
    auto llvmFuncOp = SymbolTable::lookupNearestSymbolFrom<LLVM::LLVMFuncOp>(
        singleOp, cast<SymbolRefAttr>((*cpFuncs)[i]));
    llvmCPFuncs.push_back(
        moduleTranslation.lookupFunction(llvmFuncOp.getName()));
  }

  builder.restoreIP(moduleTranslation.getOpenMPBuilder()->createSingle(
      ompLoc, bodyCB, finiCB, singleOp.getNowait(), llvmCPVars, llvmCPFuncs));
  return bodyGenStatus;
}

// Convert an OpenMP Teams construct to LLVM IR using OpenMPIRBuilder
static LogicalResult
convertOmpTeams(omp::TeamsOp op, llvm::IRBuilderBase &builder,
                LLVM::ModuleTranslation &moduleTranslation) {
  using InsertPointTy = llvm::OpenMPIRBuilder::InsertPointTy;
  LogicalResult bodyGenStatus = success();
  if (!op.getAllocatorVars().empty() || op.getReductionSyms() ||
      !op.getPrivateVars().empty() || op.getPrivateSyms())
    return op.emitError("unhandled clauses for translation to LLVM IR");

  auto bodyCB = [&](InsertPointTy allocaIP, InsertPointTy codegenIP) {
    LLVM::ModuleTranslation::SaveStack<OpenMPAllocaStackFrame> frame(
        moduleTranslation, allocaIP);
    builder.restoreIP(codegenIP);
    convertOmpOpRegions(op.getRegion(), "omp.teams.region", builder,
                        moduleTranslation, bodyGenStatus);
  };

  llvm::Value *numTeamsLower = nullptr;
  if (Value numTeamsLowerVar = op.getNumTeamsLower())
    numTeamsLower = moduleTranslation.lookupValue(numTeamsLowerVar);

  llvm::Value *numTeamsUpper = nullptr;
  if (Value numTeamsUpperVar = op.getNumTeamsUpper())
    numTeamsUpper = moduleTranslation.lookupValue(numTeamsUpperVar);

  llvm::Value *threadLimit = nullptr;
  if (Value threadLimitVar = op.getThreadLimit())
    threadLimit = moduleTranslation.lookupValue(threadLimitVar);

  llvm::Value *ifExpr = nullptr;
  if (Value ifVar = op.getIfExpr())
    ifExpr = moduleTranslation.lookupValue(ifVar);

  llvm::OpenMPIRBuilder *ompBuilder = moduleTranslation.getOpenMPBuilder();
  llvm::OpenMPIRBuilder::LocationDescription ompLoc(builder);
  builder.restoreIP(ompBuilder->createTeams(
      ompLoc, bodyCB, numTeamsLower, numTeamsUpper, threadLimit, ifExpr));

  return bodyGenStatus;
}

static void
buildDependData(std::optional<ArrayAttr> dependKinds, OperandRange dependVars,
                LLVM::ModuleTranslation &moduleTranslation,
                SmallVectorImpl<llvm::OpenMPIRBuilder::DependData> &dds) {
  if (dependVars.empty())
    return;
  for (auto dep : llvm::zip(dependVars, dependKinds->getValue())) {
    llvm::omp::RTLDependenceKindTy type;
    switch (
        cast<mlir::omp::ClauseTaskDependAttr>(std::get<1>(dep)).getValue()) {
    case mlir::omp::ClauseTaskDepend::taskdependin:
      type = llvm::omp::RTLDependenceKindTy::DepIn;
      break;
    // The OpenMP runtime requires that the codegen for 'depend' clause for
    // 'out' dependency kind must be the same as codegen for 'depend' clause
    // with 'inout' dependency.
    case mlir::omp::ClauseTaskDepend::taskdependout:
    case mlir::omp::ClauseTaskDepend::taskdependinout:
      type = llvm::omp::RTLDependenceKindTy::DepInOut;
      break;
    };
    llvm::Value *depVal = moduleTranslation.lookupValue(std::get<0>(dep));
    llvm::OpenMPIRBuilder::DependData dd(type, depVal->getType(), depVal);
    dds.emplace_back(dd);
  }
}
/// Converts an OpenMP task construct into LLVM IR using OpenMPIRBuilder.
static LogicalResult
convertOmpTaskOp(omp::TaskOp taskOp, llvm::IRBuilderBase &builder,
                 LLVM::ModuleTranslation &moduleTranslation) {
  using InsertPointTy = llvm::OpenMPIRBuilder::InsertPointTy;
  LogicalResult bodyGenStatus = success();
  if (taskOp.getUntiedAttr() || taskOp.getMergeableAttr() ||
      taskOp.getInReductionSyms() || taskOp.getPriority() ||
      !taskOp.getAllocateVars().empty() || !taskOp.getPrivateVars().empty() ||
      taskOp.getPrivateSyms()) {
    return taskOp.emitError("unhandled clauses for translation to LLVM IR");
  }
  auto bodyCB = [&](InsertPointTy allocaIP, InsertPointTy codegenIP) {
    // Save the alloca insertion point on ModuleTranslation stack for use in
    // nested regions.
    LLVM::ModuleTranslation::SaveStack<OpenMPAllocaStackFrame> frame(
        moduleTranslation, allocaIP);

    builder.restoreIP(codegenIP);
    convertOmpOpRegions(taskOp.getRegion(), "omp.task.region", builder,
                        moduleTranslation, bodyGenStatus);
  };

  SmallVector<llvm::OpenMPIRBuilder::DependData> dds;
  buildDependData(taskOp.getDependKinds(), taskOp.getDependVars(),
                  moduleTranslation, dds);

  llvm::OpenMPIRBuilder::InsertPointTy allocaIP =
      findAllocaInsertPoint(builder, moduleTranslation);
  llvm::OpenMPIRBuilder::LocationDescription ompLoc(builder);
  builder.restoreIP(moduleTranslation.getOpenMPBuilder()->createTask(
      ompLoc, allocaIP, bodyCB, !taskOp.getUntied(),
      moduleTranslation.lookupValue(taskOp.getFinal()),
      moduleTranslation.lookupValue(taskOp.getIfExpr()), dds));
  return bodyGenStatus;
}

/// Converts an OpenMP taskgroup construct into LLVM IR using OpenMPIRBuilder.
static LogicalResult
convertOmpTaskgroupOp(omp::TaskgroupOp tgOp, llvm::IRBuilderBase &builder,
                      LLVM::ModuleTranslation &moduleTranslation) {
  using InsertPointTy = llvm::OpenMPIRBuilder::InsertPointTy;
  LogicalResult bodyGenStatus = success();
  if (!tgOp.getTaskReductionVars().empty() || !tgOp.getAllocateVars().empty()) {
    return tgOp.emitError("unhandled clauses for translation to LLVM IR");
  }
  auto bodyCB = [&](InsertPointTy allocaIP, InsertPointTy codegenIP) {
    builder.restoreIP(codegenIP);
    convertOmpOpRegions(tgOp.getRegion(), "omp.taskgroup.region", builder,
                        moduleTranslation, bodyGenStatus);
  };
  InsertPointTy allocaIP = findAllocaInsertPoint(builder, moduleTranslation);
  llvm::OpenMPIRBuilder::LocationDescription ompLoc(builder);
  builder.restoreIP(moduleTranslation.getOpenMPBuilder()->createTaskgroup(
      ompLoc, allocaIP, bodyCB));
  return bodyGenStatus;
}

static LogicalResult
convertOmpTaskwaitOp(omp::TaskwaitOp twOp, llvm::IRBuilderBase &builder,
                     LLVM::ModuleTranslation &moduleTranslation) {
  if (!twOp.getDependVars().empty() || twOp.getDependKinds() ||
      twOp.getNowait())
    return twOp.emitError("unhandled clauses for translation to LLVM IR");

  moduleTranslation.getOpenMPBuilder()->createTaskwait(builder.saveIP());
  return success();
}

/// Converts an OpenMP workshare loop into LLVM IR using OpenMPIRBuilder.
static LogicalResult convertOmpWsloop(
    Operation &opInst, llvm::IRBuilderBase &builder,
    LLVM::ModuleTranslation &moduleTranslation,
    llvm::OpenMPIRBuilder::InsertPointTy redAllocaIP,
    SmallVector<OwningReductionGen> &owningReductionGens,
    SmallVector<OwningAtomicReductionGen> &owningAtomicReductionGens,
    SmallVector<llvm::OpenMPIRBuilder::ReductionInfo> &reductionInfos) {
  llvm::OpenMPIRBuilder *ompBuilder = moduleTranslation.getOpenMPBuilder();
  // FIXME: This ignores any other nested wrappers (e.g. omp.simd).
  auto wsloopOp = cast<omp::WsloopOp>(opInst);
  if (!wsloopOp.getAllocateVars().empty() ||
      !wsloopOp.getAllocatorVars().empty() ||
      !wsloopOp.getPrivateVars().empty() || wsloopOp.getPrivateSyms())
    return opInst.emitError("unhandled clauses for translation to LLVM IR");

  // FIXME: Here any other nested wrappers (e.g. omp.simd) are skipped, so
  // codegen for composite constructs like 'DO/FOR SIMD' will be the same as for
  // 'DO/FOR'.
  auto loopOp = cast<omp::LoopNestOp>(wsloopOp.getWrappedLoop());

  llvm::ArrayRef<bool> isByRef = getIsByRef(wsloopOp.getReductionByref());
  assert(isByRef.size() == wsloopOp.getNumReductionVars());

  // Static is the default.
  auto schedule =
      wsloopOp.getScheduleKind().value_or(omp::ClauseScheduleKind::Static);

  // Find the loop configuration.
  llvm::Value *step = moduleTranslation.lookupValue(loopOp.getLoopSteps()[0]);
  llvm::Type *ivType = step->getType();
  llvm::Value *chunk = nullptr;
  if (wsloopOp.getScheduleChunk()) {
    llvm::Value *chunkVar =
        moduleTranslation.lookupValue(wsloopOp.getScheduleChunk());
    chunk = builder.CreateSExtOrTrunc(chunkVar, ivType);
  }

  SmallVector<omp::DeclareReductionOp> reductionDecls;
  collectReductionDecls(wsloopOp, reductionDecls);

  SmallVector<llvm::Value *> privateReductionVariables(
      wsloopOp.getNumReductionVars());
  DenseMap<Value, llvm::Value *> reductionVariableMap;

  MutableArrayRef<BlockArgument> reductionArgs =
      wsloopOp.getRegion().getArguments();

  if (failed(allocAndInitializeReductionVars(
          wsloopOp, reductionArgs, builder, moduleTranslation, redAllocaIP,
          reductionDecls, privateReductionVariables, reductionVariableMap,
          isByRef)))
    return failure();

  // Store the mapping between reduction variables and their private copies on
  // ModuleTranslation stack. It can be then recovered when translating
  // omp.reduce operations in a separate call.
  LLVM::ModuleTranslation::SaveStack<OpenMPVarMappingStackFrame> mappingGuard(
      moduleTranslation, reductionVariableMap);

  // Set up the source location value for OpenMP runtime.
  llvm::OpenMPIRBuilder::LocationDescription ompLoc(builder);

  SetVector<llvm::AllocaInst *> allocasToSink;
  getSinkableAllocas(moduleTranslation, loopOp.getRegion(), allocasToSink);

  // Generator of the canonical loop body.
  // TODO: support error propagation in OpenMPIRBuilder and use it instead of
  // relying on captured variables.
  SmallVector<llvm::CanonicalLoopInfo *> loopInfos;
  SmallVector<llvm::OpenMPIRBuilder::InsertPointTy> bodyInsertPoints;
  LogicalResult bodyGenStatus = success();
  auto bodyGen = [&](llvm::OpenMPIRBuilder::InsertPointTy ip, llvm::Value *iv) {
    // Make sure further conversions know about the induction variable.
    moduleTranslation.mapValue(
        loopOp.getRegion().front().getArgument(loopInfos.size()), iv);

    // Capture the body insertion point for use in nested loops. BodyIP of the
    // CanonicalLoopInfo always points to the beginning of the entry block of
    // the body.
    bodyInsertPoints.push_back(ip);

    if (loopInfos.size() != loopOp.getNumLoops() - 1)
      return;

    // Convert the body of the loop, adding lifetime markers to allocations that
    // can be sunk into the new block.
    builder.restoreIP(ip);
    for (auto *alloca : allocasToSink) {
      unsigned size = alloca->getAllocatedType()->getPrimitiveSizeInBits() / 8;
      builder.CreateLifetimeStart(alloca, builder.getInt64(size));
    }
    llvm::BasicBlock *cont =
        convertOmpOpRegions(loopOp.getRegion(), "omp.wsloop.region", builder,
                            moduleTranslation, bodyGenStatus);
    builder.SetInsertPoint(cont, cont->begin());
    for (auto *alloca : allocasToSink) {
      unsigned size = alloca->getAllocatedType()->getPrimitiveSizeInBits() / 8;
      builder.CreateLifetimeEnd(alloca, builder.getInt64(size));
    }
  };

  // Delegate actual loop construction to the OpenMP IRBuilder.
  // TODO: this currently assumes omp.loop_nest is semantically similar to SCF
  // loop, i.e. it has a positive step, uses signed integer semantics.
  // Reconsider this code when the nested loop operation clearly supports more
  // cases.
  for (unsigned i = 0, e = loopOp.getNumLoops(); i < e; ++i) {
    llvm::Value *lowerBound =
        moduleTranslation.lookupValue(loopOp.getLoopLowerBounds()[i]);
    llvm::Value *upperBound =
        moduleTranslation.lookupValue(loopOp.getLoopUpperBounds()[i]);
    llvm::Value *step = moduleTranslation.lookupValue(loopOp.getLoopSteps()[i]);

    // Make sure loop trip count are emitted in the preheader of the outermost
    // loop at the latest so that they are all available for the new collapsed
    // loop will be created below.
    llvm::OpenMPIRBuilder::LocationDescription loc = ompLoc;
    llvm::OpenMPIRBuilder::InsertPointTy computeIP = ompLoc.IP;
    if (i != 0) {
      loc = llvm::OpenMPIRBuilder::LocationDescription(bodyInsertPoints.back());
      computeIP = loopInfos.front()->getPreheaderIP();
    }
    loopInfos.push_back(ompBuilder->createCanonicalLoop(
        loc, bodyGen, lowerBound, upperBound, step,
        /*IsSigned=*/true, loopOp.getLoopInclusive(), computeIP));

    if (failed(bodyGenStatus))
      return failure();
  }

  // Collapse loops. Store the insertion point because LoopInfos may get
  // invalidated.
  llvm::IRBuilderBase::InsertPoint afterIP = loopInfos.front()->getAfterIP();
  llvm::CanonicalLoopInfo *loopInfo =
      ompBuilder->collapseLoops(ompLoc.DL, loopInfos, {});

  llvm::OpenMPIRBuilder::InsertPointTy allocaIP =
      findAllocaInsertPoint(builder, moduleTranslation);

  // TODO: Handle doacross loops when the ordered clause has a parameter.
  bool isOrdered = wsloopOp.getOrdered().has_value();
  std::optional<omp::ScheduleModifier> scheduleMod = wsloopOp.getScheduleMod();
  bool isSimd = wsloopOp.getScheduleSimd();

  bool distributeCodeGen = opInst.getParentOfType<omp::DistributeOp>();
  bool parallelCodeGen = opInst.getParentOfType<omp::ParallelOp>();
  llvm::omp::WorksharingLoopType workshareLoopType;
  if (distributeCodeGen && parallelCodeGen) {
    workshareLoopType = llvm::omp::WorksharingLoopType::DistributeForStaticLoop;
  } else if (distributeCodeGen) {
    workshareLoopType = llvm::omp::WorksharingLoopType::DistributeStaticLoop;
  } else {
    workshareLoopType = llvm::omp::WorksharingLoopType::ForStaticLoop;
  }
  ompBuilder->applyWorkshareLoop(
      ompLoc.DL, loopInfo, allocaIP, !wsloopOp.getNowait(),
      convertToScheduleKind(schedule), chunk, isSimd,
      scheduleMod == omp::ScheduleModifier::monotonic,
      scheduleMod == omp::ScheduleModifier::nonmonotonic, isOrdered,
      workshareLoopType);

  // Continue building IR after the loop. Note that the LoopInfo returned by
  // `collapseLoops` points inside the outermost loop and is intended for
  // potential further loop transformations. Use the insertion point stored
  // before collapsing loops instead.
  builder.restoreIP(afterIP);

  // Process the reductions if required.
  return createReductionsAndCleanup(
      wsloopOp, builder, moduleTranslation, allocaIP, reductionDecls,
      privateReductionVariables, isByRef, owningReductionGens,
      owningAtomicReductionGens, reductionInfos, /*isTeamsReduction=*/false,
      distributeCodeGen);
}

static LogicalResult
convertOmpWsloop(Operation &opInst, llvm::IRBuilderBase &builder,
                 LLVM::ModuleTranslation &moduleTranslation) {
  llvm::OpenMPIRBuilder::InsertPointTy redAllocaIP =
      findAllocaInsertPoint(builder, moduleTranslation);
  SmallVector<OwningReductionGen> owningReductionGens;
  SmallVector<OwningAtomicReductionGen> owningAtomicReductionGens;
  SmallVector<llvm::OpenMPIRBuilder::ReductionInfo> reductionInfos;

  return convertOmpWsloop(opInst, builder, moduleTranslation, redAllocaIP,
                          owningReductionGens, owningAtomicReductionGens,
                          reductionInfos);
}

/// A RAII class that on construction replaces the region arguments of the
/// parallel op (which correspond to private variables) with the actual private
/// variables they correspond to. This prepares the parallel op so that it
/// matches what is expected by the OMPIRBuilder.
///
/// On destruction, it restores the original state of the operation so that on
/// the MLIR side, the op is not affected by conversion to LLVM IR.
class OmpParallelOpConversionManager {
public:
  OmpParallelOpConversionManager(omp::ParallelOp opInst)
      : region(opInst.getRegion()), privateVars(opInst.getPrivateVars()),
        privateArgBeginIdx(opInst.getNumReductionVars()),
        privateArgEndIdx(privateArgBeginIdx + privateVars.size()) {
    auto privateVarsIt = privateVars.begin();

    for (size_t argIdx = privateArgBeginIdx; argIdx < privateArgEndIdx;
         ++argIdx, ++privateVarsIt)
      mlir::replaceAllUsesInRegionWith(region.getArgument(argIdx),
                                       *privateVarsIt, region);
  }

  ~OmpParallelOpConversionManager() {
    auto privateVarsIt = privateVars.begin();

    for (size_t argIdx = privateArgBeginIdx; argIdx < privateArgEndIdx;
         ++argIdx, ++privateVarsIt)
      mlir::replaceAllUsesInRegionWith(*privateVarsIt,
                                       region.getArgument(argIdx), region);
  }

private:
  Region &region;
  OperandRange privateVars;
  unsigned privateArgBeginIdx;
  unsigned privateArgEndIdx;
};

/// Converts the OpenMP parallel operation to LLVM IR.
static LogicalResult
convertOmpParallel(omp::ParallelOp opInst, llvm::IRBuilderBase &builder,
                   LLVM::ModuleTranslation &moduleTranslation) {
  using InsertPointTy = llvm::OpenMPIRBuilder::InsertPointTy;
  OmpParallelOpConversionManager raii(opInst);
  ArrayRef<bool> isByRef = getIsByRef(opInst.getReductionByref());
  assert(isByRef.size() == opInst.getNumReductionVars());

  // TODO: support error propagation in OpenMPIRBuilder and use it instead of
  // relying on captured variables.
  LogicalResult bodyGenStatus = success();
  llvm::OpenMPIRBuilder *ompBuilder = moduleTranslation.getOpenMPBuilder();

  // Collect reduction declarations
  SmallVector<omp::DeclareReductionOp> reductionDecls;
  collectReductionDecls(opInst, reductionDecls);
  SmallVector<llvm::Value *> privateReductionVariables(
      opInst.getNumReductionVars());
  SmallVector<DeferredStore> deferredStores;

  auto bodyGenCB = [&](InsertPointTy allocaIP, InsertPointTy codeGenIP) {
    // Allocate reduction vars
    DenseMap<Value, llvm::Value *> reductionVariableMap;

    MutableArrayRef<BlockArgument> reductionArgs =
        opInst.getRegion().getArguments().slice(
            opInst.getNumAllocateVars() + opInst.getNumAllocatorsVars(),
            opInst.getNumReductionVars());

    allocaIP =
        InsertPointTy(allocaIP.getBlock(),
                      allocaIP.getBlock()->getTerminator()->getIterator());

    if (failed(allocReductionVars(
            opInst, reductionArgs, builder, moduleTranslation, allocaIP,
            reductionDecls, privateReductionVariables, reductionVariableMap,
            deferredStores, isByRef)))
      bodyGenStatus = failure();

    // Initialize reduction vars
    builder.restoreIP(allocaIP);
    llvm::BasicBlock *initBlock = splitBB(builder, true, "omp.reduction.init");
    allocaIP =
        InsertPointTy(allocaIP.getBlock(),
                      allocaIP.getBlock()->getTerminator()->getIterator());
    SmallVector<llvm::Value *> byRefVars(opInst.getNumReductionVars());
    for (unsigned i = 0; i < opInst.getNumReductionVars(); ++i) {
      if (isByRef[i]) {
        if (!reductionDecls[i].getAllocRegion().empty())
          continue;

        // TODO: remove after all users of by-ref are updated to use the alloc
        // region: Allocate reduction variable (which is a pointer to the real
        // reduciton variable allocated in the inlined region)
        byRefVars[i] = builder.CreateAlloca(
            moduleTranslation.convertType(reductionDecls[i].getType()));
      }
    }

    builder.SetInsertPoint(initBlock->getFirstNonPHIOrDbgOrAlloca());

    // insert stores deferred until after all allocas
    // these store the results of the alloc region into the allocation for the
    // pointer to the reduction variable
    for (auto [data, addr] : deferredStores)
      builder.CreateStore(data, addr);

    for (unsigned i = 0; i < opInst.getNumReductionVars(); ++i) {
      SmallVector<llvm::Value *> phis;

      // map the block argument
      mapInitializationArgs(opInst, moduleTranslation, reductionDecls,
                            reductionVariableMap, i);
      if (failed(inlineConvertOmpRegions(
              reductionDecls[i].getInitializerRegion(), "omp.reduction.neutral",
              builder, moduleTranslation, &phis)))
        bodyGenStatus = failure();
      assert(phis.size() == 1 &&
             "expected one value to be yielded from the "
             "reduction neutral element declaration region");

      builder.SetInsertPoint(builder.GetInsertBlock()->getTerminator());

      if (isByRef[i]) {
        if (!reductionDecls[i].getAllocRegion().empty())
          continue;

        // TODO: remove after all users of by-ref are updated to use the alloc

        // Store the result of the inlined region to the allocated reduction var
        // ptr
        builder.CreateStore(phis[0], byRefVars[i]);

        privateReductionVariables[i] = byRefVars[i];
        moduleTranslation.mapValue(reductionArgs[i], phis[0]);
        reductionVariableMap.try_emplace(opInst.getReductionVars()[i], phis[0]);
      } else {
        // for by-ref case the store is inside of the reduction init region
        builder.CreateStore(phis[0], privateReductionVariables[i]);
        // the rest is done in allocByValReductionVars
      }

      // clear block argument mapping in case it needs to be re-created with a
      // different source for another use of the same reduction decl
      moduleTranslation.forgetMapping(reductionDecls[i].getInitializerRegion());
    }

    // Store the mapping between reduction variables and their private copies on
    // ModuleTranslation stack. It can be then recovered when translating
    // omp.reduce operations in a separate call.
    LLVM::ModuleTranslation::SaveStack<OpenMPVarMappingStackFrame> mappingGuard(
        moduleTranslation, reductionVariableMap);

    // Save the alloca insertion point on ModuleTranslation stack for use in
    // nested regions.
    LLVM::ModuleTranslation::SaveStack<OpenMPAllocaStackFrame> frame(
        moduleTranslation, allocaIP);

    // ParallelOp has only one region associated with it.
    builder.restoreIP(codeGenIP);
    auto regionBlock =
        convertOmpOpRegions(opInst.getRegion(), "omp.par.region", builder,
                            moduleTranslation, bodyGenStatus);

    // Process the reductions if required.
    if (opInst.getNumReductionVars() > 0) {
      // Collect reduction info
      SmallVector<OwningReductionGen> owningReductionGens;
      SmallVector<OwningAtomicReductionGen> owningAtomicReductionGens;
      SmallVector<llvm::OpenMPIRBuilder::ReductionInfo> reductionInfos;
      collectReductionInfo(opInst, builder, moduleTranslation, reductionDecls,
                           owningReductionGens, owningAtomicReductionGens,
                           privateReductionVariables, reductionInfos);

      // Move to region cont block
      builder.SetInsertPoint(regionBlock->getTerminator());

      // Generate reductions from info
      llvm::UnreachableInst *tempTerminator = builder.CreateUnreachable();
      builder.SetInsertPoint(tempTerminator);
      llvm::OpenMPIRBuilder::InsertPointTy contInsertPoint =
          ompBuilder->createReductions(builder.saveIP(), allocaIP,
                                       reductionInfos, isByRef, false, false,
                                       false);
      if (!contInsertPoint.getBlock()) {
        bodyGenStatus = opInst->emitOpError() << "failed to convert reductions";
        return;
      }

      tempTerminator->eraseFromParent();
      builder.restoreIP(contInsertPoint);
    }
  };

  SmallVector<omp::PrivateClauseOp> mlirPrivatizerClones;
  SmallVector<llvm::Value *> llvmPrivateVars;

  // TODO: Perform appropriate actions according to the data-sharing
  // attribute (shared, private, firstprivate, ...) of variables.
  // Currently shared and private are supported.
  auto privCB = [&](InsertPointTy allocaIP, InsertPointTy codeGenIP,
                    llvm::Value &, llvm::Value &llvmOmpRegionInput,
                    llvm::Value *&llvmReplacementValue) -> InsertPointTy {
    llvmReplacementValue = &llvmOmpRegionInput;

    // If this is a private value, this lambda will return the corresponding
    // mlir value and its `PrivateClauseOp`. Otherwise, empty values are
    // returned.
    auto [mlirPrivVar, mlirPrivatizerClone] =
        [&]() -> std::pair<mlir::Value, omp::PrivateClauseOp> {
      if (!opInst.getPrivateVars().empty()) {
        auto mlirPrivVars = opInst.getPrivateVars();
        auto mlirPrivSyms = opInst.getPrivateSyms();

        // Try to find a privatizer that corresponds to the LLVM value being
        // privatized.
        for (auto [mlirPrivVar, mlirPrivatizerAttr] :
             llvm::zip_equal(mlirPrivVars, *mlirPrivSyms)) {
          // Find the MLIR private variable corresponding to the LLVM value
          // being privatized.
          llvm::Value *mlirToLLVMPrivVar =
              moduleTranslation.lookupValue(mlirPrivVar);

          // Check if the LLVM value being privatized matches the LLVM value
          // mapped to privVar. In some cases, this is not trivial ...
          auto isMatch = [&]() {
            if (mlirToLLVMPrivVar == nullptr)
              return false;

            // If both values are trivially equal, we found a match.
            if (mlirToLLVMPrivVar == &llvmOmpRegionInput)
              return true;

            // Otherwise, we check if both llvmOmpRegionInputPtr and
            // mlirToLLVMPrivVar refer to the same memory (through a load/store
            // pair). This happens if a struct (i.e. multi-field value) is being
            // privatized.
            //
            // For example, if the privatized value is defined by:
            // ```
            //   %priv_val = alloca { ptr, i64 }, align 8
            // ```
            //
            // The initialization of this value (outside the omp region) will be
            // something like this:
            //
            // clang-format off
            // ```
            //   %partially_init_priv_val = insertvalue { ptr, i64 } undef,
            //                              ptr %some_ptr, 0
            //   %fully_init_priv_val = insertvalue { ptr, i64 } %partially_init_priv_val,
            //                          i64 %some_i64, 1
            //   ...
            //   store { ptr, i64 } %fully_init_priv_val, ptr %priv_val, align 8
            // ```
            // clang-format on
            //
            // Now, we enter the OMP region, in order to access this privatized
            // value, we need to load from the allocated memory:
            // ```
            // omp.par.entry:
            //   %priv_val_load = load { ptr, i64 }, ptr %priv_val, align 8
            // ```
            //
            // The 2 LLVM values tracked here map as follows:
            // - `mlirToLLVMPrivVar`     -> `%fully_init_priv_val`
            // - `llvmOmpRegionInputPtr` -> `%priv_val_load`
            //
            // Even though they eventually refer to the same memory reference
            // (the memory being privatized), they are 2 distinct LLVM values.
            // Therefore, we need to discover their correspondence by finding
            // out if they store into and load from the same mem ref.
            auto *llvmOmpRegionInputPtrLoad =
                llvm::dyn_cast_if_present<llvm::LoadInst>(&llvmOmpRegionInput);

            if (llvmOmpRegionInputPtrLoad == nullptr)
              return false;

            for (auto &use : mlirToLLVMPrivVar->uses()) {
              auto *mlirToLLVMPrivVarStore =
                  llvm::dyn_cast_if_present<llvm::StoreInst>(use.getUser());
              if (mlirToLLVMPrivVarStore &&
                  (llvmOmpRegionInputPtrLoad->getPointerOperand() ==
                   mlirToLLVMPrivVarStore->getPointerOperand()))
                return true;
            }

            return false;
          };

          if (!isMatch())
            continue;

          SymbolRefAttr privSym = llvm::cast<SymbolRefAttr>(mlirPrivatizerAttr);
          omp::PrivateClauseOp privatizer =
              SymbolTable::lookupNearestSymbolFrom<omp::PrivateClauseOp>(
                  opInst, privSym);

          // Clone the privatizer in case it is used by more than one parallel
          // region. The privatizer is processed in-place (see below) before it
          // gets inlined in the parallel region and therefore processing the
          // original op is dangerous.

          MLIRContext &context = moduleTranslation.getContext();
          mlir::IRRewriter opCloner(&context);
          opCloner.setInsertionPoint(privatizer);
          auto clone = llvm::cast<mlir::omp::PrivateClauseOp>(
              opCloner.clone(*privatizer));

          // Unique the clone name to avoid clashes in the symbol table.
          unsigned counter = 0;
          SmallString<256> cloneName = SymbolTable::generateSymbolName<256>(
              privatizer.getSymName(),
              [&](llvm::StringRef candidate) {
                return SymbolTable::lookupNearestSymbolFrom(
                           opInst, StringAttr::get(&context, candidate)) !=
                       nullptr;
              },
              counter);

          clone.setSymName(cloneName);
          return {mlirPrivVar, clone};
        }
      }

      return {mlir::Value(), omp::PrivateClauseOp()};
    }();

    if (mlirPrivVar) {
      Region &allocRegion = mlirPrivatizerClone.getAllocRegion();

      // If this is a `firstprivate` clause, prepare the `omp.private` op by:
      if (mlirPrivatizerClone.getDataSharingType() ==
          omp::DataSharingClauseType::FirstPrivate) {
        auto oldAllocBackBlock = std::prev(allocRegion.end());
        omp::YieldOp oldAllocYieldOp =
            llvm::cast<omp::YieldOp>(oldAllocBackBlock->getTerminator());

        Region &copyRegion = mlirPrivatizerClone.getCopyRegion();

        mlir::IRRewriter copyCloneBuilder(&moduleTranslation.getContext());
        // 1. Cloning the `copy` region to the end of the `alloc` region.
        copyCloneBuilder.cloneRegionBefore(copyRegion, allocRegion,
                                           allocRegion.end());

        auto newCopyRegionFrontBlock = std::next(oldAllocBackBlock);
        // 2. Merging the last `alloc` block with the first block in the `copy`
        // region clone.
        // 3. Re-mapping the first argument of the `copy` region to be the
        // argument of the `alloc` region and the second argument of the `copy`
        // region to be the yielded value of the `alloc` region (this is the
        // private clone of the privatized value).
        copyCloneBuilder.mergeBlocks(
            &*newCopyRegionFrontBlock, &*oldAllocBackBlock,
            {allocRegion.getArgument(0), oldAllocYieldOp.getOperand(0)});

        // 4. The old terminator of the `alloc` region is not needed anymore, so
        // delete it.
        oldAllocYieldOp.erase();
      }

      // Replace the privatizer block argument with mlir value being privatized.
      // This way, the body of the privatizer will be changed from using the
      // region/block argument to the value being privatized.
      auto allocRegionArg = allocRegion.getArgument(0);
      replaceAllUsesInRegionWith(allocRegionArg, mlirPrivVar, allocRegion);

      auto oldIP = builder.saveIP();
      builder.restoreIP(allocaIP);

      SmallVector<llvm::Value *, 1> yieldedValues;
      if (failed(inlineConvertOmpRegions(allocRegion, "omp.privatizer", builder,
                                         moduleTranslation, &yieldedValues))) {
        opInst.emitError("failed to inline `alloc` region of an `omp.private` "
                         "op in the parallel region");
        bodyGenStatus = failure();
        mlirPrivatizerClone.erase();
      } else {
        assert(yieldedValues.size() == 1);
        llvmReplacementValue = yieldedValues.front();

        // Keep the LLVM replacement value and the op clone in case we need to
        // emit cleanup (i.e. deallocation) logic.
        llvmPrivateVars.push_back(llvmReplacementValue);
        mlirPrivatizerClones.push_back(mlirPrivatizerClone);
      }

      builder.restoreIP(oldIP);
    }

    return codeGenIP;
  };

  // TODO: Perform finalization actions for variables. This has to be
  // called for variables which have destructors/finalizers.
  auto finiCB = [&](InsertPointTy codeGenIP) {
    InsertPointTy oldIP = builder.saveIP();
    builder.restoreIP(codeGenIP);

    // if the reduction has a cleanup region, inline it here to finalize the
    // reduction variables
    SmallVector<Region *> reductionCleanupRegions;
    llvm::transform(reductionDecls, std::back_inserter(reductionCleanupRegions),
                    [](omp::DeclareReductionOp reductionDecl) {
                      return &reductionDecl.getCleanupRegion();
                    });
    if (failed(inlineOmpRegionCleanup(
            reductionCleanupRegions, privateReductionVariables,
            moduleTranslation, builder, "omp.reduction.cleanup")))
      bodyGenStatus = failure();

    SmallVector<Region *> privateCleanupRegions;
    llvm::transform(mlirPrivatizerClones,
                    std::back_inserter(privateCleanupRegions),
                    [](omp::PrivateClauseOp privatizer) {
                      return &privatizer.getDeallocRegion();
                    });

    if (failed(inlineOmpRegionCleanup(
            privateCleanupRegions, llvmPrivateVars, moduleTranslation, builder,
            "omp.private.dealloc", /*shouldLoadCleanupRegionArg=*/false)))
      bodyGenStatus = failure();

    builder.restoreIP(oldIP);
  };

  llvm::Value *ifCond = nullptr;
  if (auto ifVar = opInst.getIfExpr())
    ifCond = moduleTranslation.lookupValue(ifVar);
  llvm::Value *numThreads = nullptr;
  if (auto numThreadsVar = opInst.getNumThreads())
    numThreads = moduleTranslation.lookupValue(numThreadsVar);
  auto pbKind = llvm::omp::OMP_PROC_BIND_default;
  if (auto bind = opInst.getProcBindKind())
    pbKind = getProcBindKind(*bind);
  // TODO: Is the Parallel construct cancellable?
  bool isCancellable = false;

  llvm::OpenMPIRBuilder::InsertPointTy allocaIP =
      findAllocaInsertPoint(builder, moduleTranslation);
  llvm::OpenMPIRBuilder::LocationDescription ompLoc(builder);

  builder.restoreIP(
      ompBuilder->createParallel(ompLoc, allocaIP, bodyGenCB, privCB, finiCB,
                                 ifCond, numThreads, pbKind, isCancellable));

  for (mlir::omp::PrivateClauseOp privatizerClone : mlirPrivatizerClones)
    privatizerClone.erase();

  return bodyGenStatus;
}

/// Convert Order attribute to llvm::omp::OrderKind.
static llvm::omp::OrderKind
convertOrderKind(std::optional<omp::ClauseOrderKind> o) {
  if (!o)
    return llvm::omp::OrderKind::OMP_ORDER_unknown;
  switch (*o) {
  case omp::ClauseOrderKind::Concurrent:
    return llvm::omp::OrderKind::OMP_ORDER_concurrent;
  }
  llvm_unreachable("Unknown ClauseOrderKind kind");
}

/// Converts an OpenMP simd loop into LLVM IR using OpenMPIRBuilder.
static LogicalResult
convertOmpSimd(Operation &opInst, llvm::IRBuilderBase &builder,
               LLVM::ModuleTranslation &moduleTranslation) {
  llvm::OpenMPIRBuilder *ompBuilder = moduleTranslation.getOpenMPBuilder();
  auto simdOp = cast<omp::SimdOp>(opInst);
  auto loopOp = cast<omp::LoopNestOp>(simdOp.getWrappedLoop());

  if (!simdOp.getLinearVars().empty() || !simdOp.getLinearStepVars().empty() ||
      !simdOp.getPrivateVars().empty() || simdOp.getPrivateSyms() ||
      !simdOp.getReductionVars().empty() || simdOp.getReductionByref() ||
      simdOp.getReductionSyms())
    return opInst.emitError("unhandled clauses for translation to LLVM IR");

  auto loopNestConversionResult = convertLoopNestHelper(
      *loopOp, builder, moduleTranslation, "omp.simd.region");
  if (!loopNestConversionResult)
    return failure();

  auto [ompLoc, afterIP, loopInfo] = *loopNestConversionResult;

  llvm::ConstantInt *simdlen = nullptr;
  if (std::optional<uint64_t> simdlenVar = simdOp.getSimdlen())
    simdlen = builder.getInt64(simdlenVar.value());

  llvm::ConstantInt *safelen = nullptr;
  if (std::optional<uint64_t> safelenVar = simdOp.getSafelen())
    safelen = builder.getInt64(safelenVar.value());

  llvm::MapVector<llvm::Value *, llvm::Value *> alignedVars;
  llvm::omp::OrderKind order = convertOrderKind(simdOp.getOrder());
  ompBuilder->applySimd(loopInfo, alignedVars,
                        simdOp.getIfExpr()
                            ? moduleTranslation.lookupValue(simdOp.getIfExpr())
                            : nullptr,
                        order, simdlen, safelen);

  builder.restoreIP(afterIP);
  return success();
}

/// Convert an Atomic Ordering attribute to llvm::AtomicOrdering.
static llvm::AtomicOrdering
convertAtomicOrdering(std::optional<omp::ClauseMemoryOrderKind> ao) {
  if (!ao)
    return llvm::AtomicOrdering::Monotonic; // Default Memory Ordering

  switch (*ao) {
  case omp::ClauseMemoryOrderKind::Seq_cst:
    return llvm::AtomicOrdering::SequentiallyConsistent;
  case omp::ClauseMemoryOrderKind::Acq_rel:
    return llvm::AtomicOrdering::AcquireRelease;
  case omp::ClauseMemoryOrderKind::Acquire:
    return llvm::AtomicOrdering::Acquire;
  case omp::ClauseMemoryOrderKind::Release:
    return llvm::AtomicOrdering::Release;
  case omp::ClauseMemoryOrderKind::Relaxed:
    return llvm::AtomicOrdering::Monotonic;
  }
  llvm_unreachable("Unknown ClauseMemoryOrderKind kind");
}

/// Convert omp.atomic.read operation to LLVM IR.
static LogicalResult
convertOmpAtomicRead(Operation &opInst, llvm::IRBuilderBase &builder,
                     LLVM::ModuleTranslation &moduleTranslation) {

  auto readOp = cast<omp::AtomicReadOp>(opInst);
  llvm::OpenMPIRBuilder *ompBuilder = moduleTranslation.getOpenMPBuilder();

  llvm::OpenMPIRBuilder::LocationDescription ompLoc(builder);

  llvm::AtomicOrdering AO = convertAtomicOrdering(readOp.getMemoryOrder());
  llvm::Value *x = moduleTranslation.lookupValue(readOp.getX());
  llvm::Value *v = moduleTranslation.lookupValue(readOp.getV());

  llvm::Type *elementType =
      moduleTranslation.convertType(readOp.getElementType());

  llvm::OpenMPIRBuilder::AtomicOpValue V = {v, elementType, false, false};
  llvm::OpenMPIRBuilder::AtomicOpValue X = {x, elementType, false, false};
  builder.restoreIP(ompBuilder->createAtomicRead(ompLoc, X, V, AO));
  return success();
}

/// Converts an omp.atomic.write operation to LLVM IR.
static LogicalResult
convertOmpAtomicWrite(Operation &opInst, llvm::IRBuilderBase &builder,
                      LLVM::ModuleTranslation &moduleTranslation) {
  auto writeOp = cast<omp::AtomicWriteOp>(opInst);
  llvm::OpenMPIRBuilder *ompBuilder = moduleTranslation.getOpenMPBuilder();

  llvm::OpenMPIRBuilder::LocationDescription ompLoc(builder);
  llvm::AtomicOrdering ao = convertAtomicOrdering(writeOp.getMemoryOrder());
  llvm::Value *expr = moduleTranslation.lookupValue(writeOp.getExpr());
  llvm::Value *dest = moduleTranslation.lookupValue(writeOp.getX());
  llvm::Type *ty = moduleTranslation.convertType(writeOp.getExpr().getType());
  llvm::OpenMPIRBuilder::AtomicOpValue x = {dest, ty, /*isSigned=*/false,
                                            /*isVolatile=*/false};
  builder.restoreIP(ompBuilder->createAtomicWrite(ompLoc, x, expr, ao));
  return success();
}

/// Converts an LLVM dialect binary operation to the corresponding enum value
/// for `atomicrmw` supported binary operation.
llvm::AtomicRMWInst::BinOp convertBinOpToAtomic(Operation &op) {
  return llvm::TypeSwitch<Operation *, llvm::AtomicRMWInst::BinOp>(&op)
      .Case([&](LLVM::AddOp) { return llvm::AtomicRMWInst::BinOp::Add; })
      .Case([&](LLVM::SubOp) { return llvm::AtomicRMWInst::BinOp::Sub; })
      .Case([&](LLVM::AndOp) { return llvm::AtomicRMWInst::BinOp::And; })
      .Case([&](LLVM::OrOp) { return llvm::AtomicRMWInst::BinOp::Or; })
      .Case([&](LLVM::XOrOp) { return llvm::AtomicRMWInst::BinOp::Xor; })
      .Case([&](LLVM::UMaxOp) { return llvm::AtomicRMWInst::BinOp::UMax; })
      .Case([&](LLVM::UMinOp) { return llvm::AtomicRMWInst::BinOp::UMin; })
      .Case([&](LLVM::FAddOp) { return llvm::AtomicRMWInst::BinOp::FAdd; })
      .Case([&](LLVM::FSubOp) { return llvm::AtomicRMWInst::BinOp::FSub; })
      .Default(llvm::AtomicRMWInst::BinOp::BAD_BINOP);
}

/// Converts an OpenMP atomic update operation using OpenMPIRBuilder.
static LogicalResult
convertOmpAtomicUpdate(omp::AtomicUpdateOp &opInst,
                       llvm::IRBuilderBase &builder,
                       LLVM::ModuleTranslation &moduleTranslation) {
  llvm::OpenMPIRBuilder *ompBuilder = moduleTranslation.getOpenMPBuilder();

  // Convert values and types.
  auto &innerOpList = opInst.getRegion().front().getOperations();
  bool isXBinopExpr{false};
  llvm::AtomicRMWInst::BinOp binop;
  mlir::Value mlirExpr;
  llvm::Value *llvmExpr = nullptr;
  llvm::Value *llvmX = nullptr;
  llvm::Type *llvmXElementType = nullptr;
  if (innerOpList.size() == 2) {
    // The two operations here are the update and the terminator.
    // Since we can identify the update operation, there is a possibility
    // that we can generate the atomicrmw instruction.
    mlir::Operation &innerOp = *opInst.getRegion().front().begin();
    if (!llvm::is_contained(innerOp.getOperands(),
                            opInst.getRegion().getArgument(0))) {
      return opInst.emitError("no atomic update operation with region argument"
                              " as operand found inside atomic.update region");
    }
    binop = convertBinOpToAtomic(innerOp);
    isXBinopExpr = innerOp.getOperand(0) == opInst.getRegion().getArgument(0);
    mlirExpr = (isXBinopExpr ? innerOp.getOperand(1) : innerOp.getOperand(0));
    llvmExpr = moduleTranslation.lookupValue(mlirExpr);
  } else {
    // Since the update region includes more than one operation
    // we will resort to generating a cmpxchg loop.
    binop = llvm::AtomicRMWInst::BinOp::BAD_BINOP;
  }
  llvmX = moduleTranslation.lookupValue(opInst.getX());
  llvmXElementType = moduleTranslation.convertType(
      opInst.getRegion().getArgument(0).getType());
  llvm::OpenMPIRBuilder::AtomicOpValue llvmAtomicX = {llvmX, llvmXElementType,
                                                      /*isSigned=*/false,
                                                      /*isVolatile=*/false};

  llvm::AtomicOrdering atomicOrdering =
      convertAtomicOrdering(opInst.getMemoryOrder());

  // Generate update code.
  LogicalResult updateGenStatus = success();
  auto updateFn = [&opInst, &moduleTranslation, &updateGenStatus](
                      llvm::Value *atomicx,
                      llvm::IRBuilder<> &builder) -> llvm::Value * {
    Block &bb = *opInst.getRegion().begin();
    moduleTranslation.mapValue(*opInst.getRegion().args_begin(), atomicx);
    moduleTranslation.mapBlock(&bb, builder.GetInsertBlock());
    if (failed(moduleTranslation.convertBlock(bb, true, builder))) {
      updateGenStatus = (opInst.emitError()
                         << "unable to convert update operation to llvm IR");
      return nullptr;
    }
    omp::YieldOp yieldop = dyn_cast<omp::YieldOp>(bb.getTerminator());
    assert(yieldop && yieldop.getResults().size() == 1 &&
           "terminator must be omp.yield op and it must have exactly one "
           "argument");
    return moduleTranslation.lookupValue(yieldop.getResults()[0]);
  };

  // Handle ambiguous alloca, if any.
  auto allocaIP = findAllocaInsertPoint(builder, moduleTranslation);
  llvm::OpenMPIRBuilder::LocationDescription ompLoc(builder);
  builder.restoreIP(ompBuilder->createAtomicUpdate(
      ompLoc, allocaIP, llvmAtomicX, llvmExpr, atomicOrdering, binop, updateFn,
      isXBinopExpr));
  return updateGenStatus;
}

static LogicalResult
convertOmpAtomicCapture(omp::AtomicCaptureOp atomicCaptureOp,
                        llvm::IRBuilderBase &builder,
                        LLVM::ModuleTranslation &moduleTranslation) {
  llvm::OpenMPIRBuilder *ompBuilder = moduleTranslation.getOpenMPBuilder();
  mlir::Value mlirExpr;
  bool isXBinopExpr = false, isPostfixUpdate = false;
  llvm::AtomicRMWInst::BinOp binop = llvm::AtomicRMWInst::BinOp::BAD_BINOP;

  omp::AtomicUpdateOp atomicUpdateOp = atomicCaptureOp.getAtomicUpdateOp();
  omp::AtomicWriteOp atomicWriteOp = atomicCaptureOp.getAtomicWriteOp();

  assert((atomicUpdateOp || atomicWriteOp) &&
         "internal op must be an atomic.update or atomic.write op");

  if (atomicWriteOp) {
    isPostfixUpdate = true;
    mlirExpr = atomicWriteOp.getExpr();
  } else {
    isPostfixUpdate = atomicCaptureOp.getSecondOp() ==
                      atomicCaptureOp.getAtomicUpdateOp().getOperation();
    auto &innerOpList = atomicUpdateOp.getRegion().front().getOperations();
    bool isRegionArgUsed{false};
    // Find the binary update operation that uses the region argument
    // and get the expression to update
    for (Operation &innerOp : innerOpList) {
      if (innerOp.getNumOperands() == 2) {
        binop = convertBinOpToAtomic(innerOp);
        if (!llvm::is_contained(innerOp.getOperands(),
                                atomicUpdateOp.getRegion().getArgument(0)))
          continue;
        isRegionArgUsed = true;
        isXBinopExpr =
            innerOp.getNumOperands() > 0 &&
            innerOp.getOperand(0) == atomicUpdateOp.getRegion().getArgument(0);
        mlirExpr =
            (isXBinopExpr ? innerOp.getOperand(1) : innerOp.getOperand(0));
        break;
      }
    }
    if (!isRegionArgUsed)
      return atomicUpdateOp.emitError(
          "no atomic update operation with region argument"
          " as operand found inside atomic.update region");
  }

  llvm::Value *llvmExpr = moduleTranslation.lookupValue(mlirExpr);
  llvm::Value *llvmX =
      moduleTranslation.lookupValue(atomicCaptureOp.getAtomicReadOp().getX());
  llvm::Value *llvmV =
      moduleTranslation.lookupValue(atomicCaptureOp.getAtomicReadOp().getV());
  llvm::Type *llvmXElementType = moduleTranslation.convertType(
      atomicCaptureOp.getAtomicReadOp().getElementType());
  llvm::OpenMPIRBuilder::AtomicOpValue llvmAtomicX = {llvmX, llvmXElementType,
                                                      /*isSigned=*/false,
                                                      /*isVolatile=*/false};
  llvm::OpenMPIRBuilder::AtomicOpValue llvmAtomicV = {llvmV, llvmXElementType,
                                                      /*isSigned=*/false,
                                                      /*isVolatile=*/false};

  llvm::AtomicOrdering atomicOrdering =
      convertAtomicOrdering(atomicCaptureOp.getMemoryOrder());

  LogicalResult updateGenStatus = success();
  auto updateFn = [&](llvm::Value *atomicx,
                      llvm::IRBuilder<> &builder) -> llvm::Value * {
    if (atomicWriteOp)
      return moduleTranslation.lookupValue(atomicWriteOp.getExpr());
    Block &bb = *atomicUpdateOp.getRegion().begin();
    moduleTranslation.mapValue(*atomicUpdateOp.getRegion().args_begin(),
                               atomicx);
    moduleTranslation.mapBlock(&bb, builder.GetInsertBlock());
    if (failed(moduleTranslation.convertBlock(bb, true, builder))) {
      updateGenStatus = (atomicUpdateOp.emitError()
                         << "unable to convert update operation to llvm IR");
      return nullptr;
    }
    omp::YieldOp yieldop = dyn_cast<omp::YieldOp>(bb.getTerminator());
    assert(yieldop && yieldop.getResults().size() == 1 &&
           "terminator must be omp.yield op and it must have exactly one "
           "argument");
    return moduleTranslation.lookupValue(yieldop.getResults()[0]);
  };

  // Handle ambiguous alloca, if any.
  auto allocaIP = findAllocaInsertPoint(builder, moduleTranslation);
  llvm::OpenMPIRBuilder::LocationDescription ompLoc(builder);
  builder.restoreIP(ompBuilder->createAtomicCapture(
      ompLoc, allocaIP, llvmAtomicX, llvmAtomicV, llvmExpr, atomicOrdering,
      binop, updateFn, atomicUpdateOp, isPostfixUpdate, isXBinopExpr));
  return updateGenStatus;
}

/// Converts an OpenMP Threadprivate operation into LLVM IR using
/// OpenMPIRBuilder.
static LogicalResult
convertOmpThreadprivate(Operation &opInst, llvm::IRBuilderBase &builder,
                        LLVM::ModuleTranslation &moduleTranslation) {
  llvm::OpenMPIRBuilder::LocationDescription ompLoc(builder);
  auto threadprivateOp = cast<omp::ThreadprivateOp>(opInst);

  Value symAddr = threadprivateOp.getSymAddr();
  auto *symOp = symAddr.getDefiningOp();
  if (!isa<LLVM::AddressOfOp>(symOp))
    return opInst.emitError("Addressing symbol not found");
  LLVM::AddressOfOp addressOfOp = dyn_cast<LLVM::AddressOfOp>(symOp);

  LLVM::GlobalOp global =
      addressOfOp.getGlobal(moduleTranslation.symbolTable());
  llvm::GlobalValue *globalValue = moduleTranslation.lookupGlobal(global);
  llvm::Type *type = globalValue->getValueType();
  llvm::TypeSize typeSize =
      builder.GetInsertBlock()->getModule()->getDataLayout().getTypeStoreSize(
          type);
  llvm::ConstantInt *size = builder.getInt64(typeSize.getFixedValue());
  llvm::StringRef suffix = llvm::StringRef(".cache", 6);
  std::string cacheName = (Twine(global.getSymName()).concat(suffix)).str();
  llvm::Value *callInst =
      moduleTranslation.getOpenMPBuilder()->createCachedThreadPrivate(
          ompLoc, globalValue, size, cacheName);
  moduleTranslation.mapValue(opInst.getResult(0), callInst);
  return success();
}

static llvm::OffloadEntriesInfoManager::OMPTargetDeviceClauseKind
convertToDeviceClauseKind(mlir::omp::DeclareTargetDeviceType deviceClause) {
  switch (deviceClause) {
  case mlir::omp::DeclareTargetDeviceType::host:
    return llvm::OffloadEntriesInfoManager::OMPTargetDeviceClauseHost;
    break;
  case mlir::omp::DeclareTargetDeviceType::nohost:
    return llvm::OffloadEntriesInfoManager::OMPTargetDeviceClauseNoHost;
    break;
  case mlir::omp::DeclareTargetDeviceType::any:
    return llvm::OffloadEntriesInfoManager::OMPTargetDeviceClauseAny;
    break;
  }
  llvm_unreachable("unhandled device clause");
}

static llvm::OffloadEntriesInfoManager::OMPTargetGlobalVarEntryKind
convertToCaptureClauseKind(
    mlir::omp::DeclareTargetCaptureClause captureClause) {
  switch (captureClause) {
  case mlir::omp::DeclareTargetCaptureClause::to:
    return llvm::OffloadEntriesInfoManager::OMPTargetGlobalVarEntryTo;
  case mlir::omp::DeclareTargetCaptureClause::link:
    return llvm::OffloadEntriesInfoManager::OMPTargetGlobalVarEntryLink;
  case mlir::omp::DeclareTargetCaptureClause::enter:
    return llvm::OffloadEntriesInfoManager::OMPTargetGlobalVarEntryEnter;
  }
  llvm_unreachable("unhandled capture clause");
}

static llvm::SmallString<64>
getDeclareTargetRefPtrSuffix(LLVM::GlobalOp globalOp,
                             llvm::OpenMPIRBuilder &ompBuilder) {
  llvm::SmallString<64> suffix;
  llvm::raw_svector_ostream os(suffix);
  if (globalOp.getVisibility() == mlir::SymbolTable::Visibility::Private) {
    auto loc = globalOp->getLoc()->findInstanceOf<FileLineColLoc>();
    auto fileInfoCallBack = [&loc]() {
      return std::pair<std::string, uint64_t>(
          llvm::StringRef(loc.getFilename()), loc.getLine());
    };

    os << llvm::format(
        "_%x", ompBuilder.getTargetEntryUniqueInfo(fileInfoCallBack).FileID);
  }
  os << "_decl_tgt_ref_ptr";

  return suffix;
}

static bool isDeclareTargetLink(mlir::Value value) {
  if (auto addressOfOp =
          llvm::dyn_cast_if_present<LLVM::AddressOfOp>(value.getDefiningOp())) {
    auto modOp = addressOfOp->getParentOfType<mlir::ModuleOp>();
    Operation *gOp = modOp.lookupSymbol(addressOfOp.getGlobalName());
    if (auto declareTargetGlobal =
            llvm::dyn_cast<mlir::omp::DeclareTargetInterface>(gOp))
      if (declareTargetGlobal.getDeclareTargetCaptureClause() ==
          mlir::omp::DeclareTargetCaptureClause::link)
        return true;
  }
  return false;
}

// Returns the reference pointer generated by the lowering of the declare target
// operation in cases where the link clause is used or the to clause is used in
// USM mode.
static llvm::Value *
getRefPtrIfDeclareTarget(mlir::Value value,
                         LLVM::ModuleTranslation &moduleTranslation) {
  llvm::OpenMPIRBuilder *ompBuilder = moduleTranslation.getOpenMPBuilder();

  // An easier way to do this may just be to keep track of any pointer
  // references and their mapping to their respective operation
  if (auto addressOfOp =
          llvm::dyn_cast_if_present<LLVM::AddressOfOp>(value.getDefiningOp())) {
    if (auto gOp = llvm::dyn_cast_or_null<LLVM::GlobalOp>(
            addressOfOp->getParentOfType<mlir::ModuleOp>().lookupSymbol(
                addressOfOp.getGlobalName()))) {

      if (auto declareTargetGlobal =
              llvm::dyn_cast<mlir::omp::DeclareTargetInterface>(
                  gOp.getOperation())) {

        // In this case, we must utilise the reference pointer generated by the
        // declare target operation, similar to Clang
        if ((declareTargetGlobal.getDeclareTargetCaptureClause() ==
             mlir::omp::DeclareTargetCaptureClause::link) ||
            (declareTargetGlobal.getDeclareTargetCaptureClause() ==
                 mlir::omp::DeclareTargetCaptureClause::to &&
             ompBuilder->Config.hasRequiresUnifiedSharedMemory())) {
          llvm::SmallString<64> suffix =
              getDeclareTargetRefPtrSuffix(gOp, *ompBuilder);

          if (gOp.getSymName().contains(suffix))
            return moduleTranslation.getLLVMModule()->getNamedValue(
                gOp.getSymName());

          return moduleTranslation.getLLVMModule()->getNamedValue(
              (gOp.getSymName().str() + suffix.str()).str());
        }
      }
    }
  }

  return nullptr;
}

namespace {
// A small helper structure to contain data gathered
// for map lowering and coalese it into one area and
// avoiding extra computations such as searches in the
// llvm module for lowered mapped variables or checking
// if something is declare target (and retrieving the
// value) more than neccessary.
struct MapInfoData : llvm::OpenMPIRBuilder::MapInfosTy {
  llvm::SmallVector<bool, 4> IsDeclareTarget;
  llvm::SmallVector<bool, 4> IsAMember;
  // Identify if mapping was added by mapClause or use_device clauses.
  llvm::SmallVector<bool, 4> IsAMapping;
  llvm::SmallVector<mlir::Operation *, 4> MapClause;
  llvm::SmallVector<llvm::Value *, 4> OriginalValue;
  // Stripped off array/pointer to get the underlying
  // element type
  llvm::SmallVector<llvm::Type *, 4> BaseType;

  /// Append arrays in \a CurInfo.
  void append(MapInfoData &CurInfo) {
    IsDeclareTarget.append(CurInfo.IsDeclareTarget.begin(),
                           CurInfo.IsDeclareTarget.end());
    MapClause.append(CurInfo.MapClause.begin(), CurInfo.MapClause.end());
    OriginalValue.append(CurInfo.OriginalValue.begin(),
                         CurInfo.OriginalValue.end());
    BaseType.append(CurInfo.BaseType.begin(), CurInfo.BaseType.end());
    llvm::OpenMPIRBuilder::MapInfosTy::append(CurInfo);
  }
};
} // namespace

uint64_t getArrayElementSizeInBits(LLVM::LLVMArrayType arrTy, DataLayout &dl) {
  if (auto nestedArrTy = llvm::dyn_cast_if_present<LLVM::LLVMArrayType>(
          arrTy.getElementType()))
    return getArrayElementSizeInBits(nestedArrTy, dl);
  return dl.getTypeSizeInBits(arrTy.getElementType());
}

// This function calculates the size to be offloaded for a specified type, given
// its associated map clause (which can contain bounds information which affects
// the total size), this size is calculated based on the underlying element type
// e.g. given a 1-D array of ints, we will calculate the size from the integer
// type * number of elements in the array. This size can be used in other
// calculations but is ultimately used as an argument to the OpenMP runtimes
// kernel argument structure which is generated through the combinedInfo data
// structures.
// This function is somewhat equivalent to Clang's getExprTypeSize inside of
// CGOpenMPRuntime.cpp.
llvm::Value *getSizeInBytes(DataLayout &dl, const mlir::Type &type,
                            Operation *clauseOp, llvm::Value *basePointer,
                            llvm::Type *baseType, llvm::IRBuilderBase &builder,
                            LLVM::ModuleTranslation &moduleTranslation) {
  if (auto memberClause =
          mlir::dyn_cast_if_present<mlir::omp::MapInfoOp>(clauseOp)) {
    // This calculates the size to transfer based on bounds and the underlying
    // element type, provided bounds have been specified (Fortran
    // pointers/allocatables/target and arrays that have sections specified fall
    // into this as well).
    if (!memberClause.getBounds().empty()) {
      llvm::Value *elementCount = builder.getInt64(1);
      for (auto bounds : memberClause.getBounds()) {
        if (auto boundOp = mlir::dyn_cast_if_present<mlir::omp::MapBoundsOp>(
                bounds.getDefiningOp())) {
          // The below calculation for the size to be mapped calculated from the
          // map.info's bounds is: (elemCount * [UB - LB] + 1), later we
          // multiply by the underlying element types byte size to get the full
          // size to be offloaded based on the bounds
          elementCount = builder.CreateMul(
              elementCount,
              builder.CreateAdd(
                  builder.CreateSub(
                      moduleTranslation.lookupValue(boundOp.getUpperBound()),
                      moduleTranslation.lookupValue(boundOp.getLowerBound())),
                  builder.getInt64(1)));
        }
      }

      // utilising getTypeSizeInBits instead of getTypeSize as getTypeSize gives
      // the size in inconsistent byte or bit format.
      uint64_t underlyingTypeSzInBits = dl.getTypeSizeInBits(type);
      if (auto arrTy = llvm::dyn_cast_if_present<LLVM::LLVMArrayType>(type))
        underlyingTypeSzInBits = getArrayElementSizeInBits(arrTy, dl);

      // The size in bytes x number of elements, the sizeInBytes stored is
      // the underyling types size, e.g. if ptr<i32>, it'll be the i32's
      // size, so we do some on the fly runtime math to get the size in
      // bytes from the extent (ub - lb) * sizeInBytes. NOTE: This may need
      // some adjustment for members with more complex types.
      return builder.CreateMul(elementCount,
                               builder.getInt64(underlyingTypeSzInBits / 8),
                               "element_count");
    }
  }

  return builder.getInt64(dl.getTypeSizeInBits(type) / 8);
}

<<<<<<< HEAD
void collectMapDataFromMapVars(
    MapInfoData &mapData, llvm::SmallVectorImpl<Value> &mapVars,
    LLVM::ModuleTranslation &moduleTranslation, DataLayout &dl,
    llvm::IRBuilderBase &builder,
    const llvm::ArrayRef<Value> &useDevicePtrVars = {},
    const llvm::ArrayRef<Value> &useDeviceAddrVars = {}) {
  for (mlir::Value mapValue : mapVars) {
    auto mapOp = mlir::cast<mlir::omp::MapInfoOp>(mapValue.getDefiningOp());
    mlir::Value offloadPtr =
=======
static void collectMapDataFromMapOperands(
    MapInfoData &mapData, SmallVectorImpl<Value> &mapVars,
    LLVM::ModuleTranslation &moduleTranslation, DataLayout &dl,
    llvm::IRBuilderBase &builder, const ArrayRef<Value> &useDevPtrOperands = {},
    const ArrayRef<Value> &useDevAddrOperands = {}) {
  auto checkIsAMember = [](const auto &mapVars, auto mapOp) {
    // Check if this is a member mapping and correctly assign that it is, if
    // it is a member of a larger object.
    // TODO: Need better handling of members, and distinguishing of members
    // that are implicitly allocated on device vs explicitly passed in as
    // arguments.
    // TODO: May require some further additions to support nested record
    // types, i.e. member maps that can have member maps.
    for (Value mapValue : mapVars) {
      auto map = cast<omp::MapInfoOp>(mapValue.getDefiningOp());
      for (auto member : map.getMembers())
        if (member == mapOp)
          return true;
    }
    return false;
  };

  // Process MapOperands
  for (Value mapValue : mapVars) {
    auto mapOp = cast<omp::MapInfoOp>(mapValue.getDefiningOp());
    Value offloadPtr =
>>>>>>> b35bb7b7
        mapOp.getVarPtrPtr() ? mapOp.getVarPtrPtr() : mapOp.getVarPtr();
    mapData.OriginalValue.push_back(moduleTranslation.lookupValue(offloadPtr));
    mapData.Pointers.push_back(mapData.OriginalValue.back());

    if (llvm::Value *refPtr =
            getRefPtrIfDeclareTarget(offloadPtr,
                                     moduleTranslation)) { // declare target
      mapData.IsDeclareTarget.push_back(true);
      mapData.BasePointers.push_back(refPtr);
    } else { // regular mapped variable
      mapData.IsDeclareTarget.push_back(false);
      mapData.BasePointers.push_back(mapData.OriginalValue.back());
    }

    mapData.BaseType.push_back(
        moduleTranslation.convertType(mapOp.getVarType()));
    mapData.Sizes.push_back(
        getSizeInBytes(dl, mapOp.getVarType(), mapOp, mapData.Pointers.back(),
                       mapData.BaseType.back(), builder, moduleTranslation));
    mapData.MapClause.push_back(mapOp.getOperation());
    mapData.Types.push_back(
        llvm::omp::OpenMPOffloadMappingFlags(mapOp.getMapType().value()));
    mapData.Names.push_back(LLVM::createMappingInformation(
        mapOp.getLoc(), *moduleTranslation.getOpenMPBuilder()));
    mapData.DevicePointers.push_back(llvm::OpenMPIRBuilder::DeviceInfoTy::None);
    mapData.IsAMapping.push_back(true);
<<<<<<< HEAD

    // Check if this is a member mapping and correctly assign that it is, if
    // it is a member of a larger object.
    // TODO: Need better handling of members, and distinguishing of members
    // that are implicitly allocated on device vs explicitly passed in as
    // arguments.
    // TODO: May require some further additions to support nested record
    // types, i.e. member maps that can have member maps.
    mapData.IsAMember.push_back(false);
    for (mlir::Value mapValue : mapVars) {
      if (auto map = mlir::dyn_cast_if_present<mlir::omp::MapInfoOp>(
              mapValue.getDefiningOp())) {
        for (auto member : map.getMembers()) {
          if (member == mapOp) {
            mapData.IsAMember.back() = true;
          }
        }
      }
    }
  }

  auto findMapInfo = [&mapData](llvm::Value *val, unsigned &index,
                                llvm::OpenMPIRBuilder::DeviceInfoTy devInfoTy) {
    bool found = false;
    index = 0;
    for (llvm::Value *basePtr : mapData.OriginalValue) {
      if (basePtr == val && mapData.IsAMapping[index]) {
        found = true;
        mapData.Types[index] |=
            llvm::omp::OpenMPOffloadMappingFlags::OMP_MAP_RETURN_PARAM;
        mapData.DevicePointers[index] = devInfoTy;
      }
      index++;
    }
    return found;
  };

  // Process useDevPtr(Addr)Operands
  auto addDevInfos = [&](const llvm::ArrayRef<Value> &useDevOperands,
                         llvm::OpenMPIRBuilder::DeviceInfoTy devInfoTy) {
    for (mlir::Value mapValue : useDevOperands) {
      auto mapOp = mlir::cast<mlir::omp::MapInfoOp>(mapValue.getDefiningOp());

      mlir::Value offloadPtr =
          mapOp.getVarPtrPtr() ? mapOp.getVarPtrPtr() : mapOp.getVarPtr();

      unsigned infoIndex;
      llvm::Value *origValue = moduleTranslation.lookupValue(offloadPtr);

      // Check if map info is already present for this entry.
      if (!findMapInfo(origValue, infoIndex, devInfoTy)) {
        mapData.OriginalValue.push_back(origValue);
        mapData.Pointers.push_back(mapData.OriginalValue.back());
        mapData.IsDeclareTarget.push_back(false);
        mapData.BasePointers.push_back(mapData.OriginalValue.back());
        mapData.BaseType.push_back(
            moduleTranslation.convertType(mapOp.getVarType()));
        mapData.Sizes.push_back(builder.getInt64(0));
        mapData.MapClause.push_back(mapOp.getOperation());
        mapData.Types.push_back(
            llvm::omp::OpenMPOffloadMappingFlags::OMP_MAP_RETURN_PARAM);
        mapData.Names.push_back(LLVM::createMappingInformation(
            mapOp.getLoc(), *moduleTranslation.getOpenMPBuilder()));
        mapData.DevicePointers.push_back(devInfoTy);
        mapData.IsAMapping.push_back(false);

        // Check if this is a member mapping and correctly assign that it is, if
        // it is a member of a larger object.
        // TODO: Need better handling of members, and distinguishing of members
        // that are implicitly allocated on device vs explicitly passed in as
        // arguments.
        // TODO: May require some further additions to support nested record
        // types, i.e. member maps that can have member maps.
        mapData.IsAMember.push_back(false);
        for (mlir::Value mapValue : useDevOperands)
          if (auto map = mlir::dyn_cast_if_present<mlir::omp::MapInfoOp>(
                  mapValue.getDefiningOp()))
            for (auto member : map.getMembers())
              if (member == mapOp)
                mapData.IsAMember.back() = true;
      }
    }
  };

  addDevInfos(useDevicePtrVars, llvm::OpenMPIRBuilder::DeviceInfoTy::Pointer);
  addDevInfos(useDeviceAddrVars, llvm::OpenMPIRBuilder::DeviceInfoTy::Address);
=======
    mapData.IsAMember.push_back(checkIsAMember(mapVars, mapOp));
  }

  auto findMapInfo = [&mapData](llvm::Value *val,
                                llvm::OpenMPIRBuilder::DeviceInfoTy devInfoTy) {
    unsigned index = 0;
    bool found = false;
    for (llvm::Value *basePtr : mapData.OriginalValue) {
      if (basePtr == val && mapData.IsAMapping[index]) {
        found = true;
        mapData.Types[index] |=
            llvm::omp::OpenMPOffloadMappingFlags::OMP_MAP_RETURN_PARAM;
        mapData.DevicePointers[index] = devInfoTy;
      }
      index++;
    }
    return found;
  };

  // Process useDevPtr(Addr)Operands
  auto addDevInfos = [&](const llvm::ArrayRef<Value> &useDevOperands,
                         llvm::OpenMPIRBuilder::DeviceInfoTy devInfoTy) {
    for (Value mapValue : useDevOperands) {
      auto mapOp = cast<omp::MapInfoOp>(mapValue.getDefiningOp());
      Value offloadPtr =
          mapOp.getVarPtrPtr() ? mapOp.getVarPtrPtr() : mapOp.getVarPtr();
      llvm::Value *origValue = moduleTranslation.lookupValue(offloadPtr);

      // Check if map info is already present for this entry.
      if (!findMapInfo(origValue, devInfoTy)) {
        mapData.OriginalValue.push_back(origValue);
        mapData.Pointers.push_back(mapData.OriginalValue.back());
        mapData.IsDeclareTarget.push_back(false);
        mapData.BasePointers.push_back(mapData.OriginalValue.back());
        mapData.BaseType.push_back(
            moduleTranslation.convertType(mapOp.getVarType()));
        mapData.Sizes.push_back(builder.getInt64(0));
        mapData.MapClause.push_back(mapOp.getOperation());
        mapData.Types.push_back(
            llvm::omp::OpenMPOffloadMappingFlags::OMP_MAP_RETURN_PARAM);
        mapData.Names.push_back(LLVM::createMappingInformation(
            mapOp.getLoc(), *moduleTranslation.getOpenMPBuilder()));
        mapData.DevicePointers.push_back(devInfoTy);
        mapData.IsAMapping.push_back(true);
        mapData.IsAMember.push_back(checkIsAMember(useDevOperands, mapOp));
      }
    }
  };

  addDevInfos(useDevPtrOperands, llvm::OpenMPIRBuilder::DeviceInfoTy::Pointer);
  addDevInfos(useDevAddrOperands, llvm::OpenMPIRBuilder::DeviceInfoTy::Address);
>>>>>>> b35bb7b7
}

static int getMapDataMemberIdx(MapInfoData &mapData, omp::MapInfoOp memberOp) {
  auto *res = llvm::find(mapData.MapClause, memberOp);
  assert(res != mapData.MapClause.end() &&
         "MapInfoOp for member not found in MapData, cannot return index");
  return std::distance(mapData.MapClause.begin(), res);
}

static omp::MapInfoOp getFirstOrLastMappedMemberPtr(omp::MapInfoOp mapInfo,
                                                    bool first) {
  DenseIntElementsAttr indexAttr = mapInfo.getMembersIndexAttr();

  // Only 1 member has been mapped, we can return it.
  if (indexAttr.size() == 1)
    if (auto mapOp =
            dyn_cast<omp::MapInfoOp>(mapInfo.getMembers()[0].getDefiningOp()))
      return mapOp;

  llvm::ArrayRef<int64_t> shape = indexAttr.getShapedType().getShape();
  llvm::SmallVector<size_t> indices(shape[0]);
  std::iota(indices.begin(), indices.end(), 0);

  llvm::sort(indices.begin(), indices.end(),
             [&](const size_t a, const size_t b) {
               auto indexValues = indexAttr.getValues<int32_t>();
               for (int i = 0; i < shape[1]; ++i) {
                 int aIndex = indexValues[a * shape[1] + i];
                 int bIndex = indexValues[b * shape[1] + i];

                 if (aIndex == bIndex)
                   continue;

                 if (aIndex != -1 && bIndex == -1)
                   return false;

                 if (aIndex == -1 && bIndex != -1)
                   return true;

                 // A is earlier in the record type layout than B
                 if (aIndex < bIndex)
                   return first;

                 if (bIndex < aIndex)
                   return !first;
               }

               // Iterated the entire list and couldn't make a decision, all
               // elements were likely the same. Return false, since the sort
               // comparator should return false for equal elements.
               return false;
             });

  return llvm::cast<omp::MapInfoOp>(
      mapInfo.getMembers()[indices.front()].getDefiningOp());
}

/// This function calculates the array/pointer offset for map data provided
/// with bounds operations, e.g. when provided something like the following:
///
/// Fortran
///     map(tofrom: array(2:5, 3:2))
///   or
/// C++
///   map(tofrom: array[1:4][2:3])
/// We must calculate the initial pointer offset to pass across, this function
/// performs this using bounds.
///
/// NOTE: which while specified in row-major order it currently needs to be
/// flipped for Fortran's column order array allocation and access (as
/// opposed to C++'s row-major, hence the backwards processing where order is
/// important). This is likely important to keep in mind for the future when
/// we incorporate a C++ frontend, both frontends will need to agree on the
/// ordering of generated bounds operations (one may have to flip them) to
/// make the below lowering frontend agnostic. The offload size
/// calcualtion may also have to be adjusted for C++.
std::vector<llvm::Value *>
calculateBoundsOffset(LLVM::ModuleTranslation &moduleTranslation,
                      llvm::IRBuilderBase &builder, bool isArrayTy,
                      OperandRange bounds) {
  std::vector<llvm::Value *> idx;
  // There's no bounds to calculate an offset from, we can safely
  // ignore and return no indices.
  if (bounds.empty())
    return idx;

  // If we have an array type, then we have its type so can treat it as a
  // normal GEP instruction where the bounds operations are simply indexes
  // into the array. We currently do reverse order of the bounds, which
  // I believe leans more towards Fortran's column-major in memory.
  if (isArrayTy) {
    idx.push_back(builder.getInt64(0));
    for (int i = bounds.size() - 1; i >= 0; --i) {
      if (auto boundOp = dyn_cast_if_present<omp::MapBoundsOp>(
              bounds[i].getDefiningOp())) {
        idx.push_back(moduleTranslation.lookupValue(boundOp.getLowerBound()));
      }
    }
  } else {
    // If we do not have an array type, but we have bounds, then we're dealing
    // with a pointer that's being treated like an array and we have the
    // underlying type e.g. an i32, or f64 etc, e.g. a fortran descriptor base
    // address (pointer pointing to the actual data) so we must caclulate the
    // offset using a single index which the following two loops attempts to
    // compute.

    // Calculates the size offset we need to make per row e.g. first row or
    // column only needs to be offset by one, but the next would have to be
    // the previous row/column offset multiplied by the extent of current row.
    //
    // For example ([1][10][100]):
    //
    //  - First row/column we move by 1 for each index increment
    //  - Second row/column we move by 1 (first row/column) * 10 (extent/size of
    //  current) for 10 for each index increment
    //  - Third row/column we would move by 10 (second row/column) *
    //  (extent/size of current) 100 for 1000 for each index increment
    std::vector<llvm::Value *> dimensionIndexSizeOffset{builder.getInt64(1)};
    for (size_t i = 1; i < bounds.size(); ++i) {
      if (auto boundOp = dyn_cast_if_present<omp::MapBoundsOp>(
              bounds[i].getDefiningOp())) {
        dimensionIndexSizeOffset.push_back(builder.CreateMul(
            moduleTranslation.lookupValue(boundOp.getExtent()),
            dimensionIndexSizeOffset[i - 1]));
      }
    }

    // Now that we have calculated how much we move by per index, we must
    // multiply each lower bound offset in indexes by the size offset we
    // have calculated in the previous and accumulate the results to get
    // our final resulting offset.
    for (int i = bounds.size() - 1; i >= 0; --i) {
      if (auto boundOp = dyn_cast_if_present<omp::MapBoundsOp>(
              bounds[i].getDefiningOp())) {
        if (idx.empty())
          idx.emplace_back(builder.CreateMul(
              moduleTranslation.lookupValue(boundOp.getLowerBound()),
              dimensionIndexSizeOffset[i]));
        else
          idx.back() = builder.CreateAdd(
              idx.back(), builder.CreateMul(moduleTranslation.lookupValue(
                                                boundOp.getLowerBound()),
                                            dimensionIndexSizeOffset[i]));
      }
    }
  }

  return idx;
}

// This creates two insertions into the MapInfosTy data structure for the
// "parent" of a set of members, (usually a container e.g.
// class/structure/derived type) when subsequent members have also been
// explicitly mapped on the same map clause. Certain types, such as Fortran
// descriptors are mapped like this as well, however, the members are
// implicit as far as a user is concerned, but we must explicitly map them
// internally.
//
// This function also returns the memberOfFlag for this particular parent,
// which is utilised in subsequent member mappings (by modifying there map type
// with it) to indicate that a member is part of this parent and should be
// treated by the runtime as such. Important to achieve the correct mapping.
//
// This function borrows a lot from Clang's emitCombinedEntry function
// inside of CGOpenMPRuntime.cpp
static llvm::omp::OpenMPOffloadMappingFlags mapParentWithMembers(
    LLVM::ModuleTranslation &moduleTranslation, llvm::IRBuilderBase &builder,
    llvm::OpenMPIRBuilder &ompBuilder, DataLayout &dl,
    llvm::OpenMPIRBuilder::MapInfosTy &combinedInfo, MapInfoData &mapData,
    uint64_t mapDataIndex, bool isTargetParams) {
  // Map the first segment of our structure
  combinedInfo.Types.emplace_back(
      isTargetParams
          ? llvm::omp::OpenMPOffloadMappingFlags::OMP_MAP_TARGET_PARAM
          : llvm::omp::OpenMPOffloadMappingFlags::OMP_MAP_NONE);
  combinedInfo.DevicePointers.emplace_back(
      mapData.DevicePointers[mapDataIndex]);
  combinedInfo.Names.emplace_back(LLVM::createMappingInformation(
      mapData.MapClause[mapDataIndex]->getLoc(), ompBuilder));
  combinedInfo.BasePointers.emplace_back(mapData.BasePointers[mapDataIndex]);

  // Calculate size of the parent object being mapped based on the
  // addresses at runtime, highAddr - lowAddr = size. This of course
  // doesn't factor in allocated data like pointers, hence the further
  // processing of members specified by users, or in the case of
  // Fortran pointers and allocatables, the mapping of the pointed to
  // data by the descriptor (which itself, is a structure containing
  // runtime information on the dynamically allocated data).
  auto parentClause =
      llvm::cast<omp::MapInfoOp>(mapData.MapClause[mapDataIndex]);

  llvm::Value *lowAddr, *highAddr;
  if (!parentClause.getPartialMap()) {
    lowAddr = builder.CreatePointerCast(mapData.Pointers[mapDataIndex],
                                        builder.getPtrTy());
    highAddr = builder.CreatePointerCast(
        builder.CreateConstGEP1_32(mapData.BaseType[mapDataIndex],
                                   mapData.Pointers[mapDataIndex], 1),
        builder.getPtrTy());
    combinedInfo.Pointers.emplace_back(mapData.Pointers[mapDataIndex]);
  } else {
    auto mapOp = dyn_cast<omp::MapInfoOp>(mapData.MapClause[mapDataIndex]);
    int firstMemberIdx = getMapDataMemberIdx(
        mapData, getFirstOrLastMappedMemberPtr(mapOp, true));
    int lastMemberIdx = getMapDataMemberIdx(
        mapData, getFirstOrLastMappedMemberPtr(mapOp, false));

    // NOTE/TODO: Should perhaps use OriginalValue here instead of Pointers to
    // avoid offset or any manipulations interfering with the calculation.
    lowAddr = builder.CreatePointerCast(mapData.Pointers[firstMemberIdx],
                                        builder.getPtrTy());
    highAddr = builder.CreatePointerCast(
        builder.CreateGEP(mapData.BaseType[lastMemberIdx],
                          mapData.Pointers[lastMemberIdx], builder.getInt64(1)),
        builder.getPtrTy());
    combinedInfo.Pointers.emplace_back(mapData.Pointers[firstMemberIdx]);
  }

  llvm::Value *size = builder.CreateIntCast(
      builder.CreatePtrDiff(builder.getInt8Ty(), highAddr, lowAddr),
      builder.getInt64Ty(),
      /*isSigned=*/false);
  combinedInfo.Sizes.push_back(size);

  llvm::omp::OpenMPOffloadMappingFlags memberOfFlag =
      ompBuilder.getMemberOfFlag(combinedInfo.BasePointers.size() - 1);

  // This creates the initial MEMBER_OF mapping that consists of
  // the parent/top level container (same as above effectively, except
  // with a fixed initial compile time size and separate maptype which
  // indicates the true mape type (tofrom etc.). This parent mapping is
  // only relevant if the structure in its totality is being mapped,
  // otherwise the above suffices.
  if (!parentClause.getPartialMap()) {
    // TODO: This will need to be expanded to include the whole host of logic
    // for the map flags that Clang currently supports (e.g. it should do some
    // further case specific flag modifications). For the moment, it handles
    // what we support as expected.
    llvm::omp::OpenMPOffloadMappingFlags mapFlag = mapData.Types[mapDataIndex];
    ompBuilder.setCorrectMemberOfFlag(mapFlag, memberOfFlag);
    combinedInfo.Types.emplace_back(mapFlag);
    combinedInfo.DevicePointers.emplace_back(
        mapData.DevicePointers[mapDataIndex]);
    combinedInfo.Names.emplace_back(LLVM::createMappingInformation(
        mapData.MapClause[mapDataIndex]->getLoc(), ompBuilder));
    combinedInfo.BasePointers.emplace_back(mapData.BasePointers[mapDataIndex]);
    combinedInfo.Pointers.emplace_back(mapData.Pointers[mapDataIndex]);
    combinedInfo.Sizes.emplace_back(mapData.Sizes[mapDataIndex]);
  }
  return memberOfFlag;
}

// The intent is to verify if the mapped data being passed is a
// pointer -> pointee that requires special handling in certain cases,
// e.g. applying the OMP_MAP_PTR_AND_OBJ map type.
//
// There may be a better way to verify this, but unfortunately with
// opaque pointers we lose the ability to easily check if something is
// a pointer whilst maintaining access to the underlying type.
static bool checkIfPointerMap(omp::MapInfoOp mapOp) {
  // If we have a varPtrPtr field assigned then the underlying type is a pointer
  if (mapOp.getVarPtrPtr())
    return true;

  // If the map data is declare target with a link clause, then it's represented
  // as a pointer when we lower it to LLVM-IR even if at the MLIR level it has
  // no relation to pointers.
  if (isDeclareTargetLink(mapOp.getVarPtr()))
    return true;

  return false;
}

// This function is intended to add explicit mappings of members
static void processMapMembersWithParent(
    LLVM::ModuleTranslation &moduleTranslation, llvm::IRBuilderBase &builder,
    llvm::OpenMPIRBuilder &ompBuilder, DataLayout &dl,
    llvm::OpenMPIRBuilder::MapInfosTy &combinedInfo, MapInfoData &mapData,
    uint64_t mapDataIndex, llvm::omp::OpenMPOffloadMappingFlags memberOfFlag) {

  auto parentClause =
      llvm::cast<omp::MapInfoOp>(mapData.MapClause[mapDataIndex]);

  for (auto mappedMembers : parentClause.getMembers()) {
    auto memberClause =
        llvm::cast<omp::MapInfoOp>(mappedMembers.getDefiningOp());
    int memberDataIdx = getMapDataMemberIdx(mapData, memberClause);

    assert(memberDataIdx >= 0 && "could not find mapped member of structure");

    if (checkIfPointerMap(memberClause)) {
      auto mapFlag = llvm::omp::OpenMPOffloadMappingFlags(
          memberClause.getMapType().value());
      mapFlag &= ~llvm::omp::OpenMPOffloadMappingFlags::OMP_MAP_TARGET_PARAM;
      mapFlag |= llvm::omp::OpenMPOffloadMappingFlags::OMP_MAP_MEMBER_OF;
      ompBuilder.setCorrectMemberOfFlag(mapFlag, memberOfFlag);
      combinedInfo.Types.emplace_back(mapFlag);
      combinedInfo.DevicePointers.emplace_back(
          llvm::OpenMPIRBuilder::DeviceInfoTy::None);
      combinedInfo.Names.emplace_back(
          LLVM::createMappingInformation(memberClause.getLoc(), ompBuilder));
      combinedInfo.BasePointers.emplace_back(
          mapData.BasePointers[mapDataIndex]);
      combinedInfo.Pointers.emplace_back(mapData.BasePointers[memberDataIdx]);
      combinedInfo.Sizes.emplace_back(builder.getInt64(
          moduleTranslation.getLLVMModule()->getDataLayout().getPointerSize()));
    }

    // Same MemberOfFlag to indicate its link with parent and other members
    // of.
    auto mapFlag =
        llvm::omp::OpenMPOffloadMappingFlags(memberClause.getMapType().value());
    mapFlag &= ~llvm::omp::OpenMPOffloadMappingFlags::OMP_MAP_TARGET_PARAM;
    mapFlag |= llvm::omp::OpenMPOffloadMappingFlags::OMP_MAP_MEMBER_OF;
    ompBuilder.setCorrectMemberOfFlag(mapFlag, memberOfFlag);
    if (checkIfPointerMap(memberClause))
      mapFlag |= llvm::omp::OpenMPOffloadMappingFlags::OMP_MAP_PTR_AND_OBJ;

    combinedInfo.Types.emplace_back(mapFlag);
    combinedInfo.DevicePointers.emplace_back(
        mapData.DevicePointers[memberDataIdx]);
    combinedInfo.Names.emplace_back(
        LLVM::createMappingInformation(memberClause.getLoc(), ompBuilder));

    if (checkIfPointerMap(memberClause))
      combinedInfo.BasePointers.emplace_back(
          mapData.BasePointers[memberDataIdx]);
    else
      combinedInfo.BasePointers.emplace_back(
          mapData.BasePointers[mapDataIndex]);

    combinedInfo.Pointers.emplace_back(mapData.Pointers[memberDataIdx]);
    combinedInfo.Sizes.emplace_back(mapData.Sizes[memberDataIdx]);
  }
}

static void
processIndividualMap(MapInfoData &mapData, size_t mapDataIdx,
                     llvm::OpenMPIRBuilder::MapInfosTy &combinedInfo,
                     bool isTargetParams, int mapDataParentIdx = -1) {
  // Declare Target Mappings are excluded from being marked as
  // OMP_MAP_TARGET_PARAM as they are not passed as parameters, they're
  // marked with OMP_MAP_PTR_AND_OBJ instead.
  auto mapFlag = mapData.Types[mapDataIdx];
  auto mapInfoOp = llvm::cast<omp::MapInfoOp>(mapData.MapClause[mapDataIdx]);

  bool isPtrTy = checkIfPointerMap(mapInfoOp);
  if (isPtrTy)
    mapFlag |= llvm::omp::OpenMPOffloadMappingFlags::OMP_MAP_PTR_AND_OBJ;

  if (isTargetParams && !mapData.IsDeclareTarget[mapDataIdx])
    mapFlag |= llvm::omp::OpenMPOffloadMappingFlags::OMP_MAP_TARGET_PARAM;

  if (mapInfoOp.getMapCaptureType().value() ==
          omp::VariableCaptureKind::ByCopy &&
      !isPtrTy)
    mapFlag |= llvm::omp::OpenMPOffloadMappingFlags::OMP_MAP_LITERAL;

  // if we're provided a mapDataParentIdx, then the data being mapped is
  // part of a larger object (in a parent <-> member mapping) and in this
  // case our BasePointer should be the parent.
  if (mapDataParentIdx >= 0)
    combinedInfo.BasePointers.emplace_back(
        mapData.BasePointers[mapDataParentIdx]);
  else
    combinedInfo.BasePointers.emplace_back(mapData.BasePointers[mapDataIdx]);

  combinedInfo.Pointers.emplace_back(mapData.Pointers[mapDataIdx]);
  combinedInfo.DevicePointers.emplace_back(mapData.DevicePointers[mapDataIdx]);
  combinedInfo.Names.emplace_back(mapData.Names[mapDataIdx]);
  combinedInfo.Types.emplace_back(mapFlag);
  combinedInfo.Sizes.emplace_back(mapData.Sizes[mapDataIdx]);
}

static void processMapWithMembersOf(
    LLVM::ModuleTranslation &moduleTranslation, llvm::IRBuilderBase &builder,
    llvm::OpenMPIRBuilder &ompBuilder, DataLayout &dl,
    llvm::OpenMPIRBuilder::MapInfosTy &combinedInfo, MapInfoData &mapData,
    uint64_t mapDataIndex, bool isTargetParams) {
  auto parentClause =
      llvm::cast<omp::MapInfoOp>(mapData.MapClause[mapDataIndex]);

  // If we have a partial map (no parent referenced in the map clauses of the
  // directive, only members) and only a single member, we do not need to bind
  // the map of the member to the parent, we can pass the member separately.
  if (parentClause.getMembers().size() == 1 && parentClause.getPartialMap()) {
    auto memberClause = llvm::cast<omp::MapInfoOp>(
        parentClause.getMembers()[0].getDefiningOp());
    int memberDataIdx = getMapDataMemberIdx(mapData, memberClause);
    // Note: Clang treats arrays with explicit bounds that fall into this
    // category as a parent with map case, however, it seems this isn't a
    // requirement, and processing them as an individual map is fine. So,
    // we will handle them as individual maps for the moment, as it's
    // difficult for us to check this as we always require bounds to be
    // specified currently and it's also marginally more optimal (single
    // map rather than two). The difference may come from the fact that
    // Clang maps array without bounds as pointers (which we do not
    // currently do), whereas we treat them as arrays in all cases
    // currently.
    processIndividualMap(mapData, memberDataIdx, combinedInfo, isTargetParams,
                         mapDataIndex);
    return;
  }

  llvm::omp::OpenMPOffloadMappingFlags memberOfParentFlag =
      mapParentWithMembers(moduleTranslation, builder, ompBuilder, dl,
                           combinedInfo, mapData, mapDataIndex, isTargetParams);
  processMapMembersWithParent(moduleTranslation, builder, ompBuilder, dl,
                              combinedInfo, mapData, mapDataIndex,
                              memberOfParentFlag);
}

// This is a variation on Clang's GenerateOpenMPCapturedVars, which
// generates different operation (e.g. load/store) combinations for
// arguments to the kernel, based on map capture kinds which are then
// utilised in the combinedInfo in place of the original Map value.
static void
createAlteredByCaptureMap(MapInfoData &mapData,
                          LLVM::ModuleTranslation &moduleTranslation,
                          llvm::IRBuilderBase &builder) {
  for (size_t i = 0; i < mapData.MapClause.size(); ++i) {
    // if it's declare target, skip it, it's handled separately.
    if (!mapData.IsDeclareTarget[i]) {
      auto mapOp = cast<omp::MapInfoOp>(mapData.MapClause[i]);
      omp::VariableCaptureKind captureKind =
          mapOp.getMapCaptureType().value_or(omp::VariableCaptureKind::ByRef);
      bool isPtrTy = checkIfPointerMap(mapOp);

      // Currently handles array sectioning lowerbound case, but more
      // logic may be required in the future. Clang invokes EmitLValue,
      // which has specialised logic for special Clang types such as user
      // defines, so it is possible we will have to extend this for
      // structures or other complex types. As the general idea is that this
      // function mimics some of the logic from Clang that we require for
      // kernel argument passing from host -> device.
      switch (captureKind) {
      case omp::VariableCaptureKind::ByRef: {
        llvm::Value *newV = mapData.Pointers[i];
        std::vector<llvm::Value *> offsetIdx = calculateBoundsOffset(
            moduleTranslation, builder, mapData.BaseType[i]->isArrayTy(),
            mapOp.getBounds());
        if (isPtrTy)
          newV = builder.CreateLoad(builder.getPtrTy(), newV);

        if (!offsetIdx.empty())
          newV = builder.CreateInBoundsGEP(mapData.BaseType[i], newV, offsetIdx,
                                           "array_offset");
        mapData.Pointers[i] = newV;
      } break;
      case omp::VariableCaptureKind::ByCopy: {
        llvm::Type *type = mapData.BaseType[i];
        llvm::Value *newV;
        if (mapData.Pointers[i]->getType()->isPointerTy())
          newV = builder.CreateLoad(type, mapData.Pointers[i]);
        else
          newV = mapData.Pointers[i];

        if (!isPtrTy) {
          auto curInsert = builder.saveIP();
          builder.restoreIP(findAllocaInsertPoint(builder, moduleTranslation));
          auto *memTempAlloc =
              builder.CreateAlloca(builder.getPtrTy(), nullptr, ".casted");
          builder.restoreIP(curInsert);

          builder.CreateStore(newV, memTempAlloc);
          newV = builder.CreateLoad(builder.getPtrTy(), memTempAlloc);
        }

        mapData.Pointers[i] = newV;
        mapData.BasePointers[i] = newV;
      } break;
      case omp::VariableCaptureKind::This:
      case omp::VariableCaptureKind::VLAType:
        mapData.MapClause[i]->emitOpError("Unhandled capture kind");
        break;
      }
    }
  }
}

// Generate all map related information and fill the combinedInfo.
static void genMapInfos(llvm::IRBuilderBase &builder,
                        LLVM::ModuleTranslation &moduleTranslation,
                        DataLayout &dl,
                        llvm::OpenMPIRBuilder::MapInfosTy &combinedInfo,
                        MapInfoData &mapData, bool isTargetParams = false) {
  // We wish to modify some of the methods in which arguments are
  // passed based on their capture type by the target region, this can
  // involve generating new loads and stores, which changes the
  // MLIR value to LLVM value mapping, however, we only wish to do this
  // locally for the current function/target and also avoid altering
  // ModuleTranslation, so we remap the base pointer or pointer stored
  // in the map infos corresponding MapInfoData, which is later accessed
  // by genMapInfos and createTarget to help generate the kernel and
  // kernel arg structure. It primarily becomes relevant in cases like
  // bycopy, or byref range'd arrays. In the default case, we simply
  // pass thee pointer byref as both basePointer and pointer.
  if (!moduleTranslation.getOpenMPBuilder()->Config.isTargetDevice())
    createAlteredByCaptureMap(mapData, moduleTranslation, builder);

  llvm::OpenMPIRBuilder *ompBuilder = moduleTranslation.getOpenMPBuilder();

  // We operate under the assumption that all vectors that are
  // required in MapInfoData are of equal lengths (either filled with
  // default constructed data or appropiate information) so we can
  // utilise the size from any component of MapInfoData, if we can't
  // something is missing from the initial MapInfoData construction.
  for (size_t i = 0; i < mapData.MapClause.size(); ++i) {
    // NOTE/TODO: We currently do not support arbitrary depth record
    // type mapping.
    if (mapData.IsAMember[i])
      continue;

    auto mapInfoOp = dyn_cast<omp::MapInfoOp>(mapData.MapClause[i]);
    if (!mapInfoOp.getMembers().empty()) {
      processMapWithMembersOf(moduleTranslation, builder, *ompBuilder, dl,
                              combinedInfo, mapData, i, isTargetParams);
      continue;
    }

    processIndividualMap(mapData, i, combinedInfo, isTargetParams);
  }
}

static LogicalResult
convertOmpTargetData(Operation *op, llvm::IRBuilderBase &builder,
                     LLVM::ModuleTranslation &moduleTranslation) {
  llvm::Value *ifCond = nullptr;
  int64_t deviceID = llvm::omp::OMP_DEVICEID_UNDEF;
  SmallVector<Value> mapVars;
  SmallVector<Value> useDevicePtrVars;
  SmallVector<Value> useDeviceAddrVars;
  llvm::omp::RuntimeFunction RTLFn;
  DataLayout DL = DataLayout(op->getParentOfType<ModuleOp>());

  llvm::OpenMPIRBuilder *ompBuilder = moduleTranslation.getOpenMPBuilder();

  LogicalResult result =
      llvm::TypeSwitch<Operation *, LogicalResult>(op)
          .Case([&](omp::TargetDataOp dataOp) {
            if (auto ifVar = dataOp.getIfExpr())
              ifCond = moduleTranslation.lookupValue(ifVar);

            if (auto devId = dataOp.getDevice())
              if (auto constOp =
                      dyn_cast<LLVM::ConstantOp>(devId.getDefiningOp()))
                if (auto intAttr = dyn_cast<IntegerAttr>(constOp.getValue()))
                  deviceID = intAttr.getInt();

            mapVars = dataOp.getMapVars();
            useDevicePtrVars = dataOp.getUseDevicePtrVars();
            useDeviceAddrVars = dataOp.getUseDeviceAddrVars();
            return success();
          })
          .Case([&](omp::TargetEnterDataOp enterDataOp) {
            if (enterDataOp.getNowait())
              return (LogicalResult)(enterDataOp.emitError(
                  "`nowait` is not supported yet"));

            if (auto ifVar = enterDataOp.getIfExpr())
              ifCond = moduleTranslation.lookupValue(ifVar);

            if (auto devId = enterDataOp.getDevice())
              if (auto constOp =
                      dyn_cast<LLVM::ConstantOp>(devId.getDefiningOp()))
                if (auto intAttr = dyn_cast<IntegerAttr>(constOp.getValue()))
                  deviceID = intAttr.getInt();
            RTLFn = llvm::omp::OMPRTL___tgt_target_data_begin_mapper;
            mapVars = enterDataOp.getMapVars();
            return success();
          })
          .Case([&](omp::TargetExitDataOp exitDataOp) {
            if (exitDataOp.getNowait())
              return (LogicalResult)(exitDataOp.emitError(
                  "`nowait` is not supported yet"));

            if (auto ifVar = exitDataOp.getIfExpr())
              ifCond = moduleTranslation.lookupValue(ifVar);

            if (auto devId = exitDataOp.getDevice())
              if (auto constOp =
                      dyn_cast<LLVM::ConstantOp>(devId.getDefiningOp()))
                if (auto intAttr = dyn_cast<IntegerAttr>(constOp.getValue()))
                  deviceID = intAttr.getInt();

            RTLFn = llvm::omp::OMPRTL___tgt_target_data_end_mapper;
            mapVars = exitDataOp.getMapVars();
            return success();
          })
          .Case([&](omp::TargetUpdateOp updateDataOp) {
            if (updateDataOp.getNowait())
              return (LogicalResult)(updateDataOp.emitError(
                  "`nowait` is not supported yet"));

            if (auto ifVar = updateDataOp.getIfExpr())
              ifCond = moduleTranslation.lookupValue(ifVar);

            if (auto devId = updateDataOp.getDevice())
              if (auto constOp =
                      dyn_cast<LLVM::ConstantOp>(devId.getDefiningOp()))
                if (auto intAttr = dyn_cast<IntegerAttr>(constOp.getValue()))
                  deviceID = intAttr.getInt();

            RTLFn = llvm::omp::OMPRTL___tgt_target_data_update_mapper;
            mapVars = updateDataOp.getMapVars();
            return success();
          })
          .Default([&](Operation *op) {
            return op->emitError("unsupported OpenMP operation: ")
                   << op->getName();
          });

  if (failed(result))
    return failure();

  using InsertPointTy = llvm::OpenMPIRBuilder::InsertPointTy;

  MapInfoData mapData;
<<<<<<< HEAD
  collectMapDataFromMapVars(mapData, mapVars, moduleTranslation, DL, builder,
                            useDevicePtrVars, useDeviceAddrVars);
=======
  collectMapDataFromMapOperands(mapData, mapVars, moduleTranslation, DL,
                                builder, useDevicePtrVars, useDeviceAddrVars);
>>>>>>> b35bb7b7

  // Fill up the arrays with all the mapped variables.
  llvm::OpenMPIRBuilder::MapInfosTy combinedInfo;
  auto genMapInfoCB =
      [&](InsertPointTy codeGenIP) -> llvm::OpenMPIRBuilder::MapInfosTy & {
    builder.restoreIP(codeGenIP);
    genMapInfos(builder, moduleTranslation, DL, combinedInfo, mapData);
    return combinedInfo;
  };

  llvm::OpenMPIRBuilder::TargetDataInfo info(/*RequiresDevicePointerInfo=*/true,
                                             /*SeparateBeginEndCalls=*/true);

  using BodyGenTy = llvm::OpenMPIRBuilder::BodyGenTy;
  LogicalResult bodyGenStatus = success();
  auto bodyGenCB = [&](InsertPointTy codeGenIP, BodyGenTy bodyGenType) {
    assert(isa<omp::TargetDataOp>(op) &&
           "BodyGen requested for non TargetDataOp");
    Region &region = cast<omp::TargetDataOp>(op).getRegion();
    switch (bodyGenType) {
    case BodyGenTy::Priv:
      // Check if any device ptr/addr info is available
      if (!info.DevicePtrInfoMap.empty()) {
        builder.restoreIP(codeGenIP);
        unsigned argIndex = 0;
<<<<<<< HEAD
        for (size_t i = 0; i < combinedInfo.BasePointers.size(); ++i) {
          if (combinedInfo.DevicePointers[i] ==
              llvm::OpenMPIRBuilder::DeviceInfoTy::Pointer) {
            const auto &arg = region.front().getArgument(argIndex);
            moduleTranslation.mapValue(
                arg,
                info.DevicePtrInfoMap[combinedInfo.BasePointers[i]].second);
            argIndex++;
          } else if (combinedInfo.DevicePointers[i] ==
                     llvm::OpenMPIRBuilder::DeviceInfoTy::Address) {
            const auto &arg = region.front().getArgument(argIndex);
            auto *loadInst = builder.CreateLoad(
                builder.getPtrTy(),
                info.DevicePtrInfoMap[combinedInfo.BasePointers[i]].second);
=======
        for (auto [basePointer, devicePointer] : llvm::zip_equal(
                 combinedInfo.BasePointers, combinedInfo.DevicePointers)) {
          if (devicePointer == llvm::OpenMPIRBuilder::DeviceInfoTy::Pointer) {
            const auto &arg = region.front().getArgument(argIndex);
            moduleTranslation.mapValue(
                arg, info.DevicePtrInfoMap[basePointer].second);
            argIndex++;
          } else if (devicePointer ==
                     llvm::OpenMPIRBuilder::DeviceInfoTy::Address) {
            const auto &arg = region.front().getArgument(argIndex);
            auto *loadInst = builder.CreateLoad(
                builder.getPtrTy(), info.DevicePtrInfoMap[basePointer].second);
>>>>>>> b35bb7b7
            moduleTranslation.mapValue(arg, loadInst);
            argIndex++;
          }
        }

        SmallVector<llvm::PHINode *> phis;
        llvm::BasicBlock *continuationBlock =
            convertOmpOpRegions(region, "omp.data.region", builder,
                                moduleTranslation, bodyGenStatus, &phis);
        builder.SetInsertPoint(continuationBlock,
                               continuationBlock->getFirstInsertionPt());
      }
      break;
    case BodyGenTy::DupNoPriv:
      break;
    case BodyGenTy::NoPriv:
      // If device info is available then region has already been generated
      if (info.DevicePtrInfoMap.empty()) {
        builder.restoreIP(codeGenIP);
<<<<<<< HEAD
        SmallVector<llvm::PHINode *> phis;

=======
>>>>>>> b35bb7b7
        // For device pass, if use_device_ptr(addr) mappings were present,
        // we need to link them here before codegen.
        if (ompBuilder->Config.IsTargetDevice.value_or(false)) {
          unsigned argIndex = 0;
<<<<<<< HEAD
          for (size_t i = 0; i < mapData.BasePointers.size(); ++i) {
            if (mapData.DevicePointers[i] ==
                    llvm::OpenMPIRBuilder::DeviceInfoTy::Pointer ||
                mapData.DevicePointers[i] ==
                    llvm::OpenMPIRBuilder::DeviceInfoTy::Address) {
              const auto &arg = region.front().getArgument(argIndex);
              moduleTranslation.mapValue(arg, mapData.BasePointers[i]);
=======
          for (auto [basePointer, devicePointer] :
               llvm::zip_equal(mapData.BasePointers, mapData.DevicePointers)) {
            if (devicePointer == llvm::OpenMPIRBuilder::DeviceInfoTy::Pointer ||
                devicePointer == llvm::OpenMPIRBuilder::DeviceInfoTy::Address) {
              const auto &arg = region.front().getArgument(argIndex);
              moduleTranslation.mapValue(arg, basePointer);
>>>>>>> b35bb7b7
              argIndex++;
            }
          }
        }
<<<<<<< HEAD
        llvm::BasicBlock *continuationBlock =
            convertOmpOpRegions(region, "omp.data.region", builder,
                                moduleTranslation, bodyGenStatus, &phis);
        builder.SetInsertPoint(continuationBlock,
                               continuationBlock->getFirstInsertionPt());
=======
        bodyGenStatus = inlineConvertOmpRegions(region, "omp.data.region",
                                                builder, moduleTranslation);
>>>>>>> b35bb7b7
      }
      break;
    }
    return builder.saveIP();
  };

  llvm::OpenMPIRBuilder::LocationDescription ompLoc(builder);
  llvm::OpenMPIRBuilder::InsertPointTy allocaIP =
      findAllocaInsertPoint(builder, moduleTranslation);
  if (isa<omp::TargetDataOp>(op)) {
    builder.restoreIP(ompBuilder->createTargetData(
        ompLoc, allocaIP, builder.saveIP(), builder.getInt64(deviceID), ifCond,
        info, genMapInfoCB, nullptr, bodyGenCB));
  } else {
    builder.restoreIP(ompBuilder->createTargetData(
        ompLoc, allocaIP, builder.saveIP(), builder.getInt64(deviceID), ifCond,
        info, genMapInfoCB, &RTLFn));
  }

  return bodyGenStatus;
}

static LogicalResult convertOmpDistribute(
    Operation &opInst, llvm::IRBuilderBase &builder,
    LLVM::ModuleTranslation &moduleTranslation,
    llvm::OpenMPIRBuilder::InsertPointTy *redAllocaIP,
    SmallVector<llvm::OpenMPIRBuilder::ReductionInfo> &reductionInfos) {
  llvm::OpenMPIRBuilder *ompBuilder = moduleTranslation.getOpenMPBuilder();
  // FIXME: This ignores any other nested wrappers (e.g. omp.wsloop, omp.simd).
  auto distributeOp = cast<omp::DistributeOp>(opInst);
  auto loopOp = cast<omp::LoopNestOp>(distributeOp.getWrappedLoop());

  SmallVector<omp::LoopWrapperInterface> loopWrappers;
  loopOp.gatherWrappers(loopWrappers);

  using InsertPointTy = llvm::OpenMPIRBuilder::InsertPointTy;
  // TODO: support error propagation in OpenMPIRBuilder and use it instead of
  // relying on captured variables.
  LogicalResult bodyGenStatus = success();

  auto bodyGenCB = [&](InsertPointTy allocaIP, InsertPointTy codeGenIP) {
    // Save the alloca insertion point on ModuleTranslation stack for use in
    // nested regions.
    LLVM::ModuleTranslation::SaveStack<OpenMPAllocaStackFrame> frame(
        moduleTranslation, allocaIP);

    // DistributeOp has only one region associated with it.
    builder.restoreIP(codeGenIP);
    *redAllocaIP = allocaIP;

    if (loopWrappers.size() == 1) {
      // Convert a standalone DISTRIBUTE construct.
      auto loopNestConversionResult = convertLoopNestHelper(
          *loopOp, builder, moduleTranslation, "omp.distribute.region");
      if (!loopNestConversionResult)
        return; // TODO: Signal error to abort translation.

      builder.restoreIP(std::get<InsertPointTy>(*loopNestConversionResult));
    } else {
      // Convert a DISTRIBUTE leaf as part of a composite construct.
      mlir::Region &reg = distributeOp.getRegion();
      auto *regionBlock =
          convertOmpOpRegions(reg, "omp.distribute.region", builder,
                              moduleTranslation, bodyGenStatus);

      builder.SetInsertPoint(regionBlock->getTerminator());
    }

    // FIXME(JAN): We need to know if we are inside a distribute and
    // if there is an inner wsloop reduction, in that case we need to
    // generate the teams reduction bits to combine everything correctly. We
    // will try to collect the reduction info from the inner wsloop and use
    // that instead of the reduction clause that could have been on the
    // omp.parallel
    auto IP = builder.saveIP();
    if (ompBuilder->Config.isGPU()) {
      // TODO: Consider passing the isByref array together with reductionInfos
      // if it needs to match nested parallel-do or simd.
      SmallVector<bool> isByref(reductionInfos.size(), true);
      llvm::OpenMPIRBuilder::InsertPointTy contInsertPoint =
          ompBuilder->createReductions(IP, allocaIP, reductionInfos, isByref,
                                       /*IsNoWait=*/false,
                                       /*IsTeamsReduction=*/true);
      builder.restoreIP(contInsertPoint);
    }
  };

  llvm::OpenMPIRBuilder::InsertPointTy allocaIP =
      findAllocaInsertPoint(builder, moduleTranslation);
  llvm::OpenMPIRBuilder::LocationDescription ompLoc(builder);
  builder.restoreIP(ompBuilder->createDistribute(ompLoc, allocaIP, bodyGenCB));

  return success();
}

static LogicalResult
convertOmpDistribute(Operation &opInst, llvm::IRBuilderBase &builder,
                     LLVM::ModuleTranslation &moduleTranslation) {
  // No reductions are present so we just create dummy variables.
  llvm::OpenMPIRBuilder::InsertPointTy dummyRedAllocaIP;
  SmallVector<llvm::OpenMPIRBuilder::ReductionInfo> dummyReductionInfos;
  return convertOmpDistribute(opInst, builder, moduleTranslation,
                              &dummyRedAllocaIP, dummyReductionInfos);
}

/// Lowers the FlagsAttr which is applied to the module on the device
/// pass when offloading, this attribute contains OpenMP RTL globals that can
/// be passed as flags to the frontend, otherwise they are set to default
LogicalResult convertFlagsAttr(Operation *op, mlir::omp::FlagsAttr attribute,
                               LLVM::ModuleTranslation &moduleTranslation) {
  if (!cast<mlir::ModuleOp>(op))
    return failure();

  llvm::OpenMPIRBuilder *ompBuilder = moduleTranslation.getOpenMPBuilder();

  ompBuilder->M.addModuleFlag(llvm::Module::Max, "openmp-device",
                              attribute.getOpenmpDeviceVersion());

  if (attribute.getNoGpuLib())
    return success();

  ompBuilder->createGlobalFlag(
      attribute.getDebugKind() /*LangOpts().OpenMPTargetDebug*/,
      "__omp_rtl_debug_kind");
  ompBuilder->createGlobalFlag(
      attribute
          .getAssumeTeamsOversubscription() /*LangOpts().OpenMPTeamSubscription*/
      ,
      "__omp_rtl_assume_teams_oversubscription");
  ompBuilder->createGlobalFlag(
      attribute
          .getAssumeThreadsOversubscription() /*LangOpts().OpenMPThreadSubscription*/
      ,
      "__omp_rtl_assume_threads_oversubscription");
  ompBuilder->createGlobalFlag(
      attribute.getAssumeNoThreadState() /*LangOpts().OpenMPNoThreadState*/,
      "__omp_rtl_assume_no_thread_state");
  ompBuilder->createGlobalFlag(
      attribute
          .getAssumeNoNestedParallelism() /*LangOpts().OpenMPNoNestedParallelism*/
      ,
      "__omp_rtl_assume_no_nested_parallelism");
  return success();
}

static bool getTargetEntryUniqueInfo(llvm::TargetRegionEntryInfo &targetInfo,
                                     omp::TargetOp targetOp,
                                     llvm::StringRef parentName = "") {
  auto fileLoc = targetOp.getLoc()->findInstanceOf<FileLineColLoc>();

  assert(fileLoc && "No file found from location");
  StringRef fileName = fileLoc.getFilename().getValue();

  llvm::sys::fs::UniqueID id;
  if (auto ec = llvm::sys::fs::getUniqueID(fileName, id)) {
    targetOp.emitError("Unable to get unique ID for file");
    return false;
  }

  uint64_t line = fileLoc.getLine();
  targetInfo = llvm::TargetRegionEntryInfo(parentName, id.getDevice(),
                                           id.getFile(), line);
  return true;
}

static bool targetOpSupported(Operation &opInst) {
  auto targetOp = cast<omp::TargetOp>(opInst);
  if (targetOp.getIfExpr()) {
    opInst.emitError("If clause not yet supported");
    return false;
  }

  if (targetOp.getDevice()) {
    opInst.emitError("Device clause not yet supported");
    return false;
  }

  if (targetOp.getNowait()) {
    opInst.emitError("Nowait clause not yet supported");
    return false;
  }

  if (!targetOp.getAllocateVars().empty() ||
      !targetOp.getAllocatorVars().empty()) {
    opInst.emitError("Allocate clause not yet supported");
    return false;
  }

  if (!targetOp.getInReductionVars().empty() ||
      targetOp.getInReductionByref() || targetOp.getInReductionSyms()) {
    opInst.emitError("In reduction clause not yet supported");
    return false;
  }

  return true;
}

static void
handleDeclareTargetMapVar(MapInfoData &mapData,
                          LLVM::ModuleTranslation &moduleTranslation,
                          llvm::IRBuilderBase &builder, llvm::Function *func) {
  for (size_t i = 0; i < mapData.MapClause.size(); ++i) {
    // In the case of declare target mapped variables, the basePointer is
    // the reference pointer generated by the convertDeclareTargetAttr
    // method. Whereas the kernelValue is the original variable, so for
    // the device we must replace all uses of this original global variable
    // (stored in kernelValue) with the reference pointer (stored in
    // basePointer for declare target mapped variables), as for device the
    // data is mapped into this reference pointer and should be loaded
    // from it, the original variable is discarded. On host both exist and
    // metadata is generated (elsewhere in the convertDeclareTargetAttr)
    // function to link the two variables in the runtime and then both the
    // reference pointer and the pointer are assigned in the kernel argument
    // structure for the host.
    if (mapData.IsDeclareTarget[i]) {
      // If the original map value is a constant, then we have to make sure all
      // of it's uses within the current kernel/function that we are going to
      // rewrite are converted to instructions, as we will be altering the old
      // use (OriginalValue) from a constant to an instruction, which will be
      // illegal and ICE the compiler if the user is a constant expression of
      // some kind e.g. a constant GEP.
      if (auto *constant = dyn_cast<llvm::Constant>(mapData.OriginalValue[i]))
        convertUsersOfConstantsToInstructions(constant, func, false);

      // The users iterator will get invalidated if we modify an element,
      // so we populate this vector of uses to alter each user on an
      // individual basis to emit its own load (rather than one load for
      // all).
      llvm::SmallVector<llvm::User *> userVec;
      for (llvm::User *user : mapData.OriginalValue[i]->users())
        userVec.push_back(user);

      for (llvm::User *user : userVec) {
        if (auto *insn = dyn_cast<llvm::Instruction>(user)) {
          if (insn->getFunction() == func) {
            auto *load = builder.CreateLoad(mapData.BasePointers[i]->getType(),
                                            mapData.BasePointers[i]);
            load->moveBefore(insn);
            user->replaceUsesOfWith(mapData.OriginalValue[i], load);
          }
        }
      }
    }
  }
}

// The createDeviceArgumentAccessor function generates
// instructions for retrieving (acessing) kernel
// arguments inside of the device kernel for use by
// the kernel. This enables different semantics such as
// the creation of temporary copies of data allowing
// semantics like read-only/no host write back kernel
// arguments.
//
// This currently implements a very light version of Clang's
// EmitParmDecl's handling of direct argument handling as well
// as a portion of the argument access generation based on
// capture types found at the end of emitOutlinedFunctionPrologue
// in Clang. The indirect path handling of EmitParmDecl's may be
// required for future work, but a direct 1-to-1 copy doesn't seem
// possible as the logic is rather scattered throughout Clang's
// lowering and perhaps we wish to deviate slightly.
//
// \param mapData - A container containing vectors of information
// corresponding to the input argument, which should have a
// corresponding entry in the MapInfoData containers
// OrigialValue's.
// \param arg - This is the generated kernel function argument that
// corresponds to the passed in input argument. We generated different
// accesses of this Argument, based on capture type and other Input
// related information.
// \param input - This is the host side value that will be passed to
// the kernel i.e. the kernel input, we rewrite all uses of this within
// the kernel (as we generate the kernel body based on the target's region
// which maintians references to the original input) to the retVal argument
// apon exit of this function inside of the OMPIRBuilder. This interlinks
// the kernel argument to future uses of it in the function providing
// appropriate "glue" instructions inbetween.
// \param retVal - This is the value that all uses of input inside of the
// kernel will be re-written to, the goal of this function is to generate
// an appropriate location for the kernel argument to be accessed from,
// e.g. ByRef will result in a temporary allocation location and then
// a store of the kernel argument into this allocated memory which
// will then be loaded from, ByCopy will use the allocated memory
// directly.
static llvm::IRBuilderBase::InsertPoint
createDeviceArgumentAccessor(MapInfoData &mapData, llvm::Argument &arg,
                             llvm::Value *input, llvm::Value *&retVal,
                             llvm::IRBuilderBase &builder,
                             llvm::OpenMPIRBuilder &ompBuilder,
                             LLVM::ModuleTranslation &moduleTranslation,
                             llvm::IRBuilderBase::InsertPoint allocaIP,
                             llvm::IRBuilderBase::InsertPoint codeGenIP) {
  builder.restoreIP(allocaIP);

  omp::VariableCaptureKind capture = omp::VariableCaptureKind::ByRef;

  // Find the associated MapInfoData entry for the current input
  for (size_t i = 0; i < mapData.MapClause.size(); ++i)
    if (mapData.OriginalValue[i] == input) {
      auto mapOp = cast<omp::MapInfoOp>(mapData.MapClause[i]);
      capture =
          mapOp.getMapCaptureType().value_or(omp::VariableCaptureKind::ByRef);

      break;
    }

  unsigned int allocaAS = ompBuilder.M.getDataLayout().getAllocaAddrSpace();
  unsigned int defaultAS =
      ompBuilder.M.getDataLayout().getProgramAddressSpace();

  // Create the alloca for the argument the current point.
  llvm::Value *v = builder.CreateAlloca(arg.getType(), allocaAS, nullptr);

  if (allocaAS != defaultAS && arg.getType()->isPointerTy())
    v = builder.CreatePointerBitCastOrAddrSpaceCast(
        v, arg.getType()->getPointerTo(defaultAS));

  builder.CreateStore(&arg, v);

  builder.restoreIP(codeGenIP);

  switch (capture) {
  case omp::VariableCaptureKind::ByCopy: {
    retVal = v;
    break;
  }
  case omp::VariableCaptureKind::ByRef: {
    retVal = builder.CreateAlignedLoad(
        v->getType(), v,
        ompBuilder.M.getDataLayout().getPrefTypeAlign(v->getType()));
    break;
  }
  case omp::VariableCaptureKind::This:
  case omp::VariableCaptureKind::VLAType:
    assert(false && "Currently unsupported capture kind");
    break;
  }

  return builder.saveIP();
}

template <typename OpTy>
static OpTy castOrGetParentOfType(Operation *op, bool immediateParent = false) {
  if (!op)
    return OpTy();

  if (OpTy casted = dyn_cast<OpTy>(op))
    return casted;

  if (immediateParent)
    return dyn_cast_if_present<OpTy>(op->getParentOp());

  return op->getParentOfType<OpTy>();
}

/// Populate default `MinTeams`, `MaxTeams` and `MaxThreads` to their default
/// values as stated by the corresponding clauses, if constant.
///
/// These default values must be set before the creation of the outlined LLVM
/// function for the target region, so that they can be used to initialize the
/// corresponding global `ConfigurationEnvironmentTy` structure.
static void initTargetDefaultBounds(
    omp::TargetOp targetOp,
    llvm::OpenMPIRBuilder::TargetKernelDefaultBounds &bounds,
    bool isTargetDevice, bool isGPU) {
  // TODO Handle constant IF clauses
  Operation *innermostCapturedOmpOp = targetOp.getInnermostCapturedOmpOp();

  // Handle clauses impacting the number of teams.
  int32_t minTeamsVal = 1, maxTeamsVal = -1;
  if (auto teamsOp =
          castOrGetParentOfType<omp::TeamsOp>(innermostCapturedOmpOp)) {
    // TODO Use teamsOp.getNumTeamsLower() to initialize `minTeamsVal`. For now,
    // just match clang and set min and max to the same value.
    Value numTeamsClause = isTargetDevice ? teamsOp.getNumTeamsUpper()
                                          : targetOp.getNumTeamsUpper();
    if (numTeamsClause) {
      if (auto constOp = dyn_cast_if_present<LLVM::ConstantOp>(
              numTeamsClause.getDefiningOp())) {
        if (auto constAttr = dyn_cast<IntegerAttr>(constOp.getValue()))
          minTeamsVal = maxTeamsVal = constAttr.getInt();
      }
    } else {
      minTeamsVal = maxTeamsVal = 0;
    }
  } else if (castOrGetParentOfType<omp::ParallelOp>(innermostCapturedOmpOp,
                                                    /*immediateParent=*/true) ||
             castOrGetParentOfType<omp::SimdOp>(innermostCapturedOmpOp,
                                                /*immediateParent=*/true)) {
    minTeamsVal = maxTeamsVal = 1;
  } else {
    minTeamsVal = maxTeamsVal = -1;
  }

  // Handle clauses impacting the number of threads.
  int32_t targetThreadLimitVal = -1;
  int32_t teamsThreadLimitVal = -1;
  int32_t maxThreadsVal = -1;

  auto setMaxValueFromClause = [](Value clauseValue, int32_t &result) {
    if (clauseValue) {
      if (auto constOp = dyn_cast_if_present<LLVM::ConstantOp>(
              clauseValue.getDefiningOp())) {
        if (auto constAttr = dyn_cast<IntegerAttr>(constOp.getValue()))
          result = constAttr.getInt();
      }
      // Found an applicable clause, so it's not undefined. Mark as unknown
      // because it's not constant.
      if (result < 0)
        result = 0;
    }
  };

  // Extract THREAD_LIMIT clause from TARGET and TEAMS directives.
  setMaxValueFromClause(targetOp.getThreadLimit(), targetThreadLimitVal);

  if (auto teamsOp =
          castOrGetParentOfType<omp::TeamsOp>(innermostCapturedOmpOp)) {
    Value threadLimitClause = isTargetDevice ? teamsOp.getThreadLimit()
                                             : targetOp.getTeamsThreadLimit();
    setMaxValueFromClause(threadLimitClause, teamsThreadLimitVal);
  }

  // Extract MAX_THREADS clause from PARALLEL or set to 1 if it's SIMD.
  if (innermostCapturedOmpOp) {
    if (auto parallelOp =
            castOrGetParentOfType<omp::ParallelOp>(innermostCapturedOmpOp)) {
      Value numThreadsClause = isTargetDevice ? parallelOp.getNumThreads()
                                              : targetOp.getNumThreads();
      setMaxValueFromClause(numThreadsClause, maxThreadsVal);
    } else if (castOrGetParentOfType<omp::SimdOp>(innermostCapturedOmpOp,
                                                  /*immediateParent=*/true)) {
      maxThreadsVal = 1;
    }
  }

  // For max values, < 0 means unset, == 0 means set but unknown. Select the
  // minimum value between MAX_THREADS and THREAD_LIMIT clauses that were set.
  int32_t combinedMaxThreadsVal = targetThreadLimitVal;
  if (combinedMaxThreadsVal < 0 ||
      (teamsThreadLimitVal >= 0 && teamsThreadLimitVal < combinedMaxThreadsVal))
    combinedMaxThreadsVal = teamsThreadLimitVal;

  if (combinedMaxThreadsVal < 0 ||
      (maxThreadsVal >= 0 && maxThreadsVal < combinedMaxThreadsVal))
    combinedMaxThreadsVal = maxThreadsVal;

  // Calculate reduction data size, limited to single reduction variable
  // for now.
  int32_t reductionDataSize = 0;
  if (isGPU && innermostCapturedOmpOp) {
    if (auto loopNestOp =
            mlir::dyn_cast<mlir::omp::LoopNestOp>(innermostCapturedOmpOp)) {
      // FIXME: This treats 'DO SIMD' as if it was a 'DO' construct. Reductions
      // on other constructs apart from 'DO' aren't considered either.
      mlir::omp::WsloopOp wsloopOp = nullptr;
      SmallVector<mlir::omp::LoopWrapperInterface> wrappers;
      loopNestOp.gatherWrappers(wrappers);
      for (auto wrapper : wrappers) {
        wsloopOp = mlir::dyn_cast<mlir::omp::WsloopOp>(*wrapper);
        if (wsloopOp)
          break;
      }
      if (wsloopOp) {
        if (wsloopOp.getNumReductionVars() > 0) {
          assert(wsloopOp.getNumReductionVars() &&
                 "Only 1 reduction variable currently supported");
          mlir::Value reductionVar = wsloopOp.getReductionVars()[0];
          DataLayout dl =
              DataLayout(innermostCapturedOmpOp->getParentOfType<ModuleOp>());

          mlir::Type reductionVarTy = reductionVar.getType();
          uint64_t sizeInBits = dl.getTypeSizeInBits(reductionVarTy);
          uint64_t sizeInBytes = sizeInBits / 8;
          reductionDataSize = sizeInBytes;
        }
      }
    }
  }

  // Update kernel bounds structure for the `OpenMPIRBuilder` to use.
  bounds.MinTeams = minTeamsVal;
  bounds.MaxTeams.push_back(maxTeamsVal);
  bounds.MinThreads = 1;
  bounds.MaxThreads.push_back(combinedMaxThreadsVal);
  bounds.ReductionDataSize = reductionDataSize;
  if (bounds.ReductionDataSize != 0)
    bounds.ReductionBufferLength = 1024;
}

/// Gather LLVM runtime values for all clauses evaluated in the host that are
/// passed to the kernel invocation.
///
/// This function must be called only when compiling for the host. Also, it will
/// only provide correct results if it's called after the body of \c targetOp
/// has been fully generated.
static void initTargetRuntimeBounds(
    LLVM::ModuleTranslation &moduleTranslation, omp::TargetOp targetOp,
    llvm::OpenMPIRBuilder::TargetKernelRuntimeBounds &bounds) {
  // TODO Handle IF clauses.
  if (Value numTeamsLower = targetOp.getNumTeamsLower())
    bounds.MinTeams = moduleTranslation.lookupValue(numTeamsLower);

  llvm::Value *&llvmMaxTeams = bounds.MaxTeams.emplace_back(nullptr);
  if (Value numTeamsUpper = targetOp.getNumTeamsUpper())
    llvmMaxTeams = moduleTranslation.lookupValue(numTeamsUpper);

  llvm::Value *&llvmTeamsThreadLimit =
      bounds.TeamsThreadLimit.emplace_back(nullptr);
  if (Value teamsThreadLimit = targetOp.getTeamsThreadLimit())
    llvmTeamsThreadLimit = moduleTranslation.lookupValue(teamsThreadLimit);

  if (Value numThreads = targetOp.getNumThreads())
    bounds.MaxThreads = moduleTranslation.lookupValue(numThreads);

  if (Value tripCount = targetOp.getTripCount())
    bounds.LoopTripCount = moduleTranslation.lookupValue(tripCount);
}

static LogicalResult
convertOmpTarget(Operation &opInst, llvm::IRBuilderBase &builder,
                 LLVM::ModuleTranslation &moduleTranslation) {

  if (!targetOpSupported(opInst))
    return failure();

  llvm::OpenMPIRBuilder *ompBuilder = moduleTranslation.getOpenMPBuilder();
  bool isTargetDevice = ompBuilder->Config.isTargetDevice();
  bool isGPU = ompBuilder->Config.isGPU();

  auto parentFn = opInst.getParentOfType<LLVM::LLVMFuncOp>();
  auto targetOp = cast<omp::TargetOp>(opInst);
  auto &targetRegion = targetOp.getRegion();
  DataLayout dl = DataLayout(opInst.getParentOfType<ModuleOp>());
  SmallVector<Value> mapVars = targetOp.getMapVars();
  llvm::Function *llvmOutlinedFn = nullptr;
  llvm::OpenMPIRBuilder::TargetKernelRuntimeBounds runtimeBounds;

  // TODO: It can also be false if a compile-time constant `false` IF clause is
  // specified.
  bool isOffloadEntry =
      isTargetDevice || !ompBuilder->Config.TargetTriples.empty();

  LogicalResult bodyGenStatus = success();
  using InsertPointTy = llvm::OpenMPIRBuilder::InsertPointTy;
  auto bodyCB = [&](InsertPointTy allocaIP,
                    InsertPointTy codeGenIP) -> InsertPointTy {
    // Forward target-cpu and target-features function attributes from the
    // original function to the new outlined function.
    llvm::Function *llvmParentFn =
        moduleTranslation.lookupFunction(parentFn.getName());
    llvmOutlinedFn = codeGenIP.getBlock()->getParent();
    assert(llvmParentFn && llvmOutlinedFn &&
           "Both parent and outlined functions must exist at this point");

    if (auto attr = llvmParentFn->getFnAttribute("target-cpu");
        attr.isStringAttribute())
      llvmOutlinedFn->addFnAttr(attr);

    if (auto attr = llvmParentFn->getFnAttribute("target-features");
        attr.isStringAttribute())
      llvmOutlinedFn->addFnAttr(attr);

    builder.restoreIP(codeGenIP);
    for (auto [argIndex, mapOp] : llvm::enumerate(mapVars)) {
      auto mapInfoOp = cast<omp::MapInfoOp>(mapOp.getDefiningOp());
      llvm::Value *mapOpValue =
          moduleTranslation.lookupValue(mapInfoOp.getVarPtr());
      const auto &arg = targetRegion.front().getArgument(argIndex);
      moduleTranslation.mapValue(arg, mapOpValue);
    }
    llvm::BasicBlock *exitBlock = convertOmpOpRegions(
        targetRegion, "omp.target", builder, moduleTranslation, bodyGenStatus);
    builder.SetInsertPoint(exitBlock);

    if (!isTargetDevice)
      initTargetRuntimeBounds(moduleTranslation, targetOp, runtimeBounds);

    return builder.saveIP();
  };

  llvm::OpenMPIRBuilder::LocationDescription ompLoc(builder);
  StringRef parentName = parentFn.getName();

  llvm::TargetRegionEntryInfo entryInfo;

  if (!getTargetEntryUniqueInfo(entryInfo, targetOp, parentName))
    return failure();

  llvm::OpenMPIRBuilder::InsertPointTy allocaIP =
      findAllocaInsertPoint(builder, moduleTranslation);

  MapInfoData mapData;
  collectMapDataFromMapOperands(mapData, mapVars, moduleTranslation, dl,
                                builder);

  llvm::OpenMPIRBuilder::MapInfosTy combinedInfos;
  auto genMapInfoCB = [&](llvm::OpenMPIRBuilder::InsertPointTy codeGenIP)
      -> llvm::OpenMPIRBuilder::MapInfosTy & {
    builder.restoreIP(codeGenIP);
    genMapInfos(builder, moduleTranslation, dl, combinedInfos, mapData, true);
    return combinedInfos;
  };

  auto argAccessorCB = [&](llvm::Argument &arg, llvm::Value *input,
                           llvm::Value *&retVal, InsertPointTy allocaIP,
                           InsertPointTy codeGenIP) {
    // We just return the unaltered argument for the host function
    // for now, some alterations may be required in the future to
    // keep host fallback functions working identically to the device
    // version (e.g. pass ByCopy values should be treated as such on
    // host and device, currently not always the case)
    if (!isTargetDevice) {
      retVal = cast<llvm::Value>(&arg);
      return codeGenIP;
    }

    return createDeviceArgumentAccessor(mapData, arg, input, retVal, builder,
                                        *ompBuilder, moduleTranslation,
                                        allocaIP, codeGenIP);
  };

  llvm::SmallVector<llvm::Value *, 4> kernelInput;
  for (size_t i = 0; i < mapVars.size(); ++i) {
    // declare target arguments are not passed to kernels as arguments
    // TODO: We currently do not handle cases where a member is explicitly
    // passed in as an argument, this will likley need to be handled in
    // the near future, rather than using IsAMember, it may be better to
    // test if the relevant BlockArg is used within the target region and
    // then use that as a basis for exclusion in the kernel inputs.
    if (!mapData.IsDeclareTarget[i] && !mapData.IsAMember[i])
      kernelInput.push_back(mapData.OriginalValue[i]);
  }
  SmallVector<llvm::OpenMPIRBuilder::DependData> dds;
  buildDependData(targetOp.getDependKinds(), targetOp.getDependVars(),
                  moduleTranslation, dds);

  llvm::OpenMPIRBuilder::TargetKernelDefaultBounds defaultBounds;
  initTargetDefaultBounds(targetOp, defaultBounds, isTargetDevice, isGPU);

  llvm::Value *&llvmTargetThreadLimit =
      runtimeBounds.TargetThreadLimit.emplace_back(nullptr);
  if (Value targetThreadLimit = targetOp.getThreadLimit())
    llvmTargetThreadLimit = moduleTranslation.lookupValue(targetThreadLimit);

  builder.restoreIP(moduleTranslation.getOpenMPBuilder()->createTarget(
      ompLoc, targetOp.isTargetSPMDLoop(), isOffloadEntry, allocaIP,
      builder.saveIP(), entryInfo, defaultBounds, runtimeBounds, kernelInput,
      genMapInfoCB, bodyCB, argAccessorCB, dds));

  // Remap access operations to declare target reference pointers for the
  // device, essentially generating extra loadop's as necessary
  if (moduleTranslation.getOpenMPBuilder()->Config.isTargetDevice())
    handleDeclareTargetMapVar(mapData, moduleTranslation, builder,
                              llvmOutlinedFn);

  return bodyGenStatus;
}

static LogicalResult
convertDeclareTargetAttr(Operation *op, mlir::omp::DeclareTargetAttr attribute,
                         LLVM::ModuleTranslation &moduleTranslation) {
  // Amend omp.declare_target by deleting the IR of the outlined functions
  // created for target regions. They cannot be filtered out from MLIR earlier
  // because the omp.target operation inside must be translated to LLVM, but
  // the wrapper functions themselves must not remain at the end of the
  // process. We know that functions where omp.declare_target does not match
  // omp.is_target_device at this stage can only be wrapper functions because
  // those that aren't are removed earlier as an MLIR transformation pass.
  if (FunctionOpInterface funcOp = dyn_cast<FunctionOpInterface>(op)) {
    if (auto offloadMod = dyn_cast<omp::OffloadModuleInterface>(
            op->getParentOfType<ModuleOp>().getOperation())) {
      if (!offloadMod.getIsTargetDevice())
        return success();

      omp::DeclareTargetDeviceType declareType =
          attribute.getDeviceType().getValue();

      if (declareType == omp::DeclareTargetDeviceType::host) {
        llvm::Function *llvmFunc =
            moduleTranslation.lookupFunction(funcOp.getName());
        llvmFunc->dropAllReferences();
        llvmFunc->eraseFromParent();
      }
    }
    return success();
  }

  if (LLVM::GlobalOp gOp = dyn_cast<LLVM::GlobalOp>(op)) {
    llvm::Module *llvmModule = moduleTranslation.getLLVMModule();
    if (auto *gVal = llvmModule->getNamedValue(gOp.getSymName())) {
      llvm::OpenMPIRBuilder *ompBuilder = moduleTranslation.getOpenMPBuilder();
      bool isDeclaration = gOp.isDeclaration();
      bool isExternallyVisible =
          gOp.getVisibility() != mlir::SymbolTable::Visibility::Private;
      auto loc = op->getLoc()->findInstanceOf<FileLineColLoc>();
      llvm::StringRef mangledName = gOp.getSymName();
      auto captureClause =
          convertToCaptureClauseKind(attribute.getCaptureClause().getValue());
      auto deviceClause =
          convertToDeviceClauseKind(attribute.getDeviceType().getValue());
      // unused for MLIR at the moment, required in Clang for book
      // keeping
      std::vector<llvm::GlobalVariable *> generatedRefs;

      std::vector<llvm::Triple> targetTriple;
      auto targetTripleAttr = dyn_cast_or_null<mlir::StringAttr>(
          op->getParentOfType<mlir::ModuleOp>()->getAttr(
              LLVM::LLVMDialect::getTargetTripleAttrName()));
      if (targetTripleAttr)
        targetTriple.emplace_back(targetTripleAttr.data());

      auto fileInfoCallBack = [&loc]() {
        std::string filename = "";
        std::uint64_t lineNo = 0;

        if (loc) {
          filename = loc.getFilename().str();
          lineNo = loc.getLine();
        }

        return std::pair<std::string, std::uint64_t>(llvm::StringRef(filename),
                                                     lineNo);
      };

      ompBuilder->registerTargetGlobalVariable(
          captureClause, deviceClause, isDeclaration, isExternallyVisible,
          ompBuilder->getTargetEntryUniqueInfo(fileInfoCallBack), mangledName,
          generatedRefs, /*OpenMPSimd*/ false, targetTriple,
          /*GlobalInitializer*/ nullptr, /*VariableLinkage*/ nullptr,
          gVal->getType(), gVal);

      if (ompBuilder->Config.isTargetDevice() &&
          (attribute.getCaptureClause().getValue() !=
               mlir::omp::DeclareTargetCaptureClause::to ||
           ompBuilder->Config.hasRequiresUnifiedSharedMemory())) {
        ompBuilder->getAddrOfDeclareTargetVar(
            captureClause, deviceClause, isDeclaration, isExternallyVisible,
            ompBuilder->getTargetEntryUniqueInfo(fileInfoCallBack), mangledName,
            generatedRefs, /*OpenMPSimd*/ false, targetTriple, gVal->getType(),
            /*GlobalInitializer*/ nullptr,
            /*VariableLinkage*/ nullptr);
      }
    }
  }

  return success();
}

///////////////////////////////////////////////////////////////////////////////
// CompoundConstructs lowering forward declarations
class OpenMPDialectLLVMIRTranslationInterface;

using ConvertFunctionTy = std::function<std::pair<bool, LogicalResult>(
    Operation *, llvm::IRBuilderBase &, LLVM::ModuleTranslation &)>;

class ConversionDispatchList {
private:
  llvm::SmallVector<ConvertFunctionTy> functions;

public:
  std::pair<bool, LogicalResult>
  convertOperation(Operation *op, llvm::IRBuilderBase &builder,
                   LLVM::ModuleTranslation &moduleTranslation) {
    for (auto riter = functions.rbegin(); riter != functions.rend(); ++riter) {
      bool match = false;
      LogicalResult result = failure();
      std::tie(match, result) = (*riter)(op, builder, moduleTranslation);
      if (match)
        return {true, result};
    }
    return {false, failure()};
  }

  void pushConversionFunction(ConvertFunctionTy function) {
    functions.push_back(function);
  }
  void popConversionFunction() { functions.pop_back(); }
};

static LogicalResult convertOmpDistributeParallelWsloop(
    omp::ParallelOp parallel, omp::DistributeOp distribute,
    omp::WsloopOp wsloop, llvm::IRBuilderBase &builder,
    LLVM::ModuleTranslation &moduleTranslation,
    ConversionDispatchList &dispatchList);

///////////////////////////////////////////////////////////////////////////////
// Dispatch functions

/// Given an OpenMP MLIR operation, create the corresponding LLVM IR
/// (including OpenMP runtime calls).
static LogicalResult
convertHostOrTargetOperation(Operation *op, llvm::IRBuilderBase &builder,
                             LLVM::ModuleTranslation &moduleTranslation) {

  llvm::OpenMPIRBuilder *ompBuilder = moduleTranslation.getOpenMPBuilder();

  return llvm::TypeSwitch<Operation *, LogicalResult>(op)
      .Case([&](omp::BarrierOp) {
        ompBuilder->createBarrier(builder.saveIP(), llvm::omp::OMPD_barrier);
        return success();
      })
      .Case([&](omp::TaskyieldOp) {
        ompBuilder->createTaskyield(builder.saveIP());
        return success();
      })
      .Case([&](omp::FlushOp) {
        // No support in Openmp runtime function (__kmpc_flush) to accept
        // the argument list.
        // OpenMP standard states the following:
        //  "An implementation may implement a flush with a list by ignoring
        //   the list, and treating it the same as a flush without a list."
        //
        // The argument list is discarded so that, flush with a list is treated
        // same as a flush without a list.
        ompBuilder->createFlush(builder.saveIP());
        return success();
      })
      .Case([&](omp::ParallelOp op) {
        return convertOmpParallel(op, builder, moduleTranslation);
      })
      .Case([&](omp::MaskedOp) {
        return convertOmpMasked(*op, builder, moduleTranslation);
      })
      .Case([&](omp::MasterOp) {
        return convertOmpMaster(*op, builder, moduleTranslation);
      })
      .Case([&](omp::CriticalOp) {
        return convertOmpCritical(*op, builder, moduleTranslation);
      })
      .Case([&](omp::OrderedRegionOp) {
        return convertOmpOrderedRegion(*op, builder, moduleTranslation);
      })
      .Case([&](omp::OrderedOp) {
        return convertOmpOrdered(*op, builder, moduleTranslation);
      })
      .Case([&](omp::WsloopOp) {
        return convertOmpWsloop(*op, builder, moduleTranslation);
      })
      .Case([&](omp::SimdOp) {
        return convertOmpSimd(*op, builder, moduleTranslation);
      })
      .Case([&](omp::AtomicReadOp) {
        return convertOmpAtomicRead(*op, builder, moduleTranslation);
      })
      .Case([&](omp::AtomicWriteOp) {
        return convertOmpAtomicWrite(*op, builder, moduleTranslation);
      })
      .Case([&](omp::AtomicUpdateOp op) {
        return convertOmpAtomicUpdate(op, builder, moduleTranslation);
      })
      .Case([&](omp::AtomicCaptureOp op) {
        return convertOmpAtomicCapture(op, builder, moduleTranslation);
      })
      .Case([&](omp::SectionsOp) {
        return convertOmpSections(*op, builder, moduleTranslation);
      })
      .Case([&](omp::SingleOp op) {
        return convertOmpSingle(op, builder, moduleTranslation);
      })
      .Case([&](omp::TeamsOp op) {
        return convertOmpTeams(op, builder, moduleTranslation);
      })
      .Case([&](omp::TaskOp op) {
        return convertOmpTaskOp(op, builder, moduleTranslation);
      })
      .Case([&](omp::TaskgroupOp op) {
        return convertOmpTaskgroupOp(op, builder, moduleTranslation);
      })
      .Case([&](omp::TaskwaitOp op) {
        return convertOmpTaskwaitOp(op, builder, moduleTranslation);
      })
      .Case<omp::YieldOp, omp::TerminatorOp, omp::DeclareReductionOp,
            omp::CriticalDeclareOp>([](auto op) {
        // `yield` and `terminator` can be just omitted. The block structure
        // was created in the region that handles their parent operation.
        // `declare_reduction` will be used by reductions and is not
        // converted directly, skip it.
        // `critical.declare` is only used to declare names of critical
        // sections which will be used by `critical` ops and hence can be
        // ignored for lowering. The OpenMP IRBuilder will create unique
        // name for critical section names.
        return success();
      })
      .Case([&](omp::ThreadprivateOp) {
        return convertOmpThreadprivate(*op, builder, moduleTranslation);
      })
      .Case<omp::TargetDataOp, omp::TargetEnterDataOp, omp::TargetExitDataOp,
            omp::TargetUpdateOp>([&](auto op) {
        return convertOmpTargetData(op, builder, moduleTranslation);
      })
      .Case([&](omp::TargetOp) {
        return convertOmpTarget(*op, builder, moduleTranslation);
      })
      .Case([&](omp::DistributeOp) {
        return convertOmpDistribute(*op, builder, moduleTranslation);
      })
      .Case<omp::MapInfoOp, omp::MapBoundsOp, omp::PrivateClauseOp>(
          [&](auto op) {
            // No-op, should be handled by relevant owning operations e.g.
            // TargetOp, TargetEnterDataOp, TargetExitDataOp, TargetDataOp etc.
            // and then discarded
            return success();
          })
      .Default([&](Operation *inst) {
        return inst->emitError("unsupported OpenMP operation: ")
               << inst->getName();
      });
}

// Returns true if the operation is inside a TargetOp or is part of a declare
// target function.
static bool isTargetDeviceOp(Operation *op) {
  // Assumes no reverse offloading
  if (op->getParentOfType<omp::TargetOp>())
    return true;

  if (auto parentFn = op->getParentOfType<LLVM::LLVMFuncOp>())
    if (auto declareTargetIface =
            llvm::dyn_cast<mlir::omp::DeclareTargetInterface>(
                parentFn.getOperation()))
      if (declareTargetIface.isDeclareTarget() &&
          declareTargetIface.getDeclareTargetDeviceType() !=
              mlir::omp::DeclareTargetDeviceType::host)
        return true;

  return false;
}

// Returns true if the given block has a single instruction.
static bool singleInstrBlock(Block &block) {
  bool result = (block.getOperations().size() == 2);
  if (!result) {
    llvm::errs() << "Num ops: " << block.getOperations().size() << "\n";
  }
  return result;
}

// Returns the operation if it only contains one instruction otherwise
// return nullptr.
template <typename OpType>
Operation *getContainedInstr(OpType op) {
  Region &region = op.getRegion();
  if (!region.hasOneBlock()) {
    llvm::errs() << "Region has multiple blocks\n";
    return nullptr;
  }
  Block &block = region.front();
  if (!singleInstrBlock(block)) {
    return nullptr;
  }
  return &(block.getOperations().front());
}

// Returns the operation if it only contains one instruction otherwise
// return nullptr.
template <typename OpType>
Block &getContainedBlock(OpType op) {
  Region &region = op.getRegion();
  return region.front();
}

template <typename FirstOpType, typename... RestOpTypes>
bool matchOpScanNest(Block &block, FirstOpType &firstOp,
                     RestOpTypes &...restOps) {
  for (Operation &op : block) {
    if ((firstOp = mlir::dyn_cast<FirstOpType>(op))) {
      if constexpr (sizeof...(RestOpTypes) == 0) {
        return true;
      } else {
        Block &innerBlock = getContainedBlock(firstOp);
        return matchOpScanNest(innerBlock, restOps...);
      }
    }
  }
  return false;
}

template <typename FirstOpType, typename... RestOpTypes>
bool matchOpNest(Operation *op, FirstOpType &firstOp, RestOpTypes &...restOps) {
  if ((firstOp = mlir::dyn_cast<FirstOpType>(op))) {
    if constexpr (sizeof...(RestOpTypes) == 0) {
      return true;
    } else {
      Block &innerBlock = getContainedBlock(firstOp);
      return matchOpScanNest(innerBlock, restOps...);
    }
  }
  return false;
}

static LogicalResult
convertTargetDeviceOp(Operation *op, llvm::IRBuilderBase &builder,
                      LLVM::ModuleTranslation &moduleTranslation,
                      ConversionDispatchList &dispatchList) {
  omp::ParallelOp parallel;
  omp::DistributeOp distribute;
  omp::WsloopOp wsloop;
  // Match composite constructs
  if (matchOpNest(op, parallel, distribute, wsloop)) {
    return convertOmpDistributeParallelWsloop(
        parallel, distribute, wsloop, builder, moduleTranslation, dispatchList);
  }

  return convertHostOrTargetOperation(op, builder, moduleTranslation);
}

static LogicalResult
convertTargetOpsInNest(Operation *op, llvm::IRBuilderBase &builder,
                       LLVM::ModuleTranslation &moduleTranslation) {
  if (isa<omp::TargetOp>(op))
    return convertOmpTarget(*op, builder, moduleTranslation);
  if (isa<omp::TargetDataOp>(op))
    return convertOmpTargetData(op, builder, moduleTranslation);
  bool interrupted =
      op->walk<WalkOrder::PreOrder>([&](Operation *oper) {
          if (isa<omp::TargetOp>(oper)) {
            if (failed(convertOmpTarget(*oper, builder, moduleTranslation)))
              return WalkResult::interrupt();
            return WalkResult::skip();
          }
          if (isa<omp::TargetDataOp>(oper)) {
            if (failed(convertOmpTargetData(oper, builder, moduleTranslation)))
              return WalkResult::interrupt();
            return WalkResult::skip();
          }
          return WalkResult::advance();
        }).wasInterrupted();
  return failure(interrupted);
}

///////////////////////////////////////////////////////////////////////////////
// CompoundConstructs lowering implementations

// Implementation converting a nest of operations in a single function. This
// just overrides the parallel and wsloop dispatches but does the normal
// lowering for now.
static LogicalResult convertOmpDistributeParallelWsloop(
    omp::ParallelOp parallel, omp::DistributeOp distribute,
    omp::WsloopOp wsloop, llvm::IRBuilderBase &builder,
    LLVM::ModuleTranslation &moduleTranslation,
    ConversionDispatchList &dispatchList) {

  // Reduction related data structures
  SmallVector<OwningReductionGen> owningReductionGens;
  SmallVector<OwningAtomicReductionGen> owningAtomicReductionGens;
  SmallVector<llvm::OpenMPIRBuilder::ReductionInfo> reductionInfos;
  llvm::OpenMPIRBuilder::InsertPointTy redAllocaIP;

  // Convert wsloop alternative implementation
  ConvertFunctionTy convertWsloop =
      [&redAllocaIP, &owningReductionGens, &owningAtomicReductionGens,
       &reductionInfos](Operation *op, llvm::IRBuilderBase &builder,
                        LLVM::ModuleTranslation &moduleTranslation) {
        if (!isa<omp::WsloopOp>(op)) {
          return std::make_pair(false, failure());
        }

        LogicalResult result = convertOmpWsloop(
            *op, builder, moduleTranslation, redAllocaIP, owningReductionGens,
            owningAtomicReductionGens, reductionInfos);
        return std::make_pair(true, result);
      };

  // Convert distribute alternative implementation
  ConvertFunctionTy convertDistribute =
      [&redAllocaIP,
       &reductionInfos](Operation *op, llvm::IRBuilderBase &builder,
                        LLVM::ModuleTranslation &moduleTranslation) {
        if (!isa<omp::DistributeOp>(op)) {
          return std::make_pair(false, failure());
        }

        LogicalResult result = convertOmpDistribute(
            *op, builder, moduleTranslation, &redAllocaIP, reductionInfos);
        return std::make_pair(true, result);
      };

  // Push the new alternative functions
  dispatchList.pushConversionFunction(convertWsloop);
  dispatchList.pushConversionFunction(convertDistribute);

  // Lower the current parallel operation
  LogicalResult result =
      convertOmpParallel(parallel, builder, moduleTranslation);

  // Pop the alternative functions
  dispatchList.popConversionFunction();
  dispatchList.popConversionFunction();

  return result;
}

///////////////////////////////////////////////////////////////////////////////
// OpenMPDialectLLVMIRTranslationInterface

/// Implementation of the dialect interface that converts operations belonging
/// to the OpenMP dialect to LLVM IR.
class OpenMPDialectLLVMIRTranslationInterface
    : public LLVMTranslationDialectInterface {
private:
  mutable ConversionDispatchList dispatchList;

public:
  using LLVMTranslationDialectInterface::LLVMTranslationDialectInterface;

  /// Translates the given operation to LLVM IR using the provided IR builder
  /// and saving the state in `moduleTranslation`.
  LogicalResult
  convertOperation(Operation *op, llvm::IRBuilderBase &builder,
                   LLVM::ModuleTranslation &moduleTranslation) const final;

  /// Given an OpenMP MLIR attribute, create the corresponding LLVM-IR, runtime
  /// calls, or operation amendments
  LogicalResult
  amendOperation(Operation *op, ArrayRef<llvm::Instruction *> instructions,
                 NamedAttribute attribute,
                 LLVM::ModuleTranslation &moduleTranslation) const final;
};

LogicalResult OpenMPDialectLLVMIRTranslationInterface::amendOperation(
    Operation *op, ArrayRef<llvm::Instruction *> instructions,
    NamedAttribute attribute,
    LLVM::ModuleTranslation &moduleTranslation) const {
  return llvm::StringSwitch<llvm::function_ref<LogicalResult(Attribute)>>(
             attribute.getName())
      .Case("omp.is_target_device",
            [&](Attribute attr) {
              if (auto deviceAttr = dyn_cast<BoolAttr>(attr)) {
                llvm::OpenMPIRBuilderConfig &config =
                    moduleTranslation.getOpenMPBuilder()->Config;
                config.setIsTargetDevice(deviceAttr.getValue());
                return success();
              }
              return failure();
            })
      .Case("omp.is_gpu",
            [&](Attribute attr) {
              if (auto gpuAttr = dyn_cast<BoolAttr>(attr)) {
                llvm::OpenMPIRBuilderConfig &config =
                    moduleTranslation.getOpenMPBuilder()->Config;
                config.setIsGPU(gpuAttr.getValue());
                return success();
              }
              return failure();
            })
      .Case("omp.host_ir_filepath",
            [&](Attribute attr) {
              if (auto filepathAttr = dyn_cast<StringAttr>(attr)) {
                llvm::OpenMPIRBuilder *ompBuilder =
                    moduleTranslation.getOpenMPBuilder();
                ompBuilder->loadOffloadInfoMetadata(filepathAttr.getValue());
                return success();
              }
              return failure();
            })
      .Case("omp.flags",
            [&](Attribute attr) {
              if (auto rtlAttr = dyn_cast<omp::FlagsAttr>(attr))
                return convertFlagsAttr(op, rtlAttr, moduleTranslation);
              return failure();
            })
      .Case("omp.version",
            [&](Attribute attr) {
              if (auto versionAttr = dyn_cast<omp::VersionAttr>(attr)) {
                llvm::OpenMPIRBuilder *ompBuilder =
                    moduleTranslation.getOpenMPBuilder();
                ompBuilder->M.addModuleFlag(llvm::Module::Max, "openmp",
                                            versionAttr.getVersion());
                return success();
              }
              return failure();
            })
      .Case("omp.declare_target",
            [&](Attribute attr) {
              if (auto declareTargetAttr =
                      dyn_cast<omp::DeclareTargetAttr>(attr))
                return convertDeclareTargetAttr(op, declareTargetAttr,
                                                moduleTranslation);
              return failure();
            })
      .Case("omp.requires",
            [&](Attribute attr) {
              if (auto requiresAttr = dyn_cast<omp::ClauseRequiresAttr>(attr)) {
                using Requires = omp::ClauseRequires;
                Requires flags = requiresAttr.getValue();
                llvm::OpenMPIRBuilderConfig &config =
                    moduleTranslation.getOpenMPBuilder()->Config;
                config.setHasRequiresReverseOffload(
                    bitEnumContainsAll(flags, Requires::reverse_offload));
                config.setHasRequiresUnifiedAddress(
                    bitEnumContainsAll(flags, Requires::unified_address));
                config.setHasRequiresUnifiedSharedMemory(
                    bitEnumContainsAll(flags, Requires::unified_shared_memory));
                config.setHasRequiresDynamicAllocators(
                    bitEnumContainsAll(flags, Requires::dynamic_allocators));
                return success();
              }
              return failure();
            })
      .Case("omp.target_triples",
            [&](Attribute attr) {
              if (auto triplesAttr = dyn_cast<ArrayAttr>(attr)) {
                llvm::OpenMPIRBuilderConfig &config =
                    moduleTranslation.getOpenMPBuilder()->Config;
                config.TargetTriples.clear();
                config.TargetTriples.reserve(triplesAttr.size());
                for (Attribute tripleAttr : triplesAttr) {
                  if (auto tripleStrAttr = dyn_cast<StringAttr>(tripleAttr))
                    config.TargetTriples.emplace_back(tripleStrAttr.getValue());
                  else
                    return failure();
                }
                return success();
              }
              return failure();
            })
      .Default([](Attribute) {
        // Fall through for omp attributes that do not require lowering.
        return success();
      })(attribute.getValue());

  return failure();
}

/// Given an OpenMP MLIR operation, create the corresponding LLVM IR
/// (including OpenMP runtime calls).
LogicalResult OpenMPDialectLLVMIRTranslationInterface::convertOperation(
    Operation *op, llvm::IRBuilderBase &builder,
    LLVM::ModuleTranslation &moduleTranslation) const {

  // Check to see if there is a lowering that overrides the default lowering
  // if not use the default dispatch.
  bool match = false;
  LogicalResult result = success();
  std::tie(match, result) =
      dispatchList.convertOperation(op, builder, moduleTranslation);
  if (match)
    return result;

  llvm::OpenMPIRBuilder *ompBuilder = moduleTranslation.getOpenMPBuilder();
  if (ompBuilder->Config.isTargetDevice()) {
    if (isTargetDeviceOp(op))
      return convertTargetDeviceOp(op, builder, moduleTranslation,
                                   dispatchList);
    return convertTargetOpsInNest(op, builder, moduleTranslation);
  }
  return convertHostOrTargetOperation(op, builder, moduleTranslation);
}

void mlir::registerOpenMPDialectTranslation(DialectRegistry &registry) {
  registry.insert<omp::OpenMPDialect>();
  registry.addExtension(+[](MLIRContext *ctx, omp::OpenMPDialect *dialect) {
    dialect->addInterfaces<OpenMPDialectLLVMIRTranslationInterface>();
  });
}

void mlir::registerOpenMPDialectTranslation(MLIRContext &context) {
  DialectRegistry registry;
  registerOpenMPDialectTranslation(registry);
  context.appendDialectRegistry(registry);
}<|MERGE_RESOLUTION|>--- conflicted
+++ resolved
@@ -2509,17 +2509,6 @@
   return builder.getInt64(dl.getTypeSizeInBits(type) / 8);
 }
 
-<<<<<<< HEAD
-void collectMapDataFromMapVars(
-    MapInfoData &mapData, llvm::SmallVectorImpl<Value> &mapVars,
-    LLVM::ModuleTranslation &moduleTranslation, DataLayout &dl,
-    llvm::IRBuilderBase &builder,
-    const llvm::ArrayRef<Value> &useDevicePtrVars = {},
-    const llvm::ArrayRef<Value> &useDeviceAddrVars = {}) {
-  for (mlir::Value mapValue : mapVars) {
-    auto mapOp = mlir::cast<mlir::omp::MapInfoOp>(mapValue.getDefiningOp());
-    mlir::Value offloadPtr =
-=======
 static void collectMapDataFromMapOperands(
     MapInfoData &mapData, SmallVectorImpl<Value> &mapVars,
     LLVM::ModuleTranslation &moduleTranslation, DataLayout &dl,
@@ -2546,7 +2535,6 @@
   for (Value mapValue : mapVars) {
     auto mapOp = cast<omp::MapInfoOp>(mapValue.getDefiningOp());
     Value offloadPtr =
->>>>>>> b35bb7b7
         mapOp.getVarPtrPtr() ? mapOp.getVarPtrPtr() : mapOp.getVarPtr();
     mapData.OriginalValue.push_back(moduleTranslation.lookupValue(offloadPtr));
     mapData.Pointers.push_back(mapData.OriginalValue.back());
@@ -2573,94 +2561,6 @@
         mapOp.getLoc(), *moduleTranslation.getOpenMPBuilder()));
     mapData.DevicePointers.push_back(llvm::OpenMPIRBuilder::DeviceInfoTy::None);
     mapData.IsAMapping.push_back(true);
-<<<<<<< HEAD
-
-    // Check if this is a member mapping and correctly assign that it is, if
-    // it is a member of a larger object.
-    // TODO: Need better handling of members, and distinguishing of members
-    // that are implicitly allocated on device vs explicitly passed in as
-    // arguments.
-    // TODO: May require some further additions to support nested record
-    // types, i.e. member maps that can have member maps.
-    mapData.IsAMember.push_back(false);
-    for (mlir::Value mapValue : mapVars) {
-      if (auto map = mlir::dyn_cast_if_present<mlir::omp::MapInfoOp>(
-              mapValue.getDefiningOp())) {
-        for (auto member : map.getMembers()) {
-          if (member == mapOp) {
-            mapData.IsAMember.back() = true;
-          }
-        }
-      }
-    }
-  }
-
-  auto findMapInfo = [&mapData](llvm::Value *val, unsigned &index,
-                                llvm::OpenMPIRBuilder::DeviceInfoTy devInfoTy) {
-    bool found = false;
-    index = 0;
-    for (llvm::Value *basePtr : mapData.OriginalValue) {
-      if (basePtr == val && mapData.IsAMapping[index]) {
-        found = true;
-        mapData.Types[index] |=
-            llvm::omp::OpenMPOffloadMappingFlags::OMP_MAP_RETURN_PARAM;
-        mapData.DevicePointers[index] = devInfoTy;
-      }
-      index++;
-    }
-    return found;
-  };
-
-  // Process useDevPtr(Addr)Operands
-  auto addDevInfos = [&](const llvm::ArrayRef<Value> &useDevOperands,
-                         llvm::OpenMPIRBuilder::DeviceInfoTy devInfoTy) {
-    for (mlir::Value mapValue : useDevOperands) {
-      auto mapOp = mlir::cast<mlir::omp::MapInfoOp>(mapValue.getDefiningOp());
-
-      mlir::Value offloadPtr =
-          mapOp.getVarPtrPtr() ? mapOp.getVarPtrPtr() : mapOp.getVarPtr();
-
-      unsigned infoIndex;
-      llvm::Value *origValue = moduleTranslation.lookupValue(offloadPtr);
-
-      // Check if map info is already present for this entry.
-      if (!findMapInfo(origValue, infoIndex, devInfoTy)) {
-        mapData.OriginalValue.push_back(origValue);
-        mapData.Pointers.push_back(mapData.OriginalValue.back());
-        mapData.IsDeclareTarget.push_back(false);
-        mapData.BasePointers.push_back(mapData.OriginalValue.back());
-        mapData.BaseType.push_back(
-            moduleTranslation.convertType(mapOp.getVarType()));
-        mapData.Sizes.push_back(builder.getInt64(0));
-        mapData.MapClause.push_back(mapOp.getOperation());
-        mapData.Types.push_back(
-            llvm::omp::OpenMPOffloadMappingFlags::OMP_MAP_RETURN_PARAM);
-        mapData.Names.push_back(LLVM::createMappingInformation(
-            mapOp.getLoc(), *moduleTranslation.getOpenMPBuilder()));
-        mapData.DevicePointers.push_back(devInfoTy);
-        mapData.IsAMapping.push_back(false);
-
-        // Check if this is a member mapping and correctly assign that it is, if
-        // it is a member of a larger object.
-        // TODO: Need better handling of members, and distinguishing of members
-        // that are implicitly allocated on device vs explicitly passed in as
-        // arguments.
-        // TODO: May require some further additions to support nested record
-        // types, i.e. member maps that can have member maps.
-        mapData.IsAMember.push_back(false);
-        for (mlir::Value mapValue : useDevOperands)
-          if (auto map = mlir::dyn_cast_if_present<mlir::omp::MapInfoOp>(
-                  mapValue.getDefiningOp()))
-            for (auto member : map.getMembers())
-              if (member == mapOp)
-                mapData.IsAMember.back() = true;
-      }
-    }
-  };
-
-  addDevInfos(useDevicePtrVars, llvm::OpenMPIRBuilder::DeviceInfoTy::Pointer);
-  addDevInfos(useDeviceAddrVars, llvm::OpenMPIRBuilder::DeviceInfoTy::Address);
-=======
     mapData.IsAMember.push_back(checkIsAMember(mapVars, mapOp));
   }
 
@@ -2712,7 +2612,6 @@
 
   addDevInfos(useDevPtrOperands, llvm::OpenMPIRBuilder::DeviceInfoTy::Pointer);
   addDevInfos(useDevAddrOperands, llvm::OpenMPIRBuilder::DeviceInfoTy::Address);
->>>>>>> b35bb7b7
 }
 
 static int getMapDataMemberIdx(MapInfoData &mapData, omp::MapInfoOp memberOp) {
@@ -3331,13 +3230,8 @@
   using InsertPointTy = llvm::OpenMPIRBuilder::InsertPointTy;
 
   MapInfoData mapData;
-<<<<<<< HEAD
-  collectMapDataFromMapVars(mapData, mapVars, moduleTranslation, DL, builder,
-                            useDevicePtrVars, useDeviceAddrVars);
-=======
   collectMapDataFromMapOperands(mapData, mapVars, moduleTranslation, DL,
                                 builder, useDevicePtrVars, useDeviceAddrVars);
->>>>>>> b35bb7b7
 
   // Fill up the arrays with all the mapped variables.
   llvm::OpenMPIRBuilder::MapInfosTy combinedInfo;
@@ -3363,22 +3257,6 @@
       if (!info.DevicePtrInfoMap.empty()) {
         builder.restoreIP(codeGenIP);
         unsigned argIndex = 0;
-<<<<<<< HEAD
-        for (size_t i = 0; i < combinedInfo.BasePointers.size(); ++i) {
-          if (combinedInfo.DevicePointers[i] ==
-              llvm::OpenMPIRBuilder::DeviceInfoTy::Pointer) {
-            const auto &arg = region.front().getArgument(argIndex);
-            moduleTranslation.mapValue(
-                arg,
-                info.DevicePtrInfoMap[combinedInfo.BasePointers[i]].second);
-            argIndex++;
-          } else if (combinedInfo.DevicePointers[i] ==
-                     llvm::OpenMPIRBuilder::DeviceInfoTy::Address) {
-            const auto &arg = region.front().getArgument(argIndex);
-            auto *loadInst = builder.CreateLoad(
-                builder.getPtrTy(),
-                info.DevicePtrInfoMap[combinedInfo.BasePointers[i]].second);
-=======
         for (auto [basePointer, devicePointer] : llvm::zip_equal(
                  combinedInfo.BasePointers, combinedInfo.DevicePointers)) {
           if (devicePointer == llvm::OpenMPIRBuilder::DeviceInfoTy::Pointer) {
@@ -3391,7 +3269,6 @@
             const auto &arg = region.front().getArgument(argIndex);
             auto *loadInst = builder.CreateLoad(
                 builder.getPtrTy(), info.DevicePtrInfoMap[basePointer].second);
->>>>>>> b35bb7b7
             moduleTranslation.mapValue(arg, loadInst);
             argIndex++;
           }
@@ -3411,45 +3288,27 @@
       // If device info is available then region has already been generated
       if (info.DevicePtrInfoMap.empty()) {
         builder.restoreIP(codeGenIP);
-<<<<<<< HEAD
         SmallVector<llvm::PHINode *> phis;
 
-=======
->>>>>>> b35bb7b7
         // For device pass, if use_device_ptr(addr) mappings were present,
         // we need to link them here before codegen.
         if (ompBuilder->Config.IsTargetDevice.value_or(false)) {
           unsigned argIndex = 0;
-<<<<<<< HEAD
-          for (size_t i = 0; i < mapData.BasePointers.size(); ++i) {
-            if (mapData.DevicePointers[i] ==
-                    llvm::OpenMPIRBuilder::DeviceInfoTy::Pointer ||
-                mapData.DevicePointers[i] ==
-                    llvm::OpenMPIRBuilder::DeviceInfoTy::Address) {
-              const auto &arg = region.front().getArgument(argIndex);
-              moduleTranslation.mapValue(arg, mapData.BasePointers[i]);
-=======
           for (auto [basePointer, devicePointer] :
                llvm::zip_equal(mapData.BasePointers, mapData.DevicePointers)) {
             if (devicePointer == llvm::OpenMPIRBuilder::DeviceInfoTy::Pointer ||
                 devicePointer == llvm::OpenMPIRBuilder::DeviceInfoTy::Address) {
               const auto &arg = region.front().getArgument(argIndex);
               moduleTranslation.mapValue(arg, basePointer);
->>>>>>> b35bb7b7
               argIndex++;
             }
           }
         }
-<<<<<<< HEAD
         llvm::BasicBlock *continuationBlock =
             convertOmpOpRegions(region, "omp.data.region", builder,
                                 moduleTranslation, bodyGenStatus, &phis);
         builder.SetInsertPoint(continuationBlock,
                                continuationBlock->getFirstInsertionPt());
-=======
-        bodyGenStatus = inlineConvertOmpRegions(region, "omp.data.region",
-                                                builder, moduleTranslation);
->>>>>>> b35bb7b7
       }
       break;
     }
