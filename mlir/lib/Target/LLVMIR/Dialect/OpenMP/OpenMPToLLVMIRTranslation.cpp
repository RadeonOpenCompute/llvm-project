//===- OpenMPToLLVMIRTranslation.cpp - Translate OpenMP dialect to LLVM IR-===//
//
// Part of the LLVM Project, under the Apache License v2.0 with LLVM Exceptions.
// See https://llvm.org/LICENSE.txt for license information.
// SPDX-License-Identifier: Apache-2.0 WITH LLVM-exception
//
//===----------------------------------------------------------------------===//
//
// This file implements a translation between the MLIR OpenMP dialect and LLVM
// IR.
//
//===----------------------------------------------------------------------===//
#include "mlir/Target/LLVMIR/Dialect/OpenMP/OpenMPToLLVMIRTranslation.h"
#include "mlir/Analysis/TopologicalSortUtils.h"
#include "mlir/Dialect/LLVMIR/LLVMDialect.h"
#include "mlir/Dialect/OpenMP/OpenMPDialect.h"
#include "mlir/Dialect/OpenMP/OpenMPInterfaces.h"
#include "mlir/IR/IRMapping.h"
#include "mlir/IR/Operation.h"
#include "mlir/Support/LLVM.h"
#include "mlir/Target/LLVMIR/Dialect/OpenMPCommon.h"
#include "mlir/Target/LLVMIR/ModuleTranslation.h"
#include "mlir/Transforms/RegionUtils.h"

#include "llvm/ADT/ArrayRef.h"
#include "llvm/ADT/SetVector.h"
#include "llvm/ADT/TypeSwitch.h"
#include "llvm/Frontend/OpenMP/OMPConstants.h"
#include "llvm/Frontend/OpenMP/OMPIRBuilder.h"
#include "llvm/IR/DebugInfoMetadata.h"
#include "llvm/IR/IRBuilder.h"
#include "llvm/IR/ReplaceConstant.h"
#include "llvm/Support/FileSystem.h"
#include "llvm/TargetParser/Triple.h"
#include "llvm/Transforms/Utils/ModuleUtils.h"

#include <any>
#include <cstdint>
#include <iterator>
#include <numeric>
#include <optional>
#include <utility>

using namespace mlir;

namespace {
static llvm::omp::ScheduleKind
convertToScheduleKind(std::optional<omp::ClauseScheduleKind> schedKind) {
  if (!schedKind.has_value())
    return llvm::omp::OMP_SCHEDULE_Default;
  switch (schedKind.value()) {
  case omp::ClauseScheduleKind::Static:
    return llvm::omp::OMP_SCHEDULE_Static;
  case omp::ClauseScheduleKind::Dynamic:
    return llvm::omp::OMP_SCHEDULE_Dynamic;
  case omp::ClauseScheduleKind::Guided:
    return llvm::omp::OMP_SCHEDULE_Guided;
  case omp::ClauseScheduleKind::Auto:
    return llvm::omp::OMP_SCHEDULE_Auto;
  case omp::ClauseScheduleKind::Runtime:
    return llvm::omp::OMP_SCHEDULE_Runtime;
  }
  llvm_unreachable("unhandled schedule clause argument");
}

/// ModuleTranslation stack frame for OpenMP operations. This keeps track of the
/// insertion points for allocas.
class OpenMPAllocaStackFrame
    : public LLVM::ModuleTranslation::StackFrameBase<OpenMPAllocaStackFrame> {
public:
  MLIR_DEFINE_EXPLICIT_INTERNAL_INLINE_TYPE_ID(OpenMPAllocaStackFrame)

  explicit OpenMPAllocaStackFrame(llvm::OpenMPIRBuilder::InsertPointTy allocaIP)
      : allocaInsertPoint(allocaIP) {}
  llvm::OpenMPIRBuilder::InsertPointTy allocaInsertPoint;
};

/// ModuleTranslation stack frame containing the partial mapping between MLIR
/// values and their LLVM IR equivalents.
class OpenMPVarMappingStackFrame
    : public LLVM::ModuleTranslation::StackFrameBase<
          OpenMPVarMappingStackFrame> {
public:
  MLIR_DEFINE_EXPLICIT_INTERNAL_INLINE_TYPE_ID(OpenMPVarMappingStackFrame)

  explicit OpenMPVarMappingStackFrame(
      const DenseMap<Value, llvm::Value *> &mapping)
      : mapping(mapping) {}

  DenseMap<Value, llvm::Value *> mapping;
};
} // namespace

/// Find the insertion point for allocas given the current insertion point for
/// normal operations in the builder.
static llvm::OpenMPIRBuilder::InsertPointTy
findAllocaInsertPoint(llvm::IRBuilderBase &builder,
                      const LLVM::ModuleTranslation &moduleTranslation) {
  // If there is an alloca insertion point on stack, i.e. we are in a nested
  // operation and a specific point was provided by some surrounding operation,
  // use it.
  llvm::OpenMPIRBuilder::InsertPointTy allocaInsertPoint;
  WalkResult walkResult = moduleTranslation.stackWalk<OpenMPAllocaStackFrame>(
      [&](const OpenMPAllocaStackFrame &frame) {
        allocaInsertPoint = frame.allocaInsertPoint;
        return WalkResult::interrupt();
      });
  if (walkResult.wasInterrupted())
    return allocaInsertPoint;

  // Otherwise, insert to the entry block of the surrounding function.
  // If the current IRBuilder InsertPoint is the function's entry, it cannot
  // also be used for alloca insertion which would result in insertion order
  // confusion. Create a new BasicBlock for the Builder and use the entry block
  // for the allocs.
  // TODO: Create a dedicated alloca BasicBlock at function creation such that
  // we do not need to move the current InertPoint here.
  if (builder.GetInsertBlock() ==
      &builder.GetInsertBlock()->getParent()->getEntryBlock()) {
    assert(builder.GetInsertPoint() == builder.GetInsertBlock()->end() &&
           "Assuming end of basic block");
    llvm::BasicBlock *entryBB = llvm::BasicBlock::Create(
        builder.getContext(), "entry", builder.GetInsertBlock()->getParent(),
        builder.GetInsertBlock()->getNextNode());
    builder.CreateBr(entryBB);
    builder.SetInsertPoint(entryBB);
  }

  llvm::BasicBlock &funcEntryBlock =
      builder.GetInsertBlock()->getParent()->getEntryBlock();
  return llvm::OpenMPIRBuilder::InsertPointTy(
      &funcEntryBlock, funcEntryBlock.getFirstInsertionPt());
}

/// Converts the given region that appears within an OpenMP dialect operation to
/// LLVM IR, creating a branch from the `sourceBlock` to the entry block of the
/// region, and a branch from any block with an successor-less OpenMP terminator
/// to `continuationBlock`. Populates `continuationBlockPHIs` with the PHI nodes
/// of the continuation block if provided.
static llvm::BasicBlock *convertOmpOpRegions(
    Region &region, StringRef blockName, llvm::IRBuilderBase &builder,
    LLVM::ModuleTranslation &moduleTranslation, LogicalResult &bodyGenStatus,
    SmallVectorImpl<llvm::PHINode *> *continuationBlockPHIs = nullptr) {
  llvm::BasicBlock *continuationBlock =
      splitBB(builder, true, "omp.region.cont");
  llvm::BasicBlock *sourceBlock = builder.GetInsertBlock();

  llvm::LLVMContext &llvmContext = builder.getContext();
  for (Block &bb : region) {
    llvm::BasicBlock *llvmBB = llvm::BasicBlock::Create(
        llvmContext, blockName, builder.GetInsertBlock()->getParent(),
        builder.GetInsertBlock()->getNextNode());
    moduleTranslation.mapBlock(&bb, llvmBB);
  }

  llvm::Instruction *sourceTerminator = sourceBlock->getTerminator();

  // Terminators (namely YieldOp) may be forwarding values to the region that
  // need to be available in the continuation block. Collect the types of these
  // operands in preparation of creating PHI nodes.
  SmallVector<llvm::Type *> continuationBlockPHITypes;
  bool operandsProcessed = false;
  unsigned numYields = 0;
  for (Block &bb : region.getBlocks()) {
    if (omp::YieldOp yield = dyn_cast<omp::YieldOp>(bb.getTerminator())) {
      if (!operandsProcessed) {
        for (unsigned i = 0, e = yield->getNumOperands(); i < e; ++i) {
          continuationBlockPHITypes.push_back(
              moduleTranslation.convertType(yield->getOperand(i).getType()));
        }
        operandsProcessed = true;
      } else {
        assert(continuationBlockPHITypes.size() == yield->getNumOperands() &&
               "mismatching number of values yielded from the region");
        for (unsigned i = 0, e = yield->getNumOperands(); i < e; ++i) {
          llvm::Type *operandType =
              moduleTranslation.convertType(yield->getOperand(i).getType());
          (void)operandType;
          assert(continuationBlockPHITypes[i] == operandType &&
                 "values of mismatching types yielded from the region");
        }
      }
      numYields++;
    }
  }

  // Insert PHI nodes in the continuation block for any values forwarded by the
  // terminators in this region.
  if (!continuationBlockPHITypes.empty())
    assert(
        continuationBlockPHIs &&
        "expected continuation block PHIs if converted regions yield values");
  if (continuationBlockPHIs) {
    llvm::IRBuilderBase::InsertPointGuard guard(builder);
    continuationBlockPHIs->reserve(continuationBlockPHITypes.size());
    builder.SetInsertPoint(continuationBlock, continuationBlock->begin());
    for (llvm::Type *ty : continuationBlockPHITypes)
      continuationBlockPHIs->push_back(builder.CreatePHI(ty, numYields));
  }

  // Convert blocks one by one in topological order to ensure
  // defs are converted before uses.
  SetVector<Block *> blocks = getBlocksSortedByDominance(region);
  for (Block *bb : blocks) {
    llvm::BasicBlock *llvmBB = moduleTranslation.lookupBlock(bb);
    // Retarget the branch of the entry block to the entry block of the
    // converted region (regions are single-entry).
    if (bb->isEntryBlock()) {
      assert(sourceTerminator->getNumSuccessors() == 1 &&
             "provided entry block has multiple successors");
      assert(sourceTerminator->getSuccessor(0) == continuationBlock &&
             "ContinuationBlock is not the successor of the entry block");
      sourceTerminator->setSuccessor(0, llvmBB);
    }

    llvm::IRBuilderBase::InsertPointGuard guard(builder);
    if (failed(
            moduleTranslation.convertBlock(*bb, bb->isEntryBlock(), builder))) {
      bodyGenStatus = failure();
      return continuationBlock;
    }

    // Special handling for `omp.yield` and `omp.terminator` (we may have more
    // than one): they return the control to the parent OpenMP dialect operation
    // so replace them with the branch to the continuation block. We handle this
    // here to avoid relying inter-function communication through the
    // ModuleTranslation class to set up the correct insertion point. This is
    // also consistent with MLIR's idiom of handling special region terminators
    // in the same code that handles the region-owning operation.
    Operation *terminator = bb->getTerminator();
    if (isa<omp::TerminatorOp, omp::YieldOp>(terminator)) {
      builder.CreateBr(continuationBlock);

      for (unsigned i = 0, e = terminator->getNumOperands(); i < e; ++i)
        (*continuationBlockPHIs)[i]->addIncoming(
            moduleTranslation.lookupValue(terminator->getOperand(i)), llvmBB);
    }
  }
  // After all blocks have been traversed and values mapped, connect the PHI
  // nodes to the results of preceding blocks.
  LLVM::detail::connectPHINodes(region, moduleTranslation);

  // Remove the blocks and values defined in this region from the mapping since
  // they are not visible outside of this region. This allows the same region to
  // be converted several times, that is cloned, without clashes, and slightly
  // speeds up the lookups.
  moduleTranslation.forgetMapping(region);

  return continuationBlock;
}

/// Convert ProcBindKind from MLIR-generated enum to LLVM enum.
static llvm::omp::ProcBindKind getProcBindKind(omp::ClauseProcBindKind kind) {
  switch (kind) {
  case omp::ClauseProcBindKind::Close:
    return llvm::omp::ProcBindKind::OMP_PROC_BIND_close;
  case omp::ClauseProcBindKind::Master:
    return llvm::omp::ProcBindKind::OMP_PROC_BIND_master;
  case omp::ClauseProcBindKind::Primary:
    return llvm::omp::ProcBindKind::OMP_PROC_BIND_primary;
  case omp::ClauseProcBindKind::Spread:
    return llvm::omp::ProcBindKind::OMP_PROC_BIND_spread;
  }
  llvm_unreachable("Unknown ClauseProcBindKind kind");
}

<<<<<<< HEAD
/// Populate a set of previously created llvm.alloca instructions that are only
/// used inside of the given region but defined outside of it. Allocations of
/// non-primitive types are skipped by this function.
static void getSinkableAllocas(LLVM::ModuleTranslation &moduleTranslation,
                               Region &region,
                               SetVector<llvm::AllocaInst *> &allocasToSink) {
  Operation *op = region.getParentOp();

  for (auto storeOp : region.getOps<LLVM::StoreOp>()) {
    Value storeAddr = storeOp.getAddr();
    Operation *addrOp = storeAddr.getDefiningOp();

    // The destination address is already defined in this region or it is not an
    // llvm.alloca operation, so skip it.
    if (!isa_and_present<LLVM::AllocaOp>(addrOp) || op->isAncestor(addrOp))
      continue;

    // Get LLVM value to which the address is mapped. It has to be mapped to the
    // allocation instruction of a scalar type to be marked as sinkable by this
    // function.
    llvm::Value *llvmAddr = moduleTranslation.lookupValue(storeAddr);
    if (!isa_and_present<llvm::AllocaInst>(llvmAddr))
      continue;

    auto *llvmAlloca = cast<llvm::AllocaInst>(llvmAddr);
    if (llvmAlloca->getAllocatedType()->getPrimitiveSizeInBits() == 0)
      continue;

    // Check that the address is only used inside of the region.
    bool addressUsedOnlyInternally = true;
    for (auto &addrUse : storeAddr.getUses()) {
      if (!op->isAncestor(addrUse.getOwner())) {
        addressUsedOnlyInternally = false;
        break;
      }
    }

    if (!addressUsedOnlyInternally)
      continue;

    allocasToSink.insert(llvmAlloca);
  }
}

// TODO: Make this a top-level conversion function (i.e. part of the switch
// statement in `convertHostOrTargetOperation`) independent from parent
// worksharing operations and update `convertOmpWsloop` to rely on this rather
// than replicating the same logic.
static std::optional<
    std::tuple<llvm::OpenMPIRBuilder::LocationDescription,
               llvm::IRBuilderBase::InsertPoint, llvm::CanonicalLoopInfo *>>
convertLoopNestHelper(Operation &opInst, llvm::IRBuilderBase &builder,
                      LLVM::ModuleTranslation &moduleTranslation,
                      StringRef blockName) {
  llvm::OpenMPIRBuilder *ompBuilder = moduleTranslation.getOpenMPBuilder();
  auto loopOp = cast<omp::LoopNestOp>(opInst);

  // Set up the source location value for OpenMP runtime.
  llvm::OpenMPIRBuilder::LocationDescription ompLoc(builder);

  SetVector<llvm::AllocaInst *> allocasToSink;
  getSinkableAllocas(moduleTranslation, loopOp.getRegion(), allocasToSink);

  // Generator of the canonical loop body.
  // TODO: support error propagation in OpenMPIRBuilder and use it instead of
  // relying on captured variables.
  SmallVector<llvm::CanonicalLoopInfo *> loopInfos;
  SmallVector<llvm::OpenMPIRBuilder::InsertPointTy> bodyInsertPoints;
  LogicalResult bodyGenStatus = success();
  auto bodyGen = [&](llvm::OpenMPIRBuilder::InsertPointTy ip, llvm::Value *iv) {
    // Make sure further conversions know about the induction variable.
    moduleTranslation.mapValue(
        loopOp.getRegion().front().getArgument(loopInfos.size()), iv);

    // Capture the body insertion point for use in nested loops. BodyIP of the
    // CanonicalLoopInfo always points to the beginning of the entry block of
    // the body.
    bodyInsertPoints.push_back(ip);

    if (loopInfos.size() != loopOp.getNumLoops() - 1)
      return;

    // Convert the body of the loop, adding lifetime markers to allocations that
    // can be sunk into the new block.
    builder.restoreIP(ip);
    for (auto *alloca : allocasToSink) {
      unsigned size = alloca->getAllocatedType()->getPrimitiveSizeInBits() / 8;
      builder.CreateLifetimeStart(alloca, builder.getInt64(size));
    }
    llvm::BasicBlock *cont =
        convertOmpOpRegions(loopOp.getRegion(), blockName, builder,
                            moduleTranslation, bodyGenStatus);
    builder.SetInsertPoint(cont, cont->begin());
    for (auto *alloca : allocasToSink) {
      unsigned size = alloca->getAllocatedType()->getPrimitiveSizeInBits() / 8;
      builder.CreateLifetimeEnd(alloca, builder.getInt64(size));
    }
  };

  // Delegate actual loop construction to the OpenMP IRBuilder.
  // TODO: this currently assumes omp.loop_nest is semantically similar to SCF
  // loop, i.e. it has a positive step, uses signed integer semantics.
  // Reconsider this code when the nested loop operation clearly supports more
  // cases.
  for (unsigned i = 0, e = loopOp.getNumLoops(); i < e; ++i) {
    llvm::Value *lowerBound =
        moduleTranslation.lookupValue(loopOp.getLowerBound()[i]);
    llvm::Value *upperBound =
        moduleTranslation.lookupValue(loopOp.getUpperBound()[i]);
    llvm::Value *step = moduleTranslation.lookupValue(loopOp.getStep()[i]);

    // Make sure loop trip count are emitted in the preheader of the outermost
    // loop at the latest so that they are all available for the new collapsed
    // loop will be created below.
    llvm::OpenMPIRBuilder::LocationDescription loc = ompLoc;
    llvm::OpenMPIRBuilder::InsertPointTy computeIP = ompLoc.IP;
    if (i != 0) {
      loc = llvm::OpenMPIRBuilder::LocationDescription(bodyInsertPoints.back());
      computeIP = loopInfos.front()->getPreheaderIP();
    }
    loopInfos.push_back(ompBuilder->createCanonicalLoop(
        loc, bodyGen, lowerBound, upperBound, step,
        /*IsSigned=*/true, loopOp.getInclusive(), computeIP));

    if (failed(bodyGenStatus))
      return std::nullopt;
  }

  // Collapse loops. Store the insertion point because LoopInfos may get
  // invalidated.
  llvm::IRBuilderBase::InsertPoint afterIP = loopInfos.front()->getAfterIP();
  llvm::CanonicalLoopInfo *loopInfo =
      ompBuilder->collapseLoops(ompLoc.DL, loopInfos, {});

  return std::make_tuple(ompLoc, afterIP, loopInfo);
=======
/// Converts an OpenMP 'masked' operation into LLVM IR using OpenMPIRBuilder.
static LogicalResult
convertOmpMasked(Operation &opInst, llvm::IRBuilderBase &builder,
                 LLVM::ModuleTranslation &moduleTranslation) {
  auto maskedOp = cast<omp::MaskedOp>(opInst);
  using InsertPointTy = llvm::OpenMPIRBuilder::InsertPointTy;
  // TODO: support error propagation in OpenMPIRBuilder and use it instead of
  // relying on captured variables.
  LogicalResult bodyGenStatus = success();

  auto bodyGenCB = [&](InsertPointTy allocaIP, InsertPointTy codeGenIP) {
    // MaskedOp has only one region associated with it.
    auto &region = maskedOp.getRegion();
    builder.restoreIP(codeGenIP);
    convertOmpOpRegions(region, "omp.masked.region", builder, moduleTranslation,
                        bodyGenStatus);
  };

  // TODO: Perform finalization actions for variables. This has to be
  // called for variables which have destructors/finalizers.
  auto finiCB = [&](InsertPointTy codeGenIP) {};

  llvm::Value *filterVal = nullptr;
  if (auto filterVar = maskedOp.getFilteredThreadId()) {
    filterVal = moduleTranslation.lookupValue(filterVar);
  } else {
    llvm::LLVMContext &llvmContext = builder.getContext();
    filterVal =
        llvm::ConstantInt::get(llvm::Type::getInt32Ty(llvmContext), /*V=*/0);
  }
  assert(filterVal != nullptr);
  llvm::OpenMPIRBuilder::LocationDescription ompLoc(builder);
  builder.restoreIP(moduleTranslation.getOpenMPBuilder()->createMasked(
      ompLoc, bodyGenCB, finiCB, filterVal));
  return success();
>>>>>>> de61875e
}

/// Converts an OpenMP 'master' operation into LLVM IR using OpenMPIRBuilder.
static LogicalResult
convertOmpMaster(Operation &opInst, llvm::IRBuilderBase &builder,
                 LLVM::ModuleTranslation &moduleTranslation) {
  using InsertPointTy = llvm::OpenMPIRBuilder::InsertPointTy;
  // TODO: support error propagation in OpenMPIRBuilder and use it instead of
  // relying on captured variables.
  LogicalResult bodyGenStatus = success();

  auto bodyGenCB = [&](InsertPointTy allocaIP, InsertPointTy codeGenIP) {
    // MasterOp has only one region associated with it.
    auto &region = cast<omp::MasterOp>(opInst).getRegion();
    builder.restoreIP(codeGenIP);
    convertOmpOpRegions(region, "omp.master.region", builder, moduleTranslation,
                        bodyGenStatus);
  };

  // TODO: Perform finalization actions for variables. This has to be
  // called for variables which have destructors/finalizers.
  auto finiCB = [&](InsertPointTy codeGenIP) {};

  llvm::OpenMPIRBuilder::LocationDescription ompLoc(builder);
  builder.restoreIP(moduleTranslation.getOpenMPBuilder()->createMaster(
      ompLoc, bodyGenCB, finiCB));
  return success();
}

/// Converts an OpenMP 'critical' operation into LLVM IR using OpenMPIRBuilder.
static LogicalResult
convertOmpCritical(Operation &opInst, llvm::IRBuilderBase &builder,
                   LLVM::ModuleTranslation &moduleTranslation) {
  using InsertPointTy = llvm::OpenMPIRBuilder::InsertPointTy;
  auto criticalOp = cast<omp::CriticalOp>(opInst);
  // TODO: support error propagation in OpenMPIRBuilder and use it instead of
  // relying on captured variables.
  LogicalResult bodyGenStatus = success();

  auto bodyGenCB = [&](InsertPointTy allocaIP, InsertPointTy codeGenIP) {
    // CriticalOp has only one region associated with it.
    auto &region = cast<omp::CriticalOp>(opInst).getRegion();
    builder.restoreIP(codeGenIP);
    convertOmpOpRegions(region, "omp.critical.region", builder,
                        moduleTranslation, bodyGenStatus);
  };

  // TODO: Perform finalization actions for variables. This has to be
  // called for variables which have destructors/finalizers.
  auto finiCB = [&](InsertPointTy codeGenIP) {};

  llvm::OpenMPIRBuilder::LocationDescription ompLoc(builder);
  llvm::LLVMContext &llvmContext = moduleTranslation.getLLVMContext();
  llvm::Constant *hint = nullptr;

  // If it has a name, it probably has a hint too.
  if (criticalOp.getNameAttr()) {
    // The verifiers in OpenMP Dialect guarentee that all the pointers are
    // non-null
    auto symbolRef = cast<SymbolRefAttr>(criticalOp.getNameAttr());
    auto criticalDeclareOp =
        SymbolTable::lookupNearestSymbolFrom<omp::CriticalDeclareOp>(criticalOp,
                                                                     symbolRef);
    hint = llvm::ConstantInt::get(
        llvm::Type::getInt32Ty(llvmContext),
        static_cast<int>(criticalDeclareOp.getHintVal()));
  }
  builder.restoreIP(moduleTranslation.getOpenMPBuilder()->createCritical(
      ompLoc, bodyGenCB, finiCB, criticalOp.getName().value_or(""), hint));
  return success();
}

/// Populates `reductions` with reduction declarations used in the given loop.
template <typename T>
static void
collectReductionDecls(T loop,
                      SmallVectorImpl<omp::DeclareReductionOp> &reductions) {
  std::optional<ArrayAttr> attr = loop.getReductions();
  if (!attr)
    return;

  reductions.reserve(reductions.size() + loop.getNumReductionVars());
  for (auto symbolRef : attr->getAsRange<SymbolRefAttr>()) {
    reductions.push_back(
        SymbolTable::lookupNearestSymbolFrom<omp::DeclareReductionOp>(
            loop, symbolRef));
  }
}

/// Translates the blocks contained in the given region and appends them to at
/// the current insertion point of `builder`. The operations of the entry block
/// are appended to the current insertion block. If set, `continuationBlockArgs`
/// is populated with translated values that correspond to the values
/// omp.yield'ed from the region.
static LogicalResult inlineConvertOmpRegions(
    Region &region, StringRef blockName, llvm::IRBuilderBase &builder,
    LLVM::ModuleTranslation &moduleTranslation,
    SmallVectorImpl<llvm::Value *> *continuationBlockArgs = nullptr) {
  if (region.empty())
    return success();

  // Special case for single-block regions that don't create additional blocks:
  // insert operations without creating additional blocks.
  if (llvm::hasSingleElement(region)) {
    llvm::Instruction *potentialTerminator =
        builder.GetInsertBlock()->empty() ? nullptr
                                          : &builder.GetInsertBlock()->back();

    if (potentialTerminator && potentialTerminator->isTerminator())
      potentialTerminator->removeFromParent();
    moduleTranslation.mapBlock(&region.front(), builder.GetInsertBlock());

    if (failed(moduleTranslation.convertBlock(
            region.front(), /*ignoreArguments=*/true, builder)))
      return failure();

    // The continuation arguments are simply the translated terminator operands.
    if (continuationBlockArgs)
      llvm::append_range(
          *continuationBlockArgs,
          moduleTranslation.lookupValues(region.front().back().getOperands()));

    // Drop the mapping that is no longer necessary so that the same region can
    // be processed multiple times.
    moduleTranslation.forgetMapping(region);

    if (potentialTerminator && potentialTerminator->isTerminator()) {
      llvm::BasicBlock *block = builder.GetInsertBlock();
      if (block->empty()) {
        // this can happen for really simple reduction init regions e.g.
        // %0 = llvm.mlir.constant(0 : i32) : i32
        // omp.yield(%0 : i32)
        // because the llvm.mlir.constant (MLIR op) isn't converted into any
        // llvm op
        potentialTerminator->insertInto(block, block->begin());
      } else {
        potentialTerminator->insertAfter(&block->back());
      }
    }

    return success();
  }

  LogicalResult bodyGenStatus = success();
  SmallVector<llvm::PHINode *> phis;
  llvm::BasicBlock *continuationBlock = convertOmpOpRegions(
      region, blockName, builder, moduleTranslation, bodyGenStatus, &phis);
  if (failed(bodyGenStatus))
    return failure();
  if (continuationBlockArgs)
    llvm::append_range(*continuationBlockArgs, phis);
  builder.SetInsertPoint(continuationBlock,
                         continuationBlock->getFirstInsertionPt());
  return success();
}

namespace {
/// Owning equivalents of OpenMPIRBuilder::(Atomic)ReductionGen that are used to
/// store lambdas with capture.
using OwningReductionGen = std::function<llvm::OpenMPIRBuilder::InsertPointTy(
    llvm::OpenMPIRBuilder::InsertPointTy, llvm::Value *, llvm::Value *,
    llvm::Value *&)>;
using OwningAtomicReductionGen =
    std::function<llvm::OpenMPIRBuilder::InsertPointTy(
        llvm::OpenMPIRBuilder::InsertPointTy, llvm::Type *, llvm::Value *,
        llvm::Value *)>;
} // namespace

/// Create an OpenMPIRBuilder-compatible reduction generator for the given
/// reduction declaration. The generator uses `builder` but ignores its
/// insertion point.
static OwningReductionGen
makeReductionGen(omp::DeclareReductionOp decl, llvm::IRBuilderBase &builder,
                 LLVM::ModuleTranslation &moduleTranslation) {
  // The lambda is mutable because we need access to non-const methods of decl
  // (which aren't actually mutating it), and we must capture decl by-value to
  // avoid the dangling reference after the parent function returns.
  OwningReductionGen gen =
      [&, decl](llvm::OpenMPIRBuilder::InsertPointTy insertPoint,
                llvm::Value *lhs, llvm::Value *rhs,
                llvm::Value *&result) mutable {
        Region &reductionRegion = decl.getReductionRegion();
        moduleTranslation.mapValue(reductionRegion.front().getArgument(0), lhs);
        moduleTranslation.mapValue(reductionRegion.front().getArgument(1), rhs);
        builder.restoreIP(insertPoint);
        SmallVector<llvm::Value *> phis;
        if (failed(inlineConvertOmpRegions(reductionRegion,
                                           "omp.reduction.nonatomic.body",
                                           builder, moduleTranslation, &phis)))
          return llvm::OpenMPIRBuilder::InsertPointTy();
        assert(phis.size() == 1);
        result = phis[0];
        return builder.saveIP();
      };
  return gen;
}

/// Create an OpenMPIRBuilder-compatible atomic reduction generator for the
/// given reduction declaration. The generator uses `builder` but ignores its
/// insertion point. Returns null if there is no atomic region available in the
/// reduction declaration.
static OwningAtomicReductionGen
makeAtomicReductionGen(omp::DeclareReductionOp decl,
                       llvm::IRBuilderBase &builder,
                       LLVM::ModuleTranslation &moduleTranslation) {
  if (decl.getAtomicReductionRegion().empty())
    return OwningAtomicReductionGen();

  // The lambda is mutable because we need access to non-const methods of decl
  // (which aren't actually mutating it), and we must capture decl by-value to
  // avoid the dangling reference after the parent function returns.
  OwningAtomicReductionGen atomicGen =
      [&, decl](llvm::OpenMPIRBuilder::InsertPointTy insertPoint, llvm::Type *,
                llvm::Value *lhs, llvm::Value *rhs) mutable {
        Region &atomicRegion = decl.getAtomicReductionRegion();
        moduleTranslation.mapValue(atomicRegion.front().getArgument(0), lhs);
        moduleTranslation.mapValue(atomicRegion.front().getArgument(1), rhs);
        builder.restoreIP(insertPoint);
        SmallVector<llvm::Value *> phis;
        if (failed(inlineConvertOmpRegions(atomicRegion,
                                           "omp.reduction.atomic.body", builder,
                                           moduleTranslation, &phis)))
          return llvm::OpenMPIRBuilder::InsertPointTy();
        assert(phis.empty());
        return builder.saveIP();
      };
  return atomicGen;
}

/// Converts an OpenMP 'ordered' operation into LLVM IR using OpenMPIRBuilder.
static LogicalResult
convertOmpOrdered(Operation &opInst, llvm::IRBuilderBase &builder,
                  LLVM::ModuleTranslation &moduleTranslation) {
  auto orderedOp = cast<omp::OrderedOp>(opInst);

  omp::ClauseDepend dependType = *orderedOp.getDependTypeVal();
  bool isDependSource = dependType == omp::ClauseDepend::dependsource;
  unsigned numLoops = *orderedOp.getNumLoopsVal();
  SmallVector<llvm::Value *> vecValues =
      moduleTranslation.lookupValues(orderedOp.getDependVecVars());

  size_t indexVecValues = 0;
  while (indexVecValues < vecValues.size()) {
    SmallVector<llvm::Value *> storeValues;
    storeValues.reserve(numLoops);
    for (unsigned i = 0; i < numLoops; i++) {
      storeValues.push_back(vecValues[indexVecValues]);
      indexVecValues++;
    }
    llvm::OpenMPIRBuilder::InsertPointTy allocaIP =
        findAllocaInsertPoint(builder, moduleTranslation);
    llvm::OpenMPIRBuilder::LocationDescription ompLoc(builder);
    builder.restoreIP(moduleTranslation.getOpenMPBuilder()->createOrderedDepend(
        ompLoc, allocaIP, numLoops, storeValues, ".cnt.addr", isDependSource));
  }
  return success();
}

/// Converts an OpenMP 'ordered_region' operation into LLVM IR using
/// OpenMPIRBuilder.
static LogicalResult
convertOmpOrderedRegion(Operation &opInst, llvm::IRBuilderBase &builder,
                        LLVM::ModuleTranslation &moduleTranslation) {
  using InsertPointTy = llvm::OpenMPIRBuilder::InsertPointTy;
  auto orderedRegionOp = cast<omp::OrderedRegionOp>(opInst);

  // TODO: The code generation for ordered simd directive is not supported yet.
  if (orderedRegionOp.getSimd())
    return failure();

  // TODO: support error propagation in OpenMPIRBuilder and use it instead of
  // relying on captured variables.
  LogicalResult bodyGenStatus = success();

  auto bodyGenCB = [&](InsertPointTy allocaIP, InsertPointTy codeGenIP) {
    // OrderedOp has only one region associated with it.
    auto &region = cast<omp::OrderedRegionOp>(opInst).getRegion();
    builder.restoreIP(codeGenIP);
    convertOmpOpRegions(region, "omp.ordered.region", builder,
                        moduleTranslation, bodyGenStatus);
  };

  // TODO: Perform finalization actions for variables. This has to be
  // called for variables which have destructors/finalizers.
  auto finiCB = [&](InsertPointTy codeGenIP) {};

  llvm::OpenMPIRBuilder::LocationDescription ompLoc(builder);
  builder.restoreIP(
      moduleTranslation.getOpenMPBuilder()->createOrderedThreadsSimd(
          ompLoc, bodyGenCB, finiCB, !orderedRegionOp.getSimd()));
  return bodyGenStatus;
}

/// Allocate space for privatized reduction variables.
template <typename T>
static void allocByValReductionVars(
    T loop, ArrayRef<BlockArgument> reductionArgs, llvm::IRBuilderBase &builder,
    LLVM::ModuleTranslation &moduleTranslation,
    llvm::OpenMPIRBuilder::InsertPointTy &allocaIP,
    SmallVectorImpl<omp::DeclareReductionOp> &reductionDecls,
    SmallVectorImpl<llvm::Value *> &privateReductionVariables,
    DenseMap<Value, llvm::Value *> &reductionVariableMap,
    llvm::ArrayRef<bool> isByRefs) {
  llvm::IRBuilderBase::InsertPointGuard guard(builder);
  builder.SetInsertPoint(allocaIP.getBlock()->getTerminator());

  for (std::size_t i = 0; i < loop.getNumReductionVars(); ++i) {
    if (isByRefs[i])
      continue;
    llvm::Value *var = builder.CreateAlloca(
        moduleTranslation.convertType(reductionDecls[i].getType()));
    moduleTranslation.mapValue(reductionArgs[i], var);
    privateReductionVariables[i] = var;
    reductionVariableMap.try_emplace(loop.getReductionVars()[i], var);
  }
}

/// Map input argument to all reduction initialization regions
template <typename T>
static void
mapInitializationArg(T loop, LLVM::ModuleTranslation &moduleTranslation,
                     SmallVectorImpl<omp::DeclareReductionOp> &reductionDecls,
                     unsigned i) {
  // map input argument to the initialization region
  mlir::omp::DeclareReductionOp &reduction = reductionDecls[i];
  Region &initializerRegion = reduction.getInitializerRegion();
  Block &entry = initializerRegion.front();
  assert(entry.getNumArguments() == 1 &&
         "the initialization region has one argument");

  mlir::Value mlirSource = loop.getReductionVars()[i];
  llvm::Value *llvmSource = moduleTranslation.lookupValue(mlirSource);
  assert(llvmSource && "lookup reduction var");
  moduleTranslation.mapValue(entry.getArgument(0), llvmSource);
}

/// Collect reduction info
template <typename T>
static void collectReductionInfo(
    T loop, llvm::IRBuilderBase &builder,
    LLVM::ModuleTranslation &moduleTranslation,
    SmallVectorImpl<omp::DeclareReductionOp> &reductionDecls,
    SmallVectorImpl<OwningReductionGen> &owningReductionGens,
    SmallVectorImpl<OwningAtomicReductionGen> &owningAtomicReductionGens,
    const ArrayRef<llvm::Value *> privateReductionVariables,
    SmallVectorImpl<llvm::OpenMPIRBuilder::ReductionInfo> &reductionInfos) {
  unsigned numReductions = loop.getNumReductionVars();

  for (unsigned i = 0; i < numReductions; ++i) {
    owningReductionGens.push_back(
        makeReductionGen(reductionDecls[i], builder, moduleTranslation));
    owningAtomicReductionGens.push_back(
        makeAtomicReductionGen(reductionDecls[i], builder, moduleTranslation));
  }

  // Collect the reduction information.
  reductionInfos.reserve(numReductions);
  for (unsigned i = 0; i < numReductions; ++i) {
    llvm::OpenMPIRBuilder::ReductionGenAtomicCBTy atomicGen = nullptr;
    if (owningAtomicReductionGens[i])
      atomicGen = owningAtomicReductionGens[i];
    llvm::Value *variable =
        moduleTranslation.lookupValue(loop.getReductionVars()[i]);
    reductionInfos.push_back(
        {moduleTranslation.convertType(reductionDecls[i].getType()), variable,
         privateReductionVariables[i],
         /*EvaluationKind=*/llvm::OpenMPIRBuilder::EvalKind::Scalar,
         owningReductionGens[i],
         /*ReductionGenClang=*/nullptr, atomicGen});
  }
}

/// handling of DeclareReductionOp's cleanup region
static LogicalResult
inlineOmpRegionCleanup(llvm::SmallVectorImpl<Region *> &cleanupRegions,
                       llvm::ArrayRef<llvm::Value *> privateVariables,
                       LLVM::ModuleTranslation &moduleTranslation,
                       llvm::IRBuilderBase &builder, StringRef regionName,
                       bool shouldLoadCleanupRegionArg = true) {
  for (auto [i, cleanupRegion] : llvm::enumerate(cleanupRegions)) {
    if (cleanupRegion->empty())
      continue;

    // map the argument to the cleanup region
    Block &entry = cleanupRegion->front();

    llvm::Instruction *potentialTerminator =
        builder.GetInsertBlock()->empty() ? nullptr
                                          : &builder.GetInsertBlock()->back();
    if (potentialTerminator && potentialTerminator->isTerminator())
      builder.SetInsertPoint(potentialTerminator);
    llvm::Value *prviateVarValue =
        shouldLoadCleanupRegionArg
            ? builder.CreateLoad(
                  moduleTranslation.convertType(entry.getArgument(0).getType()),
                  privateVariables[i])
            : privateVariables[i];

    moduleTranslation.mapValue(entry.getArgument(0), prviateVarValue);

    if (failed(inlineConvertOmpRegions(*cleanupRegion, regionName, builder,
                                       moduleTranslation)))
      return failure();

    // clear block argument mapping in case it needs to be re-created with a
    // different source for another use of the same reduction decl
    moduleTranslation.forgetMapping(*cleanupRegion);
  }
  return success();
}

// TODO: not used by ParallelOp
template <class OP>
static LogicalResult createReductionsAndCleanup(
    OP op, llvm::IRBuilderBase &builder,
    LLVM::ModuleTranslation &moduleTranslation,
    llvm::OpenMPIRBuilder::InsertPointTy &allocaIP,
    SmallVectorImpl<omp::DeclareReductionOp> &reductionDecls,
    ArrayRef<llvm::Value *> privateReductionVariables, ArrayRef<bool> isByRef) {
  // Process the reductions if required.
  if (op.getNumReductionVars() == 0)
    return success();

  llvm::OpenMPIRBuilder *ompBuilder = moduleTranslation.getOpenMPBuilder();

  // Create the reduction generators. We need to own them here because
  // ReductionInfo only accepts references to the generators.
  SmallVector<OwningReductionGen> owningReductionGens;
  SmallVector<OwningAtomicReductionGen> owningAtomicReductionGens;
  SmallVector<llvm::OpenMPIRBuilder::ReductionInfo> reductionInfos;
  collectReductionInfo(op, builder, moduleTranslation, reductionDecls,
                       owningReductionGens, owningAtomicReductionGens,
                       privateReductionVariables, reductionInfos);

  // The call to createReductions below expects the block to have a
  // terminator. Create an unreachable instruction to serve as terminator
  // and remove it later.
  llvm::UnreachableInst *tempTerminator = builder.CreateUnreachable();
  builder.SetInsertPoint(tempTerminator);
  llvm::OpenMPIRBuilder::InsertPointTy contInsertPoint =
      ompBuilder->createReductions(builder.saveIP(), allocaIP, reductionInfos,
                                   isByRef, op.getNowait());
  if (!contInsertPoint.getBlock())
    return op->emitOpError() << "failed to convert reductions";
  auto nextInsertionPoint =
      ompBuilder->createBarrier(contInsertPoint, llvm::omp::OMPD_for);
  tempTerminator->eraseFromParent();
  builder.restoreIP(nextInsertionPoint);

  // after the construct, deallocate private reduction variables
  SmallVector<Region *> reductionRegions;
  llvm::transform(reductionDecls, std::back_inserter(reductionRegions),
                  [](omp::DeclareReductionOp reductionDecl) {
                    return &reductionDecl.getCleanupRegion();
                  });
  return inlineOmpRegionCleanup(reductionRegions, privateReductionVariables,
                                moduleTranslation, builder,
                                "omp.reduction.cleanup");
  return success();
}

static ArrayRef<bool> getIsByRef(std::optional<ArrayRef<bool>> attr) {
  if (!attr)
    return {};
  return *attr;
}

// TODO: not used by omp.parallel
template <typename OP>
static LogicalResult allocAndInitializeReductionVars(
    OP op, ArrayRef<BlockArgument> reductionArgs, llvm::IRBuilderBase &builder,
    LLVM::ModuleTranslation &moduleTranslation,
    llvm::OpenMPIRBuilder::InsertPointTy &allocaIP,
    SmallVectorImpl<omp::DeclareReductionOp> &reductionDecls,
    SmallVectorImpl<llvm::Value *> &privateReductionVariables,
    DenseMap<Value, llvm::Value *> &reductionVariableMap,
    llvm::ArrayRef<bool> isByRef) {
  if (op.getNumReductionVars() == 0)
    return success();

  allocByValReductionVars(op, reductionArgs, builder, moduleTranslation,
                          allocaIP, reductionDecls, privateReductionVariables,
                          reductionVariableMap, isByRef);

  // Before the loop, store the initial values of reductions into reduction
  // variables. Although this could be done after allocas, we don't want to mess
  // up with the alloca insertion point.
  for (unsigned i = 0; i < op.getNumReductionVars(); ++i) {
    SmallVector<llvm::Value *> phis;

    // map block argument to initializer region
    mapInitializationArg(op, moduleTranslation, reductionDecls, i);

    if (failed(inlineConvertOmpRegions(reductionDecls[i].getInitializerRegion(),
                                       "omp.reduction.neutral", builder,
                                       moduleTranslation, &phis)))
      return failure();
    assert(phis.size() == 1 && "expected one value to be yielded from the "
                               "reduction neutral element declaration region");
    if (isByRef[i]) {
      // Allocate reduction variable (which is a pointer to the real reduction
      // variable allocated in the inlined region)
      llvm::Value *var = builder.CreateAlloca(
          moduleTranslation.convertType(reductionDecls[i].getType()));
      // Store the result of the inlined region to the allocated reduction var
      // ptr
      builder.CreateStore(phis[0], var);

      privateReductionVariables[i] = var;
      moduleTranslation.mapValue(reductionArgs[i], phis[0]);
      reductionVariableMap.try_emplace(op.getReductionVars()[i], phis[0]);
    } else {
      // for by-ref case the store is inside of the reduction region
      builder.CreateStore(phis[0], privateReductionVariables[i]);
      // the rest was handled in allocByValReductionVars
    }

    // forget the mapping for the initializer region because we might need a
    // different mapping if this reduction declaration is re-used for a
    // different variable
    moduleTranslation.forgetMapping(reductionDecls[i].getInitializerRegion());
  }

  return success();
}

static LogicalResult
convertOmpSections(Operation &opInst, llvm::IRBuilderBase &builder,
                   LLVM::ModuleTranslation &moduleTranslation) {
  using InsertPointTy = llvm::OpenMPIRBuilder::InsertPointTy;
  using StorableBodyGenCallbackTy =
      llvm::OpenMPIRBuilder::StorableBodyGenCallbackTy;

  auto sectionsOp = cast<omp::SectionsOp>(opInst);

  // TODO: Support the following clauses: private, firstprivate, lastprivate,
  // allocate
  if (!sectionsOp.getAllocateVars().empty() ||
      !sectionsOp.getAllocatorsVars().empty())
    return emitError(sectionsOp.getLoc())
           << "allocate clause is not supported for sections construct";

  llvm::ArrayRef<bool> isByRef = getIsByRef(sectionsOp.getReductionVarsByref());
  assert(isByRef.size() == sectionsOp.getNumReductionVars());

  SmallVector<omp::DeclareReductionOp> reductionDecls;
  collectReductionDecls(sectionsOp, reductionDecls);
  llvm::OpenMPIRBuilder::InsertPointTy allocaIP =
      findAllocaInsertPoint(builder, moduleTranslation);

  SmallVector<llvm::Value *> privateReductionVariables(
      sectionsOp.getNumReductionVars());
  DenseMap<Value, llvm::Value *> reductionVariableMap;

  MutableArrayRef<BlockArgument> reductionArgs =
      sectionsOp.getRegion().getArguments();

  if (failed(allocAndInitializeReductionVars(
          sectionsOp, reductionArgs, builder, moduleTranslation, allocaIP,
          reductionDecls, privateReductionVariables, reductionVariableMap,
          isByRef)))
    return failure();

  // Store the mapping between reduction variables and their private copies on
  // ModuleTranslation stack. It can be then recovered when translating
  // omp.reduce operations in a separate call.
  LLVM::ModuleTranslation::SaveStack<OpenMPVarMappingStackFrame> mappingGuard(
      moduleTranslation, reductionVariableMap);

  LogicalResult bodyGenStatus = success();
  SmallVector<StorableBodyGenCallbackTy> sectionCBs;

  for (Operation &op : *sectionsOp.getRegion().begin()) {
    auto sectionOp = dyn_cast<omp::SectionOp>(op);
    if (!sectionOp) // omp.terminator
      continue;

    Region &region = sectionOp.getRegion();
    auto sectionCB = [&sectionsOp, &region, &builder, &moduleTranslation,
                      &bodyGenStatus](InsertPointTy allocaIP,
                                      InsertPointTy codeGenIP) {
      builder.restoreIP(codeGenIP);

      // map the omp.section reduction block argument to the omp.sections block
      // arguments
      // TODO: this assumes that the only block arguments are reduction
      // variables
      assert(region.getNumArguments() ==
             sectionsOp.getRegion().getNumArguments());
      for (auto [sectionsArg, sectionArg] : llvm::zip_equal(
               sectionsOp.getRegion().getArguments(), region.getArguments())) {
        llvm::Value *llvmVal = moduleTranslation.lookupValue(sectionsArg);
        assert(llvmVal);
        moduleTranslation.mapValue(sectionArg, llvmVal);
      }

      convertOmpOpRegions(region, "omp.section.region", builder,
                          moduleTranslation, bodyGenStatus);
    };
    sectionCBs.push_back(sectionCB);
  }

  // No sections within omp.sections operation - skip generation. This situation
  // is only possible if there is only a terminator operation inside the
  // sections operation
  if (sectionCBs.empty())
    return success();

  assert(isa<omp::SectionOp>(*sectionsOp.getRegion().op_begin()));

  // TODO: Perform appropriate actions according to the data-sharing
  // attribute (shared, private, firstprivate, ...) of variables.
  // Currently defaults to shared.
  auto privCB = [&](InsertPointTy, InsertPointTy codeGenIP, llvm::Value &,
                    llvm::Value &vPtr,
                    llvm::Value *&replacementValue) -> InsertPointTy {
    replacementValue = &vPtr;
    return codeGenIP;
  };

  // TODO: Perform finalization actions for variables. This has to be
  // called for variables which have destructors/finalizers.
  auto finiCB = [&](InsertPointTy codeGenIP) {};

  allocaIP = findAllocaInsertPoint(builder, moduleTranslation);
  llvm::OpenMPIRBuilder::LocationDescription ompLoc(builder);
  builder.restoreIP(moduleTranslation.getOpenMPBuilder()->createSections(
      ompLoc, allocaIP, sectionCBs, privCB, finiCB, false,
      sectionsOp.getNowait()));

  if (failed(bodyGenStatus))
    return bodyGenStatus;

  // Process the reductions if required.
  return createReductionsAndCleanup(sectionsOp, builder, moduleTranslation,
                                    allocaIP, reductionDecls,
                                    privateReductionVariables, isByRef);
}

/// Converts an OpenMP single construct into LLVM IR using OpenMPIRBuilder.
static LogicalResult
convertOmpSingle(omp::SingleOp &singleOp, llvm::IRBuilderBase &builder,
                 LLVM::ModuleTranslation &moduleTranslation) {
  using InsertPointTy = llvm::OpenMPIRBuilder::InsertPointTy;
  llvm::OpenMPIRBuilder::LocationDescription ompLoc(builder);
  LogicalResult bodyGenStatus = success();
  auto bodyCB = [&](InsertPointTy allocaIP, InsertPointTy codegenIP) {
    builder.restoreIP(codegenIP);
    convertOmpOpRegions(singleOp.getRegion(), "omp.single.region", builder,
                        moduleTranslation, bodyGenStatus);
  };
  auto finiCB = [&](InsertPointTy codeGenIP) {};

  // Handle copyprivate
  Operation::operand_range cpVars = singleOp.getCopyprivateVars();
  std::optional<ArrayAttr> cpFuncs = singleOp.getCopyprivateFuncs();
  llvm::SmallVector<llvm::Value *> llvmCPVars;
  llvm::SmallVector<llvm::Function *> llvmCPFuncs;
  for (size_t i = 0, e = cpVars.size(); i < e; ++i) {
    llvmCPVars.push_back(moduleTranslation.lookupValue(cpVars[i]));
    auto llvmFuncOp = SymbolTable::lookupNearestSymbolFrom<LLVM::LLVMFuncOp>(
        singleOp, cast<SymbolRefAttr>((*cpFuncs)[i]));
    llvmCPFuncs.push_back(
        moduleTranslation.lookupFunction(llvmFuncOp.getName()));
  }

  builder.restoreIP(moduleTranslation.getOpenMPBuilder()->createSingle(
      ompLoc, bodyCB, finiCB, singleOp.getNowait(), llvmCPVars, llvmCPFuncs));
  return bodyGenStatus;
}

// Convert an OpenMP Teams construct to LLVM IR using OpenMPIRBuilder
static LogicalResult
convertOmpTeams(omp::TeamsOp op, llvm::IRBuilderBase &builder,
                LLVM::ModuleTranslation &moduleTranslation) {
  using InsertPointTy = llvm::OpenMPIRBuilder::InsertPointTy;
  LogicalResult bodyGenStatus = success();
  if (!op.getAllocatorsVars().empty() || op.getReductions())
    return op.emitError("unhandled clauses for translation to LLVM IR");

  auto bodyCB = [&](InsertPointTy allocaIP, InsertPointTy codegenIP) {
    LLVM::ModuleTranslation::SaveStack<OpenMPAllocaStackFrame> frame(
        moduleTranslation, allocaIP);
    builder.restoreIP(codegenIP);
    convertOmpOpRegions(op.getRegion(), "omp.teams.region", builder,
                        moduleTranslation, bodyGenStatus);
  };

  llvm::Value *numTeamsLower = nullptr;
  if (Value numTeamsLowerVar = op.getNumTeamsLower())
    numTeamsLower = moduleTranslation.lookupValue(numTeamsLowerVar);

  llvm::Value *numTeamsUpper = nullptr;
  if (Value numTeamsUpperVar = op.getNumTeamsUpper())
    numTeamsUpper = moduleTranslation.lookupValue(numTeamsUpperVar);

  llvm::Value *threadLimit = nullptr;
  if (Value threadLimitVar = op.getThreadLimit())
    threadLimit = moduleTranslation.lookupValue(threadLimitVar);

  llvm::Value *ifExpr = nullptr;
  if (Value ifExprVar = op.getIfExpr())
    ifExpr = moduleTranslation.lookupValue(ifExprVar);

  llvm::OpenMPIRBuilder *ompBuilder = moduleTranslation.getOpenMPBuilder();
  llvm::OpenMPIRBuilder::LocationDescription ompLoc(builder);
  builder.restoreIP(ompBuilder->createTeams(
      ompLoc, bodyCB, numTeamsLower, numTeamsUpper, threadLimit, ifExpr));

  return bodyGenStatus;
}

/// Converts an OpenMP task construct into LLVM IR using OpenMPIRBuilder.
static LogicalResult
convertOmpTaskOp(omp::TaskOp taskOp, llvm::IRBuilderBase &builder,
                 LLVM::ModuleTranslation &moduleTranslation) {
  using InsertPointTy = llvm::OpenMPIRBuilder::InsertPointTy;
  LogicalResult bodyGenStatus = success();
  if (taskOp.getUntiedAttr() || taskOp.getMergeableAttr() ||
      taskOp.getInReductions() || taskOp.getPriority() ||
      !taskOp.getAllocateVars().empty()) {
    return taskOp.emitError("unhandled clauses for translation to LLVM IR");
  }
  auto bodyCB = [&](InsertPointTy allocaIP, InsertPointTy codegenIP) {
    // Save the alloca insertion point on ModuleTranslation stack for use in
    // nested regions.
    LLVM::ModuleTranslation::SaveStack<OpenMPAllocaStackFrame> frame(
        moduleTranslation, allocaIP);

    builder.restoreIP(codegenIP);
    convertOmpOpRegions(taskOp.getRegion(), "omp.task.region", builder,
                        moduleTranslation, bodyGenStatus);
  };

  SmallVector<llvm::OpenMPIRBuilder::DependData> dds;
  if (!taskOp.getDependVars().empty() && taskOp.getDepends()) {
    for (auto dep :
         llvm::zip(taskOp.getDependVars(), taskOp.getDepends()->getValue())) {
      llvm::omp::RTLDependenceKindTy type;
      switch (
          cast<mlir::omp::ClauseTaskDependAttr>(std::get<1>(dep)).getValue()) {
      case mlir::omp::ClauseTaskDepend::taskdependin:
        type = llvm::omp::RTLDependenceKindTy::DepIn;
        break;
      // The OpenMP runtime requires that the codegen for 'depend' clause for
      // 'out' dependency kind must be the same as codegen for 'depend' clause
      // with 'inout' dependency.
      case mlir::omp::ClauseTaskDepend::taskdependout:
      case mlir::omp::ClauseTaskDepend::taskdependinout:
        type = llvm::omp::RTLDependenceKindTy::DepInOut;
        break;
      };
      llvm::Value *depVal = moduleTranslation.lookupValue(std::get<0>(dep));
      llvm::OpenMPIRBuilder::DependData dd(type, depVal->getType(), depVal);
      dds.emplace_back(dd);
    }
  }

  llvm::OpenMPIRBuilder::InsertPointTy allocaIP =
      findAllocaInsertPoint(builder, moduleTranslation);
  llvm::OpenMPIRBuilder::LocationDescription ompLoc(builder);
  builder.restoreIP(moduleTranslation.getOpenMPBuilder()->createTask(
      ompLoc, allocaIP, bodyCB, !taskOp.getUntied(),
      moduleTranslation.lookupValue(taskOp.getFinalExpr()),
      moduleTranslation.lookupValue(taskOp.getIfExpr()), dds));
  return bodyGenStatus;
}

/// Converts an OpenMP taskgroup construct into LLVM IR using OpenMPIRBuilder.
static LogicalResult
convertOmpTaskgroupOp(omp::TaskgroupOp tgOp, llvm::IRBuilderBase &builder,
                      LLVM::ModuleTranslation &moduleTranslation) {
  using InsertPointTy = llvm::OpenMPIRBuilder::InsertPointTy;
  LogicalResult bodyGenStatus = success();
  if (!tgOp.getTaskReductionVars().empty() || !tgOp.getAllocateVars().empty()) {
    return tgOp.emitError("unhandled clauses for translation to LLVM IR");
  }
  auto bodyCB = [&](InsertPointTy allocaIP, InsertPointTy codegenIP) {
    builder.restoreIP(codegenIP);
    convertOmpOpRegions(tgOp.getRegion(), "omp.taskgroup.region", builder,
                        moduleTranslation, bodyGenStatus);
  };
  InsertPointTy allocaIP = findAllocaInsertPoint(builder, moduleTranslation);
  llvm::OpenMPIRBuilder::LocationDescription ompLoc(builder);
  builder.restoreIP(moduleTranslation.getOpenMPBuilder()->createTaskgroup(
      ompLoc, allocaIP, bodyCB));
  return bodyGenStatus;
}
<<<<<<< HEAD

/// Allocate space for privatized reduction variables.
template <typename T>
static void allocByValReductionVars(
    T loop, ArrayRef<BlockArgument> reductionArgs, llvm::IRBuilderBase &builder,
    LLVM::ModuleTranslation &moduleTranslation,
    llvm::OpenMPIRBuilder::InsertPointTy &allocaIP,
    SmallVectorImpl<omp::DeclareReductionOp> &reductionDecls,
    SmallVectorImpl<llvm::Value *> &privateReductionVariables,
    DenseMap<Value, llvm::Value *> &reductionVariableMap,
    llvm::ArrayRef<bool> isByRefs) {
  llvm::IRBuilderBase::InsertPointGuard guard(builder);
  builder.SetInsertPoint(allocaIP.getBlock()->getTerminator());

  for (std::size_t i = 0; i < loop.getNumReductionVars(); ++i) {
    if (isByRefs[i])
      continue;
    llvm::Value *var = builder.CreateAlloca(
        moduleTranslation.convertType(reductionDecls[i].getType()));

    var->setName("private_redvar");
    llvm::Type *ptrTy = llvm::PointerType::getUnqual(builder.getContext());
    llvm::Value *castVar =
        builder.CreatePointerBitCastOrAddrSpaceCast(var, ptrTy);

    moduleTranslation.mapValue(reductionArgs[i], castVar);
    privateReductionVariables[i] = castVar;
    reductionVariableMap.try_emplace(loop.getReductionVars()[i], castVar);
  }
}

/// Map input argument to all reduction initialization regions
template <typename T>
static void
mapInitializationArg(T loop, LLVM::ModuleTranslation &moduleTranslation,
                     SmallVectorImpl<omp::DeclareReductionOp> &reductionDecls,
                     unsigned i) {
  // map input argument to the initialization region
  mlir::omp::DeclareReductionOp &reduction = reductionDecls[i];
  Region &initializerRegion = reduction.getInitializerRegion();
  Block &entry = initializerRegion.front();
  assert(entry.getNumArguments() == 1 &&
         "the initialization region has one argument");

  mlir::Value mlirSource = loop.getReductionVars()[i];
  llvm::Value *llvmSource = moduleTranslation.lookupValue(mlirSource);
  assert(llvmSource && "lookup reduction var");
  moduleTranslation.mapValue(entry.getArgument(0), llvmSource);
}

/// Collect reduction info
template <typename T>
static void collectReductionInfo(
    T loop, llvm::IRBuilderBase &builder,
    LLVM::ModuleTranslation &moduleTranslation,
    SmallVector<omp::DeclareReductionOp> &reductionDecls,
    SmallVector<OwningReductionGen> &owningReductionGens,
    SmallVector<OwningAtomicReductionGen> &owningAtomicReductionGens,
    const SmallVector<llvm::Value *> &privateReductionVariables,
    SmallVector<llvm::OpenMPIRBuilder::ReductionInfo> &reductionInfos) {
  unsigned numReductions = loop.getNumReductionVars();
  for (unsigned i = 0; i < numReductions; ++i) {
    owningReductionGens.push_back(
        makeReductionGen(reductionDecls[i], builder, moduleTranslation));
    owningAtomicReductionGens.push_back(
        makeAtomicReductionGen(reductionDecls[i], builder, moduleTranslation));
  }

  // Collect the reduction information.
  reductionInfos.reserve(numReductions);

  for (unsigned i = 0; i < numReductions; ++i) {
    llvm::OpenMPIRBuilder::ReductionGenAtomicCBTy atomicGen = nullptr;
    if (owningAtomicReductionGens[i])
      atomicGen = owningAtomicReductionGens[i];

    llvm::Value *variable =
        moduleTranslation.lookupValue(loop.getReductionVars()[i]);
    reductionInfos.push_back(
        {moduleTranslation.convertType(reductionDecls[i].getType()), variable,
         privateReductionVariables[i],
         /*EvaluationKind=*/llvm::OpenMPIRBuilder::EvalKind::Scalar,
         owningReductionGens[i],
         /*ReductionGenClang=*/nullptr, atomicGen});
  }
}

/// handling of DeclareReductionOp's cleanup region
static LogicalResult
inlineOmpRegionCleanup(llvm::SmallVectorImpl<Region *> &cleanupRegions,
                       llvm::ArrayRef<llvm::Value *> privateVariables,
                       LLVM::ModuleTranslation &moduleTranslation,
                       llvm::IRBuilderBase &builder, StringRef regionName,
                       bool shouldLoadCleanupRegionArg = true) {
  for (auto [i, cleanupRegion] : llvm::enumerate(cleanupRegions)) {
    if (cleanupRegion->empty())
      continue;

    // map the argument to the cleanup region
    Block &entry = cleanupRegion->front();

    llvm::Instruction *potentialTerminator =
        builder.GetInsertBlock()->empty() ? nullptr
                                          : &builder.GetInsertBlock()->back();
    if (potentialTerminator && potentialTerminator->isTerminator())
      builder.SetInsertPoint(potentialTerminator);
    llvm::Value *prviateVarValue =
        shouldLoadCleanupRegionArg
            ? builder.CreateLoad(
                  moduleTranslation.convertType(entry.getArgument(0).getType()),
                  privateVariables[i])
            : privateVariables[i];

    moduleTranslation.mapValue(entry.getArgument(0), prviateVarValue);

    if (failed(inlineConvertOmpRegions(*cleanupRegion, regionName, builder,
                                       moduleTranslation)))
      return failure();

    // clear block argument mapping in case it needs to be re-created with a
    // different source for another use of the same reduction decl
    moduleTranslation.forgetMapping(*cleanupRegion);
  }
  return success();
}

static ArrayRef<bool> getIsByRef(std::optional<ArrayRef<bool>> attr) {
  if (!attr)
    return {};
  return *attr;
}

=======
>>>>>>> de61875e
/// Converts an OpenMP workshare loop into LLVM IR using OpenMPIRBuilder.
static LogicalResult convertOmpWsloop(
    Operation &opInst, llvm::IRBuilderBase &builder,
    LLVM::ModuleTranslation &moduleTranslation,
    llvm::OpenMPIRBuilder::InsertPointTy redAllocaIP,
    SmallVector<OwningReductionGen> &owningReductionGens,
    SmallVector<OwningAtomicReductionGen> &owningAtomicReductionGens,
    SmallVector<llvm::OpenMPIRBuilder::ReductionInfo> &reductionInfos) {
  llvm::OpenMPIRBuilder *ompBuilder = moduleTranslation.getOpenMPBuilder();
  // FIXME: This ignores any other nested wrappers (e.g. omp.simd).
  auto wsloopOp = cast<omp::WsloopOp>(opInst);
  // FIXME: Here any other nested wrappers (e.g. omp.simd) are skipped, so
  // codegen for composite constructs like 'DO/FOR SIMD' will be the same as for
  // 'DO/FOR'.
  auto loopOp = cast<omp::LoopNestOp>(wsloopOp.getWrappedLoop());

  llvm::ArrayRef<bool> isByRef = getIsByRef(wsloopOp.getReductionVarsByref());
  assert(isByRef.size() == wsloopOp.getNumReductionVars());

  // Static is the default.
  auto schedule =
      wsloopOp.getScheduleVal().value_or(omp::ClauseScheduleKind::Static);

  // Find the loop configuration.
  llvm::Value *step = moduleTranslation.lookupValue(loopOp.getStep()[0]);
  llvm::Type *ivType = step->getType();
  llvm::Value *chunk = nullptr;
  if (wsloopOp.getScheduleChunkVar()) {
    llvm::Value *chunkVar =
        moduleTranslation.lookupValue(wsloopOp.getScheduleChunkVar());
    chunk = builder.CreateSExtOrTrunc(chunkVar, ivType);
  }

  SmallVector<omp::DeclareReductionOp> reductionDecls;
  collectReductionDecls(wsloopOp, reductionDecls);

  SmallVector<llvm::Value *> privateReductionVariables(
      wsloopOp.getNumReductionVars());
  DenseMap<Value, llvm::Value *> reductionVariableMap;

  MutableArrayRef<BlockArgument> reductionArgs =
      wsloopOp.getRegion().getArguments();

<<<<<<< HEAD
  allocByValReductionVars(
      wsloopOp, reductionArgs, builder, moduleTranslation, redAllocaIP,
      reductionDecls, privateReductionVariables, reductionVariableMap, isByRef);

  // Before the loop, store the initial values of reductions into reduction
  // variables. Although this could be done after allocas, we don't want to mess
  // up with the alloca insertion point.
  for (unsigned i = 0; i < wsloopOp.getNumReductionVars(); ++i) {
    SmallVector<llvm::Value *> phis;

    // map block argument to initializer region
    mapInitializationArg(wsloopOp, moduleTranslation, reductionDecls, i);

    if (failed(inlineConvertOmpRegions(reductionDecls[i].getInitializerRegion(),
                                       "omp.reduction.neutral", builder,
                                       moduleTranslation, &phis)))
      return failure();
    assert(phis.size() == 1 && "expected one value to be yielded from the "
                               "reduction neutral element declaration region");
    if (isByRef[i]) {
      // Allocate reduction variable (which is a pointer to the real reduction
      // variable allocated in the inlined region)
      llvm::Value *var = builder.CreateAlloca(
          moduleTranslation.convertType(reductionDecls[i].getType()));
      // Store the result of the inlined region to the allocated reduction var
      // ptr
      builder.CreateStore(phis[0], var);

      privateReductionVariables[i] = var;
      moduleTranslation.mapValue(reductionArgs[i], phis[0]);
      reductionVariableMap.try_emplace(wsloopOp.getReductionVars()[i], phis[0]);
    } else {
      // for by-ref case the store is inside of the reduction region
      builder.CreateStore(phis[0], privateReductionVariables[i]);
      // the rest was handled in allocByValReductionVars
    }

    // forget the mapping for the initializer region because we might need a
    // different mapping if this reduction declaration is re-used for a
    // different variable
    moduleTranslation.forgetMapping(reductionDecls[i].getInitializerRegion());
  }
=======
  if (failed(allocAndInitializeReductionVars(
          wsloopOp, reductionArgs, builder, moduleTranslation, allocaIP,
          reductionDecls, privateReductionVariables, reductionVariableMap,
          isByRef)))
    return failure();
>>>>>>> de61875e

  // Store the mapping between reduction variables and their private copies on
  // ModuleTranslation stack. It can be then recovered when translating
  // omp.reduce operations in a separate call.
  LLVM::ModuleTranslation::SaveStack<OpenMPVarMappingStackFrame> mappingGuard(
      moduleTranslation, reductionVariableMap);

  // Set up the source location value for OpenMP runtime.
  llvm::OpenMPIRBuilder::LocationDescription ompLoc(builder);

  SetVector<llvm::AllocaInst *> allocasToSink;
  getSinkableAllocas(moduleTranslation, loopOp.getRegion(), allocasToSink);

  // Generator of the canonical loop body.
  // TODO: support error propagation in OpenMPIRBuilder and use it instead of
  // relying on captured variables.
  SmallVector<llvm::CanonicalLoopInfo *> loopInfos;
  SmallVector<llvm::OpenMPIRBuilder::InsertPointTy> bodyInsertPoints;
  LogicalResult bodyGenStatus = success();
  auto bodyGen = [&](llvm::OpenMPIRBuilder::InsertPointTy ip, llvm::Value *iv) {
    // Make sure further conversions know about the induction variable.
    moduleTranslation.mapValue(
        loopOp.getRegion().front().getArgument(loopInfos.size()), iv);

    // Capture the body insertion point for use in nested loops. BodyIP of the
    // CanonicalLoopInfo always points to the beginning of the entry block of
    // the body.
    bodyInsertPoints.push_back(ip);

    if (loopInfos.size() != loopOp.getNumLoops() - 1)
      return;

    // Convert the body of the loop, adding lifetime markers to allocations that
    // can be sunk into the new block.
    builder.restoreIP(ip);
    for (auto *alloca : allocasToSink) {
      unsigned size = alloca->getAllocatedType()->getPrimitiveSizeInBits() / 8;
      builder.CreateLifetimeStart(alloca, builder.getInt64(size));
    }
    llvm::BasicBlock *cont =
        convertOmpOpRegions(loopOp.getRegion(), "omp.wsloop.region", builder,
                            moduleTranslation, bodyGenStatus);
    builder.SetInsertPoint(cont, cont->begin());
    for (auto *alloca : allocasToSink) {
      unsigned size = alloca->getAllocatedType()->getPrimitiveSizeInBits() / 8;
      builder.CreateLifetimeEnd(alloca, builder.getInt64(size));
    }
  };

  // Delegate actual loop construction to the OpenMP IRBuilder.
  // TODO: this currently assumes omp.loop_nest is semantically similar to SCF
  // loop, i.e. it has a positive step, uses signed integer semantics.
  // Reconsider this code when the nested loop operation clearly supports more
  // cases.
  for (unsigned i = 0, e = loopOp.getNumLoops(); i < e; ++i) {
    llvm::Value *lowerBound =
        moduleTranslation.lookupValue(loopOp.getLowerBound()[i]);
    llvm::Value *upperBound =
        moduleTranslation.lookupValue(loopOp.getUpperBound()[i]);
    llvm::Value *step = moduleTranslation.lookupValue(loopOp.getStep()[i]);

    // Make sure loop trip count are emitted in the preheader of the outermost
    // loop at the latest so that they are all available for the new collapsed
    // loop will be created below.
    llvm::OpenMPIRBuilder::LocationDescription loc = ompLoc;
    llvm::OpenMPIRBuilder::InsertPointTy computeIP = ompLoc.IP;
    if (i != 0) {
      loc = llvm::OpenMPIRBuilder::LocationDescription(bodyInsertPoints.back());
      computeIP = loopInfos.front()->getPreheaderIP();
    }
    loopInfos.push_back(ompBuilder->createCanonicalLoop(
        loc, bodyGen, lowerBound, upperBound, step,
        /*IsSigned=*/true, loopOp.getInclusive(), computeIP));

    if (failed(bodyGenStatus))
      return failure();
  }

  // Collapse loops. Store the insertion point because LoopInfos may get
  // invalidated.
  llvm::IRBuilderBase::InsertPoint afterIP = loopInfos.front()->getAfterIP();
  llvm::CanonicalLoopInfo *loopInfo =
      ompBuilder->collapseLoops(ompLoc.DL, loopInfos, {});

  llvm::OpenMPIRBuilder::InsertPointTy allocaIP =
      findAllocaInsertPoint(builder, moduleTranslation);

  // TODO: Handle doacross loops when the ordered clause has a parameter.
  bool isOrdered = wsloopOp.getOrderedVal().has_value();
  std::optional<omp::ScheduleModifier> scheduleModifier =
      wsloopOp.getScheduleModifier();
  bool isSimd = wsloopOp.getSimdModifier();

  bool distributeCodeGen = opInst.getParentOfType<omp::DistributeOp>();
  bool parallelCodeGen = opInst.getParentOfType<omp::ParallelOp>();
  llvm::omp::WorksharingLoopType workshareLoopType;
  if (distributeCodeGen && parallelCodeGen) {
    workshareLoopType = llvm::omp::WorksharingLoopType::DistributeForStaticLoop;
  } else if (distributeCodeGen) {
    workshareLoopType = llvm::omp::WorksharingLoopType::DistributeStaticLoop;
  } else {
    workshareLoopType = llvm::omp::WorksharingLoopType::ForStaticLoop;
  }
  ompBuilder->applyWorkshareLoop(
      ompLoc.DL, loopInfo, allocaIP, !wsloopOp.getNowait(),
      convertToScheduleKind(schedule), chunk, isSimd,
      scheduleModifier == omp::ScheduleModifier::monotonic,
      scheduleModifier == omp::ScheduleModifier::nonmonotonic, isOrdered,
      workshareLoopType);

  // Continue building IR after the loop. Note that the LoopInfo returned by
  // `collapseLoops` points inside the outermost loop and is intended for
  // potential further loop transformations. Use the insertion point stored
  // before collapsing loops instead.
  builder.restoreIP(afterIP);

  // Process the reductions if required.
<<<<<<< HEAD
  if (wsloopOp.getNumReductionVars() == 0)
    return success();

  // Create the reduction generators. We need to own them here because
  // ReductionInfo only accepts references to the generators.
  collectReductionInfo(wsloopOp, builder, moduleTranslation, reductionDecls,
                       owningReductionGens, owningAtomicReductionGens,
                       privateReductionVariables, reductionInfos);
  // The call to createReductions below expects the block to have a
  // terminator. Create an unreachable instruction to serve as terminator
  // and remove it later.
  llvm::UnreachableInst *tempTerminator = builder.CreateUnreachable();
  builder.SetInsertPoint(tempTerminator);

  llvm::OpenMPIRBuilder::InsertPointTy contInsertPoint =
      ompBuilder->createReductions(builder.saveIP(), allocaIP, reductionInfos,
                                   isByRef, wsloopOp.getNowait(),
                                   /*IsTeamsReduction=*/false,
                                   /*HasDistribute=*/distributeCodeGen);
  if (!contInsertPoint.getBlock())
    return wsloopOp->emitOpError() << "failed to convert reductions";
  auto nextInsertionPoint =
      ompBuilder->createBarrier(contInsertPoint, llvm::omp::OMPD_for);
  tempTerminator->eraseFromParent();
  builder.restoreIP(nextInsertionPoint);

  // after the workshare loop, deallocate private reduction variables
  SmallVector<Region *> reductionRegions;
  llvm::transform(reductionDecls, std::back_inserter(reductionRegions),
                  [](omp::DeclareReductionOp reductionDecl) {
                    return &reductionDecl.getCleanupRegion();
                  });
  return inlineOmpRegionCleanup(reductionRegions, privateReductionVariables,
                                moduleTranslation, builder,
                                "omp.reduction.cleanup");
=======
  return createReductionsAndCleanup(wsloopOp, builder, moduleTranslation,
                                    allocaIP, reductionDecls,
                                    privateReductionVariables, isByRef);
>>>>>>> de61875e
}

static LogicalResult
convertOmpWsloop(Operation &opInst, llvm::IRBuilderBase &builder,
                 LLVM::ModuleTranslation &moduleTranslation) {
  llvm::OpenMPIRBuilder::InsertPointTy redAllocaIP =
      findAllocaInsertPoint(builder, moduleTranslation);
  SmallVector<OwningReductionGen> owningReductionGens;
  SmallVector<OwningAtomicReductionGen> owningAtomicReductionGens;
  SmallVector<llvm::OpenMPIRBuilder::ReductionInfo> reductionInfos;

  return convertOmpWsloop(opInst, builder, moduleTranslation, redAllocaIP,
                          owningReductionGens, owningAtomicReductionGens,
                          reductionInfos);
}

/// A RAII class that on construction replaces the region arguments of the
/// parallel op (which correspond to private variables) with the actual private
/// variables they correspond to. This prepares the parallel op so that it
/// matches what is expected by the OMPIRBuilder.
///
/// On destruction, it restores the original state of the operation so that on
/// the MLIR side, the op is not affected by conversion to LLVM IR.
class OmpParallelOpConversionManager {
public:
  OmpParallelOpConversionManager(omp::ParallelOp opInst)
      : region(opInst.getRegion()), privateVars(opInst.getPrivateVars()),
        privateArgBeginIdx(opInst.getNumReductionVars()),
        privateArgEndIdx(privateArgBeginIdx + privateVars.size()) {
    auto privateVarsIt = privateVars.begin();

    for (size_t argIdx = privateArgBeginIdx; argIdx < privateArgEndIdx;
         ++argIdx, ++privateVarsIt)
      mlir::replaceAllUsesInRegionWith(region.getArgument(argIdx),
                                       *privateVarsIt, region);
  }

  ~OmpParallelOpConversionManager() {
    auto privateVarsIt = privateVars.begin();

    for (size_t argIdx = privateArgBeginIdx; argIdx < privateArgEndIdx;
         ++argIdx, ++privateVarsIt)
      mlir::replaceAllUsesInRegionWith(*privateVarsIt,
                                       region.getArgument(argIdx), region);
  }

private:
  Region &region;
  OperandRange privateVars;
  unsigned privateArgBeginIdx;
  unsigned privateArgEndIdx;
};

/// Converts the OpenMP parallel operation to LLVM IR.
static LogicalResult
convertOmpParallel(omp::ParallelOp opInst, llvm::IRBuilderBase &builder,
                   LLVM::ModuleTranslation &moduleTranslation) {
  using InsertPointTy = llvm::OpenMPIRBuilder::InsertPointTy;
  OmpParallelOpConversionManager raii(opInst);
  ArrayRef<bool> isByRef = getIsByRef(opInst.getReductionVarsByref());
  assert(isByRef.size() == opInst.getNumReductionVars());

  // TODO: support error propagation in OpenMPIRBuilder and use it instead of
  // relying on captured variables.
  LogicalResult bodyGenStatus = success();
  llvm::OpenMPIRBuilder *ompBuilder = moduleTranslation.getOpenMPBuilder();

  // Collect reduction declarations
  SmallVector<omp::DeclareReductionOp> reductionDecls;
  collectReductionDecls(opInst, reductionDecls);
  SmallVector<llvm::Value *> privateReductionVariables(
      opInst.getNumReductionVars());

  auto bodyGenCB = [&](InsertPointTy allocaIP, InsertPointTy codeGenIP) {
    // Allocate reduction vars
    DenseMap<Value, llvm::Value *> reductionVariableMap;

    MutableArrayRef<BlockArgument> reductionArgs =
        opInst.getRegion().getArguments().slice(
            opInst.getNumAllocateVars() + opInst.getNumAllocatorsVars(),
            opInst.getNumReductionVars());

    allocByValReductionVars(opInst, reductionArgs, builder, moduleTranslation,
                            allocaIP, reductionDecls, privateReductionVariables,
                            reductionVariableMap, isByRef);

    // Initialize reduction vars
    builder.restoreIP(allocaIP);
    llvm::BasicBlock *initBlock = splitBB(builder, true, "omp.reduction.init");
    allocaIP =
        InsertPointTy(allocaIP.getBlock(),
                      allocaIP.getBlock()->getTerminator()->getIterator());
    SmallVector<llvm::Value *> byRefVars(opInst.getNumReductionVars());
    for (unsigned i = 0; i < opInst.getNumReductionVars(); ++i) {
      if (isByRef[i]) {
        // Allocate reduction variable (which is a pointer to the real reduciton
        // variable allocated in the inlined region)
        byRefVars[i] = builder.CreateAlloca(
            moduleTranslation.convertType(reductionDecls[i].getType()));
      }
    }

    builder.SetInsertPoint(initBlock->getFirstNonPHIOrDbgOrAlloca());

    for (unsigned i = 0; i < opInst.getNumReductionVars(); ++i) {
      SmallVector<llvm::Value *> phis;

      // map the block argument
      mapInitializationArg(opInst, moduleTranslation, reductionDecls, i);
      if (failed(inlineConvertOmpRegions(
              reductionDecls[i].getInitializerRegion(), "omp.reduction.neutral",
              builder, moduleTranslation, &phis)))
        bodyGenStatus = failure();
      assert(phis.size() == 1 &&
             "expected one value to be yielded from the "
             "reduction neutral element declaration region");

      // mapInitializationArg finishes its block with a terminator. We need to
      // insert before that terminator.
      builder.SetInsertPoint(builder.GetInsertBlock()->getTerminator());

      if (isByRef[i]) {
        // Store the result of the inlined region to the allocated reduction var
        // ptr
        builder.CreateStore(phis[0], byRefVars[i]);

        privateReductionVariables[i] = byRefVars[i];
        moduleTranslation.mapValue(reductionArgs[i], phis[0]);
        reductionVariableMap.try_emplace(opInst.getReductionVars()[i], phis[0]);
      } else {
        // for by-ref case the store is inside of the reduction init region
        builder.CreateStore(phis[0], privateReductionVariables[i]);
        // the rest is done in allocByValReductionVars
      }

      // clear block argument mapping in case it needs to be re-created with a
      // different source for another use of the same reduction decl
      moduleTranslation.forgetMapping(reductionDecls[i].getInitializerRegion());
    }

    // Store the mapping between reduction variables and their private copies on
    // ModuleTranslation stack. It can be then recovered when translating
    // omp.reduce operations in a separate call.
    LLVM::ModuleTranslation::SaveStack<OpenMPVarMappingStackFrame> mappingGuard(
        moduleTranslation, reductionVariableMap);

    // Save the alloca insertion point on ModuleTranslation stack for use in
    // nested regions.
    LLVM::ModuleTranslation::SaveStack<OpenMPAllocaStackFrame> frame(
        moduleTranslation, allocaIP);

    // ParallelOp has only one region associated with it.
    builder.restoreIP(codeGenIP);
    auto regionBlock =
        convertOmpOpRegions(opInst.getRegion(), "omp.par.region", builder,
                            moduleTranslation, bodyGenStatus);

    // Process the reductions if required.
    if (opInst.getNumReductionVars() > 0) {
      // Collect reduction info
      SmallVector<OwningReductionGen> owningReductionGens;
      SmallVector<OwningAtomicReductionGen> owningAtomicReductionGens;
      SmallVector<llvm::OpenMPIRBuilder::ReductionInfo> reductionInfos;
      collectReductionInfo(opInst, builder, moduleTranslation, reductionDecls,
                           owningReductionGens, owningAtomicReductionGens,
                           privateReductionVariables, reductionInfos);

      // Move to region cont block
      builder.SetInsertPoint(regionBlock->getTerminator());

      // Generate reductions from info
      llvm::UnreachableInst *tempTerminator = builder.CreateUnreachable();
      builder.SetInsertPoint(tempTerminator);
      llvm::OpenMPIRBuilder::InsertPointTy contInsertPoint =
          ompBuilder->createReductions(builder.saveIP(), allocaIP,
                                       reductionInfos, isByRef, false, false,
                                       false);
      if (!contInsertPoint.getBlock()) {
        bodyGenStatus = opInst->emitOpError() << "failed to convert reductions";
        return;
      }

      tempTerminator->eraseFromParent();
      builder.restoreIP(contInsertPoint);
    }
  };

  SmallVector<omp::PrivateClauseOp> privatizerClones;
  SmallVector<llvm::Value *> privateVariables;

  // TODO: Perform appropriate actions according to the data-sharing
  // attribute (shared, private, firstprivate, ...) of variables.
  // Currently shared and private are supported.
  auto privCB = [&](InsertPointTy allocaIP, InsertPointTy codeGenIP,
                    llvm::Value &, llvm::Value &vPtr,
                    llvm::Value *&replacementValue) -> InsertPointTy {
    replacementValue = &vPtr;

    // If this is a private value, this lambda will return the corresponding
    // mlir value and its `PrivateClauseOp`. Otherwise, empty values are
    // returned.
    auto [privVar, privatizerClone] =
        [&]() -> std::pair<mlir::Value, omp::PrivateClauseOp> {
      if (!opInst.getPrivateVars().empty()) {
        auto privVars = opInst.getPrivateVars();
        auto privatizers = opInst.getPrivatizers();

        for (auto [privVar, privatizerAttr] :
             llvm::zip_equal(privVars, *privatizers)) {
          // Find the MLIR private variable corresponding to the LLVM value
          // being privatized.
          llvm::Value *llvmPrivVar = moduleTranslation.lookupValue(privVar);
          if (llvmPrivVar != &vPtr)
            continue;

          SymbolRefAttr privSym = llvm::cast<SymbolRefAttr>(privatizerAttr);
          omp::PrivateClauseOp privatizer =
              SymbolTable::lookupNearestSymbolFrom<omp::PrivateClauseOp>(
                  opInst, privSym);

          // Clone the privatizer in case it is used by more than one parallel
          // region. The privatizer is processed in-place (see below) before it
          // gets inlined in the parallel region and therefore processing the
          // original op is dangerous.

          MLIRContext &context = moduleTranslation.getContext();
          mlir::IRRewriter opCloner(&context);
          opCloner.setInsertionPoint(privatizer);
          auto clone = llvm::cast<mlir::omp::PrivateClauseOp>(
              opCloner.clone(*privatizer));

          // Unique the clone name to avoid clashes in the symbol table.
          unsigned counter = 0;
          SmallString<256> cloneName = SymbolTable::generateSymbolName<256>(
              privatizer.getSymName(),
              [&](llvm::StringRef candidate) {
                return SymbolTable::lookupNearestSymbolFrom(
                           opInst, StringAttr::get(&context, candidate)) !=
                       nullptr;
              },
              counter);

          clone.setSymName(cloneName);
          return {privVar, clone};
        }
      }

      return {mlir::Value(), omp::PrivateClauseOp()};
    }();

    if (privVar) {
      Region &allocRegion = privatizerClone.getAllocRegion();

      // If this is a `firstprivate` clause, prepare the `omp.private` op by:
      if (privatizerClone.getDataSharingType() ==
          omp::DataSharingClauseType::FirstPrivate) {
        auto oldAllocBackBlock = std::prev(allocRegion.end());
        omp::YieldOp oldAllocYieldOp =
            llvm::cast<omp::YieldOp>(oldAllocBackBlock->getTerminator());

        Region &copyRegion = privatizerClone.getCopyRegion();

        mlir::IRRewriter copyCloneBuilder(&moduleTranslation.getContext());
        // 1. Cloning the `copy` region to the end of the `alloc` region.
        copyCloneBuilder.cloneRegionBefore(copyRegion, allocRegion,
                                           allocRegion.end());

        auto newCopyRegionFrontBlock = std::next(oldAllocBackBlock);
        // 2. Merging the last `alloc` block with the first block in the `copy`
        // region clone.
        // 3. Re-mapping the first argument of the `copy` region to be the
        // argument of the `alloc` region and the second argument of the `copy`
        // region to be the yielded value of the `alloc` region (this is the
        // private clone of the privatized value).
        copyCloneBuilder.mergeBlocks(
            &*newCopyRegionFrontBlock, &*oldAllocBackBlock,
            {allocRegion.getArgument(0), oldAllocYieldOp.getOperand(0)});

        // 4. The old terminator of the `alloc` region is not needed anymore, so
        // delete it.
        oldAllocYieldOp.erase();
      }

      // Replace the privatizer block argument with mlir value being privatized.
      // This way, the body of the privatizer will be changed from using the
      // region/block argument to the value being privatized.
      auto allocRegionArg = allocRegion.getArgument(0);
      replaceAllUsesInRegionWith(allocRegionArg, privVar, allocRegion);

      auto oldIP = builder.saveIP();
      builder.restoreIP(allocaIP);

      SmallVector<llvm::Value *, 1> yieldedValues;
      if (failed(inlineConvertOmpRegions(allocRegion, "omp.privatizer", builder,
                                         moduleTranslation, &yieldedValues))) {
        opInst.emitError("failed to inline `alloc` region of an `omp.private` "
                         "op in the parallel region");
        bodyGenStatus = failure();
        privatizerClone.erase();
      } else {
        assert(yieldedValues.size() == 1);
        replacementValue = yieldedValues.front();

        // Keep the LLVM replacement value and the op clone in case we need to
        // emit cleanup (i.e. deallocation) logic.
        privateVariables.push_back(replacementValue);
        privatizerClones.push_back(privatizerClone);
      }

      builder.restoreIP(oldIP);
    }

    return codeGenIP;
  };

  // TODO: Perform finalization actions for variables. This has to be
  // called for variables which have destructors/finalizers.
  auto finiCB = [&](InsertPointTy codeGenIP) {
    InsertPointTy oldIP = builder.saveIP();
    builder.restoreIP(codeGenIP);

    // if the reduction has a cleanup region, inline it here to finalize the
    // reduction variables
    SmallVector<Region *> reductionCleanupRegions;
    llvm::transform(reductionDecls, std::back_inserter(reductionCleanupRegions),
                    [](omp::DeclareReductionOp reductionDecl) {
                      return &reductionDecl.getCleanupRegion();
                    });
    if (failed(inlineOmpRegionCleanup(
            reductionCleanupRegions, privateReductionVariables,
            moduleTranslation, builder, "omp.reduction.cleanup")))
      bodyGenStatus = failure();

    SmallVector<Region *> privateCleanupRegions;
    llvm::transform(privatizerClones, std::back_inserter(privateCleanupRegions),
                    [](omp::PrivateClauseOp privatizer) {
                      return &privatizer.getDeallocRegion();
                    });

    if (failed(inlineOmpRegionCleanup(
            privateCleanupRegions, privateVariables, moduleTranslation, builder,
            "omp.private.dealloc", /*shouldLoadCleanupRegionArg=*/false)))
      bodyGenStatus = failure();

    builder.restoreIP(oldIP);
  };

  llvm::Value *ifCond = nullptr;
  if (auto ifExprVar = opInst.getIfExpr())
    ifCond = moduleTranslation.lookupValue(ifExprVar);
  llvm::Value *numThreads = nullptr;
  if (auto numThreadsVar = opInst.getNumThreadsVar())
    numThreads = moduleTranslation.lookupValue(numThreadsVar);
  auto pbKind = llvm::omp::OMP_PROC_BIND_default;
  if (auto bind = opInst.getProcBindVal())
    pbKind = getProcBindKind(*bind);
  // TODO: Is the Parallel construct cancellable?
  bool isCancellable = false;

  llvm::OpenMPIRBuilder::InsertPointTy allocaIP =
      findAllocaInsertPoint(builder, moduleTranslation);
  llvm::OpenMPIRBuilder::LocationDescription ompLoc(builder);

  builder.restoreIP(
      ompBuilder->createParallel(ompLoc, allocaIP, bodyGenCB, privCB, finiCB,
                                 ifCond, numThreads, pbKind, isCancellable));

  for (mlir::omp::PrivateClauseOp privatizerClone : privatizerClones)
    privatizerClone.erase();

  return bodyGenStatus;
}

/// Convert Order attribute to llvm::omp::OrderKind.
static llvm::omp::OrderKind
convertOrderKind(std::optional<omp::ClauseOrderKind> o) {
  if (!o)
    return llvm::omp::OrderKind::OMP_ORDER_unknown;
  switch (*o) {
  case omp::ClauseOrderKind::Concurrent:
    return llvm::omp::OrderKind::OMP_ORDER_concurrent;
  }
  llvm_unreachable("Unknown ClauseOrderKind kind");
}

/// Converts an OpenMP simd loop into LLVM IR using OpenMPIRBuilder.
static LogicalResult
convertOmpSimd(Operation &opInst, llvm::IRBuilderBase &builder,
               LLVM::ModuleTranslation &moduleTranslation) {
  llvm::OpenMPIRBuilder *ompBuilder = moduleTranslation.getOpenMPBuilder();
  auto simdOp = cast<omp::SimdOp>(opInst);
  auto loopOp = cast<omp::LoopNestOp>(simdOp.getWrappedLoop());

  auto loopNestConversionResult = convertLoopNestHelper(
      *loopOp, builder, moduleTranslation, "omp.simd.region");
  if (!loopNestConversionResult)
    return failure();

  auto [ompLoc, afterIP, loopInfo] = *loopNestConversionResult;

  llvm::ConstantInt *simdlen = nullptr;
  if (std::optional<uint64_t> simdlenVar = simdOp.getSimdlen())
    simdlen = builder.getInt64(simdlenVar.value());

  llvm::ConstantInt *safelen = nullptr;
  if (std::optional<uint64_t> safelenVar = simdOp.getSafelen())
    safelen = builder.getInt64(safelenVar.value());

  llvm::MapVector<llvm::Value *, llvm::Value *> alignedVars;
  llvm::omp::OrderKind order = convertOrderKind(simdOp.getOrderVal());
  ompBuilder->applySimd(loopInfo, alignedVars,
                        simdOp.getIfExpr()
                            ? moduleTranslation.lookupValue(simdOp.getIfExpr())
                            : nullptr,
                        order, simdlen, safelen);

  builder.restoreIP(afterIP);
  return success();
}

/// Convert an Atomic Ordering attribute to llvm::AtomicOrdering.
static llvm::AtomicOrdering
convertAtomicOrdering(std::optional<omp::ClauseMemoryOrderKind> ao) {
  if (!ao)
    return llvm::AtomicOrdering::Monotonic; // Default Memory Ordering

  switch (*ao) {
  case omp::ClauseMemoryOrderKind::Seq_cst:
    return llvm::AtomicOrdering::SequentiallyConsistent;
  case omp::ClauseMemoryOrderKind::Acq_rel:
    return llvm::AtomicOrdering::AcquireRelease;
  case omp::ClauseMemoryOrderKind::Acquire:
    return llvm::AtomicOrdering::Acquire;
  case omp::ClauseMemoryOrderKind::Release:
    return llvm::AtomicOrdering::Release;
  case omp::ClauseMemoryOrderKind::Relaxed:
    return llvm::AtomicOrdering::Monotonic;
  }
  llvm_unreachable("Unknown ClauseMemoryOrderKind kind");
}

/// Convert omp.atomic.read operation to LLVM IR.
static LogicalResult
convertOmpAtomicRead(Operation &opInst, llvm::IRBuilderBase &builder,
                     LLVM::ModuleTranslation &moduleTranslation) {

  auto readOp = cast<omp::AtomicReadOp>(opInst);
  llvm::OpenMPIRBuilder *ompBuilder = moduleTranslation.getOpenMPBuilder();

  llvm::OpenMPIRBuilder::LocationDescription ompLoc(builder);

  llvm::AtomicOrdering AO = convertAtomicOrdering(readOp.getMemoryOrderVal());
  llvm::Value *x = moduleTranslation.lookupValue(readOp.getX());
  llvm::Value *v = moduleTranslation.lookupValue(readOp.getV());

  llvm::Type *elementType =
      moduleTranslation.convertType(readOp.getElementType());

  llvm::OpenMPIRBuilder::AtomicOpValue V = {v, elementType, false, false};
  llvm::OpenMPIRBuilder::AtomicOpValue X = {x, elementType, false, false};
  builder.restoreIP(ompBuilder->createAtomicRead(ompLoc, X, V, AO));
  return success();
}

/// Converts an omp.atomic.write operation to LLVM IR.
static LogicalResult
convertOmpAtomicWrite(Operation &opInst, llvm::IRBuilderBase &builder,
                      LLVM::ModuleTranslation &moduleTranslation) {
  auto writeOp = cast<omp::AtomicWriteOp>(opInst);
  llvm::OpenMPIRBuilder *ompBuilder = moduleTranslation.getOpenMPBuilder();

  llvm::OpenMPIRBuilder::LocationDescription ompLoc(builder);
  llvm::AtomicOrdering ao = convertAtomicOrdering(writeOp.getMemoryOrderVal());
  llvm::Value *expr = moduleTranslation.lookupValue(writeOp.getExpr());
  llvm::Value *dest = moduleTranslation.lookupValue(writeOp.getX());
  llvm::Type *ty = moduleTranslation.convertType(writeOp.getExpr().getType());
  llvm::OpenMPIRBuilder::AtomicOpValue x = {dest, ty, /*isSigned=*/false,
                                            /*isVolatile=*/false};
  builder.restoreIP(ompBuilder->createAtomicWrite(ompLoc, x, expr, ao));
  return success();
}

/// Converts an LLVM dialect binary operation to the corresponding enum value
/// for `atomicrmw` supported binary operation.
llvm::AtomicRMWInst::BinOp convertBinOpToAtomic(Operation &op) {
  return llvm::TypeSwitch<Operation *, llvm::AtomicRMWInst::BinOp>(&op)
      .Case([&](LLVM::AddOp) { return llvm::AtomicRMWInst::BinOp::Add; })
      .Case([&](LLVM::SubOp) { return llvm::AtomicRMWInst::BinOp::Sub; })
      .Case([&](LLVM::AndOp) { return llvm::AtomicRMWInst::BinOp::And; })
      .Case([&](LLVM::OrOp) { return llvm::AtomicRMWInst::BinOp::Or; })
      .Case([&](LLVM::XOrOp) { return llvm::AtomicRMWInst::BinOp::Xor; })
      .Case([&](LLVM::UMaxOp) { return llvm::AtomicRMWInst::BinOp::UMax; })
      .Case([&](LLVM::UMinOp) { return llvm::AtomicRMWInst::BinOp::UMin; })
      .Case([&](LLVM::FAddOp) { return llvm::AtomicRMWInst::BinOp::FAdd; })
      .Case([&](LLVM::FSubOp) { return llvm::AtomicRMWInst::BinOp::FSub; })
      .Default(llvm::AtomicRMWInst::BinOp::BAD_BINOP);
}

/// Converts an OpenMP atomic update operation using OpenMPIRBuilder.
static LogicalResult
convertOmpAtomicUpdate(omp::AtomicUpdateOp &opInst,
                       llvm::IRBuilderBase &builder,
                       LLVM::ModuleTranslation &moduleTranslation) {
  llvm::OpenMPIRBuilder *ompBuilder = moduleTranslation.getOpenMPBuilder();

  // Convert values and types.
  auto &innerOpList = opInst.getRegion().front().getOperations();
  bool isXBinopExpr{false};
  llvm::AtomicRMWInst::BinOp binop;
  mlir::Value mlirExpr;
  llvm::Value *llvmExpr = nullptr;
  llvm::Value *llvmX = nullptr;
  llvm::Type *llvmXElementType = nullptr;
  if (innerOpList.size() == 2) {
    // The two operations here are the update and the terminator.
    // Since we can identify the update operation, there is a possibility
    // that we can generate the atomicrmw instruction.
    mlir::Operation &innerOp = *opInst.getRegion().front().begin();
    if (!llvm::is_contained(innerOp.getOperands(),
                            opInst.getRegion().getArgument(0))) {
      return opInst.emitError("no atomic update operation with region argument"
                              " as operand found inside atomic.update region");
    }
    binop = convertBinOpToAtomic(innerOp);
    isXBinopExpr = innerOp.getOperand(0) == opInst.getRegion().getArgument(0);
    mlirExpr = (isXBinopExpr ? innerOp.getOperand(1) : innerOp.getOperand(0));
    llvmExpr = moduleTranslation.lookupValue(mlirExpr);
  } else {
    // Since the update region includes more than one operation
    // we will resort to generating a cmpxchg loop.
    binop = llvm::AtomicRMWInst::BinOp::BAD_BINOP;
  }
  llvmX = moduleTranslation.lookupValue(opInst.getX());
  llvmXElementType = moduleTranslation.convertType(
      opInst.getRegion().getArgument(0).getType());
  llvm::OpenMPIRBuilder::AtomicOpValue llvmAtomicX = {llvmX, llvmXElementType,
                                                      /*isSigned=*/false,
                                                      /*isVolatile=*/false};

  llvm::AtomicOrdering atomicOrdering =
      convertAtomicOrdering(opInst.getMemoryOrderVal());

  // Generate update code.
  LogicalResult updateGenStatus = success();
  auto updateFn = [&opInst, &moduleTranslation, &updateGenStatus](
                      llvm::Value *atomicx,
                      llvm::IRBuilder<> &builder) -> llvm::Value * {
    Block &bb = *opInst.getRegion().begin();
    moduleTranslation.mapValue(*opInst.getRegion().args_begin(), atomicx);
    moduleTranslation.mapBlock(&bb, builder.GetInsertBlock());
    if (failed(moduleTranslation.convertBlock(bb, true, builder))) {
      updateGenStatus = (opInst.emitError()
                         << "unable to convert update operation to llvm IR");
      return nullptr;
    }
    omp::YieldOp yieldop = dyn_cast<omp::YieldOp>(bb.getTerminator());
    assert(yieldop && yieldop.getResults().size() == 1 &&
           "terminator must be omp.yield op and it must have exactly one "
           "argument");
    return moduleTranslation.lookupValue(yieldop.getResults()[0]);
  };

  // Handle ambiguous alloca, if any.
  auto allocaIP = findAllocaInsertPoint(builder, moduleTranslation);
  llvm::OpenMPIRBuilder::LocationDescription ompLoc(builder);
  builder.restoreIP(ompBuilder->createAtomicUpdate(
      ompLoc, allocaIP, llvmAtomicX, llvmExpr, atomicOrdering, binop, updateFn,
      isXBinopExpr));
  return updateGenStatus;
}

static LogicalResult
convertOmpAtomicCapture(omp::AtomicCaptureOp atomicCaptureOp,
                        llvm::IRBuilderBase &builder,
                        LLVM::ModuleTranslation &moduleTranslation) {
  llvm::OpenMPIRBuilder *ompBuilder = moduleTranslation.getOpenMPBuilder();
  mlir::Value mlirExpr;
  bool isXBinopExpr = false, isPostfixUpdate = false;
  llvm::AtomicRMWInst::BinOp binop = llvm::AtomicRMWInst::BinOp::BAD_BINOP;

  omp::AtomicUpdateOp atomicUpdateOp = atomicCaptureOp.getAtomicUpdateOp();
  omp::AtomicWriteOp atomicWriteOp = atomicCaptureOp.getAtomicWriteOp();

  assert((atomicUpdateOp || atomicWriteOp) &&
         "internal op must be an atomic.update or atomic.write op");

  if (atomicWriteOp) {
    isPostfixUpdate = true;
    mlirExpr = atomicWriteOp.getExpr();
  } else {
    isPostfixUpdate = atomicCaptureOp.getSecondOp() ==
                      atomicCaptureOp.getAtomicUpdateOp().getOperation();
    auto &innerOpList = atomicUpdateOp.getRegion().front().getOperations();
    bool isRegionArgUsed{false};
    // Find the binary update operation that uses the region argument
    // and get the expression to update
    for (Operation &innerOp : innerOpList) {
      if (innerOp.getNumOperands() == 2) {
        binop = convertBinOpToAtomic(innerOp);
        if (!llvm::is_contained(innerOp.getOperands(),
                                atomicUpdateOp.getRegion().getArgument(0)))
          continue;
        isRegionArgUsed = true;
        isXBinopExpr =
            innerOp.getNumOperands() > 0 &&
            innerOp.getOperand(0) == atomicUpdateOp.getRegion().getArgument(0);
        mlirExpr =
            (isXBinopExpr ? innerOp.getOperand(1) : innerOp.getOperand(0));
        break;
      }
    }
    if (!isRegionArgUsed)
      return atomicUpdateOp.emitError(
          "no atomic update operation with region argument"
          " as operand found inside atomic.update region");
  }

  llvm::Value *llvmExpr = moduleTranslation.lookupValue(mlirExpr);
  llvm::Value *llvmX =
      moduleTranslation.lookupValue(atomicCaptureOp.getAtomicReadOp().getX());
  llvm::Value *llvmV =
      moduleTranslation.lookupValue(atomicCaptureOp.getAtomicReadOp().getV());
  llvm::Type *llvmXElementType = moduleTranslation.convertType(
      atomicCaptureOp.getAtomicReadOp().getElementType());
  llvm::OpenMPIRBuilder::AtomicOpValue llvmAtomicX = {llvmX, llvmXElementType,
                                                      /*isSigned=*/false,
                                                      /*isVolatile=*/false};
  llvm::OpenMPIRBuilder::AtomicOpValue llvmAtomicV = {llvmV, llvmXElementType,
                                                      /*isSigned=*/false,
                                                      /*isVolatile=*/false};

  llvm::AtomicOrdering atomicOrdering =
      convertAtomicOrdering(atomicCaptureOp.getMemoryOrderVal());

  LogicalResult updateGenStatus = success();
  auto updateFn = [&](llvm::Value *atomicx,
                      llvm::IRBuilder<> &builder) -> llvm::Value * {
    if (atomicWriteOp)
      return moduleTranslation.lookupValue(atomicWriteOp.getExpr());
    Block &bb = *atomicUpdateOp.getRegion().begin();
    moduleTranslation.mapValue(*atomicUpdateOp.getRegion().args_begin(),
                               atomicx);
    moduleTranslation.mapBlock(&bb, builder.GetInsertBlock());
    if (failed(moduleTranslation.convertBlock(bb, true, builder))) {
      updateGenStatus = (atomicUpdateOp.emitError()
                         << "unable to convert update operation to llvm IR");
      return nullptr;
    }
    omp::YieldOp yieldop = dyn_cast<omp::YieldOp>(bb.getTerminator());
    assert(yieldop && yieldop.getResults().size() == 1 &&
           "terminator must be omp.yield op and it must have exactly one "
           "argument");
    return moduleTranslation.lookupValue(yieldop.getResults()[0]);
  };

  // Handle ambiguous alloca, if any.
  auto allocaIP = findAllocaInsertPoint(builder, moduleTranslation);
  llvm::OpenMPIRBuilder::LocationDescription ompLoc(builder);
  builder.restoreIP(ompBuilder->createAtomicCapture(
      ompLoc, allocaIP, llvmAtomicX, llvmAtomicV, llvmExpr, atomicOrdering,
      binop, updateFn, atomicUpdateOp, isPostfixUpdate, isXBinopExpr));
  return updateGenStatus;
}

/// Converts an OpenMP Threadprivate operation into LLVM IR using
/// OpenMPIRBuilder.
static LogicalResult
convertOmpThreadprivate(Operation &opInst, llvm::IRBuilderBase &builder,
                        LLVM::ModuleTranslation &moduleTranslation) {
  llvm::OpenMPIRBuilder::LocationDescription ompLoc(builder);
  auto threadprivateOp = cast<omp::ThreadprivateOp>(opInst);

  Value symAddr = threadprivateOp.getSymAddr();
  auto *symOp = symAddr.getDefiningOp();
  if (!isa<LLVM::AddressOfOp>(symOp))
    return opInst.emitError("Addressing symbol not found");
  LLVM::AddressOfOp addressOfOp = dyn_cast<LLVM::AddressOfOp>(symOp);

  LLVM::GlobalOp global =
      addressOfOp.getGlobal(moduleTranslation.symbolTable());
  llvm::GlobalValue *globalValue = moduleTranslation.lookupGlobal(global);
  llvm::Type *type = globalValue->getValueType();
  llvm::TypeSize typeSize =
      builder.GetInsertBlock()->getModule()->getDataLayout().getTypeStoreSize(
          type);
  llvm::ConstantInt *size = builder.getInt64(typeSize.getFixedValue());
  llvm::StringRef suffix = llvm::StringRef(".cache", 6);
  std::string cacheName = (Twine(global.getSymName()).concat(suffix)).str();
  llvm::Value *callInst =
      moduleTranslation.getOpenMPBuilder()->createCachedThreadPrivate(
          ompLoc, globalValue, size, cacheName);
  moduleTranslation.mapValue(opInst.getResult(0), callInst);
  return success();
}

static llvm::OffloadEntriesInfoManager::OMPTargetDeviceClauseKind
convertToDeviceClauseKind(mlir::omp::DeclareTargetDeviceType deviceClause) {
  switch (deviceClause) {
  case mlir::omp::DeclareTargetDeviceType::host:
    return llvm::OffloadEntriesInfoManager::OMPTargetDeviceClauseHost;
    break;
  case mlir::omp::DeclareTargetDeviceType::nohost:
    return llvm::OffloadEntriesInfoManager::OMPTargetDeviceClauseNoHost;
    break;
  case mlir::omp::DeclareTargetDeviceType::any:
    return llvm::OffloadEntriesInfoManager::OMPTargetDeviceClauseAny;
    break;
  }
  llvm_unreachable("unhandled device clause");
}

static llvm::OffloadEntriesInfoManager::OMPTargetGlobalVarEntryKind
convertToCaptureClauseKind(
    mlir::omp::DeclareTargetCaptureClause captureClasue) {
  switch (captureClasue) {
  case mlir::omp::DeclareTargetCaptureClause::to:
    return llvm::OffloadEntriesInfoManager::OMPTargetGlobalVarEntryTo;
  case mlir::omp::DeclareTargetCaptureClause::link:
    return llvm::OffloadEntriesInfoManager::OMPTargetGlobalVarEntryLink;
  case mlir::omp::DeclareTargetCaptureClause::enter:
    return llvm::OffloadEntriesInfoManager::OMPTargetGlobalVarEntryEnter;
  }
  llvm_unreachable("unhandled capture clause");
}

static llvm::SmallString<64>
getDeclareTargetRefPtrSuffix(LLVM::GlobalOp globalOp,
                             llvm::OpenMPIRBuilder &ompBuilder) {
  llvm::SmallString<64> suffix;
  llvm::raw_svector_ostream os(suffix);
  if (globalOp.getVisibility() == mlir::SymbolTable::Visibility::Private) {
    auto loc = globalOp->getLoc()->findInstanceOf<FileLineColLoc>();
    auto fileInfoCallBack = [&loc]() {
      return std::pair<std::string, uint64_t>(
          llvm::StringRef(loc.getFilename()), loc.getLine());
    };

    os << llvm::format(
        "_%x", ompBuilder.getTargetEntryUniqueInfo(fileInfoCallBack).FileID);
  }
  os << "_decl_tgt_ref_ptr";

  return suffix;
}

static bool isDeclareTargetLink(mlir::Value value) {
  if (auto addressOfOp =
          llvm::dyn_cast_if_present<LLVM::AddressOfOp>(value.getDefiningOp())) {
    auto modOp = addressOfOp->getParentOfType<mlir::ModuleOp>();
    Operation *gOp = modOp.lookupSymbol(addressOfOp.getGlobalName());
    if (auto declareTargetGlobal =
            llvm::dyn_cast<mlir::omp::DeclareTargetInterface>(gOp))
      if (declareTargetGlobal.getDeclareTargetCaptureClause() ==
          mlir::omp::DeclareTargetCaptureClause::link)
        return true;
  }
  return false;
}

// Returns the reference pointer generated by the lowering of the declare target
// operation in cases where the link clause is used or the to clause is used in
// USM mode.
static llvm::Value *
getRefPtrIfDeclareTarget(mlir::Value value,
                         LLVM::ModuleTranslation &moduleTranslation) {
  llvm::OpenMPIRBuilder *ompBuilder = moduleTranslation.getOpenMPBuilder();

  // An easier way to do this may just be to keep track of any pointer
  // references and their mapping to their respective operation
  if (auto addressOfOp =
          llvm::dyn_cast_if_present<LLVM::AddressOfOp>(value.getDefiningOp())) {
    if (auto gOp = llvm::dyn_cast_or_null<LLVM::GlobalOp>(
            addressOfOp->getParentOfType<mlir::ModuleOp>().lookupSymbol(
                addressOfOp.getGlobalName()))) {

      if (auto declareTargetGlobal =
              llvm::dyn_cast<mlir::omp::DeclareTargetInterface>(
                  gOp.getOperation())) {

        // In this case, we must utilise the reference pointer generated by the
        // declare target operation, similar to Clang
        if ((declareTargetGlobal.getDeclareTargetCaptureClause() ==
             mlir::omp::DeclareTargetCaptureClause::link) ||
            (declareTargetGlobal.getDeclareTargetCaptureClause() ==
                 mlir::omp::DeclareTargetCaptureClause::to &&
             ompBuilder->Config.hasRequiresUnifiedSharedMemory())) {
          llvm::SmallString<64> suffix =
              getDeclareTargetRefPtrSuffix(gOp, *ompBuilder);

          if (gOp.getSymName().contains(suffix))
            return moduleTranslation.getLLVMModule()->getNamedValue(
                gOp.getSymName());

          return moduleTranslation.getLLVMModule()->getNamedValue(
              (gOp.getSymName().str() + suffix.str()).str());
        }
      }
    }
  }

  return nullptr;
}

// A small helper structure to contain data gathered
// for map lowering and coalese it into one area and
// avoiding extra computations such as searches in the
// llvm module for lowered mapped variables or checking
// if something is declare target (and retrieving the
// value) more than neccessary.
struct MapInfoData : llvm::OpenMPIRBuilder::MapInfosTy {
  llvm::SmallVector<bool, 4> IsDeclareTarget;
  llvm::SmallVector<bool, 4> IsAMember;
  // Identify if mapping was added by mapClause or use_device clauses.
  llvm::SmallVector<bool, 4> IsAMapping;
  llvm::SmallVector<mlir::Operation *, 4> MapClause;
  llvm::SmallVector<llvm::Value *, 4> OriginalValue;
  // Stripped off array/pointer to get the underlying
  // element type
  llvm::SmallVector<llvm::Type *, 4> BaseType;

  /// Append arrays in \a CurInfo.
  void append(MapInfoData &CurInfo) {
    IsDeclareTarget.append(CurInfo.IsDeclareTarget.begin(),
                           CurInfo.IsDeclareTarget.end());
    MapClause.append(CurInfo.MapClause.begin(), CurInfo.MapClause.end());
    OriginalValue.append(CurInfo.OriginalValue.begin(),
                         CurInfo.OriginalValue.end());
    BaseType.append(CurInfo.BaseType.begin(), CurInfo.BaseType.end());
    llvm::OpenMPIRBuilder::MapInfosTy::append(CurInfo);
  }
};

uint64_t getArrayElementSizeInBits(LLVM::LLVMArrayType arrTy, DataLayout &dl) {
  if (auto nestedArrTy = llvm::dyn_cast_if_present<LLVM::LLVMArrayType>(
          arrTy.getElementType()))
    return getArrayElementSizeInBits(nestedArrTy, dl);
  return dl.getTypeSizeInBits(arrTy.getElementType());
}

// This function calculates the size to be offloaded for a specified type, given
// its associated map clause (which can contain bounds information which affects
// the total size), this size is calculated based on the underlying element type
// e.g. given a 1-D array of ints, we will calculate the size from the integer
// type * number of elements in the array. This size can be used in other
// calculations but is ultimately used as an argument to the OpenMP runtimes
// kernel argument structure which is generated through the combinedInfo data
// structures.
// This function is somewhat equivalent to Clang's getExprTypeSize inside of
// CGOpenMPRuntime.cpp.
llvm::Value *getSizeInBytes(DataLayout &dl, const mlir::Type &type,
                            Operation *clauseOp, llvm::Value *basePointer,
                            llvm::Type *baseType, llvm::IRBuilderBase &builder,
                            LLVM::ModuleTranslation &moduleTranslation) {
  if (auto memberClause =
          mlir::dyn_cast_if_present<mlir::omp::MapInfoOp>(clauseOp)) {
    // This calculates the size to transfer based on bounds and the underlying
    // element type, provided bounds have been specified (Fortran
    // pointers/allocatables/target and arrays that have sections specified fall
    // into this as well).
    if (!memberClause.getBounds().empty()) {
      llvm::Value *elementCount = builder.getInt64(1);
      for (auto bounds : memberClause.getBounds()) {
        if (auto boundOp = mlir::dyn_cast_if_present<mlir::omp::MapBoundsOp>(
                bounds.getDefiningOp())) {
          // The below calculation for the size to be mapped calculated from the
          // map.info's bounds is: (elemCount * [UB - LB] + 1), later we
          // multiply by the underlying element types byte size to get the full
          // size to be offloaded based on the bounds
          elementCount = builder.CreateMul(
              elementCount,
              builder.CreateAdd(
                  builder.CreateSub(
                      moduleTranslation.lookupValue(boundOp.getUpperBound()),
                      moduleTranslation.lookupValue(boundOp.getLowerBound())),
                  builder.getInt64(1)));
        }
      }

      // utilising getTypeSizeInBits instead of getTypeSize as getTypeSize gives
      // the size in inconsistent byte or bit format.
      uint64_t underlyingTypeSzInBits = dl.getTypeSizeInBits(type);
      if (auto arrTy = llvm::dyn_cast_if_present<LLVM::LLVMArrayType>(type))
        underlyingTypeSzInBits = getArrayElementSizeInBits(arrTy, dl);

      // The size in bytes x number of elements, the sizeInBytes stored is
      // the underyling types size, e.g. if ptr<i32>, it'll be the i32's
      // size, so we do some on the fly runtime math to get the size in
      // bytes from the extent (ub - lb) * sizeInBytes. NOTE: This may need
      // some adjustment for members with more complex types.
      return builder.CreateMul(elementCount,
                               builder.getInt64(underlyingTypeSzInBits / 8),
                               "element_count");
    }
  }

  return builder.getInt64(dl.getTypeSizeInBits(type) / 8);
}

void collectMapDataFromMapOperands(
    MapInfoData &mapData, llvm::SmallVectorImpl<Value> &mapOperands,
    LLVM::ModuleTranslation &moduleTranslation, DataLayout &dl,
    llvm::IRBuilderBase &builder,
    const llvm::ArrayRef<Value> &useDevPtrOperands = {},
    const llvm::ArrayRef<Value> &useDevAddrOperands = {}) {
  // Process MapOperands
  for (mlir::Value mapValue : mapOperands) {
    auto mapOp = mlir::cast<mlir::omp::MapInfoOp>(mapValue.getDefiningOp());
    mlir::Value offloadPtr =
        mapOp.getVarPtrPtr() ? mapOp.getVarPtrPtr() : mapOp.getVarPtr();
    mapData.OriginalValue.push_back(moduleTranslation.lookupValue(offloadPtr));
    mapData.Pointers.push_back(mapData.OriginalValue.back());

    if (llvm::Value *refPtr =
            getRefPtrIfDeclareTarget(offloadPtr,
                                     moduleTranslation)) { // declare target
      mapData.IsDeclareTarget.push_back(true);
      mapData.BasePointers.push_back(refPtr);
    } else { // regular mapped variable
      mapData.IsDeclareTarget.push_back(false);
      mapData.BasePointers.push_back(mapData.OriginalValue.back());
    }

    mapData.BaseType.push_back(
        moduleTranslation.convertType(mapOp.getVarType()));
    mapData.Sizes.push_back(
        getSizeInBytes(dl, mapOp.getVarType(), mapOp, mapData.Pointers.back(),
                       mapData.BaseType.back(), builder, moduleTranslation));
    mapData.MapClause.push_back(mapOp.getOperation());
    mapData.Types.push_back(
        llvm::omp::OpenMPOffloadMappingFlags(mapOp.getMapType().value()));
    mapData.Names.push_back(LLVM::createMappingInformation(
        mapOp.getLoc(), *moduleTranslation.getOpenMPBuilder()));
    mapData.DevicePointers.push_back(llvm::OpenMPIRBuilder::DeviceInfoTy::None);
    mapData.IsAMapping.push_back(true);

    // Check if this is a member mapping and correctly assign that it is, if
    // it is a member of a larger object.
    // TODO: Need better handling of members, and distinguishing of members
    // that are implicitly allocated on device vs explicitly passed in as
    // arguments.
    // TODO: May require some further additions to support nested record
    // types, i.e. member maps that can have member maps.
    mapData.IsAMember.push_back(false);
    for (mlir::Value mapValue : mapOperands) {
      if (auto map = mlir::dyn_cast_if_present<mlir::omp::MapInfoOp>(
              mapValue.getDefiningOp())) {
        for (auto member : map.getMembers()) {
          if (member == mapOp) {
            mapData.IsAMember.back() = true;
          }
        }
      }
    }
  }

  auto findMapInfo = [&mapData](llvm::Value *val, unsigned &index,
                                llvm::OpenMPIRBuilder::DeviceInfoTy devInfoTy) {
    bool found = false;
    index = 0;
    for (llvm::Value *basePtr : mapData.OriginalValue) {
      if (basePtr == val && mapData.IsAMapping[index]) {
        found = true;
        mapData.Types[index] |=
            llvm::omp::OpenMPOffloadMappingFlags::OMP_MAP_RETURN_PARAM;
        mapData.DevicePointers[index] = devInfoTy;
      }
      index++;
    }
    return found;
  };

  // Process useDevPtr(Addr)Operands
  auto addDevInfos = [&](const llvm::ArrayRef<Value> &useDevOperands,
                         llvm::OpenMPIRBuilder::DeviceInfoTy devInfoTy) {
    for (mlir::Value mapValue : useDevOperands) {
      auto mapOp = mlir::cast<mlir::omp::MapInfoOp>(mapValue.getDefiningOp());

      mlir::Value offloadPtr =
          mapOp.getVarPtrPtr() ? mapOp.getVarPtrPtr() : mapOp.getVarPtr();

      unsigned infoIndex;
      llvm::Value *origValue = moduleTranslation.lookupValue(offloadPtr);

      // Check if map info is already present for this entry.
      if (!findMapInfo(origValue, infoIndex, devInfoTy)) {
        mapData.OriginalValue.push_back(origValue);
        mapData.Pointers.push_back(mapData.OriginalValue.back());
        mapData.IsDeclareTarget.push_back(false);
        mapData.BasePointers.push_back(mapData.OriginalValue.back());
        mapData.BaseType.push_back(
            moduleTranslation.convertType(mapOp.getVarType()));
        mapData.Sizes.push_back(builder.getInt64(0));
        mapData.MapClause.push_back(mapOp.getOperation());
        mapData.Types.push_back(
            llvm::omp::OpenMPOffloadMappingFlags::OMP_MAP_RETURN_PARAM);
        mapData.Names.push_back(LLVM::createMappingInformation(
            mapOp.getLoc(), *moduleTranslation.getOpenMPBuilder()));
        mapData.DevicePointers.push_back(devInfoTy);
        mapData.IsAMapping.push_back(false);

        // Check if this is a member mapping and correctly assign that it is, if
        // it is a member of a larger object.
        // TODO: Need better handling of members, and distinguishing of members
        // that are implicitly allocated on device vs explicitly passed in as
        // arguments.
        // TODO: May require some further additions to support nested record
        // types, i.e. member maps that can have member maps.
        mapData.IsAMember.push_back(false);
        for (mlir::Value mapValue : useDevOperands)
          if (auto map = mlir::dyn_cast_if_present<mlir::omp::MapInfoOp>(
                  mapValue.getDefiningOp()))
            for (auto member : map.getMembers())
              if (member == mapOp)
                mapData.IsAMember.back() = true;
      }
    }
  };

  addDevInfos(useDevPtrOperands, llvm::OpenMPIRBuilder::DeviceInfoTy::Pointer);
  addDevInfos(useDevAddrOperands, llvm::OpenMPIRBuilder::DeviceInfoTy::Address);
}

static int getMapDataMemberIdx(MapInfoData &mapData,
                               mlir::omp::MapInfoOp memberOp) {
  auto *res = llvm::find(mapData.MapClause, memberOp);
  assert(res != mapData.MapClause.end() &&
         "MapInfoOp for member not found in MapData, cannot return index");
  return std::distance(mapData.MapClause.begin(), res);
}

static mlir::omp::MapInfoOp
getFirstOrLastMappedMemberPtr(mlir::omp::MapInfoOp mapInfo, bool first) {
  mlir::DenseIntElementsAttr indexAttr = mapInfo.getMembersIndexAttr();

  // Only 1 member has been mapped, we can return it.
  if (indexAttr.size() == 1)
    if (auto mapOp = mlir::dyn_cast<mlir::omp::MapInfoOp>(
            mapInfo.getMembers()[0].getDefiningOp()))
      return mapOp;

  llvm::ArrayRef<int64_t> shape = indexAttr.getShapedType().getShape();
  llvm::SmallVector<size_t> indices(shape[0]);
  std::iota(indices.begin(), indices.end(), 0);

  llvm::sort(indices.begin(), indices.end(),
             [&](const size_t a, const size_t b) {
               auto indexValues = indexAttr.getValues<int32_t>();
               for (int i = 0; i < shape[1]; ++i) {
                 int aIndex = indexValues[a * shape[1] + i];
                 int bIndex = indexValues[b * shape[1] + i];

                 if (aIndex == bIndex)
                   continue;

                 if (aIndex != -1 && bIndex == -1)
                   return false;

                 if (aIndex == -1 && bIndex != -1)
                   return true;

                 // A is earlier in the record type layout than B
                 if (aIndex < bIndex)
                   return first;

                 if (bIndex < aIndex)
                   return !first;
               }

               // Iterated the entire list and couldn't make a decision, all
               // elements were likely the same. Return false, since the sort
               // comparator should return false for equal elements.
               return false;
             });

  return llvm::cast<mlir::omp::MapInfoOp>(
      mapInfo.getMembers()[indices.front()].getDefiningOp());
}

/// This function calculates the array/pointer offset for map data provided
/// with bounds operations, e.g. when provided something like the following:
///
/// Fortran
///     map(tofrom: array(2:5, 3:2))
///   or
/// C++
///   map(tofrom: array[1:4][2:3])
/// We must calculate the initial pointer offset to pass across, this function
/// performs this using bounds.
///
/// NOTE: which while specified in row-major order it currently needs to be
/// flipped for Fortran's column order array allocation and access (as
/// opposed to C++'s row-major, hence the backwards processing where order is
/// important). This is likely important to keep in mind for the future when
/// we incorporate a C++ frontend, both frontends will need to agree on the
/// ordering of generated bounds operations (one may have to flip them) to
/// make the below lowering frontend agnostic. The offload size
/// calcualtion may also have to be adjusted for C++.
std::vector<llvm::Value *>
calculateBoundsOffset(LLVM::ModuleTranslation &moduleTranslation,
                      llvm::IRBuilderBase &builder, bool isArrayTy,
                      mlir::OperandRange bounds) {
  std::vector<llvm::Value *> idx;
  // There's no bounds to calculate an offset from, we can safely
  // ignore and return no indices.
  if (bounds.empty())
    return idx;

  // If we have an array type, then we have its type so can treat it as a
  // normal GEP instruction where the bounds operations are simply indexes
  // into the array. We currently do reverse order of the bounds, which
  // I believe leans more towards Fortran's column-major in memory.
  if (isArrayTy) {
    idx.push_back(builder.getInt64(0));
    for (int i = bounds.size() - 1; i >= 0; --i) {
      if (auto boundOp = mlir::dyn_cast_if_present<mlir::omp::MapBoundsOp>(
              bounds[i].getDefiningOp())) {
        idx.push_back(moduleTranslation.lookupValue(boundOp.getLowerBound()));
      }
    }
  } else {
    // If we do not have an array type, but we have bounds, then we're dealing
    // with a pointer that's being treated like an array and we have the
    // underlying type e.g. an i32, or f64 etc, e.g. a fortran descriptor base
    // address (pointer pointing to the actual data) so we must caclulate the
    // offset using a single index which the following two loops attempts to
    // compute.

    // Calculates the size offset we need to make per row e.g. first row or
    // column only needs to be offset by one, but the next would have to be
    // the previous row/column offset multiplied by the extent of current row.
    //
    // For example ([1][10][100]):
    //
    //  - First row/column we move by 1 for each index increment
    //  - Second row/column we move by 1 (first row/column) * 10 (extent/size of
    //  current) for 10 for each index increment
    //  - Third row/column we would move by 10 (second row/column) *
    //  (extent/size of current) 100 for 1000 for each index increment
    std::vector<llvm::Value *> dimensionIndexSizeOffset{builder.getInt64(1)};
    for (size_t i = 1; i < bounds.size(); ++i) {
      if (auto boundOp = mlir::dyn_cast_if_present<mlir::omp::MapBoundsOp>(
              bounds[i].getDefiningOp())) {
        dimensionIndexSizeOffset.push_back(builder.CreateMul(
            moduleTranslation.lookupValue(boundOp.getExtent()),
            dimensionIndexSizeOffset[i - 1]));
      }
    }

    // Now that we have calculated how much we move by per index, we must
    // multiply each lower bound offset in indexes by the size offset we
    // have calculated in the previous and accumulate the results to get
    // our final resulting offset.
    for (int i = bounds.size() - 1; i >= 0; --i) {
      if (auto boundOp = mlir::dyn_cast_if_present<mlir::omp::MapBoundsOp>(
              bounds[i].getDefiningOp())) {
        if (idx.empty())
          idx.emplace_back(builder.CreateMul(
              moduleTranslation.lookupValue(boundOp.getLowerBound()),
              dimensionIndexSizeOffset[i]));
        else
          idx.back() = builder.CreateAdd(
              idx.back(), builder.CreateMul(moduleTranslation.lookupValue(
                                                boundOp.getLowerBound()),
                                            dimensionIndexSizeOffset[i]));
      }
    }
  }

  return idx;
}

// This creates two insertions into the MapInfosTy data structure for the
// "parent" of a set of members, (usually a container e.g.
// class/structure/derived type) when subsequent members have also been
// explicitly mapped on the same map clause. Certain types, such as Fortran
// descriptors are mapped like this as well, however, the members are
// implicit as far as a user is concerned, but we must explicitly map them
// internally.
//
// This function also returns the memberOfFlag for this particular parent,
// which is utilised in subsequent member mappings (by modifying there map type
// with it) to indicate that a member is part of this parent and should be
// treated by the runtime as such. Important to achieve the correct mapping.
//
// This function borrows a lot from Clang's emitCombinedEntry function
// inside of CGOpenMPRuntime.cpp
static llvm::omp::OpenMPOffloadMappingFlags mapParentWithMembers(
    LLVM::ModuleTranslation &moduleTranslation, llvm::IRBuilderBase &builder,
    llvm::OpenMPIRBuilder &ompBuilder, DataLayout &dl,
    llvm::OpenMPIRBuilder::MapInfosTy &combinedInfo, MapInfoData &mapData,
    uint64_t mapDataIndex, bool isTargetParams) {
  // Map the first segment of our structure
  combinedInfo.Types.emplace_back(
      isTargetParams
          ? llvm::omp::OpenMPOffloadMappingFlags::OMP_MAP_TARGET_PARAM
          : llvm::omp::OpenMPOffloadMappingFlags::OMP_MAP_NONE);
  combinedInfo.DevicePointers.emplace_back(
      mapData.DevicePointers[mapDataIndex]);
  combinedInfo.Names.emplace_back(LLVM::createMappingInformation(
      mapData.MapClause[mapDataIndex]->getLoc(), ompBuilder));
  combinedInfo.BasePointers.emplace_back(mapData.BasePointers[mapDataIndex]);

  // Calculate size of the parent object being mapped based on the
  // addresses at runtime, highAddr - lowAddr = size. This of course
  // doesn't factor in allocated data like pointers, hence the further
  // processing of members specified by users, or in the case of
  // Fortran pointers and allocatables, the mapping of the pointed to
  // data by the descriptor (which itself, is a structure containing
  // runtime information on the dynamically allocated data).
  auto parentClause =
      llvm::cast<mlir::omp::MapInfoOp>(mapData.MapClause[mapDataIndex]);

  llvm::Value *lowAddr, *highAddr;
  if (!parentClause.getPartialMap()) {
    lowAddr = builder.CreatePointerCast(mapData.Pointers[mapDataIndex],
                                        builder.getPtrTy());
    highAddr = builder.CreatePointerCast(
        builder.CreateConstGEP1_32(mapData.BaseType[mapDataIndex],
                                   mapData.Pointers[mapDataIndex], 1),
        builder.getPtrTy());
    combinedInfo.Pointers.emplace_back(mapData.Pointers[mapDataIndex]);
  } else {
    auto mapOp =
        mlir::dyn_cast<mlir::omp::MapInfoOp>(mapData.MapClause[mapDataIndex]);
    int firstMemberIdx = getMapDataMemberIdx(
        mapData, getFirstOrLastMappedMemberPtr(mapOp, true));
    int lastMemberIdx = getMapDataMemberIdx(
        mapData, getFirstOrLastMappedMemberPtr(mapOp, false));

    // NOTE/TODO: Should perhaps use OriginalValue here instead of Pointers to
    // avoid offset or any manipulations interfering with the calculation.
    lowAddr = builder.CreatePointerCast(mapData.Pointers[firstMemberIdx],
                                        builder.getPtrTy());
    highAddr = builder.CreatePointerCast(
        builder.CreateGEP(mapData.BaseType[lastMemberIdx],
                          mapData.Pointers[lastMemberIdx], builder.getInt64(1)),
        builder.getPtrTy());
    combinedInfo.Pointers.emplace_back(mapData.Pointers[firstMemberIdx]);
  }

  llvm::Value *size = builder.CreateIntCast(
      builder.CreatePtrDiff(builder.getInt8Ty(), highAddr, lowAddr),
      builder.getInt64Ty(),
      /*isSigned=*/false);
  combinedInfo.Sizes.push_back(size);

  llvm::omp::OpenMPOffloadMappingFlags memberOfFlag =
      ompBuilder.getMemberOfFlag(combinedInfo.BasePointers.size() - 1);

  // This creates the initial MEMBER_OF mapping that consists of
  // the parent/top level container (same as above effectively, except
  // with a fixed initial compile time size and separate maptype which
  // indicates the true mape type (tofrom etc.). This parent mapping is
  // only relevant if the structure in its totality is being mapped,
  // otherwise the above suffices.
  if (!parentClause.getPartialMap()) {
    // TODO: This will need to be expanded to include the whole host of logic
    // for the map flags that Clang currently supports (e.g. it should do some
    // further case specific flag modifications). For the moment, it handles
    // what we support as expected.
    llvm::omp::OpenMPOffloadMappingFlags mapFlag = mapData.Types[mapDataIndex];
    ompBuilder.setCorrectMemberOfFlag(mapFlag, memberOfFlag);
    combinedInfo.Types.emplace_back(mapFlag);
    combinedInfo.DevicePointers.emplace_back(
        mapData.DevicePointers[mapDataIndex]);
    combinedInfo.Names.emplace_back(LLVM::createMappingInformation(
        mapData.MapClause[mapDataIndex]->getLoc(), ompBuilder));
    combinedInfo.BasePointers.emplace_back(mapData.BasePointers[mapDataIndex]);
    combinedInfo.Pointers.emplace_back(mapData.Pointers[mapDataIndex]);
    combinedInfo.Sizes.emplace_back(mapData.Sizes[mapDataIndex]);
  }
  return memberOfFlag;
}

// The intent is to verify if the mapped data being passed is a
// pointer -> pointee that requires special handling in certain cases,
// e.g. applying the OMP_MAP_PTR_AND_OBJ map type.
//
// There may be a better way to verify this, but unfortunately with
// opaque pointers we lose the ability to easily check if something is
// a pointer whilst maintaining access to the underlying type.
static bool checkIfPointerMap(mlir::omp::MapInfoOp mapOp) {
  // If we have a varPtrPtr field assigned then the underlying type is a pointer
  if (mapOp.getVarPtrPtr())
    return true;

  // If the map data is declare target with a link clause, then it's represented
  // as a pointer when we lower it to LLVM-IR even if at the MLIR level it has
  // no relation to pointers.
  if (isDeclareTargetLink(mapOp.getVarPtr()))
    return true;

  return false;
}

// This function is intended to add explicit mappings of members
static void processMapMembersWithParent(
    LLVM::ModuleTranslation &moduleTranslation, llvm::IRBuilderBase &builder,
    llvm::OpenMPIRBuilder &ompBuilder, DataLayout &dl,
    llvm::OpenMPIRBuilder::MapInfosTy &combinedInfo, MapInfoData &mapData,
    uint64_t mapDataIndex, llvm::omp::OpenMPOffloadMappingFlags memberOfFlag) {

  auto parentClause =
      llvm::cast<mlir::omp::MapInfoOp>(mapData.MapClause[mapDataIndex]);

  for (auto mappedMembers : parentClause.getMembers()) {
    auto memberClause =
        llvm::cast<mlir::omp::MapInfoOp>(mappedMembers.getDefiningOp());
    int memberDataIdx = getMapDataMemberIdx(mapData, memberClause);

    assert(memberDataIdx >= 0 && "could not find mapped member of structure");

    if (checkIfPointerMap(memberClause)) {
      auto mapFlag = llvm::omp::OpenMPOffloadMappingFlags(
          memberClause.getMapType().value());
      mapFlag &= ~llvm::omp::OpenMPOffloadMappingFlags::OMP_MAP_TARGET_PARAM;
      mapFlag |= llvm::omp::OpenMPOffloadMappingFlags::OMP_MAP_MEMBER_OF;
      ompBuilder.setCorrectMemberOfFlag(mapFlag, memberOfFlag);
      combinedInfo.Types.emplace_back(mapFlag);
      combinedInfo.DevicePointers.emplace_back(
          llvm::OpenMPIRBuilder::DeviceInfoTy::None);
      combinedInfo.Names.emplace_back(
          LLVM::createMappingInformation(memberClause.getLoc(), ompBuilder));
      combinedInfo.BasePointers.emplace_back(
          mapData.BasePointers[mapDataIndex]);
      combinedInfo.Pointers.emplace_back(mapData.BasePointers[memberDataIdx]);
      combinedInfo.Sizes.emplace_back(builder.getInt64(
          moduleTranslation.getLLVMModule()->getDataLayout().getPointerSize()));
    }

    // Same MemberOfFlag to indicate its link with parent and other members
    // of.
    auto mapFlag =
        llvm::omp::OpenMPOffloadMappingFlags(memberClause.getMapType().value());
    mapFlag &= ~llvm::omp::OpenMPOffloadMappingFlags::OMP_MAP_TARGET_PARAM;
    mapFlag |= llvm::omp::OpenMPOffloadMappingFlags::OMP_MAP_MEMBER_OF;
    ompBuilder.setCorrectMemberOfFlag(mapFlag, memberOfFlag);
    if (checkIfPointerMap(memberClause))
      mapFlag |= llvm::omp::OpenMPOffloadMappingFlags::OMP_MAP_PTR_AND_OBJ;

    combinedInfo.Types.emplace_back(mapFlag);
    combinedInfo.DevicePointers.emplace_back(
        llvm::OpenMPIRBuilder::DeviceInfoTy::None);
    combinedInfo.Names.emplace_back(
        LLVM::createMappingInformation(memberClause.getLoc(), ompBuilder));

    if (checkIfPointerMap(memberClause))
      combinedInfo.BasePointers.emplace_back(
          mapData.BasePointers[memberDataIdx]);
    else
      combinedInfo.BasePointers.emplace_back(
          mapData.BasePointers[mapDataIndex]);

    combinedInfo.Pointers.emplace_back(mapData.Pointers[memberDataIdx]);
    combinedInfo.Sizes.emplace_back(mapData.Sizes[memberDataIdx]);
  }
}

static void
processIndividualMap(MapInfoData &mapData, size_t mapDataIdx,
                     llvm::OpenMPIRBuilder::MapInfosTy &combinedInfo,
                     bool isTargetParams, int mapDataParentIdx = -1) {
  // Declare Target Mappings are excluded from being marked as
  // OMP_MAP_TARGET_PARAM as they are not passed as parameters, they're
  // marked with OMP_MAP_PTR_AND_OBJ instead.
  auto mapFlag = mapData.Types[mapDataIdx];
  auto mapInfoOp =
      llvm::cast<mlir::omp::MapInfoOp>(mapData.MapClause[mapDataIdx]);

  bool isPtrTy = checkIfPointerMap(mapInfoOp);
  if (isPtrTy)
    mapFlag |= llvm::omp::OpenMPOffloadMappingFlags::OMP_MAP_PTR_AND_OBJ;

  if (isTargetParams && !mapData.IsDeclareTarget[mapDataIdx])
    mapFlag |= llvm::omp::OpenMPOffloadMappingFlags::OMP_MAP_TARGET_PARAM;

  if (mapInfoOp.getMapCaptureType().value() ==
          mlir::omp::VariableCaptureKind::ByCopy &&
      !isPtrTy)
    mapFlag |= llvm::omp::OpenMPOffloadMappingFlags::OMP_MAP_LITERAL;

  // if we're provided a mapDataParentIdx, then the data being mapped is
  // part of a larger object (in a parent <-> member mapping) and in this
  // case our BasePointer should be the parent.
  if (mapDataParentIdx >= 0)
    combinedInfo.BasePointers.emplace_back(
        mapData.BasePointers[mapDataParentIdx]);
  else
    combinedInfo.BasePointers.emplace_back(mapData.BasePointers[mapDataIdx]);

  combinedInfo.Pointers.emplace_back(mapData.Pointers[mapDataIdx]);
  combinedInfo.DevicePointers.emplace_back(mapData.DevicePointers[mapDataIdx]);
  combinedInfo.Names.emplace_back(mapData.Names[mapDataIdx]);
  combinedInfo.Types.emplace_back(mapFlag);
  combinedInfo.Sizes.emplace_back(mapData.Sizes[mapDataIdx]);
}

static void processMapWithMembersOf(
    LLVM::ModuleTranslation &moduleTranslation, llvm::IRBuilderBase &builder,
    llvm::OpenMPIRBuilder &ompBuilder, DataLayout &dl,
    llvm::OpenMPIRBuilder::MapInfosTy &combinedInfo, MapInfoData &mapData,
    uint64_t mapDataIndex, bool isTargetParams) {
  auto parentClause =
      llvm::cast<mlir::omp::MapInfoOp>(mapData.MapClause[mapDataIndex]);

  // If we have a partial map (no parent referenced in the map clauses of the
  // directive, only members) and only a single member, we do not need to bind
  // the map of the member to the parent, we can pass the member separately.
  if (parentClause.getMembers().size() == 1 && parentClause.getPartialMap()) {
    auto memberClause = llvm::cast<mlir::omp::MapInfoOp>(
        parentClause.getMembers()[0].getDefiningOp());
    int memberDataIdx = getMapDataMemberIdx(mapData, memberClause);
    // Note: Clang treats arrays with explicit bounds that fall into this
    // category as a parent with map case, however, it seems this isn't a
    // requirement, and processing them as an individual map is fine. So,
    // we will handle them as individual maps for the moment, as it's
    // difficult for us to check this as we always require bounds to be
    // specified currently and it's also marginally more optimal (single
    // map rather than two). The difference may come from the fact that
    // Clang maps array without bounds as pointers (which we do not
    // currently do), whereas we treat them as arrays in all cases
    // currently.
    processIndividualMap(mapData, memberDataIdx, combinedInfo, isTargetParams,
                         mapDataIndex);
    return;
  }

  llvm::omp::OpenMPOffloadMappingFlags memberOfParentFlag =
      mapParentWithMembers(moduleTranslation, builder, ompBuilder, dl,
                           combinedInfo, mapData, mapDataIndex, isTargetParams);
  processMapMembersWithParent(moduleTranslation, builder, ompBuilder, dl,
                              combinedInfo, mapData, mapDataIndex,
                              memberOfParentFlag);
}

// This is a variation on Clang's GenerateOpenMPCapturedVars, which
// generates different operation (e.g. load/store) combinations for
// arguments to the kernel, based on map capture kinds which are then
// utilised in the combinedInfo in place of the original Map value.
static void
createAlteredByCaptureMap(MapInfoData &mapData,
                          LLVM::ModuleTranslation &moduleTranslation,
                          llvm::IRBuilderBase &builder) {
  for (size_t i = 0; i < mapData.MapClause.size(); ++i) {
    // if it's declare target, skip it, it's handled separately.
    if (!mapData.IsDeclareTarget[i]) {
      auto mapOp =
          mlir::dyn_cast_if_present<mlir::omp::MapInfoOp>(mapData.MapClause[i]);
      mlir::omp::VariableCaptureKind captureKind =
          mapOp.getMapCaptureType().value_or(
              mlir::omp::VariableCaptureKind::ByRef);
      bool isPtrTy = checkIfPointerMap(mapOp);

      // Currently handles array sectioning lowerbound case, but more
      // logic may be required in the future. Clang invokes EmitLValue,
      // which has specialised logic for special Clang types such as user
      // defines, so it is possible we will have to extend this for
      // structures or other complex types. As the general idea is that this
      // function mimics some of the logic from Clang that we require for
      // kernel argument passing from host -> device.
      switch (captureKind) {
      case mlir::omp::VariableCaptureKind::ByRef: {
        llvm::Value *newV = mapData.Pointers[i];
        std::vector<llvm::Value *> offsetIdx = calculateBoundsOffset(
            moduleTranslation, builder, mapData.BaseType[i]->isArrayTy(),
            mapOp.getBounds());
        if (isPtrTy)
          newV = builder.CreateLoad(builder.getPtrTy(), newV);

        if (!offsetIdx.empty())
          newV = builder.CreateInBoundsGEP(mapData.BaseType[i], newV, offsetIdx,
                                           "array_offset");
        mapData.Pointers[i] = newV;
      } break;
      case mlir::omp::VariableCaptureKind::ByCopy: {
        llvm::Type *type = mapData.BaseType[i];
        llvm::Value *newV;
        if (mapData.Pointers[i]->getType()->isPointerTy())
          newV = builder.CreateLoad(type, mapData.Pointers[i]);
        else
          newV = mapData.Pointers[i];

        if (!isPtrTy) {
          auto curInsert = builder.saveIP();
          builder.restoreIP(findAllocaInsertPoint(builder, moduleTranslation));
          auto *memTempAlloc =
              builder.CreateAlloca(builder.getPtrTy(), nullptr, ".casted");
          builder.restoreIP(curInsert);

          builder.CreateStore(newV, memTempAlloc);
          newV = builder.CreateLoad(builder.getPtrTy(), memTempAlloc);
        }

        mapData.Pointers[i] = newV;
        mapData.BasePointers[i] = newV;
      } break;
      case mlir::omp::VariableCaptureKind::This:
      case mlir::omp::VariableCaptureKind::VLAType:
        mapData.MapClause[i]->emitOpError("Unhandled capture kind");
        break;
      }
    }
  }
}

// Generate all map related information and fill the combinedInfo.
static void genMapInfos(llvm::IRBuilderBase &builder,
                        LLVM::ModuleTranslation &moduleTranslation,
                        DataLayout &dl,
                        llvm::OpenMPIRBuilder::MapInfosTy &combinedInfo,
                        MapInfoData &mapData, bool isTargetParams = false) {
  // We wish to modify some of the methods in which arguments are
  // passed based on their capture type by the target region, this can
  // involve generating new loads and stores, which changes the
  // MLIR value to LLVM value mapping, however, we only wish to do this
  // locally for the current function/target and also avoid altering
  // ModuleTranslation, so we remap the base pointer or pointer stored
  // in the map infos corresponding MapInfoData, which is later accessed
  // by genMapInfos and createTarget to help generate the kernel and
  // kernel arg structure. It primarily becomes relevant in cases like
  // bycopy, or byref range'd arrays. In the default case, we simply
  // pass thee pointer byref as both basePointer and pointer.
  if (!moduleTranslation.getOpenMPBuilder()->Config.isTargetDevice())
    createAlteredByCaptureMap(mapData, moduleTranslation, builder);

  llvm::OpenMPIRBuilder *ompBuilder = moduleTranslation.getOpenMPBuilder();

  // We operate under the assumption that all vectors that are
  // required in MapInfoData are of equal lengths (either filled with
  // default constructed data or appropiate information) so we can
  // utilise the size from any component of MapInfoData, if we can't
  // something is missing from the initial MapInfoData construction.
  for (size_t i = 0; i < mapData.MapClause.size(); ++i) {
    // NOTE/TODO: We currently do not support arbitrary depth record
    // type mapping.
    if (mapData.IsAMember[i])
      continue;

    auto mapInfoOp = mlir::dyn_cast<mlir::omp::MapInfoOp>(mapData.MapClause[i]);
    if (!mapInfoOp.getMembers().empty()) {
      processMapWithMembersOf(moduleTranslation, builder, *ompBuilder, dl,
                              combinedInfo, mapData, i, isTargetParams);
      continue;
    }

    processIndividualMap(mapData, i, combinedInfo, isTargetParams);
  }
}

static LogicalResult
convertOmpTargetData(Operation *op, llvm::IRBuilderBase &builder,
                     LLVM::ModuleTranslation &moduleTranslation) {
  llvm::Value *ifCond = nullptr;
  int64_t deviceID = llvm::omp::OMP_DEVICEID_UNDEF;
  SmallVector<Value> mapOperands;
  SmallVector<Value> useDevPtrOperands;
  SmallVector<Value> useDevAddrOperands;
  llvm::omp::RuntimeFunction RTLFn;
  DataLayout DL = DataLayout(op->getParentOfType<ModuleOp>());

  llvm::OpenMPIRBuilder *ompBuilder = moduleTranslation.getOpenMPBuilder();

  LogicalResult result =
      llvm::TypeSwitch<Operation *, LogicalResult>(op)
          .Case([&](omp::TargetDataOp dataOp) {
            if (auto ifExprVar = dataOp.getIfExpr())
              ifCond = moduleTranslation.lookupValue(ifExprVar);

            if (auto devId = dataOp.getDevice())
              if (auto constOp =
                      dyn_cast<LLVM::ConstantOp>(devId.getDefiningOp()))
                if (auto intAttr = dyn_cast<IntegerAttr>(constOp.getValue()))
                  deviceID = intAttr.getInt();

            mapOperands = dataOp.getMapOperands();
            useDevPtrOperands = dataOp.getUseDevicePtr();
            useDevAddrOperands = dataOp.getUseDeviceAddr();
            return success();
          })
          .Case([&](omp::TargetEnterDataOp enterDataOp) {
            if (enterDataOp.getNowait())
              return (LogicalResult)(enterDataOp.emitError(
                  "`nowait` is not supported yet"));

            if (auto ifExprVar = enterDataOp.getIfExpr())
              ifCond = moduleTranslation.lookupValue(ifExprVar);

            if (auto devId = enterDataOp.getDevice())
              if (auto constOp =
                      dyn_cast<LLVM::ConstantOp>(devId.getDefiningOp()))
                if (auto intAttr = dyn_cast<IntegerAttr>(constOp.getValue()))
                  deviceID = intAttr.getInt();
            RTLFn = llvm::omp::OMPRTL___tgt_target_data_begin_mapper;
            mapOperands = enterDataOp.getMapOperands();
            return success();
          })
          .Case([&](omp::TargetExitDataOp exitDataOp) {
            if (exitDataOp.getNowait())
              return (LogicalResult)(exitDataOp.emitError(
                  "`nowait` is not supported yet"));

            if (auto ifExprVar = exitDataOp.getIfExpr())
              ifCond = moduleTranslation.lookupValue(ifExprVar);

            if (auto devId = exitDataOp.getDevice())
              if (auto constOp =
                      dyn_cast<LLVM::ConstantOp>(devId.getDefiningOp()))
                if (auto intAttr = dyn_cast<IntegerAttr>(constOp.getValue()))
                  deviceID = intAttr.getInt();

            RTLFn = llvm::omp::OMPRTL___tgt_target_data_end_mapper;
            mapOperands = exitDataOp.getMapOperands();
            return success();
          })
          .Case([&](omp::TargetUpdateOp updateDataOp) {
            if (updateDataOp.getNowait())
              return (LogicalResult)(updateDataOp.emitError(
                  "`nowait` is not supported yet"));

            if (auto ifExprVar = updateDataOp.getIfExpr())
              ifCond = moduleTranslation.lookupValue(ifExprVar);

            if (auto devId = updateDataOp.getDevice())
              if (auto constOp =
                      dyn_cast<LLVM::ConstantOp>(devId.getDefiningOp()))
                if (auto intAttr = dyn_cast<IntegerAttr>(constOp.getValue()))
                  deviceID = intAttr.getInt();

            RTLFn = llvm::omp::OMPRTL___tgt_target_data_update_mapper;
            mapOperands = updateDataOp.getMapOperands();
            return success();
          })
          .Default([&](Operation *op) {
            return op->emitError("unsupported OpenMP operation: ")
                   << op->getName();
          });

  if (failed(result))
    return failure();

  using InsertPointTy = llvm::OpenMPIRBuilder::InsertPointTy;

  MapInfoData mapData;
  collectMapDataFromMapOperands(mapData, mapOperands, moduleTranslation, DL,
                                builder, useDevPtrOperands, useDevAddrOperands);

  // Fill up the arrays with all the mapped variables.
  llvm::OpenMPIRBuilder::MapInfosTy combinedInfo;
  auto genMapInfoCB =
      [&](InsertPointTy codeGenIP) -> llvm::OpenMPIRBuilder::MapInfosTy & {
    builder.restoreIP(codeGenIP);
    genMapInfos(builder, moduleTranslation, DL, combinedInfo, mapData);
    return combinedInfo;
  };

  llvm::OpenMPIRBuilder::TargetDataInfo info(/*RequiresDevicePointerInfo=*/true,
                                             /*SeparateBeginEndCalls=*/true);

  using BodyGenTy = llvm::OpenMPIRBuilder::BodyGenTy;
  LogicalResult bodyGenStatus = success();
  auto bodyGenCB = [&](InsertPointTy codeGenIP, BodyGenTy bodyGenType) {
    assert(isa<omp::TargetDataOp>(op) &&
           "BodyGen requested for non TargetDataOp");
    Region &region = cast<omp::TargetDataOp>(op).getRegion();
    switch (bodyGenType) {
    case BodyGenTy::Priv:
      // Check if any device ptr/addr info is available
      if (!info.DevicePtrInfoMap.empty()) {
        builder.restoreIP(codeGenIP);
        unsigned argIndex = 0;
        for (size_t i = 0; i < combinedInfo.BasePointers.size(); ++i) {
          if (combinedInfo.DevicePointers[i] ==
              llvm::OpenMPIRBuilder::DeviceInfoTy::Pointer) {
            const auto &arg = region.front().getArgument(argIndex);
            moduleTranslation.mapValue(
                arg,
                info.DevicePtrInfoMap[combinedInfo.BasePointers[i]].second);
            argIndex++;
          } else if (combinedInfo.DevicePointers[i] ==
                     llvm::OpenMPIRBuilder::DeviceInfoTy::Address) {
            const auto &arg = region.front().getArgument(argIndex);
            auto *loadInst = builder.CreateLoad(
                builder.getPtrTy(),
                info.DevicePtrInfoMap[combinedInfo.BasePointers[i]].second);
            moduleTranslation.mapValue(arg, loadInst);
            argIndex++;
          }
        }

        SmallVector<llvm::PHINode *> phis;
        llvm::BasicBlock *continuationBlock =
            convertOmpOpRegions(region, "omp.data.region", builder,
                                moduleTranslation, bodyGenStatus, &phis);
        builder.SetInsertPoint(continuationBlock,
                               continuationBlock->getFirstInsertionPt());
      }
      break;
    case BodyGenTy::DupNoPriv:
      break;
    case BodyGenTy::NoPriv:
      // If device info is available then region has already been generated
      if (info.DevicePtrInfoMap.empty()) {
        builder.restoreIP(codeGenIP);
        SmallVector<llvm::PHINode *> phis;

        // For device pass, if use_device_ptr(addr) mappings were present,
        // we need to link them here before codegen.
        if (ompBuilder->Config.IsTargetDevice.value_or(false)) {
          unsigned argIndex = 0;
          for (size_t i = 0; i < mapData.BasePointers.size(); ++i) {
            if (mapData.DevicePointers[i] ==
                    llvm::OpenMPIRBuilder::DeviceInfoTy::Pointer ||
                mapData.DevicePointers[i] ==
                    llvm::OpenMPIRBuilder::DeviceInfoTy::Address) {
              const auto &arg = region.front().getArgument(argIndex);
              moduleTranslation.mapValue(arg, mapData.BasePointers[i]);
              argIndex++;
            }
          }
        }
        llvm::BasicBlock *continuationBlock =
            convertOmpOpRegions(region, "omp.data.region", builder,
                                moduleTranslation, bodyGenStatus, &phis);
        builder.SetInsertPoint(continuationBlock,
                               continuationBlock->getFirstInsertionPt());
      }
      break;
    }
    return builder.saveIP();
  };

  llvm::OpenMPIRBuilder::LocationDescription ompLoc(builder);
  llvm::OpenMPIRBuilder::InsertPointTy allocaIP =
      findAllocaInsertPoint(builder, moduleTranslation);
  if (isa<omp::TargetDataOp>(op)) {
    builder.restoreIP(ompBuilder->createTargetData(
        ompLoc, allocaIP, builder.saveIP(), builder.getInt64(deviceID), ifCond,
        info, genMapInfoCB, nullptr, bodyGenCB));
  } else {
    builder.restoreIP(ompBuilder->createTargetData(
        ompLoc, allocaIP, builder.saveIP(), builder.getInt64(deviceID), ifCond,
        info, genMapInfoCB, &RTLFn));
  }

  return bodyGenStatus;
}

static LogicalResult convertOmpDistribute(
    Operation &opInst, llvm::IRBuilderBase &builder,
    LLVM::ModuleTranslation &moduleTranslation,
    llvm::OpenMPIRBuilder::InsertPointTy *redAllocaIP,
    SmallVector<llvm::OpenMPIRBuilder::ReductionInfo> &reductionInfos) {
  llvm::OpenMPIRBuilder *ompBuilder = moduleTranslation.getOpenMPBuilder();
  // FIXME: This ignores any other nested wrappers (e.g. omp.parallel +
  // omp.wsloop, omp.simd).
  auto distributeOp = cast<omp::DistributeOp>(opInst);
  auto loopOp = cast<omp::LoopNestOp>(distributeOp.getWrappedLoop());

  SmallVector<omp::LoopWrapperInterface> loopWrappers;
  loopOp.gatherWrappers(loopWrappers);

  using InsertPointTy = llvm::OpenMPIRBuilder::InsertPointTy;
  // TODO: support error propagation in OpenMPIRBuilder and use it instead of
  // relying on captured variables.
  LogicalResult bodyGenStatus = success();

  auto bodyGenCB = [&](InsertPointTy allocaIP, InsertPointTy codeGenIP) {
    // Save the alloca insertion point on ModuleTranslation stack for use in
    // nested regions.
    LLVM::ModuleTranslation::SaveStack<OpenMPAllocaStackFrame> frame(
        moduleTranslation, allocaIP);

    // DistributeOp has only one region associated with it.
    builder.restoreIP(codeGenIP);
    *redAllocaIP = allocaIP;

    if (loopWrappers.size() == 1) {
      // Convert a standalone DISTRIBUTE construct.
      auto loopNestConversionResult = convertLoopNestHelper(
          *loopOp, builder, moduleTranslation, "omp.distribute.region");
      if (!loopNestConversionResult)
        return; // TODO: Signal error to abort translation.

      builder.restoreIP(std::get<InsertPointTy>(*loopNestConversionResult));
    } else {
      // Convert a DISTRIBUTE leaf as part of a composite construct.
      mlir::Region &reg = distributeOp.getRegion();
      auto *regionBlock =
          convertOmpOpRegions(reg, "omp.distribute.region", builder,
                              moduleTranslation, bodyGenStatus);

      builder.SetInsertPoint(regionBlock->getTerminator());
    }

    // FIXME(JAN): We need to know if we are inside a distribute and
    // if there is an inner wsloop reduction, in that case we need to
    // generate the teams reduction bits to combine everything correctly. We
    // will try to collect the reduction info from the inner wsloop and use
    // that instead of the reduction clause that could have been on the
    // omp.parallel
    auto IP = builder.saveIP();
    if (ompBuilder->Config.isGPU()) {
      // TODO: Consider passing the isByref array together with reductionInfos
      // if it needs to match nested parallel-do or simd.
      SmallVector<bool> isByref(reductionInfos.size(), true);
      llvm::OpenMPIRBuilder::InsertPointTy contInsertPoint =
          ompBuilder->createReductions(IP, allocaIP, reductionInfos, isByref,
                                       /*IsNoWait=*/false,
                                       /*IsTeamsReduction=*/true);
      builder.restoreIP(contInsertPoint);
    }
  };

  llvm::OpenMPIRBuilder::InsertPointTy allocaIP =
      findAllocaInsertPoint(builder, moduleTranslation);
  llvm::OpenMPIRBuilder::LocationDescription ompLoc(builder);
  builder.restoreIP(ompBuilder->createDistribute(ompLoc, allocaIP, bodyGenCB));

  return success();
}

static LogicalResult
convertOmpDistribute(Operation &opInst, llvm::IRBuilderBase &builder,
                     LLVM::ModuleTranslation &moduleTranslation) {
  // No reductions are present so we just create dummy variables.
  llvm::OpenMPIRBuilder::InsertPointTy dummyRedAllocaIP;
  SmallVector<llvm::OpenMPIRBuilder::ReductionInfo> dummyReductionInfos;
  return convertOmpDistribute(opInst, builder, moduleTranslation,
                              &dummyRedAllocaIP, dummyReductionInfos);
}

/// Lowers the FlagsAttr which is applied to the module on the device
/// pass when offloading, this attribute contains OpenMP RTL globals that can
/// be passed as flags to the frontend, otherwise they are set to default
LogicalResult convertFlagsAttr(Operation *op, mlir::omp::FlagsAttr attribute,
                               LLVM::ModuleTranslation &moduleTranslation) {
  if (!cast<mlir::ModuleOp>(op))
    return failure();

  llvm::OpenMPIRBuilder *ompBuilder = moduleTranslation.getOpenMPBuilder();

  ompBuilder->M.addModuleFlag(llvm::Module::Max, "openmp-device",
                              attribute.getOpenmpDeviceVersion());

  if (attribute.getNoGpuLib())
    return success();

  ompBuilder->createGlobalFlag(
      attribute.getDebugKind() /*LangOpts().OpenMPTargetDebug*/,
      "__omp_rtl_debug_kind");
  ompBuilder->createGlobalFlag(
      attribute
          .getAssumeTeamsOversubscription() /*LangOpts().OpenMPTeamSubscription*/
      ,
      "__omp_rtl_assume_teams_oversubscription");
  ompBuilder->createGlobalFlag(
      attribute
          .getAssumeThreadsOversubscription() /*LangOpts().OpenMPThreadSubscription*/
      ,
      "__omp_rtl_assume_threads_oversubscription");
  ompBuilder->createGlobalFlag(
      attribute.getAssumeNoThreadState() /*LangOpts().OpenMPNoThreadState*/,
      "__omp_rtl_assume_no_thread_state");
  ompBuilder->createGlobalFlag(
      attribute
          .getAssumeNoNestedParallelism() /*LangOpts().OpenMPNoNestedParallelism*/
      ,
      "__omp_rtl_assume_no_nested_parallelism");
  return success();
}

static bool getTargetEntryUniqueInfo(llvm::TargetRegionEntryInfo &targetInfo,
                                     omp::TargetOp targetOp,
                                     llvm::StringRef parentName = "") {
  auto fileLoc = targetOp.getLoc()->findInstanceOf<FileLineColLoc>();

  assert(fileLoc && "No file found from location");
  StringRef fileName = fileLoc.getFilename().getValue();

  llvm::sys::fs::UniqueID id;
  if (auto ec = llvm::sys::fs::getUniqueID(fileName, id)) {
    targetOp.emitError("Unable to get unique ID for file");
    return false;
  }

  uint64_t line = fileLoc.getLine();
  targetInfo = llvm::TargetRegionEntryInfo(parentName, id.getDevice(),
                                           id.getFile(), line);
  return true;
}

static bool targetOpSupported(Operation &opInst) {
  auto targetOp = cast<omp::TargetOp>(opInst);
  if (targetOp.getIfExpr()) {
    opInst.emitError("If clause not yet supported");
    return false;
  }

  if (targetOp.getDevice()) {
    opInst.emitError("Device clause not yet supported");
    return false;
  }

  if (targetOp.getNowait()) {
    opInst.emitError("Nowait clause not yet supported");
    return false;
  }

  return true;
}

static void
handleDeclareTargetMapVar(MapInfoData &mapData,
                          LLVM::ModuleTranslation &moduleTranslation,
                          llvm::IRBuilderBase &builder, llvm::Function *func) {
  for (size_t i = 0; i < mapData.MapClause.size(); ++i) {
    // In the case of declare target mapped variables, the basePointer is
    // the reference pointer generated by the convertDeclareTargetAttr
    // method. Whereas the kernelValue is the original variable, so for
    // the device we must replace all uses of this original global variable
    // (stored in kernelValue) with the reference pointer (stored in
    // basePointer for declare target mapped variables), as for device the
    // data is mapped into this reference pointer and should be loaded
    // from it, the original variable is discarded. On host both exist and
    // metadata is generated (elsewhere in the convertDeclareTargetAttr)
    // function to link the two variables in the runtime and then both the
    // reference pointer and the pointer are assigned in the kernel argument
    // structure for the host.
    if (mapData.IsDeclareTarget[i]) {
      // If the original map value is a constant, then we have to make sure all
      // of it's uses within the current kernel/function that we are going to
      // rewrite are converted to instructions, as we will be altering the old
      // use (OriginalValue) from a constant to an instruction, which will be
      // illegal and ICE the compiler if the user is a constant expression of
      // some kind e.g. a constant GEP.
      if (auto *constant = dyn_cast<llvm::Constant>(mapData.OriginalValue[i]))
        convertUsersOfConstantsToInstructions(constant, func, false);

      // The users iterator will get invalidated if we modify an element,
      // so we populate this vector of uses to alter each user on an
      // individual basis to emit its own load (rather than one load for
      // all).
      llvm::SmallVector<llvm::User *> userVec;
      for (llvm::User *user : mapData.OriginalValue[i]->users())
        userVec.push_back(user);

      for (llvm::User *user : userVec) {
        if (auto *insn = dyn_cast<llvm::Instruction>(user)) {
          if (insn->getFunction() == func) {
            auto *load = builder.CreateLoad(mapData.BasePointers[i]->getType(),
                                            mapData.BasePointers[i]);
            load->moveBefore(insn);
            user->replaceUsesOfWith(mapData.OriginalValue[i], load);
          }
        }
      }
    }
  }
}

// The createDeviceArgumentAccessor function generates
// instructions for retrieving (acessing) kernel
// arguments inside of the device kernel for use by
// the kernel. This enables different semantics such as
// the creation of temporary copies of data allowing
// semantics like read-only/no host write back kernel
// arguments.
//
// This currently implements a very light version of Clang's
// EmitParmDecl's handling of direct argument handling as well
// as a portion of the argument access generation based on
// capture types found at the end of emitOutlinedFunctionPrologue
// in Clang. The indirect path handling of EmitParmDecl's may be
// required for future work, but a direct 1-to-1 copy doesn't seem
// possible as the logic is rather scattered throughout Clang's
// lowering and perhaps we wish to deviate slightly.
//
// \param mapData - A container containing vectors of information
// corresponding to the input argument, which should have a
// corresponding entry in the MapInfoData containers
// OrigialValue's.
// \param arg - This is the generated kernel function argument that
// corresponds to the passed in input argument. We generated different
// accesses of this Argument, based on capture type and other Input
// related information.
// \param input - This is the host side value that will be passed to
// the kernel i.e. the kernel input, we rewrite all uses of this within
// the kernel (as we generate the kernel body based on the target's region
// which maintians references to the original input) to the retVal argument
// apon exit of this function inside of the OMPIRBuilder. This interlinks
// the kernel argument to future uses of it in the function providing
// appropriate "glue" instructions inbetween.
// \param retVal - This is the value that all uses of input inside of the
// kernel will be re-written to, the goal of this function is to generate
// an appropriate location for the kernel argument to be accessed from,
// e.g. ByRef will result in a temporary allocation location and then
// a store of the kernel argument into this allocated memory which
// will then be loaded from, ByCopy will use the allocated memory
// directly.
static llvm::IRBuilderBase::InsertPoint
createDeviceArgumentAccessor(MapInfoData &mapData, llvm::Argument &arg,
                             llvm::Value *input, llvm::Value *&retVal,
                             llvm::IRBuilderBase &builder,
                             llvm::OpenMPIRBuilder &ompBuilder,
                             LLVM::ModuleTranslation &moduleTranslation,
                             llvm::IRBuilderBase::InsertPoint allocaIP,
                             llvm::IRBuilderBase::InsertPoint codeGenIP) {
  builder.restoreIP(allocaIP);

  mlir::omp::VariableCaptureKind capture =
      mlir::omp::VariableCaptureKind::ByRef;

  // Find the associated MapInfoData entry for the current input
  for (size_t i = 0; i < mapData.MapClause.size(); ++i)
    if (mapData.OriginalValue[i] == input) {
      if (auto mapOp = mlir::dyn_cast_if_present<mlir::omp::MapInfoOp>(
              mapData.MapClause[i])) {
        capture = mapOp.getMapCaptureType().value_or(
            mlir::omp::VariableCaptureKind::ByRef);
      }

      break;
    }

  unsigned int allocaAS = ompBuilder.M.getDataLayout().getAllocaAddrSpace();
  unsigned int defaultAS =
      ompBuilder.M.getDataLayout().getProgramAddressSpace();

  // Create the alloca for the argument the current point.
  llvm::Value *v = builder.CreateAlloca(arg.getType(), allocaAS, nullptr);

  if (allocaAS != defaultAS && arg.getType()->isPointerTy())
    v = builder.CreatePointerBitCastOrAddrSpaceCast(
        v, arg.getType()->getPointerTo(defaultAS));

  builder.CreateStore(&arg, v);

  builder.restoreIP(codeGenIP);

  switch (capture) {
  case mlir::omp::VariableCaptureKind::ByCopy: {
    retVal = v;
    break;
  }
  case mlir::omp::VariableCaptureKind::ByRef: {
    retVal = builder.CreateAlignedLoad(
        v->getType(), v,
        ompBuilder.M.getDataLayout().getPrefTypeAlign(v->getType()));
    break;
  }
  case mlir::omp::VariableCaptureKind::This:
  case mlir::omp::VariableCaptureKind::VLAType:
    assert(false && "Currently unsupported capture kind");
    break;
  }

  return builder.saveIP();
}

template <typename OpTy>
static OpTy castOrGetParentOfType(Operation *op, bool immediateParent = false) {
  if (!op)
    return OpTy();

  if (OpTy casted = dyn_cast<OpTy>(op))
    return casted;

  if (immediateParent)
    return dyn_cast_if_present<OpTy>(op->getParentOp());

  return op->getParentOfType<OpTy>();
}

/// Populate default `MinTeams`, `MaxTeams` and `MaxThreads` to their default
/// values as stated by the corresponding clauses, if constant.
///
/// These default values must be set before the creation of the outlined LLVM
/// function for the target region, so that they can be used to initialize the
/// corresponding global `ConfigurationEnvironmentTy` structure.
static void initTargetDefaultBounds(
    omp::TargetOp targetOp,
    llvm::OpenMPIRBuilder::TargetKernelDefaultBounds &bounds,
    bool isTargetDevice, bool isGPU) {
  // TODO Handle constant IF clauses
  Operation *innermostCapturedOmpOp = targetOp.getInnermostCapturedOmpOp();

  // Handle clauses impacting the number of teams.
  int32_t minTeamsVal = 1, maxTeamsVal = -1;
  if (auto teamsOp =
          castOrGetParentOfType<omp::TeamsOp>(innermostCapturedOmpOp)) {
    // TODO Use teamsOp.getNumTeamsLower() to initialize `minTeamsVal`. For now,
    // just match clang and set min and max to the same value.
    Value numTeamsClause = isTargetDevice ? teamsOp.getNumTeamsUpper()
                                          : targetOp.getNumTeamsUpper();
    if (numTeamsClause) {
      if (auto constOp = dyn_cast_if_present<LLVM::ConstantOp>(
              numTeamsClause.getDefiningOp())) {
        if (auto constAttr = constOp.getValue().dyn_cast<IntegerAttr>())
          minTeamsVal = maxTeamsVal = constAttr.getInt();
      }
    } else {
      minTeamsVal = maxTeamsVal = 0;
    }
  } else if (castOrGetParentOfType<omp::ParallelOp>(innermostCapturedOmpOp,
                                                    /*immediateParent=*/true) ||
             castOrGetParentOfType<omp::SimdOp>(innermostCapturedOmpOp,
                                                /*immediateParent=*/true)) {
    minTeamsVal = maxTeamsVal = 1;
  } else {
    minTeamsVal = maxTeamsVal = -1;
  }

  // Handle clauses impacting the number of threads.
  int32_t targetThreadLimitVal = -1;
  int32_t teamsThreadLimitVal = -1;
  int32_t maxThreadsVal = -1;

  auto setMaxValueFromClause = [](Value clauseValue, int32_t &result) {
    if (clauseValue) {
      if (auto constOp = dyn_cast_if_present<LLVM::ConstantOp>(
              clauseValue.getDefiningOp())) {
        if (auto constAttr = constOp.getValue().dyn_cast<IntegerAttr>())
          result = constAttr.getInt();
      }
      // Found an applicable clause, so it's not undefined. Mark as unknown
      // because it's not constant.
      if (result < 0)
        result = 0;
    }
  };

  // Extract THREAD_LIMIT clause from TARGET and TEAMS directives.
  setMaxValueFromClause(targetOp.getThreadLimit(), targetThreadLimitVal);

  if (auto teamsOp =
          castOrGetParentOfType<omp::TeamsOp>(innermostCapturedOmpOp)) {
    Value threadLimitClause = isTargetDevice ? teamsOp.getThreadLimit()
                                             : targetOp.getTeamsThreadLimit();
    setMaxValueFromClause(threadLimitClause, teamsThreadLimitVal);
  }

  // Extract MAX_THREADS clause from PARALLEL or set to 1 if it's SIMD.
  if (innermostCapturedOmpOp) {
    if (auto parallelOp =
            castOrGetParentOfType<omp::ParallelOp>(innermostCapturedOmpOp)) {
      Value numThreadsClause = isTargetDevice ? parallelOp.getNumThreadsVar()
                                              : targetOp.getNumThreadsVar();
      setMaxValueFromClause(numThreadsClause, maxThreadsVal);
    } else if (castOrGetParentOfType<omp::SimdOp>(innermostCapturedOmpOp,
                                                  /*immediateParent=*/true)) {
      maxThreadsVal = 1;
    }
  }

  // For max values, < 0 means unset, == 0 means set but unknown. Select the
  // minimum value between MAX_THREADS and THREAD_LIMIT clauses that were set.
  int32_t combinedMaxThreadsVal = targetThreadLimitVal;
  if (combinedMaxThreadsVal < 0 ||
      (teamsThreadLimitVal >= 0 && teamsThreadLimitVal < combinedMaxThreadsVal))
    combinedMaxThreadsVal = teamsThreadLimitVal;

  if (combinedMaxThreadsVal < 0 ||
      (maxThreadsVal >= 0 && maxThreadsVal < combinedMaxThreadsVal))
    combinedMaxThreadsVal = maxThreadsVal;

  // Calculate reduction data size, limited to single reduction variable
  // for now.
  int32_t reductionDataSize = 0;
  if (isGPU && innermostCapturedOmpOp) {
    if (auto loopNestOp =
            mlir::dyn_cast<mlir::omp::LoopNestOp>(innermostCapturedOmpOp)) {
      // FIXME: This treats 'DO SIMD' as if it was a 'DO' construct. Reductions
      // on other constructs apart from 'DO' aren't considered either.
      mlir::omp::WsloopOp wsloopOp = nullptr;
      SmallVector<mlir::omp::LoopWrapperInterface> wrappers;
      loopNestOp.gatherWrappers(wrappers);
      for (auto wrapper : wrappers) {
        wsloopOp = mlir::dyn_cast<mlir::omp::WsloopOp>(*wrapper);
        if (wsloopOp)
          break;
      }
      if (wsloopOp) {
        if (wsloopOp.getNumReductionVars() > 0) {
          assert(wsloopOp.getNumReductionVars() &&
                 "Only 1 reduction variable currently supported");
          mlir::Value reductionVar = wsloopOp.getReductionVars()[0];
          DataLayout dl =
              DataLayout(innermostCapturedOmpOp->getParentOfType<ModuleOp>());

          mlir::Type reductionVarTy = reductionVar.getType();
          uint64_t sizeInBits = dl.getTypeSizeInBits(reductionVarTy);
          uint64_t sizeInBytes = sizeInBits / 8;
          reductionDataSize = sizeInBytes;
        }
      }
    }
  }

  // Update kernel bounds structure for the `OpenMPIRBuilder` to use.
  bounds.MinTeams = minTeamsVal;
  bounds.MaxTeams = maxTeamsVal;
  bounds.MinThreads = 1;
  bounds.MaxThreads = combinedMaxThreadsVal;
  bounds.ReductionDataSize = reductionDataSize;
  if (bounds.ReductionDataSize != 0)
    bounds.ReductionBufferLength = 1024;
}

/// Gather LLVM runtime values for all clauses evaluated in the host that are
/// passed to the kernel invocation.
///
/// This function must be called only when compiling for the host. Also, it will
/// only provide correct results if it's called after the body of \c targetOp
/// has been fully generated.
static void initTargetRuntimeBounds(
    LLVM::ModuleTranslation &moduleTranslation, omp::TargetOp targetOp,
    llvm::OpenMPIRBuilder::TargetKernelRuntimeBounds &bounds) {
  // TODO Handle IF clauses.
  if (Value numTeamsLower = targetOp.getNumTeamsLower())
    bounds.MinTeams = moduleTranslation.lookupValue(numTeamsLower);

  if (Value numTeamsUpper = targetOp.getNumTeamsUpper())
    bounds.MaxTeams = moduleTranslation.lookupValue(numTeamsUpper);

  if (Value teamsThreadLimit = targetOp.getTeamsThreadLimit())
    bounds.TeamsThreadLimit = moduleTranslation.lookupValue(teamsThreadLimit);

  if (Value numThreads = targetOp.getNumThreadsVar())
    bounds.MaxThreads = moduleTranslation.lookupValue(numThreads);

  if (Value tripCount = targetOp.getTripCount())
    bounds.LoopTripCount = moduleTranslation.lookupValue(tripCount);
}

static LogicalResult
convertOmpTarget(Operation &opInst, llvm::IRBuilderBase &builder,
                 LLVM::ModuleTranslation &moduleTranslation) {

  if (!targetOpSupported(opInst))
    return failure();

  llvm::OpenMPIRBuilder *ompBuilder = moduleTranslation.getOpenMPBuilder();
  bool isTargetDevice = ompBuilder->Config.isTargetDevice();
  bool isGPU = ompBuilder->Config.isGPU();
  auto parentFn = opInst.getParentOfType<LLVM::LLVMFuncOp>();
  auto targetOp = cast<omp::TargetOp>(opInst);
  auto &targetRegion = targetOp.getRegion();
  DataLayout dl = DataLayout(opInst.getParentOfType<ModuleOp>());
  SmallVector<Value> mapOperands = targetOp.getMapOperands();
  llvm::Function *llvmOutlinedFn = nullptr;

  llvm::OpenMPIRBuilder::TargetKernelRuntimeBounds runtimeBounds;
  LogicalResult bodyGenStatus = success();
  using InsertPointTy = llvm::OpenMPIRBuilder::InsertPointTy;
  auto bodyCB = [&](InsertPointTy allocaIP,
                    InsertPointTy codeGenIP) -> InsertPointTy {
    // Forward target-cpu and target-features function attributes from the
    // original function to the new outlined function.
    llvm::Function *llvmParentFn =
        moduleTranslation.lookupFunction(parentFn.getName());
    llvmOutlinedFn = codeGenIP.getBlock()->getParent();
    assert(llvmParentFn && llvmOutlinedFn &&
           "Both parent and outlined functions must exist at this point");

    if (auto attr = llvmParentFn->getFnAttribute("target-cpu");
        attr.isStringAttribute())
      llvmOutlinedFn->addFnAttr(attr);

    if (auto attr = llvmParentFn->getFnAttribute("target-features");
        attr.isStringAttribute())
      llvmOutlinedFn->addFnAttr(attr);

    builder.restoreIP(codeGenIP);
    unsigned argIndex = 0;
    for (auto &mapOp : mapOperands) {
      auto mapInfoOp =
          mlir::dyn_cast<mlir::omp::MapInfoOp>(mapOp.getDefiningOp());
      llvm::Value *mapOpValue =
          moduleTranslation.lookupValue(mapInfoOp.getVarPtr());
      const auto &arg = targetRegion.front().getArgument(argIndex);
      moduleTranslation.mapValue(arg, mapOpValue);
      argIndex++;
    }
    llvm::BasicBlock *exitBlock = convertOmpOpRegions(
        targetRegion, "omp.target", builder, moduleTranslation, bodyGenStatus);
    builder.SetInsertPoint(exitBlock);

    if (!isTargetDevice)
      initTargetRuntimeBounds(moduleTranslation, targetOp, runtimeBounds);

    return builder.saveIP();
  };

  llvm::OpenMPIRBuilder::LocationDescription ompLoc(builder);
  StringRef parentName = parentFn.getName();

  llvm::TargetRegionEntryInfo entryInfo;

  if (!getTargetEntryUniqueInfo(entryInfo, targetOp, parentName))
    return failure();

  llvm::OpenMPIRBuilder::InsertPointTy allocaIP =
      findAllocaInsertPoint(builder, moduleTranslation);

  MapInfoData mapData;
  collectMapDataFromMapOperands(mapData, mapOperands, moduleTranslation, dl,
                                builder);

  llvm::OpenMPIRBuilder::MapInfosTy combinedInfos;
  auto genMapInfoCB = [&](llvm::OpenMPIRBuilder::InsertPointTy codeGenIP)
      -> llvm::OpenMPIRBuilder::MapInfosTy & {
    builder.restoreIP(codeGenIP);
    genMapInfos(builder, moduleTranslation, dl, combinedInfos, mapData, true);
    return combinedInfos;
  };

  auto argAccessorCB = [&](llvm::Argument &arg, llvm::Value *input,
                           llvm::Value *&retVal, InsertPointTy allocaIP,
                           InsertPointTy codeGenIP) {
    // We just return the unaltered argument for the host function
    // for now, some alterations may be required in the future to
    // keep host fallback functions working identically to the device
    // version (e.g. pass ByCopy values should be treated as such on
    // host and device, currently not always the case)
    if (!isTargetDevice) {
      retVal = cast<llvm::Value>(&arg);
      return codeGenIP;
    }

    return createDeviceArgumentAccessor(mapData, arg, input, retVal, builder,
                                        *ompBuilder, moduleTranslation,
                                        allocaIP, codeGenIP);
  };

  llvm::SmallVector<llvm::Value *, 4> kernelInput;
  for (size_t i = 0; i < mapOperands.size(); ++i) {
    // declare target arguments are not passed to kernels as arguments
    // TODO: We currently do not handle cases where a member is explicitly
    // passed in as an argument, this will likley need to be handled in
    // the near future, rather than using IsAMember, it may be better to
    // test if the relevant BlockArg is used within the target region and
    // then use that as a basis for exclusion in the kernel inputs.
    if (!mapData.IsDeclareTarget[i] && !mapData.IsAMember[i])
      kernelInput.push_back(mapData.OriginalValue[i]);
  }

  llvm::OpenMPIRBuilder::TargetKernelDefaultBounds defaultBounds;
  initTargetDefaultBounds(targetOp, defaultBounds, isTargetDevice, isGPU);

  if (Value targetThreadLimit = targetOp.getThreadLimit())
    runtimeBounds.TargetThreadLimit =
        moduleTranslation.lookupValue(targetThreadLimit);

  builder.restoreIP(ompBuilder->createTarget(
      ompLoc, targetOp.isTargetSPMDLoop(), allocaIP, builder.saveIP(),
      entryInfo, defaultBounds, runtimeBounds, kernelInput, genMapInfoCB,
      bodyCB, argAccessorCB));

  // Remap access operations to declare target reference pointers for the
  // device, essentially generating extra loadop's as necessary
  if (moduleTranslation.getOpenMPBuilder()->Config.isTargetDevice())
    handleDeclareTargetMapVar(mapData, moduleTranslation, builder,
                              llvmOutlinedFn);

  return bodyGenStatus;
}

static LogicalResult
convertDeclareTargetAttr(Operation *op, mlir::omp::DeclareTargetAttr attribute,
                         LLVM::ModuleTranslation &moduleTranslation) {
  // Amend omp.declare_target by deleting the IR of the outlined functions
  // created for target regions. They cannot be filtered out from MLIR earlier
  // because the omp.target operation inside must be translated to LLVM, but
  // the wrapper functions themselves must not remain at the end of the
  // process. We know that functions where omp.declare_target does not match
  // omp.is_target_device at this stage can only be wrapper functions because
  // those that aren't are removed earlier as an MLIR transformation pass.
  if (FunctionOpInterface funcOp = dyn_cast<FunctionOpInterface>(op)) {
    if (auto offloadMod = dyn_cast<omp::OffloadModuleInterface>(
            op->getParentOfType<ModuleOp>().getOperation())) {
      if (!offloadMod.getIsTargetDevice())
        return success();

      omp::DeclareTargetDeviceType declareType =
          attribute.getDeviceType().getValue();

      if (declareType == omp::DeclareTargetDeviceType::host) {
        llvm::Function *llvmFunc =
            moduleTranslation.lookupFunction(funcOp.getName());
        llvmFunc->dropAllReferences();
        llvmFunc->eraseFromParent();
      }
    }
    return success();
  }

  if (LLVM::GlobalOp gOp = dyn_cast<LLVM::GlobalOp>(op)) {
    llvm::Module *llvmModule = moduleTranslation.getLLVMModule();
    if (auto *gVal = llvmModule->getNamedValue(gOp.getSymName())) {
      llvm::OpenMPIRBuilder *ompBuilder = moduleTranslation.getOpenMPBuilder();
      bool isDeclaration = gOp.isDeclaration();
      bool isExternallyVisible =
          gOp.getVisibility() != mlir::SymbolTable::Visibility::Private;
      auto loc = op->getLoc()->findInstanceOf<FileLineColLoc>();
      llvm::StringRef mangledName = gOp.getSymName();
      auto captureClause =
          convertToCaptureClauseKind(attribute.getCaptureClause().getValue());
      auto deviceClause =
          convertToDeviceClauseKind(attribute.getDeviceType().getValue());
      // unused for MLIR at the moment, required in Clang for book
      // keeping
      std::vector<llvm::GlobalVariable *> generatedRefs;

      std::vector<llvm::Triple> targetTriple;
      auto targetTripleAttr = dyn_cast_or_null<mlir::StringAttr>(
          op->getParentOfType<mlir::ModuleOp>()->getAttr(
              LLVM::LLVMDialect::getTargetTripleAttrName()));
      if (targetTripleAttr)
        targetTriple.emplace_back(targetTripleAttr.data());

      auto fileInfoCallBack = [&loc]() {
        std::string filename = "";
        std::uint64_t lineNo = 0;

        if (loc) {
          filename = loc.getFilename().str();
          lineNo = loc.getLine();
        }

        return std::pair<std::string, std::uint64_t>(llvm::StringRef(filename),
                                                     lineNo);
      };

      ompBuilder->registerTargetGlobalVariable(
          captureClause, deviceClause, isDeclaration, isExternallyVisible,
          ompBuilder->getTargetEntryUniqueInfo(fileInfoCallBack), mangledName,
          generatedRefs, /*OpenMPSimd*/ false, targetTriple,
          /*GlobalInitializer*/ nullptr, /*VariableLinkage*/ nullptr,
          gVal->getType(), gVal);

      if (ompBuilder->Config.isTargetDevice() &&
          (attribute.getCaptureClause().getValue() !=
               mlir::omp::DeclareTargetCaptureClause::to ||
           ompBuilder->Config.hasRequiresUnifiedSharedMemory())) {
        ompBuilder->getAddrOfDeclareTargetVar(
            captureClause, deviceClause, isDeclaration, isExternallyVisible,
            ompBuilder->getTargetEntryUniqueInfo(fileInfoCallBack), mangledName,
            generatedRefs, /*OpenMPSimd*/ false, targetTriple, gVal->getType(),
            /*GlobalInitializer*/ nullptr,
            /*VariableLinkage*/ nullptr);
      }
    }
  }

  return success();
}

///////////////////////////////////////////////////////////////////////////////
// CompoundConstructs lowering forward declarations
class OpenMPDialectLLVMIRTranslationInterface;

using ConvertFunctionTy = std::function<std::pair<bool, LogicalResult>(
    Operation *, llvm::IRBuilderBase &, LLVM::ModuleTranslation &)>;

class ConversionDispatchList {
private:
  llvm::SmallVector<ConvertFunctionTy> functions;

public:
  std::pair<bool, LogicalResult>
  convertOperation(Operation *op, llvm::IRBuilderBase &builder,
                   LLVM::ModuleTranslation &moduleTranslation) {
    for (auto riter = functions.rbegin(); riter != functions.rend(); ++riter) {
      bool match = false;
      LogicalResult result = failure();
      std::tie(match, result) = (*riter)(op, builder, moduleTranslation);
      if (match)
        return {true, result};
    }
    return {false, failure()};
  }

  void pushConversionFunction(ConvertFunctionTy function) {
    functions.push_back(function);
  }
  void popConversionFunction() { functions.pop_back(); }
};

static LogicalResult convertOmpDistributeParallelWsloop(
    Operation *op, omp::DistributeOp distribute, omp::ParallelOp parallel,
    omp::WsloopOp wsloop, llvm::IRBuilderBase &builder,
    LLVM::ModuleTranslation &moduleTranslation,
    ConversionDispatchList &dispatchList);

///////////////////////////////////////////////////////////////////////////////
// Dispatch functions

/// Given an OpenMP MLIR operation, create the corresponding LLVM IR
/// (including OpenMP runtime calls).
static LogicalResult
convertHostOrTargetOperation(Operation *op, llvm::IRBuilderBase &builder,
                             LLVM::ModuleTranslation &moduleTranslation) {

  llvm::OpenMPIRBuilder *ompBuilder = moduleTranslation.getOpenMPBuilder();

  return llvm::TypeSwitch<Operation *, LogicalResult>(op)
      .Case([&](omp::BarrierOp) {
        ompBuilder->createBarrier(builder.saveIP(), llvm::omp::OMPD_barrier);
        return success();
      })
      .Case([&](omp::TaskwaitOp) {
        ompBuilder->createTaskwait(builder.saveIP());
        return success();
      })
      .Case([&](omp::TaskyieldOp) {
        ompBuilder->createTaskyield(builder.saveIP());
        return success();
      })
      .Case([&](omp::FlushOp) {
        // No support in Openmp runtime function (__kmpc_flush) to accept
        // the argument list.
        // OpenMP standard states the following:
        //  "An implementation may implement a flush with a list by ignoring
        //   the list, and treating it the same as a flush without a list."
        //
        // The argument list is discarded so that, flush with a list is treated
        // same as a flush without a list.
        ompBuilder->createFlush(builder.saveIP());
        return success();
      })
      .Case([&](omp::ParallelOp op) {
        return convertOmpParallel(op, builder, moduleTranslation);
      })
      .Case([&](omp::MaskedOp) {
        return convertOmpMasked(*op, builder, moduleTranslation);
      })
      .Case([&](omp::MasterOp) {
        return convertOmpMaster(*op, builder, moduleTranslation);
      })
      .Case([&](omp::CriticalOp) {
        return convertOmpCritical(*op, builder, moduleTranslation);
      })
      .Case([&](omp::OrderedRegionOp) {
        return convertOmpOrderedRegion(*op, builder, moduleTranslation);
      })
      .Case([&](omp::OrderedOp) {
        return convertOmpOrdered(*op, builder, moduleTranslation);
      })
      .Case([&](omp::WsloopOp) {
        return convertOmpWsloop(*op, builder, moduleTranslation);
      })
      .Case([&](omp::SimdOp) {
        return convertOmpSimd(*op, builder, moduleTranslation);
      })
      .Case([&](omp::AtomicReadOp) {
        return convertOmpAtomicRead(*op, builder, moduleTranslation);
      })
      .Case([&](omp::AtomicWriteOp) {
        return convertOmpAtomicWrite(*op, builder, moduleTranslation);
      })
      .Case([&](omp::AtomicUpdateOp op) {
        return convertOmpAtomicUpdate(op, builder, moduleTranslation);
      })
      .Case([&](omp::AtomicCaptureOp op) {
        return convertOmpAtomicCapture(op, builder, moduleTranslation);
      })
      .Case([&](omp::SectionsOp) {
        return convertOmpSections(*op, builder, moduleTranslation);
      })
      .Case([&](omp::SingleOp op) {
        return convertOmpSingle(op, builder, moduleTranslation);
      })
      .Case([&](omp::TeamsOp op) {
        return convertOmpTeams(op, builder, moduleTranslation);
      })
      .Case([&](omp::TaskOp op) {
        return convertOmpTaskOp(op, builder, moduleTranslation);
      })
      .Case([&](omp::TaskgroupOp op) {
        return convertOmpTaskgroupOp(op, builder, moduleTranslation);
      })
      .Case<omp::YieldOp, omp::TerminatorOp, omp::DeclareReductionOp,
            omp::CriticalDeclareOp>([](auto op) {
        // `yield` and `terminator` can be just omitted. The block structure
        // was created in the region that handles their parent operation.
        // `declare_reduction` will be used by reductions and is not
        // converted directly, skip it.
        // `critical.declare` is only used to declare names of critical
        // sections which will be used by `critical` ops and hence can be
        // ignored for lowering. The OpenMP IRBuilder will create unique
        // name for critical section names.
        return success();
      })
      .Case([&](omp::ThreadprivateOp) {
        return convertOmpThreadprivate(*op, builder, moduleTranslation);
      })
      .Case<omp::TargetDataOp, omp::TargetEnterDataOp, omp::TargetExitDataOp,
            omp::TargetUpdateOp>([&](auto op) {
        return convertOmpTargetData(op, builder, moduleTranslation);
      })
      .Case([&](omp::TargetOp) {
        return convertOmpTarget(*op, builder, moduleTranslation);
      })
      .Case([&](omp::DistributeOp) {
        return convertOmpDistribute(*op, builder, moduleTranslation);
      })
      .Case<omp::MapInfoOp, omp::MapBoundsOp, omp::PrivateClauseOp>(
          [&](auto op) {
            // No-op, should be handled by relevant owning operations e.g.
            // TargetOp, TargetEnterDataOp, TargetExitDataOp, TargetDataOp etc.
            // and then discarded
            return success();
          })
      .Default([&](Operation *inst) {
        return inst->emitError("unsupported OpenMP operation: ")
               << inst->getName();
      });
}

// Returns true if the operation is inside a TargetOp or is part of a declare
// target function.
static bool isTargetDeviceOp(Operation *op) {
  // Assumes no reverse offloading
  if (op->getParentOfType<omp::TargetOp>())
    return true;

  if (auto parentFn = op->getParentOfType<LLVM::LLVMFuncOp>())
    if (auto declareTargetIface =
            llvm::dyn_cast<mlir::omp::DeclareTargetInterface>(
                parentFn.getOperation()))
      if (declareTargetIface.isDeclareTarget() &&
          declareTargetIface.getDeclareTargetDeviceType() !=
              mlir::omp::DeclareTargetDeviceType::host)
        return true;

  return false;
}

// Returns true if the given block has a single instruction.
static bool singleInstrBlock(Block &block) {
  bool result = (block.getOperations().size() == 2);
  if (!result) {
    llvm::errs() << "Num ops: " << block.getOperations().size() << "\n";
  }
  return result;
}

// Returns the operation if it only contains one instruction otherwise
// return nullptr.
template <typename OpType>
Operation *getContainedInstr(OpType op) {
  Region &region = op.getRegion();
  if (!region.hasOneBlock()) {
    llvm::errs() << "Region has multiple blocks\n";
    return nullptr;
  }
  Block &block = region.front();
  if (!singleInstrBlock(block)) {
    return nullptr;
  }
  return &(block.getOperations().front());
}

// Returns the operation if it only contains one instruction otherwise
// return nullptr.
template <typename OpType>
Block &getContainedBlock(OpType op) {
  Region &region = op.getRegion();
  return region.front();
}

template <typename FirstOpType, typename... RestOpTypes>
bool matchOpScanNest(Block &block, FirstOpType &firstOp,
                     RestOpTypes &...restOps) {
  for (Operation &op : block) {
    if ((firstOp = mlir::dyn_cast<FirstOpType>(op))) {
      if constexpr (sizeof...(RestOpTypes) == 0) {
        return true;
      } else {
        Block &innerBlock = getContainedBlock(firstOp);
        return matchOpScanNest(innerBlock, restOps...);
      }
    }
  }
  return false;
}

template <typename FirstOpType, typename... RestOpTypes>
bool matchOpNest(Operation *op, FirstOpType &firstOp, RestOpTypes &...restOps) {
  if ((firstOp = mlir::dyn_cast<FirstOpType>(op))) {
    if constexpr (sizeof...(RestOpTypes) == 0) {
      return true;
    } else {
      Block &innerBlock = getContainedBlock(firstOp);
      return matchOpScanNest(innerBlock, restOps...);
    }
  }
  return false;
}

static LogicalResult
convertTargetDeviceOp(Operation *op, llvm::IRBuilderBase &builder,
                      LLVM::ModuleTranslation &moduleTranslation,
                      ConversionDispatchList &dispatchList) {
  omp::DistributeOp distribute;
  omp::ParallelOp parallel;
  omp::WsloopOp wsloop;
  // Match composite constructs
  if (matchOpNest(op, distribute, parallel, wsloop)) {
    return convertOmpDistributeParallelWsloop(op, distribute, parallel, wsloop,
                                              builder, moduleTranslation,
                                              dispatchList);
  }

  return convertHostOrTargetOperation(op, builder, moduleTranslation);
}

static LogicalResult
convertTargetOpsInNest(Operation *op, llvm::IRBuilderBase &builder,
                       LLVM::ModuleTranslation &moduleTranslation) {
  if (isa<omp::TargetOp>(op))
    return convertOmpTarget(*op, builder, moduleTranslation);
  if (isa<omp::TargetDataOp>(op))
    return convertOmpTargetData(op, builder, moduleTranslation);
  bool interrupted =
      op->walk<WalkOrder::PreOrder>([&](Operation *oper) {
          if (isa<omp::TargetOp>(oper)) {
            if (failed(convertOmpTarget(*oper, builder, moduleTranslation)))
              return WalkResult::interrupt();
            return WalkResult::skip();
          }
          if (isa<omp::TargetDataOp>(oper)) {
            if (failed(convertOmpTargetData(oper, builder, moduleTranslation)))
              return WalkResult::interrupt();
            return WalkResult::skip();
          }
          return WalkResult::advance();
        }).wasInterrupted();
  return failure(interrupted);
}

///////////////////////////////////////////////////////////////////////////////
// CompoundConstructs lowering implementations

// Implementation converting a nest of operations in a single function. This
// just overrides the parallel and wsloop dispatches but does the normal
// lowering for now.
static LogicalResult convertOmpDistributeParallelWsloop(
    Operation *op, omp::DistributeOp distribute, omp::ParallelOp parallel,
    omp::WsloopOp wsloop, llvm::IRBuilderBase &builder,
    LLVM::ModuleTranslation &moduleTranslation,
    ConversionDispatchList &dispatchList) {

  // Reduction related data structures
  SmallVector<OwningReductionGen> owningReductionGens;
  SmallVector<OwningAtomicReductionGen> owningAtomicReductionGens;
  SmallVector<llvm::OpenMPIRBuilder::ReductionInfo> reductionInfos;
  llvm::OpenMPIRBuilder::InsertPointTy redAllocaIP;

  // Convert wsloop alternative implementation
  ConvertFunctionTy convertWsloop =
      [&redAllocaIP, &owningReductionGens, &owningAtomicReductionGens,
       &reductionInfos](Operation *op, llvm::IRBuilderBase &builder,
                        LLVM::ModuleTranslation &moduleTranslation) {
        if (!isa<omp::WsloopOp>(op)) {
          return std::make_pair(false, failure());
        }

        LogicalResult result = convertOmpWsloop(
            *op, builder, moduleTranslation, redAllocaIP, owningReductionGens,
            owningAtomicReductionGens, reductionInfos);
        return std::make_pair(true, result);
      };

  // Push the new alternative functions
  dispatchList.pushConversionFunction(convertWsloop);

  // Lower the current distribute operation
  LogicalResult result = convertOmpDistribute(*op, builder, moduleTranslation,
                                              &redAllocaIP, reductionInfos);

  // Pop the alternative functions
  dispatchList.popConversionFunction();

  return result;
}

///////////////////////////////////////////////////////////////////////////////
// OpenMPDialectLLVMIRTranslationInterface

/// Implementation of the dialect interface that converts operations belonging
/// to the OpenMP dialect to LLVM IR.
class OpenMPDialectLLVMIRTranslationInterface
    : public LLVMTranslationDialectInterface {
private:
  mutable ConversionDispatchList dispatchList;

public:
  using LLVMTranslationDialectInterface::LLVMTranslationDialectInterface;

  /// Translates the given operation to LLVM IR using the provided IR builder
  /// and saving the state in `moduleTranslation`.
  LogicalResult
  convertOperation(Operation *op, llvm::IRBuilderBase &builder,
                   LLVM::ModuleTranslation &moduleTranslation) const final;

  /// Given an OpenMP MLIR attribute, create the corresponding LLVM-IR, runtime
  /// calls, or operation amendments
  LogicalResult
  amendOperation(Operation *op, ArrayRef<llvm::Instruction *> instructions,
                 NamedAttribute attribute,
                 LLVM::ModuleTranslation &moduleTranslation) const final;
};

LogicalResult OpenMPDialectLLVMIRTranslationInterface::amendOperation(
    Operation *op, ArrayRef<llvm::Instruction *> instructions,
    NamedAttribute attribute,
    LLVM::ModuleTranslation &moduleTranslation) const {
  return llvm::StringSwitch<llvm::function_ref<LogicalResult(Attribute)>>(
             attribute.getName())
      .Case("omp.is_target_device",
            [&](Attribute attr) {
              if (auto deviceAttr = dyn_cast<BoolAttr>(attr)) {
                llvm::OpenMPIRBuilderConfig &config =
                    moduleTranslation.getOpenMPBuilder()->Config;
                config.setIsTargetDevice(deviceAttr.getValue());
                return success();
              }
              return failure();
            })
      .Case("omp.is_gpu",
            [&](Attribute attr) {
              if (auto gpuAttr = dyn_cast<BoolAttr>(attr)) {
                llvm::OpenMPIRBuilderConfig &config =
                    moduleTranslation.getOpenMPBuilder()->Config;
                config.setIsGPU(gpuAttr.getValue());
                return success();
              }
              return failure();
            })
      .Case("omp.host_ir_filepath",
            [&](Attribute attr) {
              if (auto filepathAttr = dyn_cast<StringAttr>(attr)) {
                llvm::OpenMPIRBuilder *ompBuilder =
                    moduleTranslation.getOpenMPBuilder();
                ompBuilder->loadOffloadInfoMetadata(filepathAttr.getValue());
                return success();
              }
              return failure();
            })
      .Case("omp.flags",
            [&](Attribute attr) {
              if (auto rtlAttr = dyn_cast<omp::FlagsAttr>(attr))
                return convertFlagsAttr(op, rtlAttr, moduleTranslation);
              return failure();
            })
      .Case("omp.version",
            [&](Attribute attr) {
              if (auto versionAttr = dyn_cast<omp::VersionAttr>(attr)) {
                llvm::OpenMPIRBuilder *ompBuilder =
                    moduleTranslation.getOpenMPBuilder();
                ompBuilder->M.addModuleFlag(llvm::Module::Max, "openmp",
                                            versionAttr.getVersion());
                return success();
              }
              return failure();
            })
      .Case("omp.declare_target",
            [&](Attribute attr) {
              if (auto declareTargetAttr =
                      dyn_cast<omp::DeclareTargetAttr>(attr))
                return convertDeclareTargetAttr(op, declareTargetAttr,
                                                moduleTranslation);
              return failure();
            })
      .Case("omp.requires",
            [&](Attribute attr) {
              if (auto requiresAttr = dyn_cast<omp::ClauseRequiresAttr>(attr)) {
                using Requires = omp::ClauseRequires;
                Requires flags = requiresAttr.getValue();
                llvm::OpenMPIRBuilderConfig &config =
                    moduleTranslation.getOpenMPBuilder()->Config;
                config.setHasRequiresReverseOffload(
                    bitEnumContainsAll(flags, Requires::reverse_offload));
                config.setHasRequiresUnifiedAddress(
                    bitEnumContainsAll(flags, Requires::unified_address));
                config.setHasRequiresUnifiedSharedMemory(
                    bitEnumContainsAll(flags, Requires::unified_shared_memory));
                config.setHasRequiresDynamicAllocators(
                    bitEnumContainsAll(flags, Requires::dynamic_allocators));
                return success();
              }
              return failure();
            })
      .Default([](Attribute) {
        // Fall through for omp attributes that do not require lowering.
        return success();
      })(attribute.getValue());

  return failure();
}

/// Given an OpenMP MLIR operation, create the corresponding LLVM IR
/// (including OpenMP runtime calls).
LogicalResult OpenMPDialectLLVMIRTranslationInterface::convertOperation(
    Operation *op, llvm::IRBuilderBase &builder,
    LLVM::ModuleTranslation &moduleTranslation) const {

  // Check to see if there is a lowering that overrides the default lowering
  // if not use the default dispatch.
  bool match = false;
  LogicalResult result = success();
  std::tie(match, result) =
      dispatchList.convertOperation(op, builder, moduleTranslation);
  if (match)
    return result;

  llvm::OpenMPIRBuilder *ompBuilder = moduleTranslation.getOpenMPBuilder();
  if (ompBuilder->Config.isTargetDevice()) {
    if (isTargetDeviceOp(op))
      return convertTargetDeviceOp(op, builder, moduleTranslation,
                                   dispatchList);
    return convertTargetOpsInNest(op, builder, moduleTranslation);
  }
  return convertHostOrTargetOperation(op, builder, moduleTranslation);
}

void mlir::registerOpenMPDialectTranslation(DialectRegistry &registry) {
  registry.insert<omp::OpenMPDialect>();
  registry.addExtension(+[](MLIRContext *ctx, omp::OpenMPDialect *dialect) {
    dialect->addInterfaces<OpenMPDialectLLVMIRTranslationInterface>();
  });
}

void mlir::registerOpenMPDialectTranslation(MLIRContext &context) {
  DialectRegistry registry;
  registerOpenMPDialectTranslation(registry);
  context.appendDialectRegistry(registry);
}<|MERGE_RESOLUTION|>--- conflicted
+++ resolved
@@ -264,7 +264,6 @@
   llvm_unreachable("Unknown ClauseProcBindKind kind");
 }
 
-<<<<<<< HEAD
 /// Populate a set of previously created llvm.alloca instructions that are only
 /// used inside of the given region but defined outside of it. Allocations of
 /// non-primitive types are skipped by this function.
@@ -400,7 +399,8 @@
       ompBuilder->collapseLoops(ompLoc.DL, loopInfos, {});
 
   return std::make_tuple(ompLoc, afterIP, loopInfo);
-=======
+}
+
 /// Converts an OpenMP 'masked' operation into LLVM IR using OpenMPIRBuilder.
 static LogicalResult
 convertOmpMasked(Operation &opInst, llvm::IRBuilderBase &builder,
@@ -436,7 +436,6 @@
   builder.restoreIP(moduleTranslation.getOpenMPBuilder()->createMasked(
       ompLoc, bodyGenCB, finiCB, filterVal));
   return success();
->>>>>>> de61875e
 }
 
 /// Converts an OpenMP 'master' operation into LLVM IR using OpenMPIRBuilder.
@@ -748,9 +747,15 @@
       continue;
     llvm::Value *var = builder.CreateAlloca(
         moduleTranslation.convertType(reductionDecls[i].getType()));
-    moduleTranslation.mapValue(reductionArgs[i], var);
-    privateReductionVariables[i] = var;
-    reductionVariableMap.try_emplace(loop.getReductionVars()[i], var);
+
+    var->setName("private_redvar");
+    llvm::Type *ptrTy = llvm::PointerType::getUnqual(builder.getContext());
+    llvm::Value *castVar =
+        builder.CreatePointerBitCastOrAddrSpaceCast(var, ptrTy);
+
+    moduleTranslation.mapValue(reductionArgs[i], castVar);
+    privateReductionVariables[i] = castVar;
+    reductionVariableMap.try_emplace(loop.getReductionVars()[i], castVar);
   }
 }
 
@@ -855,7 +860,11 @@
     LLVM::ModuleTranslation &moduleTranslation,
     llvm::OpenMPIRBuilder::InsertPointTy &allocaIP,
     SmallVectorImpl<omp::DeclareReductionOp> &reductionDecls,
-    ArrayRef<llvm::Value *> privateReductionVariables, ArrayRef<bool> isByRef) {
+    ArrayRef<llvm::Value *> privateReductionVariables, ArrayRef<bool> isByRef,
+    SmallVector<OwningReductionGen> &owningReductionGens,
+    SmallVector<OwningAtomicReductionGen> &owningAtomicReductionGens,
+    SmallVector<llvm::OpenMPIRBuilder::ReductionInfo> &reductionInfos,
+    bool isTeamsReduction = false, bool hasDistribute = false) {
   // Process the reductions if required.
   if (op.getNumReductionVars() == 0)
     return success();
@@ -864,9 +873,6 @@
 
   // Create the reduction generators. We need to own them here because
   // ReductionInfo only accepts references to the generators.
-  SmallVector<OwningReductionGen> owningReductionGens;
-  SmallVector<OwningAtomicReductionGen> owningAtomicReductionGens;
-  SmallVector<llvm::OpenMPIRBuilder::ReductionInfo> reductionInfos;
   collectReductionInfo(op, builder, moduleTranslation, reductionDecls,
                        owningReductionGens, owningAtomicReductionGens,
                        privateReductionVariables, reductionInfos);
@@ -878,7 +884,8 @@
   builder.SetInsertPoint(tempTerminator);
   llvm::OpenMPIRBuilder::InsertPointTy contInsertPoint =
       ompBuilder->createReductions(builder.saveIP(), allocaIP, reductionInfos,
-                                   isByRef, op.getNowait());
+                                   isByRef, op.getNowait(), isTeamsReduction,
+                                   hasDistribute);
   if (!contInsertPoint.getBlock())
     return op->emitOpError() << "failed to convert reductions";
   auto nextInsertionPoint =
@@ -895,7 +902,6 @@
   return inlineOmpRegionCleanup(reductionRegions, privateReductionVariables,
                                 moduleTranslation, builder,
                                 "omp.reduction.cleanup");
-  return success();
 }
 
 static ArrayRef<bool> getIsByRef(std::optional<ArrayRef<bool>> attr) {
@@ -1071,9 +1077,14 @@
     return bodyGenStatus;
 
   // Process the reductions if required.
+  SmallVector<OwningReductionGen> owningReductionGens;
+  SmallVector<OwningAtomicReductionGen> owningAtomicReductionGens;
+  SmallVector<llvm::OpenMPIRBuilder::ReductionInfo> reductionInfos;
   return createReductionsAndCleanup(sectionsOp, builder, moduleTranslation,
                                     allocaIP, reductionDecls,
-                                    privateReductionVariables, isByRef);
+                                    privateReductionVariables, isByRef,
+                                    owningReductionGens, owningAtomicReductionGens,
+                                    reductionInfos);
 }
 
 /// Converts an OpenMP single construct into LLVM IR using OpenMPIRBuilder.
@@ -1225,141 +1236,7 @@
       ompLoc, allocaIP, bodyCB));
   return bodyGenStatus;
 }
-<<<<<<< HEAD
-
-/// Allocate space for privatized reduction variables.
-template <typename T>
-static void allocByValReductionVars(
-    T loop, ArrayRef<BlockArgument> reductionArgs, llvm::IRBuilderBase &builder,
-    LLVM::ModuleTranslation &moduleTranslation,
-    llvm::OpenMPIRBuilder::InsertPointTy &allocaIP,
-    SmallVectorImpl<omp::DeclareReductionOp> &reductionDecls,
-    SmallVectorImpl<llvm::Value *> &privateReductionVariables,
-    DenseMap<Value, llvm::Value *> &reductionVariableMap,
-    llvm::ArrayRef<bool> isByRefs) {
-  llvm::IRBuilderBase::InsertPointGuard guard(builder);
-  builder.SetInsertPoint(allocaIP.getBlock()->getTerminator());
-
-  for (std::size_t i = 0; i < loop.getNumReductionVars(); ++i) {
-    if (isByRefs[i])
-      continue;
-    llvm::Value *var = builder.CreateAlloca(
-        moduleTranslation.convertType(reductionDecls[i].getType()));
-
-    var->setName("private_redvar");
-    llvm::Type *ptrTy = llvm::PointerType::getUnqual(builder.getContext());
-    llvm::Value *castVar =
-        builder.CreatePointerBitCastOrAddrSpaceCast(var, ptrTy);
-
-    moduleTranslation.mapValue(reductionArgs[i], castVar);
-    privateReductionVariables[i] = castVar;
-    reductionVariableMap.try_emplace(loop.getReductionVars()[i], castVar);
-  }
-}
-
-/// Map input argument to all reduction initialization regions
-template <typename T>
-static void
-mapInitializationArg(T loop, LLVM::ModuleTranslation &moduleTranslation,
-                     SmallVectorImpl<omp::DeclareReductionOp> &reductionDecls,
-                     unsigned i) {
-  // map input argument to the initialization region
-  mlir::omp::DeclareReductionOp &reduction = reductionDecls[i];
-  Region &initializerRegion = reduction.getInitializerRegion();
-  Block &entry = initializerRegion.front();
-  assert(entry.getNumArguments() == 1 &&
-         "the initialization region has one argument");
-
-  mlir::Value mlirSource = loop.getReductionVars()[i];
-  llvm::Value *llvmSource = moduleTranslation.lookupValue(mlirSource);
-  assert(llvmSource && "lookup reduction var");
-  moduleTranslation.mapValue(entry.getArgument(0), llvmSource);
-}
-
-/// Collect reduction info
-template <typename T>
-static void collectReductionInfo(
-    T loop, llvm::IRBuilderBase &builder,
-    LLVM::ModuleTranslation &moduleTranslation,
-    SmallVector<omp::DeclareReductionOp> &reductionDecls,
-    SmallVector<OwningReductionGen> &owningReductionGens,
-    SmallVector<OwningAtomicReductionGen> &owningAtomicReductionGens,
-    const SmallVector<llvm::Value *> &privateReductionVariables,
-    SmallVector<llvm::OpenMPIRBuilder::ReductionInfo> &reductionInfos) {
-  unsigned numReductions = loop.getNumReductionVars();
-  for (unsigned i = 0; i < numReductions; ++i) {
-    owningReductionGens.push_back(
-        makeReductionGen(reductionDecls[i], builder, moduleTranslation));
-    owningAtomicReductionGens.push_back(
-        makeAtomicReductionGen(reductionDecls[i], builder, moduleTranslation));
-  }
-
-  // Collect the reduction information.
-  reductionInfos.reserve(numReductions);
-
-  for (unsigned i = 0; i < numReductions; ++i) {
-    llvm::OpenMPIRBuilder::ReductionGenAtomicCBTy atomicGen = nullptr;
-    if (owningAtomicReductionGens[i])
-      atomicGen = owningAtomicReductionGens[i];
-
-    llvm::Value *variable =
-        moduleTranslation.lookupValue(loop.getReductionVars()[i]);
-    reductionInfos.push_back(
-        {moduleTranslation.convertType(reductionDecls[i].getType()), variable,
-         privateReductionVariables[i],
-         /*EvaluationKind=*/llvm::OpenMPIRBuilder::EvalKind::Scalar,
-         owningReductionGens[i],
-         /*ReductionGenClang=*/nullptr, atomicGen});
-  }
-}
-
-/// handling of DeclareReductionOp's cleanup region
-static LogicalResult
-inlineOmpRegionCleanup(llvm::SmallVectorImpl<Region *> &cleanupRegions,
-                       llvm::ArrayRef<llvm::Value *> privateVariables,
-                       LLVM::ModuleTranslation &moduleTranslation,
-                       llvm::IRBuilderBase &builder, StringRef regionName,
-                       bool shouldLoadCleanupRegionArg = true) {
-  for (auto [i, cleanupRegion] : llvm::enumerate(cleanupRegions)) {
-    if (cleanupRegion->empty())
-      continue;
-
-    // map the argument to the cleanup region
-    Block &entry = cleanupRegion->front();
-
-    llvm::Instruction *potentialTerminator =
-        builder.GetInsertBlock()->empty() ? nullptr
-                                          : &builder.GetInsertBlock()->back();
-    if (potentialTerminator && potentialTerminator->isTerminator())
-      builder.SetInsertPoint(potentialTerminator);
-    llvm::Value *prviateVarValue =
-        shouldLoadCleanupRegionArg
-            ? builder.CreateLoad(
-                  moduleTranslation.convertType(entry.getArgument(0).getType()),
-                  privateVariables[i])
-            : privateVariables[i];
-
-    moduleTranslation.mapValue(entry.getArgument(0), prviateVarValue);
-
-    if (failed(inlineConvertOmpRegions(*cleanupRegion, regionName, builder,
-                                       moduleTranslation)))
-      return failure();
-
-    // clear block argument mapping in case it needs to be re-created with a
-    // different source for another use of the same reduction decl
-    moduleTranslation.forgetMapping(*cleanupRegion);
-  }
-  return success();
-}
-
-static ArrayRef<bool> getIsByRef(std::optional<ArrayRef<bool>> attr) {
-  if (!attr)
-    return {};
-  return *attr;
-}
-
-=======
->>>>>>> de61875e
+
 /// Converts an OpenMP workshare loop into LLVM IR using OpenMPIRBuilder.
 static LogicalResult convertOmpWsloop(
     Operation &opInst, llvm::IRBuilderBase &builder,
@@ -1403,56 +1280,11 @@
   MutableArrayRef<BlockArgument> reductionArgs =
       wsloopOp.getRegion().getArguments();
 
-<<<<<<< HEAD
-  allocByValReductionVars(
-      wsloopOp, reductionArgs, builder, moduleTranslation, redAllocaIP,
-      reductionDecls, privateReductionVariables, reductionVariableMap, isByRef);
-
-  // Before the loop, store the initial values of reductions into reduction
-  // variables. Although this could be done after allocas, we don't want to mess
-  // up with the alloca insertion point.
-  for (unsigned i = 0; i < wsloopOp.getNumReductionVars(); ++i) {
-    SmallVector<llvm::Value *> phis;
-
-    // map block argument to initializer region
-    mapInitializationArg(wsloopOp, moduleTranslation, reductionDecls, i);
-
-    if (failed(inlineConvertOmpRegions(reductionDecls[i].getInitializerRegion(),
-                                       "omp.reduction.neutral", builder,
-                                       moduleTranslation, &phis)))
-      return failure();
-    assert(phis.size() == 1 && "expected one value to be yielded from the "
-                               "reduction neutral element declaration region");
-    if (isByRef[i]) {
-      // Allocate reduction variable (which is a pointer to the real reduction
-      // variable allocated in the inlined region)
-      llvm::Value *var = builder.CreateAlloca(
-          moduleTranslation.convertType(reductionDecls[i].getType()));
-      // Store the result of the inlined region to the allocated reduction var
-      // ptr
-      builder.CreateStore(phis[0], var);
-
-      privateReductionVariables[i] = var;
-      moduleTranslation.mapValue(reductionArgs[i], phis[0]);
-      reductionVariableMap.try_emplace(wsloopOp.getReductionVars()[i], phis[0]);
-    } else {
-      // for by-ref case the store is inside of the reduction region
-      builder.CreateStore(phis[0], privateReductionVariables[i]);
-      // the rest was handled in allocByValReductionVars
-    }
-
-    // forget the mapping for the initializer region because we might need a
-    // different mapping if this reduction declaration is re-used for a
-    // different variable
-    moduleTranslation.forgetMapping(reductionDecls[i].getInitializerRegion());
-  }
-=======
   if (failed(allocAndInitializeReductionVars(
-          wsloopOp, reductionArgs, builder, moduleTranslation, allocaIP,
+          wsloopOp, reductionArgs, builder, moduleTranslation, redAllocaIP,
           reductionDecls, privateReductionVariables, reductionVariableMap,
           isByRef)))
     return failure();
->>>>>>> de61875e
 
   // Store the mapping between reduction variables and their private copies on
   // ModuleTranslation stack. It can be then recovered when translating
@@ -1570,47 +1402,13 @@
   builder.restoreIP(afterIP);
 
   // Process the reductions if required.
-<<<<<<< HEAD
-  if (wsloopOp.getNumReductionVars() == 0)
-    return success();
-
-  // Create the reduction generators. We need to own them here because
-  // ReductionInfo only accepts references to the generators.
-  collectReductionInfo(wsloopOp, builder, moduleTranslation, reductionDecls,
-                       owningReductionGens, owningAtomicReductionGens,
-                       privateReductionVariables, reductionInfos);
-  // The call to createReductions below expects the block to have a
-  // terminator. Create an unreachable instruction to serve as terminator
-  // and remove it later.
-  llvm::UnreachableInst *tempTerminator = builder.CreateUnreachable();
-  builder.SetInsertPoint(tempTerminator);
-
-  llvm::OpenMPIRBuilder::InsertPointTy contInsertPoint =
-      ompBuilder->createReductions(builder.saveIP(), allocaIP, reductionInfos,
-                                   isByRef, wsloopOp.getNowait(),
-                                   /*IsTeamsReduction=*/false,
-                                   /*HasDistribute=*/distributeCodeGen);
-  if (!contInsertPoint.getBlock())
-    return wsloopOp->emitOpError() << "failed to convert reductions";
-  auto nextInsertionPoint =
-      ompBuilder->createBarrier(contInsertPoint, llvm::omp::OMPD_for);
-  tempTerminator->eraseFromParent();
-  builder.restoreIP(nextInsertionPoint);
-
-  // after the workshare loop, deallocate private reduction variables
-  SmallVector<Region *> reductionRegions;
-  llvm::transform(reductionDecls, std::back_inserter(reductionRegions),
-                  [](omp::DeclareReductionOp reductionDecl) {
-                    return &reductionDecl.getCleanupRegion();
-                  });
-  return inlineOmpRegionCleanup(reductionRegions, privateReductionVariables,
-                                moduleTranslation, builder,
-                                "omp.reduction.cleanup");
-=======
   return createReductionsAndCleanup(wsloopOp, builder, moduleTranslation,
                                     allocaIP, reductionDecls,
-                                    privateReductionVariables, isByRef);
->>>>>>> de61875e
+                                    privateReductionVariables, isByRef,
+                                    owningReductionGens,
+                                    owningAtomicReductionGens,
+                                    reductionInfos, /*isTeamsReduction=*/false,
+                                    distributeCodeGen);
 }
 
 static LogicalResult
