//===- OpenMPToLLVMIRTranslation.cpp - Translate OpenMP dialect to LLVM IR-===//
//
// Part of the LLVM Project, under the Apache License v2.0 with LLVM Exceptions.
// See https://llvm.org/LICENSE.txt for license information.
// SPDX-License-Identifier: Apache-2.0 WITH LLVM-exception
//
//===----------------------------------------------------------------------===//
//
// This file implements a translation between the MLIR OpenMP dialect and LLVM
// IR.
//
//===----------------------------------------------------------------------===//
#include "mlir/Target/LLVMIR/Dialect/OpenMP/OpenMPToLLVMIRTranslation.h"
#include "mlir/Dialect/LLVMIR/LLVMDialect.h"
#include "mlir/Dialect/OpenMP/OpenMPDialect.h"
#include "mlir/Dialect/OpenMP/OpenMPInterfaces.h"
#include "mlir/IR/IRMapping.h"
#include "mlir/IR/Operation.h"
#include "mlir/Support/LLVM.h"
#include "mlir/Target/LLVMIR/Dialect/OpenMPCommon.h"
#include "mlir/Target/LLVMIR/ModuleTranslation.h"
#include "mlir/Transforms/RegionUtils.h"

#include "llvm/ADT/SetVector.h"
#include "llvm/ADT/TypeSwitch.h"
#include "llvm/Frontend/OpenMP/OMPConstants.h"
#include "llvm/Frontend/OpenMP/OMPIRBuilder.h"
#include "llvm/IR/DebugInfoMetadata.h"
#include "llvm/IR/IRBuilder.h"
#include "llvm/Support/FileSystem.h"

using namespace mlir;

namespace {
static llvm::omp::ScheduleKind
convertToScheduleKind(std::optional<omp::ClauseScheduleKind> schedKind) {
  if (!schedKind.has_value())
    return llvm::omp::OMP_SCHEDULE_Default;
  switch (schedKind.value()) {
  case omp::ClauseScheduleKind::Static:
    return llvm::omp::OMP_SCHEDULE_Static;
  case omp::ClauseScheduleKind::Dynamic:
    return llvm::omp::OMP_SCHEDULE_Dynamic;
  case omp::ClauseScheduleKind::Guided:
    return llvm::omp::OMP_SCHEDULE_Guided;
  case omp::ClauseScheduleKind::Auto:
    return llvm::omp::OMP_SCHEDULE_Auto;
  case omp::ClauseScheduleKind::Runtime:
    return llvm::omp::OMP_SCHEDULE_Runtime;
  }
  llvm_unreachable("unhandled schedule clause argument");
}

/// ModuleTranslation stack frame for OpenMP operations. This keeps track of the
/// insertion points for allocas.
class OpenMPAllocaStackFrame
    : public LLVM::ModuleTranslation::StackFrameBase<OpenMPAllocaStackFrame> {
public:
  MLIR_DEFINE_EXPLICIT_INTERNAL_INLINE_TYPE_ID(OpenMPAllocaStackFrame)

  explicit OpenMPAllocaStackFrame(llvm::OpenMPIRBuilder::InsertPointTy allocaIP)
      : allocaInsertPoint(allocaIP) {}
  llvm::OpenMPIRBuilder::InsertPointTy allocaInsertPoint;
};

/// ModuleTranslation stack frame containing the partial mapping between MLIR
/// values and their LLVM IR equivalents.
class OpenMPVarMappingStackFrame
    : public LLVM::ModuleTranslation::StackFrameBase<
          OpenMPVarMappingStackFrame> {
public:
  MLIR_DEFINE_EXPLICIT_INTERNAL_INLINE_TYPE_ID(OpenMPVarMappingStackFrame)

  explicit OpenMPVarMappingStackFrame(
      const DenseMap<Value, llvm::Value *> &mapping)
      : mapping(mapping) {}

  DenseMap<Value, llvm::Value *> mapping;
};
} // namespace

/// Find the insertion point for allocas given the current insertion point for
/// normal operations in the builder.
static llvm::OpenMPIRBuilder::InsertPointTy
findAllocaInsertPoint(llvm::IRBuilderBase &builder,
                      const LLVM::ModuleTranslation &moduleTranslation) {
  // If there is an alloca insertion point on stack, i.e. we are in a nested
  // operation and a specific point was provided by some surrounding operation,
  // use it.
  llvm::OpenMPIRBuilder::InsertPointTy allocaInsertPoint;
  WalkResult walkResult = moduleTranslation.stackWalk<OpenMPAllocaStackFrame>(
      [&](const OpenMPAllocaStackFrame &frame) {
        allocaInsertPoint = frame.allocaInsertPoint;
        return WalkResult::interrupt();
      });
  if (walkResult.wasInterrupted())
    return allocaInsertPoint;

  // Otherwise, insert to the entry block of the surrounding function.
  // If the current IRBuilder InsertPoint is the function's entry, it cannot
  // also be used for alloca insertion which would result in insertion order
  // confusion. Create a new BasicBlock for the Builder and use the entry block
  // for the allocs.
  // TODO: Create a dedicated alloca BasicBlock at function creation such that
  // we do not need to move the current InertPoint here.
  if (builder.GetInsertBlock() ==
      &builder.GetInsertBlock()->getParent()->getEntryBlock()) {
    assert(builder.GetInsertPoint() == builder.GetInsertBlock()->end() &&
           "Assuming end of basic block");
    llvm::BasicBlock *entryBB = llvm::BasicBlock::Create(
        builder.getContext(), "entry", builder.GetInsertBlock()->getParent(),
        builder.GetInsertBlock()->getNextNode());
    builder.CreateBr(entryBB);
    builder.SetInsertPoint(entryBB);
  }

  llvm::BasicBlock &funcEntryBlock =
      builder.GetInsertBlock()->getParent()->getEntryBlock();
  return llvm::OpenMPIRBuilder::InsertPointTy(
      &funcEntryBlock, funcEntryBlock.getFirstInsertionPt());
}

/// Converts the given region that appears within an OpenMP dialect operation to
/// LLVM IR, creating a branch from the `sourceBlock` to the entry block of the
/// region, and a branch from any block with an successor-less OpenMP terminator
/// to `continuationBlock`. Populates `continuationBlockPHIs` with the PHI nodes
/// of the continuation block if provided.
static llvm::BasicBlock *convertOmpOpRegions(
    Region &region, StringRef blockName, llvm::IRBuilderBase &builder,
    LLVM::ModuleTranslation &moduleTranslation, LogicalResult &bodyGenStatus,
    SmallVectorImpl<llvm::PHINode *> *continuationBlockPHIs = nullptr) {
  llvm::BasicBlock *continuationBlock =
      splitBB(builder, true, "omp.region.cont");
  llvm::BasicBlock *sourceBlock = builder.GetInsertBlock();

  llvm::LLVMContext &llvmContext = builder.getContext();
  for (Block &bb : region) {
    llvm::BasicBlock *llvmBB = llvm::BasicBlock::Create(
        llvmContext, blockName, builder.GetInsertBlock()->getParent(),
        builder.GetInsertBlock()->getNextNode());
    moduleTranslation.mapBlock(&bb, llvmBB);
  }

  llvm::Instruction *sourceTerminator = sourceBlock->getTerminator();

  // Terminators (namely YieldOp) may be forwarding values to the region that
  // need to be available in the continuation block. Collect the types of these
  // operands in preparation of creating PHI nodes.
  SmallVector<llvm::Type *> continuationBlockPHITypes;
  bool operandsProcessed = false;
  unsigned numYields = 0;
  for (Block &bb : region.getBlocks()) {
    if (omp::YieldOp yield = dyn_cast<omp::YieldOp>(bb.getTerminator())) {
      if (!operandsProcessed) {
        for (unsigned i = 0, e = yield->getNumOperands(); i < e; ++i) {
          continuationBlockPHITypes.push_back(
              moduleTranslation.convertType(yield->getOperand(i).getType()));
        }
        operandsProcessed = true;
      } else {
        assert(continuationBlockPHITypes.size() == yield->getNumOperands() &&
               "mismatching number of values yielded from the region");
        for (unsigned i = 0, e = yield->getNumOperands(); i < e; ++i) {
          llvm::Type *operandType =
              moduleTranslation.convertType(yield->getOperand(i).getType());
          (void)operandType;
          assert(continuationBlockPHITypes[i] == operandType &&
                 "values of mismatching types yielded from the region");
        }
      }
      numYields++;
    }
  }

  // Insert PHI nodes in the continuation block for any values forwarded by the
  // terminators in this region.
  if (!continuationBlockPHITypes.empty())
    assert(
        continuationBlockPHIs &&
        "expected continuation block PHIs if converted regions yield values");
  if (continuationBlockPHIs) {
    llvm::IRBuilderBase::InsertPointGuard guard(builder);
    continuationBlockPHIs->reserve(continuationBlockPHITypes.size());
    builder.SetInsertPoint(continuationBlock, continuationBlock->begin());
    for (llvm::Type *ty : continuationBlockPHITypes)
      continuationBlockPHIs->push_back(builder.CreatePHI(ty, numYields));
  }

  // Convert blocks one by one in topological order to ensure
  // defs are converted before uses.
  SetVector<Block *> blocks =
      LLVM::detail::getTopologicallySortedBlocks(region);
  for (Block *bb : blocks) {
    llvm::BasicBlock *llvmBB = moduleTranslation.lookupBlock(bb);
    // Retarget the branch of the entry block to the entry block of the
    // converted region (regions are single-entry).
    if (bb->isEntryBlock()) {
      assert(sourceTerminator->getNumSuccessors() == 1 &&
             "provided entry block has multiple successors");
      assert(sourceTerminator->getSuccessor(0) == continuationBlock &&
             "ContinuationBlock is not the successor of the entry block");
      sourceTerminator->setSuccessor(0, llvmBB);
    }

    llvm::IRBuilderBase::InsertPointGuard guard(builder);
    if (failed(
            moduleTranslation.convertBlock(*bb, bb->isEntryBlock(), builder))) {
      bodyGenStatus = failure();
      return continuationBlock;
    }

    // Special handling for `omp.yield` and `omp.terminator` (we may have more
    // than one): they return the control to the parent OpenMP dialect operation
    // so replace them with the branch to the continuation block. We handle this
    // here to avoid relying inter-function communication through the
    // ModuleTranslation class to set up the correct insertion point. This is
    // also consistent with MLIR's idiom of handling special region terminators
    // in the same code that handles the region-owning operation.
    Operation *terminator = bb->getTerminator();
    if (isa<omp::TerminatorOp, omp::YieldOp>(terminator)) {
      builder.CreateBr(continuationBlock);

      for (unsigned i = 0, e = terminator->getNumOperands(); i < e; ++i)
        (*continuationBlockPHIs)[i]->addIncoming(
            moduleTranslation.lookupValue(terminator->getOperand(i)), llvmBB);
    }
  }
  // After all blocks have been traversed and values mapped, connect the PHI
  // nodes to the results of preceding blocks.
  LLVM::detail::connectPHINodes(region, moduleTranslation);

  // Remove the blocks and values defined in this region from the mapping since
  // they are not visible outside of this region. This allows the same region to
  // be converted several times, that is cloned, without clashes, and slightly
  // speeds up the lookups.
  moduleTranslation.forgetMapping(region);

  return continuationBlock;
}

/// Convert ProcBindKind from MLIR-generated enum to LLVM enum.
static llvm::omp::ProcBindKind getProcBindKind(omp::ClauseProcBindKind kind) {
  switch (kind) {
  case omp::ClauseProcBindKind::Close:
    return llvm::omp::ProcBindKind::OMP_PROC_BIND_close;
  case omp::ClauseProcBindKind::Master:
    return llvm::omp::ProcBindKind::OMP_PROC_BIND_master;
  case omp::ClauseProcBindKind::Primary:
    return llvm::omp::ProcBindKind::OMP_PROC_BIND_primary;
  case omp::ClauseProcBindKind::Spread:
    return llvm::omp::ProcBindKind::OMP_PROC_BIND_spread;
  }
  llvm_unreachable("Unknown ClauseProcBindKind kind");
}

/// Converts an OpenMP 'master' operation into LLVM IR using OpenMPIRBuilder.
static LogicalResult
convertOmpMaster(Operation &opInst, llvm::IRBuilderBase &builder,
                 LLVM::ModuleTranslation &moduleTranslation) {
  using InsertPointTy = llvm::OpenMPIRBuilder::InsertPointTy;
  // TODO: support error propagation in OpenMPIRBuilder and use it instead of
  // relying on captured variables.
  LogicalResult bodyGenStatus = success();

  auto bodyGenCB = [&](InsertPointTy allocaIP, InsertPointTy codeGenIP) {
    // MasterOp has only one region associated with it.
    auto &region = cast<omp::MasterOp>(opInst).getRegion();
    builder.restoreIP(codeGenIP);
    convertOmpOpRegions(region, "omp.master.region", builder, moduleTranslation,
                        bodyGenStatus);
  };

  // TODO: Perform finalization actions for variables. This has to be
  // called for variables which have destructors/finalizers.
  auto finiCB = [&](InsertPointTy codeGenIP) {};

  llvm::OpenMPIRBuilder::LocationDescription ompLoc(builder);
  builder.restoreIP(moduleTranslation.getOpenMPBuilder()->createMaster(
      ompLoc, bodyGenCB, finiCB));
  return success();
}

/// Converts an OpenMP 'critical' operation into LLVM IR using OpenMPIRBuilder.
static LogicalResult
convertOmpCritical(Operation &opInst, llvm::IRBuilderBase &builder,
                   LLVM::ModuleTranslation &moduleTranslation) {
  using InsertPointTy = llvm::OpenMPIRBuilder::InsertPointTy;
  auto criticalOp = cast<omp::CriticalOp>(opInst);
  // TODO: support error propagation in OpenMPIRBuilder and use it instead of
  // relying on captured variables.
  LogicalResult bodyGenStatus = success();

  auto bodyGenCB = [&](InsertPointTy allocaIP, InsertPointTy codeGenIP) {
    // CriticalOp has only one region associated with it.
    auto &region = cast<omp::CriticalOp>(opInst).getRegion();
    builder.restoreIP(codeGenIP);
    convertOmpOpRegions(region, "omp.critical.region", builder,
                        moduleTranslation, bodyGenStatus);
  };

  // TODO: Perform finalization actions for variables. This has to be
  // called for variables which have destructors/finalizers.
  auto finiCB = [&](InsertPointTy codeGenIP) {};

  llvm::OpenMPIRBuilder::LocationDescription ompLoc(builder);
  llvm::LLVMContext &llvmContext = moduleTranslation.getLLVMContext();
  llvm::Constant *hint = nullptr;

  // If it has a name, it probably has a hint too.
  if (criticalOp.getNameAttr()) {
    // The verifiers in OpenMP Dialect guarentee that all the pointers are
    // non-null
    auto symbolRef = cast<SymbolRefAttr>(criticalOp.getNameAttr());
    auto criticalDeclareOp =
        SymbolTable::lookupNearestSymbolFrom<omp::CriticalDeclareOp>(criticalOp,
                                                                     symbolRef);
    hint = llvm::ConstantInt::get(
        llvm::Type::getInt32Ty(llvmContext),
        static_cast<int>(criticalDeclareOp.getHintVal()));
  }
  builder.restoreIP(moduleTranslation.getOpenMPBuilder()->createCritical(
      ompLoc, bodyGenCB, finiCB, criticalOp.getName().value_or(""), hint));
  return success();
}

/// Returns a reduction declaration that corresponds to the given reduction
/// operation in the given container. Currently only supports reductions inside
/// WsLoopOp and ParallelOp but can be easily extended as long as the given
/// construct implements getNumReductionVars.
template <typename T>
static std::optional<omp::ReductionDeclareOp>
findReductionDeclInContainer(T container, omp::ReductionOp reduction) {
  for (unsigned i = 0, e = container.getNumReductionVars(); i < e; ++i) {
    if (container.getReductionVars()[i] != reduction.getAccumulator())
      continue;

    SymbolRefAttr reductionSymbol =
        cast<SymbolRefAttr>((*container.getReductions())[i]);
    auto declareOp =
        SymbolTable::lookupNearestSymbolFrom<omp::ReductionDeclareOp>(
            container, reductionSymbol);
    return declareOp;
  }
  return std::nullopt;
}

/// Searches for a reduction in a provided region and the regions
/// it is nested in
static omp::ReductionDeclareOp findReductionDecl(Operation &containerOp,
                                                 omp::ReductionOp reduction) {
  std::optional<omp::ReductionDeclareOp> declareOp = std::nullopt;
  Operation *container = &containerOp;

  while (!declareOp.has_value() && container) {
    // Check if current container is supported for reductions searches
    if (auto par = dyn_cast<omp::ParallelOp>(*container)) {
      declareOp = findReductionDeclInContainer(par, reduction);
    } else if (auto loop = dyn_cast<omp::WsLoopOp>(*container)) {
      declareOp = findReductionDeclInContainer(loop, reduction);
    } else {
      break;
    }

    // See if we can search parent for reductions as well
    container = containerOp.getParentOp();
  }

  assert(declareOp.has_value() &&
         "reduction operation must be associated with a declaration");

  return *declareOp;
}

/// Populates `reductions` with reduction declarations used in the given loop.
template <typename T>
static void
collectReductionDecls(T loop,
                      SmallVectorImpl<omp::ReductionDeclareOp> &reductions) {
  std::optional<ArrayAttr> attr = loop.getReductions();
  if (!attr)
    return;

  reductions.reserve(reductions.size() + loop.getNumReductionVars());
  for (auto symbolRef : attr->getAsRange<SymbolRefAttr>()) {
    reductions.push_back(
        SymbolTable::lookupNearestSymbolFrom<omp::ReductionDeclareOp>(
            loop, symbolRef));
  }
}

/// Translates the blocks contained in the given region and appends them to at
/// the current insertion point of `builder`. The operations of the entry block
/// are appended to the current insertion block, which is not expected to have a
/// terminator. If set, `continuationBlockArgs` is populated with translated
/// values that correspond to the values omp.yield'ed from the region.
static LogicalResult inlineConvertOmpRegions(
    Region &region, StringRef blockName, llvm::IRBuilderBase &builder,
    LLVM::ModuleTranslation &moduleTranslation,
    SmallVectorImpl<llvm::Value *> *continuationBlockArgs = nullptr) {
  if (region.empty())
    return success();

  // Special case for single-block regions that don't create additional blocks:
  // insert operations without creating additional blocks.
  if (llvm::hasSingleElement(region)) {
    moduleTranslation.mapBlock(&region.front(), builder.GetInsertBlock());
    if (failed(moduleTranslation.convertBlock(
            region.front(), /*ignoreArguments=*/true, builder)))
      return failure();

    // The continuation arguments are simply the translated terminator operands.
    if (continuationBlockArgs)
      llvm::append_range(
          *continuationBlockArgs,
          moduleTranslation.lookupValues(region.front().back().getOperands()));

    // Drop the mapping that is no longer necessary so that the same region can
    // be processed multiple times.
    moduleTranslation.forgetMapping(region);
    return success();
  }

  LogicalResult bodyGenStatus = success();
  SmallVector<llvm::PHINode *> phis;
  llvm::BasicBlock *continuationBlock = convertOmpOpRegions(
      region, blockName, builder, moduleTranslation, bodyGenStatus, &phis);
  if (failed(bodyGenStatus))
    return failure();
  if (continuationBlockArgs)
    llvm::append_range(*continuationBlockArgs, phis);
  builder.SetInsertPoint(continuationBlock,
                         continuationBlock->getFirstInsertionPt());
  return success();
}

namespace {
/// Owning equivalents of OpenMPIRBuilder::(Atomic)ReductionGen that are used to
/// store lambdas with capture.
using OwningReductionGen = std::function<llvm::OpenMPIRBuilder::InsertPointTy(
    llvm::OpenMPIRBuilder::InsertPointTy, llvm::Value *, llvm::Value *,
    llvm::Value *&)>;
using OwningAtomicReductionGen =
    std::function<llvm::OpenMPIRBuilder::InsertPointTy(
        llvm::OpenMPIRBuilder::InsertPointTy, llvm::Type *, llvm::Value *,
        llvm::Value *)>;
} // namespace

/// Create an OpenMPIRBuilder-compatible reduction generator for the given
/// reduction declaration. The generator uses `builder` but ignores its
/// insertion point.
static OwningReductionGen
makeReductionGen(omp::ReductionDeclareOp decl, llvm::IRBuilderBase &builder,
                 LLVM::ModuleTranslation &moduleTranslation) {
  // The lambda is mutable because we need access to non-const methods of decl
  // (which aren't actually mutating it), and we must capture decl by-value to
  // avoid the dangling reference after the parent function returns.
  OwningReductionGen gen =
      [&, decl](llvm::OpenMPIRBuilder::InsertPointTy insertPoint,
                llvm::Value *lhs, llvm::Value *rhs,
                llvm::Value *&result) mutable {
        Region &reductionRegion = decl.getReductionRegion();
        moduleTranslation.mapValue(reductionRegion.front().getArgument(0), lhs);
        moduleTranslation.mapValue(reductionRegion.front().getArgument(1), rhs);
        builder.restoreIP(insertPoint);
        SmallVector<llvm::Value *> phis;
        if (failed(inlineConvertOmpRegions(reductionRegion,
                                           "omp.reduction.nonatomic.body",
                                           builder, moduleTranslation, &phis)))
          return llvm::OpenMPIRBuilder::InsertPointTy();
        assert(phis.size() == 1);
        result = phis[0];
        return builder.saveIP();
      };
  return gen;
}

/// Create an OpenMPIRBuilder-compatible atomic reduction generator for the
/// given reduction declaration. The generator uses `builder` but ignores its
/// insertion point. Returns null if there is no atomic region available in the
/// reduction declaration.
static OwningAtomicReductionGen
makeAtomicReductionGen(omp::ReductionDeclareOp decl,
                       llvm::IRBuilderBase &builder,
                       LLVM::ModuleTranslation &moduleTranslation) {
  if (decl.getAtomicReductionRegion().empty())
    return OwningAtomicReductionGen();

  // The lambda is mutable because we need access to non-const methods of decl
  // (which aren't actually mutating it), and we must capture decl by-value to
  // avoid the dangling reference after the parent function returns.
  OwningAtomicReductionGen atomicGen =
      [&, decl](llvm::OpenMPIRBuilder::InsertPointTy insertPoint, llvm::Type *,
                llvm::Value *lhs, llvm::Value *rhs) mutable {
        Region &atomicRegion = decl.getAtomicReductionRegion();
        moduleTranslation.mapValue(atomicRegion.front().getArgument(0), lhs);
        moduleTranslation.mapValue(atomicRegion.front().getArgument(1), rhs);
        builder.restoreIP(insertPoint);
        SmallVector<llvm::Value *> phis;
        if (failed(inlineConvertOmpRegions(atomicRegion,
                                           "omp.reduction.atomic.body", builder,
                                           moduleTranslation, &phis)))
          return llvm::OpenMPIRBuilder::InsertPointTy();
        assert(phis.empty());
        return builder.saveIP();
      };
  return atomicGen;
}

/// Converts an OpenMP 'ordered' operation into LLVM IR using OpenMPIRBuilder.
static LogicalResult
convertOmpOrdered(Operation &opInst, llvm::IRBuilderBase &builder,
                  LLVM::ModuleTranslation &moduleTranslation) {
  auto orderedOp = cast<omp::OrderedOp>(opInst);

  omp::ClauseDepend dependType = *orderedOp.getDependTypeVal();
  bool isDependSource = dependType == omp::ClauseDepend::dependsource;
  unsigned numLoops = *orderedOp.getNumLoopsVal();
  SmallVector<llvm::Value *> vecValues =
      moduleTranslation.lookupValues(orderedOp.getDependVecVars());

  size_t indexVecValues = 0;
  while (indexVecValues < vecValues.size()) {
    SmallVector<llvm::Value *> storeValues;
    storeValues.reserve(numLoops);
    for (unsigned i = 0; i < numLoops; i++) {
      storeValues.push_back(vecValues[indexVecValues]);
      indexVecValues++;
    }
    llvm::OpenMPIRBuilder::InsertPointTy allocaIP =
        findAllocaInsertPoint(builder, moduleTranslation);
    llvm::OpenMPIRBuilder::LocationDescription ompLoc(builder);
    builder.restoreIP(moduleTranslation.getOpenMPBuilder()->createOrderedDepend(
        ompLoc, allocaIP, numLoops, storeValues, ".cnt.addr", isDependSource));
  }
  return success();
}

/// Converts an OpenMP 'ordered_region' operation into LLVM IR using
/// OpenMPIRBuilder.
static LogicalResult
convertOmpOrderedRegion(Operation &opInst, llvm::IRBuilderBase &builder,
                        LLVM::ModuleTranslation &moduleTranslation) {
  using InsertPointTy = llvm::OpenMPIRBuilder::InsertPointTy;
  auto orderedRegionOp = cast<omp::OrderedRegionOp>(opInst);

  // TODO: The code generation for ordered simd directive is not supported yet.
  if (orderedRegionOp.getSimd())
    return failure();

  // TODO: support error propagation in OpenMPIRBuilder and use it instead of
  // relying on captured variables.
  LogicalResult bodyGenStatus = success();

  auto bodyGenCB = [&](InsertPointTy allocaIP, InsertPointTy codeGenIP) {
    // OrderedOp has only one region associated with it.
    auto &region = cast<omp::OrderedRegionOp>(opInst).getRegion();
    builder.restoreIP(codeGenIP);
    convertOmpOpRegions(region, "omp.ordered.region", builder,
                        moduleTranslation, bodyGenStatus);
  };

  // TODO: Perform finalization actions for variables. This has to be
  // called for variables which have destructors/finalizers.
  auto finiCB = [&](InsertPointTy codeGenIP) {};

  llvm::OpenMPIRBuilder::LocationDescription ompLoc(builder);
  builder.restoreIP(
      moduleTranslation.getOpenMPBuilder()->createOrderedThreadsSimd(
          ompLoc, bodyGenCB, finiCB, !orderedRegionOp.getSimd()));
  return bodyGenStatus;
}

static LogicalResult
convertOmpSections(Operation &opInst, llvm::IRBuilderBase &builder,
                   LLVM::ModuleTranslation &moduleTranslation) {
  using InsertPointTy = llvm::OpenMPIRBuilder::InsertPointTy;
  using StorableBodyGenCallbackTy =
      llvm::OpenMPIRBuilder::StorableBodyGenCallbackTy;

  auto sectionsOp = cast<omp::SectionsOp>(opInst);

  // TODO: Support the following clauses: private, firstprivate, lastprivate,
  // reduction, allocate
  if (!sectionsOp.getReductionVars().empty() || sectionsOp.getReductions() ||
      !sectionsOp.getAllocateVars().empty() ||
      !sectionsOp.getAllocatorsVars().empty())
    return emitError(sectionsOp.getLoc())
           << "reduction and allocate clauses are not supported for sections "
              "construct";

  LogicalResult bodyGenStatus = success();
  SmallVector<StorableBodyGenCallbackTy> sectionCBs;

  for (Operation &op : *sectionsOp.getRegion().begin()) {
    auto sectionOp = dyn_cast<omp::SectionOp>(op);
    if (!sectionOp) // omp.terminator
      continue;

    Region &region = sectionOp.getRegion();
    auto sectionCB = [&region, &builder, &moduleTranslation, &bodyGenStatus](
                         InsertPointTy allocaIP, InsertPointTy codeGenIP) {
      builder.restoreIP(codeGenIP);
      convertOmpOpRegions(region, "omp.section.region", builder,
                          moduleTranslation, bodyGenStatus);
    };
    sectionCBs.push_back(sectionCB);
  }

  // No sections within omp.sections operation - skip generation. This situation
  // is only possible if there is only a terminator operation inside the
  // sections operation
  if (sectionCBs.empty())
    return success();

  assert(isa<omp::SectionOp>(*sectionsOp.getRegion().op_begin()));

  // TODO: Perform appropriate actions according to the data-sharing
  // attribute (shared, private, firstprivate, ...) of variables.
  // Currently defaults to shared.
  auto privCB = [&](InsertPointTy, InsertPointTy codeGenIP, llvm::Value &,
                    llvm::Value &vPtr,
                    llvm::Value *&replacementValue) -> InsertPointTy {
    replacementValue = &vPtr;
    return codeGenIP;
  };

  // TODO: Perform finalization actions for variables. This has to be
  // called for variables which have destructors/finalizers.
  auto finiCB = [&](InsertPointTy codeGenIP) {};

  llvm::OpenMPIRBuilder::InsertPointTy allocaIP =
      findAllocaInsertPoint(builder, moduleTranslation);
  llvm::OpenMPIRBuilder::LocationDescription ompLoc(builder);
  builder.restoreIP(moduleTranslation.getOpenMPBuilder()->createSections(
      ompLoc, allocaIP, sectionCBs, privCB, finiCB, false,
      sectionsOp.getNowait()));
  return bodyGenStatus;
}

/// Converts an OpenMP single construct into LLVM IR using OpenMPIRBuilder.
static LogicalResult
convertOmpSingle(omp::SingleOp &singleOp, llvm::IRBuilderBase &builder,
                 LLVM::ModuleTranslation &moduleTranslation) {
  using InsertPointTy = llvm::OpenMPIRBuilder::InsertPointTy;
  llvm::OpenMPIRBuilder::LocationDescription ompLoc(builder);
  LogicalResult bodyGenStatus = success();
  auto bodyCB = [&](InsertPointTy allocaIP, InsertPointTy codegenIP) {
    builder.restoreIP(codegenIP);
    convertOmpOpRegions(singleOp.getRegion(), "omp.single.region", builder,
                        moduleTranslation, bodyGenStatus);
  };
  auto finiCB = [&](InsertPointTy codeGenIP) {};
  builder.restoreIP(moduleTranslation.getOpenMPBuilder()->createSingle(
      ompLoc, bodyCB, finiCB, singleOp.getNowait(), /*DidIt=*/nullptr));
  return bodyGenStatus;
}

/// Converts an OpenMP task construct into LLVM IR using OpenMPIRBuilder.
static LogicalResult
convertOmpTaskOp(omp::TaskOp taskOp, llvm::IRBuilderBase &builder,
                 LLVM::ModuleTranslation &moduleTranslation) {
  using InsertPointTy = llvm::OpenMPIRBuilder::InsertPointTy;
  LogicalResult bodyGenStatus = success();
  if (taskOp.getUntiedAttr() || taskOp.getMergeableAttr() ||
      taskOp.getInReductions() || taskOp.getPriority() ||
      !taskOp.getAllocateVars().empty()) {
    return taskOp.emitError("unhandled clauses for translation to LLVM IR");
  }
  auto bodyCB = [&](InsertPointTy allocaIP, InsertPointTy codegenIP) {
    // Save the alloca insertion point on ModuleTranslation stack for use in
    // nested regions.
    LLVM::ModuleTranslation::SaveStack<OpenMPAllocaStackFrame> frame(
        moduleTranslation, allocaIP);

    builder.restoreIP(codegenIP);
    convertOmpOpRegions(taskOp.getRegion(), "omp.task.region", builder,
                        moduleTranslation, bodyGenStatus);
  };

  SmallVector<llvm::OpenMPIRBuilder::DependData> dds;
  if (!taskOp.getDependVars().empty() && taskOp.getDepends()) {
    for (auto dep :
         llvm::zip(taskOp.getDependVars(), taskOp.getDepends()->getValue())) {
      llvm::omp::RTLDependenceKindTy type;
      switch (
          cast<mlir::omp::ClauseTaskDependAttr>(std::get<1>(dep)).getValue()) {
      case mlir::omp::ClauseTaskDepend::taskdependin:
        type = llvm::omp::RTLDependenceKindTy::DepIn;
        break;
      // The OpenMP runtime requires that the codegen for 'depend' clause for
      // 'out' dependency kind must be the same as codegen for 'depend' clause
      // with 'inout' dependency.
      case mlir::omp::ClauseTaskDepend::taskdependout:
      case mlir::omp::ClauseTaskDepend::taskdependinout:
        type = llvm::omp::RTLDependenceKindTy::DepInOut;
        break;
      };
      llvm::Value *depVal = moduleTranslation.lookupValue(std::get<0>(dep));
      llvm::OpenMPIRBuilder::DependData dd(type, depVal->getType(), depVal);
      dds.emplace_back(dd);
    }
  }

  llvm::OpenMPIRBuilder::InsertPointTy allocaIP =
      findAllocaInsertPoint(builder, moduleTranslation);
  llvm::OpenMPIRBuilder::LocationDescription ompLoc(builder);
  builder.restoreIP(moduleTranslation.getOpenMPBuilder()->createTask(
      ompLoc, allocaIP, bodyCB, !taskOp.getUntied(),
      moduleTranslation.lookupValue(taskOp.getFinalExpr()),
      moduleTranslation.lookupValue(taskOp.getIfExpr()), dds));
  return bodyGenStatus;
}

/// Converts an OpenMP taskgroup construct into LLVM IR using OpenMPIRBuilder.
static LogicalResult
convertOmpTaskgroupOp(omp::TaskGroupOp tgOp, llvm::IRBuilderBase &builder,
                      LLVM::ModuleTranslation &moduleTranslation) {
  using InsertPointTy = llvm::OpenMPIRBuilder::InsertPointTy;
  LogicalResult bodyGenStatus = success();
  if (!tgOp.getTaskReductionVars().empty() || !tgOp.getAllocateVars().empty()) {
    return tgOp.emitError("unhandled clauses for translation to LLVM IR");
  }
  auto bodyCB = [&](InsertPointTy allocaIP, InsertPointTy codegenIP) {
    builder.restoreIP(codegenIP);
    convertOmpOpRegions(tgOp.getRegion(), "omp.taskgroup.region", builder,
                        moduleTranslation, bodyGenStatus);
  };
  InsertPointTy allocaIP = findAllocaInsertPoint(builder, moduleTranslation);
  llvm::OpenMPIRBuilder::LocationDescription ompLoc(builder);
  builder.restoreIP(moduleTranslation.getOpenMPBuilder()->createTaskgroup(
      ompLoc, allocaIP, bodyCB));
  return bodyGenStatus;
}

/// Allocate space for privatized reduction variables.
template <typename T>
static void
allocReductionVars(T loop, llvm::IRBuilderBase &builder,
                   LLVM::ModuleTranslation &moduleTranslation,
                   llvm::OpenMPIRBuilder::InsertPointTy &allocaIP,
                   SmallVector<omp::ReductionDeclareOp> &reductionDecls,
                   SmallVector<llvm::Value *> &privateReductionVariables,
                   DenseMap<Value, llvm::Value *> &reductionVariableMap) {
  unsigned numReductions = loop.getNumReductionVars();
  privateReductionVariables.reserve(numReductions);
  if (numReductions != 0) {
    llvm::IRBuilderBase::InsertPointGuard guard(builder);
    builder.restoreIP(allocaIP);
    for (unsigned i = 0; i < numReductions; ++i) {
      llvm::Value *var = builder.CreateAlloca(
          moduleTranslation.convertType(reductionDecls[i].getType()));
      privateReductionVariables.push_back(var);
      reductionVariableMap.try_emplace(loop.getReductionVars()[i], var);
    }
  }
}

/// Collect reduction info
template <typename T>
static void collectReductionInfo(
    T loop, llvm::IRBuilderBase &builder,
    LLVM::ModuleTranslation &moduleTranslation,
    SmallVector<omp::ReductionDeclareOp> &reductionDecls,
    SmallVector<OwningReductionGen> &owningReductionGens,
    SmallVector<OwningAtomicReductionGen> &owningAtomicReductionGens,
    const SmallVector<llvm::Value *> &privateReductionVariables,
    SmallVector<llvm::OpenMPIRBuilder::ReductionInfo> &reductionInfos) {
  unsigned numReductions = loop.getNumReductionVars();

  for (unsigned i = 0; i < numReductions; ++i) {
    owningReductionGens.push_back(
        makeReductionGen(reductionDecls[i], builder, moduleTranslation));
    owningAtomicReductionGens.push_back(
        makeAtomicReductionGen(reductionDecls[i], builder, moduleTranslation));
  }

  // Collect the reduction information.
  reductionInfos.reserve(numReductions);
  for (unsigned i = 0; i < numReductions; ++i) {
    llvm::OpenMPIRBuilder::AtomicReductionGenTy atomicGen = nullptr;
    if (owningAtomicReductionGens[i])
      atomicGen = owningAtomicReductionGens[i];
    llvm::Value *variable =
        moduleTranslation.lookupValue(loop.getReductionVars()[i]);
    reductionInfos.push_back(
        {moduleTranslation.convertType(reductionDecls[i].getType()), variable,
         privateReductionVariables[i], owningReductionGens[i], atomicGen});
  }
}

/// Converts an OpenMP workshare loop into LLVM IR using OpenMPIRBuilder.
static LogicalResult
convertOmpWsLoop(Operation &opInst, llvm::IRBuilderBase &builder,
                 LLVM::ModuleTranslation &moduleTranslation) {
  auto loop = cast<omp::WsLoopOp>(opInst);
  // TODO: this should be in the op verifier instead.
  if (loop.getLowerBound().empty())
    return failure();

  // Static is the default.
  auto schedule =
      loop.getScheduleVal().value_or(omp::ClauseScheduleKind::Static);

  // Find the loop configuration.
  llvm::Value *step = moduleTranslation.lookupValue(loop.getStep()[0]);
  llvm::Type *ivType = step->getType();
  llvm::Value *chunk = nullptr;
  if (loop.getScheduleChunkVar()) {
    llvm::Value *chunkVar =
        moduleTranslation.lookupValue(loop.getScheduleChunkVar());
    chunk = builder.CreateSExtOrTrunc(chunkVar, ivType);
  }

  SmallVector<omp::ReductionDeclareOp> reductionDecls;
  collectReductionDecls(loop, reductionDecls);
  llvm::OpenMPIRBuilder::InsertPointTy allocaIP =
      findAllocaInsertPoint(builder, moduleTranslation);

  SmallVector<llvm::Value *> privateReductionVariables;
  DenseMap<Value, llvm::Value *> reductionVariableMap;
  allocReductionVars(loop, builder, moduleTranslation, allocaIP, reductionDecls,
                     privateReductionVariables, reductionVariableMap);

  // Store the mapping between reduction variables and their private copies on
  // ModuleTranslation stack. It can be then recovered when translating
  // omp.reduce operations in a separate call.
  LLVM::ModuleTranslation::SaveStack<OpenMPVarMappingStackFrame> mappingGuard(
      moduleTranslation, reductionVariableMap);

  // Before the loop, store the initial values of reductions into reduction
  // variables. Although this could be done after allocas, we don't want to mess
  // up with the alloca insertion point.
  for (unsigned i = 0; i < loop.getNumReductionVars(); ++i) {
    SmallVector<llvm::Value *> phis;
    if (failed(inlineConvertOmpRegions(reductionDecls[i].getInitializerRegion(),
                                       "omp.reduction.neutral", builder,
                                       moduleTranslation, &phis)))
      return failure();
    assert(phis.size() == 1 && "expected one value to be yielded from the "
                               "reduction neutral element declaration region");
    builder.CreateStore(phis[0], privateReductionVariables[i]);
  }

  // Set up the source location value for OpenMP runtime.
  llvm::OpenMPIRBuilder::LocationDescription ompLoc(builder);

  // Generator of the canonical loop body.
  // TODO: support error propagation in OpenMPIRBuilder and use it instead of
  // relying on captured variables.
  SmallVector<llvm::CanonicalLoopInfo *> loopInfos;
  SmallVector<llvm::OpenMPIRBuilder::InsertPointTy> bodyInsertPoints;
  LogicalResult bodyGenStatus = success();
  auto bodyGen = [&](llvm::OpenMPIRBuilder::InsertPointTy ip, llvm::Value *iv) {
    // Make sure further conversions know about the induction variable.
    moduleTranslation.mapValue(
        loop.getRegion().front().getArgument(loopInfos.size()), iv);

    // Capture the body insertion point for use in nested loops. BodyIP of the
    // CanonicalLoopInfo always points to the beginning of the entry block of
    // the body.
    bodyInsertPoints.push_back(ip);

    if (loopInfos.size() != loop.getNumLoops() - 1)
      return;

    // Convert the body of the loop.
    builder.restoreIP(ip);
    convertOmpOpRegions(loop.getRegion(), "omp.wsloop.region", builder,
                        moduleTranslation, bodyGenStatus);
  };

  // Delegate actual loop construction to the OpenMP IRBuilder.
  // TODO: this currently assumes WsLoop is semantically similar to SCF loop,
  // i.e. it has a positive step, uses signed integer semantics. Reconsider
  // this code when WsLoop clearly supports more cases.
  llvm::OpenMPIRBuilder *ompBuilder = moduleTranslation.getOpenMPBuilder();
  for (unsigned i = 0, e = loop.getNumLoops(); i < e; ++i) {
    llvm::Value *lowerBound =
        moduleTranslation.lookupValue(loop.getLowerBound()[i]);
    llvm::Value *upperBound =
        moduleTranslation.lookupValue(loop.getUpperBound()[i]);
    llvm::Value *step = moduleTranslation.lookupValue(loop.getStep()[i]);

    // Make sure loop trip count are emitted in the preheader of the outermost
    // loop at the latest so that they are all available for the new collapsed
    // loop will be created below.
    llvm::OpenMPIRBuilder::LocationDescription loc = ompLoc;
    llvm::OpenMPIRBuilder::InsertPointTy computeIP = ompLoc.IP;
    if (i != 0) {
      loc = llvm::OpenMPIRBuilder::LocationDescription(bodyInsertPoints.back());
      computeIP = loopInfos.front()->getPreheaderIP();
    }
    loopInfos.push_back(ompBuilder->createCanonicalLoop(
        loc, bodyGen, lowerBound, upperBound, step,
        /*IsSigned=*/true, loop.getInclusive(), computeIP));

    if (failed(bodyGenStatus))
      return failure();
  }

  // Collapse loops. Store the insertion point because LoopInfos may get
  // invalidated.
  llvm::IRBuilderBase::InsertPoint afterIP = loopInfos.front()->getAfterIP();
  llvm::CanonicalLoopInfo *loopInfo =
      ompBuilder->collapseLoops(ompLoc.DL, loopInfos, {});

  allocaIP = findAllocaInsertPoint(builder, moduleTranslation);

  // TODO: Handle doacross loops when the ordered clause has a parameter.
  bool isOrdered = loop.getOrderedVal().has_value();
  std::optional<omp::ScheduleModifier> scheduleModifier =
      loop.getScheduleModifier();
  bool isSimd = loop.getSimdModifier();

  ompBuilder->applyWorkshareLoop(
      ompLoc.DL, loopInfo, allocaIP, !loop.getNowait(),
      convertToScheduleKind(schedule), chunk, isSimd,
      scheduleModifier == omp::ScheduleModifier::monotonic,
      scheduleModifier == omp::ScheduleModifier::nonmonotonic, isOrdered);

  // Continue building IR after the loop. Note that the LoopInfo returned by
  // `collapseLoops` points inside the outermost loop and is intended for
  // potential further loop transformations. Use the insertion point stored
  // before collapsing loops instead.
  builder.restoreIP(afterIP);

  // Process the reductions if required.
  if (loop.getNumReductionVars() == 0)
    return success();

  // Create the reduction generators. We need to own them here because
  // ReductionInfo only accepts references to the generators.
  SmallVector<OwningReductionGen> owningReductionGens;
  SmallVector<OwningAtomicReductionGen> owningAtomicReductionGens;
  SmallVector<llvm::OpenMPIRBuilder::ReductionInfo> reductionInfos;
  collectReductionInfo(loop, builder, moduleTranslation, reductionDecls,
                       owningReductionGens, owningAtomicReductionGens,
                       privateReductionVariables, reductionInfos);

  // The call to createReductions below expects the block to have a
  // terminator. Create an unreachable instruction to serve as terminator
  // and remove it later.
  llvm::UnreachableInst *tempTerminator = builder.CreateUnreachable();
  builder.SetInsertPoint(tempTerminator);
  llvm::OpenMPIRBuilder::InsertPointTy contInsertPoint =
      ompBuilder->createReductions(builder.saveIP(), allocaIP, reductionInfos,
                                   loop.getNowait());
  if (!contInsertPoint.getBlock())
    return loop->emitOpError() << "failed to convert reductions";
  auto nextInsertionPoint =
      ompBuilder->createBarrier(contInsertPoint, llvm::omp::OMPD_for);
  tempTerminator->eraseFromParent();
  builder.restoreIP(nextInsertionPoint);

  return success();
}

/// Converts the OpenMP parallel operation to LLVM IR.
static LogicalResult
convertOmpParallel(omp::ParallelOp opInst, llvm::IRBuilderBase &builder,
                   LLVM::ModuleTranslation &moduleTranslation) {
  using InsertPointTy = llvm::OpenMPIRBuilder::InsertPointTy;
  // TODO: support error propagation in OpenMPIRBuilder and use it instead of
  // relying on captured variables.
  LogicalResult bodyGenStatus = success();
  llvm::OpenMPIRBuilder *ompBuilder = moduleTranslation.getOpenMPBuilder();

  auto bodyGenCB = [&](InsertPointTy allocaIP, InsertPointTy codeGenIP) {
    // Collect reduction declarations
    SmallVector<omp::ReductionDeclareOp> reductionDecls;
    collectReductionDecls(opInst, reductionDecls);

    // Allocate reduction vars
    SmallVector<llvm::Value *> privateReductionVariables;
    DenseMap<Value, llvm::Value *> reductionVariableMap;
    allocReductionVars(opInst, builder, moduleTranslation, allocaIP,
                       reductionDecls, privateReductionVariables,
                       reductionVariableMap);

    // Store the mapping between reduction variables and their private copies on
    // ModuleTranslation stack. It can be then recovered when translating
    // omp.reduce operations in a separate call.
    LLVM::ModuleTranslation::SaveStack<OpenMPVarMappingStackFrame> mappingGuard(
        moduleTranslation, reductionVariableMap);

    // Initialize reduction vars
    builder.restoreIP(allocaIP);
    for (unsigned i = 0; i < opInst.getNumReductionVars(); ++i) {
      SmallVector<llvm::Value *> phis;
      if (failed(inlineConvertOmpRegions(
              reductionDecls[i].getInitializerRegion(), "omp.reduction.neutral",
              builder, moduleTranslation, &phis)))
        bodyGenStatus = failure();
      assert(phis.size() == 1 &&
             "expected one value to be yielded from the "
             "reduction neutral element declaration region");
      builder.restoreIP(allocaIP);
      builder.CreateStore(phis[0], privateReductionVariables[i]);
    }

    // Save the alloca insertion point on ModuleTranslation stack for use in
    // nested regions.
    LLVM::ModuleTranslation::SaveStack<OpenMPAllocaStackFrame> frame(
        moduleTranslation, allocaIP);

    // ParallelOp has only one region associated with it.
    builder.restoreIP(codeGenIP);
    auto regionBlock =
        convertOmpOpRegions(opInst.getRegion(), "omp.par.region", builder,
                            moduleTranslation, bodyGenStatus);

    // Process the reductions if required.
    if (opInst.getNumReductionVars() > 0) {
      // Collect reduction info
      SmallVector<OwningReductionGen> owningReductionGens;
      SmallVector<OwningAtomicReductionGen> owningAtomicReductionGens;
      SmallVector<llvm::OpenMPIRBuilder::ReductionInfo> reductionInfos;
      collectReductionInfo(opInst, builder, moduleTranslation, reductionDecls,
                           owningReductionGens, owningAtomicReductionGens,
                           privateReductionVariables, reductionInfos);

      // Move to region cont block
      builder.SetInsertPoint(regionBlock->getTerminator());

      // Generate reductions from info
      llvm::UnreachableInst *tempTerminator = builder.CreateUnreachable();
      builder.SetInsertPoint(tempTerminator);

      llvm::OpenMPIRBuilder::InsertPointTy contInsertPoint =
          ompBuilder->createReductions(builder.saveIP(), allocaIP,
                                       reductionInfos, false);
      if (!contInsertPoint.getBlock()) {
        bodyGenStatus = opInst->emitOpError() << "failed to convert reductions";
        return;
      }

      tempTerminator->eraseFromParent();
      builder.restoreIP(contInsertPoint);
    }
  };

  // TODO: Perform appropriate actions according to the data-sharing
  // attribute (shared, private, firstprivate, ...) of variables.
  // Currently defaults to shared.
  auto privCB = [&](InsertPointTy allocaIP, InsertPointTy codeGenIP,
                    llvm::Value &, llvm::Value &vPtr,
                    llvm::Value *&replacementValue) -> InsertPointTy {
    replacementValue = &vPtr;

    return codeGenIP;
  };

  // TODO: Perform finalization actions for variables. This has to be
  // called for variables which have destructors/finalizers.
  auto finiCB = [&](InsertPointTy codeGenIP) {};

  llvm::Value *ifCond = nullptr;
  if (auto ifExprVar = opInst.getIfExprVar())
    ifCond = moduleTranslation.lookupValue(ifExprVar);
  llvm::Value *numThreads = nullptr;
  if (auto numThreadsVar = opInst.getNumThreadsVar())
    numThreads = moduleTranslation.lookupValue(numThreadsVar);
  auto pbKind = llvm::omp::OMP_PROC_BIND_default;
  if (auto bind = opInst.getProcBindVal())
    pbKind = getProcBindKind(*bind);
  // TODO: Is the Parallel construct cancellable?
  bool isCancellable = false;

  llvm::OpenMPIRBuilder::InsertPointTy allocaIP =
      findAllocaInsertPoint(builder, moduleTranslation);
  llvm::OpenMPIRBuilder::LocationDescription ompLoc(builder);

  builder.restoreIP(
      ompBuilder->createParallel(ompLoc, allocaIP, bodyGenCB, privCB, finiCB,
                                 ifCond, numThreads, pbKind, isCancellable));

  return bodyGenStatus;
}

/// Converts an OpenMP simd loop into LLVM IR using OpenMPIRBuilder.
static LogicalResult
convertOmpSimdLoop(Operation &opInst, llvm::IRBuilderBase &builder,
                   LLVM::ModuleTranslation &moduleTranslation) {
  auto loop = cast<omp::SimdLoopOp>(opInst);

  llvm::OpenMPIRBuilder::LocationDescription ompLoc(builder);

  // Generator of the canonical loop body.
  // TODO: support error propagation in OpenMPIRBuilder and use it instead of
  // relying on captured variables.
  SmallVector<llvm::CanonicalLoopInfo *> loopInfos;
  SmallVector<llvm::OpenMPIRBuilder::InsertPointTy> bodyInsertPoints;
  LogicalResult bodyGenStatus = success();
  auto bodyGen = [&](llvm::OpenMPIRBuilder::InsertPointTy ip, llvm::Value *iv) {
    // Make sure further conversions know about the induction variable.
    moduleTranslation.mapValue(
        loop.getRegion().front().getArgument(loopInfos.size()), iv);

    // Capture the body insertion point for use in nested loops. BodyIP of the
    // CanonicalLoopInfo always points to the beginning of the entry block of
    // the body.
    bodyInsertPoints.push_back(ip);

    if (loopInfos.size() != loop.getNumLoops() - 1)
      return;

    // Convert the body of the loop.
    builder.restoreIP(ip);
    convertOmpOpRegions(loop.getRegion(), "omp.simdloop.region", builder,
                        moduleTranslation, bodyGenStatus);
  };

  // Delegate actual loop construction to the OpenMP IRBuilder.
  // TODO: this currently assumes SimdLoop is semantically similar to SCF loop,
  // i.e. it has a positive step, uses signed integer semantics. Reconsider
  // this code when SimdLoop clearly supports more cases.
  llvm::OpenMPIRBuilder *ompBuilder = moduleTranslation.getOpenMPBuilder();
  for (unsigned i = 0, e = loop.getNumLoops(); i < e; ++i) {
    llvm::Value *lowerBound =
        moduleTranslation.lookupValue(loop.getLowerBound()[i]);
    llvm::Value *upperBound =
        moduleTranslation.lookupValue(loop.getUpperBound()[i]);
    llvm::Value *step = moduleTranslation.lookupValue(loop.getStep()[i]);

    // Make sure loop trip count are emitted in the preheader of the outermost
    // loop at the latest so that they are all available for the new collapsed
    // loop will be created below.
    llvm::OpenMPIRBuilder::LocationDescription loc = ompLoc;
    llvm::OpenMPIRBuilder::InsertPointTy computeIP = ompLoc.IP;
    if (i != 0) {
      loc = llvm::OpenMPIRBuilder::LocationDescription(bodyInsertPoints.back(),
                                                       ompLoc.DL);
      computeIP = loopInfos.front()->getPreheaderIP();
    }
    loopInfos.push_back(ompBuilder->createCanonicalLoop(
        loc, bodyGen, lowerBound, upperBound, step,
        /*IsSigned=*/true, /*Inclusive=*/true, computeIP));

    if (failed(bodyGenStatus))
      return failure();
  }

  // Collapse loops.
  llvm::IRBuilderBase::InsertPoint afterIP = loopInfos.front()->getAfterIP();
  llvm::CanonicalLoopInfo *loopInfo =
      ompBuilder->collapseLoops(ompLoc.DL, loopInfos, {});

  llvm::ConstantInt *simdlen = nullptr;
  if (std::optional<uint64_t> simdlenVar = loop.getSimdlen())
    simdlen = builder.getInt64(simdlenVar.value());

  llvm::ConstantInt *safelen = nullptr;
  if (std::optional<uint64_t> safelenVar = loop.getSafelen())
    safelen = builder.getInt64(safelenVar.value());

  llvm::MapVector<llvm::Value *, llvm::Value *> alignedVars;
  ompBuilder->applySimd(
      loopInfo, alignedVars,
      loop.getIfExpr() ? moduleTranslation.lookupValue(loop.getIfExpr())
                       : nullptr,
      llvm::omp::OrderKind::OMP_ORDER_unknown, simdlen, safelen);

  builder.restoreIP(afterIP);
  return success();
}

/// Convert an Atomic Ordering attribute to llvm::AtomicOrdering.
llvm::AtomicOrdering
convertAtomicOrdering(std::optional<omp::ClauseMemoryOrderKind> ao) {
  if (!ao)
    return llvm::AtomicOrdering::Monotonic; // Default Memory Ordering

  switch (*ao) {
  case omp::ClauseMemoryOrderKind::Seq_cst:
    return llvm::AtomicOrdering::SequentiallyConsistent;
  case omp::ClauseMemoryOrderKind::Acq_rel:
    return llvm::AtomicOrdering::AcquireRelease;
  case omp::ClauseMemoryOrderKind::Acquire:
    return llvm::AtomicOrdering::Acquire;
  case omp::ClauseMemoryOrderKind::Release:
    return llvm::AtomicOrdering::Release;
  case omp::ClauseMemoryOrderKind::Relaxed:
    return llvm::AtomicOrdering::Monotonic;
  }
  llvm_unreachable("Unknown ClauseMemoryOrderKind kind");
}

/// Convert omp.atomic.read operation to LLVM IR.
static LogicalResult
convertOmpAtomicRead(Operation &opInst, llvm::IRBuilderBase &builder,
                     LLVM::ModuleTranslation &moduleTranslation) {

  auto readOp = cast<omp::AtomicReadOp>(opInst);
  llvm::OpenMPIRBuilder *ompBuilder = moduleTranslation.getOpenMPBuilder();

  llvm::OpenMPIRBuilder::LocationDescription ompLoc(builder);

  llvm::AtomicOrdering AO = convertAtomicOrdering(readOp.getMemoryOrderVal());
  llvm::Value *x = moduleTranslation.lookupValue(readOp.getX());
  llvm::Value *v = moduleTranslation.lookupValue(readOp.getV());

  llvm::Type *elementType =
      moduleTranslation.convertType(readOp.getElementType());

  llvm::OpenMPIRBuilder::AtomicOpValue V = {v, elementType, false, false};
  llvm::OpenMPIRBuilder::AtomicOpValue X = {x, elementType, false, false};
  builder.restoreIP(ompBuilder->createAtomicRead(ompLoc, X, V, AO));
  return success();
}

/// Converts an omp.atomic.write operation to LLVM IR.
static LogicalResult
convertOmpAtomicWrite(Operation &opInst, llvm::IRBuilderBase &builder,
                      LLVM::ModuleTranslation &moduleTranslation) {
  auto writeOp = cast<omp::AtomicWriteOp>(opInst);
  llvm::OpenMPIRBuilder *ompBuilder = moduleTranslation.getOpenMPBuilder();

  llvm::OpenMPIRBuilder::LocationDescription ompLoc(builder);
  llvm::AtomicOrdering ao = convertAtomicOrdering(writeOp.getMemoryOrderVal());
  llvm::Value *expr = moduleTranslation.lookupValue(writeOp.getValue());
  llvm::Value *dest = moduleTranslation.lookupValue(writeOp.getAddress());
  llvm::Type *ty = moduleTranslation.convertType(writeOp.getValue().getType());
  llvm::OpenMPIRBuilder::AtomicOpValue x = {dest, ty, /*isSigned=*/false,
                                            /*isVolatile=*/false};
  builder.restoreIP(ompBuilder->createAtomicWrite(ompLoc, x, expr, ao));
  return success();
}

/// Converts an LLVM dialect binary operation to the corresponding enum value
/// for `atomicrmw` supported binary operation.
llvm::AtomicRMWInst::BinOp convertBinOpToAtomic(Operation &op) {
  return llvm::TypeSwitch<Operation *, llvm::AtomicRMWInst::BinOp>(&op)
      .Case([&](LLVM::AddOp) { return llvm::AtomicRMWInst::BinOp::Add; })
      .Case([&](LLVM::SubOp) { return llvm::AtomicRMWInst::BinOp::Sub; })
      .Case([&](LLVM::AndOp) { return llvm::AtomicRMWInst::BinOp::And; })
      .Case([&](LLVM::OrOp) { return llvm::AtomicRMWInst::BinOp::Or; })
      .Case([&](LLVM::XOrOp) { return llvm::AtomicRMWInst::BinOp::Xor; })
      .Case([&](LLVM::UMaxOp) { return llvm::AtomicRMWInst::BinOp::UMax; })
      .Case([&](LLVM::UMinOp) { return llvm::AtomicRMWInst::BinOp::UMin; })
      .Case([&](LLVM::FAddOp) { return llvm::AtomicRMWInst::BinOp::FAdd; })
      .Case([&](LLVM::FSubOp) { return llvm::AtomicRMWInst::BinOp::FSub; })
      .Default(llvm::AtomicRMWInst::BinOp::BAD_BINOP);
}

/// Converts an OpenMP atomic update operation using OpenMPIRBuilder.
static LogicalResult
convertOmpAtomicUpdate(omp::AtomicUpdateOp &opInst,
                       llvm::IRBuilderBase &builder,
                       LLVM::ModuleTranslation &moduleTranslation) {
  llvm::OpenMPIRBuilder *ompBuilder = moduleTranslation.getOpenMPBuilder();

  // Convert values and types.
  auto &innerOpList = opInst.getRegion().front().getOperations();
  bool isRegionArgUsed{false}, isXBinopExpr{false};
  llvm::AtomicRMWInst::BinOp binop;
  mlir::Value mlirExpr;
  // Find the binary update operation that uses the region argument
  // and get the expression to update
  for (Operation &innerOp : innerOpList) {
    if (innerOp.getNumOperands() == 2) {
      binop = convertBinOpToAtomic(innerOp);
      if (!llvm::is_contained(innerOp.getOperands(),
                              opInst.getRegion().getArgument(0)))
        continue;
      isRegionArgUsed = true;
      isXBinopExpr = innerOp.getNumOperands() > 0 &&
                     innerOp.getOperand(0) == opInst.getRegion().getArgument(0);
      mlirExpr = (isXBinopExpr ? innerOp.getOperand(1) : innerOp.getOperand(0));
      break;
    }
  }
  if (!isRegionArgUsed)
    return opInst.emitError("no atomic update operation with region argument"
                            " as operand found inside atomic.update region");

  llvm::Value *llvmExpr = moduleTranslation.lookupValue(mlirExpr);
  llvm::Value *llvmX = moduleTranslation.lookupValue(opInst.getX());
  llvm::Type *llvmXElementType = moduleTranslation.convertType(
      opInst.getRegion().getArgument(0).getType());
  llvm::OpenMPIRBuilder::AtomicOpValue llvmAtomicX = {llvmX, llvmXElementType,
                                                      /*isSigned=*/false,
                                                      /*isVolatile=*/false};

  llvm::AtomicOrdering atomicOrdering =
      convertAtomicOrdering(opInst.getMemoryOrderVal());

  // Generate update code.
  LogicalResult updateGenStatus = success();
  auto updateFn = [&opInst, &moduleTranslation, &updateGenStatus](
                      llvm::Value *atomicx,
                      llvm::IRBuilder<> &builder) -> llvm::Value * {
    Block &bb = *opInst.getRegion().begin();
    moduleTranslation.mapValue(*opInst.getRegion().args_begin(), atomicx);
    moduleTranslation.mapBlock(&bb, builder.GetInsertBlock());
    if (failed(moduleTranslation.convertBlock(bb, true, builder))) {
      updateGenStatus = (opInst.emitError()
                         << "unable to convert update operation to llvm IR");
      return nullptr;
    }
    omp::YieldOp yieldop = dyn_cast<omp::YieldOp>(bb.getTerminator());
    assert(yieldop && yieldop.getResults().size() == 1 &&
           "terminator must be omp.yield op and it must have exactly one "
           "argument");
    return moduleTranslation.lookupValue(yieldop.getResults()[0]);
  };

  // Handle ambiguous alloca, if any.
  auto allocaIP = findAllocaInsertPoint(builder, moduleTranslation);
  llvm::OpenMPIRBuilder::LocationDescription ompLoc(builder);
  builder.restoreIP(ompBuilder->createAtomicUpdate(
      ompLoc, allocaIP, llvmAtomicX, llvmExpr, atomicOrdering, binop, updateFn,
      isXBinopExpr));
  return updateGenStatus;
}

static LogicalResult
convertOmpAtomicCapture(omp::AtomicCaptureOp atomicCaptureOp,
                        llvm::IRBuilderBase &builder,
                        LLVM::ModuleTranslation &moduleTranslation) {
  llvm::OpenMPIRBuilder *ompBuilder = moduleTranslation.getOpenMPBuilder();
  mlir::Value mlirExpr;
  bool isXBinopExpr = false, isPostfixUpdate = false;
  llvm::AtomicRMWInst::BinOp binop = llvm::AtomicRMWInst::BinOp::BAD_BINOP;

  omp::AtomicUpdateOp atomicUpdateOp = atomicCaptureOp.getAtomicUpdateOp();
  omp::AtomicWriteOp atomicWriteOp = atomicCaptureOp.getAtomicWriteOp();

  assert((atomicUpdateOp || atomicWriteOp) &&
         "internal op must be an atomic.update or atomic.write op");

  if (atomicWriteOp) {
    isPostfixUpdate = true;
    mlirExpr = atomicWriteOp.getValue();
  } else {
    isPostfixUpdate = atomicCaptureOp.getSecondOp() ==
                      atomicCaptureOp.getAtomicUpdateOp().getOperation();
    auto &innerOpList = atomicUpdateOp.getRegion().front().getOperations();
    bool isRegionArgUsed{false};
    // Find the binary update operation that uses the region argument
    // and get the expression to update
    for (Operation &innerOp : innerOpList) {
      if (innerOp.getNumOperands() == 2) {
        binop = convertBinOpToAtomic(innerOp);
        if (!llvm::is_contained(innerOp.getOperands(),
                                atomicUpdateOp.getRegion().getArgument(0)))
          continue;
        isRegionArgUsed = true;
        isXBinopExpr =
            innerOp.getNumOperands() > 0 &&
            innerOp.getOperand(0) == atomicUpdateOp.getRegion().getArgument(0);
        mlirExpr =
            (isXBinopExpr ? innerOp.getOperand(1) : innerOp.getOperand(0));
        break;
      }
    }
    if (!isRegionArgUsed)
      return atomicUpdateOp.emitError(
          "no atomic update operation with region argument"
          " as operand found inside atomic.update region");
  }

  llvm::Value *llvmExpr = moduleTranslation.lookupValue(mlirExpr);
  llvm::Value *llvmX =
      moduleTranslation.lookupValue(atomicCaptureOp.getAtomicReadOp().getX());
  llvm::Value *llvmV =
      moduleTranslation.lookupValue(atomicCaptureOp.getAtomicReadOp().getV());
  llvm::Type *llvmXElementType = moduleTranslation.convertType(
      atomicCaptureOp.getAtomicReadOp().getElementType());
  llvm::OpenMPIRBuilder::AtomicOpValue llvmAtomicX = {llvmX, llvmXElementType,
                                                      /*isSigned=*/false,
                                                      /*isVolatile=*/false};
  llvm::OpenMPIRBuilder::AtomicOpValue llvmAtomicV = {llvmV, llvmXElementType,
                                                      /*isSigned=*/false,
                                                      /*isVolatile=*/false};

  llvm::AtomicOrdering atomicOrdering =
      convertAtomicOrdering(atomicCaptureOp.getMemoryOrderVal());

  LogicalResult updateGenStatus = success();
  auto updateFn = [&](llvm::Value *atomicx,
                      llvm::IRBuilder<> &builder) -> llvm::Value * {
    if (atomicWriteOp)
      return moduleTranslation.lookupValue(atomicWriteOp.getValue());
    Block &bb = *atomicUpdateOp.getRegion().begin();
    moduleTranslation.mapValue(*atomicUpdateOp.getRegion().args_begin(),
                               atomicx);
    moduleTranslation.mapBlock(&bb, builder.GetInsertBlock());
    if (failed(moduleTranslation.convertBlock(bb, true, builder))) {
      updateGenStatus = (atomicUpdateOp.emitError()
                         << "unable to convert update operation to llvm IR");
      return nullptr;
    }
    omp::YieldOp yieldop = dyn_cast<omp::YieldOp>(bb.getTerminator());
    assert(yieldop && yieldop.getResults().size() == 1 &&
           "terminator must be omp.yield op and it must have exactly one "
           "argument");
    return moduleTranslation.lookupValue(yieldop.getResults()[0]);
  };

  // Handle ambiguous alloca, if any.
  auto allocaIP = findAllocaInsertPoint(builder, moduleTranslation);
  llvm::OpenMPIRBuilder::LocationDescription ompLoc(builder);
  builder.restoreIP(ompBuilder->createAtomicCapture(
      ompLoc, allocaIP, llvmAtomicX, llvmAtomicV, llvmExpr, atomicOrdering,
      binop, updateFn, atomicUpdateOp, isPostfixUpdate, isXBinopExpr));
  return updateGenStatus;
}

/// Converts an OpenMP reduction operation using OpenMPIRBuilder. Expects the
/// mapping between reduction variables and their private equivalents to have
/// been stored on the ModuleTranslation stack. Currently only supports
/// reduction within WsLoopOp and ParallelOp, but can be easily extended.
static LogicalResult
convertOmpReductionOp(omp::ReductionOp reductionOp,
                      llvm::IRBuilderBase &builder,
                      LLVM::ModuleTranslation &moduleTranslation) {
  // Find the declaration that corresponds to the reduction op.
  omp::ReductionDeclareOp declaration;
  Operation *reductionParent = reductionOp->getParentOp();
  if (dyn_cast<omp::ParallelOp>(reductionParent) ||
      dyn_cast<omp::WsLoopOp>(reductionParent)) {
    declaration = findReductionDecl(*reductionParent, reductionOp);
  } else {
    llvm_unreachable("Unhandled reduction container");
  }
  assert(declaration && "could not find reduction declaration");

  // Retrieve the mapping between reduction variables and their private
  // equivalents.
  const DenseMap<Value, llvm::Value *> *reductionVariableMap = nullptr;
  moduleTranslation.stackWalk<OpenMPVarMappingStackFrame>(
      [&](const OpenMPVarMappingStackFrame &frame) {
        if (frame.mapping.contains(reductionOp.getAccumulator())) {
          reductionVariableMap = &frame.mapping;
          return WalkResult::interrupt();
        }
        return WalkResult::advance();
      });
  assert(reductionVariableMap && "couldn't find private reduction variables");
  // Translate the reduction operation by emitting the body of the corresponding
  // reduction declaration.
  Region &reductionRegion = declaration.getReductionRegion();
  llvm::Value *privateReductionVar =
      reductionVariableMap->lookup(reductionOp.getAccumulator());
  llvm::Value *reductionVal = builder.CreateLoad(
      moduleTranslation.convertType(reductionOp.getOperand().getType()),
      privateReductionVar);

  moduleTranslation.mapValue(reductionRegion.front().getArgument(0),
                             reductionVal);
  moduleTranslation.mapValue(
      reductionRegion.front().getArgument(1),
      moduleTranslation.lookupValue(reductionOp.getOperand()));

  SmallVector<llvm::Value *> phis;
  if (failed(inlineConvertOmpRegions(reductionRegion, "omp.reduction.body",
                                     builder, moduleTranslation, &phis)))
    return failure();
  assert(phis.size() == 1 && "expected one value to be yielded from "
                             "the reduction body declaration region");
  builder.CreateStore(phis[0], privateReductionVar);
  return success();
}

/// Converts an OpenMP Threadprivate operation into LLVM IR using
/// OpenMPIRBuilder.
static LogicalResult
convertOmpThreadprivate(Operation &opInst, llvm::IRBuilderBase &builder,
                        LLVM::ModuleTranslation &moduleTranslation) {
  llvm::OpenMPIRBuilder::LocationDescription ompLoc(builder);
  auto threadprivateOp = cast<omp::ThreadprivateOp>(opInst);

  Value symAddr = threadprivateOp.getSymAddr();
  auto *symOp = symAddr.getDefiningOp();
  if (!isa<LLVM::AddressOfOp>(symOp))
    return opInst.emitError("Addressing symbol not found");
  LLVM::AddressOfOp addressOfOp = dyn_cast<LLVM::AddressOfOp>(symOp);

  LLVM::GlobalOp global =
      addressOfOp.getGlobal(moduleTranslation.symbolTable());
  llvm::GlobalValue *globalValue = moduleTranslation.lookupGlobal(global);
  llvm::Value *data =
      builder.CreateBitCast(globalValue, builder.getInt8PtrTy());
  llvm::Type *type = globalValue->getValueType();
  llvm::TypeSize typeSize =
      builder.GetInsertBlock()->getModule()->getDataLayout().getTypeStoreSize(
          type);
  llvm::ConstantInt *size = builder.getInt64(typeSize.getFixedValue());
  llvm::StringRef suffix = llvm::StringRef(".cache", 6);
  std::string cacheName = (Twine(global.getSymName()).concat(suffix)).str();
  // Emit runtime function and bitcast its type (i8*) to real data type.
  llvm::Value *callInst =
      moduleTranslation.getOpenMPBuilder()->createCachedThreadPrivate(
          ompLoc, data, size, cacheName);
  llvm::Value *result = builder.CreateBitCast(callInst, globalValue->getType());
  moduleTranslation.mapValue(opInst.getResult(0), result);
  return success();
}

int64_t getSizeInBytes(DataLayout &DL, const Type &type) {
  if (isa<LLVM::LLVMPointerType>(type))
    return DL.getTypeSize(cast<LLVM::LLVMPointerType>(type).getElementType());

  return 0;
}

// Generate all map related information and fill the combinedInfo.
static void genMapInfos(llvm::IRBuilderBase &builder,
                        LLVM::ModuleTranslation &moduleTranslation,
                        DataLayout &DL,
                        llvm::OpenMPIRBuilder::MapInfosTy &combinedInfo,
                        const SmallVector<Value> &mapOperands,
                        const ArrayAttr &mapTypes,
                        const SmallVector<Value> &devPtrOperands = {},
                        const SmallVector<Value> &devAddrOperands = {},
                        bool IsTargetParams = false) {
  llvm::OpenMPIRBuilder *ompBuilder = moduleTranslation.getOpenMPBuilder();

  auto fail = [&combinedInfo]() -> void {
    combinedInfo.BasePointers.clear();
    combinedInfo.Pointers.clear();
    combinedInfo.DevicePointers.clear();
    combinedInfo.Sizes.clear();
    combinedInfo.Types.clear();
    combinedInfo.Names.clear();
  };

  auto findMapInfo = [&combinedInfo](llvm::Value *val, unsigned &index) {
    index = 0;
    for (auto basePtr : combinedInfo.BasePointers) {
      if (basePtr == val)
        return true;
      index++;
    }
    return false;
  };

  unsigned index = 0;
  for (const auto &mapOp : mapOperands) {
    // TODO: Only LLVMPointerTypes are handled.
    if (!mapOp.getType().isa<LLVM::LLVMPointerType>())
      return fail();

    llvm::Value *mapOpValue = moduleTranslation.lookupValue(mapOp);
    combinedInfo.BasePointers.emplace_back(mapOpValue);
    combinedInfo.Pointers.emplace_back(mapOpValue);
    combinedInfo.DevicePointers.emplace_back(
        llvm::OpenMPIRBuilder::DeviceInfoTy::None);
    combinedInfo.Names.emplace_back(
        LLVM::createMappingInformation(mapOp.getLoc(), *ompBuilder));

    combinedInfo.Types.emplace_back(
        llvm::omp::OpenMPOffloadMappingFlags(
            mapTypes[index].dyn_cast<IntegerAttr>().getInt()) |
        (IsTargetParams
             ? llvm::omp::OpenMPOffloadMappingFlags::OMP_MAP_TARGET_PARAM
             : llvm::omp::OpenMPOffloadMappingFlags::OMP_MAP_NONE));

    combinedInfo.Sizes.emplace_back(
        builder.getInt64(getSizeInBytes(DL, mapOp.getType())));
    index++;
  }

  auto addDevInfos = [&, fail](auto devOperands, auto devOpType) -> void {
    for (const auto &devOp : devOperands) {
      // TODO: Only LLVMPointerTypes are handled.
      if (!devOp.getType().template isa<LLVM::LLVMPointerType>())
        return fail();

      llvm::Value *mapOpValue = moduleTranslation.lookupValue(devOp);

      // Check if map info is already present for this entry.
      unsigned infoIndex;
      if (findMapInfo(mapOpValue, infoIndex)) {
        combinedInfo.Types[infoIndex] |=
            llvm::omp::OpenMPOffloadMappingFlags::OMP_MAP_RETURN_PARAM;
        combinedInfo.DevicePointers[infoIndex] = devOpType;
      } else {
        combinedInfo.BasePointers.emplace_back(mapOpValue);
        combinedInfo.Pointers.emplace_back(mapOpValue);
        combinedInfo.DevicePointers.emplace_back(devOpType);
        combinedInfo.Names.emplace_back(
            LLVM::createMappingInformation(devOp.getLoc(), *ompBuilder));
        combinedInfo.Types.emplace_back(
            llvm::omp::OpenMPOffloadMappingFlags::OMP_MAP_RETURN_PARAM);
        combinedInfo.Sizes.emplace_back(builder.getInt64(0));
      }
    }
  };

  addDevInfos(devPtrOperands, llvm::OpenMPIRBuilder::DeviceInfoTy::Pointer);
  addDevInfos(devAddrOperands, llvm::OpenMPIRBuilder::DeviceInfoTy::Address);
}

static LogicalResult
convertOmpTargetData(Operation *op, llvm::IRBuilderBase &builder,
                     LLVM::ModuleTranslation &moduleTranslation) {
  llvm::Value *ifCond = nullptr;
  int64_t deviceID = llvm::omp::OMP_DEVICEID_UNDEF;
  SmallVector<Value> mapOperands;
  SmallVector<Value> useDevPtrOperands;
  SmallVector<Value> useDevAddrOperands;
  ArrayAttr mapTypes;
  llvm::omp::RuntimeFunction RTLFn;
  DataLayout DL = DataLayout(op->getParentOfType<ModuleOp>());

  llvm::OpenMPIRBuilder *ompBuilder = moduleTranslation.getOpenMPBuilder();

  LogicalResult result =
      llvm::TypeSwitch<Operation *, LogicalResult>(op)
          .Case([&](omp::DataOp dataOp) {
            if (auto ifExprVar = dataOp.getIfExpr())
              ifCond = moduleTranslation.lookupValue(ifExprVar);

            if (auto devId = dataOp.getDevice())
              if (auto constOp =
                      dyn_cast<LLVM::ConstantOp>(devId.getDefiningOp()))
                if (auto intAttr = dyn_cast<IntegerAttr>(constOp.getValue()))
                  deviceID = intAttr.getInt();

            mapOperands = dataOp.getMapOperands();
            if (dataOp.getMapTypes())
              mapTypes = dataOp.getMapTypes().value();
            useDevPtrOperands = dataOp.getUseDevicePtr();
            useDevAddrOperands = dataOp.getUseDeviceAddr();
            return success();
          })
          .Case([&](omp::EnterDataOp enterDataOp) {
            if (enterDataOp.getNowait())
              return failure();

            if (auto ifExprVar = enterDataOp.getIfExpr())
              ifCond = moduleTranslation.lookupValue(ifExprVar);

            if (auto devId = enterDataOp.getDevice())
              if (auto constOp =
                      dyn_cast<LLVM::ConstantOp>(devId.getDefiningOp()))
                if (auto intAttr = dyn_cast<IntegerAttr>(constOp.getValue()))
                  deviceID = intAttr.getInt();
            RTLFn = llvm::omp::OMPRTL___tgt_target_data_begin_mapper;
            mapOperands = enterDataOp.getMapOperands();
            mapTypes = enterDataOp.getMapTypes();
            return success();
          })
          .Case([&](omp::ExitDataOp exitDataOp) {
            if (exitDataOp.getNowait())
              return failure();

            if (auto ifExprVar = exitDataOp.getIfExpr())
              ifCond = moduleTranslation.lookupValue(ifExprVar);

            if (auto devId = exitDataOp.getDevice())
              if (auto constOp =
                      dyn_cast<LLVM::ConstantOp>(devId.getDefiningOp()))
                if (auto intAttr = dyn_cast<IntegerAttr>(constOp.getValue()))
                  deviceID = intAttr.getInt();

            RTLFn = llvm::omp::OMPRTL___tgt_target_data_end_mapper;
            mapOperands = exitDataOp.getMapOperands();
            mapTypes = exitDataOp.getMapTypes();
            return success();
          })
          .Default([&](Operation *op) {
            return op->emitError("unsupported OpenMP operation: ")
                   << op->getName();
          });

  if (failed(result))
    return failure();

  using InsertPointTy = llvm::OpenMPIRBuilder::InsertPointTy;

  // Fill up the arrays with all the mapped variables.
  llvm::OpenMPIRBuilder::MapInfosTy combinedInfo;
  auto genMapInfoCB =
      [&](InsertPointTy codeGenIP) -> llvm::OpenMPIRBuilder::MapInfosTy & {
    builder.restoreIP(codeGenIP);
    if (auto DataOp = dyn_cast<omp::DataOp>(op)) {
      genMapInfos(builder, moduleTranslation, DL, combinedInfo, mapOperands,
                  mapTypes, useDevPtrOperands, useDevAddrOperands);
    } else {
      genMapInfos(builder, moduleTranslation, DL, combinedInfo, mapOperands,
                  mapTypes);
    }
    return combinedInfo;
  };

  llvm::OpenMPIRBuilder::TargetDataInfo info(/*RequiresDevicePointerInfo=*/true,
                                             /*SeparateBeginEndCalls=*/true);

  using BodyGenTy = llvm::OpenMPIRBuilder::BodyGenTy;
  LogicalResult bodyGenStatus = success();
  auto bodyGenCB = [&](InsertPointTy codeGenIP, BodyGenTy bodyGenType) {
    assert(isa<omp::DataOp>(op) && "BodyGen requested for non DataOp");
    Region &region = cast<omp::DataOp>(op).getRegion();
    switch (bodyGenType) {
    case BodyGenTy::Priv:
      // Check if any device ptr/addr info is available
      if (!info.DevicePtrInfoMap.empty()) {
        builder.restoreIP(codeGenIP);
        unsigned argIndex = 0;
        for (auto &devPtrOp : useDevPtrOperands) {
          llvm::Value *mapOpValue = moduleTranslation.lookupValue(devPtrOp);
          const auto &arg = region.front().getArgument(argIndex);
          moduleTranslation.mapValue(arg,
                                     info.DevicePtrInfoMap[mapOpValue].second);
          argIndex++;
        }

        for (auto &devAddrOp : useDevAddrOperands) {
          llvm::Value *mapOpValue = moduleTranslation.lookupValue(devAddrOp);
          const auto &arg = region.front().getArgument(argIndex);
          auto *LI = builder.CreateLoad(
              builder.getPtrTy(), info.DevicePtrInfoMap[mapOpValue].second);
          moduleTranslation.mapValue(arg, LI);
          argIndex++;
        }

        bodyGenStatus = inlineConvertOmpRegions(region, "omp.data.region",
                                                builder, moduleTranslation);
      }
      break;
    case BodyGenTy::DupNoPriv:
      break;
    case BodyGenTy::NoPriv:
      // If device info is available then region has already been generated
      if (info.DevicePtrInfoMap.empty()) {
        builder.restoreIP(codeGenIP);
        bodyGenStatus = inlineConvertOmpRegions(region, "omp.data.region",
                                                builder, moduleTranslation);
      }
      break;
    }
    return builder.saveIP();
  };

  llvm::OpenMPIRBuilder::LocationDescription ompLoc(builder);
  llvm::OpenMPIRBuilder::InsertPointTy allocaIP =
      findAllocaInsertPoint(builder, moduleTranslation);
  if (isa<omp::DataOp>(op)) {
    builder.restoreIP(ompBuilder->createTargetData(
        ompLoc, allocaIP, builder.saveIP(), builder.getInt64(deviceID), ifCond,
        info, genMapInfoCB, nullptr, bodyGenCB));
  } else {
    builder.restoreIP(ompBuilder->createTargetData(
        ompLoc, allocaIP, builder.saveIP(), builder.getInt64(deviceID), ifCond,
        info, genMapInfoCB, &RTLFn));
  }

  return bodyGenStatus;
}

/// Lowers the FlagsAttr which is applied to the module on the device
/// pass when offloading, this attribute contains OpenMP RTL globals that can
/// be passed as flags to the frontend, otherwise they are set to default
LogicalResult convertFlagsAttr(Operation *op, mlir::omp::FlagsAttr attribute,
                               LLVM::ModuleTranslation &moduleTranslation) {
  if (!cast<mlir::ModuleOp>(op))
    return failure();

  llvm::OpenMPIRBuilder *ompBuilder = moduleTranslation.getOpenMPBuilder();

  ompBuilder->createGlobalFlag(
      attribute.getDebugKind() /*LangOpts().OpenMPTargetDebug*/,
      "__omp_rtl_debug_kind");
  ompBuilder->createGlobalFlag(
      attribute
          .getAssumeTeamsOversubscription() /*LangOpts().OpenMPTeamSubscription*/
      ,
      "__omp_rtl_assume_teams_oversubscription");
  ompBuilder->createGlobalFlag(
      attribute
          .getAssumeThreadsOversubscription() /*LangOpts().OpenMPThreadSubscription*/
      ,
      "__omp_rtl_assume_threads_oversubscription");
  ompBuilder->createGlobalFlag(
      attribute.getAssumeNoThreadState() /*LangOpts().OpenMPNoThreadState*/,
      "__omp_rtl_assume_no_thread_state");
  ompBuilder->createGlobalFlag(
      attribute
          .getAssumeNoNestedParallelism() /*LangOpts().OpenMPNoNestedParallelism*/
      ,
      "__omp_rtl_assume_no_nested_parallelism");
  ompBuilder->M.addModuleFlag(llvm::Module::Max, "openmp-device",
                              attribute.getOpenmpDeviceVersion());
  return success();
}

static bool getTargetEntryUniqueInfo(llvm::TargetRegionEntryInfo &targetInfo,
                                     omp::TargetOp targetOp,
                                     llvm::StringRef parentName = "") {
  auto fileLoc = targetOp.getLoc()->findInstanceOf<FileLineColLoc>();

  assert(fileLoc && "No file found from location");
  StringRef fileName = fileLoc.getFilename().getValue();

  llvm::sys::fs::UniqueID id;
  if (auto ec = llvm::sys::fs::getUniqueID(fileName, id)) {
    targetOp.emitError("Unable to get unique ID for file");
    return false;
  }

  uint64_t line = fileLoc.getLine();
  targetInfo = llvm::TargetRegionEntryInfo(parentName, id.getDevice(),
                                           id.getFile(), line);
  return true;
}

static bool targetOpSupported(Operation &opInst) {
  auto targetOp = cast<omp::TargetOp>(opInst);
  if (targetOp.getIfExpr()) {
    opInst.emitError("If clause not yet supported");
    return false;
  }

  if (targetOp.getDevice()) {
    opInst.emitError("Device clause not yet supported");
    return false;
  }

  if (targetOp.getThreadLimit()) {
    opInst.emitError("Thread limit clause not yet supported");
    return false;
  }

  if (targetOp.getNowait()) {
    opInst.emitError("Nowait clause not yet supported");
    return false;
  }

  return true;
}

static void
createDefaultMapInfos(llvm::OpenMPIRBuilder &ompBuilder,
                      llvm::SmallVectorImpl<llvm::Value *> &args,
                      llvm::OpenMPIRBuilder::MapInfosTy &combinedInfo) {
  for (auto arg : args) {
    if (!arg->getType()->isPointerTy()) {
      // TODO: Only LLVMPointerTypes are handled.
      combinedInfo.BasePointers.clear();
      combinedInfo.Pointers.clear();
      combinedInfo.Sizes.clear();
      combinedInfo.Types.clear();
      combinedInfo.Names.clear();
      return;
    }
    combinedInfo.BasePointers.emplace_back(arg);
    combinedInfo.Pointers.emplace_back(arg);
    uint32_t SrcLocStrSize;
    combinedInfo.Names.emplace_back(ompBuilder.getOrCreateSrcLocStr(
        "Unknown loc - stub implementation", SrcLocStrSize));
    combinedInfo.Types.emplace_back(llvm::omp::OpenMPOffloadMappingFlags(
        llvm::omp::OpenMPOffloadMappingFlags::OMP_MAP_FROM |
        llvm::omp::OpenMPOffloadMappingFlags::OMP_MAP_TARGET_PARAM));
    combinedInfo.Sizes.emplace_back(ompBuilder.Builder.getInt64(
        ompBuilder.M.getDataLayout().getTypeAllocSize(arg->getType())));
  }
}

static LogicalResult
convertOmpTarget(Operation &opInst, llvm::IRBuilderBase &builder,
                 LLVM::ModuleTranslation &moduleTranslation) {

  if (!targetOpSupported(opInst))
    return failure();

  auto targetOp = cast<omp::TargetOp>(opInst);
  auto &targetRegion = targetOp.getRegion();

  llvm::SetVector<Value> operandSet;
  getUsedValuesDefinedAbove(targetRegion, operandSet);

  // Collect the input arguments.
  llvm::SmallVector<llvm::Value *> inputs;
  for (Value operand : operandSet)
    inputs.push_back(moduleTranslation.lookupValue(operand));

  LogicalResult bodyGenStatus = success();

  using InsertPointTy = llvm::OpenMPIRBuilder::InsertPointTy;
  auto bodyCB = [&](InsertPointTy allocaIP,
                    InsertPointTy codeGenIP) -> InsertPointTy {
    builder.restoreIP(codeGenIP);
    llvm::BasicBlock *exitBlock = convertOmpOpRegions(
        targetRegion, "omp.target", builder, moduleTranslation, bodyGenStatus);
    builder.SetInsertPoint(exitBlock);
    return builder.saveIP();
  };

  llvm::OpenMPIRBuilder::LocationDescription ompLoc(builder);
  StringRef parentName = opInst.getParentOfType<LLVM::LLVMFuncOp>().getName();

  // Override parent name if early outlining function
  if (auto earlyOutlineOp = llvm::dyn_cast<mlir::omp::EarlyOutliningInterface>(
          opInst.getParentOfType<LLVM::LLVMFuncOp>().getOperation())) {
    llvm::StringRef outlineParentName = earlyOutlineOp.getParentName();
    parentName = outlineParentName.empty() ? parentName : outlineParentName;
  }

  llvm::TargetRegionEntryInfo entryInfo;

  if (!getTargetEntryUniqueInfo(entryInfo, targetOp, parentName))
    return failure();

  int32_t defaultValTeams = -1;
  int32_t defaultValThreads = 0;

  llvm::OpenMPIRBuilder::InsertPointTy allocaIP =
      findAllocaInsertPoint(builder, moduleTranslation);

<<<<<<< HEAD
  // TODO: Replace createDefaultMapInfo's with more complex map
  // processing like createTargetData (also in this file) does.
  llvm::OpenMPIRBuilder::MapInfosTy combinedInfos;
  auto genMapInfoCB = [&](llvm::OpenMPIRBuilder::InsertPointTy codeGenIP)
      -> llvm::OpenMPIRBuilder::MapInfosTy & {
    createDefaultMapInfos(*moduleTranslation.getOpenMPBuilder(), inputs,
                          combinedInfos);
=======
  DataLayout DL = DataLayout(opInst.getParentOfType<ModuleOp>());
  SmallVector<Value> mapOperands = targetOp.getMapOperands();
  ArrayAttr mapTypes = targetOp.getMapTypes().value();

  llvm::OpenMPIRBuilder::MapInfosTy combinedInfos;
  auto genMapInfoCB = [&](llvm::OpenMPIRBuilder::InsertPointTy codeGenIP)
      -> llvm::OpenMPIRBuilder::MapInfosTy & {
    builder.restoreIP(codeGenIP);
    genMapInfos(builder, moduleTranslation, DL, combinedInfos, mapOperands,
                mapTypes, {}, {}, true);
>>>>>>> db034da2
    return combinedInfos;
  };

  builder.restoreIP(moduleTranslation.getOpenMPBuilder()->createTarget(
      ompLoc, allocaIP, builder.saveIP(), entryInfo, defaultValTeams,
      defaultValThreads, inputs, genMapInfoCB, bodyCB));

  return bodyGenStatus;
}

static LogicalResult
convertDeclareTargetAttr(Operation *op,
                         omp::DeclareTargetAttr declareTargetAttr,
                         LLVM::ModuleTranslation &moduleTranslation) {
  // Amend omp.declare_target by deleting the IR of the outlined functions
  // created for target regions. They cannot be filtered out from MLIR earlier
  // because the omp.target operation inside must be translated to LLVM, but the
  // wrapper functions themselves must not remain at the end of the process.
  // We know that functions where omp.declare_target does not match
  // omp.is_target_device at this stage can only be wrapper functions because
  // those that aren't are removed earlier as an MLIR transformation pass.
  if (FunctionOpInterface funcOp = dyn_cast<FunctionOpInterface>(op)) {
    if (auto offloadMod = dyn_cast<omp::OffloadModuleInterface>(
            op->getParentOfType<ModuleOp>().getOperation())) {
      if (!offloadMod.getIsTargetDevice())
        return success();

      omp::DeclareTargetDeviceType declareType =
          declareTargetAttr.getDeviceType().getValue();
      if (declareType == omp::DeclareTargetDeviceType::host) {
        llvm::Function *llvmFunc =
            moduleTranslation.lookupFunction(funcOp.getName());
        llvmFunc->dropAllReferences();
        llvmFunc->eraseFromParent();
      }
    }
  }
  return success();
}

namespace {

/// Implementation of the dialect interface that converts operations belonging
/// to the OpenMP dialect to LLVM IR.
class OpenMPDialectLLVMIRTranslationInterface
    : public LLVMTranslationDialectInterface {
public:
  using LLVMTranslationDialectInterface::LLVMTranslationDialectInterface;

  /// Translates the given operation to LLVM IR using the provided IR builder
  /// and saving the state in `moduleTranslation`.
  LogicalResult
  convertOperation(Operation *op, llvm::IRBuilderBase &builder,
                   LLVM::ModuleTranslation &moduleTranslation) const final;

  LogicalResult
  amendOperation(Operation *op, NamedAttribute attribute,
                 LLVM::ModuleTranslation &moduleTranslation) const final;
};

} // namespace

/// Given an OpenMP MLIR attribute, create the corresponding LLVM-IR, runtime
/// calls, or operation amendments
LogicalResult OpenMPDialectLLVMIRTranslationInterface::amendOperation(
    Operation *op, NamedAttribute attribute,
    LLVM::ModuleTranslation &moduleTranslation) const {
  return llvm::TypeSwitch<Attribute, LogicalResult>(attribute.getValue())
      .Case([&](mlir::omp::FlagsAttr rtlAttr) {
        return convertFlagsAttr(op, rtlAttr, moduleTranslation);
      })
      .Case([&](mlir::omp::VersionAttr versionAttr) {
        llvm::OpenMPIRBuilder *ompBuilder =
            moduleTranslation.getOpenMPBuilder();
        ompBuilder->M.addModuleFlag(llvm::Module::Max, "openmp",
                                    versionAttr.getVersion());
        return success();
      })
      .Case([&](mlir::omp::DeclareTargetAttr declareTargetAttr) {
        return convertDeclareTargetAttr(op, declareTargetAttr,
                                        moduleTranslation);
      })
      .Default([&](Attribute attr) {
        // fall through for omp attributes that do not require lowering and/or
        // have no concrete definition and thus no type to define a case on
        return success();
      });

  return failure();
}

/// Given an OpenMP MLIR operation, create the corresponding LLVM IR
/// (including OpenMP runtime calls).
LogicalResult OpenMPDialectLLVMIRTranslationInterface::convertOperation(
    Operation *op, llvm::IRBuilderBase &builder,
    LLVM::ModuleTranslation &moduleTranslation) const {

  llvm::OpenMPIRBuilder *ompBuilder = moduleTranslation.getOpenMPBuilder();

  return llvm::TypeSwitch<Operation *, LogicalResult>(op)
      .Case([&](omp::BarrierOp) {
        ompBuilder->createBarrier(builder.saveIP(), llvm::omp::OMPD_barrier);
        return success();
      })
      .Case([&](omp::TaskwaitOp) {
        ompBuilder->createTaskwait(builder.saveIP());
        return success();
      })
      .Case([&](omp::TaskyieldOp) {
        ompBuilder->createTaskyield(builder.saveIP());
        return success();
      })
      .Case([&](omp::FlushOp) {
        // No support in Openmp runtime function (__kmpc_flush) to accept
        // the argument list.
        // OpenMP standard states the following:
        //  "An implementation may implement a flush with a list by ignoring
        //   the list, and treating it the same as a flush without a list."
        //
        // The argument list is discarded so that, flush with a list is treated
        // same as a flush without a list.
        ompBuilder->createFlush(builder.saveIP());
        return success();
      })
      .Case([&](omp::ParallelOp op) {
        return convertOmpParallel(op, builder, moduleTranslation);
      })
      .Case([&](omp::ReductionOp reductionOp) {
        return convertOmpReductionOp(reductionOp, builder, moduleTranslation);
      })
      .Case([&](omp::MasterOp) {
        return convertOmpMaster(*op, builder, moduleTranslation);
      })
      .Case([&](omp::CriticalOp) {
        return convertOmpCritical(*op, builder, moduleTranslation);
      })
      .Case([&](omp::OrderedRegionOp) {
        return convertOmpOrderedRegion(*op, builder, moduleTranslation);
      })
      .Case([&](omp::OrderedOp) {
        return convertOmpOrdered(*op, builder, moduleTranslation);
      })
      .Case([&](omp::WsLoopOp) {
        return convertOmpWsLoop(*op, builder, moduleTranslation);
      })
      .Case([&](omp::SimdLoopOp) {
        return convertOmpSimdLoop(*op, builder, moduleTranslation);
      })
      .Case([&](omp::AtomicReadOp) {
        return convertOmpAtomicRead(*op, builder, moduleTranslation);
      })
      .Case([&](omp::AtomicWriteOp) {
        return convertOmpAtomicWrite(*op, builder, moduleTranslation);
      })
      .Case([&](omp::AtomicUpdateOp op) {
        return convertOmpAtomicUpdate(op, builder, moduleTranslation);
      })
      .Case([&](omp::AtomicCaptureOp op) {
        return convertOmpAtomicCapture(op, builder, moduleTranslation);
      })
      .Case([&](omp::SectionsOp) {
        return convertOmpSections(*op, builder, moduleTranslation);
      })
      .Case([&](omp::SingleOp op) {
        return convertOmpSingle(op, builder, moduleTranslation);
      })
      .Case([&](omp::TaskOp op) {
        return convertOmpTaskOp(op, builder, moduleTranslation);
      })
      .Case([&](omp::TaskGroupOp op) {
        return convertOmpTaskgroupOp(op, builder, moduleTranslation);
      })
      .Case<omp::YieldOp, omp::TerminatorOp, omp::ReductionDeclareOp,
            omp::CriticalDeclareOp>([](auto op) {
        // `yield` and `terminator` can be just omitted. The block structure
        // was created in the region that handles their parent operation.
        // `reduction.declare` will be used by reductions and is not
        // converted directly, skip it.
        // `critical.declare` is only used to declare names of critical
        // sections which will be used by `critical` ops and hence can be
        // ignored for lowering. The OpenMP IRBuilder will create unique
        // name for critical section names.
        return success();
      })
      .Case([&](omp::ThreadprivateOp) {
        return convertOmpThreadprivate(*op, builder, moduleTranslation);
      })
      .Case<omp::DataOp, omp::EnterDataOp, omp::ExitDataOp>([&](auto op) {
        return convertOmpTargetData(op, builder, moduleTranslation);
      })
      .Case([&](omp::TargetOp) {
        return convertOmpTarget(*op, builder, moduleTranslation);
      })
      .Default([&](Operation *inst) {
        return inst->emitError("unsupported OpenMP operation: ")
               << inst->getName();
      });
}

void mlir::registerOpenMPDialectTranslation(DialectRegistry &registry) {
  registry.insert<omp::OpenMPDialect>();
  registry.addExtension(+[](MLIRContext *ctx, omp::OpenMPDialect *dialect) {
    dialect->addInterfaces<OpenMPDialectLLVMIRTranslationInterface>();
  });
}

void mlir::registerOpenMPDialectTranslation(MLIRContext &context) {
  DialectRegistry registry;
  registerOpenMPDialectTranslation(registry);
  context.appendDialectRegistry(registry);
}<|MERGE_RESOLUTION|>--- conflicted
+++ resolved
@@ -1831,33 +1831,6 @@
   return true;
 }
 
-static void
-createDefaultMapInfos(llvm::OpenMPIRBuilder &ompBuilder,
-                      llvm::SmallVectorImpl<llvm::Value *> &args,
-                      llvm::OpenMPIRBuilder::MapInfosTy &combinedInfo) {
-  for (auto arg : args) {
-    if (!arg->getType()->isPointerTy()) {
-      // TODO: Only LLVMPointerTypes are handled.
-      combinedInfo.BasePointers.clear();
-      combinedInfo.Pointers.clear();
-      combinedInfo.Sizes.clear();
-      combinedInfo.Types.clear();
-      combinedInfo.Names.clear();
-      return;
-    }
-    combinedInfo.BasePointers.emplace_back(arg);
-    combinedInfo.Pointers.emplace_back(arg);
-    uint32_t SrcLocStrSize;
-    combinedInfo.Names.emplace_back(ompBuilder.getOrCreateSrcLocStr(
-        "Unknown loc - stub implementation", SrcLocStrSize));
-    combinedInfo.Types.emplace_back(llvm::omp::OpenMPOffloadMappingFlags(
-        llvm::omp::OpenMPOffloadMappingFlags::OMP_MAP_FROM |
-        llvm::omp::OpenMPOffloadMappingFlags::OMP_MAP_TARGET_PARAM));
-    combinedInfo.Sizes.emplace_back(ompBuilder.Builder.getInt64(
-        ompBuilder.M.getDataLayout().getTypeAllocSize(arg->getType())));
-  }
-}
-
 static LogicalResult
 convertOmpTarget(Operation &opInst, llvm::IRBuilderBase &builder,
                  LLVM::ModuleTranslation &moduleTranslation) {
@@ -1909,15 +1882,6 @@
   llvm::OpenMPIRBuilder::InsertPointTy allocaIP =
       findAllocaInsertPoint(builder, moduleTranslation);
 
-<<<<<<< HEAD
-  // TODO: Replace createDefaultMapInfo's with more complex map
-  // processing like createTargetData (also in this file) does.
-  llvm::OpenMPIRBuilder::MapInfosTy combinedInfos;
-  auto genMapInfoCB = [&](llvm::OpenMPIRBuilder::InsertPointTy codeGenIP)
-      -> llvm::OpenMPIRBuilder::MapInfosTy & {
-    createDefaultMapInfos(*moduleTranslation.getOpenMPBuilder(), inputs,
-                          combinedInfos);
-=======
   DataLayout DL = DataLayout(opInst.getParentOfType<ModuleOp>());
   SmallVector<Value> mapOperands = targetOp.getMapOperands();
   ArrayAttr mapTypes = targetOp.getMapTypes().value();
@@ -1928,7 +1892,6 @@
     builder.restoreIP(codeGenIP);
     genMapInfos(builder, moduleTranslation, DL, combinedInfos, mapOperands,
                 mapTypes, {}, {}, true);
->>>>>>> db034da2
     return combinedInfos;
   };
 
