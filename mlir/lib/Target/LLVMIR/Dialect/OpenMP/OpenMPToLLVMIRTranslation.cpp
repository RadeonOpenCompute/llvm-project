--- conflicted
+++ resolved
@@ -3764,7 +3764,6 @@
   buildDependData(targetOp.getDepends(), targetOp.getDependVars(),
                   moduleTranslation, dds);
 
-<<<<<<< HEAD
   llvm::OpenMPIRBuilder::TargetKernelDefaultBounds defaultBounds;
   initTargetDefaultBounds(targetOp, defaultBounds, isTargetDevice, isGPU);
 
@@ -3772,16 +3771,10 @@
     runtimeBounds.TargetThreadLimit =
         moduleTranslation.lookupValue(targetThreadLimit);
 
-  builder.restoreIP(ompBuilder->createTarget(
+  builder.restoreIP(moduleTranslation.getOpenMPBuilder()->createTarget(
       ompLoc, targetOp.isTargetSPMDLoop(), allocaIP, builder.saveIP(),
       entryInfo, defaultBounds, runtimeBounds, kernelInput, genMapInfoCB,
-      bodyCB, argAccessorCB));
-=======
-  builder.restoreIP(moduleTranslation.getOpenMPBuilder()->createTarget(
-      ompLoc, allocaIP, builder.saveIP(), entryInfo, defaultValTeams,
-      defaultValThreads, kernelInput, genMapInfoCB, bodyCB, argAccessorCB,
-      dds));
->>>>>>> 59eae919
+      bodyCB, argAccessorCB, dds));
 
   // Remap access operations to declare target reference pointers for the
   // device, essentially generating extra loadop's as necessary
