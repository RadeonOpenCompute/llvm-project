--- conflicted
+++ resolved
@@ -450,20 +450,28 @@
   return success();
 }
 
+namespace {
+/// Owning equivalents of OpenMPIRBuilder::(Atomic)ReductionGen that are used to
+/// store lambdas with capture.
+using OwningReductionGen = std::function<llvm::OpenMPIRBuilder::InsertPointTy(
+    llvm::OpenMPIRBuilder::InsertPointTy, llvm::Value *, llvm::Value *,
+    llvm::Value *&)>;
+using OwningAtomicReductionGen =
+    std::function<llvm::OpenMPIRBuilder::InsertPointTy(
+        llvm::OpenMPIRBuilder::InsertPointTy, llvm::Type *, llvm::Value *,
+        llvm::Value *)>;
+} // namespace
+
 /// Create an OpenMPIRBuilder-compatible reduction generator for the given
 /// reduction declaration. The generator uses `builder` but ignores its
 /// insertion point.
-<<<<<<< HEAD
-static llvm::OpenMPIRBuilder::ReductionGenTy
-=======
 static OwningReductionGen
->>>>>>> a9fe23cd
 makeReductionGen(omp::DeclareReductionOp decl, llvm::IRBuilderBase &builder,
                  LLVM::ModuleTranslation &moduleTranslation) {
   // The lambda is mutable because we need access to non-const methods of decl
   // (which aren't actually mutating it), and we must capture decl by-value to
   // avoid the dangling reference after the parent function returns.
-  llvm::OpenMPIRBuilder::ReductionGenTy gen =
+  OwningReductionGen gen =
       [&, decl](llvm::OpenMPIRBuilder::InsertPointTy insertPoint,
                 llvm::Value *lhs, llvm::Value *rhs,
                 llvm::Value *&result) mutable {
@@ -487,21 +495,17 @@
 /// given reduction declaration. The generator uses `builder` but ignores its
 /// insertion point. Returns null if there is no atomic region available in the
 /// reduction declaration.
-<<<<<<< HEAD
-static llvm::OpenMPIRBuilder::AtomicReductionGenTy
-=======
 static OwningAtomicReductionGen
->>>>>>> a9fe23cd
 makeAtomicReductionGen(omp::DeclareReductionOp decl,
                        llvm::IRBuilderBase &builder,
                        LLVM::ModuleTranslation &moduleTranslation) {
   if (decl.getAtomicReductionRegion().empty())
-    return llvm::OpenMPIRBuilder::AtomicReductionGenTy();
+    return OwningAtomicReductionGen();
 
   // The lambda is mutable because we need access to non-const methods of decl
   // (which aren't actually mutating it), and we must capture decl by-value to
   // avoid the dangling reference after the parent function returns.
-  llvm::OpenMPIRBuilder::AtomicReductionGenTy atomicGen =
+  OwningAtomicReductionGen atomicGen =
       [&, decl](llvm::OpenMPIRBuilder::InsertPointTy insertPoint, llvm::Type *,
                 llvm::Value *lhs, llvm::Value *rhs) mutable {
         Region &atomicRegion = decl.getAtomicReductionRegion();
@@ -803,46 +807,34 @@
 /// Allocate space for privatized reduction variables.
 template <typename T>
 static void
-<<<<<<< HEAD
-allocReductionVars(T loop, llvm::IRBuilderBase &builder,
-                   llvm::OpenMPIRBuilder &ompBuilder,
-                   LLVM::ModuleTranslation &moduleTranslation,
-                   llvm::OpenMPIRBuilder::InsertPointTy &allocaIP,
-                   SmallVector<omp::DeclareReductionOp> &reductionDecls,
-                   DenseMap<Value, llvm::Value *> &reductionVariableMap) {
-=======
 allocByValReductionVars(T loop, llvm::IRBuilderBase &builder,
                         LLVM::ModuleTranslation &moduleTranslation,
                         llvm::OpenMPIRBuilder::InsertPointTy &allocaIP,
                         SmallVector<omp::DeclareReductionOp> &reductionDecls,
                         SmallVector<llvm::Value *> &privateReductionVariables,
                         DenseMap<Value, llvm::Value *> &reductionVariableMap) {
->>>>>>> a9fe23cd
   llvm::IRBuilderBase::InsertPointGuard guard(builder);
-  if (!ompBuilder.RIManager.hasPrivateVarAllocaIP())
-    ompBuilder.RIManager.setPrivateVarAllocaIP(allocaIP);
-  builder.restoreIP(ompBuilder.RIManager.getPrivateVarAllocaIP());
-
-  unsigned numReductions = loop.getNumReductionVars();
-  auto args = loop.getRegion().getArguments().take_back(numReductions);
-  for (unsigned i = 0; i < numReductions; ++i) {
-    llvm::Value *var = ompBuilder.RIManager.allocatePrivateReductionVar(
-        builder, allocaIP,
+  builder.restoreIP(allocaIP);
+  auto args =
+      loop.getRegion().getArguments().take_back(loop.getNumReductionVars());
+
+  for (std::size_t i = 0; i < loop.getNumReductionVars(); ++i) {
+    llvm::Value *var = builder.CreateAlloca(
         moduleTranslation.convertType(reductionDecls[i].getType()));
-    moduleTranslation.mapValue(args[i], var);
-    reductionVariableMap.try_emplace(loop.getReductionVars()[i], var);
+    
+    var->setName("private_redvar");
+    llvm::Type *ptrTy = llvm::PointerType::getUnqual(builder.getContext());
+    llvm::Value *castVar =
+      builder.CreatePointerBitCastOrAddrSpaceCast(var, ptrTy);
+
+    moduleTranslation.mapValue(args[i], castVar);
+    privateReductionVariables.push_back(castVar);
+    reductionVariableMap.try_emplace(loop.getReductionVars()[i], castVar);
   }
 }
 
 /// Collect reduction info
 template <typename T>
-<<<<<<< HEAD
-static void
-collectReductionInfo(T &loop, llvm::IRBuilderBase &builder,
-                     llvm::OpenMPIRBuilder &ompBuilder,
-                     LLVM::ModuleTranslation &moduleTranslation,
-                     SmallVector<omp::DeclareReductionOp> &reductionDecls) {
-=======
 static void collectReductionInfo(
     T loop, llvm::IRBuilderBase &builder,
     LLVM::ModuleTranslation &moduleTranslation,
@@ -851,20 +843,27 @@
     SmallVector<OwningAtomicReductionGen> &owningAtomicReductionGens,
     const SmallVector<llvm::Value *> &privateReductionVariables,
     SmallVector<llvm::OpenMPIRBuilder::ReductionInfo> &reductionInfos) {
->>>>>>> a9fe23cd
   unsigned numReductions = loop.getNumReductionVars();
   for (unsigned i = 0; i < numReductions; ++i) {
+    owningReductionGens.push_back(
+        makeReductionGen(reductionDecls[i], builder, moduleTranslation));
+    owningAtomicReductionGens.push_back(
+        makeAtomicReductionGen(reductionDecls[i], builder, moduleTranslation));
+  }
+
+  // Collect the reduction information.
+  reductionInfos.reserve(numReductions);
+
+  for (unsigned i = 0; i < numReductions; ++i) {
+    llvm::OpenMPIRBuilder::AtomicReductionGenTy atomicGen = nullptr;
+    if (owningAtomicReductionGens[i])
+      atomicGen = owningAtomicReductionGens[i];
+
     llvm::Value *variable =
         moduleTranslation.lookupValue(loop.getReductionVars()[i]);
-    llvm::OpenMPIRBuilder::ReductionInfo RI =
-        ompBuilder.RIManager.getReductionInfo(i);
-    RI.Variable = variable;
-    RI.ElementType = moduleTranslation.convertType(reductionDecls[i].getType());
-    RI.ReductionGen =
-        makeReductionGen(reductionDecls[i], builder, moduleTranslation);
-    RI.AtomicReductionGen =
-        makeAtomicReductionGen(reductionDecls[i], builder, moduleTranslation);
-    ompBuilder.RIManager.setReductionInfo(i, RI);
+    reductionInfos.push_back(
+        {moduleTranslation.convertType(reductionDecls[i].getType()), variable,
+         privateReductionVariables[i], owningReductionGens[i], atomicGen});
   }
 }
 
@@ -914,15 +913,16 @@
 
 /// Converts an OpenMP workshare loop into LLVM IR using OpenMPIRBuilder.
 static LogicalResult
-convertOmpWsloop(Operation &opInst, llvm::IRBuilderBase &builder,
-                 LLVM::ModuleTranslation &moduleTranslation) {
-<<<<<<< HEAD
+convertOmpWsloop(
+    Operation &opInst, llvm::IRBuilderBase &builder,
+    LLVM::ModuleTranslation &moduleTranslation,
+    llvm::OpenMPIRBuilder::InsertPointTy redAllocaIP,
+    SmallVector<OwningReductionGen> &owningReductionGens,
+    SmallVector<OwningAtomicReductionGen> &owningAtomicReductionGens,
+    SmallVector<llvm::OpenMPIRBuilder::ReductionInfo> &reductionInfos) {
   llvm::OpenMPIRBuilder *ompBuilder = moduleTranslation.getOpenMPBuilder();
   auto loop = cast<omp::WsloopOp>(opInst);
-=======
-  auto loop = cast<omp::WsloopOp>(opInst);
   const bool isByRef = loop.getByref();
->>>>>>> a9fe23cd
   // TODO: this should be in the op verifier instead.
   if (loop.getLowerBound().empty())
     return failure();
@@ -940,32 +940,17 @@
         moduleTranslation.lookupValue(loop.getScheduleChunkVar());
     chunk = builder.CreateSExtOrTrunc(chunkVar, ivType);
   }
-<<<<<<< HEAD
-=======
-
->>>>>>> a9fe23cd
+
   SmallVector<omp::DeclareReductionOp> reductionDecls;
   collectReductionDecls(loop, reductionDecls);
-  llvm::OpenMPIRBuilder::InsertPointTy allocaIP =
-      findAllocaInsertPoint(builder, moduleTranslation);
-
+
+  SmallVector<llvm::Value *> privateReductionVariables;
   DenseMap<Value, llvm::Value *> reductionVariableMap;
-<<<<<<< HEAD
-  allocReductionVars(loop, builder, *ompBuilder, moduleTranslation, allocaIP,
-                     reductionDecls, reductionVariableMap);
-
-  // Store the mapping between reduction variables and their private copies on
-  // ModuleTranslation stack. It can be then recovered when translating
-  // omp.reduce operations in a separate call.
-  LLVM::ModuleTranslation::SaveStack<OpenMPVarMappingStackFrame> mappingGuard(
-      moduleTranslation, reductionVariableMap);
-=======
   if (!isByRef) {
-    allocByValReductionVars(loop, builder, moduleTranslation, allocaIP,
+    allocByValReductionVars(loop, builder, moduleTranslation, redAllocaIP,
                             reductionDecls, privateReductionVariables,
                             reductionVariableMap);
   }
->>>>>>> a9fe23cd
 
   // Before the loop, store the initial values of reductions into reduction
   // variables. Although this could be done after allocas, we don't want to mess
@@ -980,10 +965,6 @@
       return failure();
     assert(phis.size() == 1 && "expected one value to be yielded from the "
                                "reduction neutral element declaration region");
-<<<<<<< HEAD
-    builder.CreateStore(phis[0],
-                        ompBuilder->RIManager.getPrivateReductionVariable(i));
-=======
     if (isByRef) {
       // Allocate reduction variable (which is a pointer to the real reduction
       // variable allocated in the inlined region)
@@ -1001,7 +982,6 @@
       builder.CreateStore(phis[0], privateReductionVariables[i]);
       // the rest was handled in allocByValReductionVars
     }
->>>>>>> a9fe23cd
   }
 
   // Store the mapping between reduction variables and their private copies on
@@ -1056,10 +1036,6 @@
   // TODO: this currently assumes Wsloop is semantically similar to SCF loop,
   // i.e. it has a positive step, uses signed integer semantics. Reconsider
   // this code when Wsloop clearly supports more cases.
-<<<<<<< HEAD
-=======
-  llvm::OpenMPIRBuilder *ompBuilder = moduleTranslation.getOpenMPBuilder();
->>>>>>> a9fe23cd
   for (unsigned i = 0, e = loop.getNumLoops(); i < e; ++i) {
     llvm::Value *lowerBound =
         moduleTranslation.lookupValue(loop.getLowerBound()[i]);
@@ -1090,7 +1066,8 @@
   llvm::CanonicalLoopInfo *loopInfo =
       ompBuilder->collapseLoops(ompLoc.DL, loopInfos, {});
 
-  allocaIP = findAllocaInsertPoint(builder, moduleTranslation);
+  llvm::OpenMPIRBuilder::InsertPointTy allocaIP =
+      findAllocaInsertPoint(builder, moduleTranslation);
 
   // TODO: Handle doacross loops when the ordered clause has a parameter.
   bool isOrdered = loop.getOrderedVal().has_value();
@@ -1127,8 +1104,9 @@
 
   // Create the reduction generators. We need to own them here because
   // ReductionInfo only accepts references to the generators.
-  collectReductionInfo(loop, builder, *ompBuilder, moduleTranslation,
-                       reductionDecls);
+  collectReductionInfo(loop, builder, moduleTranslation, reductionDecls,
+                       owningReductionGens, owningAtomicReductionGens,
+                       privateReductionVariables, reductionInfos);
   // The call to createReductions below expects the block to have a
   // terminator. Create an unreachable instruction to serve as terminator
   // and remove it later.
@@ -1136,15 +1114,10 @@
   builder.SetInsertPoint(tempTerminator);
 
   llvm::OpenMPIRBuilder::InsertPointTy contInsertPoint =
-<<<<<<< HEAD
-      ompBuilder->createReductions(builder.saveIP(), allocaIP,
-                                   ompBuilder->RIManager.getReductionInfos(),
-                                   loop.getNowait(), /*IsTeamsReduction*/ false,
-                                   /*HasDistribute*/ distributeCodeGen);
-=======
       ompBuilder->createReductions(builder.saveIP(), allocaIP, reductionInfos,
-                                   loop.getNowait(), isByRef);
->>>>>>> a9fe23cd
+                                   loop.getNowait(), isByRef,
+                                   /*IsTeamsReduction=*/ false,
+                                   /*HasDistribute=*/ distributeCodeGen);
   if (!contInsertPoint.getBlock())
     return loop->emitOpError() << "failed to convert reductions";
   auto nextInsertionPoint =
@@ -1156,6 +1129,20 @@
     ompBuilder->RIManager.clear();
 
   return success();
+}
+
+static LogicalResult
+convertOmpWsLoop(Operation &opInst, llvm::IRBuilderBase &builder,
+                 LLVM::ModuleTranslation &moduleTranslation) {
+  llvm::OpenMPIRBuilder::InsertPointTy redAllocaIP =
+    findAllocaInsertPoint(builder, moduleTranslation);
+  SmallVector<OwningReductionGen> owningReductionGens;
+  SmallVector<OwningAtomicReductionGen> owningAtomicReductionGens;
+  SmallVector<llvm::OpenMPIRBuilder::ReductionInfo> reductionInfos;
+
+  return convertOmpWsLoop(opInst, builder, moduleTranslation, redAllocaIP,
+                          owningReductionGens, owningAtomicReductionGens,
+                          reductionInfos);
 }
 
 /// A RAII class that on construction replaces the region arguments of the
@@ -1215,23 +1202,13 @@
     collectReductionDecls(opInst, reductionDecls);
 
     // Allocate reduction vars
+    SmallVector<llvm::Value *> privateReductionVariables;
     DenseMap<Value, llvm::Value *> reductionVariableMap;
-<<<<<<< HEAD
-    allocReductionVars(opInst, builder, *ompBuilder, moduleTranslation,
-                       allocaIP, reductionDecls, reductionVariableMap);
-
-    // Store the mapping between reduction variables and their private copies on
-    // ModuleTranslation stack. It can be then recovered when translating
-    // omp.reduce operations in a separate call.
-    LLVM::ModuleTranslation::SaveStack<OpenMPVarMappingStackFrame> mappingGuard(
-        moduleTranslation, reductionVariableMap);
-=======
     if (!isByRef) {
       allocByValReductionVars(opInst, builder, moduleTranslation, allocaIP,
                               reductionDecls, privateReductionVariables,
                               reductionVariableMap);
     }
->>>>>>> a9fe23cd
 
     // Initialize reduction vars
     builder.restoreIP(allocaIP);
@@ -1248,10 +1225,6 @@
              "expected one value to be yielded from the "
              "reduction neutral element declaration region");
       builder.restoreIP(allocaIP);
-<<<<<<< HEAD
-      builder.CreateStore(phis[0],
-                          ompBuilder->RIManager.getPrivateReductionVariable(i));
-=======
 
       if (isByRef) {
         // Allocate reduction variable (which is a pointer to the real reduciton
@@ -1270,7 +1243,6 @@
         builder.CreateStore(phis[0], privateReductionVariables[i]);
         // the rest is done in allocByValReductionVars
       }
->>>>>>> a9fe23cd
     }
 
     // Store the mapping between reduction variables and their private copies on
@@ -1293,8 +1265,12 @@
     // Process the reductions if required.
     if (opInst.getNumReductionVars() > 0) {
       // Collect reduction info
-      collectReductionInfo(opInst, builder, *ompBuilder, moduleTranslation,
-                           reductionDecls);
+      SmallVector<OwningReductionGen> owningReductionGens;
+      SmallVector<OwningAtomicReductionGen> owningAtomicReductionGens;
+      SmallVector<llvm::OpenMPIRBuilder::ReductionInfo> reductionInfos;
+      collectReductionInfo(opInst, builder, moduleTranslation, reductionDecls,
+                           owningReductionGens, owningAtomicReductionGens,
+                           privateReductionVariables, reductionInfos);
 
       // Move to region cont block
       builder.SetInsertPoint(regionBlock->getTerminator());
@@ -1303,14 +1279,9 @@
       llvm::UnreachableInst *tempTerminator = builder.CreateUnreachable();
       builder.SetInsertPoint(tempTerminator);
       llvm::OpenMPIRBuilder::InsertPointTy contInsertPoint =
-<<<<<<< HEAD
-          ompBuilder->createReductions(
-              builder.saveIP(), allocaIP,
-              ompBuilder->RIManager.getReductionInfos(), false, false, false);
-=======
           ompBuilder->createReductions(builder.saveIP(), allocaIP,
-                                       reductionInfos, false, isByRef);
->>>>>>> a9fe23cd
+                                       reductionInfos, false, isByRef, false,
+                                       false);
       if (!contInsertPoint.getBlock()) {
         bodyGenStatus = opInst->emitOpError() << "failed to convert reductions";
         return;
@@ -2584,9 +2555,11 @@
   return bodyGenStatus;
 }
 
-static LogicalResult
-convertOmpDistribute(Operation &opInst, llvm::IRBuilderBase &builder,
-                     LLVM::ModuleTranslation &moduleTranslation) {
+static LogicalResult convertOmpDistribute(
+    Operation &opInst, llvm::IRBuilderBase &builder,
+    LLVM::ModuleTranslation &moduleTranslation,
+    llvm::OpenMPIRBuilder::InsertPointTy *redAllocaIP,
+    SmallVector<llvm::OpenMPIRBuilder::ReductionInfo> &reductionInfos) {
   llvm::OpenMPIRBuilder *ompBuilder = moduleTranslation.getOpenMPBuilder();
 
   using InsertPointTy = llvm::OpenMPIRBuilder::InsertPointTy;
@@ -2602,9 +2575,10 @@
 
     // DistributeOp has only one region associated with it.
     builder.restoreIP(codeGenIP);
-    ompBuilder->RIManager.setPrivateVarAllocaIP(allocaIP);
+    *redAllocaIP = allocaIP;
+    mlir::Region& reg = opInst.getRegion(0);
     auto regionBlock =
-        convertOmpOpRegions(opInst.getRegion(0), "omp.distribute.region",
+        convertOmpOpRegions(reg, "omp.distribute.region",
                             builder, moduleTranslation, bodyGenStatus);
 
     builder.SetInsertPoint(regionBlock->getTerminator());
@@ -2618,9 +2592,8 @@
     auto IP = builder.saveIP();
     if (ompBuilder->Config.isGPU()) {
       llvm::OpenMPIRBuilder::InsertPointTy contInsertPoint =
-          ompBuilder->createReductions(
-              IP, allocaIP, ompBuilder->RIManager.getReductionInfos(), false,
-              true, true);
+          ompBuilder->createReductions(IP, allocaIP, reductionInfos, false,
+                                       true, true);
       builder.restoreIP(contInsertPoint);
     }
   };
@@ -2631,6 +2604,16 @@
   builder.restoreIP(ompBuilder->createDistribute(ompLoc, allocaIP, bodyGenCB));
 
   return success();
+}
+
+static LogicalResult
+convertOmpDistribute(Operation &opInst, llvm::IRBuilderBase &builder,
+                     LLVM::ModuleTranslation &moduleTranslation) {
+  // No reductions are present so we just create dummy variables.
+  llvm::OpenMPIRBuilder::InsertPointTy dummyRedAllocaIP;
+  SmallVector<llvm::OpenMPIRBuilder::ReductionInfo> dummyReductionInfos;
+  return convertOmpDistribute(opInst, builder, moduleTranslation,
+                              &dummyRedAllocaIP, dummyReductionInfos);
 }
 
 /// Lowers the FlagsAttr which is applied to the module on the device
@@ -3219,8 +3202,6 @@
   if (isTargetDevice)
     handleDeclareTargetMapVar(mapData, moduleTranslation, builder);
 
-  // Clear any reduction information
-  ompBuilder->RIManager.clear();
   return bodyGenStatus;
 }
 
@@ -3315,125 +3296,52 @@
   return success();
 }
 
-namespace {
-
-/// Implementation of the dialect interface that converts operations belonging
-/// to the OpenMP dialect to LLVM IR.
-class OpenMPDialectLLVMIRTranslationInterface
-    : public LLVMTranslationDialectInterface {
+///////////////////////////////////////////////////////////////////////////////
+// CombinedConstructs lowering forward declarations
+
+class OpenMPDialectLLVMIRTranslationInterface;
+
+using ConvertFunctionTy = std::function<std::pair<bool, LogicalResult>(
+    Operation *, llvm::IRBuilderBase &, LLVM::ModuleTranslation &)>;
+
+class ConversionDispatchList {
+private:
+  llvm::SmallVector<ConvertFunctionTy> functions;
+
 public:
-  using LLVMTranslationDialectInterface::LLVMTranslationDialectInterface;
-
-  /// Translates the given operation to LLVM IR using the provided IR builder
-  /// and saving the state in `moduleTranslation`.
-  LogicalResult
+  std::pair<bool, LogicalResult>
   convertOperation(Operation *op, llvm::IRBuilderBase &builder,
-                   LLVM::ModuleTranslation &moduleTranslation) const final;
-
-  /// Given an OpenMP MLIR attribute, create the corresponding LLVM-IR, runtime
-  /// calls, or operation amendments
-  LogicalResult
-  amendOperation(Operation *op, ArrayRef<llvm::Instruction *> instructions,
-                 NamedAttribute attribute,
-                 LLVM::ModuleTranslation &moduleTranslation) const final;
+                   LLVM::ModuleTranslation &moduleTranslation) {
+    for (auto riter = functions.rbegin(); riter != functions.rend(); ++riter) {
+      bool match = false;
+      LogicalResult result = failure();
+      std::tie(match, result) = (*riter)(op, builder, moduleTranslation);
+      if (match)
+        return { true, result };
+    }
+    return {false, failure()};
+  }
+
+  void pushConversionFunction(ConvertFunctionTy function) {
+    functions.push_back(function);
+  }
+  void popConversionFunction() {
+    functions.pop_back();
+  }
 };
 
-} // namespace
-
-LogicalResult OpenMPDialectLLVMIRTranslationInterface::amendOperation(
-    Operation *op, ArrayRef<llvm::Instruction *> instructions,
-    NamedAttribute attribute,
-    LLVM::ModuleTranslation &moduleTranslation) const {
-  return llvm::StringSwitch<llvm::function_ref<LogicalResult(Attribute)>>(
-             attribute.getName())
-      .Case("omp.is_target_device",
-            [&](Attribute attr) {
-              if (auto deviceAttr = attr.dyn_cast<BoolAttr>()) {
-                llvm::OpenMPIRBuilderConfig &config =
-                    moduleTranslation.getOpenMPBuilder()->Config;
-                config.setIsTargetDevice(deviceAttr.getValue());
-                return success();
-              }
-              return failure();
-            })
-      .Case("omp.is_gpu",
-            [&](Attribute attr) {
-              if (auto gpuAttr = attr.dyn_cast<BoolAttr>()) {
-                llvm::OpenMPIRBuilderConfig &config =
-                    moduleTranslation.getOpenMPBuilder()->Config;
-                config.setIsGPU(gpuAttr.getValue());
-                return success();
-              }
-              return failure();
-            })
-      .Case("omp.host_ir_filepath",
-            [&](Attribute attr) {
-              if (auto filepathAttr = attr.dyn_cast<StringAttr>()) {
-                llvm::OpenMPIRBuilder *ompBuilder =
-                    moduleTranslation.getOpenMPBuilder();
-                ompBuilder->loadOffloadInfoMetadata(filepathAttr.getValue());
-                return success();
-              }
-              return failure();
-            })
-      .Case("omp.flags",
-            [&](Attribute attr) {
-              if (auto rtlAttr = attr.dyn_cast<omp::FlagsAttr>())
-                return convertFlagsAttr(op, rtlAttr, moduleTranslation);
-              return failure();
-            })
-      .Case("omp.version",
-            [&](Attribute attr) {
-              if (auto versionAttr = attr.dyn_cast<omp::VersionAttr>()) {
-                llvm::OpenMPIRBuilder *ompBuilder =
-                    moduleTranslation.getOpenMPBuilder();
-                ompBuilder->M.addModuleFlag(llvm::Module::Max, "openmp",
-                                            versionAttr.getVersion());
-                return success();
-              }
-              return failure();
-            })
-      .Case("omp.declare_target",
-            [&](Attribute attr) {
-              if (auto declareTargetAttr =
-                      attr.dyn_cast<omp::DeclareTargetAttr>())
-                return convertDeclareTargetAttr(op, declareTargetAttr,
-                                                moduleTranslation);
-              return failure();
-            })
-      .Case("omp.requires",
-            [&](Attribute attr) {
-              if (auto requiresAttr =
-                      attr.dyn_cast<omp::ClauseRequiresAttr>()) {
-                using Requires = omp::ClauseRequires;
-                Requires flags = requiresAttr.getValue();
-                llvm::OpenMPIRBuilderConfig &config =
-                    moduleTranslation.getOpenMPBuilder()->Config;
-                config.setHasRequiresReverseOffload(
-                    bitEnumContainsAll(flags, Requires::reverse_offload));
-                config.setHasRequiresUnifiedAddress(
-                    bitEnumContainsAll(flags, Requires::unified_address));
-                config.setHasRequiresUnifiedSharedMemory(
-                    bitEnumContainsAll(flags, Requires::unified_shared_memory));
-                config.setHasRequiresDynamicAllocators(
-                    bitEnumContainsAll(flags, Requires::dynamic_allocators));
-                return success();
-              }
-              return failure();
-            })
-      .Default([](Attribute) {
-        // Fall through for omp attributes that do not require lowering.
-        return success();
-      })(attribute.getValue());
-
-  return failure();
-}
-
-/// Given an OpenMP MLIR operation, create the corresponding LLVM IR
-/// (including OpenMP runtime calls).
-LogicalResult OpenMPDialectLLVMIRTranslationInterface::convertOperation(
+static LogicalResult convertOmpDistributeParallelWsLoop(
+                                                        Operation *op,
+    omp::DistributeOp distribute, omp::ParallelOp parallel,
+    omp::WsLoopOp wsloop, llvm::IRBuilderBase &builder,
+    LLVM::ModuleTranslation &moduleTranslation,
+    ConversionDispatchList &dispatchList);
+
+///////////////////////////////////////////////////////////////////////////////
+// Dispatch functions
+static LogicalResult convertCommonOperation(
     Operation *op, llvm::IRBuilderBase &builder,
-    LLVM::ModuleTranslation &moduleTranslation) const {
+    LLVM::ModuleTranslation &moduleTranslation) {
 
   llvm::OpenMPIRBuilder *ompBuilder = moduleTranslation.getOpenMPBuilder();
 
@@ -3535,12 +3443,9 @@
       .Case([&](omp::TargetOp) {
         return convertOmpTarget(*op, builder, moduleTranslation);
       })
-<<<<<<< HEAD
       .Case([&](omp::DistributeOp) {
         return convertOmpDistribute(*op, builder, moduleTranslation);
       })
-=======
->>>>>>> a9fe23cd
       .Case<omp::MapInfoOp, omp::MapBoundsOp, omp::PrivateClauseOp>(
           [&](auto op) {
             // No-op, should be handled by relevant owning operations e.g.
@@ -3554,6 +3459,309 @@
       });
 }
 
+// Returns true if the given block has a single instruction.
+static bool singleInstrBlock(Block &block) {
+  bool result =  (block.getOperations().size() == 2);
+  if (!result) {
+    llvm::errs() << "Num ops: " << block.getOperations().size() << "\n";
+  }
+  return result;
+}
+
+// Returns the operation if it only contains one instruction otherwise
+// return nullptr.
+template <typename OpType>
+Operation *getContainedInstr(OpType op) {
+  Region &region = op.getRegion();
+  if (!region.hasOneBlock()) {
+    llvm::errs() << "Region has multiple blocks\n";
+    return nullptr;
+  }
+  Block &block = region.front();
+  if (!singleInstrBlock(block)) {
+    return nullptr;
+  }
+  return &(block.getOperations().front());
+}
+
+// Returns the operation if it only contains one instruction otherwise
+// return nullptr.
+template <typename OpType>
+Block &getContainedBlock(OpType op) {
+  Region &region = op.getRegion();
+  return region.front();
+}
+
+
+template <typename... OpTypes>
+bool matchOpNest(Operation *op, OpTypes... matchOp) {
+  return true;
+}
+
+template <typename... OpTypes>
+bool matchOpNestScan(Block &op, OpTypes... matchOp) {
+  return true;
+}
+
+template <typename FirstOpType, typename... RestOpTypes>
+bool matchOpNest(Operation *op, FirstOpType &firstOp, RestOpTypes... restOps) {
+  if (auto firstOp = mlir::dyn_cast<FirstOpType>(op)) {
+    if (sizeof...(RestOpTypes) == 0)
+      return true;
+    Block &innerBlock = getContainedBlock(firstOp);
+    return matchOpNestScan(innerBlock, restOps...);
+  }
+  return false;
+}
+
+template <typename FirstOpType, typename... RestOpTypes>
+bool matchOpScanNest(Block &block, FirstOpType &firstOp, RestOpTypes... restOps) {
+  for (Operation *op : block) {
+    if (auto firstOp = mlir::dyn_cast<FirstOpType>(op)) {
+      if (sizeof...(RestOpTypes) == 0)
+        return true;
+      Block &innerBlock = getContainedBlock(firstOp);
+      return matchOpNestScan(innerBlock, restOps...);
+    }
+  }
+  return false;
+}
+
+static LogicalResult
+convertInternalTargetOp(Operation *op, llvm::IRBuilderBase &builder,
+                      LLVM::ModuleTranslation &moduleTranslation,
+                      ConversionDispatchList &dispatchList) {
+
+  omp::DistributeOp distribute;
+  omp::ParallelOp parallel;
+  omp::WsLoopOp wsloop;
+  // Match composite constructs
+  if (matchOpNest(op, distribute, parallel, wsloop)) {
+    return convertOmpDistributeParallelWsLoop(op, distribute, parallel, wsloop,
+                                              builder, moduleTranslation,
+                                              dispatchList);
+  }
+
+  return convertCommonOperation(op, builder, moduleTranslation);
+}
+
+static LogicalResult
+convertTopLevelTargetOp(Operation *op, llvm::IRBuilderBase &builder,
+                              LLVM::ModuleTranslation &moduleTranslation) {
+  if (isa<omp::TargetOp>(op))
+    return convertOmpTarget(*op, builder, moduleTranslation);
+  bool interrupted =
+      op->walk<WalkOrder::PreOrder>([&](omp::TargetOp targetOp) {
+          if (failed(convertOmpTarget(*targetOp, builder, moduleTranslation)))
+            return WalkResult::interrupt();
+          return WalkResult::skip();
+        }).wasInterrupted();
+  return failure(interrupted);
+}
+
+/// Implementation of the dialect interface that converts operations belonging
+/// to the OpenMP dialect to LLVM IR.
+class OpenMPDialectLLVMIRTranslationInterface
+    : public LLVMTranslationDialectInterface {
+private:
+  mutable ConversionDispatchList dispatchList;
+
+public:
+  using LLVMTranslationDialectInterface::LLVMTranslationDialectInterface;
+
+  /// Translates the given operation to LLVM IR using the provided IR builder
+  /// and saving the state in `moduleTranslation`.
+  LogicalResult
+  convertOperation(Operation *op, llvm::IRBuilderBase &builder,
+                   LLVM::ModuleTranslation &moduleTranslation) const final;
+
+  /// Given an OpenMP MLIR attribute, create the corresponding LLVM-IR, runtime
+  /// calls, or operation amendments
+  LogicalResult
+  amendOperation(Operation *op, ArrayRef<llvm::Instruction *> instructions,
+                 NamedAttribute attribute,
+                 LLVM::ModuleTranslation &moduleTranslation) const final;
+};
+
+// Implementation converting a nest of operations in a single function. This
+// just overrides the parallel and wsloop dispatches but does the normal
+// lowering for now.
+static LogicalResult convertOmpDistributeParallelWsLoop(
+    Operation *op, omp::DistributeOp distribute, omp::ParallelOp parallel,
+    omp::WsLoopOp wsloop, llvm::IRBuilderBase &builder,
+    LLVM::ModuleTranslation &moduleTranslation,
+    ConversionDispatchList &dispatchList) {
+
+  // Reduction related data structures
+  SmallVector<OwningReductionGen> owningReductionGens;
+  SmallVector<OwningAtomicReductionGen> owningAtomicReductionGens;
+  SmallVector<llvm::OpenMPIRBuilder::ReductionInfo> reductionInfos;
+  llvm::OpenMPIRBuilder::InsertPointTy redAllocaIP;
+
+  // Convert wsloop alternative implementation
+  ConvertFunctionTy convertWsLoop = [&redAllocaIP, &owningReductionGens,
+                                     &owningAtomicReductionGens,
+                                     &reductionInfos](
+                                        Operation *op,
+                                        llvm::IRBuilderBase &builder,
+                                        LLVM::ModuleTranslation
+                                            &moduleTranslation) {
+    if (!isa<omp::WsLoopOp>(op)) {
+      return std::make_pair(false, failure());
+    }
+
+    LogicalResult result = convertOmpWsLoop(
+        *op, builder, moduleTranslation, redAllocaIP, owningReductionGens,
+        owningAtomicReductionGens, reductionInfos);
+    return std::make_pair(true, result);
+  };
+
+  // Push the new alternative functions
+  dispatchList.pushConversionFunction(convertWsLoop);
+
+  // Lower the current distribute operation
+  LogicalResult result = convertOmpDistribute(*op, builder, moduleTranslation,
+                                              &redAllocaIP, reductionInfos);
+
+  // Pop the alternative functions
+  dispatchList.popConversionFunction();
+
+  return result;
+}
+
+LogicalResult OpenMPDialectLLVMIRTranslationInterface::amendOperation(
+    Operation *op, ArrayRef<llvm::Instruction *> instructions,
+    NamedAttribute attribute,
+    LLVM::ModuleTranslation &moduleTranslation) const {
+  return llvm::StringSwitch<llvm::function_ref<LogicalResult(Attribute)>>(
+             attribute.getName())
+      .Case("omp.is_target_device",
+            [&](Attribute attr) {
+              if (auto deviceAttr = attr.dyn_cast<BoolAttr>()) {
+                llvm::OpenMPIRBuilderConfig &config =
+                    moduleTranslation.getOpenMPBuilder()->Config;
+                config.setIsTargetDevice(deviceAttr.getValue());
+                return success();
+              }
+              return failure();
+            })
+      .Case("omp.is_gpu",
+            [&](Attribute attr) {
+              if (auto gpuAttr = attr.dyn_cast<BoolAttr>()) {
+                llvm::OpenMPIRBuilderConfig &config =
+                    moduleTranslation.getOpenMPBuilder()->Config;
+                config.setIsGPU(gpuAttr.getValue());
+                return success();
+              }
+              return failure();
+            })
+      .Case("omp.host_ir_filepath",
+            [&](Attribute attr) {
+              if (auto filepathAttr = attr.dyn_cast<StringAttr>()) {
+                llvm::OpenMPIRBuilder *ompBuilder =
+                    moduleTranslation.getOpenMPBuilder();
+                ompBuilder->loadOffloadInfoMetadata(filepathAttr.getValue());
+                return success();
+              }
+              return failure();
+            })
+      .Case("omp.flags",
+            [&](Attribute attr) {
+              if (auto rtlAttr = attr.dyn_cast<omp::FlagsAttr>())
+                return convertFlagsAttr(op, rtlAttr, moduleTranslation);
+              return failure();
+            })
+      .Case("omp.version",
+            [&](Attribute attr) {
+              if (auto versionAttr = attr.dyn_cast<omp::VersionAttr>()) {
+                llvm::OpenMPIRBuilder *ompBuilder =
+                    moduleTranslation.getOpenMPBuilder();
+                ompBuilder->M.addModuleFlag(llvm::Module::Max, "openmp",
+                                            versionAttr.getVersion());
+                return success();
+              }
+              return failure();
+            })
+      .Case("omp.declare_target",
+            [&](Attribute attr) {
+              if (auto declareTargetAttr =
+                      attr.dyn_cast<omp::DeclareTargetAttr>())
+                return convertDeclareTargetAttr(op, declareTargetAttr,
+                                                moduleTranslation);
+              return failure();
+            })
+      .Case(
+          "omp.requires",
+          [&](Attribute attr) {
+            if (auto requiresAttr = attr.dyn_cast<omp::ClauseRequiresAttr>()) {
+              using Requires = omp::ClauseRequires;
+              Requires flags = requiresAttr.getValue();
+              llvm::OpenMPIRBuilderConfig &config =
+                  moduleTranslation.getOpenMPBuilder()->Config;
+              config.setHasRequiresReverseOffload(
+                  bitEnumContainsAll(flags, Requires::reverse_offload));
+              config.setHasRequiresUnifiedAddress(
+                  bitEnumContainsAll(flags, Requires::unified_address));
+              config.setHasRequiresUnifiedSharedMemory(
+                  bitEnumContainsAll(flags, Requires::unified_shared_memory));
+              config.setHasRequiresDynamicAllocators(
+                  bitEnumContainsAll(flags, Requires::dynamic_allocators));
+              return success();
+            }
+            return failure();
+          })
+      .Default([](Attribute) {
+        // Fall through for omp attributes that do not require lowering.
+        return success();
+      })(attribute.getValue());
+
+  return failure();
+}
+
+static bool isInternalTargetDeviceOp(Operation *op) {
+  // Assumes no reverse offloading
+  if (op->getParentOfType<omp::TargetOp>())
+    return true;
+
+  if (auto parentFn = op->getParentOfType<LLVM::LLVMFuncOp>())
+    if (auto declareTargetIface =
+            llvm::dyn_cast<mlir::omp::DeclareTargetInterface>(
+                parentFn.getOperation()))
+      if (declareTargetIface.isDeclareTarget() &&
+          declareTargetIface.getDeclareTargetDeviceType() !=
+              mlir::omp::DeclareTargetDeviceType::host)
+        return true;
+
+  return false;
+}
+
+/// Given an OpenMP MLIR operation, create the corresponding LLVM IR
+/// (including OpenMP runtime calls).
+LogicalResult OpenMPDialectLLVMIRTranslationInterface::convertOperation(
+    Operation *op, llvm::IRBuilderBase &builder,
+    LLVM::ModuleTranslation &moduleTranslation) const {
+
+  // Check to see if there is a lowering that overrides the default lowering
+  // if not use the default dispatch.
+  bool match = false;
+  LogicalResult result = success();
+  std::tie(match, result) =
+      dispatchList.convertOperation(op, builder, moduleTranslation);
+  if (match)
+    return result;
+
+  llvm::OpenMPIRBuilder *ompBuilder = moduleTranslation.getOpenMPBuilder();
+  if (ompBuilder->Config.isTargetDevice()) {
+    if (isInternalTargetDeviceOp(op)) {
+      return convertInternalTargetOp(op, builder, moduleTranslation, dispatchList);
+    } else {
+      return convertTopLevelTargetOp(op, builder, moduleTranslation);
+    }
+  }
+
+  return convertCommonOperation(op, builder, moduleTranslation);
+}
+
 void mlir::registerOpenMPDialectTranslation(DialectRegistry &registry) {
   registry.insert<omp::OpenMPDialect>();
   registry.addExtension(+[](MLIRContext *ctx, omp::OpenMPDialect *dialect) {
