--- conflicted
+++ resolved
@@ -779,35 +779,19 @@
                    llvm::OpenMPIRBuilder::InsertPointTy &allocaIP,
                    SmallVector<omp::ReductionDeclareOp> &reductionDecls,
                    DenseMap<Value, llvm::Value *> &reductionVariableMap) {
-<<<<<<< HEAD
+  llvm::IRBuilderBase::InsertPointGuard guard(builder);
+  if (!ompBuilder.RIManager.hasPrivateVarAllocaIP())
+    ompBuilder.RIManager.setPrivateVarAllocaIP(allocaIP);
+  builder.restoreIP(ompBuilder.RIManager.getPrivateVarAllocaIP());
+
   unsigned numReductions = loop.getNumReductionVars();
-  if (numReductions != 0) {
-    llvm::IRBuilderBase::InsertPointGuard guard(builder);
-    llvm::OpenMPIRBuilder::InsertPointTy curIP = builder.saveIP();
-
-    if (!ompBuilder.RIManager.hasPrivateVarAllocaIP())
-      ompBuilder.RIManager.setPrivateVarAllocaIP(allocaIP);
-    builder.restoreIP(ompBuilder.RIManager.getPrivateVarAllocaIP());
-    for (unsigned i = 0; i < numReductions; ++i) {
-      llvm::Value *var = ompBuilder.RIManager.allocatePrivateReductionVar(
-          builder, allocaIP,
-          moduleTranslation.convertType(reductionDecls[i].getType()));
-      reductionVariableMap.try_emplace(loop.getReductionVars()[i], var);
-    }
-    builder.restoreIP(curIP);
-=======
-  llvm::IRBuilderBase::InsertPointGuard guard(builder);
-  builder.restoreIP(allocaIP);
-  auto args =
-      loop.getRegion().getArguments().take_back(loop.getNumReductionVars());
-
-  for (std::size_t i = 0; i < loop.getNumReductionVars(); ++i) {
-    llvm::Value *var = builder.CreateAlloca(
+  auto args = loop.getRegion().getArguments().take_back(numReductions);
+  for (unsigned i = 0; i < numReductions; ++i) {
+    llvm::Value *var = ompBuilder.RIManager.allocatePrivateReductionVar(
+        builder, allocaIP,
         moduleTranslation.convertType(reductionDecls[i].getType()));
     moduleTranslation.mapValue(args[i], var);
-    privateReductionVariables.push_back(var);
     reductionVariableMap.try_emplace(loop.getReductionVars()[i], var);
->>>>>>> 06363090
   }
 }
 
