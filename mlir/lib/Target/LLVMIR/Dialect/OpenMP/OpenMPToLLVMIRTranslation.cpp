--- conflicted
+++ resolved
@@ -886,7 +886,6 @@
   }
 }
 
-<<<<<<< HEAD
 /// Populate a set of previously created llvm.alloca instructions that are only
 /// used inside of the given region but defined outside of it. Allocations of
 /// non-primitive types are skipped by this function.
@@ -929,7 +928,8 @@
 
     allocasToSink.insert(llvmAlloca);
   }
-=======
+}
+
 /// handling of DeclareReductionOp's cleanup region
 static LogicalResult inlineReductionCleanup(
     llvm::SmallVectorImpl<omp::DeclareReductionOp> &reductionDecls,
@@ -963,7 +963,6 @@
     moduleTranslation.forgetMapping(cleanupRegion);
   }
   return success();
->>>>>>> b4df0da9
 }
 
 /// Converts an OpenMP workshare loop into LLVM IR using OpenMPIRBuilder.
@@ -1247,9 +1246,8 @@
 
 /// Converts the OpenMP parallel operation to LLVM IR.
 static LogicalResult
-convertOmpParallel(Operation &opInst1, llvm::IRBuilderBase &builder,
+convertOmpParallel(omp::ParallelOp opInst, llvm::IRBuilderBase &builder,
                    LLVM::ModuleTranslation &moduleTranslation) {
-  auto opInst = cast<omp::ParallelOp>(opInst1);
   using InsertPointTy = llvm::OpenMPIRBuilder::InsertPointTy;
   OmpParallelOpConversionManager raii(opInst);
   const bool isByRef = opInst.getByref();
@@ -1463,9 +1461,6 @@
     return codeGenIP;
   };
 
-<<<<<<< HEAD
-  auto finiCB = [&](InsertPointTy codeGenIP) {};
-=======
   // TODO: Perform finalization actions for variables. This has to be
   // called for variables which have destructors/finalizers.
   auto finiCB = [&](InsertPointTy codeGenIP) {
@@ -1481,7 +1476,6 @@
     builder.restoreIP(oldIP);
   };
 
->>>>>>> b4df0da9
   llvm::Value *ifCond = nullptr;
   if (auto ifExprVar = opInst.getIfExprVar())
     ifCond = moduleTranslation.lookupValue(ifExprVar);
@@ -3463,10 +3457,6 @@
   return success();
 }
 
-<<<<<<< HEAD
-///////////////////////////////////////////////////////////////////////////////
-// CombinedConstructs lowering forward declarations
-=======
 // Returns true if the operation is inside a TargetOp or
 // is part of a declare target function.
 static bool isTargetDeviceOp(Operation *op) {
@@ -3592,6 +3582,9 @@
       .Case([&](omp::TargetOp) {
         return convertOmpTarget(*op, builder, moduleTranslation);
       })
+      .Case([&](omp::DistributeOp) {
+        return convertOmpDistribute(*op, builder, moduleTranslation);
+      })
       .Case<omp::MapInfoOp, omp::MapBoundsOp, omp::PrivateClauseOp>(
           [&](auto op) {
             // No-op, should be handled by relevant owning operations e.g.
@@ -3635,27 +3628,16 @@
   return failure(interrupted);
 }
 
-namespace {
->>>>>>> b4df0da9
-
+///////////////////////////////////////////////////////////////////////////////
+// CombinedConstructs lowering forward declarations
 class OpenMPDialectLLVMIRTranslationInterface;
 
 using ConvertFunctionTy = std::function<std::pair<bool, LogicalResult>(
     Operation *, llvm::IRBuilderBase &, LLVM::ModuleTranslation &)>;
 
-<<<<<<< HEAD
 class ConversionDispatchList {
 private:
   llvm::SmallVector<ConvertFunctionTy> functions;
-=======
-  /// Given an OpenMP MLIR attribute, create the corresponding LLVM-IR,
-  /// runtime calls, or operation amendments
-  LogicalResult
-  amendOperation(Operation *op, ArrayRef<llvm::Instruction *> instructions,
-                 NamedAttribute attribute,
-                 LLVM::ModuleTranslation &moduleTranslation) const final;
-};
->>>>>>> b4df0da9
 
 public:
   std::pair<bool, LogicalResult>
@@ -3690,7 +3672,6 @@
 static LogicalResult convertCommonOperation(
     Operation *op, llvm::IRBuilderBase &builder,
     LLVM::ModuleTranslation &moduleTranslation) {
-
   llvm::OpenMPIRBuilder *ompBuilder = moduleTranslation.getOpenMPBuilder();
   if (ompBuilder->Config.isTargetDevice()) {
     if (isTargetDeviceOp(op)) {
@@ -3699,123 +3680,7 @@
       return convertTargetOpsInNest(op, builder, moduleTranslation);
     }
   }
-
-<<<<<<< HEAD
-  return llvm::TypeSwitch<Operation *, LogicalResult>(op)
-      .Case([&](omp::BarrierOp) {
-        ompBuilder->createBarrier(builder.saveIP(), llvm::omp::OMPD_barrier);
-        return success();
-      })
-      .Case([&](omp::TaskwaitOp) {
-        ompBuilder->createTaskwait(builder.saveIP());
-        return success();
-      })
-      .Case([&](omp::TaskyieldOp) {
-        ompBuilder->createTaskyield(builder.saveIP());
-        return success();
-      })
-      .Case([&](omp::FlushOp) {
-        // No support in Openmp runtime function (__kmpc_flush) to accept
-        // the argument list.
-        // OpenMP standard states the following:
-        //  "An implementation may implement a flush with a list by ignoring
-        //   the list, and treating it the same as a flush without a list."
-        //
-        // The argument list is discarded so that, flush with a list is treated
-        // same as a flush without a list.
-        ompBuilder->createFlush(builder.saveIP());
-        return success();
-      })
-      .Case([&](omp::ParallelOp op) {
-        return convertOmpParallel(*op, builder, moduleTranslation);
-      })
-      .Case([&](omp::ReductionOp reductionOp) {
-        return convertOmpReductionOp(reductionOp, builder, moduleTranslation);
-      })
-      .Case([&](omp::MasterOp) {
-        return convertOmpMaster(*op, builder, moduleTranslation);
-      })
-      .Case([&](omp::CriticalOp) {
-        return convertOmpCritical(*op, builder, moduleTranslation);
-      })
-      .Case([&](omp::OrderedRegionOp) {
-        return convertOmpOrderedRegion(*op, builder, moduleTranslation);
-      })
-      .Case([&](omp::OrderedOp) {
-        return convertOmpOrdered(*op, builder, moduleTranslation);
-      })
-      .Case([&](omp::WsloopOp) {
-        return convertOmpWsloop(*op, builder, moduleTranslation);
-      })
-      .Case([&](omp::SimdLoopOp) {
-        return convertOmpSimdLoop(*op, builder, moduleTranslation);
-      })
-      .Case([&](omp::AtomicReadOp) {
-        return convertOmpAtomicRead(*op, builder, moduleTranslation);
-      })
-      .Case([&](omp::AtomicWriteOp) {
-        return convertOmpAtomicWrite(*op, builder, moduleTranslation);
-      })
-      .Case([&](omp::AtomicUpdateOp op) {
-        return convertOmpAtomicUpdate(op, builder, moduleTranslation);
-      })
-      .Case([&](omp::AtomicCaptureOp op) {
-        return convertOmpAtomicCapture(op, builder, moduleTranslation);
-      })
-      .Case([&](omp::SectionsOp) {
-        return convertOmpSections(*op, builder, moduleTranslation);
-      })
-      .Case([&](omp::SingleOp op) {
-        return convertOmpSingle(op, builder, moduleTranslation);
-      })
-      .Case([&](omp::TeamsOp op) {
-        return convertOmpTeams(op, builder, moduleTranslation);
-      })
-      .Case([&](omp::TaskOp op) {
-        return convertOmpTaskOp(op, builder, moduleTranslation);
-      })
-      .Case([&](omp::TaskgroupOp op) {
-        return convertOmpTaskgroupOp(op, builder, moduleTranslation);
-      })
-      .Case<omp::YieldOp, omp::TerminatorOp, omp::DeclareReductionOp,
-            omp::CriticalDeclareOp>([](auto op) {
-        // `yield` and `terminator` can be just omitted. The block structure
-        // was created in the region that handles their parent operation.
-        // `declare_reduction` will be used by reductions and is not
-        // converted directly, skip it.
-        // `critical.declare` is only used to declare names of critical
-        // sections which will be used by `critical` ops and hence can be
-        // ignored for lowering. The OpenMP IRBuilder will create unique
-        // name for critical section names.
-        return success();
-      })
-      .Case([&](omp::ThreadprivateOp) {
-        return convertOmpThreadprivate(*op, builder, moduleTranslation);
-      })
-      .Case<omp::TargetDataOp, omp::TargetEnterDataOp, omp::TargetExitDataOp,
-            omp::TargetUpdateOp>([&](auto op) {
-        return convertOmpTargetData(op, builder, moduleTranslation);
-      })
-      .Case([&](omp::TargetOp) {
-        return convertOmpTarget(*op, builder, moduleTranslation);
-      })
-      .Case([&](omp::DistributeOp) {
-        return convertOmpDistribute(*op, builder, moduleTranslation);
-      })
-      .Case<omp::MapInfoOp, omp::MapBoundsOp, omp::PrivateClauseOp>(
-          [&](auto op) {
-            // No-op, should be handled by relevant owning operations e.g.
-            // TargetOp, TargetEnterDataOp, TargetExitDataOp, TargetDataOp etc.
-            // and then discarded
-            return success();
-          })
-      .Default([&](Operation *inst) {
-        return inst->emitError("unsupported OpenMP operation: ")
-               << inst->getName();
-      });
-=======
   return convertHostOrTargetOperation(op, builder, moduleTranslation);
->>>>>>> b4df0da9
 }
 
 // Returns true if the given block has a single instruction.
