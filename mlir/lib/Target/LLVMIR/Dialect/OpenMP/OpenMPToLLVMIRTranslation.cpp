--- conflicted
+++ resolved
@@ -928,21 +928,15 @@
       continue;
     llvm::Value *var = builder.CreateAlloca(
         moduleTranslation.convertType(reductionDecls[i].getType()));
-<<<<<<< HEAD
 
     var->setName("private_redvar");
     llvm::Type *ptrTy = llvm::PointerType::getUnqual(builder.getContext());
     llvm::Value *castVar =
         builder.CreatePointerBitCastOrAddrSpaceCast(var, ptrTy);
 
-    moduleTranslation.mapValue(args[i], castVar);
+    moduleTranslation.mapValue(reductionArgs[i], castVar);
     privateReductionVariables[i] = castVar;
     reductionVariableMap.try_emplace(loop.getReductionVars()[i], castVar);
-=======
-    moduleTranslation.mapValue(reductionArgs[i], var);
-    privateReductionVariables[i] = var;
-    reductionVariableMap.try_emplace(loop.getReductionVars()[i], var);
->>>>>>> 0cb748b9
   }
 }
 
@@ -1083,18 +1077,13 @@
   SmallVector<llvm::Value *> privateReductionVariables(
       wsloopOp.getNumReductionVars());
   DenseMap<Value, llvm::Value *> reductionVariableMap;
-<<<<<<< HEAD
-  allocByValReductionVars(wsloopOp, builder, moduleTranslation, redAllocaIP,
-                          reductionDecls, privateReductionVariables,
-=======
 
   MutableArrayRef<BlockArgument> reductionArgs =
       wsloopOp.getRegion().getArguments();
 
-  allocByValReductionVars(wsloopOp, reductionArgs, builder, moduleTranslation,
-                          allocaIP, reductionDecls, privateReductionVariables,
->>>>>>> 0cb748b9
-                          reductionVariableMap, isByRef);
+  allocByValReductionVars(
+      wsloopOp, reductionArgs, builder, moduleTranslation, redAllocaIP,
+      reductionDecls, privateReductionVariables, reductionVariableMap, isByRef);
 
   // Before the loop, store the initial values of reductions into reduction
   // variables. Although this could be done after allocas, we don't want to mess
@@ -3482,8 +3471,6 @@
   using InsertPointTy = llvm::OpenMPIRBuilder::InsertPointTy;
   auto bodyCB = [&](InsertPointTy allocaIP,
                     InsertPointTy codeGenIP) -> InsertPointTy {
-<<<<<<< HEAD
-=======
     // Forward target-cpu and target-features function attributes from the
     // original function to the new outlined function.
     llvm::Function *llvmParentFn =
@@ -3500,7 +3487,6 @@
         attr.isStringAttribute())
       llvmOutlinedFn->addFnAttr(attr);
 
->>>>>>> 0cb748b9
     builder.restoreIP(codeGenIP);
     unsigned argIndex = 0;
     for (auto &mapOp : mapOperands) {
@@ -3589,14 +3575,9 @@
 
   // Remap access operations to declare target reference pointers for the
   // device, essentially generating extra loadop's as necessary
-<<<<<<< HEAD
-  if (isTargetDevice)
-    handleDeclareTargetMapVar(mapData, moduleTranslation, builder);
-=======
   if (moduleTranslation.getOpenMPBuilder()->Config.isTargetDevice())
     handleDeclareTargetMapVar(mapData, moduleTranslation, builder,
                               llvmOutlinedFn);
->>>>>>> 0cb748b9
 
   return bodyGenStatus;
 }
