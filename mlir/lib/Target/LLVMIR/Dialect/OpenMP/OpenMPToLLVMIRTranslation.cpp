--- conflicted
+++ resolved
@@ -3413,17 +3413,9 @@
       .Case([&](omp::TargetOp) {
         return convertOmpTarget(*op, builder, moduleTranslation);
       })
-<<<<<<< HEAD
       .Case([&](omp::DistributeOp) {
         return convertOmpDistribute(*op, builder, moduleTranslation);
       })
-      .Case<omp::MapInfoOp, omp::DataBoundsOp>([&](auto op) {
-        // No-op, should be handled by relevant owning operations e.g.
-        // TargetOp, EnterDataOp, ExitDataOp, DataOp etc. and then
-        // discarded
-        return success();
-      })
-=======
       .Case<omp::MapInfoOp, omp::DataBoundsOp, omp::PrivateClauseOp>(
           [&](auto op) {
             // No-op, should be handled by relevant owning operations e.g.
@@ -3431,7 +3423,6 @@
             // discarded
             return success();
           })
->>>>>>> b1be69f4
       .Default([&](Operation *inst) {
         return inst->emitError("unsupported OpenMP operation: ")
                << inst->getName();
