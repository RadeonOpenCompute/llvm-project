--- conflicted
+++ resolved
@@ -171,10 +171,6 @@
   auto checkHint = [](auto op, LogicalResult &) {
     if (op.getHint())
       op.emitWarning("hint clause discarded");
-  };
-  auto checkIf = [&todo](auto op, LogicalResult &result) {
-    if (op.getIfExpr())
-      result = todo("if");
   };
   auto checkInReduction = [&todo](auto op, LogicalResult &result) {
     if (!op.getInReductionVars().empty() || op.getInReductionByref() ||
@@ -222,10 +218,6 @@
         op.getReductionSyms())
       result = todo("reduction");
   };
-  auto checkThreadLimit = [&todo](auto op, LogicalResult &result) {
-    if (op.getThreadLimit())
-      result = todo("thread_limit");
-  };
   auto checkTaskReduction = [&todo](auto op, LogicalResult &result) {
     if (!op.getTaskReductionVars().empty() || op.getTaskReductionByref() ||
         op.getTaskReductionSyms())
@@ -250,7 +242,6 @@
       .Case([&](omp::TeamsOp op) {
         checkAllocate(op, result);
         checkPrivate(op, result);
-        checkReduction(op, result);
       })
       .Case([&](omp::TaskOp op) {
         checkAllocate(op, result);
@@ -290,7 +281,6 @@
         checkAllocate(op, result);
         checkDevice(op, result);
         checkHasDeviceAddr(op, result);
-        checkIf(op, result);
         checkInReduction(op, result);
         checkIsDevicePtr(op, result);
         // Privatization clauses are supported, except on some situations, so we
@@ -310,7 +300,6 @@
                   op.emitError("privatization of structures not yet supported");
           }
         }
-        checkThreadLimit(op, result);
       })
       .Default([](Operation &) {
         // Assume all clauses for an operation can be translated unless they are
@@ -525,152 +514,6 @@
   llvm_unreachable("Unknown ClauseProcBindKind kind");
 }
 
-<<<<<<< HEAD
-/// Populate a set of previously created llvm.alloca instructions that are only
-/// used inside of the given region but defined outside of it. Allocations of
-/// non-primitive types are skipped by this function.
-static void getSinkableAllocas(LLVM::ModuleTranslation &moduleTranslation,
-                               Region &region,
-                               SetVector<llvm::AllocaInst *> &allocasToSink) {
-  Operation *op = region.getParentOp();
-
-  for (auto storeOp : region.getOps<LLVM::StoreOp>()) {
-    Value storeAddr = storeOp.getAddr();
-    Operation *addrOp = storeAddr.getDefiningOp();
-
-    // The destination address is already defined in this region or it is not an
-    // llvm.alloca operation, so skip it.
-    if (!isa_and_present<LLVM::AllocaOp>(addrOp) || op->isAncestor(addrOp))
-      continue;
-
-    // Get LLVM value to which the address is mapped. It has to be mapped to the
-    // allocation instruction of a scalar type to be marked as sinkable by this
-    // function.
-    llvm::Value *llvmAddr = moduleTranslation.lookupValue(storeAddr);
-    if (!isa_and_present<llvm::AllocaInst>(llvmAddr))
-      continue;
-
-    auto *llvmAlloca = cast<llvm::AllocaInst>(llvmAddr);
-    if (llvmAlloca->getAllocatedType()->getPrimitiveSizeInBits() == 0)
-      continue;
-
-    // Check that the address is only used inside of the region.
-    bool addressUsedOnlyInternally = true;
-    for (auto &addrUse : storeAddr.getUses()) {
-      if (!op->isAncestor(addrUse.getOwner())) {
-        addressUsedOnlyInternally = false;
-        break;
-      }
-    }
-
-    if (!addressUsedOnlyInternally)
-      continue;
-
-    allocasToSink.insert(llvmAlloca);
-  }
-}
-
-// TODO: Make this a top-level conversion function (i.e. part of the switch
-// statement in `convertHostOrTargetOperation`) independent from parent
-// worksharing operations and update `convertOmpWsloop` to rely on this rather
-// than replicating the same logic.
-static std::optional<
-    std::tuple<llvm::OpenMPIRBuilder::LocationDescription,
-               llvm::IRBuilderBase::InsertPoint, llvm::CanonicalLoopInfo *>>
-convertLoopNestHelper(Operation &opInst, llvm::IRBuilderBase &builder,
-                      LLVM::ModuleTranslation &moduleTranslation,
-                      StringRef blockName) {
-  llvm::OpenMPIRBuilder *ompBuilder = moduleTranslation.getOpenMPBuilder();
-  auto loopOp = cast<omp::LoopNestOp>(opInst);
-
-  // Set up the source location value for OpenMP runtime.
-  llvm::OpenMPIRBuilder::LocationDescription ompLoc(builder);
-
-  SetVector<llvm::AllocaInst *> allocasToSink;
-  getSinkableAllocas(moduleTranslation, loopOp.getRegion(), allocasToSink);
-
-  // Generator of the canonical loop body.
-  // TODO: support error propagation in OpenMPIRBuilder and use it instead of
-  // relying on captured variables.
-  SmallVector<llvm::CanonicalLoopInfo *> loopInfos;
-  SmallVector<llvm::OpenMPIRBuilder::InsertPointTy> bodyInsertPoints;
-  auto bodyGen = [&](llvm::OpenMPIRBuilder::InsertPointTy ip,
-                     llvm::Value *iv) -> llvm::Error {
-    // Make sure further conversions know about the induction variable.
-    moduleTranslation.mapValue(
-        loopOp.getRegion().front().getArgument(loopInfos.size()), iv);
-
-    // Capture the body insertion point for use in nested loops. BodyIP of the
-    // CanonicalLoopInfo always points to the beginning of the entry block of
-    // the body.
-    bodyInsertPoints.push_back(ip);
-
-    if (loopInfos.size() != loopOp.getNumLoops() - 1)
-      return llvm::Error::success();
-
-    // Convert the body of the loop, adding lifetime markers to allocations that
-    // can be sunk into the new block.
-    builder.restoreIP(ip);
-    for (auto *alloca : allocasToSink) {
-      unsigned size = alloca->getAllocatedType()->getPrimitiveSizeInBits() / 8;
-      builder.CreateLifetimeStart(alloca, builder.getInt64(size));
-    }
-    llvm::Expected<llvm::BasicBlock *> cont = convertOmpOpRegions(
-        loopOp.getRegion(), blockName, builder, moduleTranslation);
-    if (!cont)
-      return cont.takeError();
-    builder.SetInsertPoint(*cont, (*cont)->begin());
-    for (auto *alloca : allocasToSink) {
-      unsigned size = alloca->getAllocatedType()->getPrimitiveSizeInBits() / 8;
-      builder.CreateLifetimeEnd(alloca, builder.getInt64(size));
-    }
-    return llvm::Error::success();
-  };
-
-  // Delegate actual loop construction to the OpenMP IRBuilder.
-  // TODO: this currently assumes omp.loop_nest is semantically similar to SCF
-  // loop, i.e. it has a positive step, uses signed integer semantics.
-  // Reconsider this code when the nested loop operation clearly supports more
-  // cases.
-  for (unsigned i = 0, e = loopOp.getNumLoops(); i < e; ++i) {
-    llvm::Value *lowerBound =
-        moduleTranslation.lookupValue(loopOp.getLoopLowerBounds()[i]);
-    llvm::Value *upperBound =
-        moduleTranslation.lookupValue(loopOp.getLoopUpperBounds()[i]);
-    llvm::Value *step = moduleTranslation.lookupValue(loopOp.getLoopSteps()[i]);
-
-    // Make sure loop trip count are emitted in the preheader of the outermost
-    // loop at the latest so that they are all available for the new collapsed
-    // loop will be created below.
-    llvm::OpenMPIRBuilder::LocationDescription loc = ompLoc;
-    llvm::OpenMPIRBuilder::InsertPointTy computeIP = ompLoc.IP;
-    if (i != 0) {
-      loc = llvm::OpenMPIRBuilder::LocationDescription(bodyInsertPoints.back(),
-                                                       ompLoc.DL);
-      computeIP = loopInfos.front()->getPreheaderIP();
-    }
-
-    llvm::Expected<llvm::CanonicalLoopInfo *> result =
-        ompBuilder->createCanonicalLoop(
-            loc, bodyGen, lowerBound, upperBound, step,
-            /*IsSigned=*/true, loopOp.getLoopInclusive(), computeIP);
-
-    if (!result) {
-      loopOp->emitError(llvm::toString(result.takeError()));
-      return std::nullopt;
-    }
-
-    loopInfos.push_back(*result);
-  }
-
-  // Collapse loops. Store the insertion point because LoopInfos may get
-  // invalidated.
-  llvm::IRBuilderBase::InsertPoint afterIP = loopInfos.front()->getAfterIP();
-  llvm::CanonicalLoopInfo *loopInfo =
-      ompBuilder->collapseLoops(ompLoc.DL, loopInfos, {});
-
-  return std::make_tuple(ompLoc, afterIP, loopInfo);
-=======
 /// Helper function to map block arguments defined by ignored loop wrappers to
 /// LLVM values and prevent any uses of those from triggering null pointer
 /// dereferences.
@@ -726,7 +569,150 @@
   }
 
   return success();
->>>>>>> 7f9d348e
+}
+
+/// Populate a set of previously created llvm.alloca instructions that are only
+/// used inside of the given region but defined outside of it. Allocations of
+/// non-primitive types are skipped by this function.
+static void getSinkableAllocas(LLVM::ModuleTranslation &moduleTranslation,
+                               Region &region,
+                               SetVector<llvm::AllocaInst *> &allocasToSink) {
+  Operation *op = region.getParentOp();
+
+  for (auto storeOp : region.getOps<LLVM::StoreOp>()) {
+    Value storeAddr = storeOp.getAddr();
+    Operation *addrOp = storeAddr.getDefiningOp();
+
+    // The destination address is already defined in this region or it is not an
+    // llvm.alloca operation, so skip it.
+    if (!isa_and_present<LLVM::AllocaOp>(addrOp) || op->isAncestor(addrOp))
+      continue;
+
+    // Get LLVM value to which the address is mapped. It has to be mapped to the
+    // allocation instruction of a scalar type to be marked as sinkable by this
+    // function.
+    llvm::Value *llvmAddr = moduleTranslation.lookupValue(storeAddr);
+    if (!isa_and_present<llvm::AllocaInst>(llvmAddr))
+      continue;
+
+    auto *llvmAlloca = cast<llvm::AllocaInst>(llvmAddr);
+    if (llvmAlloca->getAllocatedType()->getPrimitiveSizeInBits() == 0)
+      continue;
+
+    // Check that the address is only used inside of the region.
+    bool addressUsedOnlyInternally = true;
+    for (auto &addrUse : storeAddr.getUses()) {
+      if (!op->isAncestor(addrUse.getOwner())) {
+        addressUsedOnlyInternally = false;
+        break;
+      }
+    }
+
+    if (!addressUsedOnlyInternally)
+      continue;
+
+    allocasToSink.insert(llvmAlloca);
+  }
+}
+
+// TODO: Make this a top-level conversion function (i.e. part of the switch
+// statement in `convertHostOrTargetOperation`) independent from parent
+// worksharing operations and update `convertOmpWsloop` to rely on this rather
+// than replicating the same logic.
+static std::optional<
+    std::tuple<llvm::OpenMPIRBuilder::LocationDescription,
+               llvm::IRBuilderBase::InsertPoint, llvm::CanonicalLoopInfo *>>
+convertLoopNestHelper(Operation &opInst, llvm::IRBuilderBase &builder,
+                      LLVM::ModuleTranslation &moduleTranslation,
+                      StringRef blockName) {
+  llvm::OpenMPIRBuilder *ompBuilder = moduleTranslation.getOpenMPBuilder();
+  auto loopOp = cast<omp::LoopNestOp>(opInst);
+
+  // Set up the source location value for OpenMP runtime.
+  llvm::OpenMPIRBuilder::LocationDescription ompLoc(builder);
+
+  SetVector<llvm::AllocaInst *> allocasToSink;
+  getSinkableAllocas(moduleTranslation, loopOp.getRegion(), allocasToSink);
+
+  // Generator of the canonical loop body.
+  // TODO: support error propagation in OpenMPIRBuilder and use it instead of
+  // relying on captured variables.
+  SmallVector<llvm::CanonicalLoopInfo *> loopInfos;
+  SmallVector<llvm::OpenMPIRBuilder::InsertPointTy> bodyInsertPoints;
+  auto bodyGen = [&](llvm::OpenMPIRBuilder::InsertPointTy ip,
+                     llvm::Value *iv) -> llvm::Error {
+    // Make sure further conversions know about the induction variable.
+    moduleTranslation.mapValue(
+        loopOp.getRegion().front().getArgument(loopInfos.size()), iv);
+
+    // Capture the body insertion point for use in nested loops. BodyIP of the
+    // CanonicalLoopInfo always points to the beginning of the entry block of
+    // the body.
+    bodyInsertPoints.push_back(ip);
+
+    if (loopInfos.size() != loopOp.getNumLoops() - 1)
+      return llvm::Error::success();
+
+    // Convert the body of the loop, adding lifetime markers to allocations that
+    // can be sunk into the new block.
+    builder.restoreIP(ip);
+    for (auto *alloca : allocasToSink) {
+      unsigned size = alloca->getAllocatedType()->getPrimitiveSizeInBits() / 8;
+      builder.CreateLifetimeStart(alloca, builder.getInt64(size));
+    }
+    llvm::Expected<llvm::BasicBlock *> cont = convertOmpOpRegions(
+        loopOp.getRegion(), blockName, builder, moduleTranslation);
+    if (!cont)
+      return cont.takeError();
+    builder.SetInsertPoint(*cont, (*cont)->begin());
+    for (auto *alloca : allocasToSink) {
+      unsigned size = alloca->getAllocatedType()->getPrimitiveSizeInBits() / 8;
+      builder.CreateLifetimeEnd(alloca, builder.getInt64(size));
+    }
+    return llvm::Error::success();
+  };
+
+  // Delegate actual loop construction to the OpenMP IRBuilder.
+  // TODO: this currently assumes omp.loop_nest is semantically similar to SCF
+  // loop, i.e. it has a positive step, uses signed integer semantics.
+  // Reconsider this code when the nested loop operation clearly supports more
+  // cases.
+  for (unsigned i = 0, e = loopOp.getNumLoops(); i < e; ++i) {
+    llvm::Value *lowerBound =
+        moduleTranslation.lookupValue(loopOp.getLoopLowerBounds()[i]);
+    llvm::Value *upperBound =
+        moduleTranslation.lookupValue(loopOp.getLoopUpperBounds()[i]);
+    llvm::Value *step = moduleTranslation.lookupValue(loopOp.getLoopSteps()[i]);
+
+    // Make sure loop trip count are emitted in the preheader of the outermost
+    // loop at the latest so that they are all available for the new collapsed
+    // loop will be created below.
+    llvm::OpenMPIRBuilder::LocationDescription loc = ompLoc;
+    llvm::OpenMPIRBuilder::InsertPointTy computeIP = ompLoc.IP;
+    if (i != 0) {
+      loc = llvm::OpenMPIRBuilder::LocationDescription(bodyInsertPoints.back(),
+                                                       ompLoc.DL);
+      computeIP = loopInfos.front()->getPreheaderIP();
+    }
+
+    llvm::Expected<llvm::CanonicalLoopInfo *> loopResult =
+        ompBuilder->createCanonicalLoop(
+            loc, bodyGen, lowerBound, upperBound, step,
+            /*IsSigned=*/true, /*InclusiveStop=*/true, computeIP);
+
+    if (failed(handleError(loopResult, *loopOp)))
+      return std::nullopt;
+
+    loopInfos.push_back(*loopResult);
+  }
+
+  // Collapse loops. Store the insertion point because LoopInfos may get
+  // invalidated.
+  llvm::IRBuilderBase::InsertPoint afterIP = loopInfos.front()->getAfterIP();
+  llvm::CanonicalLoopInfo *loopInfo =
+      ompBuilder->collapseLoops(ompLoc.DL, loopInfos, {});
+
+  return std::make_tuple(ompLoc, afterIP, loopInfo);
 }
 
 /// Converts an OpenMP 'masked' operation into LLVM IR using OpenMPIRBuilder.
@@ -1592,14 +1578,8 @@
 convertOmpTeams(omp::TeamsOp op, llvm::IRBuilderBase &builder,
                 LLVM::ModuleTranslation &moduleTranslation) {
   using InsertPointTy = llvm::OpenMPIRBuilder::InsertPointTy;
-<<<<<<< HEAD
-  if (!op.getAllocatorVars().empty() || !op.getPrivateVars().empty() ||
-      op.getPrivateSyms())
-    return op.emitError("unhandled clauses for translation to LLVM IR");
-=======
   if (failed(checkImplementationStatus(*op)))
     return failure();
->>>>>>> 7f9d348e
 
   llvm::ArrayRef<bool> isByRef = getIsByRef(op.getReductionByref());
   assert(isByRef.size() == op.getNumReductionVars());
@@ -2353,73 +2333,10 @@
   if (failed(checkImplementationStatus(opInst)))
     return failure();
 
-<<<<<<< HEAD
   auto loopNestConversionResult = convertLoopNestHelper(
       *loopOp, builder, moduleTranslation, "omp.simd.region");
   if (!loopNestConversionResult)
     return failure();
-=======
-  llvm::OpenMPIRBuilder::LocationDescription ompLoc(builder);
-
-  // Generator of the canonical loop body.
-  SmallVector<llvm::CanonicalLoopInfo *> loopInfos;
-  SmallVector<llvm::OpenMPIRBuilder::InsertPointTy> bodyInsertPoints;
-  auto bodyGen = [&](llvm::OpenMPIRBuilder::InsertPointTy ip,
-                     llvm::Value *iv) -> llvm::Error {
-    // Make sure further conversions know about the induction variable.
-    moduleTranslation.mapValue(
-        loopOp.getRegion().front().getArgument(loopInfos.size()), iv);
-
-    // Capture the body insertion point for use in nested loops. BodyIP of the
-    // CanonicalLoopInfo always points to the beginning of the entry block of
-    // the body.
-    bodyInsertPoints.push_back(ip);
-
-    if (loopInfos.size() != loopOp.getNumLoops() - 1)
-      return llvm::Error::success();
-
-    // Convert the body of the loop.
-    builder.restoreIP(ip);
-    return convertOmpOpRegions(loopOp.getRegion(), "omp.simd.region", builder,
-                               moduleTranslation)
-        .takeError();
-  };
-
-  // Delegate actual loop construction to the OpenMP IRBuilder.
-  // TODO: this currently assumes omp.loop_nest is semantically similar to SCF
-  // loop, i.e. it has a positive step, uses signed integer semantics.
-  // Reconsider this code when the nested loop operation clearly supports more
-  // cases.
-  llvm::OpenMPIRBuilder *ompBuilder = moduleTranslation.getOpenMPBuilder();
-  for (unsigned i = 0, e = loopOp.getNumLoops(); i < e; ++i) {
-    llvm::Value *lowerBound =
-        moduleTranslation.lookupValue(loopOp.getLoopLowerBounds()[i]);
-    llvm::Value *upperBound =
-        moduleTranslation.lookupValue(loopOp.getLoopUpperBounds()[i]);
-    llvm::Value *step = moduleTranslation.lookupValue(loopOp.getLoopSteps()[i]);
-
-    // Make sure loop trip count are emitted in the preheader of the outermost
-    // loop at the latest so that they are all available for the new collapsed
-    // loop will be created below.
-    llvm::OpenMPIRBuilder::LocationDescription loc = ompLoc;
-    llvm::OpenMPIRBuilder::InsertPointTy computeIP = ompLoc.IP;
-    if (i != 0) {
-      loc = llvm::OpenMPIRBuilder::LocationDescription(bodyInsertPoints.back(),
-                                                       ompLoc.DL);
-      computeIP = loopInfos.front()->getPreheaderIP();
-    }
-
-    llvm::Expected<llvm::CanonicalLoopInfo *> loopResult =
-        ompBuilder->createCanonicalLoop(
-            loc, bodyGen, lowerBound, upperBound, step,
-            /*IsSigned=*/true, /*InclusiveStop=*/true, computeIP);
-
-    if (failed(handleError(loopResult, *loopOp)))
-      return failure();
-
-    loopInfos.push_back(*loopResult);
-  }
->>>>>>> 7f9d348e
 
   auto [ompLoc, afterIP, loopInfo] = *loopNestConversionResult;
 
@@ -3738,7 +3655,6 @@
                        return info.DevicePtrInfoMap[basePointer].second;
                      });
 
-<<<<<<< HEAD
         SmallVector<llvm::PHINode *> phis;
         llvm::Expected<llvm::BasicBlock *> continuationBlock =
             convertOmpOpRegions(region, "omp.data.region", builder,
@@ -3747,11 +3663,6 @@
           return continuationBlock.takeError();
         builder.SetInsertPoint(*continuationBlock,
                                (*continuationBlock)->getFirstInsertionPt());
-=======
-        if (failed(inlineConvertOmpRegions(region, "omp.data.region", builder,
-                                           moduleTranslation)))
-          return llvm::make_error<PreviouslyReportedError>();
->>>>>>> 7f9d348e
       }
       break;
     case BodyGenTy::DupNoPriv:
@@ -3772,7 +3683,6 @@
                        mapData.BasePointers, mapData.DevicePointers);
         }
 
-<<<<<<< HEAD
         SmallVector<llvm::PHINode *> phis;
         llvm::Expected<llvm::BasicBlock *> continuationBlock =
             convertOmpOpRegions(region, "omp.data.region", builder,
@@ -3781,11 +3691,6 @@
           return continuationBlock.takeError();
         builder.SetInsertPoint(*continuationBlock,
                                (*continuationBlock)->getFirstInsertionPt());
-=======
-        if (failed(inlineConvertOmpRegions(region, "omp.data.region", builder,
-                                           moduleTranslation)))
-          return llvm::make_error<PreviouslyReportedError>();
->>>>>>> 7f9d348e
       }
       break;
     }
@@ -3927,32 +3832,6 @@
   return true;
 }
 
-<<<<<<< HEAD
-static bool targetOpSupported(Operation &opInst) {
-  auto targetOp = cast<omp::TargetOp>(opInst);
-
-  if (targetOp.getDevice()) {
-    opInst.emitError("Device clause not yet supported");
-    return false;
-  }
-
-  if (!targetOp.getAllocateVars().empty() ||
-      !targetOp.getAllocatorVars().empty()) {
-    opInst.emitError("Allocate clause not yet supported");
-    return false;
-  }
-
-  if (!targetOp.getInReductionVars().empty() ||
-      targetOp.getInReductionByref() || targetOp.getInReductionSyms()) {
-    opInst.emitError("In reduction clause not yet supported");
-    return false;
-  }
-
-  return true;
-}
-
-=======
->>>>>>> 7f9d348e
 static void
 handleDeclareTargetMapVar(MapInfoData &mapData,
                           LLVM::ModuleTranslation &moduleTranslation,
@@ -4435,7 +4314,6 @@
   buildDependData(targetOp.getDependKinds(), targetOp.getDependVars(),
                   moduleTranslation, dds);
 
-<<<<<<< HEAD
   llvm::OpenMPIRBuilder::TargetKernelDefaultBounds defaultBounds;
   initTargetDefaultBounds(targetOp, defaultBounds, isTargetDevice, isGPU);
 
@@ -4448,10 +4326,7 @@
   if (Value targetIfCond = targetOp.getIfExpr())
     ifCond = moduleTranslation.lookupValue(targetIfCond);
 
-  llvm::OpenMPIRBuilder::InsertPointOrErrorTy result =
-=======
   llvm::OpenMPIRBuilder::InsertPointOrErrorTy afterIP =
->>>>>>> 7f9d348e
       moduleTranslation.getOpenMPBuilder()->createTarget(
           ompLoc, targetOp.isTargetSPMDLoop(), isOffloadEntry, ifCond, allocaIP,
           builder.saveIP(), entryInfo, defaultBounds, runtimeBounds,
