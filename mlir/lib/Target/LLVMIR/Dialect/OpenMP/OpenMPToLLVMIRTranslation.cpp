--- conflicted
+++ resolved
@@ -1088,12 +1088,9 @@
   auto wsloopOp = cast<omp::WsloopOp>(opInst);
   auto loopOp = cast<omp::LoopNestOp>(wsloopOp.getWrappedLoop());
 
-<<<<<<< HEAD
-=======
   llvm::ArrayRef<bool> isByRef = getIsByRef(wsloopOp.getReductionVarsByref());
   assert(isByRef.size() == wsloopOp.getNumReductionVars());
 
->>>>>>> 352dc7d4
   // Static is the default.
   auto schedule =
       wsloopOp.getScheduleVal().value_or(omp::ClauseScheduleKind::Static);
@@ -1113,17 +1110,9 @@
 
   SmallVector<llvm::Value *> privateReductionVariables;
   DenseMap<Value, llvm::Value *> reductionVariableMap;
-<<<<<<< HEAD
-  if (!isByRef) {
-    allocByValReductionVars(wsloopOp, builder, moduleTranslation, redAllocaIP,
-                            reductionDecls, privateReductionVariables,
-                            reductionVariableMap);
-  }
-=======
-  allocByValReductionVars(wsloopOp, builder, moduleTranslation, allocaIP,
+  allocByValReductionVars(wsloopOp, builder, moduleTranslation, redAllocaIP,
                           reductionDecls, privateReductionVariables,
                           reductionVariableMap, isByRef);
->>>>>>> 352dc7d4
 
   // Before the loop, store the initial values of reductions into reduction
   // variables. Although this could be done after allocas, we don't want to mess
@@ -1297,13 +1286,9 @@
 
   llvm::OpenMPIRBuilder::InsertPointTy contInsertPoint =
       ompBuilder->createReductions(builder.saveIP(), allocaIP, reductionInfos,
-<<<<<<< HEAD
-                                   wsloopOp.getNowait(), isByRef,
+                                   isByRef, wsloopOp.getNowait(),
                                    /*IsTeamsReduction=*/false,
                                    /*HasDistribute=*/distributeCodeGen);
-=======
-                                   isByRef, wsloopOp.getNowait());
->>>>>>> 352dc7d4
   if (!contInsertPoint.getBlock())
     return wsloopOp->emitOpError() << "failed to convert reductions";
   auto nextInsertionPoint =
@@ -1476,12 +1461,8 @@
       builder.SetInsertPoint(tempTerminator);
       llvm::OpenMPIRBuilder::InsertPointTy contInsertPoint =
           ompBuilder->createReductions(builder.saveIP(), allocaIP,
-<<<<<<< HEAD
-                                       reductionInfos, false, isByRef, false,
+                                       reductionInfos, isByRef, false, false,
                                        false);
-=======
-                                       reductionInfos, isByRef, false);
->>>>>>> 352dc7d4
       if (!contInsertPoint.getBlock()) {
         bodyGenStatus = opInst->emitOpError() << "failed to convert reductions";
         return;
