--- conflicted
+++ resolved
@@ -3057,15 +3057,9 @@
   return std::distance(mapData.MapClause.begin(), res);
 }
 
-<<<<<<< HEAD
-static mlir::omp::MapInfoOp
-getFirstOrLastMappedMemberPtr(mlir::omp::MapInfoOp mapInfo, bool first) {
-  mlir::ArrayAttr indexAttr = mapInfo.getMembersIndexAttr();
-=======
 static omp::MapInfoOp getFirstOrLastMappedMemberPtr(omp::MapInfoOp mapInfo,
                                                     bool first) {
   ArrayAttr indexAttr = mapInfo.getMembersIndexAttr();
->>>>>>> fa4d1860
   // Only 1 member has been mapped, we can return it.
   if (indexAttr.size() == 1)
     return cast<omp::MapInfoOp>(mapInfo.getMembers()[0].getDefiningOp());
@@ -3073,39 +3067,6 @@
   llvm::SmallVector<size_t> indices(indexAttr.size());
   std::iota(indices.begin(), indices.end(), 0);
 
-<<<<<<< HEAD
-  llvm::sort(
-      indices.begin(), indices.end(), [&](const size_t a, const size_t b) {
-        auto memberIndicesA = mlir::cast<mlir::ArrayAttr>(indexAttr[a]);
-        auto memberIndicesB = mlir::cast<mlir::ArrayAttr>(indexAttr[b]);
-
-        size_t smallestMember = memberIndicesA.size() < memberIndicesB.size()
-                                    ? memberIndicesA.size()
-                                    : memberIndicesB.size();
-        for (size_t i = 0; i < smallestMember; ++i) {
-          int64_t aIndex =
-              mlir::cast<mlir::IntegerAttr>(memberIndicesA.getValue()[i])
-                  .getInt();
-          int64_t bIndex =
-              mlir::cast<mlir::IntegerAttr>(memberIndicesB.getValue()[i])
-                  .getInt();
-
-          if (aIndex == bIndex)
-            continue;
-
-          if (aIndex < bIndex)
-            return first;
-
-          if (aIndex > bIndex)
-            return !first;
-        }
-
-        // Iterated up until the end of the smallest member and
-        // they were found to be equal up to that point, so select
-        // the member with the lowest index count, so the "parent"
-        return memberIndicesA.size() < memberIndicesB.size();
-      });
-=======
   llvm::sort(indices.begin(), indices.end(),
              [&](const size_t a, const size_t b) {
                auto memberIndicesA = cast<ArrayAttr>(indexAttr[a]);
@@ -3129,7 +3090,6 @@
                // the member with the lowest index count, so the "parent"
                return memberIndicesA.size() < memberIndicesB.size();
              });
->>>>>>> fa4d1860
 
   return llvm::cast<omp::MapInfoOp>(
       mapInfo.getMembers()[indices.front()].getDefiningOp());
@@ -3368,8 +3328,6 @@
 
     assert(memberDataIdx >= 0 && "could not find mapped member of structure");
 
-<<<<<<< HEAD
-=======
     // If we're currently mapping a pointer to a block of data, we must
     // initially map the pointer, and then attatch/bind the data with a
     // subsequent map to the pointer. This segment of code generates the
@@ -3377,7 +3335,6 @@
     // currently does in its lowering. However, for the moment we do not do so,
     // in part as we currently have substantially less information on the data
     // being mapped at this stage.
->>>>>>> fa4d1860
     if (checkIfPointerMap(memberClause)) {
       auto mapFlag = llvm::omp::OpenMPOffloadMappingFlags(
           memberClause.getMapType().value());
@@ -3411,21 +3368,10 @@
         llvm::OpenMPIRBuilder::DeviceInfoTy::None);
     combinedInfo.Names.emplace_back(
         LLVM::createMappingInformation(memberClause.getLoc(), ompBuilder));
-<<<<<<< HEAD
-
-    if (checkIfPointerMap(memberClause))
-      combinedInfo.BasePointers.emplace_back(
-          mapData.BasePointers[memberDataIdx]);
-    else
-      combinedInfo.BasePointers.emplace_back(
-          mapData.BasePointers[mapDataIndex]);
-
-=======
     uint64_t basePointerIndex =
         checkIfPointerMap(memberClause) ? memberDataIdx : mapDataIndex;
     combinedInfo.BasePointers.emplace_back(
         mapData.BasePointers[basePointerIndex]);
->>>>>>> fa4d1860
     combinedInfo.Pointers.emplace_back(mapData.Pointers[memberDataIdx]);
     combinedInfo.Sizes.emplace_back(mapData.Sizes[memberDataIdx]);
   }
