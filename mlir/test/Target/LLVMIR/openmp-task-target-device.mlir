// RUN: mlir-translate -mlir-to-llvmir %s | FileCheck %s

// This tests the fix for https://github.com/llvm/llvm-project/issues/84606
// We are only interested in ensuring that the -mlir-to-llmvir pass doesn't crash.
// CHECK: {{.*}} = add i32 {{.*}}, 5
<<<<<<< HEAD
module attributes {omp.is_target_device = true, llvm.target_triple = "amdgcn-amd-amdhsa"} {
=======
module attributes {llvm.target_triple = "amdgcn-amd-amdhsa", omp.is_target_device = true} {
>>>>>>> e33f456a
  llvm.func @_QQmain() attributes {fir.bindc_name = "main", omp.declare_target = #omp.declaretarget<device_type = (host), capture_clause = (to)>} {
    %0 = llvm.mlir.constant(0 : i32) : i32
    %1 = llvm.mlir.constant(1 : i64) : i64
    %2 = llvm.alloca %1 x i32 {bindc_name = "a"} : (i64) -> !llvm.ptr<5>
    %3 = llvm.addrspacecast %2 : !llvm.ptr<5> to !llvm.ptr
    omp.task {
      llvm.store %0, %3 : i32, !llvm.ptr
      omp.terminator
    }
    %4 = omp.map.info var_ptr(%3 : !llvm.ptr, i32) map_clauses(tofrom) capture(ByRef) -> !llvm.ptr {name = "a"}
    omp.target map_entries(%4 -> %arg0 : !llvm.ptr) {
      %5 = llvm.mlir.constant(5 : i32) : i32
      %6 = llvm.load %arg0  : !llvm.ptr -> i32
      %7 = llvm.add %6, %5  : i32
      llvm.store %7, %arg0  : i32, !llvm.ptr
      omp.terminator
    }
    llvm.return
  }
}<|MERGE_RESOLUTION|>--- conflicted
+++ resolved
@@ -3,11 +3,7 @@
 // This tests the fix for https://github.com/llvm/llvm-project/issues/84606
 // We are only interested in ensuring that the -mlir-to-llmvir pass doesn't crash.
 // CHECK: {{.*}} = add i32 {{.*}}, 5
-<<<<<<< HEAD
-module attributes {omp.is_target_device = true, llvm.target_triple = "amdgcn-amd-amdhsa"} {
-=======
 module attributes {llvm.target_triple = "amdgcn-amd-amdhsa", omp.is_target_device = true} {
->>>>>>> e33f456a
   llvm.func @_QQmain() attributes {fir.bindc_name = "main", omp.declare_target = #omp.declaretarget<device_type = (host), capture_clause = (to)>} {
     %0 = llvm.mlir.constant(0 : i32) : i32
     %1 = llvm.mlir.constant(1 : i64) : i64
