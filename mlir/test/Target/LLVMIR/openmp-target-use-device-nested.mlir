// RUN: mlir-translate -mlir-to-llvmir %s | FileCheck %s

// This tests check that target code nested inside a target data region which
// has only use_device_ptr mapping corectly generates code on the device pass.

<<<<<<< HEAD
// CHECK:         define weak_odr protected {{.*}} void @__omp_offloading{{.*}}main_
=======
// CHECK:         define weak_odr protected amdgpu_kernel void @__omp_offloading{{.*}}main_
>>>>>>> e33f456a
// CHECK-NEXT:       entry:
// CHECK-NEXT:         %[[VAL_3:.*]] = alloca ptr, align 8
// CHECK-NEXT:         store ptr %[[VAL_4:.*]], ptr %[[VAL_3]], align 8
// CHECK-NEXT:         %[[VAL_5:.*]] = call i32 @__kmpc_target_init(ptr @__omp_offloading_{{.*}}_kernel_environment, ptr %[[VAL_6:.*]])
// CHECK-NEXT:         %[[VAL_7:.*]] = icmp eq i32 %[[VAL_5]], -1
// CHECK-NEXT:         br i1 %[[VAL_7]], label %[[VAL_8:.*]], label %[[VAL_9:.*]]
// CHECK:            user_code.entry:                                  ; preds = %[[VAL_10:.*]]
// CHECK-NEXT:         %[[VAL_11:.*]] = load ptr, ptr %[[VAL_3]], align 8
// CHECK-NEXT:         br label %[[VAL_12:.*]]

// CHECK:            [[VAL_12]]:
// CHECK-NEXT:         br label %[[TARGET_REG_ENTRY:.*]]

// CHECK:            [[TARGET_REG_ENTRY]]:                                       ; preds = %[[VAL_12]]
// CHECK-NEXT:         %[[VAL_13:.*]] = load ptr, ptr %[[VAL_11]], align 8
// CHECK-NEXT:         store i32 999, ptr %[[VAL_13]], align 4
// CHECK-NEXT:         br label %[[VAL_14:.*]]
<<<<<<< HEAD
module attributes {omp.is_target_device = true, llvm.target_triple = "amdgcn-amd-amdhsa"} {
=======
module attributes {llvm.target_triple = "amdgcn-amd-amdhsa", omp.is_target_device = true } {
>>>>>>> e33f456a
  llvm.func @_QQmain() attributes {fir.bindc_name = "main"} {
    %0 = llvm.mlir.constant(1 : i64) : i64
    %a = llvm.alloca %0 x !llvm.ptr : (i64) -> !llvm.ptr
    %map = omp.map.info var_ptr(%a : !llvm.ptr, !llvm.ptr)   map_clauses(tofrom) capture(ByRef) -> !llvm.ptr {name = ""}
    omp.target_data use_device_ptr(%map -> %arg0 : !llvm.ptr)  {
      %map1 = omp.map.info var_ptr(%arg0 : !llvm.ptr, !llvm.ptr)   map_clauses(tofrom) capture(ByRef) -> !llvm.ptr {name = ""}
      omp.target map_entries(%map1 -> %arg1 : !llvm.ptr){
        %1 = llvm.mlir.constant(999 : i32) : i32
        %2 = llvm.load %arg1 : !llvm.ptr -> !llvm.ptr
        llvm.store %1, %2 : i32, !llvm.ptr
        omp.terminator
      }
      omp.terminator
    }
    llvm.return
  }
}<|MERGE_RESOLUTION|>--- conflicted
+++ resolved
@@ -3,11 +3,7 @@
 // This tests check that target code nested inside a target data region which
 // has only use_device_ptr mapping corectly generates code on the device pass.
 
-<<<<<<< HEAD
-// CHECK:         define weak_odr protected {{.*}} void @__omp_offloading{{.*}}main_
-=======
 // CHECK:         define weak_odr protected amdgpu_kernel void @__omp_offloading{{.*}}main_
->>>>>>> e33f456a
 // CHECK-NEXT:       entry:
 // CHECK-NEXT:         %[[VAL_3:.*]] = alloca ptr, align 8
 // CHECK-NEXT:         store ptr %[[VAL_4:.*]], ptr %[[VAL_3]], align 8
@@ -25,11 +21,7 @@
 // CHECK-NEXT:         %[[VAL_13:.*]] = load ptr, ptr %[[VAL_11]], align 8
 // CHECK-NEXT:         store i32 999, ptr %[[VAL_13]], align 4
 // CHECK-NEXT:         br label %[[VAL_14:.*]]
-<<<<<<< HEAD
-module attributes {omp.is_target_device = true, llvm.target_triple = "amdgcn-amd-amdhsa"} {
-=======
 module attributes {llvm.target_triple = "amdgcn-amd-amdhsa", omp.is_target_device = true } {
->>>>>>> e33f456a
   llvm.func @_QQmain() attributes {fir.bindc_name = "main"} {
     %0 = llvm.mlir.constant(1 : i64) : i64
     %a = llvm.alloca %0 x !llvm.ptr : (i64) -> !llvm.ptr
