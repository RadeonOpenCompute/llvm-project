--- conflicted
+++ resolved
@@ -45,10 +45,6 @@
   omp.parallel {
     %3 = llvm.alloca %0 x !llvm.struct<(ptr, i64, i32, i8, i8, i8, i8, array<1 x array<3 x i64>>)> : (i64) -> !llvm.ptr
     omp.sections reduction(byref @add_reduction_byref_box_Uxf32 %3 -> %arg1 : !llvm.ptr) {
-<<<<<<< HEAD
-    ^bb0(%arg1: !llvm.ptr):
-=======
->>>>>>> 66f84c8b
       omp.section {
       ^bb0(%arg2: !llvm.ptr):
         llvm.br ^bb1(%0 : i64)
