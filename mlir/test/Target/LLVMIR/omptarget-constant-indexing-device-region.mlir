// RUN: mlir-translate -mlir-to-llvmir %s | FileCheck %s

module attributes {llvm.target_triple = "amdgcn-amd-amdhsa", omp.is_target_device = true} {
  llvm.func @_QQmain() attributes {bindc_name = "main"} {
    %0 = llvm.mlir.addressof @_QFEsp : !llvm.ptr
    %1 = llvm.mlir.constant(10 : index) : i64
    %2 = llvm.mlir.constant(1 : index) : i64
    %3 = llvm.mlir.constant(0 : index) : i64
    %4 = llvm.mlir.constant(9 : index) : i64
    %5 = omp.map.bounds lower_bound(%3 : i64) upper_bound(%4 : i64) extent(%1 : i64) stride(%2 : i64) start_idx(%2 : i64)
    %6 = omp.map.info var_ptr(%0 : !llvm.ptr, !llvm.array<10 x i32>) map_clauses(tofrom) capture(ByRef) bounds(%5) -> !llvm.ptr {name = "sp"}
    omp.target map_entries(%6 -> %arg0 : !llvm.ptr) {
      %7 = llvm.mlir.constant(20 : i32) : i32
      %8 = llvm.mlir.constant(0 : i64) : i64
      %9 = llvm.getelementptr %arg0[0, %8] : (!llvm.ptr, i64) -> !llvm.ptr, !llvm.array<10 x i32>
      llvm.store %7, %9 : i32, !llvm.ptr
      %10 = llvm.mlir.constant(10 : i32) : i32
      %11 = llvm.mlir.constant(4 : i64) : i64
      %12 = llvm.getelementptr %arg0[0, %11] : (!llvm.ptr, i64) -> !llvm.ptr, !llvm.array<10 x i32>
      llvm.store %10, %12 : i32, !llvm.ptr
      omp.terminator
    }
    llvm.return
  }
  llvm.mlir.global internal @_QFEsp(dense<0> : tensor<10xi32>) {addr_space = 0 : i32} : !llvm.array<10 x i32>
  llvm.mlir.global external constant @_QQEnvironmentDefaults() {addr_space = 0 : i32} : !llvm.ptr {
    %0 = llvm.mlir.zero : !llvm.ptr
    llvm.return %0 : !llvm.ptr
  }
}


<<<<<<< HEAD
// CHECK: define {{.*}} void @__omp_offloading_{{.*}}_{{.*}}__QQmain_{{.*}}(ptr %{{.*}}, ptr %[[ARG1:.*]])
=======
// CHECK: define {{.*}} void @__omp_offloading_{{.*}}_{{.*}}__QQmain_{{.*}}(ptr %{{.*}}, ptr %[[ARG1:.*]]) #{{[0-9]+}} {
>>>>>>> e33f456a

// CHECK: %[[ARG1_ALLOCA:.*]] = alloca ptr, align 8
// CHECK: store ptr %[[ARG1]], ptr %[[ARG1_ALLOCA]], align 8
// CHECK: %[[LOAD_ARG1_ALLOCA:.*]] = load ptr, ptr %[[ARG1_ALLOCA]], align 8
// CHECK: store i32 20, ptr %[[LOAD_ARG1_ALLOCA]], align 4
// CHECK: %[[GEP_ARG1_ALLOCA:.*]] = getelementptr [10 x i32], ptr %[[LOAD_ARG1_ALLOCA]], i32 0, i64 4
// CHECK: store i32 10, ptr %[[GEP_ARG1_ALLOCA]], align 4
<|MERGE_RESOLUTION|>--- conflicted
+++ resolved
@@ -30,11 +30,7 @@
 }
 
 
-<<<<<<< HEAD
-// CHECK: define {{.*}} void @__omp_offloading_{{.*}}_{{.*}}__QQmain_{{.*}}(ptr %{{.*}}, ptr %[[ARG1:.*]])
-=======
 // CHECK: define {{.*}} void @__omp_offloading_{{.*}}_{{.*}}__QQmain_{{.*}}(ptr %{{.*}}, ptr %[[ARG1:.*]]) #{{[0-9]+}} {
->>>>>>> e33f456a
 
 // CHECK: %[[ARG1_ALLOCA:.*]] = alloca ptr, align 8
 // CHECK: store ptr %[[ARG1]], ptr %[[ARG1_ALLOCA]], align 8
