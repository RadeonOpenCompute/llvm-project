--- conflicted
+++ resolved
@@ -175,7 +175,7 @@
 // -----
 
 llvm.func @simd_linear(%lb : i32, %ub : i32, %step : i32, %x : !llvm.ptr) {
-  // expected-warning@below {{simd clauses ignored}}
+  // expected-warning@below {{ignored clause: linear in omp.simd operation}}
   omp.simd linear(%x = %step : !llvm.ptr) {
     omp.loop_nest (%iv) : i32 = (%lb) to (%ub) step (%step) {
       omp.yield
@@ -187,7 +187,7 @@
 // -----
 
 llvm.func @simd_nontemporal(%lb : i32, %ub : i32, %step : i32, %x : !llvm.ptr) {
-  // expected-warning@below {{simd clauses ignored}}
+  // expected-warning@below {{ignored clause: nontemporal in omp.simd operation}}
   omp.simd nontemporal(%x : !llvm.ptr) {
     omp.loop_nest (%iv) : i32 = (%lb) to (%ub) step (%step) {
       omp.yield
@@ -198,73 +198,52 @@
 
 // -----
 
-<<<<<<< HEAD
+omp.declare_reduction @add_f32 : f32
+init {
+^bb0(%arg: f32):
+  %0 = llvm.mlir.constant(0.0 : f32) : f32
+  omp.yield (%0 : f32)
+}
+combiner {
+^bb1(%arg0: f32, %arg1: f32):
+  %1 = llvm.fadd %arg0, %arg1 : f32
+  omp.yield (%1 : f32)
+}
+atomic {
+^bb2(%arg2: !llvm.ptr, %arg3: !llvm.ptr):
+  %2 = llvm.load %arg3 : !llvm.ptr -> f32
+  llvm.atomicrmw fadd %arg2, %2 monotonic : !llvm.ptr, f32
+  omp.yield
+}
+llvm.func @simd_reduction(%lb : i32, %ub : i32, %step : i32, %x : !llvm.ptr) {
+  // expected-warning@below {{ignored clause: reduction in omp.simd operation}}
+  omp.simd reduction(@add_f32 %x -> %prv : !llvm.ptr) {
+    omp.loop_nest (%iv) : i32 = (%lb) to (%ub) step (%step) {
+      omp.yield
+    }
+  }
+  llvm.return
+}
+
+// -----
+
+llvm.func @single_allocate(%x : !llvm.ptr) {
+  // expected-error@below {{not yet implemented: Unhandled clause allocate in omp.single operation}}
+  // expected-error@below {{LLVM Translation failed for operation: omp.single}}
+  omp.single allocate(%x : !llvm.ptr -> %x : !llvm.ptr) {
+    omp.terminator
+  }
+  llvm.return
+}
+
+// -----
+
 omp.private {type = private} @x.privatizer : !llvm.ptr alloc {
 ^bb0(%arg0: !llvm.ptr):
   %0 = llvm.mlir.constant(1 : i32) : i32
   %1 = llvm.alloca %0 x i32 : (i32) -> !llvm.ptr
   omp.yield(%1 : !llvm.ptr)
 }
-llvm.func @simd_private(%lb : i32, %ub : i32, %step : i32, %x : !llvm.ptr) {
-  // expected-warning@below {{simd clauses ignored}}
-  omp.simd private(@x.privatizer %x -> %arg0 : !llvm.ptr) {
-    omp.loop_nest (%iv) : i32 = (%lb) to (%ub) step (%step) {
-      omp.yield
-    }
-  }
-  llvm.return
-}
-
-// -----
-
-=======
->>>>>>> e33f456a
-omp.declare_reduction @add_f32 : f32
-init {
-^bb0(%arg: f32):
-  %0 = llvm.mlir.constant(0.0 : f32) : f32
-  omp.yield (%0 : f32)
-}
-combiner {
-^bb1(%arg0: f32, %arg1: f32):
-  %1 = llvm.fadd %arg0, %arg1 : f32
-  omp.yield (%1 : f32)
-}
-atomic {
-^bb2(%arg2: !llvm.ptr, %arg3: !llvm.ptr):
-  %2 = llvm.load %arg3 : !llvm.ptr -> f32
-  llvm.atomicrmw fadd %arg2, %2 monotonic : !llvm.ptr, f32
-  omp.yield
-}
-llvm.func @simd_reduction(%lb : i32, %ub : i32, %step : i32, %x : !llvm.ptr) {
-  // expected-warning@below {{simd clauses ignored}}
-  omp.simd reduction(@add_f32 %x -> %prv : !llvm.ptr) {
-    omp.loop_nest (%iv) : i32 = (%lb) to (%ub) step (%step) {
-      omp.yield
-    }
-  }
-  llvm.return
-}
-
-// -----
-
-llvm.func @single_allocate(%x : !llvm.ptr) {
-  // expected-error@below {{not yet implemented: Unhandled clause allocate in omp.single operation}}
-  // expected-error@below {{LLVM Translation failed for operation: omp.single}}
-  omp.single allocate(%x : !llvm.ptr -> %x : !llvm.ptr) {
-    omp.terminator
-  }
-  llvm.return
-}
-
-// -----
-
-omp.private {type = private} @x.privatizer : !llvm.ptr alloc {
-^bb0(%arg0: !llvm.ptr):
-  %0 = llvm.mlir.constant(1 : i32) : i32
-  %1 = llvm.alloca %0 x i32 : (i32) -> !llvm.ptr
-  omp.yield(%1 : !llvm.ptr)
-}
 llvm.func @single_private(%x : !llvm.ptr) {
   // expected-error@below {{not yet implemented: Unhandled clause privatization in omp.single operation}}
   // expected-error@below {{LLVM Translation failed for operation: omp.single}}
@@ -309,33 +288,6 @@
 
 // -----
 
-<<<<<<< HEAD
-=======
-llvm.func @target_host_eval(%x : i32) {
-  // expected-error@below {{not yet implemented: host evaluation of loop bounds in omp.target operation}}
-  // expected-error@below {{LLVM Translation failed for operation: omp.target}}
-  omp.target host_eval(%x -> %lb, %x -> %ub, %x -> %step : i32, i32, i32) {
-    omp.teams {
-      omp.parallel {
-        omp.distribute {
-          omp.wsloop {
-            omp.loop_nest (%iv) : i32 = (%lb) to (%ub) step (%step) {
-              omp.yield
-            }
-          } {omp.composite}
-        } {omp.composite}
-        omp.terminator
-      } {omp.composite}
-      omp.terminator
-    }
-    omp.terminator
-  }
-  llvm.return
-}
-
-// -----
-
->>>>>>> e33f456a
 omp.declare_reduction @add_f32 : f32
 init {
 ^bb0(%arg: f32):
