// RUN: mlir-translate -mlir-to-llvmir -split-input-file -verify-diagnostics %s


llvm.func @atomic_hint(%v : !llvm.ptr, %x : !llvm.ptr, %expr : i32) {
  // expected-warning@below {{hint clause discarded}}
  omp.atomic.capture hint(uncontended) {
    omp.atomic.read %x = %v : !llvm.ptr, !llvm.ptr, i32
    omp.atomic.write %v = %expr : !llvm.ptr, i32
  }

  // expected-warning@below {{hint clause discarded}}
  omp.atomic.read %x = %v hint(contended) : !llvm.ptr, !llvm.ptr, i32

  // expected-warning@below {{hint clause discarded}}
  omp.atomic.write %v = %expr hint(nonspeculative) : !llvm.ptr, i32

  // expected-warning@below {{hint clause discarded}}
  omp.atomic.update hint(speculative) %x : !llvm.ptr {
  ^bb0(%arg0: i32):
    %result = llvm.add %arg0, %expr : i32
    omp.yield(%result : i32)
  }

  llvm.return
}

// -----

llvm.func @cancel() {
  // expected-error@below {{LLVM Translation failed for operation: omp.parallel}}
  omp.parallel {
    // expected-error@below {{not yet implemented: omp.cancel}}
    // expected-error@below {{LLVM Translation failed for operation: omp.cancel}}
    omp.cancel cancellation_construct_type(parallel)
    omp.terminator
  }
  llvm.return
}

// -----

llvm.func @cancellation_point() {
  // expected-error@below {{LLVM Translation failed for operation: omp.parallel}}
  omp.parallel {
    // expected-error@below {{not yet implemented: omp.cancellation_point}}
    // expected-error@below {{LLVM Translation failed for operation: omp.cancellation_point}}
    omp.cancellation_point cancellation_construct_type(parallel)
    omp.terminator
  }
  llvm.return
}

// -----

llvm.func @do_simd(%lb : i32, %ub : i32, %step : i32) {
  omp.wsloop {
    // expected-warning@below {{simd information on composite construct discarded}}
    omp.simd {
      omp.loop_nest (%iv) : i32 = (%lb) to (%ub) step (%step) {
        omp.yield
      }
    } {omp.composite}
  } {omp.composite}
  llvm.return
}

// -----

llvm.func @distribute_allocate(%lb : i32, %ub : i32, %step : i32, %x : !llvm.ptr) {
  // expected-error@below {{not yet implemented: Unhandled clause allocate in omp.distribute operation}}
  // expected-error@below {{LLVM Translation failed for operation: omp.distribute}}
  omp.distribute allocate(%x : !llvm.ptr -> %x : !llvm.ptr) {
    omp.loop_nest (%iv) : i32 = (%lb) to (%ub) step (%step) {
      omp.yield
    }
  }
  llvm.return
}

// -----

llvm.func @distribute_dist_schedule(%lb : i32, %ub : i32, %step : i32, %x : i32) {
  // expected-error@below {{not yet implemented: Unhandled clause dist_schedule with chunk_size in omp.distribute operation}}
  // expected-error@below {{LLVM Translation failed for operation: omp.distribute}}
  omp.distribute dist_schedule_static dist_schedule_chunk_size(%x : i32) {
    omp.loop_nest (%iv) : i32 = (%lb) to (%ub) step (%step) {
      omp.yield
    }
  }
  llvm.return
}

// -----

llvm.func @distribute_order(%lb : i32, %ub : i32, %step : i32) {
  // expected-error@below {{not yet implemented: Unhandled clause order in omp.distribute operation}}
  // expected-error@below {{LLVM Translation failed for operation: omp.distribute}}
  omp.distribute order(concurrent) {
    omp.loop_nest (%iv) : i32 = (%lb) to (%ub) step (%step) {
      omp.yield
    }
  }
  llvm.return
}

// -----

omp.private {type = private} @x.privatizer : !llvm.ptr alloc {
^bb0(%arg0: !llvm.ptr):
  %0 = llvm.mlir.constant(1 : i32) : i32
  %1 = llvm.alloca %0 x i32 : (i32) -> !llvm.ptr
  omp.yield(%1 : !llvm.ptr)
}
llvm.func @distribute_private(%lb : i32, %ub : i32, %step : i32, %x : !llvm.ptr) {
  // expected-error@below {{not yet implemented: Unhandled clause privatization in omp.distribute operation}}
  // expected-error@below {{LLVM Translation failed for operation: omp.distribute}}
  omp.distribute private(@x.privatizer %x -> %arg0 : !llvm.ptr) {
    omp.loop_nest (%iv) : i32 = (%lb) to (%ub) step (%step) {
      omp.yield
    }
  }
  llvm.return
}

<<<<<<< HEAD
// -----

llvm.func @ordered_region_par_level_simd() {
  // expected-error@below {{not yet implemented: Unhandled clause parallelization-level in omp.ordered.region operation}}
  // expected-error@below {{LLVM Translation failed for operation: omp.ordered.region}}
  omp.ordered.region par_level_simd {
    omp.terminator
  }
  llvm.return
}
=======
>>>>>>> c388da6e

// -----

llvm.func @parallel_allocate(%x : !llvm.ptr) {
  // expected-error@below {{not yet implemented: Unhandled clause allocate in omp.parallel operation}}
  // expected-error@below {{LLVM Translation failed for operation: omp.parallel}}
  omp.parallel allocate(%x : !llvm.ptr -> %x : !llvm.ptr) {
    omp.terminator
  }
  llvm.return
}

// -----

llvm.func @sections_allocate(%x : !llvm.ptr) {
  // expected-error@below {{not yet implemented: Unhandled clause allocate in omp.sections operation}}
  // expected-error@below {{LLVM Translation failed for operation: omp.sections}}
  omp.sections allocate(%x : !llvm.ptr -> %x : !llvm.ptr) {
    omp.terminator
  }
  llvm.return
}

// -----

omp.private {type = private} @x.privatizer : !llvm.ptr alloc {
^bb0(%arg0: !llvm.ptr):
  %0 = llvm.mlir.constant(1 : i32) : i32
  %1 = llvm.alloca %0 x i32 : (i32) -> !llvm.ptr
  omp.yield(%1 : !llvm.ptr)
}
llvm.func @sections_private(%x : !llvm.ptr) {
  // expected-error@below {{not yet implemented: Unhandled clause privatization in omp.sections operation}}
  // expected-error@below {{LLVM Translation failed for operation: omp.sections}}
  omp.sections private(@x.privatizer %x -> %arg0 : !llvm.ptr) {
    omp.terminator
  }
  llvm.return
}

// -----

llvm.func @single_allocate(%x : !llvm.ptr) {
  // expected-error@below {{not yet implemented: Unhandled clause allocate in omp.single operation}}
  // expected-error@below {{LLVM Translation failed for operation: omp.single}}
  omp.single allocate(%x : !llvm.ptr -> %x : !llvm.ptr) {
    omp.terminator
  }
  llvm.return
}

// -----

omp.private {type = private} @x.privatizer : !llvm.ptr alloc {
^bb0(%arg0: !llvm.ptr):
  %0 = llvm.mlir.constant(1 : i32) : i32
  %1 = llvm.alloca %0 x i32 : (i32) -> !llvm.ptr
  omp.yield(%1 : !llvm.ptr)
}
llvm.func @single_private(%x : !llvm.ptr) {
  // expected-error@below {{not yet implemented: Unhandled clause privatization in omp.single operation}}
  // expected-error@below {{LLVM Translation failed for operation: omp.single}}
  omp.single private(@x.privatizer %x -> %arg0 : !llvm.ptr) {
    omp.terminator
  }
  llvm.return
}

// -----

llvm.func @target_allocate(%x : !llvm.ptr) {
  // expected-error@below {{not yet implemented: Unhandled clause allocate in omp.target operation}}
  // expected-error@below {{LLVM Translation failed for operation: omp.target}}
  omp.target allocate(%x : !llvm.ptr -> %x : !llvm.ptr) {
    omp.terminator
  }
  llvm.return
}

// -----

llvm.func @target_device(%x : i32) {
  // expected-error@below {{not yet implemented: Unhandled clause device in omp.target operation}}
  // expected-error@below {{LLVM Translation failed for operation: omp.target}}
  omp.target device(%x : i32) {
    omp.terminator
  }
  llvm.return
}

// -----

llvm.func @target_has_device_addr(%x : !llvm.ptr) {
  // expected-error@below {{not yet implemented: Unhandled clause has_device_addr in omp.target operation}}
  // expected-error@below {{LLVM Translation failed for operation: omp.target}}
  omp.target has_device_addr(%x : !llvm.ptr) {
    omp.terminator
  }
  llvm.return
}

// -----

omp.declare_reduction @add_f32 : f32
init {
^bb0(%arg: f32):
  %0 = llvm.mlir.constant(0.0 : f32) : f32
  omp.yield (%0 : f32)
}
combiner {
^bb1(%arg0: f32, %arg1: f32):
  %1 = llvm.fadd %arg0, %arg1 : f32
  omp.yield (%1 : f32)
}
atomic {
^bb2(%arg2: !llvm.ptr, %arg3: !llvm.ptr):
  %2 = llvm.load %arg3 : !llvm.ptr -> f32
  llvm.atomicrmw fadd %arg2, %2 monotonic : !llvm.ptr, f32
  omp.yield
}
llvm.func @target_in_reduction(%x : !llvm.ptr) {
  // expected-error@below {{not yet implemented: Unhandled clause in_reduction in omp.target operation}}
  // expected-error@below {{LLVM Translation failed for operation: omp.target}}
  omp.target in_reduction(@add_f32 %x -> %prv : !llvm.ptr) {
    omp.terminator
  }
  llvm.return
}

// -----

llvm.func @target_is_device_ptr(%x : !llvm.ptr) {
  // expected-error@below {{not yet implemented: Unhandled clause is_device_ptr in omp.target operation}}
  // expected-error@below {{LLVM Translation failed for operation: omp.target}}
  omp.target is_device_ptr(%x : !llvm.ptr) {
    omp.terminator
  }
  llvm.return
}

// -----

omp.private {type = firstprivate} @x.privatizer : !llvm.ptr alloc {
^bb0(%arg0: !llvm.ptr):
  omp.yield(%arg0 : !llvm.ptr)
} copy {
^bb0(%arg0: !llvm.ptr, %arg1: !llvm.ptr):
  omp.yield(%arg0 : !llvm.ptr)
}
llvm.func @target_firstprivate(%x : !llvm.ptr) {
  // expected-error@below {{not yet implemented: Unhandled clause firstprivate in omp.target operation}}
  // expected-error@below {{LLVM Translation failed for operation: omp.target}}
  omp.target private(@x.privatizer %x -> %arg0 : !llvm.ptr) {
    omp.terminator
  }
  llvm.return
}

// -----

llvm.func @target_enter_data_depend(%x: !llvm.ptr) {
  // expected-error@below {{not yet implemented: Unhandled clause depend in omp.target_enter_data operation}}
  // expected-error@below {{LLVM Translation failed for operation: omp.target_enter_data}}
  omp.target_enter_data depend(taskdependin -> %x : !llvm.ptr) {
    omp.terminator
  }
  llvm.return
}

// -----

llvm.func @target_exit_data_depend(%x: !llvm.ptr) {
  // expected-error@below {{not yet implemented: Unhandled clause depend in omp.target_exit_data operation}}
  // expected-error@below {{LLVM Translation failed for operation: omp.target_exit_data}}
  omp.target_exit_data depend(taskdependin -> %x : !llvm.ptr) {
    omp.terminator
  }
  llvm.return
}

// -----

llvm.func @target_update_depend(%x: !llvm.ptr) {
  // expected-error@below {{not yet implemented: Unhandled clause depend in omp.target_update operation}}
  // expected-error@below {{LLVM Translation failed for operation: omp.target_update}}
  omp.target_update depend(taskdependin -> %x : !llvm.ptr) {
    omp.terminator
  }
  llvm.return
}

// -----

llvm.func @task_allocate(%x : !llvm.ptr) {
  // expected-error@below {{not yet implemented: Unhandled clause allocate in omp.task operation}}
  // expected-error@below {{LLVM Translation failed for operation: omp.task}}
  omp.task allocate(%x : !llvm.ptr -> %x : !llvm.ptr) {
    omp.terminator
  }
  llvm.return
}

// -----

omp.declare_reduction @add_f32 : f32
init {
^bb0(%arg: f32):
  %0 = llvm.mlir.constant(0.0 : f32) : f32
  omp.yield (%0 : f32)
}
combiner {
^bb1(%arg0: f32, %arg1: f32):
  %1 = llvm.fadd %arg0, %arg1 : f32
  omp.yield (%1 : f32)
}
atomic {
^bb2(%arg2: !llvm.ptr, %arg3: !llvm.ptr):
  %2 = llvm.load %arg3 : !llvm.ptr -> f32
  llvm.atomicrmw fadd %arg2, %2 monotonic : !llvm.ptr, f32
  omp.yield
}
llvm.func @task_in_reduction(%x : !llvm.ptr) {
  // expected-error@below {{not yet implemented: Unhandled clause in_reduction in omp.task operation}}
  // expected-error@below {{LLVM Translation failed for operation: omp.task}}
  omp.task in_reduction(@add_f32 %x -> %prv : !llvm.ptr) {
    omp.terminator
  }
  llvm.return
}

// -----

llvm.func @task_priority(%x : i32) {
  // expected-error@below {{not yet implemented: Unhandled clause priority in omp.task operation}}
  // expected-error@below {{LLVM Translation failed for operation: omp.task}}
  omp.task priority(%x : i32) {
    omp.terminator
  }
  llvm.return
}

// -----

llvm.func @task_untied() {
  // expected-error@below {{not yet implemented: Unhandled clause untied in omp.task operation}}
  // expected-error@below {{LLVM Translation failed for operation: omp.task}}
  omp.task untied {
    omp.terminator
  }
  llvm.return
}

// -----

llvm.func @taskgroup_allocate(%x : !llvm.ptr) {
  // expected-error@below {{not yet implemented: Unhandled clause allocate in omp.taskgroup operation}}
  // expected-error@below {{LLVM Translation failed for operation: omp.taskgroup}}
  omp.taskgroup allocate(%x : !llvm.ptr -> %x : !llvm.ptr) {
    omp.terminator
  }
  llvm.return
}

// -----

omp.declare_reduction @add_f32 : f32
init {
^bb0(%arg: f32):
  %0 = llvm.mlir.constant(0.0 : f32) : f32
  omp.yield (%0 : f32)
}
combiner {
^bb1(%arg0: f32, %arg1: f32):
  %1 = llvm.fadd %arg0, %arg1 : f32
  omp.yield (%1 : f32)
}
atomic {
^bb2(%arg2: !llvm.ptr, %arg3: !llvm.ptr):
  %2 = llvm.load %arg3 : !llvm.ptr -> f32
  llvm.atomicrmw fadd %arg2, %2 monotonic : !llvm.ptr, f32
  omp.yield
}
llvm.func @taskgroup_task_reduction(%x : !llvm.ptr) {
  // expected-error@below {{not yet implemented: Unhandled clause task_reduction in omp.taskgroup operation}}
  // expected-error@below {{LLVM Translation failed for operation: omp.taskgroup}}
  omp.taskgroup task_reduction(@add_f32 %x -> %prv : !llvm.ptr) {
    omp.terminator
  }
  llvm.return
}

// -----

llvm.func @taskloop(%lb : i32, %ub : i32, %step : i32) {
  // expected-error@below {{not yet implemented: omp.taskloop}}
  // expected-error@below {{LLVM Translation failed for operation: omp.taskloop}}
  omp.taskloop {
    omp.loop_nest (%iv) : i32 = (%lb) to (%ub) step (%step) {
      omp.yield
    }
  }
  llvm.return
}

// -----

llvm.func @taskwait_depend(%x: !llvm.ptr) {
  // expected-error@below {{not yet implemented: Unhandled clause depend in omp.taskwait operation}}
  // expected-error@below {{LLVM Translation failed for operation: omp.taskwait}}
  omp.taskwait depend(taskdependin -> %x : !llvm.ptr) {
    omp.terminator
  }
  llvm.return
}

// -----

llvm.func @taskwait_nowait() {
  // expected-error@below {{not yet implemented: Unhandled clause nowait in omp.taskwait operation}}
  // expected-error@below {{LLVM Translation failed for operation: omp.taskwait}}
  omp.taskwait nowait {
    omp.terminator
  }
  llvm.return
}

// -----

llvm.func @teams_allocate(%x : !llvm.ptr) {
  // expected-error@below {{not yet implemented: Unhandled clause allocate in omp.teams operation}}
  // expected-error@below {{LLVM Translation failed for operation: omp.teams}}
  omp.teams allocate(%x : !llvm.ptr -> %x : !llvm.ptr) {
    omp.terminator
  }
  llvm.return
}

// -----

omp.private {type = private} @x.privatizer : !llvm.ptr alloc {
^bb0(%arg0: !llvm.ptr):
  %0 = llvm.mlir.constant(1 : i32) : i32
  %1 = llvm.alloca %0 x i32 : (i32) -> !llvm.ptr
  omp.yield(%1 : !llvm.ptr)
}
llvm.func @teams_private(%x : !llvm.ptr) {
  // expected-error@below {{not yet implemented: Unhandled clause privatization in omp.teams operation}}
  // expected-error@below {{LLVM Translation failed for operation: omp.teams}}
  omp.teams private(@x.privatizer %x -> %arg0 : !llvm.ptr) {
    omp.terminator
  }
  llvm.return
}

// -----

llvm.func @wsloop_allocate(%lb : i32, %ub : i32, %step : i32, %x : !llvm.ptr) {
  // expected-error@below {{not yet implemented: Unhandled clause allocate in omp.wsloop operation}}
  // expected-error@below {{LLVM Translation failed for operation: omp.wsloop}}
  omp.wsloop allocate(%x : !llvm.ptr -> %x : !llvm.ptr) {
    omp.loop_nest (%iv) : i32 = (%lb) to (%ub) step (%step) {
      omp.yield
    }
  }
  llvm.return
}

// -----

llvm.func @wsloop_linear(%lb : i32, %ub : i32, %step : i32, %x : !llvm.ptr) {
  // expected-error@below {{not yet implemented: Unhandled clause linear in omp.wsloop operation}}
  // expected-error@below {{LLVM Translation failed for operation: omp.wsloop}}
  omp.wsloop linear(%x = %step : !llvm.ptr) {
    omp.loop_nest (%iv) : i32 = (%lb) to (%ub) step (%step) {
      omp.yield
    }
  }
  llvm.return
}

// -----

llvm.func @wsloop_order(%lb : i32, %ub : i32, %step : i32) {
  // expected-error@below {{not yet implemented: Unhandled clause order in omp.wsloop operation}}
  // expected-error@below {{LLVM Translation failed for operation: omp.wsloop}}
  omp.wsloop order(concurrent) {
    omp.loop_nest (%iv) : i32 = (%lb) to (%ub) step (%step) {
      omp.yield
    }
  }
  llvm.return
}<|MERGE_RESOLUTION|>--- conflicted
+++ resolved
@@ -122,7 +122,6 @@
   llvm.return
 }
 
-<<<<<<< HEAD
 // -----
 
 llvm.func @ordered_region_par_level_simd() {
@@ -133,8 +132,6 @@
   }
   llvm.return
 }
-=======
->>>>>>> c388da6e
 
 // -----
 
@@ -171,6 +168,81 @@
   // expected-error@below {{LLVM Translation failed for operation: omp.sections}}
   omp.sections private(@x.privatizer %x -> %arg0 : !llvm.ptr) {
     omp.terminator
+  }
+  llvm.return
+}
+
+// -----
+
+llvm.func @simd_linear(%lb : i32, %ub : i32, %step : i32, %x : !llvm.ptr) {
+  // expected-error@below {{not yet implemented: Unhandled clause linear in omp.simd operation}}
+  // expected-error@below {{LLVM Translation failed for operation: omp.simd}}
+  omp.simd linear(%x = %step : !llvm.ptr) {
+    omp.loop_nest (%iv) : i32 = (%lb) to (%ub) step (%step) {
+      omp.yield
+    }
+  }
+  llvm.return
+}
+
+// -----
+
+llvm.func @simd_nontemporal(%lb : i32, %ub : i32, %step : i32, %x : !llvm.ptr) {
+  // expected-error@below {{not yet implemented: Unhandled clause nontemporal in omp.simd operation}}
+  // expected-error@below {{LLVM Translation failed for operation: omp.simd}}
+  omp.simd nontemporal(%x : !llvm.ptr) {
+    omp.loop_nest (%iv) : i32 = (%lb) to (%ub) step (%step) {
+      omp.yield
+    }
+  }
+  llvm.return
+}
+
+// -----
+
+omp.private {type = private} @x.privatizer : !llvm.ptr alloc {
+^bb0(%arg0: !llvm.ptr):
+  %0 = llvm.mlir.constant(1 : i32) : i32
+  %1 = llvm.alloca %0 x i32 : (i32) -> !llvm.ptr
+  omp.yield(%1 : !llvm.ptr)
+}
+llvm.func @simd_private(%lb : i32, %ub : i32, %step : i32, %x : !llvm.ptr) {
+  // expected-error@below {{not yet implemented: Unhandled clause privatization in omp.simd operation}}
+  // expected-error@below {{LLVM Translation failed for operation: omp.simd}}
+  omp.simd private(@x.privatizer %x -> %arg0 : !llvm.ptr) {
+    omp.loop_nest (%iv) : i32 = (%lb) to (%ub) step (%step) {
+      omp.yield
+    }
+  }
+  llvm.return
+}
+
+// -----
+
+omp.declare_reduction @add_f32 : f32
+init {
+^bb0(%arg: f32):
+  %0 = llvm.mlir.constant(0.0 : f32) : f32
+  omp.yield (%0 : f32)
+}
+combiner {
+^bb1(%arg0: f32, %arg1: f32):
+  %1 = llvm.fadd %arg0, %arg1 : f32
+  omp.yield (%1 : f32)
+}
+atomic {
+^bb2(%arg2: !llvm.ptr, %arg3: !llvm.ptr):
+  %2 = llvm.load %arg3 : !llvm.ptr -> f32
+  llvm.atomicrmw fadd %arg2, %2 monotonic : !llvm.ptr, f32
+  omp.yield
+}
+llvm.func @simd_reduction(%lb : i32, %ub : i32, %step : i32, %x : !llvm.ptr) {
+  // expected-error@below {{not yet implemented: Unhandled clause reduction in omp.simd operation}}
+  // expected-error@below {{LLVM Translation failed for operation: omp.simd}}
+  omp.simd reduction(@add_f32 %x -> %prv : !llvm.ptr) {
+    omp.loop_nest (%iv) : i32 = (%lb) to (%ub) step (%step) {
+      omp.yield
+    }
   }
   llvm.return
 }
