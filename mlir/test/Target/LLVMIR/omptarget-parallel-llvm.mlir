// RUN: mlir-translate -mlir-to-llvmir %s | FileCheck %s

// The aim of the test is to check the LLVM IR codegen for the device
// for omp target parallel construct

module attributes {dlti.dl_spec = #dlti.dl_spec<#dlti.dl_entry<"dlti.alloca_memory_space", 5 : ui32>>, llvm.data_layout = "e-p:64:64-p1:64:64-p2:32:32-p3:32:32-p4:64:64-p5:32:32-p6:32:32-p7:160:256:256:32-p8:128:128-i64:64-v16:16-v24:32-v32:32-v48:64-v96:128-v192:256-v256:256-v512:512-v1024:1024-v2048:2048-n32:64-S32-A5-G1-ni:7:8:9", llvm.target_triple = "amdgcn-amd-amdhsa", omp.is_gpu = true, omp.is_target_device = true} {
  llvm.func @_QQmain_omp_outline_1(%arg0: !llvm.ptr) attributes {omp.declare_target = #omp.declaretarget<device_type = (host), capture_clause = (to)>} {
    %0 = omp.map.info var_ptr(%arg0 : !llvm.ptr, i32) map_clauses(from) capture(ByRef) -> !llvm.ptr {name = "d"}
    omp.target map_entries(%0 -> %arg2 : !llvm.ptr) {
      omp.parallel {
        %1 = llvm.mlir.constant(1 : i32) : i32
        llvm.store %1, %arg2 : i32, !llvm.ptr
        omp.terminator
      }
    omp.terminator
    }
  llvm.return
  }

  llvm.func @_test_num_threads(%arg0: !llvm.ptr) attributes {omp.declare_target = #omp.declaretarget<device_type = (host), capture_clause = (to)>} {
    %0 = omp.map.info var_ptr(%arg0 : !llvm.ptr, i32) map_clauses(from) capture(ByRef) -> !llvm.ptr {name = "d"}
    omp.target map_entries(%0 -> %arg2 : !llvm.ptr) {
      %1 = llvm.mlir.constant(156 : i32) : i32
      omp.parallel num_threads(%1 : i32) {
        %2 = llvm.mlir.constant(1 : i32) : i32
        llvm.store %2, %arg2 : i32, !llvm.ptr
        omp.terminator
      }
    omp.terminator
    }
  llvm.return
  }

  llvm.func @parallel_if(%arg0: !llvm.ptr {fir.bindc_name = "ifcond"}) {
    %0 = llvm.mlir.constant(1 : i64) : i64
    %1 = llvm.alloca %0 x i32 {bindc_name = "d"} : (i64) -> !llvm.ptr
    %2 = omp.map.info var_ptr(%1 : !llvm.ptr, i32) map_clauses(from) capture(ByRef) -> !llvm.ptr {name = "d"}
    %3 = omp.map.info var_ptr(%arg0 : !llvm.ptr, i32) map_clauses(implicit, exit_release_or_enter_alloc) capture(ByCopy) -> !llvm.ptr {name = "ifcond"}
    omp.target map_entries(%2 -> %arg1, %3 -> %arg2 : !llvm.ptr, !llvm.ptr) {
      %4 = llvm.mlir.constant(10 : i32) : i32
      %5 = llvm.load %arg2 : !llvm.ptr -> i32
      %6 = llvm.mlir.constant(0 : i64) : i32
      %7 = llvm.icmp "ne" %5, %6 : i32
      omp.parallel if(%7) {
        llvm.store %4, %arg1 : i32, !llvm.ptr
        omp.terminator
      }
      omp.terminator
    }
    llvm.return
  }
}

// CHECK: define weak_odr protected amdgpu_kernel void @[[FUNC0:.*]](
<<<<<<< HEAD
// CHECK-SAME: ptr %[[TMP:.*]], ptr %[[TMP0:.*]]) {{#[0-9]+}} {
=======
// CHECK-SAME: ptr %[[TMP:.*]], ptr %[[TMP0:.*]]) #{{[0-9]+}} {
>>>>>>> e33f456a
// CHECK:         %[[TMP1:.*]] = alloca [1 x ptr], align 8, addrspace(5)
// CHECK:         %[[TMP2:.*]] = addrspacecast ptr addrspace(5) %[[TMP1]] to ptr
// CHECK:         %[[STRUCTARG:.*]] = alloca { ptr }, align 8, addrspace(5)
// CHECK:         %[[STRUCTARG_ASCAST:.*]] = addrspacecast ptr addrspace(5) %[[STRUCTARG]] to ptr
// CHECK:         %[[TMP3:.*]] = alloca ptr, align 8, addrspace(5)
// CHECK:         %[[TMP4:.*]] = addrspacecast ptr addrspace(5) %[[TMP3]] to ptr
// CHECK:         store ptr %[[TMP0]], ptr %[[TMP4]], align 8
// CHECK:         %[[TMP5:.*]] = call i32 @__kmpc_target_init(ptr addrspacecast (ptr addrspace(1) @{{.*}} to ptr), ptr %[[TMP]])
// CHECK:         %[[EXEC_USER_CODE:.*]] = icmp eq i32 %[[TMP5]], -1
// CHECK:         br i1 %[[EXEC_USER_CODE]], label %[[USER_CODE_ENTRY:.*]], label %[[WORKER_EXIT:.*]]
// CHECK:         %[[TMP6:.*]] = load ptr, ptr %[[TMP4]], align 8
// CHECK:         %[[OMP_GLOBAL_THREAD_NUM:.*]] = call i32 @__kmpc_global_thread_num(ptr addrspacecast (ptr addrspace(1) @[[GLOB1:[0-9]+]] to ptr))
// CHECK:         %[[GEP_:.*]] = getelementptr { ptr }, ptr %[[STRUCTARG_ASCAST]], i32 0, i32 0
// CHECK:         store ptr %[[TMP6]], ptr %[[GEP_]], align 8
// CHECK:         %[[TMP7:.*]] = getelementptr inbounds [1 x ptr], ptr %[[TMP2]], i64 0, i64 0
// CHECK:         store ptr %[[STRUCTARG_ASCAST]], ptr %[[TMP7]], align 8
// CHECK:         call void @__kmpc_parallel_51(ptr addrspacecast (ptr addrspace(1) @[[GLOB1]] to ptr), i32 %[[OMP_GLOBAL_THREAD_NUM]], i32 1, i32 -1, i32 -1, ptr @[[FUNC1:.*]], ptr null, ptr %[[TMP2]], i64 1)
// CHECK:         call void @__kmpc_target_deinit()

// CHECK: define internal void @[[FUNC1]](
// CHECK-SAME: ptr noalias noundef {{.*}}, ptr noalias noundef {{.*}}, ptr {{.*}}) #{{[0-9]+}} {

// Test if num_threads OpenMP clause for target region is correctly lowered
// and passed as a param to kmpc_parallel_51 function

// CHECK: define weak_odr protected amdgpu_kernel void [[FUNC_NUM_THREADS0:@.*]](
// CHECK-NOT:     call void @__kmpc_push_num_threads(
// CHECK:         call void @__kmpc_parallel_51(ptr addrspacecast (
// CHECK-SAME:  ptr addrspace(1) @[[NUM_THREADS_GLOB:[0-9]+]] to ptr),
// CHECK-SAME:  i32 [[NUM_THREADS_TMP0:%.*]], i32 1, i32 156,
// CHECK-SAME:  i32 -1,  ptr [[FUNC_NUM_THREADS1:@.*]], ptr null, ptr [[NUM_THREADS_TMP1:%.*]], i64 1)

// One of the arguments of  kmpc_parallel_51 function is responsible for handling if clause
// of omp parallel construct for target region. If this  argument is nonzero,
// then kmpc_parallel_51 launches multiple threads for parallel region.
//
// This test checks if MLIR expression:
//      %7 = llvm.icmp "ne" %5, %6 : i32
//      omp.parallel if(%7)
// is correctly lowered to LLVM IR code and the if condition variable
// is passed as a param to kmpc_parallel_51 function

// CHECK: define weak_odr protected amdgpu_kernel void @{{.*}}(
<<<<<<< HEAD
// CHECK-SAME: ptr {{.*}}, ptr {{.*}}, ptr %[[IFCOND_ARG2:.*]]) {{#[0-9]+}} {
=======
// CHECK-SAME: ptr {{.*}}, ptr {{.*}}, ptr %[[IFCOND_ARG2:.*]]) #{{[0-9]+}} {
>>>>>>> e33f456a
// CHECK:         store ptr %[[IFCOND_ARG2]], ptr %[[IFCOND_TMP1:.*]], align 8
// CHECK:         %[[IFCOND_TMP2:.*]] = load i32, ptr %[[IFCOND_TMP1]], align 4
// CHECK:         %[[IFCOND_TMP3:.*]] = icmp ne i32 %[[IFCOND_TMP2]], 0
// CHECK:         %[[IFCOND_TMP4:.*]] = sext i1 %[[IFCOND_TMP3]] to i32
// CHECK:         call void @__kmpc_parallel_51(ptr addrspacecast (
// CHECK-SAME:  ptr addrspace(1) {{.*}} to ptr),
// CHECK-SAME:  i32 {{.*}}, i32 %[[IFCOND_TMP4]], i32 -1,
// CHECK-SAME:  i32 -1,  ptr {{.*}}, ptr null, ptr {{.*}}, i64 1)<|MERGE_RESOLUTION|>--- conflicted
+++ resolved
@@ -52,11 +52,7 @@
 }
 
 // CHECK: define weak_odr protected amdgpu_kernel void @[[FUNC0:.*]](
-<<<<<<< HEAD
-// CHECK-SAME: ptr %[[TMP:.*]], ptr %[[TMP0:.*]]) {{#[0-9]+}} {
-=======
 // CHECK-SAME: ptr %[[TMP:.*]], ptr %[[TMP0:.*]]) #{{[0-9]+}} {
->>>>>>> e33f456a
 // CHECK:         %[[TMP1:.*]] = alloca [1 x ptr], align 8, addrspace(5)
 // CHECK:         %[[TMP2:.*]] = addrspacecast ptr addrspace(5) %[[TMP1]] to ptr
 // CHECK:         %[[STRUCTARG:.*]] = alloca { ptr }, align 8, addrspace(5)
@@ -100,11 +96,7 @@
 // is passed as a param to kmpc_parallel_51 function
 
 // CHECK: define weak_odr protected amdgpu_kernel void @{{.*}}(
-<<<<<<< HEAD
-// CHECK-SAME: ptr {{.*}}, ptr {{.*}}, ptr %[[IFCOND_ARG2:.*]]) {{#[0-9]+}} {
-=======
 // CHECK-SAME: ptr {{.*}}, ptr {{.*}}, ptr %[[IFCOND_ARG2:.*]]) #{{[0-9]+}} {
->>>>>>> e33f456a
 // CHECK:         store ptr %[[IFCOND_ARG2]], ptr %[[IFCOND_TMP1:.*]], align 8
 // CHECK:         %[[IFCOND_TMP2:.*]] = load i32, ptr %[[IFCOND_TMP1]], align 4
 // CHECK:         %[[IFCOND_TMP3:.*]] = icmp ne i32 %[[IFCOND_TMP2]], 0
