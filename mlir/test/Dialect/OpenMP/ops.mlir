--- conflicted
+++ resolved
@@ -517,11 +517,7 @@
     "omp.target"(%if_cond, %device, %num_threads) ({
        // CHECK: omp.terminator
        omp.terminator
-<<<<<<< HEAD
-    }) {nowait, operandSegmentSizes = array<i32: 1,1,1,0,0,0,0,0,0>} : ( i1, si32, i32 ) -> ()
-=======
-    }) {nowait, operandSegmentSizes = array<i32: 1,1,1,0,0>} : ( i1, si32, i32 ) -> ()
->>>>>>> 06363090
+    }) {nowait, operandSegmentSizes = array<i32: 1,1,1,0,0,0,0,0,0,0,0>} : ( i1, si32, i32 ) -> ()
 
     // Test with optional map clause.
     // CHECK: %[[MAP_A:.*]] = omp.map_info var_ptr(%[[VAL_1:.*]] : memref<?xi32>, tensor<?xi32>)   map_clauses(tofrom) capture(ByRef) -> memref<?xi32> {name = ""}
