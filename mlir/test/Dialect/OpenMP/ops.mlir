--- conflicted
+++ resolved
@@ -1096,10 +1096,6 @@
   %0 = llvm.alloca %c1 x i32 : (i32) -> !llvm.ptr
   // CHECK: omp.teams reduction(@add_f32 %{{.+}} -> %{{.+}} : !llvm.ptr) {
   omp.teams reduction(@add_f32 %0 -> %arg0 : !llvm.ptr) {
-<<<<<<< HEAD
-  ^bb0(%arg0: !llvm.ptr):
-=======
->>>>>>> 66f84c8b
     %1 = arith.constant 2.0 : f32
     // CHECK: omp.terminator
     omp.terminator
@@ -1108,10 +1104,6 @@
   // Test reduction byref
   // CHECK: omp.teams reduction(byref @add_f32 %{{.+}} -> %{{.+}} : !llvm.ptr) {
   omp.teams reduction(byref @add_f32 %0 -> %arg0 : !llvm.ptr) {
-<<<<<<< HEAD
-  ^bb0(%arg0: !llvm.ptr):
-=======
->>>>>>> 66f84c8b
     %1 = arith.constant 2.0 : f32
     // CHECK: omp.terminator
     omp.terminator
@@ -1131,14 +1123,8 @@
 func.func @sections_reduction() {
   %c1 = arith.constant 1 : i32
   %0 = llvm.alloca %c1 x i32 : (i32) -> !llvm.ptr
-<<<<<<< HEAD
-  // CHECK: omp.sections reduction(@add_f32 {{.+}} -> {{.+}} : !llvm.ptr)
-  omp.sections reduction(@add_f32 %0 -> %arg0 : !llvm.ptr) {
-  ^bb0(%arg0: !llvm.ptr):
-=======
   // CHECK: omp.sections reduction(@add_f32 %{{.+}} -> {{.+}} : !llvm.ptr)
   omp.sections reduction(@add_f32 %0 -> %arg0 : !llvm.ptr) {
->>>>>>> 66f84c8b
     // CHECK: omp.section
     omp.section {
     ^bb0(%arg1 : !llvm.ptr):
@@ -1160,16 +1146,9 @@
 func.func @sections_reduction_byref() {
   %c1 = arith.constant 1 : i32
   %0 = llvm.alloca %c1 x i32 : (i32) -> !llvm.ptr
-<<<<<<< HEAD
-  // CHECK: omp.sections reduction(byref @add_f32 {{.+}} -> {{.+}} : !llvm.ptr)
-  omp.sections reduction(byref @add_f32 %0 -> %arg0 : !llvm.ptr) {
-  ^bb0(%arg0: !llvm.ptr):
-  // CHECK: omp.section
-=======
   // CHECK: omp.sections reduction(byref @add_f32 %{{.+}} -> {{.+}} : !llvm.ptr)
   omp.sections reduction(byref @add_f32 %0 -> %arg0 : !llvm.ptr) {
     // CHECK: omp.section
->>>>>>> 66f84c8b
     omp.section {
     ^bb0(%arg1 : !llvm.ptr):
       %1 = arith.constant 2.0 : f32
@@ -1270,10 +1249,6 @@
   %0 = memref.alloca() : memref<1xf32>
   // CHECK: omp.sections reduction(@add2_f32 %{{.+}} -> %{{.+}} : memref<1xf32>)
   omp.sections reduction(@add2_f32 %0 -> %arg0 : memref<1xf32>) {
-<<<<<<< HEAD
-    ^bb0(%arg0: !llvm.ptr):
-=======
->>>>>>> 66f84c8b
     omp.section {
     ^bb0(%arg1 : !llvm.ptr):
       %1 = arith.constant 2.0 : f32
@@ -1932,11 +1907,7 @@
 
     // CHECK: omp.sections reduction(@add_f32 %{{.*}} -> %{{.*}} : !llvm.ptr)
   "omp.sections" (%redn_var) ({
-<<<<<<< HEAD
-    ^bb0(%arg0: !llvm.ptr):
-=======
   ^bb0(%arg0: !llvm.ptr):
->>>>>>> 66f84c8b
     // CHECK: omp.terminator
     omp.terminator
   }) {operandSegmentSizes = array<i32: 0,0,0,1>, reduction_byref = array<i1: false>, reduction_syms=[@add_f32]} : (!llvm.ptr) -> ()
@@ -1949,10 +1920,6 @@
 
   // CHECK: omp.sections reduction(@add_f32 %{{.*}} -> %{{.*}} : !llvm.ptr) {
   omp.sections reduction(@add_f32 %redn_var -> %arg0 : !llvm.ptr) {
-<<<<<<< HEAD
-    ^bb0(%arg0: !llvm.ptr):
-=======
->>>>>>> 66f84c8b
     // CHECK: omp.terminator
     omp.terminator
   }
@@ -2125,14 +2092,8 @@
   %0 = llvm.alloca %c1 x f32 : (i32) -> !llvm.ptr
   // CHECK: %[[redn_var2:.*]] = llvm.alloca %{{.*}} x f32 : (i32) -> !llvm.ptr
   %1 = llvm.alloca %c1 x f32 : (i32) -> !llvm.ptr
-<<<<<<< HEAD
-  // CHECK: omp.task in_reduction(@add_f32 %[[redn_var1]] -> %arg4 : !llvm.ptr, @add_f32 %[[redn_var2]] -> %arg5 : !llvm.ptr) {
-  omp.task in_reduction(@add_f32 %0 -> %arg0 : !llvm.ptr, @add_f32 %1 -> %arg1 : !llvm.ptr) {
-    ^bb0(%arg4: !llvm.ptr, %arg5: !llvm.ptr):
-=======
   // CHECK: omp.task in_reduction(@add_f32 %[[redn_var1]] -> %{{.+}}, @add_f32 %[[redn_var2]] -> %{{.+}} : !llvm.ptr, !llvm.ptr) {
   omp.task in_reduction(@add_f32 %0 -> %arg0, @add_f32 %1 -> %arg1 : !llvm.ptr, !llvm.ptr) {
->>>>>>> 66f84c8b
     // CHECK: "test.foo"() : () -> ()
     "test.foo"() : () -> ()
     // CHECK: omp.terminator
@@ -2140,14 +2101,8 @@
   }
 
   // Checking `in_reduction` clause (mixed) byref
-<<<<<<< HEAD
-  // CHECK: omp.task in_reduction(byref @add_f32 %[[redn_var1]] -> %arg4 : !llvm.ptr, @add_f32 %[[redn_var2]] -> %arg5 : !llvm.ptr) {
-  omp.task in_reduction(byref @add_f32 %0 -> %arg0 : !llvm.ptr, @add_f32 %1 -> %arg1 : !llvm.ptr) {
-    ^bb0(%arg0: !llvm.ptr, %arg1: !llvm.ptr):
-=======
   // CHECK: omp.task in_reduction(byref @add_f32 %[[redn_var1]] -> %{{.+}}, @add_f32 %[[redn_var2]] -> %{{.+}} : !llvm.ptr, !llvm.ptr) {
   omp.task in_reduction(byref @add_f32 %0 -> %arg0, @add_f32 %1 -> %arg1 : !llvm.ptr, !llvm.ptr) {
->>>>>>> 66f84c8b
     // CHECK: "test.foo"() : () -> ()
     "test.foo"() : () -> ()
     // CHECK: omp.terminator
@@ -2177,18 +2132,10 @@
   omp.task allocate(%data_var : memref<i32> -> %data_var : memref<i32>)
       // CHECK-SAME: final(%[[bool_var]]) if(%[[bool_var]])
       final(%bool_var) if(%bool_var)
-<<<<<<< HEAD
-      // CHECK-SAME: in_reduction(@add_f32 %[[redn_var1]] -> %arg4 : !llvm.ptr, byref @add_f32 %[[redn_var2]] -> %arg5 : !llvm.ptr)
-      in_reduction(@add_f32 %0 -> %arg0 : !llvm.ptr, byref @add_f32 %1 -> %arg1 : !llvm.ptr)
-      // CHECK-SAME: priority(%[[i32_var]] : i32) untied
-      priority(%i32_var : i32) untied {
-      ^bb0(%arg0: !llvm.ptr, %arg1: !llvm.ptr):
-=======
       // CHECK-SAME: priority(%[[i32_var]] : i32) untied
       priority(%i32_var : i32) untied
       // CHECK-SAME: in_reduction(@add_f32 %[[redn_var1]] -> %{{.+}}, byref @add_f32 %[[redn_var2]] -> %{{.+}} : !llvm.ptr, !llvm.ptr)
       in_reduction(@add_f32 %0 -> %arg0, byref @add_f32 %1 -> %arg1 : !llvm.ptr, !llvm.ptr) {
->>>>>>> 66f84c8b
     // CHECK: "test.foo"() : () -> ()
     "test.foo"() : () -> ()
     // CHECK: omp.terminator
@@ -2364,14 +2311,8 @@
 func.func @omp_taskgroup_clauses() -> () {
   %testmemref = "test.memref"() : () -> (memref<i32>)
   %testf32 = "test.f32"() : () -> (!llvm.ptr)
-<<<<<<< HEAD
-  // CHECK: omp.taskgroup allocate(%{{.+}}: memref<i32> -> %{{.+}}: memref<i32>) task_reduction(@add_f32 %{{.+}} -> %{{.+}}: !llvm.ptr)
-  omp.taskgroup allocate(%testmemref : memref<i32> -> %testmemref : memref<i32>) task_reduction(@add_f32 %testf32 -> %arg0 : !llvm.ptr) {
-    ^bb0(%arg0: !llvm.ptr):
-=======
   // CHECK: omp.taskgroup allocate(%{{.+}}: memref<i32> -> %{{.+}} : memref<i32>) task_reduction(@add_f32 %{{.+}} -> %{{.+}} : !llvm.ptr)
   omp.taskgroup allocate(%testmemref : memref<i32> -> %testmemref : memref<i32>) task_reduction(@add_f32 %testf32 -> %arg0 : !llvm.ptr) {
->>>>>>> 66f84c8b
     // CHECK: omp.task
     omp.task {
       "test.foo"() : () -> ()
@@ -2442,14 +2383,8 @@
 
   %testf32 = "test.f32"() : () -> (!llvm.ptr)
   %testf32_2 = "test.f32"() : () -> (!llvm.ptr)
-<<<<<<< HEAD
-  // CHECK: omp.taskloop in_reduction(@add_f32 %{{.+}} -> %{{.+}} : !llvm.ptr, @add_f32 %{{.+}} -> %{{.+}} : !llvm.ptr) {
-  omp.taskloop in_reduction(@add_f32 %testf32 -> %arg0 : !llvm.ptr, @add_f32 %testf32_2 -> %arg1 : !llvm.ptr) {
-    ^bb0(%arg0: !llvm.ptr, %arg1: !llvm.ptr):
-=======
   // CHECK: omp.taskloop in_reduction(@add_f32 %{{.+}} -> %{{.+}}, @add_f32 %{{.+}} -> %{{.+}} : !llvm.ptr, !llvm.ptr) {
   omp.taskloop in_reduction(@add_f32 %testf32 -> %arg0, @add_f32 %testf32_2 -> %arg1 : !llvm.ptr, !llvm.ptr) {
->>>>>>> 66f84c8b
     omp.loop_nest (%i, %j) : i32 = (%lb, %ub) to (%ub, %lb) step (%step, %step) {
       // CHECK: omp.yield
       omp.yield
@@ -2458,14 +2393,8 @@
   }
 
   // Checking byref attribute for in_reduction
-<<<<<<< HEAD
-  // CHECK: omp.taskloop in_reduction(byref @add_f32 %{{.+}} -> %{{.+}} : !llvm.ptr, @add_f32 %{{.+}} -> %{{.+}} : !llvm.ptr) {
-  omp.taskloop in_reduction(byref @add_f32 %testf32 -> %arg0 : !llvm.ptr, @add_f32 %testf32_2 -> %arg1  : !llvm.ptr) {
-    ^bb0(%arg0: !llvm.ptr, %arg1: !llvm.ptr):
-=======
   // CHECK: omp.taskloop in_reduction(byref @add_f32 %{{.+}} -> %{{.+}}, @add_f32 %{{.+}} -> %{{.+}} : !llvm.ptr, !llvm.ptr) {
   omp.taskloop in_reduction(byref @add_f32 %testf32 -> %arg0, @add_f32 %testf32_2 -> %arg1 : !llvm.ptr, !llvm.ptr) {
->>>>>>> 66f84c8b
     omp.loop_nest (%i, %j) : i32 = (%lb, %ub) to (%ub, %lb) step (%step, %step) {
       // CHECK: omp.yield
       omp.yield
@@ -2473,14 +2402,8 @@
     omp.terminator
   }
 
-<<<<<<< HEAD
-  // CHECK: omp.taskloop reduction(byref @add_f32 %{{.+}} -> %{{.+}} : !llvm.ptr, @add_f32 %{{.+}} -> %{{.+}} : !llvm.ptr) {
-  omp.taskloop reduction(byref @add_f32 %testf32 -> %arg0 : !llvm.ptr, @add_f32 %testf32_2 -> %arg1 : !llvm.ptr) {
-    ^bb0(%arg0: !llvm.ptr, %arg1: !llvm.ptr):
-=======
   // CHECK: omp.taskloop reduction(byref @add_f32 %{{.+}} -> %{{.+}}, @add_f32 %{{.+}} -> %{{.+}} : !llvm.ptr, !llvm.ptr) {
   omp.taskloop reduction(byref @add_f32 %testf32 -> %arg0, @add_f32 %testf32_2 -> %arg1 : !llvm.ptr, !llvm.ptr) {
->>>>>>> 66f84c8b
     omp.loop_nest (%i, %j) : i32 = (%lb, %ub) to (%ub, %lb) step (%step, %step) {
       // CHECK: omp.yield
       omp.yield
@@ -2489,14 +2412,8 @@
   }
 
   // check byref attrbute for reduction
-<<<<<<< HEAD
-  // CHECK: omp.taskloop reduction(byref @add_f32 %{{.+}} -> %{{.+}} : !llvm.ptr, byref @add_f32 %{{.+}} -> %{{.+}} : !llvm.ptr) {
-  omp.taskloop reduction(byref @add_f32 %testf32 -> %arg0 : !llvm.ptr, byref @add_f32 %testf32_2 -> %arg1 : !llvm.ptr) {
-    ^bb0(%arg0: !llvm.ptr, %arg1: !llvm.ptr):
-=======
   // CHECK: omp.taskloop reduction(byref @add_f32 %{{.+}} -> %{{.+}}, byref @add_f32 %{{.+}} -> %{{.+}} : !llvm.ptr, !llvm.ptr) {
   omp.taskloop reduction(byref @add_f32 %testf32 -> %arg0, byref @add_f32 %testf32_2 -> %arg1 : !llvm.ptr, !llvm.ptr) {
->>>>>>> 66f84c8b
     omp.loop_nest (%i, %j) : i32 = (%lb, %ub) to (%ub, %lb) step (%step, %step) {
       // CHECK: omp.yield
       omp.yield
@@ -2505,12 +2422,7 @@
   }
 
   // CHECK: omp.taskloop in_reduction(@add_f32 %{{.+}} -> %{{.+}} : !llvm.ptr) reduction(@add_f32 %{{.+}} -> %{{.+}} : !llvm.ptr) {
-<<<<<<< HEAD
-  omp.taskloop in_reduction(@add_f32 %testf32 -> %arg3 : !llvm.ptr) reduction(@add_f32 %testf32_2 -> %arg4 : !llvm.ptr) {
-    ^bb0(%arg3: !llvm.ptr, %arg4: !llvm.ptr):
-=======
   omp.taskloop in_reduction(@add_f32 %testf32 -> %arg0 : !llvm.ptr) reduction(@add_f32 %testf32_2 -> %arg1 : !llvm.ptr) {
->>>>>>> 66f84c8b
     omp.loop_nest (%i, %j) : i32 = (%lb, %ub) to (%ub, %lb) step (%step, %step) {
       // CHECK: omp.yield
       omp.yield
