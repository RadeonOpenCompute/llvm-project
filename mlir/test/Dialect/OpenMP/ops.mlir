// RUN: mlir-opt %s | mlir-opt | FileCheck %s

func.func @omp_barrier() -> () {
  // CHECK: omp.barrier
  omp.barrier
  return
}

func.func @omp_master() -> () {
  // CHECK: omp.master
  omp.master {
    // CHECK: omp.terminator
    omp.terminator
  }

  return
}

// CHECK-LABEL: omp_masked
func.func @omp_masked(%filtered_thread_id : i32) -> () {
  // CHECK: omp.masked filter(%{{.*}} : i32)
  "omp.masked" (%filtered_thread_id) ({
    omp.terminator
  }) : (i32) -> ()

  // CHECK: omp.masked
  "omp.masked" () ({
    omp.terminator
  }) : () -> ()
  return
}

func.func @omp_taskwait() -> () {
  // CHECK: omp.taskwait
  omp.taskwait
  return
}

func.func @omp_taskyield() -> () {
  // CHECK: omp.taskyield
  omp.taskyield
  return
}

// CHECK-LABEL: func @omp_flush
// CHECK-SAME: ([[ARG0:%.*]]: memref<i32>) {
func.func @omp_flush(%arg0 : memref<i32>) -> () {
  // Test without data var
  // CHECK: omp.flush
  omp.flush

  // Test with one data var
  // CHECK: omp.flush([[ARG0]] : memref<i32>)
  omp.flush(%arg0 : memref<i32>)

  // Test with two data var
  // CHECK: omp.flush([[ARG0]], [[ARG0]] : memref<i32>, memref<i32>)
  omp.flush(%arg0, %arg0: memref<i32>, memref<i32>)

  return
}

func.func @omp_terminator() -> () {
  // CHECK: omp.terminator
  omp.terminator
}

func.func @omp_parallel(%data_var : memref<i32>, %if_cond : i1, %num_threads : i32, %idx : index) -> () {
  // CHECK: omp.parallel if(%{{.*}}) num_threads(%{{.*}} : i32) allocate(%{{.*}} : memref<i32> -> %{{.*}} : memref<i32>)
  "omp.parallel" (%data_var, %data_var, %if_cond, %num_threads) ({

  // test without if condition
  // CHECK: omp.parallel num_threads(%{{.*}} : i32) allocate(%{{.*}} : memref<i32> -> %{{.*}} : memref<i32>)
    "omp.parallel"(%data_var, %data_var, %num_threads) ({
      omp.terminator
    }) {operandSegmentSizes = array<i32: 1,1,0,1,0,0>} : (memref<i32>, memref<i32>, i32) -> ()

  // CHECK: omp.barrier
    omp.barrier

  // test without num_threads
  // CHECK: omp.parallel if(%{{.*}}) allocate(%{{.*}} : memref<i32> -> %{{.*}} : memref<i32>)
    "omp.parallel"(%data_var, %data_var, %if_cond) ({
      omp.terminator
    }) {operandSegmentSizes = array<i32: 1,1,1,0,0,0>} : (memref<i32>, memref<i32>, i1) -> ()

  // test without allocate
  // CHECK: omp.parallel if(%{{.*}}) num_threads(%{{.*}} : i32)
    "omp.parallel"(%if_cond, %num_threads) ({
      omp.terminator
    }) {operandSegmentSizes = array<i32: 0,0,1,1,0,0>} : (i1, i32) -> ()

    omp.terminator
  }) {operandSegmentSizes = array<i32: 1,1,1,1,0,0>, proc_bind_kind = #omp<procbindkind spread>} : (memref<i32>, memref<i32>, i1, i32) -> ()

  // test with multiple parameters for single variadic argument
  // CHECK: omp.parallel allocate(%{{.*}} : memref<i32> -> %{{.*}} : memref<i32>)
  "omp.parallel" (%data_var, %data_var) ({
    omp.terminator
  }) {operandSegmentSizes = array<i32: 1,1,0,0,0,0>} : (memref<i32>, memref<i32>) -> ()

  // CHECK: omp.distribute
  omp.distribute {
    // CHECK-NEXT: omp.parallel
    omp.parallel {
      // CHECK-NEXT: omp.wsloop
      omp.wsloop {
        // CHECK-NEXT: omp.loop_nest
        omp.loop_nest (%iv) : index = (%idx) to (%idx) step (%idx) {
          omp.yield
        }
        omp.terminator
      }
      omp.terminator
    }
    omp.terminator
  }

  return
}

func.func @omp_parallel_pretty(%data_var : memref<i32>, %if_cond : i1, %num_threads : i32, %allocator : si32) -> () {
 // CHECK: omp.parallel
 omp.parallel {
  omp.terminator
 }

 // CHECK: omp.parallel num_threads(%{{.*}} : i32)
 omp.parallel num_threads(%num_threads : i32) {
   omp.terminator
 }

 %n_index = arith.constant 2 : index
 // CHECK: omp.parallel num_threads(%{{.*}} : index)
 omp.parallel num_threads(%n_index : index) {
   omp.terminator
 }

 %n_i64 = arith.constant 4 : i64
 // CHECK: omp.parallel num_threads(%{{.*}} : i64)
 omp.parallel num_threads(%n_i64 : i64) {
   omp.terminator
 }

 // CHECK: omp.parallel allocate(%{{.*}} : memref<i32> -> %{{.*}} : memref<i32>)
 omp.parallel allocate(%data_var : memref<i32> -> %data_var : memref<i32>) {
   omp.terminator
 }

 // CHECK: omp.parallel
 // CHECK-NEXT: omp.parallel if(%{{.*}})
 omp.parallel {
   omp.parallel if(%if_cond) {
     omp.terminator
   }
   omp.terminator
 }

 // CHECK: omp.parallel if(%{{.*}}) num_threads(%{{.*}} : i32) proc_bind(close)
 omp.parallel num_threads(%num_threads : i32) if(%if_cond) proc_bind(close) {
   omp.terminator
 }

  return
}

// CHECK-LABEL: omp_loop_nest
func.func @omp_loop_nest(%lb : index, %ub : index, %step : index) -> () {
  omp.wsloop {
    // CHECK: omp.loop_nest
    // CHECK-SAME: (%{{.*}}) : index =
    // CHECK-SAME: (%{{.*}}) to (%{{.*}}) step (%{{.*}})
    "omp.loop_nest" (%lb, %ub, %step) ({
    ^bb0(%iv: index):
      omp.yield
    }) : (index, index, index) -> ()
    omp.terminator
  }

  omp.wsloop {
    // CHECK: omp.loop_nest
    // CHECK-SAME: (%{{.*}}) : index =
    // CHECK-SAME: (%{{.*}}) to (%{{.*}}) inclusive step (%{{.*}})
    "omp.loop_nest" (%lb, %ub, %step) ({
    ^bb0(%iv: index):
      omp.yield
    }) {loop_inclusive} : (index, index, index) -> ()
    omp.terminator
  }

  omp.wsloop {
    // CHECK: omp.loop_nest
    // CHECK-SAME: (%{{.*}}, %{{.*}}) : index =
    // CHECK-SAME: (%{{.*}}, %{{.*}}) to (%{{.*}}, %{{.*}}) step (%{{.*}}, %{{.*}})
    "omp.loop_nest" (%lb, %lb, %ub, %ub, %step, %step) ({
    ^bb0(%iv: index, %iv3: index):
      omp.yield
    }) : (index, index, index, index, index, index) -> ()
    omp.terminator
  }

  omp.wsloop {
    // CHECK: omp.loop_nest
    // CHECK-SAME: (%{{.*}}) : index =
    // CHECK-SAME: (%{{.*}}) to (%{{.*}}) step (%{{.*}})
    "omp.loop_nest" (%lb, %ub, %step) ({
    ^bb0(%iv: index):
      // CHECK: test.op1
      "test.op1"(%lb) : (index) -> ()
      // CHECK: test.op2
      "test.op2"() : () -> ()
      // CHECK: omp.yield
      omp.yield
    }) : (index, index, index) -> ()
    omp.terminator
  }

  return
}

// CHECK-LABEL: omp_loop_nest_pretty
func.func @omp_loop_nest_pretty(%lb : index, %ub : index, %step : index) -> () {
  omp.wsloop {
    // CHECK: omp.loop_nest
    // CHECK-SAME: (%{{.*}}) : index =
    // CHECK-SAME: (%{{.*}}) to (%{{.*}}) step (%{{.*}})
    omp.loop_nest (%iv) : index = (%lb) to (%ub) step (%step) {
      omp.yield
    }
    omp.terminator
  }

  omp.wsloop {
    // CHECK: omp.loop_nest
    // CHECK-SAME: (%{{.*}}) : index =
    // CHECK-SAME: (%{{.*}}) to (%{{.*}}) inclusive step (%{{.*}})
    omp.loop_nest (%iv) : index = (%lb) to (%ub) inclusive step (%step) {
      omp.yield
    }
    omp.terminator
  }

  omp.wsloop {
    // CHECK: omp.loop_nest
    // CHECK-SAME: (%{{.*}}) : index =
    // CHECK-SAME: (%{{.*}}, %{{.*}}) to (%{{.*}}, %{{.*}}) step (%{{.*}}, %{{.*}})
    omp.loop_nest (%iv1, %iv2) : index = (%lb, %lb) to (%ub, %ub) step (%step, %step) {
      omp.yield
    }
    omp.terminator
  }

  omp.wsloop {
    // CHECK: omp.loop_nest
    // CHECK-SAME: (%{{.*}}) : index =
    // CHECK-SAME: (%{{.*}}) to (%{{.*}}) step (%{{.*}})
    omp.loop_nest (%iv) : index = (%lb) to (%ub) step (%step)  {
      // CHECK: test.op1
      "test.op1"(%lb) : (index) -> ()
      // CHECK: test.op2
      "test.op2"() : () -> ()
      // CHECK: omp.yield
      omp.yield
    }
    omp.terminator
  }

  return
}

// CHECK-LABEL: omp_loop_nest_pretty_multi_block
func.func @omp_loop_nest_pretty_multi_block(%lb : index, %ub : index,
    %step : index, %data1 : memref<?xi32>, %data2 : memref<?xi32>) -> () {

  omp.wsloop {
    // CHECK: omp.loop_nest (%{{.*}}) : index = (%{{.*}}) to (%{{.*}}) step (%{{.*}})
    omp.loop_nest (%iv) : index = (%lb) to (%ub) step (%step) {
      %1 = "test.payload"(%iv) : (index) -> (i32)
      cf.br ^bb1(%1: i32)
    ^bb1(%arg: i32):
      memref.store %arg, %data1[%iv] : memref<?xi32>
      omp.yield
    }
    omp.terminator
  }

  omp.wsloop {
    // CHECK: omp.loop_nest (%{{.*}}) : index = (%{{.*}}) to (%{{.*}}) step (%{{.*}})
    omp.loop_nest (%iv) : index = (%lb) to (%ub) step (%step) {
      %c = "test.condition"(%iv) : (index) -> (i1)
      %v1 = "test.payload"(%iv) : (index) -> (i32)
      cf.cond_br %c, ^bb1(%v1: i32), ^bb2(%v1: i32)
    ^bb1(%arg0: i32):
      memref.store %arg0, %data1[%iv] : memref<?xi32>
      cf.br ^bb3
    ^bb2(%arg1: i32):
      memref.store %arg1, %data2[%iv] : memref<?xi32>
      cf.br ^bb3
    ^bb3:
      omp.yield
    }
    omp.terminator
  }

  omp.wsloop {
    // CHECK: omp.loop_nest (%{{.*}}) : index = (%{{.*}}) to (%{{.*}}) step (%{{.*}})
    omp.loop_nest (%iv) : index = (%lb) to (%ub) step (%step) {
      %c = "test.condition"(%iv) : (index) -> (i1)
      %v1 = "test.payload"(%iv) : (index) -> (i32)
      cf.cond_br %c, ^bb1(%v1: i32), ^bb2(%v1: i32)
    ^bb1(%arg0: i32):
      memref.store %arg0, %data1[%iv] : memref<?xi32>
      omp.yield
    ^bb2(%arg1: i32):
      memref.store %arg1, %data2[%iv] : memref<?xi32>
      omp.yield
    }
    omp.terminator
  }

  return
}

// CHECK-LABEL: omp_loop_nest_pretty_non_index
func.func @omp_loop_nest_pretty_non_index(%lb1 : i32, %ub1 : i32, %step1 : i32,
    %lb2 : i64, %ub2 : i64, %step2 : i64, %data1 : memref<?xi32>,
    %data2 : memref<?xi64>) -> () {

  omp.wsloop {
    // CHECK: omp.loop_nest (%{{.*}}) : i32 = (%{{.*}}) to (%{{.*}}) step (%{{.*}})
    omp.loop_nest (%iv1) : i32 = (%lb1) to (%ub1) step (%step1) {
      %1 = "test.payload"(%iv1) : (i32) -> (index)
      cf.br ^bb1(%1: index)
    ^bb1(%arg1: index):
      memref.store %iv1, %data1[%arg1] : memref<?xi32>
      omp.yield
    }
    omp.terminator
  }

  omp.wsloop {
    // CHECK: omp.loop_nest (%{{.*}}) : i64 = (%{{.*}}) to (%{{.*}}) step (%{{.*}})
    omp.loop_nest (%iv) : i64 = (%lb2) to (%ub2) step (%step2) {
      %2 = "test.payload"(%iv) : (i64) -> (index)
      cf.br ^bb1(%2: index)
    ^bb1(%arg2: index):
      memref.store %iv, %data2[%arg2] : memref<?xi64>
      omp.yield
    }
    omp.terminator
  }

  return
}

// CHECK-LABEL: omp_loop_nest_pretty_multiple
func.func @omp_loop_nest_pretty_multiple(%lb1 : i32, %ub1 : i32, %step1 : i32,
    %lb2 : i32, %ub2 : i32, %step2 : i32, %data1 : memref<?xi32>) -> () {

  omp.wsloop {
    // CHECK: omp.loop_nest (%{{.*}}, %{{.*}}) : i32 = (%{{.*}}, %{{.*}}) to (%{{.*}}, %{{.*}}) step (%{{.*}}, %{{.*}})
    omp.loop_nest (%iv1, %iv2) : i32 = (%lb1, %lb2) to (%ub1, %ub2) step (%step1, %step2) {
      %1 = "test.payload"(%iv1) : (i32) -> (index)
      %2 = "test.payload"(%iv2) : (i32) -> (index)
      memref.store %iv1, %data1[%1] : memref<?xi32>
      memref.store %iv2, %data1[%2] : memref<?xi32>
      omp.yield
    }
    omp.terminator
  }

  return
}

// CHECK-LABEL: omp_wsloop
func.func @omp_wsloop(%lb : index, %ub : index, %step : index, %data_var : memref<i32>, %linear_var : i32, %chunk_var : i32) -> () {

  // CHECK: omp.wsloop ordered(1) {
  // CHECK-NEXT: omp.loop_nest
  "omp.wsloop" () ({
    omp.loop_nest (%iv) : index = (%lb) to (%ub) step (%step) {
      omp.yield
    }
    omp.terminator
  }) {operandSegmentSizes = array<i32: 0,0,0,0,0,0,0>, ordered = 1} :
    () -> ()

  // CHECK: omp.wsloop linear(%{{.*}} = %{{.*}} : memref<i32>) schedule(static) {
  // CHECK-NEXT: omp.loop_nest
  "omp.wsloop" (%data_var, %linear_var) ({
    omp.loop_nest (%iv) : index = (%lb) to (%ub) step (%step) {
      omp.yield
    }
    omp.terminator
  }) {operandSegmentSizes = array<i32: 0,0,1,1,0,0,0>, schedule_kind = #omp<schedulekind static>} :
    (memref<i32>, i32) -> ()

  // CHECK: omp.wsloop linear(%{{.*}} = %{{.*}} : memref<i32>, %{{.*}} = %{{.*}} : memref<i32>) schedule(static) {
  // CHECK-NEXT: omp.loop_nest
  "omp.wsloop" (%data_var, %data_var, %linear_var, %linear_var) ({
    omp.loop_nest (%iv) : index = (%lb) to (%ub) step (%step) {
      omp.yield
    }
    omp.terminator
  }) {operandSegmentSizes = array<i32: 0,0,2,2,0,0,0>, schedule_kind = #omp<schedulekind static>} :
    (memref<i32>, memref<i32>, i32, i32) -> ()

  // CHECK: omp.wsloop linear(%{{.*}} = %{{.*}} : memref<i32>) schedule(dynamic = %{{.*}}) ordered(2) {
  // CHECK-NEXT: omp.loop_nest
  "omp.wsloop" (%data_var, %linear_var, %chunk_var) ({
    omp.loop_nest (%iv) : index = (%lb) to (%ub) step (%step) {
      omp.yield
    }
    omp.terminator
  }) {operandSegmentSizes = array<i32: 0,0,1,1,0,0,1>, schedule_kind = #omp<schedulekind dynamic>, ordered = 2} :
    (memref<i32>, i32, i32) -> ()

  // CHECK: omp.wsloop schedule(auto) nowait {
  // CHECK-NEXT: omp.loop_nest
  "omp.wsloop" () ({
    omp.loop_nest (%iv) : index = (%lb) to (%ub) step (%step) {
      omp.yield
    }
    omp.terminator
  }) {operandSegmentSizes = array<i32: 0,0,0,0,0,0,0>, nowait, schedule_kind = #omp<schedulekind auto>} :
    () -> ()

  // CHECK: omp.wsloop {
  // CHECK-NEXT: omp.simd
  // CHECK-NEXT: omp.loop_nest
  "omp.wsloop" () ({
    omp.simd {
      omp.loop_nest (%iv) : index = (%lb) to (%ub) step (%step) {
        omp.yield
      }
      omp.terminator
    }
    omp.terminator
  }) : () -> ()

  return
}

// CHECK-LABEL: omp_wsloop_pretty
func.func @omp_wsloop_pretty(%lb : index, %ub : index, %step : index, %data_var : memref<i32>, %linear_var : i32, %chunk_var : i32, %chunk_var2 : i16) -> () {

  // CHECK: omp.wsloop ordered(2) {
  // CHECK-NEXT: omp.loop_nest
  omp.wsloop ordered(2) {
    omp.loop_nest (%iv) : index = (%lb) to (%ub) step (%step) {
      omp.yield
    }
    omp.terminator
  }

  // CHECK: omp.wsloop linear(%{{.*}} = %{{.*}} : memref<i32>) schedule(static) {
  // CHECK-NEXT: omp.loop_nest
  omp.wsloop schedule(static) linear(%data_var = %linear_var : memref<i32>) {
    omp.loop_nest (%iv) : index = (%lb) to (%ub) step (%step) {
      omp.yield
    }
    omp.terminator
  }

  // CHECK: omp.wsloop linear(%{{.*}} = %{{.*}} : memref<i32>) schedule(static = %{{.*}} : i32) ordered(2) {
  // CHECK-NEXT: omp.loop_nest
  omp.wsloop ordered(2) linear(%data_var = %linear_var : memref<i32>) schedule(static = %chunk_var : i32) {
    omp.loop_nest (%iv) : index = (%lb) to (%ub) step (%step) {
      omp.yield
    }
    omp.terminator
  }

  // CHECK: omp.wsloop linear(%{{.*}} = %{{.*}} : memref<i32>) schedule(dynamic = %{{.*}} : i32, nonmonotonic) ordered(2) {
  // CHECK-NEXT: omp.loop_nest
  omp.wsloop ordered(2) linear(%data_var = %linear_var : memref<i32>) schedule(dynamic = %chunk_var : i32, nonmonotonic) {
    omp.loop_nest (%iv) : index = (%lb) to (%ub) step (%step)  {
      omp.yield
    }
    omp.terminator
  }

  // CHECK: omp.wsloop linear(%{{.*}} = %{{.*}} : memref<i32>) schedule(dynamic = %{{.*}} : i16, monotonic) ordered(2) {
  // CHECK-NEXT: omp.loop_nest
  omp.wsloop ordered(2) linear(%data_var = %linear_var : memref<i32>) schedule(dynamic = %chunk_var2 : i16, monotonic) {
    omp.loop_nest (%iv) : index = (%lb) to (%ub) step (%step) {
      omp.yield
    }
    omp.terminator
  }

  // CHECK: omp.wsloop {
  // CHECK-NEXT: omp.loop_nest
  omp.wsloop {
    omp.loop_nest (%iv) : index = (%lb) to (%ub) step (%step) {
      omp.yield
    }
    omp.terminator
  }

  // CHECK: omp.wsloop nowait {
  // CHECK-NEXT: omp.loop_nest
  omp.wsloop nowait {
    omp.loop_nest (%iv) : index = (%lb) to (%ub) step (%step) {
      omp.yield
    }
    omp.terminator
  }

  // CHECK: omp.wsloop nowait order(concurrent) {
  // CHECK-NEXT: omp.loop_nest
  omp.wsloop order(concurrent) nowait {
    omp.loop_nest (%iv) : index = (%lb) to (%ub) step (%step) {
      omp.yield
    }
    omp.terminator
  }

  // CHECK: omp.wsloop nowait order(reproducible:concurrent) {
  // CHECK-NEXT: omp.loop_nest
  omp.wsloop order(reproducible:concurrent) nowait {
    omp.loop_nest (%iv) : index = (%lb) to (%ub) step (%step) {
      omp.yield
    }
    omp.terminator
  }
  // CHECK: omp.wsloop nowait order(unconstrained:concurrent) {
  // CHECK-NEXT: omp.loop_nest
  omp.wsloop order(unconstrained:concurrent) nowait {
    omp.loop_nest (%iv) : index = (%lb) to (%ub) step (%step) {
      omp.yield
    }
    omp.terminator
  }
  // CHECK: omp.wsloop {
  // CHECK-NEXT: omp.simd
  // CHECK-NEXT: omp.loop_nest
  omp.wsloop {
    omp.simd {
      omp.loop_nest (%iv) : index = (%lb) to (%ub) step (%step) {
        omp.yield
      }
      omp.terminator
    }
    omp.terminator
  }

  return
}

// CHECK-LABEL: omp_simd
func.func @omp_simd(%lb : index, %ub : index, %step : index) -> () {
  // CHECK: omp.simd
  omp.simd {
    "omp.loop_nest" (%lb, %ub, %step) ({
    ^bb1(%iv2: index):
      "omp.yield"() : () -> ()
    }) : (index, index, index) -> ()
    "omp.terminator"() : () -> ()
  }

  return
}

// CHECK-LABEL: omp_simd_aligned_list
func.func @omp_simd_aligned_list(%arg0 : index, %arg1 : index, %arg2 : index,
                                 %arg3 : memref<i32>, %arg4 : memref<i32>) -> () {
  // CHECK:      omp.simd aligned(
  // CHECK-SAME: %{{.*}} : memref<i32> -> 32 : i64,
  // CHECK-SAME: %{{.*}} : memref<i32> -> 128 : i64)
  "omp.simd"(%arg3, %arg4) ({
    "omp.loop_nest" (%arg0, %arg1, %arg2) ({
    ^bb1(%iv2: index):
      "omp.yield"() : () -> ()
    }) : (index, index, index) -> ()
    "omp.terminator"() : () -> ()
  }) {alignments = [32, 128],
      operandSegmentSizes = array<i32: 2, 0, 0, 0, 0, 0, 0>} : (memref<i32>, memref<i32>) -> ()
  return
}

// CHECK-LABEL: omp_simd_aligned_single
func.func @omp_simd_aligned_single(%arg0 : index, %arg1 : index, %arg2 : index,
                                   %arg3 : memref<i32>, %arg4 : memref<i32>) -> () {
  // CHECK: omp.simd aligned(%{{.*}} : memref<i32> -> 32 : i64)
  "omp.simd"(%arg3) ({
    "omp.loop_nest" (%arg0, %arg1, %arg2) ({
    ^bb1(%iv2: index):
      "omp.yield"() : () -> ()
    }) : (index, index, index) -> ()
    "omp.terminator"() : () -> ()
  }) {alignments = [32],
      operandSegmentSizes = array<i32: 1, 0, 0, 0, 0, 0, 0>} : (memref<i32>) -> ()
  return
}

// CHECK-LABEL: omp_simd_nontemporal_list
func.func @omp_simd_nontemporal_list(%arg0 : index, %arg1 : index,
                                     %arg2 : index, %arg3 : memref<i32>,
                                     %arg4 : memref<i64>) -> () {
  // CHECK: omp.simd nontemporal(%{{.*}}, %{{.*}} : memref<i32>, memref<i64>)
  "omp.simd"(%arg3, %arg4) ({
    "omp.loop_nest" (%arg0, %arg1, %arg2) ({
    ^bb1(%iv2: index):
      "omp.yield"() : () -> ()
    }) : (index, index, index) -> ()
    "omp.terminator"() : () -> ()
  }) {operandSegmentSizes = array<i32: 0, 0, 0, 0, 2, 0, 0>} : (memref<i32>, memref<i64>) -> ()
  return
}

// CHECK-LABEL: omp_simd_nontemporal_single
func.func @omp_simd_nontemporal_single(%arg0 : index, %arg1 : index,
                                       %arg2 : index, %arg3 : memref<i32>,
                                       %arg4 : memref<i64>) -> () {
  // CHECK: omp.simd nontemporal(%{{.*}} : memref<i32>)
  "omp.simd"(%arg3) ({
    "omp.loop_nest" (%arg0, %arg1, %arg2) ({
    ^bb1(%iv2: index):
      "omp.yield"() : () -> ()
    }) : (index, index, index) -> ()
    "omp.terminator"() : () -> ()
  }) {operandSegmentSizes = array<i32: 0, 0, 0, 0, 1, 0, 0>} : (memref<i32>) -> ()
  return
}

// CHECK-LABEL: omp_simd_pretty
func.func @omp_simd_pretty(%lb : index, %ub : index, %step : index) -> () {
  // CHECK: omp.simd {
  omp.simd {
    omp.loop_nest (%iv) : index = (%lb) to (%ub) step (%step) {
      omp.yield
    }
    omp.terminator
  }
  return
}

// CHECK-LABEL:   func.func @omp_simd_pretty_aligned(
func.func @omp_simd_pretty_aligned(%lb : index, %ub : index, %step : index,
                                   %data_var : memref<i32>,
                                   %data_var1 : memref<i32>) -> () {
  // CHECK:      omp.simd aligned(
  // CHECK-SAME: %{{.*}} : memref<i32> -> 32 : i64,
  // CHECK-SAME: %{{.*}} : memref<i32> -> 128 : i64)
  omp.simd aligned(%data_var :  memref<i32> -> 32, %data_var1 : memref<i32> -> 128) {
    omp.loop_nest (%iv) : index = (%lb) to (%ub) step (%step) {
      omp.yield
    }
    omp.terminator
  }
  return
}

// CHECK-LABEL: omp_simd_pretty_if
func.func @omp_simd_pretty_if(%lb : index, %ub : index, %step : index, %if_cond : i1) -> () {
  // CHECK: omp.simd if(%{{.*}})
  omp.simd if(%if_cond) {
    omp.loop_nest (%iv): index = (%lb) to (%ub) step (%step) {
      omp.yield
    }
    omp.terminator
  }
  return
}

// CHECK-LABEL: func.func @omp_simd_pretty_nontemporal
func.func @omp_simd_pretty_nontemporal(%lb : index, %ub : index, %step : index,
                                       %data_var : memref<i32>,
                                       %data_var1 : memref<i32>) -> () {
  // CHECK: omp.simd nontemporal(%{{.*}}, %{{.*}} : memref<i32>, memref<i32>)
  omp.simd nontemporal(%data_var, %data_var1 : memref<i32>, memref<i32>) {
    omp.loop_nest (%iv) : index = (%lb) to (%ub) step (%step) {
      omp.yield
    }
    omp.terminator
  }
  return
}

// CHECK-LABEL: omp_simd_pretty_order
func.func @omp_simd_pretty_order(%lb : index, %ub : index, %step : index) -> () {
  // CHECK: omp.simd order(concurrent)
  omp.simd order(concurrent) {
    omp.loop_nest (%iv): index = (%lb) to (%ub) step (%step) {
      omp.yield
    }
    omp.terminator
  }
  // CHECK: omp.simd order(reproducible:concurrent)
  omp.simd order(reproducible:concurrent) {
    omp.loop_nest (%iv): index = (%lb) to (%ub) step (%step) {
      omp.yield
    }
    omp.terminator
  }
  // CHECK: omp.simd order(unconstrained:concurrent)
  omp.simd order(unconstrained:concurrent) {
    omp.loop_nest (%iv): index = (%lb) to (%ub) step (%step) {
      omp.yield
    }
    omp.terminator
  }
  return
}

// CHECK-LABEL: omp_simd_pretty_simdlen
func.func @omp_simd_pretty_simdlen(%lb : index, %ub : index, %step : index) -> () {
  // CHECK: omp.simd simdlen(2)
  omp.simd simdlen(2) {
    omp.loop_nest (%iv): index = (%lb) to (%ub) step (%step) {
      omp.yield
    }
    omp.terminator
  }
  return
}

// CHECK-LABEL: omp_simd_pretty_safelen
func.func @omp_simd_pretty_safelen(%lb : index, %ub : index, %step : index) -> () {
  // CHECK: omp.simd safelen(2)
  omp.simd safelen(2) {
    omp.loop_nest (%iv): index = (%lb) to (%ub) step (%step) {
      omp.yield
    }
    omp.terminator
  }
  return
}

// CHECK-LABEL: omp_distribute
func.func @omp_distribute(%chunk_size : i32, %data_var : memref<i32>, %arg0 : i32) -> () {
  // CHECK: omp.distribute
  "omp.distribute" () ({
    "omp.loop_nest" (%arg0, %arg0, %arg0) ({
    ^bb0(%iv: i32):
      "omp.yield"() : () -> ()
    }) : (i32, i32, i32) -> ()
    "omp.terminator"() : () -> ()
  }) {} : () -> ()
  // CHECK: omp.distribute
  omp.distribute {
    omp.loop_nest (%iv) : i32 = (%arg0) to (%arg0) step (%arg0) {
      omp.yield
    }
    omp.terminator
  }
  // CHECK: omp.distribute dist_schedule_static
  omp.distribute dist_schedule_static {
    omp.loop_nest (%iv) : i32 = (%arg0) to (%arg0) step (%arg0) {
      omp.yield
    }
    omp.terminator
  }
  // CHECK: omp.distribute dist_schedule_static dist_schedule_chunk_size(%{{.+}} : i32)
  omp.distribute dist_schedule_static dist_schedule_chunk_size(%chunk_size : i32) {
    omp.loop_nest (%iv) : i32 = (%arg0) to (%arg0) step (%arg0) {
      omp.yield
    }
    omp.terminator
  }
  // CHECK: omp.distribute order(concurrent)
  omp.distribute order(concurrent) {
    omp.loop_nest (%iv) : i32 = (%arg0) to (%arg0) step (%arg0) {
      omp.yield
    }
    omp.terminator
  }
  // CHECK: omp.distribute order(reproducible:concurrent)
  omp.distribute order(reproducible:concurrent) {
    omp.loop_nest (%iv) : i32 = (%arg0) to (%arg0) step (%arg0) {
      omp.yield
    }
    omp.terminator
  }
  // CHECK: omp.distribute order(unconstrained:concurrent)
  omp.distribute order(unconstrained:concurrent) {
    omp.loop_nest (%iv) : i32 = (%arg0) to (%arg0) step (%arg0) {
      omp.yield
    }
    omp.terminator
  }
  // CHECK: omp.distribute allocate(%{{.+}} : memref<i32> -> %{{.+}} : memref<i32>)
  omp.distribute allocate(%data_var : memref<i32> -> %data_var : memref<i32>) {
    omp.loop_nest (%iv) : i32 = (%arg0) to (%arg0) step (%arg0) {
      omp.yield
    }
    omp.terminator
  }
  // CHECK: omp.distribute
  omp.distribute {
    omp.simd {
      omp.loop_nest (%iv) : i32 = (%arg0) to (%arg0) step (%arg0) {
        omp.yield
      }
      omp.terminator
    }
    omp.terminator
  }
  return
}


// CHECK-LABEL: omp_target
func.func @omp_target(%if_cond : i1, %device : si32,  %num_threads : i32, %device_ptr: memref<i32>, %device_addr: memref<?xi32>, %map1: memref<?xi32>, %map2: memref<?xi32>) -> () {

    // Test with optional operands; if_expr, device, thread_limit, private, firstprivate and nowait.
    // CHECK: omp.target device({{.*}}) if({{.*}}) nowait thread_limit({{.*}})
    "omp.target"(%device, %if_cond, %num_threads) ({
       // CHECK: omp.terminator
       omp.terminator
<<<<<<< HEAD
    }) {nowait, operandSegmentSizes = array<i32: 1,1,1,0,0,0,0,0,0,0,0,0,0>} : ( i1, si32, i32 ) -> ()
=======
    }) {nowait, operandSegmentSizes = array<i32: 0,0,0,1,0,1,0,0,0,0,1>} : ( si32, i1, i32 ) -> ()
>>>>>>> eef1d7e3

    // Test with optional map clause.
    // CHECK: %[[MAP_A:.*]] = omp.map.info var_ptr(%[[VAL_1:.*]] : memref<?xi32>, tensor<?xi32>)   map_clauses(tofrom) capture(ByRef) -> memref<?xi32> {name = ""}
    // CHECK: %[[MAP_B:.*]] = omp.map.info var_ptr(%[[VAL_2:.*]] : memref<?xi32>, tensor<?xi32>)   map_clauses(exit_release_or_enter_alloc) capture(ByRef) -> memref<?xi32> {name = ""}
    // CHECK: omp.target has_device_addr(%[[VAL_5:.*]] : memref<?xi32>) is_device_ptr(%[[VAL_4:.*]] : memref<i32>) map_entries(%[[MAP_A]] -> {{.*}}, %[[MAP_B]] -> {{.*}} : memref<?xi32>, memref<?xi32>) {
    %mapv1 = omp.map.info var_ptr(%map1 : memref<?xi32>, tensor<?xi32>)   map_clauses(tofrom) capture(ByRef) -> memref<?xi32> {name = ""}
    %mapv2 = omp.map.info var_ptr(%map2 : memref<?xi32>, tensor<?xi32>)   map_clauses(exit_release_or_enter_alloc) capture(ByRef) -> memref<?xi32> {name = ""}
    omp.target map_entries(%mapv1 -> %arg0, %mapv2 -> %arg1 : memref<?xi32>, memref<?xi32>) is_device_ptr(%device_ptr : memref<i32>) has_device_addr(%device_addr : memref<?xi32>) {
    ^bb0(%arg0: memref<?xi32>, %arg1: memref<?xi32>):
      omp.terminator
    }
    // CHECK: %[[MAP_C:.*]] = omp.map.info var_ptr(%[[VAL_1:.*]] : memref<?xi32>, tensor<?xi32>)   map_clauses(to) capture(ByRef) -> memref<?xi32> {name = ""}
    // CHECK: %[[MAP_D:.*]] = omp.map.info var_ptr(%[[VAL_2:.*]] : memref<?xi32>, tensor<?xi32>)   map_clauses(always, from) capture(ByRef) -> memref<?xi32> {name = ""}
    // CHECK: omp.target map_entries(%[[MAP_C]] -> {{.*}}, %[[MAP_D]] -> {{.*}} : memref<?xi32>, memref<?xi32>) {
    %mapv3 = omp.map.info var_ptr(%map1 : memref<?xi32>, tensor<?xi32>)   map_clauses(to) capture(ByRef) -> memref<?xi32> {name = ""}
    %mapv4 = omp.map.info var_ptr(%map2 : memref<?xi32>, tensor<?xi32>)   map_clauses(always, from) capture(ByRef) -> memref<?xi32> {name = ""}
    omp.target map_entries(%mapv3 -> %arg0, %mapv4 -> %arg1 : memref<?xi32>, memref<?xi32>) {
    ^bb0(%arg0: memref<?xi32>, %arg1: memref<?xi32>):
      omp.terminator
    }
    // CHECK: omp.barrier
    omp.barrier

    return
}

func.func @omp_target_data (%if_cond : i1, %device : si32, %device_ptr: memref<i32>, %device_addr: memref<?xi32>, %map1: memref<?xi32>, %map2: memref<?xi32>) -> () {
    // CHECK: %[[MAP_A:.*]] = omp.map.info var_ptr(%[[VAL_2:.*]] : memref<?xi32>, tensor<?xi32>)   map_clauses(always, from) capture(ByRef) -> memref<?xi32> {name = ""}
    // CHECK: omp.target_data device(%[[VAL_1:.*]] : si32) if(%[[VAL_0:.*]]) map_entries(%[[MAP_A]] : memref<?xi32>)
    %mapv1 = omp.map.info var_ptr(%map1 : memref<?xi32>, tensor<?xi32>)   map_clauses(always, from) capture(ByRef) -> memref<?xi32> {name = ""}
    omp.target_data if(%if_cond) device(%device : si32) map_entries(%mapv1 : memref<?xi32>){}

    // CHECK: %[[MAP_A:.*]] = omp.map.info var_ptr(%[[VAL_2:.*]] : memref<?xi32>, tensor<?xi32>)   map_clauses(close, present, to) capture(ByRef) -> memref<?xi32> {name = ""}
    // CHECK: omp.target_data map_entries(%[[MAP_A]] : memref<?xi32>) use_device_addr(%[[VAL_4:.*]] : memref<?xi32>) use_device_ptr(%[[VAL_3:.*]] : memref<i32>)
    %mapv2 = omp.map.info var_ptr(%map1 : memref<?xi32>, tensor<?xi32>)   map_clauses(close, present, to) capture(ByRef) -> memref<?xi32> {name = ""}
    omp.target_data use_device_ptr(%device_ptr : memref<i32>) use_device_addr(%device_addr : memref<?xi32>) map_entries(%mapv2 : memref<?xi32>) {}

    // CHECK: %[[MAP_A:.*]] = omp.map.info var_ptr(%[[VAL_1:.*]] : memref<?xi32>, tensor<?xi32>)   map_clauses(tofrom) capture(ByRef) -> memref<?xi32> {name = ""}
    // CHECK: %[[MAP_B:.*]] = omp.map.info var_ptr(%[[VAL_2:.*]] : memref<?xi32>, tensor<?xi32>)   map_clauses(exit_release_or_enter_alloc) capture(ByRef) -> memref<?xi32> {name = ""}
    // CHECK: omp.target_data map_entries(%[[MAP_A]], %[[MAP_B]] : memref<?xi32>, memref<?xi32>)
    %mapv3 = omp.map.info var_ptr(%map1 : memref<?xi32>, tensor<?xi32>)   map_clauses(tofrom) capture(ByRef) -> memref<?xi32> {name = ""}
    %mapv4 = omp.map.info var_ptr(%map2 : memref<?xi32>, tensor<?xi32>)   map_clauses(exit_release_or_enter_alloc) capture(ByRef) -> memref<?xi32> {name = ""}
    omp.target_data map_entries(%mapv3, %mapv4 : memref<?xi32>, memref<?xi32>) {}

    // CHECK: %[[MAP_A:.*]] = omp.map.info var_ptr(%[[VAL_3:.*]] : memref<?xi32>, tensor<?xi32>)   map_clauses(exit_release_or_enter_alloc) capture(ByRef) -> memref<?xi32> {name = ""}
    // CHECK: omp.target_enter_data device(%[[VAL_1:.*]] : si32) if(%[[VAL_0:.*]]) map_entries(%[[MAP_A]] : memref<?xi32>) nowait
    %mapv5 = omp.map.info var_ptr(%map1 : memref<?xi32>, tensor<?xi32>)   map_clauses(exit_release_or_enter_alloc) capture(ByRef) -> memref<?xi32> {name = ""}
    omp.target_enter_data if(%if_cond) device(%device : si32) nowait map_entries(%mapv5 : memref<?xi32>)

    // CHECK: %[[MAP_A:.*]] = omp.map.info var_ptr(%[[VAL_3:.*]] : memref<?xi32>, tensor<?xi32>)   map_clauses(exit_release_or_enter_alloc) capture(ByRef) -> memref<?xi32> {name = ""}
    // CHECK: omp.target_exit_data device(%[[VAL_1:.*]] : si32) if(%[[VAL_0:.*]]) map_entries(%[[MAP_A]] : memref<?xi32>) nowait
    %mapv6 = omp.map.info var_ptr(%map2 : memref<?xi32>, tensor<?xi32>)   map_clauses(exit_release_or_enter_alloc) capture(ByRef) -> memref<?xi32> {name = ""}
    omp.target_exit_data if(%if_cond) device(%device : si32) nowait map_entries(%mapv6 : memref<?xi32>)

    return
}

// CHECK-LABEL: omp_target_pretty
func.func @omp_target_pretty(%if_cond : i1, %device : si32,  %num_threads : i32) -> () {
    // CHECK: omp.target device({{.*}}) if({{.*}})
    omp.target if(%if_cond) device(%device : si32) {
      omp.terminator
    }

    // CHECK: omp.target device({{.*}}) if({{.*}}) nowait
    omp.target if(%if_cond) device(%device : si32) thread_limit(%num_threads : i32) nowait {
      omp.terminator
    }

    return
}

// CHECK: omp.declare_reduction
// CHECK-LABEL: @add_f32
// CHECK: : f32
// CHECK: init
// CHECK: ^{{.+}}(%{{.+}}: f32):
// CHECK:   omp.yield
// CHECK: combiner
// CHECK: ^{{.+}}(%{{.+}}: f32, %{{.+}}: f32):
// CHECK:   omp.yield
// CHECK: atomic
// CHECK: ^{{.+}}(%{{.+}}: !llvm.ptr, %{{.+}}: !llvm.ptr):
// CHECK:  omp.yield
// CHECK: cleanup
// CHECK:  omp.yield
omp.declare_reduction @add_f32 : f32
init {
^bb0(%arg: f32):
  %0 = arith.constant 0.0 : f32
  omp.yield (%0 : f32)
}
combiner {
^bb1(%arg0: f32, %arg1: f32):
  %1 = arith.addf %arg0, %arg1 : f32
  omp.yield (%1 : f32)
}
atomic {
^bb2(%arg2: !llvm.ptr, %arg3: !llvm.ptr):
  %2 = llvm.load %arg3 : !llvm.ptr -> f32
  llvm.atomicrmw fadd %arg2, %2 monotonic : !llvm.ptr, f32
  omp.yield
}
cleanup {
^bb0(%arg: f32):
  omp.yield
}

// CHECK-LABEL: func @wsloop_reduction
func.func @wsloop_reduction(%lb : index, %ub : index, %step : index) {
  %c1 = arith.constant 1 : i32
  %0 = llvm.alloca %c1 x i32 : (i32) -> !llvm.ptr
  // CHECK: reduction(@add_f32 %{{.+}} -> %[[PRV:.+]] : !llvm.ptr)
  omp.wsloop reduction(@add_f32 %0 -> %prv : !llvm.ptr) {
    omp.loop_nest (%iv) : index = (%lb) to (%ub) step (%step) {
      // CHECK: %[[CST:.+]] = arith.constant 2.0{{.*}} : f32
      %cst = arith.constant 2.0 : f32
      // CHECK: %[[LPRV:.+]] = llvm.load %[[PRV]] : !llvm.ptr -> f32
      %lprv = llvm.load %prv : !llvm.ptr -> f32
      // CHECK: %[[RES:.+]] = llvm.fadd %[[LPRV]], %[[CST]] : f32
      %res = llvm.fadd %lprv, %cst: f32
      // CHECK: llvm.store %[[RES]], %[[PRV]] :  f32, !llvm.ptr
      llvm.store %res, %prv :  f32, !llvm.ptr
      omp.yield
    }
    omp.terminator
  }
  return
}

// CHECK-LABEL: func @wsloop_reduction_byref
func.func @wsloop_reduction_byref(%lb : index, %ub : index, %step : index) {
  %c1 = arith.constant 1 : i32
  %0 = llvm.alloca %c1 x i32 : (i32) -> !llvm.ptr
  // CHECK: reduction(byref @add_f32 %{{.+}} -> %[[PRV:.+]] : !llvm.ptr)
  omp.wsloop reduction(byref @add_f32 %0 -> %prv : !llvm.ptr) {
    omp.loop_nest (%iv) : index = (%lb) to (%ub) step (%step) {
      // CHECK: %[[CST:.+]] = arith.constant 2.0{{.*}} : f32
      %cst = arith.constant 2.0 : f32
      // CHECK: %[[LPRV:.+]] = llvm.load %[[PRV]] : !llvm.ptr -> f32
      %lprv = llvm.load %prv : !llvm.ptr -> f32
      // CHECK: %[[RES:.+]] = llvm.fadd %[[LPRV]], %[[CST]] : f32
      %res = llvm.fadd %lprv, %cst: f32
      // CHECK: llvm.store %[[RES]], %[[PRV]] :  f32, !llvm.ptr
      llvm.store %res, %prv :  f32, !llvm.ptr
      omp.yield
    }
    omp.terminator
  }
  return
}

// CHECK-LABEL: func @parallel_reduction
func.func @parallel_reduction() {
  %c1 = arith.constant 1 : i32
  %0 = llvm.alloca %c1 x i32 : (i32) -> !llvm.ptr
  // CHECK: omp.parallel reduction(@add_f32 {{.+}} -> {{.+}} : !llvm.ptr)
  omp.parallel reduction(@add_f32 %0 -> %prv : !llvm.ptr) {
    %1 = arith.constant 2.0 : f32
    %2 = llvm.load %prv : !llvm.ptr -> f32
    // CHECK: llvm.fadd %{{.*}}, %{{.*}} : f32
    %3 = llvm.fadd %1, %2 : f32
    llvm.store %3, %prv : f32, !llvm.ptr
    omp.terminator
  }
  return
}

// CHECK-LABEL: func @parallel_reduction_byref
func.func @parallel_reduction_byref() {
  %c1 = arith.constant 1 : i32
  %0 = llvm.alloca %c1 x i32 : (i32) -> !llvm.ptr
  // CHECK: omp.parallel reduction(byref @add_f32 {{.+}} -> {{.+}} : !llvm.ptr)
  omp.parallel reduction(byref @add_f32 %0 -> %prv : !llvm.ptr) {
    %1 = arith.constant 2.0 : f32
    %2 = llvm.load %prv : !llvm.ptr -> f32
    // CHECK: llvm.fadd %{{.*}}, %{{.*}} : f32
    %3 = llvm.fadd %1, %2 : f32
    llvm.store %3, %prv : f32, !llvm.ptr
    omp.terminator
  }
  return
}

// CHECK: func @parallel_wsloop_reduction
func.func @parallel_wsloop_reduction(%lb : index, %ub : index, %step : index) {
  %c1 = arith.constant 1 : i32
  %0 = llvm.alloca %c1 x i32 : (i32) -> !llvm.ptr
  // CHECK: omp.parallel reduction(@add_f32 %{{.*}} -> %{{.+}} : !llvm.ptr) {
  omp.parallel reduction(@add_f32 %0 -> %prv : !llvm.ptr) {
    // CHECK: omp.wsloop {
    omp.wsloop {
      // CHECK: omp.loop_nest (%{{.+}}) : index = (%{{.+}}) to (%{{.+}}) step (%{{.+}}) {
      omp.loop_nest (%iv) : index = (%lb) to (%ub) step (%step) {
        %1 = arith.constant 2.0 : f32
        %2 = llvm.load %prv : !llvm.ptr -> f32
        // CHECK: llvm.fadd %{{.+}}, %{{.+}} : f32
        llvm.fadd %1, %2 : f32
        // CHECK: omp.yield
        omp.yield
      }
      // CHECK: omp.terminator
      omp.terminator
    }
    // CHECK: omp.terminator
    omp.terminator
  }
  return
}

// CHECK-LABEL: omp_teams
func.func @omp_teams(%lb : i32, %ub : i32, %if_cond : i1, %num_threads : i32,
                     %data_var : memref<i32>) -> () {
  // Test nesting inside of omp.target
  omp.target {
    // CHECK: omp.teams
    omp.teams {
      // CHECK: omp.terminator
      omp.terminator
    }
    // CHECK: omp.terminator
    omp.terminator
  }

  // CHECK: omp.teams
  omp.teams {
    %0 = arith.constant 1 : i32
    // CHECK: omp.terminator
    omp.terminator
  }

  // Test num teams.
  // CHECK: omp.teams num_teams(%{{.+}} : i32 to %{{.+}} : i32)
  omp.teams num_teams(%lb : i32 to %ub : i32) {
    // CHECK: omp.terminator
    omp.terminator
  }

  // CHECK: omp.teams num_teams( to %{{.+}} : i32)
  omp.teams num_teams(to %ub : i32) {
    // CHECK: omp.terminator
    omp.terminator
  }

  // Test if.
  // CHECK: omp.teams if(%{{.+}})
  omp.teams if(%if_cond) {
    // CHECK: omp.terminator
    omp.terminator
  }

  // Test thread limit.
  // CHECK: omp.teams thread_limit(%{{.+}} : i32)
  omp.teams thread_limit(%num_threads : i32) {
    // CHECK: omp.terminator
    omp.terminator
  }

  // Test reduction.
  %c1 = arith.constant 1 : i32
  %0 = llvm.alloca %c1 x i32 : (i32) -> !llvm.ptr
  // CHECK: omp.teams reduction(@add_f32 -> %{{.+}} : !llvm.ptr) {
  omp.teams reduction(@add_f32 -> %0 : !llvm.ptr) {
    %1 = arith.constant 2.0 : f32
    // CHECK: omp.terminator
    omp.terminator
  }

  // Test reduction byref
  // CHECK: omp.teams reduction(byref @add_f32 -> %{{.+}} : !llvm.ptr) {
  omp.teams reduction(byref @add_f32 -> %0 : !llvm.ptr) {
    %1 = arith.constant 2.0 : f32
    // CHECK: omp.terminator
    omp.terminator
  }

  // Test allocate.
  // CHECK: omp.teams allocate(%{{.+}} : memref<i32> -> %{{.+}} : memref<i32>)
  omp.teams allocate(%data_var : memref<i32> -> %data_var : memref<i32>) {
    // CHECK: omp.terminator
    omp.terminator
  }

  return
}

// CHECK-LABEL: func @sections_reduction
func.func @sections_reduction() {
  %c1 = arith.constant 1 : i32
  %0 = llvm.alloca %c1 x i32 : (i32) -> !llvm.ptr
  // CHECK: omp.sections reduction(@add_f32 -> {{.+}} : !llvm.ptr)
  omp.sections reduction(@add_f32 -> %0 : !llvm.ptr) {
    // CHECK: omp.section
    omp.section {
      %1 = arith.constant 2.0 : f32
      omp.terminator
    }
    // CHECK: omp.section
    omp.section {
      %1 = arith.constant 3.0 : f32
      omp.terminator
    }
    omp.terminator
  }
  return
}

// CHECK-LABEL: func @sections_reduction_byref
func.func @sections_reduction_byref() {
  %c1 = arith.constant 1 : i32
  %0 = llvm.alloca %c1 x i32 : (i32) -> !llvm.ptr
  // CHECK: omp.sections reduction(byref @add_f32 -> {{.+}} : !llvm.ptr)
  omp.sections reduction(byref @add_f32 -> %0 : !llvm.ptr) {
    // CHECK: omp.section
    omp.section {
      %1 = arith.constant 2.0 : f32
      omp.terminator
    }
    // CHECK: omp.section
    omp.section {
      %1 = arith.constant 3.0 : f32
      omp.terminator
    }
    omp.terminator
  }
  return
}

// CHECK: omp.declare_reduction
// CHECK-LABEL: @add2_f32
omp.declare_reduction @add2_f32 : f32
// CHECK: init
init {
^bb0(%arg: f32):
  %0 = arith.constant 0.0 : f32
  omp.yield (%0 : f32)
}
// CHECK: combiner
combiner {
^bb1(%arg0: f32, %arg1: f32):
  %1 = arith.addf %arg0, %arg1 : f32
  omp.yield (%1 : f32)
}
// CHECK-NOT: atomic
// CHECK-NOT: cleanup

// CHECK-LABEL: func @wsloop_reduction2
func.func @wsloop_reduction2(%lb : index, %ub : index, %step : index) {
  %0 = memref.alloca() : memref<1xf32>
  // CHECK: omp.wsloop reduction(@add2_f32 %{{.+}} -> %{{.+}} : memref<1xf32>) {
  omp.wsloop reduction(@add2_f32 %0 -> %prv : memref<1xf32>) {
    omp.loop_nest (%iv) : index = (%lb) to (%ub) step (%step) {
      %1 = arith.constant 2.0 : f32
      %2 = arith.constant 0 : index
      %3 = memref.load %prv[%2] : memref<1xf32>
      // CHECK: llvm.fadd
      %4 = llvm.fadd %1, %3 : f32
      memref.store %4, %prv[%2] : memref<1xf32>
      omp.yield
    }
    omp.terminator
  }
  return
}

// CHECK-LABEL: func @parallel_reduction2
func.func @parallel_reduction2() {
  %0 = memref.alloca() : memref<1xf32>
  // CHECK: omp.parallel reduction(@add2_f32 %{{.+}} -> %{{.+}} : memref<1xf32>)
  omp.parallel reduction(@add2_f32 %0 -> %prv : memref<1xf32>) {
    %1 = arith.constant 2.0 : f32
    %2 = arith.constant 0 : index
    %3 = memref.load %prv[%2] : memref<1xf32>
    // CHECK: llvm.fadd
    %4 = llvm.fadd %1, %3 : f32
    memref.store %4, %prv[%2] : memref<1xf32>
    omp.terminator
  }
  return
}

// CHECK: func @parallel_wsloop_reduction2
func.func @parallel_wsloop_reduction2(%lb : index, %ub : index, %step : index) {
  %c1 = arith.constant 1 : i32
  %0 = llvm.alloca %c1 x i32 : (i32) -> !llvm.ptr
  // CHECK: omp.parallel reduction(@add2_f32 %{{.*}} -> %{{.+}} : !llvm.ptr) {
  omp.parallel reduction(@add2_f32 %0 -> %prv : !llvm.ptr) {
    // CHECK: omp.wsloop {
    omp.wsloop {
      // CHECK: omp.loop_nest (%{{.+}}) : index = (%{{.+}}) to (%{{.+}}) step (%{{.+}}) {
      omp.loop_nest (%iv) : index = (%lb) to (%ub) step (%step) {
        %1 = arith.constant 2.0 : f32
        %2 = llvm.load %prv : !llvm.ptr -> f32
        // CHECK: llvm.fadd %{{.+}}, %{{.+}} : f32
        %3 = llvm.fadd %1, %2 : f32
        // CHECK: omp.yield
        omp.yield
      }
      // CHECK: omp.terminator
      omp.terminator
    }
    // CHECK: omp.terminator
    omp.terminator
  }
  return
}

// CHECK-LABEL: func @sections_reduction2
func.func @sections_reduction2() {
  %0 = memref.alloca() : memref<1xf32>
  // CHECK: omp.sections reduction(@add2_f32 -> %{{.+}} : memref<1xf32>)
  omp.sections reduction(@add2_f32 -> %0 : memref<1xf32>) {
    omp.section {
      %1 = arith.constant 2.0 : f32
      omp.terminator
    }
    omp.section {
      %1 = arith.constant 2.0 : f32
      omp.terminator
    }
    omp.terminator
  }
  return
}

// CHECK: omp.critical.declare @mutex1 hint(uncontended)
omp.critical.declare @mutex1 hint(uncontended)
// CHECK: omp.critical.declare @mutex2 hint(contended)
omp.critical.declare @mutex2 hint(contended)
// CHECK: omp.critical.declare @mutex3 hint(nonspeculative)
omp.critical.declare @mutex3 hint(nonspeculative)
// CHECK: omp.critical.declare @mutex4 hint(speculative)
omp.critical.declare @mutex4 hint(speculative)
// CHECK: omp.critical.declare @mutex5 hint(uncontended, nonspeculative)
omp.critical.declare @mutex5 hint(uncontended, nonspeculative)
// CHECK: omp.critical.declare @mutex6 hint(contended, nonspeculative)
omp.critical.declare @mutex6 hint(contended, nonspeculative)
// CHECK: omp.critical.declare @mutex7 hint(uncontended, speculative)
omp.critical.declare @mutex7 hint(uncontended, speculative)
// CHECK: omp.critical.declare @mutex8 hint(contended, speculative)
omp.critical.declare @mutex8 hint(contended, speculative)
// CHECK: omp.critical.declare @mutex9
omp.critical.declare @mutex9 hint(none)
// CHECK: omp.critical.declare @mutex10
omp.critical.declare @mutex10


// CHECK-LABEL: omp_critical
func.func @omp_critical() -> () {
  // CHECK: omp.critical
  omp.critical {
    omp.terminator
  }

  // CHECK: omp.critical(@{{.*}})
  omp.critical(@mutex1) {
    omp.terminator
  }
  return
}

func.func @omp_ordered(%arg1 : i32, %arg2 : i32, %arg3 : i32,
    %vec0 : i64, %vec1 : i64, %vec2 : i64, %vec3 : i64) -> () {
  // CHECK: omp.ordered.region
  omp.ordered.region {
    // CHECK: omp.terminator
    omp.terminator
  }

  omp.wsloop ordered(0) {
    omp.loop_nest (%0) : i32 = (%arg1) to (%arg2) step (%arg3)  {
      // CHECK: omp.ordered.region
      omp.ordered.region {
        // CHECK: omp.terminator
        omp.terminator
      }
      omp.yield
    }
    omp.terminator
  }

  omp.wsloop ordered(1) {
    omp.loop_nest (%0) : i32 = (%arg1) to (%arg2) step (%arg3) {
      // Only one DEPEND(SINK: vec) clause
      // CHECK: omp.ordered depend_type(dependsink) depend_vec(%{{.*}} : i64) {doacross_num_loops = 1 : i64}
      omp.ordered depend_type(dependsink) depend_vec(%vec0 : i64) {doacross_num_loops = 1 : i64}

      // CHECK: omp.ordered depend_type(dependsource) depend_vec(%{{.*}} : i64) {doacross_num_loops = 1 : i64}
      omp.ordered depend_type(dependsource) depend_vec(%vec0 : i64) {doacross_num_loops = 1 : i64}

      omp.yield
    }
    omp.terminator
  }

  omp.wsloop ordered(2) {
    omp.loop_nest (%0) : i32 = (%arg1) to (%arg2) step (%arg3) {
      // Multiple DEPEND(SINK: vec) clauses
      // CHECK: omp.ordered depend_type(dependsink) depend_vec(%{{.*}}, %{{.*}}, %{{.*}}, %{{.*}} : i64, i64, i64, i64) {doacross_num_loops = 2 : i64}
      omp.ordered depend_type(dependsink) depend_vec(%vec0, %vec1, %vec2, %vec3 : i64, i64, i64, i64) {doacross_num_loops = 2 : i64}

      // CHECK: omp.ordered depend_type(dependsource) depend_vec(%{{.*}}, %{{.*}} : i64, i64) {doacross_num_loops = 2 : i64}
      omp.ordered depend_type(dependsource) depend_vec(%vec0, %vec1 : i64, i64) {doacross_num_loops = 2 : i64}

      omp.yield
    }
    omp.terminator
  }

  return
}

// CHECK-LABEL: omp_atomic_read
// CHECK-SAME: (%[[v:.*]]: memref<i32>, %[[x:.*]]: memref<i32>)
func.func @omp_atomic_read(%v: memref<i32>, %x: memref<i32>) {
  // CHECK: omp.atomic.read %[[v]] = %[[x]] : memref<i32>, i32
  omp.atomic.read %v = %x : memref<i32>, i32
  // CHECK: omp.atomic.read %[[v]] = %[[x]] memory_order(seq_cst) : memref<i32>, i32
  omp.atomic.read %v = %x memory_order(seq_cst) : memref<i32>, i32
  // CHECK: omp.atomic.read %[[v]] = %[[x]] memory_order(acquire) : memref<i32>, i32
  omp.atomic.read %v = %x memory_order(acquire) : memref<i32>, i32
  // CHECK: omp.atomic.read %[[v]] = %[[x]] memory_order(relaxed) : memref<i32>, i32
  omp.atomic.read %v = %x memory_order(relaxed) : memref<i32>, i32
  // CHECK: omp.atomic.read %[[v]] = %[[x]] hint(contended, nonspeculative) : memref<i32>, i32
  omp.atomic.read %v = %x hint(nonspeculative, contended) : memref<i32>, i32
  // CHECK: omp.atomic.read %[[v]] = %[[x]] memory_order(seq_cst) hint(contended, speculative) : memref<i32>, i32
  omp.atomic.read %v = %x hint(speculative, contended) memory_order(seq_cst) : memref<i32>, i32
  // CHECK: omp.atomic.read %[[v]] = %[[x]] memory_order(seq_cst) : memref<i32>, i32
  omp.atomic.read %v = %x hint(none) memory_order(seq_cst) : memref<i32>, i32
  return
}

// CHECK-LABEL: omp_atomic_write
// CHECK-SAME: (%[[ADDR:.*]]: memref<i32>, %[[VAL:.*]]: i32)
func.func @omp_atomic_write(%addr : memref<i32>, %val : i32) {
  // CHECK: omp.atomic.write %[[ADDR]] = %[[VAL]] : memref<i32>, i32
  omp.atomic.write %addr = %val : memref<i32>, i32
  // CHECK: omp.atomic.write %[[ADDR]] = %[[VAL]] memory_order(seq_cst) : memref<i32>, i32
  omp.atomic.write %addr = %val memory_order(seq_cst) : memref<i32>, i32
  // CHECK: omp.atomic.write %[[ADDR]] = %[[VAL]] memory_order(release) : memref<i32>, i32
  omp.atomic.write %addr = %val memory_order(release) : memref<i32>, i32
  // CHECK: omp.atomic.write %[[ADDR]] = %[[VAL]] memory_order(relaxed) : memref<i32>, i32
  omp.atomic.write %addr = %val memory_order(relaxed) : memref<i32>, i32
  // CHECK: omp.atomic.write %[[ADDR]] = %[[VAL]] hint(uncontended, speculative) : memref<i32>, i32
  omp.atomic.write %addr = %val hint(speculative, uncontended) : memref<i32>, i32
  // CHECK: omp.atomic.write %[[ADDR]] = %[[VAL]] : memref<i32>, i32
  omp.atomic.write %addr = %val hint(none) : memref<i32>, i32
  return
}

// CHECK-LABEL: omp_atomic_update
// CHECK-SAME: (%[[X:.*]]: memref<i32>, %[[EXPR:.*]]: i32, %[[XBOOL:.*]]: memref<i1>, %[[EXPRBOOL:.*]]: i1)
func.func @omp_atomic_update(%x : memref<i32>, %expr : i32, %xBool : memref<i1>, %exprBool : i1) {
  // CHECK: omp.atomic.update %[[X]] : memref<i32>
  // CHECK-NEXT: (%[[XVAL:.*]]: i32):
  // CHECK-NEXT:   %[[NEWVAL:.*]] = llvm.add %[[XVAL]], %[[EXPR]] : i32
  // CHECK-NEXT:   omp.yield(%[[NEWVAL]] : i32)
  omp.atomic.update %x : memref<i32> {
  ^bb0(%xval: i32):
    %newval = llvm.add %xval, %expr : i32
    omp.yield(%newval : i32)
  }
  // CHECK: omp.atomic.update %[[XBOOL]] : memref<i1>
  // CHECK-NEXT: (%[[XVAL:.*]]: i1):
  // CHECK-NEXT:   %[[NEWVAL:.*]] = llvm.and %[[XVAL]], %[[EXPRBOOL]] : i1
  // CHECK-NEXT:   omp.yield(%[[NEWVAL]] : i1)
  omp.atomic.update %xBool : memref<i1> {
  ^bb0(%xval: i1):
    %newval = llvm.and %xval, %exprBool : i1
    omp.yield(%newval : i1)
  }
  // CHECK: omp.atomic.update %[[X]] : memref<i32>
  // CHECK-NEXT: (%[[XVAL:.*]]: i32):
  // CHECK-NEXT:   %[[NEWVAL:.*]] = llvm.shl %[[XVAL]], %[[EXPR]] : i32
  // CHECK-NEXT:   omp.yield(%[[NEWVAL]] : i32)
  // CHECK-NEXT: }
  omp.atomic.update %x : memref<i32> {
  ^bb0(%xval: i32):
    %newval = llvm.shl %xval, %expr : i32
    omp.yield(%newval : i32)
  }
  // CHECK: omp.atomic.update %[[X]] : memref<i32>
  // CHECK-NEXT: (%[[XVAL:.*]]: i32):
  // CHECK-NEXT:   %[[NEWVAL:.*]] = llvm.intr.smax(%[[XVAL]], %[[EXPR]]) : (i32, i32) -> i32
  // CHECK-NEXT:   omp.yield(%[[NEWVAL]] : i32)
  // CHECK-NEXT: }
  omp.atomic.update %x : memref<i32> {
  ^bb0(%xval: i32):
    %newval = llvm.intr.smax(%xval, %expr) : (i32, i32) -> i32
    omp.yield(%newval : i32)
  }

  // CHECK: omp.atomic.update %[[XBOOL]] : memref<i1>
  // CHECK-NEXT: (%[[XVAL:.*]]: i1):
  // CHECK-NEXT:   %[[NEWVAL:.*]] = llvm.icmp "eq" %[[XVAL]], %[[EXPRBOOL]] : i1
  // CHECK-NEXT:   omp.yield(%[[NEWVAL]] : i1)
  // }
  omp.atomic.update %xBool : memref<i1> {
  ^bb0(%xval: i1):
    %newval = llvm.icmp "eq" %xval, %exprBool : i1
    omp.yield(%newval : i1)
  }

  // CHECK: omp.atomic.update %[[X]] : memref<i32> {
  // CHECK-NEXT: (%[[XVAL:.*]]: i32):
  // CHECK-NEXT:   omp.yield(%[[XVAL]] : i32)
  // CHECK-NEXT: }
  omp.atomic.update %x : memref<i32> {
  ^bb0(%xval:i32):
    omp.yield(%xval:i32)
  }

  // CHECK: omp.atomic.update %[[X]] : memref<i32> {
  // CHECK-NEXT: (%[[XVAL:.*]]: i32):
  // CHECK-NEXT:   omp.yield(%{{.+}} : i32)
  // CHECK-NEXT: }
  %const = arith.constant 42 : i32
  omp.atomic.update %x : memref<i32> {
  ^bb0(%xval:i32):
    omp.yield(%const:i32)
  }

  // CHECK: omp.atomic.update %[[X]] : memref<i32>
  // CHECK-NEXT: (%[[XVAL:.*]]: i32):
  // CHECK-NEXT:   %[[NEWVAL:.*]] = llvm.add %[[XVAL]], %[[EXPR]] : i32
  // CHECK-NEXT:   omp.yield(%[[NEWVAL]] : i32)
  omp.atomic.update hint(none) %x : memref<i32> {
  ^bb0(%xval: i32):
    %newval = llvm.add %xval, %expr : i32
    omp.yield(%newval : i32)
  }

  // CHECK: omp.atomic.update hint(uncontended) %[[X]] : memref<i32>
  // CHECK-NEXT: (%[[XVAL:.*]]: i32):
  // CHECK-NEXT:   %[[NEWVAL:.*]] = llvm.add %[[XVAL]], %[[EXPR]] : i32
  // CHECK-NEXT:   omp.yield(%[[NEWVAL]] : i32)
  omp.atomic.update hint(uncontended) %x : memref<i32> {
  ^bb0(%xval: i32):
    %newval = llvm.add %xval, %expr : i32
    omp.yield(%newval : i32)
  }

  // CHECK: omp.atomic.update hint(contended) %[[X]] : memref<i32>
  // CHECK-NEXT: (%[[XVAL:.*]]: i32):
  // CHECK-NEXT:   %[[NEWVAL:.*]] = llvm.add %[[XVAL]], %[[EXPR]] : i32
  // CHECK-NEXT:   omp.yield(%[[NEWVAL]] : i32)
  omp.atomic.update hint(contended) %x : memref<i32> {
  ^bb0(%xval: i32):
    %newval = llvm.add %xval, %expr : i32
    omp.yield(%newval : i32)
  }

  // CHECK: omp.atomic.update hint(nonspeculative) %[[X]] : memref<i32>
  // CHECK-NEXT: (%[[XVAL:.*]]: i32):
  // CHECK-NEXT:   %[[NEWVAL:.*]] = llvm.add %[[XVAL]], %[[EXPR]] : i32
  // CHECK-NEXT:   omp.yield(%[[NEWVAL]] : i32)
  omp.atomic.update hint(nonspeculative) %x : memref<i32> {
  ^bb0(%xval: i32):
    %newval = llvm.add %xval, %expr : i32
    omp.yield(%newval : i32)
  }

  // CHECK: omp.atomic.update hint(speculative) %[[X]] : memref<i32>
  // CHECK-NEXT: (%[[XVAL:.*]]: i32):
  // CHECK-NEXT:   %[[NEWVAL:.*]] = llvm.add %[[XVAL]], %[[EXPR]] : i32
  // CHECK-NEXT:   omp.yield(%[[NEWVAL]] : i32)
  omp.atomic.update hint(speculative) %x : memref<i32> {
  ^bb0(%xval: i32):
    %newval = llvm.add %xval, %expr : i32
    omp.yield(%newval : i32)
  }

  // CHECK: omp.atomic.update hint(uncontended, nonspeculative) %[[X]] : memref<i32>
  // CHECK-NEXT: (%[[XVAL:.*]]: i32):
  // CHECK-NEXT:   %[[NEWVAL:.*]] = llvm.add %[[XVAL]], %[[EXPR]] : i32
  // CHECK-NEXT:   omp.yield(%[[NEWVAL]] : i32)
  omp.atomic.update hint(uncontended, nonspeculative) %x : memref<i32> {
  ^bb0(%xval: i32):
    %newval = llvm.add %xval, %expr : i32
    omp.yield(%newval : i32)
  }

  // CHECK: omp.atomic.update hint(contended, nonspeculative) %[[X]] : memref<i32>
  // CHECK-NEXT: (%[[XVAL:.*]]: i32):
  // CHECK-NEXT:   %[[NEWVAL:.*]] = llvm.add %[[XVAL]], %[[EXPR]] : i32
  // CHECK-NEXT:   omp.yield(%[[NEWVAL]] : i32)
  omp.atomic.update hint(contended, nonspeculative) %x : memref<i32> {
  ^bb0(%xval: i32):
    %newval = llvm.add %xval, %expr : i32
    omp.yield(%newval : i32)
  }

  // CHECK: omp.atomic.update hint(uncontended, speculative) %[[X]] : memref<i32>
  // CHECK-NEXT: (%[[XVAL:.*]]: i32):
  // CHECK-NEXT:   %[[NEWVAL:.*]] = llvm.add %[[XVAL]], %[[EXPR]] : i32
  // CHECK-NEXT:   omp.yield(%[[NEWVAL]] : i32)
  omp.atomic.update hint(uncontended, speculative) %x : memref<i32> {
  ^bb0(%xval: i32):
    %newval = llvm.add %xval, %expr : i32
    omp.yield(%newval : i32)
  }

  // CHECK: omp.atomic.update hint(contended, speculative) %[[X]] : memref<i32>
  // CHECK-NEXT: (%[[XVAL:.*]]: i32):
  // CHECK-NEXT:   %[[NEWVAL:.*]] = llvm.add %[[XVAL]], %[[EXPR]] : i32
  // CHECK-NEXT:   omp.yield(%[[NEWVAL]] : i32)
  omp.atomic.update hint(contended, speculative) %x : memref<i32> {
  ^bb0(%xval: i32):
    %newval = llvm.add %xval, %expr : i32
    omp.yield(%newval : i32)
  }

  // CHECK: omp.atomic.update memory_order(seq_cst) %[[X]] : memref<i32>
  // CHECK-NEXT: (%[[XVAL:.*]]: i32):
  // CHECK-NEXT:   %[[NEWVAL:.*]] = llvm.add %[[XVAL]], %[[EXPR]] : i32
  // CHECK-NEXT:   omp.yield(%[[NEWVAL]] : i32)
  omp.atomic.update memory_order(seq_cst) %x : memref<i32> {
  ^bb0(%xval: i32):
    %newval = llvm.add %xval, %expr : i32
    omp.yield(%newval : i32)
  }

  // CHECK: omp.atomic.update memory_order(release) %[[X]] : memref<i32>
  // CHECK-NEXT: (%[[XVAL:.*]]: i32):
  // CHECK-NEXT:   %[[NEWVAL:.*]] = llvm.add %[[XVAL]], %[[EXPR]] : i32
  // CHECK-NEXT:   omp.yield(%[[NEWVAL]] : i32)
  omp.atomic.update memory_order(release) %x : memref<i32> {
  ^bb0(%xval: i32):
    %newval = llvm.add %xval, %expr : i32
    omp.yield(%newval : i32)
  }

  // CHECK: omp.atomic.update memory_order(relaxed) %[[X]] : memref<i32>
  // CHECK-NEXT: (%[[XVAL:.*]]: i32):
  // CHECK-NEXT:   %[[NEWVAL:.*]] = llvm.add %[[XVAL]], %[[EXPR]] : i32
  // CHECK-NEXT:   omp.yield(%[[NEWVAL]] : i32)
  omp.atomic.update memory_order(relaxed) %x : memref<i32> {
  ^bb0(%xval: i32):
    %newval = llvm.add %xval, %expr : i32
    omp.yield(%newval : i32)
  }

  // CHECK: omp.atomic.update memory_order(seq_cst) hint(uncontended, speculative) %[[X]] : memref<i32>
  // CHECK-NEXT: (%[[XVAL:.*]]: i32):
  // CHECK-NEXT:   %[[NEWVAL:.*]] = llvm.add %[[XVAL]], %[[EXPR]] : i32
  // CHECK-NEXT:   omp.yield(%[[NEWVAL]] : i32)
  omp.atomic.update memory_order(seq_cst) hint(uncontended, speculative) %x : memref<i32> {
  ^bb0(%xval: i32):
    %newval = llvm.add %xval, %expr : i32
    omp.yield(%newval : i32)
  }

  return
}

// CHECK-LABEL: omp_atomic_capture
// CHECK-SAME: (%[[v:.*]]: memref<i32>, %[[x:.*]]: memref<i32>, %[[expr:.*]]: i32)
func.func @omp_atomic_capture(%v: memref<i32>, %x: memref<i32>, %expr: i32) {
  // CHECK: omp.atomic.capture {
  // CHECK-NEXT: omp.atomic.update %[[x]] : memref<i32>
  // CHECK-NEXT: (%[[xval:.*]]: i32):
  // CHECK-NEXT:   %[[newval:.*]] = llvm.add %[[xval]], %[[expr]] : i32
  // CHECK-NEXT:   omp.yield(%[[newval]] : i32)
  // CHECK-NEXT: }
  // CHECK-NEXT: omp.atomic.read %[[v]] = %[[x]] : memref<i32>, i32
  // CHECK-NEXT: }
  omp.atomic.capture{
    omp.atomic.update %x : memref<i32> {
    ^bb0(%xval: i32):
      %newval = llvm.add %xval, %expr : i32
      omp.yield(%newval : i32)
    }
    omp.atomic.read %v = %x : memref<i32>, i32
  }
  // CHECK: omp.atomic.capture {
  // CHECK-NEXT: omp.atomic.read %[[v]] = %[[x]] : memref<i32>, i32
  // CHECK-NEXT: omp.atomic.update %[[x]] : memref<i32>
  // CHECK-NEXT: (%[[xval:.*]]: i32):
  // CHECK-NEXT:   %[[newval:.*]] = llvm.add %[[xval]], %[[expr]] : i32
  // CHECK-NEXT:   omp.yield(%[[newval]] : i32)
  // CHECK-NEXT: }
  // CHECK-NEXT: }
  omp.atomic.capture{
    omp.atomic.read %v = %x : memref<i32>, i32
    omp.atomic.update %x : memref<i32> {
    ^bb0(%xval: i32):
      %newval = llvm.add %xval, %expr : i32
      omp.yield(%newval : i32)
    }
  }
  // CHECK: omp.atomic.capture {
  // CHECK-NEXT: omp.atomic.read %[[v]] = %[[x]] : memref<i32>, i32
  // CHECK-NEXT: omp.atomic.write %[[x]] = %[[expr]] : memref<i32>, i32
  // CHECK-NEXT: }
  omp.atomic.capture{
    omp.atomic.read %v = %x : memref<i32>, i32
    omp.atomic.write %x = %expr : memref<i32>, i32
  }

  // CHECK: omp.atomic.capture {
  // CHECK-NEXT: omp.atomic.update %[[x]] : memref<i32>
  // CHECK-NEXT: (%[[xval:.*]]: i32):
  // CHECK-NEXT:   %[[newval:.*]] = llvm.add %[[xval]], %[[expr]] : i32
  // CHECK-NEXT:   omp.yield(%[[newval]] : i32)
  // CHECK-NEXT: }
  // CHECK-NEXT: omp.atomic.read %[[v]] = %[[x]] : memref<i32>, i32
  // CHECK-NEXT: }
  omp.atomic.capture hint(none) {
    omp.atomic.update %x : memref<i32> {
    ^bb0(%xval: i32):
      %newval = llvm.add %xval, %expr : i32
      omp.yield(%newval : i32)
    }
    omp.atomic.read %v = %x : memref<i32>, i32
  }

  // CHECK: omp.atomic.capture hint(uncontended) {
  // CHECK-NEXT: omp.atomic.update %[[x]] : memref<i32>
  // CHECK-NEXT: (%[[xval:.*]]: i32):
  // CHECK-NEXT:   %[[newval:.*]] = llvm.add %[[xval]], %[[expr]] : i32
  // CHECK-NEXT:   omp.yield(%[[newval]] : i32)
  // CHECK-NEXT: }
  // CHECK-NEXT: omp.atomic.read %[[v]] = %[[x]] : memref<i32>, i32
  // CHECK-NEXT: }
  omp.atomic.capture hint(uncontended) {
    omp.atomic.update %x : memref<i32> {
    ^bb0(%xval: i32):
      %newval = llvm.add %xval, %expr : i32
      omp.yield(%newval : i32)
    }
    omp.atomic.read %v = %x : memref<i32>, i32
  }

  // CHECK: omp.atomic.capture hint(contended) {
  // CHECK-NEXT: omp.atomic.update %[[x]] : memref<i32>
  // CHECK-NEXT: (%[[xval:.*]]: i32):
  // CHECK-NEXT:   %[[newval:.*]] = llvm.add %[[xval]], %[[expr]] : i32
  // CHECK-NEXT:   omp.yield(%[[newval]] : i32)
  // CHECK-NEXT: }
  // CHECK-NEXT: omp.atomic.read %[[v]] = %[[x]] : memref<i32>, i32
  // CHECK-NEXT: }
  omp.atomic.capture hint(contended) {
    omp.atomic.update %x : memref<i32> {
    ^bb0(%xval: i32):
      %newval = llvm.add %xval, %expr : i32
      omp.yield(%newval : i32)
    }
    omp.atomic.read %v = %x : memref<i32>, i32
  }

  // CHECK: omp.atomic.capture hint(nonspeculative) {
  // CHECK-NEXT: omp.atomic.update %[[x]] : memref<i32>
  // CHECK-NEXT: (%[[xval:.*]]: i32):
  // CHECK-NEXT:   %[[newval:.*]] = llvm.add %[[xval]], %[[expr]] : i32
  // CHECK-NEXT:   omp.yield(%[[newval]] : i32)
  // CHECK-NEXT: }
  // CHECK-NEXT: omp.atomic.read %[[v]] = %[[x]] : memref<i32>, i32
  // CHECK-NEXT: }
  omp.atomic.capture hint(nonspeculative) {
    omp.atomic.update %x : memref<i32> {
    ^bb0(%xval: i32):
      %newval = llvm.add %xval, %expr : i32
      omp.yield(%newval : i32)
    }
    omp.atomic.read %v = %x : memref<i32>, i32
  }

  // CHECK: omp.atomic.capture hint(speculative) {
  // CHECK-NEXT: omp.atomic.update %[[x]] : memref<i32>
  // CHECK-NEXT: (%[[xval:.*]]: i32):
  // CHECK-NEXT:   %[[newval:.*]] = llvm.add %[[xval]], %[[expr]] : i32
  // CHECK-NEXT:   omp.yield(%[[newval]] : i32)
  // CHECK-NEXT: }
  // CHECK-NEXT: omp.atomic.read %[[v]] = %[[x]] : memref<i32>, i32
  // CHECK-NEXT: }
  omp.atomic.capture hint(speculative) {
    omp.atomic.update %x : memref<i32> {
    ^bb0(%xval: i32):
      %newval = llvm.add %xval, %expr : i32
      omp.yield(%newval : i32)
    }
    omp.atomic.read %v = %x : memref<i32>, i32
  }

  // CHECK: omp.atomic.capture hint(uncontended, nonspeculative) {
  // CHECK-NEXT: omp.atomic.update %[[x]] : memref<i32>
  // CHECK-NEXT: (%[[xval:.*]]: i32):
  // CHECK-NEXT:   %[[newval:.*]] = llvm.add %[[xval]], %[[expr]] : i32
  // CHECK-NEXT:   omp.yield(%[[newval]] : i32)
  // CHECK-NEXT: }
  // CHECK-NEXT: omp.atomic.read %[[v]] = %[[x]] : memref<i32>, i32
  // CHECK-NEXT: }
  omp.atomic.capture hint(uncontended, nonspeculative) {
    omp.atomic.update %x : memref<i32> {
    ^bb0(%xval: i32):
      %newval = llvm.add %xval, %expr : i32
      omp.yield(%newval : i32)
    }
    omp.atomic.read %v = %x : memref<i32>, i32
  }

  // CHECK: omp.atomic.capture hint(contended, nonspeculative) {
  // CHECK-NEXT: omp.atomic.update %[[x]] : memref<i32>
  // CHECK-NEXT: (%[[xval:.*]]: i32):
  // CHECK-NEXT:   %[[newval:.*]] = llvm.add %[[xval]], %[[expr]] : i32
  // CHECK-NEXT:   omp.yield(%[[newval]] : i32)
  // CHECK-NEXT: }
  // CHECK-NEXT: omp.atomic.read %[[v]] = %[[x]] : memref<i32>, i32
  // CHECK-NEXT: }
  omp.atomic.capture hint(contended, nonspeculative) {
    omp.atomic.update %x : memref<i32> {
    ^bb0(%xval: i32):
      %newval = llvm.add %xval, %expr : i32
      omp.yield(%newval : i32)
    }
    omp.atomic.read %v = %x : memref<i32>, i32
  }

  // CHECK: omp.atomic.capture hint(uncontended, speculative) {
  // CHECK-NEXT: omp.atomic.update %[[x]] : memref<i32>
  // CHECK-NEXT: (%[[xval:.*]]: i32):
  // CHECK-NEXT:   %[[newval:.*]] = llvm.add %[[xval]], %[[expr]] : i32
  // CHECK-NEXT:   omp.yield(%[[newval]] : i32)
  // CHECK-NEXT: }
  // CHECK-NEXT: omp.atomic.read %[[v]] = %[[x]] : memref<i32>, i32
  // CHECK-NEXT: }
  omp.atomic.capture hint(uncontended, speculative) {
    omp.atomic.update %x : memref<i32> {
    ^bb0(%xval: i32):
      %newval = llvm.add %xval, %expr : i32
      omp.yield(%newval : i32)
    }
    omp.atomic.read %v = %x : memref<i32>, i32
  }

  // CHECK: omp.atomic.capture hint(contended, speculative) {
  // CHECK-NEXT: omp.atomic.update %[[x]] : memref<i32>
  // CHECK-NEXT: (%[[xval:.*]]: i32):
  // CHECK-NEXT:   %[[newval:.*]] = llvm.add %[[xval]], %[[expr]] : i32
  // CHECK-NEXT:   omp.yield(%[[newval]] : i32)
  // CHECK-NEXT: }
  // CHECK-NEXT: omp.atomic.read %[[v]] = %[[x]] : memref<i32>
  // CHECK-NEXT: }
  omp.atomic.capture hint(contended, speculative) {
    omp.atomic.update %x : memref<i32> {
    ^bb0(%xval: i32):
      %newval = llvm.add %xval, %expr : i32
      omp.yield(%newval : i32)
    }
    omp.atomic.read %v = %x : memref<i32>, i32
  }

  // CHECK: omp.atomic.capture memory_order(seq_cst) {
  // CHECK-NEXT: omp.atomic.update %[[x]] : memref<i32>
  // CHECK-NEXT: (%[[xval:.*]]: i32):
  // CHECK-NEXT:   %[[newval:.*]] = llvm.add %[[xval]], %[[expr]] : i32
  // CHECK-NEXT:   omp.yield(%[[newval]] : i32)
  // CHECK-NEXT: }
  // CHECK-NEXT: omp.atomic.read %[[v]] = %[[x]] : memref<i32>
  // CHECK-NEXT: }
  omp.atomic.capture memory_order(seq_cst) {
    omp.atomic.update %x : memref<i32> {
    ^bb0(%xval: i32):
      %newval = llvm.add %xval, %expr : i32
      omp.yield(%newval : i32)
    }
    omp.atomic.read %v = %x : memref<i32>, i32
  }

  // CHECK: omp.atomic.capture memory_order(acq_rel) {
  // CHECK-NEXT: omp.atomic.update %[[x]] : memref<i32>
  // CHECK-NEXT: (%[[xval:.*]]: i32):
  // CHECK-NEXT:   %[[newval:.*]] = llvm.add %[[xval]], %[[expr]] : i32
  // CHECK-NEXT:   omp.yield(%[[newval]] : i32)
  // CHECK-NEXT: }
  // CHECK-NEXT: omp.atomic.read %[[v]] = %[[x]] : memref<i32>
  // CHECK-NEXT: }
  omp.atomic.capture memory_order(acq_rel) {
    omp.atomic.update %x : memref<i32> {
    ^bb0(%xval: i32):
      %newval = llvm.add %xval, %expr : i32
      omp.yield(%newval : i32)
    }
    omp.atomic.read %v = %x : memref<i32>, i32
  }

  // CHECK: omp.atomic.capture memory_order(acquire) {
  // CHECK-NEXT: omp.atomic.update %[[x]] : memref<i32>
  // CHECK-NEXT: (%[[xval:.*]]: i32):
  // CHECK-NEXT:   %[[newval:.*]] = llvm.add %[[xval]], %[[expr]] : i32
  // CHECK-NEXT:   omp.yield(%[[newval]] : i32)
  // CHECK-NEXT: }
  // CHECK-NEXT: omp.atomic.read %[[v]] = %[[x]] : memref<i32>, i32
  // CHECK-NEXT: }
  omp.atomic.capture memory_order(acquire) {
    omp.atomic.update %x : memref<i32> {
    ^bb0(%xval: i32):
      %newval = llvm.add %xval, %expr : i32
      omp.yield(%newval : i32)
    }
    omp.atomic.read %v = %x : memref<i32>, i32
  }

  // CHECK: omp.atomic.capture memory_order(release) {
  // CHECK-NEXT: omp.atomic.update %[[x]] : memref<i32>
  // CHECK-NEXT: (%[[xval:.*]]: i32):
  // CHECK-NEXT:   %[[newval:.*]] = llvm.add %[[xval]], %[[expr]] : i32
  // CHECK-NEXT:   omp.yield(%[[newval]] : i32)
  // CHECK-NEXT: }
  // CHECK-NEXT: omp.atomic.read %[[v]] = %[[x]] : memref<i32>, i32
  // CHECK-NEXT: }
  omp.atomic.capture memory_order(release) {
    omp.atomic.update %x : memref<i32> {
    ^bb0(%xval: i32):
      %newval = llvm.add %xval, %expr : i32
      omp.yield(%newval : i32)
    }
    omp.atomic.read %v = %x : memref<i32>, i32
  }

  // CHECK: omp.atomic.capture memory_order(relaxed) {
  // CHECK-NEXT: omp.atomic.update %[[x]] : memref<i32>
  // CHECK-NEXT: (%[[xval:.*]]: i32):
  // CHECK-NEXT:   %[[newval:.*]] = llvm.add %[[xval]], %[[expr]] : i32
  // CHECK-NEXT:   omp.yield(%[[newval]] : i32)
  // CHECK-NEXT: }
  // CHECK-NEXT: omp.atomic.read %[[v]] = %[[x]] : memref<i32>, i32
  // CHECK-NEXT: }
  omp.atomic.capture memory_order(relaxed) {
    omp.atomic.update %x : memref<i32> {
    ^bb0(%xval: i32):
      %newval = llvm.add %xval, %expr : i32
      omp.yield(%newval : i32)
    }
    omp.atomic.read %v = %x : memref<i32>, i32
  }

  // CHECK: omp.atomic.capture hint(contended, speculative) memory_order(seq_cst) {
  // CHECK-NEXT: omp.atomic.update %[[x]] : memref<i32>
  // CHECK-NEXT: (%[[xval:.*]]: i32):
  // CHECK-NEXT:   %[[newval:.*]] = llvm.add %[[xval]], %[[expr]] : i32
  // CHECK-NEXT:   omp.yield(%[[newval]] : i32)
  // CHECK-NEXT: }
  // CHECK-NEXT: omp.atomic.read %[[v]] = %[[x]] : memref<i32>, i32
  // CHECK-NEXT: }
  omp.atomic.capture hint(contended, speculative) memory_order(seq_cst) {
    omp.atomic.update %x : memref<i32> {
    ^bb0(%xval: i32):
      %newval = llvm.add %xval, %expr : i32
      omp.yield(%newval : i32)
    }
    omp.atomic.read %v = %x : memref<i32>, i32
  }

  return
}

// CHECK-LABEL: omp_sectionsop
func.func @omp_sectionsop(%data_var1 : memref<i32>, %data_var2 : memref<i32>,
                     %data_var3 : memref<i32>, %redn_var : !llvm.ptr) {
  // CHECK: omp.sections allocate(%{{.*}} : memref<i32> -> %{{.*}} : memref<i32>)
  "omp.sections" (%data_var1, %data_var1) ({
    // CHECK: omp.terminator
    omp.terminator
  }) {operandSegmentSizes = array<i32: 1,1,0,0>} : (memref<i32>, memref<i32>) -> ()

    // CHECK: omp.sections reduction(@add_f32 -> %{{.*}} : !llvm.ptr)
  "omp.sections" (%redn_var) ({
    // CHECK: omp.terminator
    omp.terminator
  }) {operandSegmentSizes = array<i32: 0,0,0,1>, reduction_byref = array<i1: false>, reduction_syms=[@add_f32]} : (!llvm.ptr) -> ()

  // CHECK: omp.sections nowait {
  omp.sections nowait {
    // CHECK: omp.terminator
    omp.terminator
  }

  // CHECK: omp.sections reduction(@add_f32 -> %{{.*}} : !llvm.ptr) {
  omp.sections reduction(@add_f32 -> %redn_var : !llvm.ptr) {
    // CHECK: omp.terminator
    omp.terminator
  }

  // CHECK: omp.sections allocate(%{{.*}} : memref<i32> -> %{{.*}} : memref<i32>)
  omp.sections allocate(%data_var1 : memref<i32> -> %data_var1 : memref<i32>) {
    // CHECK: omp.terminator
    omp.terminator
  }

  // CHECK: omp.sections nowait
  omp.sections nowait {
    // CHECK: omp.section
    omp.section {
      // CHECK: %{{.*}} = "test.payload"() : () -> i32
      %1 = "test.payload"() : () -> i32
      // CHECK: %{{.*}} = "test.payload"() : () -> i32
      %2 = "test.payload"() : () -> i32
      // CHECK: %{{.*}} = "test.payload"(%{{.*}}, %{{.*}}) : (i32, i32) -> i32
      %3 = "test.payload"(%1, %2) : (i32, i32) -> i32
    }
    // CHECK: omp.section
    omp.section {
      // CHECK: %{{.*}} = "test.payload"(%{{.*}}) : (!llvm.ptr) -> i32
      %1 = "test.payload"(%redn_var) : (!llvm.ptr) -> i32
    }
    // CHECK: omp.section
    omp.section {
      // CHECK: "test.payload"(%{{.*}}) : (!llvm.ptr) -> ()
      "test.payload"(%redn_var) : (!llvm.ptr) -> ()
    }
    // CHECK: omp.terminator
    omp.terminator
  }
  return
}

// CHECK-LABEL: func @omp_single
func.func @omp_single() {
  omp.parallel {
    // CHECK: omp.single {
    omp.single {
      "test.payload"() : () -> ()
      // CHECK: omp.terminator
      omp.terminator
    }
    // CHECK: omp.terminator
    omp.terminator
  }
  return
}

// CHECK-LABEL: func @omp_single_nowait
func.func @omp_single_nowait() {
  omp.parallel {
    // CHECK: omp.single nowait {
    omp.single nowait {
      "test.payload"() : () -> ()
      // CHECK: omp.terminator
      omp.terminator
    }
    // CHECK: omp.terminator
    omp.terminator
  }
  return
}

// CHECK-LABEL: func @omp_single_allocate
func.func @omp_single_allocate(%data_var: memref<i32>) {
  omp.parallel {
    // CHECK: omp.single allocate(%{{.*}} : memref<i32> -> %{{.*}} : memref<i32>) {
    omp.single allocate(%data_var : memref<i32> -> %data_var : memref<i32>) {
      "test.payload"() : () -> ()
      // CHECK: omp.terminator
      omp.terminator
    }
    // CHECK: omp.terminator
    omp.terminator
  }
  return
}

// CHECK-LABEL: func @omp_single_allocate_nowait
func.func @omp_single_allocate_nowait(%data_var: memref<i32>) {
  omp.parallel {
    // CHECK: omp.single allocate(%{{.*}} : memref<i32> -> %{{.*}} : memref<i32>) nowait {
    omp.single allocate(%data_var : memref<i32> -> %data_var : memref<i32>) nowait {
      "test.payload"() : () -> ()
      // CHECK: omp.terminator
      omp.terminator
    }
    // CHECK: omp.terminator
    omp.terminator
  }
  return
}

// CHECK-LABEL: func @omp_single_multiple_blocks
func.func @omp_single_multiple_blocks() {
  // CHECK: omp.single {
  omp.single {
    cf.br ^bb2
    ^bb2:
    // CHECK: omp.terminator
    omp.terminator
  }
  return
}

func.func private @copy_i32(memref<i32>, memref<i32>)

// CHECK-LABEL: func @omp_single_copyprivate
func.func @omp_single_copyprivate(%data_var: memref<i32>) {
  omp.parallel {
    // CHECK: omp.single copyprivate(%{{.*}} -> @copy_i32 : memref<i32>) {
    omp.single copyprivate(%data_var -> @copy_i32 : memref<i32>) {
      "test.payload"() : () -> ()
      // CHECK: omp.terminator
      omp.terminator
    }
    // CHECK: omp.terminator
    omp.terminator
  }
  return
}

// CHECK-LABEL: @omp_task
// CHECK-SAME: (%[[bool_var:.*]]: i1, %[[i64_var:.*]]: i64, %[[i32_var:.*]]: i32, %[[data_var:.*]]: memref<i32>)
func.func @omp_task(%bool_var: i1, %i64_var: i64, %i32_var: i32, %data_var: memref<i32>) {

  // Checking simple task
  // CHECK: omp.task {
  omp.task {
    // CHECK: "test.foo"() : () -> ()
    "test.foo"() : () -> ()
    // CHECK: omp.terminator
    omp.terminator
  }

  // Checking `if` clause
  // CHECK: omp.task if(%[[bool_var]]) {
  omp.task if(%bool_var) {
    // CHECK: "test.foo"() : () -> ()
    "test.foo"() : () -> ()
    // CHECK: omp.terminator
    omp.terminator
  }

  // Checking `final` clause
  // CHECK: omp.task final(%[[bool_var]]) {
  omp.task final(%bool_var) {
    // CHECK: "test.foo"() : () -> ()
    "test.foo"() : () -> ()
    // CHECK: omp.terminator
    omp.terminator
  }

  // Checking `untied` clause
  // CHECK: omp.task untied {
  omp.task untied {
    // CHECK: "test.foo"() : () -> ()
    "test.foo"() : () -> ()
    // CHECK: omp.terminator
    omp.terminator
  }

  // Checking `in_reduction` clause
  %c1 = arith.constant 1 : i32
  // CHECK: %[[redn_var1:.*]] = llvm.alloca %{{.*}} x f32 : (i32) -> !llvm.ptr
  %0 = llvm.alloca %c1 x f32 : (i32) -> !llvm.ptr
  // CHECK: %[[redn_var2:.*]] = llvm.alloca %{{.*}} x f32 : (i32) -> !llvm.ptr
  %1 = llvm.alloca %c1 x f32 : (i32) -> !llvm.ptr
  // CHECK: omp.task in_reduction(@add_f32 -> %[[redn_var1]] : !llvm.ptr, @add_f32 -> %[[redn_var2]] : !llvm.ptr) {
  omp.task in_reduction(@add_f32 -> %0 : !llvm.ptr, @add_f32 -> %1 : !llvm.ptr) {
    // CHECK: "test.foo"() : () -> ()
    "test.foo"() : () -> ()
    // CHECK: omp.terminator
    omp.terminator
  }

  // Checking `in_reduction` clause (mixed) byref
  // CHECK: omp.task in_reduction(byref @add_f32 -> %[[redn_var1]] : !llvm.ptr, @add_f32 -> %[[redn_var2]] : !llvm.ptr) {
  omp.task in_reduction(byref @add_f32 -> %0 : !llvm.ptr, @add_f32 -> %1 : !llvm.ptr) {
    // CHECK: "test.foo"() : () -> ()
    "test.foo"() : () -> ()
    // CHECK: omp.terminator
    omp.terminator
  }

  // Checking priority clause
  // CHECK: omp.task priority(%[[i32_var]] : i32) {
  omp.task priority(%i32_var : i32) {
    // CHECK: "test.foo"() : () -> ()
    "test.foo"() : () -> ()
    // CHECK: omp.terminator
    omp.terminator
  }

  // Checking allocate clause
  // CHECK: omp.task allocate(%[[data_var]] : memref<i32> -> %[[data_var]] : memref<i32>) {
  omp.task allocate(%data_var : memref<i32> -> %data_var : memref<i32>) {
    // CHECK: "test.foo"() : () -> ()
    "test.foo"() : () -> ()
    // CHECK: omp.terminator
    omp.terminator
  }

  // Checking multiple clauses
  // CHECK: omp.task allocate(%[[data_var]] : memref<i32> -> %[[data_var]] : memref<i32>)
  omp.task allocate(%data_var : memref<i32> -> %data_var : memref<i32>)
      // CHECK-SAME: final(%[[bool_var]]) if(%[[bool_var]])
      final(%bool_var) if(%bool_var) 
      // CHECK-SAME: in_reduction(@add_f32 -> %[[redn_var1]] : !llvm.ptr, byref @add_f32 -> %[[redn_var2]] : !llvm.ptr)
      in_reduction(@add_f32 -> %0 : !llvm.ptr, byref @add_f32 -> %1 : !llvm.ptr)
      // CHECK-SAME: priority(%[[i32_var]] : i32) untied
      priority(%i32_var : i32) untied {
    // CHECK: "test.foo"() : () -> ()
    "test.foo"() : () -> ()
    // CHECK: omp.terminator
    omp.terminator
  }

  return
}

// CHECK-LABEL: @omp_task_depend
// CHECK-SAME: (%arg0: memref<i32>, %arg1: memref<i32>) {
func.func @omp_task_depend(%arg0: memref<i32>, %arg1: memref<i32>) {
  // CHECK:  omp.task   depend(taskdependin -> %arg0 : memref<i32>, taskdependin -> %arg1 : memref<i32>, taskdependinout -> %arg0 : memref<i32>) {
  omp.task   depend(taskdependin -> %arg0 : memref<i32>, taskdependin -> %arg1 : memref<i32>, taskdependinout -> %arg0 : memref<i32>) {
    // CHECK: "test.foo"() : () -> ()
    "test.foo"() : () -> ()
    // CHECK: omp.terminator
    omp.terminator
  }
  return
}


// CHECK-LABEL: @omp_target_depend
// CHECK-SAME: (%arg0: memref<i32>, %arg1: memref<i32>) {
func.func @omp_target_depend(%arg0: memref<i32>, %arg1: memref<i32>) {
  // CHECK:  omp.target depend(taskdependin -> %arg0 : memref<i32>, taskdependin -> %arg1 : memref<i32>, taskdependinout -> %arg0 : memref<i32>) {
  omp.target depend(taskdependin -> %arg0 : memref<i32>, taskdependin -> %arg1 : memref<i32>, taskdependinout -> %arg0 : memref<i32>) {
    // CHECK: omp.terminator
    omp.terminator
  } {operandSegmentSizes = array<i32: 0,0,0,3,0,0,0,0>}
  return
}

func.func @omp_threadprivate() {
  %0 = arith.constant 1 : i32
  %1 = arith.constant 2 : i32
  %2 = arith.constant 3 : i32

  // CHECK: [[ARG0:%.*]] = llvm.mlir.addressof @_QFsubEx : !llvm.ptr
  // CHECK: {{.*}} = omp.threadprivate [[ARG0]] : !llvm.ptr -> !llvm.ptr
  %3 = llvm.mlir.addressof @_QFsubEx : !llvm.ptr
  %4 = omp.threadprivate %3 : !llvm.ptr -> !llvm.ptr
  llvm.store %0, %4 : i32, !llvm.ptr

  // CHECK:  omp.parallel
  // CHECK:    {{.*}} = omp.threadprivate [[ARG0]] : !llvm.ptr -> !llvm.ptr
  omp.parallel  {
    %5 = omp.threadprivate %3 : !llvm.ptr -> !llvm.ptr
    llvm.store %1, %5 : i32, !llvm.ptr
    omp.terminator
  }
  llvm.store %2, %4 : i32, !llvm.ptr
  return
}

llvm.mlir.global internal @_QFsubEx() : i32

func.func @omp_cancel_parallel(%if_cond : i1) -> () {
  // Test with optional operand; if_expr.
  omp.parallel {
    // CHECK: omp.cancel cancellation_construct_type(parallel) if(%{{.*}})
    omp.cancel cancellation_construct_type(parallel) if(%if_cond)
    // CHECK: omp.terminator
    omp.terminator
  }
  return
}

func.func @omp_cancel_wsloop(%lb : index, %ub : index, %step : index) {
  omp.wsloop {
    omp.loop_nest (%iv) : index = (%lb) to (%ub) step (%step) {
      // CHECK: omp.cancel cancellation_construct_type(loop)
      omp.cancel cancellation_construct_type(loop)
      // CHECK: omp.yield
      omp.yield
    }
    omp.terminator
  }
  return
}

func.func @omp_cancel_sections() -> () {
  omp.sections {
    omp.section {
      // CHECK: omp.cancel cancellation_construct_type(sections)
      omp.cancel cancellation_construct_type(sections)
      omp.terminator
    }
    // CHECK: omp.terminator
    omp.terminator
  }
  return
}

func.func @omp_cancellationpoint_parallel() -> () {
  omp.parallel {
    // CHECK: omp.cancellation_point cancellation_construct_type(parallel)
    omp.cancellation_point cancellation_construct_type(parallel)
    // CHECK: omp.cancel cancellation_construct_type(parallel)
    omp.cancel cancellation_construct_type(parallel)
    omp.terminator
  }
  return
}

func.func @omp_cancellationpoint_wsloop(%lb : index, %ub : index, %step : index) {
  omp.wsloop {
    omp.loop_nest (%iv) : index = (%lb) to (%ub) step (%step) {
      // CHECK: omp.cancellation_point cancellation_construct_type(loop)
      omp.cancellation_point cancellation_construct_type(loop)
      // CHECK: omp.cancel cancellation_construct_type(loop)
      omp.cancel cancellation_construct_type(loop)
      // CHECK: omp.yield
      omp.yield
    }
    omp.terminator
  }
  return
}

func.func @omp_cancellationpoint_sections() -> () {
  omp.sections {
    omp.section {
      // CHECK: omp.cancellation_point cancellation_construct_type(sections)
      omp.cancellation_point cancellation_construct_type(sections)
      // CHECK: omp.cancel cancellation_construct_type(sections)
      omp.cancel cancellation_construct_type(sections)
      omp.terminator
    }
    // CHECK: omp.terminator
    omp.terminator
  }
  return
}

// CHECK-LABEL: @omp_taskgroup_no_tasks
func.func @omp_taskgroup_no_tasks() -> () {

  // CHECK: omp.taskgroup
  omp.taskgroup {
    // CHECK: "test.foo"() : () -> ()
    "test.foo"() : () -> ()
    // CHECK: omp.terminator
    omp.terminator
  }
  return
}

// CHECK-LABEL: @omp_taskgroup_multiple_tasks
func.func @omp_taskgroup_multiple_tasks() -> () {
  // CHECK: omp.taskgroup
  omp.taskgroup {
    // CHECK: omp.task
    omp.task {
      "test.foo"() : () -> ()
      // CHECK: omp.terminator
      omp.terminator
    }
    // CHECK: omp.task
    omp.task {
      "test.foo"() : () -> ()
      // CHECK: omp.terminator
      omp.terminator
    }
    // CHECK: omp.terminator
    omp.terminator
  }
  return
}

// CHECK-LABEL: @omp_taskgroup_clauses
func.func @omp_taskgroup_clauses() -> () {
  %testmemref = "test.memref"() : () -> (memref<i32>)
  %testf32 = "test.f32"() : () -> (!llvm.ptr)
  // CHECK: omp.taskgroup allocate(%{{.+}}: memref<i32> -> %{{.+}}: memref<i32>) task_reduction(@add_f32 -> %{{.+}}: !llvm.ptr)
  omp.taskgroup allocate(%testmemref : memref<i32> -> %testmemref : memref<i32>) task_reduction(@add_f32 -> %testf32 : !llvm.ptr) {
    // CHECK: omp.task
    omp.task {
      "test.foo"() : () -> ()
      // CHECK: omp.terminator
      omp.terminator
    }
    // CHECK: omp.task
    omp.task {
      "test.foo"() : () -> ()
      // CHECK: omp.terminator
      omp.terminator
    }
    // CHECK: omp.terminator
    omp.terminator
  }
  return
}

// CHECK-LABEL: @omp_taskloop
func.func @omp_taskloop(%lb: i32, %ub: i32, %step: i32) -> () {

  // CHECK: omp.taskloop {
  omp.taskloop {
    omp.loop_nest (%i) : i32 = (%lb) to (%ub) step (%step)  {
      // CHECK: omp.yield
      omp.yield
    }
    omp.terminator
  }

  %testbool = "test.bool"() : () -> (i1)

  // CHECK: omp.taskloop if(%{{[^)]+}}) {
  omp.taskloop if(%testbool) {
    omp.loop_nest (%i, %j) : i32 = (%lb, %ub) to (%ub, %lb) step (%step, %step) {
      // CHECK: omp.yield
      omp.yield
    }
    omp.terminator
  }

  // CHECK: omp.taskloop final(%{{[^)]+}}) {
  omp.taskloop final(%testbool) {
    omp.loop_nest (%i, %j) : i32 = (%lb, %ub) to (%ub, %lb) step (%step, %step) {
      // CHECK: omp.yield
      omp.yield
    }
    omp.terminator
  }

  // CHECK: omp.taskloop untied {
  omp.taskloop untied {
    omp.loop_nest (%i, %j) : i32 = (%lb, %ub) to (%ub, %lb) step (%step, %step) {
      // CHECK: omp.yield
      omp.yield
    }
    omp.terminator
  }

  // CHECK: omp.taskloop mergeable {
  omp.taskloop mergeable {
    omp.loop_nest (%i, %j) : i32 = (%lb, %ub) to (%ub, %lb) step (%step, %step) {
      // CHECK: omp.yield
      omp.yield
    }
    omp.terminator
  }

  %testf32 = "test.f32"() : () -> (!llvm.ptr)
  %testf32_2 = "test.f32"() : () -> (!llvm.ptr)
  // CHECK: omp.taskloop in_reduction(@add_f32 -> %{{.+}} : !llvm.ptr, @add_f32 -> %{{.+}} : !llvm.ptr) {
  omp.taskloop in_reduction(@add_f32 -> %testf32 : !llvm.ptr, @add_f32 -> %testf32_2 : !llvm.ptr) {
    omp.loop_nest (%i, %j) : i32 = (%lb, %ub) to (%ub, %lb) step (%step, %step) {
      // CHECK: omp.yield
      omp.yield
    }
    omp.terminator
  }

  // Checking byref attribute for in_reduction
  // CHECK: omp.taskloop in_reduction(byref @add_f32 -> %{{.+}} : !llvm.ptr, @add_f32 -> %{{.+}} : !llvm.ptr) {
  omp.taskloop in_reduction(byref @add_f32 -> %testf32 : !llvm.ptr, @add_f32 -> %testf32_2 : !llvm.ptr) {
    omp.loop_nest (%i, %j) : i32 = (%lb, %ub) to (%ub, %lb) step (%step, %step) {
      // CHECK: omp.yield
      omp.yield
    }
    omp.terminator
  }

  // CHECK: omp.taskloop reduction(byref @add_f32 -> %{{.+}} : !llvm.ptr, @add_f32 -> %{{.+}} : !llvm.ptr) {
  omp.taskloop reduction(byref @add_f32 -> %testf32 : !llvm.ptr, @add_f32 -> %testf32_2 : !llvm.ptr) {
    omp.loop_nest (%i, %j) : i32 = (%lb, %ub) to (%ub, %lb) step (%step, %step) {
      // CHECK: omp.yield
      omp.yield
    }
    omp.terminator
  }

  // check byref attrbute for reduction
  // CHECK: omp.taskloop reduction(byref @add_f32 -> %{{.+}} : !llvm.ptr, byref @add_f32 -> %{{.+}} : !llvm.ptr) {
  omp.taskloop reduction(byref @add_f32 -> %testf32 : !llvm.ptr, byref @add_f32 -> %testf32_2 : !llvm.ptr) {
    omp.loop_nest (%i, %j) : i32 = (%lb, %ub) to (%ub, %lb) step (%step, %step) {
      // CHECK: omp.yield
      omp.yield
    }
    omp.terminator
  }

  // CHECK: omp.taskloop in_reduction(@add_f32 -> %{{.+}} : !llvm.ptr) reduction(@add_f32 -> %{{.+}} : !llvm.ptr) {
  omp.taskloop in_reduction(@add_f32 -> %testf32 : !llvm.ptr) reduction(@add_f32 -> %testf32_2 : !llvm.ptr) {
    omp.loop_nest (%i, %j) : i32 = (%lb, %ub) to (%ub, %lb) step (%step, %step) {
      // CHECK: omp.yield
      omp.yield
    }
    omp.terminator
  }

  %testi32 = "test.i32"() : () -> (i32)
  // CHECK: omp.taskloop priority(%{{[^:]+}}: i32) {
  omp.taskloop priority(%testi32 : i32) {
    omp.loop_nest (%i, %j) : i32 = (%lb, %ub) to (%ub, %lb) step (%step, %step) {
      // CHECK: omp.yield
      omp.yield
    }
    omp.terminator
  }

  %testmemref = "test.memref"() : () -> (memref<i32>)
  // CHECK: omp.taskloop allocate(%{{.+}} : memref<i32> -> %{{.+}} : memref<i32>) {
  omp.taskloop allocate(%testmemref : memref<i32> -> %testmemref : memref<i32>) {
    omp.loop_nest (%i, %j) : i32 = (%lb, %ub) to (%ub, %lb) step (%step, %step) {
      // CHECK: omp.yield
      omp.yield
    }
    omp.terminator
  }

  %testi64 = "test.i64"() : () -> (i64)
  // CHECK: omp.taskloop grainsize(%{{[^:]+}}: i64) {
  omp.taskloop grainsize(%testi64: i64) {
    omp.loop_nest (%i, %j) : i32 = (%lb, %ub) to (%ub, %lb) step (%step, %step) {
      // CHECK: omp.yield
      omp.yield
    }
    omp.terminator
  }

  // CHECK: omp.taskloop num_tasks(%{{[^:]+}}: i64) {
  omp.taskloop num_tasks(%testi64: i64) {
    omp.loop_nest (%i, %j) : i32 = (%lb, %ub) to (%ub, %lb) step (%step, %step) {
      // CHECK: omp.yield
      omp.yield
    }
    omp.terminator
  }

  // CHECK: omp.taskloop nogroup {
  omp.taskloop nogroup {
    omp.loop_nest (%i, %j) : i32 = (%lb, %ub) to (%ub, %lb) step (%step, %step) {
      // CHECK: omp.yield
      omp.yield
    }
    omp.terminator
  }

  // CHECK: omp.taskloop {
  omp.taskloop {
    omp.simd {
      omp.loop_nest (%i, %j) : i32 = (%lb, %ub) to (%ub, %lb) step (%step, %step) {
        // CHECK: omp.yield
        omp.yield
      }
      omp.terminator
    }
    omp.terminator
  }

  // CHECK: return
  return
}

// CHECK: func.func @omp_requires_one
// CHECK-SAME: omp.requires = #omp<clause_requires reverse_offload>
func.func @omp_requires_one() -> ()
    attributes {omp.requires = #omp<clause_requires reverse_offload>} {
  return
}

// CHECK: func.func @omp_requires_multiple
// CHECK-SAME: omp.requires = #omp<clause_requires unified_address|dynamic_allocators>
func.func @omp_requires_multiple() -> ()
    attributes {omp.requires = #omp<clause_requires unified_address|dynamic_allocators>} {
  return
}

// CHECK-LABEL: @opaque_pointers_atomic_rwu
// CHECK-SAME: (%[[v:.*]]: !llvm.ptr, %[[x:.*]]: !llvm.ptr)
func.func @opaque_pointers_atomic_rwu(%v: !llvm.ptr, %x: !llvm.ptr) {
  // CHECK: omp.atomic.read %[[v]] = %[[x]] : !llvm.ptr, i32
  // CHECK: %[[VAL:.*]] = llvm.load %[[x]] : !llvm.ptr -> i32
  // CHECK: omp.atomic.write %[[v]] = %[[VAL]] : !llvm.ptr, i32
  // CHECK: omp.atomic.update %[[x]] : !llvm.ptr {
  // CHECK-NEXT: ^{{[[:alnum:]]+}}(%[[XVAL:.*]]: i32):
  // CHECK-NEXT:   omp.yield(%[[XVAL]] : i32)
  // CHECK-NEXT: }
  omp.atomic.read %v = %x : !llvm.ptr, i32
  %val = llvm.load %x : !llvm.ptr -> i32
  omp.atomic.write %v = %val : !llvm.ptr, i32
  omp.atomic.update %x : !llvm.ptr {
    ^bb0(%xval: i32):
      omp.yield(%xval : i32)
  }
  return
}

// CHECK-LABEL: @opaque_pointers_reduction
// CHECK: atomic {
// CHECK-NEXT: ^{{[[:alnum:]]+}}(%{{.*}}: !llvm.ptr, %{{.*}}: !llvm.ptr):
// CHECK-NOT: cleanup
omp.declare_reduction @opaque_pointers_reduction : f32
init {
^bb0(%arg: f32):
  %0 = arith.constant 0.0 : f32
  omp.yield (%0 : f32)
}
combiner {
^bb1(%arg0: f32, %arg1: f32):
  %1 = arith.addf %arg0, %arg1 : f32
  omp.yield (%1 : f32)
}
atomic {
^bb2(%arg2: !llvm.ptr, %arg3: !llvm.ptr):
  %2 = llvm.load %arg3 : !llvm.ptr -> f32
  llvm.atomicrmw fadd %arg2, %2 monotonic : !llvm.ptr, f32
  omp.yield
}

// CHECK-LABEL: omp_targets_with_map_bounds
// CHECK-SAME: (%[[ARG0:.*]]: !llvm.ptr, %[[ARG1:.*]]: !llvm.ptr)
func.func @omp_targets_with_map_bounds(%arg0: !llvm.ptr, %arg1: !llvm.ptr) -> () {
  // CHECK: %[[C_00:.*]] = llvm.mlir.constant(4 : index) : i64
  // CHECK: %[[C_01:.*]] = llvm.mlir.constant(1 : index) : i64
  // CHECK: %[[C_02:.*]] = llvm.mlir.constant(1 : index) : i64
  // CHECK: %[[C_03:.*]] = llvm.mlir.constant(1 : index) : i64
  // CHECK: %[[BOUNDS0:.*]] = omp.map.bounds   lower_bound(%[[C_01]] : i64) upper_bound(%[[C_00]] : i64) stride(%[[C_02]] : i64) start_idx(%[[C_03]] : i64)
  // CHECK: %[[MAP0:.*]] = omp.map.info var_ptr(%[[ARG0]] : !llvm.ptr, !llvm.array<10 x i32>)   map_clauses(tofrom) capture(ByRef) bounds(%[[BOUNDS0]]) -> !llvm.ptr {name = ""}
    %0 = llvm.mlir.constant(4 : index) : i64
    %1 = llvm.mlir.constant(1 : index) : i64
    %2 = llvm.mlir.constant(1 : index) : i64
    %3 = llvm.mlir.constant(1 : index) : i64
    %4 = omp.map.bounds   lower_bound(%1 : i64) upper_bound(%0 : i64) stride(%2 : i64) start_idx(%3 : i64)

    %mapv1 = omp.map.info var_ptr(%arg0 : !llvm.ptr, !llvm.array<10 x i32>)   map_clauses(tofrom) capture(ByRef) bounds(%4) -> !llvm.ptr {name = ""}
  // CHECK: %[[C_10:.*]] = llvm.mlir.constant(9 : index) : i64
  // CHECK: %[[C_11:.*]] = llvm.mlir.constant(1 : index) : i64
  // CHECK: %[[C_12:.*]] = llvm.mlir.constant(2 : index) : i64
  // CHECK: %[[C_13:.*]] = llvm.mlir.constant(2 : index) : i64
  // CHECK: %[[BOUNDS1:.*]] = omp.map.bounds   lower_bound(%[[C_11]] : i64) upper_bound(%[[C_10]] : i64) stride(%[[C_12]] : i64) start_idx(%[[C_13]] : i64)
  // CHECK: %[[MAP1:.*]] = omp.map.info var_ptr(%[[ARG1]] : !llvm.ptr, !llvm.array<10 x i32>)   map_clauses(exit_release_or_enter_alloc) capture(ByCopy) bounds(%[[BOUNDS1]]) -> !llvm.ptr {name = ""}
    %6 = llvm.mlir.constant(9 : index) : i64
    %7 = llvm.mlir.constant(1 : index) : i64
    %8 = llvm.mlir.constant(2 : index) : i64
    %9 = llvm.mlir.constant(2 : index) : i64
    %10 = omp.map.bounds   lower_bound(%7 : i64) upper_bound(%6 : i64) stride(%8 : i64) start_idx(%9 : i64)
    %mapv2 = omp.map.info var_ptr(%arg1 : !llvm.ptr, !llvm.array<10 x i32>)   map_clauses(exit_release_or_enter_alloc) capture(ByCopy) bounds(%10) -> !llvm.ptr {name = ""}

    // CHECK: omp.target map_entries(%[[MAP0]] -> {{.*}}, %[[MAP1]] -> {{.*}} : !llvm.ptr, !llvm.ptr)
    omp.target map_entries(%mapv1 -> %arg2, %mapv2 -> %arg3 : !llvm.ptr, !llvm.ptr) {
    ^bb0(%arg2: !llvm.ptr, %arg3: !llvm.ptr):
      omp.terminator
    }

    // CHECK: omp.target_data map_entries(%[[MAP0]], %[[MAP1]] : !llvm.ptr, !llvm.ptr)
    omp.target_data map_entries(%mapv1, %mapv2 : !llvm.ptr, !llvm.ptr){}

    // CHECK: %[[MAP2:.*]] = omp.map.info var_ptr(%[[ARG0]] : !llvm.ptr, !llvm.array<10 x i32>)   map_clauses(exit_release_or_enter_alloc) capture(VLAType) bounds(%[[BOUNDS0]]) -> !llvm.ptr {name = ""}
    // CHECK: omp.target_enter_data map_entries(%[[MAP2]] : !llvm.ptr)
    %mapv3 = omp.map.info var_ptr(%arg0 : !llvm.ptr, !llvm.array<10 x i32>)   map_clauses(exit_release_or_enter_alloc) capture(VLAType) bounds(%4) -> !llvm.ptr {name = ""}
    omp.target_enter_data map_entries(%mapv3 : !llvm.ptr){}

    // CHECK: %[[MAP3:.*]] = omp.map.info var_ptr(%[[ARG1]] : !llvm.ptr, !llvm.array<10 x i32>)   map_clauses(exit_release_or_enter_alloc) capture(This) bounds(%[[BOUNDS1]]) -> !llvm.ptr {name = ""}
    // CHECK: omp.target_exit_data map_entries(%[[MAP3]] : !llvm.ptr)
    %mapv4 = omp.map.info var_ptr(%arg1 : !llvm.ptr, !llvm.array<10 x i32>)   map_clauses(exit_release_or_enter_alloc) capture(This) bounds(%10) -> !llvm.ptr {name = ""}
    omp.target_exit_data map_entries(%mapv4 : !llvm.ptr){}

    return
}

// CHECK-LABEL: omp_target_update_data
func.func @omp_target_update_data (%if_cond : i1, %device : si32, %map1: memref<?xi32>, %map2: memref<?xi32>) -> () {
    %mapv_from = omp.map.info var_ptr(%map1 : memref<?xi32>, tensor<?xi32>) map_clauses(from) capture(ByRef) -> memref<?xi32> {name = ""}

    %mapv_to = omp.map.info var_ptr(%map2 : memref<?xi32>, tensor<?xi32>) map_clauses(present, to) capture(ByRef) -> memref<?xi32> {name = ""}

    // CHECK: omp.target_update device(%[[VAL_1:.*]] : si32) if(%[[VAL_0:.*]]) map_entries(%{{.*}}, %{{.*}} : memref<?xi32>, memref<?xi32>) nowait
    omp.target_update if(%if_cond) device(%device : si32) nowait map_entries(%mapv_from , %mapv_to : memref<?xi32>, memref<?xi32>)
    return
}

// CHECK-LABEL: omp_targets_is_allocatable
// CHECK-SAME: (%[[ARG0:.*]]: !llvm.ptr, %[[ARG1:.*]]: !llvm.ptr)
func.func @omp_targets_is_allocatable(%arg0: !llvm.ptr, %arg1: !llvm.ptr) -> () {
  // CHECK: %[[MAP0:.*]] = omp.map.info var_ptr(%[[ARG0]] : !llvm.ptr, i32) map_clauses(tofrom) capture(ByRef) -> !llvm.ptr {name = ""}  
  %mapv1 = omp.map.info var_ptr(%arg0 : !llvm.ptr, i32) map_clauses(tofrom) capture(ByRef) -> !llvm.ptr {name = ""}
  // CHECK: %[[MAP1:.*]] = omp.map.info var_ptr(%[[ARG1]] : !llvm.ptr, !llvm.struct<(ptr, i64, i32, i8, i8, i8, i8)>) map_clauses(tofrom) capture(ByRef) members(%[[MAP0]] : [0] : !llvm.ptr) -> !llvm.ptr {name = ""}
  %mapv2 = omp.map.info var_ptr(%arg1 : !llvm.ptr, !llvm.struct<(ptr, i64, i32, i8, i8, i8, i8)>)   map_clauses(tofrom) capture(ByRef) members(%mapv1 : [0] : !llvm.ptr) -> !llvm.ptr {name = ""}  
  // CHECK: omp.target map_entries(%[[MAP0]] -> {{.*}}, %[[MAP1]] -> {{.*}} : !llvm.ptr, !llvm.ptr)
  omp.target map_entries(%mapv1 -> %arg2, %mapv2 -> %arg3 : !llvm.ptr, !llvm.ptr) {
    ^bb0(%arg2: !llvm.ptr, %arg3 : !llvm.ptr):
      omp.terminator
  }
  return
}

// CHECK-LABEL: func @omp_target_enter_update_exit_data_depend
// CHECK-SAME:([[ARG0:%.*]]: memref<?xi32>, [[ARG1:%.*]]: memref<?xi32>, [[ARG2:%.*]]: memref<?xi32>) {
func.func @omp_target_enter_update_exit_data_depend(%a: memref<?xi32>, %b: memref<?xi32>, %c: memref<?xi32>) {
// CHECK-NEXT: [[MAP0:%.*]] = omp.map.info
// CHECK-NEXT: [[MAP1:%.*]] = omp.map.info
// CHECK-NEXT: [[MAP2:%.*]] = omp.map.info
  %map_a = omp.map.info var_ptr(%a: memref<?xi32>, tensor<?xi32>) map_clauses(to) capture(ByRef) -> memref<?xi32>
  %map_b = omp.map.info var_ptr(%b: memref<?xi32>, tensor<?xi32>) map_clauses(from) capture(ByRef) -> memref<?xi32>
  %map_c = omp.map.info var_ptr(%c: memref<?xi32>, tensor<?xi32>) map_clauses(exit_release_or_enter_alloc) capture(ByRef) -> memref<?xi32>

  // Do some work on the host that writes to 'a'
  omp.task depend(taskdependout -> %a : memref<?xi32>) {
    "test.foo"(%a) : (memref<?xi32>) -> ()
    omp.terminator
  }

  // Then map that over to the target
  // CHECK: omp.target_enter_data depend(taskdependin -> [[ARG0]] : memref<?xi32>) map_entries([[MAP0]], [[MAP2]] : memref<?xi32>, memref<?xi32>) nowait
  omp.target_enter_data depend(taskdependin ->  %a: memref<?xi32>) nowait map_entries(%map_a, %map_c: memref<?xi32>, memref<?xi32>)

  // Compute 'b' on the target and copy it back
  // CHECK: omp.target map_entries([[MAP1]] -> {{%.*}} : memref<?xi32>) {
  omp.target map_entries(%map_b -> %arg0 : memref<?xi32>) {
    ^bb0(%arg0: memref<?xi32>) :
      "test.foo"(%arg0) : (memref<?xi32>) -> ()
      omp.terminator
  }

  // Update 'a' on the host using 'b'
  omp.task depend(taskdependout -> %a: memref<?xi32>){
    "test.bar"(%a, %b) : (memref<?xi32>, memref<?xi32>) -> ()
  }

  // Copy the updated 'a' onto the target
  // CHECK: omp.target_update depend(taskdependin -> [[ARG0]] : memref<?xi32>) map_entries([[MAP0]] : memref<?xi32>) nowait
  omp.target_update depend(taskdependin -> %a : memref<?xi32>) nowait map_entries(%map_a :  memref<?xi32>)

  // Compute 'c' on the target and copy it back
  %map_c_from = omp.map.info var_ptr(%c: memref<?xi32>, tensor<?xi32>) map_clauses(from) capture(ByRef) -> memref<?xi32>
  omp.target map_entries(%map_a -> %arg0, %map_c_from -> %arg1 : memref<?xi32>, memref<?xi32>) depend(taskdependout -> %c : memref<?xi32>) {
  ^bb0(%arg0 : memref<?xi32>, %arg1 : memref<?xi32>) :
    "test.foobar"() : ()->()
    omp.terminator
  }
  // CHECK: omp.target_exit_data depend(taskdependin -> [[ARG2]] : memref<?xi32>) map_entries([[MAP2]] : memref<?xi32>)
  omp.target_exit_data depend(taskdependin -> %c : memref<?xi32>) map_entries(%map_c : memref<?xi32>)

  return
}

// CHECK-LABEL: omp_map_with_members
// CHECK-SAME: (%[[ARG0:.*]]: !llvm.ptr, %[[ARG1:.*]]: !llvm.ptr, %[[ARG2:.*]]: !llvm.ptr, %[[ARG3:.*]]: !llvm.ptr, %[[ARG4:.*]]: !llvm.ptr, %[[ARG5:.*]]: !llvm.ptr)
func.func @omp_map_with_members(%arg0: !llvm.ptr, %arg1: !llvm.ptr, %arg2: !llvm.ptr, %arg3: !llvm.ptr, %arg4: !llvm.ptr, %arg5: !llvm.ptr) -> () {
  // CHECK: %[[MAP0:.*]] = omp.map.info var_ptr(%[[ARG0]] : !llvm.ptr, i32) map_clauses(to) capture(ByRef) -> !llvm.ptr {name = ""}  
  %mapv1 = omp.map.info var_ptr(%arg0 : !llvm.ptr, i32) map_clauses(to) capture(ByRef) -> !llvm.ptr {name = ""}

  // CHECK: %[[MAP1:.*]] = omp.map.info var_ptr(%[[ARG1]] : !llvm.ptr, f32) map_clauses(to) capture(ByRef) -> !llvm.ptr {name = ""}  
  %mapv2 = omp.map.info var_ptr(%arg1 : !llvm.ptr, f32) map_clauses(to) capture(ByRef) -> !llvm.ptr {name = ""}
  
  // CHECK: %[[MAP2:.*]] = omp.map.info var_ptr(%[[ARG2]] : !llvm.ptr, !llvm.struct<(i32, f32)>) map_clauses(to) capture(ByRef) members(%[[MAP0]], %[[MAP1]] : [0], [1] : !llvm.ptr, !llvm.ptr) -> !llvm.ptr {name = "", partial_map = true}
  %mapv3 = omp.map.info var_ptr(%arg2 : !llvm.ptr, !llvm.struct<(i32, f32)>)   map_clauses(to) capture(ByRef) members(%mapv1, %mapv2 : [0], [1] : !llvm.ptr, !llvm.ptr) -> !llvm.ptr {name = "", partial_map = true}  
  
  // CHECK: omp.target_enter_data map_entries(%[[MAP0]], %[[MAP1]], %[[MAP2]] : !llvm.ptr, !llvm.ptr, !llvm.ptr)
  omp.target_enter_data map_entries(%mapv1, %mapv2, %mapv3 : !llvm.ptr, !llvm.ptr, !llvm.ptr){}

  // CHECK: %[[MAP3:.*]] = omp.map.info var_ptr(%[[ARG3]] : !llvm.ptr, i32) map_clauses(from) capture(ByRef) -> !llvm.ptr {name = ""}  
  %mapv4 = omp.map.info var_ptr(%arg3 : !llvm.ptr, i32) map_clauses(from) capture(ByRef) -> !llvm.ptr {name = ""}

  // CHECK: %[[MAP4:.*]] = omp.map.info var_ptr(%[[ARG4]] : !llvm.ptr, f32) map_clauses(from) capture(ByRef) -> !llvm.ptr {name = ""}  
  %mapv5 = omp.map.info var_ptr(%arg4 : !llvm.ptr, f32) map_clauses(from) capture(ByRef) -> !llvm.ptr {name = ""}
  
  // CHECK: %[[MAP5:.*]] = omp.map.info var_ptr(%[[ARG5]] : !llvm.ptr, !llvm.struct<(i32, struct<(i32, f32)>)>) map_clauses(from) capture(ByRef) members(%[[MAP3]], %[[MAP4]] : [1,0], [1,1] : !llvm.ptr, !llvm.ptr) -> !llvm.ptr {name = "", partial_map = true}
  %mapv6 = omp.map.info var_ptr(%arg5 : !llvm.ptr, !llvm.struct<(i32, struct<(i32, f32)>)>) map_clauses(from) capture(ByRef) members(%mapv4, %mapv5 : [1,0], [1,1] : !llvm.ptr, !llvm.ptr) -> !llvm.ptr {name = "", partial_map = true}  
 
  // CHECK: omp.target_exit_data map_entries(%[[MAP3]], %[[MAP4]], %[[MAP5]] : !llvm.ptr, !llvm.ptr, !llvm.ptr)
  omp.target_exit_data map_entries(%mapv4, %mapv5, %mapv6 : !llvm.ptr, !llvm.ptr, !llvm.ptr){}

  return
}

// CHECK-LABEL: parallel_op_privatizers
// CHECK-SAME: (%[[ARG0:[^[:space:]]+]]: !llvm.ptr, %[[ARG1:[^[:space:]]+]]: !llvm.ptr)
func.func @parallel_op_privatizers(%arg0: !llvm.ptr, %arg1: !llvm.ptr) {
  // CHECK: omp.parallel private(
  // CHECK-SAME: @x.privatizer %[[ARG0]] -> %[[ARG0_PRIV:[^[:space:]]+]] : !llvm.ptr,
  // CHECK-SAME: @y.privatizer %[[ARG1]] -> %[[ARG1_PRIV:[^[:space:]]+]] : !llvm.ptr)
  omp.parallel private(@x.privatizer %arg0 -> %arg2 : !llvm.ptr, @y.privatizer %arg1 -> %arg3 : !llvm.ptr) {
    // CHECK: llvm.load %[[ARG0_PRIV]]
    %0 = llvm.load %arg2 : !llvm.ptr -> i32
    // CHECK: llvm.load %[[ARG1_PRIV]]
    %1 = llvm.load %arg3 : !llvm.ptr -> i32
    omp.terminator
  }
  return
}

// CHECK-LABEL: omp.private {type = private} @a.privatizer : !llvm.ptr alloc {
omp.private {type = private} @a.privatizer : !llvm.ptr alloc {
// CHECK: ^bb0(%{{.*}}: {{.*}}):
^bb0(%arg0: !llvm.ptr):
  omp.yield(%arg0 : !llvm.ptr)
}

// CHECK-LABEL: omp.private {type = private} @x.privatizer : !llvm.ptr alloc {
omp.private {type = private} @x.privatizer : !llvm.ptr alloc {
// CHECK: ^bb0(%{{.*}}: {{.*}}):
^bb0(%arg0: !llvm.ptr):
  omp.yield(%arg0 : !llvm.ptr)
} dealloc {
// CHECK: ^bb0(%{{.*}}: {{.*}}):
^bb0(%arg0: !llvm.ptr):
  omp.yield
}

// CHECK-LABEL: omp.private {type = firstprivate} @y.privatizer : !llvm.ptr alloc {
omp.private {type = firstprivate} @y.privatizer : !llvm.ptr alloc {
// CHECK: ^bb0(%{{.*}}: {{.*}}):
^bb0(%arg0: !llvm.ptr):
  omp.yield(%arg0 : !llvm.ptr)
// CHECK: } copy {
} copy {
// CHECK: ^bb0(%{{.*}}: {{.*}}, %{{.*}}: {{.*}}):
^bb0(%arg0: !llvm.ptr, %arg1: !llvm.ptr):
  omp.yield(%arg0 : !llvm.ptr)
} dealloc {
// CHECK: ^bb0(%{{.*}}: {{.*}}):
^bb0(%arg0: !llvm.ptr):
  omp.yield
}

// CHECK-LABEL: parallel_op_reduction_and_private
func.func @parallel_op_reduction_and_private(%priv_var: !llvm.ptr, %priv_var2: !llvm.ptr, %reduc_var: !llvm.ptr, %reduc_var2: !llvm.ptr) {
  // CHECK: omp.parallel
  // CHECK-SAME: reduction(
  // CHECK-SAME: @add_f32 %[[REDUC_VAR:[^[:space:]]+]] -> %[[REDUC_ARG:[^[:space:]]+]] : !llvm.ptr,
  // CHECK-SAME: @add_f32 %[[REDUC_VAR2:[^[:space:]]+]] -> %[[REDUC_ARG2:[^[:space:]]+]] : !llvm.ptr)
  //
  // CHECK-SAME: private(
  // CHECK-SAME: @x.privatizer %[[PRIV_VAR:[^[:space:]]+]] -> %[[PRIV_ARG:[^[:space:]]+]] : !llvm.ptr,
  // CHECK-SAME: @y.privatizer %[[PRIV_VAR2:[^[:space:]]+]] -> %[[PRIV_ARG2:[^[:space:]]+]] : !llvm.ptr)
  omp.parallel reduction(@add_f32 %reduc_var -> %reduc_arg : !llvm.ptr, @add_f32 %reduc_var2 -> %reduc_arg2 : !llvm.ptr)
               private(@x.privatizer %priv_var -> %priv_arg : !llvm.ptr, @y.privatizer %priv_var2 -> %priv_arg2 : !llvm.ptr) {
    // CHECK: llvm.load %[[PRIV_ARG]]
    %0 = llvm.load %priv_arg : !llvm.ptr -> f32
    // CHECK: llvm.load %[[PRIV_ARG2]]
    %1 = llvm.load %priv_arg2 : !llvm.ptr -> f32
    // CHECK: llvm.load %[[REDUC_ARG]]
    %2 = llvm.load %reduc_arg : !llvm.ptr -> f32
    // CHECK: llvm.load %[[REDUC_ARG2]]
    %3 = llvm.load %reduc_arg2 : !llvm.ptr -> f32
    omp.terminator
  }
  return
}

// CHECK-LABEL: omp_target_private
func.func @omp_target_private(%map1: memref<?xi32>, %map2: memref<?xi32>, %priv_var: !llvm.ptr) -> () {
  %mapv1 = omp.map.info var_ptr(%map1 : memref<?xi32>, tensor<?xi32>) map_clauses(tofrom) capture(ByRef) -> memref<?xi32> {name = ""}
  %mapv2 = omp.map.info var_ptr(%map2 : memref<?xi32>, tensor<?xi32>) map_clauses(exit_release_or_enter_alloc) capture(ByRef) -> memref<?xi32> {name = ""}

  // CHECK: omp.target
  // CHECK-SAME: private(
  // CHECK-SAME:   @x.privatizer %{{[^[:space:]]+}} -> %[[PRIV_ARG:[^[:space:]]+]]
  // CHECK-SAME:   : !llvm.ptr
  // CHECK-SAME: )
  omp.target private(@x.privatizer %priv_var -> %priv_arg : !llvm.ptr) {
  // CHECK: ^bb0(%[[PRIV_ARG]]: !llvm.ptr):
  ^bb0(%priv_arg: !llvm.ptr):
    omp.terminator
  }

  // CHECK: omp.target

  // CHECK-SAME: map_entries(
  // CHECK-SAME:   %{{[^[:space:]]+}} -> %[[MAP1_ARG:[^[:space:]]+]],
  // CHECK-SAME:   %{{[^[:space:]]+}} -> %[[MAP2_ARG:[^[:space:]]+]]
  // CHECK-SAME:   : memref<?xi32>, memref<?xi32>
  // CHECK-SAME: )

  // CHECK-SAME: private(
  // CHECK-SAME:   @x.privatizer %{{[^[:space:]]+}} -> %[[PRIV_ARG:[^[:space:]]+]]
  // CHECK-SAME:   : !llvm.ptr
  // CHECK-SAME: )
  omp.target map_entries(%mapv1 -> %arg0, %mapv2 -> %arg1 : memref<?xi32>, memref<?xi32>) private(@x.privatizer %priv_var -> %priv_arg : !llvm.ptr) {
  // CHECK: ^bb0(%[[MAP1_ARG]]: memref<?xi32>, %[[MAP2_ARG]]: memref<?xi32>
  // CHECK-SAME: , %[[PRIV_ARG]]: !llvm.ptr):
  ^bb0(%arg0: memref<?xi32>, %arg1: memref<?xi32>, %priv_arg: !llvm.ptr):
    omp.terminator
  }

  return
}<|MERGE_RESOLUTION|>--- conflicted
+++ resolved
@@ -809,11 +809,7 @@
     "omp.target"(%device, %if_cond, %num_threads) ({
        // CHECK: omp.terminator
        omp.terminator
-<<<<<<< HEAD
-    }) {nowait, operandSegmentSizes = array<i32: 1,1,1,0,0,0,0,0,0,0,0,0,0>} : ( i1, si32, i32 ) -> ()
-=======
-    }) {nowait, operandSegmentSizes = array<i32: 0,0,0,1,0,1,0,0,0,0,1>} : ( si32, i1, i32 ) -> ()
->>>>>>> eef1d7e3
+    }) {nowait, operandSegmentSizes = array<i32: 0,0,0,1,0,1,0,0,0,0,0,0,0,1,0,0>} : ( si32, i1, i32 ) -> ()
 
     // Test with optional map clause.
     // CHECK: %[[MAP_A:.*]] = omp.map.info var_ptr(%[[VAL_1:.*]] : memref<?xi32>, tensor<?xi32>)   map_clauses(tofrom) capture(ByRef) -> memref<?xi32> {name = ""}
