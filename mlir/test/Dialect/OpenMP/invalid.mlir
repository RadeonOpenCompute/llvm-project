--- conflicted
+++ resolved
@@ -2122,19 +2122,11 @@
 
 func.func @omp_distribute_nested_wrapper(%lb: index, %ub: index, %step: index) -> () {
   // expected-error @below {{only supported nested wrappers are 'omp.parallel' and 'omp.simd'}}
-<<<<<<< HEAD
-  "omp.distribute"() ({
-      "omp.wsloop"() ({
-        omp.loop_nest (%iv) : index = (%lb) to (%ub) step (%step) {
-          omp.yield
-        }
-        "omp.terminator"() : () -> ()
-      }) : () -> ()
-=======
   omp.distribute {
     "omp.wsloop"() ({
-      %0 = arith.constant 0 : i32
->>>>>>> 352dc7d4
+      omp.loop_nest (%iv) : index = (%lb) to (%ub) step (%step) {
+        "omp.yield"() : () -> ()
+      }
       "omp.terminator"() : () -> ()
     }) : () -> ()
     "omp.terminator"() : () -> ()
