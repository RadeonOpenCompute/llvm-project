--- conflicted
+++ resolved
@@ -2133,11 +2133,7 @@
 // -----
 
 func.func @omp_target_multiple_teams() {
-<<<<<<< HEAD
-  // expected-error @below {{target containing multiple teams constructs}}
-=======
   // expected-error @below {{target containing multiple 'omp.teams' nested ops}}
->>>>>>> e33f456a
   omp.target {
     omp.teams {
       omp.terminator
@@ -2152,11 +2148,7 @@
 
 // -----
 
-<<<<<<< HEAD
-func.func @omp_target_host_eval1(%x : !llvm.ptr) {
-=======
 func.func @omp_target_host_eval(%x : !llvm.ptr) {
->>>>>>> e33f456a
   // expected-error @below {{op host_eval argument illegal use in 'llvm.load' operation}}
   omp.target host_eval(%x -> %arg0 : !llvm.ptr) {
     %0 = llvm.load %arg0 : !llvm.ptr -> f32
@@ -2167,11 +2159,7 @@
 
 // -----
 
-<<<<<<< HEAD
-func.func @omp_target_host_eval2(%x : i1) {
-=======
 func.func @omp_target_host_eval_teams(%x : i1) {
->>>>>>> e33f456a
   // expected-error @below {{op host_eval argument only legal as 'num_teams' and 'thread_limit' in 'omp.teams'}}
   omp.target host_eval(%x -> %arg0 : i1) {
     omp.teams if(%arg0) {
@@ -2184,11 +2172,7 @@
 
 // -----
 
-<<<<<<< HEAD
-func.func @omp_target_host_eval3(%x : i32) {
-=======
 func.func @omp_target_host_eval_parallel(%x : i32) {
->>>>>>> e33f456a
   // expected-error @below {{op host_eval argument only legal as 'num_threads' in 'omp.parallel' when representing target SPMD}}
   omp.target host_eval(%x -> %arg0 : i32) {
     omp.parallel num_threads(%arg0 : i32) {
@@ -2201,19 +2185,13 @@
 
 // -----
 
-<<<<<<< HEAD
-func.func @omp_target_host_eval3(%x : i32) {
-=======
 func.func @omp_target_host_eval_loop1(%x : i32) {
->>>>>>> e33f456a
   // expected-error @below {{op host_eval argument only legal as loop bounds and steps in 'omp.loop_nest' when representing target SPMD or Generic-SPMD}}
   omp.target host_eval(%x -> %arg0 : i32) {
     omp.wsloop {
       omp.loop_nest (%iv) : i32 = (%arg0) to (%arg0) step (%arg0) {
         omp.yield
       }
-<<<<<<< HEAD
-=======
     }
     omp.terminator
   }
@@ -2237,7 +2215,6 @@
       }
       llvm.br ^bb2
     ^bb2:
->>>>>>> e33f456a
       omp.terminator
     }
     omp.terminator
@@ -2251,11 +2228,7 @@
   // expected-error @below {{op expected as many depend values as depend variables}}
     "omp.target"(%data_var) ({
       "omp.terminator"() : () -> ()
-<<<<<<< HEAD
-    }) {depend_kinds = [], operandSegmentSizes = array<i32: 0,0,1,0,0,0,0,0,0,0,0,0>} : (memref<i32>) -> ()
-=======
     }) {depend_kinds = [], operandSegmentSizes = array<i32: 0, 0, 1, 0, 0, 0, 0, 0, 0, 0, 0, 0>} : (memref<i32>) -> ()
->>>>>>> e33f456a
    "func.return"() : () -> ()
 }
 
