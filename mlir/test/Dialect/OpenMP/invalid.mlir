// RUN: mlir-opt -split-input-file -verify-diagnostics %s

func.func @unknown_clause() {
  // expected-error@+1 {{expected '{' to begin a region}}
  omp.parallel invalid {
  }

  return
}

// -----

func.func @not_wrapper() {
  // expected-error@+1 {{op must be a loop wrapper}}
  omp.distribute {
    omp.parallel {
      %0 = arith.constant 0 : i32
      omp.terminator
    }
    omp.terminator
  }

  return
}

// -----

func.func @invalid_nested_wrapper(%lb : index, %ub : index, %step : index) {
  omp.distribute {
    // expected-error@+1 {{only supported nested wrapper is 'omp.wsloop'}}
    omp.parallel {
      omp.simd {
        omp.loop_nest (%iv) : index = (%lb) to (%ub) step (%step) {
          omp.yield
        }
        omp.terminator
      }
      omp.terminator
    }
    omp.terminator
  }

  return
}

// -----

func.func @no_nested_wrapper(%lb : index, %ub : index, %step : index) {
  omp.distribute {
    // expected-error@+1 {{op must not wrap an 'omp.loop_nest' directly}}
    omp.parallel {
      omp.loop_nest (%iv) : index = (%lb) to (%ub) step (%step) {
        omp.yield
      }
      omp.terminator
    }
    omp.terminator
  }

  return
}

// -----

func.func @if_once(%n : i1) {
  // expected-error@+1 {{`if` clause can appear at most once in the expansion of the oilist directive}}
  omp.parallel if(%n : i1) if(%n : i1) {
  }

  return
}

// -----

func.func @num_threads_once(%n : si32) {
  // expected-error@+1 {{`num_threads` clause can appear at most once in the expansion of the oilist directive}}
  omp.parallel num_threads(%n : si32) num_threads(%n : si32) {
  }

  return
}

// -----

func.func @nowait_not_allowed(%n : memref<i32>) {
  // expected-error@+1 {{expected '{' to begin a region}}
  omp.parallel nowait {}
  return
}

// -----

func.func @linear_not_allowed(%data_var : memref<i32>, %linear_var : i32) {
  // expected-error@+1 {{expected '{' to begin a region}}
  omp.parallel linear(%data_var = %linear_var : memref<i32>)  {}
  return
}

// -----

func.func @schedule_not_allowed() {
  // expected-error@+1 {{expected '{' to begin a region}}
  omp.parallel schedule(static) {}
  return
}

// -----

func.func @collapse_not_allowed() {
  // expected-error@+1 {{expected '{' to begin a region}}
  omp.parallel collapse(3) {}
  return
}

// -----

func.func @order_not_allowed() {
  // expected-error@+1 {{expected '{' to begin a region}}
  omp.parallel order(concurrent) {}
  return
}

// -----

func.func @ordered_not_allowed() {
  // expected-error@+1 {{expected '{' to begin a region}}
  omp.parallel ordered(2) {}
}

// -----

func.func @proc_bind_once() {
  // expected-error@+1 {{`proc_bind` clause can appear at most once in the expansion of the oilist directive}}
  omp.parallel proc_bind(close) proc_bind(spread) {
  }

  return
}

// -----

func.func @invalid_parent(%lb : index, %ub : index, %step : index) {
  // expected-error@+1 {{op expects parent op to be a valid loop wrapper}}
  omp.loop_nest (%iv) : index = (%lb) to (%ub) step (%step) {
    omp.yield
  }
}

// -----

func.func @invalid_wrapper(%lb : index, %ub : index, %step : index) {
  omp.parallel {
    %0 = arith.constant 0 : i32
    // expected-error@+1 {{op expects parent op to be a valid loop wrapper}}
    omp.loop_nest (%iv2) : index = (%lb) to (%ub) step (%step) {
      omp.yield
    }
    omp.terminator
  }
}

// -----

func.func @type_mismatch(%lb : index, %ub : index, %step : index) {
  omp.wsloop {
    // expected-error@+1 {{range argument type does not match corresponding IV type}}
    "omp.loop_nest" (%lb, %ub, %step) ({
    ^bb0(%iv2: i32):
      omp.yield
    }) : (index, index, index) -> ()
    omp.terminator
  }
}

// -----

func.func @iv_number_mismatch(%lb : index, %ub : index, %step : index) {
  omp.wsloop {
    // expected-error@+1 {{number of range arguments and IVs do not match}}
    "omp.loop_nest" (%lb, %ub, %step) ({
    ^bb0(%iv1 : index, %iv2 : index):
      omp.yield
    }) : (index, index, index) -> ()
    omp.terminator
  }
}

// -----

func.func @no_wrapper(%lb : index, %ub : index, %step : index) {
  // expected-error @below {{op must be a loop wrapper}}
  omp.wsloop {
    %0 = arith.constant 0 : i32
    omp.loop_nest (%iv) : index = (%lb) to (%ub) step (%step) {
      omp.yield
    }
    omp.terminator
  }
}

// -----

func.func @invalid_nested_wrapper(%lb : index, %ub : index, %step : index) {
  // expected-error @below {{only supported nested wrapper is 'omp.simd'}}
  omp.wsloop {
    omp.distribute {
      omp.loop_nest (%iv) : index = (%lb) to (%ub) step (%step) {
        omp.yield
      }
      omp.terminator
    }
    omp.terminator
  }
}

// -----

func.func @no_loops(%lb : index, %ub : index, %step : index) {
  omp.wsloop {
    // expected-error@+1 {{op must represent at least one loop}}
    "omp.loop_nest" () ({
    ^bb0():
      omp.yield
    }) : () -> ()
    omp.terminator
  }
}

// -----

func.func @inclusive_not_a_clause(%lb : index, %ub : index, %step : index) {
  // expected-error @below {{expected '{'}}
  omp.wsloop nowait inclusive {
    omp.loop_nest (%iv) : index = (%lb) to (%ub) step (%step) {
      omp.yield
    }
    omp.terminator
  }
}

// -----

func.func @order_value(%lb : index, %ub : index, %step : index) {
  // expected-error @below {{invalid clause value: 'default'}}
  omp.wsloop order(default) {
    omp.loop_nest (%iv) : index = (%lb) to (%ub) step (%step) {
      omp.yield
    }
    omp.terminator
  }
}

// -----

func.func @if_not_allowed(%lb : index, %ub : index, %step : index, %bool_var : i1) {
  // expected-error @below {{expected '{'}}
  omp.wsloop if(%bool_var: i1) {
    omp.loop_nest (%iv) : index = (%lb) to (%ub) step (%step) {
      omp.yield
    }
    omp.terminator
  }
}

// -----

func.func @num_threads_not_allowed(%lb : index, %ub : index, %step : index, %int_var : i32) {
  // expected-error @below {{expected '{'}}
  omp.wsloop num_threads(%int_var: i32) {
    omp.loop_nest (%iv) : index = (%lb) to (%ub) step (%step) {
      omp.yield
    }
    omp.terminator
  }
}

// -----

func.func @proc_bind_not_allowed(%lb : index, %ub : index, %step : index) {
  // expected-error @below {{expected '{'}}
  omp.wsloop proc_bind(close) {
    omp.loop_nest (%iv) : index = (%lb) to (%ub) step (%step) {
      omp.yield
    }
    omp.terminator
  }
}

// -----

llvm.func @test_omp_wsloop_dynamic_bad_modifier(%lb : i64, %ub : i64, %step : i64) -> () {
  // expected-error @+1 {{unknown modifier type: ginandtonic}}
  omp.wsloop schedule(dynamic, ginandtonic) {
    omp.loop_nest (%iv) : i64 = (%lb) to (%ub) step (%step) {
      omp.yield
    }
    omp.terminator
  }
  llvm.return
}

// -----

llvm.func @test_omp_wsloop_dynamic_many_modifier(%lb : i64, %ub : i64, %step : i64) -> () {
  // expected-error @+1 {{unexpected modifier(s)}}
  omp.wsloop schedule(dynamic, monotonic, monotonic, monotonic) {
    omp.loop_nest (%iv) : i64 = (%lb) to (%ub) step (%step) {
      omp.yield
    }
    omp.terminator
  }
  llvm.return
}

// -----

llvm.func @test_omp_wsloop_dynamic_wrong_modifier(%lb : i64, %ub : i64, %step : i64) -> () {
  // expected-error @+1 {{incorrect modifier order}}
  omp.wsloop schedule(dynamic, simd, monotonic) {
    omp.loop_nest (%iv) : i64 = (%lb) to (%ub) step (%step) {
      omp.yield
    }
    omp.terminator
  }
  llvm.return
}

// -----

llvm.func @test_omp_wsloop_dynamic_wrong_modifier2(%lb : i64, %ub : i64, %step : i64) -> () {
  // expected-error @+1 {{incorrect modifier order}}
  omp.wsloop schedule(dynamic, monotonic, monotonic) {
    omp.loop_nest (%iv) : i64 = (%lb) to (%ub) step (%step) {
      omp.yield
    }
    omp.terminator
  }
  llvm.return
}

// -----

llvm.func @test_omp_wsloop_dynamic_wrong_modifier3(%lb : i64, %ub : i64, %step : i64) -> () {
  // expected-error @+1 {{incorrect modifier order}}
  omp.wsloop schedule(dynamic, simd, simd) {
    omp.loop_nest (%iv) : i64 = (%lb) to (%ub) step (%step) {
      omp.yield
    }
    omp.terminator
  }
  llvm.return
}

// -----

func.func @omp_simd() -> () {
  // expected-error @below {{op must be a loop wrapper}}
  omp.simd {
    omp.terminator
  }
  return
}

// -----

func.func @omp_simd_nested_wrapper(%lb : index, %ub : index, %step : index) -> () {
  // expected-error @below {{op must wrap an 'omp.loop_nest' directly}}
  omp.simd {
    omp.distribute {
      omp.loop_nest (%iv) : index = (%lb) to (%ub) step (%step) {
        omp.yield
      }
      omp.terminator
    }
    omp.terminator
  }
  return
}

// -----

func.func @omp_simd_pretty_aligned(%lb : index, %ub : index, %step : index,
                                   %data_var : memref<i32>) -> () {
  //  expected-error @below {{expected '->'}}
  omp.simd aligned(%data_var : memref<i32>) {
    omp.loop_nest (%iv) : index = (%lb) to (%ub) step (%step) {
      omp.yield
    }
  }
  return
}

// -----

func.func @omp_simd_aligned_mismatch(%arg0 : index, %arg1 : index,
                                     %arg2 : index, %arg3 : memref<i32>,
                                     %arg4 : memref<i32>) -> () {
  //  expected-error @below {{op expected as many alignment values as aligned variables}}
  "omp.simd"(%arg3, %arg4) ({
    omp.loop_nest (%iv) : index = (%arg0) to (%arg1) step (%arg2) {
      omp.yield
    }
  }) {alignment_values = [128],
      operandSegmentSizes = array<i32: 2, 0, 0>} : (memref<i32>, memref<i32>) -> ()
  return
}

// -----

func.func @omp_simd_aligned_negative(%arg0 : index, %arg1 : index,
                                     %arg2 : index, %arg3 : memref<i32>,
                                     %arg4 : memref<i32>) -> () {
  //  expected-error @below {{op alignment should be greater than 0}}
  "omp.simd"(%arg3, %arg4) ({
    omp.loop_nest (%iv) : index = (%arg0) to (%arg1) step (%arg2) {
      omp.yield
    }
  }) {alignment_values = [-1, 128], operandSegmentSizes = array<i32: 2, 0, 0>} : (memref<i32>, memref<i32>) -> ()
  return
}

// -----

func.func @omp_simd_unexpected_alignment(%arg0 : index, %arg1 : index,
                                         %arg2 : index, %arg3 : memref<i32>,
                                         %arg4 : memref<i32>) -> () {
  //  expected-error @below {{unexpected alignment values attribute}}
  "omp.simd"() ({
    omp.loop_nest (%iv) : index = (%arg0) to (%arg1) step (%arg2) {
      omp.yield
    }
  }) {alignment_values = [1, 128]} : () -> ()
  return
}

// -----

func.func @omp_simd_aligned_float(%arg0 : index, %arg1 : index,
                                  %arg2 : index, %arg3 : memref<i32>,
                                  %arg4 : memref<i32>) -> () {
  //  expected-error @below {{failed to satisfy constraint: 64-bit integer array attribute}}
  "omp.simd"(%arg3, %arg4) ({
    omp.loop_nest (%iv) : index = (%arg0) to (%arg1) step (%arg2) {
      omp.yield
    }
  }) {alignment_values = [1.5, 128], operandSegmentSizes = array<i32: 2, 0, 0>} : (memref<i32>, memref<i32>) -> ()
  return
}

// -----

func.func @omp_simd_aligned_the_same_var(%arg0 : index, %arg1 : index,
                                         %arg2 : index, %arg3 : memref<i32>,
                                         %arg4 : memref<i32>) -> () {
  //  expected-error @below {{aligned variable used more than once}}
  "omp.simd"(%arg3, %arg3) ({
    omp.loop_nest (%iv) : index = (%arg0) to (%arg1) step (%arg2) {
      omp.yield
    }
  }) {alignment_values = [1, 128], operandSegmentSizes = array<i32: 2, 0, 0>} : (memref<i32>, memref<i32>) -> ()
  return
}

// -----

func.func @omp_simd_nontemporal_the_same_var(%arg0 : index,  %arg1 : index,
                                             %arg2 : index,
                                             %arg3 : memref<i32>) -> () {
  //  expected-error @below {{nontemporal variable used more than once}}
  "omp.simd"(%arg3, %arg3) ({
    omp.loop_nest (%iv) : index = (%arg0) to (%arg1) step (%arg2) {
      omp.yield
    }
  }) {operandSegmentSizes = array<i32: 0, 0, 2>} : (memref<i32>, memref<i32>) -> ()
  return
}

// -----

func.func @omp_simd_order_value(%lb : index, %ub : index, %step : index) {
  // expected-error @below {{invalid clause value: 'default'}}
  omp.simd order(default) {
    omp.loop_nest (%iv) : index = (%arg0) to (%arg1) step (%arg2) {
      omp.yield
    }
  }
  return
}

// -----

func.func @omp_simd_pretty_simdlen(%lb : index, %ub : index, %step : index) -> () {
  // expected-error @below {{op attribute 'simdlen' failed to satisfy constraint: 64-bit signless integer attribute whose value is positive}}
  omp.simd simdlen(0) {
    omp.loop_nest (%iv) : index = (%lb) to (%ub) step (%step) {
      omp.yield
    }
  }
  return
}

// -----

func.func @omp_simd_pretty_safelen(%lb : index, %ub : index, %step : index) -> () {
  // expected-error @below {{op attribute 'safelen' failed to satisfy constraint: 64-bit signless integer attribute whose value is positive}}
  omp.simd safelen(0) {
    omp.loop_nest (%iv) : index = (%lb) to (%ub) step (%step) {
      omp.yield
    }
  }
  return
}

// -----

func.func @omp_simd_pretty_simdlen_safelen(%lb : index, %ub : index, %step : index) -> () {
  // expected-error @below {{op simdlen clause and safelen clause are both present, but the simdlen value is not less than or equal to safelen value}}
  omp.simd simdlen(2) safelen(1) {
    omp.loop_nest (%iv) : index = (%lb) to (%ub) step (%step) {
      omp.yield
    }
  }
  return
}

// -----

// expected-error @below {{op expects initializer region with one argument of the reduction type}}
omp.declare_reduction @add_f32 : f64
init {
^bb0(%arg: f32):
  %0 = arith.constant 0.0 : f32
  omp.yield (%0 : f32)
}
combiner {
^bb1(%arg0: f32, %arg1: f32):
  %1 = arith.addf %arg0, %arg1 : f32
  omp.yield (%1 : f32)
}

// -----

// expected-error @below {{expects initializer region to yield a value of the reduction type}}
omp.declare_reduction @add_f32 : f32
init {
^bb0(%arg: f32):
  %0 = arith.constant 0.0 : f64
  omp.yield (%0 : f64)
}
combiner {
^bb1(%arg0: f32, %arg1: f32):
  %1 = arith.addf %arg0, %arg1 : f32
  omp.yield (%1 : f32)
}

// -----

// expected-error @below {{expects reduction region with two arguments of the reduction type}}
omp.declare_reduction @add_f32 : f32
init {
^bb0(%arg: f32):
  %0 = arith.constant 0.0 : f32
  omp.yield (%0 : f32)
}
combiner {
^bb1(%arg0: f64, %arg1: f64):
  %1 = arith.addf %arg0, %arg1 : f64
  omp.yield (%1 : f64)
}

// -----

// expected-error @below {{expects reduction region to yield a value of the reduction type}}
omp.declare_reduction @add_f32 : f32
init {
^bb0(%arg: f32):
  %0 = arith.constant 0.0 : f32
  omp.yield (%0 : f32)
}
combiner {
^bb1(%arg0: f32, %arg1: f32):
  %1 = arith.addf %arg0, %arg1 : f32
  %2 = arith.extf %1 : f32 to f64
  omp.yield (%2 : f64)
}

// -----

// expected-error @below {{expects atomic reduction region with two arguments of the same type}}
omp.declare_reduction @add_f32 : f32
init {
^bb0(%arg: f32):
  %0 = arith.constant 0.0 : f32
  omp.yield (%0 : f32)
}
combiner {
^bb1(%arg0: f32, %arg1: f32):
  %1 = arith.addf %arg0, %arg1 : f32
  omp.yield (%1 : f32)
}
atomic {
^bb2(%arg0: memref<f32>, %arg1: memref<f64>):
  omp.yield
}

// -----

// expected-error @below {{expects atomic reduction region arguments to be accumulators containing the reduction type}}
omp.declare_reduction @add_f32 : f32
init {
^bb0(%arg: f32):
  %0 = arith.constant 0.0 : f32
  omp.yield (%0 : f32)
}
combiner {
^bb1(%arg0: f32, %arg1: f32):
  %1 = arith.addf %arg0, %arg1 : f32
  omp.yield (%1 : f32)
}
atomic {
^bb2(%arg0: memref<f64>, %arg1: memref<f64>):
  omp.yield
}

// -----

// expected-error @below {{op expects cleanup region with one argument of the reduction type}}
omp.declare_reduction @add_f32 : f32
init {
^bb0(%arg: f32):
  %0 = arith.constant 0.0 : f32
  omp.yield (%0 : f32)
}
combiner {
^bb1(%arg0: f32, %arg1: f32):
  %1 = arith.addf %arg0, %arg1 : f32
  omp.yield (%1 : f32)
}
cleanup {
^bb0(%arg: f64):
  omp.yield
}

// -----

func.func @foo(%lb : index, %ub : index, %step : index) {
  %c1 = arith.constant 1 : i32
  %0 = llvm.alloca %c1 x i32 : (i32) -> !llvm.ptr
  %1 = llvm.alloca %c1 x i32 : (i32) -> !llvm.ptr

  // expected-error @below {{expected symbol reference @foo to point to a reduction declaration}}
  omp.wsloop reduction(@foo %0 -> %prv : !llvm.ptr) {
    omp.loop_nest (%iv) : index = (%lb) to (%ub) step (%step) {
      %2 = arith.constant 2.0 : f32
      omp.reduction %2, %1 : f32, !llvm.ptr
      omp.yield
    }
    omp.terminator
  }
  return
}

// -----

omp.declare_reduction @add_f32 : f32
init {
^bb0(%arg: f32):
  %0 = arith.constant 0.0 : f32
  omp.yield (%0 : f32)
}
combiner {
^bb1(%arg0: f32, %arg1: f32):
  %1 = arith.addf %arg0, %arg1 : f32
  omp.yield (%1 : f32)
}

func.func @foo(%lb : index, %ub : index, %step : index) {
  %c1 = arith.constant 1 : i32
  %0 = llvm.alloca %c1 x i32 : (i32) -> !llvm.ptr

  // expected-error @below {{accumulator variable used more than once}}
  omp.wsloop reduction(@add_f32 %0 -> %prv : !llvm.ptr, @add_f32 %0 -> %prv1 : !llvm.ptr) {
    omp.loop_nest (%iv) : index = (%lb) to (%ub) step (%step) {
      %2 = arith.constant 2.0 : f32
      omp.reduction %2, %0 : f32, !llvm.ptr
      omp.yield
    }
    omp.terminator
  }
  return
}

// -----

omp.declare_reduction @add_f32 : f32
init {
^bb0(%arg: f32):
  %0 = arith.constant 0.0 : f32
  omp.yield (%0 : f32)
}
combiner {
^bb1(%arg0: f32, %arg1: f32):
  %1 = arith.addf %arg0, %arg1 : f32
  omp.yield (%1 : f32)
}
atomic {
^bb2(%arg2: !llvm.ptr, %arg3: !llvm.ptr):
  %2 = llvm.load %arg3 : !llvm.ptr -> f32
  llvm.atomicrmw fadd %arg2, %2 monotonic : !llvm.ptr, f32
  omp.yield
}

func.func @foo(%lb : index, %ub : index, %step : index, %mem : memref<1xf32>) {
  %c1 = arith.constant 1 : i32

  // expected-error @below {{expected accumulator ('memref<1xf32>') to be the same type as reduction declaration ('!llvm.ptr')}}
  omp.wsloop reduction(@add_f32 %mem -> %prv : memref<1xf32>) {
    omp.loop_nest (%iv) : index = (%lb) to (%ub) step (%step) {
      %2 = arith.constant 2.0 : f32
      omp.reduction %2, %mem : f32, memref<1xf32>
      omp.yield
    }
    omp.terminator
  }
  return
}

// -----

func.func @omp_critical2() -> () {
  // expected-error @below {{expected symbol reference @excl to point to a critical declaration}}
  omp.critical(@excl) {
    omp.terminator
  }
  return
}

// -----

// expected-error @below {{the hints omp_sync_hint_uncontended and omp_sync_hint_contended cannot be combined}}
omp.critical.declare @mutex hint(uncontended, contended)

// -----

// expected-error @below {{the hints omp_sync_hint_nonspeculative and omp_sync_hint_speculative cannot be combined}}
omp.critical.declare @mutex hint(nonspeculative, speculative)

// -----

// expected-error @below {{invalid_hint is not a valid hint}}
omp.critical.declare @mutex hint(invalid_hint)

// -----

func.func @omp_ordered_region1(%x : i32) -> () {
  omp.distribute {
    omp.loop_nest (%i) : i32 = (%x) to (%x) step (%x) {
      // expected-error @below {{op must be nested inside of a worksharing, simd or worksharing simd loop}}
      omp.ordered.region {
        omp.terminator
      }
      omp.yield
    }
    omp.terminator
  }
  return
}

// -----

func.func @omp_ordered_region2(%x : i32) -> () {
  omp.wsloop {
    omp.loop_nest (%i) : i32 = (%x) to (%x) step (%x) {
      // expected-error @below {{the enclosing worksharing-loop region must have an ordered clause}}
      omp.ordered.region {
        omp.terminator
      }
      omp.yield
    }
    omp.terminator
  }
  return
}

// -----

func.func @omp_ordered_region3(%x : i32) -> () {
  omp.wsloop ordered(1) {
    omp.loop_nest (%i) : i32 = (%x) to (%x) step (%x) {
      // expected-error @below {{the enclosing loop's ordered clause must not have a parameter present}}
      omp.ordered.region {
        omp.terminator
      }
      omp.yield
    }
    omp.terminator
  }
  return
}

// -----

func.func @omp_ordered1(%vec0 : i64) -> () {
  // expected-error @below {{op must be nested inside of a loop}}
  omp.ordered depend_type(dependsink) depend_vec(%vec0 : i64) {num_loops_val = 1 : i64}
  return
}

// -----

func.func @omp_ordered2(%arg1 : i32, %arg2 : i32, %arg3 : i32, %vec0 : i64) -> () {
  omp.distribute {
    omp.loop_nest (%0) : i32 = (%arg1) to (%arg2) step (%arg3) {
      // expected-error @below {{op must be nested inside of a worksharing, simd or worksharing simd loop}}
      omp.ordered depend_type(dependsink) depend_vec(%vec0 : i64) {num_loops_val = 1 : i64}
      omp.yield
    }
    omp.terminator
  }
  return
}

// -----

func.func @omp_ordered3(%arg1 : i32, %arg2 : i32, %arg3 : i32, %vec0 : i64) -> () {
  omp.wsloop {
    omp.loop_nest (%0) : i32 = (%arg1) to (%arg2) step (%arg3) {
      // expected-error @below {{the enclosing worksharing-loop region must have an ordered clause}}
      omp.ordered depend_type(dependsink) depend_vec(%vec0 : i64) {num_loops_val = 1 : i64}
      omp.yield
    }
    omp.terminator
  }
  return
}

// -----

func.func @omp_ordered4(%arg1 : i32, %arg2 : i32, %arg3 : i32, %vec0 : i64) -> () {
  omp.wsloop ordered(0) {
    omp.loop_nest (%0) : i32 = (%arg1) to (%arg2) step (%arg3) {
      // expected-error @below {{the enclosing loop's ordered clause must have a parameter present}}
      omp.ordered depend_type(dependsink) depend_vec(%vec0 : i64) {num_loops_val = 1 : i64}
      omp.yield
    }
    omp.terminator
  }
  return
}

// -----

func.func @omp_ordered5(%arg1 : i32, %arg2 : i32, %arg3 : i32, %vec0 : i64, %vec1 : i64) -> () {
  omp.wsloop ordered(1) {
    omp.loop_nest (%0) : i32 = (%arg1) to (%arg2) step (%arg3) {
      // expected-error @below {{number of variables in depend clause does not match number of iteration variables in the doacross loop}}
      omp.ordered depend_type(dependsource) depend_vec(%vec0, %vec1 : i64, i64) {num_loops_val = 2 : i64}
      omp.yield
    }
    omp.terminator
  }
  return
}

// -----

func.func @omp_atomic_read1(%x: memref<i32>, %v: memref<i32>) {
  // expected-error @below {{the hints omp_sync_hint_nonspeculative and omp_sync_hint_speculative cannot be combined.}}
  omp.atomic.read %v = %x hint(speculative, nonspeculative) : memref<i32>, i32
  return
}

// -----

func.func @omp_atomic_read2(%x: memref<i32>, %v: memref<i32>) {
  // expected-error @below {{invalid clause value: 'xyz'}}
  omp.atomic.read %v = %x memory_order(xyz) : memref<i32>, i32
  return
}

// -----

func.func @omp_atomic_read3(%x: memref<i32>, %v: memref<i32>) {
  // expected-error @below {{memory-order must not be acq_rel or release for atomic reads}}
  omp.atomic.read %v = %x memory_order(acq_rel) : memref<i32>, i32
  return
}

// -----

func.func @omp_atomic_read4(%x: memref<i32>, %v: memref<i32>) {
  // expected-error @below {{memory-order must not be acq_rel or release for atomic reads}}
  omp.atomic.read %v = %x memory_order(release) : memref<i32>, i32
  return
}

// -----

func.func @omp_atomic_read5(%x: memref<i32>, %v: memref<i32>) {
  // expected-error @below {{`memory_order` clause can appear at most once in the expansion of the oilist directive}}
  omp.atomic.read %v = %x memory_order(acquire) memory_order(relaxed) : memref<i32>, i32
  return
}

// -----

func.func @omp_atomic_read6(%x: memref<i32>, %v: memref<i32>) {
  // expected-error @below {{`hint` clause can appear at most once in the expansion of the oilist directive}}
  omp.atomic.read %v =  %x hint(speculative) hint(contended) : memref<i32>, i32
  return
}

// -----

func.func @omp_atomic_read6(%x: memref<i32>, %v: memref<i32>) {
  // expected-error @below {{read and write must not be to the same location for atomic reads}}
  omp.atomic.read %x =  %x hint(speculative) : memref<i32>, i32
  return
}

// -----

func.func @omp_atomic_write1(%addr : memref<i32>, %val : i32) {
  // expected-error @below {{the hints omp_sync_hint_uncontended and omp_sync_hint_contended cannot be combined}}
  omp.atomic.write  %addr = %val hint(contended, uncontended) : memref<i32>, i32
  return
}

// -----

func.func @omp_atomic_write2(%addr : memref<i32>, %val : i32) {
  // expected-error @below {{memory-order must not be acq_rel or acquire for atomic writes}}
  omp.atomic.write  %addr = %val memory_order(acq_rel) : memref<i32>, i32
  return
}

// -----

func.func @omp_atomic_write3(%addr : memref<i32>, %val : i32) {
  // expected-error @below {{memory-order must not be acq_rel or acquire for atomic writes}}
  omp.atomic.write  %addr = %val memory_order(acquire) : memref<i32>, i32
  return
}

// -----

func.func @omp_atomic_write4(%addr : memref<i32>, %val : i32) {
  // expected-error @below {{`memory_order` clause can appear at most once in the expansion of the oilist directive}}
  omp.atomic.write  %addr = %val memory_order(release) memory_order(seq_cst) : memref<i32>, i32
  return
}

// -----

func.func @omp_atomic_write5(%addr : memref<i32>, %val : i32) {
  // expected-error @below {{`hint` clause can appear at most once in the expansion of the oilist directive}}
  omp.atomic.write  %addr = %val hint(contended) hint(speculative) : memref<i32>, i32
  return
}

// -----

func.func @omp_atomic_write6(%addr : memref<i32>, %val : i32) {
  // expected-error @below {{invalid clause value: 'xyz'}}
  omp.atomic.write  %addr = %val memory_order(xyz) : memref<i32>, i32
  return
}

// -----

func.func @omp_atomic_write(%addr : memref<memref<i32>>, %val : i32) {
  // expected-error @below {{address must dereference to value type}}
  omp.atomic.write %addr = %val : memref<memref<i32>>, i32
  return
}

// -----

func.func @omp_atomic_update1(%x: memref<i32>, %expr: f32) {
  // expected-error @below {{the type of the operand must be a pointer type whose element type is the same as that of the region argument}}
  omp.atomic.update %x : memref<i32> {
  ^bb0(%xval: f32):
    %newval = llvm.fadd %xval, %expr : f32
    omp.yield (%newval : f32)
  }
  return
}

// -----

func.func @omp_atomic_update2(%x: memref<i32>, %expr: i32) {
  // expected-error @+2 {{op expects regions to end with 'omp.yield', found 'omp.terminator'}}
  // expected-note @below {{in custom textual format, the absence of terminator implies 'omp.yield'}}
  omp.atomic.update %x : memref<i32> {
  ^bb0(%xval: i32):
    %newval = llvm.add %xval, %expr : i32
    omp.terminator
  }
  return
}

// -----

func.func @omp_atomic_update3(%x: memref<i32>, %expr: i32) {
  // expected-error @below {{memory-order must not be acq_rel or acquire for atomic updates}}
  omp.atomic.update memory_order(acq_rel) %x : memref<i32> {
  ^bb0(%xval: i32):
    %newval = llvm.add %xval, %expr : i32
    omp.yield (%newval : i32)
  }
  return
}

// -----

func.func @omp_atomic_update4(%x: memref<i32>, %expr: i32) {
  // expected-error @below {{memory-order must not be acq_rel or acquire for atomic updates}}
  omp.atomic.update memory_order(acquire) %x : memref<i32> {
  ^bb0(%xval: i32):
    %newval = llvm.add %xval, %expr : i32
    omp.yield (%newval : i32)
  }
  return
}

// -----

func.func @omp_atomic_update5(%x: memref<i32>, %expr: i32) {
  // expected-error @below {{invalid kind of type specified}}
  omp.atomic.update %x : i32 {
  ^bb0(%xval: i32):
    %newval = llvm.add %xval, %expr : i32
    omp.yield (%newval : i32)
  }
  return
}

// -----

func.func @omp_atomic_update6(%x: memref<i32>, %expr: i32) {
  // expected-error @below {{only updated value must be returned}}
  omp.atomic.update %x : memref<i32> {
  ^bb0(%xval: i32):
    %newval = llvm.add %xval, %expr : i32
    omp.yield (%newval, %expr : i32, i32)
  }
  return
}

// -----

func.func @omp_atomic_update7(%x: memref<i32>, %expr: i32, %y: f32) {
  // expected-error @below {{input and yielded value must have the same type}}
  omp.atomic.update %x : memref<i32> {
  ^bb0(%xval: i32):
    %newval = llvm.add %xval, %expr : i32
    omp.yield (%y: f32)
  }
  return
}

// -----

func.func @omp_atomic_update8(%x: memref<i32>, %expr: i32) {
  // expected-error @below {{the region must accept exactly one argument}}
  omp.atomic.update %x : memref<i32> {
  ^bb0(%xval: i32, %tmp: i32):
    %newval = llvm.add %xval, %expr : i32
    omp.yield (%newval : i32)
  }
  return
}

// -----

func.func @omp_atomic_update(%x: memref<i32>, %expr: i32) {
  // expected-error @below {{the hints omp_sync_hint_uncontended and omp_sync_hint_contended cannot be combined}}
  omp.atomic.update hint(uncontended, contended) %x : memref<i32> {
  ^bb0(%xval: i32):
    %newval = llvm.add %xval, %expr : i32
    omp.yield (%newval : i32)
  }
  return
}

// -----

func.func @omp_atomic_update(%x: memref<i32>, %expr: i32) {
  // expected-error @below {{the hints omp_sync_hint_nonspeculative and omp_sync_hint_speculative cannot be combined}}
  omp.atomic.update hint(nonspeculative, speculative) %x : memref<i32> {
  ^bb0(%xval: i32):
    %newval = llvm.add %xval, %expr : i32
    omp.yield (%newval : i32)
  }
  return
}

// -----

func.func @omp_atomic_update(%x: memref<i32>, %expr: i32) {
  // expected-error @below {{invalid_hint is not a valid hint}}
  omp.atomic.update hint(invalid_hint) %x : memref<i32> {
  ^bb0(%xval: i32):
    %newval = llvm.add %xval, %expr : i32
    omp.yield (%newval : i32)
  }
  return
}

// -----

func.func @omp_atomic_capture(%x: memref<i32>, %v: memref<i32>, %expr: i32) {
  // expected-error @below {{expected three operations in atomic.capture region}}
  omp.atomic.capture {
    omp.atomic.read %v = %x : memref<i32>, i32
    omp.terminator
  }
  return
}

// -----

func.func @omp_atomic_capture(%x: memref<i32>, %v: memref<i32>, %expr: i32) {
  omp.atomic.capture {
    // expected-error @below {{invalid sequence of operations in the capture region}}
    omp.atomic.read %v = %x : memref<i32>, i32
    omp.atomic.read %v = %x : memref<i32>, i32
    omp.terminator
  }
  return
}

// -----

func.func @omp_atomic_capture(%x: memref<i32>, %v: memref<i32>, %expr: i32) {
  omp.atomic.capture {
    // expected-error @below {{invalid sequence of operations in the capture region}}
    omp.atomic.update %x : memref<i32> {
    ^bb0(%xval: i32):
      %newval = llvm.add %xval, %expr : i32
      omp.yield (%newval : i32)
    }
    omp.atomic.update %x : memref<i32> {
    ^bb0(%xval: i32):
      %newval = llvm.add %xval, %expr : i32
      omp.yield (%newval : i32)
    }
    omp.terminator
  }
  return
}

// -----

func.func @omp_atomic_capture(%x: memref<i32>, %v: memref<i32>, %expr: i32) {
  omp.atomic.capture {
    // expected-error @below {{invalid sequence of operations in the capture region}}
    omp.atomic.write %x = %expr : memref<i32>, i32
    omp.atomic.write %x = %expr : memref<i32>, i32
    omp.terminator
  }
  return
}

// -----

func.func @omp_atomic_capture(%x: memref<i32>, %v: memref<i32>, %expr: i32) {
  omp.atomic.capture {
    // expected-error @below {{invalid sequence of operations in the capture region}}
    omp.atomic.write %x = %expr : memref<i32>, i32
    omp.atomic.update %x : memref<i32> {
    ^bb0(%xval: i32):
      %newval = llvm.add %xval, %expr : i32
      omp.yield (%newval : i32)
    }
    omp.terminator
  }
  return
}

// -----

func.func @omp_atomic_capture(%x: memref<i32>, %v: memref<i32>, %expr: i32) {
  omp.atomic.capture {
    // expected-error @below {{invalid sequence of operations in the capture region}}
    omp.atomic.update %x : memref<i32> {
    ^bb0(%xval: i32):
      %newval = llvm.add %xval, %expr : i32
      omp.yield (%newval : i32)
    }
    omp.atomic.write %x = %expr : memref<i32>, i32
    omp.terminator
  }
  return
}

// -----

func.func @omp_atomic_capture(%x: memref<i32>, %v: memref<i32>, %expr: i32) {
  omp.atomic.capture {
    // expected-error @below {{invalid sequence of operations in the capture region}}
    omp.atomic.write %x = %expr : memref<i32>, i32
    omp.atomic.read %v = %x : memref<i32>, i32
    omp.terminator
  }
  return
}

// -----

func.func @omp_atomic_capture(%x: memref<i32>, %y: memref<i32>, %v: memref<i32>, %expr: i32) {
  omp.atomic.capture {
    // expected-error @below {{updated variable in atomic.update must be captured in second operation}}
    omp.atomic.update %x : memref<i32> {
    ^bb0(%xval: i32):
      %newval = llvm.add %xval, %expr : i32
      omp.yield (%newval : i32)
    }
    omp.atomic.read %v = %y : memref<i32>, i32
    omp.terminator
  }
}

// -----

func.func @omp_atomic_capture(%x: memref<i32>, %y: memref<i32>, %v: memref<i32>, %expr: i32) {
  omp.atomic.capture {
    // expected-error @below {{captured variable in atomic.read must be updated in second operation}}
    omp.atomic.read %v = %y : memref<i32>, i32
    omp.atomic.update %x : memref<i32> {
    ^bb0(%xval: i32):
      %newval = llvm.add %xval, %expr : i32
      omp.yield (%newval : i32)
    }
    omp.terminator
  }
}

// -----

func.func @omp_atomic_capture(%x: memref<i32>, %y: memref<i32>, %v: memref<i32>, %expr: i32) {
  omp.atomic.capture {
    // expected-error @below {{captured variable in atomic.read must be updated in second operation}}
    omp.atomic.read %v = %x : memref<i32>, i32
    omp.atomic.write %y = %expr : memref<i32>, i32
    omp.terminator
  }
}

// -----

func.func @omp_atomic_capture(%x: memref<i32>, %v: memref<i32>, %expr: i32) {
  // expected-error @below {{the hints omp_sync_hint_uncontended and omp_sync_hint_contended cannot be combined}}
  omp.atomic.capture hint(contended, uncontended) {
    omp.atomic.update %x : memref<i32> {
    ^bb0(%xval: i32):
      %newval = llvm.add %xval, %expr : i32
      omp.yield(%newval : i32)
    }
    omp.atomic.read %v = %x : memref<i32>, i32
  }
  return
}

// -----

func.func @omp_atomic_capture(%x: memref<i32>, %v: memref<i32>, %expr: i32) {
  // expected-error @below {{the hints omp_sync_hint_nonspeculative and omp_sync_hint_speculative cannot be combined}}
  omp.atomic.capture hint(nonspeculative, speculative) {
    omp.atomic.update %x : memref<i32> {
    ^bb0(%xval: i32):
      %newval = llvm.add %xval, %expr : i32
      omp.yield(%newval : i32)
    }
    omp.atomic.read %v = %x : memref<i32>, i32
  }
  return
}

// -----

func.func @omp_atomic_capture(%x: memref<i32>, %v: memref<i32>, %expr: i32) {
  // expected-error @below {{invalid_hint is not a valid hint}}
  omp.atomic.capture hint(invalid_hint) {
    omp.atomic.update %x : memref<i32> {
    ^bb0(%xval: i32):
      %newval = llvm.add %xval, %expr : i32
      omp.yield(%newval : i32)
    }
    omp.atomic.read %v = %x : memref<i32>, i32
  }
  return
}

// -----

func.func @omp_atomic_capture(%x: memref<i32>, %v: memref<i32>, %expr: i32) {
  // expected-error @below {{operations inside capture region must not have hint clause}}
  omp.atomic.capture {
    omp.atomic.update hint(uncontended) %x : memref<i32> {
    ^bb0(%xval: i32):
      %newval = llvm.add %xval, %expr : i32
      omp.yield(%newval : i32)
    }
    omp.atomic.read %v = %x : memref<i32>, i32
  }
  return
}

// -----

func.func @omp_atomic_capture(%x: memref<i32>, %v: memref<i32>, %expr: i32) {
  // expected-error @below {{operations inside capture region must not have memory_order clause}}
  omp.atomic.capture {
    omp.atomic.update memory_order(seq_cst) %x : memref<i32> {
    ^bb0(%xval: i32):
      %newval = llvm.add %xval, %expr : i32
      omp.yield(%newval : i32)
    }
    omp.atomic.read %v = %x : memref<i32>, i32
  }
  return
}

// -----

func.func @omp_atomic_capture(%x: memref<i32>, %v: memref<i32>, %expr: i32) {
  // expected-error @below {{operations inside capture region must not have memory_order clause}}
  omp.atomic.capture {
    omp.atomic.update %x : memref<i32> {
    ^bb0(%xval: i32):
      %newval = llvm.add %xval, %expr : i32
      omp.yield(%newval : i32)
    }
    omp.atomic.read %v = %x memory_order(seq_cst) : memref<i32>, i32
  }
  return
}

// -----

func.func @omp_teams_parent() {
  omp.parallel {
    // expected-error @below {{expected to be nested inside of omp.target or not nested in any OpenMP dialect operations}}
    omp.teams {
      omp.terminator
    }
    omp.terminator
  }
  return
}

// -----

func.func @omp_teams_allocate(%data_var : memref<i32>) {
  omp.target {
    // expected-error @below {{expected equal sizes for allocate and allocator variables}}
    "omp.teams" (%data_var) ({
      omp.terminator
    }) {operandSegmentSizes = array<i32: 0,0,0,0,1,0,0>} : (memref<i32>) -> ()
    omp.terminator
  }
  return
}

// -----

func.func @omp_teams_num_teams1(%lb : i32) {
  // expected-error @below {{expected num_teams upper bound to be defined if the lower bound is defined}}
  "omp.teams" (%lb) ({
    omp.terminator
  }) {operandSegmentSizes = array<i32: 1,0,0,0,0,0,0>} : (i32) -> ()
  return
}

// -----

func.func @omp_teams_num_teams2(%lb : i32, %ub : i16) {
  // expected-error @below {{expected num_teams upper bound and lower bound to be the same type}}
  omp.teams num_teams(%lb : i32 to %ub : i16) {
    omp.terminator
  }
  return
}

// -----

func.func @omp_sections(%data_var : memref<i32>) -> () {
  // expected-error @below {{expected equal sizes for allocate and allocator variables}}
  "omp.sections" (%data_var) ({
    omp.terminator
  }) {operandSegmentSizes = array<i32: 0,1,0>} : (memref<i32>) -> ()
  return
}

// -----

func.func @omp_sections(%data_var : memref<i32>) -> () {
  // expected-error @below {{expected as many reduction symbol references as reduction variables}}
  "omp.sections" (%data_var) ({
    omp.terminator
  }) {operandSegmentSizes = array<i32: 1,0,0>} : (memref<i32>) -> ()
  return
}

// -----

func.func @omp_sections(%data_var : memref<i32>) -> () {
  // expected-error @below {{expected omp.section op or terminator op inside region}}
  omp.sections {
    "test.payload" () : () -> ()
  }
  return
}

// -----

func.func @omp_sections(%cond : i1) {
  // expected-error @below {{expected '{' to begin a region}}
  omp.sections if(%cond) {
    omp.terminator
  }
  return
}

// -----

func.func @omp_sections() {
  // expected-error @below {{expected '{' to begin a region}}
  omp.sections num_threads(10) {
    omp.terminator
  }
  return
}

// -----

func.func @omp_sections() {
  // expected-error @below {{expected '{' to begin a region}}
  omp.sections proc_bind(close) {
    omp.terminator
  }
  return
}

// -----

func.func @omp_sections(%data_var : memref<i32>, %linear_var : i32) {
  // expected-error @below {{expected '{' to begin a region}}
  omp.sections linear(%data_var = %linear_var : memref<i32>) {
    omp.terminator
  }
  return
}

// -----

func.func @omp_sections() {
  // expected-error @below {{expected '{' to begin a region}}
  omp.sections schedule(static, none) {
    omp.terminator
  }
  return
}

// -----

func.func @omp_sections() {
  // expected-error @below {{expected '{' to begin a region}}
  omp.sections collapse(3) {
    omp.terminator
  }
  return
}

// -----

func.func @omp_sections() {
  // expected-error @below {{expected '{' to begin a region}}
  omp.sections ordered(2) {
    omp.terminator
  }
  return
}

// -----

func.func @omp_sections() {
  // expected-error @below {{expected '{' to begin a region}}
  omp.sections order(concurrent) {
    omp.terminator
  }
  return
}

// -----

func.func @omp_sections() {
  // expected-error @below {{failed to verify constraint: region with 1 blocks}}
  omp.sections {
    omp.section {
      omp.terminator
    }
    omp.terminator
  ^bb2:
    omp.terminator
  }
  return
}

// -----

func.func @omp_single(%data_var : memref<i32>) -> () {
  // expected-error @below {{expected equal sizes for allocate and allocator variables}}
  "omp.single" (%data_var) ({
    omp.barrier
  }) {operandSegmentSizes = array<i32: 1,0,0>} : (memref<i32>) -> ()
  return
}

// -----

func.func @omp_single_copyprivate(%data_var : memref<i32>) -> () {
  // expected-error @below {{inconsistent number of copyPrivate vars (= 1) and functions (= 0), both must be equal}}
  "omp.single" (%data_var) ({
    omp.barrier
  }) {operandSegmentSizes = array<i32: 0,0,1>} : (memref<i32>) -> ()
  return
}

// -----

func.func @omp_single_copyprivate(%data_var : memref<i32>) -> () {
  // expected-error @below {{expected symbol reference @copy_func to point to a copy function}}
  omp.single copyprivate(%data_var -> @copy_func : memref<i32>) {
    omp.barrier
  }
  return
}

// -----

func.func private @copy_func(memref<i32>)

func.func @omp_single_copyprivate(%data_var : memref<i32>) -> () {
  // expected-error @below {{expected copy function @copy_func to have 2 operands}}
  omp.single copyprivate(%data_var -> @copy_func : memref<i32>) {
    omp.barrier
  }
  return
}

// -----

func.func private @copy_func(memref<i32>, memref<f32>)

func.func @omp_single_copyprivate(%data_var : memref<i32>) -> () {
  // expected-error @below {{expected copy function @copy_func arguments to have the same type}}
  omp.single copyprivate(%data_var -> @copy_func : memref<i32>) {
    omp.barrier
  }
  return
}

// -----

func.func private @copy_func(memref<f32>, memref<f32>)

func.func @omp_single_copyprivate(%data_var : memref<i32>) -> () {
  // expected-error @below {{expected copy function arguments' type ('memref<f32>') to be the same as copyprivate variable's type ('memref<i32>')}}
  omp.single copyprivate(%data_var -> @copy_func : memref<i32>) {
    omp.barrier
  }
  return
}

// -----

func.func @omp_task_depend(%data_var: memref<i32>) {
  // expected-error @below {{op expected as many depend values as depend variables}}
    "omp.task"(%data_var) ({
      "omp.terminator"() : () -> ()
    }) {depends = [], operandSegmentSizes = array<i32: 0, 0, 0, 0, 1, 0, 0>} : (memref<i32>) -> ()
   "func.return"() : () -> ()
}

// -----

func.func @omp_task(%ptr: !llvm.ptr) {
  // expected-error @below {{op expected symbol reference @add_f32 to point to a reduction declaration}}
  omp.task in_reduction(@add_f32 -> %ptr : !llvm.ptr) {
    // CHECK: "test.foo"() : () -> ()
    "test.foo"() : () -> ()
    // CHECK: omp.terminator
    omp.terminator
  }
}

// -----

omp.declare_reduction @add_f32 : f32
init {
^bb0(%arg: f32):
  %0 = arith.constant 0.0 : f32
  omp.yield (%0 : f32)
}
combiner {
^bb1(%arg0: f32, %arg1: f32):
  %1 = arith.addf %arg0, %arg1 : f32
  omp.yield (%1 : f32)
}

func.func @omp_task(%ptr: !llvm.ptr) {
  // expected-error @below {{op accumulator variable used more than once}}
  omp.task in_reduction(@add_f32 -> %ptr : !llvm.ptr, @add_f32 -> %ptr : !llvm.ptr) {
    // CHECK: "test.foo"() : () -> ()
    "test.foo"() : () -> ()
    // CHECK: omp.terminator
    omp.terminator
  }
}

// -----

omp.declare_reduction @add_i32 : i32
init {
^bb0(%arg: i32):
  %0 = arith.constant 0 : i32
  omp.yield (%0 : i32)
}
combiner {
^bb1(%arg0: i32, %arg1: i32):
  %1 = arith.addi %arg0, %arg1 : i32
  omp.yield (%1 : i32)
}
atomic {
^bb2(%arg2: !llvm.ptr, %arg3: !llvm.ptr):
  %2 = llvm.load %arg3 : !llvm.ptr -> i32
  llvm.atomicrmw add %arg2, %2 monotonic : !llvm.ptr, i32
  omp.yield
}

func.func @omp_task(%mem: memref<1xf32>) {
  // expected-error @below {{op expected accumulator ('memref<1xf32>') to be the same type as reduction declaration ('!llvm.ptr')}}
  omp.task in_reduction(@add_i32 -> %mem : memref<1xf32>) {
    // CHECK: "test.foo"() : () -> ()
    "test.foo"() : () -> ()
    // CHECK: omp.terminator
    omp.terminator
  }
  return
}

// -----

func.func @omp_cancel() {
  omp.sections {
    // expected-error @below {{cancel parallel must appear inside a parallel region}}
    omp.cancel cancellation_construct_type(parallel)
    // CHECK: omp.terminator
    omp.terminator
  }
  return
}

// -----

func.func @omp_cancel1() {
  omp.parallel {
    // expected-error @below {{cancel sections must appear inside a sections region}}
    omp.cancel cancellation_construct_type(sections)
    // CHECK: omp.terminator
    omp.terminator
  }
  return
}

// -----

func.func @omp_cancel2() {
  omp.sections {
    // expected-error @below {{cancel loop must appear inside a worksharing-loop region}}
    omp.cancel cancellation_construct_type(loop)
    // CHECK: omp.terminator
    omp.terminator
  }
  return
}

// -----

func.func @omp_cancel3(%arg1 : i32, %arg2 : i32, %arg3 : i32) -> () {
  omp.wsloop nowait {
    omp.loop_nest (%0) : i32 = (%arg1) to (%arg2) step (%arg3) {
      // expected-error @below {{A worksharing construct that is canceled must not have a nowait clause}}
      omp.cancel cancellation_construct_type(loop)
      // CHECK: omp.yield
      omp.yield
    }
    omp.terminator
  }
  return
}

// -----

func.func @omp_cancel4(%arg1 : i32, %arg2 : i32, %arg3 : i32) -> () {
  omp.wsloop ordered(1) {
    omp.loop_nest (%0) : i32 = (%arg1) to (%arg2) step (%arg3) {
      // expected-error @below {{A worksharing construct that is canceled must not have an ordered clause}}
      omp.cancel cancellation_construct_type(loop)
      // CHECK: omp.yield
      omp.yield
    }
    omp.terminator
  }
  return
}

// -----

func.func @omp_cancel5() -> () {
  omp.sections nowait {
    omp.section {
      // expected-error @below {{A sections construct that is canceled must not have a nowait clause}}
      omp.cancel cancellation_construct_type(sections)
      omp.terminator
    }
    // CHECK: omp.terminator
    omp.terminator
  }
  return
}

// -----

func.func @omp_cancellationpoint() {
  omp.sections {
    // expected-error @below {{cancellation point parallel must appear inside a parallel region}}
    omp.cancellation_point cancellation_construct_type(parallel)
    // CHECK: omp.terminator
    omp.terminator
  }
  return
}

// -----

func.func @omp_cancellationpoint1() {
  omp.parallel {
    // expected-error @below {{cancellation point sections must appear inside a sections region}}
    omp.cancellation_point cancellation_construct_type(sections)
    // CHECK: omp.terminator
    omp.terminator
  }
  return
}

// -----

func.func @omp_cancellationpoint2() {
  omp.sections {
    // expected-error @below {{cancellation point loop must appear inside a worksharing-loop region}}
    omp.cancellation_point cancellation_construct_type(loop)
    // CHECK: omp.terminator
    omp.terminator
  }
  return
}

// -----

func.func @taskloop(%lb: i32, %ub: i32, %step: i32) {
  %testmemref = "test.memref"() : () -> (memref<i32>)
  // expected-error @below {{expected equal sizes for allocate and allocator variables}}
  "omp.taskloop"(%testmemref) ({
    omp.loop_nest (%i, %j) : i32 = (%lb, %ub) to (%ub, %lb) step (%step, %step) {
      omp.yield
    }
  }) {operandSegmentSizes = array<i32: 0, 0, 0, 0, 0, 1, 0, 0, 0>} : (memref<i32>) -> ()
  return
}

// -----

func.func @taskloop(%lb: i32, %ub: i32, %step: i32) {
  %testf32 = "test.f32"() : () -> (!llvm.ptr)
  %testf32_2 = "test.f32"() : () -> (!llvm.ptr)
  // expected-error @below {{expected as many reduction symbol references as reduction variables}}
  "omp.taskloop"(%testf32, %testf32_2) ({
    omp.loop_nest (%i, %j) : i32 = (%lb, %ub) to (%ub, %lb) step (%step, %step) {
      omp.yield
    }
  }) {operandSegmentSizes = array<i32: 0, 0, 0, 2, 0, 0, 0, 0, 0>, reductions = [@add_f32]} : (!llvm.ptr, !llvm.ptr) -> ()
  return
}

// -----

func.func @taskloop(%lb: i32, %ub: i32, %step: i32) {
  %testf32 = "test.f32"() : () -> (!llvm.ptr)
  // expected-error @below {{expected as many reduction symbol references as reduction variables}}
  "omp.taskloop"(%testf32) ({
    omp.loop_nest (%i, %j) : i32 = (%lb, %ub) to (%ub, %lb) step (%step, %step) {
      omp.yield
    }
  }) {operandSegmentSizes = array<i32: 0, 0, 0, 1, 0, 0, 0, 0, 0>, reductions = [@add_f32, @add_f32]} : (!llvm.ptr) -> ()
  return
}

// -----

func.func @taskloop(%lb: i32, %ub: i32, %step: i32) {
  %testf32 = "test.f32"() : () -> (!llvm.ptr)
  %testf32_2 = "test.f32"() : () -> (!llvm.ptr)
  // expected-error @below {{expected as many reduction symbol references as reduction variables}}
  "omp.taskloop"(%testf32, %testf32_2) ({
    omp.loop_nest (%i, %j) : i32 = (%lb, %ub) to (%ub, %lb) step (%step, %step) {
      omp.yield
    }
  }) {in_reductions = [@add_f32], operandSegmentSizes = array<i32: 0, 0, 2, 0, 0, 0, 0, 0, 0>} : (!llvm.ptr, !llvm.ptr) -> ()
  return
}

// -----

func.func @taskloop(%lb: i32, %ub: i32, %step: i32) {
  %testf32 = "test.f32"() : () -> (!llvm.ptr)
  // expected-error @below {{expected as many reduction symbol references as reduction variables}}
  "omp.taskloop"(%testf32) ({
    omp.loop_nest (%i, %j) : i32 = (%lb, %ub) to (%ub, %lb) step (%step, %step) {
      omp.yield
    }
  }) {in_reductions = [@add_f32, @add_f32], operandSegmentSizes = array<i32: 0, 0, 1, 0, 0, 0, 0, 0, 0>} : (!llvm.ptr) -> ()
  return
}

// -----

omp.declare_reduction @add_f32 : f32
init {
^bb0(%arg: f32):
  %0 = arith.constant 0.0 : f32
  omp.yield (%0 : f32)
}
combiner {
^bb1(%arg0: f32, %arg1: f32):
  %1 = arith.addf %arg0, %arg1 : f32
  omp.yield (%1 : f32)
}

func.func @taskloop(%lb: i32, %ub: i32, %step: i32) {
  %testf32 = "test.f32"() : () -> (!llvm.ptr)
  %testf32_2 = "test.f32"() : () -> (!llvm.ptr)
  // expected-error @below {{if a reduction clause is present on the taskloop directive, the nogroup clause must not be specified}}
  omp.taskloop reduction(@add_f32 -> %testf32 : !llvm.ptr, @add_f32 -> %testf32_2 : !llvm.ptr) nogroup {
    omp.loop_nest (%i, %j) : i32 = (%lb, %ub) to (%ub, %lb) step (%step, %step) {
      omp.yield
    }
  }
  return
}

// -----

omp.declare_reduction @add_f32 : f32
init {
^bb0(%arg: f32):
  %0 = arith.constant 0.0 : f32
  omp.yield (%0 : f32)
}
combiner {
^bb1(%arg0: f32, %arg1: f32):
  %1 = arith.addf %arg0, %arg1 : f32
  omp.yield (%1 : f32)
}

func.func @taskloop(%lb: i32, %ub: i32, %step: i32) {
  %testf32 = "test.f32"() : () -> (!llvm.ptr)
  // expected-error @below {{the same list item cannot appear in both a reduction and an in_reduction clause}}
  omp.taskloop reduction(@add_f32 -> %testf32 : !llvm.ptr) in_reduction(@add_f32 -> %testf32 : !llvm.ptr) {
    omp.loop_nest (%i, %j) : i32 = (%lb, %ub) to (%ub, %lb) step (%step, %step) {
      omp.yield
    }
  }
  return
}

// -----

func.func @taskloop(%lb: i32, %ub: i32, %step: i32) {
  %testi64 = "test.i64"() : () -> (i64)
  // expected-error @below {{the grainsize clause and num_tasks clause are mutually exclusive and may not appear on the same taskloop directive}}
  omp.taskloop grain_size(%testi64: i64) num_tasks(%testi64: i64) {
    omp.loop_nest (%i, %j) : i32 = (%lb, %ub) to (%ub, %lb) step (%step, %step) {
      omp.yield
    }
  }
  return
}

// -----

func.func @taskloop(%lb: i32, %ub: i32, %step: i32) {
  // expected-error @below {{op must be a loop wrapper}}
  omp.taskloop {
    %0 = arith.constant 0 : i32
    omp.terminator
  }
  return
}

// -----

func.func @taskloop(%lb: i32, %ub: i32, %step: i32) {
  // expected-error @below {{only supported nested wrapper is 'omp.simd'}}
  omp.taskloop {
    omp.distribute {
      omp.loop_nest (%iv) : i32 = (%lb) to (%ub) step (%step) {
        omp.yield
      }
      omp.terminator
    }
    omp.terminator
  }
  return
}

// -----

func.func @omp_threadprivate() {
  %1 = llvm.mlir.addressof @_QFsubEx : !llvm.ptr
  // expected-error @below {{op failed to verify that all of {sym_addr, tls_addr} have same type}}
  %2 = omp.threadprivate %1 : !llvm.ptr -> memref<i32>
  return
}

// -----

func.func @omp_target(%map1: memref<?xi32>) {
  %mapv = omp.map.info var_ptr(%map1 : memref<?xi32>, tensor<?xi32>)   map_clauses(delete) capture(ByRef) -> memref<?xi32> {name = ""}
  // expected-error @below {{to, from, tofrom and alloc map types are permitted}}
  omp.target map_entries(%mapv -> %arg0: memref<?xi32>) {
    ^bb0(%arg0: memref<?xi32>):
  }
  return
}

// -----

func.func @omp_target_data(%map1: memref<?xi32>) {
  %mapv = omp.map.info var_ptr(%map1 : memref<?xi32>, tensor<?xi32>)  map_clauses(delete) capture(ByRef) -> memref<?xi32> {name = ""}
  // expected-error @below {{to, from, tofrom and alloc map types are permitted}}
  omp.target_data map_entries(%mapv : memref<?xi32>){}
  return
}

// -----

func.func @omp_target_data() {
  // expected-error @below {{At least one of map, useDevicePtr, or useDeviceAddr operand must be present}}
  omp.target_data {}
  return
}

// -----

func.func @omp_target_enter_data(%map1: memref<?xi32>) {
  %mapv = omp.map.info var_ptr(%map1 : memref<?xi32>, tensor<?xi32>)   map_clauses(from) capture(ByRef) -> memref<?xi32> {name = ""}
  // expected-error @below {{to and alloc map types are permitted}}
  omp.target_enter_data map_entries(%mapv : memref<?xi32>){}
  return
}

// -----

func.func @omp_target_enter_data_depend(%a: memref<?xi32>) {
  %0 = omp.map.info var_ptr(%a: memref<?xi32>, tensor<?xi32>) map_clauses(to) capture(ByRef) -> memref<?xi32>
  // expected-error @below {{op expected as many depend values as depend variables}}
  omp.target_enter_data map_entries(%0: memref<?xi32> ) {operandSegmentSizes = array<i32: 0, 0, 1, 0>}
  return
}

// -----

func.func @omp_target_exit_data(%map1: memref<?xi32>) {
  %mapv = omp.map.info var_ptr(%map1 : memref<?xi32>, tensor<?xi32>)   map_clauses(to) capture(ByRef) -> memref<?xi32> {name = ""}
  // expected-error @below {{from, release and delete map types are permitted}}
  omp.target_exit_data map_entries(%mapv : memref<?xi32>){}
  return
}

// -----

func.func @omp_target_exit_data_depend(%a: memref<?xi32>) {
  %0 = omp.map.info var_ptr(%a: memref<?xi32>, tensor<?xi32>) map_clauses(from) capture(ByRef) -> memref<?xi32>
  // expected-error @below {{op expected as many depend values as depend variables}}
  omp.target_exit_data map_entries(%0: memref<?xi32> ) {operandSegmentSizes = array<i32: 0, 0, 1, 0>}
  return
}

// -----

func.func @omp_target_update_invalid_motion_type(%map1 : memref<?xi32>) {
  %mapv = omp.map.info var_ptr(%map1 : memref<?xi32>, tensor<?xi32>) map_clauses(exit_release_or_enter_alloc) capture(ByRef) -> memref<?xi32> {name = ""}

  // expected-error @below {{at least one of to or from map types must be specified, other map types are not permitted}}
  omp.target_update motion_entries(%mapv : memref<?xi32>)
  return
}

// -----

func.func @omp_target_update_invalid_motion_type_2(%map1 : memref<?xi32>) {
  %mapv = omp.map.info var_ptr(%map1 : memref<?xi32>, tensor<?xi32>) map_clauses(delete) capture(ByRef) -> memref<?xi32> {name = ""}

  // expected-error @below {{at least one of to or from map types must be specified, other map types are not permitted}}
  omp.target_update motion_entries(%mapv : memref<?xi32>)
  return
}

// -----

func.func @omp_target_update_invalid_motion_modifier(%map1 : memref<?xi32>) {
  %mapv = omp.map.info var_ptr(%map1 : memref<?xi32>, tensor<?xi32>) map_clauses(always, to) capture(ByRef) -> memref<?xi32> {name = ""}

  // expected-error @below {{present, mapper and iterator map type modifiers are permitted}}
  omp.target_update motion_entries(%mapv : memref<?xi32>)
  return
}

// -----

func.func @omp_target_update_invalid_motion_modifier_2(%map1 : memref<?xi32>) {
  %mapv = omp.map.info var_ptr(%map1 : memref<?xi32>, tensor<?xi32>) map_clauses(close, to) capture(ByRef) -> memref<?xi32> {name = ""}

  // expected-error @below {{present, mapper and iterator map type modifiers are permitted}}
  omp.target_update motion_entries(%mapv : memref<?xi32>)
  return
}

// -----

func.func @omp_target_update_invalid_motion_modifier_3(%map1 : memref<?xi32>) {
  %mapv = omp.map.info var_ptr(%map1 : memref<?xi32>, tensor<?xi32>) map_clauses(implicit, to) capture(ByRef) -> memref<?xi32> {name = ""}

  // expected-error @below {{present, mapper and iterator map type modifiers are permitted}}
  omp.target_update motion_entries(%mapv : memref<?xi32>)
  return
}

// -----

func.func @omp_target_update_invalid_motion_modifier_4(%map1 : memref<?xi32>) {
  %mapv = omp.map.info var_ptr(%map1 : memref<?xi32>, tensor<?xi32>) map_clauses(implicit, tofrom) capture(ByRef) -> memref<?xi32> {name = ""}

  // expected-error @below {{either to or from map types can be specified, not both}}
  omp.target_update motion_entries(%mapv : memref<?xi32>)
  return
}

// -----

func.func @omp_target_update_invalid_motion_modifier_5(%map1 : memref<?xi32>) {
  %mapv = omp.map.info var_ptr(%map1 : memref<?xi32>, tensor<?xi32>) map_clauses(to) capture(ByRef) -> memref<?xi32> {name = ""}
  %mapv2 = omp.map.info var_ptr(%map1 : memref<?xi32>, tensor<?xi32>) map_clauses(from) capture(ByRef) -> memref<?xi32> {name = ""}

  // expected-error @below {{either to or from map types can be specified, not both}}
  omp.target_update motion_entries(%mapv, %mapv2 : memref<?xi32>, memref<?xi32>)
  return
}
llvm.mlir.global internal @_QFsubEx() : i32

// -----

func.func @omp_target_update_data_depend(%a: memref<?xi32>) {
  %0 = omp.map.info var_ptr(%a: memref<?xi32>, tensor<?xi32>) map_clauses(to) capture(ByRef) -> memref<?xi32>
  // expected-error @below {{op expected as many depend values as depend variables}}
  omp.target_update motion_entries(%0: memref<?xi32> ) {operandSegmentSizes = array<i32: 0, 0, 1, 0>}
  return
}

// -----

func.func @omp_target_depend(%data_var: memref<i32>) {
  // expected-error @below {{op expected as many depend values as depend variables}}
    "omp.target"(%data_var) ({
      "omp.terminator"() : () -> ()
<<<<<<< HEAD
    }) {depends = [], operandSegmentSizes = array<i32: 0, 0, 0, 0, 1, 0, 0, 0, 0, 0, 0, 0>} : (memref<i32>) -> ()
=======
    }) {depends = [], operandSegmentSizes = array<i32: 0, 0, 0, 1, 0, 0, 0, 0>} : (memref<i32>) -> ()
>>>>>>> 0fb7546c
   "func.return"() : () -> ()
}

// -----

func.func @omp_distribute_schedule(%chunk_size : i32) -> () {
  // expected-error @below {{op chunk size set without dist_schedule_static being present}}
  "omp.distribute"(%chunk_size) <{operandSegmentSizes = array<i32: 1, 0, 0>}> ({
      "omp.terminator"() : () -> ()
    }) : (i32) -> ()
}

// -----

func.func @omp_distribute_allocate(%data_var : memref<i32>) -> () {
  // expected-error @below {{expected equal sizes for allocate and allocator variables}}
  "omp.distribute"(%data_var) <{operandSegmentSizes = array<i32: 0, 1, 0>}> ({
      "omp.terminator"() : () -> ()
    }) : (memref<i32>) -> ()
}

// -----

func.func @omp_distribute_wrapper() -> () {
  // expected-error @below {{op must be a loop wrapper}}
  "omp.distribute"() ({
      %0 = arith.constant 0 : i32
      "omp.terminator"() : () -> ()
    }) : () -> ()
}

// -----

func.func @omp_distribute_nested_wrapper(%lb: index, %ub: index, %step: index) -> () {
  // expected-error @below {{only supported nested wrappers are 'omp.parallel' and 'omp.simd'}}
  "omp.distribute"() ({
      "omp.wsloop"() ({
        omp.loop_nest (%iv) : index = (%lb) to (%ub) step (%step) {
          omp.yield
        }
        "omp.terminator"() : () -> ()
      }) : () -> ()
      "omp.terminator"() : () -> ()
    }) : () -> ()
}

// -----

omp.private {type = private} @x.privatizer : i32 alloc {
^bb0(%arg0: i32):
  %0 = arith.constant 0.0 : f32
  // expected-error @below {{Invalid yielded value. Expected type: 'i32', got: 'f32'}}
  omp.yield(%0 : f32)
}

// -----

omp.private {type = private} @x.privatizer : i32 alloc {
^bb0(%arg0: i32):
  // expected-error @below {{Invalid yielded value. Expected type: 'i32', got: None}}
  omp.yield
}

// -----

omp.private {type = private} @x.privatizer : f32 alloc {
^bb0(%arg0: f32):
  omp.yield(%arg0 : f32)
} dealloc {
^bb0(%arg0: f32):
  // expected-error @below {{Did not expect any values to be yielded.}}
  omp.yield(%arg0 : f32)
}

// -----

omp.private {type = private} @x.privatizer : i32 alloc {
^bb0(%arg0: i32):
  // expected-error @below {{expected exit block terminator to be an `omp.yield` op.}}
  omp.terminator
}

// -----

// expected-error @below {{`alloc`: expected 1 region arguments, got: 2}}
omp.private {type = private} @x.privatizer : f32 alloc {
^bb0(%arg0: f32, %arg1: f32):
  omp.yield(%arg0 : f32)
}

// -----

// expected-error @below {{`copy`: expected 2 region arguments, got: 1}}
omp.private {type = firstprivate} @x.privatizer : f32 alloc {
^bb0(%arg0: f32):
  omp.yield(%arg0 : f32)
} copy {
^bb0(%arg0: f32):
  omp.yield(%arg0 : f32)
}

// -----

// expected-error @below {{`dealloc`: expected 1 region arguments, got: 2}}
omp.private {type = private} @x.privatizer : f32 alloc {
^bb0(%arg0: f32):
  omp.yield(%arg0 : f32)
} dealloc {
^bb0(%arg0: f32, %arg1: f32):
  omp.yield
}

// -----

// expected-error @below {{`private` clauses require only an `alloc` region.}}
omp.private {type = private} @x.privatizer : f32 alloc {
^bb0(%arg0: f32):
  omp.yield(%arg0 : f32)
} copy {
^bb0(%arg0: f32, %arg1 : f32):
  omp.yield(%arg0 : f32)
}

// -----

// expected-error @below {{`firstprivate` clauses require both `alloc` and `copy` regions.}}
omp.private {type = firstprivate} @x.privatizer : f32 alloc {
^bb0(%arg0: f32):
  omp.yield(%arg0 : f32)
}

// -----

func.func @private_type_mismatch(%arg0: index) {
// expected-error @below {{type mismatch between a private variable and its privatizer op, var type: 'index' vs. privatizer op type: '!llvm.ptr'}}
  omp.parallel private(@var1.privatizer %arg0 -> %arg2 : index) {
    omp.terminator
  }

  return
}

omp.private {type = private} @var1.privatizer : !llvm.ptr alloc {
^bb0(%arg0: !llvm.ptr):
  omp.yield(%arg0 : !llvm.ptr)
}

// -----

func.func @firstprivate_type_mismatch(%arg0: index) {
  // expected-error @below {{type mismatch between a firstprivate variable and its privatizer op, var type: 'index' vs. privatizer op type: '!llvm.ptr'}}
  omp.parallel private(@var1.privatizer %arg0 -> %arg2 : index) {
    omp.terminator
  }

  return
}

omp.private {type = firstprivate} @var1.privatizer : !llvm.ptr alloc {
^bb0(%arg0: !llvm.ptr):
  omp.yield(%arg0 : !llvm.ptr)
} copy {
^bb0(%arg0: !llvm.ptr, %arg1: !llvm.ptr):
  omp.yield(%arg0 : !llvm.ptr)
}

// -----

func.func @undefined_privatizer(%arg0: index) {
  // expected-error @below {{failed to lookup privatizer op with symbol: '@var1.privatizer'}}
  omp.parallel private(@var1.privatizer %arg0 -> %arg2 : index) {
    omp.terminator
  }

  return
}

// -----
func.func @undefined_privatizer(%arg0: !llvm.ptr) {
  // expected-error @below {{inconsistent number of private variables and privatizer op symbols, private vars: 1 vs. privatizer op symbols: 2}}
  "omp.parallel"(%arg0) <{operandSegmentSizes = array<i32: 0, 0, 0, 0, 0, 1>, privatizers = [@x.privatizer, @y.privatizer]}> ({
    ^bb0(%arg2: !llvm.ptr):
      omp.terminator
    }) : (!llvm.ptr) -> ()
  return
}<|MERGE_RESOLUTION|>--- conflicted
+++ resolved
@@ -2086,11 +2086,7 @@
   // expected-error @below {{op expected as many depend values as depend variables}}
     "omp.target"(%data_var) ({
       "omp.terminator"() : () -> ()
-<<<<<<< HEAD
-    }) {depends = [], operandSegmentSizes = array<i32: 0, 0, 0, 0, 1, 0, 0, 0, 0, 0, 0, 0>} : (memref<i32>) -> ()
-=======
-    }) {depends = [], operandSegmentSizes = array<i32: 0, 0, 0, 1, 0, 0, 0, 0>} : (memref<i32>) -> ()
->>>>>>> 0fb7546c
+    }) {depends = [], operandSegmentSizes = array<i32: 0, 0, 0, 0, 1, 0, 0, 0, 0, 0, 0, 0, 0>} : (memref<i32>) -> ()
    "func.return"() : () -> ()
 }
 
