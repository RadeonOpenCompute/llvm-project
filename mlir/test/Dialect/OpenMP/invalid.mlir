// RUN: mlir-opt -split-input-file -verify-diagnostics %s

func.func @unknown_clause() {
  // expected-error@+1 {{expected '{' to begin a region}}
  omp.parallel invalid {
  }

  return
}

// -----

func.func @not_wrapper() {
  // expected-error@+1 {{op must be a loop wrapper}}
  omp.distribute {
    omp.parallel {
      %0 = arith.constant 0 : i32
      omp.terminator
    }
    omp.terminator
  }

  return
}

// -----

func.func @invalid_nested_wrapper(%lb : index, %ub : index, %step : index) {
  omp.distribute {
    // expected-error@+1 {{only supported nested wrapper is 'omp.wsloop'}}
    omp.parallel {
      omp.simd {
        omp.loop_nest (%iv) : index = (%lb) to (%ub) step (%step) {
          omp.yield
        }
        omp.terminator
      }
      omp.terminator
    }
    omp.terminator
  }

  return
}

// -----

func.func @no_nested_wrapper(%lb : index, %ub : index, %step : index) {
  omp.distribute {
    // expected-error@+1 {{op must not wrap an 'omp.loop_nest' directly}}
    omp.parallel {
      omp.loop_nest (%iv) : index = (%lb) to (%ub) step (%step) {
        omp.yield
      }
      omp.terminator
    }
    omp.terminator
  }

  return
}

// -----

func.func @if_once(%n : i1) {
  // expected-error@+1 {{`if` clause can appear at most once in the expansion of the oilist directive}}
  omp.parallel if(%n) if(%n) {
  }

  return
}

// -----

func.func @num_threads_once(%n : si32) {
  // expected-error@+1 {{`num_threads` clause can appear at most once in the expansion of the oilist directive}}
  omp.parallel num_threads(%n : si32) num_threads(%n : si32) {
  }

  return
}

// -----

func.func @nowait_not_allowed(%n : memref<i32>) {
  // expected-error@+1 {{expected '{' to begin a region}}
  omp.parallel nowait {}
  return
}

// -----

func.func @linear_not_allowed(%data_var : memref<i32>, %linear_var : i32) {
  // expected-error@+1 {{expected '{' to begin a region}}
  omp.parallel linear(%data_var = %linear_var : memref<i32>)  {}
  return
}

// -----

func.func @schedule_not_allowed() {
  // expected-error@+1 {{expected '{' to begin a region}}
  omp.parallel schedule(static) {}
  return
}

// -----

func.func @collapse_not_allowed() {
  // expected-error@+1 {{expected '{' to begin a region}}
  omp.parallel collapse(3) {}
  return
}

// -----

func.func @order_not_allowed() {
  // expected-error@+1 {{expected '{' to begin a region}}
  omp.parallel order(concurrent) {}
  return
}

// -----

func.func @ordered_not_allowed() {
  // expected-error@+1 {{expected '{' to begin a region}}
  omp.parallel ordered(2) {}
}

// -----

func.func @proc_bind_once() {
  // expected-error@+1 {{`proc_bind` clause can appear at most once in the expansion of the oilist directive}}
  omp.parallel proc_bind(close) proc_bind(spread) {
  }

  return
}

// -----

func.func @invalid_parent(%lb : index, %ub : index, %step : index) {
  // expected-error@+1 {{op expects parent op to be a valid loop wrapper}}
  omp.loop_nest (%iv) : index = (%lb) to (%ub) step (%step) {
    omp.yield
  }
}

// -----

func.func @invalid_wrapper(%lb : index, %ub : index, %step : index) {
  omp.parallel {
    %0 = arith.constant 0 : i32
    // expected-error@+1 {{op expects parent op to be a valid loop wrapper}}
    omp.loop_nest (%iv2) : index = (%lb) to (%ub) step (%step) {
      omp.yield
    }
    omp.terminator
  }
}

// -----

func.func @type_mismatch(%lb : index, %ub : index, %step : index) {
  omp.wsloop {
    // expected-error@+1 {{range argument type does not match corresponding IV type}}
    "omp.loop_nest" (%lb, %ub, %step) ({
    ^bb0(%iv2: i32):
      omp.yield
    }) : (index, index, index) -> ()
    omp.terminator
  }
}

// -----

func.func @iv_number_mismatch(%lb : index, %ub : index, %step : index) {
  omp.wsloop {
    // expected-error@+1 {{number of range arguments and IVs do not match}}
    "omp.loop_nest" (%lb, %ub, %step) ({
    ^bb0(%iv1 : index, %iv2 : index):
      omp.yield
    }) : (index, index, index) -> ()
    omp.terminator
  }
}

// -----

func.func @no_wrapper(%lb : index, %ub : index, %step : index) {
  // expected-error @below {{op must be a loop wrapper}}
  omp.wsloop {
    %0 = arith.constant 0 : i32
    omp.loop_nest (%iv) : index = (%lb) to (%ub) step (%step) {
      omp.yield
    }
    omp.terminator
  }
}

// -----

func.func @invalid_nested_wrapper(%lb : index, %ub : index, %step : index) {
  // expected-error @below {{only supported nested wrapper is 'omp.simd'}}
  omp.wsloop {
    omp.distribute {
      omp.loop_nest (%iv) : index = (%lb) to (%ub) step (%step) {
        omp.yield
      }
      omp.terminator
    }
    omp.terminator
  }
}

// -----

func.func @no_loops(%lb : index, %ub : index, %step : index) {
  omp.wsloop {
    // expected-error@+1 {{op must represent at least one loop}}
    "omp.loop_nest" () ({
    ^bb0():
      omp.yield
    }) : () -> ()
    omp.terminator
  }
}

// -----

func.func @inclusive_not_a_clause(%lb : index, %ub : index, %step : index) {
  // expected-error @below {{expected '{'}}
  omp.wsloop nowait inclusive {
    omp.loop_nest (%iv) : index = (%lb) to (%ub) step (%step) {
      omp.yield
    }
    omp.terminator
  }
}

// -----

func.func @order_value(%lb : index, %ub : index, %step : index) {
  // expected-error @below {{invalid clause value: 'default'}}
  omp.wsloop order(default) {
    omp.loop_nest (%iv) : index = (%lb) to (%ub) step (%step) {
      omp.yield
    }
    omp.terminator
  }
}

// -----
func.func @reproducible_order(%lb : index, %ub : index, %step : index) {
  // expected-error @below {{invalid clause value: 'default'}}
  omp.wsloop order(reproducible:default) {
    omp.loop_nest (%iv) : index = (%lb) to (%ub) step (%step) {
      omp.yield
    }
    omp.terminator
  }
}
// -----
func.func @unconstrained_order(%lb : index, %ub : index, %step : index) {
  // expected-error @below {{invalid clause value: 'default'}}
  omp.wsloop order(unconstrained:default) {
    omp.loop_nest (%iv) : index = (%lb) to (%ub) step (%step) {
      omp.yield
    }
    omp.terminator
  }
}
// -----

func.func @if_not_allowed(%lb : index, %ub : index, %step : index, %bool_var : i1) {
  // expected-error @below {{expected '{'}}
  omp.wsloop if(%bool_var) {
    omp.loop_nest (%iv) : index = (%lb) to (%ub) step (%step) {
      omp.yield
    }
    omp.terminator
  }
}

// -----

func.func @num_threads_not_allowed(%lb : index, %ub : index, %step : index, %int_var : i32) {
  // expected-error @below {{expected '{'}}
  omp.wsloop num_threads(%int_var: i32) {
    omp.loop_nest (%iv) : index = (%lb) to (%ub) step (%step) {
      omp.yield
    }
    omp.terminator
  }
}

// -----

func.func @proc_bind_not_allowed(%lb : index, %ub : index, %step : index) {
  // expected-error @below {{expected '{'}}
  omp.wsloop proc_bind(close) {
    omp.loop_nest (%iv) : index = (%lb) to (%ub) step (%step) {
      omp.yield
    }
    omp.terminator
  }
}

// -----

llvm.func @test_omp_wsloop_dynamic_bad_modifier(%lb : i64, %ub : i64, %step : i64) -> () {
  // expected-error @+1 {{unknown modifier type: ginandtonic}}
  omp.wsloop schedule(dynamic, ginandtonic) {
    omp.loop_nest (%iv) : i64 = (%lb) to (%ub) step (%step) {
      omp.yield
    }
    omp.terminator
  }
  llvm.return
}

// -----

llvm.func @test_omp_wsloop_dynamic_many_modifier(%lb : i64, %ub : i64, %step : i64) -> () {
  // expected-error @+1 {{unexpected modifier(s)}}
  omp.wsloop schedule(dynamic, monotonic, monotonic, monotonic) {
    omp.loop_nest (%iv) : i64 = (%lb) to (%ub) step (%step) {
      omp.yield
    }
    omp.terminator
  }
  llvm.return
}

// -----

llvm.func @test_omp_wsloop_dynamic_wrong_modifier(%lb : i64, %ub : i64, %step : i64) -> () {
  // expected-error @+1 {{incorrect modifier order}}
  omp.wsloop schedule(dynamic, simd, monotonic) {
    omp.loop_nest (%iv) : i64 = (%lb) to (%ub) step (%step) {
      omp.yield
    }
    omp.terminator
  }
  llvm.return
}

// -----

llvm.func @test_omp_wsloop_dynamic_wrong_modifier2(%lb : i64, %ub : i64, %step : i64) -> () {
  // expected-error @+1 {{incorrect modifier order}}
  omp.wsloop schedule(dynamic, monotonic, monotonic) {
    omp.loop_nest (%iv) : i64 = (%lb) to (%ub) step (%step) {
      omp.yield
    }
    omp.terminator
  }
  llvm.return
}

// -----

llvm.func @test_omp_wsloop_dynamic_wrong_modifier3(%lb : i64, %ub : i64, %step : i64) -> () {
  // expected-error @+1 {{incorrect modifier order}}
  omp.wsloop schedule(dynamic, simd, simd) {
    omp.loop_nest (%iv) : i64 = (%lb) to (%ub) step (%step) {
      omp.yield
    }
    omp.terminator
  }
  llvm.return
}

// -----

func.func @omp_simd() -> () {
  // expected-error @below {{op must be a loop wrapper}}
  omp.simd {
    omp.terminator
  }
  return
}

// -----

func.func @omp_simd_nested_wrapper(%lb : index, %ub : index, %step : index) -> () {
  // expected-error @below {{op must wrap an 'omp.loop_nest' directly}}
  omp.simd {
    omp.distribute {
      omp.loop_nest (%iv) : index = (%lb) to (%ub) step (%step) {
        omp.yield
      }
      omp.terminator
    }
    omp.terminator
  }
  return
}

// -----

func.func @omp_simd_pretty_aligned(%lb : index, %ub : index, %step : index,
                                   %data_var : memref<i32>) -> () {
  //  expected-error @below {{expected '->'}}
  omp.simd aligned(%data_var : memref<i32>) {
    omp.loop_nest (%iv) : index = (%lb) to (%ub) step (%step) {
      omp.yield
    }
  }
  return
}

// -----

func.func @omp_simd_aligned_mismatch(%arg0 : index, %arg1 : index,
                                     %arg2 : index, %arg3 : memref<i32>,
                                     %arg4 : memref<i32>) -> () {
  //  expected-error @below {{op expected as many alignment values as aligned variables}}
  "omp.simd"(%arg3, %arg4) ({
    omp.loop_nest (%iv) : index = (%arg0) to (%arg1) step (%arg2) {
      omp.yield
    }
  }) {alignments = [128],
      operandSegmentSizes = array<i32: 2, 0, 0, 0, 0, 0, 0>} : (memref<i32>, memref<i32>) -> ()
  return
}

// -----

func.func @omp_simd_aligned_negative(%arg0 : index, %arg1 : index,
                                     %arg2 : index, %arg3 : memref<i32>,
                                     %arg4 : memref<i32>) -> () {
  //  expected-error @below {{op alignment should be greater than 0}}
  "omp.simd"(%arg3, %arg4) ({
    omp.loop_nest (%iv) : index = (%arg0) to (%arg1) step (%arg2) {
      omp.yield
    }
  }) {alignments = [-1, 128], operandSegmentSizes = array<i32: 2, 0, 0, 0, 0, 0, 0>} : (memref<i32>, memref<i32>) -> ()
  return
}

// -----

func.func @omp_simd_unexpected_alignment(%arg0 : index, %arg1 : index,
                                         %arg2 : index, %arg3 : memref<i32>,
                                         %arg4 : memref<i32>) -> () {
  //  expected-error @below {{unexpected alignment values attribute}}
  "omp.simd"() ({
    omp.loop_nest (%iv) : index = (%arg0) to (%arg1) step (%arg2) {
      omp.yield
    }
  }) {alignments = [1, 128]} : () -> ()
  return
}

// -----

func.func @omp_simd_aligned_float(%arg0 : index, %arg1 : index,
                                  %arg2 : index, %arg3 : memref<i32>,
                                  %arg4 : memref<i32>) -> () {
  //  expected-error @below {{failed to satisfy constraint: 64-bit integer array attribute}}
  "omp.simd"(%arg3, %arg4) ({
    omp.loop_nest (%iv) : index = (%arg0) to (%arg1) step (%arg2) {
      omp.yield
    }
  }) {alignments = [1.5, 128], operandSegmentSizes = array<i32: 2, 0, 0, 0, 0, 0, 0>} : (memref<i32>, memref<i32>) -> ()
  return
}

// -----

func.func @omp_simd_aligned_the_same_var(%arg0 : index, %arg1 : index,
                                         %arg2 : index, %arg3 : memref<i32>,
                                         %arg4 : memref<i32>) -> () {
  //  expected-error @below {{aligned variable used more than once}}
  "omp.simd"(%arg3, %arg3) ({
    omp.loop_nest (%iv) : index = (%arg0) to (%arg1) step (%arg2) {
      omp.yield
    }
  }) {alignments = [1, 128], operandSegmentSizes = array<i32: 2, 0, 0, 0, 0, 0, 0>} : (memref<i32>, memref<i32>) -> ()
  return
}

// -----

func.func @omp_simd_nontemporal_the_same_var(%arg0 : index,  %arg1 : index,
                                             %arg2 : index,
                                             %arg3 : memref<i32>) -> () {
  //  expected-error @below {{nontemporal variable used more than once}}
  "omp.simd"(%arg3, %arg3) ({
    omp.loop_nest (%iv) : index = (%arg0) to (%arg1) step (%arg2) {
      omp.yield
    }
  }) {operandSegmentSizes = array<i32: 0, 0, 0, 0, 2, 0, 0>} : (memref<i32>, memref<i32>) -> ()
  return
}

// -----

func.func @omp_simd_order_value(%lb : index, %ub : index, %step : index) {
  // expected-error @below {{invalid clause value: 'default'}}
  omp.simd order(default) {
    omp.loop_nest (%iv) : index = (%arg0) to (%arg1) step (%arg2) {
      omp.yield
    }
  }
  return
}

// -----

func.func @omp_simd_reproducible_order(%lb : index, %ub : index, %step : index) {
  // expected-error @below {{invalid clause value: 'default'}}
  omp.simd order(reproducible:default) {
    omp.loop_nest (%iv) : index = (%arg0) to (%arg1) step (%arg2) {
      omp.yield
    }
  }
  return
}
// -----
func.func @omp_simd_unconstrained_order(%lb : index, %ub : index, %step : index) {
  // expected-error @below {{invalid clause value: 'default'}}
  omp.simd order(unconstrained:default) {
    omp.loop_nest (%iv) : index = (%arg0) to (%arg1) step (%arg2) {
      omp.yield
    }
  }
  return
}
// -----
func.func @omp_simd_pretty_simdlen(%lb : index, %ub : index, %step : index) -> () {
  // expected-error @below {{op attribute 'simdlen' failed to satisfy constraint: 64-bit signless integer attribute whose value is positive}}
  omp.simd simdlen(0) {
    omp.loop_nest (%iv) : index = (%lb) to (%ub) step (%step) {
      omp.yield
    }
  }
  return
}

// -----

func.func @omp_simd_pretty_safelen(%lb : index, %ub : index, %step : index) -> () {
  // expected-error @below {{op attribute 'safelen' failed to satisfy constraint: 64-bit signless integer attribute whose value is positive}}
  omp.simd safelen(0) {
    omp.loop_nest (%iv) : index = (%lb) to (%ub) step (%step) {
      omp.yield
    }
  }
  return
}

// -----

func.func @omp_simd_pretty_simdlen_safelen(%lb : index, %ub : index, %step : index) -> () {
  // expected-error @below {{op simdlen clause and safelen clause are both present, but the simdlen value is not less than or equal to safelen value}}
  omp.simd simdlen(2) safelen(1) {
    omp.loop_nest (%iv) : index = (%lb) to (%ub) step (%step) {
      omp.yield
    }
  }
  return
}

// -----

// expected-error @below {{op expects initializer region with one argument of the reduction type}}
omp.declare_reduction @add_f32 : f64
init {
^bb0(%arg: f32):
  %0 = arith.constant 0.0 : f32
  omp.yield (%0 : f32)
}
combiner {
^bb1(%arg0: f32, %arg1: f32):
  %1 = arith.addf %arg0, %arg1 : f32
  omp.yield (%1 : f32)
}

// -----

// expected-error @below {{expects initializer region to yield a value of the reduction type}}
omp.declare_reduction @add_f32 : f32
init {
^bb0(%arg: f32):
  %0 = arith.constant 0.0 : f64
  omp.yield (%0 : f64)
}
combiner {
^bb1(%arg0: f32, %arg1: f32):
  %1 = arith.addf %arg0, %arg1 : f32
  omp.yield (%1 : f32)
}

// -----

// expected-error @below {{expects reduction region with two arguments of the reduction type}}
omp.declare_reduction @add_f32 : f32
init {
^bb0(%arg: f32):
  %0 = arith.constant 0.0 : f32
  omp.yield (%0 : f32)
}
combiner {
^bb1(%arg0: f64, %arg1: f64):
  %1 = arith.addf %arg0, %arg1 : f64
  omp.yield (%1 : f64)
}

// -----

// expected-error @below {{expects reduction region to yield a value of the reduction type}}
omp.declare_reduction @add_f32 : f32
init {
^bb0(%arg: f32):
  %0 = arith.constant 0.0 : f32
  omp.yield (%0 : f32)
}
combiner {
^bb1(%arg0: f32, %arg1: f32):
  %1 = arith.addf %arg0, %arg1 : f32
  %2 = arith.extf %1 : f32 to f64
  omp.yield (%2 : f64)
}

// -----

// expected-error @below {{expects atomic reduction region with two arguments of the same type}}
omp.declare_reduction @add_f32 : f32
init {
^bb0(%arg: f32):
  %0 = arith.constant 0.0 : f32
  omp.yield (%0 : f32)
}
combiner {
^bb1(%arg0: f32, %arg1: f32):
  %1 = arith.addf %arg0, %arg1 : f32
  omp.yield (%1 : f32)
}
atomic {
^bb2(%arg0: memref<f32>, %arg1: memref<f64>):
  omp.yield
}

// -----

// expected-error @below {{expects atomic reduction region arguments to be accumulators containing the reduction type}}
omp.declare_reduction @add_f32 : f32
init {
^bb0(%arg: f32):
  %0 = arith.constant 0.0 : f32
  omp.yield (%0 : f32)
}
combiner {
^bb1(%arg0: f32, %arg1: f32):
  %1 = arith.addf %arg0, %arg1 : f32
  omp.yield (%1 : f32)
}
atomic {
^bb2(%arg0: memref<f64>, %arg1: memref<f64>):
  omp.yield
}

// -----

// expected-error @below {{op expects cleanup region with one argument of the reduction type}}
omp.declare_reduction @add_f32 : f32
init {
^bb0(%arg: f32):
  %0 = arith.constant 0.0 : f32
  omp.yield (%0 : f32)
}
combiner {
^bb1(%arg0: f32, %arg1: f32):
  %1 = arith.addf %arg0, %arg1 : f32
  omp.yield (%1 : f32)
}
cleanup {
^bb0(%arg: f64):
  omp.yield
}

// -----

func.func @foo(%lb : index, %ub : index, %step : index) {
  %c1 = arith.constant 1 : i32
  %0 = llvm.alloca %c1 x i32 : (i32) -> !llvm.ptr
  %1 = llvm.alloca %c1 x i32 : (i32) -> !llvm.ptr

  // expected-error @below {{expected symbol reference @foo to point to a reduction declaration}}
  omp.wsloop reduction(@foo %0 -> %prv : !llvm.ptr) {
    omp.loop_nest (%iv) : index = (%lb) to (%ub) step (%step) {
      %2 = arith.constant 2.0 : f32
      omp.yield
    }
    omp.terminator
  }
  return
}

// -----

omp.declare_reduction @add_f32 : f32
init {
^bb0(%arg: f32):
  %0 = arith.constant 0.0 : f32
  omp.yield (%0 : f32)
}
combiner {
^bb1(%arg0: f32, %arg1: f32):
  %1 = arith.addf %arg0, %arg1 : f32
  omp.yield (%1 : f32)
}

func.func @foo(%lb : index, %ub : index, %step : index) {
  %c1 = arith.constant 1 : i32
  %0 = llvm.alloca %c1 x i32 : (i32) -> !llvm.ptr

  // expected-error @below {{accumulator variable used more than once}}
  omp.wsloop reduction(@add_f32 %0 -> %prv : !llvm.ptr, @add_f32 %0 -> %prv1 : !llvm.ptr) {
    omp.loop_nest (%iv) : index = (%lb) to (%ub) step (%step) {
      %2 = arith.constant 2.0 : f32
      omp.yield
    }
    omp.terminator
  }
  return
}

// -----

omp.declare_reduction @add_f32 : f32
init {
^bb0(%arg: f32):
  %0 = arith.constant 0.0 : f32
  omp.yield (%0 : f32)
}
combiner {
^bb1(%arg0: f32, %arg1: f32):
  %1 = arith.addf %arg0, %arg1 : f32
  omp.yield (%1 : f32)
}
atomic {
^bb2(%arg2: !llvm.ptr, %arg3: !llvm.ptr):
  %2 = llvm.load %arg3 : !llvm.ptr -> f32
  llvm.atomicrmw fadd %arg2, %2 monotonic : !llvm.ptr, f32
  omp.yield
}

func.func @foo(%lb : index, %ub : index, %step : index, %mem : memref<1xf32>) {
  %c1 = arith.constant 1 : i32

  // expected-error @below {{expected accumulator ('memref<1xf32>') to be the same type as reduction declaration ('!llvm.ptr')}}
  omp.wsloop reduction(@add_f32 %mem -> %prv : memref<1xf32>) {
    omp.loop_nest (%iv) : index = (%lb) to (%ub) step (%step) {
      %2 = arith.constant 2.0 : f32
      omp.yield
    }
    omp.terminator
  }
  return
}

// -----

func.func @omp_critical2() -> () {
  // expected-error @below {{expected symbol reference @excl to point to a critical declaration}}
  omp.critical(@excl) {
    omp.terminator
  }
  return
}

// -----

// expected-error @below {{the hints omp_sync_hint_uncontended and omp_sync_hint_contended cannot be combined}}
omp.critical.declare @mutex hint(uncontended, contended)

// -----

// expected-error @below {{the hints omp_sync_hint_nonspeculative and omp_sync_hint_speculative cannot be combined}}
omp.critical.declare @mutex hint(nonspeculative, speculative)

// -----

// expected-error @below {{invalid_hint is not a valid hint}}
omp.critical.declare @mutex hint(invalid_hint)

// -----

func.func @omp_ordered_region1(%x : i32) -> () {
  omp.distribute {
    omp.loop_nest (%i) : i32 = (%x) to (%x) step (%x) {
      // expected-error @below {{op must be nested inside of a worksharing, simd or worksharing simd loop}}
      omp.ordered.region {
        omp.terminator
      }
      omp.yield
    }
    omp.terminator
  }
  return
}

// -----

func.func @omp_ordered_region2(%x : i32) -> () {
  omp.wsloop {
    omp.loop_nest (%i) : i32 = (%x) to (%x) step (%x) {
      // expected-error @below {{the enclosing worksharing-loop region must have an ordered clause}}
      omp.ordered.region {
        omp.terminator
      }
      omp.yield
    }
    omp.terminator
  }
  return
}

// -----

func.func @omp_ordered_region3(%x : i32) -> () {
  omp.wsloop ordered(1) {
    omp.loop_nest (%i) : i32 = (%x) to (%x) step (%x) {
      // expected-error @below {{the enclosing loop's ordered clause must not have a parameter present}}
      omp.ordered.region {
        omp.terminator
      }
      omp.yield
    }
    omp.terminator
  }
  return
}

// -----

func.func @omp_ordered1(%vec0 : i64) -> () {
  // expected-error @below {{op must be nested inside of a loop}}
  omp.ordered depend_type(dependsink) depend_vec(%vec0 : i64) {doacross_num_loops = 1 : i64}
  return
}

// -----

func.func @omp_ordered2(%arg1 : i32, %arg2 : i32, %arg3 : i32, %vec0 : i64) -> () {
  omp.distribute {
    omp.loop_nest (%0) : i32 = (%arg1) to (%arg2) step (%arg3) {
      // expected-error @below {{op must be nested inside of a worksharing, simd or worksharing simd loop}}
      omp.ordered depend_type(dependsink) depend_vec(%vec0 : i64) {doacross_num_loops = 1 : i64}
      omp.yield
    }
    omp.terminator
  }
  return
}

// -----

func.func @omp_ordered3(%arg1 : i32, %arg2 : i32, %arg3 : i32, %vec0 : i64) -> () {
  omp.wsloop {
    omp.loop_nest (%0) : i32 = (%arg1) to (%arg2) step (%arg3) {
      // expected-error @below {{the enclosing worksharing-loop region must have an ordered clause}}
      omp.ordered depend_type(dependsink) depend_vec(%vec0 : i64) {doacross_num_loops = 1 : i64}
      omp.yield
    }
    omp.terminator
  }
  return
}

// -----

func.func @omp_ordered4(%arg1 : i32, %arg2 : i32, %arg3 : i32, %vec0 : i64) -> () {
  omp.wsloop ordered(0) {
    omp.loop_nest (%0) : i32 = (%arg1) to (%arg2) step (%arg3) {
      // expected-error @below {{the enclosing loop's ordered clause must have a parameter present}}
      omp.ordered depend_type(dependsink) depend_vec(%vec0 : i64) {doacross_num_loops = 1 : i64}
      omp.yield
    }
    omp.terminator
  }
  return
}

// -----

func.func @omp_ordered5(%arg1 : i32, %arg2 : i32, %arg3 : i32, %vec0 : i64, %vec1 : i64) -> () {
  omp.wsloop ordered(1) {
    omp.loop_nest (%0) : i32 = (%arg1) to (%arg2) step (%arg3) {
      // expected-error @below {{number of variables in depend clause does not match number of iteration variables in the doacross loop}}
      omp.ordered depend_type(dependsource) depend_vec(%vec0, %vec1 : i64, i64) {doacross_num_loops = 2 : i64}
      omp.yield
    }
    omp.terminator
  }
  return
}

// -----

func.func @omp_atomic_read1(%x: memref<i32>, %v: memref<i32>) {
  // expected-error @below {{the hints omp_sync_hint_nonspeculative and omp_sync_hint_speculative cannot be combined.}}
  omp.atomic.read %v = %x hint(speculative, nonspeculative) : memref<i32>, i32
  return
}

// -----

func.func @omp_atomic_read2(%x: memref<i32>, %v: memref<i32>) {
  // expected-error @below {{invalid clause value: 'xyz'}}
  omp.atomic.read %v = %x memory_order(xyz) : memref<i32>, i32
  return
}

// -----

func.func @omp_atomic_read3(%x: memref<i32>, %v: memref<i32>) {
  // expected-error @below {{memory-order must not be acq_rel or release for atomic reads}}
  omp.atomic.read %v = %x memory_order(acq_rel) : memref<i32>, i32
  return
}

// -----

func.func @omp_atomic_read4(%x: memref<i32>, %v: memref<i32>) {
  // expected-error @below {{memory-order must not be acq_rel or release for atomic reads}}
  omp.atomic.read %v = %x memory_order(release) : memref<i32>, i32
  return
}

// -----

func.func @omp_atomic_read5(%x: memref<i32>, %v: memref<i32>) {
  // expected-error @below {{`memory_order` clause can appear at most once in the expansion of the oilist directive}}
  omp.atomic.read %v = %x memory_order(acquire) memory_order(relaxed) : memref<i32>, i32
  return
}

// -----

func.func @omp_atomic_read6(%x: memref<i32>, %v: memref<i32>) {
  // expected-error @below {{`hint` clause can appear at most once in the expansion of the oilist directive}}
  omp.atomic.read %v =  %x hint(speculative) hint(contended) : memref<i32>, i32
  return
}

// -----

func.func @omp_atomic_read6(%x: memref<i32>, %v: memref<i32>) {
  // expected-error @below {{read and write must not be to the same location for atomic reads}}
  omp.atomic.read %x =  %x hint(speculative) : memref<i32>, i32
  return
}

// -----

func.func @omp_atomic_write1(%addr : memref<i32>, %val : i32) {
  // expected-error @below {{the hints omp_sync_hint_uncontended and omp_sync_hint_contended cannot be combined}}
  omp.atomic.write  %addr = %val hint(contended, uncontended) : memref<i32>, i32
  return
}

// -----

func.func @omp_atomic_write2(%addr : memref<i32>, %val : i32) {
  // expected-error @below {{memory-order must not be acq_rel or acquire for atomic writes}}
  omp.atomic.write  %addr = %val memory_order(acq_rel) : memref<i32>, i32
  return
}

// -----

func.func @omp_atomic_write3(%addr : memref<i32>, %val : i32) {
  // expected-error @below {{memory-order must not be acq_rel or acquire for atomic writes}}
  omp.atomic.write  %addr = %val memory_order(acquire) : memref<i32>, i32
  return
}

// -----

func.func @omp_atomic_write4(%addr : memref<i32>, %val : i32) {
  // expected-error @below {{`memory_order` clause can appear at most once in the expansion of the oilist directive}}
  omp.atomic.write  %addr = %val memory_order(release) memory_order(seq_cst) : memref<i32>, i32
  return
}

// -----

func.func @omp_atomic_write5(%addr : memref<i32>, %val : i32) {
  // expected-error @below {{`hint` clause can appear at most once in the expansion of the oilist directive}}
  omp.atomic.write  %addr = %val hint(contended) hint(speculative) : memref<i32>, i32
  return
}

// -----

func.func @omp_atomic_write6(%addr : memref<i32>, %val : i32) {
  // expected-error @below {{invalid clause value: 'xyz'}}
  omp.atomic.write  %addr = %val memory_order(xyz) : memref<i32>, i32
  return
}

// -----

func.func @omp_atomic_write(%addr : memref<memref<i32>>, %val : i32) {
  // expected-error @below {{address must dereference to value type}}
  omp.atomic.write %addr = %val : memref<memref<i32>>, i32
  return
}

// -----

func.func @omp_atomic_update1(%x: memref<i32>, %expr: f32) {
  // expected-error @below {{the type of the operand must be a pointer type whose element type is the same as that of the region argument}}
  omp.atomic.update %x : memref<i32> {
  ^bb0(%xval: f32):
    %newval = llvm.fadd %xval, %expr : f32
    omp.yield (%newval : f32)
  }
  return
}

// -----

func.func @omp_atomic_update2(%x: memref<i32>, %expr: i32) {
  // expected-error @+2 {{op expects regions to end with 'omp.yield', found 'omp.terminator'}}
  // expected-note @below {{in custom textual format, the absence of terminator implies 'omp.yield'}}
  omp.atomic.update %x : memref<i32> {
  ^bb0(%xval: i32):
    %newval = llvm.add %xval, %expr : i32
    omp.terminator
  }
  return
}

// -----

func.func @omp_atomic_update3(%x: memref<i32>, %expr: i32) {
  // expected-error @below {{memory-order must not be acq_rel or acquire for atomic updates}}
  omp.atomic.update memory_order(acq_rel) %x : memref<i32> {
  ^bb0(%xval: i32):
    %newval = llvm.add %xval, %expr : i32
    omp.yield (%newval : i32)
  }
  return
}

// -----

func.func @omp_atomic_update4(%x: memref<i32>, %expr: i32) {
  // expected-error @below {{memory-order must not be acq_rel or acquire for atomic updates}}
  omp.atomic.update memory_order(acquire) %x : memref<i32> {
  ^bb0(%xval: i32):
    %newval = llvm.add %xval, %expr : i32
    omp.yield (%newval : i32)
  }
  return
}

// -----

func.func @omp_atomic_update5(%x: memref<i32>, %expr: i32) {
  // expected-error @below {{invalid kind of type specified}}
  omp.atomic.update %x : i32 {
  ^bb0(%xval: i32):
    %newval = llvm.add %xval, %expr : i32
    omp.yield (%newval : i32)
  }
  return
}

// -----

func.func @omp_atomic_update6(%x: memref<i32>, %expr: i32) {
  // expected-error @below {{only updated value must be returned}}
  omp.atomic.update %x : memref<i32> {
  ^bb0(%xval: i32):
    %newval = llvm.add %xval, %expr : i32
    omp.yield (%newval, %expr : i32, i32)
  }
  return
}

// -----

func.func @omp_atomic_update7(%x: memref<i32>, %expr: i32, %y: f32) {
  // expected-error @below {{input and yielded value must have the same type}}
  omp.atomic.update %x : memref<i32> {
  ^bb0(%xval: i32):
    %newval = llvm.add %xval, %expr : i32
    omp.yield (%y: f32)
  }
  return
}

// -----

func.func @omp_atomic_update8(%x: memref<i32>, %expr: i32) {
  // expected-error @below {{the region must accept exactly one argument}}
  omp.atomic.update %x : memref<i32> {
  ^bb0(%xval: i32, %tmp: i32):
    %newval = llvm.add %xval, %expr : i32
    omp.yield (%newval : i32)
  }
  return
}

// -----

func.func @omp_atomic_update(%x: memref<i32>, %expr: i32) {
  // expected-error @below {{the hints omp_sync_hint_uncontended and omp_sync_hint_contended cannot be combined}}
  omp.atomic.update hint(uncontended, contended) %x : memref<i32> {
  ^bb0(%xval: i32):
    %newval = llvm.add %xval, %expr : i32
    omp.yield (%newval : i32)
  }
  return
}

// -----

func.func @omp_atomic_update(%x: memref<i32>, %expr: i32) {
  // expected-error @below {{the hints omp_sync_hint_nonspeculative and omp_sync_hint_speculative cannot be combined}}
  omp.atomic.update hint(nonspeculative, speculative) %x : memref<i32> {
  ^bb0(%xval: i32):
    %newval = llvm.add %xval, %expr : i32
    omp.yield (%newval : i32)
  }
  return
}

// -----

func.func @omp_atomic_update(%x: memref<i32>, %expr: i32) {
  // expected-error @below {{invalid_hint is not a valid hint}}
  omp.atomic.update hint(invalid_hint) %x : memref<i32> {
  ^bb0(%xval: i32):
    %newval = llvm.add %xval, %expr : i32
    omp.yield (%newval : i32)
  }
  return
}

// -----

func.func @omp_atomic_capture(%x: memref<i32>, %v: memref<i32>, %expr: i32) {
  // expected-error @below {{expected three operations in atomic.capture region}}
  omp.atomic.capture {
    omp.atomic.read %v = %x : memref<i32>, i32
    omp.terminator
  }
  return
}

// -----

func.func @omp_atomic_capture(%x: memref<i32>, %v: memref<i32>, %expr: i32) {
  omp.atomic.capture {
    // expected-error @below {{invalid sequence of operations in the capture region}}
    omp.atomic.read %v = %x : memref<i32>, i32
    omp.atomic.read %v = %x : memref<i32>, i32
    omp.terminator
  }
  return
}

// -----

func.func @omp_atomic_capture(%x: memref<i32>, %v: memref<i32>, %expr: i32) {
  omp.atomic.capture {
    // expected-error @below {{invalid sequence of operations in the capture region}}
    omp.atomic.update %x : memref<i32> {
    ^bb0(%xval: i32):
      %newval = llvm.add %xval, %expr : i32
      omp.yield (%newval : i32)
    }
    omp.atomic.update %x : memref<i32> {
    ^bb0(%xval: i32):
      %newval = llvm.add %xval, %expr : i32
      omp.yield (%newval : i32)
    }
    omp.terminator
  }
  return
}

// -----

func.func @omp_atomic_capture(%x: memref<i32>, %v: memref<i32>, %expr: i32) {
  omp.atomic.capture {
    // expected-error @below {{invalid sequence of operations in the capture region}}
    omp.atomic.write %x = %expr : memref<i32>, i32
    omp.atomic.write %x = %expr : memref<i32>, i32
    omp.terminator
  }
  return
}

// -----

func.func @omp_atomic_capture(%x: memref<i32>, %v: memref<i32>, %expr: i32) {
  omp.atomic.capture {
    // expected-error @below {{invalid sequence of operations in the capture region}}
    omp.atomic.write %x = %expr : memref<i32>, i32
    omp.atomic.update %x : memref<i32> {
    ^bb0(%xval: i32):
      %newval = llvm.add %xval, %expr : i32
      omp.yield (%newval : i32)
    }
    omp.terminator
  }
  return
}

// -----

func.func @omp_atomic_capture(%x: memref<i32>, %v: memref<i32>, %expr: i32) {
  omp.atomic.capture {
    // expected-error @below {{invalid sequence of operations in the capture region}}
    omp.atomic.update %x : memref<i32> {
    ^bb0(%xval: i32):
      %newval = llvm.add %xval, %expr : i32
      omp.yield (%newval : i32)
    }
    omp.atomic.write %x = %expr : memref<i32>, i32
    omp.terminator
  }
  return
}

// -----

func.func @omp_atomic_capture(%x: memref<i32>, %v: memref<i32>, %expr: i32) {
  omp.atomic.capture {
    // expected-error @below {{invalid sequence of operations in the capture region}}
    omp.atomic.write %x = %expr : memref<i32>, i32
    omp.atomic.read %v = %x : memref<i32>, i32
    omp.terminator
  }
  return
}

// -----

func.func @omp_atomic_capture(%x: memref<i32>, %y: memref<i32>, %v: memref<i32>, %expr: i32) {
  omp.atomic.capture {
    // expected-error @below {{updated variable in atomic.update must be captured in second operation}}
    omp.atomic.update %x : memref<i32> {
    ^bb0(%xval: i32):
      %newval = llvm.add %xval, %expr : i32
      omp.yield (%newval : i32)
    }
    omp.atomic.read %v = %y : memref<i32>, i32
    omp.terminator
  }
}

// -----

func.func @omp_atomic_capture(%x: memref<i32>, %y: memref<i32>, %v: memref<i32>, %expr: i32) {
  omp.atomic.capture {
    // expected-error @below {{captured variable in atomic.read must be updated in second operation}}
    omp.atomic.read %v = %y : memref<i32>, i32
    omp.atomic.update %x : memref<i32> {
    ^bb0(%xval: i32):
      %newval = llvm.add %xval, %expr : i32
      omp.yield (%newval : i32)
    }
    omp.terminator
  }
}

// -----

func.func @omp_atomic_capture(%x: memref<i32>, %y: memref<i32>, %v: memref<i32>, %expr: i32) {
  omp.atomic.capture {
    // expected-error @below {{captured variable in atomic.read must be updated in second operation}}
    omp.atomic.read %v = %x : memref<i32>, i32
    omp.atomic.write %y = %expr : memref<i32>, i32
    omp.terminator
  }
}

// -----

func.func @omp_atomic_capture(%x: memref<i32>, %v: memref<i32>, %expr: i32) {
  // expected-error @below {{the hints omp_sync_hint_uncontended and omp_sync_hint_contended cannot be combined}}
  omp.atomic.capture hint(contended, uncontended) {
    omp.atomic.update %x : memref<i32> {
    ^bb0(%xval: i32):
      %newval = llvm.add %xval, %expr : i32
      omp.yield(%newval : i32)
    }
    omp.atomic.read %v = %x : memref<i32>, i32
  }
  return
}

// -----

func.func @omp_atomic_capture(%x: memref<i32>, %v: memref<i32>, %expr: i32) {
  // expected-error @below {{the hints omp_sync_hint_nonspeculative and omp_sync_hint_speculative cannot be combined}}
  omp.atomic.capture hint(nonspeculative, speculative) {
    omp.atomic.update %x : memref<i32> {
    ^bb0(%xval: i32):
      %newval = llvm.add %xval, %expr : i32
      omp.yield(%newval : i32)
    }
    omp.atomic.read %v = %x : memref<i32>, i32
  }
  return
}

// -----

func.func @omp_atomic_capture(%x: memref<i32>, %v: memref<i32>, %expr: i32) {
  // expected-error @below {{invalid_hint is not a valid hint}}
  omp.atomic.capture hint(invalid_hint) {
    omp.atomic.update %x : memref<i32> {
    ^bb0(%xval: i32):
      %newval = llvm.add %xval, %expr : i32
      omp.yield(%newval : i32)
    }
    omp.atomic.read %v = %x : memref<i32>, i32
  }
  return
}

// -----

func.func @omp_atomic_capture(%x: memref<i32>, %v: memref<i32>, %expr: i32) {
  // expected-error @below {{operations inside capture region must not have hint clause}}
  omp.atomic.capture {
    omp.atomic.update hint(uncontended) %x : memref<i32> {
    ^bb0(%xval: i32):
      %newval = llvm.add %xval, %expr : i32
      omp.yield(%newval : i32)
    }
    omp.atomic.read %v = %x : memref<i32>, i32
  }
  return
}

// -----

func.func @omp_atomic_capture(%x: memref<i32>, %v: memref<i32>, %expr: i32) {
  // expected-error @below {{operations inside capture region must not have memory_order clause}}
  omp.atomic.capture {
    omp.atomic.update memory_order(seq_cst) %x : memref<i32> {
    ^bb0(%xval: i32):
      %newval = llvm.add %xval, %expr : i32
      omp.yield(%newval : i32)
    }
    omp.atomic.read %v = %x : memref<i32>, i32
  }
  return
}

// -----

func.func @omp_atomic_capture(%x: memref<i32>, %v: memref<i32>, %expr: i32) {
  // expected-error @below {{operations inside capture region must not have memory_order clause}}
  omp.atomic.capture {
    omp.atomic.update %x : memref<i32> {
    ^bb0(%xval: i32):
      %newval = llvm.add %xval, %expr : i32
      omp.yield(%newval : i32)
    }
    omp.atomic.read %v = %x memory_order(seq_cst) : memref<i32>, i32
  }
  return
}

// -----

func.func @omp_teams_parent() {
  omp.parallel {
    // expected-error @below {{expected to be nested inside of omp.target or not nested in any OpenMP dialect operations}}
    omp.teams {
      omp.terminator
    }
    omp.terminator
  }
  return
}

// -----

func.func @omp_teams_allocate(%data_var : memref<i32>) {
  omp.target {
    // expected-error @below {{expected equal sizes for allocate and allocator variables}}
    "omp.teams" (%data_var) ({
      omp.terminator
    }) {operandSegmentSizes = array<i32: 1,0,0,0,0,0,0,0>} : (memref<i32>) -> ()
    omp.terminator
  }
  return
}

// -----

func.func @omp_teams_num_teams1(%lb : i32) {
<<<<<<< HEAD
  // expected-error @below {{expected num_teams upper bound to be defined if the lower bound is defined}}
  "omp.teams" (%lb) ({
=======
  omp.target {
    // expected-error @below {{expected num_teams upper bound to be defined if the lower bound is defined}}
    "omp.teams" (%lb) ({
      omp.terminator
    }) {operandSegmentSizes = array<i32: 0,0,0,1,0,0,0,0>} : (i32) -> ()
>>>>>>> eef1d7e3
    omp.terminator
  }) {operandSegmentSizes = array<i32: 1,0,0,0,0,0,0>} : (i32) -> ()
  return
}

// -----

func.func @omp_teams_num_teams2(%lb : i32, %ub : i16) {
  // expected-error @below {{expected num_teams upper bound and lower bound to be the same type}}
  omp.teams num_teams(%lb : i32 to %ub : i16) {
    omp.terminator
  }
  return
}

// -----

func.func @omp_sections(%data_var : memref<i32>) -> () {
  // expected-error @below {{expected equal sizes for allocate and allocator variables}}
  "omp.sections" (%data_var) ({
    omp.terminator
  }) {operandSegmentSizes = array<i32: 1,0,0,0>} : (memref<i32>) -> ()
  return
}

// -----

func.func @omp_sections(%data_var : memref<i32>) -> () {
  // expected-error @below {{expected as many reduction symbol references as reduction variables}}
  "omp.sections" (%data_var) ({
    omp.terminator
  }) {operandSegmentSizes = array<i32: 0,0,0,1>} : (memref<i32>) -> ()
  return
}

// -----

func.func @omp_sections(%data_var : memref<i32>) -> () {
  // expected-error @below {{expected omp.section op or terminator op inside region}}
  omp.sections {
    "test.payload" () : () -> ()
  }
  return
}

// -----

func.func @omp_sections(%cond : i1) {
  // expected-error @below {{expected '{' to begin a region}}
  omp.sections if(%cond) {
    omp.terminator
  }
  return
}

// -----

func.func @omp_sections() {
  // expected-error @below {{expected '{' to begin a region}}
  omp.sections num_threads(10) {
    omp.terminator
  }
  return
}

// -----

func.func @omp_sections() {
  // expected-error @below {{expected '{' to begin a region}}
  omp.sections proc_bind(close) {
    omp.terminator
  }
  return
}

// -----

func.func @omp_sections(%data_var : memref<i32>, %linear_var : i32) {
  // expected-error @below {{expected '{' to begin a region}}
  omp.sections linear(%data_var = %linear_var : memref<i32>) {
    omp.terminator
  }
  return
}

// -----

func.func @omp_sections() {
  // expected-error @below {{expected '{' to begin a region}}
  omp.sections schedule(static, none) {
    omp.terminator
  }
  return
}

// -----

func.func @omp_sections() {
  // expected-error @below {{expected '{' to begin a region}}
  omp.sections collapse(3) {
    omp.terminator
  }
  return
}

// -----

func.func @omp_sections() {
  // expected-error @below {{expected '{' to begin a region}}
  omp.sections ordered(2) {
    omp.terminator
  }
  return
}

// -----

func.func @omp_sections() {
  // expected-error @below {{expected '{' to begin a region}}
  omp.sections order(concurrent) {
    omp.terminator
  }
  return
}

// -----

func.func @omp_sections() {
  // expected-error @below {{failed to verify constraint: region with 1 blocks}}
  omp.sections {
    omp.section {
      omp.terminator
    }
    omp.terminator
  ^bb2:
    omp.terminator
  }
  return
}

// -----

func.func @omp_single(%data_var : memref<i32>) -> () {
  // expected-error @below {{expected equal sizes for allocate and allocator variables}}
  "omp.single" (%data_var) ({
    omp.barrier
  }) {operandSegmentSizes = array<i32: 1,0,0,0>} : (memref<i32>) -> ()
  return
}

// -----

func.func @omp_single_copyprivate(%data_var : memref<i32>) -> () {
  // expected-error @below {{inconsistent number of copyprivate vars (= 1) and functions (= 0), both must be equal}}
  "omp.single" (%data_var) ({
    omp.barrier
  }) {operandSegmentSizes = array<i32: 0,0,1,0>} : (memref<i32>) -> ()
  return
}

// -----

func.func @omp_single_copyprivate(%data_var : memref<i32>) -> () {
  // expected-error @below {{expected symbol reference @copy_func to point to a copy function}}
  omp.single copyprivate(%data_var -> @copy_func : memref<i32>) {
    omp.barrier
  }
  return
}

// -----

func.func private @copy_func(memref<i32>)

func.func @omp_single_copyprivate(%data_var : memref<i32>) -> () {
  // expected-error @below {{expected copy function @copy_func to have 2 operands}}
  omp.single copyprivate(%data_var -> @copy_func : memref<i32>) {
    omp.barrier
  }
  return
}

// -----

func.func private @copy_func(memref<i32>, memref<f32>)

func.func @omp_single_copyprivate(%data_var : memref<i32>) -> () {
  // expected-error @below {{expected copy function @copy_func arguments to have the same type}}
  omp.single copyprivate(%data_var -> @copy_func : memref<i32>) {
    omp.barrier
  }
  return
}

// -----

func.func private @copy_func(memref<f32>, memref<f32>)

func.func @omp_single_copyprivate(%data_var : memref<i32>) -> () {
  // expected-error @below {{expected copy function arguments' type ('memref<f32>') to be the same as copyprivate variable's type ('memref<i32>')}}
  omp.single copyprivate(%data_var -> @copy_func : memref<i32>) {
    omp.barrier
  }
  return
}

// -----

func.func @omp_task_depend(%data_var: memref<i32>) {
  // expected-error @below {{op expected as many depend values as depend variables}}
    "omp.task"(%data_var) ({
      "omp.terminator"() : () -> ()
    }) {depend_kinds = [], operandSegmentSizes = array<i32: 0, 0, 1, 0, 0, 0, 0, 0>} : (memref<i32>) -> ()
   "func.return"() : () -> ()
}

// -----

func.func @omp_task(%ptr: !llvm.ptr) {
  // expected-error @below {{op expected symbol reference @add_f32 to point to a reduction declaration}}
  omp.task in_reduction(@add_f32 -> %ptr : !llvm.ptr) {
    // CHECK: "test.foo"() : () -> ()
    "test.foo"() : () -> ()
    // CHECK: omp.terminator
    omp.terminator
  }
}

// -----

omp.declare_reduction @add_f32 : f32
init {
^bb0(%arg: f32):
  %0 = arith.constant 0.0 : f32
  omp.yield (%0 : f32)
}
combiner {
^bb1(%arg0: f32, %arg1: f32):
  %1 = arith.addf %arg0, %arg1 : f32
  omp.yield (%1 : f32)
}

func.func @omp_task(%ptr: !llvm.ptr) {
  // expected-error @below {{op accumulator variable used more than once}}
  omp.task in_reduction(@add_f32 -> %ptr : !llvm.ptr, @add_f32 -> %ptr : !llvm.ptr) {
    // CHECK: "test.foo"() : () -> ()
    "test.foo"() : () -> ()
    // CHECK: omp.terminator
    omp.terminator
  }
}

// -----

omp.declare_reduction @add_i32 : i32
init {
^bb0(%arg: i32):
  %0 = arith.constant 0 : i32
  omp.yield (%0 : i32)
}
combiner {
^bb1(%arg0: i32, %arg1: i32):
  %1 = arith.addi %arg0, %arg1 : i32
  omp.yield (%1 : i32)
}
atomic {
^bb2(%arg2: !llvm.ptr, %arg3: !llvm.ptr):
  %2 = llvm.load %arg3 : !llvm.ptr -> i32
  llvm.atomicrmw add %arg2, %2 monotonic : !llvm.ptr, i32
  omp.yield
}

func.func @omp_task(%mem: memref<1xf32>) {
  // expected-error @below {{op expected accumulator ('memref<1xf32>') to be the same type as reduction declaration ('!llvm.ptr')}}
  omp.task in_reduction(@add_i32 -> %mem : memref<1xf32>) {
    // CHECK: "test.foo"() : () -> ()
    "test.foo"() : () -> ()
    // CHECK: omp.terminator
    omp.terminator
  }
  return
}

// -----

func.func @omp_cancel() {
  omp.sections {
    // expected-error @below {{cancel parallel must appear inside a parallel region}}
    omp.cancel cancellation_construct_type(parallel)
    // CHECK: omp.terminator
    omp.terminator
  }
  return
}

// -----

func.func @omp_cancel1() {
  omp.parallel {
    // expected-error @below {{cancel sections must appear inside a sections region}}
    omp.cancel cancellation_construct_type(sections)
    // CHECK: omp.terminator
    omp.terminator
  }
  return
}

// -----

func.func @omp_cancel2() {
  omp.sections {
    // expected-error @below {{cancel loop must appear inside a worksharing-loop region}}
    omp.cancel cancellation_construct_type(loop)
    // CHECK: omp.terminator
    omp.terminator
  }
  return
}

// -----

func.func @omp_cancel3(%arg1 : i32, %arg2 : i32, %arg3 : i32) -> () {
  omp.wsloop nowait {
    omp.loop_nest (%0) : i32 = (%arg1) to (%arg2) step (%arg3) {
      // expected-error @below {{A worksharing construct that is canceled must not have a nowait clause}}
      omp.cancel cancellation_construct_type(loop)
      // CHECK: omp.yield
      omp.yield
    }
    omp.terminator
  }
  return
}

// -----

func.func @omp_cancel4(%arg1 : i32, %arg2 : i32, %arg3 : i32) -> () {
  omp.wsloop ordered(1) {
    omp.loop_nest (%0) : i32 = (%arg1) to (%arg2) step (%arg3) {
      // expected-error @below {{A worksharing construct that is canceled must not have an ordered clause}}
      omp.cancel cancellation_construct_type(loop)
      // CHECK: omp.yield
      omp.yield
    }
    omp.terminator
  }
  return
}

// -----

func.func @omp_cancel5() -> () {
  omp.sections nowait {
    omp.section {
      // expected-error @below {{A sections construct that is canceled must not have a nowait clause}}
      omp.cancel cancellation_construct_type(sections)
      omp.terminator
    }
    // CHECK: omp.terminator
    omp.terminator
  }
  return
}

// -----

func.func @omp_cancellationpoint() {
  omp.sections {
    // expected-error @below {{cancellation point parallel must appear inside a parallel region}}
    omp.cancellation_point cancellation_construct_type(parallel)
    // CHECK: omp.terminator
    omp.terminator
  }
  return
}

// -----

func.func @omp_cancellationpoint1() {
  omp.parallel {
    // expected-error @below {{cancellation point sections must appear inside a sections region}}
    omp.cancellation_point cancellation_construct_type(sections)
    // CHECK: omp.terminator
    omp.terminator
  }
  return
}

// -----

func.func @omp_cancellationpoint2() {
  omp.sections {
    // expected-error @below {{cancellation point loop must appear inside a worksharing-loop region}}
    omp.cancellation_point cancellation_construct_type(loop)
    // CHECK: omp.terminator
    omp.terminator
  }
  return
}

// -----

func.func @taskloop(%lb: i32, %ub: i32, %step: i32) {
  %testmemref = "test.memref"() : () -> (memref<i32>)
  // expected-error @below {{expected equal sizes for allocate and allocator variables}}
  "omp.taskloop"(%testmemref) ({
    omp.loop_nest (%i, %j) : i32 = (%lb, %ub) to (%ub, %lb) step (%step, %step) {
      omp.yield
    }
  }) {operandSegmentSizes = array<i32: 1, 0, 0, 0, 0, 0, 0, 0, 0, 0>} : (memref<i32>) -> ()
  return
}

// -----

func.func @taskloop(%lb: i32, %ub: i32, %step: i32) {
  %testf32 = "test.f32"() : () -> (!llvm.ptr)
  %testf32_2 = "test.f32"() : () -> (!llvm.ptr)
  // expected-error @below {{expected as many reduction symbol references as reduction variables}}
  "omp.taskloop"(%testf32, %testf32_2) ({
    omp.loop_nest (%i, %j) : i32 = (%lb, %ub) to (%ub, %lb) step (%step, %step) {
      omp.yield
    }
  }) {operandSegmentSizes = array<i32: 0, 0, 0, 0, 0, 0, 0, 0, 0, 2>, reduction_syms = [@add_f32]} : (!llvm.ptr, !llvm.ptr) -> ()
  return
}

// -----

func.func @taskloop(%lb: i32, %ub: i32, %step: i32) {
  %testf32 = "test.f32"() : () -> (!llvm.ptr)
  // expected-error @below {{expected as many reduction symbol references as reduction variables}}
  "omp.taskloop"(%testf32) ({
    omp.loop_nest (%i, %j) : i32 = (%lb, %ub) to (%ub, %lb) step (%step, %step) {
      omp.yield
    }
  }) {operandSegmentSizes = array<i32: 0, 0, 0, 0, 0, 0, 0, 0, 0, 1>, reduction_syms = [@add_f32, @add_f32]} : (!llvm.ptr) -> ()
  return
}

// -----

func.func @taskloop(%lb: i32, %ub: i32, %step: i32) {
  %testf32 = "test.f32"() : () -> (!llvm.ptr)
  %testf32_2 = "test.f32"() : () -> (!llvm.ptr)
  // expected-error @below {{expected as many reduction symbol references as reduction variables}}
  "omp.taskloop"(%testf32, %testf32_2) ({
    omp.loop_nest (%i, %j) : i32 = (%lb, %ub) to (%ub, %lb) step (%step, %step) {
      omp.yield
    }
  }) {in_reduction_syms = [@add_f32], operandSegmentSizes = array<i32: 0, 0, 0, 0, 0, 2, 0, 0, 0, 0>} : (!llvm.ptr, !llvm.ptr) -> ()
  return
}

// -----

func.func @taskloop(%lb: i32, %ub: i32, %step: i32) {
  %testf32 = "test.f32"() : () -> (!llvm.ptr)
  // expected-error @below {{expected as many reduction symbol references as reduction variables}}
  "omp.taskloop"(%testf32) ({
    omp.loop_nest (%i, %j) : i32 = (%lb, %ub) to (%ub, %lb) step (%step, %step) {
      omp.yield
    }
  }) {in_reduction_syms = [@add_f32, @add_f32], operandSegmentSizes = array<i32: 0, 0, 0, 0, 0, 1, 0, 0, 0, 0>} : (!llvm.ptr) -> ()
  return
}

// -----

omp.declare_reduction @add_f32 : f32
init {
^bb0(%arg: f32):
  %0 = arith.constant 0.0 : f32
  omp.yield (%0 : f32)
}
combiner {
^bb1(%arg0: f32, %arg1: f32):
  %1 = arith.addf %arg0, %arg1 : f32
  omp.yield (%1 : f32)
}

func.func @taskloop(%lb: i32, %ub: i32, %step: i32) {
  %testf32 = "test.f32"() : () -> (!llvm.ptr)
  %testf32_2 = "test.f32"() : () -> (!llvm.ptr)
  // expected-error @below {{if a reduction clause is present on the taskloop directive, the nogroup clause must not be specified}}
  omp.taskloop reduction(@add_f32 -> %testf32 : !llvm.ptr, @add_f32 -> %testf32_2 : !llvm.ptr) nogroup {
    omp.loop_nest (%i, %j) : i32 = (%lb, %ub) to (%ub, %lb) step (%step, %step) {
      omp.yield
    }
  }
  return
}

// -----

omp.declare_reduction @add_f32 : f32
init {
^bb0(%arg: f32):
  %0 = arith.constant 0.0 : f32
  omp.yield (%0 : f32)
}
combiner {
^bb1(%arg0: f32, %arg1: f32):
  %1 = arith.addf %arg0, %arg1 : f32
  omp.yield (%1 : f32)
}

func.func @taskloop(%lb: i32, %ub: i32, %step: i32) {
  %testf32 = "test.f32"() : () -> (!llvm.ptr)
  // expected-error @below {{the same list item cannot appear in both a reduction and an in_reduction clause}}
  omp.taskloop reduction(@add_f32 -> %testf32 : !llvm.ptr) in_reduction(@add_f32 -> %testf32 : !llvm.ptr) {
    omp.loop_nest (%i, %j) : i32 = (%lb, %ub) to (%ub, %lb) step (%step, %step) {
      omp.yield
    }
  }
  return
}

// -----

func.func @taskloop(%lb: i32, %ub: i32, %step: i32) {
  %testi64 = "test.i64"() : () -> (i64)
  // expected-error @below {{the grainsize clause and num_tasks clause are mutually exclusive and may not appear on the same taskloop directive}}
  omp.taskloop grainsize(%testi64: i64) num_tasks(%testi64: i64) {
    omp.loop_nest (%i, %j) : i32 = (%lb, %ub) to (%ub, %lb) step (%step, %step) {
      omp.yield
    }
  }
  return
}

// -----

func.func @taskloop(%lb: i32, %ub: i32, %step: i32) {
  // expected-error @below {{op must be a loop wrapper}}
  omp.taskloop {
    %0 = arith.constant 0 : i32
    omp.terminator
  }
  return
}

// -----

func.func @taskloop(%lb: i32, %ub: i32, %step: i32) {
  // expected-error @below {{only supported nested wrapper is 'omp.simd'}}
  omp.taskloop {
    omp.distribute {
      omp.loop_nest (%iv) : i32 = (%lb) to (%ub) step (%step) {
        omp.yield
      }
      omp.terminator
    }
    omp.terminator
  }
  return
}

// -----

func.func @omp_threadprivate() {
  %1 = llvm.mlir.addressof @_QFsubEx : !llvm.ptr
  // expected-error @below {{op failed to verify that all of {sym_addr, tls_addr} have same type}}
  %2 = omp.threadprivate %1 : !llvm.ptr -> memref<i32>
  return
}

// -----

func.func @omp_target(%map1: memref<?xi32>) {
  %mapv = omp.map.info var_ptr(%map1 : memref<?xi32>, tensor<?xi32>)   map_clauses(delete) capture(ByRef) -> memref<?xi32> {name = ""}
  // expected-error @below {{to, from, tofrom and alloc map types are permitted}}
  omp.target map_entries(%mapv -> %arg0: memref<?xi32>) {
    ^bb0(%arg0: memref<?xi32>):
  }
  return
}

// -----

func.func @omp_target_data(%map1: memref<?xi32>) {
  %mapv = omp.map.info var_ptr(%map1 : memref<?xi32>, tensor<?xi32>)  map_clauses(delete) capture(ByRef) -> memref<?xi32> {name = ""}
  // expected-error @below {{to, from, tofrom and alloc map types are permitted}}
  omp.target_data map_entries(%mapv : memref<?xi32>){}
  return
}

// -----

func.func @omp_target_data() {
  // expected-error @below {{At least one of map, use_device_ptr_vars, or use_device_addr_vars operand must be present}}
  omp.target_data {}
  return
}

// -----

func.func @omp_target_enter_data(%map1: memref<?xi32>) {
  %mapv = omp.map.info var_ptr(%map1 : memref<?xi32>, tensor<?xi32>)   map_clauses(from) capture(ByRef) -> memref<?xi32> {name = ""}
  // expected-error @below {{to and alloc map types are permitted}}
  omp.target_enter_data map_entries(%mapv : memref<?xi32>){}
  return
}

// -----

func.func @omp_target_enter_data_depend(%a: memref<?xi32>) {
  %0 = omp.map.info var_ptr(%a: memref<?xi32>, tensor<?xi32>) map_clauses(to) capture(ByRef) -> memref<?xi32>
  // expected-error @below {{op expected as many depend values as depend variables}}
  omp.target_enter_data map_entries(%0: memref<?xi32> ) {operandSegmentSizes = array<i32: 1, 0, 0, 0>}
  return
}

// -----

func.func @omp_target_exit_data(%map1: memref<?xi32>) {
  %mapv = omp.map.info var_ptr(%map1 : memref<?xi32>, tensor<?xi32>)   map_clauses(to) capture(ByRef) -> memref<?xi32> {name = ""}
  // expected-error @below {{from, release and delete map types are permitted}}
  omp.target_exit_data map_entries(%mapv : memref<?xi32>){}
  return
}

// -----

func.func @omp_target_exit_data_depend(%a: memref<?xi32>) {
  %0 = omp.map.info var_ptr(%a: memref<?xi32>, tensor<?xi32>) map_clauses(from) capture(ByRef) -> memref<?xi32>
  // expected-error @below {{op expected as many depend values as depend variables}}
  omp.target_exit_data map_entries(%0: memref<?xi32> ) {operandSegmentSizes = array<i32: 1, 0, 0, 0>}
  return
}

// -----

func.func @omp_target_update_invalid_motion_type(%map1 : memref<?xi32>) {
  %mapv = omp.map.info var_ptr(%map1 : memref<?xi32>, tensor<?xi32>) map_clauses(exit_release_or_enter_alloc) capture(ByRef) -> memref<?xi32> {name = ""}

  // expected-error @below {{at least one of to or from map types must be specified, other map types are not permitted}}
  omp.target_update map_entries(%mapv : memref<?xi32>)
  return
}

// -----

func.func @omp_target_update_invalid_motion_type_2(%map1 : memref<?xi32>) {
  %mapv = omp.map.info var_ptr(%map1 : memref<?xi32>, tensor<?xi32>) map_clauses(delete) capture(ByRef) -> memref<?xi32> {name = ""}

  // expected-error @below {{at least one of to or from map types must be specified, other map types are not permitted}}
  omp.target_update map_entries(%mapv : memref<?xi32>)
  return
}

// -----

func.func @omp_target_update_invalid_motion_modifier(%map1 : memref<?xi32>) {
  %mapv = omp.map.info var_ptr(%map1 : memref<?xi32>, tensor<?xi32>) map_clauses(always, to) capture(ByRef) -> memref<?xi32> {name = ""}

  // expected-error @below {{present, mapper and iterator map type modifiers are permitted}}
  omp.target_update map_entries(%mapv : memref<?xi32>)
  return
}

// -----

func.func @omp_target_update_invalid_motion_modifier_2(%map1 : memref<?xi32>) {
  %mapv = omp.map.info var_ptr(%map1 : memref<?xi32>, tensor<?xi32>) map_clauses(close, to) capture(ByRef) -> memref<?xi32> {name = ""}

  // expected-error @below {{present, mapper and iterator map type modifiers are permitted}}
  omp.target_update map_entries(%mapv : memref<?xi32>)
  return
}

// -----

func.func @omp_target_update_invalid_motion_modifier_3(%map1 : memref<?xi32>) {
  %mapv = omp.map.info var_ptr(%map1 : memref<?xi32>, tensor<?xi32>) map_clauses(implicit, to) capture(ByRef) -> memref<?xi32> {name = ""}

  // expected-error @below {{present, mapper and iterator map type modifiers are permitted}}
  omp.target_update map_entries(%mapv : memref<?xi32>)
  return
}

// -----

func.func @omp_target_update_invalid_motion_modifier_4(%map1 : memref<?xi32>) {
  %mapv = omp.map.info var_ptr(%map1 : memref<?xi32>, tensor<?xi32>) map_clauses(implicit, tofrom) capture(ByRef) -> memref<?xi32> {name = ""}

  // expected-error @below {{either to or from map types can be specified, not both}}
  omp.target_update map_entries(%mapv : memref<?xi32>)
  return
}

// -----

func.func @omp_target_update_invalid_motion_modifier_5(%map1 : memref<?xi32>) {
  %mapv = omp.map.info var_ptr(%map1 : memref<?xi32>, tensor<?xi32>) map_clauses(to) capture(ByRef) -> memref<?xi32> {name = ""}
  %mapv2 = omp.map.info var_ptr(%map1 : memref<?xi32>, tensor<?xi32>) map_clauses(from) capture(ByRef) -> memref<?xi32> {name = ""}

  // expected-error @below {{either to or from map types can be specified, not both}}
  omp.target_update map_entries(%mapv, %mapv2 : memref<?xi32>, memref<?xi32>)
  return
}
llvm.mlir.global internal @_QFsubEx() : i32

// -----

func.func @omp_target_update_data_depend(%a: memref<?xi32>) {
  %0 = omp.map.info var_ptr(%a: memref<?xi32>, tensor<?xi32>) map_clauses(to) capture(ByRef) -> memref<?xi32>
  // expected-error @below {{op expected as many depend values as depend variables}}
  omp.target_update map_entries(%0: memref<?xi32> ) {operandSegmentSizes = array<i32: 1, 0, 0, 0>}
  return
}

// -----

func.func @omp_target_depend(%data_var: memref<i32>) {
  // expected-error @below {{op expected as many depend values as depend variables}}
    "omp.target"(%data_var) ({
      "omp.terminator"() : () -> ()
<<<<<<< HEAD
    }) {depends = [], operandSegmentSizes = array<i32: 0, 0, 0, 1, 0, 0, 0, 0, 0, 0, 0, 0, 0>} : (memref<i32>) -> ()
=======
    }) {depend_kinds = [], operandSegmentSizes = array<i32: 0, 0, 1, 0, 0, 0, 0, 0, 0, 0, 0>} : (memref<i32>) -> ()
>>>>>>> eef1d7e3
   "func.return"() : () -> ()
}

// -----

func.func @omp_distribute_schedule(%chunk_size : i32) -> () {
  // expected-error @below {{op chunk size set without dist_schedule_static being present}}
  "omp.distribute"(%chunk_size) <{operandSegmentSizes = array<i32: 0, 0, 1, 0>}> ({
      "omp.terminator"() : () -> ()
    }) : (i32) -> ()
}

// -----

func.func @omp_distribute_allocate(%data_var : memref<i32>) -> () {
  // expected-error @below {{expected equal sizes for allocate and allocator variables}}
  "omp.distribute"(%data_var) <{operandSegmentSizes = array<i32: 1, 0, 0, 0>}> ({
      "omp.terminator"() : () -> ()
    }) : (memref<i32>) -> ()
}

// -----

func.func @omp_distribute_wrapper() -> () {
  // expected-error @below {{op must be a loop wrapper}}
  omp.distribute {
      %0 = arith.constant 0 : i32
      "omp.terminator"() : () -> ()
  }
}

// -----

func.func @omp_distribute_nested_wrapper(%lb: index, %ub: index, %step: index) -> () {
  // expected-error @below {{only supported nested wrappers are 'omp.parallel' and 'omp.simd'}}
  omp.distribute {
    "omp.wsloop"() ({
      omp.loop_nest (%iv) : index = (%lb) to (%ub) step (%step) {
        "omp.yield"() : () -> ()
      }
      "omp.terminator"() : () -> ()
    }) : () -> ()
    "omp.terminator"() : () -> ()
  }
}

// -----

func.func @omp_distribute_order() -> () {
// expected-error @below {{invalid clause value: 'default'}}
  omp.distribute order(default) {
    omp.loop_nest (%iv) : i32 = (%arg0) to (%arg0) step (%arg0) {
      omp.yield
    }
  }
  return
}
// -----
func.func @omp_distribute_reproducible_order() -> () {
// expected-error @below {{invalid clause value: 'default'}}
  omp.distribute order(reproducible:default) {
    omp.loop_nest (%iv) : i32 = (%arg0) to (%arg0) step (%arg0) {
      omp.yield
    }
  }
  return
}
// -----
func.func @omp_distribute_unconstrained_order() -> () {
// expected-error @below {{invalid clause value: 'default'}}
  omp.distribute order(unconstrained:default) {
    omp.loop_nest (%iv) : i32 = (%arg0) to (%arg0) step (%arg0) {
      omp.yield
    }
  }
  return
}
// -----
omp.private {type = private} @x.privatizer : i32 alloc {
^bb0(%arg0: i32):
  %0 = arith.constant 0.0 : f32
  // expected-error @below {{Invalid yielded value. Expected type: 'i32', got: 'f32'}}
  omp.yield(%0 : f32)
}

// -----

omp.private {type = private} @x.privatizer : i32 alloc {
^bb0(%arg0: i32):
  // expected-error @below {{Invalid yielded value. Expected type: 'i32', got: None}}
  omp.yield
}

// -----

omp.private {type = private} @x.privatizer : f32 alloc {
^bb0(%arg0: f32):
  omp.yield(%arg0 : f32)
} dealloc {
^bb0(%arg0: f32):
  // expected-error @below {{Did not expect any values to be yielded.}}
  omp.yield(%arg0 : f32)
}

// -----

omp.private {type = private} @x.privatizer : i32 alloc {
^bb0(%arg0: i32):
  // expected-error @below {{expected exit block terminator to be an `omp.yield` op.}}
  omp.terminator
}

// -----

// expected-error @below {{`alloc`: expected 1 region arguments, got: 2}}
omp.private {type = private} @x.privatizer : f32 alloc {
^bb0(%arg0: f32, %arg1: f32):
  omp.yield(%arg0 : f32)
}

// -----

// expected-error @below {{`copy`: expected 2 region arguments, got: 1}}
omp.private {type = firstprivate} @x.privatizer : f32 alloc {
^bb0(%arg0: f32):
  omp.yield(%arg0 : f32)
} copy {
^bb0(%arg0: f32):
  omp.yield(%arg0 : f32)
}

// -----

// expected-error @below {{`dealloc`: expected 1 region arguments, got: 2}}
omp.private {type = private} @x.privatizer : f32 alloc {
^bb0(%arg0: f32):
  omp.yield(%arg0 : f32)
} dealloc {
^bb0(%arg0: f32, %arg1: f32):
  omp.yield
}

// -----

// expected-error @below {{`private` clauses require only an `alloc` region.}}
omp.private {type = private} @x.privatizer : f32 alloc {
^bb0(%arg0: f32):
  omp.yield(%arg0 : f32)
} copy {
^bb0(%arg0: f32, %arg1 : f32):
  omp.yield(%arg0 : f32)
}

// -----

// expected-error @below {{`firstprivate` clauses require both `alloc` and `copy` regions.}}
omp.private {type = firstprivate} @x.privatizer : f32 alloc {
^bb0(%arg0: f32):
  omp.yield(%arg0 : f32)
}

// -----

func.func @private_type_mismatch(%arg0: index) {
// expected-error @below {{type mismatch between a private variable and its privatizer op, var type: 'index' vs. privatizer op type: '!llvm.ptr'}}
  omp.parallel private(@var1.privatizer %arg0 -> %arg2 : index) {
    omp.terminator
  }

  return
}

omp.private {type = private} @var1.privatizer : !llvm.ptr alloc {
^bb0(%arg0: !llvm.ptr):
  omp.yield(%arg0 : !llvm.ptr)
}

// -----

func.func @firstprivate_type_mismatch(%arg0: index) {
  // expected-error @below {{type mismatch between a firstprivate variable and its privatizer op, var type: 'index' vs. privatizer op type: '!llvm.ptr'}}
  omp.parallel private(@var1.privatizer %arg0 -> %arg2 : index) {
    omp.terminator
  }

  return
}

omp.private {type = firstprivate} @var1.privatizer : !llvm.ptr alloc {
^bb0(%arg0: !llvm.ptr):
  omp.yield(%arg0 : !llvm.ptr)
} copy {
^bb0(%arg0: !llvm.ptr, %arg1: !llvm.ptr):
  omp.yield(%arg0 : !llvm.ptr)
}

// -----

func.func @undefined_privatizer(%arg0: index) {
  // expected-error @below {{failed to lookup privatizer op with symbol: '@var1.privatizer'}}
  omp.parallel private(@var1.privatizer %arg0 -> %arg2 : index) {
    omp.terminator
  }

  return
}

// -----
func.func @undefined_privatizer(%arg0: !llvm.ptr) {
  // expected-error @below {{inconsistent number of private variables and privatizer op symbols, private vars: 1 vs. privatizer op symbols: 2}}
  "omp.parallel"(%arg0) <{operandSegmentSizes = array<i32: 0, 0, 0, 0, 1, 0>, private_syms = [@x.privatizer, @y.privatizer]}> ({
    ^bb0(%arg2: !llvm.ptr):
      omp.terminator
    }) : (!llvm.ptr) -> ()
  return
}

// -----

omp.private {type = private} @var1.privatizer : !llvm.ptr alloc {
^bb0(%arg0: !llvm.ptr):
  omp.yield(%arg0 : !llvm.ptr)
} copy {
^bb0(%arg0: !llvm.ptr, %arg1: !llvm.ptr):
  omp.yield(%arg0 : !llvm.ptr)
}

func.func @byref_in_private(%arg0: index) {
  // expected-error @below {{private clause cannot have byref attributes}}
  omp.parallel private(byref @var1.privatizer %arg0 -> %arg2 : index) {
    omp.terminator
  }

  return
}

// -----
func.func @masked_arg_type_mismatch(%arg0: f32) {
  // expected-error @below {{'omp.masked' op operand #0 must be integer or index, but got 'f32'}}
  "omp.masked"(%arg0) ({
      omp.terminator
    }) : (f32) -> ()
  return
}

// -----
func.func @masked_arg_count_mismatch(%arg0: i32, %arg1: i32) {
  // expected-error @below {{'omp.masked' op operand group starting at #0 requires 0 or 1 element, but found 2}}
  "omp.masked"(%arg0, %arg1) ({
      omp.terminator
    }) : (i32, i32) -> ()
  return
}<|MERGE_RESOLUTION|>--- conflicted
+++ resolved
@@ -1403,18 +1403,10 @@
 // -----
 
 func.func @omp_teams_num_teams1(%lb : i32) {
-<<<<<<< HEAD
   // expected-error @below {{expected num_teams upper bound to be defined if the lower bound is defined}}
   "omp.teams" (%lb) ({
-=======
-  omp.target {
-    // expected-error @below {{expected num_teams upper bound to be defined if the lower bound is defined}}
-    "omp.teams" (%lb) ({
-      omp.terminator
-    }) {operandSegmentSizes = array<i32: 0,0,0,1,0,0,0,0>} : (i32) -> ()
->>>>>>> eef1d7e3
-    omp.terminator
-  }) {operandSegmentSizes = array<i32: 1,0,0,0,0,0,0>} : (i32) -> ()
+    omp.terminator
+  }) {operandSegmentSizes = array<i32: 0,0,0,1,0,0,0,0>} : (i32) -> ()
   return
 }
 
@@ -2131,11 +2123,7 @@
   // expected-error @below {{op expected as many depend values as depend variables}}
     "omp.target"(%data_var) ({
       "omp.terminator"() : () -> ()
-<<<<<<< HEAD
-    }) {depends = [], operandSegmentSizes = array<i32: 0, 0, 0, 1, 0, 0, 0, 0, 0, 0, 0, 0, 0>} : (memref<i32>) -> ()
-=======
-    }) {depend_kinds = [], operandSegmentSizes = array<i32: 0, 0, 1, 0, 0, 0, 0, 0, 0, 0, 0>} : (memref<i32>) -> ()
->>>>>>> eef1d7e3
+    }) {depend_kinds = [], operandSegmentSizes = array<i32: 0, 0, 1, 0, 0, 0, 0, 0, 0, 0, 0, 0, 0, 0, 0, 0>} : (memref<i32>) -> ()
    "func.return"() : () -> ()
 }
 
