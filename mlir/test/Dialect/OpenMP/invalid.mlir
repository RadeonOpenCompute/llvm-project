--- conflicted
+++ resolved
@@ -10,61 +10,6 @@
 
 // -----
 
-<<<<<<< HEAD
-=======
-func.func @not_wrapper() {
-  // expected-error@+1 {{op must be a loop wrapper}}
-  omp.distribute {
-    omp.parallel {
-      %0 = arith.constant 0 : i32
-      omp.terminator
-    }
-    omp.terminator
-  }
-
-  return
-}
-
-// -----
-
-func.func @invalid_nested_wrapper(%lb : index, %ub : index, %step : index) {
-  omp.distribute {
-    // expected-error@+1 {{only supported nested wrapper is 'omp.wsloop'}}
-    omp.parallel {
-      omp.simd {
-        omp.loop_nest (%iv) : index = (%lb) to (%ub) step (%step) {
-          omp.yield
-        }
-        omp.terminator
-      } {omp.composite}
-      omp.terminator
-    } {omp.composite}
-    omp.terminator
-  } {omp.composite}
-
-  return
-}
-
-// -----
-
-func.func @no_nested_wrapper(%lb : index, %ub : index, %step : index) {
-  omp.distribute {
-    // expected-error@+1 {{op must not wrap an 'omp.loop_nest' directly}}
-    omp.parallel {
-      omp.loop_nest (%iv) : index = (%lb) to (%ub) step (%step) {
-        omp.yield
-      }
-      omp.terminator
-    } {omp.composite}
-    omp.terminator
-  } {omp.composite}
-
-  return
-}
-
-// -----
-
->>>>>>> 74a512df
 func.func @if_once(%n : i1) {
   // expected-error@+1 {{`if` clause can appear at most once in the expansion of the oilist directive}}
   omp.parallel if(%n) if(%n) {
@@ -143,22 +88,9 @@
 // -----
 
 func.func @invalid_parent(%lb : index, %ub : index, %step : index) {
-  // expected-error@+1 {{op expects parent op to be a valid loop wrapper}}
+  // expected-error@+1 {{op expects parent op to be a loop wrapper}}
   omp.loop_nest (%iv) : index = (%lb) to (%ub) step (%step) {
     omp.yield
-  }
-}
-
-// -----
-
-func.func @invalid_wrapper(%lb : index, %ub : index, %step : index) {
-  omp.parallel {
-    %0 = arith.constant 0 : i32
-    // expected-error@+1 {{op expects parent op to be a valid loop wrapper}}
-    omp.loop_nest (%iv2) : index = (%lb) to (%ub) step (%step) {
-      omp.yield
-    }
-    omp.terminator
   }
 }
 
@@ -2183,7 +2115,22 @@
         "omp.yield"() : () -> ()
       }
       "omp.terminator"() : () -> ()
-    }) : () -> ()
+    }) {omp.composite} : () -> ()
+    "omp.terminator"() : () -> ()
+  } {omp.composite}
+}
+
+// -----
+
+func.func @omp_distribute_nested_wrapper3(%lb: index, %ub: index, %step: index) -> () {
+  // expected-error @below {{'omp.composite' attribute missing from composite wrapper}}
+  omp.distribute {
+    "omp.simd"() ({
+      omp.loop_nest (%iv) : index = (%lb) to (%ub) step (%step) {
+        "omp.yield"() : () -> ()
+      }
+      "omp.terminator"() : () -> ()
+    }) {omp.composite} : () -> ()
     "omp.terminator"() : () -> ()
   }
 }
@@ -2398,9 +2345,9 @@
 
 // -----
 func.func @omp_parallel_missing_composite(%lb: index, %ub: index, %step: index) -> () {
-  omp.distribute {
-    // expected-error@+1 {{'omp.composite' attribute missing from composite wrapper}}
-    omp.parallel {
+  // expected-error@+1 {{'omp.composite' attribute missing from composite operation}}
+  omp.parallel {
+    omp.distribute {
       omp.wsloop {
         omp.loop_nest (%iv) : index = (%lb) to (%ub) step (%step) {
           omp.yield
@@ -2408,15 +2355,15 @@
         omp.terminator
       } {omp.composite}
       omp.terminator
-    }
-    omp.terminator
-  } {omp.composite}
+    } {omp.composite}
+    omp.terminator
+  }
   return
 }
 
 // -----
 func.func @omp_parallel_invalid_composite(%lb: index, %ub: index, %step: index) -> () {
-  // expected-error @below {{'omp.composite' attribute present in non-composite wrapper}}
+  // expected-error @below {{'omp.composite' attribute present in non-composite operation}}
   omp.parallel {
     omp.wsloop {
       omp.loop_nest (%iv) : index = (%lb) to (%ub) step (%step) {
@@ -2424,6 +2371,25 @@
       }
       omp.terminator
     }
+    omp.terminator
+  } {omp.composite}
+  return
+}
+
+// -----
+func.func @omp_parallel_invalid_composite2(%lb: index, %ub: index, %step: index) -> () {
+  // expected-error @below {{unexpected OpenMP operation inside of composite 'omp.parallel'}}
+  omp.parallel {
+    omp.barrier
+    omp.distribute {
+      omp.wsloop {
+        omp.loop_nest (%iv) : index = (%lb) to (%ub) step (%step) {
+          omp.yield
+        }
+        omp.terminator
+      } {omp.composite}
+      omp.terminator
+    } {omp.composite}
     omp.terminator
   } {omp.composite}
   return
@@ -2458,8 +2424,8 @@
 
 // -----
 func.func @omp_wsloop_missing_composite_2(%lb: index, %ub: index, %step: index) -> () {
-  omp.distribute {
-    omp.parallel {
+  omp.parallel {
+    omp.distribute {
       // expected-error @below {{'omp.composite' attribute missing from composite wrapper}}
       omp.wsloop {
         omp.loop_nest (%iv) : index = (%lb) to (%ub) step (%step) {
@@ -2503,9 +2469,9 @@
 
 // -----
 func.func @omp_distribute_missing_composite(%lb: index, %ub: index, %step: index) -> () {
-  // expected-error @below {{'omp.composite' attribute missing from composite wrapper}}
-  omp.distribute {
-    omp.parallel {
+  omp.parallel {
+    // expected-error @below {{'omp.composite' attribute missing from composite wrapper}}
+    omp.distribute {
       omp.wsloop {
         omp.loop_nest (%iv) : index = (%lb) to (%ub) step (%step) {
           omp.yield
@@ -2513,9 +2479,9 @@
         omp.terminator
       } {omp.composite}
       omp.terminator
-    } {omp.composite}
-    omp.terminator
-  }
+    }
+    omp.terminator
+  } {omp.composite}
   return
 }
 
