! The "use_device_addr" was added to the "target data" directive in OpenMP 5.0.
! RUN: %flang_fc1 -emit-hlfir -fopenmp -fopenmp-version=50 %s -o - | FileCheck %s
! RUN: bbc -emit-hlfir -fopenmp -fopenmp-version=50 %s -o - | FileCheck %s

! This tests primary goal is to check the promotion of
! non-CPTR arguments from use_device_ptr to
! use_device_addr works, without breaking any
! functionality

!CHECK: func.func @{{.*}}only_use_device_ptr()
!CHECK: omp.target_data use_device_ptr(%{{.*}} : !fir.ref<!fir.type<_QM__fortran_builtinsT__builtin_c_ptr{__address:i64}>>) use_device_addr(%{{.*}}, %{{.*}}, %{{.*}}, %{{.*}} : !fir.llvm_ptr<!fir.ref<!fir.array<?xf32>>>, !fir.ref<!fir.box<!fir.ptr<!fir.array<?xf32>>>>, !fir.llvm_ptr<!fir.ref<!fir.array<?xi32>>>, !fir.ref<!fir.box<!fir.ptr<!fir.array<?xi32>>>>) {
!CHECK: ^bb0(%{{.*}}: !fir.llvm_ptr<!fir.ref<!fir.array<?xf32>>>, %{{.*}}: !fir.ref<!fir.type<_QM__fortran_builtinsT__builtin_c_ptr{__address:i64}>>, %{{.*}}: !fir.llvm_ptr<!fir.ref<!fir.array<?xi32>>>, %{{.*}}: !fir.ref<!fir.box<!fir.ptr<!fir.array<?xf32>>>>, %{{.*}}: !fir.ref<!fir.box<!fir.ptr<!fir.array<?xi32>>>>):
    subroutine only_use_device_ptr
        use iso_c_binding
        integer, pointer, dimension(:) :: array
        real, pointer :: pa(:)
        type(c_ptr) :: cptr

       !$omp target data use_device_ptr(pa, cptr, array)
       !$omp end target data
     end subroutine

     !CHECK: func.func @{{.*}}mix_use_device_ptr_and_addr()
     !CHECK: omp.target_data use_device_ptr(%{{.*}} : !fir.ref<!fir.type<_QM__fortran_builtinsT__builtin_c_ptr{__address:i64}>>) use_device_addr(%{{.*}}, %{{.*}}, %{{.*}}, %{{.*}} : !fir.llvm_ptr<!fir.ref<!fir.array<?xi32>>>, !fir.ref<!fir.box<!fir.ptr<!fir.array<?xi32>>>>, !fir.llvm_ptr<!fir.ref<!fir.array<?xf32>>>, !fir.ref<!fir.box<!fir.ptr<!fir.array<?xf32>>>>) {
     !CHECK: ^bb0(%{{.*}}: !fir.llvm_ptr<!fir.ref<!fir.array<?xi32>>>, %{{.*}}: !fir.ref<!fir.box<!fir.ptr<!fir.array<?xf32>>>>, %{{.*}}: !fir.llvm_ptr<!fir.ref<!fir.array<?xf32>>>, %{{.*}}: !fir.ref<!fir.type<_QM__fortran_builtinsT__builtin_c_ptr{__address:i64}>>, %{{.*}}: !fir.ref<!fir.box<!fir.ptr<!fir.array<?xi32>>>>):
     subroutine mix_use_device_ptr_and_addr
        use iso_c_binding
        integer, pointer, dimension(:) :: array
        real, pointer :: pa(:)
        type(c_ptr) :: cptr

       !$omp target data use_device_ptr(pa, cptr) use_device_addr(array)
       !$omp end target data
     end subroutine

     !CHECK: func.func @{{.*}}only_use_device_addr()
     !CHECK: omp.target_data use_device_addr(%{{.*}}, %{{.*}}, %{{.*}}, %{{.*}}, %{{.*}} : !fir.llvm_ptr<!fir.ref<!fir.array<?xf32>>>, !fir.ref<!fir.box<!fir.ptr<!fir.array<?xf32>>>>, !fir.ref<!fir.type<_QM__fortran_builtinsT__builtin_c_ptr{__address:i64}>>, !fir.llvm_ptr<!fir.ref<!fir.array<?xi32>>>, !fir.ref<!fir.box<!fir.ptr<!fir.array<?xi32>>>>) {
     !CHECK: ^bb0(%{{.*}}: !fir.llvm_ptr<!fir.ref<!fir.array<?xf32>>>, %{{.*}}: !fir.ref<!fir.box<!fir.ptr<!fir.array<?xf32>>>>, %{{.*}}: !fir.ref<!fir.type<_QM__fortran_builtinsT__builtin_c_ptr{__address:i64}>>, %{{.*}}: !fir.llvm_ptr<!fir.ref<!fir.array<?xi32>>>, %{{.*}}: !fir.ref<!fir.box<!fir.ptr<!fir.array<?xi32>>>>):
     subroutine only_use_device_addr
        use iso_c_binding
        integer, pointer, dimension(:) :: array
        real, pointer :: pa(:)
        type(c_ptr) :: cptr

       !$omp target data use_device_addr(pa, cptr, array)
       !$omp end target data
     end subroutine

<<<<<<< HEAD
     !CHECK: func.func @{{.*}}mix_use_device_ptr_and_addr_and_map()
     !CHECK: omp.target_data map_entries(%{{.*}}, %{{.*}} : !fir.ref<i32>, !fir.ref<i32>) use_device_ptr(%{{.*}} : !fir.ref<!fir.type<_QM__fortran_builtinsT__builtin_c_ptr{__address:i64}>>) use_device_addr(%{{.*}}, %{{.*}}, %{{.*}}, %{{.*}} : !fir.llvm_ptr<!fir.ref<!fir.array<?xi32>>>, !fir.ref<!fir.box<!fir.ptr<!fir.array<?xi32>>>>, !fir.llvm_ptr<!fir.ref<!fir.array<?xf32>>>, !fir.ref<!fir.box<!fir.ptr<!fir.array<?xf32>>>>) {
     !CHECK: ^bb0(%{{.*}}: !fir.llvm_ptr<!fir.ref<!fir.array<?xi32>>>, %{{.*}}: !fir.ref<!fir.box<!fir.ptr<!fir.array<?xf32>>>>, %{{.*}}: !fir.llvm_ptr<!fir.ref<!fir.array<?xf32>>>, %{{.*}}: !fir.ref<!fir.type<_QM__fortran_builtinsT__builtin_c_ptr{__address:i64}>>, %{{.*}}: !fir.ref<!fir.box<!fir.ptr<!fir.array<?xi32>>>>):
     subroutine mix_use_device_ptr_and_addr_and_map
        use iso_c_binding
        integer :: i, j
        integer, pointer, dimension(:) :: array
        real, pointer :: pa(:)
        type(c_ptr) :: cptr
=======
!CHECK: func.func @{{.*}}mix_use_device_ptr_and_addr_and_map()
!CHECK: omp.target_data use_device_ptr(%{{.*}} : !fir.ref<!fir.type<_QM__fortran_builtinsT__builtin_c_ptr{__address:i64}>>) use_device_addr(%{{.*}}, %{{.*}} : !fir.ref<!fir.box<!fir.ptr<!fir.array<?xi32>>>>, !fir.ref<!fir.box<!fir.ptr<!fir.array<?xf32>>>>) map_entries(%{{.*}}, %{{.*}} : !fir.ref<i32>, !fir.ref<i32>) {
!CHECK: ^bb0(%{{.*}}: !fir.ref<!fir.box<!fir.ptr<!fir.array<?xf32>>>>, %{{.*}}: !fir.ref<!fir.type<_QM__fortran_builtinsT__builtin_c_ptr{__address:i64}>>, %{{.*}}: !fir.ref<!fir.box<!fir.ptr<!fir.array<?xi32>>>>):
subroutine mix_use_device_ptr_and_addr_and_map
    use iso_c_binding
    integer :: i, j
    integer, pointer, dimension(:) :: array
    real, pointer :: pa(:)
    type(c_ptr) :: cptr
>>>>>>> 11484cb8

       !$omp target data use_device_ptr(pa, cptr) use_device_addr(array) map(tofrom: i, j)
       !$omp end target data
     end subroutine

     !CHECK: func.func @{{.*}}only_use_map()
     !CHECK: omp.target_data map_entries(%{{.*}}, %{{.*}}, %{{.*}}, %{{.*}}, %{{.*}} : !fir.llvm_ptr<!fir.ref<!fir.array<?xf32>>>, !fir.ref<!fir.box<!fir.ptr<!fir.array<?xf32>>>>, !fir.ref<!fir.type<_QM__fortran_builtinsT__builtin_c_ptr{__address:i64}>>, !fir.llvm_ptr<!fir.ref<!fir.array<?xi32>>>, !fir.ref<!fir.box<!fir.ptr<!fir.array<?xi32>>>>) {
     subroutine only_use_map
        use iso_c_binding
        integer, pointer, dimension(:) :: array
        real, pointer :: pa(:)
        type(c_ptr) :: cptr

       !$omp target data map(pa, cptr, array)
       !$omp end target data
     end subroutine<|MERGE_RESOLUTION|>--- conflicted
+++ resolved
@@ -10,76 +10,64 @@
 !CHECK: func.func @{{.*}}only_use_device_ptr()
 !CHECK: omp.target_data use_device_ptr(%{{.*}} : !fir.ref<!fir.type<_QM__fortran_builtinsT__builtin_c_ptr{__address:i64}>>) use_device_addr(%{{.*}}, %{{.*}}, %{{.*}}, %{{.*}} : !fir.llvm_ptr<!fir.ref<!fir.array<?xf32>>>, !fir.ref<!fir.box<!fir.ptr<!fir.array<?xf32>>>>, !fir.llvm_ptr<!fir.ref<!fir.array<?xi32>>>, !fir.ref<!fir.box<!fir.ptr<!fir.array<?xi32>>>>) {
 !CHECK: ^bb0(%{{.*}}: !fir.llvm_ptr<!fir.ref<!fir.array<?xf32>>>, %{{.*}}: !fir.ref<!fir.type<_QM__fortran_builtinsT__builtin_c_ptr{__address:i64}>>, %{{.*}}: !fir.llvm_ptr<!fir.ref<!fir.array<?xi32>>>, %{{.*}}: !fir.ref<!fir.box<!fir.ptr<!fir.array<?xf32>>>>, %{{.*}}: !fir.ref<!fir.box<!fir.ptr<!fir.array<?xi32>>>>):
-    subroutine only_use_device_ptr
-        use iso_c_binding
-        integer, pointer, dimension(:) :: array
-        real, pointer :: pa(:)
-        type(c_ptr) :: cptr
+subroutine only_use_device_ptr
+    use iso_c_binding
+    integer, pointer, dimension(:) :: array
+    real, pointer :: pa(:)
+    type(c_ptr) :: cptr
 
-       !$omp target data use_device_ptr(pa, cptr, array)
-       !$omp end target data
-     end subroutine
+    !$omp target data use_device_ptr(pa, cptr, array)
+    !$omp end target data
+end subroutine
 
-     !CHECK: func.func @{{.*}}mix_use_device_ptr_and_addr()
-     !CHECK: omp.target_data use_device_ptr(%{{.*}} : !fir.ref<!fir.type<_QM__fortran_builtinsT__builtin_c_ptr{__address:i64}>>) use_device_addr(%{{.*}}, %{{.*}}, %{{.*}}, %{{.*}} : !fir.llvm_ptr<!fir.ref<!fir.array<?xi32>>>, !fir.ref<!fir.box<!fir.ptr<!fir.array<?xi32>>>>, !fir.llvm_ptr<!fir.ref<!fir.array<?xf32>>>, !fir.ref<!fir.box<!fir.ptr<!fir.array<?xf32>>>>) {
-     !CHECK: ^bb0(%{{.*}}: !fir.llvm_ptr<!fir.ref<!fir.array<?xi32>>>, %{{.*}}: !fir.ref<!fir.box<!fir.ptr<!fir.array<?xf32>>>>, %{{.*}}: !fir.llvm_ptr<!fir.ref<!fir.array<?xf32>>>, %{{.*}}: !fir.ref<!fir.type<_QM__fortran_builtinsT__builtin_c_ptr{__address:i64}>>, %{{.*}}: !fir.ref<!fir.box<!fir.ptr<!fir.array<?xi32>>>>):
-     subroutine mix_use_device_ptr_and_addr
-        use iso_c_binding
-        integer, pointer, dimension(:) :: array
-        real, pointer :: pa(:)
-        type(c_ptr) :: cptr
+!CHECK: func.func @{{.*}}mix_use_device_ptr_and_addr()
+!CHECK: omp.target_data use_device_ptr(%{{.*}} : !fir.ref<!fir.type<_QM__fortran_builtinsT__builtin_c_ptr{__address:i64}>>) use_device_addr(%{{.*}}, %{{.*}}, %{{.*}}, %{{.*}} : !fir.llvm_ptr<!fir.ref<!fir.array<?xi32>>>, !fir.ref<!fir.box<!fir.ptr<!fir.array<?xi32>>>>, !fir.llvm_ptr<!fir.ref<!fir.array<?xf32>>>, !fir.ref<!fir.box<!fir.ptr<!fir.array<?xf32>>>>) {
+!CHECK: ^bb0(%{{.*}}: !fir.llvm_ptr<!fir.ref<!fir.array<?xi32>>>, %{{.*}}: !fir.ref<!fir.box<!fir.ptr<!fir.array<?xf32>>>>, %{{.*}}: !fir.llvm_ptr<!fir.ref<!fir.array<?xf32>>>, %{{.*}}: !fir.ref<!fir.type<_QM__fortran_builtinsT__builtin_c_ptr{__address:i64}>>, %{{.*}}: !fir.ref<!fir.box<!fir.ptr<!fir.array<?xi32>>>>):
+subroutine mix_use_device_ptr_and_addr
+    use iso_c_binding
+    integer, pointer, dimension(:) :: array
+    real, pointer :: pa(:)
+    type(c_ptr) :: cptr
 
-       !$omp target data use_device_ptr(pa, cptr) use_device_addr(array)
-       !$omp end target data
-     end subroutine
+    !$omp target data use_device_ptr(pa, cptr) use_device_addr(array)
+    !$omp end target data
+end subroutine
 
-     !CHECK: func.func @{{.*}}only_use_device_addr()
-     !CHECK: omp.target_data use_device_addr(%{{.*}}, %{{.*}}, %{{.*}}, %{{.*}}, %{{.*}} : !fir.llvm_ptr<!fir.ref<!fir.array<?xf32>>>, !fir.ref<!fir.box<!fir.ptr<!fir.array<?xf32>>>>, !fir.ref<!fir.type<_QM__fortran_builtinsT__builtin_c_ptr{__address:i64}>>, !fir.llvm_ptr<!fir.ref<!fir.array<?xi32>>>, !fir.ref<!fir.box<!fir.ptr<!fir.array<?xi32>>>>) {
-     !CHECK: ^bb0(%{{.*}}: !fir.llvm_ptr<!fir.ref<!fir.array<?xf32>>>, %{{.*}}: !fir.ref<!fir.box<!fir.ptr<!fir.array<?xf32>>>>, %{{.*}}: !fir.ref<!fir.type<_QM__fortran_builtinsT__builtin_c_ptr{__address:i64}>>, %{{.*}}: !fir.llvm_ptr<!fir.ref<!fir.array<?xi32>>>, %{{.*}}: !fir.ref<!fir.box<!fir.ptr<!fir.array<?xi32>>>>):
-     subroutine only_use_device_addr
-        use iso_c_binding
-        integer, pointer, dimension(:) :: array
-        real, pointer :: pa(:)
-        type(c_ptr) :: cptr
+!CHECK: func.func @{{.*}}only_use_device_addr()
+!CHECK: omp.target_data use_device_addr(%{{.*}}, %{{.*}}, %{{.*}}, %{{.*}}, %{{.*}} : !fir.llvm_ptr<!fir.ref<!fir.array<?xf32>>>, !fir.ref<!fir.box<!fir.ptr<!fir.array<?xf32>>>>, !fir.ref<!fir.type<_QM__fortran_builtinsT__builtin_c_ptr{__address:i64}>>, !fir.llvm_ptr<!fir.ref<!fir.array<?xi32>>>, !fir.ref<!fir.box<!fir.ptr<!fir.array<?xi32>>>>) {
+!CHECK: ^bb0(%{{.*}}: !fir.llvm_ptr<!fir.ref<!fir.array<?xf32>>>, %{{.*}}: !fir.ref<!fir.box<!fir.ptr<!fir.array<?xf32>>>>, %{{.*}}: !fir.ref<!fir.type<_QM__fortran_builtinsT__builtin_c_ptr{__address:i64}>>, %{{.*}}: !fir.llvm_ptr<!fir.ref<!fir.array<?xi32>>>, %{{.*}}: !fir.ref<!fir.box<!fir.ptr<!fir.array<?xi32>>>>):
+subroutine only_use_device_addr
+    use iso_c_binding
+    integer, pointer, dimension(:) :: array
+    real, pointer :: pa(:)
+    type(c_ptr) :: cptr
 
-       !$omp target data use_device_addr(pa, cptr, array)
-       !$omp end target data
-     end subroutine
+    !$omp target data use_device_addr(pa, cptr, array)
+    !$omp end target data
+end subroutine
 
-<<<<<<< HEAD
-     !CHECK: func.func @{{.*}}mix_use_device_ptr_and_addr_and_map()
-     !CHECK: omp.target_data map_entries(%{{.*}}, %{{.*}} : !fir.ref<i32>, !fir.ref<i32>) use_device_ptr(%{{.*}} : !fir.ref<!fir.type<_QM__fortran_builtinsT__builtin_c_ptr{__address:i64}>>) use_device_addr(%{{.*}}, %{{.*}}, %{{.*}}, %{{.*}} : !fir.llvm_ptr<!fir.ref<!fir.array<?xi32>>>, !fir.ref<!fir.box<!fir.ptr<!fir.array<?xi32>>>>, !fir.llvm_ptr<!fir.ref<!fir.array<?xf32>>>, !fir.ref<!fir.box<!fir.ptr<!fir.array<?xf32>>>>) {
-     !CHECK: ^bb0(%{{.*}}: !fir.llvm_ptr<!fir.ref<!fir.array<?xi32>>>, %{{.*}}: !fir.ref<!fir.box<!fir.ptr<!fir.array<?xf32>>>>, %{{.*}}: !fir.llvm_ptr<!fir.ref<!fir.array<?xf32>>>, %{{.*}}: !fir.ref<!fir.type<_QM__fortran_builtinsT__builtin_c_ptr{__address:i64}>>, %{{.*}}: !fir.ref<!fir.box<!fir.ptr<!fir.array<?xi32>>>>):
-     subroutine mix_use_device_ptr_and_addr_and_map
-        use iso_c_binding
-        integer :: i, j
-        integer, pointer, dimension(:) :: array
-        real, pointer :: pa(:)
-        type(c_ptr) :: cptr
-=======
 !CHECK: func.func @{{.*}}mix_use_device_ptr_and_addr_and_map()
-!CHECK: omp.target_data use_device_ptr(%{{.*}} : !fir.ref<!fir.type<_QM__fortran_builtinsT__builtin_c_ptr{__address:i64}>>) use_device_addr(%{{.*}}, %{{.*}} : !fir.ref<!fir.box<!fir.ptr<!fir.array<?xi32>>>>, !fir.ref<!fir.box<!fir.ptr<!fir.array<?xf32>>>>) map_entries(%{{.*}}, %{{.*}} : !fir.ref<i32>, !fir.ref<i32>) {
-!CHECK: ^bb0(%{{.*}}: !fir.ref<!fir.box<!fir.ptr<!fir.array<?xf32>>>>, %{{.*}}: !fir.ref<!fir.type<_QM__fortran_builtinsT__builtin_c_ptr{__address:i64}>>, %{{.*}}: !fir.ref<!fir.box<!fir.ptr<!fir.array<?xi32>>>>):
+!CHECK: omp.target_data use_device_ptr(%{{.*}} : !fir.ref<!fir.type<_QM__fortran_builtinsT__builtin_c_ptr{__address:i64}>>) use_device_addr(%{{.*}}, %{{.*}}, %{{.*}}, %{{.*}} : !fir.llvm_ptr<!fir.ref<!fir.array<?xi32>>>, !fir.ref<!fir.box<!fir.ptr<!fir.array<?xi32>>>>, !fir.llvm_ptr<!fir.ref<!fir.array<?xf32>>>, !fir.ref<!fir.box<!fir.ptr<!fir.array<?xf32>>>>) map_entries(%{{.*}}, %{{.*}} : !fir.ref<i32>, !fir.ref<i32>) {
+!CHECK: ^bb0(%{{.*}}: !fir.llvm_ptr<!fir.ref<!fir.array<?xi32>>>, %{{.*}}: !fir.ref<!fir.box<!fir.ptr<!fir.array<?xf32>>>>, %{{.*}}: !fir.llvm_ptr<!fir.ref<!fir.array<?xf32>>>, %{{.*}}: !fir.ref<!fir.type<_QM__fortran_builtinsT__builtin_c_ptr{__address:i64}>>, %{{.*}}: !fir.ref<!fir.box<!fir.ptr<!fir.array<?xi32>>>>):
 subroutine mix_use_device_ptr_and_addr_and_map
     use iso_c_binding
     integer :: i, j
     integer, pointer, dimension(:) :: array
     real, pointer :: pa(:)
     type(c_ptr) :: cptr
->>>>>>> 11484cb8
 
-       !$omp target data use_device_ptr(pa, cptr) use_device_addr(array) map(tofrom: i, j)
-       !$omp end target data
-     end subroutine
+    !$omp target data use_device_ptr(pa, cptr) use_device_addr(array) map(tofrom: i, j)
+    !$omp end target data
+end subroutine
 
-     !CHECK: func.func @{{.*}}only_use_map()
-     !CHECK: omp.target_data map_entries(%{{.*}}, %{{.*}}, %{{.*}}, %{{.*}}, %{{.*}} : !fir.llvm_ptr<!fir.ref<!fir.array<?xf32>>>, !fir.ref<!fir.box<!fir.ptr<!fir.array<?xf32>>>>, !fir.ref<!fir.type<_QM__fortran_builtinsT__builtin_c_ptr{__address:i64}>>, !fir.llvm_ptr<!fir.ref<!fir.array<?xi32>>>, !fir.ref<!fir.box<!fir.ptr<!fir.array<?xi32>>>>) {
-     subroutine only_use_map
-        use iso_c_binding
-        integer, pointer, dimension(:) :: array
-        real, pointer :: pa(:)
-        type(c_ptr) :: cptr
+!CHECK: func.func @{{.*}}only_use_map()
+!CHECK: omp.target_data map_entries(%{{.*}}, %{{.*}}, %{{.*}}, %{{.*}}, %{{.*}} : !fir.llvm_ptr<!fir.ref<!fir.array<?xf32>>>, !fir.ref<!fir.box<!fir.ptr<!fir.array<?xf32>>>>, !fir.ref<!fir.type<_QM__fortran_builtinsT__builtin_c_ptr{__address:i64}>>, !fir.llvm_ptr<!fir.ref<!fir.array<?xi32>>>, !fir.ref<!fir.box<!fir.ptr<!fir.array<?xi32>>>>) {
+subroutine only_use_map
+    use iso_c_binding
+    integer, pointer, dimension(:) :: array
+    real, pointer :: pa(:)
+    type(c_ptr) :: cptr
 
-       !$omp target data map(pa, cptr, array)
-       !$omp end target data
-     end subroutine+    !$omp target data map(pa, cptr, array)
+    !$omp end target data
+end subroutine