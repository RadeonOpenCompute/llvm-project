--- conflicted
+++ resolved
@@ -55,15 +55,6 @@
     !$omp end target data
 end subroutine
 
-<<<<<<< HEAD
-!CHECK: func.func @{{.*}}only_use_map()
-!CHECK: omp.target_data map_entries(%{{.*}}, %{{.*}}, %{{.*}}, %{{.*}}, %{{.*}} : !fir.llvm_ptr<!fir.ref<!fir.array<?xf32>>>, !fir.ref<!fir.box<!fir.ptr<!fir.array<?xf32>>>>, !fir.ref<!fir.type<_QM__fortran_builtinsT__builtin_c_ptr{__address:i64}>>, !fir.llvm_ptr<!fir.ref<!fir.array<?xi32>>>, !fir.ref<!fir.box<!fir.ptr<!fir.array<?xi32>>>>) {
-subroutine only_use_map
-    use iso_c_binding
-    integer, pointer, dimension(:) :: array
-    real, pointer :: pa(:)
-    type(c_ptr) :: cptr
-=======
      !CHECK: func.func @{{.*}}only_use_map()
      !CHECK: omp.target_data map_entries(%{{.*}}, %{{.*}}, %{{.*}}, %{{.*}}, %{{.*}} : !fir.ref<!fir.box<!fir.ptr<!fir.array<?xf32>>>>, !fir.ref<!fir.type<_QM__fortran_builtinsT__builtin_c_ptr{__address:i64}>>, !fir.ref<!fir.box<!fir.ptr<!fir.array<?xi32>>>>, !fir.llvm_ptr<!fir.ref<!fir.array<?xf32>>>, !fir.llvm_ptr<!fir.ref<!fir.array<?xi32>>>) {
      subroutine only_use_map
@@ -71,7 +62,6 @@
         integer, pointer, dimension(:) :: array
         real, pointer :: pa(:)
         type(c_ptr) :: cptr
->>>>>>> fa4d1860
 
     !$omp target data map(pa, cptr, array)
     !$omp end target data
