! This test checks lowering of OpenMP IF clauses.

! The "if" clause was added to the "simd" directive in OpenMP 5.0, and
! to the "teams" directive in OpenMP 5.2.
! RUN: bbc -fopenmp -fopenmp-version=52 -emit-hlfir %s -o - | FileCheck %s
! RUN: %flang_fc1 -fopenmp -fopenmp-version=52 -emit-hlfir %s -o - | FileCheck %s

program main
  integer :: i

  ! TODO When they are supported, add tests for:
  ! - PARALLEL SECTIONS
  ! - PARALLEL WORKSHARE
<<<<<<< HEAD
=======
  ! - TARGET UPDATE
>>>>>>> 87d90487
  ! - TASKLOOP
  ! - TASKLOOP SIMD

  ! ----------------------------------------------------------------------------
<<<<<<< HEAD
  ! DISTRIBUTE PARALLEL DO SIMD
=======
  ! DISTRIBUTE PARALLEL DO
>>>>>>> 87d90487
  ! ----------------------------------------------------------------------------
  !$omp teams

  ! CHECK:      omp.parallel
  ! CHECK-NOT:  if({{.*}})
  ! CHECK-SAME: {
  ! CHECK:      omp.distribute
  ! CHECK-NOT:  if({{.*}})
  ! CHECK-SAME: {
<<<<<<< HEAD
  ! CHECK:      omp.wsloop
  ! CHECK-NOT:  if({{.*}})
  ! CHECK-SAME: {
  ! CHECK:      omp.simd
  ! CHECK-NOT:  if({{.*}})
  ! CHECK-SAME: {
  !$omp distribute parallel do simd
  do i = 1, 10
  end do
  !$omp end distribute parallel do simd

  ! CHECK:      omp.parallel
  ! CHECK-SAME: if({{.*}})
  ! CHECK-SAME: {
  ! CHECK:      omp.distribute
  ! CHECK-NOT:  if({{.*}})
  ! CHECK-SAME: {
  ! CHECK:      omp.wsloop
  ! CHECK-NOT:  if({{.*}})
  ! CHECK-SAME: {
  ! CHECK:      omp.simd
  ! CHECK-SAME: if({{.*}})
  ! CHECK-SAME: {
  !$omp distribute parallel do simd if(.true.)
  do i = 1, 10
  end do
  !$omp end distribute parallel do simd

  ! CHECK:      omp.parallel
  ! CHECK-SAME: if({{.*}})
  ! CHECK-SAME: {
  ! CHECK:      omp.distribute
  ! CHECK-NOT:  if({{.*}})
  ! CHECK-SAME: {
  ! CHECK:      omp.wsloop
  ! CHECK-NOT:  if({{.*}})
  ! CHECK-SAME: {
  ! CHECK:      omp.simd
  ! CHECK-SAME: if({{.*}})
  ! CHECK-SAME: {
  !$omp distribute parallel do simd if(parallel: .true.) if(simd: .false.)
  do i = 1, 10
  end do
  !$omp end distribute parallel do simd

  ! CHECK:      omp.parallel
  ! CHECK-SAME: if({{.*}})
=======
  ! CHECK-NEXT: omp.wsloop
  ! CHECK-NOT:  if({{.*}})
  ! CHECK-SAME: {
  ! CHECK-NEXT: omp.loop_nest
  !$omp distribute parallel do
  do i = 1, 10
  end do
  !$omp end distribute parallel do

  ! CHECK:      omp.parallel
  ! CHECK-SAME: if({{.*}})
  ! CHECK:      omp.distribute
  ! CHECK-NOT:  if({{.*}})
  ! CHECK-SAME: {
  ! CHECK-NEXT: omp.wsloop
  ! CHECK-NOT:  if({{.*}})
  ! CHECK-SAME: {
  ! CHECK-NEXT: omp.loop_nest
  !$omp distribute parallel do if(.true.)
  do i = 1, 10
  end do
  !$omp end distribute parallel do

  ! CHECK:      omp.parallel
  ! CHECK-SAME: if({{.*}})
  ! CHECK:      omp.distribute
  ! CHECK-NOT:  if({{.*}})
  ! CHECK-SAME: {
  ! CHECK-NEXT: omp.wsloop
  ! CHECK-NOT:  if({{.*}})
  ! CHECK-SAME: {
  ! CHECK-NEXT: omp.loop_nest
  !$omp distribute parallel do if(parallel: .true.)
  do i = 1, 10
  end do
  !$omp end distribute parallel do

  !$omp end teams

  ! ----------------------------------------------------------------------------
  ! DISTRIBUTE PARALLEL DO SIMD
  ! ----------------------------------------------------------------------------
  !$omp teams

  ! CHECK:      omp.parallel
  ! CHECK-NOT:  if({{.*}})
>>>>>>> 87d90487
  ! CHECK-SAME: {
  ! CHECK:      omp.distribute
  ! CHECK-NOT:  if({{.*}})
  ! CHECK-SAME: {
<<<<<<< HEAD
  ! CHECK:      omp.wsloop
  ! CHECK-NOT:  if({{.*}})
  ! CHECK-SAME: {
  ! CHECK:      omp.simd
  ! CHECK-NOT:  if({{.*}})
  ! CHECK-SAME: {
  !$omp distribute parallel do simd if(parallel: .true.)
=======
  ! CHECK-NEXT: omp.wsloop
  ! CHECK-NOT:  if({{.*}})
  ! CHECK-SAME: {
  ! CHECK-NEXT: omp.simd
  ! CHECK-NOT:  if({{.*}})
  ! CHECK-SAME: {
  ! CHECK-NEXT: omp.loop_nest
  !$omp distribute parallel do simd
>>>>>>> 87d90487
  do i = 1, 10
  end do
  !$omp end distribute parallel do simd

  ! CHECK:      omp.parallel
<<<<<<< HEAD
  ! CHECK-NOT:  if({{.*}})
  ! CHECK-SAME: {
  ! CHECK:      omp.distribute
  ! CHECK-NOT:  if({{.*}})
  ! CHECK-SAME: {
  ! CHECK:      omp.wsloop
  ! CHECK-NOT:  if({{.*}})
  ! CHECK-SAME: {
  ! CHECK:      omp.simd
  ! CHECK-SAME: if({{.*}})
  ! CHECK-SAME: {
  !$omp distribute parallel do simd if(simd: .true.)
=======
  ! CHECK-SAME: if({{.*}})
  ! CHECK:      omp.distribute
  ! CHECK-NOT:  if({{.*}})
  ! CHECK-SAME: {
  ! CHECK-NEXT: omp.wsloop
  ! CHECK-NOT:  if({{.*}})
  ! CHECK-SAME: {
  ! CHECK-NEXT: omp.simd
  ! CHECK-SAME: if({{.*}})
  ! CHECK-NEXT: omp.loop_nest
  !$omp distribute parallel do simd if(.true.)
>>>>>>> 87d90487
  do i = 1, 10
  end do
  !$omp end distribute parallel do simd

<<<<<<< HEAD
  !$omp end teams

  ! ----------------------------------------------------------------------------
  ! DISTRIBUTE PARALLEL DO
  ! ----------------------------------------------------------------------------
  !$omp teams

  ! CHECK:      omp.parallel
  ! CHECK-NOT:  if({{.*}})
  ! CHECK-SAME: {
  ! CHECK:      omp.distribute
  ! CHECK-NOT:  if({{.*}})
  ! CHECK-SAME: {
  ! CHECK:      omp.wsloop
  ! CHECK-NOT:  if({{.*}})
  ! CHECK-SAME: {
  !$omp distribute parallel do
  do i = 1, 10
  end do
  !$omp end distribute parallel do

  ! CHECK:      omp.parallel
  ! CHECK-SAME: if({{.*}})
  ! CHECK-SAME: {
  ! CHECK:      omp.distribute
  ! CHECK-NOT:  if({{.*}})
  ! CHECK-SAME: {
  ! CHECK:      omp.wsloop
  ! CHECK-NOT:  if({{.*}})
  ! CHECK-SAME: {
  !$omp distribute parallel do if(.true.)
  do i = 1, 10
  end do
  !$omp end distribute parallel do

  ! CHECK:      omp.parallel
  ! CHECK-SAME: if({{.*}})
=======
  ! CHECK:      omp.parallel
  ! CHECK-SAME: if({{.*}})
  ! CHECK:      omp.distribute
  ! CHECK-NOT:  if({{.*}})
  ! CHECK-SAME: {
  ! CHECK-NEXT: omp.wsloop
  ! CHECK-NOT:  if({{.*}})
  ! CHECK-SAME: {
  ! CHECK-NEXT: omp.simd
  ! CHECK-SAME: if({{.*}})
  ! CHECK-NEXT: omp.loop_nest
  !$omp distribute parallel do simd if(parallel: .true.) if(simd: .false.)
  do i = 1, 10
  end do
  !$omp end distribute parallel do simd

  ! CHECK:      omp.parallel
  ! CHECK-SAME: if({{.*}})
  ! CHECK:      omp.distribute
  ! CHECK-NOT:  if({{.*}})
  ! CHECK-SAME: {
  ! CHECK-NEXT: omp.wsloop
  ! CHECK-NOT:  if({{.*}})
  ! CHECK-SAME: {
  ! CHECK-NEXT: omp.simd
  ! CHECK-NOT:  if({{.*}})
  ! CHECK-SAME: {
  ! CHECK-NEXT: omp.loop_nest
  !$omp distribute parallel do simd if(parallel: .true.)
  do i = 1, 10
  end do
  !$omp end distribute parallel do simd

  ! CHECK:      omp.parallel
  ! CHECK-NOT:  if({{.*}})
>>>>>>> 87d90487
  ! CHECK-SAME: {
  ! CHECK:      omp.distribute
  ! CHECK-NOT:  if({{.*}})
  ! CHECK-SAME: {
<<<<<<< HEAD
  ! CHECK:      omp.wsloop
  ! CHECK-NOT:  if({{.*}})
  ! CHECK-SAME: {
  !$omp distribute parallel do if(parallel: .true.)
  do i = 1, 10
  end do
  !$omp end distribute parallel do
=======
  ! CHECK-NEXT: omp.wsloop
  ! CHECK-NOT:  if({{.*}})
  ! CHECK-SAME: {
  ! CHECK-NEXT: omp.simd
  ! CHECK-SAME: if({{.*}})
  ! CHECK-NEXT: omp.loop_nest
  !$omp distribute parallel do simd if(simd: .true.)
  do i = 1, 10
  end do
  !$omp end distribute parallel do simd
>>>>>>> 87d90487

  !$omp end teams

  ! ----------------------------------------------------------------------------
  ! DISTRIBUTE SIMD
  ! ----------------------------------------------------------------------------
  !$omp teams

  ! CHECK:      omp.distribute
  ! CHECK-NOT:  if({{.*}})
  ! CHECK-SAME: {
  ! CHECK-NEXT: omp.simd
  ! CHECK-NOT:  if({{.*}})
  ! CHECK-SAME: {
  ! CHECK-NEXT: omp.loop_nest
  !$omp distribute simd
  do i = 1, 10
  end do
  !$omp end distribute simd

  ! CHECK:      omp.distribute
  ! CHECK-NOT:  if({{.*}})
  ! CHECK-SAME: {
  ! CHECK-NEXT: omp.simd
  ! CHECK-SAME: if({{.*}})
  ! CHECK-NEXT: omp.loop_nest
  !$omp distribute simd if(.true.)
  do i = 1, 10
  end do
  !$omp end distribute simd

  ! CHECK:      omp.distribute
  ! CHECK-NOT:  if({{.*}})
  ! CHECK-SAME: {
  ! CHECK-NEXT: omp.simd
  ! CHECK-SAME: if({{.*}})
  ! CHECK-NEXT: omp.loop_nest
  !$omp distribute simd if(simd: .true.)
  do i = 1, 10
  end do
  !$omp end distribute simd

  !$omp end teams

  ! ----------------------------------------------------------------------------
  ! DO SIMD
  ! ----------------------------------------------------------------------------
  ! CHECK:      omp.wsloop
  ! CHECK-NOT:  if({{.*}})
  ! CHECK-SAME: {
  ! CHECK-NEXT: omp.simd
  ! CHECK-NOT:  if({{.*}})
  ! CHECK-SAME: {
  ! CHECK-NEXT: omp.loop_nest
  !$omp do simd
  do i = 1, 10
  end do
  !$omp end do simd

  ! CHECK:      omp.wsloop
  ! CHECK-NOT:  if({{.*}})
  ! CHECK-SAME: {
  ! CHECK-NEXT: omp.simd
  ! CHECK-SAME: if({{.*}})
  ! CHECK-NEXT: omp.loop_nest
  !$omp do simd if(.true.)
  do i = 1, 10
  end do
  !$omp end do simd

  ! CHECK:      omp.wsloop
  ! CHECK-NOT:  if({{.*}})
  ! CHECK-SAME: {
  ! CHECK-NEXT: omp.simd
  ! CHECK-SAME: if({{.*}})
  ! CHECK-NEXT: omp.loop_nest
  !$omp do simd if(simd: .true.)
  do i = 1, 10
  end do
  !$omp end do simd

  ! ----------------------------------------------------------------------------
  ! PARALLEL
  ! ----------------------------------------------------------------------------
  ! CHECK:      omp.parallel
  ! CHECK-NOT:  if({{.*}})
  ! CHECK-SAME: {
  !$omp parallel
  i = 10
  !$omp end parallel

  ! CHECK:      omp.parallel
  ! CHECK-SAME: if({{.*}})
  ! CHECK-SAME: {
  !$omp parallel if(.true.)
  i = 10
  !$omp end parallel

  ! CHECK:      omp.parallel
  ! CHECK-SAME: if({{.*}})
  ! CHECK-SAME: {
  !$omp parallel if(parallel: .true.)
  i = 10
  !$omp end parallel

  ! ----------------------------------------------------------------------------
  ! PARALLEL DO
  ! ----------------------------------------------------------------------------
  ! CHECK:      omp.parallel
  ! CHECK-NOT:  if({{.*}})
  ! CHECK-SAME: {
  ! CHECK:      omp.wsloop
  ! CHECK-NOT:  if({{.*}})
  ! CHECK-SAME: {
  !$omp parallel do
  do i = 1, 10
  end do
  !$omp end parallel do

  ! CHECK:      omp.parallel
  ! CHECK-SAME: if({{.*}})
  ! CHECK-SAME: {
  ! CHECK:      omp.wsloop
  ! CHECK-NOT:  if({{.*}})
  ! CHECK-SAME: {
  !$omp parallel do if(.true.)
  do i = 1, 10
  end do
  !$omp end parallel do

  ! CHECK:      omp.parallel
  ! CHECK-SAME: if({{.*}})
  ! CHECK-SAME: {
  ! CHECK:      omp.wsloop
  ! CHECK-NOT:  if({{.*}})
  ! CHECK-SAME: {
  !$omp parallel do if(parallel: .true.)
  do i = 1, 10
  end do
  !$omp end parallel do

  ! ----------------------------------------------------------------------------
  ! PARALLEL DO SIMD
  ! ----------------------------------------------------------------------------
  ! CHECK:      omp.parallel
  ! CHECK-NOT:  if({{.*}})
  ! CHECK-SAME: {
  ! CHECK:      omp.wsloop
  ! CHECK-NOT:  if({{.*}})
  ! CHECK-SAME: {
  ! CHECK-NEXT: omp.simd
  ! CHECK-NOT:  if({{.*}})
  ! CHECK-SAME: {
  ! CHECK-NEXT: omp.loop_nest
  !$omp parallel do simd
  do i = 1, 10
  end do
  !$omp end parallel do simd

  ! CHECK:      omp.parallel
  ! CHECK-SAME: if({{.*}})
  ! CHECK-SAME: {
  ! CHECK:      omp.wsloop
  ! CHECK-NOT:  if({{.*}})
  ! CHECK-SAME: {
  ! CHECK-NEXT: omp.simd
  ! CHECK-SAME: if({{.*}})
  ! CHECK-NEXT: omp.loop_nest
  !$omp parallel do simd if(.true.)
  do i = 1, 10
  end do
  !$omp end parallel do simd

  ! CHECK:      omp.parallel
  ! CHECK-SAME: if({{.*}})
  ! CHECK-SAME: {
  ! CHECK:      omp.wsloop
  ! CHECK-NOT:  if({{.*}})
  ! CHECK-SAME: {
  ! CHECK-NEXT: omp.simd
  ! CHECK-SAME: if({{.*}})
  ! CHECK-NEXT: omp.loop_nest
  !$omp parallel do simd if(parallel: .true.) if(simd: .false.)
  do i = 1, 10
  end do
  !$omp end parallel do simd

  ! CHECK:      omp.parallel
  ! CHECK-SAME: if({{.*}})
  ! CHECK:      omp.wsloop
  ! CHECK-NOT:  if({{.*}})
  ! CHECK-SAME: {
  ! CHECK-NEXT: omp.simd
  ! CHECK-NOT:  if({{.*}})
  ! CHECK-SAME: {
  ! CHECK-NEXT: omp.loop_nest
  !$omp parallel do simd if(parallel: .true.)
  do i = 1, 10
  end do
  !$omp end parallel do simd

  ! CHECK:      omp.parallel
  ! CHECK-NOT:  if({{.*}})
  ! CHECK-SAME: {
  ! CHECK:      omp.wsloop
  ! CHECK-NOT:  if({{.*}})
  ! CHECK-SAME: {
  ! CHECK-NEXT: omp.simd
  ! CHECK-SAME: if({{.*}})
  ! CHECK-NEXT: omp.loop_nest
  !$omp parallel do simd if(simd: .true.)
  do i = 1, 10
  end do
  !$omp end parallel do simd

  ! ----------------------------------------------------------------------------
  ! SIMD
  ! ----------------------------------------------------------------------------
  ! CHECK:      omp.simd
  ! CHECK-NOT:  if({{.*}})
  ! CHECK-SAME: {
  !$omp simd
  do i = 1, 10
  end do
  !$omp end simd

  ! CHECK:      omp.simd
  ! CHECK-SAME: if({{.*}})
  ! CHECK-SAME: {
  !$omp simd if(.true.)
  do i = 1, 10
  end do
  !$omp end simd

  ! CHECK:      omp.simd
  ! CHECK-SAME: if({{.*}})
  ! CHECK-SAME: {
  !$omp simd if(simd: .true.)
  do i = 1, 10
  end do
  !$omp end simd

  ! ----------------------------------------------------------------------------
  ! TARGET
  ! ----------------------------------------------------------------------------
  ! CHECK:      omp.target
  ! CHECK-NOT:  if({{.*}})
  ! CHECK-SAME: {
  !$omp target
  !$omp end target

  ! CHECK:      omp.target
  ! CHECK-SAME: if({{.*}})
  ! CHECK-SAME: {
  !$omp target if(.true.)
  !$omp end target

  ! CHECK:      omp.target
  ! CHECK-SAME: if({{.*}})
  ! CHECK-SAME: {
  !$omp target if(target: .true.)
  !$omp end target

  ! ----------------------------------------------------------------------------
  ! TARGET DATA
  ! ----------------------------------------------------------------------------
  ! CHECK:      omp.target_data
  ! CHECK-NOT:  if({{.*}})
  ! CHECK-SAME: {
  !$omp target data map(tofrom: i)
  !$omp end target data

  ! CHECK:      omp.target_data
  ! CHECK-SAME: if({{.*}})
  ! CHECK-SAME: {
  !$omp target data map(tofrom: i) if(.true.)
  !$omp end target data

  ! CHECK:      omp.target_data
  ! CHECK-SAME: if({{.*}})
  ! CHECK-SAME: {
  !$omp target data map(tofrom: i) if(target data: .true.)
  !$omp end target data

  ! ----------------------------------------------------------------------------
  ! TARGET ENTER DATA
  ! ----------------------------------------------------------------------------
  ! CHECK:      omp.target_enter_data
  ! CHECK-NOT:  if({{.*}})
  !$omp target enter data map(to: i)

  ! CHECK:      omp.target_enter_data
  ! CHECK-SAME: if({{.*}})
  !$omp target enter data map(to: i) if(.true.)

  ! CHECK:      omp.target_enter_data
  ! CHECK-SAME: if({{.*}})
  !$omp target enter data map(to: i) if(target enter data: .true.)

  ! ----------------------------------------------------------------------------
  ! TARGET EXIT DATA
  ! ----------------------------------------------------------------------------
  ! CHECK:      omp.target_exit_data
  ! CHECK-NOT:  if({{.*}})
  !$omp target exit data map(from: i)

  ! CHECK:      omp.target_exit_data
  ! CHECK-SAME: if({{.*}})
  !$omp target exit data map(from: i) if(.true.)

  ! CHECK:      omp.target_exit_data
  ! CHECK-SAME: if({{.*}})
  !$omp target exit data map(from: i) if(target exit data: .true.)

  ! ----------------------------------------------------------------------------
  ! TARGET PARALLEL DO
  ! ----------------------------------------------------------------------------
  ! CHECK:      omp.target
  ! CHECK-NOT:  if({{.*}})
  ! CHECK-SAME: {
  ! CHECK:      omp.parallel
  ! CHECK-NOT:  if({{.*}})
  ! CHECK-SAME: {
  ! CHECK:      omp.wsloop
  ! CHECK-NOT:  if({{.*}})
  ! CHECK-SAME: {
  !$omp target parallel do
  do i = 1, 10
  end do
  !$omp end target parallel do

  ! CHECK:      omp.target
  ! CHECK-SAME: if({{.*}})
  ! CHECK-SAME: {
  ! CHECK:      omp.parallel
  ! CHECK-SAME: if({{.*}})
  ! CHECK-SAME: {
  ! CHECK:      omp.wsloop
  ! CHECK-NOT:  if({{.*}})
  ! CHECK-SAME: {
  !$omp target parallel do if(.true.)
  do i = 1, 10
  end do
  !$omp end target parallel do

  ! CHECK:      omp.target
  ! CHECK-SAME: if({{.*}})
  ! CHECK-SAME: {
  ! CHECK:      omp.parallel
  ! CHECK-SAME: if({{.*}})
  ! CHECK-SAME: {
  ! CHECK:      omp.wsloop
  ! CHECK-NOT:  if({{.*}})
  ! CHECK-SAME: {
  !$omp target parallel do if(target: .true.) if(parallel: .false.)
  do i = 1, 10
  end do
  !$omp end target parallel do

  ! CHECK:      omp.target
  ! CHECK-SAME: if({{.*}})
  ! CHECK-SAME: {
  ! CHECK:      omp.parallel
  ! CHECK-NOT:  if({{.*}})
  ! CHECK-SAME: {
  ! CHECK:      omp.wsloop
  ! CHECK-NOT:  if({{.*}})
  ! CHECK-SAME: {
  !$omp target parallel do if(target: .true.)
  do i = 1, 10
  end do
  !$omp end target parallel do

  ! CHECK:      omp.target
  ! CHECK-NOT:  if({{.*}})
  ! CHECK-SAME: {
  ! CHECK:      omp.parallel
  ! CHECK-SAME: if({{.*}})
  ! CHECK-SAME: {
  ! CHECK:      omp.wsloop
  ! CHECK-NOT:  if({{.*}})
  ! CHECK-SAME: {
  !$omp target parallel do if(parallel: .true.)
  do i = 1, 10
  end do
  !$omp end target parallel do

  ! ----------------------------------------------------------------------------
  ! TARGET PARALLEL DO SIMD
  ! ----------------------------------------------------------------------------
  ! CHECK:      omp.target
  ! CHECK-NOT:  if({{.*}})
  ! CHECK-SAME: {
  ! CHECK:      omp.parallel
  ! CHECK-NOT:  if({{.*}})
  ! CHECK-SAME: {
  ! CHECK:      omp.wsloop
  ! CHECK-NOT:  if({{.*}})
  ! CHECK-SAME: {
  ! CHECK-NEXT: omp.simd
  ! CHECK-NOT:  if({{.*}})
  ! CHECK-SAME: {
  ! CHECK-NEXT: omp.loop_nest
  !$omp target parallel do simd
  do i = 1, 10
  end do
  !$omp end target parallel do simd

  ! CHECK:      omp.target
  ! CHECK-SAME: if({{.*}})
  ! CHECK-SAME: {
  ! CHECK:      omp.parallel
  ! CHECK-SAME: if({{.*}})
  ! CHECK-SAME: {
  ! CHECK:      omp.wsloop
  ! CHECK-NOT:  if({{.*}})
  ! CHECK-SAME: {
  ! CHECK-NEXT: omp.simd
  ! CHECK-SAME: if({{.*}})
  ! CHECK-NEXT: omp.loop_nest
  !$omp target parallel do simd if(.true.)
  do i = 1, 10
  end do
  !$omp end target parallel do simd

  ! CHECK:      omp.target
  ! CHECK-SAME: if({{.*}})
  ! CHECK-SAME: {
  ! CHECK:      omp.parallel
  ! CHECK-SAME: if({{.*}})
  ! CHECK-SAME: {
  ! CHECK:      omp.wsloop
  ! CHECK-NOT:  if({{.*}})
  ! CHECK-SAME: {
  ! CHECK-NEXT: omp.simd
  ! CHECK-SAME: if({{.*}})
  ! CHECK-NEXT: omp.loop_nest
  !$omp target parallel do simd if(target: .true.) if(parallel: .false.) &
  !$omp&                        if(simd: .true.)
  do i = 1, 10
  end do
  !$omp end target parallel do simd

  ! CHECK:      omp.target
  ! CHECK-SAME: if({{.*}})
  ! CHECK-SAME: {
  ! CHECK:      omp.parallel
  ! CHECK-NOT:  if({{.*}})
  ! CHECK-SAME: {
  ! CHECK:      omp.wsloop
  ! CHECK-NOT:  if({{.*}})
  ! CHECK-SAME: {
  ! CHECK-NEXT: omp.simd
  ! CHECK-NOT:  if({{.*}})
  ! CHECK-SAME: {
  ! CHECK-NEXT: omp.loop_nest
  !$omp target parallel do simd if(target: .true.)
  do i = 1, 10
  end do
  !$omp end target parallel do simd

  ! CHECK:      omp.target
  ! CHECK-NOT:  if({{.*}})
  ! CHECK-SAME: {
  ! CHECK:      omp.parallel
  ! CHECK-SAME: if({{.*}})
  ! CHECK-SAME: {
  ! CHECK:      omp.wsloop
  ! CHECK-NOT:  if({{.*}})
  ! CHECK-SAME: {
  ! CHECK-NEXT: omp.simd
  ! CHECK-SAME: if({{.*}})
  ! CHECK-NEXT: omp.loop_nest
  !$omp target parallel do simd if(parallel: .true.) if(simd: .false.)
  do i = 1, 10
  end do
  !$omp end target parallel do simd

  ! ----------------------------------------------------------------------------
  ! TARGET PARALLEL
  ! ----------------------------------------------------------------------------
  ! CHECK:      omp.target
  ! CHECK-NOT:  if({{.*}})
  ! CHECK-SAME: {
  ! CHECK:      omp.parallel
  ! CHECK-NOT:  if({{.*}})
  ! CHECK-SAME: {
  !$omp target parallel
  i = 1
  !$omp end target parallel

  ! CHECK:      omp.target
  ! CHECK-SAME: if({{.*}})
  ! CHECK-SAME: {
  ! CHECK:      omp.parallel
  ! CHECK-SAME: if({{.*}})
  ! CHECK-SAME: {
  !$omp target parallel if(.true.)
  i = 1
  !$omp end target parallel

  ! CHECK:      omp.target
  ! CHECK-SAME: if({{.*}})
  ! CHECK-SAME: {
  ! CHECK:      omp.parallel
  ! CHECK-SAME: if({{.*}})
  ! CHECK-SAME: {
  !$omp target parallel if(target: .true.) if(parallel: .false.)
  i = 1
  !$omp end target parallel

  ! CHECK:      omp.target
  ! CHECK-SAME: if({{.*}})
  ! CHECK-SAME: {
  ! CHECK:      omp.parallel
  ! CHECK-NOT:  if({{.*}})
  ! CHECK-SAME: {
  !$omp target parallel if(target: .true.)
  i = 1
  !$omp end target parallel

  ! CHECK:      omp.target
  ! CHECK-NOT:  if({{.*}})
  ! CHECK-SAME: {
  ! CHECK:      omp.parallel
  ! CHECK-SAME: if({{.*}})
  ! CHECK-SAME: {
  !$omp target parallel if(parallel: .true.)
  i = 1
  !$omp end target parallel

  ! ----------------------------------------------------------------------------
  ! TARGET SIMD
  ! ----------------------------------------------------------------------------
  ! CHECK:      omp.target
  ! CHECK-NOT:  if({{.*}})
  ! CHECK-SAME: {
  ! CHECK:      omp.simd
  ! CHECK-NOT:  if({{.*}})
  ! CHECK-SAME: {
  !$omp target simd
  do i = 1, 10
  end do
  !$omp end target simd

  ! CHECK:      omp.target
  ! CHECK-SAME: if({{.*}})
  ! CHECK-SAME: {
  ! CHECK:      omp.simd
  ! CHECK-SAME: if({{.*}})
  ! CHECK-SAME: {
  !$omp target simd if(.true.)
  do i = 1, 10
  end do
  !$omp end target simd

  ! CHECK:      omp.target
  ! CHECK-SAME: if({{.*}})
  ! CHECK-SAME: {
  ! CHECK:      omp.simd
  ! CHECK-SAME: if({{.*}})
  ! CHECK-SAME: {
  !$omp target simd if(target: .true.) if(simd: .false.)
  do i = 1, 10
  end do
  !$omp end target simd

  ! CHECK:      omp.target
  ! CHECK-SAME: if({{.*}})
  ! CHECK-SAME: {
  ! CHECK:      omp.simd
  ! CHECK-NOT:  if({{.*}})
  ! CHECK-SAME: {
  !$omp target simd if(target: .true.)
  do i = 1, 10
  end do
  !$omp end target simd

  ! CHECK:      omp.target
  ! CHECK-NOT:  if({{.*}})
  ! CHECK-SAME: {
  ! CHECK:      omp.simd
  ! CHECK-SAME: if({{.*}})
  ! CHECK-SAME: {
  !$omp target simd if(simd: .true.)
  do i = 1, 10
  end do
  !$omp end target simd

  ! ----------------------------------------------------------------------------
  ! TARGET TEAMS DISTRIBUTE
  ! ----------------------------------------------------------------------------
  ! CHECK:      omp.target
  ! CHECK-NOT:  if({{.*}})
  ! CHECK-SAME: {
  ! CHECK:      omp.teams
  ! CHECK-NOT:  if({{.*}})
  ! CHECK-SAME: {
  ! CHECK:      omp.distribute
  ! CHECK-NOT:  if({{.*}})
  ! CHECK-SAME: {
  !$omp target teams distribute
  do i = 1, 10
  end do
  !$omp end target teams distribute

  ! CHECK:      omp.target
  ! CHECK-SAME: if({{.*}})
  ! CHECK-SAME: {
  ! CHECK:      omp.teams
  ! CHECK-SAME: if({{.*}})
  ! CHECK-SAME: {
  ! CHECK:      omp.distribute
  ! CHECK-NOT:  if({{.*}})
  ! CHECK-SAME: {
  !$omp target teams distribute if(.true.)
  do i = 1, 10
  end do
  !$omp end target teams distribute

  ! CHECK:      omp.target
  ! CHECK-SAME: if({{.*}})
  ! CHECK-SAME: {
  ! CHECK:      omp.teams
  ! CHECK-SAME: if({{.*}})
  ! CHECK-SAME: {
  ! CHECK:      omp.distribute
  ! CHECK-NOT:  if({{.*}})
  ! CHECK-SAME: {
  !$omp target teams distribute if(target: .true.) if(teams: .false.)
  do i = 1, 10
  end do
  !$omp end target teams distribute

  ! CHECK:      omp.target
  ! CHECK-SAME: if({{.*}})
  ! CHECK-SAME: {
  ! CHECK:      omp.teams
  ! CHECK-NOT:  if({{.*}})
  ! CHECK-SAME: {
  ! CHECK:      omp.distribute
  ! CHECK-NOT:  if({{.*}})
  ! CHECK-SAME: {
  !$omp target teams distribute if(target: .true.)
  do i = 1, 10
  end do
  !$omp end target teams distribute

  ! CHECK:      omp.target
  ! CHECK-NOT:  if({{.*}})
  ! CHECK-SAME: {
  ! CHECK:      omp.teams
  ! CHECK-SAME: if({{.*}})
  ! CHECK-SAME: {
  ! CHECK:      omp.distribute
  ! CHECK-NOT:  if({{.*}})
  ! CHECK-SAME: {
  !$omp target teams distribute if(teams: .true.)
  do i = 1, 10
  end do
  !$omp end target teams distribute

  ! ----------------------------------------------------------------------------
  ! TARGET TEAMS DISTRIBUTE PARALLEL DO
  ! ----------------------------------------------------------------------------
  ! CHECK:      omp.target
  ! CHECK-NOT:  if({{.*}})
  ! CHECK-SAME: {
  ! CHECK:      omp.teams
  ! CHECK-NOT:  if({{.*}})
  ! CHECK-SAME: {
  ! CHECK:      omp.parallel
  ! CHECK-NOT:  if({{.*}})
  ! CHECK-SAME: {
  ! CHECK:      omp.distribute
  ! CHECK-NOT:  if({{.*}})
  ! CHECK-SAME: {
<<<<<<< HEAD
  ! CHECK:      omp.wsloop
  ! CHECK-NOT:  if({{.*}})
  ! CHECK-SAME: {
=======
  ! CHECK-NEXT: omp.wsloop
  ! CHECK-NOT:  if({{.*}})
  ! CHECK-SAME: {
  ! CHECK-NEXT: omp.loop_nest
>>>>>>> 87d90487
  !$omp target teams distribute parallel do
  do i = 1, 10
  end do
  !$omp end target teams distribute parallel do

  ! CHECK:      omp.target
  ! CHECK-SAME: if({{.*}})
  ! CHECK-SAME: {
  ! CHECK:      omp.teams
  ! CHECK-SAME: if({{.*}})
<<<<<<< HEAD
  ! CHECK-SAME: {
  ! CHECK:      omp.parallel
  ! CHECK-SAME: if({{.*}})
  ! CHECK-SAME: {
  ! CHECK:      omp.distribute
  ! CHECK-NOT:  if({{.*}})
  ! CHECK-SAME: {
  ! CHECK:      omp.wsloop
  ! CHECK-NOT:  if({{.*}})
  ! CHECK-SAME: {
=======
  ! CHECK:      omp.parallel
  ! CHECK-SAME: if({{.*}})
  ! CHECK:      omp.distribute
  ! CHECK-NOT:  if({{.*}})
  ! CHECK-SAME: {
  ! CHECK-NEXT: omp.wsloop
  ! CHECK-NOT:  if({{.*}})
  ! CHECK-SAME: {
  ! CHECK-NEXT: omp.loop_nest
>>>>>>> 87d90487
  !$omp target teams distribute parallel do if(.true.)
  do i = 1, 10
  end do
  !$omp end target teams distribute parallel do

  ! CHECK:      omp.target
  ! CHECK-SAME: if({{.*}})
  ! CHECK-SAME: {
  ! CHECK:      omp.teams
  ! CHECK-SAME: if({{.*}})
<<<<<<< HEAD
  ! CHECK-SAME: {
  ! CHECK:      omp.parallel
  ! CHECK-SAME: if({{.*}})
  ! CHECK-SAME: {
  ! CHECK:      omp.distribute
  ! CHECK-NOT:  if({{.*}})
  ! CHECK-SAME: {
  ! CHECK:      omp.wsloop
  ! CHECK-NOT:  if({{.*}})
  ! CHECK-SAME: {
=======
  ! CHECK:      omp.parallel
  ! CHECK-SAME: if({{.*}})
  ! CHECK:      omp.distribute
  ! CHECK-NOT:  if({{.*}})
  ! CHECK-SAME: {
  ! CHECK-NEXT: omp.wsloop
  ! CHECK-NOT:  if({{.*}})
  ! CHECK-SAME: {
  ! CHECK-NEXT: omp.loop_nest
>>>>>>> 87d90487
  !$omp target teams distribute parallel do if(target: .true.) if(teams: .false.) if(parallel: .true.)
  do i = 1, 10
  end do
  !$omp end target teams distribute parallel do

  ! CHECK:      omp.target
  ! CHECK-SAME: if({{.*}})
  ! CHECK-SAME: {
  ! CHECK:      omp.teams
  ! CHECK-NOT:  if({{.*}})
  ! CHECK-SAME: {
  ! CHECK:      omp.parallel
  ! CHECK-NOT:  if({{.*}})
  ! CHECK-SAME: {
  ! CHECK:      omp.distribute
  ! CHECK-NOT:  if({{.*}})
  ! CHECK-SAME: {
<<<<<<< HEAD
  ! CHECK:      omp.wsloop
  ! CHECK-NOT:  if({{.*}})
  ! CHECK-SAME: {
=======
  ! CHECK-NEXT: omp.wsloop
  ! CHECK-NOT:  if({{.*}})
  ! CHECK-SAME: {
  ! CHECK-NEXT: omp.loop_nest
>>>>>>> 87d90487
  !$omp target teams distribute parallel do if(target: .true.)
  do i = 1, 10
  end do
  !$omp end target teams distribute parallel do

  ! CHECK:      omp.target
  ! CHECK-NOT:  if({{.*}})
  ! CHECK-SAME: {
  ! CHECK:      omp.teams
  ! CHECK-SAME: if({{.*}})
<<<<<<< HEAD
  ! CHECK-SAME: {
=======
>>>>>>> 87d90487
  ! CHECK:      omp.parallel
  ! CHECK-NOT:  if({{.*}})
  ! CHECK-SAME: {
  ! CHECK:      omp.distribute
  ! CHECK-NOT:  if({{.*}})
  ! CHECK-SAME: {
<<<<<<< HEAD
  ! CHECK:      omp.wsloop
  ! CHECK-NOT:  if({{.*}})
  ! CHECK-SAME: {
=======
  ! CHECK-NEXT: omp.wsloop
  ! CHECK-NOT:  if({{.*}})
  ! CHECK-SAME: {
  ! CHECK-NEXT: omp.loop_nest
>>>>>>> 87d90487
  !$omp target teams distribute parallel do if(teams: .true.)
  do i = 1, 10
  end do
  !$omp end target teams distribute parallel do

  ! CHECK:      omp.target
  ! CHECK-NOT:  if({{.*}})
  ! CHECK-SAME: {
  ! CHECK:      omp.teams
  ! CHECK-NOT:  if({{.*}})
  ! CHECK-SAME: {
  ! CHECK:      omp.parallel
  ! CHECK-SAME: if({{.*}})
<<<<<<< HEAD
  ! CHECK-SAME: {
  ! CHECK:      omp.distribute
  ! CHECK-NOT:  if({{.*}})
  ! CHECK-SAME: {
  ! CHECK:      omp.wsloop
  ! CHECK-NOT:  if({{.*}})
  ! CHECK-SAME: {
=======
  ! CHECK:      omp.distribute
  ! CHECK-NOT:  if({{.*}})
  ! CHECK-SAME: {
  ! CHECK-NEXT: omp.wsloop
  ! CHECK-NOT:  if({{.*}})
  ! CHECK-SAME: {
  ! CHECK-NEXT: omp.loop_nest
>>>>>>> 87d90487
  !$omp target teams distribute parallel do if(parallel: .true.)
  do i = 1, 10
  end do
  !$omp end target teams distribute parallel do

  ! ----------------------------------------------------------------------------
  ! TARGET TEAMS DISTRIBUTE PARALLEL DO SIMD
  ! ----------------------------------------------------------------------------
  ! CHECK:      omp.target
  ! CHECK-NOT:  if({{.*}})
  ! CHECK-SAME: {
  ! CHECK:      omp.teams
  ! CHECK-NOT:  if({{.*}})
  ! CHECK-SAME: {
  ! CHECK:      omp.parallel
  ! CHECK-NOT:  if({{.*}})
  ! CHECK-SAME: {
  ! CHECK:      omp.distribute
  ! CHECK-NOT:  if({{.*}})
  ! CHECK-SAME: {
<<<<<<< HEAD
  ! CHECK:      omp.wsloop
  ! CHECK-NOT:  if({{.*}})
  ! CHECK-SAME: {
  !$omp target teams distribute parallel do simd
  do i = 1, 10
  end do
  !$omp end target teams distribute parallel do simd

  ! CHECK:      omp.target
  ! CHECK-SAME: if({{.*}})
  ! CHECK-SAME: {
  ! CHECK:      omp.teams
  ! CHECK-SAME: if({{.*}})
  ! CHECK-SAME: {
  ! CHECK:      omp.parallel
  ! CHECK-SAME: if({{.*}})
  ! CHECK-SAME: {
  ! CHECK:      omp.distribute
  ! CHECK-NOT:  if({{.*}})
  ! CHECK-SAME: {
  ! CHECK:      omp.wsloop
  ! CHECK-NOT:  if({{.*}})
  ! CHECK-SAME: {
  !$omp target teams distribute parallel do simd if(.true.)
  do i = 1, 10
  end do
  !$omp end target teams distribute parallel do simd

  ! CHECK:      omp.target
  ! CHECK-SAME: if({{.*}})
  ! CHECK-SAME: {
  ! CHECK:      omp.teams
  ! CHECK-SAME: if({{.*}})
  ! CHECK-SAME: {
  ! CHECK:      omp.parallel
  ! CHECK-SAME: if({{.*}})
  ! CHECK-SAME: {
  ! CHECK:      omp.distribute
  ! CHECK-NOT:  if({{.*}})
  ! CHECK-SAME: {
  ! CHECK:      omp.wsloop
  ! CHECK-NOT:  if({{.*}})
  ! CHECK-SAME: {
  !$omp target teams distribute parallel do simd if(target: .true.) if(teams: .false.) if(parallel: .true.) if(simd: .false.)
  do i = 1, 10
  end do
  !$omp end target teams distribute parallel do simd

  ! CHECK:      omp.target
  ! CHECK-SAME: if({{.*}})
  ! CHECK-SAME: {
  ! CHECK:      omp.teams
  ! CHECK-NOT:  if({{.*}})
  ! CHECK-SAME: {
  ! CHECK:      omp.parallel
  ! CHECK-NOT:  if({{.*}})
  ! CHECK-SAME: {
  ! CHECK:      omp.distribute
  ! CHECK-NOT:  if({{.*}})
  ! CHECK-SAME: {
  ! CHECK:      omp.wsloop
  ! CHECK-NOT:  if({{.*}})
  ! CHECK-SAME: {
  !$omp target teams distribute parallel do simd if(target: .true.)
  do i = 1, 10
  end do
  !$omp end target teams distribute parallel do simd

  ! CHECK:      omp.target
  ! CHECK-NOT:  if({{.*}})
  ! CHECK-SAME: {
  ! CHECK:      omp.teams
  ! CHECK-SAME: if({{.*}})
  ! CHECK-SAME: {
  ! CHECK:      omp.parallel
  ! CHECK-NOT:  if({{.*}})
  ! CHECK-SAME: {
  ! CHECK:      omp.distribute
  ! CHECK-NOT:  if({{.*}})
  ! CHECK-SAME: {
  ! CHECK:      omp.wsloop
  ! CHECK-NOT:  if({{.*}})
  ! CHECK-SAME: {
  !$omp target teams distribute parallel do simd if(teams: .true.)
  do i = 1, 10
  end do
  !$omp end target teams distribute parallel do simd

  ! CHECK:      omp.target
  ! CHECK-NOT:  if({{.*}})
  ! CHECK-SAME: {
  ! CHECK:      omp.teams
  ! CHECK-NOT:  if({{.*}})
  ! CHECK-SAME: {
  ! CHECK:      omp.parallel
  ! CHECK-SAME: if({{.*}})
  ! CHECK-SAME: {
  ! CHECK:      omp.distribute
  ! CHECK-NOT:  if({{.*}})
  ! CHECK-SAME: {
  ! CHECK:      omp.wsloop
  ! CHECK-NOT:  if({{.*}})
  ! CHECK-SAME: {
  !$omp target teams distribute parallel do simd if(parallel: .true.)
  do i = 1, 10
  end do
  !$omp end target teams distribute parallel do simd

  ! CHECK:      omp.target
  ! CHECK-NOT:  if({{.*}})
  ! CHECK-SAME: {
  ! CHECK:      omp.teams
  ! CHECK-NOT:  if({{.*}})
  ! CHECK-SAME: {
  ! CHECK:      omp.parallel
  ! CHECK-NOT:  if({{.*}})
  ! CHECK-SAME: {
  ! CHECK:      omp.distribute
  ! CHECK-NOT:  if({{.*}})
  ! CHECK-SAME: {
  ! CHECK:      omp.wsloop
  ! CHECK-NOT:  if({{.*}})
  ! CHECK-SAME: {
  !$omp target teams distribute parallel do simd if(simd: .true.)
  do i = 1, 10
  end do
  !$omp end target teams distribute parallel do simd

  ! ----------------------------------------------------------------------------
  ! TARGET TEAMS DISTRIBUTE SIMD
  ! ----------------------------------------------------------------------------
  ! CHECK:      omp.target
  ! CHECK-NOT:  if({{.*}})
  ! CHECK-SAME: {
  ! CHECK:      omp.teams
  ! CHECK-NOT:  if({{.*}})
  ! CHECK-SAME: {
  ! CHECK:      omp.distribute
=======
  ! CHECK-NEXT: omp.wsloop
>>>>>>> 87d90487
  ! CHECK-NOT:  if({{.*}})
  ! CHECK-SAME: {
  ! CHECK-NEXT: omp.simd
  ! CHECK-NOT:  if({{.*}})
  ! CHECK-SAME: {
  ! CHECK-NEXT: omp.loop_nest
<<<<<<< HEAD
  !$omp target teams distribute simd
  do i = 1, 10
  end do
  !$omp end target teams distribute simd

  ! CHECK:      omp.target
  ! CHECK-SAME: if({{.*}})
  ! CHECK:      omp.teams
  ! CHECK-SAME: if({{.*}})
  ! CHECK:      omp.distribute
  ! CHECK-NOT:  if({{.*}})
  ! CHECK-SAME: {
  ! CHECK-NEXT: omp.simd
  ! CHECK-SAME: if({{.*}})
  ! CHECK-NEXT: omp.loop_nest
  !$omp target teams distribute simd if(.true.)
  do i = 1, 10
  end do
  !$omp end target teams distribute simd

  ! CHECK:      omp.target
  ! CHECK-SAME: if({{.*}})
  ! CHECK:      omp.teams
  ! CHECK-SAME: if({{.*}})
  ! CHECK:      omp.distribute
  ! CHECK-NOT:  if({{.*}})
  ! CHECK-SAME: {
  ! CHECK-NEXT: omp.simd
  ! CHECK-SAME: if({{.*}})
  ! CHECK-NEXT: omp.loop_nest
  !$omp target teams distribute simd if(target: .true.) if(teams: .false.) if(simd: .false.)
  do i = 1, 10
  end do
  !$omp end target teams distribute simd

  ! CHECK:      omp.target
  ! CHECK-SAME: if({{.*}})
  ! CHECK:      omp.teams
  ! CHECK-NOT:  if({{.*}})
  ! CHECK-SAME: {
  ! CHECK:      omp.distribute
  ! CHECK-NOT:  if({{.*}})
  ! CHECK-SAME: {
  ! CHECK-NEXT: omp.simd
  ! CHECK-NOT:  if({{.*}})
  ! CHECK-SAME: {
  ! CHECK-NEXT: omp.loop_nest
  !$omp target teams distribute simd if(target: .true.)
  do i = 1, 10
  end do
  !$omp end target teams distribute simd

  ! CHECK:      omp.target
  ! CHECK-NOT:  if({{.*}})
  ! CHECK-SAME: {
  ! CHECK:      omp.teams
  ! CHECK-SAME: if({{.*}})
  ! CHECK:      omp.distribute
  ! CHECK-NOT:  if({{.*}})
  ! CHECK-SAME: {
  ! CHECK-NEXT: omp.simd
  ! CHECK-NOT:  if({{.*}})
  ! CHECK-SAME: {
  ! CHECK-NEXT: omp.loop_nest
  !$omp target teams distribute simd if(teams: .true.)
  do i = 1, 10
  end do
  !$omp end target teams distribute simd

  ! CHECK:      omp.target
  ! CHECK-NOT:  if({{.*}})
  ! CHECK-SAME: {
  ! CHECK:      omp.teams
  ! CHECK-NOT:  if({{.*}})
  ! CHECK-SAME: {
  ! CHECK:      omp.distribute
  ! CHECK-NOT:  if({{.*}})
  ! CHECK-SAME: {
  ! CHECK-NEXT: omp.simd
  ! CHECK-SAME: if({{.*}})
  ! CHECK-NEXT: omp.loop_nest
  !$omp target teams distribute simd if(simd: .true.)
  do i = 1, 10
  end do
  !$omp end target teams distribute simd

  ! ----------------------------------------------------------------------------
  ! TARGET TEAMS
  ! ----------------------------------------------------------------------------
  ! CHECK:      omp.target
  ! CHECK-NOT:  if({{.*}})
  ! CHECK-SAME: {
  ! CHECK:      omp.teams
  ! CHECK-NOT:  if({{.*}})
  ! CHECK-SAME: {
  !$omp target teams
  i = 1
  !$omp end target teams
=======
  !$omp target teams distribute parallel do simd
  do i = 1, 10
  end do
  !$omp end target teams distribute parallel do simd
>>>>>>> 87d90487

  ! CHECK:      omp.target
  ! CHECK-SAME: if({{.*}})
  ! CHECK-SAME: {
  ! CHECK:      omp.teams
  ! CHECK-SAME: if({{.*}})
<<<<<<< HEAD
  ! CHECK-SAME: {
  !$omp target teams if(.true.)
  i = 1
  !$omp end target teams

  ! CHECK:      omp.target
  ! CHECK-SAME: if({{.*}})
  ! CHECK-SAME: {
  ! CHECK:      omp.teams
  ! CHECK-SAME: if({{.*}})
  ! CHECK-SAME: {
  !$omp target teams if(target: .true.) if(teams: .false.)
  i = 1
  !$omp end target teams
=======
  ! CHECK:      omp.parallel
  ! CHECK-SAME: if({{.*}})
  ! CHECK:      omp.distribute
  ! CHECK-NOT:  if({{.*}})
  ! CHECK-SAME: {
  ! CHECK-NEXT: omp.wsloop
  ! CHECK-NOT:  if({{.*}})
  ! CHECK-SAME: {
  ! CHECK-NEXT: omp.simd
  ! CHECK-SAME: if({{.*}})
  ! CHECK-NEXT: omp.loop_nest
  !$omp target teams distribute parallel do simd if(.true.)
  do i = 1, 10
  end do
  !$omp end target teams distribute parallel do simd
>>>>>>> 87d90487

  ! CHECK:      omp.target
  ! CHECK-SAME: if({{.*}})
  ! CHECK-SAME: {
  ! CHECK:      omp.teams
  ! CHECK-SAME: if({{.*}})
  ! CHECK:      omp.parallel
  ! CHECK-SAME: if({{.*}})
  ! CHECK:      omp.distribute
  ! CHECK-NOT:  if({{.*}})
  ! CHECK-SAME: {
<<<<<<< HEAD
  !$omp target teams if(target: .true.)
  i = 1
  !$omp end target teams

  ! CHECK:      omp.target
  ! CHECK-NOT:  if({{.*}})
  ! CHECK-SAME: {
  ! CHECK:      omp.teams
  ! CHECK-SAME: if({{.*}})
  ! CHECK-SAME: {
  !$omp target teams if(teams: .true.)
  i = 1
  !$omp end target teams

  ! ----------------------------------------------------------------------------
  ! TARGET UPDATE
  ! ----------------------------------------------------------------------------

  ! CHECK:      omp.target_update
  ! CHECK-NOT:  if({{.*}})
  !$omp target update to(i)

  ! CHECK:      omp.target_update
  ! CHECK-SAME: if({{.*}})
  !$omp target update to(i) if(.true.)

  ! CHECK:      omp.target_update
  ! CHECK-SAME: if({{.*}})
  !$omp target update to(i) if(target update: .true.)

  ! ----------------------------------------------------------------------------
  ! TASK
  ! ----------------------------------------------------------------------------
  ! CHECK:      omp.task
=======
  ! CHECK-NEXT: omp.wsloop
>>>>>>> 87d90487
  ! CHECK-NOT:  if({{.*}})
  ! CHECK-SAME: {
  ! CHECK-NEXT: omp.simd
  ! CHECK-SAME: if({{.*}})
<<<<<<< HEAD
  ! CHECK-SAME: {
  !$omp task if(.true.)
  !$omp end task
=======
  ! CHECK-NEXT: omp.loop_nest
  !$omp target teams distribute parallel do simd if(target: .true.) if(teams: .false.) if(parallel: .true.) if(simd: .false.)
  do i = 1, 10
  end do
  !$omp end target teams distribute parallel do simd
>>>>>>> 87d90487

  ! CHECK:      omp.target
  ! CHECK-SAME: if({{.*}})
<<<<<<< HEAD
  ! CHECK-SAME: {
  !$omp task if(task: .true.)
  !$omp end task

  ! ----------------------------------------------------------------------------
  ! TEAMS DISTRIBUTE
  ! ----------------------------------------------------------------------------
=======
>>>>>>> 87d90487
  ! CHECK:      omp.teams
  ! CHECK-NOT:  if({{.*}})
  ! CHECK-SAME: {
  ! CHECK:      omp.parallel
  ! CHECK-NOT:  if({{.*}})
  ! CHECK-SAME: {
  ! CHECK:      omp.distribute
  ! CHECK-NOT:  if({{.*}})
  ! CHECK-SAME: {
<<<<<<< HEAD
  !$omp teams distribute
=======
  ! CHECK-NEXT: omp.wsloop
  ! CHECK-NOT:  if({{.*}})
  ! CHECK-SAME: {
  ! CHECK-NEXT: omp.simd
  ! CHECK-NOT:  if({{.*}})
  ! CHECK-SAME: {
  ! CHECK-NEXT: omp.loop_nest
  !$omp target teams distribute parallel do simd if(target: .true.)
>>>>>>> 87d90487
  do i = 1, 10
  end do
  !$omp end target teams distribute parallel do simd

  ! CHECK:      omp.target
  ! CHECK-NOT:  if({{.*}})
  ! CHECK-SAME: {
  ! CHECK:      omp.teams
  ! CHECK-SAME: if({{.*}})
<<<<<<< HEAD
=======
  ! CHECK:      omp.parallel
  ! CHECK-NOT:  if({{.*}})
>>>>>>> 87d90487
  ! CHECK-SAME: {
  ! CHECK:      omp.distribute
  ! CHECK-NOT:  if({{.*}})
  ! CHECK-SAME: {
<<<<<<< HEAD
=======
  ! CHECK-NEXT: omp.wsloop
  ! CHECK-NOT:  if({{.*}})
  ! CHECK-SAME: {
  ! CHECK-NEXT: omp.simd
  ! CHECK-NOT:  if({{.*}})
  ! CHECK-SAME: {
  ! CHECK-NEXT: omp.loop_nest
  !$omp target teams distribute parallel do simd if(teams: .true.)
  do i = 1, 10
  end do
  !$omp end target teams distribute parallel do simd

  ! CHECK:      omp.target
  ! CHECK-NOT:  if({{.*}})
  ! CHECK-SAME: {
  ! CHECK:      omp.teams
  ! CHECK-NOT:  if({{.*}})
  ! CHECK-SAME: {
  ! CHECK:      omp.parallel
  ! CHECK-SAME: if({{.*}})
  ! CHECK:      omp.distribute
  ! CHECK-NOT:  if({{.*}})
  ! CHECK-SAME: {
  ! CHECK-NEXT: omp.wsloop
  ! CHECK-NOT:  if({{.*}})
  ! CHECK-SAME: {
  ! CHECK-NEXT: omp.simd
  ! CHECK-NOT:  if({{.*}})
  ! CHECK-SAME: {
  ! CHECK-NEXT: omp.loop_nest
  !$omp target teams distribute parallel do simd if(parallel: .true.)
  do i = 1, 10
  end do
  !$omp end target teams distribute parallel do simd

  ! CHECK:      omp.target
  ! CHECK-NOT:  if({{.*}})
  ! CHECK-SAME: {
  ! CHECK:      omp.teams
  ! CHECK-NOT:  if({{.*}})
  ! CHECK-SAME: {
  ! CHECK:      omp.parallel
  ! CHECK-NOT:  if({{.*}})
  ! CHECK-SAME: {
  ! CHECK:      omp.distribute
  ! CHECK-NOT:  if({{.*}})
  ! CHECK-SAME: {
  ! CHECK-NEXT: omp.wsloop
  ! CHECK-NOT:  if({{.*}})
  ! CHECK-SAME: {
  ! CHECK-NEXT: omp.simd
  ! CHECK-SAME: if({{.*}})
  ! CHECK-NEXT: omp.loop_nest
  !$omp target teams distribute parallel do simd if(simd: .true.)
  do i = 1, 10
  end do
  !$omp end target teams distribute parallel do simd

  ! ----------------------------------------------------------------------------
  ! TARGET TEAMS DISTRIBUTE SIMD
  ! ----------------------------------------------------------------------------
  ! CHECK:      omp.target
  ! CHECK-NOT:  if({{.*}})
  ! CHECK-SAME: {
  ! CHECK:      omp.teams
  ! CHECK-NOT:  if({{.*}})
  ! CHECK-SAME: {
  ! CHECK:      omp.distribute
  ! CHECK-NOT:  if({{.*}})
  ! CHECK-SAME: {
  ! CHECK-NEXT: omp.simd
  ! CHECK-NOT:  if({{.*}})
  ! CHECK-SAME: {
  ! CHECK-NEXT: omp.loop_nest
  !$omp target teams distribute simd
  do i = 1, 10
  end do
  !$omp end target teams distribute simd

  ! CHECK:      omp.target
  ! CHECK-SAME: if({{.*}})
  ! CHECK:      omp.teams
  ! CHECK-SAME: if({{.*}})
  ! CHECK:      omp.distribute
  ! CHECK-NOT:  if({{.*}})
  ! CHECK-SAME: {
  ! CHECK-NEXT: omp.simd
  ! CHECK-SAME: if({{.*}})
  ! CHECK-NEXT: omp.loop_nest
  !$omp target teams distribute simd if(.true.)
  do i = 1, 10
  end do
  !$omp end target teams distribute simd

  ! CHECK:      omp.target
  ! CHECK-SAME: if({{.*}})
  ! CHECK:      omp.teams
  ! CHECK-SAME: if({{.*}})
  ! CHECK:      omp.distribute
  ! CHECK-NOT:  if({{.*}})
  ! CHECK-SAME: {
  ! CHECK-NEXT: omp.simd
  ! CHECK-SAME: if({{.*}})
  ! CHECK-NEXT: omp.loop_nest
  !$omp target teams distribute simd if(target: .true.) if(teams: .false.) if(simd: .false.)
  do i = 1, 10
  end do
  !$omp end target teams distribute simd

  ! CHECK:      omp.target
  ! CHECK-SAME: if({{.*}})
  ! CHECK:      omp.teams
  ! CHECK-NOT:  if({{.*}})
  ! CHECK-SAME: {
  ! CHECK:      omp.distribute
  ! CHECK-NOT:  if({{.*}})
  ! CHECK-SAME: {
  ! CHECK-NEXT: omp.simd
  ! CHECK-NOT:  if({{.*}})
  ! CHECK-SAME: {
  ! CHECK-NEXT: omp.loop_nest
  !$omp target teams distribute simd if(target: .true.)
  do i = 1, 10
  end do
  !$omp end target teams distribute simd

  ! CHECK:      omp.target
  ! CHECK-NOT:  if({{.*}})
  ! CHECK-SAME: {
  ! CHECK:      omp.teams
  ! CHECK-SAME: if({{.*}})
  ! CHECK:      omp.distribute
  ! CHECK-NOT:  if({{.*}})
  ! CHECK-SAME: {
  ! CHECK-NEXT: omp.simd
  ! CHECK-NOT:  if({{.*}})
  ! CHECK-SAME: {
  ! CHECK-NEXT: omp.loop_nest
  !$omp target teams distribute simd if(teams: .true.)
  do i = 1, 10
  end do
  !$omp end target teams distribute simd

  ! CHECK:      omp.target
  ! CHECK-NOT:  if({{.*}})
  ! CHECK-SAME: {
  ! CHECK:      omp.teams
  ! CHECK-NOT:  if({{.*}})
  ! CHECK-SAME: {
  ! CHECK:      omp.distribute
  ! CHECK-NOT:  if({{.*}})
  ! CHECK-SAME: {
  ! CHECK-NEXT: omp.simd
  ! CHECK-SAME: if({{.*}})
  ! CHECK-NEXT: omp.loop_nest
  !$omp target teams distribute simd if(simd: .true.)
  do i = 1, 10
  end do
  !$omp end target teams distribute simd

  ! ----------------------------------------------------------------------------
  ! TARGET TEAMS
  ! ----------------------------------------------------------------------------
  ! CHECK:      omp.target
  ! CHECK-NOT:  if({{.*}})
  ! CHECK-SAME: {
  ! CHECK:      omp.teams
  ! CHECK-NOT:  if({{.*}})
  ! CHECK-SAME: {
  !$omp target teams
  i = 1
  !$omp end target teams

  ! CHECK:      omp.target
  ! CHECK-SAME: if({{.*}})
  ! CHECK:      omp.teams
  ! CHECK-SAME: if({{.*}})
  !$omp target teams if(.true.)
  i = 1
  !$omp end target teams

  ! CHECK:      omp.target
  ! CHECK-SAME: if({{.*}})
  ! CHECK:      omp.teams
  ! CHECK-SAME: if({{.*}})
  !$omp target teams if(target: .true.) if(teams: .false.)
  i = 1
  !$omp end target teams

  ! CHECK:      omp.target
  ! CHECK-SAME: if({{.*}})
  ! CHECK:      omp.teams
  ! CHECK-NOT:  if({{.*}})
  ! CHECK-SAME: {
  !$omp target teams if(target: .true.)
  i = 1
  !$omp end target teams

  ! CHECK:      omp.target
  ! CHECK-NOT:  if({{.*}})
  ! CHECK-SAME: {
  ! CHECK:      omp.teams
  ! CHECK-SAME: if({{.*}})
  !$omp target teams if(teams: .true.)
  i = 1
  !$omp end target teams

  ! ----------------------------------------------------------------------------
  ! TASK
  ! ----------------------------------------------------------------------------
  ! CHECK:      omp.task
  ! CHECK-NOT:  if({{.*}})
  ! CHECK-SAME: {
  !$omp task
  !$omp end task

  ! CHECK:      omp.task
  ! CHECK-SAME: if({{.*}})
  !$omp task if(.true.)
  !$omp end task

  ! CHECK:      omp.task
  ! CHECK-SAME: if({{.*}})
  !$omp task if(task: .true.)
  !$omp end task

  ! ----------------------------------------------------------------------------
  ! TEAMS DISTRIBUTE
  ! ----------------------------------------------------------------------------
  ! CHECK:      omp.teams
  ! CHECK-NOT:  if({{.*}})
  ! CHECK-SAME: {
  ! CHECK:      omp.distribute
  ! CHECK-NOT:  if({{.*}})
  ! CHECK-SAME: {
  ! CHECK-NEXT: omp.loop_nest
  !$omp teams distribute
  do i = 1, 10
  end do
  !$omp end teams distribute

  ! CHECK:      omp.teams
  ! CHECK-SAME: if({{.*}})
  ! CHECK:      omp.distribute
  ! CHECK-NOT:  if({{.*}})
  ! CHECK-SAME: {
  ! CHECK-NEXT: omp.loop_nest
>>>>>>> 87d90487
  !$omp teams distribute if(.true.)
  do i = 1, 10
  end do
  !$omp end teams distribute

  ! CHECK:      omp.teams
  ! CHECK-SAME: if({{.*}})
  ! CHECK-SAME: {
  ! CHECK:      omp.distribute
  ! CHECK-NOT:  if({{.*}})
  ! CHECK-SAME: {
  !$omp teams distribute if(teams: .true.)
  do i = 1, 10
  end do
  !$omp end teams distribute

  ! ----------------------------------------------------------------------------
  ! TEAMS DISTRIBUTE PARALLEL DO
  ! ----------------------------------------------------------------------------
  ! CHECK:      omp.teams
  ! CHECK-NOT:  if({{.*}})
  ! CHECK-SAME: {
  ! CHECK:      omp.parallel
  ! CHECK-NOT:  if({{.*}})
  ! CHECK-SAME: {
  ! CHECK:      omp.distribute
  ! CHECK-NOT:  if({{.*}})
  ! CHECK-SAME: {
<<<<<<< HEAD
  ! CHECK:      omp.wsloop
  ! CHECK-NOT:  if({{.*}})
  ! CHECK-SAME: {
=======
  ! CHECK-NEXT: omp.wsloop
  ! CHECK-NOT:  if({{.*}})
  ! CHECK-SAME: {
  ! CHECK-NEXT: omp.loop_nest
>>>>>>> 87d90487
  !$omp teams distribute parallel do
  do i = 1, 10
  end do
  !$omp end teams distribute parallel do

  ! CHECK:      omp.teams
  ! CHECK-SAME: if({{.*}})
<<<<<<< HEAD
  ! CHECK-SAME: {
  ! CHECK:      omp.parallel
  ! CHECK-SAME: if({{.*}})
  ! CHECK-SAME: {
  ! CHECK:      omp.distribute
  ! CHECK-NOT:  if({{.*}})
  ! CHECK-SAME: {
  ! CHECK:      omp.wsloop
  ! CHECK-NOT:  if({{.*}})
  ! CHECK-SAME: {
=======
  ! CHECK:      omp.parallel
  ! CHECK-SAME: if({{.*}})
  ! CHECK:      omp.distribute
  ! CHECK-NOT:  if({{.*}})
  ! CHECK-SAME: {
  ! CHECK-NEXT: omp.wsloop
  ! CHECK-NOT:  if({{.*}})
  ! CHECK-SAME: {
  ! CHECK-NEXT: omp.loop_nest
>>>>>>> 87d90487
  !$omp teams distribute parallel do if(.true.)
  do i = 1, 10
  end do
  !$omp end teams distribute parallel do

  ! CHECK:      omp.teams
  ! CHECK-SAME: if({{.*}})
<<<<<<< HEAD
  ! CHECK-SAME: {
  ! CHECK:      omp.parallel
  ! CHECK-SAME: if({{.*}})
  ! CHECK-SAME: {
  ! CHECK:      omp.distribute
  ! CHECK-NOT:  if({{.*}})
  ! CHECK-SAME: {
  ! CHECK:      omp.wsloop
  ! CHECK-NOT:  if({{.*}})
  ! CHECK-SAME: {
=======
  ! CHECK:      omp.parallel
  ! CHECK-SAME: if({{.*}})
  ! CHECK:      omp.distribute
  ! CHECK-NOT:  if({{.*}})
  ! CHECK-SAME: {
  ! CHECK-NEXT: omp.wsloop
  ! CHECK-NOT:  if({{.*}})
  ! CHECK-SAME: {
  ! CHECK-NEXT: omp.loop_nest
>>>>>>> 87d90487
  !$omp teams distribute parallel do if(teams: .true.) if(parallel: .false.)
  do i = 1, 10
  end do
  !$omp end teams distribute parallel do

  ! CHECK:      omp.teams
  ! CHECK-SAME: if({{.*}})
<<<<<<< HEAD
  ! CHECK-SAME: {
=======
>>>>>>> 87d90487
  ! CHECK:      omp.parallel
  ! CHECK-NOT:  if({{.*}})
  ! CHECK-SAME: {
  ! CHECK:      omp.distribute
  ! CHECK-NOT:  if({{.*}})
  ! CHECK-SAME: {
<<<<<<< HEAD
  ! CHECK:      omp.wsloop
  ! CHECK-NOT:  if({{.*}})
  ! CHECK-SAME: {
=======
  ! CHECK-NEXT: omp.wsloop
  ! CHECK-NOT:  if({{.*}})
  ! CHECK-SAME: {
  ! CHECK-NEXT: omp.loop_nest
>>>>>>> 87d90487
  !$omp teams distribute parallel do if(teams: .true.)
  do i = 1, 10
  end do
  !$omp end teams distribute parallel do

  ! CHECK:      omp.teams
  ! CHECK-NOT:  if({{.*}})
  ! CHECK-SAME: {
  ! CHECK:      omp.parallel
  ! CHECK-SAME: if({{.*}})
<<<<<<< HEAD
  ! CHECK-SAME: {
  ! CHECK:      omp.distribute
  ! CHECK-NOT:  if({{.*}})
  ! CHECK-SAME: {
  ! CHECK:      omp.wsloop
  ! CHECK-NOT:  if({{.*}})
  ! CHECK-SAME: {
=======
  ! CHECK:      omp.distribute
  ! CHECK-NOT:  if({{.*}})
  ! CHECK-SAME: {
  ! CHECK-NEXT: omp.wsloop
  ! CHECK-NOT:  if({{.*}})
  ! CHECK-SAME: {
  ! CHECK-NEXT: omp.loop_nest
>>>>>>> 87d90487
  !$omp teams distribute parallel do if(parallel: .true.)
  do i = 1, 10
  end do
  !$omp end teams distribute parallel do

  ! ----------------------------------------------------------------------------
  ! TEAMS DISTRIBUTE PARALLEL DO SIMD
  ! ----------------------------------------------------------------------------
  ! CHECK:      omp.teams
  ! CHECK-NOT:  if({{.*}})
  ! CHECK-SAME: {
  ! CHECK:      omp.parallel
  ! CHECK-NOT:  if({{.*}})
  ! CHECK-SAME: {
  ! CHECK:      omp.distribute
  ! CHECK-NOT:  if({{.*}})
  ! CHECK-SAME: {
<<<<<<< HEAD
  ! CHECK:      omp.wsloop
  ! CHECK-NOT:  if({{.*}})
  ! CHECK-SAME: {
  ! CHECK:      omp.simd
  ! CHECK-NOT:  if({{.*}})
  ! CHECK-SAME: {
=======
  ! CHECK-NEXT: omp.wsloop
  ! CHECK-NOT:  if({{.*}})
  ! CHECK-SAME: {
  ! CHECK-NEXT: omp.simd
  ! CHECK-NOT:  if({{.*}})
  ! CHECK-SAME: {
  ! CHECK-NEXT: omp.loop_nest
>>>>>>> 87d90487
  !$omp teams distribute parallel do simd
  do i = 1, 10
  end do
  !$omp end teams distribute parallel do simd

  ! CHECK:      omp.teams
  ! CHECK-SAME: if({{.*}})
<<<<<<< HEAD
  ! CHECK-SAME: {
  ! CHECK:      omp.parallel
  ! CHECK-SAME: if({{.*}})
  ! CHECK-SAME: {
  ! CHECK:      omp.distribute
  ! CHECK-NOT:  if({{.*}})
  ! CHECK-SAME: {
  ! CHECK:      omp.wsloop
  ! CHECK-NOT:  if({{.*}})
  ! CHECK-SAME: {
  ! CHECK:      omp.simd
  ! CHECK-SAME: if({{.*}})
  ! CHECK-SAME: {
=======
  ! CHECK:      omp.parallel
  ! CHECK-SAME: if({{.*}})
  ! CHECK:      omp.distribute
  ! CHECK-NOT:  if({{.*}})
  ! CHECK-SAME: {
  ! CHECK-NEXT: omp.wsloop
  ! CHECK-NOT:  if({{.*}})
  ! CHECK-SAME: {
  ! CHECK-NEXT: omp.simd
  ! CHECK-SAME: if({{.*}})
  ! CHECK-NEXT: omp.loop_nest
>>>>>>> 87d90487
  !$omp teams distribute parallel do simd if(.true.)
  do i = 1, 10
  end do
  !$omp end teams distribute parallel do simd

  ! CHECK:      omp.teams
  ! CHECK-SAME: if({{.*}})
<<<<<<< HEAD
  ! CHECK-SAME: {
  ! CHECK:      omp.parallel
  ! CHECK-SAME: if({{.*}})
  ! CHECK-SAME: {
  ! CHECK:      omp.distribute
  ! CHECK-NOT:  if({{.*}})
  ! CHECK-SAME: {
  ! CHECK:      omp.wsloop
  ! CHECK-NOT:  if({{.*}})
  ! CHECK-SAME: {
  ! CHECK:      omp.simd
  ! CHECK-SAME: if({{.*}})
  ! CHECK-SAME: {
=======
  ! CHECK:      omp.parallel
  ! CHECK-SAME: if({{.*}})
  ! CHECK:      omp.distribute
  ! CHECK-NOT:  if({{.*}})
  ! CHECK-SAME: {
  ! CHECK-NEXT: omp.wsloop
  ! CHECK-NOT:  if({{.*}})
  ! CHECK-SAME: {
  ! CHECK-NEXT: omp.simd
  ! CHECK-SAME: if({{.*}})
  ! CHECK-NEXT: omp.loop_nest
>>>>>>> 87d90487
  !$omp teams distribute parallel do simd if(teams: .false.) if(parallel: .true.) if(simd: .false.)
  do i = 1, 10
  end do
  !$omp end teams distribute parallel do simd

  ! CHECK:      omp.teams
  ! CHECK-SAME: if({{.*}})
<<<<<<< HEAD
  ! CHECK-SAME: {
=======
>>>>>>> 87d90487
  ! CHECK:      omp.parallel
  ! CHECK-NOT:  if({{.*}})
  ! CHECK-SAME: {
  ! CHECK:      omp.distribute
  ! CHECK-NOT:  if({{.*}})
  ! CHECK-SAME: {
<<<<<<< HEAD
  ! CHECK:      omp.wsloop
  ! CHECK-NOT:  if({{.*}})
  ! CHECK-SAME: {
  ! CHECK:      omp.simd
  ! CHECK-NOT:  if({{.*}})
  ! CHECK-SAME: {
=======
  ! CHECK-NEXT: omp.wsloop
  ! CHECK-NOT:  if({{.*}})
  ! CHECK-SAME: {
  ! CHECK-NEXT: omp.simd
  ! CHECK-NOT:  if({{.*}})
  ! CHECK-SAME: {
  ! CHECK-NEXT: omp.loop_nest
>>>>>>> 87d90487
  !$omp teams distribute parallel do simd if(teams: .true.)
  do i = 1, 10
  end do
  !$omp end teams distribute parallel do simd

  ! CHECK:      omp.teams
  ! CHECK-NOT:  if({{.*}})
  ! CHECK-SAME: {
  ! CHECK:      omp.parallel
  ! CHECK-SAME: if({{.*}})
  ! CHECK:      omp.distribute
  ! CHECK-NOT:  if({{.*}})
  ! CHECK-SAME: {
<<<<<<< HEAD
  ! CHECK:      omp.wsloop
  ! CHECK-NOT:  if({{.*}})
  ! CHECK-SAME: {
  ! CHECK:      omp.simd
  ! CHECK-NOT:  if({{.*}})
  ! CHECK-SAME: {
=======
  ! CHECK-NEXT: omp.wsloop
  ! CHECK-NOT:  if({{.*}})
  ! CHECK-SAME: {
  ! CHECK-NEXT: omp.simd
  ! CHECK-NOT:  if({{.*}})
  ! CHECK-SAME: {
  ! CHECK-NEXT: omp.loop_nest
>>>>>>> 87d90487
  !$omp teams distribute parallel do simd if(parallel: .true.)
  do i = 1, 10
  end do
  !$omp end teams distribute parallel do simd

  ! CHECK:      omp.teams
  ! CHECK-NOT:  if({{.*}})
  ! CHECK-SAME: {
  ! CHECK:      omp.parallel
  ! CHECK-NOT:  if({{.*}})
  ! CHECK-SAME: {
  ! CHECK:      omp.distribute
  ! CHECK-NOT:  if({{.*}})
  ! CHECK-SAME: {
<<<<<<< HEAD
  ! CHECK:      omp.wsloop
  ! CHECK-NOT:  if({{.*}})
  ! CHECK-SAME: {
  ! CHECK:      omp.simd
  ! CHECK-SAME: if({{.*}})
  ! CHECK-SAME: {
=======
  ! CHECK-NEXT: omp.wsloop
  ! CHECK-NOT:  if({{.*}})
  ! CHECK-SAME: {
  ! CHECK-NEXT: omp.simd
  ! CHECK-SAME: if({{.*}})
  ! CHECK-NEXT: omp.loop_nest
>>>>>>> 87d90487
  !$omp teams distribute parallel do simd if(simd: .true.)
  do i = 1, 10
  end do
  !$omp end teams distribute parallel do simd

  ! ----------------------------------------------------------------------------
  ! TEAMS DISTRIBUTE SIMD
  ! ----------------------------------------------------------------------------
  ! CHECK:      omp.teams
  ! CHECK-NOT:  if({{.*}})
  ! CHECK-SAME: {
  ! CHECK:      omp.distribute
  ! CHECK-NOT:  if({{.*}})
  ! CHECK-SAME: {
  ! CHECK-NEXT: omp.simd
  ! CHECK-NOT:  if({{.*}})
  ! CHECK-SAME: {
  ! CHECK-NEXT: omp.loop_nest
  !$omp teams distribute simd
  do i = 1, 10
  end do
  !$omp end teams distribute simd

  ! CHECK:      omp.teams
  ! CHECK-SAME: if({{.*}})
  ! CHECK:      omp.distribute
  ! CHECK-NOT:  if({{.*}})
  ! CHECK-SAME: {
  ! CHECK-NEXT: omp.simd
  ! CHECK-SAME: if({{.*}})
  ! CHECK-NEXT: omp.loop_nest
  !$omp teams distribute simd if(.true.)
  do i = 1, 10
  end do
  !$omp end teams distribute simd

  ! CHECK:      omp.teams
  ! CHECK-SAME: if({{.*}})
  ! CHECK:      omp.distribute
  ! CHECK-NOT:  if({{.*}})
  ! CHECK-SAME: {
  ! CHECK-NEXT: omp.simd
  ! CHECK-SAME: if({{.*}})
  ! CHECK-NEXT: omp.loop_nest
  !$omp teams distribute simd if(teams: .true.) if(simd: .false.)
  do i = 1, 10
  end do
  !$omp end teams distribute simd

  ! CHECK:      omp.teams
  ! CHECK-SAME: if({{.*}})
  ! CHECK:      omp.distribute
  ! CHECK-NOT:  if({{.*}})
  ! CHECK-SAME: {
  ! CHECK-NEXT: omp.simd
  ! CHECK-NOT:  if({{.*}})
  ! CHECK-SAME: {
  ! CHECK-NEXT: omp.loop_nest
  !$omp teams distribute simd if(teams: .true.)
  do i = 1, 10
  end do
  !$omp end teams distribute simd

  ! CHECK:      omp.teams
  ! CHECK-NOT:  if({{.*}})
  ! CHECK-SAME: {
  ! CHECK:      omp.distribute
  ! CHECK-NOT:  if({{.*}})
  ! CHECK-SAME: {
  ! CHECK-NEXT: omp.simd
  ! CHECK-SAME: if({{.*}})
  ! CHECK-NEXT: omp.loop_nest
  !$omp teams distribute simd if(simd: .true.)
  do i = 1, 10
  end do
  !$omp end teams distribute simd

  ! ----------------------------------------------------------------------------
  ! TEAMS
  ! ----------------------------------------------------------------------------
  ! CHECK:      omp.teams
  ! CHECK-NOT:  if({{.*}})
  ! CHECK-SAME: {
  !$omp teams
  i = 1
  !$omp end teams

  ! CHECK:      omp.teams
  ! CHECK-SAME: if({{.*}})
  ! CHECK-SAME: {
  !$omp teams if(.true.)
  i = 1
  !$omp end teams

  ! CHECK:      omp.teams
  ! CHECK-SAME: if({{.*}})
  ! CHECK-SAME: {
  !$omp teams if(teams: .true.)
  i = 1
  !$omp end teams
end program main<|MERGE_RESOLUTION|>--- conflicted
+++ resolved
@@ -11,19 +11,61 @@
   ! TODO When they are supported, add tests for:
   ! - PARALLEL SECTIONS
   ! - PARALLEL WORKSHARE
-<<<<<<< HEAD
-=======
-  ! - TARGET UPDATE
->>>>>>> 87d90487
   ! - TASKLOOP
   ! - TASKLOOP SIMD
 
   ! ----------------------------------------------------------------------------
-<<<<<<< HEAD
+  ! DISTRIBUTE PARALLEL DO
+  ! ----------------------------------------------------------------------------
+  !$omp teams
+
+  ! CHECK:      omp.parallel
+  ! CHECK-NOT:  if({{.*}})
+  ! CHECK-SAME: {
+  ! CHECK:      omp.distribute
+  ! CHECK-NOT:  if({{.*}})
+  ! CHECK-SAME: {
+  ! CHECK-NEXT: omp.wsloop
+  ! CHECK-NOT:  if({{.*}})
+  ! CHECK-SAME: {
+  ! CHECK-NEXT: omp.loop_nest
+  !$omp distribute parallel do
+  do i = 1, 10
+  end do
+  !$omp end distribute parallel do
+
+  ! CHECK:      omp.parallel
+  ! CHECK-SAME: if({{.*}})
+  ! CHECK:      omp.distribute
+  ! CHECK-NOT:  if({{.*}})
+  ! CHECK-SAME: {
+  ! CHECK-NEXT: omp.wsloop
+  ! CHECK-NOT:  if({{.*}})
+  ! CHECK-SAME: {
+  ! CHECK-NEXT: omp.loop_nest
+  !$omp distribute parallel do if(.true.)
+  do i = 1, 10
+  end do
+  !$omp end distribute parallel do
+
+  ! CHECK:      omp.parallel
+  ! CHECK-SAME: if({{.*}})
+  ! CHECK:      omp.distribute
+  ! CHECK-NOT:  if({{.*}})
+  ! CHECK-SAME: {
+  ! CHECK-NEXT: omp.wsloop
+  ! CHECK-NOT:  if({{.*}})
+  ! CHECK-SAME: {
+  ! CHECK-NEXT: omp.loop_nest
+  !$omp distribute parallel do if(parallel: .true.)
+  do i = 1, 10
+  end do
+  !$omp end distribute parallel do
+
+  !$omp end teams
+
+  ! ----------------------------------------------------------------------------
   ! DISTRIBUTE PARALLEL DO SIMD
-=======
-  ! DISTRIBUTE PARALLEL DO
->>>>>>> 87d90487
   ! ----------------------------------------------------------------------------
   !$omp teams
 
@@ -33,13 +75,13 @@
   ! CHECK:      omp.distribute
   ! CHECK-NOT:  if({{.*}})
   ! CHECK-SAME: {
-<<<<<<< HEAD
-  ! CHECK:      omp.wsloop
-  ! CHECK-NOT:  if({{.*}})
-  ! CHECK-SAME: {
-  ! CHECK:      omp.simd
-  ! CHECK-NOT:  if({{.*}})
-  ! CHECK-SAME: {
+  ! CHECK-NEXT: omp.wsloop
+  ! CHECK-NOT:  if({{.*}})
+  ! CHECK-SAME: {
+  ! CHECK-NEXT: omp.simd
+  ! CHECK-NOT:  if({{.*}})
+  ! CHECK-SAME: {
+  ! CHECK-NEXT: omp.loop_nest
   !$omp distribute parallel do simd
   do i = 1, 10
   end do
@@ -47,16 +89,15 @@
 
   ! CHECK:      omp.parallel
   ! CHECK-SAME: if({{.*}})
-  ! CHECK-SAME: {
-  ! CHECK:      omp.distribute
-  ! CHECK-NOT:  if({{.*}})
-  ! CHECK-SAME: {
-  ! CHECK:      omp.wsloop
-  ! CHECK-NOT:  if({{.*}})
-  ! CHECK-SAME: {
-  ! CHECK:      omp.simd
-  ! CHECK-SAME: if({{.*}})
-  ! CHECK-SAME: {
+  ! CHECK:      omp.distribute
+  ! CHECK-NOT:  if({{.*}})
+  ! CHECK-SAME: {
+  ! CHECK-NEXT: omp.wsloop
+  ! CHECK-NOT:  if({{.*}})
+  ! CHECK-SAME: {
+  ! CHECK-NEXT: omp.simd
+  ! CHECK-SAME: if({{.*}})
+  ! CHECK-NEXT: omp.loop_nest
   !$omp distribute parallel do simd if(.true.)
   do i = 1, 10
   end do
@@ -64,16 +105,15 @@
 
   ! CHECK:      omp.parallel
   ! CHECK-SAME: if({{.*}})
-  ! CHECK-SAME: {
-  ! CHECK:      omp.distribute
-  ! CHECK-NOT:  if({{.*}})
-  ! CHECK-SAME: {
-  ! CHECK:      omp.wsloop
-  ! CHECK-NOT:  if({{.*}})
-  ! CHECK-SAME: {
-  ! CHECK:      omp.simd
-  ! CHECK-SAME: if({{.*}})
-  ! CHECK-SAME: {
+  ! CHECK:      omp.distribute
+  ! CHECK-NOT:  if({{.*}})
+  ! CHECK-SAME: {
+  ! CHECK-NEXT: omp.wsloop
+  ! CHECK-NOT:  if({{.*}})
+  ! CHECK-SAME: {
+  ! CHECK-NEXT: omp.simd
+  ! CHECK-SAME: if({{.*}})
+  ! CHECK-NEXT: omp.loop_nest
   !$omp distribute parallel do simd if(parallel: .true.) if(simd: .false.)
   do i = 1, 10
   end do
@@ -81,210 +121,37 @@
 
   ! CHECK:      omp.parallel
   ! CHECK-SAME: if({{.*}})
-=======
-  ! CHECK-NEXT: omp.wsloop
-  ! CHECK-NOT:  if({{.*}})
-  ! CHECK-SAME: {
-  ! CHECK-NEXT: omp.loop_nest
-  !$omp distribute parallel do
-  do i = 1, 10
-  end do
-  !$omp end distribute parallel do
-
-  ! CHECK:      omp.parallel
-  ! CHECK-SAME: if({{.*}})
-  ! CHECK:      omp.distribute
-  ! CHECK-NOT:  if({{.*}})
-  ! CHECK-SAME: {
-  ! CHECK-NEXT: omp.wsloop
-  ! CHECK-NOT:  if({{.*}})
-  ! CHECK-SAME: {
-  ! CHECK-NEXT: omp.loop_nest
-  !$omp distribute parallel do if(.true.)
-  do i = 1, 10
-  end do
-  !$omp end distribute parallel do
-
-  ! CHECK:      omp.parallel
-  ! CHECK-SAME: if({{.*}})
-  ! CHECK:      omp.distribute
-  ! CHECK-NOT:  if({{.*}})
-  ! CHECK-SAME: {
-  ! CHECK-NEXT: omp.wsloop
-  ! CHECK-NOT:  if({{.*}})
-  ! CHECK-SAME: {
-  ! CHECK-NEXT: omp.loop_nest
-  !$omp distribute parallel do if(parallel: .true.)
-  do i = 1, 10
-  end do
-  !$omp end distribute parallel do
-
-  !$omp end teams
-
-  ! ----------------------------------------------------------------------------
-  ! DISTRIBUTE PARALLEL DO SIMD
-  ! ----------------------------------------------------------------------------
-  !$omp teams
-
-  ! CHECK:      omp.parallel
-  ! CHECK-NOT:  if({{.*}})
->>>>>>> 87d90487
-  ! CHECK-SAME: {
-  ! CHECK:      omp.distribute
-  ! CHECK-NOT:  if({{.*}})
-  ! CHECK-SAME: {
-<<<<<<< HEAD
-  ! CHECK:      omp.wsloop
-  ! CHECK-NOT:  if({{.*}})
-  ! CHECK-SAME: {
-  ! CHECK:      omp.simd
-  ! CHECK-NOT:  if({{.*}})
-  ! CHECK-SAME: {
+  ! CHECK:      omp.distribute
+  ! CHECK-NOT:  if({{.*}})
+  ! CHECK-SAME: {
+  ! CHECK-NEXT: omp.wsloop
+  ! CHECK-NOT:  if({{.*}})
+  ! CHECK-SAME: {
+  ! CHECK-NEXT: omp.simd
+  ! CHECK-NOT:  if({{.*}})
+  ! CHECK-SAME: {
+  ! CHECK-NEXT: omp.loop_nest
   !$omp distribute parallel do simd if(parallel: .true.)
-=======
-  ! CHECK-NEXT: omp.wsloop
-  ! CHECK-NOT:  if({{.*}})
-  ! CHECK-SAME: {
-  ! CHECK-NEXT: omp.simd
-  ! CHECK-NOT:  if({{.*}})
-  ! CHECK-SAME: {
-  ! CHECK-NEXT: omp.loop_nest
-  !$omp distribute parallel do simd
->>>>>>> 87d90487
   do i = 1, 10
   end do
   !$omp end distribute parallel do simd
 
   ! CHECK:      omp.parallel
-<<<<<<< HEAD
-  ! CHECK-NOT:  if({{.*}})
-  ! CHECK-SAME: {
-  ! CHECK:      omp.distribute
-  ! CHECK-NOT:  if({{.*}})
-  ! CHECK-SAME: {
-  ! CHECK:      omp.wsloop
-  ! CHECK-NOT:  if({{.*}})
-  ! CHECK-SAME: {
-  ! CHECK:      omp.simd
-  ! CHECK-SAME: if({{.*}})
-  ! CHECK-SAME: {
+  ! CHECK-NOT:  if({{.*}})
+  ! CHECK-SAME: {
+  ! CHECK:      omp.distribute
+  ! CHECK-NOT:  if({{.*}})
+  ! CHECK-SAME: {
+  ! CHECK-NEXT: omp.wsloop
+  ! CHECK-NOT:  if({{.*}})
+  ! CHECK-SAME: {
+  ! CHECK-NEXT: omp.simd
+  ! CHECK-SAME: if({{.*}})
+  ! CHECK-NEXT: omp.loop_nest
   !$omp distribute parallel do simd if(simd: .true.)
-=======
-  ! CHECK-SAME: if({{.*}})
-  ! CHECK:      omp.distribute
-  ! CHECK-NOT:  if({{.*}})
-  ! CHECK-SAME: {
-  ! CHECK-NEXT: omp.wsloop
-  ! CHECK-NOT:  if({{.*}})
-  ! CHECK-SAME: {
-  ! CHECK-NEXT: omp.simd
-  ! CHECK-SAME: if({{.*}})
-  ! CHECK-NEXT: omp.loop_nest
-  !$omp distribute parallel do simd if(.true.)
->>>>>>> 87d90487
   do i = 1, 10
   end do
   !$omp end distribute parallel do simd
-
-<<<<<<< HEAD
-  !$omp end teams
-
-  ! ----------------------------------------------------------------------------
-  ! DISTRIBUTE PARALLEL DO
-  ! ----------------------------------------------------------------------------
-  !$omp teams
-
-  ! CHECK:      omp.parallel
-  ! CHECK-NOT:  if({{.*}})
-  ! CHECK-SAME: {
-  ! CHECK:      omp.distribute
-  ! CHECK-NOT:  if({{.*}})
-  ! CHECK-SAME: {
-  ! CHECK:      omp.wsloop
-  ! CHECK-NOT:  if({{.*}})
-  ! CHECK-SAME: {
-  !$omp distribute parallel do
-  do i = 1, 10
-  end do
-  !$omp end distribute parallel do
-
-  ! CHECK:      omp.parallel
-  ! CHECK-SAME: if({{.*}})
-  ! CHECK-SAME: {
-  ! CHECK:      omp.distribute
-  ! CHECK-NOT:  if({{.*}})
-  ! CHECK-SAME: {
-  ! CHECK:      omp.wsloop
-  ! CHECK-NOT:  if({{.*}})
-  ! CHECK-SAME: {
-  !$omp distribute parallel do if(.true.)
-  do i = 1, 10
-  end do
-  !$omp end distribute parallel do
-
-  ! CHECK:      omp.parallel
-  ! CHECK-SAME: if({{.*}})
-=======
-  ! CHECK:      omp.parallel
-  ! CHECK-SAME: if({{.*}})
-  ! CHECK:      omp.distribute
-  ! CHECK-NOT:  if({{.*}})
-  ! CHECK-SAME: {
-  ! CHECK-NEXT: omp.wsloop
-  ! CHECK-NOT:  if({{.*}})
-  ! CHECK-SAME: {
-  ! CHECK-NEXT: omp.simd
-  ! CHECK-SAME: if({{.*}})
-  ! CHECK-NEXT: omp.loop_nest
-  !$omp distribute parallel do simd if(parallel: .true.) if(simd: .false.)
-  do i = 1, 10
-  end do
-  !$omp end distribute parallel do simd
-
-  ! CHECK:      omp.parallel
-  ! CHECK-SAME: if({{.*}})
-  ! CHECK:      omp.distribute
-  ! CHECK-NOT:  if({{.*}})
-  ! CHECK-SAME: {
-  ! CHECK-NEXT: omp.wsloop
-  ! CHECK-NOT:  if({{.*}})
-  ! CHECK-SAME: {
-  ! CHECK-NEXT: omp.simd
-  ! CHECK-NOT:  if({{.*}})
-  ! CHECK-SAME: {
-  ! CHECK-NEXT: omp.loop_nest
-  !$omp distribute parallel do simd if(parallel: .true.)
-  do i = 1, 10
-  end do
-  !$omp end distribute parallel do simd
-
-  ! CHECK:      omp.parallel
-  ! CHECK-NOT:  if({{.*}})
->>>>>>> 87d90487
-  ! CHECK-SAME: {
-  ! CHECK:      omp.distribute
-  ! CHECK-NOT:  if({{.*}})
-  ! CHECK-SAME: {
-<<<<<<< HEAD
-  ! CHECK:      omp.wsloop
-  ! CHECK-NOT:  if({{.*}})
-  ! CHECK-SAME: {
-  !$omp distribute parallel do if(parallel: .true.)
-  do i = 1, 10
-  end do
-  !$omp end distribute parallel do
-=======
-  ! CHECK-NEXT: omp.wsloop
-  ! CHECK-NOT:  if({{.*}})
-  ! CHECK-SAME: {
-  ! CHECK-NEXT: omp.simd
-  ! CHECK-SAME: if({{.*}})
-  ! CHECK-NEXT: omp.loop_nest
-  !$omp distribute parallel do simd if(simd: .true.)
-  do i = 1, 10
-  end do
-  !$omp end distribute parallel do simd
->>>>>>> 87d90487
 
   !$omp end teams
 
@@ -962,16 +829,10 @@
   ! CHECK:      omp.distribute
   ! CHECK-NOT:  if({{.*}})
   ! CHECK-SAME: {
-<<<<<<< HEAD
-  ! CHECK:      omp.wsloop
-  ! CHECK-NOT:  if({{.*}})
-  ! CHECK-SAME: {
-=======
-  ! CHECK-NEXT: omp.wsloop
-  ! CHECK-NOT:  if({{.*}})
-  ! CHECK-SAME: {
-  ! CHECK-NEXT: omp.loop_nest
->>>>>>> 87d90487
+  ! CHECK-NEXT: omp.wsloop
+  ! CHECK-NOT:  if({{.*}})
+  ! CHECK-SAME: {
+  ! CHECK-NEXT: omp.loop_nest
   !$omp target teams distribute parallel do
   do i = 1, 10
   end do
@@ -982,28 +843,15 @@
   ! CHECK-SAME: {
   ! CHECK:      omp.teams
   ! CHECK-SAME: if({{.*}})
-<<<<<<< HEAD
-  ! CHECK-SAME: {
-  ! CHECK:      omp.parallel
-  ! CHECK-SAME: if({{.*}})
-  ! CHECK-SAME: {
-  ! CHECK:      omp.distribute
-  ! CHECK-NOT:  if({{.*}})
-  ! CHECK-SAME: {
-  ! CHECK:      omp.wsloop
-  ! CHECK-NOT:  if({{.*}})
-  ! CHECK-SAME: {
-=======
-  ! CHECK:      omp.parallel
-  ! CHECK-SAME: if({{.*}})
-  ! CHECK:      omp.distribute
-  ! CHECK-NOT:  if({{.*}})
-  ! CHECK-SAME: {
-  ! CHECK-NEXT: omp.wsloop
-  ! CHECK-NOT:  if({{.*}})
-  ! CHECK-SAME: {
-  ! CHECK-NEXT: omp.loop_nest
->>>>>>> 87d90487
+  ! CHECK:      omp.parallel
+  ! CHECK-SAME: if({{.*}})
+  ! CHECK:      omp.distribute
+  ! CHECK-NOT:  if({{.*}})
+  ! CHECK-SAME: {
+  ! CHECK-NEXT: omp.wsloop
+  ! CHECK-NOT:  if({{.*}})
+  ! CHECK-SAME: {
+  ! CHECK-NEXT: omp.loop_nest
   !$omp target teams distribute parallel do if(.true.)
   do i = 1, 10
   end do
@@ -1014,28 +862,15 @@
   ! CHECK-SAME: {
   ! CHECK:      omp.teams
   ! CHECK-SAME: if({{.*}})
-<<<<<<< HEAD
-  ! CHECK-SAME: {
-  ! CHECK:      omp.parallel
-  ! CHECK-SAME: if({{.*}})
-  ! CHECK-SAME: {
-  ! CHECK:      omp.distribute
-  ! CHECK-NOT:  if({{.*}})
-  ! CHECK-SAME: {
-  ! CHECK:      omp.wsloop
-  ! CHECK-NOT:  if({{.*}})
-  ! CHECK-SAME: {
-=======
-  ! CHECK:      omp.parallel
-  ! CHECK-SAME: if({{.*}})
-  ! CHECK:      omp.distribute
-  ! CHECK-NOT:  if({{.*}})
-  ! CHECK-SAME: {
-  ! CHECK-NEXT: omp.wsloop
-  ! CHECK-NOT:  if({{.*}})
-  ! CHECK-SAME: {
-  ! CHECK-NEXT: omp.loop_nest
->>>>>>> 87d90487
+  ! CHECK:      omp.parallel
+  ! CHECK-SAME: if({{.*}})
+  ! CHECK:      omp.distribute
+  ! CHECK-NOT:  if({{.*}})
+  ! CHECK-SAME: {
+  ! CHECK-NEXT: omp.wsloop
+  ! CHECK-NOT:  if({{.*}})
+  ! CHECK-SAME: {
+  ! CHECK-NEXT: omp.loop_nest
   !$omp target teams distribute parallel do if(target: .true.) if(teams: .false.) if(parallel: .true.)
   do i = 1, 10
   end do
@@ -1053,16 +888,10 @@
   ! CHECK:      omp.distribute
   ! CHECK-NOT:  if({{.*}})
   ! CHECK-SAME: {
-<<<<<<< HEAD
-  ! CHECK:      omp.wsloop
-  ! CHECK-NOT:  if({{.*}})
-  ! CHECK-SAME: {
-=======
-  ! CHECK-NEXT: omp.wsloop
-  ! CHECK-NOT:  if({{.*}})
-  ! CHECK-SAME: {
-  ! CHECK-NEXT: omp.loop_nest
->>>>>>> 87d90487
+  ! CHECK-NEXT: omp.wsloop
+  ! CHECK-NOT:  if({{.*}})
+  ! CHECK-SAME: {
+  ! CHECK-NEXT: omp.loop_nest
   !$omp target teams distribute parallel do if(target: .true.)
   do i = 1, 10
   end do
@@ -1073,26 +902,16 @@
   ! CHECK-SAME: {
   ! CHECK:      omp.teams
   ! CHECK-SAME: if({{.*}})
-<<<<<<< HEAD
-  ! CHECK-SAME: {
-=======
->>>>>>> 87d90487
-  ! CHECK:      omp.parallel
-  ! CHECK-NOT:  if({{.*}})
-  ! CHECK-SAME: {
-  ! CHECK:      omp.distribute
-  ! CHECK-NOT:  if({{.*}})
-  ! CHECK-SAME: {
-<<<<<<< HEAD
-  ! CHECK:      omp.wsloop
-  ! CHECK-NOT:  if({{.*}})
-  ! CHECK-SAME: {
-=======
-  ! CHECK-NEXT: omp.wsloop
-  ! CHECK-NOT:  if({{.*}})
-  ! CHECK-SAME: {
-  ! CHECK-NEXT: omp.loop_nest
->>>>>>> 87d90487
+  ! CHECK:      omp.parallel
+  ! CHECK-NOT:  if({{.*}})
+  ! CHECK-SAME: {
+  ! CHECK:      omp.distribute
+  ! CHECK-NOT:  if({{.*}})
+  ! CHECK-SAME: {
+  ! CHECK-NEXT: omp.wsloop
+  ! CHECK-NOT:  if({{.*}})
+  ! CHECK-SAME: {
+  ! CHECK-NEXT: omp.loop_nest
   !$omp target teams distribute parallel do if(teams: .true.)
   do i = 1, 10
   end do
@@ -1106,23 +925,13 @@
   ! CHECK-SAME: {
   ! CHECK:      omp.parallel
   ! CHECK-SAME: if({{.*}})
-<<<<<<< HEAD
-  ! CHECK-SAME: {
-  ! CHECK:      omp.distribute
-  ! CHECK-NOT:  if({{.*}})
-  ! CHECK-SAME: {
-  ! CHECK:      omp.wsloop
-  ! CHECK-NOT:  if({{.*}})
-  ! CHECK-SAME: {
-=======
-  ! CHECK:      omp.distribute
-  ! CHECK-NOT:  if({{.*}})
-  ! CHECK-SAME: {
-  ! CHECK-NEXT: omp.wsloop
-  ! CHECK-NOT:  if({{.*}})
-  ! CHECK-SAME: {
-  ! CHECK-NEXT: omp.loop_nest
->>>>>>> 87d90487
+  ! CHECK:      omp.distribute
+  ! CHECK-NOT:  if({{.*}})
+  ! CHECK-SAME: {
+  ! CHECK-NEXT: omp.wsloop
+  ! CHECK-NOT:  if({{.*}})
+  ! CHECK-SAME: {
+  ! CHECK-NEXT: omp.loop_nest
   !$omp target teams distribute parallel do if(parallel: .true.)
   do i = 1, 10
   end do
@@ -1143,10 +952,13 @@
   ! CHECK:      omp.distribute
   ! CHECK-NOT:  if({{.*}})
   ! CHECK-SAME: {
-<<<<<<< HEAD
-  ! CHECK:      omp.wsloop
-  ! CHECK-NOT:  if({{.*}})
-  ! CHECK-SAME: {
+  ! CHECK-NEXT: omp.wsloop
+  ! CHECK-NOT:  if({{.*}})
+  ! CHECK-SAME: {
+  ! CHECK-NEXT: omp.simd
+  ! CHECK-NOT:  if({{.*}})
+  ! CHECK-SAME: {
+  ! CHECK-NEXT: omp.loop_nest
   !$omp target teams distribute parallel do simd
   do i = 1, 10
   end do
@@ -1157,16 +969,17 @@
   ! CHECK-SAME: {
   ! CHECK:      omp.teams
   ! CHECK-SAME: if({{.*}})
-  ! CHECK-SAME: {
-  ! CHECK:      omp.parallel
-  ! CHECK-SAME: if({{.*}})
-  ! CHECK-SAME: {
-  ! CHECK:      omp.distribute
-  ! CHECK-NOT:  if({{.*}})
-  ! CHECK-SAME: {
-  ! CHECK:      omp.wsloop
-  ! CHECK-NOT:  if({{.*}})
-  ! CHECK-SAME: {
+  ! CHECK:      omp.parallel
+  ! CHECK-SAME: if({{.*}})
+  ! CHECK:      omp.distribute
+  ! CHECK-NOT:  if({{.*}})
+  ! CHECK-SAME: {
+  ! CHECK-NEXT: omp.wsloop
+  ! CHECK-NOT:  if({{.*}})
+  ! CHECK-SAME: {
+  ! CHECK-NEXT: omp.simd
+  ! CHECK-SAME: if({{.*}})
+  ! CHECK-NEXT: omp.loop_nest
   !$omp target teams distribute parallel do simd if(.true.)
   do i = 1, 10
   end do
@@ -1177,16 +990,17 @@
   ! CHECK-SAME: {
   ! CHECK:      omp.teams
   ! CHECK-SAME: if({{.*}})
-  ! CHECK-SAME: {
-  ! CHECK:      omp.parallel
-  ! CHECK-SAME: if({{.*}})
-  ! CHECK-SAME: {
-  ! CHECK:      omp.distribute
-  ! CHECK-NOT:  if({{.*}})
-  ! CHECK-SAME: {
-  ! CHECK:      omp.wsloop
-  ! CHECK-NOT:  if({{.*}})
-  ! CHECK-SAME: {
+  ! CHECK:      omp.parallel
+  ! CHECK-SAME: if({{.*}})
+  ! CHECK:      omp.distribute
+  ! CHECK-NOT:  if({{.*}})
+  ! CHECK-SAME: {
+  ! CHECK-NEXT: omp.wsloop
+  ! CHECK-NOT:  if({{.*}})
+  ! CHECK-SAME: {
+  ! CHECK-NEXT: omp.simd
+  ! CHECK-SAME: if({{.*}})
+  ! CHECK-NEXT: omp.loop_nest
   !$omp target teams distribute parallel do simd if(target: .true.) if(teams: .false.) if(parallel: .true.) if(simd: .false.)
   do i = 1, 10
   end do
@@ -1194,19 +1008,22 @@
 
   ! CHECK:      omp.target
   ! CHECK-SAME: if({{.*}})
-  ! CHECK-SAME: {
-  ! CHECK:      omp.teams
-  ! CHECK-NOT:  if({{.*}})
-  ! CHECK-SAME: {
-  ! CHECK:      omp.parallel
-  ! CHECK-NOT:  if({{.*}})
-  ! CHECK-SAME: {
-  ! CHECK:      omp.distribute
-  ! CHECK-NOT:  if({{.*}})
-  ! CHECK-SAME: {
-  ! CHECK:      omp.wsloop
-  ! CHECK-NOT:  if({{.*}})
-  ! CHECK-SAME: {
+  ! CHECK:      omp.teams
+  ! CHECK-NOT:  if({{.*}})
+  ! CHECK-SAME: {
+  ! CHECK:      omp.parallel
+  ! CHECK-NOT:  if({{.*}})
+  ! CHECK-SAME: {
+  ! CHECK:      omp.distribute
+  ! CHECK-NOT:  if({{.*}})
+  ! CHECK-SAME: {
+  ! CHECK-NEXT: omp.wsloop
+  ! CHECK-NOT:  if({{.*}})
+  ! CHECK-SAME: {
+  ! CHECK-NEXT: omp.simd
+  ! CHECK-NOT:  if({{.*}})
+  ! CHECK-SAME: {
+  ! CHECK-NEXT: omp.loop_nest
   !$omp target teams distribute parallel do simd if(target: .true.)
   do i = 1, 10
   end do
@@ -1217,16 +1034,19 @@
   ! CHECK-SAME: {
   ! CHECK:      omp.teams
   ! CHECK-SAME: if({{.*}})
-  ! CHECK-SAME: {
-  ! CHECK:      omp.parallel
-  ! CHECK-NOT:  if({{.*}})
-  ! CHECK-SAME: {
-  ! CHECK:      omp.distribute
-  ! CHECK-NOT:  if({{.*}})
-  ! CHECK-SAME: {
-  ! CHECK:      omp.wsloop
-  ! CHECK-NOT:  if({{.*}})
-  ! CHECK-SAME: {
+  ! CHECK:      omp.parallel
+  ! CHECK-NOT:  if({{.*}})
+  ! CHECK-SAME: {
+  ! CHECK:      omp.distribute
+  ! CHECK-NOT:  if({{.*}})
+  ! CHECK-SAME: {
+  ! CHECK-NEXT: omp.wsloop
+  ! CHECK-NOT:  if({{.*}})
+  ! CHECK-SAME: {
+  ! CHECK-NEXT: omp.simd
+  ! CHECK-NOT:  if({{.*}})
+  ! CHECK-SAME: {
+  ! CHECK-NEXT: omp.loop_nest
   !$omp target teams distribute parallel do simd if(teams: .true.)
   do i = 1, 10
   end do
@@ -1240,13 +1060,16 @@
   ! CHECK-SAME: {
   ! CHECK:      omp.parallel
   ! CHECK-SAME: if({{.*}})
-  ! CHECK-SAME: {
-  ! CHECK:      omp.distribute
-  ! CHECK-NOT:  if({{.*}})
-  ! CHECK-SAME: {
-  ! CHECK:      omp.wsloop
-  ! CHECK-NOT:  if({{.*}})
-  ! CHECK-SAME: {
+  ! CHECK:      omp.distribute
+  ! CHECK-NOT:  if({{.*}})
+  ! CHECK-SAME: {
+  ! CHECK-NEXT: omp.wsloop
+  ! CHECK-NOT:  if({{.*}})
+  ! CHECK-SAME: {
+  ! CHECK-NEXT: omp.simd
+  ! CHECK-NOT:  if({{.*}})
+  ! CHECK-SAME: {
+  ! CHECK-NEXT: omp.loop_nest
   !$omp target teams distribute parallel do simd if(parallel: .true.)
   do i = 1, 10
   end do
@@ -1264,9 +1087,12 @@
   ! CHECK:      omp.distribute
   ! CHECK-NOT:  if({{.*}})
   ! CHECK-SAME: {
-  ! CHECK:      omp.wsloop
-  ! CHECK-NOT:  if({{.*}})
-  ! CHECK-SAME: {
+  ! CHECK-NEXT: omp.wsloop
+  ! CHECK-NOT:  if({{.*}})
+  ! CHECK-SAME: {
+  ! CHECK-NEXT: omp.simd
+  ! CHECK-SAME: if({{.*}})
+  ! CHECK-NEXT: omp.loop_nest
   !$omp target teams distribute parallel do simd if(simd: .true.)
   do i = 1, 10
   end do
@@ -1282,16 +1108,12 @@
   ! CHECK-NOT:  if({{.*}})
   ! CHECK-SAME: {
   ! CHECK:      omp.distribute
-=======
-  ! CHECK-NEXT: omp.wsloop
->>>>>>> 87d90487
-  ! CHECK-NOT:  if({{.*}})
-  ! CHECK-SAME: {
-  ! CHECK-NEXT: omp.simd
-  ! CHECK-NOT:  if({{.*}})
-  ! CHECK-SAME: {
-  ! CHECK-NEXT: omp.loop_nest
-<<<<<<< HEAD
+  ! CHECK-NOT:  if({{.*}})
+  ! CHECK-SAME: {
+  ! CHECK-NEXT: omp.simd
+  ! CHECK-NOT:  if({{.*}})
+  ! CHECK-SAME: {
+  ! CHECK-NEXT: omp.loop_nest
   !$omp target teams distribute simd
   do i = 1, 10
   end do
@@ -1390,62 +1212,28 @@
   !$omp target teams
   i = 1
   !$omp end target teams
-=======
-  !$omp target teams distribute parallel do simd
-  do i = 1, 10
-  end do
-  !$omp end target teams distribute parallel do simd
->>>>>>> 87d90487
-
-  ! CHECK:      omp.target
-  ! CHECK-SAME: if({{.*}})
-  ! CHECK-SAME: {
-  ! CHECK:      omp.teams
-  ! CHECK-SAME: if({{.*}})
-<<<<<<< HEAD
-  ! CHECK-SAME: {
+
+  ! CHECK:      omp.target
+  ! CHECK-SAME: if({{.*}})
+  ! CHECK:      omp.teams
+  ! CHECK-SAME: if({{.*}})
   !$omp target teams if(.true.)
   i = 1
   !$omp end target teams
 
   ! CHECK:      omp.target
   ! CHECK-SAME: if({{.*}})
-  ! CHECK-SAME: {
-  ! CHECK:      omp.teams
-  ! CHECK-SAME: if({{.*}})
-  ! CHECK-SAME: {
+  ! CHECK:      omp.teams
+  ! CHECK-SAME: if({{.*}})
   !$omp target teams if(target: .true.) if(teams: .false.)
   i = 1
   !$omp end target teams
-=======
-  ! CHECK:      omp.parallel
-  ! CHECK-SAME: if({{.*}})
-  ! CHECK:      omp.distribute
-  ! CHECK-NOT:  if({{.*}})
-  ! CHECK-SAME: {
-  ! CHECK-NEXT: omp.wsloop
-  ! CHECK-NOT:  if({{.*}})
-  ! CHECK-SAME: {
-  ! CHECK-NEXT: omp.simd
-  ! CHECK-SAME: if({{.*}})
-  ! CHECK-NEXT: omp.loop_nest
-  !$omp target teams distribute parallel do simd if(.true.)
-  do i = 1, 10
-  end do
-  !$omp end target teams distribute parallel do simd
->>>>>>> 87d90487
-
-  ! CHECK:      omp.target
-  ! CHECK-SAME: if({{.*}})
-  ! CHECK-SAME: {
-  ! CHECK:      omp.teams
-  ! CHECK-SAME: if({{.*}})
-  ! CHECK:      omp.parallel
-  ! CHECK-SAME: if({{.*}})
-  ! CHECK:      omp.distribute
-  ! CHECK-NOT:  if({{.*}})
-  ! CHECK-SAME: {
-<<<<<<< HEAD
+
+  ! CHECK:      omp.target
+  ! CHECK-SAME: if({{.*}})
+  ! CHECK:      omp.teams
+  ! CHECK-NOT:  if({{.*}})
+  ! CHECK-SAME: {
   !$omp target teams if(target: .true.)
   i = 1
   !$omp end target teams
@@ -1455,7 +1243,6 @@
   ! CHECK-SAME: {
   ! CHECK:      omp.teams
   ! CHECK-SAME: if({{.*}})
-  ! CHECK-SAME: {
   !$omp target teams if(teams: .true.)
   i = 1
   !$omp end target teams
@@ -1480,315 +1267,32 @@
   ! TASK
   ! ----------------------------------------------------------------------------
   ! CHECK:      omp.task
-=======
-  ! CHECK-NEXT: omp.wsloop
->>>>>>> 87d90487
-  ! CHECK-NOT:  if({{.*}})
-  ! CHECK-SAME: {
-  ! CHECK-NEXT: omp.simd
-  ! CHECK-SAME: if({{.*}})
-<<<<<<< HEAD
-  ! CHECK-SAME: {
+  ! CHECK-NOT:  if({{.*}})
+  ! CHECK-SAME: {
+  !$omp task
+  !$omp end task
+
+  ! CHECK:      omp.task
+  ! CHECK-SAME: if({{.*}})
   !$omp task if(.true.)
   !$omp end task
-=======
-  ! CHECK-NEXT: omp.loop_nest
-  !$omp target teams distribute parallel do simd if(target: .true.) if(teams: .false.) if(parallel: .true.) if(simd: .false.)
-  do i = 1, 10
-  end do
-  !$omp end target teams distribute parallel do simd
->>>>>>> 87d90487
-
-  ! CHECK:      omp.target
-  ! CHECK-SAME: if({{.*}})
-<<<<<<< HEAD
-  ! CHECK-SAME: {
+
+  ! CHECK:      omp.task
+  ! CHECK-SAME: if({{.*}})
   !$omp task if(task: .true.)
   !$omp end task
 
   ! ----------------------------------------------------------------------------
   ! TEAMS DISTRIBUTE
   ! ----------------------------------------------------------------------------
-=======
->>>>>>> 87d90487
-  ! CHECK:      omp.teams
-  ! CHECK-NOT:  if({{.*}})
-  ! CHECK-SAME: {
-  ! CHECK:      omp.parallel
-  ! CHECK-NOT:  if({{.*}})
-  ! CHECK-SAME: {
-  ! CHECK:      omp.distribute
-  ! CHECK-NOT:  if({{.*}})
-  ! CHECK-SAME: {
-<<<<<<< HEAD
+  ! CHECK:      omp.teams
+  ! CHECK-NOT:  if({{.*}})
+  ! CHECK-SAME: {
+  ! CHECK:      omp.distribute
+  ! CHECK-NOT:  if({{.*}})
+  ! CHECK-SAME: {
+  ! CHECK-NEXT: omp.loop_nest
   !$omp teams distribute
-=======
-  ! CHECK-NEXT: omp.wsloop
-  ! CHECK-NOT:  if({{.*}})
-  ! CHECK-SAME: {
-  ! CHECK-NEXT: omp.simd
-  ! CHECK-NOT:  if({{.*}})
-  ! CHECK-SAME: {
-  ! CHECK-NEXT: omp.loop_nest
-  !$omp target teams distribute parallel do simd if(target: .true.)
->>>>>>> 87d90487
-  do i = 1, 10
-  end do
-  !$omp end target teams distribute parallel do simd
-
-  ! CHECK:      omp.target
-  ! CHECK-NOT:  if({{.*}})
-  ! CHECK-SAME: {
-  ! CHECK:      omp.teams
-  ! CHECK-SAME: if({{.*}})
-<<<<<<< HEAD
-=======
-  ! CHECK:      omp.parallel
-  ! CHECK-NOT:  if({{.*}})
->>>>>>> 87d90487
-  ! CHECK-SAME: {
-  ! CHECK:      omp.distribute
-  ! CHECK-NOT:  if({{.*}})
-  ! CHECK-SAME: {
-<<<<<<< HEAD
-=======
-  ! CHECK-NEXT: omp.wsloop
-  ! CHECK-NOT:  if({{.*}})
-  ! CHECK-SAME: {
-  ! CHECK-NEXT: omp.simd
-  ! CHECK-NOT:  if({{.*}})
-  ! CHECK-SAME: {
-  ! CHECK-NEXT: omp.loop_nest
-  !$omp target teams distribute parallel do simd if(teams: .true.)
-  do i = 1, 10
-  end do
-  !$omp end target teams distribute parallel do simd
-
-  ! CHECK:      omp.target
-  ! CHECK-NOT:  if({{.*}})
-  ! CHECK-SAME: {
-  ! CHECK:      omp.teams
-  ! CHECK-NOT:  if({{.*}})
-  ! CHECK-SAME: {
-  ! CHECK:      omp.parallel
-  ! CHECK-SAME: if({{.*}})
-  ! CHECK:      omp.distribute
-  ! CHECK-NOT:  if({{.*}})
-  ! CHECK-SAME: {
-  ! CHECK-NEXT: omp.wsloop
-  ! CHECK-NOT:  if({{.*}})
-  ! CHECK-SAME: {
-  ! CHECK-NEXT: omp.simd
-  ! CHECK-NOT:  if({{.*}})
-  ! CHECK-SAME: {
-  ! CHECK-NEXT: omp.loop_nest
-  !$omp target teams distribute parallel do simd if(parallel: .true.)
-  do i = 1, 10
-  end do
-  !$omp end target teams distribute parallel do simd
-
-  ! CHECK:      omp.target
-  ! CHECK-NOT:  if({{.*}})
-  ! CHECK-SAME: {
-  ! CHECK:      omp.teams
-  ! CHECK-NOT:  if({{.*}})
-  ! CHECK-SAME: {
-  ! CHECK:      omp.parallel
-  ! CHECK-NOT:  if({{.*}})
-  ! CHECK-SAME: {
-  ! CHECK:      omp.distribute
-  ! CHECK-NOT:  if({{.*}})
-  ! CHECK-SAME: {
-  ! CHECK-NEXT: omp.wsloop
-  ! CHECK-NOT:  if({{.*}})
-  ! CHECK-SAME: {
-  ! CHECK-NEXT: omp.simd
-  ! CHECK-SAME: if({{.*}})
-  ! CHECK-NEXT: omp.loop_nest
-  !$omp target teams distribute parallel do simd if(simd: .true.)
-  do i = 1, 10
-  end do
-  !$omp end target teams distribute parallel do simd
-
-  ! ----------------------------------------------------------------------------
-  ! TARGET TEAMS DISTRIBUTE SIMD
-  ! ----------------------------------------------------------------------------
-  ! CHECK:      omp.target
-  ! CHECK-NOT:  if({{.*}})
-  ! CHECK-SAME: {
-  ! CHECK:      omp.teams
-  ! CHECK-NOT:  if({{.*}})
-  ! CHECK-SAME: {
-  ! CHECK:      omp.distribute
-  ! CHECK-NOT:  if({{.*}})
-  ! CHECK-SAME: {
-  ! CHECK-NEXT: omp.simd
-  ! CHECK-NOT:  if({{.*}})
-  ! CHECK-SAME: {
-  ! CHECK-NEXT: omp.loop_nest
-  !$omp target teams distribute simd
-  do i = 1, 10
-  end do
-  !$omp end target teams distribute simd
-
-  ! CHECK:      omp.target
-  ! CHECK-SAME: if({{.*}})
-  ! CHECK:      omp.teams
-  ! CHECK-SAME: if({{.*}})
-  ! CHECK:      omp.distribute
-  ! CHECK-NOT:  if({{.*}})
-  ! CHECK-SAME: {
-  ! CHECK-NEXT: omp.simd
-  ! CHECK-SAME: if({{.*}})
-  ! CHECK-NEXT: omp.loop_nest
-  !$omp target teams distribute simd if(.true.)
-  do i = 1, 10
-  end do
-  !$omp end target teams distribute simd
-
-  ! CHECK:      omp.target
-  ! CHECK-SAME: if({{.*}})
-  ! CHECK:      omp.teams
-  ! CHECK-SAME: if({{.*}})
-  ! CHECK:      omp.distribute
-  ! CHECK-NOT:  if({{.*}})
-  ! CHECK-SAME: {
-  ! CHECK-NEXT: omp.simd
-  ! CHECK-SAME: if({{.*}})
-  ! CHECK-NEXT: omp.loop_nest
-  !$omp target teams distribute simd if(target: .true.) if(teams: .false.) if(simd: .false.)
-  do i = 1, 10
-  end do
-  !$omp end target teams distribute simd
-
-  ! CHECK:      omp.target
-  ! CHECK-SAME: if({{.*}})
-  ! CHECK:      omp.teams
-  ! CHECK-NOT:  if({{.*}})
-  ! CHECK-SAME: {
-  ! CHECK:      omp.distribute
-  ! CHECK-NOT:  if({{.*}})
-  ! CHECK-SAME: {
-  ! CHECK-NEXT: omp.simd
-  ! CHECK-NOT:  if({{.*}})
-  ! CHECK-SAME: {
-  ! CHECK-NEXT: omp.loop_nest
-  !$omp target teams distribute simd if(target: .true.)
-  do i = 1, 10
-  end do
-  !$omp end target teams distribute simd
-
-  ! CHECK:      omp.target
-  ! CHECK-NOT:  if({{.*}})
-  ! CHECK-SAME: {
-  ! CHECK:      omp.teams
-  ! CHECK-SAME: if({{.*}})
-  ! CHECK:      omp.distribute
-  ! CHECK-NOT:  if({{.*}})
-  ! CHECK-SAME: {
-  ! CHECK-NEXT: omp.simd
-  ! CHECK-NOT:  if({{.*}})
-  ! CHECK-SAME: {
-  ! CHECK-NEXT: omp.loop_nest
-  !$omp target teams distribute simd if(teams: .true.)
-  do i = 1, 10
-  end do
-  !$omp end target teams distribute simd
-
-  ! CHECK:      omp.target
-  ! CHECK-NOT:  if({{.*}})
-  ! CHECK-SAME: {
-  ! CHECK:      omp.teams
-  ! CHECK-NOT:  if({{.*}})
-  ! CHECK-SAME: {
-  ! CHECK:      omp.distribute
-  ! CHECK-NOT:  if({{.*}})
-  ! CHECK-SAME: {
-  ! CHECK-NEXT: omp.simd
-  ! CHECK-SAME: if({{.*}})
-  ! CHECK-NEXT: omp.loop_nest
-  !$omp target teams distribute simd if(simd: .true.)
-  do i = 1, 10
-  end do
-  !$omp end target teams distribute simd
-
-  ! ----------------------------------------------------------------------------
-  ! TARGET TEAMS
-  ! ----------------------------------------------------------------------------
-  ! CHECK:      omp.target
-  ! CHECK-NOT:  if({{.*}})
-  ! CHECK-SAME: {
-  ! CHECK:      omp.teams
-  ! CHECK-NOT:  if({{.*}})
-  ! CHECK-SAME: {
-  !$omp target teams
-  i = 1
-  !$omp end target teams
-
-  ! CHECK:      omp.target
-  ! CHECK-SAME: if({{.*}})
-  ! CHECK:      omp.teams
-  ! CHECK-SAME: if({{.*}})
-  !$omp target teams if(.true.)
-  i = 1
-  !$omp end target teams
-
-  ! CHECK:      omp.target
-  ! CHECK-SAME: if({{.*}})
-  ! CHECK:      omp.teams
-  ! CHECK-SAME: if({{.*}})
-  !$omp target teams if(target: .true.) if(teams: .false.)
-  i = 1
-  !$omp end target teams
-
-  ! CHECK:      omp.target
-  ! CHECK-SAME: if({{.*}})
-  ! CHECK:      omp.teams
-  ! CHECK-NOT:  if({{.*}})
-  ! CHECK-SAME: {
-  !$omp target teams if(target: .true.)
-  i = 1
-  !$omp end target teams
-
-  ! CHECK:      omp.target
-  ! CHECK-NOT:  if({{.*}})
-  ! CHECK-SAME: {
-  ! CHECK:      omp.teams
-  ! CHECK-SAME: if({{.*}})
-  !$omp target teams if(teams: .true.)
-  i = 1
-  !$omp end target teams
-
-  ! ----------------------------------------------------------------------------
-  ! TASK
-  ! ----------------------------------------------------------------------------
-  ! CHECK:      omp.task
-  ! CHECK-NOT:  if({{.*}})
-  ! CHECK-SAME: {
-  !$omp task
-  !$omp end task
-
-  ! CHECK:      omp.task
-  ! CHECK-SAME: if({{.*}})
-  !$omp task if(.true.)
-  !$omp end task
-
-  ! CHECK:      omp.task
-  ! CHECK-SAME: if({{.*}})
-  !$omp task if(task: .true.)
-  !$omp end task
-
-  ! ----------------------------------------------------------------------------
-  ! TEAMS DISTRIBUTE
-  ! ----------------------------------------------------------------------------
-  ! CHECK:      omp.teams
-  ! CHECK-NOT:  if({{.*}})
-  ! CHECK-SAME: {
-  ! CHECK:      omp.distribute
-  ! CHECK-NOT:  if({{.*}})
-  ! CHECK-SAME: {
-  ! CHECK-NEXT: omp.loop_nest
-  !$omp teams distribute
   do i = 1, 10
   end do
   !$omp end teams distribute
@@ -1799,7 +1303,6 @@
   ! CHECK-NOT:  if({{.*}})
   ! CHECK-SAME: {
   ! CHECK-NEXT: omp.loop_nest
->>>>>>> 87d90487
   !$omp teams distribute if(.true.)
   do i = 1, 10
   end do
@@ -1828,16 +1331,10 @@
   ! CHECK:      omp.distribute
   ! CHECK-NOT:  if({{.*}})
   ! CHECK-SAME: {
-<<<<<<< HEAD
-  ! CHECK:      omp.wsloop
-  ! CHECK-NOT:  if({{.*}})
-  ! CHECK-SAME: {
-=======
-  ! CHECK-NEXT: omp.wsloop
-  ! CHECK-NOT:  if({{.*}})
-  ! CHECK-SAME: {
-  ! CHECK-NEXT: omp.loop_nest
->>>>>>> 87d90487
+  ! CHECK-NEXT: omp.wsloop
+  ! CHECK-NOT:  if({{.*}})
+  ! CHECK-SAME: {
+  ! CHECK-NEXT: omp.loop_nest
   !$omp teams distribute parallel do
   do i = 1, 10
   end do
@@ -1845,28 +1342,15 @@
 
   ! CHECK:      omp.teams
   ! CHECK-SAME: if({{.*}})
-<<<<<<< HEAD
-  ! CHECK-SAME: {
-  ! CHECK:      omp.parallel
-  ! CHECK-SAME: if({{.*}})
-  ! CHECK-SAME: {
-  ! CHECK:      omp.distribute
-  ! CHECK-NOT:  if({{.*}})
-  ! CHECK-SAME: {
-  ! CHECK:      omp.wsloop
-  ! CHECK-NOT:  if({{.*}})
-  ! CHECK-SAME: {
-=======
-  ! CHECK:      omp.parallel
-  ! CHECK-SAME: if({{.*}})
-  ! CHECK:      omp.distribute
-  ! CHECK-NOT:  if({{.*}})
-  ! CHECK-SAME: {
-  ! CHECK-NEXT: omp.wsloop
-  ! CHECK-NOT:  if({{.*}})
-  ! CHECK-SAME: {
-  ! CHECK-NEXT: omp.loop_nest
->>>>>>> 87d90487
+  ! CHECK:      omp.parallel
+  ! CHECK-SAME: if({{.*}})
+  ! CHECK:      omp.distribute
+  ! CHECK-NOT:  if({{.*}})
+  ! CHECK-SAME: {
+  ! CHECK-NEXT: omp.wsloop
+  ! CHECK-NOT:  if({{.*}})
+  ! CHECK-SAME: {
+  ! CHECK-NEXT: omp.loop_nest
   !$omp teams distribute parallel do if(.true.)
   do i = 1, 10
   end do
@@ -1874,28 +1358,15 @@
 
   ! CHECK:      omp.teams
   ! CHECK-SAME: if({{.*}})
-<<<<<<< HEAD
-  ! CHECK-SAME: {
-  ! CHECK:      omp.parallel
-  ! CHECK-SAME: if({{.*}})
-  ! CHECK-SAME: {
-  ! CHECK:      omp.distribute
-  ! CHECK-NOT:  if({{.*}})
-  ! CHECK-SAME: {
-  ! CHECK:      omp.wsloop
-  ! CHECK-NOT:  if({{.*}})
-  ! CHECK-SAME: {
-=======
-  ! CHECK:      omp.parallel
-  ! CHECK-SAME: if({{.*}})
-  ! CHECK:      omp.distribute
-  ! CHECK-NOT:  if({{.*}})
-  ! CHECK-SAME: {
-  ! CHECK-NEXT: omp.wsloop
-  ! CHECK-NOT:  if({{.*}})
-  ! CHECK-SAME: {
-  ! CHECK-NEXT: omp.loop_nest
->>>>>>> 87d90487
+  ! CHECK:      omp.parallel
+  ! CHECK-SAME: if({{.*}})
+  ! CHECK:      omp.distribute
+  ! CHECK-NOT:  if({{.*}})
+  ! CHECK-SAME: {
+  ! CHECK-NEXT: omp.wsloop
+  ! CHECK-NOT:  if({{.*}})
+  ! CHECK-SAME: {
+  ! CHECK-NEXT: omp.loop_nest
   !$omp teams distribute parallel do if(teams: .true.) if(parallel: .false.)
   do i = 1, 10
   end do
@@ -1903,26 +1374,16 @@
 
   ! CHECK:      omp.teams
   ! CHECK-SAME: if({{.*}})
-<<<<<<< HEAD
-  ! CHECK-SAME: {
-=======
->>>>>>> 87d90487
-  ! CHECK:      omp.parallel
-  ! CHECK-NOT:  if({{.*}})
-  ! CHECK-SAME: {
-  ! CHECK:      omp.distribute
-  ! CHECK-NOT:  if({{.*}})
-  ! CHECK-SAME: {
-<<<<<<< HEAD
-  ! CHECK:      omp.wsloop
-  ! CHECK-NOT:  if({{.*}})
-  ! CHECK-SAME: {
-=======
-  ! CHECK-NEXT: omp.wsloop
-  ! CHECK-NOT:  if({{.*}})
-  ! CHECK-SAME: {
-  ! CHECK-NEXT: omp.loop_nest
->>>>>>> 87d90487
+  ! CHECK:      omp.parallel
+  ! CHECK-NOT:  if({{.*}})
+  ! CHECK-SAME: {
+  ! CHECK:      omp.distribute
+  ! CHECK-NOT:  if({{.*}})
+  ! CHECK-SAME: {
+  ! CHECK-NEXT: omp.wsloop
+  ! CHECK-NOT:  if({{.*}})
+  ! CHECK-SAME: {
+  ! CHECK-NEXT: omp.loop_nest
   !$omp teams distribute parallel do if(teams: .true.)
   do i = 1, 10
   end do
@@ -1933,23 +1394,13 @@
   ! CHECK-SAME: {
   ! CHECK:      omp.parallel
   ! CHECK-SAME: if({{.*}})
-<<<<<<< HEAD
-  ! CHECK-SAME: {
-  ! CHECK:      omp.distribute
-  ! CHECK-NOT:  if({{.*}})
-  ! CHECK-SAME: {
-  ! CHECK:      omp.wsloop
-  ! CHECK-NOT:  if({{.*}})
-  ! CHECK-SAME: {
-=======
-  ! CHECK:      omp.distribute
-  ! CHECK-NOT:  if({{.*}})
-  ! CHECK-SAME: {
-  ! CHECK-NEXT: omp.wsloop
-  ! CHECK-NOT:  if({{.*}})
-  ! CHECK-SAME: {
-  ! CHECK-NEXT: omp.loop_nest
->>>>>>> 87d90487
+  ! CHECK:      omp.distribute
+  ! CHECK-NOT:  if({{.*}})
+  ! CHECK-SAME: {
+  ! CHECK-NEXT: omp.wsloop
+  ! CHECK-NOT:  if({{.*}})
+  ! CHECK-SAME: {
+  ! CHECK-NEXT: omp.loop_nest
   !$omp teams distribute parallel do if(parallel: .true.)
   do i = 1, 10
   end do
@@ -1967,22 +1418,13 @@
   ! CHECK:      omp.distribute
   ! CHECK-NOT:  if({{.*}})
   ! CHECK-SAME: {
-<<<<<<< HEAD
-  ! CHECK:      omp.wsloop
-  ! CHECK-NOT:  if({{.*}})
-  ! CHECK-SAME: {
-  ! CHECK:      omp.simd
-  ! CHECK-NOT:  if({{.*}})
-  ! CHECK-SAME: {
-=======
-  ! CHECK-NEXT: omp.wsloop
-  ! CHECK-NOT:  if({{.*}})
-  ! CHECK-SAME: {
-  ! CHECK-NEXT: omp.simd
-  ! CHECK-NOT:  if({{.*}})
-  ! CHECK-SAME: {
-  ! CHECK-NEXT: omp.loop_nest
->>>>>>> 87d90487
+  ! CHECK-NEXT: omp.wsloop
+  ! CHECK-NOT:  if({{.*}})
+  ! CHECK-SAME: {
+  ! CHECK-NEXT: omp.simd
+  ! CHECK-NOT:  if({{.*}})
+  ! CHECK-SAME: {
+  ! CHECK-NEXT: omp.loop_nest
   !$omp teams distribute parallel do simd
   do i = 1, 10
   end do
@@ -1990,33 +1432,17 @@
 
   ! CHECK:      omp.teams
   ! CHECK-SAME: if({{.*}})
-<<<<<<< HEAD
-  ! CHECK-SAME: {
-  ! CHECK:      omp.parallel
-  ! CHECK-SAME: if({{.*}})
-  ! CHECK-SAME: {
-  ! CHECK:      omp.distribute
-  ! CHECK-NOT:  if({{.*}})
-  ! CHECK-SAME: {
-  ! CHECK:      omp.wsloop
-  ! CHECK-NOT:  if({{.*}})
-  ! CHECK-SAME: {
-  ! CHECK:      omp.simd
-  ! CHECK-SAME: if({{.*}})
-  ! CHECK-SAME: {
-=======
-  ! CHECK:      omp.parallel
-  ! CHECK-SAME: if({{.*}})
-  ! CHECK:      omp.distribute
-  ! CHECK-NOT:  if({{.*}})
-  ! CHECK-SAME: {
-  ! CHECK-NEXT: omp.wsloop
-  ! CHECK-NOT:  if({{.*}})
-  ! CHECK-SAME: {
-  ! CHECK-NEXT: omp.simd
-  ! CHECK-SAME: if({{.*}})
-  ! CHECK-NEXT: omp.loop_nest
->>>>>>> 87d90487
+  ! CHECK:      omp.parallel
+  ! CHECK-SAME: if({{.*}})
+  ! CHECK:      omp.distribute
+  ! CHECK-NOT:  if({{.*}})
+  ! CHECK-SAME: {
+  ! CHECK-NEXT: omp.wsloop
+  ! CHECK-NOT:  if({{.*}})
+  ! CHECK-SAME: {
+  ! CHECK-NEXT: omp.simd
+  ! CHECK-SAME: if({{.*}})
+  ! CHECK-NEXT: omp.loop_nest
   !$omp teams distribute parallel do simd if(.true.)
   do i = 1, 10
   end do
@@ -2024,33 +1450,17 @@
 
   ! CHECK:      omp.teams
   ! CHECK-SAME: if({{.*}})
-<<<<<<< HEAD
-  ! CHECK-SAME: {
-  ! CHECK:      omp.parallel
-  ! CHECK-SAME: if({{.*}})
-  ! CHECK-SAME: {
-  ! CHECK:      omp.distribute
-  ! CHECK-NOT:  if({{.*}})
-  ! CHECK-SAME: {
-  ! CHECK:      omp.wsloop
-  ! CHECK-NOT:  if({{.*}})
-  ! CHECK-SAME: {
-  ! CHECK:      omp.simd
-  ! CHECK-SAME: if({{.*}})
-  ! CHECK-SAME: {
-=======
-  ! CHECK:      omp.parallel
-  ! CHECK-SAME: if({{.*}})
-  ! CHECK:      omp.distribute
-  ! CHECK-NOT:  if({{.*}})
-  ! CHECK-SAME: {
-  ! CHECK-NEXT: omp.wsloop
-  ! CHECK-NOT:  if({{.*}})
-  ! CHECK-SAME: {
-  ! CHECK-NEXT: omp.simd
-  ! CHECK-SAME: if({{.*}})
-  ! CHECK-NEXT: omp.loop_nest
->>>>>>> 87d90487
+  ! CHECK:      omp.parallel
+  ! CHECK-SAME: if({{.*}})
+  ! CHECK:      omp.distribute
+  ! CHECK-NOT:  if({{.*}})
+  ! CHECK-SAME: {
+  ! CHECK-NEXT: omp.wsloop
+  ! CHECK-NOT:  if({{.*}})
+  ! CHECK-SAME: {
+  ! CHECK-NEXT: omp.simd
+  ! CHECK-SAME: if({{.*}})
+  ! CHECK-NEXT: omp.loop_nest
   !$omp teams distribute parallel do simd if(teams: .false.) if(parallel: .true.) if(simd: .false.)
   do i = 1, 10
   end do
@@ -2058,32 +1468,19 @@
 
   ! CHECK:      omp.teams
   ! CHECK-SAME: if({{.*}})
-<<<<<<< HEAD
-  ! CHECK-SAME: {
-=======
->>>>>>> 87d90487
-  ! CHECK:      omp.parallel
-  ! CHECK-NOT:  if({{.*}})
-  ! CHECK-SAME: {
-  ! CHECK:      omp.distribute
-  ! CHECK-NOT:  if({{.*}})
-  ! CHECK-SAME: {
-<<<<<<< HEAD
-  ! CHECK:      omp.wsloop
-  ! CHECK-NOT:  if({{.*}})
-  ! CHECK-SAME: {
-  ! CHECK:      omp.simd
-  ! CHECK-NOT:  if({{.*}})
-  ! CHECK-SAME: {
-=======
-  ! CHECK-NEXT: omp.wsloop
-  ! CHECK-NOT:  if({{.*}})
-  ! CHECK-SAME: {
-  ! CHECK-NEXT: omp.simd
-  ! CHECK-NOT:  if({{.*}})
-  ! CHECK-SAME: {
-  ! CHECK-NEXT: omp.loop_nest
->>>>>>> 87d90487
+  ! CHECK:      omp.parallel
+  ! CHECK-NOT:  if({{.*}})
+  ! CHECK-SAME: {
+  ! CHECK:      omp.distribute
+  ! CHECK-NOT:  if({{.*}})
+  ! CHECK-SAME: {
+  ! CHECK-NEXT: omp.wsloop
+  ! CHECK-NOT:  if({{.*}})
+  ! CHECK-SAME: {
+  ! CHECK-NEXT: omp.simd
+  ! CHECK-NOT:  if({{.*}})
+  ! CHECK-SAME: {
+  ! CHECK-NEXT: omp.loop_nest
   !$omp teams distribute parallel do simd if(teams: .true.)
   do i = 1, 10
   end do
@@ -2097,22 +1494,13 @@
   ! CHECK:      omp.distribute
   ! CHECK-NOT:  if({{.*}})
   ! CHECK-SAME: {
-<<<<<<< HEAD
-  ! CHECK:      omp.wsloop
-  ! CHECK-NOT:  if({{.*}})
-  ! CHECK-SAME: {
-  ! CHECK:      omp.simd
-  ! CHECK-NOT:  if({{.*}})
-  ! CHECK-SAME: {
-=======
-  ! CHECK-NEXT: omp.wsloop
-  ! CHECK-NOT:  if({{.*}})
-  ! CHECK-SAME: {
-  ! CHECK-NEXT: omp.simd
-  ! CHECK-NOT:  if({{.*}})
-  ! CHECK-SAME: {
-  ! CHECK-NEXT: omp.loop_nest
->>>>>>> 87d90487
+  ! CHECK-NEXT: omp.wsloop
+  ! CHECK-NOT:  if({{.*}})
+  ! CHECK-SAME: {
+  ! CHECK-NEXT: omp.simd
+  ! CHECK-NOT:  if({{.*}})
+  ! CHECK-SAME: {
+  ! CHECK-NEXT: omp.loop_nest
   !$omp teams distribute parallel do simd if(parallel: .true.)
   do i = 1, 10
   end do
@@ -2127,21 +1515,12 @@
   ! CHECK:      omp.distribute
   ! CHECK-NOT:  if({{.*}})
   ! CHECK-SAME: {
-<<<<<<< HEAD
-  ! CHECK:      omp.wsloop
-  ! CHECK-NOT:  if({{.*}})
-  ! CHECK-SAME: {
-  ! CHECK:      omp.simd
-  ! CHECK-SAME: if({{.*}})
-  ! CHECK-SAME: {
-=======
-  ! CHECK-NEXT: omp.wsloop
-  ! CHECK-NOT:  if({{.*}})
-  ! CHECK-SAME: {
-  ! CHECK-NEXT: omp.simd
-  ! CHECK-SAME: if({{.*}})
-  ! CHECK-NEXT: omp.loop_nest
->>>>>>> 87d90487
+  ! CHECK-NEXT: omp.wsloop
+  ! CHECK-NOT:  if({{.*}})
+  ! CHECK-SAME: {
+  ! CHECK-NEXT: omp.simd
+  ! CHECK-SAME: if({{.*}})
+  ! CHECK-NEXT: omp.loop_nest
   !$omp teams distribute parallel do simd if(simd: .true.)
   do i = 1, 10
   end do
