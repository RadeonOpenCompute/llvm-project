! This test checks lowering of OpenMP compound (combined and composite) loop
! constructs.

! RUN: bbc -fopenmp -emit-hlfir %s -o - | FileCheck %s
! RUN: %flang_fc1 -fopenmp -emit-hlfir %s -o - | FileCheck %s

program main
  integer :: i

<<<<<<< HEAD
  ! TODO: When supported, add TASKLOOP SIMD.
  
  ! ----------------------------------------------------------------------------
  ! DISTRIBUTE PARALLEL DO SIMD
=======
  ! TODO When composite constructs are supported add:
  ! - TASKLOOP SIMD

  ! ----------------------------------------------------------------------------
  ! DISTRIBUTE PARALLEL DO
>>>>>>> 87d90487
  ! ----------------------------------------------------------------------------
  !$omp teams

  ! CHECK: omp.parallel
  ! CHECK: omp.distribute
  ! CHECK-NEXT: omp.wsloop
<<<<<<< HEAD
  ! CHECK-NEXT: omp.simd
  ! CHECK-NEXT: omp.loop_nest
  !$omp distribute parallel do simd
  do i = 1, 10
  end do
  !$omp end distribute parallel do simd

  !$omp end teams
  
  ! ----------------------------------------------------------------------------
  ! DISTRIBUTE PARALLEL DO
=======
  ! CHECK-NEXT: omp.loop_nest
  !$omp distribute parallel do
  do i = 1, 10
  end do
  !$omp end distribute parallel do

  !$omp end teams

  ! ----------------------------------------------------------------------------
  ! DISTRIBUTE PARALLEL DO SIMD
>>>>>>> 87d90487
  ! ----------------------------------------------------------------------------
  !$omp teams

  ! CHECK: omp.parallel
  ! CHECK: omp.distribute
  ! CHECK-NEXT: omp.wsloop
<<<<<<< HEAD
  ! CHECK-NEXT: omp.loop_nest
  !$omp distribute parallel do
  do i = 1, 10
  end do
  !$omp end distribute parallel do
=======
  ! CHECK-NEXT: omp.simd
  ! CHECK-NEXT: omp.loop_nest
  !$omp distribute parallel do simd
  do i = 1, 10
  end do
  !$omp end distribute parallel do simd
>>>>>>> 87d90487

  !$omp end teams

  ! ----------------------------------------------------------------------------
  ! DISTRIBUTE SIMD
  ! ----------------------------------------------------------------------------
  !$omp teams

  ! CHECK: omp.distribute
  ! CHECK-NEXT: omp.simd
  ! CHECK-NEXT: omp.loop_nest
  !$omp distribute simd
  do i = 1, 10
  end do
  !$omp end distribute simd

  !$omp end teams

  ! ----------------------------------------------------------------------------
  ! DO SIMD
  ! ----------------------------------------------------------------------------
  ! CHECK: omp.wsloop
  ! CHECK-NEXT: omp.simd
  ! CHECK-NEXT: omp.loop_nest
  !$omp do simd
  do i = 1, 10
  end do
  !$omp end do simd

  ! ----------------------------------------------------------------------------
  ! PARALLEL DO SIMD
  ! ----------------------------------------------------------------------------
  ! CHECK: omp.parallel
  ! CHECK: omp.wsloop
  ! CHECK-NEXT: omp.simd
  ! CHECK-NEXT: omp.loop_nest
  !$omp parallel do simd
  do i = 1, 10
  end do
  !$omp end parallel do simd

  ! ----------------------------------------------------------------------------
  ! PARALLEL DO
  ! ----------------------------------------------------------------------------
  ! CHECK: omp.parallel
  ! CHECK: omp.wsloop
  ! CHECK-NEXT: omp.loop_nest
  !$omp parallel do
  do i = 1, 10
  end do
  !$omp end parallel do

  ! ----------------------------------------------------------------------------
  ! TARGET PARALLEL DO SIMD
  ! ----------------------------------------------------------------------------
  ! CHECK: omp.target
  ! CHECK: omp.parallel
  ! CHECK: omp.wsloop
  ! CHECK-NEXT: omp.simd
  ! CHECK-NEXT: omp.loop_nest
  !$omp target parallel do simd
  do i = 1, 10
  end do
  !$omp end target parallel do simd

  ! ----------------------------------------------------------------------------
  ! TARGET PARALLEL DO
  ! ----------------------------------------------------------------------------
  ! CHECK: omp.target
  ! CHECK: omp.parallel
  ! CHECK: omp.wsloop
  ! CHECK-NEXT: omp.loop_nest
  !$omp target parallel do
  do i = 1, 10
  end do
  !$omp end target parallel do

  ! ----------------------------------------------------------------------------
  ! TARGET SIMD
  ! ----------------------------------------------------------------------------
  ! CHECK: omp.target
  ! CHECK: omp.simd
  ! CHECK-NEXT: omp.loop_nest
  !$omp target simd
  do i = 1, 10
  end do
  !$omp end target simd

  ! ----------------------------------------------------------------------------
  ! TARGET TEAMS DISTRIBUTE
  ! ----------------------------------------------------------------------------
  ! CHECK: omp.target
  ! CHECK: omp.teams
  ! CHECK: omp.distribute
  ! CHECK-NEXT: omp.loop_nest
  !$omp target teams distribute
  do i = 1, 10
  end do
  !$omp end target teams distribute

  ! ----------------------------------------------------------------------------
<<<<<<< HEAD
  ! TARGET TEAMS DISTRIBUTE PARALLEL DO SIMD
=======
  ! TARGET TEAMS DISTRIBUTE PARALLEL DO
>>>>>>> 87d90487
  ! ----------------------------------------------------------------------------
  ! CHECK: omp.target
  ! CHECK: omp.teams
  ! CHECK: omp.parallel
  ! CHECK: omp.distribute
  ! CHECK-NEXT: omp.wsloop
<<<<<<< HEAD
  ! CHECK-NEXT: omp.simd
  ! CHECK-NEXT: omp.loop_nest
  !$omp target teams distribute parallel do simd
  do i = 1, 10
  end do
  !$omp end target teams distribute parallel do simd

  ! ----------------------------------------------------------------------------
  ! TARGET TEAMS DISTRIBUTE PARALLEL DO
=======
  ! CHECK-NEXT: omp.loop_nest
  !$omp target teams distribute parallel do
  do i = 1, 10
  end do
  !$omp end target teams distribute parallel do

  ! ----------------------------------------------------------------------------
  ! TARGET TEAMS DISTRIBUTE PARALLEL DO SIMD
>>>>>>> 87d90487
  ! ----------------------------------------------------------------------------
  ! CHECK: omp.target
  ! CHECK: omp.teams
  ! CHECK: omp.parallel
  ! CHECK: omp.distribute
  ! CHECK-NEXT: omp.wsloop
<<<<<<< HEAD
  ! CHECK-NEXT: omp.loop_nest
  !$omp target teams distribute parallel do
  do i = 1, 10
  end do
  !$omp end target teams distribute parallel do
=======
  ! CHECK-NEXT: omp.simd
  ! CHECK-NEXT: omp.loop_nest
  !$omp target teams distribute parallel do simd
  do i = 1, 10
  end do
  !$omp end target teams distribute parallel do simd
>>>>>>> 87d90487

  ! ----------------------------------------------------------------------------
  ! TARGET TEAMS DISTRIBUTE SIMD
  ! ----------------------------------------------------------------------------
  ! CHECK: omp.target
  ! CHECK: omp.teams
  ! CHECK: omp.distribute
  ! CHECK-NEXT: omp.simd
  ! CHECK-NEXT: omp.loop_nest
  !$omp target teams distribute simd
  do i = 1, 10
  end do
  !$omp end target teams distribute simd

  ! ----------------------------------------------------------------------------
  ! TEAMS DISTRIBUTE
  ! ----------------------------------------------------------------------------
  ! CHECK: omp.teams
  ! CHECK: omp.distribute
  ! CHECK-NEXT: omp.loop_nest
  !$omp teams distribute
  do i = 1, 10
  end do
  !$omp end teams distribute

  ! ----------------------------------------------------------------------------
<<<<<<< HEAD
  ! TEAMS DISTRIBUTE PARALLEL DO SIMD
=======
  ! TEAMS DISTRIBUTE PARALLEL DO
>>>>>>> 87d90487
  ! ----------------------------------------------------------------------------
  ! CHECK: omp.teams
  ! CHECK: omp.parallel
  ! CHECK: omp.distribute
  ! CHECK-NEXT: omp.wsloop
<<<<<<< HEAD
  ! CHECK-NEXT: omp.simd
  ! CHECK-NEXT: omp.loop_nest
  !$omp teams distribute parallel do simd
  do i = 1, 10
  end do
  !$omp end teams distribute parallel do simd

  ! ----------------------------------------------------------------------------
  ! TEAMS DISTRIBUTE PARALLEL DO
=======
  ! CHECK-NEXT: omp.loop_nest
  !$omp teams distribute parallel do
  do i = 1, 10
  end do
  !$omp end teams distribute parallel do

  ! ----------------------------------------------------------------------------
  ! TEAMS DISTRIBUTE PARALLEL DO SIMD
>>>>>>> 87d90487
  ! ----------------------------------------------------------------------------
  ! CHECK: omp.teams
  ! CHECK: omp.parallel
  ! CHECK: omp.distribute
  ! CHECK-NEXT: omp.wsloop
<<<<<<< HEAD
  ! CHECK-NEXT: omp.loop_nest
  !$omp teams distribute parallel do
  do i = 1, 10
  end do
  !$omp end teams distribute parallel do
=======
  ! CHECK-NEXT: omp.simd
  ! CHECK-NEXT: omp.loop_nest
  !$omp teams distribute parallel do simd
  do i = 1, 10
  end do
  !$omp end teams distribute parallel do simd
>>>>>>> 87d90487

  ! ----------------------------------------------------------------------------
  ! TEAMS DISTRIBUTE SIMD
  ! ----------------------------------------------------------------------------
  ! CHECK: omp.teams
  ! CHECK: omp.distribute
  ! CHECK-NEXT: omp.simd
  ! CHECK-NEXT: omp.loop_nest
  !$omp teams distribute simd
  do i = 1, 10
  end do
  !$omp end teams distribute simd
end program main<|MERGE_RESOLUTION|>--- conflicted
+++ resolved
@@ -7,25 +7,33 @@
 program main
   integer :: i
 
-<<<<<<< HEAD
-  ! TODO: When supported, add TASKLOOP SIMD.
-  
-  ! ----------------------------------------------------------------------------
-  ! DISTRIBUTE PARALLEL DO SIMD
-=======
   ! TODO When composite constructs are supported add:
   ! - TASKLOOP SIMD
 
   ! ----------------------------------------------------------------------------
   ! DISTRIBUTE PARALLEL DO
->>>>>>> 87d90487
   ! ----------------------------------------------------------------------------
   !$omp teams
 
   ! CHECK: omp.parallel
   ! CHECK: omp.distribute
   ! CHECK-NEXT: omp.wsloop
-<<<<<<< HEAD
+  ! CHECK-NEXT: omp.loop_nest
+  !$omp distribute parallel do
+  do i = 1, 10
+  end do
+  !$omp end distribute parallel do
+
+  !$omp end teams
+
+  ! ----------------------------------------------------------------------------
+  ! DISTRIBUTE PARALLEL DO SIMD
+  ! ----------------------------------------------------------------------------
+  !$omp teams
+
+  ! CHECK: omp.parallel
+  ! CHECK: omp.distribute
+  ! CHECK-NEXT: omp.wsloop
   ! CHECK-NEXT: omp.simd
   ! CHECK-NEXT: omp.loop_nest
   !$omp distribute parallel do simd
@@ -34,60 +42,23 @@
   !$omp end distribute parallel do simd
 
   !$omp end teams
-  
-  ! ----------------------------------------------------------------------------
-  ! DISTRIBUTE PARALLEL DO
-=======
-  ! CHECK-NEXT: omp.loop_nest
-  !$omp distribute parallel do
-  do i = 1, 10
-  end do
-  !$omp end distribute parallel do
+
+  ! ----------------------------------------------------------------------------
+  ! DISTRIBUTE SIMD
+  ! ----------------------------------------------------------------------------
+  !$omp teams
+
+  ! CHECK: omp.distribute
+  ! CHECK-NEXT: omp.simd
+  ! CHECK-NEXT: omp.loop_nest
+  !$omp distribute simd
+  do i = 1, 10
+  end do
+  !$omp end distribute simd
 
   !$omp end teams
 
   ! ----------------------------------------------------------------------------
-  ! DISTRIBUTE PARALLEL DO SIMD
->>>>>>> 87d90487
-  ! ----------------------------------------------------------------------------
-  !$omp teams
-
-  ! CHECK: omp.parallel
-  ! CHECK: omp.distribute
-  ! CHECK-NEXT: omp.wsloop
-<<<<<<< HEAD
-  ! CHECK-NEXT: omp.loop_nest
-  !$omp distribute parallel do
-  do i = 1, 10
-  end do
-  !$omp end distribute parallel do
-=======
-  ! CHECK-NEXT: omp.simd
-  ! CHECK-NEXT: omp.loop_nest
-  !$omp distribute parallel do simd
-  do i = 1, 10
-  end do
-  !$omp end distribute parallel do simd
->>>>>>> 87d90487
-
-  !$omp end teams
-
-  ! ----------------------------------------------------------------------------
-  ! DISTRIBUTE SIMD
-  ! ----------------------------------------------------------------------------
-  !$omp teams
-
-  ! CHECK: omp.distribute
-  ! CHECK-NEXT: omp.simd
-  ! CHECK-NEXT: omp.loop_nest
-  !$omp distribute simd
-  do i = 1, 10
-  end do
-  !$omp end distribute simd
-
-  !$omp end teams
-
-  ! ----------------------------------------------------------------------------
   ! DO SIMD
   ! ----------------------------------------------------------------------------
   ! CHECK: omp.wsloop
@@ -170,18 +141,27 @@
   !$omp end target teams distribute
 
   ! ----------------------------------------------------------------------------
-<<<<<<< HEAD
+  ! TARGET TEAMS DISTRIBUTE PARALLEL DO
+  ! ----------------------------------------------------------------------------
+  ! CHECK: omp.target
+  ! CHECK: omp.teams
+  ! CHECK: omp.parallel
+  ! CHECK: omp.distribute
+  ! CHECK-NEXT: omp.wsloop
+  ! CHECK-NEXT: omp.loop_nest
+  !$omp target teams distribute parallel do
+  do i = 1, 10
+  end do
+  !$omp end target teams distribute parallel do
+
+  ! ----------------------------------------------------------------------------
   ! TARGET TEAMS DISTRIBUTE PARALLEL DO SIMD
-=======
-  ! TARGET TEAMS DISTRIBUTE PARALLEL DO
->>>>>>> 87d90487
-  ! ----------------------------------------------------------------------------
-  ! CHECK: omp.target
-  ! CHECK: omp.teams
-  ! CHECK: omp.parallel
-  ! CHECK: omp.distribute
-  ! CHECK-NEXT: omp.wsloop
-<<<<<<< HEAD
+  ! ----------------------------------------------------------------------------
+  ! CHECK: omp.target
+  ! CHECK: omp.teams
+  ! CHECK: omp.parallel
+  ! CHECK: omp.distribute
+  ! CHECK-NEXT: omp.wsloop
   ! CHECK-NEXT: omp.simd
   ! CHECK-NEXT: omp.loop_nest
   !$omp target teams distribute parallel do simd
@@ -190,39 +170,6 @@
   !$omp end target teams distribute parallel do simd
 
   ! ----------------------------------------------------------------------------
-  ! TARGET TEAMS DISTRIBUTE PARALLEL DO
-=======
-  ! CHECK-NEXT: omp.loop_nest
-  !$omp target teams distribute parallel do
-  do i = 1, 10
-  end do
-  !$omp end target teams distribute parallel do
-
-  ! ----------------------------------------------------------------------------
-  ! TARGET TEAMS DISTRIBUTE PARALLEL DO SIMD
->>>>>>> 87d90487
-  ! ----------------------------------------------------------------------------
-  ! CHECK: omp.target
-  ! CHECK: omp.teams
-  ! CHECK: omp.parallel
-  ! CHECK: omp.distribute
-  ! CHECK-NEXT: omp.wsloop
-<<<<<<< HEAD
-  ! CHECK-NEXT: omp.loop_nest
-  !$omp target teams distribute parallel do
-  do i = 1, 10
-  end do
-  !$omp end target teams distribute parallel do
-=======
-  ! CHECK-NEXT: omp.simd
-  ! CHECK-NEXT: omp.loop_nest
-  !$omp target teams distribute parallel do simd
-  do i = 1, 10
-  end do
-  !$omp end target teams distribute parallel do simd
->>>>>>> 87d90487
-
-  ! ----------------------------------------------------------------------------
   ! TARGET TEAMS DISTRIBUTE SIMD
   ! ----------------------------------------------------------------------------
   ! CHECK: omp.target
@@ -247,55 +194,31 @@
   !$omp end teams distribute
 
   ! ----------------------------------------------------------------------------
-<<<<<<< HEAD
+  ! TEAMS DISTRIBUTE PARALLEL DO
+  ! ----------------------------------------------------------------------------
+  ! CHECK: omp.teams
+  ! CHECK: omp.parallel
+  ! CHECK: omp.distribute
+  ! CHECK-NEXT: omp.wsloop
+  ! CHECK-NEXT: omp.loop_nest
+  !$omp teams distribute parallel do
+  do i = 1, 10
+  end do
+  !$omp end teams distribute parallel do
+
+  ! ----------------------------------------------------------------------------
   ! TEAMS DISTRIBUTE PARALLEL DO SIMD
-=======
-  ! TEAMS DISTRIBUTE PARALLEL DO
->>>>>>> 87d90487
-  ! ----------------------------------------------------------------------------
-  ! CHECK: omp.teams
-  ! CHECK: omp.parallel
-  ! CHECK: omp.distribute
-  ! CHECK-NEXT: omp.wsloop
-<<<<<<< HEAD
+  ! ----------------------------------------------------------------------------
+  ! CHECK: omp.teams
+  ! CHECK: omp.parallel
+  ! CHECK: omp.distribute
+  ! CHECK-NEXT: omp.wsloop
   ! CHECK-NEXT: omp.simd
   ! CHECK-NEXT: omp.loop_nest
   !$omp teams distribute parallel do simd
   do i = 1, 10
   end do
   !$omp end teams distribute parallel do simd
-
-  ! ----------------------------------------------------------------------------
-  ! TEAMS DISTRIBUTE PARALLEL DO
-=======
-  ! CHECK-NEXT: omp.loop_nest
-  !$omp teams distribute parallel do
-  do i = 1, 10
-  end do
-  !$omp end teams distribute parallel do
-
-  ! ----------------------------------------------------------------------------
-  ! TEAMS DISTRIBUTE PARALLEL DO SIMD
->>>>>>> 87d90487
-  ! ----------------------------------------------------------------------------
-  ! CHECK: omp.teams
-  ! CHECK: omp.parallel
-  ! CHECK: omp.distribute
-  ! CHECK-NEXT: omp.wsloop
-<<<<<<< HEAD
-  ! CHECK-NEXT: omp.loop_nest
-  !$omp teams distribute parallel do
-  do i = 1, 10
-  end do
-  !$omp end teams distribute parallel do
-=======
-  ! CHECK-NEXT: omp.simd
-  ! CHECK-NEXT: omp.loop_nest
-  !$omp teams distribute parallel do simd
-  do i = 1, 10
-  end do
-  !$omp end teams distribute parallel do simd
->>>>>>> 87d90487
 
   ! ----------------------------------------------------------------------------
   ! TEAMS DISTRIBUTE SIMD
