--- conflicted
+++ resolved
@@ -40,12 +40,7 @@
 ! CHECK:           %[[VAL_3:.*]]:2 = hlfir.declare %[[VAL_0]] dummy_scope %[[VAL_2]] {uniq_name = "_QFsectionsreductionEx"} : (!fir.ref<f32>, !fir.dscope) -> (!fir.ref<f32>, !fir.ref<f32>)
 ! CHECK:           %[[VAL_4:.*]]:2 = hlfir.declare %[[VAL_1]] dummy_scope %[[VAL_2]] {uniq_name = "_QFsectionsreductionEy"} : (!fir.ref<f32>, !fir.dscope) -> (!fir.ref<f32>, !fir.ref<f32>)
 ! CHECK:           omp.parallel {
-<<<<<<< HEAD
-! CHECK:             omp.sections reduction(@add_reduction_f32 %[[VAL_3]]#0 -> %[[ARG_0:.*]] : !fir.ref<f32>, @add_reduction_f32 %[[VAL_4]]#0 -> %[[ARG_1:.*]] : !fir.ref<f32>) {
-! CHECK:             ^bb0(%[[VAL_5:.*]]: !fir.ref<f32>, %[[VAL_6:.*]]: !fir.ref<f32>):
-=======
 ! CHECK:             omp.sections reduction(@add_reduction_f32 %[[VAL_3]]#0 -> %[[VAL_5:.*]], @add_reduction_f32 %[[VAL_4]]#0 -> %[[VAL_6:.*]] : !fir.ref<f32>, !fir.ref<f32>) {
->>>>>>> 66f84c8b
 ! CHECK:               omp.section {
 ! CHECK:               ^bb0(%[[VAL_7:.*]]: !fir.ref<f32>, %[[VAL_8:.*]]: !fir.ref<f32>):
 ! CHECK:                 %[[VAL_9:.*]]:2 = hlfir.declare %[[VAL_7]] {uniq_name = "_QFsectionsreductionEx"} : (!fir.ref<f32>) -> (!fir.ref<f32>, !fir.ref<f32>)
@@ -75,12 +70,7 @@
 ! CHECK:             omp.terminator
 ! CHECK:           }
 ! CHECK:           omp.parallel {
-<<<<<<< HEAD
-! CHECK:             omp.sections reduction(@add_reduction_f32 %[[VAL_3]]#0 -> %[[ARG_2:.*]] : !fir.ref<f32>, @add_reduction_f32 %[[VAL_4]]#0 -> %[[ARG_3:.*]] : !fir.ref<f32>) {
-! CHECK:             ^bb0(%[[VAL_23:.*]]: !fir.ref<f32>, %[[VAL_24:.*]]: !fir.ref<f32>):
-=======
 ! CHECK:             omp.sections reduction(@add_reduction_f32 %[[VAL_3]]#0 -> %[[VAL_23:.*]], @add_reduction_f32 %[[VAL_4]]#0 -> %[[VAL_24:.*]] : !fir.ref<f32>, !fir.ref<f32>) {
->>>>>>> 66f84c8b
 ! CHECK:               omp.section {
 ! CHECK:               ^bb0(%[[VAL_25:.*]]: !fir.ref<f32>, %[[VAL_26:.*]]: !fir.ref<f32>):
 ! CHECK:                 %[[VAL_27:.*]]:2 = hlfir.declare %[[VAL_25]] {uniq_name = "_QFsectionsreductionEx"} : (!fir.ref<f32>) -> (!fir.ref<f32>, !fir.ref<f32>)
