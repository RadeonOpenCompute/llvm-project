--- conflicted
+++ resolved
@@ -320,15 +320,6 @@
    !CHECK: omp.terminator
    !$omp end target data
    !CHECK: }
-<<<<<<< HEAD
-   !CHECK %[[BOUNDS_B:.*]] = omp.map.bounds   lower_bound({{.*}}) upper_bound({{.*}}) extent({{.*}}) stride({{.*}}) start_idx({{.*}})
-   !CHECK %[[MAP_B:.*]] = omp.map.info var_ptr(%[[VAR_B_DECL]]#1 : !fir.ref<!fir.array<1024xi32>>, !fir.array<1024xi32>)   map_clauses(always, from) capture(ByRef) bounds(%[[BOUNDS_B]]) -> !fir.ref<!fir.array<1024xi32>> {name = "b"}
-   !CHECK omp.target_data   map_entries(%[[MAP_B]] : !fir.ref<!fir.array<1024xi32>>) {
-   !!$omp target data map(always, from : b)
-   !CHECK omp.terminator
-   !!$omp end target data
-   !CHECK }
-=======
    !CHECK: %[[BOUNDS_B:.*]] = omp.map.bounds   lower_bound({{.*}}) upper_bound({{.*}}) extent({{.*}}) stride({{.*}}) start_idx({{.*}})
    !CHECK: %[[MAP_B:.*]] = omp.map.info var_ptr(%[[VAR_B_DECL]]#1 : !fir.ref<!fir.array<1024xi32>>, !fir.array<1024xi32>)   map_clauses(always, from) capture(ByRef) bounds(%[[BOUNDS_B]]) -> !fir.ref<!fir.array<1024xi32>> {name = "b"}
    !CHECK: omp.target_data   map_entries(%[[MAP_B]] : !fir.ref<!fir.array<1024xi32>>) {
@@ -336,7 +327,6 @@
    !CHECK: omp.terminator
    !$omp end target data
    !CHECK: }
->>>>>>> 07514fa9
 end subroutine omp_target_data_mt
 
 !===============================================================================
