--- conflicted
+++ resolved
@@ -79,23 +79,13 @@
 ! CHECK:           omp.parallel {
 ! CHECK:             %[[VAL_4:.*]] = fir.alloca i32 {adapt.valuebyref, pinned}
 ! CHECK:             %[[VAL_5:.*]]:2 = hlfir.declare %[[VAL_4]] {uniq_name = "_QFFreduceEi"} : (!fir.ref<i32>) -> (!fir.ref<i32>, !fir.ref<i32>)
-<<<<<<< HEAD
 ! CHECK:             %[[VAL_6:.*]] = fir.alloca !fir.box<!fir.array<?xf64>>
 ! CHECK:             fir.store %[[VAL_3]]#1 to %[[VAL_6]] : !fir.ref<!fir.box<!fir.array<?xf64>>>
 ! CHECK:             %[[VAL_7:.*]] = arith.constant 0 : i32
 ! CHECK:             %[[VAL_8:.*]] = arith.constant 10 : i32
 ! CHECK:             %[[VAL_9:.*]] = arith.constant 1 : i32
-! CHECK:             omp.wsloop byref reduction(@add_reduction_byref_box_Uxf64 %[[VAL_6]] -> %[[VAL_10:.*]] : !fir.ref<!fir.box<!fir.array<?xf64>>>) {
+! CHECK:             omp.wsloop reduction(byref @add_reduction_byref_box_Uxf64 %[[VAL_6]] -> %[[VAL_10:.*]] : !fir.ref<!fir.box<!fir.array<?xf64>>>) {
 ! CHECK-NEXT:          omp.loop_nest (%[[VAL_11:.*]]) : i32 = (%[[VAL_7]]) to (%[[VAL_8]]) inclusive step (%[[VAL_9]]) {
-=======
-! CHECK:             %[[VAL_6:.*]] = arith.constant 0 : i32
-! CHECK:             %[[VAL_7:.*]] = arith.constant 10 : i32
-! CHECK:             %[[VAL_8:.*]] = arith.constant 1 : i32
-! CHECK:             %[[VAL_9:.*]] = fir.alloca !fir.box<!fir.array<?xf64>>
-! CHECK:             fir.store %[[VAL_3]]#1 to %[[VAL_9]] : !fir.ref<!fir.box<!fir.array<?xf64>>>
-! CHECK:             omp.wsloop reduction(byref @add_reduction_byref_box_Uxf64 %[[VAL_9]] -> %[[VAL_10:.*]] : !fir.ref<!fir.box<!fir.array<?xf64>>>) {
-! CHECK-NEXT:          omp.loop_nest (%[[VAL_11:.*]]) : i32 = (%[[VAL_6]]) to (%[[VAL_7]]) inclusive step (%[[VAL_8]]) {
->>>>>>> 352dc7d4
 ! CHECK:                 %[[VAL_12:.*]]:2 = hlfir.declare %[[VAL_10]] {fortran_attrs = {{.*}}, uniq_name = "_QFFreduceEr"} : (!fir.ref<!fir.box<!fir.array<?xf64>>>) -> (!fir.ref<!fir.box<!fir.array<?xf64>>>, !fir.ref<!fir.box<!fir.array<?xf64>>>)
 ! CHECK:                 fir.store %[[VAL_11]] to %[[VAL_5]]#1 : !fir.ref<i32>
 ! CHECK:                 %[[VAL_13:.*]] = fir.load %[[VAL_5]]#0 : !fir.ref<i32>
