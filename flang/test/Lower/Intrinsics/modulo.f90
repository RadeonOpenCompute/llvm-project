! RUN: bbc -emit-fir -hlfir=false %s -o - | FileCheck %s -check-prefixes=HONORINF,ALL
<<<<<<< HEAD
! RUN: flang-new -fc1 -menable-no-infs -emit-fir -flang-deprecated-no-hlfir %s -o - | FileCheck %s -check-prefixes=CHECK,ALL
=======
! RUN: flang -fc1 -menable-no-infs -emit-fir -flang-deprecated-no-hlfir %s -o - | FileCheck %s -check-prefixes=CHECK,ALL,%if flang-supports-f128-math %{F128%} %else %{F64%}
>>>>>>> 7612dcc6

! ALL-LABEL: func @_QPmodulo_testr(
! ALL-SAME: %[[arg0:.*]]: !fir.ref<f64>{{.*}}, %[[arg1:.*]]: !fir.ref<f64>{{.*}}, %[[arg2:.*]]: !fir.ref<f64>{{.*}}) {
subroutine modulo_testr(r, a, p)
  real(8) :: r, a, p
  ! ALL-DAG: %[[a:.*]] = fir.load %[[arg1]] : !fir.ref<f64>
  ! ALL-DAG: %[[p:.*]] = fir.load %[[arg2]] : !fir.ref<f64>
  ! HONORINF: %[[res:.*]] = fir.call @_FortranAModuloReal8(%[[a]], %[[p]]
  ! CHECK-DAG: %[[rem:.*]] = arith.remf %[[a]], %[[p]] {{.*}}: f64
  ! CHECK-DAG: %[[zero:.*]] = arith.constant 0.000000e+00 : f64
  ! CHECK-DAG: %[[remNotZero:.*]] = arith.cmpf une, %[[rem]], %[[zero]] {{.*}} : f64
  ! CHECK-DAG: %[[aNeg:.*]] = arith.cmpf olt, %[[a]], %[[zero]] {{.*}} : f64
  ! CHECK-DAG: %[[pNeg:.*]] = arith.cmpf olt, %[[p]], %[[zero]] {{.*}} : f64
  ! CHECK-DAG: %[[signDifferent:.*]] = arith.xori %[[aNeg]], %[[pNeg]] : i1
  ! CHECK-DAG: %[[mustAddP:.*]] = arith.andi %[[remNotZero]], %[[signDifferent]] : i1
  ! CHECK-DAG: %[[remPlusP:.*]] = arith.addf %[[rem]], %[[p]] {{.*}}: f64
  ! CHECK: %[[res:.*]] = arith.select %[[mustAddP]], %[[remPlusP]], %[[rem]] : f64
  ! ALL: fir.store %[[res]] to %[[arg0]] : !fir.ref<f64>
  r = modulo(a, p)
end subroutine
  
! ALL-LABEL: func @_QPmodulo_testi(
! ALL-SAME: %[[arg0:.*]]: !fir.ref<i64>{{.*}}, %[[arg1:.*]]: !fir.ref<i64>{{.*}}, %[[arg2:.*]]: !fir.ref<i64>{{.*}}) {
subroutine modulo_testi(r, a, p)
  integer(8) :: r, a, p
  ! CHECK-DAG: %[[a:.*]] = fir.load %[[arg1]] : !fir.ref<i64>
  ! CHECK-DAG: %[[p:.*]] = fir.load %[[arg2]] : !fir.ref<i64>
  ! CHECK-DAG: %[[rem:.*]] = arith.remsi %[[a]], %[[p]] : i64
  ! CHECK-DAG: %[[argXor:.*]] = arith.xori %[[a]], %[[p]] : i64
  ! CHECK-DAG: %[[signDifferent:.*]] = arith.cmpi slt, %[[argXor]], %c0{{.*}} : i64
  ! CHECK-DAG: %[[remNotZero:.*]] = arith.cmpi ne, %[[rem]], %c0{{.*}} : i64
  ! CHECK-DAG: %[[mustAddP:.*]] = arith.andi %[[remNotZero]], %[[signDifferent]] : i1
  ! CHECK-DAG: %[[remPlusP:.*]] = arith.addi %[[rem]], %[[p]] : i64
  ! CHECK: %[[res:.*]] = arith.select %[[mustAddP]], %[[remPlusP]], %[[rem]] : i64
  ! CHECK: fir.store %[[res]] to %[[arg0]] : !fir.ref<i64>
  r = modulo(a, p)
end subroutine

! CHECK-LABEL: func @_QPmodulo_testr16(
! F128-SAME: %[[arg0:.*]]: !fir.ref<f128>{{.*}}, %[[arg1:.*]]: !fir.ref<f128>{{.*}}, %[[arg2:.*]]: !fir.ref<f128>{{.*}}) {
! F64-SAME: %[[arg0:.*]]: !fir.ref<f64>{{.*}}, %[[arg1:.*]]: !fir.ref<f64>{{.*}}, %[[arg2:.*]]: !fir.ref<f64>{{.*}}) {
subroutine modulo_testr16(r, a, p)
  integer, parameter :: rk = merge(16, 8, selected_real_kind(33, 4931)==16)
  real(rk) :: r, a, p
  !F128: fir.call @_FortranAModuloReal16({{.*}}){{.*}}: (f128, f128, !fir.ref<i8>, i32) -> f128
  !F64: arith.remf %0, %1 fastmath<ninf,contract> : f64
  r = modulo(a, p)
end subroutine<|MERGE_RESOLUTION|>--- conflicted
+++ resolved
@@ -1,9 +1,6 @@
 ! RUN: bbc -emit-fir -hlfir=false %s -o - | FileCheck %s -check-prefixes=HONORINF,ALL
-<<<<<<< HEAD
-! RUN: flang-new -fc1 -menable-no-infs -emit-fir -flang-deprecated-no-hlfir %s -o - | FileCheck %s -check-prefixes=CHECK,ALL
-=======
+! XFAIL: *
 ! RUN: flang -fc1 -menable-no-infs -emit-fir -flang-deprecated-no-hlfir %s -o - | FileCheck %s -check-prefixes=CHECK,ALL,%if flang-supports-f128-math %{F128%} %else %{F64%}
->>>>>>> 7612dcc6
 
 ! ALL-LABEL: func @_QPmodulo_testr(
 ! ALL-SAME: %[[arg0:.*]]: !fir.ref<f64>{{.*}}, %[[arg1:.*]]: !fir.ref<f64>{{.*}}, %[[arg2:.*]]: !fir.ref<f64>{{.*}}) {
