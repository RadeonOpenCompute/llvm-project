--- conflicted
+++ resolved
@@ -1,9 +1,4 @@
-<<<<<<< HEAD
-! RUN: bbc -emit-fir %s -o - | FileCheck %s
-! RUN: flang-new -fc1 -emit-fir %s -o - | FileCheck %s
-=======
 ! RUN: bbc -emit-fir %s -o - | FileCheck %s --check-prefixes=CHECK%if target=x86_64{{.*}} %{,CHECK-KIND10%}%if flang-supports-f128-math %{,CHECK-KIND16%}
->>>>>>> 2bffa5bf
 
 ! CHECK-LABEL: ieee_is_normal_f16
 subroutine ieee_is_normal_f16(r)
