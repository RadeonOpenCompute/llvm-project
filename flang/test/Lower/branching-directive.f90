--- conflicted
+++ resolved
@@ -1,19 +1,3 @@
-<<<<<<< HEAD
-!RUN: not flang-new -fc1 -emit-hlfir -fopenmp -o - %s 2>&1 | FileCheck %s
-
-!https://github.com/llvm/llvm-project/issues/91526
-
-! TODO Test temporarily disabled
-!CHECK: error: verification of lowering to FIR failed
-
-!COM: CHECK:   cf.cond_br %{{[0-9]+}}, ^bb[[THEN:[0-9]+]], ^bb[[ELSE:[0-9]+]]
-!COM: CHECK: ^bb[[THEN]]:
-!COM: CHECK:   cf.br ^bb[[EXIT:[0-9]+]]
-!COM: CHECK: ^bb[[ELSE]]:
-!COM: CHECK:   fir.call @_FortranAStopStatement
-!COM: CHECK:   fir.unreachable
-!COM: CHECK: ^bb[[EXIT]]:
-=======
 !RUN: bbc -emit-hlfir -fopenacc -fopenmp -o - %s | FileCheck %s
 
 !https://github.com/llvm/llvm-project/issues/91526
@@ -28,7 +12,6 @@
 !CHECK:   fir.unreachable
 !CHECK: ^bb[[ENDIF]]:
 !CHECK:   return
->>>>>>> 0d1b3671
 
 subroutine simple1(y)
   implicit none
