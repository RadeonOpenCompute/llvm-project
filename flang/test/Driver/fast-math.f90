--- conflicted
+++ resolved
@@ -1,15 +1,12 @@
 ! Test for correct forwarding of fast-math flags from the compiler driver to the
 ! frontend driver
-<<<<<<< HEAD
 ! REQUIRES: StableDriver
-=======
 
 ! Check warning message for Ofast deprecation
 ! RUN: %flang -Ofast -### %s -o %t 2>&1 | FileCheck %s
 ! CHECK: warning: argument '-Ofast' is deprecated; use '-O3 -ffast-math -fstack-arrays' for the same behavior, or '-O3
 ! -fstack-arrays' to enable only conforming optimizations [-Wdeprecated-ofast]
 
->>>>>>> c025b96e
 ! -Ofast => -ffast-math -O3 -fstack-arrays
 ! RUN: %flang -Ofast -fsyntax-only -### %s -o %t 2>&1 \
 ! RUN:     | FileCheck --check-prefix=CHECK-OFAST %s
