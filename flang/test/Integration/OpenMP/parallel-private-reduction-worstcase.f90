--- conflicted
+++ resolved
@@ -72,31 +72,6 @@
 ! CHECK-NEXT:    br label %omp.private.copy
 
 ! CHECK:       omp.private.copy:                                 ; preds = %omp.region.cont
-<<<<<<< HEAD
-! CHECK-NEXT:    br label %omp.private.copy11
-
-! CHECK:       omp.private.copy11:                               ; preds = %omp.private.copy
-!                [begin firstprivate copy for first var]
-!                [read the length, is it non-zero?]
-! CHECK:         br i1 %{{.*}}, label %omp.private.copy12, label %omp.private.copy13
-
-! CHECK:       omp.private.copy13:                               ; preds = %omp.private.copy12, %omp.private.copy11
-! CHECK-NEXT:    br label %omp.region.cont10
-
-! CHECK:       omp.region.cont10:                                 ; preds = %omp.private.copy13
-! CHECK-NEXT:    %{{.*}} = phi ptr
-! CHECK-NEXT:    br label %omp.private.copy15
-
-! CHECK:       omp.private.copy15:                               ; preds = %omp.region.cont10
-!                [begin firstprivate copy for second var]
-!                [read the length, is it non-zero?]
-! CHECK:         br i1 %{{.*}}, label %omp.private.copy16, label %omp.private.copy17
-
-! CHECK:       omp.private.copy17:                               ; preds = %omp.private.copy16, %omp.private.copy15
-! CHECK-NEXT:    br label %omp.region.cont14
-
-! CHECK:       omp.region.cont14:                                ; preds = %omp.private.copy17
-=======
 ! CHECK-NEXT:    br label %omp.private.copy12
 
 ! CHECK:       omp.private.copy12:                               ; preds = %omp.private.copy
@@ -120,7 +95,6 @@
 ! CHECK-NEXT:    br label %omp.region.cont15
 
 ! CHECK:       omp.region.cont15:                                ; preds = %omp.private.copy18
->>>>>>> 0324c70f
 ! CHECK-NEXT:    %{{.*}} = phi ptr
 ! CHECK-NEXT:    br label %omp.region.after_alloca
 
@@ -137,46 +111,6 @@
 ! CHECK:       omp.reduction.neutral:                            ; preds = %omp.reduction.init
 !                [start of reduction initialization region]
 !                [null check:]
-<<<<<<< HEAD
-! CHECK:         br i1 %{{.*}}, label %omp.reduction.neutral19, label %omp.reduction.neutral20
-
-! CHECK:       omp.reduction.neutral20:                          ; preds = %omp.reduction.neutral
-!                [malloc and assign the default value to the reduction variable]
-! CHECK:         br label %omp.reduction.neutral21
-
-! CHECK:       omp.reduction.neutral21:                          ; preds = %omp.reduction.neutral19, %omp.reduction.neutral20
-! CHECK-NEXT:    br label %omp.region.cont18
-
-! CHECK:       omp.region.cont18:                                ; preds = %omp.reduction.neutral21
-! CHECK-NEXT:    %{{.*}} = phi ptr
-! CHECK-NEXT:    br label %omp.reduction.neutral23
-
-! CHECK:       omp.reduction.neutral23:                          ; preds = %omp.region.cont18
-!                [start of reduction initialization region]
-!                [null check:]
-! CHECK:         br i1 %{{.*}}, label %omp.reduction.neutral24, label %omp.reduction.neutral25
-
-! CHECK:       omp.reduction.neutral25:                          ; preds = %omp.reduction.neutral23
-!                [malloc and assign the default value to the reduction variable]
-! CHECK:         br label %omp.reduction.neutral26
-
-! CHECK:       omp.reduction.neutral26:                          ; preds = %omp.reduction.neutral24, %omp.reduction.neutral25
-! CHECK-NEXT:    br label %omp.region.cont22
-
-! CHECK:       omp.region.cont22:                                ; preds = %omp.reduction.neutral26
-! CHECK-NEXT:    %{{.*}} = phi ptr
-! CHECK-NEXT:    br label %omp.par.region28
-
-! CHECK:       omp.par.region28:                                 ; preds = %omp.region.cont22
-!                [call SUM runtime function]
-!                [if (sum(a) == 1)]
-! CHECK:         br i1 %{{.*}}, label %omp.par.region29, label %omp.par.region30
-
-! CHECK:       omp.par.region30:                                 ; preds = %omp.par.region28
-! CHECK-NEXT:    br label %omp.region.cont27
-
-! CHECK:       omp.region.cont27:                                ; preds = %omp.par.region29, %omp.par.region30
-=======
 ! CHECK:         br i1 %{{.*}}, label %omp.reduction.neutral20, label %omp.reduction.neutral21
 
 ! CHECK:       omp.reduction.neutral21:                          ; preds = %omp.reduction.neutral
@@ -215,7 +149,6 @@
 ! CHECK-NEXT:    br label %omp.region.cont28
 
 ! CHECK:       omp.region.cont28:                                ; preds = %omp.par.region30, %omp.par.region31
->>>>>>> 0324c70f
 !                [omp parallel region done, call into the runtime to complete reduction]
 ! CHECK:         %[[VAL_233:.*]] = call i32 @__kmpc_reduce(
 ! CHECK:         switch i32 %[[VAL_233]], label %reduce.finalize [
@@ -223,27 +156,16 @@
 ! CHECK-NEXT:      i32 2, label %reduce.switch.atomic
 ! CHECK-NEXT:    ]
 
-<<<<<<< HEAD
-! CHECK:       reduce.switch.atomic:                             ; preds = %omp.region.cont27
-! CHECK-NEXT:    unreachable
-
-! CHECK:       reduce.switch.nonatomic:                          ; preds = %omp.region.cont27
-=======
 ! CHECK:       reduce.switch.atomic:                             ; preds = %omp.region.cont28
 ! CHECK-NEXT:    unreachable
 
 ! CHECK:       reduce.switch.nonatomic:                          ; preds = %omp.region.cont28
->>>>>>> 0324c70f
 ! CHECK-NEXT:    %[[red_private_value_0:.*]] = load ptr, ptr %{{.*}}, align 8
 ! CHECK-NEXT:    br label %omp.reduction.nonatomic.body
 
 !              [various blocks implementing the reduction]
 
-<<<<<<< HEAD
-! CHECK:       omp.region.cont36:                                ; preds =
-=======
 ! CHECK:       omp.region.cont37:                                ; preds =
->>>>>>> 0324c70f
 ! CHECK-NEXT:    %{{.*}} = phi ptr
 ! CHECK-NEXT:    call void @__kmpc_end_reduce(
 ! CHECK-NEXT:    br label %reduce.finalize
@@ -257,81 +179,6 @@
 
 ! CHECK:       omp.reduction.cleanup:                            ; preds = %omp.par.pre_finalize
 !                [null check]
-<<<<<<< HEAD
-! CHECK:         br i1 %{{.*}}, label %omp.reduction.cleanup42, label %omp.reduction.cleanup43
-
-! CHECK:       omp.reduction.cleanup43:                          ; preds = %omp.reduction.cleanup42, %omp.reduction.cleanup
-! CHECK-NEXT:    br label %omp.region.cont41
-
-! CHECK:       omp.region.cont41:                                ; preds = %omp.reduction.cleanup43
-! CHECK-NEXT:    %{{.*}} = load ptr, ptr
-! CHECK-NEXT:    br label %omp.reduction.cleanup45
-
-! CHECK:       omp.reduction.cleanup45:                          ; preds = %omp.region.cont41
-!                [null check]
-! CHECK:         br i1 %{{.*}}, label %omp.reduction.cleanup46, label %omp.reduction.cleanup47
-
-! CHECK:       omp.reduction.cleanup47:                          ; preds = %omp.reduction.cleanup46, %omp.reduction.cleanup45
-! CHECK-NEXT:    br label %omp.region.cont44
-
-! CHECK:       omp.region.cont44:                                ; preds = %omp.reduction.cleanup47
-! CHECK-NEXT:    br label %omp.private.dealloc
-
-! CHECK:       omp.private.dealloc:                              ; preds = %omp.region.cont44
-!                [null check]
-! CHECK:         br i1 %{{.*}}, label %omp.private.dealloc49, label %omp.private.dealloc50
-
-! CHECK:       omp.private.dealloc50:                            ; preds = %omp.private.dealloc49, %omp.private.dealloc
-! CHECK-NEXT:    br label %omp.region.cont48
-
-! CHECK:       omp.region.cont48:                                ; preds = %omp.private.dealloc50
-! CHECK-NEXT:    br label %omp.private.dealloc52
-
-! CHECK:       omp.private.dealloc52:                            ; preds = %omp.region.cont48
-!                [null check]
-! CHECK:         br i1 %{{.*}}, label %omp.private.dealloc53, label %omp.private.dealloc54
-
-! CHECK:       omp.private.dealloc54:                            ; preds = %omp.private.dealloc53, %omp.private.dealloc52
-! CHECK-NEXT:    br label %omp.region.cont51
-
-! CHECK:       omp.region.cont51:                                ; preds = %omp.private.dealloc54
-! CHECK-NEXT:    br label %omp.par.outlined.exit.exitStub
-
-! CHECK:       omp.private.dealloc53:                            ; preds = %omp.private.dealloc52
-!                [dealloc memory]
-! CHECK:         br label %omp.private.dealloc54
-
-! CHECK:       omp.private.dealloc49:                            ; preds = %omp.private.dealloc
-!                [dealloc memory]
-! CHECK:         br label %omp.private.dealloc50
-
-! CHECK:       omp.reduction.cleanup46:                          ; preds = %omp.reduction.cleanup45
-! CHECK-NEXT:    call void @free(
-! CHECK-NEXT:    br label %omp.reduction.cleanup47
-
-! CHECK:       omp.reduction.cleanup42:                          ; preds = %omp.reduction.cleanup
-! CHECK-NEXT:    call void @free(
-! CHECK-NEXT:    br label %omp.reduction.cleanup43
-
-! CHECK:       omp.par.region29:                                 ; preds = %omp.par.region28
-! CHECK-NEXT:    call void @_FortranAStopStatement
-
-! CHECK:       omp.reduction.neutral24:                          ; preds = %omp.reduction.neutral23
-!                [source length was zero: finish initializing array]
-! CHECK:         br label %omp.reduction.neutral26
-
-! CHECK:       omp.reduction.neutral19:                          ; preds = %omp.reduction.neutral
-!                [source length was zero: finish initializing array]
-! CHECK:         br label %omp.reduction.neutral21
-
-! CHECK:       omp.private.copy16:                               ; preds = %omp.private.copy15
-!                [source length was non-zero: call assign runtime]
-! CHECK:         br label %omp.private.copy17
-
-! CHECK:       omp.private.copy12:                               ; preds = %omp.private.copy11
-!                [source length was non-zero: call assign runtime]
-! CHECK:         br label %omp.private.copy13
-=======
 ! CHECK:         br i1 %{{.*}}, label %omp.reduction.cleanup43, label %omp.reduction.cleanup44
 
 ! CHECK:       omp.reduction.cleanup44:                          ; preds = %omp.reduction.cleanup43, %omp.reduction.cleanup
@@ -363,7 +210,6 @@
 ! CHECK:       omp.private.copy13:                               ; preds = %omp.private.copy12
 !                [source length was non-zero: call assign runtime]
 ! CHECK:         br label %omp.private.copy14
->>>>>>> 0324c70f
 
 ! CHECK:       omp.private.init2:                               ; preds = %omp.private.init1
 !                [var extent was non-zero: malloc a private array]
@@ -373,9 +219,5 @@
 !                [var extent was non-zero: malloc a private array]
 ! CHECK:         br label %omp.private.init10
 
-<<<<<<< HEAD
-! CHECK:       omp.par.outlined.exit.exitStub:                   ; preds = %omp.region.cont51
-=======
 ! CHECK:       omp.par.outlined.exit.exitStub:                   ; preds = %omp.region.cont52
->>>>>>> 0324c70f
 ! CHECK-NEXT:    ret void