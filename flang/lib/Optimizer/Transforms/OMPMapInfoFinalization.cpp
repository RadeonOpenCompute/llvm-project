//===- OMPMapInfoFinalization.cpp
//---------------------------------------------------===//
//
// Part of the LLVM Project, under the Apache License v2.0 with LLVM Exceptions.
// See https://llvm.org/LICENSE.txt for license information.
// SPDX-License-Identifier: Apache-2.0 WITH LLVM-exception
//
//===----------------------------------------------------------------------===//

//===----------------------------------------------------------------------===//
/// \file
/// An OpenMP dialect related pass for FIR/HLFIR which performs some
/// pre-processing of MapInfoOp's after the module has been lowered to
/// finalize them.
///
/// For example, it expands MapInfoOp's containing descriptor related
/// types (fir::BoxType's) into multiple MapInfoOp's containing the parent
/// descriptor and pointer member components for individual mapping,
/// treating the descriptor type as a record type for later lowering in the
/// OpenMP dialect.
///
/// The pass also adds MapInfoOp's that are members of a parent object but are
/// not directly used in the body of a target region to its BlockArgument list
/// to maintain consistency across all MapInfoOp's tied to a region directly or
/// indirectly via a parent object.
//===----------------------------------------------------------------------===//

#include "flang/Optimizer/Builder/FIRBuilder.h"
#include "flang/Optimizer/Dialect/FIRType.h"
#include "flang/Optimizer/Dialect/Support/KindMapping.h"
#include "flang/Optimizer/Transforms/Passes.h"
#include "mlir/Dialect/Func/IR/FuncOps.h"
#include "mlir/Dialect/OpenMP/OpenMPDialect.h"
#include "mlir/IR/BuiltinDialect.h"
#include "mlir/IR/BuiltinOps.h"
#include "mlir/IR/Operation.h"
#include "mlir/IR/SymbolTable.h"
#include "mlir/Pass/Pass.h"
#include "mlir/Support/LLVM.h"
#include "llvm/ADT/SmallPtrSet.h"
#include "llvm/Frontend/OpenMP/OMPConstants.h"
#include <iterator>

namespace fir {
#define GEN_PASS_DEF_OMPMAPINFOFINALIZATIONPASS
#include "flang/Optimizer/Transforms/Passes.h.inc"
} // namespace fir

namespace {
class OMPMapInfoFinalizationPass
    : public fir::impl::OMPMapInfoFinalizationPassBase<
          OMPMapInfoFinalizationPass> {

  /// Tracks any intermediate function/subroutine local allocations we
  /// generate for the descriptors of box type dummy arguments, so that
  /// we can retrieve it for subsequent reuses within the functions
  /// scope.
  std::map</*descriptor opaque pointer=*/void *,
           /*corresponding local alloca=*/fir::AllocaOp>
      localBoxAllocas;

  unsigned long getDescriptorMapType(unsigned long mapTypeFlag,
                                     mlir::Operation *target) {
    auto newDescFlag = llvm::omp::OpenMPOffloadMappingFlags(mapTypeFlag);

    if ((llvm::isa_and_nonnull<mlir::omp::TargetDataOp>(target) ||
         llvm::isa_and_nonnull<mlir::omp::TargetOp>(target)) &&
        static_cast<
            std::underlying_type_t<llvm::omp::OpenMPOffloadMappingFlags>>(
            (newDescFlag &
             llvm::omp::OpenMPOffloadMappingFlags::OMP_MAP_FROM)) &&
        static_cast<
            std::underlying_type_t<llvm::omp::OpenMPOffloadMappingFlags>>(
            (newDescFlag & llvm::omp::OpenMPOffloadMappingFlags::OMP_MAP_TO) !=
            llvm::omp::OpenMPOffloadMappingFlags::OMP_MAP_TO))
      return static_cast<
          std::underlying_type_t<llvm::omp::OpenMPOffloadMappingFlags>>(
          newDescFlag | llvm::omp::OpenMPOffloadMappingFlags::OMP_MAP_TO);

    if ((llvm::isa_and_nonnull<mlir::omp::TargetDataOp>(target) ||
         llvm::isa_and_nonnull<mlir::omp::TargetEnterDataOp>(target)) &&
        mapTypeFlag == 0)
      return static_cast<
          std::underlying_type_t<llvm::omp::OpenMPOffloadMappingFlags>>(
          llvm::omp::OpenMPOffloadMappingFlags::OMP_MAP_TO);

    return mapTypeFlag;
  }

  void genDescriptorMemberMaps(mlir::omp::MapInfoOp op,
                               fir::FirOpBuilder &builder,
                               mlir::Operation *target) {
    mlir::Location loc = op.getLoc();
    mlir::Value descriptor = op.getVarPtr();

    // If we enter this function, but the mapped type itself is not the
    // descriptor, then it's likely the address of the descriptor so we
    // must retrieve the descriptor SSA.
    if (!fir::isTypeWithDescriptor(op.getVarType())) {
      if (auto addrOp = mlir::dyn_cast_if_present<fir::BoxAddrOp>(
              op.getVarPtr().getDefiningOp())) {
        descriptor = addrOp.getVal();
      }
    }

    // The fir::BoxOffsetOp only works with !fir.ref<!fir.box<...>> types, as
    // allowing it to access non-reference box operations can cause some
    // problematic SSA IR. However, in the case of assumed shape's the type
    // is not a !fir.ref, in these cases to retrieve the appropriate
    // !fir.ref<!fir.box<...>> to access the data we need to map we must
    // perform an alloca and then store to it and retrieve the data from the new
    // alloca.
    if (mlir::isa<fir::BaseBoxType>(descriptor.getType())) {
      // If we have already created a local allocation for this BoxType,
      // we must be sure to re-use it so that we end up with the same
      // allocations being utilised for the same descriptor across all map uses,
      // this prevents runtime issues such as not appropriately releasing or
      // deleting all mapped data.
      auto find = localBoxAllocas.find(descriptor.getAsOpaquePointer());
      if (find != localBoxAllocas.end()) {
        builder.create<fir::StoreOp>(loc, descriptor, find->second);
        descriptor = find->second;
      } else {
        mlir::OpBuilder::InsertPoint insPt = builder.saveInsertionPoint();
        mlir::Block *allocaBlock = builder.getAllocaBlock();
        assert(allocaBlock && "No alloca block found for this top level op");
        builder.setInsertionPointToStart(allocaBlock);
        auto alloca = builder.create<fir::AllocaOp>(loc, descriptor.getType());
        builder.restoreInsertionPoint(insPt);
        builder.create<fir::StoreOp>(loc, descriptor, alloca);
        localBoxAllocas[descriptor.getAsOpaquePointer()] = alloca;
        descriptor = alloca;
      }
    }

    mlir::Value baseAddrAddr = builder.create<fir::BoxOffsetOp>(
        loc, descriptor, fir::BoxFieldAttr::base_addr);

    // Member of the descriptor pointing at the allocated data
    mlir::Value baseAddr = builder.create<mlir::omp::MapInfoOp>(
        loc, baseAddrAddr.getType(), descriptor,
        mlir::TypeAttr::get(llvm::cast<mlir::omp::PointerLikeType>(
                                fir::unwrapRefType(baseAddrAddr.getType()))
                                .getElementType()),
        baseAddrAddr, /*members=*/mlir::SmallVector<mlir::Value>{},
        /*member_index=*/mlir::DenseIntElementsAttr{}, op.getBounds(),
        builder.getIntegerAttr(builder.getIntegerType(64, false),
                               op.getMapType().value()),
        builder.getAttr<mlir::omp::VariableCaptureKindAttr>(
            mlir::omp::VariableCaptureKind::ByRef),
        /*name=*/builder.getStringAttr(""),
        /*partial_map=*/builder.getBoolAttr(false));

    // TODO: map the addendum segment of the descriptor, similarly to the
    // above base address/data pointer member.

    auto addOperands = [&](mlir::OperandRange &operandsArr,
                           mlir::MutableOperandRange &mutableOpRange,
                           auto directiveOp) {
      llvm::SmallVector<mlir::Value> newMapOps;
<<<<<<< HEAD
      for (size_t i = 0; i < operandsArr.size(); ++i) {
        if (operandsArr[i] == op) {
=======
      mlir::OperandRange mapVarsArr = mapClauseOwner.getMapVars();

      for (size_t i = 0; i < mapVarsArr.size(); ++i) {
        if (mapVarsArr[i] == op) {
>>>>>>> eef1d7e3
          // Push new implicit maps generated for the descriptor.
          newMapOps.push_back(baseAddr);

          // for TargetOp's which have IsolatedFromAbove we must align the
          // new additional map operand with an appropriate BlockArgument,
          // as the printing and later processing currently requires a 1:1
          // mapping of BlockArgs to MapInfoOp's at the same placement in
<<<<<<< HEAD
          // each array (BlockArgs and MapOperands).
          if (directiveOp) {
            directiveOp.getRegion().insertArgument(i, baseAddr.getType(), loc);
          }
        }
        newMapOps.push_back(operandsArr[i]);
      }
      mutableOpRange.assign(newMapOps);
    };
    if (auto mapClauseOwner =
            llvm::dyn_cast<mlir::omp::MapClauseOwningOpInterface>(target)) {
      mlir::OperandRange mapOperandsArr = mapClauseOwner.getMapOperands();
      mlir::MutableOperandRange mapMutableOpRange =
          mapClauseOwner.getMapOperandsMutable();
      mlir::omp::TargetOp targetOp =
          llvm::dyn_cast<mlir::omp::TargetOp>(target);
      addOperands(mapOperandsArr, mapMutableOpRange, targetOp);
    }
    if (auto targetDataOp = llvm::dyn_cast<mlir::omp::TargetDataOp>(target)) {
      mlir::OperandRange useDevAddrArr = targetDataOp.getUseDeviceAddr();
      mlir::MutableOperandRange useDevAddrMutableOpRange =
          targetDataOp.getUseDeviceAddrMutable();
      addOperands(useDevAddrArr, useDevAddrMutableOpRange, targetDataOp);
=======
          // each array (BlockArgs and MapVars).
          if (auto targetOp = llvm::dyn_cast<mlir::omp::TargetOp>(target))
            targetOp.getRegion().insertArgument(i, baseAddr.getType(), loc);
        }
        newMapOps.push_back(mapVarsArr[i]);
      }
      mapClauseOwner.getMapVarsMutable().assign(newMapOps);
>>>>>>> eef1d7e3
    }

    mlir::Value newDescParentMapOp = builder.create<mlir::omp::MapInfoOp>(
        op->getLoc(), op.getResult().getType(), descriptor,
        mlir::TypeAttr::get(fir::unwrapRefType(descriptor.getType())),
        /*varPtrPtr=*/mlir::Value{},
        /*members=*/mlir::SmallVector<mlir::Value>{baseAddr},
        /*members_index=*/
        mlir::DenseIntElementsAttr::get(
            mlir::VectorType::get(
                llvm::ArrayRef<int64_t>({1, 1}),
                mlir::IntegerType::get(builder.getContext(), 32)),
            llvm::ArrayRef<int32_t>({0})),
        /*bounds=*/mlir::SmallVector<mlir::Value>{},
        builder.getIntegerAttr(
            builder.getIntegerType(64, false),
            getDescriptorMapType(op.getMapType().value(), target)),
        op.getMapCaptureTypeAttr(), op.getNameAttr(), op.getPartialMapAttr());
    op.replaceAllUsesWith(newDescParentMapOp);
    op->erase();
  }

  // We add all mapped record members not directly used in the target region
  // to the block arguments in front of their parent and we place them into
  // the map operands list for consistency.
  //
  // These indirect uses (via accesses to their parent) will still be
  // mapped individually in most cases, and a parent mapping doesn't
  // guarantee the parent will be mapped in its totality, partial
  // mapping is common.
  //
  // For example:
  //    map(tofrom: x%y)
  //
  // Will generate a mapping for "x" (the parent) and "y" (the member).
  // The parent "x" will not be mapped, but the member "y" will.
  // However, we must have the parent as a BlockArg and MapOperand
  // in these cases, to maintain the correct uses within the region and
  // to help tracking that the member is part of a larger object.
  //
  // In the case of:
  //    map(tofrom: x%y, x%z)
  //
  // The parent member becomes more critical, as we perform a partial
  // structure mapping where we link the mapping of the members y
  // and z together via the parent x. We do this at a kernel argument
  // level in LLVM IR and not just MLIR, which is important to maintain
  // similarity to Clang and for the runtime to do the correct thing.
  // However, we still do not map the structure in its totality but
  // rather we generate an un-sized "binding" map entry for it.
  //
  // In the case of:
  //    map(tofrom: x, x%y, x%z)
  //
  // We do actually map the entirety of "x", so the explicit mapping of
  // x%y, x%z becomes unnecessary. It is redundant to write this from a
  // Fortran OpenMP perspective (although it is legal), as even if the
  // members were allocatables or pointers, we are mandated by the
  // specification to map these (and any recursive components) in their
  // entirety, which is different to the C++ equivalent, which requires
  // explicit mapping of these segments.
  void addImplicitMembersToTarget(mlir::omp::MapInfoOp op,
                                  fir::FirOpBuilder &builder,
                                  mlir::Operation *target) {
    auto mapClauseOwner =
        llvm::dyn_cast<mlir::omp::MapClauseOwningOpInterface>(target);
    if (!mapClauseOwner)
      return;

    llvm::SmallVector<mlir::Value> newMapOps;
    mlir::OperandRange mapVarsArr = mapClauseOwner.getMapVars();
    auto targetOp = llvm::dyn_cast<mlir::omp::TargetOp>(target);

    for (size_t i = 0; i < mapVarsArr.size(); ++i) {
      if (mapVarsArr[i] == op) {
        for (auto [j, mapMember] : llvm::enumerate(op.getMembers())) {
          newMapOps.push_back(mapMember);
          // for TargetOp's which have IsolatedFromAbove we must align the
          // new additional map operand with an appropriate BlockArgument,
          // as the printing and later processing currently requires a 1:1
          // mapping of BlockArgs to MapInfoOp's at the same placement in
          // each array (BlockArgs and MapVars).
          if (targetOp) {
            targetOp.getRegion().insertArgument(i + j, mapMember.getType(),
                                                targetOp->getLoc());
          }
        }
      }
      newMapOps.push_back(mapVarsArr[i]);
    }
    mapClauseOwner.getMapVarsMutable().assign(newMapOps);
  }

  // This pass executes on omp::MapInfoOp's containing descriptor based types
  // (allocatables, pointers, assumed shape etc.) and expanding them into
  // multiple omp::MapInfoOp's for each pointer member contained within the
  // descriptor.
  //
  // From the perspective of the MLIR pass manager this runs on the top level
  // operation (usually function) containing the MapInfoOp because this pass
  // will mutate siblings of MapInfoOp.
  void runOnOperation() override {
    mlir::func::FuncOp func = getOperation();
    mlir::ModuleOp module = func->getParentOfType<mlir::ModuleOp>();
    fir::KindMapping kindMap = fir::getKindMapping(module);
    fir::FirOpBuilder builder{module, std::move(kindMap)};

    func->walk([&](mlir::omp::MapInfoOp op) {
      // TODO: Currently only supports a single user for the MapInfoOp, this
      // is fine for the moment as the Fortran Frontend will generate a
      // new MapInfoOp per Target operation for the moment. However, when/if
      // we optimise/cleanup the IR, it likely isn't too difficult to
      // extend this function, it would require some modification to create a
      // single new MapInfoOp per new MapInfoOp generated and share it across
      // all users appropriately, making sure to only add a single member link
      // per new generation for the original originating descriptor MapInfoOp.
      assert(llvm::hasSingleElement(op->getUsers()) &&
             "OMPMapInfoFinalization currently only supports single users "
             "of a MapInfoOp");

      if (!op.getMembers().empty()) {
        addImplicitMembersToTarget(op, builder, *op->getUsers().begin());
      } else if (fir::isTypeWithDescriptor(op.getVarType()) ||
                 mlir::isa_and_present<fir::BoxAddrOp>(
                     op.getVarPtr().getDefiningOp())) {
        builder.setInsertionPoint(op);
        genDescriptorMemberMaps(op, builder, *op->getUsers().begin());
      }
    });
  }
};

} // namespace<|MERGE_RESOLUTION|>--- conflicted
+++ resolved
@@ -154,19 +154,12 @@
     // TODO: map the addendum segment of the descriptor, similarly to the
     // above base address/data pointer member.
 
-    auto addOperands = [&](mlir::OperandRange &operandsArr,
+    auto addOperands = [&](mlir::OperandRange &mapVarsArr,
                            mlir::MutableOperandRange &mutableOpRange,
                            auto directiveOp) {
       llvm::SmallVector<mlir::Value> newMapOps;
-<<<<<<< HEAD
-      for (size_t i = 0; i < operandsArr.size(); ++i) {
-        if (operandsArr[i] == op) {
-=======
-      mlir::OperandRange mapVarsArr = mapClauseOwner.getMapVars();
-
       for (size_t i = 0; i < mapVarsArr.size(); ++i) {
         if (mapVarsArr[i] == op) {
->>>>>>> eef1d7e3
           // Push new implicit maps generated for the descriptor.
           newMapOps.push_back(baseAddr);
 
@@ -174,39 +167,29 @@
           // new additional map operand with an appropriate BlockArgument,
           // as the printing and later processing currently requires a 1:1
           // mapping of BlockArgs to MapInfoOp's at the same placement in
-<<<<<<< HEAD
-          // each array (BlockArgs and MapOperands).
+          // each array (BlockArgs and MapVars).
           if (directiveOp) {
             directiveOp.getRegion().insertArgument(i, baseAddr.getType(), loc);
           }
         }
-        newMapOps.push_back(operandsArr[i]);
+        newMapOps.push_back(mapVarsArr[i]);
       }
       mutableOpRange.assign(newMapOps);
     };
     if (auto mapClauseOwner =
             llvm::dyn_cast<mlir::omp::MapClauseOwningOpInterface>(target)) {
-      mlir::OperandRange mapOperandsArr = mapClauseOwner.getMapOperands();
+      mlir::OperandRange mapVarsArr = mapClauseOwner.getMapVars();
       mlir::MutableOperandRange mapMutableOpRange =
-          mapClauseOwner.getMapOperandsMutable();
+          mapClauseOwner.getMapVarsMutable();
       mlir::omp::TargetOp targetOp =
           llvm::dyn_cast<mlir::omp::TargetOp>(target);
-      addOperands(mapOperandsArr, mapMutableOpRange, targetOp);
+      addOperands(mapVarsArr, mapMutableOpRange, targetOp);
     }
     if (auto targetDataOp = llvm::dyn_cast<mlir::omp::TargetDataOp>(target)) {
-      mlir::OperandRange useDevAddrArr = targetDataOp.getUseDeviceAddr();
+      mlir::OperandRange useDevAddrArr = targetDataOp.getUseDeviceAddrVars();
       mlir::MutableOperandRange useDevAddrMutableOpRange =
-          targetDataOp.getUseDeviceAddrMutable();
+          targetDataOp.getUseDeviceAddrVarsMutable();
       addOperands(useDevAddrArr, useDevAddrMutableOpRange, targetDataOp);
-=======
-          // each array (BlockArgs and MapVars).
-          if (auto targetOp = llvm::dyn_cast<mlir::omp::TargetOp>(target))
-            targetOp.getRegion().insertArgument(i, baseAddr.getType(), loc);
-        }
-        newMapOps.push_back(mapVarsArr[i]);
-      }
-      mapClauseOwner.getMapVarsMutable().assign(newMapOps);
->>>>>>> eef1d7e3
     }
 
     mlir::Value newDescParentMapOp = builder.create<mlir::omp::MapInfoOp>(
