--- conflicted
+++ resolved
@@ -15,14 +15,9 @@
   SimplifyIntrinsics.cpp
   AddDebugFoundation.cpp
   PolymorphicOpConversion.cpp
-<<<<<<< HEAD
   OMPCaptureImplicitDeclTar.cpp
-  
-=======
   OpenACC/OpenACCDataOperandConversion.cpp
   LoopVersioning.cpp
-
->>>>>>> 35767e43
   DEPENDS
   FIRDialect
   FIROptTransformsPassIncGen
