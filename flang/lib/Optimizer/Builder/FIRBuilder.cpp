//===-- FIRBuilder.cpp ----------------------------------------------------===//
//
// Part of the LLVM Project, under the Apache License v2.0 with LLVM Exceptions.
// See https://llvm.org/LICENSE.txt for license information.
// SPDX-License-Identifier: Apache-2.0 WITH LLVM-exception
//
//===----------------------------------------------------------------------===//

#include "flang/Optimizer/Builder/FIRBuilder.h"
#include "flang/Optimizer/Builder/BoxValue.h"
#include "flang/Optimizer/Builder/Character.h"
#include "flang/Optimizer/Builder/Complex.h"
#include "flang/Optimizer/Builder/MutableBox.h"
#include "flang/Optimizer/Builder/Runtime/Assign.h"
#include "flang/Optimizer/Builder/Runtime/Derived.h"
#include "flang/Optimizer/Builder/Todo.h"
#include "flang/Optimizer/Dialect/CUF/CUFOps.h"
#include "flang/Optimizer/Dialect/FIRAttr.h"
#include "flang/Optimizer/Dialect/FIROpsSupport.h"
#include "flang/Optimizer/Dialect/FIRType.h"
#include "flang/Optimizer/Support/DataLayout.h"
#include "flang/Optimizer/Support/FatalError.h"
#include "flang/Optimizer/Support/InternalNames.h"
#include "flang/Optimizer/Support/Utils.h"
#include "mlir/Dialect/LLVMIR/LLVMDialect.h"
#include "mlir/Dialect/OpenACC/OpenACC.h"
#include "mlir/Dialect/OpenMP/OpenMPDialect.h"
#include "llvm/ADT/ArrayRef.h"
#include "llvm/ADT/StringExtras.h"
#include "llvm/Support/CommandLine.h"
#include "llvm/Support/ErrorHandling.h"
#include "llvm/Support/MD5.h"
#include <optional>

static llvm::cl::opt<std::size_t>
    nameLengthHashSize("length-to-hash-string-literal",
                       llvm::cl::desc("string literals that exceed this length"
                                      " will use a hash value as their symbol "
                                      "name"),
                       llvm::cl::init(32));

mlir::func::FuncOp
fir::FirOpBuilder::createFunction(mlir::Location loc, mlir::ModuleOp module,
                                  llvm::StringRef name, mlir::FunctionType ty,
                                  mlir::SymbolTable *symbolTable) {
  return fir::createFuncOp(loc, module, name, ty, /*attrs*/ {}, symbolTable);
}

mlir::func::FuncOp
fir::FirOpBuilder::getNamedFunction(mlir::ModuleOp modOp,
                                    const mlir::SymbolTable *symbolTable,
                                    llvm::StringRef name) {
  if (symbolTable)
    if (auto func = symbolTable->lookup<mlir::func::FuncOp>(name)) {
#ifdef EXPENSIVE_CHECKS
      assert(func == modOp.lookupSymbol<mlir::func::FuncOp>(name) &&
             "symbolTable and module out of sync");
#endif
      return func;
    }
  return modOp.lookupSymbol<mlir::func::FuncOp>(name);
}

mlir::func::FuncOp
fir::FirOpBuilder::getNamedFunction(mlir::ModuleOp modOp,
                                    const mlir::SymbolTable *symbolTable,
                                    mlir::SymbolRefAttr symbol) {
  if (symbolTable)
    if (auto func = symbolTable->lookup<mlir::func::FuncOp>(
            symbol.getLeafReference())) {
#ifdef EXPENSIVE_CHECKS
      assert(func == modOp.lookupSymbol<mlir::func::FuncOp>(symbol) &&
             "symbolTable and module out of sync");
#endif
      return func;
    }
  return modOp.lookupSymbol<mlir::func::FuncOp>(symbol);
}

fir::GlobalOp
fir::FirOpBuilder::getNamedGlobal(mlir::ModuleOp modOp,
                                  const mlir::SymbolTable *symbolTable,
                                  llvm::StringRef name) {
  if (symbolTable)
    if (auto global = symbolTable->lookup<fir::GlobalOp>(name)) {
#ifdef EXPENSIVE_CHECKS
      assert(global == modOp.lookupSymbol<fir::GlobalOp>(name) &&
             "symbolTable and module out of sync");
#endif
      return global;
    }
  return modOp.lookupSymbol<fir::GlobalOp>(name);
}

mlir::Type fir::FirOpBuilder::getRefType(mlir::Type eleTy) {
  assert(!mlir::isa<fir::ReferenceType>(eleTy) && "cannot be a reference type");
  return fir::ReferenceType::get(eleTy);
}

mlir::Type fir::FirOpBuilder::getVarLenSeqTy(mlir::Type eleTy, unsigned rank) {
  fir::SequenceType::Shape shape(rank, fir::SequenceType::getUnknownExtent());
  return fir::SequenceType::get(shape, eleTy);
}

mlir::Type fir::FirOpBuilder::getRealType(int kind) {
  switch (kindMap.getRealTypeID(kind)) {
  case llvm::Type::TypeID::HalfTyID:
    return mlir::Float16Type::get(getContext());
  case llvm::Type::TypeID::BFloatTyID:
    return mlir::BFloat16Type::get(getContext());
  case llvm::Type::TypeID::FloatTyID:
    return mlir::Float32Type::get(getContext());
  case llvm::Type::TypeID::DoubleTyID:
    return mlir::Float64Type::get(getContext());
  case llvm::Type::TypeID::X86_FP80TyID:
    return mlir::Float80Type::get(getContext());
  case llvm::Type::TypeID::FP128TyID:
    return mlir::Float128Type::get(getContext());
  default:
    fir::emitFatalError(mlir::UnknownLoc::get(getContext()),
                        "unsupported type !fir.real<kind>");
  }
}

mlir::Value fir::FirOpBuilder::createNullConstant(mlir::Location loc,
                                                  mlir::Type ptrType) {
  auto ty = ptrType ? ptrType : getRefType(getNoneType());
  return create<fir::ZeroOp>(loc, ty);
}

mlir::Value fir::FirOpBuilder::createIntegerConstant(mlir::Location loc,
                                                     mlir::Type ty,
                                                     std::int64_t cst) {
  assert((cst >= 0 || mlir::isa<mlir::IndexType>(ty) ||
          mlir::cast<mlir::IntegerType>(ty).getWidth() <= 64) &&
         "must use APint");
  return create<mlir::arith::ConstantOp>(loc, ty, getIntegerAttr(ty, cst));
}

mlir::Value fir::FirOpBuilder::createAllOnesInteger(mlir::Location loc,
                                                    mlir::Type ty) {
  if (mlir::isa<mlir::IndexType>(ty))
    return createIntegerConstant(loc, ty, -1);
  llvm::APInt allOnes =
      llvm::APInt::getAllOnes(mlir::cast<mlir::IntegerType>(ty).getWidth());
  return create<mlir::arith::ConstantOp>(loc, ty, getIntegerAttr(ty, allOnes));
}

mlir::Value
fir::FirOpBuilder::createRealConstant(mlir::Location loc, mlir::Type fltTy,
                                      llvm::APFloat::integerPart val) {
  auto apf = [&]() -> llvm::APFloat {
    if (fltTy.isF16())
      return llvm::APFloat(llvm::APFloat::IEEEhalf(), val);
    if (fltTy.isBF16())
      return llvm::APFloat(llvm::APFloat::BFloat(), val);
    if (fltTy.isF32())
      return llvm::APFloat(llvm::APFloat::IEEEsingle(), val);
    if (fltTy.isF64())
      return llvm::APFloat(llvm::APFloat::IEEEdouble(), val);
    if (fltTy.isF80())
      return llvm::APFloat(llvm::APFloat::x87DoubleExtended(), val);
    if (fltTy.isF128())
      return llvm::APFloat(llvm::APFloat::IEEEquad(), val);
    llvm_unreachable("unhandled MLIR floating-point type");
  };
  return createRealConstant(loc, fltTy, apf());
}

mlir::Value fir::FirOpBuilder::createRealConstant(mlir::Location loc,
                                                  mlir::Type fltTy,
                                                  const llvm::APFloat &value) {
  if (mlir::isa<mlir::FloatType>(fltTy)) {
    auto attr = getFloatAttr(fltTy, value);
    return create<mlir::arith::ConstantOp>(loc, fltTy, attr);
  }
  llvm_unreachable("should use builtin floating-point type");
}

llvm::SmallVector<mlir::Value>
fir::factory::elideExtentsAlreadyInType(mlir::Type type,
                                        mlir::ValueRange shape) {
  auto arrTy = mlir::dyn_cast<fir::SequenceType>(type);
  if (shape.empty() || !arrTy)
    return {};
  // elide the constant dimensions before construction
  assert(shape.size() == arrTy.getDimension());
  llvm::SmallVector<mlir::Value> dynamicShape;
  auto typeShape = arrTy.getShape();
  for (unsigned i = 0, end = arrTy.getDimension(); i < end; ++i)
    if (typeShape[i] == fir::SequenceType::getUnknownExtent())
      dynamicShape.push_back(shape[i]);
  return dynamicShape;
}

llvm::SmallVector<mlir::Value>
fir::factory::elideLengthsAlreadyInType(mlir::Type type,
                                        mlir::ValueRange lenParams) {
  if (lenParams.empty())
    return {};
  if (auto arrTy = mlir::dyn_cast<fir::SequenceType>(type))
    type = arrTy.getEleTy();
  if (fir::hasDynamicSize(type))
    return lenParams;
  return {};
}

/// Allocate a local variable.
/// A local variable ought to have a name in the source code.
mlir::Value fir::FirOpBuilder::allocateLocal(
    mlir::Location loc, mlir::Type ty, llvm::StringRef uniqName,
    llvm::StringRef name, bool pinned, llvm::ArrayRef<mlir::Value> shape,
    llvm::ArrayRef<mlir::Value> lenParams, bool asTarget) {
  // Convert the shape extents to `index`, as needed.
  llvm::SmallVector<mlir::Value> indices;
  llvm::SmallVector<mlir::Value> elidedShape =
      fir::factory::elideExtentsAlreadyInType(ty, shape);
  llvm::SmallVector<mlir::Value> elidedLenParams =
      fir::factory::elideLengthsAlreadyInType(ty, lenParams);
  auto idxTy = getIndexType();
  for (mlir::Value sh : elidedShape)
    indices.push_back(createConvert(loc, idxTy, sh));
  // Add a target attribute, if needed.
  llvm::SmallVector<mlir::NamedAttribute> attrs;
  if (asTarget)
    attrs.emplace_back(
        mlir::StringAttr::get(getContext(), fir::getTargetAttrName()),
        getUnitAttr());
  // Create the local variable.
  if (name.empty()) {
    if (uniqName.empty())
      return create<fir::AllocaOp>(loc, ty, pinned, elidedLenParams, indices,
                                   attrs);
    return create<fir::AllocaOp>(loc, ty, uniqName, pinned, elidedLenParams,
                                 indices, attrs);
  }
  return create<fir::AllocaOp>(loc, ty, uniqName, name, pinned, elidedLenParams,
                               indices, attrs);
}

mlir::Value fir::FirOpBuilder::allocateLocal(
    mlir::Location loc, mlir::Type ty, llvm::StringRef uniqName,
    llvm::StringRef name, llvm::ArrayRef<mlir::Value> shape,
    llvm::ArrayRef<mlir::Value> lenParams, bool asTarget) {
  return allocateLocal(loc, ty, uniqName, name, /*pinned=*/false, shape,
                       lenParams, asTarget);
}

/// Get the block for adding Allocas.
mlir::Block *fir::FirOpBuilder::getAllocaBlock() {
  if (auto accComputeRegionIface =
          getRegion().getParentOfType<mlir::acc::ComputeRegionOpInterface>()) {
    return accComputeRegionIface.getAllocaBlock();
  }

  if (auto ompOutlineableIface =
          getRegion()
              .getParentOfType<mlir::omp::OutlineableOpenMPOpInterface>()) {
    return ompOutlineableIface.getAllocaBlock();
  }

  if (auto recipeIface =
          getRegion().getParentOfType<mlir::accomp::RecipeInterface>()) {
    return recipeIface.getAllocaBlock(getRegion());
  }

  return getEntryBlock();
}

static mlir::ArrayAttr makeI64ArrayAttr(llvm::ArrayRef<int64_t> values,
                                        mlir::MLIRContext *context) {
  llvm::SmallVector<mlir::Attribute, 4> attrs;
  attrs.reserve(values.size());
  for (auto &v : values)
    attrs.push_back(mlir::IntegerAttr::get(mlir::IntegerType::get(context, 64),
                                           mlir::APInt(64, v)));
  return mlir::ArrayAttr::get(context, attrs);
}

mlir::ArrayAttr fir::FirOpBuilder::create2DI64ArrayAttr(
    llvm::SmallVectorImpl<llvm::SmallVector<int64_t>> &intData) {
  llvm::SmallVector<mlir::Attribute> arrayAttr;
  arrayAttr.reserve(intData.size());
  mlir::MLIRContext *context = getContext();
  for (auto &v : intData)
    arrayAttr.push_back(makeI64ArrayAttr(v, context));
  return mlir::ArrayAttr::get(context, arrayAttr);
}

mlir::Value fir::FirOpBuilder::createTemporaryAlloc(
    mlir::Location loc, mlir::Type type, llvm::StringRef name,
    mlir::ValueRange lenParams, mlir::ValueRange shape,
    llvm::ArrayRef<mlir::NamedAttribute> attrs,
    std::optional<Fortran::common::CUDADataAttr> cudaAttr) {
  assert(!mlir::isa<fir::ReferenceType>(type) && "cannot be a reference");
  // If the alloca is inside an OpenMP Op which will be outlined then pin
  // the alloca here.
  const bool pinned =
      getRegion().getParentOfType<mlir::omp::OutlineableOpenMPOpInterface>();
  if (cudaAttr) {
    cuf::DataAttributeAttr attr = cuf::getDataAttribute(getContext(), cudaAttr);
    return create<cuf::AllocOp>(loc, type, /*unique_name=*/llvm::StringRef{},
                                name, attr, lenParams, shape, attrs);
  } else {
    return create<fir::AllocaOp>(loc, type, /*unique_name=*/llvm::StringRef{},
                                 name, pinned, lenParams, shape, attrs);
  }
}

/// Create a temporary variable on the stack. Anonymous temporaries have no
/// `name` value. Temporaries do not require a uniqued name.
mlir::Value fir::FirOpBuilder::createTemporary(
    mlir::Location loc, mlir::Type type, llvm::StringRef name,
    mlir::ValueRange shape, mlir::ValueRange lenParams,
    llvm::ArrayRef<mlir::NamedAttribute> attrs,
    std::optional<Fortran::common::CUDADataAttr> cudaAttr) {
  llvm::SmallVector<mlir::Value> dynamicShape =
      fir::factory::elideExtentsAlreadyInType(type, shape);
  llvm::SmallVector<mlir::Value> dynamicLength =
      fir::factory::elideLengthsAlreadyInType(type, lenParams);
  InsertPoint insPt;
  const bool hoistAlloc = dynamicShape.empty() && dynamicLength.empty();
  if (hoistAlloc) {
    insPt = saveInsertionPoint();
    setInsertionPointToStart(getAllocaBlock());
  }

  mlir::Value ae = createTemporaryAlloc(loc, type, name, dynamicLength,
                                        dynamicShape, attrs, cudaAttr);

  if (hoistAlloc)
    restoreInsertionPoint(insPt);
  return ae;
}

mlir::Value fir::FirOpBuilder::createHeapTemporary(
    mlir::Location loc, mlir::Type type, llvm::StringRef name,
    mlir::ValueRange shape, mlir::ValueRange lenParams,
    llvm::ArrayRef<mlir::NamedAttribute> attrs) {
  llvm::SmallVector<mlir::Value> dynamicShape =
      fir::factory::elideExtentsAlreadyInType(type, shape);
  llvm::SmallVector<mlir::Value> dynamicLength =
      fir::factory::elideLengthsAlreadyInType(type, lenParams);

  assert(!mlir::isa<fir::ReferenceType>(type) && "cannot be a reference");
  return create<fir::AllocMemOp>(loc, type, /*unique_name=*/llvm::StringRef{},
                                 name, dynamicLength, dynamicShape, attrs);
}

mlir::Value fir::FirOpBuilder::genStackSave(mlir::Location loc) {
  mlir::Type voidPtr = mlir::LLVM::LLVMPointerType::get(
      getContext(), fir::factory::getAllocaAddressSpace(&getDataLayout()));
  return create<mlir::LLVM::StackSaveOp>(loc, voidPtr);
}

void fir::FirOpBuilder::genStackRestore(mlir::Location loc,
                                        mlir::Value stackPointer) {
  create<mlir::LLVM::StackRestoreOp>(loc, stackPointer);
}

/// Create a global variable in the (read-only) data section. A global variable
/// must have a unique name to identify and reference it.
fir::GlobalOp fir::FirOpBuilder::createGlobal(
    mlir::Location loc, mlir::Type type, llvm::StringRef name,
    mlir::StringAttr linkage, mlir::Attribute value, bool isConst,
    bool isTarget, cuf::DataAttributeAttr dataAttr) {
  if (auto global = getNamedGlobal(name))
    return global;
  auto module = getModule();
  auto insertPt = saveInsertionPoint();
  setInsertionPoint(module.getBody(), module.getBody()->end());
  llvm::SmallVector<mlir::NamedAttribute> attrs;
  if (dataAttr) {
    auto globalOpName = mlir::OperationName(fir::GlobalOp::getOperationName(),
                                            module.getContext());
    attrs.push_back(mlir::NamedAttribute(
        fir::GlobalOp::getDataAttrAttrName(globalOpName), dataAttr));
  }
  auto glob = create<fir::GlobalOp>(loc, name, isConst, isTarget, type, value,
                                    linkage, attrs);
  restoreInsertionPoint(insertPt);
  if (symbolTable)
    symbolTable->insert(glob);
  return glob;
}

fir::GlobalOp fir::FirOpBuilder::createGlobal(
    mlir::Location loc, mlir::Type type, llvm::StringRef name, bool isConst,
    bool isTarget, std::function<void(FirOpBuilder &)> bodyBuilder,
    mlir::StringAttr linkage, cuf::DataAttributeAttr dataAttr) {
  if (auto global = getNamedGlobal(name))
    return global;
  auto module = getModule();
  auto insertPt = saveInsertionPoint();
  setInsertionPoint(module.getBody(), module.getBody()->end());
  auto glob = create<fir::GlobalOp>(loc, name, isConst, isTarget, type,
                                    mlir::Attribute{}, linkage);
  auto &region = glob.getRegion();
  region.push_back(new mlir::Block);
  auto &block = glob.getRegion().back();
  setInsertionPointToStart(&block);
  bodyBuilder(*this);
  restoreInsertionPoint(insertPt);
  if (symbolTable)
    symbolTable->insert(glob);
  return glob;
}

std::pair<fir::TypeInfoOp, mlir::OpBuilder::InsertPoint>
fir::FirOpBuilder::createTypeInfoOp(mlir::Location loc,
                                    fir::RecordType recordType,
                                    fir::RecordType parentType) {
  mlir::ModuleOp module = getModule();
  if (fir::TypeInfoOp typeInfo =
          fir::lookupTypeInfoOp(recordType.getName(), module, symbolTable))
    return {typeInfo, InsertPoint{}};
  InsertPoint insertPoint = saveInsertionPoint();
  setInsertionPoint(module.getBody(), module.getBody()->end());
  auto typeInfo = create<fir::TypeInfoOp>(loc, recordType, parentType);
  if (symbolTable)
    symbolTable->insert(typeInfo);
  return {typeInfo, insertPoint};
}

mlir::Value fir::FirOpBuilder::convertWithSemantics(
    mlir::Location loc, mlir::Type toTy, mlir::Value val,
    bool allowCharacterConversion, bool allowRebox) {
  assert(toTy && "store location must be typed");
  auto fromTy = val.getType();
  if (fromTy == toTy)
    return val;
  fir::factory::Complex helper{*this, loc};
  if ((fir::isa_real(fromTy) || fir::isa_integer(fromTy)) &&
      fir::isa_complex(toTy)) {
    // imaginary part is zero
    auto eleTy = helper.getComplexPartType(toTy);
    auto cast = createConvert(loc, eleTy, val);
    auto imag = createRealZeroConstant(loc, eleTy);
    return helper.createComplex(toTy, cast, imag);
  }
  if (fir::isa_complex(fromTy) &&
      (fir::isa_integer(toTy) || fir::isa_real(toTy))) {
    // drop the imaginary part
    auto rp = helper.extractComplexPart(val, /*isImagPart=*/false);
    return createConvert(loc, toTy, rp);
  }
  if (allowCharacterConversion) {
    if (mlir::isa<fir::BoxCharType>(fromTy)) {
      // Extract the address of the character string and pass it
      fir::factory::CharacterExprHelper charHelper{*this, loc};
      std::pair<mlir::Value, mlir::Value> unboxchar =
          charHelper.createUnboxChar(val);
      return createConvert(loc, toTy, unboxchar.first);
    }
    if (auto boxType = mlir::dyn_cast<fir::BoxCharType>(toTy)) {
      // Extract the address of the actual argument and create a boxed
      // character value with an undefined length
      // TODO: We should really calculate the total size of the actual
      // argument in characters and use it as the length of the string
      auto refType = getRefType(boxType.getEleTy());
      mlir::Value charBase = createConvert(loc, refType, val);
      // Do not use fir.undef since llvm optimizer is too harsh when it
      // sees such values (may just delete code).
      mlir::Value unknownLen = createIntegerConstant(loc, getIndexType(), 0);
      fir::factory::CharacterExprHelper charHelper{*this, loc};
      return charHelper.createEmboxChar(charBase, unknownLen);
    }
  }
  if (fir::isa_ref_type(toTy) && fir::isa_box_type(fromTy)) {
    // Call is expecting a raw data pointer, not a box. Get the data pointer out
    // of the box and pass that.
    assert((fir::unwrapRefType(toTy) ==
                fir::unwrapRefType(fir::unwrapPassByRefType(fromTy)) &&
            "element types expected to match"));
    return create<fir::BoxAddrOp>(loc, toTy, val);
  }
  if (fir::isa_ref_type(fromTy) && mlir::isa<fir::BoxProcType>(toTy)) {
    // Call is expecting a boxed procedure, not a reference to other data type.
    // Convert the reference to a procedure and embox it.
    mlir::Type procTy = mlir::cast<fir::BoxProcType>(toTy).getEleTy();
    mlir::Value proc = createConvert(loc, procTy, val);
    return create<fir::EmboxProcOp>(loc, toTy, proc);
  }

  // Legacy: remove when removing non HLFIR lowering path.
  if (allowRebox)
    if (((fir::isPolymorphicType(fromTy) &&
          (fir::isAllocatableType(fromTy) || fir::isPointerType(fromTy)) &&
          fir::isPolymorphicType(toTy)) ||
         (fir::isPolymorphicType(fromTy) && mlir::isa<fir::BoxType>(toTy))) &&
        !(fir::isUnlimitedPolymorphicType(fromTy) && fir::isAssumedType(toTy)))
      return create<fir::ReboxOp>(loc, toTy, val, mlir::Value{},
                                  /*slice=*/mlir::Value{});

  return createConvert(loc, toTy, val);
}

mlir::Value fir::factory::createConvert(mlir::OpBuilder &builder,
                                        mlir::Location loc, mlir::Type toTy,
                                        mlir::Value val) {
  if (val.getType() != toTy) {
    assert((!fir::isa_derived(toTy) ||
            mlir::cast<fir::RecordType>(val.getType()).getTypeList() ==
                mlir::cast<fir::RecordType>(toTy).getTypeList()) &&
           "incompatible record types");
    return builder.create<fir::ConvertOp>(loc, toTy, val);
  }
  return val;
}

mlir::Value fir::FirOpBuilder::createConvert(mlir::Location loc,
                                             mlir::Type toTy, mlir::Value val) {
  return fir::factory::createConvert(*this, loc, toTy, val);
}

void fir::FirOpBuilder::createStoreWithConvert(mlir::Location loc,
                                               mlir::Value val,
                                               mlir::Value addr) {
  mlir::Value cast =
      createConvert(loc, fir::unwrapRefType(addr.getType()), val);
  create<fir::StoreOp>(loc, cast, addr);
}

mlir::Value fir::FirOpBuilder::loadIfRef(mlir::Location loc, mlir::Value val) {
  if (fir::isa_ref_type(val.getType()))
    return create<fir::LoadOp>(loc, val);
  return val;
}

fir::StringLitOp fir::FirOpBuilder::createStringLitOp(mlir::Location loc,
                                                      llvm::StringRef data) {
  auto type = fir::CharacterType::get(getContext(), 1, data.size());
  auto strAttr = mlir::StringAttr::get(getContext(), data);
  auto valTag = mlir::StringAttr::get(getContext(), fir::StringLitOp::value());
  mlir::NamedAttribute dataAttr(valTag, strAttr);
  auto sizeTag = mlir::StringAttr::get(getContext(), fir::StringLitOp::size());
  mlir::NamedAttribute sizeAttr(sizeTag, getI64IntegerAttr(data.size()));
  llvm::SmallVector<mlir::NamedAttribute> attrs{dataAttr, sizeAttr};
  return create<fir::StringLitOp>(loc, llvm::ArrayRef<mlir::Type>{type},
                                  std::nullopt, attrs);
}

mlir::Value fir::FirOpBuilder::genShape(mlir::Location loc,
                                        llvm::ArrayRef<mlir::Value> exts) {
  return create<fir::ShapeOp>(loc, exts);
}

mlir::Value fir::FirOpBuilder::genShape(mlir::Location loc,
                                        llvm::ArrayRef<mlir::Value> shift,
                                        llvm::ArrayRef<mlir::Value> exts) {
  auto shapeType = fir::ShapeShiftType::get(getContext(), exts.size());
  llvm::SmallVector<mlir::Value> shapeArgs;
  auto idxTy = getIndexType();
  for (auto [lbnd, ext] : llvm::zip(shift, exts)) {
    auto lb = createConvert(loc, idxTy, lbnd);
    shapeArgs.push_back(lb);
    shapeArgs.push_back(ext);
  }
  return create<fir::ShapeShiftOp>(loc, shapeType, shapeArgs);
}

mlir::Value fir::FirOpBuilder::genShape(mlir::Location loc,
                                        const fir::AbstractArrayBox &arr) {
  if (arr.lboundsAllOne())
    return genShape(loc, arr.getExtents());
  return genShape(loc, arr.getLBounds(), arr.getExtents());
}

mlir::Value fir::FirOpBuilder::genShift(mlir::Location loc,
                                        llvm::ArrayRef<mlir::Value> shift) {
  auto shiftType = fir::ShiftType::get(getContext(), shift.size());
  return create<fir::ShiftOp>(loc, shiftType, shift);
}

mlir::Value fir::FirOpBuilder::createShape(mlir::Location loc,
                                           const fir::ExtendedValue &exv) {
  return exv.match(
      [&](const fir::ArrayBoxValue &box) { return genShape(loc, box); },
      [&](const fir::CharArrayBoxValue &box) { return genShape(loc, box); },
      [&](const fir::BoxValue &box) -> mlir::Value {
        if (!box.getLBounds().empty()) {
          auto shiftType =
              fir::ShiftType::get(getContext(), box.getLBounds().size());
          return create<fir::ShiftOp>(loc, shiftType, box.getLBounds());
        }
        return {};
      },
      [&](const fir::MutableBoxValue &) -> mlir::Value {
        // MutableBoxValue must be read into another category to work with them
        // outside of allocation/assignment contexts.
        fir::emitFatalError(loc, "createShape on MutableBoxValue");
      },
      [&](auto) -> mlir::Value { fir::emitFatalError(loc, "not an array"); });
}

mlir::Value fir::FirOpBuilder::createSlice(mlir::Location loc,
                                           const fir::ExtendedValue &exv,
                                           mlir::ValueRange triples,
                                           mlir::ValueRange path) {
  if (triples.empty()) {
    // If there is no slicing by triple notation, then take the whole array.
    auto fullShape = [&](const llvm::ArrayRef<mlir::Value> lbounds,
                         llvm::ArrayRef<mlir::Value> extents) -> mlir::Value {
      llvm::SmallVector<mlir::Value> trips;
      auto idxTy = getIndexType();
      auto one = createIntegerConstant(loc, idxTy, 1);
      if (lbounds.empty()) {
        for (auto v : extents) {
          trips.push_back(one);
          trips.push_back(v);
          trips.push_back(one);
        }
        return create<fir::SliceOp>(loc, trips, path);
      }
      for (auto [lbnd, extent] : llvm::zip(lbounds, extents)) {
        auto lb = createConvert(loc, idxTy, lbnd);
        auto ext = createConvert(loc, idxTy, extent);
        auto shift = create<mlir::arith::SubIOp>(loc, lb, one);
        auto ub = create<mlir::arith::AddIOp>(loc, ext, shift);
        trips.push_back(lb);
        trips.push_back(ub);
        trips.push_back(one);
      }
      return create<fir::SliceOp>(loc, trips, path);
    };
    return exv.match(
        [&](const fir::ArrayBoxValue &box) {
          return fullShape(box.getLBounds(), box.getExtents());
        },
        [&](const fir::CharArrayBoxValue &box) {
          return fullShape(box.getLBounds(), box.getExtents());
        },
        [&](const fir::BoxValue &box) {
          auto extents = fir::factory::readExtents(*this, loc, box);
          return fullShape(box.getLBounds(), extents);
        },
        [&](const fir::MutableBoxValue &) -> mlir::Value {
          // MutableBoxValue must be read into another category to work with
          // them outside of allocation/assignment contexts.
          fir::emitFatalError(loc, "createSlice on MutableBoxValue");
        },
        [&](auto) -> mlir::Value { fir::emitFatalError(loc, "not an array"); });
  }
  return create<fir::SliceOp>(loc, triples, path);
}

mlir::Value fir::FirOpBuilder::createBox(mlir::Location loc,
                                         const fir::ExtendedValue &exv,
                                         bool isPolymorphic,
                                         bool isAssumedType) {
  mlir::Value itemAddr = fir::getBase(exv);
  if (mlir::isa<fir::BaseBoxType>(itemAddr.getType()))
    return itemAddr;
  auto elementType = fir::dyn_cast_ptrEleTy(itemAddr.getType());
  if (!elementType) {
    mlir::emitError(loc, "internal: expected a memory reference type ")
        << itemAddr.getType();
    llvm_unreachable("not a memory reference type");
  }
  mlir::Type boxTy;
  mlir::Value tdesc;
  // Avoid to wrap a box/class with box/class.
  if (mlir::isa<fir::BaseBoxType>(elementType)) {
    boxTy = elementType;
  } else {
    boxTy = fir::BoxType::get(elementType);
    if (isPolymorphic) {
      elementType = fir::updateTypeForUnlimitedPolymorphic(elementType);
      if (isAssumedType)
        boxTy = fir::BoxType::get(elementType);
      else
        boxTy = fir::ClassType::get(elementType);
    }
  }

  return exv.match(
      [&](const fir::ArrayBoxValue &box) -> mlir::Value {
        mlir::Value empty;
        mlir::ValueRange emptyRange;
        mlir::Value s = createShape(loc, exv);
        return create<fir::EmboxOp>(loc, boxTy, itemAddr, s, /*slice=*/empty,
                                    /*typeparams=*/emptyRange,
                                    isPolymorphic ? box.getSourceBox() : tdesc);
      },
      [&](const fir::CharArrayBoxValue &box) -> mlir::Value {
        mlir::Value s = createShape(loc, exv);
        if (fir::factory::CharacterExprHelper::hasConstantLengthInType(exv))
          return create<fir::EmboxOp>(loc, boxTy, itemAddr, s);

        mlir::Value emptySlice;
        llvm::SmallVector<mlir::Value> lenParams{box.getLen()};
        return create<fir::EmboxOp>(loc, boxTy, itemAddr, s, emptySlice,
                                    lenParams);
      },
      [&](const fir::CharBoxValue &box) -> mlir::Value {
        if (fir::factory::CharacterExprHelper::hasConstantLengthInType(exv))
          return create<fir::EmboxOp>(loc, boxTy, itemAddr);
        mlir::Value emptyShape, emptySlice;
        llvm::SmallVector<mlir::Value> lenParams{box.getLen()};
        return create<fir::EmboxOp>(loc, boxTy, itemAddr, emptyShape,
                                    emptySlice, lenParams);
      },
      [&](const fir::MutableBoxValue &x) -> mlir::Value {
        return create<fir::LoadOp>(
            loc, fir::factory::getMutableIRBox(*this, loc, x));
      },
      [&](const fir::PolymorphicValue &p) -> mlir::Value {
        mlir::Value empty;
        mlir::ValueRange emptyRange;
        return create<fir::EmboxOp>(loc, boxTy, itemAddr, empty, empty,
                                    emptyRange,
                                    isPolymorphic ? p.getSourceBox() : tdesc);
      },
      [&](const auto &) -> mlir::Value {
        mlir::Value empty;
        mlir::ValueRange emptyRange;
        return create<fir::EmboxOp>(loc, boxTy, itemAddr, empty, empty,
                                    emptyRange, tdesc);
      });
}

mlir::Value fir::FirOpBuilder::createBox(mlir::Location loc, mlir::Type boxType,
                                         mlir::Value addr, mlir::Value shape,
                                         mlir::Value slice,
                                         llvm::ArrayRef<mlir::Value> lengths,
                                         mlir::Value tdesc) {
  mlir::Type valueOrSequenceType = fir::unwrapPassByRefType(boxType);
  return create<fir::EmboxOp>(
      loc, boxType, addr, shape, slice,
      fir::factory::elideLengthsAlreadyInType(valueOrSequenceType, lengths),
      tdesc);
}

void fir::FirOpBuilder::dumpFunc() { getFunction().dump(); }

static mlir::Value
genNullPointerComparison(fir::FirOpBuilder &builder, mlir::Location loc,
                         mlir::Value addr,
                         mlir::arith::CmpIPredicate condition) {
  auto intPtrTy = builder.getIntPtrType();
  auto ptrToInt = builder.createConvert(loc, intPtrTy, addr);
  auto c0 = builder.createIntegerConstant(loc, intPtrTy, 0);
  return builder.create<mlir::arith::CmpIOp>(loc, condition, ptrToInt, c0);
}

mlir::Value fir::FirOpBuilder::genIsNotNullAddr(mlir::Location loc,
                                                mlir::Value addr) {
  return genNullPointerComparison(*this, loc, addr,
                                  mlir::arith::CmpIPredicate::ne);
}

mlir::Value fir::FirOpBuilder::genIsNullAddr(mlir::Location loc,
                                             mlir::Value addr) {
  return genNullPointerComparison(*this, loc, addr,
                                  mlir::arith::CmpIPredicate::eq);
}

mlir::Value fir::FirOpBuilder::genExtentFromTriplet(mlir::Location loc,
                                                    mlir::Value lb,
                                                    mlir::Value ub,
                                                    mlir::Value step,
                                                    mlir::Type type) {
  auto zero = createIntegerConstant(loc, type, 0);
  lb = createConvert(loc, type, lb);
  ub = createConvert(loc, type, ub);
  step = createConvert(loc, type, step);
  auto diff = create<mlir::arith::SubIOp>(loc, ub, lb);
  auto add = create<mlir::arith::AddIOp>(loc, diff, step);
  auto div = create<mlir::arith::DivSIOp>(loc, add, step);
  auto cmp = create<mlir::arith::CmpIOp>(loc, mlir::arith::CmpIPredicate::sgt,
                                         div, zero);
  return create<mlir::arith::SelectOp>(loc, cmp, div, zero);
}

mlir::Value fir::FirOpBuilder::genAbsentOp(mlir::Location loc,
                                           mlir::Type argTy) {
  if (!fir::isCharacterProcedureTuple(argTy))
    return create<fir::AbsentOp>(loc, argTy);

  auto boxProc =
      create<fir::AbsentOp>(loc, mlir::cast<mlir::TupleType>(argTy).getType(0));
  mlir::Value charLen = create<fir::UndefOp>(loc, getCharacterLengthType());
  return fir::factory::createCharacterProcedureTuple(*this, loc, argTy, boxProc,
                                                     charLen);
}

void fir::FirOpBuilder::setCommonAttributes(mlir::Operation *op) const {
  auto fmi = mlir::dyn_cast<mlir::arith::ArithFastMathInterface>(*op);
  if (fmi) {
    // TODO: use fmi.setFastMathFlagsAttr() after D137114 is merged.
    //       For now set the attribute by the name.
    llvm::StringRef arithFMFAttrName = fmi.getFastMathAttrName();
    if (fastMathFlags != mlir::arith::FastMathFlags::none)
      op->setAttr(arithFMFAttrName, mlir::arith::FastMathFlagsAttr::get(
                                        op->getContext(), fastMathFlags));
  }
  auto iofi =
      mlir::dyn_cast<mlir::arith::ArithIntegerOverflowFlagsInterface>(*op);
  if (iofi) {
    llvm::StringRef arithIOFAttrName = iofi.getIntegerOverflowAttrName();
    if (integerOverflowFlags != mlir::arith::IntegerOverflowFlags::none)
      op->setAttr(arithIOFAttrName,
                  mlir::arith::IntegerOverflowFlagsAttr::get(
                      op->getContext(), integerOverflowFlags));
  }
}

void fir::FirOpBuilder::setFastMathFlags(
    Fortran::common::MathOptionsBase options) {
  mlir::arith::FastMathFlags arithFMF{};
  if (options.getFPContractEnabled()) {
    arithFMF = arithFMF | mlir::arith::FastMathFlags::contract;
  }
  if (options.getNoHonorInfs()) {
    arithFMF = arithFMF | mlir::arith::FastMathFlags::ninf;
  }
  if (options.getNoHonorNaNs()) {
    arithFMF = arithFMF | mlir::arith::FastMathFlags::nnan;
  }
  if (options.getApproxFunc()) {
    arithFMF = arithFMF | mlir::arith::FastMathFlags::afn;
  }
  if (options.getNoSignedZeros()) {
    arithFMF = arithFMF | mlir::arith::FastMathFlags::nsz;
  }
  if (options.getAssociativeMath()) {
    arithFMF = arithFMF | mlir::arith::FastMathFlags::reassoc;
  }
  if (options.getReciprocalMath()) {
    arithFMF = arithFMF | mlir::arith::FastMathFlags::arcp;
  }
  setFastMathFlags(arithFMF);
}

// Construction of an mlir::DataLayout is expensive so only do it on demand and
// memoise it in the builder instance
mlir::DataLayout &fir::FirOpBuilder::getDataLayout() {
  if (dataLayout)
    return *dataLayout;
  dataLayout = std::make_unique<mlir::DataLayout>(getModule());
  return *dataLayout;
}

//===--------------------------------------------------------------------===//
// ExtendedValue inquiry helper implementation
//===--------------------------------------------------------------------===//

mlir::Value fir::factory::readCharLen(fir::FirOpBuilder &builder,
                                      mlir::Location loc,
                                      const fir::ExtendedValue &box) {
  return box.match(
      [&](const fir::CharBoxValue &x) -> mlir::Value { return x.getLen(); },
      [&](const fir::CharArrayBoxValue &x) -> mlir::Value {
        return x.getLen();
      },
      [&](const fir::BoxValue &x) -> mlir::Value {
        assert(x.isCharacter());
        if (!x.getExplicitParameters().empty())
          return x.getExplicitParameters()[0];
        return fir::factory::CharacterExprHelper{builder, loc}
            .readLengthFromBox(x.getAddr());
      },
      [&](const fir::MutableBoxValue &x) -> mlir::Value {
        return readCharLen(builder, loc,
                           fir::factory::genMutableBoxRead(builder, loc, x));
      },
      [&](const auto &) -> mlir::Value {
        fir::emitFatalError(
            loc, "Character length inquiry on a non-character entity");
      });
}

mlir::Value fir::factory::readExtent(fir::FirOpBuilder &builder,
                                     mlir::Location loc,
                                     const fir::ExtendedValue &box,
                                     unsigned dim) {
  assert(box.rank() > dim);
  return box.match(
      [&](const fir::ArrayBoxValue &x) -> mlir::Value {
        return x.getExtents()[dim];
      },
      [&](const fir::CharArrayBoxValue &x) -> mlir::Value {
        return x.getExtents()[dim];
      },
      [&](const fir::BoxValue &x) -> mlir::Value {
        if (!x.getExplicitExtents().empty())
          return x.getExplicitExtents()[dim];
        auto idxTy = builder.getIndexType();
        auto dimVal = builder.createIntegerConstant(loc, idxTy, dim);
        return builder
            .create<fir::BoxDimsOp>(loc, idxTy, idxTy, idxTy, x.getAddr(),
                                    dimVal)
            .getResult(1);
      },
      [&](const fir::MutableBoxValue &x) -> mlir::Value {
        return readExtent(builder, loc,
                          fir::factory::genMutableBoxRead(builder, loc, x),
                          dim);
      },
      [&](const auto &) -> mlir::Value {
        fir::emitFatalError(loc, "extent inquiry on scalar");
      });
}

mlir::Value fir::factory::readLowerBound(fir::FirOpBuilder &builder,
                                         mlir::Location loc,
                                         const fir::ExtendedValue &box,
                                         unsigned dim,
                                         mlir::Value defaultValue) {
  assert(box.rank() > dim);
  auto lb = box.match(
      [&](const fir::ArrayBoxValue &x) -> mlir::Value {
        return x.getLBounds().empty() ? mlir::Value{} : x.getLBounds()[dim];
      },
      [&](const fir::CharArrayBoxValue &x) -> mlir::Value {
        return x.getLBounds().empty() ? mlir::Value{} : x.getLBounds()[dim];
      },
      [&](const fir::BoxValue &x) -> mlir::Value {
        return x.getLBounds().empty() ? mlir::Value{} : x.getLBounds()[dim];
      },
      [&](const fir::MutableBoxValue &x) -> mlir::Value {
        return readLowerBound(builder, loc,
                              fir::factory::genMutableBoxRead(builder, loc, x),
                              dim, defaultValue);
      },
      [&](const auto &) -> mlir::Value {
        fir::emitFatalError(loc, "lower bound inquiry on scalar");
      });
  if (lb)
    return lb;
  return defaultValue;
}

llvm::SmallVector<mlir::Value>
fir::factory::readExtents(fir::FirOpBuilder &builder, mlir::Location loc,
                          const fir::BoxValue &box) {
  llvm::SmallVector<mlir::Value> result;
  auto explicitExtents = box.getExplicitExtents();
  if (!explicitExtents.empty()) {
    result.append(explicitExtents.begin(), explicitExtents.end());
    return result;
  }
  auto rank = box.rank();
  auto idxTy = builder.getIndexType();
  for (decltype(rank) dim = 0; dim < rank; ++dim) {
    auto dimVal = builder.createIntegerConstant(loc, idxTy, dim);
    auto dimInfo = builder.create<fir::BoxDimsOp>(loc, idxTy, idxTy, idxTy,
                                                  box.getAddr(), dimVal);
    result.emplace_back(dimInfo.getResult(1));
  }
  return result;
}

llvm::SmallVector<mlir::Value>
fir::factory::getExtents(mlir::Location loc, fir::FirOpBuilder &builder,
                         const fir::ExtendedValue &box) {
  return box.match(
      [&](const fir::ArrayBoxValue &x) -> llvm::SmallVector<mlir::Value> {
        return {x.getExtents().begin(), x.getExtents().end()};
      },
      [&](const fir::CharArrayBoxValue &x) -> llvm::SmallVector<mlir::Value> {
        return {x.getExtents().begin(), x.getExtents().end()};
      },
      [&](const fir::BoxValue &x) -> llvm::SmallVector<mlir::Value> {
        return fir::factory::readExtents(builder, loc, x);
      },
      [&](const fir::MutableBoxValue &x) -> llvm::SmallVector<mlir::Value> {
        auto load = fir::factory::genMutableBoxRead(builder, loc, x);
        return fir::factory::getExtents(loc, builder, load);
      },
      [&](const auto &) -> llvm::SmallVector<mlir::Value> { return {}; });
}

fir::ExtendedValue fir::factory::readBoxValue(fir::FirOpBuilder &builder,
                                              mlir::Location loc,
                                              const fir::BoxValue &box) {
  assert(!box.hasAssumedRank() &&
         "cannot read unlimited polymorphic or assumed rank fir.box");
  auto addr =
      builder.create<fir::BoxAddrOp>(loc, box.getMemTy(), box.getAddr());
  if (box.isCharacter()) {
    auto len = fir::factory::readCharLen(builder, loc, box);
    if (box.rank() == 0)
      return fir::CharBoxValue(addr, len);
    return fir::CharArrayBoxValue(addr, len,
                                  fir::factory::readExtents(builder, loc, box),
                                  box.getLBounds());
  }
  if (box.isDerivedWithLenParameters())
    TODO(loc, "read fir.box with length parameters");
  mlir::Value sourceBox;
  if (box.isPolymorphic())
    sourceBox = box.getAddr();
  if (box.isPolymorphic() && box.rank() == 0)
    return fir::PolymorphicValue(addr, sourceBox);
  if (box.rank() == 0)
    return addr;
  return fir::ArrayBoxValue(addr, fir::factory::readExtents(builder, loc, box),
                            box.getLBounds(), sourceBox);
}

llvm::SmallVector<mlir::Value>
fir::factory::getNonDefaultLowerBounds(fir::FirOpBuilder &builder,
                                       mlir::Location loc,
                                       const fir::ExtendedValue &exv) {
  return exv.match(
      [&](const fir::ArrayBoxValue &array) -> llvm::SmallVector<mlir::Value> {
        return {array.getLBounds().begin(), array.getLBounds().end()};
      },
      [&](const fir::CharArrayBoxValue &array)
          -> llvm::SmallVector<mlir::Value> {
        return {array.getLBounds().begin(), array.getLBounds().end()};
      },
      [&](const fir::BoxValue &box) -> llvm::SmallVector<mlir::Value> {
        return {box.getLBounds().begin(), box.getLBounds().end()};
      },
      [&](const fir::MutableBoxValue &box) -> llvm::SmallVector<mlir::Value> {
        auto load = fir::factory::genMutableBoxRead(builder, loc, box);
        return fir::factory::getNonDefaultLowerBounds(builder, loc, load);
      },
      [&](const auto &) -> llvm::SmallVector<mlir::Value> { return {}; });
}

llvm::SmallVector<mlir::Value>
fir::factory::getNonDeferredLenParams(const fir::ExtendedValue &exv) {
  return exv.match(
      [&](const fir::CharArrayBoxValue &character)
          -> llvm::SmallVector<mlir::Value> { return {character.getLen()}; },
      [&](const fir::CharBoxValue &character)
          -> llvm::SmallVector<mlir::Value> { return {character.getLen()}; },
      [&](const fir::MutableBoxValue &box) -> llvm::SmallVector<mlir::Value> {
        return {box.nonDeferredLenParams().begin(),
                box.nonDeferredLenParams().end()};
      },
      [&](const fir::BoxValue &box) -> llvm::SmallVector<mlir::Value> {
        return {box.getExplicitParameters().begin(),
                box.getExplicitParameters().end()};
      },
      [&](const auto &) -> llvm::SmallVector<mlir::Value> { return {}; });
}

// If valTy is a box type, then we need to extract the type parameters from
// the box value.
static llvm::SmallVector<mlir::Value> getFromBox(mlir::Location loc,
                                                 fir::FirOpBuilder &builder,
                                                 mlir::Type valTy,
                                                 mlir::Value boxVal) {
  if (auto boxTy = mlir::dyn_cast<fir::BaseBoxType>(valTy)) {
    auto eleTy = fir::unwrapAllRefAndSeqType(boxTy.getEleTy());
    if (auto recTy = mlir::dyn_cast<fir::RecordType>(eleTy)) {
      if (recTy.getNumLenParams() > 0) {
        // Walk each type parameter in the record and get the value.
        TODO(loc, "generate code to get LEN type parameters");
      }
    } else if (auto charTy = mlir::dyn_cast<fir::CharacterType>(eleTy)) {
      if (charTy.hasDynamicLen()) {
        auto idxTy = builder.getIndexType();
        auto eleSz = builder.create<fir::BoxEleSizeOp>(loc, idxTy, boxVal);
        auto kindBytes =
            builder.getKindMap().getCharacterBitsize(charTy.getFKind()) / 8;
        mlir::Value charSz =
            builder.createIntegerConstant(loc, idxTy, kindBytes);
        mlir::Value len =
            builder.create<mlir::arith::DivSIOp>(loc, eleSz, charSz);
        return {len};
      }
    }
  }
  return {};
}

// fir::getTypeParams() will get the type parameters from the extended value.
// When the extended value is a BoxValue or MutableBoxValue, it may be necessary
// to generate code, so this factory function handles those cases.
// TODO: fix the inverted type tests, etc.
llvm::SmallVector<mlir::Value>
fir::factory::getTypeParams(mlir::Location loc, fir::FirOpBuilder &builder,
                            const fir::ExtendedValue &exv) {
  auto handleBoxed = [&](const auto &box) -> llvm::SmallVector<mlir::Value> {
    if (box.isCharacter())
      return {fir::factory::readCharLen(builder, loc, exv)};
    if (box.isDerivedWithLenParameters()) {
      // This should generate code to read the type parameters from the box.
      // This requires some consideration however as MutableBoxValues need to be
      // in a sane state to be provide the correct values.
      TODO(loc, "derived type with type parameters");
    }
    return {};
  };
  // Intentionally reuse the original code path to get type parameters for the
  // cases that were supported rather than introduce a new path.
  return exv.match(
      [&](const fir::BoxValue &box) { return handleBoxed(box); },
      [&](const fir::MutableBoxValue &box) { return handleBoxed(box); },
      [&](const auto &) { return fir::getTypeParams(exv); });
}

llvm::SmallVector<mlir::Value>
fir::factory::getTypeParams(mlir::Location loc, fir::FirOpBuilder &builder,
                            fir::ArrayLoadOp load) {
  mlir::Type memTy = load.getMemref().getType();
  if (auto boxTy = mlir::dyn_cast<fir::BaseBoxType>(memTy))
    return getFromBox(loc, builder, boxTy, load.getMemref());
  return load.getTypeparams();
}

std::string fir::factory::uniqueCGIdent(llvm::StringRef prefix,
                                        llvm::StringRef name) {
  // For "long" identifiers use a hash value
  if (name.size() > nameLengthHashSize) {
    llvm::MD5 hash;
    hash.update(name);
    llvm::MD5::MD5Result result;
    hash.final(result);
    llvm::SmallString<32> str;
    llvm::MD5::stringifyResult(result, str);
    std::string hashName = prefix.str();
    hashName.append("X").append(str.c_str());
    return fir::NameUniquer::doGenerated(hashName);
  }
  // "Short" identifiers use a reversible hex string
  std::string nm = prefix.str();
  return fir::NameUniquer::doGenerated(
      nm.append("X").append(llvm::toHex(name)));
}

mlir::Value fir::factory::locationToFilename(fir::FirOpBuilder &builder,
                                             mlir::Location loc) {
  if (auto flc = mlir::dyn_cast<mlir::FileLineColLoc>(loc)) {
    // must be encoded as asciiz, C string
    auto fn = flc.getFilename().str() + '\0';
    return fir::getBase(createStringLiteral(builder, loc, fn));
  }
  return builder.createNullConstant(loc);
}

mlir::Value fir::factory::locationToLineNo(fir::FirOpBuilder &builder,
                                           mlir::Location loc,
                                           mlir::Type type) {
  if (auto flc = mlir::dyn_cast<mlir::FileLineColLoc>(loc))
    return builder.createIntegerConstant(loc, type, flc.getLine());
  return builder.createIntegerConstant(loc, type, 0);
}

fir::ExtendedValue fir::factory::createStringLiteral(fir::FirOpBuilder &builder,
                                                     mlir::Location loc,
                                                     llvm::StringRef str) {
  std::string globalName = fir::factory::uniqueCGIdent("cl", str);
  auto type = fir::CharacterType::get(builder.getContext(), 1, str.size());
  auto global = builder.getNamedGlobal(globalName);
  if (!global)
    global = builder.createGlobalConstant(
        loc, type, globalName,
        [&](fir::FirOpBuilder &builder) {
          auto stringLitOp = builder.createStringLitOp(loc, str);
          builder.create<fir::HasValueOp>(loc, stringLitOp);
        },
        builder.createLinkOnceLinkage());
  auto addr = builder.create<fir::AddrOfOp>(loc, global.resultType(),
                                            global.getSymbol());
  auto len = builder.createIntegerConstant(
      loc, builder.getCharacterLengthType(), str.size());
  return fir::CharBoxValue{addr, len};
}

llvm::SmallVector<mlir::Value>
fir::factory::createExtents(fir::FirOpBuilder &builder, mlir::Location loc,
                            fir::SequenceType seqTy) {
  llvm::SmallVector<mlir::Value> extents;
  auto idxTy = builder.getIndexType();
  for (auto ext : seqTy.getShape())
    extents.emplace_back(
        ext == fir::SequenceType::getUnknownExtent()
            ? builder.create<fir::UndefOp>(loc, idxTy).getResult()
            : builder.createIntegerConstant(loc, idxTy, ext));
  return extents;
}

// FIXME: This needs some work. To correctly determine the extended value of a
// component, one needs the base object, its type, and its type parameters. (An
// alternative would be to provide an already computed address of the final
// component rather than the base object's address, the point being the result
// will require the address of the final component to create the extended
// value.) One further needs the full path of components being applied. One
// needs to apply type-based expressions to type parameters along this said
// path. (See applyPathToType for a type-only derivation.) Finally, one needs to
// compose the extended value of the terminal component, including all of its
// parameters: array lower bounds expressions, extents, type parameters, etc.
// Any of these properties may be deferred until runtime in Fortran. This
// operation may therefore generate a sizeable block of IR, including calls to
// type-based helper functions, so caching the result of this operation in the
// client would be advised as well.
fir::ExtendedValue fir::factory::componentToExtendedValue(
    fir::FirOpBuilder &builder, mlir::Location loc, mlir::Value component) {
  auto fieldTy = component.getType();
  if (auto ty = fir::dyn_cast_ptrEleTy(fieldTy))
    fieldTy = ty;
  if (mlir::isa<fir::BaseBoxType>(fieldTy)) {
    llvm::SmallVector<mlir::Value> nonDeferredTypeParams;
    auto eleTy = fir::unwrapSequenceType(fir::dyn_cast_ptrOrBoxEleTy(fieldTy));
    if (auto charTy = mlir::dyn_cast<fir::CharacterType>(eleTy)) {
      auto lenTy = builder.getCharacterLengthType();
      if (charTy.hasConstantLen())
        nonDeferredTypeParams.emplace_back(
            builder.createIntegerConstant(loc, lenTy, charTy.getLen()));
      // TODO: Starting, F2003, the dynamic character length might be dependent
      // on a PDT length parameter. There is no way to make a difference with
      // deferred length here yet.
    }
    if (auto recTy = mlir::dyn_cast<fir::RecordType>(eleTy))
      if (recTy.getNumLenParams() > 0)
        TODO(loc, "allocatable and pointer components non deferred length "
                  "parameters");

    return fir::MutableBoxValue(component, nonDeferredTypeParams,
                                /*mutableProperties=*/{});
  }
  llvm::SmallVector<mlir::Value> extents;
  if (auto seqTy = mlir::dyn_cast<fir::SequenceType>(fieldTy)) {
    fieldTy = seqTy.getEleTy();
    auto idxTy = builder.getIndexType();
    for (auto extent : seqTy.getShape()) {
      if (extent == fir::SequenceType::getUnknownExtent())
        TODO(loc, "array component shape depending on length parameters");
      extents.emplace_back(builder.createIntegerConstant(loc, idxTy, extent));
    }
  }
  if (auto charTy = mlir::dyn_cast<fir::CharacterType>(fieldTy)) {
    auto cstLen = charTy.getLen();
    if (cstLen == fir::CharacterType::unknownLen())
      TODO(loc, "get character component length from length type parameters");
    auto len = builder.createIntegerConstant(
        loc, builder.getCharacterLengthType(), cstLen);
    if (!extents.empty())
      return fir::CharArrayBoxValue{component, len, extents};
    return fir::CharBoxValue{component, len};
  }
  if (auto recordTy = mlir::dyn_cast<fir::RecordType>(fieldTy))
    if (recordTy.getNumLenParams() != 0)
      TODO(loc,
           "lower component ref that is a derived type with length parameter");
  if (!extents.empty())
    return fir::ArrayBoxValue{component, extents};
  return component;
}

fir::ExtendedValue fir::factory::arrayElementToExtendedValue(
    fir::FirOpBuilder &builder, mlir::Location loc,
    const fir::ExtendedValue &array, mlir::Value element) {
  return array.match(
      [&](const fir::CharBoxValue &cb) -> fir::ExtendedValue {
        return cb.clone(element);
      },
      [&](const fir::CharArrayBoxValue &bv) -> fir::ExtendedValue {
        return bv.cloneElement(element);
      },
      [&](const fir::BoxValue &box) -> fir::ExtendedValue {
        if (box.isCharacter()) {
          auto len = fir::factory::readCharLen(builder, loc, box);
          return fir::CharBoxValue{element, len};
        }
        if (box.isDerivedWithLenParameters())
          TODO(loc, "get length parameters from derived type BoxValue");
        if (box.isPolymorphic()) {
          return fir::PolymorphicValue(element, fir::getBase(box));
        }
        return element;
      },
      [&](const fir::ArrayBoxValue &box) -> fir::ExtendedValue {
        if (box.getSourceBox())
          return fir::PolymorphicValue(element, box.getSourceBox());
        return element;
      },
      [&](const auto &) -> fir::ExtendedValue { return element; });
}

fir::ExtendedValue fir::factory::arraySectionElementToExtendedValue(
    fir::FirOpBuilder &builder, mlir::Location loc,
    const fir::ExtendedValue &array, mlir::Value element, mlir::Value slice) {
  if (!slice)
    return arrayElementToExtendedValue(builder, loc, array, element);
  auto sliceOp = mlir::dyn_cast_or_null<fir::SliceOp>(slice.getDefiningOp());
  assert(sliceOp && "slice must be a sliceOp");
  if (sliceOp.getFields().empty())
    return arrayElementToExtendedValue(builder, loc, array, element);
  // For F95, using componentToExtendedValue will work, but when PDTs are
  // lowered. It will be required to go down the slice to propagate the length
  // parameters.
  return fir::factory::componentToExtendedValue(builder, loc, element);
}

void fir::factory::genScalarAssignment(fir::FirOpBuilder &builder,
                                       mlir::Location loc,
                                       const fir::ExtendedValue &lhs,
                                       const fir::ExtendedValue &rhs,
                                       bool needFinalization,
                                       bool isTemporaryLHS) {
  assert(lhs.rank() == 0 && rhs.rank() == 0 && "must be scalars");
  auto type = fir::unwrapSequenceType(
      fir::unwrapPassByRefType(fir::getBase(lhs).getType()));
  if (mlir::isa<fir::CharacterType>(type)) {
    const fir::CharBoxValue *toChar = lhs.getCharBox();
    const fir::CharBoxValue *fromChar = rhs.getCharBox();
    assert(toChar && fromChar);
    fir::factory::CharacterExprHelper helper{builder, loc};
    helper.createAssign(fir::ExtendedValue{*toChar},
                        fir::ExtendedValue{*fromChar});
  } else if (mlir::isa<fir::RecordType>(type)) {
    fir::factory::genRecordAssignment(builder, loc, lhs, rhs, needFinalization,
                                      isTemporaryLHS);
  } else {
    assert(!fir::hasDynamicSize(type));
    auto rhsVal = fir::getBase(rhs);
    if (fir::isa_ref_type(rhsVal.getType()))
      rhsVal = builder.create<fir::LoadOp>(loc, rhsVal);
    mlir::Value lhsAddr = fir::getBase(lhs);
    rhsVal = builder.createConvert(loc, fir::unwrapRefType(lhsAddr.getType()),
                                   rhsVal);
    builder.create<fir::StoreOp>(loc, rhsVal, lhsAddr);
  }
}

static void genComponentByComponentAssignment(fir::FirOpBuilder &builder,
                                              mlir::Location loc,
                                              const fir::ExtendedValue &lhs,
                                              const fir::ExtendedValue &rhs,
                                              bool isTemporaryLHS) {
  auto lbaseType = fir::unwrapPassByRefType(fir::getBase(lhs).getType());
  auto lhsType = mlir::dyn_cast<fir::RecordType>(lbaseType);
  assert(lhsType && "lhs must be a scalar record type");
  auto rbaseType = fir::unwrapPassByRefType(fir::getBase(rhs).getType());
  auto rhsType = mlir::dyn_cast<fir::RecordType>(rbaseType);
  assert(rhsType && "rhs must be a scalar record type");
  auto fieldIndexType = fir::FieldType::get(lhsType.getContext());
  for (auto [lhsPair, rhsPair] :
       llvm::zip(lhsType.getTypeList(), rhsType.getTypeList())) {
    auto &[lFieldName, lFieldTy] = lhsPair;
    auto &[rFieldName, rFieldTy] = rhsPair;
    assert(!fir::hasDynamicSize(lFieldTy) && !fir::hasDynamicSize(rFieldTy));
    mlir::Value rField = builder.create<fir::FieldIndexOp>(
        loc, fieldIndexType, rFieldName, rhsType, fir::getTypeParams(rhs));
    auto rFieldRefType = builder.getRefType(rFieldTy);
    mlir::Value fromCoor = builder.create<fir::CoordinateOp>(
        loc, rFieldRefType, fir::getBase(rhs), rField);
    mlir::Value field = builder.create<fir::FieldIndexOp>(
        loc, fieldIndexType, lFieldName, lhsType, fir::getTypeParams(lhs));
    auto fieldRefType = builder.getRefType(lFieldTy);
    mlir::Value toCoor = builder.create<fir::CoordinateOp>(
        loc, fieldRefType, fir::getBase(lhs), field);
    std::optional<fir::DoLoopOp> outerLoop;
    if (auto sequenceType = mlir::dyn_cast<fir::SequenceType>(lFieldTy)) {
      // Create loops to assign array components elements by elements.
      // Note that, since these are components, they either do not overlap,
      // or are the same and exactly overlap. They also have compile time
      // constant shapes.
      mlir::Type idxTy = builder.getIndexType();
      llvm::SmallVector<mlir::Value> indices;
      mlir::Value zero = builder.createIntegerConstant(loc, idxTy, 0);
      mlir::Value one = builder.createIntegerConstant(loc, idxTy, 1);
      for (auto extent : llvm::reverse(sequenceType.getShape())) {
        // TODO: add zero size test !
        mlir::Value ub = builder.createIntegerConstant(loc, idxTy, extent - 1);
        auto loop = builder.create<fir::DoLoopOp>(loc, zero, ub, one);
        if (!outerLoop)
          outerLoop = loop;
        indices.push_back(loop.getInductionVar());
        builder.setInsertionPointToStart(loop.getBody());
      }
      // Set indices in column-major order.
      std::reverse(indices.begin(), indices.end());
      auto elementRefType = builder.getRefType(sequenceType.getEleTy());
      toCoor = builder.create<fir::CoordinateOp>(loc, elementRefType, toCoor,
                                                 indices);
      fromCoor = builder.create<fir::CoordinateOp>(loc, elementRefType,
                                                   fromCoor, indices);
    }
    if (auto fieldEleTy = fir::unwrapSequenceType(lFieldTy);
        mlir::isa<fir::BaseBoxType>(fieldEleTy)) {
      assert(mlir::isa<fir::PointerType>(
                 mlir::cast<fir::BaseBoxType>(fieldEleTy).getEleTy()) &&
             "allocatable members require deep copy");
      auto fromPointerValue = builder.create<fir::LoadOp>(loc, fromCoor);
      auto castTo = builder.createConvert(loc, fieldEleTy, fromPointerValue);
      builder.create<fir::StoreOp>(loc, castTo, toCoor);
    } else {
      auto from =
          fir::factory::componentToExtendedValue(builder, loc, fromCoor);
      auto to = fir::factory::componentToExtendedValue(builder, loc, toCoor);
      // If LHS finalization is needed it is expected to be done
      // for the parent record, so that component-by-component
      // assignments may avoid finalization calls.
      fir::factory::genScalarAssignment(builder, loc, to, from,
                                        /*needFinalization=*/false,
                                        isTemporaryLHS);
    }
    if (outerLoop)
      builder.setInsertionPointAfter(*outerLoop);
  }
}

/// Can the assignment of this record type be implement with a simple memory
/// copy (it requires no deep copy or user defined assignment of components )?
static bool recordTypeCanBeMemCopied(fir::RecordType recordType) {
  // c_devptr type is a special case. It has a nested c_ptr field but we know it
  // can be copied directly.
  if (fir::isa_builtin_c_devptr_type(recordType))
    return true;
  if (fir::hasDynamicSize(recordType))
    return false;
  for (auto [_, fieldType] : recordType.getTypeList()) {
    // Derived type component may have user assignment (so far, we cannot tell
    // in FIR, so assume it is always the case, TODO: get the actual info).
    if (mlir::isa<fir::RecordType>(fir::unwrapSequenceType(fieldType)) &&
        !fir::isa_builtin_c_devptr_type(fir::unwrapSequenceType(fieldType)))
      return false;
    // Allocatable components need deep copy.
    if (auto boxType = mlir::dyn_cast<fir::BaseBoxType>(fieldType))
      if (mlir::isa<fir::HeapType>(boxType.getEleTy()))
        return false;
  }
  // Constant size components without user defined assignment and pointers can
  // be memcopied.
  return true;
}

static bool mayHaveFinalizer(fir::RecordType recordType,
                             fir::FirOpBuilder &builder) {
  if (auto typeInfo = builder.getModule().lookupSymbol<fir::TypeInfoOp>(
          recordType.getName()))
    return !typeInfo.getNoFinal();
  // No info, be pessimistic.
  return true;
}

void fir::factory::genRecordAssignment(fir::FirOpBuilder &builder,
                                       mlir::Location loc,
                                       const fir::ExtendedValue &lhs,
                                       const fir::ExtendedValue &rhs,
                                       bool needFinalization,
                                       bool isTemporaryLHS) {
  assert(lhs.rank() == 0 && rhs.rank() == 0 && "assume scalar assignment");
  auto baseTy = fir::dyn_cast_ptrOrBoxEleTy(fir::getBase(lhs).getType());
  assert(baseTy && "must be a memory type");
  // Box operands may be polymorphic, it is not entirely clear from 10.2.1.3
  // if the assignment is performed on the dynamic of declared type. Use the
  // runtime assuming it is performed on the dynamic type.
  bool hasBoxOperands =
      mlir::isa<fir::BaseBoxType>(fir::getBase(lhs).getType()) ||
      mlir::isa<fir::BaseBoxType>(fir::getBase(rhs).getType());
  auto recTy = mlir::dyn_cast<fir::RecordType>(baseTy);
  assert(recTy && "must be a record type");
  if ((needFinalization && mayHaveFinalizer(recTy, builder)) ||
      hasBoxOperands || !recordTypeCanBeMemCopied(recTy)) {
    auto to = fir::getBase(builder.createBox(loc, lhs));
    auto from = fir::getBase(builder.createBox(loc, rhs));
    // The runtime entry point may modify the LHS descriptor if it is
    // an allocatable. Allocatable assignment is handle elsewhere in lowering,
    // so just create a fir.ref<fir.box<>> from the fir.box to comply with the
    // runtime interface, but assume the fir.box is unchanged.
    // TODO: does this holds true with polymorphic entities ?
    auto toMutableBox = builder.createTemporary(loc, to.getType());
    builder.create<fir::StoreOp>(loc, to, toMutableBox);
    if (isTemporaryLHS)
      fir::runtime::genAssignTemporary(builder, loc, toMutableBox, from);
    else
      fir::runtime::genAssign(builder, loc, toMutableBox, from);
    return;
  }

  // Otherwise, the derived type has compile time constant size and for which
  // the component by component assignment can be replaced by a memory copy.
  // Since we do not know the size of the derived type in lowering, do a
  // component by component assignment. Note that a single fir.load/fir.store
  // could be used on "small" record types, but as the type size grows, this
  // leads to issues in LLVM (long compile times, long IR files, and even
  // asserts at some point). Since there is no good size boundary, just always
  // use component by component assignment here.
  genComponentByComponentAssignment(builder, loc, lhs, rhs, isTemporaryLHS);
}

mlir::TupleType
fir::factory::getRaggedArrayHeaderType(fir::FirOpBuilder &builder) {
  mlir::IntegerType i64Ty = builder.getIntegerType(64);
  auto arrTy = fir::SequenceType::get(builder.getIntegerType(8), 1);
  auto buffTy = fir::HeapType::get(arrTy);
  auto extTy = fir::SequenceType::get(i64Ty, 1);
  auto shTy = fir::HeapType::get(extTy);
  return mlir::TupleType::get(builder.getContext(), {i64Ty, buffTy, shTy});
}

mlir::Value fir::factory::genLenOfCharacter(
    fir::FirOpBuilder &builder, mlir::Location loc, fir::ArrayLoadOp arrLoad,
    llvm::ArrayRef<mlir::Value> path, llvm::ArrayRef<mlir::Value> substring) {
  llvm::SmallVector<mlir::Value> typeParams(arrLoad.getTypeparams());
  return genLenOfCharacter(builder, loc,
                           mlir::cast<fir::SequenceType>(arrLoad.getType()),
                           arrLoad.getMemref(), typeParams, path, substring);
}

mlir::Value fir::factory::genLenOfCharacter(
    fir::FirOpBuilder &builder, mlir::Location loc, fir::SequenceType seqTy,
    mlir::Value memref, llvm::ArrayRef<mlir::Value> typeParams,
    llvm::ArrayRef<mlir::Value> path, llvm::ArrayRef<mlir::Value> substring) {
  auto idxTy = builder.getIndexType();
  auto zero = builder.createIntegerConstant(loc, idxTy, 0);
  auto saturatedDiff = [&](mlir::Value lower, mlir::Value upper) {
    auto diff = builder.create<mlir::arith::SubIOp>(loc, upper, lower);
    auto one = builder.createIntegerConstant(loc, idxTy, 1);
    auto size = builder.create<mlir::arith::AddIOp>(loc, diff, one);
    auto cmp = builder.create<mlir::arith::CmpIOp>(
        loc, mlir::arith::CmpIPredicate::sgt, size, zero);
    return builder.create<mlir::arith::SelectOp>(loc, cmp, size, zero);
  };
  if (substring.size() == 2) {
    auto upper = builder.createConvert(loc, idxTy, substring.back());
    auto lower = builder.createConvert(loc, idxTy, substring.front());
    return saturatedDiff(lower, upper);
  }
  auto lower = zero;
  if (substring.size() == 1)
    lower = builder.createConvert(loc, idxTy, substring.front());
  auto eleTy = fir::applyPathToType(seqTy, path);
  if (!fir::hasDynamicSize(eleTy)) {
    if (auto charTy = mlir::dyn_cast<fir::CharacterType>(eleTy)) {
      // Use LEN from the type.
      return builder.createIntegerConstant(loc, idxTy, charTy.getLen());
    }
    // Do we need to support !fir.array<!fir.char<k,n>>?
    fir::emitFatalError(loc,
                        "application of path did not result in a !fir.char");
  }
  if (fir::isa_box_type(memref.getType())) {
    if (mlir::isa<fir::BoxCharType>(memref.getType()))
      return builder.create<fir::BoxCharLenOp>(loc, idxTy, memref);
    if (mlir::isa<fir::BoxType>(memref.getType()))
      return CharacterExprHelper(builder, loc).readLengthFromBox(memref);
    fir::emitFatalError(loc, "memref has wrong type");
  }
  if (typeParams.empty()) {
    fir::emitFatalError(loc, "array_load must have typeparams");
  }
  if (fir::isa_char(seqTy.getEleTy())) {
    assert(typeParams.size() == 1 && "too many typeparams");
    return typeParams.front();
  }
  TODO(loc, "LEN of character must be computed at runtime");
}

mlir::Value fir::factory::createZeroValue(fir::FirOpBuilder &builder,
                                          mlir::Location loc, mlir::Type type) {
  mlir::Type i1 = builder.getIntegerType(1);
  if (mlir::isa<fir::LogicalType>(type) || type == i1)
    return builder.createConvert(loc, type, builder.createBool(loc, false));
  if (fir::isa_integer(type))
    return builder.createIntegerConstant(loc, type, 0);
  if (fir::isa_real(type))
    return builder.createRealZeroConstant(loc, type);
  if (fir::isa_complex(type)) {
    fir::factory::Complex complexHelper(builder, loc);
    mlir::Type partType = complexHelper.getComplexPartType(type);
    mlir::Value zeroPart = builder.createRealZeroConstant(loc, partType);
    return complexHelper.createComplex(type, zeroPart, zeroPart);
  }
  fir::emitFatalError(loc, "internal: trying to generate zero value of non "
                           "numeric or logical type");
}

std::optional<std::int64_t>
fir::factory::getExtentFromTriplet(mlir::Value lb, mlir::Value ub,
                                   mlir::Value stride) {
  std::function<std::optional<std::int64_t>(mlir::Value)> getConstantValue =
      [&](mlir::Value value) -> std::optional<std::int64_t> {
    if (auto valInt = fir::getIntIfConstant(value))
      return *valInt;
    auto *definingOp = value.getDefiningOp();
    if (mlir::isa_and_nonnull<fir::ConvertOp>(definingOp)) {
      auto valOp = mlir::dyn_cast<fir::ConvertOp>(definingOp);
      return getConstantValue(valOp.getValue());
    }
    return {};
  };
  if (auto lbInt = getConstantValue(lb)) {
    if (auto ubInt = getConstantValue(ub)) {
      if (auto strideInt = getConstantValue(stride)) {
        if (*strideInt != 0) {
          std::int64_t extent = 1 + (*ubInt - *lbInt) / *strideInt;
          if (extent > 0)
            return extent;
        }
      }
    }
  }
  return {};
}

mlir::Value fir::factory::genMaxWithZero(fir::FirOpBuilder &builder,
                                         mlir::Location loc,
                                         mlir::Value value) {
  mlir::Value zero = builder.createIntegerConstant(loc, value.getType(), 0);
  if (mlir::Operation *definingOp = value.getDefiningOp())
    if (auto cst = mlir::dyn_cast<mlir::arith::ConstantOp>(definingOp))
      if (auto intAttr = mlir::dyn_cast<mlir::IntegerAttr>(cst.getValue()))
        return intAttr.getInt() > 0 ? value : zero;
  mlir::Value valueIsGreater = builder.create<mlir::arith::CmpIOp>(
      loc, mlir::arith::CmpIPredicate::sgt, value, zero);
  return builder.create<mlir::arith::SelectOp>(loc, valueIsGreater, value,
                                               zero);
}

static std::pair<mlir::Value, mlir::Type>
genCPtrOrCFunptrFieldIndex(fir::FirOpBuilder &builder, mlir::Location loc,
                           mlir::Type cptrTy) {
  auto recTy = mlir::cast<fir::RecordType>(cptrTy);
  assert(recTy.getTypeList().size() == 1);
  auto addrFieldName = recTy.getTypeList()[0].first;
  mlir::Type addrFieldTy = recTy.getTypeList()[0].second;
  auto fieldIndexType = fir::FieldType::get(cptrTy.getContext());
  mlir::Value addrFieldIndex = builder.create<fir::FieldIndexOp>(
      loc, fieldIndexType, addrFieldName, recTy,
      /*typeParams=*/mlir::ValueRange{});
  return {addrFieldIndex, addrFieldTy};
}

mlir::Value fir::factory::genCPtrOrCFunptrAddr(fir::FirOpBuilder &builder,
                                               mlir::Location loc,
                                               mlir::Value cPtr,
                                               mlir::Type ty) {
  auto [addrFieldIndex, addrFieldTy] =
      genCPtrOrCFunptrFieldIndex(builder, loc, ty);
  return builder.create<fir::CoordinateOp>(loc, builder.getRefType(addrFieldTy),
                                           cPtr, addrFieldIndex);
}

mlir::Value fir::factory::genCDevPtrAddr(fir::FirOpBuilder &builder,
                                         mlir::Location loc,
                                         mlir::Value cDevPtr, mlir::Type ty) {
  auto recTy = mlir::cast<fir::RecordType>(ty);
  assert(recTy.getTypeList().size() == 1);
  auto cptrFieldName = recTy.getTypeList()[0].first;
  mlir::Type cptrFieldTy = recTy.getTypeList()[0].second;
  auto fieldIndexType = fir::FieldType::get(ty.getContext());
  mlir::Value cptrFieldIndex = builder.create<fir::FieldIndexOp>(
      loc, fieldIndexType, cptrFieldName, recTy,
      /*typeParams=*/mlir::ValueRange{});
  auto cptrCoord = builder.create<fir::CoordinateOp>(
      loc, builder.getRefType(cptrFieldTy), cDevPtr, cptrFieldIndex);
  auto [addrFieldIndex, addrFieldTy] =
      genCPtrOrCFunptrFieldIndex(builder, loc, cptrFieldTy);
  return builder.create<fir::CoordinateOp>(loc, builder.getRefType(addrFieldTy),
                                           cptrCoord, addrFieldIndex);
}

mlir::Value fir::factory::genCPtrOrCFunptrValue(fir::FirOpBuilder &builder,
                                                mlir::Location loc,
                                                mlir::Value cPtr) {
  mlir::Type cPtrTy = fir::unwrapRefType(cPtr.getType());
  if (fir::isa_builtin_cdevptr_type(cPtrTy)) {
    // Unwrap c_ptr from c_devptr.
    auto [addrFieldIndex, addrFieldTy] =
        genCPtrOrCFunptrFieldIndex(builder, loc, cPtrTy);
    mlir::Value cPtrCoor;
    if (fir::isa_ref_type(cPtr.getType())) {
      cPtrCoor = builder.create<fir::CoordinateOp>(
          loc, builder.getRefType(addrFieldTy), cPtr, addrFieldIndex);
    } else {
      auto arrayAttr = builder.getArrayAttr(
          {builder.getIntegerAttr(builder.getIndexType(), 0)});
      cPtrCoor = builder.create<fir::ExtractValueOp>(loc, addrFieldTy, cPtr,
                                                     arrayAttr);
    }
    return genCPtrOrCFunptrValue(builder, loc, cPtrCoor);
  }

  if (fir::isa_ref_type(cPtr.getType())) {
    mlir::Value cPtrAddr =
        fir::factory::genCPtrOrCFunptrAddr(builder, loc, cPtr, cPtrTy);
    return builder.create<fir::LoadOp>(loc, cPtrAddr);
  }
  auto [addrFieldIndex, addrFieldTy] =
      genCPtrOrCFunptrFieldIndex(builder, loc, cPtrTy);
  auto arrayAttr =
      builder.getArrayAttr({builder.getIntegerAttr(builder.getIndexType(), 0)});
  return builder.create<fir::ExtractValueOp>(loc, addrFieldTy, cPtr, arrayAttr);
}

fir::BoxValue fir::factory::createBoxValue(fir::FirOpBuilder &builder,
                                           mlir::Location loc,
                                           const fir::ExtendedValue &exv) {
  if (auto *boxValue = exv.getBoxOf<fir::BoxValue>())
    return *boxValue;
  mlir::Value box = builder.createBox(loc, exv);
  llvm::SmallVector<mlir::Value> lbounds;
  llvm::SmallVector<mlir::Value> explicitTypeParams;
  exv.match(
      [&](const fir::ArrayBoxValue &box) {
        lbounds.append(box.getLBounds().begin(), box.getLBounds().end());
      },
      [&](const fir::CharArrayBoxValue &box) {
        lbounds.append(box.getLBounds().begin(), box.getLBounds().end());
        explicitTypeParams.emplace_back(box.getLen());
      },
      [&](const fir::CharBoxValue &box) {
        explicitTypeParams.emplace_back(box.getLen());
      },
      [&](const fir::MutableBoxValue &x) {
        if (x.rank() > 0) {
          // The resulting box lbounds must be coming from the mutable box.
          fir::ExtendedValue boxVal =
              fir::factory::genMutableBoxRead(builder, loc, x);
          // Make sure we do not recurse infinitely.
          if (boxVal.getBoxOf<fir::MutableBoxValue>())
            fir::emitFatalError(loc, "mutable box read cannot be mutable box");
          fir::BoxValue box =
              fir::factory::createBoxValue(builder, loc, boxVal);
          lbounds.append(box.getLBounds().begin(), box.getLBounds().end());
        }
        explicitTypeParams.append(x.nonDeferredLenParams().begin(),
                                  x.nonDeferredLenParams().end());
      },
      [](const auto &) {});
  return fir::BoxValue(box, lbounds, explicitTypeParams);
}

mlir::Value fir::factory::createNullBoxProc(fir::FirOpBuilder &builder,
                                            mlir::Location loc,
                                            mlir::Type boxType) {
  auto boxTy{mlir::dyn_cast<fir::BoxProcType>(boxType)};
  if (!boxTy)
    fir::emitFatalError(loc, "Procedure pointer must be of BoxProcType");
  auto boxEleTy{fir::unwrapRefType(boxTy.getEleTy())};
  mlir::Value initVal{builder.create<fir::ZeroOp>(loc, boxEleTy)};
  return builder.create<fir::EmboxProcOp>(loc, boxTy, initVal);
}

void fir::factory::setInternalLinkage(mlir::func::FuncOp func) {
  auto internalLinkage = mlir::LLVM::linkage::Linkage::Internal;
  auto linkage =
      mlir::LLVM::LinkageAttr::get(func->getContext(), internalLinkage);
  func->setAttr("llvm.linkage", linkage);
}

uint64_t fir::factory::getAllocaAddressSpace(mlir::DataLayout *dataLayout) {
  if (dataLayout)
    if (mlir::Attribute addrSpace = dataLayout->getAllocaMemorySpace())
      return mlir::cast<mlir::IntegerAttr>(addrSpace).getUInt();
  return 0;
}

llvm::SmallVector<mlir::Value>
fir::factory::deduceOptimalExtents(mlir::ValueRange extents1,
                                   mlir::ValueRange extents2) {
  llvm::SmallVector<mlir::Value> extents;
  extents.reserve(extents1.size());
  for (auto [extent1, extent2] : llvm::zip(extents1, extents2)) {
    if (!fir::getIntIfConstant(extent1) && fir::getIntIfConstant(extent2))
      extents.push_back(extent2);
    else
      extents.push_back(extent1);
  }
  return extents;
}

<<<<<<< HEAD
uint64_t fir::factory::getGlobalAddressSpace(mlir::DataLayout *dataLayout) {
  if (dataLayout)
    if (mlir::Attribute addrSpace = dataLayout->getGlobalMemorySpace())
      return mlir::cast<mlir::IntegerAttr>(addrSpace).getUInt();
  return 0;
}

uint64_t fir::factory::getProgramAddressSpace(mlir::DataLayout *dataLayout) {
  if (dataLayout)
    if (mlir::Attribute addrSpace = dataLayout->getProgramMemorySpace())
      return mlir::cast<mlir::IntegerAttr>(addrSpace).getUInt();
  return 0;
=======
llvm::SmallVector<mlir::Value> fir::factory::updateRuntimeExtentsForEmptyArrays(
    fir::FirOpBuilder &builder, mlir::Location loc, mlir::ValueRange extents) {
  if (extents.size() <= 1)
    return extents;

  mlir::Type i1Type = builder.getI1Type();
  mlir::Value isEmpty = createZeroValue(builder, loc, i1Type);

  llvm::SmallVector<mlir::Value, Fortran::common::maxRank> zeroes;
  for (mlir::Value extent : extents) {
    mlir::Type type = extent.getType();
    mlir::Value zero = createZeroValue(builder, loc, type);
    zeroes.push_back(zero);
    mlir::Value isZero = builder.create<mlir::arith::CmpIOp>(
        loc, mlir::arith::CmpIPredicate::eq, extent, zero);
    isEmpty = builder.create<mlir::arith::OrIOp>(loc, isEmpty, isZero);
  }

  llvm::SmallVector<mlir::Value, Fortran::common::maxRank> newExtents;
  for (auto [zero, extent] : llvm::zip_equal(zeroes, extents)) {
    newExtents.push_back(
        builder.create<mlir::arith::SelectOp>(loc, isEmpty, zero, extent));
  }
  return newExtents;
>>>>>>> c75b2511
}<|MERGE_RESOLUTION|>--- conflicted
+++ resolved
@@ -1760,7 +1760,6 @@
   return extents;
 }
 
-<<<<<<< HEAD
 uint64_t fir::factory::getGlobalAddressSpace(mlir::DataLayout *dataLayout) {
   if (dataLayout)
     if (mlir::Attribute addrSpace = dataLayout->getGlobalMemorySpace())
@@ -1773,7 +1772,8 @@
     if (mlir::Attribute addrSpace = dataLayout->getProgramMemorySpace())
       return mlir::cast<mlir::IntegerAttr>(addrSpace).getUInt();
   return 0;
-=======
+}
+
 llvm::SmallVector<mlir::Value> fir::factory::updateRuntimeExtentsForEmptyArrays(
     fir::FirOpBuilder &builder, mlir::Location loc, mlir::ValueRange extents) {
   if (extents.size() <= 1)
@@ -1782,7 +1782,7 @@
   mlir::Type i1Type = builder.getI1Type();
   mlir::Value isEmpty = createZeroValue(builder, loc, i1Type);
 
-  llvm::SmallVector<mlir::Value, Fortran::common::maxRank> zeroes;
+  llvm::SmallVector<mlir::Value> zeroes;
   for (mlir::Value extent : extents) {
     mlir::Type type = extent.getType();
     mlir::Value zero = createZeroValue(builder, loc, type);
@@ -1792,11 +1792,10 @@
     isEmpty = builder.create<mlir::arith::OrIOp>(loc, isEmpty, isZero);
   }
 
-  llvm::SmallVector<mlir::Value, Fortran::common::maxRank> newExtents;
+  llvm::SmallVector<mlir::Value> newExtents;
   for (auto [zero, extent] : llvm::zip_equal(zeroes, extents)) {
     newExtents.push_back(
         builder.create<mlir::arith::SelectOp>(loc, isEmpty, zero, extent));
   }
   return newExtents;
->>>>>>> c75b2511
 }